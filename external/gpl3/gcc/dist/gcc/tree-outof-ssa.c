/* Convert a program in SSA form into Normal form.
<<<<<<< HEAD
   Copyright (C) 2004-2019 Free Software Foundation, Inc.
=======
   Copyright (C) 2004-2020 Free Software Foundation, Inc.
>>>>>>> 9e014010
   Contributed by Andrew Macleod <amacleod@redhat.com>

This file is part of GCC.

GCC is free software; you can redistribute it and/or modify
it under the terms of the GNU General Public License as published by
the Free Software Foundation; either version 3, or (at your option)
any later version.

GCC is distributed in the hope that it will be useful,
but WITHOUT ANY WARRANTY; without even the implied warranty of
MERCHANTABILITY or FITNESS FOR A PARTICULAR PURPOSE.  See the
GNU General Public License for more details.

You should have received a copy of the GNU General Public License
along with GCC; see the file COPYING3.  If not see
<http://www.gnu.org/licenses/>.  */

#include "config.h"
#include "system.h"
#include "coretypes.h"
#include "backend.h"
#include "rtl.h"
#include "tree.h"
#include "gimple.h"
#include "cfghooks.h"
#include "ssa.h"
#include "tree-ssa.h"
#include "memmodel.h"
#include "emit-rtl.h"
#include "gimple-pretty-print.h"
#include "diagnostic-core.h"
#include "tree-dfa.h"
#include "stor-layout.h"
#include "cfgrtl.h"
#include "cfganal.h"
#include "tree-eh.h"
#include "gimple-iterator.h"
#include "tree-cfg.h"
#include "dumpfile.h"
#include "tree-ssa-live.h"
#include "tree-ssa-ter.h"
#include "tree-ssa-coalesce.h"
#include "tree-outof-ssa.h"
#include "dojump.h"

/* FIXME: A lot of code here deals with expanding to RTL.  All that code
   should be in cfgexpand.c.  */
#include "explow.h"
#include "expr.h"

/* Return TRUE if expression STMT is suitable for replacement.  */

bool
ssa_is_replaceable_p (gimple *stmt)
{
  use_operand_p use_p;
  tree def;
  gimple *use_stmt;

  /* Only consider modify stmts.  */
  if (!is_gimple_assign (stmt))
    return false;

  /* If the statement may throw an exception, it cannot be replaced.  */
  if (stmt_could_throw_p (cfun, stmt))
    return false;

  /* Punt if there is more than 1 def.  */
  def = SINGLE_SSA_TREE_OPERAND (stmt, SSA_OP_DEF);
  if (!def)
    return false;

  /* Only consider definitions which have a single use.  */
  if (!single_imm_use (def, &use_p, &use_stmt))
    return false;

  /* Used in this block, but at the TOP of the block, not the end.  */
  if (gimple_code (use_stmt) == GIMPLE_PHI)
    return false;

  /* There must be no VDEFs.  */
  if (gimple_vdef (stmt))
    return false;

  /* Float expressions must go through memory if float-store is on.  */
  if (flag_float_store
      && FLOAT_TYPE_P (gimple_expr_type (stmt)))
    return false;

  /* An assignment with a register variable on the RHS is not
     replaceable.  */
  if (gimple_assign_rhs_code (stmt) == VAR_DECL
      && DECL_HARD_REGISTER (gimple_assign_rhs1 (stmt)))
    return false;

  /* No function calls can be replaced.  */
  if (is_gimple_call (stmt))
    return false;

  /* Leave any stmt with volatile operands alone as well.  */
  if (gimple_has_volatile_ops (stmt))
    return false;

  return true;
}


/* Used to hold all the components required to do SSA PHI elimination.
   The node and pred/succ list is a simple linear list of nodes and
   edges represented as pairs of nodes.

   The predecessor and successor list:  Nodes are entered in pairs, where
   [0] ->PRED, [1]->SUCC.  All the even indexes in the array represent
   predecessors, all the odd elements are successors.

   Rationale:
   When implemented as bitmaps, very large programs SSA->Normal times were
   being dominated by clearing the interference graph.

   Typically this list of edges is extremely small since it only includes
   PHI results and uses from a single edge which have not coalesced with
   each other.  This means that no virtual PHI nodes are included, and
   empirical evidence suggests that the number of edges rarely exceed
   3, and in a bootstrap of GCC, the maximum size encountered was 7.
   This also limits the number of possible nodes that are involved to
   rarely more than 6, and in the bootstrap of gcc, the maximum number
   of nodes encountered was 12.  */

class elim_graph
{
public:
  elim_graph (var_map map);

  /* Size of the elimination vectors.  */
  int size;

  /* List of nodes in the elimination graph.  */
  auto_vec<int> nodes;

  /*  The predecessor and successor edge list.  */
  auto_vec<int> edge_list;

  /* Source locus on each edge */
  auto_vec<location_t> edge_locus;

  /* Visited vector.  */
  auto_sbitmap visited;

  /* Stack for visited nodes.  */
  auto_vec<int> stack;

  /* The variable partition map.  */
  var_map map;

  /* Edge being eliminated by this graph.  */
  edge e;

  /* List of constant copies to emit.  These are pushed on in pairs.  */
  auto_vec<int> const_dests;
  auto_vec<tree> const_copies;

  /* Source locations for any constant copies.  */
  auto_vec<location_t> copy_locus;
};


/* For an edge E find out a good source location to associate with
   instructions inserted on edge E.  If E has an implicit goto set,
   use its location.  Otherwise search instructions in predecessors
   of E for a location, and use that one.  That makes sense because
   we insert on edges for PHI nodes, and effects of PHIs happen on
   the end of the predecessor conceptually.  An exception is made
   for EH edges because we don't want to drag the source location
   of unrelated statements at the beginning of handlers; they would
   be further reused for various EH constructs, which would damage
   the coverage information.  */

static void
set_location_for_edge (edge e)
{
  if (e->goto_locus)
    set_curr_insn_location (e->goto_locus);
  else if (e->flags & EDGE_EH)
    {
      basic_block bb = e->dest;
      gimple_stmt_iterator gsi;

      do
	{
	  for (gsi = gsi_start_bb (bb); !gsi_end_p (gsi); gsi_next (&gsi))
	    {
	      gimple *stmt = gsi_stmt (gsi);
	      if (is_gimple_debug (stmt))
		continue;
	      if (gimple_has_location (stmt) || gimple_block (stmt))
		{
		  set_curr_insn_location (gimple_location (stmt));
		  return;
		}
	    }
	  /* Nothing found in this basic block.  Make a half-assed attempt
	     to continue with another block.  */
	  if (single_succ_p (bb))
	    bb = single_succ (bb);
	  else
	    bb = e->dest;
	}
      while (bb != e->dest);
    }
  else
    {
      basic_block bb = e->src;
      gimple_stmt_iterator gsi;

      do
	{
	  for (gsi = gsi_last_bb (bb); !gsi_end_p (gsi); gsi_prev (&gsi))
	    {
	      gimple *stmt = gsi_stmt (gsi);
	      if (is_gimple_debug (stmt))
		continue;
	      if (gimple_has_location (stmt) || gimple_block (stmt))
		{
		  set_curr_insn_location (gimple_location (stmt));
		  return;
		}
	    }
	  /* Nothing found in this basic block.  Make a half-assed attempt
	     to continue with another block.  */
	  if (single_pred_p (bb))
	    bb = single_pred (bb);
	  else
	    bb = e->src;
	}
      while (bb != e->src);
    }
}

/* Emit insns to copy SRC into DEST converting SRC if necessary.  As
   SRC/DEST might be BLKmode memory locations SIZEEXP is a tree from
   which we deduce the size to copy in that case.  */

static inline rtx_insn *
emit_partition_copy (rtx dest, rtx src, int unsignedsrcp, tree sizeexp)
{
  start_sequence ();

  if (GET_MODE (src) != VOIDmode && GET_MODE (src) != GET_MODE (dest))
    src = convert_to_mode (GET_MODE (dest), src, unsignedsrcp);
  if (GET_MODE (src) == BLKmode)
    {
      gcc_assert (GET_MODE (dest) == BLKmode);
      emit_block_move (dest, src, expr_size (sizeexp), BLOCK_OP_NORMAL);
    }
  else
    emit_move_insn (dest, src);
  do_pending_stack_adjust ();

  rtx_insn *seq = get_insns ();
  end_sequence ();

  return seq;
}

/* Insert a copy instruction from partition SRC to DEST onto edge E.  */

static void
insert_partition_copy_on_edge (edge e, int dest, int src, location_t locus)
{
  tree var;
  if (dump_file && (dump_flags & TDF_DETAILS))
    {
      fprintf (dump_file,
	       "Inserting a partition copy on edge BB%d->BB%d : "
	       "PART.%d = PART.%d",
	       e->src->index,
	       e->dest->index, dest, src);
      fprintf (dump_file, "\n");
    }

  gcc_assert (SA.partition_to_pseudo[dest]);
  gcc_assert (SA.partition_to_pseudo[src]);

  set_location_for_edge (e);
  /* If a locus is provided, override the default.  */
  if (locus)
    set_curr_insn_location (locus);

  var = partition_to_var (SA.map, src);
  rtx_insn *seq = emit_partition_copy (copy_rtx (SA.partition_to_pseudo[dest]),
				       copy_rtx (SA.partition_to_pseudo[src]),
				       TYPE_UNSIGNED (TREE_TYPE (var)),
				       var);

  insert_insn_on_edge (seq, e);
}

/* Insert a copy instruction from expression SRC to partition DEST
   onto edge E.  */

static void
insert_value_copy_on_edge (edge e, int dest, tree src, location_t locus)
{
  rtx dest_rtx, seq, x;
  machine_mode dest_mode, src_mode;
  int unsignedp;

  if (dump_file && (dump_flags & TDF_DETAILS))
    {
      fprintf (dump_file,
	       "Inserting a value copy on edge BB%d->BB%d : PART.%d = ",
	       e->src->index,
	       e->dest->index, dest);
      print_generic_expr (dump_file, src, TDF_SLIM);
      fprintf (dump_file, "\n");
    }

  dest_rtx = copy_rtx (SA.partition_to_pseudo[dest]);
  gcc_assert (dest_rtx);

  set_location_for_edge (e);
  /* If a locus is provided, override the default.  */
  if (locus)
    set_curr_insn_location (locus);

  start_sequence ();

  tree name = partition_to_var (SA.map, dest);
  src_mode = TYPE_MODE (TREE_TYPE (src));
  dest_mode = GET_MODE (dest_rtx);
  gcc_assert (src_mode == TYPE_MODE (TREE_TYPE (name)));
  gcc_assert (!REG_P (dest_rtx)
	      || dest_mode == promote_ssa_mode (name, &unsignedp));

  if (src_mode != dest_mode)
    {
      x = expand_expr (src, NULL, src_mode, EXPAND_NORMAL);
      x = convert_modes (dest_mode, src_mode, x, unsignedp);
    }
  else if (src_mode == BLKmode)
    {
      x = dest_rtx;
      store_expr (src, x, 0, false, false);
    }
  else
    x = expand_expr (src, dest_rtx, dest_mode, EXPAND_NORMAL);

  if (x != dest_rtx)
    emit_move_insn (dest_rtx, x);
  do_pending_stack_adjust ();

  seq = get_insns ();
  end_sequence ();

  insert_insn_on_edge (seq, e);
}

/* Insert a copy instruction from RTL expression SRC to partition DEST
   onto edge E.  */

static void
insert_rtx_to_part_on_edge (edge e, int dest, rtx src, int unsignedsrcp,
			    location_t locus)
{
  if (dump_file && (dump_flags & TDF_DETAILS))
    {
      fprintf (dump_file,
	       "Inserting a temp copy on edge BB%d->BB%d : PART.%d = ",
	       e->src->index,
	       e->dest->index, dest);
      print_simple_rtl (dump_file, src);
      fprintf (dump_file, "\n");
    }

  gcc_assert (SA.partition_to_pseudo[dest]);

  set_location_for_edge (e);
  /* If a locus is provided, override the default.  */
  if (locus)
    set_curr_insn_location (locus);

  /* We give the destination as sizeexp in case src/dest are BLKmode
     mems.  Usually we give the source.  As we result from SSA names
     the left and right size should be the same (and no WITH_SIZE_EXPR
     involved), so it doesn't matter.  */
  rtx_insn *seq = emit_partition_copy (copy_rtx (SA.partition_to_pseudo[dest]),
				       src, unsignedsrcp,
				       partition_to_var (SA.map, dest));

  insert_insn_on_edge (seq, e);
}

/* Insert a copy instruction from partition SRC to RTL lvalue DEST
   onto edge E.  */

static void
insert_part_to_rtx_on_edge (edge e, rtx dest, int src, location_t locus)
{
  tree var;
  if (dump_file && (dump_flags & TDF_DETAILS))
    {
      fprintf (dump_file,
	       "Inserting a temp copy on edge BB%d->BB%d : ",
	       e->src->index,
	       e->dest->index);
      print_simple_rtl (dump_file, dest);
      fprintf (dump_file, "= PART.%d\n", src);
    }

  gcc_assert (SA.partition_to_pseudo[src]);

  set_location_for_edge (e);
  /* If a locus is provided, override the default.  */
  if (locus)
    set_curr_insn_location (locus);

  var = partition_to_var (SA.map, src);
  rtx_insn *seq = emit_partition_copy (dest,
				       copy_rtx (SA.partition_to_pseudo[src]),
				       TYPE_UNSIGNED (TREE_TYPE (var)),
				       var);

  insert_insn_on_edge (seq, e);
}


/* Create an elimination graph for map.  */

elim_graph::elim_graph (var_map map) :
  nodes (30), edge_list (20), edge_locus (10), visited (map->num_partitions),
  stack (30), map (map), const_dests (20), const_copies (20), copy_locus (10)
{
}


/* Empty elimination graph G.  */

static inline void
clear_elim_graph (elim_graph *g)
{
  g->nodes.truncate (0);
  g->edge_list.truncate (0);
  g->edge_locus.truncate (0);
}


/* Return the number of nodes in graph G.  */

static inline int
elim_graph_size (elim_graph *g)
{
  return g->nodes.length ();
}


/* Add NODE to graph G, if it doesn't exist already.  */

static inline void
elim_graph_add_node (elim_graph *g, int node)
{
  int x;
  int t;

  FOR_EACH_VEC_ELT (g->nodes, x, t)
    if (t == node)
      return;
  g->nodes.safe_push (node);
}


/* Add the edge PRED->SUCC to graph G.  */

static inline void
elim_graph_add_edge (elim_graph *g, int pred, int succ, location_t locus)
{
  g->edge_list.safe_push (pred);
  g->edge_list.safe_push (succ);
  g->edge_locus.safe_push (locus);
}


/* Remove an edge from graph G for which NODE is the predecessor, and
   return the successor node.  -1 is returned if there is no such edge.  */

static inline int
elim_graph_remove_succ_edge (elim_graph *g, int node, location_t *locus)
{
  int y;
  unsigned x;
  for (x = 0; x < g->edge_list.length (); x += 2)
    if (g->edge_list[x] == node)
      {
        g->edge_list[x] = -1;
	y = g->edge_list[x + 1];
	g->edge_list[x + 1] = -1;
	*locus = g->edge_locus[x / 2];
	g->edge_locus[x / 2] = UNKNOWN_LOCATION;
	return y;
      }
  *locus = UNKNOWN_LOCATION;
  return -1;
}


/* Find all the nodes in GRAPH which are successors to NODE in the
   edge list.  VAR will hold the partition number found.  CODE is the
   code fragment executed for every node found.  */

#define FOR_EACH_ELIM_GRAPH_SUCC(GRAPH, NODE, VAR, LOCUS, CODE)		\
do {									\
  unsigned x_;								\
  int y_;								\
  for (x_ = 0; x_ < (GRAPH)->edge_list.length (); x_ += 2)	\
    {									\
      y_ = (GRAPH)->edge_list[x_];					\
      if (y_ != (NODE))							\
        continue;							\
      (void) ((VAR) = (GRAPH)->edge_list[x_ + 1]);			\
      (void) ((LOCUS) = (GRAPH)->edge_locus[x_ / 2]);			\
      CODE;								\
    }									\
} while (0)


/* Find all the nodes which are predecessors of NODE in the edge list for
   GRAPH.  VAR will hold the partition number found.  CODE is the
   code fragment executed for every node found.  */

#define FOR_EACH_ELIM_GRAPH_PRED(GRAPH, NODE, VAR, LOCUS, CODE)		\
do {									\
  unsigned x_;								\
  int y_;								\
  for (x_ = 0; x_ < (GRAPH)->edge_list.length (); x_ += 2)	\
    {									\
      y_ = (GRAPH)->edge_list[x_ + 1];					\
      if (y_ != (NODE))							\
        continue;							\
      (void) ((VAR) = (GRAPH)->edge_list[x_]);				\
      (void) ((LOCUS) = (GRAPH)->edge_locus[x_ / 2]);			\
      CODE;								\
    }									\
} while (0)


/* Add T to elimination graph G.  */

static inline void
eliminate_name (elim_graph *g, int T)
{
  elim_graph_add_node (g, T);
}

/* Return true if this phi argument T should have a copy queued when using
   var_map MAP.  PHI nodes should contain only ssa_names and invariants.  A
   test for ssa_name is definitely simpler, but don't let invalid contents
   slip through in the meantime.  */

static inline bool
queue_phi_copy_p (var_map map, tree t)
{
  if (TREE_CODE (t) == SSA_NAME)
    { 
      if (var_to_partition (map, t) == NO_PARTITION)
        return true;
      return false;
    }
  gcc_checking_assert (is_gimple_min_invariant (t));
  return true;
}

/* Build elimination graph G for basic block BB on incoming PHI edge
   G->e.  */

static void
eliminate_build (elim_graph *g)
{
  tree Ti;
  int p0, pi;
  gphi_iterator gsi;

  clear_elim_graph (g);

  for (gsi = gsi_start_phis (g->e->dest); !gsi_end_p (gsi); gsi_next (&gsi))
    {
      gphi *phi = gsi.phi ();
      location_t locus;

      p0 = var_to_partition (g->map, gimple_phi_result (phi));
      /* Ignore results which are not in partitions.  */
      if (p0 == NO_PARTITION)
	continue;

      Ti = PHI_ARG_DEF (phi, g->e->dest_idx);
      /* See set_location_for_edge for the rationale.  */
      if (g->e->flags & EDGE_EH)
	locus = UNKNOWN_LOCATION;
      else
	locus = gimple_phi_arg_location_from_edge (phi, g->e);

      /* If this argument is a constant, or a SSA_NAME which is being
	 left in SSA form, just queue a copy to be emitted on this
	 edge.  */
      if (queue_phi_copy_p (g->map, Ti))
        {
	  /* Save constant copies until all other copies have been emitted
	     on this edge.  */
	  g->const_dests.safe_push (p0);
	  g->const_copies.safe_push (Ti);
	  g->copy_locus.safe_push (locus);
	}
      else
        {
	  pi = var_to_partition (g->map, Ti);
	  if (p0 != pi)
	    {
	      eliminate_name (g, p0);
	      eliminate_name (g, pi);
	      elim_graph_add_edge (g, p0, pi, locus);
	    }
	}
    }
}


/* Push successors of T onto the elimination stack for G.  */

static void
elim_forward (elim_graph *g, int T)
{
  int S;
  location_t locus;

  bitmap_set_bit (g->visited, T);
  FOR_EACH_ELIM_GRAPH_SUCC (g, T, S, locus,
    {
      if (!bitmap_bit_p (g->visited, S))
        elim_forward (g, S);
    });
  g->stack.safe_push (T);
}


/* Return 1 if there unvisited predecessors of T in graph G.  */

static int
elim_unvisited_predecessor (elim_graph *g, int T)
{
  int P;
  location_t locus;

  FOR_EACH_ELIM_GRAPH_PRED (g, T, P, locus,
    {
      if (!bitmap_bit_p (g->visited, P))
        return 1;
    });
  return 0;
}

/* Process predecessors first, and insert a copy.  */

static void
elim_backward (elim_graph *g, int T)
{
  int P;
  location_t locus;

  bitmap_set_bit (g->visited, T);
  FOR_EACH_ELIM_GRAPH_PRED (g, T, P, locus,
    {
      if (!bitmap_bit_p (g->visited, P))
        {
	  elim_backward (g, P);
	  insert_partition_copy_on_edge (g->e, P, T, locus);
	}
    });
}

/* Allocate a new pseudo register usable for storing values sitting
   in NAME (a decl or SSA name), i.e. with matching mode and attributes.  */

static rtx
get_temp_reg (tree name)
{
  tree type = TREE_TYPE (name);
  int unsignedp;
  machine_mode reg_mode = promote_ssa_mode (name, &unsignedp);
  if (reg_mode == BLKmode)
    return assign_temp (type, 0, 0);
  rtx x = gen_reg_rtx (reg_mode);
  if (POINTER_TYPE_P (type))
    mark_reg_pointer (x, TYPE_ALIGN (TREE_TYPE (type)));
  return x;
}

/* Insert required copies for T in graph G.  Check for a strongly connected
   region, and create a temporary to break the cycle if one is found.  */

static void
elim_create (elim_graph *g, int T)
{
  int P, S;
  location_t locus;

  if (elim_unvisited_predecessor (g, T))
    {
      tree var = partition_to_var (g->map, T);
      rtx U = get_temp_reg (var);
      int unsignedsrcp = TYPE_UNSIGNED (TREE_TYPE (var));

      insert_part_to_rtx_on_edge (g->e, U, T, UNKNOWN_LOCATION);
      FOR_EACH_ELIM_GRAPH_PRED (g, T, P, locus,
	{
	  if (!bitmap_bit_p (g->visited, P))
	    {
	      elim_backward (g, P);
	      insert_rtx_to_part_on_edge (g->e, P, U, unsignedsrcp, locus);
	    }
	});
    }
  else
    {
      S = elim_graph_remove_succ_edge (g, T, &locus);
      if (S != -1)
	{
	  bitmap_set_bit (g->visited, T);
	  insert_partition_copy_on_edge (g->e, T, S, locus);
	}
    }
}


/* Eliminate all the phi nodes on edge E in graph G.  */

static void
eliminate_phi (edge e, elim_graph *g)
{
  int x;

  gcc_assert (g->const_copies.length () == 0);
  gcc_assert (g->copy_locus.length () == 0);

  /* Abnormal edges already have everything coalesced.  */
  if (e->flags & EDGE_ABNORMAL)
    return;

  g->e = e;

  eliminate_build (g);

  if (elim_graph_size (g) != 0)
    {
      int part;

      bitmap_clear (g->visited);
      g->stack.truncate (0);

      FOR_EACH_VEC_ELT (g->nodes, x, part)
        {
	  if (!bitmap_bit_p (g->visited, part))
	    elim_forward (g, part);
	}

      bitmap_clear (g->visited);
      while (g->stack.length () > 0)
	{
	  x = g->stack.pop ();
	  if (!bitmap_bit_p (g->visited, x))
	    elim_create (g, x);
	}
    }

  /* If there are any pending constant copies, issue them now.  */
  while (g->const_copies.length () > 0)
    {
      int dest;
      tree src;
      location_t locus;

      src = g->const_copies.pop ();
      dest = g->const_dests.pop ();
      locus = g->copy_locus.pop ();
      insert_value_copy_on_edge (e, dest, src, locus);
    }
}


/* Remove each argument from PHI.  If an arg was the last use of an SSA_NAME,
   check to see if this allows another PHI node to be removed.  */

static void
remove_gimple_phi_args (gphi *phi)
{
  use_operand_p arg_p;
  ssa_op_iter iter;

  if (dump_file && (dump_flags & TDF_DETAILS))
    {
      fprintf (dump_file, "Removing Dead PHI definition: ");
      print_gimple_stmt (dump_file, phi, 0, TDF_SLIM);
    }

  FOR_EACH_PHI_ARG (arg_p, phi, iter, SSA_OP_USE)
    {
      tree arg = USE_FROM_PTR (arg_p);
      if (TREE_CODE (arg) == SSA_NAME)
        {
	  /* Remove the reference to the existing argument.  */
	  SET_USE (arg_p, NULL_TREE);
	  if (has_zero_uses (arg))
	    {
	      gimple *stmt;
	      gimple_stmt_iterator gsi;

	      stmt = SSA_NAME_DEF_STMT (arg);

	      /* Also remove the def if it is a PHI node.  */
	      if (gimple_code (stmt) == GIMPLE_PHI)
		{
		  remove_gimple_phi_args (as_a <gphi *> (stmt));
		  gsi = gsi_for_stmt (stmt);
		  remove_phi_node (&gsi, true);
		}

	    }
	}
    }
}

/* Remove any PHI node which is a virtual PHI, or a PHI with no uses.  */

static void
eliminate_useless_phis (void)
{
  basic_block bb;
  gphi_iterator gsi;
  tree result;

  FOR_EACH_BB_FN (bb, cfun)
    {
      for (gsi = gsi_start_phis (bb); !gsi_end_p (gsi); )
        {
	  gphi *phi = gsi.phi ();
	  result = gimple_phi_result (phi);
	  if (virtual_operand_p (result))
	    remove_phi_node (&gsi, true);
          else
	    {
	      /* Also remove real PHIs with no uses.  */
	      if (has_zero_uses (result))
	        {
		  remove_gimple_phi_args (phi);
		  remove_phi_node (&gsi, true);
		}
	      else
		gsi_next (&gsi);
	    }
	}
    }
}


/* This function will rewrite the current program using the variable mapping
   found in MAP.  If the replacement vector VALUES is provided, any
   occurrences of partitions with non-null entries in the vector will be
   replaced with the expression in the vector instead of its mapped
   variable.  */

static void
rewrite_trees (var_map map)
{
  if (!flag_checking)
    return;

  basic_block bb;
  /* Search for PHIs where the destination has no partition, but one
     or more arguments has a partition.  This should not happen and can
     create incorrect code.  */
  FOR_EACH_BB_FN (bb, cfun)
    {
      gphi_iterator gsi;
      for (gsi = gsi_start_phis (bb); !gsi_end_p (gsi); gsi_next (&gsi))
	{
	  gphi *phi = gsi.phi ();
	  tree T0 = var_to_partition_to_var (map, gimple_phi_result (phi));
	  if (T0 == NULL_TREE)
	    {
	      size_t i;
	      for (i = 0; i < gimple_phi_num_args (phi); i++)
		{
		  tree arg = PHI_ARG_DEF (phi, i);

		  if (TREE_CODE (arg) == SSA_NAME
		      && var_to_partition (map, arg) != NO_PARTITION)
		    {
		      fprintf (stderr, "Argument of PHI is in a partition :(");
		      print_generic_expr (stderr, arg, TDF_SLIM);
		      fprintf (stderr, "), but the result is not :");
		      print_gimple_stmt (stderr, phi, 0, TDF_SLIM);
		      internal_error ("SSA corruption");
		    }
		}
	    }
	}
    }
}

/* Create a default def for VAR.  */

static void
create_default_def (tree var, void *arg ATTRIBUTE_UNUSED)
{
  if (!is_gimple_reg (var))
    return;

  tree ssa = get_or_create_ssa_default_def (cfun, var);
  gcc_assert (ssa);
}

/* Call CALLBACK for all PARM_DECLs and RESULT_DECLs for which
   assign_parms may ask for a default partition.  */

static void
for_all_parms (void (*callback)(tree var, void *arg), void *arg)
{
  for (tree var = DECL_ARGUMENTS (current_function_decl); var;
       var = DECL_CHAIN (var))
    callback (var, arg);
  if (!VOID_TYPE_P (TREE_TYPE (DECL_RESULT (current_function_decl))))
    callback (DECL_RESULT (current_function_decl), arg);
  if (cfun->static_chain_decl)
    callback (cfun->static_chain_decl, arg);
}

/* We need to pass two arguments to set_parm_default_def_partition,
   but for_all_parms only supports one.  Use a pair.  */

typedef std::pair<var_map, bitmap> parm_default_def_partition_arg;

/* Set in ARG's PARTS bitmap the bit corresponding to the partition in
   ARG's MAP containing VAR's default def.  */

static void
set_parm_default_def_partition (tree var, void *arg_)
{
  parm_default_def_partition_arg *arg = (parm_default_def_partition_arg *)arg_;
  var_map map = arg->first;
  bitmap parts = arg->second;

  if (!is_gimple_reg (var))
    return;

  tree ssa = ssa_default_def (cfun, var);
  gcc_assert (ssa);

  int version = var_to_partition (map, ssa);
  gcc_assert (version != NO_PARTITION);

  bool changed = bitmap_set_bit (parts, version);
  gcc_assert (changed);
}

/* Allocate and return a bitmap that has a bit set for each partition
   that contains a default def for a parameter.  */

static bitmap
get_parm_default_def_partitions (var_map map)
{
  bitmap parm_default_def_parts = BITMAP_ALLOC (NULL);

  parm_default_def_partition_arg
    arg = std::make_pair (map, parm_default_def_parts);

  for_all_parms (set_parm_default_def_partition, &arg);

  return parm_default_def_parts;
}

/* Allocate and return a bitmap that has a bit set for each partition
   that contains an undefined value.  */

static bitmap
get_undefined_value_partitions (var_map map)
{
  bitmap undefined_value_parts = BITMAP_ALLOC (NULL);

  for (unsigned int i = 1; i < num_ssa_names; i++)
    {
      tree var = ssa_name (i);
      if (var
	  && !virtual_operand_p (var)
	  && !has_zero_uses (var)
	  && ssa_undefined_value_p (var))
	{
	  const int p = var_to_partition (map, var);
	  if (p != NO_PARTITION)
	    bitmap_set_bit (undefined_value_parts, p);
	}
    }

  return undefined_value_parts;
}

/* Given the out-of-ssa info object SA (with prepared partitions)
   eliminate all phi nodes in all basic blocks.  Afterwards no
   basic block will have phi nodes anymore and there are possibly
   some RTL instructions inserted on edges.  */

void
expand_phi_nodes (struct ssaexpand *sa)
{
  basic_block bb;
  elim_graph g (sa->map);

  FOR_BB_BETWEEN (bb, ENTRY_BLOCK_PTR_FOR_FN (cfun)->next_bb,
		  EXIT_BLOCK_PTR_FOR_FN (cfun), next_bb)
    if (!gimple_seq_empty_p (phi_nodes (bb)))
      {
	edge e;
	edge_iterator ei;
	FOR_EACH_EDGE (e, ei, bb->preds)
	  eliminate_phi (e, &g);
	set_phi_nodes (bb, NULL);
	/* We can't redirect EH edges in RTL land, so we need to do this
	   here.  Redirection happens only when splitting is necessary,
	   which it is only for critical edges, normally.  For EH edges
	   it might also be necessary when the successor has more than
	   one predecessor.  In that case the edge is either required to
	   be fallthru (which EH edges aren't), or the predecessor needs
	   to end with a jump (which again, isn't the case with EH edges).
	   Hence, split all EH edges on which we inserted instructions
	   and whose successor has multiple predecessors.  */
	for (ei = ei_start (bb->preds); (e = ei_safe_edge (ei)); )
	  {
	    if (e->insns.r && (e->flags & EDGE_EH)
		&& !single_pred_p (e->dest))
	      {
		rtx_insn *insns = e->insns.r;
		basic_block bb;
		e->insns.r = NULL;
		bb = split_edge (e);
		single_pred_edge (bb)->insns.r = insns;
	      }
	    else
	      ei_next (&ei);
	  }
      }
}


/* Remove the ssa-names in the current function and translate them into normal
   compiler variables.  PERFORM_TER is true if Temporary Expression Replacement
   should also be used.  */

static void
remove_ssa_form (bool perform_ter, struct ssaexpand *sa)
{
  bitmap values = NULL;
  var_map map;

  for_all_parms (create_default_def, NULL);
  map = init_var_map (num_ssa_names);
  coalesce_ssa_name (map);

  /* Return to viewing the variable list as just all reference variables after
     coalescing has been performed.  */
  partition_view_normal (map);

  if (dump_file && (dump_flags & TDF_DETAILS))
    {
      fprintf (dump_file, "After Coalescing:\n");
      dump_var_map (dump_file, map);
    }

  if (perform_ter)
    {
      values = find_replaceable_exprs (map);
      if (values && dump_file && (dump_flags & TDF_DETAILS))
	dump_replaceable_exprs (dump_file, values);
    }

  rewrite_trees (map);

  sa->map = map;
  sa->values = values;
  sa->partitions_for_parm_default_defs = get_parm_default_def_partitions (map);
  sa->partitions_for_undefined_values = get_undefined_value_partitions (map);
}


/* If not already done so for basic block BB, assign increasing uids
   to each of its instructions.  */

static void
maybe_renumber_stmts_bb (basic_block bb)
{
  unsigned i = 0;
  gimple_stmt_iterator gsi;

  if (!bb->aux)
    return;
  bb->aux = NULL;
  for (gsi = gsi_start_bb (bb); !gsi_end_p (gsi); gsi_next (&gsi))
    {
      gimple *stmt = gsi_stmt (gsi);
      gimple_set_uid (stmt, i);
      i++;
    }
}


/* Return true if we can determine that the SSA_NAMEs RESULT (a result
   of a PHI node) and ARG (one of its arguments) conflict.  Return false
   otherwise, also when we simply aren't sure.  */

static bool
trivially_conflicts_p (basic_block bb, tree result, tree arg)
{
  use_operand_p use;
  imm_use_iterator imm_iter;
  gimple *defa = SSA_NAME_DEF_STMT (arg);

  /* If ARG isn't defined in the same block it's too complicated for
     our little mind.  */
  if (gimple_bb (defa) != bb)
    return false;

  FOR_EACH_IMM_USE_FAST (use, imm_iter, result)
    {
      gimple *use_stmt = USE_STMT (use);
      if (is_gimple_debug (use_stmt))
	continue;
      /* Now, if there's a use of RESULT that lies outside this basic block,
	 then there surely is a conflict with ARG.  */
      if (gimple_bb (use_stmt) != bb)
	return true;
      if (gimple_code (use_stmt) == GIMPLE_PHI)
	continue;
      /* The use now is in a real stmt of BB, so if ARG was defined
         in a PHI node (like RESULT) both conflict.  */
      if (gimple_code (defa) == GIMPLE_PHI)
	return true;
      maybe_renumber_stmts_bb (bb);
      /* If the use of RESULT occurs after the definition of ARG,
         the two conflict too.  */
      if (gimple_uid (defa) < gimple_uid (use_stmt))
	return true;
    }

  return false;
}


/* Search every PHI node for arguments associated with backedges which
   we can trivially determine will need a copy (the argument is either
   not an SSA_NAME or the argument has a different underlying variable
   than the PHI result).

   Insert a copy from the PHI argument to a new destination at the
   end of the block with the backedge to the top of the loop.  Update
   the PHI argument to reference this new destination.  */

static void
insert_backedge_copies (void)
{
  basic_block bb;
  gphi_iterator gsi;

  mark_dfs_back_edges ();

  FOR_EACH_BB_FN (bb, cfun)
    {
      /* Mark block as possibly needing calculation of UIDs.  */
      bb->aux = &bb->aux;

      for (gsi = gsi_start_phis (bb); !gsi_end_p (gsi); gsi_next (&gsi))
	{
	  gphi *phi = gsi.phi ();
	  tree result = gimple_phi_result (phi);
	  size_t i;

	  if (virtual_operand_p (result))
	    continue;

	  for (i = 0; i < gimple_phi_num_args (phi); i++)
	    {
	      tree arg = gimple_phi_arg_def (phi, i);
	      edge e = gimple_phi_arg_edge (phi, i);
	      /* We are only interested in copies emitted on critical
                 backedges.  */
	      if (!(e->flags & EDGE_DFS_BACK)
		  || !EDGE_CRITICAL_P (e))
		continue;

	      /* If the argument is not an SSA_NAME, then we will need a
		 constant initialization.  If the argument is an SSA_NAME then
		 a copy statement may be needed.  First handle the case
		 where we cannot insert before the argument definition.  */
	      if (TREE_CODE (arg) != SSA_NAME
		  || (gimple_code (SSA_NAME_DEF_STMT (arg)) == GIMPLE_PHI
		      && trivially_conflicts_p (bb, result, arg)))
		{
		  tree name;
		  gassign *stmt;
		  gimple *last = NULL;
		  gimple_stmt_iterator gsi2;

		  gsi2 = gsi_last_bb (gimple_phi_arg_edge (phi, i)->src);
		  if (!gsi_end_p (gsi2))
		    last = gsi_stmt (gsi2);

		  /* In theory the only way we ought to get back to the
		     start of a loop should be with a COND_EXPR or GOTO_EXPR.
		     However, better safe than sorry.
		     If the block ends with a control statement or
		     something that might throw, then we have to
		     insert this assignment before the last
		     statement.  Else insert it after the last statement.  */
		  if (last && stmt_ends_bb_p (last))
		    {
		      /* If the last statement in the block is the definition
			 site of the PHI argument, then we can't insert
			 anything after it.  */
		      if (TREE_CODE (arg) == SSA_NAME
			  && SSA_NAME_DEF_STMT (arg) == last)
			continue;
		    }

		  /* Create a new instance of the underlying variable of the
		     PHI result.  */
		  name = copy_ssa_name (result);
		  stmt = gimple_build_assign (name,
					      gimple_phi_arg_def (phi, i));

		  /* copy location if present.  */
		  if (gimple_phi_arg_has_location (phi, i))
		    gimple_set_location (stmt,
					 gimple_phi_arg_location (phi, i));

		  /* Insert the new statement into the block and update
		     the PHI node.  */
		  if (last && stmt_ends_bb_p (last))
		    gsi_insert_before (&gsi2, stmt, GSI_NEW_STMT);
		  else
		    gsi_insert_after (&gsi2, stmt, GSI_NEW_STMT);
		  SET_PHI_ARG_DEF (phi, i, name);
		}
	      /* Insert a copy before the definition of the backedge value
		 and adjust all conflicting uses.  */
	      else if (trivially_conflicts_p (bb, result, arg))
		{
		  gimple *def = SSA_NAME_DEF_STMT (arg);
		  if (gimple_nop_p (def)
		      || gimple_code (def) == GIMPLE_PHI)
		    continue;
		  tree name = copy_ssa_name (result);
		  gimple *stmt = gimple_build_assign (name, result);
		  imm_use_iterator imm_iter;
		  gimple *use_stmt;
		  /* The following matches trivially_conflicts_p.  */
		  FOR_EACH_IMM_USE_STMT (use_stmt, imm_iter, result)
		    {
		      if (gimple_bb (use_stmt) != bb
			  || (gimple_code (use_stmt) != GIMPLE_PHI
			      && (maybe_renumber_stmts_bb (bb), true)
			      && gimple_uid (use_stmt) > gimple_uid (def)))
			{
			  use_operand_p use;
			  FOR_EACH_IMM_USE_ON_STMT (use, imm_iter)
			    SET_USE (use, name);
			}
		    }
		  gimple_stmt_iterator gsi = gsi_for_stmt (def);
		  gsi_insert_before (&gsi, stmt, GSI_SAME_STMT);
		}
	    }
	}

      /* Unmark this block again.  */
      bb->aux = NULL;
    }
}

/* Free all memory associated with going out of SSA form.  SA is
   the outof-SSA info object.  */

void
finish_out_of_ssa (struct ssaexpand *sa)
{
  free (sa->partition_to_pseudo);
  if (sa->values)
    BITMAP_FREE (sa->values);
  delete_var_map (sa->map);
  BITMAP_FREE (sa->partitions_for_parm_default_defs);
  BITMAP_FREE (sa->partitions_for_undefined_values);
  memset (sa, 0, sizeof *sa);
}

/* Take the current function out of SSA form, translating PHIs as described in
   R. Morgan, ``Building an Optimizing Compiler'',
   Butterworth-Heinemann, Boston, MA, 1998. pp 176-186.  */

unsigned int
rewrite_out_of_ssa (struct ssaexpand *sa)
{
  /* If elimination of a PHI requires inserting a copy on a backedge,
     then we will have to split the backedge which has numerous
     undesirable performance effects.

     A significant number of such cases can be handled here by inserting
     copies into the loop itself.  */
  insert_backedge_copies ();


  /* Eliminate PHIs which are of no use, such as virtual or dead phis.  */
  eliminate_useless_phis ();

  if (dump_file && (dump_flags & TDF_DETAILS))
    gimple_dump_cfg (dump_file, dump_flags & ~TDF_DETAILS);

  remove_ssa_form (flag_tree_ter, sa);

  if (dump_file && (dump_flags & TDF_DETAILS))
    gimple_dump_cfg (dump_file, dump_flags & ~TDF_DETAILS);

  return 0;
}<|MERGE_RESOLUTION|>--- conflicted
+++ resolved
@@ -1,9 +1,5 @@
 /* Convert a program in SSA form into Normal form.
-<<<<<<< HEAD
-   Copyright (C) 2004-2019 Free Software Foundation, Inc.
-=======
    Copyright (C) 2004-2020 Free Software Foundation, Inc.
->>>>>>> 9e014010
    Contributed by Andrew Macleod <amacleod@redhat.com>
 
 This file is part of GCC.
