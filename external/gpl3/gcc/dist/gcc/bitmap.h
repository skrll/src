--- conflicted
+++ resolved
@@ -1,9 +1,5 @@
 /* Functions to support general ended bitmaps.
-<<<<<<< HEAD
-   Copyright (C) 1997-2019 Free Software Foundation, Inc.
-=======
    Copyright (C) 1997-2020 Free Software Foundation, Inc.
->>>>>>> e2aa5677
 
 This file is part of GCC.
 
@@ -295,11 +291,7 @@
 /* Obstack for allocating bitmaps and elements from.  */
 struct bitmap_obstack {
   struct bitmap_element *elements;
-<<<<<<< HEAD
-  struct bitmap_head *heads;
-=======
   bitmap_head *heads;
->>>>>>> e2aa5677
   struct obstack obstack;
 };
 
@@ -331,14 +323,6 @@
 /* Head of bitmap linked list.  The 'current' member points to something
    already pointed to by the chain started by first, so GTY((skip)) it.  */
 
-<<<<<<< HEAD
-struct GTY(()) bitmap_head {
-  static bitmap_obstack crashme;
-  /* Poison obstack to not make it not a valid initialized GC bitmap.  */
-  CONSTEXPR bitmap_head()
-    : indx(0), tree_form(false), first(NULL), current(NULL),
-      obstack (&crashme)
-=======
 class GTY(()) bitmap_head {
 public:
   static bitmap_obstack crashme;
@@ -346,21 +330,16 @@
   CONSTEXPR bitmap_head()
     : indx (0), tree_form (false), padding (0), alloc_descriptor (0), first (NULL),
       current (NULL), obstack (&crashme)
->>>>>>> e2aa5677
   {}
   /* Index of last element looked at.  */
   unsigned int indx;
   /* False if the bitmap is in list form; true if the bitmap is in tree form.
      Bitmap iterators only work on bitmaps in list form.  */
-<<<<<<< HEAD
-  bool tree_form;
-=======
   unsigned tree_form: 1;
   /* Next integer is shifted, so padding is needed.  */
   unsigned padding: 2;
   /* Bitmap UID used for memory allocation statistics.  */
   unsigned alloc_descriptor: 29;
->>>>>>> e2aa5677
   /* In list form, the first element in the linked list;
      in tree form, the root of the tree.   */
   bitmap_element *first;
@@ -368,9 +347,6 @@
   bitmap_element * GTY((skip(""))) current;
   /* Obstack to allocate elements from.  If NULL, then use GGC allocation.  */
   bitmap_obstack * GTY((skip(""))) obstack;
-<<<<<<< HEAD
-  void dump ();
-=======
 
   /* Dump bitmap.  */
   void dump ();
@@ -382,7 +358,6 @@
   {
     return (unsigned *)(ptrdiff_t)(alloc_descriptor << 3);
   }
->>>>>>> e2aa5677
 };
 
 /* Global data */
@@ -461,11 +436,7 @@
 extern bool bitmap_set_bit (bitmap, int);
 
 /* Return true if a bit is set in a bitmap.  */
-<<<<<<< HEAD
-extern int bitmap_bit_p (bitmap, int);
-=======
 extern int bitmap_bit_p (const_bitmap, int);
->>>>>>> e2aa5677
 
 /* Debug functions to print a bitmap.  */
 extern void debug_bitmap (const_bitmap);
@@ -488,11 +459,8 @@
 {
   head->first = head->current = NULL;
   head->indx = head->tree_form = 0;
-<<<<<<< HEAD
-=======
   head->padding = 0;
   head->alloc_descriptor = 0;
->>>>>>> e2aa5677
   head->obstack = obstack;
   if (GATHER_STATISTICS)
     bitmap_register (head PASS_MEM_STAT);
