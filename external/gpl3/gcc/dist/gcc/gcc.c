--- conflicted
+++ resolved
@@ -968,34 +968,20 @@
 /* Linker command line options for -fsanitize= early on the command line.  */
 #ifndef SANITIZER_EARLY_SPEC
 #define SANITIZER_EARLY_SPEC "\
-<<<<<<< HEAD
-%{!nostdlib:%{!nodefaultlibs:%{%:sanitize(address):" LIBASAN_EARLY_SPEC "} \
-    %{%:sanitize(thread):" LIBTSAN_EARLY_SPEC "} \
-    %{%:sanitize(leak):" LIBLSAN_EARLY_SPEC "}}}"
-=======
 %{!shared:%{!nostdlib:%{!nodefaultlibs:%{%:sanitize(address):" LIBASAN_EARLY_SPEC "} \
     %{%:sanitize(thread):" LIBTSAN_EARLY_SPEC "} \
     %{%:sanitize(leak):" LIBLSAN_EARLY_SPEC "}}}}"
->>>>>>> b2b84690
 #endif
 
 /* Linker command line options for -fsanitize= late on the command line.  */
 #ifndef SANITIZER_SPEC
 #define SANITIZER_SPEC "\
-<<<<<<< HEAD
-%{!nostdlib:%{!nodefaultlibs:%{%:sanitize(address):" LIBASAN_SPEC "\
-=======
 %{!shared:%{!nostdlib:%{!nodefaultlibs:%{%:sanitize(address):" LIBASAN_SPEC "\
->>>>>>> b2b84690
     %{static:%ecannot specify -static with -fsanitize=address}}\
     %{%:sanitize(thread):" LIBTSAN_SPEC "\
     %{static:%ecannot specify -static with -fsanitize=thread}}\
     %{%:sanitize(undefined):" LIBUBSAN_SPEC "}\
-<<<<<<< HEAD
-    %{%:sanitize(leak):" LIBLSAN_SPEC "}}}"
-=======
     %{%:sanitize(leak):" LIBLSAN_SPEC "}}}}"
->>>>>>> b2b84690
 #endif
 
 #ifndef POST_LINK_SPEC
