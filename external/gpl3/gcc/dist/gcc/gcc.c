--- conflicted
+++ resolved
@@ -1,9 +1,5 @@
 /* Compiler driver program that can handle many languages.
-<<<<<<< HEAD
-   Copyright (C) 1987-2019 Free Software Foundation, Inc.
-=======
    Copyright (C) 1987-2020 Free Software Foundation, Inc.
->>>>>>> 9e014010
 
 This file is part of GCC.
 
@@ -4065,13 +4061,10 @@
       diagnostic_color_init (dc, value);
       break;
 
-<<<<<<< HEAD
-=======
     case OPT_fdiagnostics_urls_:
       diagnostic_urls_init (dc, value);
       break;
 
->>>>>>> 9e014010
     case OPT_fdiagnostics_format_:
       diagnostic_output_format_init (dc,
 				     (enum diagnostics_output_format)value);
@@ -6203,12 +6196,8 @@
 
   alloc_args ();
   if (do_spec_2 (args, soft_matched_part) < 0)
-<<<<<<< HEAD
-    fatal_error (input_location, "error in args to spec function %qs", func);
-=======
     fatal_error (input_location, "error in arguments to spec function %qs",
 		 func);
->>>>>>> 9e014010
 
   /* argbuf_index is an index for the next argument to be inserted, and
      so contains the count of the args already inserted.  */
@@ -8085,11 +8074,7 @@
     {
       printf (_("%s %s%s\n"), progname, pkgversion_string,
 	      version_string);
-<<<<<<< HEAD
-      printf ("Copyright %s 2019 Free Software Foundation, Inc.\n",
-=======
       printf ("Copyright %s 2020 Free Software Foundation, Inc.\n",
->>>>>>> 9e014010
 	      _("(C)"));
       fputs (_("This is free software; see the source for copying conditions.  There is NO\n\
 warranty; not even for MERCHANTABILITY or FITNESS FOR A PARTICULAR PURPOSE.\n\n"),
