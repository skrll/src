--- conflicted
+++ resolved
@@ -1,9 +1,5 @@
 /* Find near-matches for strings.
-<<<<<<< HEAD
-   Copyright (C) 2015-2019 Free Software Foundation, Inc.
-=======
    Copyright (C) 2015-2020 Free Software Foundation, Inc.
->>>>>>> 9e014010
 
 This file is part of GCC.
 
@@ -170,11 +166,7 @@
    to be meaningful, given a goal of length GOAL_LEN and a candidate of
    length CANDIDATE_LEN.
 
-<<<<<<< HEAD
-   This is a third of the the length of the candidate or of the goal,
-=======
    This is a third of the length of the candidate or of the goal,
->>>>>>> 9e014010
    whichever is bigger.  */
 
 edit_distance_t
