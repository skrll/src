--- conflicted
+++ resolved
@@ -1,9 +1,5 @@
 /* Source locations within string literals.
-<<<<<<< HEAD
-   Copyright (C) 2016-2019 Free Software Foundation, Inc.
-=======
    Copyright (C) 2016-2020 Free Software Foundation, Inc.
->>>>>>> 9e014010
 
 This file is part of GCC.
 
