--- conflicted
+++ resolved
@@ -1,9 +1,5 @@
 /* Callgraph based analysis of static variables.
-<<<<<<< HEAD
-   Copyright (C) 2015-2019 Free Software Foundation, Inc.
-=======
    Copyright (C) 2015-2020 Free Software Foundation, Inc.
->>>>>>> 9e014010
    Contributed by Martin Liska <mliska@suse.cz>
 
 This file is part of GCC.
@@ -118,11 +114,7 @@
 	  TREE_PUBLIC (clone->decl) = TREE_PUBLIC (node->decl);
 	  clone->externally_visible = node->externally_visible;
 
-<<<<<<< HEAD
-	  if (!node->local.local)
-=======
 	  if (!node->local)
->>>>>>> 9e014010
 	    clone->force_output = true;
 	  hsa_summaries->link_functions (clone, node, HSA_FUNCTION, false);
 
