--- conflicted
+++ resolved
@@ -1,10 +1,6 @@
 /* Instruction scheduling pass.  This file contains definitions used
    internally in the scheduler.
-<<<<<<< HEAD
-   Copyright (C) 1992-2019 Free Software Foundation, Inc.
-=======
    Copyright (C) 1992-2020 Free Software Foundation, Inc.
->>>>>>> e2aa5677
 
 This file is part of GCC.
 
