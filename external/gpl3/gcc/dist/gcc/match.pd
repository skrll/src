/* Match-and-simplify patterns for shared GENERIC and GIMPLE folding.
   This file is consumed by genmatch which produces gimple-match.c
   and generic-match.c from it.

<<<<<<< HEAD
   Copyright (C) 2014-2019 Free Software Foundation, Inc.
=======
   Copyright (C) 2014-2020 Free Software Foundation, Inc.
>>>>>>> 9e014010
   Contributed by Richard Biener <rguenther@suse.de>
   and Prathamesh Kulkarni  <bilbotheelffriend@gmail.com>

This file is part of GCC.

GCC is free software; you can redistribute it and/or modify it under
the terms of the GNU General Public License as published by the Free
Software Foundation; either version 3, or (at your option) any later
version.

GCC is distributed in the hope that it will be useful, but WITHOUT ANY
WARRANTY; without even the implied warranty of MERCHANTABILITY or
FITNESS FOR A PARTICULAR PURPOSE.  See the GNU General Public License
for more details.

You should have received a copy of the GNU General Public License
along with GCC; see the file COPYING3.  If not see
<http://www.gnu.org/licenses/>.  */


/* Generic tree predicates we inherit.  */
(define_predicates
   integer_onep integer_zerop integer_all_onesp integer_minus_onep
   integer_each_onep integer_truep integer_nonzerop
   real_zerop real_onep real_minus_onep
   zerop
   initializer_each_zero_or_onep
   CONSTANT_CLASS_P
   tree_expr_nonnegative_p
   tree_expr_nonzero_p
   integer_valued_real_p
   integer_pow2p
   uniform_integer_cst_p
<<<<<<< HEAD
   HONOR_NANS)
=======
   HONOR_NANS
   uniform_vector_p)
>>>>>>> 9e014010

/* Operator lists.  */
(define_operator_list tcc_comparison
  lt   le   eq ne ge   gt   unordered ordered   unlt unle ungt unge uneq ltgt)
(define_operator_list inverted_tcc_comparison
  ge   gt   ne eq lt   le   ordered   unordered ge   gt   le   lt   ltgt uneq)
(define_operator_list inverted_tcc_comparison_with_nans
  unge ungt ne eq unlt unle ordered   unordered ge   gt   le   lt   ltgt uneq)
(define_operator_list swapped_tcc_comparison
  gt   ge   eq ne le   lt   unordered ordered   ungt unge unlt unle uneq ltgt)
(define_operator_list simple_comparison         lt   le   eq ne ge   gt)
(define_operator_list swapped_simple_comparison gt   ge   eq ne le   lt)

#include "cfn-operators.pd"

/* Define operand lists for math rounding functions {,i,l,ll}FN,
   where the versions prefixed with "i" return an int, those prefixed with
   "l" return a long and those prefixed with "ll" return a long long.

   Also define operand lists:

     X<FN>F for all float functions, in the order i, l, ll
     X<FN> for all double functions, in the same order
     X<FN>L for all long double functions, in the same order.  */
#define DEFINE_INT_AND_FLOAT_ROUND_FN(FN) \
  (define_operator_list X##FN##F BUILT_IN_I##FN##F \
				 BUILT_IN_L##FN##F \
				 BUILT_IN_LL##FN##F) \
  (define_operator_list X##FN BUILT_IN_I##FN \
			      BUILT_IN_L##FN \
			      BUILT_IN_LL##FN) \
  (define_operator_list X##FN##L BUILT_IN_I##FN##L \
				 BUILT_IN_L##FN##L \
				 BUILT_IN_LL##FN##L)

DEFINE_INT_AND_FLOAT_ROUND_FN (FLOOR)
DEFINE_INT_AND_FLOAT_ROUND_FN (CEIL)
DEFINE_INT_AND_FLOAT_ROUND_FN (ROUND)
DEFINE_INT_AND_FLOAT_ROUND_FN (RINT)

/* Binary operations and their associated IFN_COND_* function.  */
(define_operator_list UNCOND_BINARY
  plus minus
  mult trunc_div trunc_mod rdiv
  min max
<<<<<<< HEAD
  bit_and bit_ior bit_xor)
=======
  bit_and bit_ior bit_xor
  lshift rshift)
>>>>>>> 9e014010
(define_operator_list COND_BINARY
  IFN_COND_ADD IFN_COND_SUB
  IFN_COND_MUL IFN_COND_DIV IFN_COND_MOD IFN_COND_RDIV
  IFN_COND_MIN IFN_COND_MAX
<<<<<<< HEAD
  IFN_COND_AND IFN_COND_IOR IFN_COND_XOR)
=======
  IFN_COND_AND IFN_COND_IOR IFN_COND_XOR
  IFN_COND_SHL IFN_COND_SHR)
>>>>>>> 9e014010

/* Same for ternary operations.  */
(define_operator_list UNCOND_TERNARY
  IFN_FMA IFN_FMS IFN_FNMA IFN_FNMS)
(define_operator_list COND_TERNARY
  IFN_COND_FMA IFN_COND_FMS IFN_COND_FNMA IFN_COND_FNMS)

<<<<<<< HEAD
/* As opposed to convert?, this still creates a single pattern, so
   it is not a suitable replacement for convert? in all cases.  */
=======
/* With nop_convert? combine convert? and view_convert? in one pattern
   plus conditionalize on tree_nop_conversion_p conversions.  */
>>>>>>> 9e014010
(match (nop_convert @0)
 (convert @0)
 (if (tree_nop_conversion_p (type, TREE_TYPE (@0)))))
(match (nop_convert @0)
 (view_convert @0)
 (if (VECTOR_TYPE_P (type) && VECTOR_TYPE_P (TREE_TYPE (@0))
      && known_eq (TYPE_VECTOR_SUBPARTS (type),
		   TYPE_VECTOR_SUBPARTS (TREE_TYPE (@0)))
      && tree_nop_conversion_p (TREE_TYPE (type), TREE_TYPE (TREE_TYPE (@0))))))
<<<<<<< HEAD
/* This one has to be last, or it shadows the others.  */
(match (nop_convert @0)
 @0)
=======
>>>>>>> 9e014010

/* Transform likes of (char) ABS_EXPR <(int) x> into (char) ABSU_EXPR <x>
   ABSU_EXPR returns unsigned absolute value of the operand and the operand
   of the ABSU_EXPR will have the corresponding signed type.  */
(simplify (abs (convert @0))
 (if (ANY_INTEGRAL_TYPE_P (TREE_TYPE (@0))
      && !TYPE_UNSIGNED (TREE_TYPE (@0))
      && element_precision (type) > element_precision (TREE_TYPE (@0)))
  (with { tree utype = unsigned_type_for (TREE_TYPE (@0)); }
   (convert (absu:utype @0)))))


/* Simplifications of operations with one constant operand and
   simplifications to constants or single values.  */

(for op (plus pointer_plus minus bit_ior bit_xor)
  (simplify
    (op @0 integer_zerop)
    (non_lvalue @0)))

/* 0 +p index -> (type)index */
(simplify
 (pointer_plus integer_zerop @1)
 (non_lvalue (convert @1)))

/* ptr - 0 -> (type)ptr */
(simplify
 (pointer_diff @0 integer_zerop)
 (convert @0))

/* See if ARG1 is zero and X + ARG1 reduces to X.
   Likewise if the operands are reversed.  */
(simplify
 (plus:c @0 real_zerop@1)
 (if (fold_real_zero_addition_p (type, @1, 0))
  (non_lvalue @0)))

/* See if ARG1 is zero and X - ARG1 reduces to X.  */
(simplify
 (minus @0 real_zerop@1)
 (if (fold_real_zero_addition_p (type, @1, 1))
  (non_lvalue @0)))

/* Even if the fold_real_zero_addition_p can't simplify X + 0.0
   into X, we can optimize (X + 0.0) + 0.0 or (X + 0.0) - 0.0
   or (X - 0.0) + 0.0 into X + 0.0 and (X - 0.0) - 0.0 into X - 0.0
   if not -frounding-math.  For sNaNs the first operation would raise
   exceptions but turn the result into qNan, so the second operation
   would not raise it.   */
(for inner_op (plus minus)
 (for outer_op (plus minus)
  (simplify
   (outer_op (inner_op@3 @0 REAL_CST@1) REAL_CST@2)
    (if (real_zerop (@1)
	 && real_zerop (@2)
	 && !HONOR_SIGN_DEPENDENT_ROUNDING (type))
     (with { bool inner_plus = ((inner_op == PLUS_EXPR)
				^ REAL_VALUE_MINUS_ZERO (TREE_REAL_CST (@1)));
	     bool outer_plus
	       = ((outer_op == PLUS_EXPR)
		  ^ REAL_VALUE_MINUS_ZERO (TREE_REAL_CST (@2))); }
      (if (outer_plus && !inner_plus)
       (outer_op @0 @2)
       @3))))))

/* Simplify x - x.
   This is unsafe for certain floats even in non-IEEE formats.
   In IEEE, it is unsafe because it does wrong for NaNs.
   Also note that operand_equal_p is always false if an operand
   is volatile.  */
(simplify
 (minus @0 @0)
 (if (!FLOAT_TYPE_P (type) || !HONOR_NANS (type))
  { build_zero_cst (type); }))
(simplify
 (pointer_diff @@0 @0)
 { build_zero_cst (type); })

(simplify
 (mult @0 integer_zerop@1)
 @1)

/* Maybe fold x * 0 to 0.  The expressions aren't the same
   when x is NaN, since x * 0 is also NaN.  Nor are they the
   same in modes with signed zeros, since multiplying a
   negative value by 0 gives -0, not +0.  */
(simplify
 (mult @0 real_zerop@1)
 (if (!HONOR_NANS (type) && !HONOR_SIGNED_ZEROS (type))
  @1))

/* In IEEE floating point, x*1 is not equivalent to x for snans.
   Likewise for complex arithmetic with signed zeros.  */
(simplify
 (mult @0 real_onep)
 (if (!HONOR_SNANS (type)
      && (!HONOR_SIGNED_ZEROS (type)
          || !COMPLEX_FLOAT_TYPE_P (type)))
  (non_lvalue @0)))

/* Transform x * -1.0 into -x.  */
(simplify
 (mult @0 real_minus_onep)
  (if (!HONOR_SNANS (type)
       && (!HONOR_SIGNED_ZEROS (type)
           || !COMPLEX_FLOAT_TYPE_P (type)))
   (negate @0)))

<<<<<<< HEAD
=======
/* Transform { 0 or 1 } * { 0 or 1 } into { 0 or 1 } & { 0 or 1 } */
(simplify
 (mult SSA_NAME@1 SSA_NAME@2)
  (if (INTEGRAL_TYPE_P (type)
       && get_nonzero_bits (@1) == 1
       && get_nonzero_bits (@2) == 1)
   (bit_and @1 @2)))

>>>>>>> 9e014010
/* Transform x * { 0 or 1, 0 or 1, ... } into x & { 0 or -1, 0 or -1, ...},
   unless the target has native support for the former but not the latter.  */
(simplify
 (mult @0 VECTOR_CST@1)
 (if (initializer_each_zero_or_onep (@1)
      && !HONOR_SNANS (type)
      && !HONOR_SIGNED_ZEROS (type))
  (with { tree itype = FLOAT_TYPE_P (type) ? unsigned_type_for (type) : type; }
   (if (itype
	&& (!VECTOR_MODE_P (TYPE_MODE (type))
	    || (VECTOR_MODE_P (TYPE_MODE (itype))
		&& optab_handler (and_optab,
				  TYPE_MODE (itype)) != CODE_FOR_nothing)))
    (view_convert (bit_and:itype (view_convert @0)
				 (ne @1 { build_zero_cst (type); })))))))

(for cmp (gt ge lt le)
     outp (convert convert negate negate)
     outn (negate negate convert convert)
 /* Transform X * (X > 0.0 ? 1.0 : -1.0) into abs(X). */
 /* Transform X * (X >= 0.0 ? 1.0 : -1.0) into abs(X). */
 /* Transform X * (X < 0.0 ? 1.0 : -1.0) into -abs(X). */
 /* Transform X * (X <= 0.0 ? 1.0 : -1.0) into -abs(X). */
 (simplify
  (mult:c @0 (cond (cmp @0 real_zerop) real_onep@1 real_minus_onep))
  (if (!HONOR_NANS (type) && !HONOR_SIGNED_ZEROS (type))
   (outp (abs @0))))
 /* Transform X * (X > 0.0 ? -1.0 : 1.0) into -abs(X). */
 /* Transform X * (X >= 0.0 ? -1.0 : 1.0) into -abs(X). */
 /* Transform X * (X < 0.0 ? -1.0 : 1.0) into abs(X). */
 /* Transform X * (X <= 0.0 ? -1.0 : 1.0) into abs(X). */
 (simplify
  (mult:c @0 (cond (cmp @0 real_zerop) real_minus_onep real_onep@1))
  (if (!HONOR_NANS (type) && !HONOR_SIGNED_ZEROS (type))
   (outn (abs @0)))))

/* Transform X * copysign (1.0, X) into abs(X). */
(simplify
 (mult:c @0 (COPYSIGN_ALL real_onep @0))
 (if (!HONOR_NANS (type) && !HONOR_SIGNED_ZEROS (type))
  (abs @0)))

/* Transform X * copysign (1.0, -X) into -abs(X). */
(simplify
 (mult:c @0 (COPYSIGN_ALL real_onep (negate @0)))
 (if (!HONOR_NANS (type) && !HONOR_SIGNED_ZEROS (type))
  (negate (abs @0))))

/* Transform copysign (CST, X) into copysign (ABS(CST), X). */
(simplify
 (COPYSIGN_ALL REAL_CST@0 @1)
 (if (REAL_VALUE_NEGATIVE (TREE_REAL_CST (@0)))
  (COPYSIGN_ALL (negate @0) @1)))

/* X * 1, X / 1 -> X.  */
(for op (mult trunc_div ceil_div floor_div round_div exact_div)
  (simplify
    (op @0 integer_onep)
    (non_lvalue @0)))

/* (A / (1 << B)) -> (A >> B).
   Only for unsigned A.  For signed A, this would not preserve rounding
   toward zero.
   For example: (-1 / ( 1 << B)) !=  -1 >> B.
   Also also widening conversions, like:
   (A / (unsigned long long) (1U << B)) -> (A >> B)
   or
   (A / (unsigned long long) (1 << B)) -> (A >> B).
   If the left shift is signed, it can be done only if the upper bits
   of A starting from shift's type sign bit are zero, as
   (unsigned long long) (1 << 31) is -2147483648ULL, not 2147483648ULL,
   so it is valid only if A >> 31 is zero.  */
(simplify
 (trunc_div @0 (convert? (lshift integer_onep@1 @2)))
 (if ((TYPE_UNSIGNED (type) || tree_expr_nonnegative_p (@0))
      && (!VECTOR_TYPE_P (type)
	  || target_supports_op_p (type, RSHIFT_EXPR, optab_vector)
	  || target_supports_op_p (type, RSHIFT_EXPR, optab_scalar))
      && (useless_type_conversion_p (type, TREE_TYPE (@1))
	  || (element_precision (type) >= element_precision (TREE_TYPE (@1))
	      && (TYPE_UNSIGNED (TREE_TYPE (@1))
		  || (element_precision (type)
		      == element_precision (TREE_TYPE (@1)))
		  || (INTEGRAL_TYPE_P (type)
		      && (tree_nonzero_bits (@0)
			  & wi::mask (element_precision (TREE_TYPE (@1)) - 1,
				      true,
				      element_precision (type))) == 0)))))
  (rshift @0 @2)))

/* Preserve explicit divisions by 0: the C++ front-end wants to detect
   undefined behavior in constexpr evaluation, and assuming that the division
   traps enables better optimizations than these anyway.  */
(for div (trunc_div ceil_div floor_div round_div exact_div)
 /* 0 / X is always zero.  */
 (simplify
  (div integer_zerop@0 @1)
  /* But not for 0 / 0 so that we can get the proper warnings and errors.  */
  (if (!integer_zerop (@1))
   @0))
  /* X / -1 is -X.  */
 (simplify
   (div @0 integer_minus_onep@1)
   (if (!TYPE_UNSIGNED (type))
    (negate @0)))
 /* X / X is one.  */
 (simplify
  (div @0 @0)
  /* But not for 0 / 0 so that we can get the proper warnings and errors.
     And not for _Fract types where we can't build 1.  */
  (if (!integer_zerop (@0) && !ALL_FRACT_MODE_P (TYPE_MODE (type)))
   { build_one_cst (type); }))
 /* X / abs (X) is X < 0 ? -1 : 1.  */
 (simplify
   (div:C @0 (abs @0))
   (if (INTEGRAL_TYPE_P (type)
	&& TYPE_OVERFLOW_UNDEFINED (type))
    (cond (lt @0 { build_zero_cst (type); })
          { build_minus_one_cst (type); } { build_one_cst (type); })))
 /* X / -X is -1.  */
 (simplify
   (div:C @0 (negate @0))
   (if ((INTEGRAL_TYPE_P (type) || VECTOR_INTEGER_TYPE_P (type))
	&& TYPE_OVERFLOW_UNDEFINED (type))
    { build_minus_one_cst (type); })))

/* For unsigned integral types, FLOOR_DIV_EXPR is the same as
   TRUNC_DIV_EXPR.  Rewrite into the latter in this case.  */
(simplify
 (floor_div @0 @1)
 (if ((INTEGRAL_TYPE_P (type) || VECTOR_INTEGER_TYPE_P (type))
      && TYPE_UNSIGNED (type))
  (trunc_div @0 @1)))

/* Combine two successive divisions.  Note that combining ceil_div
   and floor_div is trickier and combining round_div even more so.  */
(for div (trunc_div exact_div)
 (simplify
  (div (div@3 @0 INTEGER_CST@1) INTEGER_CST@2)
  (with {
    wi::overflow_type overflow;
    wide_int mul = wi::mul (wi::to_wide (@1), wi::to_wide (@2),
			    TYPE_SIGN (type), &overflow);
   }
   (if (div == EXACT_DIV_EXPR
	|| optimize_successive_divisions_p (@2, @3))
    (if (!overflow)
     (div @0 { wide_int_to_tree (type, mul); })
     (if (TYPE_UNSIGNED (type)
	  || mul != wi::min_value (TYPE_PRECISION (type), SIGNED))
      { build_zero_cst (type); }))))))

/* Combine successive multiplications.  Similar to above, but handling
   overflow is different.  */
(simplify
 (mult (mult @0 INTEGER_CST@1) INTEGER_CST@2)
 (with {
   wi::overflow_type overflow;
   wide_int mul = wi::mul (wi::to_wide (@1), wi::to_wide (@2),
			   TYPE_SIGN (type), &overflow);
  }
  /* Skip folding on overflow: the only special case is @1 * @2 == -INT_MIN,
     otherwise undefined overflow implies that @0 must be zero.  */
  (if (!overflow || TYPE_OVERFLOW_WRAPS (type))
   (mult @0 { wide_int_to_tree (type, mul); }))))

/* Optimize A / A to 1.0 if we don't care about
   NaNs or Infinities.  */
(simplify
 (rdiv @0 @0)
 (if (FLOAT_TYPE_P (type)
      && ! HONOR_NANS (type)
      && ! HONOR_INFINITIES (type))
  { build_one_cst (type); }))

/* Optimize -A / A to -1.0 if we don't care about
   NaNs or Infinities.  */
(simplify
 (rdiv:C @0 (negate @0))
 (if (FLOAT_TYPE_P (type)
      && ! HONOR_NANS (type)
      && ! HONOR_INFINITIES (type))
  { build_minus_one_cst (type); }))

/* PR71078: x / abs(x) -> copysign (1.0, x) */
(simplify
 (rdiv:C (convert? @0) (convert? (abs @0)))
  (if (SCALAR_FLOAT_TYPE_P (type)
       && ! HONOR_NANS (type)
       && ! HONOR_INFINITIES (type))
   (switch
    (if (types_match (type, float_type_node))
     (BUILT_IN_COPYSIGNF { build_one_cst (type); } (convert @0)))
    (if (types_match (type, double_type_node))
     (BUILT_IN_COPYSIGN { build_one_cst (type); } (convert @0)))
    (if (types_match (type, long_double_type_node))
     (BUILT_IN_COPYSIGNL { build_one_cst (type); } (convert @0))))))

/* In IEEE floating point, x/1 is not equivalent to x for snans.  */
(simplify
 (rdiv @0 real_onep)
 (if (!HONOR_SNANS (type))
  (non_lvalue @0)))

/* In IEEE floating point, x/-1 is not equivalent to -x for snans.  */
(simplify
 (rdiv @0 real_minus_onep)
 (if (!HONOR_SNANS (type))
  (negate @0)))

(if (flag_reciprocal_math)
 /* Convert (A/B)/C to A/(B*C). */
 (simplify
  (rdiv (rdiv:s @0 @1) @2)
  (rdiv @0 (mult @1 @2)))

 /* Canonicalize x / (C1 * y) to (x * C2) / y.  */
 (simplify
  (rdiv @0 (mult:s @1 REAL_CST@2))
  (with
   { tree tem = const_binop (RDIV_EXPR, type, build_one_cst (type), @2); }
   (if (tem)
    (rdiv (mult @0 { tem; } ) @1))))

 /* Convert A/(B/C) to (A/B)*C  */
 (simplify
  (rdiv @0 (rdiv:s @1 @2))
   (mult (rdiv @0 @1) @2)))

/* Simplify x / (- y) to -x / y.  */
(simplify
 (rdiv @0 (negate @1))
 (rdiv (negate @0) @1))

(if (flag_unsafe_math_optimizations)
 /* Simplify (C / x op 0.0) to x op 0.0 for C != 0, C != Inf/Nan.
    Since C / x may underflow to zero, do this only for unsafe math.  */
 (for op (lt le gt ge)
      neg_op (gt ge lt le)
  (simplify
   (op (rdiv REAL_CST@0 @1) real_zerop@2)
   (if (!HONOR_SIGNED_ZEROS (@1) && !HONOR_INFINITIES (@1))
    (switch
     (if (real_less (&dconst0, TREE_REAL_CST_PTR (@0)))
      (op @1 @2))
     /* For C < 0, use the inverted operator.  */
     (if (real_less (TREE_REAL_CST_PTR (@0), &dconst0))
      (neg_op @1 @2)))))))

/* Optimize (X & (-A)) / A where A is a power of 2, to X >> log2(A) */
(for div (trunc_div ceil_div floor_div round_div exact_div)
 (simplify
  (div (convert? (bit_and @0 INTEGER_CST@1)) INTEGER_CST@2)
  (if (integer_pow2p (@2)
       && tree_int_cst_sgn (@2) > 0
       && tree_nop_conversion_p (type, TREE_TYPE (@0))
       && wi::to_wide (@2) + wi::to_wide (@1) == 0)
   (rshift (convert @0)
	   { build_int_cst (integer_type_node,
			    wi::exact_log2 (wi::to_wide (@2))); }))))

/* If ARG1 is a constant, we can convert this to a multiply by the
   reciprocal.  This does not have the same rounding properties,
   so only do this if -freciprocal-math.  We can actually
   always safely do it if ARG1 is a power of two, but it's hard to
   tell if it is or not in a portable manner.  */
(for cst (REAL_CST COMPLEX_CST VECTOR_CST)
 (simplify
  (rdiv @0 cst@1)
  (if (optimize)
   (if (flag_reciprocal_math
	&& !real_zerop (@1))
    (with
     { tree tem = const_binop (RDIV_EXPR, type, build_one_cst (type), @1); }
     (if (tem)
      (mult @0 { tem; } )))
    (if (cst != COMPLEX_CST)
     (with { tree inverse = exact_inverse (type, @1); }
      (if (inverse)
       (mult @0 { inverse; } ))))))))

(for mod (ceil_mod floor_mod round_mod trunc_mod)
 /* 0 % X is always zero.  */
 (simplify
  (mod integer_zerop@0 @1)
  /* But not for 0 % 0 so that we can get the proper warnings and errors.  */
  (if (!integer_zerop (@1))
   @0))
 /* X % 1 is always zero.  */
 (simplify
  (mod @0 integer_onep)
  { build_zero_cst (type); })
 /* X % -1 is zero.  */
 (simplify
  (mod @0 integer_minus_onep@1)
  (if (!TYPE_UNSIGNED (type))
   { build_zero_cst (type); }))
 /* X % X is zero.  */
 (simplify
  (mod @0 @0)
  /* But not for 0 % 0 so that we can get the proper warnings and errors.  */
  (if (!integer_zerop (@0))
   { build_zero_cst (type); }))
 /* (X % Y) % Y is just X % Y.  */
 (simplify
  (mod (mod@2 @0 @1) @1)
  @2)
 /* From extract_muldiv_1: (X * C1) % C2 is zero if C1 is a multiple of C2.  */
 (simplify
  (mod (mult @0 INTEGER_CST@1) INTEGER_CST@2)
  (if (ANY_INTEGRAL_TYPE_P (type)
       && TYPE_OVERFLOW_UNDEFINED (type)
       && wi::multiple_of_p (wi::to_wide (@1), wi::to_wide (@2),
			     TYPE_SIGN (type)))
   { build_zero_cst (type); }))
 /* For (X % C) == 0, if X is signed and C is power of 2, use unsigned
    modulo and comparison, since it is simpler and equivalent.  */
 (for cmp (eq ne)
  (simplify
   (cmp (mod @0 integer_pow2p@2) integer_zerop@1)
   (if (!TYPE_UNSIGNED (TREE_TYPE (@0)))
    (with { tree utype = unsigned_type_for (TREE_TYPE (@0)); }
     (cmp (mod (convert:utype @0) (convert:utype @2)) (convert:utype @1)))))))

/* X % -C is the same as X % C.  */
(simplify
 (trunc_mod @0 INTEGER_CST@1)
  (if (TYPE_SIGN (type) == SIGNED
       && !TREE_OVERFLOW (@1)
       && wi::neg_p (wi::to_wide (@1))
       && !TYPE_OVERFLOW_TRAPS (type)
       /* Avoid this transformation if C is INT_MIN, i.e. C == -C.  */
       && !sign_bit_p (@1, @1))
   (trunc_mod @0 (negate @1))))

/* X % -Y is the same as X % Y.  */
(simplify
 (trunc_mod @0 (convert? (negate @1)))
 (if (INTEGRAL_TYPE_P (type)
      && !TYPE_UNSIGNED (type)
      && !TYPE_OVERFLOW_TRAPS (type)
      && tree_nop_conversion_p (type, TREE_TYPE (@1))
      /* Avoid this transformation if X might be INT_MIN or
	 Y might be -1, because we would then change valid
	 INT_MIN % -(-1) into invalid INT_MIN % -1.  */
      && (expr_not_equal_to (@0, wi::to_wide (TYPE_MIN_VALUE (type)))
	  || expr_not_equal_to (@1, wi::minus_one (TYPE_PRECISION
							(TREE_TYPE (@1))))))
  (trunc_mod @0 (convert @1))))

/* X - (X / Y) * Y is the same as X % Y.  */
(simplify
 (minus (convert1? @0) (convert2? (mult:c (trunc_div @@0 @@1) @1)))
 (if (INTEGRAL_TYPE_P (type) || VECTOR_INTEGER_TYPE_P (type))
  (convert (trunc_mod @0 @1))))

/* Optimize TRUNC_MOD_EXPR by a power of two into a BIT_AND_EXPR,
   i.e. "X % C" into "X & (C - 1)", if X and C are positive.
   Also optimize A % (C << N)  where C is a power of 2,
   to A & ((C << N) - 1).  */
(match (power_of_two_cand @1)
 INTEGER_CST@1)
(match (power_of_two_cand @1)
 (lshift INTEGER_CST@1 @2))
(for mod (trunc_mod floor_mod)
 (simplify
  (mod @0 (convert? (power_of_two_cand@1 @2)))
  (if ((TYPE_UNSIGNED (type) || tree_expr_nonnegative_p (@0))
       /* Allow any integral conversions of the divisor, except
	  conversion from narrower signed to wider unsigned type
	  where if @1 would be negative power of two, the divisor
	  would not be a power of two.  */
       && INTEGRAL_TYPE_P (type)
       && INTEGRAL_TYPE_P (TREE_TYPE (@1))
       && (TYPE_PRECISION (type) <= TYPE_PRECISION (TREE_TYPE (@1))
	   || TYPE_UNSIGNED (TREE_TYPE (@1))
	   || !TYPE_UNSIGNED (type))
       && integer_pow2p (@2) && tree_int_cst_sgn (@2) > 0)
   (with { tree utype = TREE_TYPE (@1);
	   if (!TYPE_OVERFLOW_WRAPS (utype))
	     utype = unsigned_type_for (utype); }
    (bit_and @0 (convert (minus (convert:utype @1)
				{ build_one_cst (utype); })))))))

/* Simplify (unsigned t * 2)/2 -> unsigned t & 0x7FFFFFFF.  */
(simplify
 (trunc_div (mult @0 integer_pow2p@1) @1)
 (if (TYPE_UNSIGNED (TREE_TYPE (@0)))
  (bit_and @0 { wide_int_to_tree
		(type, wi::mask (TYPE_PRECISION (type)
				 - wi::exact_log2 (wi::to_wide (@1)),
				 false, TYPE_PRECISION (type))); })))

/* Simplify (unsigned t / 2) * 2 -> unsigned t & ~1.  */
(simplify
 (mult (trunc_div @0 integer_pow2p@1) @1)
 (if (TYPE_UNSIGNED (TREE_TYPE (@0)))
  (bit_and @0 (negate @1))))

/* Simplify (t * 2) / 2) -> t.  */
(for div (trunc_div ceil_div floor_div round_div exact_div)
 (simplify
  (div (mult:c @0 @1) @1)
  (if (ANY_INTEGRAL_TYPE_P (type)
       && TYPE_OVERFLOW_UNDEFINED (type))
   @0)))

(for op (negate abs)
 /* Simplify cos(-x) and cos(|x|) -> cos(x).  Similarly for cosh.  */
 (for coss (COS COSH)
  (simplify
   (coss (op @0))
    (coss @0)))
 /* Simplify pow(-x, y) and pow(|x|,y) -> pow(x,y) if y is an even integer.  */
 (for pows (POW)
  (simplify
   (pows (op @0) REAL_CST@1)
   (with { HOST_WIDE_INT n; }
    (if (real_isinteger (&TREE_REAL_CST (@1), &n) && (n & 1) == 0)
     (pows @0 @1)))))
 /* Likewise for powi.  */
 (for pows (POWI)
  (simplify
   (pows (op @0) INTEGER_CST@1)
   (if ((wi::to_wide (@1) & 1) == 0)
    (pows @0 @1))))
 /* Strip negate and abs from both operands of hypot.  */
 (for hypots (HYPOT)
  (simplify
   (hypots (op @0) @1)
   (hypots @0 @1))
  (simplify
   (hypots @0 (op @1))
   (hypots @0 @1)))
 /* copysign(-x, y) and copysign(abs(x), y) -> copysign(x, y).  */
 (for copysigns (COPYSIGN_ALL)
  (simplify
   (copysigns (op @0) @1)
   (copysigns @0 @1))))

/* abs(x)*abs(x) -> x*x.  Should be valid for all types.  */
(simplify
 (mult (abs@1 @0) @1)
 (mult @0 @0))

/* Convert absu(x)*absu(x) -> x*x.  */
(simplify
 (mult (absu@1 @0) @1)
 (mult (convert@2 @0) @2))

/* cos(copysign(x, y)) -> cos(x).  Similarly for cosh.  */
(for coss (COS COSH)
     copysigns (COPYSIGN)
 (simplify
  (coss (copysigns @0 @1))
   (coss @0)))

/* pow(copysign(x, y), z) -> pow(x, z) if z is an even integer.  */
(for pows (POW)
     copysigns (COPYSIGN)
 (simplify
  (pows (copysigns @0 @2) REAL_CST@1)
  (with { HOST_WIDE_INT n; }
   (if (real_isinteger (&TREE_REAL_CST (@1), &n) && (n & 1) == 0)
    (pows @0 @1)))))
/* Likewise for powi.  */
(for pows (POWI)
     copysigns (COPYSIGN)
 (simplify
  (pows (copysigns @0 @2) INTEGER_CST@1)
  (if ((wi::to_wide (@1) & 1) == 0)
   (pows @0 @1))))

(for hypots (HYPOT)
     copysigns (COPYSIGN)
 /* hypot(copysign(x, y), z) -> hypot(x, z).  */
 (simplify
  (hypots (copysigns @0 @1) @2)
  (hypots @0 @2))
 /* hypot(x, copysign(y, z)) -> hypot(x, y).  */
 (simplify
  (hypots @0 (copysigns @1 @2))
  (hypots @0 @1)))

/* copysign(x, CST) -> [-]abs (x).  */
(for copysigns (COPYSIGN_ALL)
 (simplify
  (copysigns @0 REAL_CST@1)
  (if (REAL_VALUE_NEGATIVE (TREE_REAL_CST (@1)))
   (negate (abs @0))
   (abs @0))))

/* copysign(copysign(x, y), z) -> copysign(x, z).  */
(for copysigns (COPYSIGN_ALL)
 (simplify
  (copysigns (copysigns @0 @1) @2)
  (copysigns @0 @2)))

/* copysign(x,y)*copysign(x,y) -> x*x.  */
(for copysigns (COPYSIGN_ALL)
 (simplify
  (mult (copysigns@2 @0 @1) @2)
  (mult @0 @0)))

/* ccos(-x) -> ccos(x).  Similarly for ccosh.  */
(for ccoss (CCOS CCOSH)
 (simplify
  (ccoss (negate @0))
   (ccoss @0)))

/* cabs(-x) and cos(conj(x)) -> cabs(x).  */
(for ops (conj negate)
 (for cabss (CABS)
  (simplify
   (cabss (ops @0))
   (cabss @0))))

/* Fold (a * (1 << b)) into (a << b)  */
(simplify
 (mult:c @0 (convert? (lshift integer_onep@1 @2)))
  (if (! FLOAT_TYPE_P (type)
       && tree_nop_conversion_p (type, TREE_TYPE (@1)))
   (lshift @0 @2)))

/* Fold (1 << (C - x)) where C = precision(type) - 1
   into ((1 << C) >> x). */
(simplify
 (lshift integer_onep@0 (minus@1 INTEGER_CST@2 @3))
  (if (INTEGRAL_TYPE_P (type)
       && wi::eq_p (wi::to_wide (@2), TYPE_PRECISION (type) - 1)
       && single_use (@1))
   (if (TYPE_UNSIGNED (type))
     (rshift (lshift @0 @2) @3)
   (with
    { tree utype = unsigned_type_for (type); }
    (convert (rshift (lshift (convert:utype @0) @2) @3))))))

/* Fold (C1/X)*C2 into (C1*C2)/X.  */
(simplify
 (mult (rdiv@3 REAL_CST@0 @1) REAL_CST@2)
  (if (flag_associative_math
       && single_use (@3))
   (with
    { tree tem = const_binop (MULT_EXPR, type, @0, @2); }
    (if (tem)
     (rdiv { tem; } @1)))))

/* Simplify ~X & X as zero.  */
(simplify
 (bit_and:c (convert? @0) (convert? (bit_not @0)))
  { build_zero_cst (type); })

/* PR71636: Transform x & ((1U << b) - 1) -> x & ~(~0U << b);  */
(simplify
  (bit_and:c @0 (plus:s (lshift:s integer_onep @1) integer_minus_onep))
  (if (TYPE_UNSIGNED (type))
    (bit_and @0 (bit_not (lshift { build_all_ones_cst (type); } @1)))))

(for bitop (bit_and bit_ior)
     cmp (eq ne)
 /* PR35691: Transform
    (x == 0 & y == 0) -> (x | typeof(x)(y)) == 0.
    (x != 0 | y != 0) -> (x | typeof(x)(y)) != 0.  */
 (simplify
  (bitop (cmp @0 integer_zerop@2) (cmp @1 integer_zerop))
   (if (INTEGRAL_TYPE_P (TREE_TYPE (@0))
	&& INTEGRAL_TYPE_P (TREE_TYPE (@1))
	&& TYPE_PRECISION (TREE_TYPE (@0)) == TYPE_PRECISION (TREE_TYPE (@1)))
    (cmp (bit_ior @0 (convert @1)) @2)))
 /* Transform:
    (x == -1 & y == -1) -> (x & typeof(x)(y)) == -1.
    (x != -1 | y != -1) -> (x & typeof(x)(y)) != -1.  */
 (simplify
  (bitop (cmp @0 integer_all_onesp@2) (cmp @1 integer_all_onesp))
   (if (INTEGRAL_TYPE_P (TREE_TYPE (@0))
	&& INTEGRAL_TYPE_P (TREE_TYPE (@1))
	&& TYPE_PRECISION (TREE_TYPE (@0)) == TYPE_PRECISION (TREE_TYPE (@1)))
    (cmp (bit_and @0 (convert @1)) @2))))

/* Fold (A & ~B) - (A & B) into (A ^ B) - B.  */
(simplify
 (minus (bit_and:cs @0 (bit_not @1)) (bit_and:cs @0 @1))
  (minus (bit_xor @0 @1) @1))
(simplify
 (minus (bit_and:s @0 INTEGER_CST@2) (bit_and:s @0 INTEGER_CST@1))
 (if (~wi::to_wide (@2) == wi::to_wide (@1))
  (minus (bit_xor @0 @1) @1)))

/* Fold (A & B) - (A & ~B) into B - (A ^ B).  */
(simplify
 (minus (bit_and:cs @0 @1) (bit_and:cs @0 (bit_not @1)))
  (minus @1 (bit_xor @0 @1)))

/* Simplify (X & ~Y) |^+ (~X & Y) -> X ^ Y.  */
(for op (bit_ior bit_xor plus)
 (simplify
  (op (bit_and:c @0 (bit_not @1)) (bit_and:c (bit_not @0) @1))
   (bit_xor @0 @1))
 (simplify
  (op:c (bit_and @0 INTEGER_CST@2) (bit_and (bit_not @0) INTEGER_CST@1))
  (if (~wi::to_wide (@2) == wi::to_wide (@1))
   (bit_xor @0 @1))))

/* PR53979: Transform ((a ^ b) | a) -> (a | b) */
(simplify
  (bit_ior:c (bit_xor:c @0 @1) @0)
  (bit_ior @0 @1))

/* (a & ~b) | (a ^ b)  -->  a ^ b  */
(simplify
 (bit_ior:c (bit_and:c @0 (bit_not @1)) (bit_xor:c@2 @0 @1))
 @2)

/* (a & ~b) ^ ~a  -->  ~(a & b)  */
(simplify
 (bit_xor:c (bit_and:cs @0 (bit_not @1)) (bit_not @0))
 (bit_not (bit_and @0 @1)))

/* (~a & b) ^ a  -->   (a | b)   */
(simplify
 (bit_xor:c (bit_and:cs (bit_not @0) @1) @0)
 (bit_ior @0 @1))

/* (a | b) & ~(a ^ b)  -->  a & b  */
(simplify
 (bit_and:c (bit_ior @0 @1) (bit_not (bit_xor:c @0 @1)))
 (bit_and @0 @1))

/* a | ~(a ^ b)  -->  a | ~b  */
(simplify
 (bit_ior:c @0 (bit_not:s (bit_xor:c @0 @1)))
 (bit_ior @0 (bit_not @1)))

/* (a | b) | (a &^ b)  -->  a | b  */
(for op (bit_and bit_xor)
 (simplify
  (bit_ior:c (bit_ior@2 @0 @1) (op:c @0 @1))
  @2))

/* (a & b) | ~(a ^ b)  -->  ~(a ^ b)  */
(simplify
 (bit_ior:c (bit_and:c @0 @1) (bit_not@2 (bit_xor @0 @1)))
 @2)

/* ~(~a & b)  -->  a | ~b  */
(simplify
 (bit_not (bit_and:cs (bit_not @0) @1))
 (bit_ior @0 (bit_not @1)))

/* ~(~a | b) --> a & ~b */
(simplify
 (bit_not (bit_ior:cs (bit_not @0) @1))
 (bit_and @0 (bit_not @1)))

/* Simplify (~X & Y) to X ^ Y if we know that (X & ~Y) is 0.  */
#if GIMPLE
(simplify
 (bit_and (bit_not SSA_NAME@0) INTEGER_CST@1)
 (if (INTEGRAL_TYPE_P (TREE_TYPE (@0))
      && wi::bit_and_not (get_nonzero_bits (@0), wi::to_wide (@1)) == 0)
  (bit_xor @0 @1)))
#endif

/* For constants M and N, if M == (1LL << cst) - 1 && (N & M) == M,
   ((A & N) + B) & M -> (A + B) & M
   Similarly if (N & M) == 0,
   ((A | N) + B) & M -> (A + B) & M
   and for - instead of + (or unary - instead of +)
   and/or ^ instead of |.
   If B is constant and (B & M) == 0, fold into A & M.  */
(for op (plus minus)
 (for bitop (bit_and bit_ior bit_xor)
  (simplify
   (bit_and (op:s (bitop:s@0 @3 INTEGER_CST@4) @1) INTEGER_CST@2)
    (with
     { tree pmop[2];
       tree utype = fold_bit_and_mask (TREE_TYPE (@0), @2, op, @0, bitop,
				       @3, @4, @1, ERROR_MARK, NULL_TREE,
				       NULL_TREE, pmop); }
     (if (utype)
      (convert (bit_and (op (convert:utype { pmop[0]; })
			    (convert:utype { pmop[1]; }))
			(convert:utype @2))))))
  (simplify
   (bit_and (op:s @0 (bitop:s@1 @3 INTEGER_CST@4)) INTEGER_CST@2)
    (with
     { tree pmop[2];
       tree utype = fold_bit_and_mask (TREE_TYPE (@0), @2, op, @0, ERROR_MARK,
				       NULL_TREE, NULL_TREE, @1, bitop, @3,
				       @4, pmop); }
     (if (utype)
      (convert (bit_and (op (convert:utype { pmop[0]; })
			    (convert:utype { pmop[1]; }))
			(convert:utype @2)))))))
 (simplify
  (bit_and (op:s @0 @1) INTEGER_CST@2)
   (with
    { tree pmop[2];
      tree utype = fold_bit_and_mask (TREE_TYPE (@0), @2, op, @0, ERROR_MARK,
				      NULL_TREE, NULL_TREE, @1, ERROR_MARK,
				      NULL_TREE, NULL_TREE, pmop); }
    (if (utype)
     (convert (bit_and (op (convert:utype { pmop[0]; })
			   (convert:utype { pmop[1]; }))
		       (convert:utype @2)))))))
(for bitop (bit_and bit_ior bit_xor)
 (simplify
  (bit_and (negate:s (bitop:s@0 @2 INTEGER_CST@3)) INTEGER_CST@1)
   (with
    { tree pmop[2];
      tree utype = fold_bit_and_mask (TREE_TYPE (@0), @1, NEGATE_EXPR, @0,
				      bitop, @2, @3, NULL_TREE, ERROR_MARK,
				      NULL_TREE, NULL_TREE, pmop); }
    (if (utype)
     (convert (bit_and (negate (convert:utype { pmop[0]; }))
		       (convert:utype @1)))))))

/* X % Y is smaller than Y.  */
(for cmp (lt ge)
 (simplify
  (cmp (trunc_mod @0 @1) @1)
  (if (TYPE_UNSIGNED (TREE_TYPE (@0)))
   { constant_boolean_node (cmp == LT_EXPR, type); })))
(for cmp (gt le)
 (simplify
  (cmp @1 (trunc_mod @0 @1))
  (if (TYPE_UNSIGNED (TREE_TYPE (@0)))
   { constant_boolean_node (cmp == GT_EXPR, type); })))

/* x | ~0 -> ~0  */
(simplify
 (bit_ior @0 integer_all_onesp@1)
 @1)

/* x | 0 -> x  */
(simplify
 (bit_ior @0 integer_zerop)
 @0)

/* x & 0 -> 0  */
(simplify
 (bit_and @0 integer_zerop@1)
 @1)

/* ~x | x -> -1 */
/* ~x ^ x -> -1 */
/* ~x + x -> -1 */
(for op (bit_ior bit_xor plus)
 (simplify
  (op:c (convert? @0) (convert? (bit_not @0)))
  (convert { build_all_ones_cst (TREE_TYPE (@0)); })))

/* x ^ x -> 0 */
(simplify
  (bit_xor @0 @0)
  { build_zero_cst (type); })

/* Canonicalize X ^ ~0 to ~X.  */
(simplify
  (bit_xor @0 integer_all_onesp@1)
  (bit_not @0))

/* x & ~0 -> x  */
(simplify
 (bit_and @0 integer_all_onesp)
  (non_lvalue @0))

/* x & x -> x,  x | x -> x  */
(for bitop (bit_and bit_ior)
 (simplify
  (bitop @0 @0)
  (non_lvalue @0)))

/* x & C -> x if we know that x & ~C == 0.  */
#if GIMPLE
(simplify
 (bit_and SSA_NAME@0 INTEGER_CST@1)
 (if (INTEGRAL_TYPE_P (TREE_TYPE (@0))
      && wi::bit_and_not (get_nonzero_bits (@0), wi::to_wide (@1)) == 0)
  @0))
#endif

/* x + (x & 1) -> (x + 1) & ~1 */
(simplify
 (plus:c @0 (bit_and:s @0 integer_onep@1))
 (bit_and (plus @0 @1) (bit_not @1)))

/* x & ~(x & y) -> x & ~y */
/* x | ~(x | y) -> x | ~y  */
(for bitop (bit_and bit_ior)
 (simplify
  (bitop:c @0 (bit_not (bitop:cs @0 @1)))
  (bitop @0 (bit_not @1))))

/* (~x & y) | ~(x | y) -> ~x */
(simplify
 (bit_ior:c (bit_and:c (bit_not@2 @0) @1) (bit_not (bit_ior:c @0 @1)))
 @2)

/* (x | y) ^ (x | ~y) -> ~x */
(simplify
 (bit_xor:c (bit_ior:c @0 @1) (bit_ior:c @0 (bit_not @1)))
 (bit_not @0))

/* (x & y) | ~(x | y) -> ~(x ^ y) */
(simplify
 (bit_ior:c (bit_and:s @0 @1) (bit_not:s (bit_ior:s @0 @1)))
 (bit_not (bit_xor @0 @1)))

/* (~x | y) ^ (x ^ y) -> x | ~y */
(simplify
 (bit_xor:c (bit_ior:cs (bit_not @0) @1) (bit_xor:s @0 @1))
 (bit_ior @0 (bit_not @1)))

/* (x ^ y) | ~(x | y) -> ~(x & y) */
(simplify
 (bit_ior:c (bit_xor:s @0 @1) (bit_not:s (bit_ior:s @0 @1)))
 (bit_not (bit_and @0 @1)))

/* (x | y) & ~x -> y & ~x */
/* (x & y) | ~x -> y | ~x */
(for bitop (bit_and bit_ior)
     rbitop (bit_ior bit_and)
 (simplify
  (bitop:c (rbitop:c @0 @1) (bit_not@2 @0))
  (bitop @1 @2)))

/* (x & y) ^ (x | y) -> x ^ y */
(simplify
 (bit_xor:c (bit_and @0 @1) (bit_ior @0 @1))
 (bit_xor @0 @1))

/* (x ^ y) ^ (x | y) -> x & y */
(simplify
 (bit_xor:c (bit_xor @0 @1) (bit_ior @0 @1))
 (bit_and @0 @1))

/* (x & y) + (x ^ y) -> x | y */
/* (x & y) | (x ^ y) -> x | y */
/* (x & y) ^ (x ^ y) -> x | y */
(for op (plus bit_ior bit_xor)
 (simplify
  (op:c (bit_and @0 @1) (bit_xor @0 @1))
  (bit_ior @0 @1)))

/* (x & y) + (x | y) -> x + y */
(simplify
 (plus:c (bit_and @0 @1) (bit_ior @0 @1))
 (plus @0 @1))

/* (x + y) - (x | y) -> x & y */
(simplify
 (minus (plus @0 @1) (bit_ior @0 @1))
 (if (!TYPE_OVERFLOW_SANITIZED (type) && !TYPE_OVERFLOW_TRAPS (type)
      && !TYPE_SATURATING (type))
  (bit_and @0 @1)))

/* (x + y) - (x & y) -> x | y */
(simplify
 (minus (plus @0 @1) (bit_and @0 @1))
 (if (!TYPE_OVERFLOW_SANITIZED (type) && !TYPE_OVERFLOW_TRAPS (type)
      && !TYPE_SATURATING (type))
  (bit_ior @0 @1)))

/* (x | y) - (x ^ y) -> x & y */
(simplify
 (minus (bit_ior @0 @1) (bit_xor @0 @1))
 (bit_and @0 @1))

/* (x | y) - (x & y) -> x ^ y */
(simplify
 (minus (bit_ior @0 @1) (bit_and @0 @1))
 (bit_xor @0 @1))

/* (x | y) & ~(x & y) -> x ^ y */
(simplify
 (bit_and:c (bit_ior @0 @1) (bit_not (bit_and @0 @1)))
 (bit_xor @0 @1))

/* (x | y) & (~x ^ y) -> x & y */
(simplify
 (bit_and:c (bit_ior:c @0 @1) (bit_xor:c @1 (bit_not @0)))
 (bit_and @0 @1))

/* (~x | y) & (x | ~y) -> ~(x ^ y) */
(simplify
 (bit_and (bit_ior:cs (bit_not @0) @1) (bit_ior:cs @0 (bit_not @1)))
 (bit_not (bit_xor @0 @1)))

/* (~x | y) ^ (x | ~y) -> x ^ y */
(simplify
 (bit_xor (bit_ior:c (bit_not @0) @1) (bit_ior:c @0 (bit_not @1)))
 (bit_xor @0 @1))

/* ~x & ~y -> ~(x | y)
   ~x | ~y -> ~(x & y) */
(for op (bit_and bit_ior)
     rop (bit_ior bit_and)
 (simplify
  (op (convert1? (bit_not @0)) (convert2? (bit_not @1)))
  (if (element_precision (type) <= element_precision (TREE_TYPE (@0))
       && element_precision (type) <= element_precision (TREE_TYPE (@1)))
   (bit_not (rop (convert @0) (convert @1))))))

/* If we are XORing or adding two BIT_AND_EXPR's, both of which are and'ing
   with a constant, and the two constants have no bits in common,
   we should treat this as a BIT_IOR_EXPR since this may produce more
   simplifications.  */
(for op (bit_xor plus)
 (simplify
  (op (convert1? (bit_and@4 @0 INTEGER_CST@1))
      (convert2? (bit_and@5 @2 INTEGER_CST@3)))
  (if (tree_nop_conversion_p (type, TREE_TYPE (@0))
       && tree_nop_conversion_p (type, TREE_TYPE (@2))
       && (wi::to_wide (@1) & wi::to_wide (@3)) == 0)
   (bit_ior (convert @4) (convert @5)))))

/* (X | Y) ^ X -> Y & ~ X*/
(simplify
 (bit_xor:c (convert1? (bit_ior:c @@0 @1)) (convert2? @0))
 (if (tree_nop_conversion_p (type, TREE_TYPE (@0)))
  (convert (bit_and @1 (bit_not @0)))))

/* Convert ~X ^ ~Y to X ^ Y.  */
(simplify
 (bit_xor (convert1? (bit_not @0)) (convert2? (bit_not @1)))
 (if (element_precision (type) <= element_precision (TREE_TYPE (@0))
      && element_precision (type) <= element_precision (TREE_TYPE (@1)))
  (bit_xor (convert @0) (convert @1))))

/* Convert ~X ^ C to X ^ ~C.  */
(simplify
 (bit_xor (convert? (bit_not @0)) INTEGER_CST@1)
 (if (tree_nop_conversion_p (type, TREE_TYPE (@0)))
  (bit_xor (convert @0) (bit_not @1))))

/* Fold (X & Y) ^ Y and (X ^ Y) & Y as ~X & Y.  */
(for opo (bit_and bit_xor)
     opi (bit_xor bit_and)
 (simplify
  (opo:c (opi:cs @0 @1) @1)
  (bit_and (bit_not @0) @1)))

/* Given a bit-wise operation CODE applied to ARG0 and ARG1, see if both
   operands are another bit-wise operation with a common input.  If so,
   distribute the bit operations to save an operation and possibly two if
   constants are involved.  For example, convert
     (A | B) & (A | C) into A | (B & C)
   Further simplification will occur if B and C are constants.  */
(for op (bit_and bit_ior bit_xor)
     rop (bit_ior bit_and bit_and)
 (simplify
  (op (convert? (rop:c @@0 @1)) (convert? (rop:c @0 @2)))
  (if (tree_nop_conversion_p (type, TREE_TYPE (@1))
       && tree_nop_conversion_p (type, TREE_TYPE (@2)))
   (rop (convert @0) (op (convert @1) (convert @2))))))

/* Some simple reassociation for bit operations, also handled in reassoc.  */
/* (X & Y) & Y -> X & Y
   (X | Y) | Y -> X | Y  */
(for op (bit_and bit_ior)
 (simplify
  (op:c (convert1?@2 (op:c @0 @@1)) (convert2? @1))
  @2))
/* (X ^ Y) ^ Y -> X  */
(simplify
 (bit_xor:c (convert1? (bit_xor:c @0 @@1)) (convert2? @1))
 (convert @0))
/* (X & Y) & (X & Z) -> (X & Y) & Z
   (X | Y) | (X | Z) -> (X | Y) | Z  */
(for op (bit_and bit_ior)
 (simplify
  (op (convert1?@3 (op:c@4 @0 @1)) (convert2?@5 (op:c@6 @0 @2)))
  (if (tree_nop_conversion_p (type, TREE_TYPE (@1))
       && tree_nop_conversion_p (type, TREE_TYPE (@2)))
   (if (single_use (@5) && single_use (@6))
    (op @3 (convert @2))
    (if (single_use (@3) && single_use (@4))
     (op (convert @1) @5))))))
/* (X ^ Y) ^ (X ^ Z) -> Y ^ Z  */
(simplify
 (bit_xor (convert1? (bit_xor:c @0 @1)) (convert2? (bit_xor:c @0 @2)))
 (if (tree_nop_conversion_p (type, TREE_TYPE (@1))
      && tree_nop_conversion_p (type, TREE_TYPE (@2)))
  (bit_xor (convert @1) (convert @2))))

/* Convert abs (abs (X)) into abs (X).
   also absu (absu (X)) into absu (X).  */
(simplify
 (abs (abs@1 @0))
 @1)

(simplify
 (absu (convert@2 (absu@1 @0)))
 (if (tree_nop_conversion_p (TREE_TYPE (@2), TREE_TYPE (@1)))
  @1))

/* Convert abs[u] (-X) -> abs[u] (X).  */
(simplify
 (abs (negate @0))
 (abs @0))

(simplify
 (absu (negate @0))
 (absu @0))

/* Convert abs[u] (X)  where X is nonnegative -> (X).  */
(simplify
 (abs tree_expr_nonnegative_p@0)
 @0)

(simplify
 (absu tree_expr_nonnegative_p@0)
 (convert @0))

/* A few cases of fold-const.c negate_expr_p predicate.  */
(match negate_expr_p
 INTEGER_CST
 (if ((INTEGRAL_TYPE_P (type)
       && TYPE_UNSIGNED (type))
      || (!TYPE_OVERFLOW_SANITIZED (type)
	  && may_negate_without_overflow_p (t)))))
(match negate_expr_p
 FIXED_CST)
(match negate_expr_p
 (negate @0)
 (if (!TYPE_OVERFLOW_SANITIZED (type))))
(match negate_expr_p
 REAL_CST
 (if (REAL_VALUE_NEGATIVE (TREE_REAL_CST (t)))))
/* VECTOR_CST handling of non-wrapping types would recurse in unsupported
   ways.  */
(match negate_expr_p
 VECTOR_CST
 (if (FLOAT_TYPE_P (TREE_TYPE (type)) || TYPE_OVERFLOW_WRAPS (type))))
(match negate_expr_p
 (minus @0 @1)
 (if ((ANY_INTEGRAL_TYPE_P (type) && TYPE_OVERFLOW_WRAPS (type))
      || (FLOAT_TYPE_P (type)
	  && !HONOR_SIGN_DEPENDENT_ROUNDING (type)
	  && !HONOR_SIGNED_ZEROS (type)))))

/* (-A) * (-B) -> A * B  */
(simplify
 (mult:c (convert1? (negate @0)) (convert2? negate_expr_p@1))
  (if (tree_nop_conversion_p (type, TREE_TYPE (@0))
       && tree_nop_conversion_p (type, TREE_TYPE (@1)))
   (mult (convert @0) (convert (negate @1)))))

/* -(A + B) -> (-B) - A.  */
(simplify
 (negate (plus:c @0 negate_expr_p@1))
 (if (!HONOR_SIGN_DEPENDENT_ROUNDING (element_mode (type))
      && !HONOR_SIGNED_ZEROS (element_mode (type)))
  (minus (negate @1) @0)))

/* -(A - B) -> B - A.  */
(simplify
 (negate (minus @0 @1))
 (if ((ANY_INTEGRAL_TYPE_P (type) && !TYPE_OVERFLOW_SANITIZED (type))
      || (FLOAT_TYPE_P (type)
	  && !HONOR_SIGN_DEPENDENT_ROUNDING (type)
	  && !HONOR_SIGNED_ZEROS (type)))
  (minus @1 @0)))
(simplify
 (negate (pointer_diff @0 @1))
 (if (TYPE_OVERFLOW_UNDEFINED (type))
  (pointer_diff @1 @0)))

/* A - B -> A + (-B) if B is easily negatable.  */
(simplify
 (minus @0 negate_expr_p@1)
 (if (!FIXED_POINT_TYPE_P (type))
 (plus @0 (negate @1))))

/* Try to fold (type) X op CST -> (type) (X op ((type-x) CST))
   when profitable.
   For bitwise binary operations apply operand conversions to the
   binary operation result instead of to the operands.  This allows
   to combine successive conversions and bitwise binary operations.
   We combine the above two cases by using a conditional convert.  */
(for bitop (bit_and bit_ior bit_xor)
 (simplify
  (bitop (convert @0) (convert? @1))
  (if (((TREE_CODE (@1) == INTEGER_CST
	 && INTEGRAL_TYPE_P (TREE_TYPE (@0))
	 && int_fits_type_p (@1, TREE_TYPE (@0)))
	|| types_match (@0, @1))
       /* ???  This transform conflicts with fold-const.c doing
	  Convert (T)(x & c) into (T)x & (T)c, if c is an integer
	  constants (if x has signed type, the sign bit cannot be set
	  in c).  This folds extension into the BIT_AND_EXPR.
	  Restrict it to GIMPLE to avoid endless recursions.  */
       && (bitop != BIT_AND_EXPR || GIMPLE)
       && (/* That's a good idea if the conversion widens the operand, thus
	      after hoisting the conversion the operation will be narrower.  */
	   TYPE_PRECISION (TREE_TYPE (@0)) < TYPE_PRECISION (type)
	   /* It's also a good idea if the conversion is to a non-integer
	      mode.  */
	   || GET_MODE_CLASS (TYPE_MODE (type)) != MODE_INT
	   /* Or if the precision of TO is not the same as the precision
	      of its mode.  */
	   || !type_has_mode_precision_p (type)))
   (convert (bitop @0 (convert @1))))))

(for bitop (bit_and bit_ior)
     rbitop (bit_ior bit_and)
  /* (x | y) & x -> x */
  /* (x & y) | x -> x */
 (simplify
  (bitop:c (rbitop:c @0 @1) @0)
  @0)
 /* (~x | y) & x -> x & y */
 /* (~x & y) | x -> x | y */
 (simplify
  (bitop:c (rbitop:c (bit_not @0) @1) @0)
  (bitop @0 @1)))

/* (x | CST1) & CST2 -> (x & CST2) | (CST1 & CST2) */
(simplify
  (bit_and (bit_ior @0 CONSTANT_CLASS_P@1) CONSTANT_CLASS_P@2)
  (bit_ior (bit_and @0 @2) (bit_and @1 @2)))

/* Combine successive equal operations with constants.  */
(for bitop (bit_and bit_ior bit_xor)
 (simplify
  (bitop (bitop @0 CONSTANT_CLASS_P@1) CONSTANT_CLASS_P@2)
  (if (!CONSTANT_CLASS_P (@0))
   /* This is the canonical form regardless of whether (bitop @1 @2) can be
      folded to a constant.  */
   (bitop @0 (bitop @1 @2))
   /* In this case we have three constants and (bitop @0 @1) doesn't fold
      to a constant.  This can happen if @0 or @1 is a POLY_INT_CST and if
      the values involved are such that the operation can't be decided at
      compile time.  Try folding one of @0 or @1 with @2 to see whether
      that combination can be decided at compile time.

      Keep the existing form if both folds fail, to avoid endless
      oscillation.  */
   (with { tree cst1 = const_binop (bitop, type, @0, @2); }
    (if (cst1)
     (bitop @1 { cst1; })
     (with { tree cst2 = const_binop (bitop, type, @1, @2); }
      (if (cst2)
       (bitop @0 { cst2; }))))))))

/* Try simple folding for X op !X, and X op X with the help
   of the truth_valued_p and logical_inverted_value predicates.  */
(match truth_valued_p
 @0
 (if (INTEGRAL_TYPE_P (type) && TYPE_PRECISION (type) == 1)))
(for op (tcc_comparison truth_and truth_andif truth_or truth_orif truth_xor)
 (match truth_valued_p
  (op @0 @1)))
(match truth_valued_p
  (truth_not @0))

(match (logical_inverted_value @0)
 (truth_not @0))
(match (logical_inverted_value @0)
 (bit_not truth_valued_p@0))
(match (logical_inverted_value @0)
 (eq @0 integer_zerop))
(match (logical_inverted_value @0)
 (ne truth_valued_p@0 integer_truep))
(match (logical_inverted_value @0)
 (bit_xor truth_valued_p@0 integer_truep))

/* X & !X -> 0.  */
(simplify
 (bit_and:c @0 (logical_inverted_value @0))
 { build_zero_cst (type); })
/* X | !X and X ^ !X -> 1, , if X is truth-valued.  */
(for op (bit_ior bit_xor)
 (simplify
  (op:c truth_valued_p@0 (logical_inverted_value @0))
  { constant_boolean_node (true, type); }))
/* X ==/!= !X is false/true.  */
(for op (eq ne)
 (simplify
  (op:c truth_valued_p@0 (logical_inverted_value @0))
  { constant_boolean_node (op == NE_EXPR ? true : false, type); }))

/* ~~x -> x */
(simplify
  (bit_not (bit_not @0))
  @0)

/* Convert ~ (-A) to A - 1.  */
(simplify
 (bit_not (convert? (negate @0)))
 (if (element_precision (type) <= element_precision (TREE_TYPE (@0))
      || !TYPE_UNSIGNED (TREE_TYPE (@0)))
  (convert (minus @0 { build_each_one_cst (TREE_TYPE (@0)); }))))

/* Convert - (~A) to A + 1.  */
(simplify
 (negate (nop_convert? (bit_not @0)))
 (plus (view_convert @0) { build_each_one_cst (type); }))

/* Convert ~ (A - 1) or ~ (A + -1) to -A.  */
(simplify
 (bit_not (convert? (minus @0 integer_each_onep)))
 (if (element_precision (type) <= element_precision (TREE_TYPE (@0))
      || !TYPE_UNSIGNED (TREE_TYPE (@0)))
  (convert (negate @0))))
(simplify
 (bit_not (convert? (plus @0 integer_all_onesp)))
 (if (element_precision (type) <= element_precision (TREE_TYPE (@0))
      || !TYPE_UNSIGNED (TREE_TYPE (@0)))
  (convert (negate @0))))

/* Part of convert ~(X ^ Y) to ~X ^ Y or X ^ ~Y if ~X or ~Y simplify.  */
(simplify
 (bit_not (convert? (bit_xor @0 INTEGER_CST@1)))
 (if (tree_nop_conversion_p (type, TREE_TYPE (@0)))
  (convert (bit_xor @0 (bit_not @1)))))
(simplify
 (bit_not (convert? (bit_xor:c (bit_not @0) @1)))
 (if (tree_nop_conversion_p (type, TREE_TYPE (@0)))
  (convert (bit_xor @0 @1))))

/* Otherwise prefer ~(X ^ Y) to ~X ^ Y as more canonical.  */
(simplify
 (bit_xor:c (nop_convert?:s (bit_not:s @0)) @1)
 (if (tree_nop_conversion_p (type, TREE_TYPE (@0)))
  (bit_not (bit_xor (view_convert @0) @1))))

/* (x & ~m) | (y & m) -> ((x ^ y) & m) ^ x */
(simplify
 (bit_ior:c (bit_and:cs @0 (bit_not @2)) (bit_and:cs @1 @2))
 (bit_xor (bit_and (bit_xor @0 @1) @2) @0))

/* Fold A - (A & B) into ~B & A.  */
(simplify
 (minus (convert1? @0) (convert2?:s (bit_and:cs @@0 @1)))
 (if (tree_nop_conversion_p (type, TREE_TYPE (@0))
      && tree_nop_conversion_p (type, TREE_TYPE (@1)))
  (convert (bit_and (bit_not @1) @0))))

/* (m1 CMP m2) * d -> (m1 CMP m2) ? d : 0  */
(for cmp (gt lt ge le)
(simplify
 (mult (convert (cmp @0 @1)) @2)
  (if (GIMPLE || !TREE_SIDE_EFFECTS (@2))
   (cond (cmp @0 @1) @2 { build_zero_cst (type); }))))

/* For integral types with undefined overflow and C != 0 fold
   x * C EQ/NE y * C into x EQ/NE y.  */
(for cmp (eq ne)
 (simplify
  (cmp (mult:c @0 @1) (mult:c @2 @1))
  (if (INTEGRAL_TYPE_P (TREE_TYPE (@1))
       && TYPE_OVERFLOW_UNDEFINED (TREE_TYPE (@0))
       && tree_expr_nonzero_p (@1))
   (cmp @0 @2))))

/* For integral types with wrapping overflow and C odd fold
   x * C EQ/NE y * C into x EQ/NE y.  */
(for cmp (eq ne)
 (simplify
  (cmp (mult @0 INTEGER_CST@1) (mult @2 @1))
  (if (INTEGRAL_TYPE_P (TREE_TYPE (@1))
       && TYPE_OVERFLOW_WRAPS (TREE_TYPE (@0))
       && (TREE_INT_CST_LOW (@1) & 1) != 0)
   (cmp @0 @2))))

/* For integral types with undefined overflow and C != 0 fold
   x * C RELOP y * C into:

   x RELOP y for nonnegative C
   y RELOP x for negative C  */
(for cmp (lt gt le ge)
 (simplify
  (cmp (mult:c @0 @1) (mult:c @2 @1))
  (if (INTEGRAL_TYPE_P (TREE_TYPE (@1))
       && TYPE_OVERFLOW_UNDEFINED (TREE_TYPE (@0)))
   (if (tree_expr_nonnegative_p (@1) && tree_expr_nonzero_p (@1))
    (cmp @0 @2)
   (if (TREE_CODE (@1) == INTEGER_CST
	&& wi::neg_p (wi::to_wide (@1), TYPE_SIGN (TREE_TYPE (@1))))
    (cmp @2 @0))))))

/* (X - 1U) <= INT_MAX-1U into (int) X > 0.  */
(for cmp (le gt)
     icmp (gt le)
 (simplify
  (cmp (plus @0 integer_minus_onep@1) INTEGER_CST@2)
   (if (INTEGRAL_TYPE_P (TREE_TYPE (@0))
	&& TYPE_UNSIGNED (TREE_TYPE (@0))
	&& TYPE_PRECISION (TREE_TYPE (@0)) > 1
	&& (wi::to_wide (@2)
	    == wi::max_value (TYPE_PRECISION (TREE_TYPE (@0)), SIGNED) - 1))
    (with { tree stype = signed_type_for (TREE_TYPE (@0)); }
     (icmp (convert:stype @0) { build_int_cst (stype, 0); })))))

/* X / 4 < Y / 4 iff X < Y when the division is known to be exact.  */
(for cmp (simple_comparison)
 (simplify
  (cmp (convert?@3 (exact_div @0 INTEGER_CST@2)) (convert? (exact_div @1 @2)))
  (if (element_precision (@3) >= element_precision (@0)
       && types_match (@0, @1))
   (if (wi::lt_p (wi::to_wide (@2), 0, TYPE_SIGN (TREE_TYPE (@2))))
    (if (!TYPE_UNSIGNED (TREE_TYPE (@3)))
     (cmp @1 @0)
     (if (tree_expr_nonzero_p (@0) && tree_expr_nonzero_p (@1))
      (with
       {
	tree utype = unsigned_type_for (TREE_TYPE (@0));
       }
       (cmp (convert:utype @1) (convert:utype @0)))))
    (if (wi::gt_p (wi::to_wide (@2), 1, TYPE_SIGN (TREE_TYPE (@2))))
     (if (TYPE_UNSIGNED (TREE_TYPE (@0)) || !TYPE_UNSIGNED (TREE_TYPE (@3)))
      (cmp @0 @1)
      (with
       {
	tree utype = unsigned_type_for (TREE_TYPE (@0));
       }
       (cmp (convert:utype @0) (convert:utype @1)))))))))

/* X / C1 op C2 into a simple range test.  */
(for cmp (simple_comparison)
 (simplify
  (cmp (trunc_div:s @0 INTEGER_CST@1) INTEGER_CST@2)
  (if (INTEGRAL_TYPE_P (TREE_TYPE (@0))
       && integer_nonzerop (@1)
       && !TREE_OVERFLOW (@1)
       && !TREE_OVERFLOW (@2))
   (with { tree lo, hi; bool neg_overflow;
	   enum tree_code code = fold_div_compare (cmp, @1, @2, &lo, &hi,
						   &neg_overflow); }
    (switch
     (if (code == LT_EXPR || code == GE_EXPR)
       (if (TREE_OVERFLOW (lo))
	{ build_int_cst (type, (code == LT_EXPR) ^ neg_overflow); }
	(if (code == LT_EXPR)
	 (lt @0 { lo; })
	 (ge @0 { lo; }))))
     (if (code == LE_EXPR || code == GT_EXPR)
       (if (TREE_OVERFLOW (hi))
	{ build_int_cst (type, (code == LE_EXPR) ^ neg_overflow); }
	(if (code == LE_EXPR)
	 (le @0 { hi; })
	 (gt @0 { hi; }))))
     (if (!lo && !hi)
      { build_int_cst (type, code == NE_EXPR); })
     (if (code == EQ_EXPR && !hi)
      (ge @0 { lo; }))
     (if (code == EQ_EXPR && !lo)
      (le @0 { hi; }))
     (if (code == NE_EXPR && !hi)
      (lt @0 { lo; }))
     (if (code == NE_EXPR && !lo)
      (gt @0 { hi; }))
     (if (GENERIC)
      { build_range_check (UNKNOWN_LOCATION, type, @0, code == EQ_EXPR,
			   lo, hi); })
     (with
      {
	tree etype = range_check_type (TREE_TYPE (@0));
	if (etype)
	  {
	    hi = fold_convert (etype, hi);
	    lo = fold_convert (etype, lo);
	    hi = const_binop (MINUS_EXPR, etype, hi, lo);
	  }
      }
      (if (etype && hi && !TREE_OVERFLOW (hi))
       (if (code == EQ_EXPR)
	(le (minus (convert:etype @0) { lo; }) { hi; })
	(gt (minus (convert:etype @0) { lo; }) { hi; })))))))))

/* X + Z < Y + Z is the same as X < Y when there is no overflow.  */
(for op (lt le ge gt)
 (simplify
  (op (plus:c @0 @2) (plus:c @1 @2))
  (if (ANY_INTEGRAL_TYPE_P (TREE_TYPE (@0))
       && TYPE_OVERFLOW_UNDEFINED (TREE_TYPE (@0)))
   (op @0 @1))))
/* For equality and subtraction, this is also true with wrapping overflow.  */
(for op (eq ne minus)
 (simplify
  (op (plus:c @0 @2) (plus:c @1 @2))
  (if (ANY_INTEGRAL_TYPE_P (TREE_TYPE (@0))
       && (TYPE_OVERFLOW_UNDEFINED (TREE_TYPE (@0))
	   || TYPE_OVERFLOW_WRAPS (TREE_TYPE (@0))))
   (op @0 @1))))

/* X - Z < Y - Z is the same as X < Y when there is no overflow.  */
(for op (lt le ge gt)
 (simplify
  (op (minus @0 @2) (minus @1 @2))
  (if (ANY_INTEGRAL_TYPE_P (TREE_TYPE (@0))
       && TYPE_OVERFLOW_UNDEFINED (TREE_TYPE (@0)))
   (op @0 @1))))
/* For equality and subtraction, this is also true with wrapping overflow.  */
(for op (eq ne minus)
 (simplify
  (op (minus @0 @2) (minus @1 @2))
  (if (ANY_INTEGRAL_TYPE_P (TREE_TYPE (@0))
       && (TYPE_OVERFLOW_UNDEFINED (TREE_TYPE (@0))
	   || TYPE_OVERFLOW_WRAPS (TREE_TYPE (@0))))
   (op @0 @1))))
/* And for pointers...  */
(for op (simple_comparison)
 (simplify
  (op (pointer_diff@3 @0 @2) (pointer_diff @1 @2))
  (if (!TYPE_OVERFLOW_SANITIZED (TREE_TYPE (@2)))
   (op @0 @1))))
(simplify
 (minus (pointer_diff@3 @0 @2) (pointer_diff @1 @2))
 (if (TYPE_OVERFLOW_UNDEFINED (TREE_TYPE (@3))
      && !TYPE_OVERFLOW_SANITIZED (TREE_TYPE (@2)))
  (pointer_diff @0 @1)))

/* Z - X < Z - Y is the same as Y < X when there is no overflow.  */
(for op (lt le ge gt)
 (simplify
  (op (minus @2 @0) (minus @2 @1))
  (if (ANY_INTEGRAL_TYPE_P (TREE_TYPE (@0))
       && TYPE_OVERFLOW_UNDEFINED (TREE_TYPE (@0)))
   (op @1 @0))))
/* For equality and subtraction, this is also true with wrapping overflow.  */
(for op (eq ne minus)
 (simplify
  (op (minus @2 @0) (minus @2 @1))
  (if (ANY_INTEGRAL_TYPE_P (TREE_TYPE (@0))
       && (TYPE_OVERFLOW_UNDEFINED (TREE_TYPE (@0))
	   || TYPE_OVERFLOW_WRAPS (TREE_TYPE (@0))))
   (op @1 @0))))
/* And for pointers...  */
(for op (simple_comparison)
 (simplify
  (op (pointer_diff@3 @2 @0) (pointer_diff @2 @1))
  (if (!TYPE_OVERFLOW_SANITIZED (TREE_TYPE (@2)))
   (op @1 @0))))
(simplify
 (minus (pointer_diff@3 @2 @0) (pointer_diff @2 @1))
 (if (TYPE_OVERFLOW_UNDEFINED (TREE_TYPE (@3))
      && !TYPE_OVERFLOW_SANITIZED (TREE_TYPE (@2)))
  (pointer_diff @1 @0)))

/* X + Y < Y is the same as X < 0 when there is no overflow.  */
(for op (lt le gt ge)
 (simplify
  (op:c (plus:c@2 @0 @1) @1)
  (if (ANY_INTEGRAL_TYPE_P (TREE_TYPE (@0))
       && TYPE_OVERFLOW_UNDEFINED (TREE_TYPE (@0))
       && !TYPE_OVERFLOW_SANITIZED (TREE_TYPE (@0))
       && (CONSTANT_CLASS_P (@0) || single_use (@2)))
   (op @0 { build_zero_cst (TREE_TYPE (@0)); }))))
/* For equality, this is also true with wrapping overflow.  */
(for op (eq ne)
 (simplify
  (op:c (nop_convert?@3 (plus:c@2 @0 (convert1? @1))) (convert2? @1))
  (if (ANY_INTEGRAL_TYPE_P (TREE_TYPE (@0))
       && (TYPE_OVERFLOW_UNDEFINED (TREE_TYPE (@0))
	   || TYPE_OVERFLOW_WRAPS (TREE_TYPE (@0)))
       && (CONSTANT_CLASS_P (@0) || (single_use (@2) && single_use (@3)))
       && tree_nop_conversion_p (TREE_TYPE (@3), TREE_TYPE (@2))
       && tree_nop_conversion_p (TREE_TYPE (@3), TREE_TYPE (@1)))
   (op @0 { build_zero_cst (TREE_TYPE (@0)); })))
 (simplify
  (op:c (nop_convert?@3 (pointer_plus@2 (convert1? @0) @1)) (convert2? @0))
  (if (tree_nop_conversion_p (TREE_TYPE (@2), TREE_TYPE (@0))
       && tree_nop_conversion_p (TREE_TYPE (@3), TREE_TYPE (@0))
       && (CONSTANT_CLASS_P (@1) || (single_use (@2) && single_use (@3))))
   (op @1 { build_zero_cst (TREE_TYPE (@1)); }))))

/* X - Y < X is the same as Y > 0 when there is no overflow.
   For equality, this is also true with wrapping overflow.  */
(for op (simple_comparison)
 (simplify
  (op:c @0 (minus@2 @0 @1))
  (if (ANY_INTEGRAL_TYPE_P (TREE_TYPE (@0))
       && (TYPE_OVERFLOW_UNDEFINED (TREE_TYPE (@0))
	   || ((op == EQ_EXPR || op == NE_EXPR)
	       && TYPE_OVERFLOW_WRAPS (TREE_TYPE (@0))))
       && (CONSTANT_CLASS_P (@1) || single_use (@2)))
   (op @1 { build_zero_cst (TREE_TYPE (@1)); }))))

/* Transform:
   (X / Y) == 0 -> X < Y if X, Y are unsigned.
   (X / Y) != 0 -> X >= Y, if X, Y are unsigned.  */
(for cmp (eq ne)
     ocmp (lt ge)
 (simplify
  (cmp (trunc_div @0 @1) integer_zerop)
  (if (TYPE_UNSIGNED (TREE_TYPE (@0))
       /* Complex ==/!= is allowed, but not </>=.  */
       && TREE_CODE (TREE_TYPE (@0)) != COMPLEX_TYPE
       && (VECTOR_TYPE_P (type) || !VECTOR_TYPE_P (TREE_TYPE (@0))))
   (ocmp @0 @1))))

/* X == C - X can never be true if C is odd.  */
(for cmp (eq ne)
 (simplify
  (cmp:c (convert? @0) (convert1? (minus INTEGER_CST@1 (convert2? @0))))
  (if (TREE_INT_CST_LOW (@1) & 1)
   { constant_boolean_node (cmp == NE_EXPR, type); })))

/* Arguments on which one can call get_nonzero_bits to get the bits
   possibly set.  */
(match with_possible_nonzero_bits
 INTEGER_CST@0)
(match with_possible_nonzero_bits
 SSA_NAME@0
 (if (INTEGRAL_TYPE_P (TREE_TYPE (@0)) || POINTER_TYPE_P (TREE_TYPE (@0)))))
/* Slightly extended version, do not make it recursive to keep it cheap.  */
(match (with_possible_nonzero_bits2 @0)
 with_possible_nonzero_bits@0)
(match (with_possible_nonzero_bits2 @0)
 (bit_and:c with_possible_nonzero_bits@0 @2))

/* Same for bits that are known to be set, but we do not have
   an equivalent to get_nonzero_bits yet.  */
(match (with_certain_nonzero_bits2 @0)
 INTEGER_CST@0)
(match (with_certain_nonzero_bits2 @0)
 (bit_ior @1 INTEGER_CST@0))

/* X == C (or X & Z == Y | C) is impossible if ~nonzero(X) & C != 0.  */
(for cmp (eq ne)
 (simplify
  (cmp:c (with_possible_nonzero_bits2 @0) (with_certain_nonzero_bits2 @1))
  (if (wi::bit_and_not (wi::to_wide (@1), get_nonzero_bits (@0)) != 0)
   { constant_boolean_node (cmp == NE_EXPR, type); })))

/* ((X inner_op C0) outer_op C1)
   With X being a tree where value_range has reasoned certain bits to always be
   zero throughout its computed value range,
   inner_op = {|,^}, outer_op = {|,^} and inner_op != outer_op
   where zero_mask has 1's for all bits that are sure to be 0 in
   and 0's otherwise.
   if (inner_op == '^') C0 &= ~C1;
   if ((C0 & ~zero_mask) == 0) then emit (X outer_op (C0 outer_op C1)
   if ((C1 & ~zero_mask) == 0) then emit (X inner_op (C0 outer_op C1)
*/
(for inner_op (bit_ior bit_xor)
     outer_op (bit_xor bit_ior)
(simplify
 (outer_op
  (inner_op:s @2 INTEGER_CST@0) INTEGER_CST@1)
 (with
  {
    bool fail = false;
    wide_int zero_mask_not;
    wide_int C0;
    wide_int cst_emit;

    if (TREE_CODE (@2) == SSA_NAME)
      zero_mask_not = get_nonzero_bits (@2);
    else
      fail = true;

    if (inner_op == BIT_XOR_EXPR)
      {
	C0 = wi::bit_and_not (wi::to_wide (@0), wi::to_wide (@1));
	cst_emit = C0 | wi::to_wide (@1);
      }
    else
      {
	C0 = wi::to_wide (@0);
	cst_emit = C0 ^ wi::to_wide (@1);
      }
  }
  (if (!fail && (C0 & zero_mask_not) == 0)
   (outer_op @2 { wide_int_to_tree (type, cst_emit); })
   (if (!fail && (wi::to_wide (@1) & zero_mask_not) == 0)
    (inner_op @2 { wide_int_to_tree (type, cst_emit); }))))))

/* Associate (p +p off1) +p off2 as (p +p (off1 + off2)).  */
(simplify
  (pointer_plus (pointer_plus:s @0 @1) @3)
  (pointer_plus @0 (plus @1 @3)))

/* Pattern match
     tem1 = (long) ptr1;
     tem2 = (long) ptr2;
     tem3 = tem2 - tem1;
     tem4 = (unsigned long) tem3;
     tem5 = ptr1 + tem4;
   and produce
     tem5 = ptr2;  */
(simplify
  (pointer_plus @0 (convert?@2 (minus@3 (convert @1) (convert @0))))
  /* Conditionally look through a sign-changing conversion.  */
  (if (TYPE_PRECISION (TREE_TYPE (@2)) == TYPE_PRECISION (TREE_TYPE (@3))
       && ((GIMPLE && useless_type_conversion_p (type, TREE_TYPE (@1)))
	    || (GENERIC && type == TREE_TYPE (@1))))
   @1))
(simplify
  (pointer_plus @0 (convert?@2 (pointer_diff@3 @1 @@0)))
  (if (TYPE_PRECISION (TREE_TYPE (@2)) >= TYPE_PRECISION (TREE_TYPE (@3)))
   (convert @1)))

/* Pattern match
     tem = (sizetype) ptr;
     tem = tem & algn;
     tem = -tem;
     ... = ptr p+ tem;
   and produce the simpler and easier to analyze with respect to alignment
     ... = ptr & ~algn;  */
(simplify
  (pointer_plus @0 (negate (bit_and (convert @0) INTEGER_CST@1)))
  (with { tree algn = wide_int_to_tree (TREE_TYPE (@0), ~wi::to_wide (@1)); }
   (bit_and @0 { algn; })))

/* Try folding difference of addresses.  */
(simplify
 (minus (convert ADDR_EXPR@0) (convert @1))
 (if (tree_nop_conversion_p (type, TREE_TYPE (@0)))
  (with { poly_int64 diff; }
   (if (ptr_difference_const (@0, @1, &diff))
    { build_int_cst_type (type, diff); }))))
(simplify
 (minus (convert @0) (convert ADDR_EXPR@1))
 (if (tree_nop_conversion_p (type, TREE_TYPE (@0)))
  (with { poly_int64 diff; }
   (if (ptr_difference_const (@0, @1, &diff))
    { build_int_cst_type (type, diff); }))))
(simplify
 (pointer_diff (convert?@2 ADDR_EXPR@0) (convert1?@3 @1))
 (if (tree_nop_conversion_p (TREE_TYPE(@2), TREE_TYPE (@0))
      && tree_nop_conversion_p (TREE_TYPE(@3), TREE_TYPE (@1)))
  (with { poly_int64 diff; }
   (if (ptr_difference_const (@0, @1, &diff))
    { build_int_cst_type (type, diff); }))))
(simplify
 (pointer_diff (convert?@2 @0) (convert1?@3 ADDR_EXPR@1))
 (if (tree_nop_conversion_p (TREE_TYPE(@2), TREE_TYPE (@0))
      && tree_nop_conversion_p (TREE_TYPE(@3), TREE_TYPE (@1)))
  (with { poly_int64 diff; }
   (if (ptr_difference_const (@0, @1, &diff))
    { build_int_cst_type (type, diff); }))))

/* Canonicalize (T *)(ptr - ptr-cst) to &MEM[ptr + -ptr-cst].  */
(simplify
 (convert (pointer_diff @0 INTEGER_CST@1))
 (if (POINTER_TYPE_P (type))
  { build_fold_addr_expr_with_type
      (build2 (MEM_REF, char_type_node, @0,
	       wide_int_to_tree (ptr_type_node, wi::neg (wi::to_wide (@1)))),
	       type); }))

/* If arg0 is derived from the address of an object or function, we may
   be able to fold this expression using the object or function's
   alignment.  */
(simplify
 (bit_and (convert? @0) INTEGER_CST@1)
 (if (POINTER_TYPE_P (TREE_TYPE (@0))
      && tree_nop_conversion_p (type, TREE_TYPE (@0)))
  (with
   {
     unsigned int align;
     unsigned HOST_WIDE_INT bitpos;
     get_pointer_alignment_1 (@0, &align, &bitpos);
   }
   (if (wi::ltu_p (wi::to_wide (@1), align / BITS_PER_UNIT))
    { wide_int_to_tree (type, (wi::to_wide (@1)
			       & (bitpos / BITS_PER_UNIT))); }))))

(match min_value
 INTEGER_CST
 (if (INTEGRAL_TYPE_P (type)
      && wi::eq_p (wi::to_wide (t), wi::min_value (type)))))

(match max_value
 INTEGER_CST
 (if (INTEGRAL_TYPE_P (type)
      && wi::eq_p (wi::to_wide (t), wi::max_value (type)))))

/* x >  y  &&  x != XXX_MIN  -->  x > y
   x >  y  &&  x == XXX_MIN  -->  false . */
(for eqne (eq ne)
 (simplify
  (bit_and:c (gt:c@2 @0 @1) (eqne @0 min_value))
   (switch
    (if (eqne == EQ_EXPR)
     { constant_boolean_node (false, type); })
    (if (eqne == NE_EXPR)
     @2)
    )))

/* x <  y  &&  x != XXX_MAX  -->  x < y
   x <  y  &&  x == XXX_MAX  -->  false.  */
(for eqne (eq ne)
 (simplify
  (bit_and:c (lt:c@2 @0 @1) (eqne @0 max_value))
   (switch
    (if (eqne == EQ_EXPR)
     { constant_boolean_node (false, type); })
    (if (eqne == NE_EXPR)
     @2)
    )))

/* x <=  y  &&  x == XXX_MIN  -->  x == XXX_MIN.  */
(simplify
 (bit_and:c (le:c @0 @1) (eq@2 @0 min_value))
  @2)

/* x >=  y  &&  x == XXX_MAX  -->  x == XXX_MAX.  */
(simplify
 (bit_and:c (ge:c @0 @1) (eq@2 @0 max_value))
  @2)

/* x >  y  ||  x != XXX_MIN   -->  x != XXX_MIN.  */
(simplify
 (bit_ior:c (gt:c @0 @1) (ne@2 @0 min_value))
  @2)

/* x <=  y  ||  x != XXX_MIN   -->  true.  */
(simplify
 (bit_ior:c (le:c @0 @1) (ne @0 min_value))
  { constant_boolean_node (true, type); })

/* x <=  y  ||  x == XXX_MIN   -->  x <= y.  */
(simplify
 (bit_ior:c (le:c@2 @0 @1) (eq @0 min_value))
  @2)

/* x <  y  ||  x != XXX_MAX   -->  x != XXX_MAX.  */
(simplify
 (bit_ior:c (lt:c @0 @1) (ne@2 @0 max_value))
  @2)

/* x >=  y  ||  x != XXX_MAX   -->  true
   x >=  y  ||  x == XXX_MAX   -->  x >= y.  */
(for eqne (eq ne)
 (simplify
  (bit_ior:c (ge:c@2 @0 @1) (eqne @0 max_value))
   (switch
    (if (eqne == EQ_EXPR)
     @2)
    (if (eqne == NE_EXPR)
     { constant_boolean_node (true, type); }))))

/* Convert (X == CST1) && (X OP2 CST2) to a known value
   based on CST1 OP2 CST2.  Similarly for (X != CST1).  */

(for code1 (eq ne)
 (for code2 (eq ne lt gt le ge)
  (simplify
   (bit_and:c (code1@3 @0 INTEGER_CST@1) (code2@4 @0 INTEGER_CST@2))
    (with
     {
      int cmp = tree_int_cst_compare (@1, @2);
      bool val;
      switch (code2)
	 {
	case EQ_EXPR: val = (cmp == 0); break;
	case NE_EXPR: val = (cmp != 0); break;
	case LT_EXPR: val = (cmp < 0); break;
	case GT_EXPR: val = (cmp > 0); break;
	case LE_EXPR: val = (cmp <= 0); break;
	case GE_EXPR: val = (cmp >= 0); break;
	default: gcc_unreachable ();
	}
     }
     (switch
      (if (code1 == EQ_EXPR && val) @3)
      (if (code1 == EQ_EXPR && !val) { constant_boolean_node (false, type); })
      (if (code1 == NE_EXPR && !val) @4))))))

/* Convert (X OP1 CST1) && (X OP2 CST2).  */

(for code1 (lt le gt ge)
 (for code2 (lt le gt ge)
  (simplify
  (bit_and (code1:c@3 @0 INTEGER_CST@1) (code2:c@4 @0 INTEGER_CST@2))
   (with
    {
     int cmp = tree_int_cst_compare (@1, @2);
    }
    (switch
     /* Choose the more restrictive of two < or <= comparisons.  */
     (if ((code1 == LT_EXPR || code1 == LE_EXPR)
	  && (code2 == LT_EXPR || code2 == LE_EXPR))
      (if ((cmp < 0) || (cmp == 0 && code1 == LT_EXPR))
       @3
       @4))
     /* Likewise chose the more restrictive of two > or >= comparisons.  */
     (if ((code1 == GT_EXPR || code1 == GE_EXPR)
	  && (code2 == GT_EXPR || code2 == GE_EXPR))
      (if ((cmp > 0) || (cmp == 0 && code1 == GT_EXPR))
       @3
       @4))
     /* Check for singleton ranges.  */
     (if (cmp == 0
	  && ((code1 == LE_EXPR && code2 == GE_EXPR)
	    || (code1 == GE_EXPR && code2 == LE_EXPR)))
      (eq @0 @1))
     /* Check for disjoint ranges.  */
     (if (cmp <= 0
	  && (code1 == LT_EXPR || code1 == LE_EXPR)
	  && (code2 == GT_EXPR || code2 == GE_EXPR))
      { constant_boolean_node (false, type); })
     (if (cmp >= 0
	  && (code1 == GT_EXPR || code1 == GE_EXPR)
	  && (code2 == LT_EXPR || code2 == LE_EXPR))
      { constant_boolean_node (false, type); })
     )))))

/* Convert (X == CST1) || (X OP2 CST2) to a known value
   based on CST1 OP2 CST2.  Similarly for (X != CST1).  */

(for code1 (eq ne)
 (for code2 (eq ne lt gt le ge)
  (simplify
   (bit_ior:c (code1@3 @0 INTEGER_CST@1) (code2@4 @0 INTEGER_CST@2))
    (with
     {
      int cmp = tree_int_cst_compare (@1, @2);
      bool val;
      switch (code2)
	{
	case EQ_EXPR: val = (cmp == 0); break;
	case NE_EXPR: val = (cmp != 0); break;
	case LT_EXPR: val = (cmp < 0); break;
	case GT_EXPR: val = (cmp > 0); break;
	case LE_EXPR: val = (cmp <= 0); break;
	case GE_EXPR: val = (cmp >= 0); break;
	default: gcc_unreachable ();
	}
     }
     (switch
      (if (code1 == EQ_EXPR && val) @4)
      (if (code1 == NE_EXPR && val) { constant_boolean_node (true, type); })
      (if (code1 == NE_EXPR && !val) @3))))))

/* Convert (X OP1 CST1) || (X OP2 CST2).  */

(for code1 (lt le gt ge)
 (for code2 (lt le gt ge)
  (simplify
  (bit_ior (code1@3 @0 INTEGER_CST@1) (code2@4 @0 INTEGER_CST@2))
   (with
    {
     int cmp = tree_int_cst_compare (@1, @2);
    }
    (switch
     /* Choose the more restrictive of two < or <= comparisons.  */
     (if ((code1 == LT_EXPR || code1 == LE_EXPR)
	  && (code2 == LT_EXPR || code2 == LE_EXPR))
      (if ((cmp < 0) || (cmp == 0 && code1 == LT_EXPR))
       @4
       @3))
     /* Likewise chose the more restrictive of two > or >= comparisons.  */
     (if ((code1 == GT_EXPR || code1 == GE_EXPR)
	  && (code2 == GT_EXPR || code2 == GE_EXPR))
      (if ((cmp > 0) || (cmp == 0 && code1 == GT_EXPR))
       @4
       @3))
     /* Check for singleton ranges.  */
     (if (cmp == 0
	  && ((code1 == LT_EXPR && code2 == GT_EXPR)
	      || (code1 == GT_EXPR && code2 == LT_EXPR)))
      (ne @0 @2))
     /* Check for disjoint ranges.  */
     (if (cmp >= 0
	  && (code1 == LT_EXPR || code1 == LE_EXPR)
	  && (code2 == GT_EXPR || code2 == GE_EXPR))
      { constant_boolean_node (true, type); })
     (if (cmp <= 0
	  && (code1 == GT_EXPR || code1 == GE_EXPR)
	  && (code2 == LT_EXPR || code2 == LE_EXPR))
      { constant_boolean_node (true, type); })
     )))))

/* We can't reassociate at all for saturating types.  */
(if (!TYPE_SATURATING (type))

 /* Contract negates.  */
 /* A + (-B) -> A - B */
 (simplify
  (plus:c @0 (convert? (negate @1)))
  /* Apply STRIP_NOPS on the negate.  */
  (if (tree_nop_conversion_p (type, TREE_TYPE (@1))
       && !TYPE_OVERFLOW_SANITIZED (type))
   (with
    {
     tree t1 = type;
     if (INTEGRAL_TYPE_P (type)
	 && TYPE_OVERFLOW_WRAPS (type) != TYPE_OVERFLOW_WRAPS (TREE_TYPE (@1)))
       t1 = TYPE_OVERFLOW_WRAPS (type) ? type : TREE_TYPE (@1);
    }
    (convert (minus (convert:t1 @0) (convert:t1 @1))))))
 /* A - (-B) -> A + B */
 (simplify
  (minus @0 (convert? (negate @1)))
  (if (tree_nop_conversion_p (type, TREE_TYPE (@1))
       && !TYPE_OVERFLOW_SANITIZED (type))
   (with
    {
     tree t1 = type;
     if (INTEGRAL_TYPE_P (type)
	 && TYPE_OVERFLOW_WRAPS (type) != TYPE_OVERFLOW_WRAPS (TREE_TYPE (@1)))
       t1 = TYPE_OVERFLOW_WRAPS (type) ? type : TREE_TYPE (@1);
    }
    (convert (plus (convert:t1 @0) (convert:t1 @1))))))
 /* -(T)(-A) -> (T)A
    Sign-extension is ok except for INT_MIN, which thankfully cannot
    happen without overflow.  */
 (simplify
  (negate (convert (negate @1)))
  (if (INTEGRAL_TYPE_P (type)
       && (TYPE_PRECISION (type) <= TYPE_PRECISION (TREE_TYPE (@1))
	   || (!TYPE_UNSIGNED (TREE_TYPE (@1))
	       && TYPE_OVERFLOW_UNDEFINED (TREE_TYPE (@1))))
       && !TYPE_OVERFLOW_SANITIZED (type)
       && !TYPE_OVERFLOW_SANITIZED (TREE_TYPE (@1)))
   (convert @1)))
 (simplify
  (negate (convert negate_expr_p@1))
  (if (SCALAR_FLOAT_TYPE_P (type)
       && ((DECIMAL_FLOAT_TYPE_P (type)
	    == DECIMAL_FLOAT_TYPE_P (TREE_TYPE (@1))
	    && TYPE_PRECISION (type) >= TYPE_PRECISION (TREE_TYPE (@1)))
	   || !HONOR_SIGN_DEPENDENT_ROUNDING (type)))
   (convert (negate @1))))
 (simplify
  (negate (nop_convert? (negate @1)))
  (if (!TYPE_OVERFLOW_SANITIZED (type)
       && !TYPE_OVERFLOW_SANITIZED (TREE_TYPE (@1)))
   (view_convert @1)))

 /* We can't reassociate floating-point unless -fassociative-math
    or fixed-point plus or minus because of saturation to +-Inf.  */
 (if ((!FLOAT_TYPE_P (type) || flag_associative_math)
      && !FIXED_POINT_TYPE_P (type))

  /* Match patterns that allow contracting a plus-minus pair
     irrespective of overflow issues.  */
  /* (A +- B) - A       ->  +- B */
  /* (A +- B) -+ B      ->  A */
  /* A - (A +- B)       -> -+ B */
  /* A +- (B -+ A)      ->  +- B */
  (simplify
   (minus (nop_convert1? (plus:c (nop_convert2? @0) @1)) @0)
   (view_convert @1))
  (simplify
   (minus (nop_convert1? (minus (nop_convert2? @0) @1)) @0)
   (if (!ANY_INTEGRAL_TYPE_P (type)
	|| TYPE_OVERFLOW_WRAPS (type))
   (negate (view_convert @1))
   (view_convert (negate @1))))
  (simplify
   (plus:c (nop_convert1? (minus @0 (nop_convert2? @1))) @1)
   (view_convert @0))
  (simplify
   (minus @0 (nop_convert1? (plus:c (nop_convert2? @0) @1)))
    (if (!ANY_INTEGRAL_TYPE_P (type)
	 || TYPE_OVERFLOW_WRAPS (type))
     (negate (view_convert @1))
     (view_convert (negate @1))))
  (simplify
   (minus @0 (nop_convert1? (minus (nop_convert2? @0) @1)))
   (view_convert @1))
  /* (A +- B) + (C - A)   -> C +- B */
  /* (A +  B) - (A - C)   -> B + C */
  /* More cases are handled with comparisons.  */
  (simplify
   (plus:c (plus:c @0 @1) (minus @2 @0))
   (plus @2 @1))
  (simplify
   (plus:c (minus @0 @1) (minus @2 @0))
   (minus @2 @1))
  (simplify
   (plus:c (pointer_diff @0 @1) (pointer_diff @2 @0))
   (if (TYPE_OVERFLOW_UNDEFINED (type)
	&& !TYPE_OVERFLOW_SANITIZED (TREE_TYPE (@0)))
    (pointer_diff @2 @1)))
  (simplify
   (minus (plus:c @0 @1) (minus @0 @2))
   (plus @1 @2))

  /* (A +- CST1) +- CST2 -> A + CST3
     Use view_convert because it is safe for vectors and equivalent for
     scalars.  */
  (for outer_op (plus minus)
   (for inner_op (plus minus)
	neg_inner_op (minus plus)
    (simplify
     (outer_op (nop_convert? (inner_op @0 CONSTANT_CLASS_P@1))
	       CONSTANT_CLASS_P@2)
     /* If one of the types wraps, use that one.  */
     (if (!ANY_INTEGRAL_TYPE_P (type) || TYPE_OVERFLOW_WRAPS (type))
      /* If all 3 captures are CONSTANT_CLASS_P, punt, as we might recurse
	 forever if something doesn't simplify into a constant.  */
      (if (!CONSTANT_CLASS_P (@0))
       (if (outer_op == PLUS_EXPR)
	(plus (view_convert @0) (inner_op @2 (view_convert @1)))
	(minus (view_convert @0) (neg_inner_op @2 (view_convert @1)))))
      (if (!ANY_INTEGRAL_TYPE_P (TREE_TYPE (@0))
	   || TYPE_OVERFLOW_WRAPS (TREE_TYPE (@0)))
       (if (outer_op == PLUS_EXPR)
	(view_convert (plus @0 (inner_op (view_convert @2) @1)))
	(view_convert (minus @0 (neg_inner_op (view_convert @2) @1))))
       /* If the constant operation overflows we cannot do the transform
	  directly as we would introduce undefined overflow, for example
	  with (a - 1) + INT_MIN.  */
       (if (types_match (type, @0))
	(with { tree cst = const_binop (outer_op == inner_op
					? PLUS_EXPR : MINUS_EXPR,
					type, @1, @2); }
	 (if (cst && !TREE_OVERFLOW (cst))
	  (inner_op @0 { cst; } )
	  /* X+INT_MAX+1 is X-INT_MIN.  */
	  (if (INTEGRAL_TYPE_P (type) && cst
	       && wi::to_wide (cst) == wi::min_value (type))
	   (neg_inner_op @0 { wide_int_to_tree (type, wi::to_wide (cst)); })
	   /* Last resort, use some unsigned type.  */
	   (with { tree utype = unsigned_type_for (type); }
	    (if (utype)
	     (view_convert (inner_op
			    (view_convert:utype @0)
			    (view_convert:utype
			     { drop_tree_overflow (cst); }))))))))))))))

  /* (CST1 - A) +- CST2 -> CST3 - A  */
  (for outer_op (plus minus)
   (simplify
    (outer_op (nop_convert? (minus CONSTANT_CLASS_P@1 @0)) CONSTANT_CLASS_P@2)
    /* If one of the types wraps, use that one.  */
    (if (!ANY_INTEGRAL_TYPE_P (type) || TYPE_OVERFLOW_WRAPS (type))
     /* If all 3 captures are CONSTANT_CLASS_P, punt, as we might recurse
	forever if something doesn't simplify into a constant.  */
     (if (!CONSTANT_CLASS_P (@0))
      (minus (outer_op (view_convert @1) @2) (view_convert @0)))
     (if (!ANY_INTEGRAL_TYPE_P (TREE_TYPE (@0))
	  || TYPE_OVERFLOW_WRAPS (TREE_TYPE (@0)))
      (view_convert (minus (outer_op @1 (view_convert @2)) @0))
      (if (types_match (type, @0))
       (with { tree cst = const_binop (outer_op, type, @1, @2); }
	(if (cst && !TREE_OVERFLOW (cst))
	 (minus { cst; } @0))))))))

  /* CST1 - (CST2 - A) -> CST3 + A
     Use view_convert because it is safe for vectors and equivalent for
     scalars.  */
  (simplify
   (minus CONSTANT_CLASS_P@1 (nop_convert? (minus CONSTANT_CLASS_P@2 @0)))
   /* If one of the types wraps, use that one.  */
   (if (!ANY_INTEGRAL_TYPE_P (type) || TYPE_OVERFLOW_WRAPS (type))
    /* If all 3 captures are CONSTANT_CLASS_P, punt, as we might recurse
      forever if something doesn't simplify into a constant.  */
    (if (!CONSTANT_CLASS_P (@0))
     (plus (view_convert @0) (minus @1 (view_convert @2))))
    (if (!ANY_INTEGRAL_TYPE_P (TREE_TYPE (@0))
	 || TYPE_OVERFLOW_WRAPS (TREE_TYPE (@0)))
     (view_convert (plus @0 (minus (view_convert @1) @2)))
     (if (types_match (type, @0))
      (with { tree cst = const_binop (MINUS_EXPR, type, @1, @2); }
       (if (cst && !TREE_OVERFLOW (cst))
	(plus { cst; } @0)))))))

/* ((T)(A)) + CST -> (T)(A + CST)  */
#if GIMPLE
  (simplify
   (plus (convert SSA_NAME@0) INTEGER_CST@1)
    (if (TREE_CODE (TREE_TYPE (@0)) == INTEGER_TYPE
         && TREE_CODE (type) == INTEGER_TYPE
         && TYPE_PRECISION (type) > TYPE_PRECISION (TREE_TYPE (@0))
         && int_fits_type_p (@1, TREE_TYPE (@0)))
     /* Perform binary operation inside the cast if the constant fits
        and (A + CST)'s range does not overflow.  */
     (with
      {
	wi::overflow_type min_ovf = wi::OVF_OVERFLOW,
			  max_ovf = wi::OVF_OVERFLOW;
        tree inner_type = TREE_TYPE (@0);

	wide_int w1
	  = wide_int::from (wi::to_wide (@1), TYPE_PRECISION (inner_type),
			    TYPE_SIGN (inner_type));

        wide_int wmin0, wmax0;
        if (get_range_info (@0, &wmin0, &wmax0) == VR_RANGE)
          {
            wi::add (wmin0, w1, TYPE_SIGN (inner_type), &min_ovf);
            wi::add (wmax0, w1, TYPE_SIGN (inner_type), &max_ovf);
          }
      }
     (if (min_ovf == wi::OVF_NONE && max_ovf == wi::OVF_NONE)
      (convert (plus @0 { wide_int_to_tree (TREE_TYPE (@0), w1); } )))
     )))
#endif

/* ((T)(A + CST1)) + CST2 -> (T)(A) + (T)CST1 + CST2  */
#if GIMPLE
  (for op (plus minus)
   (simplify
    (plus (convert:s (op:s @0 INTEGER_CST@1)) INTEGER_CST@2)
     (if (TREE_CODE (TREE_TYPE (@0)) == INTEGER_TYPE
	  && TREE_CODE (type) == INTEGER_TYPE
	  && TYPE_PRECISION (type) > TYPE_PRECISION (TREE_TYPE (@0))
	  && TYPE_OVERFLOW_UNDEFINED (TREE_TYPE (@0))
	  && !TYPE_OVERFLOW_SANITIZED (TREE_TYPE (@0))
	  && TYPE_OVERFLOW_WRAPS (type))
       (plus (convert @0) (op @2 (convert @1))))))
#endif

  /* ~A + A -> -1 */
  (simplify
   (plus:c (bit_not @0) @0)
   (if (!TYPE_OVERFLOW_TRAPS (type))
    { build_all_ones_cst (type); }))

  /* ~A + 1 -> -A */
  (simplify
   (plus (convert? (bit_not @0)) integer_each_onep)
   (if (tree_nop_conversion_p (type, TREE_TYPE (@0)))
    (negate (convert @0))))

  /* -A - 1 -> ~A */
  (simplify
   (minus (convert? (negate @0)) integer_each_onep)
   (if (!TYPE_OVERFLOW_TRAPS (type)
	&& tree_nop_conversion_p (type, TREE_TYPE (@0)))
    (bit_not (convert @0))))

  /* -1 - A -> ~A */
  (simplify
   (minus integer_all_onesp @0)
   (bit_not @0))

  /* (T)(P + A) - (T)P -> (T) A */
  (simplify
   (minus (convert (plus:c @@0 @1))
    (convert? @0))
   (if (element_precision (type) <= element_precision (TREE_TYPE (@1))
	/* For integer types, if A has a smaller type
	   than T the result depends on the possible
	   overflow in P + A.
	   E.g. T=size_t, A=(unsigned)429497295, P>0.
	   However, if an overflow in P + A would cause
	   undefined behavior, we can assume that there
	   is no overflow.  */
	|| (INTEGRAL_TYPE_P (TREE_TYPE (@1))
	    && TYPE_OVERFLOW_UNDEFINED (TREE_TYPE (@1))))
    (convert @1)))
  (simplify
   (minus (convert (pointer_plus @@0 @1))
    (convert @0))
   (if (element_precision (type) <= element_precision (TREE_TYPE (@1))
	/* For pointer types, if the conversion of A to the
	   final type requires a sign- or zero-extension,
	   then we have to punt - it is not defined which
	   one is correct.  */
	|| (POINTER_TYPE_P (TREE_TYPE (@0))
	    && TREE_CODE (@1) == INTEGER_CST
	    && tree_int_cst_sign_bit (@1) == 0))
    (convert @1)))
   (simplify
    (pointer_diff (pointer_plus @@0 @1) @0)
    /* The second argument of pointer_plus must be interpreted as signed, and
       thus sign-extended if necessary.  */
    (with { tree stype = signed_type_for (TREE_TYPE (@1)); }
     /* Use view_convert instead of convert here, as POINTER_PLUS_EXPR
	second arg is unsigned even when we need to consider it as signed,
	we don't want to diagnose overflow here.  */
     (convert (view_convert:stype @1))))

  /* (T)P - (T)(P + A) -> -(T) A */
  (simplify
   (minus (convert? @0)
    (convert (plus:c @@0 @1)))
   (if (INTEGRAL_TYPE_P (type)
	&& TYPE_OVERFLOW_UNDEFINED (type)
	&& element_precision (type) <= element_precision (TREE_TYPE (@1)))
    (with { tree utype = unsigned_type_for (type); }
     (convert (negate (convert:utype @1))))
    (if (element_precision (type) <= element_precision (TREE_TYPE (@1))
	 /* For integer types, if A has a smaller type
	    than T the result depends on the possible
	    overflow in P + A.
	    E.g. T=size_t, A=(unsigned)429497295, P>0.
	    However, if an overflow in P + A would cause
	    undefined behavior, we can assume that there
	    is no overflow.  */
	 || (INTEGRAL_TYPE_P (TREE_TYPE (@1))
	     && TYPE_OVERFLOW_UNDEFINED (TREE_TYPE (@1))))
     (negate (convert @1)))))
  (simplify
   (minus (convert @0)
    (convert (pointer_plus @@0 @1)))
   (if (INTEGRAL_TYPE_P (type)
	&& TYPE_OVERFLOW_UNDEFINED (type)
	&& element_precision (type) <= element_precision (TREE_TYPE (@1)))
    (with { tree utype = unsigned_type_for (type); }
     (convert (negate (convert:utype @1))))
    (if (element_precision (type) <= element_precision (TREE_TYPE (@1))
	 /* For pointer types, if the conversion of A to the
	    final type requires a sign- or zero-extension,
	    then we have to punt - it is not defined which
	    one is correct.  */
	 || (POINTER_TYPE_P (TREE_TYPE (@0))
	     && TREE_CODE (@1) == INTEGER_CST
	     && tree_int_cst_sign_bit (@1) == 0))
     (negate (convert @1)))))
   (simplify
    (pointer_diff @0 (pointer_plus @@0 @1))
    /* The second argument of pointer_plus must be interpreted as signed, and
       thus sign-extended if necessary.  */
    (with { tree stype = signed_type_for (TREE_TYPE (@1)); }
     /* Use view_convert instead of convert here, as POINTER_PLUS_EXPR
	second arg is unsigned even when we need to consider it as signed,
	we don't want to diagnose overflow here.  */
     (negate (convert (view_convert:stype @1)))))

  /* (T)(P + A) - (T)(P + B) -> (T)A - (T)B */
  (simplify
   (minus (convert (plus:c @@0 @1))
    (convert (plus:c @0 @2)))
   (if (INTEGRAL_TYPE_P (type)
	&& TYPE_OVERFLOW_UNDEFINED (type)
	&& element_precision (type) <= element_precision (TREE_TYPE (@1))
	&& element_precision (type) <= element_precision (TREE_TYPE (@2)))
    (with { tree utype = unsigned_type_for (type); }
     (convert (minus (convert:utype @1) (convert:utype @2))))
    (if (((element_precision (type) <= element_precision (TREE_TYPE (@1)))
	  == (element_precision (type) <= element_precision (TREE_TYPE (@2))))
	 && (element_precision (type) <= element_precision (TREE_TYPE (@1))
	     /* For integer types, if A has a smaller type
		than T the result depends on the possible
		overflow in P + A.
		E.g. T=size_t, A=(unsigned)429497295, P>0.
		However, if an overflow in P + A would cause
		undefined behavior, we can assume that there
		is no overflow.  */
	     || (INTEGRAL_TYPE_P (TREE_TYPE (@1))
		 && INTEGRAL_TYPE_P (TREE_TYPE (@2))
		 && TYPE_OVERFLOW_UNDEFINED (TREE_TYPE (@1))
		 && TYPE_OVERFLOW_UNDEFINED (TREE_TYPE (@2)))))
     (minus (convert @1) (convert @2)))))
  (simplify
   (minus (convert (pointer_plus @@0 @1))
    (convert (pointer_plus @0 @2)))
   (if (INTEGRAL_TYPE_P (type)
	&& TYPE_OVERFLOW_UNDEFINED (type)
	&& element_precision (type) <= element_precision (TREE_TYPE (@1)))
    (with { tree utype = unsigned_type_for (type); }
     (convert (minus (convert:utype @1) (convert:utype @2))))
    (if (element_precision (type) <= element_precision (TREE_TYPE (@1))
	 /* For pointer types, if the conversion of A to the
	    final type requires a sign- or zero-extension,
	    then we have to punt - it is not defined which
	    one is correct.  */
	 || (POINTER_TYPE_P (TREE_TYPE (@0))
	     && TREE_CODE (@1) == INTEGER_CST
	     && tree_int_cst_sign_bit (@1) == 0
	     && TREE_CODE (@2) == INTEGER_CST
	     && tree_int_cst_sign_bit (@2) == 0))
     (minus (convert @1) (convert @2)))))
   (simplify
    (pointer_diff (pointer_plus @@0 @1) (pointer_plus @0 @2))
    /* The second argument of pointer_plus must be interpreted as signed, and
       thus sign-extended if necessary.  */
    (with { tree stype = signed_type_for (TREE_TYPE (@1)); }
     /* Use view_convert instead of convert here, as POINTER_PLUS_EXPR
	second arg is unsigned even when we need to consider it as signed,
	we don't want to diagnose overflow here.  */
     (minus (convert (view_convert:stype @1))
	    (convert (view_convert:stype @2)))))))

/* (A * C) +- (B * C) -> (A+-B) * C and (A * C) +- A -> A * (C+-1).
    Modeled after fold_plusminus_mult_expr.  */
(if (!TYPE_SATURATING (type)
     && (!FLOAT_TYPE_P (type) || flag_associative_math))
 (for plusminus (plus minus)
  (simplify
   (plusminus (mult:cs@3 @0 @1) (mult:cs@4 @0 @2))
   (if ((!ANY_INTEGRAL_TYPE_P (type)
	 || TYPE_OVERFLOW_WRAPS (type)
	 || (INTEGRAL_TYPE_P (type)
	     && tree_expr_nonzero_p (@0)
	     && expr_not_equal_to (@0, wi::minus_one (TYPE_PRECISION (type)))))
	/* If @1 +- @2 is constant require a hard single-use on either
	   original operand (but not on both).  */
	&& (single_use (@3) || single_use (@4)))
    (mult (plusminus @1 @2) @0)))
  /* We cannot generate constant 1 for fract.  */
  (if (!ALL_FRACT_MODE_P (TYPE_MODE (type)))
   (simplify
    (plusminus @0 (mult:c@3 @0 @2))
    (if ((!ANY_INTEGRAL_TYPE_P (type)
	  || TYPE_OVERFLOW_WRAPS (type)
	  /* For @0 + @0*@2 this transformation would introduce UB
	     (where there was none before) for @0 in [-1,0] and @2 max.
	     For @0 - @0*@2 this transformation would introduce UB
	     for @0 0 and @2 in [min,min+1] or @0 -1 and @2 min+1.  */
	  || (INTEGRAL_TYPE_P (type)
	      && ((tree_expr_nonzero_p (@0)
		   && expr_not_equal_to (@0,
				wi::minus_one (TYPE_PRECISION (type))))
		  || (plusminus == PLUS_EXPR
		      ? expr_not_equal_to (@2,
			    wi::max_value (TYPE_PRECISION (type), SIGNED))
		      /* Let's ignore the @0 -1 and @2 min case.  */
		      : (expr_not_equal_to (@2,
			    wi::min_value (TYPE_PRECISION (type), SIGNED))
			 && expr_not_equal_to (@2,
				wi::min_value (TYPE_PRECISION (type), SIGNED)
				+ 1))))))
	 && single_use (@3))
     (mult (plusminus { build_one_cst (type); } @2) @0)))
   (simplify
    (plusminus (mult:c@3 @0 @2) @0)
    (if ((!ANY_INTEGRAL_TYPE_P (type)
	  || TYPE_OVERFLOW_WRAPS (type)
	  /* For @0*@2 + @0 this transformation would introduce UB
	     (where there was none before) for @0 in [-1,0] and @2 max.
	     For @0*@2 - @0 this transformation would introduce UB
	     for @0 0 and @2 min.  */
	  || (INTEGRAL_TYPE_P (type)
	      && ((tree_expr_nonzero_p (@0)
		   && (plusminus == MINUS_EXPR
		       || expr_not_equal_to (@0,
				wi::minus_one (TYPE_PRECISION (type)))))
		  || expr_not_equal_to (@2,
			(plusminus == PLUS_EXPR
			 ? wi::max_value (TYPE_PRECISION (type), SIGNED)
			 : wi::min_value (TYPE_PRECISION (type), SIGNED))))))
	 && single_use (@3))
     (mult (plusminus @2 { build_one_cst (type); }) @0))))))

/* Simplifications of MIN_EXPR, MAX_EXPR, fmin() and fmax().  */

(for minmax (min max FMIN_ALL FMAX_ALL)
 (simplify
  (minmax @0 @0)
  @0))
/* min(max(x,y),y) -> y.  */
(simplify
 (min:c (max:c @0 @1) @1)
 @1)
/* max(min(x,y),y) -> y.  */
(simplify
 (max:c (min:c @0 @1) @1)
 @1)
/* max(a,-a) -> abs(a).  */
(simplify
 (max:c @0 (negate @0))
 (if (TREE_CODE (type) != COMPLEX_TYPE
      && (! ANY_INTEGRAL_TYPE_P (type)
	  || TYPE_OVERFLOW_UNDEFINED (type)))
  (abs @0)))
/* min(a,-a) -> -abs(a).  */
(simplify
 (min:c @0 (negate @0))
 (if (TREE_CODE (type) != COMPLEX_TYPE
      && (! ANY_INTEGRAL_TYPE_P (type)
	  || TYPE_OVERFLOW_UNDEFINED (type)))
  (negate (abs @0))))
(simplify
 (min @0 @1)
 (switch
  (if (INTEGRAL_TYPE_P (type)
       && TYPE_MIN_VALUE (type)
       && operand_equal_p (@1, TYPE_MIN_VALUE (type), OEP_ONLY_CONST))
   @1)
  (if (INTEGRAL_TYPE_P (type)
       && TYPE_MAX_VALUE (type)
       && operand_equal_p (@1, TYPE_MAX_VALUE (type), OEP_ONLY_CONST))
   @0)))
(simplify
 (max @0 @1)
 (switch
  (if (INTEGRAL_TYPE_P (type)
       && TYPE_MAX_VALUE (type)
       && operand_equal_p (@1, TYPE_MAX_VALUE (type), OEP_ONLY_CONST))
   @1)
  (if (INTEGRAL_TYPE_P (type)
       && TYPE_MIN_VALUE (type)
       && operand_equal_p (@1, TYPE_MIN_VALUE (type), OEP_ONLY_CONST))
   @0)))

/* max (a, a + CST) -> a + CST where CST is positive.  */
/* max (a, a + CST) -> a where CST is negative.  */
(simplify
 (max:c @0 (plus@2 @0 INTEGER_CST@1))
  (if (TYPE_OVERFLOW_UNDEFINED (TREE_TYPE (@0)))
   (if (tree_int_cst_sgn (@1) > 0)
    @2
    @0)))

/* min (a, a + CST) -> a where CST is positive.  */
/* min (a, a + CST) -> a + CST where CST is negative. */
(simplify
 (min:c @0 (plus@2 @0 INTEGER_CST@1))
  (if (TYPE_OVERFLOW_UNDEFINED (TREE_TYPE (@0)))
   (if (tree_int_cst_sgn (@1) > 0)
    @0
    @2)))

/* (convert (minmax ((convert (x) c)))) -> minmax (x c) if x is promoted
   and the outer convert demotes the expression back to x's type.  */
(for minmax (min max)
 (simplify
  (convert (minmax@0 (convert @1) INTEGER_CST@2))
  (if (INTEGRAL_TYPE_P (type)
       && types_match (@1, type) && int_fits_type_p (@2, type)
       && TYPE_SIGN (TREE_TYPE (@0)) == TYPE_SIGN (type)
       && TYPE_PRECISION (TREE_TYPE (@0)) > TYPE_PRECISION (type))
   (minmax @1 (convert @2)))))

(for minmax (FMIN_ALL FMAX_ALL)
 /* If either argument is NaN, return the other one.  Avoid the
    transformation if we get (and honor) a signalling NaN.  */
 (simplify
  (minmax:c @0 REAL_CST@1)
  (if (real_isnan (TREE_REAL_CST_PTR (@1))
       && (!HONOR_SNANS (@1) || !TREE_REAL_CST (@1).signalling))
   @0)))
/* Convert fmin/fmax to MIN_EXPR/MAX_EXPR.  C99 requires these
   functions to return the numeric arg if the other one is NaN.
   MIN and MAX don't honor that, so only transform if -ffinite-math-only
   is set.  C99 doesn't require -0.0 to be handled, so we don't have to
   worry about it either.  */
(if (flag_finite_math_only)
 (simplify
  (FMIN_ALL @0 @1)
  (min @0 @1))
 (simplify
  (FMAX_ALL @0 @1)
  (max @0 @1)))
/* min (-A, -B) -> -max (A, B)  */
(for minmax (min max FMIN_ALL FMAX_ALL)
     maxmin (max min FMAX_ALL FMIN_ALL)
 (simplify
  (minmax (negate:s@2 @0) (negate:s@3 @1))
  (if (FLOAT_TYPE_P (TREE_TYPE (@0))
       || (ANY_INTEGRAL_TYPE_P (TREE_TYPE (@0))
           && TYPE_OVERFLOW_UNDEFINED (TREE_TYPE (@0))))
   (negate (maxmin @0 @1)))))
/* MIN (~X, ~Y) -> ~MAX (X, Y)
   MAX (~X, ~Y) -> ~MIN (X, Y)  */
(for minmax (min max)
 maxmin (max min)
 (simplify
  (minmax (bit_not:s@2 @0) (bit_not:s@3 @1))
  (bit_not (maxmin @0 @1))))

/* MIN (X, Y) == X -> X <= Y  */
(for minmax (min min max max)
     cmp    (eq  ne  eq  ne )
     out    (le  gt  ge  lt )
 (simplify
  (cmp:c (minmax:c @0 @1) @0)
  (if (ANY_INTEGRAL_TYPE_P (TREE_TYPE (@0)))
   (out @0 @1))))
/* MIN (X, 5) == 0 -> X == 0
   MIN (X, 5) == 7 -> false  */
(for cmp (eq ne)
 (simplify
  (cmp (min @0 INTEGER_CST@1) INTEGER_CST@2)
  (if (wi::lt_p (wi::to_wide (@1), wi::to_wide (@2),
		 TYPE_SIGN (TREE_TYPE (@0))))
   { constant_boolean_node (cmp == NE_EXPR, type); }
   (if (wi::gt_p (wi::to_wide (@1), wi::to_wide (@2),
		  TYPE_SIGN (TREE_TYPE (@0))))
    (cmp @0 @2)))))
(for cmp (eq ne)
 (simplify
  (cmp (max @0 INTEGER_CST@1) INTEGER_CST@2)
  (if (wi::gt_p (wi::to_wide (@1), wi::to_wide (@2),
		 TYPE_SIGN (TREE_TYPE (@0))))
   { constant_boolean_node (cmp == NE_EXPR, type); }
   (if (wi::lt_p (wi::to_wide (@1), wi::to_wide (@2),
		  TYPE_SIGN (TREE_TYPE (@0))))
    (cmp @0 @2)))))
/* MIN (X, C1) < C2 -> X < C2 || C1 < C2  */
(for minmax (min     min     max     max     min     min     max     max    )
     cmp    (lt      le      gt      ge      gt      ge      lt      le     )
     comb   (bit_ior bit_ior bit_ior bit_ior bit_and bit_and bit_and bit_and)
 (simplify
  (cmp (minmax @0 INTEGER_CST@1) INTEGER_CST@2)
  (comb (cmp @0 @2) (cmp @1 @2))))

/* Undo fancy way of writing max/min or other ?: expressions,
   like a - ((a - b) & -(a < b)), in this case into (a < b) ? b : a.
   People normally use ?: and that is what we actually try to optimize.  */
(for cmp (simple_comparison)
 (simplify
  (minus @0 (bit_and:c (minus @0 @1)
		       (convert? (negate@4 (convert? (cmp@5 @2 @3))))))
  (if (INTEGRAL_TYPE_P (type)
       && INTEGRAL_TYPE_P (TREE_TYPE (@4))
       && TREE_CODE (TREE_TYPE (@4)) != BOOLEAN_TYPE
       && INTEGRAL_TYPE_P (TREE_TYPE (@5))
       && (TYPE_PRECISION (TREE_TYPE (@4)) >= TYPE_PRECISION (type)
	   || !TYPE_UNSIGNED (TREE_TYPE (@4)))
       && (GIMPLE || !TREE_SIDE_EFFECTS (@1)))
   (cond (cmp @2 @3) @1 @0)))
 (simplify
  (plus:c @0 (bit_and:c (minus @1 @0)
			(convert? (negate@4 (convert? (cmp@5 @2 @3))))))
  (if (INTEGRAL_TYPE_P (type)
       && INTEGRAL_TYPE_P (TREE_TYPE (@4))
       && TREE_CODE (TREE_TYPE (@4)) != BOOLEAN_TYPE
       && INTEGRAL_TYPE_P (TREE_TYPE (@5))
       && (TYPE_PRECISION (TREE_TYPE (@4)) >= TYPE_PRECISION (type)
	   || !TYPE_UNSIGNED (TREE_TYPE (@4)))
       && (GIMPLE || !TREE_SIDE_EFFECTS (@1)))
   (cond (cmp @2 @3) @1 @0))))

/* Simplifications of shift and rotates.  */

(for rotate (lrotate rrotate)
 (simplify
  (rotate integer_all_onesp@0 @1)
  @0))

/* Optimize -1 >> x for arithmetic right shifts.  */
(simplify
 (rshift integer_all_onesp@0 @1)
 (if (!TYPE_UNSIGNED (type)
      && tree_expr_nonnegative_p (@1))
  @0))

/* Optimize (x >> c) << c into x & (-1<<c).  */
(simplify
 (lshift (nop_convert? (rshift @0 INTEGER_CST@1)) @1)
 (if (wi::ltu_p (wi::to_wide (@1), element_precision (type)))
  /* It doesn't matter if the right shift is arithmetic or logical.  */
  (bit_and (view_convert @0) (lshift { build_minus_one_cst (type); } @1))))

(simplify
 (lshift (convert (convert@2 (rshift @0 INTEGER_CST@1))) @1)
 (if (wi::ltu_p (wi::to_wide (@1), element_precision (type))
      /* Allow intermediate conversion to integral type with whatever sign, as
	 long as the low TYPE_PRECISION (type)
	 - TYPE_PRECISION (TREE_TYPE (@2)) bits are preserved.  */
      && INTEGRAL_TYPE_P (type)
      && INTEGRAL_TYPE_P (TREE_TYPE (@2))
      && INTEGRAL_TYPE_P (TREE_TYPE (@0))
      && TYPE_PRECISION (type) == TYPE_PRECISION (TREE_TYPE (@0))
      && (TYPE_PRECISION (TREE_TYPE (@2)) >= TYPE_PRECISION (type)
	  || wi::geu_p (wi::to_wide (@1),
			TYPE_PRECISION (type)
			- TYPE_PRECISION (TREE_TYPE (@2)))))
  (bit_and (convert @0) (lshift { build_minus_one_cst (type); } @1))))

/* Optimize (x << c) >> c into x & ((unsigned)-1 >> c) for unsigned
   types.  */
(simplify
 (rshift (lshift @0 INTEGER_CST@1) @1)
 (if (TYPE_UNSIGNED (type)
      && (wi::ltu_p (wi::to_wide (@1), element_precision (type))))
  (bit_and @0 (rshift { build_minus_one_cst (type); } @1))))

(for shiftrotate (lrotate rrotate lshift rshift)
 (simplify
  (shiftrotate @0 integer_zerop)
  (non_lvalue @0))
 (simplify
  (shiftrotate integer_zerop@0 @1)
  @0)
 /* Prefer vector1 << scalar to vector1 << vector2
    if vector2 is uniform.  */
 (for vec (VECTOR_CST CONSTRUCTOR)
  (simplify
   (shiftrotate @0 vec@1)
   (with { tree tem = uniform_vector_p (@1); }
    (if (tem)
     (shiftrotate @0 { tem; }))))))

/* Simplify X << Y where Y's low width bits are 0 to X, as only valid
   Y is 0.  Similarly for X >> Y.  */
#if GIMPLE
(for shift (lshift rshift)
 (simplify
  (shift @0 SSA_NAME@1)
   (if (INTEGRAL_TYPE_P (TREE_TYPE (@1)))
    (with {
      int width = ceil_log2 (element_precision (TREE_TYPE (@0)));
      int prec = TYPE_PRECISION (TREE_TYPE (@1));
     }
     (if ((get_nonzero_bits (@1) & wi::mask (width, false, prec)) == 0)
      @0)))))
#endif

/* Rewrite an LROTATE_EXPR by a constant into an
   RROTATE_EXPR by a new constant.  */
(simplify
 (lrotate @0 INTEGER_CST@1)
 (rrotate @0 { const_binop (MINUS_EXPR, TREE_TYPE (@1),
			    build_int_cst (TREE_TYPE (@1),
					   element_precision (type)), @1); }))

/* Turn (a OP c1) OP c2 into a OP (c1+c2).  */
(for op (lrotate rrotate rshift lshift)
 (simplify
  (op (op @0 INTEGER_CST@1) INTEGER_CST@2)
  (with { unsigned int prec = element_precision (type); }
   (if (wi::ge_p (wi::to_wide (@1), 0, TYPE_SIGN (TREE_TYPE (@1)))
        && wi::lt_p (wi::to_wide (@1), prec, TYPE_SIGN (TREE_TYPE (@1)))
        && wi::ge_p (wi::to_wide (@2), 0, TYPE_SIGN (TREE_TYPE (@2)))
	&& wi::lt_p (wi::to_wide (@2), prec, TYPE_SIGN (TREE_TYPE (@2))))
    (with { unsigned int low = (tree_to_uhwi (@1)
				+ tree_to_uhwi (@2)); }
     /* Deal with a OP (c1 + c2) being undefined but (a OP c1) OP c2
        being well defined.  */
     (if (low >= prec)
      (if (op == LROTATE_EXPR || op == RROTATE_EXPR)
       (op @0 { build_int_cst (TREE_TYPE (@1), low % prec); })
       (if (TYPE_UNSIGNED (type) || op == LSHIFT_EXPR)
        { build_zero_cst (type); }
        (op @0 { build_int_cst (TREE_TYPE (@1), prec - 1); })))
      (op @0 { build_int_cst (TREE_TYPE (@1), low); })))))))


/* ((1 << A) & 1) != 0 -> A == 0
   ((1 << A) & 1) == 0 -> A != 0 */
(for cmp (ne eq)
     icmp (eq ne)
 (simplify
  (cmp (bit_and (lshift integer_onep @0) integer_onep) integer_zerop)
  (icmp @0 { build_zero_cst (TREE_TYPE (@0)); })))

/* (CST1 << A) == CST2 -> A == ctz (CST2) - ctz (CST1)
   (CST1 << A) != CST2 -> A != ctz (CST2) - ctz (CST1)
   if CST2 != 0.  */
(for cmp (ne eq)
 (simplify
  (cmp (lshift INTEGER_CST@0 @1) INTEGER_CST@2)
  (with { int cand = wi::ctz (wi::to_wide (@2)) - wi::ctz (wi::to_wide (@0)); }
   (if (cand < 0
	|| (!integer_zerop (@2)
	    && wi::lshift (wi::to_wide (@0), cand) != wi::to_wide (@2)))
    { constant_boolean_node (cmp == NE_EXPR, type); }
    (if (!integer_zerop (@2)
	 && wi::lshift (wi::to_wide (@0), cand) == wi::to_wide (@2))
     (cmp @1 { build_int_cst (TREE_TYPE (@1), cand); }))))))

/* Fold (X << C1) & C2 into (X << C1) & (C2 | ((1 << C1) - 1))
        (X >> C1) & C2 into (X >> C1) & (C2 | ~((type) -1 >> C1))
   if the new mask might be further optimized.  */
(for shift (lshift rshift)
 (simplify
  (bit_and (convert?:s@4 (shift:s@5 (convert1?@3 @0) INTEGER_CST@1))
           INTEGER_CST@2)
   (if (tree_nop_conversion_p (TREE_TYPE (@4), TREE_TYPE (@5))
	&& TYPE_PRECISION (type) <= HOST_BITS_PER_WIDE_INT
	&& tree_fits_uhwi_p (@1)
	&& tree_to_uhwi (@1) > 0
	&& tree_to_uhwi (@1) < TYPE_PRECISION (type))
    (with
     {
       unsigned int shiftc = tree_to_uhwi (@1);
       unsigned HOST_WIDE_INT mask = TREE_INT_CST_LOW (@2);
       unsigned HOST_WIDE_INT newmask, zerobits = 0;
       tree shift_type = TREE_TYPE (@3);
       unsigned int prec;

       if (shift == LSHIFT_EXPR)
	 zerobits = ((HOST_WIDE_INT_1U << shiftc) - 1);
       else if (shift == RSHIFT_EXPR
		&& type_has_mode_precision_p (shift_type))
	 {
	   prec = TYPE_PRECISION (TREE_TYPE (@3));
	   tree arg00 = @0;
	   /* See if more bits can be proven as zero because of
	      zero extension.  */
	   if (@3 != @0
	       && TYPE_UNSIGNED (TREE_TYPE (@0)))
	     {
	       tree inner_type = TREE_TYPE (@0);
	       if (type_has_mode_precision_p (inner_type)
		   && TYPE_PRECISION (inner_type) < prec)
		 {
		   prec = TYPE_PRECISION (inner_type);
		   /* See if we can shorten the right shift.  */
		   if (shiftc < prec)
		     shift_type = inner_type;
		   /* Otherwise X >> C1 is all zeros, so we'll optimize
		      it into (X, 0) later on by making sure zerobits
		      is all ones.  */
		 }
	     }
	   zerobits = HOST_WIDE_INT_M1U;
	   if (shiftc < prec)
	     {
	       zerobits >>= HOST_BITS_PER_WIDE_INT - shiftc;
	       zerobits <<= prec - shiftc;
	     }
	   /* For arithmetic shift if sign bit could be set, zerobits
	      can contain actually sign bits, so no transformation is
	      possible, unless MASK masks them all away.  In that
	      case the shift needs to be converted into logical shift.  */
	   if (!TYPE_UNSIGNED (TREE_TYPE (@3))
	       && prec == TYPE_PRECISION (TREE_TYPE (@3)))
	     {
	       if ((mask & zerobits) == 0)
		 shift_type = unsigned_type_for (TREE_TYPE (@3));
	       else
		 zerobits = 0;
	     }
	 }
     }
     /* ((X << 16) & 0xff00) is (X, 0).  */
     (if ((mask & zerobits) == mask)
      { build_int_cst (type, 0); }
      (with { newmask = mask | zerobits; }
       (if (newmask != mask && (newmask & (newmask + 1)) == 0)
        (with
	 {
	   /* Only do the transformation if NEWMASK is some integer
	      mode's mask.  */
	   for (prec = BITS_PER_UNIT;
	        prec < HOST_BITS_PER_WIDE_INT; prec <<= 1)
	     if (newmask == (HOST_WIDE_INT_1U << prec) - 1)
	       break;
	 }
	 (if (prec < HOST_BITS_PER_WIDE_INT
	      || newmask == HOST_WIDE_INT_M1U)
	  (with
	   { tree newmaskt = build_int_cst_type (TREE_TYPE (@2), newmask); }
	   (if (!tree_int_cst_equal (newmaskt, @2))
	    (if (shift_type != TREE_TYPE (@3))
	     (bit_and (convert (shift:shift_type (convert @3) @1)) { newmaskt; })
	     (bit_and @4 { newmaskt; })))))))))))))

/* Fold (X {&,^,|} C2) << C1 into (X << C1) {&,^,|} (C2 << C1)
   (X {&,^,|} C2) >> C1 into (X >> C1) & (C2 >> C1).  */
(for shift (lshift rshift)
 (for bit_op (bit_and bit_xor bit_ior)
  (simplify
   (shift (convert?:s (bit_op:s @0 INTEGER_CST@2)) INTEGER_CST@1)
   (if (tree_nop_conversion_p (type, TREE_TYPE (@0)))
    (with { tree mask = int_const_binop (shift, fold_convert (type, @2), @1); }
     (bit_op (shift (convert @0) @1) { mask; }))))))

/* ~(~X >> Y) -> X >> Y (for arithmetic shift).  */
(simplify
 (bit_not (convert1?:s (rshift:s (convert2?@0 (bit_not @1)) @2)))
  (if (!TYPE_UNSIGNED (TREE_TYPE (@0))
       && (element_precision (TREE_TYPE (@0))
	   <= element_precision (TREE_TYPE (@1))
	   || !TYPE_UNSIGNED (TREE_TYPE (@1))))
   (with
    { tree shift_type = TREE_TYPE (@0); }
     (convert (rshift (convert:shift_type @1) @2)))))

/* ~(~X >>r Y) -> X >>r Y
   ~(~X <<r Y) -> X <<r Y */
(for rotate (lrotate rrotate)
 (simplify
  (bit_not (convert1?:s (rotate:s (convert2?@0 (bit_not @1)) @2)))
   (if ((element_precision (TREE_TYPE (@0))
	 <= element_precision (TREE_TYPE (@1))
	 || !TYPE_UNSIGNED (TREE_TYPE (@1)))
        && (element_precision (type) <= element_precision (TREE_TYPE (@0))
	    || !TYPE_UNSIGNED (TREE_TYPE (@0))))
    (with
     { tree rotate_type = TREE_TYPE (@0); }
      (convert (rotate (convert:rotate_type @1) @2))))))

/* Simplifications of conversions.  */

/* Basic strip-useless-type-conversions / strip_nops.  */
(for cvt (convert view_convert float fix_trunc)
 (simplify
  (cvt @0)
  (if ((GIMPLE && useless_type_conversion_p (type, TREE_TYPE (@0)))
       || (GENERIC && type == TREE_TYPE (@0)))
   @0)))

/* Contract view-conversions.  */
(simplify
  (view_convert (view_convert @0))
  (view_convert @0))

/* For integral conversions with the same precision or pointer
   conversions use a NOP_EXPR instead.  */
(simplify
  (view_convert @0)
  (if ((INTEGRAL_TYPE_P (type) || POINTER_TYPE_P (type))
       && (INTEGRAL_TYPE_P (TREE_TYPE (@0)) || POINTER_TYPE_P (TREE_TYPE (@0)))
       && TYPE_PRECISION (type) == TYPE_PRECISION (TREE_TYPE (@0)))
   (convert @0)))

/* Strip inner integral conversions that do not change precision or size, or
   zero-extend while keeping the same size (for bool-to-char).  */
(simplify
  (view_convert (convert@0 @1))
  (if ((INTEGRAL_TYPE_P (TREE_TYPE (@0)) || POINTER_TYPE_P (TREE_TYPE (@0)))
       && (INTEGRAL_TYPE_P (TREE_TYPE (@1)) || POINTER_TYPE_P (TREE_TYPE (@1)))
       && TYPE_SIZE (TREE_TYPE (@0)) == TYPE_SIZE (TREE_TYPE (@1))
       && (TYPE_PRECISION (TREE_TYPE (@0)) == TYPE_PRECISION (TREE_TYPE (@1))
	   || (TYPE_PRECISION (TREE_TYPE (@0)) > TYPE_PRECISION (TREE_TYPE (@1))
	       && TYPE_UNSIGNED (TREE_TYPE (@1)))))
   (view_convert @1)))

/* Simplify a view-converted empty constructor.  */
(simplify
  (view_convert CONSTRUCTOR@0)
  (if (TREE_CODE (@0) != SSA_NAME
       && CONSTRUCTOR_NELTS (@0) == 0)
   { build_zero_cst (type); }))

/* Re-association barriers around constants and other re-association
   barriers can be removed.  */
(simplify
 (paren CONSTANT_CLASS_P@0)
 @0)
(simplify
 (paren (paren@1 @0))
 @1)

/* Handle cases of two conversions in a row.  */
(for ocvt (convert float fix_trunc)
 (for icvt (convert float)
  (simplify
   (ocvt (icvt@1 @0))
   (with
    {
      tree inside_type = TREE_TYPE (@0);
      tree inter_type = TREE_TYPE (@1);
      int inside_int = INTEGRAL_TYPE_P (inside_type);
      int inside_ptr = POINTER_TYPE_P (inside_type);
      int inside_float = FLOAT_TYPE_P (inside_type);
      int inside_vec = VECTOR_TYPE_P (inside_type);
      unsigned int inside_prec = TYPE_PRECISION (inside_type);
      int inside_unsignedp = TYPE_UNSIGNED (inside_type);
      int inter_int = INTEGRAL_TYPE_P (inter_type);
      int inter_ptr = POINTER_TYPE_P (inter_type);
      int inter_float = FLOAT_TYPE_P (inter_type);
      int inter_vec = VECTOR_TYPE_P (inter_type);
      unsigned int inter_prec = TYPE_PRECISION (inter_type);
      int inter_unsignedp = TYPE_UNSIGNED (inter_type);
      int final_int = INTEGRAL_TYPE_P (type);
      int final_ptr = POINTER_TYPE_P (type);
      int final_float = FLOAT_TYPE_P (type);
      int final_vec = VECTOR_TYPE_P (type);
      unsigned int final_prec = TYPE_PRECISION (type);
      int final_unsignedp = TYPE_UNSIGNED (type);
    }
   (switch
    /* In addition to the cases of two conversions in a row
       handled below, if we are converting something to its own
       type via an object of identical or wider precision, neither
       conversion is needed.  */
    (if (((GIMPLE && useless_type_conversion_p (type, inside_type))
	  || (GENERIC
	      && TYPE_MAIN_VARIANT (type) == TYPE_MAIN_VARIANT (inside_type)))
	 && (((inter_int || inter_ptr) && final_int)
	     || (inter_float && final_float))
	 && inter_prec >= final_prec)
     (ocvt @0))

    /* Likewise, if the intermediate and initial types are either both
       float or both integer, we don't need the middle conversion if the
       former is wider than the latter and doesn't change the signedness
       (for integers).  Avoid this if the final type is a pointer since
       then we sometimes need the middle conversion.  */
    (if (((inter_int && inside_int) || (inter_float && inside_float))
	 && (final_int || final_float)
	 && inter_prec >= inside_prec
	 && (inter_float || inter_unsignedp == inside_unsignedp))
     (ocvt @0))

    /* If we have a sign-extension of a zero-extended value, we can
       replace that by a single zero-extension.  Likewise if the
       final conversion does not change precision we can drop the
       intermediate conversion.  */
    (if (inside_int && inter_int && final_int
	 && ((inside_prec < inter_prec && inter_prec < final_prec
	      && inside_unsignedp && !inter_unsignedp)
	     || final_prec == inter_prec))
     (ocvt @0))

    /* Two conversions in a row are not needed unless:
	- some conversion is floating-point (overstrict for now), or
	- some conversion is a vector (overstrict for now), or
	- the intermediate type is narrower than both initial and
	  final, or
	- the intermediate type and innermost type differ in signedness,
	  and the outermost type is wider than the intermediate, or
	- the initial type is a pointer type and the precisions of the
	  intermediate and final types differ, or
	- the final type is a pointer type and the precisions of the
	  initial and intermediate types differ.  */
    (if (! inside_float && ! inter_float && ! final_float
	 && ! inside_vec && ! inter_vec && ! final_vec
	 && (inter_prec >= inside_prec || inter_prec >= final_prec)
	 && ! (inside_int && inter_int
	       && inter_unsignedp != inside_unsignedp
	       && inter_prec < final_prec)
	 && ((inter_unsignedp && inter_prec > inside_prec)
	     == (final_unsignedp && final_prec > inter_prec))
	 && ! (inside_ptr && inter_prec != final_prec)
	 && ! (final_ptr && inside_prec != inter_prec))
     (ocvt @0))

    /* A truncation to an unsigned type (a zero-extension) should be
       canonicalized as bitwise and of a mask.  */
    (if (GIMPLE /* PR70366: doing this in GENERIC breaks -Wconversion.  */
	 && final_int && inter_int && inside_int
	 && final_prec == inside_prec
	 && final_prec > inter_prec
	 && inter_unsignedp)
     (convert (bit_and @0 { wide_int_to_tree
	                      (inside_type,
			       wi::mask (inter_prec, false,
					 TYPE_PRECISION (inside_type))); })))

    /* If we are converting an integer to a floating-point that can
       represent it exactly and back to an integer, we can skip the
       floating-point conversion.  */
    (if (GIMPLE /* PR66211 */
	 && inside_int && inter_float && final_int &&
	 (unsigned) significand_size (TYPE_MODE (inter_type))
	 >= inside_prec - !inside_unsignedp)
     (convert @0)))))))

/* If we have a narrowing conversion to an integral type that is fed by a
   BIT_AND_EXPR, we might be able to remove the BIT_AND_EXPR if it merely
   masks off bits outside the final type (and nothing else).  */
(simplify
  (convert (bit_and @0 INTEGER_CST@1))
  (if (INTEGRAL_TYPE_P (type)
       && INTEGRAL_TYPE_P (TREE_TYPE (@0))
       && TYPE_PRECISION (type) <= TYPE_PRECISION (TREE_TYPE (@0))
       && operand_equal_p (@1, build_low_bits_mask (TREE_TYPE (@1),
						    TYPE_PRECISION (type)), 0))
   (convert @0)))


/* (X /[ex] A) * A -> X.  */
(simplify
  (mult (convert1? (exact_div @0 @@1)) (convert2? @1))
  (convert @0))

<<<<<<< HEAD
=======
/* Simplify (A / B) * B + (A % B) -> A.  */
(for div (trunc_div ceil_div floor_div round_div)
     mod (trunc_mod ceil_mod floor_mod round_mod)
  (simplify
   (plus:c (mult:c (div @0 @1) @1) (mod @0 @1))
   @0))

>>>>>>> 9e014010
/* ((X /[ex] A) +- B) * A  -->  X +- A * B.  */
(for op (plus minus)
 (simplify
  (mult (convert1? (op (convert2? (exact_div @0 INTEGER_CST@@1)) INTEGER_CST@2)) @1)
  (if (tree_nop_conversion_p (type, TREE_TYPE (@2))
       && tree_nop_conversion_p (TREE_TYPE (@0), TREE_TYPE (@2)))
   (with
     {
       wi::overflow_type overflow;
       wide_int mul = wi::mul (wi::to_wide (@1), wi::to_wide (@2),
			       TYPE_SIGN (type), &overflow);
     }
     (if (types_match (type, TREE_TYPE (@2))
 	 && types_match (TREE_TYPE (@0), TREE_TYPE (@2)) && !overflow)
      (op @0 { wide_int_to_tree (type, mul); })
      (with { tree utype = unsigned_type_for (type); }
       (convert (op (convert:utype @0)
		    (mult (convert:utype @1) (convert:utype @2))))))))))

/* Canonicalization of binary operations.  */

/* Convert X + -C into X - C.  */
(simplify
 (plus @0 REAL_CST@1)
 (if (REAL_VALUE_NEGATIVE (TREE_REAL_CST (@1)))
  (with { tree tem = const_unop (NEGATE_EXPR, type, @1); }
   (if (!TREE_OVERFLOW (tem) || !flag_trapping_math)
    (minus @0 { tem; })))))

/* Convert x+x into x*2.  */
(simplify
 (plus @0 @0)
 (if (SCALAR_FLOAT_TYPE_P (type))
  (mult @0 { build_real (type, dconst2); })
  (if (INTEGRAL_TYPE_P (type))
   (mult @0 { build_int_cst (type, 2); }))))

/* 0 - X  ->  -X.  */
(simplify
 (minus integer_zerop @1)
 (negate @1))
(simplify
 (pointer_diff integer_zerop @1)
 (negate (convert @1)))

/* (ARG0 - ARG1) is the same as (-ARG1 + ARG0).  So check whether
   ARG0 is zero and X + ARG0 reduces to X, since that would mean
   (-ARG1 + ARG0) reduces to -ARG1.  */
(simplify
 (minus real_zerop@0 @1)
 (if (fold_real_zero_addition_p (type, @0, 0))
  (negate @1)))

/* Transform x * -1 into -x.  */
(simplify
 (mult @0 integer_minus_onep)
 (negate @0))

/* Reassociate (X * CST) * Y to (X * Y) * CST.  This does not introduce
   signed overflow for CST != 0 && CST != -1.  */
(simplify
 (mult:c (mult:s@3 @0 INTEGER_CST@1) @2)
 (if (TREE_CODE (@2) != INTEGER_CST
      && single_use (@3)
      && !integer_zerop (@1) && !integer_minus_onep (@1))
  (mult (mult @0 @2) @1)))

/* True if we can easily extract the real and imaginary parts of a complex
   number.  */
(match compositional_complex
 (convert? (complex @0 @1)))

/* COMPLEX_EXPR and REALPART/IMAGPART_EXPR cancellations.  */
(simplify
 (complex (realpart @0) (imagpart @0))
 @0)
(simplify
 (realpart (complex @0 @1))
 @0)
(simplify
 (imagpart (complex @0 @1))
 @1)

/* Sometimes we only care about half of a complex expression.  */
(simplify
 (realpart (convert?:s (conj:s @0)))
 (convert (realpart @0)))
(simplify
 (imagpart (convert?:s (conj:s @0)))
 (convert (negate (imagpart @0))))
(for part (realpart imagpart)
 (for op (plus minus)
  (simplify
   (part (convert?:s@2 (op:s @0 @1)))
   (convert (op (part @0) (part @1))))))
(simplify
 (realpart (convert?:s (CEXPI:s @0)))
 (convert (COS @0)))
(simplify
 (imagpart (convert?:s (CEXPI:s @0)))
 (convert (SIN @0)))

/* conj(conj(x)) -> x  */
(simplify
 (conj (convert? (conj @0)))
 (if (tree_nop_conversion_p (TREE_TYPE (@0), type))
  (convert @0)))

/* conj({x,y}) -> {x,-y}  */
(simplify
 (conj (convert?:s (complex:s @0 @1)))
 (with { tree itype = TREE_TYPE (type); }
  (complex (convert:itype @0) (negate (convert:itype @1)))))

/* BSWAP simplifications, transforms checked by gcc.dg/builtin-bswap-8.c.  */
(for bswap (BUILT_IN_BSWAP16 BUILT_IN_BSWAP32 BUILT_IN_BSWAP64)
 (simplify
  (bswap (bswap @0))
  @0)
 (simplify
  (bswap (bit_not (bswap @0)))
  (bit_not @0))
 (for bitop (bit_xor bit_ior bit_and)
  (simplify
   (bswap (bitop:c (bswap @0) @1))
   (bitop @0 (bswap @1)))))


/* Combine COND_EXPRs and VEC_COND_EXPRs.  */

/* Simplify constant conditions.
   Only optimize constant conditions when the selected branch
   has the same type as the COND_EXPR.  This avoids optimizing
   away "c ? x : throw", where the throw has a void type.
   Note that we cannot throw away the fold-const.c variant nor
   this one as we depend on doing this transform before possibly
   A ? B : B -> B triggers and the fold-const.c one can optimize
   0 ? A : B to B even if A has side-effects.  Something
   genmatch cannot handle.  */
(simplify
 (cond INTEGER_CST@0 @1 @2)
 (if (integer_zerop (@0))
  (if (!VOID_TYPE_P (TREE_TYPE (@2)) || VOID_TYPE_P (type))
   @2)
  (if (!VOID_TYPE_P (TREE_TYPE (@1)) || VOID_TYPE_P (type))
   @1)))
(simplify
 (vec_cond VECTOR_CST@0 @1 @2)
 (if (integer_all_onesp (@0))
  @1
  (if (integer_zerop (@0))
   @2)))

/* Sink unary operations to constant branches, but only if we do fold it to
   constants.  */
(for op (negate bit_not abs absu)
 (simplify
  (op (vec_cond @0 VECTOR_CST@1 VECTOR_CST@2))
  (with
   {
     tree cst1, cst2;
     cst1 = const_unop (op, type, @1);
     if (cst1)
       cst2 = const_unop (op, type, @2);
   }
   (if (cst1 && cst2)
    (vec_cond @0 { cst1; } { cst2; })))))

/* Simplification moved from fold_cond_expr_with_comparison.  It may also
   be extended.  */
/* This pattern implements two kinds simplification:

   Case 1)
   (cond (cmp (convert1? x) c1) (convert2? x) c2) -> (minmax (x c)) if:
     1) Conversions are type widening from smaller type.
     2) Const c1 equals to c2 after canonicalizing comparison.
     3) Comparison has tree code LT, LE, GT or GE.
   This specific pattern is needed when (cmp (convert x) c) may not
   be simplified by comparison patterns because of multiple uses of
   x.  It also makes sense here because simplifying across multiple
   referred var is always benefitial for complicated cases.

   Case 2)
   (cond (eq (convert1? x) c1) (convert2? x) c2) -> (cond (eq x c1) c1 c2).  */
(for cmp (lt le gt ge eq)
 (simplify
  (cond (cmp (convert1? @1) INTEGER_CST@3) (convert2? @1) INTEGER_CST@2)
  (with
   {
     tree from_type = TREE_TYPE (@1);
     tree c1_type = TREE_TYPE (@3), c2_type = TREE_TYPE (@2);
     enum tree_code code = ERROR_MARK;

     if (INTEGRAL_TYPE_P (from_type)
	 && int_fits_type_p (@2, from_type)
	 && (types_match (c1_type, from_type)
	     || (TYPE_PRECISION (c1_type) > TYPE_PRECISION (from_type)
		 && (TYPE_UNSIGNED (from_type)
		     || TYPE_SIGN (c1_type) == TYPE_SIGN (from_type))))
	 && (types_match (c2_type, from_type)
	     || (TYPE_PRECISION (c2_type) > TYPE_PRECISION (from_type)
		 && (TYPE_UNSIGNED (from_type)
		     || TYPE_SIGN (c2_type) == TYPE_SIGN (from_type)))))
       {
	 if (cmp != EQ_EXPR)
	   {
	     if (wi::to_widest (@3) == (wi::to_widest (@2) - 1))
	       {
		 /* X <= Y - 1 equals to X < Y.  */
		 if (cmp == LE_EXPR)
		   code = LT_EXPR;
		 /* X > Y - 1 equals to X >= Y.  */
		 if (cmp == GT_EXPR)
		   code = GE_EXPR;
	       }
	     if (wi::to_widest (@3) == (wi::to_widest (@2) + 1))
	       {
		 /* X < Y + 1 equals to X <= Y.  */
		 if (cmp == LT_EXPR)
		   code = LE_EXPR;
		 /* X >= Y + 1 equals to X > Y.  */
		 if (cmp == GE_EXPR)
		   code = GT_EXPR;
	       }
	     if (code != ERROR_MARK
		 || wi::to_widest (@2) == wi::to_widest (@3))
	       {
		 if (cmp == LT_EXPR || cmp == LE_EXPR)
		   code = MIN_EXPR;
		 if (cmp == GT_EXPR || cmp == GE_EXPR)
		   code = MAX_EXPR;
	       }
	   }
	 /* Can do A == C1 ? A : C2  ->  A == C1 ? C1 : C2?  */
	 else if (int_fits_type_p (@3, from_type))
	   code = EQ_EXPR;
       }
   }
   (if (code == MAX_EXPR)
    (convert (max @1 (convert @2)))
    (if (code == MIN_EXPR)
     (convert (min @1 (convert @2)))
     (if (code == EQ_EXPR)
      (convert (cond (eq @1 (convert @3))
		     (convert:from_type @3) (convert:from_type @2)))))))))

/* (cond (cmp (convert? x) c1) (op x c2) c3) -> (op (minmax x c1) c2) if:

     1) OP is PLUS or MINUS.
     2) CMP is LT, LE, GT or GE.
     3) C3 == (C1 op C2), and computation doesn't have undefined behavior.

   This pattern also handles special cases like:

     A) Operand x is a unsigned to signed type conversion and c1 is
	integer zero.  In this case,
	  (signed type)x  < 0  <=>  x  > MAX_VAL(signed type)
	  (signed type)x >= 0  <=>  x <= MAX_VAL(signed type)
     B) Const c1 may not equal to (C3 op' C2).  In this case we also
	check equality for (c1+1) and (c1-1) by adjusting comparison
	code.

   TODO: Though signed type is handled by this pattern, it cannot be
   simplified at the moment because C standard requires additional
   type promotion.  In order to match&simplify it here, the IR needs
   to be cleaned up by other optimizers, i.e, VRP.  */
(for op (plus minus)
 (for cmp (lt le gt ge)
  (simplify
   (cond (cmp (convert? @X) INTEGER_CST@1) (op @X INTEGER_CST@2) INTEGER_CST@3)
   (with { tree from_type = TREE_TYPE (@X), to_type = TREE_TYPE (@1); }
    (if (types_match (from_type, to_type)
	 /* Check if it is special case A).  */
	 || (TYPE_UNSIGNED (from_type)
	     && !TYPE_UNSIGNED (to_type)
	     && TYPE_PRECISION (from_type) == TYPE_PRECISION (to_type)
	     && integer_zerop (@1)
	     && (cmp == LT_EXPR || cmp == GE_EXPR)))
     (with
      {
	wi::overflow_type overflow = wi::OVF_NONE;
	enum tree_code code, cmp_code = cmp;
	wide_int real_c1;
	wide_int c1 = wi::to_wide (@1);
	wide_int c2 = wi::to_wide (@2);
	wide_int c3 = wi::to_wide (@3);
	signop sgn = TYPE_SIGN (from_type);

	/* Handle special case A), given x of unsigned type:
	    ((signed type)x  < 0) <=> (x  > MAX_VAL(signed type))
	    ((signed type)x >= 0) <=> (x <= MAX_VAL(signed type))  */
	if (!types_match (from_type, to_type))
	  {
	    if (cmp_code == LT_EXPR)
	      cmp_code = GT_EXPR;
	    if (cmp_code == GE_EXPR)
	      cmp_code = LE_EXPR;
	    c1 = wi::max_value (to_type);
	  }
	/* To simplify this pattern, we require c3 = (c1 op c2).  Here we
	   compute (c3 op' c2) and check if it equals to c1 with op' being
	   the inverted operator of op.  Make sure overflow doesn't happen
	   if it is undefined.  */
	if (op == PLUS_EXPR)
	  real_c1 = wi::sub (c3, c2, sgn, &overflow);
	else
	  real_c1 = wi::add (c3, c2, sgn, &overflow);

	code = cmp_code;
	if (!overflow || !TYPE_OVERFLOW_UNDEFINED (from_type))
	  {
	    /* Check if c1 equals to real_c1.  Boundary condition is handled
	       by adjusting comparison operation if necessary.  */
	    if (!wi::cmp (wi::sub (real_c1, 1, sgn, &overflow), c1, sgn)
		&& !overflow)
	      {
		/* X <= Y - 1 equals to X < Y.  */
		if (cmp_code == LE_EXPR)
		  code = LT_EXPR;
		/* X > Y - 1 equals to X >= Y.  */
		if (cmp_code == GT_EXPR)
		  code = GE_EXPR;
	      }
	    if (!wi::cmp (wi::add (real_c1, 1, sgn, &overflow), c1, sgn)
		&& !overflow)
	      {
		/* X < Y + 1 equals to X <= Y.  */
		if (cmp_code == LT_EXPR)
		  code = LE_EXPR;
		/* X >= Y + 1 equals to X > Y.  */
		if (cmp_code == GE_EXPR)
		  code = GT_EXPR;
	      }
	    if (code != cmp_code || !wi::cmp (real_c1, c1, sgn))
	      {
		if (cmp_code == LT_EXPR || cmp_code == LE_EXPR)
		  code = MIN_EXPR;
		if (cmp_code == GT_EXPR || cmp_code == GE_EXPR)
		  code = MAX_EXPR;
	      }
	  }
      }
      (if (code == MAX_EXPR)
       (op (max @X { wide_int_to_tree (from_type, real_c1); })
	   { wide_int_to_tree (from_type, c2); })
       (if (code == MIN_EXPR)
	(op (min @X { wide_int_to_tree (from_type, real_c1); })
	    { wide_int_to_tree (from_type, c2); })))))))))

(for cnd (cond vec_cond)
 /* A ? B : (A ? X : C) -> A ? B : C.  */
 (simplify
  (cnd @0 (cnd @0 @1 @2) @3)
  (cnd @0 @1 @3))
 (simplify
  (cnd @0 @1 (cnd @0 @2 @3))
  (cnd @0 @1 @3))
 /* A ? B : (!A ? C : X) -> A ? B : C.  */
 /* ???  This matches embedded conditions open-coded because genmatch
    would generate matching code for conditions in separate stmts only.
    The following is still important to merge then and else arm cases
    from if-conversion.  */
 (simplify
  (cnd @0 @1 (cnd @2 @3 @4))
  (if (inverse_conditions_p (@0, @2))
   (cnd @0 @1 @3)))
 (simplify
  (cnd @0 (cnd @1 @2 @3) @4)
  (if (inverse_conditions_p (@0, @1))
   (cnd @0 @3 @4)))

 /* A ? B : B -> B.  */
 (simplify
  (cnd @0 @1 @1)
  @1)

 /* !A ? B : C -> A ? C : B.  */
 (simplify
  (cnd (logical_inverted_value truth_valued_p@0) @1 @2)
  (cnd @0 @2 @1)))

/* A + (B vcmp C ? 1 : 0) -> A - (B vcmp C ? -1 : 0), since vector comparisons
   return all -1 or all 0 results.  */
/* ??? We could instead convert all instances of the vec_cond to negate,
   but that isn't necessarily a win on its own.  */
(simplify
 (plus:c @3 (view_convert? (vec_cond:s @0 integer_each_onep@1 integer_zerop@2)))
 (if (VECTOR_TYPE_P (type)
      && known_eq (TYPE_VECTOR_SUBPARTS (type),
		   TYPE_VECTOR_SUBPARTS (TREE_TYPE (@1)))
      && (TYPE_MODE (TREE_TYPE (type))
          == TYPE_MODE (TREE_TYPE (TREE_TYPE (@1)))))
  (minus @3 (view_convert (vec_cond @0 (negate @1) @2)))))

/* ... likewise A - (B vcmp C ? 1 : 0) -> A + (B vcmp C ? -1 : 0).  */
(simplify
 (minus @3 (view_convert? (vec_cond:s @0 integer_each_onep@1 integer_zerop@2)))
 (if (VECTOR_TYPE_P (type)
      && known_eq (TYPE_VECTOR_SUBPARTS (type),
		   TYPE_VECTOR_SUBPARTS (TREE_TYPE (@1)))
      && (TYPE_MODE (TREE_TYPE (type))
          == TYPE_MODE (TREE_TYPE (TREE_TYPE (@1)))))
  (plus @3 (view_convert (vec_cond @0 (negate @1) @2)))))


/* Simplifications of comparisons.  */

/* See if we can reduce the magnitude of a constant involved in a
   comparison by changing the comparison code.  This is a canonicalization
   formerly done by maybe_canonicalize_comparison_1.  */
(for cmp  (le gt)
     acmp (lt ge)
 (simplify
  (cmp @0 uniform_integer_cst_p@1)
  (with { tree cst = uniform_integer_cst_p (@1); }
   (if (tree_int_cst_sgn (cst) == -1)
     (acmp @0 { build_uniform_cst (TREE_TYPE (@1),
				   wide_int_to_tree (TREE_TYPE (cst),
						     wi::to_wide (cst)
						     + 1)); })))))
(for cmp  (ge lt)
     acmp (gt le)
 (simplify
  (cmp @0 uniform_integer_cst_p@1)
  (with { tree cst = uniform_integer_cst_p (@1); }
   (if (tree_int_cst_sgn (cst) == 1)
    (acmp @0 { build_uniform_cst (TREE_TYPE (@1),
				  wide_int_to_tree (TREE_TYPE (cst),
				  wi::to_wide (cst) - 1)); })))))

/* We can simplify a logical negation of a comparison to the
   inverted comparison.  As we cannot compute an expression
   operator using invert_tree_comparison we have to simulate
   that with expression code iteration.  */
(for cmp (tcc_comparison)
     icmp (inverted_tcc_comparison)
     ncmp (inverted_tcc_comparison_with_nans)
 /* Ideally we'd like to combine the following two patterns
    and handle some more cases by using
      (logical_inverted_value (cmp @0 @1))
    here but for that genmatch would need to "inline" that.
    For now implement what forward_propagate_comparison did.  */
 (simplify
  (bit_not (cmp @0 @1))
  (if (VECTOR_TYPE_P (type)
       || (INTEGRAL_TYPE_P (type) && TYPE_PRECISION (type) == 1))
   /* Comparison inversion may be impossible for trapping math,
      invert_tree_comparison will tell us.  But we can't use
      a computed operator in the replacement tree thus we have
      to play the trick below.  */
   (with { enum tree_code ic = invert_tree_comparison
             (cmp, HONOR_NANS (@0)); }
    (if (ic == icmp)
     (icmp @0 @1)
     (if (ic == ncmp)
      (ncmp @0 @1))))))
 (simplify
  (bit_xor (cmp @0 @1) integer_truep)
  (with { enum tree_code ic = invert_tree_comparison
            (cmp, HONOR_NANS (@0)); }
   (if (ic == icmp)
    (icmp @0 @1)
    (if (ic == ncmp)
     (ncmp @0 @1))))))

/* Transform comparisons of the form X - Y CMP 0 to X CMP Y.
   ??? The transformation is valid for the other operators if overflow
   is undefined for the type, but performing it here badly interacts
   with the transformation in fold_cond_expr_with_comparison which
   attempts to synthetize ABS_EXPR.  */
(for cmp (eq ne)
 (for sub (minus pointer_diff)
  (simplify
   (cmp (sub@2 @0 @1) integer_zerop)
   (if (single_use (@2))
    (cmp @0 @1)))))

/* Transform comparisons of the form X * C1 CMP 0 to X CMP 0 in the
   signed arithmetic case.  That form is created by the compiler
   often enough for folding it to be of value.  One example is in
   computing loop trip counts after Operator Strength Reduction.  */
(for cmp (simple_comparison)
     scmp (swapped_simple_comparison)
 (simplify
  (cmp (mult@3 @0 INTEGER_CST@1) integer_zerop@2)
  /* Handle unfolded multiplication by zero.  */
  (if (integer_zerop (@1))
   (cmp @1 @2)
   (if (ANY_INTEGRAL_TYPE_P (TREE_TYPE (@0))
	&& TYPE_OVERFLOW_UNDEFINED (TREE_TYPE (@0))
	&& single_use (@3))
    /* If @1 is negative we swap the sense of the comparison.  */
    (if (tree_int_cst_sgn (@1) < 0)
     (scmp @0 @2)
     (cmp @0 @2))))))

/* Simplify comparison of something with itself.  For IEEE
   floating-point, we can only do some of these simplifications.  */
(for cmp (eq ge le)
 (simplify
  (cmp @0 @0)
  (if (! FLOAT_TYPE_P (TREE_TYPE (@0))
       || ! HONOR_NANS (@0))
   { constant_boolean_node (true, type); }
   (if (cmp != EQ_EXPR)
    (eq @0 @0)))))
(for cmp (ne gt lt)
 (simplify
  (cmp @0 @0)
  (if (cmp != NE_EXPR
       || ! FLOAT_TYPE_P (TREE_TYPE (@0))
       || ! HONOR_NANS (@0))
   { constant_boolean_node (false, type); })))
(for cmp (unle unge uneq)
 (simplify
  (cmp @0 @0)
  { constant_boolean_node (true, type); }))
(for cmp (unlt ungt)
 (simplify
  (cmp @0 @0)
  (unordered @0 @0)))
(simplify
 (ltgt @0 @0)
 (if (!flag_trapping_math)
  { constant_boolean_node (false, type); }))

/* Fold ~X op ~Y as Y op X.  */
(for cmp (simple_comparison)
 (simplify
  (cmp (bit_not@2 @0) (bit_not@3 @1))
  (if (single_use (@2) && single_use (@3))
   (cmp @1 @0))))

/* Fold ~X op C as X op' ~C, where op' is the swapped comparison.  */
(for cmp (simple_comparison)
     scmp (swapped_simple_comparison)
 (simplify
  (cmp (bit_not@2 @0) CONSTANT_CLASS_P@1)
  (if (single_use (@2)
       && (TREE_CODE (@1) == INTEGER_CST || TREE_CODE (@1) == VECTOR_CST))
   (scmp @0 (bit_not @1)))))

(for cmp (simple_comparison)
 /* Fold (double)float1 CMP (double)float2 into float1 CMP float2.  */
 (simplify
  (cmp (convert@2 @0) (convert? @1))
  (if (FLOAT_TYPE_P (TREE_TYPE (@0))
       && (DECIMAL_FLOAT_TYPE_P (TREE_TYPE (@2))
	   == DECIMAL_FLOAT_TYPE_P (TREE_TYPE (@0)))
       && (DECIMAL_FLOAT_TYPE_P (TREE_TYPE (@2))
	   == DECIMAL_FLOAT_TYPE_P (TREE_TYPE (@1))))
   (with
    {
      tree type1 = TREE_TYPE (@1);
      if (TREE_CODE (@1) == REAL_CST && !DECIMAL_FLOAT_TYPE_P (type1))
        {
	  REAL_VALUE_TYPE orig = TREE_REAL_CST (@1);
	  if (TYPE_PRECISION (type1) > TYPE_PRECISION (float_type_node)
	      && exact_real_truncate (TYPE_MODE (float_type_node), &orig))
	    type1 = float_type_node;
	  if (TYPE_PRECISION (type1) > TYPE_PRECISION (double_type_node)
	      && exact_real_truncate (TYPE_MODE (double_type_node), &orig))
	    type1 = double_type_node;
        }
      tree newtype
        = (TYPE_PRECISION (TREE_TYPE (@0)) > TYPE_PRECISION (type1)
	   ? TREE_TYPE (@0) : type1);
    }
    (if (TYPE_PRECISION (TREE_TYPE (@2)) > TYPE_PRECISION (newtype))
     (cmp (convert:newtype @0) (convert:newtype @1))))))

 (simplify
  (cmp @0 REAL_CST@1)
  /* IEEE doesn't distinguish +0 and -0 in comparisons.  */
  (switch
   /* a CMP (-0) -> a CMP 0  */
   (if (REAL_VALUE_MINUS_ZERO (TREE_REAL_CST (@1)))
    (cmp @0 { build_real (TREE_TYPE (@1), dconst0); }))
   /* x != NaN is always true, other ops are always false.  */
   (if (REAL_VALUE_ISNAN (TREE_REAL_CST (@1))
	&& ! HONOR_SNANS (@1))
    { constant_boolean_node (cmp == NE_EXPR, type); })
   /* Fold comparisons against infinity.  */
   (if (REAL_VALUE_ISINF (TREE_REAL_CST (@1))
	&& MODE_HAS_INFINITIES (TYPE_MODE (TREE_TYPE (@1))))
    (with
     {
       REAL_VALUE_TYPE max;
       enum tree_code code = cmp;
       bool neg = REAL_VALUE_NEGATIVE (TREE_REAL_CST (@1));
       if (neg)
         code = swap_tree_comparison (code);
     }
     (switch
      /* x > +Inf is always false, if we ignore NaNs or exceptions.  */
      (if (code == GT_EXPR
	   && !(HONOR_NANS (@0) && flag_trapping_math))
       { constant_boolean_node (false, type); })
      (if (code == LE_EXPR)
       /* x <= +Inf is always true, if we don't care about NaNs.  */
       (if (! HONOR_NANS (@0))
	{ constant_boolean_node (true, type); }
	/* x <= +Inf is the same as x == x, i.e. !isnan(x), but this loses
	   an "invalid" exception.  */
	(if (!flag_trapping_math)
	 (eq @0 @0))))
      /* x == +Inf and x >= +Inf are always equal to x > DBL_MAX, but
	 for == this introduces an exception for x a NaN.  */
      (if ((code == EQ_EXPR && !(HONOR_NANS (@0) && flag_trapping_math))
	   || code == GE_EXPR)
       (with { real_maxval (&max, neg, TYPE_MODE (TREE_TYPE (@0))); }
	(if (neg)
	 (lt @0 { build_real (TREE_TYPE (@0), max); })
	 (gt @0 { build_real (TREE_TYPE (@0), max); }))))
      /* x < +Inf is always equal to x <= DBL_MAX.  */
      (if (code == LT_EXPR)
       (with { real_maxval (&max, neg, TYPE_MODE (TREE_TYPE (@0))); }
	(if (neg)
	 (ge @0 { build_real (TREE_TYPE (@0), max); })
	 (le @0 { build_real (TREE_TYPE (@0), max); }))))
      /* x != +Inf is always equal to !(x > DBL_MAX), but this introduces
	 an exception for x a NaN so use an unordered comparison.  */
      (if (code == NE_EXPR)
       (with { real_maxval (&max, neg, TYPE_MODE (TREE_TYPE (@0))); }
	(if (! HONOR_NANS (@0))
	 (if (neg)
	  (ge @0 { build_real (TREE_TYPE (@0), max); })
	  (le @0 { build_real (TREE_TYPE (@0), max); }))
	 (if (neg)
	  (unge @0 { build_real (TREE_TYPE (@0), max); })
	  (unle @0 { build_real (TREE_TYPE (@0), max); }))))))))))

 /* If this is a comparison of a real constant with a PLUS_EXPR
    or a MINUS_EXPR of a real constant, we can convert it into a
    comparison with a revised real constant as long as no overflow
    occurs when unsafe_math_optimizations are enabled.  */
 (if (flag_unsafe_math_optimizations)
  (for op (plus minus)
   (simplify
    (cmp (op @0 REAL_CST@1) REAL_CST@2)
    (with
     {
       tree tem = const_binop (op == PLUS_EXPR ? MINUS_EXPR : PLUS_EXPR,
			       TREE_TYPE (@1), @2, @1);
     }
     (if (tem && !TREE_OVERFLOW (tem))
      (cmp @0 { tem; }))))))

 /* Likewise, we can simplify a comparison of a real constant with
    a MINUS_EXPR whose first operand is also a real constant, i.e.
    (c1 - x) < c2 becomes x > c1-c2.  Reordering is allowed on
    floating-point types only if -fassociative-math is set.  */
 (if (flag_associative_math)
  (simplify
   (cmp (minus REAL_CST@0 @1) REAL_CST@2)
   (with { tree tem = const_binop (MINUS_EXPR, TREE_TYPE (@1), @0, @2); }
    (if (tem && !TREE_OVERFLOW (tem))
     (cmp { tem; } @1)))))

 /* Fold comparisons against built-in math functions.  */
 (if (flag_unsafe_math_optimizations && ! flag_errno_math)
  (for sq (SQRT)
   (simplify
    (cmp (sq @0) REAL_CST@1)
    (switch
     (if (REAL_VALUE_NEGATIVE (TREE_REAL_CST (@1)))
      (switch
       /* sqrt(x) < y is always false, if y is negative.  */
       (if (cmp == EQ_EXPR || cmp == LT_EXPR || cmp == LE_EXPR)
	{ constant_boolean_node (false, type); })
       /* sqrt(x) > y is always true, if y is negative and we
	  don't care about NaNs, i.e. negative values of x.  */
       (if (cmp == NE_EXPR || !HONOR_NANS (@0))
	{ constant_boolean_node (true, type); })
       /* sqrt(x) > y is the same as x >= 0, if y is negative.  */
       (ge @0 { build_real (TREE_TYPE (@0), dconst0); })))
     (if (real_equal (TREE_REAL_CST_PTR (@1), &dconst0))
      (switch
       /* sqrt(x) < 0 is always false.  */
       (if (cmp == LT_EXPR)
	{ constant_boolean_node (false, type); })
       /* sqrt(x) >= 0 is always true if we don't care about NaNs.  */
       (if (cmp == GE_EXPR && !HONOR_NANS (@0))
	{ constant_boolean_node (true, type); })
       /* sqrt(x) <= 0 -> x == 0.  */
       (if (cmp == LE_EXPR)
	(eq @0 @1))
       /* Otherwise sqrt(x) cmp 0 -> x cmp 0.  Here cmp can be >=, >,
          == or !=.  In the last case:

	    (sqrt(x) != 0) == (NaN != 0) == true == (x != 0)

	  if x is negative or NaN.  Due to -funsafe-math-optimizations,
	  the results for other x follow from natural arithmetic.  */
       (cmp @0 @1)))
     (if ((cmp == LT_EXPR
	   || cmp == LE_EXPR
	   || cmp == GT_EXPR
	   || cmp == GE_EXPR)
	  && !REAL_VALUE_ISNAN (TREE_REAL_CST (@1))
	  /* Give up for -frounding-math.  */
	  && !HONOR_SIGN_DEPENDENT_ROUNDING (TREE_TYPE (@0)))
      (with
       {
	 REAL_VALUE_TYPE c2;
	 enum tree_code ncmp = cmp;
	 const real_format *fmt
	   = REAL_MODE_FORMAT (TYPE_MODE (TREE_TYPE (@0)));
	 real_arithmetic (&c2, MULT_EXPR,
			  &TREE_REAL_CST (@1), &TREE_REAL_CST (@1));
	 real_convert (&c2, fmt, &c2);
	 /* See PR91734: if c2 is inexact and sqrt(c2) < c (or sqrt(c2) >= c),
	    then change LT_EXPR into LE_EXPR or GE_EXPR into GT_EXPR.  */
	 if (!REAL_VALUE_ISINF (c2))
	   {
	     tree c3 = fold_const_call (CFN_SQRT, TREE_TYPE (@0),
					build_real (TREE_TYPE (@0), c2));
	     if (c3 == NULL_TREE || TREE_CODE (c3) != REAL_CST)
	       ncmp = ERROR_MARK;
	     else if ((cmp == LT_EXPR || cmp == GE_EXPR)
		      && real_less (&TREE_REAL_CST (c3), &TREE_REAL_CST (@1)))
	       ncmp = cmp == LT_EXPR ? LE_EXPR : GT_EXPR;
	     else if ((cmp == LE_EXPR || cmp == GT_EXPR)
		      && real_less (&TREE_REAL_CST (@1), &TREE_REAL_CST (c3)))
	       ncmp = cmp == LE_EXPR ? LT_EXPR : GE_EXPR;
	     else
	       {
		 /* With rounding to even, sqrt of up to 3 different values
		    gives the same normal result, so in some cases c2 needs
		    to be adjusted.  */
		 REAL_VALUE_TYPE c2alt, tow;
		 if (cmp == LT_EXPR || cmp == GE_EXPR)
		   tow = dconst0;
		 else
		   real_inf (&tow);
		 real_nextafter (&c2alt, fmt, &c2, &tow);
		 real_convert (&c2alt, fmt, &c2alt);
		 if (REAL_VALUE_ISINF (c2alt))
		   ncmp = ERROR_MARK;
		 else
		   {
		     c3 = fold_const_call (CFN_SQRT, TREE_TYPE (@0),
					   build_real (TREE_TYPE (@0), c2alt));
		     if (c3 == NULL_TREE || TREE_CODE (c3) != REAL_CST)
		       ncmp = ERROR_MARK;
		     else if (real_equal (&TREE_REAL_CST (c3),
					  &TREE_REAL_CST (@1)))
		       c2 = c2alt;
		   }
	       }
	   }
       }
       (if (cmp == GT_EXPR || cmp == GE_EXPR)
	(if (REAL_VALUE_ISINF (c2))
	 /* sqrt(x) > y is x == +Inf, when y is very large.  */
	 (if (HONOR_INFINITIES (@0))
	  (eq @0 { build_real (TREE_TYPE (@0), c2); })
	  { constant_boolean_node (false, type); })
	 /* sqrt(x) > c is the same as x > c*c.  */
	 (if (ncmp != ERROR_MARK)
	  (if (ncmp == GE_EXPR)
	   (ge @0 { build_real (TREE_TYPE (@0), c2); })
	   (gt @0 { build_real (TREE_TYPE (@0), c2); }))))
	/* else if (cmp == LT_EXPR || cmp == LE_EXPR)  */
	(if (REAL_VALUE_ISINF (c2))
	 (switch
	  /* sqrt(x) < y is always true, when y is a very large
	     value and we don't care about NaNs or Infinities.  */
	  (if (! HONOR_NANS (@0) && ! HONOR_INFINITIES (@0))
	   { constant_boolean_node (true, type); })
	  /* sqrt(x) < y is x != +Inf when y is very large and we
	     don't care about NaNs.  */
	  (if (! HONOR_NANS (@0))
	   (ne @0 { build_real (TREE_TYPE (@0), c2); }))
	  /* sqrt(x) < y is x >= 0 when y is very large and we
	     don't care about Infinities.  */
	  (if (! HONOR_INFINITIES (@0))
	   (ge @0 { build_real (TREE_TYPE (@0), dconst0); }))
	  /* sqrt(x) < y is x >= 0 && x != +Inf, when y is large.  */
	  (if (GENERIC)
	   (truth_andif
	    (ge @0 { build_real (TREE_TYPE (@0), dconst0); })
	    (ne @0 { build_real (TREE_TYPE (@0), c2); }))))
	 /* sqrt(x) < c is the same as x < c*c, if we ignore NaNs.  */
	 (if (ncmp != ERROR_MARK && ! HONOR_NANS (@0))
	  (if (ncmp == LT_EXPR)
	   (lt @0 { build_real (TREE_TYPE (@0), c2); })
	   (le @0 { build_real (TREE_TYPE (@0), c2); }))
	  /* sqrt(x) < c is the same as x >= 0 && x < c*c.  */
	  (if (ncmp != ERROR_MARK && GENERIC)
	   (if (ncmp == LT_EXPR)
	    (truth_andif
	     (ge @0 { build_real (TREE_TYPE (@0), dconst0); })
	     (lt @0 { build_real (TREE_TYPE (@0), c2); }))
	    (truth_andif
	     (ge @0 { build_real (TREE_TYPE (@0), dconst0); })
	     (le @0 { build_real (TREE_TYPE (@0), c2); })))))))))))
   /* Transform sqrt(x) cmp sqrt(y) -> x cmp y.  */
   (simplify
    (cmp (sq @0) (sq @1))
      (if (! HONOR_NANS (@0))
	(cmp @0 @1))))))

/* Optimize various special cases of (FTYPE) N CMP (FTYPE) M.  */
(for cmp  (lt le eq ne ge gt unordered ordered unlt unle ungt unge uneq ltgt)
     icmp (lt le eq ne ge gt unordered ordered lt   le   gt   ge   eq   ne)
 (simplify
  (cmp (float@0 @1) (float @2))
   (if (SCALAR_FLOAT_TYPE_P (TREE_TYPE (@0))
	&& ! DECIMAL_FLOAT_TYPE_P (TREE_TYPE (@0)))
    (with
     {
       format_helper fmt (REAL_MODE_FORMAT (TYPE_MODE (TREE_TYPE (@0))));
       tree type1 = TREE_TYPE (@1);
       bool type1_signed_p = TYPE_SIGN (type1) == SIGNED;
       tree type2 = TREE_TYPE (@2);
       bool type2_signed_p = TYPE_SIGN (type2) == SIGNED;
     }
     (if (fmt.can_represent_integral_type_p (type1)
	  && fmt.can_represent_integral_type_p (type2))
      (if (cmp == ORDERED_EXPR || cmp == UNORDERED_EXPR)
       { constant_boolean_node (cmp == ORDERED_EXPR, type); }
       (if (TYPE_PRECISION (type1) > TYPE_PRECISION (type2)
            && type1_signed_p >= type2_signed_p)
        (icmp @1 (convert @2))
        (if (TYPE_PRECISION (type1) < TYPE_PRECISION (type2)
             && type1_signed_p <= type2_signed_p)
         (icmp (convert:type2 @1) @2)
         (if (TYPE_PRECISION (type1) == TYPE_PRECISION (type2)
              && type1_signed_p == type2_signed_p)
	  (icmp @1 @2))))))))))

/* Optimize various special cases of (FTYPE) N CMP CST.  */
(for cmp  (lt le eq ne ge gt)
     icmp (le le eq ne ge ge)
 (simplify
  (cmp (float @0) REAL_CST@1)
   (if (SCALAR_FLOAT_TYPE_P (TREE_TYPE (@1))
	&& ! DECIMAL_FLOAT_TYPE_P (TREE_TYPE (@1)))
    (with
     {
       tree itype = TREE_TYPE (@0);
       format_helper fmt (REAL_MODE_FORMAT (TYPE_MODE (TREE_TYPE (@1))));
       const REAL_VALUE_TYPE *cst = TREE_REAL_CST_PTR (@1);
       /* Be careful to preserve any potential exceptions due to
	  NaNs.  qNaNs are ok in == or != context.
	  TODO: relax under -fno-trapping-math or
	  -fno-signaling-nans.  */
       bool exception_p
         = real_isnan (cst) && (cst->signalling
				|| (cmp != EQ_EXPR && cmp != NE_EXPR));
     }
     /* TODO: allow non-fitting itype and SNaNs when
	-fno-trapping-math.  */
     (if (fmt.can_represent_integral_type_p (itype) && ! exception_p)
      (with
       {
	 signop isign = TYPE_SIGN (itype);
	 REAL_VALUE_TYPE imin, imax;
	 real_from_integer (&imin, fmt, wi::min_value (itype), isign);
	 real_from_integer (&imax, fmt, wi::max_value (itype), isign);

	 REAL_VALUE_TYPE icst;
	 if (cmp == GT_EXPR || cmp == GE_EXPR)
	   real_ceil (&icst, fmt, cst);
	 else if (cmp == LT_EXPR || cmp == LE_EXPR)
	   real_floor (&icst, fmt, cst);
	 else
	   real_trunc (&icst, fmt, cst);

	 bool cst_int_p = !real_isnan (cst) && real_identical (&icst, cst);

	 bool overflow_p = false;
	 wide_int icst_val
	   = real_to_integer (&icst, &overflow_p, TYPE_PRECISION (itype));
       }
       (switch
	/* Optimize cases when CST is outside of ITYPE's range.  */
	(if (real_compare (LT_EXPR, cst, &imin))
	 { constant_boolean_node (cmp == GT_EXPR || cmp == GE_EXPR || cmp == NE_EXPR,
				  type); })
	(if (real_compare (GT_EXPR, cst, &imax))
	 { constant_boolean_node (cmp == LT_EXPR || cmp == LE_EXPR || cmp == NE_EXPR,
				  type); })
	/* Remove cast if CST is an integer representable by ITYPE.  */
	(if (cst_int_p)
	 (cmp @0 { gcc_assert (!overflow_p);
		   wide_int_to_tree (itype, icst_val); })
	)
	/* When CST is fractional, optimize
	    (FTYPE) N == CST -> 0
	    (FTYPE) N != CST -> 1.  */
	(if (cmp == EQ_EXPR || cmp == NE_EXPR)
	 { constant_boolean_node (cmp == NE_EXPR, type); })
	/* Otherwise replace with sensible integer constant.  */
	(with
	 {
	   gcc_checking_assert (!overflow_p);
	 }
	 (icmp @0 { wide_int_to_tree (itype, icst_val); })))))))))

/* Fold A /[ex] B CMP C to A CMP B * C.  */
(for cmp (eq ne)
 (simplify
  (cmp (exact_div @0 @1) INTEGER_CST@2)
  (if (!integer_zerop (@1))
   (if (wi::to_wide (@2) == 0)
    (cmp @0 @2)
    (if (TREE_CODE (@1) == INTEGER_CST)
     (with
      {
	wi::overflow_type ovf;
	wide_int prod = wi::mul (wi::to_wide (@2), wi::to_wide (@1),
				 TYPE_SIGN (TREE_TYPE (@1)), &ovf);
      }
      (if (ovf)
       { constant_boolean_node (cmp == NE_EXPR, type); }
       (cmp @0 { wide_int_to_tree (TREE_TYPE (@0), prod); }))))))))
(for cmp (lt le gt ge)
 (simplify
  (cmp (exact_div @0 INTEGER_CST@1) INTEGER_CST@2)
  (if (wi::gt_p (wi::to_wide (@1), 0, TYPE_SIGN (TREE_TYPE (@1))))
   (with
    {
      wi::overflow_type ovf;
      wide_int prod = wi::mul (wi::to_wide (@2), wi::to_wide (@1),
			       TYPE_SIGN (TREE_TYPE (@1)), &ovf);
    }
    (if (ovf)
     { constant_boolean_node (wi::lt_p (wi::to_wide (@2), 0,
					TYPE_SIGN (TREE_TYPE (@2)))
			      != (cmp == LT_EXPR || cmp == LE_EXPR), type); }
     (cmp @0 { wide_int_to_tree (TREE_TYPE (@0), prod); }))))))

/* Fold (size_t)(A /[ex] B) CMP C to (size_t)A CMP (size_t)B * C or A CMP' 0.

   For small C (less than max/B), this is (size_t)A CMP (size_t)B * C.
   For large C (more than min/B+2^size), this is also true, with the
   multiplication computed modulo 2^size.
   For intermediate C, this just tests the sign of A.  */
(for cmp  (lt le gt ge)
     cmp2 (ge ge lt lt)
 (simplify
  (cmp (convert (exact_div @0 INTEGER_CST@1)) INTEGER_CST@2)
  (if (tree_nop_conversion_p (TREE_TYPE (@0), TREE_TYPE (@2))
       && TYPE_UNSIGNED (TREE_TYPE (@2)) && !TYPE_UNSIGNED (TREE_TYPE (@0))
       && wi::gt_p (wi::to_wide (@1), 0, TYPE_SIGN (TREE_TYPE (@1))))
   (with
    {
      tree utype = TREE_TYPE (@2);
      wide_int denom = wi::to_wide (@1);
      wide_int right = wi::to_wide (@2);
      wide_int smax = wi::sdiv_trunc (wi::max_value (TREE_TYPE (@0)), denom);
      wide_int smin = wi::sdiv_trunc (wi::min_value (TREE_TYPE (@0)), denom);
      bool small = wi::leu_p (right, smax);
      bool large = wi::geu_p (right, smin);
    }
    (if (small || large)
     (cmp (convert:utype @0) (mult @2 (convert @1)))
     (cmp2 @0 { build_zero_cst (TREE_TYPE (@0)); }))))))

/* Unordered tests if either argument is a NaN.  */
(simplify
 (bit_ior (unordered @0 @0) (unordered @1 @1))
 (if (types_match (@0, @1))
  (unordered @0 @1)))
(simplify
 (bit_and (ordered @0 @0) (ordered @1 @1))
 (if (types_match (@0, @1))
  (ordered @0 @1)))
(simplify
 (bit_ior:c (unordered @0 @0) (unordered:c@2 @0 @1))
 @2)
(simplify
 (bit_and:c (ordered @0 @0) (ordered:c@2 @0 @1))
 @2)

/* Simple range test simplifications.  */
/* A < B || A >= B -> true.  */
(for test1 (lt le le le ne ge)
     test2 (ge gt ge ne eq ne)
 (simplify
  (bit_ior:c (test1 @0 @1) (test2 @0 @1))
  (if (INTEGRAL_TYPE_P (TREE_TYPE (@0))
       || VECTOR_INTEGER_TYPE_P (TREE_TYPE (@0)))
   { constant_boolean_node (true, type); })))
/* A < B && A >= B -> false.  */
(for test1 (lt lt lt le ne eq)
     test2 (ge gt eq gt eq gt)
 (simplify
  (bit_and:c (test1 @0 @1) (test2 @0 @1))
  (if (INTEGRAL_TYPE_P (TREE_TYPE (@0))
       || VECTOR_INTEGER_TYPE_P (TREE_TYPE (@0)))
   { constant_boolean_node (false, type); })))

/* A & (2**N - 1) <= 2**K - 1 -> A & (2**N - 2**K) == 0
   A & (2**N - 1) >  2**K - 1 -> A & (2**N - 2**K) != 0

   Note that comparisons
     A & (2**N - 1) <  2**K   -> A & (2**N - 2**K) == 0
     A & (2**N - 1) >= 2**K   -> A & (2**N - 2**K) != 0
   will be canonicalized to above so there's no need to
   consider them here.
 */

(for cmp (le gt)
     eqcmp (eq ne)
 (simplify
  (cmp (bit_and@0 @1 INTEGER_CST@2) INTEGER_CST@3)
  (if (INTEGRAL_TYPE_P (TREE_TYPE (@0)))
   (with
    {
     tree ty = TREE_TYPE (@0);
     unsigned prec = TYPE_PRECISION (ty);
     wide_int mask = wi::to_wide (@2, prec);
     wide_int rhs = wi::to_wide (@3, prec);
     signop sgn = TYPE_SIGN (ty);
    }
    (if ((mask & (mask + 1)) == 0 && wi::gt_p (rhs, 0, sgn)
	 && (rhs & (rhs + 1)) == 0 && wi::ge_p (mask, rhs, sgn))
      (eqcmp (bit_and @1 { wide_int_to_tree (ty, mask - rhs); })
	     { build_zero_cst (ty); }))))))

/* -A CMP -B -> B CMP A.  */
(for cmp (tcc_comparison)
     scmp (swapped_tcc_comparison)
 (simplify
  (cmp (negate @0) (negate @1))
  (if (FLOAT_TYPE_P (TREE_TYPE (@0))
       || (ANY_INTEGRAL_TYPE_P (TREE_TYPE (@0))
	   && TYPE_OVERFLOW_UNDEFINED (TREE_TYPE (@0))))
   (scmp @0 @1)))
 (simplify
  (cmp (negate @0) CONSTANT_CLASS_P@1)
  (if (FLOAT_TYPE_P (TREE_TYPE (@0))
       || (ANY_INTEGRAL_TYPE_P (TREE_TYPE (@0))
	   && TYPE_OVERFLOW_UNDEFINED (TREE_TYPE (@0))))
   (with { tree tem = const_unop (NEGATE_EXPR, TREE_TYPE (@0), @1); }
    (if (tem && !TREE_OVERFLOW (tem))
     (scmp @0 { tem; }))))))

/* Convert ABS_EXPR<x> == 0 or ABS_EXPR<x> != 0 to x == 0 or x != 0.  */
(for op (eq ne)
 (simplify
  (op (abs @0) zerop@1)
  (op @0 @1)))

/* From fold_sign_changed_comparison and fold_widened_comparison.
   FIXME: the lack of symmetry is disturbing.  */
(for cmp (simple_comparison)
 (simplify
  (cmp (convert@0 @00) (convert?@1 @10))
  (if (INTEGRAL_TYPE_P (TREE_TYPE (@0))
       /* Disable this optimization if we're casting a function pointer
	  type on targets that require function pointer canonicalization.  */
       && !(targetm.have_canonicalize_funcptr_for_compare ()
	    && ((POINTER_TYPE_P (TREE_TYPE (@00))
		 && FUNC_OR_METHOD_TYPE_P (TREE_TYPE (TREE_TYPE (@00))))
		|| (POINTER_TYPE_P (TREE_TYPE (@10))
		    && FUNC_OR_METHOD_TYPE_P (TREE_TYPE (TREE_TYPE (@10))))))
       && single_use (@0))
   (if (TYPE_PRECISION (TREE_TYPE (@00)) == TYPE_PRECISION (TREE_TYPE (@0))
	&& (TREE_CODE (@10) == INTEGER_CST
	    || @1 != @10)
	&& (TYPE_UNSIGNED (TREE_TYPE (@00)) == TYPE_UNSIGNED (TREE_TYPE (@0))
	    || cmp == NE_EXPR
	    || cmp == EQ_EXPR)
	&& !POINTER_TYPE_P (TREE_TYPE (@00)))
    /* ???  The special-casing of INTEGER_CST conversion was in the original
       code and here to avoid a spurious overflow flag on the resulting
       constant which fold_convert produces.  */
    (if (TREE_CODE (@1) == INTEGER_CST)
     (cmp @00 { force_fit_type (TREE_TYPE (@00), wi::to_widest (@1), 0,
				TREE_OVERFLOW (@1)); })
     (cmp @00 (convert @1)))

    (if (TYPE_PRECISION (TREE_TYPE (@0)) > TYPE_PRECISION (TREE_TYPE (@00)))
     /* If possible, express the comparison in the shorter mode.  */
     (if ((cmp == EQ_EXPR || cmp == NE_EXPR
	   || TYPE_UNSIGNED (TREE_TYPE (@0)) == TYPE_UNSIGNED (TREE_TYPE (@00))
	   || (!TYPE_UNSIGNED (TREE_TYPE (@0))
	       && TYPE_UNSIGNED (TREE_TYPE (@00))))
	  && (types_match (TREE_TYPE (@10), TREE_TYPE (@00))
	      || ((TYPE_PRECISION (TREE_TYPE (@00))
		   >= TYPE_PRECISION (TREE_TYPE (@10)))
		  && (TYPE_UNSIGNED (TREE_TYPE (@00))
		      == TYPE_UNSIGNED (TREE_TYPE (@10))))
	      || (TREE_CODE (@10) == INTEGER_CST
		  && INTEGRAL_TYPE_P (TREE_TYPE (@00))
		  && int_fits_type_p (@10, TREE_TYPE (@00)))))
      (cmp @00 (convert @10))
      (if (TREE_CODE (@10) == INTEGER_CST
	   && INTEGRAL_TYPE_P (TREE_TYPE (@00))
	   && !int_fits_type_p (@10, TREE_TYPE (@00)))
       (with
	{
	  tree min = lower_bound_in_type (TREE_TYPE (@10), TREE_TYPE (@00));
	  tree max = upper_bound_in_type (TREE_TYPE (@10), TREE_TYPE (@00));
	  bool above = integer_nonzerop (const_binop (LT_EXPR, type, max, @10));
	  bool below = integer_nonzerop (const_binop (LT_EXPR, type, @10, min));
	}
	(if (above || below)
	 (if (cmp == EQ_EXPR || cmp == NE_EXPR)
	  { constant_boolean_node (cmp == EQ_EXPR ? false : true, type); }
	  (if (cmp == LT_EXPR || cmp == LE_EXPR)
	   { constant_boolean_node (above ? true : false, type); }
	   (if (cmp == GT_EXPR || cmp == GE_EXPR)
	    { constant_boolean_node (above ? false : true, type); }))))))))))))

(for cmp (eq ne)
 (simplify
  /* SSA names are canonicalized to 2nd place.  */
  (cmp addr@0 SSA_NAME@1)
  (with
   { poly_int64 off; tree base; }
   /* A local variable can never be pointed to by
      the default SSA name of an incoming parameter.  */
   (if (SSA_NAME_IS_DEFAULT_DEF (@1)
	&& TREE_CODE (SSA_NAME_VAR (@1)) == PARM_DECL
	&& (base = get_base_address (TREE_OPERAND (@0, 0)))
	&& TREE_CODE (base) == VAR_DECL
	&& auto_var_in_fn_p (base, current_function_decl))
    (if (cmp == NE_EXPR)
     { constant_boolean_node (true, type); }
     { constant_boolean_node (false, type); })
    /* If the address is based on @1 decide using the offset.  */
    (if ((base = get_addr_base_and_unit_offset (TREE_OPERAND (@0, 0), &off))
	 && TREE_CODE (base) == MEM_REF
	 && TREE_OPERAND (base, 0) == @1)
     (with { off += mem_ref_offset (base).force_shwi (); }
      (if (known_ne (off, 0))
       { constant_boolean_node (cmp == NE_EXPR, type); }
       (if (known_eq (off, 0))
        { constant_boolean_node (cmp == EQ_EXPR, type); }))))))))

/* Equality compare simplifications from fold_binary  */
(for cmp (eq ne)

 /* If we have (A | C) == D where C & ~D != 0, convert this into 0.
    Similarly for NE_EXPR.  */
 (simplify
  (cmp (convert?@3 (bit_ior @0 INTEGER_CST@1)) INTEGER_CST@2)
  (if (tree_nop_conversion_p (TREE_TYPE (@3), TREE_TYPE (@0))
       && wi::bit_and_not (wi::to_wide (@1), wi::to_wide (@2)) != 0)
   { constant_boolean_node (cmp == NE_EXPR, type); }))

 /* (X ^ Y) == 0 becomes X == Y, and (X ^ Y) != 0 becomes X != Y.  */
 (simplify
  (cmp (bit_xor @0 @1) integer_zerop)
  (cmp @0 @1))

 /* (X ^ Y) == Y becomes X == 0.
    Likewise (X ^ Y) == X becomes Y == 0.  */
 (simplify
  (cmp:c (bit_xor:c @0 @1) @0)
  (cmp @1 { build_zero_cst (TREE_TYPE (@1)); }))

 /* (X ^ C1) op C2 can be rewritten as X op (C1 ^ C2).  */
 (simplify
  (cmp (convert?@3 (bit_xor @0 INTEGER_CST@1)) INTEGER_CST@2)
  (if (tree_nop_conversion_p (TREE_TYPE (@3), TREE_TYPE (@0)))
   (cmp @0 (bit_xor @1 (convert @2)))))

 (simplify
  (cmp (convert? addr@0) integer_zerop)
  (if (tree_single_nonzero_warnv_p (@0, NULL))
   { constant_boolean_node (cmp == NE_EXPR, type); })))

/* If we have (A & C) == C where C is a power of 2, convert this into
   (A & C) != 0.  Similarly for NE_EXPR.  */
(for cmp (eq ne)
     icmp (ne eq)
 (simplify
  (cmp (bit_and@2 @0 integer_pow2p@1) @1)
  (icmp @2 { build_zero_cst (TREE_TYPE (@0)); })))

/* If we have (A & C) != 0 ? D : 0 where C and D are powers of 2,
   convert this into a shift followed by ANDing with D.  */
(simplify
 (cond
  (ne (bit_and @0 integer_pow2p@1) integer_zerop)
  INTEGER_CST@2 integer_zerop)
 (if (integer_pow2p (@2))
  (with {
     int shift = (wi::exact_log2 (wi::to_wide (@2))
		  - wi::exact_log2 (wi::to_wide (@1)));
   }
   (if (shift > 0)
    (bit_and
     (lshift (convert @0) { build_int_cst (integer_type_node, shift); }) @2)
    (bit_and
     (convert (rshift @0 { build_int_cst (integer_type_node, -shift); }))
     @2)))))

/* If we have (A & C) != 0 where C is the sign bit of A, convert
   this into A < 0.  Similarly for (A & C) == 0 into A >= 0.  */
(for cmp (eq ne)
     ncmp (ge lt)
 (simplify
  (cmp (bit_and (convert?@2 @0) integer_pow2p@1) integer_zerop)
  (if (INTEGRAL_TYPE_P (TREE_TYPE (@0))
       && type_has_mode_precision_p (TREE_TYPE (@0))
       && element_precision (@2) >= element_precision (@0)
       && wi::only_sign_bit_p (wi::to_wide (@1), element_precision (@0)))
   (with { tree stype = signed_type_for (TREE_TYPE (@0)); }
    (ncmp (convert:stype @0) { build_zero_cst (stype); })))))

/* If we have A < 0 ? C : 0 where C is a power of 2, convert
   this into a right shift or sign extension followed by ANDing with C.  */
(simplify
 (cond
  (lt @0 integer_zerop)
  INTEGER_CST@1 integer_zerop)
 (if (integer_pow2p (@1)
      && !TYPE_UNSIGNED (TREE_TYPE (@0)))
  (with {
    int shift = element_precision (@0) - wi::exact_log2 (wi::to_wide (@1)) - 1;
   }
   (if (shift >= 0)
    (bit_and
     (convert (rshift @0 { build_int_cst (integer_type_node, shift); }))
     @1)
    /* Otherwise ctype must be wider than TREE_TYPE (@0) and pure
       sign extension followed by AND with C will achieve the effect.  */
    (bit_and (convert @0) @1)))))

/* When the addresses are not directly of decls compare base and offset.
   This implements some remaining parts of fold_comparison address
   comparisons but still no complete part of it.  Still it is good
   enough to make fold_stmt not regress when not dispatching to fold_binary.  */
(for cmp (simple_comparison)
 (simplify
  (cmp (convert1?@2 addr@0) (convert2? addr@1))
  (with
   {
     poly_int64 off0, off1;
     tree base0 = get_addr_base_and_unit_offset (TREE_OPERAND (@0, 0), &off0);
     tree base1 = get_addr_base_and_unit_offset (TREE_OPERAND (@1, 0), &off1);
     if (base0 && TREE_CODE (base0) == MEM_REF)
       {
	 off0 += mem_ref_offset (base0).force_shwi ();
         base0 = TREE_OPERAND (base0, 0);
       }
     if (base1 && TREE_CODE (base1) == MEM_REF)
       {
	 off1 += mem_ref_offset (base1).force_shwi ();
         base1 = TREE_OPERAND (base1, 0);
       }
   }
   (if (base0 && base1)
    (with
     {
       int equal = 2;
       /* Punt in GENERIC on variables with value expressions;
	  the value expressions might point to fields/elements
	  of other vars etc.  */
       if (GENERIC
	   && ((VAR_P (base0) && DECL_HAS_VALUE_EXPR_P (base0))
	       || (VAR_P (base1) && DECL_HAS_VALUE_EXPR_P (base1))))
	 ;
       else if (decl_in_symtab_p (base0)
		&& decl_in_symtab_p (base1))
         equal = symtab_node::get_create (base0)
	           ->equal_address_to (symtab_node::get_create (base1));
       else if ((DECL_P (base0)
		 || TREE_CODE (base0) == SSA_NAME
		 || TREE_CODE (base0) == STRING_CST)
		&& (DECL_P (base1)
		    || TREE_CODE (base1) == SSA_NAME
		    || TREE_CODE (base1) == STRING_CST))
         equal = (base0 == base1);
       if (equal == 0)
	 {
<<<<<<< HEAD
	   if (!DECL_P (base0) || !DECL_P (base1))
=======
	   HOST_WIDE_INT ioff0 = -1, ioff1 = -1;
	   off0.is_constant (&ioff0);
	   off1.is_constant (&ioff1);
	   if ((DECL_P (base0) && TREE_CODE (base1) == STRING_CST)
	       || (TREE_CODE (base0) == STRING_CST && DECL_P (base1))
	       || (TREE_CODE (base0) == STRING_CST
		   && TREE_CODE (base1) == STRING_CST
		   && ioff0 >= 0 && ioff1 >= 0
		   && ioff0 < TREE_STRING_LENGTH (base0)
		   && ioff1 < TREE_STRING_LENGTH (base1)
		   /* This is a too conservative test that the STRING_CSTs
		      will not end up being string-merged.  */
		   && strncmp (TREE_STRING_POINTER (base0) + ioff0,
			       TREE_STRING_POINTER (base1) + ioff1,
			       MIN (TREE_STRING_LENGTH (base0) - ioff0,
				    TREE_STRING_LENGTH (base1) - ioff1)) != 0))
	     ;
	   else if (!DECL_P (base0) || !DECL_P (base1))
>>>>>>> 9e014010
	     equal = 2;
	   else if (cmp != EQ_EXPR && cmp != NE_EXPR)
	     equal = 2;
	   /* If this is a pointer comparison, ignore for now even
	      valid equalities where one pointer is the offset zero
	      of one object and the other to one past end of another one.  */
	   else if (!INTEGRAL_TYPE_P (TREE_TYPE (@2)))
	     ;
	   /* Assume that automatic variables can't be adjacent to global
	      variables.  */
	   else if (is_global_var (base0) != is_global_var (base1))
	     ;
	   else
	     {
	       tree sz0 = DECL_SIZE_UNIT (base0);
	       tree sz1 = DECL_SIZE_UNIT (base1);
	       /* If sizes are unknown, e.g. VLA or not representable,
		  punt.  */
	       if (!tree_fits_poly_int64_p (sz0)
		   || !tree_fits_poly_int64_p (sz1))
		 equal = 2;
	       else
		 {
		   poly_int64 size0 = tree_to_poly_int64 (sz0);
		   poly_int64 size1 = tree_to_poly_int64 (sz1);
		   /* If one offset is pointing (or could be) to the beginning
		      of one object and the other is pointing to one past the
		      last byte of the other object, punt.  */
		   if (maybe_eq (off0, 0) && maybe_eq (off1, size1))
		     equal = 2;
		   else if (maybe_eq (off1, 0) && maybe_eq (off0, size0))
		     equal = 2;
		   /* If both offsets are the same, there are some cases
		      we know that are ok.  Either if we know they aren't
		      zero, or if we know both sizes are no zero.  */
		   if (equal == 2
		       && known_eq (off0, off1)
		       && (known_ne (off0, 0)
			   || (known_ne (size0, 0) && known_ne (size1, 0))))
		     equal = 0;
		 }
	     }
	 }
     }
     (if (equal == 1
	  && (cmp == EQ_EXPR || cmp == NE_EXPR
	      /* If the offsets are equal we can ignore overflow.  */
	      || known_eq (off0, off1)
	      || TYPE_OVERFLOW_UNDEFINED (TREE_TYPE (@0))
		 /* Or if we compare using pointers to decls or strings.  */
	      || (POINTER_TYPE_P (TREE_TYPE (@2))
		  && (DECL_P (base0) || TREE_CODE (base0) == STRING_CST))))
      (switch
       (if (cmp == EQ_EXPR && (known_eq (off0, off1) || known_ne (off0, off1)))
	{ constant_boolean_node (known_eq (off0, off1), type); })
       (if (cmp == NE_EXPR && (known_eq (off0, off1) || known_ne (off0, off1)))
	{ constant_boolean_node (known_ne (off0, off1), type); })
       (if (cmp == LT_EXPR && (known_lt (off0, off1) || known_ge (off0, off1)))
	{ constant_boolean_node (known_lt (off0, off1), type); })
       (if (cmp == LE_EXPR && (known_le (off0, off1) || known_gt (off0, off1)))
	{ constant_boolean_node (known_le (off0, off1), type); })
       (if (cmp == GE_EXPR && (known_ge (off0, off1) || known_lt (off0, off1)))
	{ constant_boolean_node (known_ge (off0, off1), type); })
       (if (cmp == GT_EXPR && (known_gt (off0, off1) || known_le (off0, off1)))
	{ constant_boolean_node (known_gt (off0, off1), type); }))
      (if (equal == 0)
	(switch
	 (if (cmp == EQ_EXPR)
	  { constant_boolean_node (false, type); })
	 (if (cmp == NE_EXPR)
	  { constant_boolean_node (true, type); })))))))))

/* Simplify pointer equality compares using PTA.  */
(for neeq (ne eq)
 (simplify
  (neeq @0 @1)
  (if (POINTER_TYPE_P (TREE_TYPE (@0))
       && ptrs_compare_unequal (@0, @1))
   { constant_boolean_node (neeq != EQ_EXPR, type); })))

/* PR70920: Transform (intptr_t)x eq/ne CST to x eq/ne (typeof x) CST.
   and (typeof ptr_cst) x eq/ne ptr_cst to x eq/ne (typeof x) CST.
   Disable the transform if either operand is pointer to function.
   This broke pr22051-2.c for arm where function pointer
   canonicalizaion is not wanted.  */

(for cmp (ne eq)
 (simplify
  (cmp (convert @0) INTEGER_CST@1)
  (if (((POINTER_TYPE_P (TREE_TYPE (@0))
	 && !FUNC_OR_METHOD_TYPE_P (TREE_TYPE (TREE_TYPE (@0)))
	 && INTEGRAL_TYPE_P (TREE_TYPE (@1)))
	|| (INTEGRAL_TYPE_P (TREE_TYPE (@0))
	    && POINTER_TYPE_P (TREE_TYPE (@1))
	    && !FUNC_OR_METHOD_TYPE_P (TREE_TYPE (TREE_TYPE (@1)))))
       && TYPE_PRECISION (TREE_TYPE (@0)) == TYPE_PRECISION (TREE_TYPE (@1)))
   (cmp @0 (convert @1)))))

/* Non-equality compare simplifications from fold_binary  */
(for cmp (lt gt le ge)
 /* Comparisons with the highest or lowest possible integer of
    the specified precision will have known values.  */
 (simplify
  (cmp (convert?@2 @0) uniform_integer_cst_p@1)
  (if ((INTEGRAL_TYPE_P (TREE_TYPE (@1))
	|| POINTER_TYPE_P (TREE_TYPE (@1))
	|| VECTOR_INTEGER_TYPE_P (TREE_TYPE (@1)))
       && tree_nop_conversion_p (TREE_TYPE (@2), TREE_TYPE (@0)))
   (with
    {
      tree cst = uniform_integer_cst_p (@1);
      tree arg1_type = TREE_TYPE (cst);
      unsigned int prec = TYPE_PRECISION (arg1_type);
      wide_int max = wi::max_value (arg1_type);
      wide_int signed_max = wi::max_value (prec, SIGNED);
      wide_int min = wi::min_value (arg1_type);
    }
    (switch
     (if (wi::to_wide (cst) == max)
      (switch
       (if (cmp == GT_EXPR)
	{ constant_boolean_node (false, type); })
       (if (cmp == GE_EXPR)
	(eq @2 @1))
       (if (cmp == LE_EXPR)
	{ constant_boolean_node (true, type); })
       (if (cmp == LT_EXPR)
	(ne @2 @1))))
     (if (wi::to_wide (cst) == min)
      (switch
       (if (cmp == LT_EXPR)
        { constant_boolean_node (false, type); })
       (if (cmp == LE_EXPR)
        (eq @2 @1))
       (if (cmp == GE_EXPR)
        { constant_boolean_node (true, type); })
       (if (cmp == GT_EXPR)
        (ne @2 @1))))
     (if (wi::to_wide (cst) == max - 1)
      (switch
       (if (cmp == GT_EXPR)
	(eq @2 { build_uniform_cst (TREE_TYPE (@1),
				    wide_int_to_tree (TREE_TYPE (cst),
						      wi::to_wide (cst)
						      + 1)); }))
       (if (cmp == LE_EXPR)
	(ne @2 { build_uniform_cst (TREE_TYPE (@1),
				    wide_int_to_tree (TREE_TYPE (cst),
						      wi::to_wide (cst)
						      + 1)); }))))
     (if (wi::to_wide (cst) == min + 1)
      (switch
       (if (cmp == GE_EXPR)
        (ne @2 { build_uniform_cst (TREE_TYPE (@1),
				    wide_int_to_tree (TREE_TYPE (cst),
						      wi::to_wide (cst)
						      - 1)); }))
       (if (cmp == LT_EXPR)
        (eq @2 { build_uniform_cst (TREE_TYPE (@1),
				    wide_int_to_tree (TREE_TYPE (cst),
						      wi::to_wide (cst)
						      - 1)); }))))
     (if (wi::to_wide (cst) == signed_max
	  && TYPE_UNSIGNED (arg1_type)
	  /* We will flip the signedness of the comparison operator
	     associated with the mode of @1, so the sign bit is
	     specified by this mode.  Check that @1 is the signed
	     max associated with this sign bit.  */
	  && prec == GET_MODE_PRECISION (SCALAR_INT_TYPE_MODE (arg1_type))
	  /* signed_type does not work on pointer types.  */
	  && INTEGRAL_TYPE_P (arg1_type))
      /* The following case also applies to X < signed_max+1
	 and X >= signed_max+1 because previous transformations.  */
      (if (cmp == LE_EXPR || cmp == GT_EXPR)
       (with { tree st = signed_type_for (TREE_TYPE (@1)); }
       	(switch
	 (if (cst == @1 && cmp == LE_EXPR)
	  (ge (convert:st @0) { build_zero_cst (st); }))
	 (if (cst == @1 && cmp == GT_EXPR)
	  (lt (convert:st @0) { build_zero_cst (st); }))
	 (if (cmp == LE_EXPR)
	  (ge (view_convert:st @0) { build_zero_cst (st); }))
	 (if (cmp == GT_EXPR)
	  (lt (view_convert:st @0) { build_zero_cst (st); })))))))))))

(for cmp (unordered ordered unlt unle ungt unge uneq ltgt)
 /* If the second operand is NaN, the result is constant.  */
 (simplify
  (cmp @0 REAL_CST@1)
  (if (REAL_VALUE_ISNAN (TREE_REAL_CST (@1))
       && (cmp != LTGT_EXPR || ! flag_trapping_math))
   { constant_boolean_node (cmp == ORDERED_EXPR || cmp == LTGT_EXPR
			    ? false : true, type); })))

/* bool_var != 0 becomes bool_var.  */
(simplify
 (ne @0 integer_zerop)
 (if (TREE_CODE (TREE_TYPE (@0)) == BOOLEAN_TYPE
      && types_match (type, TREE_TYPE (@0)))
  (non_lvalue @0)))
/* bool_var == 1 becomes bool_var.  */
(simplify
 (eq @0 integer_onep)
 (if (TREE_CODE (TREE_TYPE (@0)) == BOOLEAN_TYPE
      && types_match (type, TREE_TYPE (@0)))
  (non_lvalue @0)))
/* Do not handle
   bool_var == 0 becomes !bool_var or
   bool_var != 1 becomes !bool_var
   here because that only is good in assignment context as long
   as we require a tcc_comparison in GIMPLE_CONDs where we'd
   replace if (x == 0) with tem = ~x; if (tem != 0) which is
   clearly less optimal and which we'll transform again in forwprop.  */

/* When one argument is a constant, overflow detection can be simplified.
   Currently restricted to single use so as not to interfere too much with
   ADD_OVERFLOW detection in tree-ssa-math-opts.c.
   A + CST CMP A  ->  A CMP' CST' */
(for cmp (lt le ge gt)
     out (gt gt le le)
 (simplify
  (cmp:c (plus@2 @0 INTEGER_CST@1) @0)
  (if (TYPE_UNSIGNED (TREE_TYPE (@0))
       && TYPE_OVERFLOW_WRAPS (TREE_TYPE (@0))
       && wi::to_wide (@1) != 0
       && single_use (@2))
   (with { unsigned int prec = TYPE_PRECISION (TREE_TYPE (@0)); }
    (out @0 { wide_int_to_tree (TREE_TYPE (@0),
			        wi::max_value (prec, UNSIGNED)
				- wi::to_wide (@1)); })))))

/* To detect overflow in unsigned A - B, A < B is simpler than A - B > A.
   However, the detection logic for SUB_OVERFLOW in tree-ssa-math-opts.c
   expects the long form, so we restrict the transformation for now.  */
(for cmp (gt le)
 (simplify
  (cmp:c (minus@2 @0 @1) @0)
  (if (single_use (@2)
       && ANY_INTEGRAL_TYPE_P (TREE_TYPE (@0))
       && TYPE_UNSIGNED (TREE_TYPE (@0))
       && TYPE_OVERFLOW_WRAPS (TREE_TYPE (@0)))
   (cmp @1 @0))))

/* Testing for overflow is unnecessary if we already know the result.  */
/* A - B > A  */
(for cmp (gt le)
     out (ne eq)
 (simplify
  (cmp:c (realpart (IFN_SUB_OVERFLOW@2 @0 @1)) @0)
  (if (TYPE_UNSIGNED (TREE_TYPE (@0))
       && types_match (TREE_TYPE (@0), TREE_TYPE (@1)))
   (out (imagpart @2) { build_zero_cst (TREE_TYPE (@0)); }))))
/* A + B < A  */
(for cmp (lt ge)
     out (ne eq)
 (simplify
  (cmp:c (realpart (IFN_ADD_OVERFLOW:c@2 @0 @1)) @0)
  (if (TYPE_UNSIGNED (TREE_TYPE (@0))
       && types_match (TREE_TYPE (@0), TREE_TYPE (@1)))
   (out (imagpart @2) { build_zero_cst (TREE_TYPE (@0)); }))))

/* For unsigned operands, -1 / B < A checks whether A * B would overflow.
   Simplify it to __builtin_mul_overflow (A, B, <unused>).  */
(for cmp (lt ge)
     out (ne eq)
 (simplify
  (cmp:c (trunc_div:s integer_all_onesp @1) @0)
  (if (TYPE_UNSIGNED (TREE_TYPE (@0)) && !VECTOR_TYPE_P (TREE_TYPE (@0)))
   (with { tree t = TREE_TYPE (@0), cpx = build_complex_type (t); }
    (out (imagpart (IFN_MUL_OVERFLOW:cpx @0 @1)) { build_zero_cst (t); })))))

/* Simplification of math builtins.  These rules must all be optimizations
   as well as IL simplifications.  If there is a possibility that the new
   form could be a pessimization, the rule should go in the canonicalization
   section that follows this one.

   Rules can generally go in this section if they satisfy one of
   the following:

   - the rule describes an identity

   - the rule replaces calls with something as simple as addition or
     multiplication

   - the rule contains unary calls only and simplifies the surrounding
     arithmetic.  (The idea here is to exclude non-unary calls in which
     one operand is constant and in which the call is known to be cheap
     when the operand has that value.)  */

(if (flag_unsafe_math_optimizations)
 /* Simplify sqrt(x) * sqrt(x) -> x.  */
 (simplify
  (mult (SQRT_ALL@1 @0) @1)
  (if (!HONOR_SNANS (type))
   @0))

 (for op (plus minus)
  /* Simplify (A / C) +- (B / C) -> (A +- B) / C.  */
  (simplify
   (op (rdiv @0 @1)
       (rdiv @2 @1))
   (rdiv (op @0 @2) @1)))

 (for cmp (lt le gt ge)
      neg_cmp (gt ge lt le)
  /* Simplify (x * C1) cmp C2 -> x cmp (C2 / C1), where C1 != 0.  */
  (simplify
   (cmp (mult @0 REAL_CST@1) REAL_CST@2)
   (with
    { tree tem = const_binop (RDIV_EXPR, type, @2, @1); }
    (if (tem
	 && !(REAL_VALUE_ISINF (TREE_REAL_CST (tem))
	      || (real_zerop (tem) && !real_zerop (@1))))
     (switch
      (if (real_less (&dconst0, TREE_REAL_CST_PTR (@1)))
       (cmp @0 { tem; }))
      (if (real_less (TREE_REAL_CST_PTR (@1), &dconst0))
       (neg_cmp @0 { tem; })))))))

 /* Simplify sqrt(x) * sqrt(y) -> sqrt(x*y).  */
 (for root (SQRT CBRT)
  (simplify
   (mult (root:s @0) (root:s @1))
    (root (mult @0 @1))))

 /* Simplify expN(x) * expN(y) -> expN(x+y). */
 (for exps (EXP EXP2 EXP10 POW10)
  (simplify
   (mult (exps:s @0) (exps:s @1))
    (exps (plus @0 @1))))

 /* Simplify a/root(b/c) into a*root(c/b).  */
 (for root (SQRT CBRT)
  (simplify
   (rdiv @0 (root:s (rdiv:s @1 @2)))
    (mult @0 (root (rdiv @2 @1)))))

 /* Simplify x/expN(y) into x*expN(-y).  */
 (for exps (EXP EXP2 EXP10 POW10)
  (simplify
   (rdiv @0 (exps:s @1))
    (mult @0 (exps (negate @1)))))

 (for logs (LOG LOG2 LOG10 LOG10)
      exps (EXP EXP2 EXP10 POW10)
  /* logN(expN(x)) -> x.  */
  (simplify
   (logs (exps @0))
   @0)
  /* expN(logN(x)) -> x.  */
  (simplify
   (exps (logs @0))
   @0))

 /* Optimize logN(func()) for various exponential functions.  We
    want to determine the value "x" and the power "exponent" in
    order to transform logN(x**exponent) into exponent*logN(x).  */
 (for logs (LOG  LOG   LOG   LOG2 LOG2  LOG2  LOG10 LOG10)
      exps (EXP2 EXP10 POW10 EXP  EXP10 POW10 EXP   EXP2)
  (simplify
   (logs (exps @0))
   (if (SCALAR_FLOAT_TYPE_P (type))
    (with {
      tree x;
      switch (exps)
	{
	CASE_CFN_EXP:
	  /* Prepare to do logN(exp(exponent)) -> exponent*logN(e).  */
	  x = build_real_truncate (type, dconst_e ());
	  break;
	CASE_CFN_EXP2:
	  /* Prepare to do logN(exp2(exponent)) -> exponent*logN(2).  */
	  x = build_real (type, dconst2);
	  break;
	CASE_CFN_EXP10:
	CASE_CFN_POW10:
	  /* Prepare to do logN(exp10(exponent)) -> exponent*logN(10).  */
	  {
	    REAL_VALUE_TYPE dconst10;
	    real_from_integer (&dconst10, VOIDmode, 10, SIGNED);
	    x = build_real (type, dconst10);
	  }
	  break;
	default:
	  gcc_unreachable ();
	}
      }
     (mult (logs { x; }) @0)))))

 (for logs (LOG LOG
            LOG2 LOG2
	    LOG10 LOG10)
      exps (SQRT CBRT)
  (simplify
   (logs (exps @0))
   (if (SCALAR_FLOAT_TYPE_P (type))
    (with {
      tree x;
      switch (exps)
	{
	CASE_CFN_SQRT:
	  /* Prepare to do logN(sqrt(x)) -> 0.5*logN(x).  */
	  x = build_real (type, dconsthalf);
	  break;
	CASE_CFN_CBRT:
	  /* Prepare to do logN(cbrt(x)) -> (1/3)*logN(x).  */
	  x = build_real_truncate (type, dconst_third ());
	  break;
	default:
	  gcc_unreachable ();
	}
      }
     (mult { x; } (logs @0))))))

 /* logN(pow(x,exponent)) -> exponent*logN(x).  */
 (for logs (LOG LOG2 LOG10)
      pows (POW)
  (simplify
   (logs (pows @0 @1))
   (mult @1 (logs @0))))

 /* pow(C,x) -> exp(log(C)*x) if C > 0,
    or if C is a positive power of 2,
    pow(C,x) -> exp2(log2(C)*x).  */
#if GIMPLE
 (for pows (POW)
      exps (EXP)
      logs (LOG)
      exp2s (EXP2)
      log2s (LOG2)
  (simplify
   (pows REAL_CST@0 @1)
   (if (real_compare (GT_EXPR, TREE_REAL_CST_PTR (@0), &dconst0)
	&& real_isfinite (TREE_REAL_CST_PTR (@0))
	/* As libmvec doesn't have a vectorized exp2, defer optimizing
	   the use_exp2 case until after vectorization.  It seems actually
	   beneficial for all constants to postpone this until later,
	   because exp(log(C)*x), while faster, will have worse precision
	   and if x folds into a constant too, that is unnecessary
	   pessimization.  */
	&& canonicalize_math_after_vectorization_p ())
    (with {
       const REAL_VALUE_TYPE *const value = TREE_REAL_CST_PTR (@0);
       bool use_exp2 = false;
       if (targetm.libc_has_function (function_c99_misc)
	   && value->cl == rvc_normal)
	 {
	   REAL_VALUE_TYPE frac_rvt = *value;
	   SET_REAL_EXP (&frac_rvt, 1);
	   if (real_equal (&frac_rvt, &dconst1))
	     use_exp2 = true;
	 }
     }
     (if (!use_exp2)
      (if (optimize_pow_to_exp (@0, @1))
       (exps (mult (logs @0) @1)))
      (exp2s (mult (log2s @0) @1)))))))
#endif

 /* pow(C,x)*expN(y) -> expN(logN(C)*x+y) if C > 0.  */
 (for pows (POW)
      exps (EXP EXP2 EXP10 POW10)
      logs (LOG LOG2 LOG10 LOG10)
  (simplify
   (mult:c (pows:s REAL_CST@0 @1) (exps:s @2))
   (if (real_compare (GT_EXPR, TREE_REAL_CST_PTR (@0), &dconst0)
	&& real_isfinite (TREE_REAL_CST_PTR (@0)))
    (exps (plus (mult (logs @0) @1) @2)))))

 (for sqrts (SQRT)
      cbrts (CBRT)
      pows (POW)
      exps (EXP EXP2 EXP10 POW10)
  /* sqrt(expN(x)) -> expN(x*0.5).  */
  (simplify
   (sqrts (exps @0))
   (exps (mult @0 { build_real (type, dconsthalf); })))
  /* cbrt(expN(x)) -> expN(x/3).  */
  (simplify
   (cbrts (exps @0))
   (exps (mult @0 { build_real_truncate (type, dconst_third ()); })))
  /* pow(expN(x), y) -> expN(x*y).  */
  (simplify
   (pows (exps @0) @1)
   (exps (mult @0 @1))))

 /* tan(atan(x)) -> x.  */
 (for tans (TAN)
      atans (ATAN)
  (simplify
   (tans (atans @0))
   @0)))

 /* Simplify sin(atan(x)) -> x / sqrt(x*x + 1). */
 (for sins (SIN)
      atans (ATAN)
      sqrts (SQRT)
      copysigns (COPYSIGN)
  (simplify
   (sins (atans:s @0))
   (with
     {
      REAL_VALUE_TYPE r_cst;
      build_sinatan_real (&r_cst, type);
      tree t_cst = build_real (type, r_cst);
      tree t_one = build_one_cst (type);
     }
    (if (SCALAR_FLOAT_TYPE_P (type))
     (cond (lt (abs @0) { t_cst; })
      (rdiv @0 (sqrts (plus (mult @0 @0) { t_one; })))
      (copysigns { t_one; } @0))))))

/* Simplify cos(atan(x)) -> 1 / sqrt(x*x + 1). */
 (for coss (COS)
      atans (ATAN)
      sqrts (SQRT)
      copysigns (COPYSIGN)
  (simplify
   (coss (atans:s @0))
   (with
     {
      REAL_VALUE_TYPE r_cst;
      build_sinatan_real (&r_cst, type);
      tree t_cst = build_real (type, r_cst);
      tree t_one = build_one_cst (type);
      tree t_zero = build_zero_cst (type);
     }
    (if (SCALAR_FLOAT_TYPE_P (type))
     (cond (lt (abs @0) { t_cst; })
      (rdiv { t_one; } (sqrts (plus (mult @0 @0) { t_one; })))
      (copysigns { t_zero; } @0))))))

 (if (!flag_errno_math)
  /* Simplify sinh(atanh(x)) -> x / sqrt((1 - x)*(1 + x)). */
  (for sinhs (SINH)
       atanhs (ATANH)
       sqrts (SQRT)
   (simplify
    (sinhs (atanhs:s @0))
    (with { tree t_one = build_one_cst (type); }
    (rdiv @0 (sqrts (mult (minus { t_one; } @0) (plus { t_one; } @0)))))))

  /* Simplify cosh(atanh(x)) -> 1 / sqrt((1 - x)*(1 + x)) */
  (for coshs (COSH)
       atanhs (ATANH)
       sqrts (SQRT)
   (simplify
    (coshs (atanhs:s @0))
    (with { tree t_one = build_one_cst (type); }
    (rdiv { t_one; } (sqrts (mult (minus { t_one; } @0) (plus { t_one; } @0))))))))

/* cabs(x+0i) or cabs(0+xi) -> abs(x).  */
(simplify
 (CABS (complex:C @0 real_zerop@1))
 (abs @0))

/* trunc(trunc(x)) -> trunc(x), etc.  */
(for fns (TRUNC_ALL FLOOR_ALL CEIL_ALL ROUND_ALL NEARBYINT_ALL RINT_ALL)
 (simplify
  (fns (fns @0))
  (fns @0)))
/* f(x) -> x if x is integer valued and f does nothing for such values.  */
(for fns (TRUNC_ALL FLOOR_ALL CEIL_ALL ROUND_ALL NEARBYINT_ALL RINT_ALL)
 (simplify
  (fns integer_valued_real_p@0)
  @0))

/* hypot(x,0) and hypot(0,x) -> abs(x).  */
(simplify
 (HYPOT:c @0 real_zerop@1)
 (abs @0))

/* pow(1,x) -> 1.  */
(simplify
 (POW real_onep@0 @1)
 @0)

(simplify
 /* copysign(x,x) -> x.  */
 (COPYSIGN_ALL @0 @0)
 @0)

(simplify
 /* copysign(x,y) -> fabs(x) if y is nonnegative.  */
 (COPYSIGN_ALL @0 tree_expr_nonnegative_p@1)
 (abs @0))

(for scale (LDEXP SCALBN SCALBLN)
 /* ldexp(0, x) -> 0.  */
 (simplify
  (scale real_zerop@0 @1)
  @0)
 /* ldexp(x, 0) -> x.  */
 (simplify
  (scale @0 integer_zerop@1)
  @0)
 /* ldexp(x, y) -> x if x is +-Inf or NaN.  */
 (simplify
  (scale REAL_CST@0 @1)
  (if (!real_isfinite (TREE_REAL_CST_PTR (@0)))
   @0)))

/* Canonicalization of sequences of math builtins.  These rules represent
   IL simplifications but are not necessarily optimizations.

   The sincos pass is responsible for picking "optimal" implementations
   of math builtins, which may be more complicated and can sometimes go
   the other way, e.g. converting pow into a sequence of sqrts.
   We only want to do these canonicalizations before the pass has run.  */

(if (flag_unsafe_math_optimizations && canonicalize_math_p ())
 /* Simplify tan(x) * cos(x) -> sin(x). */
 (simplify
  (mult:c (TAN:s @0) (COS:s @0))
   (SIN @0))

 /* Simplify x * pow(x,c) -> pow(x,c+1). */
 (simplify
  (mult:c @0 (POW:s @0 REAL_CST@1))
  (if (!TREE_OVERFLOW (@1))
   (POW @0 (plus @1 { build_one_cst (type); }))))

 /* Simplify sin(x) / cos(x) -> tan(x). */
 (simplify
  (rdiv (SIN:s @0) (COS:s @0))
   (TAN @0))

 /* Simplify sinh(x) / cosh(x) -> tanh(x). */
 (simplify
  (rdiv (SINH:s @0) (COSH:s @0))
   (TANH @0))

 /* Simplify cos(x) / sin(x) -> 1 / tan(x). */
 (simplify
  (rdiv (COS:s @0) (SIN:s @0))
   (rdiv { build_one_cst (type); } (TAN @0)))

 /* Simplify sin(x) / tan(x) -> cos(x). */
 (simplify
  (rdiv (SIN:s @0) (TAN:s @0))
  (if (! HONOR_NANS (@0)
       && ! HONOR_INFINITIES (@0))
   (COS @0)))

 /* Simplify tan(x) / sin(x) -> 1.0 / cos(x). */
 (simplify
  (rdiv (TAN:s @0) (SIN:s @0))
  (if (! HONOR_NANS (@0)
       && ! HONOR_INFINITIES (@0))
   (rdiv { build_one_cst (type); } (COS @0))))

 /* Simplify pow(x,y) * pow(x,z) -> pow(x,y+z). */
 (simplify
  (mult (POW:s @0 @1) (POW:s @0 @2))
   (POW @0 (plus @1 @2)))

 /* Simplify pow(x,y) * pow(z,y) -> pow(x*z,y). */
 (simplify
  (mult (POW:s @0 @1) (POW:s @2 @1))
   (POW (mult @0 @2) @1))

 /* Simplify powi(x,y) * powi(z,y) -> powi(x*z,y). */
 (simplify
  (mult (POWI:s @0 @1) (POWI:s @2 @1))
   (POWI (mult @0 @2) @1))

 /* Simplify pow(x,c) / x -> pow(x,c-1). */
 (simplify
  (rdiv (POW:s @0 REAL_CST@1) @0)
  (if (!TREE_OVERFLOW (@1))
   (POW @0 (minus @1 { build_one_cst (type); }))))

 /* Simplify x / pow (y,z) -> x * pow(y,-z). */
 (simplify
  (rdiv @0 (POW:s @1 @2))
   (mult @0 (POW @1 (negate @2))))

 (for sqrts (SQRT)
      cbrts (CBRT)
      pows (POW)
  /* sqrt(sqrt(x)) -> pow(x,1/4).  */
  (simplify
   (sqrts (sqrts @0))
   (pows @0 { build_real (type, dconst_quarter ()); }))
  /* sqrt(cbrt(x)) -> pow(x,1/6).  */
  (simplify
   (sqrts (cbrts @0))
   (pows @0 { build_real_truncate (type, dconst_sixth ()); }))
  /* cbrt(sqrt(x)) -> pow(x,1/6).  */
  (simplify
   (cbrts (sqrts @0))
   (pows @0 { build_real_truncate (type, dconst_sixth ()); }))
  /* cbrt(cbrt(x)) -> pow(x,1/9), iff x is nonnegative.  */
  (simplify
   (cbrts (cbrts tree_expr_nonnegative_p@0))
   (pows @0 { build_real_truncate (type, dconst_ninth ()); }))
  /* sqrt(pow(x,y)) -> pow(|x|,y*0.5).  */
  (simplify
   (sqrts (pows @0 @1))
   (pows (abs @0) (mult @1 { build_real (type, dconsthalf); })))
  /* cbrt(pow(x,y)) -> pow(x,y/3), iff x is nonnegative.  */
  (simplify
   (cbrts (pows tree_expr_nonnegative_p@0 @1))
   (pows @0 (mult @1 { build_real_truncate (type, dconst_third ()); })))
  /* pow(sqrt(x),y) -> pow(x,y*0.5).  */
  (simplify
   (pows (sqrts @0) @1)
   (pows @0 (mult @1 { build_real (type, dconsthalf); })))
  /* pow(cbrt(x),y) -> pow(x,y/3) iff x is nonnegative.  */
  (simplify
   (pows (cbrts tree_expr_nonnegative_p@0) @1)
   (pows @0 (mult @1 { build_real_truncate (type, dconst_third ()); })))
  /* pow(pow(x,y),z) -> pow(x,y*z) iff x is nonnegative.  */
  (simplify
   (pows (pows tree_expr_nonnegative_p@0 @1) @2)
   (pows @0 (mult @1 @2))))

 /* cabs(x+xi) -> fabs(x)*sqrt(2).  */
 (simplify
  (CABS (complex @0 @0))
  (mult (abs @0) { build_real_truncate (type, dconst_sqrt2 ()); }))

 /* hypot(x,x) -> fabs(x)*sqrt(2).  */
 (simplify
  (HYPOT @0 @0)
  (mult (abs @0) { build_real_truncate (type, dconst_sqrt2 ()); }))

 /* cexp(x+yi) -> exp(x)*cexpi(y).  */
 (for cexps (CEXP)
      exps (EXP)
      cexpis (CEXPI)
  (simplify
   (cexps compositional_complex@0)
   (if (targetm.libc_has_function (function_c99_math_complex))
    (complex
     (mult (exps@1 (realpart @0)) (realpart (cexpis:type@2 (imagpart @0))))
     (mult @1 (imagpart @2)))))))

(if (canonicalize_math_p ())
 /* floor(x) -> trunc(x) if x is nonnegative.  */
 (for floors (FLOOR_ALL)
      truncs (TRUNC_ALL)
  (simplify
   (floors tree_expr_nonnegative_p@0)
   (truncs @0))))

(match double_value_p
 @0
 (if (TYPE_MAIN_VARIANT (TREE_TYPE (@0)) == double_type_node)))
(for froms (BUILT_IN_TRUNCL
	    BUILT_IN_FLOORL
	    BUILT_IN_CEILL
	    BUILT_IN_ROUNDL
	    BUILT_IN_NEARBYINTL
	    BUILT_IN_RINTL)
     tos (BUILT_IN_TRUNC
	  BUILT_IN_FLOOR
	  BUILT_IN_CEIL
	  BUILT_IN_ROUND
	  BUILT_IN_NEARBYINT
	  BUILT_IN_RINT)
 /* truncl(extend(x)) -> extend(trunc(x)), etc., if x is a double.  */
 (if (optimize && canonicalize_math_p ())
  (simplify
   (froms (convert double_value_p@0))
   (convert (tos @0)))))

(match float_value_p
 @0
 (if (TYPE_MAIN_VARIANT (TREE_TYPE (@0)) == float_type_node)))
(for froms (BUILT_IN_TRUNCL BUILT_IN_TRUNC
	    BUILT_IN_FLOORL BUILT_IN_FLOOR
	    BUILT_IN_CEILL BUILT_IN_CEIL
	    BUILT_IN_ROUNDL BUILT_IN_ROUND
	    BUILT_IN_NEARBYINTL BUILT_IN_NEARBYINT
	    BUILT_IN_RINTL BUILT_IN_RINT)
     tos (BUILT_IN_TRUNCF BUILT_IN_TRUNCF
	  BUILT_IN_FLOORF BUILT_IN_FLOORF
	  BUILT_IN_CEILF BUILT_IN_CEILF
	  BUILT_IN_ROUNDF BUILT_IN_ROUNDF
	  BUILT_IN_NEARBYINTF BUILT_IN_NEARBYINTF
	  BUILT_IN_RINTF BUILT_IN_RINTF)
 /* truncl(extend(x)) and trunc(extend(x)) -> extend(truncf(x)), etc.,
    if x is a float.  */
 (if (optimize && canonicalize_math_p ()
      && targetm.libc_has_function (function_c99_misc))
  (simplify
   (froms (convert float_value_p@0))
   (convert (tos @0)))))

(for froms (XFLOORL XCEILL XROUNDL XRINTL)
     tos (XFLOOR XCEIL XROUND XRINT)
 /* llfloorl(extend(x)) -> llfloor(x), etc., if x is a double.  */
 (if (optimize && canonicalize_math_p ())
  (simplify
   (froms (convert double_value_p@0))
   (tos @0))))

(for froms (XFLOORL XCEILL XROUNDL XRINTL
	    XFLOOR XCEIL XROUND XRINT)
     tos (XFLOORF XCEILF XROUNDF XRINTF)
 /* llfloorl(extend(x)) and llfloor(extend(x)) -> llfloorf(x), etc.,
    if x is a float.  */
 (if (optimize && canonicalize_math_p ())
  (simplify
   (froms (convert float_value_p@0))
   (tos @0))))

(if (canonicalize_math_p ())
 /* xfloor(x) -> fix_trunc(x) if x is nonnegative.  */
 (for floors (IFLOOR LFLOOR LLFLOOR)
  (simplify
   (floors tree_expr_nonnegative_p@0)
   (fix_trunc @0))))

(if (canonicalize_math_p ())
 /* xfloor(x) -> fix_trunc(x), etc., if x is integer valued.  */
 (for fns (IFLOOR LFLOOR LLFLOOR
	   ICEIL LCEIL LLCEIL
	   IROUND LROUND LLROUND)
  (simplify
   (fns integer_valued_real_p@0)
   (fix_trunc @0)))
 (if (!flag_errno_math)
  /* xrint(x) -> fix_trunc(x), etc., if x is integer valued.  */
  (for rints (IRINT LRINT LLRINT)
   (simplify
    (rints integer_valued_real_p@0)
    (fix_trunc @0)))))

(if (canonicalize_math_p ())
 (for ifn (IFLOOR ICEIL IROUND IRINT)
      lfn (LFLOOR LCEIL LROUND LRINT)
      llfn (LLFLOOR LLCEIL LLROUND LLRINT)
  /* Canonicalize iround (x) to lround (x) on ILP32 targets where
     sizeof (int) == sizeof (long).  */
  (if (TYPE_PRECISION (integer_type_node)
       == TYPE_PRECISION (long_integer_type_node))
   (simplify
    (ifn @0)
    (lfn:long_integer_type_node @0)))
  /* Canonicalize llround (x) to lround (x) on LP64 targets where
     sizeof (long long) == sizeof (long).  */
  (if (TYPE_PRECISION (long_long_integer_type_node)
       == TYPE_PRECISION (long_integer_type_node))
   (simplify
    (llfn @0)
    (lfn:long_integer_type_node @0)))))

/* cproj(x) -> x if we're ignoring infinities.  */
(simplify
 (CPROJ @0)
 (if (!HONOR_INFINITIES (type))
   @0))

/* If the real part is inf and the imag part is known to be
   nonnegative, return (inf + 0i).  */
(simplify
 (CPROJ (complex REAL_CST@0 tree_expr_nonnegative_p@1))
 (if (real_isinf (TREE_REAL_CST_PTR (@0)))
  { build_complex_inf (type, false); }))

/* If the imag part is inf, return (inf+I*copysign(0,imag)).  */
(simplify
 (CPROJ (complex @0 REAL_CST@1))
 (if (real_isinf (TREE_REAL_CST_PTR (@1)))
  { build_complex_inf (type, TREE_REAL_CST_PTR (@1)->sign); }))

(for pows (POW)
     sqrts (SQRT)
     cbrts (CBRT)
 (simplify
  (pows @0 REAL_CST@1)
  (with {
    const REAL_VALUE_TYPE *value = TREE_REAL_CST_PTR (@1);
    REAL_VALUE_TYPE tmp;
   }
   (switch
    /* pow(x,0) -> 1.  */
    (if (real_equal (value, &dconst0))
     { build_real (type, dconst1); })
    /* pow(x,1) -> x.  */
    (if (real_equal (value, &dconst1))
     @0)
    /* pow(x,-1) -> 1/x.  */
    (if (real_equal (value, &dconstm1))
     (rdiv { build_real (type, dconst1); } @0))
    /* pow(x,0.5) -> sqrt(x).  */
    (if (flag_unsafe_math_optimizations
	 && canonicalize_math_p ()
	 && real_equal (value, &dconsthalf))
     (sqrts @0))
    /* pow(x,1/3) -> cbrt(x).  */
    (if (flag_unsafe_math_optimizations
	 && canonicalize_math_p ()
	 && (tmp = real_value_truncate (TYPE_MODE (type), dconst_third ()),
	     real_equal (value, &tmp)))
     (cbrts @0))))))

/* powi(1,x) -> 1.  */
(simplify
 (POWI real_onep@0 @1)
 @0)

(simplify
 (POWI @0 INTEGER_CST@1)
 (switch
  /* powi(x,0) -> 1.  */
  (if (wi::to_wide (@1) == 0)
   { build_real (type, dconst1); })
  /* powi(x,1) -> x.  */
  (if (wi::to_wide (@1) == 1)
   @0)
  /* powi(x,-1) -> 1/x.  */
  (if (wi::to_wide (@1) == -1)
   (rdiv { build_real (type, dconst1); } @0))))

/* Narrowing of arithmetic and logical operations.

   These are conceptually similar to the transformations performed for
   the C/C++ front-ends by shorten_binary_op and shorten_compare.  Long
   term we want to move all that code out of the front-ends into here.  */

/* Convert (outertype)((innertype0)a+(innertype1)b)
   into ((newtype)a+(newtype)b) where newtype
   is the widest mode from all of these.  */
(for op (plus minus mult rdiv)
 (simplify
   (convert (op:s@0 (convert1?@3 @1) (convert2?@4 @2)))
   /* If we have a narrowing conversion of an arithmetic operation where
      both operands are widening conversions from the same type as the outer
      narrowing conversion.  Then convert the innermost operands to a
      suitable unsigned type (to avoid introducing undefined behavior),
      perform the operation and convert the result to the desired type.  */
   (if (INTEGRAL_TYPE_P (type)
	&& op != MULT_EXPR
	&& op != RDIV_EXPR
	/* We check for type compatibility between @0 and @1 below,
	   so there's no need to check that @2/@4 are integral types.  */
	&& INTEGRAL_TYPE_P (TREE_TYPE (@1))
	&& INTEGRAL_TYPE_P (TREE_TYPE (@3))
	/* The precision of the type of each operand must match the
	   precision of the mode of each operand, similarly for the
	   result.  */
	&& type_has_mode_precision_p (TREE_TYPE (@1))
	&& type_has_mode_precision_p (TREE_TYPE (@2))
	&& type_has_mode_precision_p (type)
	/* The inner conversion must be a widening conversion.  */
	&& TYPE_PRECISION (TREE_TYPE (@3)) > TYPE_PRECISION (TREE_TYPE (@1))
	&& types_match (@1, type)
	&& (types_match (@1, @2)
	    /* Or the second operand is const integer or converted const
	       integer from valueize.  */
	    || TREE_CODE (@2) == INTEGER_CST))
     (if (TYPE_OVERFLOW_WRAPS (TREE_TYPE (@1)))
       (op @1 (convert @2))
       (with { tree utype = unsigned_type_for (TREE_TYPE (@1)); }
	(convert (op (convert:utype @1)
		     (convert:utype @2)))))
     (if (FLOAT_TYPE_P (type)
	  && DECIMAL_FLOAT_TYPE_P (TREE_TYPE (@0))
	       == DECIMAL_FLOAT_TYPE_P (type))
      (with { tree arg0 = strip_float_extensions (@1);
	      tree arg1 = strip_float_extensions (@2);
	      tree itype = TREE_TYPE (@0);
	      tree ty1 = TREE_TYPE (arg0);
	      tree ty2 = TREE_TYPE (arg1);
	      enum tree_code code = TREE_CODE (itype); }
	(if (FLOAT_TYPE_P (ty1)
	     && FLOAT_TYPE_P (ty2))
	 (with { tree newtype = type;
		 if (TYPE_MODE (ty1) == SDmode
		     || TYPE_MODE (ty2) == SDmode
		     || TYPE_MODE (type) == SDmode)
		   newtype = dfloat32_type_node;
		 if (TYPE_MODE (ty1) == DDmode
		     || TYPE_MODE (ty2) == DDmode
		     || TYPE_MODE (type) == DDmode)
		   newtype = dfloat64_type_node;
		 if (TYPE_MODE (ty1) == TDmode
		     || TYPE_MODE (ty2) == TDmode
		     || TYPE_MODE (type) == TDmode)
		   newtype = dfloat128_type_node; }
	  (if ((newtype == dfloat32_type_node
		|| newtype == dfloat64_type_node
		|| newtype == dfloat128_type_node)
	      && newtype == type
	      && types_match (newtype, type))
	    (op (convert:newtype @1) (convert:newtype @2))
	    (with { if (TYPE_PRECISION (ty1) > TYPE_PRECISION (newtype))
		      newtype = ty1;
		    if (TYPE_PRECISION (ty2) > TYPE_PRECISION (newtype))
		      newtype = ty2; }
	       /* Sometimes this transformation is safe (cannot
		  change results through affecting double rounding
		  cases) and sometimes it is not.  If NEWTYPE is
		  wider than TYPE, e.g. (float)((long double)double
		  + (long double)double) converted to
		  (float)(double + double), the transformation is
		  unsafe regardless of the details of the types
		  involved; double rounding can arise if the result
		  of NEWTYPE arithmetic is a NEWTYPE value half way
		  between two representable TYPE values but the
		  exact value is sufficiently different (in the
		  right direction) for this difference to be
		  visible in ITYPE arithmetic.  If NEWTYPE is the
		  same as TYPE, however, the transformation may be
		  safe depending on the types involved: it is safe
		  if the ITYPE has strictly more than twice as many
		  mantissa bits as TYPE, can represent infinities
		  and NaNs if the TYPE can, and has sufficient
		  exponent range for the product or ratio of two
		  values representable in the TYPE to be within the
		  range of normal values of ITYPE.  */
	      (if (TYPE_PRECISION (newtype) < TYPE_PRECISION (itype)
		   && (flag_unsafe_math_optimizations
		       || (TYPE_PRECISION (newtype) == TYPE_PRECISION (type)
			   && real_can_shorten_arithmetic (TYPE_MODE (itype),
							   TYPE_MODE (type))
			   && !excess_precision_type (newtype)))
		   && !types_match (itype, newtype))
		 (convert:type (op (convert:newtype @1)
				   (convert:newtype @2)))
	 )))) )
   ))
)))

/* This is another case of narrowing, specifically when there's an outer
   BIT_AND_EXPR which masks off bits outside the type of the innermost
   operands.   Like the previous case we have to convert the operands
   to unsigned types to avoid introducing undefined behavior for the
   arithmetic operation.  */
(for op (minus plus)
 (simplify
  (bit_and (op:s (convert@2 @0) (convert@3 @1)) INTEGER_CST@4)
  (if (INTEGRAL_TYPE_P (type)
       /* We check for type compatibility between @0 and @1 below,
	  so there's no need to check that @1/@3 are integral types.  */
       && INTEGRAL_TYPE_P (TREE_TYPE (@0))
       && INTEGRAL_TYPE_P (TREE_TYPE (@2))
       /* The precision of the type of each operand must match the
	  precision of the mode of each operand, similarly for the
	  result.  */
       && type_has_mode_precision_p (TREE_TYPE (@0))
       && type_has_mode_precision_p (TREE_TYPE (@1))
       && type_has_mode_precision_p (type)
       /* The inner conversion must be a widening conversion.  */
       && TYPE_PRECISION (TREE_TYPE (@2)) > TYPE_PRECISION (TREE_TYPE (@0))
       && types_match (@0, @1)
       && (tree_int_cst_min_precision (@4, TYPE_SIGN (TREE_TYPE (@0)))
	   <= TYPE_PRECISION (TREE_TYPE (@0)))
       && (wi::to_wide (@4)
	   & wi::mask (TYPE_PRECISION (TREE_TYPE (@0)),
		       true, TYPE_PRECISION (type))) == 0)
   (if (TYPE_OVERFLOW_WRAPS (TREE_TYPE (@0)))
    (with { tree ntype = TREE_TYPE (@0); }
     (convert (bit_and (op @0 @1) (convert:ntype @4))))
    (with { tree utype = unsigned_type_for (TREE_TYPE (@0)); }
     (convert (bit_and (op (convert:utype @0) (convert:utype @1))
	       (convert:utype @4))))))))

/* Transform (@0 < @1 and @0 < @2) to use min,
   (@0 > @1 and @0 > @2) to use max */
(for logic (bit_and bit_and bit_and bit_and bit_ior bit_ior bit_ior bit_ior)
     op    (lt      le      gt      ge      lt      le      gt      ge     )
     ext   (min     min     max     max     max     max     min     min    )
 (simplify
  (logic (op:cs @0 @1) (op:cs @0 @2))
  (if (INTEGRAL_TYPE_P (TREE_TYPE (@0))
       && TREE_CODE (@0) != INTEGER_CST)
   (op @0 (ext @1 @2)))))

(simplify
 /* signbit(x) -> 0 if x is nonnegative.  */
 (SIGNBIT tree_expr_nonnegative_p@0)
 { integer_zero_node; })

(simplify
 /* signbit(x) -> x<0 if x doesn't have signed zeros.  */
 (SIGNBIT @0)
 (if (!HONOR_SIGNED_ZEROS (@0))
  (convert (lt @0 { build_real (TREE_TYPE (@0), dconst0); }))))

/* Transform comparisons of the form X +- C1 CMP C2 to X CMP C2 -+ C1.  */
(for cmp (eq ne)
 (for op (plus minus)
      rop (minus plus)
  (simplify
   (cmp (op@3 @0 INTEGER_CST@1) INTEGER_CST@2)
   (if (!TREE_OVERFLOW (@1) && !TREE_OVERFLOW (@2)
	&& !TYPE_OVERFLOW_SANITIZED (TREE_TYPE (@0))
	&& !TYPE_OVERFLOW_TRAPS (TREE_TYPE (@0))
	&& !TYPE_SATURATING (TREE_TYPE (@0)))
    (with { tree res = int_const_binop (rop, @2, @1); }
     (if (TREE_OVERFLOW (res)
	  && TYPE_OVERFLOW_UNDEFINED (TREE_TYPE (@0)))
      { constant_boolean_node (cmp == NE_EXPR, type); }
      (if (single_use (@3))
       (cmp @0 { TREE_OVERFLOW (res)
		 ? drop_tree_overflow (res) : res; }))))))))
(for cmp (lt le gt ge)
 (for op (plus minus)
      rop (minus plus)
  (simplify
   (cmp (op@3 @0 INTEGER_CST@1) INTEGER_CST@2)
   (if (!TREE_OVERFLOW (@1) && !TREE_OVERFLOW (@2)
	&& TYPE_OVERFLOW_UNDEFINED (TREE_TYPE (@0)))
    (with { tree res = int_const_binop (rop, @2, @1); }
     (if (TREE_OVERFLOW (res))
      {
	fold_overflow_warning (("assuming signed overflow does not occur "
				"when simplifying conditional to constant"),
			       WARN_STRICT_OVERFLOW_CONDITIONAL);
        bool less = cmp == LE_EXPR || cmp == LT_EXPR;
	/* wi::ges_p (@2, 0) should be sufficient for a signed type.  */
	bool ovf_high = wi::lt_p (wi::to_wide (@1), 0,
				  TYPE_SIGN (TREE_TYPE (@1)))
			!= (op == MINUS_EXPR);
	constant_boolean_node (less == ovf_high, type);
      }
      (if (single_use (@3))
       (with
	{
	  fold_overflow_warning (("assuming signed overflow does not occur "
				  "when changing X +- C1 cmp C2 to "
				  "X cmp C2 -+ C1"),
				 WARN_STRICT_OVERFLOW_COMPARISON);
	}
	(cmp @0 { res; })))))))))

/* Canonicalizations of BIT_FIELD_REFs.  */

(simplify
 (BIT_FIELD_REF (BIT_FIELD_REF @0 @1 @2) @3 @4)
 (BIT_FIELD_REF @0 @3 { const_binop (PLUS_EXPR, bitsizetype, @2, @4); }))

(simplify
 (BIT_FIELD_REF (view_convert @0) @1 @2)
 (BIT_FIELD_REF @0 @1 @2))

(simplify
 (BIT_FIELD_REF @0 @1 integer_zerop)
 (if (tree_int_cst_equal (@1, TYPE_SIZE (TREE_TYPE (@0))))
  (view_convert @0)))

(simplify
 (BIT_FIELD_REF @0 @1 @2)
 (switch
  (if (TREE_CODE (TREE_TYPE (@0)) == COMPLEX_TYPE
       && tree_int_cst_equal (@1, TYPE_SIZE (TREE_TYPE (TREE_TYPE (@0)))))
   (switch
    (if (integer_zerop (@2))
     (view_convert (realpart @0)))
    (if (tree_int_cst_equal (@2, TYPE_SIZE (TREE_TYPE (TREE_TYPE (@0)))))
     (view_convert (imagpart @0)))))
  (if (INTEGRAL_TYPE_P (TREE_TYPE (@0))
       && INTEGRAL_TYPE_P (type)
       /* On GIMPLE this should only apply to register arguments.  */
       && (! GIMPLE || is_gimple_reg (@0))
       /* A bit-field-ref that referenced the full argument can be stripped.  */
       && ((compare_tree_int (@1, TYPE_PRECISION (TREE_TYPE (@0))) == 0
	    && integer_zerop (@2))
	   /* Low-parts can be reduced to integral conversions.
	      ???  The following doesn't work for PDP endian.  */
	   || (BYTES_BIG_ENDIAN == WORDS_BIG_ENDIAN
	       /* Don't even think about BITS_BIG_ENDIAN.  */
	       && TYPE_PRECISION (TREE_TYPE (@0)) % BITS_PER_UNIT == 0
	       && TYPE_PRECISION (type) % BITS_PER_UNIT == 0
	       && compare_tree_int (@2, (BYTES_BIG_ENDIAN
					 ? (TYPE_PRECISION (TREE_TYPE (@0))
					    - TYPE_PRECISION (type))
					 : 0)) == 0)))
   (convert @0))))

/* Simplify vector extracts.  */

(simplify
 (BIT_FIELD_REF CONSTRUCTOR@0 @1 @2)
 (if (VECTOR_TYPE_P (TREE_TYPE (@0))
      && (types_match (type, TREE_TYPE (TREE_TYPE (@0)))
          || (VECTOR_TYPE_P (type)
	      && types_match (TREE_TYPE (type), TREE_TYPE (TREE_TYPE (@0))))))
  (with
   {
     tree ctor = (TREE_CODE (@0) == SSA_NAME
		  ? gimple_assign_rhs1 (SSA_NAME_DEF_STMT (@0)) : @0);
     tree eltype = TREE_TYPE (TREE_TYPE (ctor));
     unsigned HOST_WIDE_INT width = tree_to_uhwi (TYPE_SIZE (eltype));
     unsigned HOST_WIDE_INT n = tree_to_uhwi (@1);
     unsigned HOST_WIDE_INT idx = tree_to_uhwi (@2);
   }
   (if (n != 0
	&& (idx % width) == 0
	&& (n % width) == 0
	&& known_le ((idx + n) / width,
		     TYPE_VECTOR_SUBPARTS (TREE_TYPE (ctor))))
    (with
     {
       idx = idx / width;
       n = n / width;
       /* Constructor elements can be subvectors.  */
       poly_uint64 k = 1;
       if (CONSTRUCTOR_NELTS (ctor) != 0)
         {
           tree cons_elem = TREE_TYPE (CONSTRUCTOR_ELT (ctor, 0)->value);
	   if (TREE_CODE (cons_elem) == VECTOR_TYPE)
	     k = TYPE_VECTOR_SUBPARTS (cons_elem);
	 }
       unsigned HOST_WIDE_INT elt, count, const_k;
     }
     (switch
      /* We keep an exact subset of the constructor elements.  */
      (if (multiple_p (idx, k, &elt) && multiple_p (n, k, &count))
       (if (CONSTRUCTOR_NELTS (ctor) == 0)
        { build_constructor (type, NULL); }
	(if (count == 1)
	 (if (elt < CONSTRUCTOR_NELTS (ctor))
	  (view_convert { CONSTRUCTOR_ELT (ctor, elt)->value; })
	  { build_zero_cst (type); })
	 /* We don't want to emit new CTORs unless the old one goes away.
	    ???  Eventually allow this if the CTOR ends up constant or
	    uniform.  */
	 (if (single_use (@0))
	  {
	    vec<constructor_elt, va_gc> *vals;
	    vec_alloc (vals, count);
	    for (unsigned i = 0;
		 i < count && elt + i < CONSTRUCTOR_NELTS (ctor); ++i)
	      CONSTRUCTOR_APPEND_ELT (vals, NULL_TREE,
				      CONSTRUCTOR_ELT (ctor, elt + i)->value);
	    build_constructor (type, vals);
	  }))))
      /* The bitfield references a single constructor element.  */
      (if (k.is_constant (&const_k)
	   && idx + n <= (idx / const_k + 1) * const_k)
       (switch
	(if (CONSTRUCTOR_NELTS (ctor) <= idx / const_k)
	 { build_zero_cst (type); })
	(if (n == const_k)
	 (view_convert { CONSTRUCTOR_ELT (ctor, idx / const_k)->value; }))
	(BIT_FIELD_REF { CONSTRUCTOR_ELT (ctor, idx / const_k)->value; }
		       @1 { bitsize_int ((idx % const_k) * width); })))))))))

/* Simplify a bit extraction from a bit insertion for the cases with
   the inserted element fully covering the extraction or the insertion
   not touching the extraction.  */
(simplify
 (BIT_FIELD_REF (bit_insert @0 @1 @ipos) @rsize @rpos)
 (with
  {
    unsigned HOST_WIDE_INT isize;
    if (INTEGRAL_TYPE_P (TREE_TYPE (@1)))
      isize = TYPE_PRECISION (TREE_TYPE (@1));
    else
      isize = tree_to_uhwi (TYPE_SIZE (TREE_TYPE (@1)));
  }
  (switch
   (if (wi::leu_p (wi::to_wide (@ipos), wi::to_wide (@rpos))
	&& wi::leu_p (wi::to_wide (@rpos) + wi::to_wide (@rsize),
		      wi::to_wide (@ipos) + isize))
    (BIT_FIELD_REF @1 @rsize { wide_int_to_tree (bitsizetype,
                                                 wi::to_wide (@rpos)
						 - wi::to_wide (@ipos)); }))
   (if (wi::geu_p (wi::to_wide (@ipos),
		   wi::to_wide (@rpos) + wi::to_wide (@rsize))
	|| wi::geu_p (wi::to_wide (@rpos),
		      wi::to_wide (@ipos) + isize))
    (BIT_FIELD_REF @0 @rsize @rpos)))))

(if (canonicalize_math_after_vectorization_p ())
 (for fmas (FMA)
  (simplify
   (fmas:c (negate @0) @1 @2)
   (IFN_FNMA @0 @1 @2))
  (simplify
   (fmas @0 @1 (negate @2))
   (IFN_FMS @0 @1 @2))
  (simplify
   (fmas:c (negate @0) @1 (negate @2))
   (IFN_FNMS @0 @1 @2))
  (simplify
   (negate (fmas@3 @0 @1 @2))
   (if (single_use (@3))
    (IFN_FNMS @0 @1 @2))))

 (simplify
  (IFN_FMS:c (negate @0) @1 @2)
  (IFN_FNMS @0 @1 @2))
 (simplify
  (IFN_FMS @0 @1 (negate @2))
  (IFN_FMA @0 @1 @2))
 (simplify
  (IFN_FMS:c (negate @0) @1 (negate @2))
  (IFN_FNMA @0 @1 @2))
 (simplify
  (negate (IFN_FMS@3 @0 @1 @2))
   (if (single_use (@3))
    (IFN_FNMA @0 @1 @2)))

 (simplify
  (IFN_FNMA:c (negate @0) @1 @2)
  (IFN_FMA @0 @1 @2))
 (simplify
  (IFN_FNMA @0 @1 (negate @2))
  (IFN_FNMS @0 @1 @2))
 (simplify
  (IFN_FNMA:c (negate @0) @1 (negate @2))
  (IFN_FMS @0 @1 @2))
 (simplify
  (negate (IFN_FNMA@3 @0 @1 @2))
  (if (single_use (@3))
   (IFN_FMS @0 @1 @2)))

 (simplify
  (IFN_FNMS:c (negate @0) @1 @2)
  (IFN_FMS @0 @1 @2))
 (simplify
  (IFN_FNMS @0 @1 (negate @2))
  (IFN_FNMA @0 @1 @2))
 (simplify
  (IFN_FNMS:c (negate @0) @1 (negate @2))
  (IFN_FMA @0 @1 @2))
 (simplify
  (negate (IFN_FNMS@3 @0 @1 @2))
  (if (single_use (@3))
   (IFN_FMA @0 @1 @2))))

/* POPCOUNT simplifications.  */
(for popcount (BUILT_IN_POPCOUNT BUILT_IN_POPCOUNTL BUILT_IN_POPCOUNTLL
	       BUILT_IN_POPCOUNTIMAX)
  /* popcount(X&1) is nop_expr(X&1).  */
  (simplify
    (popcount @0)
    (if (tree_nonzero_bits (@0) == 1)
      (convert @0)))
  /* popcount(X) + popcount(Y) is popcount(X|Y) when X&Y must be zero.  */
  (simplify
    (plus (popcount:s @0) (popcount:s @1))
    (if (wi::bit_and (tree_nonzero_bits (@0), tree_nonzero_bits (@1)) == 0)
      (popcount (bit_ior @0 @1))))
  /* popcount(X) == 0 is X == 0, and related (in)equalities.  */
  (for cmp (le eq ne gt)
       rep (eq eq ne ne)
    (simplify
      (cmp (popcount @0) integer_zerop)
      (rep @0 { build_zero_cst (TREE_TYPE (@0)); }))))

<<<<<<< HEAD
=======
#if GIMPLE
/* 64- and 32-bits branchless implementations of popcount are detected:

   int popcount64c (uint64_t x)
   {
     x -= (x >> 1) & 0x5555555555555555ULL;
     x = (x & 0x3333333333333333ULL) + ((x >> 2) & 0x3333333333333333ULL);
     x = (x + (x >> 4)) & 0x0f0f0f0f0f0f0f0fULL;
     return (x * 0x0101010101010101ULL) >> 56;
   }

   int popcount32c (uint32_t x)
   {
     x -= (x >> 1) & 0x55555555;
     x = (x & 0x33333333) + ((x >> 2) & 0x33333333);
     x = (x + (x >> 4)) & 0x0f0f0f0f;
     return (x * 0x01010101) >> 24;
   }  */
(simplify
 (rshift
  (mult
   (bit_and
    (plus:c
     (rshift @8 INTEGER_CST@5)
      (plus:c@8
       (bit_and @6 INTEGER_CST@7)
	(bit_and
	 (rshift
	  (minus@6 @0
	   (bit_and (rshift @0 INTEGER_CST@4) INTEGER_CST@11))
	  INTEGER_CST@10)
	 INTEGER_CST@9)))
    INTEGER_CST@3)
   INTEGER_CST@2)
  INTEGER_CST@1)
  /* Check constants and optab.  */
  (with { unsigned prec = TYPE_PRECISION (type);
	  int shift = (64 - prec) & 63;
	  unsigned HOST_WIDE_INT c1
	    = HOST_WIDE_INT_UC (0x0101010101010101) >> shift;
	  unsigned HOST_WIDE_INT c2
	    = HOST_WIDE_INT_UC (0x0F0F0F0F0F0F0F0F) >> shift;
	  unsigned HOST_WIDE_INT c3
	    = HOST_WIDE_INT_UC (0x3333333333333333) >> shift;
	  unsigned HOST_WIDE_INT c4
	    = HOST_WIDE_INT_UC (0x5555555555555555) >> shift;
   }
   (if (prec >= 16
	&& prec <= 64
	&& pow2p_hwi (prec)
	&& TYPE_UNSIGNED (type)
	&& integer_onep (@4)
	&& wi::to_widest (@10) == 2
	&& wi::to_widest (@5) == 4
	&& wi::to_widest (@1) == prec - 8
	&& tree_to_uhwi (@2) == c1
	&& tree_to_uhwi (@3) == c2
	&& tree_to_uhwi (@9) == c3
	&& tree_to_uhwi (@7) == c3
	&& tree_to_uhwi (@11) == c4
	&& direct_internal_fn_supported_p (IFN_POPCOUNT, type,
					   OPTIMIZE_FOR_BOTH))
    (convert (IFN_POPCOUNT:type @0)))))
#endif

>>>>>>> 9e014010
/* Simplify:

     a = a1 op a2
     r = c ? a : b;

   to:

     r = c ? a1 op a2 : b;

   if the target can do it in one go.  This makes the operation conditional
   on c, so could drop potentially-trapping arithmetic, but that's a valid
   simplification if the result of the operation isn't needed.

<<<<<<< HEAD
   Avoid speculatively generating a stand-alone vector comparison                                                                                
   on targets that might not support them.  Any target implementing                                                                              
   conditional internal functions must support the same comparisons                                                                              
   inside and outside a VEC_COND_EXPR.  */                                                                                                       
=======
   Avoid speculatively generating a stand-alone vector comparison
   on targets that might not support them.  Any target implementing
   conditional internal functions must support the same comparisons
   inside and outside a VEC_COND_EXPR.  */
>>>>>>> 9e014010

#if GIMPLE
(for uncond_op (UNCOND_BINARY)
     cond_op (COND_BINARY)
 (simplify
  (vec_cond @0 (view_convert? (uncond_op@4 @1 @2)) @3)
  (with { tree op_type = TREE_TYPE (@4); }
   (if (vectorized_internal_fn_supported_p (as_internal_fn (cond_op), op_type)
	&& element_precision (type) == element_precision (op_type))
    (view_convert (cond_op @0 @1 @2 (view_convert:op_type @3))))))
 (simplify
  (vec_cond @0 @1 (view_convert? (uncond_op@4 @2 @3)))
  (with { tree op_type = TREE_TYPE (@4); }
   (if (vectorized_internal_fn_supported_p (as_internal_fn (cond_op), op_type)
	&& element_precision (type) == element_precision (op_type))
    (view_convert (cond_op (bit_not @0) @2 @3 (view_convert:op_type @1)))))))

/* Same for ternary operations.  */
(for uncond_op (UNCOND_TERNARY)
     cond_op (COND_TERNARY)
 (simplify
  (vec_cond @0 (view_convert? (uncond_op@5 @1 @2 @3)) @4)
  (with { tree op_type = TREE_TYPE (@5); }
   (if (vectorized_internal_fn_supported_p (as_internal_fn (cond_op), op_type)
	&& element_precision (type) == element_precision (op_type))
    (view_convert (cond_op @0 @1 @2 @3 (view_convert:op_type @4))))))
 (simplify
  (vec_cond @0 @1 (view_convert? (uncond_op@5 @2 @3 @4)))
  (with { tree op_type = TREE_TYPE (@5); }
   (if (vectorized_internal_fn_supported_p (as_internal_fn (cond_op), op_type)
	&& element_precision (type) == element_precision (op_type))
    (view_convert (cond_op (bit_not @0) @2 @3 @4
		  (view_convert:op_type @1)))))))
#endif

/* Detect cases in which a VEC_COND_EXPR effectively replaces the
   "else" value of an IFN_COND_*.  */
(for cond_op (COND_BINARY)
 (simplify
  (vec_cond @0 (view_convert? (cond_op @0 @1 @2 @3)) @4)
  (with { tree op_type = TREE_TYPE (@3); }
   (if (element_precision (type) == element_precision (op_type))
    (view_convert (cond_op @0 @1 @2 (view_convert:op_type @4))))))
 (simplify
  (vec_cond @0 @1 (view_convert? (cond_op @2 @3 @4 @5)))
  (with { tree op_type = TREE_TYPE (@5); }
   (if (inverse_conditions_p (@0, @2)
        && element_precision (type) == element_precision (op_type))
    (view_convert (cond_op @2 @3 @4 (view_convert:op_type @1)))))))

/* Same for ternary operations.  */
(for cond_op (COND_TERNARY)
 (simplify
  (vec_cond @0 (view_convert? (cond_op @0 @1 @2 @3 @4)) @5)
  (with { tree op_type = TREE_TYPE (@4); }
   (if (element_precision (type) == element_precision (op_type))
    (view_convert (cond_op @0 @1 @2 @3 (view_convert:op_type @5))))))
 (simplify
  (vec_cond @0 @1 (view_convert? (cond_op @2 @3 @4 @5 @6)))
  (with { tree op_type = TREE_TYPE (@6); }
   (if (inverse_conditions_p (@0, @2)
        && element_precision (type) == element_precision (op_type))
    (view_convert (cond_op @2 @3 @4 @5 (view_convert:op_type @1)))))))

/* For pointers @0 and @2 and nonnegative constant offset @1, look for
   expressions like:

   A: (@0 + @1 < @2) | (@2 + @1 < @0)
   B: (@0 + @1 <= @2) | (@2 + @1 <= @0)

   If pointers are known not to wrap, B checks whether @1 bytes starting
   at @0 and @2 do not overlap, while A tests the same thing for @1 + 1
   bytes.  A is more efficiently tested as:

   A: (sizetype) (@0 + @1 - @2) > @1 * 2

   The equivalent expression for B is given by replacing @1 with @1 - 1:

   B: (sizetype) (@0 + (@1 - 1) - @2) > (@1 - 1) * 2

   @0 and @2 can be swapped in both expressions without changing the result.

   The folds rely on sizetype's being unsigned (which is always true)
   and on its being the same width as the pointer (which we have to check).

   The fold replaces two pointer_plus expressions, two comparisons and
   an IOR with a pointer_plus, a pointer_diff, and a comparison, so in
   the best case it's a saving of two operations.  The A fold retains one
   of the original pointer_pluses, so is a win even if both pointer_pluses
   are used elsewhere.  The B fold is a wash if both pointer_pluses are
   used elsewhere, since all we end up doing is replacing a comparison with
   a pointer_plus.  We do still apply the fold under those circumstances
   though, in case applying it to other conditions eventually makes one of the
   pointer_pluses dead.  */
(for ior (truth_orif truth_or bit_ior)
 (for cmp (le lt)
  (simplify
   (ior (cmp:cs (pointer_plus@3 @0 INTEGER_CST@1) @2)
	(cmp:cs (pointer_plus@4 @2 @1) @0))
   (if (TYPE_OVERFLOW_UNDEFINED (TREE_TYPE (@0))
	&& TYPE_OVERFLOW_WRAPS (sizetype)
	&& TYPE_PRECISION (TREE_TYPE (@0)) == TYPE_PRECISION (sizetype))
    /* Calculate the rhs constant.  */
    (with { offset_int off = wi::to_offset (@1) - (cmp == LE_EXPR ? 1 : 0);
	    offset_int rhs = off * 2; }
     /* Always fails for negative values.  */
     (if (wi::min_precision (rhs, UNSIGNED) <= TYPE_PRECISION (sizetype))
      /* Since the order of @0 and @2 doesn't matter, let tree_swap_operands_p
	 pick a canonical order.  This increases the chances of using the
	 same pointer_plus in multiple checks.  */
      (with { bool swap_p = tree_swap_operands_p (@0, @2);
	      tree rhs_tree = wide_int_to_tree (sizetype, rhs); }
       (if (cmp == LT_EXPR)
	(gt (convert:sizetype
	     (pointer_diff:ssizetype { swap_p ? @4 : @3; }
				     { swap_p ? @0 : @2; }))
	    { rhs_tree; })
	(gt (convert:sizetype
	     (pointer_diff:ssizetype
	      (pointer_plus { swap_p ? @2 : @0; }
			    { wide_int_to_tree (sizetype, off); })
	      { swap_p ? @0 : @2; }))
	    { rhs_tree; })))))))))

/* Fold REDUC (@0 & @1) -> @0[I] & @1[I] if element I is the only nonzero
   element of @1.  */
(for reduc (IFN_REDUC_PLUS IFN_REDUC_IOR IFN_REDUC_XOR)
 (simplify (reduc (view_convert? (bit_and @0 VECTOR_CST@1)))
  (with { int i = single_nonzero_element (@1); }
   (if (i >= 0)
    (with { tree elt = vector_cst_elt (@1, i);
	    tree elt_type = TREE_TYPE (elt);
	    unsigned int elt_bits = tree_to_uhwi (TYPE_SIZE (elt_type));
	    tree size = bitsize_int (elt_bits);
	    tree pos = bitsize_int (elt_bits * i); }
     (view_convert
      (bit_and:elt_type
       (BIT_FIELD_REF:elt_type @0 { size; } { pos; })
<<<<<<< HEAD
       { elt; })))))))
=======
       { elt; })))))))

(simplify
 (vec_perm @0 @1 VECTOR_CST@2)
 (with
  {
    tree op0 = @0, op1 = @1, op2 = @2;

    /* Build a vector of integers from the tree mask.  */
    vec_perm_builder builder;
    if (!tree_to_vec_perm_builder (&builder, op2))
      return NULL_TREE;

    /* Create a vec_perm_indices for the integer vector.  */
    poly_uint64 nelts = TYPE_VECTOR_SUBPARTS (type);
    bool single_arg = (op0 == op1);
    vec_perm_indices sel (builder, single_arg ? 1 : 2, nelts);
  }
  (if (sel.series_p (0, 1, 0, 1))
   { op0; }
   (if (sel.series_p (0, 1, nelts, 1))
    { op1; }
    (with
     {
       if (!single_arg)
         {
	   if (sel.all_from_input_p (0))
	     op1 = op0;
	   else if (sel.all_from_input_p (1))
	     {
	       op0 = op1;
	       sel.rotate_inputs (1);
	     }
	   else if (known_ge (poly_uint64 (sel[0]), nelts))
	     {
	       std::swap (op0, op1);
	       sel.rotate_inputs (1);
	     }
         }
       gassign *def;
       tree cop0 = op0, cop1 = op1;
       if (TREE_CODE (op0) == SSA_NAME
           && (def = dyn_cast <gassign *> (SSA_NAME_DEF_STMT (op0)))
	   && gimple_assign_rhs_code (def) == CONSTRUCTOR)
	 cop0 = gimple_assign_rhs1 (def);
       if (TREE_CODE (op1) == SSA_NAME
           && (def = dyn_cast <gassign *> (SSA_NAME_DEF_STMT (op1)))
	   && gimple_assign_rhs_code (def) == CONSTRUCTOR)
	 cop1 = gimple_assign_rhs1 (def);

       tree t;
    }
    (if ((TREE_CODE (cop0) == VECTOR_CST
	  || TREE_CODE (cop0) == CONSTRUCTOR)
	 && (TREE_CODE (cop1) == VECTOR_CST
	     || TREE_CODE (cop1) == CONSTRUCTOR)
	 && (t = fold_vec_perm (type, cop0, cop1, sel)))
     { t; }
     (with
      {
	bool changed = (op0 == op1 && !single_arg);
	tree ins = NULL_TREE;
	unsigned at = 0;

	/* See if the permutation is performing a single element
	   insert from a CONSTRUCTOR or constant and use a BIT_INSERT_EXPR
	   in that case.  But only if the vector mode is supported,
	   otherwise this is invalid GIMPLE.  */
        if (TYPE_MODE (type) != BLKmode
	    && (TREE_CODE (cop0) == VECTOR_CST
		|| TREE_CODE (cop0) == CONSTRUCTOR
		|| TREE_CODE (cop1) == VECTOR_CST
		|| TREE_CODE (cop1) == CONSTRUCTOR))
          {
	    bool insert_first_p = sel.series_p (1, 1, nelts + 1, 1);
	    if (insert_first_p)
	      {
	        /* After canonicalizing the first elt to come from the
		   first vector we only can insert the first elt from
		   the first vector.  */
	        at = 0;
		if ((ins = fold_read_from_vector (cop0, sel[0])))
		  op0 = op1;
	      }
	    /* The above can fail for two-element vectors which always
	       appear to insert the first element, so try inserting
	       into the second lane as well.  For more than two
	       elements that's wasted time.  */
	    if (!insert_first_p || (!ins && maybe_eq (nelts, 2u)))
	      {
	        unsigned int encoded_nelts = sel.encoding ().encoded_nelts ();
		for (at = 0; at < encoded_nelts; ++at)
		  if (maybe_ne (sel[at], at))
		    break;
		if (at < encoded_nelts
		    && (known_eq (at + 1, nelts)
			|| sel.series_p (at + 1, 1, at + 1, 1)))
		  {
		    if (known_lt (poly_uint64 (sel[at]), nelts))
		      ins = fold_read_from_vector (cop0, sel[at]);
		    else
		      ins = fold_read_from_vector (cop1, sel[at] - nelts);
		  }
	      }
	  }

	/* Generate a canonical form of the selector.  */
	if (!ins && sel.encoding () != builder)
	  {
	    /* Some targets are deficient and fail to expand a single
	       argument permutation while still allowing an equivalent
	       2-argument version.  */
	    tree oldop2 = op2;
	    if (sel.ninputs () == 2
	       || can_vec_perm_const_p (TYPE_MODE (type), sel, false))
	      op2 = vec_perm_indices_to_tree (TREE_TYPE (op2), sel);
	    else
	      {
	        vec_perm_indices sel2 (builder, 2, nelts);
	        if (can_vec_perm_const_p (TYPE_MODE (type), sel2, false))
	          op2 = vec_perm_indices_to_tree (TREE_TYPE (op2), sel2);
	        else
	          /* Not directly supported with either encoding,
		     so use the preferred form.  */
		  op2 = vec_perm_indices_to_tree (TREE_TYPE (op2), sel);
	      }
	    if (!operand_equal_p (op2, oldop2, 0))
	      changed = true;
	  }
      }
      (if (ins)
       (bit_insert { op0; } { ins; }
         { bitsize_int (at * tree_to_uhwi (TYPE_SIZE (TREE_TYPE (type)))); })
       (if (changed)
        (vec_perm { op0; } { op1; } { op2; }))))))))))

/* VEC_PERM_EXPR (v, v, mask) -> v where v contains same element.  */

(match vec_same_elem_p
 @0
 (if (uniform_vector_p (@0))))

(match vec_same_elem_p
 (vec_duplicate @0))

(simplify
 (vec_perm vec_same_elem_p@0 @0 @1)
 @0)

/* Match count trailing zeroes for simplify_count_trailing_zeroes in fwprop.
   The canonical form is array[((x & -x) * C) >> SHIFT] where C is a magic
   constant which when multiplied by a power of 2 contains a unique value
   in the top 5 or 6 bits.  This is then indexed into a table which maps it
   to the number of trailing zeroes.  */
(match (ctz_table_index @1 @2 @3)
  (rshift (mult (bit_and:c (negate @1) @1) INTEGER_CST@2) INTEGER_CST@3))
>>>>>>> 9e014010
<|MERGE_RESOLUTION|>--- conflicted
+++ resolved
@@ -2,11 +2,7 @@
    This file is consumed by genmatch which produces gimple-match.c
    and generic-match.c from it.
 
-<<<<<<< HEAD
-   Copyright (C) 2014-2019 Free Software Foundation, Inc.
-=======
    Copyright (C) 2014-2020 Free Software Foundation, Inc.
->>>>>>> 9e014010
    Contributed by Richard Biener <rguenther@suse.de>
    and Prathamesh Kulkarni  <bilbotheelffriend@gmail.com>
 
@@ -40,12 +36,8 @@
    integer_valued_real_p
    integer_pow2p
    uniform_integer_cst_p
-<<<<<<< HEAD
-   HONOR_NANS)
-=======
    HONOR_NANS
    uniform_vector_p)
->>>>>>> 9e014010
 
 /* Operator lists.  */
 (define_operator_list tcc_comparison
@@ -91,22 +83,14 @@
   plus minus
   mult trunc_div trunc_mod rdiv
   min max
-<<<<<<< HEAD
-  bit_and bit_ior bit_xor)
-=======
   bit_and bit_ior bit_xor
   lshift rshift)
->>>>>>> 9e014010
 (define_operator_list COND_BINARY
   IFN_COND_ADD IFN_COND_SUB
   IFN_COND_MUL IFN_COND_DIV IFN_COND_MOD IFN_COND_RDIV
   IFN_COND_MIN IFN_COND_MAX
-<<<<<<< HEAD
-  IFN_COND_AND IFN_COND_IOR IFN_COND_XOR)
-=======
   IFN_COND_AND IFN_COND_IOR IFN_COND_XOR
   IFN_COND_SHL IFN_COND_SHR)
->>>>>>> 9e014010
 
 /* Same for ternary operations.  */
 (define_operator_list UNCOND_TERNARY
@@ -114,13 +98,8 @@
 (define_operator_list COND_TERNARY
   IFN_COND_FMA IFN_COND_FMS IFN_COND_FNMA IFN_COND_FNMS)
 
-<<<<<<< HEAD
-/* As opposed to convert?, this still creates a single pattern, so
-   it is not a suitable replacement for convert? in all cases.  */
-=======
 /* With nop_convert? combine convert? and view_convert? in one pattern
    plus conditionalize on tree_nop_conversion_p conversions.  */
->>>>>>> 9e014010
 (match (nop_convert @0)
  (convert @0)
  (if (tree_nop_conversion_p (type, TREE_TYPE (@0)))))
@@ -130,12 +109,6 @@
       && known_eq (TYPE_VECTOR_SUBPARTS (type),
 		   TYPE_VECTOR_SUBPARTS (TREE_TYPE (@0)))
       && tree_nop_conversion_p (TREE_TYPE (type), TREE_TYPE (TREE_TYPE (@0))))))
-<<<<<<< HEAD
-/* This one has to be last, or it shadows the others.  */
-(match (nop_convert @0)
- @0)
-=======
->>>>>>> 9e014010
 
 /* Transform likes of (char) ABS_EXPR <(int) x> into (char) ABSU_EXPR <x>
    ABSU_EXPR returns unsigned absolute value of the operand and the operand
@@ -244,8 +217,6 @@
            || !COMPLEX_FLOAT_TYPE_P (type)))
    (negate @0)))
 
-<<<<<<< HEAD
-=======
 /* Transform { 0 or 1 } * { 0 or 1 } into { 0 or 1 } & { 0 or 1 } */
 (simplify
  (mult SSA_NAME@1 SSA_NAME@2)
@@ -254,7 +225,6 @@
        && get_nonzero_bits (@2) == 1)
    (bit_and @1 @2)))
 
->>>>>>> 9e014010
 /* Transform x * { 0 or 1, 0 or 1, ... } into x & { 0 or -1, 0 or -1, ...},
    unless the target has native support for the former but not the latter.  */
 (simplify
@@ -3189,8 +3159,6 @@
   (mult (convert1? (exact_div @0 @@1)) (convert2? @1))
   (convert @0))
 
-<<<<<<< HEAD
-=======
 /* Simplify (A / B) * B + (A % B) -> A.  */
 (for div (trunc_div ceil_div floor_div round_div)
      mod (trunc_mod ceil_mod floor_mod round_mod)
@@ -3198,7 +3166,6 @@
    (plus:c (mult:c (div @0 @1) @1) (mod @0 @1))
    @0))
 
->>>>>>> 9e014010
 /* ((X /[ex] A) +- B) * A  -->  X +- A * B.  */
 (for op (plus minus)
  (simplify
@@ -4472,9 +4439,6 @@
          equal = (base0 == base1);
        if (equal == 0)
 	 {
-<<<<<<< HEAD
-	   if (!DECL_P (base0) || !DECL_P (base1))
-=======
 	   HOST_WIDE_INT ioff0 = -1, ioff1 = -1;
 	   off0.is_constant (&ioff0);
 	   off1.is_constant (&ioff1);
@@ -4493,7 +4457,6 @@
 				    TREE_STRING_LENGTH (base1) - ioff1)) != 0))
 	     ;
 	   else if (!DECL_P (base0) || !DECL_P (base1))
->>>>>>> 9e014010
 	     equal = 2;
 	   else if (cmp != EQ_EXPR && cmp != NE_EXPR)
 	     equal = 2;
@@ -5841,8 +5804,6 @@
       (cmp (popcount @0) integer_zerop)
       (rep @0 { build_zero_cst (TREE_TYPE (@0)); }))))
 
-<<<<<<< HEAD
-=======
 #if GIMPLE
 /* 64- and 32-bits branchless implementations of popcount are detected:
 
@@ -5908,7 +5869,6 @@
     (convert (IFN_POPCOUNT:type @0)))))
 #endif
 
->>>>>>> 9e014010
 /* Simplify:
 
      a = a1 op a2
@@ -5922,17 +5882,10 @@
    on c, so could drop potentially-trapping arithmetic, but that's a valid
    simplification if the result of the operation isn't needed.
 
-<<<<<<< HEAD
-   Avoid speculatively generating a stand-alone vector comparison                                                                                
-   on targets that might not support them.  Any target implementing                                                                              
-   conditional internal functions must support the same comparisons                                                                              
-   inside and outside a VEC_COND_EXPR.  */                                                                                                       
-=======
    Avoid speculatively generating a stand-alone vector comparison
    on targets that might not support them.  Any target implementing
    conditional internal functions must support the same comparisons
    inside and outside a VEC_COND_EXPR.  */
->>>>>>> 9e014010
 
 #if GIMPLE
 (for uncond_op (UNCOND_BINARY)
@@ -6071,9 +6024,6 @@
      (view_convert
       (bit_and:elt_type
        (BIT_FIELD_REF:elt_type @0 { size; } { pos; })
-<<<<<<< HEAD
-       { elt; })))))))
-=======
        { elt; })))))))
 
 (simplify
@@ -6229,5 +6179,4 @@
    in the top 5 or 6 bits.  This is then indexed into a table which maps it
    to the number of trailing zeroes.  */
 (match (ctz_table_index @1 @2 @3)
-  (rshift (mult (bit_and:c (negate @1) @1) INTEGER_CST@2) INTEGER_CST@3))
->>>>>>> 9e014010
+  (rshift (mult (bit_and:c (negate @1) @1) INTEGER_CST@2) INTEGER_CST@3))