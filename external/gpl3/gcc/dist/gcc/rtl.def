/* This file contains the definitions and documentation for the
   Register Transfer Expressions (rtx's) that make up the
   Register Transfer Language (rtl) used in the Back End of the GNU compiler.
<<<<<<< HEAD
   Copyright (C) 1987-2019 Free Software Foundation, Inc.
=======
   Copyright (C) 1987-2020 Free Software Foundation, Inc.
>>>>>>> 9e014010

This file is part of GCC.

GCC is free software; you can redistribute it and/or modify it under
the terms of the GNU General Public License as published by the Free
Software Foundation; either version 3, or (at your option) any later
version.

GCC is distributed in the hope that it will be useful, but WITHOUT ANY
WARRANTY; without even the implied warranty of MERCHANTABILITY or
FITNESS FOR A PARTICULAR PURPOSE.  See the GNU General Public License
for more details.

You should have received a copy of the GNU General Public License
along with GCC; see the file COPYING3.  If not see
<http://www.gnu.org/licenses/>.  */


/* Expression definitions and descriptions for all targets are in this file.
   Some will not be used for some targets.

   The fields in the cpp macro call "DEF_RTL_EXPR()"
   are used to create declarations in the C source of the compiler.

   The fields are:

   1.  The internal name of the rtx used in the C source.
   It is a tag in the enumeration "enum rtx_code" defined in "rtl.h".
   By convention these are in UPPER_CASE.

   2.  The name of the rtx in the external ASCII format read by
   read_rtx(), and printed by print_rtx().
   These names are stored in rtx_name[].
   By convention these are the internal (field 1) names in lower_case.

   3.  The print format, and type of each rtx->u.fld[] (field) in this rtx.
   These formats are stored in rtx_format[].
   The meaning of the formats is documented in front of this array in rtl.c

   4.  The class of the rtx.  These are stored in rtx_class and are accessed
   via the GET_RTX_CLASS macro.  They are defined as follows:

     RTX_CONST_OBJ
         an rtx code that can be used to represent a constant object
         (e.g, CONST_INT)
     RTX_OBJ
         an rtx code that can be used to represent an object (e.g, REG, MEM)
     RTX_COMPARE
         an rtx code for a comparison (e.g, LT, GT)
     RTX_COMM_COMPARE
         an rtx code for a commutative comparison (e.g, EQ, NE, ORDERED)
     RTX_UNARY
         an rtx code for a unary arithmetic expression (e.g, NEG, NOT)
     RTX_COMM_ARITH
         an rtx code for a commutative binary operation (e.g,, PLUS, MULT)
     RTX_TERNARY
         an rtx code for a non-bitfield three input operation (IF_THEN_ELSE)
     RTX_BIN_ARITH
         an rtx code for a non-commutative binary operation (e.g., MINUS, DIV)
     RTX_BITFIELD_OPS
         an rtx code for a bit-field operation (ZERO_EXTRACT, SIGN_EXTRACT)
     RTX_INSN
         an rtx code for a machine insn (INSN, JUMP_INSN, CALL_INSN) or
	 data that will be output as assembly pseudo-ops (DEBUG_INSN)
     RTX_MATCH
         an rtx code for something that matches in insns (e.g, MATCH_DUP)
     RTX_AUTOINC
         an rtx code for autoincrement addressing modes (e.g. POST_DEC)
     RTX_EXTRA
         everything else

   All of the expressions that appear only in machine descriptions,
   not in RTL used by the compiler itself, are at the end of the file.  */

/* Unknown, or no such operation; the enumeration constant should have
   value zero.  */
DEF_RTL_EXPR(UNKNOWN, "UnKnown", "*", RTX_EXTRA)

/* Used in the cselib routines to describe a value.  Objects of this
   kind are only allocated in cselib.c, in an alloc pool instead of in
   GC memory.  The only operand of a VALUE is a cselib_val.
   var-tracking requires this to have a distinct integral value from
   DECL codes in trees.  */
DEF_RTL_EXPR(VALUE, "value", "0", RTX_OBJ)

/* The RTL generated for a DEBUG_EXPR_DECL.  It links back to the
   DEBUG_EXPR_DECL in the first operand.  */
DEF_RTL_EXPR(DEBUG_EXPR, "debug_expr", "0", RTX_OBJ)

/* ---------------------------------------------------------------------
   Expressions used in constructing lists.
   --------------------------------------------------------------------- */

/* A linked list of expressions.  */
DEF_RTL_EXPR(EXPR_LIST, "expr_list", "ee", RTX_EXTRA)

/* A linked list of instructions.
   The insns are represented in print by their uids.  */
DEF_RTL_EXPR(INSN_LIST, "insn_list", "ue", RTX_EXTRA)

/* A linked list of integers.  */
DEF_RTL_EXPR(INT_LIST, "int_list", "ie", RTX_EXTRA)

/* SEQUENCE is used in late passes of the compiler to group insns for
   one reason or another.

   For example, after delay slot filling, branch instructions with filled
   delay slots are represented as a SEQUENCE of length 1 + n_delay_slots,
   with the branch instruction in XEXPVEC(seq, 0, 0) and the instructions
   occupying the delay slots in the remaining XEXPVEC slots.

   Another place where a SEQUENCE may appear, is in REG_FRAME_RELATED_EXPR
   notes, to express complex operations that are not obvious from the insn
   to which the REG_FRAME_RELATED_EXPR note is attached.  In this usage of
   SEQUENCE, the sequence vector slots do not hold real instructions but
   only pseudo-instructions that can be translated to DWARF CFA expressions.

   Some back ends also use SEQUENCE to group insns in bundles.

   Much of the compiler infrastructure is not prepared to handle SEQUENCE
   objects.  Only passes after pass_free_cfg are expected to handle them.  */
DEF_RTL_EXPR(SEQUENCE, "sequence", "E", RTX_EXTRA)

/* Represents a non-global base address.  This is only used in alias.c.  */
DEF_RTL_EXPR(ADDRESS, "address", "i", RTX_EXTRA)

/* ----------------------------------------------------------------------
   Expression types used for things in the instruction chain.

   All formats must start with "uu" to handle the chain.
   Each insn expression holds an rtl instruction and its semantics
   during back-end processing.
   See macros in "rtl.h" for the meaning of each rtx->u.fld[].

   ---------------------------------------------------------------------- */

/* An annotation for variable assignment tracking.  */
DEF_RTL_EXPR(DEBUG_INSN, "debug_insn", "uuBeiie", RTX_INSN)

/* An instruction that cannot jump.  */
DEF_RTL_EXPR(INSN, "insn", "uuBeiie", RTX_INSN)

/* An instruction that can possibly jump.
   Fields ( rtx->u.fld[] ) have exact same meaning as INSN's.  */
DEF_RTL_EXPR(JUMP_INSN, "jump_insn", "uuBeiie0", RTX_INSN)

/* An instruction that can possibly call a subroutine
   but which will not change which instruction comes next
   in the current function.
   Field ( rtx->u.fld[8] ) is CALL_INSN_FUNCTION_USAGE.
   All other fields ( rtx->u.fld[] ) have exact same meaning as INSN's.  */
DEF_RTL_EXPR(CALL_INSN, "call_insn", "uuBeiiee", RTX_INSN)

/* Placeholder for tablejump JUMP_INSNs.  The pattern of this kind
   of rtx is always either an ADDR_VEC or an ADDR_DIFF_VEC.  These
   placeholders do not appear as real instructions inside a basic
   block, but are considered active_insn_p instructions for historical
   reasons, when jump table data was represented with JUMP_INSNs.  */
DEF_RTL_EXPR(JUMP_TABLE_DATA, "jump_table_data", "uuBe0000", RTX_INSN)

/* A marker that indicates that control will not flow through.  */
DEF_RTL_EXPR(BARRIER, "barrier", "uu00000", RTX_EXTRA)

/* Holds a label that is followed by instructions.
   Operand:
   3: is used in jump.c for the use-count of the label.
   4: is used in the sh backend.
   5: is a number that is unique in the entire compilation.
   6: is the user-given name of the label, if any.  */
DEF_RTL_EXPR(CODE_LABEL, "code_label", "uuB00is", RTX_EXTRA)

/* Say where in the code a source line starts, for symbol table's sake.
   Operand:
   3: note-specific data
   4: enum insn_note
   5: unique number if insn_note == note_insn_deleted_label.  */
DEF_RTL_EXPR(NOTE, "note", "uuB0ni", RTX_EXTRA)

/* ----------------------------------------------------------------------
   Top level constituents of INSN, JUMP_INSN and CALL_INSN.
   ---------------------------------------------------------------------- */

/* Conditionally execute code.
   Operand 0 is the condition that if true, the code is executed.
   Operand 1 is the code to be executed (typically a SET).

   Semantics are that there are no side effects if the condition
   is false.  This pattern is created automatically by the if_convert
   pass run after reload or by target-specific splitters.  */
DEF_RTL_EXPR(COND_EXEC, "cond_exec", "ee", RTX_EXTRA)

/* Several operations to be done in parallel (perhaps under COND_EXEC).  */
DEF_RTL_EXPR(PARALLEL, "parallel", "E", RTX_EXTRA)

/* A string that is passed through to the assembler as input.
     One can obviously pass comments through by using the
     assembler comment syntax.
     These occur in an insn all by themselves as the PATTERN.
     They also appear inside an ASM_OPERANDS
     as a convenient way to hold a string.  */
DEF_RTL_EXPR(ASM_INPUT, "asm_input", "si", RTX_EXTRA)

/* An assembler instruction with operands.
   1st operand is the instruction template.
   2nd operand is the constraint for the output.
   3rd operand is the number of the output this expression refers to.
     When an insn stores more than one value, a separate ASM_OPERANDS
     is made for each output; this integer distinguishes them.
   4th is a vector of values of input operands.
   5th is a vector of modes and constraints for the input operands.
     Each element is an ASM_INPUT containing a constraint string
     and whose mode indicates the mode of the input operand.
   6th is a vector of labels that may be branched to by the asm.
   7th is the source line number.  */
DEF_RTL_EXPR(ASM_OPERANDS, "asm_operands", "ssiEEEi", RTX_EXTRA)

/* A machine-specific operation.
   1st operand is a vector of operands being used by the operation so that
     any needed reloads can be done.
   2nd operand is a unique value saying which of a number of machine-specific
     operations is to be performed.
   (Note that the vector must be the first operand because of the way that
   genrecog.c record positions within an insn.)

   UNSPEC can occur all by itself in a PATTERN, as a component of a PARALLEL,
   or inside an expression.
   UNSPEC by itself or as a component of a PARALLEL
   is currently considered not deletable.

   FIXME: Replace all uses of UNSPEC that appears by itself or as a component
   of a PARALLEL with USE.
   */
DEF_RTL_EXPR(UNSPEC, "unspec", "Ei", RTX_EXTRA)

/* Similar, but a volatile operation and one which may trap.  */
DEF_RTL_EXPR(UNSPEC_VOLATILE, "unspec_volatile", "Ei", RTX_EXTRA)

/* ----------------------------------------------------------------------
   Table jump addresses.
   ---------------------------------------------------------------------- */

/* Vector of addresses, stored as full words.
   Each element is a LABEL_REF to a CODE_LABEL whose address we want.  */
DEF_RTL_EXPR(ADDR_VEC, "addr_vec", "E", RTX_EXTRA)

/* Vector of address differences X0 - BASE, X1 - BASE, ...
   First operand is BASE; the vector contains the X's.
   The machine mode of this rtx says how much space to leave
   for each difference and is adjusted by branch shortening if
   CASE_VECTOR_SHORTEN_MODE is defined.
   The third and fourth operands store the target labels with the
   minimum and maximum addresses respectively.
   The fifth operand stores flags for use by branch shortening.
  Set at the start of shorten_branches:
   min_align: the minimum alignment for any of the target labels.
   base_after_vec: true iff BASE is after the ADDR_DIFF_VEC.
   min_after_vec: true iff minimum addr target label is after the ADDR_DIFF_VEC.
   max_after_vec: true iff maximum addr target label is after the ADDR_DIFF_VEC.
   min_after_base: true iff minimum address target label is after BASE.
   max_after_base: true iff maximum address target label is after BASE.
  Set by the actual branch shortening process:
   offset_unsigned: true iff offsets have to be treated as unsigned.
   scale: scaling that is necessary to make offsets fit into the mode.

   The third, fourth and fifth operands are only valid when
   CASE_VECTOR_SHORTEN_MODE is defined, and only in an optimizing
   compilation.  */
DEF_RTL_EXPR(ADDR_DIFF_VEC, "addr_diff_vec", "eEee0", RTX_EXTRA)

/* Memory prefetch, with attributes supported on some targets.
   Operand 1 is the address of the memory to fetch.
   Operand 2 is 1 for a write access, 0 otherwise.
   Operand 3 is the level of temporal locality; 0 means there is no
   temporal locality and 1, 2, and 3 are for increasing levels of temporal
   locality.

   The attributes specified by operands 2 and 3 are ignored for targets
   whose prefetch instructions do not support them.  */
DEF_RTL_EXPR(PREFETCH, "prefetch", "eee", RTX_EXTRA)

/* ----------------------------------------------------------------------
   At the top level of an instruction (perhaps under PARALLEL).
   ---------------------------------------------------------------------- */

/* Assignment.
   Operand 1 is the location (REG, MEM, PC, CC0 or whatever) assigned to.
   Operand 2 is the value stored there.
   ALL assignment must use SET.
   Instructions that do multiple assignments must use multiple SET,
   under PARALLEL.  */
DEF_RTL_EXPR(SET, "set", "ee", RTX_EXTRA)

/* Indicate something is used in a way that we don't want to explain.
   For example, subroutine calls will use the register
   in which the static chain is passed.

   USE cannot appear as an operand of other rtx except for PARALLEL.
   USE is not deletable, as it indicates that the operand
   is used in some unknown way.  */
DEF_RTL_EXPR(USE, "use", "e", RTX_EXTRA)

/* Indicate something is clobbered in a way that we don't want to explain.
   For example, subroutine calls will clobber some physical registers
   (the ones that are by convention not saved).

   CLOBBER cannot appear as an operand of other rtx except for PARALLEL.
   CLOBBER of a hard register appearing by itself (not within PARALLEL)
   is considered undeletable before reload.  */
DEF_RTL_EXPR(CLOBBER, "clobber", "e", RTX_EXTRA)

/* Indicate that the upper parts of something are clobbered in a way that we
   don't want to explain.  The MODE references the lower bits that will be
   preserved.  Anything above that size will be clobbered.

   CLOBBER_HIGH only occurs as the operand of a PARALLEL rtx.  It cannot appear
   in other contexts, and unlike CLOBBER, it cannot appear on its own.
   CLOBBER_HIGH can only be used with fixed register rtxes.  */

DEF_RTL_EXPR(CLOBBER_HIGH, "clobber_high", "e", RTX_EXTRA)

/* Call a subroutine.
   Operand 1 is the address to call.
   Operand 2 is the number of arguments.  */

DEF_RTL_EXPR(CALL, "call", "ee", RTX_EXTRA)

/* Return from a subroutine.  */

DEF_RTL_EXPR(RETURN, "return", "", RTX_EXTRA)

/* Like RETURN, but truly represents only a function return, while
   RETURN may represent an insn that also performs other functions
   of the function epilogue.  Like RETURN, this may also occur in
   conditional jumps.  */
DEF_RTL_EXPR(SIMPLE_RETURN, "simple_return", "", RTX_EXTRA)

/* Special for EH return from subroutine.  */

DEF_RTL_EXPR(EH_RETURN, "eh_return", "", RTX_EXTRA)

/* Conditional trap.
   Operand 1 is the condition.
   Operand 2 is the trap code.
   For an unconditional trap, make the condition (const_int 1).  */
DEF_RTL_EXPR(TRAP_IF, "trap_if", "ee", RTX_EXTRA)

/* ----------------------------------------------------------------------
   Primitive values for use in expressions.
   ---------------------------------------------------------------------- */

/* numeric integer constant */
DEF_RTL_EXPR(CONST_INT, "const_int", "w", RTX_CONST_OBJ)

/* numeric integer constant */
DEF_RTL_EXPR(CONST_WIDE_INT, "const_wide_int", "", RTX_CONST_OBJ)

/* An rtx representation of a poly_wide_int.  */
DEF_RTL_EXPR(CONST_POLY_INT, "const_poly_int", "", RTX_CONST_OBJ)

/* fixed-point constant */
DEF_RTL_EXPR(CONST_FIXED, "const_fixed", "www", RTX_CONST_OBJ)

/* numeric floating point or integer constant.  If the mode is
   VOIDmode it is an int otherwise it has a floating point mode and a
   floating point value.  Operands hold the value.  They are all 'w'
   and there may be from 2 to 6; see real.h.  */
DEF_RTL_EXPR(CONST_DOUBLE, "const_double", CONST_DOUBLE_FORMAT, RTX_CONST_OBJ)

/* Describes a vector constant.  */
DEF_RTL_EXPR(CONST_VECTOR, "const_vector", "E", RTX_CONST_OBJ)

/* String constant.  Used for attributes in machine descriptions and
   for special cases in DWARF2 debug output.  NOT used for source-
   language string constants.  */
DEF_RTL_EXPR(CONST_STRING, "const_string", "s", RTX_OBJ)

/* This is used to encapsulate an expression whose value is constant
   (such as the sum of a SYMBOL_REF and a CONST_INT) so that it will be
   recognized as a constant operand rather than by arithmetic instructions.  */

DEF_RTL_EXPR(CONST, "const", "e", RTX_CONST_OBJ)

/* program counter.  Ordinary jumps are represented
   by a SET whose first operand is (PC).  */
DEF_RTL_EXPR(PC, "pc", "", RTX_OBJ)

/* A register.  The "operand" is the register number, accessed with
   the REGNO macro.  If this number is less than FIRST_PSEUDO_REGISTER
   than a hardware register is being referred to.  The second operand
   points to a reg_attrs structure.
   This rtx needs to have as many (or more) fields as a MEM, since we
   can change REG rtx's into MEMs during reload.  */
DEF_RTL_EXPR(REG, "reg", "r", RTX_OBJ)

/* A scratch register.  This represents a register used only within a
   single insn.  It will be replaced by a REG during register allocation
   or reload unless the constraint indicates that the register won't be
   needed, in which case it can remain a SCRATCH.  */
DEF_RTL_EXPR(SCRATCH, "scratch", "", RTX_OBJ)

/* A reference to a part of another value.  The first operand is the
   complete value and the second is the byte offset of the selected part.   */
DEF_RTL_EXPR(SUBREG, "subreg", "ep", RTX_EXTRA)

/* This one-argument rtx is used for move instructions
   that are guaranteed to alter only the low part of a destination.
   Thus, (SET (SUBREG:HI (REG...)) (MEM:HI ...))
   has an unspecified effect on the high part of REG,
   but (SET (STRICT_LOW_PART (SUBREG:HI (REG...))) (MEM:HI ...))
   is guaranteed to alter only the bits of REG that are in HImode.

   The actual instruction used is probably the same in both cases,
   but the register constraints may be tighter when STRICT_LOW_PART
   is in use.  */

DEF_RTL_EXPR(STRICT_LOW_PART, "strict_low_part", "e", RTX_EXTRA)

/* (CONCAT a b) represents the virtual concatenation of a and b
   to make a value that has as many bits as a and b put together.
   This is used for complex values.  Normally it appears only
   in DECL_RTLs and during RTL generation, but not in the insn chain.  */
DEF_RTL_EXPR(CONCAT, "concat", "ee", RTX_OBJ)

/* (CONCATN [a1 a2 ... an]) represents the virtual concatenation of
   all An to make a value.  This is an extension of CONCAT to larger
   number of components.  Like CONCAT, it should not appear in the
   insn chain.  Every element of the CONCATN is the same size.  */
DEF_RTL_EXPR(CONCATN, "concatn", "E", RTX_OBJ)

/* A memory location; operand is the address.  The second operand is the
   alias set to which this MEM belongs.  We use `0' instead of `w' for this
   field so that the field need not be specified in machine descriptions.  */
DEF_RTL_EXPR(MEM, "mem", "e0", RTX_OBJ)

/* Reference to an assembler label in the code for this function.
   The operand is a CODE_LABEL found in the insn chain.  */
DEF_RTL_EXPR(LABEL_REF, "label_ref", "u", RTX_CONST_OBJ)

/* Reference to a named label:
   Operand 0: label name
   Operand 1: tree from which this symbol is derived, or null.
   This is either a DECL node, or some kind of constant.  */
DEF_RTL_EXPR(SYMBOL_REF, "symbol_ref", "s0", RTX_CONST_OBJ)

/* The condition code register is represented, in our imagination,
   as a register holding a value that can be compared to zero.
   In fact, the machine has already compared them and recorded the
   results; but instructions that look at the condition code
   pretend to be looking at the entire value and comparing it.  */
DEF_RTL_EXPR(CC0, "cc0", "", RTX_OBJ)

/* ----------------------------------------------------------------------
   Expressions for operators in an rtl pattern
   ---------------------------------------------------------------------- */

/* if_then_else.  This is used in representing ordinary
   conditional jump instructions.
     Operand:
     0:  condition
     1:  then expr
     2:  else expr */
DEF_RTL_EXPR(IF_THEN_ELSE, "if_then_else", "eee", RTX_TERNARY)

/* Comparison, produces a condition code result.  */
DEF_RTL_EXPR(COMPARE, "compare", "ee", RTX_BIN_ARITH)

/* plus */
DEF_RTL_EXPR(PLUS, "plus", "ee", RTX_COMM_ARITH)

/* Operand 0 minus operand 1.  */
DEF_RTL_EXPR(MINUS, "minus", "ee", RTX_BIN_ARITH)

/* Minus operand 0.  */
DEF_RTL_EXPR(NEG, "neg", "e", RTX_UNARY)

DEF_RTL_EXPR(MULT, "mult", "ee", RTX_COMM_ARITH)

/* Multiplication with signed saturation */
DEF_RTL_EXPR(SS_MULT, "ss_mult", "ee", RTX_COMM_ARITH)
/* Multiplication with unsigned saturation */
DEF_RTL_EXPR(US_MULT, "us_mult", "ee", RTX_COMM_ARITH)

/* Operand 0 divided by operand 1.  */
DEF_RTL_EXPR(DIV, "div", "ee", RTX_BIN_ARITH)
/* Division with signed saturation */
DEF_RTL_EXPR(SS_DIV, "ss_div", "ee", RTX_BIN_ARITH)
/* Division with unsigned saturation */
DEF_RTL_EXPR(US_DIV, "us_div", "ee", RTX_BIN_ARITH)

/* Remainder of operand 0 divided by operand 1.  */
DEF_RTL_EXPR(MOD, "mod", "ee", RTX_BIN_ARITH)

/* Unsigned divide and remainder.  */
DEF_RTL_EXPR(UDIV, "udiv", "ee", RTX_BIN_ARITH)
DEF_RTL_EXPR(UMOD, "umod", "ee", RTX_BIN_ARITH)

/* Bitwise operations.  */
DEF_RTL_EXPR(AND, "and", "ee", RTX_COMM_ARITH)
DEF_RTL_EXPR(IOR, "ior", "ee", RTX_COMM_ARITH)
DEF_RTL_EXPR(XOR, "xor", "ee", RTX_COMM_ARITH)
DEF_RTL_EXPR(NOT, "not", "e", RTX_UNARY)

/* Operand:
     0:  value to be shifted.
     1:  number of bits.  */
DEF_RTL_EXPR(ASHIFT, "ashift", "ee", RTX_BIN_ARITH) /* shift left */
DEF_RTL_EXPR(ROTATE, "rotate", "ee", RTX_BIN_ARITH) /* rotate left */
DEF_RTL_EXPR(ASHIFTRT, "ashiftrt", "ee", RTX_BIN_ARITH) /* arithmetic shift right */
DEF_RTL_EXPR(LSHIFTRT, "lshiftrt", "ee", RTX_BIN_ARITH) /* logical shift right */
DEF_RTL_EXPR(ROTATERT, "rotatert", "ee", RTX_BIN_ARITH) /* rotate right */

/* Minimum and maximum values of two operands.  We need both signed and
   unsigned forms.  (We cannot use MIN for SMIN because it conflicts
   with a macro of the same name.)   The signed variants should be used
   with floating point.  Further, if both operands are zeros, or if either
   operand is NaN, then it is unspecified which of the two operands is
   returned as the result.  */

DEF_RTL_EXPR(SMIN, "smin", "ee", RTX_COMM_ARITH)
DEF_RTL_EXPR(SMAX, "smax", "ee", RTX_COMM_ARITH)
DEF_RTL_EXPR(UMIN, "umin", "ee", RTX_COMM_ARITH)
DEF_RTL_EXPR(UMAX, "umax", "ee", RTX_COMM_ARITH)

/* These unary operations are used to represent incrementation
   and decrementation as they occur in memory addresses.
   The amount of increment or decrement are not represented
   because they can be understood from the machine-mode of the
   containing MEM.  These operations exist in only two cases:
   1. pushes onto the stack.
   2. created automatically by the auto-inc-dec pass.  */
DEF_RTL_EXPR(PRE_DEC, "pre_dec", "e", RTX_AUTOINC)
DEF_RTL_EXPR(PRE_INC, "pre_inc", "e", RTX_AUTOINC)
DEF_RTL_EXPR(POST_DEC, "post_dec", "e", RTX_AUTOINC)
DEF_RTL_EXPR(POST_INC, "post_inc", "e", RTX_AUTOINC)

/* These binary operations are used to represent generic address
   side-effects in memory addresses, except for simple incrementation
   or decrementation which use the above operations.  They are
   created automatically by the life_analysis pass in flow.c.
   The first operand is a REG which is used as the address.
   The second operand is an expression that is assigned to the
   register, either before (PRE_MODIFY) or after (POST_MODIFY)
   evaluating the address.
   Currently, the compiler can only handle second operands of the
   form (plus (reg) (reg)) and (plus (reg) (const_int)), where
   the first operand of the PLUS has to be the same register as
   the first operand of the *_MODIFY.  */
DEF_RTL_EXPR(PRE_MODIFY, "pre_modify", "ee", RTX_AUTOINC)
DEF_RTL_EXPR(POST_MODIFY, "post_modify", "ee", RTX_AUTOINC)

/* Comparison operations.  The first 6 are allowed only for integral,
floating-point and vector modes.  LTGT is only allowed for floating-point
modes.  The last 4 are allowed only for integral and vector modes.
For floating-point operations, if either operand is a NaN, then NE returns
true and the remaining operations return false.  The operations other than
EQ and NE may generate an exception on quiet NaNs.  */
DEF_RTL_EXPR(NE, "ne", "ee", RTX_COMM_COMPARE)
DEF_RTL_EXPR(EQ, "eq", "ee", RTX_COMM_COMPARE)
DEF_RTL_EXPR(GE, "ge", "ee", RTX_COMPARE)
DEF_RTL_EXPR(GT, "gt", "ee", RTX_COMPARE)
DEF_RTL_EXPR(LE, "le", "ee", RTX_COMPARE)
DEF_RTL_EXPR(LT, "lt", "ee", RTX_COMPARE)
DEF_RTL_EXPR(LTGT, "ltgt", "ee", RTX_COMM_COMPARE)
DEF_RTL_EXPR(GEU, "geu", "ee", RTX_COMPARE)
DEF_RTL_EXPR(GTU, "gtu", "ee", RTX_COMPARE)
DEF_RTL_EXPR(LEU, "leu", "ee", RTX_COMPARE)
DEF_RTL_EXPR(LTU, "ltu", "ee", RTX_COMPARE)

/* Additional floating-point unordered comparison flavors.  */
DEF_RTL_EXPR(UNORDERED, "unordered", "ee", RTX_COMM_COMPARE)
DEF_RTL_EXPR(ORDERED, "ordered", "ee", RTX_COMM_COMPARE)

/* These are equivalent to unordered or ...  */
DEF_RTL_EXPR(UNEQ, "uneq", "ee", RTX_COMM_COMPARE)
DEF_RTL_EXPR(UNGE, "unge", "ee", RTX_COMPARE)
DEF_RTL_EXPR(UNGT, "ungt", "ee", RTX_COMPARE)
DEF_RTL_EXPR(UNLE, "unle", "ee", RTX_COMPARE)
DEF_RTL_EXPR(UNLT, "unlt", "ee", RTX_COMPARE)

/* Represents the result of sign-extending the sole operand.
   The machine modes of the operand and of the SIGN_EXTEND expression
   determine how much sign-extension is going on.  */
DEF_RTL_EXPR(SIGN_EXTEND, "sign_extend", "e", RTX_UNARY)

/* Similar for zero-extension (such as unsigned short to int).  */
DEF_RTL_EXPR(ZERO_EXTEND, "zero_extend", "e", RTX_UNARY)

/* Similar but here the operand has a wider mode.  */
DEF_RTL_EXPR(TRUNCATE, "truncate", "e", RTX_UNARY)

/* Similar for extending floating-point values (such as SFmode to DFmode).  */
DEF_RTL_EXPR(FLOAT_EXTEND, "float_extend", "e", RTX_UNARY)
DEF_RTL_EXPR(FLOAT_TRUNCATE, "float_truncate", "e", RTX_UNARY)

/* Conversion of fixed point operand to floating point value.  */
DEF_RTL_EXPR(FLOAT, "float", "e", RTX_UNARY)

/* With fixed-point machine mode:
   Conversion of floating point operand to fixed point value.
   Value is defined only when the operand's value is an integer.
   With floating-point machine mode (and operand with same mode):
   Operand is rounded toward zero to produce an integer value
   represented in floating point.  */
DEF_RTL_EXPR(FIX, "fix", "e", RTX_UNARY)

/* Conversion of unsigned fixed point operand to floating point value.  */
DEF_RTL_EXPR(UNSIGNED_FLOAT, "unsigned_float", "e", RTX_UNARY)

/* With fixed-point machine mode:
   Conversion of floating point operand to *unsigned* fixed point value.
   Value is defined only when the operand's value is an integer.  */
DEF_RTL_EXPR(UNSIGNED_FIX, "unsigned_fix", "e", RTX_UNARY)

/* Conversions involving fractional fixed-point types without saturation,
   including:
     fractional to fractional (of different precision),
     signed integer to fractional,
     fractional to signed integer,
     floating point to fractional,
     fractional to floating point.
   NOTE: fractional can be either signed or unsigned for conversions.  */
DEF_RTL_EXPR(FRACT_CONVERT, "fract_convert", "e", RTX_UNARY)

/* Conversions involving fractional fixed-point types and unsigned integer
   without saturation, including:
     unsigned integer to fractional,
     fractional to unsigned integer.
   NOTE: fractional can be either signed or unsigned for conversions.  */
DEF_RTL_EXPR(UNSIGNED_FRACT_CONVERT, "unsigned_fract_convert", "e", RTX_UNARY)

/* Conversions involving fractional fixed-point types with saturation,
   including:
     fractional to fractional (of different precision),
     signed integer to fractional,
     floating point to fractional.
   NOTE: fractional can be either signed or unsigned for conversions.  */
DEF_RTL_EXPR(SAT_FRACT, "sat_fract", "e", RTX_UNARY)

/* Conversions involving fractional fixed-point types and unsigned integer
   with saturation, including:
     unsigned integer to fractional.
   NOTE: fractional can be either signed or unsigned for conversions.  */
DEF_RTL_EXPR(UNSIGNED_SAT_FRACT, "unsigned_sat_fract", "e", RTX_UNARY)

/* Absolute value */
DEF_RTL_EXPR(ABS, "abs", "e", RTX_UNARY)

/* Square root */
DEF_RTL_EXPR(SQRT, "sqrt", "e", RTX_UNARY)

/* Swap bytes.  */
DEF_RTL_EXPR(BSWAP, "bswap", "e", RTX_UNARY)

/* Find first bit that is set.
   Value is 1 + number of trailing zeros in the arg.,
   or 0 if arg is 0.  */
DEF_RTL_EXPR(FFS, "ffs", "e", RTX_UNARY)

/* Count number of leading redundant sign bits (number of leading
   sign bits minus one).  */
DEF_RTL_EXPR(CLRSB, "clrsb", "e", RTX_UNARY)

/* Count leading zeros.  */
DEF_RTL_EXPR(CLZ, "clz", "e", RTX_UNARY)

/* Count trailing zeros.  */
DEF_RTL_EXPR(CTZ, "ctz", "e", RTX_UNARY)

/* Population count (number of 1 bits).  */
DEF_RTL_EXPR(POPCOUNT, "popcount", "e", RTX_UNARY)

/* Population parity (number of 1 bits modulo 2).  */
DEF_RTL_EXPR(PARITY, "parity", "e", RTX_UNARY)

/* Reference to a signed bit-field of specified size and position.
   Operand 0 is the memory unit (usually SImode or QImode) which
   contains the field's first bit.  Operand 1 is the width, in bits.
   Operand 2 is the number of bits in the memory unit before the
   first bit of this field.
   If BITS_BIG_ENDIAN is defined, the first bit is the msb and
   operand 2 counts from the msb of the memory unit.
   Otherwise, the first bit is the lsb and operand 2 counts from
   the lsb of the memory unit.
   This kind of expression cannot appear as an lvalue in RTL.  */
DEF_RTL_EXPR(SIGN_EXTRACT, "sign_extract", "eee", RTX_BITFIELD_OPS)

/* Similar for unsigned bit-field.
   But note!  This kind of expression _can_ appear as an lvalue.  */
DEF_RTL_EXPR(ZERO_EXTRACT, "zero_extract", "eee", RTX_BITFIELD_OPS)

/* For RISC machines.  These save memory when splitting insns.  */

/* HIGH are the high-order bits of a constant expression.  */
DEF_RTL_EXPR(HIGH, "high", "e", RTX_CONST_OBJ)

/* LO_SUM is the sum of a register and the low-order bits
   of a constant expression.  */
DEF_RTL_EXPR(LO_SUM, "lo_sum", "ee", RTX_OBJ)

/* Describes a merge operation between two vector values.
   Operands 0 and 1 are the vectors to be merged, operand 2 is a bitmask
   that specifies where the parts of the result are taken from.  Set bits
   indicate operand 0, clear bits indicate operand 1.  The parts are defined
   by the mode of the vectors.  */
DEF_RTL_EXPR(VEC_MERGE, "vec_merge", "eee", RTX_TERNARY)

/* Describes an operation that selects parts of a vector.
   Operands 0 is the source vector, operand 1 is a PARALLEL that contains
   a CONST_INT for each of the subparts of the result vector, giving the
   number of the source subpart that should be stored into it.  */
DEF_RTL_EXPR(VEC_SELECT, "vec_select", "ee", RTX_BIN_ARITH)

/* Describes a vector concat operation.  Operands 0 and 1 are the source
   vectors, the result is a vector that is as long as operands 0 and 1
   combined and is the concatenation of the two source vectors.  */
DEF_RTL_EXPR(VEC_CONCAT, "vec_concat", "ee", RTX_BIN_ARITH)

/* Describes an operation that converts a small vector into a larger one by
   duplicating the input values.  The output vector mode must have the same
   submodes as the input vector mode, and the number of output parts must be
   an integer multiple of the number of input parts.  */
DEF_RTL_EXPR(VEC_DUPLICATE, "vec_duplicate", "e", RTX_UNARY)

/* Creation of a vector in which element I has the value BASE + I * STEP,
   where BASE is the first operand and STEP is the second.  The result
   must have a vector integer mode.  */
DEF_RTL_EXPR(VEC_SERIES, "vec_series", "ee", RTX_BIN_ARITH)

/* Addition with signed saturation */
DEF_RTL_EXPR(SS_PLUS, "ss_plus", "ee", RTX_COMM_ARITH)

/* Addition with unsigned saturation */
DEF_RTL_EXPR(US_PLUS, "us_plus", "ee", RTX_COMM_ARITH)

/* Operand 0 minus operand 1, with signed saturation.  */
DEF_RTL_EXPR(SS_MINUS, "ss_minus", "ee", RTX_BIN_ARITH)

/* Negation with signed saturation.  */
DEF_RTL_EXPR(SS_NEG, "ss_neg", "e", RTX_UNARY)
/* Negation with unsigned saturation.  */
DEF_RTL_EXPR(US_NEG, "us_neg", "e", RTX_UNARY)

/* Absolute value with signed saturation.  */
DEF_RTL_EXPR(SS_ABS, "ss_abs", "e", RTX_UNARY)

/* Shift left with signed saturation.  */
DEF_RTL_EXPR(SS_ASHIFT, "ss_ashift", "ee", RTX_BIN_ARITH)

/* Shift left with unsigned saturation.  */
DEF_RTL_EXPR(US_ASHIFT, "us_ashift", "ee", RTX_BIN_ARITH)

/* Operand 0 minus operand 1, with unsigned saturation.  */
DEF_RTL_EXPR(US_MINUS, "us_minus", "ee", RTX_BIN_ARITH)

/* Signed saturating truncate.  */
DEF_RTL_EXPR(SS_TRUNCATE, "ss_truncate", "e", RTX_UNARY)

/* Unsigned saturating truncate.  */
DEF_RTL_EXPR(US_TRUNCATE, "us_truncate", "e", RTX_UNARY)

/* Floating point multiply/add combined instruction.  */
DEF_RTL_EXPR(FMA, "fma", "eee", RTX_TERNARY)

/* Information about the variable and its location.  */
DEF_RTL_EXPR(VAR_LOCATION, "var_location", "te", RTX_EXTRA)

/* Used in VAR_LOCATION for a pointer to a decl that is no longer
   addressable.  */
DEF_RTL_EXPR(DEBUG_IMPLICIT_PTR, "debug_implicit_ptr", "t", RTX_OBJ)

/* Represents value that argument had on function entry.  The
   single argument is the DECL_INCOMING_RTL of the corresponding
   parameter.  */
DEF_RTL_EXPR(ENTRY_VALUE, "entry_value", "0", RTX_OBJ)

/* Used in VAR_LOCATION for a reference to a parameter that has
   been optimized away completely.  */
DEF_RTL_EXPR(DEBUG_PARAMETER_REF, "debug_parameter_ref", "t", RTX_OBJ)

/* Used in marker DEBUG_INSNs to avoid being recognized as an insn.  */
DEF_RTL_EXPR(DEBUG_MARKER, "debug_marker", "", RTX_EXTRA)

/* All expressions from this point forward appear only in machine
   descriptions.  */
#ifdef GENERATOR_FILE

/* Pattern-matching operators:  */

/* Use the function named by the second arg (the string)
   as a predicate; if matched, store the structure that was matched
   in the operand table at index specified by the first arg (the integer).
   If the second arg is the null string, the structure is just stored.

   A third string argument indicates to the register allocator restrictions
   on where the operand can be allocated.

   If the target needs no restriction on any instruction this field should
   be the null string.

   The string is prepended by:
   '=' to indicate the operand is only written to.
   '+' to indicate the operand is both read and written to.

   Each character in the string represents an allocable class for an operand.
   'g' indicates the operand can be any valid class.
   'i' indicates the operand can be immediate (in the instruction) data.
   'r' indicates the operand can be in a register.
   'm' indicates the operand can be in memory.
   'o' a subset of the 'm' class.  Those memory addressing modes that
       can be offset at compile time (have a constant added to them).

   Other characters indicate target dependent operand classes and
   are described in each target's machine description.

   For instructions with more than one operand, sets of classes can be
   separated by a comma to indicate the appropriate multi-operand constraints.
   There must be a 1 to 1 correspondence between these sets of classes in
   all operands for an instruction.
   */
DEF_RTL_EXPR(MATCH_OPERAND, "match_operand", "iss", RTX_MATCH)

/* Match a SCRATCH or a register.  When used to generate rtl, a
   SCRATCH is generated.  As for MATCH_OPERAND, the mode specifies
   the desired mode and the first argument is the operand number.
   The second argument is the constraint.  */
DEF_RTL_EXPR(MATCH_SCRATCH, "match_scratch", "is", RTX_MATCH)

/* Apply a predicate, AND match recursively the operands of the rtx.
   Operand 0 is the operand-number, as in match_operand.
   Operand 1 is a predicate to apply (as a string, a function name).
   Operand 2 is a vector of expressions, each of which must match
   one subexpression of the rtx this construct is matching.  */
DEF_RTL_EXPR(MATCH_OPERATOR, "match_operator", "isE", RTX_MATCH)

/* Match a PARALLEL of arbitrary length.  The predicate is applied
   to the PARALLEL and the initial expressions in the PARALLEL are matched.
   Operand 0 is the operand-number, as in match_operand.
   Operand 1 is a predicate to apply to the PARALLEL.
   Operand 2 is a vector of expressions, each of which must match the
   corresponding element in the PARALLEL.  */
DEF_RTL_EXPR(MATCH_PARALLEL, "match_parallel", "isE", RTX_MATCH)

/* Match only something equal to what is stored in the operand table
   at the index specified by the argument.  Use with MATCH_OPERAND.  */
DEF_RTL_EXPR(MATCH_DUP, "match_dup", "i", RTX_MATCH)

/* Match only something equal to what is stored in the operand table
   at the index specified by the argument.  Use with MATCH_OPERATOR.  */
DEF_RTL_EXPR(MATCH_OP_DUP, "match_op_dup", "iE", RTX_MATCH)

/* Match only something equal to what is stored in the operand table
   at the index specified by the argument.  Use with MATCH_PARALLEL.  */
DEF_RTL_EXPR(MATCH_PAR_DUP, "match_par_dup", "iE", RTX_MATCH)

/* Appears only in define_predicate/define_special_predicate
   expressions.  Evaluates true only if the operand has an RTX code
   from the set given by the argument (a comma-separated list).  If the
   second argument is present and nonempty, it is a sequence of digits
   and/or letters which indicates the subexpression to test, using the
   same syntax as genextract/genrecog's location strings: 0-9 for
   XEXP (op, n), a-z for XVECEXP (op, 0, n); each character applies to
   the result of the one before it.  */
DEF_RTL_EXPR(MATCH_CODE, "match_code", "ss", RTX_MATCH)

/* Used to inject a C conditional expression into an .md file.  It can
   appear in a predicate definition or an attribute expression.  */
DEF_RTL_EXPR(MATCH_TEST, "match_test", "s", RTX_MATCH)

/* Insn (and related) definitions.  */

/* Definition of the pattern for one kind of instruction.
   Operand:
   0: names this instruction.
      If the name is the null string, the instruction is in the
      machine description just to be recognized, and will never be emitted by
      the tree to rtl expander.
   1: is the pattern.
   2: is a string which is a C expression
      giving an additional condition for recognizing this pattern.
      A null string means no extra condition.
   3: is the action to execute if this pattern is matched.
      If this assembler code template starts with a * then it is a fragment of
      C code to run to decide on a template to use.  Otherwise, it is the
      template to use.
   4: optionally, a vector of attributes for this insn.
     */
DEF_RTL_EXPR(DEFINE_INSN, "define_insn", "sEsTV", RTX_EXTRA)

/* Definition of a peephole optimization.
   1st operand: vector of insn patterns to match
   2nd operand: C expression that must be true
   3rd operand: template or C code to produce assembler output.
   4: optionally, a vector of attributes for this insn.

   This form is deprecated; use define_peephole2 instead.  */
DEF_RTL_EXPR(DEFINE_PEEPHOLE, "define_peephole", "EsTV", RTX_EXTRA)

/* Definition of a split operation.
   1st operand: insn pattern to match
   2nd operand: C expression that must be true
   3rd operand: vector of insn patterns to place into a SEQUENCE
   4th operand: optionally, some C code to execute before generating the
	insns.  This might, for example, create some RTX's and store them in
	elements of `recog_data.operand' for use by the vector of
	insn-patterns.
	(`operands' is an alias here for `recog_data.operand').  */
DEF_RTL_EXPR(DEFINE_SPLIT, "define_split", "EsES", RTX_EXTRA)

/* Definition of an insn and associated split.
   This is the concatenation, with a few modifications, of a define_insn
   and a define_split which share the same pattern.
   Operand:
   0: names this instruction.
      If the name is the null string, the instruction is in the
      machine description just to be recognized, and will never be emitted by
      the tree to rtl expander.
   1: is the pattern.
   2: is a string which is a C expression
      giving an additional condition for recognizing this pattern.
      A null string means no extra condition.
   3: is the action to execute if this pattern is matched.
      If this assembler code template starts with a * then it is a fragment of
      C code to run to decide on a template to use.  Otherwise, it is the
      template to use.
   4: C expression that must be true for split.  This may start with "&&"
      in which case the split condition is the logical and of the insn
      condition and what follows the "&&" of this operand.
   5: vector of insn patterns to place into a SEQUENCE
   6: optionally, some C code to execute before generating the
	insns.  This might, for example, create some RTX's and store them in
	elements of `recog_data.operand' for use by the vector of
	insn-patterns.
	(`operands' is an alias here for `recog_data.operand').
   7: optionally, a vector of attributes for this insn.  */
DEF_RTL_EXPR(DEFINE_INSN_AND_SPLIT, "define_insn_and_split", "sEsTsESV", RTX_EXTRA)

/* A form of define_insn_and_split in which the split insn pattern (operand 5)
   is determined automatically by replacing match_operands with match_dups
   and match_operators with match_op_dups.  The operands are the same as
   define_insn_and_split but with operand 5 removed.  */
DEF_RTL_EXPR(DEFINE_INSN_AND_REWRITE, "define_insn_and_rewrite", "sEsTsSV", RTX_EXTRA)

/* Definition of an RTL peephole operation.
   Follows the same arguments as define_split.  */
DEF_RTL_EXPR(DEFINE_PEEPHOLE2, "define_peephole2", "EsES", RTX_EXTRA)

/* Define how to generate multiple insns for a standard insn name.
   1st operand: the insn name.
   2nd operand: vector of insn-patterns.
	Use match_operand to substitute an element of `recog_data.operand'.
   3rd operand: C expression that must be true for this to be available.
	This may not test any operands.
   4th operand: Extra C code to execute before generating the insns.
	This might, for example, create some RTX's and store them in
	elements of `recog_data.operand' for use by the vector of
	insn-patterns.
	(`operands' is an alias here for `recog_data.operand').
   5th: optionally, a vector of attributes for this expand.  */
DEF_RTL_EXPR(DEFINE_EXPAND, "define_expand", "sEssV", RTX_EXTRA)

/* Define a requirement for delay slots.
   1st operand: Condition involving insn attributes that, if true,
	        indicates that the insn requires the number of delay slots
		shown.
   2nd operand: Vector whose length is the three times the number of delay
		slots required.
	        Each entry gives three conditions, each involving attributes.
		The first must be true for an insn to occupy that delay slot
		location.  The second is true for all insns that can be
		annulled if the branch is true and the third is true for all
		insns that can be annulled if the branch is false.

   Multiple DEFINE_DELAYs may be present.  They indicate differing
   requirements for delay slots.  */
DEF_RTL_EXPR(DEFINE_DELAY, "define_delay", "eE", RTX_EXTRA)

/* Define attribute computation for `asm' instructions.  */
DEF_RTL_EXPR(DEFINE_ASM_ATTRIBUTES, "define_asm_attributes", "V", RTX_EXTRA)

/* Definition of a conditional execution meta operation.  Automatically
   generates new instances of DEFINE_INSN, selected by having attribute
   "predicable" true.  The new pattern will contain a COND_EXEC and the
   predicate at top-level.

   Operand:
   0: The predicate pattern.  The top-level form should match a
      relational operator.  Operands should have only one alternative.
   1: A C expression giving an additional condition for recognizing
      the generated pattern.
   2: A template or C code to produce assembler output.
   3: A vector of attributes to append to the resulting cond_exec insn.  */
DEF_RTL_EXPR(DEFINE_COND_EXEC, "define_cond_exec", "EssV", RTX_EXTRA)

/* Definition of an operand predicate.  The difference between
   DEFINE_PREDICATE and DEFINE_SPECIAL_PREDICATE is that genrecog will
   not warn about a match_operand with no mode if it has a predicate
   defined with DEFINE_SPECIAL_PREDICATE.

   Operand:
   0: The name of the predicate.
   1: A boolean expression which computes whether or not the predicate
      matches.  This expression can use IOR, AND, NOT, MATCH_OPERAND,
      MATCH_CODE, and MATCH_TEST.  It must be specific enough that genrecog
      can calculate the set of RTX codes that can possibly match.
   2: A C function body which must return true for the predicate to match.
      Optional.  Use this when the test is too complicated to fit into a
      match_test expression.  */
DEF_RTL_EXPR(DEFINE_PREDICATE, "define_predicate", "ses", RTX_EXTRA)
DEF_RTL_EXPR(DEFINE_SPECIAL_PREDICATE, "define_special_predicate", "ses", RTX_EXTRA)

/* Definition of a register operand constraint.  This simply maps the
   constraint string to a register class.

   Operand:
   0: The name of the constraint (often, but not always, a single letter).
   1: A C expression which evaluates to the appropriate register class for
      this constraint.  If this is not just a constant, it should look only
      at -m switches and the like.
   2: A docstring for this constraint, in Texinfo syntax; not currently
      used, in future will be incorporated into the manual's list of
      machine-specific operand constraints.  */
DEF_RTL_EXPR(DEFINE_REGISTER_CONSTRAINT, "define_register_constraint", "sss", RTX_EXTRA)

/* Definition of a non-register operand constraint.  These look at the
   operand and decide whether it fits the constraint.

   DEFINE_CONSTRAINT gets no special treatment if it fails to match.
   It is appropriate for constant-only constraints, and most others.

   DEFINE_MEMORY_CONSTRAINT tells reload that this constraint can be made
   to match, if it doesn't already, by converting the operand to the form
   (mem (reg X)) where X is a base register.  It is suitable for constraints
   that describe a subset of all memory references.

   DEFINE_ADDRESS_CONSTRAINT tells reload that this constraint can be made
   to match, if it doesn't already, by converting the operand to the form
   (reg X) where X is a base register.  It is suitable for constraints that
   describe a subset of all address references.

   When in doubt, use plain DEFINE_CONSTRAINT.

   Operand:
   0: The name of the constraint (often, but not always, a single letter).
   1: A docstring for this constraint, in Texinfo syntax; not currently
      used, in future will be incorporated into the manual's list of
      machine-specific operand constraints.
   2: A boolean expression which computes whether or not the constraint
      matches.  It should follow the same rules as a define_predicate
      expression, including the bit about specifying the set of RTX codes
      that could possibly match.  MATCH_TEST subexpressions may make use of
      these variables:
        `op'    - the RTL object defining the operand.
        `mode'  - the mode of `op'.
	`ival'  - INTVAL(op), if op is a CONST_INT.
        `hval'  - CONST_DOUBLE_HIGH(op), if op is an integer CONST_DOUBLE.
        `lval'  - CONST_DOUBLE_LOW(op), if op is an integer CONST_DOUBLE.
        `rval'  - CONST_DOUBLE_REAL_VALUE(op), if op is a floating-point
                  CONST_DOUBLE.
      Do not use ival/hval/lval/rval if op is not the appropriate kind of
      RTL object.  */
DEF_RTL_EXPR(DEFINE_CONSTRAINT, "define_constraint", "sse", RTX_EXTRA)
DEF_RTL_EXPR(DEFINE_MEMORY_CONSTRAINT, "define_memory_constraint", "sse", RTX_EXTRA)
DEF_RTL_EXPR(DEFINE_SPECIAL_MEMORY_CONSTRAINT, "define_special_memory_constraint", "sse", RTX_EXTRA)
DEF_RTL_EXPR(DEFINE_ADDRESS_CONSTRAINT, "define_address_constraint", "sse", RTX_EXTRA)


/* Constructions for CPU pipeline description described by NDFAs.  */

/* (define_cpu_unit string [string]) describes cpu functional
   units (separated by comma).

   1st operand: Names of cpu functional units.
   2nd operand: Name of automaton (see comments for DEFINE_AUTOMATON).

   All define_reservations, define_cpu_units, and
   define_query_cpu_units should have unique names which may not be
   "nothing".  */
DEF_RTL_EXPR(DEFINE_CPU_UNIT, "define_cpu_unit", "sS", RTX_EXTRA)

/* (define_query_cpu_unit string [string]) describes cpu functional
   units analogously to define_cpu_unit.  The reservation of such
   units can be queried for automaton state.  */
DEF_RTL_EXPR(DEFINE_QUERY_CPU_UNIT, "define_query_cpu_unit", "sS", RTX_EXTRA)

/* (exclusion_set string string) means that each CPU functional unit
   in the first string cannot be reserved simultaneously with any
   unit whose name is in the second string and vise versa.  CPU units
   in the string are separated by commas.  For example, it is useful
   for description CPU with fully pipelined floating point functional
   unit which can execute simultaneously only single floating point
   insns or only double floating point insns.  All CPU functional
   units in a set should belong to the same automaton.  */
DEF_RTL_EXPR(EXCLUSION_SET, "exclusion_set", "ss", RTX_EXTRA)

/* (presence_set string string) means that each CPU functional unit in
   the first string cannot be reserved unless at least one of pattern
   of units whose names are in the second string is reserved.  This is
   an asymmetric relation.  CPU units or unit patterns in the strings
   are separated by commas.  Pattern is one unit name or unit names
   separated by white-spaces.

   For example, it is useful for description that slot1 is reserved
   after slot0 reservation for a VLIW processor.  We could describe it
   by the following construction

      (presence_set "slot1" "slot0")

   Or slot1 is reserved only after slot0 and unit b0 reservation.  In
   this case we could write

      (presence_set "slot1" "slot0 b0")

   All CPU functional units in a set should belong to the same
   automaton.  */
DEF_RTL_EXPR(PRESENCE_SET, "presence_set", "ss", RTX_EXTRA)

/* (final_presence_set string string) is analogous to `presence_set'.
   The difference between them is when checking is done.  When an
   instruction is issued in given automaton state reflecting all
   current and planned unit reservations, the automaton state is
   changed.  The first state is a source state, the second one is a
   result state.  Checking for `presence_set' is done on the source
   state reservation, checking for `final_presence_set' is done on the
   result reservation.  This construction is useful to describe a
   reservation which is actually two subsequent reservations.  For
   example, if we use

      (presence_set "slot1" "slot0")

   the following insn will be never issued (because slot1 requires
   slot0 which is absent in the source state).

      (define_reservation "insn_and_nop" "slot0 + slot1")

   but it can be issued if we use analogous `final_presence_set'.  */
DEF_RTL_EXPR(FINAL_PRESENCE_SET, "final_presence_set", "ss", RTX_EXTRA)

/* (absence_set string string) means that each CPU functional unit in
   the first string can be reserved only if each pattern of units
   whose names are in the second string is not reserved.  This is an
   asymmetric relation (actually exclusion set is analogous to this
   one but it is symmetric).  CPU units or unit patterns in the string
   are separated by commas.  Pattern is one unit name or unit names
   separated by white-spaces.

   For example, it is useful for description that slot0 cannot be
   reserved after slot1 or slot2 reservation for a VLIW processor.  We
   could describe it by the following construction

      (absence_set "slot2" "slot0, slot1")

   Or slot2 cannot be reserved if slot0 and unit b0 are reserved or
   slot1 and unit b1 are reserved .  In this case we could write

      (absence_set "slot2" "slot0 b0, slot1 b1")

   All CPU functional units in a set should to belong the same
   automaton.  */
DEF_RTL_EXPR(ABSENCE_SET, "absence_set", "ss", RTX_EXTRA)

/* (final_absence_set string string) is analogous to `absence_set' but
   checking is done on the result (state) reservation.  See comments
   for `final_presence_set'.  */
DEF_RTL_EXPR(FINAL_ABSENCE_SET, "final_absence_set", "ss", RTX_EXTRA)

/* (define_bypass number out_insn_names in_insn_names) names bypass
   with given latency (the first number) from insns given by the first
   string (see define_insn_reservation) into insns given by the second
   string.  Insn names in the strings are separated by commas.  The
   third operand is optional name of function which is additional
   guard for the bypass.  The function will get the two insns as
   parameters.  If the function returns zero the bypass will be
   ignored for this case.  Additional guard is necessary to recognize
   complicated bypasses, e.g. when consumer is load address.  If there
   are more one bypass with the same output and input insns, the
   chosen bypass is the first bypass with a guard in description whose
   guard function returns nonzero.  If there is no such bypass, then
   bypass without the guard function is chosen.  */
DEF_RTL_EXPR(DEFINE_BYPASS, "define_bypass", "issS", RTX_EXTRA)

/* (define_automaton string) describes names of automata generated and
   used for pipeline hazards recognition.  The names are separated by
   comma.  Actually it is possibly to generate the single automaton
   but unfortunately it can be very large.  If we use more one
   automata, the summary size of the automata usually is less than the
   single one.  The automaton name is used in define_cpu_unit and
   define_query_cpu_unit.  All automata should have unique names.  */
DEF_RTL_EXPR(DEFINE_AUTOMATON, "define_automaton", "s", RTX_EXTRA)

/* (automata_option string) describes option for generation of
   automata.  Currently there are the following options:

   o "no-minimization" which makes no minimization of automata.  This
     is only worth to do when we are debugging the description and
     need to look more accurately at reservations of states.

   o "time" which means printing additional time statistics about
      generation of automata.

   o "v" which means generation of file describing the result
     automata.  The file has suffix `.dfa' and can be used for the
     description verification and debugging.

   o "w" which means generation of warning instead of error for
     non-critical errors.

   o "ndfa" which makes nondeterministic finite state automata.

   o "progress" which means output of a progress bar showing how many
     states were generated so far for automaton being processed.  */
DEF_RTL_EXPR(AUTOMATA_OPTION, "automata_option", "s", RTX_EXTRA)

/* (define_reservation string string) names reservation (the first
   string) of cpu functional units (the 2nd string).  Sometimes unit
   reservations for different insns contain common parts.  In such
   case, you can describe common part and use its name (the 1st
   parameter) in regular expression in define_insn_reservation.  All
   define_reservations, define_cpu_units, and define_query_cpu_units
   should have unique names which may not be "nothing".  */
DEF_RTL_EXPR(DEFINE_RESERVATION, "define_reservation", "ss", RTX_EXTRA)

/* (define_insn_reservation name default_latency condition regexpr)
   describes reservation of cpu functional units (the 3nd operand) for
   instruction which is selected by the condition (the 2nd parameter).
   The first parameter is used for output of debugging information.
   The reservations are described by a regular expression according
   the following syntax:

       regexp = regexp "," oneof
              | oneof

       oneof = oneof "|" allof
             | allof

       allof = allof "+" repeat
             | repeat

       repeat = element "*" number
              | element

       element = cpu_function_unit_name
               | reservation_name
               | result_name
               | "nothing"
               | "(" regexp ")"

       1. "," is used for describing start of the next cycle in
       reservation.

       2. "|" is used for describing the reservation described by the
       first regular expression *or* the reservation described by the
       second regular expression *or* etc.

       3. "+" is used for describing the reservation described by the
       first regular expression *and* the reservation described by the
       second regular expression *and* etc.

       4. "*" is used for convenience and simply means sequence in
       which the regular expression are repeated NUMBER times with
       cycle advancing (see ",").

       5. cpu functional unit name which means its reservation.

       6. reservation name -- see define_reservation.

       7. string "nothing" means no units reservation.  */

DEF_RTL_EXPR(DEFINE_INSN_RESERVATION, "define_insn_reservation", "sies", RTX_EXTRA)

/* Expressions used for insn attributes.  */

/* Definition of an insn attribute.
   1st operand: name of the attribute
   2nd operand: comma-separated list of possible attribute values
   3rd operand: expression for the default value of the attribute.  */
DEF_RTL_EXPR(DEFINE_ATTR, "define_attr", "sse", RTX_EXTRA)

/* Definition of an insn attribute that uses an existing enumerated type.
   1st operand: name of the attribute
   2nd operand: the name of the enumerated type
   3rd operand: expression for the default value of the attribute.  */
DEF_RTL_EXPR(DEFINE_ENUM_ATTR, "define_enum_attr", "sse", RTX_EXTRA)

/* Marker for the name of an attribute.  */
DEF_RTL_EXPR(ATTR, "attr", "s", RTX_EXTRA)

/* For use in the last (optional) operand of DEFINE_INSN or DEFINE_PEEPHOLE and
   in DEFINE_ASM_INSN to specify an attribute to assign to insns matching that
   pattern.

   (set_attr "name" "value") is equivalent to
   (set (attr "name") (const_string "value"))  */
DEF_RTL_EXPR(SET_ATTR, "set_attr", "ss", RTX_EXTRA)

/* In the last operand of DEFINE_INSN and DEFINE_PEEPHOLE, this can be used to
   specify that attribute values are to be assigned according to the
   alternative matched.

   The following three expressions are equivalent:

   (set (attr "att") (cond [(eq_attrq "alternative" "1") (const_string "a1")
			    (eq_attrq "alternative" "2") (const_string "a2")]
			   (const_string "a3")))
   (set_attr_alternative "att" [(const_string "a1") (const_string "a2")
				 (const_string "a3")])
   (set_attr "att" "a1,a2,a3")
 */
DEF_RTL_EXPR(SET_ATTR_ALTERNATIVE, "set_attr_alternative", "sE", RTX_EXTRA)

/* A conditional expression true if the value of the specified attribute of
   the current insn equals the specified value.  The first operand is the
   attribute name and the second is the comparison value.  */
DEF_RTL_EXPR(EQ_ATTR, "eq_attr", "ss", RTX_EXTRA)

/* A special case of the above representing a set of alternatives.  The first
   operand is bitmap of the set, the second one is the default value.  */
DEF_RTL_EXPR(EQ_ATTR_ALT, "eq_attr_alt", "ww", RTX_EXTRA)

/* A conditional expression which is true if the specified flag is
   true for the insn being scheduled in reorg.

   genattr.c defines the following flags which can be tested by
   (attr_flag "foo") expressions in eligible_for_delay: forward, backward.  */

DEF_RTL_EXPR (ATTR_FLAG, "attr_flag", "s", RTX_EXTRA)

/* General conditional. The first operand is a vector composed of pairs of
   expressions.  The first element of each pair is evaluated, in turn.
   The value of the conditional is the second expression of the first pair
   whose first expression evaluates nonzero.  If none of the expressions is
   true, the second operand will be used as the value of the conditional.  */
DEF_RTL_EXPR(COND, "cond", "Ee", RTX_EXTRA)

/* Definition of a pattern substitution meta operation on a DEFINE_EXPAND
   or a DEFINE_INSN.  Automatically generates new instances of DEFINE_INSNs
   that match the substitution pattern.

   Operand:
   0: The name of the substitition template.
   1: Input template to match to see if a substitution is applicable.
   2: A C expression giving an additional condition for the generated
      new define_expand or define_insn.
   3: Output tempalate to generate via substitution.

   Within a DEFINE_SUBST template, the meaning of some RTL expressions is
   different from their usual interpretation: a MATCH_OPERAND matches any
   expression tree with matching machine mode or with VOIDmode.  Likewise,
   MATCH_OP_DUP and MATCH_DUP match more liberally in a DEFINE_SUBST than
   in other RTL expressions.  MATCH_OPERATOR matches all common operators
   but also UNSPEC, UNSPEC_VOLATILE, and MATCH_OPERATORS from the input
   DEFINE_EXPAND or DEFINE_INSN.  */
DEF_RTL_EXPR(DEFINE_SUBST, "define_subst", "sEsE", RTX_EXTRA)

/* Substitution attribute to apply a DEFINE_SUBST to a pattern.

   Operand:
   0: The name of the subst-attribute.
   1: The name of the DEFINE_SUBST to be applied for this attribute.
   2: String to substitute for the subst-attribute name in the pattern
      name, for the case that the DEFINE_SUBST is not applied (i.e. the
      unmodified version of the pattern).
   3: String to substitute for the subst-attribute name in the pattern
      name, for the case that the DEFINE_SUBST is applied to the patten.
      
   The use of DEFINE_SUBST and DEFINE_SUBST_ATTR is explained in the
   GCC internals manual, under "RTL Templates Transformations".  */
DEF_RTL_EXPR(DEFINE_SUBST_ATTR, "define_subst_attr", "ssss", RTX_EXTRA)

#endif /* GENERATOR_FILE */

/*
Local variables:
mode:c
End:
*/<|MERGE_RESOLUTION|>--- conflicted
+++ resolved
@@ -1,11 +1,7 @@
 /* This file contains the definitions and documentation for the
    Register Transfer Expressions (rtx's) that make up the
    Register Transfer Language (rtl) used in the Back End of the GNU compiler.
-<<<<<<< HEAD
-   Copyright (C) 1987-2019 Free Software Foundation, Inc.
-=======
    Copyright (C) 1987-2020 Free Software Foundation, Inc.
->>>>>>> 9e014010
 
 This file is part of GCC.
 
@@ -316,16 +312,6 @@
    is considered undeletable before reload.  */
 DEF_RTL_EXPR(CLOBBER, "clobber", "e", RTX_EXTRA)
 
-/* Indicate that the upper parts of something are clobbered in a way that we
-   don't want to explain.  The MODE references the lower bits that will be
-   preserved.  Anything above that size will be clobbered.
-
-   CLOBBER_HIGH only occurs as the operand of a PARALLEL rtx.  It cannot appear
-   in other contexts, and unlike CLOBBER, it cannot appear on its own.
-   CLOBBER_HIGH can only be used with fixed register rtxes.  */
-
-DEF_RTL_EXPR(CLOBBER_HIGH, "clobber_high", "e", RTX_EXTRA)
-
 /* Call a subroutine.
    Operand 1 is the address to call.
    Operand 2 is the number of arguments.  */
