--- conflicted
+++ resolved
@@ -1,9 +1,5 @@
 /* Calculate branch probabilities, and basic block execution counts.
-<<<<<<< HEAD
-   Copyright (C) 1990-2019 Free Software Foundation, Inc.
-=======
    Copyright (C) 1990-2020 Free Software Foundation, Inc.
->>>>>>> e2aa5677
    Contributed by James E. Wilson, UC Berkeley/Cygnus Support;
    based on some ideas from Dain Samples of UC Berkeley.
    Further mangling by Bob Manson, Cygnus Support.
@@ -713,13 +709,9 @@
 	}
     }
 
-<<<<<<< HEAD
-  if (exec_counts)
-=======
   if (exec_counts
       && (bb_gcov_count (ENTRY_BLOCK_PTR_FOR_FN (cfun))
 	  || !flag_profile_partial_training))
->>>>>>> e2aa5677
     profile_status_for_fn (cfun) = PROFILE_READ;
 
   /* If we have real data, use them!  */
@@ -732,12 +724,8 @@
 	bb->count = profile_count::guessed_zero ();
   /* If function was not trained, preserve local estimates including statically
      determined zero counts.  */
-<<<<<<< HEAD
-  else if (profile_status_for_fn (cfun) == PROFILE_READ)
-=======
   else if (profile_status_for_fn (cfun) == PROFILE_READ
 	   && !flag_profile_partial_training)
->>>>>>> e2aa5677
     FOR_ALL_BB_FN (bb, cfun)
       if (!(bb->count == profile_count::zero ()))
         bb->count = bb->count.global0 ();
@@ -953,11 +941,8 @@
     ref.lineno = -1;
   }
 
-<<<<<<< HEAD
-=======
   static const bool empty_zero_p = false;
 
->>>>>>> e2aa5677
   static void
   mark_empty (location_triplet &ref)
   {
@@ -1383,11 +1368,7 @@
 	      seen_locations.add (loc);
 	      expanded_location curr_location = expand_location (loc);
 	      output_location (&streamed_locations, curr_location.file,
-<<<<<<< HEAD
-			       curr_location.line, &offset, bb);
-=======
 			       MAX (1, curr_location.line), &offset, bb);
->>>>>>> e2aa5677
 	    }
 
 	  for (gsi = gsi_start_bb (bb); !gsi_end_p (gsi); gsi_next (&gsi))
@@ -1398,11 +1379,7 @@
 		{
 		  seen_locations.add (loc);
 		  output_location (&streamed_locations, gimple_filename (stmt),
-<<<<<<< HEAD
-				   gimple_lineno (stmt), &offset, bb);
-=======
 				   MAX (1, gimple_lineno (stmt)), &offset, bb);
->>>>>>> e2aa5677
 		}
 	    }
 
@@ -1417,11 +1394,7 @@
 	    {
 	      expanded_location curr_location = expand_location (loc);
 	      output_location (&streamed_locations, curr_location.file,
-<<<<<<< HEAD
-			       curr_location.line, &offset, bb);
-=======
 			       MAX (1, curr_location.line), &offset, bb);
->>>>>>> e2aa5677
 	    }
 
 	  if (offset)
