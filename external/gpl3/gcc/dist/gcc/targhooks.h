--- conflicted
+++ resolved
@@ -1,9 +1,5 @@
 /* Default target hook functions.
-<<<<<<< HEAD
-   Copyright (C) 2003-2019 Free Software Foundation, Inc.
-=======
    Copyright (C) 2003-2020 Free Software Foundation, Inc.
->>>>>>> 9e014010
 
 This file is part of GCC.
 
@@ -270,14 +266,6 @@
 extern void default_store_bounds_for_arg (rtx, rtx, rtx, rtx);
 extern rtx default_load_returned_bounds (rtx);
 extern void default_store_returned_bounds (rtx,rtx);
-<<<<<<< HEAD
-extern void default_setup_incoming_vararg_bounds (cumulative_args_t ca ATTRIBUTE_UNUSED,
-						  machine_mode mode ATTRIBUTE_UNUSED,
-						  tree type ATTRIBUTE_UNUSED,
-						  int *pretend_arg_size ATTRIBUTE_UNUSED,
-						  int second_time ATTRIBUTE_UNUSED);
-=======
->>>>>>> 9e014010
 extern bool default_optab_supported_p (int, machine_mode, machine_mode,
 				       optimization_type);
 extern unsigned int default_max_noce_ifcvt_seq_cost (edge);
@@ -294,10 +282,5 @@
 extern bool default_have_speculation_safe_value (bool);
 extern bool speculation_safe_value_not_needed (bool);
 extern rtx default_speculation_safe_value (machine_mode, rtx, rtx, rtx);
-<<<<<<< HEAD
-extern void default_remove_extra_call_preserved_regs (rtx_insn *,
-						      HARD_REG_SET *);
-=======
->>>>>>> 9e014010
 
 #endif /* GCC_TARGHOOKS_H */