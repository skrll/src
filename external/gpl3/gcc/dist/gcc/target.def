--- conflicted
+++ resolved
@@ -1,9 +1,5 @@
 /* Target hook definitions.
-<<<<<<< HEAD
-   Copyright (C) 2001-2019 Free Software Foundation, Inc.
-=======
    Copyright (C) 2001-2020 Free Software Foundation, Inc.
->>>>>>> e2aa5677
 
    This program is free software; you can redistribute it and/or modify it
    under the terms of the GNU General Public License as published by the
@@ -4318,8 +4314,6 @@
 rtx, (machine_mode mode, rtx result, rtx val, rtx failval),
  default_speculation_safe_value)
  
-<<<<<<< HEAD
-=======
 DEFHOOK
 (predict_doloop_p,
  "Return true if we can predict it is possible to use a low-overhead loop\n\
@@ -4362,7 +4356,6 @@
 this escpecially for address IV uses.\n\
 The default value is zero.",
  int64_t, 0)
->>>>>>> e2aa5677
 
 DEFHOOK
 (can_use_doloop_p,
@@ -5918,34 +5911,6 @@
 
 DEFHOOK
 (hard_regno_call_part_clobbered,
-<<<<<<< HEAD
- "This hook should return true if @var{regno} is partly call-saved and\n\
-partly call-clobbered, and if a value of mode @var{mode} would be partly\n\
-clobbered by call instruction @var{insn}.  If @var{insn} is NULL then it\n\
-should return true if any call could partly clobber the register.\n\
-For example, if the low 32 bits of @var{regno} are preserved across a call\n\
-but higher bits are clobbered, this hook should return true for a 64-bit\n\
-mode but false for a 32-bit mode.\n\
-\n\
-The default implementation returns false, which is correct\n\
-for targets that don't have partly call-clobbered registers.",
- bool, (rtx_insn *insn, unsigned int regno, machine_mode mode),
- hook_bool_insn_uint_mode_false)
-
-DEFHOOK
-(return_call_with_max_clobbers,
- "This hook returns a pointer to the call that partially clobbers the\n\
-most registers.  If a platform supports multiple ABIs where the registers\n\
-that are partially clobbered may vary, this function compares two\n\
-calls and returns a pointer to the one that clobbers the most registers.\n\
-If both calls clobber the same registers, @var{call_1} must be returned.\n\
-\n\
-The registers clobbered in different ABIs must be a proper subset or\n\
-superset of all other ABIs.  @var{call_1} must always be a call insn,\n\
-call_2 may be NULL or a call insn.",
- rtx_insn *, (rtx_insn *call_1, rtx_insn *call_2),
- NULL)
-=======
  "ABIs usually specify that calls must preserve the full contents\n\
 of a particular register, or that calls can alter any part of a\n\
 particular register.  This information is captured by the target macro\n\
@@ -5967,30 +5932,12 @@
 for targets that don't have partly call-clobbered registers.",
  bool, (unsigned int abi_id, unsigned int regno, machine_mode mode),
  hook_bool_uint_uint_mode_false)
->>>>>>> e2aa5677
 
 DEFHOOK
 (get_multilib_abi_name,
  "This hook returns name of multilib ABI name.",
  const char *, (void),
  hook_constcharptr_void_null)
-<<<<<<< HEAD
-
-DEFHOOK
-(remove_extra_call_preserved_regs,
- "This hook removes registers from the set of call-clobbered registers\n\
- in @var{used_regs} if, contrary to the default rules, something guarantees\n\
- that @samp{insn} preserves those registers.  For example, some targets\n\
- support variant ABIs in which functions preserve more registers than\n\
- normal functions would.  Removing those extra registers from @var{used_regs}\n\
- can lead to better register allocation.\n\
- \n\
- The default implementation does nothing, which is always safe.\n\
- Defining the hook is purely an optimization.",
- void, (rtx_insn *insn, HARD_REG_SET *used_regs),
- default_remove_extra_call_preserved_regs)
-=======
->>>>>>> e2aa5677
 
 /* Return the smallest number of different values for which it is best to
    use a jump-table instead of a tree of conditional branches.  */
