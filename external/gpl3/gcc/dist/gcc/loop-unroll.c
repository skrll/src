/* Loop unrolling.
<<<<<<< HEAD
   Copyright (C) 2002-2019 Free Software Foundation, Inc.
=======
   Copyright (C) 2002-2020 Free Software Foundation, Inc.
>>>>>>> 9e014010

This file is part of GCC.

GCC is free software; you can redistribute it and/or modify it under
the terms of the GNU General Public License as published by the Free
Software Foundation; either version 3, or (at your option) any later
version.

GCC is distributed in the hope that it will be useful, but WITHOUT ANY
WARRANTY; without even the implied warranty of MERCHANTABILITY or
FITNESS FOR A PARTICULAR PURPOSE.  See the GNU General Public License
for more details.

You should have received a copy of the GNU General Public License
along with GCC; see the file COPYING3.  If not see
<http://www.gnu.org/licenses/>.  */

#include "config.h"
#include "system.h"
#include "coretypes.h"
#include "backend.h"
#include "target.h"
#include "rtl.h"
#include "tree.h"
#include "cfghooks.h"
#include "memmodel.h"
#include "optabs.h"
#include "emit-rtl.h"
#include "recog.h"
#include "profile.h"
#include "cfgrtl.h"
#include "cfgloop.h"
#include "dojump.h"
#include "expr.h"
#include "dumpfile.h"

/* This pass performs loop unrolling.  We only perform this
   optimization on innermost loops (with single exception) because
   the impact on performance is greatest here, and we want to avoid
   unnecessary code size growth.  The gain is caused by greater sequentiality
   of code, better code to optimize for further passes and in some cases
   by fewer testings of exit conditions.  The main problem is code growth,
   that impacts performance negatively due to effect of caches.

   What we do:

   -- unrolling of loops that roll constant times; this is almost always
      win, as we get rid of exit condition tests.
   -- unrolling of loops that roll number of times that we can compute
      in runtime; we also get rid of exit condition tests here, but there
      is the extra expense for calculating the number of iterations
   -- simple unrolling of remaining loops; this is performed only if we
      are asked to, as the gain is questionable in this case and often
      it may even slow down the code
   For more detailed descriptions of each of those, see comments at
   appropriate function below.

   There is a lot of parameters (defined and described in params.def) that
   control how much we unroll.

   ??? A great problem is that we don't have a good way how to determine
   how many times we should unroll the loop; the experiments I have made
   showed that this choice may affect performance in order of several %.
   */

/* Information about induction variables to split.  */

struct iv_to_split
{
  rtx_insn *insn;	/* The insn in that the induction variable occurs.  */
  rtx orig_var;		/* The variable (register) for the IV before split.  */
  rtx base_var;		/* The variable on that the values in the further
			   iterations are based.  */
  rtx step;		/* Step of the induction variable.  */
  struct iv_to_split *next; /* Next entry in walking order.  */
};

/* Information about accumulators to expand.  */

struct var_to_expand
{
  rtx_insn *insn;	           /* The insn in that the variable expansion occurs.  */
  rtx reg;                         /* The accumulator which is expanded.  */
  vec<rtx> var_expansions;   /* The copies of the accumulator which is expanded.  */
  struct var_to_expand *next;	   /* Next entry in walking order.  */
  enum rtx_code op;                /* The type of the accumulation - addition, subtraction
                                      or multiplication.  */
  int expansion_count;             /* Count the number of expansions generated so far.  */
  int reuse_expansion;             /* The expansion we intend to reuse to expand
                                      the accumulator.  If REUSE_EXPANSION is 0 reuse
                                      the original accumulator.  Else use
                                      var_expansions[REUSE_EXPANSION - 1].  */
};

/* Hashtable helper for iv_to_split.  */

struct iv_split_hasher : free_ptr_hash <iv_to_split>
{
  static inline hashval_t hash (const iv_to_split *);
  static inline bool equal (const iv_to_split *, const iv_to_split *);
};


/* A hash function for information about insns to split.  */

inline hashval_t
iv_split_hasher::hash (const iv_to_split *ivts)
{
  return (hashval_t) INSN_UID (ivts->insn);
}

/* An equality functions for information about insns to split.  */

inline bool
iv_split_hasher::equal (const iv_to_split *i1, const iv_to_split *i2)
{
  return i1->insn == i2->insn;
}

/* Hashtable helper for iv_to_split.  */

struct var_expand_hasher : free_ptr_hash <var_to_expand>
{
  static inline hashval_t hash (const var_to_expand *);
  static inline bool equal (const var_to_expand *, const var_to_expand *);
};

/* Return a hash for VES.  */

inline hashval_t
var_expand_hasher::hash (const var_to_expand *ves)
{
  return (hashval_t) INSN_UID (ves->insn);
}

/* Return true if I1 and I2 refer to the same instruction.  */

inline bool
var_expand_hasher::equal (const var_to_expand *i1, const var_to_expand *i2)
{
  return i1->insn == i2->insn;
}

/* Information about optimization applied in
   the unrolled loop.  */

struct opt_info
{
  hash_table<iv_split_hasher> *insns_to_split; /* A hashtable of insns to
						  split.  */
  struct iv_to_split *iv_to_split_head; /* The first iv to split.  */
  struct iv_to_split **iv_to_split_tail; /* Pointer to the tail of the list.  */
  hash_table<var_expand_hasher> *insns_with_var_to_expand; /* A hashtable of
					insns with accumulators to expand.  */
  struct var_to_expand *var_to_expand_head; /* The first var to expand.  */
  struct var_to_expand **var_to_expand_tail; /* Pointer to the tail of the list.  */
  unsigned first_new_block;        /* The first basic block that was
                                      duplicated.  */
  basic_block loop_exit;           /* The loop exit basic block.  */
  basic_block loop_preheader;      /* The loop preheader basic block.  */
};

static void decide_unroll_stupid (class loop *, int);
static void decide_unroll_constant_iterations (class loop *, int);
static void decide_unroll_runtime_iterations (class loop *, int);
static void unroll_loop_stupid (class loop *);
static void decide_unrolling (int);
static void unroll_loop_constant_iterations (class loop *);
static void unroll_loop_runtime_iterations (class loop *);
static struct opt_info *analyze_insns_in_loop (class loop *);
static void opt_info_start_duplication (struct opt_info *);
static void apply_opt_in_copies (struct opt_info *, unsigned, bool, bool);
static void free_opt_info (struct opt_info *);
static struct var_to_expand *analyze_insn_to_expand_var (class loop*, rtx_insn *);
static bool referenced_in_one_insn_in_loop_p (class loop *, rtx, int *);
static struct iv_to_split *analyze_iv_to_split_insn (rtx_insn *);
static void expand_var_during_unrolling (struct var_to_expand *, rtx_insn *);
static void insert_var_expansion_initialization (struct var_to_expand *,
						 basic_block);
static void combine_var_copies_in_loop_exit (struct var_to_expand *,
					     basic_block);
static rtx get_expansion (struct var_to_expand *);

/* Emit a message summarizing the unroll that will be
   performed for LOOP, along with the loop's location LOCUS, if
   appropriate given the dump or -fopt-info settings.  */

static void
<<<<<<< HEAD
report_unroll (struct loop *loop, dump_location_t locus)
=======
report_unroll (class loop *loop, dump_location_t locus)
>>>>>>> 9e014010
{
  dump_flags_t report_flags = MSG_OPTIMIZED_LOCATIONS | TDF_DETAILS;

  if (loop->lpt_decision.decision == LPT_NONE)
    return;

  if (!dump_enabled_p ())
    return;

  dump_metadata_t metadata (report_flags, locus.get_impl_location ());
  dump_printf_loc (metadata, locus.get_user_location (),
                   "loop unrolled %d times",
                   loop->lpt_decision.times);
  if (profile_info && loop->header->count.initialized_p ())
    dump_printf (metadata,
                 " (header execution count %d)",
                 (int)loop->header->count.to_gcov_type ());

  dump_printf (metadata, "\n");
}

/* Decide whether unroll loops and how much.  */
static void
decide_unrolling (int flags)
{
  class loop *loop;

  /* Scan the loops, inner ones first.  */
  FOR_EACH_LOOP (loop, LI_FROM_INNERMOST)
    {
      loop->lpt_decision.decision = LPT_NONE;
      dump_user_location_t locus = get_loop_location (loop);

      if (dump_enabled_p ())
	dump_printf_loc (MSG_NOTE, locus,
			 "considering unrolling loop %d at BB %d\n",
			 loop->num, loop->header->index);

      if (loop->unroll == 1)
	{
	  if (dump_file)
	    fprintf (dump_file,
		     ";; Not unrolling loop, user didn't want it unrolled\n");
	  continue;
	}

      /* Do not peel cold areas.  */
      if (optimize_loop_for_size_p (loop))
	{
	  if (dump_file)
	    fprintf (dump_file, ";; Not considering loop, cold area\n");
	  continue;
	}

      /* Can the loop be manipulated?  */
      if (!can_duplicate_loop_p (loop))
	{
	  if (dump_file)
	    fprintf (dump_file,
		     ";; Not considering loop, cannot duplicate\n");
	  continue;
	}

      /* Skip non-innermost loops.  */
      if (loop->inner)
	{
	  if (dump_file)
	    fprintf (dump_file, ";; Not considering loop, is not innermost\n");
	  continue;
	}

      loop->ninsns = num_loop_insns (loop);
      loop->av_ninsns = average_num_loop_insns (loop);

      /* Try transformations one by one in decreasing order of priority.  */
      decide_unroll_constant_iterations (loop, flags);
      if (loop->lpt_decision.decision == LPT_NONE)
	decide_unroll_runtime_iterations (loop, flags);
      if (loop->lpt_decision.decision == LPT_NONE)
	decide_unroll_stupid (loop, flags);

      report_unroll (loop, locus);
    }
}

/* Unroll LOOPS.  */
void
unroll_loops (int flags)
{
  class loop *loop;
  bool changed = false;

  /* Now decide rest of unrolling.  */
  decide_unrolling (flags);

  /* Scan the loops, inner ones first.  */
  FOR_EACH_LOOP (loop, LI_FROM_INNERMOST)
    {
      /* And perform the appropriate transformations.  */
      switch (loop->lpt_decision.decision)
	{
	case LPT_UNROLL_CONSTANT:
	  unroll_loop_constant_iterations (loop);
	  changed = true;
	  break;
	case LPT_UNROLL_RUNTIME:
	  unroll_loop_runtime_iterations (loop);
	  changed = true;
	  break;
	case LPT_UNROLL_STUPID:
	  unroll_loop_stupid (loop);
	  changed = true;
	  break;
	case LPT_NONE:
	  break;
	default:
	  gcc_unreachable ();
	}
    }

    if (changed)
      {
	calculate_dominance_info (CDI_DOMINATORS);
	fix_loop_structure (NULL);
      }

  iv_analysis_done ();
}

/* Check whether exit of the LOOP is at the end of loop body.  */

static bool
loop_exit_at_end_p (class loop *loop)
{
  class niter_desc *desc = get_simple_loop_desc (loop);
  rtx_insn *insn;

  /* We should never have conditional in latch block.  */
  gcc_assert (desc->in_edge->dest != loop->header);

  if (desc->in_edge->dest != loop->latch)
    return false;

  /* Check that the latch is empty.  */
  FOR_BB_INSNS (loop->latch, insn)
    {
      if (INSN_P (insn) && active_insn_p (insn))
	return false;
    }

  return true;
}

/* Decide whether to unroll LOOP iterating constant number of times
   and how much.  */

static void
decide_unroll_constant_iterations (class loop *loop, int flags)
{
  unsigned nunroll, nunroll_by_av, best_copies, best_unroll = 0, n_copies, i;
  class niter_desc *desc;
  widest_int iterations;

  /* If we were not asked to unroll this loop, just return back silently.  */
  if (!(flags & UAP_UNROLL) && !loop->unroll)
    return;

  if (dump_enabled_p ())
    dump_printf (MSG_NOTE,
		 "considering unrolling loop with constant "
		 "number of iterations\n");

  /* nunroll = total number of copies of the original loop body in
     unrolled loop (i.e. if it is 2, we have to duplicate loop body once).  */
  nunroll = param_max_unrolled_insns / loop->ninsns;
  nunroll_by_av
    = param_max_average_unrolled_insns / loop->av_ninsns;
  if (nunroll > nunroll_by_av)
    nunroll = nunroll_by_av;
  if (nunroll > (unsigned) param_max_unroll_times)
    nunroll = param_max_unroll_times;

  if (targetm.loop_unroll_adjust)
    nunroll = targetm.loop_unroll_adjust (nunroll, loop);

  /* Skip big loops.  */
  if (nunroll <= 1)
    {
      if (dump_file)
	fprintf (dump_file, ";; Not considering loop, is too big\n");
      return;
    }

  /* Check for simple loops.  */
  desc = get_simple_loop_desc (loop);

  /* Check number of iterations.  */
  if (!desc->simple_p || !desc->const_iter || desc->assumptions)
    {
      if (dump_file)
	fprintf (dump_file,
		 ";; Unable to prove that the loop iterates constant times\n");
      return;
    }

  /* Check for an explicit unrolling factor.  */
  if (loop->unroll > 0 && loop->unroll < USHRT_MAX)
    {
      /* However we cannot unroll completely at the RTL level a loop with
	 constant number of iterations; it should have been peeled instead.  */
      if (desc->niter == 0 || (unsigned) loop->unroll > desc->niter - 1)
	{
	  if (dump_file)
	    fprintf (dump_file, ";; Loop should have been peeled\n");
	}
      else
	{
	  loop->lpt_decision.decision = LPT_UNROLL_CONSTANT;
	  loop->lpt_decision.times = loop->unroll - 1;
	}
      return;
    }

  /* Check whether the loop rolls enough to consider.  
     Consult also loop bounds and profile; in the case the loop has more
     than one exit it may well loop less than determined maximal number
     of iterations.  */
  if (desc->niter < 2 * nunroll
      || ((get_estimated_loop_iterations (loop, &iterations)
	   || get_likely_max_loop_iterations (loop, &iterations))
	  && wi::ltu_p (iterations, 2 * nunroll)))
    {
      if (dump_file)
	fprintf (dump_file, ";; Not unrolling loop, doesn't roll\n");
      return;
    }

  /* Success; now compute number of iterations to unroll.  We alter
     nunroll so that as few as possible copies of loop body are
     necessary, while still not decreasing the number of unrollings
     too much (at most by 1).  */
  best_copies = 2 * nunroll + 10;

  i = 2 * nunroll + 2;
  if (i > desc->niter - 2)
    i = desc->niter - 2;

  for (; i >= nunroll - 1; i--)
    {
      unsigned exit_mod = desc->niter % (i + 1);

      if (!loop_exit_at_end_p (loop))
	n_copies = exit_mod + i + 1;
      else if (exit_mod != (unsigned) i
	       || desc->noloop_assumptions != NULL_RTX)
	n_copies = exit_mod + i + 2;
      else
	n_copies = i + 1;

      if (n_copies < best_copies)
	{
	  best_copies = n_copies;
	  best_unroll = i;
	}
    }

  loop->lpt_decision.decision = LPT_UNROLL_CONSTANT;
  loop->lpt_decision.times = best_unroll;
}

/* Unroll LOOP with constant number of iterations LOOP->LPT_DECISION.TIMES times.
   The transformation does this:

   for (i = 0; i < 102; i++)
     body;

   ==>  (LOOP->LPT_DECISION.TIMES == 3)

   i = 0;
   body; i++;
   body; i++;
   while (i < 102)
     {
       body; i++;
       body; i++;
       body; i++;
       body; i++;
     }
  */
static void
unroll_loop_constant_iterations (class loop *loop)
{
  unsigned HOST_WIDE_INT niter;
  unsigned exit_mod;
  unsigned i;
  edge e;
  unsigned max_unroll = loop->lpt_decision.times;
  class niter_desc *desc = get_simple_loop_desc (loop);
  bool exit_at_end = loop_exit_at_end_p (loop);
  struct opt_info *opt_info = NULL;
  bool ok;

  niter = desc->niter;

  /* Should not get here (such loop should be peeled instead).  */
  gcc_assert (niter > max_unroll + 1);

  exit_mod = niter % (max_unroll + 1);

  auto_sbitmap wont_exit (max_unroll + 2);
  bitmap_ones (wont_exit);

  auto_vec<edge> remove_edges;
  if (flag_split_ivs_in_unroller
      || flag_variable_expansion_in_unroller)
    opt_info = analyze_insns_in_loop (loop);

  if (!exit_at_end)
    {
      /* The exit is not at the end of the loop; leave exit test
	 in the first copy, so that the loops that start with test
	 of exit condition have continuous body after unrolling.  */

      if (dump_file)
	fprintf (dump_file, ";; Condition at beginning of loop.\n");

      /* Peel exit_mod iterations.  */
      bitmap_clear_bit (wont_exit, 0);
      if (desc->noloop_assumptions)
	bitmap_clear_bit (wont_exit, 1);

      if (exit_mod)
	{
	  opt_info_start_duplication (opt_info);
          ok = duplicate_loop_to_header_edge (loop, loop_preheader_edge (loop),
					      exit_mod,
					      wont_exit, desc->out_edge,
					      &remove_edges,
					      DLTHE_FLAG_UPDATE_FREQ
					      | (opt_info && exit_mod > 1
						 ? DLTHE_RECORD_COPY_NUMBER
						   : 0));
	  gcc_assert (ok);

          if (opt_info && exit_mod > 1)
 	    apply_opt_in_copies (opt_info, exit_mod, false, false);

	  desc->noloop_assumptions = NULL_RTX;
	  desc->niter -= exit_mod;
	  loop->nb_iterations_upper_bound -= exit_mod;
	  if (loop->any_estimate
	      && wi::leu_p (exit_mod, loop->nb_iterations_estimate))
	    loop->nb_iterations_estimate -= exit_mod;
	  else
	    loop->any_estimate = false;
	  if (loop->any_likely_upper_bound
	      && wi::leu_p (exit_mod, loop->nb_iterations_likely_upper_bound))
	    loop->nb_iterations_likely_upper_bound -= exit_mod;
	  else
	    loop->any_likely_upper_bound = false;
	}

      bitmap_set_bit (wont_exit, 1);
    }
  else
    {
      /* Leave exit test in last copy, for the same reason as above if
	 the loop tests the condition at the end of loop body.  */

      if (dump_file)
	fprintf (dump_file, ";; Condition at end of loop.\n");

      /* We know that niter >= max_unroll + 2; so we do not need to care of
	 case when we would exit before reaching the loop.  So just peel
	 exit_mod + 1 iterations.  */
      if (exit_mod != max_unroll
	  || desc->noloop_assumptions)
	{
	  bitmap_clear_bit (wont_exit, 0);
	  if (desc->noloop_assumptions)
	    bitmap_clear_bit (wont_exit, 1);

          opt_info_start_duplication (opt_info);
	  ok = duplicate_loop_to_header_edge (loop, loop_preheader_edge (loop),
					      exit_mod + 1,
					      wont_exit, desc->out_edge,
					      &remove_edges,
					      DLTHE_FLAG_UPDATE_FREQ
					      | (opt_info && exit_mod > 0
						 ? DLTHE_RECORD_COPY_NUMBER
						   : 0));
	  gcc_assert (ok);

          if (opt_info && exit_mod > 0)
  	    apply_opt_in_copies (opt_info, exit_mod + 1, false, false);

	  desc->niter -= exit_mod + 1;
	  loop->nb_iterations_upper_bound -= exit_mod + 1;
	  if (loop->any_estimate
	      && wi::leu_p (exit_mod + 1, loop->nb_iterations_estimate))
	    loop->nb_iterations_estimate -= exit_mod + 1;
	  else
	    loop->any_estimate = false;
	  if (loop->any_likely_upper_bound
	      && wi::leu_p (exit_mod + 1, loop->nb_iterations_likely_upper_bound))
	    loop->nb_iterations_likely_upper_bound -= exit_mod + 1;
	  else
	    loop->any_likely_upper_bound = false;
	  desc->noloop_assumptions = NULL_RTX;

	  bitmap_set_bit (wont_exit, 0);
	  bitmap_set_bit (wont_exit, 1);
	}

      bitmap_clear_bit (wont_exit, max_unroll);
    }

  /* Now unroll the loop.  */

  opt_info_start_duplication (opt_info);
  ok = duplicate_loop_to_header_edge (loop, loop_latch_edge (loop),
				      max_unroll,
				      wont_exit, desc->out_edge,
				      &remove_edges,
				      DLTHE_FLAG_UPDATE_FREQ
				      | (opt_info
					 ? DLTHE_RECORD_COPY_NUMBER
					   : 0));
  gcc_assert (ok);

  if (opt_info)
    {
      apply_opt_in_copies (opt_info, max_unroll, true, true);
      free_opt_info (opt_info);
    }

  if (exit_at_end)
    {
      basic_block exit_block = get_bb_copy (desc->in_edge->src);
      /* Find a new in and out edge; they are in the last copy we have made.  */

      if (EDGE_SUCC (exit_block, 0)->dest == desc->out_edge->dest)
	{
	  desc->out_edge = EDGE_SUCC (exit_block, 0);
	  desc->in_edge = EDGE_SUCC (exit_block, 1);
	}
      else
	{
	  desc->out_edge = EDGE_SUCC (exit_block, 1);
	  desc->in_edge = EDGE_SUCC (exit_block, 0);
	}
    }

  desc->niter /= max_unroll + 1;
  loop->nb_iterations_upper_bound
    = wi::udiv_trunc (loop->nb_iterations_upper_bound, max_unroll + 1);
  if (loop->any_estimate)
    loop->nb_iterations_estimate
      = wi::udiv_trunc (loop->nb_iterations_estimate, max_unroll + 1);
  if (loop->any_likely_upper_bound)
    loop->nb_iterations_likely_upper_bound
      = wi::udiv_trunc (loop->nb_iterations_likely_upper_bound, max_unroll + 1);
  desc->niter_expr = gen_int_mode (desc->niter, desc->mode);

  /* Remove the edges.  */
  FOR_EACH_VEC_ELT (remove_edges, i, e)
    remove_path (e);

  if (dump_file)
    fprintf (dump_file,
	     ";; Unrolled loop %d times, constant # of iterations %i insns\n",
	     max_unroll, num_loop_insns (loop));
}

/* Decide whether to unroll LOOP iterating runtime computable number of times
   and how much.  */
static void
decide_unroll_runtime_iterations (class loop *loop, int flags)
{
  unsigned nunroll, nunroll_by_av, i;
  class niter_desc *desc;
  widest_int iterations;

  /* If we were not asked to unroll this loop, just return back silently.  */
  if (!(flags & UAP_UNROLL) && !loop->unroll)
    return;

  if (dump_enabled_p ())
    dump_printf (MSG_NOTE,
		 "considering unrolling loop with runtime-"
		 "computable number of iterations\n");

  /* nunroll = total number of copies of the original loop body in
     unrolled loop (i.e. if it is 2, we have to duplicate loop body once.  */
  nunroll = param_max_unrolled_insns / loop->ninsns;
  nunroll_by_av = param_max_average_unrolled_insns / loop->av_ninsns;
  if (nunroll > nunroll_by_av)
    nunroll = nunroll_by_av;
  if (nunroll > (unsigned) param_max_unroll_times)
    nunroll = param_max_unroll_times;

  if (targetm.loop_unroll_adjust)
    nunroll = targetm.loop_unroll_adjust (nunroll, loop);

  if (loop->unroll > 0 && loop->unroll < USHRT_MAX)
    nunroll = loop->unroll;

  /* Skip big loops.  */
  if (nunroll <= 1)
    {
      if (dump_file)
	fprintf (dump_file, ";; Not considering loop, is too big\n");
      return;
    }

  /* Check for simple loops.  */
  desc = get_simple_loop_desc (loop);

  /* Check simpleness.  */
  if (!desc->simple_p || desc->assumptions)
    {
      if (dump_file)
	fprintf (dump_file,
		 ";; Unable to prove that the number of iterations "
		 "can be counted in runtime\n");
      return;
    }

  if (desc->const_iter)
    {
      if (dump_file)
	fprintf (dump_file, ";; Loop iterates constant times\n");
      return;
    }

  /* Check whether the loop rolls.  */
  if ((get_estimated_loop_iterations (loop, &iterations)
       || get_likely_max_loop_iterations (loop, &iterations))
      && wi::ltu_p (iterations, 2 * nunroll))
    {
      if (dump_file)
	fprintf (dump_file, ";; Not unrolling loop, doesn't roll\n");
      return;
    }

  /* Success; now force nunroll to be power of 2, as code-gen
     requires it, we are unable to cope with overflows in
     computation of number of iterations.  */
  for (i = 1; 2 * i <= nunroll; i *= 2)
    continue;

  loop->lpt_decision.decision = LPT_UNROLL_RUNTIME;
  loop->lpt_decision.times = i - 1;
}

/* Splits edge E and inserts the sequence of instructions INSNS on it, and
   returns the newly created block.  If INSNS is NULL_RTX, nothing is changed
   and NULL is returned instead.  */

basic_block
split_edge_and_insert (edge e, rtx_insn *insns)
{
  basic_block bb;

  if (!insns)
    return NULL;
  bb = split_edge (e);
  emit_insn_after (insns, BB_END (bb));

  /* ??? We used to assume that INSNS can contain control flow insns, and
     that we had to try to find sub basic blocks in BB to maintain a valid
     CFG.  For this purpose we used to set the BB_SUPERBLOCK flag on BB
     and call break_superblocks when going out of cfglayout mode.  But it
     turns out that this never happens; and that if it does ever happen,
     the verify_flow_info at the end of the RTL loop passes would fail.

     There are two reasons why we expected we could have control flow insns
     in INSNS.  The first is when a comparison has to be done in parts, and
     the second is when the number of iterations is computed for loops with
     the number of iterations known at runtime.  In both cases, test cases
     to get control flow in INSNS appear to be impossible to construct:

      * If do_compare_rtx_and_jump needs several branches to do comparison
	in a mode that needs comparison by parts, we cannot analyze the
	number of iterations of the loop, and we never get to unrolling it.

      * The code in expand_divmod that was suspected to cause creation of
	branching code seems to be only accessed for signed division.  The
	divisions used by # of iterations analysis are always unsigned.
	Problems might arise on architectures that emits branching code
	for some operations that may appear in the unroller (especially
	for division), but we have no such architectures.

     Considering all this, it was decided that we should for now assume
     that INSNS can in theory contain control flow insns, but in practice
     it never does.  So we don't handle the theoretical case, and should
     a real failure ever show up, we have a pretty good clue for how to
     fix it.  */

  return bb;
}

/* Prepare a sequence comparing OP0 with OP1 using COMP and jumping to LABEL if
   true, with probability PROB.  If CINSN is not NULL, it is the insn to copy
   in order to create a jump.  */

static rtx_insn *
compare_and_jump_seq (rtx op0, rtx op1, enum rtx_code comp,
		      rtx_code_label *label, profile_probability prob,
		      rtx_insn *cinsn)
{
  rtx_insn *seq;
  rtx_jump_insn *jump;
  rtx cond;
  machine_mode mode;

  mode = GET_MODE (op0);
  if (mode == VOIDmode)
    mode = GET_MODE (op1);

  start_sequence ();
  if (GET_MODE_CLASS (mode) == MODE_CC)
    {
      /* A hack -- there seems to be no easy generic way how to make a
	 conditional jump from a ccmode comparison.  */
      gcc_assert (cinsn);
      cond = XEXP (SET_SRC (pc_set (cinsn)), 0);
      gcc_assert (GET_CODE (cond) == comp);
      gcc_assert (rtx_equal_p (op0, XEXP (cond, 0)));
      gcc_assert (rtx_equal_p (op1, XEXP (cond, 1)));
      emit_jump_insn (copy_insn (PATTERN (cinsn)));
      jump = as_a <rtx_jump_insn *> (get_last_insn ());
      JUMP_LABEL (jump) = JUMP_LABEL (cinsn);
      LABEL_NUSES (JUMP_LABEL (jump))++;
      redirect_jump (jump, label, 0);
    }
  else
    {
      gcc_assert (!cinsn);

      op0 = force_operand (op0, NULL_RTX);
      op1 = force_operand (op1, NULL_RTX);
      do_compare_rtx_and_jump (op0, op1, comp, 0,
			       mode, NULL_RTX, NULL, label,
			       profile_probability::uninitialized ());
      jump = as_a <rtx_jump_insn *> (get_last_insn ());
      jump->set_jump_target (label);
      LABEL_NUSES (label)++;
    }
  if (prob.initialized_p ())
    add_reg_br_prob_note (jump, prob);

  seq = get_insns ();
  end_sequence ();

  return seq;
}

/* Unroll LOOP for which we are able to count number of iterations in
   runtime LOOP->LPT_DECISION.TIMES times.  The times value must be a
   power of two.  The transformation does this (with some extra care
   for case n < 0):

   for (i = 0; i < n; i++)
     body;

   ==>  (LOOP->LPT_DECISION.TIMES == 3)

   i = 0;
   mod = n % 4;

   switch (mod)
     {
       case 3:
         body; i++;
       case 2:
         body; i++;
       case 1:
         body; i++;
       case 0: ;
     }

   while (i < n)
     {
       body; i++;
       body; i++;
       body; i++;
       body; i++;
     }
   */
static void
unroll_loop_runtime_iterations (class loop *loop)
{
  rtx old_niter, niter, tmp;
  rtx_insn *init_code, *branch_code;
  unsigned i, j;
  profile_probability p;
  basic_block preheader, *body, swtch, ezc_swtch = NULL;
  int may_exit_copy;
  profile_count iter_count, new_count;
  unsigned n_peel;
  edge e;
  bool extra_zero_check, last_may_exit;
  unsigned max_unroll = loop->lpt_decision.times;
  class niter_desc *desc = get_simple_loop_desc (loop);
  bool exit_at_end = loop_exit_at_end_p (loop);
  struct opt_info *opt_info = NULL;
  bool ok;

  if (flag_split_ivs_in_unroller
      || flag_variable_expansion_in_unroller)
    opt_info = analyze_insns_in_loop (loop);

  /* Remember blocks whose dominators will have to be updated.  */
  auto_vec<basic_block> dom_bbs;

  body = get_loop_body (loop);
  for (i = 0; i < loop->num_nodes; i++)
    {
      vec<basic_block> ldom;
      basic_block bb;

      ldom = get_dominated_by (CDI_DOMINATORS, body[i]);
      FOR_EACH_VEC_ELT (ldom, j, bb)
	if (!flow_bb_inside_loop_p (loop, bb))
	  dom_bbs.safe_push (bb);

      ldom.release ();
    }
  free (body);

  if (!exit_at_end)
    {
      /* Leave exit in first copy (for explanation why see comment in
	 unroll_loop_constant_iterations).  */
      may_exit_copy = 0;
      n_peel = max_unroll - 1;
      extra_zero_check = true;
      last_may_exit = false;
    }
  else
    {
      /* Leave exit in last copy (for explanation why see comment in
	 unroll_loop_constant_iterations).  */
      may_exit_copy = max_unroll;
      n_peel = max_unroll;
      extra_zero_check = false;
      last_may_exit = true;
    }

  /* Get expression for number of iterations.  */
  start_sequence ();
  old_niter = niter = gen_reg_rtx (desc->mode);
  tmp = force_operand (copy_rtx (desc->niter_expr), niter);
  if (tmp != niter)
    emit_move_insn (niter, tmp);

  /* For loops that exit at end and whose number of iterations is reliable,
     add one to niter to account for first pass through loop body before
     reaching exit test. */
  if (exit_at_end && !desc->noloop_assumptions)
    {
      niter = expand_simple_binop (desc->mode, PLUS,
				   niter, const1_rtx,
				   NULL_RTX, 0, OPTAB_LIB_WIDEN);
      old_niter = niter;
    }

  /* Count modulo by ANDing it with max_unroll; we use the fact that
     the number of unrollings is a power of two, and thus this is correct
     even if there is overflow in the computation.  */
  niter = expand_simple_binop (desc->mode, AND,
			       niter, gen_int_mode (max_unroll, desc->mode),
			       NULL_RTX, 0, OPTAB_LIB_WIDEN);

  init_code = get_insns ();
  end_sequence ();
  unshare_all_rtl_in_chain (init_code);

  /* Precondition the loop.  */
  split_edge_and_insert (loop_preheader_edge (loop), init_code);

  auto_vec<edge> remove_edges;

  auto_sbitmap wont_exit (max_unroll + 2);

  if (extra_zero_check || desc->noloop_assumptions)
    {
      /* Peel the first copy of loop body.  Leave the exit test if the number
	 of iterations is not reliable.  Also record the place of the extra zero
	 check.  */
      bitmap_clear (wont_exit);
      if (!desc->noloop_assumptions)
	bitmap_set_bit (wont_exit, 1);
      ezc_swtch = loop_preheader_edge (loop)->src;
      ok = duplicate_loop_to_header_edge (loop, loop_preheader_edge (loop),
					  1, wont_exit, desc->out_edge,
					  &remove_edges,
					  DLTHE_FLAG_UPDATE_FREQ);
      gcc_assert (ok);
    }

  /* Record the place where switch will be built for preconditioning.  */
  swtch = split_edge (loop_preheader_edge (loop));

  /* Compute count increments for each switch block and initialize
     innermost switch block.  Switch blocks and peeled loop copies are built
     from innermost outward.  */
  iter_count = new_count = swtch->count.apply_scale (1, max_unroll + 1);
  swtch->count = new_count;

  for (i = 0; i < n_peel; i++)
    {
      /* Peel the copy.  */
      bitmap_clear (wont_exit);
      if (i != n_peel - 1 || !last_may_exit)
	bitmap_set_bit (wont_exit, 1);
      ok = duplicate_loop_to_header_edge (loop, loop_preheader_edge (loop),
					  1, wont_exit, desc->out_edge,
					  &remove_edges,
					  DLTHE_FLAG_UPDATE_FREQ);
      gcc_assert (ok);

      /* Create item for switch.  */
      j = n_peel - i - (extra_zero_check ? 0 : 1);
      p = profile_probability::always ().apply_scale (1, i + 2);

      preheader = split_edge (loop_preheader_edge (loop));
      /* Add in count of edge from switch block.  */
      preheader->count += iter_count;
      branch_code = compare_and_jump_seq (copy_rtx (niter),
					  gen_int_mode (j, desc->mode), EQ,
					  block_label (preheader), p, NULL);

      /* We rely on the fact that the compare and jump cannot be optimized out,
	 and hence the cfg we create is correct.  */
      gcc_assert (branch_code != NULL_RTX);

      swtch = split_edge_and_insert (single_pred_edge (swtch), branch_code);
      set_immediate_dominator (CDI_DOMINATORS, preheader, swtch);
      single_succ_edge (swtch)->probability = p.invert ();
      new_count += iter_count;
      swtch->count = new_count;
      e = make_edge (swtch, preheader,
		     single_succ_edge (swtch)->flags & EDGE_IRREDUCIBLE_LOOP);
      e->probability = p;
    }

  if (extra_zero_check)
    {
      /* Add branch for zero iterations.  */
      p = profile_probability::always ().apply_scale (1, max_unroll + 1);
      swtch = ezc_swtch;
      preheader = split_edge (loop_preheader_edge (loop));
      /* Recompute count adjustments since initial peel copy may
	 have exited and reduced those values that were computed above.  */
      iter_count = swtch->count.apply_scale (1, max_unroll + 1);
      /* Add in count of edge from switch block.  */
      preheader->count += iter_count;
      branch_code = compare_and_jump_seq (copy_rtx (niter), const0_rtx, EQ,
					  block_label (preheader), p,
					  NULL);
      gcc_assert (branch_code != NULL_RTX);

      swtch = split_edge_and_insert (single_succ_edge (swtch), branch_code);
      set_immediate_dominator (CDI_DOMINATORS, preheader, swtch);
      single_succ_edge (swtch)->probability = p.invert ();
      e = make_edge (swtch, preheader,
		     single_succ_edge (swtch)->flags & EDGE_IRREDUCIBLE_LOOP);
      e->probability = p;
    }

  /* Recount dominators for outer blocks.  */
  iterate_fix_dominators (CDI_DOMINATORS, dom_bbs, false);

  /* And unroll loop.  */

  bitmap_ones (wont_exit);
  bitmap_clear_bit (wont_exit, may_exit_copy);
  opt_info_start_duplication (opt_info);

  ok = duplicate_loop_to_header_edge (loop, loop_latch_edge (loop),
				      max_unroll,
				      wont_exit, desc->out_edge,
				      &remove_edges,
				      DLTHE_FLAG_UPDATE_FREQ
				      | (opt_info
					 ? DLTHE_RECORD_COPY_NUMBER
					   : 0));
  gcc_assert (ok);

  if (opt_info)
    {
      apply_opt_in_copies (opt_info, max_unroll, true, true);
      free_opt_info (opt_info);
    }

  if (exit_at_end)
    {
      basic_block exit_block = get_bb_copy (desc->in_edge->src);
      /* Find a new in and out edge; they are in the last copy we have
	 made.  */

      if (EDGE_SUCC (exit_block, 0)->dest == desc->out_edge->dest)
	{
	  desc->out_edge = EDGE_SUCC (exit_block, 0);
	  desc->in_edge = EDGE_SUCC (exit_block, 1);
	}
      else
	{
	  desc->out_edge = EDGE_SUCC (exit_block, 1);
	  desc->in_edge = EDGE_SUCC (exit_block, 0);
	}
    }

  /* Remove the edges.  */
  FOR_EACH_VEC_ELT (remove_edges, i, e)
    remove_path (e);

  /* We must be careful when updating the number of iterations due to
     preconditioning and the fact that the value must be valid at entry
     of the loop.  After passing through the above code, we see that
     the correct new number of iterations is this:  */
  gcc_assert (!desc->const_iter);
  desc->niter_expr =
    simplify_gen_binary (UDIV, desc->mode, old_niter,
			 gen_int_mode (max_unroll + 1, desc->mode));
  loop->nb_iterations_upper_bound
    = wi::udiv_trunc (loop->nb_iterations_upper_bound, max_unroll + 1);
  if (loop->any_estimate)
    loop->nb_iterations_estimate
      = wi::udiv_trunc (loop->nb_iterations_estimate, max_unroll + 1);
  if (loop->any_likely_upper_bound)
    loop->nb_iterations_likely_upper_bound
      = wi::udiv_trunc (loop->nb_iterations_likely_upper_bound, max_unroll + 1);
  if (exit_at_end)
    {
      desc->niter_expr =
	simplify_gen_binary (MINUS, desc->mode, desc->niter_expr, const1_rtx);
      desc->noloop_assumptions = NULL_RTX;
      --loop->nb_iterations_upper_bound;
      if (loop->any_estimate
	  && loop->nb_iterations_estimate != 0)
	--loop->nb_iterations_estimate;
      else
	loop->any_estimate = false;
      if (loop->any_likely_upper_bound
	  && loop->nb_iterations_likely_upper_bound != 0)
	--loop->nb_iterations_likely_upper_bound;
      else
	loop->any_likely_upper_bound = false;
    }

  if (dump_file)
    fprintf (dump_file,
	     ";; Unrolled loop %d times, counting # of iterations "
	     "in runtime, %i insns\n",
	     max_unroll, num_loop_insns (loop));
}

/* Decide whether to unroll LOOP stupidly and how much.  */
static void
decide_unroll_stupid (class loop *loop, int flags)
{
  unsigned nunroll, nunroll_by_av, i;
  class niter_desc *desc;
  widest_int iterations;

  /* If we were not asked to unroll this loop, just return back silently.  */
  if (!(flags & UAP_UNROLL_ALL) && !loop->unroll)
    return;

  if (dump_enabled_p ())
    dump_printf (MSG_NOTE, "considering unrolling loop stupidly\n");

  /* nunroll = total number of copies of the original loop body in
     unrolled loop (i.e. if it is 2, we have to duplicate loop body once.  */
  nunroll = param_max_unrolled_insns / loop->ninsns;
  nunroll_by_av
    = param_max_average_unrolled_insns / loop->av_ninsns;
  if (nunroll > nunroll_by_av)
    nunroll = nunroll_by_av;
  if (nunroll > (unsigned) param_max_unroll_times)
    nunroll = param_max_unroll_times;

  if (targetm.loop_unroll_adjust)
    nunroll = targetm.loop_unroll_adjust (nunroll, loop);

  if (loop->unroll > 0 && loop->unroll < USHRT_MAX)
    nunroll = loop->unroll;

  /* Skip big loops.  */
  if (nunroll <= 1)
    {
      if (dump_file)
	fprintf (dump_file, ";; Not considering loop, is too big\n");
      return;
    }

  /* Check for simple loops.  */
  desc = get_simple_loop_desc (loop);

  /* Check simpleness.  */
  if (desc->simple_p && !desc->assumptions)
    {
      if (dump_file)
	fprintf (dump_file, ";; Loop is simple\n");
      return;
    }

  /* Do not unroll loops with branches inside -- it increases number
     of mispredicts. 
     TODO: this heuristic needs tunning; call inside the loop body
     is also relatively good reason to not unroll.  */
  if (num_loop_branches (loop) > 1)
    {
      if (dump_file)
	fprintf (dump_file, ";; Not unrolling, contains branches\n");
      return;
    }

  /* Check whether the loop rolls.  */
  if ((get_estimated_loop_iterations (loop, &iterations)
       || get_likely_max_loop_iterations (loop, &iterations))
      && wi::ltu_p (iterations, 2 * nunroll))
    {
      if (dump_file)
	fprintf (dump_file, ";; Not unrolling loop, doesn't roll\n");
      return;
    }

  /* Success.  Now force nunroll to be power of 2, as it seems that this
     improves results (partially because of better alignments, partially
     because of some dark magic).  */
  for (i = 1; 2 * i <= nunroll; i *= 2)
    continue;

  loop->lpt_decision.decision = LPT_UNROLL_STUPID;
  loop->lpt_decision.times = i - 1;
}

/* Unroll a LOOP LOOP->LPT_DECISION.TIMES times.  The transformation does this:

   while (cond)
     body;

   ==>  (LOOP->LPT_DECISION.TIMES == 3)

   while (cond)
     {
       body;
       if (!cond) break;
       body;
       if (!cond) break;
       body;
       if (!cond) break;
       body;
     }
   */
static void
unroll_loop_stupid (class loop *loop)
{
  unsigned nunroll = loop->lpt_decision.times;
  class niter_desc *desc = get_simple_loop_desc (loop);
  struct opt_info *opt_info = NULL;
  bool ok;

  if (flag_split_ivs_in_unroller
      || flag_variable_expansion_in_unroller)
    opt_info = analyze_insns_in_loop (loop);

  auto_sbitmap wont_exit (nunroll + 1);
  bitmap_clear (wont_exit);
  opt_info_start_duplication (opt_info);

  ok = duplicate_loop_to_header_edge (loop, loop_latch_edge (loop),
				      nunroll, wont_exit,
				      NULL, NULL,
				      DLTHE_FLAG_UPDATE_FREQ
				      | (opt_info
					 ? DLTHE_RECORD_COPY_NUMBER
					   : 0));
  gcc_assert (ok);

  if (opt_info)
    {
      apply_opt_in_copies (opt_info, nunroll, true, true);
      free_opt_info (opt_info);
    }

  if (desc->simple_p)
    {
      /* We indeed may get here provided that there are nontrivial assumptions
	 for a loop to be really simple.  We could update the counts, but the
	 problem is that we are unable to decide which exit will be taken
	 (not really true in case the number of iterations is constant,
	 but no one will do anything with this information, so we do not
	 worry about it).  */
      desc->simple_p = false;
    }

  if (dump_file)
    fprintf (dump_file, ";; Unrolled loop %d times, %i insns\n",
	     nunroll, num_loop_insns (loop));
}

/* Returns true if REG is referenced in one nondebug insn in LOOP.
   Set *DEBUG_USES to the number of debug insns that reference the
   variable.  */

static bool
referenced_in_one_insn_in_loop_p (class loop *loop, rtx reg,
				  int *debug_uses)
{
  basic_block *body, bb;
  unsigned i;
  int count_ref = 0;
  rtx_insn *insn;

  body = get_loop_body (loop);
  for (i = 0; i < loop->num_nodes; i++)
    {
      bb = body[i];

      FOR_BB_INSNS (bb, insn)
	if (!rtx_referenced_p (reg, insn))
	  continue;
	else if (DEBUG_INSN_P (insn))
	  ++*debug_uses;
	else if (++count_ref > 1)
	  break;
    }
  free (body);
  return (count_ref  == 1);
}

/* Reset the DEBUG_USES debug insns in LOOP that reference REG.  */

static void
reset_debug_uses_in_loop (class loop *loop, rtx reg, int debug_uses)
{
  basic_block *body, bb;
  unsigned i;
  rtx_insn *insn;

  body = get_loop_body (loop);
  for (i = 0; debug_uses && i < loop->num_nodes; i++)
    {
      bb = body[i];

      FOR_BB_INSNS (bb, insn)
	if (!DEBUG_INSN_P (insn) || !rtx_referenced_p (reg, insn))
	  continue;
	else
	  {
	    validate_change (insn, &INSN_VAR_LOCATION_LOC (insn),
			     gen_rtx_UNKNOWN_VAR_LOC (), 0);
	    if (!--debug_uses)
	      break;
	  }
    }
  free (body);
}

/* Determine whether INSN contains an accumulator
   which can be expanded into separate copies,
   one for each copy of the LOOP body.

   for (i = 0 ; i < n; i++)
     sum += a[i];

   ==>

   sum += a[i]
   ....
   i = i+1;
   sum1 += a[i]
   ....
   i = i+1
   sum2 += a[i];
   ....

   Return NULL if INSN contains no opportunity for expansion of accumulator.
   Otherwise, allocate a VAR_TO_EXPAND structure, fill it with the relevant
   information and return a pointer to it.
*/

static struct var_to_expand *
analyze_insn_to_expand_var (class loop *loop, rtx_insn *insn)
{
  rtx set, dest, src;
  struct var_to_expand *ves;
  unsigned accum_pos;
  enum rtx_code code;
  int debug_uses = 0;

  set = single_set (insn);
  if (!set)
    return NULL;

  dest = SET_DEST (set);
  src = SET_SRC (set);
  code = GET_CODE (src);

  if (code != PLUS && code != MINUS && code != MULT && code != FMA)
    return NULL;

  if (FLOAT_MODE_P (GET_MODE (dest)))
    {
      if (!flag_associative_math)
        return NULL;
      /* In the case of FMA, we're also changing the rounding.  */
      if (code == FMA && !flag_unsafe_math_optimizations)
	return NULL;
    }

  /* Hmm, this is a bit paradoxical.  We know that INSN is a valid insn
     in MD.  But if there is no optab to generate the insn, we cannot
     perform the variable expansion.  This can happen if an MD provides
     an insn but not a named pattern to generate it, for example to avoid
     producing code that needs additional mode switches like for x87/mmx.

     So we check have_insn_for which looks for an optab for the operation
     in SRC.  If it doesn't exist, we can't perform the expansion even
     though INSN is valid.  */
  if (!have_insn_for (code, GET_MODE (src)))
    return NULL;

  if (!REG_P (dest)
      && !(GET_CODE (dest) == SUBREG
           && REG_P (SUBREG_REG (dest))))
    return NULL;

  /* Find the accumulator use within the operation.  */
  if (code == FMA)
    {
      /* We only support accumulation via FMA in the ADD position.  */
      if (!rtx_equal_p  (dest, XEXP (src, 2)))
	return NULL;
      accum_pos = 2;
    }
  else if (rtx_equal_p (dest, XEXP (src, 0)))
    accum_pos = 0;
  else if (rtx_equal_p (dest, XEXP (src, 1)))
    {
      /* The method of expansion that we are using; which includes the
	 initialization of the expansions with zero and the summation of
         the expansions at the end of the computation will yield wrong
	 results for (x = something - x) thus avoid using it in that case.  */
      if (code == MINUS)
	return NULL;
      accum_pos = 1;
    }
  else
    return NULL;

  /* It must not otherwise be used.  */
  if (code == FMA)
    {
      if (rtx_referenced_p (dest, XEXP (src, 0))
	  || rtx_referenced_p (dest, XEXP (src, 1)))
	return NULL;
    }
  else if (rtx_referenced_p (dest, XEXP (src, 1 - accum_pos)))
    return NULL;

  /* It must be used in exactly one insn.  */
  if (!referenced_in_one_insn_in_loop_p (loop, dest, &debug_uses))
    return NULL;

  if (dump_file)
    {
      fprintf (dump_file, "\n;; Expanding Accumulator ");
      print_rtl (dump_file, dest);
      fprintf (dump_file, "\n");
    }

  if (debug_uses)
    /* Instead of resetting the debug insns, we could replace each
       debug use in the loop with the sum or product of all expanded
       accumulators.  Since we'll only know of all expansions at the
       end, we'd have to keep track of which vars_to_expand a debug
       insn in the loop references, take note of each copy of the
       debug insn during unrolling, and when it's all done, compute
       the sum or product of each variable and adjust the original
       debug insn and each copy thereof.  What a pain!  */
    reset_debug_uses_in_loop (loop, dest, debug_uses);

  /* Record the accumulator to expand.  */
  ves = XNEW (struct var_to_expand);
  ves->insn = insn;
  ves->reg = copy_rtx (dest);
  ves->var_expansions.create (1);
  ves->next = NULL;
  ves->op = GET_CODE (src);
  ves->expansion_count = 0;
  ves->reuse_expansion = 0;
  return ves;
}

/* Determine whether there is an induction variable in INSN that
   we would like to split during unrolling.

   I.e. replace

   i = i + 1;
   ...
   i = i + 1;
   ...
   i = i + 1;
   ...

   type chains by

   i0 = i + 1
   ...
   i = i0 + 1
   ...
   i = i0 + 2
   ...

   Return NULL if INSN contains no interesting IVs.  Otherwise, allocate
   an IV_TO_SPLIT structure, fill it with the relevant information and return a
   pointer to it.  */

static struct iv_to_split *
analyze_iv_to_split_insn (rtx_insn *insn)
{
  rtx set, dest;
  class rtx_iv iv;
  struct iv_to_split *ivts;
  scalar_int_mode mode;
  bool ok;

  /* For now we just split the basic induction variables.  Later this may be
     extended for example by selecting also addresses of memory references.  */
  set = single_set (insn);
  if (!set)
    return NULL;

  dest = SET_DEST (set);
  if (!REG_P (dest) || !is_a <scalar_int_mode> (GET_MODE (dest), &mode))
    return NULL;

  if (!biv_p (insn, mode, dest))
    return NULL;

  ok = iv_analyze_result (insn, dest, &iv);

  /* This used to be an assert under the assumption that if biv_p returns
     true that iv_analyze_result must also return true.  However, that
     assumption is not strictly correct as evidenced by pr25569.

     Returning NULL when iv_analyze_result returns false is safe and
     avoids the problems in pr25569 until the iv_analyze_* routines
     can be fixed, which is apparently hard and time consuming
     according to their author.  */
  if (! ok)
    return NULL;

  if (iv.step == const0_rtx
      || iv.mode != iv.extend_mode)
    return NULL;

  /* Record the insn to split.  */
  ivts = XNEW (struct iv_to_split);
  ivts->insn = insn;
  ivts->orig_var = dest;
  ivts->base_var = NULL_RTX;
  ivts->step = iv.step;
  ivts->next = NULL;

  return ivts;
}

/* Determines which of insns in LOOP can be optimized.
   Return a OPT_INFO struct with the relevant hash tables filled
   with all insns to be optimized.  The FIRST_NEW_BLOCK field
   is undefined for the return value.  */

static struct opt_info *
analyze_insns_in_loop (class loop *loop)
{
  basic_block *body, bb;
  unsigned i;
  struct opt_info *opt_info = XCNEW (struct opt_info);
  rtx_insn *insn;
  struct iv_to_split *ivts = NULL;
  struct var_to_expand *ves = NULL;
  iv_to_split **slot1;
  var_to_expand **slot2;
  vec<edge> edges = get_loop_exit_edges (loop);
  edge exit;
  bool can_apply = false;

  iv_analysis_loop_init (loop);

  body = get_loop_body (loop);

  if (flag_split_ivs_in_unroller)
    {
      opt_info->insns_to_split
       	= new hash_table<iv_split_hasher> (5 * loop->num_nodes);
      opt_info->iv_to_split_head = NULL;
      opt_info->iv_to_split_tail = &opt_info->iv_to_split_head;
    }

  /* Record the loop exit bb and loop preheader before the unrolling.  */
  opt_info->loop_preheader = loop_preheader_edge (loop)->src;

  if (edges.length () == 1)
    {
      exit = edges[0];
      if (!(exit->flags & EDGE_COMPLEX))
	{
	  opt_info->loop_exit = split_edge (exit);
	  can_apply = true;
	}
    }

  if (flag_variable_expansion_in_unroller
      && can_apply)
    {
      opt_info->insns_with_var_to_expand
       	= new hash_table<var_expand_hasher> (5 * loop->num_nodes);
      opt_info->var_to_expand_head = NULL;
      opt_info->var_to_expand_tail = &opt_info->var_to_expand_head;
    }

  for (i = 0; i < loop->num_nodes; i++)
    {
      bb = body[i];
      if (!dominated_by_p (CDI_DOMINATORS, loop->latch, bb))
	continue;

      FOR_BB_INSNS (bb, insn)
      {
        if (!INSN_P (insn))
          continue;

        if (opt_info->insns_to_split)
          ivts = analyze_iv_to_split_insn (insn);

        if (ivts)
          {
            slot1 = opt_info->insns_to_split->find_slot (ivts, INSERT);
	    gcc_assert (*slot1 == NULL);
            *slot1 = ivts;
	    *opt_info->iv_to_split_tail = ivts;
	    opt_info->iv_to_split_tail = &ivts->next;
            continue;
          }

        if (opt_info->insns_with_var_to_expand)
          ves = analyze_insn_to_expand_var (loop, insn);

        if (ves)
          {
            slot2 = opt_info->insns_with_var_to_expand->find_slot (ves, INSERT);
	    gcc_assert (*slot2 == NULL);
            *slot2 = ves;
	    *opt_info->var_to_expand_tail = ves;
	    opt_info->var_to_expand_tail = &ves->next;
          }
      }
    }

  edges.release ();
  free (body);
  return opt_info;
}

/* Called just before loop duplication.  Records start of duplicated area
   to OPT_INFO.  */

static void
opt_info_start_duplication (struct opt_info *opt_info)
{
  if (opt_info)
    opt_info->first_new_block = last_basic_block_for_fn (cfun);
}

/* Determine the number of iterations between initialization of the base
   variable and the current copy (N_COPY).  N_COPIES is the total number
   of newly created copies.  UNROLLING is true if we are unrolling
   (not peeling) the loop.  */

static unsigned
determine_split_iv_delta (unsigned n_copy, unsigned n_copies, bool unrolling)
{
  if (unrolling)
    {
      /* If we are unrolling, initialization is done in the original loop
	 body (number 0).  */
      return n_copy;
    }
  else
    {
      /* If we are peeling, the copy in that the initialization occurs has
	 number 1.  The original loop (number 0) is the last.  */
      if (n_copy)
	return n_copy - 1;
      else
	return n_copies;
    }
}

/* Allocate basic variable for the induction variable chain.  */

static void
allocate_basic_variable (struct iv_to_split *ivts)
{
  rtx expr = SET_SRC (single_set (ivts->insn));

  ivts->base_var = gen_reg_rtx (GET_MODE (expr));
}

/* Insert initialization of basic variable of IVTS before INSN, taking
   the initial value from INSN.  */

static void
insert_base_initialization (struct iv_to_split *ivts, rtx_insn *insn)
{
  rtx expr = copy_rtx (SET_SRC (single_set (insn)));
  rtx_insn *seq;

  start_sequence ();
  expr = force_operand (expr, ivts->base_var);
  if (expr != ivts->base_var)
    emit_move_insn (ivts->base_var, expr);
  seq = get_insns ();
  end_sequence ();

  emit_insn_before (seq, insn);
}

/* Replace the use of induction variable described in IVTS in INSN
   by base variable + DELTA * step.  */

static void
split_iv (struct iv_to_split *ivts, rtx_insn *insn, unsigned delta)
{
  rtx expr, *loc, incr, var;
  rtx_insn *seq;
  machine_mode mode = GET_MODE (ivts->base_var);
  rtx src, dest, set;

  /* Construct base + DELTA * step.  */
  if (!delta)
    expr = ivts->base_var;
  else
    {
      incr = simplify_gen_binary (MULT, mode,
				  copy_rtx (ivts->step),
				  gen_int_mode (delta, mode));
      expr = simplify_gen_binary (PLUS, GET_MODE (ivts->base_var),
				  ivts->base_var, incr);
    }

  /* Figure out where to do the replacement.  */
  loc = &SET_SRC (single_set (insn));

  /* If we can make the replacement right away, we're done.  */
  if (validate_change (insn, loc, expr, 0))
    return;

  /* Otherwise, force EXPR into a register and try again.  */
  start_sequence ();
  var = gen_reg_rtx (mode);
  expr = force_operand (expr, var);
  if (expr != var)
    emit_move_insn (var, expr);
  seq = get_insns ();
  end_sequence ();
  emit_insn_before (seq, insn);

  if (validate_change (insn, loc, var, 0))
    return;

  /* The last chance.  Try recreating the assignment in insn
     completely from scratch.  */
  set = single_set (insn);
  gcc_assert (set);

  start_sequence ();
  *loc = var;
  src = copy_rtx (SET_SRC (set));
  dest = copy_rtx (SET_DEST (set));
  src = force_operand (src, dest);
  if (src != dest)
    emit_move_insn (dest, src);
  seq = get_insns ();
  end_sequence ();

  emit_insn_before (seq, insn);
  delete_insn (insn);
}


/* Return one expansion of the accumulator recorded in struct VE.  */

static rtx
get_expansion (struct var_to_expand *ve)
{
  rtx reg;

  if (ve->reuse_expansion == 0)
    reg = ve->reg;
  else
    reg = ve->var_expansions[ve->reuse_expansion - 1];

  if (ve->var_expansions.length () == (unsigned) ve->reuse_expansion)
    ve->reuse_expansion = 0;
  else
    ve->reuse_expansion++;

  return reg;
}


/* Given INSN replace the uses of the accumulator recorded in VE
   with a new register.  */

static void
expand_var_during_unrolling (struct var_to_expand *ve, rtx_insn *insn)
{
  rtx new_reg, set;
  bool really_new_expansion = false;

  set = single_set (insn);
  gcc_assert (set);

  /* Generate a new register only if the expansion limit has not been
     reached.  Else reuse an already existing expansion.  */
  if (param_max_variable_expansions > ve->expansion_count)
    {
      really_new_expansion = true;
      new_reg = gen_reg_rtx (GET_MODE (ve->reg));
    }
  else
    new_reg = get_expansion (ve);

  validate_replace_rtx_group (SET_DEST (set), new_reg, insn);
  if (apply_change_group ())
    if (really_new_expansion)
      {
        ve->var_expansions.safe_push (new_reg);
        ve->expansion_count++;
      }
}

/* Initialize the variable expansions in loop preheader.  PLACE is the
   loop-preheader basic block where the initialization of the
   expansions should take place.  The expansions are initialized with
   (-0) when the operation is plus or minus to honor sign zero.  This
   way we can prevent cases where the sign of the final result is
   effected by the sign of the expansion.  Here is an example to
   demonstrate this:

   for (i = 0 ; i < n; i++)
     sum += something;

   ==>

   sum += something
   ....
   i = i+1;
   sum1 += something
   ....
   i = i+1
   sum2 += something;
   ....

   When SUM is initialized with -zero and SOMETHING is also -zero; the
   final result of sum should be -zero thus the expansions sum1 and sum2
   should be initialized with -zero as well (otherwise we will get +zero
   as the final result).  */

static void
insert_var_expansion_initialization (struct var_to_expand *ve,
				     basic_block place)
{
  rtx_insn *seq;
  rtx var, zero_init;
  unsigned i;
  machine_mode mode = GET_MODE (ve->reg);
  bool honor_signed_zero_p = HONOR_SIGNED_ZEROS (mode);

  if (ve->var_expansions.length () == 0)
    return;

  start_sequence ();
  switch (ve->op)
    {
    case FMA:
      /* Note that we only accumulate FMA via the ADD operand.  */
    case PLUS:
    case MINUS:
      FOR_EACH_VEC_ELT (ve->var_expansions, i, var)
        {
	  if (honor_signed_zero_p)
	    zero_init = simplify_gen_unary (NEG, mode, CONST0_RTX (mode), mode);
	  else
	    zero_init = CONST0_RTX (mode);
          emit_move_insn (var, zero_init);
        }
      break;

    case MULT:
      FOR_EACH_VEC_ELT (ve->var_expansions, i, var)
        {
          zero_init = CONST1_RTX (GET_MODE (var));
          emit_move_insn (var, zero_init);
        }
      break;

    default:
      gcc_unreachable ();
    }

  seq = get_insns ();
  end_sequence ();

  emit_insn_after (seq, BB_END (place));
}

/* Combine the variable expansions at the loop exit.  PLACE is the
   loop exit basic block where the summation of the expansions should
   take place.  */

static void
combine_var_copies_in_loop_exit (struct var_to_expand *ve, basic_block place)
{
  rtx sum = ve->reg;
  rtx expr, var;
  rtx_insn *seq, *insn;
  unsigned i;

  if (ve->var_expansions.length () == 0)
    return;

  /* ve->reg might be SUBREG or some other non-shareable RTL, and we use
     it both here and as the destination of the assignment.  */
  sum = copy_rtx (sum);
  start_sequence ();
  switch (ve->op)
    {
    case FMA:
      /* Note that we only accumulate FMA via the ADD operand.  */
    case PLUS:
    case MINUS:
      FOR_EACH_VEC_ELT (ve->var_expansions, i, var)
	sum = simplify_gen_binary (PLUS, GET_MODE (ve->reg), var, sum);
      break;

    case MULT:
      FOR_EACH_VEC_ELT (ve->var_expansions, i, var)
	sum = simplify_gen_binary (MULT, GET_MODE (ve->reg), var, sum);
      break;

    default:
      gcc_unreachable ();
    }

  expr = force_operand (sum, ve->reg);
  if (expr != ve->reg)
    emit_move_insn (ve->reg, expr);
  seq = get_insns ();
  end_sequence ();

  insn = BB_HEAD (place);
  while (!NOTE_INSN_BASIC_BLOCK_P (insn))
    insn = NEXT_INSN (insn);

  emit_insn_after (seq, insn);
}

/* Strip away REG_EQUAL notes for IVs we're splitting.

   Updating REG_EQUAL notes for IVs we split is tricky: We
   cannot tell until after unrolling, DF-rescanning, and liveness
   updating, whether an EQ_USE is reached by the split IV while
   the IV reg is still live.  See PR55006.

   ??? We cannot use remove_reg_equal_equiv_notes_for_regno,
   because RTL loop-iv requires us to defer rescanning insns and
   any notes attached to them.  So resort to old techniques...  */

static void
maybe_strip_eq_note_for_split_iv (struct opt_info *opt_info, rtx_insn *insn)
{
  struct iv_to_split *ivts;
  rtx note = find_reg_equal_equiv_note (insn);
  if (! note)
    return;
  for (ivts = opt_info->iv_to_split_head; ivts; ivts = ivts->next)
    if (reg_mentioned_p (ivts->orig_var, note))
      {
	remove_note (insn, note);
	return;
      }
}

/* Apply loop optimizations in loop copies using the
   data which gathered during the unrolling.  Structure
   OPT_INFO record that data.

   UNROLLING is true if we unrolled (not peeled) the loop.
   REWRITE_ORIGINAL_BODY is true if we should also rewrite the original body of
   the loop (as it should happen in complete unrolling, but not in ordinary
   peeling of the loop).  */

static void
apply_opt_in_copies (struct opt_info *opt_info,
                     unsigned n_copies, bool unrolling,
                     bool rewrite_original_loop)
{
  unsigned i, delta;
  basic_block bb, orig_bb;
  rtx_insn *insn, *orig_insn, *next;
  struct iv_to_split ivts_templ, *ivts;
  struct var_to_expand ve_templ, *ves;

  /* Sanity check -- we need to put initialization in the original loop
     body.  */
  gcc_assert (!unrolling || rewrite_original_loop);

  /* Allocate the basic variables (i0).  */
  if (opt_info->insns_to_split)
    for (ivts = opt_info->iv_to_split_head; ivts; ivts = ivts->next)
      allocate_basic_variable (ivts);

  for (i = opt_info->first_new_block;
       i < (unsigned) last_basic_block_for_fn (cfun);
       i++)
    {
      bb = BASIC_BLOCK_FOR_FN (cfun, i);
      orig_bb = get_bb_original (bb);

      /* bb->aux holds position in copy sequence initialized by
	 duplicate_loop_to_header_edge.  */
      delta = determine_split_iv_delta ((size_t)bb->aux, n_copies,
					unrolling);
      bb->aux = 0;
      orig_insn = BB_HEAD (orig_bb);
      FOR_BB_INSNS_SAFE (bb, insn, next)
        {
	  if (!INSN_P (insn)
	      || (DEBUG_BIND_INSN_P (insn)
		  && INSN_VAR_LOCATION_DECL (insn)
		  && TREE_CODE (INSN_VAR_LOCATION_DECL (insn)) == LABEL_DECL))
            continue;

	  while (!INSN_P (orig_insn)
		 || (DEBUG_BIND_INSN_P (orig_insn)
		     && INSN_VAR_LOCATION_DECL (orig_insn)
		     && (TREE_CODE (INSN_VAR_LOCATION_DECL (orig_insn))
			 == LABEL_DECL)))
            orig_insn = NEXT_INSN (orig_insn);

          ivts_templ.insn = orig_insn;
          ve_templ.insn = orig_insn;

          /* Apply splitting iv optimization.  */
          if (opt_info->insns_to_split)
            {
	      maybe_strip_eq_note_for_split_iv (opt_info, insn);

              ivts = opt_info->insns_to_split->find (&ivts_templ);

              if (ivts)
                {
		  gcc_assert (GET_CODE (PATTERN (insn))
			      == GET_CODE (PATTERN (orig_insn)));

                  if (!delta)
                    insert_base_initialization (ivts, insn);
                  split_iv (ivts, insn, delta);
                }
            }
          /* Apply variable expansion optimization.  */
          if (unrolling && opt_info->insns_with_var_to_expand)
            {
              ves = (struct var_to_expand *)
		opt_info->insns_with_var_to_expand->find (&ve_templ);
              if (ves)
                {
		  gcc_assert (GET_CODE (PATTERN (insn))
			      == GET_CODE (PATTERN (orig_insn)));
                  expand_var_during_unrolling (ves, insn);
                }
            }
          orig_insn = NEXT_INSN (orig_insn);
        }
    }

  if (!rewrite_original_loop)
    return;

  /* Initialize the variable expansions in the loop preheader
     and take care of combining them at the loop exit.  */
  if (opt_info->insns_with_var_to_expand)
    {
      for (ves = opt_info->var_to_expand_head; ves; ves = ves->next)
	insert_var_expansion_initialization (ves, opt_info->loop_preheader);
      for (ves = opt_info->var_to_expand_head; ves; ves = ves->next)
	combine_var_copies_in_loop_exit (ves, opt_info->loop_exit);
    }

  /* Rewrite also the original loop body.  Find them as originals of the blocks
     in the last copied iteration, i.e. those that have
     get_bb_copy (get_bb_original (bb)) == bb.  */
  for (i = opt_info->first_new_block;
       i < (unsigned) last_basic_block_for_fn (cfun);
       i++)
    {
      bb = BASIC_BLOCK_FOR_FN (cfun, i);
      orig_bb = get_bb_original (bb);
      if (get_bb_copy (orig_bb) != bb)
	continue;

      delta = determine_split_iv_delta (0, n_copies, unrolling);
      for (orig_insn = BB_HEAD (orig_bb);
           orig_insn != NEXT_INSN (BB_END (bb));
           orig_insn = next)
        {
          next = NEXT_INSN (orig_insn);

          if (!INSN_P (orig_insn))
 	    continue;

          ivts_templ.insn = orig_insn;
          if (opt_info->insns_to_split)
            {
	      maybe_strip_eq_note_for_split_iv (opt_info, orig_insn);

              ivts = (struct iv_to_split *)
		opt_info->insns_to_split->find (&ivts_templ);
              if (ivts)
                {
                  if (!delta)
                    insert_base_initialization (ivts, orig_insn);
                  split_iv (ivts, orig_insn, delta);
                  continue;
                }
            }

        }
    }
}

/* Release OPT_INFO.  */

static void
free_opt_info (struct opt_info *opt_info)
{
  delete opt_info->insns_to_split;
  opt_info->insns_to_split = NULL;
  if (opt_info->insns_with_var_to_expand)
    {
      struct var_to_expand *ves;

      for (ves = opt_info->var_to_expand_head; ves; ves = ves->next)
	ves->var_expansions.release ();
      delete opt_info->insns_with_var_to_expand;
      opt_info->insns_with_var_to_expand = NULL;
    }
  free (opt_info);
}<|MERGE_RESOLUTION|>--- conflicted
+++ resolved
@@ -1,9 +1,5 @@
 /* Loop unrolling.
-<<<<<<< HEAD
-   Copyright (C) 2002-2019 Free Software Foundation, Inc.
-=======
    Copyright (C) 2002-2020 Free Software Foundation, Inc.
->>>>>>> 9e014010
 
 This file is part of GCC.
 
@@ -192,11 +188,7 @@
    appropriate given the dump or -fopt-info settings.  */
 
 static void
-<<<<<<< HEAD
-report_unroll (struct loop *loop, dump_location_t locus)
-=======
 report_unroll (class loop *loop, dump_location_t locus)
->>>>>>> 9e014010
 {
   dump_flags_t report_flags = MSG_OPTIMIZED_LOCATIONS | TDF_DETAILS;
 
