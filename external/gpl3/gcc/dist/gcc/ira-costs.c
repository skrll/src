/* IRA hard register and memory cost calculation for allocnos or pseudos.
<<<<<<< HEAD
   Copyright (C) 2006-2019 Free Software Foundation, Inc.
=======
   Copyright (C) 2006-2020 Free Software Foundation, Inc.
>>>>>>> e2aa5677
   Contributed by Vladimir Makarov <vmakarov@redhat.com>.

This file is part of GCC.

GCC is free software; you can redistribute it and/or modify it under
the terms of the GNU General Public License as published by the Free
Software Foundation; either version 3, or (at your option) any later
version.

GCC is distributed in the hope that it will be useful, but WITHOUT ANY
WARRANTY; without even the implied warranty of MERCHANTABILITY or
FITNESS FOR A PARTICULAR PURPOSE.  See the GNU General Public License
for more details.

You should have received a copy of the GNU General Public License
along with GCC; see the file COPYING3.  If not see
<http://www.gnu.org/licenses/>.  */

#include "config.h"
#include "system.h"
#include "coretypes.h"
#include "backend.h"
#include "target.h"
#include "rtl.h"
#include "tree.h"
#include "predict.h"
#include "memmodel.h"
#include "tm_p.h"
#include "insn-config.h"
#include "regs.h"
#include "ira.h"
#include "ira-int.h"
#include "addresses.h"
#include "reload.h"

/* The flags is set up every time when we calculate pseudo register
   classes through function ira_set_pseudo_classes.  */
static bool pseudo_classes_defined_p = false;

/* TRUE if we work with allocnos.  Otherwise we work with pseudos.  */
static bool allocno_p;

/* Number of elements in array `costs'.  */
static int cost_elements_num;

/* The `costs' struct records the cost of using hard registers of each
   class considered for the calculation and of using memory for each
   allocno or pseudo.  */
struct costs
{
  int mem_cost;
  /* Costs for register classes start here.  We process only some
     allocno classes.  */
  int cost[1];
};

#define max_struct_costs_size \
  (this_target_ira_int->x_max_struct_costs_size)
#define init_cost \
  (this_target_ira_int->x_init_cost)
#define temp_costs \
  (this_target_ira_int->x_temp_costs)
#define op_costs \
  (this_target_ira_int->x_op_costs)
#define this_op_costs \
  (this_target_ira_int->x_this_op_costs)

/* Costs of each class for each allocno or pseudo.  */
static struct costs *costs;

/* Accumulated costs of each class for each allocno.  */
static struct costs *total_allocno_costs;

/* It is the current size of struct costs.  */
static size_t struct_costs_size;

/* Return pointer to structure containing costs of allocno or pseudo
   with given NUM in array ARR.  */
#define COSTS(arr, num) \
  ((struct costs *) ((char *) (arr) + (num) * struct_costs_size))

/* Return index in COSTS when processing reg with REGNO.  */
#define COST_INDEX(regno) (allocno_p 					     \
                           ? ALLOCNO_NUM (ira_curr_regno_allocno_map[regno]) \
			   : (int) regno)

/* Record register class preferences of each allocno or pseudo.  Null
   value means no preferences.  It happens on the 1st iteration of the
   cost calculation.  */
static enum reg_class *pref;

/* Allocated buffers for pref.  */
static enum reg_class *pref_buffer;

/* Record allocno class of each allocno with the same regno.  */
static enum reg_class *regno_aclass;

/* Record cost gains for not allocating a register with an invariant
   equivalence.  */
static int *regno_equiv_gains;

/* Execution frequency of the current insn.  */
static int frequency;



/* Info about reg classes whose costs are calculated for a pseudo.  */
struct cost_classes
{
  /* Number of the cost classes in the subsequent array.  */
  int num;
  /* Container of the cost classes.  */
  enum reg_class classes[N_REG_CLASSES];
  /* Map reg class -> index of the reg class in the previous array.
     -1 if it is not a cost class.  */
  int index[N_REG_CLASSES];
  /* Map hard regno index of first class in array CLASSES containing
     the hard regno, -1 otherwise.  */
  int hard_regno_index[FIRST_PSEUDO_REGISTER];
};

/* Types of pointers to the structure above.  */
typedef struct cost_classes *cost_classes_t;
typedef const struct cost_classes *const_cost_classes_t;

/* Info about cost classes for each pseudo.  */
static cost_classes_t *regno_cost_classes;

/* Helper for cost_classes hashing.  */

struct cost_classes_hasher : pointer_hash <cost_classes>
{
  static inline hashval_t hash (const cost_classes *);
  static inline bool equal (const cost_classes *, const cost_classes *);
  static inline void remove (cost_classes *);
};

/* Returns hash value for cost classes info HV.  */
inline hashval_t
cost_classes_hasher::hash (const cost_classes *hv)
{
  return iterative_hash (&hv->classes, sizeof (enum reg_class) * hv->num, 0);
}

/* Compares cost classes info HV1 and HV2.  */
inline bool
cost_classes_hasher::equal (const cost_classes *hv1, const cost_classes *hv2)
{
  return (hv1->num == hv2->num
	  && memcmp (hv1->classes, hv2->classes,
		     sizeof (enum reg_class) * hv1->num) == 0);
}

/* Delete cost classes info V from the hash table.  */
inline void
cost_classes_hasher::remove (cost_classes *v)
{
  ira_free (v);
}

/* Hash table of unique cost classes.  */
static hash_table<cost_classes_hasher> *cost_classes_htab;

/* Map allocno class -> cost classes for pseudo of given allocno
   class.  */
static cost_classes_t cost_classes_aclass_cache[N_REG_CLASSES];

/* Map mode -> cost classes for pseudo of give mode.  */
static cost_classes_t cost_classes_mode_cache[MAX_MACHINE_MODE];

/* Cost classes that include all classes in ira_important_classes.  */
static cost_classes all_cost_classes;

/* Use the array of classes in CLASSES_PTR to fill out the rest of
   the structure.  */
static void
complete_cost_classes (cost_classes_t classes_ptr)
{
  for (int i = 0; i < N_REG_CLASSES; i++)
    classes_ptr->index[i] = -1;
  for (int i = 0; i < FIRST_PSEUDO_REGISTER; i++)
    classes_ptr->hard_regno_index[i] = -1;
  for (int i = 0; i < classes_ptr->num; i++)
    {
      enum reg_class cl = classes_ptr->classes[i];
      classes_ptr->index[cl] = i;
      for (int j = ira_class_hard_regs_num[cl] - 1; j >= 0; j--)
	{
	  unsigned int hard_regno = ira_class_hard_regs[cl][j];
	  if (classes_ptr->hard_regno_index[hard_regno] < 0)
	    classes_ptr->hard_regno_index[hard_regno] = i;
	}
    }
}

/* Initialize info about the cost classes for each pseudo.  */
static void
initiate_regno_cost_classes (void)
{
  int size = sizeof (cost_classes_t) * max_reg_num ();

  regno_cost_classes = (cost_classes_t *) ira_allocate (size);
  memset (regno_cost_classes, 0, size);
  memset (cost_classes_aclass_cache, 0,
	  sizeof (cost_classes_t) * N_REG_CLASSES);
  memset (cost_classes_mode_cache, 0,
	  sizeof (cost_classes_t) * MAX_MACHINE_MODE);
  cost_classes_htab = new hash_table<cost_classes_hasher> (200);
  all_cost_classes.num = ira_important_classes_num;
  for (int i = 0; i < ira_important_classes_num; i++)
    all_cost_classes.classes[i] = ira_important_classes[i];
  complete_cost_classes (&all_cost_classes);
}

/* Create new cost classes from cost classes FROM and set up members
   index and hard_regno_index.  Return the new classes.  The function
   implements some common code of two functions
   setup_regno_cost_classes_by_aclass and
   setup_regno_cost_classes_by_mode.  */
static cost_classes_t
setup_cost_classes (cost_classes_t from)
{
  cost_classes_t classes_ptr;

  classes_ptr = (cost_classes_t) ira_allocate (sizeof (struct cost_classes));
  classes_ptr->num = from->num;
  for (int i = 0; i < from->num; i++)
    classes_ptr->classes[i] = from->classes[i];
  complete_cost_classes (classes_ptr);
  return classes_ptr;
}

/* Return a version of FULL that only considers registers in REGS that are
   valid for mode MODE.  Both FULL and the returned class are globally
   allocated.  */
static cost_classes_t
restrict_cost_classes (cost_classes_t full, machine_mode mode,
		       const_hard_reg_set regs)
{
  static struct cost_classes narrow;
  int map[N_REG_CLASSES];
  narrow.num = 0;
  for (int i = 0; i < full->num; i++)
    {
      /* Assume that we'll drop the class.  */
      map[i] = -1;

      /* Ignore classes that are too small for the mode.  */
      enum reg_class cl = full->classes[i];
      if (!contains_reg_of_mode[cl][mode])
	continue;

      /* Calculate the set of registers in CL that belong to REGS and
	 are valid for MODE.  */
      HARD_REG_SET valid_for_cl = reg_class_contents[cl] & regs;
      valid_for_cl &= ~(ira_prohibited_class_mode_regs[cl][mode]
			| ira_no_alloc_regs);
      if (hard_reg_set_empty_p (valid_for_cl))
	continue;

      /* Don't use this class if the set of valid registers is a subset
	 of an existing class.  For example, suppose we have two classes
	 GR_REGS and FR_REGS and a union class GR_AND_FR_REGS.  Suppose
	 that the mode changes allowed by FR_REGS are not as general as
	 the mode changes allowed by GR_REGS.

	 In this situation, the mode changes for GR_AND_FR_REGS could
	 either be seen as the union or the intersection of the mode
	 changes allowed by the two subclasses.  The justification for
	 the union-based definition would be that, if you want a mode
	 change that's only allowed by GR_REGS, you can pick a register
	 from the GR_REGS subclass.  The justification for the
	 intersection-based definition would be that every register
	 from the class would allow the mode change.

	 However, if we have a register that needs to be in GR_REGS,
	 using GR_AND_FR_REGS with the intersection-based definition
	 would be too pessimistic, since it would bring in restrictions
	 that only apply to FR_REGS.  Conversely, if we have a register
	 that needs to be in FR_REGS, using GR_AND_FR_REGS with the
	 union-based definition would lose the extra restrictions
	 placed on FR_REGS.  GR_AND_FR_REGS is therefore only useful
	 for cases where GR_REGS and FP_REGS are both valid.  */
      int pos;
      for (pos = 0; pos < narrow.num; ++pos)
	{
	  enum reg_class cl2 = narrow.classes[pos];
	  if (hard_reg_set_subset_p (valid_for_cl, reg_class_contents[cl2]))
	    break;
	}
      map[i] = pos;
      if (pos == narrow.num)
	{
	  /* If several classes are equivalent, prefer to use the one
	     that was chosen as the allocno class.  */
	  enum reg_class cl2 = ira_allocno_class_translate[cl];
	  if (ira_class_hard_regs_num[cl] == ira_class_hard_regs_num[cl2])
	    cl = cl2;
	  narrow.classes[narrow.num++] = cl;
	}
    }
  if (narrow.num == full->num)
    return full;

  cost_classes **slot = cost_classes_htab->find_slot (&narrow, INSERT);
  if (*slot == NULL)
    {
      cost_classes_t classes = setup_cost_classes (&narrow);
      /* Map equivalent classes to the representative that we chose above.  */
      for (int i = 0; i < ira_important_classes_num; i++)
	{
	  enum reg_class cl = ira_important_classes[i];
	  int index = full->index[cl];
	  if (index >= 0)
	    classes->index[cl] = map[index];
	}
      *slot = classes;
    }
  return *slot;
}

/* Setup cost classes for pseudo REGNO whose allocno class is ACLASS.
   This function is used when we know an initial approximation of
   allocno class of the pseudo already, e.g. on the second iteration
   of class cost calculation or after class cost calculation in
   register-pressure sensitive insn scheduling or register-pressure
   sensitive loop-invariant motion.  */
static void
setup_regno_cost_classes_by_aclass (int regno, enum reg_class aclass)
{
  static struct cost_classes classes;
  cost_classes_t classes_ptr;
  enum reg_class cl;
  int i;
  cost_classes **slot;
  HARD_REG_SET temp, temp2;
  bool exclude_p;

  if ((classes_ptr = cost_classes_aclass_cache[aclass]) == NULL)
    {
      temp = reg_class_contents[aclass] & ~ira_no_alloc_regs;
      /* We exclude classes from consideration which are subsets of
	 ACLASS only if ACLASS is an uniform class.  */
      exclude_p = ira_uniform_class_p[aclass];
      classes.num = 0;
      for (i = 0; i < ira_important_classes_num; i++)
	{
	  cl = ira_important_classes[i];
	  if (exclude_p)
	    {
	      /* Exclude non-uniform classes which are subsets of
		 ACLASS.  */
	      temp2 = reg_class_contents[cl] & ~ira_no_alloc_regs;
	      if (hard_reg_set_subset_p (temp2, temp) && cl != aclass)
		continue;
	    }
	  classes.classes[classes.num++] = cl;
	}
      slot = cost_classes_htab->find_slot (&classes, INSERT);
      if (*slot == NULL)
	{
	  classes_ptr = setup_cost_classes (&classes);
	  *slot = classes_ptr;
	}
      classes_ptr = cost_classes_aclass_cache[aclass] = (cost_classes_t) *slot;
    }
  if (regno_reg_rtx[regno] != NULL_RTX)
    {
      /* Restrict the classes to those that are valid for REGNO's mode
	 (which might for example exclude singleton classes if the mode
	 requires two registers).  Also restrict the classes to those that
	 are valid for subregs of REGNO.  */
      const HARD_REG_SET *valid_regs = valid_mode_changes_for_regno (regno);
      if (!valid_regs)
	valid_regs = &reg_class_contents[ALL_REGS];
      classes_ptr = restrict_cost_classes (classes_ptr,
					   PSEUDO_REGNO_MODE (regno),
					   *valid_regs);
    }
  regno_cost_classes[regno] = classes_ptr;
}

/* Setup cost classes for pseudo REGNO with MODE.  Usage of MODE can
   decrease number of cost classes for the pseudo, if hard registers
   of some important classes cannot hold a value of MODE.  So the
   pseudo cannot get hard register of some important classes and cost
   calculation for such important classes is only wasting CPU
   time.  */
static void
setup_regno_cost_classes_by_mode (int regno, machine_mode mode)
{
  if (const HARD_REG_SET *valid_regs = valid_mode_changes_for_regno (regno))
    regno_cost_classes[regno] = restrict_cost_classes (&all_cost_classes,
						       mode, *valid_regs);
  else
    {
      if (cost_classes_mode_cache[mode] == NULL)
	cost_classes_mode_cache[mode]
	  = restrict_cost_classes (&all_cost_classes, mode,
				   reg_class_contents[ALL_REGS]);
      regno_cost_classes[regno] = cost_classes_mode_cache[mode];
    }
}

/* Finalize info about the cost classes for each pseudo.  */
static void
finish_regno_cost_classes (void)
{
  ira_free (regno_cost_classes);
  delete cost_classes_htab;
  cost_classes_htab = NULL;
}



/* Compute the cost of loading X into (if TO_P is TRUE) or from (if
   TO_P is FALSE) a register of class RCLASS in mode MODE.  X must not
   be a pseudo register.  */
static int
copy_cost (rtx x, machine_mode mode, reg_class_t rclass, bool to_p,
	   secondary_reload_info *prev_sri)
{
  secondary_reload_info sri;
  reg_class_t secondary_class = NO_REGS;

  /* If X is a SCRATCH, there is actually nothing to move since we are
     assuming optimal allocation.  */
  if (GET_CODE (x) == SCRATCH)
    return 0;

  /* Get the class we will actually use for a reload.  */
  rclass = targetm.preferred_reload_class (x, rclass);

  /* If we need a secondary reload for an intermediate, the cost is
     that to load the input into the intermediate register, then to
     copy it.  */
  sri.prev_sri = prev_sri;
  sri.extra_cost = 0;
  /* PR 68770: Secondary reload might examine the t_icode field.  */
  sri.t_icode = CODE_FOR_nothing;

  secondary_class = targetm.secondary_reload (to_p, x, rclass, mode, &sri);

  if (secondary_class != NO_REGS)
    {
      ira_init_register_move_cost_if_necessary (mode);
      return (ira_register_move_cost[mode][(int) secondary_class][(int) rclass]
	      + sri.extra_cost
	      + copy_cost (x, mode, secondary_class, to_p, &sri));
    }

  /* For memory, use the memory move cost, for (hard) registers, use
     the cost to move between the register classes, and use 2 for
     everything else (constants).  */
  if (MEM_P (x) || rclass == NO_REGS)
    return sri.extra_cost
	   + ira_memory_move_cost[mode][(int) rclass][to_p != 0];
  else if (REG_P (x))
    {
      reg_class_t x_class = REGNO_REG_CLASS (REGNO (x));

      ira_init_register_move_cost_if_necessary (mode);
      return (sri.extra_cost
	      + ira_register_move_cost[mode][(int) x_class][(int) rclass]);
    }
  else
    /* If this is a constant, we may eventually want to call rtx_cost
       here.  */
    return sri.extra_cost + COSTS_N_INSNS (1);
}



/* Record the cost of using memory or hard registers of various
   classes for the operands in INSN.

   N_ALTS is the number of alternatives.
   N_OPS is the number of operands.
   OPS is an array of the operands.
   MODES are the modes of the operands, in case any are VOIDmode.
   CONSTRAINTS are the constraints to use for the operands.  This array
   is modified by this procedure.

   This procedure works alternative by alternative.  For each
   alternative we assume that we will be able to allocate all allocnos
   to their ideal register class and calculate the cost of using that
   alternative.  Then we compute, for each operand that is a
   pseudo-register, the cost of having the allocno allocated to each
   register class and using it in that alternative.  To this cost is
   added the cost of the alternative.

   The cost of each class for this insn is its lowest cost among all
   the alternatives.  */
static void
record_reg_classes (int n_alts, int n_ops, rtx *ops,
		    machine_mode *modes, const char **constraints,
		    rtx_insn *insn, enum reg_class *pref)
{
  int alt;
  int i, j, k;
  int insn_allows_mem[MAX_RECOG_OPERANDS];
  move_table *move_in_cost, *move_out_cost;
  short (*mem_cost)[2];

  for (i = 0; i < n_ops; i++)
    insn_allows_mem[i] = 0;

  /* Process each alternative, each time minimizing an operand's cost
     with the cost for each operand in that alternative.  */
  alternative_mask preferred = get_preferred_alternatives (insn);
  for (alt = 0; alt < n_alts; alt++)
    {
      enum reg_class classes[MAX_RECOG_OPERANDS];
      int allows_mem[MAX_RECOG_OPERANDS];
      enum reg_class rclass;
      int alt_fail = 0;
      int alt_cost = 0, op_cost_add;

      if (!TEST_BIT (preferred, alt))
	{
	  for (i = 0; i < recog_data.n_operands; i++)
	    constraints[i] = skip_alternative (constraints[i]);

	  continue;
	}

      for (i = 0; i < n_ops; i++)
	{
	  unsigned char c;
	  const char *p = constraints[i];
	  rtx op = ops[i];
	  machine_mode mode = modes[i];
	  int allows_addr = 0;
	  int win = 0;

	  /* Initially show we know nothing about the register class.  */
	  classes[i] = NO_REGS;
	  allows_mem[i] = 0;

	  /* If this operand has no constraints at all, we can
	     conclude nothing about it since anything is valid.  */
	  if (*p == 0)
	    {
	      if (REG_P (op) && REGNO (op) >= FIRST_PSEUDO_REGISTER)
		memset (this_op_costs[i], 0, struct_costs_size);
	      continue;
	    }

	  /* If this alternative is only relevant when this operand
	     matches a previous operand, we do different things
	     depending on whether this operand is a allocno-reg or not.
	     We must process any modifiers for the operand before we
	     can make this test.  */
	  while (*p == '%' || *p == '=' || *p == '+' || *p == '&')
	    p++;

	  if (p[0] >= '0' && p[0] <= '0' + i)
	    {
	      /* Copy class and whether memory is allowed from the
		 matching alternative.  Then perform any needed cost
		 computations and/or adjustments.  */
	      j = p[0] - '0';
	      classes[i] = classes[j];
	      allows_mem[i] = allows_mem[j];
	      if (allows_mem[i])
		insn_allows_mem[i] = 1;

	      if (! REG_P (op) || REGNO (op) < FIRST_PSEUDO_REGISTER)
		{
		  /* If this matches the other operand, we have no
		     added cost and we win.  */
		  if (rtx_equal_p (ops[j], op))
		    win = 1;
		  /* If we can put the other operand into a register,
		     add to the cost of this alternative the cost to
		     copy this operand to the register used for the
		     other operand.  */
		  else if (classes[j] != NO_REGS)
		    {
		      alt_cost += copy_cost (op, mode, classes[j], 1, NULL);
		      win = 1;
		    }
		}
	      else if (! REG_P (ops[j])
		       || REGNO (ops[j]) < FIRST_PSEUDO_REGISTER)
		{
		  /* This op is an allocno but the one it matches is
		     not.  */

		  /* If we can't put the other operand into a
		     register, this alternative can't be used.  */

		  if (classes[j] == NO_REGS)
		    alt_fail = 1;
		  /* Otherwise, add to the cost of this alternative
		     the cost to copy the other operand to the hard
		     register used for this operand.  */
		  else
		    alt_cost += copy_cost (ops[j], mode, classes[j], 1, NULL);
		}
	      else
		{
		  /* The costs of this operand are not the same as the
		     other operand since move costs are not symmetric.
		     Moreover, if we cannot tie them, this alternative
		     needs to do a copy, which is one insn.  */
		  struct costs *pp = this_op_costs[i];
		  int *pp_costs = pp->cost;
		  cost_classes_t cost_classes_ptr
		    = regno_cost_classes[REGNO (op)];
		  enum reg_class *cost_classes = cost_classes_ptr->classes;
		  bool in_p = recog_data.operand_type[i] != OP_OUT;
		  bool out_p = recog_data.operand_type[i] != OP_IN;
		  enum reg_class op_class = classes[i];

		  ira_init_register_move_cost_if_necessary (mode);
		  if (! in_p)
		    {
		      ira_assert (out_p);
		      if (op_class == NO_REGS)
			{
			  mem_cost = ira_memory_move_cost[mode];
			  for (k = cost_classes_ptr->num - 1; k >= 0; k--)
			    {
			      rclass = cost_classes[k];
			      pp_costs[k] = mem_cost[rclass][0] * frequency;
			    }
			}
		      else
			{
			  move_out_cost = ira_may_move_out_cost[mode];
			  for (k = cost_classes_ptr->num - 1; k >= 0; k--)
			    {
			      rclass = cost_classes[k];
			      pp_costs[k]
				= move_out_cost[op_class][rclass] * frequency;
			    }
			}
		    }
		  else if (! out_p)
		    {
		      ira_assert (in_p);
		      if (op_class == NO_REGS)
			{
			  mem_cost = ira_memory_move_cost[mode];
			  for (k = cost_classes_ptr->num - 1; k >= 0; k--)
			    {
			      rclass = cost_classes[k];
			      pp_costs[k] = mem_cost[rclass][1] * frequency;
			    }
			}
		      else
			{
			  move_in_cost = ira_may_move_in_cost[mode];
			  for (k = cost_classes_ptr->num - 1; k >= 0; k--)
			    {
			      rclass = cost_classes[k];
			      pp_costs[k]
				= move_in_cost[rclass][op_class] * frequency;
			    }
			}
		    }
		  else
		    {
		      if (op_class == NO_REGS)
			{
			  mem_cost = ira_memory_move_cost[mode];
			  for (k = cost_classes_ptr->num - 1; k >= 0; k--)
			    {
			      rclass = cost_classes[k];
			      pp_costs[k] = ((mem_cost[rclass][0]
					      + mem_cost[rclass][1])
					     * frequency);
			    }
			}
		      else
			{
			  move_in_cost = ira_may_move_in_cost[mode];
			  move_out_cost = ira_may_move_out_cost[mode];
			  for (k = cost_classes_ptr->num - 1; k >= 0; k--)
			    {
			      rclass = cost_classes[k];
			      pp_costs[k] = ((move_in_cost[rclass][op_class]
					      + move_out_cost[op_class][rclass])
					     * frequency);
			    }
			}
		    }

		  /* If the alternative actually allows memory, make
		     things a bit cheaper since we won't need an extra
		     insn to load it.  */
		  pp->mem_cost
		    = ((out_p ? ira_memory_move_cost[mode][op_class][0] : 0)
		       + (in_p ? ira_memory_move_cost[mode][op_class][1] : 0)
		       - allows_mem[i]) * frequency;

		  /* If we have assigned a class to this allocno in
		     our first pass, add a cost to this alternative
		     corresponding to what we would add if this
		     allocno were not in the appropriate class.  */
		  if (pref)
		    {
		      enum reg_class pref_class = pref[COST_INDEX (REGNO (op))];

		      if (pref_class == NO_REGS)
			alt_cost
			  += ((out_p
			       ? ira_memory_move_cost[mode][op_class][0] : 0)
			      + (in_p
				 ? ira_memory_move_cost[mode][op_class][1]
				 : 0));
		      else if (ira_reg_class_intersect
			       [pref_class][op_class] == NO_REGS)
			alt_cost
			  += ira_register_move_cost[mode][pref_class][op_class];
		    }
		  if (REGNO (ops[i]) != REGNO (ops[j])
		      && ! find_reg_note (insn, REG_DEAD, op))
		    alt_cost += 2;

		  p++;
		}
	    }

	  /* Scan all the constraint letters.  See if the operand
	     matches any of the constraints.  Collect the valid
	     register classes and see if this operand accepts
	     memory.  */
	  while ((c = *p))
	    {
	      switch (c)
		{
		case '*':
		  /* Ignore the next letter for this pass.  */
		  c = *++p;
		  break;

		case '^':
		  alt_cost += 2;
		  break;

		case '?':
		  alt_cost += 2;
		  break;

		case 'g':
		  if (MEM_P (op)
		      || (CONSTANT_P (op)
			  && (! flag_pic || LEGITIMATE_PIC_OPERAND_P (op))))
		    win = 1;
		  insn_allows_mem[i] = allows_mem[i] = 1;
		  classes[i] = ira_reg_class_subunion[classes[i]][GENERAL_REGS];
		  break;

		default:
		  enum constraint_num cn = lookup_constraint (p);
		  enum reg_class cl;
		  switch (get_constraint_type (cn))
		    {
		    case CT_REGISTER:
		      cl = reg_class_for_constraint (cn);
		      if (cl != NO_REGS)
			classes[i] = ira_reg_class_subunion[classes[i]][cl];
		      break;

		    case CT_CONST_INT:
		      if (CONST_INT_P (op)
			  && insn_const_int_ok_for_constraint (INTVAL (op), cn))
			win = 1;
		      break;

		    case CT_MEMORY:
		      /* Every MEM can be reloaded to fit.  */
		      insn_allows_mem[i] = allows_mem[i] = 1;
		      if (MEM_P (op))
			win = 1;
		      break;

		    case CT_SPECIAL_MEMORY:
		      insn_allows_mem[i] = allows_mem[i] = 1;
		      if (MEM_P (op) && constraint_satisfied_p (op, cn))
			win = 1;
		      break;

		    case CT_ADDRESS:
		      /* Every address can be reloaded to fit.  */
		      allows_addr = 1;
		      if (address_operand (op, GET_MODE (op))
			  || constraint_satisfied_p (op, cn))
			win = 1;
		      /* We know this operand is an address, so we
			 want it to be allocated to a hard register
			 that can be the base of an address,
			 i.e. BASE_REG_CLASS.  */
		      classes[i]
			= ira_reg_class_subunion[classes[i]]
			  [base_reg_class (VOIDmode, ADDR_SPACE_GENERIC,
					   ADDRESS, SCRATCH)];
		      break;

		    case CT_FIXED_FORM:
		      if (constraint_satisfied_p (op, cn))
			win = 1;
		      break;
		    }
		  break;
		}
	      p += CONSTRAINT_LEN (c, p);
	      if (c == ',')
		break;
	    }

	  constraints[i] = p;

	  if (alt_fail)
	    break;

	  /* How we account for this operand now depends on whether it
	     is a pseudo register or not.  If it is, we first check if
	     any register classes are valid.  If not, we ignore this
	     alternative, since we want to assume that all allocnos get
	     allocated for register preferencing.  If some register
	     class is valid, compute the costs of moving the allocno
	     into that class.  */
	  if (REG_P (op) && REGNO (op) >= FIRST_PSEUDO_REGISTER)
	    {
	      if (classes[i] == NO_REGS && ! allows_mem[i])
		{
		  /* We must always fail if the operand is a REG, but
		     we did not find a suitable class and memory is
		     not allowed.

		     Otherwise we may perform an uninitialized read
		     from this_op_costs after the `continue' statement
		     below.  */
		  alt_fail = 1;
		}
	      else
		{
		  unsigned int regno = REGNO (op);
		  struct costs *pp = this_op_costs[i];
		  int *pp_costs = pp->cost;
		  cost_classes_t cost_classes_ptr = regno_cost_classes[regno];
		  enum reg_class *cost_classes = cost_classes_ptr->classes;
		  bool in_p = recog_data.operand_type[i] != OP_OUT;
		  bool out_p = recog_data.operand_type[i] != OP_IN;
		  enum reg_class op_class = classes[i];

		  ira_init_register_move_cost_if_necessary (mode);
		  if (! in_p)
		    {
		      ira_assert (out_p);
		      if (op_class == NO_REGS)
			{
			  mem_cost = ira_memory_move_cost[mode];
			  for (k = cost_classes_ptr->num - 1; k >= 0; k--)
			    {
			      rclass = cost_classes[k];
			      pp_costs[k] = mem_cost[rclass][0] * frequency;
			    }
			}
		      else
			{
			  move_out_cost = ira_may_move_out_cost[mode];
			  for (k = cost_classes_ptr->num - 1; k >= 0; k--)
			    {
			      rclass = cost_classes[k];
			      pp_costs[k]
				= move_out_cost[op_class][rclass] * frequency;
			    }
			}
		    }
		  else if (! out_p)
		    {
		      ira_assert (in_p);
		      if (op_class == NO_REGS)
			{
			  mem_cost = ira_memory_move_cost[mode];
			  for (k = cost_classes_ptr->num - 1; k >= 0; k--)
			    {
			      rclass = cost_classes[k];
			      pp_costs[k] = mem_cost[rclass][1] * frequency;
			    }
			}
		      else
			{
			  move_in_cost = ira_may_move_in_cost[mode];
			  for (k = cost_classes_ptr->num - 1; k >= 0; k--)
			    {
			      rclass = cost_classes[k];
			      pp_costs[k]
				= move_in_cost[rclass][op_class] * frequency;
			    }
			}
		    }
		  else
		    {
		      if (op_class == NO_REGS)
			{
			  mem_cost = ira_memory_move_cost[mode];
			  for (k = cost_classes_ptr->num - 1; k >= 0; k--)
			    {
			      rclass = cost_classes[k];
			      pp_costs[k] = ((mem_cost[rclass][0]
					      + mem_cost[rclass][1])
					     * frequency);
			    }
			}
		      else
			{
			  move_in_cost = ira_may_move_in_cost[mode];
			  move_out_cost = ira_may_move_out_cost[mode];
			  for (k = cost_classes_ptr->num - 1; k >= 0; k--)
			    {
			      rclass = cost_classes[k];
			      pp_costs[k] = ((move_in_cost[rclass][op_class]
					      + move_out_cost[op_class][rclass])
					     * frequency);
			    }
			}
		    }

		  if (op_class == NO_REGS)
		    /* Although we don't need insn to reload from
		       memory, still accessing memory is usually more
		       expensive than a register.  */
		    pp->mem_cost = frequency;
		  else
		    /* If the alternative actually allows memory, make
		       things a bit cheaper since we won't need an
		       extra insn to load it.  */
		    pp->mem_cost
		      = ((out_p ? ira_memory_move_cost[mode][op_class][0] : 0)
			 + (in_p ? ira_memory_move_cost[mode][op_class][1] : 0)
			 - allows_mem[i]) * frequency;
		  /* If we have assigned a class to this allocno in
		     our first pass, add a cost to this alternative
		     corresponding to what we would add if this
		     allocno were not in the appropriate class.  */
		  if (pref)
		    {
		      enum reg_class pref_class = pref[COST_INDEX (REGNO (op))];

		      if (pref_class == NO_REGS)
			{
			  if (op_class != NO_REGS)
			    alt_cost
			      += ((out_p
				   ? ira_memory_move_cost[mode][op_class][0]
				   : 0)
				  + (in_p
				     ? ira_memory_move_cost[mode][op_class][1]
				     : 0));
			}
		      else if (op_class == NO_REGS)
			alt_cost
			  += ((out_p
			       ? ira_memory_move_cost[mode][pref_class][1]
			       : 0)
			      + (in_p
				 ? ira_memory_move_cost[mode][pref_class][0]
				 : 0));
		      else if (ira_reg_class_intersect[pref_class][op_class]
			       == NO_REGS)
			alt_cost += (ira_register_move_cost
				     [mode][pref_class][op_class]);
		    }
		}
	    }

	  /* Otherwise, if this alternative wins, either because we
	     have already determined that or if we have a hard
	     register of the proper class, there is no cost for this
	     alternative.  */
	  else if (win || (REG_P (op)
			   && reg_fits_class_p (op, classes[i],
						0, GET_MODE (op))))
	    ;

	  /* If registers are valid, the cost of this alternative
	     includes copying the object to and/or from a
	     register.  */
	  else if (classes[i] != NO_REGS)
	    {
	      if (recog_data.operand_type[i] != OP_OUT)
		alt_cost += copy_cost (op, mode, classes[i], 1, NULL);

	      if (recog_data.operand_type[i] != OP_IN)
		alt_cost += copy_cost (op, mode, classes[i], 0, NULL);
	    }
	  /* The only other way this alternative can be used is if
	     this is a constant that could be placed into memory.  */
	  else if (CONSTANT_P (op) && (allows_addr || allows_mem[i]))
	    alt_cost += ira_memory_move_cost[mode][classes[i]][1];
	  else
	    alt_fail = 1;

	  if (alt_fail)
	    break;
	}

      if (alt_fail)
	{
	  /* The loop above might have exited early once the failure
	     was seen.  Skip over the constraints for the remaining
	     operands.  */
	  i += 1;
	  for (; i < n_ops; ++i)
	    constraints[i] = skip_alternative (constraints[i]);
	  continue;
	}

      op_cost_add = alt_cost * frequency;
      /* Finally, update the costs with the information we've
	 calculated about this alternative.  */
      for (i = 0; i < n_ops; i++)
	if (REG_P (ops[i]) && REGNO (ops[i]) >= FIRST_PSEUDO_REGISTER)
	  {
	    struct costs *pp = op_costs[i], *qq = this_op_costs[i];
	    int *pp_costs = pp->cost, *qq_costs = qq->cost;
	    int scale = 1 + (recog_data.operand_type[i] == OP_INOUT);
	    cost_classes_t cost_classes_ptr
	      = regno_cost_classes[REGNO (ops[i])];

	    pp->mem_cost = MIN (pp->mem_cost,
				(qq->mem_cost + op_cost_add) * scale);

	    for (k = cost_classes_ptr->num - 1; k >= 0; k--)
	      pp_costs[k]
		= MIN (pp_costs[k], (qq_costs[k] + op_cost_add) * scale);
	  }
    }

  if (allocno_p)
    for (i = 0; i < n_ops; i++)
      {
	ira_allocno_t a;
	rtx op = ops[i];

	if (! REG_P (op) || REGNO (op) < FIRST_PSEUDO_REGISTER)
	  continue;
	a = ira_curr_regno_allocno_map [REGNO (op)];
	if (! ALLOCNO_BAD_SPILL_P (a) && insn_allows_mem[i] == 0)
	  ALLOCNO_BAD_SPILL_P (a) = true;
      }

}



/* Wrapper around REGNO_OK_FOR_INDEX_P, to allow pseudo registers.  */
static inline bool
ok_for_index_p_nonstrict (rtx reg)
{
  unsigned regno = REGNO (reg);

  return regno >= FIRST_PSEUDO_REGISTER || REGNO_OK_FOR_INDEX_P (regno);
}

/* A version of regno_ok_for_base_p for use here, when all
   pseudo-registers should count as OK.  Arguments as for
   regno_ok_for_base_p.  */
static inline bool
ok_for_base_p_nonstrict (rtx reg, machine_mode mode, addr_space_t as,
			 enum rtx_code outer_code, enum rtx_code index_code)
{
  unsigned regno = REGNO (reg);

  if (regno >= FIRST_PSEUDO_REGISTER)
    return true;
  return ok_for_base_p_1 (regno, mode, as, outer_code, index_code);
}

/* Record the pseudo registers we must reload into hard registers in a
   subexpression of a memory address, X.

   If CONTEXT is 0, we are looking at the base part of an address,
   otherwise we are looking at the index part.

   MODE and AS are the mode and address space of the memory reference;
   OUTER_CODE and INDEX_CODE give the context that the rtx appears in.
   These four arguments are passed down to base_reg_class.

   SCALE is twice the amount to multiply the cost by (it is twice so
   we can represent half-cost adjustments).  */
static void
record_address_regs (machine_mode mode, addr_space_t as, rtx x,
		     int context, enum rtx_code outer_code,
		     enum rtx_code index_code, int scale)
{
  enum rtx_code code = GET_CODE (x);
  enum reg_class rclass;

  if (context == 1)
    rclass = INDEX_REG_CLASS;
  else
    rclass = base_reg_class (mode, as, outer_code, index_code);

  switch (code)
    {
    case CONST_INT:
    case CONST:
    case CC0:
    case PC:
    case SYMBOL_REF:
    case LABEL_REF:
      return;

    case PLUS:
      /* When we have an address that is a sum, we must determine
	 whether registers are "base" or "index" regs.  If there is a
	 sum of two registers, we must choose one to be the "base".
	 Luckily, we can use the REG_POINTER to make a good choice
	 most of the time.  We only need to do this on machines that
	 can have two registers in an address and where the base and
	 index register classes are different.

	 ??? This code used to set REGNO_POINTER_FLAG in some cases,
	 but that seems bogus since it should only be set when we are
	 sure the register is being used as a pointer.  */
      {
	rtx arg0 = XEXP (x, 0);
	rtx arg1 = XEXP (x, 1);
	enum rtx_code code0 = GET_CODE (arg0);
	enum rtx_code code1 = GET_CODE (arg1);

	/* Look inside subregs.  */
	if (code0 == SUBREG)
	  arg0 = SUBREG_REG (arg0), code0 = GET_CODE (arg0);
	if (code1 == SUBREG)
	  arg1 = SUBREG_REG (arg1), code1 = GET_CODE (arg1);

	/* If index registers do not appear, or coincide with base registers,
	   just record registers in any non-constant operands.  We
	   assume here, as well as in the tests below, that all
	   addresses are in canonical form.  */
	if (MAX_REGS_PER_ADDRESS == 1
	    || INDEX_REG_CLASS == base_reg_class (VOIDmode, as, PLUS, SCRATCH))
	  {
	    record_address_regs (mode, as, arg0, context, PLUS, code1, scale);
	    if (! CONSTANT_P (arg1))
	      record_address_regs (mode, as, arg1, context, PLUS, code0, scale);
	  }

	/* If the second operand is a constant integer, it doesn't
	   change what class the first operand must be.  */
	else if (CONST_SCALAR_INT_P (arg1))
	  record_address_regs (mode, as, arg0, context, PLUS, code1, scale);
	/* If the second operand is a symbolic constant, the first
	   operand must be an index register.  */
	else if (code1 == SYMBOL_REF || code1 == CONST || code1 == LABEL_REF)
	  record_address_regs (mode, as, arg0, 1, PLUS, code1, scale);
	/* If both operands are registers but one is already a hard
	   register of index or reg-base class, give the other the
	   class that the hard register is not.  */
	else if (code0 == REG && code1 == REG
		 && REGNO (arg0) < FIRST_PSEUDO_REGISTER
		 && (ok_for_base_p_nonstrict (arg0, mode, as, PLUS, REG)
		     || ok_for_index_p_nonstrict (arg0)))
	  record_address_regs (mode, as, arg1,
			       ok_for_base_p_nonstrict (arg0, mode, as,
							PLUS, REG) ? 1 : 0,
			       PLUS, REG, scale);
	else if (code0 == REG && code1 == REG
		 && REGNO (arg1) < FIRST_PSEUDO_REGISTER
		 && (ok_for_base_p_nonstrict (arg1, mode, as, PLUS, REG)
		     || ok_for_index_p_nonstrict (arg1)))
	  record_address_regs (mode, as, arg0,
			       ok_for_base_p_nonstrict (arg1, mode, as,
							PLUS, REG) ? 1 : 0,
			       PLUS, REG, scale);
	/* If one operand is known to be a pointer, it must be the
	   base with the other operand the index.  Likewise if the
	   other operand is a MULT.  */
	else if ((code0 == REG && REG_POINTER (arg0)) || code1 == MULT)
	  {
	    record_address_regs (mode, as, arg0, 0, PLUS, code1, scale);
	    record_address_regs (mode, as, arg1, 1, PLUS, code0, scale);
	  }
	else if ((code1 == REG && REG_POINTER (arg1)) || code0 == MULT)
	  {
	    record_address_regs (mode, as, arg0, 1, PLUS, code1, scale);
	    record_address_regs (mode, as, arg1, 0, PLUS, code0, scale);
	  }
	/* Otherwise, count equal chances that each might be a base or
	   index register.  This case should be rare.  */
	else
	  {
	    record_address_regs (mode, as, arg0, 0, PLUS, code1, scale / 2);
	    record_address_regs (mode, as, arg0, 1, PLUS, code1, scale / 2);
	    record_address_regs (mode, as, arg1, 0, PLUS, code0, scale / 2);
	    record_address_regs (mode, as, arg1, 1, PLUS, code0, scale / 2);
	  }
      }
      break;

      /* Double the importance of an allocno that is incremented or
	 decremented, since it would take two extra insns if it ends
	 up in the wrong place.  */
    case POST_MODIFY:
    case PRE_MODIFY:
      record_address_regs (mode, as, XEXP (x, 0), 0, code,
			   GET_CODE (XEXP (XEXP (x, 1), 1)), 2 * scale);
      if (REG_P (XEXP (XEXP (x, 1), 1)))
	record_address_regs (mode, as, XEXP (XEXP (x, 1), 1), 1, code, REG,
			     2 * scale);
      break;

    case POST_INC:
    case PRE_INC:
    case POST_DEC:
    case PRE_DEC:
      /* Double the importance of an allocno that is incremented or
	 decremented, since it would take two extra insns if it ends
	 up in the wrong place.  */
      record_address_regs (mode, as, XEXP (x, 0), 0, code, SCRATCH, 2 * scale);
      break;

    case REG:
      {
	struct costs *pp;
	int *pp_costs;
	enum reg_class i;
	int k, regno, add_cost;
	cost_classes_t cost_classes_ptr;
	enum reg_class *cost_classes;
	move_table *move_in_cost;

	if (REGNO (x) < FIRST_PSEUDO_REGISTER)
	  break;

	regno = REGNO (x);
	if (allocno_p)
	  ALLOCNO_BAD_SPILL_P (ira_curr_regno_allocno_map[regno]) = true;
	pp = COSTS (costs, COST_INDEX (regno));
	add_cost = (ira_memory_move_cost[Pmode][rclass][1] * scale) / 2;
	if (INT_MAX - add_cost < pp->mem_cost)
	  pp->mem_cost = INT_MAX;
	else
	  pp->mem_cost += add_cost;
	cost_classes_ptr = regno_cost_classes[regno];
	cost_classes = cost_classes_ptr->classes;
	pp_costs = pp->cost;
	ira_init_register_move_cost_if_necessary (Pmode);
	move_in_cost = ira_may_move_in_cost[Pmode];
	for (k = cost_classes_ptr->num - 1; k >= 0; k--)
	  {
	    i = cost_classes[k];
	    add_cost = (move_in_cost[i][rclass] * scale) / 2;
	    if (INT_MAX - add_cost < pp_costs[k])
	      pp_costs[k] = INT_MAX;
	    else
	      pp_costs[k] += add_cost;
	  }
      }
      break;

    default:
      {
	const char *fmt = GET_RTX_FORMAT (code);
	int i;
	for (i = GET_RTX_LENGTH (code) - 1; i >= 0; i--)
	  if (fmt[i] == 'e')
	    record_address_regs (mode, as, XEXP (x, i), context, code, SCRATCH,
				 scale);
      }
    }
}



/* Calculate the costs of insn operands.  */
static void
record_operand_costs (rtx_insn *insn, enum reg_class *pref)
{
  const char *constraints[MAX_RECOG_OPERANDS];
  machine_mode modes[MAX_RECOG_OPERANDS];
  rtx set;
  int i;

  if ((set = single_set (insn)) != NULL_RTX
      /* In rare cases the single set insn might have less 2 operands
	 as the source can be a fixed special reg.  */
      && recog_data.n_operands > 1
      && recog_data.operand[0] == SET_DEST (set)
      && recog_data.operand[1] == SET_SRC (set))
    {
      int regno, other_regno;
      rtx dest = SET_DEST (set);
      rtx src = SET_SRC (set);

      if (GET_CODE (dest) == SUBREG
	  && known_eq (GET_MODE_SIZE (GET_MODE (dest)),
		       GET_MODE_SIZE (GET_MODE (SUBREG_REG (dest)))))
	dest = SUBREG_REG (dest);
      if (GET_CODE (src) == SUBREG
	  && known_eq (GET_MODE_SIZE (GET_MODE (src)),
		       GET_MODE_SIZE (GET_MODE (SUBREG_REG (src)))))
	src = SUBREG_REG (src);
      if (REG_P (src) && REG_P (dest)
	  && (((regno = REGNO (src)) >= FIRST_PSEUDO_REGISTER
	       && (other_regno = REGNO (dest)) < FIRST_PSEUDO_REGISTER)
	      || ((regno = REGNO (dest)) >= FIRST_PSEUDO_REGISTER
		  && (other_regno = REGNO (src)) < FIRST_PSEUDO_REGISTER)))
	{
	  machine_mode mode = GET_MODE (SET_SRC (set));
	  cost_classes_t cost_classes_ptr = regno_cost_classes[regno];
	  enum reg_class *cost_classes = cost_classes_ptr->classes;
	  reg_class_t rclass, hard_reg_class, pref_class, bigger_hard_reg_class;
	  int cost, k;
	  move_table *move_costs;
	  bool dead_p = find_regno_note (insn, REG_DEAD, REGNO (src));

	  ira_init_register_move_cost_if_necessary (mode);
	  move_costs = ira_register_move_cost[mode];
	  hard_reg_class = REGNO_REG_CLASS (other_regno);
	  bigger_hard_reg_class = ira_pressure_class_translate[hard_reg_class];
	  /* Target code may return any cost for mode which does not
<<<<<<< HEAD
	     fit the the hard reg class (e.g. DImode for AREG on
=======
	     fit the hard reg class (e.g. DImode for AREG on
>>>>>>> e2aa5677
	     i386).  Check this and use a bigger class to get the
	     right cost.  */
	  if (bigger_hard_reg_class != NO_REGS
	      && ! ira_hard_reg_in_set_p (other_regno, mode,
					  reg_class_contents[hard_reg_class]))
	    hard_reg_class = bigger_hard_reg_class;
	  i = regno == (int) REGNO (src) ? 1 : 0;
	  for (k = cost_classes_ptr->num - 1; k >= 0; k--)
	    {
	      rclass = cost_classes[k];
	      cost = (i == 0
		      ? move_costs[hard_reg_class][rclass]
		      : move_costs[rclass][hard_reg_class]);
	      
	      op_costs[i]->cost[k] = cost * frequency;
	      /* If we have assigned a class to this allocno in our
		 first pass, add a cost to this alternative
		 corresponding to what we would add if this allocno
		 were not in the appropriate class.  */
	      if (pref)
		{
		  if ((pref_class = pref[COST_INDEX (regno)]) == NO_REGS)
		    op_costs[i]->cost[k]
		      += ((i == 0 ? ira_memory_move_cost[mode][rclass][0] : 0)
			  + (i == 1 ? ira_memory_move_cost[mode][rclass][1] : 0)
			  * frequency);
		  else if (ira_reg_class_intersect[pref_class][rclass]
			   == NO_REGS)
		    op_costs[i]->cost[k]
		      += (move_costs[pref_class][rclass]
			  * frequency);
		}
	      /* If this insn is a single set copying operand 1 to
		 operand 0 and one operand is an allocno with the
		 other a hard reg or an allocno that prefers a hard
		 register that is in its own register class then we
		 may want to adjust the cost of that register class to
		 -1.

		 Avoid the adjustment if the source does not die to
		 avoid stressing of register allocator by preferencing
		 two colliding registers into single class.  */
	      if (dead_p
		  && TEST_HARD_REG_BIT (reg_class_contents[rclass], other_regno)
		  && (reg_class_size[(int) rclass]
		      == (ira_reg_class_max_nregs
			  [(int) rclass][(int) GET_MODE(src)])))
		{
		  if (reg_class_size[rclass] == 1)
		    op_costs[i]->cost[k] = -frequency;
		  else if (in_hard_reg_set_p (reg_class_contents[rclass],
					      GET_MODE(src), other_regno))
		    op_costs[i]->cost[k] = -frequency;
		}
	    }
	  op_costs[i]->mem_cost
	    = ira_memory_move_cost[mode][hard_reg_class][i] * frequency;
	  if (pref && (pref_class = pref[COST_INDEX (regno)]) != NO_REGS)
	    op_costs[i]->mem_cost
	      += ira_memory_move_cost[mode][pref_class][i] * frequency;
	  return;
	}
    }

  for (i = 0; i < recog_data.n_operands; i++)
    {
      constraints[i] = recog_data.constraints[i];
      modes[i] = recog_data.operand_mode[i];
    }

  /* If we get here, we are set up to record the costs of all the
     operands for this insn.  Start by initializing the costs.  Then
     handle any address registers.  Finally record the desired classes
     for any allocnos, doing it twice if some pair of operands are
     commutative.  */
  for (i = 0; i < recog_data.n_operands; i++)
    {
      memcpy (op_costs[i], init_cost, struct_costs_size);

      if (GET_CODE (recog_data.operand[i]) == SUBREG)
	recog_data.operand[i] = SUBREG_REG (recog_data.operand[i]);

      if (MEM_P (recog_data.operand[i]))
	record_address_regs (GET_MODE (recog_data.operand[i]),
			     MEM_ADDR_SPACE (recog_data.operand[i]),
			     XEXP (recog_data.operand[i], 0),
			     0, MEM, SCRATCH, frequency * 2);
      else if (constraints[i][0] == 'p'
	       || (insn_extra_address_constraint
		   (lookup_constraint (constraints[i]))))
	record_address_regs (VOIDmode, ADDR_SPACE_GENERIC,
			     recog_data.operand[i], 0, ADDRESS, SCRATCH,
			     frequency * 2);
    }

  /* Check for commutative in a separate loop so everything will have
     been initialized.  We must do this even if one operand is a
     constant--see addsi3 in m68k.md.  */
  for (i = 0; i < (int) recog_data.n_operands - 1; i++)
    if (constraints[i][0] == '%')
      {
	const char *xconstraints[MAX_RECOG_OPERANDS];
	int j;

	/* Handle commutative operands by swapping the
	   constraints.  We assume the modes are the same.  */
	for (j = 0; j < recog_data.n_operands; j++)
	  xconstraints[j] = constraints[j];

	xconstraints[i] = constraints[i+1];
	xconstraints[i+1] = constraints[i];
	record_reg_classes (recog_data.n_alternatives, recog_data.n_operands,
			    recog_data.operand, modes,
			    xconstraints, insn, pref);
      }
  record_reg_classes (recog_data.n_alternatives, recog_data.n_operands,
		      recog_data.operand, modes,
		      constraints, insn, pref);
}



/* Process one insn INSN.  Scan it and record each time it would save
   code to put a certain allocnos in a certain class.  Return the last
   insn processed, so that the scan can be continued from there.  */
static rtx_insn *
scan_one_insn (rtx_insn *insn)
{
  enum rtx_code pat_code;
  rtx set, note;
  int i, k;
  bool counted_mem;

  if (!NONDEBUG_INSN_P (insn))
    return insn;

  pat_code = GET_CODE (PATTERN (insn));
  if (pat_code == ASM_INPUT)
    return insn;

  /* If INSN is a USE/CLOBBER of a pseudo in a mode M then go ahead
     and initialize the register move costs of mode M.

     The pseudo may be related to another pseudo via a copy (implicit or
     explicit) and if there are no mode M uses/sets of the original
     pseudo, then we may leave the register move costs uninitialized for
     mode M. */
  if (pat_code == USE || pat_code == CLOBBER)
    {
      rtx x = XEXP (PATTERN (insn), 0);
      if (GET_CODE (x) == REG
	  && REGNO (x) >= FIRST_PSEUDO_REGISTER
	  && have_regs_of_mode[GET_MODE (x)])
        ira_init_register_move_cost_if_necessary (GET_MODE (x));
      return insn;
    }

  if (pat_code == CLOBBER_HIGH)
    {
      gcc_assert (REG_P (XEXP (PATTERN (insn), 0))
		  && HARD_REGISTER_P (XEXP (PATTERN (insn), 0)));
      return insn;
    }

  counted_mem = false;
  set = single_set (insn);
  extract_insn (insn);

  /* If this insn loads a parameter from its stack slot, then it
     represents a savings, rather than a cost, if the parameter is
     stored in memory.  Record this fact.

     Similarly if we're loading other constants from memory (constant
     pool, TOC references, small data areas, etc) and this is the only
     assignment to the destination pseudo.

     Don't do this if SET_SRC (set) isn't a general operand, if it is
     a memory requiring special instructions to load it, decreasing
     mem_cost might result in it being loaded using the specialized
     instruction into a register, then stored into stack and loaded
     again from the stack.  See PR52208.

     Don't do this if SET_SRC (set) has side effect.  See PR56124.  */
  if (set != 0 && REG_P (SET_DEST (set)) && MEM_P (SET_SRC (set))
      && (note = find_reg_note (insn, REG_EQUIV, NULL_RTX)) != NULL_RTX
      && ((MEM_P (XEXP (note, 0))
	   && !side_effects_p (SET_SRC (set)))
	  || (CONSTANT_P (XEXP (note, 0))
	      && targetm.legitimate_constant_p (GET_MODE (SET_DEST (set)),
						XEXP (note, 0))
	      && REG_N_SETS (REGNO (SET_DEST (set))) == 1))
      && general_operand (SET_SRC (set), GET_MODE (SET_SRC (set)))
      /* LRA does not use equiv with a symbol for PIC code.  */
      && (! ira_use_lra_p || ! pic_offset_table_rtx
	  || ! contains_symbol_ref_p (XEXP (note, 0))))
    {
      enum reg_class cl = GENERAL_REGS;
      rtx reg = SET_DEST (set);
      int num = COST_INDEX (REGNO (reg));

      COSTS (costs, num)->mem_cost
	-= ira_memory_move_cost[GET_MODE (reg)][cl][1] * frequency;
      record_address_regs (GET_MODE (SET_SRC (set)),
			   MEM_ADDR_SPACE (SET_SRC (set)),
			   XEXP (SET_SRC (set), 0), 0, MEM, SCRATCH,
			   frequency * 2);
      counted_mem = true;
    }

  record_operand_costs (insn, pref);

  /* Now add the cost for each operand to the total costs for its
     allocno.  */
  for (i = 0; i < recog_data.n_operands; i++)
    {
      rtx op = recog_data.operand[i];
      
      if (GET_CODE (op) == SUBREG)
	op = SUBREG_REG (op);
      if (REG_P (op) && REGNO (op) >= FIRST_PSEUDO_REGISTER)
	{
	  int regno = REGNO (op);
	  struct costs *p = COSTS (costs, COST_INDEX (regno));
	  struct costs *q = op_costs[i];
	  int *p_costs = p->cost, *q_costs = q->cost;
	  cost_classes_t cost_classes_ptr = regno_cost_classes[regno];
	  int add_cost;
	  
	  /* If the already accounted for the memory "cost" above, don't
	     do so again.  */
	  if (!counted_mem)
	    {
	      add_cost = q->mem_cost;
	      if (add_cost > 0 && INT_MAX - add_cost < p->mem_cost)
		p->mem_cost = INT_MAX;
	      else
		p->mem_cost += add_cost;
	    }
	  for (k = cost_classes_ptr->num - 1; k >= 0; k--)
	    {
	      add_cost = q_costs[k];
	      if (add_cost > 0 && INT_MAX - add_cost < p_costs[k])
		p_costs[k] = INT_MAX;
	      else
		p_costs[k] += add_cost;
	    }
	}
    }
  return insn;
}



/* Print allocnos costs to file F.  */
static void
print_allocno_costs (FILE *f)
{
  int k;
  ira_allocno_t a;
  ira_allocno_iterator ai;

  ira_assert (allocno_p);
  fprintf (f, "\n");
  FOR_EACH_ALLOCNO (a, ai)
    {
      int i, rclass;
      basic_block bb;
      int regno = ALLOCNO_REGNO (a);
      cost_classes_t cost_classes_ptr = regno_cost_classes[regno];
      enum reg_class *cost_classes = cost_classes_ptr->classes;

      i = ALLOCNO_NUM (a);
      fprintf (f, "  a%d(r%d,", i, regno);
      if ((bb = ALLOCNO_LOOP_TREE_NODE (a)->bb) != NULL)
	fprintf (f, "b%d", bb->index);
      else
	fprintf (f, "l%d", ALLOCNO_LOOP_TREE_NODE (a)->loop_num);
      fprintf (f, ") costs:");
      for (k = 0; k < cost_classes_ptr->num; k++)
	{
	  rclass = cost_classes[k];
	  fprintf (f, " %s:%d", reg_class_names[rclass],
		   COSTS (costs, i)->cost[k]);
	  if (flag_ira_region == IRA_REGION_ALL
	      || flag_ira_region == IRA_REGION_MIXED)
	    fprintf (f, ",%d", COSTS (total_allocno_costs, i)->cost[k]);
	}
      fprintf (f, " MEM:%i", COSTS (costs, i)->mem_cost);
      if (flag_ira_region == IRA_REGION_ALL
	  || flag_ira_region == IRA_REGION_MIXED)
	fprintf (f, ",%d", COSTS (total_allocno_costs, i)->mem_cost);
      fprintf (f, "\n");
    }
}

/* Print pseudo costs to file F.  */
static void
print_pseudo_costs (FILE *f)
{
  int regno, k;
  int rclass;
  cost_classes_t cost_classes_ptr;
  enum reg_class *cost_classes;

  ira_assert (! allocno_p);
  fprintf (f, "\n");
  for (regno = max_reg_num () - 1; regno >= FIRST_PSEUDO_REGISTER; regno--)
    {
      if (REG_N_REFS (regno) <= 0)
	continue;
      cost_classes_ptr = regno_cost_classes[regno];
      cost_classes = cost_classes_ptr->classes;
      fprintf (f, "  r%d costs:", regno);
      for (k = 0; k < cost_classes_ptr->num; k++)
	{
	  rclass = cost_classes[k];
	  fprintf (f, " %s:%d", reg_class_names[rclass],
		   COSTS (costs, regno)->cost[k]);
	}
      fprintf (f, " MEM:%i\n", COSTS (costs, regno)->mem_cost);
    }
}

/* Traverse the BB represented by LOOP_TREE_NODE to update the allocno
   costs.  */
static void
process_bb_for_costs (basic_block bb)
{
  rtx_insn *insn;

  frequency = REG_FREQ_FROM_BB (bb);
  if (frequency == 0)
    frequency = 1;
  FOR_BB_INSNS (bb, insn)
    insn = scan_one_insn (insn);
}

/* Traverse the BB represented by LOOP_TREE_NODE to update the allocno
   costs.  */
static void
process_bb_node_for_costs (ira_loop_tree_node_t loop_tree_node)
{
  basic_block bb;

  bb = loop_tree_node->bb;
  if (bb != NULL)
    process_bb_for_costs (bb);
}

/* Find costs of register classes and memory for allocnos or pseudos
   and their best costs.  Set up preferred, alternative and allocno
   classes for pseudos.  */
static void
find_costs_and_classes (FILE *dump_file)
{
  int i, k, start, max_cost_classes_num;
  int pass;
  basic_block bb;
  enum reg_class *regno_best_class, new_class;

  init_recog ();
  regno_best_class
    = (enum reg_class *) ira_allocate (max_reg_num ()
				       * sizeof (enum reg_class));
  for (i = max_reg_num () - 1; i >= FIRST_PSEUDO_REGISTER; i--)
    regno_best_class[i] = NO_REGS;
  if (!resize_reg_info () && allocno_p
      && pseudo_classes_defined_p && flag_expensive_optimizations)
    {
      ira_allocno_t a;
      ira_allocno_iterator ai;

      pref = pref_buffer;
      max_cost_classes_num = 1;
      FOR_EACH_ALLOCNO (a, ai)
	{
	  pref[ALLOCNO_NUM (a)] = reg_preferred_class (ALLOCNO_REGNO (a));
	  setup_regno_cost_classes_by_aclass
	    (ALLOCNO_REGNO (a), pref[ALLOCNO_NUM (a)]);
	  max_cost_classes_num
	    = MAX (max_cost_classes_num,
		   regno_cost_classes[ALLOCNO_REGNO (a)]->num);
	}
      start = 1;
    }
  else
    {
      pref = NULL;
      max_cost_classes_num = ira_important_classes_num;
      for (i = max_reg_num () - 1; i >= FIRST_PSEUDO_REGISTER; i--)
	if (regno_reg_rtx[i] != NULL_RTX)
 	  setup_regno_cost_classes_by_mode (i, PSEUDO_REGNO_MODE (i));
	else
	  setup_regno_cost_classes_by_aclass (i, ALL_REGS);
      start = 0;
    }
  if (allocno_p)
    /* Clear the flag for the next compiled function.  */
    pseudo_classes_defined_p = false;
  /* Normally we scan the insns once and determine the best class to
     use for each allocno.  However, if -fexpensive-optimizations are
     on, we do so twice, the second time using the tentative best
     classes to guide the selection.  */
  for (pass = start; pass <= flag_expensive_optimizations; pass++)
    {
      if ((!allocno_p || internal_flag_ira_verbose > 0) && dump_file)
	fprintf (dump_file,
		 "\nPass %i for finding pseudo/allocno costs\n\n", pass);

      if (pass != start)
	{
	  max_cost_classes_num = 1;
	  for (i = max_reg_num () - 1; i >= FIRST_PSEUDO_REGISTER; i--)
	    {
	      setup_regno_cost_classes_by_aclass (i, regno_best_class[i]);
	      max_cost_classes_num
		= MAX (max_cost_classes_num, regno_cost_classes[i]->num);
	    }
	}

      struct_costs_size
	= sizeof (struct costs) + sizeof (int) * (max_cost_classes_num - 1);
      /* Zero out our accumulation of the cost of each class for each
	 allocno.  */
      memset (costs, 0, cost_elements_num * struct_costs_size);

      if (allocno_p)
	{
	  /* Scan the instructions and record each time it would save code
	     to put a certain allocno in a certain class.  */
	  ira_traverse_loop_tree (true, ira_loop_tree_root,
				  process_bb_node_for_costs, NULL);

	  memcpy (total_allocno_costs, costs,
		  max_struct_costs_size * ira_allocnos_num);
	}
      else
	{
	  basic_block bb;

	  FOR_EACH_BB_FN (bb, cfun)
	    process_bb_for_costs (bb);
	}

      if (pass == 0)
	pref = pref_buffer;

      /* Now for each allocno look at how desirable each class is and
	 find which class is preferred.  */
      for (i = max_reg_num () - 1; i >= FIRST_PSEUDO_REGISTER; i--)
	{
	  ira_allocno_t a, parent_a;
	  int rclass, a_num, parent_a_num, add_cost;
	  ira_loop_tree_node_t parent;
	  int best_cost, allocno_cost;
	  enum reg_class best, alt_class;
	  cost_classes_t cost_classes_ptr = regno_cost_classes[i];
	  enum reg_class *cost_classes;
	  int *i_costs = temp_costs->cost;
	  int i_mem_cost;
	  int equiv_savings = regno_equiv_gains[i];

	  if (! allocno_p)
	    {
	      if (regno_reg_rtx[i] == NULL_RTX)
		continue;
	      memcpy (temp_costs, COSTS (costs, i), struct_costs_size);
	      i_mem_cost = temp_costs->mem_cost;
	      cost_classes = cost_classes_ptr->classes;
	    }
	  else
	    {
	      if (ira_regno_allocno_map[i] == NULL)
		continue;
	      memset (temp_costs, 0, struct_costs_size);
	      i_mem_cost = 0;
	      cost_classes = cost_classes_ptr->classes;
	      /* Find cost of all allocnos with the same regno.  */
	      for (a = ira_regno_allocno_map[i];
		   a != NULL;
		   a = ALLOCNO_NEXT_REGNO_ALLOCNO (a))
		{
		  int *a_costs, *p_costs;

		  a_num = ALLOCNO_NUM (a);
		  if ((flag_ira_region == IRA_REGION_ALL
		       || flag_ira_region == IRA_REGION_MIXED)
		      && (parent = ALLOCNO_LOOP_TREE_NODE (a)->parent) != NULL
		      && (parent_a = parent->regno_allocno_map[i]) != NULL
		      /* There are no caps yet.  */
		      && bitmap_bit_p (ALLOCNO_LOOP_TREE_NODE
				       (a)->border_allocnos,
				       ALLOCNO_NUM (a)))
		    {
		      /* Propagate costs to upper levels in the region
			 tree.  */
		      parent_a_num = ALLOCNO_NUM (parent_a);
		      a_costs = COSTS (total_allocno_costs, a_num)->cost;
		      p_costs = COSTS (total_allocno_costs, parent_a_num)->cost;
		      for (k = cost_classes_ptr->num - 1; k >= 0; k--)
			{
			  add_cost = a_costs[k];
			  if (add_cost > 0 && INT_MAX - add_cost < p_costs[k])
			    p_costs[k] = INT_MAX;
			  else
			    p_costs[k] += add_cost;
			}
		      add_cost = COSTS (total_allocno_costs, a_num)->mem_cost;
		      if (add_cost > 0
			  && (INT_MAX - add_cost
			      < COSTS (total_allocno_costs,
				       parent_a_num)->mem_cost))
			COSTS (total_allocno_costs, parent_a_num)->mem_cost
			  = INT_MAX;
		      else
			COSTS (total_allocno_costs, parent_a_num)->mem_cost
			  += add_cost;

		      if (i >= first_moveable_pseudo && i < last_moveable_pseudo)
			COSTS (total_allocno_costs, parent_a_num)->mem_cost = 0;
		    }
		  a_costs = COSTS (costs, a_num)->cost;
		  for (k = cost_classes_ptr->num - 1; k >= 0; k--)
		    {
		      add_cost = a_costs[k];
		      if (add_cost > 0 && INT_MAX - add_cost < i_costs[k])
			i_costs[k] = INT_MAX;
		      else
			i_costs[k] += add_cost;
		    }
		  add_cost = COSTS (costs, a_num)->mem_cost;
		  if (add_cost > 0 && INT_MAX - add_cost < i_mem_cost)
		    i_mem_cost = INT_MAX;
		  else
		    i_mem_cost += add_cost;
		}
	    }
	  if (i >= first_moveable_pseudo && i < last_moveable_pseudo)
	    i_mem_cost = 0;
	  else if (equiv_savings < 0)
	    i_mem_cost = -equiv_savings;
	  else if (equiv_savings > 0)
	    {
	      i_mem_cost = 0;
	      for (k = cost_classes_ptr->num - 1; k >= 0; k--)
		i_costs[k] += equiv_savings;
	    }

	  best_cost = (1 << (HOST_BITS_PER_INT - 2)) - 1;
	  best = ALL_REGS;
	  alt_class = NO_REGS;
	  /* Find best common class for all allocnos with the same
	     regno.  */
	  for (k = 0; k < cost_classes_ptr->num; k++)
	    {
	      rclass = cost_classes[k];
	      if (i_costs[k] < best_cost)
		{
		  best_cost = i_costs[k];
		  best = (enum reg_class) rclass;
		}
	      else if (i_costs[k] == best_cost)
		best = ira_reg_class_subunion[best][rclass];
	      if (pass == flag_expensive_optimizations
		  /* We still prefer registers to memory even at this
		     stage if their costs are the same.  We will make
		     a final decision during assigning hard registers
		     when we have all info including more accurate
		     costs which might be affected by assigning hard
		     registers to other pseudos because the pseudos
		     involved in moves can be coalesced.  */
		  && i_costs[k] <= i_mem_cost
		  && (reg_class_size[reg_class_subunion[alt_class][rclass]]
		      > reg_class_size[alt_class]))
		alt_class = reg_class_subunion[alt_class][rclass];
	    }
	  alt_class = ira_allocno_class_translate[alt_class];
	  if (best_cost > i_mem_cost
	      && ! non_spilled_static_chain_regno_p (i))
	    regno_aclass[i] = NO_REGS;
	  else if (!optimize && !targetm.class_likely_spilled_p (best))
	    /* Registers in the alternative class are likely to need
	       longer or slower sequences than registers in the best class.
	       When optimizing we make some effort to use the best class
	       over the alternative class where possible, but at -O0 we
	       effectively give the alternative class equal weight.
	       We then run the risk of using slower alternative registers
	       when plenty of registers from the best class are still free.
	       This is especially true because live ranges tend to be very
	       short in -O0 code and so register pressure tends to be low.

	       Avoid that by ignoring the alternative class if the best
	       class has plenty of registers.

	       The union class arrays give important classes and only
	       part of it are allocno classes.  So translate them into
	       allocno classes.  */
	    regno_aclass[i] = ira_allocno_class_translate[best];
	  else
	    {
	      /* Make the common class the biggest class of best and
		 alt_class.  Translate the common class into an
		 allocno class too.  */
	      regno_aclass[i] = (ira_allocno_class_translate
				 [ira_reg_class_superunion[best][alt_class]]);
	      ira_assert (regno_aclass[i] != NO_REGS
			  && ira_reg_allocno_class_p[regno_aclass[i]]);
	    }
	  if ((new_class
	       = (reg_class) (targetm.ira_change_pseudo_allocno_class
			      (i, regno_aclass[i], best))) != regno_aclass[i])
	    {
	      regno_aclass[i] = new_class;
	      if (hard_reg_set_subset_p (reg_class_contents[new_class],
					 reg_class_contents[best]))
		best = new_class;
	      if (hard_reg_set_subset_p (reg_class_contents[new_class],
					 reg_class_contents[alt_class]))
		alt_class = new_class;
	    }
	  if (pass == flag_expensive_optimizations)
	    {
	      if (best_cost > i_mem_cost
		  /* Do not assign NO_REGS to static chain pointer
		     pseudo when non-local goto is used.  */
		  && ! non_spilled_static_chain_regno_p (i))
		best = alt_class = NO_REGS;
	      else if (best == alt_class)
		alt_class = NO_REGS;
	      setup_reg_classes (i, best, alt_class, regno_aclass[i]);
	      if ((!allocno_p || internal_flag_ira_verbose > 2)
		  && dump_file != NULL)
		fprintf (dump_file,
			 "    r%d: preferred %s, alternative %s, allocno %s\n",
			 i, reg_class_names[best], reg_class_names[alt_class],
			 reg_class_names[regno_aclass[i]]);
	    }
	  regno_best_class[i] = best;
	  if (! allocno_p)
	    {
	      pref[i] = (best_cost > i_mem_cost
			 && ! non_spilled_static_chain_regno_p (i)
			 ? NO_REGS : best);
	      continue;
	    }
	  for (a = ira_regno_allocno_map[i];
	       a != NULL;
	       a = ALLOCNO_NEXT_REGNO_ALLOCNO (a))
	    {
	      enum reg_class aclass = regno_aclass[i];
	      int a_num = ALLOCNO_NUM (a);
	      int *total_a_costs = COSTS (total_allocno_costs, a_num)->cost;
	      int *a_costs = COSTS (costs, a_num)->cost;

	      if (aclass == NO_REGS)
		best = NO_REGS;
	      else
		{
		  /* Finding best class which is subset of the common
		     class.  */
		  best_cost = (1 << (HOST_BITS_PER_INT - 2)) - 1;
		  allocno_cost = best_cost;
		  best = ALL_REGS;
		  for (k = 0; k < cost_classes_ptr->num; k++)
		    {
		      rclass = cost_classes[k];
		      if (! ira_class_subset_p[rclass][aclass])
			continue;
		      if (total_a_costs[k] < best_cost)
			{
			  best_cost = total_a_costs[k];
			  allocno_cost = a_costs[k];
			  best = (enum reg_class) rclass;
			}
		      else if (total_a_costs[k] == best_cost)
			{
			  best = ira_reg_class_subunion[best][rclass];
			  allocno_cost = MAX (allocno_cost, a_costs[k]);
			}
		    }
		  ALLOCNO_CLASS_COST (a) = allocno_cost;
		}
	      if (internal_flag_ira_verbose > 2 && dump_file != NULL
		  && (pass == 0 || pref[a_num] != best))
		{
		  fprintf (dump_file, "    a%d (r%d,", a_num, i);
		  if ((bb = ALLOCNO_LOOP_TREE_NODE (a)->bb) != NULL)
		    fprintf (dump_file, "b%d", bb->index);
		  else
		    fprintf (dump_file, "l%d",
			     ALLOCNO_LOOP_TREE_NODE (a)->loop_num);
		  fprintf (dump_file, ") best %s, allocno %s\n",
			   reg_class_names[best],
			   reg_class_names[aclass]);
		}
	      pref[a_num] = best;
	      if (pass == flag_expensive_optimizations && best != aclass
		  && ira_class_hard_regs_num[best] > 0
		  && (ira_reg_class_max_nregs[best][ALLOCNO_MODE (a)]
		      >= ira_class_hard_regs_num[best]))
		{
		  int ind = cost_classes_ptr->index[aclass];

		  ira_assert (ind >= 0);
		  ira_init_register_move_cost_if_necessary (ALLOCNO_MODE (a));
		  ira_add_allocno_pref (a, ira_class_hard_regs[best][0],
					(a_costs[ind] - ALLOCNO_CLASS_COST (a))
					/ (ira_register_move_cost
					   [ALLOCNO_MODE (a)][best][aclass]));
		  for (k = 0; k < cost_classes_ptr->num; k++)
		    if (ira_class_subset_p[cost_classes[k]][best])
		      a_costs[k] = a_costs[ind];
		}
	    }
	}

      if (internal_flag_ira_verbose > 4 && dump_file)
	{
	  if (allocno_p)
	    print_allocno_costs (dump_file);
	  else
	    print_pseudo_costs (dump_file);
	  fprintf (dump_file,"\n");
	}
    }
  ira_free (regno_best_class);
}



/* Process moves involving hard regs to modify allocno hard register
   costs.  We can do this only after determining allocno class.  If a
   hard register forms a register class, then moves with the hard
   register are already taken into account in class costs for the
   allocno.  */
static void
process_bb_node_for_hard_reg_moves (ira_loop_tree_node_t loop_tree_node)
{
  int i, freq, src_regno, dst_regno, hard_regno, a_regno;
  bool to_p;
  ira_allocno_t a, curr_a;
  ira_loop_tree_node_t curr_loop_tree_node;
  enum reg_class rclass;
  basic_block bb;
  rtx_insn *insn;
  rtx set, src, dst;

  bb = loop_tree_node->bb;
  if (bb == NULL)
    return;
  freq = REG_FREQ_FROM_BB (bb);
  if (freq == 0)
    freq = 1;
  FOR_BB_INSNS (bb, insn)
    {
      if (!NONDEBUG_INSN_P (insn))
	continue;
      set = single_set (insn);
      if (set == NULL_RTX)
	continue;
      dst = SET_DEST (set);
      src = SET_SRC (set);
      if (! REG_P (dst) || ! REG_P (src))
	continue;
      dst_regno = REGNO (dst);
      src_regno = REGNO (src);
      if (dst_regno >= FIRST_PSEUDO_REGISTER
	  && src_regno < FIRST_PSEUDO_REGISTER)
	{
	  hard_regno = src_regno;
	  a = ira_curr_regno_allocno_map[dst_regno];
	  to_p = true;
	}
      else if (src_regno >= FIRST_PSEUDO_REGISTER
	       && dst_regno < FIRST_PSEUDO_REGISTER)
	{
	  hard_regno = dst_regno;
	  a = ira_curr_regno_allocno_map[src_regno];
	  to_p = false;
	}
      else
	continue;
      if (reg_class_size[(int) REGNO_REG_CLASS (hard_regno)]
	  == (ira_reg_class_max_nregs
	      [REGNO_REG_CLASS (hard_regno)][(int) ALLOCNO_MODE(a)]))
	/* If the class can provide only one hard reg to the allocno,
	   we processed the insn record_operand_costs already and we
	   actually updated the hard reg cost there.  */
	continue;
      rclass = ALLOCNO_CLASS (a);
      if (! TEST_HARD_REG_BIT (reg_class_contents[rclass], hard_regno))
	continue;
      i = ira_class_hard_reg_index[rclass][hard_regno];
      if (i < 0)
	continue;
      a_regno = ALLOCNO_REGNO (a);
      for (curr_loop_tree_node = ALLOCNO_LOOP_TREE_NODE (a);
	   curr_loop_tree_node != NULL;
	   curr_loop_tree_node = curr_loop_tree_node->parent)
	if ((curr_a = curr_loop_tree_node->regno_allocno_map[a_regno]) != NULL)
	  ira_add_allocno_pref (curr_a, hard_regno, freq);
      {
	int cost;
	enum reg_class hard_reg_class;
	machine_mode mode;

	mode = ALLOCNO_MODE (a);
	hard_reg_class = REGNO_REG_CLASS (hard_regno);
	ira_init_register_move_cost_if_necessary (mode);
	cost = (to_p ? ira_register_move_cost[mode][hard_reg_class][rclass]
		: ira_register_move_cost[mode][rclass][hard_reg_class]) * freq;
	ira_allocate_and_set_costs (&ALLOCNO_HARD_REG_COSTS (a), rclass,
				    ALLOCNO_CLASS_COST (a));
	ira_allocate_and_set_costs (&ALLOCNO_CONFLICT_HARD_REG_COSTS (a),
				    rclass, 0);
	ALLOCNO_HARD_REG_COSTS (a)[i] -= cost;
	ALLOCNO_CONFLICT_HARD_REG_COSTS (a)[i] -= cost;
	ALLOCNO_CLASS_COST (a) = MIN (ALLOCNO_CLASS_COST (a),
				      ALLOCNO_HARD_REG_COSTS (a)[i]);
      }
    }
}

/* After we find hard register and memory costs for allocnos, define
   its class and modify hard register cost because insns moving
   allocno to/from hard registers.  */
static void
setup_allocno_class_and_costs (void)
{
  int i, j, n, regno, hard_regno, num;
  int *reg_costs;
  enum reg_class aclass, rclass;
  ira_allocno_t a;
  ira_allocno_iterator ai;
  cost_classes_t cost_classes_ptr;

  ira_assert (allocno_p);
  FOR_EACH_ALLOCNO (a, ai)
    {
      i = ALLOCNO_NUM (a);
      regno = ALLOCNO_REGNO (a);
      aclass = regno_aclass[regno];
      cost_classes_ptr = regno_cost_classes[regno];
      ira_assert (pref[i] == NO_REGS || aclass != NO_REGS);
      ALLOCNO_MEMORY_COST (a) = COSTS (costs, i)->mem_cost;
      ira_set_allocno_class (a, aclass);
      if (aclass == NO_REGS)
	continue;
      if (optimize && ALLOCNO_CLASS (a) != pref[i])
	{
	  n = ira_class_hard_regs_num[aclass];
	  ALLOCNO_HARD_REG_COSTS (a)
	    = reg_costs = ira_allocate_cost_vector (aclass);
	  for (j = n - 1; j >= 0; j--)
	    {
	      hard_regno = ira_class_hard_regs[aclass][j];
	      if (TEST_HARD_REG_BIT (reg_class_contents[pref[i]], hard_regno))
		reg_costs[j] = ALLOCNO_CLASS_COST (a);
	      else
		{
		  rclass = REGNO_REG_CLASS (hard_regno);
		  num = cost_classes_ptr->index[rclass];
		  if (num < 0)
		    {
		      num = cost_classes_ptr->hard_regno_index[hard_regno];
		      ira_assert (num >= 0);
		    }
		  reg_costs[j] = COSTS (costs, i)->cost[num];
		}
	    }
	}
    }
  if (optimize)
    ira_traverse_loop_tree (true, ira_loop_tree_root,
			    process_bb_node_for_hard_reg_moves, NULL);
}



/* Function called once during compiler work.  */
void
ira_init_costs_once (void)
{
  int i;

  init_cost = NULL;
  for (i = 0; i < MAX_RECOG_OPERANDS; i++)
    {
      op_costs[i] = NULL;
      this_op_costs[i] = NULL;
    }
  temp_costs = NULL;
}

/* Free allocated temporary cost vectors.  */
void
target_ira_int::free_ira_costs ()
{
  int i;

  free (x_init_cost);
  x_init_cost = NULL;
  for (i = 0; i < MAX_RECOG_OPERANDS; i++)
    {
      free (x_op_costs[i]);
      free (x_this_op_costs[i]);
      x_op_costs[i] = x_this_op_costs[i] = NULL;
    }
  free (x_temp_costs);
  x_temp_costs = NULL;
}

/* This is called each time register related information is
   changed.  */
void
ira_init_costs (void)
{
  int i;

  this_target_ira_int->free_ira_costs ();
  max_struct_costs_size
    = sizeof (struct costs) + sizeof (int) * (ira_important_classes_num - 1);
  /* Don't use ira_allocate because vectors live through several IRA
     calls.  */
  init_cost = (struct costs *) xmalloc (max_struct_costs_size);
  init_cost->mem_cost = 1000000;
  for (i = 0; i < ira_important_classes_num; i++)
    init_cost->cost[i] = 1000000;
  for (i = 0; i < MAX_RECOG_OPERANDS; i++)
    {
      op_costs[i] = (struct costs *) xmalloc (max_struct_costs_size);
      this_op_costs[i] = (struct costs *) xmalloc (max_struct_costs_size);
    }
  temp_costs = (struct costs *) xmalloc (max_struct_costs_size);
}



/* Common initialization function for ira_costs and
   ira_set_pseudo_classes.  */
static void
init_costs (void)
{
  init_subregs_of_mode ();
  costs = (struct costs *) ira_allocate (max_struct_costs_size
					 * cost_elements_num);
  pref_buffer = (enum reg_class *) ira_allocate (sizeof (enum reg_class)
						 * cost_elements_num);
  regno_aclass = (enum reg_class *) ira_allocate (sizeof (enum reg_class)
						 * max_reg_num ());
  regno_equiv_gains = (int *) ira_allocate (sizeof (int) * max_reg_num ());
  memset (regno_equiv_gains, 0, sizeof (int) * max_reg_num ());
}

/* Common finalization function for ira_costs and
   ira_set_pseudo_classes.  */
static void
finish_costs (void)
{
  finish_subregs_of_mode ();
  ira_free (regno_equiv_gains);
  ira_free (regno_aclass);
  ira_free (pref_buffer);
  ira_free (costs);
}

/* Entry function which defines register class, memory and hard
   register costs for each allocno.  */
void
ira_costs (void)
{
  allocno_p = true;
  cost_elements_num = ira_allocnos_num;
  init_costs ();
  total_allocno_costs = (struct costs *) ira_allocate (max_struct_costs_size
						       * ira_allocnos_num);
  initiate_regno_cost_classes ();
  calculate_elim_costs_all_insns ();
  find_costs_and_classes (ira_dump_file);
  setup_allocno_class_and_costs ();
  finish_regno_cost_classes ();
  finish_costs ();
  ira_free (total_allocno_costs);
}

/* Entry function which defines classes for pseudos.
   Set pseudo_classes_defined_p only if DEFINE_PSEUDO_CLASSES is true.  */
void
ira_set_pseudo_classes (bool define_pseudo_classes, FILE *dump_file)
{
  allocno_p = false;
  internal_flag_ira_verbose = flag_ira_verbose;
  cost_elements_num = max_reg_num ();
  init_costs ();
  initiate_regno_cost_classes ();
  find_costs_and_classes (dump_file);
  finish_regno_cost_classes ();
  if (define_pseudo_classes)
    pseudo_classes_defined_p = true;

  finish_costs ();
}



/* Change hard register costs for allocnos which lives through
   function calls.  This is called only when we found all intersected
   calls during building allocno live ranges.  */
void
ira_tune_allocno_costs (void)
{
  int j, n, regno;
  int cost, min_cost, *reg_costs;
  enum reg_class aclass, rclass;
  machine_mode mode;
  ira_allocno_t a;
  ira_allocno_iterator ai;
  ira_allocno_object_iterator oi;
  ira_object_t obj;
  bool skip_p;

  FOR_EACH_ALLOCNO (a, ai)
    {
      aclass = ALLOCNO_CLASS (a);
      if (aclass == NO_REGS)
	continue;
      mode = ALLOCNO_MODE (a);
      n = ira_class_hard_regs_num[aclass];
      min_cost = INT_MAX;
      if (ALLOCNO_CALLS_CROSSED_NUM (a)
	  != ALLOCNO_CHEAP_CALLS_CROSSED_NUM (a))
	{
	  ira_allocate_and_set_costs
	    (&ALLOCNO_HARD_REG_COSTS (a), aclass,
	     ALLOCNO_CLASS_COST (a));
	  reg_costs = ALLOCNO_HARD_REG_COSTS (a);
	  for (j = n - 1; j >= 0; j--)
	    {
	      regno = ira_class_hard_regs[aclass][j];
	      skip_p = false;
	      FOR_EACH_ALLOCNO_OBJECT (a, obj, oi)
		{
		  if (ira_hard_reg_set_intersection_p (regno, mode,
						       OBJECT_CONFLICT_HARD_REGS
						       (obj)))
		    {
		      skip_p = true;
		      break;
		    }
		}
	      if (skip_p)
		continue;
	      rclass = REGNO_REG_CLASS (regno);
	      cost = 0;
<<<<<<< HEAD
	      crossed_calls_clobber_regs
		= &(ALLOCNO_CROSSED_CALLS_CLOBBERED_REGS (a));
	      if (ira_hard_reg_set_intersection_p (regno, mode,
						   *crossed_calls_clobber_regs)
		  && (ira_hard_reg_set_intersection_p (regno, mode,
						       call_used_reg_set)
		      || targetm.hard_regno_call_part_clobbered (NULL, regno,
								 mode)))
=======
	      if (ira_need_caller_save_p (a, regno))
>>>>>>> e2aa5677
		cost += (ALLOCNO_CALL_FREQ (a)
			 * (ira_memory_move_cost[mode][rclass][0]
			    + ira_memory_move_cost[mode][rclass][1]));
#ifdef IRA_HARD_REGNO_ADD_COST_MULTIPLIER
	      cost += ((ira_memory_move_cost[mode][rclass][0]
			+ ira_memory_move_cost[mode][rclass][1])
		       * ALLOCNO_FREQ (a)
		       * IRA_HARD_REGNO_ADD_COST_MULTIPLIER (regno) / 2);
#endif
	      if (INT_MAX - cost < reg_costs[j])
		reg_costs[j] = INT_MAX;
	      else
		reg_costs[j] += cost;
	      if (min_cost > reg_costs[j])
		min_cost = reg_costs[j];
	    }
	}
      if (min_cost != INT_MAX)
	ALLOCNO_CLASS_COST (a) = min_cost;

      /* Some targets allow pseudos to be allocated to unaligned sequences
	 of hard registers.  However, selecting an unaligned sequence can
	 unnecessarily restrict later allocations.  So increase the cost of
	 unaligned hard regs to encourage the use of aligned hard regs.  */
      {
	const int nregs = ira_reg_class_max_nregs[aclass][ALLOCNO_MODE (a)];

	if (nregs > 1)
	  {
	    ira_allocate_and_set_costs
	      (&ALLOCNO_HARD_REG_COSTS (a), aclass, ALLOCNO_CLASS_COST (a));
	    reg_costs = ALLOCNO_HARD_REG_COSTS (a);
	    for (j = n - 1; j >= 0; j--)
	      {
		regno = ira_non_ordered_class_hard_regs[aclass][j];
		if ((regno % nregs) != 0)
		  {
		    int index = ira_class_hard_reg_index[aclass][regno];
		    ira_assert (index != -1);
		    reg_costs[index] += ALLOCNO_FREQ (a);
		  }
	      }
	  }
      }
    }
}

/* Add COST to the estimated gain for eliminating REGNO with its
   equivalence.  If COST is zero, record that no such elimination is
   possible.  */

void
ira_adjust_equiv_reg_cost (unsigned regno, int cost)
{
  if (cost == 0)
    regno_equiv_gains[regno] = 0;
  else
    regno_equiv_gains[regno] += cost;
}

void
ira_costs_c_finalize (void)
{
  this_target_ira_int->free_ira_costs ();
}<|MERGE_RESOLUTION|>--- conflicted
+++ resolved
@@ -1,9 +1,5 @@
 /* IRA hard register and memory cost calculation for allocnos or pseudos.
-<<<<<<< HEAD
-   Copyright (C) 2006-2019 Free Software Foundation, Inc.
-=======
    Copyright (C) 2006-2020 Free Software Foundation, Inc.
->>>>>>> e2aa5677
    Contributed by Vladimir Makarov <vmakarov@redhat.com>.
 
 This file is part of GCC.
@@ -1328,11 +1324,7 @@
 	  hard_reg_class = REGNO_REG_CLASS (other_regno);
 	  bigger_hard_reg_class = ira_pressure_class_translate[hard_reg_class];
 	  /* Target code may return any cost for mode which does not
-<<<<<<< HEAD
-	     fit the the hard reg class (e.g. DImode for AREG on
-=======
 	     fit the hard reg class (e.g. DImode for AREG on
->>>>>>> e2aa5677
 	     i386).  Check this and use a bigger class to get the
 	     right cost.  */
 	  if (bigger_hard_reg_class != NO_REGS
@@ -1488,13 +1480,6 @@
 	  && REGNO (x) >= FIRST_PSEUDO_REGISTER
 	  && have_regs_of_mode[GET_MODE (x)])
         ira_init_register_move_cost_if_necessary (GET_MODE (x));
-      return insn;
-    }
-
-  if (pat_code == CLOBBER_HIGH)
-    {
-      gcc_assert (REG_P (XEXP (PATTERN (insn), 0))
-		  && HARD_REGISTER_P (XEXP (PATTERN (insn), 0)));
       return insn;
     }
 
@@ -2393,18 +2378,7 @@
 		continue;
 	      rclass = REGNO_REG_CLASS (regno);
 	      cost = 0;
-<<<<<<< HEAD
-	      crossed_calls_clobber_regs
-		= &(ALLOCNO_CROSSED_CALLS_CLOBBERED_REGS (a));
-	      if (ira_hard_reg_set_intersection_p (regno, mode,
-						   *crossed_calls_clobber_regs)
-		  && (ira_hard_reg_set_intersection_p (regno, mode,
-						       call_used_reg_set)
-		      || targetm.hard_regno_call_part_clobbered (NULL, regno,
-								 mode)))
-=======
 	      if (ira_need_caller_save_p (a, regno))
->>>>>>> e2aa5677
 		cost += (ALLOCNO_CALL_FREQ (a)
 			 * (ira_memory_move_cost[mode][rclass][0]
 			    + ira_memory_move_cost[mode][rclass][1]));
