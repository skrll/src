/* Write the GIMPLE representation to a file stream.

<<<<<<< HEAD
   Copyright (C) 2009-2019 Free Software Foundation, Inc.
=======
   Copyright (C) 2009-2020 Free Software Foundation, Inc.
>>>>>>> e2aa5677
   Contributed by Kenneth Zadeck <zadeck@naturalbridge.com>
   Re-implemented by Diego Novillo <dnovillo@google.com>

This file is part of GCC.

GCC is free software; you can redistribute it and/or modify it under
the terms of the GNU General Public License as published by the Free
Software Foundation; either version 3, or (at your option) any later
version.

GCC is distributed in the hope that it will be useful, but WITHOUT ANY
WARRANTY; without even the implied warranty of MERCHANTABILITY or
FITNESS FOR A PARTICULAR PURPOSE.  See the GNU General Public License
for more details.

You should have received a copy of the GNU General Public License
along with GCC; see the file COPYING3.  If not see
<http://www.gnu.org/licenses/>.  */

#include "config.h"
#include "system.h"
#include "coretypes.h"
#include "backend.h"
#include "target.h"
#include "rtl.h"
#include "tree.h"
#include "gimple.h"
#include "tree-pass.h"
#include "ssa.h"
#include "gimple-streamer.h"
#include "alias.h"
#include "stor-layout.h"
#include "gimple-iterator.h"
#include "except.h"
#include "lto-symtab.h"
#include "cgraph.h"
#include "cfgloop.h"
#include "builtins.h"
#include "gomp-constants.h"
#include "debug.h"
#include "omp-offload.h"
#include "print-tree.h"
#include "tree-dfa.h"
<<<<<<< HEAD
=======
#include "file-prefix-map.h" /* remap_debug_filename()  */
#include "output.h"
#include "ipa-utils.h"
#include "toplev.h"
>>>>>>> e2aa5677


static void lto_write_tree (struct output_block*, tree, bool);

/* Clear the line info stored in DATA_IN.  */

static void
clear_line_info (struct output_block *ob)
{
  ob->current_file = NULL;
  ob->current_line = 0;
  ob->current_col = 0;
  ob->current_sysp = false;
  ob->reset_locus = true;
  ob->emit_pwd = true;
  /* Initialize to something that will never appear as block,
     so that the first location with block in a function etc.
     always streams a change_block bit and the first block.  */
  ob->current_block = void_node;
}


/* Create the output block and return it.  SECTION_TYPE is
   LTO_section_function_body or LTO_static_initializer.  */

struct output_block *
create_output_block (enum lto_section_type section_type)
{
  struct output_block *ob = XCNEW (struct output_block);
  if (streamer_dump_file)
    fprintf (streamer_dump_file, "Creating output block for %s\n",
	     lto_section_name [section_type]);

  ob->section_type = section_type;
  ob->decl_state = lto_get_out_decl_state ();
  /* Only global decl stream in non-wpa will ever be considered by tree
     merging.  */
  if (!flag_wpa && section_type == LTO_section_decls)
    ob->local_trees = new (hash_set <tree>);
  ob->main_stream = XCNEW (struct lto_output_stream);
  ob->string_stream = XCNEW (struct lto_output_stream);
  ob->writer_cache = streamer_tree_cache_create (!flag_wpa, true, false);

  if (section_type == LTO_section_function_body)
    ob->cfg_stream = XCNEW (struct lto_output_stream);

  clear_line_info (ob);

  ob->string_hash_table = new hash_table<string_slot_hasher> (37);
  gcc_obstack_init (&ob->obstack);

  return ob;
}


/* Destroy the output block OB.  */

void
destroy_output_block (struct output_block *ob)
{
  enum lto_section_type section_type = ob->section_type;

  delete ob->string_hash_table;
  ob->string_hash_table = NULL;
  delete ob->local_trees;

  free (ob->main_stream);
  free (ob->string_stream);
  if (section_type == LTO_section_function_body)
    free (ob->cfg_stream);

  streamer_tree_cache_delete (ob->writer_cache);
  obstack_free (&ob->obstack, NULL);

  free (ob);
}


/* Look up NODE in the type table and write the index for it to OB.  */

static void
output_type_ref (struct output_block *ob, tree node)
{
  streamer_write_record_start (ob, LTO_type_ref);
  lto_output_type_ref_index (ob->decl_state, ob->main_stream, node);
}

/* Wrapper around variably_modified_type_p avoiding type modification
   during WPA streaming.  */

static bool
lto_variably_modified_type_p (tree type)
{
  return (in_lto_p
	  ? TYPE_LANG_FLAG_0 (TYPE_MAIN_VARIANT (type))
	  : variably_modified_type_p (type, NULL_TREE));
}


/* Return true if tree node T is written to various tables.  For these
   nodes, we sometimes want to write their phyiscal representation
   (via lto_output_tree), and sometimes we need to emit an index
   reference into a table (via lto_output_tree_ref).  */

static bool
tree_is_indexable (tree t)
{
  /* Parameters and return values of functions of variably modified types
     must go to global stream, because they may be used in the type
     definition.  */
  if ((TREE_CODE (t) == PARM_DECL || TREE_CODE (t) == RESULT_DECL)
      && DECL_CONTEXT (t))
<<<<<<< HEAD
    return variably_modified_type_p (TREE_TYPE (DECL_CONTEXT (t)), NULL_TREE);
=======
    return lto_variably_modified_type_p (TREE_TYPE (DECL_CONTEXT (t)));
>>>>>>> e2aa5677
  /* IMPORTED_DECL is put into BLOCK and thus it never can be shared.
     We should no longer need to stream it.  */
  else if (TREE_CODE (t) == IMPORTED_DECL)
    gcc_unreachable ();
  else if (TREE_CODE (t) == LABEL_DECL)
    return FORCED_LABEL (t) || DECL_NONLOCAL (t);
  else if (((VAR_P (t) && !TREE_STATIC (t))
	    || TREE_CODE (t) == TYPE_DECL
	    || TREE_CODE (t) == CONST_DECL
	    || TREE_CODE (t) == NAMELIST_DECL)
	   && decl_function_context (t))
    return false;
  else if (TREE_CODE (t) == DEBUG_EXPR_DECL)
    return false;
  /* Variably modified types need to be streamed alongside function
     bodies because they can refer to local entities.  Together with
     them we have to localize their members as well.
     ???  In theory that includes non-FIELD_DECLs as well.  */
  else if (TYPE_P (t)
	   && lto_variably_modified_type_p (t))
    return false;
  else if (TREE_CODE (t) == FIELD_DECL
	   && lto_variably_modified_type_p (DECL_CONTEXT (t)))
    return false;
  else
    return (TYPE_P (t) || DECL_P (t) || TREE_CODE (t) == SSA_NAME);
}


/* Output info about new location into bitpack BP.
   After outputting bitpack, lto_output_location_data has
   to be done to output actual data.  */

static void
lto_output_location_1 (struct output_block *ob, struct bitpack_d *bp,
		       location_t orig_loc, bool block_p)
{
  location_t loc = LOCATION_LOCUS (orig_loc);

  if (loc >= RESERVED_LOCATION_COUNT)
    {
      expanded_location xloc = expand_location (loc);

      if (ob->reset_locus)
	{
	  if (xloc.file == NULL)
	    ob->current_file = "";
	  if (xloc.line == 0)
	    ob->current_line = 1;
	  if (xloc.column == 0)
	    ob->current_col = 1;
	  ob->reset_locus = false;
	}

      /* As RESERVED_LOCATION_COUNT is 2, we can use the spare value of
	 3 without wasting additional bits to signalize file change.
	 If RESERVED_LOCATION_COUNT changes, reconsider this.  */
      gcc_checking_assert (RESERVED_LOCATION_COUNT == 2);
      bp_pack_int_in_range (bp, 0, RESERVED_LOCATION_COUNT + 1,
			    RESERVED_LOCATION_COUNT
			    + (ob->current_file != xloc.file));

      bp_pack_value (bp, ob->current_line != xloc.line, 1);
      bp_pack_value (bp, ob->current_col != xloc.column, 1);

      if (ob->current_file != xloc.file)
	{
	  bool stream_pwd = false;
	  const char *remapped = remap_debug_filename (xloc.file);
	  if (ob->emit_pwd && remapped && !IS_ABSOLUTE_PATH (remapped))
	    {
	      stream_pwd = true;
	      ob->emit_pwd = false;
	    }
	  bp_pack_value (bp, stream_pwd, 1);
	  if (stream_pwd)
	    bp_pack_string (ob, bp, get_src_pwd (), true);
	  bp_pack_string (ob, bp, remapped, true);
	  bp_pack_value (bp, xloc.sysp, 1);
	}
      ob->current_file = xloc.file;
      ob->current_sysp = xloc.sysp;

      if (ob->current_line != xloc.line)
	bp_pack_var_len_unsigned (bp, xloc.line);
      ob->current_line = xloc.line;

      if (ob->current_col != xloc.column)
	bp_pack_var_len_unsigned (bp, xloc.column);
      ob->current_col = xloc.column;
    }
  else
    bp_pack_int_in_range (bp, 0, RESERVED_LOCATION_COUNT + 1, loc);

  if (block_p)
    {
      tree block = LOCATION_BLOCK (orig_loc);
      bp_pack_value (bp, ob->current_block != block, 1);
      streamer_write_bitpack (bp);
      if (ob->current_block != block)
	lto_output_tree (ob, block, true, true);
      ob->current_block = block;
    }
}

/* Output info about new location into bitpack BP.
   After outputting bitpack, lto_output_location_data has
   to be done to output actual data.  */

void
lto_output_location (struct output_block *ob, struct bitpack_d *bp,
		     location_t loc)
{
  lto_output_location_1 (ob, bp, loc, false);
}

/* Output info about new location into bitpack BP.
   After outputting bitpack, lto_output_location_data has
   to be done to output actual data.  Like lto_output_location, but
   additionally output LOCATION_BLOCK info too and write the BP bitpack.  */

void
lto_output_location_and_block (struct output_block *ob, struct bitpack_d *bp,
			       location_t loc)
{
  lto_output_location_1 (ob, bp, loc, true);
}


/* If EXPR is an indexable tree node, output a reference to it to
   output block OB.  Otherwise, output the physical representation of
   EXPR to OB.  */

static void
lto_output_tree_ref (struct output_block *ob, tree expr)
{
  enum tree_code code;

  if (TYPE_P (expr))
    {
      output_type_ref (ob, expr);
      return;
    }

  code = TREE_CODE (expr);
  switch (code)
    {
    case SSA_NAME:
      streamer_write_record_start (ob, LTO_ssa_name_ref);
      streamer_write_uhwi (ob, SSA_NAME_VERSION (expr));
      break;

    case FIELD_DECL:
      streamer_write_record_start (ob, LTO_field_decl_ref);
      lto_output_field_decl_index (ob->decl_state, ob->main_stream, expr);
      break;

    case FUNCTION_DECL:
      streamer_write_record_start (ob, LTO_function_decl_ref);
      lto_output_fn_decl_index (ob->decl_state, ob->main_stream, expr);
      break;

    case VAR_DECL:
    case DEBUG_EXPR_DECL:
      gcc_assert (decl_function_context (expr) == NULL || TREE_STATIC (expr));
      /* FALLTHRU */
    case PARM_DECL:
      streamer_write_record_start (ob, LTO_global_decl_ref);
      lto_output_var_decl_index (ob->decl_state, ob->main_stream, expr);
      break;

    case CONST_DECL:
      streamer_write_record_start (ob, LTO_const_decl_ref);
      lto_output_var_decl_index (ob->decl_state, ob->main_stream, expr);
      break;

    case IMPORTED_DECL:
      gcc_assert (decl_function_context (expr) == NULL);
      streamer_write_record_start (ob, LTO_imported_decl_ref);
      lto_output_var_decl_index (ob->decl_state, ob->main_stream, expr);
      break;

    case TYPE_DECL:
      streamer_write_record_start (ob, LTO_type_decl_ref);
      lto_output_type_decl_index (ob->decl_state, ob->main_stream, expr);
      break;

    case NAMELIST_DECL:
      streamer_write_record_start (ob, LTO_namelist_decl_ref);
      lto_output_var_decl_index (ob->decl_state, ob->main_stream, expr);
      break;

    case NAMESPACE_DECL:
      streamer_write_record_start (ob, LTO_namespace_decl_ref);
      lto_output_namespace_decl_index (ob->decl_state, ob->main_stream, expr);
      break;

    case LABEL_DECL:
      streamer_write_record_start (ob, LTO_label_decl_ref);
      lto_output_var_decl_index (ob->decl_state, ob->main_stream, expr);
      break;

    case RESULT_DECL:
      streamer_write_record_start (ob, LTO_result_decl_ref);
      lto_output_var_decl_index (ob->decl_state, ob->main_stream, expr);
      break;

    case TRANSLATION_UNIT_DECL:
      streamer_write_record_start (ob, LTO_translation_unit_decl_ref);
      lto_output_var_decl_index (ob->decl_state, ob->main_stream, expr);
      break;

    default:
      /* No other node is indexable, so it should have been handled by
	 lto_output_tree.  */
      gcc_unreachable ();
    }
}


/* Return true if EXPR is a tree node that can be written to disk.  */

static inline bool
lto_is_streamable (tree expr)
{
  enum tree_code code = TREE_CODE (expr);

  /* Notice that we reject SSA_NAMEs as well.  We only emit the SSA
     name version in lto_output_tree_ref (see output_ssa_names).  */
  return !is_lang_specific (expr)
	 && code != SSA_NAME
	 && code != LANG_TYPE
	 && code != MODIFY_EXPR
	 && code != INIT_EXPR
	 && code != TARGET_EXPR
	 && code != BIND_EXPR
	 && code != WITH_CLEANUP_EXPR
	 && code != STATEMENT_LIST
	 && (code == CASE_LABEL_EXPR
	     || code == DECL_EXPR
	     || TREE_CODE_CLASS (code) != tcc_statement);
}

/* Very rough estimate of streaming size of the initializer.  If we ignored
   presence of strings, we could simply just count number of non-indexable
   tree nodes and number of references to indexable nodes.  Strings however
   may be very large and we do not want to dump them int othe global stream.

   Count the size of initializer until the size in DATA is positive.  */

static tree
subtract_estimated_size (tree *tp, int *ws, void *data)
{
  long *sum = (long *)data;
  if (tree_is_indexable (*tp))
    {
      /* Indexable tree is one reference to global stream.
	 Guess it may be about 4 bytes.  */
      *sum -= 4;
      *ws = 0;
    }
  /* String table entry + base of tree node needs to be streamed.  */
  if (TREE_CODE (*tp) == STRING_CST)
    *sum -= TREE_STRING_LENGTH (*tp) + 8;
  else
    {
      /* Identifiers are also variable length but should not appear
	 naked in constructor.  */
      gcc_checking_assert (TREE_CODE (*tp) != IDENTIFIER_NODE);
      /* We do not really make attempt to work out size of pickled tree, as
	 it is very variable. Make it bigger than the reference.  */
      *sum -= 16;
    }
  if (*sum < 0)
    return *tp;
  return NULL_TREE;
}


/* For EXPR lookup and return what we want to stream to OB as DECL_INITIAL.  */

static tree
get_symbol_initial_value (lto_symtab_encoder_t encoder, tree expr)
{
  gcc_checking_assert (DECL_P (expr)
		       && TREE_CODE (expr) != FUNCTION_DECL
		       && TREE_CODE (expr) != TRANSLATION_UNIT_DECL);

  /* Handle DECL_INITIAL for symbols.  */
  tree initial = DECL_INITIAL (expr);
  if (VAR_P (expr)
      && (TREE_STATIC (expr) || DECL_EXTERNAL (expr))
      && !DECL_IN_CONSTANT_POOL (expr)
      && initial)
    {
      varpool_node *vnode;
      /* Extra section needs about 30 bytes; do not produce it for simple
	 scalar values.  */
      if (!(vnode = varpool_node::get (expr))
	  || !lto_symtab_encoder_encode_initializer_p (encoder, vnode))
        initial = error_mark_node;
      if (initial != error_mark_node)
	{
	  long max_size = 30;
	  if (walk_tree (&initial, subtract_estimated_size, (void *)&max_size,
			 NULL))
	    initial = error_mark_node;
	}
    }

  return initial;
}


/* Write a physical representation of tree node EXPR to output block
   OB.  If REF_P is true, the leaves of EXPR are emitted as references
   via lto_output_tree_ref.  IX is the index into the streamer cache
   where EXPR is stored.  */

static void
lto_write_tree_1 (struct output_block *ob, tree expr, bool ref_p)
{
  /* Pack all the non-pointer fields in EXPR into a bitpack and write
     the resulting bitpack.  */
  streamer_write_tree_bitfields (ob, expr);

  /* Write all the pointer fields in EXPR.  */
  streamer_write_tree_body (ob, expr, ref_p);

  /* Write any LTO-specific data to OB.  */
  if (DECL_P (expr)
      && TREE_CODE (expr) != FUNCTION_DECL
      && TREE_CODE (expr) != TRANSLATION_UNIT_DECL)
    {
      /* Handle DECL_INITIAL for symbols.  */
      tree initial = get_symbol_initial_value
			 (ob->decl_state->symtab_node_encoder, expr);
      stream_write_tree (ob, initial, ref_p);
    }

  /* Stream references to early generated DIEs.  Keep in sync with the
     trees handled in dwarf2out_die_ref_for_decl.  */
  if ((DECL_P (expr)
       && TREE_CODE (expr) != FIELD_DECL
       && TREE_CODE (expr) != DEBUG_EXPR_DECL
       && TREE_CODE (expr) != TYPE_DECL)
      || TREE_CODE (expr) == BLOCK)
    {
      const char *sym;
      unsigned HOST_WIDE_INT off;
      if (debug_info_level > DINFO_LEVEL_NONE
	  && debug_hooks->die_ref_for_decl (expr, &sym, &off))
	{
	  streamer_write_string (ob, ob->main_stream, sym, true);
	  streamer_write_uhwi (ob, off);
	}
      else
	streamer_write_string (ob, ob->main_stream, NULL, true);
    }
}

/* Write a physical representation of tree node EXPR to output block
   OB.  If REF_P is true, the leaves of EXPR are emitted as references
   via lto_output_tree_ref.  IX is the index into the streamer cache
   where EXPR is stored.  */

static void
lto_write_tree (struct output_block *ob, tree expr, bool ref_p)
{
  if (!lto_is_streamable (expr))
    internal_error ("tree code %qs is not supported in LTO streams",
		    get_tree_code_name (TREE_CODE (expr)));

  /* Write the header, containing everything needed to materialize
     EXPR on the reading side.  */
  streamer_write_tree_header (ob, expr);

  lto_write_tree_1 (ob, expr, ref_p);
}

/* Emit the physical representation of tree node EXPR to output block OB,
   If THIS_REF_P is true, the leaves of EXPR are emitted as references via
   lto_output_tree_ref.  REF_P is used for streaming siblings of EXPR.  */

static void
lto_output_tree_1 (struct output_block *ob, tree expr, hashval_t hash,
		   bool ref_p, bool this_ref_p)
{
  unsigned ix;

  gcc_checking_assert (expr != NULL_TREE
		       && !(this_ref_p && tree_is_indexable (expr)));

  bool exists_p = streamer_tree_cache_insert (ob->writer_cache,
					      expr, hash, &ix);
  gcc_assert (!exists_p);
  if (TREE_CODE (expr) == INTEGER_CST
      && !TREE_OVERFLOW (expr))
    {
      /* Shared INTEGER_CST nodes are special because they need their
	 original type to be materialized by the reader (to implement
	 TYPE_CACHED_VALUES).  */
      streamer_write_integer_cst (ob, expr, ref_p);
    }
  else
    {
      /* This is the first time we see EXPR, write its fields
	 to OB.  */
      lto_write_tree (ob, expr, ref_p);
    }
}

class DFS
{
public:
  DFS (struct output_block *ob, tree expr, bool ref_p, bool this_ref_p,
       bool single_p);
  ~DFS ();

  struct scc_entry
  {
    tree t;
    hashval_t hash;
  };
  auto_vec<scc_entry,32> sccstack;

private:
  struct sccs
  {
    unsigned int dfsnum;
    unsigned int low;
  };
  struct worklist
  {
    tree expr;
    sccs *from_state;
    sccs *cstate;
    bool ref_p;
    bool this_ref_p;
  };
  /* Maximum index of scc stack containing a local tree.  */
  int max_local_entry;

  static int scc_entry_compare (const void *, const void *);

  void DFS_write_tree_body (struct output_block *ob,
			    tree expr, sccs *expr_state, bool ref_p);

  void DFS_write_tree (struct output_block *ob, sccs *from_state,
		       tree expr, bool ref_p, bool this_ref_p);

  hashval_t
  hash_scc (struct output_block *ob, unsigned first, unsigned size,
	    bool ref_p, bool this_ref_p);

  hash_map<tree, sccs *> sccstate;
  auto_vec<worklist, 32> worklist_vec;
  struct obstack sccstate_obstack;
};

/* Return true if type can not be merged with structurally same tree in
   other translation unit.  During stream out this information is propagated
   to all trees referring to T and they are not streamed with additional
   information needed by the tree merging in lto-common.c (in particular,
   scc hash codes are not streamed).

   TRANSLATION_UNIT_DECL is handled specially since references to it does
   not make other trees local as well.  */

static bool
local_tree_p (tree t)
{
  switch (TREE_CODE (t))
    {
    case LABEL_DECL:
      return true;
    case NAMESPACE_DECL:
      return !DECL_NAME (t);
    case VAR_DECL:
    case FUNCTION_DECL:
      return !TREE_PUBLIC (t) && !DECL_EXTERNAL (t);
    case RECORD_TYPE:
    case UNION_TYPE:
    case ENUMERAL_TYPE:
      /* Anonymous namespace types are local.
	 Only work hard for main variants;
	 variant types will inherit locality.  */
      return TYPE_MAIN_VARIANT (t) == t
	     && odr_type_p (t) && type_with_linkage_p (t)
	     && type_in_anonymous_namespace_p (t);
    default:
      return false;
    }
}

/* Emit the physical representation of tree node EXPR to output block OB,
   using depth-first search on the subgraph.  If THIS_REF_P is true, the
   leaves of EXPR are emitted as references via lto_output_tree_ref.
   REF_P is used for streaming siblings of EXPR.  If SINGLE_P is true,
   this is for a rewalk of a single leaf SCC.  */

DFS::DFS (struct output_block *ob, tree expr, bool ref_p, bool this_ref_p,
	  bool single_p)
{
  unsigned int next_dfs_num = 1;

  max_local_entry = -1;
  gcc_obstack_init (&sccstate_obstack);
  DFS_write_tree (ob, NULL, expr, ref_p, this_ref_p);
  while (!worklist_vec.is_empty ())
    {
      worklist &w = worklist_vec.last ();
      expr = w.expr;
      sccs *from_state = w.from_state;
      sccs *cstate = w.cstate;
      ref_p = w.ref_p;
      this_ref_p = w.this_ref_p;
      if (cstate == NULL)
	{
	  sccs **slot = &sccstate.get_or_insert (expr);
	  cstate = *slot;
	  if (cstate)
	    {
	      gcc_checking_assert (from_state);
	      if (cstate->dfsnum < from_state->dfsnum)
		from_state->low = MIN (cstate->dfsnum, from_state->low);
	      worklist_vec.pop ();
	      continue;
	    }

	  scc_entry e = { expr, 0 };
	  /* Not yet visited.  DFS recurse and push it onto the stack.  */
	  *slot = cstate = XOBNEW (&sccstate_obstack, struct sccs);
	  if (ob->local_trees && local_tree_p (expr))
	    max_local_entry = sccstack.length ();
	  sccstack.safe_push (e);
	  cstate->dfsnum = next_dfs_num++;
	  cstate->low = cstate->dfsnum;
	  w.cstate = cstate;

	  if (TREE_CODE (expr) == INTEGER_CST
	      && !TREE_OVERFLOW (expr))
	    DFS_write_tree (ob, cstate, TREE_TYPE (expr), ref_p, ref_p);
	  else
	    {
	      DFS_write_tree_body (ob, expr, cstate, ref_p);

	      /* Walk any LTO-specific edges.  */
	      if (DECL_P (expr)
		  && TREE_CODE (expr) != FUNCTION_DECL
		  && TREE_CODE (expr) != TRANSLATION_UNIT_DECL)
		{
		  /* Handle DECL_INITIAL for symbols.  */
		  tree initial
		    = get_symbol_initial_value (ob->decl_state->symtab_node_encoder,
						expr);
		  DFS_write_tree (ob, cstate, initial, ref_p, ref_p);
		}
	    }
	  continue;
	}

      /* See if we found an SCC.  */
      if (cstate->low == cstate->dfsnum)
	{
	  unsigned first, size;
	  tree x;

	  /* If we are re-walking a single leaf SCC just pop it,
	     let earlier worklist item access the sccstack.  */
	  if (single_p)
	    {
	      worklist_vec.pop ();
	      continue;
	    }

	  /* Pop the SCC and compute its size.  */
	  first = sccstack.length ();
	  do
	    {
	      x = sccstack[--first].t;
	    }
	  while (x != expr);
	  size = sccstack.length () - first;

	  /* No need to compute hashes for LTRANS units, we don't perform
	     any merging there.  */
	  hashval_t scc_hash = 0;
	  unsigned scc_entry_len = 0;
	  bool local_to_unit = !ob->local_trees
			       || max_local_entry >= (int)first;

	  /* Remember that trees are local so info gets propagated to other
	     SCCs.  */
	  if (local_to_unit && ob->local_trees)
	    {
	      for (unsigned i = 0; i < size; ++i)
		ob->local_trees->add (sccstack[first + i].t);
	    }

	  /* As a special case do not stream TRANSLATION_UNIT_DECL as shared
	     tree.  We can not mark it local because references to it does not
	     make other trees local (all global decls reffer to it via
	     CONTEXT).  */
	  if (size == 1
	      && TREE_CODE (sccstack[first].t) == TRANSLATION_UNIT_DECL)
	    local_to_unit = true;

	  if (!local_to_unit)
	    {
	      scc_hash = hash_scc (ob, first, size, ref_p, this_ref_p);

	      /* Put the entries with the least number of collisions first.  */
	      unsigned entry_start = 0;
	      scc_entry_len = size + 1;
	      for (unsigned i = 0; i < size;)
		{
		  unsigned from = i;
		  for (i = i + 1; i < size
		       && (sccstack[first + i].hash
			   == sccstack[first + from].hash); ++i)
		    ;
		  if (i - from < scc_entry_len)
		    {
		      scc_entry_len = i - from;
		      entry_start = from;
		    }
		}
	      for (unsigned i = 0; i < scc_entry_len; ++i)
		std::swap (sccstack[first + i],
			   sccstack[first + entry_start + i]);

	      /* We already sorted SCC deterministically in hash_scc.  */

	      /* Check that we have only one SCC.
		 Naturally we may have conflicts if hash function is not
		 strong enough.  Lets see how far this gets.  */
	      gcc_checking_assert (scc_entry_len == 1);
	    }

	  worklist_vec.pop ();

	  /* Only global decl sections are considered by tree merging.  */
	  if (ob->section_type != LTO_section_decls)
	    {
	      /* If this is the original tree we stream and it forms SCC
		 by itself then we do not need to stream SCC at all.  */
	      if (worklist_vec.is_empty () && first == 0 && size == 1)
		 return;
	      streamer_write_record_start (ob, LTO_trees);
	      streamer_write_uhwi (ob, size);
	    }
	  /* Write LTO_tree_scc if tree merging is going to be performed.  */
	  else if (!local_to_unit
		   /* These are special since sharing is not done by tree
		      merging machinery.  We can not special case them earlier
		      because we still need to compute hash for further sharing
		      of trees referring to them.  */
		   && (size != 1
		       || (TREE_CODE (sccstack[first].t) != IDENTIFIER_NODE
			   && (TREE_CODE (sccstack[first].t) != INTEGER_CST
			       || TREE_OVERFLOW (sccstack[first].t)))))

	    {
	      gcc_checking_assert (ob->section_type == LTO_section_decls);
	      streamer_write_record_start (ob, LTO_tree_scc);
	      /* In wast majority of cases scc_entry_len is 1 and size is small
		 integer.  Use extra bit of size to stream info about
		 exceptions.  */
	      streamer_write_uhwi (ob, size * 2 + (scc_entry_len != 1));
	      if (scc_entry_len != 1)
		streamer_write_uhwi (ob, scc_entry_len);
	      streamer_write_uhwi (ob, scc_hash);
	    }
	  /* Non-trivial SCCs must be packed to trees blocks so forward
	     references work correctly.  */
	  else if (size != 1)
	    {
	       streamer_write_record_start (ob, LTO_trees);
	       streamer_write_uhwi (ob, size);
	    }

	  /* Write size-1 SCCs without wrapping them inside SCC bundles.
	     All INTEGER_CSTs need to be handled this way as we need
	     their type to materialize them.  Also builtins are handled
	     this way.  */
	  if (size == 1)
	    lto_output_tree_1 (ob, expr, scc_hash, ref_p, this_ref_p);
	  else
	    {

	      /* Write all headers and populate the streamer cache.  */
	      for (unsigned i = 0; i < size; ++i)
		{
		  hashval_t hash = sccstack[first+i].hash;
		  tree t = sccstack[first+i].t;
		  bool exists_p = streamer_tree_cache_insert (ob->writer_cache,
							      t, hash, NULL);
		  gcc_assert (!exists_p);

		  if (!lto_is_streamable (t))
		    internal_error ("tree code %qs is not supported "
				    "in LTO streams",
				    get_tree_code_name (TREE_CODE (t)));

		  /* Write the header, containing everything needed to
		     materialize EXPR on the reading side.  */
		  streamer_write_tree_header (ob, t);
		}

	      /* Write the bitpacks and tree references.  */
	      for (unsigned i = 0; i < size; ++i)
		lto_write_tree_1 (ob, sccstack[first+i].t, ref_p);
	    }

	  /* Finally truncate the vector.  */
	  sccstack.truncate (first);
	  if ((int)first <= max_local_entry)
	    max_local_entry = first - 1;

	  if (from_state)
	    from_state->low = MIN (from_state->low, cstate->low);
	  continue;
	}

      gcc_checking_assert (from_state);
      from_state->low = MIN (from_state->low, cstate->low);
      if (cstate->dfsnum < from_state->dfsnum)
	from_state->low = MIN (cstate->dfsnum, from_state->low);
      worklist_vec.pop ();
    }
}

DFS::~DFS ()
{
  obstack_free (&sccstate_obstack, NULL);
}

/* Handle the tree EXPR in the DFS walk with SCC state EXPR_STATE and
   DFS recurse for all tree edges originating from it.  */

void
DFS::DFS_write_tree_body (struct output_block *ob,
			  tree expr, sccs *expr_state, bool ref_p)
{
#define DFS_follow_tree_edge(DEST) \
  DFS_write_tree (ob, expr_state, DEST, ref_p, ref_p)

  enum tree_code code;

  if (streamer_dump_file)
    {
      print_node_brief (streamer_dump_file, "    Streaming ",
	 		expr, 4);
      fprintf (streamer_dump_file, "  to %s\n",
	       lto_section_name [ob->section_type]);
    }

  code = TREE_CODE (expr);

  if (CODE_CONTAINS_STRUCT (code, TS_TYPED))
    {
      if (TREE_CODE (expr) != IDENTIFIER_NODE)
	DFS_follow_tree_edge (TREE_TYPE (expr));
    }

  if (CODE_CONTAINS_STRUCT (code, TS_VECTOR))
    {
      unsigned int count = vector_cst_encoded_nelts (expr);
      for (unsigned int i = 0; i < count; ++i)
	DFS_follow_tree_edge (VECTOR_CST_ENCODED_ELT (expr, i));
    }

  if (CODE_CONTAINS_STRUCT (code, TS_POLY_INT_CST))
    for (unsigned int i = 0; i < NUM_POLY_INT_COEFFS; ++i)
      DFS_follow_tree_edge (POLY_INT_CST_COEFF (expr, i));

  if (CODE_CONTAINS_STRUCT (code, TS_COMPLEX))
    {
      DFS_follow_tree_edge (TREE_REALPART (expr));
      DFS_follow_tree_edge (TREE_IMAGPART (expr));
    }

  if (CODE_CONTAINS_STRUCT (code, TS_DECL_MINIMAL))
    {
      /* Drop names that were created for anonymous entities.  */
      if (DECL_NAME (expr)
	  && TREE_CODE (DECL_NAME (expr)) == IDENTIFIER_NODE
	  && IDENTIFIER_ANON_P (DECL_NAME (expr)))
	;
      else
	DFS_follow_tree_edge (DECL_NAME (expr));
      if (TREE_CODE (expr) != TRANSLATION_UNIT_DECL
	  && ! DECL_CONTEXT (expr))
	DFS_follow_tree_edge ((*all_translation_units)[0]);
      else
	DFS_follow_tree_edge (DECL_CONTEXT (expr));
    }

  if (CODE_CONTAINS_STRUCT (code, TS_DECL_COMMON))
    {
      DFS_follow_tree_edge (DECL_SIZE (expr));
      DFS_follow_tree_edge (DECL_SIZE_UNIT (expr));

      /* Note, DECL_INITIAL is not handled here.  Since DECL_INITIAL needs
	 special handling in LTO, it must be handled by streamer hooks.  */

      DFS_follow_tree_edge (DECL_ATTRIBUTES (expr));

      /* We use DECL_ABSTRACT_ORIGIN == error_mark_node to mark
	 declarations which should be eliminated by decl merging. Be sure none
	 leaks to this point.  */
      gcc_assert (DECL_ABSTRACT_ORIGIN (expr) != error_mark_node);
      DFS_follow_tree_edge (DECL_ABSTRACT_ORIGIN (expr));

      if ((VAR_P (expr)
	   || TREE_CODE (expr) == PARM_DECL)
	  && DECL_HAS_VALUE_EXPR_P (expr))
	DFS_follow_tree_edge (DECL_VALUE_EXPR (expr));
      if (VAR_P (expr)
	  && DECL_HAS_DEBUG_EXPR_P (expr))
	DFS_follow_tree_edge (DECL_DEBUG_EXPR (expr));
    }

  if (CODE_CONTAINS_STRUCT (code, TS_DECL_WITH_VIS))
    {
      /* Make sure we don't inadvertently set the assembler name.  */
      if (DECL_ASSEMBLER_NAME_SET_P (expr))
	DFS_follow_tree_edge (DECL_ASSEMBLER_NAME (expr));
    }

  if (CODE_CONTAINS_STRUCT (code, TS_FIELD_DECL))
    {
      DFS_follow_tree_edge (DECL_FIELD_OFFSET (expr));
      DFS_follow_tree_edge (DECL_BIT_FIELD_TYPE (expr));
      DFS_follow_tree_edge (DECL_BIT_FIELD_REPRESENTATIVE (expr));
      DFS_follow_tree_edge (DECL_FIELD_BIT_OFFSET (expr));
      gcc_checking_assert (!DECL_FCONTEXT (expr));
    }

  if (CODE_CONTAINS_STRUCT (code, TS_FUNCTION_DECL))
    {
      gcc_checking_assert (DECL_VINDEX (expr) == NULL);
      DFS_follow_tree_edge (DECL_FUNCTION_PERSONALITY (expr));
      DFS_follow_tree_edge (DECL_FUNCTION_SPECIFIC_TARGET (expr));
      DFS_follow_tree_edge (DECL_FUNCTION_SPECIFIC_OPTIMIZATION (expr));
    }

  if (CODE_CONTAINS_STRUCT (code, TS_TYPE_COMMON))
    {
      DFS_follow_tree_edge (TYPE_SIZE (expr));
      DFS_follow_tree_edge (TYPE_SIZE_UNIT (expr));
      DFS_follow_tree_edge (TYPE_ATTRIBUTES (expr));
      DFS_follow_tree_edge (TYPE_NAME (expr));
      /* Do not follow TYPE_POINTER_TO or TYPE_REFERENCE_TO.  They will be
	 reconstructed during fixup.  */
      /* Do not follow TYPE_NEXT_VARIANT, we reconstruct the variant lists
	 during fixup.  */
      DFS_follow_tree_edge (TYPE_MAIN_VARIANT (expr));
      DFS_follow_tree_edge (TYPE_CONTEXT (expr));
      /* TYPE_CANONICAL is re-computed during type merging, so no need
	 to follow it here.  */
      /* Do not stream TYPE_STUB_DECL; it is not needed by LTO but currently
	 it cannot be freed by free_lang_data without triggering ICEs in
	 langhooks.  */
    }

  if (CODE_CONTAINS_STRUCT (code, TS_TYPE_NON_COMMON))
    {
      if (TREE_CODE (expr) == ARRAY_TYPE)
	DFS_follow_tree_edge (TYPE_DOMAIN (expr));
      else if (RECORD_OR_UNION_TYPE_P (expr))
	for (tree t = TYPE_FIELDS (expr); t; t = TREE_CHAIN (t))
	  DFS_follow_tree_edge (t);
      else if (TREE_CODE (expr) == FUNCTION_TYPE
	       || TREE_CODE (expr) == METHOD_TYPE)
	DFS_follow_tree_edge (TYPE_ARG_TYPES (expr));

      if (!POINTER_TYPE_P (expr))
	DFS_follow_tree_edge (TYPE_MIN_VALUE_RAW (expr));
      DFS_follow_tree_edge (TYPE_MAX_VALUE_RAW (expr));
    }

  if (CODE_CONTAINS_STRUCT (code, TS_LIST))
    {
      DFS_follow_tree_edge (TREE_PURPOSE (expr));
      DFS_follow_tree_edge (TREE_VALUE (expr));
      DFS_follow_tree_edge (TREE_CHAIN (expr));
    }

  if (CODE_CONTAINS_STRUCT (code, TS_VEC))
    {
      for (int i = 0; i < TREE_VEC_LENGTH (expr); i++)
	DFS_follow_tree_edge (TREE_VEC_ELT (expr, i));
    }

  if (CODE_CONTAINS_STRUCT (code, TS_EXP))
    {
      for (int i = 0; i < TREE_OPERAND_LENGTH (expr); i++)
	DFS_follow_tree_edge (TREE_OPERAND (expr, i));
      DFS_follow_tree_edge (TREE_BLOCK (expr));
    }

  if (CODE_CONTAINS_STRUCT (code, TS_BLOCK))
    {
      for (tree t = BLOCK_VARS (expr); t; t = TREE_CHAIN (t))
	{
	  /* We would have to stream externals in the block chain as
	     non-references but we should have dropped them in
	     free-lang-data.  */
	  gcc_assert (!VAR_OR_FUNCTION_DECL_P (t) || !DECL_EXTERNAL (t));
	  DFS_follow_tree_edge (t);
	}

      DFS_follow_tree_edge (BLOCK_SUPERCONTEXT (expr));
      DFS_follow_tree_edge (BLOCK_ABSTRACT_ORIGIN (expr));

      /* Do not follow BLOCK_NONLOCALIZED_VARS.  We cannot handle debug
	 information for early inlined BLOCKs so drop it on the floor instead
	 of ICEing in dwarf2out.c.  */

      /* BLOCK_FRAGMENT_ORIGIN and BLOCK_FRAGMENT_CHAIN is not live at LTO
	 streaming time.  */

      /* Do not output BLOCK_SUBBLOCKS.  Instead on streaming-in this
	 list is re-constructed from BLOCK_SUPERCONTEXT.  */
    }

  if (CODE_CONTAINS_STRUCT (code, TS_BINFO))
    {
      unsigned i;
      tree t;

      /* Note that the number of BINFO slots has already been emitted in
	 EXPR's header (see streamer_write_tree_header) because this length
	 is needed to build the empty BINFO node on the reader side.  */
      FOR_EACH_VEC_ELT (*BINFO_BASE_BINFOS (expr), i, t)
	DFS_follow_tree_edge (t);
      DFS_follow_tree_edge (BINFO_OFFSET (expr));
      DFS_follow_tree_edge (BINFO_VTABLE (expr));

      /* Do not walk BINFO_INHERITANCE_CHAIN, BINFO_SUBVTT_INDEX,
	 BINFO_BASE_ACCESSES and BINFO_VPTR_INDEX; these are used
	 by C++ FE only.  */
    }

  if (CODE_CONTAINS_STRUCT (code, TS_CONSTRUCTOR))
    {
      unsigned i;
      tree index, value;

      FOR_EACH_CONSTRUCTOR_ELT (CONSTRUCTOR_ELTS (expr), i, index, value)
	{
	  DFS_follow_tree_edge (index);
	  DFS_follow_tree_edge (value);
	}
    }

  if (code == OMP_CLAUSE)
    {
      int i;
      for (i = 0; i < omp_clause_num_ops[OMP_CLAUSE_CODE (expr)]; i++)
	DFS_follow_tree_edge (OMP_CLAUSE_OPERAND (expr, i));
      DFS_follow_tree_edge (OMP_CLAUSE_CHAIN (expr));
    }

#undef DFS_follow_tree_edge
}

/* Return a hash value for the tree T.
   CACHE holds hash values of trees outside current SCC.  MAP, if non-NULL,
   may hold hash values if trees inside current SCC.  */

static hashval_t
hash_tree (struct streamer_tree_cache_d *cache, hash_map<tree, hashval_t> *map, tree t)
{
  inchash::hash hstate;

#define visit(SIBLING) \
  do { \
    unsigned ix; \
    if (!SIBLING) \
      hstate.add_int (0); \
    else if (streamer_tree_cache_lookup (cache, SIBLING, &ix)) \
      hstate.add_int (streamer_tree_cache_get_hash (cache, ix)); \
    else if (map) \
      hstate.add_int (*map->get (SIBLING)); \
    else \
      hstate.add_int (1); \
  } while (0)

  /* Hash TS_BASE.  */
  enum tree_code code = TREE_CODE (t);
  hstate.add_int (code);
  if (!TYPE_P (t))
    {
      hstate.add_flag (TREE_SIDE_EFFECTS (t));
      hstate.add_flag (TREE_CONSTANT (t));
      hstate.add_flag (TREE_READONLY (t));
      hstate.add_flag (TREE_PUBLIC (t));
    }
  hstate.add_flag (TREE_ADDRESSABLE (t));
  hstate.add_flag (TREE_THIS_VOLATILE (t));
  if (DECL_P (t))
    hstate.add_flag (DECL_UNSIGNED (t));
  else if (TYPE_P (t))
    hstate.add_flag (TYPE_UNSIGNED (t));
  if (TYPE_P (t))
    hstate.add_flag (TYPE_ARTIFICIAL (t));
  else
    hstate.add_flag (TREE_NO_WARNING (t));
  hstate.add_flag (TREE_NOTHROW (t));
  hstate.add_flag (TREE_STATIC (t));
  hstate.add_flag (TREE_PROTECTED (t));
  hstate.add_flag (TREE_DEPRECATED (t));
  if (code != TREE_BINFO)
    hstate.add_flag (TREE_PRIVATE (t));
  if (TYPE_P (t))
    {
      hstate.add_flag (AGGREGATE_TYPE_P (t)
		       ? TYPE_REVERSE_STORAGE_ORDER (t) : TYPE_SATURATING (t));
      hstate.add_flag (TYPE_ADDR_SPACE (t));
    }
  else if (code == SSA_NAME)
    hstate.add_flag (SSA_NAME_IS_DEFAULT_DEF (t));
  hstate.commit_flag ();

  if (CODE_CONTAINS_STRUCT (code, TS_INT_CST))
    hstate.add_wide_int (wi::to_widest (t));

  if (CODE_CONTAINS_STRUCT (code, TS_REAL_CST))
    {
      REAL_VALUE_TYPE r = TREE_REAL_CST (t);
      hstate.add_flag (r.cl);
      hstate.add_flag (r.sign);
      hstate.add_flag (r.signalling);
      hstate.add_flag (r.canonical);
      hstate.commit_flag ();
      hstate.add_int (r.uexp);
      hstate.add (r.sig, sizeof (r.sig));
    }

  if (CODE_CONTAINS_STRUCT (code, TS_FIXED_CST))
    {
      FIXED_VALUE_TYPE f = TREE_FIXED_CST (t);
      hstate.add_int (f.mode);
      hstate.add_int (f.data.low);
      hstate.add_int (f.data.high);
    }

  if (CODE_CONTAINS_STRUCT (code, TS_DECL_COMMON))
    {
      hstate.add_hwi (DECL_MODE (t));
      hstate.add_flag (DECL_NONLOCAL (t));
      hstate.add_flag (DECL_VIRTUAL_P (t));
      hstate.add_flag (DECL_IGNORED_P (t));
      hstate.add_flag (DECL_ABSTRACT_P (t));
      hstate.add_flag (DECL_ARTIFICIAL (t));
      hstate.add_flag (DECL_USER_ALIGN (t));
      hstate.add_flag (DECL_PRESERVE_P (t));
      hstate.add_flag (DECL_EXTERNAL (t));
      hstate.add_flag (DECL_GIMPLE_REG_P (t));
      hstate.commit_flag ();
      hstate.add_int (DECL_ALIGN (t));
      if (code == LABEL_DECL)
	{
          hstate.add_int (EH_LANDING_PAD_NR (t));
	  hstate.add_int (LABEL_DECL_UID (t));
	}
      else if (code == FIELD_DECL)
	{
	  hstate.add_flag (DECL_PACKED (t));
	  hstate.add_flag (DECL_NONADDRESSABLE_P (t));
	  hstate.add_flag (DECL_PADDING_P (t));
	  hstate.add_flag (DECL_FIELD_ABI_IGNORED (t));
	  hstate.add_int (DECL_OFFSET_ALIGN (t));
	}
      else if (code == VAR_DECL)
	{
	  hstate.add_flag (DECL_HAS_DEBUG_EXPR_P (t));
	  hstate.add_flag (DECL_NONLOCAL_FRAME (t));
	}
      if (code == RESULT_DECL
	  || code == PARM_DECL
	  || code == VAR_DECL)
	{
	  hstate.add_flag (DECL_BY_REFERENCE (t));
	  if (code == VAR_DECL
	      || code == PARM_DECL)
	    hstate.add_flag (DECL_HAS_VALUE_EXPR_P (t));
	}
      hstate.commit_flag ();
    }

  if (CODE_CONTAINS_STRUCT (code, TS_DECL_WRTL))
    hstate.add_int (DECL_REGISTER (t));

  if (CODE_CONTAINS_STRUCT (code, TS_DECL_WITH_VIS))
    {
      hstate.add_flag (DECL_COMMON (t));
      hstate.add_flag (DECL_DLLIMPORT_P (t));
      hstate.add_flag (DECL_WEAK (t));
      hstate.add_flag (DECL_SEEN_IN_BIND_EXPR_P (t));
      hstate.add_flag (DECL_COMDAT (t));
      hstate.add_flag (DECL_VISIBILITY_SPECIFIED (t));
      hstate.add_int (DECL_VISIBILITY (t));
      if (code == VAR_DECL)
	{
	  /* DECL_IN_TEXT_SECTION is set during final asm output only.  */
	  hstate.add_flag (DECL_HARD_REGISTER (t));
	  hstate.add_flag (DECL_IN_CONSTANT_POOL (t));
	}
      if (TREE_CODE (t) == FUNCTION_DECL)
        {
	  hstate.add_flag (DECL_FINAL_P (t));
	  hstate.add_flag (DECL_CXX_CONSTRUCTOR_P (t));
	  hstate.add_flag (DECL_CXX_DESTRUCTOR_P (t));
	}
      hstate.commit_flag ();
    }

  if (CODE_CONTAINS_STRUCT (code, TS_FUNCTION_DECL))
    {
      hstate.add_int (DECL_BUILT_IN_CLASS (t));
      hstate.add_flag (DECL_STATIC_CONSTRUCTOR (t));
      hstate.add_flag (DECL_STATIC_DESTRUCTOR (t));
      hstate.add_flag (FUNCTION_DECL_DECL_TYPE (t));
      hstate.add_flag (DECL_UNINLINABLE (t));
      hstate.add_flag (DECL_POSSIBLY_INLINED (t));
      hstate.add_flag (DECL_IS_NOVOPS (t));
      hstate.add_flag (DECL_IS_RETURNS_TWICE (t));
      hstate.add_flag (DECL_IS_MALLOC (t));
      hstate.add_flag (DECL_DECLARED_INLINE_P (t));
      hstate.add_flag (DECL_STATIC_CHAIN (t));
      hstate.add_flag (DECL_NO_INLINE_WARNING_P (t));
      hstate.add_flag (DECL_NO_INSTRUMENT_FUNCTION_ENTRY_EXIT (t));
      hstate.add_flag (DECL_NO_LIMIT_STACK (t));
      hstate.add_flag (DECL_DISREGARD_INLINE_LIMITS (t));
      hstate.add_flag (DECL_PURE_P (t));
      hstate.add_flag (DECL_LOOPING_CONST_OR_PURE_P (t));
      hstate.commit_flag ();
      if (DECL_BUILT_IN_CLASS (t) != NOT_BUILT_IN)
	hstate.add_int (DECL_UNCHECKED_FUNCTION_CODE (t));
    }

  if (CODE_CONTAINS_STRUCT (code, TS_TYPE_COMMON))
    {
      hstate.add_hwi (TYPE_MODE (t));
      /* TYPE_NO_FORCE_BLK is private to stor-layout and need
 	 no streaming.  */
      hstate.add_flag (TYPE_PACKED (t));
      hstate.add_flag (TYPE_RESTRICT (t));
      hstate.add_flag (TYPE_USER_ALIGN (t));
      hstate.add_flag (TYPE_READONLY (t));
      if (RECORD_OR_UNION_TYPE_P (t))
	{
	  hstate.add_flag (TYPE_TRANSPARENT_AGGR (t));
	  hstate.add_flag (TYPE_FINAL_P (t));
          hstate.add_flag (TYPE_CXX_ODR_P (t));
	}
      else if (code == ARRAY_TYPE)
	hstate.add_flag (TYPE_NONALIASED_COMPONENT (t));
      if (code == ARRAY_TYPE || code == INTEGER_TYPE)
        hstate.add_flag (TYPE_STRING_FLAG (t));
      if (AGGREGATE_TYPE_P (t))
	hstate.add_flag (TYPE_TYPELESS_STORAGE (t));
      hstate.commit_flag ();
      hstate.add_int (TYPE_PRECISION (t));
      hstate.add_int (TYPE_ALIGN (t));
      hstate.add_int (TYPE_EMPTY_P (t));
    }

  if (CODE_CONTAINS_STRUCT (code, TS_TRANSLATION_UNIT_DECL))
    hstate.add (TRANSLATION_UNIT_LANGUAGE (t),
			strlen (TRANSLATION_UNIT_LANGUAGE (t)));

  if (CODE_CONTAINS_STRUCT (code, TS_TARGET_OPTION)
      /* We don't stream these when passing things to a different target.  */
      && !lto_stream_offload_p)
    hstate.add_hwi (cl_target_option_hash (TREE_TARGET_OPTION (t)));

  if (CODE_CONTAINS_STRUCT (code, TS_OPTIMIZATION))
    hstate.add_hwi (cl_optimization_hash (TREE_OPTIMIZATION (t)));

  if (CODE_CONTAINS_STRUCT (code, TS_IDENTIFIER))
    hstate.merge_hash (IDENTIFIER_HASH_VALUE (t));

  if (CODE_CONTAINS_STRUCT (code, TS_STRING))
    hstate.add (TREE_STRING_POINTER (t), TREE_STRING_LENGTH (t));

  if (CODE_CONTAINS_STRUCT (code, TS_TYPED))
    {
      if (code != IDENTIFIER_NODE)
	visit (TREE_TYPE (t));
    }

  if (CODE_CONTAINS_STRUCT (code, TS_VECTOR))
    {
      unsigned int count = vector_cst_encoded_nelts (t);
      for (unsigned int i = 0; i < count; ++i)
	visit (VECTOR_CST_ENCODED_ELT (t, i));
    }

  if (CODE_CONTAINS_STRUCT (code, TS_POLY_INT_CST))
    for (unsigned int i = 0; i < NUM_POLY_INT_COEFFS; ++i)
      visit (POLY_INT_CST_COEFF (t, i));

  if (CODE_CONTAINS_STRUCT (code, TS_COMPLEX))
    {
      visit (TREE_REALPART (t));
      visit (TREE_IMAGPART (t));
    }

  if (CODE_CONTAINS_STRUCT (code, TS_DECL_MINIMAL))
    {
      /* Drop names that were created for anonymous entities.  */
      if (DECL_NAME (t)
	  && TREE_CODE (DECL_NAME (t)) == IDENTIFIER_NODE
	  && IDENTIFIER_ANON_P (DECL_NAME (t)))
	;
      else
	visit (DECL_NAME (t));
      if (DECL_FILE_SCOPE_P (t))
	;
      else
	visit (DECL_CONTEXT (t));
    }

  if (CODE_CONTAINS_STRUCT (code, TS_DECL_COMMON))
    {
      visit (DECL_SIZE (t));
      visit (DECL_SIZE_UNIT (t));
      visit (DECL_ATTRIBUTES (t));
      if ((code == VAR_DECL
	   || code == PARM_DECL)
	  && DECL_HAS_VALUE_EXPR_P (t))
	visit (DECL_VALUE_EXPR (t));
      if (code == VAR_DECL
	  && DECL_HAS_DEBUG_EXPR_P (t))
	visit (DECL_DEBUG_EXPR (t));
      /* ???  Hash DECL_INITIAL as streamed.  Needs the output-block to
         be able to call get_symbol_initial_value.  */
    }

  if (CODE_CONTAINS_STRUCT (code, TS_DECL_WITH_VIS))
    {
      if (DECL_ASSEMBLER_NAME_SET_P (t))
	visit (DECL_ASSEMBLER_NAME (t));
    }

  if (CODE_CONTAINS_STRUCT (code, TS_FIELD_DECL))
    {
      visit (DECL_FIELD_OFFSET (t));
      visit (DECL_BIT_FIELD_TYPE (t));
      visit (DECL_BIT_FIELD_REPRESENTATIVE (t));
      visit (DECL_FIELD_BIT_OFFSET (t));
    }

  if (CODE_CONTAINS_STRUCT (code, TS_FUNCTION_DECL))
    {
      visit (DECL_FUNCTION_PERSONALITY (t));
      visit (DECL_FUNCTION_SPECIFIC_TARGET (t));
      visit (DECL_FUNCTION_SPECIFIC_OPTIMIZATION (t));
    }

  if (CODE_CONTAINS_STRUCT (code, TS_TYPE_COMMON))
    {
      visit (TYPE_SIZE (t));
      visit (TYPE_SIZE_UNIT (t));
      visit (TYPE_ATTRIBUTES (t));
      visit (TYPE_NAME (t));
      visit (TYPE_MAIN_VARIANT (t));
      if (TYPE_FILE_SCOPE_P (t))
	;
      else
	visit (TYPE_CONTEXT (t));
    }

  if (CODE_CONTAINS_STRUCT (code, TS_TYPE_NON_COMMON))
    {
      if (code == ARRAY_TYPE)
	visit (TYPE_DOMAIN (t));
      else if (RECORD_OR_UNION_TYPE_P (t))
	for (tree f = TYPE_FIELDS (t); f; f = TREE_CHAIN (f))
	  visit (f);
      else if (code == FUNCTION_TYPE
	       || code == METHOD_TYPE)
	visit (TYPE_ARG_TYPES (t));
      if (!POINTER_TYPE_P (t))
	visit (TYPE_MIN_VALUE_RAW (t));
      visit (TYPE_MAX_VALUE_RAW (t));
    }

  if (CODE_CONTAINS_STRUCT (code, TS_LIST))
    {
      visit (TREE_PURPOSE (t));
      visit (TREE_VALUE (t));
      visit (TREE_CHAIN (t));
    }

  if (CODE_CONTAINS_STRUCT (code, TS_VEC))
    for (int i = 0; i < TREE_VEC_LENGTH (t); ++i)
      visit (TREE_VEC_ELT (t, i));

  if (CODE_CONTAINS_STRUCT (code, TS_EXP))
    {
      hstate.add_hwi (TREE_OPERAND_LENGTH (t));
      for (int i = 0; i < TREE_OPERAND_LENGTH (t); ++i)
	visit (TREE_OPERAND (t, i));
    }

  if (CODE_CONTAINS_STRUCT (code, TS_BINFO))
    {
      unsigned i;
      tree b;
      FOR_EACH_VEC_ELT (*BINFO_BASE_BINFOS (t), i, b)
	visit (b);
      visit (BINFO_OFFSET (t));
      visit (BINFO_VTABLE (t));
      /* Do not walk BINFO_INHERITANCE_CHAIN, BINFO_SUBVTT_INDEX
	 BINFO_BASE_ACCESSES and BINFO_VPTR_INDEX; these are used
	 by C++ FE only.  */
    }

  if (CODE_CONTAINS_STRUCT (code, TS_CONSTRUCTOR))
    {
      unsigned i;
      tree index, value;
      hstate.add_hwi (CONSTRUCTOR_NELTS (t));
      FOR_EACH_CONSTRUCTOR_ELT (CONSTRUCTOR_ELTS (t), i, index, value)
	{
	  visit (index);
	  visit (value);
	}
    }

  if (code == OMP_CLAUSE)
    {
      int i;
      HOST_WIDE_INT val;

      hstate.add_hwi (OMP_CLAUSE_CODE (t));
      switch (OMP_CLAUSE_CODE (t))
	{
	case OMP_CLAUSE_DEFAULT:
	  val = OMP_CLAUSE_DEFAULT_KIND (t);
	  break;
	case OMP_CLAUSE_SCHEDULE:
	  val = OMP_CLAUSE_SCHEDULE_KIND (t);
	  break;
	case OMP_CLAUSE_DEPEND:
	  val = OMP_CLAUSE_DEPEND_KIND (t);
	  break;
	case OMP_CLAUSE_MAP:
	  val = OMP_CLAUSE_MAP_KIND (t);
	  break;
	case OMP_CLAUSE_PROC_BIND:
	  val = OMP_CLAUSE_PROC_BIND_KIND (t);
	  break;
	case OMP_CLAUSE_REDUCTION:
	case OMP_CLAUSE_TASK_REDUCTION:
	case OMP_CLAUSE_IN_REDUCTION:
	  val = OMP_CLAUSE_REDUCTION_CODE (t);
	  break;
	default:
	  val = 0;
	  break;
	}
      hstate.add_hwi (val);
      for (i = 0; i < omp_clause_num_ops[OMP_CLAUSE_CODE (t)]; i++)
	visit (OMP_CLAUSE_OPERAND (t, i));
      visit (OMP_CLAUSE_CHAIN (t));
    }

  return hstate.end ();

#undef visit
}

/* Compare two SCC entries by their hash value for qsorting them.  */

int
DFS::scc_entry_compare (const void *p1_, const void *p2_)
{
  const scc_entry *p1 = (const scc_entry *) p1_;
  const scc_entry *p2 = (const scc_entry *) p2_;
  if (p1->hash < p2->hash)
    return -1;
  else if (p1->hash > p2->hash)
    return 1;
  return 0;
}

/* Return a hash value for the SCC on the SCC stack from FIRST with SIZE.
   THIS_REF_P and REF_P are as passed to lto_output_tree for FIRST.  */

hashval_t
DFS::hash_scc (struct output_block *ob, unsigned first, unsigned size,
	       bool ref_p, bool this_ref_p)
{
  unsigned int last_classes = 0, iterations = 0;

  /* Compute hash values for the SCC members.  */
  for (unsigned i = 0; i < size; ++i)
    sccstack[first+i].hash
      = hash_tree (ob->writer_cache, NULL, sccstack[first+i].t);

  if (size == 1)
    return sccstack[first].hash;

  /* We aim to get unique hash for every tree within SCC and compute hash value
     of the whole SCC by combining all values together in a stable (entry-point
     independent) order.  This guarantees that the same SCC regions within
     different translation units will get the same hash values and therefore
     will be merged at WPA time.

     Often the hashes are already unique.  In that case we compute the SCC hash
     by combining individual hash values in an increasing order.

     If there are duplicates, we seek at least one tree with unique hash (and
     pick one with minimal hash and this property).  Then we obtain a stable
     order by DFS walk starting from this unique tree and then use the index
     within this order to make individual hash values unique.

     If there is no tree with unique hash, we iteratively propagate the hash
     values across the internal edges of SCC.  This usually quickly leads
     to unique hashes.  Consider, for example, an SCC containing two pointers
     that are identical except for the types they point to and assume that
     these types are also part of the SCC.  The propagation will add the
     points-to type information into their hash values.  */
  do
    {
      /* Sort the SCC so we can easily check for uniqueness.  */
      qsort (&sccstack[first], size, sizeof (scc_entry), scc_entry_compare);

      unsigned int classes = 1;
      int firstunique = -1;

      /* Find the tree with lowest unique hash (if it exists) and compute
	 the number of equivalence classes.  */
      if (sccstack[first].hash != sccstack[first+1].hash)
	firstunique = 0;
      for (unsigned i = 1; i < size; ++i)
	if (sccstack[first+i-1].hash != sccstack[first+i].hash)
	  {
	    classes++;
	    if (firstunique == -1
		&& (i == size - 1
		    || sccstack[first+i+1].hash != sccstack[first+i].hash))
	      firstunique = i;
	  }

      /* If we found a tree with unique hash, stop the iteration.  */
      if (firstunique != -1
	  /* Also terminate if we run out of iterations or if the number of
	     equivalence classes is no longer increasing.
	     For example a cyclic list of trees that are all equivalent will
	     never have unique entry point; we however do not build such SCCs
	     in our IL.  */
	  || classes <= last_classes || iterations > 16)
	{
          hashval_t scc_hash;

	  /* If some hashes are not unique (CLASSES != SIZE), use the DFS walk
	     starting from FIRSTUNIQUE to obtain a stable order.  */
	  if (classes != size && firstunique != -1)
	    {
	      hash_map <tree, hashval_t> map(size*2);

	      /* Store hash values into a map, so we can associate them with
		 the reordered SCC.  */
	      for (unsigned i = 0; i < size; ++i)
		map.put (sccstack[first+i].t, sccstack[first+i].hash);

	      DFS again (ob, sccstack[first+firstunique].t, ref_p, this_ref_p,
			 true);
	      gcc_assert (again.sccstack.length () == size);

	      memcpy (sccstack.address () + first,
		      again.sccstack.address (),
		      sizeof (scc_entry) * size);

	      /* Update hash values of individual members by hashing in the
		 index within the stable order.  This ensures uniqueness.
		 Also compute the SCC hash by mixing in all hash values in
		 the stable order we obtained.  */
	      sccstack[first].hash = *map.get (sccstack[first].t);
	      scc_hash = sccstack[first].hash;
	      for (unsigned i = 1; i < size; ++i)
		{
		  sccstack[first+i].hash
		    = iterative_hash_hashval_t (i,
						*map.get (sccstack[first+i].t));
		  scc_hash
		    = iterative_hash_hashval_t (scc_hash,
						sccstack[first+i].hash);
		}
	    }
	  /* If we got a unique hash value for each tree, then sort already
	     ensured entry-point independent order.  Only compute the final
	     SCC hash.

	     If we failed to find the unique entry point, we go by the same
	     route.  We will eventually introduce unwanted hash conflicts.  */
	  else
	    {
	      scc_hash = sccstack[first].hash;
	      for (unsigned i = 1; i < size; ++i)
		scc_hash
		  = iterative_hash_hashval_t (scc_hash, sccstack[first+i].hash);

	      /* We cannot 100% guarantee that the hash won't conflict so as
		 to make it impossible to find a unique hash.  This however
		 should be an extremely rare case.  ICE for now so possible
		 issues are found and evaluated.  */
	      gcc_checking_assert (classes == size);
	    }

	  /* To avoid conflicts across SCCs, iteratively hash the whole SCC
	     hash into the hash of each element.  */
	  for (unsigned i = 0; i < size; ++i)
	    sccstack[first+i].hash
	      = iterative_hash_hashval_t (sccstack[first+i].hash, scc_hash);
	  return scc_hash;
	}

      last_classes = classes;
      iterations++;

      /* We failed to identify the entry point; propagate hash values across
	 the edges.  */
      hash_map <tree, hashval_t> map(size*2);

      for (unsigned i = 0; i < size; ++i)
	map.put (sccstack[first+i].t, sccstack[first+i].hash);

      for (unsigned i = 0; i < size; i++)
	sccstack[first+i].hash
	  = hash_tree (ob->writer_cache, &map, sccstack[first+i].t);
    }
  while (true);
}

/* DFS walk EXPR and stream SCCs of tree bodies if they are not
   already in the streamer cache.  Main routine called for
   each visit of EXPR.  */

void
DFS::DFS_write_tree (struct output_block *ob, sccs *from_state,
		     tree expr, bool ref_p, bool this_ref_p)
{
  /* Handle special cases.  */
  if (expr == NULL_TREE)
    return;

  /* Do not DFS walk into indexable trees.  */
  if (this_ref_p && tree_is_indexable (expr))
    return;

  /* Check if we already streamed EXPR.  */
  if (streamer_tree_cache_lookup (ob->writer_cache, expr, NULL))
    {
      /* Refernece to a local tree makes entry also local.  We always process
	 top of stack entry, so set max to number of entries in stack - 1.  */
      if (ob->local_trees
	  && ob->local_trees->contains (expr))
	max_local_entry = sccstack.length () - 1;
      return;
    }

  worklist w;
  w.expr = expr;
  w.from_state = from_state;
  w.cstate = NULL;
  w.ref_p = ref_p;
  w.this_ref_p = this_ref_p;
  worklist_vec.safe_push (w);
}


/* Emit the physical representation of tree node EXPR to output block OB.
   If THIS_REF_P is true, the leaves of EXPR are emitted as references via
   lto_output_tree_ref.  REF_P is used for streaming siblings of EXPR.  */

void
lto_output_tree (struct output_block *ob, tree expr,
		 bool ref_p, bool this_ref_p)
{
  unsigned ix;
  bool existed_p;

  if (expr == NULL_TREE)
    {
      streamer_write_record_start (ob, LTO_null);
      return;
    }

  if (this_ref_p && tree_is_indexable (expr))
    {
      lto_output_tree_ref (ob, expr);
      return;
    }

  existed_p = streamer_tree_cache_lookup (ob->writer_cache, expr, &ix);
  if (existed_p)
    {
      /* If a node has already been streamed out, make sure that
	 we don't write it more than once.  Otherwise, the reader
	 will instantiate two different nodes for the same object.  */
      streamer_write_record_start (ob, LTO_tree_pickle_reference);
      streamer_write_uhwi (ob, ix);
      if (streamer_debugging)
	streamer_write_enum (ob->main_stream, LTO_tags, LTO_NUM_TAGS,
			     lto_tree_code_to_tag (TREE_CODE (expr)));
      lto_stats.num_pickle_refs_output++;
    }
  else
    {
      /* This is the first time we see EXPR, write all reachable
	 trees to OB.  */
      static bool in_dfs_walk;

      /* Protect against recursion which means disconnect between
         what tree edges we walk in the DFS walk and what edges
	 we stream out.  */
      gcc_assert (!in_dfs_walk);

      if (streamer_dump_file)
	{
	  print_node_brief (streamer_dump_file, "   Streaming SCC of ",
			    expr, 4);
          fprintf (streamer_dump_file, "\n");
	}

      /* Start the DFS walk.  */
      /* Save ob state ... */
      /* let's see ... */
      in_dfs_walk = true;
      DFS (ob, expr, ref_p, this_ref_p, false);
      in_dfs_walk = false;

      /* Finally append a reference to the tree we were writing.  */
      existed_p = streamer_tree_cache_lookup (ob->writer_cache, expr, &ix);
<<<<<<< HEAD
      gcc_assert (existed_p);
      streamer_write_record_start (ob, LTO_tree_pickle_reference);
      streamer_write_uhwi (ob, ix);
      streamer_write_enum (ob->main_stream, LTO_tags, LTO_NUM_TAGS,
			   lto_tree_code_to_tag (TREE_CODE (expr)));
=======

      /* DFS walk above possibly skipped streaming EXPR itself to let us inline
	 it.  */
      if (!existed_p)
	lto_output_tree_1 (ob, expr, 0, ref_p, this_ref_p);
      else if (this_ref_p)
	{
	  streamer_write_record_start (ob, LTO_tree_pickle_reference);
	  streamer_write_uhwi (ob, ix);
	  if (streamer_debugging)
	    streamer_write_enum (ob->main_stream, LTO_tags, LTO_NUM_TAGS,
				 lto_tree_code_to_tag (TREE_CODE (expr)));
	}
>>>>>>> e2aa5677
      if (streamer_dump_file)
	{
	  print_node_brief (streamer_dump_file, "   Finished SCC of ",
			    expr, 4);
          fprintf (streamer_dump_file, "\n\n");
	}
      lto_stats.num_pickle_refs_output++;
    }
}


/* Output to OB a list of try/catch handlers starting with FIRST.  */

static void
output_eh_try_list (struct output_block *ob, eh_catch first)
{
  eh_catch n;

  for (n = first; n; n = n->next_catch)
    {
      streamer_write_record_start (ob, LTO_eh_catch);
      stream_write_tree (ob, n->type_list, true);
      stream_write_tree (ob, n->filter_list, true);
      stream_write_tree (ob, n->label, true);
    }

  streamer_write_record_start (ob, LTO_null);
}


/* Output EH region R in function FN to OB.  CURR_RN is the slot index
   that is being emitted in FN->EH->REGION_ARRAY.  This is used to
   detect EH region sharing.  */

static void
output_eh_region (struct output_block *ob, eh_region r)
{
  enum LTO_tags tag;

  if (r == NULL)
    {
      streamer_write_record_start (ob, LTO_null);
      return;
    }

  if (r->type == ERT_CLEANUP)
    tag = LTO_ert_cleanup;
  else if (r->type == ERT_TRY)
    tag = LTO_ert_try;
  else if (r->type == ERT_ALLOWED_EXCEPTIONS)
    tag = LTO_ert_allowed_exceptions;
  else if (r->type == ERT_MUST_NOT_THROW)
    tag = LTO_ert_must_not_throw;
  else
    gcc_unreachable ();

  streamer_write_record_start (ob, tag);
  streamer_write_hwi (ob, r->index);

  if (r->outer)
    streamer_write_hwi (ob, r->outer->index);
  else
    streamer_write_zero (ob);

  if (r->inner)
    streamer_write_hwi (ob, r->inner->index);
  else
    streamer_write_zero (ob);

  if (r->next_peer)
    streamer_write_hwi (ob, r->next_peer->index);
  else
    streamer_write_zero (ob);

  if (r->type == ERT_TRY)
    {
      output_eh_try_list (ob, r->u.eh_try.first_catch);
    }
  else if (r->type == ERT_ALLOWED_EXCEPTIONS)
    {
      stream_write_tree (ob, r->u.allowed.type_list, true);
      stream_write_tree (ob, r->u.allowed.label, true);
      streamer_write_uhwi (ob, r->u.allowed.filter);
    }
  else if (r->type == ERT_MUST_NOT_THROW)
    {
      stream_write_tree (ob, r->u.must_not_throw.failure_decl, true);
      bitpack_d bp = bitpack_create (ob->main_stream);
      stream_output_location (ob, &bp, r->u.must_not_throw.failure_loc);
      streamer_write_bitpack (&bp);
    }

  if (r->landing_pads)
    streamer_write_hwi (ob, r->landing_pads->index);
  else
    streamer_write_zero (ob);
}


/* Output landing pad LP to OB.  */

static void
output_eh_lp (struct output_block *ob, eh_landing_pad lp)
{
  if (lp == NULL)
    {
      streamer_write_record_start (ob, LTO_null);
      return;
    }

  streamer_write_record_start (ob, LTO_eh_landing_pad);
  streamer_write_hwi (ob, lp->index);
  if (lp->next_lp)
    streamer_write_hwi (ob, lp->next_lp->index);
  else
    streamer_write_zero (ob);

  if (lp->region)
    streamer_write_hwi (ob, lp->region->index);
  else
    streamer_write_zero (ob);

  stream_write_tree (ob, lp->post_landing_pad, true);
}


/* Output the existing eh_table to OB.  */

static void
output_eh_regions (struct output_block *ob, struct function *fn)
{
  if (fn->eh && fn->eh->region_tree)
    {
      unsigned i;
      eh_region eh;
      eh_landing_pad lp;
      tree ttype;

      streamer_write_record_start (ob, LTO_eh_table);

      /* Emit the index of the root of the EH region tree.  */
      streamer_write_hwi (ob, fn->eh->region_tree->index);

      /* Emit all the EH regions in the region array.  */
      streamer_write_hwi (ob, vec_safe_length (fn->eh->region_array));
      FOR_EACH_VEC_SAFE_ELT (fn->eh->region_array, i, eh)
	output_eh_region (ob, eh);

      /* Emit all landing pads.  */
      streamer_write_hwi (ob, vec_safe_length (fn->eh->lp_array));
      FOR_EACH_VEC_SAFE_ELT (fn->eh->lp_array, i, lp)
	output_eh_lp (ob, lp);

      /* Emit all the runtime type data.  */
      streamer_write_hwi (ob, vec_safe_length (fn->eh->ttype_data));
      FOR_EACH_VEC_SAFE_ELT (fn->eh->ttype_data, i, ttype)
	stream_write_tree (ob, ttype, true);

      /* Emit the table of action chains.  */
      if (targetm.arm_eabi_unwinder)
	{
	  tree t;
	  streamer_write_hwi (ob, vec_safe_length (fn->eh->ehspec_data.arm_eabi));
	  FOR_EACH_VEC_SAFE_ELT (fn->eh->ehspec_data.arm_eabi, i, t)
	    stream_write_tree (ob, t, true);
	}
      else
	{
	  uchar c;
	  streamer_write_hwi (ob, vec_safe_length (fn->eh->ehspec_data.other));
	  FOR_EACH_VEC_SAFE_ELT (fn->eh->ehspec_data.other, i, c)
	    streamer_write_char_stream (ob->main_stream, c);
	}
    }

  /* The LTO_null either terminates the record or indicates that there
     are no eh_records at all.  */
  streamer_write_record_start (ob, LTO_null);
}


/* Output all of the active ssa names to the ssa_names stream.  */

static void
output_ssa_names (struct output_block *ob, struct function *fn)
{
  unsigned int i, len;

  len = vec_safe_length (SSANAMES (fn));
  streamer_write_uhwi (ob, len);

  for (i = 1; i < len; i++)
    {
      tree ptr = (*SSANAMES (fn))[i];

      if (ptr == NULL_TREE
	  || SSA_NAME_IN_FREE_LIST (ptr)
	  || virtual_operand_p (ptr)
	  /* Simply skip unreleased SSA names.  */
	  || (! SSA_NAME_IS_DEFAULT_DEF (ptr)
	      && (! SSA_NAME_DEF_STMT (ptr)
		  || ! gimple_bb (SSA_NAME_DEF_STMT (ptr)))))
	continue;

      streamer_write_uhwi (ob, i);
      streamer_write_char_stream (ob->main_stream,
				  SSA_NAME_IS_DEFAULT_DEF (ptr));
      if (SSA_NAME_VAR (ptr))
	stream_write_tree (ob, SSA_NAME_VAR (ptr), true);
      else
	/* ???  This drops SSA_NAME_IDENTIFIER on the floor.  */
	stream_write_tree (ob, TREE_TYPE (ptr), true);
    }

  streamer_write_zero (ob);
}



/* Output the cfg.  */

static void
output_cfg (struct output_block *ob, struct function *fn)
{
  struct lto_output_stream *tmp_stream = ob->main_stream;
  basic_block bb;

  ob->main_stream = ob->cfg_stream;

  streamer_write_enum (ob->main_stream, profile_status_d, PROFILE_LAST,
		       profile_status_for_fn (fn));

  /* Output the number of the highest basic block.  */
  streamer_write_uhwi (ob, last_basic_block_for_fn (fn));

  FOR_ALL_BB_FN (bb, fn)
    {
      edge_iterator ei;
      edge e;

      streamer_write_hwi (ob, bb->index);

      /* Output the successors and the edge flags.  */
      streamer_write_uhwi (ob, EDGE_COUNT (bb->succs));
      FOR_EACH_EDGE (e, ei, bb->succs)
	{
	  bitpack_d bp = bitpack_create (ob->main_stream);
	  bp_pack_var_len_unsigned (&bp, e->dest->index);
	  bp_pack_var_len_unsigned (&bp, e->flags);
	  stream_output_location_and_block (ob, &bp, e->goto_locus);
	  e->probability.stream_out (ob);
	}
    }

  streamer_write_hwi (ob, -1);

  bb = ENTRY_BLOCK_PTR_FOR_FN (fn);
  while (bb->next_bb)
    {
      streamer_write_hwi (ob, bb->next_bb->index);
      bb = bb->next_bb;
    }

  streamer_write_hwi (ob, -1);

  /* Output the number of loops.  */
  streamer_write_uhwi (ob, number_of_loops (fn));

  /* Output each loop, skipping the tree root which has number zero.  */
  for (unsigned i = 1; i < number_of_loops (fn); ++i)
    {
      class loop *loop = get_loop (fn, i);

      /* Write the index of the loop header.  That's enough to rebuild
         the loop tree on the reader side.  Stream -1 for an unused
	 loop entry.  */
      if (!loop)
	{
	  streamer_write_hwi (ob, -1);
	  continue;
	}
      else
	streamer_write_hwi (ob, loop->header->index);

      /* Write everything copy_loop_info copies.  */
      streamer_write_enum (ob->main_stream,
			   loop_estimation, EST_LAST, loop->estimate_state);
      streamer_write_hwi (ob, loop->any_upper_bound);
      if (loop->any_upper_bound)
	streamer_write_widest_int (ob, loop->nb_iterations_upper_bound);
      streamer_write_hwi (ob, loop->any_likely_upper_bound);
      if (loop->any_likely_upper_bound)
	streamer_write_widest_int (ob, loop->nb_iterations_likely_upper_bound);
      streamer_write_hwi (ob, loop->any_estimate);
      if (loop->any_estimate)
	streamer_write_widest_int (ob, loop->nb_iterations_estimate);

      /* Write OMP SIMD related info.  */
      streamer_write_hwi (ob, loop->safelen);
      streamer_write_hwi (ob, loop->unroll);
      streamer_write_hwi (ob, loop->owned_clique);
      streamer_write_hwi (ob, loop->dont_vectorize);
      streamer_write_hwi (ob, loop->force_vectorize);
      streamer_write_hwi (ob, loop->finite_p);
      stream_write_tree (ob, loop->simduid, true);
    }

  ob->main_stream = tmp_stream;
}


/* Create the header in the file using OB.  If the section type is for
   a function, set FN to the decl for that function.  */

void
produce_asm (struct output_block *ob, tree fn)
{
  enum lto_section_type section_type = ob->section_type;
  struct lto_function_header header;
  char *section_name;

  if (section_type == LTO_section_function_body)
    {
      const char *name = IDENTIFIER_POINTER (DECL_ASSEMBLER_NAME (fn));
      section_name = lto_get_section_name (section_type, name,
					   symtab_node::get (fn)->order,
					   NULL);
    }
  else
    section_name = lto_get_section_name (section_type, NULL, 0, NULL);

  lto_begin_section (section_name, !flag_wpa);
  free (section_name);

  /* The entire header is stream computed here.  */
  memset (&header, 0, sizeof (struct lto_function_header));

  if (section_type == LTO_section_function_body)
    header.cfg_size = ob->cfg_stream->total_size;
  header.main_size = ob->main_stream->total_size;
  header.string_size = ob->string_stream->total_size;
  lto_write_data (&header, sizeof header);

  /* Put all of the gimple and the string table out the asm file as a
     block of text.  */
  if (section_type == LTO_section_function_body)
    lto_write_stream (ob->cfg_stream);
  lto_write_stream (ob->main_stream);
  lto_write_stream (ob->string_stream);

  lto_end_section ();
}


/* Output the base body of struct function FN using output block OB.  */

static void
output_struct_function_base (struct output_block *ob, struct function *fn)
{
  struct bitpack_d bp;
  unsigned i;
  tree t;

  /* Output the static chain and non-local goto save area.  */
  stream_write_tree (ob, fn->static_chain_decl, true);
  stream_write_tree (ob, fn->nonlocal_goto_save_area, true);

  /* Output all the local variables in the function.  */
  streamer_write_hwi (ob, vec_safe_length (fn->local_decls));
  FOR_EACH_VEC_SAFE_ELT (fn->local_decls, i, t)
    stream_write_tree (ob, t, true);

  /* Output current IL state of the function.  */
  streamer_write_uhwi (ob, fn->curr_properties);

  /* Write all the attributes for FN.  */
  bp = bitpack_create (ob->main_stream);
  bp_pack_value (&bp, fn->is_thunk, 1);
  bp_pack_value (&bp, fn->has_local_explicit_reg_vars, 1);
  bp_pack_value (&bp, fn->returns_pcc_struct, 1);
  bp_pack_value (&bp, fn->returns_struct, 1);
  bp_pack_value (&bp, fn->can_throw_non_call_exceptions, 1);
  bp_pack_value (&bp, fn->can_delete_dead_exceptions, 1);
  bp_pack_value (&bp, fn->always_inline_functions_inlined, 1);
  bp_pack_value (&bp, fn->after_inlining, 1);
  bp_pack_value (&bp, fn->stdarg, 1);
  bp_pack_value (&bp, fn->has_nonlocal_label, 1);
  bp_pack_value (&bp, fn->has_forced_label_in_static, 1);
  bp_pack_value (&bp, fn->calls_alloca, 1);
  bp_pack_value (&bp, fn->calls_setjmp, 1);
  bp_pack_value (&bp, fn->calls_eh_return, 1);
  bp_pack_value (&bp, fn->has_force_vectorize_loops, 1);
  bp_pack_value (&bp, fn->has_simduid_loops, 1);
  bp_pack_value (&bp, fn->va_list_fpr_size, 8);
  bp_pack_value (&bp, fn->va_list_gpr_size, 8);
  bp_pack_value (&bp, fn->last_clique, sizeof (short) * 8);

  /* Output the function start and end loci.  */
  stream_output_location (ob, &bp, fn->function_start_locus);
  stream_output_location (ob, &bp, fn->function_end_locus);

  /* Save the instance discriminator if present.  */
  int *instance_number_p = NULL;
  if (decl_to_instance_map)
    instance_number_p = decl_to_instance_map->get (fn->decl);
  bp_pack_value (&bp, !!instance_number_p, 1);
  if (instance_number_p)
    bp_pack_value (&bp, *instance_number_p, sizeof (int) * CHAR_BIT);

  streamer_write_bitpack (&bp);
}


/* Collect all leaf BLOCKs beyond ROOT into LEAFS.  */

static void
collect_block_tree_leafs (tree root, vec<tree> &leafs)
{
  for (root = BLOCK_SUBBLOCKS (root); root; root = BLOCK_CHAIN (root))
    if (! BLOCK_SUBBLOCKS (root))
      leafs.safe_push (root);
    else
      collect_block_tree_leafs (root, leafs);
}

/* This performs function body modifications that are needed for streaming
   to work.  */

void
lto_prepare_function_for_streaming (struct cgraph_node *node)
{
  struct function *fn = DECL_STRUCT_FUNCTION (node->decl);
  basic_block bb;

  if (number_of_loops (fn))
    {
      push_cfun (fn);
      loop_optimizer_init (AVOID_CFG_MODIFICATIONS);
      loop_optimizer_finalize ();
      pop_cfun ();
    }
  /* We will renumber the statements.  The code that does this uses
     the same ordering that we use for serializing them so we can use
     the same code on the other end and not have to write out the
     statement numbers.  We do not assign UIDs to PHIs here because
     virtual PHIs get re-computed on-the-fly which would make numbers
     inconsistent.  */
  set_gimple_stmt_max_uid (fn, 0);
  FOR_ALL_BB_FN (bb, fn)
    {
      for (gphi_iterator gsi = gsi_start_phis (bb); !gsi_end_p (gsi);
	   gsi_next (&gsi))
	{
	  gphi *stmt = gsi.phi ();

	  /* Virtual PHIs are not going to be streamed.  */
	  if (!virtual_operand_p (gimple_phi_result (stmt)))
	    gimple_set_uid (stmt, inc_gimple_stmt_max_uid (fn));
	}
      for (gimple_stmt_iterator gsi = gsi_start_bb (bb); !gsi_end_p (gsi);
	   gsi_next (&gsi))
	{
	  gimple *stmt = gsi_stmt (gsi);
	  gimple_set_uid (stmt, inc_gimple_stmt_max_uid (fn));
	}
    }
  /* To avoid keeping duplicate gimple IDs in the statements, renumber
     virtual phis now.  */
  FOR_ALL_BB_FN (bb, fn)
    {
      for (gphi_iterator gsi = gsi_start_phis (bb); !gsi_end_p (gsi);
	   gsi_next (&gsi))
	{
	  gphi *stmt = gsi.phi ();
	  if (virtual_operand_p (gimple_phi_result (stmt)))
	    gimple_set_uid (stmt, inc_gimple_stmt_max_uid (fn));
	}
    }

}

/* This performs function body modifications that are needed for streaming
   to work.  */

void
lto_prepare_function_for_streaming (struct cgraph_node *node)
{
  struct function *fn = DECL_STRUCT_FUNCTION (node->decl);
  basic_block bb;

  if (number_of_loops (fn))
    {
      push_cfun (fn);
      loop_optimizer_init (AVOID_CFG_MODIFICATIONS);
      loop_optimizer_finalize ();
      pop_cfun ();
    }
  /* We will renumber the statements.  The code that does this uses
     the same ordering that we use for serializing them so we can use
     the same code on the other end and not have to write out the
     statement numbers.  We do not assign UIDs to PHIs here because
     virtual PHIs get re-computed on-the-fly which would make numbers
     inconsistent.  */
  set_gimple_stmt_max_uid (fn, 0);
  FOR_ALL_BB_FN (bb, fn)
    {
      for (gphi_iterator gsi = gsi_start_phis (bb); !gsi_end_p (gsi);
	   gsi_next (&gsi))
	{
	  gphi *stmt = gsi.phi ();

	  /* Virtual PHIs are not going to be streamed.  */
	  if (!virtual_operand_p (gimple_phi_result (stmt)))
	    gimple_set_uid (stmt, inc_gimple_stmt_max_uid (fn));
	}
      for (gimple_stmt_iterator gsi = gsi_start_bb (bb); !gsi_end_p (gsi);
	   gsi_next (&gsi))
	{
	  gimple *stmt = gsi_stmt (gsi);
	  gimple_set_uid (stmt, inc_gimple_stmt_max_uid (fn));
	}
    }
  /* To avoid keeping duplicate gimple IDs in the statements, renumber
     virtual phis now.  */
  FOR_ALL_BB_FN (bb, fn)
    {
      for (gphi_iterator gsi = gsi_start_phis (bb); !gsi_end_p (gsi);
	   gsi_next (&gsi))
	{
	  gphi *stmt = gsi.phi ();
	  if (virtual_operand_p (gimple_phi_result (stmt)))
	    gimple_set_uid (stmt, inc_gimple_stmt_max_uid (fn));
	}
    }

}

/* Output the body of function NODE->DECL.  */

static void
output_function (struct cgraph_node *node)
{
  tree function;
  struct function *fn;
  basic_block bb;
  struct output_block *ob;

  if (streamer_dump_file)
    fprintf (streamer_dump_file, "\nStreaming body of %s\n",
<<<<<<< HEAD
	     node->name ());
=======
	     node->dump_name ());
>>>>>>> e2aa5677

  function = node->decl;
  fn = DECL_STRUCT_FUNCTION (function);
  ob = create_output_block (LTO_section_function_body);

  ob->symbol = node;

  gcc_assert (current_function_decl == NULL_TREE && cfun == NULL);

  /* Make string 0 be a NULL string.  */
  streamer_write_char_stream (ob->string_stream, 0);

  streamer_write_record_start (ob, LTO_function);

  /* Output decls for parameters and args.  */
  stream_write_tree (ob, DECL_RESULT (function), true);
  streamer_write_chain (ob, DECL_ARGUMENTS (function), true);

  /* Output debug args if available. */
  vec<tree, va_gc> **debugargs = decl_debug_args_lookup (function);
  if (! debugargs)
    streamer_write_uhwi (ob, 0);
  else
    {
      streamer_write_uhwi (ob, (*debugargs)->length ());
      for (unsigned i = 0; i < (*debugargs)->length (); ++i)
	stream_write_tree (ob, (**debugargs)[i], true);
    }

  /* Output DECL_INITIAL for the function, which contains the tree of
     lexical scopes.  */
  stream_write_tree (ob, DECL_INITIAL (function), true);
  /* As we do not recurse into BLOCK_SUBBLOCKS but only BLOCK_SUPERCONTEXT
     collect block tree leafs and stream those.  */
  auto_vec<tree> block_tree_leafs;
  if (DECL_INITIAL (function))
    collect_block_tree_leafs (DECL_INITIAL (function), block_tree_leafs);
  streamer_write_uhwi (ob, block_tree_leafs.length ());
  for (unsigned i = 0; i < block_tree_leafs.length (); ++i)
    stream_write_tree (ob, block_tree_leafs[i], true);

  /* We also stream abstract functions where we stream only stuff needed for
     debug info.  */
  if (gimple_has_body_p (function))
    {
      streamer_write_uhwi (ob, 1);
      output_struct_function_base (ob, fn);

      output_cfg (ob, fn);

      /* Output all the SSA names used in the function.  */
      output_ssa_names (ob, fn);

      /* Output any exception handling regions.  */
      output_eh_regions (ob, fn);

      /* Output the code for the function.  */
      FOR_ALL_BB_FN (bb, fn)
	output_bb (ob, bb, fn);

      /* The terminator for this function.  */
      streamer_write_record_start (ob, LTO_null);
<<<<<<< HEAD

      output_cfg (ob, fn);
=======
>>>>>>> e2aa5677
   }
  else
    streamer_write_uhwi (ob, 0);

  /* Create a section to hold the pickled output of this function.   */
  produce_asm (ob, function);

  destroy_output_block (ob);
  if (streamer_dump_file)
    fprintf (streamer_dump_file, "Finished streaming %s\n",
<<<<<<< HEAD
	     node->name ());
=======
	     node->dump_name ());
>>>>>>> e2aa5677
}

/* Output the body of function NODE->DECL.  */

static void
output_constructor (struct varpool_node *node)
{
  tree var = node->decl;
  struct output_block *ob;

  if (streamer_dump_file)
    fprintf (streamer_dump_file, "\nStreaming constructor of %s\n",
<<<<<<< HEAD
	     node->name ());

=======
	     node->dump_name ());

  timevar_push (TV_IPA_LTO_CTORS_OUT);
>>>>>>> e2aa5677
  ob = create_output_block (LTO_section_function_body);

  ob->symbol = node;

  /* Make string 0 be a NULL string.  */
  streamer_write_char_stream (ob->string_stream, 0);

  /* Output DECL_INITIAL for the function, which contains the tree of
     lexical scopes.  */
  stream_write_tree (ob, DECL_INITIAL (var), true);

  /* Create a section to hold the pickled output of this function.   */
  produce_asm (ob, var);

  destroy_output_block (ob);
  if (streamer_dump_file)
    fprintf (streamer_dump_file, "Finished streaming %s\n",
<<<<<<< HEAD
	     node->name ());
=======
	     node->dump_name ());
  timevar_pop (TV_IPA_LTO_CTORS_OUT);
>>>>>>> e2aa5677
}


/* Emit toplevel asms.  */

void
lto_output_toplevel_asms (void)
{
  struct output_block *ob;
  struct asm_node *can;
  char *section_name;
  struct lto_simple_header_with_strings header;

  if (!symtab->first_asm_symbol ())
    return;

  ob = create_output_block (LTO_section_asm);

  /* Make string 0 be a NULL string.  */
  streamer_write_char_stream (ob->string_stream, 0);

  for (can = symtab->first_asm_symbol (); can; can = can->next)
    {
      streamer_write_string_cst (ob, ob->main_stream, can->asm_str);
      streamer_write_hwi (ob, can->order);
    }

  streamer_write_string_cst (ob, ob->main_stream, NULL_TREE);

  section_name = lto_get_section_name (LTO_section_asm, NULL, 0, NULL);
  lto_begin_section (section_name, !flag_wpa);
  free (section_name);

  /* The entire header stream is computed here.  */
  memset (&header, 0, sizeof (header));

  header.main_size = ob->main_stream->total_size;
  header.string_size = ob->string_stream->total_size;
  lto_write_data (&header, sizeof header);

  /* Put all of the gimple and the string table out the asm file as a
     block of text.  */
  lto_write_stream (ob->main_stream);
  lto_write_stream (ob->string_stream);

  lto_end_section ();

  destroy_output_block (ob);
}


/* Copy the function body or variable constructor of NODE without deserializing. */

static void
copy_function_or_variable (struct symtab_node *node)
{
  tree function = node->decl;
  struct lto_file_decl_data *file_data = node->lto_file_data;
  const char *data;
  size_t len;
  const char *name = IDENTIFIER_POINTER (DECL_ASSEMBLER_NAME (function));
  char *section_name =
    lto_get_section_name (LTO_section_function_body, name, node->order, NULL);
  size_t i, j;
  struct lto_in_decl_state *in_state;
  struct lto_out_decl_state *out_state = lto_get_out_decl_state ();

  if (streamer_dump_file)
    fprintf (streamer_dump_file, "Copying section for %s\n", name);
  lto_begin_section (section_name, false);
  free (section_name);

  /* We may have renamed the declaration, e.g., a static function.  */
  name = lto_get_decl_name_mapping (file_data, name);

  data = lto_get_raw_section_data (file_data, LTO_section_function_body,
				   name, node->order - file_data->order_base,
				   &len);
  gcc_assert (data);

  /* Do a bit copy of the function body.  */
  lto_write_raw_data (data, len);

  /* Copy decls. */
  in_state =
    lto_get_function_in_decl_state (node->lto_file_data, function);
  out_state->compressed = in_state->compressed;
  gcc_assert (in_state);

  for (i = 0; i < LTO_N_DECL_STREAMS; i++)
    {
      size_t n = vec_safe_length (in_state->streams[i]);
      vec<tree, va_gc> *trees = in_state->streams[i];
      struct lto_tree_ref_encoder *encoder = &(out_state->streams[i]);

      /* The out state must have the same indices and the in state.
	 So just copy the vector.  All the encoders in the in state
	 must be empty where we reach here. */
      gcc_assert (lto_tree_ref_encoder_size (encoder) == 0);
      encoder->trees.reserve_exact (n);
      for (j = 0; j < n; j++)
	encoder->trees.safe_push ((*trees)[j]);
    }

  lto_free_raw_section_data (file_data, LTO_section_function_body, name,
			     data, len);
  lto_end_section ();
}

/* Wrap symbol references in *TP inside a type-preserving MEM_REF.  */

static tree
wrap_refs (tree *tp, int *ws, void *)
{
  tree t = *tp;
  if (handled_component_p (t)
      && TREE_CODE (TREE_OPERAND (t, 0)) == VAR_DECL
      && TREE_PUBLIC (TREE_OPERAND (t, 0)))
    {
      tree decl = TREE_OPERAND (t, 0);
      tree ptrtype = build_pointer_type (TREE_TYPE (decl));
      TREE_OPERAND (t, 0) = build2 (MEM_REF, TREE_TYPE (decl),
				    build1 (ADDR_EXPR, ptrtype, decl),
				    build_int_cst (ptrtype, 0));
      TREE_THIS_VOLATILE (TREE_OPERAND (t, 0)) = TREE_THIS_VOLATILE (decl);
      *ws = 0;
    }
  else if (TREE_CODE (t) == CONSTRUCTOR)
    ;
  else if (!EXPR_P (t))
    *ws = 0;
  return NULL_TREE;
}

/* Remove functions that are no longer used from offload_funcs, and mark the
   remaining ones with DECL_PRESERVE_P.  */

static void
prune_offload_funcs (void)
{
  if (!offload_funcs)
    return;

  unsigned ix, ix2;
  tree *elem_ptr;
  VEC_ORDERED_REMOVE_IF (*offload_funcs, ix, ix2, elem_ptr,
			 cgraph_node::get (*elem_ptr) == NULL);
<<<<<<< HEAD

  tree fn_decl;
  FOR_EACH_VEC_ELT (*offload_funcs, ix, fn_decl)
    DECL_PRESERVE_P (fn_decl) = 1;
=======

  tree fn_decl;
  FOR_EACH_VEC_ELT (*offload_funcs, ix, fn_decl)
    DECL_PRESERVE_P (fn_decl) = 1;
}

/* Produce LTO section that contains global information
   about LTO bytecode.  */

static void
produce_lto_section ()
{
  /* Stream LTO meta section.  */
  output_block *ob = create_output_block (LTO_section_lto);

  char * section_name = lto_get_section_name (LTO_section_lto, NULL, 0, NULL);
  lto_begin_section (section_name, false);
  free (section_name);

#ifdef HAVE_ZSTD_H
  lto_compression compression = ZSTD;
#else
  lto_compression compression = ZLIB;
#endif

  bool slim_object = flag_generate_lto && !flag_fat_lto_objects;
  lto_section s
    = { LTO_major_version, LTO_minor_version, slim_object, 0 };
  s.set_compression (compression);
  lto_write_data (&s, sizeof s);
  lto_end_section ();
  destroy_output_block (ob);
}

/* Compare symbols to get them sorted by filename (to optimize streaming)  */

static int
cmp_symbol_files (const void *pn1, const void *pn2, void *id_map_)
{
  const symtab_node *n1 = *(const symtab_node * const *)pn1;
  const symtab_node *n2 = *(const symtab_node * const *)pn2;
  hash_map<lto_file_decl_data *, int> *id_map
    = (hash_map<lto_file_decl_data *, int> *)id_map_;

  int file_order1 = n1->lto_file_data ? n1->lto_file_data->order : -1;
  int file_order2 = n2->lto_file_data ? n2->lto_file_data->order : -1;

  /* Order files same way as they appeared in the command line to reduce
     seeking while copying sections.  */
  if (file_order1 != file_order2)
    return file_order1 - file_order2;

  /* Order within static library.  */
  if (n1->lto_file_data && n1->lto_file_data->id != n2->lto_file_data->id)
    return *id_map->get (n1->lto_file_data) - *id_map->get (n2->lto_file_data);

  /* And finaly order by the definition order.  */
  return n1->order - n2->order;
>>>>>>> e2aa5677
}

/* Main entry point from the pass manager.  */

void
lto_output (void)
{
  struct lto_out_decl_state *decl_state;
  bitmap output = NULL;
  bitmap_obstack output_obstack;
  unsigned int i, n_nodes;
  lto_symtab_encoder_t encoder = lto_get_out_decl_state ()->symtab_node_encoder;
  auto_vec<symtab_node *> symbols_to_copy;

  prune_offload_funcs ();

  if (flag_checking)
    {
      bitmap_obstack_initialize (&output_obstack);
      output = BITMAP_ALLOC (&output_obstack);
    }

  /* Initialize the streamer.  */
  lto_streamer_init ();

  produce_lto_section ();

  n_nodes = lto_symtab_encoder_size (encoder);
  /* Prepare vector of functions to output and then sort it to optimize
     section copying.  */
  for (i = 0; i < n_nodes; i++)
    {
      symtab_node *snode = lto_symtab_encoder_deref (encoder, i);
      if (snode->alias)
	continue;
      if (cgraph_node *node = dyn_cast <cgraph_node *> (snode))
	{
<<<<<<< HEAD
	  if (lto_symtab_encoder_encode_body_p (encoder, node)
	      && !node->alias)
	    {
	      if (flag_checking)
		{
		  gcc_assert (!bitmap_bit_p (output, DECL_UID (node->decl)));
		  bitmap_set_bit (output, DECL_UID (node->decl));
		}
	      decl_state = lto_new_out_decl_state ();
	      lto_push_out_decl_state (decl_state);
	      if (gimple_has_body_p (node->decl)
		  || (!flag_wpa
		      && flag_incremental_link != INCREMENTAL_LINK_LTO)
		  /* Thunks have no body but they may be synthetized
		     at WPA time.  */
		  || DECL_ARGUMENTS (node->decl))
		output_function (node);
	      else
		copy_function_or_variable (node);
	      gcc_assert (lto_get_out_decl_state () == decl_state);
	      lto_pop_out_decl_state ();
	      lto_record_function_out_decl_state (node->decl, decl_state);
	    }
=======
	  if (lto_symtab_encoder_encode_body_p (encoder, node))
	    symbols_to_copy.safe_push (node);
>>>>>>> e2aa5677
	}
      else if (varpool_node *node = dyn_cast <varpool_node *> (snode))
	{
	  /* Wrap symbol references inside the ctor in a type
	     preserving MEM_REF.  */
	  tree ctor = DECL_INITIAL (node->decl);
	  if (ctor && !in_lto_p)
	    walk_tree (&ctor, wrap_refs, NULL, NULL);
	  if (get_symbol_initial_value (encoder, node->decl) == error_mark_node
<<<<<<< HEAD
	      && lto_symtab_encoder_encode_initializer_p (encoder, node)
	      && !node->alias)
	    {
	      timevar_push (TV_IPA_LTO_CTORS_OUT);
	      if (flag_checking)
		{
		  gcc_assert (!bitmap_bit_p (output, DECL_UID (node->decl)));
		  bitmap_set_bit (output, DECL_UID (node->decl));
		}
	      decl_state = lto_new_out_decl_state ();
	      lto_push_out_decl_state (decl_state);
	      if (DECL_INITIAL (node->decl) != error_mark_node
		  || (!flag_wpa
		      && flag_incremental_link != INCREMENTAL_LINK_LTO))
		output_constructor (node);
	      else
		copy_function_or_variable (node);
	      gcc_assert (lto_get_out_decl_state () == decl_state);
	      lto_pop_out_decl_state ();
	      lto_record_function_out_decl_state (node->decl, decl_state);
	      timevar_pop (TV_IPA_LTO_CTORS_OUT);
	    }
=======
	      && lto_symtab_encoder_encode_initializer_p (encoder, node))
	    symbols_to_copy.safe_push (node);
>>>>>>> e2aa5677
	}
    }
  /* Map the section hash to an order it appears in symbols_to_copy
     since we want to sort same ID symbols next to each other but need
     to avoid making overall order depend on the actual hash value.  */
  int order = 0;
  hash_map<lto_file_decl_data *, int> id_map;
  for (i = 0; i < symbols_to_copy.length (); ++i)
    {
      symtab_node *snode = symbols_to_copy[i];
      if (snode->lto_file_data)
	{
	  bool existed_p = false;
	  int &ord = id_map.get_or_insert (snode->lto_file_data, &existed_p);
	  if (!existed_p)
	    ord = order++;
	}
    }
  symbols_to_copy.sort (cmp_symbol_files, (void *)&id_map);
  for (i = 0; i < symbols_to_copy.length (); i++)
    {
      symtab_node *snode = symbols_to_copy[i];
      cgraph_node *cnode;
      varpool_node *vnode;

      if (flag_checking)
	gcc_assert (bitmap_set_bit (output, DECL_UID (snode->decl)));

      decl_state = lto_new_out_decl_state ();
      lto_push_out_decl_state (decl_state);

      if ((cnode = dyn_cast <cgraph_node *> (snode))
	  && (gimple_has_body_p (cnode->decl)
	      || (!flag_wpa
		  && flag_incremental_link != INCREMENTAL_LINK_LTO)
	      /* Thunks have no body but they may be synthetized
		 at WPA time.  */
	      || DECL_ARGUMENTS (cnode->decl)))
	output_function (cnode);
      else if ((vnode = dyn_cast <varpool_node *> (snode))
	       && (DECL_INITIAL (vnode->decl) != error_mark_node
		   || (!flag_wpa
		       && flag_incremental_link != INCREMENTAL_LINK_LTO)))
	output_constructor (vnode);
      else
	copy_function_or_variable (snode);
      gcc_assert (lto_get_out_decl_state () == decl_state);
      lto_pop_out_decl_state ();
      lto_record_function_out_decl_state (snode->decl, decl_state);
    }

  /* Emit the callgraph after emitting function bodies.  This needs to
     be done now to make sure that all the statements in every function
     have been renumbered so that edges can be associated with call
     statements using the statement UIDs.  */
  output_symtab ();

  output_offload_tables ();

  if (flag_checking)
    {
      BITMAP_FREE (output);
      bitmap_obstack_release (&output_obstack);
    }
}

/* Write each node in encoded by ENCODER to OB, as well as those reachable
   from it and required for correct representation of its semantics.
   Each node in ENCODER must be a global declaration or a type.  A node
   is written only once, even if it appears multiple times in the
   vector.  Certain transitively-reachable nodes, such as those
   representing expressions, may be duplicated, but such nodes
   must not appear in ENCODER itself.  */

static void
write_global_stream (struct output_block *ob,
		     struct lto_tree_ref_encoder *encoder)
{
  tree t;
  size_t index;
  const size_t size = lto_tree_ref_encoder_size (encoder);

  for (index = 0; index < size; index++)
    {
      t = lto_tree_ref_encoder_get_tree (encoder, index);
      if (streamer_dump_file)
	{
          fprintf (streamer_dump_file, " %i:", (int)index);
	  print_node_brief (streamer_dump_file, "", t, 4);
          fprintf (streamer_dump_file, "\n");
	}
      if (!streamer_tree_cache_lookup (ob->writer_cache, t, NULL))
	stream_write_tree (ob, t, false);
    }
}


/* Write a sequence of indices into the globals vector corresponding
   to the trees in ENCODER.  These are used by the reader to map the
   indices used to refer to global entities within function bodies to
   their referents.  */

static void
write_global_references (struct output_block *ob,
 			 struct lto_tree_ref_encoder *encoder)
{
  tree t;
  uint32_t index;
  const uint32_t size = lto_tree_ref_encoder_size (encoder);

  /* Write size and slot indexes as 32-bit unsigned numbers. */
  uint32_t *data = XNEWVEC (uint32_t, size + 1);
  data[0] = size;

  for (index = 0; index < size; index++)
    {
      unsigned slot_num;

      t = lto_tree_ref_encoder_get_tree (encoder, index);
      streamer_tree_cache_lookup (ob->writer_cache, t, &slot_num);
      gcc_assert (slot_num != (unsigned)-1);
      data[index + 1] = slot_num;
    }

  lto_write_data (data, sizeof (int32_t) * (size + 1));
  free (data);
}


/* Write all the streams in an lto_out_decl_state STATE using
   output block OB and output stream OUT_STREAM.  */

void
lto_output_decl_state_streams (struct output_block *ob,
			       struct lto_out_decl_state *state)
{
  int i;

  for (i = 0;  i < LTO_N_DECL_STREAMS; i++)
    write_global_stream (ob, &state->streams[i]);
}


/* Write all the references in an lto_out_decl_state STATE using
   output block OB and output stream OUT_STREAM.  */

void
lto_output_decl_state_refs (struct output_block *ob,
			    struct lto_out_decl_state *state)
{
  unsigned i;
  unsigned ref;
  tree decl;

  /* Write reference to FUNCTION_DECL.  If there is not function,
     write reference to void_type_node. */
  decl = (state->fn_decl) ? state->fn_decl : void_type_node;
  streamer_tree_cache_lookup (ob->writer_cache, decl, &ref);
  gcc_assert (ref != (unsigned)-1);
  ref = ref * 2 + (state->compressed ? 1 : 0);
  lto_write_data (&ref, sizeof (uint32_t));

  for (i = 0;  i < LTO_N_DECL_STREAMS; i++)
    write_global_references (ob, &state->streams[i]);
}


/* Return the written size of STATE. */

static size_t
lto_out_decl_state_written_size (struct lto_out_decl_state *state)
{
  int i;
  size_t size;

  size = sizeof (int32_t);	/* fn_ref. */
  for (i = 0; i < LTO_N_DECL_STREAMS; i++)
    {
      size += sizeof (int32_t); /* vector size. */
      size += (lto_tree_ref_encoder_size (&state->streams[i])
	       * sizeof (int32_t));
    }
  return size;
}


/* Write symbol T into STREAM in CACHE. SEEN specifies symbols we wrote
   so far.  */

static void
write_symbol (struct streamer_tree_cache_d *cache,
	      tree t, hash_set<const char *> *seen, bool alias)
{
  const char *name;
  enum gcc_plugin_symbol_kind kind;
  enum gcc_plugin_symbol_visibility visibility = GCCPV_DEFAULT;
  unsigned slot_num;
  uint64_t size;
  const char *comdat;
  unsigned char c;

  gcc_assert (VAR_OR_FUNCTION_DECL_P (t));

  name = IDENTIFIER_POINTER (DECL_ASSEMBLER_NAME (t));

  /* This behaves like assemble_name_raw in varasm.c, performing the
     same name manipulations that ASM_OUTPUT_LABELREF does. */
  name = IDENTIFIER_POINTER ((*targetm.asm_out.mangle_assembler_name) (name));

  if (seen->add (name))
    return;

  streamer_tree_cache_lookup (cache, t, &slot_num);
  gcc_assert (slot_num != (unsigned)-1);

  if (DECL_EXTERNAL (t))
    {
      if (DECL_WEAK (t))
	kind = GCCPK_WEAKUNDEF;
      else
	kind = GCCPK_UNDEF;
    }
  else
    {
      if (DECL_WEAK (t))
	kind = GCCPK_WEAKDEF;
      else if (DECL_COMMON (t))
	kind = GCCPK_COMMON;
      else
	kind = GCCPK_DEF;

      /* When something is defined, it should have node attached.  */
      gcc_assert (alias || !VAR_P (t) || varpool_node::get (t)->definition);
      gcc_assert (alias || TREE_CODE (t) != FUNCTION_DECL
		  || (cgraph_node::get (t)
		      && cgraph_node::get (t)->definition));
    }

  /* Imitate what default_elf_asm_output_external do.
     When symbol is external, we need to output it with DEFAULT visibility
     when compiling with -fvisibility=default, while with HIDDEN visibility
     when symbol has attribute (visibility("hidden")) specified.
     targetm.binds_local_p check DECL_VISIBILITY_SPECIFIED and gets this
     right. */

  if (DECL_EXTERNAL (t)
      && !targetm.binds_local_p (t))
    visibility = GCCPV_DEFAULT;
  else
    switch (DECL_VISIBILITY (t))
      {
      case VISIBILITY_DEFAULT:
	visibility = GCCPV_DEFAULT;
	break;
      case VISIBILITY_PROTECTED:
	visibility = GCCPV_PROTECTED;
	break;
      case VISIBILITY_HIDDEN:
	visibility = GCCPV_HIDDEN;
	break;
      case VISIBILITY_INTERNAL:
	visibility = GCCPV_INTERNAL;
	break;
      }

  if (kind == GCCPK_COMMON
      && DECL_SIZE_UNIT (t)
      && TREE_CODE (DECL_SIZE_UNIT (t)) == INTEGER_CST)
    size = TREE_INT_CST_LOW (DECL_SIZE_UNIT (t));
  else
    size = 0;

  if (DECL_ONE_ONLY (t))
    comdat = IDENTIFIER_POINTER (decl_comdat_group_id (t));
  else
    comdat = "";

  lto_write_data (name, strlen (name) + 1);
  lto_write_data (comdat, strlen (comdat) + 1);
  c = (unsigned char) kind;
  lto_write_data (&c, 1);
  c = (unsigned char) visibility;
  lto_write_data (&c, 1);
  lto_write_data (&size, 8);
  lto_write_data (&slot_num, 4);
}

/* Write extension information for symbols (symbol type, section flags).  */

static void
write_symbol_extension_info (tree t)
{
  unsigned char c;
  c = ((unsigned char) TREE_CODE (t) == VAR_DECL
       ? GCCST_VARIABLE : GCCST_FUNCTION);
  lto_write_data (&c, 1);
  unsigned char section_kind = 0;
  if (TREE_CODE (t) == VAR_DECL)
    {
      section *s = get_variable_section (t, false);
      if (s->common.flags & SECTION_BSS)
	section_kind |= GCCSSK_BSS;
    }
  lto_write_data (&section_kind, 1);
}

/* Write an IL symbol table to OB.
   SET and VSET are cgraph/varpool node sets we are outputting.  */

static unsigned int
produce_symtab (struct output_block *ob)
{
  unsigned int streamed_symbols = 0;
  struct streamer_tree_cache_d *cache = ob->writer_cache;
  char *section_name = lto_get_section_name (LTO_section_symtab, NULL, 0, NULL);
  lto_symtab_encoder_t encoder = ob->decl_state->symtab_node_encoder;
  lto_symtab_encoder_iterator lsei;

  lto_begin_section (section_name, false);
  free (section_name);

  hash_set<const char *> seen;

  /* Write the symbol table.
     First write everything defined and then all declarations.
     This is necessary to handle cases where we have duplicated symbols.  */
  for (lsei = lsei_start (encoder);
       !lsei_end_p (lsei); lsei_next (&lsei))
    {
      symtab_node *node = lsei_node (lsei);

      if (DECL_EXTERNAL (node->decl) || !node->output_to_lto_symbol_table_p ())
	continue;
      write_symbol (cache, node->decl, &seen, false);
      ++streamed_symbols;
    }
  for (lsei = lsei_start (encoder);
       !lsei_end_p (lsei); lsei_next (&lsei))
    {
      symtab_node *node = lsei_node (lsei);

      if (!DECL_EXTERNAL (node->decl) || !node->output_to_lto_symbol_table_p ())
	continue;
      write_symbol (cache, node->decl, &seen, false);
      ++streamed_symbols;
    }

  lto_end_section ();

  return streamed_symbols;
}

/* Symtab extension version.  */
#define LTO_SYMTAB_EXTENSION_VERSION 1

/* Write an IL symbol table extension to OB.
   SET and VSET are cgraph/varpool node sets we are outputting.  */

static void
produce_symtab_extension (struct output_block *ob,
			  unsigned int previous_streamed_symbols)
{
  unsigned int streamed_symbols = 0;
  char *section_name = lto_get_section_name (LTO_section_symtab_extension,
					     NULL, 0, NULL);
  lto_symtab_encoder_t encoder = ob->decl_state->symtab_node_encoder;
  lto_symtab_encoder_iterator lsei;

  lto_begin_section (section_name, false);
  free (section_name);

  unsigned char version = LTO_SYMTAB_EXTENSION_VERSION;
  lto_write_data (&version, 1);

  /* Write the symbol table.
     First write everything defined and then all declarations.
     This is necessary to handle cases where we have duplicated symbols.  */
  for (lsei = lsei_start (encoder);
       !lsei_end_p (lsei); lsei_next (&lsei))
    {
      symtab_node *node = lsei_node (lsei);

      if (DECL_EXTERNAL (node->decl) || !node->output_to_lto_symbol_table_p ())
	continue;
      write_symbol_extension_info (node->decl);
      ++streamed_symbols;
    }
  for (lsei = lsei_start (encoder);
       !lsei_end_p (lsei); lsei_next (&lsei))
    {
      symtab_node *node = lsei_node (lsei);

      if (!DECL_EXTERNAL (node->decl) || !node->output_to_lto_symbol_table_p ())
	continue;
      write_symbol_extension_info (node->decl);
      ++streamed_symbols;
    }

  gcc_assert (previous_streamed_symbols == streamed_symbols);
  lto_end_section ();
}


/* Init the streamer_mode_table for output, where we collect info on what
   machine_mode values have been streamed.  */
void
lto_output_init_mode_table (void)
{
  memset (streamer_mode_table, '\0', MAX_MACHINE_MODE);
}


/* Write the mode table.  */
static void
lto_write_mode_table (void)
{
  struct output_block *ob;
  ob = create_output_block (LTO_section_mode_table);
  bitpack_d bp = bitpack_create (ob->main_stream);

  /* Ensure that for GET_MODE_INNER (m) != m we have
     also the inner mode marked.  */
  for (int i = 0; i < (int) MAX_MACHINE_MODE; i++)
    if (streamer_mode_table[i])
      {
	machine_mode m = (machine_mode) i;
	machine_mode inner_m = GET_MODE_INNER (m);
	if (inner_m != m)
	  streamer_mode_table[(int) inner_m] = 1;
      }
  /* First stream modes that have GET_MODE_INNER (m) == m,
     so that we can refer to them afterwards.  */
  for (int pass = 0; pass < 2; pass++)
    for (int i = 0; i < (int) MAX_MACHINE_MODE; i++)
      if (streamer_mode_table[i] && i != (int) VOIDmode && i != (int) BLKmode)
	{
	  machine_mode m = (machine_mode) i;
	  if ((GET_MODE_INNER (m) == m) ^ (pass == 0))
	    continue;
	  bp_pack_value (&bp, m, 8);
	  bp_pack_enum (&bp, mode_class, MAX_MODE_CLASS, GET_MODE_CLASS (m));
	  bp_pack_poly_value (&bp, GET_MODE_SIZE (m), 16);
	  bp_pack_poly_value (&bp, GET_MODE_PRECISION (m), 16);
	  bp_pack_value (&bp, GET_MODE_INNER (m), 8);
	  bp_pack_poly_value (&bp, GET_MODE_NUNITS (m), 16);
	  switch (GET_MODE_CLASS (m))
	    {
	    case MODE_FRACT:
	    case MODE_UFRACT:
	    case MODE_ACCUM:
	    case MODE_UACCUM:
	      bp_pack_value (&bp, GET_MODE_IBIT (m), 8);
	      bp_pack_value (&bp, GET_MODE_FBIT (m), 8);
	      break;
	    case MODE_FLOAT:
	    case MODE_DECIMAL_FLOAT:
	      bp_pack_string (ob, &bp, REAL_MODE_FORMAT (m)->name, true);
	      break;
	    default:
	      break;
	    }
	  bp_pack_string (ob, &bp, GET_MODE_NAME (m), true);
	}
  bp_pack_value (&bp, VOIDmode, 8);

  streamer_write_bitpack (&bp);

  char *section_name
    = lto_get_section_name (LTO_section_mode_table, NULL, 0, NULL);
  lto_begin_section (section_name, !flag_wpa);
  free (section_name);

  /* The entire header stream is computed here.  */
  struct lto_simple_header_with_strings header;
  memset (&header, 0, sizeof (header));

  header.main_size = ob->main_stream->total_size;
  header.string_size = ob->string_stream->total_size;
  lto_write_data (&header, sizeof header);

  /* Put all of the gimple and the string table out the asm file as a
     block of text.  */
  lto_write_stream (ob->main_stream);
  lto_write_stream (ob->string_stream);

  lto_end_section ();
  destroy_output_block (ob);
}


/* This pass is run after all of the functions are serialized and all
   of the IPA passes have written their serialized forms.  This pass
   causes the vector of all of the global decls and types used from
   this file to be written in to a section that can then be read in to
   recover these on other side.  */

void
produce_asm_for_decls (void)
{
  struct lto_out_decl_state *out_state;
  struct lto_out_decl_state *fn_out_state;
  struct lto_decl_header header;
  char *section_name;
  struct output_block *ob;
  unsigned idx, num_fns;
  size_t decl_state_size;
  int32_t num_decl_states;

  ob = create_output_block (LTO_section_decls);

  memset (&header, 0, sizeof (struct lto_decl_header));

  section_name = lto_get_section_name (LTO_section_decls, NULL, 0, NULL);
  lto_begin_section (section_name, !flag_wpa);
  free (section_name);

  /* Make string 0 be a NULL string.  */
  streamer_write_char_stream (ob->string_stream, 0);

  gcc_assert (!alias_pairs);

  /* Get rid of the global decl state hash tables to save some memory.  */
  out_state = lto_get_out_decl_state ();
  for (int i = 0; i < LTO_N_DECL_STREAMS; i++)
    if (out_state->streams[i].tree_hash_table)
      {
	delete out_state->streams[i].tree_hash_table;
	out_state->streams[i].tree_hash_table = NULL;
      }

  /* Write the global symbols.  */
  if (streamer_dump_file)
    fprintf (streamer_dump_file, "Outputting global stream\n");
  lto_output_decl_state_streams (ob, out_state);
  num_fns = lto_function_decl_states.length ();
  for (idx = 0; idx < num_fns; idx++)
    {
      fn_out_state =
	lto_function_decl_states[idx];
      if (streamer_dump_file)
        fprintf (streamer_dump_file, "Outputting stream for %s\n",
		 IDENTIFIER_POINTER
		    (DECL_ASSEMBLER_NAME (fn_out_state->fn_decl)));
      lto_output_decl_state_streams (ob, fn_out_state);
    }

  /* Currently not used.  This field would allow us to preallocate
     the globals vector, so that it need not be resized as it is extended.  */
  header.num_nodes = -1;

  /* Compute the total size of all decl out states. */
  decl_state_size = sizeof (int32_t);
  decl_state_size += lto_out_decl_state_written_size (out_state);
  for (idx = 0; idx < num_fns; idx++)
    {
      fn_out_state =
	lto_function_decl_states[idx];
      decl_state_size += lto_out_decl_state_written_size (fn_out_state);
    }
  header.decl_state_size = decl_state_size;

  header.main_size = ob->main_stream->total_size;
  header.string_size = ob->string_stream->total_size;

  lto_write_data (&header, sizeof header);

  /* Write the main out-decl state, followed by out-decl states of
     functions. */
  num_decl_states = num_fns + 1;
  lto_write_data (&num_decl_states, sizeof (num_decl_states));
  lto_output_decl_state_refs (ob, out_state);
  for (idx = 0; idx < num_fns; idx++)
    {
      fn_out_state = lto_function_decl_states[idx];
      lto_output_decl_state_refs (ob, fn_out_state);
    }

  lto_write_stream (ob->main_stream);
  lto_write_stream (ob->string_stream);

  lto_end_section ();

  /* Write the symbol table.  It is used by linker to determine dependencies
     and thus we can skip it for WPA.  */
  if (!flag_wpa)
    {
      unsigned int streamed_symbols = produce_symtab (ob);
      produce_symtab_extension (ob, streamed_symbols);
    }

  /* Write command line opts.  */
  lto_write_options ();

  /* Deallocate memory and clean up.  */
  for (idx = 0; idx < num_fns; idx++)
    {
      fn_out_state =
	lto_function_decl_states[idx];
      lto_delete_out_decl_state (fn_out_state);
    }
  lto_symtab_encoder_delete (ob->decl_state->symtab_node_encoder);
  lto_function_decl_states.release ();
  destroy_output_block (ob);
  if (lto_stream_offload_p)
    lto_write_mode_table ();
}<|MERGE_RESOLUTION|>--- conflicted
+++ resolved
@@ -1,10 +1,6 @@
 /* Write the GIMPLE representation to a file stream.
 
-<<<<<<< HEAD
-   Copyright (C) 2009-2019 Free Software Foundation, Inc.
-=======
    Copyright (C) 2009-2020 Free Software Foundation, Inc.
->>>>>>> e2aa5677
    Contributed by Kenneth Zadeck <zadeck@naturalbridge.com>
    Re-implemented by Diego Novillo <dnovillo@google.com>
 
@@ -48,13 +44,10 @@
 #include "omp-offload.h"
 #include "print-tree.h"
 #include "tree-dfa.h"
-<<<<<<< HEAD
-=======
 #include "file-prefix-map.h" /* remap_debug_filename()  */
 #include "output.h"
 #include "ipa-utils.h"
 #include "toplev.h"
->>>>>>> e2aa5677
 
 
 static void lto_write_tree (struct output_block*, tree, bool);
@@ -167,11 +160,7 @@
      definition.  */
   if ((TREE_CODE (t) == PARM_DECL || TREE_CODE (t) == RESULT_DECL)
       && DECL_CONTEXT (t))
-<<<<<<< HEAD
-    return variably_modified_type_p (TREE_TYPE (DECL_CONTEXT (t)), NULL_TREE);
-=======
     return lto_variably_modified_type_p (TREE_TYPE (DECL_CONTEXT (t)));
->>>>>>> e2aa5677
   /* IMPORTED_DECL is put into BLOCK and thus it never can be shared.
      We should no longer need to stream it.  */
   else if (TREE_CODE (t) == IMPORTED_DECL)
@@ -1815,13 +1804,6 @@
 
       /* Finally append a reference to the tree we were writing.  */
       existed_p = streamer_tree_cache_lookup (ob->writer_cache, expr, &ix);
-<<<<<<< HEAD
-      gcc_assert (existed_p);
-      streamer_write_record_start (ob, LTO_tree_pickle_reference);
-      streamer_write_uhwi (ob, ix);
-      streamer_write_enum (ob->main_stream, LTO_tags, LTO_NUM_TAGS,
-			   lto_tree_code_to_tag (TREE_CODE (expr)));
-=======
 
       /* DFS walk above possibly skipped streaming EXPR itself to let us inline
 	 it.  */
@@ -1835,7 +1817,6 @@
 	    streamer_write_enum (ob->main_stream, LTO_tags, LTO_NUM_TAGS,
 				 lto_tree_code_to_tag (TREE_CODE (expr)));
 	}
->>>>>>> e2aa5677
       if (streamer_dump_file)
 	{
 	  print_node_brief (streamer_dump_file, "   Finished SCC of ",
@@ -2317,62 +2298,6 @@
 
 }
 
-/* This performs function body modifications that are needed for streaming
-   to work.  */
-
-void
-lto_prepare_function_for_streaming (struct cgraph_node *node)
-{
-  struct function *fn = DECL_STRUCT_FUNCTION (node->decl);
-  basic_block bb;
-
-  if (number_of_loops (fn))
-    {
-      push_cfun (fn);
-      loop_optimizer_init (AVOID_CFG_MODIFICATIONS);
-      loop_optimizer_finalize ();
-      pop_cfun ();
-    }
-  /* We will renumber the statements.  The code that does this uses
-     the same ordering that we use for serializing them so we can use
-     the same code on the other end and not have to write out the
-     statement numbers.  We do not assign UIDs to PHIs here because
-     virtual PHIs get re-computed on-the-fly which would make numbers
-     inconsistent.  */
-  set_gimple_stmt_max_uid (fn, 0);
-  FOR_ALL_BB_FN (bb, fn)
-    {
-      for (gphi_iterator gsi = gsi_start_phis (bb); !gsi_end_p (gsi);
-	   gsi_next (&gsi))
-	{
-	  gphi *stmt = gsi.phi ();
-
-	  /* Virtual PHIs are not going to be streamed.  */
-	  if (!virtual_operand_p (gimple_phi_result (stmt)))
-	    gimple_set_uid (stmt, inc_gimple_stmt_max_uid (fn));
-	}
-      for (gimple_stmt_iterator gsi = gsi_start_bb (bb); !gsi_end_p (gsi);
-	   gsi_next (&gsi))
-	{
-	  gimple *stmt = gsi_stmt (gsi);
-	  gimple_set_uid (stmt, inc_gimple_stmt_max_uid (fn));
-	}
-    }
-  /* To avoid keeping duplicate gimple IDs in the statements, renumber
-     virtual phis now.  */
-  FOR_ALL_BB_FN (bb, fn)
-    {
-      for (gphi_iterator gsi = gsi_start_phis (bb); !gsi_end_p (gsi);
-	   gsi_next (&gsi))
-	{
-	  gphi *stmt = gsi.phi ();
-	  if (virtual_operand_p (gimple_phi_result (stmt)))
-	    gimple_set_uid (stmt, inc_gimple_stmt_max_uid (fn));
-	}
-    }
-
-}
-
 /* Output the body of function NODE->DECL.  */
 
 static void
@@ -2385,11 +2310,7 @@
 
   if (streamer_dump_file)
     fprintf (streamer_dump_file, "\nStreaming body of %s\n",
-<<<<<<< HEAD
-	     node->name ());
-=======
 	     node->dump_name ());
->>>>>>> e2aa5677
 
   function = node->decl;
   fn = DECL_STRUCT_FUNCTION (function);
@@ -2452,11 +2373,6 @@
 
       /* The terminator for this function.  */
       streamer_write_record_start (ob, LTO_null);
-<<<<<<< HEAD
-
-      output_cfg (ob, fn);
-=======
->>>>>>> e2aa5677
    }
   else
     streamer_write_uhwi (ob, 0);
@@ -2467,11 +2383,7 @@
   destroy_output_block (ob);
   if (streamer_dump_file)
     fprintf (streamer_dump_file, "Finished streaming %s\n",
-<<<<<<< HEAD
-	     node->name ());
-=======
 	     node->dump_name ());
->>>>>>> e2aa5677
 }
 
 /* Output the body of function NODE->DECL.  */
@@ -2484,14 +2396,9 @@
 
   if (streamer_dump_file)
     fprintf (streamer_dump_file, "\nStreaming constructor of %s\n",
-<<<<<<< HEAD
-	     node->name ());
-
-=======
 	     node->dump_name ());
 
   timevar_push (TV_IPA_LTO_CTORS_OUT);
->>>>>>> e2aa5677
   ob = create_output_block (LTO_section_function_body);
 
   ob->symbol = node;
@@ -2509,12 +2416,8 @@
   destroy_output_block (ob);
   if (streamer_dump_file)
     fprintf (streamer_dump_file, "Finished streaming %s\n",
-<<<<<<< HEAD
-	     node->name ());
-=======
 	     node->dump_name ());
   timevar_pop (TV_IPA_LTO_CTORS_OUT);
->>>>>>> e2aa5677
 }
 
 
@@ -2662,12 +2565,6 @@
   tree *elem_ptr;
   VEC_ORDERED_REMOVE_IF (*offload_funcs, ix, ix2, elem_ptr,
 			 cgraph_node::get (*elem_ptr) == NULL);
-<<<<<<< HEAD
-
-  tree fn_decl;
-  FOR_EACH_VEC_ELT (*offload_funcs, ix, fn_decl)
-    DECL_PRESERVE_P (fn_decl) = 1;
-=======
 
   tree fn_decl;
   FOR_EACH_VEC_ELT (*offload_funcs, ix, fn_decl)
@@ -2726,7 +2623,6 @@
 
   /* And finaly order by the definition order.  */
   return n1->order - n2->order;
->>>>>>> e2aa5677
 }
 
 /* Main entry point from the pass manager.  */
@@ -2764,34 +2660,8 @@
 	continue;
       if (cgraph_node *node = dyn_cast <cgraph_node *> (snode))
 	{
-<<<<<<< HEAD
-	  if (lto_symtab_encoder_encode_body_p (encoder, node)
-	      && !node->alias)
-	    {
-	      if (flag_checking)
-		{
-		  gcc_assert (!bitmap_bit_p (output, DECL_UID (node->decl)));
-		  bitmap_set_bit (output, DECL_UID (node->decl));
-		}
-	      decl_state = lto_new_out_decl_state ();
-	      lto_push_out_decl_state (decl_state);
-	      if (gimple_has_body_p (node->decl)
-		  || (!flag_wpa
-		      && flag_incremental_link != INCREMENTAL_LINK_LTO)
-		  /* Thunks have no body but they may be synthetized
-		     at WPA time.  */
-		  || DECL_ARGUMENTS (node->decl))
-		output_function (node);
-	      else
-		copy_function_or_variable (node);
-	      gcc_assert (lto_get_out_decl_state () == decl_state);
-	      lto_pop_out_decl_state ();
-	      lto_record_function_out_decl_state (node->decl, decl_state);
-	    }
-=======
 	  if (lto_symtab_encoder_encode_body_p (encoder, node))
 	    symbols_to_copy.safe_push (node);
->>>>>>> e2aa5677
 	}
       else if (varpool_node *node = dyn_cast <varpool_node *> (snode))
 	{
@@ -2801,33 +2671,8 @@
 	  if (ctor && !in_lto_p)
 	    walk_tree (&ctor, wrap_refs, NULL, NULL);
 	  if (get_symbol_initial_value (encoder, node->decl) == error_mark_node
-<<<<<<< HEAD
-	      && lto_symtab_encoder_encode_initializer_p (encoder, node)
-	      && !node->alias)
-	    {
-	      timevar_push (TV_IPA_LTO_CTORS_OUT);
-	      if (flag_checking)
-		{
-		  gcc_assert (!bitmap_bit_p (output, DECL_UID (node->decl)));
-		  bitmap_set_bit (output, DECL_UID (node->decl));
-		}
-	      decl_state = lto_new_out_decl_state ();
-	      lto_push_out_decl_state (decl_state);
-	      if (DECL_INITIAL (node->decl) != error_mark_node
-		  || (!flag_wpa
-		      && flag_incremental_link != INCREMENTAL_LINK_LTO))
-		output_constructor (node);
-	      else
-		copy_function_or_variable (node);
-	      gcc_assert (lto_get_out_decl_state () == decl_state);
-	      lto_pop_out_decl_state ();
-	      lto_record_function_out_decl_state (node->decl, decl_state);
-	      timevar_pop (TV_IPA_LTO_CTORS_OUT);
-	    }
-=======
 	      && lto_symtab_encoder_encode_initializer_p (encoder, node))
 	    symbols_to_copy.safe_push (node);
->>>>>>> e2aa5677
 	}
     }
   /* Map the section hash to an order it appears in symbols_to_copy
