--- conflicted
+++ resolved
@@ -1,9 +1,5 @@
 /* Utility functions used by tools like collect2 and lto-wrapper.
-<<<<<<< HEAD
-   Copyright (C) 2009-2019 Free Software Foundation, Inc.
-=======
    Copyright (C) 2009-2020 Free Software Foundation, Inc.
->>>>>>> e2aa5677
 
 This file is part of GCC.
 
@@ -70,11 +66,7 @@
   int status;
 
   if (!pex_get_status (pex, 1, &status))
-<<<<<<< HEAD
-    fatal_error (input_location, "can%'t get program status: %m");
-=======
     fatal_error (input_location, "cannot get program status: %m");
->>>>>>> e2aa5677
   pex_free (pex);
 
   if (response_file && !save_temps)
