/* RTL reader for GCC.
<<<<<<< HEAD
   Copyright (C) 1987-2019 Free Software Foundation, Inc.
=======
   Copyright (C) 1987-2020 Free Software Foundation, Inc.
>>>>>>> 9e014010

This file is part of GCC.

GCC is free software; you can redistribute it and/or modify it under
the terms of the GNU General Public License as published by the Free
Software Foundation; either version 3, or (at your option) any later
version.

GCC is distributed in the hope that it will be useful, but WITHOUT ANY
WARRANTY; without even the implied warranty of MERCHANTABILITY or
FITNESS FOR A PARTICULAR PURPOSE.  See the GNU General Public License
for more details.

You should have received a copy of the GNU General Public License
along with GCC; see the file COPYING3.  If not see
<http://www.gnu.org/licenses/>.  */

/* This file is compiled twice: once for the generator programs
   once for the compiler.  */
#ifdef GENERATOR_FILE
#include "bconfig.h"
#else
#include "config.h"
#endif

/* Disable rtl checking; it conflicts with the iterator handling.  */
#undef ENABLE_RTL_CHECKING

#include "system.h"
#include "coretypes.h"
#include "tm.h"
#include "rtl.h"
#include "obstack.h"
#include "read-md.h"
#include "gensupport.h"

#ifndef GENERATOR_FILE
#include "function.h"
#include "memmodel.h"
#include "emit-rtl.h"
#endif

/* One element in a singly-linked list of (integer, string) pairs.  */
struct map_value {
  struct map_value *next;
  int number;
  const char *string;
};

/* Maps an iterator or attribute name to a list of (integer, string) pairs.
   The integers are iterator values; the strings are either C conditions
   or attribute values.  */
struct mapping {
  /* The name of the iterator or attribute.  */
  const char *name;

  /* The group (modes or codes) to which the iterator or attribute belongs.  */
  struct iterator_group *group;

  /* The list of (integer, string) pairs.  */
  struct map_value *values;

  /* For iterators, records the current value of the iterator.  */
  struct map_value *current_value;
};

/* A structure for abstracting the common parts of iterators.  */
struct iterator_group {
  /* Tables of "mapping" structures, one for attributes and one for
     iterators.  */
  htab_t attrs, iterators;

  /* The C++ type of the iterator, such as "machine_mode" for modes.  */
  const char *type;

  /* Treat the given string as the name of a standard mode, etc., and
     return its integer value.  */
  int (*find_builtin) (const char *);

  /* Make the given rtx use the iterator value given by the third argument.
     If the iterator applies to operands, the second argument gives the
     operand index, otherwise it is ignored.  */
  void (*apply_iterator) (rtx, unsigned int, int);

  /* Return the C token for the given standard mode, code, etc.  */
  const char *(*get_c_token) (int);
};

/* Records one use of an iterator.  */
struct iterator_use {
  /* The iterator itself.  */
  struct mapping *iterator;

  /* The location of the use, as passed to the apply_iterator callback.
     The index is the number of the operand that used the iterator
     if applicable, otherwise it is ignored.  */
  rtx x;
  unsigned int index;
};

/* Records one use of an attribute (the "<[iterator:]attribute>" syntax)
   in a non-string rtx field.  */
struct attribute_use {
  /* The group that describes the use site.  */
  struct iterator_group *group;

  /* The location at which the use occurs.  */
  file_location loc;

  /* The name of the attribute, possibly with an "iterator:" prefix.  */
  const char *value;

  /* The location of the use, as passed to GROUP's apply_iterator callback.
     The index is the number of the operand that used the iterator
     if applicable, otherwise it is ignored.  */
  rtx x;
  unsigned int index;
};

/* This struct is used to link subst_attr named ATTR_NAME with
   corresponding define_subst named ITER_NAME.  */
struct subst_attr_to_iter_mapping
{
    char *attr_name;
    char *iter_name;
};

/* Hash-table to store links between subst-attributes and
   define_substs.  */
htab_t subst_attr_to_iter_map = NULL;
/* This global stores name of subst-iterator which is currently being
   processed.  */
const char *current_iterator_name;

static void validate_const_int (const char *);
static void one_time_initialization (void);

/* Global singleton.  */
rtx_reader *rtx_reader_ptr = NULL;

/* The mode and code iterator structures.  */
static struct iterator_group modes, codes, ints, substs;

/* All iterators used in the current rtx.  */
static vec<mapping *> current_iterators;

/* The list of all iterator uses in the current rtx.  */
static vec<iterator_use> iterator_uses;

/* The list of all attribute uses in the current rtx.  */
static vec<attribute_use> attribute_uses;

/* Implementations of the iterator_group callbacks for modes.  */

static int
find_mode (const char *name)
{
  int i;

  for (i = 0; i < NUM_MACHINE_MODES; i++)
    if (strcmp (GET_MODE_NAME (i), name) == 0)
      return i;

  fatal_with_file_and_line ("unknown mode `%s'", name);
}

static void
apply_mode_iterator (rtx x, unsigned int, int mode)
{
  PUT_MODE (x, (machine_mode) mode);
}

static const char *
get_mode_token (int mode)
{
  return concat ("E_", GET_MODE_NAME (mode), "mode", NULL);
}

/* In compact dumps, the code of insns is prefixed with "c", giving "cinsn",
   "cnote" etc, and CODE_LABEL is special-cased as "clabel".  */

struct compact_insn_name {
  RTX_CODE code;
  const char *name;
};

static const compact_insn_name compact_insn_names[] = {
  { DEBUG_INSN, "cdebug_insn" },
  { INSN, "cinsn" },
  { JUMP_INSN, "cjump_insn" },
  { CALL_INSN, "ccall_insn" },
  { JUMP_TABLE_DATA, "cjump_table_data" },
  { BARRIER, "cbarrier" },
  { CODE_LABEL, "clabel" },
  { NOTE, "cnote" }
};

/* Return the rtx code for NAME, or UNKNOWN if NAME isn't a valid rtx code.  */

static rtx_code
maybe_find_code (const char *name)
{
  for (int i = 0; i < NUM_RTX_CODE; i++)
    if (strcmp (GET_RTX_NAME (i), name) == 0)
      return (rtx_code) i;

  for (int i = 0; i < (signed)ARRAY_SIZE (compact_insn_names); i++)
    if (strcmp (compact_insn_names[i].name, name) == 0)
      return compact_insn_names[i].code;

  return UNKNOWN;
}

/* Implementations of the iterator_group callbacks for codes.  */

static int
find_code (const char *name)
{
  rtx_code code = maybe_find_code (name);
  if (code == UNKNOWN)
    fatal_with_file_and_line ("unknown rtx code `%s'", name);
  return code;
}

static void
apply_code_iterator (rtx x, unsigned int, int code)
{
  PUT_CODE (x, (enum rtx_code) code);
}

static const char *
get_code_token (int code)
{
  char *name = xstrdup (GET_RTX_NAME (code));
  for (int i = 0; name[i]; ++i)
    name[i] = TOUPPER (name[i]);
  return name;
}

/* Implementations of the iterator_group callbacks for ints.  */

/* Since GCC does not construct a table of valid constants,
   we have to accept any int as valid.  No cross-checking can
   be done.  */

static int
find_int (const char *name)
{
  validate_const_int (name);
  return atoi (name);
}

static void
apply_int_iterator (rtx x, unsigned int index, int value)
{
  if (GET_CODE (x) == SUBREG)
    SUBREG_BYTE (x) = value;
  else
    XINT (x, index) = value;
}

static const char *
get_int_token (int value)
{
  char buffer[HOST_BITS_PER_INT + 1];
  sprintf (buffer, "%d", value);
  return xstrdup (buffer);
}

#ifdef GENERATOR_FILE

/* This routine adds attribute or does nothing depending on VALUE.  When
   VALUE is 1, it does nothing - the first duplicate of original
   template is kept untouched when it's subjected to a define_subst.
   When VALUE isn't 1, the routine modifies RTL-template RT, adding
   attribute, named exactly as define_subst, which later will be
   applied.  If such attribute has already been added, then no the
   routine has no effect.  */
static void
apply_subst_iterator (rtx rt, unsigned int, int value)
{
  rtx new_attr;
  rtvec attrs_vec, new_attrs_vec;
  int i;
  /* define_split has no attributes.  */
  if (value == 1 || GET_CODE (rt) == DEFINE_SPLIT)
    return;
  gcc_assert (GET_CODE (rt) == DEFINE_INSN
	      || GET_CODE (rt) == DEFINE_INSN_AND_SPLIT
<<<<<<< HEAD
	      || GET_CODE (rt) == DEFINE_EXPAND);

  int attrs = GET_CODE (rt) == DEFINE_INSN_AND_SPLIT ? 7 : 4;
=======
	      || GET_CODE (rt) == DEFINE_INSN_AND_REWRITE
	      || GET_CODE (rt) == DEFINE_EXPAND);

  int attrs = (GET_CODE (rt) == DEFINE_INSN_AND_SPLIT ? 7
	       : GET_CODE (rt) == DEFINE_INSN_AND_REWRITE ? 6 : 4);
>>>>>>> 9e014010
  attrs_vec = XVEC (rt, attrs);

  /* If we've already added attribute 'current_iterator_name', then we
     have nothing to do now.  */
  if (attrs_vec)
    {
      for (i = 0; i < GET_NUM_ELEM (attrs_vec); i++)
	{
	  if (strcmp (XSTR (attrs_vec->elem[i], 0), current_iterator_name) == 0)
	    return;
	}
    }

  /* Add attribute with subst name - it serves as a mark for
     define_subst which later would be applied to this pattern.  */
  new_attr = rtx_alloc (SET_ATTR);
  PUT_CODE (new_attr, SET_ATTR);
  XSTR (new_attr, 0) = xstrdup (current_iterator_name);
  XSTR (new_attr, 1) = xstrdup ("yes");

  if (!attrs_vec)
    {
      new_attrs_vec = rtvec_alloc (1);
      new_attrs_vec->elem[0] = new_attr;
    }
  else
    {
      new_attrs_vec = rtvec_alloc (GET_NUM_ELEM (attrs_vec) + 1);
      memcpy (&new_attrs_vec->elem[0], &attrs_vec->elem[0],
	      GET_NUM_ELEM (attrs_vec) * sizeof (rtx));
      new_attrs_vec->elem[GET_NUM_ELEM (attrs_vec)] = new_attr;
    }
  XVEC (rt, attrs) = new_attrs_vec;
}

/* Map subst-attribute ATTR to subst iterator ITER.  */

static void
bind_subst_iter_and_attr (const char *iter, const char *attr)
{
  struct subst_attr_to_iter_mapping *value;
  void **slot;
  if (!subst_attr_to_iter_map)
    subst_attr_to_iter_map =
      htab_create (1, leading_string_hash, leading_string_eq_p, 0);
  value = XNEW (struct subst_attr_to_iter_mapping);
  value->attr_name = xstrdup (attr);
  value->iter_name = xstrdup (iter);
  slot = htab_find_slot (subst_attr_to_iter_map, value, INSERT);
  *slot = value;
}

#endif /* #ifdef GENERATOR_FILE */

/* Return name of a subst-iterator, corresponding to subst-attribute ATTR.  */

static char*
find_subst_iter_by_attr (const char *attr)
{
  char *iter_name = NULL;
  struct subst_attr_to_iter_mapping *value;
  value = (struct subst_attr_to_iter_mapping*)
    htab_find (subst_attr_to_iter_map, &attr);
  if (value)
    iter_name = value->iter_name;
  return iter_name;
}

/* Map attribute string P to its current value.  Return null if the attribute
   isn't known.  If ITERATOR_OUT is nonnull, store the associated iterator
<<<<<<< HEAD
   there.  */

static struct map_value *
map_attr_string (const char *p, mapping **iterator_out = 0)
=======
   there.  Report any errors against location LOC.  */

static struct map_value *
map_attr_string (file_location loc, const char *p, mapping **iterator_out = 0)
>>>>>>> 9e014010
{
  const char *attr;
  struct mapping *iterator;
  unsigned int i;
  struct mapping *m;
  struct map_value *v;
  int iterator_name_len;
  struct map_value *res = NULL;
  struct mapping *prev = NULL;

  /* Peel off any "iterator:" prefix.  Set ATTR to the start of the
     attribute name.  */
  attr = strchr (p, ':');
  if (attr == 0)
    {
      iterator_name_len = -1;
      attr = p;
    }
  else
    {
      iterator_name_len = attr - p;
      attr++;
    }

  FOR_EACH_VEC_ELT (current_iterators, i, iterator)
    {
      /* If an iterator name was specified, check that it matches.  */
      if (iterator_name_len >= 0
	  && (strncmp (p, iterator->name, iterator_name_len) != 0
	      || iterator->name[iterator_name_len] != 0))
	continue;

      /* Find the attribute specification.  */
      m = (struct mapping *) htab_find (iterator->group->attrs, &attr);
      if (m)
	{
	  /* In contrast to code/mode/int iterators, attributes of subst
	     iterators are linked to one specific subst-iterator.  So, if
	     we are dealing with subst-iterator, we should check if it's
	     the one which linked with the given attribute.  */
	  if (iterator->group == &substs)
	    {
	      char *iter_name = find_subst_iter_by_attr (attr);
	      if (strcmp (iter_name, iterator->name) != 0)
		continue;
	    }
	  /* Find the attribute value associated with the current
	     iterator value.  */
	  for (v = m->values; v; v = v->next)
	    if (v->number == iterator->current_value->number)
	      {
<<<<<<< HEAD
		if (iterator_out)
		  *iterator_out = iterator;
		return v;
=======
		if (res && strcmp (v->string, res->string) != 0)
		  {
		    error_at (loc, "ambiguous attribute '%s'; could be"
			      " '%s' (via '%s:%s') or '%s' (via '%s:%s')",
			      attr, res->string, prev->name, attr,
			      v->string, iterator->name, attr);
		    return v;
		  }
		if (iterator_out)
		  *iterator_out = iterator;
		prev = iterator;
		res = v;
>>>>>>> 9e014010
	      }
	}
    }
  return res;
}

/* Apply the current iterator values to STRING.  Return the new string
   if any changes were needed, otherwise return STRING itself.  */

const char *
md_reader::apply_iterator_to_string (const char *string)
{
  char *base, *copy, *p, *start, *end;
  struct map_value *v;

  if (string == 0 || string[0] == 0)
    return string;

  file_location loc = get_md_ptr_loc (string)->loc;
  base = p = copy = ASTRDUP (string);
  while ((start = strchr (p, '<')) && (end = strchr (start, '>')))
    {
      p = start + 1;

      *end = 0;
      v = map_attr_string (loc, p);
      *end = '>';
      if (v == 0)
	continue;

      /* Add everything between the last copied byte and the '<',
	 then add in the attribute value.  */
      obstack_grow (&m_string_obstack, base, start - base);
      obstack_grow (&m_string_obstack, v->string, strlen (v->string));
      base = end + 1;
    }
  if (base != copy)
    {
      obstack_grow (&m_string_obstack, base, strlen (base) + 1);
      copy = XOBFINISH (&m_string_obstack, char *);
      copy_md_ptr_loc (copy, string);
      return copy;
    }
  return string;
}

/* Return a deep copy of X, substituting the current iterator
   values into any strings.  */

rtx
md_reader::copy_rtx_for_iterators (rtx original)
{
  const char *format_ptr, *p;
  int i, j;
  rtx x;

  if (original == 0)
    return original;

  /* Create a shallow copy of ORIGINAL.  */
  x = rtx_alloc (GET_CODE (original));
  memcpy (x, original, RTX_CODE_SIZE (GET_CODE (original)));

  /* Change each string and recursively change each rtx.  */
  format_ptr = GET_RTX_FORMAT (GET_CODE (original));
  for (i = 0; format_ptr[i] != 0; i++)
    switch (format_ptr[i])
      {
      case 'T':
	while (XTMPL (x, i) != (p = apply_iterator_to_string (XTMPL (x, i))))
	  XTMPL (x, i) = p;
	break;

      case 'S':
      case 's':
	while (XSTR (x, i) != (p = apply_iterator_to_string (XSTR (x, i))))
	  XSTR (x, i) = p;
	break;

      case 'e':
	XEXP (x, i) = copy_rtx_for_iterators (XEXP (x, i));
	break;

      case 'V':
      case 'E':
	if (XVEC (original, i))
	  {
	    XVEC (x, i) = rtvec_alloc (XVECLEN (original, i));
	    for (j = 0; j < XVECLEN (x, i); j++)
	      XVECEXP (x, i, j)
		= copy_rtx_for_iterators (XVECEXP (original, i, j));
	  }
	break;

      default:
	break;
      }
  return x;
}

#ifdef GENERATOR_FILE

/* Return a condition that must satisfy both ORIGINAL and EXTRA.  If ORIGINAL
   has the form "&& ..." (as used in define_insn_and_splits), assume that
   EXTRA is already satisfied.  Empty strings are treated like "true".  */

static const char *
add_condition_to_string (const char *original, const char *extra)
{
  if (original != 0 && original[0] == '&' && original[1] == '&')
    return original;
  return rtx_reader_ptr->join_c_conditions (original, extra);
}

/* Like add_condition, but applied to all conditions in rtx X.  */

static void
add_condition_to_rtx (rtx x, const char *extra)
{
  switch (GET_CODE (x))
    {
    case DEFINE_INSN:
    case DEFINE_EXPAND:
    case DEFINE_SUBST:
      XSTR (x, 2) = add_condition_to_string (XSTR (x, 2), extra);
      break;

    case DEFINE_SPLIT:
    case DEFINE_PEEPHOLE:
    case DEFINE_PEEPHOLE2:
    case DEFINE_COND_EXEC:
      XSTR (x, 1) = add_condition_to_string (XSTR (x, 1), extra);
      break;

    case DEFINE_INSN_AND_SPLIT:
    case DEFINE_INSN_AND_REWRITE:
      XSTR (x, 2) = add_condition_to_string (XSTR (x, 2), extra);
      XSTR (x, 4) = add_condition_to_string (XSTR (x, 4), extra);
      break;

    default:
      break;
    }
}

/* Apply the current iterator values to all attribute_uses.  */

static void
apply_attribute_uses (void)
{
  struct map_value *v;
  attribute_use *ause;
  unsigned int i;

  FOR_EACH_VEC_ELT (attribute_uses, i, ause)
    {
      v = map_attr_string (ause->loc, ause->value);
      if (!v)
	fatal_with_file_and_line ("unknown iterator value `%s'", ause->value);
      ause->group->apply_iterator (ause->x, ause->index,
				   ause->group->find_builtin (v->string));
    }
}

/* A htab_traverse callback for iterators.  Add all used iterators
   to current_iterators.  */

static int
add_current_iterators (void **slot, void *data ATTRIBUTE_UNUSED)
{
  struct mapping *iterator;

  iterator = (struct mapping *) *slot;
  if (iterator->current_value)
    current_iterators.safe_push (iterator);
  return 1;
}

/* Return a hash value for overloaded_name UNCAST_ONAME.  There shouldn't
   be many instances of two overloaded_names having the same name but
   different arguments, so hashing on the name should be good enough in
   practice.  */

static hashval_t
overloaded_name_hash (const void *uncast_oname)
{
  const overloaded_name *oname = (const overloaded_name *) uncast_oname;
  return htab_hash_string (oname->name);
}

/* Return true if two overloaded_names are similar enough to share
   the same generated functions.  */

static int
overloaded_name_eq_p (const void *uncast_oname1, const void *uncast_oname2)
{
  const overloaded_name *oname1 = (const overloaded_name *) uncast_oname1;
  const overloaded_name *oname2 = (const overloaded_name *) uncast_oname2;
  if (strcmp (oname1->name, oname2->name) != 0
      || oname1->arg_types.length () != oname2->arg_types.length ())
    return 0;

  for (unsigned int i = 0; i < oname1->arg_types.length (); ++i)
    if (strcmp (oname1->arg_types[i], oname2->arg_types[i]) != 0)
      return 0;

  return 1;
}

/* Return true if X has an instruction name in XSTR (X, 0).  */

static bool
named_rtx_p (rtx x)
{
  switch (GET_CODE (x))
    {
    case DEFINE_EXPAND:
    case DEFINE_INSN:
    case DEFINE_INSN_AND_SPLIT:
<<<<<<< HEAD
=======
    case DEFINE_INSN_AND_REWRITE:
>>>>>>> 9e014010
      return true;

    default:
      return false;
    }
}

/* Check whether ORIGINAL is a named pattern whose name starts with '@'.
   If so, return the associated overloaded_name and add the iterator for
   each argument to ITERATORS.  Return null otherwise.  */

overloaded_name *
md_reader::handle_overloaded_name (rtx original, vec<mapping *> *iterators)
{
  /* Check for the leading '@'.  */
  if (!named_rtx_p (original) || XSTR (original, 0)[0] != '@')
    return NULL;

  /* Remove the '@', so that no other code needs to worry about it.  */
  const char *name = XSTR (original, 0);
<<<<<<< HEAD
=======
  file_location loc = get_md_ptr_loc (name)->loc;
>>>>>>> 9e014010
  copy_md_ptr_loc (name + 1, name);
  name += 1;
  XSTR (original, 0) = name;

  /* Build a copy of the name without the '<...>' attribute strings.
     Add the iterator associated with each such attribute string to ITERATORS
     and add an associated argument to TMP_ONAME.  */
  char *copy = ASTRDUP (name);
  char *base = copy, *start, *end;
  overloaded_name tmp_oname;
  tmp_oname.arg_types.create (current_iterators.length ());
  bool pending_underscore_p = false;
  while ((start = strchr (base, '<')) && (end = strchr (start, '>')))
    {
      *end = 0;
      mapping *iterator;
<<<<<<< HEAD
      if (!map_attr_string (start + 1, &iterator))
=======
      if (!map_attr_string (loc, start + 1, &iterator))
>>>>>>> 9e014010
	fatal_with_file_and_line ("unknown iterator `%s'", start + 1);
      *end = '>';

      /* Remove a trailing underscore, so that we don't end a name
	 with "_" or turn "_<...>_" into "__".  */
      if (start != base && start[-1] == '_')
	{
	  start -= 1;
	  pending_underscore_p = true;
	}

      /* Add the text between either the last '>' or the start of
	 the string and this '<'.  */
      obstack_grow (&m_string_obstack, base, start - base);
      base = end + 1;

      /* If there's a character we need to keep after the '>', check
	 whether we should prefix it with a previously-dropped '_'.  */
      if (base[0] != 0 && base[0] != '<')
	{
	  if (pending_underscore_p && base[0] != '_')
	    obstack_1grow (&m_string_obstack, '_');
	  pending_underscore_p = false;
	}

      /* Record an argument for ITERATOR.  */
      iterators->safe_push (iterator);
      tmp_oname.arg_types.safe_push (iterator->group->type);
    }
  if (base == copy)
    fatal_with_file_and_line ("no iterator attributes in name `%s'", name);

  size_t length = obstack_object_size (&m_string_obstack);
  if (length == 0)
    fatal_with_file_and_line ("`%s' only contains iterator attributes", name);

  /* Get the completed name.  */
  obstack_grow (&m_string_obstack, base, strlen (base) + 1);
  char *new_name = XOBFINISH (&m_string_obstack, char *);
  tmp_oname.name = new_name;

  if (!m_overloads_htab)
    m_overloads_htab = htab_create (31, overloaded_name_hash,
				    overloaded_name_eq_p, NULL);

  /* See whether another pattern had the same overload name and list
     of argument types.  Create a new permanent one if not.  */
  void **slot = htab_find_slot (m_overloads_htab, &tmp_oname, INSERT);
  overloaded_name *oname = (overloaded_name *) *slot;
  if (!oname)
    {
      *slot = oname = new overloaded_name;
      oname->name = tmp_oname.name;
      oname->arg_types = tmp_oname.arg_types;
      oname->next = NULL;
      oname->first_instance = NULL;
      oname->next_instance_ptr = &oname->first_instance;

      *m_next_overload_ptr = oname;
      m_next_overload_ptr = &oname->next;
    }
  else
    {
      obstack_free (&m_string_obstack, new_name);
      tmp_oname.arg_types.release ();
    }

  return oname;
}

/* Add an instance of ONAME for instruction pattern X.  ITERATORS[I]
   gives the iterator associated with argument I of ONAME.  */

static void
add_overload_instance (overloaded_name *oname, vec<mapping *> iterators, rtx x)
{
  /* Create the instance.  */
  overloaded_instance *instance = new overloaded_instance;
  instance->next = NULL;
  instance->arg_values.create (oname->arg_types.length ());
  for (unsigned int i = 0; i < iterators.length (); ++i)
    {
      int value = iterators[i]->current_value->number;
      const char *name = iterators[i]->group->get_c_token (value);
      instance->arg_values.quick_push (name);
    }
  instance->name = XSTR (x, 0);
  instance->insn = x;

  /* Chain it onto the end of ONAME's list.  */
  *oname->next_instance_ptr = instance;
  oname->next_instance_ptr = &instance->next;
}

/* Expand all iterators in the current rtx, which is given as ORIGINAL.
   Build a list of expanded rtxes in the EXPR_LIST pointed to by QUEUE.  */

static void
apply_iterators (rtx original, vec<rtx> *queue)
{
  unsigned int i;
  const char *condition;
  iterator_use *iuse;
  struct mapping *iterator;
  struct map_value *v;
  rtx x;

  if (iterator_uses.is_empty ())
    {
      /* Raise an error if any attributes were used.  */
      apply_attribute_uses ();

      if (named_rtx_p (original) && XSTR (original, 0)[0] == '@')
	fatal_with_file_and_line ("'@' used without iterators");

      queue->safe_push (original);
      return;
    }

  /* Clear out the iterators from the previous run.  */
  FOR_EACH_VEC_ELT (current_iterators, i, iterator)
    iterator->current_value = NULL;
  current_iterators.truncate (0);

  /* Mark the iterators that we need this time.  */
  FOR_EACH_VEC_ELT (iterator_uses, i, iuse)
    iuse->iterator->current_value = iuse->iterator->values;

  /* Get the list of iterators that are in use, preserving the
     definition order within each group.  */
  htab_traverse (modes.iterators, add_current_iterators, NULL);
  htab_traverse (codes.iterators, add_current_iterators, NULL);
  htab_traverse (ints.iterators, add_current_iterators, NULL);
  htab_traverse (substs.iterators, add_current_iterators, NULL);
  gcc_assert (!current_iterators.is_empty ());

  /* Check whether this is a '@' overloaded pattern.  */
  auto_vec<mapping *, 16> iterators;
  overloaded_name *oname
    = rtx_reader_ptr->handle_overloaded_name (original, &iterators);

  for (;;)
    {
      /* Apply the current iterator values.  Accumulate a condition to
	 say when the resulting rtx can be used.  */
      condition = "";
      FOR_EACH_VEC_ELT (iterator_uses, i, iuse)
	{
	  if (iuse->iterator->group == &substs)
	    continue;
	  v = iuse->iterator->current_value;
	  iuse->iterator->group->apply_iterator (iuse->x, iuse->index,
						 v->number);
	  condition = rtx_reader_ptr->join_c_conditions (condition, v->string);
	}
      apply_attribute_uses ();
      x = rtx_reader_ptr->copy_rtx_for_iterators (original);
      add_condition_to_rtx (x, condition);

      /* We apply subst iterator after RTL-template is copied, as during
	 subst-iterator processing, we could add an attribute to the
	 RTL-template, and we don't want to do it in the original one.  */
      FOR_EACH_VEC_ELT (iterator_uses, i, iuse)
	{
	  v = iuse->iterator->current_value;
	  if (iuse->iterator->group == &substs)
	    {
	      iuse->x = x;
	      iuse->index = 0;
	      current_iterator_name = iuse->iterator->name;
	      iuse->iterator->group->apply_iterator (iuse->x, iuse->index,
						     v->number);
	    }
	}

      if (oname)
	add_overload_instance (oname, iterators, x);

      /* Add the new rtx to the end of the queue.  */
      queue->safe_push (x);

      /* Lexicographically increment the iterator value sequence.
	 That is, cycle through iterator values, starting from the right,
	 and stopping when one of them doesn't wrap around.  */
      i = current_iterators.length ();
      for (;;)
	{
	  if (i == 0)
	    return;
	  i--;
	  iterator = current_iterators[i];
	  iterator->current_value = iterator->current_value->next;
	  if (iterator->current_value)
	    break;
	  iterator->current_value = iterator->values;
	}
    }
}
#endif /* #ifdef GENERATOR_FILE */

/* Add a new "mapping" structure to hashtable TABLE.  NAME is the name
   of the mapping and GROUP is the group to which it belongs.  */

static struct mapping *
add_mapping (struct iterator_group *group, htab_t table, const char *name)
{
  struct mapping *m;
  void **slot;

  m = XNEW (struct mapping);
  m->name = xstrdup (name);
  m->group = group;
  m->values = 0;
  m->current_value = NULL;

  slot = htab_find_slot (table, m, INSERT);
  if (*slot != 0)
    fatal_with_file_and_line ("`%s' already defined", name);

  *slot = m;
  return m;
}

/* Add the pair (NUMBER, STRING) to a list of map_value structures.
   END_PTR points to the current null terminator for the list; return
   a pointer the new null terminator.  */

static struct map_value **
add_map_value (struct map_value **end_ptr, int number, const char *string)
{
  struct map_value *value;

  value = XNEW (struct map_value);
  value->next = 0;
  value->number = number;
  value->string = string;

  *end_ptr = value;
  return &value->next;
}

/* Do one-time initialization of the mode and code attributes.  */

static void
initialize_iterators (void)
{
  struct mapping *lower, *upper;
  struct map_value **lower_ptr, **upper_ptr;
  char *copy, *p;
  int i;

  modes.attrs = htab_create (13, leading_string_hash, leading_string_eq_p, 0);
  modes.iterators = htab_create (13, leading_string_hash,
				 leading_string_eq_p, 0);
  modes.type = "machine_mode";
  modes.find_builtin = find_mode;
  modes.apply_iterator = apply_mode_iterator;
  modes.get_c_token = get_mode_token;

  codes.attrs = htab_create (13, leading_string_hash, leading_string_eq_p, 0);
  codes.iterators = htab_create (13, leading_string_hash,
				 leading_string_eq_p, 0);
  codes.type = "rtx_code";
  codes.find_builtin = find_code;
  codes.apply_iterator = apply_code_iterator;
  codes.get_c_token = get_code_token;

  ints.attrs = htab_create (13, leading_string_hash, leading_string_eq_p, 0);
  ints.iterators = htab_create (13, leading_string_hash,
				 leading_string_eq_p, 0);
  ints.type = "int";
  ints.find_builtin = find_int;
  ints.apply_iterator = apply_int_iterator;
  ints.get_c_token = get_int_token;

  substs.attrs = htab_create (13, leading_string_hash, leading_string_eq_p, 0);
  substs.iterators = htab_create (13, leading_string_hash,
				 leading_string_eq_p, 0);
  substs.type = "int";
  substs.find_builtin = find_int; /* We don't use it, anyway.  */
#ifdef GENERATOR_FILE
  substs.apply_iterator = apply_subst_iterator;
#endif
  substs.get_c_token = get_int_token;

  lower = add_mapping (&modes, modes.attrs, "mode");
  upper = add_mapping (&modes, modes.attrs, "MODE");
  lower_ptr = &lower->values;
  upper_ptr = &upper->values;
  for (i = 0; i < MAX_MACHINE_MODE; i++)
    {
      copy = xstrdup (GET_MODE_NAME (i));
      for (p = copy; *p != 0; p++)
	*p = TOLOWER (*p);

      upper_ptr = add_map_value (upper_ptr, i, GET_MODE_NAME (i));
      lower_ptr = add_map_value (lower_ptr, i, copy);
    }

  lower = add_mapping (&codes, codes.attrs, "code");
  upper = add_mapping (&codes, codes.attrs, "CODE");
  lower_ptr = &lower->values;
  upper_ptr = &upper->values;
  for (i = 0; i < NUM_RTX_CODE; i++)
    {
      copy = xstrdup (GET_RTX_NAME (i));
      for (p = copy; *p != 0; p++)
	*p = TOUPPER (*p);

      lower_ptr = add_map_value (lower_ptr, i, GET_RTX_NAME (i));
      upper_ptr = add_map_value (upper_ptr, i, copy);
    }
}

/* Provide a version of a function to read a long long if the system does
   not provide one.  */
#if HOST_BITS_PER_WIDE_INT > HOST_BITS_PER_LONG && !HAVE_DECL_ATOLL && !defined(HAVE_ATOQ)
HOST_WIDE_INT atoll (const char *);

HOST_WIDE_INT
atoll (const char *p)
{
  int neg = 0;
  HOST_WIDE_INT tmp_wide;

  while (ISSPACE (*p))
    p++;
  if (*p == '-')
    neg = 1, p++;
  else if (*p == '+')
    p++;

  tmp_wide = 0;
  while (ISDIGIT (*p))
    {
      HOST_WIDE_INT new_wide = tmp_wide*10 + (*p - '0');
      if (new_wide < tmp_wide)
	{
	  /* Return INT_MAX equiv on overflow.  */
	  tmp_wide = HOST_WIDE_INT_M1U >> 1;
	  break;
	}
      tmp_wide = new_wide;
      p++;
    }

  if (neg)
    tmp_wide = -tmp_wide;
  return tmp_wide;
}
#endif


#ifdef GENERATOR_FILE
/* Process a define_conditions directive, starting with the optional
   space after the "define_conditions".  The directive looks like this:

     (define_conditions [
        (number "string")
        (number "string")
        ...
     ])

   It's not intended to appear in machine descriptions.  It is
   generated by (the program generated by) genconditions.c, and
   slipped in at the beginning of the sequence of MD files read by
   most of the other generators.  */
void
md_reader::read_conditions ()
{
  int c;

  require_char_ws ('[');

  while ( (c = read_skip_spaces ()) != ']')
    {
      struct md_name name;
      char *expr;
      int value;

      if (c != '(')
	fatal_expected_char ('(', c);

      read_name (&name);
      validate_const_int (name.string);
      value = atoi (name.string);

      require_char_ws ('"');
      expr = read_quoted_string ();

      require_char_ws (')');

      add_c_test (expr, value);
    }
}
#endif /* #ifdef GENERATOR_FILE */

static void
validate_const_int (const char *string)
{
  const char *cp;
  int valid = 1;

  cp = string;
  while (*cp && ISSPACE (*cp))
    cp++;
  if (*cp == '-' || *cp == '+')
    cp++;
  if (*cp == 0)
    valid = 0;
  for (; *cp; cp++)
    if (! ISDIGIT (*cp))
      {
        valid = 0;
	break;
      }
  if (!valid)
    fatal_with_file_and_line ("invalid decimal constant \"%s\"\n", string);
}

static void
validate_const_wide_int (const char *string)
{
  const char *cp;
  int valid = 1;

  cp = string;
  while (*cp && ISSPACE (*cp))
    cp++;
  /* Skip the leading 0x.  */
  if (cp[0] == '0' || cp[1] == 'x')
    cp += 2;
  else
    valid = 0;
  if (*cp == 0)
    valid = 0;
  for (; *cp; cp++)
    if (! ISXDIGIT (*cp))
      valid = 0;
  if (!valid)
    fatal_with_file_and_line ("invalid hex constant \"%s\"\n", string);
}

/* Record that X uses iterator ITERATOR.  If the use is in an operand
   of X, INDEX is the index of that operand, otherwise it is ignored.  */

static void
record_iterator_use (struct mapping *iterator, rtx x, unsigned int index)
{
  struct iterator_use iuse = {iterator, x, index};
  iterator_uses.safe_push (iuse);
}

/* Record that X uses attribute VALUE at location LOC, where VALUE must
   match a built-in value from group GROUP.  If the use is in an operand
   of X, INDEX is the index of that operand, otherwise it is ignored.  */

static void
record_attribute_use (struct iterator_group *group, file_location loc, rtx x,
		      unsigned int index, const char *value)
{
  struct attribute_use ause = {group, loc, value, x, index};
  attribute_uses.safe_push (ause);
}

/* Interpret NAME as either a built-in value, iterator or attribute
   for group GROUP.  X and INDEX are the values to pass to GROUP's
   apply_iterator callback.  LOC is the location of the use.  */

void
md_reader::record_potential_iterator_use (struct iterator_group *group,
					  file_location loc,
					  rtx x, unsigned int index,
					  const char *name)
{
  struct mapping *m;
  size_t len;

  len = strlen (name);
  if (name[0] == '<' && name[len - 1] == '>')
    {
      /* Copy the attribute string into permanent storage, without the
	 angle brackets around it.  */
      obstack_grow0 (&m_string_obstack, name + 1, len - 2);
      record_attribute_use (group, loc, x, index,
			    XOBFINISH (&m_string_obstack, char *));
    }
  else
    {
      m = (struct mapping *) htab_find (group->iterators, &name);
      if (m != 0)
	record_iterator_use (m, x, index);
      else
	group->apply_iterator (x, index, group->find_builtin (name));
    }
}

#ifdef GENERATOR_FILE

/* Finish reading a declaration of the form:

       (define... <name> [<value1> ... <valuen>])

   from the MD file, where each <valuei> is either a bare symbol name or a
   "(<name> <string>)" pair.  The "(define..." part has already been read.

   Represent the declaration as a "mapping" structure; add it to TABLE
   (which belongs to GROUP) and return it.  */

struct mapping *
md_reader::read_mapping (struct iterator_group *group, htab_t table)
{
  struct md_name name;
  struct mapping *m;
  struct map_value **end_ptr;
  const char *string;
  int number, c;

  /* Read the mapping name and create a structure for it.  */
  read_name (&name);
  m = add_mapping (group, table, name.string);

  require_char_ws ('[');

  /* Read each value.  */
  end_ptr = &m->values;
  c = read_skip_spaces ();
  do
    {
      if (c != '(')
	{
	  /* A bare symbol name that is implicitly paired to an
	     empty string.  */
	  unread_char (c);
	  read_name (&name);
	  string = "";
	}
      else
	{
	  /* A "(name string)" pair.  */
	  read_name (&name);
	  string = read_string (false);
	  require_char_ws (')');
	}
      number = group->find_builtin (name.string);
      end_ptr = add_map_value (end_ptr, number, string);
      c = read_skip_spaces ();
    }
  while (c != ']');

  return m;
}

/* For iterator with name ATTR_NAME generate define_attr with values
   'yes' and 'no'.  This attribute is used to mark templates to which
   define_subst ATTR_NAME should be applied.  This attribute is set and
   defined implicitly and automatically.  */
static void
add_define_attr_for_define_subst (const char *attr_name, vec<rtx> *queue)
{
  rtx const_str, return_rtx;

  return_rtx = rtx_alloc (DEFINE_ATTR);
  PUT_CODE (return_rtx, DEFINE_ATTR);

  const_str = rtx_alloc (CONST_STRING);
  PUT_CODE (const_str, CONST_STRING);
  XSTR (const_str, 0) = xstrdup ("no");

  XSTR (return_rtx, 0) = xstrdup (attr_name);
  XSTR (return_rtx, 1) = xstrdup ("no,yes");
  XEXP (return_rtx, 2) = const_str;

  queue->safe_push (return_rtx);
}

/* This routine generates DEFINE_SUBST_ATTR expression with operands
   ATTR_OPERANDS and places it to QUEUE.  */
static void
add_define_subst_attr (const char **attr_operands, vec<rtx> *queue)
{
  rtx return_rtx;
  int i;

  return_rtx = rtx_alloc (DEFINE_SUBST_ATTR);
  PUT_CODE (return_rtx, DEFINE_SUBST_ATTR);

  for (i = 0; i < 4; i++)
    XSTR (return_rtx, i) = xstrdup (attr_operands[i]);

  queue->safe_push (return_rtx);
}

/* Read define_subst_attribute construction.  It has next form:
	(define_subst_attribute <attribute_name> <iterator_name> <value1> <value2>)
   Attribute is substituted with value1 when no subst is applied and with
   value2 in the opposite case.
   Attributes are added to SUBST_ATTRS_TABLE.
   In case the iterator is encountered for the first time, it's added to
   SUBST_ITERS_TABLE.  Also, implicit define_attr is generated.  */

static void
read_subst_mapping (htab_t subst_iters_table, htab_t subst_attrs_table,
		    vec<rtx> *queue)
{
  struct mapping *m;
  struct map_value **end_ptr;
  const char *attr_operands[4];
  int i;

  for (i = 0; i < 4; i++)
    attr_operands[i] = rtx_reader_ptr->read_string (false);

  add_define_subst_attr (attr_operands, queue);

  bind_subst_iter_and_attr (attr_operands[1], attr_operands[0]);

  m = (struct mapping *) htab_find (substs.iterators, &attr_operands[1]);
  if (!m)
    {
      m = add_mapping (&substs, subst_iters_table, attr_operands[1]);
      end_ptr = &m->values;
      end_ptr = add_map_value (end_ptr, 1, "");
      add_map_value (end_ptr, 2, "");

      add_define_attr_for_define_subst (attr_operands[1], queue);
    }

  m = add_mapping (&substs, subst_attrs_table, attr_operands[0]);
  end_ptr = &m->values;
  end_ptr = add_map_value (end_ptr, 1, attr_operands[2]);
  add_map_value (end_ptr, 2, attr_operands[3]);
}

/* Check newly-created code iterator ITERATOR to see whether every code has the
   same format.  */

static void
check_code_iterator (struct mapping *iterator)
{
  struct map_value *v;
  enum rtx_code bellwether;

  bellwether = (enum rtx_code) iterator->values->number;
  for (v = iterator->values->next; v != 0; v = v->next)
    if (strcmp (GET_RTX_FORMAT (bellwether), GET_RTX_FORMAT (v->number)) != 0)
      fatal_with_file_and_line ("code iterator `%s' combines "
				"`%s' and `%s', which have different "
				"rtx formats", iterator->name,
				GET_RTX_NAME (bellwether),
				GET_RTX_NAME (v->number));
}

/* Check that all values of attribute ATTR are rtx codes that have a
   consistent format.  Return a representative code.  */

static rtx_code
check_code_attribute (mapping *attr)
{
  rtx_code bellwether = UNKNOWN;
  for (map_value *v = attr->values; v != 0; v = v->next)
    {
      rtx_code code = maybe_find_code (v->string);
      if (code == UNKNOWN)
	fatal_with_file_and_line ("code attribute `%s' contains "
				  "unrecognized rtx code `%s'",
				  attr->name, v->string);
      if (bellwether == UNKNOWN)
	bellwether = code;
      else if (strcmp (GET_RTX_FORMAT (bellwether),
		       GET_RTX_FORMAT (code)) != 0)
	fatal_with_file_and_line ("code attribute `%s' combines "
				  "`%s' and `%s', which have different "
				  "rtx formats", attr->name,
				  GET_RTX_NAME (bellwether),
				  GET_RTX_NAME (code));
    }
  return bellwether;
}

/* Read an rtx-related declaration from the MD file, given that it
   starts with directive name RTX_NAME.  Return true if it expands to
   one or more rtxes (as defined by rtx.def).  When returning true,
   store the list of rtxes as an EXPR_LIST in *X.  */

bool
rtx_reader::read_rtx (const char *rtx_name, vec<rtx> *rtxen)
{
  /* Handle various rtx-related declarations that aren't themselves
     encoded as rtxes.  */
  if (strcmp (rtx_name, "define_conditions") == 0)
    {
      read_conditions ();
      return false;
    }
  if (strcmp (rtx_name, "define_mode_attr") == 0)
    {
      read_mapping (&modes, modes.attrs);
      return false;
    }
  if (strcmp (rtx_name, "define_mode_iterator") == 0)
    {
      read_mapping (&modes, modes.iterators);
      return false;
    }
  if (strcmp (rtx_name, "define_code_attr") == 0)
    {
      read_mapping (&codes, codes.attrs);
      return false;
    }
  if (strcmp (rtx_name, "define_code_iterator") == 0)
    {
      check_code_iterator (read_mapping (&codes, codes.iterators));
      return false;
    }
  if (strcmp (rtx_name, "define_int_attr") == 0)
    {
      read_mapping (&ints, ints.attrs);
      return false;
    }
  if (strcmp (rtx_name, "define_int_iterator") == 0)
    {
      read_mapping (&ints, ints.iterators);
      return false;
    }
  if (strcmp (rtx_name, "define_subst_attr") == 0)
    {
      read_subst_mapping (substs.iterators, substs.attrs, rtxen);

      /* READ_SUBST_MAPPING could generate a new DEFINE_ATTR.  Return
	 TRUE to process it.  */
      return true;
    }

  apply_iterators (rtx_reader_ptr->read_rtx_code (rtx_name), rtxen);
  iterator_uses.truncate (0);
  attribute_uses.truncate (0);

  return true;
}

#endif /* #ifdef GENERATOR_FILE */

/* Do one-time initialization.  */

static void
one_time_initialization (void)
{
  static bool initialized = false;

  if (!initialized)
    {
      initialize_iterators ();
      initialized = true;
    }
}

/* Consume characters until encountering a character in TERMINATOR_CHARS,
   consuming the terminator character if CONSUME_TERMINATOR is true.
   Return all characters before the terminator as an allocated buffer.  */

char *
rtx_reader::read_until (const char *terminator_chars, bool consume_terminator)
{
  int ch = read_skip_spaces ();
  unread_char (ch);
  auto_vec<char> buf;
  while (1)
    {
      ch = read_char ();
      if (strchr (terminator_chars, ch))
	{
	  if (!consume_terminator)
	    unread_char (ch);
	  break;
	}
      buf.safe_push (ch);
    }
  buf.safe_push ('\0');
  return xstrdup (buf.address ());
}

/* Subroutine of read_rtx_code, for parsing zero or more flags.  */

static void
read_flags (rtx return_rtx)
{
  while (1)
    {
      int ch = read_char ();
      if (ch != '/')
	{
	  unread_char (ch);
	  break;
	}

      int flag_char = read_char ();
      switch (flag_char)
	{
	  case 's':
	    RTX_FLAG (return_rtx, in_struct) = 1;
	    break;
	  case 'v':
	    RTX_FLAG (return_rtx, volatil) = 1;
	    break;
	  case 'u':
	    RTX_FLAG (return_rtx, unchanging) = 1;
	    break;
	  case 'f':
	    RTX_FLAG (return_rtx, frame_related) = 1;
	    break;
	  case 'j':
	    RTX_FLAG (return_rtx, jump) = 1;
	    break;
	  case 'c':
	    RTX_FLAG (return_rtx, call) = 1;
	    break;
	  case 'i':
	    RTX_FLAG (return_rtx, return_val) = 1;
	    break;
	  default:
	    fatal_with_file_and_line ("unrecognized flag: `%c'", flag_char);
	}
    }
}

/* Return the numeric value n for GET_REG_NOTE_NAME (n) for STRING,
   or fail if STRING isn't recognized.  */

static int
parse_reg_note_name (const char *string)
{
  for (int i = 0; i < REG_NOTE_MAX; i++)
    if (strcmp (string, GET_REG_NOTE_NAME (i)) == 0)
      return i;
  fatal_with_file_and_line ("unrecognized REG_NOTE name: `%s'", string);
}

/* Allocate an rtx for code NAME.  If NAME is a code iterator or code
   attribute, record its use for later and use one of its possible
   values as an interim rtx code.  */

rtx
rtx_reader::rtx_alloc_for_name (const char *name)
{
#ifdef GENERATOR_FILE
  size_t len = strlen (name);
  if (name[0] == '<' && name[len - 1] == '>')
    {
      /* Copy the attribute string into permanent storage, without the
	 angle brackets around it.  */
      obstack *strings = get_string_obstack ();
      obstack_grow0 (strings, name + 1, len - 2);
      char *deferred_name = XOBFINISH (strings, char *);

      /* Find the name of the attribute.  */
      const char *attr = strchr (deferred_name, ':');
      if (!attr)
	attr = deferred_name;

      /* Find the attribute itself.  */
      mapping *m = (mapping *) htab_find (codes.attrs, &attr);
      if (!m)
	fatal_with_file_and_line ("unknown code attribute `%s'", attr);

      /* Pick the first possible code for now, and record the attribute
	 use for later.  */
      rtx x = rtx_alloc (check_code_attribute (m));
      record_attribute_use (&codes, get_current_location (),
			    x, 0, deferred_name);
      return x;
    }

  mapping *iterator = (mapping *) htab_find (codes.iterators, &name);
  if (iterator != 0)
    {
      /* Pick the first possible code for now, and record the iterator
	 use for later.  */
      rtx x = rtx_alloc (rtx_code (iterator->values->number));
      record_iterator_use (iterator, x, 0);
      return x;
    }
#endif

  return rtx_alloc (rtx_code (codes.find_builtin (name)));
}

/* Subroutine of read_rtx and read_nested_rtx.  CODE_NAME is the name of
   either an rtx code or a code iterator.  Parse the rest of the rtx and
   return it.  */

rtx
rtx_reader::read_rtx_code (const char *code_name)
{
  RTX_CODE code;
  const char *format_ptr;
  struct md_name name;
  rtx return_rtx;
  int c;
  long reuse_id = -1;

  /* Linked list structure for making RTXs: */
  struct rtx_list
    {
      struct rtx_list *next;
      rtx value;		/* Value of this node.  */
    };

  /* Handle reuse_rtx ids e.g. "(0|scratch:DI)".  */
  if (ISDIGIT (code_name[0]))
    {
      reuse_id = atoi (code_name);
      while (char ch = *code_name++)
	if (ch == '|')
	  break;
    }

  /* Handle "reuse_rtx".  */
  if (strcmp (code_name, "reuse_rtx") == 0)
    {
      read_name (&name);
      unsigned idx = atoi (name.string);
      /* Look it up by ID.  */
      gcc_assert (idx < m_reuse_rtx_by_id.length ());
      return_rtx = m_reuse_rtx_by_id[idx];
      return return_rtx;
    }

  /* If we end up with an insn expression then we free this space below.  */
  return_rtx = rtx_alloc_for_name (code_name);
  code = GET_CODE (return_rtx);
  format_ptr = GET_RTX_FORMAT (code);
  memset (return_rtx, 0, RTX_CODE_SIZE (code));
  PUT_CODE (return_rtx, code);

  if (reuse_id != -1)
    {
      /* Store away for later reuse.  */
      m_reuse_rtx_by_id.safe_grow_cleared (reuse_id + 1);
      m_reuse_rtx_by_id[reuse_id] = return_rtx;
    }

  /* Check for flags. */
  read_flags (return_rtx);

  /* Read REG_NOTE names for EXPR_LIST and INSN_LIST.  */
  if ((GET_CODE (return_rtx) == EXPR_LIST
       || GET_CODE (return_rtx) == INSN_LIST
       || GET_CODE (return_rtx) == INT_LIST)
      && !m_in_call_function_usage)
    {
      char ch = read_char ();
      if (ch == ':')
	{
	  read_name (&name);
	  PUT_MODE_RAW (return_rtx,
			(machine_mode)parse_reg_note_name (name.string));
	}
      else
	unread_char (ch);
    }

  /* If what follows is `: mode ', read it and
     store the mode in the rtx.  */

  c = read_skip_spaces ();
  if (c == ':')
    {
      file_location loc = read_name (&name);
      record_potential_iterator_use (&modes, loc, return_rtx, 0, name.string);
    }
  else
    unread_char (c);

  if (INSN_CHAIN_CODE_P (code))
    {
      read_name (&name);
      INSN_UID (return_rtx) = atoi (name.string);
    }

  /* Use the format_ptr to parse the various operands of this rtx.  */
  for (int idx = 0; format_ptr[idx] != 0; idx++)
    return_rtx = read_rtx_operand (return_rtx, idx);

  /* Handle any additional information that after the regular fields
     (e.g. when parsing function dumps).  */
  handle_any_trailing_information (return_rtx);

  if (CONST_WIDE_INT_P (return_rtx))
    {
      read_name (&name);
      validate_const_wide_int (name.string);
      {
	const char *s = name.string;
	int len;
	int index = 0;
	int gs = HOST_BITS_PER_WIDE_INT/4;
	int pos;
	char * buf = XALLOCAVEC (char, gs + 1);
	unsigned HOST_WIDE_INT wi;
	int wlen;

	/* Skip the leading spaces.  */
	while (*s && ISSPACE (*s))
	  s++;

	/* Skip the leading 0x.  */
	gcc_assert (s[0] == '0');
	gcc_assert (s[1] == 'x');
	s += 2;

	len = strlen (s);
	pos = len - gs;
	wlen = (len + gs - 1) / gs;	/* Number of words needed */

	return_rtx = const_wide_int_alloc (wlen);

	while (pos > 0)
	  {
#if HOST_BITS_PER_WIDE_INT == 64
	    sscanf (s + pos, "%16" HOST_WIDE_INT_PRINT "x", &wi);
#else
	    sscanf (s + pos, "%8" HOST_WIDE_INT_PRINT "x", &wi);
#endif
	    CWI_ELT (return_rtx, index++) = wi;
	    pos -= gs;
	  }
	strncpy (buf, s, gs - pos);
	buf [gs - pos] = 0;
	sscanf (buf, "%" HOST_WIDE_INT_PRINT "x", &wi);
	CWI_ELT (return_rtx, index++) = wi;
	/* TODO: After reading, do we want to canonicalize with:
	   value = lookup_const_wide_int (value); ? */
      }
    }

  c = read_skip_spaces ();
  /* Syntactic sugar for AND and IOR, allowing Lisp-like
     arbitrary number of arguments for them.  */
  if (c == '('
      && (GET_CODE (return_rtx) == AND
	  || GET_CODE (return_rtx) == IOR))
    return read_rtx_variadic (return_rtx);

  unread_char (c);
  return return_rtx;
}

/* Subroutine of read_rtx_code.  Parse operand IDX within RETURN_RTX,
   based on the corresponding format character within GET_RTX_FORMAT
   for the GET_CODE (RETURN_RTX), and return RETURN_RTX.
   This is a virtual function, so that function_reader can override
   some parsing, and potentially return a different rtx.  */

rtx
rtx_reader::read_rtx_operand (rtx return_rtx, int idx)
{
  RTX_CODE code = GET_CODE (return_rtx);
  const char *format_ptr = GET_RTX_FORMAT (code);
  int c;
  struct md_name name;

  switch (format_ptr[idx])
    {
      /* 0 means a field for internal use only.
	 Don't expect it to be present in the input.  */
    case '0':
      if (code == REG)
	ORIGINAL_REGNO (return_rtx) = REGNO (return_rtx);
      break;

    case 'e':
      XEXP (return_rtx, idx) = read_nested_rtx ();
      break;

    case 'u':
      XEXP (return_rtx, idx) = read_nested_rtx ();
      break;

    case 'V':
      /* 'V' is an optional vector: if a closeparen follows,
	 just store NULL for this element.  */
      c = read_skip_spaces ();
      unread_char (c);
      if (c == ')')
	{
	  XVEC (return_rtx, idx) = 0;
	  break;
	}
      /* Now process the vector.  */
      /* FALLTHRU */

    case 'E':
      {
	/* Obstack to store scratch vector in.  */
	struct obstack vector_stack;
	int list_counter = 0;
	rtvec return_vec = NULL_RTVEC;
	rtx saved_rtx = NULL_RTX;

	require_char_ws ('[');

	/* Add expressions to a list, while keeping a count.  */
	obstack_init (&vector_stack);
	while ((c = read_skip_spaces ()) && c != ']')
	  {
	    if (c == EOF)
	      fatal_expected_char (']', c);
	    unread_char (c);

	    rtx value;
	    int repeat_count = 1;
	    if (c == 'r')
	      {
		/* Process "repeated xN" directive.  */
		read_name (&name);
		if (strcmp (name.string, "repeated"))
		  fatal_with_file_and_line ("invalid directive \"%s\"\n",
					    name.string);
		read_name (&name);
		if (!sscanf (name.string, "x%d", &repeat_count))
		  fatal_with_file_and_line ("invalid repeat count \"%s\"\n",
					    name.string);

		/* We already saw one of the instances.  */
		repeat_count--;
		value = saved_rtx;
	      }
	    else
	      value = read_nested_rtx ();

	    for (; repeat_count > 0; repeat_count--)
	      {
		list_counter++;
		obstack_ptr_grow (&vector_stack, value);
	      }
	    saved_rtx = value;
	  }
	if (list_counter > 0)
	  {
	    return_vec = rtvec_alloc (list_counter);
	    memcpy (&return_vec->elem[0], obstack_finish (&vector_stack),
		    list_counter * sizeof (rtx));
	  }
	else if (format_ptr[idx] == 'E')
	  fatal_with_file_and_line ("vector must have at least one element");
	XVEC (return_rtx, idx) = return_vec;
	obstack_free (&vector_stack, NULL);
	/* close bracket gotten */
      }
      break;

    case 'S':
    case 'T':
    case 's':
      {
	char *stringbuf;
	int star_if_braced;

	c = read_skip_spaces ();
	unread_char (c);
	if (c == ')')
	  {
	    /* 'S' fields are optional and should be NULL if no string
	       was given.  Also allow normal 's' and 'T' strings to be
	       omitted, treating them in the same way as empty strings.  */
	    XSTR (return_rtx, idx) = (format_ptr[idx] == 'S' ? NULL : "");
	    break;
	  }

	/* The output template slot of a DEFINE_INSN, DEFINE_INSN_AND_SPLIT,
	   DEFINE_INSN_AND_REWRITE or DEFINE_PEEPHOLE automatically
	   gets a star inserted as its first character, if it is
	   written with a brace block instead of a string constant.  */
	star_if_braced = (format_ptr[idx] == 'T');

	stringbuf = read_string (star_if_braced);
	if (!stringbuf)
	  break;

#ifdef GENERATOR_FILE
	/* For insn patterns, we want to provide a default name
	   based on the file and line, like "*foo.md:12", if the
	   given name is blank.  These are only for define_insn and
	   define_insn_and_split, to aid debugging.  */
	if (*stringbuf == '\0'
	    && idx == 0
	    && (GET_CODE (return_rtx) == DEFINE_INSN
		|| GET_CODE (return_rtx) == DEFINE_INSN_AND_SPLIT
		|| GET_CODE (return_rtx) == DEFINE_INSN_AND_REWRITE))
	  {
	    const char *old_stringbuf = stringbuf;
	    struct obstack *string_obstack = get_string_obstack ();
	    char line_name[20];
	    const char *read_md_filename = get_filename ();
	    const char *fn = (read_md_filename ? read_md_filename : "rtx");
	    const char *slash;
	    for (slash = fn; *slash; slash ++)
	      if (*slash == '/' || *slash == '\\' || *slash == ':')
		fn = slash + 1;
	    obstack_1grow (string_obstack, '*');
	    obstack_grow (string_obstack, fn, strlen (fn));
	    sprintf (line_name, ":%d", get_lineno ());
	    obstack_grow (string_obstack, line_name, strlen (line_name)+1);
	    stringbuf = XOBFINISH (string_obstack, char *);
	    copy_md_ptr_loc (stringbuf, old_stringbuf);
	  }

	/* Find attr-names in the string.  */
	char *str;
	char *start, *end, *ptr;
	char tmpstr[256];
	ptr = &tmpstr[0];
	end = stringbuf;
	while ((start = strchr (end, '<')) && (end  = strchr (start, '>')))
	  {
	    if ((end - start - 1 > 0)
		&& (end - start - 1 < (int)sizeof (tmpstr)))
	      {
		strncpy (tmpstr, start+1, end-start-1);
		tmpstr[end-start-1] = 0;
		end++;
	      }
	    else
	      break;
	    struct mapping *m
	      = (struct mapping *) htab_find (substs.attrs, &ptr);
	    if (m != 0)
	      {
		/* Here we should find linked subst-iter.  */
		str = find_subst_iter_by_attr (ptr);
		if (str)
		  m = (struct mapping *) htab_find (substs.iterators, &str);
		else
		  m = 0;
	      }
	    if (m != 0)
	      record_iterator_use (m, return_rtx, 0);
	  }
#endif /* #ifdef GENERATOR_FILE */

	const char *string_ptr = finalize_string (stringbuf);

	if (star_if_braced)
	  XTMPL (return_rtx, idx) = string_ptr;
	else
	  XSTR (return_rtx, idx) = string_ptr;
      }
      break;

    case 'w':
      {
	HOST_WIDE_INT tmp_wide;
	read_name (&name);
	validate_const_int (name.string);
#if HOST_BITS_PER_WIDE_INT == HOST_BITS_PER_INT
	tmp_wide = atoi (name.string);
#else
#if HOST_BITS_PER_WIDE_INT == HOST_BITS_PER_LONG
	tmp_wide = atol (name.string);
#else
	/* Prefer atoll over atoq, since the former is in the ISO C99 standard.
	   But prefer not to use our hand-rolled function above either.  */
#if HAVE_DECL_ATOLL || !defined(HAVE_ATOQ)
	tmp_wide = atoll (name.string);
#else
	tmp_wide = atoq (name.string);
#endif
#endif
#endif
	XWINT (return_rtx, idx) = tmp_wide;
      }
      break;

    case 'i':
    case 'n':
    case 'p':
      {
	/* Can be an iterator or an integer constant.  */
	file_location loc = read_name (&name);
	record_potential_iterator_use (&ints, loc, return_rtx, idx,
				       name.string);
	break;
      }

    case 'r':
      read_name (&name);
      validate_const_int (name.string);
      set_regno_raw (return_rtx, atoi (name.string), 1);
      REG_ATTRS (return_rtx) = NULL;
      break;

    default:
      gcc_unreachable ();
    }

  return return_rtx;
}

/* Read a nested rtx construct from the MD file and return it.  */

rtx
rtx_reader::read_nested_rtx ()
{
  struct md_name name;
  rtx return_rtx;

  /* In compact dumps, trailing "(nil)" values can be omitted.
     Handle such dumps.  */
  if (peek_char () == ')')
    return NULL_RTX;

  require_char_ws ('(');

  read_name (&name);
  if (strcmp (name.string, "nil") == 0)
    return_rtx = NULL;
  else
    return_rtx = read_rtx_code (name.string);

  require_char_ws (')');

  return_rtx = postprocess (return_rtx);

  return return_rtx;
}

/* Mutually recursive subroutine of read_rtx which reads
   (thing x1 x2 x3 ...) and produces RTL as if
   (thing x1 (thing x2 (thing x3 ...)))  had been written.
   When called, FORM is (thing x1 x2), and the file position
   is just past the leading parenthesis of x3.  Only works
   for THINGs which are dyadic expressions, e.g. AND, IOR.  */
rtx
rtx_reader::read_rtx_variadic (rtx form)
{
  char c = '(';
  rtx p = form, q;

  do
    {
      unread_char (c);

      q = rtx_alloc (GET_CODE (p));
      PUT_MODE (q, GET_MODE (p));

      XEXP (q, 0) = XEXP (p, 1);
      XEXP (q, 1) = read_nested_rtx ();

      XEXP (p, 1) = q;
      p = q;
      c = read_skip_spaces ();
    }
  while (c == '(');
  unread_char (c);
  return form;
}

/* Constructor for class rtx_reader.  */

rtx_reader::rtx_reader (bool compact)
: md_reader (compact),
  m_in_call_function_usage (false)
{
  /* Set the global singleton pointer.  */
  rtx_reader_ptr = this;

  one_time_initialization ();
}

/* Destructor for class rtx_reader.  */

rtx_reader::~rtx_reader ()
{
  /* Clear the global singleton pointer.  */
  rtx_reader_ptr = NULL;
}<|MERGE_RESOLUTION|>--- conflicted
+++ resolved
@@ -1,9 +1,5 @@
 /* RTL reader for GCC.
-<<<<<<< HEAD
-   Copyright (C) 1987-2019 Free Software Foundation, Inc.
-=======
    Copyright (C) 1987-2020 Free Software Foundation, Inc.
->>>>>>> 9e014010
 
 This file is part of GCC.
 
@@ -293,17 +289,11 @@
     return;
   gcc_assert (GET_CODE (rt) == DEFINE_INSN
 	      || GET_CODE (rt) == DEFINE_INSN_AND_SPLIT
-<<<<<<< HEAD
-	      || GET_CODE (rt) == DEFINE_EXPAND);
-
-  int attrs = GET_CODE (rt) == DEFINE_INSN_AND_SPLIT ? 7 : 4;
-=======
 	      || GET_CODE (rt) == DEFINE_INSN_AND_REWRITE
 	      || GET_CODE (rt) == DEFINE_EXPAND);
 
   int attrs = (GET_CODE (rt) == DEFINE_INSN_AND_SPLIT ? 7
 	       : GET_CODE (rt) == DEFINE_INSN_AND_REWRITE ? 6 : 4);
->>>>>>> 9e014010
   attrs_vec = XVEC (rt, attrs);
 
   /* If we've already added attribute 'current_iterator_name', then we
@@ -374,17 +364,10 @@
 
 /* Map attribute string P to its current value.  Return null if the attribute
    isn't known.  If ITERATOR_OUT is nonnull, store the associated iterator
-<<<<<<< HEAD
-   there.  */
-
-static struct map_value *
-map_attr_string (const char *p, mapping **iterator_out = 0)
-=======
    there.  Report any errors against location LOC.  */
 
 static struct map_value *
 map_attr_string (file_location loc, const char *p, mapping **iterator_out = 0)
->>>>>>> 9e014010
 {
   const char *attr;
   struct mapping *iterator;
@@ -436,11 +419,6 @@
 	  for (v = m->values; v; v = v->next)
 	    if (v->number == iterator->current_value->number)
 	      {
-<<<<<<< HEAD
-		if (iterator_out)
-		  *iterator_out = iterator;
-		return v;
-=======
 		if (res && strcmp (v->string, res->string) != 0)
 		  {
 		    error_at (loc, "ambiguous attribute '%s'; could be"
@@ -453,7 +431,6 @@
 		  *iterator_out = iterator;
 		prev = iterator;
 		res = v;
->>>>>>> 9e014010
 	      }
 	}
     }
@@ -673,10 +650,7 @@
     case DEFINE_EXPAND:
     case DEFINE_INSN:
     case DEFINE_INSN_AND_SPLIT:
-<<<<<<< HEAD
-=======
     case DEFINE_INSN_AND_REWRITE:
->>>>>>> 9e014010
       return true;
 
     default:
@@ -697,10 +671,7 @@
 
   /* Remove the '@', so that no other code needs to worry about it.  */
   const char *name = XSTR (original, 0);
-<<<<<<< HEAD
-=======
   file_location loc = get_md_ptr_loc (name)->loc;
->>>>>>> 9e014010
   copy_md_ptr_loc (name + 1, name);
   name += 1;
   XSTR (original, 0) = name;
@@ -717,11 +688,7 @@
     {
       *end = 0;
       mapping *iterator;
-<<<<<<< HEAD
-      if (!map_attr_string (start + 1, &iterator))
-=======
       if (!map_attr_string (loc, start + 1, &iterator))
->>>>>>> 9e014010
 	fatal_with_file_and_line ("unknown iterator `%s'", start + 1);
       *end = '>';
 
