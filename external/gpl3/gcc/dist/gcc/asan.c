--- conflicted
+++ resolved
@@ -1,9 +1,5 @@
 /* AddressSanitizer, a fast memory error detector.
-<<<<<<< HEAD
-   Copyright (C) 2012-2019 Free Software Foundation, Inc.
-=======
    Copyright (C) 2012-2020 Free Software Foundation, Inc.
->>>>>>> e2aa5677
    Contributed by Kostya Serebryany <kcc@google.com>
 
 This file is part of GCC.
@@ -1236,14 +1232,9 @@
 #define RZ_BUFFER_SIZE 4
 
 /* ASAN redzone buffer container that handles emission of shadow bytes.  */
-<<<<<<< HEAD
-struct asan_redzone_buffer
-{
-=======
 class asan_redzone_buffer
 {
 public:
->>>>>>> e2aa5677
   /* Constructor.  */
   asan_redzone_buffer (rtx shadow_mem, HOST_WIDE_INT prev_offset):
     m_shadow_mem (shadow_mem), m_prev_offset (prev_offset),
@@ -1614,10 +1605,6 @@
       if (use_after_return_class < 5
 	  && can_store_by_pieces (sz, builtin_memset_read_str, &c,
 				  BITS_PER_UNIT, true))
-<<<<<<< HEAD
-	store_by_pieces (shadow_mem, sz, builtin_memset_read_str, &c,
-			 BITS_PER_UNIT, true, RETURN_BEGIN);
-=======
 	{
 	  /* Emit:
 	       memset(ShadowBase, kAsanStackAfterReturnMagic, ShadowSize);
@@ -1637,7 +1624,6 @@
 	  mem = gen_rtx_MEM (QImode, addr);
 	  emit_move_insn (mem, const0_rtx);
 	}
->>>>>>> e2aa5677
       else if (use_after_return_class >= 5
 	       || !set_storage_via_setmem (shadow_mem,
 					   GEN_INT (sz),
