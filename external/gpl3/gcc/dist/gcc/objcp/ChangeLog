--- conflicted
+++ resolved
@@ -1,20 +1,8 @@
-<<<<<<< HEAD
-2020-03-12  Release Manager
-
-	* GCC 9.3.0 released.
-
-2019-08-12  Release Manager
-
-	* GCC 9.2.0 released.
-
-2019-05-17  Jakub Jelinek  <jakub@redhat.com>
-=======
 2021-04-08  Release Manager
 
 	* GCC 10.3.0 released.
 
 2020-07-23  Release Manager
->>>>>>> e2aa5677
 
 	* GCC 10.2.0 released.
 
@@ -31,17 +19,8 @@
 	PR pch/90326
 	* config-lang.in (gtfiles): Don't add c-family/c-cppbuiltin.c.
 
-<<<<<<< HEAD
-2019-05-03  Release Manager
-
-	* GCC 9.1.0 released.
-
 2019-01-01  Jakub Jelinek  <jakub@redhat.com>
 
-=======
-2019-01-01  Jakub Jelinek  <jakub@redhat.com>
-
->>>>>>> e2aa5677
 	Update copyright years.
 
 2018-10-17  David Malcolm  <dmalcolm@redhat.com>
@@ -439,21 +418,13 @@
 
 	2008-02-07  Andreas Tobler  <andreast-list@fgznet.ch>
 		    Douglas Gregor  <doug.gregor@gmail.com>
-<<<<<<< HEAD
- 
-=======
-
->>>>>>> e2aa5677
+
 	PR bootstrap/35115
 	* objcp-decl.c (objcp_comptypes): Call cp_comptypes, not comptypes.
 
 2008-02-07  Andreas Tobler  <andreast-list@fgznet.ch>
 	    Douglas Gregor  <doug.gregor@gmail.com>
-<<<<<<< HEAD
- 
-=======
-
->>>>>>> e2aa5677
+
 	PR bootstrap/35115
 	* objcp-decl.c (objcp_comptypes): Call cp_comptypes, not comptypes.
 
@@ -597,11 +568,7 @@
 
  
-<<<<<<< HEAD
-Copyright (C) 2005-2019 Free Software Foundation, Inc.
-=======
 Copyright (C) 2005-2020 Free Software Foundation, Inc.
->>>>>>> e2aa5677
 
 Copying and distribution of this file, with or without modification,
 are permitted in any medium without royalty provided the copyright
