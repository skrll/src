--- conflicted
+++ resolved
@@ -1,10 +1,6 @@
 /* Process the ObjC-specific declarations and variables for 
    the Objective-C++ compiler.
-<<<<<<< HEAD
-   Copyright (C) 2005-2019 Free Software Foundation, Inc.
-=======
    Copyright (C) 2005-2020 Free Software Foundation, Inc.
->>>>>>> e2aa5677
    Contributed by Ziemowit Laski  <zlaski@apple.com>
 
 This file is part of GCC.
