/* Language-dependent hooks for Objective-C++.
<<<<<<< HEAD
   Copyright (C) 2005-2019 Free Software Foundation, Inc.
=======
   Copyright (C) 2005-2020 Free Software Foundation, Inc.
>>>>>>> e2aa5677
   Contributed by Ziemowit Laski  <zlaski@apple.com>

This file is part of GCC.

GCC is free software; you can redistribute it and/or modify
it under the terms of the GNU General Public License as published by
the Free Software Foundation; either version 3, or (at your option)
any later version.

GCC is distributed in the hope that it will be useful,
but WITHOUT ANY WARRANTY; without even the implied warranty of
MERCHANTABILITY or FITNESS FOR A PARTICULAR PURPOSE.  See the
GNU General Public License for more details.

You should have received a copy of the GNU General Public License
along with GCC; see the file COPYING3.  If not see
<http://www.gnu.org/licenses/>.  */

#include "config.h"
#include "system.h"
#include "coretypes.h"
#include "cp-tree.h"
#include "c-family/c-objc.h"
#include "objc-act.h"
#include "langhooks.h"
#include "langhooks-def.h"
#include "cp-objcp-common.h"

enum c_language_kind c_language = clk_objcxx;
static void objcxx_init_ts (void);

/* Lang hooks common to C++ and ObjC++ are declared in cp/cp-objcp-common.h;
   consequently, there should be very few hooks below.  */

#undef LANG_HOOKS_NAME
#define LANG_HOOKS_NAME "GNU Objective-C++"
#undef LANG_HOOKS_INIT
#define LANG_HOOKS_INIT objc_init
#undef LANG_HOOKS_GIMPLIFY_EXPR 
#define LANG_HOOKS_GIMPLIFY_EXPR objc_gimplify_expr
#undef LANG_HOOKS_INIT_TS
#define LANG_HOOKS_INIT_TS objcxx_init_ts

/* Each front end provides its own lang hook initializer.  */
struct lang_hooks lang_hooks = LANG_HOOKS_INITIALIZER;

/* Lang hook routines common to C++ and ObjC++ appear in cp/cp-objcp-common.c;
   there should be very few (if any) routines below.  */

tree
objcp_tsubst_copy_and_build (tree t, tree args, tsubst_flags_t complain, 
			     tree in_decl, bool function_p ATTRIBUTE_UNUSED)
{
#define RECURSE(NODE)							\
  tsubst_copy_and_build (NODE, args, complain, in_decl, 		\
			 /*function_p=*/false,				\
			 /*integral_constant_expression_p=*/false)

  /* The following two can only occur in Objective-C++.  */

  switch ((int) TREE_CODE (t))
    {
    case MESSAGE_SEND_EXPR:
      return objc_finish_message_expr
	(RECURSE (TREE_OPERAND (t, 0)),
	 TREE_OPERAND (t, 1),  /* No need to expand the selector.  */
	 RECURSE (TREE_OPERAND (t, 2)), NULL);

    case CLASS_REFERENCE_EXPR:
      return objc_get_class_reference
	(RECURSE (TREE_OPERAND (t, 0)));

    default:
      break;
    }

  /* Fall back to C++ processing.  */
  return NULL_TREE;

#undef RECURSE
}

static void
objcxx_init_ts (void)
{
  objc_common_init_ts ();
  cp_common_init_ts ();
}

#include "gtype-objcp.h"<|MERGE_RESOLUTION|>--- conflicted
+++ resolved
@@ -1,9 +1,5 @@
 /* Language-dependent hooks for Objective-C++.
-<<<<<<< HEAD
-   Copyright (C) 2005-2019 Free Software Foundation, Inc.
-=======
    Copyright (C) 2005-2020 Free Software Foundation, Inc.
->>>>>>> e2aa5677
    Contributed by Ziemowit Laski  <zlaski@apple.com>
 
 This file is part of GCC.
