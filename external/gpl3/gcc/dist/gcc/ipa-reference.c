--- conflicted
+++ resolved
@@ -1,9 +1,5 @@
 /* Callgraph based analysis of static variables.
-<<<<<<< HEAD
-   Copyright (C) 2004-2019 Free Software Foundation, Inc.
-=======
    Copyright (C) 2004-2020 Free Software Foundation, Inc.
->>>>>>> 9e014010
    Contributed by Kenneth Zadeck <zadeck@naturalbridge.com>
 
 This file is part of GCC.
@@ -52,10 +48,7 @@
 #include "calls.h"
 #include "ipa-utils.h"
 #include "ipa-reference.h"
-<<<<<<< HEAD
-=======
 #include "alloc-pool.h"
->>>>>>> 9e014010
 #include "symbol-summary.h"
 
 /* The static variables defined within the compilation unit that are
@@ -130,26 +123,6 @@
   ipa_ref_var_info_summary_t (symbol_table *symtab):
     fast_function_summary <ipa_reference_vars_info_d *, va_heap> (symtab) {}
 };
-<<<<<<< HEAD
-
-static ipa_ref_var_info_summary_t *ipa_ref_var_info_summaries = NULL;
-
-class ipa_ref_opt_summary_t: public fast_function_summary
-			     <ipa_reference_optimization_summary_d *, va_heap>
-{
-public:
-  ipa_ref_opt_summary_t (symbol_table *symtab):
-    fast_function_summary <ipa_reference_optimization_summary_d *, va_heap> (symtab) {}
-
-  virtual void remove (cgraph_node *src_node,
-		       ipa_reference_optimization_summary_d *data);
-  virtual void duplicate (cgraph_node *src_node, cgraph_node *dst_node,
-			  ipa_reference_optimization_summary_d *src_data,
-			  ipa_reference_optimization_summary_d *dst_data);
-};
-
-static ipa_ref_opt_summary_t *ipa_ref_opt_sum_summaries = NULL;
-=======
 
 static ipa_ref_var_info_summary_t *ipa_ref_var_info_summaries = NULL;
 
@@ -193,7 +166,6 @@
     id = ipa_reference_vars_uids++;
   return id;
 }
->>>>>>> 9e014010
 
 /* Return the ipa_reference_vars structure starting from the cgraph NODE.  */
 static inline ipa_reference_vars_info_t
@@ -509,15 +481,6 @@
 
   if (ipa_ref_var_info_summaries == NULL)
     ipa_ref_var_info_summaries = new ipa_ref_var_info_summary_t (symtab);
-<<<<<<< HEAD
-
-  if (ipa_ref_opt_sum_summaries != NULL)
-    {
-      delete ipa_ref_opt_sum_summaries;
-      ipa_ref_opt_sum_summaries = NULL;
-    }
-=======
->>>>>>> 9e014010
 }
 
 
@@ -599,17 +562,10 @@
 				  ipa_reference_optimization_summary_d
 				  *dst_ginfo)
 {
-<<<<<<< HEAD
-  dst_ginfo->statics_not_read =
-    copy_static_var_set (ginfo->statics_not_read);
-  dst_ginfo->statics_not_written =
-    copy_static_var_set (ginfo->statics_not_written);
-=======
   dst_ginfo->statics_read =
     copy_static_var_set (ginfo->statics_read, false);
   dst_ginfo->statics_written =
     copy_static_var_set (ginfo->statics_written, false);
->>>>>>> 9e014010
 }
 
 /* Called when node is removed.  */
@@ -618,15 +574,6 @@
 ipa_ref_opt_summary_t::remove (cgraph_node *,
 			       ipa_reference_optimization_summary_d *ginfo)
 {
-<<<<<<< HEAD
-  if (ginfo->statics_not_read
-      && ginfo->statics_not_read != all_module_statics)
-    BITMAP_FREE (ginfo->statics_not_read);
-
-  if (ginfo->statics_not_written
-      && ginfo->statics_not_written != all_module_statics)
-    BITMAP_FREE (ginfo->statics_not_written);
-=======
   if (ginfo->statics_read
       && ginfo->statics_read != all_module_statics
       && ginfo->statics_read != no_module_statics)
@@ -636,7 +583,6 @@
       && ginfo->statics_written != all_module_statics
       && ginfo->statics_written != no_module_statics)
     BITMAP_FREE (ginfo->statics_written);
->>>>>>> 9e014010
 }
 
 /* Analyze each function in the cgraph to see which global or statics
@@ -957,13 +903,10 @@
     {
       ipa_reference_vars_info_t node_info;
       ipa_reference_global_vars_info_t node_g;
-<<<<<<< HEAD
-=======
 
       /* No need to produce summaries for inline clones.  */
       if (node->inlined_to)
 	continue;
->>>>>>> 9e014010
 
       node_info = get_reference_vars_info (node);
       if (!node->alias && opt_for_fn (node->decl, flag_ipa_reference))
@@ -1016,20 +959,12 @@
 
   bitmap_obstack_release (&local_info_obstack);
 
-<<<<<<< HEAD
-  if (ipa_ref_var_info_summaries == NULL)
-=======
   if (ipa_ref_var_info_summaries != NULL)
->>>>>>> 9e014010
     {
       delete ipa_ref_var_info_summaries;
       ipa_ref_var_info_summaries = NULL;
     }
 
-<<<<<<< HEAD
-  ipa_ref_var_info_summaries = NULL;
-=======
->>>>>>> 9e014010
   if (dump_file)
     vec_free (reference_vars_to_consider);
   reference_vars_to_consider = NULL;
@@ -1049,13 +984,7 @@
   if (!node->definition || node->inlined_to)
     return false;
   info = get_reference_optimization_summary (node);
-<<<<<<< HEAD
-  if (!info
-      || (bitmap_empty_p (info->statics_not_read)
-	  && bitmap_empty_p (info->statics_not_written)))
-=======
   if (!info)
->>>>>>> 9e014010
     return false;
 
   /* See if we want to encode it.
@@ -1111,12 +1040,7 @@
     return;
   EXECUTE_IF_AND_IN_BITMAP (bits, ltrans_statics, 0, index, bi)
     {
-<<<<<<< HEAD
-      tree decl = (tree)splay_tree_lookup (reference_vars_to_consider,
-					   index)->value;
-=======
       tree decl = (*reference_vars_to_consider) [index];
->>>>>>> 9e014010
       lto_output_var_decl_index (ob->decl_state, ob->main_stream, decl);
     }
 }
@@ -1206,17 +1130,12 @@
   unsigned int j = 0;
   bitmap_obstack_initialize (&optimization_summary_obstack);
 
-<<<<<<< HEAD
-  if (ipa_ref_opt_sum_summaries == NULL)
-    ipa_ref_opt_sum_summaries = new ipa_ref_opt_summary_t (symtab);
-=======
   gcc_checking_assert (ipa_ref_opt_sum_summaries == NULL);
   ipa_ref_opt_sum_summaries = new ipa_ref_opt_summary_t (symtab);
   ipa_reference_vars_map = new reference_vars_map_t(257);
   varpool_node_hooks
 	 = symtab->add_varpool_removal_hook (varpool_removal_hook, NULL);
   ipa_reference_vars_uids = 0;
->>>>>>> 9e014010
 
   all_module_statics = BITMAP_ALLOC (&optimization_summary_obstack);
   no_module_statics = BITMAP_ALLOC (&optimization_summary_obstack);
@@ -1268,13 +1187,6 @@
 	      ipa_reference_optimization_summary_d *info
 		= ipa_ref_opt_sum_summaries->get_create (node);
 
-<<<<<<< HEAD
-	      info->statics_not_read = BITMAP_ALLOC
-		(&optimization_summary_obstack);
-	      info->statics_not_written = BITMAP_ALLOC
-		(&optimization_summary_obstack);
-=======
->>>>>>> 9e014010
 	      if (dump_file)
 		fprintf (dump_file,
 			 "\nFunction name:%s:\n  static read:",
@@ -1414,12 +1326,9 @@
     {
       delete ipa_ref_opt_sum_summaries;
       ipa_ref_opt_sum_summaries = NULL;
-<<<<<<< HEAD
-=======
       delete ipa_reference_vars_map;
       ipa_reference_vars_map = NULL;
       symtab->remove_varpool_removal_hook (varpool_node_hooks);
->>>>>>> 9e014010
     }
 
   if (ipa_init_p)
