--- conflicted
+++ resolved
@@ -1,9 +1,5 @@
 /* Convert tree expression to rtl instructions, for GNU compiler.
-<<<<<<< HEAD
-   Copyright (C) 1988-2019 Free Software Foundation, Inc.
-=======
    Copyright (C) 1988-2020 Free Software Foundation, Inc.
->>>>>>> e2aa5677
 
 This file is part of GCC.
 
@@ -1656,11 +1652,6 @@
       set_mem_size (y, const_size);
     }
 
-<<<<<<< HEAD
-  if (CONST_INT_P (size) && can_move_by_pieces (INTVAL (size), align))
-    move_by_pieces (x, y, INTVAL (size), align, RETURN_BEGIN);
-  else if (emit_block_move_via_movmem (x, y, size, align,
-=======
   bool pieces_ok = CONST_INT_P (size)
     && can_move_by_pieces (INTVAL (size), align);
   bool pattern_ok = false;
@@ -1669,7 +1660,6 @@
     {
       pattern_ok
 	= emit_block_move_via_pattern (x, y, size, align,
->>>>>>> e2aa5677
 				       expected_align, expected_size,
 				       min_size, max_size, probable_max_size,
 				       might_overlap);
@@ -4533,27 +4523,16 @@
 	  /* Get the address of the stack space.
 	     In this case, we do not deal with EXTRA separately.
 	     A single stack adjust will do.  */
-<<<<<<< HEAD
-	  poly_int64 offset;
-=======
 	  poly_int64 const_args_so_far;
->>>>>>> e2aa5677
 	  if (! args_addr)
 	    {
 	      temp = push_block (size, extra, where_pad == PAD_DOWNWARD);
 	      extra = 0;
 	    }
-<<<<<<< HEAD
-	  else if (poly_int_rtx_p (args_so_far, &offset))
-	    temp = memory_address (BLKmode,
-				   plus_constant (Pmode, args_addr,
-						  skip + offset));
-=======
 	  else if (poly_int_rtx_p (args_so_far, &const_args_so_far))
 	    temp = memory_address (BLKmode,
 				   plus_constant (Pmode, args_addr,
 						  skip + const_args_so_far));
->>>>>>> e2aa5677
 	  else
 	    temp = memory_address (BLKmode,
 				   plus_constant (Pmode,
@@ -5763,21 +5742,12 @@
 	  str_copy_len &= ~(STORE_MAX_PIECES - 1);
 	}
       if (str_copy_len >= exp_len)
-<<<<<<< HEAD
 	goto normal_expr;
 
       if (!can_store_by_pieces (str_copy_len, string_cst_read_str,
 				(void *) str, MEM_ALIGN (target), false))
 	goto normal_expr;
 
-=======
-	goto normal_expr;
-
-      if (!can_store_by_pieces (str_copy_len, string_cst_read_str,
-				(void *) str, MEM_ALIGN (target), false))
-	goto normal_expr;
-
->>>>>>> e2aa5677
       dest_mem = store_by_pieces (target, str_copy_len, string_cst_read_str,
 				  (void *) str, MEM_ALIGN (target), false,
 				  RETURN_END);
@@ -9717,11 +9687,7 @@
 	  && mode == TYPE_MODE (TREE_TYPE (treeop0))
 	  && SCALAR_INT_MODE_P (mode))
 	{
-<<<<<<< HEAD
-	  struct expand_operand eops[4];
-=======
 	  class expand_operand eops[4];
->>>>>>> e2aa5677
 	  machine_mode imode = TYPE_MODE (TREE_TYPE (treeop0));
 	  expand_operands (treeop0, treeop1,
 			   subtarget, &op0, &op1, EXPAND_NORMAL);
@@ -11494,15 +11460,6 @@
 {
   scalar_int_mode mode = SCALAR_INT_TYPE_MODE (type);
   HOST_WIDE_INT prec = TYPE_PRECISION (type);
-<<<<<<< HEAD
-  if (target && GET_MODE (target) != GET_MODE (exp))
-    target = 0;
-  /* For constant values, reduce using build_int_cst_type. */
-  poly_int64 const_exp;
-  if (poly_int_rtx_p (exp, &const_exp))
-    {
-      tree t = build_int_cst_type (type, const_exp);
-=======
   gcc_assert ((GET_MODE (exp) == VOIDmode || GET_MODE (exp) == mode)
 	      && (!target || GET_MODE (target) == mode));
 
@@ -11510,7 +11467,6 @@
   if (poly_int_rtx_p (exp))
     {
       tree t = wide_int_to_tree (type, wi::to_poly_wide (exp, mode));
->>>>>>> e2aa5677
       return expand_expr (t, target, VOIDmode, EXPAND_NORMAL);
     }
   else if (TYPE_UNSIGNED (type))
@@ -11575,8 +11531,6 @@
 tree
 string_constant (tree arg, tree *ptr_offset, tree *mem_size, tree *decl)
 {
-<<<<<<< HEAD
-=======
   tree dummy = NULL_TREE;;
   if (!mem_size)
     mem_size = &dummy;
@@ -11586,7 +11540,6 @@
      removed.  */
   tree argtype = TREE_TYPE (arg);
 
->>>>>>> e2aa5677
   tree array;
   STRIP_NOPS (arg);
 
@@ -11649,11 +11602,7 @@
 	      && TREE_CODE (TREE_TYPE (TREE_TYPE (arg))) == ARRAY_TYPE
 	      && !(decl && !*decl)
 	      && !(decl && tree_fits_uhwi_p (DECL_SIZE_UNIT (*decl))
-<<<<<<< HEAD
-		   && mem_size && tree_fits_uhwi_p (*mem_size)
-=======
 		   && tree_fits_uhwi_p (*mem_size)
->>>>>>> e2aa5677
 		   && tree_int_cst_equal (*mem_size, DECL_SIZE_UNIT (*decl))))
 	    return NULL_TREE;
 
@@ -11685,11 +11634,7 @@
 	      && TREE_CODE (TREE_TYPE (TREE_TYPE (rhs1))) == ARRAY_TYPE
 	      && !(decl && !*decl)
 	      && !(decl && tree_fits_uhwi_p (DECL_SIZE_UNIT (*decl))
-<<<<<<< HEAD
-		   && mem_size && tree_fits_uhwi_p (*mem_size)
-=======
 		   && tree_fits_uhwi_p (*mem_size)
->>>>>>> e2aa5677
 		   && tree_int_cst_equal (*mem_size, DECL_SIZE_UNIT (*decl))))
 	    return NULL_TREE;
 
@@ -11723,12 +11668,7 @@
   if (TREE_CODE (array) == STRING_CST)
     {
       *ptr_offset = fold_convert (sizetype, offset);
-<<<<<<< HEAD
-      if (mem_size)
-	*mem_size = TYPE_SIZE_UNIT (TREE_TYPE (array));
-=======
       *mem_size = TYPE_SIZE_UNIT (TREE_TYPE (array));
->>>>>>> e2aa5677
       if (decl)
 	*decl = NULL_TREE;
       gcc_checking_assert (tree_to_shwi (TYPE_SIZE_UNIT (TREE_TYPE (array)))
@@ -11745,44 +11685,6 @@
   if (!init || init == error_mark_node)
     return NULL_TREE;
   if (TREE_CODE (init) == CONSTRUCTOR)
-<<<<<<< HEAD
-    {
-      /* Convert the 64-bit constant offset to a wider type to avoid
-	 overflow.  */
-      offset_int wioff;
-      if (!base_off.is_constant (&wioff))
-	return NULL_TREE;
-
-      wioff *= BITS_PER_UNIT;
-      if (!wi::fits_uhwi_p (wioff))
-	return NULL_TREE;
-
-      base_off = wioff.to_uhwi ();
-      unsigned HOST_WIDE_INT fieldoff = 0;
-      init = fold_ctor_reference (NULL_TREE, init, base_off, 0, array,
-				  &fieldoff);
-      HOST_WIDE_INT cstoff;
-      if (!base_off.is_constant (&cstoff))
-	return NULL_TREE;
-
-      cstoff = (cstoff - fieldoff) / BITS_PER_UNIT;
-      tree off = build_int_cst (sizetype, cstoff);
-      if (varidx)
-	offset = fold_build2 (PLUS_EXPR, TREE_TYPE (offset), offset, off);
-      else
-	offset = off;
-    }
-
-  if (!init)
-    return NULL_TREE;
-
-  *ptr_offset = offset;
-
-  tree eltype = TREE_TYPE (init);
-  tree initsize = TYPE_SIZE_UNIT (eltype);
-  if (mem_size)
-    *mem_size = initsize;
-=======
     {
       /* Convert the 64-bit constant offset to a wider type to avoid
 	 overflow.  */
@@ -11869,44 +11771,15 @@
 	  *ptr_offset = integer_zero_node;
 	}
     }
->>>>>>> e2aa5677
 
   if (decl)
     *decl = array;
 
-<<<<<<< HEAD
-  if (TREE_CODE (init) == INTEGER_CST
-      && (TREE_CODE (TREE_TYPE (array)) == INTEGER_TYPE
-	  || TYPE_MAIN_VARIANT (eltype) == char_type_node))
-    {
-      /* For a reference to (address of) a single constant character,
-	 store the native representation of the character in CHARBUF.
-	 If the reference is to an element of an array or a member
-	 of a struct, only consider narrow characters until ctors
-	 for wide character arrays are transformed to STRING_CSTs
-	 like those for narrow arrays.  */
-      unsigned char charbuf[MAX_BITSIZE_MODE_ANY_MODE / BITS_PER_UNIT];
-      int len = native_encode_expr (init, charbuf, sizeof charbuf, 0);
-      if (len > 0)
-	{
-	  /* Construct a string literal with elements of ELTYPE and
-	     the representation above.  Then strip
-	     the ADDR_EXPR (ARRAY_REF (...)) around the STRING_CST.  */
-	  init = build_string_literal (len, (char *)charbuf, eltype);
-	  init = TREE_OPERAND (TREE_OPERAND (init, 0), 0);
-	}
-    }
-
   if (TREE_CODE (init) != STRING_CST)
     return NULL_TREE;
 
-=======
-  if (TREE_CODE (init) != STRING_CST)
-    return NULL_TREE;
-
   *mem_size = initsize;
 
->>>>>>> e2aa5677
   gcc_checking_assert (tree_to_shwi (initsize) >= TREE_STRING_LENGTH (init));
 
   return init;
@@ -12023,9 +11896,6 @@
   unsigned mucost = seq_cost (muinsns, speed_p);
   mucost += rtx_cost (mur, mode, EQ, 0, speed_p);
   mucost += rtx_cost (expand_normal (c4), mode, EQ, 1, speed_p);
-<<<<<<< HEAD
-
-=======
 
   if (mocost <= mucost)
     {
@@ -12235,7 +12105,6 @@
   mucost += rtx_cost (mur, mode, LE, 0, speed_p);
   mucost += rtx_cost (expand_normal (c4), mode, LE, 1, speed_p);
 
->>>>>>> e2aa5677
   if (mocost <= mucost)
     {
       emit_insn (moinsns);
@@ -12244,217 +12113,6 @@
     }
 
   emit_insn (muinsns);
-<<<<<<< HEAD
-  *arg0 = make_tree (TREE_TYPE (*arg0), mur);
-  *arg1 = c4;
-  return code;
-}
-
-/* Attempt to optimize unsigned (X % C1) == C2 (or (X % C1) != C2).
-   If C1 is odd to:
-   (X - C2) * C3 <= C4 (or >), where
-   C3 is modular multiplicative inverse of C1 and 1<<prec and
-   C4 is ((1<<prec) - 1) / C1 or ((1<<prec) - 1) / C1 - 1 (the latter
-   if C2 > ((1<<prec) - 1) % C1).
-   If C1 is even, S = ctz (C1) and C2 is 0, use
-   ((X * C3) r>> S) <= C4, where C3 is modular multiplicative
-   inverse of C1>>S and 1<<prec and C4 is (((1<<prec) - 1) / (C1>>S)) >> S.
-
-   For signed (X % C1) == 0 if C1 is odd to (all operations in it
-   unsigned):
-   (X * C3) + C4 <= 2 * C4, where
-   C3 is modular multiplicative inverse of (unsigned) C1 and 1<<prec and
-   C4 is ((1<<(prec - 1) - 1) / C1).
-   If C1 is even, S = ctz(C1), use
-   ((X * C3) + C4) r>> S <= (C4 >> (S - 1))
-   where C3 is modular multiplicative inverse of (unsigned)(C1>>S) and 1<<prec
-   and C4 is ((1<<(prec - 1) - 1) / (C1>>S)) & (-1<<S).
-
-   See the Hacker's Delight book, section 10-17.  */
-enum tree_code
-maybe_optimize_mod_cmp (enum tree_code code, tree *arg0, tree *arg1)
-{
-  gcc_checking_assert (code == EQ_EXPR || code == NE_EXPR);
-  gcc_checking_assert (TREE_CODE (*arg1) == INTEGER_CST);
-
-  if (optimize < 2)
-    return code;
-
-  gimple *stmt = get_def_for_expr (*arg0, TRUNC_MOD_EXPR);
-  if (stmt == NULL)
-    return code;
-
-  tree treeop0 = gimple_assign_rhs1 (stmt);
-  tree treeop1 = gimple_assign_rhs2 (stmt);
-  if (TREE_CODE (treeop0) != SSA_NAME
-      || TREE_CODE (treeop1) != INTEGER_CST
-      /* Don't optimize the undefined behavior case x % 0;
-	 x % 1 should have been optimized into zero, punt if
-	 it makes it here for whatever reason;
-	 x % -c should have been optimized into x % c.  */
-      || compare_tree_int (treeop1, 2) <= 0
-      /* Likewise x % c == d where d >= c should be always false.  */
-      || tree_int_cst_le (treeop1, *arg1))
-    return code;
-
-  /* Unsigned x % pow2 is handled right already, for signed
-     modulo handle it in maybe_optimize_pow2p_mod_cmp.  */
-  if (integer_pow2p (treeop1))
-    return maybe_optimize_pow2p_mod_cmp (code, arg0, arg1);
-
-  tree type = TREE_TYPE (*arg0);
-  scalar_int_mode mode;
-  if (!is_a <scalar_int_mode> (TYPE_MODE (type), &mode))
-    return code;
-  if (GET_MODE_BITSIZE (mode) != TYPE_PRECISION (type)
-      || TYPE_PRECISION (type) <= 1)
-    return code;
-
-  signop sgn = UNSIGNED;
-  /* If both operands are known to have the sign bit clear, handle
-     even the signed modulo case as unsigned.  treeop1 is always
-     positive >= 2, checked above.  */
-  if (!TYPE_UNSIGNED (type) && get_range_pos_neg (treeop0) != 1)
-    sgn = SIGNED;
-
-  if (!TYPE_UNSIGNED (type))
-    {
-      if (tree_int_cst_sgn (*arg1) == -1)
-	return code;
-      type = unsigned_type_for (type);
-      if (!type || TYPE_MODE (type) != TYPE_MODE (TREE_TYPE (*arg0)))
-	return code;
-    }
-
-  int prec = TYPE_PRECISION (type);
-  wide_int w = wi::to_wide (treeop1);
-  int shift = wi::ctz (w);
-  /* Unsigned (X % C1) == C2 is equivalent to (X - C2) % C1 == 0 if
-     C2 <= -1U % C1, because for any Z >= 0U - C2 in that case (Z % C1) != 0.
-     If C1 is odd, we can handle all cases by subtracting
-     C4 below.  We could handle even the even C1 and C2 > -1U % C1 cases
-     e.g. by testing for overflow on the subtraction, punt on that for now
-     though.  */
-  if ((sgn == SIGNED || shift) && !integer_zerop (*arg1))
-    {
-      if (sgn == SIGNED)
-	return code;
-      wide_int x = wi::umod_trunc (wi::mask (prec, false, prec), w);
-      if (wi::gtu_p (wi::to_wide (*arg1), x))
-	return code;
-    }
-
-  imm_use_iterator imm_iter;
-  use_operand_p use_p;
-  FOR_EACH_IMM_USE_FAST (use_p, imm_iter, treeop0)
-    {
-      gimple *use_stmt = USE_STMT (use_p);
-      /* Punt if treeop0 is used in the same bb in a division
-	 or another modulo with the same divisor.  We should expect
-	 the division and modulo combined together.  */
-      if (use_stmt == stmt
-	  || gimple_bb (use_stmt) != gimple_bb (stmt))
-	continue;
-      if (!is_gimple_assign (use_stmt)
-	  || (gimple_assign_rhs_code (use_stmt) != TRUNC_DIV_EXPR
-	      && gimple_assign_rhs_code (use_stmt) != TRUNC_MOD_EXPR))
-	continue;
-      if (gimple_assign_rhs1 (use_stmt) != treeop0
-	  || !operand_equal_p (gimple_assign_rhs2 (use_stmt), treeop1, 0))
-	continue;
-      return code;
-    }
-
-  w = wi::lrshift (w, shift);
-  wide_int a = wide_int::from (w, prec + 1, UNSIGNED);
-  wide_int b = wi::shifted_mask (prec, 1, false, prec + 1);
-  wide_int m = wide_int::from (mod_inv (a, b), prec, UNSIGNED);
-  tree c3 = wide_int_to_tree (type, m);
-  tree c5 = NULL_TREE;
-  wide_int d, e;
-  if (sgn == UNSIGNED)
-    {
-      d = wi::divmod_trunc (wi::mask (prec, false, prec), w, UNSIGNED, &e);
-      /* Use <= floor ((1<<prec) - 1) / C1 only if C2 <= ((1<<prec) - 1) % C1,
-	 otherwise use < or subtract one from C4.  E.g. for
-	 x % 3U == 0 we transform this into x * 0xaaaaaaab <= 0x55555555, but
-	 x % 3U == 1 already needs to be
-	 (x - 1) * 0xaaaaaaabU <= 0x55555554.  */
-      if (!shift && wi::gtu_p (wi::to_wide (*arg1), e))
-	d -= 1;
-      if (shift)
-	d = wi::lrshift (d, shift);
-    }
-  else
-    {
-      e = wi::udiv_trunc (wi::mask (prec - 1, false, prec), w);
-      if (!shift)
-	d = wi::lshift (e, 1);
-      else
-	{
-	  e = wi::bit_and (e, wi::mask (shift, true, prec));
-	  d = wi::lrshift (e, shift - 1);
-	}
-      c5 = wide_int_to_tree (type, e);
-    }
-  tree c4 = wide_int_to_tree (type, d);
-
-  rtx op0 = expand_normal (treeop0);
-  treeop0 = make_tree (TREE_TYPE (treeop0), op0);
-
-  bool speed_p = optimize_insn_for_speed_p ();
-
-  do_pending_stack_adjust ();
-
-  location_t loc = gimple_location (stmt);
-  struct separate_ops ops;
-  ops.code = TRUNC_MOD_EXPR;
-  ops.location = loc;
-  ops.type = TREE_TYPE (treeop0);
-  ops.op0 = treeop0;
-  ops.op1 = treeop1;
-  ops.op2 = NULL_TREE;
-  start_sequence ();
-  rtx mor = expand_expr_real_2 (&ops, NULL_RTX, TYPE_MODE (ops.type),
-				EXPAND_NORMAL);
-  rtx_insn *moinsns = get_insns ();
-  end_sequence ();
-
-  unsigned mocost = seq_cost (moinsns, speed_p);
-  mocost += rtx_cost (mor, mode, EQ, 0, speed_p);
-  mocost += rtx_cost (expand_normal (*arg1), mode, EQ, 1, speed_p);
-
-  tree t = fold_convert_loc (loc, type, treeop0);
-  if (!integer_zerop (*arg1))
-    t = fold_build2_loc (loc, MINUS_EXPR, type, t, fold_convert (type, *arg1));
-  t = fold_build2_loc (loc, MULT_EXPR, type, t, c3);
-  if (sgn == SIGNED)
-    t = fold_build2_loc (loc, PLUS_EXPR, type, t, c5);
-  if (shift)
-    {
-      tree s = build_int_cst (NULL_TREE, shift);
-      t = fold_build2_loc (loc, RROTATE_EXPR, type, t, s);
-    }
-
-  start_sequence ();
-  rtx mur = expand_normal (t);
-  rtx_insn *muinsns = get_insns ();
-  end_sequence ();
-
-  unsigned mucost = seq_cost (muinsns, speed_p);
-  mucost += rtx_cost (mur, mode, LE, 0, speed_p);
-  mucost += rtx_cost (expand_normal (c4), mode, LE, 1, speed_p);
-
-  if (mocost <= mucost)
-    {
-      emit_insn (moinsns);
-      *arg0 = make_tree (TREE_TYPE (*arg0), mor);
-      return code;
-    }
-
-  emit_insn (muinsns);
-=======
->>>>>>> e2aa5677
   *arg0 = make_tree (type, mur);
   *arg1 = c4;
   return code == EQ_EXPR ? LE_EXPR : GT_EXPR;
@@ -12541,20 +12199,12 @@
       && TREE_CODE (arg0) == SSA_NAME
       && TREE_CODE (arg1) == INTEGER_CST)
     {
-<<<<<<< HEAD
-      enum tree_code code = maybe_optimize_mod_cmp (ops->code, &arg0, &arg1);
-      if (code != ops->code)
-	{
-	  struct separate_ops nops = *ops;
-	  nops.code = ops->code = code;
-=======
       enum tree_code new_code = maybe_optimize_mod_cmp (ops->code,
 							&arg0, &arg1);
       if (new_code != ops->code)
 	{
 	  struct separate_ops nops = *ops;
 	  nops.code = ops->code = new_code;
->>>>>>> e2aa5677
 	  nops.op0 = arg0;
 	  nops.op1 = arg1;
 	  nops.type = TREE_TYPE (arg0);
