--- conflicted
+++ resolved
@@ -1,9 +1,5 @@
 /* Translation of isl AST to Gimple.
-<<<<<<< HEAD
-   Copyright (C) 2014-2019 Free Software Foundation, Inc.
-=======
    Copyright (C) 2014-2020 Free Software Foundation, Inc.
->>>>>>> e2aa5677
    Contributed by Roman Gareev <gareevroman@gmail.com>.
 
 This file is part of GCC.
