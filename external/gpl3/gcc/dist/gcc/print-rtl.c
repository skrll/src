--- conflicted
+++ resolved
@@ -1,9 +1,5 @@
 /* Print RTL for GCC.
-<<<<<<< HEAD
-   Copyright (C) 1987-2019 Free Software Foundation, Inc.
-=======
    Copyright (C) 1987-2020 Free Software Foundation, Inc.
->>>>>>> 9e014010
 
 This file is part of GCC.
 
@@ -1769,7 +1765,6 @@
       print_exp (pp, x, verbose);
       break;
     case CLOBBER:
-    case CLOBBER_HIGH:
     case USE:
       pp_printf (pp, "%s ", GET_RTX_NAME (GET_CODE (x)));
       print_value (pp, XEXP (x, 0), verbose);
