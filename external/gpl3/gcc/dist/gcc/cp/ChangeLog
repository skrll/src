<<<<<<< HEAD
2020-03-12  Release Manager

	* GCC 9.3.0 released.

2020-03-05  Jason Merrill  <jason@redhat.com>

	PR c++/88395
	PR c++/93551
	* constraint.cc (constraints_satisfied_p): Use push_tinst_level.

2020-03-05  Martin Sebor  <msebor@redhat.com>

	Backport from trunk.
	2020-02-21  Martin Sebor  <msebor@redhat.com>

	PR gcov-profile/93753
	* class.c (check_flexarrays): Tighten up a test for potential members
	of anonymous structs or unions.

2020-03-05  Jason Merrill  <jason@redhat.com>

	PR c++/90338
	* pt.c (invalid_nontype_parm_type_p): Check complain for non-literal
	and mutable errors.

2020-03-04  Jason Merrill  <jason@redhat.com>

	PR c++/91607
	* constexpr.c (constexpr_call_hasher::equal): Use
	same_type_ignoring_top_level_qualifiers_p.

2020-03-04  Martin Sebor  <msebor@redhat.com>

	PR c++/90938
	* tree.c (type_initializer_zero_p): Fail for structs initialized
	with non-structs.

2020-03-04  Marek Polacek  <polacek@redhat.com>

	Backported from mainline
	2020-01-24  Marek Polacek  <polacek@redhat.com>

	PR c++/93299 - ICE in tsubst_copy with parenthesized expression.
	* pt.c (tsubst_copy): Handle a REF_PARENTHESIZED_P VIEW_CONVERT_EXPR.

2020-03-04  Marek Polacek  <polacek@redhat.com>

	Backported from mainline
	2020-02-26  Marek Polacek  <polacek@redhat.com>

	PR c++/93676 - value-init crash in template.
	* init.c (build_new_1): Don't call build_vec_init in a template.

2020-03-04  Jason Merrill  <jason@redhat.com>
	    Marek Polacek  <polacek@redhat.com>

	PR c++/90505 - mismatch in template argument deduction.
	* pt.c (tsubst): Don't reduce the template level of template
	parameters when tf_partial.

2020-03-04  Jason Merrill  <jason@redhat.com>

	PR c++/90432
	* init.c (perform_member_init): Don't do aggregate initialization of
	empty field.
	* constexpr.c (cx_check_missing_mem_inits): Don't enforce
	initialization of empty field.

2020-03-04  Jason Merrill  <jason@redhat.com>

	PR c++/90997
	* semantics.c (finish_call_expr): Don't call
	instantiate_non_dependent_expr before warn_for_memset.

2020-03-02  Jason Merrill  <jason@redhat.com>

	PR c++/86917
	* constexpr.c (cxx_eval_vec_init_1): Handle CONSTRUCTOR.

2020-03-02  Jason Merrill  <jason@redhat.com>

	PR c++/91953
	* constexpr.c (potential_constant_expression_1) [PARM_DECL]: Allow
	empty class type.
	[COMPONENT_REF]: A member function reference doesn't use the object
	as an rvalue.

2020-03-02  Jason Merrill  <jason@redhat.com>

	PR c++/88256
	* cp-gimplify.c (predeclare_vla): New.
	(cp_genericize_r) [NOP_EXPR]: Call it.

2020-03-02  Jason Merrill  <jason@redhat.com>

	PR c++/93442
	* parser.c (cp_parser_lambda_expression): Clear in_discarded_stmt.

2020-03-02  Jason Merrill  <jason@redhat.com>

	PR c++/90732 - ICE with VLA capture and generic lambda.
	* pt.c (tsubst_lambda_expr): Repeat add_capture for VLAs.

2020-03-02  Jason Merrill  <jason@redhat.com>

	PR c++/90333
	PR c++/89640
	PR c++/60503
	* parser.c (cp_parser_type_specifier_seq): Don't parse attributes in
	a trailing return type.
	(cp_parser_lambda_declarator_opt): Parse C++11 attributes before
	parens.

2020-02-26  Marek Polacek  <polacek@redhat.com>
=======
2021-04-08  Release Manager

	* GCC 10.3.0 released.

2021-04-01  Jakub Jelinek  <jakub@redhat.com>

	PR c++/98481
	* class.c (find_abi_tags_r): Set *walk_subtrees to 2 instead of 1
	for types.
	(mark_abi_tags_r): Likewise.
	* tree.c (cp_walk_subtrees): If *walk_subtrees_p is 2, look through
	typedefs.

2021-03-31  Patrick Palka  <ppalka@redhat.com>

	Backported from master:
	2021-02-26  Patrick Palka  <ppalka@redhat.com>

	PR c++/98990
	* pt.c (splice_late_return_type): Rebuild the entire return type
	if we have to adjust the level of an auto within.
	(type_uses_auto): Adjust call to find_type_usage.
	* type-utils.h (find_type_usage): Revert r10-6571 change that
	made this function return a pointer to the auto node.

2021-03-31  Patrick Palka  <ppalka@redhat.com>

	Backported from master:
	2021-02-23  Patrick Palka  <ppalka@redhat.com>

	PR c++/95468
	* pt.c (tsubst_copy_and_build) <case BASELINK>: New case, copied
	over from tsubst_copy.

2021-03-31  Patrick Palka  <ppalka@redhat.com>

	Backported from master:
	2021-01-12  Patrick Palka  <ppalka@redhat.com>

	PR c++/98611
	* tree.c (cp_walk_subtrees) <case TEMPLATE_TYPE_PARM>: Visit
	the template of a CTAD placeholder.

2021-03-31  Patrick Palka  <ppalka@redhat.com>

	Backported from master:
	2020-09-19  Patrick Palka  <ppalka@redhat.com>

	PR c++/96531
	PR c++/97103
	* constraint.cc (map_arguments): Call template_parm_to_arg
	in the self-mapping case.
	(finish_shorthand_constraint): No need to build a TREE_LIST
	before calling template_parm_to_arg.
	* pt.c (template_parm_to_arg): Rewrite to handle TEMPLATE_PARM_P
	nodes as well as DECL_TEMPLATE_PARM_P nodes, and to make the
	overlying TREE_LIST node optional.
	(keep_template_parm): Don't record a BOUND_TEMPLATE_TEMPLATE_PARM,
	instead record its corresponding TEMPLATE_TEMPLATE_PARM.
	(convert_generic_types_to_packs): Don't call
	template_parm_to_arg.

2021-03-30  Jakub Jelinek  <jakub@redhat.com>

	PR c++/99790
	* cp-gimplify.c (cp_gimplify_expr): Handle PTRMEM_CST.

2021-03-30  Jakub Jelinek  <jakub@redhat.com>

	PR c++/99705
	* tree.c (bot_manip): Remap artificial automatic temporaries mentioned
	in DECL_EXPR or in BIND_EXPR_VARS.

2021-03-30  Jakub Jelinek  <jakub@redhat.com>

	PR c++/99745
	* decl2.c (grokbitfield): Diagnose bitfields containing bare parameter
	packs and don't set DECL_BIT_FIELD_REPRESENTATIVE in that case.

2021-03-30  Jakub Jelinek  <jakub@redhat.com>

	PR c++/99650
	* decl.c (cp_finish_decomp): Diagnose void initializers when
	using tuple_element and get.

2021-03-29  Marek Polacek  <polacek@redhat.com>

	Backported from master:
	2021-03-23  Marek Polacek  <polacek@redhat.com>

	PR c++/99318
	* decl2.c (cp_warn_deprecated_use_scopes): Only call
	cp_warn_deprecated_use when decl is a namespace, class, or enum.

2021-03-24  Iain Sandoe  <iain@sandoe.co.uk>

	Backported from master:
	2021-03-18  Iain Sandoe  <iain@sandoe.co.uk>

	PR objc++/49070
	* parser.c (cp_debug_parser): Add Objective-C++ message
	state flag.
	(cp_parser_nested_name_specifier_opt): Allow colon to
	terminate an assignment-expression when parsing Objective-
	C++ messages.
	(cp_parser_objc_message_expression): Set and clear message
	parsing state on entry and exit.
	* parser.h (struct cp_parser): Add a context flag for
	Objective-C++ message state.

2021-03-24  Iain Sandoe  <iain@sandoe.co.uk>

	* parser.c (cp_parser_objc_at_property_declaration):
	Improve parsing fidelity. Associate better location info
	with @property attributes.  Clean up the interface to
	objc_add_property_declaration ().

2021-03-24  Iain Sandoe  <iain@sandoe.co.uk>

	* parser.c (cp_parser_objc_at_property_declaration): Use any
	exisiting syntax error to suppress complaints about a missing
	closing parenthesis in parsing property attributes.

2021-03-22  Iain Sandoe  <iain@sandoe.co.uk>

	Backported from master:
	2021-03-15  Iain Sandoe  <iain@sandoe.co.uk>
>>>>>>> 9e014010

	PR c++/99047
	* coroutines.cc (expand_one_await_expression): If the
	await_ready() expression is not a boolean then convert it
	as required.

<<<<<<< HEAD
2020-02-26  Jason Merrill  <jason@redhat.com>
=======
2021-03-22  Iain Sandoe  <iain@sandoe.co.uk>

	Backported from master:
	2021-03-15  Iain Sandoe  <iain@sandoe.co.uk>

	PR c++/98704
	* coroutines.cc (build_actor_fn): Make destroy index 1
	correspond to the abnormal unhandled_exception() exit.
	Substitute the proxy for the resume index.
	(coro_rewrite_function_body): Arrange to reset the resume
	index and make done = true for a rethrown exception from
	unhandled_exception ().
	(morph_fn_to_coro): Adjust calls to build_actor_fn and
	coro_rewrite_function_body.
>>>>>>> 9e014010

2021-03-22  Iain Sandoe  <iain@sandoe.co.uk>

<<<<<<< HEAD
2020-02-26  Jason Merrill  <jason@redhat.com>
=======
	Backported from master:
	2021-03-15  Iain Sandoe  <iain@sandoe.co.uk>
>>>>>>> 9e014010

	PR c++/98480
	* coroutines.cc (replace_continue): Rewrite continue into
	'goto label'.
	(await_statement_walker): Handle await expressions in the
	initializer, condition and iteration expressions of for
	loops.

<<<<<<< HEAD
2020-02-26  Jason Merrill  <jason@redhat.com>
=======
2021-03-22  Iain Sandoe  <iain@sandoe.co.uk>
>>>>>>> 9e014010

	Backported from master:
	2021-03-15  Iain Sandoe  <iain@sandoe.co.uk>

	PR c++/96749
	* coroutines.cc (flatten_await_stmt): Allow for the case
	where a target expression variable only has uses in the
	second part of a compound expression.
	(maybe_promote_temps): Avoid emiting empty statements.

2021-03-22  Iain Sandoe  <iain@sandoe.co.uk>

<<<<<<< HEAD
2020-02-13  Jakub Jelinek  <jakub@redhat.com>

	Backported from mainline
	2020-02-05  Jakub Jelinek  <jakub@redhat.com>

	PR c++/93557
	* semantics.c (cp_build_vec_convert): Call decay_conversion on arg
	prior to passing it to c_build_vec_convert.

	2020-01-29  Jakub Jelinek  <jakub@redhat.com>

	PR c++/91118
	* cp-gimplify.c (cxx_omp_predetermined_sharing): Return
	OMP_CLAUSE_DEFAULT_SHARED for typeinfo decls.

2020-01-28  Jason Merrill  <jason@redhat.com>

	PR c++/90546
	* call.c (build_user_type_conversion_1): Allow a template conversion
	returning an rvalue reference to bind directly to an lvalue.

	PR c++/90731
	* decl.c (grokdeclarator): Propagate eh spec from typedef.

	PR c++/90966
	* pt.c (tsubst_copy) [STRING_CST]: Don't use fold_convert.

	PR c++/93279 - ICE with lambda in member operator.
	* name-lookup.c (maybe_save_operator_binding): Don't remember
	class-scope bindings.

2020-01-27  Nathan Sidwell  <nathan@acm.org>

	PR c++/91826
	* name-lookup.c (is_ancestor): Allow CHILD to be a namespace alias.

2020-01-24  Jason Merrill  <jason@redhat.com>

	PR c++/92852 - ICE with generic lambda and reference var.
	* constexpr.c (maybe_constant_value): Likewise.

2020-01-22  Jakub Jelinek  <jakub@redhat.com>
=======
	Backported from master:
	2021-03-05  Iain Sandoe  <iain@sandoe.co.uk>
>>>>>>> 9e014010

	PR c++/98118
	* coroutines.cc (build_co_await): Use type_build_ctor_call()
	to determine cases when a CTOR needs to be built.
	(flatten_await_stmt): Likewise.
	(morph_fn_to_coro): Likewise.

2021-03-22  Iain Sandoe  <iain@sandoe.co.uk>
	    Jakub Jelinek   <jakub@redhat.com>

	PR c++/95616
	* coroutines.cc (coro_diagnose_throwing_fn): New helper.
	(coro_diagnose_throwing_final_aw_expr): New helper.
	(build_co_await): Diagnose throwing final await expression
	components. Look through NOP_EXPRs inbuild_special_member_call
	return value to find the CALL_EXPR. Simplify.
	(build_init_or_final_await): Diagnose a throwing promise
	final_suspend() call.

2021-03-22  Iain Sandoe  <iain@sandoe.co.uk>

	Backported from master:
	2021-03-05  Iain Sandoe  <iain@sandoe.co.uk>

	PR c++/95615
	* coroutines.cc (struct param_info): Track parameter copies that need
	a DTOR.
	(coro_get_frame_dtor): New helper function factored from build_actor().
	(build_actor_fn): Use coro_get_frame_dtor().
	(morph_fn_to_coro): Track parameters that need DTORs on exception,
	likewise the frame promise and the return object.  On exception, run the
	DTORs for these, destroy the frame and then rethrow the exception.

<<<<<<< HEAD
2020-01-21  Jason Merrill  <jason@redhat.com>

	PR c++/91476 - anon-namespace reference temp clash between TUs.
	* call.c (make_temporary_var_for_ref_to_temp): Clear TREE_PUBLIC
	if DECL is in the anonymous namespace.

2020-01-17  Jason Merrill  <jason@redhat.com>

	PR c++/92531 - ICE with noexcept(lambda).
	* pt.c (uses_template_parms): Don't try to enumerate all the
	expression cases.

2020-01-16  Jason Merrill  <jason@redhat.com>

	PR c++/93286 - ICE with __is_constructible and variadic template.
	* pt.c (tsubst) [TREE_LIST]: Handle pack expansion.
	(tsubst_copy_and_build) [TRAIT_EXPR]: Always use tsubst for type2.

2020-01-02  Jakub Jelinek  <jakub@redhat.com>

	PR c/90677
	* cp-objcp-common.c (identifier_global_tag): Return NULL_TREE if name
	has not been found, rather than error_mark_node.

2019-12-20  Jakub Jelinek  <jakub@redhat.com>

	Backported from mainline
	2019-12-06  Jakub Jelinek  <jakub@redhat.com>

	PR c++/92831 - CWG 1299, not extending temporary lifetime for ?:
	* cp-tree.h (extend_ref_init_temps): Add a new argument with NULL
	default arg.
	* call.c (set_up_extended_ref_temp): Add COND_GUARD argument, pass it
	down to extend_ref_init_temps.  Before pushing cleanup, if COND_GUARD
	is non-NULL, create a bool temporary if needed, initialize to false
	and guard the cleanup with the temporary being true.
	(extend_ref_init_temps_1): Add COND_GUARD argument, pass it down
	to recursive calls and set_up_extended_ref_temp.  Handle COND_EXPR.
	(extend_ref_init_temps): Add COND_GUARD argument, pass it down to
	recursive calls and to extend_ref_init_temps_1.

	2019-12-03  Jakub Jelinek  <jakub@redhat.com>
=======
2021-03-22  Iain Sandoe  <iain@sandoe.co.uk>
>>>>>>> 9e014010

	Backported from master:
	2021-02-25  Iain Sandoe  <iain@sandoe.co.uk>

<<<<<<< HEAD
	PR c++/92695
	* constexpr.c (cxx_bind_parameters_in_call): For virtual calls,
	adjust the first argument to point to the derived object rather
	than its base.

	2019-12-02  Jakub Jelinek  <jakub@redhat.com>

	PR c++/92695
	* constexpr.c (cxx_eval_constant_expression) <case OBJ_TYPE_REF>: Use
	STRIP_NOPS before checking for ADDR_EXPR.

	2019-11-29  Jakub Jelinek  <jakub@redhat.com>
=======
	PR c++/97587
	* coroutines.cc (struct param_info): Track rvalue refs.
	(morph_fn_to_coro): Track rvalue refs, and call the promise
	CTOR with the frame copy of passed parms.
>>>>>>> 9e014010

2021-03-22  Iain Sandoe  <iain@sandoe.co.uk>

<<<<<<< HEAD
	2019-11-28  Jakub Jelinek  <jakub@redhat.com>

	PR c++/92695
	* decl2.c (mark_used): Don't call note_vague_linkage_fn for pure
	virtual functions, even if they are declared inline.

	2019-11-27  Jakub Jelinek  <jakub@redhat.com>
=======
	Backported from master:
	2021-02-25  Iain Sandoe  <iain@sandoe.co.uk>
>>>>>>> 9e014010

	PR c++/95822
	* coroutines.cc (morph_fn_to_coro): Unconditionally remove any
	set throwing_cleanup marker.

2021-03-21  Iain Sandoe  <iain@sandoe.co.uk>

	Backported from master:
	2021-02-24  Iain Sandoe  <iain@sandoe.co.uk>

<<<<<<< HEAD
	PR c++/61414
	* class.c (enum_to_min_precision): New hash_map.
	(enum_min_precision): New function.
	(check_bitfield_decl): Use it.

	2019-11-22  Jakub Jelinek  <jakub@redhat.com>

	PR c/90677
	* cp-objcp-common.c (identifier_global_tag): Define.

	2019-11-21  Jakub Jelinek  <jakub@redhat.com>
		    Jason Merrill  <jason@redhat.com>

	PR c++/90842
	* parser.c (cp_parser_decl_specifier_seq): For concept or typedef
	break early if CP_PARSER_FLAGS_ONLY_MUTABLE_OR_CONSTEXPR.
	For type specifiers, set CP_PARSER_FLAGS_NO_TYPE_DEFINITIONS
	if CP_PARSER_FLAGS_ONLY_MUTABLE_OR_CONSTEXPR is set.

2019-12-11  Jason Merrill  <jason@redhat.com>

	PR c++/57082 - new X{} and private destructor.
	* init.c (build_new_1): Also pass tf_no_cleanup to
	build_special_member_call.

2019-12-11  Jason Merrill  <jason@redhat.com>
=======
	PR c++/96251
	* coroutines.cc (coro_common_keyword_context_valid_p): Suppress
	error reporting when instantiating for a constexpr.
>>>>>>> 9e014010

2021-03-21  Iain Sandoe  <iain@sandoe.co.uk>

<<<<<<< HEAD
2019-12-11  Jason Merrill  <jason@redhat.com>

	PR c++/92446 - deduction of class NTTP.
	* pt.c (deducible_expression): Look through VIEW_CONVERT_EXPR.

2019-11-06  Jason Merrill  <jason@redhat.com>

	PR c++/92150 - partial specialization with class NTTP.
	* pt.c (unify): Handle VIEW_CONVERT_EXPR.

2019-11-20  Jakub Jelinek  <jakub@redhat.com>

	PR c++/90767
	* call.c (complain_about_no_candidates_for_method_call): If
	conv->from is not a type, pass to complain_about_bad_argument
	lvalue_type of conv->from.

	Backported from mainline
	2019-11-19  Jakub Jelinek  <jakub@redhat.com>

	PR c++/92504
	* semantics.c (handle_omp_for_class_iterator): Don't call
	cp_fully_fold on cond.

2019-11-08  Marek Polacek  <polacek@redhat.com>

	Backported from mainline
	2019-10-29  Marek Polacek  <polacek@redhat.com>

	PR c++/90998 - ICE with copy elision in init by ctor and -Wconversion.
	* call.c (joust): Don't attempt to warn if ->second_conv is null.

2019-11-08  Jakub Jelinek  <jakub@redhat.com>

	Backported from mainline
	2019-11-05  Jakub Jelinek  <jakub@redhat.com>

	PR c++/92343
	* constexpr.c (potential_constant_expression_1): Return true rather
	than false for PREDICT_EXPR.

	2019-10-31  Jakub Jelinek  <jakub@redhat.com>

	PR c++/90947
	* cp-tree.h (type_initializer_zero_p): Declare.
	* decl.c (reshape_init_array_1): Formatting fix.
	* tree.c (type_initializer_zero_p): New function.  Moved from
	../tree.c, use next_initializable_field, formatting fix.  Return
	false for TYPE_NON_AGGREGATE_CLASS types.

	2019-10-22  Jakub Jelinek  <jakub@redhat.com>

	PR tree-optimization/85887
	* decl.c (expand_static_init): Drop ECF_LEAF from __cxa_guard_acquire
	and __cxa_guard_release.

	2019-10-21  Jakub Jelinek  <jakub@redhat.com>

	PR c++/92015
	* constexpr.c (cxx_eval_component_reference, cxx_eval_bit_field_ref):
	Use STRIP_ANY_LOCATION_WRAPPER on CONSTRUCTOR elts.

2019-10-29  Jakub Jelinek  <jakub@redhat.com>

	PR c++/92201
	* cp-gimplify.c (cp_gimplify_expr): If gimplify_to_rvalue changes the
	function pointer type, re-add cast to the original one.

2018-10-26  Ville Voutilainen  <ville.voutilainen@gmail.com>

	Backport from mainline

	2019-06-01  Ville Voutilainen  <ville.voutilainen@gmail.com>

	PR c++/85254
	* class.c (fixup_type_variants): Handle CLASSTYPE_FINAL.

2019-10-24  Marek Polacek  <polacek@redhat.com>

	* decl.c (reshape_init_r): Add missing space.

2019-10-22  Marek Polacek  <polacek@redhat.com>

	Backported from mainline
	2019-10-21  Marek Polacek  <polacek@redhat.com>

	PR c++/92106 - ICE with structured bindings and -Wreturn-local-addr.
	* typeck.c (maybe_warn_about_returning_address_of_local): Avoid
	recursing on null initializer and return false instead.

	PR c++/92062 - ODR-use ignored for static member of class template.
	* pt.c (has_value_dependent_address): Strip location wrappers.

2019-10-21  Jakub Jelinek  <jakub@redhat.com>

	Backported from mainline
	2019-10-04  Jakub Jelinek  <jakub@redhat.com>

	PR c++/91974
	* cp-gimplify.c (cp_gimplify_expr) <case CALL_EXPR>: For
	-fstrong-eval-order ensure CALL_EXPR_FN side-effects are evaluated
	before any arguments.  Additionally, ensure CALL_EXPR_FN that isn't
	invariant nor OBJ_TYPE_REF nor SSA_NAME is forced into a temporary.

	2019-09-27  Jakub Jelinek  <jakub@redhat.com>

	PR c++/88203
	* parser.c (cp_parser_omp_var_list_no_open): Parse predefined
	variables.
	* semantics.c (finish_omp_clauses): Allow predefined variables in
	shared and firstprivate clauses, even when they are predetermined
	shared.
	* cp-gimplify.c (cxx_omp_predetermined_sharing_1): Return
	OMP_CLAUSE_DEFAULT_SHARED for predefined variables.

	2019-08-09  Jakub Jelinek  <jakub@redhat.com>

	PR c/91401
	* parser.c (cp_parser_omp_clause_dist_schedule): Comment out the
	check_no_duplicate_clause call, instead emit a warning for duplicate
	dist_schedule clauses.

2019-10-16  Richard Biener  <rguenther@suse.de>

	Backport from mainline
	2019-10-02  Richard Biener  <rguenther@suse.de>

	PR c++/91606
	* decl.c (build_ptrmemfunc_type): Mark pointer-to-member
	fat pointer structure members as DECL_NONADDRESSABLE_P.

2019-10-08  Marek Polacek  <polacek@redhat.com>

	Backported from mainline
	2019-09-15  Marek Polacek  <polacek@redhat.com>

	PR c++/91740 - ICE with constexpr call and ?: in ARRAY_REF.
	* pt.c (build_non_dependent_expr): Call build_non_dependent_expr for
	the first operand.

2019-09-28  Marek Polacek  <polacek@redhat.com>

	Backported from mainline
	2019-09-28  Marek Polacek  <polacek@redhat.com>

	PR c++/91923 - failure-to-SFINAE with class type NTTP in C++17.
	* pt.c (invalid_nontype_parm_type_p): Only emit errors when
	tf_error.

2019-09-10  Marek Polacek  <polacek@redhat.com>

	Backported from mainline
	2019-09-10  Marek Polacek  <polacek@redhat.com>

	PR c++/91705 - constexpr evaluation rejects ++/-- on floats.
	* constexpr.c (cxx_eval_increment_expression): Call fold_simple on
	the offset.

2019-09-01  Marek Polacek  <polacek@redhat.com>

	Backported from mainline
	2019-09-01  Marek Polacek  <polacek@redhat.com>

	PR c++/91129 - wrong error with binary op in template argument.
	* typeck.c (warn_for_null_address): Use fold_for_warn instead of
	fold_non_dependent_expr.
	(cp_build_binary_op): Likewise.

2019-08-31  Iain Sandoe  <iain@sandoe.co.uk>

	Backported from mainline
	2019-08-23  Iain Sandoe  <iain@sandoe.co.uk>

	PR pch/61250
	* parser.c (cp_parser_initial_pragma): Call c_common_no_more_pch ()
	after determining that the first token is not
	PRAGMA_GCC_PCH_PREPROCESS.

2019-08-23  Marek Polacek  <polacek@redhat.com>

	Backported from mainline
	2019-08-23  Marek Polacek  <polacek@redhat.com>

	PR c++/91521 - wrong error with operator->.
	* decl.c (grokdeclarator): Return error_mark_node for an invalid
	trailing return type.

2019-08-16  Jason Merrill  <jason@redhat.com>

	PR c++/90393 - ICE with throw in ?:
	* call.c (build_conditional_expr_1): Revert changes from
	PR c++/64372 and c++/86205.

2019-08-15  Marek Polacek  <polacek@redhat.com>

	Backported from mainline
	2019-08-07  Marek Polacek  <polacek@redhat.com>

	PR c++/81429 - wrong parsing of constructor with C++11 attribute.
	* parser.c (cp_parser_constructor_declarator_p): Handle the scenario
	when a parameter declaration begins with [[attribute]].

	2019-08-08  Marek Polacek  <polacek@redhat.com>

	PR c++/87519 - bogus warning with -Wsign-conversion.
	* typeck.c (cp_build_binary_op): Use same_type_p instead of comparing
	the types directly.

	2019-08-13  Marek Polacek  <polacek@redhat.com>

	PR c++/90473 - wrong code with nullptr in default argument.
	* call.c (null_ptr_cst_p): Update quote from the standard.
	* decl.c (check_default_argument): Don't return nullptr when the arg
	has side-effects.

	2019-06-14  Marek Polacek  <polacek@redhat.com>

	PR c++/90884 - stray note with -Wctor-dtor-privacy.
	* class.c (maybe_warn_about_overly_private_class): Guard the call to
	inform.

2019-08-14  Martin Sebor  <msebor@redhat.com>

	Backported from mainline
	2019-08-01  Martin Sebor  <msebor@redhat.com>

	PR c++/90947
	* decl.c (reshape_init_array_1): Avoid truncating initializer
	lists containing string literals.

2019-08-14  Jonathan Wakely  <jwakely@redhat.com>

	PR c++/91436
	* name-lookup.c (get_std_name_hint): Fix min_dialect field for
	complex_literals and make_unique entries.

2019-08-12  Tom Honermann  <tom@honermann.net>

	* parser.c (cp_parser_template_declaration_after_parameters): Enable
	class template argument deduction for non-type template parameters
	in literal operator templates.

2019-08-12  Jason Merrill  <jason@redhat.com>

	PR c++/91378 - ICE with noexcept and auto return type.
	* pt.c (maybe_instantiate_noexcept): push_to_top_level.

	PR c++/90538 - multiple expansions of capture packs
	* cp-tree.h (DECLTYPE_FOR_INIT_CAPTURE): Remove.
	* lambda.c (add_capture): Copy parameter packs from init.
	(lambda_capture_field_type): Always use auto for init-capture.
	* pt.c (uses_parameter_packs): Return tree.
	(tsubst) [DECLTYPE_TYPE]: Remove init-capture handling.
	(gen_elem_of_pack_expansion_instantiation): Don't push
	local_specialization_stack.
	(prepend_one_capture): New.
	(tsubst_lambda_expr): Use it.  Don't touch local_specializations.
	(do_auto_deduction): Avoid redundant error.

2019-08-12  Release Manager

	* GCC 9.2.0 released.

2019-08-02  Martin Sebor  <msebor@redhat.com>

	Backport from mainline
	2019-06-05  Martin Sebor  <msebor@redhat.com>

	PR c/90737
	* typeck.c (maybe_warn_about_returning_address_of_local): Only
	consider functions returning pointers as candidates for
	-Wreturn-local-addr.

2019-08-02  Marek Polacek  <polacek@redhat.com>

	Backported from mainline
	2019-08-02  Marek Polacek  <polacek@redhat.com>

	PR c++/91230 - wrong error with __PRETTY_FUNCTION__ and generic lambda.
	* pt.c (value_dependent_expression_p): Consider __PRETTY_FUNCTION__
	inside a template function value-dependent.

2019-07-19  Jason Merrill  <jason@redhat.com>

	PR c++/90098 - partial specialization and class non-type parms.
	PR c++/90099
	PR c++/90101
	* call.c (build_converted_constant_expr_internal): Don't copy.
	* pt.c (process_partial_specialization): Allow VIEW_CONVERT_EXPR
	around class non-type parameter.
	(unify) [TEMPLATE_PARM_INDEX]: Ignore cv-quals.
	(invalid_nontype_parm_type_p): Check for dependent class type.

	PR c++/85552 - wrong instantiation of dtor for DMI.
	* typeck2.c (digest_nsdmi_init): Set tf_no_cleanup for direct-init.

2019-07-19  Nina Dinka Ranns  <dinka.ranns@gmail.com>

	PR c++/63149 - Wrong auto deduction from braced-init-list.
	* pt.c (listify_autos): use non cv qualified auto_node in
	std::initializer_list<auto>.

2019-07-01  Marek Polacek  <polacek@redhat.com>

	Backported from mainline
	2019-06-21  Marek Polacek  <polacek@redhat.com>

	PR c++/60223 - ICE with T{} in non-deduced context.
	* pt.c (unify): Allow COMPOUND_LITERAL_P in a non-deduced context.

	PR c++/90490 - fix decltype issues in noexcept-specifier.
	* except.c (build_noexcept_spec): Call
	instantiate_non_dependent_expr_sfinae before
	build_converted_constant_expr instead of calling
	instantiate_non_dependent_expr after it.  Add
	processing_template_decl_sentinel.

2019-06-29  Jakub Jelinek  <jakub@redhat.com>

	Backported from mainline
	2019-06-21  Jakub Jelinek  <jakub@redhat.com>

	PR c++/90950
	* semantics.c (finish_omp_clauses): Don't reject references to
	incomplete types if processing_template_decl.

2019-06-12  Marek Polacek  <polacek@redhat.com>

	PR c++/90825 - endless recursion when evaluating sizeof.
	PR c++/90832 - endless recursion when evaluating sizeof.
	* constexpr.c (cxx_eval_constant_expression): Don't recurse on the
	result of fold_sizeof_expr if is returns a SIZEOF_EXPR.
	* typeck.c (cxx_sizeof_expr): Only return a SIZEOF_EXPR if the operand
	is instantiation-dependent.

	PR c++/90736 - bogus error with alignof.
	* constexpr.c (adjust_temp_type): Use cv_unqualified type.

2019-06-11  Jakub Jelinek  <jakub@redhat.com>

	PR c++/90810
	* init.c (constant_value_1): Handle VECTOR_CST DECL_INITIAL for
	!DECL_INITIALIZED_BY_CONSTANT_EXPRESSION_P decls like CONSTRUCTOR.

2019-06-05  Jakub Jelinek  <jakub@redhat.com>

	Backported from mainline
	2019-05-29  Jakub Jelinek  <jakub@redhat.com>

	PR c++/90598
	* tree.c (lvalue_kind): Return clk_none for expressions with
	with VOID_TYPE_P.

2019-05-28  Marek Polacek  <polacek@redhat.com>

	Backported from mainline
	2019-05-28  Marek Polacek  <polacek@redhat.com>

	PR c++/90548 - ICE with generic lambda and empty pack.
	* pt.c (tsubst_copy_and_build): Handle pack expansion properly.

2019-05-25  Marek Polacek  <polacek@redhat.com>

	Backported from mainline
	2019-05-25  Marek Polacek  <polacek@redhat.com>

	PR c++/90572 - wrong disambiguation in friend declaration.
	* parser.c (cp_parser_constructor_declarator_p): Don't allow missing
	typename for friend declarations.

2019-05-20  Jonathan Wakely  <jwakely@redhat.com>

	Backported from mainline
	2019-05-20  Jonathan Wakely  <jwakely@redhat.com>

	PR c++/90532 Ensure __is_constructible(T[]) is false
	* method.c (is_xible_helper): Return error_mark_node for construction
	of an array of unknown bound.

2019-05-17  Jakub Jelinek  <jakub@redhat.com>

	Backported from mainline
	2019-05-15  Jakub Jelinek  <jakub@redhat.com>

	PR debug/90197
	* cp-gimplify.c (genericize_cp_loop): Emit a DEBUG_BEGIN_STMT
	before the condition (or if missing or constant non-zero at the end
	of the loop.  Emit a DEBUG_BEGIN_STMT before the increment expression
	if any.  Don't call protected_set_expr_location on incr if it already
	has a location.

	2019-05-10  Jakub Jelinek  <jakub@redhat.com>

	PR pch/90326
	* config-lang.in (gtfiles): Remove c-family/c-lex.c, add
	c-family/c-cppbuiltin.c.

2019-05-10  Marek Polacek  <polacek@redhat.com>

	PR c++/78010 - bogus -Wsuggest-override warning on final function.
	* class.c (check_for_override): Don't warn for final functions.

2019-05-06  Marek Polacek  <polacek@redhat.com>

	PR c++/90265 - ICE with generic lambda.
	* pt.c (tsubst_copy_and_build): Use a dedicated variable for the last
	element in the vector.

2019-05-06  Paolo Carlini  <paolo.carlini@oracle.com>

	PR c++/90173
	* decl.c (grokdeclarator): Set type to error_mark_node
	upon error about template placeholder type non followed
	by a simple declarator-id.

2019-05-04  Michael Meissner  <meissner@linux.ibm.com>

	* ChangeLog.ibm: Delete unintentional commit on the wrong branch.

2019-05-03  Release Manager

	* GCC 9.1.0 released.

2019-04-24  Jason Merrill  <jason@redhat.com>

	PR c++/90227 - error with template parameter packs.
	* pt.c (coerce_template_parms): Do add empty pack when
	require_all_args.

2019-04-24  Richard Biener  <rguenther@suse.de>

	* call.c (null_ptr_cst_p): Order checks according to expensiveness.
	(conversion_null_warnings): Likewise.
	* typeck.c (same_type_ignoring_top_level_qualifiers_p): Return
	early if type1 == type2.

2019-04-22  Jason Merrill  <jason@redhat.com>

	PR c++/87366 - wrong error with alias template.
	* typeck.c (structural_comptypes): When comparing_specializations,
	aliases are unequal.
	(comptypes): When comparing_specializations, do structural
	comparison.

2019-04-19  Jason Merrill  <jason@redhat.com>

	PR c++/90190 - CTAD with list-constructor.
	* pt.c (do_class_deduction): Don't try the single element deduction
	if the single element is also a braced list.

	PR c++/90171 - ICE with destroying delete with size_t parm.
	* call.c (sized_deallocation_fn_p): New.  Use it instead of
	second_parm_is_size_t in most cases.
	(second_parm_is_size_t): Don't check for aligned.

2019-04-19  Paolo Carlini  <paolo.carlini@oracle.com>

	PR c++/89900
	* pt.c (fn_type_unification): When handling null explicit
	arguments do not special case non-parameter packs.

2019-04-19  Jakub Jelinek  <jakub@redhat.com>

	PR c++/90138
	* pt.c (process_template_parm): Set decl to pushdecl result.  If
	!is_non_type, also set parm to that.

	PR c/89888
	* decl.c (struct cp_switch): Remove outside_range_p member.
	(push_switch): Don't clear it.
	(pop_switch): Adjust c_do_switch_warnings caller.
	(finish_case_label): Adjust c_add_case_label caller.

	PR c++/90108
	* decl.c (duplicate_decls): If remove is main variant and
	DECL_ORIGINAL_TYPE is some other type, remove a DECL_ORIGINAL_TYPE
	variant that has newdecl as TYPE_NAME if any.

2019-04-18  Jason Merrill  <jason@redhat.com>

	PR c++/87554 - ICE with extern template and reference member.
	* decl.c (cp_finish_decl): Don't set DECL_INITIAL of external vars.

2019-04-17  Jason Merrill  <jason@redhat.com>

	PR c++/90047 - ICE with enable_if alias template.
	* pt.c (tsubst_decl) [TYPE_DECL]: Don't put an erroneous decl in the
	hash table when we're in SFINAE context.

2019-04-17  Marek Polacek  <polacek@redhat.com>

	PR c++/90124 - bogus error with incomplete type in decltype.
	* typeck.c (build_class_member_access_expr): Check
	cp_unevaluated_operand.

2019-04-12  Jakub Jelinek  <jakub@redhat.com>

	PR c/89933
	* decl.c (duplicate_decls): When newdecl's type is its main variant,
	don't try to remove it from the variant list, but instead assert
	it has no variants.

2019-04-12  Martin Sebor  <msebor@redhat.com>

	PR c/88383
	PR c/89288
	* parser.c (cp_parser_has_attribute_expression): Handle assignment
	expressions.

2019-04-12  Jason Merrill  <jason@redhat.com>

	* call.c (null_member_pointer_value_p): Handle an empty CONSTRUCTOR
	of PMF type.

2019-04-12  Marek Polacek  <polacek@redhat.com>

	* except.c (build_noexcept_spec): Use build_converted_constant_bool_expr
	instead of perform_implicit_conversion_flags.

	PR c++/87603 - constexpr functions are no longer noexcept.
	* constexpr.c (is_sub_constant_expr): Remove unused function.
	* cp-tree.h (is_sub_constant_expr): Remove declaration.
	* except.c (check_noexcept_r): Don't consider a call to a constexpr
	function noexcept.

2019-04-11  Jakub Jelinek  <jakub@redhat.com>

	PR translation/90035
	* parser.h (struct cp_parser): Add
	type_definition_forbidden_message_arg member.
	* parser.c (cp_debug_parser): Print it.
	(cp_parser_check_type_definition): Pass
	parser->type_definition_forbidden_message_arg as second argument to
	error.
	(cp_parser_has_attribute_expression, cp_parser_sizeof_operand): Set
	parser->type_definition_forbidden_message_arg and use G_() with
	%qs for parser->type_definition_forbidden_message instead of
	building untranslatable message using concat.

2019-04-09  Jakub Jelinek  <jakub@redhat.com>

	PR translation/90011
	* typeck2.c (check_narrowing): Remove trailing space from diagnostics.

2019-04-08  Marek Polacek  <polacek@redhat.com>

	* typeck2.c (digest_init_r): Don't condition the object slicing warning
	on flag_checking.

2019-04-08  Paolo Carlini  <paolo.carlini@oracle.com>

	PR c++/89914
	* semantics.c (trait_expr_value): Don't use TYPE_NOTHROW_P
	when maybe_instantiate_noexcept fails.
	(classtype_has_nothrow_assign_or_copy_p): Likewise.
	* method.c (implicitly_declare_fn): Avoid passing error_mark_node
	to build_exception_variant.

2019-04-05  Marek Polacek  <polacek@redhat.com>

	PR c++/87145 - bogus error converting class type in template arg list.
	* pt.c (convert_nontype_argument): Don't call
	build_converted_constant_expr if it could involve calling a conversion
	function with a instantiation-dependent constructor as its argument.

2019-04-05  Martin Sebor  <msebor@redhat.com>

	PR bootstrap/89980
	* decl.c (reshape_init_array_1): Avoid treating empty strings
	as zeros in array initializers.
	Use trivial_type_p () instead of TYPE_HAS_TRIVIAL_DFLT().

2019-04-04  Jason Merrill  <jason@redhat.com>

	PR c++/89948 - ICE with break in statement-expr.
	* constexpr.c (cxx_eval_statement_list): Jumping out of a
	statement-expr is non-constant.

2019-04-04  Jason Merrill  <jason@redhat.com>

	PR c++/89966 - error with non-type auto tparm.
	* pt.c (do_auto_deduction): Clear tf_partial.

2019-04-04  Jason Merrill  <jason@redhat.com>

	PR c++/86986 - ICE with TTP with parameter pack.
	* pt.c (coerce_template_parameter_pack): Only look at the type of a
	non-type parameter pack.
	(fixed_parameter_pack_p_1): Don't recurse into the type of a
	non-type parameter pack.
	(coerce_template_template_parms): Call add_outermost_template_args.

2019-04-04  Martin Sebor  <msebor@redhat.com>

	PR c++/89974
	PR c++/89878
	PR c++/89833
	PR c++/47488
	* decl.c (reshape_init_array_1): Strip trailing zero-initializers
	from arrays of trivial type and known size.
        * mangle.c (write_expression): Convert braced initializer lists
        to STRING_CSTs.
	(write_expression): Trim trailing zero-initializers from arrays
	of trivial type.
        (write_template_arg_literal): Mangle strings the same as braced
        initializer lists.

2019-04-03  Jason Merrill  <jason@redhat.com>

	PR c++/81866 - ICE with member template and default targ.
	* pt.c (tsubst_template_decl): Handle getting a type from
	retrieve_specialization.

	PR c++/86586 - -fcompare-debug=-Wsign-compare.
	* typeck.c (cp_build_binary_op): Don't fold for -Wsign-compare.

	PR c++/89331 - ICE with offsetof in incomplete class.
	* semantics.c (finish_offsetof): Handle error_mark_node.
	* typeck.c (build_class_member_access_expr): Call
	complete_type_or_maybe_complain before converting to base.

	PR c++/89917 - ICE with lambda in variadic mem-init.
	* pt.c (make_pack_expansion): Change type_pack_expansion_p to false.

2019-04-01  Jason Merrill  <jason@redhat.com>

	PR c++/86946 - ICE with function call in template argument.
	DR 1321
	* pt.c (iterative_hash_template_arg) [CALL_EXPR]: Use
	dependent_name.

2019-04-01  Paolo Carlini  <paolo.carlini@oracle.com>

	PR c++/62207
	* pt.c (tsubst_copy): Deal with lookup_name not returing a variable.

2019-03-31  Marek Polacek  <polacek@redhat.com>

	PR c++/89852 - ICE with C++11 functional cast with { }.
	* constexpr.c (fold_non_dependent_expr_template): New static function
	broken out of...
	(fold_non_dependent_expr): ...here.
	(fold_non_dependent_init): New function.
	* cp-tree.h (fold_non_dependent_init): Declare.
	* typeck2.c (massage_init_elt): Call fold_non_dependent_init instead
	of fold_non_dependent_expr.  Don't call maybe_constant_init.

2019-03-30  Jason Merrill  <jason@redhat.com>

	PR c++/89744 - ICE with specialization of member class template.
	* pt.c (lookup_template_class_1): If the partial instantiation is
	explicitly specialized, adjust.
	(maybe_process_partial_specialization): Also adjust
	CLASSTYPE_TI_ARGS.

2019-03-29  Jakub Jelinek  <jakub@redhat.com>

	PR sanitizer/89869
	* typeck.c: Include gimplify.h.
	(cp_build_modify_expr) <case COND_EXPR>: Unshare rhs before using it
	for second time.  Formatting fixes.

2019-03-29  Marek Polacek  <polacek@redhat.com>

	PR c++/89876 - ICE with deprecated conversion.
	* call.c (convert_like_real): Only give warnings with tf_warning.

2019-03-28  Marek Polacek  <polacek@redhat.com>

	PR c++/89612 - ICE with member friend template with noexcept.
	* pt.c (maybe_instantiate_noexcept): For function templates, use their
	template result (function decl).  Don't set up local specializations.
	Temporarily turn on processing_template_decl.  Update the template type
	too.

	PR c++/89836 - bool constant expression and explicit conversions.
	* call.c (build_converted_constant_expr_internal): New function,
	renamed from...
	(build_converted_constant_expr): ...this.  New.
	(build_converted_constant_bool_expr): New.
	* cp-tree.h (build_converted_constant_bool_expr): Declare.
	* decl.c (build_explicit_specifier): Call
	build_converted_constant_bool_expr.

2019-03-28  Jakub Jelinek  <jakub@redhat.com>

	PR c++/89785
	* constexpr.c (struct check_for_return_continue_data): New type.
	(check_for_return_continue): New function.
	(potential_constant_expression_1) <case SWITCH_STMT>: Walk
	SWITCH_STMT_BODY to find RETURN_EXPRs or CONTINUE_STMTs not nested
	in loop bodies and set *jump_target to that if found.

2019-03-27  Jason Merrill  <jason@redhat.com>

	PR c++/89831 - error with qualified-id in const member function.
	* semantics.c (finish_non_static_data_member): Use object cv-quals
	in scoped case, too.

	PR c++/89421 - ICE with lambda in template parameter list.
	* parser.c (cp_parser_lambda_expression): Also reject a lambda in a
	template parameter list before C++20.
	* pt.c (type_dependent_expression_p): True for LAMBDA_EXPR.
	* semantics.c (begin_class_definition): Restore error about defining
	non-lambda class in template parm list.

2019-03-26  Jason Merrill  <jason@redhat.com>

	PR c++/86932 - missed SFINAE with empty pack.
	* pt.c (coerce_template_parms): Don't add an empty pack if
	tf_partial.
	(fn_type_unification): Pass tf_partial to coerce_template_parms.

	PR c++/86429 - constexpr variable in lambda.
	PR c++/82643
	PR c++/87327
	* constexpr.c (cxx_eval_constant_expression): In a lambda function,
	try evaluating the captured variable directly.

2019-03-26  Jakub Jelinek  <jakub@redhat.com>

	PR c++/89796
	* semantics.c (finish_omp_atomic): Add warning_sentinel for
	-Wunused-value around finish_expr_stmt call.

2019-03-25  Paolo Carlini  <paolo.carlini@oracle.com>

	PR c++/84661
	PR c++/85013
	* parser.c (cp_parser_binary_expression): Don't call cp_fully_fold
	to undo the disabling of warnings.

2019-03-25  Jason Merrill  <jason@redhat.com>

	PR c++/87748 - substitution failure error with decltype.
	* pt.c (most_specialized_partial_spec): Clear
	processing_template_decl.

2019-03-25  Marek Polacek  <polacek@redhat.com>

	PR c++/89214 - ICE when initializing aggregates with bases.
	* typeck2.c (digest_init_r): Warn about object slicing instead of
	crashing.

	PR c++/89705 - ICE with reference binding with conversion function.
	* call.c (reference_binding): If the result of the conversion function
	is a prvalue of non-class type, use the cv-unqualified type.

2019-03-25  Nathan Sidwell  <nathan@acm.org>

	* lambda.c (maybe_add_lambda_conv_op): Don't add to comdat group.

2019-03-22  Jakub Jelinek  <jakub@redhat.com>

	PR c++/60702
	* cp-tree.h (get_tls_wrapper_fn): Remove declaration.
	(maybe_get_tls_wrapper_call): Declare.
	* decl2.c (get_tls_wrapper_fn): Make static.
	(maybe_get_tls_wrapper_call): New function.
	* typeck.c (build_class_member_access_expr): Handle accesses to TLS
	variables.
	* semantics.c (finish_qualified_id_expr): Likewise.
	(finish_id_expression_1): Use maybe_get_tls_wrapper_call.
	* pt.c (tsubst_copy_and_build): Likewise.

	PR c++/87481
	* constexpr.c (struct constexpr_ctx): Add constexpr_ops_count member.
	(cxx_eval_constant_expression): When not skipping, not constant class
	or location wrapper, increment *ctx->constexpr_ops_count and if it is
	above constexpr_loop_nest_limit, diagnose failure.
	(cxx_eval_outermost_constant_expr): Add constexpr_ops_count and
	initialize ctx.constexpr_ops_count to its address.
	(is_sub_constant_expr): Likewise.

2019-03-21  Jakub Jelinek  <jakub@redhat.com>

	PR c++/71446
	* call.c (filed_in_pset): Change pset from hash_set<tree> * to
	hash_set<tree, true> &, adjust uses accordingly.
	(build_aggr_conv): Change pset from hash_set<tree> *
	to hash_set<tree, true>.  Replace goto fail; with return NULL;,
	adjust pset uses.

	PR c++/89767
	* parser.c (cp_parser_lambda_introducer): Add ids and first_capture_id
	variables, check for duplicates in this function.
	* lambda.c (add_capture): Don't check for duplicates nor use
	IDENTIFIER_MARKED.
	(register_capture_members): Don't clear IDENTIFIER_MARKED here.

2019-03-21  Paolo Carlini  <paolo.carlini@oracle.com>

	PR c++/89571
	* method.c (after_nsdmi_defaulted_late_checks): Avoid passing
	error_mark_node to comp_except_specs.

2019-03-20  Jason Merrill  <jason@redhat.com>

	PR c++/87480 - decltype of member access in default template arg
	* pt.c (type_unification_real): Accept a dependent result in
	template context.

2019-03-19  Martin Sebor  <msebor@redhat.com>

	PR tree-optimization/89688
	* typeck2.c (store_init_value): Call braced_lists_to_string for more
	kinds of initializers.

2019-03-18  Jason Merrill  <jason@redhat.com>

	PR c++/89630 - ICE with dependent using-decl as template arg.
	* tree.c (cp_tree_equal): Always return false for USING_DECL.

	PR c++/89761 - ICE with sizeof... in pack expansion.
	* pt.c (argument_pack_element_is_expansion_p): Handle
	ARGUMENT_PACK_SELECT.

	PR c++/89640 - GNU attributes on lambda.
	* parser.c (cp_parser_lambda_declarator_opt): Allow GNU attributes.

	PR c++/89682 - wrong access error in default argument.
	* pt.c (tsubst_default_argument): Don't defer access checks.

2019-03-18  Paolo Carlini  <paolo.carlini@oracle.com>

	PR c++/85014
	* semantics.c (finish_non_static_data_member): Check return value
	of context_for_name_lookup and immediately return error_mark_node
	if isn't a type.

2019-03-17  Jason Merrill  <jason@redhat.com>

	PR c++/89571 - ICE with ill-formed noexcept on constructor.
	* pt.c (maybe_instantiate_noexcept): Only return false if defaulted.
	(regenerate_decl_from_template): Use it for noexcept-specs.

2019-03-14  Jason Merrill  <jason@redhat.com>

	* parser.c (cp_parser_decl_specifier_seq): Support C++20
	concept-definition syntax without 'bool'.

2019-03-14  Jakub Jelinek  <jakub@redhat.com>

	PR c++/89512
	* semantics.c (finish_qualified_id_expr): Reject variable templates.

	PR c++/89652
	* constexpr.c (struct constexpr_ctx): Change save_exprs type from
	hash_set<tree> to vec<tree>.
	(cxx_eval_call_expression): Adjust for save_exprs being a vec instead
	of hash_set.
	(cxx_eval_loop_expr): Likewise.  Truncate the vector after each
	removal of SAVE_EXPRs from values.
	(cxx_eval_constant_expression) <case SAVE_EXPR>: Call safe_push
	method on save_exprs instead of add.

2019-03-13  Jason Merrill  <jason@redhat.com>

	PR c++/86521 - C++17 copy elision in initialization by constructor.
	* call.c (joust_maybe_elide_copy): New.
	(joust): Call it.

2019-03-13  Marek Polacek  <polacek@redhat.com>

	PR c++/88979 - further P0634 fix for constructors.
	* parser.c (cp_parser_decl_specifier_seq): Pass flags to
	cp_parser_constructor_declarator_p.
	(cp_parser_direct_declarator): Allow missing typename for constructor
	parameters.
	(cp_parser_constructor_declarator_p): Add FLAGS parameter.  Pass it to
	cp_parser_type_specifier.

	PR c++/89686 - mixing init-capture and simple-capture in lambda.
	* parser.c (cp_parser_lambda_introducer): Give error when combining
	init-capture and simple-capture.

	PR c++/89660 - bogus error with -Wredundant-move.
	* typeck.c (maybe_warn_pessimizing_move): Only accept (T &) &arg
	as the std::move's argument.  Don't call convert_for_initialization
	when warn_redundant_move isn't on.

2019-03-11  Jason Merrill  <jason@redhat.com>

	PR c++/86521 - wrong overload resolution with ref-qualifiers.
	* call.c (build_user_type_conversion_1): Don't use a conversion to a
	reference of the wrong rvalueness for direct binding.

2019-03-11  Martin Liska  <mliska@suse.cz>

	* cvt.c (build_expr_type_conversion): Wrap apostrophes
	in gcc internal format with %'.
	* decl.c (check_no_redeclaration_friend_default_args): Likewise.
	(grokfndecl): Likewise.
	* name-lookup.c (do_pushtag): Likewise.
	* pt.c (unify_parameter_deduction_failure): Likewise.
	(unify_template_deduction_failure): Likewise.

2019-03-11  Martin Liska  <mliska@suse.cz>

	* call.c (convert_arg_to_ellipsis): Wrap an option name
	in a string format message and fix GNU coding style.
	(build_over_call): Likewise.
	* class.c (check_field_decl): Likewise.
	(layout_nonempty_base_or_field): Likewise.
	* constexpr.c (cxx_eval_loop_expr): Likewise.
	* cvt.c (type_promotes_to): Likewise.
	* decl.c (cxx_init_decl_processing): Likewise.
	(mark_inline_variable): Likewise.
	(grokdeclarator): Likewise.
	* decl2.c (record_mangling): Likewise.
	* error.c (maybe_warn_cpp0x): Likewise.
	* except.c (doing_eh): Likewise.
	* mangle.c (maybe_check_abi_tags): Likewise.
	* parser.c (cp_parser_diagnose_invalid_type_name): Likewise.
	(cp_parser_userdef_numeric_literal): Likewise.
	(cp_parser_primary_expression): Likewise.
	(cp_parser_unqualified_id): Likewise.
	(cp_parser_pseudo_destructor_name): Likewise.
	(cp_parser_builtin_offsetof): Likewise.
	(cp_parser_lambda_expression): Likewise.
	(cp_parser_lambda_introducer): Likewise.
	(cp_parser_lambda_declarator_opt): Likewise.
	(cp_parser_selection_statement): Likewise.
	(cp_parser_init_statement): Likewise.
	(cp_parser_decomposition_declaration): Likewise.
	(cp_parser_function_specifier_opt): Likewise.
	(cp_parser_static_assert): Likewise.
	(cp_parser_simple_type_specifier): Likewise.
	(cp_parser_namespace_definition): Likewise.
	(cp_parser_using_declaration): Likewise.
	(cp_parser_ctor_initializer_opt_and_function_body): Likewise.
	(cp_parser_initializer_list): Likewise.
	(cp_parser_type_parameter_key): Likewise.
	(cp_parser_member_declaration): Likewise.
	(cp_parser_try_block): Likewise.
	(cp_parser_std_attribute_spec): Likewise.
	(cp_parser_requires_clause_opt): Likewise.
	* pt.c (check_template_variable): Likewise.
	(check_default_tmpl_args): Likewise.
	(push_tinst_level_loc): Likewise.
	(instantiate_pending_templates): Likewise.
	(invalid_nontype_parm_type_p): Likewise.
	* repo.c (get_base_filename): Likewise.
	* rtti.c (typeid_ok_p): Likewise.
	(build_dynamic_cast_1): Likewise.
	* tree.c (maybe_warn_parm_abi): Likewise.

2019-03-08  Jakub Jelinek  <jakub@redhat.com>

	PR other/80058
	* parser.c (cp_parser_template_declaration_after_parameters): Avoid
	one space before " at the end of line and another after " on another
	line in a string literal.

	PR tree-optimization/89550
	* semantics.c (maybe_convert_cond): Only set TREE_NO_WARNING if
	warning_at returned true.
	* decl2.c (c_parse_final_cleanups): Likewise.
	* typeck.c (convert_for_assignment): Likewise.
	* decl.c (finish_function): Likewise.

	PR c++/89585
	* parser.c (cp_parser_asm_definition): Just warn instead of error
	on volatile qualifier outside of function body.

	PR c++/89599
	* constexpr.c (potential_constant_expression_1): Reject
	REINTERPRET_CAST_P NOP_EXPRs.

	PR c++/89622
	* call.c (joust): Call print_z_candidate only if pedwarn returned
	true.

2019-03-07  Jason Merrill  <jason@redhat.com>

	PR c++/88123 - lambda and using-directive.
	* name-lookup.c (op_unqualified_lookup)
	(maybe_save_operator_binding, discard_operator_bindings)
	(push_operator_bindings): New.
	* typeck.c (build_x_binary_op, build_x_unary_op): Call
	maybe_save_operator_binding.
	* decl.c (start_preparsed_function): Call push_operator_bindings.
	* tree.c (cp_free_lang_data): Call discard_operator_bindings.

	PR c++/88820 - ICE with CTAD and member template used in DMI.
	* pt.c (do_class_deduction): Handle parm used as its own arg.

2019-03-07  Jakub Jelinek  <jakub@redhat.com>

	PR c++/89585
	* parser.c (cp_parser_asm_definition): Parse asm qualifiers even
	at toplevel, but diagnose them.

2019-03-06  Jason Merrill  <jason@redhat.com>

	PR c++/89381 - implicit copy and using-declaration.
	* class.c (classtype_has_move_assign_or_move_ctor_p): Don't consider
	op= brought in by a using-declaration.

2019-03-06  Jakub Jelinek  <jakub@redhat.com>

	PR c++/87148
	* init.c (build_value_init_noctor): Ignore flexible array members.

2019-03-06  Jason Merrill  <jason@redhat.com>

	PR c++/89576 - if constexpr of lambda capture.
	* semantics.c (maybe_convert_cond): Do convert a non-dependent
	condition in a template.
	* typeck.c (condition_conversion): Handle being called in a
	template.

2019-03-06  Marek Polacek  <polacek@redhat.com>

	PR c++/87378 - bogus -Wredundant-move warning.
	* typeck.c (maybe_warn_pessimizing_move): See if the maybe-rvalue
	overload resolution would actually succeed.

2019-03-05  Jason Merrill  <jason@redhat.com>

	* class.c (is_really_empty_class): Add ignore_vptr parm.
	(trivial_default_constructor_is_constexpr): Pass it.
	* call.c (build_over_call): Pass it.
	* constexpr.c (cxx_eval_constant_expression): Pass it instead of
	checking TYPE_POLYMORPHIC_P.
	(cxx_eval_component_reference, potential_constant_expression_1):
	Pass it.
	* cp-gimplify.c (simple_empty_class_p): Pass it.
	* init.c (expand_aggr_init_1): Pass it.

2019-03-04  Paolo Carlini  <paolo.carlini@oracle.com>

	PR c++/84605
	* parser.c (cp_parser_class_head): Reject TYPE_BEING_DEFINED too.

2019-03-04  Jakub Jelinek  <jakub@redhat.com>

	PR c++/71446
	* call.c (field_in_pset): New function.
	(build_aggr_conv): Handle CONSTRUCTOR_IS_DESIGNATED_INIT correctly.

2019-03-02  Jakub Jelinek  <jakub@redhat.com>

	PR c++/71446
	* cp-tree.h (CONSTRUCTOR_IS_DESIGNATED_INIT): Define.
	* parser.c (cp_parser_braced_list): Adjust cp_parser_initializer_list
	caller, set CONSTRUCTOR_IS_DESIGNATED_INIT.
	(cp_parser_initializer_list): Add designated parameter, set *designated
	to a bool whether any designators were parsed.
	* decl.c (reshape_init): Copy over CONSTRUCTOR_IS_DESIGNATED_INIT if
	needed.
	* pt.c (tsubst_copy_and_build): Likewise.
	* call.c (implicit_conversion): If CONSTRUCTOR_IS_DESIGNATED_INIT,
	don't call build_list_conv, nor build_complex_conv, nor attempt to
	convert a single element initializer to scalar.

2019-03-01  Marek Polacek  <polacek@redhat.com>

	PR c++/89537 - missing location for error with non-static member fn.
	* call.c (resolve_args): Use EXPR_LOCATION.
	* typeck.c (build_class_member_access_expr): Use input_location.

	PR c++/89532 - ICE with incomplete type in decltype.
	* semantics.c (finish_compound_literal): Return error_mark_node
	if digest_init_flags returns error_mark_node.

2019-03-01  Jakub Jelinek  <jakub@redhat.com>

	Implement P1002R1, Try-catch blocks in constexpr functions
	PR c++/89513
	* parser.c (cp_parser_ctor_initializer_opt_and_function_body):
	Diagnose constexpr ctor or function with function-try-block with
	pedwarn for c++17 and earlier.  Formatting fix.
	(cp_parser_try_block): Use pedwarn instead of error and only for
	c++17 and earlier when try block appears in constexpr function.
	* constexpr.c (build_constexpr_constructor_member_initializers):
	Handle TRY_BLOCK here instead of erroring on it.

2019-02-28  Jason Merrill  <jason@redhat.com>

	PR c++/88183 - ICE with .* fold-expression.
	* pt.c (fold_expression) [DOTSTAR_EXPR]: Remove special handling.

	PR c++/86969 - ICE with constexpr if and recursive generic lambdas.
	* class.c, lambda.c, pt.c: Revert earlier change.
	* lambda.c (add_capture): Don't special-case capture of dependent
	VLA.

	* name-lookup.c (print_binding_level): Print this_entity.

2019-02-27  Marek Polacek  <polacek@redhat.com>

	PR c++/88857 - ICE with value-initialization of argument in template.
	* call.c (convert_like_real): Don't call build_value_init in template.

2019-02-27  Jason Merrill  <jason@redhat.com>

	PR c++/86969 - ICE with constexpr if and recursive generic lambdas.
	* semantics.c (process_outer_var_ref): Do capture dependent vars.
	* class.c (finish_struct): Only add TAG_DEFN if T is in
	current_function_decl.
	* lambda.c (vla_capture_type): Force the capture type out into the
	lambda's enclosing function.
	(add_capture): Pass in the lambda.
	* pt.c (tsubst_lambda_expr): complete_type a VLA capture type.

2019-02-27  Marek Polacek  <polacek@redhat.com>

	PR c++/89511 - ICE with using-declaration and unscoped enumerator.
	* parser.c (cp_parser_using_declaration): For an unscoped enum
	only use its context if it's not a function declaration.

2019-02-27  Paolo Carlini  <paolo.carlini@oracle.com>

	PR c++/89488
	* method.c (process_subob_fn): When maybe_instantiate_noexcept
	returns false don't call merge_exception_specifiers.

2019-02-27  Paolo Carlini  <paolo.carlini@oracle.com>

	PR c++/88987
	* parser.c (cp_parser_noexcept_specification_opt): Return NULL_TREE
	for a non-constant parsed expression.

2019-02-26  Jakub Jelinek  <jakub@redhat.com>

	PR c++/89481
	* constexpr.c (cxx_eval_store_expression): When changing active union
	member, set no_zero_init.

2019-02-23  Marek Polacek  <polacek@redhat.com>

	PR c++/88294 - ICE with non-constant noexcept-specifier.
	* pt.c (maybe_instantiate_noexcept): Set up the list of local
	specializations.  Set current_class_{ptr,ref}.

2019-02-22  David Malcolm  <dmalcolm@redhat.com>

	PR c++/89390
	* parser.c (cp_parser_unqualified_id): Capture and use locations
	for destructors.

2019-02-22  Marek Polacek  <polacek@redhat.com>

	PR c++/89420 - ICE with CAST_EXPR in explicit-specifier.
	* decl.c (build_explicit_specifier): Don't check
	processing_template_decl.  Call instantiation_dependent_expression_p
	instead of value_dependent_expression_p.  Call
	instantiate_non_dependent_expr_sfinae before
	build_converted_constant_expr instead of calling
	instantiate_non_dependent_expr after it.  Add
	processing_template_decl_sentinel.

2019-02-22  Thomas Schwinge  <thomas@codesourcery.com>

	* parser.c (cp_parser_oacc_simple_clause): Remove parser formal
	parameter, move loc formal parameter to the front.  Adjust all
	users.
	(cp_parser_oacc_shape_clause): Add loc formal parameter.  Adjust
	all users.

2019-02-21  Jason Merrill  <jason@redhat.com>

	PR c++/87685 - generic lambda 'this' capture error.
	* lambda.c (lambda_expr_this_capture): Change add_capture_p to int.
	(maybe_generic_this_capture): Pass -1.

	PR c++/88394 - ICE with VLA init-capture.
	* lambda.c (is_normal_capture_proxy): Check DECL_CAPTURED_VARIABLE.

	PR c++/88869 - C++17 ICE with CTAD and explicit specialization.
	* pt.c (do_class_deduction): Don't include explicit specialization
	args in outer_args.

	PR c++/89422 - ICE with -g and lambda in default arg in template.
	* pt.c (tsubst_function_decl): SET_DECL_FRIEND_CONTEXT sooner.

2019-02-21  Jason Merrill  <jason@redhat.com>

	PR c++/88419 - C++17 ICE with class template arg deduction.
	* pt.c (make_template_placeholder): Set TYPE_CANONICAL after
	CLASS_PLACEHOLDER_TEMPLATE.

2019-02-21  Jakub Jelinek  <jakub@redhat.com>

	PR c++/89285
	* constexpr.c (struct constexpr_fundef): Add parms and result members.
	(retrieve_constexpr_fundef): Adjust for the above change.
	(register_constexpr_fundef): Save constexpr body with copy_fn,
	temporarily set DECL_CONTEXT on DECL_RESULT before that.
	(get_fundef_copy): Change FUN argument to FUNDEF with
	constexpr_fundef * type, grab body and parms/result out of
	constexpr_fundef struct and temporarily change it for copy_fn calls
	too.
	(cxx_eval_builtin_function_call): For __builtin_FUNCTION temporarily
	adjust current_function_decl from ctx->call context.  Test
	!potential_constant_expression instead of !is_constant_expression.
	(cxx_bind_parameters_in_call): Grab parameters from new_call.  Undo
	convert_for_arg_passing changes for TREE_ADDRESSABLE type passing.
	(cxx_eval_call_expression): Adjust get_fundef_copy caller.
	(cxx_eval_conditional_expression): For IF_STMT, allow then or else
	operands to be NULL.
	(label_matches): Handle BREAK_STMT and CONTINUE_STMT.
	(cxx_eval_loop_expr): Add support for FOR_STMT, WHILE_STMT and DO_STMT.
	(cxx_eval_switch_expr): Add support for SWITCH_STMT.
	(cxx_eval_constant_expression): Handle IF_STMT, FOR_STMT, WHILE_STMT,
	DO_STMT, CONTINUE_STMT, SWITCH_STMT, BREAK_STMT and CONTINUE_STMT.
	For SIZEOF_EXPR, recurse on the result of fold_sizeof_expr.  Ignore
	DECL_EXPR with USING_DECL operand.
	* lambda.c (maybe_add_lambda_conv_op): Build thisarg using
	build_int_cst to make it a valid constant expression.

2019-02-20  Jason Merrill  <jason@redhat.com>

	PR c++/88690 - C++17 ICE with empty base in aggregate.
	* typeck2.c (process_init_constructor_record): Skip trivial
	initialization of an empty base.

2019-02-21  Richard Biener  <rguenther@suse.de>

	PR middle-end/89392
	* vtable-class-hierarchy.c (vtv_generate_init_routine): Do not
	make symtab process new functions here.

2019-02-20  Jason Merrill  <jason@redhat.com>

	PR c++/87921 - wrong error with inline static data member.
	* decl2.c (finish_static_data_member_decl): Don't set DECL_IN_AGGR_P
	for a non-template inline variable.  Do nothing for an
	already-instantiated variable.
	(c_parse_final_cleanups): Check DECL_IN_AGGR_P without
	DECL_INLINE_VAR_P.
	* decl.c (check_initializer): Likewise.
	(make_rtl_for_nonlocal_decl): Likewise.
	* pt.c (instantiate_decl): Likewise.
	* typeck2.c (store_init_value): Likewise.

2019-02-20  Jakub Jelinek  <jakub@redhat.com>

	PR c++/89403
	* decl2.c (c_parse_final_cleanups): Move TREE_ASM_WRITTEN setting
	for flag_syntax_only from here...
	* semantics.c (expand_or_defer_fn_1): ... here.

	PR c++/89405
	* decl.c (maybe_commonize_var): When clearing TREE_PUBLIC and
	DECL_COMMON, set DECL_INTERFACE_KNOWN.

	PR c++/89336
	* constexpr.c (cxx_eval_store_expression): Diagnose changing of active
	union member for -std=c++17 and earlier.

2019-02-19  Jason Merrill  <jason@redhat.com>

	PR c++/87513 - 'sorry' mangling PMF template-id.
	* mangle.c (write_expression): Handle SCOPE_REF to BASELINK.

2019-02-19  Jason Merrill  <jason@redhat.com>

	PR c++/88380 - wrong-code with flexible array and NSDMI.
	* typeck2.c (process_init_constructor_record): Skip flexarrays.

2019-02-20  will wray  <wjwray@gmail.com>

	PR c++/88572 - wrong handling of braces on scalar init.
	* decl.c (reshape_init_r): Allow braces around scalar initializer
	within aggregate init.  Reject double braced-init of scalar
	variable.

2019-02-20  Paolo Carlini  <paolo.carlini@oracle.com>

	PR c++/84536
	* pt.c (tsubst_init): Diagnose an initializer expanding to an
	empty list of expressions; tweak wrt dependent types.
	(regenerate_decl_from_template): For VAR_DECLs call tsubst_init
	instead of tsubst_expr.

2019-02-19  Jason Merrill  <jason@redhat.com>

	PR c++/88368 - wrong 'use of deleted function'
	* method.c (walk_field_subobs): Remember errors from get_nsdmi.
	(get_defaulted_eh_spec): Call push_tinst_level.
	* pt.c (maybe_instantiate_noexcept): Keep error_mark_node.
	* typeck2.c (merge_exception_specifiers): Handle error_mark_node.

2019-02-19  Chung-Lin Tang <cltang@codesourcery.com>

	PR c/87924
	* parser.c (cp_parser_oacc_clause_wait): Add representation of wait
	clause without argument as 'wait (GOMP_ASYNC_NOVAL)', adjust comments.

2019-02-19  Jakub Jelinek  <jakub@redhat.com>

	PR c++/89387
	* lambda.c (maybe_generic_this_capture): Don't check
	DECL_NONSTATIC_MEMBER_FUNCTION_P on USING_DECLs.

	PR c++/89391
	* typeck.c (build_reinterpret_cast_1): Don't handle void to
	&& conversion go through build_target_expr_with_type.

	PR c++/89390
	* error.c (qualified_name_lookup_error): Only call
	suggest_alternative_in_scoped_enum if name is IDENTIFIER_NODE.

2019-02-19  Tom Honermann  <tom@honermann.net>

	* name-lookup.c (get_std_name_hint): Added u8string as a name hint.

2019-02-18  Jason Merrill  <jason@redhat.com>

	PR c++/89336 - multiple stores in constexpr stmt.
	* constexpr.c (cxx_eval_store_expression): Preevaluate scalar or
	assigned value.

	* pt.c (check_explicit_specialization): If the declarator is a
	template-id, only check whether the arguments are dependent.

	Improve duplicate [[likely]] diagnostic.
	* parser.c (cp_parser_statement): Make attrs_loc a range.  Pass it
	to process_stmt_hotness_attribute.
	* cp-gimplify.c (process_stmt_hotness_attribute): Take attrs_loc.
	(genericize_if_stmt): Use likely/unlikely instead of predictor_name.

2019-02-17  Marek Polacek  <polacek@redhat.com>

	PR c++/89217 - ICE with list-initialization in range-based for loop.
	* constexpr.c (unshare_constructor): No longer static.
	* cp-tree.h (unshare_constructor): Declare.
	* semantics.c (finish_compound_literal): When dealing with a
	non-dependent expression in a template, return the original
	expression.  Pass LOOKUP_NO_NARROWING to digest_init_flags.

2019-02-13  Marek Polacek  <polacek@redhat.com>

	PR c++/89297 - ICE with OVERLOAD in template.
	* semantics.c (finish_compound_literal): Call
	instantiate_non_dependent_expr_sfinae.

2019-02-13  Alexandre Oliva <aoliva@redhat.com>

	PR c++/86379
	* cp-tree.h (USING_DECL_SCOPE): Use result rather than type.
	* name-lookup.c (strip_using_decl): Use USING_DECL_SCOPE.
	* search.c (protected_accessible_p): Follow USING_DECL_DECLS.
	(shared_member_p): Likewise.
	(lookup_member): Likewise.
	* decl.c (grok_special_member_properties): Skip USING_DECLs.
	* semantics.c (finish_omp_declare_simd_methods): Likewise.
	(finish_qualified_id_expr): Do not call shared_member_p with
	a dependent expr.

	PR c++/87322
	* pt.c (tsubst_lambda_expr): Avoid duplicate tsubsting.
	Move cp_evaluated resetting before signature tsubsting.
	(gen_elem_of_pack_expansion_instantiation): Separate local
	specializations per index.

2019-02-13  David Malcolm  <dmalcolm@redhat.com>

	PR c++/89036
	* class.c (add_method): Drop destructor assertion.

2019-02-13  Paolo Carlini  <paolo.carlini@oracle.com>

	PR c++/88986
	* decl.c (make_typename_type): Allow for TYPE_PACK_EXPANSION as
	context (the first argument).
	* pt.c (tsubst, case TYPENAME_TYPE): Handle TYPE_PACK_EXPANSION
	as context.

2019-02-12  Jason Merrill  <jason@redhat.com>

	PR c++/89144 - link error with constexpr initializer_list.
	* call.c (convert_like_real) [ck_list]: Don't allocate a temporary
	array for an empty list.
	* typeck2.c (store_init_value): Don't use cxx_constant_init in a
	template.

2019-02-11  Jason Merrill  <jason@redhat.com>

	PR c++/89241 - ICE with __func__ in lambda in template.
	* pt.c (enclosing_instantiation_of): Also check
	instantiated_lambda_fn_p for the template context.

2019-02-11  Marek Polacek  <polacek@redhat.com>

	PR c++/89212 - ICE converting nullptr to pointer-to-member-function.
	* pt.c (tsubst_copy_and_build) <case CONSTRUCTOR>: Return early for
	null member pointer value.

2019-02-11  Jakub Jelinek  <jakub@redhat.com>

	PR c++/88977
	* pt.c (convert_nontype_argument): Pass true as manifestly_const_eval
	to maybe_constant_value calls.

2019-02-11  Marek Polacek  <polacek@redhat.com>

	* typeck2.c (digest_init_r): Remove commented code.

2019-02-11  Martin Sebor  <msebor@redhat.com>

	PR c++/87996
	* decl.c (compute_array_index_type_loc): Preserve signed sizes
	for diagnostics.  Call valid_array_size_p instead of error.
	* init.c (build_new_1): Compute size for diagnostic.  Call
	invalid_array_size_error
	(build_new): Call valid_array_size_p instead of error.

2019-02-07  Alexandre Oliva <aoliva@redhat.com>

	PR c++/86218
	* call.c (compare_ics): Deal with ck_aggr in either cs.

2019-02-06  David Malcolm  <dmalcolm@redhat.com>

	PR c++/71302
	* call.c (get_location_for_expr_unwinding_for_system_header): New
	function.
	(conversion_null_warnings): Use it when getting locations for
	EXPR, effectively adding a call to
	get_location_for_expr_unwinding_for_system_header for
	-Wconversion-null and making use of EXPR_LOCATION for
	-Wzero-as-null-pointer-constant.

2019-02-05  Jakub Jelinek  <jakub@redhat.com>

	PR c++/89187
	* optimize.c (maybe_thunk_body): Clear TREE_ADDRESSABLE on
	PARM_DECLs of the thunk.
	* lambda.c (maybe_add_lambda_conv_op): Likewise.

2019-02-05  Marek Polacek  <polacek@redhat.com>

	PR c++/89158 - by-value capture of constexpr variable broken.
	* call.c (convert_like_real) <case ck_user>: Call mark_exp_read
	instead of mark_rvalue_use.

2019-02-05  Alexandre Oliva <aoliva@redhat.com>

	PR c++/87770
	* pt.c (instantiates_primary_template_p): New.
	(type_dependent_expression_p): Use it.

2019-02-01  Jason Merrill  <jason@redhat.com>

	PR c++/88761 - ICE with reference capture of constant.
	* lambda.c (mark_const_cap_r): Do walk subtrees of DECL_EXPR for
	non-proxy decls.

2019-02-01  Marek Polacek  <polacek@redhat.com>

	PR c++/88325 - ICE with invalid out-of-line template member definition.
	* parser.c (cp_parser_class_name): Don't call make_typename_type
	for overloads.

2019-02-01  Jakub Jelinek  <jakub@redhat.com>

	PR c++/87175
	* parser.c (cp_parser_gnu_attributes_opt): Set ok to false
	if require_open failed.

2019-01-31  Marek Polacek  <polacek@redhat.com>

	PR c++/89083, c++/80864 - ICE with list initialization in template.
	* constexpr.c (adjust_temp_type): Use copy_node and change the type
	instead of using build_constructor.
	* decl.c (reshape_init_r): Don't reshape a digested initializer.
	Return the initializer for COMPOUND_LITERAL_P.

	PR c++/88983 - ICE with switch in constexpr function.
	* constexpr.c (cxx_eval_switch_expr): Use SWITCH_COND and SWITCH_BODY.
	(cxx_eval_constant_expression) <case COND_EXPR>: Don't look for the
	label in the else branch if we found it in the then branch.

2019-01-30  Jason Merrill  <jason@redhat.com>

	PR c++/88752 - ICE with lambda and constexpr if.
	* cp-tree.h (LAMBDA_EXPR_INSTANTIATED): New.
	* pt.c (tsubst_lambda_expr): Set it.
	(instantiated_lambda_fn_p): Check it.
	(enclosing_instantiation_of): Use it.

2019-01-31  Jakub Jelinek  <jakub@redhat.com>

	PR libstdc++/88170
	* cxx-pretty-print.c (pp_cxx_enumeration_constant): Print always as
	a C cast in pp_c_flag_gnu_v3 mode.

2019-01-30  Jakub Jelinek  <jakub@redhat.com>

	PR c++/88988
	* lambda.c (is_capture_proxy): Don't return true for
	DECL_OMP_PRIVATIZED_MEMBER artificial vars.

2019-01-30  Marek Polacek  <polacek@redhat.com>

	PR c++/89119 - ICE with value-initialization in template.
	* pt.c (tsubst_copy_and_build): Handle RANGE_EXPR.

2019-01-29  Jason Merrill  <jason@redhat.com>

	PR c++/86943 - wrong code converting lambda to function pointer.
	* lambda.c (maybe_add_lambda_conv_op): Use a template-id in the
	call.  Only forward parms for decltype.
	* pt.c (tsubst_copy_and_build) [CALL_EXPR]: Handle CALL_FROM_THUNK_P
	specially.
	* typeck.c (check_return_expr): Don't mess with a thunk call.

2019-01-28  Jason Merrill  <jason@redhat.com>

	PR c++/89089 - ICE with [[no_unique_address]].
	PR c++/88865 - wrong layout with [[no_unique_address]].
	* class.c (check_field_decls): A potentially-overlapping field makes
	the class non-layout-POD, but not non-empty.
	(end_of_class): Always consider empty data members.
	(layout_class_type): Set DECL_SIZE for empty fields.

2019-01-28  Marek Polacek  <polacek@redhat.com>

	PR c++/88358 - name wrongly treated as type.
	* parser.c (cp_parser_direct_declarator): Don't assume a qualified-id
	in parameter-list is a type if the function's declarator-id is not
	qualified.

2019-01-27  Marek Polacek  <polacek@redhat.com>

	PR c++/88815 - narrowing conversion lost in decltype.
	PR c++/78244 - narrowing conversion in template not detected.
	* cp-tree.h (CONSTRUCTOR_IS_DEPENDENT): New.
	* pt.c (instantiation_dependent_r): Consider a CONSTRUCTOR with
	CONSTRUCTOR_IS_DEPENDENT instantiation-dependent.
	* semantics.c (finish_compound_literal): When the compound literal
	isn't instantiation-dependent and the type isn't type-dependent,
	fall back to the normal processing.  Set CONSTRUCTOR_IS_DEPENDENT.

	PR c++/89024 - ICE with incomplete enum type.
	* call.c (standard_conversion): When converting an
	ARITHMETIC_TYPE_P to an incomplete type, return NULL.
	
2019-01-25  Paolo Carlini  <paolo.carlini@oracle.com>

	PR c++/88969
	* call.c (build_op_delete_call): Implement 7.6.2.5/(10.1).
	* decl2.c (coerce_delete_type): Use build_pointer_type instead
	of TYPE_POINTER_TO.

2019-01-24  Jason Merrill  <jason@redhat.com>

	PR c++/89001 - mangling of reference temporaries
	* cp-tree.h (struct saved_scope): Add ref_temp_count.
	(current_ref_temp_count): New macro.
	* mangle.c (mangle_ref_init_variable): Use it.
	* typeck2.c (store_init_value): Clear it.
	* call.c (make_temporary_var_for_ref_to_temp): Copy public and
	comdat.

2019-01-24  Jakub Jelinek  <jakub@redhat.com>

	PR c++/88976
	* semantics.c (finish_omp_cancel): Diagnose more than one if
	on #pragma omp cancel with different modifiers.  Use
	maybe_convert_cond when not in template or build_x_binary_op
	otherwise.

2019-01-23  Marek Polacek  <polacek@redhat.com>

	PR c++/88757 - qualified name treated wrongly as type.
	* parser.c (cp_parser_direct_declarator): Don't treat qualified-ids
	in parameter-list as types if name lookup for declarator-id didn't
	find one or more function templates.

2019-01-23  Jakub Jelinek  <jakub@redhat.com>

	PR c/44715
	* cp-gimplify.c (genericize_cp_loop): Call begin_bc_block only
	after genericizing cond and incr expressions.

	PR c++/88984
	* cp-gimplify.c (genericize_switch_stmt): Move cond genericization
	before the begin_bc_block call.

2019-01-21  Jason Merrill  <jason@redhat.com>

	PR c++/87893 - constexpr ctor ICE on ARM.
	PR c++/88293 - ICE with comma expression.
	* constexpr.c (initialized_type): Don't shortcut non-void type.
	Handle COMPOUND_EXPR.
	(cxx_eval_outermost_constant_expr): Return early for void type.

2019-01-21  Jakub Jelinek  <jakub@redhat.com>

	PR c++/88949
	* optimize.c (cxx_copy_decl): New function.
	(clone_body): Use it instead of copy_decl_no_change.

	PR sanitizer/88901
	* typeck.c (cp_build_binary_op): Don't instrument
	SANITIZE_POINTER_COMPARE if processing_template_decl.
	(pointer_diff): Similarly for SANITIZE_POINTER_SUBTRACT.

2019-01-18  Jason Merrill  <jason@redhat.com>

	PR c++/88875 - error with explicit list constructor.
	* call.c (reference_binding): Don't modify EXPR.  Set
	need_temporary_p on the ck_user conversion for a temporary.
	(convert_like_real): Check it.

2019-01-18  H.J. Lu  <hongjiu.lu@intel.com>

	PR c/51628
	PR c/88664
	* call.c (convert_for_arg_passing): Upate the
	warn_for_address_or_pointer_of_packed_member call.
	* typeck.c (convert_for_assignment): Likewise.

2019-01-17  Jason Merrill  <jason@redhat.com>

	PR c++/86205 - ICE with ?: of throw and template-id.
	* pt.c (resolve_nondeduced_context_or_error): Split out from...
	* typeck.c (decay_conversion): ...here.
	* call.c (build_conditional_expr_1): Use it.

	PR c++/86740, ICE with constexpr if and nested generic lambdas.
	* tree.c (cp_walk_subtrees): Handle LAMBDA_EXPR.

2019-01-17  Paolo Carlini  <paolo.carlini@oracle.com>

	* decl.c (grokdeclarator): Use typespec_loc in error messages
	about 'auto' and trailing return type.

2019-01-17  David Malcolm  <dmalcolm@redhat.com>

	PR c++/88699
	* class.c (add_method): Don't use DECL_DESTRUCTOR_P on
	USING_DECLs.

2019-01-17  Nathan Sidwell  <nathan@acm.org>

	PR c++/86610
	* semantics.c (process_outer_var_ref): Only skip dependent types
	in templates.

2019-01-17  Alexandre Oliva <aoliva@redhat.com>

	PR c++/87768
	* cp-tree.h (saved_scope): Add suppress_location_wrappers.
	* name-lookup.c (do_push_to_top_level): Save and reset it.
	(do_pop_from_top_level): Restore it.

	PR c++/86648
	* pt.c (make_template_placeholder): Use auto_identifier.
	(is_auto): Drop CLASS_PLACEHOLDER_TEMPLATE test.
	* error.c (dump_type): Handle template placeholders.
	* cxx-pretty-print.c (pp_cx_unqualified_id): Likewise.

	PR c++/88146
	* cvt.c (convert_to_void): Handle all cdtor calls as if
	returning void.

2019-01-16  Paolo Carlini  <paolo.carlini@oracle.com>

	* decl.c (grokdeclarator): Use locations[ds_storage_class] in
	error messages about ill-formed uses of mutable.

2019-01-16  Marek Polacek  <polacek@redhat.com>

	PR c++/78244 - narrowing conversion in template not detected.
	* call.c (perform_implicit_conversion_flags): Set
	IMPLICIT_CONV_EXPR_BRACED_INIT.
	* cp-tree.h (IMPLICIT_CONV_EXPR_BRACED_INIT): New.
	* pt.c (tsubst_copy_and_build): Use it.

2019-01-15  David Malcolm  <dmalcolm@redhat.com>

	PR c++/88795
	* pt.c (build_deduction_guide): Bail out if tsubst_arg_types
	fails.

2019-01-15  Paolo Carlini  <paolo.carlini@oracle.com>

	* decl.c (start_decl): Improve error location.
	* decl2.c (grokfield): Likewise.

2019-01-15  Paolo Carlini  <paolo.carlini@oracle.com>

	* decl.c (grokdeclarator): Move further up the location_t loc
	declaration and use the location when building a TYPE_DECL for
	a typedef name.
	* decl2.c (grokbitfield): Use DECL_SOURCE_LOCATION in the error
	about an ill-formed bit-field as typedef.

2019-01-14  Marek Polacek  <polacek@redhat.com>

	PR c++/88830 - ICE with abstract class.
	* decl2.c (maybe_emit_vtables): Check CLASSTYPE_LAZY_DESTRUCTOR.
	Fix formatting.

	PR c++/88825 - ICE with bogus function return type deduction.
	* typeck.c (can_do_nrvo_p): Check error_mark_node.

2019-01-14  Tom Honermann  <tom@honermann.net>

	Implement P0482R5, char8_t: A type for UTF-8 characters and strings
	* cvt.c (type_promotes_to): Handle char8_t promotion.
	* decl.c (grokdeclarator): Handle invalid type specifier
	combinations involving char8_t.
	* lex.c (init_reswords): Add char8_t as a reserved word.
	* mangle.c (write_builtin_type): Add name mangling for char8_t (Du).
	* parser.c (cp_keyword_starts_decl_specifier_p)
	(cp_parser_simple_type_specifier): Recognize char8_t as a simple
	type specifier.
	(cp_parser_string_literal): Use char8_array_type_node for the type
	of CPP_UTF8STRING.
	(cp_parser_set_decl_spec_type): Tolerate char8_t typedefs in system
	headers.
	* rtti.c (emit_support_tinfos): type_info support for char8_t.
	* tree.c (char_type_p): Recognize char8_t as a character type.
	* typeck.c (string_conv_p): Handle conversions of u8 string
	literals of char8_t type.
	(check_literal_operator_args): Handle UDLs with u8 string literals
	of char8_t type.
	* typeck2.c (ordinary_char_type_p): New.
	(digest_init_r): Disallow initializing a char array with a u8 string
	literal.

2019-01-14  Martin Liska  <mliska@suse.cz>

	PR gcov-profile/88263
	* decl2.c (get_tls_wrapper_fn): Use DECL_SOURCE_LOCATION
	as location of the TLS wrapper.

2019-01-12  Paolo Carlini  <paolo.carlini@oracle.com>

	* decl.c (cp_finish_decl): Improve error location.
	* decl2.c (grokfield): Likewise, improve two locations.

2019-01-11  Marek Polacek  <polacek@redhat.com>

	PR c++/88692, c++/87882 - -Wredundant-move false positive with *this.
	* typeck.c (maybe_warn_pessimizing_move): Return if ARG isn't
	ADDR_EXPR.

2019-01-11  Jason Merrill  <jason@redhat.com>

	PR c++/88312 - pack expansion of decltype.
	* pt.c (instantiation_dependent_r): A template non-type parameter
	pack is instantiation-dependent.

2019-01-11  Jason Merrill  <jason@redhat.com>

	PR c++/88613 - ICE with use of const var in lambda.
	* expr.c (mark_use): Fix location wrapper handling.
	* cp-gimplify.c (cp_fold_maybe_rvalue): Call mark_rvalue_use.

2019-01-11  Tobias Burnus  <burnus@net-b.de>

	PR C++/88114
	* decl2.c (maybe_emit_vtables): If needed, generate code for
	the destructor of an abstract class.
	(mark_used): Update comment for older function-name change.

2019-01-11  Paolo Carlini  <paolo.carlini@oracle.com>

	* decl.c (start_decl): Improve error location.
	(grokdeclarator): Likewise, improve two locations.

2019-01-09  Sandra Loosemore  <sandra@codesourcery.com>

	PR other/16615

	* cp-tree.h: Mechanically replace "can not" with "cannot".
	* parser.c: Likewise.
	* pt.c: Likewise.

2019-01-08  Paolo Carlini  <paolo.carlini@oracle.com>

	* decl.c (grok_reference_init): Improve error location.
	(grokdeclarator): Likewise, improve two locations.

2019-01-08  Marek Polacek  <polacek@redhat.com>

	PR c++/88538 - braced-init-list in template-argument-list.
	* parser.c (cp_parser_template_argument): Handle braced-init-list when
	in C++20.

	PR c++/88548 - this accepted in static member functions.
	* parser.c (cp_debug_parser): Adjust printing of
	local_variables_forbidden_p.
	(cp_parser_new): Set local_variables_forbidden_p to 0 rather than false.
	(cp_parser_primary_expression): When checking
	local_variables_forbidden_p, use THIS_FORBIDDEN or
	LOCAL_VARS_FORBIDDEN.
	(cp_parser_lambda_body): Update the type of
	local_variables_forbidden_p.  Set it to 0 rather than false.
	(cp_parser_condition): Adjust call to cp_parser_declarator.
	(cp_parser_explicit_instantiation): Likewise.
	(cp_parser_init_declarator): Likewise.
	(cp_parser_declarator): New parameter.  Use it.
	(cp_parser_direct_declarator): New parameter.  Use it to set
	local_variables_forbidden_p.  Adjust call to cp_parser_declarator.
	(cp_parser_type_id_1): Adjust call to cp_parser_declarator.
	(cp_parser_parameter_declaration): Likewise.
	(cp_parser_default_argument): Update the type of
	local_variables_forbidden_p.  Set it to LOCAL_VARS_AND_THIS_FORBIDDEN
	rather than true.
	(cp_parser_member_declaration): Tell cp_parser_declarator if we saw
	'static' or 'friend'.
	(cp_parser_exception_declaration): Adjust call to cp_parser_declarator.
	(cp_parser_late_parsing_default_args): Update the type of
	local_variables_forbidden_p.  Set it to LOCAL_VARS_AND_THIS_FORBIDDEN
	rather than true.
	(cp_parser_cache_defarg): Adjust call to cp_parser_declarator.
	(cp_parser_objc_class_ivars): Likewise.
	(cp_parser_objc_struct_declaration): Likewise.
	(cp_parser_omp_for_loop_init): Likewise.
	* parser.h (cp_parser): Change the type of local_variables_forbidden_p
	to unsigned char.
	(LOCAL_VARS_FORBIDDEN, LOCAL_VARS_AND_THIS_FORBIDDEN, THIS_FORBIDDEN):
	Define.

2019-01-08  Paolo Carlini  <paolo.carlini@oracle.com>

	* decl.c (start_decl): Improve permerror location.

2019-01-08  Jonathan Wakely  <jwakely@redhat.com>
	    Jakub Jelinek  <jakub@redhat.com>

	PR c++/88554
	* decl.c (finish_function): For -Wreturn-type don't add a return *this;
	fixit hint if current_class_ref is NULL.  Use a single if instead of
	two nested ones.

2019-01-07  Paolo Carlini  <paolo.carlini@oracle.com>

	* decl.c (start_decl): Improve two error_at locations.
	(expand_static_init): Likewise.

2019-01-07  Marek Polacek  <polacek@redhat.com>

	PR c++/88741 - wrong error with initializer-string.
	* decl.c (cp_complete_array_type): Strip any location wrappers.

2019-01-07  Bernd Edlinger  <bernd.edlinger@hotmail.de>

	PR c++/88261
	PR c++/69338
	PR c++/69696
	PR c++/69697
	* cp-tree.h (LOOKUP_ALLOW_FLEXARRAY_INIT): New flag value.
	* typeck2.c (digest_init_r): Raise an error for non-static
	initialization of a flexible array member.
	(process_init_constructor, massage_init_elt,
	process_init_constructor_array, process_init_constructor_record,
	process_init_constructor_union, process_init_constructor): Add the
	flags parameter and pass it thru.
	(store_init_value): Pass LOOKUP_ALLOW_FLEXARRAY_INIT parameter to
	digest_init_flags for static decls.

2019-01-07  Jakub Jelinek  <jakub@redhat.com>

	PR c++/85052
	* cp-tree.h (cp_build_vec_convert): Declare.
	* parser.c (cp_parser_postfix_expression): Parse
	__builtin_convertvector.
	* constexpr.c: Include fold-const-call.h.
	(cxx_eval_internal_function): Handle IFN_VEC_CONVERT.
	(potential_constant_expression_1): Likewise.
	* semantics.c (cp_build_vec_convert): New function.
	* pt.c (tsubst_copy_and_build): Handle CALL_EXPR to
	IFN_VEC_CONVERT.

2019-01-03  Jakub Jelinek  <jakub@redhat.com>

	PR c++/88636
	* decl.c (builtin_function_1): Return result of pushdecl_top_level
	or pushdecl rather than decl.

2019-01-03  Paolo Carlini  <paolo.carlini@oracle.com>

	* tree.c (handle_nodiscard_attribute): Improve warning location.

2019-01-02  Marek Polacek  <polacek@redhat.com>

	PR c++/88612 - ICE with -Waddress-of-packed-member.
	* call.c (convert_for_arg_passing): Only give warnings with tf_warning.
	* typeck.c (convert_for_assignment): Likewise.

	PR c++/88631 - CTAD failing for value-initialization.
	* typeck2.c (build_functional_cast): Try deducing the template
	arguments even if there are no arguments to deduce from.

2019-01-01  Jakub Jelinek  <jakub@redhat.com>

	Update copyright years.

Copyright (C) 2019 Free Software Foundation, Inc.
=======
	Backported from master:
	2020-05-30  Iain Sandoe  <iain@sandoe.co.uk>

	* coroutines.cc (morph_fn_to_coro): Revise initialization
	of the frame pointer to avoid an unused value.

2021-03-19  Jakub Jelinek  <jakub@redhat.com>

	Backported from master:
	2021-03-16  Jakub Jelinek  <jakub@redhat.com>

	PR c++/99613
	* decl.c (expand_static_init): For thread guards, call __cxa_atexit
	before calling __cxa_guard_release rather than after it.  Formatting
	fixes.

2021-03-19  Jakub Jelinek  <jakub@redhat.com>

	Backported from master:
	2021-03-12  Jakub Jelinek  <jakub@redhat.com>

	PR c++/99507
	* call.c (build_over_call): For immediate evaluation of functions
	that return references, undo convert_from_reference effects before
	calling cxx_constant_value and call convert_from_reference
	afterwards.

2021-03-19  Jakub Jelinek  <jakub@redhat.com>

	Backported from master:
	2021-03-04  Jakub Jelinek  <jakub@redhat.com>

	PR c++/88146
	PR c++/99362
	* cvt.c (convert_to_void): Revert 2019-10-17 changes.  Clarify
	comment.

2021-03-19  Jakub Jelinek  <jakub@redhat.com>

	Backported from master:
	2021-03-03  Jakub Jelinek  <jakub@redhat.com>

	PR c++/82959
	* call.c (op_is_ordered): Handle TRUTH_ANDIF_EXPR, TRUTH_ORIF_EXPR
	and COMPOUND_EXPR.

2021-03-19  Jakub Jelinek  <jakub@redhat.com>

	Backported from master:
	2021-02-26  Jakub Jelinek  <jakub@redhat.com>

	PR c++/95451
	* lambda.c (is_lambda_ignored_entity): Before checking for
	LAMBDA_FUNCTION_P, use OVL_FIRST.  Drop FUNCTION_DECL check.

2021-03-19  Jakub Jelinek  <jakub@redhat.com>

	Backported from master:
	2021-02-17  Jakub Jelinek  <jakub@redhat.com>

	PR sanitizer/99106
	* init.c (build_zero_init_1): For flexible array members just return
	NULL_TREE instead of returning empty CONSTRUCTOR with non-complete
	ARRAY_TYPE.

2021-03-19  Jakub Jelinek  <jakub@redhat.com>

	Backported from master:
	2021-02-12  Jakub Jelinek  <jakub@redhat.com>

	PR c++/97742
	* parser.c (cp_parser_requirement_seq): Stop iterating after reaching
	CPP_EOF.

2021-03-19  Jakub Jelinek  <jakub@redhat.com>

	Backported from master:
	2021-02-11  Jakub Jelinek  <jakub@redhat.com>

	PR c++/99033
	* init.c (build_zero_init_1): Handle zero initialiation of
	flexible array members like initialization of [0] arrays.
	Use integer_minus_onep instead of comparison to integer_minus_one_node
	and integer_zerop instead of comparison against size_zero_node.
	Formatting fixes.

2021-03-19  Jakub Jelinek  <jakub@redhat.com>

	Backported from master:
	2021-02-10  Jakub Jelinek  <jakub@redhat.com>

	PR c++/98988
	PR c++/99031
	* constexpr.c: Include cgraph.h.
	(cxx_eval_call_expression): Call varpool_node::finalize_decl on
	heap artificial vars.
	(cxx_eval_outermost_constant_expr): Remove varpool nodes for
	heap artificial vars.

2021-03-19  Jakub Jelinek  <jakub@redhat.com>

	Backported from master:
	2021-02-05  Jakub Jelinek  <jakub@redhat.com>

	PR c++/97878
	* decl.c (check_array_initializer): For structured bindings, require
	the array type to be complete.

2021-03-15  Iain Sandoe  <iain@sandoe.co.uk>

	* coroutines.cc (struct var_nest_node): Provide a default
	CTOR.

2021-03-06  Tobias Burnus  <tobias@codesourcery.com>

	Backported from master:
	2021-03-05  Tobias Burnus  <tobias@codesourcery.com>

	PR c/99137
	* parser.c (cp_parser_oacc_clause_async): Reject comma expressions.

2021-03-04  Jason Merrill  <jason@redhat.com>

	PR c++/96199
	* cp-tree.h (struct push_nested_class_guard): New.
	* constraint.cc (get_normalized_constraints_from_decl): Use it.

2021-03-04  Jason Merrill  <jason@redhat.com>

	PR c++/95675
	* call.c (build_temp): Wrap a CALL_EXPR in a TARGET_EXPR
	if it didn't get one before.

2021-03-04  Jason Merrill  <jason@redhat.com>

	PR c++/98810
	* pt.c (tsubst_copy) [VIEW_CONVERT_EXPR]: Add const
	to a class non-type template argument that needs it.

2021-02-27  Jason Merrill  <jason@redhat.com>

	PR c++/90333
	* parser.c (cp_parser_lambda_declarator_opt): Accept GNU attributes
	between () and ->.

2021-02-27  Jason Merrill  <jason@redhat.com>

	PR c++/97246
	PR c++/94546
	* pt.c (extract_fnparm_pack): Check DECL_PACK_P here.
	(register_parameter_specializations): Not here.

2021-02-17  Patrick Palka  <ppalka@redhat.com>

	Backported from master:
	2021-02-17  Patrick Palka  <ppalka@redhat.com>

	PR debug/96997
	PR c++/94034
	* tree.c (build_aggr_init_expr): Revert r10-7718 change.

2021-02-12  Jason Merrill  <jason@redhat.com>

	PR c++/96905
	* pt.c (mark_decl_instantiated): Exit early if consteval.

2021-02-12  Jason Merrill  <jason@redhat.com>

	PR c++/98326
	PR c++/20408
	* cp-gimplify.c (simple_empty_class_p): Don't touch an invisiref
	parm.

2021-02-11  Marek Polacek  <polacek@redhat.com>

	Backported from master:
	2021-02-11  Marek Polacek  <polacek@redhat.com>

	PR c++/95888
	* pt.c (lookup_template_class_1): Pass tf_none to tsubst when looking
	for the partial instantiation.

2021-02-05  Jason Merrill  <jason@redhat.com>

	PR c++/98717
	* constraint.cc (build_concept_check_arguments): Remove assert.
	(build_concept_check): Allow empty args.

2021-02-04  Jason Merrill  <jason@redhat.com>

	PR c++/98802
	* pt.c (deduction_guides_for): Add any_dguides_p parm.
	(do_class_deduction): No aggregate guide if any_dguides_p.

2021-02-02  Patrick Palka  <ppalka@redhat.com>

	Backported from master:
	2021-02-01  Patrick Palka  <ppalka@redhat.com>

	PR c++/98295
	* constexpr.c (cxx_eval_array_reference): Also set
	new_ctx.object when setting new_ctx.ctor.

2021-02-01  Marek Polacek  <polacek@redhat.com>

	Backported from master:
	2021-02-01  Marek Polacek  <polacek@redhat.com>

	PR c++/98355
	* parser.c (cp_parser_has_attribute_expression): Use
	uses_template_parms instead of type_dependent_expression_p.

2021-02-01  Patrick Palka  <ppalka@redhat.com>

	Backported from master:
	2020-08-05  Patrick Palka  <ppalka@redhat.com>
		    Jason Merrill  <jason@redhat.com>

	PR c++/96282
	* constexpr.c (cxx_eval_vec_init_1): Truncate ctx->ctor and
	then clear CONSTRUCTOR_NO_CLEARING on each appended element
	initializer if we're initializing a previously zero-initialized
	array object.

2021-01-29  Jakub Jelinek  <jakub@redhat.com>

	PR c++/33661
	PR c++/98847
	* decl.c (cp_finish_decl): For register vars with asmspec in templates
	call set_user_assembler_name and set DECL_HARD_REGISTER.
	* pt.c (tsubst_expr): When instantiating DECL_HARD_REGISTER vars,
	pass asmspec_tree to cp_finish_decl.

2021-01-29  Jakub Jelinek  <jakub@redhat.com>

	PR sanitizer/95693
	* init.c (build_zero_init_1): Revert the 2018-03-06 change to
	return build_zero_cst for reference types.
	* typeck2.c (process_init_constructor_record): Instead call
	build_zero_cst here during error recovery instead of build_zero_init.

2021-01-29  Jakub Jelinek  <jakub@redhat.com>

	PR c++/98672
	* constexpr.c (check_for_return_continue_data): Add break_stmt member.
	(check_for_return_continue): Also look for BREAK_STMT.  Handle
	SWITCH_STMT by ignoring break_stmt from its body.
	(potential_constant_expression_1) <case FOR_STMT>,
	<case WHILE_STMT>: If the condition isn't constant true, check if
	the loop body can contain a return stmt.
	<case SWITCH_STMT>: Adjust check_for_return_continue_data initializer.
	<case IF_STMT>: If recursion with tf_none is successful,
	merge *jump_target from the branches - returns with highest priority,
	breaks or continues lower.  If then branch is potentially constant and
	doesn't return, check the else branch if it could return, break or
	continue.

2021-01-29  Jason Merrill  <jason@redhat.com>

	PR c++/98463
	* constexpr.c (get_or_insert_ctor_field): Add check.
	(cxx_eval_store_expression): Handle discontinuity of refs.

2021-01-29  Jason Merrill  <jason@redhat.com>

	PR c++/97474
	* call.c (type_passed_as): Don't mark invisiref restrict.

2021-01-29  Jason Merrill  <jason@redhat.com>

	PR c++/98642
	* typeck2.c (split_nonconstant_init_1): Don't copy a list-init
	constructor call.

2021-01-29  Jason Merrill  <jason@redhat.com>

	PR c++/63707
	* tree.c (build_vec_init_expr): Don't call build_vec_init_elt
	if we got a CONSTRUCTOR.

2021-01-22  Marek Polacek  <polacek@redhat.com>

	PR c++/98790
	* pt.c (maybe_instantiate_noexcept): Return false if FN is
	error_mark_node.

2021-01-14  Iain Sandoe  <iain@sandoe.co.uk>

	Backported from master:
	2020-11-04  Iain Sandoe  <iain@sandoe.co.uk>

	* constexpr.c (potential_constant_expression_1): Handle
	expressions known to be non-constant for Objective-C.

2021-01-09  Patrick Palka  <ppalka@redhat.com>

	Backported from master:
	2021-01-08  Patrick Palka  <ppalka@redhat.com>

	PR c++/98551
	* constexpr.c (cxx_eval_call_expression): Check CLASS_TYPE_P
	instead of AGGREGATE_TYPE_P before calling replace_result_decl.

2021-01-09  Patrick Palka  <ppalka@redhat.com>

	Backported from master:
	2020-07-31  Patrick Palka  <ppalka@redhat.com>

	PR c++/96197
	* constexpr.c (cxx_eval_constant_expression) <case CONST_DECL>:
	Pass false to decl_constant_value and decl_really_constant_value
	so that they don't unshare their result.
	* cp-tree.h (decl_constant_value): New declaration with an added
	bool parameter.
	(decl_really_constant_value): Add bool parameter defaulting to
	true to existing declaration.
	* init.c (constant_value_1): Add bool parameter which controls
	whether to unshare the initializer before returning.  Call
	unshare_expr at most once.
	(scalar_constant_value): Pass true to constant_value_1's new
	bool parameter.
	(decl_really_constant_value): Add bool parameter and forward it
	to constant_value_1.
	(decl_constant_value): Likewise, but instead define a new
	overload with an added bool parameter.

2021-01-06  Jakub Jelinek  <jakub@redhat.com>

	Backported from master:
	2020-12-08  Jakub Jelinek  <jakub@redhat.com>

	PR c++/98187
	* parser.c (cp_parser_omp_parallel): For parallel master with
	-fopenmp-simd only, just call cp_parser_omp_master instead of
	wrapping it in OMP_PARALLEL.

2021-01-06  Jakub Jelinek  <jakub@redhat.com>

	Backported from master:
	2020-12-05  Jakub Jelinek  <jakub@redhat.com>

	PR c++/98122
	* constexpr.c (cxx_union_active_member): New function.
	(cxx_fold_indirect_ref_1): Add ctx argument, pass it through to
	recursive call.  Handle UNION_TYPE.
	(cxx_fold_indirect_ref): Add ctx argument, pass it to recursive calls
	and cxx_fold_indirect_ref_1.
	(cxx_eval_indirect_ref): Adjust cxx_fold_indirect_ref calls.

2021-01-06  Jakub Jelinek  <jakub@redhat.com>

	Backported from master:
	2020-12-01  Jakub Jelinek  <jakub@redhat.com>

	PR c++/98072
	* parser.c (cp_parser_omp_depobj): Suppress location wrappers when
	parsing depend clause.

2021-01-05  Marek Polacek  <polacek@redhat.com>

	PR c++/82099
	* pt.c (resolve_overloaded_unification): Call
	maybe_instantiate_noexcept after instantiating the function
	decl.

2021-01-05  Marek Polacek  <polacek@redhat.com>

	Backported from master:
	2020-10-28  Marek Polacek  <polacek@redhat.com>

	PR c++/96675
	PR c++/96742
	* pt.c (tsubst_copy_and_build): Call value_dependent_expression_p or
	type_dependent_expression_p instead of type_dependent_expression_p_push.
	But only call value_dependent_expression_p for expressions that are
	potential_constant_expression.

2021-01-05  Marek Polacek  <polacek@redhat.com>

	Backported from master:
	2020-12-02  Marek Polacek  <polacek@redhat.com>

	PR c++/97975
	* constexpr.c (fold_non_dependent_init): Add a tree parameter.
	Use it.
	* cp-tree.h (fold_non_dependent_init): Add a tree parameter with
	a default value.
	* typeck2.c (store_init_value): Call fold_non_dependent_expr
	only when checking the initializer for constexpr variables.
	Call fold_non_dependent_init instead of maybe_constant_init.

2021-01-05  Marek Polacek  <polacek@redhat.com>

	Backported from master:
	2020-12-07  Marek Polacek  <polacek@redhat.com>

	PR c++/98043
	* decl.c (pop_switch): If SWITCH_STMT_TYPE is a scoped enum type,
	set it to the type of SWITCH_STMT_COND.

2021-01-05  Marek Polacek  <polacek@redhat.com>

	Backported from master:
	2020-12-08  Marek Polacek  <polacek@redhat.com>

	PR c++/98103
	* constexpr.c (cxx_eval_dynamic_cast_fn): If the evaluating of vtable
	yields a null pointer, give an error and return.  Use objtype.

2021-01-05  Marek Polacek  <polacek@redhat.com>

	PR c++/97427
	* constexpr.c (cxx_set_object_constness): New function.
	(cxx_eval_call_expression): Set new_obj for destructors too.
	Call cxx_set_object_constness to set/unset TREE_READONLY of
	the object under construction/destruction.

2021-01-03  Iain Sandoe  <iain@sandoe.co.uk>

	Backported from master:
	2020-10-19  Iain Sandoe  <iain@sandoe.co.uk>

	PR c++/97438
	* coroutines.cc (struct coroutine_info): Add a field to
	record that we emitted a promise type error.
	(coro_promise_type_found_p): Check for the case that the
	promise type contains both return_void and return_value.
	Emit an error if so, with information about the wrong
	type methods.

2020-12-23  Jason Merrill  <jason@redhat.com>

	PR c++/98332
	* constexpr.c (unshare_constructor): Check for NULL.
	(cxx_eval_vec_init_1): Always exit early if non-constant.

2020-12-23  Jason Merrill  <jason@redhat.com>

	PR c++/90254
	PR c++/93711
	* cp-tree.h (unsafe_return_slot_p): Declare.
	* call.c (is_base_field_ref): Rename to unsafe_return_slot_p.
	(build_over_call): Check unsafe_return_slot_p.
	(build_special_member_call): Likewise.
	* init.c (expand_default_init): Likewise.
	* typeck2.c (split_nonconstant_init_1): Likewise.

2020-12-16  Nathan Sidwell  <nathan@acm.org>

	* parser.c (cp_parser_elaborated_type_specifier): Test
	BOUND_TEMPLATE_TEMPLATE_PARM before checking for instantiation.

2020-12-10  Patrick Palka  <ppalka@redhat.com>

	Backported from master:
	2020-07-30  Patrick Palka  <ppalka@redhat.com>

	PR c++/64194
	* pt.c (resolve_overloaded_unification): If the function
	template specialization has a placeholder return type,
	then instantiate it before attempting unification.

2020-12-09  Jason Merrill  <jason@redhat.com>

	PR c++/93083
	* pt.c (convert_template_argument): Handle equivalent placeholders.
	(do_class_deduction): Look through EXPR_PACK_EXPANSION, too.

2020-12-02  Richard Sandiford  <richard.sandiford@arm.com>

	Backported from master:
	2020-11-23  Richard Sandiford  <richard.sandiford@arm.com>

	PR c++/97904
	* pt.c (tsubst): Use verify_type_context to check the type
	of an array element.

2020-11-26  Thomas Schwinge  <thomas@codesourcery.com>

	Backported from master:
	2020-11-26  Thomas Schwinge  <thomas@codesourcery.com>

	* parser.c (cp_parser_omp_var_list_no_open): Assert that array
	section's 'low_bound', 'length' are not location wrapper nodes.
	(cp_parser_oacc_all_clauses, cp_parser_oacc_cache): Instantiate
	'auto_suppress_location_wrappers'.

2020-11-25  Thomas Schwinge  <thomas@codesourcery.com>

	Backported from master:
	2020-11-25  Thomas Schwinge  <thomas@codesourcery.com>

	* pt.c (tsubst_omp_clauses): Handle 'OMP_CLAUSE__CACHE_'.
	(tsubst_expr): Handle 'OACC_CACHE'.

2020-11-24  Jason Merrill  <jason@redhat.com>

	PR c++/96805
	PR c++/96199
	* pt.c (tsubst_aggr_type): Don't build a TYPENAME_TYPE when
	entering_scope.
	(tsubst_template_decl): Use tsubst_aggr_type.

2020-11-12  Jakub Jelinek  <jakub@redhat.com>

	Backported from master:
	2020-11-12  Jakub Jelinek  <jakub@redhat.com>

	PR c++/97790
	* constexpr.c (cxx_eval_constant_expression) <case CLEANUP_POINT_EXPR,
	case TRY_FINALLY_EXPR, case CLEANUP_STMT>: Don't pass jump_target to
	cxx_eval_constant_expression when evaluating the cleanups.

2020-11-12  Jakub Jelinek  <jakub@redhat.com>

	Backported from master:
	2020-11-10  Jakub Jelinek  <jakub@redhat.com>

	PR c/97748
	* cvt.c (convert_to_void): Check (complain & tf_warning) in the outer
	if rather than twice times in the inner one.  Use warn_if_unused_value.
	Formatting fix.

2020-11-12  Jakub Jelinek  <jakub@redhat.com>

	Backported from master:
	2020-11-06  Jakub Jelinek  <jakub@redhat.com>

	PR c++/67453
	* decl.c (duplicate_decls): Propagate DECL_ATTRIBUTES and
	DECL_PRESERVE_P from olddecl to its clones if any.

2020-11-12  Jakub Jelinek  <jakub@redhat.com>

	Backported from master:
	2020-11-03  Jakub Jelinek  <jakub@redhat.com>

	PR c++/97663
	* parser.c (cp_parser_init_declarator): Don't try to parse
	C++17 deduction guides if there are any type specifiers even when
	type is NULL.

2020-10-30  Patrick Palka  <ppalka@redhat.com>

	Backported from master:
	2020-10-29  Patrick Palka  <ppalka@redhat.com>

	PR c++/97412
	* constraint.cc (normalize_concept_check): Don't call
	tsubst_template_args when 'args' is NULL.

2020-10-28  Patrick Palka  <ppalka@redhat.com>

	Backported from master:
	2020-10-28  Patrick Palka  <ppalka@redhat.com>

	PR c++/95132
	* decl2.c (mark_used): Move up the constraints_satisfied_p check
	so that we check constraints before calling maybe_instantiate_decl.

2020-10-24  Marek Polacek  <polacek@redhat.com>

	Backported from master:
	2020-10-24  Marek Polacek  <polacek@redhat.com>

	PR c++/96241
	* constexpr.c (cxx_eval_array_reference): Set up ctx->ctor if we
	are initializing an aggregate.  Call free_constructor on the new
	CONSTRUCTOR if it isn't returned from cxx_eval_constant_expression.

2020-10-22  Patrick Palka  <ppalka@redhat.com>

	Backported from master:
	2020-10-22  Patrick Palka  <ppalka@redhat.com>

	PR c++/97328
	* constexpr.c (init_subob_ctx): Don't punt on RANGE_EXPR
	indexes, instead build a sub-aggregate initialization context
	with no subobject.

2020-10-20  Marek Polacek  <polacek@redhat.com>

	* pt.c (tsubst_copy_and_build): Use cxx2a.

2020-10-20  Marek Polacek  <polacek@redhat.com>

	Backported from master:
	2020-10-07  Marek Polacek  <polacek@redhat.com>

	PR c++/97010
	* pt.c (tsubst_copy_and_build) <case TEMPLATE_ID_EXPR>: Call
	tsubst_copy_and_build explicitly instead of using the RECUR macro.
	Handle a TEMPLATE_ID_EXPR with an IDENTIFIER_NODE as its operand.
	<case CALL_EXPR>: Perform ADL for a TEMPLATE_ID_EXPR with an
	IDENTIFIER_NODE as its operand.

2020-10-16  Jakub Jelinek  <jakub@redhat.com>

	Backported from master:
	2020-10-05  Richard Biener  <rguenther@suse.de>
		    Jakub Jelinek  <jakub@redhat.com>

	PR c++/97197
	* error.c (dump_expr): Handle TARGET_MEM_REF.

2020-10-13  Patrick Palka  <ppalka@redhat.com>

	Backported from master:
	2020-10-08  Patrick Palka  <ppalka@redhat.com>

	PR c++/96229
	* parser.c (cp_parser_class_specifier_1): Move call to
	associate_classtype_constraints from here to ...
	(cp_parser_class_head): ... here.
	* pt.c (is_compatible_template_arg): Correct documentation to
	say "argument is _no_ more constrained than the parameter".

2020-10-08  Patrick Palka  <ppalka@redhat.com>

	Backported from master:
	2020-10-07  Patrick Palka  <ppalka@redhat.com>

	PR c++/88115
	PR libstdc++/97273
	* tree.c (cp_tree_equal) <case ALIGNOF_EXPR>: Return false if
	ALIGNOF_EXPR_STD_P differ.

2020-10-05  Jakub Jelinek  <jakub@redhat.com>

	Backported from master:
	2020-10-01  Jakub Jelinek  <jakub@redhat.com>

	PR c++/96994
	* call.c (build_over_call): If obj_arg is non-NULL, return INIT_EXPR
	setting obj_arg to call.

2020-10-05  Jakub Jelinek  <jakub@redhat.com>

	Backported from master:
	2020-10-01  Jakub Jelinek  <jakub@redhat.com>

	PR c++/97195
	* constexpr.c (cxx_eval_call_expression): Don't VERIFY_CONSTANT the
	second argument.

2020-10-05  Jakub Jelinek  <jakub@redhat.com>

	Backported from master:
	2020-09-22  Jakub Jelinek  <jakub@redhat.com>

	PR c++/97145
	* constexpr.c (cxx_eval_builtin_function_call): Return void_node for
	calls to __sanitize_ptr_{sub,cmp} builtins.

2020-09-11  Jakub Jelinek  <jakub@redhat.com>

	Backported from master:
	2020-09-03  Jakub Jelinek  <jakub@redhat.com>

	PR c++/96901
	* constexpr.c (fundef_copies_table): Change type from
	hash_map<tree, tree> * to decl_tree_map *.

2020-09-11  Jakub Jelinek  <jakub@redhat.com>

	Backported from master:
	2020-09-03  Jakub Jelinek  <jakub@redhat.com>

	PR c++/96862
	* constexpr.c (cxx_eval_outermost_constant_expr): Temporarily disable
	flag_rounding_math during manifestly constant evaluation.

2020-09-09  Marek Polacek  <polacek@redhat.com>

	Backported from master:
	2020-09-09  Marek Polacek  <polacek@redhat.com>

	PR c++/95164
	* decl.c (reshape_init_r): When initializing an aggregate member
	with an initializer from an initializer-list, also consider
	COMPOUND_LITERAL_P.

2020-08-25  Jakub Jelinek  <jakub@redhat.com>

	Backported from master:
	2020-08-10  Jakub Jelinek  <jakub@redhat.com>

	PR c++/96497
	* constexpr.c (cxx_eval_binary_expression): For SPACESHIP_EXPR, tail
	call cxx_eval_constant_expression after genericize_spaceship to avoid
	undesirable further VERIFY_CONSTANT.

2020-08-24  Jason Merrill  <jason@redhat.com>

	PR c++/95428
	* optimize.c (populate_clone_array): Revert PR70462 change.
	(maybe_clone_body): Likewise.

2020-08-18  Jason Merrill  <jason@redhat.com>

	PR c++/96199
	* pt.c (maybe_dependent_member_ref): New.
	(tsubst_copy) [CONST_DECL]: Use it.
	[VAR_DECL]: Likewise.
	(tsubst_aggr_type): Handle nested type.

2020-08-13  Patrick Palka  <ppalka@redhat.com>

	Backported from master:
	2020-08-10  Patrick Palka  <ppalka@redhat.com>

	* pt.c (resolve_overloaded_unification): Drop functions with
	unsatisfied constraints.
	(resolve_nondeduced_context): Likewise.

2020-08-11  Patrick Palka  <ppalka@redhat.com>

	Backported from master:
	2020-07-30  Patrick Palka  <ppalka@redhat.com>

	PR c++/96106
	* pt.c (reduce_template_parm_level): Propagate DECL_VIRTUAL_P
	from the original TEMPLATE_PARM_DECL to the new lowered one.

2020-08-11  Patrick Palka  <ppalka@redhat.com>

	Backported from master:
	2020-07-30  Patrick Palka  <ppalka@redhat.com>

	PR c++/96164
	* constraint.cc (constraints_satisfied_p): Return true if
	!flags_concepts.
	* pt.c (do_type_instantiation): Update a paragraph taken from
	[temp.explicit] to reflect the latest specification.  Don't
	instantiate a member with unsatisfied constraints.

2020-08-04  Marek Polacek  <polacek@redhat.com>

	Backported from master:
	2020-08-04  Marek Polacek  <polacek@redhat.com>

	PR c++/96082
	* parser.c (cp_parser_elaborated_type_specifier): Allow
	'template' following ::.

2020-07-29  Iain Sandoe  <iain@sandoe.co.uk>

	Backported from master:
	2020-07-16  Iain Sandoe  <iain@sandoe.co.uk>

	PR c++/95591
	PR c++/95599
	PR c++/95823
	PR c++/95824
	PR c++/95895
	* coroutines.cc (struct coro_ret_data): Delete.
	(coro_maybe_expand_co_return): Delete.
	(co_return_expander): Delete.
	(expand_co_returns): Delete.
	(co_await_find_in_subtree): Remove unused name.
	(build_actor_fn): Remove unused parm, remove handling
	for co_return expansion.
	(register_await_info): Demote duplicate info message to a
	warning.
	(coro_make_frame_entry): Move closer to use site.
	(struct susp_frame_data): Add fields for final suspend label
	and a flag to indicate await expressions with initializers.
	(captures_temporary): Delete.
	(register_awaits): Remove unused code, update comments.
	(find_any_await): New.
	(tmp_target_expr_p): New.
	(struct interesting): New.
	(find_interesting_subtree): New.
	(struct var_nest_node): New.
	(flatten_await_stmt): New.
	(handle_nested_conditionals): New.
	(process_conditional): New.
	(replace_statement_captures): Rename to...
	(maybe_promote_temps): ... this.
	(maybe_promote_captured_temps): Delete.
	(analyze_expression_awaits): Check for await expressions with
	initializers.  Simplify handling for truth-and/or-if.
	(expand_one_truth_if): Simplify (map cases that need expansion
	to COND_EXPR).
	(await_statement_walker): Handle CO_RETURN_EXPR. Simplify the
	handling for truth-and/or-if expressions.
	(register_local_var_uses): Ensure that we create names in the
	implementation namespace.
	(morph_fn_to_coro): Add final suspend label to suspend frame
	callback data and remove it from the build_actor_fn call.

2020-07-29  Iain Sandoe  <iain@sandoe.co.uk>

	Backported from master:
	2020-06-05  Iain Sandoe  <iain@sandoe.co.uk>

	* cp-tree.def (CO_RETURN_EXPR): Correct the class
	to use tcc_statement.

2020-07-23  Release Manager

	* GCC 10.2.0 released.

2020-07-15  Richard Sandiford  <richard.sandiford@arm.com>

	PR target/95726
	* typeck.c (structural_comptypes): When comparing template
	specializations, differentiate between vectors that have and
	do not have an "Advanced SIMD type" attribute.

2020-07-14  Marek Polacek  <polacek@redhat.com>

	Backported from master:
	2020-07-14  Marek Polacek  <polacek@redhat.com>

	PR c++/95789
	PR c++/96104
	PR c++/96179
	* call.c (convert_like_real_1): Renamed from convert_like_real.
	(convert_like_real): New wrapper for convert_like_real_1.

2020-07-13  Julian Brown  <julian@codesourcery.com>

	Backported from master:
	2020-07-09  Julian Brown  <julian@codesourcery.com>
		    Thomas Schwinge  <thomas@codesourcery.com>

	PR middle-end/95270
	* semantics.c (finish_omp_clauses): Likewise.

2020-07-13  Martin Sebor  <msebor@redhat.com>

	PR c++/96063
	* parser.c (class_decl_loc_t::diag_mismatched_tags): Print notes only
	if warning_at returns nonzero.

2020-07-13  Marek Polacek  <polacek@redhat.com>

	Backported from master:
	2020-07-13  Marek Polacek  <polacek@redhat.com>

	PR c++/96077
	* parser.c (cp_parser_enum_specifier): Commit to tentative parse
	after we've seen an opening brace.

2020-07-10  Jason Merrill  <jason@redhat.com>

	PR c++/96105
	PR c++/96052
	PR c++/95976
	* class.c (check_field_decls): An array of empty classes is not an
	empty data member.
	(layout_empty_base_or_field): Handle explicit alignment.
	Fix union handling.

2020-07-01  Iain Sandoe  <iain@sandoe.co.uk>

	Backported from master:
	2020-06-30  Iain Sandoe  <iain@sandoe.co.uk>

	* coroutines.cc (expand_one_await_expression): Remove
	code dealing with initial suspend.
	(build_actor_fn): Remove code special-casing initial
	and final suspend. Handle the final suspend and marking
	of the coroutine as done.
	(coro_rewrite_function_body): New.
	(bind_expr_find_in_subtree): Remove.
	(coro_body_contains_bind_expr_p): Remove.
	(morph_fn_to_coro): Split the rewrite of the original
	function into coro_rewrite_function_body and call it.

2020-07-01  Iain Sandoe  <iain@sandoe.co.uk>

	Backported from master:
	2020-06-30  Iain Sandoe  <iain@sandoe.co.uk>

	* coroutines.cc (morph_fn_to_coro): Remove trailing
	space in a diagnostic.

2020-06-30  Iain Sandoe  <iain@sandoe.co.uk>

	Backported from master:
	2020-06-28  Iain Sandoe  <iain@sandoe.co.uk>

	PR c++/95711
	* coroutines.cc (register_local_var_uses): Skip past
	namespace decls.

2020-06-30  Iain Sandoe  <iain@sandoe.co.uk>

	Backported from master:
	2020-06-27  Iain Sandoe  <iain@sandoe.co.uk>

	PR c++/95736
	* coroutines.cc (get_awaitable_var): New helper.
	(build_co_await): Check more carefully before
	copying an awaitable.
	(expand_one_await_expression): No initializer
	is required when the awaitable is not a temp.
	(register_awaits): Remove handling that is now
	completed when the await expression is built.

2020-06-30  Iain Sandoe  <iain@sandoe.co.uk>

	Backported from master:
	2020-06-27  Iain Sandoe  <iain@sandoe.co.uk>

	* coroutines.cc (morph_fn_to_coro): Diagnose unavailable
	get_return_object_on_allocation_failure.

2020-06-29  Iain Sandoe  <iain@sandoe.co.uk>

	PR c++/95519
	* coroutines.cc (struct coroutine_info):Add a field
	to hold computed p.return_void expressions.
	(coro_build_promise_expression): New.
	(get_coroutine_return_void_expr): New.
	(finish_co_yield_expr): Build the promise expression
	using coro_build_promise_expression.
	(finish_co_return_stmt): Likewise.
	(build_init_or_final_await): Likewise.
	(morph_fn_to_coro): Likewise, for several cases.

2020-06-29  Iain Sandoe  <iain@sandoe.co.uk>

	Backported from master:
	2020-06-26  Iain Sandoe  <iain@sandoe.co.uk>

	* coroutines.cc (morph_fn_to_coro): Handle error
	returns in building g-r-o-o-a-f expressions.

2020-06-28  Iain Sandoe  <iain@sandoe.co.uk>

	Backported from master:
	2020-06-24  Iain Sandoe  <iain@sandoe.co.uk>

	PR c++/95518
	PR c++/95813
	* coroutines.cc (act_des_fn): Copy function
	attributes onto the outlined coroutine helpers.

2020-06-25  Iain Sandoe  <iain@sandoe.co.uk>

	Backported from master:
	2020-06-23  Iain Sandoe  <iain@sandoe.co.uk>

	PR c++/95477
	* coroutines.cc (morph_fn_to_coro): Apply a cleanup to
	the get return object when the DTOR is non-trivial.

2020-06-24  Jason Merrill  <jason@redhat.com>

	Backported from master:
	2020-06-24  Jason Merrill  <jason@redhat.com>

	PR c++/95719
	* call.c (build_over_call): Look up the overrider in base_binfo.
	* class.c (lookup_vfn_in_binfo): Look through BINFO_PRIMARY_P.

2020-06-22  Jason Merrill  <jason@redhat.com>

	* call.c (joust): Only compare constraints for non-template
	candidates with matching parameters.
	* pt.c (tsubst_pack_expansion): Fix getting a type parameter
	pack.
	(more_specialized_fn): Only compare constraints for candidates with
	matching parameters.

2020-06-22  Jason Merrill  <jason@redhat.com>

	* cp-tree.h (copy_fndecl_with_name): Declare.
	* class.c (copy_fndecl_with_name): Copy from build_clone.
	(add_implicitly_declared_members): Add op== to TYPE_FIELDS.
	* method.c (implicitly_declare_fn): Use copy_fndecl_with_name.
	* decl.c (grokfndecl): Add initialized parm.
	(grokdeclarator): Pass it down.

2020-06-21  Iain Sandoe  <iain@sandoe.co.uk>

	Backported from master:
	2020-06-20  Iain Sandoe  <iain@sandoe.co.uk>

	PR c++/95505
	* coroutines.cc (morph_fn_to_coro): Update handling of
	get-return-object-on-allocation-fail and diagnose missing
	std::nothrow.

2020-06-19  Jason Merrill  <jason@redhat.com>

	* method.c (early_check_defaulted_comparison): Allow defaulting
	comparison outside class.  Complain if non-member operator isn't a
	friend.

2020-06-19  Jason Merrill  <jason@redhat.com>

	* method.c (early_check_defaulted_comparison): Check for &&.
	(build_comparison_op): Allow empty union.  Diagnose non-category
	type.
	(common_comparison_type): Remove handling for non-category type.

2020-06-19  Jason Merrill  <jason@redhat.com>

	* call.c (build_new_op_1): Don't look for a CALL_EXPR when
	calling a consteval function.

2020-06-17  Marek Polacek  <polacek@redhat.com>

	PR c++/95508
	* constexpr.c (maybe_fold_non_dependent_expr): New.
	* cp-tree.h (maybe_fold_non_dependent_expr): Declare.
	* typeck.c (cp_build_array_ref): Call maybe_fold_non_dependent_expr
	instead of maybe_constant_value.

2020-06-14  Iain Sandoe  <iain@sandoe.co.uk>

	* coroutines.cc (instantiate_coro_traits): Pass a reference
	to lambda closure objects to traits instantiation.
	(morph_fn_to_coro): Likewise for promise parameter
	preview and allocator lookup.

2020-06-14  Jakub Jelinek  <jakub@redhat.com>

	PR c++/95328
	* decl.c (cp_finish_decomp): Call complete_type before checking
	COMPLETE_TYPE_P.

2020-06-14  Jakub Jelinek  <jakub@redhat.com>

	PR c++/95197
	* cp-gimplify.c: Include omp-general.h.
	(cp_genericize_r) <case OMP_DISTRIBUTE>: For class iteration
	variables in composite distribute parallel for, instantiate copy
	ctor of their types.

2020-06-13  Iain Sandoe  <iain@sandoe.co.uk>

	PR c++/95440
	* call.c (add_candidates): Use vec_safe_length() for
	testing the arguments list.
	(build_new_method_call_1): Use vec_safe_is_empty() when
	checking for an empty args list.

2020-06-13  Patrick Palka  <ppalka@redhat.com>

	PR c++/93467
	* constraint.cc (associate_classtype_constraints): If there is a
	discrepancy between the current template depth and the template
	depth of the original declaration, then adjust the template
	parameter depth within the current constraints appropriately.
	* pt.c (tsubst_friend_class): Substitute into and set the
	constraints on the injected declaration.

2020-06-12  Iain Sandoe  <iain@sandoe.co.uk>

	PR c++/95350
	* coroutines.cc (struct param_info): Remove rv_ref field.
	(build_actor_fn): Remove specifial rvalue ref handling.
	(morph_fn_to_coro): Likewise.

2020-06-11  Marek Polacek  <polacek@redhat.com>

	PR c++/95560
	* name-lookup.c (check_local_shadow): Check if types are
	non-null before calling same_type_p.

2020-06-11  Marek Polacek  <polacek@redhat.com>

	PR c++/95066
	* decl.c (duplicate_decls): Set DECL_HAS_DEPENDENT_EXPLICIT_SPEC_P.

2020-06-11  Marek Polacek  <polacek@redhat.com>

	PR c++/94937
	* cvt.c (cp_get_fndecl_from_callee): Return NULL_TREE if the function
	type is not INDIRECT_TYPE_P.
	* decl.c (omp_declare_variant_finalize_one): Call
	cp_get_callee_fndecl_nofold instead of looking for the function decl
	manually.

2020-06-11  Marek Polacek  <polacek@redhat.com>

	PR c++/95344
	* cp-gimplify.c (cp_fold) <case MODIFY_EXPR>: Don't set
	TREE_THIS_VOLATILE here.
	(cp_fold): Set it here along with TREE_NO_WARNING.

2020-06-11  Marek Polacek  <polacek@redhat.com>

	PR c++/94955
	* typeck.c (cp_build_binary_op): Use fold_for_warn instead of
	cp_fold_rvalue.

2020-06-11  Marek Polacek  <polacek@redhat.com>

	PR c++/90915
	* parser.c (cp_parser_has_attribute_expression): Sorry on a
	type-dependent argument.

2020-06-11  Iain Sandoe  <iain@sandoe.co.uk>

	PR c++/95137
	* coroutines.cc (expand_one_await_expression): Build separate
	DTOR trees for the awaitable object on the destroy and resume
	paths.

2020-06-10  Iain Sandoe  <iain@sandoe.co.uk>

	PR c++/95346
	* coroutines.cc (morph_fn_to_coro): Ensure that the get-
	return-object is constructed correctly; When it is not the
	final return value, pass it to the CTOR of the return type
	as an rvalue, per the standard comment.

2020-06-10  Marek Polacek  <polacek@redhat.com>

	PR c++/95562
	* parser.c (cp_parser_direct_declarator): Clear
	CP_PARSER_FLAGS_DELAY_NOEXCEPT if the declarator kind is not
	cdk_id.

2020-06-09  Iain Sandoe  <iain@sandoe.co.uk>

	PR c++/95345
	* coroutines.cc (finish_co_await_expr): Revise to allow for
	parameter packs.
	(finish_co_yield_expr): Likewise.

2020-06-07  Iain Sandoe  <iain@sandoe.co.uk>

	PR c++/95050
	* coroutines.cc (build_co_await): Wrap the co_await expression
	in a TARGET_EXPR, where needed.
	(finish_co_yield_expr): Likewise.

2020-06-06  Iain Sandoe  <iain@sandoe.co.uk>

	PR c++/94817
	PR c++/94829
	PR c++/95087
	* coroutines.cc (morph_fn_to_coro): Set unformed outline
	functions to error_mark_node.  For early error returns suppress
	warnings about missing ramp return values.  Fix reinstatement
	of the function body on pre-existing initial error.  If we see
	an early fatal error, drop the erroneous function body.
	* decl.c (finish_function): Use the normal error path for fails
	in the ramp function, do not try to compile the helpers if the
	transform fails.

2020-06-04  Jason Merrill  <jason@redhat.com>

	PR c++/93310
	* constexpr.c (cxx_eval_constant_expression) [OBJ_TYPE_REF]:
	Evaluate OBJ_TYPE_REF_EXPR.

2020-06-04  Jason Merrill  <jason@redhat.com>

	PR c++/95158
	* class.c (lookup_vfn_in_binfo): New.
	* call.c (build_over_call): Use it.
	* cp-tree.h (resolves_to_fixed_type_p): Add default argument.
	(lookup_vfn_in_binfo): Declare.

2020-06-04  Patrick Palka  <ppalka@redhat.com>

	* pt.c (process_partial_specialization): Pass the full set of
	generic template arguments to strictly_subsumes.

2020-06-04  Patrick Palka  <ppalka@redhat.com>

	PR c++/92103
	* pt.c (most_specialized_partial_spec): Reorganize the loop over
	DECL_TEMPLATE_SPECIALIZATIONS.  Check constraints_satisfied_p on
	the original template declaration, not on the tsubsted one.

2020-06-02  Patrick Palka  <ppalka@redhat.com>

	PR c++/92633
	PR c++/92838
	* pt.c (tsubst_function_decl): Don't do set_constraints when
	regenerating a lambda.
	(tsubst_lambda_expr): Substitute into the lambda's constraints
	and do set_constraints here.

2020-06-02  Patrick Palka  <ppalka@redhat.com>

	PR c++/95020
	* constraint.cc (tsubst_requires_expr): Produce a new
	requires-expression when processing_template_decl, even if
	template arguments are not dependent.

2020-05-30  Patrick Palka  <ppalka@redhat.com>

	PR c++/95386
	* constraint.cc (satisfaction_value): Relax to accept any
	INTEGER_CST that satisfies integer_zerop or integer_onep.

2020-05-30  Patrick Palka  <ppalka@redhat.com>

	PR c++/92652
	PR c++/93698
	PR c++/94128
	* parser.c (cp_parser_requires_clause_expression): Temporarily
	increment processing_template_decl only if it is 0.
	(cp_parser_constraint_expression): Likewise.
	(cp_parser_requires_expression): Likewise.

2020-05-30  Patrick Palka  <ppalka@redhat.com>

	PR c++/95241
	* constexpr.c (get_or_insert_ctor_field): Add limited support
	for RANGE_EXPR index lookups.

2020-05-30  Patrick Palka  <ppalka@redhat.com>
	    Jason Merrill  <jason@redhat.com>

	PR c++/95181
	* class.c (add_method): Let special member function templates
	coexist if they are not equivalently constrained, or in a class
	template.

2020-05-30  Jason Merrill  <jason@redhat.com>

	PR c++/95371
	* pt.c (process_template_parm): Set DECL_TEMPLATE_INFO
	on the DECL_TEMPLATE_RESULT.

2020-05-27  Jason Merrill  <jason@redhat.com>

	PR c++/95319
	* decl.c (reshape_init_array_1): Don't reuse in overload context.

2020-05-27  Jason Merrill  <jason@redhat.com>

	* call.c (build_new_op_1): Suppress
	warn_zero_as_null_pointer_constant across comparison of <=> result
	to 0.

2020-05-27  Jason Merrill  <jason@redhat.com>

	PR c++/95222
	* decl.c (grokdeclarator): Don't shift attributes in TYPENAME
	context.

2020-05-25  Jason Merrill  <jason@redhat.com>

	PR c++/90212
	* constexpr.c (potential_constant_expression_1): In a lambda
	function, consider a captured variable directly.

2020-05-25  Jason Merrill  <jason@redhat.com>

	PR c++/90479
	* init.c (get_nsdmi): Don't push_to_top_level for a local class.

2020-05-25  Jason Merrill  <jason@redhat.com>

	PR c++/91529
	* decl.c (cp_finish_decl): Also clear TREE_READONLY if
	-fmerge-all-constants.

2020-05-25  Jason Merrill  <jason@redhat.com>

	PR c++/93822
	* pt.c (tsubst_decl): Make sure DECL_VALUE_EXPR continues to have
	the same type as the variable.

2020-05-24  Iain Sandoe  <iain@sandoe.co.uk>

	Backported from mainline
	2020-05-16  Iain Sandoe  <iain@sandoe.co.uk>

	* coroutines.cc (finish_co_return_stmt): Implement rules
	from [class.copy.elision] /3.

2020-05-10  Iain Sandoe  <iain@sandoe.co.uk>

	Backported from mainline
	2020-05-08  Iain Sandoe  <iain@sandoe.co.uk>

	PR c++/95003
	* coroutines.cc (build_actor_fn): Ensure that bind scopes
	are marked as having side-effects where necessary.
	(replace_statement_captures): Likewise.
	(morph_fn_to_coro): Likewise.

2020-05-08  Marek Polacek  <polacek@redhat.com>

	Backported from mainline
	2020-05-01  Marek Polacek  <polacek@redhat.com>

	PR c++/94885
	* typeck2.c (process_init_constructor_record): Return PICFLAG_ERRONEOUS
	if an initializer element was erroneous.

2020-05-07  Marek Polacek  <polacek@redhat.com>
	
	Backported from mainline
	2020-05-06  Marek Polacek  <polacek@redhat.com>

	PR c++/94938
	* pt.c (tsubst_copy_and_build): Call type_dependent_expression_p_push
	instead of uses_template_parms.  Move the warning_sentinels after the
	RECURs.

2020-05-07  Jakub Jelinek  <jakub@redhat.com>

	Backported from mainline
	2020-05-06  Jakub Jelinek  <jakub@redhat.com>

	PR c++/94951
	* typeck.c (cp_strict_aliasing_warning): New function.
	(cp_build_indirect_ref_1, build_reinterpret_cast_1): Use
	it instead of strict_aliasing_warning.

	PR c++/94907
	* method.c (defaulted_late_check): Don't call synthesize_method
	on constexpr sfk_comparison if it has been called on it already.

2020-05-07  Release Manager

	* GCC 10.1.0 released.

2020-05-06  Nathan Sidwell  <nathan@acm.org>

	PR c++/94946
	* decl.c (grokdeclarator): Don't splice template attributes in
	parm context -- they can apply to the parm.

2020-04-30  Jason Merrill  <jason@redhat.com>
	    Nathan Sidwell  <nathan@acm.org>

	PR c++/94827
	* constraint.cc (map_arguments): If ARGS is null, it's a
	self-mapping of parms.
	(finish_nested_requirement): Do not pass argified
	current_template_parms to normalization.
	(tsubst_nested_requirement): Don't assert no template parms.

2020-04-30  Iain Sandoe  <iain@sandoe.co.uk>

	PR c++/94886
	* coroutines.cc (transform_local_var_uses): Defer walking
	the DECL_INITIALs of BIND_EXPR vars until all the frame
	allocations have been made.

2020-04-30  Iain Sandoe  <iain@sandoe.co.uk>

	PR c++/94883
	* coroutines.cc (register_awaits): Update target
	expressions for awaitable and suspend handle
	initializers.

2020-04-30  Iain Sandoe  <iain@sandoe.co.uk>

	PR c++/94879
	* coroutines.cc (build_co_await): Account for variables
	with DECL_VALUE_EXPRs.
	(captures_temporary): Likewise.
	(register_awaits): Likewise.

2020-04-29  Patrick Palka  <ppalka@redhat.com>

	PR c++/94830
	* pt.c (find_template_parameter_info::parm_list): New field.
	(keep_template_parm): Use the new field to build up the
	parameter list here instead of ...
	(find_template_parameters): ... here.  Return ftpi.parm_list.

2020-04-29  Jakub Jelinek  <jakub@redhat.com>

	PR target/94707
	* class.c (build_base_field): Set DECL_FIELD_ABI_IGNORED on C++17 empty
	base artificial FIELD_DECLs.
	(layout_class_type): Set DECL_FIELD_ABI_IGNORED on empty class
	field_poverlapping_p FIELD_DECLs.

2020-04-29  Patrick Palka  <ppalka@redhat.com>

	PR c++/94819
	* constraint.cc (satisfy_declaration_constraints): Use saved_t
	instead of t as the key to decl_satisfied_cache.

	PR c++/94808
	* error.c (print_requires_expression_info): Print the dependent
	form of the parameter list with its template parameter mapping,
	rather than printing the substituted form.

2020-04-28  Jason Merrill  <jason@redhat.com>

	PR c++/94583
	* decl.c (use_eh_spec_block): Check nothrow type after
	DECL_DEFAULTED_FN.
	* pt.c (maybe_instantiate_noexcept): Call synthesize_method for
	DECL_MAYBE_DELETED fns here.
	* decl2.c (mark_used): Not here.
	* method.c (get_defaulted_eh_spec): Reject DECL_MAYBE_DELETED here.

2020-04-28  Iain Sandoe  <iain@sandoe.co.uk>

	PR c++/94760
	* coroutines.cc (instantiate_coro_traits): Pass a reference to
	object type rather than a pointer type for 'this', for method
	coroutines.
	(struct param_info): Add a field to hold that the parm is a lambda
	closure pointer.
	(morph_fn_to_coro): Check for lambda closure pointers in the
	args.  Use a reference to *this when building the args list for the
	promise allocator lookup.

2020-04-28  Iain Sandoe  <iain@sandoe.co.uk>

	PR c++/94759
	* coroutines.cc (coro_promise_type_found_p): Do not
	exclude non-classes here (this needs to be handled in the
	coroutine header).
	(morph_fn_to_coro):  Allow for the case where the coroutine
	returns void.

2020-04-27  Iain Sandoe  <iain@sandoe.co.uk>

	PR c++/94701
	* coroutines.cc (struct local_var_info): Add fields for static
	variables and those with DECL_VALUE_EXPR redirection.
	(transform_local_var_uses): Skip past typedefs and static vars
	and then account for redirected variables.
	(register_local_var_uses): Likewise.

2020-04-27  Jason Merrill  <jason@redhat.com>

	PR c++/90750
	PR c++/79585
	* decl.c (grokdeclarator): Move dependent attribute to decl.
	* decl2.c (splice_template_attributes): No longer static.

2020-04-27  Patrick Palka  <ppalka@redhat.com>

	PR c++/94772
	* constexpr.c (cxx_eval_call_expression): Don't set new_obj if we're
	evaluating the target constructor of a delegating constructor.
	(cxx_eval_store_expression): Don't set TREE_READONLY if the LHS of the
	INIT_EXPR is '*this'.

2020-04-26  Marek Polacek  <polacek@redhat.com>

	PR c++/90320
	* call.c (struct conversion): Add copy_init_p.
	(standard_conversion): Set copy_init_p in ck_base and ck_rvalue
	if FLAGS demands LOOKUP_ONLYCONVERTING.
	(convert_like_real) <case ck_base>: If copy_init_p is set, or
	LOOKUP_ONLYCONVERTING into FLAGS.

2020-04-26  Iain Sandoe  <iain@sandoe.co.uk>

	PR c++/94752
	* coroutines.cc (morph_fn_to_coro): Ensure that
	unnamed function params have a usable and distinct
	frame field name.

2020-04-24  Jason Merrill  <jason@redhat.com>

	PR c++/94583
	* decl.c (redeclaration_error_message): Reject defaulted comparison
	operator that has been previously declared.

2020-04-25  Patrick Palka  <ppalka@redhat.com>

	* parser.c (cp_parser_diagnose_invalid_type_name): Suggest enabling
	concepts if the invalid identifier is 'requires'.

2020-04-25  Jakub Jelinek  <jakub@redhat.com>

	PR c++/94742
	* semantics.c (finish_call_expr): When looking if all overloads
	are noreturn, use STRIP_TEMPLATE to look through TEMPLATE_DECLs.

2020-04-24  Martin Liska  <mliska@suse.cz>

	* coroutines.cc: Fix compilation error for release checking
	where we miss declaration of ‘coro_body_contains_bind_expr_p’.

2020-04-23  Patrick Palka  <ppalka@redhat.com>

	* tree.c (zero_init_expr_p): Use uses_template_parms instead of
	dependent_type_p.

	PR c++/94645
	* pt.c (template_class_depth): Walk into the DECL_FRIEND_CONTEXT of a
	friend declaration rather than into its CP_DECL_CONTEXT.

2020-04-23 Iain Sandoe <iain@sandoe.co.uk>

	PR c++/94288
	* coroutines.cc (await_statement_expander): Simplify cases.
	(struct susp_frame_data): Add fields for truth and/or if
	cases, rename one field.
	(analyze_expression_awaits): New.
	(expand_one_truth_if): New.
	(add_var_to_bind): New helper.
	(coro_build_add_if_not_cond_break): New helper.
	(await_statement_walker): Handle conditional expressions,
	handle expansion of truth-and/or-if cases.
	(bind_expr_find_in_subtree): New, checking-only.
	(coro_body_contains_bind_expr_p): New, checking-only.
	(morph_fn_to_coro): Ensure that we have a top level bind
	expression.

2020-04-22  Jonathan Wakely  <jwakely@redhat.com>

	PR translation/94698
	* class.c (check_field_decls): Change "define" to "declare" in
	-Weffc++ diagnostics.

2020-04-22  Patrick Palka  <ppalka@redhat.com>

	PR c++/94719
	PR c++/94549
	* constraint.cc (satisfy_declaration_constraints): If the inherited
	constructor points to an instantiation of a constructor template,
	remember and use its attached template arguments.

2020-04-22  Jonathan Wakely  <jwakely@redhat.com>

	PR translation/94698
	* class.c (check_field_decls): Change "override" to "define" in
	-Weffc++ diagnostics.

2020-04-22 Iain Sandoe <iain@sandoe.co.uk>

	PR c++/94682
	* coroutines.cc (struct param_info): Add a field to note that
	the param is 'this'.
	(morph_fn_to_coro): Convert this to a reference before using it
	in the promise parameter preview.

2020-04-22  Jason Merrill  <jason@redhat.com>

	PR c++/94546
	* pt.c (register_parameter_specializations): If the instantiation is
	still a parameter pack, don't wrap it in a NONTYPE_ARGUMENT_PACK.
	(tsubst_pack_expansion, tsubst_expr): Adjust.

2020-04-22  Martin Sebor  <msebor@redhat.com>
	    Jason Merrill  <jason@redhat.com>

	PR c++/94510
	* decl.c (reshape_init_array_1): Avoid stripping redundant trailing
	zero initializers...
	* mangle.c (write_expression): ...and handle them here even for
	pointers to members by calling zero_init_expr_p.
	* cp-tree.h (zero_init_expr_p): Declare.
	* tree.c (zero_init_expr_p): Define.
	(type_initializer_zero_p): Remove.
	* pt.c (tparm_obj_values): New hash_map.
	(get_template_parm_object): Store to it.
	(tparm_object_argument): New.

2020-04-22  Patrick Palka  <ppalka@redhat.com>

	PR c++/67825
	* constraint.cc (diagnose_valid_expression): Check convert_to_void here
	as well as in tsubst_valid_expression_requirement.

2020-04-21  Patrick Palka  <ppalka@redhat.com>

	PR c++/94549
	* constraint.cc (satisfy_declaration_constraints): Don't strip the
	inherited constructor if it already has template information.

	PR c++/94597
	* pt.c (any_template_parm_r) <case IDENTIFIER_NODE>: New case.  If this
	is a conversion operator, visit its TREE_TYPE.

2020-04-21  Nathan Sidwell  <nathan@acm.org>

	* pt.c (tsubst_copy_and_build) [POINTER_PLUS_EXPR]: Check for
	error_mark_node.

2020-04-21 Iain Sandoe <iain@sandoe.co.uk>

	PR c++/94661
	* coroutines.cc (morph_fn_to_coro): Simplify return
	value computation.

2020-04-17  Marek Polacek  <polacek@redhat.com>

	PR c++/94592
	* constexpr.c (cxx_eval_outermost_constant_expr): Return when T is
	a BRACE_ENCLOSED_INITIALIZER_P.
	(is_nondependent_constant_expression): Don't check
	BRACE_ENCLOSED_INITIALIZER_P.
	(is_nondependent_static_init_expression): Likewise.

2020-04-20  Patrick Palka  <ppalka@redhat.com>

	PR c++/94628
	* cp-tree.h (lss_policy::lss_nop): New enumerator.
	* pt.c (local_specialization_stack::local_specialization_stack): Handle
	an lss_nop policy.
	(local_specialization_stack::~local_specialization_stack): Likewise.
	(tsubst_pack_expansion): Use a local_specialization_stack instead of
	manually saving and restoring local_specializations.  Conditionally
	replace local_specializations sooner, before the handling of the
	unsubstituted_packs case.

2020-04-20  Marek Polacek  <polacek@redhat.com>

	PR c++/94505 - bogus -Wparentheses warning with fold-expression.
	* pt.c (fold_expression): Add warning_sentinel for -Wparentheses
	before calling build_x_binary_op.

2020-04-20  Marek Polacek  <polacek@redhat.com>

	* coroutines.cc (captures_temporary): Don't assign the result of
	STRIP_NOPS to the same variable.

2020-04-20  Nathan Sidwell  <nathan@acm.org>

	PR c++/94454 - tpl-tpl-parms are not canonicalizable types
	* pt.c (canonical_type_parameter): Assert not a tpl-tpl-parm.
	(process_template_parm): tpl-tpl-parms are structural.
	(rewrite_template_parm): Propagate structuralness.

	PR c++/94454 - Expr pack expansion equality
	* tree.c (cp_tree_equal) [TEMPLATE_ID_EXPR, default]: Refactor.
	[EXPR_PACK_EXPANSION]: Add.

	PR c++/94454 Template Argument Hashing
	* pt.c (iterative_hash_template_arg): Strip nodes as
	template_args_equal does.
	[ARGUMENT_PACK_SELECT, TREE_VEC, CONSTRUCTOR]: Refactor.
	[node_class:TEMPLATE_TEMPLATE_PARM]: Hash by level & index.
	[node_class:default]: Refactor.

2020-04-18  Patrick Palka  <ppalka@redhat.com>

	PR c++/94632
	* tree.c (cp_tree_equal) <case PARM_DECL>: Ignore
	comparing_specializations if the parameters' contexts are identical.

	PR c++/92187
	* pt.c (splice_late_return_type): Propagate cv-qualifiers and
	PLACEHOLDER_TYPE_CONSTRAINTS from the original auto node to the new one.

2020-04-17  Patrick Palka  <ppalka@redhat.com>

	PR c++/94483
	* lambda.c (lambda_capture_field_type): Avoid doing auto deduction if
	the explicit initializer has parameter packs.

	PR c++/88754
	* parser.c (cp_parser_check_template_parameters): Before issuing a hard
	error, first try simulating an error instead.

2020-04-17  Jakub Jelinek  <jakub@redhat.com>

	PR other/94629
	* call.c (build_conditional_expr_1): Remove redundant assignment to
	arg2.

2020-04-16  Patrick Palka  <ppalka@redhat.com>

	PR c++/94475
	* cvt.c (ocp_convert): If the result of scalar_constant_value is
	erroneous, ignore it and use the original expression.

2020-04-16  Jakub Jelinek  <jakub@redhat.com>

	PR c++/94571
	* parser.c (cp_parser_simple_declaration): Fix up a pasto in
	diagnostics.

2020-04-15  Jakub Jelinek  <jakub@redhat.com>

	PR c/94593
	* parser.c (cp_parser_pragma) <case PRAGMA_OMP_REQUIRES>: Reject
	requires directive when not at file or namespace scope.

2020-04-14  Iain Sandoe  <iain@sandoe.co.uk>

	PR c++/94359
	* coroutines.cc (build_actor_fn): Check that the target can
	support the resume tailcall before mandating it.

2020-04-14  Patrick Palka  <ppalka@redhat.com>

	PR c++/85278
	* cxx-pretty-print.c (cxx_pretty_printer:simple_type_specifier)
	<case DECLTYPE_TYPE>: Handle DECLTYPE_TYPE here instead of ...
	(pp_cxx_type_specifier_seq) <case DECLTYPE_TYPE>: ... here.
	(cxx_pretty_printer::direct_abstract_declarator) <case DECLTYPE_TYPE>:
	New no-op case.

	PR c++/94034
	* constexpr.c (replace_result_decl_data): New struct.
	(replace_result_decl_data_r): New function.
	(replace_result_decl): New function.
	(cxx_eval_call_expression): Use it.
	* tree.c (build_aggr_init_expr): Set the location of the AGGR_INIT_EXPR
	to that of its initializer.

2020-04-13  Marek Polacek  <polacek@redhat.com>

	PR c++/94588
	* name-lookup.c (check_local_shadow): Add an inform call.

2020-04-13  Patrick Palka  <ppalka@redhat.com>

	PR c++/94521
	* error.c (dump_scope): Pass TFF_NO_FUNCTION_ARGUMENTS to
	dump_function_decl when printing a function template instantiation as a
	scope.

	PR c++/94470
	* constexpr.c (get_or_insert_ctor_field): Set default value of parameter
	'pos_hint' to -1.
	(cxx_eval_bare_aggregate): Use get_or_insert_ctor_field instead of
	assuming the the next index belongs at the end of the new CONSTRUCTOR.
	(cxx_eval_store_expression): Revert PR c++/78572 fix.

2020-04-13  Nathan Sidwell  <nathan@acm.org>

	PR c++/94426  lambdas with internal linkage are different to no-linkage
	* decl2.c (determine_visibility): A lambda's visibility is
	affected by its extra scope.
	* pt.c (instantiate_decl): Determine var's visibility before
	instantiating its initializer.
	* tree.c (no_linkage_check): Revert code looking at visibility of
	lambda's extra scope.
`
2020-04-10  Iain Sandoe  <iain@sandoe.co.uk>

	PR c++/94528
	* coroutines.cc (co_await_expander): Remove.
	(expand_one_await_expression): New.
	(process_one_statement): New.
	(await_statement_expander): New.
	(build_actor_fn): Revise to use per-statement expander.
	(struct susp_frame_data): Reorder and comment.
	(register_awaits): Factor code.
	(replace_statement_captures): New, factored from...
	(maybe_promote_captured_temps):.. here.
	(await_statement_walker): Revise to process per statement.
	(morph_fn_to_coro): Use revised susp_frame_data layout.

2020-04-10  Marek Polacek  <polacek@redhat.com>

	PR c++/94149
	* method.c (constructible_expr): In C++20, try using parenthesized
	initialization of aggregates to determine the result of
	__is_constructible.

2020-04-10  Bin Cheng  <bin.cheng@linux.alibaba.com>

	* coroutines.cc (co_await_expander): Simplify.

2020-04-09  Jason Merrill  <jason@redhat.com>

	PR c++/94523
	* constexpr.c (cxx_eval_constant_expression) [VAR_DECL]: Look at
	ctx->object and ctx->global->values first.

2020-04-09  Marek Polacek  <polacek@redhat.com>

	PR c++/93790
	* call.c (initialize_reference): If the reference binding failed, maybe
	try initializing from { }.
	* decl.c (grok_reference_init): For T& t(e), set
	LOOKUP_AGGREGATE_PAREN_INIT but don't build up a constructor yet.

2020-04-08  Iain Sandoe  <iain@sandoe.co.uk>
	    Jun Ma  <JunMa@linux.alibaba.com>

	* coroutines.cc (maybe_promote_captured_temps): Add a cleanup
	expression, if needed, to any call from which we promoted
	temporaries captured by reference.

2020-04-08  Marek Polacek  <polacek@redhat.com>

	PR c++/94507 - ICE-on-invalid with lambda template.
	* pt.c (tsubst_lambda_expr): Cope when tsubst_template_decl or
	tsubst_function_decl returns error_mark_node.

2020-04-08  Martin Liska  <mliska@suse.cz>

	PR c++/94314
	* decl.c (duplicate_decls): Duplicate also DECL_IS_REPLACEABLE_OPERATOR.
	(cxx_init_decl_processing): Mark replaceable all implicitly defined
	operators.

2020-04-08  Patrick Palka  <ppalka@redhat.com>

	Core issues 1001 and 1322
	PR c++/92010
	* pt.c (rebuild_function_or_method_type): Split function out from ...
	(tsubst_function_type): ... here.
	(maybe_rebuild_function_decl_type): New function.
	(tsubst_function_decl): Use it.

2020-04-08  Jakub Jelinek  <jakub@redhat.com>

	PR c++/94325
	* decl.c (begin_destructor_body): For CLASSTYPE_VBASECLASSES class
	dtors, if CLASSTYPE_PRIMARY_BINFO is non-NULL, but not BINFO_VIRTUAL_P,
	look at CLASSTYPE_PRIMARY_BINFO of its BINFO_TYPE if it is not
	BINFO_VIRTUAL_P, and so on.

2020-04-08  Marek Polacek  <polacek@redhat.com>

	PR c++/94478 - ICE with defaulted comparison operator
	* method.c (early_check_defaulted_comparison): Give an error when the
	context is null.

2020-04-08  Tobias Burnus  <tobias@codesourcery.com>

	PR middle-end/94120
	* paser.c (cp_parser_oacc_declare): Add check that variables
	are declared in the same scope as the directive.

2020-04-07  Jason Merrill  <jason@redhat.com>

	PR c++/94480
	* parser.c (cp_parser_requires_expression): Use tentative_firewall.

	PR c++/94481
	* parser.c (cp_parser_placeholder_type_specifier): Use
	matching_parens.

2020-04-07  Iain Sandoe  <iain@sandoe.co.uk>

	* coroutines.cc (maybe_promote_captured_temps): Ensure that
	reference capture placeholder vars are properly declared.

2020-04-07  Patrick Palka  <ppalka@redhat.com>

	PR c++/90996
	* tree.c (replace_placeholders): Look through all handled components,
	not just COMPONENT_REFs.
	* typeck2.c (process_init_constructor_array): Propagate
	CONSTRUCTOR_PLACEHOLDER_BOUNDARY up from each element initializer to
	the array initializer.

2020-04-07  Jakub Jelinek  <jakub@redhat.com>

	PR c++/94512
	* parser.c (cp_parser_omp_parallel): Set OMP_PARALLEL_COMBINED
	if cp_parser_omp_master succeeded.

2020-04-06  Jason Merrill  <jason@redhat.com>

	PR c++/94462
	* decl.c (duplicate_decls): Fix handling of DECL_HIDDEN_FRIEND_P.

2020-04-04  Marek Polacek  <polacek@redhat.com>
	    Jason Merrill  <jason@redhat.com>

	PR c++/94155 - crash in gimplifier with paren init of aggregates.
	* init.c (build_vec_init): Fill in indexes.

2020-04-04  Jason Merrill  <jason@redhat.com>

	PR c++/91377
	* mangle.c (write_expression): Skip IMPLICIT_CONV_EXPR.

2020-04-04  Patrick Palka  <ppalka@redhat.com>

	PR c++/94205
	PR c++/79937
	* constexpr.c (struct constexpr_ctx): New field 'parent'.
	(cxx_eval_bare_aggregate): Propagate CONSTRUCTOR_PLACEHOLDER_BOUNDARY
	flag from the original constructor to the reduced constructor.
	(lookup_placeholder): Prefer to return the outermost matching object
	by recursively calling lookup_placeholder on the 'parent' context,
	but don't cross CONSTRUCTOR_PLACEHOLDER_BOUNDARY constructors.
	(cxx_eval_constant_expression): Link the 'ctx' context to the 'new_ctx'
	context via 'new_ctx.parent' when being expanded without an explicit
	target.  Don't call replace_placeholders.
	(cxx_eval_outermost_constant_expr): Initialize 'ctx.parent' to NULL.

	PR c++/94219
	PR c++/94205
	* constexpr.c (get_or_insert_ctor_field): Split out (while adding
	support for VECTOR_TYPEs, and optimizations for the common case)
	from ...
	(cxx_eval_store_expression): ... here.  Rename local variable
	'changed_active_union_member_p' to 'activated_union_member_p'.  Record
	the sequence of indexes into 'indexes' that yields the subobject we're
	assigning to.  Record the integer offsets of the constructor indexes
	we're assigning through into 'index_pos_hints'.  After evaluating the
	initializer of the store expression, recompute 'valp' using 'indexes'
	and using 'index_pos_hints' as hints.
	(cxx_eval_bare_aggregate): Tweak comments.  Use get_or_insert_ctor_field
	to recompute the constructor_elt pointer we're assigning through after
	evaluating each initializer.

2020-04-04  Jason Merrill  <jason@redhat.com>

	PR c++/67825
	* constraint.cc (tsubst_valid_expression_requirement): Call
	convert_to_void.

2020-04-04  Jason Merrill  <jason@redhat.com>

	PR c++/94453
	* constexpr.c (maybe_constant_value): Use break_out_target_exprs.
	* expr.c (mark_use) [VIEW_CONVERT_EXPR]: Don't wrap a TARGET_EXPR in
	NON_LVALUE_EXPR.

2020-04-04  Jakub Jelinek  <jakub@redhat.com>

	PR debug/94441
	* parser.c (cp_parser_omp_for_loop): Use
	protected_set_expr_location_if_unset.
	* cp-gimplify.c (genericize_if_stmt, genericize_cp_loop): Likewise.

	PR c++/94477
	* pt.c (tsubst_expr) <case OMP_MASTER>: Clear
	omp_parallel_combined_clauses.

2020-04-03  Jason Merrill  <jason@redhat.com>

	PR c++/91966
	* pt.c (complex_pack_expansion_r): New.
	(complex_alias_template_p): Use it.

2020-03-31  Jason Merrill  <jason@redhat.com>

	PR c++/94205
	* constexpr.c (cxx_eval_constant_expression) [TARGET_EXPR]: Call
	replace_placeholders.
	* typeck2.c (store_init_value): Fix arguments to
	fold_non_dependent_expr.

2020-03-31  Jason Merrill  <jason@redhat.com>

	* constexpr.c (cxx_eval_constant_expression) [TARGET_EXPR]: Use
	local variables.

2020-03-30  Jason Merrill  <jason@redhat.com>

	PR c++/90711
	* tree.c (cp_tree_equal) [CALL_EXPR]: Compare KOENIG_LOOKUP_P.
	(called_fns_equal): Check DECL_CONTEXT.

2020-03-30  Jakub Jelinek  <jakub@redhat.com>

	PR c++/94385
	* semantics.c (add_stmt): Only set STMT_IS_FULL_EXPR_P on trees with
	STATEMENT_CODE_P code.

2020-03-28  Patrick Palka  <ppalka@redhat.com>

	PR c++/94306
	* parser.c (cp_parser_requires_clause_opt): Diagnose and recover from
	"requires {" when "requires requires {" was probably intended.

	PR c++/94252
	* constraint.cc (tsubst_compound_requirement): Always suppress errors
	from type_deducible_p and expression_convertible_p, as they're not
	substitution errors.
	(diagnose_atomic_constraint) <case INTEGER_CST>: Remove this case so
	that we diagnose INTEGER_CST expressions of non-bool type via the
	default case.
	* cp-gimplify.c (cp_genericize_r) <case REQUIRES_EXPR>: New case.
	* parser.c (cp_parser_requires_expression): Always parse the requirement
	body as if we're processing a template, by temporarily incrementing
	processing_template_decl.  Afterwards, if we're not actually in a
	template context, perform semantic processing to diagnose any invalid
	types and expressions.
	* pt.c (tsubst_copy_and_build) <case REQUIRES_EXPR>: Remove dead code.
	* semantics.c (finish_static_assert): Explain an assertion failure
	when the condition is a REQUIRES_EXPR like we do when it is a concept
	check.

	* constraint.cc (diagnose_compound_requirement): When diagnosing a
	compound requirement, maybe replay the satisfaction failure, subject to
	the current diagnosis depth.

	* constraint.cc (finish_constraint_binary_op): Set the location of EXPR
	as well as its range, because build_x_binary_op doesn't always do so.
	(current_constraint_diagnosis_depth): New.
	(concepts_diagnostics_max_depth_exceeded_p): New.
	(collect_operands_of_disjunction): New.
	(satisfy_disjunction): When diagnosing a satisfaction failure, maybe
	replay each branch of the disjunction, subject to the current diagnosis
	depth.
	(diagnose_valid_expression): When diagnosing a satisfaction failure,
	maybe replay the substitution error, subject to the current diagnosis
	recursion.
	(diagnose_valid_type): Likewise.
	(diagnose_nested_requiremnet): Likewise.
	(diagnosing_failed_constraint::diagnosing_failed_constraint): Increment
	current_constraint_diagnosis_depth when diagnosing.
	(diagnosing_failed_constraint::~diagnosing_failed_constraint): Decrement
	current_constraint_diagnosis_depth when diagnosing.
	(diagnosing_failed_constraint::replay_errors_p): New static member
	function.
	(diagnose_constraints): Don't diagnose if concepts_diagnostics_max_depth
	is 0.  Emit a one-off note to increase -fconcepts-diagnostics-depth if
	the limit was exceeded.
	* cp-tree.h (diagnosing_failed_constraint::replay_errors_p): Declare.

2020-03-27  Nathan Sidwell  <nathan@acm.org>

	PR c++/84733
	* name-lookup.c (do_pushdecl): Look through cleanp levels.

2020-03-27  Martin Sebor  <msebor@redhat.com>

	PR c++/94078
	PR c++/93824
	PR c++/93810
	* cp-tree.h (most_specialized_partial_spec): Declare.
	* parser.c (cp_parser_elaborated_type_specifier): Distinguish alias
	from declarations.
	(specialization_of): New function.
	(cp_parser_check_class_key): Move code...
	(class_decl_loc_t::add): ...to here.  Add parameters.  Avoid issuing
	-Wredundant-tags on first-time declarations in other declarators.
	Correct handling of template specializations.
	(class_decl_loc_t::diag_mismatched_tags): Also expect to be called
	when -Wredundant-tags is enabled.  Use primary template or partial
	specialization as the guide for uses of implicit instantiations.
	* pt.c (most_specialized_partial_spec): Declare extern.

2020-03-27  Nathan Sidwell  <nathan@acm.org>

	PR c++/94257
	* name-lookup.c (push_namespace): Triage ambiguous lookups that
	contain namespaces.

2020-03-27  Jakub Jelinek  <jakub@redhat.com>

	PR c++/94326
	* call.c (set_flags_from_callee): Don't update
	cp_function_chain->can_throw or current_function_returns_abnormally
	if cp_unevaluated_operand.

	PR c++/94339
	* cvt.c (ocp_convert): Handle COMPOUND_EXPR by recursion on the second
	operand and creating a new COMPOUND_EXPR if anything changed.

2020-03-26  Marek Polacek  <polacek@redhat.com>

	PR c++/94336 - template keyword accepted before destructor names.
	* parser.c (cp_parser_unqualified_id): Give an error when 'template'
	is followed by a destructor name.

2020-03-27  Patrick Palka  <ppalka@redhat.com>

	* decl.c (compute_array_index_type_loc): Remove redundant
	type_dependent_expression_p check that is subsumed by
	value_dependent_expression_p.
	* decl2.c (is_late_template_attribute): Likewise.
	* pt.c (uses_template_parms): Likewise.
	(dependent_template_arg_p): Likewise.

2020-03-26  Marek Polacek  <polacek@redhat.com>

	DR 1710
	PR c++/94057 - template keyword in a typename-specifier.
	* parser.c (check_template_keyword_in_nested_name_spec): New.
	(cp_parser_nested_name_specifier_opt): Implement DR1710, optional
	'template'.  Call check_template_keyword_in_nested_name_spec.
	(cp_parser_simple_type_specifier): Assume that a <
	following a qualified-id in a typename-specifier begins
	a template argument list.

2020-03-26  Iain Sandoe  <iain@sandoe.co.uk>

	* coroutines.cc (coro_init_identifiers): Initialize an identifier
	for the cororoutine handle 'address' method name.
	(struct coro_aw_data): Add fields to cover the continuations.
	(co_await_expander): Determine the kind of await_suspend in use.
	If we have the case that returns a continuation handle, then save
	this and make the target for 'scope exit without cleanup' be the
	continuation resume label.
	(expand_co_awaits): Remove.
	(struct suspend_point_info): Remove fields that kept the returned
	await_suspend handle type.
	(transform_await_expr): Remove code tracking continuation handles.
	(build_actor_fn): Add the continuation handle as an actor-function
	scope var.  Build the symmetric transfer continuation point. Call
	the tree walk for co_await expansion directly, rather than via a 
	trivial shim function.
	(register_await_info): Remove fields tracking continuation handles.
	(get_await_suspend_return_type): Remove.
	(register_awaits): Remove code tracking continuation handles.
	(morph_fn_to_coro): Remove code tracking continuation handles.

2020-03-26  Iain Sandoe  <iain@sandoe.co.uk>

	* coroutines.cc (co_await_expander): If we are expanding the
	initial await expression, set a boolean flag to show that we
	have now reached the initial await_resume() method call.
	(expand_co_awaits): Handle the 'initial await resume called' flag.
	(build_actor_fn): Insert the initial await expression into the
	start of the user-authored function-body. Handle the 'initial await
	resume called' flag.
	(morph_fn_to_coro): Initialise the 'initial await resume called'
	flag.  Modify the unhandled exception catch clause to recognise
	exceptions that occur before the initial await_resume() and re-
	throw them.

2020-03-26  Jakub Jelinek  <jakub@redhat.com>

	PR c++/81349
	* class.c (user_provided_p): Use STRIP_TEMPLATE instead of returning
	true for all TEMPLATE_DECLs.

	PR c++/94272
	* cp-gimplify.c (cp_genericize_r): Handle STATEMENT_LIST.

2020-03-25  Patrick Palka  <ppalka@redhat.com>

	PR c++/94265
	* parser.c (cp_parser_selection_statement) <case RID_IF>: Invalidate the
	current condition chain when the if-statement has a non-empty
	init-statement.

2020-03-25  Iain Sandoe  <iain@sandoe.co.uk>

	PR c++/94319
	* coroutines.cc (captures_temporary): Fix a missing dereference.

2020-03-24  Marek Polacek  <polacek@redhat.com>

	PR c++/94190 - wrong no post-decrement operator error in template.
	* call.c (convert_like_real): Use convert_from_reference on the result.

2020-03-24  Jason Merrill  <jason@redhat.com>

	PR c++/94186
	* constraint.cc (constraint_satisfaction_value): Repeat noisily on
	error.
	(tsubst_nested_requirement): Likewise.
	(get_constraint_error_location): Allow missing context.
	(diagnose_atomic_constraint): Diagnose non-bool constraint here.
	(satisfy_atom): Not here.  Only diagnose non-constant when noisy.

2020-03-24  Jason Merrill  <jason@redhat.com>

	* pt.c (any_template_parm_r): Look into the type of a non-type
	template parm.

2020-03-24  Jason Merrill  <jason@redhat.com>

	* cp-tree.h (cp_expr): When constructing from an expr and a
	location, call protected_set_expr_location.

2020-03-23  Patrick Palka  <ppalka@redhat.com>

	PR c++/93805
	* except.c (maybe_noexcept_warning): Add TODO.
	* method.c (walk_field_subobs): Pass tf_none to expr_noexcept_p.

2020-03-23  nathans  <nathan@acm.org>

	PR c++/94044
	* tree.c (cp_tree_equal) [SIZEOF_EXPR]: Detect argument pack
	operand.

2020-03-21  Patrick Palka  <ppalka@redhat.com>

	PR c++/94066
	* constexpr.c (reduced_constant_expression_p) [CONSTRUCTOR]: Properly
	handle unions without an initializer.
	(cxx_eval_component_reference): Emit a different diagnostic when the
	constructor element corresponding to a union member is NULL.
	(cxx_eval_bare_aggregate): When constructing a union, always set the
	active union member before evaluating the initializer.  Relax assertion
	that verifies the index of the constructor element we're initializing
	hasn't been changed.
	(cxx_eval_store_expression): Diagnose changing the active union member
	while the union is in the process of being initialized.  After setting
	an active union member, clear CONSTRUCTOR_NO_CLEARING on the underlying
	CONSTRUCTOR.
	(cxx_eval_constant_expression) [PLACEHOLDER_EXPR]: Don't re-reduce a
	CONSTRUCTOR returned by lookup_placeholder.

2020-03-20  Patrick Palka  <ppalka@redhat.com>

	* cxx-pretty-print.c (pp_cxx_parameter_mapping): Make extern.  Move
	the "[with ]" bits to here from ...
	(pp_cxx_atomic_constraint): ... here.
	* cxx-pretty-print.h (pp_cxx_parameter_mapping): Declare.
	* error.c (rebuild_concept_check): Delete.
	(print_concept_check_info): Print the dependent form of the constraint and the
	preferably substituted parameter mapping alongside it.

2020-03-19  Jason Merrill  <jason@redhat.com>

	PR c++/94175
	* cp-gimplify.c (simple_empty_class_p): Look through
	SIMPLE_TARGET_EXPR_P.
	(cp_gimplify_expr) [MODIFY_EXPR]: Likewise.
	[RETURN_EXPR]: Avoid producing 'return *retval;'.
	* call.c (build_call_a): Strip TARGET_EXPR from empty class arg.
	* cp-tree.h (SIMPLE_TARGET_EXPR_P): Check that TARGET_EXPR_INITIAL
	is non-null.

2020-03-19  Jakub Jelinek  <jakub@redhat.com>

	PR c++/93931
	* parser.c (cp_parser_omp_var_list_no_open): Call process_outer_var_ref
	on outer_automatic_var_p decls.
	* cp-gimplify.c (cxx_omp_disregard_value_expr): Return true also for
	capture proxy decls.

2020-03-18  Nathan Sidwell  <nathan@acm.org>

	PR c++/94147 - mangling of lambdas assigned to globals
	* parser.c (cp_parser_init_declarator): Namespace-scope variables
	provide a lambda scope.
	* tree.c (no_linkage_check): Lambdas with a variable for extra
	scope have a linkage from the variable.

2020-03-18  Jakub Jelinek  <jakub@redhat.com>

	* constraint.cc (resolve_function_concept_check, subsumes_constraints,
	strictly_subsumes): Fix up duplicated word issue in a comment.
	* coroutines.cc (build_init_or_final_await, captures_temporary):
	Likewise.
	* logic.cc (dnf_size_r, cnf_size_r): Likewise.
	* pt.c (append_type_to_template_for_access_check): Likewise.

	PR c++/91759
	* decl.c (grokfndecl): Restore old diagnostics about deduction
	guide declared in different scope if in_namespace is NULL_TREE.

2020-03-17  Jakub Jelinek  <jakub@redhat.com>

	PR c++/90995
	* parser.c (cp_parser_enum_specifier): Use temp_override for
	parser->colon_corrects_to_scope_p, replace goto out with return.
	If scoped enum or enum with underlying type is not followed by
	{ or ;, call cp_parser_commit_to_tentative_parse before calling
	cp_parser_error and make sure to return error_mark_node instead of
	NULL_TREE.  Formatting fixes.

2020-03-17  Ville Voutilainen  <ville.voutilainen@gmail.com>

	PR c++/94197
	* method.c (assignable_expr): Use cp_unevaluated.
	(is_xible_helper): Push a non-deferred access check for
	the stub objects created by assignable_expr and constructible_expr.

2020-03-17  Jakub Jelinek  <jakub@redhat.com>

	* pt.c (tsubst): Fix up duplicated word issue in a diagnostic message.
	(lookup_template_class_1, tsubst_expr): Fix up duplicated word issue
	in a comment.
	* parser.c (cp_parser_statement, cp_parser_linkage_specification,
	cp_parser_placeholder_type_specifier,
	cp_parser_constraint_requires_parens): Likewise.
	* name-lookup.c (suggest_alternative_in_explicit_scope): Likewise.

2020-03-15  Iain Sandoe  <iain@sandoe.co.uk>

	* coroutines.cc (co_await_expander): Fix indentation.

2020-03-14  Jason Merrill  <jason@redhat.com>

	PR c++/92068
	* pt.c (process_partial_specialization): Error rather than crash on
	extra pack expansion.

2020-03-14  Jason Merrill  <jason@redhat.com>

	PR c++/92909
	* pt.c (find_parameter_packs_r): [DECL_EXPR]: Walk
	DECL_ORIGINAL_TYPE of a typedef.

2020-03-14  Jason Merrill  <jason@redhat.com>

	PR c++/93248
	* pt.c (build_deduction_guide): Clear cp_unevaluated_operand for
	substituting DECL_ARGUMENTS.

2020-03-14  Jakub Jelinek  <jakub@redhat.com>

	* logic.cc (formula::formula): Change "a an" to "an" in a comment.
	* parser.c (cp_debug_parser): Change "a an" to "an" in a string
	literal.

2020-03-13  Patrick Palka  <ppalka@redhat.com>

	PR c++/67960
	* call.c (build_over_call): Use a warning_sentinel to disable
	warn_deprecated_decl before calling build_addr_func.

2020-03-12  Jakub Jelinek  <jakub@redhat.com>

	PR c++/94124
	* decl.c (reshape_init_array_1): Don't unshare constructor if there
	aren't any trailing zero elts, otherwise only unshare the first
	nelts.

2020-03-11  Jason Merrill  <jason@redhat.com>

	PR c++/93907
	* constraint.cc (tsubst_parameter_mapping): Canonicalize type
	argument.

2020-03-11  Marek Polacek  <polacek@redhat.com>
	    Jason Merrill  <jason@redhat.com>

	PR c++/94074 - wrong modifying const object error for COMPONENT_REF.
	* constexpr.c (cref_has_const_field): New function.
	(modifying_const_object_p): Consider a COMPONENT_REF
	const only if any of its fields are const.
	(cxx_eval_store_expression): Mark a CONSTRUCTOR of a const type
	as readonly after its initialization has been done.

2020-03-10  Marek Polacek  <polacek@redhat.com>

	PR c++/94124 - wrong conversion error with non-viable overload.
	* decl.c (reshape_init_array_1): Unshare a constructor if we
	stripped trailing zero-initializers.

2020-03-10  Jason Merrill  <jason@redhat.com>

	PR c++/93901
	* pt.c (maybe_instantiate_noexcept): Always update clones.

2020-03-10  Jason Merrill  <jason@redhat.com>

	PR c++/93596
	* pt.c (maybe_aggr_guide): Check BRACE_ENCLOSED_INITIALIZER_P.

2020-03-10  Jason Merrill  <jason@redhat.com>

	PR c++/93922
	PR c++/94041
	PR c++/52320
	PR c++/66139
	* cp-gimplify.c (cp_gimplify_init_expr): Partially revert patch for
	66139: Don't split_nonconstant_init.  Remove pre_p parameter.

2020-03-09  Marek Polacek  <polacek@redhat.com>

	PR c++/92031 - bogus taking address of rvalue error.
	PR c++/91465 - ICE with template codes in check_narrowing.
	PR c++/93870 - wrong error when converting template non-type arg.
	PR c++/94068 - ICE with template codes in check_narrowing.
	* call.c (convert_like_real): Return IMPLICIT_CONV_EXPR
	in a template when not ck_identity and we're dealing with a class.
	(convert_like_real) <case ck_ref_bind>: Return IMPLICIT_CONV_EXPR
	in a template if we need a temporary.
	* decl.c (compute_array_index_type_loc): Remove
	instantiate_non_dependent_expr_sfinae call.  Call
	fold_non_dependent_expr instead of maybe_constant_value.
	(build_explicit_specifier): Don't instantiate or create a sentinel
	before converting the expression.
	* except.c (build_noexcept_spec): Likewise.
	* pt.c (convert_nontype_argument): Don't build IMPLICIT_CONV_EXPR.
	Set IMPLICIT_CONV_EXPR_NONTYPE_ARG if that's what
	build_converted_constant_expr returned.
	* typeck2.c (check_narrowing): Call fold_non_dependent_expr instead
	of maybe_constant_value.

2020-03-09  Jakub Jelinek  <jakub@redhat.com>

	PR c++/94067
	Revert
	2019-10-11  Paolo Carlini  <paolo.carlini@oracle.com>

	* constexpr.c (cxx_eval_constant_expression): Do not handle
	RROTATE_EXPR and LROTATE_EXPR.

2020-03-09  Marek Polacek  <polacek@redhat.com>

	PR c++/94050 - ABI issue with alignas on armv7hl.
	* class.c (layout_class_type): Don't replace a class's
	CLASSTYPE_AS_BASE if their TYPE_USER_ALIGN don't match.

2020-03-09  Bin Cheng  <bin.cheng@linux.alibaba.com>

	* coroutines.cc (build_actor_fn): Factor out code inserting the
	default return_void call to...
	(morph_fn_to_coro): ...here, also hoist local var declarations.

2020-03-08  Patrick Palka  <ppalka@redhat.com>

	PR c++/93729
	* call.c (convert_like_real): Check complain before emitting an error
	about binding a bit-field to a reference.

	* cxx-pretty-print.c (cxx_pretty_printer::simple_type_specifier)
	[TYPENAME_TYPE]: Print the TYPENAME_TYPE_FULLNAME instead of the
	TYPE_NAME.

2020-03-06  Nathan Sidwell  <nathan@acm.org>

	PR c++/94027
	* mangle.c (find_substitution): Don't call same_type_p on template
	args that cannot match.

2020-03-04  Martin Sebor  <msebor@redhat.com>

	PR c++/90938
	* tree.c (type_initializer_zero_p): Fail for structs initialized
	with non-structs.

2020-03-04  Jason Merrill  <jason@redhat.com>

	PR c++/90432
	* init.c (perform_member_init): Don't do aggregate initialization of
	empty field.
	* constexpr.c (cx_check_missing_mem_inits): Don't enforce
	initialization of empty field.

2020-03-04  Martin Liska  <mliska@suse.cz>

	* method.c: Wrap array in ctor with braces in order
	to silent clang warnings.

2020-03-03  Jason Merrill  <jason@redhat.com>
	    Marek Polacek  <polacek@redhat.com>

	PR c++/90505 - mismatch in template argument deduction.
	* pt.c (tsubst): Don't reduce the template level of template
	parameters when tf_partial.

2020-03-03  Jakub Jelinek  <jakub@redhat.com>

	PR c++/93998
	* constexpr.c (cxx_eval_constant_expression)
	<case TARGET_EXPR, case SAVE_EXPR>: Don't record anything if
	*non_constant_p is true.

2020-03-03  Jun Ma  <JunMa@linux.alibaba.com>

	* coroutines.cc (captures_temporary): Strip component_ref
	to its base object.

2020-03-03  Jun Ma  <JunMa@linux.alibaba.com>

	* coroutines.cc (finish_co_await_expr): Build co_await_expr
	with unknown_type_node.
	(finish_co_yield_expr): Ditto.
	*pt.c (type_dependent_expression_p): Set co_await/yield_expr
	with unknown type as dependent.

2020-03-02  Iain Sandoe  <iain@sandoe.co.uk>

	* coroutines.cc (struct local_var_info): Adjust to remove the
	reference to the captured var, and just to note that this is a
	lambda capture proxy.
	(transform_local_var_uses): Handle lambda captures specially.
	(struct param_frame_data): Add a visited set.
	(register_param_uses): Also check for param uses in lambda
	capture proxies.
	(struct local_vars_frame_data): Remove captures list.
	(register_local_var_uses): Handle lambda capture proxies by
	noting and bypassing them.
	(morph_fn_to_coro): Update to remove lifetime extension of
	lambda capture-by-copy vars.

2020-03-02  Iain Sandoe  <iain@sandoe.co.uk>

	* coroutines.cc (build_co_await): Do not build frame
	awaitable proxy vars when the co_await expression is
	a function parameter or local var.
	(co_await_expander): Do not initialise a frame var with
	itself.
	(transform_await_expr): Only substitute the awaitable
	frame var if it's needed.
	(register_awaits): Do not make frame copies for param
	or local vars that are awaitables.

2020-02-28  Jason Merrill  <jason@redhat.com>

	Implement P2092R0, Disambiguating Nested-Requirements
	* parser.c (cp_parser_requirement_parameter_list): Pass
	CP_PARSER_FLAGS_TYPENAME_OPTIONAL.

	* call.c (build_user_type_conversion_1): Don't look at the second
	conversion of a non-viable candidate.

2020-02-28  Jakub Jelinek  <jakub@redhat.com>

	P1937R2 - Fixing inconsistencies between const{expr,eval} functions
	* typeck.c (cp_build_addr_expr_1): Allow taking address of immediate
	functions in unevaluated contexts.

2020-02-27  Nathan Sidwell  <nathan@acm.org>

	PR c++/93933
	* pt.c (template_args_equal): Pass ARGUMENT_PACKS through to
	cp_tree_equal.
	* tree.c (cp_tree_equal): Compare ARGUMENT_PACKS here,
	* typeck.c (comptypes): Assert we don't get any argument packs.

	* class.c (adjust_clone_args): Correct arg-checking assert.
	* typeck.c (comptypes): Assert not nulls.

2020-02-26  Marek Polacek  <polacek@redhat.com>

	PR c++/93789 - ICE with invalid array bounds.
	* decl.c (compute_array_index_type_loc): Don't use the folded
	size when folding cleared TREE_CONSTANT.

2020-02-26  Iain Sandoe  <iain@sandoe.co.uk>

	* class.c (classtype_has_non_deleted_copy_ctor): New.
	* coroutines.cc (struct param_info): Keep track of params
	that are references, and cache the original type and whether
	the DTOR is trivial.
	(build_actor_fn): Handle param copies always, and adjust the
	handling for references.
	(register_param_uses): Only handle uses here.
	(classtype_has_non_deleted_copy_ctor): New.
	(morph_fn_to_coro): Adjust param copy handling to match n4849
	by reordering ahead of the promise CTOR and always making a
	frame copy, even if the param is unused in the coroutine body.
	* cp-tree.h (classtype_has_non_deleted_copy_ctor): New.

2020-02-26  Patrick Palka  <ppalka@redhat.com>

	* constraint.cc (finish_constraint_binary_op): Set expr's location range
	to the range of its operands.
	(satisfy_atom): Pass MAP instead of ARGS to diagnose_atomic_constraint.
	(diagnose_trait_expr): Take the instantiated parameter mapping MAP
	instead of the corresponding template arguments ARGS and adjust body
	accordingly.
	(diagnose_requires_expr): Likewise.
	(diagnose_atomic_constraint): Likewise.  When printing an atomic
	constraint expression, print the instantiated parameter mapping
	alongside it.
	* cxx-pretty-print.cc (cxx_pretty_printer::expression)
	[NONTYPE_ARGUMENT_PACK]: Print braces around a NONTYPE_ARGUMENT_PACK.
	(cxx_pretty_printer::type_id): Handle TYPE_ARGUMENT_PACK.

2020-02-26  Marek Polacek  <polacek@redhat.com>

	PR c++/93676 - value-init crash in template.
	* init.c (build_new_1): Don't call build_vec_init in a template.

2020-02-26  Marek Polacek  <polacek@redhat.com>

	PR c++/93862 - ICE with static_cast when converting from int[].
	* call.c (reference_compatible_p): No longer static.
	* cp-tree.h (reference_compatible_p): Declare.
	* typeck.c (build_static_cast_1): Use reference_compatible_p instead
	of reference_related_p.

2020-02-26  Marek Polacek  <polacek@redhat.com>

	PR c++/93803 - ICE with constexpr init and [[no_unique_address]].
	* constexpr.c (reduced_constant_expression_p): Don't crash on a null
	field.

2020-02-24  Martin Sebor  <msebor@redhat.com>

	PR c++/93804
	* parser.c (cp_parser_check_class_key): Avoid issuing -Wredundant-tags
	in shared C/C++ code in headers.
	Remove a duplicate hunk of code.

2020-02-24  Marek Polacek  <polacek@redhat.com>

	PR c++/93869 - ICE with -Wmismatched-tags.
	* parser.c (cp_parser_check_class_key): Check class_key earlier.

2020-02-24  Marek Polacek  <polacek@redhat.com>

	PR c++/93712 - ICE with ill-formed array list-initialization.
	* call.c (next_conversion): Return NULL for ck_aggr.
	(build_aggr_conv): Set u.expr instead of u.next.
	(build_array_conv): Likewise.
	(build_complex_conv): Likewise.
	(conv_get_original_expr): Handle ck_aggr.

2020-02-24  Jakub Jelinek  <jakub@redhat.com>

	P1937R2 - Fixing inconsistencies between const{expr,eval} functions
	* call.c (build_over_call): Don't evaluate immediate functions in
	unevaluated operands.

2020-02-24  Jason Merrill  <jason@redhat.com>

	P0780R2: Resolve lambda init-capture pack grammar.
	* parser.c (cp_parser_lambda_introducer): Expect &...x=y rather than
	...&x=y.

2020-02-22  Marek Polacek  <polacek@redhat.com>

	PR c++/93882
	* decl.c (grokdeclarator): Use %qs in a diagnostic message.

2020-02-21  Martin Sebor  <msebor@redhat.com>

	PR gcov-profile/93753
	* class.c (check_flexarrays): Tighten up a test for potential members
	of anonymous structs or unions.

2020-02-20  Martin Sebor  <msebor@redhat.com>

	PR c++/93801
	* parser.c (cp_parser_check_class_key): Only handle true C++ class-keys.

2020-02-20  Martin Liska  <mliska@suse.cz>

	PR translation/93841
	* config/or1k/or1k.opt: Remove superfluous word.
	* doc/invoke.texi: Likewise.

2020-02-20  Martin Liska  <mliska@suse.cz>

	PR translation/93838
	* parser.c (cp_parser_decl_specifier_seq): Remove trailing space.

2020-02-19  Marek Polacek  <polacek@redhat.com>

	PR c++/93169 - wrong-code with a non-constexpr constructor.
	* constexpr.c (cxx_eval_call_expression): Only set TREE_READONLY
	on constant CONSTRUCTORs.

2020-02-15  Marek Polacek  <polacek@redhat.com>

	PR c++/93710 - poor diagnostic for array initializer.
	* call.c (build_user_type_conversion_1): Use cp_expr_loc_or_input_loc
	for an error call.

2020-02-15  Jason Merrill  <jason@redhat.com>

	PR c++/92556
	* pt.c (any_template_parm_r): Look into lambda body.

	PR c++/92583
	* pt.c (any_template_parm_r): Remove CONSTRUCTOR handling.

2020-02-14  Jakub Jelinek  <jakub@redhat.com>

	PR c++/61414
	* class.c (enum_min_precision): Change prec type from int to int &.

	PR libstdc++/92906
	* cp-tree.h (enum cp_tree_index): Add CPTI_FALLBACK_DFLOAT32_TYPE,
	CPTI_FALLBACK_DFLOAT64_TYPE and CPTI_FALLBACK_DFLOAT128_TYPE.
	(fallback_dfloat32_type, fallback_dfloat64_type,
	fallback_dfloat128_type): Define.
	* mangle.c (write_builtin_type): Handle fallback_dfloat*_type like
	dfloat*_type_node.
	* rtti.c (emit_support_tinfos): Emit DFP typeinfos even when dfp
	is disabled for compatibility.

2020-02-13  Jason Merrill  <jason@redhat.com>

	PR c++/93713
	* name-lookup.c (matching_fn_p): A function does not match a
	template.

	PR c++/93643
	PR c++/91476
	* tree.c (decl_linkage): Always lk_none for locals.

2020-02-12  Jason Merrill  <jason@redhat.com>

	PR c++/92583
	PR c++/92654
	* tree.c (cp_walk_subtrees): Walk CONSTRUCTOR types here.
	* pt.c (find_parameter_packs_r): Not here.

2020-02-12 Iain Sandoe  <iain@sandoe.co.uk>

	* coroutines.cc (build_actor_fn): Implement deallocation function
	selection per n4849, dcl.fct.def.coroutine bullet 12.
	(morph_fn_to_coro): Implement allocation function selection per
	n4849, dcl.fct.def.coroutine bullets 9 and 10.

2020-02-12  Marek Polacek  <polacek@redhat.com>

	PR c++/93684 - ICE-on-invalid with broken attribute.
	* parser.c (cp_parser_std_attribute): Peek a token first before
	consuming it.

2020-02-11  Jason Merrill  <jason@redhat.com>

	PR c++/93675
	* class.c (add_implicitly_declared_members): Use do_friend.
	* method.c (implicitly_declare_fn): Fix friend handling.
	(decl_remember_implicit_trigger_p): New.
	(synthesize_method): Use it.
	* decl2.c (mark_used): Use it.

2020-02-11  Jason Merrill  <jason@redhat.com>

	PR c++/93650
	PR c++/90691
	* constexpr.c (maybe_constant_value): Correct earlier change.
	(cxx_eval_binary_expression) [SPACESHIP_EXPR]: Pass lval through.
	* method.c (genericize_spaceship): Wrap result in TARGET_EXPR.

2020-02-12  Patrick Palka  <ppalka@redhat.com>

	PR c++/69448
	PR c++/80471
	* type-utils.h (find_type_usage): Refactor to take a tree * and to
	return a tree *, and update documentation accordingly.
	* pt.c (make_auto_1): Set AUTO_IS_DECLTYPE when building a
	decltype(auto) node.
	(make_constrained_decltype_auto): No need to explicitly set
	AUTO_IS_DECLTYPE anymore.
	(splice_late_return_type): Use find_type_usage to find and
	replace a possibly nested auto node instead of using is_auto.
	Check test for is_auto into an assert when deciding whether
	to late_return_type.
	(type_uses_auto): Adjust the call to find_type_usage.
	* parser.c (cp_parser_decltype): No need to explicitly set
	AUTO_IS_DECLTYPE anymore.

	* error.c (dump_decl) [CONCEPT_DECL]: Use dump_simple_decl.
	(dump_simple_decl): Handle standard concept definitions as well as
	variable concept definitions.

2020-02-10  Jakub Jelinek  <jakub@redhat.com>

	PR other/93641
	* error.c (dump_decl_name): Fix up last argument to strncmp.

2020-02-10  Jason Merrill  <jason@redhat.com>

	PR c++/93618
	* tree.c (array_of_unknown_bound_p): New.
	* init.c (perform_member_init): Do nothing for flexible arrays.

2020-02-09  Jakub Jelinek  <jakub@redhat.com>

	PR c++/93633
	* constexpr.c (cxx_eval_constant_expression): If obj is heap var with
	ARRAY_TYPE, use the element type.  Punt if objtype after that is not
	a class type.

2020-02-08  Jason Merrill  <jason@redhat.com>

	PR c++/90691
	* expr.c (fold_for_warn): Call maybe_constant_value.
	* constexpr.c (struct constexpr_ctx): Add uid_sensitive bit-field.
	(maybe_constant_value): Add uid_sensitive parm.
	(get_fundef_copy): Don't copy if it's true.
	(cxx_eval_call_expression): Don't instantiate if it's true.
	(cxx_eval_outermost_constant_expr): Likewise.

	PR c++/92852
	* constexpr.c (maybe_constant_value): Don't unshare if the cached
	value is the same as the argument.

	* typeck.c (maybe_warn_about_returning_address_of_local): Add
	location parameter.

	* typeck2.c (process_init_constructor): Also clear TREE_SIDE_EFFECTS
	if appropriate.

2020-02-08  Jakub Jelinek  <jakub@redhat.com>

	PR c++/93549
	* constexpr.c (find_array_ctor_elt): If last element has no index,
	for flag_checking verify all elts have no index.  If i is within the
	elts, return it directly, if it is right after the last elt, append
	if NULL index, otherwise force indexes on all elts.
	(cxx_eval_store_expression): Allow cep->index to be NULL.

2020-02-07  Marek Polacek  <polacek@redhat.com>

	PR c++/92947 - Paren init of aggregates in unevaluated context.
	* call.c (build_new_method_call_1): Don't check
	cp_unevaluated_operand.  Check the return value of digest_init.

2020-02-06  Jason Merrill  <jason@redhat.com>

	PR c++/92654
	* tree.c (cp_walk_subtrees): Walk into type template arguments.
	* cp-tree.h (TYPE_TEMPLATE_INFO_MAYBE_ALIAS): Use typedef_variant_p
	instead of TYPE_ALIAS_P.
	* pt.c (push_template_decl_real): Likewise.
	(find_parameter_packs_r): Likewise.  Remove dead code.
	* error.c (find_typenames_r): Remove dead code.

2020-02-06  Jason Merrill  <jason@redhat.com>

	PR c++/92517
	* parser.c (cp_parser_constraint_primary_expression): Do the main
	parse non-tentatively.

2020-02-06  Marek Polacek  <polacek@redhat.com>

	PR c++/93597 - ICE with lambda in operator function.
	* name-lookup.c (maybe_save_operator_binding): Check is_overloaded_fn.

2020-02-05  Jason Merrill  <jason@redhat.com>

	PR c++/93140
	* pt.c (tsubst_decl) [PARM_DECL]: Check cp_unevaluated_operand in
	handling of TREE_CHAIN for empty pack.

2020-02-05  Jakub Jelinek  <jakub@redhat.com>

	PR c++/93557
	* semantics.c (cp_build_vec_convert): Call decay_conversion on arg
	prior to passing it to c_build_vec_convert.

2020-02-05  Marek Polacek  <polacek@redhat.com>

	PR c++/93559 - ICE with CONSTRUCTOR flags verification.
	* decl.c (reshape_init_array_1): Don't reuse a CONSTRUCTOR with
	TREE_SIDE_EFFECTS.

2020-02-05  Jason Merrill  <jason@redhat.com>

	PR c++/92593
	* decl.c (grokdeclarator): Reject field of current class type even
	in a template.

2020-02-05  Bin Cheng  <bin.cheng@linux.alibaba.com>

	* coroutines.cc (maybe_promote_captured_temps): Increase the index
	number for temporary variables' name.

2020-02-05  Jun Ma  <JunMa@linux.alibaba.com>

	* coroutines.cc (build_co_await): Call convert_from_reference
	to wrap co_await_expr with indirect_ref which avoid
	reference/non-reference type confusion.

	(co_await_expander):  Sink to call_expr if await_resume
	is wrapped by indirect_ref.

2020-02-04  Jason Merrill  <jason@redhat.com>

	PR c++/93551
	* constraint.cc (satisfy_declaration_constraints): Check return
	value of push_tinst_level.

	PR c++/90951
	* constexpr.c (cxx_eval_array_reference): {}-initialize missing
	elements instead of value-initializing them.

	PR c++/86917
	* init.c (perform_member_init): Simplify.
	* constexpr.c (cx_check_missing_mem_inits): Allow uninitialized
	flexarray.
	(cxx_eval_vec_init_1): Handle CONSTRUCTOR.

2020-02-04  Iain Sandoe  <iain@sandoe.co.uk>

	* coroutines.cc (find_promise_type): Delete unused forward
	declaration.
	(struct coroutine_info): Add a bool for no promise type error.
	(coro_promise_type_found_p): Only emit the error for a missing
	promise once in each affected coroutine.

2020-02-03  Jason Merrill  <jason@redhat.com>

	PR c++/66477
	* constexpr.c (cxx_eval_constant_expression) [PARM_DECL]: Don't
	defer loading the value of a reference.

2020-02-03  Jason Merrill  <jason@redhat.com>

	PR c++/91953
	* constexpr.c (potential_constant_expression_1) [PARM_DECL]: Allow
	empty class type.
	[COMPONENT_REF]: A member function reference doesn't use the object
	as an rvalue.

2020-02-03  Iain Sandoe  <iain@sandoe.co.uk>

	PR c++/93458
	* coroutines.cc (struct coroutine_info): Add a bool flag to note
	that we emitted an error for a bad function return type.
	(get_coroutine_info): Tolerate an unset info table in case of
	missing traits.
	(find_coro_traits_template_decl): In case of error or if we didn't
	find a type template, note we emitted the error and suppress
	duplicates.
	(find_coro_handle_template_decl): Likewise.
	(instantiate_coro_traits): Only check for error_mark_node in the
	return from lookup_qualified_name. 
	(coro_promise_type_found_p): Reorder initialization so that we check
	for the traits and their usability before allocation of the info
	table.  Check for a suitable return type and emit a diagnostic for
	here instead of relying on the lookup machinery.  This allows the
	error to have a better location, and means we can suppress multiple
	copies.
	(coro_function_valid_p): Re-check for a valid promise (and thus the
	traits) before proceeding.  Tolerate missing info as a fatal error.

2020-02-03  Jason Merrill  <jason@redhat.com>

	PR c++/88256
	* cp-gimplify.c (predeclare_vla): New.
	(cp_genericize_r) [NOP_EXPR]: Call it.

2020-02-03  Jun Ma  <JunMa@linux.alibaba.com>

	* coroutines.cc (transform_await_wrapper): Set actor funcion as
	new context of label_decl.
	(build_actor_fn): Fill new field of await_xform_data.

2020-02-02  Marek Polacek  <polacek@redhat.com>

	PR c++/93530 - ICE on invalid alignas in a template.
	* decl.c (grokdeclarator): Call cplus_decl_attributes instead of
	decl_attributes.

2020-01-31  Jason Merrill  <jason@redhat.com>

	PR c++/86216
	* semantics.c (process_outer_var_ref): Capture VLAs even in
	unevaluated context.

	PR c++/14179
	* decl.c (reshape_init_array_1): Reuse a single CONSTRUCTOR with
	non-aggregate elements.
	(reshape_init_array): Add first_initializer_p parm.
	(reshape_init_r): Change first_initializer_p from bool to tree.
	(reshape_init): Pass init to it.

	PR c++/14179
	* parser.c (cp_parser_initializer_list): Suppress location wrappers
	after 256 elements.

2020-01-29  Jason Merrill  <jason@redhat.com>

	PR c++/82521
	* pt.c (tsubst_copy_and_build) [EQ_EXPR]: Only suppress warnings if
	the expression was dependent before substitution.

2020-01-30  Bin Cheng  <bin.cheng@linux.alibaba.com>

	* coroutines.cc (act_des_fn): New.
	(morph_fn_to_coro): Call act_des_fn to build actor/destroy decls.
	Access promise via actor function's frame pointer argument.
	(build_actor_fn, build_destroy_fn): Use frame pointer argument.

2020-01-30  Bin Cheng  <bin.cheng@linux.alibaba.com>

	* coroutines.cc (co_await_expander): Handle type conversion case.

2020-01-29  Jason Merrill  <jason@redhat.com>

	PR c++/90333
	PR c++/89640
	PR c++/60503
	* parser.c (cp_parser_type_specifier_seq): Don't parse attributes in
	a trailing return type.
	(cp_parser_lambda_declarator_opt): Parse C++11 attributes before
	parens.

2020-01-29  Marek Polacek  <polacek@redhat.com>

	PR c++/91754 - Fix template arguments comparison with class NTTP.
	* pt.c (class_nttp_const_wrapper_p): New.
	(template_args_equal): See through class_nttp_const_wrapper_p
	arguments.

2020-01-29  Marek Polacek  <polacek@redhat.com>

	PR c++/92948 - Fix class NTTP with template arguments.
	* pt.c (convert_nontype_argument): Use IMPLICIT_CONV_EXPR when
	converting a value-dependent expression to a class type.
	(tsubst_copy) <case VIEW_CONVERT_EXPR>: Allow IMPLICIT_CONV_EXPR
	as the result of the tsubst_copy call.

2020-01-29  Jakub Jelinek  <jakub@redhat.com>

	PR c++/91118
	* cp-gimplify.c (cxx_omp_predetermined_sharing): Return
	OMP_CLAUSE_DEFAULT_SHARED for typeinfo decls.

2020-01-28  Jason Merrill  <jason@redhat.com>

	PR c++/93442
	* parser.c (cp_parser_lambda_expression): Clear in_discarded_stmt.

	PR c++/93477
	PR c++/91476
	* decl2.c (copy_linkage): Do copy DECL_ONE_ONLY and DECL_WEAK.

	PR c++/90546
	* call.c (build_user_type_conversion_1): Allow a template conversion
	returning an rvalue reference to bind directly to an lvalue.

	PR c++/90731
	* decl.c (grokdeclarator): Propagate eh spec from typedef.

2020-01-28  Martin Liska  <mliska@suse.cz>

	PR c++/92440
	* pt.c (redeclare_class_template): Group couple of
	errors and inform messages with auto_diagnostic_group.

2020-01-28  Martin Liska  <mliska@suse.cz>

	PR c++/92440
	* pt.c (redeclare_class_template): Use inform
	for the second location.

2020-01-27  Jason Merrill  <jason@redhat.com>

	PR c++/90966
	* pt.c (tsubst_copy) [STRING_CST]: Don't use fold_convert.

2020-01-27  Iain Sandoe  <iain@sandoe.co.uk>

	PR c++/93443
	* coroutines.cc (morph_fn_to_coro): Check the ramp return
	value when it is constructed from the 'get return object'.

2020-01-27  Nathan Sidwell  <nathan@acm.org>

	PR c++/91826
	* name-lookup.c (is_ancestor): Allow CHILD to be a namespace alias.

2020-01-26  Jason Merrill  <jason@redhat.com>

	PR c++/90992
	* except.c (maybe_noexcept_warning): Check DECL_IN_SYSTEM_HEADER and
	temporarily enable -Wsystem-headers.  Change second warning to
	conditional inform.

	PR c++/90997
	* semantics.c (finish_call_expr): Don't call
	instantiate_non_dependent_expr before warn_for_memset.

2020-01-25  Marek Polacek  <polacek@redhat.com>

	PR c++/93414 - poor diagnostic for dynamic_cast in constexpr context.
	* constexpr.c (cxx_eval_dynamic_cast_fn): Add a reference
	dynamic_cast diagnostic.

2020-01-24  Jason Merrill  <jason@redhat.com>

	PR c++/93400 - ICE with constrained friend.
	* constraint.cc (maybe_substitute_reqs_for): New.
	* decl.c (function_requirements_equivalent_p): Call it.
	* pt.c (tsubst_friend_function): Only substitute
	TEMPLATE_PARMS_CONSTRAINTS.
	(tsubst_template_parms): Copy constraints.

2020-01-24  Jason Merrill  <jason@redhat.com>

	PR c++/93279 - ICE with lambda in member operator.
	* name-lookup.c (maybe_save_operator_binding): Don't remember
	class-scope bindings.

2020-01-24  Jason Merrill  <jason@redhat.com>

	PR c++/93377 - ICE with member alias in constraint.
	* pt.c (any_template_parm_r): Look at template arguments for all
	aliases, not only alias templates.

2020-01-24  Marek Polacek  <polacek@redhat.com>

	PR c++/93299 - ICE in tsubst_copy with parenthesized expression.
	* pt.c (tsubst_copy): Handle a REF_PARENTHESIZED_P VIEW_CONVERT_EXPR.

2020-01-24  Jason Merrill  <jason@redhat.com>

	PR c++/92852 - ICE with generic lambda and reference var.
	* constexpr.c (maybe_constant_value): Likewise.

2020-01-23  Paolo Carlini  <paolo.carlini@oracle.com>

	PR c++/92804
	* parser.c (cp_parser_nested_name_specifier_opt): Properly
	diagnose concept-ids.

2020-01-23  Jason Merrill  <jason@redhat.com>

	PR c++/93331 - ICE with __builtin_strchr.
	* constexpr.c (cxx_eval_builtin_function_call): Use the original
	argument if we didn't manage to extract a STRING_CST.

	PR c++/93345 - ICE with defaulted dtor and template.
	PR c++/33799
	* decl.c (cxx_maybe_build_cleanup): Don't try to set
	throwing_cleanup in a template.

2020-01-22  Marek Polacek  <polacek@redhat.com>

	PR c++/92907 - noexcept does not consider "const" in member functions.
	* g++.dg/cpp0x/noexcept56.C: New test.

2020-01-22  Marek Polacek  <polacek@redhat.com>

	PR c++/93324 - ICE with -Wall on constexpr if.
	* semantics.c (is_std_constant_evaluated_p): Check fndecl.

2020-01-22  Patrick Palka  <ppalka@redhat.com>

	* constraint.cc (get_mapped_args): Avoid using auto_vec
	as a vector element.  Release the vectors inside the lists
	vector.
	* parser.c (cp_literal_operator_id): Free the buffer.

2020-01-22  Jun Ma  <JunMa@linux.alibaba.com>

	* coroutines.cc (finish_co_await_expr): Add error check on return
	value of build_co_await.
	(finish_co_yield_expr,): Ditto.

2020-01-22  Jun Ma  <JunMa@linux.alibaba.com>

	* coroutines.cc (lookup_awaitable_member): Lookup an awaitable member.
	(lookup_promise_method): Emit diagnostic when get NULL_TREE back only.
	(build_co_await): Use lookup_awaitable_member instead of lookup_member.

2020-01-21  Jason Merrill  <jason@redhat.com>

	PR c++/60855 - ICE with sizeof VLA capture.
	* lambda.c (is_lambda_ignored_entity): Don't look past VLA capture.

	PR c++/90732 - ICE with VLA capture and generic lambda.
	* pt.c (tsubst_lambda_expr): Repeat add_capture for VLAs.

2020-01-21  Iain Sandoe  <iain@sandoe.co.uk>
	    Bin Cheng  <bin.cheng@linux.alibaba.com>

	* coroutines.cc (coro_promise_type_found_p): Check for NULL return
	from complete_type_or_else.
	(register_param_uses): Likewise.
	(build_co_await): Do not try to use complete_type_or_else for void
	types, otherwise for incomplete types, check for NULL return from
	complete_type_or_else.

2020-01-21  Jason Merrill  <jason@redhat.com>

	PR c++/91476 - anon-namespace reference temp clash between TUs.
	* decl2.c (copy_linkage): Factor out of get_guard.
	* call.c (make_temporary_var_for_ref_to_temp): Use it.
	* decl.c (cp_finish_decomp): Use it.
	(cp_finish_decl): determine_visibility sooner.

2020-01-21  Bin Cheng  <bin.cheng@linux.alibaba.com>

	* coroutines.cc (finish_co_await_expr): Set return value flag.
	(finish_co_yield_expr, morph_fn_to_coro): Ditto.

2020-01-19  Jason Merrill  <jason@redhat.com>

	PR c++/33799 - destroy return value, take 2.
	* cp-tree.h (current_retval_sentinel): New macro.
	(struct language_function): Add throwing_cleanup bitfield.
	* decl.c (cxx_maybe_build_cleanup): Set it.
	* except.c (maybe_set_retval_sentinel)
	(maybe_splice_retval_cleanup): New functions.
	* parser.c (cp_parser_compound_statement): Call
	maybe_splice_retval_cleanup.
	* typeck.c (check_return_expr): Call maybe_set_retval_sentinel.

	* parser.c (cp_parser_lambda_body): Use cp_parser_function_body.

2020-01-18  Jakub Jelinek  <jakub@redhat.com>

	* coroutines.cc (get_fn_local_identifier): Fix NO_DOT_IN_LABEL
	but non-NO_DOLLAR_IN_LABEL case build.

2020-01-18  Iain Sandoe  <iain@sandoe.co.uk>

	* Make-lang.in: Add coroutines.o.
	* cp-tree.h (lang_decl-fn): coroutine_p, new bit.
	(DECL_COROUTINE_P): New.
	* lex.c (init_reswords): Enable keywords when the coroutine flag
	is set,
	* operators.def (co_await): New operator.
	* call.c (add_builtin_candidates): Handle CO_AWAIT_EXPR.
	(op_error): Likewise.
	(build_new_op_1): Likewise.
	(build_new_function_call): Validate coroutine builtin arguments.
	* constexpr.c (potential_constant_expression_1): Handle
	CO_AWAIT_EXPR, CO_YIELD_EXPR, CO_RETURN_EXPR.
	* coroutines.cc: New file.
	* cp-objcp-common.c (cp_common_init_ts): Add CO_AWAIT_EXPR,
	CO_YIELD_EXPR, CO_RETRN_EXPR as TS expressions.
	* cp-tree.def (CO_AWAIT_EXPR, CO_YIELD_EXPR, (CO_RETURN_EXPR): New.
	* cp-tree.h (coro_validate_builtin_call): New.
	* decl.c (emit_coro_helper): New.
	(finish_function): Handle the case when a function is found to
	be a coroutine, perform the outlining and emit the outlined
	functions. Set a bit to signal that this is a coroutine component.
	* parser.c (enum required_token): New enumeration RT_CO_YIELD.
	(cp_parser_unary_expression): Handle co_await.
	(cp_parser_assignment_expression): Handle co_yield.
	(cp_parser_statement): Handle RID_CO_RETURN.
	(cp_parser_jump_statement): Handle co_return.
	(cp_parser_operator): Handle co_await operator.
	(cp_parser_yield_expression): New.
	(cp_parser_required_error): Handle RT_CO_YIELD.
	* pt.c (tsubst_copy): Handle CO_AWAIT_EXPR.
	(tsubst_expr): Handle CO_AWAIT_EXPR, CO_YIELD_EXPR and
	CO_RETURN_EXPRs.
	* tree.c (cp_walk_subtrees): Likewise.

2020-01-17  Jason Merrill  <jason@redhat.com>

	PR c++/92531 - ICE with noexcept(lambda).
	* pt.c (uses_template_parms): Don't try to enumerate all the
	expression cases.

2020-01-17  Jakub Jelinek  <jakub@redhat.com>

	PR c++/93228
	* parser.c (cp_parser_template_name): Look up deprecated attribute
	in DECL_TEMPLATE_RESULT or its type's attributes.

2020-01-16  Jason Merrill  <jason@redhat.com>

	PR c++/93286 - ICE with __is_constructible and variadic template.
	* pt.c (tsubst) [TREE_LIST]: Handle pack expansion.
	(tsubst_copy_and_build) [TRAIT_EXPR]: Always use tsubst for type2.

	PR c++/93280 - ICE with aggregate assignment and DMI.
	* init.c (get_nsdmi): Set TARGET_EXPR_DIRECT_INIT_P here.
	* typeck2.c (digest_nsdmi_init): Not here.

2020-01-15  Paolo Carlini  <paolo.carlini@oracle.com>

	PR c++/91073
	* cp-tree.h (is_constrained_auto): New.
	* parser.c (cp_parser_maybe_commit_to_declaration): Correctly
	handle concept-check expressions; take a cp_decl_specifier_seq*
	instead of a bool.
	(cp_parser_condition): Update call.
	(cp_parser_simple_declaration): Likewise.
	(cp_parser_placeholder_type_specifier): Correctly handle
	concept-check expressions.

2020-01-15  Jason Merrill  <jason@redhat.com>

	Revert
	PR c++/33799 - destroy return value if local cleanup throws.
	* cp-tree.h (current_retval_sentinel): New macro.
	* decl.c (start_preparsed_function): Set up cleanup for retval.
	* typeck.c (check_return_expr): Set current_retval_sentinel.

	PR c++/93257 - consteval void function.
	* constexpr.c (verify_constant): Allow void_node.

	PR c++/92871 - bad code with xvalue and GNU ?: extension.
	* call.c (prevent_lifetime_extension): New.
	(build_conditional_expr_1): Use it.

2020-01-14  Nathan Sidwell  <nathan@acm.org>

	PR c++/90916
	* pt.c (retrieve_specialization): Use get_template_info, not open
	coding access.

	PR c++/90916
	* pt.c (retrieve_specialization): Get the TI from the decl or the
	classtype as appropriate.

2020-01-14  David Malcolm  <dmalcolm@redhat.com>

	* cp-gimplify.c (source_location_table_entry_hash::empty_zero_p):
	New static constant.
	* cp-tree.h (named_decl_hash::empty_zero_p): Likewise.
	(struct named_label_hash::empty_zero_p): Likewise.
	* decl2.c (mangled_decl_hash::empty_zero_p): Likewise.

2020-01-14  Jason Merrill  <jason@redhat.com>

	PR c++/92590 - wrong handling of inherited default ctor.
	* class.c (add_method): A constrained inherited ctor doesn't hide an
	implicit derived ctor.
	Revert:
	PR c++/92552 - ICE with inherited constrained default ctor.
	* pt.c (instantiate_class_template_1): Copy
	TYPE_HAS_USER_CONSTRUCTOR.
	PR c++/91930 - ICE with constrained inherited default ctor.
	* name-lookup.c (do_class_using_decl): Set TYPE_HAS_USER_CONSTRUCTOR
	for inherited constructor.
	PR c++/92594 - ICE with inherited trivial default ctor.
	* method.c (trivial_fn_p): Treat an inherited default constructor
	like a normal default constructor.

	PR c++/92594 - ICE with inherited trivial default ctor.
	* method.c (trivial_fn_p): Treat an inherited default constructor
	like a normal default constructor.

	PR c++/92009 - ICE with punning of typeid.
	* rtti.c (get_tinfo_desc): Call xref_basetypes.
	* constexpr.c (cxx_fold_indirect_ref): Don't strip
	REINTERPRET_CAST_P.

2020-01-13  Jason Merrill  <jason@redhat.com>

	PR c++/92746 - ICE with noexcept of function concept check.
	* except.c (check_noexcept_r): Handle concept-check.

	PR c++/92582 - ICE with member template as requirement.
	* pt.c (struct find_template_parameter_info): Add ctx_parms.
	(any_template_parm_r): Handle TEMPLATE_DECL.
	(find_template_parameters): Take parms instead of their depth.
	* constraint.cc (build_parameter_mapping): Pass them.

	PR c++/33799 - destroy return value if local cleanup throws.
	* cp-tree.h (current_retval_sentinel): New macro.
	* decl.c (start_preparsed_function): Set up cleanup for retval.
	* typeck.c (check_return_expr): Set current_retval_sentinel.

	PR c++/93238 - short right-shift with enum.
	* typeck.c (cp_build_binary_op): Use folded op1 for short_shift.

2020-01-10  Jason Merrill  <jason@redhat.com>

	* typeck.c (cp_build_binary_op): Restore short_shift code.

	PR c++/93143 - incorrect tree sharing with constexpr.
	* constexpr.c (cxx_eval_outermost_constant_expr): Don't assume
	CONSTRUCTORs are already unshared.

	PR c++/93173 - incorrect tree sharing.
	PR c++/93033
	* cp-gimplify.c (cp_gimplify_init_expr, cp_gimplify_expr): Use
	copy_if_shared after cp_genericize_tree.
	* typeck2.c (split_nonconstant_init): Don't unshare here.

2020-01-08  Jason Merrill  <jason@redhat.com>

	* cp-gimplify.c (cp_gimplify_expr) [TARGET_EXPR]: Check
	TARGET_EXPR_DIRECT_INIT_P.
	* constexpr.c (cxx_eval_constant_expression): Likewise.

2020-01-08  Jason Merrill  <jason@redhat.com>

	PR c++/91369 - constexpr destructor and member initializer.
	* constexpr.c (cxx_eval_store_expression): Look through TARGET_EXPR
	when not preevaluating.

2020-01-08  Jason Merrill  <jason@redhat.com>

	* constexpr.c (cxx_eval_call_expression): Remove DECL_BY_REFERENCE
	support.

2020-01-07  Paolo Carlini  <paolo.carlini@oracle.com>

	* init.c (build_new): Add location_t parameter and use it throughout.
	(build_raw_new_expr): Likewise.
	* parser.c (cp_parser_new_expression): Pass the combined_loc.
	* pt.c (tsubst_copy_and_build): Adjust call.
	* cp-tree.h: Update declarations.

2020-01-07  Jason Merrill  <jason@redhat.com>

	PR c++/47877 - -fvisibility-inlines-hidden and member templates.
	* decl2.c (determine_visibility): -fvisibility-inlines-hidden beats
	explicit class visibility for a template.

2020-01-07  Richard Sandiford  <richard.sandiford@arm.com>

	* mangle.c (mangle_type_attribute_p): New function, split out from...
	(write_CV_qualifiers_for_type): ...here.  Don't mangle attributes
	that contain a space.

2020-01-07  Jakub Jelinek  <jakub@redhat.com>

	PR c++/91369
	* constexpr.c (struct constexpr_global_ctx): Add heap_alloc_count
	member, initialize it to zero in ctor.
	(cxx_eval_call_expression): Bump heap_dealloc_count when deleting
	a heap object.  Don't cache calls to functions which allocate some
	heap objects and don't deallocate them or deallocate some heap
	objects they didn't allocate.

2020-01-06  Jason Merrill  <jason@redhat.com>

	PR c++/92552 - ICE with inherited constrained default ctor.
	* pt.c (instantiate_class_template_1): Copy
	TYPE_HAS_USER_CONSTRUCTOR.
	* class.c (one_inherited_ctor): Don't set it here.

2020-01-06  Andrew Sutton  <asutton@lock3software.com>

	PR c++/92739 - parsing requires clause with attributes.
	* parser.c (cp_parser_constraint_requires_parens): Exclude
	attributes as postfix expressions.

2020-01-05  Jakub Jelinek  <jakub@redhat.com>

	PR c++/93138
	* parser.c (cp_parser_check_class_key): Disable access checks for the
	simple name lookup.
	(cp_parser_maybe_warn_enum_key): Likewise.  Return early if
	!warn_redundant_tags.

2010-01-05  Jakub Jelinek  <jakub@redhat.com>

	PR c++/93046
	* cp-gimplify.c (cp_gimplify_init_expr): Don't look through
	TARGET_EXPR if it has been gimplified already.

2020-01-03  Jason Merrill  <jason@redhat.com>

	PR c++/93033 - incorrect tree node sharing with array init.
	* typeck2.c (split_nonconstant_init): Unshare non-decl.
	* cp-gimplify.c (cp_gimplify_init_expr): Only split if -fexceptions.

2020-01-02  Jason Merrill  <jason@redhat.com>

	* pt.c (invalid_nontype_parm_type_p): Reject class placeholder in
	C++17.

2020-01-02  Jakub Jelinek  <jakub@redhat.com>

	PR c/90677
	* cp-objcp-common.c (identifier_global_tag): Return NULL_TREE if name
	has not been found, rather than error_mark_node.

2020-01-01  Jakub Jelinek  <jakub@redhat.com>

	Update copyright years.

Copyright (C) 2020 Free Software Foundation, Inc.
>>>>>>> 9e014010

Copying and distribution of this file, with or without modification,
are permitted in any medium without royalty provided the copyright
notice and this notice are preserved.<|MERGE_RESOLUTION|>--- conflicted
+++ resolved
@@ -1,119 +1,3 @@
-<<<<<<< HEAD
-2020-03-12  Release Manager
-
-	* GCC 9.3.0 released.
-
-2020-03-05  Jason Merrill  <jason@redhat.com>
-
-	PR c++/88395
-	PR c++/93551
-	* constraint.cc (constraints_satisfied_p): Use push_tinst_level.
-
-2020-03-05  Martin Sebor  <msebor@redhat.com>
-
-	Backport from trunk.
-	2020-02-21  Martin Sebor  <msebor@redhat.com>
-
-	PR gcov-profile/93753
-	* class.c (check_flexarrays): Tighten up a test for potential members
-	of anonymous structs or unions.
-
-2020-03-05  Jason Merrill  <jason@redhat.com>
-
-	PR c++/90338
-	* pt.c (invalid_nontype_parm_type_p): Check complain for non-literal
-	and mutable errors.
-
-2020-03-04  Jason Merrill  <jason@redhat.com>
-
-	PR c++/91607
-	* constexpr.c (constexpr_call_hasher::equal): Use
-	same_type_ignoring_top_level_qualifiers_p.
-
-2020-03-04  Martin Sebor  <msebor@redhat.com>
-
-	PR c++/90938
-	* tree.c (type_initializer_zero_p): Fail for structs initialized
-	with non-structs.
-
-2020-03-04  Marek Polacek  <polacek@redhat.com>
-
-	Backported from mainline
-	2020-01-24  Marek Polacek  <polacek@redhat.com>
-
-	PR c++/93299 - ICE in tsubst_copy with parenthesized expression.
-	* pt.c (tsubst_copy): Handle a REF_PARENTHESIZED_P VIEW_CONVERT_EXPR.
-
-2020-03-04  Marek Polacek  <polacek@redhat.com>
-
-	Backported from mainline
-	2020-02-26  Marek Polacek  <polacek@redhat.com>
-
-	PR c++/93676 - value-init crash in template.
-	* init.c (build_new_1): Don't call build_vec_init in a template.
-
-2020-03-04  Jason Merrill  <jason@redhat.com>
-	    Marek Polacek  <polacek@redhat.com>
-
-	PR c++/90505 - mismatch in template argument deduction.
-	* pt.c (tsubst): Don't reduce the template level of template
-	parameters when tf_partial.
-
-2020-03-04  Jason Merrill  <jason@redhat.com>
-
-	PR c++/90432
-	* init.c (perform_member_init): Don't do aggregate initialization of
-	empty field.
-	* constexpr.c (cx_check_missing_mem_inits): Don't enforce
-	initialization of empty field.
-
-2020-03-04  Jason Merrill  <jason@redhat.com>
-
-	PR c++/90997
-	* semantics.c (finish_call_expr): Don't call
-	instantiate_non_dependent_expr before warn_for_memset.
-
-2020-03-02  Jason Merrill  <jason@redhat.com>
-
-	PR c++/86917
-	* constexpr.c (cxx_eval_vec_init_1): Handle CONSTRUCTOR.
-
-2020-03-02  Jason Merrill  <jason@redhat.com>
-
-	PR c++/91953
-	* constexpr.c (potential_constant_expression_1) [PARM_DECL]: Allow
-	empty class type.
-	[COMPONENT_REF]: A member function reference doesn't use the object
-	as an rvalue.
-
-2020-03-02  Jason Merrill  <jason@redhat.com>
-
-	PR c++/88256
-	* cp-gimplify.c (predeclare_vla): New.
-	(cp_genericize_r) [NOP_EXPR]: Call it.
-
-2020-03-02  Jason Merrill  <jason@redhat.com>
-
-	PR c++/93442
-	* parser.c (cp_parser_lambda_expression): Clear in_discarded_stmt.
-
-2020-03-02  Jason Merrill  <jason@redhat.com>
-
-	PR c++/90732 - ICE with VLA capture and generic lambda.
-	* pt.c (tsubst_lambda_expr): Repeat add_capture for VLAs.
-
-2020-03-02  Jason Merrill  <jason@redhat.com>
-
-	PR c++/90333
-	PR c++/89640
-	PR c++/60503
-	* parser.c (cp_parser_type_specifier_seq): Don't parse attributes in
-	a trailing return type.
-	(cp_parser_lambda_declarator_opt): Parse C++11 attributes before
-	parens.
-
-2020-02-26  Marek Polacek  <polacek@redhat.com>
-=======
 2021-04-08  Release Manager
 
 	* GCC 10.3.0 released.
@@ -241,16 +125,12 @@
 
 	Backported from master:
 	2021-03-15  Iain Sandoe  <iain@sandoe.co.uk>
->>>>>>> 9e014010
 
 	PR c++/99047
 	* coroutines.cc (expand_one_await_expression): If the
 	await_ready() expression is not a boolean then convert it
 	as required.
 
-<<<<<<< HEAD
-2020-02-26  Jason Merrill  <jason@redhat.com>
-=======
 2021-03-22  Iain Sandoe  <iain@sandoe.co.uk>
 
 	Backported from master:
@@ -265,16 +145,11 @@
 	unhandled_exception ().
 	(morph_fn_to_coro): Adjust calls to build_actor_fn and
 	coro_rewrite_function_body.
->>>>>>> 9e014010
 
 2021-03-22  Iain Sandoe  <iain@sandoe.co.uk>
 
-<<<<<<< HEAD
-2020-02-26  Jason Merrill  <jason@redhat.com>
-=======
 	Backported from master:
 	2021-03-15  Iain Sandoe  <iain@sandoe.co.uk>
->>>>>>> 9e014010
 
 	PR c++/98480
 	* coroutines.cc (replace_continue): Rewrite continue into
@@ -283,11 +158,7 @@
 	initializer, condition and iteration expressions of for
 	loops.
 
-<<<<<<< HEAD
-2020-02-26  Jason Merrill  <jason@redhat.com>
-=======
 2021-03-22  Iain Sandoe  <iain@sandoe.co.uk>
->>>>>>> 9e014010
 
 	Backported from master:
 	2021-03-15  Iain Sandoe  <iain@sandoe.co.uk>
@@ -300,53 +171,8 @@
 
 2021-03-22  Iain Sandoe  <iain@sandoe.co.uk>
 
-<<<<<<< HEAD
-2020-02-13  Jakub Jelinek  <jakub@redhat.com>
-
-	Backported from mainline
-	2020-02-05  Jakub Jelinek  <jakub@redhat.com>
-
-	PR c++/93557
-	* semantics.c (cp_build_vec_convert): Call decay_conversion on arg
-	prior to passing it to c_build_vec_convert.
-
-	2020-01-29  Jakub Jelinek  <jakub@redhat.com>
-
-	PR c++/91118
-	* cp-gimplify.c (cxx_omp_predetermined_sharing): Return
-	OMP_CLAUSE_DEFAULT_SHARED for typeinfo decls.
-
-2020-01-28  Jason Merrill  <jason@redhat.com>
-
-	PR c++/90546
-	* call.c (build_user_type_conversion_1): Allow a template conversion
-	returning an rvalue reference to bind directly to an lvalue.
-
-	PR c++/90731
-	* decl.c (grokdeclarator): Propagate eh spec from typedef.
-
-	PR c++/90966
-	* pt.c (tsubst_copy) [STRING_CST]: Don't use fold_convert.
-
-	PR c++/93279 - ICE with lambda in member operator.
-	* name-lookup.c (maybe_save_operator_binding): Don't remember
-	class-scope bindings.
-
-2020-01-27  Nathan Sidwell  <nathan@acm.org>
-
-	PR c++/91826
-	* name-lookup.c (is_ancestor): Allow CHILD to be a namespace alias.
-
-2020-01-24  Jason Merrill  <jason@redhat.com>
-
-	PR c++/92852 - ICE with generic lambda and reference var.
-	* constexpr.c (maybe_constant_value): Likewise.
-
-2020-01-22  Jakub Jelinek  <jakub@redhat.com>
-=======
 	Backported from master:
 	2021-03-05  Iain Sandoe  <iain@sandoe.co.uk>
->>>>>>> 9e014010
 
 	PR c++/98118
 	* coroutines.cc (build_co_await): Use type_build_ctor_call()
@@ -380,90 +206,20 @@
 	likewise the frame promise and the return object.  On exception, run the
 	DTORs for these, destroy the frame and then rethrow the exception.
 
-<<<<<<< HEAD
-2020-01-21  Jason Merrill  <jason@redhat.com>
-
-	PR c++/91476 - anon-namespace reference temp clash between TUs.
-	* call.c (make_temporary_var_for_ref_to_temp): Clear TREE_PUBLIC
-	if DECL is in the anonymous namespace.
-
-2020-01-17  Jason Merrill  <jason@redhat.com>
-
-	PR c++/92531 - ICE with noexcept(lambda).
-	* pt.c (uses_template_parms): Don't try to enumerate all the
-	expression cases.
-
-2020-01-16  Jason Merrill  <jason@redhat.com>
-
-	PR c++/93286 - ICE with __is_constructible and variadic template.
-	* pt.c (tsubst) [TREE_LIST]: Handle pack expansion.
-	(tsubst_copy_and_build) [TRAIT_EXPR]: Always use tsubst for type2.
-
-2020-01-02  Jakub Jelinek  <jakub@redhat.com>
-
-	PR c/90677
-	* cp-objcp-common.c (identifier_global_tag): Return NULL_TREE if name
-	has not been found, rather than error_mark_node.
-
-2019-12-20  Jakub Jelinek  <jakub@redhat.com>
-
-	Backported from mainline
-	2019-12-06  Jakub Jelinek  <jakub@redhat.com>
-
-	PR c++/92831 - CWG 1299, not extending temporary lifetime for ?:
-	* cp-tree.h (extend_ref_init_temps): Add a new argument with NULL
-	default arg.
-	* call.c (set_up_extended_ref_temp): Add COND_GUARD argument, pass it
-	down to extend_ref_init_temps.  Before pushing cleanup, if COND_GUARD
-	is non-NULL, create a bool temporary if needed, initialize to false
-	and guard the cleanup with the temporary being true.
-	(extend_ref_init_temps_1): Add COND_GUARD argument, pass it down
-	to recursive calls and set_up_extended_ref_temp.  Handle COND_EXPR.
-	(extend_ref_init_temps): Add COND_GUARD argument, pass it down to
-	recursive calls and to extend_ref_init_temps_1.
-
-	2019-12-03  Jakub Jelinek  <jakub@redhat.com>
-=======
 2021-03-22  Iain Sandoe  <iain@sandoe.co.uk>
->>>>>>> 9e014010
 
 	Backported from master:
 	2021-02-25  Iain Sandoe  <iain@sandoe.co.uk>
 
-<<<<<<< HEAD
-	PR c++/92695
-	* constexpr.c (cxx_bind_parameters_in_call): For virtual calls,
-	adjust the first argument to point to the derived object rather
-	than its base.
-
-	2019-12-02  Jakub Jelinek  <jakub@redhat.com>
-
-	PR c++/92695
-	* constexpr.c (cxx_eval_constant_expression) <case OBJ_TYPE_REF>: Use
-	STRIP_NOPS before checking for ADDR_EXPR.
-
-	2019-11-29  Jakub Jelinek  <jakub@redhat.com>
-=======
 	PR c++/97587
 	* coroutines.cc (struct param_info): Track rvalue refs.
 	(morph_fn_to_coro): Track rvalue refs, and call the promise
 	CTOR with the frame copy of passed parms.
->>>>>>> 9e014010
 
 2021-03-22  Iain Sandoe  <iain@sandoe.co.uk>
 
-<<<<<<< HEAD
-	2019-11-28  Jakub Jelinek  <jakub@redhat.com>
-
-	PR c++/92695
-	* decl2.c (mark_used): Don't call note_vague_linkage_fn for pure
-	virtual functions, even if they are declared inline.
-
-	2019-11-27  Jakub Jelinek  <jakub@redhat.com>
-=======
 	Backported from master:
 	2021-02-25  Iain Sandoe  <iain@sandoe.co.uk>
->>>>>>> 9e014010
 
 	PR c++/95822
 	* coroutines.cc (morph_fn_to_coro): Unconditionally remove any
@@ -474,1942 +230,12 @@
 	Backported from master:
 	2021-02-24  Iain Sandoe  <iain@sandoe.co.uk>
 
-<<<<<<< HEAD
-	PR c++/61414
-	* class.c (enum_to_min_precision): New hash_map.
-	(enum_min_precision): New function.
-	(check_bitfield_decl): Use it.
-
-	2019-11-22  Jakub Jelinek  <jakub@redhat.com>
-
-	PR c/90677
-	* cp-objcp-common.c (identifier_global_tag): Define.
-
-	2019-11-21  Jakub Jelinek  <jakub@redhat.com>
-		    Jason Merrill  <jason@redhat.com>
-
-	PR c++/90842
-	* parser.c (cp_parser_decl_specifier_seq): For concept or typedef
-	break early if CP_PARSER_FLAGS_ONLY_MUTABLE_OR_CONSTEXPR.
-	For type specifiers, set CP_PARSER_FLAGS_NO_TYPE_DEFINITIONS
-	if CP_PARSER_FLAGS_ONLY_MUTABLE_OR_CONSTEXPR is set.
-
-2019-12-11  Jason Merrill  <jason@redhat.com>
-
-	PR c++/57082 - new X{} and private destructor.
-	* init.c (build_new_1): Also pass tf_no_cleanup to
-	build_special_member_call.
-
-2019-12-11  Jason Merrill  <jason@redhat.com>
-=======
 	PR c++/96251
 	* coroutines.cc (coro_common_keyword_context_valid_p): Suppress
 	error reporting when instantiating for a constexpr.
->>>>>>> 9e014010
 
 2021-03-21  Iain Sandoe  <iain@sandoe.co.uk>
 
-<<<<<<< HEAD
-2019-12-11  Jason Merrill  <jason@redhat.com>
-
-	PR c++/92446 - deduction of class NTTP.
-	* pt.c (deducible_expression): Look through VIEW_CONVERT_EXPR.
-
-2019-11-06  Jason Merrill  <jason@redhat.com>
-
-	PR c++/92150 - partial specialization with class NTTP.
-	* pt.c (unify): Handle VIEW_CONVERT_EXPR.
-
-2019-11-20  Jakub Jelinek  <jakub@redhat.com>
-
-	PR c++/90767
-	* call.c (complain_about_no_candidates_for_method_call): If
-	conv->from is not a type, pass to complain_about_bad_argument
-	lvalue_type of conv->from.
-
-	Backported from mainline
-	2019-11-19  Jakub Jelinek  <jakub@redhat.com>
-
-	PR c++/92504
-	* semantics.c (handle_omp_for_class_iterator): Don't call
-	cp_fully_fold on cond.
-
-2019-11-08  Marek Polacek  <polacek@redhat.com>
-
-	Backported from mainline
-	2019-10-29  Marek Polacek  <polacek@redhat.com>
-
-	PR c++/90998 - ICE with copy elision in init by ctor and -Wconversion.
-	* call.c (joust): Don't attempt to warn if ->second_conv is null.
-
-2019-11-08  Jakub Jelinek  <jakub@redhat.com>
-
-	Backported from mainline
-	2019-11-05  Jakub Jelinek  <jakub@redhat.com>
-
-	PR c++/92343
-	* constexpr.c (potential_constant_expression_1): Return true rather
-	than false for PREDICT_EXPR.
-
-	2019-10-31  Jakub Jelinek  <jakub@redhat.com>
-
-	PR c++/90947
-	* cp-tree.h (type_initializer_zero_p): Declare.
-	* decl.c (reshape_init_array_1): Formatting fix.
-	* tree.c (type_initializer_zero_p): New function.  Moved from
-	../tree.c, use next_initializable_field, formatting fix.  Return
-	false for TYPE_NON_AGGREGATE_CLASS types.
-
-	2019-10-22  Jakub Jelinek  <jakub@redhat.com>
-
-	PR tree-optimization/85887
-	* decl.c (expand_static_init): Drop ECF_LEAF from __cxa_guard_acquire
-	and __cxa_guard_release.
-
-	2019-10-21  Jakub Jelinek  <jakub@redhat.com>
-
-	PR c++/92015
-	* constexpr.c (cxx_eval_component_reference, cxx_eval_bit_field_ref):
-	Use STRIP_ANY_LOCATION_WRAPPER on CONSTRUCTOR elts.
-
-2019-10-29  Jakub Jelinek  <jakub@redhat.com>
-
-	PR c++/92201
-	* cp-gimplify.c (cp_gimplify_expr): If gimplify_to_rvalue changes the
-	function pointer type, re-add cast to the original one.
-
-2018-10-26  Ville Voutilainen  <ville.voutilainen@gmail.com>
-
-	Backport from mainline
-
-	2019-06-01  Ville Voutilainen  <ville.voutilainen@gmail.com>
-
-	PR c++/85254
-	* class.c (fixup_type_variants): Handle CLASSTYPE_FINAL.
-
-2019-10-24  Marek Polacek  <polacek@redhat.com>
-
-	* decl.c (reshape_init_r): Add missing space.
-
-2019-10-22  Marek Polacek  <polacek@redhat.com>
-
-	Backported from mainline
-	2019-10-21  Marek Polacek  <polacek@redhat.com>
-
-	PR c++/92106 - ICE with structured bindings and -Wreturn-local-addr.
-	* typeck.c (maybe_warn_about_returning_address_of_local): Avoid
-	recursing on null initializer and return false instead.
-
-	PR c++/92062 - ODR-use ignored for static member of class template.
-	* pt.c (has_value_dependent_address): Strip location wrappers.
-
-2019-10-21  Jakub Jelinek  <jakub@redhat.com>
-
-	Backported from mainline
-	2019-10-04  Jakub Jelinek  <jakub@redhat.com>
-
-	PR c++/91974
-	* cp-gimplify.c (cp_gimplify_expr) <case CALL_EXPR>: For
-	-fstrong-eval-order ensure CALL_EXPR_FN side-effects are evaluated
-	before any arguments.  Additionally, ensure CALL_EXPR_FN that isn't
-	invariant nor OBJ_TYPE_REF nor SSA_NAME is forced into a temporary.
-
-	2019-09-27  Jakub Jelinek  <jakub@redhat.com>
-
-	PR c++/88203
-	* parser.c (cp_parser_omp_var_list_no_open): Parse predefined
-	variables.
-	* semantics.c (finish_omp_clauses): Allow predefined variables in
-	shared and firstprivate clauses, even when they are predetermined
-	shared.
-	* cp-gimplify.c (cxx_omp_predetermined_sharing_1): Return
-	OMP_CLAUSE_DEFAULT_SHARED for predefined variables.
-
-	2019-08-09  Jakub Jelinek  <jakub@redhat.com>
-
-	PR c/91401
-	* parser.c (cp_parser_omp_clause_dist_schedule): Comment out the
-	check_no_duplicate_clause call, instead emit a warning for duplicate
-	dist_schedule clauses.
-
-2019-10-16  Richard Biener  <rguenther@suse.de>
-
-	Backport from mainline
-	2019-10-02  Richard Biener  <rguenther@suse.de>
-
-	PR c++/91606
-	* decl.c (build_ptrmemfunc_type): Mark pointer-to-member
-	fat pointer structure members as DECL_NONADDRESSABLE_P.
-
-2019-10-08  Marek Polacek  <polacek@redhat.com>
-
-	Backported from mainline
-	2019-09-15  Marek Polacek  <polacek@redhat.com>
-
-	PR c++/91740 - ICE with constexpr call and ?: in ARRAY_REF.
-	* pt.c (build_non_dependent_expr): Call build_non_dependent_expr for
-	the first operand.
-
-2019-09-28  Marek Polacek  <polacek@redhat.com>
-
-	Backported from mainline
-	2019-09-28  Marek Polacek  <polacek@redhat.com>
-
-	PR c++/91923 - failure-to-SFINAE with class type NTTP in C++17.
-	* pt.c (invalid_nontype_parm_type_p): Only emit errors when
-	tf_error.
-
-2019-09-10  Marek Polacek  <polacek@redhat.com>
-
-	Backported from mainline
-	2019-09-10  Marek Polacek  <polacek@redhat.com>
-
-	PR c++/91705 - constexpr evaluation rejects ++/-- on floats.
-	* constexpr.c (cxx_eval_increment_expression): Call fold_simple on
-	the offset.
-
-2019-09-01  Marek Polacek  <polacek@redhat.com>
-
-	Backported from mainline
-	2019-09-01  Marek Polacek  <polacek@redhat.com>
-
-	PR c++/91129 - wrong error with binary op in template argument.
-	* typeck.c (warn_for_null_address): Use fold_for_warn instead of
-	fold_non_dependent_expr.
-	(cp_build_binary_op): Likewise.
-
-2019-08-31  Iain Sandoe  <iain@sandoe.co.uk>
-
-	Backported from mainline
-	2019-08-23  Iain Sandoe  <iain@sandoe.co.uk>
-
-	PR pch/61250
-	* parser.c (cp_parser_initial_pragma): Call c_common_no_more_pch ()
-	after determining that the first token is not
-	PRAGMA_GCC_PCH_PREPROCESS.
-
-2019-08-23  Marek Polacek  <polacek@redhat.com>
-
-	Backported from mainline
-	2019-08-23  Marek Polacek  <polacek@redhat.com>
-
-	PR c++/91521 - wrong error with operator->.
-	* decl.c (grokdeclarator): Return error_mark_node for an invalid
-	trailing return type.
-
-2019-08-16  Jason Merrill  <jason@redhat.com>
-
-	PR c++/90393 - ICE with throw in ?:
-	* call.c (build_conditional_expr_1): Revert changes from
-	PR c++/64372 and c++/86205.
-
-2019-08-15  Marek Polacek  <polacek@redhat.com>
-
-	Backported from mainline
-	2019-08-07  Marek Polacek  <polacek@redhat.com>
-
-	PR c++/81429 - wrong parsing of constructor with C++11 attribute.
-	* parser.c (cp_parser_constructor_declarator_p): Handle the scenario
-	when a parameter declaration begins with [[attribute]].
-
-	2019-08-08  Marek Polacek  <polacek@redhat.com>
-
-	PR c++/87519 - bogus warning with -Wsign-conversion.
-	* typeck.c (cp_build_binary_op): Use same_type_p instead of comparing
-	the types directly.
-
-	2019-08-13  Marek Polacek  <polacek@redhat.com>
-
-	PR c++/90473 - wrong code with nullptr in default argument.
-	* call.c (null_ptr_cst_p): Update quote from the standard.
-	* decl.c (check_default_argument): Don't return nullptr when the arg
-	has side-effects.
-
-	2019-06-14  Marek Polacek  <polacek@redhat.com>
-
-	PR c++/90884 - stray note with -Wctor-dtor-privacy.
-	* class.c (maybe_warn_about_overly_private_class): Guard the call to
-	inform.
-
-2019-08-14  Martin Sebor  <msebor@redhat.com>
-
-	Backported from mainline
-	2019-08-01  Martin Sebor  <msebor@redhat.com>
-
-	PR c++/90947
-	* decl.c (reshape_init_array_1): Avoid truncating initializer
-	lists containing string literals.
-
-2019-08-14  Jonathan Wakely  <jwakely@redhat.com>
-
-	PR c++/91436
-	* name-lookup.c (get_std_name_hint): Fix min_dialect field for
-	complex_literals and make_unique entries.
-
-2019-08-12  Tom Honermann  <tom@honermann.net>
-
-	* parser.c (cp_parser_template_declaration_after_parameters): Enable
-	class template argument deduction for non-type template parameters
-	in literal operator templates.
-
-2019-08-12  Jason Merrill  <jason@redhat.com>
-
-	PR c++/91378 - ICE with noexcept and auto return type.
-	* pt.c (maybe_instantiate_noexcept): push_to_top_level.
-
-	PR c++/90538 - multiple expansions of capture packs
-	* cp-tree.h (DECLTYPE_FOR_INIT_CAPTURE): Remove.
-	* lambda.c (add_capture): Copy parameter packs from init.
-	(lambda_capture_field_type): Always use auto for init-capture.
-	* pt.c (uses_parameter_packs): Return tree.
-	(tsubst) [DECLTYPE_TYPE]: Remove init-capture handling.
-	(gen_elem_of_pack_expansion_instantiation): Don't push
-	local_specialization_stack.
-	(prepend_one_capture): New.
-	(tsubst_lambda_expr): Use it.  Don't touch local_specializations.
-	(do_auto_deduction): Avoid redundant error.
-
-2019-08-12  Release Manager
-
-	* GCC 9.2.0 released.
-
-2019-08-02  Martin Sebor  <msebor@redhat.com>
-
-	Backport from mainline
-	2019-06-05  Martin Sebor  <msebor@redhat.com>
-
-	PR c/90737
-	* typeck.c (maybe_warn_about_returning_address_of_local): Only
-	consider functions returning pointers as candidates for
-	-Wreturn-local-addr.
-
-2019-08-02  Marek Polacek  <polacek@redhat.com>
-
-	Backported from mainline
-	2019-08-02  Marek Polacek  <polacek@redhat.com>
-
-	PR c++/91230 - wrong error with __PRETTY_FUNCTION__ and generic lambda.
-	* pt.c (value_dependent_expression_p): Consider __PRETTY_FUNCTION__
-	inside a template function value-dependent.
-
-2019-07-19  Jason Merrill  <jason@redhat.com>
-
-	PR c++/90098 - partial specialization and class non-type parms.
-	PR c++/90099
-	PR c++/90101
-	* call.c (build_converted_constant_expr_internal): Don't copy.
-	* pt.c (process_partial_specialization): Allow VIEW_CONVERT_EXPR
-	around class non-type parameter.
-	(unify) [TEMPLATE_PARM_INDEX]: Ignore cv-quals.
-	(invalid_nontype_parm_type_p): Check for dependent class type.
-
-	PR c++/85552 - wrong instantiation of dtor for DMI.
-	* typeck2.c (digest_nsdmi_init): Set tf_no_cleanup for direct-init.
-
-2019-07-19  Nina Dinka Ranns  <dinka.ranns@gmail.com>
-
-	PR c++/63149 - Wrong auto deduction from braced-init-list.
-	* pt.c (listify_autos): use non cv qualified auto_node in
-	std::initializer_list<auto>.
-
-2019-07-01  Marek Polacek  <polacek@redhat.com>
-
-	Backported from mainline
-	2019-06-21  Marek Polacek  <polacek@redhat.com>
-
-	PR c++/60223 - ICE with T{} in non-deduced context.
-	* pt.c (unify): Allow COMPOUND_LITERAL_P in a non-deduced context.
-
-	PR c++/90490 - fix decltype issues in noexcept-specifier.
-	* except.c (build_noexcept_spec): Call
-	instantiate_non_dependent_expr_sfinae before
-	build_converted_constant_expr instead of calling
-	instantiate_non_dependent_expr after it.  Add
-	processing_template_decl_sentinel.
-
-2019-06-29  Jakub Jelinek  <jakub@redhat.com>
-
-	Backported from mainline
-	2019-06-21  Jakub Jelinek  <jakub@redhat.com>
-
-	PR c++/90950
-	* semantics.c (finish_omp_clauses): Don't reject references to
-	incomplete types if processing_template_decl.
-
-2019-06-12  Marek Polacek  <polacek@redhat.com>
-
-	PR c++/90825 - endless recursion when evaluating sizeof.
-	PR c++/90832 - endless recursion when evaluating sizeof.
-	* constexpr.c (cxx_eval_constant_expression): Don't recurse on the
-	result of fold_sizeof_expr if is returns a SIZEOF_EXPR.
-	* typeck.c (cxx_sizeof_expr): Only return a SIZEOF_EXPR if the operand
-	is instantiation-dependent.
-
-	PR c++/90736 - bogus error with alignof.
-	* constexpr.c (adjust_temp_type): Use cv_unqualified type.
-
-2019-06-11  Jakub Jelinek  <jakub@redhat.com>
-
-	PR c++/90810
-	* init.c (constant_value_1): Handle VECTOR_CST DECL_INITIAL for
-	!DECL_INITIALIZED_BY_CONSTANT_EXPRESSION_P decls like CONSTRUCTOR.
-
-2019-06-05  Jakub Jelinek  <jakub@redhat.com>
-
-	Backported from mainline
-	2019-05-29  Jakub Jelinek  <jakub@redhat.com>
-
-	PR c++/90598
-	* tree.c (lvalue_kind): Return clk_none for expressions with
-	with VOID_TYPE_P.
-
-2019-05-28  Marek Polacek  <polacek@redhat.com>
-
-	Backported from mainline
-	2019-05-28  Marek Polacek  <polacek@redhat.com>
-
-	PR c++/90548 - ICE with generic lambda and empty pack.
-	* pt.c (tsubst_copy_and_build): Handle pack expansion properly.
-
-2019-05-25  Marek Polacek  <polacek@redhat.com>
-
-	Backported from mainline
-	2019-05-25  Marek Polacek  <polacek@redhat.com>
-
-	PR c++/90572 - wrong disambiguation in friend declaration.
-	* parser.c (cp_parser_constructor_declarator_p): Don't allow missing
-	typename for friend declarations.
-
-2019-05-20  Jonathan Wakely  <jwakely@redhat.com>
-
-	Backported from mainline
-	2019-05-20  Jonathan Wakely  <jwakely@redhat.com>
-
-	PR c++/90532 Ensure __is_constructible(T[]) is false
-	* method.c (is_xible_helper): Return error_mark_node for construction
-	of an array of unknown bound.
-
-2019-05-17  Jakub Jelinek  <jakub@redhat.com>
-
-	Backported from mainline
-	2019-05-15  Jakub Jelinek  <jakub@redhat.com>
-
-	PR debug/90197
-	* cp-gimplify.c (genericize_cp_loop): Emit a DEBUG_BEGIN_STMT
-	before the condition (or if missing or constant non-zero at the end
-	of the loop.  Emit a DEBUG_BEGIN_STMT before the increment expression
-	if any.  Don't call protected_set_expr_location on incr if it already
-	has a location.
-
-	2019-05-10  Jakub Jelinek  <jakub@redhat.com>
-
-	PR pch/90326
-	* config-lang.in (gtfiles): Remove c-family/c-lex.c, add
-	c-family/c-cppbuiltin.c.
-
-2019-05-10  Marek Polacek  <polacek@redhat.com>
-
-	PR c++/78010 - bogus -Wsuggest-override warning on final function.
-	* class.c (check_for_override): Don't warn for final functions.
-
-2019-05-06  Marek Polacek  <polacek@redhat.com>
-
-	PR c++/90265 - ICE with generic lambda.
-	* pt.c (tsubst_copy_and_build): Use a dedicated variable for the last
-	element in the vector.
-
-2019-05-06  Paolo Carlini  <paolo.carlini@oracle.com>
-
-	PR c++/90173
-	* decl.c (grokdeclarator): Set type to error_mark_node
-	upon error about template placeholder type non followed
-	by a simple declarator-id.
-
-2019-05-04  Michael Meissner  <meissner@linux.ibm.com>
-
-	* ChangeLog.ibm: Delete unintentional commit on the wrong branch.
-
-2019-05-03  Release Manager
-
-	* GCC 9.1.0 released.
-
-2019-04-24  Jason Merrill  <jason@redhat.com>
-
-	PR c++/90227 - error with template parameter packs.
-	* pt.c (coerce_template_parms): Do add empty pack when
-	require_all_args.
-
-2019-04-24  Richard Biener  <rguenther@suse.de>
-
-	* call.c (null_ptr_cst_p): Order checks according to expensiveness.
-	(conversion_null_warnings): Likewise.
-	* typeck.c (same_type_ignoring_top_level_qualifiers_p): Return
-	early if type1 == type2.
-
-2019-04-22  Jason Merrill  <jason@redhat.com>
-
-	PR c++/87366 - wrong error with alias template.
-	* typeck.c (structural_comptypes): When comparing_specializations,
-	aliases are unequal.
-	(comptypes): When comparing_specializations, do structural
-	comparison.
-
-2019-04-19  Jason Merrill  <jason@redhat.com>
-
-	PR c++/90190 - CTAD with list-constructor.
-	* pt.c (do_class_deduction): Don't try the single element deduction
-	if the single element is also a braced list.
-
-	PR c++/90171 - ICE with destroying delete with size_t parm.
-	* call.c (sized_deallocation_fn_p): New.  Use it instead of
-	second_parm_is_size_t in most cases.
-	(second_parm_is_size_t): Don't check for aligned.
-
-2019-04-19  Paolo Carlini  <paolo.carlini@oracle.com>
-
-	PR c++/89900
-	* pt.c (fn_type_unification): When handling null explicit
-	arguments do not special case non-parameter packs.
-
-2019-04-19  Jakub Jelinek  <jakub@redhat.com>
-
-	PR c++/90138
-	* pt.c (process_template_parm): Set decl to pushdecl result.  If
-	!is_non_type, also set parm to that.
-
-	PR c/89888
-	* decl.c (struct cp_switch): Remove outside_range_p member.
-	(push_switch): Don't clear it.
-	(pop_switch): Adjust c_do_switch_warnings caller.
-	(finish_case_label): Adjust c_add_case_label caller.
-
-	PR c++/90108
-	* decl.c (duplicate_decls): If remove is main variant and
-	DECL_ORIGINAL_TYPE is some other type, remove a DECL_ORIGINAL_TYPE
-	variant that has newdecl as TYPE_NAME if any.
-
-2019-04-18  Jason Merrill  <jason@redhat.com>
-
-	PR c++/87554 - ICE with extern template and reference member.
-	* decl.c (cp_finish_decl): Don't set DECL_INITIAL of external vars.
-
-2019-04-17  Jason Merrill  <jason@redhat.com>
-
-	PR c++/90047 - ICE with enable_if alias template.
-	* pt.c (tsubst_decl) [TYPE_DECL]: Don't put an erroneous decl in the
-	hash table when we're in SFINAE context.
-
-2019-04-17  Marek Polacek  <polacek@redhat.com>
-
-	PR c++/90124 - bogus error with incomplete type in decltype.
-	* typeck.c (build_class_member_access_expr): Check
-	cp_unevaluated_operand.
-
-2019-04-12  Jakub Jelinek  <jakub@redhat.com>
-
-	PR c/89933
-	* decl.c (duplicate_decls): When newdecl's type is its main variant,
-	don't try to remove it from the variant list, but instead assert
-	it has no variants.
-
-2019-04-12  Martin Sebor  <msebor@redhat.com>
-
-	PR c/88383
-	PR c/89288
-	* parser.c (cp_parser_has_attribute_expression): Handle assignment
-	expressions.
-
-2019-04-12  Jason Merrill  <jason@redhat.com>
-
-	* call.c (null_member_pointer_value_p): Handle an empty CONSTRUCTOR
-	of PMF type.
-
-2019-04-12  Marek Polacek  <polacek@redhat.com>
-
-	* except.c (build_noexcept_spec): Use build_converted_constant_bool_expr
-	instead of perform_implicit_conversion_flags.
-
-	PR c++/87603 - constexpr functions are no longer noexcept.
-	* constexpr.c (is_sub_constant_expr): Remove unused function.
-	* cp-tree.h (is_sub_constant_expr): Remove declaration.
-	* except.c (check_noexcept_r): Don't consider a call to a constexpr
-	function noexcept.
-
-2019-04-11  Jakub Jelinek  <jakub@redhat.com>
-
-	PR translation/90035
-	* parser.h (struct cp_parser): Add
-	type_definition_forbidden_message_arg member.
-	* parser.c (cp_debug_parser): Print it.
-	(cp_parser_check_type_definition): Pass
-	parser->type_definition_forbidden_message_arg as second argument to
-	error.
-	(cp_parser_has_attribute_expression, cp_parser_sizeof_operand): Set
-	parser->type_definition_forbidden_message_arg and use G_() with
-	%qs for parser->type_definition_forbidden_message instead of
-	building untranslatable message using concat.
-
-2019-04-09  Jakub Jelinek  <jakub@redhat.com>
-
-	PR translation/90011
-	* typeck2.c (check_narrowing): Remove trailing space from diagnostics.
-
-2019-04-08  Marek Polacek  <polacek@redhat.com>
-
-	* typeck2.c (digest_init_r): Don't condition the object slicing warning
-	on flag_checking.
-
-2019-04-08  Paolo Carlini  <paolo.carlini@oracle.com>
-
-	PR c++/89914
-	* semantics.c (trait_expr_value): Don't use TYPE_NOTHROW_P
-	when maybe_instantiate_noexcept fails.
-	(classtype_has_nothrow_assign_or_copy_p): Likewise.
-	* method.c (implicitly_declare_fn): Avoid passing error_mark_node
-	to build_exception_variant.
-
-2019-04-05  Marek Polacek  <polacek@redhat.com>
-
-	PR c++/87145 - bogus error converting class type in template arg list.
-	* pt.c (convert_nontype_argument): Don't call
-	build_converted_constant_expr if it could involve calling a conversion
-	function with a instantiation-dependent constructor as its argument.
-
-2019-04-05  Martin Sebor  <msebor@redhat.com>
-
-	PR bootstrap/89980
-	* decl.c (reshape_init_array_1): Avoid treating empty strings
-	as zeros in array initializers.
-	Use trivial_type_p () instead of TYPE_HAS_TRIVIAL_DFLT().
-
-2019-04-04  Jason Merrill  <jason@redhat.com>
-
-	PR c++/89948 - ICE with break in statement-expr.
-	* constexpr.c (cxx_eval_statement_list): Jumping out of a
-	statement-expr is non-constant.
-
-2019-04-04  Jason Merrill  <jason@redhat.com>
-
-	PR c++/89966 - error with non-type auto tparm.
-	* pt.c (do_auto_deduction): Clear tf_partial.
-
-2019-04-04  Jason Merrill  <jason@redhat.com>
-
-	PR c++/86986 - ICE with TTP with parameter pack.
-	* pt.c (coerce_template_parameter_pack): Only look at the type of a
-	non-type parameter pack.
-	(fixed_parameter_pack_p_1): Don't recurse into the type of a
-	non-type parameter pack.
-	(coerce_template_template_parms): Call add_outermost_template_args.
-
-2019-04-04  Martin Sebor  <msebor@redhat.com>
-
-	PR c++/89974
-	PR c++/89878
-	PR c++/89833
-	PR c++/47488
-	* decl.c (reshape_init_array_1): Strip trailing zero-initializers
-	from arrays of trivial type and known size.
-        * mangle.c (write_expression): Convert braced initializer lists
-        to STRING_CSTs.
-	(write_expression): Trim trailing zero-initializers from arrays
-	of trivial type.
-        (write_template_arg_literal): Mangle strings the same as braced
-        initializer lists.
-
-2019-04-03  Jason Merrill  <jason@redhat.com>
-
-	PR c++/81866 - ICE with member template and default targ.
-	* pt.c (tsubst_template_decl): Handle getting a type from
-	retrieve_specialization.
-
-	PR c++/86586 - -fcompare-debug=-Wsign-compare.
-	* typeck.c (cp_build_binary_op): Don't fold for -Wsign-compare.
-
-	PR c++/89331 - ICE with offsetof in incomplete class.
-	* semantics.c (finish_offsetof): Handle error_mark_node.
-	* typeck.c (build_class_member_access_expr): Call
-	complete_type_or_maybe_complain before converting to base.
-
-	PR c++/89917 - ICE with lambda in variadic mem-init.
-	* pt.c (make_pack_expansion): Change type_pack_expansion_p to false.
-
-2019-04-01  Jason Merrill  <jason@redhat.com>
-
-	PR c++/86946 - ICE with function call in template argument.
-	DR 1321
-	* pt.c (iterative_hash_template_arg) [CALL_EXPR]: Use
-	dependent_name.
-
-2019-04-01  Paolo Carlini  <paolo.carlini@oracle.com>
-
-	PR c++/62207
-	* pt.c (tsubst_copy): Deal with lookup_name not returing a variable.
-
-2019-03-31  Marek Polacek  <polacek@redhat.com>
-
-	PR c++/89852 - ICE with C++11 functional cast with { }.
-	* constexpr.c (fold_non_dependent_expr_template): New static function
-	broken out of...
-	(fold_non_dependent_expr): ...here.
-	(fold_non_dependent_init): New function.
-	* cp-tree.h (fold_non_dependent_init): Declare.
-	* typeck2.c (massage_init_elt): Call fold_non_dependent_init instead
-	of fold_non_dependent_expr.  Don't call maybe_constant_init.
-
-2019-03-30  Jason Merrill  <jason@redhat.com>
-
-	PR c++/89744 - ICE with specialization of member class template.
-	* pt.c (lookup_template_class_1): If the partial instantiation is
-	explicitly specialized, adjust.
-	(maybe_process_partial_specialization): Also adjust
-	CLASSTYPE_TI_ARGS.
-
-2019-03-29  Jakub Jelinek  <jakub@redhat.com>
-
-	PR sanitizer/89869
-	* typeck.c: Include gimplify.h.
-	(cp_build_modify_expr) <case COND_EXPR>: Unshare rhs before using it
-	for second time.  Formatting fixes.
-
-2019-03-29  Marek Polacek  <polacek@redhat.com>
-
-	PR c++/89876 - ICE with deprecated conversion.
-	* call.c (convert_like_real): Only give warnings with tf_warning.
-
-2019-03-28  Marek Polacek  <polacek@redhat.com>
-
-	PR c++/89612 - ICE with member friend template with noexcept.
-	* pt.c (maybe_instantiate_noexcept): For function templates, use their
-	template result (function decl).  Don't set up local specializations.
-	Temporarily turn on processing_template_decl.  Update the template type
-	too.
-
-	PR c++/89836 - bool constant expression and explicit conversions.
-	* call.c (build_converted_constant_expr_internal): New function,
-	renamed from...
-	(build_converted_constant_expr): ...this.  New.
-	(build_converted_constant_bool_expr): New.
-	* cp-tree.h (build_converted_constant_bool_expr): Declare.
-	* decl.c (build_explicit_specifier): Call
-	build_converted_constant_bool_expr.
-
-2019-03-28  Jakub Jelinek  <jakub@redhat.com>
-
-	PR c++/89785
-	* constexpr.c (struct check_for_return_continue_data): New type.
-	(check_for_return_continue): New function.
-	(potential_constant_expression_1) <case SWITCH_STMT>: Walk
-	SWITCH_STMT_BODY to find RETURN_EXPRs or CONTINUE_STMTs not nested
-	in loop bodies and set *jump_target to that if found.
-
-2019-03-27  Jason Merrill  <jason@redhat.com>
-
-	PR c++/89831 - error with qualified-id in const member function.
-	* semantics.c (finish_non_static_data_member): Use object cv-quals
-	in scoped case, too.
-
-	PR c++/89421 - ICE with lambda in template parameter list.
-	* parser.c (cp_parser_lambda_expression): Also reject a lambda in a
-	template parameter list before C++20.
-	* pt.c (type_dependent_expression_p): True for LAMBDA_EXPR.
-	* semantics.c (begin_class_definition): Restore error about defining
-	non-lambda class in template parm list.
-
-2019-03-26  Jason Merrill  <jason@redhat.com>
-
-	PR c++/86932 - missed SFINAE with empty pack.
-	* pt.c (coerce_template_parms): Don't add an empty pack if
-	tf_partial.
-	(fn_type_unification): Pass tf_partial to coerce_template_parms.
-
-	PR c++/86429 - constexpr variable in lambda.
-	PR c++/82643
-	PR c++/87327
-	* constexpr.c (cxx_eval_constant_expression): In a lambda function,
-	try evaluating the captured variable directly.
-
-2019-03-26  Jakub Jelinek  <jakub@redhat.com>
-
-	PR c++/89796
-	* semantics.c (finish_omp_atomic): Add warning_sentinel for
-	-Wunused-value around finish_expr_stmt call.
-
-2019-03-25  Paolo Carlini  <paolo.carlini@oracle.com>
-
-	PR c++/84661
-	PR c++/85013
-	* parser.c (cp_parser_binary_expression): Don't call cp_fully_fold
-	to undo the disabling of warnings.
-
-2019-03-25  Jason Merrill  <jason@redhat.com>
-
-	PR c++/87748 - substitution failure error with decltype.
-	* pt.c (most_specialized_partial_spec): Clear
-	processing_template_decl.
-
-2019-03-25  Marek Polacek  <polacek@redhat.com>
-
-	PR c++/89214 - ICE when initializing aggregates with bases.
-	* typeck2.c (digest_init_r): Warn about object slicing instead of
-	crashing.
-
-	PR c++/89705 - ICE with reference binding with conversion function.
-	* call.c (reference_binding): If the result of the conversion function
-	is a prvalue of non-class type, use the cv-unqualified type.
-
-2019-03-25  Nathan Sidwell  <nathan@acm.org>
-
-	* lambda.c (maybe_add_lambda_conv_op): Don't add to comdat group.
-
-2019-03-22  Jakub Jelinek  <jakub@redhat.com>
-
-	PR c++/60702
-	* cp-tree.h (get_tls_wrapper_fn): Remove declaration.
-	(maybe_get_tls_wrapper_call): Declare.
-	* decl2.c (get_tls_wrapper_fn): Make static.
-	(maybe_get_tls_wrapper_call): New function.
-	* typeck.c (build_class_member_access_expr): Handle accesses to TLS
-	variables.
-	* semantics.c (finish_qualified_id_expr): Likewise.
-	(finish_id_expression_1): Use maybe_get_tls_wrapper_call.
-	* pt.c (tsubst_copy_and_build): Likewise.
-
-	PR c++/87481
-	* constexpr.c (struct constexpr_ctx): Add constexpr_ops_count member.
-	(cxx_eval_constant_expression): When not skipping, not constant class
-	or location wrapper, increment *ctx->constexpr_ops_count and if it is
-	above constexpr_loop_nest_limit, diagnose failure.
-	(cxx_eval_outermost_constant_expr): Add constexpr_ops_count and
-	initialize ctx.constexpr_ops_count to its address.
-	(is_sub_constant_expr): Likewise.
-
-2019-03-21  Jakub Jelinek  <jakub@redhat.com>
-
-	PR c++/71446
-	* call.c (filed_in_pset): Change pset from hash_set<tree> * to
-	hash_set<tree, true> &, adjust uses accordingly.
-	(build_aggr_conv): Change pset from hash_set<tree> *
-	to hash_set<tree, true>.  Replace goto fail; with return NULL;,
-	adjust pset uses.
-
-	PR c++/89767
-	* parser.c (cp_parser_lambda_introducer): Add ids and first_capture_id
-	variables, check for duplicates in this function.
-	* lambda.c (add_capture): Don't check for duplicates nor use
-	IDENTIFIER_MARKED.
-	(register_capture_members): Don't clear IDENTIFIER_MARKED here.
-
-2019-03-21  Paolo Carlini  <paolo.carlini@oracle.com>
-
-	PR c++/89571
-	* method.c (after_nsdmi_defaulted_late_checks): Avoid passing
-	error_mark_node to comp_except_specs.
-
-2019-03-20  Jason Merrill  <jason@redhat.com>
-
-	PR c++/87480 - decltype of member access in default template arg
-	* pt.c (type_unification_real): Accept a dependent result in
-	template context.
-
-2019-03-19  Martin Sebor  <msebor@redhat.com>
-
-	PR tree-optimization/89688
-	* typeck2.c (store_init_value): Call braced_lists_to_string for more
-	kinds of initializers.
-
-2019-03-18  Jason Merrill  <jason@redhat.com>
-
-	PR c++/89630 - ICE with dependent using-decl as template arg.
-	* tree.c (cp_tree_equal): Always return false for USING_DECL.
-
-	PR c++/89761 - ICE with sizeof... in pack expansion.
-	* pt.c (argument_pack_element_is_expansion_p): Handle
-	ARGUMENT_PACK_SELECT.
-
-	PR c++/89640 - GNU attributes on lambda.
-	* parser.c (cp_parser_lambda_declarator_opt): Allow GNU attributes.
-
-	PR c++/89682 - wrong access error in default argument.
-	* pt.c (tsubst_default_argument): Don't defer access checks.
-
-2019-03-18  Paolo Carlini  <paolo.carlini@oracle.com>
-
-	PR c++/85014
-	* semantics.c (finish_non_static_data_member): Check return value
-	of context_for_name_lookup and immediately return error_mark_node
-	if isn't a type.
-
-2019-03-17  Jason Merrill  <jason@redhat.com>
-
-	PR c++/89571 - ICE with ill-formed noexcept on constructor.
-	* pt.c (maybe_instantiate_noexcept): Only return false if defaulted.
-	(regenerate_decl_from_template): Use it for noexcept-specs.
-
-2019-03-14  Jason Merrill  <jason@redhat.com>
-
-	* parser.c (cp_parser_decl_specifier_seq): Support C++20
-	concept-definition syntax without 'bool'.
-
-2019-03-14  Jakub Jelinek  <jakub@redhat.com>
-
-	PR c++/89512
-	* semantics.c (finish_qualified_id_expr): Reject variable templates.
-
-	PR c++/89652
-	* constexpr.c (struct constexpr_ctx): Change save_exprs type from
-	hash_set<tree> to vec<tree>.
-	(cxx_eval_call_expression): Adjust for save_exprs being a vec instead
-	of hash_set.
-	(cxx_eval_loop_expr): Likewise.  Truncate the vector after each
-	removal of SAVE_EXPRs from values.
-	(cxx_eval_constant_expression) <case SAVE_EXPR>: Call safe_push
-	method on save_exprs instead of add.
-
-2019-03-13  Jason Merrill  <jason@redhat.com>
-
-	PR c++/86521 - C++17 copy elision in initialization by constructor.
-	* call.c (joust_maybe_elide_copy): New.
-	(joust): Call it.
-
-2019-03-13  Marek Polacek  <polacek@redhat.com>
-
-	PR c++/88979 - further P0634 fix for constructors.
-	* parser.c (cp_parser_decl_specifier_seq): Pass flags to
-	cp_parser_constructor_declarator_p.
-	(cp_parser_direct_declarator): Allow missing typename for constructor
-	parameters.
-	(cp_parser_constructor_declarator_p): Add FLAGS parameter.  Pass it to
-	cp_parser_type_specifier.
-
-	PR c++/89686 - mixing init-capture and simple-capture in lambda.
-	* parser.c (cp_parser_lambda_introducer): Give error when combining
-	init-capture and simple-capture.
-
-	PR c++/89660 - bogus error with -Wredundant-move.
-	* typeck.c (maybe_warn_pessimizing_move): Only accept (T &) &arg
-	as the std::move's argument.  Don't call convert_for_initialization
-	when warn_redundant_move isn't on.
-
-2019-03-11  Jason Merrill  <jason@redhat.com>
-
-	PR c++/86521 - wrong overload resolution with ref-qualifiers.
-	* call.c (build_user_type_conversion_1): Don't use a conversion to a
-	reference of the wrong rvalueness for direct binding.
-
-2019-03-11  Martin Liska  <mliska@suse.cz>
-
-	* cvt.c (build_expr_type_conversion): Wrap apostrophes
-	in gcc internal format with %'.
-	* decl.c (check_no_redeclaration_friend_default_args): Likewise.
-	(grokfndecl): Likewise.
-	* name-lookup.c (do_pushtag): Likewise.
-	* pt.c (unify_parameter_deduction_failure): Likewise.
-	(unify_template_deduction_failure): Likewise.
-
-2019-03-11  Martin Liska  <mliska@suse.cz>
-
-	* call.c (convert_arg_to_ellipsis): Wrap an option name
-	in a string format message and fix GNU coding style.
-	(build_over_call): Likewise.
-	* class.c (check_field_decl): Likewise.
-	(layout_nonempty_base_or_field): Likewise.
-	* constexpr.c (cxx_eval_loop_expr): Likewise.
-	* cvt.c (type_promotes_to): Likewise.
-	* decl.c (cxx_init_decl_processing): Likewise.
-	(mark_inline_variable): Likewise.
-	(grokdeclarator): Likewise.
-	* decl2.c (record_mangling): Likewise.
-	* error.c (maybe_warn_cpp0x): Likewise.
-	* except.c (doing_eh): Likewise.
-	* mangle.c (maybe_check_abi_tags): Likewise.
-	* parser.c (cp_parser_diagnose_invalid_type_name): Likewise.
-	(cp_parser_userdef_numeric_literal): Likewise.
-	(cp_parser_primary_expression): Likewise.
-	(cp_parser_unqualified_id): Likewise.
-	(cp_parser_pseudo_destructor_name): Likewise.
-	(cp_parser_builtin_offsetof): Likewise.
-	(cp_parser_lambda_expression): Likewise.
-	(cp_parser_lambda_introducer): Likewise.
-	(cp_parser_lambda_declarator_opt): Likewise.
-	(cp_parser_selection_statement): Likewise.
-	(cp_parser_init_statement): Likewise.
-	(cp_parser_decomposition_declaration): Likewise.
-	(cp_parser_function_specifier_opt): Likewise.
-	(cp_parser_static_assert): Likewise.
-	(cp_parser_simple_type_specifier): Likewise.
-	(cp_parser_namespace_definition): Likewise.
-	(cp_parser_using_declaration): Likewise.
-	(cp_parser_ctor_initializer_opt_and_function_body): Likewise.
-	(cp_parser_initializer_list): Likewise.
-	(cp_parser_type_parameter_key): Likewise.
-	(cp_parser_member_declaration): Likewise.
-	(cp_parser_try_block): Likewise.
-	(cp_parser_std_attribute_spec): Likewise.
-	(cp_parser_requires_clause_opt): Likewise.
-	* pt.c (check_template_variable): Likewise.
-	(check_default_tmpl_args): Likewise.
-	(push_tinst_level_loc): Likewise.
-	(instantiate_pending_templates): Likewise.
-	(invalid_nontype_parm_type_p): Likewise.
-	* repo.c (get_base_filename): Likewise.
-	* rtti.c (typeid_ok_p): Likewise.
-	(build_dynamic_cast_1): Likewise.
-	* tree.c (maybe_warn_parm_abi): Likewise.
-
-2019-03-08  Jakub Jelinek  <jakub@redhat.com>
-
-	PR other/80058
-	* parser.c (cp_parser_template_declaration_after_parameters): Avoid
-	one space before " at the end of line and another after " on another
-	line in a string literal.
-
-	PR tree-optimization/89550
-	* semantics.c (maybe_convert_cond): Only set TREE_NO_WARNING if
-	warning_at returned true.
-	* decl2.c (c_parse_final_cleanups): Likewise.
-	* typeck.c (convert_for_assignment): Likewise.
-	* decl.c (finish_function): Likewise.
-
-	PR c++/89585
-	* parser.c (cp_parser_asm_definition): Just warn instead of error
-	on volatile qualifier outside of function body.
-
-	PR c++/89599
-	* constexpr.c (potential_constant_expression_1): Reject
-	REINTERPRET_CAST_P NOP_EXPRs.
-
-	PR c++/89622
-	* call.c (joust): Call print_z_candidate only if pedwarn returned
-	true.
-
-2019-03-07  Jason Merrill  <jason@redhat.com>
-
-	PR c++/88123 - lambda and using-directive.
-	* name-lookup.c (op_unqualified_lookup)
-	(maybe_save_operator_binding, discard_operator_bindings)
-	(push_operator_bindings): New.
-	* typeck.c (build_x_binary_op, build_x_unary_op): Call
-	maybe_save_operator_binding.
-	* decl.c (start_preparsed_function): Call push_operator_bindings.
-	* tree.c (cp_free_lang_data): Call discard_operator_bindings.
-
-	PR c++/88820 - ICE with CTAD and member template used in DMI.
-	* pt.c (do_class_deduction): Handle parm used as its own arg.
-
-2019-03-07  Jakub Jelinek  <jakub@redhat.com>
-
-	PR c++/89585
-	* parser.c (cp_parser_asm_definition): Parse asm qualifiers even
-	at toplevel, but diagnose them.
-
-2019-03-06  Jason Merrill  <jason@redhat.com>
-
-	PR c++/89381 - implicit copy and using-declaration.
-	* class.c (classtype_has_move_assign_or_move_ctor_p): Don't consider
-	op= brought in by a using-declaration.
-
-2019-03-06  Jakub Jelinek  <jakub@redhat.com>
-
-	PR c++/87148
-	* init.c (build_value_init_noctor): Ignore flexible array members.
-
-2019-03-06  Jason Merrill  <jason@redhat.com>
-
-	PR c++/89576 - if constexpr of lambda capture.
-	* semantics.c (maybe_convert_cond): Do convert a non-dependent
-	condition in a template.
-	* typeck.c (condition_conversion): Handle being called in a
-	template.
-
-2019-03-06  Marek Polacek  <polacek@redhat.com>
-
-	PR c++/87378 - bogus -Wredundant-move warning.
-	* typeck.c (maybe_warn_pessimizing_move): See if the maybe-rvalue
-	overload resolution would actually succeed.
-
-2019-03-05  Jason Merrill  <jason@redhat.com>
-
-	* class.c (is_really_empty_class): Add ignore_vptr parm.
-	(trivial_default_constructor_is_constexpr): Pass it.
-	* call.c (build_over_call): Pass it.
-	* constexpr.c (cxx_eval_constant_expression): Pass it instead of
-	checking TYPE_POLYMORPHIC_P.
-	(cxx_eval_component_reference, potential_constant_expression_1):
-	Pass it.
-	* cp-gimplify.c (simple_empty_class_p): Pass it.
-	* init.c (expand_aggr_init_1): Pass it.
-
-2019-03-04  Paolo Carlini  <paolo.carlini@oracle.com>
-
-	PR c++/84605
-	* parser.c (cp_parser_class_head): Reject TYPE_BEING_DEFINED too.
-
-2019-03-04  Jakub Jelinek  <jakub@redhat.com>
-
-	PR c++/71446
-	* call.c (field_in_pset): New function.
-	(build_aggr_conv): Handle CONSTRUCTOR_IS_DESIGNATED_INIT correctly.
-
-2019-03-02  Jakub Jelinek  <jakub@redhat.com>
-
-	PR c++/71446
-	* cp-tree.h (CONSTRUCTOR_IS_DESIGNATED_INIT): Define.
-	* parser.c (cp_parser_braced_list): Adjust cp_parser_initializer_list
-	caller, set CONSTRUCTOR_IS_DESIGNATED_INIT.
-	(cp_parser_initializer_list): Add designated parameter, set *designated
-	to a bool whether any designators were parsed.
-	* decl.c (reshape_init): Copy over CONSTRUCTOR_IS_DESIGNATED_INIT if
-	needed.
-	* pt.c (tsubst_copy_and_build): Likewise.
-	* call.c (implicit_conversion): If CONSTRUCTOR_IS_DESIGNATED_INIT,
-	don't call build_list_conv, nor build_complex_conv, nor attempt to
-	convert a single element initializer to scalar.
-
-2019-03-01  Marek Polacek  <polacek@redhat.com>
-
-	PR c++/89537 - missing location for error with non-static member fn.
-	* call.c (resolve_args): Use EXPR_LOCATION.
-	* typeck.c (build_class_member_access_expr): Use input_location.
-
-	PR c++/89532 - ICE with incomplete type in decltype.
-	* semantics.c (finish_compound_literal): Return error_mark_node
-	if digest_init_flags returns error_mark_node.
-
-2019-03-01  Jakub Jelinek  <jakub@redhat.com>
-
-	Implement P1002R1, Try-catch blocks in constexpr functions
-	PR c++/89513
-	* parser.c (cp_parser_ctor_initializer_opt_and_function_body):
-	Diagnose constexpr ctor or function with function-try-block with
-	pedwarn for c++17 and earlier.  Formatting fix.
-	(cp_parser_try_block): Use pedwarn instead of error and only for
-	c++17 and earlier when try block appears in constexpr function.
-	* constexpr.c (build_constexpr_constructor_member_initializers):
-	Handle TRY_BLOCK here instead of erroring on it.
-
-2019-02-28  Jason Merrill  <jason@redhat.com>
-
-	PR c++/88183 - ICE with .* fold-expression.
-	* pt.c (fold_expression) [DOTSTAR_EXPR]: Remove special handling.
-
-	PR c++/86969 - ICE with constexpr if and recursive generic lambdas.
-	* class.c, lambda.c, pt.c: Revert earlier change.
-	* lambda.c (add_capture): Don't special-case capture of dependent
-	VLA.
-
-	* name-lookup.c (print_binding_level): Print this_entity.
-
-2019-02-27  Marek Polacek  <polacek@redhat.com>
-
-	PR c++/88857 - ICE with value-initialization of argument in template.
-	* call.c (convert_like_real): Don't call build_value_init in template.
-
-2019-02-27  Jason Merrill  <jason@redhat.com>
-
-	PR c++/86969 - ICE with constexpr if and recursive generic lambdas.
-	* semantics.c (process_outer_var_ref): Do capture dependent vars.
-	* class.c (finish_struct): Only add TAG_DEFN if T is in
-	current_function_decl.
-	* lambda.c (vla_capture_type): Force the capture type out into the
-	lambda's enclosing function.
-	(add_capture): Pass in the lambda.
-	* pt.c (tsubst_lambda_expr): complete_type a VLA capture type.
-
-2019-02-27  Marek Polacek  <polacek@redhat.com>
-
-	PR c++/89511 - ICE with using-declaration and unscoped enumerator.
-	* parser.c (cp_parser_using_declaration): For an unscoped enum
-	only use its context if it's not a function declaration.
-
-2019-02-27  Paolo Carlini  <paolo.carlini@oracle.com>
-
-	PR c++/89488
-	* method.c (process_subob_fn): When maybe_instantiate_noexcept
-	returns false don't call merge_exception_specifiers.
-
-2019-02-27  Paolo Carlini  <paolo.carlini@oracle.com>
-
-	PR c++/88987
-	* parser.c (cp_parser_noexcept_specification_opt): Return NULL_TREE
-	for a non-constant parsed expression.
-
-2019-02-26  Jakub Jelinek  <jakub@redhat.com>
-
-	PR c++/89481
-	* constexpr.c (cxx_eval_store_expression): When changing active union
-	member, set no_zero_init.
-
-2019-02-23  Marek Polacek  <polacek@redhat.com>
-
-	PR c++/88294 - ICE with non-constant noexcept-specifier.
-	* pt.c (maybe_instantiate_noexcept): Set up the list of local
-	specializations.  Set current_class_{ptr,ref}.
-
-2019-02-22  David Malcolm  <dmalcolm@redhat.com>
-
-	PR c++/89390
-	* parser.c (cp_parser_unqualified_id): Capture and use locations
-	for destructors.
-
-2019-02-22  Marek Polacek  <polacek@redhat.com>
-
-	PR c++/89420 - ICE with CAST_EXPR in explicit-specifier.
-	* decl.c (build_explicit_specifier): Don't check
-	processing_template_decl.  Call instantiation_dependent_expression_p
-	instead of value_dependent_expression_p.  Call
-	instantiate_non_dependent_expr_sfinae before
-	build_converted_constant_expr instead of calling
-	instantiate_non_dependent_expr after it.  Add
-	processing_template_decl_sentinel.
-
-2019-02-22  Thomas Schwinge  <thomas@codesourcery.com>
-
-	* parser.c (cp_parser_oacc_simple_clause): Remove parser formal
-	parameter, move loc formal parameter to the front.  Adjust all
-	users.
-	(cp_parser_oacc_shape_clause): Add loc formal parameter.  Adjust
-	all users.
-
-2019-02-21  Jason Merrill  <jason@redhat.com>
-
-	PR c++/87685 - generic lambda 'this' capture error.
-	* lambda.c (lambda_expr_this_capture): Change add_capture_p to int.
-	(maybe_generic_this_capture): Pass -1.
-
-	PR c++/88394 - ICE with VLA init-capture.
-	* lambda.c (is_normal_capture_proxy): Check DECL_CAPTURED_VARIABLE.
-
-	PR c++/88869 - C++17 ICE with CTAD and explicit specialization.
-	* pt.c (do_class_deduction): Don't include explicit specialization
-	args in outer_args.
-
-	PR c++/89422 - ICE with -g and lambda in default arg in template.
-	* pt.c (tsubst_function_decl): SET_DECL_FRIEND_CONTEXT sooner.
-
-2019-02-21  Jason Merrill  <jason@redhat.com>
-
-	PR c++/88419 - C++17 ICE with class template arg deduction.
-	* pt.c (make_template_placeholder): Set TYPE_CANONICAL after
-	CLASS_PLACEHOLDER_TEMPLATE.
-
-2019-02-21  Jakub Jelinek  <jakub@redhat.com>
-
-	PR c++/89285
-	* constexpr.c (struct constexpr_fundef): Add parms and result members.
-	(retrieve_constexpr_fundef): Adjust for the above change.
-	(register_constexpr_fundef): Save constexpr body with copy_fn,
-	temporarily set DECL_CONTEXT on DECL_RESULT before that.
-	(get_fundef_copy): Change FUN argument to FUNDEF with
-	constexpr_fundef * type, grab body and parms/result out of
-	constexpr_fundef struct and temporarily change it for copy_fn calls
-	too.
-	(cxx_eval_builtin_function_call): For __builtin_FUNCTION temporarily
-	adjust current_function_decl from ctx->call context.  Test
-	!potential_constant_expression instead of !is_constant_expression.
-	(cxx_bind_parameters_in_call): Grab parameters from new_call.  Undo
-	convert_for_arg_passing changes for TREE_ADDRESSABLE type passing.
-	(cxx_eval_call_expression): Adjust get_fundef_copy caller.
-	(cxx_eval_conditional_expression): For IF_STMT, allow then or else
-	operands to be NULL.
-	(label_matches): Handle BREAK_STMT and CONTINUE_STMT.
-	(cxx_eval_loop_expr): Add support for FOR_STMT, WHILE_STMT and DO_STMT.
-	(cxx_eval_switch_expr): Add support for SWITCH_STMT.
-	(cxx_eval_constant_expression): Handle IF_STMT, FOR_STMT, WHILE_STMT,
-	DO_STMT, CONTINUE_STMT, SWITCH_STMT, BREAK_STMT and CONTINUE_STMT.
-	For SIZEOF_EXPR, recurse on the result of fold_sizeof_expr.  Ignore
-	DECL_EXPR with USING_DECL operand.
-	* lambda.c (maybe_add_lambda_conv_op): Build thisarg using
-	build_int_cst to make it a valid constant expression.
-
-2019-02-20  Jason Merrill  <jason@redhat.com>
-
-	PR c++/88690 - C++17 ICE with empty base in aggregate.
-	* typeck2.c (process_init_constructor_record): Skip trivial
-	initialization of an empty base.
-
-2019-02-21  Richard Biener  <rguenther@suse.de>
-
-	PR middle-end/89392
-	* vtable-class-hierarchy.c (vtv_generate_init_routine): Do not
-	make symtab process new functions here.
-
-2019-02-20  Jason Merrill  <jason@redhat.com>
-
-	PR c++/87921 - wrong error with inline static data member.
-	* decl2.c (finish_static_data_member_decl): Don't set DECL_IN_AGGR_P
-	for a non-template inline variable.  Do nothing for an
-	already-instantiated variable.
-	(c_parse_final_cleanups): Check DECL_IN_AGGR_P without
-	DECL_INLINE_VAR_P.
-	* decl.c (check_initializer): Likewise.
-	(make_rtl_for_nonlocal_decl): Likewise.
-	* pt.c (instantiate_decl): Likewise.
-	* typeck2.c (store_init_value): Likewise.
-
-2019-02-20  Jakub Jelinek  <jakub@redhat.com>
-
-	PR c++/89403
-	* decl2.c (c_parse_final_cleanups): Move TREE_ASM_WRITTEN setting
-	for flag_syntax_only from here...
-	* semantics.c (expand_or_defer_fn_1): ... here.
-
-	PR c++/89405
-	* decl.c (maybe_commonize_var): When clearing TREE_PUBLIC and
-	DECL_COMMON, set DECL_INTERFACE_KNOWN.
-
-	PR c++/89336
-	* constexpr.c (cxx_eval_store_expression): Diagnose changing of active
-	union member for -std=c++17 and earlier.
-
-2019-02-19  Jason Merrill  <jason@redhat.com>
-
-	PR c++/87513 - 'sorry' mangling PMF template-id.
-	* mangle.c (write_expression): Handle SCOPE_REF to BASELINK.
-
-2019-02-19  Jason Merrill  <jason@redhat.com>
-
-	PR c++/88380 - wrong-code with flexible array and NSDMI.
-	* typeck2.c (process_init_constructor_record): Skip flexarrays.
-
-2019-02-20  will wray  <wjwray@gmail.com>
-
-	PR c++/88572 - wrong handling of braces on scalar init.
-	* decl.c (reshape_init_r): Allow braces around scalar initializer
-	within aggregate init.  Reject double braced-init of scalar
-	variable.
-
-2019-02-20  Paolo Carlini  <paolo.carlini@oracle.com>
-
-	PR c++/84536
-	* pt.c (tsubst_init): Diagnose an initializer expanding to an
-	empty list of expressions; tweak wrt dependent types.
-	(regenerate_decl_from_template): For VAR_DECLs call tsubst_init
-	instead of tsubst_expr.
-
-2019-02-19  Jason Merrill  <jason@redhat.com>
-
-	PR c++/88368 - wrong 'use of deleted function'
-	* method.c (walk_field_subobs): Remember errors from get_nsdmi.
-	(get_defaulted_eh_spec): Call push_tinst_level.
-	* pt.c (maybe_instantiate_noexcept): Keep error_mark_node.
-	* typeck2.c (merge_exception_specifiers): Handle error_mark_node.
-
-2019-02-19  Chung-Lin Tang <cltang@codesourcery.com>
-
-	PR c/87924
-	* parser.c (cp_parser_oacc_clause_wait): Add representation of wait
-	clause without argument as 'wait (GOMP_ASYNC_NOVAL)', adjust comments.
-
-2019-02-19  Jakub Jelinek  <jakub@redhat.com>
-
-	PR c++/89387
-	* lambda.c (maybe_generic_this_capture): Don't check
-	DECL_NONSTATIC_MEMBER_FUNCTION_P on USING_DECLs.
-
-	PR c++/89391
-	* typeck.c (build_reinterpret_cast_1): Don't handle void to
-	&& conversion go through build_target_expr_with_type.
-
-	PR c++/89390
-	* error.c (qualified_name_lookup_error): Only call
-	suggest_alternative_in_scoped_enum if name is IDENTIFIER_NODE.
-
-2019-02-19  Tom Honermann  <tom@honermann.net>
-
-	* name-lookup.c (get_std_name_hint): Added u8string as a name hint.
-
-2019-02-18  Jason Merrill  <jason@redhat.com>
-
-	PR c++/89336 - multiple stores in constexpr stmt.
-	* constexpr.c (cxx_eval_store_expression): Preevaluate scalar or
-	assigned value.
-
-	* pt.c (check_explicit_specialization): If the declarator is a
-	template-id, only check whether the arguments are dependent.
-
-	Improve duplicate [[likely]] diagnostic.
-	* parser.c (cp_parser_statement): Make attrs_loc a range.  Pass it
-	to process_stmt_hotness_attribute.
-	* cp-gimplify.c (process_stmt_hotness_attribute): Take attrs_loc.
-	(genericize_if_stmt): Use likely/unlikely instead of predictor_name.
-
-2019-02-17  Marek Polacek  <polacek@redhat.com>
-
-	PR c++/89217 - ICE with list-initialization in range-based for loop.
-	* constexpr.c (unshare_constructor): No longer static.
-	* cp-tree.h (unshare_constructor): Declare.
-	* semantics.c (finish_compound_literal): When dealing with a
-	non-dependent expression in a template, return the original
-	expression.  Pass LOOKUP_NO_NARROWING to digest_init_flags.
-
-2019-02-13  Marek Polacek  <polacek@redhat.com>
-
-	PR c++/89297 - ICE with OVERLOAD in template.
-	* semantics.c (finish_compound_literal): Call
-	instantiate_non_dependent_expr_sfinae.
-
-2019-02-13  Alexandre Oliva <aoliva@redhat.com>
-
-	PR c++/86379
-	* cp-tree.h (USING_DECL_SCOPE): Use result rather than type.
-	* name-lookup.c (strip_using_decl): Use USING_DECL_SCOPE.
-	* search.c (protected_accessible_p): Follow USING_DECL_DECLS.
-	(shared_member_p): Likewise.
-	(lookup_member): Likewise.
-	* decl.c (grok_special_member_properties): Skip USING_DECLs.
-	* semantics.c (finish_omp_declare_simd_methods): Likewise.
-	(finish_qualified_id_expr): Do not call shared_member_p with
-	a dependent expr.
-
-	PR c++/87322
-	* pt.c (tsubst_lambda_expr): Avoid duplicate tsubsting.
-	Move cp_evaluated resetting before signature tsubsting.
-	(gen_elem_of_pack_expansion_instantiation): Separate local
-	specializations per index.
-
-2019-02-13  David Malcolm  <dmalcolm@redhat.com>
-
-	PR c++/89036
-	* class.c (add_method): Drop destructor assertion.
-
-2019-02-13  Paolo Carlini  <paolo.carlini@oracle.com>
-
-	PR c++/88986
-	* decl.c (make_typename_type): Allow for TYPE_PACK_EXPANSION as
-	context (the first argument).
-	* pt.c (tsubst, case TYPENAME_TYPE): Handle TYPE_PACK_EXPANSION
-	as context.
-
-2019-02-12  Jason Merrill  <jason@redhat.com>
-
-	PR c++/89144 - link error with constexpr initializer_list.
-	* call.c (convert_like_real) [ck_list]: Don't allocate a temporary
-	array for an empty list.
-	* typeck2.c (store_init_value): Don't use cxx_constant_init in a
-	template.
-
-2019-02-11  Jason Merrill  <jason@redhat.com>
-
-	PR c++/89241 - ICE with __func__ in lambda in template.
-	* pt.c (enclosing_instantiation_of): Also check
-	instantiated_lambda_fn_p for the template context.
-
-2019-02-11  Marek Polacek  <polacek@redhat.com>
-
-	PR c++/89212 - ICE converting nullptr to pointer-to-member-function.
-	* pt.c (tsubst_copy_and_build) <case CONSTRUCTOR>: Return early for
-	null member pointer value.
-
-2019-02-11  Jakub Jelinek  <jakub@redhat.com>
-
-	PR c++/88977
-	* pt.c (convert_nontype_argument): Pass true as manifestly_const_eval
-	to maybe_constant_value calls.
-
-2019-02-11  Marek Polacek  <polacek@redhat.com>
-
-	* typeck2.c (digest_init_r): Remove commented code.
-
-2019-02-11  Martin Sebor  <msebor@redhat.com>
-
-	PR c++/87996
-	* decl.c (compute_array_index_type_loc): Preserve signed sizes
-	for diagnostics.  Call valid_array_size_p instead of error.
-	* init.c (build_new_1): Compute size for diagnostic.  Call
-	invalid_array_size_error
-	(build_new): Call valid_array_size_p instead of error.
-
-2019-02-07  Alexandre Oliva <aoliva@redhat.com>
-
-	PR c++/86218
-	* call.c (compare_ics): Deal with ck_aggr in either cs.
-
-2019-02-06  David Malcolm  <dmalcolm@redhat.com>
-
-	PR c++/71302
-	* call.c (get_location_for_expr_unwinding_for_system_header): New
-	function.
-	(conversion_null_warnings): Use it when getting locations for
-	EXPR, effectively adding a call to
-	get_location_for_expr_unwinding_for_system_header for
-	-Wconversion-null and making use of EXPR_LOCATION for
-	-Wzero-as-null-pointer-constant.
-
-2019-02-05  Jakub Jelinek  <jakub@redhat.com>
-
-	PR c++/89187
-	* optimize.c (maybe_thunk_body): Clear TREE_ADDRESSABLE on
-	PARM_DECLs of the thunk.
-	* lambda.c (maybe_add_lambda_conv_op): Likewise.
-
-2019-02-05  Marek Polacek  <polacek@redhat.com>
-
-	PR c++/89158 - by-value capture of constexpr variable broken.
-	* call.c (convert_like_real) <case ck_user>: Call mark_exp_read
-	instead of mark_rvalue_use.
-
-2019-02-05  Alexandre Oliva <aoliva@redhat.com>
-
-	PR c++/87770
-	* pt.c (instantiates_primary_template_p): New.
-	(type_dependent_expression_p): Use it.
-
-2019-02-01  Jason Merrill  <jason@redhat.com>
-
-	PR c++/88761 - ICE with reference capture of constant.
-	* lambda.c (mark_const_cap_r): Do walk subtrees of DECL_EXPR for
-	non-proxy decls.
-
-2019-02-01  Marek Polacek  <polacek@redhat.com>
-
-	PR c++/88325 - ICE with invalid out-of-line template member definition.
-	* parser.c (cp_parser_class_name): Don't call make_typename_type
-	for overloads.
-
-2019-02-01  Jakub Jelinek  <jakub@redhat.com>
-
-	PR c++/87175
-	* parser.c (cp_parser_gnu_attributes_opt): Set ok to false
-	if require_open failed.
-
-2019-01-31  Marek Polacek  <polacek@redhat.com>
-
-	PR c++/89083, c++/80864 - ICE with list initialization in template.
-	* constexpr.c (adjust_temp_type): Use copy_node and change the type
-	instead of using build_constructor.
-	* decl.c (reshape_init_r): Don't reshape a digested initializer.
-	Return the initializer for COMPOUND_LITERAL_P.
-
-	PR c++/88983 - ICE with switch in constexpr function.
-	* constexpr.c (cxx_eval_switch_expr): Use SWITCH_COND and SWITCH_BODY.
-	(cxx_eval_constant_expression) <case COND_EXPR>: Don't look for the
-	label in the else branch if we found it in the then branch.
-
-2019-01-30  Jason Merrill  <jason@redhat.com>
-
-	PR c++/88752 - ICE with lambda and constexpr if.
-	* cp-tree.h (LAMBDA_EXPR_INSTANTIATED): New.
-	* pt.c (tsubst_lambda_expr): Set it.
-	(instantiated_lambda_fn_p): Check it.
-	(enclosing_instantiation_of): Use it.
-
-2019-01-31  Jakub Jelinek  <jakub@redhat.com>
-
-	PR libstdc++/88170
-	* cxx-pretty-print.c (pp_cxx_enumeration_constant): Print always as
-	a C cast in pp_c_flag_gnu_v3 mode.
-
-2019-01-30  Jakub Jelinek  <jakub@redhat.com>
-
-	PR c++/88988
-	* lambda.c (is_capture_proxy): Don't return true for
-	DECL_OMP_PRIVATIZED_MEMBER artificial vars.
-
-2019-01-30  Marek Polacek  <polacek@redhat.com>
-
-	PR c++/89119 - ICE with value-initialization in template.
-	* pt.c (tsubst_copy_and_build): Handle RANGE_EXPR.
-
-2019-01-29  Jason Merrill  <jason@redhat.com>
-
-	PR c++/86943 - wrong code converting lambda to function pointer.
-	* lambda.c (maybe_add_lambda_conv_op): Use a template-id in the
-	call.  Only forward parms for decltype.
-	* pt.c (tsubst_copy_and_build) [CALL_EXPR]: Handle CALL_FROM_THUNK_P
-	specially.
-	* typeck.c (check_return_expr): Don't mess with a thunk call.
-
-2019-01-28  Jason Merrill  <jason@redhat.com>
-
-	PR c++/89089 - ICE with [[no_unique_address]].
-	PR c++/88865 - wrong layout with [[no_unique_address]].
-	* class.c (check_field_decls): A potentially-overlapping field makes
-	the class non-layout-POD, but not non-empty.
-	(end_of_class): Always consider empty data members.
-	(layout_class_type): Set DECL_SIZE for empty fields.
-
-2019-01-28  Marek Polacek  <polacek@redhat.com>
-
-	PR c++/88358 - name wrongly treated as type.
-	* parser.c (cp_parser_direct_declarator): Don't assume a qualified-id
-	in parameter-list is a type if the function's declarator-id is not
-	qualified.
-
-2019-01-27  Marek Polacek  <polacek@redhat.com>
-
-	PR c++/88815 - narrowing conversion lost in decltype.
-	PR c++/78244 - narrowing conversion in template not detected.
-	* cp-tree.h (CONSTRUCTOR_IS_DEPENDENT): New.
-	* pt.c (instantiation_dependent_r): Consider a CONSTRUCTOR with
-	CONSTRUCTOR_IS_DEPENDENT instantiation-dependent.
-	* semantics.c (finish_compound_literal): When the compound literal
-	isn't instantiation-dependent and the type isn't type-dependent,
-	fall back to the normal processing.  Set CONSTRUCTOR_IS_DEPENDENT.
-
-	PR c++/89024 - ICE with incomplete enum type.
-	* call.c (standard_conversion): When converting an
-	ARITHMETIC_TYPE_P to an incomplete type, return NULL.
-	
-2019-01-25  Paolo Carlini  <paolo.carlini@oracle.com>
-
-	PR c++/88969
-	* call.c (build_op_delete_call): Implement 7.6.2.5/(10.1).
-	* decl2.c (coerce_delete_type): Use build_pointer_type instead
-	of TYPE_POINTER_TO.
-
-2019-01-24  Jason Merrill  <jason@redhat.com>
-
-	PR c++/89001 - mangling of reference temporaries
-	* cp-tree.h (struct saved_scope): Add ref_temp_count.
-	(current_ref_temp_count): New macro.
-	* mangle.c (mangle_ref_init_variable): Use it.
-	* typeck2.c (store_init_value): Clear it.
-	* call.c (make_temporary_var_for_ref_to_temp): Copy public and
-	comdat.
-
-2019-01-24  Jakub Jelinek  <jakub@redhat.com>
-
-	PR c++/88976
-	* semantics.c (finish_omp_cancel): Diagnose more than one if
-	on #pragma omp cancel with different modifiers.  Use
-	maybe_convert_cond when not in template or build_x_binary_op
-	otherwise.
-
-2019-01-23  Marek Polacek  <polacek@redhat.com>
-
-	PR c++/88757 - qualified name treated wrongly as type.
-	* parser.c (cp_parser_direct_declarator): Don't treat qualified-ids
-	in parameter-list as types if name lookup for declarator-id didn't
-	find one or more function templates.
-
-2019-01-23  Jakub Jelinek  <jakub@redhat.com>
-
-	PR c/44715
-	* cp-gimplify.c (genericize_cp_loop): Call begin_bc_block only
-	after genericizing cond and incr expressions.
-
-	PR c++/88984
-	* cp-gimplify.c (genericize_switch_stmt): Move cond genericization
-	before the begin_bc_block call.
-
-2019-01-21  Jason Merrill  <jason@redhat.com>
-
-	PR c++/87893 - constexpr ctor ICE on ARM.
-	PR c++/88293 - ICE with comma expression.
-	* constexpr.c (initialized_type): Don't shortcut non-void type.
-	Handle COMPOUND_EXPR.
-	(cxx_eval_outermost_constant_expr): Return early for void type.
-
-2019-01-21  Jakub Jelinek  <jakub@redhat.com>
-
-	PR c++/88949
-	* optimize.c (cxx_copy_decl): New function.
-	(clone_body): Use it instead of copy_decl_no_change.
-
-	PR sanitizer/88901
-	* typeck.c (cp_build_binary_op): Don't instrument
-	SANITIZE_POINTER_COMPARE if processing_template_decl.
-	(pointer_diff): Similarly for SANITIZE_POINTER_SUBTRACT.
-
-2019-01-18  Jason Merrill  <jason@redhat.com>
-
-	PR c++/88875 - error with explicit list constructor.
-	* call.c (reference_binding): Don't modify EXPR.  Set
-	need_temporary_p on the ck_user conversion for a temporary.
-	(convert_like_real): Check it.
-
-2019-01-18  H.J. Lu  <hongjiu.lu@intel.com>
-
-	PR c/51628
-	PR c/88664
-	* call.c (convert_for_arg_passing): Upate the
-	warn_for_address_or_pointer_of_packed_member call.
-	* typeck.c (convert_for_assignment): Likewise.
-
-2019-01-17  Jason Merrill  <jason@redhat.com>
-
-	PR c++/86205 - ICE with ?: of throw and template-id.
-	* pt.c (resolve_nondeduced_context_or_error): Split out from...
-	* typeck.c (decay_conversion): ...here.
-	* call.c (build_conditional_expr_1): Use it.
-
-	PR c++/86740, ICE with constexpr if and nested generic lambdas.
-	* tree.c (cp_walk_subtrees): Handle LAMBDA_EXPR.
-
-2019-01-17  Paolo Carlini  <paolo.carlini@oracle.com>
-
-	* decl.c (grokdeclarator): Use typespec_loc in error messages
-	about 'auto' and trailing return type.
-
-2019-01-17  David Malcolm  <dmalcolm@redhat.com>
-
-	PR c++/88699
-	* class.c (add_method): Don't use DECL_DESTRUCTOR_P on
-	USING_DECLs.
-
-2019-01-17  Nathan Sidwell  <nathan@acm.org>
-
-	PR c++/86610
-	* semantics.c (process_outer_var_ref): Only skip dependent types
-	in templates.
-
-2019-01-17  Alexandre Oliva <aoliva@redhat.com>
-
-	PR c++/87768
-	* cp-tree.h (saved_scope): Add suppress_location_wrappers.
-	* name-lookup.c (do_push_to_top_level): Save and reset it.
-	(do_pop_from_top_level): Restore it.
-
-	PR c++/86648
-	* pt.c (make_template_placeholder): Use auto_identifier.
-	(is_auto): Drop CLASS_PLACEHOLDER_TEMPLATE test.
-	* error.c (dump_type): Handle template placeholders.
-	* cxx-pretty-print.c (pp_cx_unqualified_id): Likewise.
-
-	PR c++/88146
-	* cvt.c (convert_to_void): Handle all cdtor calls as if
-	returning void.
-
-2019-01-16  Paolo Carlini  <paolo.carlini@oracle.com>
-
-	* decl.c (grokdeclarator): Use locations[ds_storage_class] in
-	error messages about ill-formed uses of mutable.
-
-2019-01-16  Marek Polacek  <polacek@redhat.com>
-
-	PR c++/78244 - narrowing conversion in template not detected.
-	* call.c (perform_implicit_conversion_flags): Set
-	IMPLICIT_CONV_EXPR_BRACED_INIT.
-	* cp-tree.h (IMPLICIT_CONV_EXPR_BRACED_INIT): New.
-	* pt.c (tsubst_copy_and_build): Use it.
-
-2019-01-15  David Malcolm  <dmalcolm@redhat.com>
-
-	PR c++/88795
-	* pt.c (build_deduction_guide): Bail out if tsubst_arg_types
-	fails.
-
-2019-01-15  Paolo Carlini  <paolo.carlini@oracle.com>
-
-	* decl.c (start_decl): Improve error location.
-	* decl2.c (grokfield): Likewise.
-
-2019-01-15  Paolo Carlini  <paolo.carlini@oracle.com>
-
-	* decl.c (grokdeclarator): Move further up the location_t loc
-	declaration and use the location when building a TYPE_DECL for
-	a typedef name.
-	* decl2.c (grokbitfield): Use DECL_SOURCE_LOCATION in the error
-	about an ill-formed bit-field as typedef.
-
-2019-01-14  Marek Polacek  <polacek@redhat.com>
-
-	PR c++/88830 - ICE with abstract class.
-	* decl2.c (maybe_emit_vtables): Check CLASSTYPE_LAZY_DESTRUCTOR.
-	Fix formatting.
-
-	PR c++/88825 - ICE with bogus function return type deduction.
-	* typeck.c (can_do_nrvo_p): Check error_mark_node.
-
-2019-01-14  Tom Honermann  <tom@honermann.net>
-
-	Implement P0482R5, char8_t: A type for UTF-8 characters and strings
-	* cvt.c (type_promotes_to): Handle char8_t promotion.
-	* decl.c (grokdeclarator): Handle invalid type specifier
-	combinations involving char8_t.
-	* lex.c (init_reswords): Add char8_t as a reserved word.
-	* mangle.c (write_builtin_type): Add name mangling for char8_t (Du).
-	* parser.c (cp_keyword_starts_decl_specifier_p)
-	(cp_parser_simple_type_specifier): Recognize char8_t as a simple
-	type specifier.
-	(cp_parser_string_literal): Use char8_array_type_node for the type
-	of CPP_UTF8STRING.
-	(cp_parser_set_decl_spec_type): Tolerate char8_t typedefs in system
-	headers.
-	* rtti.c (emit_support_tinfos): type_info support for char8_t.
-	* tree.c (char_type_p): Recognize char8_t as a character type.
-	* typeck.c (string_conv_p): Handle conversions of u8 string
-	literals of char8_t type.
-	(check_literal_operator_args): Handle UDLs with u8 string literals
-	of char8_t type.
-	* typeck2.c (ordinary_char_type_p): New.
-	(digest_init_r): Disallow initializing a char array with a u8 string
-	literal.
-
-2019-01-14  Martin Liska  <mliska@suse.cz>
-
-	PR gcov-profile/88263
-	* decl2.c (get_tls_wrapper_fn): Use DECL_SOURCE_LOCATION
-	as location of the TLS wrapper.
-
-2019-01-12  Paolo Carlini  <paolo.carlini@oracle.com>
-
-	* decl.c (cp_finish_decl): Improve error location.
-	* decl2.c (grokfield): Likewise, improve two locations.
-
-2019-01-11  Marek Polacek  <polacek@redhat.com>
-
-	PR c++/88692, c++/87882 - -Wredundant-move false positive with *this.
-	* typeck.c (maybe_warn_pessimizing_move): Return if ARG isn't
-	ADDR_EXPR.
-
-2019-01-11  Jason Merrill  <jason@redhat.com>
-
-	PR c++/88312 - pack expansion of decltype.
-	* pt.c (instantiation_dependent_r): A template non-type parameter
-	pack is instantiation-dependent.
-
-2019-01-11  Jason Merrill  <jason@redhat.com>
-
-	PR c++/88613 - ICE with use of const var in lambda.
-	* expr.c (mark_use): Fix location wrapper handling.
-	* cp-gimplify.c (cp_fold_maybe_rvalue): Call mark_rvalue_use.
-
-2019-01-11  Tobias Burnus  <burnus@net-b.de>
-
-	PR C++/88114
-	* decl2.c (maybe_emit_vtables): If needed, generate code for
-	the destructor of an abstract class.
-	(mark_used): Update comment for older function-name change.
-
-2019-01-11  Paolo Carlini  <paolo.carlini@oracle.com>
-
-	* decl.c (start_decl): Improve error location.
-	(grokdeclarator): Likewise, improve two locations.
-
-2019-01-09  Sandra Loosemore  <sandra@codesourcery.com>
-
-	PR other/16615
-
-	* cp-tree.h: Mechanically replace "can not" with "cannot".
-	* parser.c: Likewise.
-	* pt.c: Likewise.
-
-2019-01-08  Paolo Carlini  <paolo.carlini@oracle.com>
-
-	* decl.c (grok_reference_init): Improve error location.
-	(grokdeclarator): Likewise, improve two locations.
-
-2019-01-08  Marek Polacek  <polacek@redhat.com>
-
-	PR c++/88538 - braced-init-list in template-argument-list.
-	* parser.c (cp_parser_template_argument): Handle braced-init-list when
-	in C++20.
-
-	PR c++/88548 - this accepted in static member functions.
-	* parser.c (cp_debug_parser): Adjust printing of
-	local_variables_forbidden_p.
-	(cp_parser_new): Set local_variables_forbidden_p to 0 rather than false.
-	(cp_parser_primary_expression): When checking
-	local_variables_forbidden_p, use THIS_FORBIDDEN or
-	LOCAL_VARS_FORBIDDEN.
-	(cp_parser_lambda_body): Update the type of
-	local_variables_forbidden_p.  Set it to 0 rather than false.
-	(cp_parser_condition): Adjust call to cp_parser_declarator.
-	(cp_parser_explicit_instantiation): Likewise.
-	(cp_parser_init_declarator): Likewise.
-	(cp_parser_declarator): New parameter.  Use it.
-	(cp_parser_direct_declarator): New parameter.  Use it to set
-	local_variables_forbidden_p.  Adjust call to cp_parser_declarator.
-	(cp_parser_type_id_1): Adjust call to cp_parser_declarator.
-	(cp_parser_parameter_declaration): Likewise.
-	(cp_parser_default_argument): Update the type of
-	local_variables_forbidden_p.  Set it to LOCAL_VARS_AND_THIS_FORBIDDEN
-	rather than true.
-	(cp_parser_member_declaration): Tell cp_parser_declarator if we saw
-	'static' or 'friend'.
-	(cp_parser_exception_declaration): Adjust call to cp_parser_declarator.
-	(cp_parser_late_parsing_default_args): Update the type of
-	local_variables_forbidden_p.  Set it to LOCAL_VARS_AND_THIS_FORBIDDEN
-	rather than true.
-	(cp_parser_cache_defarg): Adjust call to cp_parser_declarator.
-	(cp_parser_objc_class_ivars): Likewise.
-	(cp_parser_objc_struct_declaration): Likewise.
-	(cp_parser_omp_for_loop_init): Likewise.
-	* parser.h (cp_parser): Change the type of local_variables_forbidden_p
-	to unsigned char.
-	(LOCAL_VARS_FORBIDDEN, LOCAL_VARS_AND_THIS_FORBIDDEN, THIS_FORBIDDEN):
-	Define.
-
-2019-01-08  Paolo Carlini  <paolo.carlini@oracle.com>
-
-	* decl.c (start_decl): Improve permerror location.
-
-2019-01-08  Jonathan Wakely  <jwakely@redhat.com>
-	    Jakub Jelinek  <jakub@redhat.com>
-
-	PR c++/88554
-	* decl.c (finish_function): For -Wreturn-type don't add a return *this;
-	fixit hint if current_class_ref is NULL.  Use a single if instead of
-	two nested ones.
-
-2019-01-07  Paolo Carlini  <paolo.carlini@oracle.com>
-
-	* decl.c (start_decl): Improve two error_at locations.
-	(expand_static_init): Likewise.
-
-2019-01-07  Marek Polacek  <polacek@redhat.com>
-
-	PR c++/88741 - wrong error with initializer-string.
-	* decl.c (cp_complete_array_type): Strip any location wrappers.
-
-2019-01-07  Bernd Edlinger  <bernd.edlinger@hotmail.de>
-
-	PR c++/88261
-	PR c++/69338
-	PR c++/69696
-	PR c++/69697
-	* cp-tree.h (LOOKUP_ALLOW_FLEXARRAY_INIT): New flag value.
-	* typeck2.c (digest_init_r): Raise an error for non-static
-	initialization of a flexible array member.
-	(process_init_constructor, massage_init_elt,
-	process_init_constructor_array, process_init_constructor_record,
-	process_init_constructor_union, process_init_constructor): Add the
-	flags parameter and pass it thru.
-	(store_init_value): Pass LOOKUP_ALLOW_FLEXARRAY_INIT parameter to
-	digest_init_flags for static decls.
-
-2019-01-07  Jakub Jelinek  <jakub@redhat.com>
-
-	PR c++/85052
-	* cp-tree.h (cp_build_vec_convert): Declare.
-	* parser.c (cp_parser_postfix_expression): Parse
-	__builtin_convertvector.
-	* constexpr.c: Include fold-const-call.h.
-	(cxx_eval_internal_function): Handle IFN_VEC_CONVERT.
-	(potential_constant_expression_1): Likewise.
-	* semantics.c (cp_build_vec_convert): New function.
-	* pt.c (tsubst_copy_and_build): Handle CALL_EXPR to
-	IFN_VEC_CONVERT.
-
-2019-01-03  Jakub Jelinek  <jakub@redhat.com>
-
-	PR c++/88636
-	* decl.c (builtin_function_1): Return result of pushdecl_top_level
-	or pushdecl rather than decl.
-
-2019-01-03  Paolo Carlini  <paolo.carlini@oracle.com>
-
-	* tree.c (handle_nodiscard_attribute): Improve warning location.
-
-2019-01-02  Marek Polacek  <polacek@redhat.com>
-
-	PR c++/88612 - ICE with -Waddress-of-packed-member.
-	* call.c (convert_for_arg_passing): Only give warnings with tf_warning.
-	* typeck.c (convert_for_assignment): Likewise.
-
-	PR c++/88631 - CTAD failing for value-initialization.
-	* typeck2.c (build_functional_cast): Try deducing the template
-	arguments even if there are no arguments to deduce from.
-
-2019-01-01  Jakub Jelinek  <jakub@redhat.com>
-
-	Update copyright years.
--
-Copyright (C) 2019 Free Software Foundation, Inc.
-=======
 	Backported from master:
 	2020-05-30  Iain Sandoe  <iain@sandoe.co.uk>
 
@@ -5827,7 +3653,6 @@
  
 Copyright (C) 2020 Free Software Foundation, Inc.
->>>>>>> 9e014010
 
 Copying and distribution of this file, with or without modification,
 are permitted in any medium without royalty provided the copyright
