/* Definitions for C++ name lookup routines.
<<<<<<< HEAD
   Copyright (C) 2003-2019 Free Software Foundation, Inc.
=======
   Copyright (C) 2003-2020 Free Software Foundation, Inc.
>>>>>>> 9e014010
   Contributed by Gabriel Dos Reis <gdr@integrable-solutions.net>

This file is part of GCC.

GCC is free software; you can redistribute it and/or modify
it under the terms of the GNU General Public License as published by
the Free Software Foundation; either version 3, or (at your option)
any later version.

GCC is distributed in the hope that it will be useful,
but WITHOUT ANY WARRANTY; without even the implied warranty of
MERCHANTABILITY or FITNESS FOR A PARTICULAR PURPOSE.  See the
GNU General Public License for more details.

You should have received a copy of the GNU General Public License
along with GCC; see the file COPYING3.  If not see
<http://www.gnu.org/licenses/>.  */

#include "config.h"
#define INCLUDE_UNIQUE_PTR
#include "system.h"
#include "coretypes.h"
#include "cp-tree.h"
#include "timevar.h"
#include "stringpool.h"
#include "print-tree.h"
#include "attribs.h"
#include "debug.h"
#include "c-family/c-pragma.h"
#include "gcc-rich-location.h"
#include "spellcheck-tree.h"
#include "parser.h"
#include "c-family/name-hint.h"
#include "c-family/known-headers.h"
#include "c-family/c-spellcheck.h"

static cxx_binding *cxx_binding_make (tree value, tree type);
static cp_binding_level *innermost_nonclass_level (void);
static void set_identifier_type_value_with_scope (tree id, tree decl,
						  cp_binding_level *b);
static name_hint maybe_suggest_missing_std_header (location_t location,
						   tree name);
static name_hint suggest_alternatives_for_1 (location_t location, tree name,
					     bool suggest_misspellings);

/* Create an overload suitable for recording an artificial TYPE_DECL
   and another decl.  We use this machanism to implement the struct
   stat hack within a namespace.  It'd be nice to use it everywhere.  */

#define STAT_HACK_P(N) ((N) && TREE_CODE (N) == OVERLOAD && OVL_LOOKUP_P (N))
#define STAT_TYPE(N) TREE_TYPE (N)
#define STAT_DECL(N) OVL_FUNCTION (N)
#define MAYBE_STAT_DECL(N) (STAT_HACK_P (N) ? STAT_DECL (N) : N)
#define MAYBE_STAT_TYPE(N) (STAT_HACK_P (N) ? STAT_TYPE (N) : NULL_TREE)

/* Create a STAT_HACK node with DECL as the value binding and TYPE as
   the type binding.  */

static tree
stat_hack (tree decl = NULL_TREE, tree type = NULL_TREE)
{
  tree result = make_node (OVERLOAD);

  /* Mark this as a lookup, so we can tell this is a stat hack.  */
  OVL_LOOKUP_P (result) = true;
  STAT_DECL (result) = decl;
  STAT_TYPE (result) = type;
  return result;
}

/* Create a local binding level for NAME.  */

static cxx_binding *
create_local_binding (cp_binding_level *level, tree name)
{
  cxx_binding *binding = cxx_binding_make (NULL, NULL);

  INHERITED_VALUE_BINDING_P (binding) = false;
  LOCAL_BINDING_P (binding) = true;
  binding->scope = level;
  binding->previous = IDENTIFIER_BINDING (name);

  IDENTIFIER_BINDING (name) = binding;
  
  return binding;
}

/* Find the binding for NAME in namespace NS.  If CREATE_P is true,
   make an empty binding if there wasn't one.  */

static tree *
find_namespace_slot (tree ns, tree name, bool create_p = false)
{
  tree *slot = DECL_NAMESPACE_BINDINGS (ns)
    ->find_slot_with_hash (name, name ? IDENTIFIER_HASH_VALUE (name) : 0,
			   create_p ? INSERT : NO_INSERT);
  return slot;
}

static tree
find_namespace_value (tree ns, tree name)
{
  tree *b = find_namespace_slot (ns, name);

  return b ? MAYBE_STAT_DECL (*b) : NULL_TREE;
}

/* Add DECL to the list of things declared in B.  */

static void
add_decl_to_level (cp_binding_level *b, tree decl)
{
  gcc_assert (b->kind != sk_class);

  /* Make sure we don't create a circular list.  xref_tag can end
     up pushing the same artificial decl more than once.  We
     should have already detected that in update_binding.  */
  gcc_assert (b->names != decl);

  /* We build up the list in reverse order, and reverse it later if
     necessary.  */
  TREE_CHAIN (decl) = b->names;
  b->names = decl;

  /* If appropriate, add decl to separate list of statics.  We
     include extern variables because they might turn out to be
     static later.  It's OK for this list to contain a few false
     positives.  */
  if (b->kind == sk_namespace
      && ((VAR_P (decl)
	   && (TREE_STATIC (decl) || DECL_EXTERNAL (decl)))
	  || (TREE_CODE (decl) == FUNCTION_DECL
	      && (!TREE_PUBLIC (decl)
		  || decl_anon_ns_mem_p (decl)
		  || DECL_DECLARED_INLINE_P (decl)))))
    vec_safe_push (static_decls, decl);
}

/* Find the binding for NAME in the local binding level B.  */

static cxx_binding *
find_local_binding (cp_binding_level *b, tree name)
{
  if (cxx_binding *binding = IDENTIFIER_BINDING (name))
    for (;; b = b->level_chain)
      {
	if (binding->scope == b)
	  return binding;

	/* Cleanup contours are transparent to the language.  */
	if (b->kind != sk_cleanup)
	  break;
      }
  return NULL;
}

class name_lookup
{
public:
  typedef std::pair<tree, tree> using_pair;
  typedef vec<using_pair, va_heap, vl_embed> using_queue;

public:
  tree name;	/* The identifier being looked for.  */
  tree value;	/* A (possibly ambiguous) set of things found.  */
  tree type;	/* A type that has been found.  */
  int flags;	/* Lookup flags.  */
  bool deduping; /* Full deduping is needed because using declarations
		    are in play.  */
  vec<tree, va_heap, vl_embed> *scopes;
  name_lookup *previous; /* Previously active lookup.  */

protected:
  /* Marked scope stack for outermost name lookup.  */
  static vec<tree, va_heap, vl_embed> *shared_scopes;
  /* Currently active lookup.  */
  static name_lookup *active;

public:
  name_lookup (tree n, int f = 0)
  : name (n), value (NULL_TREE), type (NULL_TREE), flags (f),
    deduping (false), scopes (NULL), previous (NULL)
  {
    preserve_state ();
  }
  ~name_lookup ()
  {
    restore_state ();
  }

private: /* Uncopyable, unmovable, unassignable. I am a rock. */
  name_lookup (const name_lookup &);
  name_lookup &operator= (const name_lookup &);

protected:
  static bool seen_p (tree scope)
  {
    return LOOKUP_SEEN_P (scope);
  }
  static bool found_p (tree scope)
  {
    return LOOKUP_FOUND_P (scope);
  }
  
  void mark_seen (tree scope); /* Mark and add to scope vector. */
  static void mark_found (tree scope)
  {
    gcc_checking_assert (seen_p (scope));
    LOOKUP_FOUND_P (scope) = true;
  }
  bool see_and_mark (tree scope)
  {
    bool ret = seen_p (scope);
    if (!ret)
      mark_seen (scope);
    return ret;
  }
  bool find_and_mark (tree scope);

private:
  void preserve_state ();
  void restore_state ();

private:
  static tree ambiguous (tree thing, tree current);
  void add_overload (tree fns);
  void add_value (tree new_val);
  void add_type (tree new_type);
  bool process_binding (tree val_bind, tree type_bind);

  /* Look in only namespace.  */
  bool search_namespace_only (tree scope);
  /* Look in namespace and its (recursive) inlines. Ignore using
     directives.  Return true if something found (inc dups). */
  bool search_namespace (tree scope);
  /* Look in the using directives of namespace + inlines using
     qualified lookup rules.  */
  bool search_usings (tree scope);

private:
  using_queue *queue_namespace (using_queue *queue, int depth, tree scope);
  using_queue *do_queue_usings (using_queue *queue, int depth,
				vec<tree, va_gc> *usings);
  using_queue *queue_usings (using_queue *queue, int depth,
			     vec<tree, va_gc> *usings)
  {
    if (usings)
      queue = do_queue_usings (queue, depth, usings);
    return queue;
  }

private:
  void add_fns (tree);

  void adl_expr (tree);
  void adl_type (tree);
  void adl_template_arg (tree);
  void adl_class (tree);
  void adl_bases (tree);
  void adl_class_only (tree);
  void adl_namespace (tree);
  void adl_namespace_only (tree);

public:
  /* Search namespace + inlines + maybe usings as qualified lookup.  */
  bool search_qualified (tree scope, bool usings = true);

  /* Search namespace + inlines + usings as unqualified lookup.  */
  bool search_unqualified (tree scope, cp_binding_level *);

  /* ADL lookup of ARGS.  */
  tree search_adl (tree fns, vec<tree, va_gc> *args);
};

/* Scope stack shared by all outermost lookups.  This avoids us
   allocating and freeing on every single lookup.  */
vec<tree, va_heap, vl_embed> *name_lookup::shared_scopes;

/* Currently active lookup.  */
name_lookup *name_lookup::active;

/* Name lookup is recursive, becase ADL can cause template
   instatiation.  This is of course a rare event, so we optimize for
   it not happening.  When we discover an active name-lookup, which
   must be an ADL lookup,  we need to unmark the marked scopes and also
   unmark the lookup we might have been accumulating.  */

void
name_lookup::preserve_state ()
{
  previous = active;
  if (previous)
    {
      unsigned length = vec_safe_length (previous->scopes);
      vec_safe_reserve (previous->scopes, length * 2);
      for (unsigned ix = length; ix--;)
	{
	  tree decl = (*previous->scopes)[ix];

	  gcc_checking_assert (LOOKUP_SEEN_P (decl));
	  LOOKUP_SEEN_P (decl) = false;

	  /* Preserve the FOUND_P state on the interrupted lookup's
	     stack.  */
	  if (LOOKUP_FOUND_P (decl))
	    {
	      LOOKUP_FOUND_P (decl) = false;
	      previous->scopes->quick_push (decl);
	    }
	}

      /* Unmark the outer partial lookup.  */
      if (previous->deduping)
	lookup_mark (previous->value, false);
    }
  else
    scopes = shared_scopes;
  active = this;
}

/* Restore the marking state of a lookup we interrupted.  */

void
name_lookup::restore_state ()
{
  if (deduping)
    lookup_mark (value, false);

  /* Unmark and empty this lookup's scope stack.  */
  for (unsigned ix = vec_safe_length (scopes); ix--;)
    {
      tree decl = scopes->pop ();
      gcc_checking_assert (LOOKUP_SEEN_P (decl));
      LOOKUP_SEEN_P (decl) = false;
      LOOKUP_FOUND_P (decl) = false;
    }

  active = previous;
  if (previous)
    {
      free (scopes);

      unsigned length = vec_safe_length (previous->scopes);
      for (unsigned ix = 0; ix != length; ix++)
	{
	  tree decl = (*previous->scopes)[ix];
	  if (LOOKUP_SEEN_P (decl))
	    {
	      /* The remainder of the scope stack must be recording
		 FOUND_P decls, which we want to pop off.  */
	      do
		{
		  tree decl = previous->scopes->pop ();
		  gcc_checking_assert (LOOKUP_SEEN_P (decl)
				       && !LOOKUP_FOUND_P (decl));
		  LOOKUP_FOUND_P (decl) = true;
		}
	      while (++ix != length);
	      break;
	    }

	  gcc_checking_assert (!LOOKUP_FOUND_P (decl));
	  LOOKUP_SEEN_P (decl) = true;
	}

      /* Remark the outer partial lookup.  */
      if (previous->deduping)
	lookup_mark (previous->value, true);
    }
  else
    shared_scopes = scopes;
}

void
name_lookup::mark_seen (tree scope)
{
  gcc_checking_assert (!seen_p (scope));
  LOOKUP_SEEN_P (scope) = true;
  vec_safe_push (scopes, scope);
}

bool
name_lookup::find_and_mark (tree scope)
{
  bool result = LOOKUP_FOUND_P (scope);
  if (!result)
    {
      LOOKUP_FOUND_P (scope) = true;
      if (!LOOKUP_SEEN_P (scope))
	vec_safe_push (scopes, scope);
    }

  return result;
}

/* THING and CURRENT are ambiguous, concatenate them.  */

tree
name_lookup::ambiguous (tree thing, tree current)
{
  if (TREE_CODE (current) != TREE_LIST)
    {
      current = build_tree_list (NULL_TREE, current);
      TREE_TYPE (current) = error_mark_node;
    }
  current = tree_cons (NULL_TREE, thing, current);
  TREE_TYPE (current) = error_mark_node;

  return current;
}

/* FNS is a new overload set to add to the exising set.  */

void
name_lookup::add_overload (tree fns)
{
  if (!deduping && TREE_CODE (fns) == OVERLOAD)
    {
      tree probe = fns;
      if (flags & LOOKUP_HIDDEN)
	probe = ovl_skip_hidden (probe);
      if (probe && TREE_CODE (probe) == OVERLOAD
	  && OVL_DEDUP_P (probe))
	{
	  /* We're about to add something found by a using
	     declaration, so need to engage deduping mode.  */
	  lookup_mark (value, true);
	  deduping = true;
	}
    }

  value = lookup_maybe_add (fns, value, deduping);
}

/* Add a NEW_VAL, a found value binding into the current value binding.  */

void
name_lookup::add_value (tree new_val)
{
  if (OVL_P (new_val) && (!value || OVL_P (value)))
    add_overload (new_val);
  else if (!value)
    value = new_val;
  else if (value == new_val)
    ;
  else if ((TREE_CODE (value) == TYPE_DECL
	    && TREE_CODE (new_val) == TYPE_DECL
	    && same_type_p (TREE_TYPE (value), TREE_TYPE (new_val))))
    /* Typedefs to the same type. */;
  else if (TREE_CODE (value) == NAMESPACE_DECL
	   && TREE_CODE (new_val) == NAMESPACE_DECL
	   && ORIGINAL_NAMESPACE (value) == ORIGINAL_NAMESPACE (new_val))
    /* Namespace (possibly aliased) to the same namespace.  Locate
       the namespace*/
    value = ORIGINAL_NAMESPACE (value);
  else
    {
      if (deduping)
	{
	  /* Disengage deduping mode.  */
	  lookup_mark (value, false);
	  deduping = false;
	}
      value = ambiguous (new_val, value);
    }
}

/* Add a NEW_TYPE, a found type binding into the current type binding.  */

void
name_lookup::add_type (tree new_type)
{
  if (!type)
    type = new_type;
  else if (TREE_CODE (type) == TREE_LIST
	   || !same_type_p (TREE_TYPE (type), TREE_TYPE (new_type)))
    type = ambiguous (new_type, type);
}

/* Process a found binding containing NEW_VAL and NEW_TYPE.  Returns
   true if we actually found something noteworthy.  */

bool
name_lookup::process_binding (tree new_val, tree new_type)
{
  /* Did we really see a type? */
  if (new_type
      && (LOOKUP_NAMESPACES_ONLY (flags)
	  || (!(flags & LOOKUP_HIDDEN)
	      && DECL_LANG_SPECIFIC (new_type)
	      && DECL_ANTICIPATED (new_type))))
    new_type = NULL_TREE;

  if (new_val && !(flags & LOOKUP_HIDDEN))
    new_val = ovl_skip_hidden (new_val);

  /* Do we really see a value? */
  if (new_val)
    switch (TREE_CODE (new_val))
      {
      case TEMPLATE_DECL:
	/* If we expect types or namespaces, and not templates,
	   or this is not a template class.  */
	if ((LOOKUP_QUALIFIERS_ONLY (flags)
	     && !DECL_TYPE_TEMPLATE_P (new_val)))
	  new_val = NULL_TREE;
	break;
      case TYPE_DECL:
	if (LOOKUP_NAMESPACES_ONLY (flags)
	    || (new_type && (flags & LOOKUP_PREFER_TYPES)))
	  new_val = NULL_TREE;
	break;
      case NAMESPACE_DECL:
	if (LOOKUP_TYPES_ONLY (flags))
	  new_val = NULL_TREE;
	break;
      default:
	if (LOOKUP_QUALIFIERS_ONLY (flags))
	  new_val = NULL_TREE;
      }

  if (!new_val)
    {
      new_val = new_type;
      new_type = NULL_TREE;
    }

  /* Merge into the lookup  */
  if (new_val)
    add_value (new_val);
  if (new_type)
    add_type (new_type);

  return new_val != NULL_TREE;
}

/* Look in exactly namespace SCOPE.  */

bool
name_lookup::search_namespace_only (tree scope)
{
  bool found = false;

  if (tree *binding = find_namespace_slot (scope, name))
    found |= process_binding (MAYBE_STAT_DECL (*binding),
			      MAYBE_STAT_TYPE (*binding));

  return found;
}

/* Conditionally look in namespace SCOPE and inline children.  */

bool
name_lookup::search_namespace (tree scope)
{
  if (see_and_mark (scope))
    /* We've visited this scope before.  Return what we found then.  */
    return found_p (scope);

  /* Look in exactly namespace. */
  bool found = search_namespace_only (scope);

  /* Don't look into inline children, if we're looking for an
     anonymous name -- it must be in the current scope, if anywhere.  */
  if (name)
    /* Recursively look in its inline children.  */
    if (vec<tree, va_gc> *inlinees = DECL_NAMESPACE_INLINEES (scope))
      for (unsigned ix = inlinees->length (); ix--;)
	found |= search_namespace ((*inlinees)[ix]);

  if (found)
    mark_found (scope);

  return found;
}

/* Recursively follow using directives of SCOPE & its inline children.
   Such following is essentially a flood-fill algorithm.  */

bool
name_lookup::search_usings (tree scope)
{
  /* We do not check seen_p here, as that was already set during the
     namespace_only walk.  */
  if (found_p (scope))
    return true;

  bool found = false;
  if (vec<tree, va_gc> *usings = NAMESPACE_LEVEL (scope)->using_directives)
    for (unsigned ix = usings->length (); ix--;)
      found |= search_qualified ((*usings)[ix], true);

  /* Look in its inline children.  */
  if (vec<tree, va_gc> *inlinees = DECL_NAMESPACE_INLINEES (scope))
    for (unsigned ix = inlinees->length (); ix--;)
      found |= search_usings ((*inlinees)[ix]);

  if (found)
    mark_found (scope);

  return found;
}

/* Qualified namespace lookup in SCOPE.
   1) Look in SCOPE (+inlines).  If found, we're done.
   2) Otherwise, if USINGS is true,
      recurse for every using directive of SCOPE (+inlines).

   Trickiness is (a) loops and (b) multiple paths to same namespace.
   In both cases we want to not repeat any lookups, and know whether
   to stop the caller's step #2.  Do this via the FOUND_P marker.  */

bool
name_lookup::search_qualified (tree scope, bool usings)
{
  bool found = false;

  if (seen_p (scope))
    found = found_p (scope);
  else 
    {
      found = search_namespace (scope);
      if (!found && usings)
	found = search_usings (scope);
    }

  return found;
}

/* Add SCOPE to the unqualified search queue, recursively add its
   inlines and those via using directives.  */

name_lookup::using_queue *
name_lookup::queue_namespace (using_queue *queue, int depth, tree scope)
{
  if (see_and_mark (scope))
    return queue;

  /* Record it.  */
  tree common = scope;
  while (SCOPE_DEPTH (common) > depth)
    common = CP_DECL_CONTEXT (common);
  vec_safe_push (queue, using_pair (common, scope));

  /* Queue its inline children.  */
  if (vec<tree, va_gc> *inlinees = DECL_NAMESPACE_INLINEES (scope))
    for (unsigned ix = inlinees->length (); ix--;)
      queue = queue_namespace (queue, depth, (*inlinees)[ix]);

  /* Queue its using targets.  */
  queue = queue_usings (queue, depth, NAMESPACE_LEVEL (scope)->using_directives);

  return queue;
}

/* Add the namespaces in USINGS to the unqualified search queue.  */

name_lookup::using_queue *
name_lookup::do_queue_usings (using_queue *queue, int depth,
			      vec<tree, va_gc> *usings)
{
  for (unsigned ix = usings->length (); ix--;)
    queue = queue_namespace (queue, depth, (*usings)[ix]);

  return queue;
}

/* Unqualified namespace lookup in SCOPE.
   1) add scope+inlins to worklist.
   2) recursively add target of every using directive
   3) for each worklist item where SCOPE is common ancestor, search it
   4) if nothing find, scope=parent, goto 1.  */

bool
name_lookup::search_unqualified (tree scope, cp_binding_level *level)
{
  /* Make static to avoid continual reallocation.  We're not
     recursive.  */
  static using_queue *queue = NULL;
  bool found = false;
  int length = vec_safe_length (queue);

  /* Queue local using-directives.  */
  for (; level->kind != sk_namespace; level = level->level_chain)
    queue = queue_usings (queue, SCOPE_DEPTH (scope), level->using_directives);

  for (; !found; scope = CP_DECL_CONTEXT (scope))
    {
      gcc_assert (!DECL_NAMESPACE_ALIAS (scope));
      int depth = SCOPE_DEPTH (scope);

      /* Queue namespaces reachable from SCOPE. */
      queue = queue_namespace (queue, depth, scope);

      /* Search every queued namespace where SCOPE is the common
	 ancestor.  Adjust the others.  */
      unsigned ix = length;
      do
	{
	  using_pair &pair = (*queue)[ix];
	  while (pair.first == scope)
	    {
	      found |= search_namespace_only (pair.second);
	      pair = queue->pop ();
	      if (ix == queue->length ())
		goto done;
	    }
	  /* The depth is the same as SCOPE, find the parent scope.  */
	  if (SCOPE_DEPTH (pair.first) == depth)
	    pair.first = CP_DECL_CONTEXT (pair.first);
	  ix++;
	}
      while (ix < queue->length ());
    done:;
      if (scope == global_namespace)
	break;

      /* If looking for hidden names, we only look in the innermost
	 namespace scope.  [namespace.memdef]/3 If a friend
	 declaration in a non-local class first declares a class,
	 function, class template or function template the friend is a
	 member of the innermost enclosing namespace.  See also
	 [basic.lookup.unqual]/7 */
      if (flags & LOOKUP_HIDDEN)
	break;
    }

  vec_safe_truncate (queue, length);

  return found;
}

/* FNS is a value binding.  If it is a (set of overloaded) functions,
   add them into the current value.  */

void
name_lookup::add_fns (tree fns)
{
  if (!fns)
    return;
  else if (TREE_CODE (fns) == OVERLOAD)
    {
      if (TREE_TYPE (fns) != unknown_type_node)
	fns = OVL_FUNCTION (fns);
    }
  else if (!DECL_DECLARES_FUNCTION_P (fns))
    return;

  add_overload (fns);
}

/* Add functions of a namespace to the lookup structure.  */

void
name_lookup::adl_namespace_only (tree scope)
{
  mark_seen (scope);

  /* Look down into inline namespaces.  */
  if (vec<tree, va_gc> *inlinees = DECL_NAMESPACE_INLINEES (scope))
    for (unsigned ix = inlinees->length (); ix--;)
      adl_namespace_only ((*inlinees)[ix]);

  if (tree fns = find_namespace_value (scope, name))
    add_fns (ovl_skip_hidden (fns));
}

/* Find the containing non-inlined namespace, add it and all its
   inlinees.  */

void
name_lookup::adl_namespace (tree scope)
{
  if (seen_p (scope))
    return;

  /* Find the containing non-inline namespace.  */
  while (DECL_NAMESPACE_INLINE_P (scope))
    scope = CP_DECL_CONTEXT (scope);

  adl_namespace_only (scope);
}

/* Adds the class and its friends to the lookup structure.  */

void
name_lookup::adl_class_only (tree type)
{
  /* Backend-built structures, such as __builtin_va_list, aren't
     affected by all this.  */
  if (!CLASS_TYPE_P (type))
    return;

  type = TYPE_MAIN_VARIANT (type);

  if (see_and_mark (type))
    return;

  tree context = decl_namespace_context (type);
  adl_namespace (context);

  complete_type (type);

  /* Add friends.  */
  for (tree list = DECL_FRIENDLIST (TYPE_MAIN_DECL (type)); list;
       list = TREE_CHAIN (list))
    if (name == FRIEND_NAME (list))
      for (tree friends = FRIEND_DECLS (list); friends;
	   friends = TREE_CHAIN (friends))
	{
	  tree fn = TREE_VALUE (friends);

	  /* Only interested in global functions with potentially hidden
	     (i.e. unqualified) declarations.  */
	  if (CP_DECL_CONTEXT (fn) != context)
	    continue;

	  /* Only interested in anticipated friends.  (Non-anticipated
	     ones will have been inserted during the namespace
	     adl.)  */
	  if (!DECL_ANTICIPATED (fn))
	    continue;

	  /* Template specializations are never found by name lookup.
	     (Templates themselves can be found, but not template
	     specializations.)  */
	  if (TREE_CODE (fn) == FUNCTION_DECL && DECL_USE_TEMPLATE (fn))
	    continue;

	  add_fns (fn);
	}
}

/* Adds the class and its bases to the lookup structure.
   Returns true on error.  */

void
name_lookup::adl_bases (tree type)
{
  adl_class_only (type);

  /* Process baseclasses.  */
  if (tree binfo = TYPE_BINFO (type))
    {
      tree base_binfo;
      int i;

      for (i = 0; BINFO_BASE_ITERATE (binfo, i, base_binfo); i++)
	adl_bases (BINFO_TYPE (base_binfo));
    }
}

/* Adds everything associated with a class argument type to the lookup
   structure.  Returns true on error.

   If T is a class type (including unions), its associated classes are: the
   class itself; the class of which it is a member, if any; and its direct
   and indirect base classes. Its associated namespaces are the namespaces
   of which its associated classes are members. Furthermore, if T is a
   class template specialization, its associated namespaces and classes
   also include: the namespaces and classes associated with the types of
   the template arguments provided for template type parameters (excluding
   template template parameters); the namespaces of which any template
   template arguments are members; and the classes of which any member
   templates used as template template arguments are members. [ Note:
   non-type template arguments do not contribute to the set of associated
   namespaces.  --end note] */

void
name_lookup::adl_class (tree type)
{
  /* Backend build structures, such as __builtin_va_list, aren't
     affected by all this.  */
  if (!CLASS_TYPE_P (type))
    return;

  type = TYPE_MAIN_VARIANT (type);
  /* We don't set found here because we have to have set seen first,
     which is done in the adl_bases walk.  */
  if (found_p (type))
    return;

  adl_bases (type);
  mark_found (type);

  if (TYPE_CLASS_SCOPE_P (type))
    adl_class_only (TYPE_CONTEXT (type));

  /* Process template arguments.  */
  if (CLASSTYPE_TEMPLATE_INFO (type)
      && PRIMARY_TEMPLATE_P (CLASSTYPE_TI_TEMPLATE (type)))
    {
      tree list = INNERMOST_TEMPLATE_ARGS (CLASSTYPE_TI_ARGS (type));
      for (int i = 0; i < TREE_VEC_LENGTH (list); ++i)
	adl_template_arg (TREE_VEC_ELT (list, i));
    }
}

void
name_lookup::adl_expr (tree expr)
{
  if (!expr)
    return;

  gcc_assert (!TYPE_P (expr));

  if (TREE_TYPE (expr) != unknown_type_node)
    {
      adl_type (unlowered_expr_type (expr));
      return;
    }

  if (TREE_CODE (expr) == ADDR_EXPR)
    expr = TREE_OPERAND (expr, 0);
  if (TREE_CODE (expr) == COMPONENT_REF
      || TREE_CODE (expr) == OFFSET_REF)
    expr = TREE_OPERAND (expr, 1);
  expr = MAYBE_BASELINK_FUNCTIONS (expr);

  if (OVL_P (expr))
    for (lkp_iterator iter (expr); iter; ++iter)
      adl_type (TREE_TYPE (*iter));
  else if (TREE_CODE (expr) == TEMPLATE_ID_EXPR)
    {
      /* The working paper doesn't currently say how to handle
	 template-id arguments.  The sensible thing would seem to be
	 to handle the list of template candidates like a normal
	 overload set, and handle the template arguments like we do
	 for class template specializations.  */

      /* First the templates.  */
      adl_expr (TREE_OPERAND (expr, 0));

      /* Now the arguments.  */
      if (tree args = TREE_OPERAND (expr, 1))
	for (int ix = TREE_VEC_LENGTH (args); ix--;)
	  adl_template_arg (TREE_VEC_ELT (args, ix));
    }
}

void
name_lookup::adl_type (tree type)
{
  if (!type)
    return;

  if (TYPE_PTRDATAMEM_P (type))
    {
      /* Pointer to member: associate class type and value type.  */
      adl_type (TYPE_PTRMEM_CLASS_TYPE (type));
      adl_type (TYPE_PTRMEM_POINTED_TO_TYPE (type));
      return;
    }

  switch (TREE_CODE (type))
    {
    case RECORD_TYPE:
      if (TYPE_PTRMEMFUNC_P (type))
	{
	  adl_type (TYPE_PTRMEMFUNC_FN_TYPE (type));
	  return;
	}
      /* FALLTHRU */
    case UNION_TYPE:
      adl_class (type);
      return;

    case METHOD_TYPE:
      /* The basetype is referenced in the first arg type, so just
	 fall through.  */
    case FUNCTION_TYPE:
      /* Associate the parameter types.  */
      for (tree args = TYPE_ARG_TYPES (type); args; args = TREE_CHAIN (args))
	adl_type (TREE_VALUE (args));
      /* FALLTHROUGH */

    case POINTER_TYPE:
    case REFERENCE_TYPE:
    case ARRAY_TYPE:
      adl_type (TREE_TYPE (type));
      return;

    case ENUMERAL_TYPE:
      if (TYPE_CLASS_SCOPE_P (type))
	adl_class_only (TYPE_CONTEXT (type));
      adl_namespace (decl_namespace_context (type));
      return;

    case LANG_TYPE:
      gcc_assert (type == unknown_type_node
		  || type == init_list_type_node);
      return;

    case TYPE_PACK_EXPANSION:
      adl_type (PACK_EXPANSION_PATTERN (type));
      return;

    default:
      break;
    }
}

/* Adds everything associated with a template argument to the lookup
   structure.  */

void
name_lookup::adl_template_arg (tree arg)
{
  /* [basic.lookup.koenig]

     If T is a template-id, its associated namespaces and classes are
     ... the namespaces and classes associated with the types of the
     template arguments provided for template type parameters
     (excluding template template parameters); the namespaces in which
     any template template arguments are defined; and the classes in
     which any member templates used as template template arguments
     are defined.  [Note: non-type template arguments do not
     contribute to the set of associated namespaces.  ]  */

  /* Consider first template template arguments.  */
  if (TREE_CODE (arg) == TEMPLATE_TEMPLATE_PARM
      || TREE_CODE (arg) == UNBOUND_CLASS_TEMPLATE)
    ;
  else if (TREE_CODE (arg) == TEMPLATE_DECL)
    {
      tree ctx = CP_DECL_CONTEXT (arg);

      /* It's not a member template.  */
      if (TREE_CODE (ctx) == NAMESPACE_DECL)
	adl_namespace (ctx);
      /* Otherwise, it must be member template.  */
      else
	adl_class_only (ctx);
    }
  /* It's an argument pack; handle it recursively.  */
  else if (ARGUMENT_PACK_P (arg))
    {
      tree args = ARGUMENT_PACK_ARGS (arg);
      int i, len = TREE_VEC_LENGTH (args);
      for (i = 0; i < len; ++i) 
	adl_template_arg (TREE_VEC_ELT (args, i));
    }
  /* It's not a template template argument, but it is a type template
     argument.  */
  else if (TYPE_P (arg))
    adl_type (arg);
}

/* Perform ADL lookup.  FNS is the existing lookup result and ARGS are
   the call arguments.  */

tree
name_lookup::search_adl (tree fns, vec<tree, va_gc> *args)
{
  if (fns)
    {
      deduping = true;
      lookup_mark (fns, true);
    }
  value = fns;

  unsigned ix;
  tree arg;

  FOR_EACH_VEC_ELT_REVERSE (*args, ix, arg)
    /* OMP reduction operators put an ADL-significant type as the
       first arg. */
    if (TYPE_P (arg))
      adl_type (arg);
    else
      adl_expr (arg);

  fns = value;

  return fns;
}

static bool qualified_namespace_lookup (tree, name_lookup *);
static void consider_binding_level (tree name,
				    best_match <tree, const char *> &bm,
				    cp_binding_level *lvl,
				    bool look_within_fields,
				    enum lookup_name_fuzzy_kind kind);
static void diagnose_name_conflict (tree, tree);

/* ADL lookup of NAME.  FNS is the result of regular lookup, and we
   don't add duplicates to it.  ARGS is the vector of call
   arguments (which will not be empty).  */

tree
lookup_arg_dependent (tree name, tree fns, vec<tree, va_gc> *args)
{
  bool subtime = timevar_cond_start (TV_NAME_LOOKUP);
  name_lookup lookup (name);
  fns = lookup.search_adl (fns, args);
  timevar_cond_stop (TV_NAME_LOOKUP, subtime);
  return fns;
}

/* FNS is an overload set of conversion functions.  Return the
   overloads converting to TYPE.  */

static tree
extract_conversion_operator (tree fns, tree type)
{
  tree convs = NULL_TREE;
  tree tpls = NULL_TREE;

  for (ovl_iterator iter (fns); iter; ++iter)
    {
      if (same_type_p (DECL_CONV_FN_TYPE (*iter), type))
	convs = lookup_add (*iter, convs);

      if (TREE_CODE (*iter) == TEMPLATE_DECL)
	tpls = lookup_add (*iter, tpls);
    }

  if (!convs)
    convs = tpls;

  return convs;
}

/* Binary search of (ordered) MEMBER_VEC for NAME.  */

static tree
member_vec_binary_search (vec<tree, va_gc> *member_vec, tree name)
{
  for (unsigned lo = 0, hi = member_vec->length (); lo < hi;)
    {
      unsigned mid = (lo + hi) / 2;
      tree binding = (*member_vec)[mid];
      tree binding_name = OVL_NAME (binding);

      if (binding_name > name)
	hi = mid;
      else if (binding_name < name)
	lo = mid + 1;
      else
	return binding;
    }

  return NULL_TREE;
}

/* Linear search of (unordered) MEMBER_VEC for NAME.  */

static tree
member_vec_linear_search (vec<tree, va_gc> *member_vec, tree name)
{
  for (int ix = member_vec->length (); ix--;)
    if (tree binding = (*member_vec)[ix])
      if (OVL_NAME (binding) == name)
	return binding;

  return NULL_TREE;
}

/* Linear search of (partially ordered) fields of KLASS for NAME.  */

static tree
fields_linear_search (tree klass, tree name, bool want_type)
{
  for (tree fields = TYPE_FIELDS (klass); fields; fields = DECL_CHAIN (fields))
    {
      tree decl = fields;

      if (TREE_CODE (decl) == FIELD_DECL
	  && ANON_AGGR_TYPE_P (TREE_TYPE (decl)))
	{
	  if (tree temp = search_anon_aggr (TREE_TYPE (decl), name, want_type))
	    return temp;
	}

      if (DECL_NAME (decl) != name)
	continue;
      
      if (TREE_CODE (decl) == USING_DECL)
	{
	  decl = strip_using_decl (decl);
	  if (is_overloaded_fn (decl))
	    continue;
	}

      if (DECL_DECLARES_FUNCTION_P (decl))
	/* Functions are found separately.  */
	continue;

      if (!want_type || DECL_DECLARES_TYPE_P (decl))
	return decl;
    }

  return NULL_TREE;
}

/* Look for NAME member inside of anonymous aggregate ANON.  Although
   such things should only contain FIELD_DECLs, we check that too
   late, and would give very confusing errors if we weren't
   permissive here.  */

tree
search_anon_aggr (tree anon, tree name, bool want_type)
{
  gcc_assert (COMPLETE_TYPE_P (anon));
  tree ret = get_class_binding_direct (anon, name, want_type);
  return ret;
}

/* Look for NAME as an immediate member of KLASS (including
   anon-members or unscoped enum member).  TYPE_OR_FNS is zero for
   regular search.  >0 to get a type binding (if there is one) and <0
   if you want (just) the member function binding.

   Use this if you do not want lazy member creation.  */

tree
get_class_binding_direct (tree klass, tree name, bool want_type)
{
  gcc_checking_assert (RECORD_OR_UNION_TYPE_P (klass));

  /* Conversion operators can only be found by the marker conversion
     operator name.  */
  bool conv_op = IDENTIFIER_CONV_OP_P (name);
  tree lookup = conv_op ? conv_op_identifier : name;
  tree val = NULL_TREE;
  vec<tree, va_gc> *member_vec = CLASSTYPE_MEMBER_VEC (klass);

  if (COMPLETE_TYPE_P (klass) && member_vec)
    {
      val = member_vec_binary_search (member_vec, lookup);
      if (!val)
	;
      else if (STAT_HACK_P (val))
	val = want_type ? STAT_TYPE (val) : STAT_DECL (val);
      else if (want_type && !DECL_DECLARES_TYPE_P (val))
	val = NULL_TREE;
    }
  else
    {
      if (member_vec && !want_type)
	val = member_vec_linear_search (member_vec, lookup);

<<<<<<< HEAD
      if (type_or_fns < 0)
	/* Don't bother looking for field.  We don't want it.  */;
      else if (!val || (TREE_CODE (val) == OVERLOAD
			&& OVL_DEDUP_P (val)))
=======
      if (!val || (TREE_CODE (val) == OVERLOAD && OVL_DEDUP_P (val)))
>>>>>>> 9e014010
	/* Dependent using declarations are a 'field', make sure we
	   return that even if we saw an overload already.  */
	if (tree field_val = fields_linear_search (klass, lookup, want_type))
	  {
	    if (!val)
	      val = field_val;
	    else if (TREE_CODE (field_val) == USING_DECL)
	      val = ovl_make (field_val, val);
	  }
    }

  /* Extract the conversion operators asked for, unless the general
     conversion operator was requested.   */
  if (val && conv_op)
    {
      gcc_checking_assert (OVL_FUNCTION (val) == conv_op_marker);
      val = OVL_CHAIN (val);
      if (tree type = TREE_TYPE (name))
	val = extract_conversion_operator (val, type);
    }

  return val;
}

/* Look for NAME's binding in exactly KLASS.  See
   get_class_binding_direct for argument description.  Does lazy
   special function creation as necessary.  */

tree
get_class_binding (tree klass, tree name, bool want_type /*=false*/)
{
  klass = complete_type (klass);

  if (COMPLETE_TYPE_P (klass))
    {
      /* Lazily declare functions, if we're going to search these.  */
      if (IDENTIFIER_CTOR_P (name))
	{
	  if (CLASSTYPE_LAZY_DEFAULT_CTOR (klass))
	    lazily_declare_fn (sfk_constructor, klass);
	  if (CLASSTYPE_LAZY_COPY_CTOR (klass))
	    lazily_declare_fn (sfk_copy_constructor, klass);
	  if (CLASSTYPE_LAZY_MOVE_CTOR (klass))
	    lazily_declare_fn (sfk_move_constructor, klass);
	}
      else if (IDENTIFIER_DTOR_P (name))
	{
	  if (CLASSTYPE_LAZY_DESTRUCTOR (klass))
	    lazily_declare_fn (sfk_destructor, klass);
	}
      else if (name == assign_op_identifier)
	{
	  if (CLASSTYPE_LAZY_COPY_ASSIGN (klass))
	    lazily_declare_fn (sfk_copy_assignment, klass);
	  if (CLASSTYPE_LAZY_MOVE_ASSIGN (klass))
	    lazily_declare_fn (sfk_move_assignment, klass);
	}
    }

  return get_class_binding_direct (klass, name, want_type);
}

/* Find the slot containing overloads called 'NAME'.  If there is no
   such slot and the class is complete, create an empty one, at the
   correct point in the sorted member vector.  Otherwise return NULL.
   Deals with conv_op marker handling.  */

tree *
find_member_slot (tree klass, tree name)
{
  bool complete_p = COMPLETE_TYPE_P (klass);

  vec<tree, va_gc> *member_vec = CLASSTYPE_MEMBER_VEC (klass);
  if (!member_vec)
    {
      vec_alloc (member_vec, 8);
      CLASSTYPE_MEMBER_VEC (klass) = member_vec;
      if (complete_p)
	{
	  /* If the class is complete but had no member_vec, we need
	     to add the TYPE_FIELDS into it.  We're also most likely
	     to be adding ctors & dtors, so ask for 6 spare slots (the
	     abstract cdtors and their clones).  */
	  set_class_bindings (klass, 6);
	  member_vec = CLASSTYPE_MEMBER_VEC (klass);
	}
    }

  if (IDENTIFIER_CONV_OP_P (name))
    name = conv_op_identifier;

  unsigned ix, length = member_vec->length ();
  for (ix = 0; ix < length; ix++)
    {
      tree *slot = &(*member_vec)[ix];
      tree fn_name = OVL_NAME (*slot);

      if (fn_name == name)
	{
	  /* If we found an existing slot, it must be a function set.
	     Even with insertion after completion, because those only
	     happen with artificial fns that have unspellable names.
	     This means we do not have to deal with the stat hack
	     either.  */
	  gcc_checking_assert (OVL_P (*slot));
	  if (name == conv_op_identifier)
	    {
	      gcc_checking_assert (OVL_FUNCTION (*slot) == conv_op_marker);
	      /* Skip the conv-op marker. */
	      slot = &OVL_CHAIN (*slot);
	    }
	  return slot;
	}

      if (complete_p && fn_name > name)
	break;
    }

  /* No slot found, add one if the class is complete.  */
  if (complete_p)
    {
      /* Do exact allocation, as we don't expect to add many.  */
      gcc_assert (name != conv_op_identifier);
      vec_safe_reserve_exact (member_vec, 1);
      CLASSTYPE_MEMBER_VEC (klass) = member_vec;
      member_vec->quick_insert (ix, NULL_TREE);
      return &(*member_vec)[ix];
    }

  return NULL;
}

/* KLASS is an incomplete class to which we're adding a method NAME.
   Add a slot and deal with conv_op marker handling.  */

tree *
add_member_slot (tree klass, tree name)
{
  gcc_assert (!COMPLETE_TYPE_P (klass));

  vec<tree, va_gc> *member_vec = CLASSTYPE_MEMBER_VEC (klass);
  vec_safe_push (member_vec, NULL_TREE);
  CLASSTYPE_MEMBER_VEC (klass) = member_vec;

  tree *slot = &member_vec->last ();
  if (IDENTIFIER_CONV_OP_P (name))
    {
      /* Install the marker prefix.  */
      *slot = ovl_make (conv_op_marker, NULL_TREE);
      slot = &OVL_CHAIN (*slot);
    }

  return slot;
}

/* Comparison function to compare two MEMBER_VEC entries by name.
   Because we can have duplicates during insertion of TYPE_FIELDS, we
   do extra checking so deduping doesn't have to deal with so many
   cases.  */

static int
member_name_cmp (const void *a_p, const void *b_p)
{
  tree a = *(const tree *)a_p;
  tree b = *(const tree *)b_p;
  tree name_a = DECL_NAME (TREE_CODE (a) == OVERLOAD ? OVL_FUNCTION (a) : a);
  tree name_b = DECL_NAME (TREE_CODE (b) == OVERLOAD ? OVL_FUNCTION (b) : b);

  gcc_checking_assert (name_a && name_b);
  if (name_a != name_b)
    return name_a < name_b ? -1 : +1;

  if (name_a == conv_op_identifier)
    {
      /* Strip the conv-op markers. */
      gcc_checking_assert (OVL_FUNCTION (a) == conv_op_marker
			   && OVL_FUNCTION (b) == conv_op_marker);
      a = OVL_CHAIN (a);
      b = OVL_CHAIN (b);
    }

  if (TREE_CODE (a) == OVERLOAD)
    a = OVL_FUNCTION (a);
  if (TREE_CODE (b) == OVERLOAD)
    b = OVL_FUNCTION (b);

  /* We're in STAT_HACK or USING_DECL territory (or possibly error-land). */
  if (TREE_CODE (a) != TREE_CODE (b))
    {
      /* If one of them is a TYPE_DECL, it loses.  */
      if (TREE_CODE (a) == TYPE_DECL)
	return +1;
      else if (TREE_CODE (b) == TYPE_DECL)
	return -1;

      /* If one of them is a USING_DECL, it loses.  */
      if (TREE_CODE (a) == USING_DECL)
	return +1;
      else if (TREE_CODE (b) == USING_DECL)
	return -1;

      /* There are no other cases with different kinds of decls, as
	 duplicate detection should have kicked in earlier.  However,
	 some erroneous cases get though. */
      gcc_assert (errorcount);
    }
  
  /* Using source location would be the best thing here, but we can
     get identically-located decls in the following circumstances:

     1) duplicate artificial type-decls for the same type.

     2) pack expansions of using-decls.

     We should not be doing #1, but in either case it doesn't matter
     how we order these.  Use UID as a proxy for source ordering, so
     that identically-located decls still have a well-defined stable
     ordering.  */
  if (DECL_UID (a) != DECL_UID (b))
    return DECL_UID (a) < DECL_UID (b) ? -1 : +1;
  gcc_assert (a == b);
  return 0;
}

static struct {
  gt_pointer_operator new_value;
  void *cookie;
} resort_data;

/* This routine compares two fields like member_name_cmp but using the
   pointer operator in resort_field_decl_data.  We don't have to deal
   with duplicates here.  */

static int
resort_member_name_cmp (const void *a_p, const void *b_p)
{
  tree a = *(const tree *)a_p;
  tree b = *(const tree *)b_p;
  tree name_a = OVL_NAME (a);
  tree name_b = OVL_NAME (b);

  resort_data.new_value (&name_a, resort_data.cookie);
  resort_data.new_value (&name_b, resort_data.cookie);

  gcc_checking_assert (name_a != name_b);

  return name_a < name_b ? -1 : +1;
}

/* Resort CLASSTYPE_MEMBER_VEC because pointers have been reordered.  */

void
resort_type_member_vec (void *obj, void */*orig_obj*/,
			gt_pointer_operator new_value, void* cookie)
{
  if (vec<tree, va_gc> *member_vec = (vec<tree, va_gc> *) obj)
    {
      resort_data.new_value = new_value;
      resort_data.cookie = cookie;
      member_vec->qsort (resort_member_name_cmp);
    }
}

/* Recursively count the number of fields in KLASS, including anonymous
   union members.  */

static unsigned
count_class_fields (tree klass)
{
  unsigned n_fields = 0;

  for (tree fields = TYPE_FIELDS (klass); fields; fields = DECL_CHAIN (fields))
    if (DECL_DECLARES_FUNCTION_P (fields))
      /* Functions are dealt with separately.  */;
    else if (TREE_CODE (fields) == FIELD_DECL
	     && ANON_AGGR_TYPE_P (TREE_TYPE (fields)))
      n_fields += count_class_fields (TREE_TYPE (fields));
    else if (DECL_NAME (fields))
      n_fields += 1;

  return n_fields;
}

/* Append all the nonfunction members fields of KLASS to MEMBER_VEC.
   Recurse for anonymous members.  MEMBER_VEC must have space.  */

static void
member_vec_append_class_fields (vec<tree, va_gc> *member_vec, tree klass)
{
  for (tree fields = TYPE_FIELDS (klass); fields; fields = DECL_CHAIN (fields))
    if (DECL_DECLARES_FUNCTION_P (fields))
      /* Functions are handled separately.  */;
    else if (TREE_CODE (fields) == FIELD_DECL
	     && ANON_AGGR_TYPE_P (TREE_TYPE (fields)))
      member_vec_append_class_fields (member_vec, TREE_TYPE (fields));
    else if (DECL_NAME (fields))
      {
	tree field = fields;
	/* Mark a conv-op USING_DECL with the conv-op-marker.  */
	if (TREE_CODE (field) == USING_DECL
	    && IDENTIFIER_CONV_OP_P (DECL_NAME (field)))
	  field = ovl_make (conv_op_marker, field);
	member_vec->quick_push (field);
      }
}

/* Append all of the enum values of ENUMTYPE to MEMBER_VEC.
   MEMBER_VEC must have space.  */

static void
member_vec_append_enum_values (vec<tree, va_gc> *member_vec, tree enumtype)
{
  for (tree values = TYPE_VALUES (enumtype);
       values; values = TREE_CHAIN (values))
    member_vec->quick_push (TREE_VALUE (values));
}

/* MEMBER_VEC has just had new DECLs added to it, but is sorted.
   DeDup adjacent DECLS of the same name.  We already dealt with
   conflict resolution when adding the fields or methods themselves.
   There are three cases (which could all be combined):
   1) a TYPE_DECL and non TYPE_DECL.  Deploy STAT_HACK as appropriate.
   2) a USING_DECL and an overload.  If the USING_DECL is dependent,
   it wins.  Otherwise the OVERLOAD does.
   3) two USING_DECLS. ...

   member_name_cmp will have ordered duplicates as
   <fns><using><type>  */

static void
member_vec_dedup (vec<tree, va_gc> *member_vec)
{
  unsigned len = member_vec->length ();
  unsigned store = 0;

  if (!len)
    return;

  tree name = OVL_NAME ((*member_vec)[0]);
  for (unsigned jx, ix = 0; ix < len; ix = jx)
    {
      tree current = NULL_TREE;
      tree to_type = NULL_TREE;
      tree to_using = NULL_TREE;
      tree marker = NULL_TREE;

      for (jx = ix; jx < len; jx++)
	{
	  tree next = (*member_vec)[jx];
	  if (jx != ix)
	    {
	      tree next_name = OVL_NAME (next);
	      if (next_name != name)
		{
		  name = next_name;
		  break;
		}
	    }

	  if (IDENTIFIER_CONV_OP_P (name))
	    {
	      marker = next;
	      next = OVL_CHAIN (next);
	    }

	  if (TREE_CODE (next) == USING_DECL)
	    {
	      if (IDENTIFIER_CTOR_P (name))
		/* Dependent inherited ctor. */
		continue;

	      next = strip_using_decl (next);
	      if (TREE_CODE (next) == USING_DECL)
		{
		  to_using = next;
		  continue;
		}

	      if (is_overloaded_fn (next))
		continue;
	    }

	  if (DECL_DECLARES_TYPE_P (next))
	    {
	      to_type = next;
	      continue;
	    }

	  if (!current)
	    current = next;
	}

      if (to_using)
	{
	  if (!current)
	    current = to_using;
	  else
	    current = ovl_make (to_using, current);
	}

      if (to_type)
	{
	  if (!current)
	    current = to_type;
	  else
	    current = stat_hack (current, to_type);
	}

      if (current)
	{
	  if (marker)
	    {
	      OVL_CHAIN (marker) = current;
	      current = marker;
	    }
	  (*member_vec)[store++] = current;
	}
    }

  while (store++ < len)
    member_vec->pop ();
}

/* Add the non-function members to CLASSTYPE_MEMBER_VEC.  If there is
   no existing MEMBER_VEC and fewer than 8 fields, do nothing.  We
   know there must be at least 1 field -- the self-reference
   TYPE_DECL, except for anon aggregates, which will have at least
   one field.  */

void 
set_class_bindings (tree klass, unsigned extra)
{
  unsigned n_fields = count_class_fields (klass);
  vec<tree, va_gc> *member_vec = CLASSTYPE_MEMBER_VEC (klass);

  if (member_vec || n_fields >= 8)
    {
      /* Append the new fields.  */
      vec_safe_reserve_exact (member_vec, extra + n_fields);
      member_vec_append_class_fields (member_vec, klass);
    }

  if (member_vec)
    {
      CLASSTYPE_MEMBER_VEC (klass) = member_vec;
      member_vec->qsort (member_name_cmp);
      member_vec_dedup (member_vec);
    }
}

/* Insert lately defined enum ENUMTYPE into KLASS for the sorted case.  */

void
insert_late_enum_def_bindings (tree klass, tree enumtype)
{
  int n_fields;
  vec<tree, va_gc> *member_vec = CLASSTYPE_MEMBER_VEC (klass);

  /* The enum bindings will already be on the TYPE_FIELDS, so don't
     count them twice.  */
  if (!member_vec)
    n_fields = count_class_fields (klass);
  else
    n_fields = list_length (TYPE_VALUES (enumtype));

  if (member_vec || n_fields >= 8)
    {
      vec_safe_reserve_exact (member_vec, n_fields);
      if (CLASSTYPE_MEMBER_VEC (klass))
	member_vec_append_enum_values (member_vec, enumtype);
      else
	member_vec_append_class_fields (member_vec, klass);
      CLASSTYPE_MEMBER_VEC (klass) = member_vec;
      member_vec->qsort (member_name_cmp);
      member_vec_dedup (member_vec);
    }
}

/* Compute the chain index of a binding_entry given the HASH value of its
   name and the total COUNT of chains.  COUNT is assumed to be a power
   of 2.  */

#define ENTRY_INDEX(HASH, COUNT) (((HASH) >> 3) & ((COUNT) - 1))

/* A free list of "binding_entry"s awaiting for re-use.  */

static GTY((deletable)) binding_entry free_binding_entry = NULL;

/* The binding oracle; see cp-tree.h.  */

cp_binding_oracle_function *cp_binding_oracle;

/* If we have a binding oracle, ask it for all namespace-scoped
   definitions of NAME.  */

static inline void
query_oracle (tree name)
{
  if (!cp_binding_oracle)
    return;

  /* LOOKED_UP holds the set of identifiers that we have already
     looked up with the oracle.  */
  static hash_set<tree> looked_up;
  if (looked_up.add (name))
    return;

  cp_binding_oracle (CP_ORACLE_IDENTIFIER, name);
}

/* Create a binding_entry object for (NAME, TYPE).  */

static inline binding_entry
binding_entry_make (tree name, tree type)
{
  binding_entry entry;

  if (free_binding_entry)
    {
      entry = free_binding_entry;
      free_binding_entry = entry->chain;
    }
  else
    entry = ggc_alloc<binding_entry_s> ();

  entry->name = name;
  entry->type = type;
  entry->chain = NULL;

  return entry;
}

/* Put ENTRY back on the free list.  */
#if 0
static inline void
binding_entry_free (binding_entry entry)
{
  entry->name = NULL;
  entry->type = NULL;
  entry->chain = free_binding_entry;
  free_binding_entry = entry;
}
#endif

/* The datatype used to implement the mapping from names to types at
   a given scope.  */
struct GTY(()) binding_table_s {
  /* Array of chains of "binding_entry"s  */
  binding_entry * GTY((length ("%h.chain_count"))) chain;

  /* The number of chains in this table.  This is the length of the
     member "chain" considered as an array.  */
  size_t chain_count;

  /* Number of "binding_entry"s in this table.  */
  size_t entry_count;
};

/* Construct TABLE with an initial CHAIN_COUNT.  */

static inline void
binding_table_construct (binding_table table, size_t chain_count)
{
  table->chain_count = chain_count;
  table->entry_count = 0;
  table->chain = ggc_cleared_vec_alloc<binding_entry> (table->chain_count);
}

/* Make TABLE's entries ready for reuse.  */
#if 0
static void
binding_table_free (binding_table table)
{
  size_t i;
  size_t count;

  if (table == NULL)
    return;

  for (i = 0, count = table->chain_count; i < count; ++i)
    {
      binding_entry temp = table->chain[i];
      while (temp != NULL)
	{
	  binding_entry entry = temp;
	  temp = entry->chain;
	  binding_entry_free (entry);
	}
      table->chain[i] = NULL;
    }
  table->entry_count = 0;
}
#endif

/* Allocate a table with CHAIN_COUNT, assumed to be a power of two.  */

static inline binding_table
binding_table_new (size_t chain_count)
{
  binding_table table = ggc_alloc<binding_table_s> ();
  table->chain = NULL;
  binding_table_construct (table, chain_count);
  return table;
}

/* Expand TABLE to twice its current chain_count.  */

static void
binding_table_expand (binding_table table)
{
  const size_t old_chain_count = table->chain_count;
  const size_t old_entry_count = table->entry_count;
  const size_t new_chain_count = 2 * old_chain_count;
  binding_entry *old_chains = table->chain;
  size_t i;

  binding_table_construct (table, new_chain_count);
  for (i = 0; i < old_chain_count; ++i)
    {
      binding_entry entry = old_chains[i];
      for (; entry != NULL; entry = old_chains[i])
	{
	  const unsigned int hash = IDENTIFIER_HASH_VALUE (entry->name);
	  const size_t j = ENTRY_INDEX (hash, new_chain_count);

	  old_chains[i] = entry->chain;
	  entry->chain = table->chain[j];
	  table->chain[j] = entry;
	}
    }
  table->entry_count = old_entry_count;
}

/* Insert a binding for NAME to TYPE into TABLE.  */

static void
binding_table_insert (binding_table table, tree name, tree type)
{
  const unsigned int hash = IDENTIFIER_HASH_VALUE (name);
  const size_t i = ENTRY_INDEX (hash, table->chain_count);
  binding_entry entry = binding_entry_make (name, type);

  entry->chain = table->chain[i];
  table->chain[i] = entry;
  ++table->entry_count;

  if (3 * table->chain_count < 5 * table->entry_count)
    binding_table_expand (table);
}

/* Return the binding_entry, if any, that maps NAME.  */

binding_entry
binding_table_find (binding_table table, tree name)
{
  const unsigned int hash = IDENTIFIER_HASH_VALUE (name);
  binding_entry entry = table->chain[ENTRY_INDEX (hash, table->chain_count)];

  while (entry != NULL && entry->name != name)
    entry = entry->chain;

  return entry;
}

/* Apply PROC -- with DATA -- to all entries in TABLE.  */

void
binding_table_foreach (binding_table table, bt_foreach_proc proc, void *data)
{
  size_t chain_count;
  size_t i;

  if (!table)
    return;

  chain_count = table->chain_count;
  for (i = 0; i < chain_count; ++i)
    {
      binding_entry entry = table->chain[i];
      for (; entry != NULL; entry = entry->chain)
	proc (entry, data);
    }
}

#ifndef ENABLE_SCOPE_CHECKING
#  define ENABLE_SCOPE_CHECKING 0
#else
#  define ENABLE_SCOPE_CHECKING 1
#endif

/* A free list of "cxx_binding"s, connected by their PREVIOUS.  */

static GTY((deletable)) cxx_binding *free_bindings;

/* Initialize VALUE and TYPE field for BINDING, and set the PREVIOUS
   field to NULL.  */

static inline void
cxx_binding_init (cxx_binding *binding, tree value, tree type)
{
  binding->value = value;
  binding->type = type;
  binding->previous = NULL;
}

/* (GC)-allocate a binding object with VALUE and TYPE member initialized.  */

static cxx_binding *
cxx_binding_make (tree value, tree type)
{
  cxx_binding *binding;
  if (free_bindings)
    {
      binding = free_bindings;
      free_bindings = binding->previous;
    }
  else
    binding = ggc_alloc<cxx_binding> ();

  cxx_binding_init (binding, value, type);

  return binding;
}

/* Put BINDING back on the free list.  */

static inline void
cxx_binding_free (cxx_binding *binding)
{
  binding->scope = NULL;
  binding->previous = free_bindings;
  free_bindings = binding;
}

/* Create a new binding for NAME (with the indicated VALUE and TYPE
   bindings) in the class scope indicated by SCOPE.  */

static cxx_binding *
new_class_binding (tree name, tree value, tree type, cp_binding_level *scope)
{
  cp_class_binding cb = {cxx_binding_make (value, type), name};
  cxx_binding *binding = cb.base;
  vec_safe_push (scope->class_shadowed, cb);
  binding->scope = scope;
  return binding;
}

/* Make DECL the innermost binding for ID.  The LEVEL is the binding
   level at which this declaration is being bound.  */

void
push_binding (tree id, tree decl, cp_binding_level* level)
{
  cxx_binding *binding;

  if (level != class_binding_level)
    {
      binding = cxx_binding_make (decl, NULL_TREE);
      binding->scope = level;
    }
  else
    binding = new_class_binding (id, decl, /*type=*/NULL_TREE, level);

  /* Now, fill in the binding information.  */
  binding->previous = IDENTIFIER_BINDING (id);
  INHERITED_VALUE_BINDING_P (binding) = 0;
  LOCAL_BINDING_P (binding) = (level != class_binding_level);

  /* And put it on the front of the list of bindings for ID.  */
  IDENTIFIER_BINDING (id) = binding;
}

/* Remove the binding for DECL which should be the innermost binding
   for ID.  */

void
pop_local_binding (tree id, tree decl)
{
  cxx_binding *binding;

  if (id == NULL_TREE)
    /* It's easiest to write the loops that call this function without
       checking whether or not the entities involved have names.  We
       get here for such an entity.  */
    return;

  /* Get the innermost binding for ID.  */
  binding = IDENTIFIER_BINDING (id);

  /* The name should be bound.  */
  gcc_assert (binding != NULL);

  /* The DECL will be either the ordinary binding or the type
     binding for this identifier.  Remove that binding.  */
  if (binding->value == decl)
    binding->value = NULL_TREE;
  else
    {
      gcc_assert (binding->type == decl);
      binding->type = NULL_TREE;
    }

  if (!binding->value && !binding->type)
    {
      /* We're completely done with the innermost binding for this
	 identifier.  Unhook it from the list of bindings.  */
      IDENTIFIER_BINDING (id) = binding->previous;

      /* Add it to the free list.  */
      cxx_binding_free (binding);
    }
}

/* Remove the bindings for the decls of the current level and leave
   the current scope.  */

void
pop_bindings_and_leave_scope (void)
{
  for (tree t = get_local_decls (); t; t = DECL_CHAIN (t))
    {
      tree decl = TREE_CODE (t) == TREE_LIST ? TREE_VALUE (t) : t;
      tree name = OVL_NAME (decl);

      pop_local_binding (name, decl);
    }

  leave_scope ();
}

/* Strip non dependent using declarations. If DECL is dependent,
   surreptitiously create a typename_type and return it.  */

tree
strip_using_decl (tree decl)
{
  if (decl == NULL_TREE)
    return NULL_TREE;

  while (TREE_CODE (decl) == USING_DECL && !DECL_DEPENDENT_P (decl))
    decl = USING_DECL_DECLS (decl);

  if (TREE_CODE (decl) == USING_DECL && DECL_DEPENDENT_P (decl)
      && USING_DECL_TYPENAME_P (decl))
    {
      /* We have found a type introduced by a using
	 declaration at class scope that refers to a dependent
	 type.
	     
	 using typename :: [opt] nested-name-specifier unqualified-id ;
      */
      decl = make_typename_type (USING_DECL_SCOPE (decl),
				 DECL_NAME (decl),
				 typename_type, tf_error);
      if (decl != error_mark_node)
	decl = TYPE_NAME (decl);
    }

  return decl;
}

/* Return true if OVL is an overload for an anticipated builtin.  */

static bool
anticipated_builtin_p (tree ovl)
{
  if (TREE_CODE (ovl) != OVERLOAD)
    return false;

  if (!OVL_HIDDEN_P (ovl))
    return false;

  tree fn = OVL_FUNCTION (ovl);
  gcc_checking_assert (DECL_ANTICIPATED (fn));

  if (DECL_HIDDEN_FRIEND_P (fn))
    return false;

  return true;
}

/* BINDING records an existing declaration for a name in the current scope.
   But, DECL is another declaration for that same identifier in the
   same scope.  This is the `struct stat' hack whereby a non-typedef
   class name or enum-name can be bound at the same level as some other
   kind of entity.
   3.3.7/1

     A class name (9.1) or enumeration name (7.2) can be hidden by the
     name of an object, function, or enumerator declared in the same scope.
     If a class or enumeration name and an object, function, or enumerator
     are declared in the same scope (in any order) with the same name, the
     class or enumeration name is hidden wherever the object, function, or
     enumerator name is visible.

   It's the responsibility of the caller to check that
   inserting this name is valid here.  Returns nonzero if the new binding
   was successful.  */

static bool
supplement_binding_1 (cxx_binding *binding, tree decl)
{
  tree bval = binding->value;
  bool ok = true;
  tree target_bval = strip_using_decl (bval);
  tree target_decl = strip_using_decl (decl);

  if (TREE_CODE (target_decl) == TYPE_DECL && DECL_ARTIFICIAL (target_decl)
      && target_decl != target_bval
      && (TREE_CODE (target_bval) != TYPE_DECL
	  /* We allow pushing an enum multiple times in a class
	     template in order to handle late matching of underlying
	     type on an opaque-enum-declaration followed by an
	     enum-specifier.  */
	  || (processing_template_decl
	      && TREE_CODE (TREE_TYPE (target_decl)) == ENUMERAL_TYPE
	      && TREE_CODE (TREE_TYPE (target_bval)) == ENUMERAL_TYPE
	      && (dependent_type_p (ENUM_UNDERLYING_TYPE
				    (TREE_TYPE (target_decl)))
		  || dependent_type_p (ENUM_UNDERLYING_TYPE
				       (TREE_TYPE (target_bval)))))))
    /* The new name is the type name.  */
    binding->type = decl;
  else if (/* TARGET_BVAL is null when push_class_level_binding moves
	      an inherited type-binding out of the way to make room
	      for a new value binding.  */
	   !target_bval
	   /* TARGET_BVAL is error_mark_node when TARGET_DECL's name
	      has been used in a non-class scope prior declaration.
	      In that case, we should have already issued a
	      diagnostic; for graceful error recovery purpose, pretend
	      this was the intended declaration for that name.  */
	   || target_bval == error_mark_node
	   /* If TARGET_BVAL is anticipated but has not yet been
	      declared, pretend it is not there at all.  */
	   || anticipated_builtin_p (target_bval))
    binding->value = decl;
  else if (TREE_CODE (target_bval) == TYPE_DECL
	   && DECL_ARTIFICIAL (target_bval)
	   && target_decl != target_bval
	   && (TREE_CODE (target_decl) != TYPE_DECL
	       || same_type_p (TREE_TYPE (target_decl),
			       TREE_TYPE (target_bval))))
    {
      /* The old binding was a type name.  It was placed in
	 VALUE field because it was thought, at the point it was
	 declared, to be the only entity with such a name.  Move the
	 type name into the type slot; it is now hidden by the new
	 binding.  */
      binding->type = bval;
      binding->value = decl;
      binding->value_is_inherited = false;
    }
  else if (TREE_CODE (target_bval) == TYPE_DECL
	   && TREE_CODE (target_decl) == TYPE_DECL
	   && DECL_NAME (target_decl) == DECL_NAME (target_bval)
	   && binding->scope->kind != sk_class
	   && (same_type_p (TREE_TYPE (target_decl), TREE_TYPE (target_bval))
	       /* If either type involves template parameters, we must
		  wait until instantiation.  */
	       || uses_template_parms (TREE_TYPE (target_decl))
	       || uses_template_parms (TREE_TYPE (target_bval))))
    /* We have two typedef-names, both naming the same type to have
       the same name.  In general, this is OK because of:

	 [dcl.typedef]

	 In a given scope, a typedef specifier can be used to redefine
	 the name of any type declared in that scope to refer to the
	 type to which it already refers.

       However, in class scopes, this rule does not apply due to the
       stricter language in [class.mem] prohibiting redeclarations of
       members.  */
    ok = false;
  /* There can be two block-scope declarations of the same variable,
     so long as they are `extern' declarations.  However, there cannot
     be two declarations of the same static data member:

       [class.mem]

       A member shall not be declared twice in the
       member-specification.  */
  else if (VAR_P (target_decl)
	   && VAR_P (target_bval)
	   && DECL_EXTERNAL (target_decl) && DECL_EXTERNAL (target_bval)
	   && !DECL_CLASS_SCOPE_P (target_decl))
    {
      duplicate_decls (decl, binding->value, /*newdecl_is_friend=*/false);
      ok = false;
    }
  else if (TREE_CODE (decl) == NAMESPACE_DECL
	   && TREE_CODE (bval) == NAMESPACE_DECL
	   && DECL_NAMESPACE_ALIAS (decl)
	   && DECL_NAMESPACE_ALIAS (bval)
	   && ORIGINAL_NAMESPACE (bval) == ORIGINAL_NAMESPACE (decl))
    /* [namespace.alias]

      In a declarative region, a namespace-alias-definition can be
      used to redefine a namespace-alias declared in that declarative
      region to refer only to the namespace to which it already
      refers.  */
    ok = false;
  else
    {
      if (!error_operand_p (bval))
	diagnose_name_conflict (decl, bval);
      ok = false;
    }

  return ok;
}

/* Diagnose a name conflict between DECL and BVAL.  */

static void
diagnose_name_conflict (tree decl, tree bval)
{
  if (TREE_CODE (decl) == TREE_CODE (bval)
      && TREE_CODE (decl) != NAMESPACE_DECL
      && !DECL_DECLARES_FUNCTION_P (decl)
      && (TREE_CODE (decl) != TYPE_DECL
	  || DECL_ARTIFICIAL (decl) == DECL_ARTIFICIAL (bval))
      && CP_DECL_CONTEXT (decl) == CP_DECL_CONTEXT (bval))
    {
      if (concept_definition_p (decl))
        error ("redeclaration of %q#D with different template parameters",
               decl);
      else
        error ("redeclaration of %q#D", decl);
    }
  else
    error ("%q#D conflicts with a previous declaration", decl);

  inform (location_of (bval), "previous declaration %q#D", bval);
}

/* Wrapper for supplement_binding_1.  */

static bool
supplement_binding (cxx_binding *binding, tree decl)
{
  bool ret;
  bool subtime = timevar_cond_start (TV_NAME_LOOKUP);
  ret = supplement_binding_1 (binding, decl);
  timevar_cond_stop (TV_NAME_LOOKUP, subtime);
  return ret;
}

/* Replace BINDING's current value on its scope's name list with
   NEWVAL.  */

static void
update_local_overload (cxx_binding *binding, tree newval)
{
  tree *d;

  for (d = &binding->scope->names; ; d = &TREE_CHAIN (*d))
    if (*d == binding->value)
      {
	/* Stitch new list node in.  */
	*d = tree_cons (NULL_TREE, NULL_TREE, TREE_CHAIN (*d));
	break;
      }
    else if (TREE_CODE (*d) == TREE_LIST && TREE_VALUE (*d) == binding->value)
      break;

  TREE_VALUE (*d) = newval;
}

/* Compares the parameter-type-lists of ONE and TWO and
   returns false if they are different.  If the DECLs are template
   functions, the return types and the template parameter lists are
   compared too (DR 565).  */

static bool
matching_fn_p (tree one, tree two)
{
  if (TREE_CODE (one) != TREE_CODE (two))
    return false;

  if (!compparms (TYPE_ARG_TYPES (TREE_TYPE (one)),
		  TYPE_ARG_TYPES (TREE_TYPE (two))))
    return false;

  if (TREE_CODE (one) == TEMPLATE_DECL)
    {
      /* Compare template parms.  */
      if (!comp_template_parms (DECL_TEMPLATE_PARMS (one),
				DECL_TEMPLATE_PARMS (two)))
	return false;

      /* And return type.  */
      if (!same_type_p (TREE_TYPE (TREE_TYPE (one)),
			TREE_TYPE (TREE_TYPE (two))))
	return false;
    }

  if (!equivalently_constrained (one, two))
    return false;

  return true;
}

/* Push DECL into nonclass LEVEL BINDING or SLOT.  OLD is the current
   binding value (possibly with anticipated builtins stripped).
   Diagnose conflicts and return updated decl.  */

static tree
update_binding (cp_binding_level *level, cxx_binding *binding, tree *slot,
		tree old, tree decl, bool is_friend)
{
  tree to_val = decl;
  tree old_type = slot ? MAYBE_STAT_TYPE (*slot) : binding->type;
  tree to_type = old_type;

  gcc_assert (level->kind == sk_namespace ? !binding
	      : level->kind != sk_class && !slot);
  if (old == error_mark_node)
    old = NULL_TREE;

  if (TREE_CODE (decl) == TYPE_DECL && DECL_ARTIFICIAL (decl))
    {
      tree other = to_type;

      if (old && TREE_CODE (old) == TYPE_DECL && DECL_ARTIFICIAL (old))
	other = old;

      /* Pushing an artificial typedef.  See if this matches either
	 the type slot or the old value slot.  */
      if (!other)
	;
      else if (same_type_p (TREE_TYPE (other), TREE_TYPE (decl)))
	/* Two artificial decls to same type.  Do nothing.  */
	return other;
      else
	goto conflict;

      if (old)
	{
	  /* Slide decl into the type slot, keep old unaltered  */
	  to_type = decl;
	  to_val = old;
	  goto done;
	}
    }

  if (old && TREE_CODE (old) == TYPE_DECL && DECL_ARTIFICIAL (old))
    {
      /* Slide old into the type slot.  */
      to_type = old;
      old = NULL_TREE;
    }

  if (DECL_DECLARES_FUNCTION_P (decl))
    {
      if (!old)
	;
      else if (OVL_P (old))
	{
	  for (ovl_iterator iter (old); iter; ++iter)
	    {
	      tree fn = *iter;

	      if (iter.using_p () && matching_fn_p (fn, decl))
		{
		  /* If a function declaration in namespace scope or
		     block scope has the same name and the same
		     parameter-type- list (8.3.5) as a function
		     introduced by a using-declaration, and the
		     declarations do not declare the same function,
		     the program is ill-formed.  [namespace.udecl]/14 */
		  if (tree match = duplicate_decls (decl, fn, is_friend))
		    return match;
		  else
		    /* FIXME: To preserve existing error behavior, we
		       still push the decl.  This might change.  */
		    diagnose_name_conflict (decl, fn);
		}
	    }
	}
      else
	goto conflict;

      if (to_type != old_type
	  && warn_shadow
	  && MAYBE_CLASS_TYPE_P (TREE_TYPE (to_type))
	  && !(DECL_IN_SYSTEM_HEADER (decl)
	       && DECL_IN_SYSTEM_HEADER (to_type)))
	warning (OPT_Wshadow, "%q#D hides constructor for %q#D",
		 decl, to_type);

      to_val = ovl_insert (decl, old);
    }
  else if (!old)
    ;
  else if (TREE_CODE (old) != TREE_CODE (decl))
    /* Different kinds of decls conflict.  */
    goto conflict;
  else if (TREE_CODE (old) == TYPE_DECL)
    {
      if (same_type_p (TREE_TYPE (old), TREE_TYPE (decl)))
	/* Two type decls to the same type.  Do nothing.  */
	return old;
      else
	goto conflict;
    }
  else if (TREE_CODE (old) == NAMESPACE_DECL)
    {
      /* Two maybe-aliased namespaces.  If they're to the same target
	 namespace, that's ok.  */
      if (ORIGINAL_NAMESPACE (old) != ORIGINAL_NAMESPACE (decl))
	goto conflict;

      /* The new one must be an alias at this point.  */
      gcc_assert (DECL_NAMESPACE_ALIAS (decl));
      return old;
    }
  else if (TREE_CODE (old) == VAR_DECL)
    {
      /* There can be two block-scope declarations of the same
	 variable, so long as they are `extern' declarations.  */
      if (!DECL_EXTERNAL (old) || !DECL_EXTERNAL (decl))
	goto conflict;
      else if (tree match = duplicate_decls (decl, old, false))
	return match;
      else
	goto conflict;
    }
  else
    {
    conflict:
      diagnose_name_conflict (decl, old);
      to_val = NULL_TREE;
    }

 done:
  if (to_val)
    {
      if (level->kind == sk_namespace || to_type == decl || to_val == decl)
	add_decl_to_level (level, decl);
      else
	{
	  gcc_checking_assert (binding->value && OVL_P (binding->value));
	  update_local_overload (binding, to_val);
	}

      if (slot)
	{
	  if (STAT_HACK_P (*slot))
	    {
	      STAT_TYPE (*slot) = to_type;
	      STAT_DECL (*slot) = to_val;
	    }
	  else if (to_type)
	    *slot = stat_hack (to_val, to_type);
	  else
	    *slot = to_val;
	}
      else
	{
	  binding->type = to_type;
	  binding->value = to_val;
	}
    }

  return decl;
}

/* Table of identifiers to extern C declarations (or LISTS thereof).  */

static GTY(()) hash_table<named_decl_hash> *extern_c_decls;

/* DECL has C linkage. If we have an existing instance, make sure the
   new one is compatible.  Make sure it has the same exception
   specification [7.5, 7.6].  Add DECL to the map.  */

static void
check_extern_c_conflict (tree decl)
{
  /* Ignore artificial or system header decls.  */
  if (DECL_ARTIFICIAL (decl) || DECL_IN_SYSTEM_HEADER (decl))
    return;

  /* This only applies to decls at namespace scope.  */
  if (!DECL_NAMESPACE_SCOPE_P (decl))
    return;

  if (!extern_c_decls)
    extern_c_decls = hash_table<named_decl_hash>::create_ggc (127);

  tree *slot = extern_c_decls
    ->find_slot_with_hash (DECL_NAME (decl),
			   IDENTIFIER_HASH_VALUE (DECL_NAME (decl)), INSERT);
  if (tree old = *slot)
    {
      if (TREE_CODE (old) == OVERLOAD)
	old = OVL_FUNCTION (old);

      int mismatch = 0;
      if (DECL_CONTEXT (old) == DECL_CONTEXT (decl))
	; /* If they're in the same context, we'll have already complained
	     about a (possible) mismatch, when inserting the decl.  */
      else if (!decls_match (decl, old))
	mismatch = 1;
      else if (TREE_CODE (decl) == FUNCTION_DECL
	       && !comp_except_specs (TYPE_RAISES_EXCEPTIONS (TREE_TYPE (old)),
				      TYPE_RAISES_EXCEPTIONS (TREE_TYPE (decl)),
				      ce_normal))
	mismatch = -1;
      else if (DECL_ASSEMBLER_NAME_SET_P (old))
	SET_DECL_ASSEMBLER_NAME (decl, DECL_ASSEMBLER_NAME (old));

      if (mismatch)
	{
	  auto_diagnostic_group d;
<<<<<<< HEAD
	  pedwarn (input_location, 0,
=======
	  pedwarn (DECL_SOURCE_LOCATION (decl), 0,
>>>>>>> 9e014010
		   "conflicting C language linkage declaration %q#D", decl);
	  inform (DECL_SOURCE_LOCATION (old),
		  "previous declaration %q#D", old);
	  if (mismatch < 0)
	    inform (DECL_SOURCE_LOCATION (decl),
		    "due to different exception specifications");
	}
      else
	{
	  if (old == *slot)
	    /* The hash table expects OVERLOADS, so construct one with
	       OLD as both the function and the chain.  This allocate
	       an excess OVERLOAD node, but it's rare to have multiple
	       extern "C" decls of the same name.  And we save
	       complicating the hash table logic (which is used
	       elsewhere).  */
	    *slot = ovl_make (old, old);

	  slot = &OVL_CHAIN (*slot);

	  /* Chain it on for c_linkage_binding's use.  */
	  *slot = tree_cons (NULL_TREE, decl, *slot);
	}
    }
  else
    *slot = decl;
}

/* Returns a list of C-linkage decls with the name NAME.  Used in
   c-family/c-pragma.c to implement redefine_extname pragma.  */

tree
c_linkage_bindings (tree name)
{
  if (extern_c_decls)
    if (tree *slot = extern_c_decls
	->find_slot_with_hash (name, IDENTIFIER_HASH_VALUE (name), NO_INSERT))
      {
	tree result = *slot;
	if (TREE_CODE (result) == OVERLOAD)
	  result = OVL_CHAIN (result);
	return result;
      }

  return NULL_TREE;
}

/* Subroutine of check_local_shadow.  */

static void
inform_shadowed (tree shadowed)
{
  inform (DECL_SOURCE_LOCATION (shadowed),
	  "shadowed declaration is here");
}

/* DECL is being declared at a local scope.  Emit suitable shadow
   warnings.  */

static void
check_local_shadow (tree decl)
{
  /* Don't complain about the parms we push and then pop
     while tentatively parsing a function declarator.  */
  if (TREE_CODE (decl) == PARM_DECL && !DECL_CONTEXT (decl))
    return;

  /* External decls are something else.  */
  if (DECL_EXTERNAL (decl))
    return;

  tree old = NULL_TREE;
  cp_binding_level *old_scope = NULL;
  if (cxx_binding *binding = outer_binding (DECL_NAME (decl), NULL, true))
    {
      old = binding->value;
      old_scope = binding->scope;
    }

  if (old
      && (TREE_CODE (old) == PARM_DECL
	  || VAR_P (old)
	  || (TREE_CODE (old) == TYPE_DECL
	      && (!DECL_ARTIFICIAL (old)
		  || TREE_CODE (decl) == TYPE_DECL)))
      && DECL_FUNCTION_SCOPE_P (old)
      && (!DECL_ARTIFICIAL (decl)
	  || is_capture_proxy (decl)
	  || DECL_IMPLICIT_TYPEDEF_P (decl)
	  || (VAR_P (decl) && DECL_ANON_UNION_VAR_P (decl))))
    {
      /* DECL shadows a local thing possibly of interest.  */

      /* DR 2211: check that captures and parameters
	 do not have the same name. */
      if (is_capture_proxy (decl))
	{
	  if (current_lambda_expr ()
	      && DECL_CONTEXT (old) == lambda_function (current_lambda_expr ())
	      && TREE_CODE (old) == PARM_DECL
	      && DECL_NAME (decl) != this_identifier)
	    {
	      error_at (DECL_SOURCE_LOCATION (old),
			"lambda parameter %qD "
			"previously declared as a capture", old);
	    }
	  return;
	}
      /* Don't complain if it's from an enclosing function.  */
      else if (DECL_CONTEXT (old) == current_function_decl
<<<<<<< HEAD
	  && TREE_CODE (decl) != PARM_DECL
	  && TREE_CODE (old) == PARM_DECL)
=======
	       && TREE_CODE (decl) != PARM_DECL
	       && TREE_CODE (old) == PARM_DECL)
>>>>>>> 9e014010
	{
	  /* Go to where the parms should be and see if we find
	     them there.  */
	  cp_binding_level *b = current_binding_level->level_chain;

	  if (FUNCTION_NEEDS_BODY_BLOCK (current_function_decl))
	    /* Skip the ctor/dtor cleanup level.  */
	    b = b->level_chain;

	  /* [basic.scope.param] A parameter name shall not be redeclared
	     in the outermost block of the function definition.  */
	  if (b->kind == sk_function_parms)
	    {
	      error_at (DECL_SOURCE_LOCATION (decl),
			"declaration of %q#D shadows a parameter", decl);
	      inform (DECL_SOURCE_LOCATION (old),
		      "%q#D previously declared here", old);
	      return;
	    }
	}

      /* The local structure or class can't use parameters of
	 the containing function anyway.  */
      if (DECL_CONTEXT (old) != current_function_decl)
	{
	  for (cp_binding_level *scope = current_binding_level;
	       scope != old_scope; scope = scope->level_chain)
	    if (scope->kind == sk_class
		&& !LAMBDA_TYPE_P (scope->this_entity))
	      return;
	}
      /* Error if redeclaring a local declared in a
	 init-statement or in the condition of an if or
	 switch statement when the new declaration is in the
	 outermost block of the controlled statement.
	 Redeclaring a variable from a for or while condition is
	 detected elsewhere.  */
      else if (VAR_P (old)
	       && old_scope == current_binding_level->level_chain
	       && (old_scope->kind == sk_cond || old_scope->kind == sk_for))
	{
	  auto_diagnostic_group d;
<<<<<<< HEAD
	  error ("redeclaration of %q#D", decl);
=======
	  error_at (DECL_SOURCE_LOCATION (decl),
		    "redeclaration of %q#D", decl);
>>>>>>> 9e014010
	  inform (DECL_SOURCE_LOCATION (old),
		  "%q#D previously declared here", old);
	  return;
	}
      /* C++11:
	 3.3.3/3:  The name declared in an exception-declaration (...)
	 shall not be redeclared in the outermost block of the handler.
	 3.3.3/2:  A parameter name shall not be redeclared (...) in
	 the outermost block of any handler associated with a
	 function-try-block.
	 3.4.1/15: The function parameter names shall not be redeclared
	 in the exception-declaration nor in the outermost block of a
	 handler for the function-try-block.  */
      else if ((TREE_CODE (old) == VAR_DECL
		&& old_scope == current_binding_level->level_chain
		&& old_scope->kind == sk_catch)
	       || (TREE_CODE (old) == PARM_DECL
		   && (current_binding_level->kind == sk_catch
		       || current_binding_level->level_chain->kind == sk_catch)
		   && in_function_try_handler))
	{
	  auto_diagnostic_group d;
<<<<<<< HEAD
	  if (permerror (input_location, "redeclaration of %q#D", decl))
=======
	  if (permerror (DECL_SOURCE_LOCATION (decl),
			 "redeclaration of %q#D", decl))
>>>>>>> 9e014010
	    inform (DECL_SOURCE_LOCATION (old),
		    "%q#D previously declared here", old);
	  return;
	}

      /* If '-Wshadow=compatible-local' is specified without other
	 -Wshadow= flags, we will warn only when the type of the
	 shadowing variable (DECL) can be converted to that of the
	 shadowed parameter (OLD_LOCAL). The reason why we only check
	 if DECL's type can be converted to OLD_LOCAL's type (but not the
	 other way around) is because when users accidentally shadow a
	 parameter, more than often they would use the variable
	 thinking (mistakenly) it's still the parameter. It would be
	 rare that users would use the variable in the place that
	 expects the parameter but thinking it's a new decl.
	 If either object is a TYPE_DECL, '-Wshadow=compatible-local'
	 warns regardless of whether one of the types involved
	 is a subclass of the other, since that is never okay.  */

      enum opt_code warning_code;
      if (warn_shadow)
	warning_code = OPT_Wshadow;
      else if ((TREE_TYPE (old)
		&& TREE_TYPE (decl)
		&& same_type_p (TREE_TYPE (old), TREE_TYPE (decl)))
	       || TREE_CODE (decl) == TYPE_DECL
	       || TREE_CODE (old) == TYPE_DECL
	       || (!dependent_type_p (TREE_TYPE (decl))
		   && !dependent_type_p (TREE_TYPE (old))
		   /* If the new decl uses auto, we don't yet know
		      its type (the old type cannot be using auto
		      at this point, without also being
		      dependent).  This is an indication we're
		      (now) doing the shadow checking too
		      early.  */
		   && !type_uses_auto (TREE_TYPE (decl))
		   && can_convert_arg (TREE_TYPE (old), TREE_TYPE (decl),
				       decl, LOOKUP_IMPLICIT, tf_none)))
	warning_code = OPT_Wshadow_compatible_local;
      else
	warning_code = OPT_Wshadow_local;

      const char *msg;
      if (TREE_CODE (old) == PARM_DECL)
	msg = "declaration of %q#D shadows a parameter";
      else if (is_capture_proxy (old))
	msg = "declaration of %qD shadows a lambda capture";
      else
	msg = "declaration of %qD shadows a previous local";

      auto_diagnostic_group d;
<<<<<<< HEAD
      if (warning_at (input_location, warning_code, msg, decl))
=======
      if (warning_at (DECL_SOURCE_LOCATION (decl), warning_code, msg, decl))
>>>>>>> 9e014010
	inform_shadowed (old);
      return;
    }

  if (!warn_shadow)
    return;

  /* Don't warn for artificial things that are not implicit typedefs.  */
  if (DECL_ARTIFICIAL (decl) && !DECL_IMPLICIT_TYPEDEF_P (decl))
    return;
  
  if (nonlambda_method_basetype ())
    if (tree member = lookup_member (current_nonlambda_class_type (),
				     DECL_NAME (decl), /*protect=*/0,
				     /*want_type=*/false, tf_warning_or_error))
      {
	member = MAYBE_BASELINK_FUNCTIONS (member);

	/* Warn if a variable shadows a non-function, or the variable
	   is a function or a pointer-to-function.  */
	if (!OVL_P (member)
	    || TREE_CODE (decl) == FUNCTION_DECL
	    || TYPE_PTRFN_P (TREE_TYPE (decl))
	    || TYPE_PTRMEMFUNC_P (TREE_TYPE (decl)))
	  {
	    auto_diagnostic_group d;
<<<<<<< HEAD
	    if (warning_at (input_location, OPT_Wshadow,
=======
	    if (warning_at (DECL_SOURCE_LOCATION (decl), OPT_Wshadow,
>>>>>>> 9e014010
			    "declaration of %qD shadows a member of %qT",
			    decl, current_nonlambda_class_type ())
		&& DECL_P (member))
	      inform_shadowed (member);
	  }
	return;
      }

  /* Now look for a namespace shadow.  */
  old = find_namespace_value (current_namespace, DECL_NAME (decl));
  if (old
      && (VAR_P (old)
	  || (TREE_CODE (old) == TYPE_DECL
	      && (!DECL_ARTIFICIAL (old)
		  || TREE_CODE (decl) == TYPE_DECL)))
      && !instantiating_current_function_p ())
    /* XXX shadow warnings in outer-more namespaces */
    {
      auto_diagnostic_group d;
<<<<<<< HEAD
      if (warning_at (input_location, OPT_Wshadow,
=======
      if (warning_at (DECL_SOURCE_LOCATION (decl), OPT_Wshadow,
>>>>>>> 9e014010
		      "declaration of %qD shadows a global declaration",
		      decl))
	inform_shadowed (old);
      return;
    }

  return;
}

/* DECL is being pushed inside function CTX.  Set its context, if
   needed.  */

static void
set_decl_context_in_fn (tree ctx, tree decl)
{
  if (!DECL_CONTEXT (decl)
      /* A local declaration for a function doesn't constitute
	 nesting.  */
      && TREE_CODE (decl) != FUNCTION_DECL
      /* A local declaration for an `extern' variable is in the
	 scope of the current namespace, not the current
	 function.  */
      && !(VAR_P (decl) && DECL_EXTERNAL (decl))
      /* When parsing the parameter list of a function declarator,
	 don't set DECL_CONTEXT to an enclosing function.  When we
	 push the PARM_DECLs in order to process the function body,
	 current_binding_level->this_entity will be set.  */
      && !(TREE_CODE (decl) == PARM_DECL
	   && current_binding_level->kind == sk_function_parms
	   && current_binding_level->this_entity == NULL))
    DECL_CONTEXT (decl) = ctx;

  /* If this is the declaration for a namespace-scope function,
     but the declaration itself is in a local scope, mark the
     declaration.  */
  if (TREE_CODE (decl) == FUNCTION_DECL && DECL_NAMESPACE_SCOPE_P (decl))
    DECL_LOCAL_FUNCTION_P (decl) = 1;
}

/* DECL is a local-scope decl with linkage.  SHADOWED is true if the
   name is already bound at the current level.

   [basic.link] If there is a visible declaration of an entity with
   linkage having the same name and type, ignoring entities declared
   outside the innermost enclosing namespace scope, the block scope
   declaration declares that same entity and receives the linkage of
   the previous declaration.

   Also, make sure that this decl matches any existing external decl
   in the enclosing namespace.  */

static void
set_local_extern_decl_linkage (tree decl, bool shadowed)
{
  tree ns_value = decl; /* Unique marker.  */

  if (!shadowed)
    {
      tree loc_value = innermost_non_namespace_value (DECL_NAME (decl));
      if (!loc_value)
	{
	  ns_value
	    = find_namespace_value (current_namespace, DECL_NAME (decl));
	  loc_value = ns_value;
	}
      if (loc_value == error_mark_node
	  /* An ambiguous lookup.  */
	  || (loc_value && TREE_CODE (loc_value) == TREE_LIST))
	loc_value = NULL_TREE;

      for (ovl_iterator iter (loc_value); iter; ++iter)
	if (!iter.hidden_p ()
	    && (TREE_STATIC (*iter) || DECL_EXTERNAL (*iter))
	    && decls_match (*iter, decl))
	  {
	    /* The standard only says that the local extern inherits
	       linkage from the previous decl; in particular, default
	       args are not shared.  Add the decl into a hash table to
	       make sure only the previous decl in this case is seen
	       by the middle end.  */
	    struct cxx_int_tree_map *h;

	    /* We inherit the outer decl's linkage.  But we're a
	       different decl.  */
	    TREE_PUBLIC (decl) = TREE_PUBLIC (*iter);

	    if (cp_function_chain->extern_decl_map == NULL)
	      cp_function_chain->extern_decl_map
		= hash_table<cxx_int_tree_map_hasher>::create_ggc (20);

	    h = ggc_alloc<cxx_int_tree_map> ();
	    h->uid = DECL_UID (decl);
	    h->to = *iter;
	    cxx_int_tree_map **loc = cp_function_chain->extern_decl_map
	      ->find_slot (h, INSERT);
	    *loc = h;
	    break;
	  }
    }

  if (TREE_PUBLIC (decl))
    {
      /* DECL is externally visible.  Make sure it matches a matching
	 decl in the namespace scope.  We only really need to check
	 this when inserting the decl, not when we find an existing
	 match in the current scope.  However, in practice we're
	 going to be inserting a new decl in the majority of cases --
	 who writes multiple extern decls for the same thing in the
	 same local scope?  Doing it here often avoids a duplicate
	 namespace lookup.  */

      /* Avoid repeating a lookup.  */
      if (ns_value == decl)
	ns_value = find_namespace_value (current_namespace, DECL_NAME (decl));

      if (ns_value == error_mark_node
	  || (ns_value && TREE_CODE (ns_value) == TREE_LIST))
	ns_value = NULL_TREE;

      for (ovl_iterator iter (ns_value); iter; ++iter)
	{
	  tree other = *iter;

	  if (!(TREE_PUBLIC (other) || DECL_EXTERNAL (other)))
	    ; /* Not externally visible.   */
	  else if (DECL_EXTERN_C_P (decl) && DECL_EXTERN_C_P (other))
	    ; /* Both are extern "C", we'll check via that mechanism.  */
	  else if (TREE_CODE (other) != TREE_CODE (decl)
		   || ((VAR_P (decl) || matching_fn_p (other, decl))
		       && !comptypes (TREE_TYPE (decl), TREE_TYPE (other),
				      COMPARE_REDECLARATION)))
	    {
	      auto_diagnostic_group d;
	      if (permerror (DECL_SOURCE_LOCATION (decl),
			     "local external declaration %q#D", decl))
		inform (DECL_SOURCE_LOCATION (other),
			"does not match previous declaration %q#D", other);
	      break;
	    }
	}
    }
}

/* Record DECL as belonging to the current lexical scope.  Check for
   errors (such as an incompatible declaration for the same name
   already seen in the same scope).  IS_FRIEND is true if DECL is
   declared as a friend.

   Returns either DECL or an old decl for the same name.  If an old
   decl is returned, it may have been smashed to agree with what DECL
   says.  */

static tree
do_pushdecl (tree decl, bool is_friend)
{
  if (decl == error_mark_node)
    return error_mark_node;

  if (!DECL_TEMPLATE_PARM_P (decl) && current_function_decl)
    set_decl_context_in_fn (current_function_decl, decl);

  /* The binding level we will be pushing into.  During local class
     pushing, we want to push to the containing scope.  */
  cp_binding_level *level = current_binding_level;
  while (level->kind == sk_class
	 || level->kind == sk_cleanup)
    level = level->level_chain;

  /* An anonymous namespace has a NULL DECL_NAME, but we still want to
     insert it.  Other NULL-named decls, not so much.  */
  tree name = DECL_NAME (decl);
  if (name || TREE_CODE (decl) == NAMESPACE_DECL)
    {
      cxx_binding *binding = NULL; /* Local scope binding.  */
      tree ns = NULL_TREE; /* Searched namespace.  */
      tree *slot = NULL; /* Binding slot in namespace.  */
      tree old = NULL_TREE;

      if (level->kind == sk_namespace)
	{
	  /* We look in the decl's namespace for an existing
	     declaration, even though we push into the current
	     namespace.  */
	  ns = (DECL_NAMESPACE_SCOPE_P (decl)
		? CP_DECL_CONTEXT (decl) : current_namespace);
	  /* Create the binding, if this is current namespace, because
	     that's where we'll be pushing anyway.  */
	  slot = find_namespace_slot (ns, name, ns == current_namespace);
	  if (slot)
	    old = MAYBE_STAT_DECL (*slot);
	}
      else
	{
	  binding = find_local_binding (level, name);
	  if (binding)
	    old = binding->value;
	}

      if (current_function_decl && VAR_OR_FUNCTION_DECL_P (decl)
	  && DECL_EXTERNAL (decl))
	set_local_extern_decl_linkage (decl, old != NULL_TREE);

      if (old == error_mark_node)
	old = NULL_TREE;

      for (ovl_iterator iter (old); iter; ++iter)
	if (iter.using_p ())
	  ; /* Ignore using decls here.  */
	else if (tree match = duplicate_decls (decl, *iter, is_friend))
	  {
	    if (match == error_mark_node)
	      ;
	    else if (TREE_CODE (match) == TYPE_DECL)
	      /* The IDENTIFIER will have the type referring to the
		 now-smashed TYPE_DECL, because ...?  Reset it.  */
	      SET_IDENTIFIER_TYPE_VALUE (name, TREE_TYPE (match));
	    else if (iter.hidden_p () && !DECL_HIDDEN_P (match))
	      {
		/* Unhiding a previously hidden decl.  */
		tree head = iter.reveal_node (old);
		if (head != old)
		  {
		    if (!ns)
		      {
			update_local_overload (binding, head);
			binding->value = head;
		      }
		    else if (STAT_HACK_P (*slot))
		      STAT_DECL (*slot) = head;
		    else
		      *slot = head;
		  }
		if (DECL_EXTERN_C_P (match))
		  /* We need to check and register the decl now.  */
		  check_extern_c_conflict (match);
	      }
	    return match;
	  }

      /* We are pushing a new decl.  */

      /* Skip a hidden builtin we failed to match already.  There can
	 only be one.  */
      if (old && anticipated_builtin_p (old))
	old = OVL_CHAIN (old);

      check_template_shadow (decl);

      if (DECL_DECLARES_FUNCTION_P (decl))
	{
	  check_default_args (decl);

	  if (is_friend)
	    {
	      if (level->kind != sk_namespace)
		{
		  /* In a local class, a friend function declaration must
		     find a matching decl in the innermost non-class scope.
		     [class.friend/11] */
		  error_at (DECL_SOURCE_LOCATION (decl),
			    "friend declaration %qD in local class without "
			    "prior local declaration", decl);
		  /* Don't attempt to push it.  */
		  return error_mark_node;
		}
	      /* Hide it from ordinary lookup.  */
	      DECL_ANTICIPATED (decl) = DECL_HIDDEN_FRIEND_P (decl) = true;
	    }
	}

      if (level->kind != sk_namespace)
	{
	  check_local_shadow (decl);

	  if (TREE_CODE (decl) == NAMESPACE_DECL)
	    /* A local namespace alias.  */
	    set_identifier_type_value (name, NULL_TREE);

	  if (!binding)
	    binding = create_local_binding (level, name);
	}
      else if (!slot)
	{
	  ns = current_namespace;
	  slot = find_namespace_slot (ns, name, true);
	  /* Update OLD to reflect the namespace we're going to be
	     pushing into.  */
	  old = MAYBE_STAT_DECL (*slot);
	}

      old = update_binding (level, binding, slot, old, decl, is_friend);

      if (old != decl)
	/* An existing decl matched, use it.  */
	decl = old;
      else if (TREE_CODE (decl) == TYPE_DECL)
	{
	  tree type = TREE_TYPE (decl);

	  if (type != error_mark_node)
	    {
	      if (TYPE_NAME (type) != decl)
		set_underlying_type (decl);

	      if (!ns)
		set_identifier_type_value_with_scope (name, decl, level);
	      else
		SET_IDENTIFIER_TYPE_VALUE (name, global_type_node);
	    }

	  /* If this is a locally defined typedef in a function that
	     is not a template instantation, record it to implement
	     -Wunused-local-typedefs.  */
	  if (!instantiating_current_function_p ())
	    record_locally_defined_typedef (decl);
	}
      else if (VAR_P (decl))
	maybe_register_incomplete_var (decl);

      if ((VAR_P (decl) || TREE_CODE (decl) == FUNCTION_DECL)
	  && DECL_EXTERN_C_P (decl))
	check_extern_c_conflict (decl);
    }
  else
    add_decl_to_level (level, decl);

  return decl;
}

/* Record a decl-node X as belonging to the current lexical scope.
   It's a friend if IS_FRIEND is true -- which affects exactly where
   we push it.  */

tree
pushdecl (tree x, bool is_friend)
{
  bool subtime = timevar_cond_start (TV_NAME_LOOKUP);
  tree ret = do_pushdecl (x, is_friend);
  timevar_cond_stop (TV_NAME_LOOKUP, subtime);
  return ret;
}

/* Enter DECL into the symbol table, if that's appropriate.  Returns
   DECL, or a modified version thereof.  */

tree
maybe_push_decl (tree decl)
{
  tree type = TREE_TYPE (decl);

  /* Add this decl to the current binding level, but not if it comes
     from another scope, e.g. a static member variable.  TEM may equal
     DECL or it may be a previous decl of the same name.  */
  if (decl == error_mark_node
      || (TREE_CODE (decl) != PARM_DECL
	  && DECL_CONTEXT (decl) != NULL_TREE
	  /* Definitions of namespace members outside their namespace are
	     possible.  */
	  && !DECL_NAMESPACE_SCOPE_P (decl))
      || (TREE_CODE (decl) == TEMPLATE_DECL && !namespace_bindings_p ())
      || type == unknown_type_node
      /* The declaration of a template specialization does not affect
	 the functions available for overload resolution, so we do not
	 call pushdecl.  */
      || (TREE_CODE (decl) == FUNCTION_DECL
	  && DECL_TEMPLATE_SPECIALIZATION (decl)))
    return decl;
  else
    return pushdecl (decl);
}

/* Bind DECL to ID in the current_binding_level, assumed to be a local
   binding level.  If IS_USING is true, DECL got here through a
   using-declaration.  */

static void
push_local_binding (tree id, tree decl, bool is_using)
{
  /* Skip over any local classes.  This makes sense if we call
     push_local_binding with a friend decl of a local class.  */
  cp_binding_level *b = innermost_nonclass_level ();

  gcc_assert (b->kind != sk_namespace);
  if (find_local_binding (b, id))
    {
      /* Supplement the existing binding.  */
      if (!supplement_binding (IDENTIFIER_BINDING (id), decl))
	/* It didn't work.  Something else must be bound at this
	   level.  Do not add DECL to the list of things to pop
	   later.  */
	return;
    }
  else
    /* Create a new binding.  */
    push_binding (id, decl, b);

  if (TREE_CODE (decl) == OVERLOAD || is_using)
    /* We must put the OVERLOAD or using into a TREE_LIST since we
       cannot use the decl's chain itself.  */
    decl = build_tree_list (NULL_TREE, decl);

  /* And put DECL on the list of things declared by the current
     binding level.  */
  add_decl_to_level (b, decl);
}


/* true means unconditionally make a BLOCK for the next level pushed.  */

static bool keep_next_level_flag;

static int binding_depth = 0;

static void
indent (int depth)
{
  int i;

  for (i = 0; i < depth * 2; i++)
    putc (' ', stderr);
}

/* Return a string describing the kind of SCOPE we have.  */
static const char *
cp_binding_level_descriptor (cp_binding_level *scope)
{
  /* The order of this table must match the "scope_kind"
     enumerators.  */
  static const char* scope_kind_names[] = {
    "block-scope",
    "cleanup-scope",
    "try-scope",
    "catch-scope",
    "for-scope",
    "function-parameter-scope",
    "class-scope",
    "namespace-scope",
    "template-parameter-scope",
    "template-explicit-spec-scope"
  };
  const scope_kind kind = scope->explicit_spec_p
    ? sk_template_spec : scope->kind;

  return scope_kind_names[kind];
}

/* Output a debugging information about SCOPE when performing
   ACTION at LINE.  */
static void
cp_binding_level_debug (cp_binding_level *scope, int line, const char *action)
{
  const char *desc = cp_binding_level_descriptor (scope);
  if (scope->this_entity)
    verbatim ("%s %<%s(%E)%> %p %d", action, desc,
	      scope->this_entity, (void *) scope, line);
  else
<<<<<<< HEAD
    verbatim ("%s %s %p %d\n", action, desc, (void *) scope, line);
=======
    verbatim ("%s %s %p %d", action, desc, (void *) scope, line);
>>>>>>> 9e014010
}

/* A chain of binding_level structures awaiting reuse.  */

static GTY((deletable)) cp_binding_level *free_binding_level;

/* Insert SCOPE as the innermost binding level.  */

void
push_binding_level (cp_binding_level *scope)
{
  /* Add it to the front of currently active scopes stack.  */
  scope->level_chain = current_binding_level;
  current_binding_level = scope;
  keep_next_level_flag = false;

  if (ENABLE_SCOPE_CHECKING)
    {
      scope->binding_depth = binding_depth;
      indent (binding_depth);
      cp_binding_level_debug (scope, LOCATION_LINE (input_location),
			      "push");
      binding_depth++;
    }
}

/* Create a new KIND scope and make it the top of the active scopes stack.
   ENTITY is the scope of the associated C++ entity (namespace, class,
   function, C++0x enumeration); it is NULL otherwise.  */

cp_binding_level *
begin_scope (scope_kind kind, tree entity)
{
  cp_binding_level *scope;

  /* Reuse or create a struct for this binding level.  */
  if (!ENABLE_SCOPE_CHECKING && free_binding_level)
    {
      scope = free_binding_level;
      free_binding_level = scope->level_chain;
      memset (scope, 0, sizeof (cp_binding_level));
    }
  else
    scope = ggc_cleared_alloc<cp_binding_level> ();

  scope->this_entity = entity;
  scope->more_cleanups_ok = true;
  switch (kind)
    {
    case sk_cleanup:
      scope->keep = true;
      break;

    case sk_template_spec:
      scope->explicit_spec_p = true;
      kind = sk_template_parms;
      /* Fall through.  */
    case sk_template_parms:
    case sk_block:
    case sk_try:
    case sk_catch:
    case sk_for:
    case sk_cond:
    case sk_class:
    case sk_scoped_enum:
    case sk_function_parms:
    case sk_transaction:
    case sk_omp:
      scope->keep = keep_next_level_flag;
      break;

    case sk_namespace:
      NAMESPACE_LEVEL (entity) = scope;
      break;

    default:
      /* Should not happen.  */
      gcc_unreachable ();
      break;
    }
  scope->kind = kind;

  push_binding_level (scope);

  return scope;
}

/* We're about to leave current scope.  Pop the top of the stack of
   currently active scopes.  Return the enclosing scope, now active.  */

cp_binding_level *
leave_scope (void)
{
  cp_binding_level *scope = current_binding_level;

  if (scope->kind == sk_namespace && class_binding_level)
    current_binding_level = class_binding_level;

  /* We cannot leave a scope, if there are none left.  */
  if (NAMESPACE_LEVEL (global_namespace))
    gcc_assert (!global_scope_p (scope));

  if (ENABLE_SCOPE_CHECKING)
    {
      indent (--binding_depth);
      cp_binding_level_debug (scope, LOCATION_LINE (input_location),
			      "leave");
    }

  /* Move one nesting level up.  */
  current_binding_level = scope->level_chain;

  /* Namespace-scopes are left most probably temporarily, not
     completely; they can be reopened later, e.g. in namespace-extension
     or any name binding activity that requires us to resume a
     namespace.  For classes, we cache some binding levels.  For other
     scopes, we just make the structure available for reuse.  */
  if (scope->kind != sk_namespace
      && scope != previous_class_level)
    {
      scope->level_chain = free_binding_level;
      gcc_assert (!ENABLE_SCOPE_CHECKING
		  || scope->binding_depth == binding_depth);
      free_binding_level = scope;
    }

  if (scope->kind == sk_class)
    {
      /* Reset DEFINING_CLASS_P to allow for reuse of a
	 class-defining scope in a non-defining context.  */
      scope->defining_class_p = 0;

      /* Find the innermost enclosing class scope, and reset
	 CLASS_BINDING_LEVEL appropriately.  */
      class_binding_level = NULL;
      for (scope = current_binding_level; scope; scope = scope->level_chain)
	if (scope->kind == sk_class)
	  {
	    class_binding_level = scope;
	    break;
	  }
    }

  return current_binding_level;
}

/* When we exit a toplevel class scope, we save its binding level so
   that we can restore it quickly.  Here, we've entered some other
   class, so we must invalidate our cache.  */

void
invalidate_class_lookup_cache (void)
{
  previous_class_level->level_chain = free_binding_level;
  free_binding_level = previous_class_level;
  previous_class_level = NULL;
}

static void
resume_scope (cp_binding_level* b)
{
  /* Resuming binding levels is meant only for namespaces,
     and those cannot nest into classes.  */
  gcc_assert (!class_binding_level);
  /* Also, resuming a non-directly nested namespace is a no-no.  */
  gcc_assert (b->level_chain == current_binding_level);
  current_binding_level = b;
  if (ENABLE_SCOPE_CHECKING)
    {
      b->binding_depth = binding_depth;
      indent (binding_depth);
      cp_binding_level_debug (b, LOCATION_LINE (input_location), "resume");
      binding_depth++;
    }
}

/* Return the innermost binding level that is not for a class scope.  */

static cp_binding_level *
innermost_nonclass_level (void)
{
  cp_binding_level *b;

  b = current_binding_level;
  while (b->kind == sk_class)
    b = b->level_chain;

  return b;
}

/* We're defining an object of type TYPE.  If it needs a cleanup, but
   we're not allowed to add any more objects with cleanups to the current
   scope, create a new binding level.  */

void
maybe_push_cleanup_level (tree type)
{
  if (type != error_mark_node
      && TYPE_HAS_NONTRIVIAL_DESTRUCTOR (type)
      && current_binding_level->more_cleanups_ok == 0)
    {
      begin_scope (sk_cleanup, NULL);
      current_binding_level->statement_list = push_stmt_list ();
    }
}

/* Return true if we are in the global binding level.  */

bool
global_bindings_p (void)
{
  return global_scope_p (current_binding_level);
}

/* True if we are currently in a toplevel binding level.  This
   means either the global binding level or a namespace in a toplevel
   binding level.  Since there are no non-toplevel namespace levels,
   this really means any namespace or template parameter level.  We
   also include a class whose context is toplevel.  */

bool
toplevel_bindings_p (void)
{
  cp_binding_level *b = innermost_nonclass_level ();

  return b->kind == sk_namespace || b->kind == sk_template_parms;
}

/* True if this is a namespace scope, or if we are defining a class
   which is itself at namespace scope, or whose enclosing class is
   such a class, etc.  */

bool
namespace_bindings_p (void)
{
  cp_binding_level *b = innermost_nonclass_level ();

  return b->kind == sk_namespace;
}

/* True if the innermost non-class scope is a block scope.  */

bool
local_bindings_p (void)
{
  cp_binding_level *b = innermost_nonclass_level ();
  return b->kind < sk_function_parms || b->kind == sk_omp;
}

/* True if the current level needs to have a BLOCK made.  */

bool
kept_level_p (void)
{
  return (current_binding_level->blocks != NULL_TREE
	  || current_binding_level->keep
	  || current_binding_level->kind == sk_cleanup
	  || current_binding_level->names != NULL_TREE
	  || current_binding_level->using_directives);
}

/* Returns the kind of the innermost scope.  */

scope_kind
innermost_scope_kind (void)
{
  return current_binding_level->kind;
}

/* Returns true if this scope was created to store template parameters.  */

bool
template_parm_scope_p (void)
{
  return innermost_scope_kind () == sk_template_parms;
}

/* If KEEP is true, make a BLOCK node for the next binding level,
   unconditionally.  Otherwise, use the normal logic to decide whether
   or not to create a BLOCK.  */

void
keep_next_level (bool keep)
{
  keep_next_level_flag = keep;
}

/* Return the list of declarations of the current local scope.  */

tree
get_local_decls (void)
{
  gcc_assert (current_binding_level->kind != sk_namespace
	      && current_binding_level->kind != sk_class);
  return current_binding_level->names;
}

/* Return how many function prototypes we are currently nested inside.  */

int
function_parm_depth (void)
{
  int level = 0;
  cp_binding_level *b;

  for (b = current_binding_level;
       b->kind == sk_function_parms;
       b = b->level_chain)
    ++level;

  return level;
}

/* For debugging.  */
static int no_print_functions = 0;
static int no_print_builtins = 0;

static void
print_binding_level (cp_binding_level* lvl)
{
  tree t;
  int i = 0, len;
  if (lvl->this_entity)
    print_node_brief (stderr, "entity=", lvl->this_entity, 1);
  fprintf (stderr, " blocks=%p", (void *) lvl->blocks);
  if (lvl->more_cleanups_ok)
    fprintf (stderr, " more-cleanups-ok");
  if (lvl->have_cleanups)
    fprintf (stderr, " have-cleanups");
  fprintf (stderr, "\n");
  if (lvl->names)
    {
      fprintf (stderr, " names:\t");
      /* We can probably fit 3 names to a line?  */
      for (t = lvl->names; t; t = TREE_CHAIN (t))
	{
	  if (no_print_functions && (TREE_CODE (t) == FUNCTION_DECL))
	    continue;
	  if (no_print_builtins
	      && (TREE_CODE (t) == TYPE_DECL)
	      && DECL_IS_BUILTIN (t))
	    continue;

	  /* Function decls tend to have longer names.  */
	  if (TREE_CODE (t) == FUNCTION_DECL)
	    len = 3;
	  else
	    len = 2;
	  i += len;
	  if (i > 6)
	    {
	      fprintf (stderr, "\n\t");
	      i = len;
	    }
	  print_node_brief (stderr, "", t, 0);
	  if (t == error_mark_node)
	    break;
	}
      if (i)
	fprintf (stderr, "\n");
    }
  if (vec_safe_length (lvl->class_shadowed))
    {
      size_t i;
      cp_class_binding *b;
      fprintf (stderr, " class-shadowed:");
      FOR_EACH_VEC_ELT (*lvl->class_shadowed, i, b)
	fprintf (stderr, " %s ", IDENTIFIER_POINTER (b->identifier));
      fprintf (stderr, "\n");
    }
  if (lvl->type_shadowed)
    {
      fprintf (stderr, " type-shadowed:");
      for (t = lvl->type_shadowed; t; t = TREE_CHAIN (t))
	{
	  fprintf (stderr, " %s ", IDENTIFIER_POINTER (TREE_PURPOSE (t)));
	}
      fprintf (stderr, "\n");
    }
}

DEBUG_FUNCTION void
debug (cp_binding_level &ref)
{
  print_binding_level (&ref);
}

DEBUG_FUNCTION void
debug (cp_binding_level *ptr)
{
  if (ptr)
    debug (*ptr);
  else
    fprintf (stderr, "<nil>\n");
}


static void
print_other_binding_stack (cp_binding_level *stack)
{
  cp_binding_level *level;
  for (level = stack; !global_scope_p (level); level = level->level_chain)
    {
      fprintf (stderr, "binding level %p\n", (void *) level);
      print_binding_level (level);
    }
}

void
print_binding_stack (void)
{
  cp_binding_level *b;
  fprintf (stderr, "current_binding_level=%p\n"
	   "class_binding_level=%p\n"
	   "NAMESPACE_LEVEL (global_namespace)=%p\n",
	   (void *) current_binding_level, (void *) class_binding_level,
	   (void *) NAMESPACE_LEVEL (global_namespace));
  if (class_binding_level)
    {
      for (b = class_binding_level; b; b = b->level_chain)
	if (b == current_binding_level)
	  break;
      if (b)
	b = class_binding_level;
      else
	b = current_binding_level;
    }
  else
    b = current_binding_level;
  print_other_binding_stack (b);
  fprintf (stderr, "global:\n");
  print_binding_level (NAMESPACE_LEVEL (global_namespace));
}

/* Return the type associated with ID.  */

static tree
identifier_type_value_1 (tree id)
{
  /* There is no type with that name, anywhere.  */
  if (REAL_IDENTIFIER_TYPE_VALUE (id) == NULL_TREE)
    return NULL_TREE;
  /* This is not the type marker, but the real thing.  */
  if (REAL_IDENTIFIER_TYPE_VALUE (id) != global_type_node)
    return REAL_IDENTIFIER_TYPE_VALUE (id);
  /* Have to search for it. It must be on the global level, now.
     Ask lookup_name not to return non-types.  */
  id = lookup_name_real (id, 2, 1, /*block_p=*/true, 0, 0);
  if (id)
    return TREE_TYPE (id);
  return NULL_TREE;
}

/* Wrapper for identifier_type_value_1.  */

tree
identifier_type_value (tree id)
{
  tree ret;
  timevar_start (TV_NAME_LOOKUP);
  ret = identifier_type_value_1 (id);
  timevar_stop (TV_NAME_LOOKUP);
  return ret;
}

/* Push a definition of struct, union or enum tag named ID.  into
   binding_level B.  DECL is a TYPE_DECL for the type.  We assume that
   the tag ID is not already defined.  */

static void
set_identifier_type_value_with_scope (tree id, tree decl, cp_binding_level *b)
{
  tree type;

  if (b->kind != sk_namespace)
    {
      /* Shadow the marker, not the real thing, so that the marker
	 gets restored later.  */
      tree old_type_value = REAL_IDENTIFIER_TYPE_VALUE (id);
      b->type_shadowed
	= tree_cons (id, old_type_value, b->type_shadowed);
      type = decl ? TREE_TYPE (decl) : NULL_TREE;
      TREE_TYPE (b->type_shadowed) = type;
    }
  else
    {
      tree *slot = find_namespace_slot (current_namespace, id, true);
      gcc_assert (decl);
      update_binding (b, NULL, slot, MAYBE_STAT_DECL (*slot), decl, false);

      /* Store marker instead of real type.  */
      type = global_type_node;
    }
  SET_IDENTIFIER_TYPE_VALUE (id, type);
}

/* As set_identifier_type_value_with_scope, but using
   current_binding_level.  */

void
set_identifier_type_value (tree id, tree decl)
{
  set_identifier_type_value_with_scope (id, decl, current_binding_level);
}

/* Return the name for the constructor (or destructor) for the
   specified class.  */

tree
constructor_name (tree type)
{
  tree decl = TYPE_NAME (TYPE_MAIN_VARIANT (type));

  return decl ? DECL_NAME (decl) : NULL_TREE;
}

/* Returns TRUE if NAME is the name for the constructor for TYPE,
   which must be a class type.  */

bool
constructor_name_p (tree name, tree type)
{
  gcc_assert (MAYBE_CLASS_TYPE_P (type));

  /* These don't have names.  */
  if (TREE_CODE (type) == DECLTYPE_TYPE
      || TREE_CODE (type) == TYPEOF_TYPE)
    return false;

  if (name && name == constructor_name (type))
    return true;

  return false;
}

/* Same as pushdecl, but define X in binding-level LEVEL.  We rely on the
   caller to set DECL_CONTEXT properly.

   Note that this must only be used when X will be the new innermost
   binding for its name, as we tack it onto the front of IDENTIFIER_BINDING
   without checking to see if the current IDENTIFIER_BINDING comes from a
   closer binding level than LEVEL.  */

static tree
do_pushdecl_with_scope (tree x, cp_binding_level *level, bool is_friend)
{
  cp_binding_level *b;

  if (level->kind == sk_class)
    {
      b = class_binding_level;
      class_binding_level = level;
      pushdecl_class_level (x);
      class_binding_level = b;
    }
  else
    {
      tree function_decl = current_function_decl;
      if (level->kind == sk_namespace)
	current_function_decl = NULL_TREE;
      b = current_binding_level;
      current_binding_level = level;
      x = pushdecl (x, is_friend);
      current_binding_level = b;
      current_function_decl = function_decl;
    }
  return x;
}

/* Inject X into the local scope just before the function parms.  */

tree
pushdecl_outermost_localscope (tree x)
{
  cp_binding_level *b = NULL;
  bool subtime = timevar_cond_start (TV_NAME_LOOKUP);

  /* Find the scope just inside the function parms.  */
  for (cp_binding_level *n = current_binding_level;
       n->kind != sk_function_parms; n = b->level_chain)
    b = n;

  tree ret = b ? do_pushdecl_with_scope (x, b, false) : error_mark_node;
  timevar_cond_stop (TV_NAME_LOOKUP, subtime);

  return ret;
}

/* Process a local-scope or namespace-scope using declaration.  LOOKUP
   is the result of qualified lookup (both value & type are
   significant).  FN_SCOPE_P indicates if we're at function-scope (as
   opposed to namespace-scope).  *VALUE_P and *TYPE_P are the current
   bindings, which are altered to reflect the newly brought in
   declarations.  */

static bool
do_nonmember_using_decl (name_lookup &lookup, bool fn_scope_p,
			 tree *value_p, tree *type_p)
{
  tree value = *value_p;
  tree type = *type_p;
  bool failed = false;

  /* Shift the old and new bindings around so we're comparing class and
     enumeration names to each other.  */
  if (value && DECL_IMPLICIT_TYPEDEF_P (value))
    {
      type = value;
      value = NULL_TREE;
    }

  if (lookup.value && DECL_IMPLICIT_TYPEDEF_P (lookup.value))
    {
      lookup.type = lookup.value;
      lookup.value = NULL_TREE;
    }

  if (!lookup.value)
    /* Nothing.  */;
  else if (OVL_P (lookup.value) && (!value || OVL_P (value)))
    {
      for (lkp_iterator usings (lookup.value); usings; ++usings)
	{
	  tree new_fn = *usings;

	  /* [namespace.udecl]

	     If a function declaration in namespace scope or block
	     scope has the same name and the same parameter types as a
	     function introduced by a using declaration the program is
	     ill-formed.  */
	  bool found = false;
	  for (ovl_iterator old (value); !found && old; ++old)
	    {
	      tree old_fn = *old;

	      if (new_fn == old_fn)
		{
		  /* The function already exists in the current
		     namespace.  */
		  found = true;
		  break;
		}
	      else if (old.using_p ())
		continue; /* This is a using decl. */
	      else if (old.hidden_p () && !DECL_HIDDEN_FRIEND_P (old_fn))
		continue; /* This is an anticipated builtin.  */
	      else if (!matching_fn_p (new_fn, old_fn))
		continue; /* Parameters do not match.  */
	      else if (decls_match (new_fn, old_fn))
		{
		  /* Extern "C" in different namespaces.  */
		  found = true;
		  break;
		}
	      else
		{
		  diagnose_name_conflict (new_fn, old_fn);
		  failed = true;
		  found = true;
		  break;
		}
	    }

	  if (!found)
	    /* Unlike the decl-pushing case we don't drop anticipated
	       builtins here.  They don't cause a problem, and we'd
	       like to match them with a future declaration.  */
	    value = ovl_insert (new_fn, value, true);
	}
    }
  else if (value
	   /* Ignore anticipated builtins.  */
	   && !anticipated_builtin_p (value)
	   && (fn_scope_p || !decls_match (lookup.value, value)))
    {
      diagnose_name_conflict (lookup.value, value);
      failed = true;
    }
  else
    value = lookup.value;

  if (lookup.type && lookup.type != type)
    {
      if (type && !decls_match (lookup.type, type))
	{
	  diagnose_name_conflict (lookup.type, type);
	  failed = true;
	}
      else
	type = lookup.type;
    }

  /* If value is empty, shift any class or enumeration name back.  */
  if (!value)
    {
      value = type;
      type = NULL_TREE;
    }
  *value_p = value;
  *type_p = type;

  return failed;
}

/* Returns true if ANCESTOR encloses DESCENDANT, including matching.
   Both are namespaces.  */

bool
is_nested_namespace (tree ancestor, tree descendant, bool inline_only)
{
  int depth = SCOPE_DEPTH (ancestor);

  if (!depth && !inline_only)
    /* The global namespace encloses everything.  */
    return true;

  while (SCOPE_DEPTH (descendant) > depth
	 && (!inline_only || DECL_NAMESPACE_INLINE_P (descendant)))
    descendant = CP_DECL_CONTEXT (descendant);

  return ancestor == descendant;
}

/* Returns true if ROOT (a non-alias namespace, class, or function)
   encloses CHILD.  CHILD may be either a class type or a namespace
   (maybe alias).  */

bool
is_ancestor (tree root, tree child)
{
  gcc_checking_assert ((TREE_CODE (root) == NAMESPACE_DECL
			&& !DECL_NAMESPACE_ALIAS (root))
		       || TREE_CODE (root) == FUNCTION_DECL
		       || CLASS_TYPE_P (root));
  gcc_checking_assert (TREE_CODE (child) == NAMESPACE_DECL
		       || CLASS_TYPE_P (child));

  /* The global namespace encloses everything.  Early-out for the
     common case.  */
  if (root == global_namespace)
    return true;

  /* Search CHILD until we reach namespace scope.  */
  while (TREE_CODE (child) != NAMESPACE_DECL)
    {
      /* If we've reached the ROOT, it encloses CHILD.  */
      if (root == child)
	return true;

      /* Go out one level.  */
      if (TYPE_P (child))
	child = TYPE_NAME (child);
      child = CP_DECL_CONTEXT (child);
    }

  if (TREE_CODE (root) != NAMESPACE_DECL)
    /* Failed to meet the non-namespace we were looking for.  */
    return false;

  if (tree alias = DECL_NAMESPACE_ALIAS (child))
    child = alias;

  return is_nested_namespace (root, child);
}

/* Enter the class or namespace scope indicated by T suitable for name
   lookup.  T can be arbitrary scope, not necessary nested inside the
   current scope.  Returns a non-null scope to pop iff pop_scope
   should be called later to exit this scope.  */

tree
push_scope (tree t)
{
  if (TREE_CODE (t) == NAMESPACE_DECL)
    push_decl_namespace (t);
  else if (CLASS_TYPE_P (t))
    {
      if (!at_class_scope_p ()
	  || !same_type_p (current_class_type, t))
	push_nested_class (t);
      else
	/* T is the same as the current scope.  There is therefore no
	   need to re-enter the scope.  Since we are not actually
	   pushing a new scope, our caller should not call
	   pop_scope.  */
	t = NULL_TREE;
    }

  return t;
}

/* Leave scope pushed by push_scope.  */

void
pop_scope (tree t)
{
  if (t == NULL_TREE)
    return;
  if (TREE_CODE (t) == NAMESPACE_DECL)
    pop_decl_namespace ();
  else if CLASS_TYPE_P (t)
    pop_nested_class ();
}

/* Subroutine of push_inner_scope.  */

static void
push_inner_scope_r (tree outer, tree inner)
{
  tree prev;

  if (outer == inner
      || (TREE_CODE (inner) != NAMESPACE_DECL && !CLASS_TYPE_P (inner)))
    return;

  prev = CP_DECL_CONTEXT (TREE_CODE (inner) == NAMESPACE_DECL ? inner : TYPE_NAME (inner));
  if (outer != prev)
    push_inner_scope_r (outer, prev);
  if (TREE_CODE (inner) == NAMESPACE_DECL)
    {
      cp_binding_level *save_template_parm = 0;
      /* Temporary take out template parameter scopes.  They are saved
	 in reversed order in save_template_parm.  */
      while (current_binding_level->kind == sk_template_parms)
	{
	  cp_binding_level *b = current_binding_level;
	  current_binding_level = b->level_chain;
	  b->level_chain = save_template_parm;
	  save_template_parm = b;
	}

      resume_scope (NAMESPACE_LEVEL (inner));
      current_namespace = inner;

      /* Restore template parameter scopes.  */
      while (save_template_parm)
	{
	  cp_binding_level *b = save_template_parm;
	  save_template_parm = b->level_chain;
	  b->level_chain = current_binding_level;
	  current_binding_level = b;
	}
    }
  else
    pushclass (inner);
}

/* Enter the scope INNER from current scope.  INNER must be a scope
   nested inside current scope.  This works with both name lookup and
   pushing name into scope.  In case a template parameter scope is present,
   namespace is pushed under the template parameter scope according to
   name lookup rule in 14.6.1/6.

   Return the former current scope suitable for pop_inner_scope.  */

tree
push_inner_scope (tree inner)
{
  tree outer = current_scope ();
  if (!outer)
    outer = current_namespace;

  push_inner_scope_r (outer, inner);
  return outer;
}

/* Exit the current scope INNER back to scope OUTER.  */

void
pop_inner_scope (tree outer, tree inner)
{
  if (outer == inner
      || (TREE_CODE (inner) != NAMESPACE_DECL && !CLASS_TYPE_P (inner)))
    return;

  while (outer != inner)
    {
      if (TREE_CODE (inner) == NAMESPACE_DECL)
	{
	  cp_binding_level *save_template_parm = 0;
	  /* Temporary take out template parameter scopes.  They are saved
	     in reversed order in save_template_parm.  */
	  while (current_binding_level->kind == sk_template_parms)
	    {
	      cp_binding_level *b = current_binding_level;
	      current_binding_level = b->level_chain;
	      b->level_chain = save_template_parm;
	      save_template_parm = b;
	    }

	  pop_namespace ();

	  /* Restore template parameter scopes.  */
	  while (save_template_parm)
	    {
	      cp_binding_level *b = save_template_parm;
	      save_template_parm = b->level_chain;
	      b->level_chain = current_binding_level;
	      current_binding_level = b;
	    }
	}
      else
	popclass ();

      inner = CP_DECL_CONTEXT (TREE_CODE (inner) == NAMESPACE_DECL ? inner : TYPE_NAME (inner));
    }
}

/* Do a pushlevel for class declarations.  */

void
pushlevel_class (void)
{
  class_binding_level = begin_scope (sk_class, current_class_type);
}

/* ...and a poplevel for class declarations.  */

void
poplevel_class (void)
{
  cp_binding_level *level = class_binding_level;
  cp_class_binding *cb;
  size_t i;
  tree shadowed;

  bool subtime = timevar_cond_start (TV_NAME_LOOKUP);
  gcc_assert (level != 0);

  /* If we're leaving a toplevel class, cache its binding level.  */
  if (current_class_depth == 1)
    previous_class_level = level;
  for (shadowed = level->type_shadowed;
       shadowed;
       shadowed = TREE_CHAIN (shadowed))
    SET_IDENTIFIER_TYPE_VALUE (TREE_PURPOSE (shadowed), TREE_VALUE (shadowed));

  /* Remove the bindings for all of the class-level declarations.  */
  if (level->class_shadowed)
    {
      FOR_EACH_VEC_ELT (*level->class_shadowed, i, cb)
	{
	  IDENTIFIER_BINDING (cb->identifier) = cb->base->previous;
	  cxx_binding_free (cb->base);
	}
      ggc_free (level->class_shadowed);
      level->class_shadowed = NULL;
    }

  /* Now, pop out of the binding level which we created up in the
     `pushlevel_class' routine.  */
  gcc_assert (current_binding_level == level);
  leave_scope ();
  timevar_cond_stop (TV_NAME_LOOKUP, subtime);
}

/* Set INHERITED_VALUE_BINDING_P on BINDING to true or false, as
   appropriate.  DECL is the value to which a name has just been
   bound.  CLASS_TYPE is the class in which the lookup occurred.  */

static void
set_inherited_value_binding_p (cxx_binding *binding, tree decl,
			       tree class_type)
{
  if (binding->value == decl && TREE_CODE (decl) != TREE_LIST)
    {
      tree context;

      if (TREE_CODE (decl) == OVERLOAD)
	context = ovl_scope (decl);
      else
	{
	  gcc_assert (DECL_P (decl));
	  context = context_for_name_lookup (decl);
	}

      if (is_properly_derived_from (class_type, context))
	INHERITED_VALUE_BINDING_P (binding) = 1;
      else
	INHERITED_VALUE_BINDING_P (binding) = 0;
    }
  else if (binding->value == decl)
    /* We only encounter a TREE_LIST when there is an ambiguity in the
       base classes.  Such an ambiguity can be overridden by a
       definition in this class.  */
    INHERITED_VALUE_BINDING_P (binding) = 1;
  else
    INHERITED_VALUE_BINDING_P (binding) = 0;
}

/* Make the declaration of X appear in CLASS scope.  */

bool
pushdecl_class_level (tree x)
{
  bool is_valid = true;
  bool subtime;

  /* Do nothing if we're adding to an outer lambda closure type,
     outer_binding will add it later if it's needed.  */
  if (current_class_type != class_binding_level->this_entity)
    return true;

  subtime = timevar_cond_start (TV_NAME_LOOKUP);
  /* Get the name of X.  */
  tree name = OVL_NAME (x);

  if (name)
    {
      is_valid = push_class_level_binding (name, x);
      if (TREE_CODE (x) == TYPE_DECL)
	set_identifier_type_value (name, x);
    }
  else if (ANON_AGGR_TYPE_P (TREE_TYPE (x)))
    {
      /* If X is an anonymous aggregate, all of its members are
	 treated as if they were members of the class containing the
	 aggregate, for naming purposes.  */
      location_t save_location = input_location;
      tree anon = TREE_TYPE (x);
      if (vec<tree, va_gc> *member_vec = CLASSTYPE_MEMBER_VEC (anon))
	for (unsigned ix = member_vec->length (); ix--;)
	  {
	    tree binding = (*member_vec)[ix];
	    if (STAT_HACK_P (binding))
	      {
		if (!pushdecl_class_level (STAT_TYPE (binding)))
		  is_valid = false;
		binding = STAT_DECL (binding);
	      }
	    if (!pushdecl_class_level (binding))
	      is_valid = false;
	}
      else
	for (tree f = TYPE_FIELDS (anon); f; f = DECL_CHAIN (f))
	  if (TREE_CODE (f) == FIELD_DECL)
	    {
	      input_location = DECL_SOURCE_LOCATION (f);
	      if (!pushdecl_class_level (f))
		is_valid = false;
	    }
      input_location = save_location;
    }
  timevar_cond_stop (TV_NAME_LOOKUP, subtime);
  return is_valid;
}

/* Return the BINDING (if any) for NAME in SCOPE, which is a class
   scope.  If the value returned is non-NULL, and the PREVIOUS field
   is not set, callers must set the PREVIOUS field explicitly.  */

static cxx_binding *
get_class_binding (tree name, cp_binding_level *scope)
{
  tree class_type;
  tree type_binding;
  tree value_binding;
  cxx_binding *binding;

  class_type = scope->this_entity;

  /* Get the type binding.  */
  type_binding = lookup_member (class_type, name,
				/*protect=*/2, /*want_type=*/true,
				tf_warning_or_error);
  /* Get the value binding.  */
  value_binding = lookup_member (class_type, name,
				 /*protect=*/2, /*want_type=*/false,
				 tf_warning_or_error);

  if (value_binding
      && (TREE_CODE (value_binding) == TYPE_DECL
	  || DECL_CLASS_TEMPLATE_P (value_binding)
	  || (TREE_CODE (value_binding) == TREE_LIST
	      && TREE_TYPE (value_binding) == error_mark_node
	      && (TREE_CODE (TREE_VALUE (value_binding))
		  == TYPE_DECL))))
    /* We found a type binding, even when looking for a non-type
       binding.  This means that we already processed this binding
       above.  */
    ;
  else if (value_binding)
    {
      if (TREE_CODE (value_binding) == TREE_LIST
	  && TREE_TYPE (value_binding) == error_mark_node)
	/* NAME is ambiguous.  */
	;
      else if (BASELINK_P (value_binding))
	/* NAME is some overloaded functions.  */
	value_binding = BASELINK_FUNCTIONS (value_binding);
    }

  /* If we found either a type binding or a value binding, create a
     new binding object.  */
  if (type_binding || value_binding)
    {
      binding = new_class_binding (name,
				   value_binding,
				   type_binding,
				   scope);
      /* This is a class-scope binding, not a block-scope binding.  */
      LOCAL_BINDING_P (binding) = 0;
      set_inherited_value_binding_p (binding, value_binding, class_type);
    }
  else
    binding = NULL;

  return binding;
}

/* Make the declaration(s) of X appear in CLASS scope under the name
   NAME.  Returns true if the binding is valid.  */

static bool
push_class_level_binding_1 (tree name, tree x)
{
  cxx_binding *binding;
  tree decl = x;
  bool ok;

  /* The class_binding_level will be NULL if x is a template
     parameter name in a member template.  */
  if (!class_binding_level)
    return true;

  if (name == error_mark_node)
    return false;

  /* Can happen for an erroneous declaration (c++/60384).  */
  if (!identifier_p (name))
    {
      gcc_assert (errorcount || sorrycount);
      return false;
    }

  /* Check for invalid member names.  But don't worry about a default
     argument-scope lambda being pushed after the class is complete.  */
  gcc_assert (TYPE_BEING_DEFINED (current_class_type)
	      || LAMBDA_TYPE_P (TREE_TYPE (decl)));
  /* Check that we're pushing into the right binding level.  */
  gcc_assert (current_class_type == class_binding_level->this_entity);

  /* We could have been passed a tree list if this is an ambiguous
     declaration. If so, pull the declaration out because
     check_template_shadow will not handle a TREE_LIST.  */
  if (TREE_CODE (decl) == TREE_LIST
      && TREE_TYPE (decl) == error_mark_node)
    decl = TREE_VALUE (decl);

  if (!check_template_shadow (decl))
    return false;

  /* [class.mem]

     If T is the name of a class, then each of the following shall
     have a name different from T:

     -- every static data member of class T;

     -- every member of class T that is itself a type;

     -- every enumerator of every member of class T that is an
	enumerated type;

     -- every member of every anonymous union that is a member of
	class T.

     (Non-static data members were also forbidden to have the same
     name as T until TC1.)  */
  if ((VAR_P (x)
       || TREE_CODE (x) == CONST_DECL
       || (TREE_CODE (x) == TYPE_DECL
	   && !DECL_SELF_REFERENCE_P (x))
       /* A data member of an anonymous union.  */
       || (TREE_CODE (x) == FIELD_DECL
	   && DECL_CONTEXT (x) != current_class_type))
      && DECL_NAME (x) == DECL_NAME (TYPE_NAME (current_class_type)))
    {
      tree scope = context_for_name_lookup (x);
      if (TYPE_P (scope) && same_type_p (scope, current_class_type))
	{
	  error_at (DECL_SOURCE_LOCATION (x),
		    "%qD has the same name as the class in which it is "
		    "declared", x);
	  return false;
	}
    }

  /* Get the current binding for NAME in this class, if any.  */
  binding = IDENTIFIER_BINDING (name);
  if (!binding || binding->scope != class_binding_level)
    {
      binding = get_class_binding (name, class_binding_level);
      /* If a new binding was created, put it at the front of the
	 IDENTIFIER_BINDING list.  */
      if (binding)
	{
	  binding->previous = IDENTIFIER_BINDING (name);
	  IDENTIFIER_BINDING (name) = binding;
	}
    }

  /* If there is already a binding, then we may need to update the
     current value.  */
  if (binding && binding->value)
    {
      tree bval = binding->value;
      tree old_decl = NULL_TREE;
      tree target_decl = strip_using_decl (decl);
      tree target_bval = strip_using_decl (bval);

      if (INHERITED_VALUE_BINDING_P (binding))
	{
	  /* If the old binding was from a base class, and was for a
	     tag name, slide it over to make room for the new binding.
	     The old binding is still visible if explicitly qualified
	     with a class-key.  */
	  if (TREE_CODE (target_bval) == TYPE_DECL
	      && DECL_ARTIFICIAL (target_bval)
	      && !(TREE_CODE (target_decl) == TYPE_DECL
		   && DECL_ARTIFICIAL (target_decl)))
	    {
	      old_decl = binding->type;
	      binding->type = bval;
	      binding->value = NULL_TREE;
	      INHERITED_VALUE_BINDING_P (binding) = 0;
	    }
	  else
	    {
	      old_decl = bval;
	      /* Any inherited type declaration is hidden by the type
		 declaration in the derived class.  */
	      if (TREE_CODE (target_decl) == TYPE_DECL
		  && DECL_ARTIFICIAL (target_decl))
		binding->type = NULL_TREE;
	    }
	}
      else if (TREE_CODE (decl) == USING_DECL
	       && TREE_CODE (bval) == USING_DECL
	       && same_type_p (USING_DECL_SCOPE (decl),
			       USING_DECL_SCOPE (bval)))
	/* This is a using redeclaration that will be diagnosed later
	   in supplement_binding */
	;
      else if (TREE_CODE (decl) == USING_DECL
	       && TREE_CODE (bval) == USING_DECL
	       && DECL_DEPENDENT_P (decl)
	       && DECL_DEPENDENT_P (bval))
	return true;
      else if (TREE_CODE (decl) == USING_DECL
	       && OVL_P (target_bval))
	old_decl = bval;
      else if (TREE_CODE (bval) == USING_DECL
	       && OVL_P (target_decl))
	return true;
      else if (OVL_P (target_decl)
	       && OVL_P (target_bval))
	old_decl = bval;

      if (old_decl && binding->scope == class_binding_level)
	{
	  binding->value = x;
	  /* It is always safe to clear INHERITED_VALUE_BINDING_P
	     here.  This function is only used to register bindings
	     from with the class definition itself.  */
	  INHERITED_VALUE_BINDING_P (binding) = 0;
	  return true;
	}
    }

  /* Note that we declared this value so that we can issue an error if
     this is an invalid redeclaration of a name already used for some
     other purpose.  */
  note_name_declared_in_class (name, decl);

  /* If we didn't replace an existing binding, put the binding on the
     stack of bindings for the identifier, and update the shadowed
     list.  */
  if (binding && binding->scope == class_binding_level)
    /* Supplement the existing binding.  */
    ok = supplement_binding (binding, decl);
  else
    {
      /* Create a new binding.  */
      push_binding (name, decl, class_binding_level);
      ok = true;
    }

  return ok;
}

/* Wrapper for push_class_level_binding_1.  */

bool
push_class_level_binding (tree name, tree x)
{
  bool ret;
  bool subtime = timevar_cond_start (TV_NAME_LOOKUP);
  ret = push_class_level_binding_1 (name, x);
  timevar_cond_stop (TV_NAME_LOOKUP, subtime);
  return ret;
}

/* Process and lookup a using decl SCOPE::lookup.name, filling in
   lookup.values & lookup.type.  Return true if ok.  */

static bool
lookup_using_decl (tree scope, name_lookup &lookup)
{
  tree current = current_scope ();
  bool dependent_p = false;

  if (TREE_CODE (scope) == NAMESPACE_DECL)
    {
      /* Naming a namespace member.  */
      if (TYPE_P (current))
	{
	  error ("using-declaration for non-member at class scope");
	  return false;
	}

      qualified_namespace_lookup (scope, &lookup);
    }
  else if (TREE_CODE (scope) == ENUMERAL_TYPE)
    {
      error ("using-declaration may not name enumerator %<%E::%D%>",
	     scope, lookup.name);
      return false;
    }
  else
    {
      /* Naming a class member.  */
      if (!TYPE_P (current))
	{
	  error ("using-declaration for member at non-class scope");
	  return false;
	}

      /* Make sure the name is not invalid */
      if (TREE_CODE (lookup.name) == BIT_NOT_EXPR)
	{
	  error ("%<%T::%D%> names destructor", scope, lookup.name);
	  return false;
	}

      /* Using T::T declares inheriting ctors, even if T is a typedef.  */
      if (MAYBE_CLASS_TYPE_P (scope)
	  && (lookup.name == TYPE_IDENTIFIER (scope)
	      || constructor_name_p (lookup.name, scope)))
	{
	  maybe_warn_cpp0x (CPP0X_INHERITING_CTORS);
	  lookup.name = ctor_identifier;
	  CLASSTYPE_NON_AGGREGATE (current) = true;
    	}

      /* Cannot introduce a constructor name.  */
      if (constructor_name_p (lookup.name, current))
	{
	  error ("%<%T::%D%> names constructor in %qT",
		 scope, lookup.name, current);
	  return false;
	}

      /* Member using decls finish processing when completing the
	 class.  */
      /* From [namespace.udecl]:

         A using-declaration used as a member-declaration shall refer
         to a member of a base class of the class being defined.

         In general, we cannot check this constraint in a template
         because we do not know the entire set of base classes of the
         current class type. Morover, if SCOPE is dependent, it might
         match a non-dependent base.  */

      dependent_p = dependent_scope_p (scope);
      if (!dependent_p)
	{
	  base_kind b_kind;
	  tree binfo = lookup_base (current, scope, ba_any, &b_kind,
				    tf_warning_or_error);
	  if (b_kind < bk_proper_base)
	    {
	      /* If there are dependent bases, scope might resolve at
		 instantiation time, even if it isn't exactly one of
		 the dependent bases.  */
	      if (b_kind == bk_same_type || !any_dependent_bases_p ())
		{
		  error_not_base_type (scope, current);
		  return false;
		}
	      /* Treat as-if dependent.  */
	      dependent_p = true;
	    }
	  else if (lookup.name == ctor_identifier && !binfo_direct_p (binfo))
	    {
	      error ("cannot inherit constructors from indirect base %qT",
		     scope);
	      return false;
	    }
	  else if (IDENTIFIER_CONV_OP_P (lookup.name)
		   && dependent_type_p (TREE_TYPE (lookup.name)))
	    dependent_p = true;
	  else
	    lookup.value = lookup_member (binfo, lookup.name, 0,
					  false, tf_warning_or_error);
	}
    }

  if (!dependent_p)
    {
      if (!lookup.value)
	{
	  error ("%qD has not been declared in %qE", lookup.name, scope);
	  return false;
	}

      if (TREE_CODE (lookup.value) == TREE_LIST
	  /* We can (independently) have ambiguous implicit typedefs.  */
	  || (lookup.type && TREE_CODE (lookup.type) == TREE_LIST))
	{
	  error ("reference to %qD is ambiguous", lookup.name);
	  print_candidates (TREE_CODE (lookup.value) == TREE_LIST
			    ? lookup.value : lookup.type);
	  return false;
	}

      if (TREE_CODE (lookup.value) == NAMESPACE_DECL)
	{
	  error ("using-declaration may not name namespace %qD", lookup.value);
	  return false;
	}
    }

  return true;
}

/* Process "using SCOPE::NAME" in a class scope.  Return the
   USING_DECL created.  */

tree
do_class_using_decl (tree scope, tree name)
{
  if (name == error_mark_node
      || scope == error_mark_node)
    return NULL_TREE;

  name_lookup lookup (name, 0);
  if (!lookup_using_decl (scope, lookup))
    return NULL_TREE;

  tree found = lookup.value;
  if (found && BASELINK_P (found))
    /* The binfo from which the functions came does not matter.  */
    found = BASELINK_FUNCTIONS (found);

  tree using_decl = build_lang_decl (USING_DECL, lookup.name, NULL_TREE);
  USING_DECL_SCOPE (using_decl) = scope;
  USING_DECL_DECLS (using_decl) = found;
  DECL_DEPENDENT_P (using_decl) = !found;

  return using_decl;
}


/* Return the binding for NAME in NS.  If NS is NULL, look in
   global_namespace.  */

tree
get_namespace_binding (tree ns, tree name)
{
  bool subtime = timevar_cond_start (TV_NAME_LOOKUP);
  if (!ns)
    ns = global_namespace;
  gcc_checking_assert (!DECL_NAMESPACE_ALIAS (ns));
  tree ret = find_namespace_value (ns, name);
  timevar_cond_stop (TV_NAME_LOOKUP, subtime);
  return ret;
}

/* Push internal DECL into the global namespace.  Does not do the
   full overload fn handling and does not add it to the list of things
   in the namespace.  */

void
set_global_binding (tree decl)
{
  bool subtime = timevar_cond_start (TV_NAME_LOOKUP);

  tree *slot = find_namespace_slot (global_namespace, DECL_NAME (decl), true);

  if (*slot)
    /* The user's placed something in the implementor's namespace.  */
    diagnose_name_conflict (decl, MAYBE_STAT_DECL (*slot));

  /* Force the binding, so compiler internals continue to work.  */
  *slot = decl;

  timevar_cond_stop (TV_NAME_LOOKUP, subtime);
}

/* Set the context of a declaration to scope. Complain if we are not
   outside scope.  */

void
set_decl_namespace (tree decl, tree scope, bool friendp)
{
  /* Get rid of namespace aliases.  */
  scope = ORIGINAL_NAMESPACE (scope);

  /* It is ok for friends to be qualified in parallel space.  */
  if (!friendp && !is_nested_namespace (current_namespace, scope))
    error ("declaration of %qD not in a namespace surrounding %qD",
	   decl, scope);
  DECL_CONTEXT (decl) = FROB_CONTEXT (scope);

  /* See whether this has been declared in the namespace or inline
     children.  */
  tree old = NULL_TREE;
  {
    name_lookup lookup (DECL_NAME (decl), LOOKUP_HIDDEN);
    if (!lookup.search_qualified (scope, /*usings=*/false))
      /* No old declaration at all.  */
      goto not_found;
    old = lookup.value;
  }

  /* If it's a TREE_LIST, the result of the lookup was ambiguous.  */
  if (TREE_CODE (old) == TREE_LIST)
    {
    ambiguous:
      DECL_CONTEXT (decl) = FROB_CONTEXT (scope);
      error ("reference to %qD is ambiguous", decl);
      print_candidates (old);
      return;
    }

  if (!DECL_DECLARES_FUNCTION_P (decl))
    {
      /* Don't compare non-function decls with decls_match here, since
	 it can't check for the correct constness at this
	 point.  pushdecl will find those errors later.  */

      /* We might have found it in an inline namespace child of SCOPE.  */
      if (TREE_CODE (decl) == TREE_CODE (old))
	DECL_CONTEXT (decl) = DECL_CONTEXT (old);

    found:
      /* Writing "N::i" to declare something directly in "N" is invalid.  */
      if (CP_DECL_CONTEXT (decl) == current_namespace
	  && at_namespace_scope_p ())
	error_at (DECL_SOURCE_LOCATION (decl),
		  "explicit qualification in declaration of %qD", decl);
      return;
    }

  /* Since decl is a function, old should contain a function decl.  */
  if (!OVL_P (old))
    goto not_found;

  /* We handle these in check_explicit_instantiation_namespace.  */
  if (processing_explicit_instantiation)
    return;
  if (processing_template_decl || processing_specialization)
    /* We have not yet called push_template_decl to turn a
       FUNCTION_DECL into a TEMPLATE_DECL, so the declarations won't
       match.  But, we'll check later, when we construct the
       template.  */
    return;
  /* Instantiations or specializations of templates may be declared as
     friends in any namespace.  */
  if (friendp && DECL_USE_TEMPLATE (decl))
    return;

  tree found;
  found = NULL_TREE;

  for (lkp_iterator iter (old); iter; ++iter)
    {
      if (iter.using_p ())
	continue;

      tree ofn = *iter;

      /* Adjust DECL_CONTEXT first so decls_match will return true
	 if DECL will match a declaration in an inline namespace.  */
      DECL_CONTEXT (decl) = DECL_CONTEXT (ofn);
      if (decls_match (decl, ofn))
	{
	  if (found)
	    {
	      /* We found more than one matching declaration.  */
	      DECL_CONTEXT (decl) = FROB_CONTEXT (scope);
	      goto ambiguous;
	    }
	  found = ofn;
	}
    }

  if (found)
    {
      if (DECL_HIDDEN_FRIEND_P (found))
	{
	  pedwarn (DECL_SOURCE_LOCATION (decl), 0,
		   "%qD has not been declared within %qD", decl, scope);
	  inform (DECL_SOURCE_LOCATION (found),
		  "only here as a %<friend%>");
	}
      DECL_CONTEXT (decl) = DECL_CONTEXT (found);
      goto found;
    }

 not_found:
  /* It didn't work, go back to the explicit scope.  */
  DECL_CONTEXT (decl) = FROB_CONTEXT (scope);
  error ("%qD should have been declared inside %qD", decl, scope);
}

/* Return the namespace where the current declaration is declared.  */

tree
current_decl_namespace (void)
{
  tree result;
  /* If we have been pushed into a different namespace, use it.  */
  if (!vec_safe_is_empty (decl_namespace_list))
    return decl_namespace_list->last ();

  if (current_class_type)
    result = decl_namespace_context (current_class_type);
  else if (current_function_decl)
    result = decl_namespace_context (current_function_decl);
  else
    result = current_namespace;
  return result;
}

/* Process any ATTRIBUTES on a namespace definition.  Returns true if
   attribute visibility is seen.  */

bool
handle_namespace_attrs (tree ns, tree attributes)
{
  tree d;
  bool saw_vis = false;

  if (attributes == error_mark_node)
    return false;

  for (d = attributes; d; d = TREE_CHAIN (d))
    {
      tree name = get_attribute_name (d);
      tree args = TREE_VALUE (d);

      if (is_attribute_p ("visibility", name))
	{
	  /* attribute visibility is a property of the syntactic block
	     rather than the namespace as a whole, so we don't touch the
	     NAMESPACE_DECL at all.  */
	  tree x = args ? TREE_VALUE (args) : NULL_TREE;
	  if (x == NULL_TREE || TREE_CODE (x) != STRING_CST || TREE_CHAIN (args))
	    {
	      warning (OPT_Wattributes,
		       "%qD attribute requires a single NTBS argument",
		       name);
	      continue;
	    }

	  if (!TREE_PUBLIC (ns))
	    warning (OPT_Wattributes,
		     "%qD attribute is meaningless since members of the "
		     "anonymous namespace get local symbols", name);

	  push_visibility (TREE_STRING_POINTER (x), 1);
	  saw_vis = true;
	}
      else if (is_attribute_p ("abi_tag", name))
	{
	  if (!DECL_NAME (ns))
	    {
	      warning (OPT_Wattributes, "ignoring %qD attribute on anonymous "
		       "namespace", name);
	      continue;
	    }
	  if (!DECL_NAMESPACE_INLINE_P (ns))
	    {
	      warning (OPT_Wattributes, "ignoring %qD attribute on non-inline "
		       "namespace", name);
	      continue;
	    }
	  if (!args)
	    {
	      tree dn = DECL_NAME (ns);
	      args = build_string (IDENTIFIER_LENGTH (dn) + 1,
				   IDENTIFIER_POINTER (dn));
	      TREE_TYPE (args) = char_array_type_node;
	      args = fix_string_type (args);
	      args = build_tree_list (NULL_TREE, args);
	    }
	  if (check_abi_tag_args (args, name))
	    DECL_ATTRIBUTES (ns) = tree_cons (name, args,
					      DECL_ATTRIBUTES (ns));
	}
      else if (is_attribute_p ("deprecated", name))
	{
	  if (!DECL_NAME (ns))
	    {
	      warning (OPT_Wattributes, "ignoring %qD attribute on anonymous "
		       "namespace", name);
	      continue;
	    }
	  if (args && TREE_CODE (TREE_VALUE (args)) != STRING_CST)
	    {
	      error ("deprecated message is not a string");
	      continue;
	    }
	  TREE_DEPRECATED (ns) = 1;
	  if (args)
	    DECL_ATTRIBUTES (ns) = tree_cons (name, args,
					      DECL_ATTRIBUTES (ns));
	}
      else
	{
	  warning (OPT_Wattributes, "%qD attribute directive ignored",
		   name);
	  continue;
	}
    }

  return saw_vis;
}

/* Temporarily set the namespace for the current declaration.  */

void
push_decl_namespace (tree decl)
{
  if (TREE_CODE (decl) != NAMESPACE_DECL)
    decl = decl_namespace_context (decl);
  vec_safe_push (decl_namespace_list, ORIGINAL_NAMESPACE (decl));
}

/* [namespace.memdef]/2 */

void
pop_decl_namespace (void)
{
  decl_namespace_list->pop ();
}

/* Process a namespace-alias declaration.  */

void
do_namespace_alias (tree alias, tree name_space)
{
  if (name_space == error_mark_node)
    return;

  gcc_assert (TREE_CODE (name_space) == NAMESPACE_DECL);

  name_space = ORIGINAL_NAMESPACE (name_space);

  /* Build the alias.  */
  alias = build_lang_decl (NAMESPACE_DECL, alias, void_type_node);
  DECL_NAMESPACE_ALIAS (alias) = name_space;
  DECL_EXTERNAL (alias) = 1;
  DECL_CONTEXT (alias) = FROB_CONTEXT (current_scope ());
  pushdecl (alias);

  /* Emit debug info for namespace alias.  */
  if (!building_stmt_list_p ())
    (*debug_hooks->early_global_decl) (alias);
}

/* Like pushdecl, only it places X in the current namespace,
   if appropriate.  */

tree
pushdecl_namespace_level (tree x, bool is_friend)
{
  cp_binding_level *b = current_binding_level;
  tree t;

  bool subtime = timevar_cond_start (TV_NAME_LOOKUP);
  t = do_pushdecl_with_scope
    (x, NAMESPACE_LEVEL (current_namespace), is_friend);

  /* Now, the type_shadowed stack may screw us.  Munge it so it does
     what we want.  */
  if (TREE_CODE (t) == TYPE_DECL)
    {
      tree name = DECL_NAME (t);
      tree newval;
      tree *ptr = (tree *)0;
      for (; !global_scope_p (b); b = b->level_chain)
	{
	  tree shadowed = b->type_shadowed;
	  for (; shadowed; shadowed = TREE_CHAIN (shadowed))
	    if (TREE_PURPOSE (shadowed) == name)
	      {
		ptr = &TREE_VALUE (shadowed);
		/* Can't break out of the loop here because sometimes
		   a binding level will have duplicate bindings for
		   PT names.  It's gross, but I haven't time to fix it.  */
	      }
	}
      newval = TREE_TYPE (t);
      if (ptr == (tree *)0)
	{
	  /* @@ This shouldn't be needed.  My test case "zstring.cc" trips
	     up here if this is changed to an assertion.  --KR  */
	  SET_IDENTIFIER_TYPE_VALUE (name, t);
	}
      else
	{
	  *ptr = newval;
	}
    }
  timevar_cond_stop (TV_NAME_LOOKUP, subtime);
  return t;
}

/* Process a using declaration in non-class scope.  */

void
finish_nonmember_using_decl (tree scope, tree name)
{
  gcc_checking_assert (current_binding_level->kind != sk_class);

  if (scope == error_mark_node || name == error_mark_node)
    return;

  name_lookup lookup (name, 0);

  if (!lookup_using_decl (scope, lookup))
    return;

  /* Emit debug info.  */
  if (!processing_template_decl)
    cp_emit_debug_info_for_using (lookup.value,
				  current_binding_level->this_entity);

  if (current_binding_level->kind == sk_namespace)
    {
      tree *slot = find_namespace_slot (current_namespace, name, true);

      tree value = MAYBE_STAT_DECL (*slot);
      tree type = MAYBE_STAT_TYPE (*slot);

      do_nonmember_using_decl (lookup, false, &value, &type);

      if (STAT_HACK_P (*slot))
	{
	  STAT_DECL (*slot) = value;
	  STAT_TYPE (*slot) = type;
	}
      else if (type)
	*slot = stat_hack (value, type);
      else
	*slot = value;
    }
  else
    {
      tree using_decl = build_lang_decl (USING_DECL, lookup.name, NULL_TREE);
      USING_DECL_SCOPE (using_decl) = scope;
      add_decl_expr (using_decl);

      cxx_binding *binding = find_local_binding (current_binding_level, name);
      tree value = NULL;
      tree type = NULL;
      if (binding)
	{
	  value = binding->value;
	  type = binding->type;
	}

      /* DR 36 questions why using-decls at function scope may not be
	 duplicates.  Disallow it, as C++11 claimed and PR 20420
	 implemented.  */
      do_nonmember_using_decl (lookup, true, &value, &type);

      if (!value)
	;
      else if (binding && value == binding->value)
	;
      else if (binding && binding->value && TREE_CODE (value) == OVERLOAD)
	{
	  update_local_overload (IDENTIFIER_BINDING (name), value);
	  IDENTIFIER_BINDING (name)->value = value;
	}
      else
	/* Install the new binding.  */
	push_local_binding (name, value, true);

      if (!type)
	;
      else if (binding && type == binding->type)
	;
      else
	{
	  push_local_binding (name, type, true);
	  set_identifier_type_value (name, type);
	}
    }
}

/* Return the declarations that are members of the namespace NS.  */

tree
cp_namespace_decls (tree ns)
{
  return NAMESPACE_LEVEL (ns)->names;
}

/* Combine prefer_type and namespaces_only into flags.  */

static int
lookup_flags (int prefer_type, int namespaces_only)
{
  if (namespaces_only)
    return LOOKUP_PREFER_NAMESPACES;
  if (prefer_type > 1)
    return LOOKUP_PREFER_TYPES;
  if (prefer_type > 0)
    return LOOKUP_PREFER_BOTH;
  return 0;
}

/* Given a lookup that returned VAL, use FLAGS to decide if we want to
   ignore it or not.  Subroutine of lookup_name_real and
   lookup_type_scope.  */

static bool
qualify_lookup (tree val, int flags)
{
  if (val == NULL_TREE)
    return false;
  if ((flags & LOOKUP_PREFER_NAMESPACES) && TREE_CODE (val) == NAMESPACE_DECL)
    return true;
  if (flags & LOOKUP_PREFER_TYPES)
    {
      tree target_val = strip_using_decl (val);
      if (TREE_CODE (target_val) == TYPE_DECL
	  || TREE_CODE (target_val) == TEMPLATE_DECL)
	return true;
    }
  if (flags & (LOOKUP_PREFER_NAMESPACES | LOOKUP_PREFER_TYPES))
    return false;
  /* Look through lambda things that we shouldn't be able to see.  */
  if (!(flags & LOOKUP_HIDDEN) && is_lambda_ignored_entity (val))
    return false;
  return true;
}

/* Is there a "using namespace std;" directive within USINGS?  */

static bool
using_directives_contain_std_p (vec<tree, va_gc> *usings)
{
  if (!usings)
    return false;

  for (unsigned ix = usings->length (); ix--;)
    if ((*usings)[ix] == std_node)
      return true;

  return false;
}

/* Is there a "using namespace std;" directive within the current
   namespace (or its ancestors)?
   Compare with name_lookup::search_unqualified.  */

static bool
has_using_namespace_std_directive_p ()
{
  /* Look at local using-directives.  */
  for (cp_binding_level *level = current_binding_level;
       level;
       level = level->level_chain)
    if (using_directives_contain_std_p (level->using_directives))
      return true;

  return false;
}

/* Subclass of deferred_diagnostic, for issuing a note when
   --param cxx-max-namespaces-for-diagnostic-help is reached.

   The note should be issued after the error, but before any other
   deferred diagnostics.  This is handled by decorating a wrapped
   deferred_diagnostic, and emitting a note before that wrapped note is
   deleted.  */

class namespace_limit_reached : public deferred_diagnostic
<<<<<<< HEAD
{
 public:
  namespace_limit_reached (location_t loc, unsigned limit, tree name,
			   gnu::unique_ptr<deferred_diagnostic> wrapped)
  : deferred_diagnostic (loc),
    m_limit (limit), m_name (name),
    m_wrapped (move (wrapped))
  {
  }

  ~namespace_limit_reached ()
  {
    /* Unconditionally warn that the search was truncated.  */
    inform (get_location (),
	    "maximum limit of %d namespaces searched for %qE",
	    m_limit, m_name);
    /* m_wrapped will be implicitly deleted after this, emitting any followup
       diagnostic after the above note.  */
  }

 private:
  unsigned m_limit;
  tree m_name;
  gnu::unique_ptr<deferred_diagnostic> m_wrapped;
};

/* Subclass of deferred_diagnostic, for use when issuing a single suggestion.
   Emit a note showing the location of the declaration of the suggestion.  */

class show_candidate_location : public deferred_diagnostic
{
 public:
  show_candidate_location (location_t loc, tree candidate)
  : deferred_diagnostic (loc),
    m_candidate (candidate)
  {
  }

  ~show_candidate_location ()
  {
    inform (location_of (m_candidate), "%qE declared here", m_candidate);
  }

 private:
  tree m_candidate;
};

/* Subclass of deferred_diagnostic, for use when there are multiple candidates
   to be suggested by suggest_alternatives_for.

   Emit a series of notes showing the various suggestions.  */

class suggest_alternatives : public deferred_diagnostic
{
 public:
=======
{
 public:
  namespace_limit_reached (location_t loc, unsigned limit, tree name,
			   gnu::unique_ptr<deferred_diagnostic> wrapped)
  : deferred_diagnostic (loc),
    m_limit (limit), m_name (name),
    m_wrapped (move (wrapped))
  {
  }

  ~namespace_limit_reached ()
  {
    /* Unconditionally warn that the search was truncated.  */
    inform (get_location (),
	    "maximum limit of %d namespaces searched for %qE",
	    m_limit, m_name);
    /* m_wrapped will be implicitly deleted after this, emitting any followup
       diagnostic after the above note.  */
  }

 private:
  unsigned m_limit;
  tree m_name;
  gnu::unique_ptr<deferred_diagnostic> m_wrapped;
};

/* Subclass of deferred_diagnostic, for use when issuing a single suggestion.
   Emit a note showing the location of the declaration of the suggestion.  */

class show_candidate_location : public deferred_diagnostic
{
 public:
  show_candidate_location (location_t loc, tree candidate)
  : deferred_diagnostic (loc),
    m_candidate (candidate)
  {
  }

  ~show_candidate_location ()
  {
    inform (location_of (m_candidate), "%qE declared here", m_candidate);
  }

 private:
  tree m_candidate;
};

/* Subclass of deferred_diagnostic, for use when there are multiple candidates
   to be suggested by suggest_alternatives_for.

   Emit a series of notes showing the various suggestions.  */

class suggest_alternatives : public deferred_diagnostic
{
 public:
>>>>>>> 9e014010
  suggest_alternatives (location_t loc, vec<tree> candidates)
  : deferred_diagnostic (loc),
    m_candidates (candidates)
  {
  }

  ~suggest_alternatives ()
  {
    if (m_candidates.length ())
      {
	inform_n (get_location (), m_candidates.length (),
		  "suggested alternative:",
		  "suggested alternatives:");
	for (unsigned ix = 0; ix != m_candidates.length (); ix++)
	  {
	    tree val = m_candidates[ix];

	    inform (location_of (val), "  %qE", val);
	  }
      }
    m_candidates.release ();
  }

 private:
  vec<tree> m_candidates;
};

/* A class for encapsulating the result of a search across
   multiple namespaces (and scoped enums within them) for an
   unrecognized name seen at a given source location.  */

class namespace_hints
{
 public:
  namespace_hints (location_t loc, tree name);

  name_hint convert_candidates_to_name_hint ();
  name_hint maybe_decorate_with_limit (name_hint);

 private:
  void maybe_add_candidate_for_scoped_enum (tree scoped_enum, tree name);

  location_t m_loc;
  tree m_name;
  vec<tree> m_candidates;

  /* Value of "--param cxx-max-namespaces-for-diagnostic-help".  */
  unsigned m_limit;

  /* Was the limit reached?  */
  bool m_limited;
};

/* Constructor for namespace_hints.  Search namespaces and scoped enums,
   looking for an exact match for unrecognized NAME seen at LOC.  */

namespace_hints::namespace_hints (location_t loc, tree name)
: m_loc(loc), m_name (name)
{
  auto_vec<tree> worklist;

  m_candidates = vNULL;
  m_limited = false;
<<<<<<< HEAD
  m_limit = PARAM_VALUE (CXX_MAX_NAMESPACES_FOR_DIAGNOSTIC_HELP);
=======
  m_limit = param_cxx_max_namespaces_for_diagnostic_help;
>>>>>>> 9e014010

  /* Breadth-first search of namespaces.  Up to limit namespaces
     searched (limit zero == unlimited).  */
  worklist.safe_push (global_namespace);
  for (unsigned ix = 0; ix != worklist.length (); ix++)
    {
      tree ns = worklist[ix];
      name_lookup lookup (name);

      if (lookup.search_qualified (ns, false))
	m_candidates.safe_push (lookup.value);

      if (!m_limited)
	{
	  /* Look for child namespaces.  We have to do this
	     indirectly because they are chained in reverse order,
	     which is confusing to the user.  */
	  auto_vec<tree> children;

	  for (tree decl = NAMESPACE_LEVEL (ns)->names;
	       decl; decl = TREE_CHAIN (decl))
	    {
	      if (TREE_CODE (decl) == NAMESPACE_DECL
		  && !DECL_NAMESPACE_ALIAS (decl)
		  && !DECL_NAMESPACE_INLINE_P (decl))
		children.safe_push (decl);

	      /* Look for exact matches for NAME within scoped enums.
		 These aren't added to the worklist, and so don't count
		 against the search limit.  */
	      if (TREE_CODE (decl) == TYPE_DECL)
		{
		  tree type = TREE_TYPE (decl);
		  if (SCOPED_ENUM_P (type))
		    maybe_add_candidate_for_scoped_enum (type, name);
		}
	    }

	  while (!m_limited && !children.is_empty ())
	    {
	      if (worklist.length () == m_limit)
		m_limited = true;
	      else
		worklist.safe_push (children.pop ());
	    }
	}
    }
}

/* Drop ownership of m_candidates, using it to generate a name_hint at m_loc
   for m_name, an IDENTIFIER_NODE for which name lookup failed.

   If m_candidates is non-empty, use it to generate a suggestion and/or
   a deferred diagnostic that lists the possible candidate(s).
*/

name_hint
namespace_hints::convert_candidates_to_name_hint ()
{
  /* How many candidates do we have?  */
<<<<<<< HEAD

  /* If we have just one candidate, issue a name_hint with it as a suggestion
     (so that consumers are able to suggest it within the error message and emit
     it as a fix-it hint), and with a note showing the candidate's location.  */
  if (m_candidates.length () == 1)
    {
      tree candidate = m_candidates[0];
      /* Clean up CANDIDATES.  */
      m_candidates.release ();
      return name_hint (expr_to_string (candidate),
			new show_candidate_location (m_loc, candidate));
    }
  else if (m_candidates.length () > 1)
    /* If we have more than one candidate, issue a name_hint without a single
       "suggestion", but with a deferred diagnostic that lists the
       various candidates.  This takes ownership of m_candidates.  */
    return name_hint (NULL, new suggest_alternatives (m_loc, m_candidates));

  /* Otherwise, m_candidates ought to be empty, so no cleanup is necessary.  */
  gcc_assert (m_candidates.length () == 0);
  gcc_assert (m_candidates == vNULL);

  return name_hint ();
}

/* If --param cxx-max-namespaces-for-diagnostic-help was reached,
   then we want to emit a note about after the error, but before
   any other deferred diagnostics.

   Handle this by figuring out what hint is needed, then optionally
   decorating HINT with a namespace_limit_reached wrapper.  */

name_hint
namespace_hints::maybe_decorate_with_limit (name_hint hint)
{
  if (m_limited)
    return name_hint (hint.suggestion (),
		      new namespace_limit_reached (m_loc, m_limit,
						   m_name,
						   hint.take_deferred ()));
  else
    return hint;
}

/* Look inside SCOPED_ENUM for exact matches for NAME.
   If one is found, add its CONST_DECL to m_candidates.  */

void
namespace_hints::maybe_add_candidate_for_scoped_enum (tree scoped_enum,
						      tree name)
{
  gcc_assert (SCOPED_ENUM_P (scoped_enum));

  for (tree iter = TYPE_VALUES (scoped_enum); iter; iter = TREE_CHAIN (iter))
    {
=======

  /* If we have just one candidate, issue a name_hint with it as a suggestion
     (so that consumers are able to suggest it within the error message and emit
     it as a fix-it hint), and with a note showing the candidate's location.  */
  if (m_candidates.length () == 1)
    {
      tree candidate = m_candidates[0];
      /* Clean up CANDIDATES.  */
      m_candidates.release ();
      return name_hint (expr_to_string (candidate),
			new show_candidate_location (m_loc, candidate));
    }
  else if (m_candidates.length () > 1)
    /* If we have more than one candidate, issue a name_hint without a single
       "suggestion", but with a deferred diagnostic that lists the
       various candidates.  This takes ownership of m_candidates.  */
    return name_hint (NULL, new suggest_alternatives (m_loc, m_candidates));

  /* Otherwise, m_candidates ought to be empty, so no cleanup is necessary.  */
  gcc_assert (m_candidates.length () == 0);
  gcc_assert (m_candidates == vNULL);

  return name_hint ();
}

/* If --param cxx-max-namespaces-for-diagnostic-help was reached,
   then we want to emit a note about after the error, but before
   any other deferred diagnostics.

   Handle this by figuring out what hint is needed, then optionally
   decorating HINT with a namespace_limit_reached wrapper.  */

name_hint
namespace_hints::maybe_decorate_with_limit (name_hint hint)
{
  if (m_limited)
    return name_hint (hint.suggestion (),
		      new namespace_limit_reached (m_loc, m_limit,
						   m_name,
						   hint.take_deferred ()));
  else
    return hint;
}

/* Look inside SCOPED_ENUM for exact matches for NAME.
   If one is found, add its CONST_DECL to m_candidates.  */

void
namespace_hints::maybe_add_candidate_for_scoped_enum (tree scoped_enum,
						      tree name)
{
  gcc_assert (SCOPED_ENUM_P (scoped_enum));

  for (tree iter = TYPE_VALUES (scoped_enum); iter; iter = TREE_CHAIN (iter))
    {
>>>>>>> 9e014010
      tree id = TREE_PURPOSE (iter);
      if (id == name)
	{
	  m_candidates.safe_push (TREE_VALUE (iter));
	  return;
	}
    }
}

/* Generate a name_hint at LOCATION for NAME, an IDENTIFIER_NODE for which
   name lookup failed.

   Search through all available namespaces and any scoped enums within them
   and generate a suggestion and/or a deferred diagnostic that lists possible
   candidate(s).

   If no exact matches are found, and SUGGEST_MISSPELLINGS is true, then also
   look for near-matches and suggest the best near-match, if there is one.

   If nothing is found, then an empty name_hint is returned.  */
<<<<<<< HEAD

name_hint
suggest_alternatives_for (location_t location, tree name,
			  bool suggest_misspellings)
{
  /* First, search for exact matches in other namespaces.  */
  namespace_hints ns_hints (location, name);
  name_hint result = ns_hints.convert_candidates_to_name_hint ();

  /* Otherwise, try other approaches.  */
  if (!result)
    result = suggest_alternatives_for_1 (location, name, suggest_misspellings);

  return ns_hints.maybe_decorate_with_limit (gnu::move (result));
}

=======

name_hint
suggest_alternatives_for (location_t location, tree name,
			  bool suggest_misspellings)
{
  /* First, search for exact matches in other namespaces.  */
  namespace_hints ns_hints (location, name);
  name_hint result = ns_hints.convert_candidates_to_name_hint ();

  /* Otherwise, try other approaches.  */
  if (!result)
    result = suggest_alternatives_for_1 (location, name, suggest_misspellings);

  return ns_hints.maybe_decorate_with_limit (gnu::move (result));
}

>>>>>>> 9e014010
/* The second half of suggest_alternatives_for, for when no exact matches
   were found in other namespaces.  */

static name_hint
suggest_alternatives_for_1 (location_t location, tree name,
			    bool suggest_misspellings)
{
  /* No candidates were found in the available namespaces.  */

  /* If there's a "using namespace std;" active, and this
     is one of the most common "std::" names, then it's probably a
     missing #include.  */
  if (has_using_namespace_std_directive_p ())
    {
      name_hint hint = maybe_suggest_missing_std_header (location, name);
      if (hint)
	return hint;
    }

  /* Otherwise, consider misspellings.  */
  if (!suggest_misspellings)
    return name_hint ();

  return lookup_name_fuzzy (name, FUZZY_LOOKUP_NAME, location);
}

/* Generate a name_hint at LOCATION for NAME, an IDENTIFIER_NODE for which
   name lookup failed.

   Search through all available namespaces and generate a suggestion and/or
   a deferred diagnostic that lists possible candidate(s).

   This is similiar to suggest_alternatives_for, but doesn't fallback to
   the other approaches used by that function.  */

name_hint
suggest_alternatives_in_other_namespaces (location_t location, tree name)
{
  namespace_hints ns_hints (location, name);

  name_hint result = ns_hints.convert_candidates_to_name_hint ();

  return ns_hints.maybe_decorate_with_limit (gnu::move (result));
}

/* A well-known name within the C++ standard library, returned by
   get_std_name_hint.  */

struct std_name_hint
{
  /* A name within "std::".  */
  const char *name;

  /* The header name defining it within the C++ Standard Library
     (with '<' and '>').  */
  const char *header;

  /* The dialect of C++ in which this was added.  */
  enum cxx_dialect min_dialect;
};

/* Subroutine of maybe_suggest_missing_header for handling unrecognized names
   for some of the most common names within "std::".
   Given non-NULL NAME, return the std_name_hint for it, or NULL.  */

static const std_name_hint *
get_std_name_hint (const char *name)
{
  static const std_name_hint hints[] = {
    /* <any>.  */
    {"any", "<any>", cxx17},
    {"any_cast", "<any>", cxx17},
    {"make_any", "<any>", cxx17},
    /* <array>.  */
    {"array", "<array>", cxx11},
    {"to_array", "<array>", cxx2a},
    /* <atomic>.  */
    {"atomic", "<atomic>", cxx11},
    {"atomic_flag", "<atomic>", cxx11},
    {"atomic_ref", "<atomic>", cxx2a},
    /* <bitset>.  */
    {"bitset", "<bitset>", cxx11},
    /* <compare> */
    {"weak_equality", "<compare>", cxx2a},
    {"strong_equality", "<compare>", cxx2a},
    {"partial_ordering", "<compare>", cxx2a},
    {"weak_ordering", "<compare>", cxx2a},
    {"strong_ordering", "<compare>", cxx2a},
    /* <complex>.  */
    {"complex", "<complex>", cxx98},
    {"complex_literals", "<complex>", cxx14},
    /* <condition_variable>. */
    {"condition_variable", "<condition_variable>", cxx11},
    {"condition_variable_any", "<condition_variable>", cxx11},
    /* <cstddef>.  */
    {"byte", "<cstddef>", cxx17},
    /* <deque>.  */
    {"deque", "<deque>", cxx98},
    /* <forward_list>.  */
    {"forward_list", "<forward_list>", cxx11},
    /* <fstream>.  */
    {"basic_filebuf", "<fstream>", cxx98},
    {"basic_ifstream", "<fstream>", cxx98},
    {"basic_ofstream", "<fstream>", cxx98},
    {"basic_fstream", "<fstream>", cxx98},
    {"fstream", "<fstream>", cxx98},
    {"ifstream", "<fstream>", cxx98},
    {"ofstream", "<fstream>", cxx98},
    /* <functional>.  */
    {"bind", "<functional>", cxx11},
    {"bind_front", "<functional>", cxx2a},
    {"function", "<functional>", cxx11},
    {"hash", "<functional>", cxx11},
    {"invoke", "<functional>", cxx17},
    {"mem_fn", "<functional>", cxx11},
    {"not_fn", "<functional>", cxx17},
    {"reference_wrapper", "<functional>", cxx11},
    {"unwrap_reference", "<functional>", cxx2a},
    {"unwrap_reference_t", "<functional>", cxx2a},
    {"unwrap_ref_decay", "<functional>", cxx2a},
    {"unwrap_ref_decay_t", "<functional>", cxx2a},
    /* <future>. */
    {"async", "<future>", cxx11},
    {"future", "<future>", cxx11},
    {"packaged_task", "<future>", cxx11},
    {"promise", "<future>", cxx11},
    /* <iostream>.  */
    {"cin", "<iostream>", cxx98},
    {"cout", "<iostream>", cxx98},
    {"cerr", "<iostream>", cxx98},
    {"clog", "<iostream>", cxx98},
    {"wcin", "<iostream>", cxx98},
    {"wcout", "<iostream>", cxx98},
    {"wclog", "<iostream>", cxx98},
    /* <istream>.  */
    {"istream", "<istream>", cxx98},
    /* <iterator>.  */
    {"advance", "<iterator>", cxx98},
    {"back_inserter", "<iterator>", cxx98},
    {"begin", "<iterator>", cxx11},
    {"distance", "<iterator>", cxx98},
    {"end", "<iterator>", cxx11},
    {"front_inserter", "<iterator>", cxx98},
    {"inserter", "<iterator>", cxx98},
    {"istream_iterator", "<iterator>", cxx98},
    {"istreambuf_iterator", "<iterator>", cxx98},
    {"iterator_traits", "<iterator>", cxx98},
    {"move_iterator", "<iterator>", cxx11},
    {"next", "<iterator>", cxx11},
    {"ostream_iterator", "<iterator>", cxx98},
    {"ostreambuf_iterator", "<iterator>", cxx98},
    {"prev", "<iterator>", cxx11},
    {"reverse_iterator", "<iterator>", cxx98},
    /* <ostream>.  */
    {"ostream", "<ostream>", cxx98},
    /* <list>.  */
    {"list", "<list>", cxx98},
    /* <map>.  */
    {"map", "<map>", cxx98},
    {"multimap", "<map>", cxx98},
    /* <memory>.  */
    {"allocate_shared", "<memory>", cxx11},
    {"allocator", "<memory>", cxx98},
    {"allocator_traits", "<memory>", cxx11},
    {"make_shared", "<memory>", cxx11},
    {"make_unique", "<memory>", cxx14},
    {"shared_ptr", "<memory>", cxx11},
    {"unique_ptr", "<memory>", cxx11},
    {"weak_ptr", "<memory>", cxx11},
    /* <memory_resource>.  */
    {"pmr", "<memory_resource>", cxx17},
    /* <mutex>.  */
    {"mutex", "<mutex>", cxx11},
    {"timed_mutex", "<mutex>", cxx11},
    {"recursive_mutex", "<mutex>", cxx11},
    {"recursive_timed_mutex", "<mutex>", cxx11},
    {"once_flag", "<mutex>", cxx11},
    {"call_once,", "<mutex>", cxx11},
    {"lock", "<mutex>", cxx11},
    {"scoped_lock", "<mutex>", cxx17},
    {"try_lock", "<mutex>", cxx11},
    {"lock_guard", "<mutex>", cxx11},
    {"unique_lock", "<mutex>", cxx11},
    /* <optional>. */
    {"optional", "<optional>", cxx17},
    {"make_optional", "<optional>", cxx17},
    /* <ostream>.  */
    {"ostream", "<ostream>", cxx98},
    {"wostream", "<ostream>", cxx98},
    {"ends", "<ostream>", cxx98},
    {"flush", "<ostream>", cxx98},
    {"endl", "<ostream>", cxx98},
    /* <queue>.  */
    {"queue", "<queue>", cxx98},
    {"priority_queue", "<queue>", cxx98},
    /* <set>.  */
    {"set", "<set>", cxx98},
    {"multiset", "<set>", cxx98},
    /* <shared_mutex>.  */
    {"shared_lock", "<shared_mutex>", cxx14},
    {"shared_mutex", "<shared_mutex>", cxx17},
    {"shared_timed_mutex", "<shared_mutex>", cxx14},
    /* <source_location>.  */
    {"source_location", "<source_location>", cxx2a},
    /* <sstream>.  */
    {"basic_stringbuf", "<sstream>", cxx98},
    {"basic_istringstream", "<sstream>", cxx98},
    {"basic_ostringstream", "<sstream>", cxx98},
    {"basic_stringstream", "<sstream>", cxx98},
    {"istringstream", "<sstream>", cxx98},
    {"ostringstream", "<sstream>", cxx98},
    {"stringstream", "<sstream>", cxx98},
    /* <stack>.  */
    {"stack", "<stack>", cxx98},
    /* <string>.  */
    {"basic_string", "<string>", cxx98},
    {"string", "<string>", cxx98},
    {"wstring", "<string>", cxx98},
    {"u8string", "<string>", cxx2a},
    {"u16string", "<string>", cxx11},
    {"u32string", "<string>", cxx11},
    /* <string_view>.  */
    {"basic_string_view", "<string_view>", cxx17},
    {"string_view", "<string_view>", cxx17},
    /* <thread>.  */
    {"thread", "<thread>", cxx11},
    {"this_thread", "<thread>", cxx11},
    /* <tuple>.  */
    {"apply", "<tuple>", cxx17},
    {"forward_as_tuple", "<tuple>", cxx11},
    {"make_from_tuple", "<tuple>", cxx17},
    {"make_tuple", "<tuple>", cxx11},
    {"tie", "<tuple>", cxx11},
    {"tuple", "<tuple>", cxx11},
    {"tuple_cat", "<tuple>", cxx11},
    {"tuple_element", "<tuple>", cxx11},
    {"tuple_element_t", "<tuple>", cxx14},
    {"tuple_size", "<tuple>", cxx11},
    {"tuple_size_v", "<tuple>", cxx17},
    /* <type_traits>.  */
    {"enable_if", "<type_traits>", cxx11},
    {"enable_if_t", "<type_traits>", cxx14},
    {"invoke_result", "<type_traits>", cxx17},
    {"invoke_result_t", "<type_traits>", cxx17},
    {"remove_cvref", "<type_traits>", cxx2a},
    {"remove_cvref_t", "<type_traits>", cxx2a},
    {"type_identity", "<type_traits>", cxx2a},
    {"type_identity_t", "<type_traits>", cxx2a},
    {"void_t", "<type_traits>", cxx17},
    {"conjunction", "<type_traits>", cxx17},
    {"conjunction_v", "<type_traits>", cxx17},
    {"disjunction", "<type_traits>", cxx17},
    {"disjunction_v", "<type_traits>", cxx17},
    {"negation", "<type_traits>", cxx17},
    {"negation_v", "<type_traits>", cxx17},
    /* <unordered_map>.  */
    {"unordered_map", "<unordered_map>", cxx11},
    {"unordered_multimap", "<unordered_map>", cxx11},
    /* <unordered_set>.  */
    {"unordered_set", "<unordered_set>", cxx11},
    {"unordered_multiset", "<unordered_set>", cxx11},
    /* <utility>.  */
    {"declval", "<utility>", cxx11},
    {"forward", "<utility>", cxx11},
    {"make_pair", "<utility>", cxx98},
    {"move", "<utility>", cxx11},
    {"pair", "<utility>", cxx98},
    /* <variant>.  */
    {"variant", "<variant>", cxx17},
    {"visit", "<variant>", cxx17},
    /* <vector>.  */
    {"vector", "<vector>", cxx98},
  };
  const size_t num_hints = sizeof (hints) / sizeof (hints[0]);
  for (size_t i = 0; i < num_hints; i++)
    {
      if (strcmp (name, hints[i].name) == 0)
	return &hints[i];
    }
  return NULL;
}

/* Describe DIALECT.  */

static const char *
get_cxx_dialect_name (enum cxx_dialect dialect)
{
  switch (dialect)
    {
    default:
      gcc_unreachable ();
    case cxx98:
      return "C++98";
    case cxx11:
      return "C++11";
    case cxx14:
      return "C++14";
    case cxx17:
      return "C++17";
    case cxx2a:
      return "C++2a";
    }
}

/* Subclass of deferred_diagnostic for use for names in the "std" namespace
   that weren't recognized, but for which we know which header it ought to be
   in.

   Emit a note either suggesting the header to be included, or noting that
   the current dialect is too early for the given name.  */

class missing_std_header : public deferred_diagnostic
{
 public:
  missing_std_header (location_t loc,
		      const char *name_str,
		      const std_name_hint *header_hint)
  : deferred_diagnostic (loc),
    m_name_str (name_str),
    m_header_hint (header_hint)
  {}
  ~missing_std_header ()
  {
    gcc_rich_location richloc (get_location ());
    if (cxx_dialect >= m_header_hint->min_dialect)
      {
	const char *header = m_header_hint->header;
	maybe_add_include_fixit (&richloc, header, true);
	inform (&richloc,
		"%<std::%s%> is defined in header %qs;"
		" did you forget to %<#include %s%>?",
		m_name_str, header, header);
      }
    else
      inform (&richloc,
	      "%<std::%s%> is only available from %s onwards",
	      m_name_str, get_cxx_dialect_name (m_header_hint->min_dialect));
  }

private:
  const char *m_name_str;
  const std_name_hint *m_header_hint;
};

/* Attempt to generate a name_hint that suggests pertinent header files
   for NAME at LOCATION, for common names within the "std" namespace,
   or an empty name_hint if this isn't applicable.  */

static name_hint
maybe_suggest_missing_std_header (location_t location, tree name)
{
  gcc_assert (TREE_CODE (name) == IDENTIFIER_NODE);

  const char *name_str = IDENTIFIER_POINTER (name);
  const std_name_hint *header_hint = get_std_name_hint (name_str);
  if (!header_hint)
    return name_hint ();

  return name_hint (NULL, new missing_std_header (location, name_str,
						  header_hint));
}

/* Attempt to generate a name_hint that suggests a missing header file
   for NAME within SCOPE at LOCATION, or an empty name_hint if this isn't
   applicable.  */

static name_hint
maybe_suggest_missing_header (location_t location, tree name, tree scope)
{
  if (scope == NULL_TREE)
    return name_hint ();
  if (TREE_CODE (scope) != NAMESPACE_DECL)
    return name_hint ();
  /* We only offer suggestions for the "std" namespace.  */
  if (scope != std_node)
    return name_hint ();
  return maybe_suggest_missing_std_header (location, name);
}

/* Generate a name_hint at LOCATION for NAME, an IDENTIFIER_NODE for which name
   lookup failed within the explicitly provided SCOPE.

<<<<<<< HEAD
   Suggest the the best meaningful candidates (if any), otherwise
=======
   Suggest the best meaningful candidates (if any), otherwise
>>>>>>> 9e014010
   an empty name_hint is returned.  */

name_hint
suggest_alternative_in_explicit_scope (location_t location, tree name,
				       tree scope)
{
  /* Something went very wrong; don't suggest anything.  */
  if (name == error_mark_node)
    return name_hint ();

  /* Resolve any namespace aliases.  */
  scope = ORIGINAL_NAMESPACE (scope);

  name_hint hint = maybe_suggest_missing_header (location, name, scope);
  if (hint)
    return hint;

  cp_binding_level *level = NAMESPACE_LEVEL (scope);

  best_match <tree, const char *> bm (name);
  consider_binding_level (name, bm, level, false, FUZZY_LOOKUP_NAME);

  /* See if we have a good suggesion for the user.  */
  const char *fuzzy_name = bm.get_best_meaningful_candidate ();
  if (fuzzy_name)
    return name_hint (fuzzy_name, NULL);

  return name_hint ();
}

/* Given NAME, look within SCOPED_ENUM for possible spell-correction
   candidates.  */

name_hint
suggest_alternative_in_scoped_enum (tree name, tree scoped_enum)
{
  gcc_assert (SCOPED_ENUM_P (scoped_enum));

  best_match <tree, const char *> bm (name);
  for (tree iter = TYPE_VALUES (scoped_enum); iter; iter = TREE_CHAIN (iter))
    {
      tree id = TREE_PURPOSE (iter);
      bm.consider (IDENTIFIER_POINTER (id));
    }
  return name_hint (bm.get_best_meaningful_candidate (), NULL);
}

/* Look up NAME (an IDENTIFIER_NODE) in SCOPE (either a NAMESPACE_DECL
   or a class TYPE).

   If PREFER_TYPE is > 0, we only return TYPE_DECLs or namespaces.
   If PREFER_TYPE is > 1, we only return TYPE_DECLs.

   Returns a DECL (or OVERLOAD, or BASELINK) representing the
   declaration found.  If no suitable declaration can be found,
   ERROR_MARK_NODE is returned.  If COMPLAIN is true and SCOPE is
   neither a class-type nor a namespace a diagnostic is issued.  */

tree
lookup_qualified_name (tree scope, tree name, int prefer_type, bool complain,
		       bool find_hidden /*=false*/)
{
  tree t = NULL_TREE;

  if (TREE_CODE (scope) == NAMESPACE_DECL)
    {
      int flags = lookup_flags (prefer_type, /*namespaces_only*/false);
      if (find_hidden)
	flags |= LOOKUP_HIDDEN;
      name_lookup lookup (name, flags);

      if (qualified_namespace_lookup (scope, &lookup))
	t = lookup.value;
    }
  else if (cxx_dialect != cxx98 && TREE_CODE (scope) == ENUMERAL_TYPE)
    t = lookup_enumerator (scope, name);
  else if (is_class_type (scope, complain))
    t = lookup_member (scope, name, 2, prefer_type, tf_warning_or_error);

  if (!t)
    return error_mark_node;
  return t;
}

/* Wrapper for the above that takes a string argument.  The function name is
   not at the beginning of the line to keep this wrapper out of etags.  */

tree lookup_qualified_name (tree t, const char *p, int wt, bool c, bool fh)
{ return lookup_qualified_name (t, get_identifier (p), wt, c, fh); }

/* [namespace.qual]
   Accepts the NAME to lookup and its qualifying SCOPE.
   Returns the name/type pair found into the cxx_binding *RESULT,
   or false on error.  */

static bool
qualified_namespace_lookup (tree scope, name_lookup *lookup)
{
  timevar_start (TV_NAME_LOOKUP);
  query_oracle (lookup->name);
  bool found = lookup->search_qualified (ORIGINAL_NAMESPACE (scope));
  timevar_stop (TV_NAME_LOOKUP);
  return found;
}

/* Helper function for lookup_name_fuzzy.
   Traverse binding level LVL, looking for good name matches for NAME
   (and BM).  */
static void
consider_binding_level (tree name, best_match <tree, const char *> &bm,
			cp_binding_level *lvl, bool look_within_fields,
			enum lookup_name_fuzzy_kind kind)
{
  if (look_within_fields)
    if (lvl->this_entity && TREE_CODE (lvl->this_entity) == RECORD_TYPE)
      {
	tree type = lvl->this_entity;
	bool want_type_p = (kind == FUZZY_LOOKUP_TYPENAME);
	tree best_matching_field
	  = lookup_member_fuzzy (type, name, want_type_p);
	if (best_matching_field)
	  bm.consider (IDENTIFIER_POINTER (best_matching_field));
      }

  /* Only suggest names reserved for the implementation if NAME begins
     with an underscore.  */
  bool consider_implementation_names = (IDENTIFIER_POINTER (name)[0] == '_');

  for (tree t = lvl->names; t; t = TREE_CHAIN (t))
    {
      tree d = t;

      /* OVERLOADs or decls from using declaration are wrapped into
	 TREE_LIST.  */
      if (TREE_CODE (d) == TREE_LIST)
	d = OVL_FIRST (TREE_VALUE (d));

      /* Don't use bindings from implicitly declared functions,
	 as they were likely misspellings themselves.  */
      if (TREE_TYPE (d) == error_mark_node)
	continue;

      /* Skip anticipated decls of builtin functions.  */
      if (TREE_CODE (d) == FUNCTION_DECL
	  && fndecl_built_in_p (d)
	  && DECL_ANTICIPATED (d))
	continue;

      /* Skip compiler-generated variables (e.g. __for_begin/__for_end
	 within range for).  */
      if (TREE_CODE (d) == VAR_DECL
	  && DECL_ARTIFICIAL (d))
	continue;

      tree suggestion = DECL_NAME (d);
      if (!suggestion)
	continue;

      /* Don't suggest names that are for anonymous aggregate types, as
	 they are an implementation detail generated by the compiler.  */
      if (IDENTIFIER_ANON_P (suggestion))
	continue;

      const char *suggestion_str = IDENTIFIER_POINTER (suggestion);

      /* Ignore internal names with spaces in them.  */
      if (strchr (suggestion_str, ' '))
	continue;

      /* Don't suggest names that are reserved for use by the
	 implementation, unless NAME began with an underscore.  */
      if (name_reserved_for_implementation_p (suggestion_str)
	  && !consider_implementation_names)
	continue;

      bm.consider (suggestion_str);
    }
}

/* Subclass of deferred_diagnostic.  Notify the user that the
   given macro was used before it was defined.
   This can be done in the C++ frontend since tokenization happens
   upfront.  */

class macro_use_before_def : public deferred_diagnostic
{
 public:
  /* Factory function.  Return a new macro_use_before_def instance if
     appropriate, or return NULL. */
  static macro_use_before_def *
  maybe_make (location_t use_loc, cpp_hashnode *macro)
  {
    location_t def_loc = cpp_macro_definition_location (macro);
    if (def_loc == UNKNOWN_LOCATION)
      return NULL;

    /* We only want to issue a note if the macro was used *before* it was
       defined.
       We don't want to issue a note for cases where a macro was incorrectly
       used, leaving it unexpanded (e.g. by using the wrong argument
       count).  */
    if (!linemap_location_before_p (line_table, use_loc, def_loc))
      return NULL;

    return new macro_use_before_def (use_loc, macro);
  }

 private:
  /* Ctor.  LOC is the location of the usage.  MACRO is the
     macro that was used.  */
  macro_use_before_def (location_t loc, cpp_hashnode *macro)
  : deferred_diagnostic (loc), m_macro (macro)
  {
    gcc_assert (macro);
  }

  ~macro_use_before_def ()
  {
    if (is_suppressed_p ())
      return;

    inform (get_location (), "the macro %qs had not yet been defined",
	    (const char *)m_macro->ident.str);
    inform (cpp_macro_definition_location (m_macro),
	    "it was later defined here");
  }

 private:
  cpp_hashnode *m_macro;
};

/* Determine if it can ever make sense to offer RID as a suggestion for
   a misspelling.

   Subroutine of lookup_name_fuzzy.  */

static bool
suggest_rid_p  (enum rid rid)
{
  switch (rid)
    {
    /* Support suggesting function-like keywords.  */
    case RID_STATIC_ASSERT:
      return true;

    default:
      /* Support suggesting the various decl-specifier words, to handle
	 e.g. "singed" vs "signed" typos.  */
      if (cp_keyword_starts_decl_specifier_p (rid))
	return true;

      /* Otherwise, don't offer it.  This avoids suggesting e.g. "if"
	 and "do" for short misspellings, which are likely to lead to
	 nonsensical results.  */
      return false;
    }
}

/* Search for near-matches for NAME within the current bindings, and within
   macro names, returning the best match as a const char *, or NULL if
   no reasonable match is found.

   Use LOC for any deferred diagnostics.  */

name_hint
lookup_name_fuzzy (tree name, enum lookup_name_fuzzy_kind kind, location_t loc)
{
  gcc_assert (TREE_CODE (name) == IDENTIFIER_NODE);

  /* First, try some well-known names in the C++ standard library, in case
     the user forgot a #include.  */
  const char *header_hint
    = get_cp_stdlib_header_for_name (IDENTIFIER_POINTER (name));
  if (header_hint)
    return name_hint (NULL,
		      new suggest_missing_header (loc,
						  IDENTIFIER_POINTER (name),
						  header_hint));

  best_match <tree, const char *> bm (name);

  cp_binding_level *lvl;
  for (lvl = scope_chain->class_bindings; lvl; lvl = lvl->level_chain)
    consider_binding_level (name, bm, lvl, true, kind);

  for (lvl = current_binding_level; lvl; lvl = lvl->level_chain)
    consider_binding_level (name, bm, lvl, false, kind);

  /* Consider macros: if the user misspelled a macro name e.g. "SOME_MACRO"
     as:
       x = SOME_OTHER_MACRO (y);
     then "SOME_OTHER_MACRO" will survive to the frontend and show up
     as a misspelled identifier.

     Use the best distance so far so that a candidate is only set if
     a macro is better than anything so far.  This allows early rejection
     (without calculating the edit distance) of macro names that must have
     distance >= bm.get_best_distance (), and means that we only get a
     non-NULL result for best_macro_match if it's better than any of
     the identifiers already checked.  */
  best_macro_match bmm (name, bm.get_best_distance (), parse_in);
  cpp_hashnode *best_macro = bmm.get_best_meaningful_candidate ();
  /* If a macro is the closest so far to NAME, consider it.  */
  if (best_macro)
    bm.consider ((const char *)best_macro->ident.str);
  else if (bmm.get_best_distance () == 0)
    {
      /* If we have an exact match for a macro name, then either the
	 macro was used with the wrong argument count, or the macro
	 has been used before it was defined.  */
      if (cpp_hashnode *macro = bmm.blithely_get_best_candidate ())
	if (cpp_user_macro_p (macro))
	  return name_hint (NULL,
			    macro_use_before_def::maybe_make (loc, macro));
    }

  /* Try the "starts_decl_specifier_p" keywords to detect
     "singed" vs "signed" typos.  */
  for (unsigned i = 0; i < num_c_common_reswords; i++)
    {
      const c_common_resword *resword = &c_common_reswords[i];

      if (!suggest_rid_p (resword->rid))
	continue;

      tree resword_identifier = ridpointers [resword->rid];
      if (!resword_identifier)
	continue;
      gcc_assert (TREE_CODE (resword_identifier) == IDENTIFIER_NODE);

      /* Only consider reserved words that survived the
	 filtering in init_reswords (e.g. for -std).  */
      if (!IDENTIFIER_KEYWORD_P (resword_identifier))
	continue;

      bm.consider (IDENTIFIER_POINTER (resword_identifier));
    }

  return name_hint (bm.get_best_meaningful_candidate (), NULL);
}

/* Subroutine of outer_binding.

   Returns TRUE if BINDING is a binding to a template parameter of
   SCOPE.  In that case SCOPE is the scope of a primary template
   parameter -- in the sense of G++, i.e, a template that has its own
   template header.

   Returns FALSE otherwise.  */

static bool
binding_to_template_parms_of_scope_p (cxx_binding *binding,
				      cp_binding_level *scope)
{
  tree binding_value, tmpl, tinfo;
  int level;

  if (!binding || !scope || !scope->this_entity)
    return false;

  binding_value = binding->value ?  binding->value : binding->type;
  tinfo = get_template_info (scope->this_entity);

  /* BINDING_VALUE must be a template parm.  */
  if (binding_value == NULL_TREE
      || (!DECL_P (binding_value)
          || !DECL_TEMPLATE_PARM_P (binding_value)))
    return false;

  /*  The level of BINDING_VALUE.  */
  level =
    template_type_parameter_p (binding_value)
    ? TEMPLATE_PARM_LEVEL (TEMPLATE_TYPE_PARM_INDEX
			 (TREE_TYPE (binding_value)))
    : TEMPLATE_PARM_LEVEL (DECL_INITIAL (binding_value));

  /* The template of the current scope, iff said scope is a primary
     template.  */
  tmpl = (tinfo
	  && PRIMARY_TEMPLATE_P (TI_TEMPLATE (tinfo))
	  ? TI_TEMPLATE (tinfo)
	  : NULL_TREE);

  /* If the level of the parm BINDING_VALUE equals the depth of TMPL,
     then BINDING_VALUE is a parameter of TMPL.  */
  return (tmpl && level == TMPL_PARMS_DEPTH (DECL_TEMPLATE_PARMS (tmpl)));
}

/* Return the innermost non-namespace binding for NAME from a scope
   containing BINDING, or, if BINDING is NULL, the current scope.
   Please note that for a given template, the template parameters are
   considered to be in the scope containing the current scope.
   If CLASS_P is false, then class bindings are ignored.  */

cxx_binding *
outer_binding (tree name,
	       cxx_binding *binding,
	       bool class_p)
{
  cxx_binding *outer;
  cp_binding_level *scope;
  cp_binding_level *outer_scope;

  if (binding)
    {
      scope = binding->scope->level_chain;
      outer = binding->previous;
    }
  else
    {
      scope = current_binding_level;
      outer = IDENTIFIER_BINDING (name);
    }
  outer_scope = outer ? outer->scope : NULL;

  /* Because we create class bindings lazily, we might be missing a
     class binding for NAME.  If there are any class binding levels
     between the LAST_BINDING_LEVEL and the scope in which OUTER was
     declared, we must lookup NAME in those class scopes.  */
  if (class_p)
    while (scope && scope != outer_scope && scope->kind != sk_namespace)
      {
	if (scope->kind == sk_class)
	  {
	    cxx_binding *class_binding;

	    class_binding = get_class_binding (name, scope);
	    if (class_binding)
	      {
		/* Thread this new class-scope binding onto the
		   IDENTIFIER_BINDING list so that future lookups
		   find it quickly.  */
		class_binding->previous = outer;
		if (binding)
		  binding->previous = class_binding;
		else
		  IDENTIFIER_BINDING (name) = class_binding;
		return class_binding;
	      }
	  }
	/* If we are in a member template, the template parms of the member
	   template are considered to be inside the scope of the containing
	   class, but within G++ the class bindings are all pushed between the
	   template parms and the function body.  So if the outer binding is
	   a template parm for the current scope, return it now rather than
	   look for a class binding.  */
	if (outer_scope && outer_scope->kind == sk_template_parms
	    && binding_to_template_parms_of_scope_p (outer, scope))
	  return outer;

	scope = scope->level_chain;
      }

  return outer;
}

/* Return the innermost block-scope or class-scope value binding for
   NAME, or NULL_TREE if there is no such binding.  */

tree
innermost_non_namespace_value (tree name)
{
  cxx_binding *binding;
  binding = outer_binding (name, /*binding=*/NULL, /*class_p=*/true);
  return binding ? binding->value : NULL_TREE;
}

/* Look up NAME in the current binding level and its superiors in the
   namespace of variables, functions and typedefs.  Return a ..._DECL
   node of some kind representing its definition if there is only one
   such declaration, or return a TREE_LIST with all the overloaded
   definitions if there are many, or return 0 if it is undefined.
   Hidden name, either friend declaration or built-in function, are
   not ignored.

   If PREFER_TYPE is > 0, we prefer TYPE_DECLs or namespaces.
   If PREFER_TYPE is > 1, we reject non-type decls (e.g. namespaces).
   Otherwise we prefer non-TYPE_DECLs.

   If NONCLASS is nonzero, bindings in class scopes are ignored.  If
   BLOCK_P is false, bindings in block scopes are ignored.  */

static tree
lookup_name_real_1 (tree name, int prefer_type, int nonclass, bool block_p,
		    int namespaces_only, int flags)
{
  cxx_binding *iter;
  tree val = NULL_TREE;

  query_oracle (name);

  /* Conversion operators are handled specially because ordinary
     unqualified name lookup will not find template conversion
     operators.  */
  if (IDENTIFIER_CONV_OP_P (name))
    {
      cp_binding_level *level;

      for (level = current_binding_level;
	   level && level->kind != sk_namespace;
	   level = level->level_chain)
	{
	  tree class_type;
	  tree operators;

	  /* A conversion operator can only be declared in a class
	     scope.  */
	  if (level->kind != sk_class)
	    continue;

	  /* Lookup the conversion operator in the class.  */
	  class_type = level->this_entity;
	  operators = lookup_fnfields (class_type, name, /*protect=*/0);
	  if (operators)
	    return operators;
	}

      return NULL_TREE;
    }

  flags |= lookup_flags (prefer_type, namespaces_only);

  /* First, look in non-namespace scopes.  */

  if (current_class_type == NULL_TREE)
    nonclass = 1;

  if (block_p || !nonclass)
    for (iter = outer_binding (name, NULL, !nonclass);
	 iter;
	 iter = outer_binding (name, iter, !nonclass))
      {
	tree binding;

	/* Skip entities we don't want.  */
	if (LOCAL_BINDING_P (iter) ? !block_p : nonclass)
	  continue;

	/* If this is the kind of thing we're looking for, we're done.  */
	if (qualify_lookup (iter->value, flags))
	  binding = iter->value;
	else if ((flags & LOOKUP_PREFER_TYPES)
		 && qualify_lookup (iter->type, flags))
	  binding = iter->type;
	else
	  binding = NULL_TREE;

	if (binding)
	  {
	    if (TREE_CODE (binding) == TYPE_DECL && DECL_HIDDEN_P (binding))
	      {
		/* A non namespace-scope binding can only be hidden in the
		   presence of a local class, due to friend declarations.

		   In particular, consider:

		   struct C;
		   void f() {
		     struct A {
		       friend struct B;
		       friend struct C;
		       void g() {
		         B* b; // error: B is hidden
			 C* c; // OK, finds ::C
		       } 
		     };
		     B *b;  // error: B is hidden
		     C *c;  // OK, finds ::C
		     struct B {};
		     B *bb; // OK
		   }

		   The standard says that "B" is a local class in "f"
		   (but not nested within "A") -- but that name lookup
		   for "B" does not find this declaration until it is
		   declared directly with "f".

		   In particular:

		   [class.friend]

		   If a friend declaration appears in a local class and
		   the name specified is an unqualified name, a prior
		   declaration is looked up without considering scopes
		   that are outside the innermost enclosing non-class
		   scope. For a friend function declaration, if there is
		   no prior declaration, the program is ill-formed. For a
		   friend class declaration, if there is no prior
		   declaration, the class that is specified belongs to the
		   innermost enclosing non-class scope, but if it is
		   subsequently referenced, its name is not found by name
		   lookup until a matching declaration is provided in the
		   innermost enclosing nonclass scope.

		   So just keep looking for a non-hidden binding.
		*/
		gcc_assert (TREE_CODE (binding) == TYPE_DECL);
		continue;
	      }
	    val = binding;
	    break;
	  }
      }

  /* Now lookup in namespace scopes.  */
  if (!val)
    {
      name_lookup lookup (name, flags);
      if (lookup.search_unqualified
	  (current_decl_namespace (), current_binding_level))
	val = lookup.value;
    }

  /* If we have a single function from a using decl, pull it out.  */
  if (val && TREE_CODE (val) == OVERLOAD && !really_overloaded_fn (val))
    val = OVL_FUNCTION (val);

  return val;
}

/* Wrapper for lookup_name_real_1.  */

tree
lookup_name_real (tree name, int prefer_type, int nonclass, bool block_p,
		  int namespaces_only, int flags)
{
  tree ret;
  bool subtime = timevar_cond_start (TV_NAME_LOOKUP);
  ret = lookup_name_real_1 (name, prefer_type, nonclass, block_p,
			    namespaces_only, flags);
  timevar_cond_stop (TV_NAME_LOOKUP, subtime);
  return ret;
}

tree
lookup_name_nonclass (tree name)
{
  return lookup_name_real (name, 0, 1, /*block_p=*/true, 0, 0);
}

tree
lookup_name (tree name)
{
  return lookup_name_real (name, 0, 0, /*block_p=*/true, 0, 0);
}

tree
lookup_name_prefer_type (tree name, int prefer_type)
{
  return lookup_name_real (name, prefer_type, 0, /*block_p=*/true, 0, 0);
}

/* Look up NAME for type used in elaborated name specifier in
   the scopes given by SCOPE.  SCOPE can be either TS_CURRENT or
   TS_WITHIN_ENCLOSING_NON_CLASS.  Although not implied by the
   name, more scopes are checked if cleanup or template parameter
   scope is encountered.

   Unlike lookup_name_real, we make sure that NAME is actually
   declared in the desired scope, not from inheritance, nor using
   directive.  For using declaration, there is DR138 still waiting
   to be resolved.  Hidden name coming from an earlier friend
   declaration is also returned.

   A TYPE_DECL best matching the NAME is returned.  Catching error
   and issuing diagnostics are caller's responsibility.  */

static tree
lookup_type_scope_1 (tree name, tag_scope scope)
{
  cp_binding_level *b = current_binding_level;

  if (b->kind != sk_namespace)
    /* Look in non-namespace scopes.  */
    for (cxx_binding *iter = NULL;
	 (iter = outer_binding (name, iter, /*class_p=*/ true)); )
      {
	/* First check we're supposed to be looking in this scope --
	   if we're not, we're done.  */
	for (; b != iter->scope; b = b->level_chain)
	  if (!(b->kind == sk_cleanup
		|| b->kind == sk_template_parms
		|| b->kind == sk_function_parms
		|| (b->kind == sk_class
		    && scope == ts_within_enclosing_non_class)))
	    return NULL_TREE;

	/* Check if this is the kind of thing we're looking for.  If
	   SCOPE is TS_CURRENT, also make sure it doesn't come from
	   base class.  For ITER->VALUE, we can simply use
	   INHERITED_VALUE_BINDING_P.  For ITER->TYPE, we have to
	   use our own check.

	   We check ITER->TYPE before ITER->VALUE in order to handle
	     typedef struct C {} C;
	   correctly.  */
	if (tree type = iter->type)
	  if (qualify_lookup (type, LOOKUP_PREFER_TYPES)
	      && (scope != ts_current
		  || LOCAL_BINDING_P (iter)
		  || DECL_CONTEXT (type) == iter->scope->this_entity))
	    return type;

	if (qualify_lookup (iter->value, LOOKUP_PREFER_TYPES)
	    && (scope != ts_current
		|| !INHERITED_VALUE_BINDING_P (iter)))
	  return iter->value;
      }

  /* Now check if we can look in namespace scope.  */
  for (; b->kind != sk_namespace; b = b->level_chain)
    if (!(b->kind == sk_cleanup
	  || b->kind == sk_template_parms
	  || b->kind == sk_function_parms
	  || (b->kind == sk_class
	      && scope == ts_within_enclosing_non_class)))
      return NULL_TREE;

  /* Look in the innermost namespace.  */
  tree ns = b->this_entity;
  if (tree *slot = find_namespace_slot (ns, name))
    {
      /* If this is the kind of thing we're looking for, we're done.  */
      if (tree type = MAYBE_STAT_TYPE (*slot))
	if (qualify_lookup (type, LOOKUP_PREFER_TYPES))
	  return type;

      if (tree decl = MAYBE_STAT_DECL (*slot))
	if (qualify_lookup (decl, LOOKUP_PREFER_TYPES))
	  return decl;
    }

  return NULL_TREE;
}
 
/* Wrapper for lookup_type_scope_1.  */

tree
lookup_type_scope (tree name, tag_scope scope)
{
  tree ret;
  bool subtime = timevar_cond_start (TV_NAME_LOOKUP);
  ret = lookup_type_scope_1 (name, scope);
  timevar_cond_stop (TV_NAME_LOOKUP, subtime);
  return ret;
}

/* Returns true iff DECL is a block-scope extern declaration of a function
   or variable.  */

bool
is_local_extern (tree decl)
{
  cxx_binding *binding;

  /* For functions, this is easy.  */
  if (TREE_CODE (decl) == FUNCTION_DECL)
    return DECL_LOCAL_FUNCTION_P (decl);

  if (!VAR_P (decl))
    return false;
  if (!current_function_decl)
    return false;

  /* For variables, this is not easy.  We need to look at the binding stack
     for the identifier to see whether the decl we have is a local.  */
  for (binding = IDENTIFIER_BINDING (DECL_NAME (decl));
       binding && binding->scope->kind != sk_namespace;
       binding = binding->previous)
    if (binding->value == decl)
      return LOCAL_BINDING_P (binding);

  return false;
}

/* The type TYPE is being declared.  If it is a class template, or a
   specialization of a class template, do any processing required and
   perform error-checking.  If IS_FRIEND is nonzero, this TYPE is
   being declared a friend.  B is the binding level at which this TYPE
   should be bound.

   Returns the TYPE_DECL for TYPE, which may have been altered by this
   processing.  */

static tree
maybe_process_template_type_declaration (tree type, int is_friend,
					 cp_binding_level *b)
{
  tree decl = TYPE_NAME (type);

  if (processing_template_parmlist)
    /* You can't declare a new template type in a template parameter
       list.  But, you can declare a non-template type:

	 template <class A*> struct S;

       is a forward-declaration of `A'.  */
    ;
  else if (b->kind == sk_namespace
	   && current_binding_level->kind != sk_namespace)
    /* If this new type is being injected into a containing scope,
       then it's not a template type.  */
    ;
  else
    {
      gcc_assert (MAYBE_CLASS_TYPE_P (type)
		  || TREE_CODE (type) == ENUMERAL_TYPE);

      if (processing_template_decl)
	{
	  /* This may change after the call to
	     push_template_decl_real, but we want the original value.  */
	  tree name = DECL_NAME (decl);

	  decl = push_template_decl_real (decl, is_friend);
	  if (decl == error_mark_node)
	    return error_mark_node;

	  /* If the current binding level is the binding level for the
	     template parameters (see the comment in
	     begin_template_parm_list) and the enclosing level is a class
	     scope, and we're not looking at a friend, push the
	     declaration of the member class into the class scope.  In the
	     friend case, push_template_decl will already have put the
	     friend into global scope, if appropriate.  */
	  if (TREE_CODE (type) != ENUMERAL_TYPE
	      && !is_friend && b->kind == sk_template_parms
	      && b->level_chain->kind == sk_class)
	    {
	      finish_member_declaration (CLASSTYPE_TI_TEMPLATE (type));

	      if (!COMPLETE_TYPE_P (current_class_type))
		{
		  maybe_add_class_template_decl_list (current_class_type,
						      type, /*friend_p=*/0);
		  /* Put this UTD in the table of UTDs for the class.  */
		  if (CLASSTYPE_NESTED_UTDS (current_class_type) == NULL)
		    CLASSTYPE_NESTED_UTDS (current_class_type) =
		      binding_table_new (SCOPE_DEFAULT_HT_SIZE);

		  binding_table_insert
		    (CLASSTYPE_NESTED_UTDS (current_class_type), name, type);
		}
	    }
	}
    }

  return decl;
}

/* Push a tag name NAME for struct/class/union/enum type TYPE.  In case
   that the NAME is a class template, the tag is processed but not pushed.

   The pushed scope depend on the SCOPE parameter:
   - When SCOPE is TS_CURRENT, put it into the inner-most non-sk_cleanup
     scope.
   - When SCOPE is TS_GLOBAL, put it in the inner-most non-class and
     non-template-parameter scope.  This case is needed for forward
     declarations.
   - When SCOPE is TS_WITHIN_ENCLOSING_NON_CLASS, this is similar to
     TS_GLOBAL case except that names within template-parameter scopes
     are not pushed at all.

   Returns TYPE upon success and ERROR_MARK_NODE otherwise.  */

static tree
do_pushtag (tree name, tree type, tag_scope scope)
{
  tree decl;

  cp_binding_level *b = current_binding_level;
  while (true)
    {
      if (/* Cleanup scopes are not scopes from the point of view of
	     the language.  */
	  b->kind == sk_cleanup
	  /* Neither are function parameter scopes.  */
	  || b->kind == sk_function_parms
	  /* Neither are the scopes used to hold template parameters
	     for an explicit specialization.  For an ordinary template
	     declaration, these scopes are not scopes from the point of
	     view of the language.  */
	  || (b->kind == sk_template_parms
	      && (b->explicit_spec_p || scope == ts_global)))
	b = b->level_chain;
      else if (b->kind == sk_class
	       && scope != ts_current)
	{
	  b = b->level_chain;
	  if (b->kind == sk_template_parms)
	    b = b->level_chain;
	}
      else
	break;
    }

  gcc_assert (identifier_p (name));

  /* Do C++ gratuitous typedefing.  */
  if (identifier_type_value_1 (name) != type)
    {
      tree tdef;
      int in_class = 0;
      tree context = TYPE_CONTEXT (type);

      if (! context)
	{
	  cp_binding_level *cb = b;
	  while (cb->kind != sk_namespace
		 && cb->kind != sk_class
		 && (cb->kind != sk_function_parms
		     || !cb->this_entity))
	    cb = cb->level_chain;
	  tree cs = cb->this_entity;

	  gcc_checking_assert (TREE_CODE (cs) == FUNCTION_DECL
			       ? cs == current_function_decl
			       : TYPE_P (cs) ? cs == current_class_type
			       : cs == current_namespace);

	  if (scope == ts_current
	      || (cs && TREE_CODE (cs) == FUNCTION_DECL))
	    context = cs;
	  else if (cs && TYPE_P (cs))
	    /* When declaring a friend class of a local class, we want
	       to inject the newly named class into the scope
	       containing the local class, not the namespace
	       scope.  */
	    context = decl_function_context (get_type_decl (cs));
	}
      if (!context)
	context = current_namespace;

      if (b->kind == sk_class
	  || (b->kind == sk_template_parms
	      && b->level_chain->kind == sk_class))
	in_class = 1;

      tdef = create_implicit_typedef (name, type);
      DECL_CONTEXT (tdef) = FROB_CONTEXT (context);
      if (scope == ts_within_enclosing_non_class)
	{
	  /* This is a friend.  Make this TYPE_DECL node hidden from
	     ordinary name lookup.  Its corresponding TEMPLATE_DECL
	     will be marked in push_template_decl_real.  */
	  retrofit_lang_decl (tdef);
	  DECL_ANTICIPATED (tdef) = 1;
	  DECL_FRIEND_P (tdef) = 1;
	}

      decl = maybe_process_template_type_declaration
	(type, scope == ts_within_enclosing_non_class, b);
      if (decl == error_mark_node)
	return decl;

      if (b->kind == sk_class)
	{
	  if (!TYPE_BEING_DEFINED (current_class_type))
	    /* Don't push anywhere if the class is complete; a lambda in an
	       NSDMI is not a member of the class.  */
	    ;
	  else if (!PROCESSING_REAL_TEMPLATE_DECL_P ())
	    /* Put this TYPE_DECL on the TYPE_FIELDS list for the
	       class.  But if it's a member template class, we want
	       the TEMPLATE_DECL, not the TYPE_DECL, so this is done
	       later.  */
	    finish_member_declaration (decl);
	  else
	    pushdecl_class_level (decl);
	}
      else if (b->kind != sk_template_parms)
	{
	  decl = do_pushdecl_with_scope (decl, b, /*is_friend=*/false);
	  if (decl == error_mark_node)
	    return decl;

	  if (DECL_CONTEXT (decl) == std_node
	      && init_list_identifier == DECL_NAME (TYPE_NAME (type))
	      && !CLASSTYPE_TEMPLATE_INFO (type))
	    {
	      error ("declaration of %<std::initializer_list%> does not match "
		     "%<#include <initializer_list>%>, isn%'t a template");
	      return error_mark_node;
	    }
	}

      if (! in_class)
	set_identifier_type_value_with_scope (name, tdef, b);

      TYPE_CONTEXT (type) = DECL_CONTEXT (decl);

      /* If this is a local class, keep track of it.  We need this
	 information for name-mangling, and so that it is possible to
	 find all function definitions in a translation unit in a
	 convenient way.  (It's otherwise tricky to find a member
	 function definition it's only pointed to from within a local
	 class.)  */
      if (TYPE_FUNCTION_SCOPE_P (type))
	{
	  if (processing_template_decl)
	    {
	      /* Push a DECL_EXPR so we call pushtag at the right time in
		 template instantiation rather than in some nested context.  */
	      add_decl_expr (decl);
	    }
	  /* Lambdas use LAMBDA_EXPR_DISCRIMINATOR instead.  */
	  else if (!LAMBDA_TYPE_P (type))
	    determine_local_discriminator (TYPE_NAME (type));
	}
    }

  if (b->kind == sk_class
      && !COMPLETE_TYPE_P (current_class_type))
    {
      maybe_add_class_template_decl_list (current_class_type,
					  type, /*friend_p=*/0);

      if (CLASSTYPE_NESTED_UTDS (current_class_type) == NULL)
	CLASSTYPE_NESTED_UTDS (current_class_type)
	  = binding_table_new (SCOPE_DEFAULT_HT_SIZE);

      binding_table_insert
	(CLASSTYPE_NESTED_UTDS (current_class_type), name, type);
    }

  decl = TYPE_NAME (type);
  gcc_assert (TREE_CODE (decl) == TYPE_DECL);

  /* Set type visibility now if this is a forward declaration.  */
  TREE_PUBLIC (decl) = 1;
  determine_visibility (decl);

  return type;
}

/* Wrapper for do_pushtag.  */

tree
pushtag (tree name, tree type, tag_scope scope)
{
  tree ret;
  bool subtime = timevar_cond_start (TV_NAME_LOOKUP);
  ret = do_pushtag (name, type, scope);
  timevar_cond_stop (TV_NAME_LOOKUP, subtime);
  return ret;
}


/* Subroutines for reverting temporarily to top-level for instantiation
   of templates and such.  We actually need to clear out the class- and
   local-value slots of all identifiers, so that only the global values
   are at all visible.  Simply setting current_binding_level to the global
   scope isn't enough, because more binding levels may be pushed.  */
struct saved_scope *scope_chain;

/* Return true if ID has not already been marked.  */

static inline bool
store_binding_p (tree id)
{
  if (!id || !IDENTIFIER_BINDING (id))
    return false;

  if (IDENTIFIER_MARKED (id))
    return false;

  return true;
}

/* Add an appropriate binding to *OLD_BINDINGS which needs to already
   have enough space reserved.  */

static void
store_binding (tree id, vec<cxx_saved_binding, va_gc> **old_bindings)
{
  cxx_saved_binding saved;

  gcc_checking_assert (store_binding_p (id));

  IDENTIFIER_MARKED (id) = 1;

  saved.identifier = id;
  saved.binding = IDENTIFIER_BINDING (id);
  saved.real_type_value = REAL_IDENTIFIER_TYPE_VALUE (id);
  (*old_bindings)->quick_push (saved);
  IDENTIFIER_BINDING (id) = NULL;
}

static void
store_bindings (tree names, vec<cxx_saved_binding, va_gc> **old_bindings)
{
  static vec<tree> bindings_need_stored;
  tree t, id;
  size_t i;

  bool subtime = timevar_cond_start (TV_NAME_LOOKUP);
  for (t = names; t; t = TREE_CHAIN (t))
    {
      if (TREE_CODE (t) == TREE_LIST)
	id = TREE_PURPOSE (t);
      else
	id = DECL_NAME (t);

      if (store_binding_p (id))
	bindings_need_stored.safe_push (id);
    }
  if (!bindings_need_stored.is_empty ())
    {
      vec_safe_reserve_exact (*old_bindings, bindings_need_stored.length ());
      for (i = 0; bindings_need_stored.iterate (i, &id); ++i)
	{
	  /* We can apparently have duplicates in NAMES.  */
	  if (store_binding_p (id))
	    store_binding (id, old_bindings);
	}
      bindings_need_stored.truncate (0);
    }
  timevar_cond_stop (TV_NAME_LOOKUP, subtime);
}

/* Like store_bindings, but NAMES is a vector of cp_class_binding
   objects, rather than a TREE_LIST.  */

static void
store_class_bindings (vec<cp_class_binding, va_gc> *names,
		      vec<cxx_saved_binding, va_gc> **old_bindings)
{
  static vec<tree> bindings_need_stored;
  size_t i;
  cp_class_binding *cb;

  for (i = 0; vec_safe_iterate (names, i, &cb); ++i)
    if (store_binding_p (cb->identifier))
      bindings_need_stored.safe_push (cb->identifier);
  if (!bindings_need_stored.is_empty ())
    {
      tree id;
      vec_safe_reserve_exact (*old_bindings, bindings_need_stored.length ());
      for (i = 0; bindings_need_stored.iterate (i, &id); ++i)
	store_binding (id, old_bindings);
      bindings_need_stored.truncate (0);
    }
}

/* A chain of saved_scope structures awaiting reuse.  */

static GTY((deletable)) struct saved_scope *free_saved_scope;

static void
do_push_to_top_level (void)
{
  struct saved_scope *s;
  cp_binding_level *b;
  cxx_saved_binding *sb;
  size_t i;
  bool need_pop;

  /* Reuse or create a new structure for this saved scope.  */
  if (free_saved_scope != NULL)
    {
      s = free_saved_scope;
      free_saved_scope = s->prev;

      vec<cxx_saved_binding, va_gc> *old_bindings = s->old_bindings;
      memset (s, 0, sizeof (*s));
      /* Also reuse the structure's old_bindings vector.  */
      vec_safe_truncate (old_bindings, 0);
      s->old_bindings = old_bindings;
    }
  else
    s = ggc_cleared_alloc<saved_scope> ();

  b = scope_chain ? current_binding_level : 0;

  /* If we're in the middle of some function, save our state.  */
  if (cfun)
    {
      need_pop = true;
      push_function_context ();
    }
  else
    need_pop = false;

  if (scope_chain && previous_class_level)
    store_class_bindings (previous_class_level->class_shadowed,
			  &s->old_bindings);

  /* Have to include the global scope, because class-scope decls
     aren't listed anywhere useful.  */
  for (; b; b = b->level_chain)
    {
      tree t;

      /* Template IDs are inserted into the global level. If they were
	 inserted into namespace level, finish_file wouldn't find them
	 when doing pending instantiations. Therefore, don't stop at
	 namespace level, but continue until :: .  */
      if (global_scope_p (b))
	break;

      store_bindings (b->names, &s->old_bindings);
      /* We also need to check class_shadowed to save class-level type
	 bindings, since pushclass doesn't fill in b->names.  */
      if (b->kind == sk_class)
	store_class_bindings (b->class_shadowed, &s->old_bindings);

      /* Unwind type-value slots back to top level.  */
      for (t = b->type_shadowed; t; t = TREE_CHAIN (t))
	SET_IDENTIFIER_TYPE_VALUE (TREE_PURPOSE (t), TREE_VALUE (t));
    }

  FOR_EACH_VEC_SAFE_ELT (s->old_bindings, i, sb)
    IDENTIFIER_MARKED (sb->identifier) = 0;

  s->prev = scope_chain;
  s->bindings = b;
  s->need_pop_function_context = need_pop;
  s->function_decl = current_function_decl;
  s->unevaluated_operand = cp_unevaluated_operand;
  s->inhibit_evaluation_warnings = c_inhibit_evaluation_warnings;
  s->suppress_location_wrappers = suppress_location_wrappers;
  s->x_stmt_tree.stmts_are_full_exprs_p = true;

  scope_chain = s;
  current_function_decl = NULL_TREE;
  current_lang_base = NULL;
  current_lang_name = lang_name_cplusplus;
  current_namespace = global_namespace;
  push_class_stack ();
  cp_unevaluated_operand = 0;
  c_inhibit_evaluation_warnings = 0;
  suppress_location_wrappers = 0;
}

static void
do_pop_from_top_level (void)
{
  struct saved_scope *s = scope_chain;
  cxx_saved_binding *saved;
  size_t i;

  /* Clear out class-level bindings cache.  */
  if (previous_class_level)
    invalidate_class_lookup_cache ();
  pop_class_stack ();

  release_tree_vector (current_lang_base);

  scope_chain = s->prev;
  FOR_EACH_VEC_SAFE_ELT (s->old_bindings, i, saved)
    {
      tree id = saved->identifier;

      IDENTIFIER_BINDING (id) = saved->binding;
      SET_IDENTIFIER_TYPE_VALUE (id, saved->real_type_value);
    }

  /* If we were in the middle of compiling a function, restore our
     state.  */
  if (s->need_pop_function_context)
    pop_function_context ();
  current_function_decl = s->function_decl;
  cp_unevaluated_operand = s->unevaluated_operand;
  c_inhibit_evaluation_warnings = s->inhibit_evaluation_warnings;
  suppress_location_wrappers = s->suppress_location_wrappers;

  /* Make this saved_scope structure available for reuse by
     push_to_top_level.  */
  s->prev = free_saved_scope;
  free_saved_scope = s;
}

/* Push into the scope of the namespace NS, even if it is deeply
   nested within another namespace.  */

static void
do_push_nested_namespace (tree ns)
{
  if (ns == global_namespace)
    do_push_to_top_level ();
  else
    {
      do_push_nested_namespace (CP_DECL_CONTEXT (ns));
      gcc_checking_assert
	(find_namespace_value (current_namespace, DECL_NAME (ns)) == ns);
      resume_scope (NAMESPACE_LEVEL (ns));
      current_namespace = ns;
    }
}

/* Pop back from the scope of the namespace NS, which was previously
   entered with push_nested_namespace.  */

static void
do_pop_nested_namespace (tree ns)
{
  while (ns != global_namespace)
    {
      ns = CP_DECL_CONTEXT (ns);
      current_namespace = ns;
      leave_scope ();
    }

  do_pop_from_top_level ();
}

/* Add TARGET to USINGS, if it does not already exist there.
   We used to build the complete graph of usings at this point, from
   the POV of the source namespaces.  Now we build that as we perform
   the unqualified search.  */

static void
add_using_namespace (vec<tree, va_gc> *&usings, tree target)
{
  if (usings)
    for (unsigned ix = usings->length (); ix--;)
      if ((*usings)[ix] == target)
	return;

  vec_safe_push (usings, target);
}

/* Tell the debug system of a using directive.  */

static void
emit_debug_info_using_namespace (tree from, tree target, bool implicit)
{
  /* Emit debugging info.  */
  tree context = from != global_namespace ? from : NULL_TREE;
  debug_hooks->imported_module_or_decl (target, NULL_TREE, context, false,
					implicit);
}

/* Process a using directive.  */

void
finish_using_directive (tree target, tree attribs)
{
  if (target == error_mark_node)
    return;

  if (current_binding_level->kind != sk_namespace)
    add_stmt (build_stmt (input_location, USING_STMT, target));
  else
    emit_debug_info_using_namespace (current_binding_level->this_entity,
				     ORIGINAL_NAMESPACE (target), false);

  add_using_namespace (current_binding_level->using_directives,
		       ORIGINAL_NAMESPACE (target));

  if (attribs != error_mark_node)
    for (tree a = attribs; a; a = TREE_CHAIN (a))
      {
	tree name = get_attribute_name (a);
	if (current_binding_level->kind == sk_namespace
	    && is_attribute_p ("strong", name))
	  {
	    if (warning (0, "%<strong%> using directive no longer supported")
		&& CP_DECL_CONTEXT (target) == current_namespace)
	      inform (DECL_SOURCE_LOCATION (target),
		      "you can use an inline namespace instead");
	  }
	else
	  warning (OPT_Wattributes, "%qD attribute directive ignored", name);
      }
}

/* Pushes X into the global namespace.  */

tree
pushdecl_top_level (tree x, bool is_friend)
{
  bool subtime = timevar_cond_start (TV_NAME_LOOKUP);
  do_push_to_top_level ();
  x = pushdecl_namespace_level (x, is_friend);
  do_pop_from_top_level ();
  timevar_cond_stop (TV_NAME_LOOKUP, subtime);
  return x;
}

/* Pushes X into the global namespace and calls cp_finish_decl to
   register the variable, initializing it with INIT.  */

tree
pushdecl_top_level_and_finish (tree x, tree init)
{
  bool subtime = timevar_cond_start (TV_NAME_LOOKUP);
  do_push_to_top_level ();
  x = pushdecl_namespace_level (x, false);
  cp_finish_decl (x, init, false, NULL_TREE, 0);
  do_pop_from_top_level ();
  timevar_cond_stop (TV_NAME_LOOKUP, subtime);
  return x;
}

/* Enter the namespaces from current_namerspace to NS.  */

static int
push_inline_namespaces (tree ns)
{
  int count = 0;
  if (ns != current_namespace)
    {
      gcc_assert (ns != global_namespace);
      count += push_inline_namespaces (CP_DECL_CONTEXT (ns));
      resume_scope (NAMESPACE_LEVEL (ns));
      current_namespace = ns;
      count++;
    }
  return count;
}

/* Push into the scope of the NAME namespace.  If NAME is NULL_TREE,
   then we enter an anonymous namespace.  If MAKE_INLINE is true, then
   we create an inline namespace (it is up to the caller to check upon
   redefinition). Return the number of namespaces entered.  */

int
push_namespace (tree name, bool make_inline)
{
  bool subtime = timevar_cond_start (TV_NAME_LOOKUP);
  int count = 0;

  /* We should not get here if the global_namespace is not yet constructed
     nor if NAME designates the global namespace:  The global scope is
     constructed elsewhere.  */
  gcc_checking_assert (global_namespace != NULL && name != global_identifier);

  tree ns = NULL_TREE;
  {
    name_lookup lookup (name, 0);
    if (!lookup.search_qualified (current_namespace, /*usings=*/false))
      ;
    else if (TREE_CODE (lookup.value) == TREE_LIST)
      {
	/* An ambiguous lookup.  If exactly one is a namespace, we
	   want that.  If more than one is a namespace, error, but
	   pick one of them.  */
	/* DR2061 can cause us to find multiple namespaces of the same
	   name.  We must treat that carefully and avoid thinking we
	   need to push a new (possibly) duplicate namespace.  Hey,
	   if you want to use the same identifier within an inline
	   nest, knock yourself out.  */
	for (tree *chain = &lookup.value, next; (next = *chain);)
	  {
	    tree decl = TREE_VALUE (next);
	    if (TREE_CODE (decl) == NAMESPACE_DECL)
	      {
		if (!ns)
		  ns = decl;
		else if (SCOPE_DEPTH (ns) >= SCOPE_DEPTH (decl))
		  ns = decl;

		/* Advance.  */
		chain = &TREE_CHAIN (next);
	      }
	    else
	      /* Stitch out.  */
	      *chain = TREE_CHAIN (next);
	  }

	if (TREE_CHAIN (lookup.value))
	  {
	    error ("%<namespace %E%> is ambiguous", name);
	    print_candidates (lookup.value);
	  }
      }
    else if (TREE_CODE (lookup.value) == NAMESPACE_DECL)
      ns = lookup.value;

    if (ns)
      if (tree dna = DECL_NAMESPACE_ALIAS (ns))
	{
	  /* A namespace alias is not allowed here, but if the alias
	     is for a namespace also inside the current scope,
	     accept it with a diagnostic.  That's better than dying
	     horribly.  */
	  if (is_nested_namespace (current_namespace, CP_DECL_CONTEXT (dna)))
	    {
	      error ("namespace alias %qD not allowed here, "
		     "assuming %qD", ns, dna);
	      ns = dna;
	    }
	  else
	    ns = NULL_TREE;
	}
  }

  bool new_ns = false;
  if (ns)
    /* DR2061.  NS might be a member of an inline namespace.  We
       need to push into those namespaces.  */
    count += push_inline_namespaces (CP_DECL_CONTEXT (ns));
  else
    {
      ns = build_lang_decl (NAMESPACE_DECL, name, void_type_node);
      SCOPE_DEPTH (ns) = SCOPE_DEPTH (current_namespace) + 1;
      if (!SCOPE_DEPTH (ns))
	/* We only allow depth 255. */
	sorry ("cannot nest more than %d namespaces",
	       SCOPE_DEPTH (current_namespace));
      DECL_CONTEXT (ns) = FROB_CONTEXT (current_namespace);
      new_ns = true;

      if (pushdecl (ns) == error_mark_node)
	ns = NULL_TREE;
      else
	{
	  if (!name)
	    {
	      SET_DECL_ASSEMBLER_NAME (ns, anon_identifier);

	      if (!make_inline)
		add_using_namespace (current_binding_level->using_directives,
				     ns);
	    }
	  else if (TREE_PUBLIC (current_namespace))
	    TREE_PUBLIC (ns) = 1;

	  if (make_inline)
	    {
	      DECL_NAMESPACE_INLINE_P (ns) = true;
	      vec_safe_push (DECL_NAMESPACE_INLINEES (current_namespace), ns);
	    }

	  if (!name || make_inline)
	    emit_debug_info_using_namespace (current_namespace, ns, true);
	}
    }

  if (ns)
    {
      if (make_inline && !DECL_NAMESPACE_INLINE_P (ns))
	{
	  error ("inline namespace must be specified at initial definition");
	  inform (DECL_SOURCE_LOCATION (ns), "%qD defined here", ns);
	}
      if (new_ns)
	begin_scope (sk_namespace, ns);
      else
	resume_scope (NAMESPACE_LEVEL (ns));
      current_namespace = ns;
      count++;
    }

  timevar_cond_stop (TV_NAME_LOOKUP, subtime);
  return count;
}

/* Pop from the scope of the current namespace.  */

void
pop_namespace (void)
{
  bool subtime = timevar_cond_start (TV_NAME_LOOKUP);

  gcc_assert (current_namespace != global_namespace);
  current_namespace = CP_DECL_CONTEXT (current_namespace);
  /* The binding level is not popped, as it might be re-opened later.  */
  leave_scope ();

  timevar_cond_stop (TV_NAME_LOOKUP, subtime);
}

/* External entry points for do_{push_to/pop_from}_top_level.  */

void
push_to_top_level (void)
{
  bool subtime = timevar_cond_start (TV_NAME_LOOKUP);
  do_push_to_top_level ();
  timevar_cond_stop (TV_NAME_LOOKUP, subtime);
}

void
pop_from_top_level (void)
{
  bool subtime = timevar_cond_start (TV_NAME_LOOKUP);
  do_pop_from_top_level ();
  timevar_cond_stop (TV_NAME_LOOKUP, subtime);
}

/* External entry points for do_{push,pop}_nested_namespace.  */

void
push_nested_namespace (tree ns)
{
  bool subtime = timevar_cond_start (TV_NAME_LOOKUP);
  do_push_nested_namespace (ns);
  timevar_cond_stop (TV_NAME_LOOKUP, subtime);
}

void
pop_nested_namespace (tree ns)
{
  bool subtime = timevar_cond_start (TV_NAME_LOOKUP);
  gcc_assert (current_namespace == ns);
  do_pop_nested_namespace (ns);
  timevar_cond_stop (TV_NAME_LOOKUP, subtime);
}

/* Pop off extraneous binding levels left over due to syntax errors.
   We don't pop past namespaces, as they might be valid.  */

void
pop_everything (void)
{
  if (ENABLE_SCOPE_CHECKING)
    verbatim ("XXX entering %<pop_everything ()%>");
  while (!namespace_bindings_p ())
    {
      if (current_binding_level->kind == sk_class)
	pop_nested_class ();
      else
	poplevel (0, 0, 0);
    }
  if (ENABLE_SCOPE_CHECKING)
    verbatim ("XXX leaving %<pop_everything ()%>");
}

/* Emit debugging information for using declarations and directives.
   If input tree is overloaded fn then emit debug info for all
   candidates.  */

void
cp_emit_debug_info_for_using (tree t, tree context)
{
  /* Don't try to emit any debug information if we have errors.  */
  if (seen_error ())
    return;

<<<<<<< HEAD
  /* Ignore this FUNCTION_DECL if it refers to a builtin declaration
     of a builtin function.  */
  if (TREE_CODE (t) == FUNCTION_DECL
      && DECL_EXTERNAL (t)
      && fndecl_built_in_p (t))
    return;

=======
>>>>>>> 9e014010
  /* Do not supply context to imported_module_or_decl, if
     it is a global namespace.  */
  if (context == global_namespace)
    context = NULL_TREE;

  t = MAYBE_BASELINK_FUNCTIONS (t);

  for (lkp_iterator iter (t); iter; ++iter)
    {
      tree fn = *iter;

      if (TREE_CODE (fn) == TEMPLATE_DECL)
	/* FIXME: Handle TEMPLATE_DECLs.  */
	continue;
      
      /* Ignore this FUNCTION_DECL if it refers to a builtin declaration
	 of a builtin function.  */
      if (TREE_CODE (fn) == FUNCTION_DECL
	  && DECL_EXTERNAL (fn)
	  && fndecl_built_in_p (fn))
	continue;

      if (building_stmt_list_p ())
	add_stmt (build_stmt (input_location, USING_STMT, fn));
      else
	debug_hooks->imported_module_or_decl (fn, NULL_TREE, context,
					      false, false);
    }
}

/* Return the result of unqualified lookup for the overloaded operator
   designated by CODE, if we are in a template and the binding we find is
   not.  */

static tree
op_unqualified_lookup (tree fnname)
{
  if (cxx_binding *binding = IDENTIFIER_BINDING (fnname))
    {
      cp_binding_level *l = binding->scope;
      while (l && !l->this_entity)
	l = l->level_chain;
      if (l && uses_template_parms (l->this_entity))
	/* Don't preserve decls from an uninstantiated template,
	   wait until that template is instantiated.  */
	return NULL_TREE;
    }
  tree fns = lookup_name (fnname);
  if (fns && fns == get_global_binding (fnname))
    /* The instantiation can find these.  */
    return NULL_TREE;
  return fns;
}

/* E is an expression representing an operation with dependent type, so we
   don't know yet whether it will use the built-in meaning of the operator or a
   function.  Remember declarations of that operator in scope.  */

const char *const op_bind_attrname = "operator bindings";

void
maybe_save_operator_binding (tree e)
{
  /* This is only useful in a generic lambda.  */
  if (!processing_template_decl)
    return;
  tree cfn = current_function_decl;
  if (!cfn)
    return;

  /* Let's only do this for generic lambdas for now, we could do it for all
     function templates if we wanted to.  */
  if (!current_lambda_expr())
    return;

  tree fnname = ovl_op_identifier (false, TREE_CODE (e));
  if (!fnname)
    return;

  tree attributes = DECL_ATTRIBUTES (cfn);
  tree attr = lookup_attribute (op_bind_attrname, attributes);
  tree bindings = NULL_TREE;
  tree fns = NULL_TREE;
  if (attr)
    {
      bindings = TREE_VALUE (attr);
      if (tree elt = purpose_member (fnname, bindings))
	fns = TREE_VALUE (elt);
    }

  if (!fns && (fns = op_unqualified_lookup (fnname)))
    {
      tree d = is_overloaded_fn (fns) ? get_first_fn (fns) : fns;
      if (DECL_P (d) && DECL_CLASS_SCOPE_P (d))
	/* We don't need to remember class-scope functions or declarations,
	   normal unqualified lookup will find them again.  */
	return;

      bindings = tree_cons (fnname, fns, bindings);
      if (attr)
	TREE_VALUE (attr) = bindings;
      else
	DECL_ATTRIBUTES (cfn)
	  = tree_cons (get_identifier (op_bind_attrname),
		       bindings,
		       attributes);
    }
}

/* Called from cp_free_lang_data so we don't put this into LTO.  */

void
discard_operator_bindings (tree decl)
{
  DECL_ATTRIBUTES (decl) = remove_attribute (op_bind_attrname,
					     DECL_ATTRIBUTES (decl));
}

/* Subroutine of start_preparsed_function: push the bindings we saved away in
   maybe_save_op_lookup into the function parameter binding level.  */

void
push_operator_bindings ()
{
  tree decl1 = current_function_decl;
  if (tree attr = lookup_attribute (op_bind_attrname,
				    DECL_ATTRIBUTES (decl1)))
    for (tree binds = TREE_VALUE (attr); binds; binds = TREE_CHAIN (binds))
      {
	tree name = TREE_PURPOSE (binds);
	tree val = TREE_VALUE (binds);
	push_local_binding (name, val, /*using*/true);
      }
}

/* Return the result of unqualified lookup for the overloaded operator
   designated by CODE, if we are in a template and the binding we find is
   not.  */

static tree
op_unqualified_lookup (tree fnname)
{
  if (cxx_binding *binding = IDENTIFIER_BINDING (fnname))
    {
      cp_binding_level *l = binding->scope;
      while (l && !l->this_entity)
	l = l->level_chain;
      if (l && uses_template_parms (l->this_entity))
	/* Don't preserve decls from an uninstantiated template,
	   wait until that template is instantiated.  */
	return NULL_TREE;
    }
  tree fns = lookup_name (fnname);
  if (fns && fns == get_global_binding (fnname))
    /* The instantiation can find these.  */
    return NULL_TREE;
  return fns;
}

/* E is an expression representing an operation with dependent type, so we
   don't know yet whether it will use the built-in meaning of the operator or a
   function.  Remember declarations of that operator in scope.  */

const char *const op_bind_attrname = "operator bindings";

void
maybe_save_operator_binding (tree e)
{
  /* This is only useful in a generic lambda.  */
  if (!processing_template_decl)
    return;
  tree cfn = current_function_decl;
  if (!cfn)
    return;

  /* Let's only do this for generic lambdas for now, we could do it for all
     function templates if we wanted to.  */
  if (!current_lambda_expr())
    return;

  tree fnname = ovl_op_identifier (false, TREE_CODE (e));
  if (!fnname)
    return;

  tree attributes = DECL_ATTRIBUTES (cfn);
  tree attr = lookup_attribute (op_bind_attrname, attributes);
  tree bindings = NULL_TREE;
  tree fns = NULL_TREE;
  if (attr)
    {
      bindings = TREE_VALUE (attr);
      if (tree elt = purpose_member (fnname, bindings))
	fns = TREE_VALUE (elt);
    }

  if (!fns && (fns = op_unqualified_lookup (fnname)))
    {
      tree fn = get_first_fn (fns);
      if (DECL_CLASS_SCOPE_P (fn))
	/* We don't need to remember class-scope functions, normal unqualified
	   lookup will find them again.  */
	return;

      bindings = tree_cons (fnname, fns, bindings);
      if (attr)
	TREE_VALUE (attr) = bindings;
      else
	DECL_ATTRIBUTES (cfn)
	  = tree_cons (get_identifier (op_bind_attrname),
		       bindings,
		       attributes);
    }
}

/* Called from cp_free_lang_data so we don't put this into LTO.  */

void
discard_operator_bindings (tree decl)
{
  DECL_ATTRIBUTES (decl) = remove_attribute (op_bind_attrname,
					     DECL_ATTRIBUTES (decl));
}

/* Subroutine of start_preparsed_function: push the bindings we saved away in
   maybe_save_op_lookup into the function parameter binding level.  */

void
push_operator_bindings ()
{
  tree decl1 = current_function_decl;
  if (tree attr = lookup_attribute (op_bind_attrname,
				    DECL_ATTRIBUTES (decl1)))
    for (tree binds = TREE_VALUE (attr); binds; binds = TREE_CHAIN (binds))
      {
	tree name = TREE_PURPOSE (binds);
	tree val = TREE_VALUE (binds);
	push_local_binding (name, val, /*using*/true);
      }
}

#include "gt-cp-name-lookup.h"<|MERGE_RESOLUTION|>--- conflicted
+++ resolved
@@ -1,9 +1,5 @@
 /* Definitions for C++ name lookup routines.
-<<<<<<< HEAD
-   Copyright (C) 2003-2019 Free Software Foundation, Inc.
-=======
    Copyright (C) 2003-2020 Free Software Foundation, Inc.
->>>>>>> 9e014010
    Contributed by Gabriel Dos Reis <gdr@integrable-solutions.net>
 
 This file is part of GCC.
@@ -1246,14 +1242,7 @@
       if (member_vec && !want_type)
 	val = member_vec_linear_search (member_vec, lookup);
 
-<<<<<<< HEAD
-      if (type_or_fns < 0)
-	/* Don't bother looking for field.  We don't want it.  */;
-      else if (!val || (TREE_CODE (val) == OVERLOAD
-			&& OVL_DEDUP_P (val)))
-=======
       if (!val || (TREE_CODE (val) == OVERLOAD && OVL_DEDUP_P (val)))
->>>>>>> 9e014010
 	/* Dependent using declarations are a 'field', make sure we
 	   return that even if we saw an overload already.  */
 	if (tree field_val = fields_linear_search (klass, lookup, want_type))
@@ -2571,11 +2560,7 @@
       if (mismatch)
 	{
 	  auto_diagnostic_group d;
-<<<<<<< HEAD
-	  pedwarn (input_location, 0,
-=======
 	  pedwarn (DECL_SOURCE_LOCATION (decl), 0,
->>>>>>> 9e014010
 		   "conflicting C language linkage declaration %q#D", decl);
 	  inform (DECL_SOURCE_LOCATION (old),
 		  "previous declaration %q#D", old);
@@ -2686,13 +2671,8 @@
 	}
       /* Don't complain if it's from an enclosing function.  */
       else if (DECL_CONTEXT (old) == current_function_decl
-<<<<<<< HEAD
-	  && TREE_CODE (decl) != PARM_DECL
-	  && TREE_CODE (old) == PARM_DECL)
-=======
 	       && TREE_CODE (decl) != PARM_DECL
 	       && TREE_CODE (old) == PARM_DECL)
->>>>>>> 9e014010
 	{
 	  /* Go to where the parms should be and see if we find
 	     them there.  */
@@ -2735,12 +2715,8 @@
 	       && (old_scope->kind == sk_cond || old_scope->kind == sk_for))
 	{
 	  auto_diagnostic_group d;
-<<<<<<< HEAD
-	  error ("redeclaration of %q#D", decl);
-=======
 	  error_at (DECL_SOURCE_LOCATION (decl),
 		    "redeclaration of %q#D", decl);
->>>>>>> 9e014010
 	  inform (DECL_SOURCE_LOCATION (old),
 		  "%q#D previously declared here", old);
 	  return;
@@ -2763,12 +2739,8 @@
 		   && in_function_try_handler))
 	{
 	  auto_diagnostic_group d;
-<<<<<<< HEAD
-	  if (permerror (input_location, "redeclaration of %q#D", decl))
-=======
 	  if (permerror (DECL_SOURCE_LOCATION (decl),
 			 "redeclaration of %q#D", decl))
->>>>>>> 9e014010
 	    inform (DECL_SOURCE_LOCATION (old),
 		    "%q#D previously declared here", old);
 	  return;
@@ -2820,11 +2792,7 @@
 	msg = "declaration of %qD shadows a previous local";
 
       auto_diagnostic_group d;
-<<<<<<< HEAD
-      if (warning_at (input_location, warning_code, msg, decl))
-=======
       if (warning_at (DECL_SOURCE_LOCATION (decl), warning_code, msg, decl))
->>>>>>> 9e014010
 	inform_shadowed (old);
       return;
     }
@@ -2851,11 +2819,7 @@
 	    || TYPE_PTRMEMFUNC_P (TREE_TYPE (decl)))
 	  {
 	    auto_diagnostic_group d;
-<<<<<<< HEAD
-	    if (warning_at (input_location, OPT_Wshadow,
-=======
 	    if (warning_at (DECL_SOURCE_LOCATION (decl), OPT_Wshadow,
->>>>>>> 9e014010
 			    "declaration of %qD shadows a member of %qT",
 			    decl, current_nonlambda_class_type ())
 		&& DECL_P (member))
@@ -2875,11 +2839,7 @@
     /* XXX shadow warnings in outer-more namespaces */
     {
       auto_diagnostic_group d;
-<<<<<<< HEAD
-      if (warning_at (input_location, OPT_Wshadow,
-=======
       if (warning_at (DECL_SOURCE_LOCATION (decl), OPT_Wshadow,
->>>>>>> 9e014010
 		      "declaration of %qD shadows a global declaration",
 		      decl))
 	inform_shadowed (old);
@@ -3337,11 +3297,7 @@
     verbatim ("%s %<%s(%E)%> %p %d", action, desc,
 	      scope->this_entity, (void *) scope, line);
   else
-<<<<<<< HEAD
-    verbatim ("%s %s %p %d\n", action, desc, (void *) scope, line);
-=======
     verbatim ("%s %s %p %d", action, desc, (void *) scope, line);
->>>>>>> 9e014010
 }
 
 /* A chain of binding_level structures awaiting reuse.  */
@@ -5341,7 +5297,6 @@
    deleted.  */
 
 class namespace_limit_reached : public deferred_diagnostic
-<<<<<<< HEAD
 {
  public:
   namespace_limit_reached (location_t loc, unsigned limit, tree name,
@@ -5397,63 +5352,6 @@
 class suggest_alternatives : public deferred_diagnostic
 {
  public:
-=======
-{
- public:
-  namespace_limit_reached (location_t loc, unsigned limit, tree name,
-			   gnu::unique_ptr<deferred_diagnostic> wrapped)
-  : deferred_diagnostic (loc),
-    m_limit (limit), m_name (name),
-    m_wrapped (move (wrapped))
-  {
-  }
-
-  ~namespace_limit_reached ()
-  {
-    /* Unconditionally warn that the search was truncated.  */
-    inform (get_location (),
-	    "maximum limit of %d namespaces searched for %qE",
-	    m_limit, m_name);
-    /* m_wrapped will be implicitly deleted after this, emitting any followup
-       diagnostic after the above note.  */
-  }
-
- private:
-  unsigned m_limit;
-  tree m_name;
-  gnu::unique_ptr<deferred_diagnostic> m_wrapped;
-};
-
-/* Subclass of deferred_diagnostic, for use when issuing a single suggestion.
-   Emit a note showing the location of the declaration of the suggestion.  */
-
-class show_candidate_location : public deferred_diagnostic
-{
- public:
-  show_candidate_location (location_t loc, tree candidate)
-  : deferred_diagnostic (loc),
-    m_candidate (candidate)
-  {
-  }
-
-  ~show_candidate_location ()
-  {
-    inform (location_of (m_candidate), "%qE declared here", m_candidate);
-  }
-
- private:
-  tree m_candidate;
-};
-
-/* Subclass of deferred_diagnostic, for use when there are multiple candidates
-   to be suggested by suggest_alternatives_for.
-
-   Emit a series of notes showing the various suggestions.  */
-
-class suggest_alternatives : public deferred_diagnostic
-{
- public:
->>>>>>> 9e014010
   suggest_alternatives (location_t loc, vec<tree> candidates)
   : deferred_diagnostic (loc),
     m_candidates (candidates)
@@ -5517,11 +5415,7 @@
 
   m_candidates = vNULL;
   m_limited = false;
-<<<<<<< HEAD
-  m_limit = PARAM_VALUE (CXX_MAX_NAMESPACES_FOR_DIAGNOSTIC_HELP);
-=======
   m_limit = param_cxx_max_namespaces_for_diagnostic_help;
->>>>>>> 9e014010
 
   /* Breadth-first search of namespaces.  Up to limit namespaces
      searched (limit zero == unlimited).  */
@@ -5582,7 +5476,6 @@
 namespace_hints::convert_candidates_to_name_hint ()
 {
   /* How many candidates do we have?  */
-<<<<<<< HEAD
 
   /* If we have just one candidate, issue a name_hint with it as a suggestion
      (so that consumers are able to suggest it within the error message and emit
@@ -5638,63 +5531,6 @@
 
   for (tree iter = TYPE_VALUES (scoped_enum); iter; iter = TREE_CHAIN (iter))
     {
-=======
-
-  /* If we have just one candidate, issue a name_hint with it as a suggestion
-     (so that consumers are able to suggest it within the error message and emit
-     it as a fix-it hint), and with a note showing the candidate's location.  */
-  if (m_candidates.length () == 1)
-    {
-      tree candidate = m_candidates[0];
-      /* Clean up CANDIDATES.  */
-      m_candidates.release ();
-      return name_hint (expr_to_string (candidate),
-			new show_candidate_location (m_loc, candidate));
-    }
-  else if (m_candidates.length () > 1)
-    /* If we have more than one candidate, issue a name_hint without a single
-       "suggestion", but with a deferred diagnostic that lists the
-       various candidates.  This takes ownership of m_candidates.  */
-    return name_hint (NULL, new suggest_alternatives (m_loc, m_candidates));
-
-  /* Otherwise, m_candidates ought to be empty, so no cleanup is necessary.  */
-  gcc_assert (m_candidates.length () == 0);
-  gcc_assert (m_candidates == vNULL);
-
-  return name_hint ();
-}
-
-/* If --param cxx-max-namespaces-for-diagnostic-help was reached,
-   then we want to emit a note about after the error, but before
-   any other deferred diagnostics.
-
-   Handle this by figuring out what hint is needed, then optionally
-   decorating HINT with a namespace_limit_reached wrapper.  */
-
-name_hint
-namespace_hints::maybe_decorate_with_limit (name_hint hint)
-{
-  if (m_limited)
-    return name_hint (hint.suggestion (),
-		      new namespace_limit_reached (m_loc, m_limit,
-						   m_name,
-						   hint.take_deferred ()));
-  else
-    return hint;
-}
-
-/* Look inside SCOPED_ENUM for exact matches for NAME.
-   If one is found, add its CONST_DECL to m_candidates.  */
-
-void
-namespace_hints::maybe_add_candidate_for_scoped_enum (tree scoped_enum,
-						      tree name)
-{
-  gcc_assert (SCOPED_ENUM_P (scoped_enum));
-
-  for (tree iter = TYPE_VALUES (scoped_enum); iter; iter = TREE_CHAIN (iter))
-    {
->>>>>>> 9e014010
       tree id = TREE_PURPOSE (iter);
       if (id == name)
 	{
@@ -5715,7 +5551,6 @@
    look for near-matches and suggest the best near-match, if there is one.
 
    If nothing is found, then an empty name_hint is returned.  */
-<<<<<<< HEAD
 
 name_hint
 suggest_alternatives_for (location_t location, tree name,
@@ -5732,24 +5567,6 @@
   return ns_hints.maybe_decorate_with_limit (gnu::move (result));
 }
 
-=======
-
-name_hint
-suggest_alternatives_for (location_t location, tree name,
-			  bool suggest_misspellings)
-{
-  /* First, search for exact matches in other namespaces.  */
-  namespace_hints ns_hints (location, name);
-  name_hint result = ns_hints.convert_candidates_to_name_hint ();
-
-  /* Otherwise, try other approaches.  */
-  if (!result)
-    result = suggest_alternatives_for_1 (location, name, suggest_misspellings);
-
-  return ns_hints.maybe_decorate_with_limit (gnu::move (result));
-}
-
->>>>>>> 9e014010
 /* The second half of suggest_alternatives_for, for when no exact matches
    were found in other namespaces.  */
 
@@ -6132,11 +5949,7 @@
 /* Generate a name_hint at LOCATION for NAME, an IDENTIFIER_NODE for which name
    lookup failed within the explicitly provided SCOPE.
 
-<<<<<<< HEAD
-   Suggest the the best meaningful candidates (if any), otherwise
-=======
    Suggest the best meaningful candidates (if any), otherwise
->>>>>>> 9e014010
    an empty name_hint is returned.  */
 
 name_hint
@@ -7769,16 +7582,6 @@
   if (seen_error ())
     return;
 
-<<<<<<< HEAD
-  /* Ignore this FUNCTION_DECL if it refers to a builtin declaration
-     of a builtin function.  */
-  if (TREE_CODE (t) == FUNCTION_DECL
-      && DECL_EXTERNAL (t)
-      && fndecl_built_in_p (t))
-    return;
-
-=======
->>>>>>> 9e014010
   /* Do not supply context to imported_module_or_decl, if
      it is a global namespace.  */
   if (context == global_namespace)
@@ -7914,109 +7717,4 @@
       }
 }
 
-/* Return the result of unqualified lookup for the overloaded operator
-   designated by CODE, if we are in a template and the binding we find is
-   not.  */
-
-static tree
-op_unqualified_lookup (tree fnname)
-{
-  if (cxx_binding *binding = IDENTIFIER_BINDING (fnname))
-    {
-      cp_binding_level *l = binding->scope;
-      while (l && !l->this_entity)
-	l = l->level_chain;
-      if (l && uses_template_parms (l->this_entity))
-	/* Don't preserve decls from an uninstantiated template,
-	   wait until that template is instantiated.  */
-	return NULL_TREE;
-    }
-  tree fns = lookup_name (fnname);
-  if (fns && fns == get_global_binding (fnname))
-    /* The instantiation can find these.  */
-    return NULL_TREE;
-  return fns;
-}
-
-/* E is an expression representing an operation with dependent type, so we
-   don't know yet whether it will use the built-in meaning of the operator or a
-   function.  Remember declarations of that operator in scope.  */
-
-const char *const op_bind_attrname = "operator bindings";
-
-void
-maybe_save_operator_binding (tree e)
-{
-  /* This is only useful in a generic lambda.  */
-  if (!processing_template_decl)
-    return;
-  tree cfn = current_function_decl;
-  if (!cfn)
-    return;
-
-  /* Let's only do this for generic lambdas for now, we could do it for all
-     function templates if we wanted to.  */
-  if (!current_lambda_expr())
-    return;
-
-  tree fnname = ovl_op_identifier (false, TREE_CODE (e));
-  if (!fnname)
-    return;
-
-  tree attributes = DECL_ATTRIBUTES (cfn);
-  tree attr = lookup_attribute (op_bind_attrname, attributes);
-  tree bindings = NULL_TREE;
-  tree fns = NULL_TREE;
-  if (attr)
-    {
-      bindings = TREE_VALUE (attr);
-      if (tree elt = purpose_member (fnname, bindings))
-	fns = TREE_VALUE (elt);
-    }
-
-  if (!fns && (fns = op_unqualified_lookup (fnname)))
-    {
-      tree fn = get_first_fn (fns);
-      if (DECL_CLASS_SCOPE_P (fn))
-	/* We don't need to remember class-scope functions, normal unqualified
-	   lookup will find them again.  */
-	return;
-
-      bindings = tree_cons (fnname, fns, bindings);
-      if (attr)
-	TREE_VALUE (attr) = bindings;
-      else
-	DECL_ATTRIBUTES (cfn)
-	  = tree_cons (get_identifier (op_bind_attrname),
-		       bindings,
-		       attributes);
-    }
-}
-
-/* Called from cp_free_lang_data so we don't put this into LTO.  */
-
-void
-discard_operator_bindings (tree decl)
-{
-  DECL_ATTRIBUTES (decl) = remove_attribute (op_bind_attrname,
-					     DECL_ATTRIBUTES (decl));
-}
-
-/* Subroutine of start_preparsed_function: push the bindings we saved away in
-   maybe_save_op_lookup into the function parameter binding level.  */
-
-void
-push_operator_bindings ()
-{
-  tree decl1 = current_function_decl;
-  if (tree attr = lookup_attribute (op_bind_attrname,
-				    DECL_ATTRIBUTES (decl1)))
-    for (tree binds = TREE_VALUE (attr); binds; binds = TREE_CHAIN (binds))
-      {
-	tree name = TREE_PURPOSE (binds);
-	tree val = TREE_VALUE (binds);
-	push_local_binding (name, val, /*using*/true);
-      }
-}
-
 #include "gt-cp-name-lookup.h"