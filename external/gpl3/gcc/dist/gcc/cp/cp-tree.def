--- conflicted
+++ resolved
@@ -1,11 +1,7 @@
 /* This file contains the definitions and documentation for the
    additional tree codes used in the GNU C++ compiler (see tree.def
    for the standard codes).
-<<<<<<< HEAD
-   Copyright (C) 1987-2019 Free Software Foundation, Inc.
-=======
    Copyright (C) 1987-2020 Free Software Foundation, Inc.
->>>>>>> 9e014010
    Hacked by Michael Tiemann (tiemann@cygnus.com)
 
 This file is part of GCC.
