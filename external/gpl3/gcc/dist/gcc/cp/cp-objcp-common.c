--- conflicted
+++ resolved
@@ -1,9 +1,5 @@
 /* Some code common to C++ and ObjC++ front ends.
-<<<<<<< HEAD
-   Copyright (C) 2004-2019 Free Software Foundation, Inc.
-=======
    Copyright (C) 2004-2020 Free Software Foundation, Inc.
->>>>>>> 9e014010
    Contributed by Ziemowit Laski  <zlaski@apple.com>
 
 This file is part of GCC.
@@ -365,8 +361,6 @@
   return ret;
 }
 
-<<<<<<< HEAD
-=======
 /* Returns true if NAME refers to a built-in function or function-like
    operator.  */
 
@@ -438,7 +432,6 @@
   return false;
 }
 
->>>>>>> 9e014010
 /* Register c++-specific dumps.  */
 
 void
@@ -469,69 +462,6 @@
   MARK_TS_COMMON (UNBOUND_CLASS_TEMPLATE);
   MARK_TS_COMMON (UNDERLYING_TYPE);
 
-<<<<<<< HEAD
-  MARK_TS_TYPED (EXPR_PACK_EXPANSION);
-  MARK_TS_TYPED (SWITCH_STMT);
-  MARK_TS_TYPED (IF_STMT);
-  MARK_TS_TYPED (FOR_STMT);
-  MARK_TS_TYPED (RANGE_FOR_STMT);
-  MARK_TS_TYPED (AGGR_INIT_EXPR);
-  MARK_TS_TYPED (EXPR_STMT);
-  MARK_TS_TYPED (EH_SPEC_BLOCK);
-  MARK_TS_TYPED (CLEANUP_STMT);
-  MARK_TS_TYPED (SCOPE_REF);
-  MARK_TS_TYPED (CAST_EXPR);
-  MARK_TS_TYPED (NON_DEPENDENT_EXPR);
-  MARK_TS_TYPED (MODOP_EXPR);
-  MARK_TS_TYPED (TRY_BLOCK);
-  MARK_TS_TYPED (THROW_EXPR);
-  MARK_TS_TYPED (HANDLER);
-  MARK_TS_TYPED (REINTERPRET_CAST_EXPR);
-  MARK_TS_TYPED (CONST_CAST_EXPR);
-  MARK_TS_TYPED (STATIC_CAST_EXPR);
-  MARK_TS_TYPED (DYNAMIC_CAST_EXPR);
-  MARK_TS_TYPED (IMPLICIT_CONV_EXPR);
-  MARK_TS_TYPED (TEMPLATE_ID_EXPR);
-  MARK_TS_TYPED (ARROW_EXPR);
-  MARK_TS_TYPED (SIZEOF_EXPR);
-  MARK_TS_TYPED (ALIGNOF_EXPR);
-  MARK_TS_TYPED (AT_ENCODE_EXPR);
-  MARK_TS_TYPED (UNARY_PLUS_EXPR);
-  MARK_TS_TYPED (TRAIT_EXPR);
-  MARK_TS_TYPED (TYPE_ARGUMENT_PACK);
-  MARK_TS_TYPED (NOEXCEPT_EXPR);
-  MARK_TS_TYPED (NONTYPE_ARGUMENT_PACK);
-  MARK_TS_TYPED (WHILE_STMT);
-  MARK_TS_TYPED (NEW_EXPR);
-  MARK_TS_TYPED (VEC_NEW_EXPR);
-  MARK_TS_TYPED (BREAK_STMT);
-  MARK_TS_TYPED (MEMBER_REF);
-  MARK_TS_TYPED (DOTSTAR_EXPR);
-  MARK_TS_TYPED (DO_STMT);
-  MARK_TS_TYPED (DELETE_EXPR);
-  MARK_TS_TYPED (VEC_DELETE_EXPR);
-  MARK_TS_TYPED (CONTINUE_STMT);
-  MARK_TS_TYPED (TAG_DEFN);
-  MARK_TS_TYPED (PSEUDO_DTOR_EXPR);
-  MARK_TS_TYPED (TYPEID_EXPR);
-  MARK_TS_TYPED (MUST_NOT_THROW_EXPR);
-  MARK_TS_TYPED (STMT_EXPR);
-  MARK_TS_TYPED (OFFSET_REF);
-  MARK_TS_TYPED (OFFSETOF_EXPR);
-  MARK_TS_TYPED (ADDRESSOF_EXPR);
-  MARK_TS_TYPED (PTRMEM_CST);
-  MARK_TS_TYPED (EMPTY_CLASS_EXPR);
-  MARK_TS_TYPED (VEC_INIT_EXPR);
-  MARK_TS_TYPED (USING_STMT);
-  MARK_TS_TYPED (LAMBDA_EXPR);
-  MARK_TS_TYPED (CTOR_INITIALIZER);
-  MARK_TS_TYPED (REQUIRES_EXPR);
-  MARK_TS_TYPED (UNARY_LEFT_FOLD_EXPR);
-  MARK_TS_TYPED (UNARY_RIGHT_FOLD_EXPR);
-  MARK_TS_TYPED (BINARY_LEFT_FOLD_EXPR);
-  MARK_TS_TYPED (BINARY_RIGHT_FOLD_EXPR);
-  MARK_TS_TYPED (OMP_DEPOBJ);
-=======
   /* New decls.  */
   MARK_TS_DECL_COMMON (TEMPLATE_DECL);
   MARK_TS_DECL_COMMON (WILDCARD_DECL);
@@ -626,7 +556,6 @@
   MARK_TS_EXP (CO_RETURN_EXPR);
 
   c_common_init_ts ();
->>>>>>> 9e014010
 }
 
 #include "gt-cp-cp-objcp-common.h"