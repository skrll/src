--- conflicted
+++ resolved
@@ -1,9 +1,5 @@
 /* RunTime Type Identification
-<<<<<<< HEAD
-   Copyright (C) 1995-2019 Free Software Foundation, Inc.
-=======
    Copyright (C) 1995-2020 Free Software Foundation, Inc.
->>>>>>> e2aa5677
    Mostly written by Jason Merrill (jason@cygnus.com).
 
 This file is part of GCC.
@@ -278,11 +274,7 @@
 
   exp = resolve_nondeduced_context (exp, complain);
 
-<<<<<<< HEAD
-  /* peel back references, so they match.  */
-=======
   /* Peel back references, so they match.  */
->>>>>>> e2aa5677
   type = non_reference (unlowered_expr_type (exp));
 
   /* Peel off cv qualifiers.  */
@@ -730,12 +722,8 @@
 	  if (!flag_rtti)
 	    {
               if (complain & tf_error)
-<<<<<<< HEAD
-		error ("%<dynamic_cast%> not permitted with %<-fno-rtti%>");
-=======
 		error_at (loc,
 			  "%<dynamic_cast%> not permitted with %<-fno-rtti%>");
->>>>>>> e2aa5677
 	      return error_mark_node;
 	    }
 
