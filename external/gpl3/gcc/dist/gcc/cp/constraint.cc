/* Processing rules for constraints.
<<<<<<< HEAD
   Copyright (C) 2013-2019 Free Software Foundation, Inc.
=======
   Copyright (C) 2013-2020 Free Software Foundation, Inc.
>>>>>>> 9e014010
   Contributed by Andrew Sutton (andrew.n.sutton@gmail.com)

This file is part of GCC.

GCC is free software; you can redistribute it and/or modify
it under the terms of the GNU General Public License as published by
the Free Software Foundation; either version 3, or (at your option)
any later version.

GCC is distributed in the hope that it will be useful,
but WITHOUT ANY WARRANTY; without even the implied warranty of
MERCHANTABILITY or FITNESS FOR A PARTICULAR PURPOSE.  See the
GNU General Public License for more details.

You should have received a copy of the GNU General Public License
along with GCC; see the file COPYING3.  If not see
<http://www.gnu.org/licenses/>.  */

#include "config.h"
#include "system.h"
#include "coretypes.h"
#include "tm.h"
#include "timevar.h"
#include "hash-set.h"
#include "machmode.h"
#include "vec.h"
#include "double-int.h"
#include "input.h"
#include "alias.h"
#include "symtab.h"
#include "wide-int.h"
#include "inchash.h"
#include "tree.h"
#include "stringpool.h"
#include "attribs.h"
#include "intl.h"
#include "flags.h"
#include "cp-tree.h"
#include "c-family/c-common.h"
#include "c-family/c-objc.h"
#include "cp-objcp-common.h"
#include "tree-inline.h"
#include "decl.h"
#include "toplev.h"
#include "type-utils.h"

static tree satisfaction_value (tree t);

/* When we're parsing or substuting a constraint expression, we have slightly
   different expression semantics.  In particular, we don't want to reduce a
   concept-id to a satisfaction value.  */

processing_constraint_expression_sentinel::
processing_constraint_expression_sentinel ()
{
  ++scope_chain->x_processing_constraint;
}

processing_constraint_expression_sentinel::
~processing_constraint_expression_sentinel ()
{
  --scope_chain->x_processing_constraint;
}

bool
processing_constraint_expression_p ()
{
  return scope_chain->x_processing_constraint != 0;
}

/*---------------------------------------------------------------------------
		       Constraint expressions
---------------------------------------------------------------------------*/

/* Information provided to substitution.  */

struct subst_info
{
  subst_info (tsubst_flags_t cmp, tree in)
    : complain (cmp), in_decl (in)
  { }

  /* True if we should not diagnose errors.  */
  bool quiet() const
  {
    return complain == tf_none;
  }

  /* True if we should diagnose errors.  */
  bool noisy() const
  {
    return !quiet ();
  }

  tsubst_flags_t complain;
  tree in_decl;
};

static tree satisfy_constraint (tree, tree, subst_info);

/* True if T is known to be some type other than bool. Note that this
   is false for dependent types and errors.  */

static inline bool
known_non_bool_p (tree t)
{
  return (t && !WILDCARD_TYPE_P (t) && TREE_CODE (t) != BOOLEAN_TYPE);
}

static bool
check_constraint_atom (cp_expr expr)
{
  if (known_non_bool_p (TREE_TYPE (expr)))
    {
      error_at (expr.get_location (),
		"constraint expression does not have type %<bool%>");
      return false;
    }

  /* Check that we're using function concepts correctly.  */
  if (concept_check_p (expr))
    {
      tree id = unpack_concept_check (expr);
      tree tmpl = TREE_OPERAND (id, 0);
      if (OVL_P (tmpl) && TREE_CODE (expr) == TEMPLATE_ID_EXPR)
        {
	  error_at (EXPR_LOC_OR_LOC (expr, input_location),
		    "function concept must be called");
	  return false;
	}
    }

  return true;
}

static bool
check_constraint_operands (location_t, cp_expr lhs, cp_expr rhs)
{
  return check_constraint_atom (lhs) && check_constraint_atom (rhs);
}

/* Validate the semantic properties of the constraint expression.  */

static cp_expr
finish_constraint_binary_op (location_t loc,
			     tree_code code,
			     cp_expr lhs,
			     cp_expr rhs)
{
  gcc_assert (processing_constraint_expression_p ());
  if (lhs == error_mark_node || rhs == error_mark_node)
    return error_mark_node;
  if (!check_constraint_operands (loc, lhs, rhs))
    return error_mark_node;
  tree overload;
  cp_expr expr = build_x_binary_op (loc, code,
				    lhs, TREE_CODE (lhs),
				    rhs, TREE_CODE (rhs),
				    &overload, tf_none);
  /* When either operand is dependent, the overload set may be non-empty.  */
  if (expr == error_mark_node)
    return error_mark_node;
  expr.set_location (loc);
  expr.set_range (lhs.get_start (), rhs.get_finish ());
  return expr;
}

cp_expr
finish_constraint_or_expr (location_t loc, cp_expr lhs, cp_expr rhs)
{
  return finish_constraint_binary_op (loc, TRUTH_ORIF_EXPR, lhs, rhs);
}

cp_expr
finish_constraint_and_expr (location_t loc, cp_expr lhs, cp_expr rhs)
{
  return finish_constraint_binary_op (loc, TRUTH_ANDIF_EXPR, lhs, rhs);
}

cp_expr
finish_constraint_primary_expr (cp_expr expr)
{
  if (expr == error_mark_node)
    return error_mark_node;
  if (!check_constraint_atom (expr))
    return cp_expr (error_mark_node, expr.get_location ());
  return expr;
}

/* Combine two constraint-expressions with a logical-and.  */

tree
combine_constraint_expressions (tree lhs, tree rhs)
{
  processing_constraint_expression_sentinel pce;
  if (!lhs)
    return rhs;
  if (!rhs)
    return lhs;
  return finish_constraint_and_expr (input_location, lhs, rhs);
}

/* Extract the template-id from a concept check. For standard and variable
   checks, this is simply T. For function concept checks, this is the
   called function.  */

tree
unpack_concept_check (tree t)
{
  gcc_assert (concept_check_p (t));

  if (TREE_CODE (t) == CALL_EXPR)
    t = CALL_EXPR_FN (t);

  gcc_assert (TREE_CODE (t) == TEMPLATE_ID_EXPR);
  return t;
}

/* Extract the TEMPLATE_DECL from a concept check.  */

tree
get_concept_check_template (tree t)
{
  tree id = unpack_concept_check (t);
  tree tmpl = TREE_OPERAND (id, 0);
  if (OVL_P (tmpl))
    tmpl = OVL_FIRST (tmpl);
  return tmpl;
}

/* Returns true if any of the arguments in the template argument list is
   a wildcard or wildcard pack.  */

bool
contains_wildcard_p (tree args)
{
  for (int i = 0; i < TREE_VEC_LENGTH (args); ++i)
    {
      tree arg = TREE_VEC_ELT (args, i);
      if (TREE_CODE (arg) == WILDCARD_DECL)
	return true;
    }
  return false;
}

/*---------------------------------------------------------------------------
                    Resolution of qualified concept names
---------------------------------------------------------------------------*/

/* This facility is used to resolve constraint checks from requirement
   expressions. A constraint check is a call to a function template declared
   with the keyword 'concept'.

   The result of resolution is a pair (a TREE_LIST) whose value is the
   matched declaration, and whose purpose contains the coerced template
   arguments that can be substituted into the call.  */

/* Given an overload set OVL, try to find a unique definition that can be
   instantiated by the template arguments ARGS.

   This function is not called for arbitrary call expressions. In particular,
   the call expression must be written with explicit template arguments
   and no function arguments. For example:

        f<T, U>()

   If a single match is found, this returns a TREE_LIST whose VALUE
   is the constraint function (not the template), and its PURPOSE is
   the complete set of arguments substituted into the parameter list.  */

static tree
resolve_function_concept_overload (tree ovl, tree args)
{
  int nerrs = 0;
  tree cands = NULL_TREE;
  for (lkp_iterator iter (ovl); iter; ++iter)
    {
      tree tmpl = *iter;
      if (TREE_CODE (tmpl) != TEMPLATE_DECL)
        continue;

      /* Don't try to deduce checks for non-concepts. We often end up trying
         to resolve constraints in functional casts as part of a
         postfix-expression. We can save time and headaches by not
         instantiating those declarations.

         NOTE: This masks a potential error, caused by instantiating
         non-deduced contexts using placeholder arguments. */
      tree fn = DECL_TEMPLATE_RESULT (tmpl);
      if (DECL_ARGUMENTS (fn))
        continue;
      if (!DECL_DECLARED_CONCEPT_P (fn))
        continue;

      /* Remember the candidate if we can deduce a substitution.  */
      ++processing_template_decl;
      tree parms = TREE_VALUE (DECL_TEMPLATE_PARMS (tmpl));
      if (tree subst = coerce_template_parms (parms, args, tmpl))
        {
          if (subst == error_mark_node)
            ++nerrs;
          else
	    cands = tree_cons (subst, fn, cands);
        }
      --processing_template_decl;
    }

  if (!cands)
    /* We either had no candidates or failed deductions.  */
    return nerrs ? error_mark_node : NULL_TREE;
  else if (TREE_CHAIN (cands))
    /* There are multiple candidates.  */
    return error_mark_node;

  return cands;
}

/* Determine if the call expression CALL is a constraint check, and
   return the concept declaration and arguments being checked. If CALL
   does not denote a constraint check, return NULL.  */

tree
resolve_function_concept_check (tree call)
{
  gcc_assert (TREE_CODE (call) == CALL_EXPR);

  /* A constraint check must be only a template-id expression.
     If it's a call to a base-link, its function(s) should be a
     template-id expression. If this is not a template-id, then
     it cannot be a concept-check.  */
  tree target = CALL_EXPR_FN (call);
  if (BASELINK_P (target))
    target = BASELINK_FUNCTIONS (target);
  if (TREE_CODE (target) != TEMPLATE_ID_EXPR)
    return NULL_TREE;

  /* Get the overload set and template arguments and try to
     resolve the target.  */
  tree ovl = TREE_OPERAND (target, 0);

  /* This is a function call of a variable concept... ill-formed.  */
  if (TREE_CODE (ovl) == TEMPLATE_DECL)
    {
      error_at (location_of (call),
		"function call of variable concept %qE", call);
      return error_mark_node;
    }

  tree args = TREE_OPERAND (target, 1);
  return resolve_function_concept_overload (ovl, args);
}

/* Returns a pair containing the checked concept and its associated
   prototype parameter. The result is a TREE_LIST whose TREE_VALUE
   is the concept (non-template) and whose TREE_PURPOSE contains
   the converted template arguments, including the deduced prototype
   parameter (in position 0). */

tree
resolve_concept_check (tree check)
{
  gcc_assert (concept_check_p (check));
  tree id = unpack_concept_check (check);
  tree tmpl = TREE_OPERAND (id, 0);

  /* If this is an overloaded function concept, perform overload
     resolution (this only happens when deducing prototype parameters
     and template introductions).  */
  if (TREE_CODE (tmpl) == OVERLOAD)
    {
      if (OVL_CHAIN (tmpl))
	return resolve_function_concept_check (check);
      tmpl = OVL_FIRST (tmpl);
    }

  tree args = TREE_OPERAND (id, 1);
  tree parms = INNERMOST_TEMPLATE_PARMS (DECL_TEMPLATE_PARMS (tmpl));
  ++processing_template_decl;
  tree result = coerce_template_parms (parms, args, tmpl);
  --processing_template_decl;
  if (result == error_mark_node)
    return error_mark_node;
  return build_tree_list (result, DECL_TEMPLATE_RESULT (tmpl));
}

/* Given a call expression or template-id expression to a concept EXPR
   possibly including a wildcard, deduce the concept being checked and
   the prototype parameter. Returns true if the constraint and prototype
   can be deduced and false otherwise.  Note that the CHECK and PROTO
   arguments are set to NULL_TREE if this returns false.  */

bool
deduce_constrained_parameter (tree expr, tree& check, tree& proto)
{
  tree info = resolve_concept_check (expr);
  if (info && info != error_mark_node)
    {
      check = TREE_VALUE (info);
      tree arg = TREE_VEC_ELT (TREE_PURPOSE (info), 0);
      if (ARGUMENT_PACK_P (arg))
	arg = TREE_VEC_ELT (ARGUMENT_PACK_ARGS (arg), 0);
      proto = TREE_TYPE (arg);
      return true;
    }

  check = proto = NULL_TREE;
  return false;
}

/* Given a call expression or template-id expression to a concept, EXPR,
   deduce the concept being checked and return the template arguments.
   Returns NULL_TREE if deduction fails.  */
static tree
deduce_concept_introduction (tree check)
{
  tree info = resolve_concept_check (check);
  if (info && info != error_mark_node)
    return TREE_PURPOSE (info);
  return NULL_TREE;
}

/* Build a constrained placeholder type where SPEC is a type-constraint.
   SPEC can be anything were concept_definition_p is true.

   If DECLTYPE_P is true, then the placeholder is decltype(auto).

   Returns a pair whose FIRST is the concept being checked and whose
   SECOND is the prototype parameter.  */

tree_pair
finish_type_constraints (tree spec, tree args, tsubst_flags_t complain)
{
  gcc_assert (concept_definition_p (spec));

  /* Build an initial concept check.  */
  tree check = build_type_constraint (spec, args, complain);
  if (check == error_mark_node)
    return std::make_pair (error_mark_node, NULL_TREE);

  /* Extract the concept and prototype parameter from the check. */
  tree con;
  tree proto;
  if (!deduce_constrained_parameter (check, con, proto))
    return std::make_pair (error_mark_node, NULL_TREE);

  return std::make_pair (con, proto);
}

/*---------------------------------------------------------------------------
                       Expansion of concept definitions
---------------------------------------------------------------------------*/

/* Returns the expression of a function concept. */

static tree
get_returned_expression (tree fn)
{
  /* Extract the body of the function minus the return expression.  */
  tree body = DECL_SAVED_TREE (fn);
  if (!body)
    return error_mark_node;
  if (TREE_CODE (body) == BIND_EXPR)
    body = BIND_EXPR_BODY (body);
  if (TREE_CODE (body) != RETURN_EXPR)
    return error_mark_node;

  return TREE_OPERAND (body, 0);
}

/* Returns the initializer of a variable concept. */

static tree
get_variable_initializer (tree var)
{
  tree init = DECL_INITIAL (var);
  if (!init)
    return error_mark_node;
  if (BRACE_ENCLOSED_INITIALIZER_P (init)
      && CONSTRUCTOR_NELTS (init) == 1)
    init = CONSTRUCTOR_ELT (init, 0)->value;
  return init;
}

/* Returns the definition of a variable or function concept.  */

static tree
get_concept_definition (tree decl)
{
  if (TREE_CODE (decl) == OVERLOAD)
    decl = OVL_FIRST (decl);

  if (TREE_CODE (decl) == TEMPLATE_DECL)
    decl = DECL_TEMPLATE_RESULT (decl);

  if (TREE_CODE (decl) == CONCEPT_DECL)
    return DECL_INITIAL (decl);
  if (VAR_P (decl))
    return get_variable_initializer (decl);
  if (TREE_CODE (decl) == FUNCTION_DECL)
    return get_returned_expression (decl);
  gcc_unreachable ();
}

/*---------------------------------------------------------------------------
		      Normalization of expressions

This set of functions will transform an expression into a constraint
in a sequence of steps.
---------------------------------------------------------------------------*/

void
debug_parameter_mapping (tree map)
{
  for (tree p = map; p; p = TREE_CHAIN (p))
    {
      tree parm = TREE_VALUE (p);
      tree arg = TREE_PURPOSE (p);
      if (TYPE_P (parm))
	verbatim ("MAP %qD TO %qT", TEMPLATE_TYPE_DECL (parm), arg);
      else
	verbatim ("MAP %qD TO %qE", TEMPLATE_PARM_DECL (parm), arg);
      // debug_tree (parm);
      // debug_tree (arg);
    }
}

void
debug_argument_list (tree args)
{
  for (int i = 0; i < TREE_VEC_LENGTH (args); ++i)
    {
      tree arg = TREE_VEC_ELT (args, i);
      if (TYPE_P (arg))
	verbatim ("ARG %qT", arg);
      else
	verbatim ("ARG %qE", arg);
    }
}

/* Associate each parameter in PARMS with its corresponding template
   argument in ARGS.  */

static tree
map_arguments (tree parms, tree args)
{
  for (tree p = parms; p; p = TREE_CHAIN (p))
    if (args)
      {
	int level;
	int index;
	template_parm_level_and_index (TREE_VALUE (p), &level, &index);
	TREE_PURPOSE (p) = TMPL_ARG (args, level, index);
      }
    else
      TREE_PURPOSE (p) = template_parm_to_arg (p);

  return parms;
}

/* Build the parameter mapping for EXPR using ARGS.  */

static tree
build_parameter_mapping (tree expr, tree args, tree decl)
{
  tree ctx_parms = NULL_TREE;
  if (decl)
    {
      gcc_assert (TREE_CODE (decl) == TEMPLATE_DECL);
      ctx_parms = DECL_TEMPLATE_PARMS (decl);
    }
  else if (current_template_parms)
    {
      /* TODO: This should probably be the only case, but because the
	 point of declaration of concepts is currently set after the
	 initializer, the template parameter lists are not available
	 when normalizing concept definitions, hence the case above.  */
      ctx_parms = current_template_parms;
    }

  tree parms = find_template_parameters (expr, ctx_parms);
  tree map = map_arguments (parms, args);
  return map;
}

/* True if the parameter mappings of two atomic constraints are equivalent.  */

static bool
parameter_mapping_equivalent_p (tree t1, tree t2)
{
  tree map1 = ATOMIC_CONSTR_MAP (t1);
  tree map2 = ATOMIC_CONSTR_MAP (t2);
  while (map1 && map2)
    {
      tree arg1 = TREE_PURPOSE (map1);
      tree arg2 = TREE_PURPOSE (map2);
      if (!template_args_equal (arg1, arg2))
        return false;
      map1 = TREE_CHAIN (map1);
      map2 = TREE_CHAIN (map2);
    }
  return true;
}

/* Provides additional context for normalization.  */

struct norm_info : subst_info
{
  explicit norm_info (tsubst_flags_t complain)
    : subst_info (tf_warning_or_error | complain, NULL_TREE),
      context()
  {}

  /* Construct a top-level context for DECL.  */

  norm_info (tree in_decl, tsubst_flags_t complain)
    : subst_info (tf_warning_or_error | complain, in_decl),
      context (make_context (in_decl))
  {}

  bool generate_diagnostics() const
  {
    return complain & tf_norm;
  }

  tree make_context(tree in_decl)
  {
    if (generate_diagnostics ())
      return build_tree_list (NULL_TREE, in_decl);
    return NULL_TREE;
  }

  void update_context(tree expr, tree args)
  {
    if (generate_diagnostics ())
      {
	tree map = build_parameter_mapping (expr, args, in_decl);
	context = tree_cons (map, expr, context);
      }
    in_decl = get_concept_check_template (expr);
  }

  /* Provides information about the source of a constraint. This is a
     TREE_LIST whose VALUE is either a concept check or a constrained
     declaration. The PURPOSE, for concept checks is a parameter mapping
     for that check.  */

  tree context;
};

static tree normalize_expression (tree, tree, norm_info);

/* Transform a logical-or or logical-and expression into either
   a conjunction or disjunction. */

static tree
normalize_logical_operation (tree t, tree args, tree_code c, norm_info info)
{
  tree t0 = normalize_expression (TREE_OPERAND (t, 0), args, info);
  tree t1 = normalize_expression (TREE_OPERAND (t, 1), args, info);

  /* Build a new info object for the constraint.  */
  tree ci = info.generate_diagnostics()
    ? build_tree_list (t, info.context)
    : NULL_TREE;

  return build2 (c, ci, t0, t1);
}

static tree
normalize_concept_check (tree check, tree args, norm_info info)
{
  tree id = unpack_concept_check (check);
  tree tmpl = TREE_OPERAND (id, 0);
  tree targs = TREE_OPERAND (id, 1);

  /* A function concept is wrapped in an overload.  */
  if (TREE_CODE (tmpl) == OVERLOAD)
    {
      /* TODO: Can we diagnose this error during parsing?  */
      if (TREE_CODE (check) == TEMPLATE_ID_EXPR)
	error_at (EXPR_LOC_OR_LOC (check, input_location),
		  "function concept must be called");
      tmpl = OVL_FIRST (tmpl);
    }

  /* Substitute through the arguments of the concept check. */
  if (args)
    targs = tsubst_template_args (targs, args, info.complain, info.in_decl);
  if (targs == error_mark_node)
    return error_mark_node;

  /* Build the substitution for the concept definition.  */
  tree parms = TREE_VALUE (DECL_TEMPLATE_PARMS (tmpl));
  /* Turn on template processing; coercing non-type template arguments
     will automatically assume they're non-dependent.  */
  ++processing_template_decl;
  tree subst = coerce_template_parms (parms, targs, tmpl);
  --processing_template_decl;
  if (subst == error_mark_node)
    return error_mark_node;

  /* The concept may have been ill-formed.  */
  tree def = get_concept_definition (DECL_TEMPLATE_RESULT (tmpl));
  if (def == error_mark_node)
    return error_mark_node;

  info.update_context (check, args);
  return normalize_expression (def, subst, info);
}

/* The normal form of an atom depends on the expression. The normal
   form of a function call to a function concept is a check constraint
   for that concept. The normal form of a reference to a variable
   concept is a check constraint for that concept. Otherwise, the
   constraint is a predicate constraint.  */

static tree
normalize_atom (tree t, tree args, norm_info info)
{
  /* Concept checks are not atomic.  */
  if (concept_check_p (t))
    return normalize_concept_check (t, args, info);

  /* Build the parameter mapping for the atom.  */
  tree map = build_parameter_mapping (t, args, info.in_decl);

  /* Build a new info object for the atom.  */
  tree ci = build_tree_list (t, info.context);

  return build1 (ATOMIC_CONSTR, ci, map);
}

/* Returns the normal form of an expression. */

static tree
normalize_expression (tree t, tree args, norm_info info)
{
  if (!t)
    return NULL_TREE;

  if (t == error_mark_node)
    return error_mark_node;

  switch (TREE_CODE (t))
    {
    case TRUTH_ANDIF_EXPR:
      return normalize_logical_operation (t, args, CONJ_CONSTR, info);
    case TRUTH_ORIF_EXPR:
      return normalize_logical_operation (t, args, DISJ_CONSTR, info);
    default:
      return normalize_atom (t, args, info);
    }
}

/* Cache of the normalized form of constraints.  Marked as deletable because it
   can all be recalculated.  */
static GTY((deletable)) hash_map<tree,tree> *normalized_map;

static tree
get_normalized_constraints (tree t, tree args, norm_info info)
{
  auto_timevar time (TV_CONSTRAINT_NORM);
  return normalize_expression (t, args, info);
}

/* Returns the normalized constraints from a constraint-info object
   or NULL_TREE if the constraints are null. ARGS provide the initial
   arguments for normalization and IN_DECL provides the declaration
   to which the constraints belong.  */

static tree
get_normalized_constraints_from_info (tree ci, tree args, tree in_decl,
				      bool diag = false)
{
  if (ci == NULL_TREE)
    return NULL_TREE;

  /* Substitution errors during normalization are fatal.  */
  ++processing_template_decl;
  norm_info info (in_decl, diag ? tf_norm : tf_none);
  tree t = get_normalized_constraints (CI_ASSOCIATED_CONSTRAINTS (ci),
				       args, info);
  --processing_template_decl;

  return t;
}

/* Returns the normalized constraints for the declaration D.  */

static tree
get_normalized_constraints_from_decl (tree d, bool diag = false)
{
  tree tmpl;
  tree decl;

  /* For inherited constructors, consider the original declaration;
     it has the correct template information attached. */
  d = strip_inheriting_ctors (d);

  if (TREE_CODE (d) == TEMPLATE_DECL)
    {
      tmpl = d;
      decl = DECL_TEMPLATE_RESULT (tmpl);
    }
  else
    {
<<<<<<< HEAD
      location_t loc = cp_expr_loc_or_loc (t, input_location);
      error_at (loc, "constraint %qE, uses overloaded operator", t);
      return true;
=======
      if (tree ti = DECL_TEMPLATE_INFO (d))
	tmpl = TI_TEMPLATE (ti);
      else
	tmpl = NULL_TREE;
      decl = d;
>>>>>>> 9e014010
    }

  /* Get the most general template for the declaration, and compute
     arguments from that. This ensures that the arguments used for
     normalization are always template parameters and not arguments
     used for outer specializations.  For example:

        template<typename T>
        struct S {
	  template<typename U> requires C<T, U> void f(U);
        };

        S<int>::f(0);

     When we normalize the requirements for S<int>::f, we want the
     arguments to be {T, U}, not {int, U}. One reason for this is that
     accepting the latter causes the template parameter level of U
     to be reduced in a way that makes it overly difficult substitute
     concrete arguments (i.e., eventually {int, int} during satisfaction.  */
  if (tmpl)
  {
    if (DECL_LANG_SPECIFIC(tmpl) && !DECL_TEMPLATE_SPECIALIZATION (tmpl))
      tmpl = most_general_template (tmpl);
  }

  /* If we're not diagnosing errors, use cached constraints, if any.  */
  if (!diag)
    if (tree *p = hash_map_safe_get (normalized_map, tmpl))
      return *p;

  push_nested_class_guard pncs (DECL_CONTEXT (d));

  tree args = generic_targs_for (tmpl);
  tree ci = get_constraints (decl);
  tree norm = get_normalized_constraints_from_info (ci, args, tmpl, diag);

  if (!diag)
    hash_map_safe_put<hm_ggc> (normalized_map, tmpl, norm);

  return norm;
}

/* Returns the normal form of TMPL's definition.  */

static tree
normalize_concept_definition (tree tmpl, bool diag = false)
{
  if (!diag)
    if (tree *p = hash_map_safe_get (normalized_map, tmpl))
      return *p;

  gcc_assert (concept_definition_p (tmpl));
  if (OVL_P (tmpl))
    tmpl = OVL_FIRST (tmpl);
  gcc_assert (TREE_CODE (tmpl) == TEMPLATE_DECL);
  tree args = generic_targs_for (tmpl);
  tree def = get_concept_definition (DECL_TEMPLATE_RESULT (tmpl));
  ++processing_template_decl;
  norm_info info (tmpl, diag ? tf_norm : tf_none);
  tree norm = get_normalized_constraints (def, args, info);
  --processing_template_decl;

  if (!diag)
    hash_map_safe_put<hm_ggc> (normalized_map, tmpl, norm);

  return norm;
}

/* Returns the normal form of TMPL's requirements.  */

static tree
normalize_template_requirements (tree tmpl, bool diag = false)
{
  return get_normalized_constraints_from_decl (tmpl, diag);
}

/* Returns the normal form of TMPL's requirements.  */

static tree
normalize_nontemplate_requirements (tree decl, bool diag = false)
{
  return get_normalized_constraints_from_decl (decl, diag);
}

/* Normalize an EXPR as a constraint using ARGS.  */

static tree
normalize_constraint_expression (tree expr, tree args, bool diag = false)
{
  if (!expr || expr == error_mark_node)
    return expr;
  ++processing_template_decl;
  norm_info info (diag ? tf_norm : tf_none);
  tree norm = get_normalized_constraints (expr, args, info);
  --processing_template_decl;
  return norm;
}

/* Normalize an EXPR as a constraint.  */

static tree
normalize_constraint_expression (tree expr, bool diag = false)
{
  if (!expr || expr == error_mark_node)
    return expr;

  /* For concept checks, use the supplied template arguments as those used
     for normalization. Otherwise, there are no template arguments.  */
  tree args;
  if (concept_check_p (expr))
    {
      tree id = unpack_concept_check (expr);
      args = TREE_OPERAND (id, 1);
    }
  else
    args = NULL_TREE;

  return normalize_constraint_expression (expr, args, diag);
}

/* 17.4.1.2p2. Two constraints are identical if they are formed
   from the same expression and the targets of the parameter mapping
   are equivalent.  */

bool
atomic_constraints_identical_p (tree t1, tree t2)
{
  gcc_assert (TREE_CODE (t1) == ATOMIC_CONSTR);
  gcc_assert (TREE_CODE (t2) == ATOMIC_CONSTR);

  if (ATOMIC_CONSTR_EXPR (t1) != ATOMIC_CONSTR_EXPR (t2))
    return false;

  if (!parameter_mapping_equivalent_p (t1, t2))
    return false;

  return true;
}

/* True if T1 and T2 are equivalent, meaning they have the same syntactic
   structure and all corresponding constraints are identical.  */

bool
constraints_equivalent_p (tree t1, tree t2)
{
  gcc_assert (CONSTR_P (t1));
  gcc_assert (CONSTR_P (t2));

  if (TREE_CODE (t1) != TREE_CODE (t2))
    return false;

  switch (TREE_CODE (t1))
  {
  case CONJ_CONSTR:
  case DISJ_CONSTR:
    if (!constraints_equivalent_p (TREE_OPERAND (t1, 0), TREE_OPERAND (t2, 0)))
      return false;
    if (!constraints_equivalent_p (TREE_OPERAND (t1, 1), TREE_OPERAND (t2, 1)))
      return false;
    break;
  case ATOMIC_CONSTR:
    if (!atomic_constraints_identical_p(t1, t2))
      return false;
    break;
  default:
    gcc_unreachable ();
  }
  return true;
}

/* Compute the hash value for T.  */

hashval_t
hash_atomic_constraint (tree t)
{
  gcc_assert (TREE_CODE (t) == ATOMIC_CONSTR);

  /* Hash the identity of the expression.  */
  hashval_t val = htab_hash_pointer (ATOMIC_CONSTR_EXPR (t));

  /* Hash the targets of the parameter map.  */
  tree p = ATOMIC_CONSTR_MAP (t);
  while (p)
    {
      val = iterative_hash_template_arg (TREE_PURPOSE (p), val);
      p = TREE_CHAIN (p);
    }

  return val;
}

namespace inchash
{

static void
add_constraint (tree t, hash& h)
{
  h.add_int(TREE_CODE (t));
  switch (TREE_CODE (t))
  {
  case CONJ_CONSTR:
  case DISJ_CONSTR:
    add_constraint (TREE_OPERAND (t, 0), h);
    add_constraint (TREE_OPERAND (t, 1), h);
    break;
  case ATOMIC_CONSTR:
    h.merge_hash (hash_atomic_constraint (t));
    break;
  default:
    gcc_unreachable ();
  }
}

}

/* Computes a hash code for the constraint T.  */

hashval_t
iterative_hash_constraint (tree t, hashval_t val)
{
  gcc_assert (CONSTR_P (t));
  inchash::hash h (val);
  inchash::add_constraint (t, h);
  return h.end ();
}

// -------------------------------------------------------------------------- //
// Constraint Semantic Processing
//
// The following functions are called by the parser and substitution rules
// to create and evaluate constraint-related nodes.

// The constraints associated with the current template parameters.
tree
current_template_constraints (void)
{
  if (!current_template_parms)
    return NULL_TREE;
  tree tmpl_constr = TEMPLATE_PARMS_CONSTRAINTS (current_template_parms);
  return build_constraints (tmpl_constr, NULL_TREE);
}

/* If the recently parsed TYPE declares or defines a template or
   template specialization, get its corresponding constraints from the
   current template parameters and bind them to TYPE's declaration.  */

tree
associate_classtype_constraints (tree type)
{
  if (!type || type == error_mark_node || !CLASS_TYPE_P (type))
    return type;

  /* An explicit class template specialization has no template parameters.  */
  if (!current_template_parms)
    return type;

  if (CLASSTYPE_IS_TEMPLATE (type) || CLASSTYPE_TEMPLATE_SPECIALIZATION (type))
    {
      tree decl = TYPE_STUB_DECL (type);
      tree ci = current_template_constraints ();

      /* An implicitly instantiated member template declaration already
	 has associated constraints. If it is defined outside of its
	 class, then we need match these constraints against those of
	 original declaration.  */
      if (tree orig_ci = get_constraints (decl))
        {
	  if (int extra_levels = (TMPL_PARMS_DEPTH (current_template_parms)
				  - TMPL_ARGS_DEPTH (TYPE_TI_ARGS (type))))
	    {
	      /* If there is a discrepancy between the current template depth
		 and the template depth of the original declaration, then we
		 must be redeclaring a class template as part of a friend
		 declaration within another class template.  Before matching
		 constraints, we need to reduce the template parameter level
		 within the current constraints via substitution.  */
	      tree outer_gtargs = template_parms_to_args (current_template_parms);
	      TREE_VEC_LENGTH (outer_gtargs) = extra_levels;
	      ci = tsubst_constraint_info (ci, outer_gtargs, tf_none, NULL_TREE);
	    }
          if (!equivalent_constraints (ci, orig_ci))
            {
	      error ("%qT does not match original declaration", type);
	      tree tmpl = CLASSTYPE_TI_TEMPLATE (type);
	      location_t loc = DECL_SOURCE_LOCATION (tmpl);
	      inform (loc, "original template declaration here");
	      /* Fall through, so that we define the type anyway.  */
            }
          return type;
        }
      set_constraints (decl, ci);
    }
  return type;
}

/* Create an empty constraint info block.  */

static inline tree_constraint_info*
build_constraint_info ()
{
  return (tree_constraint_info *)make_node (CONSTRAINT_INFO);
}

/* Build a constraint-info object that contains the associated constraints
   of a declaration.  This also includes the declaration's template
   requirements (TREQS) and any trailing requirements for a function
   declarator (DREQS).  Note that both TREQS and DREQS must be constraints.

   If the declaration has neither template nor declaration requirements
   this returns NULL_TREE, indicating an unconstrained declaration.  */

tree
build_constraints (tree tr, tree dr)
{
  if (!tr && !dr)
    return NULL_TREE;

  tree_constraint_info* ci = build_constraint_info ();
  ci->template_reqs = tr;
  ci->declarator_reqs = dr;
  ci->associated_constr = combine_constraint_expressions (tr, dr);

  return (tree)ci;
}

/* Add constraint RHS to the end of CONSTRAINT_INFO ci.  */

tree
append_constraint (tree ci, tree rhs)
{
  tree tr = ci ? CI_TEMPLATE_REQS (ci) : NULL_TREE;
  tree dr = ci ? CI_DECLARATOR_REQS (ci) : NULL_TREE;
  dr = combine_constraint_expressions (dr, rhs);
  if (ci)
    {
      CI_DECLARATOR_REQS (ci) = dr;
      tree ac = combine_constraint_expressions (tr, dr);
      CI_ASSOCIATED_CONSTRAINTS (ci) = ac;
    }
  else
    ci = build_constraints (tr, dr);
  return ci;
}

/* A mapping from declarations to constraint information.  */

static GTY ((cache)) decl_tree_cache_map *decl_constraints;

/* Returns the template constraints of declaration T. If T is not
   constrained, return NULL_TREE. Note that T must be non-null. */

tree
get_constraints (const_tree t)
{
  if (!flag_concepts)
    return NULL_TREE;
  if (!decl_constraints)
    return NULL_TREE;

  gcc_assert (DECL_P (t));
  if (TREE_CODE (t) == TEMPLATE_DECL)
    t = DECL_TEMPLATE_RESULT (t);
  tree* found = decl_constraints->get (CONST_CAST_TREE (t));
  if (found)
    return *found;
  else
    return NULL_TREE;
}

/* Associate the given constraint information CI with the declaration
   T. If T is a template, then the constraints are associated with
   its underlying declaration. Don't build associations if CI is
   NULL_TREE.  */

void
set_constraints (tree t, tree ci)
{
  if (!ci)
    return;
  gcc_assert (t && flag_concepts);
  if (TREE_CODE (t) == TEMPLATE_DECL)
    t = DECL_TEMPLATE_RESULT (t);
  bool found = hash_map_safe_put<hm_ggc> (decl_constraints, t, ci);
  gcc_assert (!found);
}

/* Remove the associated constraints of the declaration T.  */

void
remove_constraints (tree t)
{
  gcc_assert (DECL_P (t));
  if (TREE_CODE (t) == TEMPLATE_DECL)
    t = DECL_TEMPLATE_RESULT (t);

  if (decl_constraints)
    decl_constraints->remove (t);
}

/* If DECL is a friend, substitute into REQS to produce requirements suitable
   for declaration matching.  */

tree
maybe_substitute_reqs_for (tree reqs, const_tree decl_)
{
  if (reqs == NULL_TREE)
    return NULL_TREE;
  tree decl = CONST_CAST_TREE (decl_);
  tree result = STRIP_TEMPLATE (decl);
  if (DECL_FRIEND_P (result))
    {
      tree tmpl = decl == result ? DECL_TI_TEMPLATE (result) : decl;
      tree gargs = generic_targs_for (tmpl);
      processing_template_decl_sentinel s;
      if (uses_template_parms (gargs))
	++processing_template_decl;
      reqs = tsubst_constraint (reqs, gargs,
				tf_warning_or_error, NULL_TREE);
    }
  return reqs;
}

<<<<<<< HEAD
  if (error_operand_p (constr))
    return NULL_TREE;

  tree proto = CONSTRAINED_PARM_PROTOTYPE (constr);
  tree con = CONSTRAINED_PARM_CONCEPT (constr);
  tree args = CONSTRAINED_PARM_EXTRA_ARGS (constr);
=======
/* Returns the template-head requires clause for the template
   declaration T or NULL_TREE if none.  */
>>>>>>> 9e014010

tree
get_template_head_requirements (tree t)
{
  tree ci = get_constraints (t);
  if (!ci)
    return NULL_TREE;
  return CI_TEMPLATE_REQS (ci);
}

/* Returns the trailing requires clause of the declarator of
   a template declaration T or NULL_TREE if none.  */

tree
get_trailing_function_requirements (tree t)
{
  tree ci = get_constraints (t);
  if (!ci)
    return NULL_TREE;
  return CI_DECLARATOR_REQS (ci);
}

/* Construct a sequence of template arguments by prepending
   ARG to REST. Either ARG or REST may be null. */
static tree
build_concept_check_arguments (tree arg, tree rest)
{
  gcc_assert (rest ? TREE_CODE (rest) == TREE_VEC : true);
  tree args;
  if (arg)
    {
      int n = rest ? TREE_VEC_LENGTH (rest) : 0;
      args = make_tree_vec (n + 1);
      TREE_VEC_ELT (args, 0) = arg;
      if (rest)
        for (int i = 0; i < n; ++i)
          TREE_VEC_ELT (args, i + 1) = TREE_VEC_ELT (rest, i);
      int def = rest ? GET_NON_DEFAULT_TEMPLATE_ARGS_COUNT (rest) : 0;
      SET_NON_DEFAULT_TEMPLATE_ARGS_COUNT (args, def + 1);
    }
  else
    {
      args = rest;
    }
  return args;
}

/* Builds an id-expression of the form `C<Args...>()` where C is a function
   concept.  */

static tree
build_function_check (tree tmpl, tree args, tsubst_flags_t /*complain*/)
{
  if (TREE_CODE (tmpl) == TEMPLATE_DECL)
    {
      /* If we just got a template, wrap it in an overload so it looks like any
	 other template-id. */
      tmpl = ovl_make (tmpl);
      TREE_TYPE (tmpl) = boolean_type_node;
    }

  /* Perform function concept resolution now so we always have a single
     function of the overload set (even if we started with only one; the
     resolution function converts template arguments). Note that we still
     wrap this in an overload set so we don't upset other parts of the
     compiler that expect template-ids referring to function concepts
     to have an overload set.  */
  tree info = resolve_function_concept_overload (tmpl, args);
  if (info == error_mark_node)
    return error_mark_node;
  if (!info)
    {
      error ("no matching concepts for %qE", tmpl);
      return error_mark_node;
    }
  args = TREE_PURPOSE (info);
  tmpl = DECL_TI_TEMPLATE (TREE_VALUE (info));

  /* Rebuild the singleton overload set; mark the type bool.  */
  tmpl = ovl_make (tmpl, NULL_TREE);
  TREE_TYPE (tmpl) = boolean_type_node;

  /* Build the id-expression around the overload set.  */
  tree id = build2 (TEMPLATE_ID_EXPR, boolean_type_node, tmpl, args);

  /* Finally, build the call expression around the overload.  */
  ++processing_template_decl;
  vec<tree, va_gc> *fargs = make_tree_vector ();
  tree call = build_min_nt_call_vec (id, fargs);
  TREE_TYPE (call) = boolean_type_node;
  release_tree_vector (fargs);
  --processing_template_decl;

  return call;
}

/* Builds an id-expression of the form `C<Args...>` where C is a variable
   concept.  */

static tree
build_variable_check (tree tmpl, tree args, tsubst_flags_t complain)
{
  gcc_assert (variable_concept_p (tmpl));
  gcc_assert (TREE_CODE (tmpl) == TEMPLATE_DECL);
  tree parms = INNERMOST_TEMPLATE_PARMS (DECL_TEMPLATE_PARMS (tmpl));
  args = coerce_template_parms (parms, args, tmpl, complain);
  if (args == error_mark_node)
    return error_mark_node;
  return build2 (TEMPLATE_ID_EXPR, boolean_type_node, tmpl, args);
}

/* Builds an id-expression of the form `C<Args...>` where C is a standard
   concept.  */

static tree
build_standard_check (tree tmpl, tree args, tsubst_flags_t complain)
{
  gcc_assert (standard_concept_p (tmpl));
  gcc_assert (TREE_CODE (tmpl) == TEMPLATE_DECL);
  tree parms = INNERMOST_TEMPLATE_PARMS (DECL_TEMPLATE_PARMS (tmpl));
  args = coerce_template_parms (parms, args, tmpl, complain);
  if (args == error_mark_node)
    return error_mark_node;
  return build2 (TEMPLATE_ID_EXPR, boolean_type_node, tmpl, args);
}

/* Construct an expression that checks TARGET using ARGS.  */

tree
build_concept_check (tree target, tree args, tsubst_flags_t complain)
{
  return build_concept_check (target, NULL_TREE, args, complain);
}

/* Construct an expression that checks the concept given by DECL. If
   concept_definition_p (DECL) is false, this returns null.  */

tree
build_concept_check (tree decl, tree arg, tree rest, tsubst_flags_t complain)
{
  tree args = build_concept_check_arguments (arg, rest);

  if (standard_concept_p (decl))
    return build_standard_check (decl, args, complain);
  if (variable_concept_p (decl))
    return build_variable_check (decl, args, complain);
  if (function_concept_p (decl))
    return build_function_check (decl, args, complain);

  return error_mark_node;
}

/* Build a template-id that can participate in a concept check.  */

static tree
build_concept_id (tree decl, tree args)
{
  tree check = build_concept_check (decl, args, tf_warning_or_error);
  if (check == error_mark_node)
    return error_mark_node;
  return unpack_concept_check (check);
}

/* Build a template-id that can participate in a concept check, preserving
   the source location of the original template-id.  */

tree
build_concept_id (tree expr)
{
  gcc_assert (TREE_CODE (expr) == TEMPLATE_ID_EXPR);
  tree id = build_concept_id (TREE_OPERAND (expr, 0), TREE_OPERAND (expr, 1));
  protected_set_expr_location (id, cp_expr_location (expr));
  return id;
}

/* Build as template-id with a placeholder that can be used as a
   type constraint.

   Note that this will diagnose errors if the initial concept check
   cannot be built.  */

tree
build_type_constraint (tree decl, tree args, tsubst_flags_t complain)
{
  tree wildcard = build_nt (WILDCARD_DECL);
  tree check = build_concept_check (decl, wildcard, args, complain);
  if (check == error_mark_node)
    return error_mark_node;
  return unpack_concept_check (check);
}

/* Returns a TYPE_DECL that contains sufficient information to
   build a template parameter of the same kind as PROTO and
   constrained by the concept declaration CNC.  Note that PROTO
   is the first template parameter of CNC.

   If specified, ARGS provides additional arguments to the
   constraint check.  */
tree
build_constrained_parameter (tree cnc, tree proto, tree args)
{
  tree name = DECL_NAME (cnc);
  tree type = TREE_TYPE (proto);
  tree decl = build_decl (input_location, TYPE_DECL, name, type);
  CONSTRAINED_PARM_PROTOTYPE (decl) = proto;
  CONSTRAINED_PARM_CONCEPT (decl) = cnc;
  CONSTRAINED_PARM_EXTRA_ARGS (decl) = args;
  return decl;
}

/* Create a constraint expression for the given DECL that evaluates the
   requirements specified by CONSTR, a TYPE_DECL that contains all the
   information necessary to build the requirements (see finish_concept_name
   for the layout of that TYPE_DECL).

   Note that the constraints are neither reduced nor decomposed. That is
   done only after the requires clause has been parsed (or not).  */

tree
finish_shorthand_constraint (tree decl, tree constr)
{
  /* No requirements means no constraints.  */
  if (!constr)
    return NULL_TREE;

  if (error_operand_p (constr))
    return NULL_TREE;

  tree proto = CONSTRAINED_PARM_PROTOTYPE (constr);
  tree con = CONSTRAINED_PARM_CONCEPT (constr);
  tree args = CONSTRAINED_PARM_EXTRA_ARGS (constr);

  /* The TS lets use shorthand to constrain a pack of arguments, but the
     standard does not.

     For the TS, consider:

	template<C... Ts> struct s;

     If C is variadic (and because Ts is a pack), we associate the
     constraint C<Ts...>. In all other cases, we associate
     the constraint (C<Ts> && ...).

     The standard behavior cannot be overridden by -fconcepts-ts.  */
  bool variadic_concept_p = template_parameter_pack_p (proto);
  bool declared_pack_p = template_parameter_pack_p (decl);
  bool apply_to_each_p = (cxx_dialect >= cxx2a) ? true : !variadic_concept_p;

  /* Get the argument and overload used for the requirement
     and adjust it if we're going to expand later.  */
  tree arg = template_parm_to_arg (decl);
  if (apply_to_each_p && declared_pack_p)
    arg = PACK_EXPANSION_PATTERN (TREE_VEC_ELT (ARGUMENT_PACK_ARGS (arg), 0));

  /* Build the concept constraint-expression.  */
  tree tmpl = DECL_TI_TEMPLATE (con);
  tree check = tmpl;
  if (TREE_CODE (con) == FUNCTION_DECL)
    check = ovl_make (tmpl);
  check = build_concept_check (check, arg, args, tf_warning_or_error);

  /* Make the check a fold-expression if needed.  */
  if (apply_to_each_p && declared_pack_p)
    check = finish_left_unary_fold_expr (check, TRUTH_ANDIF_EXPR);

  return check;
}

/* Returns a conjunction of shorthand requirements for the template
   parameter list PARMS. Note that the requirements are stored in
   the TYPE of each tree node. */

tree
get_shorthand_constraints (tree parms)
{
  tree result = NULL_TREE;
  parms = INNERMOST_TEMPLATE_PARMS (parms);
  for (int i = 0; i < TREE_VEC_LENGTH (parms); ++i)
    {
      tree parm = TREE_VEC_ELT (parms, i);
      tree constr = TEMPLATE_PARM_CONSTRAINTS (parm);
      result = combine_constraint_expressions (result, constr);
    }
  return result;
}

/* Get the deduced wildcard from a DEDUCED placeholder.  If the deduced
   wildcard is a pack, return the first argument of that pack.  */

static tree
get_deduced_wildcard (tree wildcard)
{
  if (ARGUMENT_PACK_P (wildcard))
    wildcard = TREE_VEC_ELT (ARGUMENT_PACK_ARGS (wildcard), 0);
  gcc_assert (TREE_CODE (wildcard) == WILDCARD_DECL);
  return wildcard;
}

/* Returns the prototype parameter for the nth deduced wildcard.  */

static tree
get_introduction_prototype (tree wildcards, int index)
{
  return TREE_TYPE (get_deduced_wildcard (TREE_VEC_ELT (wildcards, index)));
}

/* Introduce a type template parameter.  */

static tree
introduce_type_template_parameter (tree wildcard, bool& non_type_p)
{
  non_type_p = false;
  return finish_template_type_parm (class_type_node, DECL_NAME (wildcard));
}

/* Introduce a template template parameter.  */

static tree
introduce_template_template_parameter (tree wildcard, bool& non_type_p)
{
  non_type_p = false;
  begin_template_parm_list ();
  current_template_parms = DECL_TEMPLATE_PARMS (TREE_TYPE (wildcard));
  end_template_parm_list ();
  return finish_template_template_parm (class_type_node, DECL_NAME (wildcard));
}

/* Introduce a template non-type parameter.  */

static tree
introduce_nontype_template_parameter (tree wildcard, bool& non_type_p)
{
  non_type_p = true;
  tree parm = copy_decl (TREE_TYPE (wildcard));
  DECL_NAME (parm) = DECL_NAME (wildcard);
  return parm;
}

/* Introduce a single template parameter.  */

static tree
build_introduced_template_parameter (tree wildcard, bool& non_type_p)
{
  tree proto = TREE_TYPE (wildcard);

  tree parm;
  if (TREE_CODE (proto) == TYPE_DECL)
    parm = introduce_type_template_parameter (wildcard, non_type_p);
  else if (TREE_CODE (proto) == TEMPLATE_DECL)
    parm = introduce_template_template_parameter (wildcard, non_type_p);
  else
    parm = introduce_nontype_template_parameter (wildcard, non_type_p);

  /* Wrap in a TREE_LIST for process_template_parm. Note that introduced
     parameters do not retain the defaults from the source parameter.  */
  return build_tree_list (NULL_TREE, parm);
}

/* Introduce a single template parameter.  */

static tree
introduce_template_parameter (tree parms, tree wildcard)
{
  gcc_assert (!ARGUMENT_PACK_P (wildcard));
  tree proto = TREE_TYPE (wildcard);
  location_t loc = DECL_SOURCE_LOCATION (wildcard);

  /* Diagnose the case where we have C{...Args}.  */
  if (WILDCARD_PACK_P (wildcard))
    {
      tree id = DECL_NAME (wildcard);
      error_at (loc, "%qE cannot be introduced with an ellipsis %<...%>", id);
      inform (DECL_SOURCE_LOCATION (proto), "prototype declared here");
    }

  bool non_type_p;
  tree parm = build_introduced_template_parameter (wildcard, non_type_p);
  return process_template_parm (parms, loc, parm, non_type_p, false);
}

/* Introduce a template parameter pack.  */

static tree
introduce_template_parameter_pack (tree parms, tree wildcard)
{
  bool non_type_p;
  tree parm = build_introduced_template_parameter (wildcard, non_type_p);
  location_t loc = DECL_SOURCE_LOCATION (wildcard);
  return process_template_parm (parms, loc, parm, non_type_p, true);
}

/* Introduce the nth template parameter.  */

static tree
introduce_template_parameter (tree parms, tree wildcards, int& index)
{
  tree deduced = TREE_VEC_ELT (wildcards, index++);
  return introduce_template_parameter (parms, deduced);
}

/* Introduce either a template parameter pack or a list of template
   parameters.  */

static tree
introduce_template_parameters (tree parms, tree wildcards, int& index)
{
  /* If the prototype was a parameter, we better have deduced an
     argument pack, and that argument must be the last deduced value
     in the wildcard vector.  */
  tree deduced = TREE_VEC_ELT (wildcards, index++);
  gcc_assert (ARGUMENT_PACK_P (deduced));
  gcc_assert (index == TREE_VEC_LENGTH (wildcards));

  /* Introduce each element in the pack.  */
  tree args = ARGUMENT_PACK_ARGS (deduced);
  for (int i = 0; i < TREE_VEC_LENGTH (args); ++i)
    {
      tree arg = TREE_VEC_ELT (args, i);
      if (WILDCARD_PACK_P (arg))
	parms = introduce_template_parameter_pack (parms, arg);
      else
	parms = introduce_template_parameter (parms, arg);
    }

  return parms;
}

/* Builds the template parameter list PARMS by chaining introduced
   parameters from the WILDCARD vector.  INDEX is the position of
   the current parameter.  */

static tree
process_introduction_parms (tree parms, tree wildcards, int& index)
{
  tree proto = get_introduction_prototype (wildcards, index);
  if (template_parameter_pack_p (proto))
    return introduce_template_parameters (parms, wildcards, index);
  else
    return introduce_template_parameter (parms, wildcards, index);
}

/* Ensure that all template parameters have been introduced for the concept
   named in CHECK.  If not, emit a diagnostic.

   Note that implicitly introducing a parameter with a default argument
     creates a case where a parameter is declared, but unnamed, making
     it unusable in the definition.  */

static bool
check_introduction_list (tree intros, tree check)
{
  check = unpack_concept_check (check);
  tree tmpl = TREE_OPERAND (check, 0);
  if (OVL_P (tmpl))
    tmpl = OVL_FIRST (tmpl);

  tree parms = DECL_INNERMOST_TEMPLATE_PARMS (tmpl);
  if (TREE_VEC_LENGTH (intros) < TREE_VEC_LENGTH (parms))
    {
      error_at (input_location, "all template parameters of %qD must "
				"be introduced", tmpl);
      return false;
    }

   return true;
}

/* Associates a constraint check to the current template based on the
   introduction parameters.  INTRO_LIST must be a TREE_VEC of WILDCARD_DECLs
   containing a chained PARM_DECL which contains the identifier as well as
   the source location. TMPL_DECL is the decl for the concept being used.
   If we take a concept, C, this will form a check in the form of
   C<INTRO_LIST> filling in any extra arguments needed by the defaults
   deduced.

   Returns NULL_TREE if no concept could be matched and error_mark_node if
   an error occurred when matching.  */

tree
finish_template_introduction (tree tmpl_decl,
			      tree intro_list,
			      location_t intro_loc)
{
  /* Build a concept check to deduce the actual parameters.  */
  tree expr = build_concept_check (tmpl_decl, intro_list, tf_none);
  if (expr == error_mark_node)
    {
      error_at (intro_loc, "cannot deduce template parameters from "
			   "introduction list");
      return error_mark_node;
    }

  if (!check_introduction_list (intro_list, expr))
    return error_mark_node;

  tree parms = deduce_concept_introduction (expr);
  if (!parms)
    return NULL_TREE;

  /* Build template parameter scope for introduction.  */
  tree parm_list = NULL_TREE;
  begin_template_parm_list ();
  int nargs = MIN (TREE_VEC_LENGTH (parms), TREE_VEC_LENGTH (intro_list));
  for (int n = 0; n < nargs; )
    parm_list = process_introduction_parms (parm_list, parms, n);
  parm_list = end_template_parm_list (parm_list);

  /* Update the number of arguments to reflect the number of deduced
     template parameter introductions.  */
  nargs = TREE_VEC_LENGTH (parm_list);

  /* Determine if any errors occurred during matching.  */
  for (int i = 0; i < TREE_VEC_LENGTH (parm_list); ++i)
    if (TREE_VALUE (TREE_VEC_ELT (parm_list, i)) == error_mark_node)
      {
        end_template_decl ();
        return error_mark_node;
      }

  /* Build a concept check for our constraint.  */
  tree check_args = make_tree_vec (nargs);
  int n = 0;
  for (; n < TREE_VEC_LENGTH (parm_list); ++n)
    {
      tree parm = TREE_VEC_ELT (parm_list, n);
      TREE_VEC_ELT (check_args, n) = template_parm_to_arg (parm);
    }
  SET_NON_DEFAULT_TEMPLATE_ARGS_COUNT (check_args, n);

  /* If the template expects more parameters we should be able
     to use the defaults from our deduced concept.  */
  for (; n < TREE_VEC_LENGTH (parms); ++n)
    TREE_VEC_ELT (check_args, n) = TREE_VEC_ELT (parms, n);

  /* Associate the constraint.  */
  tree check = build_concept_check (tmpl_decl,
				    check_args,
				    tf_warning_or_error);
  TEMPLATE_PARMS_CONSTRAINTS (current_template_parms) = check;

  return parm_list;
}


/* Given the concept check T from a constrained-type-specifier, extract
   its TMPL and ARGS.  FIXME why do we need two different forms of
   constrained-type-specifier?  */

void
placeholder_extract_concept_and_args (tree t, tree &tmpl, tree &args)
{
  if (concept_check_p (t))
    {
      t = unpack_concept_check (t);
      tmpl = TREE_OPERAND (t, 0);
      if (TREE_CODE (tmpl) == OVERLOAD)
        tmpl = OVL_FIRST (tmpl);
      args = TREE_OPERAND (t, 1);
      return;
    }

  if (TREE_CODE (t) == TYPE_DECL)
    {
      /* A constrained parameter.  Build a constraint check
         based on the prototype parameter and then extract the
         arguments from that.  */
      tree proto = CONSTRAINED_PARM_PROTOTYPE (t);
      tree check = finish_shorthand_constraint (proto, t);
      placeholder_extract_concept_and_args (check, tmpl, args);
      return;
    }
}

/* Returns true iff the placeholders C1 and C2 are equivalent.  C1
   and C2 can be either TEMPLATE_TYPE_PARM or template-ids.  */

bool
equivalent_placeholder_constraints (tree c1, tree c2)
{
  if (c1 && TREE_CODE (c1) == TEMPLATE_TYPE_PARM)
    /* A constrained auto.  */
    c1 = PLACEHOLDER_TYPE_CONSTRAINTS (c1);
  if (c2 && TREE_CODE (c2) == TEMPLATE_TYPE_PARM)
    c2 = PLACEHOLDER_TYPE_CONSTRAINTS (c2);

  if (c1 == c2)
    return true;
  if (!c1 || !c2)
    return false;
  if (c1 == error_mark_node || c2 == error_mark_node)
    /* We get here during satisfaction; when a deduction constraint
       fails, substitution can produce an error_mark_node for the
       placeholder constraints.  */
    return false;

  tree t1, t2, a1, a2;
  placeholder_extract_concept_and_args (c1, t1, a1);
  placeholder_extract_concept_and_args (c2, t2, a2);

  if (t1 != t2)
    return false;

  int len1 = TREE_VEC_LENGTH (a1);
  int len2 = TREE_VEC_LENGTH (a2);
  if (len1 != len2)
    return false;

  /* Skip the first argument so we don't infinitely recurse.
     Also, they may differ in template parameter index.  */
  for (int i = 1; i < len1; ++i)
    {
      tree t1 = TREE_VEC_ELT (a1, i);
      tree t2 = TREE_VEC_ELT (a2, i);
      if (!template_args_equal (t1, t2))
      return false;
    }
  return true;
}

/* Return a hash value for the placeholder ATOMIC_CONSTR C.  */

hashval_t
hash_placeholder_constraint (tree c)
{
  tree t, a;
  placeholder_extract_concept_and_args (c, t, a);

  /* Like hash_tmpl_and_args, but skip the first argument.  */
  hashval_t val = iterative_hash_object (DECL_UID (t), 0);

  for (int i = TREE_VEC_LENGTH (a)-1; i > 0; --i)
    val = iterative_hash_template_arg (TREE_VEC_ELT (a, i), val);

  return val;
}

/* Substitute through the simple requirement.  */

static tree
tsubst_valid_expression_requirement (tree t, tree args, subst_info info)
{
  tree r = tsubst_expr (t, args, info.complain, info.in_decl, false);
  if (convert_to_void (r, ICV_STATEMENT, info.complain) == error_mark_node)
    return error_mark_node;
  return r;
}


/* Substitute through the simple requirement.  */

static tree
tsubst_simple_requirement (tree t, tree args, subst_info info)
{
  tree t0 = TREE_OPERAND (t, 0);
  tree expr = tsubst_valid_expression_requirement (t0, args, info);
  if (expr == error_mark_node)
    return error_mark_node;
  return finish_simple_requirement (EXPR_LOCATION (t), expr);
}

/* Substitute through the type requirement.  */

static tree
tsubst_type_requirement (tree t, tree args, subst_info info)
{
  tree t0 = TREE_OPERAND (t, 0);
  tree type = tsubst (t0, args, info.complain, info.in_decl);
  if (type == error_mark_node)
    return error_mark_node;
  return finish_type_requirement (EXPR_LOCATION (t), type);
}

/* True if TYPE can be deduced from EXPR.  */

static bool
type_deducible_p (tree expr, tree type, tree placeholder, tree args,
                  subst_info info)
{
  /* Make sure deduction is performed against ( EXPR ), so that
     references are preserved in the result.  */
  expr = force_paren_expr_uneval (expr);

  /* Replace the constraints with the instantiated constraints. This
     substitutes args into any template parameters in the trailing
     result type.  */
  tree saved_constr = PLACEHOLDER_TYPE_CONSTRAINTS (placeholder);
  tree subst_constr
    = tsubst_constraint (saved_constr,
			 args,
			 info.complain | tf_partial,
			 info.in_decl);

  if (subst_constr == error_mark_node)
    return false;

  PLACEHOLDER_TYPE_CONSTRAINTS (placeholder) = subst_constr;

  /* Temporarily unlink the canonical type.  */
  tree saved_type = TYPE_CANONICAL (placeholder);
  TYPE_CANONICAL (placeholder) = NULL_TREE;

  tree deduced_type
    = do_auto_deduction (type,
			 expr,
			 placeholder,
			 info.complain,
			 adc_requirement);

  PLACEHOLDER_TYPE_CONSTRAINTS (placeholder) = saved_constr;
  TYPE_CANONICAL (placeholder) = saved_type;

  if (deduced_type == error_mark_node)
    return false;

  return true;
}

/* True if EXPR can not be converted to TYPE.  */

static bool
expression_convertible_p (tree expr, tree type, subst_info info)
{
  tree conv =
    perform_direct_initialization_if_possible (type, expr, false,
					       info.complain);
  if (conv == error_mark_node)
    return false;
  if (conv == NULL_TREE)
    {
      if (info.complain & tf_error)
        {
          location_t loc = EXPR_LOC_OR_LOC (expr, input_location);
          error_at (loc, "cannot convert %qE to %qT", expr, type);
        }
      return false;
    }
  return true;
}


/* Substitute through the compound requirement.  */

static tree
tsubst_compound_requirement (tree t, tree args, subst_info info)
{
  tree t0 = TREE_OPERAND (t, 0);
  tree t1 = TREE_OPERAND (t, 1);
  tree expr = tsubst_valid_expression_requirement (t0, args, info);
  if (expr == error_mark_node)
    return error_mark_node;

  /* Check the noexcept condition.  */
  bool noexcept_p = COMPOUND_REQ_NOEXCEPT_P (t);
  if (noexcept_p && !expr_noexcept_p (expr, tf_none))
    return error_mark_node;

  /* Substitute through the type expression, if any.  */
  tree type = tsubst (t1, args, info.complain, info.in_decl);
  if (type == error_mark_node)
    return error_mark_node;

  subst_info quiet (tf_none, info.in_decl);

  /* Check expression against the result type.  */
  if (type)
    {
      if (tree placeholder = type_uses_auto (type))
	{
	  if (!type_deducible_p (expr, type, placeholder, args, quiet))
	    return error_mark_node;
	}
      else if (!expression_convertible_p (expr, type, quiet))
	return error_mark_node;
    }

  return finish_compound_requirement (EXPR_LOCATION (t),
				      expr, type, noexcept_p);
}

static tree
tsubst_nested_requirement (tree t, tree args, subst_info info)
{
  /* Ensure that we're in an evaluation context prior to satisfaction.  */
  tree norm = TREE_VALUE (TREE_TYPE (t));
  tree result = satisfy_constraint (norm, args, info);
  if (result == error_mark_node && info.quiet ())
    {
      subst_info noisy (tf_warning_or_error, info.in_decl);
      satisfy_constraint (norm, args, noisy);
    }
  if (result != boolean_true_node)
    return error_mark_node;
  return result;
}

/* Substitute ARGS into the requirement T.  */

static tree
tsubst_requirement (tree t, tree args, subst_info info)
{
  iloc_sentinel loc_s (cp_expr_location (t));
  switch (TREE_CODE (t))
    {
    case SIMPLE_REQ:
      return tsubst_simple_requirement (t, args, info);
    case TYPE_REQ:
      return tsubst_type_requirement (t, args, info);
    case COMPOUND_REQ:
      return tsubst_compound_requirement (t, args, info);
    case NESTED_REQ:
      return tsubst_nested_requirement (t, args, info);
    default:
      break;
    }
  gcc_unreachable ();
}

/* Substitute ARGS into the list of requirements T. Note that
   substitution failures here result in ill-formed programs. */

static tree
tsubst_requirement_body (tree t, tree args, subst_info info)
{
  tree result = NULL_TREE;
  while (t)
    {
      tree req = tsubst_requirement (TREE_VALUE (t), args, info);
      if (req == error_mark_node)
	return error_mark_node;
      result = tree_cons (NULL_TREE, req, result);
      t = TREE_CHAIN (t);
    }
  return nreverse (result);
}

static tree
declare_constraint_vars (tree parms, tree vars)
{
  tree s = vars;
  for (tree t = parms; t; t = DECL_CHAIN (t))
    {
      if (DECL_PACK_P (t))
        {
          tree pack = extract_fnparm_pack (t, &s);
          register_local_specialization (pack, t);
        }
      else
        {
          register_local_specialization (s, t);
          s = DECL_CHAIN (s);
        }
    }
  return vars;
}

/* Substitute through as if checking function parameter types. This
   will diagnose common parameter type errors.  Returns error_mark_node
   if an error occurred.  */

static tree
check_constaint_variables (tree t, tree args, subst_info info)
{
  tree types = NULL_TREE;
  tree p = t;
  while (p && !VOID_TYPE_P (p))
    {
      types = tree_cons (NULL_TREE, TREE_TYPE (p), types);
      p = TREE_CHAIN (p);
    }
  types = chainon (nreverse (types), void_list_node);
  return tsubst_function_parms (types, args, info.complain, info.in_decl);
}

/* A subroutine of tsubst_parameterized_constraint. Substitute ARGS
   into the parameter list T, producing a sequence of constraint
   variables, declared in the current scope.

   Note that the caller must establish a local specialization stack
   prior to calling this function since this substitution will
   declare the substituted parameters. */

static tree
tsubst_constraint_variables (tree t, tree args, subst_info info)
{
  /* Perform a trial substitution to check for type errors.  */
  tree parms = check_constaint_variables (t, args, info);
  if (parms == error_mark_node)
    return error_mark_node;

  /* Clear cp_unevaluated_operand across tsubst so that we get a proper chain
     of PARM_DECLs.  */
  int saved_unevaluated_operand = cp_unevaluated_operand;
  cp_unevaluated_operand = 0;
  tree vars = tsubst (t, args, info.complain, info.in_decl);
  cp_unevaluated_operand = saved_unevaluated_operand;
  if (vars == error_mark_node)
    return error_mark_node;
  return declare_constraint_vars (t, vars);
}

/* Substitute ARGS into the requires-expression T. [8.4.7]p6. The
   substitution of template arguments into a requires-expression
   may result in the formation of invalid types or expressions
   in its requirements ... In such cases, the expression evaluates
   to false; it does not cause the program to be ill-formed.

   However, there are cases where substitution must produce a
   new requires-expression, that is not a template constraint.
   For example:

        template<typename T>
        class X {
          template<typename U>
          static constexpr bool var = requires (U u) { T::fn(u); };
        };

   In the instantiation of X<Y> (assuming Y defines fn), then the
   instantiated requires-expression would include Y::fn(u). If any
   substitution in the requires-expression fails, we can immediately
   fold the expression to false, as would be the case e.g., when
   instantiation X<int>.  */

tree
tsubst_requires_expr (tree t, tree args,
		      tsubst_flags_t complain, tree in_decl)
{
  local_specialization_stack stack (lss_copy);

  subst_info info (complain, in_decl);

  /* A requires-expression is an unevaluated context.  */
  cp_unevaluated u;

  tree parms = TREE_OPERAND (t, 0);
  if (parms)
    {
      parms = tsubst_constraint_variables (parms, args, info);
      if (parms == error_mark_node)
	return boolean_false_node;
    }

  tree reqs = TREE_OPERAND (t, 1);
  reqs = tsubst_requirement_body (reqs, args, info);
  if (reqs == error_mark_node)
    return boolean_false_node;

  if (processing_template_decl)
    return finish_requires_expr (cp_expr_location (t), parms, reqs);

  return boolean_true_node;
}

/* Substitute ARGS into the constraint information CI, producing a new
   constraint record.  */

tree
tsubst_constraint_info (tree t, tree args,
                        tsubst_flags_t complain, tree in_decl)
{
  if (!t || t == error_mark_node || !check_constraint_info (t))
    return NULL_TREE;

  tree tr = tsubst_constraint (CI_TEMPLATE_REQS (t), args, complain, in_decl);
  tree dr = tsubst_constraint (CI_DECLARATOR_REQS (t), args, complain, in_decl);
  return build_constraints (tr, dr);
}

/* Substitute through a parameter mapping, in order to get the actual
   arguments used to instantiate an atomic constraint.  This may fail
   if the substitution into arguments produces something ill-formed.  */

static tree
tsubst_parameter_mapping (tree map, tree args, subst_info info)
{
  if (!map)
    return NULL_TREE;

  tsubst_flags_t complain = info.complain;
  tree in_decl = info.in_decl;

  tree result = NULL_TREE;
  for (tree p = map; p; p = TREE_CHAIN (p))
    {
      if (p == error_mark_node)
        return error_mark_node;
      tree parm = TREE_VALUE (p);
      tree arg = TREE_PURPOSE (p);
      tree new_arg = NULL_TREE;
      if (TYPE_P (arg))
        {
          /* If a template parameter is declared with a placeholder, we can
             get those in the argument list if decltype is applied to the
             placeholder. For example:

		template<auto T>
		  requires C<decltype(T)>
		void f() { }

	     The normalized argument for C will be an auto type, so we'll
             need to deduce the actual argument from the corresponding
             initializer (whatever argument is provided for T), and use
             that result in the instantiated parameter mapping.  */
          if (tree auto_node = type_uses_auto (arg))
            {
              int level;
              int index;
	      template_parm_level_and_index (parm, &level, &index);
	      tree init = TMPL_ARG (args, level, index);
              new_arg = do_auto_deduction (arg, init, auto_node,
					   complain, adc_variable_type,
					   make_tree_vec (0));
            }
        }
      else if (ARGUMENT_PACK_P (arg))
	new_arg = tsubst_argument_pack (arg, args, complain, in_decl);
      if (!new_arg)
	{
	  new_arg = tsubst_template_arg (arg, args, complain, in_decl);
	  if (TYPE_P (new_arg))
	    new_arg = canonicalize_type_argument (new_arg, complain);
	}
      if (new_arg == error_mark_node)
	return error_mark_node;

      result = tree_cons (new_arg, parm, result);
    }
  return nreverse (result);
}

tree
tsubst_parameter_mapping (tree map, tree args, tsubst_flags_t complain, tree in_decl)
{
  return tsubst_parameter_mapping (map, args, subst_info (complain, in_decl));
}

/*---------------------------------------------------------------------------
                        Constraint satisfaction
---------------------------------------------------------------------------*/

/* Hash functions for satisfaction entries.  */

struct GTY((for_user)) sat_entry
{
  tree constr;
  tree args;
  tree result;
};

struct sat_hasher : ggc_ptr_hash<sat_entry>
{
  static hashval_t hash (sat_entry *e)
  {
    hashval_t value = hash_atomic_constraint (e->constr);
    return iterative_hash_template_arg (e->args, value);
  }

  static bool equal (sat_entry *e1, sat_entry *e2)
  {
    if (!atomic_constraints_identical_p (e1->constr, e2->constr))
      return false;
    return template_args_equal (e1->args, e2->args);
  }
};

/* Cache the result of satisfy_atom.  */
static GTY((deletable)) hash_table<sat_hasher> *sat_cache;

/* Cache the result of constraint_satisfaction_value.  */
static GTY((deletable)) hash_map<tree, tree> *decl_satisfied_cache;

static tree
get_satisfaction (tree constr, tree args)
{
  if (!sat_cache)
    return NULL_TREE;
  sat_entry elt = { constr, args, NULL_TREE };
  sat_entry* found = sat_cache->find (&elt);
  if (found)
    return found->result;
  else
    return NULL_TREE;
}

static void
save_satisfaction (tree constr, tree args, tree result)
{
  if (!sat_cache)
    sat_cache = hash_table<sat_hasher>::create_ggc (31);
  sat_entry elt = {constr, args, result};
  sat_entry** slot = sat_cache->find_slot (&elt, INSERT);
  sat_entry* entry = ggc_alloc<sat_entry> ();
  *entry = elt;
  *slot = entry;
}

void
clear_satisfaction_cache ()
{
  if (sat_cache)
    sat_cache->empty ();
  if (decl_satisfied_cache)
    decl_satisfied_cache->empty ();
}

/* A tool to help manage satisfaction caching in satisfy_constraint_r.
   Note the cache is only used when not diagnosing errors.  */

struct satisfaction_cache
{
  satisfaction_cache (tree constr, tree args, tsubst_flags_t complain)
    : constr(constr), args(args), complain(complain)
  { }

<<<<<<< HEAD
  /* A predicate constraint shall have type bool. In some
     cases, substitution gives us const-qualified bool, which
     is also acceptable.  */
  tree type = cv_unqualified (TREE_TYPE (expr));
  if (!same_type_p (type, boolean_type_node))
    {
      error_at (cp_expr_loc_or_loc (expr, input_location),
                "constraint %qE does not have type %qT",
                expr, boolean_type_node);
      return boolean_false_node;
    }
=======
  tree get ()
  {
    if (complain == tf_none)
      return get_satisfaction (constr, args);
    return NULL_TREE;
  }
>>>>>>> 9e014010

  tree save (tree result)
  {
    if (complain == tf_none)
      save_satisfaction (constr, args, result);
    return result;
  }

  tree constr;
  tree args;
  tsubst_flags_t complain;
};

static int satisfying_constraint = 0;

/* Returns true if we are currently satisfying a constraint.

   This is used to guard against recursive calls to evaluate_concept_check
   during template argument substitution.

   TODO: Do we need this now that we fully normalize prior to evaluation?
   I think not. */

bool
satisfying_constraint_p ()
{
  return satisfying_constraint;
}

/* Substitute ARGS into constraint-expression T during instantiation of
   a member of a class template.  */

tree
tsubst_constraint (tree t, tree args, tsubst_flags_t complain, tree in_decl)
{
  /* We also don't want to evaluate concept-checks when substituting the
     constraint-expressions of a declaration.  */
  processing_constraint_expression_sentinel s;
  tree expr = tsubst_expr (t, args, complain, in_decl, false);
  return expr;
}

static tree satisfy_constraint_r (tree, tree, subst_info info);

/* Compute the satisfaction of a conjunction.  */

static tree
satisfy_conjunction (tree t, tree args, subst_info info)
{
  tree lhs = satisfy_constraint_r (TREE_OPERAND (t, 0), args, info);
  if (lhs == error_mark_node || lhs == boolean_false_node)
    return lhs;
  return satisfy_constraint_r (TREE_OPERAND (t, 1), args, info);
}

/* The current depth at which we're replaying an error during recursive
   diagnosis of a constraint satisfaction failure.  */

static int current_constraint_diagnosis_depth;

/* Whether CURRENT_CONSTRAINT_DIAGNOSIS_DEPTH has ever exceeded
   CONCEPTS_DIAGNOSTICS_MAX_DEPTH during recursive diagnosis of a constraint
   satisfaction error.  */

static bool concepts_diagnostics_max_depth_exceeded_p;

/* Recursive subroutine of collect_operands_of_disjunction.  T is a normalized
   subexpression of a constraint (composed of CONJ_CONSTRs and DISJ_CONSTRs)
   and E is the corresponding unnormalized subexpression (composed of
   TRUTH_ANDIF_EXPRs and TRUTH_ORIF_EXPRs).  */

static void
collect_operands_of_disjunction_r (tree t, tree e,
				   auto_vec<tree_pair> *operands)
{
  if (TREE_CODE (e) == TRUTH_ORIF_EXPR)
    {
      collect_operands_of_disjunction_r (TREE_OPERAND (t, 0),
					 TREE_OPERAND (e, 0), operands);
      collect_operands_of_disjunction_r (TREE_OPERAND (t, 1),
					 TREE_OPERAND (e, 1), operands);
    }
  else
    {
      tree_pair p = std::make_pair (t, e);
      operands->safe_push (p);
    }
}

/* Recursively collect the normalized and unnormalized operands of the
   disjunction T and append them to OPERANDS in order.  */

static void
collect_operands_of_disjunction (tree t, auto_vec<tree_pair> *operands)
{
  collect_operands_of_disjunction_r (t, CONSTR_EXPR (t), operands);
}

/* Compute the satisfaction of a disjunction.  */

static tree
satisfy_disjunction (tree t, tree args, subst_info info)
{
  /* Evaluate the operands quietly.  */
  subst_info quiet (tf_none, NULL_TREE);

  /* Register the constraint for diagnostics, if needed.  */
  diagnosing_failed_constraint failure (t, args, info.noisy ());

  tree lhs = satisfy_constraint_r (TREE_OPERAND (t, 0), args, quiet);
  if (lhs == boolean_true_node)
    return boolean_true_node;
  tree rhs = satisfy_constraint_r (TREE_OPERAND (t, 1), args, quiet);
  if (rhs != boolean_true_node && info.noisy ())
    {
      cp_expr disj_expr = CONSTR_EXPR (t);
      inform (disj_expr.get_location (),
	      "no operand of the disjunction is satisfied");
      if (diagnosing_failed_constraint::replay_errors_p ())
	{
	  /* Replay the error in each branch of the disjunction.  */
	  auto_vec<tree_pair> operands;
	  collect_operands_of_disjunction (t, &operands);
	  for (unsigned i = 0; i < operands.length (); i++)
	    {
	      tree norm_op = operands[i].first;
	      tree op = operands[i].second;
	      location_t loc = make_location (cp_expr_location (op),
					      disj_expr.get_start (),
					      disj_expr.get_finish ());
	      inform (loc, "the operand %qE is unsatisfied because", op);
	      satisfy_constraint_r (norm_op, args, info);
	    }
	}
    }
  return rhs;
}

/* Ensures that T is a truth value and not (accidentally, as sometimes
   happens) an integer value.  */

tree
satisfaction_value (tree t)
{
  if (t == error_mark_node || t == boolean_true_node || t == boolean_false_node)
    return t;
  gcc_assert (TREE_CODE (t) == INTEGER_CST);
  if (integer_onep (t))
    return boolean_true_node;
  if (integer_zerop (t))
    return boolean_false_node;

  /* Anything else should be invalid.  */
  gcc_assert (false);
}

/* Build a new template argument list with template arguments corresponding
   to the parameters used in an atomic constraint.  */

tree
get_mapped_args (tree map)
{
  /* No map, no arguments.  */
  if (!map)
    return NULL_TREE;

  /* Find the mapped parameter with the highest level.  */
  int count = 0;
  for (tree p = map; p; p = TREE_CHAIN (p))
    {
      int level;
      int index;
      template_parm_level_and_index (TREE_VALUE (p), &level, &index);
      if (level > count)
        count = level;
    }

  /* Place each argument at its corresponding position in the argument
     list. Note that the list will be sparse (not all arguments supplied),
     but instantiation is guaranteed to only use the parameters in the
     mapping, so null arguments would never be used.  */
  auto_vec< vec<tree> > lists (count);
  lists.quick_grow_cleared (count);
  for (tree p = map; p; p = TREE_CHAIN (p))
    {
      int level;
      int index;
      template_parm_level_and_index (TREE_VALUE (p), &level, &index);

      /* Insert the argument into its corresponding position.  */
      vec<tree> &list = lists[level - 1];
      if (index >= (int)list.length ())
	list.safe_grow_cleared (index + 1);
      list[index] = TREE_PURPOSE (p);
    }

  /* Build the new argument list.  */
  tree args = make_tree_vec (lists.length ());
  for (unsigned i = 0; i != lists.length (); ++i)
    {
      vec<tree> &list = lists[i];
      tree level = make_tree_vec (list.length ());
      for (unsigned j = 0; j < list.length(); ++j)
	TREE_VEC_ELT (level, j) = list[j];
      SET_TMPL_ARGS_LEVEL (args, i + 1, level);
      list.release ();
    }
  SET_NON_DEFAULT_TEMPLATE_ARGS_COUNT (args, 0);

  return args;
}

static void diagnose_atomic_constraint (tree, tree, tree, subst_info);

/* Compute the satisfaction of an atomic constraint.  */

static tree
satisfy_atom (tree t, tree args, subst_info info)
{
  satisfaction_cache cache (t, args, info.complain);
  if (tree r = cache.get ())
    return r;

  /* Perform substitution quietly.  */
  subst_info quiet (tf_none, NULL_TREE);

  /* In case there is a diagnostic, we want to establish the context
     prior to printing errors.  If no errors occur, this context is
     removed before returning.  */
  diagnosing_failed_constraint failure (t, args, info.noisy ());

  /* Instantiate the parameter mapping.  */
  tree map = tsubst_parameter_mapping (ATOMIC_CONSTR_MAP (t), args, quiet);
  if (map == error_mark_node)
    {
      /* If instantiation of the parameter mapping fails, the program
         is ill-formed.  */
      if (info.noisy())
	tsubst_parameter_mapping (ATOMIC_CONSTR_MAP (t), args, info);
      return cache.save (boolean_false_node);
    }

  /* Rebuild the argument vector from the parameter mapping.  */
  args = get_mapped_args (map);

  /* Apply the parameter mapping (i.e., just substitute).  */
  tree expr = ATOMIC_CONSTR_EXPR (t);
  tree result = tsubst_expr (expr, args, quiet.complain, quiet.in_decl, false);
  if (result == error_mark_node)
    {
      /* If substitution results in an invalid type or expression, the constraint
	 is not satisfied. Replay the substitution.  */
      if (info.noisy ())
	tsubst_expr (expr, args, info.complain, info.in_decl, false);
      return cache.save (boolean_false_node);
    }

  /* [17.4.1.2] ... lvalue-to-rvalue conversion is performed as necessary,
     and EXPR shall be a constant expression of type bool.  */
  result = force_rvalue (result, info.complain);
  if (result == error_mark_node)
    return cache.save (error_mark_node);
  if (!same_type_p (TREE_TYPE (result), boolean_type_node))
    {
      if (info.noisy ())
	diagnose_atomic_constraint (t, map, result, info);
      return cache.save (error_mark_node);
    }

  /* Compute the value of the constraint.  */
  if (info.noisy ())
    result = cxx_constant_value (result);
  else
    {
      result = maybe_constant_value (result);
      if (!TREE_CONSTANT (result))
	result = error_mark_node;
    }
  result = satisfaction_value (result);
  if (result == boolean_false_node && info.noisy ())
    diagnose_atomic_constraint (t, map, result, info);

  return cache.save (result);
}

/* Determine if the normalized constraint T is satisfied.
   Returns boolean_true_node if the expression/constraint is
   satisfied, boolean_false_node if not, and error_mark_node
   if the there was an error evaluating the constraint.

   The parameter mapping of atomic constraints is simply the
   set of template arguments that will be substituted into
   the expression, regardless of template parameters appearing
   withing. Whether a template argument is used in the atomic
   constraint only matters for subsumption.  */

static tree
satisfy_constraint_r (tree t, tree args, subst_info info)
{
  if (t == error_mark_node)
    return error_mark_node;

  switch (TREE_CODE (t))
    {
    case CONJ_CONSTR:
      return satisfy_conjunction (t, args, info);
    case DISJ_CONSTR:
      return satisfy_disjunction (t, args, info);
    case ATOMIC_CONSTR:
      return satisfy_atom (t, args, info);
    default:
      gcc_unreachable ();
    }
}

/* Check that the normalized constraint T is satisfied for ARGS.  */

static tree
satisfy_constraint (tree t, tree args, subst_info info)
{
  auto_timevar time (TV_CONSTRAINT_SAT);

  /* Turn off template processing. Constraint satisfaction only applies
     to non-dependent terms, so we want to ensure full checking here.  */
  processing_template_decl_sentinel proc (true);

  /* We need to check access during satisfaction.  */
  deferring_access_check_sentinel acs (dk_no_deferred);

  return satisfy_constraint_r (t, args, info);
}

/* Check the normalized constraints T against ARGS, returning a satisfaction
   value (either true, false, or error).  */

static tree
satisfy_associated_constraints (tree t, tree args, subst_info info)
{
  /* If there are no constraints then this is trivially satisfied.  */
  if (!t)
    return boolean_true_node;

  /* If any arguments depend on template parameters, we can't
     check constraints. Pretend they're satisfied for now.  */
  if (args && uses_template_parms (args))
    return boolean_true_node;

  return satisfy_constraint (t, args, info);
}

/* Evaluate EXPR as a constraint expression using ARGS, returning a
   satisfaction value. */

static tree
satisfy_constraint_expression (tree t, tree args, subst_info info)
{
  if (t == error_mark_node)
    return error_mark_node;

  gcc_assert (EXPR_P (t));

  /* Get the normalized constraints.  */
  tree norm;
  if (args == NULL_TREE && concept_check_p (t))
    {
      tree id = unpack_concept_check (t);
      args = TREE_OPERAND (id, 1);
      tree tmpl = get_concept_check_template (id);
      norm = normalize_concept_definition (tmpl, info.noisy ());
    }
  else
    norm = normalize_constraint_expression (t, info.noisy ());

  /* Perform satisfaction.  */
  return satisfy_constraint (norm, args, info);
}

/* Used only to evaluate requires-expressions during constant expression
   evaluation.  */

tree
satisfy_constraint_expression (tree expr)
{
  subst_info info (tf_none, NULL_TREE);
  return satisfy_constraint_expression (expr, NULL_TREE, info);
}

static tree
satisfy_declaration_constraints (tree t, subst_info info)
{
  gcc_assert (DECL_P (t));
  const tree saved_t = t;

  /* For inherited constructors, consider the original declaration;
     it has the correct template information attached. */
  t = strip_inheriting_ctors (t);
  tree inh_ctor_targs = NULL_TREE;
  if (t != saved_t)
    if (tree ti = DECL_TEMPLATE_INFO (saved_t))
      /* The inherited constructor points to an instantiation of a constructor
	 template; remember its template arguments.  */
      inh_ctor_targs = TI_ARGS (ti);

  /* Update the declaration for diagnostics.  */
  info.in_decl = t;

  if (info.quiet ())
    if (tree *result = hash_map_safe_get (decl_satisfied_cache, saved_t))
      return *result;

  /* Get the normalized constraints.  */
  tree norm = NULL_TREE;
  tree args = NULL_TREE;
  if (tree ti = DECL_TEMPLATE_INFO (t))
    {
      tree tmpl = TI_TEMPLATE (ti);
      norm = normalize_template_requirements (tmpl, info.noisy ());

      /* The initial parameter mapping is the complete set of
	 template arguments substituted into the declaration.  */
      args = TI_ARGS (ti);
      if (inh_ctor_targs)
	args = add_outermost_template_args (args, inh_ctor_targs);
    }
  else
    {
      /* These should be empty until we allow constraints on non-templates.  */
      norm = normalize_nontemplate_requirements (t, info.noisy ());
    }

  tree result = boolean_true_node;
  if (norm)
    {
      if (!push_tinst_level (t))
	return result;
      push_access_scope (t);
      result = satisfy_associated_constraints (norm, args, info);
      pop_access_scope (t);
      pop_tinst_level ();
    }

  if (info.quiet ())
    hash_map_safe_put<hm_ggc> (decl_satisfied_cache, saved_t, result);

  return result;
}

static tree
satisfy_declaration_constraints (tree t, tree args, subst_info info)
{
  /* Update the declaration for diagnostics.  */
  info.in_decl = t;

  gcc_assert (TREE_CODE (t) == TEMPLATE_DECL);
  if (tree norm = normalize_template_requirements (t, info.noisy ()))
    {
      tree pattern = DECL_TEMPLATE_RESULT (t);
      push_access_scope (pattern);
      tree result = satisfy_associated_constraints (norm, args, info);
      pop_access_scope (pattern);
      return result;
    }

  return boolean_true_node;
}

static tree
constraint_satisfaction_value (tree t, tsubst_flags_t complain)
{
  subst_info info (complain, NULL_TREE);
  tree r;
  if (DECL_P (t))
    r = satisfy_declaration_constraints (t, info);
  else
    r = satisfy_constraint_expression (t, NULL_TREE, info);
  if (r == error_mark_node && info.quiet ()
      && !(DECL_P (t) && TREE_NO_WARNING (t)))
      {
	constraint_satisfaction_value (t, tf_warning_or_error);
	if (DECL_P (t))
	  /* Avoid giving these errors again.  */
	  TREE_NO_WARNING (t) = true;
      }
  return r;
}

static tree
constraint_satisfaction_value (tree t, tree args, tsubst_flags_t complain)
{
  subst_info info (complain, NULL_TREE);
  tree r;
  if (DECL_P (t))
    r = satisfy_declaration_constraints (t, args, info);
  else
    r = satisfy_constraint_expression (t, args, info);
  if (r == error_mark_node && info.quiet ())
    constraint_satisfaction_value (t, args, tf_warning_or_error);
  return r;
}

/* True iff the result of satisfying T is BOOLEAN_TRUE_NODE and false
   otherwise, even in the case of errors.  */

bool
constraints_satisfied_p (tree t)
{
  if (!flag_concepts)
    return true;

<<<<<<< HEAD
  if (!push_tinst_level (decl))
    return true;
  tree eval = satisfy_associated_constraints (ci, args);
  pop_tinst_level ();

  return eval == boolean_true_node;
=======
  return constraint_satisfaction_value (t, tf_none) == boolean_true_node;
>>>>>>> 9e014010
}

/* True iff the result of satisfying T with ARGS is BOOLEAN_TRUE_NODE
    and false otherwise, even in the case of errors.  */

bool
constraints_satisfied_p (tree t, tree args)
{
  if (!flag_concepts)
    return true;

  return constraint_satisfaction_value (t, args, tf_none) == boolean_true_node;
}

/* Evaluate a concept check of the form C<ARGS>. This is only used for the
   evaluation of template-ids as id-expressions.  */

tree
evaluate_concept_check (tree check, tsubst_flags_t complain)
{
  if (check == error_mark_node)
    return error_mark_node;

  gcc_assert (concept_check_p (check));

  /* Check for satisfaction without diagnostics.  */
  subst_info quiet (tf_none, NULL_TREE);
  tree result = satisfy_constraint_expression (check, NULL_TREE, quiet);
  if (result == error_mark_node && (complain & tf_error))
  {
    /* Replay the error with re-normalized requirements.  */
    subst_info noisy (tf_warning_or_error, NULL_TREE);
    satisfy_constraint_expression (check, NULL_TREE, noisy);
  }
  return result;
}

/*---------------------------------------------------------------------------
                Semantic analysis of requires-expressions
---------------------------------------------------------------------------*/

/* Finish a requires expression for the given PARMS (possibly
   null) and the non-empty sequence of requirements.  */

tree
finish_requires_expr (location_t loc, tree parms, tree reqs)
{
  /* Modify the declared parameters by removing their context
     so they don't refer to the enclosing scope and explicitly
     indicating that they are constraint variables. */
  for (tree parm = parms; parm; parm = DECL_CHAIN (parm))
    {
      DECL_CONTEXT (parm) = NULL_TREE;
      CONSTRAINT_VAR_P (parm) = true;
    }

  /* Build the node. */
  tree r = build_min (REQUIRES_EXPR, boolean_type_node, parms, reqs);
  TREE_SIDE_EFFECTS (r) = false;
  TREE_CONSTANT (r) = true;
  SET_EXPR_LOCATION (r, loc);
  return r;
}

/* Construct a requirement for the validity of EXPR.   */

tree
finish_simple_requirement (location_t loc, tree expr)
{
  tree r = build_nt (SIMPLE_REQ, expr);
  SET_EXPR_LOCATION (r, loc);
  return r;
}

/* Construct a requirement for the validity of TYPE.  */

tree
finish_type_requirement (location_t loc, tree type)
{
  tree r = build_nt (TYPE_REQ, type);
  SET_EXPR_LOCATION (r, loc);
  return r;
}

/* Construct a requirement for the validity of EXPR, along with
   its properties. if TYPE is non-null, then it specifies either
   an implicit conversion or argument deduction constraint,
   depending on whether any placeholders occur in the type name.
   NOEXCEPT_P is true iff the noexcept keyword was specified.  */

tree
finish_compound_requirement (location_t loc, tree expr, tree type, bool noexcept_p)
{
  tree req = build_nt (COMPOUND_REQ, expr, type);
  SET_EXPR_LOCATION (req, loc);
  COMPOUND_REQ_NOEXCEPT_P (req) = noexcept_p;
  return req;
}

/* Finish a nested requirement.  */

tree
finish_nested_requirement (location_t loc, tree expr)
{
  /* Currently open template headers have dummy arg vectors, so don't
     pass into normalization.  */
  tree norm = normalize_constraint_expression (expr, NULL_TREE, false);
  tree args = current_template_parms
    ? template_parms_to_args (current_template_parms) : NULL_TREE;

  /* Save the normalized constraint and complete set of normalization
     arguments with the requirement.  We keep the complete set of arguments
     around for re-normalization during diagnostics.  */
  tree info = build_tree_list (args, norm);

  /* Build the constraint, saving its normalization as its type.  */
  tree r = build1 (NESTED_REQ, info, expr);
  SET_EXPR_LOCATION (r, loc);
  return r;
}

/* Check that FN satisfies the structural requirements of a
   function concept definition.  */
tree
check_function_concept (tree fn)
{
  /* Check that the function is comprised of only a return statement.  */
  tree body = DECL_SAVED_TREE (fn);
  if (TREE_CODE (body) == BIND_EXPR)
    body = BIND_EXPR_BODY (body);

  /* Sometimes a function call results in the creation of clean up
     points. Allow these to be preserved in the body of the
     constraint, as we might actually need them for some constexpr
     evaluations.  */
  if (TREE_CODE (body) == CLEANUP_POINT_EXPR)
    body = TREE_OPERAND (body, 0);

  /* Check that the definition is written correctly.  */
  if (TREE_CODE (body) != RETURN_EXPR)
    {
      location_t loc = DECL_SOURCE_LOCATION (fn);
      if (TREE_CODE (body) == STATEMENT_LIST && !STATEMENT_LIST_HEAD (body))
	{
	  if (seen_error ())
	    /* The definition was probably erroneous, not empty.  */;
	  else
	    error_at (loc, "definition of concept %qD is empty", fn);
	}
      else
        error_at (loc, "definition of concept %qD has multiple statements", fn);
    }

  return NULL_TREE;
}


// Check that a constrained friend declaration function declaration,
// FN, is admissible. This is the case only when the declaration depends
// on template parameters and does not declare a specialization.
void
check_constrained_friend (tree fn, tree reqs)
{
  if (fn == error_mark_node)
    return;
  gcc_assert (TREE_CODE (fn) == FUNCTION_DECL);

  // If there are not constraints, this cannot be an error.
  if (!reqs)
    return;

  // Constrained friend functions that don't depend on template
  // arguments are effectively meaningless.
  if (!uses_template_parms (TREE_TYPE (fn)))
    {
      error_at (location_of (fn),
		"constrained friend does not depend on template parameters");
      return;
    }
}

/*---------------------------------------------------------------------------
                        Equivalence of constraints
---------------------------------------------------------------------------*/

/* Returns true when A and B are equivalent constraints.  */
bool
equivalent_constraints (tree a, tree b)
{
  gcc_assert (!a || TREE_CODE (a) == CONSTRAINT_INFO);
  gcc_assert (!b || TREE_CODE (b) == CONSTRAINT_INFO);
  return cp_tree_equal (a, b);
}

/* Returns true if the template declarations A and B have equivalent
   constraints. This is the case when A's constraints subsume B's and
   when B's also constrain A's.  */
bool
equivalently_constrained (tree d1, tree d2)
{
  gcc_assert (TREE_CODE (d1) == TREE_CODE (d2));
  return equivalent_constraints (get_constraints (d1), get_constraints (d2));
}

/*---------------------------------------------------------------------------
                     Partial ordering of constraints
---------------------------------------------------------------------------*/

/* Returns true when the constraints in A subsume those in B.  */

bool
subsumes_constraints (tree a, tree b)
{
  gcc_assert (!a || TREE_CODE (a) == CONSTRAINT_INFO);
  gcc_assert (!b || TREE_CODE (b) == CONSTRAINT_INFO);
  return subsumes (a, b);
}

/* Returns true when the constraints in CI (with arguments
   ARGS) strictly subsume the associated constraints of TMPL.  */

bool
strictly_subsumes (tree ci, tree args, tree tmpl)
{
  tree n1 = get_normalized_constraints_from_info (ci, args, NULL_TREE);
  tree n2 = get_normalized_constraints_from_decl (tmpl);

  return subsumes (n1, n2) && !subsumes (n2, n1);
}

/* REturns true when the constraints in CI (with arguments ARGS) subsume
   the associated constraints of TMPL.  */

bool
weakly_subsumes (tree ci, tree args, tree tmpl)
{
  tree n1 = get_normalized_constraints_from_info (ci, args, NULL_TREE);
  tree n2 = get_normalized_constraints_from_decl (tmpl);

  return subsumes (n1, n2);
}

/* Determines which of the declarations, A or B, is more constrained.
   That is, which declaration's constraints subsume but are not subsumed
   by the other's?

   Returns 1 if D1 is more constrained than D2, -1 if D2 is more constrained
   than D1, and 0 otherwise. */

int
more_constrained (tree d1, tree d2)
{
  tree n1 = get_normalized_constraints_from_decl (d1);
  tree n2 = get_normalized_constraints_from_decl (d2);

  int winner = 0;
  if (subsumes (n1, n2))
    ++winner;
  if (subsumes (n2, n1))
    --winner;
  return winner;
}

/* Return whether D1 is at least as constrained as D2.  */

bool
at_least_as_constrained (tree d1, tree d2)
{
  tree n1 = get_normalized_constraints_from_decl (d1);
  tree n2 = get_normalized_constraints_from_decl (d2);

  return subsumes (n1, n2);
}

/*---------------------------------------------------------------------------
                        Constraint diagnostics
---------------------------------------------------------------------------*/

/* Returns the best location to diagnose a constraint error.  */

static location_t
get_constraint_error_location (tree t)
{
  if (location_t loc = cp_expr_location (t))
    return loc;

  /* If we have a specific location give it.  */
  tree expr = CONSTR_EXPR (t);
  if (location_t loc = cp_expr_location (expr))
    return loc;

  /* If the constraint is normalized from a requires-clause, give
     the location as that of the constrained declaration.  */
  tree cxt = CONSTR_CONTEXT (t);
  tree src = cxt ? TREE_VALUE (cxt) : NULL_TREE;
  if (!src)
    /* TODO: This only happens for constrained non-template declarations.  */
    ;
  else if (DECL_P (src))
    return DECL_SOURCE_LOCATION (src);
  /* Otherwise, give the location as the defining concept.  */
  else if (concept_check_p (src))
    {
      tree id = unpack_concept_check (src);
      tree tmpl = TREE_OPERAND (id, 0);
      if (OVL_P (tmpl))
	tmpl = OVL_FIRST (tmpl);
      return DECL_SOURCE_LOCATION (tmpl);
    }

  return input_location;
}

/* Emit a diagnostic for a failed trait.  */

void
diagnose_trait_expr (tree expr, tree map)
{
  location_t loc = cp_expr_location (expr);
  tree args = get_mapped_args (map);

  /* Build a "fake" version of the instantiated trait, so we can
     get the instantiated types from result.  */
  ++processing_template_decl;
  expr = tsubst_expr (expr, args, tf_none, NULL_TREE, false);
  --processing_template_decl;

  tree t1 = TRAIT_EXPR_TYPE1 (expr);
  tree t2 = TRAIT_EXPR_TYPE2 (expr);
  switch (TRAIT_EXPR_KIND (expr))
    {
    case CPTK_HAS_NOTHROW_ASSIGN:
      inform (loc, "  %qT is not %<nothrow%> copy assignable", t1);
      break;
    case CPTK_HAS_NOTHROW_CONSTRUCTOR:
      inform (loc, "  %qT is not %<nothrow%> default constructible", t1);
      break;
    case CPTK_HAS_NOTHROW_COPY:
      inform (loc, "  %qT is not %<nothrow%> copy constructible", t1);
      break;
    case CPTK_HAS_TRIVIAL_ASSIGN:
      inform (loc, "  %qT is not trivially copy assignable", t1);
      break;
    case CPTK_HAS_TRIVIAL_CONSTRUCTOR:
      inform (loc, "  %qT is not trivially default constructible", t1);
      break;
    case CPTK_HAS_TRIVIAL_COPY:
      inform (loc, "  %qT is not trivially copy constructible", t1);
      break;
    case CPTK_HAS_TRIVIAL_DESTRUCTOR:
      inform (loc, "  %qT is not trivially destructible", t1);
      break;
    case CPTK_HAS_VIRTUAL_DESTRUCTOR:
      inform (loc, "  %qT does not have a virtual destructor", t1);
      break;
    case CPTK_IS_ABSTRACT:
      inform (loc, "  %qT is not an abstract class", t1);
      break;
    case CPTK_IS_BASE_OF:
      inform (loc, "  %qT is not a base of %qT", t1, t2);
      break;
    case CPTK_IS_CLASS:
      inform (loc, "  %qT is not a class", t1);
      break;
    case CPTK_IS_EMPTY:
      inform (loc, "  %qT is not an empty class", t1);
      break;
    case CPTK_IS_ENUM:
      inform (loc, "  %qT is not an enum", t1);
      break;
    case CPTK_IS_FINAL:
      inform (loc, "  %qT is not a final class", t1);
      break;
    case CPTK_IS_LITERAL_TYPE:
      inform (loc, "  %qT is not a literal type", t1);
      break;
    case CPTK_IS_POD:
      inform (loc, "  %qT is not a POD type", t1);
      break;
    case CPTK_IS_POLYMORPHIC:
      inform (loc, "  %qT is not a polymorphic type", t1);
      break;
    case CPTK_IS_SAME_AS:
      inform (loc, "  %qT is not the same as %qT", t1, t2);
      break;
    case CPTK_IS_STD_LAYOUT:
      inform (loc, "  %qT is not an standard layout type", t1);
      break;
    case CPTK_IS_TRIVIAL:
      inform (loc, "  %qT is not a trivial type", t1);
      break;
    case CPTK_IS_UNION:
      inform (loc, "  %qT is not a union", t1);
      break;
    default:
      gcc_unreachable ();
    }
}

static tree
diagnose_valid_expression (tree expr, tree args, tree in_decl)
{
  tree result = tsubst_expr (expr, args, tf_none, in_decl, false);
  if (result != error_mark_node
      && convert_to_void (result, ICV_STATEMENT, tf_none) != error_mark_node)
    return result;

  location_t loc = cp_expr_loc_or_input_loc (expr);
  if (diagnosing_failed_constraint::replay_errors_p ())
    {
      /* Replay the substitution error.  */
      inform (loc, "the required expression %qE is invalid, because", expr);
      if (result == error_mark_node)
	tsubst_expr (expr, args, tf_error, in_decl, false);
      else
	convert_to_void (result, ICV_STATEMENT, tf_error);
    }
  else
    inform (loc, "the required expression %qE is invalid", expr);

  return error_mark_node;
}

static tree
diagnose_valid_type (tree type, tree args, tree in_decl)
{
  tree result = tsubst (type, args, tf_none, in_decl);
  if (result != error_mark_node)
    return result;

  location_t loc = cp_expr_loc_or_input_loc (type);
  if (diagnosing_failed_constraint::replay_errors_p ())
    {
      /* Replay the substitution error.  */
      inform (loc, "the required type %qT is invalid, because", type);
      tsubst (type, args, tf_error, in_decl);
    }
  else
    inform (loc, "the required type %qT is invalid", type);

  return error_mark_node;
}

static void
diagnose_simple_requirement (tree req, tree args, tree in_decl)
{
  diagnose_valid_expression (TREE_OPERAND (req, 0), args, in_decl);
}

static void
diagnose_compound_requirement (tree req, tree args, tree in_decl)
{
  tree expr = TREE_OPERAND (req, 0);
  expr = diagnose_valid_expression (expr, args, in_decl);
  if (expr == error_mark_node)
    return;

  location_t loc = cp_expr_loc_or_input_loc (expr);

  /* Check the noexcept condition.  */
  if (COMPOUND_REQ_NOEXCEPT_P (req) && !expr_noexcept_p (expr, tf_none))
    inform (loc, "%qE is not %<noexcept%>", expr);

  tree type = TREE_OPERAND (req, 1);
  type = diagnose_valid_type (type, args, in_decl);
  if (type == error_mark_node)
    return;

  if (type)
    {
      subst_info quiet (tf_none, in_decl);
      subst_info noisy (tf_error, in_decl);

      /* Check the expression against the result type.  */
      if (tree placeholder = type_uses_auto (type))
	{
	  if (!type_deducible_p (expr, type, placeholder, args, quiet))
	    {
	      tree orig_expr = TREE_OPERAND (req, 0);
	      if (diagnosing_failed_constraint::replay_errors_p ())
		{
		  inform (loc,
			  "%qE does not satisfy return-type-requirement, "
			  "because", orig_expr);
		  /* Further explain the reason for the error.  */
		  type_deducible_p (expr, type, placeholder, args, noisy);
		}
	      else
		inform (loc, "%qE does not satisfy return-type-requirement",
			orig_expr);
	    }
	}
      else if (!expression_convertible_p (expr, type, quiet))
	{
	  tree orig_expr = TREE_OPERAND (req, 0);
	  if (diagnosing_failed_constraint::replay_errors_p ())
	    {
	      inform (loc, "cannot convert %qE to %qT because", orig_expr, type);
	      /* Further explain the reason for the error.  */
	      expression_convertible_p (expr, type, noisy);
	    }
	  else
	    inform (loc, "cannot convert %qE to %qT", orig_expr, type);
	}
    }
}

static void
diagnose_type_requirement (tree req, tree args, tree in_decl)
{
  tree type = TREE_OPERAND (req, 0);
  diagnose_valid_type (type, args, in_decl);
}

static void
diagnose_nested_requirement (tree req, tree args)
{
  /* Quietly check for satisfaction first. We can elaborate details
     later if needed.  */
  tree norm = TREE_VALUE (TREE_TYPE (req));
  subst_info info (tf_none, NULL_TREE);
  tree result = satisfy_constraint (norm, args, info);
  if (result == boolean_true_node)
    return;

  tree expr = TREE_OPERAND (req, 0);
  location_t loc = cp_expr_location (expr);
  if (diagnosing_failed_constraint::replay_errors_p ())
    {
      /* Replay the substitution error.  */
      inform (loc, "nested requirement %qE is not satisfied, because", expr);
      subst_info noisy (tf_warning_or_error, NULL_TREE);
      satisfy_constraint_expression (expr, args, noisy);
    }
  else
    inform (loc, "nested requirement %qE is not satisfied", expr);

}

static void
diagnose_requirement (tree req, tree args, tree in_decl)
{
  iloc_sentinel loc_s (cp_expr_location (req));
  switch (TREE_CODE (req))
    {
    case SIMPLE_REQ:
      return diagnose_simple_requirement (req, args, in_decl);
    case COMPOUND_REQ:
      return diagnose_compound_requirement (req, args, in_decl);
    case TYPE_REQ:
      return diagnose_type_requirement (req, args, in_decl);
    case NESTED_REQ:
      return diagnose_nested_requirement (req, args);
    default:
       gcc_unreachable ();
    }
}

static void
diagnose_requires_expr (tree expr, tree map, tree in_decl)
{
  local_specialization_stack stack (lss_copy);
  tree parms = TREE_OPERAND (expr, 0);
  tree body = TREE_OPERAND (expr, 1);
  tree args = get_mapped_args (map);

  cp_unevaluated u;
  subst_info info (tf_warning_or_error, NULL_TREE);
  tree vars = tsubst_constraint_variables (parms, args, info);
  if (vars == error_mark_node)
    return;

  tree p = body;
  while (p)
    {
      tree req = TREE_VALUE (p);
      diagnose_requirement (req, args, in_decl);
      p = TREE_CHAIN (p);
    }
}

/* Diagnose a substitution failure in the atomic constraint T when applied
   with the instantiated parameter mapping MAP.  */

static void
diagnose_atomic_constraint (tree t, tree map, tree result, subst_info info)
{
  /* If the constraint is already ill-formed, we've previously diagnosed
     the reason. We should still say why the constraints aren't satisfied.  */
  if (t == error_mark_node)
    {
      location_t loc;
      if (info.in_decl)
        loc = DECL_SOURCE_LOCATION (info.in_decl);
      else
        loc = input_location;
      inform (loc, "invalid constraints");
      return;
    }

  location_t loc = get_constraint_error_location (t);
  iloc_sentinel loc_s (loc);

  /* Generate better diagnostics for certain kinds of expressions.  */
  tree expr = ATOMIC_CONSTR_EXPR (t);
  STRIP_ANY_LOCATION_WRAPPER (expr);
  switch (TREE_CODE (expr))
    {
    case TRAIT_EXPR:
      diagnose_trait_expr (expr, map);
      break;
    case REQUIRES_EXPR:
      diagnose_requires_expr (expr, map, info.in_decl);
      break;
    default:
      tree a = copy_node (t);
      ATOMIC_CONSTR_MAP (a) = map;
      if (!same_type_p (TREE_TYPE (result), boolean_type_node))
	error_at (loc, "constraint %qE has type %qT, not %<bool%>",
		  a, TREE_TYPE (result));
      else
	inform (loc, "the expression %qE evaluated to %<false%>", a);
      ggc_free (a);
    }
}

GTY(()) tree current_failed_constraint;

diagnosing_failed_constraint::
diagnosing_failed_constraint (tree t, tree args, bool diag)
  : diagnosing_error (diag)
{
  if (diagnosing_error)
    {
      current_failed_constraint
	= tree_cons (args, t, current_failed_constraint);
      ++current_constraint_diagnosis_depth;
    }
}

diagnosing_failed_constraint::
~diagnosing_failed_constraint ()
{
  if (diagnosing_error)
    {
      --current_constraint_diagnosis_depth;
      if (current_failed_constraint)
	current_failed_constraint = TREE_CHAIN (current_failed_constraint);
    }

}

/* Whether we are allowed to replay an error that underlies a constraint failure
   at the current diagnosis depth.  */

bool
diagnosing_failed_constraint::replay_errors_p ()
{
  if (current_constraint_diagnosis_depth >= concepts_diagnostics_max_depth)
    {
      concepts_diagnostics_max_depth_exceeded_p = true;
      return false;
    }
  else
    return true;
}

/* Emit diagnostics detailing the failure ARGS to satisfy the constraints
   of T. Here, T can be either a constraint or a declaration.  */

void
diagnose_constraints (location_t loc, tree t, tree args)
{
  inform (loc, "constraints not satisfied");

  if (concepts_diagnostics_max_depth == 0)
    return;

  /* Replay satisfaction, but diagnose errors.  */
  if (!args)
    constraint_satisfaction_value (t, tf_warning_or_error);
  else
    constraint_satisfaction_value (t, args, tf_warning_or_error);

  static bool suggested_p;
  if (concepts_diagnostics_max_depth_exceeded_p
      && current_constraint_diagnosis_depth == 0
      && !suggested_p)
    {
      inform (UNKNOWN_LOCATION,
	      "set %qs to at least %d for more detail",
	      "-fconcepts-diagnostics-depth=",
	      concepts_diagnostics_max_depth + 1);
      suggested_p = true;
    }
}

#include "gt-cp-constraint.h"<|MERGE_RESOLUTION|>--- conflicted
+++ resolved
@@ -1,9 +1,5 @@
 /* Processing rules for constraints.
-<<<<<<< HEAD
-   Copyright (C) 2013-2019 Free Software Foundation, Inc.
-=======
    Copyright (C) 2013-2020 Free Software Foundation, Inc.
->>>>>>> 9e014010
    Contributed by Andrew Sutton (andrew.n.sutton@gmail.com)
 
 This file is part of GCC.
@@ -810,17 +806,11 @@
     }
   else
     {
-<<<<<<< HEAD
-      location_t loc = cp_expr_loc_or_loc (t, input_location);
-      error_at (loc, "constraint %qE, uses overloaded operator", t);
-      return true;
-=======
       if (tree ti = DECL_TEMPLATE_INFO (d))
 	tmpl = TI_TEMPLATE (ti);
       else
 	tmpl = NULL_TREE;
       decl = d;
->>>>>>> 9e014010
     }
 
   /* Get the most general template for the declaration, and compute
@@ -1243,17 +1233,8 @@
   return reqs;
 }
 
-<<<<<<< HEAD
-  if (error_operand_p (constr))
-    return NULL_TREE;
-
-  tree proto = CONSTRAINED_PARM_PROTOTYPE (constr);
-  tree con = CONSTRAINED_PARM_CONCEPT (constr);
-  tree args = CONSTRAINED_PARM_EXTRA_ARGS (constr);
-=======
 /* Returns the template-head requires clause for the template
    declaration T or NULL_TREE if none.  */
->>>>>>> 9e014010
 
 tree
 get_template_head_requirements (tree t)
@@ -2367,26 +2348,12 @@
     : constr(constr), args(args), complain(complain)
   { }
 
-<<<<<<< HEAD
-  /* A predicate constraint shall have type bool. In some
-     cases, substitution gives us const-qualified bool, which
-     is also acceptable.  */
-  tree type = cv_unqualified (TREE_TYPE (expr));
-  if (!same_type_p (type, boolean_type_node))
-    {
-      error_at (cp_expr_loc_or_loc (expr, input_location),
-                "constraint %qE does not have type %qT",
-                expr, boolean_type_node);
-      return boolean_false_node;
-    }
-=======
   tree get ()
   {
     if (complain == tf_none)
       return get_satisfaction (constr, args);
     return NULL_TREE;
   }
->>>>>>> 9e014010
 
   tree save (tree result)
   {
@@ -2896,16 +2863,7 @@
   if (!flag_concepts)
     return true;
 
-<<<<<<< HEAD
-  if (!push_tinst_level (decl))
-    return true;
-  tree eval = satisfy_associated_constraints (ci, args);
-  pop_tinst_level ();
-
-  return eval == boolean_true_node;
-=======
   return constraint_satisfaction_value (t, tf_none) == boolean_true_node;
->>>>>>> 9e014010
 }
 
 /* True iff the result of satisfying T with ARGS is BOOLEAN_TRUE_NODE
