--- conflicted
+++ resolved
@@ -2,11 +2,7 @@
 %define class-name libc_name
 %struct-type
 %{
-<<<<<<< HEAD
-/* Copyright (C) 2000-2019 Free Software Foundation, Inc.
-=======
 /* Copyright (C) 2000-2020 Free Software Foundation, Inc.
->>>>>>> e2aa5677
 
 This file is part of GCC.
 
