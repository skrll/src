/* Language hooks common to C++ and ObjC++ front ends.
<<<<<<< HEAD
   Copyright (C) 2004-2019 Free Software Foundation, Inc.
=======
   Copyright (C) 2004-2020 Free Software Foundation, Inc.
>>>>>>> 9e014010
   Contributed by Ziemowit Laski  <zlaski@apple.com>

This file is part of GCC.

GCC is free software; you can redistribute it and/or modify it under
the terms of the GNU General Public License as published by the Free
Software Foundation; either version 3, or (at your option) any later
version.

GCC is distributed in the hope that it will be useful, but WITHOUT ANY
WARRANTY; without even the implied warranty of MERCHANTABILITY or
FITNESS FOR A PARTICULAR PURPOSE.  See the GNU General Public License
for more details.

You should have received a copy of the GNU General Public License
along with GCC; see the file COPYING3.  If not see
<http://www.gnu.org/licenses/>.  */

#ifndef GCC_CP_OBJCP_COMMON
#define GCC_CP_OBJCP_COMMON

/* In cp/objcp-common.c, cp/cp-lang.c and objcp/objcp-lang.c.  */

extern tree cp_get_debug_type (const_tree);
extern tree objcp_tsubst_copy_and_build (tree, tree, tsubst_flags_t,
					 tree, bool);

extern int cp_decl_dwarf_attribute (const_tree, int);
extern int cp_type_dwarf_attribute (const_tree, int);
extern void cp_common_init_ts (void);
extern tree cp_unit_size_without_reusable_padding (tree);
extern tree cp_get_global_decls ();
extern tree cp_pushdecl (tree);
extern void cp_register_dumps (gcc::dump_manager *);
extern tree cxx_make_type_hook			(tree_code);
<<<<<<< HEAD
=======
extern tree cxx_simulate_enum_decl (location_t, const char *,
				    vec<string_int_pair>);
>>>>>>> 9e014010

/* Lang hooks that are shared between C++ and ObjC++ are defined here.  Hooks
   specific to C++ or ObjC++ go in cp/cp-lang.c and objcp/objcp-lang.c,
   respectively.  */

#undef LANG_HOOKS_FREE_LANG_DATA
#define LANG_HOOKS_FREE_LANG_DATA cp_free_lang_data
#undef LANG_HOOKS_TREE_SIZE
#define LANG_HOOKS_TREE_SIZE cp_tree_size
#undef LANG_HOOKS_FINISH
#define LANG_HOOKS_FINISH cxx_finish
#undef LANG_HOOKS_CLEAR_BINDING_STACK
#define LANG_HOOKS_CLEAR_BINDING_STACK pop_everything
#undef LANG_HOOKS_OPTION_LANG_MASK
#define LANG_HOOKS_OPTION_LANG_MASK c_common_option_lang_mask
#undef LANG_HOOKS_COMPLAIN_WRONG_LANG_P
#define LANG_HOOKS_COMPLAIN_WRONG_LANG_P c_common_complain_wrong_lang_p
#undef LANG_HOOKS_INIT_OPTIONS_STRUCT
#define LANG_HOOKS_INIT_OPTIONS_STRUCT c_common_init_options_struct
#undef LANG_HOOKS_INIT_OPTIONS
#define LANG_HOOKS_INIT_OPTIONS c_common_init_options
#undef LANG_HOOKS_INITIALIZE_DIAGNOSTICS
#define LANG_HOOKS_INITIALIZE_DIAGNOSTICS cxx_initialize_diagnostics
#undef LANG_HOOKS_REGISTER_DUMPS
#define LANG_HOOKS_REGISTER_DUMPS cp_register_dumps
#undef LANG_HOOKS_HANDLE_OPTION
#define LANG_HOOKS_HANDLE_OPTION c_common_handle_option
#undef LANG_HOOKS_HANDLE_FILENAME
#define LANG_HOOKS_HANDLE_FILENAME c_common_handle_filename
#undef LANG_HOOKS_POST_OPTIONS
#define LANG_HOOKS_POST_OPTIONS c_common_post_options
#undef LANG_HOOKS_GET_ALIAS_SET
#define LANG_HOOKS_GET_ALIAS_SET cxx_get_alias_set
#undef LANG_HOOKS_PARSE_FILE
#define LANG_HOOKS_PARSE_FILE c_common_parse_file
#undef LANG_HOOKS_DUP_LANG_SPECIFIC_DECL
#define LANG_HOOKS_DUP_LANG_SPECIFIC_DECL cxx_dup_lang_specific_decl
#undef LANG_HOOKS_SET_DECL_ASSEMBLER_NAME
#define LANG_HOOKS_SET_DECL_ASSEMBLER_NAME mangle_decl
#undef LANG_HOOKS_OVERWRITE_DECL_ASSEMBLER_NAME
#define LANG_HOOKS_OVERWRITE_DECL_ASSEMBLER_NAME overwrite_mangling
#undef LANG_HOOKS_PRINT_STATISTICS
#define LANG_HOOKS_PRINT_STATISTICS cxx_print_statistics
#undef LANG_HOOKS_PRINT_XNODE
#define LANG_HOOKS_PRINT_XNODE cxx_print_xnode
#undef LANG_HOOKS_DECL_PRINTABLE_NAME
#define LANG_HOOKS_DECL_PRINTABLE_NAME	cxx_printable_name
#undef LANG_HOOKS_PRINT_DECL
#define LANG_HOOKS_PRINT_DECL cxx_print_decl
#undef LANG_HOOKS_PRINT_TYPE
#define LANG_HOOKS_PRINT_TYPE cxx_print_type
#undef LANG_HOOKS_PRINT_IDENTIFIER
#define LANG_HOOKS_PRINT_IDENTIFIER cxx_print_identifier
#undef LANG_HOOKS_TYPES_COMPATIBLE_P
#define LANG_HOOKS_TYPES_COMPATIBLE_P cxx_types_compatible_p
#undef LANG_HOOKS_PRINT_ERROR_FUNCTION
#define LANG_HOOKS_PRINT_ERROR_FUNCTION	cxx_print_error_function
#undef LANG_HOOKS_WARN_UNUSED_GLOBAL_DECL
#define LANG_HOOKS_WARN_UNUSED_GLOBAL_DECL cxx_warn_unused_global_decl
#undef LANG_HOOKS_POST_COMPILATION_PARSING_CLEANUPS
#define LANG_HOOKS_POST_COMPILATION_PARSING_CLEANUPS cxx_post_compilation_parsing_cleanups
#undef  LANG_HOOKS_BUILTIN_FUNCTION
#define LANG_HOOKS_BUILTIN_FUNCTION cxx_builtin_function
#undef  LANG_HOOKS_BUILTIN_FUNCTION_EXT_SCOPE
#define LANG_HOOKS_BUILTIN_FUNCTION_EXT_SCOPE cxx_builtin_function_ext_scope
#undef  LANG_HOOKS_SIMULATE_BUILTIN_FUNCTION_DECL
#define LANG_HOOKS_SIMULATE_BUILTIN_FUNCTION_DECL \
  cxx_simulate_builtin_function_decl
#undef	LANG_HOOKS_TYPE_HASH_EQ
#define LANG_HOOKS_TYPE_HASH_EQ	cxx_type_hash_eq
#undef	LANG_HOOKS_COPY_LANG_QUALIFIERS
#define LANG_HOOKS_COPY_LANG_QUALIFIERS	cxx_copy_lang_qualifiers
#undef LANG_HOOKS_MISSING_NORETURN_OK_P
#define LANG_HOOKS_MISSING_NORETURN_OK_P cp_missing_noreturn_ok_p
#undef LANG_HOOKS_BLOCK_MAY_FALLTHRU
#define LANG_HOOKS_BLOCK_MAY_FALLTHRU cxx_block_may_fallthru
#undef LANG_HOOKS_EMITS_BEGIN_STMT
#define LANG_HOOKS_EMITS_BEGIN_STMT true

/* Attribute hooks.  */
#undef LANG_HOOKS_COMMON_ATTRIBUTE_TABLE
#define LANG_HOOKS_COMMON_ATTRIBUTE_TABLE c_common_attribute_table
#undef LANG_HOOKS_FORMAT_ATTRIBUTE_TABLE
#define LANG_HOOKS_FORMAT_ATTRIBUTE_TABLE c_common_format_attribute_table
#undef LANG_HOOKS_ATTRIBUTE_TABLE
#define LANG_HOOKS_ATTRIBUTE_TABLE cxx_attribute_table

#undef LANG_HOOKS_TREE_INLINING_VAR_MOD_TYPE_P
#define LANG_HOOKS_TREE_INLINING_VAR_MOD_TYPE_P cp_var_mod_type_p
#undef LANG_HOOKS_TREE_DUMP_DUMP_TREE_FN
#define LANG_HOOKS_TREE_DUMP_DUMP_TREE_FN cp_dump_tree
#undef LANG_HOOKS_TREE_DUMP_TYPE_QUALS_FN
#define LANG_HOOKS_TREE_DUMP_TYPE_QUALS_FN cp_type_quals

#undef LANG_HOOKS_MAKE_TYPE
#define LANG_HOOKS_MAKE_TYPE cxx_make_type_hook
<<<<<<< HEAD
=======
#undef LANG_HOOKS_SIMULATE_ENUM_DECL
#define LANG_HOOKS_SIMULATE_ENUM_DECL cxx_simulate_enum_decl
>>>>>>> 9e014010
#undef LANG_HOOKS_TYPE_FOR_MODE
#define LANG_HOOKS_TYPE_FOR_MODE c_common_type_for_mode
#undef LANG_HOOKS_TYPE_FOR_SIZE
#define LANG_HOOKS_TYPE_FOR_SIZE c_common_type_for_size
#undef LANG_HOOKS_INCOMPLETE_TYPE_ERROR
#define LANG_HOOKS_INCOMPLETE_TYPE_ERROR cxx_incomplete_type_error
#undef LANG_HOOKS_TYPE_PROMOTES_TO
#define LANG_HOOKS_TYPE_PROMOTES_TO cxx_type_promotes_to
#undef LANG_HOOKS_REGISTER_BUILTIN_TYPE
#define LANG_HOOKS_REGISTER_BUILTIN_TYPE c_register_builtin_type
#undef LANG_HOOKS_RECONSTRUCT_COMPLEX_TYPE
#define LANG_HOOKS_RECONSTRUCT_COMPLEX_TYPE cp_reconstruct_complex_type
#undef LANG_HOOKS_GET_DEBUG_TYPE
#define LANG_HOOKS_GET_DEBUG_TYPE cp_get_debug_type
#undef LANG_HOOKS_TO_TARGET_CHARSET
#define LANG_HOOKS_TO_TARGET_CHARSET c_common_to_target_charset
#undef LANG_HOOKS_GIMPLIFY_EXPR
#define LANG_HOOKS_GIMPLIFY_EXPR cp_gimplify_expr
#undef LANG_HOOKS_DECL_DWARF_ATTRIBUTE
#define LANG_HOOKS_DECL_DWARF_ATTRIBUTE cp_decl_dwarf_attribute
#undef LANG_HOOKS_TYPE_DWARF_ATTRIBUTE
#define LANG_HOOKS_TYPE_DWARF_ATTRIBUTE cp_type_dwarf_attribute
#undef LANG_HOOKS_UNIT_SIZE_WITHOUT_REUSABLE_PADDING
#define LANG_HOOKS_UNIT_SIZE_WITHOUT_REUSABLE_PADDING cp_unit_size_without_reusable_padding

#undef LANG_HOOKS_OMP_PREDETERMINED_SHARING
#define LANG_HOOKS_OMP_PREDETERMINED_SHARING cxx_omp_predetermined_sharing
#undef LANG_HOOKS_OMP_CLAUSE_DEFAULT_CTOR
#define LANG_HOOKS_OMP_CLAUSE_DEFAULT_CTOR cxx_omp_clause_default_ctor
#undef LANG_HOOKS_OMP_CLAUSE_COPY_CTOR
#define LANG_HOOKS_OMP_CLAUSE_COPY_CTOR cxx_omp_clause_copy_ctor
#undef LANG_HOOKS_OMP_CLAUSE_ASSIGN_OP
#define LANG_HOOKS_OMP_CLAUSE_ASSIGN_OP cxx_omp_clause_assign_op
#undef LANG_HOOKS_OMP_CLAUSE_DTOR
#define LANG_HOOKS_OMP_CLAUSE_DTOR cxx_omp_clause_dtor
#undef LANG_HOOKS_OMP_FINISH_CLAUSE
#define LANG_HOOKS_OMP_FINISH_CLAUSE cxx_omp_finish_clause
#undef LANG_HOOKS_OMP_PRIVATIZE_BY_REFERENCE
#define LANG_HOOKS_OMP_PRIVATIZE_BY_REFERENCE cxx_omp_privatize_by_reference
#undef LANG_HOOKS_OMP_MAPPABLE_TYPE
#define LANG_HOOKS_OMP_MAPPABLE_TYPE cp_omp_mappable_type
#undef LANG_HOOKS_OMP_DISREGARD_VALUE_EXPR
#define LANG_HOOKS_OMP_DISREGARD_VALUE_EXPR cxx_omp_disregard_value_expr

#undef LANG_HOOKS_EH_USE_CXA_END_CLEANUP
#define LANG_HOOKS_EH_USE_CXA_END_CLEANUP true

#undef LANG_HOOKS_EH_PROTECT_CLEANUP_ACTIONS
#define LANG_HOOKS_EH_PROTECT_CLEANUP_ACTIONS cp_protect_cleanup_actions

#undef LANG_HOOKS_GETDECLS
#define LANG_HOOKS_GETDECLS cp_get_global_decls
#undef LANG_HOOKS_PUSHDECL
#define LANG_HOOKS_PUSHDECL cp_pushdecl
#endif /* GCC_CP_OBJCP_COMMON */<|MERGE_RESOLUTION|>--- conflicted
+++ resolved
@@ -1,9 +1,5 @@
 /* Language hooks common to C++ and ObjC++ front ends.
-<<<<<<< HEAD
-   Copyright (C) 2004-2019 Free Software Foundation, Inc.
-=======
    Copyright (C) 2004-2020 Free Software Foundation, Inc.
->>>>>>> 9e014010
    Contributed by Ziemowit Laski  <zlaski@apple.com>
 
 This file is part of GCC.
@@ -39,11 +35,8 @@
 extern tree cp_pushdecl (tree);
 extern void cp_register_dumps (gcc::dump_manager *);
 extern tree cxx_make_type_hook			(tree_code);
-<<<<<<< HEAD
-=======
 extern tree cxx_simulate_enum_decl (location_t, const char *,
 				    vec<string_int_pair>);
->>>>>>> 9e014010
 
 /* Lang hooks that are shared between C++ and ObjC++ are defined here.  Hooks
    specific to C++ or ObjC++ go in cp/cp-lang.c and objcp/objcp-lang.c,
@@ -140,11 +133,8 @@
 
 #undef LANG_HOOKS_MAKE_TYPE
 #define LANG_HOOKS_MAKE_TYPE cxx_make_type_hook
-<<<<<<< HEAD
-=======
 #undef LANG_HOOKS_SIMULATE_ENUM_DECL
 #define LANG_HOOKS_SIMULATE_ENUM_DECL cxx_simulate_enum_decl
->>>>>>> 9e014010
 #undef LANG_HOOKS_TYPE_FOR_MODE
 #define LANG_HOOKS_TYPE_FOR_MODE c_common_type_for_mode
 #undef LANG_HOOKS_TYPE_FOR_SIZE
