/* Perform the semantic phase of lambda parsing, i.e., the process of
   building tree structure, checking semantic consistency, and
   building RTL.  These routines are used both during actual parsing
   and during the instantiation of template functions.

<<<<<<< HEAD
   Copyright (C) 1998-2019 Free Software Foundation, Inc.
=======
   Copyright (C) 1998-2020 Free Software Foundation, Inc.
>>>>>>> 9e014010

   This file is part of GCC.

   GCC is free software; you can redistribute it and/or modify it
   under the terms of the GNU General Public License as published by
   the Free Software Foundation; either version 3, or (at your option)
   any later version.

   GCC is distributed in the hope that it will be useful, but
   WITHOUT ANY WARRANTY; without even the implied warranty of
   MERCHANTABILITY or FITNESS FOR A PARTICULAR PURPOSE.  See the GNU
   General Public License for more details.

You should have received a copy of the GNU General Public License
along with GCC; see the file COPYING3.  If not see
<http://www.gnu.org/licenses/>.  */

#include "config.h"
#include "system.h"
#include "coretypes.h"
#include "cp-tree.h"
#include "stringpool.h"
#include "cgraph.h"
#include "tree-iterator.h"
#include "toplev.h"
#include "gimplify.h"
#include "target.h"

/* Constructor for a lambda expression.  */

tree
build_lambda_expr (void)
{
  tree lambda = make_node (LAMBDA_EXPR);
  LAMBDA_EXPR_DEFAULT_CAPTURE_MODE (lambda) = CPLD_NONE;
  LAMBDA_EXPR_CAPTURE_LIST         (lambda) = NULL_TREE;
  LAMBDA_EXPR_THIS_CAPTURE         (lambda) = NULL_TREE;
  LAMBDA_EXPR_PENDING_PROXIES      (lambda) = NULL;
  LAMBDA_EXPR_MUTABLE_P            (lambda) = false;
  return lambda;
}

/* Create the closure object for a LAMBDA_EXPR.  */

tree
build_lambda_object (tree lambda_expr)
{
  /* Build aggregate constructor call.
     - cp_parser_braced_list
     - cp_parser_functional_cast  */
  vec<constructor_elt, va_gc> *elts = NULL;
  tree node, expr, type;
  location_t saved_loc;

  if (processing_template_decl || lambda_expr == error_mark_node)
    return lambda_expr;

  /* Make sure any error messages refer to the lambda-introducer.  */
  saved_loc = input_location;
  input_location = LAMBDA_EXPR_LOCATION (lambda_expr);

  for (node = LAMBDA_EXPR_CAPTURE_LIST (lambda_expr);
       node;
       node = TREE_CHAIN (node))
    {
      tree field = TREE_PURPOSE (node);
      tree val = TREE_VALUE (node);

      if (field == error_mark_node)
	{
	  expr = error_mark_node;
	  goto out;
	}

      if (TREE_CODE (val) == TREE_LIST)
	val = build_x_compound_expr_from_list (val, ELK_INIT,
					       tf_warning_or_error);

      if (DECL_P (val))
	mark_used (val);

      /* Mere mortals can't copy arrays with aggregate initialization, so
	 do some magic to make it work here.  */
      if (TREE_CODE (TREE_TYPE (field)) == ARRAY_TYPE)
	val = build_array_copy (val);
      else if (DECL_NORMAL_CAPTURE_P (field)
	       && !DECL_VLA_CAPTURE_P (field)
	       && !TYPE_REF_P (TREE_TYPE (field)))
	{
	  /* "the entities that are captured by copy are used to
	     direct-initialize each corresponding non-static data
	     member of the resulting closure object."

	     There's normally no way to express direct-initialization
	     from an element of a CONSTRUCTOR, so we build up a special
	     TARGET_EXPR to bypass the usual copy-initialization.  */
	  val = force_rvalue (val, tf_warning_or_error);
	  if (TREE_CODE (val) == TARGET_EXPR)
	    TARGET_EXPR_DIRECT_INIT_P (val) = true;
	}

      CONSTRUCTOR_APPEND_ELT (elts, DECL_NAME (field), val);
    }

  expr = build_constructor (init_list_type_node, elts);
  CONSTRUCTOR_IS_DIRECT_INIT (expr) = 1;

  /* N2927: "[The closure] class type is not an aggregate."
     But we briefly treat it as an aggregate to make this simpler.  */
  type = LAMBDA_EXPR_CLOSURE (lambda_expr);
  CLASSTYPE_NON_AGGREGATE (type) = 0;
  expr = finish_compound_literal (type, expr, tf_warning_or_error);
  CLASSTYPE_NON_AGGREGATE (type) = 1;

 out:
  input_location = saved_loc;
  return expr;
}

/* Return an initialized RECORD_TYPE for LAMBDA.
   LAMBDA must have its explicit captures already.  */

tree
begin_lambda_type (tree lambda)
{
  /* Lambda names are nearly but not quite anonymous.  */
  tree name = make_anon_name ();
  IDENTIFIER_LAMBDA_P (name) = true;

  /* Create the new RECORD_TYPE for this lambda.  */
  tree type = xref_tag (/*tag_code=*/record_type, name,
			/*scope=*/ts_lambda, /*template_header_p=*/false);
  if (type == error_mark_node)
    return error_mark_node;

  /* Designate it as a struct so that we can use aggregate initialization.  */
  CLASSTYPE_DECLARED_CLASS (type) = false;

  /* Cross-reference the expression and the type.  */
  LAMBDA_EXPR_CLOSURE (lambda) = type;
  CLASSTYPE_LAMBDA_EXPR (type) = lambda;

  /* In C++17, assume the closure is literal; we'll clear the flag later if
     necessary.  */
  if (cxx_dialect >= cxx17)
    CLASSTYPE_LITERAL_P (type) = true;

  /* Clear base types.  */
  xref_basetypes (type, /*bases=*/NULL_TREE);

  /* Start the class.  */
  type = begin_class_definition (type);

  return type;
}

/* Returns the type to use for the return type of the operator() of a
   closure class.  */

tree
lambda_return_type (tree expr)
{
  if (expr == NULL_TREE)
    return void_type_node;
  if (type_unknown_p (expr)
      || BRACE_ENCLOSED_INITIALIZER_P (expr))
    {
      cxx_incomplete_type_error (expr, TREE_TYPE (expr));
      return error_mark_node;
    }
  gcc_checking_assert (!type_dependent_expression_p (expr));
  return cv_unqualified (type_decays_to (unlowered_expr_type (expr)));
}

/* Given a LAMBDA_EXPR or closure type LAMBDA, return the op() of the
   closure type.  */

tree
lambda_function (tree lambda)
{
  tree type;
  if (TREE_CODE (lambda) == LAMBDA_EXPR)
    type = LAMBDA_EXPR_CLOSURE (lambda);
  else
    type = lambda;
  gcc_assert (LAMBDA_TYPE_P (type));
  /* Don't let debug_tree cause instantiation.  */
  if (CLASSTYPE_TEMPLATE_INSTANTIATION (type)
      && !COMPLETE_OR_OPEN_TYPE_P (type))
    return NULL_TREE;
  lambda = lookup_member (type, call_op_identifier,
			  /*protect=*/0, /*want_type=*/false,
			  tf_warning_or_error);
  if (lambda)
    lambda = STRIP_TEMPLATE (get_first_fn (lambda));
  return lambda;
}

/* Returns the type to use for the FIELD_DECL corresponding to the
   capture of EXPR.  EXPLICIT_INIT_P indicates whether this is a
   C++14 init capture, and BY_REFERENCE_P indicates whether we're
   capturing by reference.  */

tree
lambda_capture_field_type (tree expr, bool explicit_init_p,
			   bool by_reference_p)
{
  tree type;
  bool is_this = is_this_parameter (tree_strip_nop_conversions (expr));

  if (!is_this && explicit_init_p)
    {
      tree auto_node = make_auto ();
      
      type = auto_node;
      if (by_reference_p)
	/* Add the reference now, so deduction doesn't lose
	   outermost CV qualifiers of EXPR.  */
	type = build_reference_type (type);
      if (uses_parameter_packs (expr))
	/* Stick with 'auto' even if the type could be deduced.  */;
      else
	type = do_auto_deduction (type, expr, auto_node);
    }
  else if (!is_this && type_dependent_expression_p (expr))
    {
      type = cxx_make_type (DECLTYPE_TYPE);
      DECLTYPE_TYPE_EXPR (type) = expr;
      DECLTYPE_FOR_LAMBDA_CAPTURE (type) = true;
      DECLTYPE_FOR_REF_CAPTURE (type) = by_reference_p;
      SET_TYPE_STRUCTURAL_EQUALITY (type);
    }
  else if (!is_this && type_dependent_expression_p (expr))
    {
      type = cxx_make_type (DECLTYPE_TYPE);
      DECLTYPE_TYPE_EXPR (type) = expr;
      DECLTYPE_FOR_LAMBDA_CAPTURE (type) = true;
      DECLTYPE_FOR_REF_CAPTURE (type) = by_reference_p;
      SET_TYPE_STRUCTURAL_EQUALITY (type);
    }
  else
    {
      type = non_reference (unlowered_expr_type (expr));

      if (!is_this
	  && (by_reference_p || TREE_CODE (type) == FUNCTION_TYPE))
	type = build_reference_type (type);
    }

  return type;
}

/* Returns true iff DECL is a lambda capture proxy variable created by
   build_capture_proxy.  */

bool
is_capture_proxy (tree decl)
{
  return (VAR_P (decl)
	  && DECL_HAS_VALUE_EXPR_P (decl)
	  && !DECL_ANON_UNION_VAR_P (decl)
	  && !DECL_DECOMPOSITION_P (decl)
	  && !DECL_FNAME_P (decl)
	  && !(DECL_ARTIFICIAL (decl)
	       && DECL_LANG_SPECIFIC (decl)
	       && DECL_OMP_PRIVATIZED_MEMBER (decl))
	  && LAMBDA_FUNCTION_P (DECL_CONTEXT (decl)));
}

/* Returns true iff DECL is a capture proxy for a normal capture
   (i.e. without explicit initializer).  */

bool
is_normal_capture_proxy (tree decl)
{
  if (!is_capture_proxy (decl))
    /* It's not a capture proxy.  */
    return false;

  return (DECL_LANG_SPECIFIC (decl)
	  && DECL_CAPTURED_VARIABLE (decl));
}

/* Returns true iff DECL is a capture proxy for a normal capture
   of a constant variable.  */

bool
is_constant_capture_proxy (tree decl)
{
  if (is_normal_capture_proxy (decl))
    return decl_constant_var_p (DECL_CAPTURED_VARIABLE (decl));
  return false;
}

/* VAR is a capture proxy created by build_capture_proxy; add it to the
   current function, which is the operator() for the appropriate lambda.  */

void
insert_capture_proxy (tree var)
{
  if (is_normal_capture_proxy (var))
    {
      tree cap = DECL_CAPTURED_VARIABLE (var);
      if (CHECKING_P)
	{
	  gcc_assert (!is_normal_capture_proxy (cap));
	  tree old = retrieve_local_specialization (cap);
	  if (old)
	    gcc_assert (DECL_CONTEXT (old) != DECL_CONTEXT (var));
	}
      register_local_specialization (var, cap);
    }

  /* Put the capture proxy in the extra body block so that it won't clash
     with a later local variable.  */
  pushdecl_outermost_localscope (var);

  /* And put a DECL_EXPR in the STATEMENT_LIST for the same block.  */
  var = build_stmt (DECL_SOURCE_LOCATION (var), DECL_EXPR, var);
  tree stmt_list = (*stmt_list_stack)[1];
  gcc_assert (stmt_list);
  append_to_statement_list_force (var, &stmt_list);
}

/* We've just finished processing a lambda; if the containing scope is also
   a lambda, insert any capture proxies that were created while processing
   the nested lambda.  */

void
insert_pending_capture_proxies (void)
{
  tree lam;
  vec<tree, va_gc> *proxies;
  unsigned i;

  if (!current_function_decl || !LAMBDA_FUNCTION_P (current_function_decl))
    return;

  lam = CLASSTYPE_LAMBDA_EXPR (DECL_CONTEXT (current_function_decl));
  proxies = LAMBDA_EXPR_PENDING_PROXIES (lam);
  for (i = 0; i < vec_safe_length (proxies); ++i)
    {
      tree var = (*proxies)[i];
      insert_capture_proxy (var);
    }
  release_tree_vector (LAMBDA_EXPR_PENDING_PROXIES (lam));
  LAMBDA_EXPR_PENDING_PROXIES (lam) = NULL;
}

/* Given REF, a COMPONENT_REF designating a field in the lambda closure,
   return the type we want the proxy to have: the type of the field itself,
   with added const-qualification if the lambda isn't mutable and the
   capture is by value.  */

tree
lambda_proxy_type (tree ref)
{
  tree type;
  if (ref == error_mark_node)
    return error_mark_node;
  if (REFERENCE_REF_P (ref))
    ref = TREE_OPERAND (ref, 0);
  gcc_assert (TREE_CODE (ref) == COMPONENT_REF);
  type = TREE_TYPE (ref);
  if (!type || WILDCARD_TYPE_P (non_reference (type)))
    {
      type = cxx_make_type (DECLTYPE_TYPE);
      DECLTYPE_TYPE_EXPR (type) = ref;
      DECLTYPE_FOR_LAMBDA_PROXY (type) = true;
      SET_TYPE_STRUCTURAL_EQUALITY (type);
    }
  if (DECL_PACK_P (TREE_OPERAND (ref, 1)))
    type = make_pack_expansion (type);
  return type;
}

/* MEMBER is a capture field in a lambda closure class.  Now that we're
   inside the operator(), build a placeholder var for future lookups and
   debugging.  */

static tree
build_capture_proxy (tree member, tree init)
{
  tree var, object, fn, closure, name, lam, type;

  if (PACK_EXPANSION_P (member))
    member = PACK_EXPANSION_PATTERN (member);

  closure = DECL_CONTEXT (member);
  fn = lambda_function (closure);
  lam = CLASSTYPE_LAMBDA_EXPR (closure);

  /* The proxy variable forwards to the capture field.  */
  object = build_fold_indirect_ref (DECL_ARGUMENTS (fn));
  object = finish_non_static_data_member (member, object, NULL_TREE);
  if (REFERENCE_REF_P (object))
    object = TREE_OPERAND (object, 0);

  /* Remove the __ inserted by add_capture.  */
  name = get_identifier (IDENTIFIER_POINTER (DECL_NAME (member)) + 2);

  type = lambda_proxy_type (object);

  if (name == this_identifier && !INDIRECT_TYPE_P (type))
    {
      type = build_pointer_type (type);
      type = cp_build_qualified_type (type, TYPE_QUAL_CONST);
      object = build_fold_addr_expr_with_type (object, type);
    }

  if (DECL_VLA_CAPTURE_P (member))
    {
      /* Rebuild the VLA type from the pointer and maxindex.  */
      tree field = next_initializable_field (TYPE_FIELDS (type));
      tree ptr = build_simple_component_ref (object, field);
      field = next_initializable_field (DECL_CHAIN (field));
      tree max = build_simple_component_ref (object, field);
      type = build_cplus_array_type (TREE_TYPE (TREE_TYPE (ptr)),
				     build_index_type (max));
      type = build_reference_type (type);
      object = convert (type, ptr);
    }

  complete_type (type);

  var = build_decl (input_location, VAR_DECL, name, type);
  SET_DECL_VALUE_EXPR (var, object);
  DECL_HAS_VALUE_EXPR_P (var) = 1;
  DECL_ARTIFICIAL (var) = 1;
  TREE_USED (var) = 1;
  DECL_CONTEXT (var) = fn;

  if (DECL_NORMAL_CAPTURE_P (member))
    {
      if (DECL_VLA_CAPTURE_P (member))
	{
	  init = CONSTRUCTOR_ELT (init, 0)->value;
	  init = TREE_OPERAND (init, 0); // Strip ADDR_EXPR.
	  init = TREE_OPERAND (init, 0); // Strip ARRAY_REF.
	}
      else
	{
	  if (PACK_EXPANSION_P (init))
	    init = PACK_EXPANSION_PATTERN (init);
	}

      if (INDIRECT_REF_P (init))
	init = TREE_OPERAND (init, 0);
      STRIP_NOPS (init);

      gcc_assert (VAR_P (init) || TREE_CODE (init) == PARM_DECL);
      while (is_normal_capture_proxy (init))
	init = DECL_CAPTURED_VARIABLE (init);
      retrofit_lang_decl (var);
      DECL_CAPTURED_VARIABLE (var) = init;
    }

  if (name == this_identifier)
    {
      gcc_assert (LAMBDA_EXPR_THIS_CAPTURE (lam) == member);
      LAMBDA_EXPR_THIS_CAPTURE (lam) = var;
    }

  if (fn == current_function_decl)
    insert_capture_proxy (var);
  else
    vec_safe_push (LAMBDA_EXPR_PENDING_PROXIES (lam), var);

  return var;
}

static GTY(()) tree ptr_id;
static GTY(()) tree max_id;

/* Return a struct containing a pointer and a length for lambda capture of
   an array of runtime length.  */

static tree
vla_capture_type (tree array_type)
{
  tree type = xref_tag (record_type, make_anon_name (), ts_current, false);
  xref_basetypes (type, NULL_TREE);
  type = begin_class_definition (type);
  if (!ptr_id)
    {
      ptr_id = get_identifier ("ptr");
      max_id = get_identifier ("max");
    }
  tree ptrtype = build_pointer_type (TREE_TYPE (array_type));
  tree field = build_decl (input_location, FIELD_DECL, ptr_id, ptrtype);
  finish_member_declaration (field);
  field = build_decl (input_location, FIELD_DECL, max_id, sizetype);
  finish_member_declaration (field);
  return finish_struct (type, NULL_TREE);
}

/* From an ID and INITIALIZER, create a capture (by reference if
   BY_REFERENCE_P is true), add it to the capture-list for LAMBDA,
   and return it.  If ID is `this', BY_REFERENCE_P says whether
   `*this' is captured by reference.  */

tree
add_capture (tree lambda, tree id, tree orig_init, bool by_reference_p,
	     bool explicit_init_p)
{
  char *buf;
  tree type, member, name;
  bool vla = false;
  bool variadic = false;
  tree initializer = orig_init;

  if (PACK_EXPANSION_P (initializer))
    {
      initializer = PACK_EXPANSION_PATTERN (initializer);
      variadic = true;
    }

  if (TREE_CODE (initializer) == TREE_LIST
      /* A pack expansion might end up with multiple elements.  */
      && !PACK_EXPANSION_P (TREE_VALUE (initializer)))
    initializer = build_x_compound_expr_from_list (initializer, ELK_INIT,
						   tf_warning_or_error);
  type = TREE_TYPE (initializer);
  if (type == error_mark_node)
    return error_mark_node;

  if (!dependent_type_p (type) && array_of_runtime_bound_p (type))
    {
      vla = true;
      if (!by_reference_p)
	error ("array of runtime bound cannot be captured by copy, "
	       "only by reference");

      /* For a VLA, we capture the address of the first element and the
	 maximum index, and then reconstruct the VLA for the proxy.  */
      tree elt = cp_build_array_ref (input_location, initializer,
				     integer_zero_node, tf_warning_or_error);
      initializer = build_constructor_va (init_list_type_node, 2,
					  NULL_TREE, build_address (elt),
					  NULL_TREE, array_type_nelts (type));
      type = vla_capture_type (type);
    }
  else if (!dependent_type_p (type)
	   && variably_modified_type_p (type, NULL_TREE))
    {
      sorry ("capture of variably-modified type %qT that is not an N3639 array "
	     "of runtime bound", type);
      if (TREE_CODE (type) == ARRAY_TYPE
	  && variably_modified_type_p (TREE_TYPE (type), NULL_TREE))
	inform (input_location, "because the array element type %qT has "
		"variable size", TREE_TYPE (type));
      return error_mark_node;
    }
  else
    {
      type = lambda_capture_field_type (initializer, explicit_init_p,
					by_reference_p);
      if (type == error_mark_node)
	return error_mark_node;

      if (id == this_identifier && !by_reference_p)
	{
	  gcc_assert (INDIRECT_TYPE_P (type));
	  type = TREE_TYPE (type);
	  initializer = cp_build_fold_indirect_ref (initializer);
	}

      if (dependent_type_p (type))
	;
      else if (id != this_identifier && by_reference_p)
	{
	  if (!lvalue_p (initializer))
	    {
	      error ("cannot capture %qE by reference", initializer);
	      return error_mark_node;
	    }
	}
      else
	{
	  /* Capture by copy requires a complete type.  */
	  type = complete_type (type);
	  if (!COMPLETE_TYPE_P (type))
	    {
	      error ("capture by copy of incomplete type %qT", type);
	      cxx_incomplete_type_inform (type);
	      return error_mark_node;
	    }
	  else if (!verify_type_context (input_location,
					 TCTX_CAPTURE_BY_COPY, type))
	    return error_mark_node;
	}
    }

  /* Add __ to the beginning of the field name so that user code
     won't find the field with name lookup.  We can't just leave the name
     unset because template instantiation uses the name to find
     instantiated fields.  */
  buf = (char *) alloca (IDENTIFIER_LENGTH (id) + 3);
  buf[1] = buf[0] = '_';
  memcpy (buf + 2, IDENTIFIER_POINTER (id),
	  IDENTIFIER_LENGTH (id) + 1);
  name = get_identifier (buf);

  if (variadic)
    {
      type = make_pack_expansion (type);
      if (explicit_init_p)
	/* With an explicit initializer 'type' is auto, which isn't really a
	   parameter pack in this context.  We will want as many fields as we
	   have elements in the expansion of the initializer, so use its packs
	   instead.  */
	PACK_EXPANSION_PARAMETER_PACKS (type)
	  = uses_parameter_packs (initializer);
    }

  /* Make member variable.  */
  member = build_decl (input_location, FIELD_DECL, name, type);
  DECL_VLA_CAPTURE_P (member) = vla;

  if (!explicit_init_p)
    /* Normal captures are invisible to name lookup but uses are replaced
       with references to the capture field; we implement this by only
       really making them invisible in unevaluated context; see
       qualify_lookup.  For now, let's make explicitly initialized captures
       always visible.  */
    DECL_NORMAL_CAPTURE_P (member) = true;

  if (id == this_identifier)
    LAMBDA_EXPR_THIS_CAPTURE (lambda) = member;

  /* Add it to the appropriate closure class if we've started it.  */
  if (current_class_type
      && current_class_type == LAMBDA_EXPR_CLOSURE (lambda))
    {
      if (COMPLETE_TYPE_P (current_class_type))
	internal_error ("trying to capture %qD in instantiation of "
			"generic lambda", id);
      finish_member_declaration (member);
    }

  tree listmem = member;
  if (variadic)
    {
      listmem = make_pack_expansion (member);
      initializer = orig_init;
    }
  LAMBDA_EXPR_CAPTURE_LIST (lambda)
    = tree_cons (listmem, initializer, LAMBDA_EXPR_CAPTURE_LIST (lambda));

  if (LAMBDA_EXPR_CLOSURE (lambda))
    return build_capture_proxy (member, initializer);
  /* For explicit captures we haven't started the function yet, so we wait
     and build the proxy from cp_parser_lambda_body.  */
  LAMBDA_CAPTURE_EXPLICIT_P (LAMBDA_EXPR_CAPTURE_LIST (lambda)) = true;
  return NULL_TREE;
}

/* Register all the capture members on the list CAPTURES, which is the
   LAMBDA_EXPR_CAPTURE_LIST for the lambda after the introducer.  */

void
register_capture_members (tree captures)
{
  if (captures == NULL_TREE)
    return;

  register_capture_members (TREE_CHAIN (captures));

  tree field = TREE_PURPOSE (captures);
  if (PACK_EXPANSION_P (field))
    field = PACK_EXPANSION_PATTERN (field);

  finish_member_declaration (field);
}

/* Similar to add_capture, except this works on a stack of nested lambdas.
   BY_REFERENCE_P in this case is derived from the default capture mode.
   Returns the capture for the lambda at the bottom of the stack.  */

tree
add_default_capture (tree lambda_stack, tree id, tree initializer)
{
  bool this_capture_p = (id == this_identifier);
  tree var = NULL_TREE;
  tree saved_class_type = current_class_type;

  for (tree node = lambda_stack;
       node;
       node = TREE_CHAIN (node))
    {
      tree lambda = TREE_VALUE (node);

      current_class_type = LAMBDA_EXPR_CLOSURE (lambda);
      if (DECL_PACK_P (initializer))
	initializer = make_pack_expansion (initializer);
      var = add_capture (lambda,
                            id,
                            initializer,
                            /*by_reference_p=*/
			    (this_capture_p
			     || (LAMBDA_EXPR_DEFAULT_CAPTURE_MODE (lambda)
				 == CPLD_REFERENCE)),
			    /*explicit_init_p=*/false);
      initializer = convert_from_reference (var);

      /* Warn about deprecated implicit capture of this via [=].  */
      if (cxx_dialect >= cxx2a
	  && this_capture_p
<<<<<<< HEAD
	  && LAMBDA_EXPR_DEFAULT_CAPTURE_MODE (lambda) == CPLD_COPY
	  && !in_system_header_at (LAMBDA_EXPR_LOCATION (lambda)))
=======
	  && LAMBDA_EXPR_DEFAULT_CAPTURE_MODE (lambda) == CPLD_COPY)
>>>>>>> 9e014010
	{
	  if (warning_at (LAMBDA_EXPR_LOCATION (lambda), OPT_Wdeprecated,
			  "implicit capture of %qE via %<[=]%> is deprecated "
			  "in C++20", this_identifier))
	    inform (LAMBDA_EXPR_LOCATION (lambda), "add explicit %<this%> or "
		    "%<*this%> capture");
	}
    }

  current_class_type = saved_class_type;

  return var;
}

/* Return the capture pertaining to a use of 'this' in LAMBDA, in the
   form of an INDIRECT_REF, possibly adding it through default
   capturing, if ADD_CAPTURE_P is nonzero.  If ADD_CAPTURE_P is negative,
   try to capture but don't complain if we can't.  */

tree
lambda_expr_this_capture (tree lambda, int add_capture_p)
{
  tree result;

  tree this_capture = LAMBDA_EXPR_THIS_CAPTURE (lambda);

  /* In unevaluated context this isn't an odr-use, so don't capture.  */
  if (cp_unevaluated_operand)
    add_capture_p = false;

  /* Try to default capture 'this' if we can.  */
  if (!this_capture)
    {
      tree lambda_stack = NULL_TREE;
      tree init = NULL_TREE;

      /* If we are in a lambda function, we can move out until we hit:
           1. a non-lambda function or NSDMI,
           2. a lambda function capturing 'this', or
           3. a non-default capturing lambda function.  */
      for (tree tlambda = lambda; ;)
	{
	  if (add_capture_p
	      && LAMBDA_EXPR_DEFAULT_CAPTURE_MODE (tlambda) == CPLD_NONE)
	    /* tlambda won't let us capture 'this'.  */
	    break;

	  if (add_capture_p)
	    lambda_stack = tree_cons (NULL_TREE,
				      tlambda,
				      lambda_stack);

	  tree closure = LAMBDA_EXPR_CLOSURE (tlambda);
	  tree containing_function
	    = decl_function_context (TYPE_NAME (closure));

	  tree ex = LAMBDA_EXPR_EXTRA_SCOPE (tlambda);
	  if (ex && TREE_CODE (ex) == FIELD_DECL)
	    {
	      /* Lambda in an NSDMI.  We don't have a function to look up
		 'this' in, but we can find (or rebuild) the fake one from
		 inject_this_parameter.  */
	      if (!containing_function && !COMPLETE_TYPE_P (closure))
		/* If we're parsing a lambda in a non-local class,
		   we can find the fake 'this' in scope_chain.  */
		init = scope_chain->x_current_class_ptr;
	      else
		/* Otherwise it's either gone or buried in
		   function_context_stack, so make another.  */
		init = build_this_parm (NULL_TREE, DECL_CONTEXT (ex),
					TYPE_UNQUALIFIED);
	      gcc_checking_assert
		(init && (TREE_TYPE (TREE_TYPE (init))
			  == current_nonlambda_class_type ()));
	      break;
	    }

	  if (containing_function == NULL_TREE)
	    /* We ran out of scopes; there's no 'this' to capture.  */
	    break;

	  if (!LAMBDA_FUNCTION_P (containing_function))
	    {
	      /* We found a non-lambda function.  */
	      if (DECL_NONSTATIC_MEMBER_FUNCTION_P (containing_function))
		/* First parameter is 'this'.  */
		init = DECL_ARGUMENTS (containing_function);
	      break;
	    }

	  tlambda
            = CLASSTYPE_LAMBDA_EXPR (DECL_CONTEXT (containing_function));

          if (LAMBDA_EXPR_THIS_CAPTURE (tlambda))
	    {
	      /* An outer lambda has already captured 'this'.  */
	      init = LAMBDA_EXPR_THIS_CAPTURE (tlambda);
	      break;
	    }
	}

      if (init)
        {
          if (add_capture_p)
	    this_capture = add_default_capture (lambda_stack,
					        /*id=*/this_identifier,
					        init);
          else
	    this_capture = init;
        }
    }

  if (cp_unevaluated_operand)
    result = this_capture;
  else if (!this_capture)
    {
      if (add_capture_p == 1)
	{
	  error ("%<this%> was not captured for this lambda function");
	  result = error_mark_node;
	}
      else
	result = NULL_TREE;
    }
  else
    {
      /* To make sure that current_class_ref is for the lambda.  */
      gcc_assert (TYPE_MAIN_VARIANT (TREE_TYPE (current_class_ref))
		  == LAMBDA_EXPR_CLOSURE (lambda));

      result = this_capture;

      /* If 'this' is captured, each use of 'this' is transformed into an
	 access to the corresponding unnamed data member of the closure
	 type cast (_expr.cast_ 5.4) to the type of 'this'. [ The cast
	 ensures that the transformed expression is an rvalue. ] */
      result = rvalue (result);
    }

  return result;
}

/* Return the innermost LAMBDA_EXPR we're currently in, if any.  */

tree
current_lambda_expr (void)
{
  tree type = current_class_type;
  while (type && !LAMBDA_TYPE_P (type))
    type = decl_type_context (TYPE_NAME (type));
  if (type)
    return CLASSTYPE_LAMBDA_EXPR (type);
  else
    return NULL_TREE;
}

/* Return the current LAMBDA_EXPR, if this is a resolvable dummy
   object.  NULL otherwise..  */

static tree
resolvable_dummy_lambda (tree object)
{
  if (!is_dummy_object (object))
    return NULL_TREE;

  tree type = TYPE_MAIN_VARIANT (TREE_TYPE (object));
  gcc_assert (!TYPE_PTR_P (type));

  if (type != current_class_type
      && current_class_type
      && LAMBDA_TYPE_P (current_class_type)
      && lambda_function (current_class_type)
      && DERIVED_FROM_P (type, nonlambda_method_basetype()))
    return CLASSTYPE_LAMBDA_EXPR (current_class_type);

  return NULL_TREE;
}

/* We don't want to capture 'this' until we know we need it, i.e. after
   overload resolution has chosen a non-static member function.  At that
   point we call this function to turn a dummy object into a use of the
   'this' capture.  */

tree
maybe_resolve_dummy (tree object, bool add_capture_p)
{
  if (tree lam = resolvable_dummy_lambda (object))
    if (tree cap = lambda_expr_this_capture (lam, add_capture_p))
      if (cap != error_mark_node)
	object = build_fold_indirect_ref (cap);

  return object;
}

/* When parsing a generic lambda containing an argument-dependent
   member function call we defer overload resolution to instantiation
   time.  But we have to know now whether to capture this or not.
   Do that if FNS contains any non-static fns.
   The std doesn't anticipate this case, but I expect this to be the
   outcome of discussion.  */

void
maybe_generic_this_capture (tree object, tree fns)
{
  if (tree lam = resolvable_dummy_lambda (object))
    if (!LAMBDA_EXPR_THIS_CAPTURE (lam))
      {
	/* We've not yet captured, so look at the function set of
	   interest.  */
	if (BASELINK_P (fns))
	  fns = BASELINK_FUNCTIONS (fns);
	bool id_expr = TREE_CODE (fns) == TEMPLATE_ID_EXPR;
	if (id_expr)
	  fns = TREE_OPERAND (fns, 0);

	for (lkp_iterator iter (fns); iter; ++iter)
	  if (((!id_expr && TREE_CODE (*iter) != USING_DECL)
	       || TREE_CODE (*iter) == TEMPLATE_DECL)
	      && DECL_NONSTATIC_MEMBER_FUNCTION_P (*iter))
	    {
	      /* Found a non-static member.  Capture this.  */
	      lambda_expr_this_capture (lam, /*maybe*/-1);
	      break;
	    }
      }
}

/* Returns the innermost non-lambda function.  */

tree
current_nonlambda_function (void)
{
  tree fn = current_function_decl;
  while (fn && LAMBDA_FUNCTION_P (fn))
    fn = decl_function_context (fn);
  return fn;
}

/* Returns the method basetype of the innermost non-lambda function, including
   a hypothetical constructor if inside an NSDMI, or NULL_TREE if none.  */

tree
nonlambda_method_basetype (void)
{
  if (!current_class_ref)
    return NULL_TREE;

  tree type = current_class_type;
  if (!type || !LAMBDA_TYPE_P (type))
    return type;

  while (true)
    {
      tree lam = CLASSTYPE_LAMBDA_EXPR (type);
      tree ex = LAMBDA_EXPR_EXTRA_SCOPE (lam);
      if (ex && TREE_CODE (ex) == FIELD_DECL)
	/* Lambda in an NSDMI.  */
	return DECL_CONTEXT (ex);

      tree fn = TYPE_CONTEXT (type);
      if (!fn || TREE_CODE (fn) != FUNCTION_DECL
	  || !DECL_NONSTATIC_MEMBER_FUNCTION_P (fn))
	/* No enclosing non-lambda method.  */
	return NULL_TREE;
      if (!LAMBDA_FUNCTION_P (fn))
	/* Found an enclosing non-lambda method.  */
	return TYPE_METHOD_BASETYPE (TREE_TYPE (fn));
      type = DECL_CONTEXT (fn);
    }
}

/* Like current_scope, but looking through lambdas.  */

tree
current_nonlambda_scope (void)
{
  tree scope = current_scope ();
  for (;;)
    {
      if (TREE_CODE (scope) == FUNCTION_DECL
	  && LAMBDA_FUNCTION_P (scope))
	{
	  scope = CP_TYPE_CONTEXT (DECL_CONTEXT (scope));
	  continue;
	}
      else if (LAMBDA_TYPE_P (scope))
	{
	  scope = CP_TYPE_CONTEXT (scope);
	  continue;
	}
      break;
    }
  return scope;
}

/* Helper function for maybe_add_lambda_conv_op; build a CALL_EXPR with
   indicated FN and NARGS, but do not initialize the return type or any of the
   argument slots.  */

static tree
prepare_op_call (tree fn, int nargs)
{
  tree t;

  t = build_vl_exp (CALL_EXPR, nargs + 3);
  CALL_EXPR_FN (t) = fn;
  CALL_EXPR_STATIC_CHAIN (t) = NULL;

  return t;
}

/* Return true iff CALLOP is the op() for a generic lambda.  */

bool
generic_lambda_fn_p (tree callop)
{
  return (LAMBDA_FUNCTION_P (callop)
	  && DECL_TEMPLATE_INFO (callop)
	  && PRIMARY_TEMPLATE_P (DECL_TI_TEMPLATE (callop)));
}

/* If the closure TYPE has a static op(), also add a conversion to function
   pointer.  */

void
maybe_add_lambda_conv_op (tree type)
{
  bool nested = (cfun != NULL);
  bool nested_def = decl_function_context (TYPE_MAIN_DECL (type));
  tree callop = lambda_function (type);
  tree lam = CLASSTYPE_LAMBDA_EXPR (type);

  if (LAMBDA_EXPR_CAPTURE_LIST (lam) != NULL_TREE
      || LAMBDA_EXPR_DEFAULT_CAPTURE_MODE (lam) != CPLD_NONE)
    return;

  if (processing_template_decl)
    return;

  bool const generic_lambda_p = generic_lambda_fn_p (callop);

  if (!generic_lambda_p && undeduced_auto_decl (callop))
    {
      /* If the op() wasn't deduced due to errors, give up.  */
      gcc_assert (errorcount || sorrycount);
      return;
    }

  /* Non-generic non-capturing lambdas only have a conversion function to
     pointer to function when the trailing requires-clause's constraints are
     satisfied.  */
  if (!generic_lambda_p && !constraints_satisfied_p (callop))
    return;

  /* Non-template conversion operators are defined directly with build_call_a
     and using DIRECT_ARGVEC for arguments (including 'this').  Templates are
     deferred and the CALL is built in-place.  In the case of a deduced return
     call op, the decltype expression, DECLTYPE_CALL, used as a substitute for
     the return type is also built in-place.  The arguments of DECLTYPE_CALL in
     the return expression may differ in flags from those in the body CALL.  In
     particular, parameter pack expansions are marked PACK_EXPANSION_LOCAL_P in
     the body CALL, but not in DECLTYPE_CALL.  */

  vec<tree, va_gc> *direct_argvec = 0;
  tree decltype_call = 0, call = 0;
  tree optype = TREE_TYPE (callop);
  tree fn_result = TREE_TYPE (optype);

  tree thisarg = build_int_cst (TREE_TYPE (DECL_ARGUMENTS (callop)), 0);
  if (generic_lambda_p)
    {
      ++processing_template_decl;

      /* Prepare the dependent member call for the static member function
	 '_FUN' and, potentially, prepare another call to be used in a decltype
	 return expression for a deduced return call op to allow for simple
	 implementation of the conversion operator.  */

      tree instance = cp_build_fold_indirect_ref (thisarg);
      tree objfn = lookup_template_function (DECL_NAME (callop),
					     DECL_TI_ARGS (callop));
      objfn = build_min (COMPONENT_REF, NULL_TREE,
			 instance, objfn, NULL_TREE);
      int nargs = list_length (DECL_ARGUMENTS (callop)) - 1;

      call = prepare_op_call (objfn, nargs);
      if (type_uses_auto (fn_result))
	decltype_call = prepare_op_call (objfn, nargs);
    }
  else
    {
      direct_argvec = make_tree_vector ();
      direct_argvec->quick_push (thisarg);
    }

  /* Copy CALLOP's argument list (as per 'copy_list') as FN_ARGS in order to
     declare the static member function "_FUN" below.  For each arg append to
     DIRECT_ARGVEC (for the non-template case) or populate the pre-allocated
     call args (for the template case).  If a parameter pack is found, expand
     it, flagging it as PACK_EXPANSION_LOCAL_P for the body call.  */

  tree fn_args = NULL_TREE;
  {
    int ix = 0;
    tree src = DECL_CHAIN (DECL_ARGUMENTS (callop));
    tree tgt = NULL;

    while (src)
      {
	tree new_node = copy_node (src);

	/* Clear TREE_ADDRESSABLE on thunk arguments.  */
	TREE_ADDRESSABLE (new_node) = 0;

	if (!fn_args)
	  fn_args = tgt = new_node;
	else
	  {
	    TREE_CHAIN (tgt) = new_node;
	    tgt = new_node;
	  }

	mark_exp_read (tgt);

	if (generic_lambda_p)
	  {
	    tree a = tgt;
	    if (DECL_PACK_P (tgt))
	      {
		a = make_pack_expansion (a);
		PACK_EXPANSION_LOCAL_P (a) = true;
	      }
	    CALL_EXPR_ARG (call, ix) = a;

	    if (decltype_call)
	      {
		/* Avoid capturing variables in this context.  */
		++cp_unevaluated_operand;
		CALL_EXPR_ARG (decltype_call, ix) = forward_parm (tgt);
		--cp_unevaluated_operand;
	      }

	    ++ix;
	  }
	else
	  vec_safe_push (direct_argvec, tgt);

	src = TREE_CHAIN (src);
      }
  }

  if (generic_lambda_p)
    {
      if (decltype_call)
	{
	  fn_result = finish_decltype_type
	    (decltype_call, /*id_expression_or_member_access_p=*/false,
	     tf_warning_or_error);
	}
    }
  else
    call = build_call_a (callop,
			 direct_argvec->length (),
			 direct_argvec->address ());

  CALL_FROM_THUNK_P (call) = 1;
  SET_EXPR_LOCATION (call, UNKNOWN_LOCATION);

  tree stattype = build_function_type (fn_result, FUNCTION_ARG_CHAIN (callop));
  stattype = (cp_build_type_attribute_variant
	      (stattype, TYPE_ATTRIBUTES (optype)));
  if (flag_noexcept_type
      && TYPE_NOTHROW_P (TREE_TYPE (callop)))
    stattype = build_exception_variant (stattype, noexcept_true_spec);

  if (generic_lambda_p)
    --processing_template_decl;

  /* First build up the conversion op.  */

  tree rettype = build_pointer_type (stattype);
  tree name = make_conv_op_name (rettype);
  tree thistype = cp_build_qualified_type (type, TYPE_QUAL_CONST);
  tree fntype = build_method_type_directly (thistype, rettype, void_list_node);
  tree convfn = build_lang_decl (FUNCTION_DECL, name, fntype);
  SET_DECL_LANGUAGE (convfn, lang_cplusplus);
  tree fn = convfn;
  DECL_SOURCE_LOCATION (fn) = DECL_SOURCE_LOCATION (callop);
  SET_DECL_ALIGN (fn, MINIMUM_METHOD_BOUNDARY);
  grokclassfn (type, fn, NO_SPECIAL);
  set_linkage_according_to_type (type, fn);
  rest_of_decl_compilation (fn, namespace_bindings_p (), at_eof);
  DECL_IN_AGGR_P (fn) = 1;
  DECL_ARTIFICIAL (fn) = 1;
  DECL_NOT_REALLY_EXTERN (fn) = 1;
  DECL_DECLARED_INLINE_P (fn) = 1;
  DECL_DECLARED_CONSTEXPR_P (fn) = DECL_DECLARED_CONSTEXPR_P (callop);
  if (DECL_IMMEDIATE_FUNCTION_P (callop))
    SET_DECL_IMMEDIATE_FUNCTION_P (fn);
  DECL_ARGUMENTS (fn) = build_this_parm (fn, fntype, TYPE_QUAL_CONST);

  if (nested_def)
    DECL_INTERFACE_KNOWN (fn) = 1;

  if (generic_lambda_p)
    fn = add_inherited_template_parms (fn, DECL_TI_TEMPLATE (callop));

  add_method (type, fn, false);

  /* Generic thunk code fails for varargs; we'll complain in mark_used if
     the conversion op is used.  */
  if (varargs_function_p (callop))
    {
      DECL_DELETED_FN (fn) = 1;
      return;
    }

  /* Now build up the thunk to be returned.  */

  tree statfn = build_lang_decl (FUNCTION_DECL, fun_identifier, stattype);
  SET_DECL_LANGUAGE (statfn, lang_cplusplus);
  fn = statfn;
  DECL_SOURCE_LOCATION (fn) = DECL_SOURCE_LOCATION (callop);
  grokclassfn (type, fn, NO_SPECIAL);
  set_linkage_according_to_type (type, fn);
  rest_of_decl_compilation (fn, namespace_bindings_p (), at_eof);
  DECL_IN_AGGR_P (fn) = 1;
  DECL_ARTIFICIAL (fn) = 1;
  DECL_NOT_REALLY_EXTERN (fn) = 1;
  DECL_DECLARED_INLINE_P (fn) = 1;
  DECL_STATIC_FUNCTION_P (fn) = 1;
  DECL_DECLARED_CONSTEXPR_P (fn) = DECL_DECLARED_CONSTEXPR_P (callop);
  if (DECL_IMMEDIATE_FUNCTION_P (callop))
    SET_DECL_IMMEDIATE_FUNCTION_P (fn);
  DECL_ARGUMENTS (fn) = fn_args;
  for (tree arg = fn_args; arg; arg = DECL_CHAIN (arg))
    {
      /* Avoid duplicate -Wshadow warnings.  */
      DECL_NAME (arg) = NULL_TREE;
      DECL_CONTEXT (arg) = fn;
    }
  if (nested_def)
    DECL_INTERFACE_KNOWN (fn) = 1;

  if (generic_lambda_p)
    fn = add_inherited_template_parms (fn, DECL_TI_TEMPLATE (callop));

  if (flag_sanitize & SANITIZE_NULL)
    /* Don't UBsan this function; we're deliberately calling op() with a null
       object argument.  */
    add_no_sanitize_value (fn, SANITIZE_UNDEFINED);

  add_method (type, fn, false);

  if (nested)
    push_function_context ();
  else
    /* Still increment function_depth so that we don't GC in the
       middle of an expression.  */
    ++function_depth;

  /* Generate the body of the thunk.  */

  start_preparsed_function (statfn, NULL_TREE,
			    SF_PRE_PARSED | SF_INCLASS_INLINE);
  tree body = begin_function_body ();
  tree compound_stmt = begin_compound_stmt (0);
  if (!generic_lambda_p)
    {
      set_flags_from_callee (call);
      if (MAYBE_CLASS_TYPE_P (TREE_TYPE (call)))
	call = build_cplus_new (TREE_TYPE (call), call, tf_warning_or_error);
    }
  call = convert_from_reference (call);
  finish_return_stmt (call);

  finish_compound_stmt (compound_stmt);
  finish_function_body (body);

  fn = finish_function (/*inline_p=*/true);
  if (!generic_lambda_p)
    expand_or_defer_fn (fn);

  /* Generate the body of the conversion op.  */

  start_preparsed_function (convfn, NULL_TREE,
			    SF_PRE_PARSED | SF_INCLASS_INLINE);
  body = begin_function_body ();
  compound_stmt = begin_compound_stmt (0);

  /* decl_needed_p needs to see that it's used.  */
  TREE_USED (statfn) = 1;
  finish_return_stmt (decay_conversion (statfn, tf_warning_or_error));

  finish_compound_stmt (compound_stmt);
  finish_function_body (body);

  fn = finish_function (/*inline_p=*/true);
  if (!generic_lambda_p)
    expand_or_defer_fn (fn);

  if (nested)
    pop_function_context ();
  else
    --function_depth;
}

/* True if FN is the static function "_FUN" that gets returned from the lambda
   conversion operator.  */

bool
lambda_static_thunk_p (tree fn)
{
  return (fn && TREE_CODE (fn) == FUNCTION_DECL
	  && DECL_ARTIFICIAL (fn)
	  && DECL_STATIC_FUNCTION_P (fn)
	  && LAMBDA_TYPE_P (CP_DECL_CONTEXT (fn)));
}

/* Returns true iff VAL is a lambda-related declaration which should
   be ignored by unqualified lookup.  */

bool
is_lambda_ignored_entity (tree val)
{
  /* Look past normal, non-VLA capture proxies.  */
  if (is_normal_capture_proxy (val)
      && !variably_modified_type_p (TREE_TYPE (val), NULL_TREE))
    return true;

  /* Always ignore lambda fields, their names are only for debugging.  */
  if (TREE_CODE (val) == FIELD_DECL
      && CLASSTYPE_LAMBDA_EXPR (DECL_CONTEXT (val)))
    return true;

  /* None of the lookups that use qualify_lookup want the op() from the
     lambda; they want the one from the enclosing class.  */
  val = OVL_FIRST (val);
  if (LAMBDA_FUNCTION_P (val))
    return true;

  return false;
}

/* Lambdas that appear in variable initializer or default argument scope
   get that in their mangling, so we need to record it.  We might as well
   use the count for function and namespace scopes as well.  */
static GTY(()) tree lambda_scope;
static GTY(()) int lambda_count;
struct GTY(()) tree_int
{
  tree t;
  int i;
};
static GTY(()) vec<tree_int, va_gc> *lambda_scope_stack;

void
start_lambda_scope (tree decl)
{
  tree_int ti;
  gcc_assert (decl);
  /* Once we're inside a function, we ignore variable scope and just push
     the function again so that popping works properly.  */
  if (current_function_decl && TREE_CODE (decl) == VAR_DECL)
    decl = current_function_decl;
  ti.t = lambda_scope;
  ti.i = lambda_count;
  vec_safe_push (lambda_scope_stack, ti);
  if (lambda_scope != decl)
    {
      /* Don't reset the count if we're still in the same function.  */
      lambda_scope = decl;
      lambda_count = 0;
    }
}

void
record_lambda_scope (tree lambda)
{
  LAMBDA_EXPR_EXTRA_SCOPE (lambda) = lambda_scope;
  LAMBDA_EXPR_DISCRIMINATOR (lambda) = lambda_count++;
}

/* This lambda is an instantiation of a lambda in a template default argument
   that got no LAMBDA_EXPR_EXTRA_SCOPE, so this shouldn't either.  But we do
   need to use and increment the global count to avoid collisions.  */

void
record_null_lambda_scope (tree lambda)
{
  if (vec_safe_is_empty (lambda_scope_stack))
    record_lambda_scope (lambda);
  else
    {
      tree_int *p = lambda_scope_stack->begin();
      LAMBDA_EXPR_EXTRA_SCOPE (lambda) = p->t;
      LAMBDA_EXPR_DISCRIMINATOR (lambda) = p->i++;
    }
  gcc_assert (LAMBDA_EXPR_EXTRA_SCOPE (lambda) == NULL_TREE);
}

void
finish_lambda_scope (void)
{
  tree_int *p = &lambda_scope_stack->last ();
  if (lambda_scope != p->t)
    {
      lambda_scope = p->t;
      lambda_count = p->i;
    }
  lambda_scope_stack->pop ();
}

tree
start_lambda_function (tree fco, tree lambda_expr)
{
  /* Let the front end know that we are going to be defining this
     function.  */
  start_preparsed_function (fco,
			    NULL_TREE,
			    SF_PRE_PARSED | SF_INCLASS_INLINE);

  tree body = begin_function_body ();

  /* Push the proxies for any explicit captures.  */
  for (tree cap = LAMBDA_EXPR_CAPTURE_LIST (lambda_expr); cap;
       cap = TREE_CHAIN (cap))
    build_capture_proxy (TREE_PURPOSE (cap), TREE_VALUE (cap));

  return body;
}

/* Subroutine of prune_lambda_captures: CAP is a node in
   LAMBDA_EXPR_CAPTURE_LIST.  Return the variable it captures for which we
   might optimize away the capture, or NULL_TREE if there is no such
   variable.  */

static tree
var_to_maybe_prune (tree cap)
{
  if (LAMBDA_CAPTURE_EXPLICIT_P (cap))
    /* Don't prune explicit captures.  */
    return NULL_TREE;

  tree mem = TREE_PURPOSE (cap);
  if (!DECL_P (mem) || !DECL_NORMAL_CAPTURE_P (mem))
    /* Packs and init-captures aren't captures of constant vars.  */
    return NULL_TREE;

  tree init = TREE_VALUE (cap);
  if (is_normal_capture_proxy (init))
    init = DECL_CAPTURED_VARIABLE (init);
  if (decl_constant_var_p (init))
    return init;

  return NULL_TREE;
}

/* walk_tree helper for prune_lambda_captures: Remember which capture proxies
   for constant variables are actually used in the lambda body.

   There will always be a DECL_EXPR for the capture proxy; remember it when we
   see it, but replace it with any other use.  */

static tree
mark_const_cap_r (tree *t, int *walk_subtrees, void *data)
{
  hash_map<tree,tree*> &const_vars = *(hash_map<tree,tree*>*)data;

  tree var = NULL_TREE;
  if (TREE_CODE (*t) == DECL_EXPR)
    {
      tree decl = DECL_EXPR_DECL (*t);
      if (is_constant_capture_proxy (decl))
	{
	  var = DECL_CAPTURED_VARIABLE (decl);
	  *walk_subtrees = 0;
	}
    }
  else if (is_constant_capture_proxy (*t))
    var = DECL_CAPTURED_VARIABLE (*t);

  if (var)
    {
      tree *&slot = const_vars.get_or_insert (var);
      if (!slot || VAR_P (*t))
	slot = t;
    }

  return NULL_TREE;
}

/* We're at the end of processing a lambda; go back and remove any captures of
   constant variables for which we've folded away all uses.  */

static void
prune_lambda_captures (tree body)
{
  tree lam = current_lambda_expr ();
  if (!LAMBDA_EXPR_CAPTURE_OPTIMIZED (lam))
    /* No uses were optimized away.  */
    return;
  if (LAMBDA_EXPR_DEFAULT_CAPTURE_MODE (lam) == CPLD_NONE)
    /* No default captures, and we don't prune explicit captures.  */
    return;

  hash_map<tree,tree*> const_vars;

  cp_walk_tree_without_duplicates (&body, mark_const_cap_r, &const_vars);

  tree *fieldp = &TYPE_FIELDS (LAMBDA_EXPR_CLOSURE (lam));
  for (tree *capp = &LAMBDA_EXPR_CAPTURE_LIST (lam); *capp; )
    {
      tree cap = *capp;
      if (tree var = var_to_maybe_prune (cap))
	{
	  tree **use = const_vars.get (var);
	  if (use && TREE_CODE (**use) == DECL_EXPR)
	    {
	      /* All uses of this capture were folded away, leaving only the
		 proxy declaration.  */

	      /* Splice the capture out of LAMBDA_EXPR_CAPTURE_LIST.  */
	      *capp = TREE_CHAIN (cap);

	      /* And out of TYPE_FIELDS.  */
	      tree field = TREE_PURPOSE (cap);
	      while (*fieldp != field)
		fieldp = &DECL_CHAIN (*fieldp);
	      *fieldp = DECL_CHAIN (*fieldp);

	      /* And remove the capture proxy declaration.  */
	      **use = void_node;
	      continue;
	    }
	}

      capp = &TREE_CHAIN (cap);
    }
}

void
finish_lambda_function (tree body)
{
  finish_function_body (body);

  prune_lambda_captures (body);

  /* Finish the function and generate code for it if necessary.  */
  tree fn = finish_function (/*inline_p=*/true);

  /* Only expand if the call op is not a template.  */
  if (!DECL_TEMPLATE_INFO (fn))
    expand_or_defer_fn (fn);
}

#include "gt-cp-lambda.h"<|MERGE_RESOLUTION|>--- conflicted
+++ resolved
@@ -3,11 +3,7 @@
    building RTL.  These routines are used both during actual parsing
    and during the instantiation of template functions.
 
-<<<<<<< HEAD
-   Copyright (C) 1998-2019 Free Software Foundation, Inc.
-=======
    Copyright (C) 1998-2020 Free Software Foundation, Inc.
->>>>>>> 9e014010
 
    This file is part of GCC.
 
@@ -231,14 +227,6 @@
 	/* Stick with 'auto' even if the type could be deduced.  */;
       else
 	type = do_auto_deduction (type, expr, auto_node);
-    }
-  else if (!is_this && type_dependent_expression_p (expr))
-    {
-      type = cxx_make_type (DECLTYPE_TYPE);
-      DECLTYPE_TYPE_EXPR (type) = expr;
-      DECLTYPE_FOR_LAMBDA_CAPTURE (type) = true;
-      DECLTYPE_FOR_REF_CAPTURE (type) = by_reference_p;
-      SET_TYPE_STRUCTURAL_EQUALITY (type);
     }
   else if (!is_this && type_dependent_expression_p (expr))
     {
@@ -716,12 +704,7 @@
       /* Warn about deprecated implicit capture of this via [=].  */
       if (cxx_dialect >= cxx2a
 	  && this_capture_p
-<<<<<<< HEAD
-	  && LAMBDA_EXPR_DEFAULT_CAPTURE_MODE (lambda) == CPLD_COPY
-	  && !in_system_header_at (LAMBDA_EXPR_LOCATION (lambda)))
-=======
 	  && LAMBDA_EXPR_DEFAULT_CAPTURE_MODE (lambda) == CPLD_COPY)
->>>>>>> 9e014010
 	{
 	  if (warning_at (LAMBDA_EXPR_LOCATION (lambda), OPT_Wdeprecated,
 			  "implicit capture of %qE via %<[=]%> is deprecated "
