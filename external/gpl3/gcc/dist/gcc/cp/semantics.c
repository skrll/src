--- conflicted
+++ resolved
@@ -3,11 +3,7 @@
    building RTL.  These routines are used both during actual parsing
    and during the instantiation of template functions.
 
-<<<<<<< HEAD
-   Copyright (C) 1998-2019 Free Software Foundation, Inc.
-=======
    Copyright (C) 1998-2020 Free Software Foundation, Inc.
->>>>>>> 9e014010
    Written by Mark Mitchell (mmitchell@usa.net) based on code found
    formerly in parse.y and pt.c.
 
@@ -663,11 +659,7 @@
   if (TREE_CODE (cond) == MODIFY_EXPR
       && !TREE_NO_WARNING (cond)
       && warn_parentheses
-<<<<<<< HEAD
-      && warning_at (cp_expr_loc_or_loc (cond, input_location),
-=======
       && warning_at (cp_expr_loc_or_input_loc (cond),
->>>>>>> 9e014010
 		     OPT_Wparentheses, "suggest parentheses around "
 				       "assignment used as truth value"))
     TREE_NO_WARNING (cond) = 1;
@@ -1609,11 +1601,7 @@
 		     effectively const.  */
 		  || (CLASS_TYPE_P (TREE_TYPE (operand))
 		      && C_TYPE_FIELDS_READONLY (TREE_TYPE (operand)))))
-<<<<<<< HEAD
-	    cxx_readonly_error (input_location, operand, lv_asm);
-=======
 	    cxx_readonly_error (loc, operand, lv_asm);
->>>>>>> 9e014010
 
 	  tree *op = &operand;
 	  while (TREE_CODE (*op) == COMPOUND_EXPR)
@@ -1833,17 +1821,10 @@
       || TREE_CODE (expr) == SCOPE_REF)
     REF_PARENTHESIZED_P (expr) = true;
   else if (processing_template_decl)
-<<<<<<< HEAD
-    expr = build1 (PAREN_EXPR, TREE_TYPE (expr), expr);
-  else
-    {
-      expr = build1 (VIEW_CONVERT_EXPR, TREE_TYPE (expr), expr);
-=======
     expr = build1_loc (loc, PAREN_EXPR, TREE_TYPE (expr), expr);
   else
     {
       expr = build1_loc (loc, VIEW_CONVERT_EXPR, TREE_TYPE (expr), expr);
->>>>>>> 9e014010
       REF_PARENTHESIZED_P (expr) = true;
     }
 
@@ -2517,11 +2498,7 @@
 	  || any_type_dependent_arguments_p (*args))
 	{
 	  result = build_min_nt_call_vec (orig_fn, *args);
-<<<<<<< HEAD
-	  SET_EXPR_LOCATION (result, cp_expr_loc_or_loc (fn, input_location));
-=======
 	  SET_EXPR_LOCATION (result, cp_expr_loc_or_input_loc (fn));
->>>>>>> 9e014010
 	  KOENIG_LOOKUP_P (result) = koenig_p;
 	  if (is_overloaded_fn (fn))
 	    fn = get_fns (fn);
@@ -6200,25 +6177,16 @@
       begin = mark_rvalue_use (begin);
       end = mark_rvalue_use (end);
       step = mark_rvalue_use (step);
-<<<<<<< HEAD
-      begin = cp_build_c_cast (type, begin, tf_warning_or_error);
-      end = cp_build_c_cast (type, end, tf_warning_or_error);
-=======
       begin = cp_build_c_cast (input_location, type, begin,
 			       tf_warning_or_error);
       end = cp_build_c_cast (input_location, type, end,
 			     tf_warning_or_error);
->>>>>>> 9e014010
       orig_step = step;
       if (!processing_template_decl)
 	step = orig_step = save_expr (step);
       tree stype = POINTER_TYPE_P (type) ? sizetype : type;
-<<<<<<< HEAD
-      step = cp_build_c_cast (stype, step, tf_warning_or_error);
-=======
       step = cp_build_c_cast (input_location, stype, step,
 			      tf_warning_or_error);
->>>>>>> 9e014010
       if (POINTER_TYPE_P (type) && !processing_template_decl)
 	{
 	  begin = save_expr (begin);
@@ -6305,8 +6273,6 @@
   return ret;
 }
 
-<<<<<<< HEAD
-=======
 /* Ensure that pointers are used in OpenACC attach and detach clauses.
    Return true if an error has been detected.  */
 
@@ -6342,7 +6308,6 @@
   return false;
 }
 
->>>>>>> 9e014010
 /* For all elements of CLAUSES, validate them vs OpenMP constraints.
    Remove any elements from the list that are invalid.  */
 
@@ -6361,13 +6326,9 @@
   bool oacc_async = false;
   tree last_iterators = NULL_TREE;
   bool last_iterators_remove = false;
-<<<<<<< HEAD
-  bool reduction_seen = false;
-=======
   /* 1 if normal/task reduction has been seen, -1 if inscan reduction
      has been seen, -2 if mixed inscan/normal reduction diagnosed.  */
   int reduction_seen = 0;
->>>>>>> 9e014010
 
   bitmap_obstack_initialize (NULL);
   bitmap_initialize (&generic_head, &bitmap_default_obstack);
@@ -6377,12 +6338,8 @@
   /* If ort == C_ORT_OMP_DECLARE_SIMD used as uniform_head instead.  */
   bitmap_initialize (&map_head, &bitmap_default_obstack);
   bitmap_initialize (&map_field_head, &bitmap_default_obstack);
-<<<<<<< HEAD
-  /* If ort == C_ORT_OMP used as nontemporal_head instead.  */
-=======
   /* If ort == C_ORT_OMP used as nontemporal_head or use_device_xxx_head
      instead.  */
->>>>>>> 9e014010
   bitmap_initialize (&oacc_reduction_head, &bitmap_default_obstack);
 
   if (ort & C_ORT_ACC)
@@ -6407,9 +6364,6 @@
 	  field_ok = ((ort & C_ORT_OMP_DECLARE_SIMD) == C_ORT_OMP);
 	  goto check_dup_generic;
 	case OMP_CLAUSE_REDUCTION:
-<<<<<<< HEAD
-	  reduction_seen = true;
-=======
 	  if (reduction_seen == 0)
 	    reduction_seen = OMP_CLAUSE_REDUCTION_INSCAN (c) ? -1 : 1;
 	  else if (reduction_seen != -2
@@ -6421,7 +6375,6 @@
 			"on the same construct");
 	      reduction_seen = -2;
 	    }
->>>>>>> 9e014010
 	  /* FALLTHRU */
 	case OMP_CLAUSE_IN_REDUCTION:
 	case OMP_CLAUSE_TASK_REDUCTION:
@@ -6654,13 +6607,9 @@
 	      if (bitmap_bit_p (&oacc_reduction_head, DECL_UID (t)))
 		{
 		  error_at (OMP_CLAUSE_LOCATION (c),
-<<<<<<< HEAD
-			    "%qD appears more than once in reduction clauses",
-=======
 			    ort == C_ORT_ACC
 			    ? "%qD appears more than once in reduction clauses"
 			    : "%qD appears more than once in data clauses",
->>>>>>> 9e014010
 			    t);
 		  remove = true;
 		}
@@ -7249,11 +7198,7 @@
 	    }
 	  if (t == error_mark_node)
 	    remove = true;
-<<<<<<< HEAD
-	  else if (t == current_class_ptr)
-=======
 	  else if (ort != C_ORT_ACC && t == current_class_ptr)
->>>>>>> 9e014010
 	    {
 	      error_at (OMP_CLAUSE_LOCATION (c),
 			"%<this%> allowed in OpenMP only in %<declare simd%>"
@@ -7312,12 +7257,8 @@
 		remove = true;
 	      else
 		{
-<<<<<<< HEAD
-		  t = cp_build_indirect_ref (addr, RO_UNARY_STAR,
-=======
 		  t = cp_build_indirect_ref (OMP_CLAUSE_LOCATION (c),
 					     addr, RO_UNARY_STAR,
->>>>>>> 9e014010
 					     tf_warning_or_error);
 		  if (t == error_mark_node)
 		    remove = true;
@@ -7819,14 +7760,7 @@
 	    {
 	      tree type = TREE_TYPE (t);
 	      if (!TYPE_PTR_P (type)
-<<<<<<< HEAD
-		  && TREE_CODE (type) != ARRAY_TYPE
-		  && (!TYPE_REF_P (type)
-		      || (!TYPE_PTR_P (TREE_TYPE (type))
-			  && TREE_CODE (TREE_TYPE (type)) != ARRAY_TYPE)))
-=======
 		  && (!TYPE_REF_P (type) || !TYPE_PTR_P (TREE_TYPE (type))))
->>>>>>> 9e014010
 		{
 		  if (OMP_CLAUSE_CODE (c) == OMP_CLAUSE_USE_DEVICE_PTR
 		      && ort == C_ORT_OMP)
@@ -8026,10 +7960,6 @@
 	  need_implicitly_determined = true;
 	  break;
 	case OMP_CLAUSE_REDUCTION:
-<<<<<<< HEAD
-	case OMP_CLAUSE_IN_REDUCTION:
-	case OMP_CLAUSE_TASK_REDUCTION:
-=======
 	  if (reduction_seen == -2)
 	    OMP_CLAUSE_REDUCTION_INSCAN (c) = 0;
 	  if (OMP_CLAUSE_REDUCTION_INSCAN (c))
@@ -8040,7 +7970,6 @@
 	case OMP_CLAUSE_TASK_REDUCTION:
 	case OMP_CLAUSE_INCLUSIVE:
 	case OMP_CLAUSE_EXCLUSIVE:
->>>>>>> 9e014010
 	  need_implicitly_determined = true;
 	  break;
 	case OMP_CLAUSE_LINEAR:
@@ -8121,17 +8050,6 @@
 	      error_at (OMP_CLAUSE_LOCATION (c),
 			"%<order%> clause must not be used together "
 			"with %<ordered%>");
-	      *pc = OMP_CLAUSE_CHAIN (c);
-	      continue;
-	    }
-	  pc = &OMP_CLAUSE_CHAIN (c);
-	  continue;
-	case OMP_CLAUSE_NOGROUP:
-	  if (reduction_seen)
-	    {
-	      error_at (OMP_CLAUSE_LOCATION (c),
-			"%<nogroup%> clause must not be used together with "
-			"%<reduction%> clause");
 	      *pc = OMP_CLAUSE_CHAIN (c);
 	      continue;
 	    }
@@ -8768,11 +8686,7 @@
 
   incr = cp_convert (TREE_TYPE (diff), incr, tf_warning_or_error);
   incr = cp_fully_fold (incr);
-<<<<<<< HEAD
-  bool taskloop_iv_seen = false;
-=======
   tree loop_iv_seen = NULL_TREE;
->>>>>>> 9e014010
   for (c = clauses; c ; c = OMP_CLAUSE_CHAIN (c))
     if (OMP_CLAUSE_CODE (c) == OMP_CLAUSE_LASTPRIVATE
 	&& OMP_CLAUSE_DECL (c) == iter)
@@ -9516,11 +9430,7 @@
       if (addr == error_mark_node)
 	depobj = error_mark_node;
       else
-<<<<<<< HEAD
-	depobj = cp_build_indirect_ref (addr, RO_UNARY_STAR,
-=======
 	depobj = cp_build_indirect_ref (loc, addr, RO_UNARY_STAR,
->>>>>>> 9e014010
 					tf_warning_or_error);
     }
 
@@ -9531,11 +9441,7 @@
 finish_omp_flush (int mo)
 {
   tree fn = builtin_decl_explicit (BUILT_IN_SYNC_SYNCHRONIZE);
-<<<<<<< HEAD
-  vec<tree, va_gc> *vec = make_tree_vector ();
-=======
   releasing_vec vec;
->>>>>>> 9e014010
   if (mo != MEMMODEL_LAST)
     {
       fn = builtin_decl_explicit (BUILT_IN_ATOMIC_THREAD_FENCE);
@@ -10508,11 +10414,7 @@
 
   tree ret = NULL_TREE;
   if (!type_dependent_expression_p (arg) && !dependent_type_p (type))
-<<<<<<< HEAD
-    ret = c_build_vec_convert (cp_expr_loc_or_loc (arg, input_location),
-=======
     ret = c_build_vec_convert (cp_expr_loc_or_input_loc (arg),
->>>>>>> 9e014010
 			       decay_conversion (arg, complain),
 			       loc, type, (complain & tf_error) != 0);
 
