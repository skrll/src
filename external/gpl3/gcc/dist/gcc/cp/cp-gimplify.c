/* C++-specific tree lowering bits; see also c-gimplify.c and gimple.c.

<<<<<<< HEAD
   Copyright (C) 2002-2019 Free Software Foundation, Inc.
=======
   Copyright (C) 2002-2020 Free Software Foundation, Inc.
>>>>>>> e2aa5677
   Contributed by Jason Merrill <jason@redhat.com>

This file is part of GCC.

GCC is free software; you can redistribute it and/or modify it under
the terms of the GNU General Public License as published by the Free
Software Foundation; either version 3, or (at your option) any later
version.

GCC is distributed in the hope that it will be useful, but WITHOUT ANY
WARRANTY; without even the implied warranty of MERCHANTABILITY or
FITNESS FOR A PARTICULAR PURPOSE.  See the GNU General Public License
for more details.

You should have received a copy of the GNU General Public License
along with GCC; see the file COPYING3.  If not see
<http://www.gnu.org/licenses/>.  */

#include "config.h"
#include "system.h"
#include "coretypes.h"
#include "target.h"
#include "basic-block.h"
#include "cp-tree.h"
#include "gimple.h"
#include "predict.h"
#include "stor-layout.h"
#include "tree-iterator.h"
#include "gimplify.h"
#include "c-family/c-ubsan.h"
#include "stringpool.h"
#include "attribs.h"
#include "asan.h"
#include "gcc-rich-location.h"
<<<<<<< HEAD
=======
#include "memmodel.h"
#include "tm_p.h"
#include "output.h"
#include "file-prefix-map.h"
#include "cgraph.h"
#include "omp-general.h"
>>>>>>> e2aa5677

/* Forward declarations.  */

static tree cp_genericize_r (tree *, int *, void *);
static tree cp_fold_r (tree *, int *, void *);
static void cp_genericize_tree (tree*, bool);
static tree cp_fold (tree);

/* Local declarations.  */

enum bc_t { bc_break = 0, bc_continue = 1 };

/* Stack of labels which are targets for "break" or "continue",
   linked through TREE_CHAIN.  */
static tree bc_label[2];

/* Begin a scope which can be exited by a break or continue statement.  BC
   indicates which.

   Just creates a label with location LOCATION and pushes it into the current
   context.  */

static tree
begin_bc_block (enum bc_t bc, location_t location)
{
  tree label = create_artificial_label (location);
  DECL_CHAIN (label) = bc_label[bc];
  bc_label[bc] = label;
  if (bc == bc_break)
    LABEL_DECL_BREAK (label) = true;
  else
    LABEL_DECL_CONTINUE (label) = true;
  return label;
}

/* Finish a scope which can be exited by a break or continue statement.
   LABEL was returned from the most recent call to begin_bc_block.  BLOCK is
   an expression for the contents of the scope.

   If we saw a break (or continue) in the scope, append a LABEL_EXPR to
   BLOCK.  Otherwise, just forget the label.  */

static void
finish_bc_block (tree *block, enum bc_t bc, tree label)
{
  gcc_assert (label == bc_label[bc]);

  if (TREE_USED (label))
    append_to_statement_list (build1 (LABEL_EXPR, void_type_node, label),
			      block);

  bc_label[bc] = DECL_CHAIN (label);
  DECL_CHAIN (label) = NULL_TREE;
}

/* Get the LABEL_EXPR to represent a break or continue statement
   in the current block scope.  BC indicates which.  */

static tree
get_bc_label (enum bc_t bc)
{
  tree label = bc_label[bc];

  /* Mark the label used for finish_bc_block.  */
  TREE_USED (label) = 1;
  return label;
}

/* Genericize a TRY_BLOCK.  */

static void
genericize_try_block (tree *stmt_p)
{
  tree body = TRY_STMTS (*stmt_p);
  tree cleanup = TRY_HANDLERS (*stmt_p);

  *stmt_p = build2 (TRY_CATCH_EXPR, void_type_node, body, cleanup);
}

/* Genericize a HANDLER by converting to a CATCH_EXPR.  */

static void
genericize_catch_block (tree *stmt_p)
{
  tree type = HANDLER_TYPE (*stmt_p);
  tree body = HANDLER_BODY (*stmt_p);

  /* FIXME should the caught type go in TREE_TYPE?  */
  *stmt_p = build2 (CATCH_EXPR, void_type_node, type, body);
}

/* A terser interface for building a representation of an exception
   specification.  */

static tree
build_gimple_eh_filter_tree (tree body, tree allowed, tree failure)
{
  tree t;

  /* FIXME should the allowed types go in TREE_TYPE?  */
  t = build2 (EH_FILTER_EXPR, void_type_node, allowed, NULL_TREE);
  append_to_statement_list (failure, &EH_FILTER_FAILURE (t));

  t = build2 (TRY_CATCH_EXPR, void_type_node, NULL_TREE, t);
  append_to_statement_list (body, &TREE_OPERAND (t, 0));

  return t;
}

/* Genericize an EH_SPEC_BLOCK by converting it to a
   TRY_CATCH_EXPR/EH_FILTER_EXPR pair.  */

static void
genericize_eh_spec_block (tree *stmt_p)
{
  tree body = EH_SPEC_STMTS (*stmt_p);
  tree allowed = EH_SPEC_RAISES (*stmt_p);
  tree failure = build_call_n (call_unexpected_fn, 1, build_exc_ptr ());

  *stmt_p = build_gimple_eh_filter_tree (body, allowed, failure);
  TREE_NO_WARNING (*stmt_p) = true;
  TREE_NO_WARNING (TREE_OPERAND (*stmt_p, 1)) = true;
}

/* Return the first non-compound statement in STMT.  */

tree
first_stmt (tree stmt)
{
  switch (TREE_CODE (stmt))
    {
    case STATEMENT_LIST:
      if (tree_statement_list_node *p = STATEMENT_LIST_HEAD (stmt))
	return first_stmt (p->stmt);
      return void_node;

    case BIND_EXPR:
      return first_stmt (BIND_EXPR_BODY (stmt));

    default:
      return stmt;
    }
}

/* Genericize an IF_STMT by turning it into a COND_EXPR.  */

static void
genericize_if_stmt (tree *stmt_p)
{
  tree stmt, cond, then_, else_;
  location_t locus = EXPR_LOCATION (*stmt_p);

  stmt = *stmt_p;
  cond = IF_COND (stmt);
  then_ = THEN_CLAUSE (stmt);
  else_ = ELSE_CLAUSE (stmt);

  if (then_ && else_)
    {
      tree ft = first_stmt (then_);
      tree fe = first_stmt (else_);
      br_predictor pr;
      if (TREE_CODE (ft) == PREDICT_EXPR
	  && TREE_CODE (fe) == PREDICT_EXPR
	  && (pr = PREDICT_EXPR_PREDICTOR (ft)) == PREDICT_EXPR_PREDICTOR (fe)
	  && (pr == PRED_HOT_LABEL || pr == PRED_COLD_LABEL))
	{
	  gcc_rich_location richloc (EXPR_LOC_OR_LOC (ft, locus));
	  richloc.add_range (EXPR_LOC_OR_LOC (fe, locus));
	  warning_at (&richloc, OPT_Wattributes,
		      "both branches of %<if%> statement marked as %qs",
		      pr == PRED_HOT_LABEL ? "likely" : "unlikely");
	}
    }

  if (!then_)
    then_ = build_empty_stmt (locus);
  if (!else_)
    else_ = build_empty_stmt (locus);

  if (integer_nonzerop (cond) && !TREE_SIDE_EFFECTS (else_))
    stmt = then_;
  else if (integer_zerop (cond) && !TREE_SIDE_EFFECTS (then_))
    stmt = else_;
  else
    stmt = build3 (COND_EXPR, void_type_node, cond, then_, else_);
  protected_set_expr_location_if_unset (stmt, locus);
  *stmt_p = stmt;
}

/* Build a generic representation of one of the C loop forms.  COND is the
   loop condition or NULL_TREE.  BODY is the (possibly compound) statement
   controlled by the loop.  INCR is the increment expression of a for-loop,
   or NULL_TREE.  COND_IS_FIRST indicates whether the condition is
   evaluated before the loop body as in while and for loops, or after the
   loop body as in do-while loops.  */

static void
genericize_cp_loop (tree *stmt_p, location_t start_locus, tree cond, tree body,
		    tree incr, bool cond_is_first, int *walk_subtrees,
		    void *data)
{
  tree blab, clab;
  tree exit = NULL;
  tree stmt_list = NULL;
  tree debug_begin = NULL;

<<<<<<< HEAD
  if (EXPR_LOCATION (incr) == UNKNOWN_LOCATION)
    protected_set_expr_location (incr, start_locus);
=======
  protected_set_expr_location_if_unset (incr, start_locus);
>>>>>>> e2aa5677

  cp_walk_tree (&cond, cp_genericize_r, data, NULL);
  cp_walk_tree (&incr, cp_genericize_r, data, NULL);

  blab = begin_bc_block (bc_break, start_locus);
  clab = begin_bc_block (bc_continue, start_locus);

  cp_walk_tree (&body, cp_genericize_r, data, NULL);
  *walk_subtrees = 0;

  if (MAY_HAVE_DEBUG_MARKER_STMTS
      && (!cond || !integer_zerop (cond)))
    {
      debug_begin = build0 (DEBUG_BEGIN_STMT, void_type_node);
      SET_EXPR_LOCATION (debug_begin, cp_expr_loc_or_loc (cond, start_locus));
    }

  if (cond && TREE_CODE (cond) != INTEGER_CST)
    {
      /* If COND is constant, don't bother building an exit.  If it's false,
	 we won't build a loop.  If it's true, any exits are in the body.  */
      location_t cloc = cp_expr_loc_or_loc (cond, start_locus);
      exit = build1_loc (cloc, GOTO_EXPR, void_type_node,
			 get_bc_label (bc_break));
      exit = fold_build3_loc (cloc, COND_EXPR, void_type_node, cond,
			      build_empty_stmt (cloc), exit);
    }

  if (exit && cond_is_first)
    {
      append_to_statement_list (debug_begin, &stmt_list);
      debug_begin = NULL_TREE;
      append_to_statement_list (exit, &stmt_list);
    }
  append_to_statement_list (body, &stmt_list);
  finish_bc_block (&stmt_list, bc_continue, clab);
  if (incr)
    {
      if (MAY_HAVE_DEBUG_MARKER_STMTS)
	{
	  tree d = build0 (DEBUG_BEGIN_STMT, void_type_node);
	  SET_EXPR_LOCATION (d, cp_expr_loc_or_loc (incr, start_locus));
	  append_to_statement_list (d, &stmt_list);
	}
      append_to_statement_list (incr, &stmt_list);
    }
  append_to_statement_list (debug_begin, &stmt_list);
  if (exit && !cond_is_first)
    append_to_statement_list (exit, &stmt_list);

  if (!stmt_list)
    stmt_list = build_empty_stmt (start_locus);

  tree loop;
  if (cond && integer_zerop (cond))
    {
      if (cond_is_first)
	loop = fold_build3_loc (start_locus, COND_EXPR,
				void_type_node, cond, stmt_list,
				build_empty_stmt (start_locus));
      else
	loop = stmt_list;
    }
  else
    {
      location_t loc = start_locus;
      if (!cond || integer_nonzerop (cond))
	loc = EXPR_LOCATION (expr_first (body));
      if (loc == UNKNOWN_LOCATION)
	loc = start_locus;
      loop = build1_loc (loc, LOOP_EXPR, void_type_node, stmt_list);
    }

  stmt_list = NULL;
  append_to_statement_list (loop, &stmt_list);
  finish_bc_block (&stmt_list, bc_break, blab);
  if (!stmt_list)
    stmt_list = build_empty_stmt (start_locus);

  *stmt_p = stmt_list;
}

/* Genericize a FOR_STMT node *STMT_P.  */

static void
genericize_for_stmt (tree *stmt_p, int *walk_subtrees, void *data)
{
  tree stmt = *stmt_p;
  tree expr = NULL;
  tree loop;
  tree init = FOR_INIT_STMT (stmt);

  if (init)
    {
      cp_walk_tree (&init, cp_genericize_r, data, NULL);
      append_to_statement_list (init, &expr);
    }

  genericize_cp_loop (&loop, EXPR_LOCATION (stmt), FOR_COND (stmt),
		      FOR_BODY (stmt), FOR_EXPR (stmt), 1, walk_subtrees, data);
  append_to_statement_list (loop, &expr);
  if (expr == NULL_TREE)
    expr = loop;
  *stmt_p = expr;
}

/* Genericize a WHILE_STMT node *STMT_P.  */

static void
genericize_while_stmt (tree *stmt_p, int *walk_subtrees, void *data)
{
  tree stmt = *stmt_p;
  genericize_cp_loop (stmt_p, EXPR_LOCATION (stmt), WHILE_COND (stmt),
		      WHILE_BODY (stmt), NULL_TREE, 1, walk_subtrees, data);
}

/* Genericize a DO_STMT node *STMT_P.  */

static void
genericize_do_stmt (tree *stmt_p, int *walk_subtrees, void *data)
{
  tree stmt = *stmt_p;
  genericize_cp_loop (stmt_p, EXPR_LOCATION (stmt), DO_COND (stmt),
		      DO_BODY (stmt), NULL_TREE, 0, walk_subtrees, data);
}

/* Genericize a SWITCH_STMT node *STMT_P by turning it into a SWITCH_EXPR.  */

static void
genericize_switch_stmt (tree *stmt_p, int *walk_subtrees, void *data)
{
  tree stmt = *stmt_p;
  tree break_block, body, cond, type;
  location_t stmt_locus = EXPR_LOCATION (stmt);

  body = SWITCH_STMT_BODY (stmt);
  if (!body)
    body = build_empty_stmt (stmt_locus);
  cond = SWITCH_STMT_COND (stmt);
  type = SWITCH_STMT_TYPE (stmt);

  cp_walk_tree (&cond, cp_genericize_r, data, NULL);

  break_block = begin_bc_block (bc_break, stmt_locus);

  cp_walk_tree (&body, cp_genericize_r, data, NULL);
  cp_walk_tree (&type, cp_genericize_r, data, NULL);
  *walk_subtrees = 0;

  if (TREE_USED (break_block))
    SWITCH_BREAK_LABEL_P (break_block) = 1;
  finish_bc_block (&body, bc_break, break_block);
  *stmt_p = build2_loc (stmt_locus, SWITCH_EXPR, type, cond, body);
  SWITCH_ALL_CASES_P (*stmt_p) = SWITCH_STMT_ALL_CASES_P (stmt);
  gcc_checking_assert (!SWITCH_STMT_NO_BREAK_P (stmt)
		       || !TREE_USED (break_block));
}

/* Genericize a CONTINUE_STMT node *STMT_P.  */

static void
genericize_continue_stmt (tree *stmt_p)
{
  tree stmt_list = NULL;
  tree pred = build_predict_expr (PRED_CONTINUE, NOT_TAKEN);
  tree label = get_bc_label (bc_continue);
  location_t location = EXPR_LOCATION (*stmt_p);
  tree jump = build1_loc (location, GOTO_EXPR, void_type_node, label);
  append_to_statement_list_force (pred, &stmt_list);
  append_to_statement_list (jump, &stmt_list);
  *stmt_p = stmt_list;
}

/* Genericize a BREAK_STMT node *STMT_P.  */

static void
genericize_break_stmt (tree *stmt_p)
{
  tree label = get_bc_label (bc_break);
  location_t location = EXPR_LOCATION (*stmt_p);
  *stmt_p = build1_loc (location, GOTO_EXPR, void_type_node, label);
}

/* Genericize a OMP_FOR node *STMT_P.  */

static void
genericize_omp_for_stmt (tree *stmt_p, int *walk_subtrees, void *data)
{
  tree stmt = *stmt_p;
  location_t locus = EXPR_LOCATION (stmt);
  tree clab = begin_bc_block (bc_continue, locus);

  cp_walk_tree (&OMP_FOR_BODY (stmt), cp_genericize_r, data, NULL);
  if (TREE_CODE (stmt) != OMP_TASKLOOP)
    cp_walk_tree (&OMP_FOR_CLAUSES (stmt), cp_genericize_r, data, NULL);
  cp_walk_tree (&OMP_FOR_INIT (stmt), cp_genericize_r, data, NULL);
  cp_walk_tree (&OMP_FOR_COND (stmt), cp_genericize_r, data, NULL);
  cp_walk_tree (&OMP_FOR_INCR (stmt), cp_genericize_r, data, NULL);
  cp_walk_tree (&OMP_FOR_PRE_BODY (stmt), cp_genericize_r, data, NULL);
  *walk_subtrees = 0;

  finish_bc_block (&OMP_FOR_BODY (stmt), bc_continue, clab);
}

/* Hook into the middle of gimplifying an OMP_FOR node.  */

static enum gimplify_status
cp_gimplify_omp_for (tree *expr_p, gimple_seq *pre_p)
{
  tree for_stmt = *expr_p;
  gimple_seq seq = NULL;

  /* Protect ourselves from recursion.  */
  if (OMP_FOR_GIMPLIFYING_P (for_stmt))
    return GS_UNHANDLED;
  OMP_FOR_GIMPLIFYING_P (for_stmt) = 1;

  gimplify_and_add (for_stmt, &seq);
  gimple_seq_add_seq (pre_p, seq);

  OMP_FOR_GIMPLIFYING_P (for_stmt) = 0;

  return GS_ALL_DONE;
}

/*  Gimplify an EXPR_STMT node.  */

static void
gimplify_expr_stmt (tree *stmt_p)
{
  tree stmt = EXPR_STMT_EXPR (*stmt_p);

  if (stmt == error_mark_node)
    stmt = NULL;

  /* Gimplification of a statement expression will nullify the
     statement if all its side effects are moved to *PRE_P and *POST_P.

     In this case we will not want to emit the gimplified statement.
     However, we may still want to emit a warning, so we do that before
     gimplification.  */
  if (stmt && warn_unused_value)
    {
      if (!TREE_SIDE_EFFECTS (stmt))
	{
	  if (!IS_EMPTY_STMT (stmt)
	      && !VOID_TYPE_P (TREE_TYPE (stmt))
	      && !TREE_NO_WARNING (stmt))
	    warning (OPT_Wunused_value, "statement with no effect");
	}
      else
	warn_if_unused_value (stmt, input_location);
    }

  if (stmt == NULL_TREE)
    stmt = alloc_stmt_list ();

  *stmt_p = stmt;
}

/* Gimplify initialization from an AGGR_INIT_EXPR.  */

static void
cp_gimplify_init_expr (tree *expr_p)
{
  tree from = TREE_OPERAND (*expr_p, 1);
  tree to = TREE_OPERAND (*expr_p, 0);
  tree t;

  /* What about code that pulls out the temp and uses it elsewhere?  I
     think that such code never uses the TARGET_EXPR as an initializer.  If
     I'm wrong, we'll abort because the temp won't have any RTL.  In that
     case, I guess we'll need to replace references somehow.  */
  if (TREE_CODE (from) == TARGET_EXPR && TARGET_EXPR_INITIAL (from))
    from = TARGET_EXPR_INITIAL (from);

  /* Look through any COMPOUND_EXPRs, since build_compound_expr pushes them
     inside the TARGET_EXPR.  */
  for (t = from; t; )
    {
      tree sub = TREE_CODE (t) == COMPOUND_EXPR ? TREE_OPERAND (t, 0) : t;

      /* If we are initializing from an AGGR_INIT_EXPR, drop the INIT_EXPR and
	 replace the slot operand with our target.

	 Should we add a target parm to gimplify_expr instead?  No, as in this
	 case we want to replace the INIT_EXPR.  */
      if (TREE_CODE (sub) == AGGR_INIT_EXPR
	  || TREE_CODE (sub) == VEC_INIT_EXPR)
	{
	  if (TREE_CODE (sub) == AGGR_INIT_EXPR)
	    AGGR_INIT_EXPR_SLOT (sub) = to;
	  else
	    VEC_INIT_EXPR_SLOT (sub) = to;
	  *expr_p = from;

	  /* The initialization is now a side-effect, so the container can
	     become void.  */
	  if (from != sub)
	    TREE_TYPE (from) = void_type_node;
	}

      /* Handle aggregate NSDMI.  */
      replace_placeholders (sub, to);

      if (t == sub)
	break;
      else
	t = TREE_OPERAND (t, 1);
    }

}

/* Gimplify a MUST_NOT_THROW_EXPR.  */

static enum gimplify_status
gimplify_must_not_throw_expr (tree *expr_p, gimple_seq *pre_p)
{
  tree stmt = *expr_p;
  tree temp = voidify_wrapper_expr (stmt, NULL);
  tree body = TREE_OPERAND (stmt, 0);
  gimple_seq try_ = NULL;
  gimple_seq catch_ = NULL;
  gimple *mnt;

  gimplify_and_add (body, &try_);
  mnt = gimple_build_eh_must_not_throw (terminate_fn);
  gimple_seq_add_stmt_without_update (&catch_, mnt);
  mnt = gimple_build_try (try_, catch_, GIMPLE_TRY_CATCH);

  gimple_seq_add_stmt_without_update (pre_p, mnt);
  if (temp)
    {
      *expr_p = temp;
      return GS_OK;
    }

  *expr_p = NULL;
  return GS_ALL_DONE;
}

/* Return TRUE if an operand (OP) of a given TYPE being copied is
   really just an empty class copy.

   Check that the operand has a simple form so that TARGET_EXPRs and
   non-empty CONSTRUCTORs get reduced properly, and we leave the
   return slot optimization alone because it isn't a copy.  */

bool
simple_empty_class_p (tree type, tree op, tree_code code)
{
  if (TREE_CODE (op) == COMPOUND_EXPR)
    return simple_empty_class_p (type, TREE_OPERAND (op, 1), code);
  if (SIMPLE_TARGET_EXPR_P (op)
      && TYPE_HAS_TRIVIAL_DESTRUCTOR (type))
    /* The TARGET_EXPR is itself a simple copy, look through it.  */
    return simple_empty_class_p (type, TARGET_EXPR_INITIAL (op), code);

  if (TREE_CODE (op) == PARM_DECL
      && TREE_ADDRESSABLE (TREE_TYPE (op)))
    {
      tree fn = DECL_CONTEXT (op);
      if (DECL_THUNK_P (fn)
	  || lambda_static_thunk_p (fn))
	/* In a thunk, we pass through invisible reference parms, so this isn't
	   actually a copy.  */
	return false;
    }

  return
    (TREE_CODE (op) == EMPTY_CLASS_EXPR
     || code == MODIFY_EXPR
     || is_gimple_lvalue (op)
     || INDIRECT_REF_P (op)
     || (TREE_CODE (op) == CONSTRUCTOR
	 && CONSTRUCTOR_NELTS (op) == 0)
     || (TREE_CODE (op) == CALL_EXPR
	 && !CALL_EXPR_RETURN_SLOT_OPT (op)))
<<<<<<< HEAD
=======
    && !TREE_CLOBBER_P (op)
>>>>>>> e2aa5677
    && is_really_empty_class (type, /*ignore_vptr*/true);
}

/* Returns true if evaluating E as an lvalue has side-effects;
   specifically, a volatile lvalue has TREE_SIDE_EFFECTS, but it doesn't really
   have side-effects until there is a read or write through it.  */

static bool
lvalue_has_side_effects (tree e)
{
  if (!TREE_SIDE_EFFECTS (e))
    return false;
  while (handled_component_p (e))
    {
      if (TREE_CODE (e) == ARRAY_REF
	  && TREE_SIDE_EFFECTS (TREE_OPERAND (e, 1)))
	return true;
      e = TREE_OPERAND (e, 0);
    }
  if (DECL_P (e))
    /* Just naming a variable has no side-effects.  */
    return false;
  else if (INDIRECT_REF_P (e))
    /* Similarly, indirection has no side-effects.  */
    return TREE_SIDE_EFFECTS (TREE_OPERAND (e, 0));
  else
    /* For anything else, trust TREE_SIDE_EFFECTS.  */
    return TREE_SIDE_EFFECTS (e);
}

/* Gimplify *EXPR_P as rvalue into an expression that can't be modified
   by expressions with side-effects in other operands.  */

static enum gimplify_status
gimplify_to_rvalue (tree *expr_p, gimple_seq *pre_p, gimple_seq *post_p,
		    bool (*gimple_test_f) (tree))
{
  enum gimplify_status t
    = gimplify_expr (expr_p, pre_p, post_p, gimple_test_f, fb_rvalue);
  if (t == GS_ERROR)
    return GS_ERROR;
  else if (is_gimple_variable (*expr_p) && TREE_CODE (*expr_p) != SSA_NAME)
    *expr_p = get_initialized_tmp_var (*expr_p, pre_p);
  return t;
}

/* Do C++-specific gimplification.  Args are as for gimplify_expr.  */

int
cp_gimplify_expr (tree *expr_p, gimple_seq *pre_p, gimple_seq *post_p)
{
  int saved_stmts_are_full_exprs_p = 0;
<<<<<<< HEAD
  location_t loc = cp_expr_loc_or_loc (*expr_p, input_location);
=======
  location_t loc = cp_expr_loc_or_input_loc (*expr_p);
>>>>>>> e2aa5677
  enum tree_code code = TREE_CODE (*expr_p);
  enum gimplify_status ret;

  if (STATEMENT_CODE_P (code))
    {
      saved_stmts_are_full_exprs_p = stmts_are_full_exprs_p ();
      current_stmt_tree ()->stmts_are_full_exprs_p
	= STMT_IS_FULL_EXPR_P (*expr_p);
    }

  switch (code)
    {
    case AGGR_INIT_EXPR:
      simplify_aggr_init_expr (expr_p);
      ret = GS_OK;
      break;

    case VEC_INIT_EXPR:
      {
	location_t loc = input_location;
	tree init = VEC_INIT_EXPR_INIT (*expr_p);
	int from_array = (init && TREE_CODE (TREE_TYPE (init)) == ARRAY_TYPE);
	gcc_assert (EXPR_HAS_LOCATION (*expr_p));
	input_location = EXPR_LOCATION (*expr_p);
	*expr_p = build_vec_init (VEC_INIT_EXPR_SLOT (*expr_p), NULL_TREE,
				  init, VEC_INIT_EXPR_VALUE_INIT (*expr_p),
				  from_array,
				  tf_warning_or_error);
	hash_set<tree> pset;
	cp_walk_tree (expr_p, cp_fold_r, &pset, NULL);
	cp_genericize_tree (expr_p, false);
	copy_if_shared (expr_p);
	ret = GS_OK;
	input_location = loc;
      }
      break;

    case THROW_EXPR:
      /* FIXME communicate throw type to back end, probably by moving
	 THROW_EXPR into ../tree.def.  */
      *expr_p = TREE_OPERAND (*expr_p, 0);
      ret = GS_OK;
      break;

    case MUST_NOT_THROW_EXPR:
      ret = gimplify_must_not_throw_expr (expr_p, pre_p);
      break;

      /* We used to do this for MODIFY_EXPR as well, but that's unsafe; the
	 LHS of an assignment might also be involved in the RHS, as in bug
	 25979.  */
    case INIT_EXPR:
      cp_gimplify_init_expr (expr_p);
      if (TREE_CODE (*expr_p) != INIT_EXPR)
	return GS_OK;
      /* Fall through.  */
    case MODIFY_EXPR:
    modify_expr_case:
      {
	/* If the back end isn't clever enough to know that the lhs and rhs
	   types are the same, add an explicit conversion.  */
	tree op0 = TREE_OPERAND (*expr_p, 0);
	tree op1 = TREE_OPERAND (*expr_p, 1);

	if (!error_operand_p (op0)
	    && !error_operand_p (op1)
	    && (TYPE_STRUCTURAL_EQUALITY_P (TREE_TYPE (op0))
		|| TYPE_STRUCTURAL_EQUALITY_P (TREE_TYPE (op1)))
	    && !useless_type_conversion_p (TREE_TYPE (op1), TREE_TYPE (op0)))
	  TREE_OPERAND (*expr_p, 1) = build1 (VIEW_CONVERT_EXPR,
					      TREE_TYPE (op0), op1);

	else if (simple_empty_class_p (TREE_TYPE (op0), op1, code))
	  {
	    while (TREE_CODE (op1) == TARGET_EXPR)
	      /* We're disconnecting the initializer from its target,
		 don't create a temporary.  */
	      op1 = TARGET_EXPR_INITIAL (op1);

	    /* Remove any copies of empty classes.  Also drop volatile
	       variables on the RHS to avoid infinite recursion from
	       gimplify_expr trying to load the value.  */
	    if (TREE_SIDE_EFFECTS (op1))
	      {
		if (TREE_THIS_VOLATILE (op1)
		    && (REFERENCE_CLASS_P (op1) || DECL_P (op1)))
		  op1 = build_fold_addr_expr (op1);

		gimplify_and_add (op1, pre_p);
	      }
	    gimplify_expr (&TREE_OPERAND (*expr_p, 0), pre_p, post_p,
			   is_gimple_lvalue, fb_lvalue);
	    *expr_p = TREE_OPERAND (*expr_p, 0);
	    if (code == RETURN_EXPR && REFERENCE_CLASS_P (*expr_p))
	      /* Avoid 'return *<retval>;'  */
	      *expr_p = TREE_OPERAND (*expr_p, 0);
	  }
	/* P0145 says that the RHS is sequenced before the LHS.
	   gimplify_modify_expr gimplifies the RHS before the LHS, but that
	   isn't quite strong enough in two cases:

	   1) gimplify.c wants to leave a CALL_EXPR on the RHS, which would
	   mean it's evaluated after the LHS.

	   2) the value calculation of the RHS is also sequenced before the
	   LHS, so for scalar assignment we need to preevaluate if the
	   RHS could be affected by LHS side-effects even if it has no
	   side-effects of its own.  We don't need this for classes because
	   class assignment takes its RHS by reference.  */
       else if (flag_strong_eval_order > 1
                && TREE_CODE (*expr_p) == MODIFY_EXPR
                && lvalue_has_side_effects (op0)
		&& (TREE_CODE (op1) == CALL_EXPR
		    || (SCALAR_TYPE_P (TREE_TYPE (op1))
			&& !TREE_CONSTANT (op1))))
	 TREE_OPERAND (*expr_p, 1) = get_initialized_tmp_var (op1, pre_p);
      }
      ret = GS_OK;
      break;

    case EMPTY_CLASS_EXPR:
      /* We create an empty CONSTRUCTOR with RECORD_TYPE.  */
      *expr_p = build_constructor (TREE_TYPE (*expr_p), NULL);
      ret = GS_OK;
      break;

    case BASELINK:
      *expr_p = BASELINK_FUNCTIONS (*expr_p);
      ret = GS_OK;
      break;

    case TRY_BLOCK:
      genericize_try_block (expr_p);
      ret = GS_OK;
      break;

    case HANDLER:
      genericize_catch_block (expr_p);
      ret = GS_OK;
      break;

    case EH_SPEC_BLOCK:
      genericize_eh_spec_block (expr_p);
      ret = GS_OK;
      break;

    case USING_STMT:
      gcc_unreachable ();

    case FOR_STMT:
    case WHILE_STMT:
    case DO_STMT:
    case SWITCH_STMT:
    case CONTINUE_STMT:
    case BREAK_STMT:
      gcc_unreachable ();

    case OMP_FOR:
    case OMP_SIMD:
    case OMP_DISTRIBUTE:
    case OMP_LOOP:
    case OMP_TASKLOOP:
      ret = cp_gimplify_omp_for (expr_p, pre_p);
      break;

    case EXPR_STMT:
      gimplify_expr_stmt (expr_p);
      ret = GS_OK;
      break;

    case UNARY_PLUS_EXPR:
      {
	tree arg = TREE_OPERAND (*expr_p, 0);
	tree type = TREE_TYPE (*expr_p);
	*expr_p = (TREE_TYPE (arg) != type) ? fold_convert (type, arg)
					    : arg;
	ret = GS_OK;
      }
      break;

    case CALL_EXPR:
      ret = GS_OK;
      if (flag_strong_eval_order == 2
	  && CALL_EXPR_FN (*expr_p)
	  && cp_get_callee_fndecl_nofold (*expr_p) == NULL_TREE)
	{
	  tree fnptrtype = TREE_TYPE (CALL_EXPR_FN (*expr_p));
	  enum gimplify_status t
	    = gimplify_to_rvalue (&CALL_EXPR_FN (*expr_p), pre_p, NULL,
				  is_gimple_call_addr);
	  if (t == GS_ERROR)
	    ret = GS_ERROR;
	  /* GIMPLE considers most pointer conversion useless, but for
	     calls we actually care about the exact function pointer type.  */
	  else if (TREE_TYPE (CALL_EXPR_FN (*expr_p)) != fnptrtype)
	    CALL_EXPR_FN (*expr_p)
	      = build1 (NOP_EXPR, fnptrtype, CALL_EXPR_FN (*expr_p));
	}
      if (!CALL_EXPR_FN (*expr_p))
	/* Internal function call.  */;
      else if (CALL_EXPR_REVERSE_ARGS (*expr_p))
	{
	  /* This is a call to a (compound) assignment operator that used
	     the operator syntax; gimplify the RHS first.  */
	  gcc_assert (call_expr_nargs (*expr_p) == 2);
	  gcc_assert (!CALL_EXPR_ORDERED_ARGS (*expr_p));
	  enum gimplify_status t
	    = gimplify_arg (&CALL_EXPR_ARG (*expr_p, 1), pre_p, loc);
	  if (t == GS_ERROR)
	    ret = GS_ERROR;
	}
      else if (CALL_EXPR_ORDERED_ARGS (*expr_p))
	{
	  /* Leave the last argument for gimplify_call_expr, to avoid problems
	     with __builtin_va_arg_pack().  */
	  int nargs = call_expr_nargs (*expr_p) - 1;
	  for (int i = 0; i < nargs; ++i)
	    {
	      enum gimplify_status t
		= gimplify_arg (&CALL_EXPR_ARG (*expr_p, i), pre_p, loc);
	      if (t == GS_ERROR)
		ret = GS_ERROR;
	    }
	}
      else if (flag_strong_eval_order
	       && !CALL_EXPR_OPERATOR_SYNTAX (*expr_p))
	{
	  /* If flag_strong_eval_order, evaluate the object argument first.  */
	  tree fntype = TREE_TYPE (CALL_EXPR_FN (*expr_p));
	  if (INDIRECT_TYPE_P (fntype))
	    fntype = TREE_TYPE (fntype);
	  if (TREE_CODE (fntype) == METHOD_TYPE)
	    {
	      enum gimplify_status t
		= gimplify_arg (&CALL_EXPR_ARG (*expr_p, 0), pre_p, loc);
	      if (t == GS_ERROR)
		ret = GS_ERROR;
	    }
	}
      if (ret != GS_ERROR)
	{
	  tree decl = cp_get_callee_fndecl_nofold (*expr_p);
	  if (decl
	      && fndecl_built_in_p (decl, CP_BUILT_IN_IS_CONSTANT_EVALUATED,
<<<<<<< HEAD
				  BUILT_IN_FRONTEND))
	    *expr_p = boolean_false_node;
	}
=======
				    BUILT_IN_FRONTEND))
	    *expr_p = boolean_false_node;
	  else if (decl
		   && fndecl_built_in_p (decl, CP_BUILT_IN_SOURCE_LOCATION,
					 BUILT_IN_FRONTEND))
	    *expr_p = fold_builtin_source_location (EXPR_LOCATION (*expr_p));
	}
      break;

    case TARGET_EXPR:
      /* A TARGET_EXPR that expresses direct-initialization should have been
	 elided by cp_gimplify_init_expr.  */
      gcc_checking_assert (!TARGET_EXPR_DIRECT_INIT_P (*expr_p));
      ret = GS_UNHANDLED;
      break;

    case PTRMEM_CST:
      *expr_p = cplus_expand_constant (*expr_p);
      if (TREE_CODE (*expr_p) == PTRMEM_CST)
	ret = GS_ERROR;
      else
	ret = GS_OK;
>>>>>>> e2aa5677
      break;

    case RETURN_EXPR:
      if (TREE_OPERAND (*expr_p, 0)
	  && (TREE_CODE (TREE_OPERAND (*expr_p, 0)) == INIT_EXPR
	      || TREE_CODE (TREE_OPERAND (*expr_p, 0)) == MODIFY_EXPR))
	{
	  expr_p = &TREE_OPERAND (*expr_p, 0);
	  /* Avoid going through the INIT_EXPR case, which can
	     degrade INIT_EXPRs into AGGR_INIT_EXPRs.  */
	  goto modify_expr_case;
	}
      /* Fall through.  */

    default:
      ret = (enum gimplify_status) c_gimplify_expr (expr_p, pre_p, post_p);
      break;
    }

  /* Restore saved state.  */
  if (STATEMENT_CODE_P (code))
    current_stmt_tree ()->stmts_are_full_exprs_p
      = saved_stmts_are_full_exprs_p;

  return ret;
}

static inline bool
is_invisiref_parm (const_tree t)
{
  return ((TREE_CODE (t) == PARM_DECL || TREE_CODE (t) == RESULT_DECL)
	  && DECL_BY_REFERENCE (t));
}

/* Return true if the uid in both int tree maps are equal.  */

bool
cxx_int_tree_map_hasher::equal (cxx_int_tree_map *a, cxx_int_tree_map *b)
{
  return (a->uid == b->uid);
}

/* Hash a UID in a cxx_int_tree_map.  */

unsigned int
cxx_int_tree_map_hasher::hash (cxx_int_tree_map *item)
{
  return item->uid;
}

/* A stable comparison routine for use with splay trees and DECLs.  */

static int
splay_tree_compare_decl_uid (splay_tree_key xa, splay_tree_key xb)
{
  tree a = (tree) xa;
  tree b = (tree) xb;

  return DECL_UID (a) - DECL_UID (b);
}

/* OpenMP context during genericization.  */

struct cp_genericize_omp_taskreg
{
  bool is_parallel;
  bool default_shared;
  struct cp_genericize_omp_taskreg *outer;
  splay_tree variables;
};

/* Return true if genericization should try to determine if
   DECL is firstprivate or shared within task regions.  */

static bool
omp_var_to_track (tree decl)
{
  tree type = TREE_TYPE (decl);
  if (is_invisiref_parm (decl))
    type = TREE_TYPE (type);
  else if (TYPE_REF_P (type))
    type = TREE_TYPE (type);
  while (TREE_CODE (type) == ARRAY_TYPE)
    type = TREE_TYPE (type);
  if (type == error_mark_node || !CLASS_TYPE_P (type))
    return false;
  if (VAR_P (decl) && CP_DECL_THREAD_LOCAL_P (decl))
    return false;
  if (cxx_omp_predetermined_sharing (decl) != OMP_CLAUSE_DEFAULT_UNSPECIFIED)
    return false;
  return true;
}

/* Note DECL use in OpenMP region OMP_CTX during genericization.  */

static void
omp_cxx_notice_variable (struct cp_genericize_omp_taskreg *omp_ctx, tree decl)
{
  splay_tree_node n = splay_tree_lookup (omp_ctx->variables,
					 (splay_tree_key) decl);
  if (n == NULL)
    {
      int flags = OMP_CLAUSE_DEFAULT_SHARED;
      if (omp_ctx->outer)
	omp_cxx_notice_variable (omp_ctx->outer, decl);
      if (!omp_ctx->default_shared)
	{
	  struct cp_genericize_omp_taskreg *octx;

	  for (octx = omp_ctx->outer; octx; octx = octx->outer)
	    {
	      n = splay_tree_lookup (octx->variables, (splay_tree_key) decl);
	      if (n && n->value != OMP_CLAUSE_DEFAULT_SHARED)
		{
		  flags = OMP_CLAUSE_DEFAULT_FIRSTPRIVATE;
		  break;
		}
	      if (octx->is_parallel)
		break;
	    }
	  if (octx == NULL
	      && (TREE_CODE (decl) == PARM_DECL
		  || (!(TREE_STATIC (decl) || DECL_EXTERNAL (decl))
		      && DECL_CONTEXT (decl) == current_function_decl)))
	    flags = OMP_CLAUSE_DEFAULT_FIRSTPRIVATE;
	  if (flags == OMP_CLAUSE_DEFAULT_FIRSTPRIVATE)
	    {
	      /* DECL is implicitly determined firstprivate in
		 the current task construct.  Ensure copy ctor and
		 dtor are instantiated, because during gimplification
		 it will be already too late.  */
	      tree type = TREE_TYPE (decl);
	      if (is_invisiref_parm (decl))
		type = TREE_TYPE (type);
	      else if (TYPE_REF_P (type))
		type = TREE_TYPE (type);
	      while (TREE_CODE (type) == ARRAY_TYPE)
		type = TREE_TYPE (type);
	      get_copy_ctor (type, tf_none);
	      get_dtor (type, tf_none);
	    }
	}
      splay_tree_insert (omp_ctx->variables, (splay_tree_key) decl, flags);
    }
}

/* Genericization context.  */

struct cp_genericize_data
{
  hash_set<tree> *p_set;
  vec<tree> bind_expr_stack;
  struct cp_genericize_omp_taskreg *omp_ctx;
  tree try_block;
  bool no_sanitize_p;
  bool handle_invisiref_parm_p;
};

/* Perform any pre-gimplification folding of C++ front end trees to
   GENERIC.
   Note:  The folding of none-omp cases is something to move into
     the middle-end.  As for now we have most foldings only on GENERIC
     in fold-const, we need to perform this before transformation to
     GIMPLE-form.  */

static tree
cp_fold_r (tree *stmt_p, int *walk_subtrees, void *data)
{
  tree stmt;
  enum tree_code code;

  *stmt_p = stmt = cp_fold (*stmt_p);

  if (((hash_set<tree> *) data)->add (stmt))
    {
      /* Don't walk subtrees of stmts we've already walked once, otherwise
	 we can have exponential complexity with e.g. lots of nested
	 SAVE_EXPRs or TARGET_EXPRs.  cp_fold uses a cache and will return
	 always the same tree, which the first time cp_fold_r has been
	 called on it had the subtrees walked.  */
      *walk_subtrees = 0;
      return NULL;
    }

  code = TREE_CODE (stmt);
  if (code == OMP_FOR || code == OMP_SIMD || code == OMP_DISTRIBUTE
      || code == OMP_LOOP || code == OMP_TASKLOOP || code == OACC_LOOP)
    {
      tree x;
      int i, n;

      cp_walk_tree (&OMP_FOR_BODY (stmt), cp_fold_r, data, NULL);
      cp_walk_tree (&OMP_FOR_CLAUSES (stmt), cp_fold_r, data, NULL);
      cp_walk_tree (&OMP_FOR_INIT (stmt), cp_fold_r, data, NULL);
      x = OMP_FOR_COND (stmt);
      if (x && TREE_CODE_CLASS (TREE_CODE (x)) == tcc_comparison)
	{
	  cp_walk_tree (&TREE_OPERAND (x, 0), cp_fold_r, data, NULL);
	  cp_walk_tree (&TREE_OPERAND (x, 1), cp_fold_r, data, NULL);
	}
      else if (x && TREE_CODE (x) == TREE_VEC)
	{
	  n = TREE_VEC_LENGTH (x);
	  for (i = 0; i < n; i++)
	    {
	      tree o = TREE_VEC_ELT (x, i);
	      if (o && TREE_CODE_CLASS (TREE_CODE (o)) == tcc_comparison)
		cp_walk_tree (&TREE_OPERAND (o, 1), cp_fold_r, data, NULL);
	    }
	}
      x = OMP_FOR_INCR (stmt);
      if (x && TREE_CODE (x) == TREE_VEC)
	{
	  n = TREE_VEC_LENGTH (x);
	  for (i = 0; i < n; i++)
	    {
	      tree o = TREE_VEC_ELT (x, i);
	      if (o && TREE_CODE (o) == MODIFY_EXPR)
		o = TREE_OPERAND (o, 1);
	      if (o && (TREE_CODE (o) == PLUS_EXPR || TREE_CODE (o) == MINUS_EXPR
			|| TREE_CODE (o) == POINTER_PLUS_EXPR))
		{
		  cp_walk_tree (&TREE_OPERAND (o, 0), cp_fold_r, data, NULL);
		  cp_walk_tree (&TREE_OPERAND (o, 1), cp_fold_r, data, NULL);
		}
	    }
	}
      cp_walk_tree (&OMP_FOR_PRE_BODY (stmt), cp_fold_r, data, NULL);
      *walk_subtrees = 0;
    }

  return NULL;
}

/* Fold ALL the trees!  FIXME we should be able to remove this, but
   apparently that still causes optimization regressions.  */

void
cp_fold_function (tree fndecl)
{
  hash_set<tree> pset;
  cp_walk_tree (&DECL_SAVED_TREE (fndecl), cp_fold_r, &pset, NULL);
}

<<<<<<< HEAD
=======
/* Turn SPACESHIP_EXPR EXPR into GENERIC.  */

static tree genericize_spaceship (tree expr)
{
  iloc_sentinel s (cp_expr_location (expr));
  tree type = TREE_TYPE (expr);
  tree op0 = TREE_OPERAND (expr, 0);
  tree op1 = TREE_OPERAND (expr, 1);
  return genericize_spaceship (type, op0, op1);
}

>>>>>>> e2aa5677
/* If EXPR involves an anonymous VLA type, prepend a DECL_EXPR for that type
   to trigger gimplify_type_sizes; otherwise a cast to pointer-to-VLA confuses
   the middle-end (c++/88256).  */

static tree
predeclare_vla (tree expr)
{
  tree type = TREE_TYPE (expr);
  if (type == error_mark_node)
    return expr;

  /* We need to strip pointers for gimplify_type_sizes.  */
  tree vla = type;
  while (POINTER_TYPE_P (vla))
    {
      if (TYPE_NAME (vla))
	return expr;
      vla = TREE_TYPE (vla);
    }
  if (TYPE_NAME (vla) || !variably_modified_type_p (vla, NULL_TREE))
    return expr;

  tree decl = build_decl (input_location, TYPE_DECL, NULL_TREE, vla);
  DECL_ARTIFICIAL (decl) = 1;
  TYPE_NAME (vla) = decl;
  tree dexp = build_stmt (input_location, DECL_EXPR, decl);
  expr = build2 (COMPOUND_EXPR, type, dexp, expr);
  return expr;
}

/* Perform any pre-gimplification lowering of C++ front end trees to
   GENERIC.  */

static tree
cp_genericize_r (tree *stmt_p, int *walk_subtrees, void *data)
{
  tree stmt = *stmt_p;
  struct cp_genericize_data *wtd = (struct cp_genericize_data *) data;
  hash_set<tree> *p_set = wtd->p_set;

  /* If in an OpenMP context, note var uses.  */
  if (__builtin_expect (wtd->omp_ctx != NULL, 0)
      && (VAR_P (stmt)
	  || TREE_CODE (stmt) == PARM_DECL
	  || TREE_CODE (stmt) == RESULT_DECL)
      && omp_var_to_track (stmt))
    omp_cxx_notice_variable (wtd->omp_ctx, stmt);

  /* Don't dereference parms in a thunk, pass the references through. */
  if ((TREE_CODE (stmt) == CALL_EXPR && CALL_FROM_THUNK_P (stmt))
      || (TREE_CODE (stmt) == AGGR_INIT_EXPR && AGGR_INIT_FROM_THUNK_P (stmt)))
    {
      *walk_subtrees = 0;
      return NULL;
    }

  /* Dereference invisible reference parms.  */
  if (wtd->handle_invisiref_parm_p && is_invisiref_parm (stmt))
    {
      *stmt_p = convert_from_reference (stmt);
      p_set->add (*stmt_p);
      *walk_subtrees = 0;
      return NULL;
    }

  /* Map block scope extern declarations to visible declarations with the
     same name and type in outer scopes if any.  */
  if (cp_function_chain->extern_decl_map
      && VAR_OR_FUNCTION_DECL_P (stmt)
      && DECL_EXTERNAL (stmt))
    {
      struct cxx_int_tree_map *h, in;
      in.uid = DECL_UID (stmt);
      h = cp_function_chain->extern_decl_map->find_with_hash (&in, in.uid);
      if (h)
	{
	  *stmt_p = h->to;
	  TREE_USED (h->to) |= TREE_USED (stmt);
	  *walk_subtrees = 0;
	  return NULL;
	}
    }

  if (TREE_CODE (stmt) == INTEGER_CST
      && TYPE_REF_P (TREE_TYPE (stmt))
      && (flag_sanitize & (SANITIZE_NULL | SANITIZE_ALIGNMENT))
      && !wtd->no_sanitize_p)
    {
      ubsan_maybe_instrument_reference (stmt_p);
      if (*stmt_p != stmt)
	{
	  *walk_subtrees = 0;
	  return NULL_TREE;
	}
    }

  /* Other than invisiref parms, don't walk the same tree twice.  */
  if (p_set->contains (stmt))
    {
      *walk_subtrees = 0;
      return NULL_TREE;
    }

  switch (TREE_CODE (stmt))
    {
    case ADDR_EXPR:
      if (is_invisiref_parm (TREE_OPERAND (stmt, 0)))
	{
	  /* If in an OpenMP context, note var uses.  */
	  if (__builtin_expect (wtd->omp_ctx != NULL, 0)
	      && omp_var_to_track (TREE_OPERAND (stmt, 0)))
	    omp_cxx_notice_variable (wtd->omp_ctx, TREE_OPERAND (stmt, 0));
	  *stmt_p = fold_convert (TREE_TYPE (stmt), TREE_OPERAND (stmt, 0));
	  *walk_subtrees = 0;
	}
      break;

    case RETURN_EXPR:
      if (TREE_OPERAND (stmt, 0) && is_invisiref_parm (TREE_OPERAND (stmt, 0)))
	/* Don't dereference an invisiref RESULT_DECL inside a RETURN_EXPR.  */
	*walk_subtrees = 0;
      break;

    case OMP_CLAUSE:
      switch (OMP_CLAUSE_CODE (stmt))
	{
	case OMP_CLAUSE_LASTPRIVATE:
	  /* Don't dereference an invisiref in OpenMP clauses.  */
	  if (is_invisiref_parm (OMP_CLAUSE_DECL (stmt)))
	    {
	      *walk_subtrees = 0;
	      if (OMP_CLAUSE_LASTPRIVATE_STMT (stmt))
		cp_walk_tree (&OMP_CLAUSE_LASTPRIVATE_STMT (stmt),
			      cp_genericize_r, data, NULL);
	    }
	  break;
	case OMP_CLAUSE_PRIVATE:
	  /* Don't dereference an invisiref in OpenMP clauses.  */
	  if (is_invisiref_parm (OMP_CLAUSE_DECL (stmt)))
	    *walk_subtrees = 0;
	  else if (wtd->omp_ctx != NULL)
	    {
	      /* Private clause doesn't cause any references to the
		 var in outer contexts, avoid calling
		 omp_cxx_notice_variable for it.  */
	      struct cp_genericize_omp_taskreg *old = wtd->omp_ctx;
	      wtd->omp_ctx = NULL;
	      cp_walk_tree (&OMP_CLAUSE_DECL (stmt), cp_genericize_r,
			    data, NULL);
	      wtd->omp_ctx = old;
	      *walk_subtrees = 0;
	    }
	  break;
	case OMP_CLAUSE_SHARED:
	case OMP_CLAUSE_FIRSTPRIVATE:
	case OMP_CLAUSE_COPYIN:
	case OMP_CLAUSE_COPYPRIVATE:
	case OMP_CLAUSE_INCLUSIVE:
	case OMP_CLAUSE_EXCLUSIVE:
	  /* Don't dereference an invisiref in OpenMP clauses.  */
	  if (is_invisiref_parm (OMP_CLAUSE_DECL (stmt)))
	    *walk_subtrees = 0;
	  break;
	case OMP_CLAUSE_REDUCTION:
	case OMP_CLAUSE_IN_REDUCTION:
	case OMP_CLAUSE_TASK_REDUCTION:
	  /* Don't dereference an invisiref in reduction clause's
	     OMP_CLAUSE_DECL either.  OMP_CLAUSE_REDUCTION_{INIT,MERGE}
	     still needs to be genericized.  */
	  if (is_invisiref_parm (OMP_CLAUSE_DECL (stmt)))
	    {
	      *walk_subtrees = 0;
	      if (OMP_CLAUSE_REDUCTION_INIT (stmt))
		cp_walk_tree (&OMP_CLAUSE_REDUCTION_INIT (stmt),
			      cp_genericize_r, data, NULL);
	      if (OMP_CLAUSE_REDUCTION_MERGE (stmt))
		cp_walk_tree (&OMP_CLAUSE_REDUCTION_MERGE (stmt),
			      cp_genericize_r, data, NULL);
	    }
	  break;
	default:
	  break;
	}
      break;

    /* Due to the way voidify_wrapper_expr is written, we don't get a chance
       to lower this construct before scanning it, so we need to lower these
       before doing anything else.  */
    case CLEANUP_STMT:
      *stmt_p = build2_loc (EXPR_LOCATION (stmt),
			    CLEANUP_EH_ONLY (stmt) ? TRY_CATCH_EXPR
						   : TRY_FINALLY_EXPR,
			    void_type_node,
			    CLEANUP_BODY (stmt),
			    CLEANUP_EXPR (stmt));
      break;

    case IF_STMT:
      genericize_if_stmt (stmt_p);
      /* *stmt_p has changed, tail recurse to handle it again.  */
      return cp_genericize_r (stmt_p, walk_subtrees, data);

    /* COND_EXPR might have incompatible types in branches if one or both
       arms are bitfields.  Fix it up now.  */
    case COND_EXPR:
      {
	tree type_left
	  = (TREE_OPERAND (stmt, 1)
	     ? is_bitfield_expr_with_lowered_type (TREE_OPERAND (stmt, 1))
	     : NULL_TREE);
	tree type_right
	  = (TREE_OPERAND (stmt, 2)
	     ? is_bitfield_expr_with_lowered_type (TREE_OPERAND (stmt, 2))
	     : NULL_TREE);
	if (type_left
	    && !useless_type_conversion_p (TREE_TYPE (stmt),
					   TREE_TYPE (TREE_OPERAND (stmt, 1))))
	  {
	    TREE_OPERAND (stmt, 1)
	      = fold_convert (type_left, TREE_OPERAND (stmt, 1));
	    gcc_assert (useless_type_conversion_p (TREE_TYPE (stmt),
						   type_left));
	  }
	if (type_right
	    && !useless_type_conversion_p (TREE_TYPE (stmt),
					   TREE_TYPE (TREE_OPERAND (stmt, 2))))
	  {
	    TREE_OPERAND (stmt, 2)
	      = fold_convert (type_right, TREE_OPERAND (stmt, 2));
	    gcc_assert (useless_type_conversion_p (TREE_TYPE (stmt),
						   type_right));
	  }
      }
      break;

    case BIND_EXPR:
      if (__builtin_expect (wtd->omp_ctx != NULL, 0))
	{
	  tree decl;
	  for (decl = BIND_EXPR_VARS (stmt); decl; decl = DECL_CHAIN (decl))
	    if (VAR_P (decl)
		&& !DECL_EXTERNAL (decl)
		&& omp_var_to_track (decl))
	      {
		splay_tree_node n
		  = splay_tree_lookup (wtd->omp_ctx->variables,
				       (splay_tree_key) decl);
		if (n == NULL)
		  splay_tree_insert (wtd->omp_ctx->variables,
				     (splay_tree_key) decl,
				     TREE_STATIC (decl)
				     ? OMP_CLAUSE_DEFAULT_SHARED
				     : OMP_CLAUSE_DEFAULT_PRIVATE);
	      }
	}
      if (sanitize_flags_p (SANITIZE_NULL | SANITIZE_ALIGNMENT | SANITIZE_VPTR))
	{
	  /* The point here is to not sanitize static initializers.  */
	  bool no_sanitize_p = wtd->no_sanitize_p;
	  wtd->no_sanitize_p = true;
	  for (tree decl = BIND_EXPR_VARS (stmt);
	       decl;
	       decl = DECL_CHAIN (decl))
	    if (VAR_P (decl)
		&& TREE_STATIC (decl)
		&& DECL_INITIAL (decl))
	      cp_walk_tree (&DECL_INITIAL (decl), cp_genericize_r, data, NULL);
	  wtd->no_sanitize_p = no_sanitize_p;
	}
      wtd->bind_expr_stack.safe_push (stmt);
      cp_walk_tree (&BIND_EXPR_BODY (stmt),
		    cp_genericize_r, data, NULL);
      wtd->bind_expr_stack.pop ();
      break;

    case USING_STMT:
      {
	tree block = NULL_TREE;

	/* Get the innermost inclosing GIMPLE_BIND that has a non NULL
	   BLOCK, and append an IMPORTED_DECL to its
	   BLOCK_VARS chained list.  */
	if (wtd->bind_expr_stack.exists ())
	  {
	    int i;
	    for (i = wtd->bind_expr_stack.length () - 1; i >= 0; i--)
	      if ((block = BIND_EXPR_BLOCK (wtd->bind_expr_stack[i])))
		break;
	  }
	if (block)
	  {
	    tree decl = TREE_OPERAND (stmt, 0);
	    gcc_assert (decl);

	    if (undeduced_auto_decl (decl))
	      /* Omit from the GENERIC, the back-end can't handle it.  */;
	    else
	      {
		tree using_directive = make_node (IMPORTED_DECL);
		TREE_TYPE (using_directive) = void_type_node;

		IMPORTED_DECL_ASSOCIATED_DECL (using_directive) = decl;
		DECL_CHAIN (using_directive) = BLOCK_VARS (block);
		BLOCK_VARS (block) = using_directive;
	      }
	  }
	/* The USING_STMT won't appear in GENERIC.  */
	*stmt_p = build1 (NOP_EXPR, void_type_node, integer_zero_node);
	*walk_subtrees = 0;
      }
      break;

    case DECL_EXPR:
      if (TREE_CODE (DECL_EXPR_DECL (stmt)) == USING_DECL)
	{
	  /* Using decls inside DECL_EXPRs are just dropped on the floor.  */
	  *stmt_p = build1 (NOP_EXPR, void_type_node, integer_zero_node);
	  *walk_subtrees = 0;
	}
      else
	{
	  tree d = DECL_EXPR_DECL (stmt);
	  if (VAR_P (d))
	    gcc_assert (CP_DECL_THREAD_LOCAL_P (d) == DECL_THREAD_LOCAL_P (d));
	}
      break;

    case OMP_PARALLEL:
    case OMP_TASK:
    case OMP_TASKLOOP:
      {
	struct cp_genericize_omp_taskreg omp_ctx;
	tree c, decl;
	splay_tree_node n;

	*walk_subtrees = 0;
	cp_walk_tree (&OMP_CLAUSES (stmt), cp_genericize_r, data, NULL);
	omp_ctx.is_parallel = TREE_CODE (stmt) == OMP_PARALLEL;
	omp_ctx.default_shared = omp_ctx.is_parallel;
	omp_ctx.outer = wtd->omp_ctx;
	omp_ctx.variables = splay_tree_new (splay_tree_compare_decl_uid, 0, 0);
	wtd->omp_ctx = &omp_ctx;
	for (c = OMP_CLAUSES (stmt); c; c = OMP_CLAUSE_CHAIN (c))
	  switch (OMP_CLAUSE_CODE (c))
	    {
	    case OMP_CLAUSE_SHARED:
	    case OMP_CLAUSE_PRIVATE:
	    case OMP_CLAUSE_FIRSTPRIVATE:
	    case OMP_CLAUSE_LASTPRIVATE:
	      decl = OMP_CLAUSE_DECL (c);
	      if (decl == error_mark_node || !omp_var_to_track (decl))
		break;
	      n = splay_tree_lookup (omp_ctx.variables, (splay_tree_key) decl);
	      if (n != NULL)
		break;
	      splay_tree_insert (omp_ctx.variables, (splay_tree_key) decl,
				 OMP_CLAUSE_CODE (c) == OMP_CLAUSE_SHARED
				 ? OMP_CLAUSE_DEFAULT_SHARED
				 : OMP_CLAUSE_DEFAULT_PRIVATE);
	      if (OMP_CLAUSE_CODE (c) != OMP_CLAUSE_PRIVATE && omp_ctx.outer)
		omp_cxx_notice_variable (omp_ctx.outer, decl);
	      break;
	    case OMP_CLAUSE_DEFAULT:
	      if (OMP_CLAUSE_DEFAULT_KIND (c) == OMP_CLAUSE_DEFAULT_SHARED)
		omp_ctx.default_shared = true;
	    default:
	      break;
	    }
	if (TREE_CODE (stmt) == OMP_TASKLOOP)
	  genericize_omp_for_stmt (stmt_p, walk_subtrees, data);
	else
	  cp_walk_tree (&OMP_BODY (stmt), cp_genericize_r, data, NULL);
	wtd->omp_ctx = omp_ctx.outer;
	splay_tree_delete (omp_ctx.variables);
      }
      break;

    case TRY_BLOCK:
      {
        *walk_subtrees = 0;
        tree try_block = wtd->try_block;
        wtd->try_block = stmt;
        cp_walk_tree (&TRY_STMTS (stmt), cp_genericize_r, data, NULL);
        wtd->try_block = try_block;
        cp_walk_tree (&TRY_HANDLERS (stmt), cp_genericize_r, data, NULL);
      }
      break;

    case MUST_NOT_THROW_EXPR:
      /* MUST_NOT_THROW_COND might be something else with TM.  */
      if (MUST_NOT_THROW_COND (stmt) == NULL_TREE)
	{
	  *walk_subtrees = 0;
	  tree try_block = wtd->try_block;
	  wtd->try_block = stmt;
	  cp_walk_tree (&TREE_OPERAND (stmt, 0), cp_genericize_r, data, NULL);
	  wtd->try_block = try_block;
	}
      break;

    case THROW_EXPR:
      {
	location_t loc = location_of (stmt);
	if (TREE_NO_WARNING (stmt))
	  /* Never mind.  */;
	else if (wtd->try_block)
	  {
	    if (TREE_CODE (wtd->try_block) == MUST_NOT_THROW_EXPR)
	      {
		auto_diagnostic_group d;
		if (warning_at (loc, OPT_Wterminate,
<<<<<<< HEAD
				"throw will always call terminate()")
		    && cxx_dialect >= cxx11
		    && DECL_DESTRUCTOR_P (current_function_decl))
		  inform (loc, "in C++11 destructors default to noexcept");
=======
				"%<throw%> will always call %<terminate%>")
		    && cxx_dialect >= cxx11
		    && DECL_DESTRUCTOR_P (current_function_decl))
		  inform (loc, "in C++11 destructors default to %<noexcept%>");
>>>>>>> e2aa5677
	      }
	  }
	else
	  {
	    if (warn_cxx11_compat && cxx_dialect < cxx11
		&& DECL_DESTRUCTOR_P (current_function_decl)
		&& (TYPE_RAISES_EXCEPTIONS (TREE_TYPE (current_function_decl))
		    == NULL_TREE)
		&& (get_defaulted_eh_spec (current_function_decl)
		    == empty_except_spec))
	      warning_at (loc, OPT_Wc__11_compat,
			  "in C++11 this %<throw%> will call %<terminate%> "
			  "because destructors default to %<noexcept%>");
	  }
      }
      break;

    case CONVERT_EXPR:
      gcc_assert (!CONVERT_EXPR_VBASE_PATH (stmt));
      break;

    case FOR_STMT:
      genericize_for_stmt (stmt_p, walk_subtrees, data);
      break;

    case WHILE_STMT:
      genericize_while_stmt (stmt_p, walk_subtrees, data);
      break;

    case DO_STMT:
      genericize_do_stmt (stmt_p, walk_subtrees, data);
      break;

    case SWITCH_STMT:
      genericize_switch_stmt (stmt_p, walk_subtrees, data);
      break;

    case CONTINUE_STMT:
      genericize_continue_stmt (stmt_p);
      break;

    case BREAK_STMT:
      genericize_break_stmt (stmt_p);
      break;

    case SPACESHIP_EXPR:
      *stmt_p = genericize_spaceship (*stmt_p);
      break;

    case OMP_DISTRIBUTE:
      /* Need to explicitly instantiate copy ctors on class iterators of
	 composite distribute parallel for.  */
      if (OMP_FOR_INIT (*stmt_p) == NULL_TREE)
	{
	  tree *data[4] = { NULL, NULL, NULL, NULL };
	  tree inner = walk_tree (&OMP_FOR_BODY (*stmt_p),
				  find_combined_omp_for, data, NULL);
	  if (inner != NULL_TREE
	      && TREE_CODE (inner) == OMP_FOR)
	    {
	      for (int i = 0; i < TREE_VEC_LENGTH (OMP_FOR_INIT (inner)); i++)
		if (OMP_FOR_ORIG_DECLS (inner)
		    && TREE_CODE (TREE_VEC_ELT (OMP_FOR_ORIG_DECLS (inner),
				  i)) == TREE_LIST
		    && TREE_PURPOSE (TREE_VEC_ELT (OMP_FOR_ORIG_DECLS (inner),
				     i)))
		  {
		    tree orig = TREE_VEC_ELT (OMP_FOR_ORIG_DECLS (inner), i);
		    /* Class iterators aren't allowed on OMP_SIMD, so the only
		       case we need to solve is distribute parallel for.  */
		    gcc_assert (TREE_CODE (inner) == OMP_FOR
				&& data[1]);
		    tree orig_decl = TREE_PURPOSE (orig);
		    tree c, cl = NULL_TREE;
		    for (c = OMP_FOR_CLAUSES (inner);
			 c; c = OMP_CLAUSE_CHAIN (c))
		      if ((OMP_CLAUSE_CODE (c) == OMP_CLAUSE_PRIVATE
			   || OMP_CLAUSE_CODE (c) == OMP_CLAUSE_LASTPRIVATE)
			  && OMP_CLAUSE_DECL (c) == orig_decl)
			{
			  cl = c;
			  break;
			}
		    if (cl == NULL_TREE)
		      {
			for (c = OMP_PARALLEL_CLAUSES (*data[1]);
			     c; c = OMP_CLAUSE_CHAIN (c))
			  if (OMP_CLAUSE_CODE (c) == OMP_CLAUSE_PRIVATE
			      && OMP_CLAUSE_DECL (c) == orig_decl)
			    {
			      cl = c;
			      break;
			    }
		      }
		    if (cl)
		      {
			orig_decl = require_complete_type (orig_decl);
			tree inner_type = TREE_TYPE (orig_decl);
			if (orig_decl == error_mark_node)
			  continue;
			if (TYPE_REF_P (TREE_TYPE (orig_decl)))
			  inner_type = TREE_TYPE (inner_type);

			while (TREE_CODE (inner_type) == ARRAY_TYPE)
			  inner_type = TREE_TYPE (inner_type);
			get_copy_ctor (inner_type, tf_warning_or_error);
		      }
		}
	    }
	}
      /* FALLTHRU */
    case OMP_FOR:
    case OMP_SIMD:
    case OMP_LOOP:
    case OACC_LOOP:
      genericize_omp_for_stmt (stmt_p, walk_subtrees, data);
      break;

    case PTRMEM_CST:
      /* By the time we get here we're handing off to the back end, so we don't
	 need or want to preserve PTRMEM_CST anymore.  */
      *stmt_p = cplus_expand_constant (stmt);
      *walk_subtrees = 0;
      break;

    case MEM_REF:
      /* For MEM_REF, make sure not to sanitize the second operand even
	 if it has reference type.  It is just an offset with a type
	 holding other information.  There is no other processing we
	 need to do for INTEGER_CSTs, so just ignore the second argument
	 unconditionally.  */
      cp_walk_tree (&TREE_OPERAND (stmt, 0), cp_genericize_r, data, NULL);
      *walk_subtrees = 0;
      break;

    case NOP_EXPR:
      *stmt_p = predeclare_vla (*stmt_p);
      if (!wtd->no_sanitize_p
	  && sanitize_flags_p (SANITIZE_NULL | SANITIZE_ALIGNMENT)
	  && TYPE_REF_P (TREE_TYPE (stmt)))
	ubsan_maybe_instrument_reference (stmt_p);
      break;

    case CALL_EXPR:
      /* Evaluate function concept checks instead of treating them as
	 normal functions.  */
      if (concept_check_p (stmt))
	{
	  *stmt_p = evaluate_concept_check (stmt, tf_warning_or_error);
	  * walk_subtrees = 0;
	  break;
	}

      if (!wtd->no_sanitize_p
	  && sanitize_flags_p ((SANITIZE_NULL
				| SANITIZE_ALIGNMENT | SANITIZE_VPTR)))
	{
	  tree fn = CALL_EXPR_FN (stmt);
	  if (fn != NULL_TREE
	      && !error_operand_p (fn)
	      && INDIRECT_TYPE_P (TREE_TYPE (fn))
	      && TREE_CODE (TREE_TYPE (TREE_TYPE (fn))) == METHOD_TYPE)
	    {
	      bool is_ctor
		= TREE_CODE (fn) == ADDR_EXPR
		  && TREE_CODE (TREE_OPERAND (fn, 0)) == FUNCTION_DECL
		  && DECL_CONSTRUCTOR_P (TREE_OPERAND (fn, 0));
	      if (sanitize_flags_p (SANITIZE_NULL | SANITIZE_ALIGNMENT))
		ubsan_maybe_instrument_member_call (stmt, is_ctor);
	      if (sanitize_flags_p (SANITIZE_VPTR) && !is_ctor)
		cp_ubsan_maybe_instrument_member_call (stmt);
	    }
	  else if (fn == NULL_TREE
		   && CALL_EXPR_IFN (stmt) == IFN_UBSAN_NULL
		   && TREE_CODE (CALL_EXPR_ARG (stmt, 0)) == INTEGER_CST
		   && TYPE_REF_P (TREE_TYPE (CALL_EXPR_ARG (stmt, 0))))
	    *walk_subtrees = 0;
	}
      /* Fall through.  */
    case AGGR_INIT_EXPR:
      /* For calls to a multi-versioned function, overload resolution
	 returns the function with the highest target priority, that is,
	 the version that will checked for dispatching first.  If this
	 version is inlinable, a direct call to this version can be made
	 otherwise the call should go through the dispatcher.  */
      {
	tree fn = cp_get_callee_fndecl_nofold (stmt);
	if (fn && DECL_FUNCTION_VERSIONED (fn)
	    && (current_function_decl == NULL
		|| !targetm.target_option.can_inline_p (current_function_decl,
							fn)))
	  if (tree dis = get_function_version_dispatcher (fn))
	    {
	      mark_versions_used (dis);
	      dis = build_address (dis);
	      if (TREE_CODE (stmt) == CALL_EXPR)
		CALL_EXPR_FN (stmt) = dis;
	      else
		AGGR_INIT_EXPR_FN (stmt) = dis;
	    }
      }
      break;

    case TARGET_EXPR:
      if (TARGET_EXPR_INITIAL (stmt)
	  && TREE_CODE (TARGET_EXPR_INITIAL (stmt)) == CONSTRUCTOR
	  && CONSTRUCTOR_PLACEHOLDER_BOUNDARY (TARGET_EXPR_INITIAL (stmt)))
	TARGET_EXPR_NO_ELIDE (stmt) = 1;
      break;

    case REQUIRES_EXPR:
      /* Emit the value of the requires-expression.  */
      *stmt_p = constant_boolean_node (constraints_satisfied_p (stmt),
				       boolean_type_node);
      *walk_subtrees = 0;
      break;

    case TEMPLATE_ID_EXPR:
      gcc_assert (concept_check_p (stmt));
      /* Emit the value of the concept check.  */
      *stmt_p = evaluate_concept_check (stmt, tf_warning_or_error);
      walk_subtrees = 0;
      break;

    case STATEMENT_LIST:
      if (TREE_SIDE_EFFECTS (stmt))
	{
	  tree_stmt_iterator i;
	  int nondebug_stmts = 0;
	  bool clear_side_effects = true;
	  /* Genericization can clear TREE_SIDE_EFFECTS, e.g. when
	     transforming an IF_STMT into COND_EXPR.  If such stmt
	     appears in a STATEMENT_LIST that contains only that
	     stmt and some DEBUG_BEGIN_STMTs, without -g where the
	     STATEMENT_LIST wouldn't be present at all the resulting
	     expression wouldn't have TREE_SIDE_EFFECTS set, so make sure
	     to clear it even on the STATEMENT_LIST in such cases.  */
	  for (i = tsi_start (stmt); !tsi_end_p (i); tsi_next (&i))
	    {
	      tree t = tsi_stmt (i);
	      if (TREE_CODE (t) != DEBUG_BEGIN_STMT && nondebug_stmts < 2)
		nondebug_stmts++;
	      cp_walk_tree (tsi_stmt_ptr (i), cp_genericize_r, data, NULL);
	      if (TREE_CODE (t) != DEBUG_BEGIN_STMT
		  && (nondebug_stmts > 1 || TREE_SIDE_EFFECTS (tsi_stmt (i))))
		clear_side_effects = false;
	    }
	  if (clear_side_effects)
	    TREE_SIDE_EFFECTS (stmt) = 0;
	  *walk_subtrees = 0;
	}
      break;

    default:
      if (IS_TYPE_OR_DECL_P (stmt))
	*walk_subtrees = 0;
      break;
    }

  p_set->add (*stmt_p);

  return NULL;
}

/* Lower C++ front end trees to GENERIC in T_P.  */

static void
cp_genericize_tree (tree* t_p, bool handle_invisiref_parm_p)
{
  struct cp_genericize_data wtd;

  wtd.p_set = new hash_set<tree>;
  wtd.bind_expr_stack.create (0);
  wtd.omp_ctx = NULL;
  wtd.try_block = NULL_TREE;
  wtd.no_sanitize_p = false;
  wtd.handle_invisiref_parm_p = handle_invisiref_parm_p;
  cp_walk_tree (t_p, cp_genericize_r, &wtd, NULL);
  delete wtd.p_set;
  wtd.bind_expr_stack.release ();
  if (sanitize_flags_p (SANITIZE_VPTR))
    cp_ubsan_instrument_member_accesses (t_p);
}

/* If a function that should end with a return in non-void
   function doesn't obviously end with return, add ubsan
   instrumentation code to verify it at runtime.  If -fsanitize=return
   is not enabled, instrument __builtin_unreachable.  */

static void
cp_maybe_instrument_return (tree fndecl)
{
  if (VOID_TYPE_P (TREE_TYPE (TREE_TYPE (fndecl)))
      || DECL_CONSTRUCTOR_P (fndecl)
      || DECL_DESTRUCTOR_P (fndecl)
      || !targetm.warn_func_return (fndecl))
    return;

  if (!sanitize_flags_p (SANITIZE_RETURN, fndecl)
      /* Don't add __builtin_unreachable () if not optimizing, it will not
	 improve any optimizations in that case, just break UB code.
	 Don't add it if -fsanitize=unreachable -fno-sanitize=return either,
	 UBSan covers this with ubsan_instrument_return above where sufficient
	 information is provided, while the __builtin_unreachable () below
	 if return sanitization is disabled will just result in hard to
	 understand runtime error without location.  */
      && (!optimize
	  || sanitize_flags_p (SANITIZE_UNREACHABLE, fndecl)))
    return;

  tree t = DECL_SAVED_TREE (fndecl);
  while (t)
    {
      switch (TREE_CODE (t))
	{
	case BIND_EXPR:
	  t = BIND_EXPR_BODY (t);
	  continue;
	case TRY_FINALLY_EXPR:
	case CLEANUP_POINT_EXPR:
	  t = TREE_OPERAND (t, 0);
	  continue;
	case STATEMENT_LIST:
	  {
	    tree_stmt_iterator i = tsi_last (t);
	    while (!tsi_end_p (i))
	      {
		tree p = tsi_stmt (i);
		if (TREE_CODE (p) != DEBUG_BEGIN_STMT)
		  break;
		tsi_prev (&i);
	      }
	    if (!tsi_end_p (i))
	      {
		t = tsi_stmt (i);
		continue;
	      }
	  }
	  break;
	case RETURN_EXPR:
	  return;
	default:
	  break;
	}
      break;
    }
  if (t == NULL_TREE)
    return;
  tree *p = &DECL_SAVED_TREE (fndecl);
  if (TREE_CODE (*p) == BIND_EXPR)
    p = &BIND_EXPR_BODY (*p);

  location_t loc = DECL_SOURCE_LOCATION (fndecl);
  if (sanitize_flags_p (SANITIZE_RETURN, fndecl))
    t = ubsan_instrument_return (loc);
  else
    {
      tree fndecl = builtin_decl_explicit (BUILT_IN_UNREACHABLE);
      t = build_call_expr_loc (BUILTINS_LOCATION, fndecl, 0);
    }

  append_to_statement_list (t, p);
}

void
cp_genericize (tree fndecl)
{
  tree t;

  /* Fix up the types of parms passed by invisible reference.  */
  for (t = DECL_ARGUMENTS (fndecl); t; t = DECL_CHAIN (t))
    if (TREE_ADDRESSABLE (TREE_TYPE (t)))
      {
	/* If a function's arguments are copied to create a thunk,
	   then DECL_BY_REFERENCE will be set -- but the type of the
	   argument will be a pointer type, so we will never get
	   here.  */
	gcc_assert (!DECL_BY_REFERENCE (t));
	gcc_assert (DECL_ARG_TYPE (t) != TREE_TYPE (t));
	TREE_TYPE (t) = DECL_ARG_TYPE (t);
	DECL_BY_REFERENCE (t) = 1;
	TREE_ADDRESSABLE (t) = 0;
	relayout_decl (t);
      }

  /* Do the same for the return value.  */
  if (TREE_ADDRESSABLE (TREE_TYPE (DECL_RESULT (fndecl))))
    {
      t = DECL_RESULT (fndecl);
      TREE_TYPE (t) = build_reference_type (TREE_TYPE (t));
      DECL_BY_REFERENCE (t) = 1;
      TREE_ADDRESSABLE (t) = 0;
      relayout_decl (t);
      if (DECL_NAME (t))
	{
	  /* Adjust DECL_VALUE_EXPR of the original var.  */
	  tree outer = outer_curly_brace_block (current_function_decl);
	  tree var;

	  if (outer)
	    for (var = BLOCK_VARS (outer); var; var = DECL_CHAIN (var))
	      if (VAR_P (var)
		  && DECL_NAME (t) == DECL_NAME (var)
		  && DECL_HAS_VALUE_EXPR_P (var)
		  && DECL_VALUE_EXPR (var) == t)
		{
		  tree val = convert_from_reference (t);
		  SET_DECL_VALUE_EXPR (var, val);
		  break;
		}
	}
    }

  /* If we're a clone, the body is already GIMPLE.  */
  if (DECL_CLONED_FUNCTION_P (fndecl))
    return;

  /* Allow cp_genericize calls to be nested.  */
  tree save_bc_label[2];
  save_bc_label[bc_break] = bc_label[bc_break];
  save_bc_label[bc_continue] = bc_label[bc_continue];
  bc_label[bc_break] = NULL_TREE;
  bc_label[bc_continue] = NULL_TREE;

  /* We do want to see every occurrence of the parms, so we can't just use
     walk_tree's hash functionality.  */
  cp_genericize_tree (&DECL_SAVED_TREE (fndecl), true);

  cp_maybe_instrument_return (fndecl);

  /* Do everything else.  */
  c_genericize (fndecl);

  gcc_assert (bc_label[bc_break] == NULL);
  gcc_assert (bc_label[bc_continue] == NULL);
  bc_label[bc_break] = save_bc_label[bc_break];
  bc_label[bc_continue] = save_bc_label[bc_continue];
}

/* Build code to apply FN to each member of ARG1 and ARG2.  FN may be
   NULL if there is in fact nothing to do.  ARG2 may be null if FN
   actually only takes one argument.  */

static tree
cxx_omp_clause_apply_fn (tree fn, tree arg1, tree arg2)
{
  tree defparm, parm, t;
  int i = 0;
  int nargs;
  tree *argarray;

  if (fn == NULL)
    return NULL;

  nargs = list_length (DECL_ARGUMENTS (fn));
  argarray = XALLOCAVEC (tree, nargs);

  defparm = TREE_CHAIN (TYPE_ARG_TYPES (TREE_TYPE (fn)));
  if (arg2)
    defparm = TREE_CHAIN (defparm);

  bool is_method = TREE_CODE (TREE_TYPE (fn)) == METHOD_TYPE;
  if (TREE_CODE (TREE_TYPE (arg1)) == ARRAY_TYPE)
    {
      tree inner_type = TREE_TYPE (arg1);
      tree start1, end1, p1;
      tree start2 = NULL, p2 = NULL;
      tree ret = NULL, lab;

      start1 = arg1;
      start2 = arg2;
      do
	{
	  inner_type = TREE_TYPE (inner_type);
	  start1 = build4 (ARRAY_REF, inner_type, start1,
			   size_zero_node, NULL, NULL);
	  if (arg2)
	    start2 = build4 (ARRAY_REF, inner_type, start2,
			     size_zero_node, NULL, NULL);
	}
      while (TREE_CODE (inner_type) == ARRAY_TYPE);
      start1 = build_fold_addr_expr_loc (input_location, start1);
      if (arg2)
	start2 = build_fold_addr_expr_loc (input_location, start2);

      end1 = TYPE_SIZE_UNIT (TREE_TYPE (arg1));
      end1 = fold_build_pointer_plus (start1, end1);

      p1 = create_tmp_var (TREE_TYPE (start1));
      t = build2 (MODIFY_EXPR, TREE_TYPE (p1), p1, start1);
      append_to_statement_list (t, &ret);

      if (arg2)
	{
	  p2 = create_tmp_var (TREE_TYPE (start2));
	  t = build2 (MODIFY_EXPR, TREE_TYPE (p2), p2, start2);
	  append_to_statement_list (t, &ret);
	}

      lab = create_artificial_label (input_location);
      t = build1 (LABEL_EXPR, void_type_node, lab);
      append_to_statement_list (t, &ret);

      argarray[i++] = p1;
      if (arg2)
	argarray[i++] = p2;
      /* Handle default arguments.  */
      for (parm = defparm; parm && parm != void_list_node;
	   parm = TREE_CHAIN (parm), i++)
	argarray[i] = convert_default_arg (TREE_VALUE (parm),
					   TREE_PURPOSE (parm), fn,
					   i - is_method, tf_warning_or_error);
      t = build_call_a (fn, i, argarray);
      t = fold_convert (void_type_node, t);
      t = fold_build_cleanup_point_expr (TREE_TYPE (t), t);
      append_to_statement_list (t, &ret);

      t = fold_build_pointer_plus (p1, TYPE_SIZE_UNIT (inner_type));
      t = build2 (MODIFY_EXPR, TREE_TYPE (p1), p1, t);
      append_to_statement_list (t, &ret);

      if (arg2)
	{
	  t = fold_build_pointer_plus (p2, TYPE_SIZE_UNIT (inner_type));
	  t = build2 (MODIFY_EXPR, TREE_TYPE (p2), p2, t);
	  append_to_statement_list (t, &ret);
	}

      t = build2 (NE_EXPR, boolean_type_node, p1, end1);
      t = build3 (COND_EXPR, void_type_node, t, build_and_jump (&lab), NULL);
      append_to_statement_list (t, &ret);

      return ret;
    }
  else
    {
      argarray[i++] = build_fold_addr_expr_loc (input_location, arg1);
      if (arg2)
	argarray[i++] = build_fold_addr_expr_loc (input_location, arg2);
      /* Handle default arguments.  */
      for (parm = defparm; parm && parm != void_list_node;
	   parm = TREE_CHAIN (parm), i++)
	argarray[i] = convert_default_arg (TREE_VALUE (parm),
					   TREE_PURPOSE (parm), fn,
					   i - is_method, tf_warning_or_error);
      t = build_call_a (fn, i, argarray);
      t = fold_convert (void_type_node, t);
      return fold_build_cleanup_point_expr (TREE_TYPE (t), t);
    }
}

/* Return code to initialize DECL with its default constructor, or
   NULL if there's nothing to do.  */

tree
cxx_omp_clause_default_ctor (tree clause, tree decl, tree /*outer*/)
{
  tree info = CP_OMP_CLAUSE_INFO (clause);
  tree ret = NULL;

  if (info)
    ret = cxx_omp_clause_apply_fn (TREE_VEC_ELT (info, 0), decl, NULL);

  return ret;
}

/* Return code to initialize DST with a copy constructor from SRC.  */

tree
cxx_omp_clause_copy_ctor (tree clause, tree dst, tree src)
{
  tree info = CP_OMP_CLAUSE_INFO (clause);
  tree ret = NULL;

  if (info)
    ret = cxx_omp_clause_apply_fn (TREE_VEC_ELT (info, 0), dst, src);
  if (ret == NULL)
    ret = build2 (MODIFY_EXPR, TREE_TYPE (dst), dst, src);

  return ret;
}

/* Similarly, except use an assignment operator instead.  */

tree
cxx_omp_clause_assign_op (tree clause, tree dst, tree src)
{
  tree info = CP_OMP_CLAUSE_INFO (clause);
  tree ret = NULL;

  if (info)
    ret = cxx_omp_clause_apply_fn (TREE_VEC_ELT (info, 2), dst, src);
  if (ret == NULL)
    ret = build2 (MODIFY_EXPR, TREE_TYPE (dst), dst, src);

  return ret;
}

/* Return code to destroy DECL.  */

tree
cxx_omp_clause_dtor (tree clause, tree decl)
{
  tree info = CP_OMP_CLAUSE_INFO (clause);
  tree ret = NULL;

  if (info)
    ret = cxx_omp_clause_apply_fn (TREE_VEC_ELT (info, 1), decl, NULL);

  return ret;
}

/* True if OpenMP should privatize what this DECL points to rather
   than the DECL itself.  */

bool
cxx_omp_privatize_by_reference (const_tree decl)
{
  return (TYPE_REF_P (TREE_TYPE (decl))
	  || is_invisiref_parm (decl));
}

/* Return true if DECL is const qualified var having no mutable member.  */
bool
cxx_omp_const_qual_no_mutable (tree decl)
{
  tree type = TREE_TYPE (decl);
  if (TYPE_REF_P (type))
    {
      if (!is_invisiref_parm (decl))
	return false;
      type = TREE_TYPE (type);

      if (TREE_CODE (decl) == RESULT_DECL && DECL_NAME (decl))
	{
	  /* NVR doesn't preserve const qualification of the
	     variable's type.  */
	  tree outer = outer_curly_brace_block (current_function_decl);
	  tree var;

	  if (outer)
	    for (var = BLOCK_VARS (outer); var; var = DECL_CHAIN (var))
	      if (VAR_P (var)
		  && DECL_NAME (decl) == DECL_NAME (var)
		  && (TYPE_MAIN_VARIANT (type)
		      == TYPE_MAIN_VARIANT (TREE_TYPE (var))))
		{
		  if (TYPE_READONLY (TREE_TYPE (var)))
		    type = TREE_TYPE (var);
		  break;
		}
	}
    }

  if (type == error_mark_node)
    return false;

  /* Variables with const-qualified type having no mutable member
     are predetermined shared.  */
  if (TYPE_READONLY (type) && !cp_has_mutable_p (type))
    return true;

  return false;
}

/* True if OpenMP sharing attribute of DECL is predetermined.  */

enum omp_clause_default_kind
cxx_omp_predetermined_sharing_1 (tree decl)
{
  /* Static data members are predetermined shared.  */
  if (TREE_STATIC (decl))
    {
      tree ctx = CP_DECL_CONTEXT (decl);
      if (TYPE_P (ctx) && MAYBE_CLASS_TYPE_P (ctx))
	return OMP_CLAUSE_DEFAULT_SHARED;

      if (c_omp_predefined_variable (decl))
	return OMP_CLAUSE_DEFAULT_SHARED;
    }

  /* this may not be specified in data-sharing clauses, still we need
     to predetermined it firstprivate.  */
  if (decl == current_class_ptr)
    return OMP_CLAUSE_DEFAULT_FIRSTPRIVATE;

  return OMP_CLAUSE_DEFAULT_UNSPECIFIED;
}

/* Likewise, but also include the artificial vars.  We don't want to
   disallow the artificial vars being mentioned in explicit clauses,
   as we use artificial vars e.g. for loop constructs with random
   access iterators other than pointers, but during gimplification
   we want to treat them as predetermined.  */

enum omp_clause_default_kind
cxx_omp_predetermined_sharing (tree decl)
{
  enum omp_clause_default_kind ret = cxx_omp_predetermined_sharing_1 (decl);
  if (ret != OMP_CLAUSE_DEFAULT_UNSPECIFIED)
    return ret;

  /* Predetermine artificial variables holding integral values, those
     are usually result of gimplify_one_sizepos or SAVE_EXPR
     gimplification.  */
  if (VAR_P (decl)
      && DECL_ARTIFICIAL (decl)
      && INTEGRAL_TYPE_P (TREE_TYPE (decl))
      && !(DECL_LANG_SPECIFIC (decl)
	   && DECL_OMP_PRIVATIZED_MEMBER (decl)))
    return OMP_CLAUSE_DEFAULT_SHARED;

  /* Similarly for typeinfo symbols.  */
  if (VAR_P (decl) && DECL_ARTIFICIAL (decl) && DECL_TINFO_P (decl))
    return OMP_CLAUSE_DEFAULT_SHARED;

  return OMP_CLAUSE_DEFAULT_UNSPECIFIED;
}

/* Finalize an implicitly determined clause.  */

void
cxx_omp_finish_clause (tree c, gimple_seq *)
{
  tree decl, inner_type;
  bool make_shared = false;

  if (OMP_CLAUSE_CODE (c) != OMP_CLAUSE_FIRSTPRIVATE
      && (OMP_CLAUSE_CODE (c) != OMP_CLAUSE_LASTPRIVATE
	  || !OMP_CLAUSE_LASTPRIVATE_LOOP_IV (c)))
    return;

  decl = OMP_CLAUSE_DECL (c);
  decl = require_complete_type (decl);
  inner_type = TREE_TYPE (decl);
  if (decl == error_mark_node)
    make_shared = true;
  else if (TYPE_REF_P (TREE_TYPE (decl)))
    inner_type = TREE_TYPE (inner_type);

  /* We're interested in the base element, not arrays.  */
  while (TREE_CODE (inner_type) == ARRAY_TYPE)
    inner_type = TREE_TYPE (inner_type);

  /* Check for special function availability by building a call to one.
     Save the results, because later we won't be in the right context
     for making these queries.  */
  bool first = OMP_CLAUSE_CODE (c) == OMP_CLAUSE_FIRSTPRIVATE;
  if (!make_shared
      && CLASS_TYPE_P (inner_type)
      && cxx_omp_create_clause_info (c, inner_type, !first, first, !first,
				     true))
    make_shared = true;

  if (make_shared)
    {
      OMP_CLAUSE_CODE (c) = OMP_CLAUSE_SHARED;
      OMP_CLAUSE_SHARED_FIRSTPRIVATE (c) = 0;
      OMP_CLAUSE_SHARED_READONLY (c) = 0;
    }
}

/* Return true if DECL's DECL_VALUE_EXPR (if any) should be
   disregarded in OpenMP construct, because it is going to be
   remapped during OpenMP lowering.  SHARED is true if DECL
   is going to be shared, false if it is going to be privatized.  */

bool
cxx_omp_disregard_value_expr (tree decl, bool shared)
{
  if (shared)
    return false;
  if (VAR_P (decl)
      && DECL_HAS_VALUE_EXPR_P (decl)
      && DECL_ARTIFICIAL (decl)
      && DECL_LANG_SPECIFIC (decl)
      && DECL_OMP_PRIVATIZED_MEMBER (decl))
    return true;
  if (VAR_P (decl) && DECL_CONTEXT (decl) && is_capture_proxy (decl))
    return true;
  return false;
}

/* Fold expression X which is used as an rvalue if RVAL is true.  */

tree
cp_fold_maybe_rvalue (tree x, bool rval)
{
  while (true)
    {
      x = cp_fold (x);
      if (rval)
	x = mark_rvalue_use (x);
      if (rval && DECL_P (x)
	  && !TYPE_REF_P (TREE_TYPE (x)))
	{
	  tree v = decl_constant_value (x);
	  if (v != x && v != error_mark_node)
	    {
	      x = v;
	      continue;
	    }
	}
      break;
    }
  return x;
}

/* Fold expression X which is used as an rvalue.  */

tree
cp_fold_rvalue (tree x)
{
  return cp_fold_maybe_rvalue (x, true);
}

/* Perform folding on expression X.  */

tree
cp_fully_fold (tree x)
{
  if (processing_template_decl)
    return x;
  /* FIXME cp_fold ought to be a superset of maybe_constant_value so we don't
     have to call both.  */
  if (cxx_dialect >= cxx11)
    {
      x = maybe_constant_value (x);
      /* Sometimes we are given a CONSTRUCTOR but the call above wraps it into
	 a TARGET_EXPR; undo that here.  */
      if (TREE_CODE (x) == TARGET_EXPR)
	x = TARGET_EXPR_INITIAL (x);
      else if (TREE_CODE (x) == VIEW_CONVERT_EXPR
	       && TREE_CODE (TREE_OPERAND (x, 0)) == CONSTRUCTOR
	       && TREE_TYPE (TREE_OPERAND (x, 0)) == TREE_TYPE (x))
	x = TREE_OPERAND (x, 0);
    }
  return cp_fold_rvalue (x);
}

/* Likewise, but also fold recursively, which cp_fully_fold doesn't perform
   in some cases.  */

tree
cp_fully_fold_init (tree x)
{
  if (processing_template_decl)
    return x;
  x = cp_fully_fold (x);
  hash_set<tree> pset;
  cp_walk_tree (&x, cp_fold_r, &pset, NULL);
  return x;
}

/* c-common interface to cp_fold.  If IN_INIT, this is in a static initializer
   and certain changes are made to the folding done.  Or should be (FIXME).  We
   never touch maybe_const, as it is only used for the C front-end
   C_MAYBE_CONST_EXPR.  */

tree
c_fully_fold (tree x, bool /*in_init*/, bool */*maybe_const*/, bool lval)
{
  return cp_fold_maybe_rvalue (x, !lval);
}

static GTY((deletable)) hash_map<tree, tree> *fold_cache;

/* Dispose of the whole FOLD_CACHE.  */

void
clear_fold_cache (void)
{
  if (fold_cache != NULL)
    fold_cache->empty ();
}

/*  This function tries to fold an expression X.
    To avoid combinatorial explosion, folding results are kept in fold_cache.
    If X is invalid, we don't fold at all.
    For performance reasons we don't cache expressions representing a
    declaration or constant.
    Function returns X or its folded variant.  */

static tree
cp_fold (tree x)
{
  tree op0, op1, op2, op3;
  tree org_x = x, r = NULL_TREE;
  enum tree_code code;
  location_t loc;
  bool rval_ops = true;

  if (!x || x == error_mark_node)
    return x;

  if (EXPR_P (x) && (!TREE_TYPE (x) || TREE_TYPE (x) == error_mark_node))
    return x;

  /* Don't bother to cache DECLs or constants.  */
  if (DECL_P (x) || CONSTANT_CLASS_P (x))
    return x;

  if (fold_cache == NULL)
    fold_cache = hash_map<tree, tree>::create_ggc (101);

  if (tree *cached = fold_cache->get (x))
    return *cached;

  code = TREE_CODE (x);
  switch (code)
    {
    case CLEANUP_POINT_EXPR:
      /* Strip CLEANUP_POINT_EXPR if the expression doesn't have side
	 effects.  */
      r = cp_fold_rvalue (TREE_OPERAND (x, 0));
      if (!TREE_SIDE_EFFECTS (r))
	x = r;
      break;

    case SIZEOF_EXPR:
      x = fold_sizeof_expr (x);
      break;

    case VIEW_CONVERT_EXPR:
      rval_ops = false;
      /* FALLTHRU */
    case CONVERT_EXPR:
    case NOP_EXPR:
    case NON_LVALUE_EXPR:

      if (VOID_TYPE_P (TREE_TYPE (x)))
	{
	  /* This is just to make sure we don't end up with casts to
	     void from error_mark_node.  If we just return x, then
	     cp_fold_r might fold the operand into error_mark_node and
	     leave the conversion in the IR.  STRIP_USELESS_TYPE_CONVERSION
	     during gimplification doesn't like such casts.
	     Don't create a new tree if op0 != TREE_OPERAND (x, 0), the
	     folding of the operand should be in the caches and if in cp_fold_r
	     it will modify it in place.  */
	  op0 = cp_fold (TREE_OPERAND (x, 0));
	  if (op0 == error_mark_node)
	    x = error_mark_node;
	  break;
	}

      loc = EXPR_LOCATION (x);
      op0 = cp_fold_maybe_rvalue (TREE_OPERAND (x, 0), rval_ops);

      if (code == CONVERT_EXPR
	  && SCALAR_TYPE_P (TREE_TYPE (x))
	  && op0 != void_node)
	/* During parsing we used convert_to_*_nofold; re-convert now using the
	   folding variants, since fold() doesn't do those transformations.  */
	x = fold (convert (TREE_TYPE (x), op0));
      else if (op0 != TREE_OPERAND (x, 0))
	{
	  if (op0 == error_mark_node)
	    x = error_mark_node;
	  else
	    x = fold_build1_loc (loc, code, TREE_TYPE (x), op0);
	}
      else
	x = fold (x);

      /* Conversion of an out-of-range value has implementation-defined
	 behavior; the language considers it different from arithmetic
	 overflow, which is undefined.  */
      if (TREE_CODE (op0) == INTEGER_CST
	  && TREE_OVERFLOW_P (x) && !TREE_OVERFLOW_P (op0))
	TREE_OVERFLOW (x) = false;

      break;

    case INDIRECT_REF:
      /* We don't need the decltype(auto) obfuscation anymore.  */
      if (REF_PARENTHESIZED_P (x))
	{
	  tree p = maybe_undo_parenthesized_ref (x);
	  return cp_fold (p);
	}
      goto unary;

    case ADDR_EXPR:
      loc = EXPR_LOCATION (x);
      op0 = cp_fold_maybe_rvalue (TREE_OPERAND (x, 0), false);

      /* Cope with user tricks that amount to offsetof.  */
      if (op0 != error_mark_node
	  && !FUNC_OR_METHOD_TYPE_P (TREE_TYPE (op0)))
	{
	  tree val = get_base_address (op0);
	  if (val
	      && INDIRECT_REF_P (val)
	      && COMPLETE_TYPE_P (TREE_TYPE (val))
	      && TREE_CONSTANT (TREE_OPERAND (val, 0)))
	    {
	      val = TREE_OPERAND (val, 0);
	      STRIP_NOPS (val);
	      val = maybe_constant_value (val);
	      if (TREE_CODE (val) == INTEGER_CST)
		return fold_offsetof (op0, TREE_TYPE (x));
	    }
	}
      goto finish_unary;

    case REALPART_EXPR:
    case IMAGPART_EXPR:
      rval_ops = false;
      /* FALLTHRU */
    case CONJ_EXPR:
    case FIX_TRUNC_EXPR:
    case FLOAT_EXPR:
    case NEGATE_EXPR:
    case ABS_EXPR:
    case ABSU_EXPR:
    case BIT_NOT_EXPR:
    case TRUTH_NOT_EXPR:
    case FIXED_CONVERT_EXPR:
    unary:

      loc = EXPR_LOCATION (x);
      op0 = cp_fold_maybe_rvalue (TREE_OPERAND (x, 0), rval_ops);

    finish_unary:
      if (op0 != TREE_OPERAND (x, 0))
	{
	  if (op0 == error_mark_node)
	    x = error_mark_node;
	  else
	    {
	      x = fold_build1_loc (loc, code, TREE_TYPE (x), op0);
	      if (code == INDIRECT_REF
		  && (INDIRECT_REF_P (x) || TREE_CODE (x) == MEM_REF))
		{
		  TREE_READONLY (x) = TREE_READONLY (org_x);
		  TREE_SIDE_EFFECTS (x) = TREE_SIDE_EFFECTS (org_x);
		  TREE_THIS_VOLATILE (x) = TREE_THIS_VOLATILE (org_x);
		}
	    }
	}
      else
	x = fold (x);

      gcc_assert (TREE_CODE (x) != COND_EXPR
		  || !VOID_TYPE_P (TREE_TYPE (TREE_OPERAND (x, 0))));
      break;

    case UNARY_PLUS_EXPR:
      op0 = cp_fold_rvalue (TREE_OPERAND (x, 0));
      if (op0 == error_mark_node)
	x = error_mark_node;
      else
	x = fold_convert (TREE_TYPE (x), op0);
      break;

    case POSTDECREMENT_EXPR:
    case POSTINCREMENT_EXPR:
    case INIT_EXPR:
    case PREDECREMENT_EXPR:
    case PREINCREMENT_EXPR:
    case COMPOUND_EXPR:
    case MODIFY_EXPR:
      rval_ops = false;
      /* FALLTHRU */
    case POINTER_PLUS_EXPR:
    case PLUS_EXPR:
    case POINTER_DIFF_EXPR:
    case MINUS_EXPR:
    case MULT_EXPR:
    case TRUNC_DIV_EXPR:
    case CEIL_DIV_EXPR:
    case FLOOR_DIV_EXPR:
    case ROUND_DIV_EXPR:
    case TRUNC_MOD_EXPR:
    case CEIL_MOD_EXPR:
    case ROUND_MOD_EXPR:
    case RDIV_EXPR:
    case EXACT_DIV_EXPR:
    case MIN_EXPR:
    case MAX_EXPR:
    case LSHIFT_EXPR:
    case RSHIFT_EXPR:
    case LROTATE_EXPR:
    case RROTATE_EXPR:
    case BIT_AND_EXPR:
    case BIT_IOR_EXPR:
    case BIT_XOR_EXPR:
    case TRUTH_AND_EXPR:
    case TRUTH_ANDIF_EXPR:
    case TRUTH_OR_EXPR:
    case TRUTH_ORIF_EXPR:
    case TRUTH_XOR_EXPR:
    case LT_EXPR: case LE_EXPR:
    case GT_EXPR: case GE_EXPR:
    case EQ_EXPR: case NE_EXPR:
    case UNORDERED_EXPR: case ORDERED_EXPR:
    case UNLT_EXPR: case UNLE_EXPR:
    case UNGT_EXPR: case UNGE_EXPR:
    case UNEQ_EXPR: case LTGT_EXPR:
    case RANGE_EXPR: case COMPLEX_EXPR:

      loc = EXPR_LOCATION (x);
      op0 = cp_fold_maybe_rvalue (TREE_OPERAND (x, 0), rval_ops);
      op1 = cp_fold_rvalue (TREE_OPERAND (x, 1));

      if (op0 != TREE_OPERAND (x, 0) || op1 != TREE_OPERAND (x, 1))
	{
	  if (op0 == error_mark_node || op1 == error_mark_node)
	    x = error_mark_node;
	  else
	    x = fold_build2_loc (loc, code, TREE_TYPE (x), op0, op1);
	}
      else
	x = fold (x);

      /* This is only needed for -Wnonnull-compare and only if
	 TREE_NO_WARNING (org_x), but to avoid that option affecting code
	 generation, we do it always.  */
      if (COMPARISON_CLASS_P (org_x))
	{
	  if (x == error_mark_node || TREE_CODE (x) == INTEGER_CST)
	    ;
	  else if (COMPARISON_CLASS_P (x))
	    {
	      if (TREE_NO_WARNING (org_x) && warn_nonnull_compare)
		TREE_NO_WARNING (x) = 1;
	    }
	  /* Otherwise give up on optimizing these, let GIMPLE folders
	     optimize those later on.  */
	  else if (op0 != TREE_OPERAND (org_x, 0)
		   || op1 != TREE_OPERAND (org_x, 1))
	    {
	      x = build2_loc (loc, code, TREE_TYPE (org_x), op0, op1);
	      if (TREE_NO_WARNING (org_x) && warn_nonnull_compare)
		TREE_NO_WARNING (x) = 1;
	    }
	  else
	    x = org_x;
	}

      break;

    case VEC_COND_EXPR:
    case COND_EXPR:
      loc = EXPR_LOCATION (x);
      op0 = cp_fold_rvalue (TREE_OPERAND (x, 0));
      op1 = cp_fold (TREE_OPERAND (x, 1));
      op2 = cp_fold (TREE_OPERAND (x, 2));

      if (TREE_CODE (TREE_TYPE (x)) == BOOLEAN_TYPE)
	{
	  warning_sentinel s (warn_int_in_bool_context);
	  if (!VOID_TYPE_P (TREE_TYPE (op1)))
	    op1 = cp_truthvalue_conversion (op1, tf_warning_or_error);
	  if (!VOID_TYPE_P (TREE_TYPE (op2)))
	    op2 = cp_truthvalue_conversion (op2, tf_warning_or_error);
	}
      else if (VOID_TYPE_P (TREE_TYPE (x)))
	{
	  if (TREE_CODE (op0) == INTEGER_CST)
	    {
	      /* If the condition is constant, fold can fold away
		 the COND_EXPR.  If some statement-level uses of COND_EXPR
		 have one of the branches NULL, avoid folding crash.  */
	      if (!op1)
		op1 = build_empty_stmt (loc);
	      if (!op2)
		op2 = build_empty_stmt (loc);
	    }
	  else
	    {
	      /* Otherwise, don't bother folding a void condition, since
		 it can't produce a constant value.  */
	      if (op0 != TREE_OPERAND (x, 0)
		  || op1 != TREE_OPERAND (x, 1)
		  || op2 != TREE_OPERAND (x, 2))
		x = build3_loc (loc, code, TREE_TYPE (x), op0, op1, op2);
	      break;
	    }
	}

      if (op0 != TREE_OPERAND (x, 0)
	  || op1 != TREE_OPERAND (x, 1)
	  || op2 != TREE_OPERAND (x, 2))
	{
	  if (op0 == error_mark_node
	      || op1 == error_mark_node
	      || op2 == error_mark_node)
	    x = error_mark_node;
	  else
	    x = fold_build3_loc (loc, code, TREE_TYPE (x), op0, op1, op2);
	}
      else
	x = fold (x);

      /* A COND_EXPR might have incompatible types in branches if one or both
	 arms are bitfields.  If folding exposed such a branch, fix it up.  */
      if (TREE_CODE (x) != code
	  && x != error_mark_node
	  && !useless_type_conversion_p (TREE_TYPE (org_x), TREE_TYPE (x)))
	x = fold_convert (TREE_TYPE (org_x), x);

      break;

    case CALL_EXPR:
      {
	int i, m, sv = optimize, nw = sv, changed = 0;
	tree callee = get_callee_fndecl (x);

	/* Some built-in function calls will be evaluated at compile-time in
	   fold ().  Set optimize to 1 when folding __builtin_constant_p inside
	   a constexpr function so that fold_builtin_1 doesn't fold it to 0.  */
	if (callee && fndecl_built_in_p (callee) && !optimize
	    && DECL_IS_BUILTIN_CONSTANT_P (callee)
	    && current_function_decl
	    && DECL_DECLARED_CONSTEXPR_P (current_function_decl))
	  nw = 1;

	/* Defer folding __builtin_is_constant_evaluated.  */
	if (callee
	    && fndecl_built_in_p (callee, CP_BUILT_IN_IS_CONSTANT_EVALUATED,
<<<<<<< HEAD
				BUILT_IN_FRONTEND))
	  break;

=======
				  BUILT_IN_FRONTEND))
	  break;

	if (callee
	    && fndecl_built_in_p (callee, CP_BUILT_IN_SOURCE_LOCATION,
				  BUILT_IN_FRONTEND))
	  {
	    x = fold_builtin_source_location (EXPR_LOCATION (x));
	    break;
	  }

>>>>>>> e2aa5677
	x = copy_node (x);

	m = call_expr_nargs (x);
	for (i = 0; i < m; i++)
	  {
	    r = cp_fold (CALL_EXPR_ARG (x, i));
	    if (r != CALL_EXPR_ARG (x, i))
	      {
		if (r == error_mark_node)
		  {
		    x = error_mark_node;
		    break;
		  }
		changed = 1;
	      }
	    CALL_EXPR_ARG (x, i) = r;
	  }
	if (x == error_mark_node)
	  break;

	optimize = nw;
	r = fold (x);
	optimize = sv;

	if (TREE_CODE (r) != CALL_EXPR)
	  {
	    x = cp_fold (r);
	    break;
	  }

	optimize = nw;

	/* Invoke maybe_constant_value for functions declared
	   constexpr and not called with AGGR_INIT_EXPRs.
	   TODO:
	   Do constexpr expansion of expressions where the call itself is not
	   constant, but the call followed by an INDIRECT_REF is.  */
	if (callee && DECL_DECLARED_CONSTEXPR_P (callee)
	    && !flag_no_inline)
	  r = maybe_constant_value (x);
	optimize = sv;

        if (TREE_CODE (r) != CALL_EXPR)
	  {
	    if (DECL_CONSTRUCTOR_P (callee))
	      {
		loc = EXPR_LOCATION (x);
		tree s = build_fold_indirect_ref_loc (loc,
						      CALL_EXPR_ARG (x, 0));
		r = build2_loc (loc, INIT_EXPR, TREE_TYPE (s), s, r);
	      }
	    x = r;
	    break;
	  }

	if (!changed)
	  x = org_x;
	break;
      }

    case CONSTRUCTOR:
      {
	unsigned i;
	constructor_elt *p;
	vec<constructor_elt, va_gc> *elts = CONSTRUCTOR_ELTS (x);
	vec<constructor_elt, va_gc> *nelts = NULL;
	FOR_EACH_VEC_SAFE_ELT (elts, i, p)
	  {
	    tree op = cp_fold (p->value);
	    if (op != p->value)
	      {
		if (op == error_mark_node)
		  {
		    x = error_mark_node;
		    vec_free (nelts);
		    break;
		  }
		if (nelts == NULL)
		  nelts = elts->copy ();
		(*nelts)[i].value = op;
	      }
	  }
	if (nelts)
	  {
	    x = build_constructor (TREE_TYPE (x), nelts);
	    CONSTRUCTOR_PLACEHOLDER_BOUNDARY (x)
	      = CONSTRUCTOR_PLACEHOLDER_BOUNDARY (org_x);
	  }
	if (VECTOR_TYPE_P (TREE_TYPE (x)))
	  x = fold (x);
	break;
      }
    case TREE_VEC:
      {
	bool changed = false;
	releasing_vec vec;
	int i, n = TREE_VEC_LENGTH (x);
	vec_safe_reserve (vec, n);

	for (i = 0; i < n; i++)
	  {
	    tree op = cp_fold (TREE_VEC_ELT (x, i));
	    vec->quick_push (op);
	    if (op != TREE_VEC_ELT (x, i))
	      changed = true;
	  }

	if (changed)
	  {
	    r = copy_node (x);
	    for (i = 0; i < n; i++)
	      TREE_VEC_ELT (r, i) = (*vec)[i];
	    x = r;
	  }
      }

      break;

    case ARRAY_REF:
    case ARRAY_RANGE_REF:

      loc = EXPR_LOCATION (x);
      op0 = cp_fold (TREE_OPERAND (x, 0));
      op1 = cp_fold (TREE_OPERAND (x, 1));
      op2 = cp_fold (TREE_OPERAND (x, 2));
      op3 = cp_fold (TREE_OPERAND (x, 3));

      if (op0 != TREE_OPERAND (x, 0)
	  || op1 != TREE_OPERAND (x, 1)
	  || op2 != TREE_OPERAND (x, 2)
	  || op3 != TREE_OPERAND (x, 3))
	{
	  if (op0 == error_mark_node
	      || op1 == error_mark_node
	      || op2 == error_mark_node
	      || op3 == error_mark_node)
	    x = error_mark_node;
	  else
	    {
	      x = build4_loc (loc, code, TREE_TYPE (x), op0, op1, op2, op3);
	      TREE_READONLY (x) = TREE_READONLY (org_x);
	      TREE_SIDE_EFFECTS (x) = TREE_SIDE_EFFECTS (org_x);
	      TREE_THIS_VOLATILE (x) = TREE_THIS_VOLATILE (org_x);
	    }
	}

      x = fold (x);
      break;

    case SAVE_EXPR:
      /* A SAVE_EXPR might contain e.g. (0 * i) + (0 * j), which, after
	 folding, evaluates to an invariant.  In that case no need to wrap
	 this folded tree with a SAVE_EXPR.  */
      r = cp_fold (TREE_OPERAND (x, 0));
      if (tree_invariant_p (r))
	x = r;
      break;

    default:
      return org_x;
    }

  if (EXPR_P (x) && TREE_CODE (x) == code)
    {
      TREE_THIS_VOLATILE (x) = TREE_THIS_VOLATILE (org_x);
      TREE_NO_WARNING (x) = TREE_NO_WARNING (org_x);
    }

  fold_cache->put (org_x, x);
  /* Prevent that we try to fold an already folded result again.  */
  if (x != org_x)
    fold_cache->put (x, x);

  return x;
}

/* Look up either "hot" or "cold" in attribute list LIST.  */

tree
lookup_hotness_attribute (tree list)
{
  for (; list; list = TREE_CHAIN (list))
    {
      tree name = get_attribute_name (list);
      if (is_attribute_p ("hot", name)
	  || is_attribute_p ("cold", name)
	  || is_attribute_p ("likely", name)
	  || is_attribute_p ("unlikely", name))
	break;
    }
  return list;
}

/* Remove both "hot" and "cold" attributes from LIST.  */

static tree
remove_hotness_attribute (tree list)
{
  list = remove_attribute ("hot", list);
  list = remove_attribute ("cold", list);
  list = remove_attribute ("likely", list);
  list = remove_attribute ("unlikely", list);
  return list;
}

/* If [[likely]] or [[unlikely]] appear on this statement, turn it into a
   PREDICT_EXPR.  */

tree
process_stmt_hotness_attribute (tree std_attrs, location_t attrs_loc)
{
  if (std_attrs == error_mark_node)
    return std_attrs;
  if (tree attr = lookup_hotness_attribute (std_attrs))
    {
      tree name = get_attribute_name (attr);
      bool hot = (is_attribute_p ("hot", name)
		  || is_attribute_p ("likely", name));
      tree pred = build_predict_expr (hot ? PRED_HOT_LABEL : PRED_COLD_LABEL,
				      hot ? TAKEN : NOT_TAKEN);
      SET_EXPR_LOCATION (pred, attrs_loc);
      add_stmt (pred);
      if (tree other = lookup_hotness_attribute (TREE_CHAIN (attr)))
	warning (OPT_Wattributes, "ignoring attribute %qE after earlier %qE",
		 get_attribute_name (other), name);
      std_attrs = remove_hotness_attribute (std_attrs);
    }
  return std_attrs;
}

<<<<<<< HEAD
=======
/* Helper of fold_builtin_source_location, return the
   std::source_location::__impl type after performing verification
   on it.  LOC is used for reporting any errors.  */

static tree
get_source_location_impl_type (location_t loc)
{
  tree name = get_identifier ("source_location");
  tree decl = lookup_qualified_name (std_node, name);
  if (TREE_CODE (decl) != TYPE_DECL)
    {
      auto_diagnostic_group d;
      if (decl == error_mark_node || TREE_CODE (decl) == TREE_LIST)
	qualified_name_lookup_error (std_node, name, decl, loc);
      else
	error_at (loc, "%qD is not a type", decl);
      return error_mark_node;
    }
  name = get_identifier ("__impl");
  tree type = TREE_TYPE (decl);
  decl = lookup_qualified_name (type, name);
  if (TREE_CODE (decl) != TYPE_DECL)
    {
      auto_diagnostic_group d;
      if (decl == error_mark_node || TREE_CODE (decl) == TREE_LIST)
	qualified_name_lookup_error (type, name, decl, loc);
      else
	error_at (loc, "%qD is not a type", decl);
      return error_mark_node;
    }
  type = TREE_TYPE (decl);
  if (TREE_CODE (type) != RECORD_TYPE)
    {
      error_at (loc, "%qD is not a class type", decl);
      return error_mark_node;
    }

  int cnt = 0;
  for (tree field = TYPE_FIELDS (type);
       (field = next_initializable_field (field)) != NULL_TREE;
       field = DECL_CHAIN (field))
    {
      if (DECL_NAME (field) != NULL_TREE)
	{
	  const char *n = IDENTIFIER_POINTER (DECL_NAME (field));
	  if (strcmp (n, "_M_file_name") == 0
	      || strcmp (n, "_M_function_name") == 0)
	    {
	      if (TREE_TYPE (field) != const_string_type_node)
		{
		  error_at (loc, "%qD does not have %<const char *%> type",
			    field);
		  return error_mark_node;
		}
	      cnt++;
	      continue;
	    }
	  else if (strcmp (n, "_M_line") == 0 || strcmp (n, "_M_column") == 0)
	    {
	      if (TREE_CODE (TREE_TYPE (field)) != INTEGER_TYPE)
		{
		  error_at (loc, "%qD does not have integral type", field);
		  return error_mark_node;
		}
	      cnt++;
	      continue;
	    }
	}
      cnt = 0;
      break;
    }
  if (cnt != 4)
    {
      error_at (loc, "%<std::source_location::__impl%> does not contain only "
		     "non-static data members %<_M_file_name%>, "
		     "%<_M_function_name%>, %<_M_line%> and %<_M_column%>");
      return error_mark_node;
    }
  return build_qualified_type (type, TYPE_QUAL_CONST);
}

/* Type for source_location_table hash_set.  */
struct GTY((for_user)) source_location_table_entry {
  location_t loc;
  unsigned uid;
  tree var;
};

/* Traits class for function start hash maps below.  */

struct source_location_table_entry_hash
  : ggc_remove <source_location_table_entry>
{
  typedef source_location_table_entry value_type;
  typedef source_location_table_entry compare_type;

  static hashval_t
  hash (const source_location_table_entry &ref)
  {
    inchash::hash hstate (0);
    hstate.add_int (ref.loc);
    hstate.add_int (ref.uid);
    return hstate.end ();
  }

  static bool
  equal (const source_location_table_entry &ref1,
	 const source_location_table_entry &ref2)
  {
    return ref1.loc == ref2.loc && ref1.uid == ref2.uid;
  }

  static void
  mark_deleted (source_location_table_entry &ref)
  {
    ref.loc = UNKNOWN_LOCATION;
    ref.uid = -1U;
    ref.var = NULL_TREE;
  }

  static const bool empty_zero_p = true;

  static void
  mark_empty (source_location_table_entry &ref)
  {
    ref.loc = UNKNOWN_LOCATION;
    ref.uid = 0;
    ref.var = NULL_TREE;
  }

  static bool
  is_deleted (const source_location_table_entry &ref)
  {
    return (ref.loc == UNKNOWN_LOCATION
	    && ref.uid == -1U
	    && ref.var == NULL_TREE);
  }

  static bool
  is_empty (const source_location_table_entry &ref)
  {
    return (ref.loc == UNKNOWN_LOCATION
	    && ref.uid == 0
	    && ref.var == NULL_TREE);
  }
};

static GTY(()) hash_table <source_location_table_entry_hash>
  *source_location_table;
static GTY(()) unsigned int source_location_id;

/* Fold __builtin_source_location () call.  LOC is the location
   of the call.  */

tree
fold_builtin_source_location (location_t loc)
{
  if (source_location_impl == NULL_TREE)
    {
      auto_diagnostic_group d;
      source_location_impl = get_source_location_impl_type (loc);
      if (source_location_impl == error_mark_node)
	inform (loc, "evaluating %qs", "__builtin_source_location");
    }
  if (source_location_impl == error_mark_node)
    return build_zero_cst (const_ptr_type_node);
  if (source_location_table == NULL)
    source_location_table
      = hash_table <source_location_table_entry_hash>::create_ggc (64);
  const line_map_ordinary *map;
  source_location_table_entry entry;
  entry.loc
    = linemap_resolve_location (line_table, loc, LRK_MACRO_EXPANSION_POINT,
				&map);
  entry.uid = current_function_decl ? DECL_UID (current_function_decl) : -1;
  entry.var = error_mark_node;
  source_location_table_entry *entryp
    = source_location_table->find_slot (entry, INSERT);
  tree var;
  if (entryp->var)
    var = entryp->var;
  else
    {
      char tmp_name[32];
      ASM_GENERATE_INTERNAL_LABEL (tmp_name, "Lsrc_loc", source_location_id++);
      var = build_decl (loc, VAR_DECL, get_identifier (tmp_name),
			source_location_impl);
      TREE_STATIC (var) = 1;
      TREE_PUBLIC (var) = 0;
      DECL_ARTIFICIAL (var) = 1;
      DECL_IGNORED_P (var) = 1;
      DECL_EXTERNAL (var) = 0;
      DECL_DECLARED_CONSTEXPR_P (var) = 1;
      DECL_INITIALIZED_BY_CONSTANT_EXPRESSION_P (var) = 1;
      layout_decl (var, 0);

      vec<constructor_elt, va_gc> *v = NULL;
      vec_alloc (v, 4);
      for (tree field = TYPE_FIELDS (source_location_impl);
	   (field = next_initializable_field (field)) != NULL_TREE;
	   field = DECL_CHAIN (field))
	{
	  const char *n = IDENTIFIER_POINTER (DECL_NAME (field));
	  tree val = NULL_TREE;
	  if (strcmp (n, "_M_file_name") == 0)
	    {
	      if (const char *fname = LOCATION_FILE (loc))
		{
		  fname = remap_macro_filename (fname);
		  val = build_string_literal (strlen (fname) + 1, fname);
		}
	      else
		val = build_string_literal (1, "");
	    }
	  else if (strcmp (n, "_M_function_name") == 0)
	    {
	      const char *name = "";

	      if (current_function_decl)
		name = cxx_printable_name (current_function_decl, 0);

	      val = build_string_literal (strlen (name) + 1, name);
	    }
	  else if (strcmp (n, "_M_line") == 0)
	    val = build_int_cst (TREE_TYPE (field), LOCATION_LINE (loc));
	  else if (strcmp (n, "_M_column") == 0)
	    val = build_int_cst (TREE_TYPE (field), LOCATION_COLUMN (loc));
	  else
	    gcc_unreachable ();
	  CONSTRUCTOR_APPEND_ELT (v, field, val);
	}

      tree ctor = build_constructor (source_location_impl, v);
      TREE_CONSTANT (ctor) = 1;
      TREE_STATIC (ctor) = 1;
      DECL_INITIAL (var) = ctor;
      varpool_node::finalize_decl (var);
      *entryp = entry;
      entryp->var = var;
    }

  return build_fold_addr_expr_with_type_loc (loc, var, const_ptr_type_node);
}

>>>>>>> e2aa5677
#include "gt-cp-cp-gimplify.h"<|MERGE_RESOLUTION|>--- conflicted
+++ resolved
@@ -1,10 +1,6 @@
 /* C++-specific tree lowering bits; see also c-gimplify.c and gimple.c.
 
-<<<<<<< HEAD
-   Copyright (C) 2002-2019 Free Software Foundation, Inc.
-=======
    Copyright (C) 2002-2020 Free Software Foundation, Inc.
->>>>>>> e2aa5677
    Contributed by Jason Merrill <jason@redhat.com>
 
 This file is part of GCC.
@@ -39,15 +35,12 @@
 #include "attribs.h"
 #include "asan.h"
 #include "gcc-rich-location.h"
-<<<<<<< HEAD
-=======
 #include "memmodel.h"
 #include "tm_p.h"
 #include "output.h"
 #include "file-prefix-map.h"
 #include "cgraph.h"
 #include "omp-general.h"
->>>>>>> e2aa5677
 
 /* Forward declarations.  */
 
@@ -255,12 +248,7 @@
   tree stmt_list = NULL;
   tree debug_begin = NULL;
 
-<<<<<<< HEAD
-  if (EXPR_LOCATION (incr) == UNKNOWN_LOCATION)
-    protected_set_expr_location (incr, start_locus);
-=======
   protected_set_expr_location_if_unset (incr, start_locus);
->>>>>>> e2aa5677
 
   cp_walk_tree (&cond, cp_genericize_r, data, NULL);
   cp_walk_tree (&incr, cp_genericize_r, data, NULL);
@@ -639,10 +627,7 @@
 	 && CONSTRUCTOR_NELTS (op) == 0)
      || (TREE_CODE (op) == CALL_EXPR
 	 && !CALL_EXPR_RETURN_SLOT_OPT (op)))
-<<<<<<< HEAD
-=======
     && !TREE_CLOBBER_P (op)
->>>>>>> e2aa5677
     && is_really_empty_class (type, /*ignore_vptr*/true);
 }
 
@@ -695,11 +680,7 @@
 cp_gimplify_expr (tree *expr_p, gimple_seq *pre_p, gimple_seq *post_p)
 {
   int saved_stmts_are_full_exprs_p = 0;
-<<<<<<< HEAD
-  location_t loc = cp_expr_loc_or_loc (*expr_p, input_location);
-=======
   location_t loc = cp_expr_loc_or_input_loc (*expr_p);
->>>>>>> e2aa5677
   enum tree_code code = TREE_CODE (*expr_p);
   enum gimplify_status ret;
 
@@ -944,11 +925,6 @@
 	  tree decl = cp_get_callee_fndecl_nofold (*expr_p);
 	  if (decl
 	      && fndecl_built_in_p (decl, CP_BUILT_IN_IS_CONSTANT_EVALUATED,
-<<<<<<< HEAD
-				  BUILT_IN_FRONTEND))
-	    *expr_p = boolean_false_node;
-	}
-=======
 				    BUILT_IN_FRONTEND))
 	    *expr_p = boolean_false_node;
 	  else if (decl
@@ -971,7 +947,6 @@
 	ret = GS_ERROR;
       else
 	ret = GS_OK;
->>>>>>> e2aa5677
       break;
 
     case RETURN_EXPR:
@@ -1216,8 +1191,6 @@
   cp_walk_tree (&DECL_SAVED_TREE (fndecl), cp_fold_r, &pset, NULL);
 }
 
-<<<<<<< HEAD
-=======
 /* Turn SPACESHIP_EXPR EXPR into GENERIC.  */
 
 static tree genericize_spaceship (tree expr)
@@ -1229,7 +1202,6 @@
   return genericize_spaceship (type, op0, op1);
 }
 
->>>>>>> e2aa5677
 /* If EXPR involves an anonymous VLA type, prepend a DECL_EXPR for that type
    to trigger gimplify_type_sizes; otherwise a cast to pointer-to-VLA confuses
    the middle-end (c++/88256).  */
@@ -1641,17 +1613,10 @@
 	      {
 		auto_diagnostic_group d;
 		if (warning_at (loc, OPT_Wterminate,
-<<<<<<< HEAD
-				"throw will always call terminate()")
-		    && cxx_dialect >= cxx11
-		    && DECL_DESTRUCTOR_P (current_function_decl))
-		  inform (loc, "in C++11 destructors default to noexcept");
-=======
 				"%<throw%> will always call %<terminate%>")
 		    && cxx_dialect >= cxx11
 		    && DECL_DESTRUCTOR_P (current_function_decl))
 		  inform (loc, "in C++11 destructors default to %<noexcept%>");
->>>>>>> e2aa5677
 	      }
 	  }
 	else
@@ -2875,11 +2840,6 @@
 	/* Defer folding __builtin_is_constant_evaluated.  */
 	if (callee
 	    && fndecl_built_in_p (callee, CP_BUILT_IN_IS_CONSTANT_EVALUATED,
-<<<<<<< HEAD
-				BUILT_IN_FRONTEND))
-	  break;
-
-=======
 				  BUILT_IN_FRONTEND))
 	  break;
 
@@ -2891,7 +2851,6 @@
 	    break;
 	  }
 
->>>>>>> e2aa5677
 	x = copy_node (x);
 
 	m = call_expr_nargs (x);
@@ -3122,8 +3081,6 @@
   return std_attrs;
 }
 
-<<<<<<< HEAD
-=======
 /* Helper of fold_builtin_source_location, return the
    std::source_location::__impl type after performing verification
    on it.  LOC is used for reporting any errors.  */
@@ -3368,5 +3325,4 @@
   return build_fold_addr_expr_with_type_loc (loc, var, const_ptr_type_node);
 }
 
->>>>>>> e2aa5677
 #include "gt-cp-cp-gimplify.h"