/* Report error messages, build initializers, and perform
   some front-end optimizations for C++ compiler.
<<<<<<< HEAD
   Copyright (C) 1987-2019 Free Software Foundation, Inc.
=======
   Copyright (C) 1987-2020 Free Software Foundation, Inc.
>>>>>>> e2aa5677
   Hacked by Michael Tiemann (tiemann@cygnus.com)

This file is part of GCC.

GCC is free software; you can redistribute it and/or modify
it under the terms of the GNU General Public License as published by
the Free Software Foundation; either version 3, or (at your option)
any later version.

GCC is distributed in the hope that it will be useful,
but WITHOUT ANY WARRANTY; without even the implied warranty of
MERCHANTABILITY or FITNESS FOR A PARTICULAR PURPOSE.  See the
GNU General Public License for more details.

You should have received a copy of the GNU General Public License
along with GCC; see the file COPYING3.  If not see
<http://www.gnu.org/licenses/>.  */


/* This file is part of the C++ front end.
   It contains routines to build C++ expressions given their operands,
   including computing the types of the result, C and C++ specific error
   checks, and some optimization.  */

#include "config.h"
#include "system.h"
#include "coretypes.h"
#include "cp-tree.h"
#include "stor-layout.h"
#include "varasm.h"
#include "intl.h"
#include "gcc-rich-location.h"
<<<<<<< HEAD
=======
#include "target.h"
>>>>>>> e2aa5677

static tree
process_init_constructor (tree type, tree init, int nested, int flags,
			  tsubst_flags_t complain);


/* Print an error message stemming from an attempt to use
   BASETYPE as a base class for TYPE.  */

tree
error_not_base_type (tree basetype, tree type)
{
  if (TREE_CODE (basetype) == FUNCTION_DECL)
    basetype = DECL_CONTEXT (basetype);
  error ("type %qT is not a base type for type %qT", basetype, type);
  return error_mark_node;
}

tree
binfo_or_else (tree base, tree type)
{
  tree binfo = lookup_base (type, base, ba_unique,
			    NULL, tf_warning_or_error);

  if (binfo == error_mark_node)
    return NULL_TREE;
  else if (!binfo)
    error_not_base_type (base, type);
  return binfo;
}

/* According to ARM $7.1.6, "A `const' object may be initialized, but its
   value may not be changed thereafter.  */

void
cxx_readonly_error (location_t loc, tree arg, enum lvalue_use errstring)
{
 
/* This macro is used to emit diagnostics to ensure that all format
   strings are complete sentences, visible to gettext and checked at
   compile time.  */
 
#define ERROR_FOR_ASSIGNMENT(LOC, AS, ASM, IN, DE, ARG)			\
  do {                                                                  \
    switch (errstring)                                                  \
      {                                                                 \
      case lv_assign:							\
	error_at (LOC, AS, ARG);					\
        break;                                                          \
      case lv_asm:							\
	error_at (LOC, ASM, ARG);					\
        break;                                                          \
      case lv_increment:						\
	error_at (LOC, IN, ARG);					\
        break;                                                          \
      case lv_decrement:                                                \
	error_at (LOC, DE, ARG);					\
        break;                                                          \
      default:                                                          \
        gcc_unreachable ();                                             \
      }                                                                 \
  } while (0)

  /* Handle C++-specific things first.  */

  if (VAR_P (arg)
      && DECL_LANG_SPECIFIC (arg)
      && DECL_IN_AGGR_P (arg)
      && !TREE_STATIC (arg))
    ERROR_FOR_ASSIGNMENT (loc,
			  G_("assignment of constant field %qD"),
			  G_("constant field %qD used as %<asm%> output"),
			  G_("increment of constant field %qD"),
			  G_("decrement of constant field %qD"),
			  arg);
  else if (INDIRECT_REF_P (arg)
	   && TYPE_REF_P (TREE_TYPE (TREE_OPERAND (arg, 0)))
	   && (VAR_P (TREE_OPERAND (arg, 0))
	       || TREE_CODE (TREE_OPERAND (arg, 0)) == PARM_DECL))
    ERROR_FOR_ASSIGNMENT (loc,
			  G_("assignment of read-only reference %qD"),
			  G_("read-only reference %qD used as %<asm%> output"),
			  G_("increment of read-only reference %qD"),
			  G_("decrement of read-only reference %qD"),
			  TREE_OPERAND (arg, 0));
  else
    readonly_error (loc, arg, errstring);
}

/* Structure that holds information about declarations whose type was
   incomplete and we could not check whether it was abstract or not.  */

struct GTY((chain_next ("%h.next"), for_user)) pending_abstract_type {
  /* Declaration which we are checking for abstractness. It is either
     a DECL node, or an IDENTIFIER_NODE if we do not have a full
     declaration available.  */
  tree decl;

  /* Type which will be checked for abstractness.  */
  tree type;

  /* Kind of use in an unnamed declarator.  */
  enum abstract_class_use use;

  /* Position of the declaration. This is only needed for IDENTIFIER_NODEs,
     because DECLs already carry locus information.  */
  location_t locus;

  /* Link to the next element in list.  */
  struct pending_abstract_type* next;
};

struct abstract_type_hasher : ggc_ptr_hash<pending_abstract_type>
{
  typedef tree compare_type;
  static hashval_t hash (pending_abstract_type *);
  static bool equal (pending_abstract_type *, tree);
};

/* Compute the hash value of the node VAL. This function is used by the
   hash table abstract_pending_vars.  */

hashval_t
abstract_type_hasher::hash (pending_abstract_type *pat)
{
  return (hashval_t) TYPE_UID (pat->type);
}


/* Compare node VAL1 with the type VAL2. This function is used by the
   hash table abstract_pending_vars.  */

bool
abstract_type_hasher::equal (pending_abstract_type *pat1, tree type2)
{
  return (pat1->type == type2);
}

/* Hash table that maintains pending_abstract_type nodes, for which we still
   need to check for type abstractness.  The key of the table is the type
   of the declaration.  */
static GTY (()) hash_table<abstract_type_hasher> *abstract_pending_vars = NULL;

static int abstract_virtuals_error_sfinae (tree, tree, abstract_class_use, tsubst_flags_t);

/* This function is called after TYPE is completed, and will check if there
   are pending declarations for which we still need to verify the abstractness
   of TYPE, and emit a diagnostic (through abstract_virtuals_error) if TYPE
   turned out to be incomplete.  */

void
complete_type_check_abstract (tree type)
{
  struct pending_abstract_type *pat;
  location_t cur_loc = input_location;

  gcc_assert (COMPLETE_TYPE_P (type));

  if (!abstract_pending_vars)
    return;

  /* Retrieve the list of pending declarations for this type.  */
  pending_abstract_type **slot
    = abstract_pending_vars->find_slot_with_hash (type, TYPE_UID (type),
						  NO_INSERT);
  if (!slot)
    return;
  pat = *slot;
  gcc_assert (pat);

  /* If the type is not abstract, do not do anything.  */
  if (CLASSTYPE_PURE_VIRTUALS (type))
    {
      struct pending_abstract_type *prev = 0, *next;

      /* Reverse the list to emit the errors in top-down order.  */
      for (; pat; pat = next)
	{
	  next = pat->next;
	  pat->next = prev;
	  prev = pat;
	}
      pat = prev;

      /* Go through the list, and call abstract_virtuals_error for each
	element: it will issue a diagnostic if the type is abstract.  */
      while (pat)
	{
	  gcc_assert (type == pat->type);

	  /* Tweak input_location so that the diagnostic appears at the correct
	    location. Notice that this is only needed if the decl is an
	    IDENTIFIER_NODE.  */
	  input_location = pat->locus;
	  abstract_virtuals_error_sfinae (pat->decl, pat->type, pat->use,
					  tf_warning_or_error);
	  pat = pat->next;
	}
    }

  abstract_pending_vars->clear_slot (slot);

  input_location = cur_loc;
}


/* If TYPE has abstract virtual functions, issue an error about trying
   to create an object of that type.  DECL is the object declared, or
   NULL_TREE if the declaration is unavailable, in which case USE specifies
   the kind of invalid use.  Returns 1 if an error occurred; zero if
   all was well.  */

static int
abstract_virtuals_error_sfinae (tree decl, tree type, abstract_class_use use,
				tsubst_flags_t complain)
{
  vec<tree, va_gc> *pure;

  /* This function applies only to classes. Any other entity can never
     be abstract.  */
  if (!CLASS_TYPE_P (type))
    return 0;
  type = TYPE_MAIN_VARIANT (type);

#if 0
  /* Instantiation here seems to be required by the standard,
     but breaks e.g. boost::bind.  FIXME!  */
  /* In SFINAE, non-N3276 context, force instantiation.  */
  if (!(complain & (tf_error|tf_decltype)))
    complete_type (type);
#endif

  /* If the type is incomplete, we register it within a hash table,
     so that we can check again once it is completed. This makes sense
     only for objects for which we have a declaration or at least a
     name.  */
  if (!COMPLETE_TYPE_P (type) && (complain & tf_error))
    {
      struct pending_abstract_type *pat;

      gcc_assert (!decl || DECL_P (decl) || identifier_p (decl));

      if (!abstract_pending_vars)
	abstract_pending_vars
	  = hash_table<abstract_type_hasher>::create_ggc (31);

      pending_abstract_type **slot
       	= abstract_pending_vars->find_slot_with_hash (type, TYPE_UID (type),
						      INSERT);

      pat = ggc_alloc<pending_abstract_type> ();
      pat->type = type;
      pat->decl = decl;
      pat->use = use;
      pat->locus = ((decl && DECL_P (decl))
		    ? DECL_SOURCE_LOCATION (decl)
		    : input_location);

      pat->next = *slot;
      *slot = pat;

      return 0;
    }

  if (!TYPE_SIZE (type))
    /* TYPE is being defined, and during that time
       CLASSTYPE_PURE_VIRTUALS holds the inline friends.  */
    return 0;

  pure = CLASSTYPE_PURE_VIRTUALS (type);
  if (!pure)
    return 0;

  if (!(complain & tf_error))
    return 1;

  auto_diagnostic_group d;
  if (decl)
    {
      if (VAR_P (decl))
	error ("cannot declare variable %q+D to be of abstract "
	       "type %qT", decl, type);
      else if (TREE_CODE (decl) == PARM_DECL)
	{
	  if (DECL_NAME (decl))
	    error ("cannot declare parameter %q+D to be of abstract type %qT",
		   decl, type);
	  else
	    error ("cannot declare parameter to be of abstract type %qT",
		   type);
	}
      else if (TREE_CODE (decl) == FIELD_DECL)
	error ("cannot declare field %q+D to be of abstract type %qT",
	       decl, type);
      else if (TREE_CODE (decl) == FUNCTION_DECL
	       && TREE_CODE (TREE_TYPE (decl)) == METHOD_TYPE)
	error ("invalid abstract return type for member function %q+#D", decl);
      else if (TREE_CODE (decl) == FUNCTION_DECL)
	error ("invalid abstract return type for function %q+#D", decl);
      else if (identifier_p (decl))
	/* Here we do not have location information.  */
	error ("invalid abstract type %qT for %qE", type, decl);
      else
	error ("invalid abstract type for %q+D", decl);
    }
  else switch (use)
    {
    case ACU_ARRAY:
      error ("creating array of %qT, which is an abstract class type", type);
      break;
    case ACU_CAST:
      error ("invalid cast to abstract class type %qT", type);
      break;
    case ACU_NEW:
      error ("invalid new-expression of abstract class type %qT", type);
      break;
    case ACU_RETURN:
      error ("invalid abstract return type %qT", type);
      break;
    case ACU_PARM:
      error ("invalid abstract parameter type %qT", type);
      break;
    case ACU_THROW:
      error ("expression of abstract class type %qT cannot "
	     "be used in throw-expression", type);
      break;
    case ACU_CATCH:
      error ("cannot declare %<catch%> parameter to be of abstract "
	     "class type %qT", type);
      break;
    default:
      error ("cannot allocate an object of abstract type %qT", type);
    }

  /* Only go through this once.  */
  if (pure->length ())
    {
      unsigned ix;
      tree fn;

      inform (DECL_SOURCE_LOCATION (TYPE_MAIN_DECL (type)),
	      "  because the following virtual functions are pure within %qT:",
	      type);

      FOR_EACH_VEC_ELT (*pure, ix, fn)
	if (! DECL_CLONED_FUNCTION_P (fn)
	    || DECL_COMPLETE_DESTRUCTOR_P (fn))
	  inform (DECL_SOURCE_LOCATION (fn), "    %#qD", fn);

      /* Now truncate the vector.  This leaves it non-null, so we know
	 there are pure virtuals, but empty so we don't list them out
	 again.  */
      pure->truncate (0);
    }

  return 1;
}

int
abstract_virtuals_error_sfinae (tree decl, tree type, tsubst_flags_t complain)
{
  return abstract_virtuals_error_sfinae (decl, type, ACU_UNKNOWN, complain);
}

int
abstract_virtuals_error_sfinae (abstract_class_use use, tree type,
				tsubst_flags_t complain)
{
  return abstract_virtuals_error_sfinae (NULL_TREE, type, use, complain);
}


/* Wrapper for the above function in the common case of wanting errors.  */

int
abstract_virtuals_error (tree decl, tree type)
{
  return abstract_virtuals_error_sfinae (decl, type, tf_warning_or_error);
}

int
abstract_virtuals_error (abstract_class_use use, tree type)
{
  return abstract_virtuals_error_sfinae (use, type, tf_warning_or_error);
}

/* Print an inform about the declaration of the incomplete type TYPE.  */

void
cxx_incomplete_type_inform (const_tree type)
{
  if (!TYPE_MAIN_DECL (type))
    return;

  location_t loc = DECL_SOURCE_LOCATION (TYPE_MAIN_DECL (type));
  tree ptype = strip_top_quals (CONST_CAST_TREE (type));

  if (current_class_type
      && TYPE_BEING_DEFINED (current_class_type)
      && same_type_p (ptype, current_class_type))
    inform (loc, "definition of %q#T is not complete until "
	    "the closing brace", ptype);
  else if (!TYPE_TEMPLATE_INFO (ptype))
    inform (loc, "forward declaration of %q#T", ptype);
  else
    inform (loc, "declaration of %q#T", ptype);
}

/* Print an error message for invalid use of an incomplete type.
   VALUE is the expression that was used (or 0 if that isn't known)
   and TYPE is the type that was invalid.  DIAG_KIND indicates the
   type of diagnostic (see diagnostic.def).  */

void
cxx_incomplete_type_diagnostic (location_t loc, const_tree value,
				const_tree type, diagnostic_t diag_kind)
{
  bool is_decl = false, complained = false;

  gcc_assert (diag_kind == DK_WARNING 
	      || diag_kind == DK_PEDWARN 
	      || diag_kind == DK_ERROR);

  /* Avoid duplicate error message.  */
  if (TREE_CODE (type) == ERROR_MARK)
    return;

  if (value)
    {
      STRIP_ANY_LOCATION_WRAPPER (value);

      if (VAR_P (value)
	  || TREE_CODE (value) == PARM_DECL
	  || TREE_CODE (value) == FIELD_DECL)
	{
	  complained = emit_diagnostic (diag_kind, DECL_SOURCE_LOCATION (value), 0,
					"%qD has incomplete type", value);
	  is_decl = true;
	}
    }
 retry:
  /* We must print an error message.  Be clever about what it says.  */

  switch (TREE_CODE (type))
    {
    case RECORD_TYPE:
    case UNION_TYPE:
    case ENUMERAL_TYPE:
      if (!is_decl)
	complained = emit_diagnostic (diag_kind, loc, 0,
				      "invalid use of incomplete type %q#T",
				      type);
      if (complained)
	cxx_incomplete_type_inform (type);
      break;

    case VOID_TYPE:
      emit_diagnostic (diag_kind, loc, 0,
		       "invalid use of %qT", type);
      break;

    case ARRAY_TYPE:
      if (TYPE_DOMAIN (type))
	{
	  type = TREE_TYPE (type);
	  goto retry;
	}
      emit_diagnostic (diag_kind, loc, 0,
		       "invalid use of array with unspecified bounds");
      break;

    case OFFSET_TYPE:
    bad_member:
      {
	tree member = TREE_OPERAND (value, 1);
	if (is_overloaded_fn (member))
	  member = get_first_fn (member);

	if (DECL_FUNCTION_MEMBER_P (member)
	    && ! flag_ms_extensions)
	  {
	    gcc_rich_location richloc (loc);
	    /* If "member" has no arguments (other than "this"), then
	       add a fix-it hint.  */
	    if (type_num_arguments (TREE_TYPE (member)) == 1)
	      richloc.add_fixit_insert_after ("()");
	    emit_diagnostic (diag_kind, &richloc, 0,
			     "invalid use of member function %qD "
			     "(did you forget the %<()%> ?)", member);
	  }
	else
	  emit_diagnostic (diag_kind, loc, 0,
			   "invalid use of member %qD "
			   "(did you forget the %<&%> ?)", member);
      }
      break;

    case TEMPLATE_TYPE_PARM:
      if (is_auto (type))
	{
	  if (CLASS_PLACEHOLDER_TEMPLATE (type))
	    emit_diagnostic (diag_kind, loc, 0,
			     "invalid use of placeholder %qT", type);
	  else
	    emit_diagnostic (diag_kind, loc, 0,
			     "invalid use of %qT", type);
	}
      else
	emit_diagnostic (diag_kind, loc, 0,
			 "invalid use of template type parameter %qT", type);
      break;

    case BOUND_TEMPLATE_TEMPLATE_PARM:
      emit_diagnostic (diag_kind, loc, 0,
		       "invalid use of template template parameter %qT",
		       TYPE_NAME (type));
      break;

    case TYPENAME_TYPE:
    case DECLTYPE_TYPE:
      emit_diagnostic (diag_kind, loc, 0,
		       "invalid use of dependent type %qT", type);
      break;

    case LANG_TYPE:
      if (type == init_list_type_node)
	{
	  emit_diagnostic (diag_kind, loc, 0,
			   "invalid use of brace-enclosed initializer list");
	  break;
	}
      gcc_assert (type == unknown_type_node);
      if (value && TREE_CODE (value) == COMPONENT_REF)
	goto bad_member;
      else if (value && TREE_CODE (value) == ADDR_EXPR)
	emit_diagnostic (diag_kind, loc, 0,
			 "address of overloaded function with no contextual "
			 "type information");
      else if (value && TREE_CODE (value) == OVERLOAD)
	emit_diagnostic (diag_kind, loc, 0,
			 "overloaded function with no contextual type information");
      else
	emit_diagnostic (diag_kind, loc, 0,
			 "insufficient contextual information to determine type");
      break;

    default:
      gcc_unreachable ();
    }
}

/* Print an error message for invalid use of an incomplete type.
   VALUE is the expression that was used (or 0 if that isn't known)
   and TYPE is the type that was invalid.  */

void
cxx_incomplete_type_error (location_t loc, const_tree value, const_tree type)
{
  cxx_incomplete_type_diagnostic (loc, value, type, DK_ERROR);
}


/* The recursive part of split_nonconstant_init.  DEST is an lvalue
   expression to which INIT should be assigned.  INIT is a CONSTRUCTOR.
   Return true if the whole of the value was initialized by the
   generated statements.  */

static bool
split_nonconstant_init_1 (tree dest, tree init, bool nested)
{
  unsigned HOST_WIDE_INT idx, tidx = HOST_WIDE_INT_M1U;
  tree field_index, value;
  tree type = TREE_TYPE (dest);
  tree inner_type = NULL;
  bool array_type_p = false;
  bool complete_p = true;
  HOST_WIDE_INT num_split_elts = 0;

  switch (TREE_CODE (type))
    {
    case ARRAY_TYPE:
      inner_type = TREE_TYPE (type);
      array_type_p = true;
      if ((TREE_SIDE_EFFECTS (init)
	   && TYPE_HAS_NONTRIVIAL_DESTRUCTOR (type))
	  || vla_type_p (type))
	{
	  /* For an array, we only need/want a single cleanup region rather
	     than one per element.  */
	  tree code = build_vec_init (dest, NULL_TREE, init, false, 1,
				      tf_warning_or_error);
	  add_stmt (code);
	  if (nested)
	    /* Also clean up the whole array if something later in an enclosing
	       init-list throws.  */
	    if (tree cleanup = cxx_maybe_build_cleanup (dest,
							tf_warning_or_error))
	    finish_eh_cleanup (cleanup);
	  return true;
	}
      /* FALLTHRU */

    case RECORD_TYPE:
    case UNION_TYPE:
    case QUAL_UNION_TYPE:
      FOR_EACH_CONSTRUCTOR_ELT (CONSTRUCTOR_ELTS (init), idx,
				field_index, value)
	{
	  /* The current implementation of this algorithm assumes that
	     the field was set for all the elements. This is usually done
	     by process_init_constructor.  */
	  gcc_assert (field_index);

	  if (!array_type_p)
	    inner_type = TREE_TYPE (field_index);

	  if (TREE_CODE (value) == CONSTRUCTOR)
	    {
	      tree sub;

	      if (array_type_p)
		sub = build4 (ARRAY_REF, inner_type, dest, field_index,
			      NULL_TREE, NULL_TREE);
	      else
		sub = build3 (COMPONENT_REF, inner_type, dest, field_index,
			      NULL_TREE);

	      if (!split_nonconstant_init_1 (sub, value, true))
		complete_p = false;
	      else
		{
		  /* Mark element for removal.  */
		  CONSTRUCTOR_ELT (init, idx)->index = NULL_TREE;
		  if (idx < tidx)
		    tidx = idx;
		  num_split_elts++;
		}
	    }
	  else if (!initializer_constant_valid_p (value, inner_type))
	    {
	      tree code;
	      tree sub;

	      /* Mark element for removal.  */
	      CONSTRUCTOR_ELT (init, idx)->index = NULL_TREE;
	      if (idx < tidx)
		tidx = idx;

	      if (TREE_CODE (field_index) == RANGE_EXPR)
		{
		  /* Use build_vec_init to initialize a range.  */
		  tree low = TREE_OPERAND (field_index, 0);
		  tree hi = TREE_OPERAND (field_index, 1);
		  sub = build4 (ARRAY_REF, inner_type, dest, low,
				NULL_TREE, NULL_TREE);
		  sub = cp_build_addr_expr (sub, tf_warning_or_error);
		  tree max = size_binop (MINUS_EXPR, hi, low);
		  code = build_vec_init (sub, max, value, false, 0,
					 tf_warning_or_error);
		  add_stmt (code);
		  if (tree_fits_shwi_p (max))
		    num_split_elts += tree_to_shwi (max);
		}
	      else
		{
		  if (array_type_p)
		    sub = build4 (ARRAY_REF, inner_type, dest, field_index,
				  NULL_TREE, NULL_TREE);
		  else
		    sub = build3 (COMPONENT_REF, inner_type, dest, field_index,
				  NULL_TREE);

		  /* We may need to add a copy constructor call if
		     the field has [[no_unique_address]].  */
		  if (unsafe_return_slot_p (sub))
		    {
		      /* But not if the initializer is an implicit ctor call
			 we just built in digest_init.  */
		      if (TREE_CODE (value) == TARGET_EXPR
			  && TARGET_EXPR_LIST_INIT_P (value))
			{
			  tree init = TARGET_EXPR_INITIAL (value);
			  if (init && TREE_CODE (init) == AGGR_INIT_EXPR
			      && AGGR_INIT_VIA_CTOR_P (init))
			    goto build_init;
			}

		      releasing_vec args = make_tree_vector_single (value);
		      code = build_special_member_call
			(sub, complete_ctor_identifier, &args, inner_type,
			 LOOKUP_NORMAL, tf_warning_or_error);
		    }
		  else
		    {
		    build_init:
		      code = build2 (INIT_EXPR, inner_type, sub, value);
		    }
		  code = build_stmt (input_location, EXPR_STMT, code);
		  code = maybe_cleanup_point_expr_void (code);
		  add_stmt (code);
		  if (tree cleanup
		      = cxx_maybe_build_cleanup (sub, tf_warning_or_error))
		    finish_eh_cleanup (cleanup);
		}

	      num_split_elts++;
	    }
	}
      if (num_split_elts == 1)
	CONSTRUCTOR_ELTS (init)->ordered_remove (tidx);
      else if (num_split_elts > 1)
	{
	  /* Perform the delayed ordered removal of non-constant elements
	     we split out.  */
	  for (idx = tidx; idx < CONSTRUCTOR_NELTS (init); ++idx)
	    if (CONSTRUCTOR_ELT (init, idx)->index == NULL_TREE)
	      ;
	    else
	      {
		*CONSTRUCTOR_ELT (init, tidx) = *CONSTRUCTOR_ELT (init, idx);
		++tidx;
	      }
	  vec_safe_truncate (CONSTRUCTOR_ELTS (init), tidx);
	}
      break;

    case VECTOR_TYPE:
      if (!initializer_constant_valid_p (init, type))
	{
	  tree code;
	  tree cons = copy_node (init);
	  CONSTRUCTOR_ELTS (init) = NULL;
	  code = build2 (MODIFY_EXPR, type, dest, cons);
	  code = build_stmt (input_location, EXPR_STMT, code);
	  add_stmt (code);
	  num_split_elts += CONSTRUCTOR_NELTS (init);
	}
      break;

    default:
      gcc_unreachable ();
    }

  /* The rest of the initializer is now a constant. */
  TREE_CONSTANT (init) = 1;
  TREE_SIDE_EFFECTS (init) = 0;

  /* We didn't split out anything.  */
  if (num_split_elts == 0)
    return false;

  return complete_p && complete_ctor_at_level_p (TREE_TYPE (init),
						 num_split_elts, inner_type);
}

/* A subroutine of store_init_value.  Splits non-constant static
   initializer INIT into a constant part and generates code to
   perform the non-constant part of the initialization to DEST.
   Returns the code for the runtime init.  */

tree
split_nonconstant_init (tree dest, tree init)
{
  tree code;

  if (TREE_CODE (init) == TARGET_EXPR)
    init = TARGET_EXPR_INITIAL (init);
  if (TREE_CODE (init) == CONSTRUCTOR)
    {
      init = cp_fully_fold_init (init);
      code = push_stmt_list ();
      if (split_nonconstant_init_1 (dest, init, false))
	init = NULL_TREE;
      code = pop_stmt_list (code);
      if (VAR_P (dest) && !is_local_temp (dest))
	{
	  DECL_INITIAL (dest) = init;
	  TREE_READONLY (dest) = 0;
	}
      else if (init)
	{
	  tree ie = build2 (INIT_EXPR, void_type_node, dest, init);
	  code = add_stmt_to_compound (ie, code);
	}
    }
  else if (TREE_CODE (init) == STRING_CST
	   && array_of_runtime_bound_p (TREE_TYPE (dest)))
    code = build_vec_init (dest, NULL_TREE, init, /*value-init*/false,
			   /*from array*/1, tf_warning_or_error);
  else
    code = build2 (INIT_EXPR, TREE_TYPE (dest), dest, init);

  return code;
}

/* Perform appropriate conversions on the initial value of a variable,
   store it in the declaration DECL,
   and print any error messages that are appropriate.
   If the init is invalid, store an ERROR_MARK.

   C++: Note that INIT might be a TREE_LIST, which would mean that it is
   a base class initializer for some aggregate type, hopefully compatible
   with DECL.  If INIT is a single element, and DECL is an aggregate
   type, we silently convert INIT into a TREE_LIST, allowing a constructor
   to be called.

   If INIT is a TREE_LIST and there is no constructor, turn INIT
   into a CONSTRUCTOR and use standard initialization techniques.
   Perhaps a warning should be generated?

   Returns code to be executed if initialization could not be performed
   for static variable.  In that case, caller must emit the code.  */

tree
store_init_value (tree decl, tree init, vec<tree, va_gc>** cleanups, int flags)
{
  tree value, type;

  /* If variable's type was invalidly declared, just ignore it.  */

  type = TREE_TYPE (decl);
  if (TREE_CODE (type) == ERROR_MARK)
    return NULL_TREE;

  if (MAYBE_CLASS_TYPE_P (type))
    {
      if (TREE_CODE (init) == TREE_LIST)
	{
	  error ("constructor syntax used, but no constructor declared "
		 "for type %qT", type);
	  init = build_constructor_from_list (init_list_type_node, nreverse (init));
	}
    }

  /* End of special C++ code.  */

  if (flags & LOOKUP_ALREADY_DIGESTED)
    value = init;
  else
    {
      if (TREE_STATIC (decl))
	flags |= LOOKUP_ALLOW_FLEXARRAY_INIT;
      /* Digest the specified initializer into an expression.  */
      value = digest_init_flags (type, init, flags, tf_warning_or_error);
    }
<<<<<<< HEAD

  /* Look for braced array initializers for character arrays and
     recursively convert them into STRING_CSTs.  */
  value = braced_lists_to_strings (type, value);

=======

  /* Look for braced array initializers for character arrays and
     recursively convert them into STRING_CSTs.  */
  value = braced_lists_to_strings (type, value);

>>>>>>> e2aa5677
  current_ref_temp_count = 0;
  value = extend_ref_init_temps (decl, value, cleanups);

  /* In C++11 constant expression is a semantic, not syntactic, property.
     In C++98, make sure that what we thought was a constant expression at
     template definition time is still constant and otherwise perform this
     as optimization, e.g. to fold SIZEOF_EXPRs in the initializer.  */
  if (decl_maybe_constant_var_p (decl) || TREE_STATIC (decl))
    {
      bool const_init;
      tree oldval = value;
<<<<<<< HEAD
      value = fold_non_dependent_expr (value);
=======
>>>>>>> e2aa5677
      if (DECL_DECLARED_CONSTEXPR_P (decl)
	  || (DECL_IN_AGGR_P (decl)
	      && DECL_INITIALIZED_IN_CLASS_P (decl)))
	{
	  value = fold_non_dependent_expr (value, tf_warning_or_error,
					   /*manifestly_const_eval=*/true,
					   decl);
	  /* Diagnose a non-constant initializer for constexpr variable or
	     non-inline in-class-initialized static data member.  */
	  if (!require_constant_expression (value))
	    value = error_mark_node;
	  else if (processing_template_decl)
	    /* In a template we might not have done the necessary
	       transformations to make value actually constant,
	       e.g. extend_ref_init_temps.  */
	    value = maybe_constant_init (value, decl, true);
	  else
	    value = cxx_constant_init (value, decl);
	}
      else
<<<<<<< HEAD
	value = maybe_constant_init (value, decl, true);
=======
	value = fold_non_dependent_init (value, tf_warning_or_error,
					 /*manifestly_const_eval=*/true, decl);
>>>>>>> e2aa5677
      if (TREE_CODE (value) == CONSTRUCTOR && cp_has_mutable_p (type))
	/* Poison this CONSTRUCTOR so it can't be copied to another
	   constexpr variable.  */
	CONSTRUCTOR_MUTABLE_POISON (value) = true;
      const_init = (reduced_constant_expression_p (value)
		    || error_operand_p (value));
      DECL_INITIALIZED_BY_CONSTANT_EXPRESSION_P (decl) = const_init;
      /* FIXME setting TREE_CONSTANT on refs breaks the back end.  */
      if (!TYPE_REF_P (type))
	TREE_CONSTANT (decl) = const_init && decl_maybe_constant_var_p (decl);
      if (!const_init)
<<<<<<< HEAD
	value = oldval;
    }
  value = cp_fully_fold_init (value);
=======
	{
	  /* [dcl.constinit]/2 "If a variable declared with the constinit
	     specifier has dynamic initialization, the program is
	     ill-formed."  */
	  if (flags & LOOKUP_CONSTINIT)
	    {
	      error_at (location_of (decl),
			"%<constinit%> variable %qD does not have a constant "
			"initializer", decl);
	      if (require_constant_expression (value))
		cxx_constant_init (value, decl);
	      value = error_mark_node;
	    }
	  else
	    value = oldval;
	}
    }
  /* Don't fold initializers of automatic variables in constexpr functions,
     that might fold away something that needs to be diagnosed at constexpr
     evaluation time.  */
  if (!current_function_decl
      || !DECL_DECLARED_CONSTEXPR_P (current_function_decl)
      || TREE_STATIC (decl))
    value = cp_fully_fold_init (value);
>>>>>>> e2aa5677

  /* Handle aggregate NSDMI in non-constant initializers, too.  */
  value = replace_placeholders (value, decl);

  /* If the initializer is not a constant, fill in DECL_INITIAL with
     the bits that are constant, and then return an expression that
     will perform the dynamic initialization.  */
  if (value != error_mark_node
      && (TREE_SIDE_EFFECTS (value)
	  || vla_type_p (type)
	  || ! reduced_constant_expression_p (value)))
    return split_nonconstant_init (decl, value);

  /* DECL may change value; purge caches.  */
  clear_cv_and_fold_caches (TREE_STATIC (decl));

  /* If the value is a constant, just put it in DECL_INITIAL.  If DECL
     is an automatic variable, the middle end will turn this into a
     dynamic initialization later.  */
  DECL_INITIAL (decl) = value;
  return NULL_TREE;
}


/* Give diagnostic about narrowing conversions within { }, or as part of
   a converted constant expression.  If CONST_ONLY, only check
   constants.  */

bool
<<<<<<< HEAD
check_narrowing (tree type, tree init, tsubst_flags_t complain, bool const_only)
=======
check_narrowing (tree type, tree init, tsubst_flags_t complain,
		 bool const_only/*= false*/)
>>>>>>> e2aa5677
{
  tree ftype = unlowered_expr_type (init);
  bool ok = true;
  REAL_VALUE_TYPE d;

  if (((!warn_narrowing || !(complain & tf_warning))
       && cxx_dialect == cxx98)
      || !ARITHMETIC_TYPE_P (type)
      /* Don't emit bogus warnings with e.g. value-dependent trees.  */
      || instantiation_dependent_expression_p (init))
    return ok;

  if (BRACE_ENCLOSED_INITIALIZER_P (init)
      && TREE_CODE (type) == COMPLEX_TYPE)
    {
      tree elttype = TREE_TYPE (type);
      if (CONSTRUCTOR_NELTS (init) > 0)
        ok &= check_narrowing (elttype, CONSTRUCTOR_ELT (init, 0)->value,
			       complain);
      if (CONSTRUCTOR_NELTS (init) > 1)
	ok &= check_narrowing (elttype, CONSTRUCTOR_ELT (init, 1)->value,
			       complain);
      return ok;
    }

<<<<<<< HEAD
  init = maybe_constant_value (init);
=======
  /* Even non-dependent expressions can still have template
     codes like CAST_EXPR, so use *_non_dependent_expr to cope.  */
  init = fold_non_dependent_expr (init, complain);
  if (init == error_mark_node)
    return ok;
>>>>>>> e2aa5677

  /* If we were asked to only check constants, return early.  */
  if (const_only && !TREE_CONSTANT (init))
    return ok;

  if (CP_INTEGRAL_TYPE_P (type)
      && TREE_CODE (ftype) == REAL_TYPE)
    ok = false;
  else if (INTEGRAL_OR_ENUMERATION_TYPE_P (ftype)
	   && CP_INTEGRAL_TYPE_P (type))
    {
      if (TREE_CODE (ftype) == ENUMERAL_TYPE)
	/* Check for narrowing based on the values of the enumeration. */
	ftype = ENUM_UNDERLYING_TYPE (ftype);
      if ((tree_int_cst_lt (TYPE_MAX_VALUE (type),
			    TYPE_MAX_VALUE (ftype))
	   || tree_int_cst_lt (TYPE_MIN_VALUE (ftype),
			       TYPE_MIN_VALUE (type)))
	  && (TREE_CODE (init) != INTEGER_CST
	      || !int_fits_type_p (init, type)))
	ok = false;
    }
  else if (TREE_CODE (ftype) == REAL_TYPE
	   && TREE_CODE (type) == REAL_TYPE)
    {
      if (TYPE_PRECISION (type) < TYPE_PRECISION (ftype))
	{
	  if (TREE_CODE (init) == REAL_CST)
	    {
	      /* Issue 703: Loss of precision is OK as long as the value is
		 within the representable range of the new type.  */
	      REAL_VALUE_TYPE r;
	      d = TREE_REAL_CST (init);
	      real_convert (&r, TYPE_MODE (type), &d);
	      if (real_isinf (&r))
		ok = false;
	    }
	  else
	    ok = false;
	}
    }
  else if (INTEGRAL_OR_ENUMERATION_TYPE_P (ftype)
	   && TREE_CODE (type) == REAL_TYPE)
    {
      ok = false;
      if (TREE_CODE (init) == INTEGER_CST)
	{
	  d = real_value_from_int_cst (0, init);
	  if (exact_real_truncate (TYPE_MODE (type), &d))
	    ok = true;
	}
    }
  else if (TREE_CODE (type) == BOOLEAN_TYPE
	   && (TYPE_PTR_P (ftype) || TYPE_PTRMEM_P (ftype)))
    /* This hasn't actually made it into C++20 yet, but let's add it now to get
       an idea of the impact.  */
    ok = (cxx_dialect < cxx2a);

  bool almost_ok = ok;
  if (!ok && !CONSTANT_CLASS_P (init) && (complain & tf_warning_or_error))
    {
      tree folded = cp_fully_fold (init);
      if (TREE_CONSTANT (folded) && check_narrowing (type, folded, tf_none))
	almost_ok = true;
    }

  if (!ok)
    {
<<<<<<< HEAD
      location_t loc = cp_expr_loc_or_loc (init, input_location);
=======
      location_t loc = cp_expr_loc_or_input_loc (init);
>>>>>>> e2aa5677
      if (cxx_dialect == cxx98)
	{
	  if (complain & tf_warning)
	    warning_at (loc, OPT_Wnarrowing, "narrowing conversion of %qE "
			"from %qH to %qI is ill-formed in C++11",
			init, ftype, type);
	  ok = true;
	}
      else if (!CONSTANT_CLASS_P (init))
	{
	  if (complain & tf_warning_or_error)
	    {
	      auto_diagnostic_group d;
	      if ((!almost_ok || pedantic)
		  && pedwarn (loc, OPT_Wnarrowing,
			      "narrowing conversion of %qE from %qH to %qI",
			      init, ftype, type)
		  && almost_ok)
		inform (loc, " the expression has a constant value but is not "
			"a C++ constant-expression");
	      ok = true;
	    }
	}
      else if (complain & tf_error)
	{
	  int savederrorcount = errorcount;
	  global_dc->pedantic_errors = 1;
	  pedwarn (loc, OPT_Wnarrowing,
		   "narrowing conversion of %qE from %qH to %qI",
		   init, ftype, type);
	  if (errorcount == savederrorcount)
	    ok = true;
	  global_dc->pedantic_errors = flag_pedantic_errors;
	}
    }

  return ok;
}

/* True iff TYPE is a C++2a "ordinary" character type.  */

bool
ordinary_char_type_p (tree type)
{
  type = TYPE_MAIN_VARIANT (type);
  return (type == char_type_node
	  || type == signed_char_type_node
	  || type == unsigned_char_type_node);
}

/* Process the initializer INIT for a variable of type TYPE, emitting
   diagnostics for invalid initializers and converting the initializer as
   appropriate.

   For aggregate types, it assumes that reshape_init has already run, thus the
   initializer will have the right shape (brace elision has been undone).

   NESTED is non-zero iff we are being called for an element of a CONSTRUCTOR,
   2 iff the element of a CONSTRUCTOR is inside another CONSTRUCTOR.  */

static tree
digest_init_r (tree type, tree init, int nested, int flags,
	       tsubst_flags_t complain)
{
  enum tree_code code = TREE_CODE (type);

  if (error_operand_p (init))
    return error_mark_node;

  gcc_assert (init);

  /* We must strip the outermost array type when completing the type,
     because the its bounds might be incomplete at the moment.  */
  if (!complete_type_or_maybe_complain (code == ARRAY_TYPE
					? TREE_TYPE (type) : type, NULL_TREE,
					complain))
    return error_mark_node;

<<<<<<< HEAD
  location_t loc = cp_expr_loc_or_loc (init, input_location);

  tree stripped_init = init;

=======
  location_t loc = cp_expr_loc_or_input_loc (init);

  tree stripped_init = init;

  if (BRACE_ENCLOSED_INITIALIZER_P (init)
      && CONSTRUCTOR_IS_PAREN_INIT (init))
    flags |= LOOKUP_AGGREGATE_PAREN_INIT;

>>>>>>> e2aa5677
  /* Strip NON_LVALUE_EXPRs since we aren't using as an lvalue
     (g++.old-deja/g++.law/casts2.C).  */
  if (TREE_CODE (init) == NON_LVALUE_EXPR)
    stripped_init = TREE_OPERAND (init, 0);

  stripped_init = tree_strip_any_location_wrapper (stripped_init);

  /* Initialization of an array of chars from a string constant. The initializer
     can be optionally enclosed in braces, but reshape_init has already removed
     them if they were present.  */
  if (code == ARRAY_TYPE)
    {
      if (nested && !TYPE_DOMAIN (type))
	/* C++ flexible array members have a null domain.  */
	{
	  if (flags & LOOKUP_ALLOW_FLEXARRAY_INIT)
	    pedwarn (loc, OPT_Wpedantic,
		     "initialization of a flexible array member");
	  else
	    {
	      if (complain & tf_error)
		error_at (loc, "non-static initialization of"
			       " a flexible array member");
	      return error_mark_node;
	    }
	}

      tree typ1 = TYPE_MAIN_VARIANT (TREE_TYPE (type));
      if (char_type_p (typ1)
	  && TREE_CODE (stripped_init) == STRING_CST)
	{
	  tree char_type = TYPE_MAIN_VARIANT (TREE_TYPE (TREE_TYPE (init)));
	  bool incompat_string_cst = false;

	  if (typ1 != char_type)
	    {
	      /* The array element type does not match the initializing string
	         literal element type; this is only allowed when both types are
	         ordinary character type.  There are no string literals of
	         signed or unsigned char type in the language, but we can get
	         them internally from converting braced-init-lists to
	         STRING_CST.  */
	      if (ordinary_char_type_p (typ1)
		  && ordinary_char_type_p (char_type))
		/* OK */;
	      else
		incompat_string_cst = true;
	    }

	  if (incompat_string_cst)
	    {
	      if (complain & tf_error)
		error_at (loc, "cannot initialize array of %qT from "
		          "a string literal with type array of %qT",
		          typ1, char_type);
	      return error_mark_node;
	    }

	  if (nested == 2 && !TYPE_DOMAIN (type))
	    {
	      if (complain & tf_error)
		error_at (loc, "initialization of flexible array member "
			       "in a nested context");
	      return error_mark_node;
	    }

	  if (type != TREE_TYPE (init)
	      && !variably_modified_type_p (type, NULL_TREE))
	    {
	      init = copy_node (init);
	      TREE_TYPE (init) = type;
	      /* If we have a location wrapper, then also copy the wrapped
		 node, and update the copy's type.  */
	      if (location_wrapper_p (init))
		{
		  stripped_init = copy_node (stripped_init);
		  TREE_OPERAND (init, 0) = stripped_init;
		  TREE_TYPE (stripped_init) = type;
		}
	    }
	  if (TYPE_DOMAIN (type) && TREE_CONSTANT (TYPE_SIZE (type)))
	    {
	      /* Not a flexible array member.  */
	      int size = TREE_INT_CST_LOW (TYPE_SIZE (type));
	      size = (size + BITS_PER_UNIT - 1) / BITS_PER_UNIT;
	      /* In C it is ok to subtract 1 from the length of the string
		 because it's ok to ignore the terminating null char that is
		 counted in the length of the constant, but in C++ this would
		 be invalid.  */
	      if (size < TREE_STRING_LENGTH (stripped_init))
		{
<<<<<<< HEAD
		  permerror (loc, "initializer-string for array "
			     "of chars is too long");
=======
		  permerror (loc, "initializer-string for %qT is too long",
			     type);
>>>>>>> e2aa5677

		  init = build_string (size,
				       TREE_STRING_POINTER (stripped_init));
		  TREE_TYPE (init) = type;
		}
	    }
	  return init;
	}
    }

  /* Handle scalar types (including conversions) and references.  */
  if ((code != COMPLEX_TYPE || BRACE_ENCLOSED_INITIALIZER_P (stripped_init))
      && (SCALAR_TYPE_P (type) || code == REFERENCE_TYPE))
    {
      /* Narrowing is OK when initializing an aggregate from
	 a parenthesized list.  */
      if (nested && !(flags & LOOKUP_AGGREGATE_PAREN_INIT))
	flags |= LOOKUP_NO_NARROWING;
      init = convert_for_initialization (0, type, init, flags,
					 ICR_INIT, NULL_TREE, 0,
					 complain);

      return init;
    }

  /* Come here only for aggregates: records, arrays, unions, complex numbers
     and vectors.  */
  gcc_assert (code == ARRAY_TYPE
	      || VECTOR_TYPE_P (type)
	      || code == RECORD_TYPE
	      || code == UNION_TYPE
	      || code == COMPLEX_TYPE);

  /* "If T is a class type and the initializer list has a single
     element of type cv U, where U is T or a class derived from T,
     the object is initialized from that element."  */
  if (cxx_dialect >= cxx11
      && BRACE_ENCLOSED_INITIALIZER_P (stripped_init)
      && CONSTRUCTOR_NELTS (stripped_init) == 1
      && ((CLASS_TYPE_P (type) && !CLASSTYPE_NON_AGGREGATE (type))
	  || VECTOR_TYPE_P (type)))
    {
      tree elt = CONSTRUCTOR_ELT (stripped_init, 0)->value;
      if (reference_related_p (type, TREE_TYPE (elt)))
	{
	  /* In C++17, aggregates can have bases, thus participate in
	     aggregate initialization.  In the following case:

	       struct B { int c; };
	       struct D : B { };
	       D d{{D{{42}}}};

	    there's an extra set of braces, so the D temporary initializes
	    the first element of d, which is the B base subobject.  The base
	    of type B is copy-initialized from the D temporary, causing
	    object slicing.  */
	  tree field = next_initializable_field (TYPE_FIELDS (type));
	  if (field && DECL_FIELD_IS_BASE (field))
	    {
	      if (warning_at (loc, 0, "initializing a base class of type %qT "
			      "results in object slicing", TREE_TYPE (field)))
		inform (loc, "remove %<{ }%> around initializer");
	    }
	  else if (flag_checking)
	    /* We should have fixed this in reshape_init.  */
	    gcc_unreachable ();
	}
    }

  if (BRACE_ENCLOSED_INITIALIZER_P (stripped_init)
      && !TYPE_NON_AGGREGATE_CLASS (type))
    return process_init_constructor (type, stripped_init, nested, flags,
				     complain);
  else
    {
      if (COMPOUND_LITERAL_P (stripped_init) && code == ARRAY_TYPE)
	{
	  if (complain & tf_error)
	    error_at (loc, "cannot initialize aggregate of type %qT with "
		      "a compound literal", type);

	  return error_mark_node;
	}

      if (code == ARRAY_TYPE
	  && !BRACE_ENCLOSED_INITIALIZER_P (stripped_init))
	{
	  /* Allow the result of build_array_copy and of
	     build_value_init_noctor.  */
	  if ((TREE_CODE (stripped_init) == VEC_INIT_EXPR
	       || TREE_CODE (stripped_init) == CONSTRUCTOR)
	      && (same_type_ignoring_top_level_qualifiers_p
		  (type, TREE_TYPE (init))))
	    return init;

	  if (complain & tf_error)
	    error_at (loc, "array must be initialized with a brace-enclosed"
		      " initializer");
	  return error_mark_node;
	}

      return convert_for_initialization (NULL_TREE, type, init,
					 flags,
					 ICR_INIT, NULL_TREE, 0,
                                         complain);
    }
}

tree
digest_init (tree type, tree init, tsubst_flags_t complain)
{
  return digest_init_r (type, init, 0, LOOKUP_IMPLICIT, complain);
}

tree
digest_init_flags (tree type, tree init, int flags, tsubst_flags_t complain)
{
  return digest_init_r (type, init, 0, flags, complain);
}

/* Process the initializer INIT for an NSDMI DECL (a FIELD_DECL).  */
tree
digest_nsdmi_init (tree decl, tree init, tsubst_flags_t complain)
{
  gcc_assert (TREE_CODE (decl) == FIELD_DECL);

  tree type = TREE_TYPE (decl);
  if (DECL_BIT_FIELD_TYPE (decl))
    type = DECL_BIT_FIELD_TYPE (decl);
  int flags = LOOKUP_IMPLICIT;
  if (DIRECT_LIST_INIT_P (init))
    {
      flags = LOOKUP_NORMAL;
      complain |= tf_no_cleanup;
    }
  if (BRACE_ENCLOSED_INITIALIZER_P (init)
      && CP_AGGREGATE_TYPE_P (type))
    init = reshape_init (type, init, complain);
  init = digest_init_flags (type, init, flags, complain);
  return init;
}

/* Set of flags used within process_init_constructor to describe the
   initializers.  */
#define PICFLAG_ERRONEOUS 1
#define PICFLAG_NOT_ALL_CONSTANT 2
#define PICFLAG_NOT_ALL_SIMPLE 4
#define PICFLAG_SIDE_EFFECTS 8

/* Given an initializer INIT, return the flag (PICFLAG_*) which better
   describe it.  */

static int
picflag_from_initializer (tree init)
{
  if (init == error_mark_node)
    return PICFLAG_ERRONEOUS;
  else if (!TREE_CONSTANT (init))
    {
      if (TREE_SIDE_EFFECTS (init))
	return PICFLAG_SIDE_EFFECTS;
      else
	return PICFLAG_NOT_ALL_CONSTANT;
    }
  else if (!initializer_constant_valid_p (init, TREE_TYPE (init)))
    return PICFLAG_NOT_ALL_SIMPLE;
  return 0;
}

/* Adjust INIT for going into a CONSTRUCTOR.  */

static tree
massage_init_elt (tree type, tree init, int nested, int flags,
		  tsubst_flags_t complain)
{
<<<<<<< HEAD
  flags &= LOOKUP_ALLOW_FLEXARRAY_INIT;
  flags |= LOOKUP_IMPLICIT;
  init = digest_init_r (type, init, nested ? 2 : 1, flags, complain);
=======
  int new_flags = LOOKUP_IMPLICIT;
  if (flags & LOOKUP_ALLOW_FLEXARRAY_INIT)
    new_flags |= LOOKUP_ALLOW_FLEXARRAY_INIT;
  if (flags & LOOKUP_AGGREGATE_PAREN_INIT)
    new_flags |= LOOKUP_AGGREGATE_PAREN_INIT;
  init = digest_init_r (type, init, nested ? 2 : 1, new_flags, complain);
>>>>>>> e2aa5677
  /* Strip a simple TARGET_EXPR when we know this is an initializer.  */
  if (SIMPLE_TARGET_EXPR_P (init))
    init = TARGET_EXPR_INITIAL (init);
  /* When we defer constant folding within a statement, we may want to
     defer this folding as well.  */
  tree t = fold_non_dependent_init (init, complain);
  if (TREE_CONSTANT (t))
    init = t;
  return init;
}

/* Subroutine of process_init_constructor, which will process an initializer
   INIT for an array or vector of type TYPE. Returns the flags (PICFLAG_*)
   which describe the initializers.  */

static int
process_init_constructor_array (tree type, tree init, int nested, int flags,
				tsubst_flags_t complain)
{
  unsigned HOST_WIDE_INT i, len = 0;
  int picflags = 0;
  bool unbounded = false;
  constructor_elt *ce;
  vec<constructor_elt, va_gc> *v = CONSTRUCTOR_ELTS (init);

  gcc_assert (TREE_CODE (type) == ARRAY_TYPE
	      || VECTOR_TYPE_P (type));

  if (TREE_CODE (type) == ARRAY_TYPE)
    {
      /* C++ flexible array members have a null domain.  */
      tree domain = TYPE_DOMAIN (type);
      if (domain && TREE_CONSTANT (TYPE_MAX_VALUE (domain)))
	len = wi::ext (wi::to_offset (TYPE_MAX_VALUE (domain))
                       - wi::to_offset (TYPE_MIN_VALUE (domain)) + 1,
		       TYPE_PRECISION (TREE_TYPE (domain)),
		       TYPE_SIGN (TREE_TYPE (domain))).to_uhwi ();
      else
	unbounded = true;  /* Take as many as there are.  */

      if (nested == 2 && !domain && !vec_safe_is_empty (v))
	{
	  if (complain & tf_error)
<<<<<<< HEAD
	    error_at (cp_expr_loc_or_loc (init, input_location),
=======
	    error_at (cp_expr_loc_or_input_loc (init),
>>>>>>> e2aa5677
		      "initialization of flexible array member "
		      "in a nested context");
	  return PICFLAG_ERRONEOUS;
	}
    }
  else
    /* Vectors are like simple fixed-size arrays.  */
    unbounded = !TYPE_VECTOR_SUBPARTS (type).is_constant (&len);

  /* There must not be more initializers than needed.  */
  if (!unbounded && vec_safe_length (v) > len)
    {
      if (complain & tf_error)
	error ("too many initializers for %qT", type);
      else
	return PICFLAG_ERRONEOUS;
    }

  FOR_EACH_VEC_SAFE_ELT (v, i, ce)
    {
      if (!ce->index)
	ce->index = size_int (i);
      else if (!check_array_designated_initializer (ce, i))
	ce->index = error_mark_node;
      gcc_assert (ce->value);
      ce->value
	= massage_init_elt (TREE_TYPE (type), ce->value, nested, flags,
			    complain);
<<<<<<< HEAD
=======

      if (TREE_CODE (ce->value) == CONSTRUCTOR
	  && CONSTRUCTOR_PLACEHOLDER_BOUNDARY (ce->value))
	{
	  /* Shift CONSTRUCTOR_PLACEHOLDER_BOUNDARY from the element initializer
	     up to the array initializer, so that the call to
	     replace_placeholders from store_init_value can resolve any
	     PLACEHOLDER_EXPRs inside this element initializer.  */
	  CONSTRUCTOR_PLACEHOLDER_BOUNDARY (ce->value) = 0;
	  CONSTRUCTOR_PLACEHOLDER_BOUNDARY (init) = 1;
	}
>>>>>>> e2aa5677

      gcc_checking_assert
	(ce->value == error_mark_node
	 || (same_type_ignoring_top_level_qualifiers_p
	     (strip_array_types (TREE_TYPE (type)),
	      strip_array_types (TREE_TYPE (ce->value)))));

      picflags |= picflag_from_initializer (ce->value);
    }

  /* No more initializers. If the array is unbounded, we are done. Otherwise,
     we must add initializers ourselves.  */
  if (!unbounded)
    for (; i < len; ++i)
      {
	tree next;

	if (type_build_ctor_call (TREE_TYPE (type)))
	  {
	    /* If this type needs constructors run for default-initialization,
	       we can't rely on the back end to do it for us, so make the
	       initialization explicit by list-initializing from T{}.  */
	    next = build_constructor (init_list_type_node, NULL);
	    next = massage_init_elt (TREE_TYPE (type), next, nested, flags,
				     complain);
	    if (initializer_zerop (next))
	      /* The default zero-initialization is fine for us; don't
		 add anything to the CONSTRUCTOR.  */
	      next = NULL_TREE;
	    else if (TREE_CODE (next) == CONSTRUCTOR
		     && CONSTRUCTOR_PLACEHOLDER_BOUNDARY (next))
	      {
		/* As above.  */
		CONSTRUCTOR_PLACEHOLDER_BOUNDARY (next) = 0;
		CONSTRUCTOR_PLACEHOLDER_BOUNDARY (init) = 1;
	      }
	  }
	else if (!zero_init_p (TREE_TYPE (type)))
	  next = build_zero_init (TREE_TYPE (type),
				  /*nelts=*/NULL_TREE,
				  /*static_storage_p=*/false);
	else
	  /* The default zero-initialization is fine for us; don't
	     add anything to the CONSTRUCTOR.  */
	  next = NULL_TREE;

	if (next)
	  {
	    picflags |= picflag_from_initializer (next);
	    if (len > i+1
		&& (initializer_constant_valid_p (next, TREE_TYPE (next))
		    == null_pointer_node))
	      {
		tree range = build2 (RANGE_EXPR, size_type_node,
				     build_int_cst (size_type_node, i),
				     build_int_cst (size_type_node, len - 1));
		CONSTRUCTOR_APPEND_ELT (v, range, next);
		break;
	      }
	    else
	      CONSTRUCTOR_APPEND_ELT (v, size_int (i), next);
	  }
	else
	  /* Don't bother checking all the other elements.  */
	  break;
      }

  CONSTRUCTOR_ELTS (init) = v;
  return picflags;
}

/* Subroutine of process_init_constructor, which will process an initializer
   INIT for a class of type TYPE. Returns the flags (PICFLAG_*) which describe
   the initializers.  */

static int
process_init_constructor_record (tree type, tree init, int nested, int flags,
				 tsubst_flags_t complain)
{
  vec<constructor_elt, va_gc> *v = NULL;
  tree field;
  int skipped = 0;

  gcc_assert (TREE_CODE (type) == RECORD_TYPE);
  gcc_assert (!CLASSTYPE_VBASECLASSES (type));
  gcc_assert (!TYPE_BINFO (type)
	      || cxx_dialect >= cxx17
	      || !BINFO_N_BASE_BINFOS (TYPE_BINFO (type)));
  gcc_assert (!TYPE_POLYMORPHIC_P (type));

 restart:
  int picflags = 0;
  unsigned HOST_WIDE_INT idx = 0;
  int designator_skip = -1;
  /* Generally, we will always have an index for each initializer (which is
     a FIELD_DECL, put by reshape_init), but compound literals don't go trough
     reshape_init. So we need to handle both cases.  */
  for (field = TYPE_FIELDS (type); field; field = DECL_CHAIN (field))
    {
      tree next;
      tree type;

      if (TREE_CODE (field) != FIELD_DECL
	  || (DECL_ARTIFICIAL (field)
	      && !(cxx_dialect >= cxx17 && DECL_FIELD_IS_BASE (field))))
	continue;

      if (DECL_UNNAMED_BIT_FIELD (field))
	continue;

      /* If this is a bitfield, first convert to the declared type.  */
      type = TREE_TYPE (field);
      if (DECL_BIT_FIELD_TYPE (field))
	type = DECL_BIT_FIELD_TYPE (field);
      if (type == error_mark_node)
	return PICFLAG_ERRONEOUS;

      next = NULL_TREE;
      if (idx < CONSTRUCTOR_NELTS (init))
	{
	  constructor_elt *ce = &(*CONSTRUCTOR_ELTS (init))[idx];
	  if (ce->index)
	    {
	      /* We can have either a FIELD_DECL or an IDENTIFIER_NODE. The
		 latter case can happen in templates where lookup has to be
		 deferred.  */
	      gcc_assert (TREE_CODE (ce->index) == FIELD_DECL
			  || identifier_p (ce->index));
	      if (ce->index == field || ce->index == DECL_NAME (field))
		next = ce->value;
	      else if (ANON_AGGR_TYPE_P (type)
		       && search_anon_aggr (type,
					    TREE_CODE (ce->index) == FIELD_DECL
					    ? DECL_NAME (ce->index)
					    : ce->index))
		/* If the element is an anonymous union object and the
		   initializer list is a designated-initializer-list, the
		   anonymous union object is initialized by the
		   designated-initializer-list { D }, where D is the
		   designated-initializer-clause naming a member of the
		   anonymous union object.  */
		next = build_constructor_single (init_list_type_node,
						 ce->index, ce->value);
	      else
		{
		  ce = NULL;
		  if (designator_skip == -1)
		    designator_skip = 1;
		}
	    }
	  else
	    {
	      designator_skip = 0;
	      next = ce->value;
	    }

	  if (ce)
	    {
	      gcc_assert (ce->value);
	      next = massage_init_elt (type, next, nested, flags, complain);
	      ++idx;
	    }
	}
      if (next == error_mark_node)
	/* We skip initializers for empty bases/fields, so skipping an invalid
	   one could make us accept invalid code.  */
	return PICFLAG_ERRONEOUS;
      else if (next)
	/* Already handled above.  */;
      else if (DECL_INITIAL (field))
	{
	  if (skipped > 0)
	    {
	      /* We're using an NSDMI past a field with implicit
	         zero-init.  Go back and make it explicit.  */
	      skipped = -1;
	      vec_safe_truncate (v, 0);
	      goto restart;
	    }
	  /* C++14 aggregate NSDMI.  */
	  next = get_nsdmi (field, /*ctor*/false, complain);
	  if (!CONSTRUCTOR_PLACEHOLDER_BOUNDARY (init)
	      && find_placeholders (next))
	    CONSTRUCTOR_PLACEHOLDER_BOUNDARY (init) = 1;
	}
      else if (type_build_ctor_call (TREE_TYPE (field)))
	{
	  /* If this type needs constructors run for
	     default-initialization, we can't rely on the back end to do it
	     for us, so build up TARGET_EXPRs.  If the type in question is
	     a class, just build one up; if it's an array, recurse.  */
	  next = build_constructor (init_list_type_node, NULL);
	  next = massage_init_elt (TREE_TYPE (field), next, nested, flags,
				   complain);

	  /* Warn when some struct elements are implicitly initialized.  */
	  if ((complain & tf_warning)
	      && !EMPTY_CONSTRUCTOR_P (init))
	    warning (OPT_Wmissing_field_initializers,
		     "missing initializer for member %qD", field);
	}
      else
	{
	  const_tree fldtype = TREE_TYPE (field);
	  if (TYPE_REF_P (fldtype))
	    {
	      if (complain & tf_error)
		error ("member %qD is uninitialized reference", field);
	      else
		return PICFLAG_ERRONEOUS;
	    }
	  else if (CLASSTYPE_REF_FIELDS_NEED_INIT (fldtype))
	    {
	      if (complain & tf_error)
		error ("member %qD with uninitialized reference fields", field);
	      else
		return PICFLAG_ERRONEOUS;
	    }
	  /* Do nothing for flexible array members since they need not have any
	     elements.  Don't worry about 'skipped' because a flexarray has to
	     be the last field.  */
	  else if (TREE_CODE (fldtype) == ARRAY_TYPE && !TYPE_DOMAIN (fldtype))
	    continue;

	  /* Warn when some struct elements are implicitly initialized
	     to zero.  */
	  if ((complain & tf_warning)
	      && !EMPTY_CONSTRUCTOR_P (init))
	    warning (OPT_Wmissing_field_initializers,
		     "missing initializer for member %qD", field);

	  if (!zero_init_p (fldtype) || skipped < 0)
	    {
	      if (TYPE_REF_P (fldtype))
		next = build_zero_cst (TREE_TYPE (field));
	      else
		next = build_zero_init (TREE_TYPE (field), /*nelts=*/NULL_TREE,
					/*static_storage_p=*/false);
	    }
	  else
	    {
	      /* The default zero-initialization is fine for us; don't
		 add anything to the CONSTRUCTOR.  */
	      skipped = 1;
	      continue;
	    }
	}

      if (DECL_SIZE (field) && integer_zerop (DECL_SIZE (field))
	  && !TREE_SIDE_EFFECTS (next))
	/* Don't add trivial initialization of an empty base/field to the
	   constructor, as they might not be ordered the way the back-end
	   expects.  */
	continue;

      /* If this is a bitfield, now convert to the lowered type.  */
      if (type != TREE_TYPE (field))
	next = cp_convert_and_check (TREE_TYPE (field), next, complain);
      picflags |= picflag_from_initializer (next);
      CONSTRUCTOR_APPEND_ELT (v, field, next);
    }

  if (idx < CONSTRUCTOR_NELTS (init))
    {
      if (complain & tf_error)
	{
	  constructor_elt *ce = &(*CONSTRUCTOR_ELTS (init))[idx];
	  /* For better diagnostics, try to find out if it is really
	     the case of too many initializers or if designators are
	     in incorrect order.  */
	  if (designator_skip == 1 && ce->index)
	    {
	      gcc_assert (TREE_CODE (ce->index) == FIELD_DECL
			  || identifier_p (ce->index));
	      for (field = TYPE_FIELDS (type);
		   field; field = DECL_CHAIN (field))
		{
		  if (TREE_CODE (field) != FIELD_DECL
		      || (DECL_ARTIFICIAL (field)
			  && !(cxx_dialect >= cxx17
			       && DECL_FIELD_IS_BASE (field))))
		    continue;

		  if (DECL_UNNAMED_BIT_FIELD (field))
		    continue;

		  if (ce->index == field || ce->index == DECL_NAME (field))
		    break;
		  if (ANON_AGGR_TYPE_P (TREE_TYPE (field)))
		    {
		      tree t
			= search_anon_aggr (TREE_TYPE (field),
					    TREE_CODE (ce->index) == FIELD_DECL
					    ? DECL_NAME (ce->index)
					    : ce->index);
		      if (t)
			{
			  field = t;
			  break;
			}
		    }
		}
	    }
	  if (field)
	    error ("designator order for field %qD does not match declaration "
		   "order in %qT", field, type);
	  else
	    error ("too many initializers for %qT", type);
	}
      else
	return PICFLAG_ERRONEOUS;
    }

  CONSTRUCTOR_ELTS (init) = v;
  return picflags;
}

/* Subroutine of process_init_constructor, which will process a single
   initializer INIT for a union of type TYPE. Returns the flags (PICFLAG_*)
   which describe the initializer.  */

static int
process_init_constructor_union (tree type, tree init, int nested, int flags,
				tsubst_flags_t complain)
{
  constructor_elt *ce;
  int len;

  /* If the initializer was empty, use the union's NSDMI if it has one.
     Otherwise use default zero initialization.  */
  if (vec_safe_is_empty (CONSTRUCTOR_ELTS (init)))
    {
      for (tree field = TYPE_FIELDS (type); field; field = TREE_CHAIN (field))
	{
	  if (TREE_CODE (field) == FIELD_DECL
	      && DECL_INITIAL (field) != NULL_TREE)
	    {
	      tree val = get_nsdmi (field, /*in_ctor=*/false, complain);
	      if (!CONSTRUCTOR_PLACEHOLDER_BOUNDARY (init)
		  && find_placeholders (val))
		CONSTRUCTOR_PLACEHOLDER_BOUNDARY (init) = 1;
	      CONSTRUCTOR_APPEND_ELT (CONSTRUCTOR_ELTS (init), field, val);
	      break;
	    }
	}

      if (vec_safe_is_empty (CONSTRUCTOR_ELTS (init)))
	return 0;
    }

  len = CONSTRUCTOR_ELTS (init)->length ();
  if (len > 1)
    {
      if (!(complain & tf_error))
	return PICFLAG_ERRONEOUS;
      error ("too many initializers for %qT", type);
      CONSTRUCTOR_ELTS (init)->block_remove (1, len-1);
    }

  ce = &(*CONSTRUCTOR_ELTS (init))[0];

  /* If this element specifies a field, initialize via that field.  */
  if (ce->index)
    {
      if (TREE_CODE (ce->index) == FIELD_DECL)
	;
      else if (identifier_p (ce->index))
	{
	  /* This can happen within a cast, see g++.dg/opt/cse2.C.  */
	  tree name = ce->index;
	  tree field;
	  for (field = TYPE_FIELDS (type); field; field = TREE_CHAIN (field))
	    if (DECL_NAME (field) == name)
	      break;
	  if (!field)
	    {
	      if (complain & tf_error)
		error ("no field %qD found in union being initialized",
		       field);
	      ce->value = error_mark_node;
	    }
	  ce->index = field;
	}
      else
	{
	  gcc_assert (TREE_CODE (ce->index) == INTEGER_CST
		      || TREE_CODE (ce->index) == RANGE_EXPR);
	  if (complain & tf_error)
	    error ("index value instead of field name in union initializer");
	  ce->value = error_mark_node;
	}
    }
  else
    {
      /* Find the first named field.  ANSI decided in September 1990
	 that only named fields count here.  */
      tree field = TYPE_FIELDS (type);
      while (field && (!DECL_NAME (field) || TREE_CODE (field) != FIELD_DECL))
	field = TREE_CHAIN (field);
      if (field == NULL_TREE)
	{
	  if (complain & tf_error)
	    error ("too many initializers for %qT", type);
	  ce->value = error_mark_node;
	}
      ce->index = field;
    }

  if (ce->value && ce->value != error_mark_node)
    ce->value = massage_init_elt (TREE_TYPE (ce->index), ce->value, nested,
				  flags, complain);

  return picflag_from_initializer (ce->value);
}

/* Process INIT, a constructor for a variable of aggregate type TYPE. The
   constructor is a brace-enclosed initializer, and will be modified in-place.

   Each element is converted to the right type through digest_init, and
   missing initializers are added following the language rules (zero-padding,
   etc.).

   After the execution, the initializer will have TREE_CONSTANT if all elts are
   constant, and TREE_STATIC set if, in addition, all elts are simple enough
   constants that the assembler and linker can compute them.

   The function returns the initializer itself, or error_mark_node in case
   of error.  */

static tree
process_init_constructor (tree type, tree init, int nested, int flags,
			  tsubst_flags_t complain)
{
  int picflags;

  gcc_assert (BRACE_ENCLOSED_INITIALIZER_P (init));

  if (TREE_CODE (type) == ARRAY_TYPE || VECTOR_TYPE_P (type))
    picflags = process_init_constructor_array (type, init, nested, flags,
					       complain);
  else if (TREE_CODE (type) == RECORD_TYPE)
    picflags = process_init_constructor_record (type, init, nested, flags,
						complain);
  else if (TREE_CODE (type) == UNION_TYPE)
    picflags = process_init_constructor_union (type, init, nested, flags,
					       complain);
  else
    gcc_unreachable ();

  if (picflags & PICFLAG_ERRONEOUS)
    return error_mark_node;

  TREE_TYPE (init) = type;
  if (TREE_CODE (type) == ARRAY_TYPE && TYPE_DOMAIN (type) == NULL_TREE)
    cp_complete_array_type (&TREE_TYPE (init), init, /*do_default=*/0);
  if (picflags & PICFLAG_SIDE_EFFECTS)
    {
      TREE_CONSTANT (init) = false;
      TREE_SIDE_EFFECTS (init) = true;
    }
  else if (picflags & PICFLAG_NOT_ALL_CONSTANT)
<<<<<<< HEAD
    /* Make sure TREE_CONSTANT isn't set from build_constructor.  */
    TREE_CONSTANT (init) = false;
  else
    {
      TREE_CONSTANT (init) = 1;
=======
    {
      /* Make sure TREE_CONSTANT isn't set from build_constructor.  */
      TREE_CONSTANT (init) = false;
      TREE_SIDE_EFFECTS (init) = false;
    }
  else
    {
      TREE_CONSTANT (init) = 1;
      TREE_SIDE_EFFECTS (init) = false;
>>>>>>> e2aa5677
      if (!(picflags & PICFLAG_NOT_ALL_SIMPLE))
	TREE_STATIC (init) = 1;
    }
  return init;
}

/* Given a structure or union value DATUM, construct and return
   the structure or union component which results from narrowing
   that value to the base specified in BASETYPE.  For example, given the
   hierarchy

   class L { int ii; };
   class A : L { ... };
   class B : L { ... };
   class C : A, B { ... };

   and the declaration

   C x;

   then the expression

   x.A::ii refers to the ii member of the L part of
   the A part of the C object named by X.  In this case,
   DATUM would be x, and BASETYPE would be A.

   I used to think that this was nonconformant, that the standard specified
   that first we look up ii in A, then convert x to an L& and pull out the
   ii part.  But in fact, it does say that we convert x to an A&; A here
   is known as the "naming class".  (jason 2000-12-19)

   BINFO_P points to a variable initialized either to NULL_TREE or to the
   binfo for the specific base subobject we want to convert to.  */

tree
build_scoped_ref (tree datum, tree basetype, tree* binfo_p)
{
  tree binfo;

  if (datum == error_mark_node)
    return error_mark_node;
  if (*binfo_p)
    binfo = *binfo_p;
  else
    binfo = lookup_base (TREE_TYPE (datum), basetype, ba_check,
			 NULL, tf_warning_or_error);

  if (!binfo || binfo == error_mark_node)
    {
      *binfo_p = NULL_TREE;
      if (!binfo)
	error_not_base_type (basetype, TREE_TYPE (datum));
      return error_mark_node;
    }

  *binfo_p = binfo;
  return build_base_path (PLUS_EXPR, datum, binfo, 1,
			  tf_warning_or_error);
}

/* Build a reference to an object specified by the C++ `->' operator.
   Usually this just involves dereferencing the object, but if the
   `->' operator is overloaded, then such overloads must be
   performed until an object which does not have the `->' operator
   overloaded is found.  An error is reported when circular pointer
   delegation is detected.  */

tree
build_x_arrow (location_t loc, tree expr, tsubst_flags_t complain)
{
  tree orig_expr = expr;
  tree type = TREE_TYPE (expr);
  tree last_rval = NULL_TREE;
  vec<tree, va_gc> *types_memoized = NULL;

  if (type == error_mark_node)
    return error_mark_node;

  if (processing_template_decl)
    {
      if (type && TYPE_PTR_P (type)
	  && !dependent_scope_p (TREE_TYPE (type)))
	/* Pointer to current instantiation, don't treat as dependent.  */;
      else if (type_dependent_expression_p (expr))
	return build_min_nt_loc (loc, ARROW_EXPR, expr);
      expr = build_non_dependent_expr (expr);
    }

  if (MAYBE_CLASS_TYPE_P (type))
    {
      struct tinst_level *actual_inst = current_instantiation ();
      tree fn = NULL;

      while ((expr = build_new_op (loc, COMPONENT_REF,
				   LOOKUP_NORMAL, expr, NULL_TREE, NULL_TREE,
				   &fn, complain)))
	{
	  if (expr == error_mark_node)
	    return error_mark_node;

	  /* This provides a better instantiation backtrace in case of
	     error.  */
	  if (fn && DECL_USE_TEMPLATE (fn))
	    push_tinst_level_loc (fn, 
				  (current_instantiation () != actual_inst)
				  ? DECL_SOURCE_LOCATION (fn)
				  : input_location);
	  fn = NULL;

	  if (vec_member (TREE_TYPE (expr), types_memoized))
	    {
	      if (complain & tf_error)
		error ("circular pointer delegation detected");
	      return error_mark_node;
	    }

	  vec_safe_push (types_memoized, TREE_TYPE (expr));
	  last_rval = expr;
	}

      while (current_instantiation () != actual_inst)
	pop_tinst_level ();

      if (last_rval == NULL_TREE)
	{
	  if (complain & tf_error)
	    error ("base operand of %<->%> has non-pointer type %qT", type);
	  return error_mark_node;
	}

      if (TYPE_REF_P (TREE_TYPE (last_rval)))
	last_rval = convert_from_reference (last_rval);
    }
  else
    {
      last_rval = decay_conversion (expr, complain);
      if (last_rval == error_mark_node)
	return error_mark_node;
    }

  if (TYPE_PTR_P (TREE_TYPE (last_rval)))
    {
      if (processing_template_decl)
	{
	  expr = build_min (ARROW_EXPR, TREE_TYPE (TREE_TYPE (last_rval)),
			    orig_expr);
	  TREE_SIDE_EFFECTS (expr) = TREE_SIDE_EFFECTS (last_rval);
	  return expr;
	}

      return cp_build_indirect_ref (loc, last_rval, RO_ARROW, complain);
    }

  if (complain & tf_error)
    {
      if (types_memoized)
	error ("result of %<operator->()%> yields non-pointer result");
      else
	error ("base operand of %<->%> is not a pointer");
    }
  return error_mark_node;
}

/* Return an expression for "DATUM .* COMPONENT".  DATUM has not
   already been checked out to be of aggregate type.  */

tree
build_m_component_ref (tree datum, tree component, tsubst_flags_t complain)
{
  tree ptrmem_type;
  tree objtype;
  tree type;
  tree binfo;
  tree ctype;

  datum = mark_lvalue_use (datum);
  component = mark_rvalue_use (component);

  if (error_operand_p (datum) || error_operand_p (component))
    return error_mark_node;

  ptrmem_type = TREE_TYPE (component);
  if (!TYPE_PTRMEM_P (ptrmem_type))
    {
      if (complain & tf_error)
	error ("%qE cannot be used as a member pointer, since it is of "
	       "type %qT", component, ptrmem_type);
      return error_mark_node;
    }

  objtype = TYPE_MAIN_VARIANT (TREE_TYPE (datum));
  if (! MAYBE_CLASS_TYPE_P (objtype))
    {
      if (complain & tf_error)
	error ("cannot apply member pointer %qE to %qE, which is of "
	       "non-class type %qT", component, datum, objtype);
      return error_mark_node;
    }

  type = TYPE_PTRMEM_POINTED_TO_TYPE (ptrmem_type);
  ctype = complete_type (TYPE_PTRMEM_CLASS_TYPE (ptrmem_type));

  if (!COMPLETE_TYPE_P (ctype))
    {
      if (!same_type_p (ctype, objtype))
	goto mismatch;
      binfo = NULL;
    }
  else
    {
      binfo = lookup_base (objtype, ctype, ba_check, NULL, complain);

      if (!binfo)
	{
	mismatch:
	  if (complain & tf_error)
	    error ("pointer to member type %qT incompatible with object "
		   "type %qT", type, objtype);
	  return error_mark_node;
	}
      else if (binfo == error_mark_node)
	return error_mark_node;
    }

  if (TYPE_PTRDATAMEM_P (ptrmem_type))
    {
      bool is_lval = real_lvalue_p (datum);
      tree ptype;

      /* Compute the type of the field, as described in [expr.ref].
	 There's no such thing as a mutable pointer-to-member, so
	 things are not as complex as they are for references to
	 non-static data members.  */
      type = cp_build_qualified_type (type,
				      (cp_type_quals (type)
				       | cp_type_quals (TREE_TYPE (datum))));

      datum = build_address (datum);

      /* Convert object to the correct base.  */
      if (binfo)
	{
	  datum = build_base_path (PLUS_EXPR, datum, binfo, 1, complain);
	  if (datum == error_mark_node)
	    return error_mark_node;
	}

      /* Build an expression for "object + offset" where offset is the
	 value stored in the pointer-to-data-member.  */
      ptype = build_pointer_type (type);
      datum = fold_build_pointer_plus (fold_convert (ptype, datum), component);
      datum = cp_build_fold_indirect_ref (datum);
      if (datum == error_mark_node)
	return error_mark_node;

      /* If the object expression was an rvalue, return an rvalue.  */
      if (!is_lval)
	datum = move (datum);
      return datum;
    }
  else
    {
      /* 5.5/6: In a .* expression whose object expression is an rvalue, the
	 program is ill-formed if the second operand is a pointer to member
	 function with ref-qualifier & (for C++2A: unless its cv-qualifier-seq
	 is const). In a .* expression whose object expression is an lvalue,
	 the program is ill-formed if the second operand is a pointer to member
	 function with ref-qualifier &&.  */
      if (FUNCTION_REF_QUALIFIED (type))
	{
	  bool lval = lvalue_p (datum);
	  if (lval && FUNCTION_RVALUE_QUALIFIED (type))
	    {
	      if (complain & tf_error)
		error ("pointer-to-member-function type %qT requires an rvalue",
		       ptrmem_type);
	      return error_mark_node;
	    }
	  else if (!lval && !FUNCTION_RVALUE_QUALIFIED (type))
	    {
	      if ((type_memfn_quals (type)
		   & (TYPE_QUAL_CONST | TYPE_QUAL_VOLATILE))
		  != TYPE_QUAL_CONST)
		{
		  if (complain & tf_error)
		    error ("pointer-to-member-function type %qT requires "
			   "an lvalue", ptrmem_type);
		  return error_mark_node;
		}
	      else if (cxx_dialect < cxx2a)
		{
		  if (complain & tf_warning_or_error)
		    pedwarn (input_location, OPT_Wpedantic,
			     "pointer-to-member-function type %qT requires "
			     "an lvalue before C++2a", ptrmem_type);
		  else
		    return error_mark_node;
		}
	    }
	}
      return build2 (OFFSET_REF, type, datum, component);
    }
}

/* Return a tree node for the expression TYPENAME '(' PARMS ')'.  */

static tree
build_functional_cast_1 (location_t loc, tree exp, tree parms,
			 tsubst_flags_t complain)
{
  /* This is either a call to a constructor,
     or a C cast in C++'s `functional' notation.  */

  /* The type to which we are casting.  */
  tree type;

  if (error_operand_p (exp) || parms == error_mark_node)
    return error_mark_node;

  if (TREE_CODE (exp) == TYPE_DECL)
    {
      type = TREE_TYPE (exp);

      if (DECL_ARTIFICIAL (exp))
	cp_warn_deprecated_use (type);
    }
  else
    type = exp;

  /* We need to check this explicitly, since value-initialization of
     arrays is allowed in other situations.  */
  if (TREE_CODE (type) == ARRAY_TYPE)
    {
      if (complain & tf_error)
	error_at (loc, "functional cast to array type %qT", type);
      return error_mark_node;
    }

  if (tree anode = type_uses_auto (type))
    {
      if (!CLASS_PLACEHOLDER_TEMPLATE (anode))
	{
	  if (complain & tf_error)
	    error_at (loc, "invalid use of %qT", anode);
	  return error_mark_node;
	}
      else if (!parms)
	{
	  /* Even if there are no parameters, we might be able to deduce from
	     default template arguments.  Pass TF_NONE so that we don't
	     generate redundant diagnostics.  */
	  type = do_auto_deduction (type, parms, anode, tf_none,
				    adc_variable_type);
	  if (type == error_mark_node)
	    {
	      if (complain & tf_error)
<<<<<<< HEAD
		error ("cannot deduce template arguments for %qT from ()",
		       anode);
=======
		error_at (loc, "cannot deduce template arguments "
			  "for %qT from %<()%>", anode);
>>>>>>> e2aa5677
	      return error_mark_node;
	    }
	}
      else
	type = do_auto_deduction (type, parms, anode, complain,
				  adc_variable_type);
    }

  if (processing_template_decl)
    {
      tree t;

      /* Diagnose this even in a template.  We could also try harder
	 to give all the usual errors when the type and args are
	 non-dependent...  */
      if (TYPE_REF_P (type) && !parms)
	{
	  if (complain & tf_error)
	    error_at (loc, "invalid value-initialization of reference type");
	  return error_mark_node;
	}

      t = build_min (CAST_EXPR, type, parms);
      /* We don't know if it will or will not have side effects.  */
      TREE_SIDE_EFFECTS (t) = 1;
      return t;
    }

  if (! MAYBE_CLASS_TYPE_P (type))
    {
      if (parms == NULL_TREE)
	{
	  if (VOID_TYPE_P (type))
	    return void_node;
	  return build_value_init (cv_unqualified (type), complain);
	}

      /* This must build a C cast.  */
      parms = build_x_compound_expr_from_list (parms, ELK_FUNC_CAST, complain);
      return cp_build_c_cast (loc, type, parms, complain);
    }

  /* Prepare to evaluate as a call to a constructor.  If this expression
     is actually used, for example,

     return X (arg1, arg2, ...);

     then the slot being initialized will be filled in.  */

  if (!complete_type_or_maybe_complain (type, NULL_TREE, complain))
    return error_mark_node;
  if (abstract_virtuals_error_sfinae (ACU_CAST, type, complain))
    return error_mark_node;

  /* [expr.type.conv]

     If the expression list is a single-expression, the type
     conversion is equivalent (in definedness, and if defined in
     meaning) to the corresponding cast expression.  */
  if (parms && TREE_CHAIN (parms) == NULL_TREE)
    return cp_build_c_cast (loc, type, TREE_VALUE (parms), complain);

  /* [expr.type.conv]

     The expression T(), where T is a simple-type-specifier for a
     non-array complete object type or the (possibly cv-qualified)
     void type, creates an rvalue of the specified type, which is
     value-initialized.  */

  if (parms == NULL_TREE)
    {
      exp = build_value_init (type, complain);
      exp = get_target_expr_sfinae (exp, complain);
      return exp;
    }

  /* Call the constructor.  */
  releasing_vec parmvec;
  for (; parms != NULL_TREE; parms = TREE_CHAIN (parms))
    vec_safe_push (parmvec, TREE_VALUE (parms));
  exp = build_special_member_call (NULL_TREE, complete_ctor_identifier,
				   &parmvec, type, LOOKUP_NORMAL, complain);

  if (exp == error_mark_node)
    return error_mark_node;

  return build_cplus_new (type, exp, complain);
}

tree
build_functional_cast (location_t loc, tree exp, tree parms,
		       tsubst_flags_t complain)
{
  tree result = build_functional_cast_1 (loc, exp, parms, complain);
  protected_set_expr_location (result, loc);
  return result;  
}


/* Add new exception specifier SPEC, to the LIST we currently have.
   If it's already in LIST then do nothing.
   Moan if it's bad and we're allowed to. COMPLAIN < 0 means we
   know what we're doing.  */

tree
add_exception_specifier (tree list, tree spec, tsubst_flags_t complain)
{
  bool ok;
  tree core = spec;
  bool is_ptr;
  diagnostic_t diag_type = DK_UNSPECIFIED; /* none */

  if (spec == error_mark_node)
    return list;

  gcc_assert (spec && (!list || TREE_VALUE (list)));

  /* [except.spec] 1, type in an exception specifier shall not be
     incomplete, or pointer or ref to incomplete other than pointer
     to cv void.  */
  is_ptr = TYPE_PTR_P (core);
  if (is_ptr || TYPE_REF_P (core))
    core = TREE_TYPE (core);
  if (complain < 0)
    ok = true;
  else if (VOID_TYPE_P (core))
    ok = is_ptr;
  else if (TREE_CODE (core) == TEMPLATE_TYPE_PARM)
    ok = true;
  else if (processing_template_decl)
    ok = true;
  else if (!verify_type_context (input_location, TCTX_EXCEPTIONS, core,
				 !(complain & tf_error)))
    return error_mark_node;
  else
    {
      ok = true;
      /* 15.4/1 says that types in an exception specifier must be complete,
	 but it seems more reasonable to only require this on definitions
	 and calls.  So just give a pedwarn at this point; we will give an
	 error later if we hit one of those two cases.  */
      if (!COMPLETE_TYPE_P (complete_type (core)))
	diag_type = DK_PEDWARN; /* pedwarn */
    }

  if (ok)
    {
      tree probe;

      for (probe = list; probe; probe = TREE_CHAIN (probe))
	if (same_type_p (TREE_VALUE (probe), spec))
	  break;
      if (!probe)
	list = tree_cons (NULL_TREE, spec, list);
    }
  else
    diag_type = DK_ERROR; /* error */

  if (diag_type != DK_UNSPECIFIED
      && (complain & tf_warning_or_error))
    cxx_incomplete_type_diagnostic (NULL_TREE, core, diag_type);

  return list;
}

/* Like nothrow_spec_p, but don't abort on deferred noexcept.  */

static bool
nothrow_spec_p_uninst (const_tree spec)
{
  if (DEFERRED_NOEXCEPT_SPEC_P (spec))
    return false;
  return nothrow_spec_p (spec);
}

/* Combine the two exceptions specifier lists LIST and ADD, and return
   their union.  */

tree
merge_exception_specifiers (tree list, tree add)
{
  tree noex, orig_list;

  if (list == error_mark_node || add == error_mark_node)
    return error_mark_node;

  /* No exception-specifier or noexcept(false) are less strict than
     anything else.  Prefer the newer variant (LIST).  */
  if (!list || list == noexcept_false_spec)
    return list;
  else if (!add || add == noexcept_false_spec)
    return add;

  /* noexcept(true) and throw() are stricter than anything else.
     As above, prefer the more recent one (LIST).  */
  if (nothrow_spec_p_uninst (add))
    return list;

  /* Two implicit noexcept specs (e.g. on a destructor) are equivalent.  */
  if (UNEVALUATED_NOEXCEPT_SPEC_P (add)
      && UNEVALUATED_NOEXCEPT_SPEC_P (list))
    return list;
  /* We should have instantiated other deferred noexcept specs by now.  */
  gcc_assert (!DEFERRED_NOEXCEPT_SPEC_P (add));

  if (nothrow_spec_p_uninst (list))
    return add;
  noex = TREE_PURPOSE (list);
  gcc_checking_assert (!TREE_PURPOSE (add)
		       || errorcount || !flag_exceptions
		       || cp_tree_equal (noex, TREE_PURPOSE (add)));

  /* Combine the dynamic-exception-specifiers, if any.  */
  orig_list = list;
  for (; add && TREE_VALUE (add); add = TREE_CHAIN (add))
    {
      tree spec = TREE_VALUE (add);
      tree probe;

      for (probe = orig_list; probe && TREE_VALUE (probe);
	   probe = TREE_CHAIN (probe))
	if (same_type_p (TREE_VALUE (probe), spec))
	  break;
      if (!probe)
	{
	  spec = build_tree_list (NULL_TREE, spec);
	  TREE_CHAIN (spec) = list;
	  list = spec;
	}
    }

  /* Keep the noexcept-specifier at the beginning of the list.  */
  if (noex != TREE_PURPOSE (list))
    list = tree_cons (noex, TREE_VALUE (list), TREE_CHAIN (list));

  return list;
}

/* Subroutine of build_call.  Ensure that each of the types in the
   exception specification is complete.  Technically, 15.4/1 says that
   they need to be complete when we see a declaration of the function,
   but we should be able to get away with only requiring this when the
   function is defined or called.  See also add_exception_specifier.  */

void
require_complete_eh_spec_types (tree fntype, tree decl)
{
  tree raises;
  /* Don't complain about calls to op new.  */
  if (decl && DECL_ARTIFICIAL (decl))
    return;
  for (raises = TYPE_RAISES_EXCEPTIONS (fntype); raises;
       raises = TREE_CHAIN (raises))
    {
      tree type = TREE_VALUE (raises);
      if (type && !COMPLETE_TYPE_P (type))
	{
	  if (decl)
	    error
	      ("call to function %qD which throws incomplete type %q#T",
	       decl, type);
	  else
	    error ("call to function which throws incomplete type %q#T",
		   decl);
	}
    }
}


#include "gt-cp-typeck2.h"<|MERGE_RESOLUTION|>--- conflicted
+++ resolved
@@ -1,10 +1,6 @@
 /* Report error messages, build initializers, and perform
    some front-end optimizations for C++ compiler.
-<<<<<<< HEAD
-   Copyright (C) 1987-2019 Free Software Foundation, Inc.
-=======
    Copyright (C) 1987-2020 Free Software Foundation, Inc.
->>>>>>> e2aa5677
    Hacked by Michael Tiemann (tiemann@cygnus.com)
 
 This file is part of GCC.
@@ -37,10 +33,7 @@
 #include "varasm.h"
 #include "intl.h"
 #include "gcc-rich-location.h"
-<<<<<<< HEAD
-=======
 #include "target.h"
->>>>>>> e2aa5677
 
 static tree
 process_init_constructor (tree type, tree init, int nested, int flags,
@@ -888,19 +881,11 @@
       /* Digest the specified initializer into an expression.  */
       value = digest_init_flags (type, init, flags, tf_warning_or_error);
     }
-<<<<<<< HEAD
 
   /* Look for braced array initializers for character arrays and
      recursively convert them into STRING_CSTs.  */
   value = braced_lists_to_strings (type, value);
 
-=======
-
-  /* Look for braced array initializers for character arrays and
-     recursively convert them into STRING_CSTs.  */
-  value = braced_lists_to_strings (type, value);
-
->>>>>>> e2aa5677
   current_ref_temp_count = 0;
   value = extend_ref_init_temps (decl, value, cleanups);
 
@@ -912,10 +897,6 @@
     {
       bool const_init;
       tree oldval = value;
-<<<<<<< HEAD
-      value = fold_non_dependent_expr (value);
-=======
->>>>>>> e2aa5677
       if (DECL_DECLARED_CONSTEXPR_P (decl)
 	  || (DECL_IN_AGGR_P (decl)
 	      && DECL_INITIALIZED_IN_CLASS_P (decl)))
@@ -936,12 +917,8 @@
 	    value = cxx_constant_init (value, decl);
 	}
       else
-<<<<<<< HEAD
-	value = maybe_constant_init (value, decl, true);
-=======
 	value = fold_non_dependent_init (value, tf_warning_or_error,
 					 /*manifestly_const_eval=*/true, decl);
->>>>>>> e2aa5677
       if (TREE_CODE (value) == CONSTRUCTOR && cp_has_mutable_p (type))
 	/* Poison this CONSTRUCTOR so it can't be copied to another
 	   constexpr variable.  */
@@ -953,11 +930,6 @@
       if (!TYPE_REF_P (type))
 	TREE_CONSTANT (decl) = const_init && decl_maybe_constant_var_p (decl);
       if (!const_init)
-<<<<<<< HEAD
-	value = oldval;
-    }
-  value = cp_fully_fold_init (value);
-=======
 	{
 	  /* [dcl.constinit]/2 "If a variable declared with the constinit
 	     specifier has dynamic initialization, the program is
@@ -982,7 +954,6 @@
       || !DECL_DECLARED_CONSTEXPR_P (current_function_decl)
       || TREE_STATIC (decl))
     value = cp_fully_fold_init (value);
->>>>>>> e2aa5677
 
   /* Handle aggregate NSDMI in non-constant initializers, too.  */
   value = replace_placeholders (value, decl);
@@ -1013,12 +984,8 @@
    constants.  */
 
 bool
-<<<<<<< HEAD
-check_narrowing (tree type, tree init, tsubst_flags_t complain, bool const_only)
-=======
 check_narrowing (tree type, tree init, tsubst_flags_t complain,
 		 bool const_only/*= false*/)
->>>>>>> e2aa5677
 {
   tree ftype = unlowered_expr_type (init);
   bool ok = true;
@@ -1044,15 +1011,11 @@
       return ok;
     }
 
-<<<<<<< HEAD
-  init = maybe_constant_value (init);
-=======
   /* Even non-dependent expressions can still have template
      codes like CAST_EXPR, so use *_non_dependent_expr to cope.  */
   init = fold_non_dependent_expr (init, complain);
   if (init == error_mark_node)
     return ok;
->>>>>>> e2aa5677
 
   /* If we were asked to only check constants, return early.  */
   if (const_only && !TREE_CONSTANT (init))
@@ -1121,11 +1084,7 @@
 
   if (!ok)
     {
-<<<<<<< HEAD
-      location_t loc = cp_expr_loc_or_loc (init, input_location);
-=======
       location_t loc = cp_expr_loc_or_input_loc (init);
->>>>>>> e2aa5677
       if (cxx_dialect == cxx98)
 	{
 	  if (complain & tf_warning)
@@ -1204,12 +1163,6 @@
 					complain))
     return error_mark_node;
 
-<<<<<<< HEAD
-  location_t loc = cp_expr_loc_or_loc (init, input_location);
-
-  tree stripped_init = init;
-
-=======
   location_t loc = cp_expr_loc_or_input_loc (init);
 
   tree stripped_init = init;
@@ -1218,7 +1171,6 @@
       && CONSTRUCTOR_IS_PAREN_INIT (init))
     flags |= LOOKUP_AGGREGATE_PAREN_INIT;
 
->>>>>>> e2aa5677
   /* Strip NON_LVALUE_EXPRs since we aren't using as an lvalue
      (g++.old-deja/g++.law/casts2.C).  */
   if (TREE_CODE (init) == NON_LVALUE_EXPR)
@@ -1310,13 +1262,8 @@
 		 be invalid.  */
 	      if (size < TREE_STRING_LENGTH (stripped_init))
 		{
-<<<<<<< HEAD
-		  permerror (loc, "initializer-string for array "
-			     "of chars is too long");
-=======
 		  permerror (loc, "initializer-string for %qT is too long",
 			     type);
->>>>>>> e2aa5677
 
 		  init = build_string (size,
 				       TREE_STRING_POINTER (stripped_init));
@@ -1493,18 +1440,12 @@
 massage_init_elt (tree type, tree init, int nested, int flags,
 		  tsubst_flags_t complain)
 {
-<<<<<<< HEAD
-  flags &= LOOKUP_ALLOW_FLEXARRAY_INIT;
-  flags |= LOOKUP_IMPLICIT;
-  init = digest_init_r (type, init, nested ? 2 : 1, flags, complain);
-=======
   int new_flags = LOOKUP_IMPLICIT;
   if (flags & LOOKUP_ALLOW_FLEXARRAY_INIT)
     new_flags |= LOOKUP_ALLOW_FLEXARRAY_INIT;
   if (flags & LOOKUP_AGGREGATE_PAREN_INIT)
     new_flags |= LOOKUP_AGGREGATE_PAREN_INIT;
   init = digest_init_r (type, init, nested ? 2 : 1, new_flags, complain);
->>>>>>> e2aa5677
   /* Strip a simple TARGET_EXPR when we know this is an initializer.  */
   if (SIMPLE_TARGET_EXPR_P (init))
     init = TARGET_EXPR_INITIAL (init);
@@ -1548,11 +1489,7 @@
       if (nested == 2 && !domain && !vec_safe_is_empty (v))
 	{
 	  if (complain & tf_error)
-<<<<<<< HEAD
-	    error_at (cp_expr_loc_or_loc (init, input_location),
-=======
 	    error_at (cp_expr_loc_or_input_loc (init),
->>>>>>> e2aa5677
 		      "initialization of flexible array member "
 		      "in a nested context");
 	  return PICFLAG_ERRONEOUS;
@@ -1581,8 +1518,6 @@
       ce->value
 	= massage_init_elt (TREE_TYPE (type), ce->value, nested, flags,
 			    complain);
-<<<<<<< HEAD
-=======
 
       if (TREE_CODE (ce->value) == CONSTRUCTOR
 	  && CONSTRUCTOR_PLACEHOLDER_BOUNDARY (ce->value))
@@ -1594,7 +1529,6 @@
 	  CONSTRUCTOR_PLACEHOLDER_BOUNDARY (ce->value) = 0;
 	  CONSTRUCTOR_PLACEHOLDER_BOUNDARY (init) = 1;
 	}
->>>>>>> e2aa5677
 
       gcc_checking_assert
 	(ce->value == error_mark_node
@@ -2056,13 +1990,6 @@
       TREE_SIDE_EFFECTS (init) = true;
     }
   else if (picflags & PICFLAG_NOT_ALL_CONSTANT)
-<<<<<<< HEAD
-    /* Make sure TREE_CONSTANT isn't set from build_constructor.  */
-    TREE_CONSTANT (init) = false;
-  else
-    {
-      TREE_CONSTANT (init) = 1;
-=======
     {
       /* Make sure TREE_CONSTANT isn't set from build_constructor.  */
       TREE_CONSTANT (init) = false;
@@ -2072,7 +1999,6 @@
     {
       TREE_CONSTANT (init) = 1;
       TREE_SIDE_EFFECTS (init) = false;
->>>>>>> e2aa5677
       if (!(picflags & PICFLAG_NOT_ALL_SIMPLE))
 	TREE_STATIC (init) = 1;
     }
@@ -2430,13 +2356,8 @@
 	  if (type == error_mark_node)
 	    {
 	      if (complain & tf_error)
-<<<<<<< HEAD
-		error ("cannot deduce template arguments for %qT from ()",
-		       anode);
-=======
 		error_at (loc, "cannot deduce template arguments "
 			  "for %qT from %<()%>", anode);
->>>>>>> e2aa5677
 	      return error_mark_node;
 	    }
 	}
