/* Language-level data type conversion for GNU C++.
<<<<<<< HEAD
   Copyright (C) 1987-2019 Free Software Foundation, Inc.
=======
   Copyright (C) 1987-2020 Free Software Foundation, Inc.
>>>>>>> 9e014010
   Hacked by Michael Tiemann (tiemann@cygnus.com)

This file is part of GCC.

GCC is free software; you can redistribute it and/or modify
it under the terms of the GNU General Public License as published by
the Free Software Foundation; either version 3, or (at your option)
any later version.

GCC is distributed in the hope that it will be useful,
but WITHOUT ANY WARRANTY; without even the implied warranty of
MERCHANTABILITY or FITNESS FOR A PARTICULAR PURPOSE.  See the
GNU General Public License for more details.

You should have received a copy of the GNU General Public License
along with GCC; see the file COPYING3.  If not see
<http://www.gnu.org/licenses/>.  */


/* This file contains the functions for converting C++ expressions
   to different data types.  The only entry point is `convert'.
   Every language front end must have a `convert' function
   but what kind of conversions it does will depend on the language.  */

#include "config.h"
#include "system.h"
#include "coretypes.h"
#include "target.h"
#include "cp-tree.h"
#include "stor-layout.h"
#include "flags.h"
#include "intl.h"
#include "convert.h"
#include "stringpool.h"
#include "attribs.h"
#include "escaped_string.h"

static tree convert_to_pointer_force (tree, tree, tsubst_flags_t);
static tree build_type_conversion (tree, tree);
static tree build_up_reference (tree, tree, int, tree, tsubst_flags_t);
static void diagnose_ref_binding (location_t, tree, tree, tree);

/* Change of width--truncation and extension of integers or reals--
   is represented with NOP_EXPR.  Proper functioning of many things
   assumes that no other conversions can be NOP_EXPRs.

   Conversion between integer and pointer is represented with CONVERT_EXPR.
   Converting integer to real uses FLOAT_EXPR
   and real to integer uses FIX_TRUNC_EXPR.

   Here is a list of all the functions that assume that widening and
   narrowing is always done with a NOP_EXPR:
     In convert.c, convert_to_integer[_maybe_fold].
     In c-typeck.c, build_binary_op_nodefault (boolean ops),
	and c_common_truthvalue_conversion.
     In expr.c: expand_expr, for operands of a MULT_EXPR.
     In fold-const.c: fold.
     In tree.c: get_narrower and get_unwidened.

   C++: in multiple-inheritance, converting between pointers may involve
   adjusting them by a delta stored within the class definition.  */

/* Subroutines of `convert'.  */

/* if converting pointer to pointer
     if dealing with classes, check for derived->base or vice versa
     else if dealing with method pointers, delegate
     else convert blindly
   else if converting class, pass off to build_type_conversion
   else try C-style pointer conversion.  */

static tree
cp_convert_to_pointer (tree type, tree expr, bool dofold,
		       tsubst_flags_t complain)
{
  tree intype = TREE_TYPE (expr);
  enum tree_code form;
  tree rval;
<<<<<<< HEAD
  location_t loc = cp_expr_loc_or_loc (expr, input_location);
=======
  location_t loc = cp_expr_loc_or_input_loc (expr);
>>>>>>> 9e014010

  if (intype == error_mark_node)
    return error_mark_node;

  if (MAYBE_CLASS_TYPE_P (intype))
    {
      intype = complete_type (intype);
      if (!COMPLETE_TYPE_P (intype))
	{
	  if (complain & tf_error)
	    error_at (loc, "cannot convert from incomplete type %qH to %qI",
		      intype, type);
	  return error_mark_node;
	}

      rval = build_type_conversion (type, expr);
      if (rval)
	{
	  if ((complain & tf_error)
	      && rval == error_mark_node)
	    error_at (loc, "conversion of %qE from %qH to %qI is ambiguous",
		      expr, intype, type);
	  return rval;
	}
    }

  /* Handle anachronistic conversions from (::*)() to cv void* or (*)().  */
  if (TYPE_PTR_P (type)
      && (TREE_CODE (TREE_TYPE (type)) == FUNCTION_TYPE
	  || VOID_TYPE_P (TREE_TYPE (type))))
    {
      if (TYPE_PTRMEMFUNC_P (intype)
	  || TREE_CODE (intype) == METHOD_TYPE)
	return convert_member_func_to_ptr (type, expr, complain);
      if (TYPE_PTR_P (TREE_TYPE (expr)))
	return build_nop (type, expr);
      intype = TREE_TYPE (expr);
    }

  if (expr == error_mark_node)
    return error_mark_node;

  form = TREE_CODE (intype);

  if (INDIRECT_TYPE_P (intype))
    {
      intype = TYPE_MAIN_VARIANT (intype);

      if (TYPE_MAIN_VARIANT (type) != intype
	  && TYPE_PTR_P (type)
	  && TREE_CODE (TREE_TYPE (type)) == RECORD_TYPE
	  && MAYBE_CLASS_TYPE_P (TREE_TYPE (type))
	  && MAYBE_CLASS_TYPE_P (TREE_TYPE (intype))
	  && TREE_CODE (TREE_TYPE (intype)) == RECORD_TYPE)
	{
	  enum tree_code code = PLUS_EXPR;
	  tree binfo;
	  tree intype_class;
	  tree type_class;
	  bool same_p;

	  intype_class = TREE_TYPE (intype);
	  type_class = TREE_TYPE (type);

	  same_p = same_type_p (TYPE_MAIN_VARIANT (intype_class),
				TYPE_MAIN_VARIANT (type_class));
	  binfo = NULL_TREE;
	  /* Try derived to base conversion.  */
	  if (!same_p)
	    binfo = lookup_base (intype_class, type_class, ba_check,
				 NULL, complain);
	  if (!same_p && !binfo)
	    {
	      /* Try base to derived conversion.  */
	      binfo = lookup_base (type_class, intype_class, ba_check,
				   NULL, complain);
	      code = MINUS_EXPR;
	    }
	  if (binfo == error_mark_node)
	    return error_mark_node;
	  if (binfo || same_p)
	    {
	      if (binfo)
		expr = build_base_path (code, expr, binfo, 0, complain);
	      /* Add any qualifier conversions.  */
	      return build_nop (type, expr);
	    }
	}

      if (TYPE_PTRMEMFUNC_P (type))
	{
	  if (complain & tf_error)
	    error_at (loc, "cannot convert %qE from type %qH to type %qI",
		      expr, intype, type);
	  return error_mark_node;
	}

      return build_nop (type, expr);
    }
  else if ((TYPE_PTRDATAMEM_P (type) && TYPE_PTRDATAMEM_P (intype))
	   || (TYPE_PTRMEMFUNC_P (type) && TYPE_PTRMEMFUNC_P (intype)))
    return convert_ptrmem (type, expr, /*allow_inverse_p=*/false,
			   /*c_cast_p=*/false, complain);
  else if (TYPE_PTRMEMFUNC_P (intype))
    {
      if (!warn_pmf2ptr)
	{
	  if (TREE_CODE (expr) == PTRMEM_CST)
	    return cp_convert_to_pointer (type, PTRMEM_CST_MEMBER (expr),
					  dofold, complain);
	  else if (TREE_CODE (expr) == OFFSET_REF)
	    {
	      tree object = TREE_OPERAND (expr, 0);
	      return get_member_function_from_ptrfunc (&object,
						       TREE_OPERAND (expr, 1),
						       complain);
	    }
	}
      if (complain & tf_error)
	error_at (loc, "cannot convert %qE from type %qH to type %qI",
		  expr, intype, type);
      return error_mark_node;
    }

  if (null_ptr_cst_p (expr))
    {
      if (TYPE_PTRMEMFUNC_P (type))
	return build_ptrmemfunc (TYPE_PTRMEMFUNC_FN_TYPE (type), expr, 0,
				 /*c_cast_p=*/false, complain);

      if (complain & tf_warning)
	maybe_warn_zero_as_null_pointer_constant (expr, loc);

      /* A NULL pointer-to-data-member is represented by -1, not by
	 zero.  */
      tree val = (TYPE_PTRDATAMEM_P (type)
		  ? build_int_cst_type (type, -1)
		  : build_int_cst (type, 0));

      return (TREE_SIDE_EFFECTS (expr)
	      ? build2 (COMPOUND_EXPR, type, expr, val) : val);
    }
  else if (TYPE_PTRMEM_P (type) && INTEGRAL_CODE_P (form))
    {
      if (complain & tf_error)
	error_at (loc, "invalid conversion from %qH to %qI", intype, type);
      return error_mark_node;
    }

  if (INTEGRAL_CODE_P (form))
    {
      if (TYPE_PRECISION (intype) == POINTER_SIZE)
	return build1 (CONVERT_EXPR, type, expr);
      expr = cp_convert (c_common_type_for_size (POINTER_SIZE, 0), expr,
			 complain);
      /* Modes may be different but sizes should be the same.  There
	 is supposed to be some integral type that is the same width
	 as a pointer.  */
      gcc_assert (GET_MODE_SIZE (SCALAR_INT_TYPE_MODE (TREE_TYPE (expr)))
		  == GET_MODE_SIZE (SCALAR_INT_TYPE_MODE (type)));

      /* FIXME needed because convert_to_pointer_maybe_fold still folds
	 conversion of constants.  */
      if (!dofold)
	return build1 (CONVERT_EXPR, type, expr);

      return convert_to_pointer_maybe_fold (type, expr, dofold);
    }

  if (type_unknown_p (expr))
    return instantiate_type (type, expr, complain);

  if (complain & tf_error)
    error_at (loc, "cannot convert %qE from type %qH to type %qI",
	      expr, intype, type);
  return error_mark_node;
}

/* Like convert, except permit conversions to take place which
   are not normally allowed due to access restrictions
   (such as conversion from sub-type to private super-type).  */

static tree
convert_to_pointer_force (tree type, tree expr, tsubst_flags_t complain)
{
  tree intype = TREE_TYPE (expr);
  enum tree_code form = TREE_CODE (intype);

  if (form == POINTER_TYPE)
    {
      intype = TYPE_MAIN_VARIANT (intype);

      if (TYPE_MAIN_VARIANT (type) != intype
	  && TREE_CODE (TREE_TYPE (type)) == RECORD_TYPE
	  && MAYBE_CLASS_TYPE_P (TREE_TYPE (type))
	  && MAYBE_CLASS_TYPE_P (TREE_TYPE (intype))
	  && TREE_CODE (TREE_TYPE (intype)) == RECORD_TYPE)
	{
	  enum tree_code code = PLUS_EXPR;
	  tree binfo;

	  binfo = lookup_base (TREE_TYPE (intype), TREE_TYPE (type),
			       ba_unique, NULL, complain);
	  if (!binfo)
	    {
	      binfo = lookup_base (TREE_TYPE (type), TREE_TYPE (intype),
				   ba_unique, NULL, complain);
	      code = MINUS_EXPR;
	    }
	  if (binfo == error_mark_node)
	    return error_mark_node;
	  if (binfo)
	    {
	      expr = build_base_path (code, expr, binfo, 0, complain);
	      if (expr == error_mark_node)
		 return error_mark_node;
	      /* Add any qualifier conversions.  */
	      if (!same_type_p (TREE_TYPE (TREE_TYPE (expr)),
				TREE_TYPE (type)))
		expr = build_nop (type, expr);
	      return expr;
	    }
	}
    }

  return cp_convert_to_pointer (type, expr, /*fold*/false, complain);
}

/* We are passing something to a function which requires a reference.
   The type we are interested in is in TYPE. The initial
   value we have to begin with is in ARG.

   FLAGS controls how we manage access checking.
   DIRECT_BIND in FLAGS controls how any temporaries are generated.
     If DIRECT_BIND is set, DECL is the reference we're binding to.  */

static tree
build_up_reference (tree type, tree arg, int flags, tree decl,
		    tsubst_flags_t complain)
{
  tree rval;
  tree argtype = TREE_TYPE (arg);
  tree target_type = TREE_TYPE (type);

  gcc_assert (TYPE_REF_P (type));

  if ((flags & DIRECT_BIND) && ! lvalue_p (arg))
    {
      /* Create a new temporary variable.  We can't just use a TARGET_EXPR
	 here because it needs to live as long as DECL.  */
      tree targ = arg;

      arg = make_temporary_var_for_ref_to_temp (decl, target_type);

      /* Process the initializer for the declaration.  */
      DECL_INITIAL (arg) = targ;
      cp_finish_decl (arg, targ, /*init_const_expr_p=*/false, NULL_TREE,
		      LOOKUP_ONLYCONVERTING|DIRECT_BIND);
    }
  else if (!(flags & DIRECT_BIND) && ! obvalue_p (arg))
    return get_target_expr_sfinae (arg, complain);

  /* If we had a way to wrap this up, and say, if we ever needed its
     address, transform all occurrences of the register, into a memory
     reference we could win better.  */
  rval = cp_build_addr_expr (arg, complain);
  if (rval == error_mark_node)
    return error_mark_node;

  if ((flags & LOOKUP_PROTECT)
      && TYPE_MAIN_VARIANT (argtype) != TYPE_MAIN_VARIANT (target_type)
      && MAYBE_CLASS_TYPE_P (argtype)
      && MAYBE_CLASS_TYPE_P (target_type))
    {
      /* We go through lookup_base for the access control.  */
      tree binfo = lookup_base (argtype, target_type, ba_check,
				NULL, complain);
      if (binfo == error_mark_node)
	return error_mark_node;
      if (binfo == NULL_TREE)
	return error_not_base_type (target_type, argtype);
      rval = build_base_path (PLUS_EXPR, rval, binfo, 1, complain);
    }
  else
    rval
      = convert_to_pointer_force (build_pointer_type (target_type),
				  rval, complain);
  return build_nop (type, rval);
}

/* Subroutine of convert_to_reference. REFTYPE is the target reference type.
   INTYPE is the original rvalue type and DECL is an optional _DECL node
   for diagnostics.

   [dcl.init.ref] says that if an rvalue is used to
   initialize a reference, then the reference must be to a
   non-volatile const type.  */

static void
diagnose_ref_binding (location_t loc, tree reftype, tree intype, tree decl)
{
  tree ttl = TREE_TYPE (reftype);

  if (!TYPE_REF_IS_RVALUE (reftype)
      && !CP_TYPE_CONST_NON_VOLATILE_P (ttl))
    {
      const char *msg;

      if (CP_TYPE_VOLATILE_P (ttl) && decl)
	msg = G_("initialization of volatile reference type %q#T from "
	         "rvalue of type %qT");
      else if (CP_TYPE_VOLATILE_P (ttl))
	msg = G_("conversion to volatile reference type %q#T "
	         "from rvalue of type %qT");
      else if (decl)
	msg = G_("initialization of non-const reference type %q#T from "
	         "rvalue of type %qT");
      else
	msg = G_("conversion to non-const reference type %q#T from "
	         "rvalue of type %qT");

      permerror (loc, msg, reftype, intype);
    }
}

/* For C++: Only need to do one-level references, but cannot
   get tripped up on signed/unsigned differences.

   DECL is either NULL_TREE or the _DECL node for a reference that is being
   initialized.  It can be error_mark_node if we don't know the _DECL but
   we know it's an initialization.  */

tree
convert_to_reference (tree reftype, tree expr, int convtype,
		      int flags, tree decl, tsubst_flags_t complain)
{
  tree type = TYPE_MAIN_VARIANT (TREE_TYPE (reftype));
  tree intype;
  tree rval = NULL_TREE;
  tree rval_as_conversion = NULL_TREE;
  bool can_convert_intype_to_type;
<<<<<<< HEAD
  location_t loc = cp_expr_loc_or_loc (expr, input_location);
=======
  location_t loc = cp_expr_loc_or_input_loc (expr);
>>>>>>> 9e014010

  if (TREE_CODE (type) == FUNCTION_TYPE
      && TREE_TYPE (expr) == unknown_type_node)
    expr = instantiate_type (type, expr, complain);

  if (expr == error_mark_node)
    return error_mark_node;

  intype = TREE_TYPE (expr);

  gcc_assert (!TYPE_REF_P (intype));
  gcc_assert (TYPE_REF_P (reftype));

  intype = TYPE_MAIN_VARIANT (intype);

  can_convert_intype_to_type = can_convert_standard (type, intype, complain);

  if (!can_convert_intype_to_type
      && (convtype & CONV_IMPLICIT) && MAYBE_CLASS_TYPE_P (intype)
      && ! (flags & LOOKUP_NO_CONVERSION))
    {
      /* Look for a user-defined conversion to lvalue that we can use.  */

      rval_as_conversion
	= build_type_conversion (reftype, expr);

      if (rval_as_conversion && rval_as_conversion != error_mark_node
	  && lvalue_p (rval_as_conversion))
	{
	  expr = rval_as_conversion;
	  rval_as_conversion = NULL_TREE;
	  intype = type;
	  can_convert_intype_to_type = 1;
	}
    }

  if (((convtype & CONV_STATIC)
       && can_convert_standard (intype, type, complain))
      || ((convtype & CONV_IMPLICIT) && can_convert_intype_to_type))
    {
      {
	tree ttl = TREE_TYPE (reftype);
	tree ttr = lvalue_type (expr);

	if ((complain & tf_error)
	    && ! lvalue_p (expr))
	  diagnose_ref_binding (loc, reftype, intype, decl);

	if (! (convtype & CONV_CONST)
	    && !at_least_as_qualified_p (ttl, ttr))
	  {
	    if (complain & tf_error)
	      permerror (loc, "conversion from %qH to %qI discards qualifiers",
			 ttr, reftype);
	    else
	      return error_mark_node;
	  }
      }

      return build_up_reference (reftype, expr, flags, decl, complain);
    }
  else if ((convtype & CONV_REINTERPRET) && obvalue_p (expr))
    {
      /* When casting an lvalue to a reference type, just convert into
	 a pointer to the new type and deference it.  This is allowed
	 by San Diego WP section 5.2.9 paragraph 12, though perhaps it
	 should be done directly (jason).  (int &)ri ---> *(int*)&ri */

      /* B* bp; A& ar = (A&)bp; is valid, but it's probably not what they
	 meant.  */
      if ((complain & tf_warning)
	  && TYPE_PTR_P (intype)
	  && (comptypes (TREE_TYPE (intype), type,
			 COMPARE_BASE | COMPARE_DERIVED)))
	warning_at (loc, 0, "casting %qT to %qT does not dereference pointer",
		    intype, reftype);

      rval = cp_build_addr_expr (expr, complain);
      if (rval != error_mark_node)
	rval = convert_force (build_pointer_type (TREE_TYPE (reftype)),
			      rval, 0, complain);
      if (rval != error_mark_node)
	rval = build1 (NOP_EXPR, reftype, rval);
    }
  else
    {
      rval = convert_for_initialization (NULL_TREE, type, expr, flags,
					 ICR_CONVERTING, 0, 0, complain);
      if (rval == NULL_TREE || rval == error_mark_node)
	return rval;
      if (complain & tf_error)
	diagnose_ref_binding (loc, reftype, intype, decl);
      rval = build_up_reference (reftype, rval, flags, decl, complain);
    }

  if (rval)
    {
      /* If we found a way to convert earlier, then use it.  */
      return rval;
    }

  if (complain & tf_error)
    error_at (loc, "cannot convert type %qH to type %qI", intype, reftype);

  return error_mark_node;
}

/* We are using a reference VAL for its value. Bash that reference all the
   way down to its lowest form.  */

tree
convert_from_reference (tree val)
{
  if (TREE_TYPE (val)
      && TYPE_REF_P (TREE_TYPE (val)))
    {
      tree t = TREE_TYPE (TREE_TYPE (val));
      tree ref = build1 (INDIRECT_REF, t, val);

      mark_exp_read (val);
       /* We *must* set TREE_READONLY when dereferencing a pointer to const,
	  so that we get the proper error message if the result is used
	  to assign to.  Also, &* is supposed to be a no-op.  */
      TREE_READONLY (ref) = CP_TYPE_CONST_P (t);
      TREE_THIS_VOLATILE (ref) = CP_TYPE_VOLATILE_P (t);
      TREE_SIDE_EFFECTS (ref)
	= (TREE_THIS_VOLATILE (ref) || TREE_SIDE_EFFECTS (val));
      val = ref;
    }

  return val;
}

/* Really perform an lvalue-to-rvalue conversion, including copying an
   argument of class type into a temporary.  */

tree
force_rvalue (tree expr, tsubst_flags_t complain)
{
  tree type = TREE_TYPE (expr);
  if (MAYBE_CLASS_TYPE_P (type) && TREE_CODE (expr) != TARGET_EXPR)
    {
      releasing_vec args (make_tree_vector_single (expr));
      expr = build_special_member_call (NULL_TREE, complete_ctor_identifier,
					&args, type, LOOKUP_NORMAL, complain);
      expr = build_cplus_new (type, expr, complain);
    }
  else
    expr = decay_conversion (expr, complain);

  return expr;
}


/* If EXPR and ORIG are INTEGER_CSTs, return a version of EXPR that has
   TREE_OVERFLOW set only if it is set in ORIG.  Otherwise, return EXPR
   unchanged.  */

static tree
ignore_overflows (tree expr, tree orig)
{
  tree stripped_expr = tree_strip_any_location_wrapper (expr);
  tree stripped_orig = tree_strip_any_location_wrapper (orig);

  if (TREE_CODE (stripped_expr) == INTEGER_CST
      && TREE_CODE (stripped_orig) == INTEGER_CST
      && TREE_OVERFLOW (stripped_expr) != TREE_OVERFLOW (stripped_orig))
    {
      gcc_assert (!TREE_OVERFLOW (stripped_orig));
      /* Ensure constant sharing.  */
      stripped_expr = wide_int_to_tree (TREE_TYPE (stripped_expr),
					wi::to_wide (stripped_expr));
    }

  return preserve_any_location_wrapper (stripped_expr, expr);
}

/* Fold away simple conversions, but make sure TREE_OVERFLOW is set
   properly.  */

tree
cp_fold_convert (tree type, tree expr)
{
  tree conv;
  if (TREE_TYPE (expr) == type)
    conv = expr;
  else if (TREE_CODE (expr) == PTRMEM_CST
	   && same_type_p (TYPE_PTRMEM_CLASS_TYPE (type),
			   PTRMEM_CST_CLASS (expr)))
    {
      /* Avoid wrapping a PTRMEM_CST in NOP_EXPR.  */
      conv = copy_node (expr);
      TREE_TYPE (conv) = type;
    }
  else if (TYPE_PTRMEM_P (type))
    {
      conv = convert_ptrmem (type, expr, true, false,
			     tf_warning_or_error);
      conv = cp_fully_fold (conv);
    }
  else
    {
      conv = fold_convert (type, expr);
      conv = ignore_overflows (conv, expr);
    }
  return conv;
}

/* C++ conversions, preference to static cast conversions.  */

tree
cp_convert (tree type, tree expr, tsubst_flags_t complain)
{
  return ocp_convert (type, expr, CONV_OLD_CONVERT, LOOKUP_NORMAL, complain);
}

/* C++ equivalent of convert_and_check but using cp_convert as the
   conversion function.

   Convert EXPR to TYPE, warning about conversion problems with constants.
   Invoke this function on every expression that is converted implicitly,
   i.e. because of language rules and not because of an explicit cast.  */

tree
cp_convert_and_check (tree type, tree expr, tsubst_flags_t complain)
{
  tree result;

  if (TREE_TYPE (expr) == type)
    return expr;
  if (expr == error_mark_node)
    return expr;
  result = cp_convert (type, expr, complain);

  if ((complain & tf_warning)
      && c_inhibit_evaluation_warnings == 0)
    {
      tree folded = cp_fully_fold (expr);
      tree folded_result;
      if (folded == expr)
	folded_result = result;
      else
	{
	  /* Avoid bogus -Wparentheses warnings.  */
	  warning_sentinel w (warn_parentheses);
	  warning_sentinel c (warn_int_in_bool_context);
	  folded_result = cp_convert (type, folded, tf_none);
	}
      folded_result = fold_simple (folded_result);
      if (!TREE_OVERFLOW_P (folded)
	  && folded_result != error_mark_node)
<<<<<<< HEAD
	warnings_for_convert_and_check (cp_expr_loc_or_loc (expr, input_location),
=======
	warnings_for_convert_and_check (cp_expr_loc_or_input_loc (expr),
>>>>>>> 9e014010
					type, folded, folded_result);
    }

  return result;
}

/* Conversion...

   FLAGS indicates how we should behave.  */

tree
ocp_convert (tree type, tree expr, int convtype, int flags,
	     tsubst_flags_t complain)
{
  tree e = expr;
  enum tree_code code = TREE_CODE (type);
  const char *invalid_conv_diag;
  tree e1;
<<<<<<< HEAD
  location_t loc = cp_expr_loc_or_loc (expr, input_location);
=======
  location_t loc = cp_expr_loc_or_input_loc (expr);
>>>>>>> 9e014010
  bool dofold = (convtype & CONV_FOLD);

  if (error_operand_p (e) || type == error_mark_node)
    return error_mark_node;

  if (TREE_CODE (e) == COMPOUND_EXPR)
    {
      e = ocp_convert (type, TREE_OPERAND (e, 1), convtype, flags, complain);
      if (e == error_mark_node)
	return error_mark_node;
      if (e == TREE_OPERAND (expr, 1))
	return expr;
      return build2_loc (EXPR_LOCATION (expr), COMPOUND_EXPR, TREE_TYPE (e),
			 TREE_OPERAND (expr, 0), e);
    }

  complete_type (type);
  complete_type (TREE_TYPE (expr));

  if ((invalid_conv_diag
       = targetm.invalid_conversion (TREE_TYPE (expr), type)))
    {
      if (complain & tf_error)
	error (invalid_conv_diag);
      return error_mark_node;
    }

  /* FIXME remove when moving to c_fully_fold model.  */
  if (!CLASS_TYPE_P (type))
    {
      e = mark_rvalue_use (e);
      tree v = scalar_constant_value (e);
      if (!error_operand_p (v))
	e = v;
    }
  if (error_operand_p (e))
    return error_mark_node;

  if (NULLPTR_TYPE_P (type) && null_ptr_cst_p (e))
    {
      if (complain & tf_warning)
	maybe_warn_zero_as_null_pointer_constant (e, loc);

      if (!TREE_SIDE_EFFECTS (e))
	return nullptr_node;
    }

  if (MAYBE_CLASS_TYPE_P (type) && (convtype & CONV_FORCE_TEMP))
    /* We need a new temporary; don't take this shortcut.  */;
  else if (same_type_ignoring_top_level_qualifiers_p (type, TREE_TYPE (e)))
    {
      tree etype = TREE_TYPE (e);
      if (same_type_p (type, etype))
	/* The call to fold will not always remove the NOP_EXPR as
	   might be expected, since if one of the types is a typedef;
	   the comparison in fold is just equality of pointers, not a
	   call to comptypes.  We don't call fold in this case because
	   that can result in infinite recursion; fold will call
	   convert, which will call ocp_convert, etc.  */
	return e;
      /* For complex data types, we need to perform componentwise
	 conversion.  */
      else if (TREE_CODE (type) == COMPLEX_TYPE)
	return convert_to_complex_maybe_fold (type, e, dofold);
      else if (VECTOR_TYPE_P (type))
	return convert_to_vector (type, rvalue (e));
      else if (TREE_CODE (e) == TARGET_EXPR)
	{
	  /* Don't build a NOP_EXPR of class type.  Instead, change the
	     type of the temporary.  */
	  gcc_assert (same_type_ignoring_top_level_qualifiers_p (type, etype));
	  TREE_TYPE (e) = TREE_TYPE (TARGET_EXPR_SLOT (e)) = type;
	  return e;
	}
      else if (TREE_CODE (e) == CONSTRUCTOR)
	{
	  gcc_assert (same_type_ignoring_top_level_qualifiers_p (type, etype));
	  TREE_TYPE (e) = type;
	  return e;
	}
      else
	{
	  /* We shouldn't be treating objects of ADDRESSABLE type as
	     rvalues.  */
	  gcc_assert (!TREE_ADDRESSABLE (type));
	  return build_nop (type, e);
	}
    }

  e1 = targetm.convert_to_type (type, e);
  if (e1)
    return e1;

  if (code == VOID_TYPE && (convtype & CONV_STATIC))
    {
      e = convert_to_void (e, ICV_CAST, complain);
      return e;
    }

  if (INTEGRAL_CODE_P (code))
    {
      tree intype = TREE_TYPE (e);
      tree converted;

      if (TREE_CODE (type) == ENUMERAL_TYPE)
	{
	  /* enum = enum, enum = int, enum = float, (enum)pointer are all
	     errors.  */
	  if (((INTEGRAL_OR_ENUMERATION_TYPE_P (intype)
		|| TREE_CODE (intype) == REAL_TYPE)
	       && ! (convtype & CONV_STATIC))
	      || TYPE_PTR_P (intype))
	    {
	      if (complain & tf_error)
		permerror (loc, "conversion from %q#T to %q#T", intype, type);
	      else
		return error_mark_node;
	    }

	  /* [expr.static.cast]

	     8. A value of integral or enumeration type can be explicitly
	     converted to an enumeration type. The value is unchanged if
	     the original value is within the range of the enumeration
	     values. Otherwise, the resulting enumeration value is
	     unspecified.  */
	  tree val = fold_for_warn (e);
	  if ((complain & tf_warning)
	      && TREE_CODE (val) == INTEGER_CST
	      && ENUM_UNDERLYING_TYPE (type)
	      && !int_fits_type_p (val, ENUM_UNDERLYING_TYPE (type)))
	    warning_at (loc, OPT_Wconversion, 
			"the result of the conversion is unspecified because "
			"%qE is outside the range of type %qT",
			expr, type);
	}
      if (MAYBE_CLASS_TYPE_P (intype))
	{
	  tree rval;
	  rval = build_type_conversion (type, e);
	  if (rval)
	    return rval;
	  if (complain & tf_error)
	    error_at (loc, "%q#T used where a %qT was expected", intype, type);
	  return error_mark_node;
	}
      if (code == BOOLEAN_TYPE)
	{
	  if (VOID_TYPE_P (intype))
	    {
	      if (complain & tf_error)
		error_at (loc,
			  "could not convert %qE from %<void%> to %<bool%>",
			  expr);
	      return error_mark_node;
	    }

	  if (VECTOR_TYPE_P (intype) && !gnu_vector_type_p (intype))
	    {
	      if (complain & tf_error)
		error_at (loc, "could not convert %qE from %qH to %qI", expr,
			  TREE_TYPE (expr), type);
	      return error_mark_node;
	    }

	  /* We can't implicitly convert a scoped enum to bool, so convert
	     to the underlying type first.  */
	  if (SCOPED_ENUM_P (intype) && (convtype & CONV_STATIC))
	    e = build_nop (ENUM_UNDERLYING_TYPE (intype), e);
	  if (complain & tf_warning)
	    return cp_truthvalue_conversion (e, complain);
	  else
	    {
	      /* Prevent bogus -Wint-in-bool-context warnings coming
		 from c_common_truthvalue_conversion down the line.  */
	      warning_sentinel w (warn_int_in_bool_context);
	      warning_sentinel c (warn_sign_compare);
	      return cp_truthvalue_conversion (e, complain);
	    }
	}

      converted = convert_to_integer_maybe_fold (type, e, dofold);

      /* Ignore any integer overflow caused by the conversion.  */
      return ignore_overflows (converted, e);
    }
  if (INDIRECT_TYPE_P (type) || TYPE_PTRMEM_P (type))
    return cp_convert_to_pointer (type, e, dofold, complain);
  if (code == VECTOR_TYPE)
    {
      tree in_vtype = TREE_TYPE (e);
      if (MAYBE_CLASS_TYPE_P (in_vtype))
	{
	  tree ret_val;
	  ret_val = build_type_conversion (type, e);
	  if (ret_val)
	    return ret_val;
	  if (complain & tf_error)
	    error_at (loc, "%q#T used where a %qT was expected",
		      in_vtype, type);
	  return error_mark_node;
	}
      return convert_to_vector (type, rvalue (e));
    }
  if (code == REAL_TYPE || code == COMPLEX_TYPE)
    {
      if (MAYBE_CLASS_TYPE_P (TREE_TYPE (e)))
	{
	  tree rval;
	  rval = build_type_conversion (type, e);
	  if (rval)
	    return rval;
	  else if (complain & tf_error)
	    error_at (loc,
		      "%q#T used where a floating-point value was expected",
		      TREE_TYPE (e));
	}
      if (code == REAL_TYPE)
	return convert_to_real_maybe_fold (type, e, dofold);
      else if (code == COMPLEX_TYPE)
	return convert_to_complex_maybe_fold (type, e, dofold);
    }

  /* New C++ semantics:  since assignment is now based on
     memberwise copying,  if the rhs type is derived from the
     lhs type, then we may still do a conversion.  */
  if (RECORD_OR_UNION_CODE_P (code))
    {
      tree dtype = TREE_TYPE (e);
      tree ctor = NULL_TREE;

      dtype = TYPE_MAIN_VARIANT (dtype);

      /* Conversion between aggregate types.  New C++ semantics allow
	 objects of derived type to be cast to objects of base type.
	 Old semantics only allowed this between pointers.

	 There may be some ambiguity between using a constructor
	 vs. using a type conversion operator when both apply.  */

      ctor = e;

      if (abstract_virtuals_error_sfinae (NULL_TREE, type, complain))
	return error_mark_node;

      if (BRACE_ENCLOSED_INITIALIZER_P (ctor))
	ctor = perform_implicit_conversion (type, ctor, complain);
      else if ((flags & LOOKUP_ONLYCONVERTING)
	       && ! (CLASS_TYPE_P (dtype) && DERIVED_FROM_P (type, dtype)))
	/* For copy-initialization, first we create a temp of the proper type
	   with a user-defined conversion sequence, then we direct-initialize
	   the target with the temp (see [dcl.init]).  */
	ctor = build_user_type_conversion (type, ctor, flags, complain);
      else
	{
	  releasing_vec ctor_vec (make_tree_vector_single (ctor));
	  ctor = build_special_member_call (NULL_TREE,
					    complete_ctor_identifier,
					    &ctor_vec,
					    type, flags, complain);
	}
      if (ctor)
	return build_cplus_new (type, ctor, complain);
    }

  if (complain & tf_error)
    {
      /* If the conversion failed and expr was an invalid use of pointer to
	 member function, try to report a meaningful error.  */
      if (invalid_nonstatic_memfn_p (loc, expr, complain))
	/* We displayed the error message.  */;
      else
	error_at (loc, "conversion from %qH to non-scalar type %qI requested",
		  TREE_TYPE (expr), type);
    }
  return error_mark_node;
}

/* If CALL is a call, return the callee; otherwise null.  */

tree
cp_get_callee (tree call)
{
  if (call == NULL_TREE)
    return call;
  else if (TREE_CODE (call) == CALL_EXPR)
    return CALL_EXPR_FN (call);
  else if (TREE_CODE (call) == AGGR_INIT_EXPR)
    return AGGR_INIT_EXPR_FN (call);
  return NULL_TREE;
}

/* FN is the callee of a CALL_EXPR or AGGR_INIT_EXPR; return the FUNCTION_DECL
   if we can.  */

tree
cp_get_fndecl_from_callee (tree fn, bool fold /* = true */)
{
  if (fn == NULL_TREE)
    return fn;
  if (TREE_CODE (fn) == FUNCTION_DECL)
    return fn;
  tree type = TREE_TYPE (fn);
  if (type == NULL_TREE || !INDIRECT_TYPE_P (type))
    return NULL_TREE;
<<<<<<< HEAD
  gcc_assert (INDIRECT_TYPE_P (type));
=======
>>>>>>> 9e014010
  if (fold)
    fn = maybe_constant_init (fn);
  STRIP_NOPS (fn);
  if (TREE_CODE (fn) == ADDR_EXPR)
    {
      fn = TREE_OPERAND (fn, 0);
      if (TREE_CODE (fn) == FUNCTION_DECL)
	return fn;
    }
  return NULL_TREE;
}

/* Like get_callee_fndecl, but handles AGGR_INIT_EXPR as well and uses the
   constexpr machinery.  */

tree
cp_get_callee_fndecl (tree call)
{
  return cp_get_fndecl_from_callee (cp_get_callee (call));
}

/* As above, but not using the constexpr machinery.  */

tree
cp_get_callee_fndecl_nofold (tree call)
{
  return cp_get_fndecl_from_callee (cp_get_callee (call), false);
}

/* Subroutine of convert_to_void.  Warn if we're discarding something with
   attribute [[nodiscard]].  */

static void
maybe_warn_nodiscard (tree expr, impl_conv_void implicit)
{
  tree call = expr;
  if (TREE_CODE (expr) == TARGET_EXPR)
    call = TARGET_EXPR_INITIAL (expr);
<<<<<<< HEAD
  location_t loc = cp_expr_loc_or_loc (call, input_location);
=======
  location_t loc = cp_expr_loc_or_input_loc (call);
>>>>>>> 9e014010
  tree callee = cp_get_callee (call);
  if (!callee)
    return;

  tree type = TREE_TYPE (callee);
  if (TYPE_PTRMEMFUNC_P (type))
    type = TYPE_PTRMEMFUNC_FN_TYPE (type);
  if (INDIRECT_TYPE_P (type))
    type = TREE_TYPE (type);

  tree rettype = TREE_TYPE (type);
  tree fn = cp_get_fndecl_from_callee (callee);
  tree attr;
  if (implicit != ICV_CAST && fn
      && (attr = lookup_attribute ("nodiscard", DECL_ATTRIBUTES (fn))))
    {
<<<<<<< HEAD
      auto_diagnostic_group d;
      if (warning_at (loc, OPT_Wunused_result,
		      "ignoring return value of %qD, "
		      "declared with attribute nodiscard", fn))
=======
      escaped_string msg;
      tree args = TREE_VALUE (attr);
      if (args)
	msg.escape (TREE_STRING_POINTER (TREE_VALUE (args)));
      const char *format
	= (msg
	   ? G_("ignoring return value of %qD, "
		"declared with attribute %<nodiscard%>: %<%s%>")
	   : G_("ignoring return value of %qD, "
		"declared with attribute %<nodiscard%>%s"));
      const char *raw_msg = msg ? (const char *) msg : "";
      auto_diagnostic_group d;
      if (warning_at (loc, OPT_Wunused_result, format, fn, raw_msg))
>>>>>>> 9e014010
	inform (DECL_SOURCE_LOCATION (fn), "declared here");
    }
  else if (implicit != ICV_CAST
	   && (attr = lookup_attribute ("nodiscard", TYPE_ATTRIBUTES (rettype))))
    {
<<<<<<< HEAD
      auto_diagnostic_group d;
      if (warning_at (loc, OPT_Wunused_result,
		      "ignoring returned value of type %qT, "
		      "declared with attribute nodiscard", rettype))
=======
      escaped_string msg;
      tree args = TREE_VALUE (attr);
      if (args)
	msg.escape (TREE_STRING_POINTER (TREE_VALUE (args)));
      const char *format
	= (msg
	   ? G_("ignoring returned value of type %qT, "
		"declared with attribute %<nodiscard%>: %<%s%>")
	   : G_("ignoring returned value of type %qT, "
		"declared with attribute %<nodiscard%>%s"));
      const char *raw_msg = msg ? (const char *) msg : "";
      auto_diagnostic_group d;
      if (warning_at (loc, OPT_Wunused_result, format, rettype, raw_msg))
>>>>>>> 9e014010
	{
	  if (fn)
	    inform (DECL_SOURCE_LOCATION (fn),
		    "in call to %qD, declared here", fn);
	  inform (DECL_SOURCE_LOCATION (TYPE_NAME (rettype)),
		  "%qT declared here", rettype);
	}
    }
  else if (TREE_CODE (expr) == TARGET_EXPR
	   && lookup_attribute ("warn_unused_result", TYPE_ATTRIBUTES (type)))
    {
      /* The TARGET_EXPR confuses do_warn_unused_result into thinking that the
	 result is used, so handle that case here.  */
      if (fn)
	{
	  auto_diagnostic_group d;
	  if (warning_at (loc, OPT_Wunused_result,
			  "ignoring return value of %qD, "
			  "declared with attribute %<warn_unused_result%>",
			  fn))
	    inform (DECL_SOURCE_LOCATION (fn), "declared here");
	}
      else
	warning_at (loc, OPT_Wunused_result,
		    "ignoring return value of function "
		    "declared with attribute %<warn_unused_result%>");
    }
}

/* When an expression is used in a void context, its value is discarded and
   no lvalue-rvalue and similar conversions happen [expr.static.cast/4,
   stmt.expr/1, expr.comma/1].  This permits dereferencing an incomplete type
   in a void context. The C++ standard does not define what an `access' to an
   object is, but there is reason to believe that it is the lvalue to rvalue
   conversion -- if it were not, `*&*p = 1' would violate [expr]/4 in that it
   accesses `*p' not to calculate the value to be stored. But, dcl.type.cv/8
   indicates that volatile semantics should be the same between C and C++
   where ever possible. C leaves it implementation defined as to what
   constitutes an access to a volatile. So, we interpret `*vp' as a read of
   the volatile object `vp' points to, unless that is an incomplete type. For
   volatile references we do not do this interpretation, because that would
   make it impossible to ignore the reference return value from functions. We
   issue warnings in the confusing cases.

   The IMPLICIT is ICV_CAST when the user is explicitly converting an expression
   to void via a cast. If an expression is being implicitly converted, IMPLICIT
   indicates the context of the implicit conversion.  */

tree
convert_to_void (tree expr, impl_conv_void implicit, tsubst_flags_t complain)
{
<<<<<<< HEAD
  location_t loc = cp_expr_loc_or_loc (expr, input_location);
=======
  location_t loc = cp_expr_loc_or_input_loc (expr);
>>>>>>> 9e014010

  if (expr == error_mark_node
      || TREE_TYPE (expr) == error_mark_node)
    return error_mark_node;

  expr = maybe_undo_parenthesized_ref (expr);

  expr = mark_discarded_use (expr);
  if (implicit == ICV_CAST)
    /* An explicit cast to void avoids all -Wunused-but-set* warnings.  */
    mark_exp_read (expr);

  if (!TREE_TYPE (expr))
    return expr;
  if (invalid_nonstatic_memfn_p (loc, expr, complain))
    return error_mark_node;
  if (TREE_CODE (expr) == PSEUDO_DTOR_EXPR)
    {
      if (complain & tf_error)
        error_at (loc, "pseudo-destructor is not called");
      return error_mark_node;
    }

  /* Explicitly evaluate void-converted concept checks since their
     satisfaction may produce ill-formed programs.  */
   if (concept_check_p (expr))
     expr = evaluate_concept_check (expr, tf_warning_or_error);

  if (VOID_TYPE_P (TREE_TYPE (expr)))
    return expr;
  switch (TREE_CODE (expr))
    {
    case COND_EXPR:
      {
	/* The two parts of a cond expr might be separate lvalues.  */
	tree op1 = TREE_OPERAND (expr,1);
	tree op2 = TREE_OPERAND (expr,2);
	bool side_effects = ((op1 && TREE_SIDE_EFFECTS (op1))
			     || TREE_SIDE_EFFECTS (op2));
	tree new_op1, new_op2;
	new_op1 = NULL_TREE;
	if (implicit != ICV_CAST && !side_effects)
	  {
	    if (op1)
	      new_op1 = convert_to_void (op1, ICV_SECOND_OF_COND, complain);
	    new_op2 = convert_to_void (op2, ICV_THIRD_OF_COND, complain);
	  }
	else
	  {
	    if (op1)
	      new_op1 = convert_to_void (op1, ICV_CAST, complain);
	    new_op2 = convert_to_void (op2, ICV_CAST, complain);
	  }

	expr = build3 (COND_EXPR, TREE_TYPE (new_op2),
		       TREE_OPERAND (expr, 0), new_op1, new_op2);
	break;
      }

    case COMPOUND_EXPR:
      {
	/* The second part of a compound expr contains the value.  */
	tree op1 = TREE_OPERAND (expr,1);
	tree new_op1;
	if (implicit != ICV_CAST && !TREE_NO_WARNING (expr))
	  new_op1 = convert_to_void (op1, ICV_RIGHT_OF_COMMA, complain);
	else
	  new_op1 = convert_to_void (op1, ICV_CAST, complain);

	if (new_op1 != op1)
	  {
	    tree t = build2 (COMPOUND_EXPR, TREE_TYPE (new_op1),
			     TREE_OPERAND (expr, 0), new_op1);
	    expr = t;
	  }

	break;
      }

    case NON_LVALUE_EXPR:
    case NOP_EXPR:
      /* These have already decayed to rvalue.  */
      break;

    case CALL_EXPR:   /* We have a special meaning for volatile void fn().  */
      /* cdtors may return this or void, depending on
	 targetm.cxx.cdtor_returns_this, but this shouldn't affect our
<<<<<<< HEAD
	 decisions here: neither nodiscard warnings (nodiscard cdtors
	 are nonsensical), nor should any constexpr or template
	 instantiations be affected by an ABI property that is, or at
	 least ought to be transparent to the language.  */
=======
	 decisions here: neither nodiscard warnings (nodiscard dtors
	 are nonsensical and ctors have a different behavior with that
	 attribute that is handled in the TARGET_EXPR case), nor should
	 any constexpr or template instantiations be affected by an ABI
	 property that is, or at least ought to be transparent to the
	 language.  */
>>>>>>> 9e014010
      if (tree fn = cp_get_callee_fndecl_nofold (expr))
	if (DECL_CONSTRUCTOR_P (fn) || DECL_DESTRUCTOR_P (fn))
	  return expr;

<<<<<<< HEAD
      maybe_warn_nodiscard (expr, implicit);
=======
      if (complain & tf_warning)
	maybe_warn_nodiscard (expr, implicit);
>>>>>>> 9e014010
      break;

    case INDIRECT_REF:
      {
	tree type = TREE_TYPE (expr);
	int is_reference = TYPE_REF_P (TREE_TYPE (TREE_OPERAND (expr, 0)));
	int is_volatile = TYPE_VOLATILE (type);
	int is_complete = COMPLETE_TYPE_P (complete_type (type));

	/* Can't load the value if we don't know the type.  */
	if (is_volatile && !is_complete)
          {
            if (complain & tf_warning)
	      switch (implicit)
		{
	      	  case ICV_CAST:
		    warning_at (loc, 0, "conversion to void will not access "
				"object of incomplete type %qT", type);
		    break;
		  case ICV_SECOND_OF_COND:
		    warning_at (loc, 0, "indirection will not access object of "
				"incomplete type %qT in second operand "
				"of conditional expression", type);
		    break;
		  case ICV_THIRD_OF_COND:
		    warning_at (loc, 0, "indirection will not access object of "
				"incomplete type %qT in third operand "
				"of conditional expression", type);
		    break;
		  case ICV_RIGHT_OF_COMMA:
		    warning_at (loc, 0, "indirection will not access object of "
				"incomplete type %qT in right operand of "
				"comma operator", type);
		    break;
		  case ICV_LEFT_OF_COMMA:
		    warning_at (loc, 0, "indirection will not access object of "
				"incomplete type %qT in left operand of "
				"comma operator", type);
		    break;
		  case ICV_STATEMENT:
		    warning_at (loc, 0, "indirection will not access object of "
				"incomplete type %qT in statement", type);
		     break;
		  case ICV_THIRD_IN_FOR:
		    warning_at (loc, 0, "indirection will not access object of "
				"incomplete type %qT in for increment "
				"expression", type);
		    break;
		  default:
		    gcc_unreachable ();
		}
          }
	/* Don't load the value if this is an implicit dereference, or if
	   the type needs to be handled by ctors/dtors.  */
	else if (is_volatile && is_reference)
          {
            if (complain & tf_warning)
	      switch (implicit)
		{
	      	  case ICV_CAST:
		    warning_at (loc, 0, "conversion to void will not access "
				"object of type %qT", type);
		    break;
		  case ICV_SECOND_OF_COND:
		    warning_at (loc, 0, "implicit dereference will not access "
				"object of type %qT in second operand of "
				"conditional expression", type);
		    break;
		  case ICV_THIRD_OF_COND:
		    warning_at (loc, 0, "implicit dereference will not access "
				"object of type %qT in third operand of "
				"conditional expression", type);
		    break;
		  case ICV_RIGHT_OF_COMMA:
		    warning_at (loc, 0, "implicit dereference will not access "
				"object of type %qT in right operand of "
				"comma operator", type);
		    break;
		  case ICV_LEFT_OF_COMMA:
		    warning_at (loc, 0, "implicit dereference will not access "
				"object of type %qT in left operand of comma "
				"operator", type);
		    break;
		  case ICV_STATEMENT:
		    warning_at (loc, 0, "implicit dereference will not access "
				"object of type %qT in statement",  type);
		     break;
		  case ICV_THIRD_IN_FOR:
		    warning_at (loc, 0, "implicit dereference will not access "
				"object of type %qT in for increment expression",
				type);
		    break;
		  default:
		    gcc_unreachable ();
		}
          }
	else if (is_volatile && TREE_ADDRESSABLE (type))
	  {
	    if (complain & tf_warning)
	      switch (implicit)
		{
	      	  case ICV_CAST:
		    warning_at (loc, 0, "conversion to void will not access "
				"object of non-trivially-copyable type %qT",
				type);
		    break;
		  case ICV_SECOND_OF_COND:
		    warning_at (loc, 0, "indirection will not access object of "
				"non-trivially-copyable type %qT in second "
				"operand of conditional expression", type);
		    break;
		  case ICV_THIRD_OF_COND:
		    warning_at (loc, 0, "indirection will not access object of "
		  	      	"non-trivially-copyable type %qT in third "
				"operand of conditional expression", type);
		    break;
		  case ICV_RIGHT_OF_COMMA:
		    warning_at (loc, 0, "indirection will not access object of "
		    		"non-trivially-copyable type %qT in right "
				"operand of comma operator", type);
		    break;
		  case ICV_LEFT_OF_COMMA:
		    warning_at (loc, 0, "indirection will not access object of "
		    		"non-trivially-copyable type %qT in left "
				"operand of comma operator", type);
		    break;
		  case ICV_STATEMENT:
		    warning_at (loc, 0, "indirection will not access object of "
		     		"non-trivially-copyable type %qT in statement",
				type);
		     break;
		  case ICV_THIRD_IN_FOR:
		    warning_at (loc, 0, "indirection will not access object of "
		    		"non-trivially-copyable type %qT in for "
				"increment expression", type);
		    break;
		  default:
		    gcc_unreachable ();
		}
	  }
	if (is_reference || !is_volatile || !is_complete || TREE_ADDRESSABLE (type))
          {
            /* Emit a warning (if enabled) when the "effect-less" INDIRECT_REF
               operation is stripped off. Note that we don't warn about
               - an expression with TREE_NO_WARNING set. (For an example of
                 such expressions, see build_over_call in call.c.)
               - automatic dereferencing of references, since the user cannot
                 control it. (See also warn_if_unused_value() in c-common.c.)  */
            if (warn_unused_value
		&& implicit != ICV_CAST
                && (complain & tf_warning)
                && !TREE_NO_WARNING (expr)
                && !is_reference)
              warning_at (loc, OPT_Wunused_value, "value computed is not used");
            expr = TREE_OPERAND (expr, 0);
	    if (TREE_CODE (expr) == CALL_EXPR
		&& (complain & tf_warning))
	      maybe_warn_nodiscard (expr, implicit);
          }

	break;
      }

    case VAR_DECL:
      {
	/* External variables might be incomplete.  */
	tree type = TREE_TYPE (expr);
	int is_complete = COMPLETE_TYPE_P (complete_type (type));

	if (TYPE_VOLATILE (type) && !is_complete && (complain & tf_warning))
	  switch (implicit)
	    {
	      case ICV_CAST:
		warning_at (loc, 0, "conversion to void will not access "
			    "object %qE of incomplete type %qT", expr, type);
		break;
	      case ICV_SECOND_OF_COND:
	        warning_at (loc, 0, "variable %qE of incomplete type %qT will "
			    "not be accessed in second operand of "
			    "conditional expression", expr, type);
		break;
	      case ICV_THIRD_OF_COND:
	        warning_at (loc, 0, "variable %qE of incomplete type %qT will "
			    "not be accessed in third operand of "
			    "conditional expression", expr, type);
		break;
	      case ICV_RIGHT_OF_COMMA:
	        warning_at (loc, 0, "variable %qE of incomplete type %qT will "
			    "not be accessed in right operand of comma operator",
			    expr, type);
		break;
	      case ICV_LEFT_OF_COMMA:
	        warning_at (loc, 0, "variable %qE of incomplete type %qT will "
			    "not be accessed in left operand of comma operator",
			    expr, type);
		break;
	      case ICV_STATEMENT:
	        warning_at (loc, 0, "variable %qE of incomplete type %qT will "
			    "not be accessed in statement", expr, type);
		break;
	      case ICV_THIRD_IN_FOR:
	        warning_at (loc, 0, "variable %qE of incomplete type %qT will "
			    "not be accessed in for increment expression",
			    expr, type);
		break;
	      default:
	        gcc_unreachable ();
	    }

	break;
      }

    case TARGET_EXPR:
      /* Don't bother with the temporary object returned from a function if
	 we don't use it, don't need to destroy it, and won't abort in
	 assign_temp.  We'll still
	 allocate space for it in expand_call or declare_return_variable,
	 but we don't need to track it through all the tree phases.  */
      if (TARGET_EXPR_IMPLICIT_P (expr)
	  && !TREE_ADDRESSABLE (TREE_TYPE (expr)))
	{
	  tree init = TARGET_EXPR_INITIAL (expr);
	  if (TREE_CODE (init) == AGGR_INIT_EXPR
	      && !AGGR_INIT_VIA_CTOR_P (init))
	    {
	      tree fn = AGGR_INIT_EXPR_FN (init);
	      expr = build_call_array_loc (input_location,
					   TREE_TYPE (TREE_TYPE
						      (TREE_TYPE (fn))),
					   fn,
					   aggr_init_expr_nargs (init),
					   AGGR_INIT_EXPR_ARGP (init));
	    }
	}
      if (complain & tf_warning)
	maybe_warn_nodiscard (expr, implicit);
      break;

    default:;
    }
  expr = resolve_nondeduced_context (expr, complain);
  {
    tree probe = expr;

    if (TREE_CODE (probe) == ADDR_EXPR)
      probe = TREE_OPERAND (expr, 0);
    if (type_unknown_p (probe))
      {
	/* [over.over] enumerates the places where we can take the address
	   of an overloaded function, and this is not one of them.  */
	if (complain & tf_error)
	  switch (implicit)
	    {
	      case ICV_CAST:
		error_at (loc, "conversion to void "
			  "cannot resolve address of overloaded function");
		break;
	      case ICV_SECOND_OF_COND:
		error_at (loc, "second operand of conditional expression "
			  "cannot resolve address of overloaded function");
		break;
	      case ICV_THIRD_OF_COND:
		error_at (loc, "third operand of conditional expression "
			  "cannot resolve address of overloaded function");
		break;
	      case ICV_RIGHT_OF_COMMA:
		error_at (loc, "right operand of comma operator "
			  "cannot resolve address of overloaded function");
		break;
	      case ICV_LEFT_OF_COMMA:
		error_at (loc, "left operand of comma operator "
			  "cannot resolve address of overloaded function");
		break;
	      case ICV_STATEMENT:
		error_at (loc, "statement "
			  "cannot resolve address of overloaded function");
		break;
	      case ICV_THIRD_IN_FOR:
		error_at (loc, "for increment expression "
			  "cannot resolve address of overloaded function");
		break;
	    }
	else
	  return error_mark_node;
	expr = void_node;
      }
    else if (implicit != ICV_CAST && probe == expr && is_overloaded_fn (probe))
      {
	/* Only warn when there is no &.  */
	if (complain & tf_warning)
	  switch (implicit)
	    {
	      case ICV_SECOND_OF_COND:
	        warning_at (loc, OPT_Waddress,
			    "second operand of conditional expression "
			    "is a reference, not call, to function %qE", expr);
		break;
	      case ICV_THIRD_OF_COND:
	        warning_at (loc, OPT_Waddress,
			    "third operand of conditional expression "
			    "is a reference, not call, to function %qE", expr);
		break;
	      case ICV_RIGHT_OF_COMMA:
		warning_at (loc, OPT_Waddress,
			    "right operand of comma operator "
			    "is a reference, not call, to function %qE", expr);
		break;
	      case ICV_LEFT_OF_COMMA:
	        warning_at (loc, OPT_Waddress,
			    "left operand of comma operator "
			    "is a reference, not call, to function %qE", expr);
		break;
	      case ICV_STATEMENT:
	        warning_at (loc, OPT_Waddress,
			    "statement is a reference, not call, to function %qE",
			    expr);
		break;
	      case ICV_THIRD_IN_FOR:
	        warning_at (loc, OPT_Waddress,
			    "for increment expression "
			    "is a reference, not call, to function %qE", expr);
		break;
	      default:
	        gcc_unreachable ();
	    }

	if (TREE_CODE (expr) == COMPONENT_REF)
	  expr = TREE_OPERAND (expr, 0);
      }
  }

  if (expr != error_mark_node && !VOID_TYPE_P (TREE_TYPE (expr)))
    {
      if (implicit != ICV_CAST
	  && warn_unused_value
	  && !TREE_NO_WARNING (expr)
	  && !processing_template_decl
	  && !cp_unevaluated_operand
	  && (complain & tf_warning))
	{
	  /* The middle end does not warn about expressions that have
	     been explicitly cast to void, so we must do so here.  */
	  if (!TREE_SIDE_EFFECTS (expr))
	    {
	      switch (implicit)
		{
		  case ICV_SECOND_OF_COND:
		    warning_at (loc, OPT_Wunused_value,
				"second operand of conditional expression "
				"has no effect");
		    break;
		  case ICV_THIRD_OF_COND:
		    warning_at (loc, OPT_Wunused_value,
				"third operand of conditional expression "
				"has no effect");
		    break;
		  case ICV_RIGHT_OF_COMMA:
		    warning_at (loc, OPT_Wunused_value,
				"right operand of comma operator has no effect");
		    break;
		  case ICV_LEFT_OF_COMMA:
		    warning_at (loc, OPT_Wunused_value,
				"left operand of comma operator has no effect");
		    break;
		  case ICV_STATEMENT:
		    warning_at (loc, OPT_Wunused_value,
				"statement has no effect");
		    break;
		  case ICV_THIRD_IN_FOR:
		    warning_at (loc, OPT_Wunused_value,
				"for increment expression has no effect");
		    break;
		  default:
		    gcc_unreachable ();
		}
	    }
	  else
	    {
	      tree e = expr;
	      /* We might like to warn about (say) "(int) f()", as the
		 cast has no effect, but the compiler itself will
		 generate implicit conversions under some
		 circumstances.  (For example a block copy will be
		 turned into a call to "__builtin_memcpy", with a
		 conversion of the return value to an appropriate
		 type.)  So, to avoid false positives, we strip
		 conversions.  Do not use STRIP_NOPs because it will
		 not strip conversions to "void", as that is not a
		 mode-preserving conversion.  */
	      while (TREE_CODE (e) == NOP_EXPR)
		e = TREE_OPERAND (e, 0);

	      enum tree_code code = TREE_CODE (e);
	      enum tree_code_class tclass = TREE_CODE_CLASS (code);
	      if (tclass == tcc_comparison
		  || tclass == tcc_unary
		  || tclass == tcc_binary
		  || code == VEC_PERM_EXPR
		  || code == VEC_COND_EXPR)
		warn_if_unused_value (e, loc);
	    }
	}
      expr = build1 (CONVERT_EXPR, void_type_node, expr);
    }
  if (! TREE_SIDE_EFFECTS (expr))
    expr = void_node;
  return expr;
}

/* Create an expression whose value is that of EXPR,
   converted to type TYPE.  The TREE_TYPE of the value
   is always TYPE.  This function implements all reasonable
   conversions; callers should filter out those that are
   not permitted by the language being compiled.

   Most of this routine is from build_reinterpret_cast.

   The back end cannot call cp_convert (what was convert) because
   conversions to/from basetypes may involve memory references
   (vbases) and adding or subtracting small values (multiple
   inheritance), but it calls convert from the constant folding code
   on subtrees of already built trees after it has ripped them apart.

   Also, if we ever support range variables, we'll probably also have to
   do a little bit more work.  */

tree
convert (tree type, tree expr)
{
  tree intype;

  if (type == error_mark_node || expr == error_mark_node)
    return error_mark_node;

  intype = TREE_TYPE (expr);

  if (INDIRECT_TYPE_P (type) && INDIRECT_TYPE_P (intype))
    return build_nop (type, expr);

  return ocp_convert (type, expr, CONV_BACKEND_CONVERT,
		      LOOKUP_NORMAL|LOOKUP_NO_CONVERSION,
		      tf_warning_or_error);
}

/* Like cp_convert, except permit conversions to take place which
   are not normally allowed due to access restrictions
   (such as conversion from sub-type to private super-type).  */

tree
convert_force (tree type, tree expr, int convtype, tsubst_flags_t complain)
{
  tree e = expr;
  enum tree_code code = TREE_CODE (type);

  if (code == REFERENCE_TYPE)
    return convert_to_reference (type, e, CONV_C_CAST, 0,
				 NULL_TREE, complain);

  if (code == POINTER_TYPE)
    return convert_to_pointer_force (type, e, complain);

  /* From typeck.c convert_for_assignment */
  if (((TYPE_PTR_P (TREE_TYPE (e)) && TREE_CODE (e) == ADDR_EXPR
	&& TREE_CODE (TREE_TYPE (TREE_TYPE (e))) == METHOD_TYPE)
       || integer_zerop (e)
       || TYPE_PTRMEMFUNC_P (TREE_TYPE (e)))
      && TYPE_PTRMEMFUNC_P (type))
    /* compatible pointer to member functions.  */
    return build_ptrmemfunc (TYPE_PTRMEMFUNC_FN_TYPE (type), e, 1,
			     /*c_cast_p=*/1, complain);

  return ocp_convert (type, e, CONV_C_CAST|convtype, LOOKUP_NORMAL, complain);
}

/* Convert an aggregate EXPR to type XTYPE.  If a conversion
   exists, return the attempted conversion.  This may
   return ERROR_MARK_NODE if the conversion is not
   allowed (references private members, etc).
   If no conversion exists, NULL_TREE is returned.

   FIXME: Ambiguity checking is wrong.  Should choose one by the implicit
   object parameter, or by the second standard conversion sequence if
   that doesn't do it.  This will probably wait for an overloading rewrite.
   (jason 8/9/95)  */

static tree
build_type_conversion (tree xtype, tree expr)
{
  /* C++: check to see if we can convert this aggregate type
     into the required type.  */
  return build_user_type_conversion (xtype, expr, LOOKUP_NORMAL,
				     tf_warning_or_error);
}

/* Convert the given EXPR to one of a group of types suitable for use in an
   expression.  DESIRES is a combination of various WANT_* flags (q.v.)
   which indicates which types are suitable.  If COMPLAIN is true, complain
   about ambiguity; otherwise, the caller will deal with it.  */

tree
build_expr_type_conversion (int desires, tree expr, bool complain)
{
  tree basetype = TREE_TYPE (expr);
  tree conv = NULL_TREE;
  tree winner = NULL_TREE;

  if (null_node_p (expr)
      && (desires & WANT_INT)
      && !(desires & WANT_NULL))
    {
      location_t loc =
	expansion_point_location_if_in_system_header (input_location);

      warning_at (loc, OPT_Wconversion_null,
		  "converting NULL to non-pointer type");
    }

  if (basetype == error_mark_node)
    return error_mark_node;

  if (! MAYBE_CLASS_TYPE_P (basetype))
    switch (TREE_CODE (basetype))
      {
      case INTEGER_TYPE:
	if ((desires & WANT_NULL) && null_ptr_cst_p (expr))
	  return expr;
	/* fall through.  */

      case BOOLEAN_TYPE:
	return (desires & WANT_INT) ? expr : NULL_TREE;
      case ENUMERAL_TYPE:
	return (desires & WANT_ENUM) ? expr : NULL_TREE;
      case REAL_TYPE:
	return (desires & WANT_FLOAT) ? expr : NULL_TREE;
      case POINTER_TYPE:
	return (desires & WANT_POINTER) ? expr : NULL_TREE;

      case FUNCTION_TYPE:
      case ARRAY_TYPE:
	return (desires & WANT_POINTER) ? decay_conversion (expr,
							    tf_warning_or_error)
					: NULL_TREE;

      case VECTOR_TYPE:
	if (!gnu_vector_type_p (basetype))
	  return NULL_TREE;
	/* FALLTHROUGH */
      case COMPLEX_TYPE:
	if ((desires & WANT_VECTOR_OR_COMPLEX) == 0)
	  return NULL_TREE;
	switch (TREE_CODE (TREE_TYPE (basetype)))
	  {
	  case INTEGER_TYPE:
	  case BOOLEAN_TYPE:
	    return (desires & WANT_INT) ? expr : NULL_TREE;
	  case ENUMERAL_TYPE:
	    return (desires & WANT_ENUM) ? expr : NULL_TREE;
	  case REAL_TYPE:
	    return (desires & WANT_FLOAT) ? expr : NULL_TREE;
	  default:
	    return NULL_TREE;
	  }

      default:
	return NULL_TREE;
      }

  /* The code for conversions from class type is currently only used for
     delete expressions.  Other expressions are handled by build_new_op.  */
  if (!complete_type_or_maybe_complain (basetype, expr, complain))
    return error_mark_node;
  if (!TYPE_HAS_CONVERSION (basetype))
    return NULL_TREE;

  for (conv = lookup_conversions (basetype); conv; conv = TREE_CHAIN (conv))
    {
      int win = 0;
      tree candidate;
      tree cand = TREE_VALUE (conv);
      cand = OVL_FIRST (cand);

      if (winner && winner == cand)
	continue;

      if (DECL_NONCONVERTING_P (cand))
	continue;

      candidate = non_reference (TREE_TYPE (TREE_TYPE (cand)));

      switch (TREE_CODE (candidate))
	{
	case BOOLEAN_TYPE:
	case INTEGER_TYPE:
	  win = (desires & WANT_INT); break;
	case ENUMERAL_TYPE:
	  win = (desires & WANT_ENUM); break;
	case REAL_TYPE:
	  win = (desires & WANT_FLOAT); break;
	case POINTER_TYPE:
	  win = (desires & WANT_POINTER); break;

	case COMPLEX_TYPE:
	case VECTOR_TYPE:
	  if ((desires & WANT_VECTOR_OR_COMPLEX) == 0)
	    break;
	  switch (TREE_CODE (TREE_TYPE (candidate)))
	    {
	    case BOOLEAN_TYPE:
	    case INTEGER_TYPE:
	      win = (desires & WANT_INT); break;
	    case ENUMERAL_TYPE:
	      win = (desires & WANT_ENUM); break;
	    case REAL_TYPE:
	      win = (desires & WANT_FLOAT); break;
	    default:
	      break;
	    }
	  break;

	default:
	  /* A wildcard could be instantiated to match any desired
	     type, but we can't deduce the template argument.  */
	  if (WILDCARD_TYPE_P (candidate))
	    win = true;
	  break;
	}

      if (win)
	{
	  if (TREE_CODE (cand) == TEMPLATE_DECL)
	    {
	      if (complain)
<<<<<<< HEAD
		error ("default type conversion can%'t deduce template"
=======
		error ("default type conversion cannot deduce template"
>>>>>>> 9e014010
		       " argument for %qD", cand);
	      return error_mark_node;
	    }

	  if (winner)
	    {
	      tree winner_type
		= non_reference (TREE_TYPE (TREE_TYPE (winner)));

	      if (!same_type_ignoring_top_level_qualifiers_p (winner_type,
							      candidate))
		{
		  if (complain)
		    {
		      error ("ambiguous default type conversion from %qT",
			     basetype);
		      inform (input_location,
			      "  candidate conversions include %qD and %qD",
			      winner, cand);
		    }
		  return error_mark_node;
		}
	    }

	  winner = cand;
	}
    }

  if (winner)
    {
      tree type = non_reference (TREE_TYPE (TREE_TYPE (winner)));
      return build_user_type_conversion (type, expr, LOOKUP_NORMAL,
					 tf_warning_or_error);
    }

  return NULL_TREE;
}

/* Implements integral promotion (4.1) and float->double promotion.  */

tree
type_promotes_to (tree type)
{
  tree promoted_type;

  if (type == error_mark_node)
    return error_mark_node;

  type = TYPE_MAIN_VARIANT (type);

  /* Check for promotions of target-defined types first.  */
  promoted_type = targetm.promoted_type (type);
  if (promoted_type)
    return promoted_type;

  /* bool always promotes to int (not unsigned), even if it's the same
     size.  */
  if (TREE_CODE (type) == BOOLEAN_TYPE)
    type = integer_type_node;

  /* Normally convert enums to int, but convert wide enums to something
     wider.  Scoped enums don't promote, but pretend they do for backward
     ABI bug compatibility wrt varargs.  */
  else if (TREE_CODE (type) == ENUMERAL_TYPE
	   || type == char8_type_node
	   || type == char16_type_node
	   || type == char32_type_node
	   || type == wchar_type_node)
    {
      tree prom = type;

      if (TREE_CODE (type) == ENUMERAL_TYPE)
	{
	  prom = ENUM_UNDERLYING_TYPE (prom);
	  if (!ENUM_IS_SCOPED (type)
	      && ENUM_FIXED_UNDERLYING_TYPE_P (type))
	    {
	      /* ISO C++17, 7.6/4.  A prvalue of an unscoped enumeration type
		 whose underlying type is fixed (10.2) can be converted to a
		 prvalue of its underlying type. Moreover, if integral promotion
		 can be applied to its underlying type, a prvalue of an unscoped
		 enumeration type whose underlying type is fixed can also be 
		 converted to a prvalue of the promoted underlying type.  */
	      return type_promotes_to (prom);
	    }
	}

      int precision = MAX (TYPE_PRECISION (type),
			   TYPE_PRECISION (integer_type_node));
      tree totype = c_common_type_for_size (precision, 0);
      if (TYPE_UNSIGNED (prom)
	  && ! int_fits_type_p (TYPE_MAX_VALUE (prom), totype))
	prom = c_common_type_for_size (precision, 1);
      else
	prom = totype;
      if (SCOPED_ENUM_P (type))
	{
	  if (abi_version_crosses (6)
	      && TYPE_MODE (prom) != TYPE_MODE (type))
<<<<<<< HEAD
	    warning (OPT_Wabi, "scoped enum %qT passed through ... as "
=======
	    warning (OPT_Wabi, "scoped enum %qT passed through %<...%> as "
>>>>>>> 9e014010
		     "%qT before %<-fabi-version=6%>, %qT after",
		     type, prom, ENUM_UNDERLYING_TYPE (type));
	  if (!abi_version_at_least (6))
	    type = prom;
	}
      else
	type = prom;
    }
  else if (c_promoting_integer_type_p (type))
    {
      /* Retain unsignedness if really not getting bigger.  */
      if (TYPE_UNSIGNED (type)
	  && TYPE_PRECISION (type) == TYPE_PRECISION (integer_type_node))
	type = unsigned_type_node;
      else
	type = integer_type_node;
    }
  else if (type == float_type_node)
    type = double_type_node;

  return type;
}

/* The routines below this point are carefully written to conform to
   the standard.  They use the same terminology, and follow the rules
   closely.  Although they are used only in pt.c at the moment, they
   should presumably be used everywhere in the future.  */

/* True iff EXPR can be converted to TYPE via a qualification conversion.
   Callers should check for identical types before calling this function.  */

bool
can_convert_qual (tree type, tree expr)
{
  tree expr_type = TREE_TYPE (expr);
  gcc_assert (!same_type_p (type, expr_type));

  if (TYPE_PTR_P (type) && TYPE_PTR_P (expr_type))
    return comp_ptr_ttypes (TREE_TYPE (type), TREE_TYPE (expr_type));
  else if (TYPE_PTRMEM_P (type) && TYPE_PTRMEM_P (expr_type))
    return (same_type_p (TYPE_PTRMEM_CLASS_TYPE (type),
			 TYPE_PTRMEM_CLASS_TYPE (expr_type))
	    && comp_ptr_ttypes (TYPE_PTRMEM_POINTED_TO_TYPE (type),
				TYPE_PTRMEM_POINTED_TO_TYPE (expr_type)));
  else
    return false;
}

/* Attempt to perform qualification conversions on EXPR to convert it
   to TYPE.  Return the resulting expression, or error_mark_node if
   the conversion was impossible.  Since this is only used by
   convert_nontype_argument, we fold the conversion.  */

tree
perform_qualification_conversions (tree type, tree expr)
{
  tree expr_type;

  expr_type = TREE_TYPE (expr);

  if (same_type_p (type, expr_type))
    return expr;
  else if (can_convert_qual (type, expr))
    return cp_fold_convert (type, expr);
  else
    return error_mark_node;
}

/* True iff T is a transaction-safe function type.  */

bool
tx_safe_fn_type_p (tree t)
{
  if (!FUNC_OR_METHOD_TYPE_P (t))
    return false;
  return !!lookup_attribute ("transaction_safe", TYPE_ATTRIBUTES (t));
}

/* Return the transaction-unsafe variant of transaction-safe function type
   T.  */

tree
tx_unsafe_fn_variant (tree t)
{
  gcc_assert (tx_safe_fn_type_p (t));
  tree attrs = remove_attribute ("transaction_safe",
				 TYPE_ATTRIBUTES (t));
  return cp_build_type_attribute_variant (t, attrs);
}

/* Return true iff FROM can convert to TO by a transaction-safety
   conversion.  */

static bool
can_convert_tx_safety (tree to, tree from)
{
  return (flag_tm && tx_safe_fn_type_p (from)
	  && same_type_p (to, tx_unsafe_fn_variant (from)));
}

/* Return true iff FROM can convert to TO by dropping noexcept.  */

static bool
noexcept_conv_p (tree to, tree from)
{
  if (!flag_noexcept_type)
    return false;

  tree t = non_reference (to);
  tree f = from;
  if (TYPE_PTRMEMFUNC_P (t)
      && TYPE_PTRMEMFUNC_P (f))
    {
      t = TYPE_PTRMEMFUNC_FN_TYPE (t);
      f = TYPE_PTRMEMFUNC_FN_TYPE (f);
    }
  if (TYPE_PTR_P (t)
      && TYPE_PTR_P (f))
    {
      t = TREE_TYPE (t);
      f = TREE_TYPE (f);
    }
  tree_code code = TREE_CODE (f);
  if (TREE_CODE (t) != code)
    return false;
  if (code != FUNCTION_TYPE && code != METHOD_TYPE)
    return false;
  if (!type_throw_all_p (t)
      || type_throw_all_p (f))
    return false;
  tree v = build_exception_variant (f, NULL_TREE);
  return same_type_p (t, v);
}

/* Return true iff FROM can convert to TO by a function pointer conversion.  */

bool
fnptr_conv_p (tree to, tree from)
{
  tree t = non_reference (to);
  tree f = from;
  if (TYPE_PTRMEMFUNC_P (t)
      && TYPE_PTRMEMFUNC_P (f))
    {
      t = TYPE_PTRMEMFUNC_FN_TYPE (t);
      f = TYPE_PTRMEMFUNC_FN_TYPE (f);
    }
  if (TYPE_PTR_P (t)
      && TYPE_PTR_P (f))
    {
      t = TREE_TYPE (t);
      f = TREE_TYPE (f);
    }

  return (noexcept_conv_p (t, f)
	  || can_convert_tx_safety (t, f));
}

/* Return FN with any NOP_EXPRs stripped that represent function pointer
   conversions or conversions to the same type.  */

tree
strip_fnptr_conv (tree fn)
{
  while (TREE_CODE (fn) == NOP_EXPR)
    {
      tree op = TREE_OPERAND (fn, 0);
      tree ft = TREE_TYPE (fn);
      tree ot = TREE_TYPE (op);
      if (same_type_p (ft, ot)
	  || fnptr_conv_p (ft, ot))
	fn = op;
      else
	break;
    }
  return fn;
}<|MERGE_RESOLUTION|>--- conflicted
+++ resolved
@@ -1,9 +1,5 @@
 /* Language-level data type conversion for GNU C++.
-<<<<<<< HEAD
-   Copyright (C) 1987-2019 Free Software Foundation, Inc.
-=======
    Copyright (C) 1987-2020 Free Software Foundation, Inc.
->>>>>>> 9e014010
    Hacked by Michael Tiemann (tiemann@cygnus.com)
 
 This file is part of GCC.
@@ -83,11 +79,7 @@
   tree intype = TREE_TYPE (expr);
   enum tree_code form;
   tree rval;
-<<<<<<< HEAD
-  location_t loc = cp_expr_loc_or_loc (expr, input_location);
-=======
   location_t loc = cp_expr_loc_or_input_loc (expr);
->>>>>>> 9e014010
 
   if (intype == error_mark_node)
     return error_mark_node;
@@ -429,11 +421,7 @@
   tree rval = NULL_TREE;
   tree rval_as_conversion = NULL_TREE;
   bool can_convert_intype_to_type;
-<<<<<<< HEAD
-  location_t loc = cp_expr_loc_or_loc (expr, input_location);
-=======
   location_t loc = cp_expr_loc_or_input_loc (expr);
->>>>>>> 9e014010
 
   if (TREE_CODE (type) == FUNCTION_TYPE
       && TREE_TYPE (expr) == unknown_type_node)
@@ -686,11 +674,7 @@
       folded_result = fold_simple (folded_result);
       if (!TREE_OVERFLOW_P (folded)
 	  && folded_result != error_mark_node)
-<<<<<<< HEAD
-	warnings_for_convert_and_check (cp_expr_loc_or_loc (expr, input_location),
-=======
 	warnings_for_convert_and_check (cp_expr_loc_or_input_loc (expr),
->>>>>>> 9e014010
 					type, folded, folded_result);
     }
 
@@ -709,11 +693,7 @@
   enum tree_code code = TREE_CODE (type);
   const char *invalid_conv_diag;
   tree e1;
-<<<<<<< HEAD
-  location_t loc = cp_expr_loc_or_loc (expr, input_location);
-=======
   location_t loc = cp_expr_loc_or_input_loc (expr);
->>>>>>> 9e014010
   bool dofold = (convtype & CONV_FOLD);
 
   if (error_operand_p (e) || type == error_mark_node)
@@ -1019,10 +999,6 @@
   tree type = TREE_TYPE (fn);
   if (type == NULL_TREE || !INDIRECT_TYPE_P (type))
     return NULL_TREE;
-<<<<<<< HEAD
-  gcc_assert (INDIRECT_TYPE_P (type));
-=======
->>>>>>> 9e014010
   if (fold)
     fn = maybe_constant_init (fn);
   STRIP_NOPS (fn);
@@ -1061,11 +1037,7 @@
   tree call = expr;
   if (TREE_CODE (expr) == TARGET_EXPR)
     call = TARGET_EXPR_INITIAL (expr);
-<<<<<<< HEAD
-  location_t loc = cp_expr_loc_or_loc (call, input_location);
-=======
   location_t loc = cp_expr_loc_or_input_loc (call);
->>>>>>> 9e014010
   tree callee = cp_get_callee (call);
   if (!callee)
     return;
@@ -1082,12 +1054,6 @@
   if (implicit != ICV_CAST && fn
       && (attr = lookup_attribute ("nodiscard", DECL_ATTRIBUTES (fn))))
     {
-<<<<<<< HEAD
-      auto_diagnostic_group d;
-      if (warning_at (loc, OPT_Wunused_result,
-		      "ignoring return value of %qD, "
-		      "declared with attribute nodiscard", fn))
-=======
       escaped_string msg;
       tree args = TREE_VALUE (attr);
       if (args)
@@ -1101,18 +1067,11 @@
       const char *raw_msg = msg ? (const char *) msg : "";
       auto_diagnostic_group d;
       if (warning_at (loc, OPT_Wunused_result, format, fn, raw_msg))
->>>>>>> 9e014010
 	inform (DECL_SOURCE_LOCATION (fn), "declared here");
     }
   else if (implicit != ICV_CAST
 	   && (attr = lookup_attribute ("nodiscard", TYPE_ATTRIBUTES (rettype))))
     {
-<<<<<<< HEAD
-      auto_diagnostic_group d;
-      if (warning_at (loc, OPT_Wunused_result,
-		      "ignoring returned value of type %qT, "
-		      "declared with attribute nodiscard", rettype))
-=======
       escaped_string msg;
       tree args = TREE_VALUE (attr);
       if (args)
@@ -1126,7 +1085,6 @@
       const char *raw_msg = msg ? (const char *) msg : "";
       auto_diagnostic_group d;
       if (warning_at (loc, OPT_Wunused_result, format, rettype, raw_msg))
->>>>>>> 9e014010
 	{
 	  if (fn)
 	    inform (DECL_SOURCE_LOCATION (fn),
@@ -1178,11 +1136,7 @@
 tree
 convert_to_void (tree expr, impl_conv_void implicit, tsubst_flags_t complain)
 {
-<<<<<<< HEAD
-  location_t loc = cp_expr_loc_or_loc (expr, input_location);
-=======
   location_t loc = cp_expr_loc_or_input_loc (expr);
->>>>>>> 9e014010
 
   if (expr == error_mark_node
       || TREE_TYPE (expr) == error_mark_node)
@@ -1270,29 +1224,18 @@
     case CALL_EXPR:   /* We have a special meaning for volatile void fn().  */
       /* cdtors may return this or void, depending on
 	 targetm.cxx.cdtor_returns_this, but this shouldn't affect our
-<<<<<<< HEAD
-	 decisions here: neither nodiscard warnings (nodiscard cdtors
-	 are nonsensical), nor should any constexpr or template
-	 instantiations be affected by an ABI property that is, or at
-	 least ought to be transparent to the language.  */
-=======
 	 decisions here: neither nodiscard warnings (nodiscard dtors
 	 are nonsensical and ctors have a different behavior with that
 	 attribute that is handled in the TARGET_EXPR case), nor should
 	 any constexpr or template instantiations be affected by an ABI
 	 property that is, or at least ought to be transparent to the
 	 language.  */
->>>>>>> 9e014010
       if (tree fn = cp_get_callee_fndecl_nofold (expr))
 	if (DECL_CONSTRUCTOR_P (fn) || DECL_DESTRUCTOR_P (fn))
 	  return expr;
 
-<<<<<<< HEAD
-      maybe_warn_nodiscard (expr, implicit);
-=======
       if (complain & tf_warning)
 	maybe_warn_nodiscard (expr, implicit);
->>>>>>> 9e014010
       break;
 
     case INDIRECT_REF:
@@ -1925,11 +1868,7 @@
 	  if (TREE_CODE (cand) == TEMPLATE_DECL)
 	    {
 	      if (complain)
-<<<<<<< HEAD
-		error ("default type conversion can%'t deduce template"
-=======
 		error ("default type conversion cannot deduce template"
->>>>>>> 9e014010
 		       " argument for %qD", cand);
 	      return error_mark_node;
 	    }
@@ -2029,11 +1968,7 @@
 	{
 	  if (abi_version_crosses (6)
 	      && TYPE_MODE (prom) != TYPE_MODE (type))
-<<<<<<< HEAD
-	    warning (OPT_Wabi, "scoped enum %qT passed through ... as "
-=======
 	    warning (OPT_Wabi, "scoped enum %qT passed through %<...%> as "
->>>>>>> 9e014010
 		     "%qT before %<-fabi-version=6%>, %qT after",
 		     type, prom, ENUM_UNDERLYING_TYPE (type));
 	  if (!abi_version_at_least (6))
