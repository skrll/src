--- conflicted
+++ resolved
@@ -1,9 +1,5 @@
 /* Separate lexical analyzer for GNU C++.
-<<<<<<< HEAD
-   Copyright (C) 1987-2019 Free Software Foundation, Inc.
-=======
    Copyright (C) 1987-2020 Free Software Foundation, Inc.
->>>>>>> 9e014010
    Hacked by Michael Tiemann (tiemann@cygnus.com)
 
 This file is part of GCC.
@@ -512,11 +508,7 @@
 unqualified_name_lookup_error (tree name, location_t loc)
 {
   if (loc == UNKNOWN_LOCATION)
-<<<<<<< HEAD
-    loc = cp_expr_loc_or_loc (name, input_location);
-=======
     loc = cp_expr_loc_or_input_loc (name);
->>>>>>> 9e014010
 
   if (IDENTIFIER_ANY_OP_P (name))
     error_at (loc, "%qD not defined", name);
