--- conflicted
+++ resolved
@@ -5,11 +5,7 @@
    non-overloadable operators (like the `?:' ternary operator).
    Written by Mark Mitchell <mark@codesourcery.com>
 
-<<<<<<< HEAD
-   Copyright (C) 2000-2019 Free Software Foundation, Inc.
-=======
    Copyright (C) 2000-2020 Free Software Foundation, Inc.
->>>>>>> 9e014010
 
 This file is part of GCC.
 
