/* Functions related to invoking -*- C++ -*- methods and overloaded functions.
<<<<<<< HEAD
   Copyright (C) 1987-2019 Free Software Foundation, Inc.
=======
   Copyright (C) 1987-2020 Free Software Foundation, Inc.
>>>>>>> 9e014010
   Contributed by Michael Tiemann (tiemann@cygnus.com) and
   modified by Brendan Kehoe (brendan@cygnus.com).

This file is part of GCC.

GCC is free software; you can redistribute it and/or modify
it under the terms of the GNU General Public License as published by
the Free Software Foundation; either version 3, or (at your option)
any later version.

GCC is distributed in the hope that it will be useful,
but WITHOUT ANY WARRANTY; without even the implied warranty of
MERCHANTABILITY or FITNESS FOR A PARTICULAR PURPOSE.  See the
GNU General Public License for more details.

You should have received a copy of the GNU General Public License
along with GCC; see the file COPYING3.  If not see
<http://www.gnu.org/licenses/>.  */


/* High-level class interface.  */

#include "config.h"
#include "system.h"
#include "coretypes.h"
#include "target.h"
#include "cp-tree.h"
#include "timevar.h"
#include "stringpool.h"
#include "cgraph.h"
#include "stor-layout.h"
#include "trans-mem.h"
#include "flags.h"
#include "toplev.h"
#include "intl.h"
#include "convert.h"
#include "langhooks.h"
#include "c-family/c-objc.h"
#include "internal-fn.h"
#include "stringpool.h"
#include "attribs.h"
#include "gcc-rich-location.h"

/* The various kinds of conversion.  */

enum conversion_kind {
  ck_identity,
  ck_lvalue,
  ck_fnptr,
  ck_qual,
  ck_std,
  ck_ptr,
  ck_pmem,
  ck_base,
  ck_ref_bind,
  ck_user,
  ck_ambig,
  ck_list,
  ck_aggr,
  ck_rvalue
};

/* The rank of the conversion.  Order of the enumerals matters; better
   conversions should come earlier in the list.  */

enum conversion_rank {
  cr_identity,
  cr_exact,
  cr_promotion,
  cr_std,
  cr_pbool,
  cr_user,
  cr_ellipsis,
  cr_bad
};

/* An implicit conversion sequence, in the sense of [over.best.ics].
   The first conversion to be performed is at the end of the chain.
   That conversion is always a cr_identity conversion.  */

struct conversion {
  /* The kind of conversion represented by this step.  */
  conversion_kind kind;
  /* The rank of this conversion.  */
  conversion_rank rank;
  BOOL_BITFIELD user_conv_p : 1;
  BOOL_BITFIELD ellipsis_p : 1;
  BOOL_BITFIELD this_p : 1;
  /* True if this conversion would be permitted with a bending of
     language standards, e.g. disregarding pointer qualifiers or
     converting integers to pointers.  */
  BOOL_BITFIELD bad_p : 1;
  /* If KIND is ck_ref_bind or ck_base, true to indicate that a
     temporary should be created to hold the result of the
     conversion.  If KIND is ck_ambig or ck_user, true means force
     copy-initialization.  */
  BOOL_BITFIELD need_temporary_p : 1;
  /* If KIND is ck_ptr or ck_pmem, true to indicate that a conversion
     from a pointer-to-derived to pointer-to-base is being performed.  */
  BOOL_BITFIELD base_p : 1;
  /* If KIND is ck_ref_bind, true when either an lvalue reference is
     being bound to an lvalue expression or an rvalue reference is
     being bound to an rvalue expression.  If KIND is ck_rvalue or ck_base,
     true when we are treating an lvalue as an rvalue (12.8p33).  If
     ck_identity, we will be binding a reference directly or decaying to
     a pointer.  */
  BOOL_BITFIELD rvaluedness_matches_p: 1;
  BOOL_BITFIELD check_narrowing: 1;
  /* Whether check_narrowing should only check TREE_CONSTANTs; used
     in build_converted_constant_expr.  */
  BOOL_BITFIELD check_narrowing_const_only: 1;
<<<<<<< HEAD
=======
  /* True if this conversion is taking place in a copy-initialization context
     and we should only consider converting constructors.  Only set in
     ck_base and ck_rvalue.  */
  BOOL_BITFIELD copy_init_p : 1;
>>>>>>> 9e014010
  /* The type of the expression resulting from the conversion.  */
  tree type;
  union {
    /* The next conversion in the chain.  Since the conversions are
       arranged from outermost to innermost, the NEXT conversion will
       actually be performed before this conversion.  This variant is
       used only when KIND is neither ck_identity, ck_aggr, ck_ambig nor
       ck_list.  Please use the next_conversion function instead
       of using this field directly.  */
    conversion *next;
    /* The expression at the beginning of the conversion chain.  This
       variant is used only if KIND is ck_identity, ck_aggr, or ck_ambig.
       You can use conv_get_original_expr to get this expression.  */
    tree expr;
    /* The array of conversions for an initializer_list, so this
       variant is used only when KIN D is ck_list.  */
    conversion **list;
  } u;
  /* The function candidate corresponding to this conversion
     sequence.  This field is only used if KIND is ck_user.  */
  struct z_candidate *cand;
};

#define CONVERSION_RANK(NODE)			\
  ((NODE)->bad_p ? cr_bad			\
   : (NODE)->ellipsis_p ? cr_ellipsis		\
   : (NODE)->user_conv_p ? cr_user		\
   : (NODE)->rank)

#define BAD_CONVERSION_RANK(NODE)		\
  ((NODE)->ellipsis_p ? cr_ellipsis		\
   : (NODE)->user_conv_p ? cr_user		\
   : (NODE)->rank)

static struct obstack conversion_obstack;
static bool conversion_obstack_initialized;
struct rejection_reason;

static struct z_candidate * tourney (struct z_candidate *, tsubst_flags_t);
static int equal_functions (tree, tree);
static int joust (struct z_candidate *, struct z_candidate *, bool,
		  tsubst_flags_t);
static int compare_ics (conversion *, conversion *);
static void maybe_warn_class_memaccess (location_t, tree,
					const vec<tree, va_gc> *);
static tree build_over_call (struct z_candidate *, int, tsubst_flags_t);
#define convert_like(CONV, EXPR, COMPLAIN)			\
  convert_like_real ((CONV), (EXPR), NULL_TREE, 0,		\
		     /*issue_conversion_warnings=*/true,	\
		     /*c_cast_p=*/false, (COMPLAIN))
#define convert_like_with_context(CONV, EXPR, FN, ARGNO, COMPLAIN )	\
  convert_like_real ((CONV), (EXPR), (FN), (ARGNO),			\
		     /*issue_conversion_warnings=*/true,		\
		     /*c_cast_p=*/false, (COMPLAIN))
static tree convert_like_real (conversion *, tree, tree, int, bool,
			       bool, tsubst_flags_t);
<<<<<<< HEAD
=======
static tree convert_like_real_1 (conversion *, tree, tree, int, bool,
				 bool, tsubst_flags_t);
>>>>>>> 9e014010
static void op_error (const op_location_t &, enum tree_code, enum tree_code,
		      tree, tree, tree, bool);
static struct z_candidate *build_user_type_conversion_1 (tree, tree, int,
							 tsubst_flags_t);
static void print_z_candidate (location_t, const char *, struct z_candidate *);
static void print_z_candidates (location_t, struct z_candidate *);
static tree build_this (tree);
static struct z_candidate *splice_viable (struct z_candidate *, bool, bool *);
static bool any_strictly_viable (struct z_candidate *);
static struct z_candidate *add_template_candidate
	(struct z_candidate **, tree, tree, tree, tree, const vec<tree, va_gc> *,
	 tree, tree, tree, int, unification_kind_t, tsubst_flags_t);
static struct z_candidate *add_template_candidate_real
	(struct z_candidate **, tree, tree, tree, tree, const vec<tree, va_gc> *,
	 tree, tree, tree, int, tree, unification_kind_t, tsubst_flags_t);
static bool is_complete (tree);
static struct z_candidate *add_conv_candidate
	(struct z_candidate **, tree, tree, const vec<tree, va_gc> *, tree,
	 tree, tsubst_flags_t);
static struct z_candidate *add_function_candidate
	(struct z_candidate **, tree, tree, tree, const vec<tree, va_gc> *, tree,
	 tree, int, conversion**, tsubst_flags_t);
static conversion *implicit_conversion (tree, tree, tree, bool, int,
					tsubst_flags_t);
static conversion *reference_binding (tree, tree, tree, bool, int,
				      tsubst_flags_t);
static conversion *build_conv (conversion_kind, tree, conversion *);
static conversion *build_list_conv (tree, tree, int, tsubst_flags_t);
static conversion *next_conversion (conversion *);
static bool is_subseq (conversion *, conversion *);
static conversion *maybe_handle_ref_bind (conversion **);
static void maybe_handle_implicit_object (conversion **);
static struct z_candidate *add_candidate
	(struct z_candidate **, tree, tree, const vec<tree, va_gc> *, size_t,
	 conversion **, tree, tree, int, struct rejection_reason *, int);
static tree source_type (conversion *);
static void add_warning (struct z_candidate *, struct z_candidate *);
static conversion *direct_reference_binding (tree, conversion *);
static bool promoted_arithmetic_type_p (tree);
static conversion *conditional_conversion (tree, tree, tsubst_flags_t);
static char *name_as_c_string (tree, tree, bool *);
static tree prep_operand (tree);
static void add_candidates (tree, tree, const vec<tree, va_gc> *, tree, tree,
			    bool, tree, tree, int, struct z_candidate **,
			    tsubst_flags_t);
static conversion *merge_conversion_sequences (conversion *, conversion *);
static tree build_temp (tree, tree, int, diagnostic_t *, tsubst_flags_t);
static conversion *build_identity_conv (tree, tree);
static inline bool conv_binds_to_array_of_unknown_bound (conversion *);
static tree prevent_lifetime_extension (tree);

/* Returns nonzero iff the destructor name specified in NAME matches BASETYPE.
   NAME can take many forms...  */

bool
check_dtor_name (tree basetype, tree name)
{
  /* Just accept something we've already complained about.  */
  if (name == error_mark_node)
    return true;

  if (TREE_CODE (name) == TYPE_DECL)
    name = TREE_TYPE (name);
  else if (TYPE_P (name))
    /* OK */;
  else if (identifier_p (name))
    {
      if ((MAYBE_CLASS_TYPE_P (basetype)
	   || TREE_CODE (basetype) == ENUMERAL_TYPE)
	  && name == constructor_name (basetype))
	return true;
      else
	name = get_type_value (name);
    }
  else
    {
      /* In the case of:

	 template <class T> struct S { ~S(); };
	 int i;
	 i.~S();

	 NAME will be a class template.  */
      gcc_assert (DECL_CLASS_TEMPLATE_P (name));
      return false;
    }

  if (!name || name == error_mark_node)
    return false;
  return same_type_p (TYPE_MAIN_VARIANT (basetype), TYPE_MAIN_VARIANT (name));
}

/* We want the address of a function or method.  We avoid creating a
   pointer-to-member function.  */

tree
build_addr_func (tree function, tsubst_flags_t complain)
{
  tree type = TREE_TYPE (function);

  /* We have to do these by hand to avoid real pointer to member
     functions.  */
  if (TREE_CODE (type) == METHOD_TYPE)
    {
      if (TREE_CODE (function) == OFFSET_REF)
	{
	  tree object = build_address (TREE_OPERAND (function, 0));
	  return get_member_function_from_ptrfunc (&object,
						   TREE_OPERAND (function, 1),
						   complain);
	}
      function = build_address (function);
    }
  else if (TREE_CODE (function) == FUNCTION_DECL
	   && DECL_IMMEDIATE_FUNCTION_P (function))
    function = build_address (function);
  else
    function = decay_conversion (function, complain, /*reject_builtin=*/false);

  return function;
}

/* Build a CALL_EXPR, we can handle FUNCTION_TYPEs, METHOD_TYPEs, or
   POINTER_TYPE to those.  Note, pointer to member function types
   (TYPE_PTRMEMFUNC_P) must be handled by our callers.  There are
   two variants.  build_call_a is the primitive taking an array of
   arguments, while build_call_n is a wrapper that handles varargs.  */

tree
build_call_n (tree function, int n, ...)
{
  if (n == 0)
    return build_call_a (function, 0, NULL);
  else
    {
      tree *argarray = XALLOCAVEC (tree, n);
      va_list ap;
      int i;

      va_start (ap, n);
      for (i = 0; i < n; i++)
	argarray[i] = va_arg (ap, tree);
      va_end (ap);
      return build_call_a (function, n, argarray);
    }
}

/* Update various flags in cfun and the call itself based on what is being
   called.  Split out of build_call_a so that bot_manip can use it too.  */

void
set_flags_from_callee (tree call)
{
  /* Handle both CALL_EXPRs and AGGR_INIT_EXPRs.  */
  tree decl = cp_get_callee_fndecl_nofold (call);

  /* We check both the decl and the type; a function may be known not to
     throw without being declared throw().  */
  bool nothrow = decl && TREE_NOTHROW (decl);
  tree callee = cp_get_callee (call);
  if (callee)
    nothrow |= TYPE_NOTHROW_P (TREE_TYPE (TREE_TYPE (callee)));
  else if (TREE_CODE (call) == CALL_EXPR
	   && internal_fn_flags (CALL_EXPR_IFN (call)) & ECF_NOTHROW)
    nothrow = true;

  if (cfun && cp_function_chain && !cp_unevaluated_operand)
    {
      if (!nothrow && at_function_scope_p ())
	cp_function_chain->can_throw = 1;

      if (decl && TREE_THIS_VOLATILE (decl))
	current_function_returns_abnormally = 1;
    }

  TREE_NOTHROW (call) = nothrow;
}

tree
build_call_a (tree function, int n, tree *argarray)
{
  tree decl;
  tree result_type;
  tree fntype;
  int i;

  function = build_addr_func (function, tf_warning_or_error);

  gcc_assert (TYPE_PTR_P (TREE_TYPE (function)));
  fntype = TREE_TYPE (TREE_TYPE (function));
  gcc_assert (FUNC_OR_METHOD_TYPE_P (fntype));
  result_type = TREE_TYPE (fntype);
  /* An rvalue has no cv-qualifiers.  */
  if (SCALAR_TYPE_P (result_type) || VOID_TYPE_P (result_type))
    result_type = cv_unqualified (result_type);

  function = build_call_array_loc (input_location,
				   result_type, function, n, argarray);
  set_flags_from_callee (function);

  decl = get_callee_fndecl (function);

  if (decl && !TREE_USED (decl))
    {
      /* We invoke build_call directly for several library
	 functions.  These may have been declared normally if
	 we're building libgcc, so we can't just check
	 DECL_ARTIFICIAL.  */
      gcc_assert (DECL_ARTIFICIAL (decl)
		  || !strncmp (IDENTIFIER_POINTER (DECL_NAME (decl)),
			       "__", 2));
      mark_used (decl);
    }

  require_complete_eh_spec_types (fntype, decl);

  TREE_HAS_CONSTRUCTOR (function) = (decl && DECL_CONSTRUCTOR_P (decl));

  /* Don't pass empty class objects by value.  This is useful
     for tags in STL, which are used to control overload resolution.
     We don't need to handle other cases of copying empty classes.  */
  if (!decl || !fndecl_built_in_p (decl))
    for (i = 0; i < n; i++)
      {
	tree arg = CALL_EXPR_ARG (function, i);
	if (is_empty_class (TREE_TYPE (arg))
	    && simple_empty_class_p (TREE_TYPE (arg), arg, INIT_EXPR))
	  {
	    while (TREE_CODE (arg) == TARGET_EXPR)
	      /* We're disconnecting the initializer from its target,
		 don't create a temporary.  */
	      arg = TARGET_EXPR_INITIAL (arg);
	    tree t = build0 (EMPTY_CLASS_EXPR, TREE_TYPE (arg));
	    arg = build2 (COMPOUND_EXPR, TREE_TYPE (t), arg, t);
	    CALL_EXPR_ARG (function, i) = arg;
	  }
      }

  return function;
}

/* New overloading code.  */

struct z_candidate;

struct candidate_warning {
  z_candidate *loser;
  candidate_warning *next;
};

/* Information for providing diagnostics about why overloading failed.  */

enum rejection_reason_code {
  rr_none,
  rr_arity,
  rr_explicit_conversion,
  rr_template_conversion,
  rr_arg_conversion,
  rr_bad_arg_conversion,
  rr_template_unification,
  rr_invalid_copy,
  rr_inherited_ctor,
  rr_constraint_failure
};

struct conversion_info {
  /* The index of the argument, 0-based.  */
  int n_arg;
  /* The actual argument or its type.  */
  tree from;
  /* The type of the parameter.  */
  tree to_type;
  /* The location of the argument.  */
  location_t loc;
};
  
struct rejection_reason {
  enum rejection_reason_code code;
  union {
    /* Information about an arity mismatch.  */
    struct {
      /* The expected number of arguments.  */
      int expected;
      /* The actual number of arguments in the call.  */
      int actual;
      /* Whether the call was a varargs call.  */
      bool call_varargs_p;
    } arity;
    /* Information about an argument conversion mismatch.  */
    struct conversion_info conversion;
    /* Same, but for bad argument conversions.  */
    struct conversion_info bad_conversion;
    /* Information about template unification failures.  These are the
       parameters passed to fn_type_unification.  */
    struct {
      tree tmpl;
      tree explicit_targs;
      int num_targs;
      const tree *args;
      unsigned int nargs;
      tree return_type;
      unification_kind_t strict;
      int flags;
    } template_unification;
    /* Information about template instantiation failures.  These are the
       parameters passed to instantiate_template.  */
    struct {
      tree tmpl;
      tree targs;
    } template_instantiation;
  } u;
};

struct z_candidate {
  /* The FUNCTION_DECL that will be called if this candidate is
     selected by overload resolution.  */
  tree fn;
  /* If not NULL_TREE, the first argument to use when calling this
     function.  */
  tree first_arg;
  /* The rest of the arguments to use when calling this function.  If
     there are no further arguments this may be NULL or it may be an
     empty vector.  */
  const vec<tree, va_gc> *args;
  /* The implicit conversion sequences for each of the arguments to
     FN.  */
  conversion **convs;
  /* The number of implicit conversion sequences.  */
  size_t num_convs;
  /* If FN is a user-defined conversion, the standard conversion
     sequence from the type returned by FN to the desired destination
     type.  */
  conversion *second_conv;
  struct rejection_reason *reason;
  /* If FN is a member function, the binfo indicating the path used to
     qualify the name of FN at the call site.  This path is used to
     determine whether or not FN is accessible if it is selected by
     overload resolution.  The DECL_CONTEXT of FN will always be a
     (possibly improper) base of this binfo.  */
  tree access_path;
  /* If FN is a non-static member function, the binfo indicating the
     subobject to which the `this' pointer should be converted if FN
     is selected by overload resolution.  The type pointed to by
     the `this' pointer must correspond to the most derived class
     indicated by the CONVERSION_PATH.  */
  tree conversion_path;
  tree template_decl;
  tree explicit_targs;
  candidate_warning *warnings;
  z_candidate *next;
  int viable;

  /* The flags active in add_candidate.  */
  int flags;

  bool rewritten () { return (flags & LOOKUP_REWRITTEN); }
  bool reversed () { return (flags & LOOKUP_REVERSED); }
};

/* Returns true iff T is a null pointer constant in the sense of
   [conv.ptr].  */

bool
null_ptr_cst_p (tree t)
{
  tree type = TREE_TYPE (t);

  /* [conv.ptr]

     A null pointer constant is an integer literal ([lex.icon]) with value
     zero or a prvalue of type std::nullptr_t.  */
  if (NULLPTR_TYPE_P (type))
    return true;

  if (cxx_dialect >= cxx11)
    {
      STRIP_ANY_LOCATION_WRAPPER (t);

      /* Core issue 903 says only literal 0 is a null pointer constant.  */
      if (TREE_CODE (t) == INTEGER_CST
	  && !TREE_OVERFLOW (t)
	  && TREE_CODE (type) == INTEGER_TYPE
	  && integer_zerop (t)
	  && !char_type_p (type))
	return true;
    }
  else if (CP_INTEGRAL_TYPE_P (type))
    {
      t = fold_non_dependent_expr (t, tf_none);
      STRIP_NOPS (t);
      if (integer_zerop (t) && !TREE_OVERFLOW (t))
	return true;
    }

  return false;
}

/* Returns true iff T is a null member pointer value (4.11).  */

bool
null_member_pointer_value_p (tree t)
{
  tree type = TREE_TYPE (t);
  if (!type)
    return false;
  else if (TYPE_PTRMEMFUNC_P (type))
    return (TREE_CODE (t) == CONSTRUCTOR
	    && CONSTRUCTOR_NELTS (t)
	    && integer_zerop (CONSTRUCTOR_ELT (t, 0)->value));
  else if (TYPE_PTRDATAMEM_P (type))
    return integer_all_onesp (t);
  else
    return false;
}

/* Returns nonzero if PARMLIST consists of only default parms,
   ellipsis, and/or undeduced parameter packs.  */

bool
sufficient_parms_p (const_tree parmlist)
{
  for (; parmlist && parmlist != void_list_node;
       parmlist = TREE_CHAIN (parmlist))
    if (!TREE_PURPOSE (parmlist)
	&& !PACK_EXPANSION_P (TREE_VALUE (parmlist)))
      return false;
  return true;
}

/* Allocate N bytes of memory from the conversion obstack.  The memory
   is zeroed before being returned.  */

static void *
conversion_obstack_alloc (size_t n)
{
  void *p;
  if (!conversion_obstack_initialized)
    {
      gcc_obstack_init (&conversion_obstack);
      conversion_obstack_initialized = true;
    }
  p = obstack_alloc (&conversion_obstack, n);
  memset (p, 0, n);
  return p;
}

/* Allocate rejection reasons.  */

static struct rejection_reason *
alloc_rejection (enum rejection_reason_code code)
{
  struct rejection_reason *p;
  p = (struct rejection_reason *) conversion_obstack_alloc (sizeof *p);
  p->code = code;
  return p;
}

static struct rejection_reason *
arity_rejection (tree first_arg, int expected, int actual)
{
  struct rejection_reason *r = alloc_rejection (rr_arity);
  int adjust = first_arg != NULL_TREE;
  r->u.arity.expected = expected - adjust;
  r->u.arity.actual = actual - adjust;
  return r;
}

static struct rejection_reason *
arg_conversion_rejection (tree first_arg, int n_arg, tree from, tree to,
			  location_t loc)
{
  struct rejection_reason *r = alloc_rejection (rr_arg_conversion);
  int adjust = first_arg != NULL_TREE;
  r->u.conversion.n_arg = n_arg - adjust;
  r->u.conversion.from = from;
  r->u.conversion.to_type = to;
  r->u.conversion.loc = loc;
  return r;
}

static struct rejection_reason *
bad_arg_conversion_rejection (tree first_arg, int n_arg, tree from, tree to,
			      location_t loc)
{
  struct rejection_reason *r = alloc_rejection (rr_bad_arg_conversion);
  int adjust = first_arg != NULL_TREE;
  r->u.bad_conversion.n_arg = n_arg - adjust;
  r->u.bad_conversion.from = from;
  r->u.bad_conversion.to_type = to;
  r->u.bad_conversion.loc = loc;
  return r;
}

static struct rejection_reason *
explicit_conversion_rejection (tree from, tree to)
{
  struct rejection_reason *r = alloc_rejection (rr_explicit_conversion);
  r->u.conversion.n_arg = 0;
  r->u.conversion.from = from;
  r->u.conversion.to_type = to;
  r->u.conversion.loc = UNKNOWN_LOCATION;
  return r;
}

static struct rejection_reason *
template_conversion_rejection (tree from, tree to)
{
  struct rejection_reason *r = alloc_rejection (rr_template_conversion);
  r->u.conversion.n_arg = 0;
  r->u.conversion.from = from;
  r->u.conversion.to_type = to;
  r->u.conversion.loc = UNKNOWN_LOCATION;
  return r;
}

static struct rejection_reason *
template_unification_rejection (tree tmpl, tree explicit_targs, tree targs,
				const tree *args, unsigned int nargs,
				tree return_type, unification_kind_t strict,
				int flags)
{
  size_t args_n_bytes = sizeof (*args) * nargs;
  tree *args1 = (tree *) conversion_obstack_alloc (args_n_bytes);
  struct rejection_reason *r = alloc_rejection (rr_template_unification);
  r->u.template_unification.tmpl = tmpl;
  r->u.template_unification.explicit_targs = explicit_targs;
  r->u.template_unification.num_targs = TREE_VEC_LENGTH (targs);
  /* Copy args to our own storage.  */
  memcpy (args1, args, args_n_bytes);
  r->u.template_unification.args = args1;
  r->u.template_unification.nargs = nargs;
  r->u.template_unification.return_type = return_type;
  r->u.template_unification.strict = strict;
  r->u.template_unification.flags = flags;
  return r;
}

static struct rejection_reason *
template_unification_error_rejection (void)
{
  return alloc_rejection (rr_template_unification);
}

static struct rejection_reason *
invalid_copy_with_fn_template_rejection (void)
{
  struct rejection_reason *r = alloc_rejection (rr_invalid_copy);
  return r;
}

static struct rejection_reason *
inherited_ctor_rejection (void)
{
  struct rejection_reason *r = alloc_rejection (rr_inherited_ctor);
  return r;
}

/* Build a constraint failure record.  */

static struct rejection_reason *
constraint_failure (void)
{
  struct rejection_reason *r = alloc_rejection (rr_constraint_failure);
  return r;
}

/* Dynamically allocate a conversion.  */

static conversion *
alloc_conversion (conversion_kind kind)
{
  conversion *c;
  c = (conversion *) conversion_obstack_alloc (sizeof (conversion));
  c->kind = kind;
  return c;
}

/* Make sure that all memory on the conversion obstack has been
   freed.  */

void
validate_conversion_obstack (void)
{
  if (conversion_obstack_initialized)
    gcc_assert ((obstack_next_free (&conversion_obstack)
		 == obstack_base (&conversion_obstack)));
}

/* Dynamically allocate an array of N conversions.  */

static conversion **
alloc_conversions (size_t n)
{
  return (conversion **) conversion_obstack_alloc (n * sizeof (conversion *));
}

static conversion *
build_conv (conversion_kind code, tree type, conversion *from)
{
  conversion *t;
  conversion_rank rank = CONVERSION_RANK (from);

  /* Note that the caller is responsible for filling in t->cand for
     user-defined conversions.  */
  t = alloc_conversion (code);
  t->type = type;
  t->u.next = from;

  switch (code)
    {
    case ck_ptr:
    case ck_pmem:
    case ck_base:
    case ck_std:
      if (rank < cr_std)
	rank = cr_std;
      break;

    case ck_qual:
    case ck_fnptr:
      if (rank < cr_exact)
	rank = cr_exact;
      break;

    default:
      break;
    }
  t->rank = rank;
  t->user_conv_p = (code == ck_user || from->user_conv_p);
  t->bad_p = from->bad_p;
  t->base_p = false;
  return t;
}

/* Represent a conversion from CTOR, a braced-init-list, to TYPE, a
   specialization of std::initializer_list<T>, if such a conversion is
   possible.  */

static conversion *
build_list_conv (tree type, tree ctor, int flags, tsubst_flags_t complain)
{
  tree elttype = TREE_VEC_ELT (CLASSTYPE_TI_ARGS (type), 0);
  unsigned len = CONSTRUCTOR_NELTS (ctor);
  conversion **subconvs = alloc_conversions (len);
  conversion *t;
  unsigned i;
  tree val;

  /* Within a list-initialization we can have more user-defined
     conversions.  */
  flags &= ~LOOKUP_NO_CONVERSION;
  /* But no narrowing conversions.  */
  flags |= LOOKUP_NO_NARROWING;

  /* Can't make an array of these types.  */
  if (TYPE_REF_P (elttype)
      || TREE_CODE (elttype) == FUNCTION_TYPE
      || VOID_TYPE_P (elttype))
    return NULL;

  FOR_EACH_CONSTRUCTOR_VALUE (CONSTRUCTOR_ELTS (ctor), i, val)
    {
      conversion *sub
	= implicit_conversion (elttype, TREE_TYPE (val), val,
			       false, flags, complain);
      if (sub == NULL)
	return NULL;

      subconvs[i] = sub;
    }

  t = alloc_conversion (ck_list);
  t->type = type;
  t->u.list = subconvs;
  t->rank = cr_exact;

  for (i = 0; i < len; ++i)
    {
      conversion *sub = subconvs[i];
      if (sub->rank > t->rank)
	t->rank = sub->rank;
      if (sub->user_conv_p)
	t->user_conv_p = true;
      if (sub->bad_p)
	t->bad_p = true;
    }

  return t;
}

/* Return the next conversion of the conversion chain (if applicable),
   or NULL otherwise.  Please use this function instead of directly
   accessing fields of struct conversion.  */

static conversion *
next_conversion (conversion *conv)
{
  if (conv == NULL
      || conv->kind == ck_identity
      || conv->kind == ck_ambig
      || conv->kind == ck_list
      || conv->kind == ck_aggr)
    return NULL;
  return conv->u.next;
}

/* Strip to the first ck_user, ck_ambig, ck_list, ck_aggr or ck_identity
   encountered.  */

static conversion *
strip_standard_conversion (conversion *conv)
{
  while (conv
	 && conv->kind != ck_user
	 && conv->kind != ck_ambig
	 && conv->kind != ck_list
	 && conv->kind != ck_aggr
	 && conv->kind != ck_identity)
    conv = next_conversion (conv);
  return conv;
}

/* Subroutine of build_aggr_conv: check whether CTOR, a braced-init-list,
   is a valid aggregate initializer for array type ATYPE.  */

static bool
can_convert_array (tree atype, tree ctor, int flags, tsubst_flags_t complain)
{
  unsigned i;
  tree elttype = TREE_TYPE (atype);
  for (i = 0; i < CONSTRUCTOR_NELTS (ctor); ++i)
    {
      tree val = CONSTRUCTOR_ELT (ctor, i)->value;
      bool ok;
      if (TREE_CODE (elttype) == ARRAY_TYPE
	  && TREE_CODE (val) == CONSTRUCTOR)
	ok = can_convert_array (elttype, val, flags, complain);
      else
	ok = can_convert_arg (elttype, TREE_TYPE (val), val, flags,
			      complain);
      if (!ok)
	return false;
    }
  return true;
}

/* Helper for build_aggr_conv.  Return true if FIELD is in PSET, or if
   FIELD has ANON_AGGR_TYPE_P and any initializable field in there recursively
   is in PSET.  */

static bool
field_in_pset (hash_set<tree, true> &pset, tree field)
{
  if (pset.contains (field))
    return true;
  if (ANON_AGGR_TYPE_P (TREE_TYPE (field)))
    for (field = TYPE_FIELDS (TREE_TYPE (field));
	 field; field = DECL_CHAIN (field))
      {
	field = next_initializable_field (field);
	if (field == NULL_TREE)
	  break;
	if (field_in_pset (pset, field))
	  return true;
      }
  return false;
}

/* Represent a conversion from CTOR, a braced-init-list, to TYPE, an
   aggregate class, if such a conversion is possible.  */

static conversion *
build_aggr_conv (tree type, tree ctor, int flags, tsubst_flags_t complain)
{
  unsigned HOST_WIDE_INT i = 0;
  conversion *c;
  tree field = next_initializable_field (TYPE_FIELDS (type));
  tree empty_ctor = NULL_TREE;
  hash_set<tree, true> pset;

  /* We already called reshape_init in implicit_conversion.  */

  /* The conversions within the init-list aren't affected by the enclosing
     context; they're always simple copy-initialization.  */
  flags = LOOKUP_IMPLICIT|LOOKUP_NO_NARROWING;

  /* For designated initializers, verify that each initializer is convertible
     to corresponding TREE_TYPE (ce->index) and mark those FIELD_DECLs as
     visited.  In the following loop then ignore already visited
     FIELD_DECLs.  */
  if (CONSTRUCTOR_IS_DESIGNATED_INIT (ctor))
    {
      tree idx, val;
      FOR_EACH_CONSTRUCTOR_ELT (CONSTRUCTOR_ELTS (ctor), i, idx, val)
	{
	  if (idx && TREE_CODE (idx) == FIELD_DECL)
	    {
	      tree ftype = TREE_TYPE (idx);
	      bool ok;

	      if (TREE_CODE (ftype) == ARRAY_TYPE
		  && TREE_CODE (val) == CONSTRUCTOR)
		ok = can_convert_array (ftype, val, flags, complain);
	      else
		ok = can_convert_arg (ftype, TREE_TYPE (val), val, flags,
				      complain);

	      if (!ok)
		return NULL;
	      /* For unions, there should be just one initializer.  */
	      if (TREE_CODE (type) == UNION_TYPE)
		{
		  field = NULL_TREE;
		  i = 1;
		  break;
		}
	      pset.add (idx);
	    }
	  else
	    return NULL;
	}
    }

  for (; field; field = next_initializable_field (DECL_CHAIN (field)))
    {
      tree ftype = TREE_TYPE (field);
      tree val;
      bool ok;

<<<<<<< HEAD
      if (pset.elements () && field_in_pset (pset, field))
=======
      if (!pset.is_empty () && field_in_pset (pset, field))
>>>>>>> 9e014010
	continue;
      if (i < CONSTRUCTOR_NELTS (ctor))
	{
	  val = CONSTRUCTOR_ELT (ctor, i)->value;
	  ++i;
	}
      else if (DECL_INITIAL (field))
	val = get_nsdmi (field, /*ctor*/false, complain);
      else if (TYPE_REF_P (ftype))
	/* Value-initialization of reference is ill-formed.  */
	return NULL;
      else
	{
	  if (empty_ctor == NULL_TREE)
	    empty_ctor = build_constructor (init_list_type_node, NULL);
	  val = empty_ctor;
	}

      if (TREE_CODE (ftype) == ARRAY_TYPE
	  && TREE_CODE (val) == CONSTRUCTOR)
	ok = can_convert_array (ftype, val, flags, complain);
      else
	ok = can_convert_arg (ftype, TREE_TYPE (val), val, flags,
			      complain);

      if (!ok)
	return NULL;

      if (TREE_CODE (type) == UNION_TYPE)
	break;
    }

  if (i < CONSTRUCTOR_NELTS (ctor))
    return NULL;

  c = alloc_conversion (ck_aggr);
  c->type = type;
  c->rank = cr_exact;
  c->user_conv_p = true;
  c->check_narrowing = true;
  c->u.expr = ctor;
  return c;
}

/* Represent a conversion from CTOR, a braced-init-list, to TYPE, an
   array type, if such a conversion is possible.  */

static conversion *
build_array_conv (tree type, tree ctor, int flags, tsubst_flags_t complain)
{
  conversion *c;
  unsigned HOST_WIDE_INT len = CONSTRUCTOR_NELTS (ctor);
  tree elttype = TREE_TYPE (type);
  unsigned i;
  tree val;
  bool bad = false;
  bool user = false;
  enum conversion_rank rank = cr_exact;

  /* We might need to propagate the size from the element to the array.  */
  complete_type (type);

  if (TYPE_DOMAIN (type)
      && !variably_modified_type_p (TYPE_DOMAIN (type), NULL_TREE))
    {
      unsigned HOST_WIDE_INT alen = tree_to_uhwi (array_type_nelts_top (type));
      if (alen < len)
	return NULL;
    }

  flags = LOOKUP_IMPLICIT|LOOKUP_NO_NARROWING;

  FOR_EACH_CONSTRUCTOR_VALUE (CONSTRUCTOR_ELTS (ctor), i, val)
    {
      conversion *sub
	= implicit_conversion (elttype, TREE_TYPE (val), val,
			       false, flags, complain);
      if (sub == NULL)
	return NULL;

      if (sub->rank > rank)
	rank = sub->rank;
      if (sub->user_conv_p)
	user = true;
      if (sub->bad_p)
	bad = true;
    }

  c = alloc_conversion (ck_aggr);
  c->type = type;
  c->rank = rank;
  c->user_conv_p = user;
  c->bad_p = bad;
  c->u.expr = ctor;
  return c;
}

/* Represent a conversion from CTOR, a braced-init-list, to TYPE, a
   complex type, if such a conversion is possible.  */

static conversion *
build_complex_conv (tree type, tree ctor, int flags,
		    tsubst_flags_t complain)
{
  conversion *c;
  unsigned HOST_WIDE_INT len = CONSTRUCTOR_NELTS (ctor);
  tree elttype = TREE_TYPE (type);
  unsigned i;
  tree val;
  bool bad = false;
  bool user = false;
  enum conversion_rank rank = cr_exact;

  if (len != 2)
    return NULL;

  flags = LOOKUP_IMPLICIT|LOOKUP_NO_NARROWING;

  FOR_EACH_CONSTRUCTOR_VALUE (CONSTRUCTOR_ELTS (ctor), i, val)
    {
      conversion *sub
	= implicit_conversion (elttype, TREE_TYPE (val), val,
			       false, flags, complain);
      if (sub == NULL)
	return NULL;

      if (sub->rank > rank)
	rank = sub->rank;
      if (sub->user_conv_p)
	user = true;
      if (sub->bad_p)
	bad = true;
    }

  c = alloc_conversion (ck_aggr);
  c->type = type;
  c->rank = rank;
  c->user_conv_p = user;
  c->bad_p = bad;
  c->u.expr = ctor;
  return c;
}

/* Build a representation of the identity conversion from EXPR to
   itself.  The TYPE should match the type of EXPR, if EXPR is non-NULL.  */

static conversion *
build_identity_conv (tree type, tree expr)
{
  conversion *c;

  c = alloc_conversion (ck_identity);
  c->type = type;
  c->u.expr = expr;

  return c;
}

/* Converting from EXPR to TYPE was ambiguous in the sense that there
   were multiple user-defined conversions to accomplish the job.
   Build a conversion that indicates that ambiguity.  */

static conversion *
build_ambiguous_conv (tree type, tree expr)
{
  conversion *c;

  c = alloc_conversion (ck_ambig);
  c->type = type;
  c->u.expr = expr;

  return c;
}

tree
strip_top_quals (tree t)
{
  if (TREE_CODE (t) == ARRAY_TYPE)
    return t;
  return cp_build_qualified_type (t, 0);
}

/* Returns the standard conversion path (see [conv]) from type FROM to type
   TO, if any.  For proper handling of null pointer constants, you must
   also pass the expression EXPR to convert from.  If C_CAST_P is true,
   this conversion is coming from a C-style cast.  */

static conversion *
standard_conversion (tree to, tree from, tree expr, bool c_cast_p,
		     int flags, tsubst_flags_t complain)
{
  enum tree_code fcode, tcode;
  conversion *conv;
  bool fromref = false;
  tree qualified_to;

  to = non_reference (to);
  if (TYPE_REF_P (from))
    {
      fromref = true;
      from = TREE_TYPE (from);
    }
  qualified_to = to;
  to = strip_top_quals (to);
  from = strip_top_quals (from);

  if (expr && type_unknown_p (expr))
    {
      if (TYPE_PTRFN_P (to) || TYPE_PTRMEMFUNC_P (to))
	{
	  tsubst_flags_t tflags = tf_conv;
	  expr = instantiate_type (to, expr, tflags);
	  if (expr == error_mark_node)
	    return NULL;
	  from = TREE_TYPE (expr);
	}
      else if (TREE_CODE (to) == BOOLEAN_TYPE)
	{
	  /* Necessary for eg, TEMPLATE_ID_EXPRs (c++/50961).  */
	  expr = resolve_nondeduced_context (expr, complain);
	  from = TREE_TYPE (expr);
	}
    }

  fcode = TREE_CODE (from);
  tcode = TREE_CODE (to);

  conv = build_identity_conv (from, expr);
  if (fcode == FUNCTION_TYPE || fcode == ARRAY_TYPE)
    {
      from = type_decays_to (from);
      fcode = TREE_CODE (from);
      /* Tell convert_like_real that we're using the address.  */
      conv->rvaluedness_matches_p = true;
      conv = build_conv (ck_lvalue, from, conv);
    }
  /* Wrapping a ck_rvalue around a class prvalue (as a result of using
     obvalue_p) seems odd, since it's already a prvalue, but that's how we
     express the copy constructor call required by copy-initialization.  */
  else if (fromref || (expr && obvalue_p (expr)))
    {
      if (expr)
	{
	  tree bitfield_type;
	  bitfield_type = is_bitfield_expr_with_lowered_type (expr);
	  if (bitfield_type)
	    {
	      from = strip_top_quals (bitfield_type);
	      fcode = TREE_CODE (from);
	    }
	}
      conv = build_conv (ck_rvalue, from, conv);
      if (flags & LOOKUP_PREFER_RVALUE)
	/* Tell convert_like_real to set LOOKUP_PREFER_RVALUE.  */
	conv->rvaluedness_matches_p = true;
      /* If we're performing copy-initialization, remember to skip
	 explicit constructors.  */
      if (flags & LOOKUP_ONLYCONVERTING)
	conv->copy_init_p = true;
    }

   /* Allow conversion between `__complex__' data types.  */
  if (tcode == COMPLEX_TYPE && fcode == COMPLEX_TYPE)
    {
      /* The standard conversion sequence to convert FROM to TO is
	 the standard conversion sequence to perform componentwise
	 conversion.  */
      conversion *part_conv = standard_conversion
	(TREE_TYPE (to), TREE_TYPE (from), NULL_TREE, c_cast_p, flags,
	 complain);

      if (part_conv)
	{
	  conv = build_conv (part_conv->kind, to, conv);
	  conv->rank = part_conv->rank;
	}
      else
	conv = NULL;

      return conv;
    }

  if (same_type_p (from, to))
    {
      if (CLASS_TYPE_P (to) && conv->kind == ck_rvalue)
	conv->type = qualified_to;
      return conv;
    }

  /* [conv.ptr]
     A null pointer constant can be converted to a pointer type; ... A
     null pointer constant of integral type can be converted to an
     rvalue of type std::nullptr_t. */
  if ((tcode == POINTER_TYPE || TYPE_PTRMEM_P (to)
       || NULLPTR_TYPE_P (to))
      && ((expr && null_ptr_cst_p (expr))
	  || NULLPTR_TYPE_P (from)))
    conv = build_conv (ck_std, to, conv);
  else if ((tcode == INTEGER_TYPE && fcode == POINTER_TYPE)
	   || (tcode == POINTER_TYPE && fcode == INTEGER_TYPE))
    {
      /* For backwards brain damage compatibility, allow interconversion of
	 pointers and integers with a pedwarn.  */
      conv = build_conv (ck_std, to, conv);
      conv->bad_p = true;
    }
  else if (UNSCOPED_ENUM_P (to) && fcode == INTEGER_TYPE)
    {
      /* For backwards brain damage compatibility, allow interconversion of
	 enums and integers with a pedwarn.  */
      conv = build_conv (ck_std, to, conv);
      conv->bad_p = true;
    }
  else if ((tcode == POINTER_TYPE && fcode == POINTER_TYPE)
	   || (TYPE_PTRDATAMEM_P (to) && TYPE_PTRDATAMEM_P (from)))
    {
      tree to_pointee;
      tree from_pointee;

      if (tcode == POINTER_TYPE)
	{
	  to_pointee = TREE_TYPE (to);
	  from_pointee = TREE_TYPE (from);

	  /* Since this is the target of a pointer, it can't have function
	     qualifiers, so any TYPE_QUALS must be for attributes const or
	     noreturn.  Strip them.  */
	  if (TREE_CODE (to_pointee) == FUNCTION_TYPE
	      && TYPE_QUALS (to_pointee))
	    to_pointee = build_qualified_type (to_pointee, TYPE_UNQUALIFIED);
	  if (TREE_CODE (from_pointee) == FUNCTION_TYPE
	      && TYPE_QUALS (from_pointee))
	    from_pointee = build_qualified_type (from_pointee, TYPE_UNQUALIFIED);
	}
      else
	{
	  to_pointee = TYPE_PTRMEM_POINTED_TO_TYPE (to);
	  from_pointee = TYPE_PTRMEM_POINTED_TO_TYPE (from);
	}

      if (tcode == POINTER_TYPE
	  && same_type_ignoring_top_level_qualifiers_p (from_pointee,
							to_pointee))
	;
      else if (VOID_TYPE_P (to_pointee)
	       && !TYPE_PTRDATAMEM_P (from)
	       && TREE_CODE (from_pointee) != FUNCTION_TYPE)
	{
	  tree nfrom = TREE_TYPE (from);
	  /* Don't try to apply restrict to void.  */
	  int quals = cp_type_quals (nfrom) & ~TYPE_QUAL_RESTRICT;
	  from_pointee = cp_build_qualified_type (void_type_node, quals);
	  from = build_pointer_type (from_pointee);
	  conv = build_conv (ck_ptr, from, conv);
	}
      else if (TYPE_PTRDATAMEM_P (from))
	{
	  tree fbase = TYPE_PTRMEM_CLASS_TYPE (from);
	  tree tbase = TYPE_PTRMEM_CLASS_TYPE (to);

	  if (same_type_p (fbase, tbase))
	    /* No base conversion needed.  */;
	  else if (DERIVED_FROM_P (fbase, tbase)
		   && (same_type_ignoring_top_level_qualifiers_p
		       (from_pointee, to_pointee)))
	    {
	      from = build_ptrmem_type (tbase, from_pointee);
	      conv = build_conv (ck_pmem, from, conv);
	    }
	  else
	    return NULL;
	}
      else if (CLASS_TYPE_P (from_pointee)
	       && CLASS_TYPE_P (to_pointee)
	       /* [conv.ptr]

		  An rvalue of type "pointer to cv D," where D is a
		  class type, can be converted to an rvalue of type
		  "pointer to cv B," where B is a base class (clause
		  _class.derived_) of D.  If B is an inaccessible
		  (clause _class.access_) or ambiguous
		  (_class.member.lookup_) base class of D, a program
		  that necessitates this conversion is ill-formed.
		  Therefore, we use DERIVED_FROM_P, and do not check
		  access or uniqueness.  */
	       && DERIVED_FROM_P (to_pointee, from_pointee))
	{
	  from_pointee
	    = cp_build_qualified_type (to_pointee,
				       cp_type_quals (from_pointee));
	  from = build_pointer_type (from_pointee);
	  conv = build_conv (ck_ptr, from, conv);
	  conv->base_p = true;
	}

      if (same_type_p (from, to))
	/* OK */;
      else if (c_cast_p && comp_ptr_ttypes_const (to, from, bounds_either))
	/* In a C-style cast, we ignore CV-qualification because we
	   are allowed to perform a static_cast followed by a
	   const_cast.  */
	conv = build_conv (ck_qual, to, conv);
      else if (!c_cast_p && comp_ptr_ttypes (to_pointee, from_pointee))
	conv = build_conv (ck_qual, to, conv);
      else if (expr && string_conv_p (to, expr, 0))
	/* converting from string constant to char *.  */
	conv = build_conv (ck_qual, to, conv);
      else if (fnptr_conv_p (to, from))
	conv = build_conv (ck_fnptr, to, conv);
      /* Allow conversions among compatible ObjC pointer types (base
	 conversions have been already handled above).  */
      else if (c_dialect_objc ()
	       && objc_compare_types (to, from, -4, NULL_TREE))
	conv = build_conv (ck_ptr, to, conv);
      else if (ptr_reasonably_similar (to_pointee, from_pointee))
	{
	  conv = build_conv (ck_ptr, to, conv);
	  conv->bad_p = true;
	}
      else
	return NULL;

      from = to;
    }
  else if (TYPE_PTRMEMFUNC_P (to) && TYPE_PTRMEMFUNC_P (from))
    {
      tree fromfn = TREE_TYPE (TYPE_PTRMEMFUNC_FN_TYPE (from));
      tree tofn = TREE_TYPE (TYPE_PTRMEMFUNC_FN_TYPE (to));
      tree fbase = class_of_this_parm (fromfn);
      tree tbase = class_of_this_parm (tofn);

      if (!DERIVED_FROM_P (fbase, tbase))
	return NULL;

      tree fstat = static_fn_type (fromfn);
      tree tstat = static_fn_type (tofn);
      if (same_type_p (tstat, fstat)
	  || fnptr_conv_p (tstat, fstat))
	/* OK */;
      else
	return NULL;

      if (!same_type_p (fbase, tbase))
	{
	  from = build_memfn_type (fstat,
				   tbase,
				   cp_type_quals (tbase),
				   type_memfn_rqual (tofn));
	  from = build_ptrmemfunc_type (build_pointer_type (from));
	  conv = build_conv (ck_pmem, from, conv);
	  conv->base_p = true;
	}
      if (fnptr_conv_p (tstat, fstat))
	conv = build_conv (ck_fnptr, to, conv);
    }
  else if (tcode == BOOLEAN_TYPE)
    {
      /* [conv.bool]

	  A prvalue of arithmetic, unscoped enumeration, pointer, or pointer
	  to member type can be converted to a prvalue of type bool. ...
	  For direct-initialization (8.5 [dcl.init]), a prvalue of type
	  std::nullptr_t can be converted to a prvalue of type bool;  */
      if (ARITHMETIC_TYPE_P (from)
	  || UNSCOPED_ENUM_P (from)
	  || fcode == POINTER_TYPE
	  || TYPE_PTRMEM_P (from)
	  || NULLPTR_TYPE_P (from))
	{
	  conv = build_conv (ck_std, to, conv);
	  if (fcode == POINTER_TYPE
	      || TYPE_PTRDATAMEM_P (from)
	      || (TYPE_PTRMEMFUNC_P (from)
		  && conv->rank < cr_pbool)
	      || NULLPTR_TYPE_P (from))
	    conv->rank = cr_pbool;
	  if (NULLPTR_TYPE_P (from) && (flags & LOOKUP_ONLYCONVERTING))
	    conv->bad_p = true;
	  if (flags & LOOKUP_NO_NARROWING)
	    conv->check_narrowing = true;
	  return conv;
	}

      return NULL;
    }
  /* We don't check for ENUMERAL_TYPE here because there are no standard
     conversions to enum type.  */
  /* As an extension, allow conversion to complex type.  */
  else if (ARITHMETIC_TYPE_P (to))
    {
      if (! (INTEGRAL_CODE_P (fcode)
	     || (fcode == REAL_TYPE && !(flags & LOOKUP_NO_NON_INTEGRAL)))
          || SCOPED_ENUM_P (from))
	return NULL;

      /* If we're parsing an enum with no fixed underlying type, we're
	 dealing with an incomplete type, which renders the conversion
	 ill-formed.  */
      if (!COMPLETE_TYPE_P (from))
	return NULL;

      conv = build_conv (ck_std, to, conv);

      tree underlying_type = NULL_TREE;
      if (TREE_CODE (from) == ENUMERAL_TYPE
	  && ENUM_FIXED_UNDERLYING_TYPE_P (from))
	underlying_type = ENUM_UNDERLYING_TYPE (from);

      /* Give this a better rank if it's a promotion.

	 To handle CWG 1601, also bump the rank if we are converting
	 an enumeration with a fixed underlying type to the underlying
	 type.  */
      if ((same_type_p (to, type_promotes_to (from))
	   || (underlying_type && same_type_p (to, underlying_type)))
	  && next_conversion (conv)->rank <= cr_promotion)
	conv->rank = cr_promotion;
    }
  else if (fcode == VECTOR_TYPE && tcode == VECTOR_TYPE
	   && vector_types_convertible_p (from, to, false))
    return build_conv (ck_std, to, conv);
  else if (MAYBE_CLASS_TYPE_P (to) && MAYBE_CLASS_TYPE_P (from)
	   && is_properly_derived_from (from, to))
    {
      if (conv->kind == ck_rvalue)
	conv = next_conversion (conv);
      conv = build_conv (ck_base, to, conv);
      /* The derived-to-base conversion indicates the initialization
	 of a parameter with base type from an object of a derived
	 type.  A temporary object is created to hold the result of
	 the conversion unless we're binding directly to a reference.  */
      conv->need_temporary_p = !(flags & LOOKUP_NO_TEMP_BIND);
      if (flags & LOOKUP_PREFER_RVALUE)
	/* Tell convert_like_real to set LOOKUP_PREFER_RVALUE.  */
	conv->rvaluedness_matches_p = true;
<<<<<<< HEAD
=======
      /* If we're performing copy-initialization, remember to skip
	 explicit constructors.  */
      if (flags & LOOKUP_ONLYCONVERTING)
	conv->copy_init_p = true;
>>>>>>> 9e014010
    }
  else
    return NULL;

  if (flags & LOOKUP_NO_NARROWING)
    conv->check_narrowing = true;

  return conv;
}

/* Returns nonzero if T1 is reference-related to T2.  */

bool
reference_related_p (tree t1, tree t2)
{
  if (t1 == error_mark_node || t2 == error_mark_node)
    return false;

  t1 = TYPE_MAIN_VARIANT (t1);
  t2 = TYPE_MAIN_VARIANT (t2);

  /* [dcl.init.ref]

     Given types "cv1 T1" and "cv2 T2," "cv1 T1" is reference-related
     to "cv2 T2" if T1 is similar to T2, or T1 is a base class of T2.  */
  return (similar_type_p (t1, t2)
	  || (CLASS_TYPE_P (t1) && CLASS_TYPE_P (t2)
	      && DERIVED_FROM_P (t1, t2)));
}

/* Returns nonzero if T1 is reference-compatible with T2.  */

bool
reference_compatible_p (tree t1, tree t2)
{
  /* [dcl.init.ref]

     "cv1 T1" is reference compatible with "cv2 T2" if
     a prvalue of type "pointer to cv2 T2" can be converted to the type
     "pointer to cv1 T1" via a standard conversion sequence.  */
  tree ptype1 = build_pointer_type (t1);
  tree ptype2 = build_pointer_type (t2);
  conversion *conv = standard_conversion (ptype1, ptype2, NULL_TREE,
					  /*c_cast_p=*/false, 0, tf_none);
  if (!conv || conv->bad_p)
    return false;
  return true;
}

/* Return true if converting FROM to TO would involve a qualification
   conversion.  */

static bool
involves_qualification_conversion_p (tree to, tree from)
{
  /* If we're not convering a pointer to another one, we won't get
     a qualification conversion.  */
  if (!((TYPE_PTR_P (to) && TYPE_PTR_P (from))
	|| (TYPE_PTRDATAMEM_P (to) && TYPE_PTRDATAMEM_P (from))))
    return false;

  conversion *conv = standard_conversion (to, from, NULL_TREE,
					  /*c_cast_p=*/false, 0, tf_none);
  for (conversion *t = conv; t; t = next_conversion (t))
    if (t->kind == ck_qual)
      return true;

  return false;
}

/* A reference of the indicated TYPE is being bound directly to the
   expression represented by the implicit conversion sequence CONV.
   Return a conversion sequence for this binding.  */

static conversion *
direct_reference_binding (tree type, conversion *conv)
{
  tree t;

  gcc_assert (TYPE_REF_P (type));
  gcc_assert (!TYPE_REF_P (conv->type));

  t = TREE_TYPE (type);

  if (conv->kind == ck_identity)
    /* Mark the identity conv as to not decay to rvalue.  */
    conv->rvaluedness_matches_p = true;

  /* [over.ics.rank]

     When a parameter of reference type binds directly
     (_dcl.init.ref_) to an argument expression, the implicit
     conversion sequence is the identity conversion, unless the
     argument expression has a type that is a derived class of the
     parameter type, in which case the implicit conversion sequence is
     a derived-to-base Conversion.

     If the parameter binds directly to the result of applying a
     conversion function to the argument expression, the implicit
     conversion sequence is a user-defined conversion sequence
     (_over.ics.user_), with the second standard conversion sequence
     either an identity conversion or, if the conversion function
     returns an entity of a type that is a derived class of the
     parameter type, a derived-to-base conversion.  */
  if (is_properly_derived_from (conv->type, t))
    {
      /* Represent the derived-to-base conversion.  */
      conv = build_conv (ck_base, t, conv);
      /* We will actually be binding to the base-class subobject in
	 the derived class, so we mark this conversion appropriately.
	 That way, convert_like knows not to generate a temporary.  */
      conv->need_temporary_p = false;
    }
  else if (involves_qualification_conversion_p (t, conv->type))
    /* Represent the qualification conversion.  After DR 2352
       #1 and #2 were indistinguishable conversion sequences:

	 void f(int*); // #1
	 void f(const int* const &); // #2
	 void g(int* p) { f(p); }

       because the types "int *" and "const int *const" are
       reference-related and we were binding both directly and they
       had the same rank.  To break it up, we add a ck_qual under the
       ck_ref_bind so that conversion sequence ranking chooses #1.  */
    conv = build_conv (ck_qual, t, conv);

  return build_conv (ck_ref_bind, type, conv);
}

/* Returns the conversion path from type FROM to reference type TO for
   purposes of reference binding.  For lvalue binding, either pass a
   reference type to FROM or an lvalue expression to EXPR.  If the
   reference will be bound to a temporary, NEED_TEMPORARY_P is set for
   the conversion returned.  If C_CAST_P is true, this
   conversion is coming from a C-style cast.  */

static conversion *
reference_binding (tree rto, tree rfrom, tree expr, bool c_cast_p, int flags,
		   tsubst_flags_t complain)
{
  conversion *conv = NULL;
  tree to = TREE_TYPE (rto);
  tree from = rfrom;
  tree tfrom;
  bool related_p;
  bool compatible_p;
  cp_lvalue_kind gl_kind;
  bool is_lvalue;

  if (TREE_CODE (to) == FUNCTION_TYPE && expr && type_unknown_p (expr))
    {
      expr = instantiate_type (to, expr, tf_none);
      if (expr == error_mark_node)
	return NULL;
      from = TREE_TYPE (expr);
    }

  bool copy_list_init = false;
  if (expr && BRACE_ENCLOSED_INITIALIZER_P (expr))
    {
      maybe_warn_cpp0x (CPP0X_INITIALIZER_LISTS);
      /* DR 1288: Otherwise, if the initializer list has a single element
	 of type E and ... [T's] referenced type is reference-related to E,
	 the object or reference is initialized from that element...

	 ??? With P0388R4, we should bind 't' directly to U{}:
	   using U = A[2];
	   A (&&t)[] = {U{}};
	 because A[] and A[2] are reference-related.  But we don't do it
	 because grok_reference_init has deduced the array size (to 1), and
	 A[1] and A[2] aren't reference-related.  */
      if (CONSTRUCTOR_NELTS (expr) == 1)
	{
	  tree elt = CONSTRUCTOR_ELT (expr, 0)->value;
	  if (error_operand_p (elt))
	    return NULL;
	  tree etype = TREE_TYPE (elt);
	  if (reference_related_p (to, etype))
	    {
	      expr = elt;
	      from = etype;
	      goto skip;
	    }
	}
      /* Otherwise, if T is a reference type, a prvalue temporary of the type
	 referenced by T is copy-list-initialized, and the reference is bound
	 to that temporary. */
      copy_list_init = true;
    skip:;
    }

  if (TYPE_REF_P (from))
    {
      from = TREE_TYPE (from);
      if (!TYPE_REF_IS_RVALUE (rfrom)
	  || TREE_CODE (from) == FUNCTION_TYPE)
	gl_kind = clk_ordinary;
      else
	gl_kind = clk_rvalueref;
    }
  else if (expr)
    gl_kind = lvalue_kind (expr);
  else if (CLASS_TYPE_P (from)
	   || TREE_CODE (from) == ARRAY_TYPE)
    gl_kind = clk_class;
  else
    gl_kind = clk_none;

  /* Don't allow a class prvalue when LOOKUP_NO_TEMP_BIND.  */
  if ((flags & LOOKUP_NO_TEMP_BIND)
      && (gl_kind & clk_class))
    gl_kind = clk_none;

  /* Same mask as real_lvalue_p.  */
  is_lvalue = gl_kind && !(gl_kind & (clk_rvalueref|clk_class));

  tfrom = from;
  if ((gl_kind & clk_bitfield) != 0)
    tfrom = unlowered_expr_type (expr);

  /* Figure out whether or not the types are reference-related and
     reference compatible.  We have to do this after stripping
     references from FROM.  */
  related_p = reference_related_p (to, tfrom);
  /* If this is a C cast, first convert to an appropriately qualified
     type, so that we can later do a const_cast to the desired type.  */
  if (related_p && c_cast_p
      && !at_least_as_qualified_p (to, tfrom))
    to = cp_build_qualified_type (to, cp_type_quals (tfrom));
  compatible_p = reference_compatible_p (to, tfrom);

  /* Directly bind reference when target expression's type is compatible with
     the reference and expression is an lvalue. In DR391, the wording in
     [8.5.3/5 dcl.init.ref] is changed to also require direct bindings for
     const and rvalue references to rvalues of compatible class type.
     We should also do direct bindings for non-class xvalues.  */
  if ((related_p || compatible_p) && gl_kind)
    {
      /* [dcl.init.ref]

	 If the initializer expression

	 -- is an lvalue (but not an lvalue for a bit-field), and "cv1 T1"
	    is reference-compatible with "cv2 T2,"

	 the reference is bound directly to the initializer expression
	 lvalue.

	 [...]
	 If the initializer expression is an rvalue, with T2 a class type,
	 and "cv1 T1" is reference-compatible with "cv2 T2", the reference
	 is bound to the object represented by the rvalue or to a sub-object
	 within that object.  */

      conv = build_identity_conv (tfrom, expr);
      conv = direct_reference_binding (rto, conv);

      if (TYPE_REF_P (rfrom))
	/* Handle rvalue reference to function properly.  */
	conv->rvaluedness_matches_p
	  = (TYPE_REF_IS_RVALUE (rto) == TYPE_REF_IS_RVALUE (rfrom));
      else
	conv->rvaluedness_matches_p 
          = (TYPE_REF_IS_RVALUE (rto) == !is_lvalue);

      if ((gl_kind & clk_bitfield) != 0
	  || ((gl_kind & clk_packed) != 0 && !TYPE_PACKED (to)))
	/* For the purposes of overload resolution, we ignore the fact
	   this expression is a bitfield or packed field. (In particular,
	   [over.ics.ref] says specifically that a function with a
	   non-const reference parameter is viable even if the
	   argument is a bitfield.)

	   However, when we actually call the function we must create
	   a temporary to which to bind the reference.  If the
	   reference is volatile, or isn't const, then we cannot make
	   a temporary, so we just issue an error when the conversion
	   actually occurs.  */
	conv->need_temporary_p = true;

      /* Don't allow binding of lvalues (other than function lvalues) to
	 rvalue references.  */
      if (is_lvalue && TYPE_REF_IS_RVALUE (rto)
	  && TREE_CODE (to) != FUNCTION_TYPE)
	conv->bad_p = true;

      /* Nor the reverse.  */
      if (!is_lvalue && !TYPE_REF_IS_RVALUE (rto)
	  && (!CP_TYPE_CONST_NON_VOLATILE_P (to)
	      || (flags & LOOKUP_NO_RVAL_BIND))
	  && TREE_CODE (to) != FUNCTION_TYPE)
	conv->bad_p = true;

      if (!compatible_p)
	conv->bad_p = true;

      return conv;
    }
  /* [class.conv.fct] A conversion function is never used to convert a
     (possibly cv-qualified) object to the (possibly cv-qualified) same
     object type (or a reference to it), to a (possibly cv-qualified) base
     class of that type (or a reference to it).... */
  else if (CLASS_TYPE_P (from) && !related_p
	   && !(flags & LOOKUP_NO_CONVERSION))
    {
      /* [dcl.init.ref]

	 If the initializer expression

	 -- has a class type (i.e., T2 is a class type) can be
	    implicitly converted to an lvalue of type "cv3 T3," where
	    "cv1 T1" is reference-compatible with "cv3 T3".  (this
	    conversion is selected by enumerating the applicable
	    conversion functions (_over.match.ref_) and choosing the
	    best one through overload resolution.  (_over.match_).

	the reference is bound to the lvalue result of the conversion
	in the second case.  */
      z_candidate *cand = build_user_type_conversion_1 (rto, expr, flags,
							complain);
      if (cand)
	return cand->second_conv;
    }

  /* From this point on, we conceptually need temporaries, even if we
     elide them.  Only the cases above are "direct bindings".  */
  if (flags & LOOKUP_NO_TEMP_BIND)
    return NULL;

  /* [over.ics.rank]

     When a parameter of reference type is not bound directly to an
     argument expression, the conversion sequence is the one required
     to convert the argument expression to the underlying type of the
     reference according to _over.best.ics_.  Conceptually, this
     conversion sequence corresponds to copy-initializing a temporary
     of the underlying type with the argument expression.  Any
     difference in top-level cv-qualification is subsumed by the
     initialization itself and does not constitute a conversion.  */

  /* [dcl.init.ref]

     Otherwise, the reference shall be an lvalue reference to a
     non-volatile const type, or the reference shall be an rvalue
     reference.

     We try below to treat this as a bad conversion to improve diagnostics,
     but if TO is an incomplete class, we need to reject this conversion
     now to avoid unnecessary instantiation.  */
  if (!CP_TYPE_CONST_NON_VOLATILE_P (to) && !TYPE_REF_IS_RVALUE (rto)
      && !COMPLETE_TYPE_P (to))
    return NULL;

  /* We're generating a temporary now, but don't bind any more in the
     conversion (specifically, don't slice the temporary returned by a
     conversion operator).  */
  flags |= LOOKUP_NO_TEMP_BIND;

  /* Core issue 899: When [copy-]initializing a temporary to be bound
     to the first parameter of a copy constructor (12.8) called with
     a single argument in the context of direct-initialization,
     explicit conversion functions are also considered.

     So don't set LOOKUP_ONLYCONVERTING in that case.  */
  if (!(flags & LOOKUP_COPY_PARM))
    flags |= LOOKUP_ONLYCONVERTING;

  if (!conv)
    conv = implicit_conversion (to, from, expr, c_cast_p,
				flags, complain);
  if (!conv)
    return NULL;

  if (conv->user_conv_p)
    {
      if (copy_list_init)
	/* Remember this was copy-list-initialization.  */
	conv->need_temporary_p = true;

      /* If initializing the temporary used a conversion function,
	 recalculate the second conversion sequence.  */
      for (conversion *t = conv; t; t = next_conversion (t))
	if (t->kind == ck_user
	    && DECL_CONV_FN_P (t->cand->fn))
	  {
	    tree ftype = TREE_TYPE (TREE_TYPE (t->cand->fn));
	    /* A prvalue of non-class type is cv-unqualified.  */
	    if (!TYPE_REF_P (ftype) && !CLASS_TYPE_P (ftype))
	      ftype = cv_unqualified (ftype);
	    int sflags = (flags|LOOKUP_NO_CONVERSION)&~LOOKUP_NO_TEMP_BIND;
	    conversion *new_second
	      = reference_binding (rto, ftype, NULL_TREE, c_cast_p,
				   sflags, complain);
	    if (!new_second)
	      return NULL;
	    return merge_conversion_sequences (t, new_second);
	  }
    }

  conv = build_conv (ck_ref_bind, rto, conv);
  /* This reference binding, unlike those above, requires the
     creation of a temporary.  */
  conv->need_temporary_p = true;
  conv->rvaluedness_matches_p = TYPE_REF_IS_RVALUE (rto);

  /* [dcl.init.ref]

     Otherwise, the reference shall be an lvalue reference to a
     non-volatile const type, or the reference shall be an rvalue
     reference.  */
  if (!CP_TYPE_CONST_NON_VOLATILE_P (to) && !TYPE_REF_IS_RVALUE (rto))
    conv->bad_p = true;

  /* [dcl.init.ref]

     Otherwise, a temporary of type "cv1 T1" is created and
     initialized from the initializer expression using the rules for a
     non-reference copy initialization.  If T1 is reference-related to
     T2, cv1 must be the same cv-qualification as, or greater
     cv-qualification than, cv2; otherwise, the program is ill-formed.  */
  if (related_p && !at_least_as_qualified_p (to, from))
    conv->bad_p = true;

  return conv;
}

/* Returns the implicit conversion sequence (see [over.ics]) from type
   FROM to type TO.  The optional expression EXPR may affect the
   conversion.  FLAGS are the usual overloading flags.  If C_CAST_P is
   true, this conversion is coming from a C-style cast.  */

static conversion *
implicit_conversion (tree to, tree from, tree expr, bool c_cast_p,
		     int flags, tsubst_flags_t complain)
{
  conversion *conv;

  if (from == error_mark_node || to == error_mark_node
      || expr == error_mark_node)
    return NULL;

  /* Other flags only apply to the primary function in overload
     resolution, or after we've chosen one.  */
  flags &= (LOOKUP_ONLYCONVERTING|LOOKUP_NO_CONVERSION|LOOKUP_COPY_PARM
	    |LOOKUP_NO_TEMP_BIND|LOOKUP_NO_RVAL_BIND|LOOKUP_PREFER_RVALUE
	    |LOOKUP_NO_NARROWING|LOOKUP_PROTECT|LOOKUP_NO_NON_INTEGRAL);

  /* FIXME: actually we don't want warnings either, but we can't just
     have 'complain &= ~(tf_warning|tf_error)' because it would cause
     the regression of, eg, g++.old-deja/g++.benjamin/16077.C.
     We really ought not to issue that warning until we've committed
     to that conversion.  */
  complain &= ~tf_error;

  /* Call reshape_init early to remove redundant braces.  */
  if (expr && BRACE_ENCLOSED_INITIALIZER_P (expr)
      && CLASS_TYPE_P (to)
      && COMPLETE_TYPE_P (complete_type (to))
      && !CLASSTYPE_NON_AGGREGATE (to))
    {
      expr = reshape_init (to, expr, complain);
      if (expr == error_mark_node)
	return NULL;
      from = TREE_TYPE (expr);
    }

  if (TYPE_REF_P (to))
    conv = reference_binding (to, from, expr, c_cast_p, flags, complain);
  else
    conv = standard_conversion (to, from, expr, c_cast_p, flags, complain);

  if (conv)
    return conv;

  if (expr && BRACE_ENCLOSED_INITIALIZER_P (expr))
    {
      if (is_std_init_list (to) && !CONSTRUCTOR_IS_DESIGNATED_INIT (expr))
	return build_list_conv (to, expr, flags, complain);

      /* As an extension, allow list-initialization of _Complex.  */
      if (TREE_CODE (to) == COMPLEX_TYPE
	  && !CONSTRUCTOR_IS_DESIGNATED_INIT (expr))
	{
	  conv = build_complex_conv (to, expr, flags, complain);
	  if (conv)
	    return conv;
	}

      /* Allow conversion from an initializer-list with one element to a
	 scalar type.  */
      if (SCALAR_TYPE_P (to))
	{
	  int nelts = CONSTRUCTOR_NELTS (expr);
	  tree elt;

	  if (nelts == 0)
	    elt = build_value_init (to, tf_none);
	  else if (nelts == 1 && !CONSTRUCTOR_IS_DESIGNATED_INIT (expr))
	    elt = CONSTRUCTOR_ELT (expr, 0)->value;
	  else
	    elt = error_mark_node;

	  conv = implicit_conversion (to, TREE_TYPE (elt), elt,
				      c_cast_p, flags, complain);
	  if (conv)
	    {
	      conv->check_narrowing = true;
	      if (BRACE_ENCLOSED_INITIALIZER_P (elt))
		/* Too many levels of braces, i.e. '{{1}}'.  */
		conv->bad_p = true;
	      return conv;
	    }
	}
      else if (TREE_CODE (to) == ARRAY_TYPE)
	return build_array_conv (to, expr, flags, complain);
    }

  if (expr != NULL_TREE
      && (MAYBE_CLASS_TYPE_P (from)
	  || MAYBE_CLASS_TYPE_P (to))
      && (flags & LOOKUP_NO_CONVERSION) == 0)
    {
      struct z_candidate *cand;

      if (CLASS_TYPE_P (to)
	  && BRACE_ENCLOSED_INITIALIZER_P (expr)
	  && !CLASSTYPE_NON_AGGREGATE (complete_type (to)))
	return build_aggr_conv (to, expr, flags, complain);

      cand = build_user_type_conversion_1 (to, expr, flags, complain);
      if (cand)
	{
	  if (BRACE_ENCLOSED_INITIALIZER_P (expr)
	      && CONSTRUCTOR_NELTS (expr) == 1
	      && !is_list_ctor (cand->fn))
	    {
	      /* "If C is not an initializer-list constructor and the
		 initializer list has a single element of type cv U, where U is
		 X or a class derived from X, the implicit conversion sequence
		 has Exact Match rank if U is X, or Conversion rank if U is
		 derived from X."  */
	      tree elt = CONSTRUCTOR_ELT (expr, 0)->value;
	      tree elttype = TREE_TYPE (elt);
	      if (reference_related_p (to, elttype))
		return implicit_conversion (to, elttype, elt,
					    c_cast_p, flags, complain);
	    }
	  conv = cand->second_conv;
	}

      /* We used to try to bind a reference to a temporary here, but that
	 is now handled after the recursive call to this function at the end
	 of reference_binding.  */
      return conv;
    }

  return NULL;
}

/* Like implicit_conversion, but return NULL if the conversion is bad.

   This is not static so that check_non_deducible_conversion can call it within
   add_template_candidate_real as part of overload resolution; it should not be
   called outside of overload resolution.  */

conversion *
good_conversion (tree to, tree from, tree expr,
		 int flags, tsubst_flags_t complain)
{
  conversion *c = implicit_conversion (to, from, expr, /*cast*/false,
				       flags, complain);
  if (c && c->bad_p)
    c = NULL;
  return c;
}

/* Add a new entry to the list of candidates.  Used by the add_*_candidate
   functions.  ARGS will not be changed until a single candidate is
   selected.  */

static struct z_candidate *
add_candidate (struct z_candidate **candidates,
	       tree fn, tree first_arg, const vec<tree, va_gc> *args,
	       size_t num_convs, conversion **convs,
	       tree access_path, tree conversion_path,
	       int viable, struct rejection_reason *reason,
	       int flags)
{
  struct z_candidate *cand = (struct z_candidate *)
    conversion_obstack_alloc (sizeof (struct z_candidate));

  cand->fn = fn;
  cand->first_arg = first_arg;
  cand->args = args;
  cand->convs = convs;
  cand->num_convs = num_convs;
  cand->access_path = access_path;
  cand->conversion_path = conversion_path;
  cand->viable = viable;
  cand->reason = reason;
  cand->next = *candidates;
  cand->flags = flags;
  *candidates = cand;

  if (convs && cand->reversed ())
    /* Swap the conversions for comparison in joust; we'll swap them back
       before build_over_call.  */
    std::swap (convs[0], convs[1]);

  return cand;
}

/* Return the number of remaining arguments in the parameter list
   beginning with ARG.  */

int
remaining_arguments (tree arg)
{
  int n;

  for (n = 0; arg != NULL_TREE && arg != void_list_node;
       arg = TREE_CHAIN (arg))
    n++;

  return n;
}

/* [over.match.copy]: When initializing a temporary object (12.2) to be bound
   to the first parameter of a constructor where the parameter is of type
   "reference to possibly cv-qualified T" and the constructor is called with a
   single argument in the context of direct-initialization of an object of type
   "cv2 T", explicit conversion functions are also considered.

   So set LOOKUP_COPY_PARM to let reference_binding know that
   it's being called in that context.  */

int
conv_flags (int i, int nargs, tree fn, tree arg, int flags)
{
  int lflags = flags;
  tree t;
  if (i == 0 && nargs == 1 && DECL_CONSTRUCTOR_P (fn)
      && (t = FUNCTION_FIRST_USER_PARMTYPE (fn))
      && (same_type_ignoring_top_level_qualifiers_p
	  (non_reference (TREE_VALUE (t)), DECL_CONTEXT (fn))))
    {
      if (!(flags & LOOKUP_ONLYCONVERTING))
	lflags |= LOOKUP_COPY_PARM;
      if ((flags & LOOKUP_LIST_INIT_CTOR)
	  && BRACE_ENCLOSED_INITIALIZER_P (arg))
	lflags |= LOOKUP_NO_CONVERSION;
    }
  else
    lflags |= LOOKUP_ONLYCONVERTING;

  return lflags;
}

/* Create an overload candidate for the function or method FN called
   with the argument list FIRST_ARG/ARGS and add it to CANDIDATES.
   FLAGS is passed on to implicit_conversion.

   This does not change ARGS.

   CTYPE, if non-NULL, is the type we want to pretend this function
   comes from for purposes of overload resolution.  */

static struct z_candidate *
add_function_candidate (struct z_candidate **candidates,
			tree fn, tree ctype, tree first_arg,
			const vec<tree, va_gc> *args, tree access_path,
			tree conversion_path, int flags,
			conversion **convs,
			tsubst_flags_t complain)
{
  tree parmlist = TYPE_ARG_TYPES (TREE_TYPE (fn));
  int i, len;
  tree parmnode;
  tree orig_first_arg = first_arg;
  int skip;
  int viable = 1;
  struct rejection_reason *reason = NULL;

  /* At this point we should not see any functions which haven't been
     explicitly declared, except for friend functions which will have
     been found using argument dependent lookup.  */
  gcc_assert (!DECL_ANTICIPATED (fn) || DECL_HIDDEN_FRIEND_P (fn));

  /* The `this', `in_chrg' and VTT arguments to constructors are not
     considered in overload resolution.  */
  if (DECL_CONSTRUCTOR_P (fn))
    {
      if (ctor_omit_inherited_parms (fn))
	/* Bring back parameters omitted from an inherited ctor.  */
	parmlist = FUNCTION_FIRST_USER_PARMTYPE (DECL_ORIGIN (fn));
      else
	parmlist = skip_artificial_parms_for (fn, parmlist);
      skip = num_artificial_parms_for (fn);
      if (skip > 0 && first_arg != NULL_TREE)
	{
	  --skip;
	  first_arg = NULL_TREE;
	}
    }
  else
    skip = 0;

  len = vec_safe_length (args) - skip + (first_arg != NULL_TREE ? 1 : 0);
  if (!convs)
    convs = alloc_conversions (len);

  /* 13.3.2 - Viable functions [over.match.viable]
     First, to be a viable function, a candidate function shall have enough
     parameters to agree in number with the arguments in the list.

     We need to check this first; otherwise, checking the ICSes might cause
     us to produce an ill-formed template instantiation.  */

  parmnode = parmlist;
  for (i = 0; i < len; ++i)
    {
      if (parmnode == NULL_TREE || parmnode == void_list_node)
	break;
      parmnode = TREE_CHAIN (parmnode);
    }

  if ((i < len && parmnode)
      || !sufficient_parms_p (parmnode))
    {
      int remaining = remaining_arguments (parmnode);
      viable = 0;
      reason = arity_rejection (first_arg, i + remaining, len);
    }

  /* An inherited constructor (12.6.3 [class.inhctor.init]) that has a first
     parameter of type "reference to cv C" (including such a constructor
     instantiated from a template) is excluded from the set of candidate
     functions when used to construct an object of type D with an argument list
     containing a single argument if C is reference-related to D.  */
  if (viable && len == 1 && parmlist && DECL_CONSTRUCTOR_P (fn)
      && flag_new_inheriting_ctors
      && DECL_INHERITED_CTOR (fn))
    {
      tree ptype = non_reference (TREE_VALUE (parmlist));
      tree dtype = DECL_CONTEXT (fn);
      tree btype = DECL_INHERITED_CTOR_BASE (fn);
      if (reference_related_p (ptype, dtype)
	  && reference_related_p (btype, ptype))
	{
	  viable = false;
	  reason = inherited_ctor_rejection ();
	}
    }

  /* Second, for a function to be viable, its constraints must be
     satisfied. */
  if (flag_concepts && viable && !constraints_satisfied_p (fn))
    {
      reason = constraint_failure ();
      viable = false;
    }

  /* When looking for a function from a subobject from an implicit
     copy/move constructor/operator=, don't consider anything that takes (a
     reference to) an unrelated type.  See c++/44909 and core 1092.  */
  if (viable && parmlist && (flags & LOOKUP_DEFAULTED))
    {
      if (DECL_CONSTRUCTOR_P (fn))
	i = 1;
      else if (DECL_ASSIGNMENT_OPERATOR_P (fn)
	       && DECL_OVERLOADED_OPERATOR_IS (fn, NOP_EXPR))
	i = 2;
      else
	i = 0;
      if (i && len == i)
	{
	  parmnode = chain_index (i-1, parmlist);
	  if (!reference_related_p (non_reference (TREE_VALUE (parmnode)),
				    ctype))
	    viable = 0;
	}

      /* This only applies at the top level.  */
      flags &= ~LOOKUP_DEFAULTED;
    }

  if (! viable)
    goto out;

  /* Third, for F to be a viable function, there shall exist for each
     argument an implicit conversion sequence that converts that argument
     to the corresponding parameter of F.  */

  parmnode = parmlist;

  for (i = 0; i < len; ++i)
    {
      tree argtype, to_type;
      tree arg;
      conversion *t;
      int is_this;

      if (parmnode == void_list_node)
	break;

      if (convs[i])
	{
	  /* Already set during deduction.  */
	  parmnode = TREE_CHAIN (parmnode);
	  continue;
	}

      if (i == 0 && first_arg != NULL_TREE)
	arg = first_arg;
      else
	arg = CONST_CAST_TREE (
		(*args)[i + skip - (first_arg != NULL_TREE ? 1 : 0)]);
      argtype = lvalue_type (arg);

      is_this = (i == 0 && DECL_NONSTATIC_MEMBER_FUNCTION_P (fn)
		 && ! DECL_CONSTRUCTOR_P (fn));

      if (parmnode)
	{
	  tree parmtype = TREE_VALUE (parmnode);

	  parmnode = TREE_CHAIN (parmnode);

	  /* The type of the implicit object parameter ('this') for
	     overload resolution is not always the same as for the
	     function itself; conversion functions are considered to
	     be members of the class being converted, and functions
	     introduced by a using-declaration are considered to be
	     members of the class that uses them.

	     Since build_over_call ignores the ICS for the `this'
	     parameter, we can just change the parm type.  */
	  if (ctype && is_this)
	    {
	      parmtype = cp_build_qualified_type
		(ctype, cp_type_quals (TREE_TYPE (parmtype)));
	      if (FUNCTION_REF_QUALIFIED (TREE_TYPE (fn)))
		{
		  /* If the function has a ref-qualifier, the implicit
		     object parameter has reference type.  */
		  bool rv = FUNCTION_RVALUE_QUALIFIED (TREE_TYPE (fn));
		  parmtype = cp_build_reference_type (parmtype, rv);
		  /* The special handling of 'this' conversions in compare_ics
		     does not apply if there is a ref-qualifier.  */
		  is_this = false;
		}
	      else
		{
		  parmtype = build_pointer_type (parmtype);
		  /* We don't use build_this here because we don't want to
		     capture the object argument until we've chosen a
		     non-static member function.  */
		  arg = build_address (arg);
		  argtype = lvalue_type (arg);
		}
	    }

	  int lflags = conv_flags (i, len-skip, fn, arg, flags);

	  t = implicit_conversion (parmtype, argtype, arg,
				   /*c_cast_p=*/false, lflags, complain);
	  to_type = parmtype;
	}
      else
	{
	  t = build_identity_conv (argtype, arg);
	  t->ellipsis_p = true;
	  to_type = argtype;
	}

      if (t && is_this)
	t->this_p = true;

      convs[i] = t;
      if (! t)
	{
	  viable = 0;
	  reason = arg_conversion_rejection (first_arg, i, argtype, to_type,
					     EXPR_LOCATION (arg));
	  break;
	}

      if (t->bad_p)
	{
	  viable = -1;
	  reason = bad_arg_conversion_rejection (first_arg, i, arg, to_type,
						 EXPR_LOCATION (arg));

	}
    }

 out:
  return add_candidate (candidates, fn, orig_first_arg, args, len, convs,
			access_path, conversion_path, viable, reason, flags);
}

/* Create an overload candidate for the conversion function FN which will
   be invoked for expression OBJ, producing a pointer-to-function which
   will in turn be called with the argument list FIRST_ARG/ARGLIST,
   and add it to CANDIDATES.  This does not change ARGLIST.  FLAGS is
   passed on to implicit_conversion.

   Actually, we don't really care about FN; we care about the type it
   converts to.  There may be multiple conversion functions that will
   convert to that type, and we rely on build_user_type_conversion_1 to
   choose the best one; so when we create our candidate, we record the type
   instead of the function.  */

static struct z_candidate *
add_conv_candidate (struct z_candidate **candidates, tree fn, tree obj,
		    const vec<tree, va_gc> *arglist,
		    tree access_path, tree conversion_path,
		    tsubst_flags_t complain)
{
  tree totype = TREE_TYPE (TREE_TYPE (fn));
  int i, len, viable, flags;
  tree parmlist, parmnode;
  conversion **convs;
  struct rejection_reason *reason;

  for (parmlist = totype; TREE_CODE (parmlist) != FUNCTION_TYPE; )
    parmlist = TREE_TYPE (parmlist);
  parmlist = TYPE_ARG_TYPES (parmlist);

  len = vec_safe_length (arglist) + 1;
  convs = alloc_conversions (len);
  parmnode = parmlist;
  viable = 1;
  flags = LOOKUP_IMPLICIT;
  reason = NULL;

  /* Don't bother looking up the same type twice.  */
  if (*candidates && (*candidates)->fn == totype)
    return NULL;

  for (i = 0; i < len; ++i)
    {
      tree arg, argtype, convert_type = NULL_TREE;
      conversion *t;

      if (i == 0)
	arg = obj;
      else
	arg = (*arglist)[i - 1];
      argtype = lvalue_type (arg);

      if (i == 0)
	{
	  t = build_identity_conv (argtype, NULL_TREE);
	  t = build_conv (ck_user, totype, t);
	  /* Leave the 'cand' field null; we'll figure out the conversion in
	     convert_like_real if this candidate is chosen.  */
	  convert_type = totype;
	}
      else if (parmnode == void_list_node)
	break;
      else if (parmnode)
	{
	  t = implicit_conversion (TREE_VALUE (parmnode), argtype, arg,
				   /*c_cast_p=*/false, flags, complain);
	  convert_type = TREE_VALUE (parmnode);
	}
      else
	{
	  t = build_identity_conv (argtype, arg);
	  t->ellipsis_p = true;
	  convert_type = argtype;
	}

      convs[i] = t;
      if (! t)
	break;

      if (t->bad_p)
	{
	  viable = -1;
	  reason = bad_arg_conversion_rejection (NULL_TREE, i, arg, convert_type,
						 EXPR_LOCATION (arg));
	}

      if (i == 0)
	continue;

      if (parmnode)
	parmnode = TREE_CHAIN (parmnode);
    }

  if (i < len
      || ! sufficient_parms_p (parmnode))
    {
      int remaining = remaining_arguments (parmnode);
      viable = 0;
      reason = arity_rejection (NULL_TREE, i + remaining, len);
    }

  return add_candidate (candidates, totype, obj, arglist, len, convs,
			access_path, conversion_path, viable, reason, flags);
}

static void
build_builtin_candidate (struct z_candidate **candidates, tree fnname,
			 tree type1, tree type2, const vec<tree,va_gc> &args,
			 tree *argtypes, int flags, tsubst_flags_t complain)
{
  conversion *t;
  conversion **convs;
  size_t num_convs;
  int viable = 1;
  tree types[2];
  struct rejection_reason *reason = NULL;

  types[0] = type1;
  types[1] = type2;

  num_convs = args.length ();
  convs = alloc_conversions (num_convs);

  /* TRUTH_*_EXPR do "contextual conversion to bool", which means explicit
     conversion ops are allowed.  We handle that here by just checking for
     boolean_type_node because other operators don't ask for it.  COND_EXPR
     also does contextual conversion to bool for the first operand, but we
     handle that in build_conditional_expr, and type1 here is operand 2.  */
  if (type1 != boolean_type_node)
    flags |= LOOKUP_ONLYCONVERTING;

  for (unsigned i = 0; i < 2 && i < num_convs; ++i)
    {
      t = implicit_conversion (types[i], argtypes[i], args[i],
			       /*c_cast_p=*/false, flags, complain);
      if (! t)
	{
	  viable = 0;
	  /* We need something for printing the candidate.  */
	  t = build_identity_conv (types[i], NULL_TREE);
	  reason = arg_conversion_rejection (NULL_TREE, i, argtypes[i],
					     types[i], EXPR_LOCATION (args[i]));
	}
      else if (t->bad_p)
	{
	  viable = 0;
	  reason = bad_arg_conversion_rejection (NULL_TREE, i, args[i],
						 types[i],
						 EXPR_LOCATION (args[i]));
	}
      convs[i] = t;
    }

  /* For COND_EXPR we rearranged the arguments; undo that now.  */
  if (num_convs == 3)
    {
      convs[2] = convs[1];
      convs[1] = convs[0];
      t = implicit_conversion (boolean_type_node, argtypes[2], args[2],
			       /*c_cast_p=*/false, flags,
			       complain);
      if (t)
	convs[0] = t;
      else
	{
	  viable = 0;
	  reason = arg_conversion_rejection (NULL_TREE, 0, argtypes[2],
					     boolean_type_node,
					     EXPR_LOCATION (args[2]));
	}
    }

  add_candidate (candidates, fnname, /*first_arg=*/NULL_TREE, /*args=*/NULL,
		 num_convs, convs,
		 /*access_path=*/NULL_TREE,
		 /*conversion_path=*/NULL_TREE,
		 viable, reason, flags);
}

static bool
is_complete (tree t)
{
  return COMPLETE_TYPE_P (complete_type (t));
}

/* Returns nonzero if TYPE is a promoted arithmetic type.  */

static bool
promoted_arithmetic_type_p (tree type)
{
  /* [over.built]

     In this section, the term promoted integral type is used to refer
     to those integral types which are preserved by integral promotion
     (including e.g.  int and long but excluding e.g.  char).
     Similarly, the term promoted arithmetic type refers to promoted
     integral types plus floating types.  */
  return ((CP_INTEGRAL_TYPE_P (type)
	   && same_type_p (type_promotes_to (type), type))
	  || TREE_CODE (type) == REAL_TYPE);
}

/* Create any builtin operator overload candidates for the operator in
   question given the converted operand types TYPE1 and TYPE2.  The other
   args are passed through from add_builtin_candidates to
   build_builtin_candidate.

   TYPE1 and TYPE2 may not be permissible, and we must filter them.
   If CODE is requires candidates operands of the same type of the kind
   of which TYPE1 and TYPE2 are, we add both candidates
   CODE (TYPE1, TYPE1) and CODE (TYPE2, TYPE2).  */

static void
add_builtin_candidate (struct z_candidate **candidates, enum tree_code code,
		       enum tree_code code2, tree fnname, tree type1,
		       tree type2, vec<tree,va_gc> &args, tree *argtypes,
		       int flags, tsubst_flags_t complain)
{
  switch (code)
    {
    case POSTINCREMENT_EXPR:
    case POSTDECREMENT_EXPR:
      args[1] = integer_zero_node;
      type2 = integer_type_node;
      break;
    default:
      break;
    }

  switch (code)
    {

/* 4 For every pair T, VQ), where T is an arithmetic or  enumeration  type,
     and  VQ  is  either  volatile or empty, there exist candidate operator
     functions of the form
	     VQ T&   operator++(VQ T&);
	     T       operator++(VQ T&, int);
   5 For every pair T, VQ), where T is an enumeration type or an arithmetic
     type  other than bool, and VQ is either volatile or empty, there exist
     candidate operator functions of the form
	     VQ T&   operator--(VQ T&);
	     T       operator--(VQ T&, int);
   6 For every pair T, VQ), where T is  a  cv-qualified  or  cv-unqualified
     complete  object type, and VQ is either volatile or empty, there exist
     candidate operator functions of the form
	     T*VQ&   operator++(T*VQ&);
	     T*VQ&   operator--(T*VQ&);
	     T*      operator++(T*VQ&, int);
	     T*      operator--(T*VQ&, int);  */

    case POSTDECREMENT_EXPR:
    case PREDECREMENT_EXPR:
      if (TREE_CODE (type1) == BOOLEAN_TYPE)
	return;
      /* FALLTHRU */
    case POSTINCREMENT_EXPR:
    case PREINCREMENT_EXPR:
      if (ARITHMETIC_TYPE_P (type1) || TYPE_PTROB_P (type1))
	{
	  type1 = build_reference_type (type1);
	  break;
	}
      return;

/* 7 For every cv-qualified or cv-unqualified object type T, there
     exist candidate operator functions of the form

	     T&      operator*(T*);

   8 For every function type T, there exist candidate operator functions of
     the form
	     T&      operator*(T*);  */

    case INDIRECT_REF:
      if (TYPE_PTR_P (type1)
	  && (TYPE_PTROB_P (type1)
	      || TREE_CODE (TREE_TYPE (type1)) == FUNCTION_TYPE))
	break;
      return;

/* 9 For every type T, there exist candidate operator functions of the form
	     T*      operator+(T*);

   10For  every  promoted arithmetic type T, there exist candidate operator
     functions of the form
	     T       operator+(T);
	     T       operator-(T);  */

    case UNARY_PLUS_EXPR: /* unary + */
      if (TYPE_PTR_P (type1))
	break;
      /* FALLTHRU */
    case NEGATE_EXPR:
      if (ARITHMETIC_TYPE_P (type1))
	break;
      return;

/* 11For every promoted integral type T,  there  exist  candidate  operator
     functions of the form
	     T       operator~(T);  */

    case BIT_NOT_EXPR:
      if (INTEGRAL_OR_UNSCOPED_ENUMERATION_TYPE_P (type1))
	break;
      return;

/* 12For every quintuple C1, C2, T, CV1, CV2), where C2 is a class type, C1
     is the same type as C2 or is a derived class of C2, T  is  a  complete
     object type or a function type, and CV1 and CV2 are cv-qualifier-seqs,
     there exist candidate operator functions of the form
	     CV12 T& operator->*(CV1 C1*, CV2 T C2::*);
     where CV12 is the union of CV1 and CV2.  */

    case MEMBER_REF:
      if (TYPE_PTR_P (type1) && TYPE_PTRMEM_P (type2))
	{
	  tree c1 = TREE_TYPE (type1);
	  tree c2 = TYPE_PTRMEM_CLASS_TYPE (type2);

	  if (MAYBE_CLASS_TYPE_P (c1) && DERIVED_FROM_P (c2, c1)
	      && (TYPE_PTRMEMFUNC_P (type2)
		  || is_complete (TYPE_PTRMEM_POINTED_TO_TYPE (type2))))
	    break;
	}
      return;

/* 13For every pair of promoted arithmetic types L and R, there exist  can-
     didate operator functions of the form
	     LR      operator*(L, R);
	     LR      operator/(L, R);
	     LR      operator+(L, R);
	     LR      operator-(L, R);
	     bool    operator<(L, R);
	     bool    operator>(L, R);
	     bool    operator<=(L, R);
	     bool    operator>=(L, R);
	     bool    operator==(L, R);
	     bool    operator!=(L, R);
     where  LR  is  the  result of the usual arithmetic conversions between
     types L and R.

     For every integral type T there exists a candidate operator function of
     the form

       std::strong_ordering operator<=>(T, T);

     For every pair of floating-point types L and R, there exists a candidate
     operator function of the form

       std::partial_ordering operator<=>(L, R);

   14For every pair of types T and I, where T  is  a  cv-qualified  or  cv-
     unqualified  complete  object  type and I is a promoted integral type,
     there exist candidate operator functions of the form
	     T*      operator+(T*, I);
	     T&      operator[](T*, I);
	     T*      operator-(T*, I);
	     T*      operator+(I, T*);
	     T&      operator[](I, T*);

   15For every T, where T is a pointer to complete object type, there exist
     candidate operator functions of the form112)
	     ptrdiff_t operator-(T, T);

   16For every pointer or enumeration type T, there exist candidate operator
     functions of the form
	     bool    operator<(T, T);
	     bool    operator>(T, T);
	     bool    operator<=(T, T);
	     bool    operator>=(T, T);
	     bool    operator==(T, T);
	     bool    operator!=(T, T);
	     R       operator<=>(T, T);

     where R is the result type specified in [expr.spaceship].

   17For every pointer to member type T,  there  exist  candidate  operator
     functions of the form
	     bool    operator==(T, T);
	     bool    operator!=(T, T);
	     std::strong_equality operator<=>(T, T);  */

    case MINUS_EXPR:
      if (TYPE_PTROB_P (type1) && TYPE_PTROB_P (type2))
	break;
      if (TYPE_PTROB_P (type1)
	  && INTEGRAL_OR_UNSCOPED_ENUMERATION_TYPE_P (type2))
	{
	  type2 = ptrdiff_type_node;
	  break;
	}
      /* FALLTHRU */
    case MULT_EXPR:
    case TRUNC_DIV_EXPR:
      if (ARITHMETIC_TYPE_P (type1) && ARITHMETIC_TYPE_P (type2))
	break;
      return;

      /* This isn't exactly what's specified above for operator<=>, but it's
	 close enough.  In particular, we don't care about the return type
	 specified above; it doesn't participate in overload resolution and it
	 doesn't affect the semantics of the built-in operator.  */
    case SPACESHIP_EXPR:
    case EQ_EXPR:
    case NE_EXPR:
      if ((TYPE_PTRMEMFUNC_P (type1) && TYPE_PTRMEMFUNC_P (type2))
	  || (TYPE_PTRDATAMEM_P (type1) && TYPE_PTRDATAMEM_P (type2)))
	break;
      if (TYPE_PTRMEM_P (type1) && null_ptr_cst_p (args[1]))
	{
	  type2 = type1;
	  break;
	}
      if (TYPE_PTRMEM_P (type2) && null_ptr_cst_p (args[0]))
	{
	  type1 = type2;
	  break;
	}
      /* Fall through.  */
    case LT_EXPR:
    case GT_EXPR:
    case LE_EXPR:
    case GE_EXPR:
    case MAX_EXPR:
    case MIN_EXPR:
      if (ARITHMETIC_TYPE_P (type1) && ARITHMETIC_TYPE_P (type2))
	break;
      if (TYPE_PTR_P (type1) && TYPE_PTR_P (type2))
	break;
      if (TREE_CODE (type1) == ENUMERAL_TYPE 
	  && TREE_CODE (type2) == ENUMERAL_TYPE)
	break;
      if (TYPE_PTR_P (type1) 
	  && null_ptr_cst_p (args[1]))
	{
	  type2 = type1;
	  break;
	}
      if (null_ptr_cst_p (args[0]) 
	  && TYPE_PTR_P (type2))
	{
	  type1 = type2;
	  break;
	}
      return;

    case PLUS_EXPR:
      if (ARITHMETIC_TYPE_P (type1) && ARITHMETIC_TYPE_P (type2))
	break;
      /* FALLTHRU */
    case ARRAY_REF:
      if (INTEGRAL_OR_UNSCOPED_ENUMERATION_TYPE_P (type1) && TYPE_PTROB_P (type2))
	{
	  type1 = ptrdiff_type_node;
	  break;
	}
      if (TYPE_PTROB_P (type1) && INTEGRAL_OR_UNSCOPED_ENUMERATION_TYPE_P (type2))
	{
	  type2 = ptrdiff_type_node;
	  break;
	}
      return;

/* 18For  every pair of promoted integral types L and R, there exist candi-
     date operator functions of the form
	     LR      operator%(L, R);
	     LR      operator&(L, R);
	     LR      operator^(L, R);
	     LR      operator|(L, R);
	     L       operator<<(L, R);
	     L       operator>>(L, R);
     where LR is the result of the  usual  arithmetic  conversions  between
     types L and R.  */

    case TRUNC_MOD_EXPR:
    case BIT_AND_EXPR:
    case BIT_IOR_EXPR:
    case BIT_XOR_EXPR:
    case LSHIFT_EXPR:
    case RSHIFT_EXPR:
      if (INTEGRAL_OR_UNSCOPED_ENUMERATION_TYPE_P (type1) && INTEGRAL_OR_UNSCOPED_ENUMERATION_TYPE_P (type2))
	break;
      return;

/* 19For  every  triple  L, VQ, R), where L is an arithmetic or enumeration
     type, VQ is either volatile or empty, and R is a  promoted  arithmetic
     type, there exist candidate operator functions of the form
	     VQ L&   operator=(VQ L&, R);
	     VQ L&   operator*=(VQ L&, R);
	     VQ L&   operator/=(VQ L&, R);
	     VQ L&   operator+=(VQ L&, R);
	     VQ L&   operator-=(VQ L&, R);

   20For  every  pair T, VQ), where T is any type and VQ is either volatile
     or empty, there exist candidate operator functions of the form
	     T*VQ&   operator=(T*VQ&, T*);

   21For every pair T, VQ), where T is a pointer to member type and  VQ  is
     either  volatile or empty, there exist candidate operator functions of
     the form
	     VQ T&   operator=(VQ T&, T);

   22For every triple  T,  VQ,  I),  where  T  is  a  cv-qualified  or  cv-
     unqualified  complete object type, VQ is either volatile or empty, and
     I is a promoted integral type, there exist  candidate  operator  func-
     tions of the form
	     T*VQ&   operator+=(T*VQ&, I);
	     T*VQ&   operator-=(T*VQ&, I);

   23For  every  triple  L,  VQ,  R), where L is an integral or enumeration
     type, VQ is either volatile or empty, and R  is  a  promoted  integral
     type, there exist candidate operator functions of the form

	     VQ L&   operator%=(VQ L&, R);
	     VQ L&   operator<<=(VQ L&, R);
	     VQ L&   operator>>=(VQ L&, R);
	     VQ L&   operator&=(VQ L&, R);
	     VQ L&   operator^=(VQ L&, R);
	     VQ L&   operator|=(VQ L&, R);  */

    case MODIFY_EXPR:
      switch (code2)
	{
	case PLUS_EXPR:
	case MINUS_EXPR:
	  if (TYPE_PTROB_P (type1) && INTEGRAL_OR_UNSCOPED_ENUMERATION_TYPE_P (type2))
	    {
	      type2 = ptrdiff_type_node;
	      break;
	    }
	  /* FALLTHRU */
	case MULT_EXPR:
	case TRUNC_DIV_EXPR:
	  if (ARITHMETIC_TYPE_P (type1) && ARITHMETIC_TYPE_P (type2))
	    break;
	  return;

	case TRUNC_MOD_EXPR:
	case BIT_AND_EXPR:
	case BIT_IOR_EXPR:
	case BIT_XOR_EXPR:
	case LSHIFT_EXPR:
	case RSHIFT_EXPR:
	  if (INTEGRAL_OR_UNSCOPED_ENUMERATION_TYPE_P (type1) && INTEGRAL_OR_UNSCOPED_ENUMERATION_TYPE_P (type2))
	    break;
	  return;

	case NOP_EXPR:
	  if (ARITHMETIC_TYPE_P (type1) && ARITHMETIC_TYPE_P (type2))
	    break;
	  if ((TYPE_PTRMEMFUNC_P (type1) && TYPE_PTRMEMFUNC_P (type2))
	      || (TYPE_PTR_P (type1) && TYPE_PTR_P (type2))
	      || (TYPE_PTRDATAMEM_P (type1) && TYPE_PTRDATAMEM_P (type2))
	      || ((TYPE_PTRMEMFUNC_P (type1)
		   || TYPE_PTR_P (type1))
		  && null_ptr_cst_p (args[1])))
	    {
	      type2 = type1;
	      break;
	    }
	  return;

	default:
	  gcc_unreachable ();
	}
      type1 = build_reference_type (type1);
      break;

    case COND_EXPR:
      /* [over.built]

	 For every pair of promoted arithmetic types L and R, there
	 exist candidate operator functions of the form

	 LR operator?(bool, L, R);

	 where LR is the result of the usual arithmetic conversions
	 between types L and R.

	 For every type T, where T is a pointer or pointer-to-member
	 type, there exist candidate operator functions of the form T
	 operator?(bool, T, T);  */

      if (promoted_arithmetic_type_p (type1)
	  && promoted_arithmetic_type_p (type2))
	/* That's OK.  */
	break;

      /* Otherwise, the types should be pointers.  */
      if (!TYPE_PTR_OR_PTRMEM_P (type1) || !TYPE_PTR_OR_PTRMEM_P (type2))
	return;

      /* We don't check that the two types are the same; the logic
	 below will actually create two candidates; one in which both
	 parameter types are TYPE1, and one in which both parameter
	 types are TYPE2.  */
      break;

    case REALPART_EXPR:
    case IMAGPART_EXPR:
      if (ARITHMETIC_TYPE_P (type1))
	break;
      return;
 
    default:
      gcc_unreachable ();
    }

  /* Make sure we don't create builtin candidates with dependent types.  */
  bool u1 = uses_template_parms (type1);
  bool u2 = type2 ? uses_template_parms (type2) : false;
  if (u1 || u2)
    {
      /* Try to recover if one of the types is non-dependent.  But if
	 there's only one type, there's nothing we can do.  */
      if (!type2)
	return;
      /* And we lose if both are dependent.  */
      if (u1 && u2)
	return;
      /* Or if they have different forms.  */
      if (TREE_CODE (type1) != TREE_CODE (type2))
	return;

      if (u1 && !u2)
	type1 = type2;
      else if (u2 && !u1)
	type2 = type1;
    }

  /* If we're dealing with two pointer types or two enumeral types,
     we need candidates for both of them.  */
  if (type2 && !same_type_p (type1, type2)
      && TREE_CODE (type1) == TREE_CODE (type2)
      && (TYPE_REF_P (type1)
	  || (TYPE_PTR_P (type1) && TYPE_PTR_P (type2))
	  || (TYPE_PTRDATAMEM_P (type1) && TYPE_PTRDATAMEM_P (type2))
	  || TYPE_PTRMEMFUNC_P (type1)
	  || MAYBE_CLASS_TYPE_P (type1)
	  || TREE_CODE (type1) == ENUMERAL_TYPE))
    {
      if (TYPE_PTR_OR_PTRMEM_P (type1))
	{
	  tree cptype = composite_pointer_type (input_location,
						type1, type2,
						error_mark_node,
						error_mark_node,
						CPO_CONVERSION,
						tf_none);
	  if (cptype != error_mark_node)
	    {
	      build_builtin_candidate
		(candidates, fnname, cptype, cptype, args, argtypes,
		 flags, complain);
	      return;
	    }
	}

      build_builtin_candidate
	(candidates, fnname, type1, type1, args, argtypes, flags, complain);
      build_builtin_candidate
	(candidates, fnname, type2, type2, args, argtypes, flags, complain);
      return;
    }

  build_builtin_candidate
    (candidates, fnname, type1, type2, args, argtypes, flags, complain);
}

tree
type_decays_to (tree type)
{
  if (TREE_CODE (type) == ARRAY_TYPE)
    return build_pointer_type (TREE_TYPE (type));
  if (TREE_CODE (type) == FUNCTION_TYPE)
    return build_pointer_type (type);
  return type;
}

/* There are three conditions of builtin candidates:

   1) bool-taking candidates.  These are the same regardless of the input.
   2) pointer-pair taking candidates.  These are generated for each type
      one of the input types converts to.
   3) arithmetic candidates.  According to the standard, we should generate
      all of these, but I'm trying not to...

   Here we generate a superset of the possible candidates for this particular
   case.  That is a subset of the full set the standard defines, plus some
   other cases which the standard disallows. add_builtin_candidate will
   filter out the invalid set.  */

static void
add_builtin_candidates (struct z_candidate **candidates, enum tree_code code,
			enum tree_code code2, tree fnname,
			vec<tree, va_gc> *argv,
			int flags, tsubst_flags_t complain)
{
  int ref1;
  int enum_p = 0;
  tree type, argtypes[3], t;
  /* TYPES[i] is the set of possible builtin-operator parameter types
     we will consider for the Ith argument.  */
  vec<tree, va_gc> *types[2];
  unsigned ix;
  vec<tree, va_gc> &args = *argv;
  unsigned len = args.length ();

  for (unsigned i = 0; i < len; ++i)
    {
      if (args[i])
	argtypes[i] = unlowered_expr_type (args[i]);
      else
	argtypes[i] = NULL_TREE;
    }

  switch (code)
    {
/* 4 For every pair T, VQ), where T is an arithmetic or  enumeration  type,
     and  VQ  is  either  volatile or empty, there exist candidate operator
     functions of the form
		 VQ T&   operator++(VQ T&);  */

    case POSTINCREMENT_EXPR:
    case PREINCREMENT_EXPR:
    case POSTDECREMENT_EXPR:
    case PREDECREMENT_EXPR:
    case MODIFY_EXPR:
      ref1 = 1;
      break;

/* 24There also exist candidate operator functions of the form
	     bool    operator!(bool);
	     bool    operator&&(bool, bool);
	     bool    operator||(bool, bool);  */

    case TRUTH_NOT_EXPR:
      build_builtin_candidate
	(candidates, fnname, boolean_type_node,
	 NULL_TREE, args, argtypes, flags, complain);
      return;

    case TRUTH_ORIF_EXPR:
    case TRUTH_ANDIF_EXPR:
      build_builtin_candidate
	(candidates, fnname, boolean_type_node,
	 boolean_type_node, args, argtypes, flags, complain);
      return;

    case ADDR_EXPR:
    case COMPOUND_EXPR:
    case COMPONENT_REF:
    case CO_AWAIT_EXPR:
      return;

    case COND_EXPR:
    case EQ_EXPR:
    case NE_EXPR:
    case LT_EXPR:
    case LE_EXPR:
    case GT_EXPR:
    case GE_EXPR:
    case SPACESHIP_EXPR:
      enum_p = 1;
      /* Fall through.  */

    default:
      ref1 = 0;
    }

  types[0] = make_tree_vector ();
  types[1] = make_tree_vector ();

  if (len == 3)
    len = 2;
  for (unsigned i = 0; i < len; ++i)
    {
      if (MAYBE_CLASS_TYPE_P (argtypes[i]))
	{
	  tree convs;

	  if (i == 0 && code == MODIFY_EXPR && code2 == NOP_EXPR)
	    return;

	  convs = lookup_conversions (argtypes[i]);

	  if (code == COND_EXPR)
	    {
	      if (lvalue_p (args[i]))
		vec_safe_push (types[i], build_reference_type (argtypes[i]));

	      vec_safe_push (types[i], TYPE_MAIN_VARIANT (argtypes[i]));
	    }

	  else if (! convs)
	    return;

	  for (; convs; convs = TREE_CHAIN (convs))
	    {
	      type = TREE_TYPE (convs);

	      if (i == 0 && ref1
		  && (!TYPE_REF_P (type)
		      || CP_TYPE_CONST_P (TREE_TYPE (type))))
		continue;

	      if (code == COND_EXPR && TYPE_REF_P (type))
		vec_safe_push (types[i], type);

	      type = non_reference (type);
	      if (i != 0 || ! ref1)
		{
		  type = cv_unqualified (type_decays_to (type));
		  if (enum_p && TREE_CODE (type) == ENUMERAL_TYPE)
		    vec_safe_push (types[i], type);
		  if (INTEGRAL_OR_UNSCOPED_ENUMERATION_TYPE_P (type))
		    type = type_promotes_to (type);
		}

	      if (! vec_member (type, types[i]))
		vec_safe_push (types[i], type);
	    }
	}
      else
	{
	  if (code == COND_EXPR && lvalue_p (args[i]))
	    vec_safe_push (types[i], build_reference_type (argtypes[i]));
	  type = non_reference (argtypes[i]);
	  if (i != 0 || ! ref1)
	    {
	      type = cv_unqualified (type_decays_to (type));
	      if (enum_p && UNSCOPED_ENUM_P (type))
		vec_safe_push (types[i], type);
	      if (INTEGRAL_OR_UNSCOPED_ENUMERATION_TYPE_P (type))
		type = type_promotes_to (type);
	    }
	  vec_safe_push (types[i], type);
	}
    }

  /* Run through the possible parameter types of both arguments,
     creating candidates with those parameter types.  */
  FOR_EACH_VEC_ELT_REVERSE (*(types[0]), ix, t)
    {
      unsigned jx;
      tree u;

      if (!types[1]->is_empty ())
	FOR_EACH_VEC_ELT_REVERSE (*(types[1]), jx, u)
	  add_builtin_candidate
	    (candidates, code, code2, fnname, t,
	     u, args, argtypes, flags, complain);
      else
	add_builtin_candidate
	  (candidates, code, code2, fnname, t,
	   NULL_TREE, args, argtypes, flags, complain);
    }

  release_tree_vector (types[0]);
  release_tree_vector (types[1]);
}


/* If TMPL can be successfully instantiated as indicated by
   EXPLICIT_TARGS and ARGLIST, adds the instantiation to CANDIDATES.

   TMPL is the template.  EXPLICIT_TARGS are any explicit template
   arguments.  ARGLIST is the arguments provided at the call-site.
   This does not change ARGLIST.  The RETURN_TYPE is the desired type
   for conversion operators.  If OBJ is NULL_TREE, FLAGS and CTYPE are
   as for add_function_candidate.  If an OBJ is supplied, FLAGS and
   CTYPE are ignored, and OBJ is as for add_conv_candidate.  */

static struct z_candidate*
add_template_candidate_real (struct z_candidate **candidates, tree tmpl,
			     tree ctype, tree explicit_targs, tree first_arg,
			     const vec<tree, va_gc> *arglist, tree return_type,
			     tree access_path, tree conversion_path,
			     int flags, tree obj, unification_kind_t strict,
			     tsubst_flags_t complain)
{
  int ntparms = DECL_NTPARMS (tmpl);
  tree targs = make_tree_vec (ntparms);
  unsigned int len = vec_safe_length (arglist);
  unsigned int nargs = (first_arg == NULL_TREE ? 0 : 1) + len;
  unsigned int skip_without_in_chrg = 0;
  tree first_arg_without_in_chrg = first_arg;
  tree *args_without_in_chrg;
  unsigned int nargs_without_in_chrg;
  unsigned int ia, ix;
  tree arg;
  struct z_candidate *cand;
  tree fn;
  struct rejection_reason *reason = NULL;
  int errs;
  conversion **convs = NULL;

  /* We don't do deduction on the in-charge parameter, the VTT
     parameter or 'this'.  */
  if (DECL_NONSTATIC_MEMBER_FUNCTION_P (tmpl))
    {
      if (first_arg_without_in_chrg != NULL_TREE)
	first_arg_without_in_chrg = NULL_TREE;
      else if (return_type && strict == DEDUCE_CALL)
	/* We're deducing for a call to the result of a template conversion
	   function, so the args don't contain 'this'; leave them alone.  */;
      else
	++skip_without_in_chrg;
    }

  if ((DECL_MAYBE_IN_CHARGE_CONSTRUCTOR_P (tmpl)
       || DECL_BASE_CONSTRUCTOR_P (tmpl))
      && CLASSTYPE_VBASECLASSES (DECL_CONTEXT (tmpl)))
    {
      if (first_arg_without_in_chrg != NULL_TREE)
	first_arg_without_in_chrg = NULL_TREE;
      else
	++skip_without_in_chrg;
    }

  if (len < skip_without_in_chrg)
    return NULL;

  if (DECL_CONSTRUCTOR_P (tmpl) && nargs == 2
      && same_type_ignoring_top_level_qualifiers_p (TREE_TYPE (first_arg),
						    TREE_TYPE ((*arglist)[0])))
    {
      /* 12.8/6 says, "A declaration of a constructor for a class X is
	 ill-formed if its first parameter is of type (optionally cv-qualified)
	 X and either there are no other parameters or else all other
	 parameters have default arguments. A member function template is never
	 instantiated to produce such a constructor signature."

	 So if we're trying to copy an object of the containing class, don't
	 consider a template constructor that has a first parameter type that
	 is just a template parameter, as we would deduce a signature that we
	 would then reject in the code below.  */
      if (tree firstparm = FUNCTION_FIRST_USER_PARMTYPE (tmpl))
	{
	  firstparm = TREE_VALUE (firstparm);
	  if (PACK_EXPANSION_P (firstparm))
	    firstparm = PACK_EXPANSION_PATTERN (firstparm);
	  if (TREE_CODE (firstparm) == TEMPLATE_TYPE_PARM)
	    {
	      gcc_assert (!explicit_targs);
	      reason = invalid_copy_with_fn_template_rejection ();
	      goto fail;
	    }
	}
    }

  nargs_without_in_chrg = ((first_arg_without_in_chrg != NULL_TREE ? 1 : 0)
			   + (len - skip_without_in_chrg));
  args_without_in_chrg = XALLOCAVEC (tree, nargs_without_in_chrg);
  ia = 0;
  if (first_arg_without_in_chrg != NULL_TREE)
    {
      args_without_in_chrg[ia] = first_arg_without_in_chrg;
      ++ia;
    }
  for (ix = skip_without_in_chrg;
       vec_safe_iterate (arglist, ix, &arg);
       ++ix)
    {
      args_without_in_chrg[ia] = arg;
      ++ia;
    }
  gcc_assert (ia == nargs_without_in_chrg);

  errs = errorcount+sorrycount;
  if (!obj)
    convs = alloc_conversions (nargs);
  fn = fn_type_unification (tmpl, explicit_targs, targs,
			    args_without_in_chrg,
			    nargs_without_in_chrg,
			    return_type, strict, flags, convs,
			    false, complain & tf_decltype);

  if (fn == error_mark_node)
    {
      /* Don't repeat unification later if it already resulted in errors.  */
      if (errorcount+sorrycount == errs)
	reason = template_unification_rejection (tmpl, explicit_targs,
						 targs, args_without_in_chrg,
						 nargs_without_in_chrg,
						 return_type, strict, flags);
      else
	reason = template_unification_error_rejection ();
      goto fail;
    }

  /* Now the explicit specifier might have been deduced; check if this
     declaration is explicit.  If it is and we're ignoring non-converting
     constructors, don't add this function to the set of candidates.  */
  if ((flags & LOOKUP_ONLYCONVERTING) && DECL_NONCONVERTING_P (fn))
    return NULL;

  if (DECL_CONSTRUCTOR_P (fn) && nargs == 2)
    {
      tree arg_types = FUNCTION_FIRST_USER_PARMTYPE (fn);
      if (arg_types && same_type_p (TYPE_MAIN_VARIANT (TREE_VALUE (arg_types)),
				    ctype))
	{
	  /* We're trying to produce a constructor with a prohibited signature,
	     as discussed above; handle here any cases we didn't catch then,
	     such as X(X<T>).  */
	  reason = invalid_copy_with_fn_template_rejection ();
	  goto fail;
	}
    }

  if (obj != NULL_TREE)
    /* Aha, this is a conversion function.  */
    cand = add_conv_candidate (candidates, fn, obj, arglist,
			       access_path, conversion_path, complain);
  else
    cand = add_function_candidate (candidates, fn, ctype,
				   first_arg, arglist, access_path,
				   conversion_path, flags, convs, complain);
  if (DECL_TI_TEMPLATE (fn) != tmpl)
    /* This situation can occur if a member template of a template
       class is specialized.  Then, instantiate_template might return
       an instantiation of the specialization, in which case the
       DECL_TI_TEMPLATE field will point at the original
       specialization.  For example:

	 template <class T> struct S { template <class U> void f(U);
				       template <> void f(int) {}; };
	 S<double> sd;
	 sd.f(3);

       Here, TMPL will be template <class U> S<double>::f(U).
       And, instantiate template will give us the specialization
       template <> S<double>::f(int).  But, the DECL_TI_TEMPLATE field
       for this will point at template <class T> template <> S<T>::f(int),
       so that we can find the definition.  For the purposes of
       overload resolution, however, we want the original TMPL.  */
    cand->template_decl = build_template_info (tmpl, targs);
  else
    cand->template_decl = DECL_TEMPLATE_INFO (fn);
  cand->explicit_targs = explicit_targs;

  return cand;
 fail:
  return add_candidate (candidates, tmpl, first_arg, arglist, nargs, NULL,
			access_path, conversion_path, 0, reason, flags);
}


static struct z_candidate *
add_template_candidate (struct z_candidate **candidates, tree tmpl, tree ctype,
			tree explicit_targs, tree first_arg,
			const vec<tree, va_gc> *arglist, tree return_type,
			tree access_path, tree conversion_path, int flags,
			unification_kind_t strict, tsubst_flags_t complain)
{
  return
    add_template_candidate_real (candidates, tmpl, ctype,
				 explicit_targs, first_arg, arglist,
				 return_type, access_path, conversion_path,
				 flags, NULL_TREE, strict, complain);
}

/* Create an overload candidate for the conversion function template TMPL,
   returning RETURN_TYPE, which will be invoked for expression OBJ to produce a
   pointer-to-function which will in turn be called with the argument list
   ARGLIST, and add it to CANDIDATES.  This does not change ARGLIST.  FLAGS is
   passed on to implicit_conversion.  */

static struct z_candidate *
add_template_conv_candidate (struct z_candidate **candidates, tree tmpl,
			     tree obj,
			     const vec<tree, va_gc> *arglist,
			     tree return_type, tree access_path,
			     tree conversion_path, tsubst_flags_t complain)
{
  /* Making this work broke PR 71117 and 85118, so until the committee resolves
     core issue 2189, let's disable this candidate if there are any call
     operators.  */
  if (*candidates)
    return NULL;

  return
    add_template_candidate_real (candidates, tmpl, NULL_TREE, NULL_TREE,
				 NULL_TREE, arglist, return_type, access_path,
				 conversion_path, 0, obj, DEDUCE_CALL,
				 complain);
}

/* The CANDS are the set of candidates that were considered for
   overload resolution.  Return the set of viable candidates, or CANDS
   if none are viable.  If any of the candidates were viable, set
   *ANY_VIABLE_P to true.  STRICT_P is true if a candidate should be
   considered viable only if it is strictly viable.  */

static struct z_candidate*
splice_viable (struct z_candidate *cands,
	       bool strict_p,
	       bool *any_viable_p)
{
  struct z_candidate *viable;
  struct z_candidate **last_viable;
  struct z_candidate **cand;
  bool found_strictly_viable = false;

  /* Be strict inside templates, since build_over_call won't actually
     do the conversions to get pedwarns.  */
  if (processing_template_decl)
    strict_p = true;

  viable = NULL;
  last_viable = &viable;
  *any_viable_p = false;

  cand = &cands;
  while (*cand)
    {
      struct z_candidate *c = *cand;
      if (!strict_p
	  && (c->viable == 1 || TREE_CODE (c->fn) == TEMPLATE_DECL))
	{
	  /* Be strict in the presence of a viable candidate.  Also if
	     there are template candidates, so that we get deduction errors
	     for them instead of silently preferring a bad conversion.  */
	  strict_p = true;
	  if (viable && !found_strictly_viable)
	    {
	      /* Put any spliced near matches back onto the main list so
		 that we see them if there is no strict match.  */
	      *any_viable_p = false;
	      *last_viable = cands;
	      cands = viable;
	      viable = NULL;
	      last_viable = &viable;
	    }
	}

      if (strict_p ? c->viable == 1 : c->viable)
	{
	  *last_viable = c;
	  *cand = c->next;
	  c->next = NULL;
	  last_viable = &c->next;
	  *any_viable_p = true;
	  if (c->viable == 1)
	    found_strictly_viable = true;
	}
      else
	cand = &c->next;
    }

  return viable ? viable : cands;
}

static bool
any_strictly_viable (struct z_candidate *cands)
{
  for (; cands; cands = cands->next)
    if (cands->viable == 1)
      return true;
  return false;
}

/* OBJ is being used in an expression like "OBJ.f (...)".  In other
   words, it is about to become the "this" pointer for a member
   function call.  Take the address of the object.  */

static tree
build_this (tree obj)
{
  /* In a template, we are only concerned about the type of the
     expression, so we can take a shortcut.  */
  if (processing_template_decl)
    return build_address (obj);

  return cp_build_addr_expr (obj, tf_warning_or_error);
}

/* Returns true iff functions are equivalent. Equivalent functions are
   not '==' only if one is a function-local extern function or if
   both are extern "C".  */

static inline int
equal_functions (tree fn1, tree fn2)
{
  if (TREE_CODE (fn1) != TREE_CODE (fn2))
    return 0;
  if (TREE_CODE (fn1) == TEMPLATE_DECL)
    return fn1 == fn2;
  if (DECL_LOCAL_FUNCTION_P (fn1) || DECL_LOCAL_FUNCTION_P (fn2)
      || DECL_EXTERN_C_FUNCTION_P (fn1))
    return decls_match (fn1, fn2);
  return fn1 == fn2;
}

/* Print information about a candidate FN being rejected due to INFO.  */

static void
print_conversion_rejection (location_t loc, struct conversion_info *info,
			    tree fn)
{
  tree from = info->from;
  if (!TYPE_P (from))
    from = lvalue_type (from);
  if (info->n_arg == -1)
    {
      /* Conversion of implicit `this' argument failed.  */
      if (!TYPE_P (info->from))
	/* A bad conversion for 'this' must be discarding cv-quals.  */
	inform (loc, "  passing %qT as %<this%> "
		"argument discards qualifiers",
		from);
      else
	inform (loc, "  no known conversion for implicit "
		"%<this%> parameter from %qH to %qI",
		from, info->to_type);
    }
  else if (!TYPE_P (info->from))
    {
      if (info->n_arg >= 0)
	inform (loc, "  conversion of argument %d would be ill-formed:",
		info->n_arg + 1);
      perform_implicit_conversion (info->to_type, info->from,
				   tf_warning_or_error);
    }
  else if (info->n_arg == -2)
    /* Conversion of conversion function return value failed.  */
    inform (loc, "  no known conversion from %qH to %qI",
	    from, info->to_type);
  else
    {
      if (TREE_CODE (fn) == FUNCTION_DECL)
	loc = get_fndecl_argument_location (fn, info->n_arg);
      inform (loc, "  no known conversion for argument %d from %qH to %qI",
	      info->n_arg + 1, from, info->to_type);
    }
}

/* Print information about a candidate with WANT parameters and we found
   HAVE.  */

static void
print_arity_information (location_t loc, unsigned int have, unsigned int want)
{
  inform_n (loc, want,
	    "  candidate expects %d argument, %d provided",
	    "  candidate expects %d arguments, %d provided",
	    want, have);
}

/* Print information about one overload candidate CANDIDATE.  MSGSTR
   is the text to print before the candidate itself.

   NOTE: Unlike most diagnostic functions in GCC, MSGSTR is expected
   to have been run through gettext by the caller.  This wart makes
   life simpler in print_z_candidates and for the translators.  */

static void
print_z_candidate (location_t loc, const char *msgstr,
		   struct z_candidate *candidate)
{
  const char *msg = (msgstr == NULL
		     ? ""
		     : ACONCAT ((_(msgstr), " ", NULL)));
  tree fn = candidate->fn;
  if (flag_new_inheriting_ctors)
    fn = strip_inheriting_ctors (fn);
  location_t cloc = location_of (fn);

  if (identifier_p (fn))
    {
      cloc = loc;
      if (candidate->num_convs == 3)
	inform (cloc, "%s%<%D(%T, %T, %T)%> (built-in)", msg, fn,
		candidate->convs[0]->type,
		candidate->convs[1]->type,
		candidate->convs[2]->type);
      else if (candidate->num_convs == 2)
	inform (cloc, "%s%<%D(%T, %T)%> (built-in)", msg, fn,
		candidate->convs[0]->type,
		candidate->convs[1]->type);
      else
	inform (cloc, "%s%<%D(%T)%> (built-in)", msg, fn,
		candidate->convs[0]->type);
    }
  else if (TYPE_P (fn))
    inform (cloc, "%s%qT (conversion)", msg, fn);
  else if (candidate->viable == -1)
    inform (cloc, "%s%#qD (near match)", msg, fn);
  else if (DECL_DELETED_FN (fn))
    inform (cloc, "%s%#qD (deleted)", msg, fn);
  else if (candidate->reversed ())
    inform (cloc, "%s%#qD (reversed)", msg, fn);
  else if (candidate->rewritten ())
    inform (cloc, "%s%#qD (rewritten)", msg, fn);
  else
    inform (cloc, "%s%#qD", msg, fn);
  if (fn != candidate->fn)
    {
      cloc = location_of (candidate->fn);
      inform (cloc, "  inherited here");
    }
  /* Give the user some information about why this candidate failed.  */
  if (candidate->reason != NULL)
    {
      struct rejection_reason *r = candidate->reason;

      switch (r->code)
	{
	case rr_arity:
	  print_arity_information (cloc, r->u.arity.actual,
				   r->u.arity.expected);
	  break;
	case rr_arg_conversion:
	  print_conversion_rejection (cloc, &r->u.conversion, fn);
	  break;
	case rr_bad_arg_conversion:
	  print_conversion_rejection (cloc, &r->u.bad_conversion, fn);
	  break;
	case rr_explicit_conversion:
	  inform (cloc, "  return type %qT of explicit conversion function "
		  "cannot be converted to %qT with a qualification "
		  "conversion", r->u.conversion.from,
		  r->u.conversion.to_type);
	  break;
	case rr_template_conversion:
	  inform (cloc, "  conversion from return type %qT of template "
		  "conversion function specialization to %qT is not an "
		  "exact match", r->u.conversion.from,
		  r->u.conversion.to_type);
	  break;
	case rr_template_unification:
	  /* We use template_unification_error_rejection if unification caused
	     actual non-SFINAE errors, in which case we don't need to repeat
	     them here.  */
	  if (r->u.template_unification.tmpl == NULL_TREE)
	    {
	      inform (cloc, "  substitution of deduced template arguments "
		      "resulted in errors seen above");
	      break;
	    }
	  /* Re-run template unification with diagnostics.  */
	  inform (cloc, "  template argument deduction/substitution failed:");
	  fn_type_unification (r->u.template_unification.tmpl,
			       r->u.template_unification.explicit_targs,
			       (make_tree_vec
				(r->u.template_unification.num_targs)),
			       r->u.template_unification.args,
			       r->u.template_unification.nargs,
			       r->u.template_unification.return_type,
			       r->u.template_unification.strict,
			       r->u.template_unification.flags,
			       NULL, true, false);
	  break;
	case rr_invalid_copy:
	  inform (cloc,
		  "  a constructor taking a single argument of its own "
		  "class type is invalid");
	  break;
	case rr_constraint_failure:
	  diagnose_constraints (cloc, fn, NULL_TREE);
	  break;
	case rr_inherited_ctor:
	  inform (cloc, "  an inherited constructor is not a candidate for "
		  "initialization from an expression of the same or derived "
		  "type");
	  break;
	case rr_none:
	default:
	  /* This candidate didn't have any issues or we failed to
	     handle a particular code.  Either way...  */
	  gcc_unreachable ();
	}
    }
}

static void
print_z_candidates (location_t loc, struct z_candidate *candidates)
{
  struct z_candidate *cand1;
  struct z_candidate **cand2;

  if (!candidates)
    return;

  /* Remove non-viable deleted candidates.  */
  cand1 = candidates;
  for (cand2 = &cand1; *cand2; )
    {
      if (TREE_CODE ((*cand2)->fn) == FUNCTION_DECL
	  && !(*cand2)->viable
	  && DECL_DELETED_FN ((*cand2)->fn))
	*cand2 = (*cand2)->next;
      else
	cand2 = &(*cand2)->next;
    }
  /* ...if there are any non-deleted ones.  */
  if (cand1)
    candidates = cand1;

  /* There may be duplicates in the set of candidates.  We put off
     checking this condition as long as possible, since we have no way
     to eliminate duplicates from a set of functions in less than n^2
     time.  Now we are about to emit an error message, so it is more
     permissible to go slowly.  */
  for (cand1 = candidates; cand1; cand1 = cand1->next)
    {
      tree fn = cand1->fn;
      /* Skip builtin candidates and conversion functions.  */
      if (!DECL_P (fn))
	continue;
      cand2 = &cand1->next;
      while (*cand2)
	{
	  if (DECL_P ((*cand2)->fn)
	      && equal_functions (fn, (*cand2)->fn))
	    *cand2 = (*cand2)->next;
	  else
	    cand2 = &(*cand2)->next;
	}
    }

  for (; candidates; candidates = candidates->next)
    print_z_candidate (loc, N_("candidate:"), candidates);
}

/* USER_SEQ is a user-defined conversion sequence, beginning with a
   USER_CONV.  STD_SEQ is the standard conversion sequence applied to
   the result of the conversion function to convert it to the final
   desired type.  Merge the two sequences into a single sequence,
   and return the merged sequence.  */

static conversion *
merge_conversion_sequences (conversion *user_seq, conversion *std_seq)
{
  conversion **t;
  bool bad = user_seq->bad_p;

  gcc_assert (user_seq->kind == ck_user);

  /* Find the end of the second conversion sequence.  */
  for (t = &std_seq; (*t)->kind != ck_identity; t = &((*t)->u.next))
    {
      /* The entire sequence is a user-conversion sequence.  */
      (*t)->user_conv_p = true;
      if (bad)
	(*t)->bad_p = true;
    }

  if ((*t)->rvaluedness_matches_p)
    /* We're binding a reference directly to the result of the conversion.
       build_user_type_conversion_1 stripped the REFERENCE_TYPE from the return
       type, but we want it back.  */
    user_seq->type = TREE_TYPE (TREE_TYPE (user_seq->cand->fn));

  /* Replace the identity conversion with the user conversion
     sequence.  */
  *t = user_seq;

  return std_seq;
}

/* Handle overload resolution for initializing an object of class type from
   an initializer list.  First we look for a suitable constructor that
   takes a std::initializer_list; if we don't find one, we then look for a
   non-list constructor.

   Parameters are as for add_candidates, except that the arguments are in
   the form of a CONSTRUCTOR (the initializer list) rather than a vector, and
   the RETURN_TYPE parameter is replaced by TOTYPE, the desired type.  */

static void
add_list_candidates (tree fns, tree first_arg,
		     const vec<tree, va_gc> *args, tree totype,
		     tree explicit_targs, bool template_only,
		     tree conversion_path, tree access_path,
		     int flags,
		     struct z_candidate **candidates,
		     tsubst_flags_t complain)
{
  gcc_assert (*candidates == NULL);

  /* We're looking for a ctor for list-initialization.  */
  flags |= LOOKUP_LIST_INIT_CTOR;
  /* And we don't allow narrowing conversions.  We also use this flag to
     avoid the copy constructor call for copy-list-initialization.  */
  flags |= LOOKUP_NO_NARROWING;

  unsigned nart = num_artificial_parms_for (OVL_FIRST (fns)) - 1;
  tree init_list = (*args)[nart];

  /* Always use the default constructor if the list is empty (DR 990).  */
  if (CONSTRUCTOR_NELTS (init_list) == 0
      && TYPE_HAS_DEFAULT_CONSTRUCTOR (totype))
    ;
  /* If the class has a list ctor, try passing the list as a single
     argument first, but only consider list ctors.  */
  else if (TYPE_HAS_LIST_CTOR (totype))
    {
      flags |= LOOKUP_LIST_ONLY;
      add_candidates (fns, first_arg, args, NULL_TREE,
		      explicit_targs, template_only, conversion_path,
		      access_path, flags, candidates, complain);
      if (any_strictly_viable (*candidates))
	return;
    }

  /* Expand the CONSTRUCTOR into a new argument vec.  */
  vec<tree, va_gc> *new_args;
  vec_alloc (new_args, nart + CONSTRUCTOR_NELTS (init_list));
  for (unsigned i = 0; i < nart; ++i)
    new_args->quick_push ((*args)[i]);
  for (unsigned i = 0; i < CONSTRUCTOR_NELTS (init_list); ++i)
    new_args->quick_push (CONSTRUCTOR_ELT (init_list, i)->value);

  /* We aren't looking for list-ctors anymore.  */
  flags &= ~LOOKUP_LIST_ONLY;
  /* We allow more user-defined conversions within an init-list.  */
  flags &= ~LOOKUP_NO_CONVERSION;

  add_candidates (fns, first_arg, new_args, NULL_TREE,
		  explicit_targs, template_only, conversion_path,
		  access_path, flags, candidates, complain);
}

/* Returns the best overload candidate to perform the requested
   conversion.  This function is used for three the overloading situations
   described in [over.match.copy], [over.match.conv], and [over.match.ref].
   If TOTYPE is a REFERENCE_TYPE, we're trying to find a direct binding as
   per [dcl.init.ref], so we ignore temporary bindings.  */

static struct z_candidate *
build_user_type_conversion_1 (tree totype, tree expr, int flags,
			      tsubst_flags_t complain)
{
  struct z_candidate *candidates, *cand;
  tree fromtype;
  tree ctors = NULL_TREE;
  tree conv_fns = NULL_TREE;
  conversion *conv = NULL;
  tree first_arg = NULL_TREE;
  vec<tree, va_gc> *args = NULL;
  bool any_viable_p;
  int convflags;

  if (!expr)
    return NULL;

  fromtype = TREE_TYPE (expr);

  /* We represent conversion within a hierarchy using RVALUE_CONV and
     BASE_CONV, as specified by [over.best.ics]; these become plain
     constructor calls, as specified in [dcl.init].  */
  gcc_assert (!MAYBE_CLASS_TYPE_P (fromtype) || !MAYBE_CLASS_TYPE_P (totype)
	      || !DERIVED_FROM_P (totype, fromtype));

  if (CLASS_TYPE_P (totype))
    /* Use lookup_fnfields_slot instead of lookup_fnfields to avoid
       creating a garbage BASELINK; constructors can't be inherited.  */
    ctors = get_class_binding (totype, complete_ctor_identifier);

  if (MAYBE_CLASS_TYPE_P (fromtype))
    {
      tree to_nonref = non_reference (totype);
      if (same_type_ignoring_top_level_qualifiers_p (to_nonref, fromtype) ||
	  (CLASS_TYPE_P (to_nonref) && CLASS_TYPE_P (fromtype)
	   && DERIVED_FROM_P (to_nonref, fromtype)))
	{
	  /* [class.conv.fct] A conversion function is never used to
	     convert a (possibly cv-qualified) object to the (possibly
	     cv-qualified) same object type (or a reference to it), to a
	     (possibly cv-qualified) base class of that type (or a
	     reference to it)...  */
	}
      else
	conv_fns = lookup_conversions (fromtype);
    }

  candidates = 0;
  flags |= LOOKUP_NO_CONVERSION;
  if (BRACE_ENCLOSED_INITIALIZER_P (expr))
    flags |= LOOKUP_NO_NARROWING;

  /* It's OK to bind a temporary for converting constructor arguments, but
     not in converting the return value of a conversion operator.  */
  convflags = ((flags & LOOKUP_NO_TEMP_BIND) | LOOKUP_NO_CONVERSION
	       | (flags & LOOKUP_NO_NARROWING));
  flags &= ~LOOKUP_NO_TEMP_BIND;

  if (ctors)
    {
      int ctorflags = flags;

      first_arg = build_dummy_object (totype);

      /* We should never try to call the abstract or base constructor
	 from here.  */
      gcc_assert (!DECL_HAS_IN_CHARGE_PARM_P (OVL_FIRST (ctors))
		  && !DECL_HAS_VTT_PARM_P (OVL_FIRST (ctors)));

      args = make_tree_vector_single (expr);
      if (BRACE_ENCLOSED_INITIALIZER_P (expr))
	{
	  /* List-initialization.  */
	  add_list_candidates (ctors, first_arg, args, totype, NULL_TREE,
			       false, TYPE_BINFO (totype), TYPE_BINFO (totype),
			       ctorflags, &candidates, complain);
	}
      else
	{
	  add_candidates (ctors, first_arg, args, NULL_TREE, NULL_TREE, false,
			  TYPE_BINFO (totype), TYPE_BINFO (totype),
			  ctorflags, &candidates, complain);
	}

      for (cand = candidates; cand; cand = cand->next)
	{
	  cand->second_conv = build_identity_conv (totype, NULL_TREE);

	  /* If totype isn't a reference, and LOOKUP_NO_TEMP_BIND isn't
	     set, then this is copy-initialization.  In that case, "The
	     result of the call is then used to direct-initialize the
	     object that is the destination of the copy-initialization."
	     [dcl.init]

	     We represent this in the conversion sequence with an
	     rvalue conversion, which means a constructor call.  */
	  if (!TYPE_REF_P (totype)
	      && !(convflags & LOOKUP_NO_TEMP_BIND))
	    cand->second_conv
	      = build_conv (ck_rvalue, totype, cand->second_conv);
	}
    }

  if (conv_fns)
    {
      if (BRACE_ENCLOSED_INITIALIZER_P (expr))
	first_arg = CONSTRUCTOR_ELT (expr, 0)->value;
      else
	first_arg = expr;
    }

  for (; conv_fns; conv_fns = TREE_CHAIN (conv_fns))
    {
      tree conversion_path = TREE_PURPOSE (conv_fns);
      struct z_candidate *old_candidates;

      /* If we are called to convert to a reference type, we are trying to
	 find a direct binding, so don't even consider temporaries.  If
	 we don't find a direct binding, the caller will try again to
	 look for a temporary binding.  */
      if (TYPE_REF_P (totype))
	convflags |= LOOKUP_NO_TEMP_BIND;

      old_candidates = candidates;
      add_candidates (TREE_VALUE (conv_fns), first_arg, NULL, totype,
		      NULL_TREE, false,
		      conversion_path, TYPE_BINFO (fromtype),
		      flags, &candidates, complain);

      for (cand = candidates; cand != old_candidates; cand = cand->next)
	{
	  if (cand->viable == 0)
	    /* Already rejected, don't change to -1.  */
	    continue;

	  tree rettype = TREE_TYPE (TREE_TYPE (cand->fn));
	  conversion *ics
	    = implicit_conversion (totype,
				   rettype,
				   0,
				   /*c_cast_p=*/false, convflags,
				   complain);

	  /* If LOOKUP_NO_TEMP_BIND isn't set, then this is
	     copy-initialization.  In that case, "The result of the
	     call is then used to direct-initialize the object that is
	     the destination of the copy-initialization."  [dcl.init]

	     We represent this in the conversion sequence with an
	     rvalue conversion, which means a constructor call.  But
	     don't add a second rvalue conversion if there's already
	     one there.  Which there really shouldn't be, but it's
	     harmless since we'd add it here anyway. */
	  if (ics && MAYBE_CLASS_TYPE_P (totype) && ics->kind != ck_rvalue
	      && !(convflags & LOOKUP_NO_TEMP_BIND))
	    ics = build_conv (ck_rvalue, totype, ics);

	  cand->second_conv = ics;

	  if (!ics)
	    {
	      cand->viable = 0;
	      cand->reason = arg_conversion_rejection (NULL_TREE, -2,
						       rettype, totype,
						       EXPR_LOCATION (expr));
	    }
	  else if (TYPE_REF_P (totype) && !ics->rvaluedness_matches_p
		   /* Limit this to non-templates for now (PR90546).  */
		   && !cand->template_decl
		   && TREE_CODE (TREE_TYPE (totype)) != FUNCTION_TYPE)
	    {
	      /* If we are called to convert to a reference type, we are trying
		 to find a direct binding per [over.match.ref], so rvaluedness
		 must match for non-functions.  */
	      cand->viable = 0;
	    }
	  else if (DECL_NONCONVERTING_P (cand->fn)
		   && ics->rank > cr_exact)
	    {
	      /* 13.3.1.5: For direct-initialization, those explicit
		 conversion functions that are not hidden within S and
		 yield type T or a type that can be converted to type T
		 with a qualification conversion (4.4) are also candidate
		 functions.  */
	      /* 13.3.1.6 doesn't have a parallel restriction, but it should;
		 I've raised this issue with the committee. --jason 9/2011 */
	      cand->viable = -1;
	      cand->reason = explicit_conversion_rejection (rettype, totype);
	    }
	  else if (cand->viable == 1 && ics->bad_p)
	    {
	      cand->viable = -1;
	      cand->reason
		= bad_arg_conversion_rejection (NULL_TREE, -2,
						rettype, totype,
						EXPR_LOCATION (expr));
	    }
	  else if (primary_template_specialization_p (cand->fn)
		   && ics->rank > cr_exact)
	    {
	      /* 13.3.3.1.2: If the user-defined conversion is specified by
		 a specialization of a conversion function template, the
		 second standard conversion sequence shall have exact match
		 rank.  */
	      cand->viable = -1;
	      cand->reason = template_conversion_rejection (rettype, totype);
	    }
	}
    }

  candidates = splice_viable (candidates, false, &any_viable_p);
  if (!any_viable_p)
    {
      if (args)
	release_tree_vector (args);
      return NULL;
    }

  cand = tourney (candidates, complain);
  if (cand == NULL)
    {
      if (complain & tf_error)
	{
	  auto_diagnostic_group d;
<<<<<<< HEAD
	  error ("conversion from %qH to %qI is ambiguous",
		 fromtype, totype);
=======
	  error_at (cp_expr_loc_or_input_loc (expr),
		    "conversion from %qH to %qI is ambiguous",
		    fromtype, totype);
>>>>>>> 9e014010
	  print_z_candidates (location_of (expr), candidates);
	}

      cand = candidates;	/* any one will do */
      cand->second_conv = build_ambiguous_conv (totype, expr);
      cand->second_conv->user_conv_p = true;
      if (!any_strictly_viable (candidates))
	cand->second_conv->bad_p = true;
      if (flags & LOOKUP_ONLYCONVERTING)
	cand->second_conv->need_temporary_p = true;
      /* If there are viable candidates, don't set ICS_BAD_FLAG; an
	 ambiguous conversion is no worse than another user-defined
	 conversion.  */

      return cand;
    }

  tree convtype;
  if (!DECL_CONSTRUCTOR_P (cand->fn))
    convtype = non_reference (TREE_TYPE (TREE_TYPE (cand->fn)));
  else if (cand->second_conv->kind == ck_rvalue)
    /* DR 5: [in the first step of copy-initialization]...if the function
       is a constructor, the call initializes a temporary of the
       cv-unqualified version of the destination type. */
    convtype = cv_unqualified (totype);
  else
    convtype = totype;
  /* Build the user conversion sequence.  */
  conv = build_conv
    (ck_user,
     convtype,
     build_identity_conv (TREE_TYPE (expr), expr));
  conv->cand = cand;
  if (cand->viable == -1)
    conv->bad_p = true;

  /* We're performing the maybe-rvalue overload resolution and
     a conversion function is in play.  Reject converting the return
     value of the conversion function to a base class.  */
  if ((flags & LOOKUP_PREFER_RVALUE) && !DECL_CONSTRUCTOR_P (cand->fn))
    for (conversion *t = cand->second_conv; t; t = next_conversion (t))
      if (t->kind == ck_base)
	return NULL;

  /* Remember that this was a list-initialization.  */
  if (flags & LOOKUP_NO_NARROWING)
    conv->check_narrowing = true;

  /* Combine it with the second conversion sequence.  */
  cand->second_conv = merge_conversion_sequences (conv,
						  cand->second_conv);

  return cand;
}

/* Wrapper for above. */

tree
build_user_type_conversion (tree totype, tree expr, int flags,
			    tsubst_flags_t complain)
{
  struct z_candidate *cand;
  tree ret;

  bool subtime = timevar_cond_start (TV_OVERLOAD);
  cand = build_user_type_conversion_1 (totype, expr, flags, complain);

  if (cand)
    {
      if (cand->second_conv->kind == ck_ambig)
	ret = error_mark_node;
      else
        {
          expr = convert_like (cand->second_conv, expr, complain);
          ret = convert_from_reference (expr);
        }
    }
  else
    ret = NULL_TREE;

  timevar_cond_stop (TV_OVERLOAD, subtime);
  return ret;
}

/* Worker for build_converted_constant_expr.  */

static tree
build_converted_constant_expr_internal (tree type, tree expr,
					int flags, tsubst_flags_t complain)
{
  conversion *conv;
  void *p;
  tree t;
<<<<<<< HEAD
  location_t loc = cp_expr_loc_or_loc (expr, input_location);
=======
  location_t loc = cp_expr_loc_or_input_loc (expr);
>>>>>>> 9e014010

  if (error_operand_p (expr))
    return error_mark_node;

  /* Get the high-water mark for the CONVERSION_OBSTACK.  */
  p = conversion_obstack_alloc (0);

  conv = implicit_conversion (type, TREE_TYPE (expr), expr,
			      /*c_cast_p=*/false, flags, complain);

  /* A converted constant expression of type T is an expression, implicitly
     converted to type T, where the converted expression is a constant
     expression and the implicit conversion sequence contains only

       * user-defined conversions,
       * lvalue-to-rvalue conversions (7.1),
       * array-to-pointer conversions (7.2),
       * function-to-pointer conversions (7.3),
       * qualification conversions (7.5),
       * integral promotions (7.6),
       * integral conversions (7.8) other than narrowing conversions (11.6.4),
       * null pointer conversions (7.11) from std::nullptr_t,
       * null member pointer conversions (7.12) from std::nullptr_t, and
       * function pointer conversions (7.13),

     and where the reference binding (if any) binds directly.  */

  for (conversion *c = conv;
       conv && c->kind != ck_identity;
       c = next_conversion (c))
    {
      switch (c->kind)
	{
	  /* A conversion function is OK.  If it isn't constexpr, we'll
	     complain later that the argument isn't constant.  */
	case ck_user:
	  /* The lvalue-to-rvalue conversion is OK.  */
	case ck_rvalue:
	  /* Array-to-pointer and function-to-pointer.  */
	case ck_lvalue:
	  /* Function pointer conversions.  */
	case ck_fnptr:
	  /* Qualification conversions.  */
	case ck_qual:
	  break;

	case ck_ref_bind:
	  if (c->need_temporary_p)
	    {
	      if (complain & tf_error)
		error_at (loc, "initializing %qH with %qI in converted "
			  "constant expression does not bind directly",
			  type, next_conversion (c)->type);
	      conv = NULL;
	    }
	  break;

	case ck_base:
	case ck_pmem:
	case ck_ptr:
	case ck_std:
	  t = next_conversion (c)->type;
	  if (INTEGRAL_OR_ENUMERATION_TYPE_P (t)
	      && INTEGRAL_OR_ENUMERATION_TYPE_P (type))
	    /* Integral promotion or conversion.  */
	    break;
	  if (NULLPTR_TYPE_P (t))
	    /* Conversion from nullptr to pointer or pointer-to-member.  */
	    break;

	  if (complain & tf_error)
	    error_at (loc, "conversion from %qH to %qI in a "
		      "converted constant expression", t, type);
	  /* fall through.  */

	default:
	  conv = NULL;
	  break;
	}
    }

  /* Avoid confusing convert_nontype_argument by introducing
     a redundant conversion to the same reference type.  */
  if (conv && conv->kind == ck_ref_bind
      && REFERENCE_REF_P (expr))
    {
      tree ref = TREE_OPERAND (expr, 0);
      if (same_type_p (type, TREE_TYPE (ref)))
	return ref;
    }

  if (conv)
    {
<<<<<<< HEAD
      /* Don't copy a class non-type template parameter.  */
      if (CLASS_TYPE_P (type) && conv->kind == ck_rvalue
	  && TREE_CODE (expr) == VIEW_CONVERT_EXPR
	  && TREE_CODE (TREE_OPERAND (expr, 0)) == TEMPLATE_PARM_INDEX)
=======
      /* Don't copy a class in a template.  */
      if (CLASS_TYPE_P (type) && conv->kind == ck_rvalue
	  && processing_template_decl)
>>>>>>> 9e014010
	conv = next_conversion (conv);

      conv->check_narrowing = true;
      conv->check_narrowing_const_only = true;
      expr = convert_like (conv, expr, complain);
    }
  else
    {
      if (complain & tf_error)
	error_at (loc, "could not convert %qE from %qH to %qI", expr,
		  TREE_TYPE (expr), type);
      expr = error_mark_node;
    }

  /* Free all the conversions we allocated.  */
  obstack_free (&conversion_obstack, p);

  return expr;
}

/* Subroutine of convert_nontype_argument.

   EXPR is an expression used in a context that requires a converted
   constant-expression, such as a template non-type parameter.  Do any
   necessary conversions (that are permitted for converted
   constant-expressions) to convert it to the desired type.

   This function doesn't consider explicit conversion functions.  If
   you mean to use "a contextually converted constant expression of type
   bool", use build_converted_constant_bool_expr.

   If conversion is successful, returns the converted expression;
   otherwise, returns error_mark_node.  */

tree
build_converted_constant_expr (tree type, tree expr, tsubst_flags_t complain)
{
  return build_converted_constant_expr_internal (type, expr, LOOKUP_IMPLICIT,
						 complain);
}

/* Used to create "a contextually converted constant expression of type
   bool".  This differs from build_converted_constant_expr in that it
   also considers explicit conversion functions.  */

tree
build_converted_constant_bool_expr (tree expr, tsubst_flags_t complain)
{
  return build_converted_constant_expr_internal (boolean_type_node, expr,
						 LOOKUP_NORMAL, complain);
}

/* Do any initial processing on the arguments to a function call.  */

vec<tree, va_gc> *
resolve_args (vec<tree, va_gc> *args, tsubst_flags_t complain)
{
  unsigned int ix;
  tree arg;

  FOR_EACH_VEC_SAFE_ELT (args, ix, arg)
    {
      if (error_operand_p (arg))
	return NULL;
      else if (VOID_TYPE_P (TREE_TYPE (arg)))
	{
	  if (complain & tf_error)
	    error_at (cp_expr_loc_or_input_loc (arg),
		      "invalid use of void expression");
	  return NULL;
	}
      else if (invalid_nonstatic_memfn_p (EXPR_LOCATION (arg), arg, complain))
	return NULL;
    }
  return args;
}

/* Perform overload resolution on FN, which is called with the ARGS.

   Return the candidate function selected by overload resolution, or
   NULL if the event that overload resolution failed.  In the case
   that overload resolution fails, *CANDIDATES will be the set of
   candidates considered, and ANY_VIABLE_P will be set to true or
   false to indicate whether or not any of the candidates were
   viable.

   The ARGS should already have gone through RESOLVE_ARGS before this
   function is called.  */

static struct z_candidate *
perform_overload_resolution (tree fn,
			     const vec<tree, va_gc> *args,
			     struct z_candidate **candidates,
			     bool *any_viable_p, tsubst_flags_t complain)
{
  struct z_candidate *cand;
  tree explicit_targs;
  int template_only;

  bool subtime = timevar_cond_start (TV_OVERLOAD);

  explicit_targs = NULL_TREE;
  template_only = 0;

  *candidates = NULL;
  *any_viable_p = true;

  /* Check FN.  */
  gcc_assert (OVL_P (fn) || TREE_CODE (fn) == TEMPLATE_ID_EXPR);

  if (TREE_CODE (fn) == TEMPLATE_ID_EXPR)
    {
      explicit_targs = TREE_OPERAND (fn, 1);
      fn = TREE_OPERAND (fn, 0);
      template_only = 1;
    }

  /* Add the various candidate functions.  */
  add_candidates (fn, NULL_TREE, args, NULL_TREE,
		  explicit_targs, template_only,
		  /*conversion_path=*/NULL_TREE,
		  /*access_path=*/NULL_TREE,
		  LOOKUP_NORMAL,
		  candidates, complain);

  *candidates = splice_viable (*candidates, false, any_viable_p);
  if (*any_viable_p)
    cand = tourney (*candidates, complain);
  else
    cand = NULL;

  timevar_cond_stop (TV_OVERLOAD, subtime);
  return cand;
}

/* Print an error message about being unable to build a call to FN with
   ARGS.  ANY_VIABLE_P indicates whether any candidate functions could
   be located; CANDIDATES is a possibly empty list of such
   functions.  */

static void
print_error_for_call_failure (tree fn, vec<tree, va_gc> *args,
			      struct z_candidate *candidates)
{
  tree targs = NULL_TREE;
  if (TREE_CODE (fn) == TEMPLATE_ID_EXPR)
    {
      targs = TREE_OPERAND (fn, 1);
      fn = TREE_OPERAND (fn, 0);
    }
  tree name = OVL_NAME (fn);
  location_t loc = location_of (name);
  if (targs)
    name = lookup_template_function (name, targs);

  auto_diagnostic_group d;
  if (!any_strictly_viable (candidates))
    error_at (loc, "no matching function for call to %<%D(%A)%>",
	      name, build_tree_list_vec (args));
  else
    error_at (loc, "call of overloaded %<%D(%A)%> is ambiguous",
	      name, build_tree_list_vec (args));
  if (candidates)
    print_z_candidates (loc, candidates);
}

/* Return an expression for a call to FN (a namespace-scope function,
   or a static member function) with the ARGS.  This may change
   ARGS.  */

tree
build_new_function_call (tree fn, vec<tree, va_gc> **args,
			 tsubst_flags_t complain)
{
  struct z_candidate *candidates, *cand;
  bool any_viable_p;
  void *p;
  tree result;

  if (args != NULL && *args != NULL)
    {
      *args = resolve_args (*args, complain);
      if (*args == NULL)
	return error_mark_node;
    }

  if (flag_tm)
    tm_malloc_replacement (fn);

  /* Get the high-water mark for the CONVERSION_OBSTACK.  */
  p = conversion_obstack_alloc (0);

  cand = perform_overload_resolution (fn, *args, &candidates, &any_viable_p,
				      complain);

  if (!cand)
    {
      if (complain & tf_error)
	{
	  // If there is a single (non-viable) function candidate,
	  // let the error be diagnosed by cp_build_function_call_vec.
	  if (!any_viable_p && candidates && ! candidates->next
	      && (TREE_CODE (candidates->fn) == FUNCTION_DECL))
	    return cp_build_function_call_vec (candidates->fn, args, complain);

	  // Otherwise, emit notes for non-viable candidates.
	  print_error_for_call_failure (fn, *args, candidates);
	}
      result = error_mark_node;
    }
  else
    {
      int flags = LOOKUP_NORMAL;
      /* If fn is template_id_expr, the call has explicit template arguments
         (e.g. func<int>(5)), communicate this info to build_over_call
         through flags so that later we can use it to decide whether to warn
         about peculiar null pointer conversion.  */
      if (TREE_CODE (fn) == TEMPLATE_ID_EXPR)
        flags |= LOOKUP_EXPLICIT_TMPL_ARGS;

      result = build_over_call (cand, flags, complain);
    }

  if (flag_coroutines
      && result
      && TREE_CODE (result) == CALL_EXPR
      && DECL_BUILT_IN_CLASS (TREE_OPERAND (CALL_EXPR_FN (result), 0))
	  == BUILT_IN_NORMAL)
   result = coro_validate_builtin_call (result);

  /* Free all the conversions we allocated.  */
  obstack_free (&conversion_obstack, p);

  return result;
}

/* Build a call to a global operator new.  FNNAME is the name of the
   operator (either "operator new" or "operator new[]") and ARGS are
   the arguments provided.  This may change ARGS.  *SIZE points to the
   total number of bytes required by the allocation, and is updated if
   that is changed here.  *COOKIE_SIZE is non-NULL if a cookie should
   be used.  If this function determines that no cookie should be
   used, after all, *COOKIE_SIZE is set to NULL_TREE.  If SIZE_CHECK
   is not NULL_TREE, it is evaluated before calculating the final
   array size, and if it fails, the array size is replaced with
   (size_t)-1 (usually triggering a std::bad_alloc exception).  If FN
   is non-NULL, it will be set, upon return, to the allocation
   function called.  */

tree
build_operator_new_call (tree fnname, vec<tree, va_gc> **args,
			 tree *size, tree *cookie_size,
			 tree align_arg, tree size_check,
			 tree *fn, tsubst_flags_t complain)
{
  tree original_size = *size;
  tree fns;
  struct z_candidate *candidates;
  struct z_candidate *cand = NULL;
  bool any_viable_p;

  if (fn)
    *fn = NULL_TREE;
  /* Set to (size_t)-1 if the size check fails.  */
  if (size_check != NULL_TREE)
    {
      tree errval = TYPE_MAX_VALUE (sizetype);
      if (cxx_dialect >= cxx11 && flag_exceptions)
	errval = throw_bad_array_new_length ();
      *size = fold_build3 (COND_EXPR, sizetype, size_check,
			   original_size, errval);
    }
  vec_safe_insert (*args, 0, *size);
  *args = resolve_args (*args, complain);
  if (*args == NULL)
    return error_mark_node;

  /* Based on:

       [expr.new]

       If this lookup fails to find the name, or if the allocated type
       is not a class type, the allocation function's name is looked
       up in the global scope.

     we disregard block-scope declarations of "operator new".  */
  fns = lookup_name_real (fnname, 0, 1, /*block_p=*/false, 0, 0);
  fns = lookup_arg_dependent (fnname, fns, *args);

  if (align_arg)
    {
      vec<tree, va_gc>* align_args
	= vec_copy_and_insert (*args, align_arg, 1);
      cand = perform_overload_resolution (fns, align_args, &candidates,
					  &any_viable_p, tf_none);
      if (cand)
	*args = align_args;
      /* If no aligned allocation function matches, try again without the
	 alignment.  */
    }

  /* Figure out what function is being called.  */
  if (!cand)
    cand = perform_overload_resolution (fns, *args, &candidates, &any_viable_p,
					complain);

  /* If no suitable function could be found, issue an error message
     and give up.  */
  if (!cand)
    {
      if (complain & tf_error)
	print_error_for_call_failure (fns, *args, candidates);
      return error_mark_node;
    }

   /* If a cookie is required, add some extra space.  Whether
      or not a cookie is required cannot be determined until
      after we know which function was called.  */
   if (*cookie_size)
     {
       bool use_cookie = true;
       tree arg_types;

       arg_types = TYPE_ARG_TYPES (TREE_TYPE (cand->fn));
       /* Skip the size_t parameter.  */
       arg_types = TREE_CHAIN (arg_types);
       /* Check the remaining parameters (if any).  */
       if (arg_types
	   && TREE_CHAIN (arg_types) == void_list_node
	   && same_type_p (TREE_VALUE (arg_types),
			   ptr_type_node))
	 use_cookie = false;
       /* If we need a cookie, adjust the number of bytes allocated.  */
       if (use_cookie)
	 {
	   /* Update the total size.  */
	   *size = size_binop (PLUS_EXPR, original_size, *cookie_size);
	   if (size_check)
	     {
	       /* Set to (size_t)-1 if the size check fails.  */
	       gcc_assert (size_check != NULL_TREE);
	       *size = fold_build3 (COND_EXPR, sizetype, size_check,
				    *size, TYPE_MAX_VALUE (sizetype));
	    }
	   /* Update the argument list to reflect the adjusted size.  */
	   (**args)[0] = *size;
	 }
       else
	 *cookie_size = NULL_TREE;
     }

   /* Tell our caller which function we decided to call.  */
   if (fn)
     *fn = cand->fn;

   /* Build the CALL_EXPR.  */
   return build_over_call (cand, LOOKUP_NORMAL, complain);
}

/* Build a new call to operator().  This may change ARGS.  */

static tree
build_op_call_1 (tree obj, vec<tree, va_gc> **args, tsubst_flags_t complain)
{
  struct z_candidate *candidates = 0, *cand;
  tree fns, convs, first_mem_arg = NULL_TREE;
  bool any_viable_p;
  tree result = NULL_TREE;
  void *p;

  obj = mark_lvalue_use (obj);

  if (error_operand_p (obj))
    return error_mark_node;

  tree type = TREE_TYPE (obj);

  obj = prep_operand (obj);

  if (TYPE_PTRMEMFUNC_P (type))
    {
      if (complain & tf_error)
        /* It's no good looking for an overloaded operator() on a
           pointer-to-member-function.  */
	error ("pointer-to-member function %qE cannot be called without "
	       "an object; consider using %<.*%> or %<->*%>", obj);
      return error_mark_node;
    }

  if (TYPE_BINFO (type))
    {
      fns = lookup_fnfields (TYPE_BINFO (type), call_op_identifier, 1);
      if (fns == error_mark_node)
	return error_mark_node;
    }
  else
    fns = NULL_TREE;

  if (args != NULL && *args != NULL)
    {
      *args = resolve_args (*args, complain);
      if (*args == NULL)
	return error_mark_node;
    }

  /* Get the high-water mark for the CONVERSION_OBSTACK.  */
  p = conversion_obstack_alloc (0);

  if (fns)
    {
      first_mem_arg = obj;

      add_candidates (BASELINK_FUNCTIONS (fns),
		      first_mem_arg, *args, NULL_TREE,
		      NULL_TREE, false,
		      BASELINK_BINFO (fns), BASELINK_ACCESS_BINFO (fns),
		      LOOKUP_NORMAL, &candidates, complain);
    }

  convs = lookup_conversions (type);

  for (; convs; convs = TREE_CHAIN (convs))
    {
      tree totype = TREE_TYPE (convs);

      if (TYPE_PTRFN_P (totype)
	  || TYPE_REFFN_P (totype)
	  || (TYPE_REF_P (totype)
	      && TYPE_PTRFN_P (TREE_TYPE (totype))))
	for (ovl_iterator iter (TREE_VALUE (convs)); iter; ++iter)
	  {
	    tree fn = *iter;

	    if (DECL_NONCONVERTING_P (fn))
	      continue;

	    if (TREE_CODE (fn) == TEMPLATE_DECL)
	      add_template_conv_candidate
		(&candidates, fn, obj, *args, totype,
		 /*access_path=*/NULL_TREE,
		 /*conversion_path=*/NULL_TREE, complain);
	    else
	      add_conv_candidate (&candidates, fn, obj,
				  *args, /*conversion_path=*/NULL_TREE,
				  /*access_path=*/NULL_TREE, complain);
	  }
    }

  /* Be strict here because if we choose a bad conversion candidate, the
     errors we get won't mention the call context.  */
  candidates = splice_viable (candidates, true, &any_viable_p);
  if (!any_viable_p)
    {
      if (complain & tf_error)
        {
          auto_diagnostic_group d;
          error ("no match for call to %<(%T) (%A)%>", TREE_TYPE (obj),
		 build_tree_list_vec (*args));
          print_z_candidates (location_of (TREE_TYPE (obj)), candidates);
        }
      result = error_mark_node;
    }
  else
    {
      cand = tourney (candidates, complain);
      if (cand == 0)
	{
          if (complain & tf_error)
            {
              auto_diagnostic_group d;
              error ("call of %<(%T) (%A)%> is ambiguous", 
                     TREE_TYPE (obj), build_tree_list_vec (*args));
              print_z_candidates (location_of (TREE_TYPE (obj)), candidates);
            }
	  result = error_mark_node;
	}
      else if (TREE_CODE (cand->fn) == FUNCTION_DECL
	       && DECL_OVERLOADED_OPERATOR_P (cand->fn)
	       && DECL_OVERLOADED_OPERATOR_IS (cand->fn, CALL_EXPR))
	result = build_over_call (cand, LOOKUP_NORMAL, complain);
      else
	{
	  if (TREE_CODE (cand->fn) == FUNCTION_DECL)
	    obj = convert_like_with_context (cand->convs[0], obj, cand->fn,
					     -1, complain);
	  else
	    {
	      gcc_checking_assert (TYPE_P (cand->fn));
	      obj = convert_like (cand->convs[0], obj, complain);
	    }
	  obj = convert_from_reference (obj);
	  result = cp_build_function_call_vec (obj, args, complain);
	}
    }

  /* Free all the conversions we allocated.  */
  obstack_free (&conversion_obstack, p);

  return result;
}

/* Wrapper for above.  */

tree
build_op_call (tree obj, vec<tree, va_gc> **args, tsubst_flags_t complain)
{
  tree ret;
  bool subtime = timevar_cond_start (TV_OVERLOAD);
  ret = build_op_call_1 (obj, args, complain);
  timevar_cond_stop (TV_OVERLOAD, subtime);
  return ret;
}

/* Called by op_error to prepare format strings suitable for the error
   function.  It concatenates a prefix (controlled by MATCH), ERRMSG,
   and a suffix (controlled by NTYPES).  */

static const char *
op_error_string (const char *errmsg, int ntypes, bool match)
{
  const char *msg;

  const char *msgp = concat (match ? G_("ambiguous overload for ")
			           : G_("no match for "), errmsg, NULL);

  if (ntypes == 3)
    msg = concat (msgp, G_(" (operand types are %qT, %qT, and %qT)"), NULL);
  else if (ntypes == 2)
    msg = concat (msgp, G_(" (operand types are %qT and %qT)"), NULL);
  else
    msg = concat (msgp, G_(" (operand type is %qT)"), NULL);

  return msg;
}

static void
op_error (const op_location_t &loc,
	  enum tree_code code, enum tree_code code2,
	  tree arg1, tree arg2, tree arg3, bool match)
{
  bool assop = code == MODIFY_EXPR;
  const char *opname = OVL_OP_INFO (assop, assop ? code2 : code)->name;

  switch (code)
    {
    case COND_EXPR:
      if (flag_diagnostics_show_caret)
	error_at (loc, op_error_string (G_("ternary %<operator?:%>"),
					3, match),
		  TREE_TYPE (arg1), TREE_TYPE (arg2), TREE_TYPE (arg3));
      else
	error_at (loc, op_error_string (G_("ternary %<operator?:%> "
					   "in %<%E ? %E : %E%>"), 3, match),
		  arg1, arg2, arg3,
		  TREE_TYPE (arg1), TREE_TYPE (arg2), TREE_TYPE (arg3));
      break;

    case POSTINCREMENT_EXPR:
    case POSTDECREMENT_EXPR:
      if (flag_diagnostics_show_caret)
	error_at (loc, op_error_string (G_("%<operator%s%>"), 1, match),
		  opname, TREE_TYPE (arg1));
      else
	error_at (loc, op_error_string (G_("%<operator%s%> in %<%E%s%>"),
					1, match),
		  opname, arg1, opname, TREE_TYPE (arg1));
      break;

    case ARRAY_REF:
      if (flag_diagnostics_show_caret)
	error_at (loc, op_error_string (G_("%<operator[]%>"), 2, match),
		  TREE_TYPE (arg1), TREE_TYPE (arg2));
      else
	error_at (loc, op_error_string (G_("%<operator[]%> in %<%E[%E]%>"),
					2, match),
		  arg1, arg2, TREE_TYPE (arg1), TREE_TYPE (arg2));
      break;

    case REALPART_EXPR:
    case IMAGPART_EXPR:
      if (flag_diagnostics_show_caret)
	error_at (loc, op_error_string (G_("%qs"), 1, match),
		  opname, TREE_TYPE (arg1));
      else
	error_at (loc, op_error_string (G_("%qs in %<%s %E%>"), 1, match),
		  opname, opname, arg1, TREE_TYPE (arg1));
      break;

    case CO_AWAIT_EXPR:
      if (flag_diagnostics_show_caret)
	error_at (loc, op_error_string (G_("%<operator %s%>"), 1, match),
		  opname, TREE_TYPE (arg1));
      else
	error_at (loc, op_error_string (G_("%<operator %s%> in %<%s%E%>"),
					  1, match),
		   opname, opname, arg1, TREE_TYPE (arg1));
      break;

    default:
      if (arg2)
	if (flag_diagnostics_show_caret)
	  {
	    binary_op_rich_location richloc (loc, arg1, arg2, true);
	    error_at (&richloc,
		      op_error_string (G_("%<operator%s%>"), 2, match),
		      opname, TREE_TYPE (arg1), TREE_TYPE (arg2));
	  }
	else
	  error_at (loc, op_error_string (G_("%<operator%s%> in %<%E %s %E%>"),
					  2, match),
		    opname, arg1, opname, arg2,
		    TREE_TYPE (arg1), TREE_TYPE (arg2));
      else
	if (flag_diagnostics_show_caret)
	  error_at (loc, op_error_string (G_("%<operator%s%>"), 1, match),
		    opname, TREE_TYPE (arg1));
	else
	  error_at (loc, op_error_string (G_("%<operator%s%> in %<%s%E%>"),
					  1, match),
		    opname, opname, arg1, TREE_TYPE (arg1));
      break;
    }
}

/* Return the implicit conversion sequence that could be used to
   convert E1 to E2 in [expr.cond].  */

static conversion *
conditional_conversion (tree e1, tree e2, tsubst_flags_t complain)
{
  tree t1 = non_reference (TREE_TYPE (e1));
  tree t2 = non_reference (TREE_TYPE (e2));
  conversion *conv;
  bool good_base;

  /* [expr.cond]

     If E2 is an lvalue: E1 can be converted to match E2 if E1 can be
     implicitly converted (clause _conv_) to the type "lvalue reference to
     T2", subject to the constraint that in the conversion the
     reference must bind directly (_dcl.init.ref_) to an lvalue.

     If E2 is an xvalue: E1 can be converted to match E2 if E1 can be
     implicitly converted to the type "rvalue reference to T2", subject to
     the constraint that the reference must bind directly.  */
  if (glvalue_p (e2))
    {
      tree rtype = cp_build_reference_type (t2, !lvalue_p (e2));
      conv = implicit_conversion (rtype,
				  t1,
				  e1,
				  /*c_cast_p=*/false,
				  LOOKUP_NO_TEMP_BIND|LOOKUP_NO_RVAL_BIND
				  |LOOKUP_ONLYCONVERTING,
				  complain);
      if (conv && !conv->bad_p)
	return conv;
    }

  /* If E2 is a prvalue or if neither of the conversions above can be done
     and at least one of the operands has (possibly cv-qualified) class
     type: */
  if (!CLASS_TYPE_P (t1) && !CLASS_TYPE_P (t2))
    return NULL;

  /* [expr.cond]

     If E1 and E2 have class type, and the underlying class types are
     the same or one is a base class of the other: E1 can be converted
     to match E2 if the class of T2 is the same type as, or a base
     class of, the class of T1, and the cv-qualification of T2 is the
     same cv-qualification as, or a greater cv-qualification than, the
     cv-qualification of T1.  If the conversion is applied, E1 is
     changed to an rvalue of type T2 that still refers to the original
     source class object (or the appropriate subobject thereof).  */
  if (CLASS_TYPE_P (t1) && CLASS_TYPE_P (t2)
      && ((good_base = DERIVED_FROM_P (t2, t1)) || DERIVED_FROM_P (t1, t2)))
    {
      if (good_base && at_least_as_qualified_p (t2, t1))
	{
	  conv = build_identity_conv (t1, e1);
	  if (!same_type_p (TYPE_MAIN_VARIANT (t1),
			    TYPE_MAIN_VARIANT (t2)))
	    conv = build_conv (ck_base, t2, conv);
	  else
	    conv = build_conv (ck_rvalue, t2, conv);
	  return conv;
	}
      else
	return NULL;
    }
  else
    /* [expr.cond]

       Otherwise: E1 can be converted to match E2 if E1 can be implicitly
       converted to the type that expression E2 would have if E2 were
       converted to an rvalue (or the type it has, if E2 is an rvalue).  */
    return implicit_conversion (t2, t1, e1, /*c_cast_p=*/false,
				LOOKUP_IMPLICIT, complain);
}

/* Implement [expr.cond].  ARG1, ARG2, and ARG3 are the three
   arguments to the conditional expression.  */

static tree
build_conditional_expr_1 (const op_location_t &loc,
			  tree arg1, tree arg2, tree arg3,
                          tsubst_flags_t complain)
{
  tree arg2_type;
  tree arg3_type;
  tree result = NULL_TREE;
  tree result_type = NULL_TREE;
  bool is_glvalue = true;
  struct z_candidate *candidates = 0;
  struct z_candidate *cand;
  void *p;
  tree orig_arg2, orig_arg3;

  /* As a G++ extension, the second argument to the conditional can be
     omitted.  (So that `a ? : c' is roughly equivalent to `a ? a :
     c'.)  If the second operand is omitted, make sure it is
     calculated only once.  */
  if (!arg2)
    {
      if (complain & tf_error)
	pedwarn (loc, OPT_Wpedantic,
		 "ISO C++ forbids omitting the middle term of "
		 "a %<?:%> expression");

      if ((complain & tf_warning) && !truth_value_p (TREE_CODE (arg1)))
	warn_for_omitted_condop (loc, arg1);

      /* Make sure that lvalues remain lvalues.  See g++.oliva/ext1.C.  */
      if (glvalue_p (arg1))
	{
	  arg1 = cp_stabilize_reference (arg1);
	  arg2 = arg1 = prevent_lifetime_extension (arg1);
	}
      else
	arg2 = arg1 = cp_save_expr (arg1);
    }

  /* If something has already gone wrong, just pass that fact up the
     tree.  */
  if (error_operand_p (arg1)
      || error_operand_p (arg2)
      || error_operand_p (arg3))
    return error_mark_node;

  orig_arg2 = arg2;
  orig_arg3 = arg3;

  if (gnu_vector_type_p (TREE_TYPE (arg1))
      && VECTOR_INTEGER_TYPE_P (TREE_TYPE (arg1)))
    {
      tree arg1_type = TREE_TYPE (arg1);

      /* If arg1 is another cond_expr choosing between -1 and 0,
	 then we can use its comparison.  It may help to avoid
	 additional comparison, produce more accurate diagnostics
	 and enables folding.  */
      if (TREE_CODE (arg1) == VEC_COND_EXPR
	  && integer_minus_onep (TREE_OPERAND (arg1, 1))
	  && integer_zerop (TREE_OPERAND (arg1, 2)))
	arg1 = TREE_OPERAND (arg1, 0);

      arg1 = force_rvalue (arg1, complain);
      arg2 = force_rvalue (arg2, complain);
      arg3 = force_rvalue (arg3, complain);

      /* force_rvalue can return error_mark on valid arguments.  */
      if (error_operand_p (arg1)
	  || error_operand_p (arg2)
	  || error_operand_p (arg3))
	return error_mark_node;

      arg2_type = TREE_TYPE (arg2);
      arg3_type = TREE_TYPE (arg3);

      if (!VECTOR_TYPE_P (arg2_type)
	  && !VECTOR_TYPE_P (arg3_type))
	{
	  /* Rely on the error messages of the scalar version.  */
	  tree scal = build_conditional_expr_1 (loc, integer_one_node,
						orig_arg2, orig_arg3, complain);
	  if (scal == error_mark_node)
	    return error_mark_node;
	  tree stype = TREE_TYPE (scal);
	  tree ctype = TREE_TYPE (arg1_type);
	  if (TYPE_SIZE (stype) != TYPE_SIZE (ctype)
	      || (!INTEGRAL_TYPE_P (stype) && !SCALAR_FLOAT_TYPE_P (stype)))
	    {
	      if (complain & tf_error)
		error_at (loc, "inferred scalar type %qT is not an integer or "
			  "floating-point type of the same size as %qT", stype,
			  COMPARISON_CLASS_P (arg1)
			  ? TREE_TYPE (TREE_TYPE (TREE_OPERAND (arg1, 0)))
			  : ctype);
	      return error_mark_node;
	    }

	  tree vtype = build_opaque_vector_type (stype,
			 TYPE_VECTOR_SUBPARTS (arg1_type));
	  /* We could pass complain & tf_warning to unsafe_conversion_p,
	     but the warnings (like Wsign-conversion) have already been
	     given by the scalar build_conditional_expr_1. We still check
	     unsafe_conversion_p to forbid truncating long long -> float.  */
	  if (unsafe_conversion_p (stype, arg2, NULL_TREE, false))
	    {
	      if (complain & tf_error)
		error_at (loc, "conversion of scalar %qH to vector %qI "
			       "involves truncation", arg2_type, vtype);
	      return error_mark_node;
	    }
	  if (unsafe_conversion_p (stype, arg3, NULL_TREE, false))
	    {
	      if (complain & tf_error)
		error_at (loc, "conversion of scalar %qH to vector %qI "
			       "involves truncation", arg3_type, vtype);
	      return error_mark_node;
	    }

	  arg2 = cp_convert (stype, arg2, complain);
	  arg2 = save_expr (arg2);
	  arg2 = build_vector_from_val (vtype, arg2);
	  arg2_type = vtype;
	  arg3 = cp_convert (stype, arg3, complain);
	  arg3 = save_expr (arg3);
	  arg3 = build_vector_from_val (vtype, arg3);
	  arg3_type = vtype;
	}

      if ((gnu_vector_type_p (arg2_type) && !VECTOR_TYPE_P (arg3_type))
	  || (gnu_vector_type_p (arg3_type) && !VECTOR_TYPE_P (arg2_type)))
	{
	  enum stv_conv convert_flag =
	    scalar_to_vector (loc, VEC_COND_EXPR, arg2, arg3,
			      complain & tf_error);

	  switch (convert_flag)
	    {
	      case stv_error:
		return error_mark_node;
	      case stv_firstarg:
		{
		  arg2 = save_expr (arg2);
		  arg2 = convert (TREE_TYPE (arg3_type), arg2);
		  arg2 = build_vector_from_val (arg3_type, arg2);
		  arg2_type = TREE_TYPE (arg2);
		  break;
		}
	      case stv_secondarg:
		{
		  arg3 = save_expr (arg3);
		  arg3 = convert (TREE_TYPE (arg2_type), arg3);
		  arg3 = build_vector_from_val (arg2_type, arg3);
		  arg3_type = TREE_TYPE (arg3);
		  break;
		}
	      default:
		break;
	    }
	}

      if (!gnu_vector_type_p (arg2_type)
	  || !gnu_vector_type_p (arg3_type)
	  || !same_type_p (arg2_type, arg3_type)
	  || maybe_ne (TYPE_VECTOR_SUBPARTS (arg1_type),
		       TYPE_VECTOR_SUBPARTS (arg2_type))
	  || TYPE_SIZE (arg1_type) != TYPE_SIZE (arg2_type))
	{
	  if (complain & tf_error)
	    error_at (loc,
		      "incompatible vector types in conditional expression: "
		      "%qT, %qT and %qT", TREE_TYPE (arg1),
		      TREE_TYPE (orig_arg2), TREE_TYPE (orig_arg3));
	  return error_mark_node;
	}

      if (!COMPARISON_CLASS_P (arg1))
	{
	  tree cmp_type = truth_type_for (arg1_type);
	  arg1 = build2 (NE_EXPR, cmp_type, arg1, build_zero_cst (arg1_type));
	}
      return build3_loc (loc, VEC_COND_EXPR, arg2_type, arg1, arg2, arg3);
    }

  /* [expr.cond]

     The first expression is implicitly converted to bool (clause
     _conv_).  */
  arg1 = perform_implicit_conversion_flags (boolean_type_node, arg1, complain,
					    LOOKUP_NORMAL);
  if (error_operand_p (arg1))
    return error_mark_node;

  /* [expr.cond]

     If either the second or the third operand has type (possibly
     cv-qualified) void, then the lvalue-to-rvalue (_conv.lval_),
     array-to-pointer (_conv.array_), and function-to-pointer
     (_conv.func_) standard conversions are performed on the second
     and third operands.  */
  arg2_type = unlowered_expr_type (arg2);
  arg3_type = unlowered_expr_type (arg3);
  if (VOID_TYPE_P (arg2_type) || VOID_TYPE_P (arg3_type))
    {
      /* 'void' won't help in resolving an overloaded expression on the
	 other side, so require it to resolve by itself.  */
      if (arg2_type == unknown_type_node)
	{
	  arg2 = resolve_nondeduced_context_or_error (arg2, complain);
	  arg2_type = TREE_TYPE (arg2);
	}
      if (arg3_type == unknown_type_node)
	{
	  arg3 = resolve_nondeduced_context_or_error (arg3, complain);
	  arg3_type = TREE_TYPE (arg3);
	}

      /* [expr.cond]

	 One of the following shall hold:

	 --The second or the third operand (but not both) is a
	   throw-expression (_except.throw_); the result is of the type
	   and value category of the other.

	 --Both the second and the third operands have type void; the
	   result is of type void and is a prvalue.  */
      if (TREE_CODE (arg2) == THROW_EXPR
	  && TREE_CODE (arg3) != THROW_EXPR)
	{
	  result_type = arg3_type;
	  is_glvalue = glvalue_p (arg3);
	}
      else if (TREE_CODE (arg2) != THROW_EXPR
	       && TREE_CODE (arg3) == THROW_EXPR)
	{
	  result_type = arg2_type;
	  is_glvalue = glvalue_p (arg2);
	}
      else if (VOID_TYPE_P (arg2_type) && VOID_TYPE_P (arg3_type))
	{
	  result_type = void_type_node;
	  is_glvalue = false;
	}
      else
	{
          if (complain & tf_error)
            {
              if (VOID_TYPE_P (arg2_type))
                error_at (cp_expr_loc_or_loc (arg3, loc),
			  "second operand to the conditional operator "
			  "is of type %<void%>, but the third operand is "
			  "neither a throw-expression nor of type %<void%>");
              else
                error_at (cp_expr_loc_or_loc (arg2, loc),
			  "third operand to the conditional operator "
			  "is of type %<void%>, but the second operand is "
			  "neither a throw-expression nor of type %<void%>");
            }
	  return error_mark_node;
	}

      goto valid_operands;
    }
  /* [expr.cond]

     Otherwise, if the second and third operand have different types,
     and either has (possibly cv-qualified) class type, or if both are
     glvalues of the same value category and the same type except for
     cv-qualification, an attempt is made to convert each of those operands
     to the type of the other.  */
  else if (!same_type_p (arg2_type, arg3_type)
	    && (CLASS_TYPE_P (arg2_type) || CLASS_TYPE_P (arg3_type)
		|| (same_type_ignoring_top_level_qualifiers_p (arg2_type,
							       arg3_type)
		    && glvalue_p (arg2) && glvalue_p (arg3)
		    && lvalue_p (arg2) == lvalue_p (arg3))))
    {
      conversion *conv2;
      conversion *conv3;
      bool converted = false;

      /* Get the high-water mark for the CONVERSION_OBSTACK.  */
      p = conversion_obstack_alloc (0);

      conv2 = conditional_conversion (arg2, arg3, complain);
      conv3 = conditional_conversion (arg3, arg2, complain);

      /* [expr.cond]

	 If both can be converted, or one can be converted but the
	 conversion is ambiguous, the program is ill-formed.  If
	 neither can be converted, the operands are left unchanged and
	 further checking is performed as described below.  If exactly
	 one conversion is possible, that conversion is applied to the
	 chosen operand and the converted operand is used in place of
	 the original operand for the remainder of this section.  */
      if ((conv2 && !conv2->bad_p
	   && conv3 && !conv3->bad_p)
	  || (conv2 && conv2->kind == ck_ambig)
	  || (conv3 && conv3->kind == ck_ambig))
	{
	  if (complain & tf_error)
	    {
	      error_at (loc, "operands to %<?:%> have different types "
			"%qT and %qT",
			arg2_type, arg3_type);
	      if (conv2 && !conv2->bad_p && conv3 && !conv3->bad_p)
		inform (loc, "  and each type can be converted to the other");
	      else if (conv2 && conv2->kind == ck_ambig)
		convert_like (conv2, arg2, complain);
	      else
		convert_like (conv3, arg3, complain);
	    }
	  result = error_mark_node;
	}
      else if (conv2 && !conv2->bad_p)
	{
	  arg2 = convert_like (conv2, arg2, complain);
	  arg2 = convert_from_reference (arg2);
	  arg2_type = TREE_TYPE (arg2);
	  /* Even if CONV2 is a valid conversion, the result of the
	     conversion may be invalid.  For example, if ARG3 has type
	     "volatile X", and X does not have a copy constructor
	     accepting a "volatile X&", then even if ARG2 can be
	     converted to X, the conversion will fail.  */
	  if (error_operand_p (arg2))
	    result = error_mark_node;
	  converted = true;
	}
      else if (conv3 && !conv3->bad_p)
	{
	  arg3 = convert_like (conv3, arg3, complain);
	  arg3 = convert_from_reference (arg3);
	  arg3_type = TREE_TYPE (arg3);
	  if (error_operand_p (arg3))
	    result = error_mark_node;
	  converted = true;
	}

      /* Free all the conversions we allocated.  */
      obstack_free (&conversion_obstack, p);

      if (result)
	return result;

      /* If, after the conversion, both operands have class type,
	 treat the cv-qualification of both operands as if it were the
	 union of the cv-qualification of the operands.

	 The standard is not clear about what to do in this
	 circumstance.  For example, if the first operand has type
	 "const X" and the second operand has a user-defined
	 conversion to "volatile X", what is the type of the second
	 operand after this step?  Making it be "const X" (matching
	 the first operand) seems wrong, as that discards the
	 qualification without actually performing a copy.  Leaving it
	 as "volatile X" seems wrong as that will result in the
	 conditional expression failing altogether, even though,
	 according to this step, the one operand could be converted to
	 the type of the other.  */
      if (converted
	  && CLASS_TYPE_P (arg2_type)
	  && cp_type_quals (arg2_type) != cp_type_quals (arg3_type))
	arg2_type = arg3_type =
	  cp_build_qualified_type (arg2_type,
				   cp_type_quals (arg2_type)
				   | cp_type_quals (arg3_type));
    }

  /* [expr.cond]

     If the second and third operands are glvalues of the same value
     category and have the same type, the result is of that type and
     value category.  */
  if (((lvalue_p (arg2) && lvalue_p (arg3))
       || (xvalue_p (arg2) && xvalue_p (arg3)))
      && same_type_p (arg2_type, arg3_type))
    {
      result_type = arg2_type;
      arg2 = mark_lvalue_use (arg2);
      arg3 = mark_lvalue_use (arg3);
      goto valid_operands;
    }

  /* [expr.cond]

     Otherwise, the result is an rvalue.  If the second and third
     operand do not have the same type, and either has (possibly
     cv-qualified) class type, overload resolution is used to
     determine the conversions (if any) to be applied to the operands
     (_over.match.oper_, _over.built_).  */
  is_glvalue = false;
  if (!same_type_p (arg2_type, arg3_type)
      && (CLASS_TYPE_P (arg2_type) || CLASS_TYPE_P (arg3_type)))
    {
      releasing_vec args;
      conversion *conv;
      bool any_viable_p;

      /* Rearrange the arguments so that add_builtin_candidate only has
	 to know about two args.  In build_builtin_candidate, the
	 arguments are unscrambled.  */
      args->quick_push (arg2);
      args->quick_push (arg3);
      args->quick_push (arg1);
      add_builtin_candidates (&candidates,
			      COND_EXPR,
			      NOP_EXPR,
			      ovl_op_identifier (false, COND_EXPR),
			      args,
			      LOOKUP_NORMAL, complain);

      /* [expr.cond]

	 If the overload resolution fails, the program is
	 ill-formed.  */
      candidates = splice_viable (candidates, false, &any_viable_p);
      if (!any_viable_p)
	{
          if (complain & tf_error)
	    error_at (loc, "operands to %<?:%> have different types %qT and %qT",
		      arg2_type, arg3_type);
	  return error_mark_node;
	}
      cand = tourney (candidates, complain);
      if (!cand)
	{
          if (complain & tf_error)
            {
              auto_diagnostic_group d;
              op_error (loc, COND_EXPR, NOP_EXPR, arg1, arg2, arg3, FALSE);
              print_z_candidates (loc, candidates);
            }
	  return error_mark_node;
	}

      /* [expr.cond]

	 Otherwise, the conversions thus determined are applied, and
	 the converted operands are used in place of the original
	 operands for the remainder of this section.  */
      conv = cand->convs[0];
      arg1 = convert_like (conv, arg1, complain);
      conv = cand->convs[1];
      arg2 = convert_like (conv, arg2, complain);
      arg2_type = TREE_TYPE (arg2);
      conv = cand->convs[2];
      arg3 = convert_like (conv, arg3, complain);
      arg3_type = TREE_TYPE (arg3);
    }

  /* [expr.cond]

     Lvalue-to-rvalue (_conv.lval_), array-to-pointer (_conv.array_),
     and function-to-pointer (_conv.func_) standard conversions are
     performed on the second and third operands.

     We need to force the lvalue-to-rvalue conversion here for class types,
     so we get TARGET_EXPRs; trying to deal with a COND_EXPR of class rvalues
     that isn't wrapped with a TARGET_EXPR plays havoc with exception
     regions.  */

  arg2 = force_rvalue (arg2, complain);
  if (!CLASS_TYPE_P (arg2_type))
    arg2_type = TREE_TYPE (arg2);

  arg3 = force_rvalue (arg3, complain);
  if (!CLASS_TYPE_P (arg3_type))
    arg3_type = TREE_TYPE (arg3);

  if (arg2 == error_mark_node || arg3 == error_mark_node)
    return error_mark_node;

  /* [expr.cond]

     After those conversions, one of the following shall hold:

     --The second and third operands have the same type; the result  is  of
       that type.  */
  if (same_type_p (arg2_type, arg3_type))
    result_type = arg2_type;
  /* [expr.cond]

     --The second and third operands have arithmetic or enumeration
       type; the usual arithmetic conversions are performed to bring
       them to a common type, and the result is of that type.  */
  else if ((ARITHMETIC_TYPE_P (arg2_type)
	    || UNSCOPED_ENUM_P (arg2_type))
	   && (ARITHMETIC_TYPE_P (arg3_type)
	       || UNSCOPED_ENUM_P (arg3_type)))
    {
      /* In this case, there is always a common type.  */
      result_type = type_after_usual_arithmetic_conversions (arg2_type,
							     arg3_type);
      if (complain & tf_warning)
	do_warn_double_promotion (result_type, arg2_type, arg3_type,
				  "implicit conversion from %qH to %qI to "
				  "match other result of conditional",
				  loc);

      if (TREE_CODE (arg2_type) == ENUMERAL_TYPE
	  && TREE_CODE (arg3_type) == ENUMERAL_TYPE)
        {
	  tree stripped_orig_arg2 = tree_strip_any_location_wrapper (orig_arg2);
	  tree stripped_orig_arg3 = tree_strip_any_location_wrapper (orig_arg3);
	  if (TREE_CODE (stripped_orig_arg2) == CONST_DECL
	      && TREE_CODE (stripped_orig_arg3) == CONST_DECL
	      && (DECL_CONTEXT (stripped_orig_arg2)
		  == DECL_CONTEXT (stripped_orig_arg3)))
	    /* Two enumerators from the same enumeration can have different
	       types when the enumeration is still being defined.  */;
          else if (complain & tf_warning)
	    warning_at (loc, OPT_Wenum_compare, "enumerated mismatch "
			"in conditional expression: %qT vs %qT",
			arg2_type, arg3_type);
        }
      else if (extra_warnings
	       && ((TREE_CODE (arg2_type) == ENUMERAL_TYPE
		    && !same_type_p (arg3_type, type_promotes_to (arg2_type)))
		   || (TREE_CODE (arg3_type) == ENUMERAL_TYPE
		       && !same_type_p (arg2_type,
					type_promotes_to (arg3_type)))))
        {
          if (complain & tf_warning)
	    warning_at (loc, OPT_Wextra, "enumerated and non-enumerated "
			"type in conditional expression");
        }

      arg2 = perform_implicit_conversion (result_type, arg2, complain);
      arg3 = perform_implicit_conversion (result_type, arg3, complain);
    }
  /* [expr.cond]

     --The second and third operands have pointer type, or one has
       pointer type and the other is a null pointer constant; pointer
       conversions (_conv.ptr_) and qualification conversions
       (_conv.qual_) are performed to bring them to their composite
       pointer type (_expr.rel_).  The result is of the composite
       pointer type.

     --The second and third operands have pointer to member type, or
       one has pointer to member type and the other is a null pointer
       constant; pointer to member conversions (_conv.mem_) and
       qualification conversions (_conv.qual_) are performed to bring
       them to a common type, whose cv-qualification shall match the
       cv-qualification of either the second or the third operand.
       The result is of the common type.  */
  else if ((null_ptr_cst_p (arg2)
	    && TYPE_PTR_OR_PTRMEM_P (arg3_type))
	   || (null_ptr_cst_p (arg3)
	       && TYPE_PTR_OR_PTRMEM_P (arg2_type))
	   || (TYPE_PTR_P (arg2_type) && TYPE_PTR_P (arg3_type))
	   || (TYPE_PTRDATAMEM_P (arg2_type) && TYPE_PTRDATAMEM_P (arg3_type))
	   || (TYPE_PTRMEMFUNC_P (arg2_type) && TYPE_PTRMEMFUNC_P (arg3_type)))
    {
      result_type = composite_pointer_type (loc,
					    arg2_type, arg3_type, arg2,
					    arg3, CPO_CONDITIONAL_EXPR,
					    complain);
      if (result_type == error_mark_node)
	return error_mark_node;
      arg2 = perform_implicit_conversion (result_type, arg2, complain);
      arg3 = perform_implicit_conversion (result_type, arg3, complain);
    }

  if (!result_type)
    {
      if (complain & tf_error)
	error_at (loc, "operands to %<?:%> have different types %qT and %qT",
		  arg2_type, arg3_type);
      return error_mark_node;
    }

  if (arg2 == error_mark_node || arg3 == error_mark_node)
    return error_mark_node;

 valid_operands:
  if (processing_template_decl && is_glvalue)
    {
      /* Let lvalue_kind know this was a glvalue.  */
      tree arg = (result_type == arg2_type ? arg2 : arg3);
      result_type = cp_build_reference_type (result_type, xvalue_p (arg));
    }

  result = build3_loc (loc, COND_EXPR, result_type, arg1, arg2, arg3);

  /* If the ARG2 and ARG3 are the same and don't have side-effects,
     warn here, because the COND_EXPR will be turned into ARG2.  */
  if (warn_duplicated_branches
      && (complain & tf_warning)
      && (arg2 == arg3 || operand_equal_p (arg2, arg3, 0)))
    warning_at (EXPR_LOCATION (result), OPT_Wduplicated_branches,
		"this condition has identical branches");

  /* We can't use result_type below, as fold might have returned a
     throw_expr.  */

  if (!is_glvalue)
    {
      /* Expand both sides into the same slot, hopefully the target of
	 the ?: expression.  We used to check for TARGET_EXPRs here,
	 but now we sometimes wrap them in NOP_EXPRs so the test would
	 fail.  */
      if (CLASS_TYPE_P (TREE_TYPE (result)))
	result = get_target_expr_sfinae (result, complain);
      /* If this expression is an rvalue, but might be mistaken for an
	 lvalue, we must add a NON_LVALUE_EXPR.  */
      result = rvalue (result);
    }
  else
    result = force_paren_expr (result);

  return result;
}

/* Wrapper for above.  */

tree
build_conditional_expr (const op_location_t &loc,
			tree arg1, tree arg2, tree arg3,
                        tsubst_flags_t complain)
{
  tree ret;
  bool subtime = timevar_cond_start (TV_OVERLOAD);
  ret = build_conditional_expr_1 (loc, arg1, arg2, arg3, complain);
  timevar_cond_stop (TV_OVERLOAD, subtime);
  return ret;
}

/* OPERAND is an operand to an expression.  Perform necessary steps
   required before using it.  If OPERAND is NULL_TREE, NULL_TREE is
   returned.  */

static tree
prep_operand (tree operand)
{
  if (operand)
    {
      if (CLASS_TYPE_P (TREE_TYPE (operand))
	  && CLASSTYPE_TEMPLATE_INSTANTIATION (TREE_TYPE (operand)))
	/* Make sure the template type is instantiated now.  */
	instantiate_class_template (TYPE_MAIN_VARIANT (TREE_TYPE (operand)));
    }

  return operand;
}

/* Add each of the viable functions in FNS (a FUNCTION_DECL or
   OVERLOAD) to the CANDIDATES, returning an updated list of
   CANDIDATES.  The ARGS are the arguments provided to the call;
   if FIRST_ARG is non-null it is the implicit object argument,
   otherwise the first element of ARGS is used if needed.  The
   EXPLICIT_TARGS are explicit template arguments provided.
   TEMPLATE_ONLY is true if only template functions should be
   considered.  CONVERSION_PATH, ACCESS_PATH, and FLAGS are as for
   add_function_candidate.  */

static void
add_candidates (tree fns, tree first_arg, const vec<tree, va_gc> *args,
		tree return_type,
		tree explicit_targs, bool template_only,
		tree conversion_path, tree access_path,
		int flags,
		struct z_candidate **candidates,
		tsubst_flags_t complain)
{
  tree ctype;
  const vec<tree, va_gc> *non_static_args;
  bool check_list_ctor = false;
  bool check_converting = false;
  unification_kind_t strict;

  if (!fns)
    return;

  /* Precalculate special handling of constructors and conversion ops.  */
  tree fn = OVL_FIRST (fns);
  if (DECL_CONV_FN_P (fn))
    {
      check_list_ctor = false;
      check_converting = (flags & LOOKUP_ONLYCONVERTING) != 0;
      if (flags & LOOKUP_NO_CONVERSION)
	/* We're doing return_type(x).  */
	strict = DEDUCE_CONV;
      else
	/* We're doing x.operator return_type().  */
	strict = DEDUCE_EXACT;
      /* [over.match.funcs] For conversion functions, the function
	 is considered to be a member of the class of the implicit
	 object argument for the purpose of defining the type of
	 the implicit object parameter.  */
      ctype = TYPE_MAIN_VARIANT (TREE_TYPE (first_arg));
    }
  else
    {
      if (DECL_CONSTRUCTOR_P (fn))
	{
	  check_list_ctor = (flags & LOOKUP_LIST_ONLY) != 0;
	  /* For list-initialization we consider explicit constructors
	     and complain if one is chosen.  */
	  check_converting
	    = ((flags & (LOOKUP_ONLYCONVERTING|LOOKUP_LIST_INIT_CTOR))
	       == LOOKUP_ONLYCONVERTING);
	}
      strict = DEDUCE_CALL;
      ctype = conversion_path ? BINFO_TYPE (conversion_path) : NULL_TREE;
    }

  if (first_arg)
    non_static_args = args;
  else
    /* Delay creating the implicit this parameter until it is needed.  */
    non_static_args = NULL;

  for (lkp_iterator iter (fns); iter; ++iter)
    {
      fn = *iter;

      if (check_converting && DECL_NONCONVERTING_P (fn))
	continue;
      if (check_list_ctor && !is_list_ctor (fn))
	continue;

      tree fn_first_arg = NULL_TREE;
      const vec<tree, va_gc> *fn_args = args;

      if (DECL_NONSTATIC_MEMBER_FUNCTION_P (fn))
	{
	  /* Figure out where the object arg comes from.  If this
	     function is a non-static member and we didn't get an
	     implicit object argument, move it out of args.  */
	  if (first_arg == NULL_TREE)
	    {
	      unsigned int ix;
	      tree arg;
	      vec<tree, va_gc> *tempvec;
	      vec_alloc (tempvec, args->length () - 1);
	      for (ix = 1; args->iterate (ix, &arg); ++ix)
		tempvec->quick_push (arg);
	      non_static_args = tempvec;
	      first_arg = (*args)[0];
	    }

	  fn_first_arg = first_arg;
	  fn_args = non_static_args;
	}

      /* Don't bother reversing an operator with two identical parameters.  */
      else if (vec_safe_length (args) == 2 && (flags & LOOKUP_REVERSED))
	{
	  tree parmlist = TYPE_ARG_TYPES (TREE_TYPE (fn));
	  if (same_type_p (TREE_VALUE (parmlist),
			   TREE_VALUE (TREE_CHAIN (parmlist))))
	    continue;
	}

      if (TREE_CODE (fn) == TEMPLATE_DECL)
	add_template_candidate (candidates,
				fn,
				ctype,
				explicit_targs,
				fn_first_arg, 
				fn_args,
				return_type,
				access_path,
				conversion_path,
				flags,
				strict,
				complain);
      else if (!template_only)
	add_function_candidate (candidates,
				fn,
				ctype,
				fn_first_arg,
				fn_args,
				access_path,
				conversion_path,
				flags,
				NULL,
				complain);
    }
}

/* Returns 1 if P0145R2 says that the LHS of operator CODE is evaluated first,
   -1 if the RHS is evaluated first, or 0 if the order is unspecified.  */

static int
op_is_ordered (tree_code code)
{
  switch (code)
    {
      // 5. b @= a
    case MODIFY_EXPR:
      return (flag_strong_eval_order > 1 ? -1 : 0);

      // 6. a[b]
    case ARRAY_REF:
      return (flag_strong_eval_order > 1 ? 1 : 0);

      // 1. a.b
      // Not overloadable (yet).
      // 2. a->b
      // Only one argument.
      // 3. a->*b
    case MEMBER_REF:
      // 7. a << b
    case LSHIFT_EXPR:
      // 8. a >> b
    case RSHIFT_EXPR:
      // a && b
      // Predates P0145R3.
    case TRUTH_ANDIF_EXPR:
      // a || b
      // Predates P0145R3.
    case TRUTH_ORIF_EXPR:
      // a , b
      // Predates P0145R3.
    case COMPOUND_EXPR:
      return (flag_strong_eval_order ? 1 : 0);

    default:
      return 0;
    }
}

/* Subroutine of build_new_op_1: Add to CANDIDATES all candidates for the
   operator indicated by CODE/CODE2.  This function calls itself recursively to
   handle C++20 rewritten comparison operator candidates.  */

static tree
<<<<<<< HEAD
build_new_op_1 (const op_location_t &loc, enum tree_code code, int flags,
		tree arg1, tree arg2, tree arg3, tree *overload,
		tsubst_flags_t complain)
=======
add_operator_candidates (z_candidate **candidates,
			 tree_code code, tree_code code2,
			 vec<tree, va_gc> *arglist,
			 int flags, tsubst_flags_t complain)
>>>>>>> 9e014010
{
  z_candidate *start_candidates = *candidates;
  bool ismodop = code2 != ERROR_MARK;
  tree fnname = ovl_op_identifier (ismodop, ismodop ? code2 : code);

  /* LOOKUP_REWRITTEN is set when we're looking for the == or <=> operator to
     rewrite from, and also when we're looking for the e.g. < operator to use
     on the result of <=>.  In the latter case, we don't want the flag set in
     the candidate, we just want to suppress looking for rewrites.  */
  bool rewritten = (flags & LOOKUP_REWRITTEN);
  if (rewritten && code != EQ_EXPR && code != SPACESHIP_EXPR)
    flags &= ~LOOKUP_REWRITTEN;

  bool memonly = false;
  switch (code)
    {
      /* =, ->, [], () must be non-static member functions.  */
    case MODIFY_EXPR:
      if (code2 != NOP_EXPR)
	break;
      /* FALLTHRU */
    case COMPONENT_REF:
    case ARRAY_REF:
      memonly = true;
      break;

    default:
      break;
    }

  /* Add namespace-scope operators to the list of functions to
     consider.  */
  if (!memonly)
    {
      tree fns = lookup_name_real (fnname, 0, 1, /*block_p=*/true, 0, 0);
      fns = lookup_arg_dependent (fnname, fns, arglist);
      add_candidates (fns, NULL_TREE, arglist, NULL_TREE,
		      NULL_TREE, false, NULL_TREE, NULL_TREE,
		      flags, candidates, complain);
    }

  /* Add class-member operators to the candidate set.  */
  tree arg1_type = TREE_TYPE ((*arglist)[0]);
  unsigned nargs = arglist->length () > 1 ? 2 : 1;
  tree arg2_type = nargs > 1 ? TREE_TYPE ((*arglist)[1]) : NULL_TREE;
  if (CLASS_TYPE_P (arg1_type))
    {
      tree fns = lookup_fnfields (arg1_type, fnname, 1);
      if (fns == error_mark_node)
	return error_mark_node;
      if (fns)
	add_candidates (BASELINK_FUNCTIONS (fns),
			NULL_TREE, arglist, NULL_TREE,
			NULL_TREE, false,
			BASELINK_BINFO (fns),
			BASELINK_ACCESS_BINFO (fns),
			flags, candidates, complain);
    }
  /* Per [over.match.oper]3.2, if no operand has a class type, then
     only non-member functions that have type T1 or reference to
     cv-qualified-opt T1 for the first argument, if the first argument
     has an enumeration type, or T2 or reference to cv-qualified-opt
     T2 for the second argument, if the second argument has an
     enumeration type.  Filter out those that don't match.  */
  else if (! arg2_type || ! CLASS_TYPE_P (arg2_type))
    {
      struct z_candidate **candp, **next;

      for (candp = candidates; *candp != start_candidates; candp = next)
	{
	  unsigned i;
	  z_candidate *cand = *candp;
	  next = &cand->next;

	  tree parmlist = TYPE_ARG_TYPES (TREE_TYPE (cand->fn));

	  for (i = 0; i < nargs; ++i)
	    {
	      tree parmtype = TREE_VALUE (parmlist);
	      tree argtype = unlowered_expr_type ((*arglist)[i]);

	      if (TYPE_REF_P (parmtype))
		parmtype = TREE_TYPE (parmtype);
	      if (TREE_CODE (argtype) == ENUMERAL_TYPE
		  && (same_type_ignoring_top_level_qualifiers_p
		      (argtype, parmtype)))
		break;

	      parmlist = TREE_CHAIN (parmlist);
	    }

	  /* No argument has an appropriate type, so remove this
	     candidate function from the list.  */
	  if (i == nargs)
	    {
	      *candp = cand->next;
	      next = candp;
	    }
	}
    }

  if (!rewritten)
    {
      /* The standard says to rewrite built-in candidates, too,
	 but there's no point.  */
      add_builtin_candidates (candidates, code, code2, fnname, arglist,
			      flags, complain);

      /* Maybe add C++20 rewritten comparison candidates.  */
      tree_code rewrite_code = ERROR_MARK;
      if (cxx_dialect >= cxx2a
	  && nargs == 2
	  && (OVERLOAD_TYPE_P (arg1_type) || OVERLOAD_TYPE_P (arg2_type)))
	switch (code)
	  {
	  case LT_EXPR:
	  case LE_EXPR:
	  case GT_EXPR:
	  case GE_EXPR:
	  case SPACESHIP_EXPR:
	    rewrite_code = SPACESHIP_EXPR;
	    break;

	  case NE_EXPR:
	  case EQ_EXPR:
	    rewrite_code = EQ_EXPR;
	    break;

	  default:;
	  }

      if (rewrite_code)
	{
	  flags |= LOOKUP_REWRITTEN;
	  if (rewrite_code != code)
	    /* Add rewritten candidates in same order.  */
	    add_operator_candidates (candidates, rewrite_code, ERROR_MARK,
				     arglist, flags, complain);

	  z_candidate *save_cand = *candidates;

	  /* Add rewritten candidates in reverse order.  */
	  flags |= LOOKUP_REVERSED;
	  vec<tree,va_gc> *revlist = make_tree_vector ();
	  revlist->quick_push ((*arglist)[1]);
	  revlist->quick_push ((*arglist)[0]);
	  add_operator_candidates (candidates, rewrite_code, ERROR_MARK,
				   revlist, flags, complain);

	  /* Release the vec if we didn't add a candidate that uses it.  */
	  for (z_candidate *c = *candidates; c != save_cand; c = c->next)
	    if (c->args == revlist)
	      {
		revlist = NULL;
		break;
	      }
	  release_tree_vector (revlist);
	}
    }

  return NULL_TREE;
}

static tree
build_new_op_1 (const op_location_t &loc, enum tree_code code, int flags,
		tree arg1, tree arg2, tree arg3, tree *overload,
		tsubst_flags_t complain)
{
  struct z_candidate *candidates = 0, *cand;
  vec<tree, va_gc> *arglist;
  tree result = NULL_TREE;
  bool result_valid_p = false;
  enum tree_code code2 = ERROR_MARK;
  enum tree_code code_orig_arg1 = ERROR_MARK;
  enum tree_code code_orig_arg2 = ERROR_MARK;
  conversion *conv;
  void *p;
  bool strict_p;
  bool any_viable_p;

  if (error_operand_p (arg1)
      || error_operand_p (arg2)
      || error_operand_p (arg3))
    return error_mark_node;

  bool ismodop = code == MODIFY_EXPR;
  if (ismodop)
    {
      code2 = TREE_CODE (arg3);
      arg3 = NULL_TREE;
    }

  tree arg1_type = unlowered_expr_type (arg1);
  tree arg2_type = arg2 ? unlowered_expr_type (arg2) : NULL_TREE;

  arg1 = prep_operand (arg1);

  switch (code)
    {
    case NEW_EXPR:
    case VEC_NEW_EXPR:
    case VEC_DELETE_EXPR:
    case DELETE_EXPR:
      /* Use build_op_new_call and build_op_delete_call instead.  */
      gcc_unreachable ();

    case CALL_EXPR:
      /* Use build_op_call instead.  */
      gcc_unreachable ();

    case TRUTH_ORIF_EXPR:
    case TRUTH_ANDIF_EXPR:
    case TRUTH_AND_EXPR:
    case TRUTH_OR_EXPR:
      /* These are saved for the sake of warn_logical_operator.  */
      code_orig_arg1 = TREE_CODE (arg1);
      code_orig_arg2 = TREE_CODE (arg2);
      break;
    case GT_EXPR:
    case LT_EXPR:
    case GE_EXPR:
    case LE_EXPR:
    case EQ_EXPR:
    case NE_EXPR:
      /* These are saved for the sake of maybe_warn_bool_compare.  */
      code_orig_arg1 = TREE_CODE (arg1_type);
      code_orig_arg2 = TREE_CODE (arg2_type);
      break;

    default:
      break;
    }

  arg2 = prep_operand (arg2);
  arg3 = prep_operand (arg3);

  if (code == COND_EXPR)
    /* Use build_conditional_expr instead.  */
    gcc_unreachable ();
  else if (! OVERLOAD_TYPE_P (arg1_type)
	   && (! arg2 || ! OVERLOAD_TYPE_P (arg2_type)))
    goto builtin;

  if (code == POSTINCREMENT_EXPR || code == POSTDECREMENT_EXPR)
    {
      arg2 = integer_zero_node;
      arg2_type = integer_type_node;
    }

  vec_alloc (arglist, 3);
  arglist->quick_push (arg1);
  if (arg2 != NULL_TREE)
    arglist->quick_push (arg2);
  if (arg3 != NULL_TREE)
    arglist->quick_push (arg3);

  /* Get the high-water mark for the CONVERSION_OBSTACK.  */
  p = conversion_obstack_alloc (0);

  result = add_operator_candidates (&candidates, code, code2, arglist,
				    flags, complain);
  if (result == error_mark_node)
    goto user_defined_result_ready;

  switch (code)
    {
    case COMPOUND_EXPR:
    case ADDR_EXPR:
      /* For these, the built-in candidates set is empty
	 [over.match.oper]/3.  We don't want non-strict matches
	 because exact matches are always possible with built-in
	 operators.  The built-in candidate set for COMPONENT_REF
	 would be empty too, but since there are no such built-in
	 operators, we accept non-strict matches for them.  */
      strict_p = true;
      break;

    default:
      strict_p = false;
      break;
    }

  candidates = splice_viable (candidates, strict_p, &any_viable_p);
  if (!any_viable_p)
    {
      switch (code)
	{
	case POSTINCREMENT_EXPR:
	case POSTDECREMENT_EXPR:
	  /* Don't try anything fancy if we're not allowed to produce
	     errors.  */
	  if (!(complain & tf_error))
	    return error_mark_node;

	  /* Look for an `operator++ (int)'. Pre-1985 C++ didn't
	     distinguish between prefix and postfix ++ and
	     operator++() was used for both, so we allow this with
	     -fpermissive.  */
	  else
	    {
	      tree fnname = ovl_op_identifier (ismodop, ismodop ? code2 : code);
	      const char *msg = (flag_permissive) 
		? G_("no %<%D(int)%> declared for postfix %qs,"
		     " trying prefix operator instead")
		: G_("no %<%D(int)%> declared for postfix %qs");
	      permerror (loc, msg, fnname, OVL_OP_INFO (false, code)->name);
	    }

	  if (!flag_permissive)
	    return error_mark_node;

	  if (code == POSTINCREMENT_EXPR)
	    code = PREINCREMENT_EXPR;
	  else
	    code = PREDECREMENT_EXPR;
	  result = build_new_op_1 (loc, code, flags, arg1, NULL_TREE,
				   NULL_TREE, overload, complain);
	  break;

	  /* The caller will deal with these.  */
	case ADDR_EXPR:
	case COMPOUND_EXPR:
	case COMPONENT_REF:
	case CO_AWAIT_EXPR:
	  result = NULL_TREE;
	  result_valid_p = true;
	  break;

	default:
	  if (complain & tf_error)
	    {
		/* If one of the arguments of the operator represents
		   an invalid use of member function pointer, try to report
		   a meaningful error ...  */
	      if (invalid_nonstatic_memfn_p (loc, arg1, tf_error)
		    || invalid_nonstatic_memfn_p (loc, arg2, tf_error)
		    || invalid_nonstatic_memfn_p (loc, arg3, tf_error))
		  /* We displayed the error message.  */;
		else
		  {
		    /* ... Otherwise, report the more generic
		       "no matching operator found" error */
		    auto_diagnostic_group d;
		    op_error (loc, code, code2, arg1, arg2, arg3, FALSE);
		    print_z_candidates (loc, candidates);
		  }
	    }
	  result = error_mark_node;
	  break;
	}
    }
  else
    {
      cand = tourney (candidates, complain);
      if (cand == 0)
	{
	  if (complain & tf_error)
	    {
	      auto_diagnostic_group d;
	      op_error (loc, code, code2, arg1, arg2, arg3, TRUE);
	      print_z_candidates (loc, candidates);
	    }
	  result = error_mark_node;
	}
      else if (TREE_CODE (cand->fn) == FUNCTION_DECL)
	{
	  if (overload)
	    *overload = cand->fn;

	  if (resolve_args (arglist, complain) == NULL)
	    result = error_mark_node;
	  else
	    {
	      tsubst_flags_t ocomplain = complain;
	      if (cand->rewritten ())
		/* We'll wrap this call in another one.  */
		ocomplain &= ~tf_decltype;
	      if (cand->reversed ())
		{
		  /* We swapped these in add_candidate, swap them back now.  */
		  std::swap (cand->convs[0], cand->convs[1]);
		  if (cand->fn == current_function_decl)
		    warning_at (loc, 0, "in C++20 this comparison calls the "
				"current function recursively with reversed "
				"arguments");
		}
	      result = build_over_call (cand, LOOKUP_NORMAL, ocomplain);
	    }

	  if (trivial_fn_p (cand->fn) || DECL_IMMEDIATE_FUNCTION_P (cand->fn))
	    /* There won't be a CALL_EXPR.  */;
	  else if (result && result != error_mark_node)
	    {
	      tree call = extract_call_expr (result);
	      CALL_EXPR_OPERATOR_SYNTAX (call) = true;

	      if (processing_template_decl && DECL_HIDDEN_FRIEND_P (cand->fn))
		/* This prevents build_new_function_call from discarding this
		   function during instantiation of the enclosing template.  */
		KOENIG_LOOKUP_P (call) = 1;

	      /* Specify evaluation order as per P0145R2.  */
	      CALL_EXPR_ORDERED_ARGS (call) = false;
	      switch (op_is_ordered (code))
		{
		case -1:
		  CALL_EXPR_REVERSE_ARGS (call) = true;
		  break;

		case 1:
		  CALL_EXPR_ORDERED_ARGS (call) = true;
		  break;

		default:
		  break;
		}
	    }

	  /* If this was a C++20 rewritten comparison, adjust the result.  */
	  if (cand->rewritten ())
	    {
	      /* FIXME build_min_non_dep_op_overload can't handle rewrites.  */
	      if (overload)
		*overload = NULL_TREE;
	      switch (code)
		{
		case EQ_EXPR:
		  gcc_checking_assert (cand->reversed ());
		  gcc_fallthrough ();
		case NE_EXPR:
		  /* If a rewritten operator== candidate is selected by
		     overload resolution for an operator @, its return type
		     shall be cv bool.... */
		  if (TREE_CODE (TREE_TYPE (result)) != BOOLEAN_TYPE)
		    {
		      if (complain & tf_error)
			{
			  auto_diagnostic_group d;
			  error_at (loc, "return type of %qD is not %qs",
				    cand->fn, "bool");
			  inform (loc, "used as rewritten candidate for "
				  "comparison of %qT and %qT",
				  arg1_type, arg2_type);
			}
		      result = error_mark_node;
		    }
		  else if (code == NE_EXPR)
		    /* !(y == x) or !(x == y)  */
		    result = build1_loc (loc, TRUTH_NOT_EXPR,
					 boolean_type_node, result);
		  break;

		  /* If a rewritten operator<=> candidate is selected by
		     overload resolution for an operator @, x @ y is
		     interpreted as 0 @ (y <=> x) if the selected candidate is
		     a synthesized candidate with reversed order of parameters,
		     or (x <=> y) @ 0 otherwise, using the selected rewritten
		     operator<=> candidate.  */
		case SPACESHIP_EXPR:
		  if (!cand->reversed ())
		    /* We're in the build_new_op call below for an outer
		       reversed call; we don't need to do anything more.  */
		    break;
		  gcc_fallthrough ();
		case LT_EXPR:
		case LE_EXPR:
		case GT_EXPR:
		case GE_EXPR:
		  {
		    tree lhs = result;
		    tree rhs = integer_zero_node;
		    if (cand->reversed ())
		      std::swap (lhs, rhs);
		    warning_sentinel ws (warn_zero_as_null_pointer_constant);
		    result = build_new_op (loc, code,
					   LOOKUP_NORMAL|LOOKUP_REWRITTEN,
					   lhs, rhs, NULL_TREE,
					   NULL, complain);
		  }
		  break;

		default:
		  gcc_unreachable ();
		}
	    }
	}
      else
	{
	  /* Give any warnings we noticed during overload resolution.  */
	  if (cand->warnings && (complain & tf_warning))
	    {
	      struct candidate_warning *w;
	      for (w = cand->warnings; w; w = w->next)
		joust (cand, w->loser, 1, complain);
	    }

	  /* Check for comparison of different enum types.  */
	  switch (code)
	    {
	    case GT_EXPR:
	    case LT_EXPR:
	    case GE_EXPR:
	    case LE_EXPR:
	    case EQ_EXPR:
	    case NE_EXPR:
	      if (TREE_CODE (arg1_type) == ENUMERAL_TYPE
		  && TREE_CODE (arg2_type) == ENUMERAL_TYPE
		  && (TYPE_MAIN_VARIANT (arg1_type)
		      != TYPE_MAIN_VARIANT (arg2_type))
		  && (complain & tf_warning))
		warning_at (loc, OPT_Wenum_compare,
			    "comparison between %q#T and %q#T",
			    arg1_type, arg2_type);
	      break;
	    default:
	      break;
	    }

	  /* "If a built-in candidate is selected by overload resolution, the
	     operands of class type are converted to the types of the
	     corresponding parameters of the selected operation function,
	     except that the second standard conversion sequence of a
	     user-defined conversion sequence (12.3.3.1.2) is not applied."  */
	  conv = cand->convs[0];
	  if (conv->user_conv_p)
	    {
	      conv = strip_standard_conversion (conv);
	      arg1 = convert_like (conv, arg1, complain);
	    }

	  if (arg2)
	    {
	      conv = cand->convs[1];
	      if (conv->user_conv_p)
		{
		  conv = strip_standard_conversion (conv);
		  arg2 = convert_like (conv, arg2, complain);
		}
	    }

	  if (arg3)
	    {
	      conv = cand->convs[2];
	      if (conv->user_conv_p)
		{
		  conv = strip_standard_conversion (conv);
		  arg3 = convert_like (conv, arg3, complain);
		}
	    }
	}
    }

 user_defined_result_ready:

  /* Free all the conversions we allocated.  */
  obstack_free (&conversion_obstack, p);

  if (result || result_valid_p)
    return result;

 builtin:
  switch (code)
    {
    case MODIFY_EXPR:
      return cp_build_modify_expr (loc, arg1, code2, arg2, complain);

    case INDIRECT_REF:
      return cp_build_indirect_ref (loc, arg1, RO_UNARY_STAR, complain);

    case TRUTH_ANDIF_EXPR:
    case TRUTH_ORIF_EXPR:
    case TRUTH_AND_EXPR:
    case TRUTH_OR_EXPR:
      if (complain & tf_warning)
	warn_logical_operator (loc, code, boolean_type_node,
			       code_orig_arg1, arg1,
			       code_orig_arg2, arg2);
      /* Fall through.  */
    case GT_EXPR:
    case LT_EXPR:
    case GE_EXPR:
    case LE_EXPR:
    case EQ_EXPR:
    case NE_EXPR:
      if ((complain & tf_warning)
	  && ((code_orig_arg1 == BOOLEAN_TYPE)
	      ^ (code_orig_arg2 == BOOLEAN_TYPE)))
	maybe_warn_bool_compare (loc, code, arg1, arg2);
      if (complain & tf_warning && warn_tautological_compare)
	warn_tautological_cmp (loc, code, arg1, arg2);
      /* Fall through.  */
    case SPACESHIP_EXPR:
    case PLUS_EXPR:
    case MINUS_EXPR:
    case MULT_EXPR:
    case TRUNC_DIV_EXPR:
    case MAX_EXPR:
    case MIN_EXPR:
    case LSHIFT_EXPR:
    case RSHIFT_EXPR:
    case TRUNC_MOD_EXPR:
    case BIT_AND_EXPR:
    case BIT_IOR_EXPR:
    case BIT_XOR_EXPR:
      return cp_build_binary_op (loc, code, arg1, arg2, complain);

    case UNARY_PLUS_EXPR:
    case NEGATE_EXPR:
    case BIT_NOT_EXPR:
    case TRUTH_NOT_EXPR:
    case PREINCREMENT_EXPR:
    case POSTINCREMENT_EXPR:
    case PREDECREMENT_EXPR:
    case POSTDECREMENT_EXPR:
    case REALPART_EXPR:
    case IMAGPART_EXPR:
    case ABS_EXPR:
    case CO_AWAIT_EXPR:
      return cp_build_unary_op (code, arg1, false, complain);

    case ARRAY_REF:
      return cp_build_array_ref (input_location, arg1, arg2, complain);

    case MEMBER_REF:
      return build_m_component_ref (cp_build_indirect_ref (loc, arg1,
							   RO_ARROW_STAR,
                                                           complain),
                                    arg2, complain);

      /* The caller will deal with these.  */
    case ADDR_EXPR:
    case COMPONENT_REF:
    case COMPOUND_EXPR:
      return NULL_TREE;

    default:
      gcc_unreachable ();
    }
  return NULL_TREE;
}

/* Wrapper for above.  */

tree
build_new_op (const op_location_t &loc, enum tree_code code, int flags,
	      tree arg1, tree arg2, tree arg3,
	      tree *overload, tsubst_flags_t complain)
{
  tree ret;
  bool subtime = timevar_cond_start (TV_OVERLOAD);
  ret = build_new_op_1 (loc, code, flags, arg1, arg2, arg3,
			overload, complain);
  timevar_cond_stop (TV_OVERLOAD, subtime);
  return ret;
}

/* CALL was returned by some call-building function; extract the actual
   CALL_EXPR from any bits that have been tacked on, e.g. by
   convert_from_reference.  */

tree
extract_call_expr (tree call)
{
  while (TREE_CODE (call) == COMPOUND_EXPR)
    call = TREE_OPERAND (call, 1);
  if (REFERENCE_REF_P (call))
    call = TREE_OPERAND (call, 0);
  if (TREE_CODE (call) == TARGET_EXPR)
    call = TARGET_EXPR_INITIAL (call);
  if (cxx_dialect >= cxx2a)
    switch (TREE_CODE (call))
      {
	/* C++20 rewritten comparison operators.  */
      case TRUTH_NOT_EXPR:
	call = TREE_OPERAND (call, 0);
	break;
      case LT_EXPR:
      case LE_EXPR:
      case GT_EXPR:
      case GE_EXPR:
      case SPACESHIP_EXPR:
	{
	  tree op0 = TREE_OPERAND (call, 0);
	  if (integer_zerop (op0))
	    call = TREE_OPERAND (call, 1);
	  else
	    call = op0;
	}
	break;
      default:;
      }

  gcc_assert (TREE_CODE (call) == CALL_EXPR
	      || TREE_CODE (call) == AGGR_INIT_EXPR
	      || call == error_mark_node);
  return call;
}

/* Returns true if FN has two parameters, of which the second has type
   size_t.  */

static bool
second_parm_is_size_t (tree fn)
{
  tree t = FUNCTION_ARG_CHAIN (fn);
  if (!t || !same_type_p (TREE_VALUE (t), size_type_node))
    return false;
  t = TREE_CHAIN (t);
  if (t == void_list_node)
    return true;
  return false;
}

/* True if T, an allocation function, has std::align_val_t as its second
   argument.  */

bool
aligned_allocation_fn_p (tree t)
{
  if (!aligned_new_threshold)
    return false;

  tree a = FUNCTION_ARG_CHAIN (t);
  return (a && same_type_p (TREE_VALUE (a), align_type_node));
}

/* True if T is std::destroying_delete_t.  */
<<<<<<< HEAD

static bool
std_destroying_delete_t_p (tree t)
{
  return (TYPE_CONTEXT (t) == std_node
	  && id_equal (TYPE_IDENTIFIER (t), "destroying_delete_t"));
}

/* A deallocation function with at least two parameters whose second parameter
   type is of type std::destroying_delete_t is a destroying operator delete. A
   destroying operator delete shall be a class member function named operator
   delete. [ Note: Array deletion cannot use a destroying operator
   delete. --end note ] */

tree
destroying_delete_p (tree t)
{
  tree a = TYPE_ARG_TYPES (TREE_TYPE (t));
  if (!a || !TREE_CHAIN (a))
    return NULL_TREE;
  tree type = TREE_VALUE (TREE_CHAIN (a));
  return std_destroying_delete_t_p (type) ? type : NULL_TREE;
}

/* Returns true iff T, an element of an OVERLOAD chain, is a usual deallocation
   function (3.7.4.2 [basic.stc.dynamic.deallocation]) with a parameter of
   std::align_val_t.  */
=======
>>>>>>> 9e014010

static bool
std_destroying_delete_t_p (tree t)
{
  return (TYPE_CONTEXT (t) == std_node
	  && id_equal (TYPE_IDENTIFIER (t), "destroying_delete_t"));
}

/* A deallocation function with at least two parameters whose second parameter
   type is of type std::destroying_delete_t is a destroying operator delete. A
   destroying operator delete shall be a class member function named operator
   delete. [ Note: Array deletion cannot use a destroying operator
   delete. --end note ] */

<<<<<<< HEAD
  tree a = FUNCTION_ARG_CHAIN (t);
  if (destroying_delete_p (t))
    a = TREE_CHAIN (a);
  if (same_type_p (TREE_VALUE (a), align_type_node)
      && TREE_CHAIN (a) == void_list_node)
    return true;
  if (!same_type_p (TREE_VALUE (a), size_type_node))
    return false;
  a = TREE_CHAIN (a);
  if (a && same_type_p (TREE_VALUE (a), align_type_node)
      && TREE_CHAIN (a) == void_list_node)
    return true;
  return false;
}

/* Returns true if FN is a usual deallocation fn with a size_t parameter.  */

static bool
sized_deallocation_fn_p (tree fn)
{
  tree t = FUNCTION_ARG_CHAIN (fn);
  if (destroying_delete_p (fn))
    t = TREE_CHAIN (t);
  if (!t || !same_type_p (TREE_VALUE (t), size_type_node))
    return false;
  t = TREE_CHAIN (t);
  if (t == void_list_node)
    return true;
  if (aligned_new_threshold && t
      && same_type_p (TREE_VALUE (t), align_type_node)
      && TREE_CHAIN (t) == void_list_node)
    return true;
  return false;
}

/* Returns true iff T, an element of an OVERLOAD chain, is a usual
   deallocation function (3.7.4.2 [basic.stc.dynamic.deallocation]).  */
=======
tree
destroying_delete_p (tree t)
{
  tree a = TYPE_ARG_TYPES (TREE_TYPE (t));
  if (!a || !TREE_CHAIN (a))
    return NULL_TREE;
  tree type = TREE_VALUE (TREE_CHAIN (a));
  return std_destroying_delete_t_p (type) ? type : NULL_TREE;
}

struct dealloc_info
{
  bool sized;
  bool aligned;
  tree destroying;
};
>>>>>>> 9e014010

/* Returns true iff T, an element of an OVERLOAD chain, is a usual deallocation
   function (3.7.4.2 [basic.stc.dynamic.deallocation]).  If so, and DI is
   non-null, also set *DI. */

static bool
usual_deallocation_fn_p (tree t, dealloc_info *di)
{
  if (di) *di = dealloc_info();

  /* A template instance is never a usual deallocation function,
     regardless of its signature.  */
  if (TREE_CODE (t) == TEMPLATE_DECL
      || primary_template_specialization_p (t))
    return false;

  /* A usual deallocation function is a deallocation function whose parameters
     after the first are
     - optionally, a parameter of type std::destroying_delete_t, then
     - optionally, a parameter of type std::size_t, then
     - optionally, a parameter of type std::align_val_t.  */
  bool global = DECL_NAMESPACE_SCOPE_P (t);
  tree chain = FUNCTION_ARG_CHAIN (t);
<<<<<<< HEAD
  if (!chain)
    return false;
  if (destroying_delete_p (t))
    chain = TREE_CHAIN (chain);
  if (chain == void_list_node
      || ((!global || flag_sized_deallocation)
	  && sized_deallocation_fn_p (t)))
    return true;
  if (aligned_deallocation_fn_p (t))
    return true;
  return false;
=======
  if (chain && destroying_delete_p (t))
    {
      if (di) di->destroying = TREE_VALUE (chain);
      chain = TREE_CHAIN (chain);
    }
  if (chain
      && (!global || flag_sized_deallocation)
      && same_type_p (TREE_VALUE (chain), size_type_node))
    {
      if (di) di->sized = true;
      chain = TREE_CHAIN (chain);
    }
  if (chain && aligned_new_threshold
      && same_type_p (TREE_VALUE (chain), align_type_node))
    {
      if (di) di->aligned = true;
      chain = TREE_CHAIN (chain);
    }
  return (chain == void_list_node);
}

/* Just return whether FN is a usual deallocation function.  */

bool
usual_deallocation_fn_p (tree fn)
{
  return usual_deallocation_fn_p (fn, NULL);
>>>>>>> 9e014010
}

/* Build a call to operator delete.  This has to be handled very specially,
   because the restrictions on what signatures match are different from all
   other call instances.  For a normal delete, only a delete taking (void *)
   or (void *, size_t) is accepted.  For a placement delete, only an exact
   match with the placement new is accepted.

   CODE is either DELETE_EXPR or VEC_DELETE_EXPR.
   ADDR is the pointer to be deleted.
   SIZE is the size of the memory block to be deleted.
   GLOBAL_P is true if the delete-expression should not consider
   class-specific delete operators.
   PLACEMENT is the corresponding placement new call, or NULL_TREE.

   If this call to "operator delete" is being generated as part to
   deallocate memory allocated via a new-expression (as per [expr.new]
   which requires that if the initialization throws an exception then
   we call a deallocation function), then ALLOC_FN is the allocation
   function.  */

tree
build_op_delete_call (enum tree_code code, tree addr, tree size,
		      bool global_p, tree placement,
		      tree alloc_fn, tsubst_flags_t complain)
{
  tree fn = NULL_TREE;
  tree fns, fnname, type, t;
  dealloc_info di_fn = { };

  if (addr == error_mark_node)
    return error_mark_node;

  type = strip_array_types (TREE_TYPE (TREE_TYPE (addr)));

  fnname = ovl_op_identifier (false, code);

  if (CLASS_TYPE_P (type)
      && COMPLETE_TYPE_P (complete_type (type))
      && !global_p)
    /* In [class.free]

       If the result of the lookup is ambiguous or inaccessible, or if
       the lookup selects a placement deallocation function, the
       program is ill-formed.

       Therefore, we ask lookup_fnfields to complain about ambiguity.  */
    {
      fns = lookup_fnfields (TYPE_BINFO (type), fnname, 1);
      if (fns == error_mark_node)
	return error_mark_node;
    }
  else
    fns = NULL_TREE;

  if (fns == NULL_TREE)
    fns = lookup_name_nonclass (fnname);

  /* Strip const and volatile from addr.  */
  tree oaddr = addr;
  addr = cp_convert (ptr_type_node, addr, complain);

  if (placement)
    {
      /* "A declaration of a placement deallocation function matches the
	 declaration of a placement allocation function if it has the same
	 number of parameters and, after parameter transformations (8.3.5),
	 all parameter types except the first are identical."

	 So we build up the function type we want and ask instantiate_type
	 to get it for us.  */
      t = FUNCTION_ARG_CHAIN (alloc_fn);
      t = tree_cons (NULL_TREE, ptr_type_node, t);
      t = build_function_type (void_type_node, t);

      fn = instantiate_type (t, fns, tf_none);
      if (fn == error_mark_node)
	return NULL_TREE;

      fn = MAYBE_BASELINK_FUNCTIONS (fn);

      /* "If the lookup finds the two-parameter form of a usual deallocation
	 function (3.7.4.2) and that function, considered as a placement
	 deallocation function, would have been selected as a match for the
	 allocation function, the program is ill-formed."  */
      if (second_parm_is_size_t (fn))
	{
	  const char *const msg1
	    = G_("exception cleanup for this placement new selects "
		 "non-placement %<operator delete%>");
	  const char *const msg2
	    = G_("%qD is a usual (non-placement) deallocation "
		 "function in C++14 (or with %<-fsized-deallocation%>)");

	  /* But if the class has an operator delete (void *), then that is
	     the usual deallocation function, so we shouldn't complain
	     about using the operator delete (void *, size_t).  */
	  if (DECL_CLASS_SCOPE_P (fn))
	    for (lkp_iterator iter (MAYBE_BASELINK_FUNCTIONS (fns));
		 iter; ++iter)
	      {
		tree elt = *iter;
		if (usual_deallocation_fn_p (elt)
		    && FUNCTION_ARG_CHAIN (elt) == void_list_node)
		  goto ok;
	      }
	  /* Before C++14 a two-parameter global deallocation function is
	     always a placement deallocation function, but warn if
	     -Wc++14-compat.  */
	  else if (!flag_sized_deallocation)
	    {
	      if (complain & tf_warning)
		{
		  auto_diagnostic_group d;
		  if (warning (OPT_Wc__14_compat, msg1))
		    inform (DECL_SOURCE_LOCATION (fn), msg2, fn);
		}
	      goto ok;
	    }

	  if (complain & tf_warning_or_error)
	    {
	      auto_diagnostic_group d;
	      if (permerror (input_location, msg1))
		{
		  /* Only mention C++14 for namespace-scope delete.  */
		  if (DECL_NAMESPACE_SCOPE_P (fn))
		    inform (DECL_SOURCE_LOCATION (fn), msg2, fn);
		  else
		    inform (DECL_SOURCE_LOCATION (fn),
			    "%qD is a usual (non-placement) deallocation "
			    "function", fn);
		}
	    }
	  else
	    return error_mark_node;
	ok:;
	}
    }
  else
    /* "Any non-placement deallocation function matches a non-placement
       allocation function. If the lookup finds a single matching
       deallocation function, that function will be called; otherwise, no
       deallocation function will be called."  */
    for (lkp_iterator iter (MAYBE_BASELINK_FUNCTIONS (fns)); iter; ++iter)
      {
	tree elt = *iter;
	dealloc_info di_elt;
	if (usual_deallocation_fn_p (elt, &di_elt))
	  {
	    if (!fn)
	      {
		fn = elt;
		di_fn = di_elt;
		continue;
	      }

	    /* -- If any of the deallocation functions is a destroying
	       operator delete, all deallocation functions that are not
	       destroying operator deletes are eliminated from further
	       consideration.  */
	    if (di_elt.destroying != di_fn.destroying)
	      {
		if (di_elt.destroying)
		  {
		    fn = elt;
		    di_fn = di_elt;
		  }
		continue;
	      }

	    /* -- If any of the deallocation functions is a destroying
	       operator delete, all deallocation functions that are not
	       destroying operator deletes are eliminated from further
	       consideration.  */
	    bool fn_destroying = destroying_delete_p (fn);
	    bool elt_destroying = destroying_delete_p (elt);
	    if (elt_destroying != fn_destroying)
	      {
		if (elt_destroying)
		  fn = elt;
		continue;
	      }

	    /* -- If the type has new-extended alignment, a function with a
	       parameter of type std::align_val_t is preferred; otherwise a
	       function without such a parameter is preferred. If exactly one
	       preferred function is found, that function is selected and the
	       selection process terminates. If more than one preferred
	       function is found, all non-preferred functions are eliminated
	       from further consideration.  */
	    if (aligned_new_threshold)
	      {
		bool want_align = type_has_new_extended_alignment (type);
		if (di_elt.aligned != di_fn.aligned)
		  {
		    if (want_align == di_elt.aligned)
		      {
			fn = elt;
			di_fn = di_elt;
		      }
		    continue;
		  }
	      }

	    /* -- If the deallocation functions have class scope, the one
	       without a parameter of type std::size_t is selected.  */
	    bool want_size;
	    if (DECL_CLASS_SCOPE_P (fn))
	      want_size = false;

	    /* -- If the type is complete and if, for the second alternative
	       (delete array) only, the operand is a pointer to a class type
	       with a non-trivial destructor or a (possibly multi-dimensional)
	       array thereof, the function with a parameter of type std::size_t
	       is selected.

	       -- Otherwise, it is unspecified whether a deallocation function
	       with a parameter of type std::size_t is selected.  */
	    else
	      {
		want_size = COMPLETE_TYPE_P (type);
		if (code == VEC_DELETE_EXPR
		    && !TYPE_VEC_NEW_USES_COOKIE (type))
		  /* We need a cookie to determine the array size.  */
		  want_size = false;
	      }
<<<<<<< HEAD
	    bool fn_size = sized_deallocation_fn_p (fn);
	    bool elt_size = sized_deallocation_fn_p (elt);
	    gcc_assert (fn_size != elt_size);
	    if (want_size == elt_size)
	      fn = elt;
=======
	    gcc_assert (di_fn.sized != di_elt.sized);
	    if (want_size == di_elt.sized)
	      {
		fn = elt;
		di_fn = di_elt;
	      }
>>>>>>> 9e014010
	  }
      }

  /* If we have a matching function, call it.  */
  if (fn)
    {
      gcc_assert (TREE_CODE (fn) == FUNCTION_DECL);

      /* If the FN is a member function, make sure that it is
	 accessible.  */
      if (BASELINK_P (fns))
	perform_or_defer_access_check (BASELINK_BINFO (fns), fn, fn,
				       complain);

      /* Core issue 901: It's ok to new a type with deleted delete.  */
      if (DECL_DELETED_FN (fn) && alloc_fn)
	return NULL_TREE;

      if (placement)
	{
	  /* The placement args might not be suitable for overload
	     resolution at this point, so build the call directly.  */
	  int nargs = call_expr_nargs (placement);
	  tree *argarray = XALLOCAVEC (tree, nargs);
	  int i;
	  argarray[0] = addr;
	  for (i = 1; i < nargs; i++)
	    argarray[i] = CALL_EXPR_ARG (placement, i);
	  if (!mark_used (fn, complain) && !(complain & tf_error))
	    return error_mark_node;
	  return build_cxx_call (fn, nargs, argarray, complain);
	}
      else
	{
<<<<<<< HEAD
	  tree destroying = destroying_delete_p (fn);
=======
	  tree destroying = di_fn.destroying;
>>>>>>> 9e014010
	  if (destroying)
	    {
	      /* Strip const and volatile from addr but retain the type of the
		 object.  */
	      tree rtype = TREE_TYPE (TREE_TYPE (oaddr));
	      rtype = cv_unqualified (rtype);
	      rtype = TYPE_POINTER_TO (rtype);
	      addr = cp_convert (rtype, oaddr, complain);
<<<<<<< HEAD
	      destroying = build_functional_cast (destroying, NULL_TREE,
=======
	      destroying = build_functional_cast (input_location,
						  destroying, NULL_TREE,
>>>>>>> 9e014010
						  complain);
	    }

	  tree ret;
	  releasing_vec args;
	  args->quick_push (addr);
	  if (destroying)
	    args->quick_push (destroying);
<<<<<<< HEAD
	  if (sized_deallocation_fn_p (fn))
=======
	  if (di_fn.sized)
>>>>>>> 9e014010
	    args->quick_push (size);
	  if (di_fn.aligned)
	    {
	      tree al = build_int_cst (align_type_node, TYPE_ALIGN_UNIT (type));
	      args->quick_push (al);
	    }
	  ret = cp_build_function_call_vec (fn, &args, complain);
	  return ret;
	}
    }

  /* [expr.new]

     If no unambiguous matching deallocation function can be found,
     propagating the exception does not cause the object's memory to
     be freed.  */
  if (alloc_fn)
    {
      if ((complain & tf_warning)
	  && !placement)
	warning (0, "no corresponding deallocation function for %qD",
		 alloc_fn);
      return NULL_TREE;
    }

  if (complain & tf_error)
    error ("no suitable %<operator %s%> for %qT",
	   OVL_OP_INFO (false, code)->name, type);
  return error_mark_node;
}

/* Issue diagnostics about a disallowed access of DECL, using DIAG_DECL
   in the diagnostics.

   If ISSUE_ERROR is true, then issue an error about the
   access, followed by a note showing the declaration.
   Otherwise, just show the note.  */

void
complain_about_access (tree decl, tree diag_decl, bool issue_error)
{
  if (TREE_PRIVATE (decl))
    {
      if (issue_error)
	error ("%q#D is private within this context", diag_decl);
      inform (DECL_SOURCE_LOCATION (diag_decl),
	      "declared private here");
    }
  else if (TREE_PROTECTED (decl))
    {
      if (issue_error)
	error ("%q#D is protected within this context", diag_decl);
      inform (DECL_SOURCE_LOCATION (diag_decl),
	      "declared protected here");
    }
  else
    {
      if (issue_error)
	error ("%q#D is inaccessible within this context", diag_decl);
      inform (DECL_SOURCE_LOCATION (diag_decl), "declared here");
    }
}

/* If the current scope isn't allowed to access DECL along
   BASETYPE_PATH, give an error.  The most derived class in
   BASETYPE_PATH is the one used to qualify DECL. DIAG_DECL is
   the declaration to use in the error diagnostic.  */

bool
enforce_access (tree basetype_path, tree decl, tree diag_decl,
		tsubst_flags_t complain, access_failure_info *afi)
{
  gcc_assert (TREE_CODE (basetype_path) == TREE_BINFO);

  if (flag_new_inheriting_ctors
      && DECL_INHERITED_CTOR (decl))
    {
      /* 7.3.3/18: The additional constructors are accessible if they would be
	 accessible when used to construct an object of the corresponding base
	 class.  */
      decl = strip_inheriting_ctors (decl);
      basetype_path = lookup_base (basetype_path, DECL_CONTEXT (decl),
				   ba_any, NULL, complain);
    }

  if (!accessible_p (basetype_path, decl, true))
    {
      if (flag_new_inheriting_ctors)
	diag_decl = strip_inheriting_ctors (diag_decl);
      if (complain & tf_error)
	complain_about_access (decl, diag_decl, true);
      if (afi)
	afi->record_access_failure (basetype_path, decl, diag_decl);
      return false;
    }

  return true;
}

/* Initialize a temporary of type TYPE with EXPR.  The FLAGS are a
   bitwise or of LOOKUP_* values.  If any errors are warnings are
   generated, set *DIAGNOSTIC_FN to "error" or "warning",
   respectively.  If no diagnostics are generated, set *DIAGNOSTIC_FN
   to NULL.  */

static tree
build_temp (tree expr, tree type, int flags,
	    diagnostic_t *diagnostic_kind, tsubst_flags_t complain)
{
  int savew, savee;

  *diagnostic_kind = DK_UNSPECIFIED;

  /* If the source is a packed field, calling the copy constructor will require
     binding the field to the reference parameter to the copy constructor, and
     we'll end up with an infinite loop.  If we can use a bitwise copy, then
     do that now.  */
  if ((lvalue_kind (expr) & clk_packed)
      && CLASS_TYPE_P (TREE_TYPE (expr))
      && !type_has_nontrivial_copy_init (TREE_TYPE (expr)))
    return get_target_expr_sfinae (expr, complain);

  /* In decltype, we might have decided not to wrap this call in a TARGET_EXPR.
     But it turns out to be a subexpression, so perform temporary
     materialization now.  */
  if (TREE_CODE (expr) == CALL_EXPR
      && CLASS_TYPE_P (type)
      && same_type_ignoring_top_level_qualifiers_p (type, TREE_TYPE (expr)))
    expr = build_cplus_new (type, expr, complain);

  savew = warningcount + werrorcount, savee = errorcount;
  releasing_vec args (make_tree_vector_single (expr));
  expr = build_special_member_call (NULL_TREE, complete_ctor_identifier,
				    &args, type, flags, complain);
  if (warningcount + werrorcount > savew)
    *diagnostic_kind = DK_WARNING;
  else if (errorcount > savee)
    *diagnostic_kind = DK_ERROR;
  return expr;
}

/* Get any location for EXPR, falling back to input_location.

   If the result is in a system header and is the virtual location for
   a token coming from the expansion of a macro, unwind it to the
   location of the expansion point of the macro (e.g. to avoid the
   diagnostic being suppressed for expansions of NULL where "NULL" is
   in a system header).  */

static location_t
get_location_for_expr_unwinding_for_system_header (tree expr)
{
  location_t loc = EXPR_LOC_OR_LOC (expr, input_location);
  loc = expansion_point_location_if_in_system_header (loc);
  return loc;
}

/* Perform warnings about peculiar, but valid, conversions from/to NULL.
   Also handle a subset of zero as null warnings.
   EXPR is implicitly converted to type TOTYPE.
   FN and ARGNUM are used for diagnostics.  */

static void
conversion_null_warnings (tree totype, tree expr, tree fn, int argnum)
{
  /* Issue warnings about peculiar, but valid, uses of NULL.  */
  if (TREE_CODE (totype) != BOOLEAN_TYPE
      && ARITHMETIC_TYPE_P (totype)
      && null_node_p (expr))
    {
      location_t loc = get_location_for_expr_unwinding_for_system_header (expr);
      if (fn)
	{
	  auto_diagnostic_group d;
	  if (warning_at (loc, OPT_Wconversion_null,
			  "passing NULL to non-pointer argument %P of %qD",
			  argnum, fn))
	    inform (get_fndecl_argument_location (fn, argnum),
		    "  declared here");
	}
      else
	warning_at (loc, OPT_Wconversion_null,
		    "converting to non-pointer type %qT from NULL", totype);
    }

  /* Issue warnings if "false" is converted to a NULL pointer */
  else if (TREE_CODE (TREE_TYPE (expr)) == BOOLEAN_TYPE
	   && TYPE_PTR_P (totype))
    {
      location_t loc = get_location_for_expr_unwinding_for_system_header (expr);
      if (fn)
	{
	  auto_diagnostic_group d;
	  if (warning_at (loc, OPT_Wconversion_null,
			  "converting %<false%> to pointer type for argument "
			  "%P of %qD", argnum, fn))
	    inform (get_fndecl_argument_location (fn, argnum),
		    "  declared here");
	}
      else
	warning_at (loc, OPT_Wconversion_null,
		    "converting %<false%> to pointer type %qT", totype);
    }
  /* Handle zero as null pointer warnings for cases other
     than EQ_EXPR and NE_EXPR */
  else if ((TYPE_PTR_OR_PTRMEM_P (totype) || NULLPTR_TYPE_P (totype))
	   && null_ptr_cst_p (expr))
    {
      location_t loc = get_location_for_expr_unwinding_for_system_header (expr);
      maybe_warn_zero_as_null_pointer_constant (expr, loc);
    }
}

/* We gave a diagnostic during a conversion.  If this was in the second
   standard conversion sequence of a user-defined conversion sequence, say
   which user-defined conversion.  */

static void
maybe_print_user_conv_context (conversion *convs)
{
  if (convs->user_conv_p)
    for (conversion *t = convs; t; t = next_conversion (t))
      if (t->kind == ck_user)
	{
	  print_z_candidate (0, N_("  after user-defined conversion:"),
			     t->cand);
	  break;
	}
}

/* Locate the parameter with the given index within FNDECL.
   ARGNUM is zero based, -1 indicates the `this' argument of a method.
   Return the location of the FNDECL itself if there are problems.  */

location_t
get_fndecl_argument_location (tree fndecl, int argnum)
{
  /* The locations of implicitly-declared functions are likely to be
     more meaningful than those of their parameters.  */
  if (DECL_ARTIFICIAL (fndecl))
    return DECL_SOURCE_LOCATION (fndecl);

  int i;
  tree param;

  /* Locate param by index within DECL_ARGUMENTS (fndecl).  */
  for (i = 0, param = FUNCTION_FIRST_USER_PARM (fndecl);
       i < argnum && param;
       i++, param = TREE_CHAIN (param))
    ;

  /* If something went wrong (e.g. if we have a builtin and thus no arguments),
     return the location of FNDECL.  */
  if (param == NULL)
    return DECL_SOURCE_LOCATION (fndecl);

  return DECL_SOURCE_LOCATION (param);
}

/* If FNDECL is non-NULL, issue a note highlighting ARGNUM
   within its declaration (or the fndecl itself if something went
   wrong).  */

void
maybe_inform_about_fndecl_for_bogus_argument_init (tree fn, int argnum)
{
  if (fn)
    inform (get_fndecl_argument_location (fn, argnum),
	    "  initializing argument %P of %qD", argnum, fn);
}

<<<<<<< HEAD
=======
/* Maybe warn about C++20 Conversions to arrays of unknown bound.  C is
   the conversion, EXPR is the expression we're converting.  */

static void
maybe_warn_array_conv (location_t loc, conversion *c, tree expr)
{
  if (cxx_dialect >= cxx2a)
    return;

  tree type = TREE_TYPE (expr);
  type = strip_pointer_operator (type);

  if (TREE_CODE (type) != ARRAY_TYPE
      || TYPE_DOMAIN (type) == NULL_TREE)
    return;

  if (conv_binds_to_array_of_unknown_bound (c))
    pedwarn (loc, OPT_Wpedantic, "conversions to arrays of unknown bound "
	     "are only available with %<-std=c++2a%> or %<-std=gnu++2a%>");
}

/* Wrapper for convert_like_real_1 that handles creating IMPLICIT_CONV_EXPR.  */

static tree
convert_like_real (conversion *convs, tree expr, tree fn, int argnum,
		   bool issue_conversion_warnings,
		   bool c_cast_p, tsubst_flags_t complain)
{
  /* Creating &TARGET_EXPR<> in a template breaks when substituting,
     and creating a CALL_EXPR in a template breaks in finish_call_expr
     so use an IMPLICIT_CONV_EXPR for this conversion.  We would have
     created such codes e.g. when calling a user-defined conversion
     function.  */
  tree conv_expr = NULL_TREE;
  if (processing_template_decl
      && convs->kind != ck_identity
      && (CLASS_TYPE_P (convs->type) || CLASS_TYPE_P (TREE_TYPE (expr))))
    {
      conv_expr = build1 (IMPLICIT_CONV_EXPR, convs->type, expr);
      if (convs->kind != ck_ref_bind)
	conv_expr = convert_from_reference (conv_expr);
      if (!convs->bad_p)
	return conv_expr;
      /* Do the normal processing to give the bad_p errors.  But we still
	 need to return the IMPLICIT_CONV_EXPR, unless we're returning
	 error_mark_node.  */
    }
  expr = convert_like_real_1 (convs, expr, fn, argnum,
			      issue_conversion_warnings, c_cast_p, complain);
  if (expr == error_mark_node)
    return error_mark_node;
  return conv_expr ? conv_expr : expr;
}

>>>>>>> 9e014010
/* Perform the conversions in CONVS on the expression EXPR.  FN and
   ARGNUM are used for diagnostics.  ARGNUM is zero based, -1
   indicates the `this' argument of a method.  INNER is nonzero when
   being called to continue a conversion chain. It is negative when a
   reference binding will be applied, positive otherwise.  If
   ISSUE_CONVERSION_WARNINGS is true, warnings about suspicious
   conversions will be emitted if appropriate.  If C_CAST_P is true,
   this conversion is coming from a C-style cast; in that case,
   conversions to inaccessible bases are permitted.  */

static tree
convert_like_real_1 (conversion *convs, tree expr, tree fn, int argnum,
		     bool issue_conversion_warnings,
		     bool c_cast_p, tsubst_flags_t complain)
{
  tree totype = convs->type;
  diagnostic_t diag_kind;
  int flags;
<<<<<<< HEAD
  location_t loc = cp_expr_loc_or_loc (expr, input_location);
=======
  location_t loc = cp_expr_loc_or_input_loc (expr);
>>>>>>> 9e014010

  if (convs->bad_p && !(complain & tf_error))
    return error_mark_node;

  if (convs->bad_p
      && convs->kind != ck_user
      && convs->kind != ck_list
      && convs->kind != ck_ambig
      && (convs->kind != ck_ref_bind
	  || (convs->user_conv_p && next_conversion (convs)->bad_p))
      && (convs->kind != ck_rvalue
	  || SCALAR_TYPE_P (totype))
      && convs->kind != ck_base)
    {
      bool complained = false;
      conversion *t = convs;

      /* Give a helpful error if this is bad because of excess braces.  */
      if (BRACE_ENCLOSED_INITIALIZER_P (expr)
	  && SCALAR_TYPE_P (totype)
	  && CONSTRUCTOR_NELTS (expr) > 0
	  && BRACE_ENCLOSED_INITIALIZER_P (CONSTRUCTOR_ELT (expr, 0)->value))
	{
	  complained = permerror (loc, "too many braces around initializer "
				  "for %qT", totype);
	  while (BRACE_ENCLOSED_INITIALIZER_P (expr)
		 && CONSTRUCTOR_NELTS (expr) == 1)
	    expr = CONSTRUCTOR_ELT (expr, 0)->value;
	}

      /* Give a helpful error if this is bad because a conversion to bool
	 from std::nullptr_t requires direct-initialization.  */
      if (NULLPTR_TYPE_P (TREE_TYPE (expr))
	  && TREE_CODE (totype) == BOOLEAN_TYPE)
	complained = permerror (loc, "converting to %qH from %qI requires "
				"direct-initialization",
				totype, TREE_TYPE (expr));

      for (; t ; t = next_conversion (t))
	{
	  if (t->kind == ck_user && t->cand->reason)
	    {
	      auto_diagnostic_group d;
	      complained = permerror (loc, "invalid user-defined conversion "
				      "from %qH to %qI", TREE_TYPE (expr),
				      totype);
	      if (complained)
		print_z_candidate (loc, N_("candidate is:"), t->cand);
	      expr = convert_like_real (t, expr, fn, argnum,
					/*issue_conversion_warnings=*/false,
					/*c_cast_p=*/false,
					complain);
	      if (convs->kind == ck_ref_bind)
		expr = convert_to_reference (totype, expr, CONV_IMPLICIT,
					     LOOKUP_NORMAL, NULL_TREE,
					     complain);
	      else
		expr = cp_convert (totype, expr, complain);
	      if (complained)
		maybe_inform_about_fndecl_for_bogus_argument_init (fn, argnum);
	      return expr;
	    }
	  else if (t->kind == ck_user || !t->bad_p)
	    {
	      expr = convert_like_real (t, expr, fn, argnum,
					/*issue_conversion_warnings=*/false,
					/*c_cast_p=*/false,
					complain);
	      break;
	    }
	  else if (t->kind == ck_ambig)
	    return convert_like_real (t, expr, fn, argnum,
				      /*issue_conversion_warnings=*/false,
				      /*c_cast_p=*/false,
				      complain);
	  else if (t->kind == ck_identity)
	    break;
	}
      if (!complained)
	{
	  range_label_for_type_mismatch label (TREE_TYPE (expr), totype);
	  gcc_rich_location richloc (loc, &label);
	  complained = permerror (&richloc,
				  "invalid conversion from %qH to %qI",
				  TREE_TYPE (expr), totype);
	}
      if (complained)
	maybe_inform_about_fndecl_for_bogus_argument_init (fn, argnum);

      return cp_convert (totype, expr, complain);
    }

  if (issue_conversion_warnings && (complain & tf_warning))
    conversion_null_warnings (totype, expr, fn, argnum);

  switch (convs->kind)
    {
    case ck_user:
      {
	struct z_candidate *cand = convs->cand;

	if (cand == NULL)
	  /* We chose the surrogate function from add_conv_candidate, now we
	     actually need to build the conversion.  */
	  cand = build_user_type_conversion_1 (totype, expr,
					       LOOKUP_NO_CONVERSION, complain);

	tree convfn = cand->fn;

	/* When converting from an init list we consider explicit
	   constructors, but actually trying to call one is an error.  */
	if (DECL_NONCONVERTING_P (convfn) && DECL_CONSTRUCTOR_P (convfn)
	    && BRACE_ENCLOSED_INITIALIZER_P (expr)
	    /* Unless this is for direct-list-initialization.  */
	    && (!CONSTRUCTOR_IS_DIRECT_INIT (expr) || convs->need_temporary_p)
	    /* And in C++98 a default constructor can't be explicit.  */
	    && cxx_dialect >= cxx11)
	  {
	    if (!(complain & tf_error))
	      return error_mark_node;
	    location_t loc = location_of (expr);
	    if (CONSTRUCTOR_NELTS (expr) == 0
		&& FUNCTION_FIRST_USER_PARMTYPE (convfn) != void_list_node)
	      {
		auto_diagnostic_group d;
		if (pedwarn (loc, 0, "converting to %qT from initializer list "
			     "would use explicit constructor %qD",
			     totype, convfn))
		  inform (loc, "in C++11 and above a default constructor "
			  "can be explicit");
	      }
	    else
	      error ("converting to %qT from initializer list would use "
		     "explicit constructor %qD", totype, convfn);
	  }

	/* If we're initializing from {}, it's value-initialization.  */
	if (BRACE_ENCLOSED_INITIALIZER_P (expr)
	    && CONSTRUCTOR_NELTS (expr) == 0
	    && TYPE_HAS_DEFAULT_CONSTRUCTOR (totype)
	    && !processing_template_decl)
	  {
	    bool direct = CONSTRUCTOR_IS_DIRECT_INIT (expr);
	    if (abstract_virtuals_error_sfinae (NULL_TREE, totype, complain))
	      return error_mark_node;
	    expr = build_value_init (totype, complain);
	    expr = get_target_expr_sfinae (expr, complain);
	    if (expr != error_mark_node)
	      {
		TARGET_EXPR_LIST_INIT_P (expr) = true;
		TARGET_EXPR_DIRECT_INIT_P (expr) = direct;
	      }
	    return expr;
	  }

	/* We don't know here whether EXPR is being used as an lvalue or
	   rvalue, but we know it's read.  */
	mark_exp_read (expr);

	/* Pass LOOKUP_NO_CONVERSION so rvalue/base handling knows not to allow
	   any more UDCs.  */
	expr = build_over_call (cand, LOOKUP_NORMAL|LOOKUP_NO_CONVERSION,
				complain);

	/* If this is a constructor or a function returning an aggr type,
	   we need to build up a TARGET_EXPR.  */
	if (DECL_CONSTRUCTOR_P (convfn))
	  {
	    expr = build_cplus_new (totype, expr, complain);

	    /* Remember that this was list-initialization.  */
	    if (convs->check_narrowing && expr != error_mark_node)
	      TARGET_EXPR_LIST_INIT_P (expr) = true;
	  }

	return expr;
      }
    case ck_identity:
      if (BRACE_ENCLOSED_INITIALIZER_P (expr))
	{
	  int nelts = CONSTRUCTOR_NELTS (expr);
	  if (nelts == 0)
	    expr = build_value_init (totype, complain);
	  else if (nelts == 1)
	    expr = CONSTRUCTOR_ELT (expr, 0)->value;
	  else
	    gcc_unreachable ();
	}
      expr = mark_use (expr, /*rvalue_p=*/!convs->rvaluedness_matches_p,
		       /*read_p=*/true, UNKNOWN_LOCATION,
		       /*reject_builtin=*/true);

      if (type_unknown_p (expr))
	expr = instantiate_type (totype, expr, complain);
      if (expr == null_node
	  && INTEGRAL_OR_UNSCOPED_ENUMERATION_TYPE_P (totype))
	/* If __null has been converted to an integer type, we do not want to
	   continue to warn about uses of EXPR as an integer, rather than as a
	   pointer.  */
	expr = build_int_cst (totype, 0);
      return expr;
    case ck_ambig:
      /* We leave bad_p off ck_ambig because overload resolution considers
	 it valid, it just fails when we try to perform it.  So we need to
         check complain here, too.  */
      if (complain & tf_error)
	{
	  /* Call build_user_type_conversion again for the error.  */
	  int flags = (convs->need_temporary_p
		       ? LOOKUP_IMPLICIT : LOOKUP_NORMAL);
	  build_user_type_conversion (totype, convs->u.expr, flags, complain);
	  gcc_assert (seen_error ());
	  maybe_inform_about_fndecl_for_bogus_argument_init (fn, argnum);
	}
      return error_mark_node;

    case ck_list:
      {
	/* Conversion to std::initializer_list<T>.  */
	tree elttype = TREE_VEC_ELT (CLASSTYPE_TI_ARGS (totype), 0);
	unsigned len = CONSTRUCTOR_NELTS (expr);
	tree array;

	if (len)
	  {
	    tree val; unsigned ix;

	    tree new_ctor = build_constructor (init_list_type_node, NULL);

	    /* Convert all the elements.  */
	    FOR_EACH_CONSTRUCTOR_VALUE (CONSTRUCTOR_ELTS (expr), ix, val)
	      {
		tree sub = convert_like_real (convs->u.list[ix], val, fn,
					      argnum, false, false, complain);
		if (sub == error_mark_node)
		  return sub;
		if (!BRACE_ENCLOSED_INITIALIZER_P (val)
		    && !check_narrowing (TREE_TYPE (sub), val, complain))
		  return error_mark_node;
		CONSTRUCTOR_APPEND_ELT (CONSTRUCTOR_ELTS (new_ctor),
					NULL_TREE, sub);
		if (!TREE_CONSTANT (sub))
		  TREE_CONSTANT (new_ctor) = false;
	      }
	    /* Build up the array.  */
	    elttype = cp_build_qualified_type
	      (elttype, cp_type_quals (elttype) | TYPE_QUAL_CONST);
	    array = build_array_of_n_type (elttype, len);
	    array = finish_compound_literal (array, new_ctor, complain);
	    /* Take the address explicitly rather than via decay_conversion
	       to avoid the error about taking the address of a temporary.  */
	    array = cp_build_addr_expr (array, complain);
	  }
	else
	  array = nullptr_node;

	array = cp_convert (build_pointer_type (elttype), array, complain);
	if (array == error_mark_node)
	  return error_mark_node;

	/* Build up the initializer_list object.  Note: fail gracefully
	   if the object cannot be completed because, for example, no
	   definition is provided (c++/80956).  */
	totype = complete_type_or_maybe_complain (totype, NULL_TREE, complain);
	if (!totype)
	  return error_mark_node;
	tree field = next_initializable_field (TYPE_FIELDS (totype));
	vec<constructor_elt, va_gc> *vec = NULL;
	CONSTRUCTOR_APPEND_ELT (vec, field, array);
	field = next_initializable_field (DECL_CHAIN (field));
	CONSTRUCTOR_APPEND_ELT (vec, field, size_int (len));
	tree new_ctor = build_constructor (totype, vec);
	return get_target_expr_sfinae (new_ctor, complain);
      }

    case ck_aggr:
      if (TREE_CODE (totype) == COMPLEX_TYPE)
	{
	  tree real = CONSTRUCTOR_ELT (expr, 0)->value;
	  tree imag = CONSTRUCTOR_ELT (expr, 1)->value;
	  real = perform_implicit_conversion (TREE_TYPE (totype),
					      real, complain);
	  imag = perform_implicit_conversion (TREE_TYPE (totype),
					      imag, complain);
	  expr = build2 (COMPLEX_EXPR, totype, real, imag);
	  return expr;
	}
      expr = reshape_init (totype, expr, complain);
      expr = get_target_expr_sfinae (digest_init (totype, expr, complain),
				     complain);
      if (expr != error_mark_node)
	TARGET_EXPR_LIST_INIT_P (expr) = true;
      return expr;

    default:
      break;
    };

  expr = convert_like_real (next_conversion (convs), expr, fn, argnum,
			    convs->kind == ck_ref_bind
			    ? issue_conversion_warnings : false, 
			    c_cast_p, complain);
  if (expr == error_mark_node)
    return error_mark_node;

  switch (convs->kind)
    {
    case ck_rvalue:
      expr = decay_conversion (expr, complain);
      if (expr == error_mark_node)
	{
	  if (complain & tf_error)
	    {
	      auto_diagnostic_group d;
	      maybe_print_user_conv_context (convs);
	      maybe_inform_about_fndecl_for_bogus_argument_init (fn, argnum);
	    }
	  return error_mark_node;
	}

      if (! MAYBE_CLASS_TYPE_P (totype))
	return expr;

      /* Don't introduce copies when passing arguments along to the inherited
	 constructor.  */
      if (current_function_decl
	  && flag_new_inheriting_ctors
	  && DECL_INHERITED_CTOR (current_function_decl))
	return expr;

      if (TREE_CODE (expr) == TARGET_EXPR
	  && TARGET_EXPR_LIST_INIT_P (expr))
	/* Copy-list-initialization doesn't actually involve a copy.  */
	return expr;

      /* Fall through.  */
    case ck_base:
      if (convs->kind == ck_base && !convs->need_temporary_p)
	{
	  /* We are going to bind a reference directly to a base-class
	     subobject of EXPR.  */
	  /* Build an expression for `*((base*) &expr)'.  */
	  expr = convert_to_base (expr, totype,
				  !c_cast_p, /*nonnull=*/true, complain);
	  return expr;
	}

      /* Copy-initialization where the cv-unqualified version of the source
	 type is the same class as, or a derived class of, the class of the
	 destination [is treated as direct-initialization].  [dcl.init] */
      flags = LOOKUP_NORMAL;
      /* This conversion is being done in the context of a user-defined
	 conversion (i.e. the second step of copy-initialization), so
	 don't allow any more.  */
      if (convs->user_conv_p)
	flags |= LOOKUP_NO_CONVERSION;
      /* We might be performing a conversion of the argument
	 to the user-defined conversion, i.e., not a conversion of the
	 result of the user-defined conversion.  In which case we skip
	 explicit constructors.  */
      if (convs->copy_init_p)
	flags |= LOOKUP_ONLYCONVERTING;
      if (convs->rvaluedness_matches_p)
	/* standard_conversion got LOOKUP_PREFER_RVALUE.  */
	flags |= LOOKUP_PREFER_RVALUE;
      expr = build_temp (expr, totype, flags, &diag_kind, complain);
      if (diag_kind && complain)
	{
	  auto_diagnostic_group d;
	  maybe_print_user_conv_context (convs);
	  maybe_inform_about_fndecl_for_bogus_argument_init (fn, argnum);
	}

      return build_cplus_new (totype, expr, complain);

    case ck_ref_bind:
      {
	tree ref_type = totype;

	/* direct_reference_binding might have inserted a ck_qual under
	   this ck_ref_bind for the benefit of conversion sequence ranking.
	   Ignore the conversion; we'll create our own below.  */
	if (next_conversion (convs)->kind == ck_qual
	    && !convs->need_temporary_p)
	  {
	    gcc_assert (same_type_p (TREE_TYPE (expr),
				     next_conversion (convs)->type));
	    /* Strip the cast created by the ck_qual; cp_build_addr_expr
	       below expects an lvalue.  */
	    STRIP_NOPS (expr);
	  }

	if (convs->bad_p && !next_conversion (convs)->bad_p)
	  {
	    tree extype = TREE_TYPE (expr);
	    auto_diagnostic_group d;
	    if (TYPE_REF_IS_RVALUE (ref_type)
		&& lvalue_p (expr))
	      error_at (loc, "cannot bind rvalue reference of type %qH to "
                        "lvalue of type %qI", totype, extype);
	    else if (!TYPE_REF_IS_RVALUE (ref_type) && !lvalue_p (expr)
		     && !CP_TYPE_CONST_NON_VOLATILE_P (TREE_TYPE (ref_type)))
	      error_at (loc, "cannot bind non-const lvalue reference of "
			"type %qH to an rvalue of type %qI", totype, extype);
	    else if (!reference_compatible_p (TREE_TYPE (totype), extype))
	      {
		/* If we're converting from T[] to T[N], don't talk
		   about discarding qualifiers.  (Converting from T[N] to
		   T[] is allowed by P0388R4.)  */
		if (TREE_CODE (extype) == ARRAY_TYPE
		    && TYPE_DOMAIN (extype) == NULL_TREE
		    && TREE_CODE (TREE_TYPE (totype)) == ARRAY_TYPE
		    && TYPE_DOMAIN (TREE_TYPE (totype)) != NULL_TREE)
		  error_at (loc, "cannot bind reference of type %qH to %qI "
			    "due to different array bounds", totype, extype);
		else
		  error_at (loc, "binding reference of type %qH to %qI "
			    "discards qualifiers", totype, extype);
	      }
	    else
	      gcc_unreachable ();
	    maybe_print_user_conv_context (convs);
	    maybe_inform_about_fndecl_for_bogus_argument_init (fn, argnum);

	    return error_mark_node;
	  }
	else if (complain & tf_warning)
	  maybe_warn_array_conv (loc, convs, expr);

	/* If necessary, create a temporary. 

           VA_ARG_EXPR and CONSTRUCTOR expressions are special cases
           that need temporaries, even when their types are reference
           compatible with the type of reference being bound, so the
           upcoming call to cp_build_addr_expr doesn't fail.  */
	if (convs->need_temporary_p
	    || TREE_CODE (expr) == CONSTRUCTOR
	    || TREE_CODE (expr) == VA_ARG_EXPR)
	  {
	    /* Otherwise, a temporary of type "cv1 T1" is created and
	       initialized from the initializer expression using the rules
	       for a non-reference copy-initialization (8.5).  */

	    tree type = TREE_TYPE (ref_type);
	    cp_lvalue_kind lvalue = lvalue_kind (expr);

	    gcc_assert (similar_type_p (type, next_conversion (convs)->type));
	    if (!CP_TYPE_CONST_NON_VOLATILE_P (type)
		&& !TYPE_REF_IS_RVALUE (ref_type))
	      {
		/* If the reference is volatile or non-const, we
		   cannot create a temporary.  */
		if (complain & tf_error)
		  {
		    if (lvalue & clk_bitfield)
		      error_at (loc, "cannot bind bit-field %qE to %qT",
				expr, ref_type);
		    else if (lvalue & clk_packed)
		      error_at (loc, "cannot bind packed field %qE to %qT",
				expr, ref_type);
		    else
		      error_at (loc, "cannot bind rvalue %qE to %qT",
				expr, ref_type);
		  }
		return error_mark_node;
	      }
	    /* If the source is a packed field, and we must use a copy
	       constructor, then building the target expr will require
	       binding the field to the reference parameter to the
	       copy constructor, and we'll end up with an infinite
	       loop.  If we can use a bitwise copy, then we'll be
	       OK.  */
	    if ((lvalue & clk_packed)
		&& CLASS_TYPE_P (type)
		&& type_has_nontrivial_copy_init (type))
	      {
		error_at (loc, "cannot bind packed field %qE to %qT",
			  expr, ref_type);
		return error_mark_node;
	      }
	    if (lvalue & clk_bitfield)
	      {
		expr = convert_bitfield_to_declared_type (expr);
		expr = fold_convert (type, expr);
	      }

	    /* Creating &TARGET_EXPR<> in a template would break when
	       tsubsting the expression, so use an IMPLICIT_CONV_EXPR
	       instead.  This can happen even when there's no class
	       involved, e.g., when converting an integer to a reference
	       type.  */
	    if (processing_template_decl)
	      return build1 (IMPLICIT_CONV_EXPR, totype, expr);
	    expr = build_target_expr_with_type (expr, type, complain);
	  }

	/* Take the address of the thing to which we will bind the
	   reference.  */
	expr = cp_build_addr_expr (expr, complain);
	if (expr == error_mark_node)
	  return error_mark_node;

	/* Convert it to a pointer to the type referred to by the
	   reference.  This will adjust the pointer if a derived to
	   base conversion is being performed.  */
	expr = cp_convert (build_pointer_type (TREE_TYPE (ref_type)),
			   expr, complain);
	/* Convert the pointer to the desired reference type.  */
	return build_nop (ref_type, expr);
      }

    case ck_lvalue:
      return decay_conversion (expr, complain);

    case ck_fnptr:
      /* ??? Should the address of a transaction-safe pointer point to the TM
        clone, and this conversion look up the primary function?  */
      return build_nop (totype, expr);

    case ck_qual:
      /* Warn about deprecated conversion if appropriate.  */
      if (complain & tf_warning)
	{
	  string_conv_p (totype, expr, 1);
	  maybe_warn_array_conv (loc, convs, expr);
	}
      break;

    case ck_ptr:
      if (convs->base_p)
	expr = convert_to_base (expr, totype, !c_cast_p,
				/*nonnull=*/false, complain);
      return build_nop (totype, expr);

    case ck_pmem:
      return convert_ptrmem (totype, expr, /*allow_inverse_p=*/false,
			     c_cast_p, complain);

    default:
      break;
    }

  if (convs->check_narrowing
      && !check_narrowing (totype, expr, complain,
			   convs->check_narrowing_const_only))
    return error_mark_node;

  warning_sentinel w (warn_zero_as_null_pointer_constant);
  if (issue_conversion_warnings)
    expr = cp_convert_and_check (totype, expr, complain);
  else
    expr = cp_convert (totype, expr, complain);

  return expr;
}

/* ARG is being passed to a varargs function.  Perform any conversions
   required.  Return the converted value.  */

tree
convert_arg_to_ellipsis (tree arg, tsubst_flags_t complain)
{
<<<<<<< HEAD
  tree arg_type;
  location_t loc = cp_expr_loc_or_loc (arg, input_location);
=======
  tree arg_type = TREE_TYPE (arg);
  location_t loc = cp_expr_loc_or_input_loc (arg);
>>>>>>> 9e014010

  /* [expr.call]

     If the argument has integral or enumeration type that is subject
     to the integral promotions (_conv.prom_), or a floating-point
     type that is subject to the floating-point promotion
     (_conv.fpprom_), the value of the argument is converted to the
     promoted type before the call.  */
  if (TREE_CODE (arg_type) == REAL_TYPE
      && (TYPE_PRECISION (arg_type)
	  < TYPE_PRECISION (double_type_node))
      && !DECIMAL_FLOAT_MODE_P (TYPE_MODE (arg_type)))
    {
      if ((complain & tf_warning)
	  && warn_double_promotion && !c_inhibit_evaluation_warnings)
	warning_at (loc, OPT_Wdouble_promotion,
		    "implicit conversion from %qH to %qI when passing "
		    "argument to function",
		    arg_type, double_type_node);
      arg = mark_rvalue_use (arg);
      arg = convert_to_real_nofold (double_type_node, arg);
    }
  else if (NULLPTR_TYPE_P (arg_type))
    {
      arg = mark_rvalue_use (arg);
      if (TREE_SIDE_EFFECTS (arg))
	arg = cp_build_compound_expr (arg, null_pointer_node, complain);
      else
	arg = null_pointer_node;
    }
  else if (INTEGRAL_OR_ENUMERATION_TYPE_P (arg_type))
    {
      if (SCOPED_ENUM_P (arg_type))
	{
	  tree prom = cp_convert (ENUM_UNDERLYING_TYPE (arg_type), arg,
				  complain);
	  prom = cp_perform_integral_promotions (prom, complain);
	  if (abi_version_crosses (6)
	      && TYPE_MODE (TREE_TYPE (prom)) != TYPE_MODE (arg_type)
	      && (complain & tf_warning))
<<<<<<< HEAD
	    warning_at (loc, OPT_Wabi, "scoped enum %qT passed through ... as "
			"%qT before %<-fabi-version=6%>, %qT after", arg_type,
=======
	    warning_at (loc, OPT_Wabi, "scoped enum %qT passed through %<...%>"
			" as %qT before %<-fabi-version=6%>, %qT after",
			arg_type,
>>>>>>> 9e014010
			TREE_TYPE (prom), ENUM_UNDERLYING_TYPE (arg_type));
	  if (!abi_version_at_least (6))
	    arg = prom;
	}
      else
	arg = cp_perform_integral_promotions (arg, complain);
    }
  else
    /* [expr.call]

       The lvalue-to-rvalue, array-to-pointer, and function-to-pointer
       standard conversions are performed.  */
    arg = decay_conversion (arg, complain);

  arg = require_complete_type_sfinae (arg, complain);
  arg_type = TREE_TYPE (arg);

  if (arg != error_mark_node
      /* In a template (or ill-formed code), we can have an incomplete type
	 even after require_complete_type_sfinae, in which case we don't know
	 whether it has trivial copy or not.  */
      && COMPLETE_TYPE_P (arg_type)
      && !cp_unevaluated_operand)
    {
      /* [expr.call] 5.2.2/7:
	 Passing a potentially-evaluated argument of class type (Clause 9)
	 with a non-trivial copy constructor or a non-trivial destructor
	 with no corresponding parameter is conditionally-supported, with
	 implementation-defined semantics.

	 We support it as pass-by-invisible-reference, just like a normal
	 value parameter.

	 If the call appears in the context of a sizeof expression,
	 it is not potentially-evaluated.  */
      if (type_has_nontrivial_copy_init (arg_type)
	  || TYPE_HAS_NONTRIVIAL_DESTRUCTOR (arg_type))
	{
	  arg = force_rvalue (arg, complain);
	  if (complain & tf_warning)
	    warning (OPT_Wconditionally_supported,
		     "passing objects of non-trivially-copyable "
		     "type %q#T through %<...%> is conditionally supported",
		     arg_type);
	  return build1 (ADDR_EXPR, build_reference_type (arg_type), arg);
	}
      /* Build up a real lvalue-to-rvalue conversion in case the
	 copy constructor is trivial but not callable.  */
      else if (CLASS_TYPE_P (arg_type))
	force_rvalue (arg, complain);

    }

  return arg;
}

/* va_arg (EXPR, TYPE) is a builtin. Make sure it is not abused.  */

tree
build_x_va_arg (location_t loc, tree expr, tree type)
{
  if (processing_template_decl)
    {
      tree r = build_min (VA_ARG_EXPR, type, expr);
      SET_EXPR_LOCATION (r, loc);
      return r;
    }

  type = complete_type_or_else (type, NULL_TREE);

  if (expr == error_mark_node || !type)
    return error_mark_node;

  expr = mark_lvalue_use (expr);

  if (TYPE_REF_P (type))
    {
      error ("cannot receive reference type %qT through %<...%>", type);
      return error_mark_node;
    }

  if (type_has_nontrivial_copy_init (type)
      || TYPE_HAS_NONTRIVIAL_DESTRUCTOR (type))
    {
      /* conditionally-supported behavior [expr.call] 5.2.2/7.  Let's treat
	 it as pass by invisible reference.  */
      warning_at (loc, OPT_Wconditionally_supported,
		 "receiving objects of non-trivially-copyable type %q#T "
		 "through %<...%> is conditionally-supported", type);

      tree ref = cp_build_reference_type (type, false);
      expr = build_va_arg (loc, expr, ref);
      return convert_from_reference (expr);
    }

  tree ret = build_va_arg (loc, expr, type);
  if (CLASS_TYPE_P (type))
    /* Wrap the VA_ARG_EXPR in a TARGET_EXPR now so other code doesn't need to
       know how to handle it.  */
    ret = get_target_expr (ret);
  return ret;
}

/* TYPE has been given to va_arg.  Apply the default conversions which
   would have happened when passed via ellipsis.  Return the promoted
   type, or the passed type if there is no change.  */

tree
cxx_type_promotes_to (tree type)
{
  tree promote;

  /* Perform the array-to-pointer and function-to-pointer
     conversions.  */
  type = type_decays_to (type);

  promote = type_promotes_to (type);
  if (same_type_p (type, promote))
    promote = type;

  return promote;
}

/* ARG is a default argument expression being passed to a parameter of
   the indicated TYPE, which is a parameter to FN.  PARMNUM is the
   zero-based argument number.  Do any required conversions.  Return
   the converted value.  */

static GTY(()) vec<tree, va_gc> *default_arg_context;
void
push_defarg_context (tree fn)
{ vec_safe_push (default_arg_context, fn); }

void
pop_defarg_context (void)
{ default_arg_context->pop (); }

tree
convert_default_arg (tree type, tree arg, tree fn, int parmnum,
		     tsubst_flags_t complain)
{
  int i;
  tree t;

  /* See through clones.  */
  fn = DECL_ORIGIN (fn);
  /* And inheriting ctors.  */
  if (flag_new_inheriting_ctors)
    fn = strip_inheriting_ctors (fn);

  /* Detect recursion.  */
  FOR_EACH_VEC_SAFE_ELT (default_arg_context, i, t)
    if (t == fn)
      {
	if (complain & tf_error)
	  error ("recursive evaluation of default argument for %q#D", fn);
	return error_mark_node;
      }

  /* If the ARG is an unparsed default argument expression, the
     conversion cannot be performed.  */
  if (TREE_CODE (arg) == DEFERRED_PARSE)
    {
      if (complain & tf_error)
	error ("call to %qD uses the default argument for parameter %P, which "
	       "is not yet defined", fn, parmnum);
      return error_mark_node;
    }

  push_defarg_context (fn);

  if (fn && DECL_TEMPLATE_INFO (fn))
    arg = tsubst_default_argument (fn, parmnum, type, arg, complain);

  /* Due to:

       [dcl.fct.default]

       The names in the expression are bound, and the semantic
       constraints are checked, at the point where the default
       expressions appears.

     we must not perform access checks here.  */
  push_deferring_access_checks (dk_no_check);
  /* We must make a copy of ARG, in case subsequent processing
     alters any part of it.  */
  arg = break_out_target_exprs (arg, /*clear location*/true);

  arg = convert_for_initialization (0, type, arg, LOOKUP_IMPLICIT,
				    ICR_DEFAULT_ARGUMENT, fn, parmnum,
				    complain);
  arg = convert_for_arg_passing (type, arg, complain);
  pop_deferring_access_checks();

  pop_defarg_context ();

  return arg;
}

/* Returns the type which will really be used for passing an argument of
   type TYPE.  */

tree
type_passed_as (tree type)
{
  /* Pass classes with copy ctors by invisible reference.  */
  if (TREE_ADDRESSABLE (type))
    type = build_reference_type (type);
  else if (targetm.calls.promote_prototypes (NULL_TREE)
	   && INTEGRAL_TYPE_P (type)
	   && COMPLETE_TYPE_P (type)
	   && tree_int_cst_lt (TYPE_SIZE (type), TYPE_SIZE (integer_type_node)))
    type = integer_type_node;

  return type;
}

/* Actually perform the appropriate conversion.  */

tree
convert_for_arg_passing (tree type, tree val, tsubst_flags_t complain)
{
  tree bitfield_type;

  /* If VAL is a bitfield, then -- since it has already been converted
     to TYPE -- it cannot have a precision greater than TYPE.  

     If it has a smaller precision, we must widen it here.  For
     example, passing "int f:3;" to a function expecting an "int" will
     not result in any conversion before this point.

     If the precision is the same we must not risk widening.  For
     example, the COMPONENT_REF for a 32-bit "long long" bitfield will
     often have type "int", even though the C++ type for the field is
     "long long".  If the value is being passed to a function
     expecting an "int", then no conversions will be required.  But,
     if we call convert_bitfield_to_declared_type, the bitfield will
     be converted to "long long".  */
  bitfield_type = is_bitfield_expr_with_lowered_type (val);
  if (bitfield_type 
      && TYPE_PRECISION (TREE_TYPE (val)) < TYPE_PRECISION (type))
    val = convert_to_integer_nofold (TYPE_MAIN_VARIANT (bitfield_type), val);

  if (val == error_mark_node)
    ;
  /* Pass classes with copy ctors by invisible reference.  */
  else if (TREE_ADDRESSABLE (type))
    val = build1 (ADDR_EXPR, build_reference_type (type), val);
  else if (targetm.calls.promote_prototypes (NULL_TREE)
	   && INTEGRAL_TYPE_P (type)
	   && COMPLETE_TYPE_P (type)
	   && tree_int_cst_lt (TYPE_SIZE (type), TYPE_SIZE (integer_type_node)))
    val = cp_perform_integral_promotions (val, complain);
  if (complain & tf_warning)
    {
      if (warn_suggest_attribute_format)
	{
	  tree rhstype = TREE_TYPE (val);
	  const enum tree_code coder = TREE_CODE (rhstype);
	  const enum tree_code codel = TREE_CODE (type);
	  if ((codel == POINTER_TYPE || codel == REFERENCE_TYPE)
	      && coder == codel
	      && check_missing_format_attribute (type, rhstype))
	    warning (OPT_Wsuggest_attribute_format,
		     "argument of function call might be a candidate "
		     "for a format attribute");
	}
<<<<<<< HEAD
      maybe_warn_parm_abi (type, cp_expr_loc_or_loc (val, input_location));
=======
      maybe_warn_parm_abi (type, cp_expr_loc_or_input_loc (val));
>>>>>>> 9e014010
    }

  if (complain & tf_warning)
    warn_for_address_or_pointer_of_packed_member (type, val);

  return val;
}

/* Returns non-zero iff FN is a function with magic varargs, i.e. ones for
   which just decay_conversion or no conversions at all should be done.
   This is true for some builtins which don't act like normal functions.
   Return 2 if no conversions at all should be done, 1 if just
   decay_conversion.  Return 3 for special treatment of the 3rd argument
   for __builtin_*_overflow_p.  */

int
magic_varargs_p (tree fn)
{
  if (DECL_BUILT_IN_CLASS (fn) == BUILT_IN_NORMAL)
    switch (DECL_FUNCTION_CODE (fn))
      {
      case BUILT_IN_CLASSIFY_TYPE:
      case BUILT_IN_CONSTANT_P:
      case BUILT_IN_NEXT_ARG:
      case BUILT_IN_VA_START:
	return 1;

      case BUILT_IN_ADD_OVERFLOW_P:
      case BUILT_IN_SUB_OVERFLOW_P:
      case BUILT_IN_MUL_OVERFLOW_P:
	return 3;

      default:;
	return lookup_attribute ("type generic",
				 TYPE_ATTRIBUTES (TREE_TYPE (fn))) != 0;
      }

  return 0;
}

/* Returns the decl of the dispatcher function if FN is a function version.  */

tree
get_function_version_dispatcher (tree fn)
{
  tree dispatcher_decl = NULL;

  gcc_assert (TREE_CODE (fn) == FUNCTION_DECL
	      && DECL_FUNCTION_VERSIONED (fn));

  gcc_assert (targetm.get_function_versions_dispatcher);
  dispatcher_decl = targetm.get_function_versions_dispatcher (fn);

  if (dispatcher_decl == NULL)
    {
      error_at (input_location, "use of multiversioned function "
				"without a default");
      return NULL;
    }

  retrofit_lang_decl (dispatcher_decl);
  gcc_assert (dispatcher_decl != NULL);
  return dispatcher_decl;
}

/* fn is a function version dispatcher that is marked used. Mark all the 
   semantically identical function versions it will dispatch as used.  */

void
mark_versions_used (tree fn)
{
  struct cgraph_node *node;
  struct cgraph_function_version_info *node_v;
  struct cgraph_function_version_info *it_v;

  gcc_assert (TREE_CODE (fn) == FUNCTION_DECL);

  node = cgraph_node::get (fn);
  if (node == NULL)
    return;

  gcc_assert (node->dispatcher_function);

  node_v = node->function_version ();
  if (node_v == NULL)
    return;

  /* All semantically identical versions are chained.  Traverse and mark each
     one of them as used.  */
  it_v = node_v->next;
  while (it_v != NULL)
    {
      mark_used (it_v->this_node->decl);
      it_v = it_v->next;
    }
}

/* Build a call to "the copy constructor" for the type of A, even if it
   wouldn't be selected by normal overload resolution.  Used for
   diagnostics.  */

static tree
call_copy_ctor (tree a, tsubst_flags_t complain)
{
  tree ctype = TYPE_MAIN_VARIANT (TREE_TYPE (a));
  tree binfo = TYPE_BINFO (ctype);
  tree copy = get_copy_ctor (ctype, complain);
  copy = build_baselink (binfo, binfo, copy, NULL_TREE);
  tree ob = build_dummy_object (ctype);
  releasing_vec args (make_tree_vector_single (a));
  tree r = build_new_method_call (ob, copy, &args, NULL_TREE,
				  LOOKUP_NORMAL, NULL, complain);
  return r;
}

/* Return true iff T refers to a base or potentially-overlapping field, which
   cannot be used for return by invisible reference.  We avoid doing C++17
   mandatory copy elision when this is true.

   This returns true even if the type of T has no tail padding that other data
   could be allocated into, because that depends on the particular ABI.
   unsafe_copy_elision_p, below, does consider whether there is padding.  */

bool
unsafe_return_slot_p (tree t)
{
  STRIP_NOPS (t);
  if (TREE_CODE (t) == ADDR_EXPR)
    t = TREE_OPERAND (t, 0);
  if (TREE_CODE (t) == COMPONENT_REF)
    t = TREE_OPERAND (t, 1);
  if (TREE_CODE (t) != FIELD_DECL)
    return false;
  if (!CLASS_TYPE_P (TREE_TYPE (t)))
    /* The middle-end will do the right thing for scalar types.  */
    return false;
  return (DECL_FIELD_IS_BASE (t)
	  || lookup_attribute ("no_unique_address", DECL_ATTRIBUTES (t)));
}

/* We can't elide a copy from a function returning by value to a
   potentially-overlapping subobject, as the callee might clobber tail padding.
   Return true iff this could be that case.  */

static bool
unsafe_copy_elision_p (tree target, tree exp)
{
  /* Copy elision only happens with a TARGET_EXPR.  */
  if (TREE_CODE (exp) != TARGET_EXPR)
    return false;
  tree type = TYPE_MAIN_VARIANT (TREE_TYPE (exp));
  /* It's safe to elide the copy for a class with no tail padding.  */
  if (!is_empty_class (type)
      && tree_int_cst_equal (TYPE_SIZE (type), CLASSTYPE_SIZE (type)))
    return false;
  /* It's safe to elide the copy if we aren't initializing a base object.  */
  if (!unsafe_return_slot_p (target))
    return false;
  tree init = TARGET_EXPR_INITIAL (exp);
  /* build_compound_expr pushes COMPOUND_EXPR inside TARGET_EXPR.  */
  while (TREE_CODE (init) == COMPOUND_EXPR)
    init = TREE_OPERAND (init, 1);
  if (TREE_CODE (init) == COND_EXPR)
    {
      /* We'll end up copying from each of the arms of the COND_EXPR directly
	 into the target, so look at them. */
      if (tree op = TREE_OPERAND (init, 1))
	if (unsafe_copy_elision_p (target, op))
	  return true;
      return unsafe_copy_elision_p (target, TREE_OPERAND (init, 2));
    }
  return (TREE_CODE (init) == AGGR_INIT_EXPR
	  && !AGGR_INIT_VIA_CTOR_P (init));
}

/* True iff C is a conversion that binds a reference to a prvalue.  */

static bool
conv_binds_ref_to_prvalue (conversion *c)
{
  if (c->kind != ck_ref_bind)
    return false;
  if (c->need_temporary_p)
    return true;

  c = next_conversion (c);

  if (c->kind == ck_rvalue)
    return true;
  if (c->kind == ck_user && !TYPE_REF_P (c->type))
    return true;
  if (c->kind == ck_identity && c->u.expr
      && TREE_CODE (c->u.expr) == TARGET_EXPR)
    return true;

  return false;
}

/* Call the trivial destructor for INSTANCE, which can be either an lvalue of
   class type or a pointer to class type.  */

tree
build_trivial_dtor_call (tree instance)
{
  gcc_assert (!is_dummy_object (instance));

  if (!flag_lifetime_dse)
    {
    no_clobber:
      return fold_convert (void_type_node, instance);
    }

  if (INDIRECT_TYPE_P (TREE_TYPE (instance)))
    {
      if (VOID_TYPE_P (TREE_TYPE (TREE_TYPE (instance))))
	goto no_clobber;
      instance = cp_build_fold_indirect_ref (instance);
    }

  /* A trivial destructor should still clobber the object.  */
  tree clobber = build_clobber (TREE_TYPE (instance));
  return build2 (MODIFY_EXPR, void_type_node,
		 instance, clobber);
}

/* Subroutine of the various build_*_call functions.  Overload resolution
   has chosen a winning candidate CAND; build up a CALL_EXPR accordingly.
   ARGS is a TREE_LIST of the unconverted arguments to the call.  FLAGS is a
   bitmask of various LOOKUP_* flags which apply to the call itself.  */

static tree
build_over_call (struct z_candidate *cand, int flags, tsubst_flags_t complain)
{
  tree fn = cand->fn;
  const vec<tree, va_gc> *args = cand->args;
  tree first_arg = cand->first_arg;
  conversion **convs = cand->convs;
  conversion *conv;
  tree parm = TYPE_ARG_TYPES (TREE_TYPE (fn));
  int parmlen;
  tree val;
  int i = 0;
  int j = 0;
  unsigned int arg_index = 0;
  int is_method = 0;
  int nargs;
  tree *argarray;
  bool already_used = false;

  /* In a template, there is no need to perform all of the work that
     is normally done.  We are only interested in the type of the call
     expression, i.e., the return type of the function.  Any semantic
     errors will be deferred until the template is instantiated.  */
  if (processing_template_decl)
    {
      tree expr, addr;
      tree return_type;
      const tree *argarray;
      unsigned int nargs;

      if (undeduced_auto_decl (fn))
	mark_used (fn, complain);
      else
	/* Otherwise set TREE_USED for the benefit of -Wunused-function.
	   See PR80598.  */
	TREE_USED (fn) = 1;

      return_type = TREE_TYPE (TREE_TYPE (fn));
      nargs = vec_safe_length (args);
      if (first_arg == NULL_TREE)
	argarray = args->address ();
      else
	{
	  tree *alcarray;
	  unsigned int ix;
	  tree arg;

	  ++nargs;
	  alcarray = XALLOCAVEC (tree, nargs);
	  alcarray[0] = build_this (first_arg);
	  FOR_EACH_VEC_SAFE_ELT (args, ix, arg)
	    alcarray[ix + 1] = arg;
	  argarray = alcarray;
	}

      addr = build_addr_func (fn, complain);
      if (addr == error_mark_node)
	return error_mark_node;
      expr = build_call_array_loc (input_location, return_type,
				   addr, nargs, argarray);
      if (TREE_THIS_VOLATILE (fn) && cfun)
	current_function_returns_abnormally = 1;
      if (TREE_CODE (fn) == FUNCTION_DECL
	  && DECL_IMMEDIATE_FUNCTION_P (fn)
	  && cp_unevaluated_operand == 0
	  && (current_function_decl == NULL_TREE
	      || !DECL_IMMEDIATE_FUNCTION_P (current_function_decl))
	  && (current_binding_level->kind != sk_function_parms
	      || !current_binding_level->immediate_fn_ctx_p))
	{
	  tree obj_arg = NULL_TREE, exprimm = expr;
	  if (DECL_CONSTRUCTOR_P (fn))
	    obj_arg = first_arg;
	  if (obj_arg
	      && is_dummy_object (obj_arg)
	      && !type_dependent_expression_p (obj_arg))
	    {
	      exprimm = build_cplus_new (DECL_CONTEXT (fn), expr, complain);
	      obj_arg = NULL_TREE;
	    }
	  /* Look through *(const T *)&obj.  */
	  else if (obj_arg && TREE_CODE (obj_arg) == INDIRECT_REF)
	    {
	      tree addr = TREE_OPERAND (obj_arg, 0);
	      STRIP_NOPS (addr);
	      if (TREE_CODE (addr) == ADDR_EXPR)
		{
		  tree typeo = TREE_TYPE (obj_arg);
		  tree typei = TREE_TYPE (TREE_OPERAND (addr, 0));
		  if (same_type_ignoring_top_level_qualifiers_p (typeo, typei))
		    obj_arg = TREE_OPERAND (addr, 0);
		}
	    }
	  fold_non_dependent_expr (exprimm, complain,
				   /*manifestly_const_eval=*/true,
				   obj_arg);
	}
      return convert_from_reference (expr);
    }

  /* Give any warnings we noticed during overload resolution.  */
  if (cand->warnings && (complain & tf_warning))
    {
      struct candidate_warning *w;
      for (w = cand->warnings; w; w = w->next)
	joust (cand, w->loser, 1, complain);
    }

  /* Core issue 2327: P0135 doesn't say how to handle the case where the
     argument to the copy constructor ends up being a prvalue after
     conversion.  Let's do the normal processing, but pretend we aren't
     actually using the copy constructor.  */
  bool force_elide = false;
  if (cxx_dialect >= cxx17
      && cand->num_convs == 1
      && DECL_COMPLETE_CONSTRUCTOR_P (fn)
      && (DECL_COPY_CONSTRUCTOR_P (fn)
	  || DECL_MOVE_CONSTRUCTOR_P (fn))
      && !unsafe_return_slot_p (first_arg)
      && conv_binds_ref_to_prvalue (convs[0]))
    {
      force_elide = true;
      goto not_really_used;
    }

  /* OK, we're actually calling this inherited constructor; set its deletedness
     appropriately.  We can get away with doing this here because calling is
     the only way to refer to a constructor.  */
  if (DECL_INHERITED_CTOR (fn))
    deduce_inheriting_ctor (fn);

  /* Make =delete work with SFINAE.  */
  if (DECL_DELETED_FN (fn))
    {
      if (complain & tf_error)
	mark_used (fn);
      return error_mark_node;
    }

  if (DECL_FUNCTION_MEMBER_P (fn))
    {
      tree access_fn;
      /* If FN is a template function, two cases must be considered.
	 For example:

	   struct A {
	     protected:
	       template <class T> void f();
	   };
	   template <class T> struct B {
	     protected:
	       void g();
	   };
	   struct C : A, B<int> {
	     using A::f;	// #1
	     using B<int>::g;	// #2
	   };

	 In case #1 where `A::f' is a member template, DECL_ACCESS is
	 recorded in the primary template but not in its specialization.
	 We check access of FN using its primary template.

	 In case #2, where `B<int>::g' has a DECL_TEMPLATE_INFO simply
	 because it is a member of class template B, DECL_ACCESS is
	 recorded in the specialization `B<int>::g'.  We cannot use its
	 primary template because `B<T>::g' and `B<int>::g' may have
	 different access.  */
      if (DECL_TEMPLATE_INFO (fn)
	  && DECL_MEMBER_TEMPLATE_P (DECL_TI_TEMPLATE (fn)))
	access_fn = DECL_TI_TEMPLATE (fn);
      else
	access_fn = fn;
      if (!perform_or_defer_access_check (cand->access_path, access_fn,
					  fn, complain))
	return error_mark_node;
    }

  /* If we're checking for implicit delete, don't bother with argument
     conversions.  */
  if (flags & LOOKUP_SPECULATIVE)
    {
      if (cand->viable == 1)
	return fn;
      else if (!(complain & tf_error))
	/* Reject bad conversions now.  */
	return error_mark_node;
      /* else continue to get conversion error.  */
    }

 not_really_used:

  /* N3276 magic doesn't apply to nested calls.  */
  tsubst_flags_t decltype_flag = (complain & tf_decltype);
  complain &= ~tf_decltype;
  /* No-Cleanup doesn't apply to nested calls either.  */
  tsubst_flags_t no_cleanup_complain = complain;
  complain &= ~tf_no_cleanup;

  /* Find maximum size of vector to hold converted arguments.  */
  parmlen = list_length (parm);
  nargs = vec_safe_length (args) + (first_arg != NULL_TREE ? 1 : 0);
  if (parmlen > nargs)
    nargs = parmlen;
  argarray = XALLOCAVEC (tree, nargs);

  /* The implicit parameters to a constructor are not considered by overload
     resolution, and must be of the proper type.  */
  if (DECL_CONSTRUCTOR_P (fn))
    {
      tree object_arg;
      if (first_arg != NULL_TREE)
	{
	  object_arg = first_arg;
	  first_arg = NULL_TREE;
	}
      else
	{
	  object_arg = (*args)[arg_index];
	  ++arg_index;
	}
      argarray[j++] = build_this (object_arg);
      parm = TREE_CHAIN (parm);
      /* We should never try to call the abstract constructor.  */
      gcc_assert (!DECL_HAS_IN_CHARGE_PARM_P (fn));

      if (DECL_HAS_VTT_PARM_P (fn))
	{
	  argarray[j++] = (*args)[arg_index];
	  ++arg_index;
	  parm = TREE_CHAIN (parm);
	}

      if (flags & LOOKUP_PREFER_RVALUE)
	{
	  /* The implicit move specified in 15.8.3/3 fails "...if the type of
	     the first parameter of the selected constructor is not an rvalue
	     reference to the object's type (possibly cv-qualified)...." */
	  gcc_assert (!(complain & tf_error));
	  tree ptype = convs[0]->type;
	  if (!TYPE_REF_P (ptype)
	      || !TYPE_REF_IS_RVALUE (ptype)
	      || CONVERSION_RANK (convs[0]) > cr_exact)
	    return error_mark_node;
	}
    }
  /* Bypass access control for 'this' parameter.  */
  else if (TREE_CODE (TREE_TYPE (fn)) == METHOD_TYPE)
    {
      tree parmtype = TREE_VALUE (parm);
      tree arg = build_this (first_arg != NULL_TREE
			     ? first_arg
			     : (*args)[arg_index]);
      tree argtype = TREE_TYPE (arg);
      tree converted_arg;
      tree base_binfo;

      if (arg == error_mark_node)
	return error_mark_node;

      if (convs[i]->bad_p)
	{
	  if (complain & tf_error)
	    {
	      auto_diagnostic_group d;
	      if (permerror (input_location, "passing %qT as %<this%> "
			     "argument discards qualifiers",
			     TREE_TYPE (argtype)))
		inform (DECL_SOURCE_LOCATION (fn), "  in call to %qD", fn);
	    }
	  else
	    return error_mark_node;
	}

      /* See if the function member or the whole class type is declared
	 final and the call can be devirtualized.  */
      if (DECL_FINAL_P (fn)
	  || CLASSTYPE_FINAL (TYPE_METHOD_BASETYPE (TREE_TYPE (fn))))
	flags |= LOOKUP_NONVIRTUAL;

      /* If we know the dynamic type of the object, look up the final overrider
	 in the BINFO.  */
      if (DECL_VINDEX (fn) && (flags & LOOKUP_NONVIRTUAL) == 0
	  && resolves_to_fixed_type_p (arg))
	{
	  tree binfo = cand->conversion_path;
	  if (BINFO_TYPE (binfo) != DECL_CONTEXT (fn))
	    binfo = lookup_base (binfo, DECL_CONTEXT (fn), ba_unique,
				 NULL, complain);
	  fn = lookup_vfn_in_binfo (DECL_VINDEX (fn), binfo);
	  flags |= LOOKUP_NONVIRTUAL;
	}

      /* [class.mfct.nonstatic]: If a nonstatic member function of a class
	 X is called for an object that is not of type X, or of a type
	 derived from X, the behavior is undefined.

	 So we can assume that anything passed as 'this' is non-null, and
	 optimize accordingly.  */
      gcc_assert (TYPE_PTR_P (parmtype));
      /* Convert to the base in which the function was declared.  */
      gcc_assert (cand->conversion_path != NULL_TREE);
      converted_arg = build_base_path (PLUS_EXPR,
				       arg,
				       cand->conversion_path,
				       1, complain);
      /* Check that the base class is accessible.  */
      if (!accessible_base_p (TREE_TYPE (argtype),
			      BINFO_TYPE (cand->conversion_path), true))
	{
	  if (complain & tf_error)
	    error ("%qT is not an accessible base of %qT",
		   BINFO_TYPE (cand->conversion_path),
		   TREE_TYPE (argtype));
	  else
	    return error_mark_node;
	}
      /* If fn was found by a using declaration, the conversion path
	 will be to the derived class, not the base declaring fn. We
	 must convert from derived to base.  */
      base_binfo = lookup_base (TREE_TYPE (TREE_TYPE (converted_arg)),
				TREE_TYPE (parmtype), ba_unique,
				NULL, complain);
      converted_arg = build_base_path (PLUS_EXPR, converted_arg,
				       base_binfo, 1, complain);

      argarray[j++] = converted_arg;
      parm = TREE_CHAIN (parm);
      if (first_arg != NULL_TREE)
	first_arg = NULL_TREE;
      else
	++arg_index;
      ++i;
      is_method = 1;
    }

  gcc_assert (first_arg == NULL_TREE);
  for (; arg_index < vec_safe_length (args) && parm;
       parm = TREE_CHAIN (parm), ++arg_index, ++i)
    {
      tree type = TREE_VALUE (parm);
      tree arg = (*args)[arg_index];
      bool conversion_warning = true;

      conv = convs[i];

      /* If the argument is NULL and used to (implicitly) instantiate a
         template function (and bind one of the template arguments to
         the type of 'long int'), we don't want to warn about passing NULL
         to non-pointer argument.
         For example, if we have this template function:

           template<typename T> void func(T x) {}

         we want to warn (when -Wconversion is enabled) in this case:

           void foo() {
             func<int>(NULL);
           }

         but not in this case:

           void foo() {
             func(NULL);
           }
      */
      if (null_node_p (arg)
          && DECL_TEMPLATE_INFO (fn)
          && cand->template_decl
          && !(flags & LOOKUP_EXPLICIT_TMPL_ARGS))
        conversion_warning = false;

<<<<<<< HEAD
      /* Warn about initializer_list deduction that isn't currently in the
	 working draft.  */
      if (cxx_dialect > cxx98
	  && flag_deduce_init_list
	  && cand->template_decl
	  && is_std_init_list (non_reference (type))
	  && BRACE_ENCLOSED_INITIALIZER_P (arg))
	{
	  tree tmpl = TI_TEMPLATE (cand->template_decl);
	  tree realparm = chain_index (j, DECL_ARGUMENTS (cand->fn));
	  tree patparm = get_pattern_parm (realparm, tmpl);
	  tree pattype = TREE_TYPE (patparm);
	  if (PACK_EXPANSION_P (pattype))
	    pattype = PACK_EXPANSION_PATTERN (pattype);
	  pattype = non_reference (pattype);

	  if (TREE_CODE (pattype) == TEMPLATE_TYPE_PARM
	      && (cand->explicit_targs == NULL_TREE
		  || (TREE_VEC_LENGTH (cand->explicit_targs)
		      <= TEMPLATE_TYPE_IDX (pattype))))
	    {
	      pedwarn (input_location, 0, "deducing %qT as %qT",
		       non_reference (TREE_TYPE (patparm)),
		       non_reference (type));
	      pedwarn (DECL_SOURCE_LOCATION (cand->fn), 0,
		       "  in call to %qD", cand->fn);
	      pedwarn (input_location, 0,
		       "  (you can disable this with "
		       "%<-fno-deduce-init-list%>)");
	    }
	}

=======
>>>>>>> 9e014010
      /* Set user_conv_p on the argument conversions, so rvalue/base handling
	 knows not to allow any more UDCs.  This needs to happen after we
	 process cand->warnings.  */
      if (flags & LOOKUP_NO_CONVERSION)
	conv->user_conv_p = true;

      tsubst_flags_t arg_complain = complain;
      if (!conversion_warning)
	arg_complain &= ~tf_warning;

      val = convert_like_with_context (conv, arg, fn, i - is_method,
				       arg_complain);
      val = convert_for_arg_passing (type, val, arg_complain);
	
      if (val == error_mark_node)
        return error_mark_node;
      else
        argarray[j++] = val;
    }

  /* Default arguments */
  for (; parm && parm != void_list_node; parm = TREE_CHAIN (parm), i++)
    {
      if (TREE_VALUE (parm) == error_mark_node)
	return error_mark_node;
      val = convert_default_arg (TREE_VALUE (parm),
				 TREE_PURPOSE (parm),
				 fn, i - is_method,
				 complain);
      if (val == error_mark_node)
        return error_mark_node;
      argarray[j++] = val;
    }

  /* Ellipsis */
  int magic = magic_varargs_p (fn);
  for (; arg_index < vec_safe_length (args); ++arg_index)
    {
      tree a = (*args)[arg_index];
      if ((magic == 3 && arg_index == 2) || magic == 2)
	{
	  /* Do no conversions for certain magic varargs.  */
	  a = mark_type_use (a);
	  if (TREE_CODE (a) == FUNCTION_DECL && reject_gcc_builtin (a))
	    return error_mark_node;
	}
      else if (magic != 0)
	/* For other magic varargs only do decay_conversion.  */
	a = decay_conversion (a, complain);
      else if (DECL_CONSTRUCTOR_P (fn)
	       && same_type_ignoring_top_level_qualifiers_p (DECL_CONTEXT (fn),
							     TREE_TYPE (a)))
	{
	  /* Avoid infinite recursion trying to call A(...).  */
	  if (complain & tf_error)
	    /* Try to call the actual copy constructor for a good error.  */
	    call_copy_ctor (a, complain);
	  return error_mark_node;
	}
      else
	a = convert_arg_to_ellipsis (a, complain);
      if (a == error_mark_node)
	return error_mark_node;
      argarray[j++] = a;
    }

  gcc_assert (j <= nargs);
  nargs = j;

  /* Avoid to do argument-transformation, if warnings for format, and for
     nonnull are disabled.  Just in case that at least one of them is active
     the check_function_arguments function might warn about something.  */

  bool warned_p = false;
  if (warn_nonnull
      || warn_format
      || warn_suggest_attribute_format
      || warn_restrict)
    {
      tree *fargs = (!nargs ? argarray
			    : (tree *) alloca (nargs * sizeof (tree)));
      for (j = 0; j < nargs; j++)
	{
	  /* For -Wformat undo the implicit passing by hidden reference
	     done by convert_arg_to_ellipsis.  */
	  if (TREE_CODE (argarray[j]) == ADDR_EXPR
	      && TYPE_REF_P (TREE_TYPE (argarray[j])))
	    fargs[j] = TREE_OPERAND (argarray[j], 0);
	  else
	    fargs[j] = argarray[j];
	}

      warned_p = check_function_arguments (input_location, fn, TREE_TYPE (fn),
					   nargs, fargs, NULL);
    }

  if (DECL_INHERITED_CTOR (fn))
    {
      /* Check for passing ellipsis arguments to an inherited constructor.  We
	 could handle this by open-coding the inherited constructor rather than
	 defining it, but let's not bother now.  */
      if (!cp_unevaluated_operand
	  && cand->num_convs
	  && cand->convs[cand->num_convs-1]->ellipsis_p)
	{
	  if (complain & tf_error)
	    {
	      sorry ("passing arguments to ellipsis of inherited constructor "
		     "%qD", cand->fn);
	      inform (DECL_SOURCE_LOCATION (cand->fn), "declared here");
	    }
	  return error_mark_node;
	}

      /* A base constructor inheriting from a virtual base doesn't get the
	 inherited arguments, just this and __vtt.  */
      if (ctor_omit_inherited_parms (fn))
	nargs = 2;
    }

  /* Avoid actually calling copy constructors and copy assignment operators,
     if possible.  */

  if (! flag_elide_constructors && !force_elide)
    /* Do things the hard way.  */;
  else if (cand->num_convs == 1 
           && (DECL_COPY_CONSTRUCTOR_P (fn) 
               || DECL_MOVE_CONSTRUCTOR_P (fn))
	   /* It's unsafe to elide the constructor when handling
	      a noexcept-expression, it may evaluate to the wrong
	      value (c++/53025).  */
	   && (force_elide || cp_noexcept_operand == 0))
    {
      tree targ;
      tree arg = argarray[num_artificial_parms_for (fn)];
      tree fa = argarray[0];
      bool trivial = trivial_fn_p (fn);

      /* Pull out the real argument, disregarding const-correctness.  */
      targ = arg;
      /* Strip the reference binding for the constructor parameter.  */
      if (CONVERT_EXPR_P (targ)
	  && TYPE_REF_P (TREE_TYPE (targ)))
	targ = TREE_OPERAND (targ, 0);
      /* But don't strip any other reference bindings; binding a temporary to a
	 reference prevents copy elision.  */
      while ((CONVERT_EXPR_P (targ)
	      && !TYPE_REF_P (TREE_TYPE (targ)))
	     || TREE_CODE (targ) == NON_LVALUE_EXPR)
	targ = TREE_OPERAND (targ, 0);
      if (TREE_CODE (targ) == ADDR_EXPR)
	{
	  targ = TREE_OPERAND (targ, 0);
	  if (!same_type_ignoring_top_level_qualifiers_p
	      (TREE_TYPE (TREE_TYPE (arg)), TREE_TYPE (targ)))
	    targ = NULL_TREE;
	}
      else
	targ = NULL_TREE;

      if (targ)
	arg = targ;
      else
	arg = cp_build_fold_indirect_ref (arg);

      /* In C++17 we shouldn't be copying a TARGET_EXPR except into a
	 potentially-overlapping subobject.  */
      if (CHECKING_P && cxx_dialect >= cxx17)
	gcc_assert (TREE_CODE (arg) != TARGET_EXPR
		    || force_elide
		    /* It's from binding the ref parm to a packed field. */
		    || convs[0]->need_temporary_p
		    || seen_error ()
		    /* See unsafe_copy_elision_p.  */
		    || unsafe_return_slot_p (fa));

<<<<<<< HEAD
      fa = argarray[0];
=======
>>>>>>> 9e014010
      bool unsafe = unsafe_copy_elision_p (fa, arg);
      bool eliding_temp = (TREE_CODE (arg) == TARGET_EXPR && !unsafe);

      /* [class.copy]: the copy constructor is implicitly defined even if the
	 implementation elided its use.  But don't warn about deprecation when
	 eliding a temporary, as then no copy is actually performed.  */
      warning_sentinel s (warn_deprecated_copy, eliding_temp);
      if (force_elide)
	/* The language says this isn't called.  */;
      else if (!trivial)
	{
	  if (!mark_used (fn, complain) && !(complain & tf_error))
	    return error_mark_node;
	  already_used = true;
	}
      else
	cp_warn_deprecated_use (fn, complain);

      /* If we're creating a temp and we already have one, don't create a
	 new one.  If we're not creating a temp but we get one, use
	 INIT_EXPR to collapse the temp into our target.  Otherwise, if the
	 ctor is trivial, do a bitwise copy with a simple TARGET_EXPR for a
	 temp or an INIT_EXPR otherwise.  */
      if (is_dummy_object (fa))
	{
	  if (TREE_CODE (arg) == TARGET_EXPR)
	    return arg;
	  else if (trivial)
	    return force_target_expr (DECL_CONTEXT (fn), arg, complain);
	}
      else if ((trivial || TREE_CODE (arg) == TARGET_EXPR)
	       && !unsafe)
	{
	  tree to = cp_stabilize_reference (cp_build_fold_indirect_ref (fa));

	  val = build2 (INIT_EXPR, DECL_CONTEXT (fn), to, arg);
	  return val;
	}
    }
  else if (DECL_ASSIGNMENT_OPERATOR_P (fn)
	   && DECL_OVERLOADED_OPERATOR_IS (fn, NOP_EXPR)
	   && trivial_fn_p (fn))
    {
      tree to = cp_stabilize_reference
	(cp_build_fold_indirect_ref (argarray[0]));
      tree type = TREE_TYPE (to);
      tree as_base = CLASSTYPE_AS_BASE (type);
      tree arg = argarray[1];
<<<<<<< HEAD
      location_t loc = cp_expr_loc_or_loc (arg, input_location);
=======
      location_t loc = cp_expr_loc_or_input_loc (arg);
>>>>>>> 9e014010

      if (is_really_empty_class (type, /*ignore_vptr*/true))
	{
	  /* Avoid copying empty classes.  */
	  val = build2 (COMPOUND_EXPR, type, arg, to);
	  TREE_NO_WARNING (val) = 1;
	}
      else if (tree_int_cst_equal (TYPE_SIZE (type), TYPE_SIZE (as_base)))
	{
	  if (is_std_init_list (type)
	      && conv_binds_ref_to_prvalue (convs[1]))
	    warning_at (loc, OPT_Winit_list_lifetime,
<<<<<<< HEAD
			"assignment from temporary initializer_list does not "
			"extend the lifetime of the underlying array");
=======
			"assignment from temporary %<initializer_list%> does "
			"not extend the lifetime of the underlying array");
>>>>>>> 9e014010
	  arg = cp_build_fold_indirect_ref (arg);
	  val = build2 (MODIFY_EXPR, TREE_TYPE (to), to, arg);
	}
      else
	{
	  /* We must only copy the non-tail padding parts.  */
	  tree arg0, arg2, t;
	  tree array_type, alias_set;

	  arg2 = TYPE_SIZE_UNIT (as_base);
	  arg0 = cp_build_addr_expr (to, complain);

	  array_type = build_array_type (unsigned_char_type_node,
					 build_index_type
					   (size_binop (MINUS_EXPR,
							arg2, size_int (1))));
	  alias_set = build_int_cst (build_pointer_type (type), 0);
	  t = build2 (MODIFY_EXPR, void_type_node,
		      build2 (MEM_REF, array_type, arg0, alias_set),
		      build2 (MEM_REF, array_type, arg, alias_set));
	  val = build2 (COMPOUND_EXPR, TREE_TYPE (to), t, to);
          TREE_NO_WARNING (val) = 1;
	}

      cp_warn_deprecated_use (fn, complain);

      return val;
    }
  else if (trivial_fn_p (fn))
    {
      if (DECL_DESTRUCTOR_P (fn))
	return build_trivial_dtor_call (argarray[0]);
      else if (default_ctor_p (fn))
	{
	  if (is_dummy_object (argarray[0]))
	    return force_target_expr (DECL_CONTEXT (fn), void_node,
				      no_cleanup_complain);
	  else
	    return cp_build_fold_indirect_ref (argarray[0]);
	}
    }

  gcc_assert (!force_elide);

  if (!already_used
      && !mark_used (fn, complain))
    return error_mark_node;

  /* Warn if the built-in writes to an object of a non-trivial type.  */
  if (warn_class_memaccess
      && vec_safe_length (args) >= 2
      && DECL_BUILT_IN_CLASS (fn) == BUILT_IN_NORMAL)
    maybe_warn_class_memaccess (input_location, fn, args);

  if (DECL_VINDEX (fn) && (flags & LOOKUP_NONVIRTUAL) == 0)
    {
      tree t;
      tree binfo = lookup_base (TREE_TYPE (TREE_TYPE (argarray[0])),
				DECL_CONTEXT (fn),
				ba_any, NULL, complain);
      gcc_assert (binfo && binfo != error_mark_node);

      argarray[0] = build_base_path (PLUS_EXPR, argarray[0], binfo, 1,
				     complain);
      if (TREE_SIDE_EFFECTS (argarray[0]))
	argarray[0] = save_expr (argarray[0]);
      t = build_pointer_type (TREE_TYPE (fn));
      fn = build_vfn_ref (argarray[0], DECL_VINDEX (fn));
      TREE_TYPE (fn) = t;
    }
  else
    {
      /* If FN is marked deprecated, then we've already issued a deprecated-use
	 warning from mark_used above, so avoid redundantly issuing another one
	 from build_addr_func.  */
      warning_sentinel w (warn_deprecated_decl);

      fn = build_addr_func (fn, complain);
      if (fn == error_mark_node)
	return error_mark_node;
    }

  tree call = build_cxx_call (fn, nargs, argarray, complain|decltype_flag);
  if (call == error_mark_node)
    return call;
  if (cand->flags & LOOKUP_LIST_INIT_CTOR)
    {
      tree c = extract_call_expr (call);
      /* build_new_op_1 will clear this when appropriate.  */
      CALL_EXPR_ORDERED_ARGS (c) = true;
    }
  if (warned_p)
    {
      tree c = extract_call_expr (call);
      if (TREE_CODE (c) == CALL_EXPR)
	TREE_NO_WARNING (c) = 1;
    }
  if (TREE_CODE (fn) == ADDR_EXPR)
    {
      tree fndecl = STRIP_TEMPLATE (TREE_OPERAND (fn, 0));
      if (TREE_CODE (fndecl) == FUNCTION_DECL
	  && DECL_IMMEDIATE_FUNCTION_P (fndecl)
	  && cp_unevaluated_operand == 0
	  && (current_function_decl == NULL_TREE
	      || !DECL_IMMEDIATE_FUNCTION_P (current_function_decl))
	  && (current_binding_level->kind != sk_function_parms
	      || !current_binding_level->immediate_fn_ctx_p))
	{
	  tree obj_arg = NULL_TREE;
	  /* Undo convert_from_reference called by build_cxx_call.  */
	  if (REFERENCE_REF_P (call))
	    call = TREE_OPERAND (call, 0);
	  if (DECL_CONSTRUCTOR_P (fndecl))
	    obj_arg = cand->first_arg ? cand->first_arg : (*args)[0];
	  if (obj_arg && is_dummy_object (obj_arg))
	    {
	      call = build_cplus_new (DECL_CONTEXT (fndecl), call, complain);
	      obj_arg = NULL_TREE;
	    }
	  /* Look through *(const T *)&obj.  */
	  else if (obj_arg && TREE_CODE (obj_arg) == INDIRECT_REF)
	    {
	      tree addr = TREE_OPERAND (obj_arg, 0);
	      STRIP_NOPS (addr);
	      if (TREE_CODE (addr) == ADDR_EXPR)
		{
		  tree typeo = TREE_TYPE (obj_arg);
		  tree typei = TREE_TYPE (TREE_OPERAND (addr, 0));
		  if (same_type_ignoring_top_level_qualifiers_p (typeo, typei))
		    obj_arg = TREE_OPERAND (addr, 0);
		}
	    }
	  call = cxx_constant_value (call, obj_arg);
	  if (obj_arg && !error_operand_p (call))
	    call = build2 (INIT_EXPR, void_type_node, obj_arg, call);
	  call = convert_from_reference (call);
	}
    }
  return call;
}

namespace
{

/* Return the DECL of the first non-static subobject of class TYPE
   that satisfies the predicate PRED or null if none can be found.  */

template <class Predicate>
tree
first_non_static_field (tree type, Predicate pred)
{
  if (!type || !CLASS_TYPE_P (type))
    return NULL_TREE;

  for (tree field = TYPE_FIELDS (type); field; field = DECL_CHAIN (field))
    {
      if (TREE_CODE (field) != FIELD_DECL)
	continue;
      if (TREE_STATIC (field))
	continue;
      if (pred (field))
	return field;
    }

  int i = 0;

  for (tree base_binfo, binfo = TYPE_BINFO (type);
       BINFO_BASE_ITERATE (binfo, i, base_binfo); i++)
    {
      tree base = TREE_TYPE (base_binfo);
      if (pred (base))
	return base;
      if (tree field = first_non_static_field (base, pred))
	return field;
    }

  return NULL_TREE;
}

struct NonPublicField
{
  bool operator() (const_tree t)
  {
    return DECL_P (t) && (TREE_PRIVATE (t) || TREE_PROTECTED (t));
  }
};

/* Return the DECL of the first non-public subobject of class TYPE
   or null if none can be found.  */

static inline tree
first_non_public_field (tree type)
{
  return first_non_static_field (type, NonPublicField ());
}

struct NonTrivialField
{
  bool operator() (const_tree t)
  {
    return !trivial_type_p (DECL_P (t) ? TREE_TYPE (t) : t);
  }
};

/* Return the DECL of the first non-trivial subobject of class TYPE
   or null if none can be found.  */

static inline tree
first_non_trivial_field (tree type)
{
  return first_non_static_field (type, NonTrivialField ());
}

}   /* unnamed namespace */

/* Return true if all copy and move assignment operator overloads for
   class TYPE are trivial and at least one of them is not deleted and,
   when ACCESS is set, accessible.  Return false otherwise.  Set
   HASASSIGN to true when the TYPE has a (not necessarily trivial)
   copy or move assignment.  */

static bool
has_trivial_copy_assign_p (tree type, bool access, bool *hasassign)
{
  tree fns = get_class_binding (type, assign_op_identifier);
  bool all_trivial = true;

  /* Iterate over overloads of the assignment operator, checking
     accessible copy assignments for triviality.  */

  for (ovl_iterator oi (fns); oi; ++oi)
    {
      tree f = *oi;

      /* Skip operators that aren't copy assignments.  */
      if (!copy_fn_p (f))
	continue;

      bool accessible = (!access || !(TREE_PRIVATE (f) || TREE_PROTECTED (f))
			 || accessible_p (TYPE_BINFO (type), f, true));

      /* Skip template assignment operators and deleted functions.  */
      if (TREE_CODE (f) != FUNCTION_DECL || DECL_DELETED_FN (f))
	continue;

      if (accessible)
	*hasassign = true;

      if (!accessible || !trivial_fn_p (f))
	all_trivial = false;

      /* Break early when both properties have been determined.  */
      if (*hasassign && !all_trivial)
	break;
    }

  /* Return true if they're all trivial and one of the expressions
     TYPE() = TYPE() or TYPE() = (TYPE&)() is valid.  */
  tree ref = cp_build_reference_type (type, false);
  return (all_trivial
	  && (is_trivially_xible (MODIFY_EXPR, type, type)
	      || is_trivially_xible (MODIFY_EXPR, type, ref)));
}

/* Return true if all copy and move ctor overloads for class TYPE are
   trivial and at least one of them is not deleted and, when ACCESS is
   set, accessible.  Return false otherwise.  Set each element of HASCTOR[]
   to true when the TYPE has a (not necessarily trivial) default and copy
   (or move) ctor, respectively.  */

static bool
has_trivial_copy_p (tree type, bool access, bool hasctor[2])
{
  tree fns = get_class_binding (type, complete_ctor_identifier);
  bool all_trivial = true;

  for (ovl_iterator oi (fns); oi; ++oi)
    {
      tree f = *oi;

      /* Skip template constructors.  */
      if (TREE_CODE (f) != FUNCTION_DECL)
	continue;

      bool cpy_or_move_ctor_p = copy_fn_p (f);

      /* Skip ctors other than default, copy, and move.  */
      if (!cpy_or_move_ctor_p && !default_ctor_p (f))
	continue;

      if (DECL_DELETED_FN (f))
	continue;

      bool accessible = (!access || !(TREE_PRIVATE (f) || TREE_PROTECTED (f))
			 || accessible_p (TYPE_BINFO (type), f, true));

      if (accessible)
	hasctor[cpy_or_move_ctor_p] = true;

      if (cpy_or_move_ctor_p && (!accessible || !trivial_fn_p (f)))
	all_trivial = false;

      /* Break early when both properties have been determined.  */
      if (hasctor[0] && hasctor[1] && !all_trivial)
	break;
    }

  return all_trivial;
}

/* Issue a warning on a call to the built-in function FNDECL if it is
   a raw memory write whose destination is not an object of (something
   like) trivial or standard layout type with a non-deleted assignment
   and copy ctor.  Detects const correctness violations, corrupting
   references, virtual table pointers, and bypassing non-trivial
   assignments.  */

static void
maybe_warn_class_memaccess (location_t loc, tree fndecl,
			    const vec<tree, va_gc> *args)
{
  /* Except for bcopy where it's second, the destination pointer is
     the first argument for all functions handled here.  Compute
     the index of the destination and source arguments.  */
  unsigned dstidx = DECL_FUNCTION_CODE (fndecl) == BUILT_IN_BCOPY;
  unsigned srcidx = !dstidx;

  tree dest = (*args)[dstidx];
<<<<<<< HEAD
  if (!TREE_TYPE (dest) || !INDIRECT_TYPE_P (TREE_TYPE (dest)))
=======
  if (!TREE_TYPE (dest)
      || (TREE_CODE (TREE_TYPE (dest)) != ARRAY_TYPE
	  && !INDIRECT_TYPE_P (TREE_TYPE (dest))))
>>>>>>> 9e014010
    return;

  tree srctype = NULL_TREE;

  /* Determine the type of the pointed-to object and whether it's
     a complete class type.  */
  tree desttype = TREE_TYPE (TREE_TYPE (dest));

  if (!desttype || !COMPLETE_TYPE_P (desttype) || !CLASS_TYPE_P (desttype))
    return;

  /* Check to see if the raw memory call is made by a non-static member
     function with THIS as the destination argument for the destination
     type.  If so, and if the class has no non-trivial bases or members,
     be more permissive.  */
  if (current_function_decl
      && DECL_NONSTATIC_MEMBER_FUNCTION_P (current_function_decl)
      && is_this_parameter (tree_strip_nop_conversions (dest)))
    {
      tree ctx = DECL_CONTEXT (current_function_decl);
      bool special = same_type_ignoring_top_level_qualifiers_p (ctx, desttype);
      tree binfo = TYPE_BINFO (ctx);

      if (special
	  && !BINFO_VTABLE (binfo)
	  && !first_non_trivial_field (desttype))
	return;
    }

  /* True if the class is trivial.  */
  bool trivial = trivial_type_p (desttype);

  /* Set to true if DESTYPE has an accessible copy assignment.  */
  bool hasassign = false;
  /* True if all of the class' overloaded copy assignment operators
     are all trivial (and not deleted) and at least one of them is
     accessible.  */
  bool trivassign = has_trivial_copy_assign_p (desttype, true, &hasassign);

  /* Set to true if DESTTYPE has an accessible default and copy ctor,
     respectively.  */
  bool hasctors[2] = { false, false };

  /* True if all of the class' overloaded copy constructors are all
     trivial (and not deleted) and at least one of them is accessible.  */
  bool trivcopy = has_trivial_copy_p (desttype, true, hasctors);

  /* Set FLD to the first private/protected member of the class.  */
  tree fld = trivial ? first_non_public_field (desttype) : NULL_TREE;

  /* The warning format string.  */
  const char *warnfmt = NULL;
  /* A suggested alternative to offer instead of the raw memory call.
     Empty string when none can be come up with.  */
  const char *suggest = "";
  bool warned = false;

  switch (DECL_FUNCTION_CODE (fndecl))
    {
    case BUILT_IN_MEMSET:
      if (!integer_zerop (maybe_constant_value ((*args)[1])))
	{
	  /* Diagnose setting non-copy-assignable or non-trivial types,
	     or types with a private member, to (potentially) non-zero
	     bytes.  Since the value of the bytes being written is unknown,
	     suggest using assignment instead (if one exists).  Also warn
	     for writes into objects for which zero-initialization doesn't
	     mean all bits clear (pointer-to-member data, where null is all
	     bits set).  Since the value being written is (most likely)
	     non-zero, simply suggest assignment (but not copy assignment).  */
	  suggest = "; use assignment instead";
	  if (!trivassign)
	    warnfmt = G_("%qD writing to an object of type %#qT with "
			 "no trivial copy-assignment");
	  else if (!trivial)
	    warnfmt = G_("%qD writing to an object of non-trivial type %#qT%s");
	  else if (fld)
	    {
	      const char *access = TREE_PRIVATE (fld) ? "private" : "protected";
	      warned = warning_at (loc, OPT_Wclass_memaccess,
				   "%qD writing to an object of type %#qT with "
				   "%qs member %qD",
				   fndecl, desttype, access, fld);
	    }
	  else if (!zero_init_p (desttype))
	    warnfmt = G_("%qD writing to an object of type %#qT containing "
			 "a pointer to data member%s");

	  break;
	}
      /* Fall through.  */

    case BUILT_IN_BZERO:
      /* Similarly to the above, diagnose clearing non-trivial or non-
	 standard layout objects, or objects of types with no assignmenmt.
	 Since the value being written is known to be zero, suggest either
	 copy assignment, copy ctor, or default ctor as an alternative,
	 depending on what's available.  */

      if (hasassign && hasctors[0])
	suggest = G_("; use assignment or value-initialization instead");
      else if (hasassign)
	suggest = G_("; use assignment instead");
      else if (hasctors[0])
	suggest = G_("; use value-initialization instead");

      if (!trivassign)
	warnfmt = G_("%qD clearing an object of type %#qT with "
		     "no trivial copy-assignment%s");
      else if (!trivial)
	warnfmt =  G_("%qD clearing an object of non-trivial type %#qT%s");
      else if (!zero_init_p (desttype))
	warnfmt = G_("%qD clearing an object of type %#qT containing "
		     "a pointer-to-member%s");
      break;

    case BUILT_IN_BCOPY:
    case BUILT_IN_MEMCPY:
    case BUILT_IN_MEMMOVE:
    case BUILT_IN_MEMPCPY:
      /* Determine the type of the source object.  */
      srctype = TREE_TYPE ((*args)[srcidx]);
      if (!srctype || !INDIRECT_TYPE_P (srctype))
	srctype = void_type_node;
      else
	srctype = TREE_TYPE (srctype);

      /* Since it's impossible to determine wheter the byte copy is
	 being used in place of assignment to an existing object or
	 as a substitute for initialization, assume it's the former.
	 Determine the best alternative to use instead depending on
	 what's not deleted.  */
      if (hasassign && hasctors[1])
	suggest = G_("; use copy-assignment or copy-initialization instead");
      else if (hasassign)
	suggest = G_("; use copy-assignment instead");
      else if (hasctors[1])
	suggest = G_("; use copy-initialization instead");

      if (!trivassign)
	warnfmt = G_("%qD writing to an object of type %#qT with no trivial "
		     "copy-assignment%s");
      else if (!trivially_copyable_p (desttype))
	warnfmt = G_("%qD writing to an object of non-trivially copyable "
		     "type %#qT%s");
      else if (!trivcopy)
	warnfmt = G_("%qD writing to an object with a deleted copy constructor");

      else if (!trivial
	       && !VOID_TYPE_P (srctype)
	       && !char_type_p (TYPE_MAIN_VARIANT (srctype))
	       && !same_type_ignoring_top_level_qualifiers_p (desttype,
							      srctype))
	{
	  /* Warn when copying into a non-trivial object from an object
	     of a different type other than void or char.  */
	  warned = warning_at (loc, OPT_Wclass_memaccess,
			       "%qD copying an object of non-trivial type "
			       "%#qT from an array of %#qT",
			       fndecl, desttype, srctype);
	}
      else if (fld
	       && !VOID_TYPE_P (srctype)
	       && !char_type_p (TYPE_MAIN_VARIANT (srctype))
	       && !same_type_ignoring_top_level_qualifiers_p (desttype,
							      srctype))
	{
	  const char *access = TREE_PRIVATE (fld) ? "private" : "protected";
	  warned = warning_at (loc, OPT_Wclass_memaccess,
			       "%qD copying an object of type %#qT with "
			       "%qs member %qD from an array of %#qT; use "
			       "assignment or copy-initialization instead",
			       fndecl, desttype, access, fld, srctype);
	}
      else if (!trivial && vec_safe_length (args) > 2)
	{
	  tree sz = maybe_constant_value ((*args)[2]);
	  if (!tree_fits_uhwi_p (sz))
	    break;

	  /* Finally, warn on partial copies.  */
	  unsigned HOST_WIDE_INT typesize
	    = tree_to_uhwi (TYPE_SIZE_UNIT (desttype));
	  if (unsigned HOST_WIDE_INT partial = tree_to_uhwi (sz) % typesize)
	    warned = warning_at (loc, OPT_Wclass_memaccess,
				 (typesize - partial > 1
				  ? G_("%qD writing to an object of "
				       "a non-trivial type %#qT leaves %wu "
				       "bytes unchanged")
				  : G_("%qD writing to an object of "
				       "a non-trivial type %#qT leaves %wu "
				       "byte unchanged")),
				 fndecl, desttype, typesize - partial);
	}
      break;

    case BUILT_IN_REALLOC:

      if (!trivially_copyable_p (desttype))
	warnfmt = G_("%qD moving an object of non-trivially copyable type "
		     "%#qT; use %<new%> and %<delete%> instead");
      else if (!trivcopy)
	warnfmt = G_("%qD moving an object of type %#qT with deleted copy "
		     "constructor; use %<new%> and %<delete%> instead");
      else if (!get_dtor (desttype, tf_none))
	warnfmt = G_("%qD moving an object of type %#qT with deleted "
		     "destructor");
      else if (!trivial)
	{
	  tree sz = maybe_constant_value ((*args)[1]);
	  if (TREE_CODE (sz) == INTEGER_CST
	      && tree_int_cst_lt (sz, TYPE_SIZE_UNIT (desttype)))
	    /* Finally, warn on reallocation into insufficient space.  */
	    warned = warning_at (loc, OPT_Wclass_memaccess,
				 "%qD moving an object of non-trivial type "
				 "%#qT and size %E into a region of size %E",
				 fndecl, desttype, TYPE_SIZE_UNIT (desttype),
				 sz);
	}
      break;

    default:
      return;
    }

  if (warnfmt)
    {
      if (suggest)
	warned = warning_at (loc, OPT_Wclass_memaccess,
			     warnfmt, fndecl, desttype, suggest);
      else
	warned = warning_at (loc, OPT_Wclass_memaccess,
			     warnfmt, fndecl, desttype);
    }

  if (warned)
    inform (location_of (desttype), "%#qT declared here", desttype);
}

/* Build and return a call to FN, using NARGS arguments in ARGARRAY.
   If FN is the result of resolving an overloaded target built-in,
   ORIG_FNDECL is the original function decl, otherwise it is null.
   This function performs no overload resolution, conversion, or other
   high-level operations.  */

tree
build_cxx_call (tree fn, int nargs, tree *argarray,
		tsubst_flags_t complain, tree orig_fndecl)
{
  tree fndecl;

  /* Remember roughly where this call is.  */
<<<<<<< HEAD
  location_t loc = cp_expr_loc_or_loc (fn, input_location);
=======
  location_t loc = cp_expr_loc_or_input_loc (fn);
>>>>>>> 9e014010
  fn = build_call_a (fn, nargs, argarray);
  SET_EXPR_LOCATION (fn, loc);

  fndecl = get_callee_fndecl (fn);
  if (!orig_fndecl)
    orig_fndecl = fndecl;

  /* Check that arguments to builtin functions match the expectations.  */
  if (fndecl
      && !processing_template_decl
<<<<<<< HEAD
      && fndecl_built_in_p (fndecl, BUILT_IN_NORMAL))
=======
      && fndecl_built_in_p (fndecl))
>>>>>>> 9e014010
    {
      int i;

      /* We need to take care that values to BUILT_IN_NORMAL
         are reduced.  */
      for (i = 0; i < nargs; i++)
	argarray[i] = maybe_constant_value (argarray[i]);

      if (!check_builtin_function_arguments (EXPR_LOCATION (fn), vNULL, fndecl,
					     orig_fndecl, nargs, argarray))
	return error_mark_node;
    }

  if (VOID_TYPE_P (TREE_TYPE (fn)))
    return fn;

  /* 5.2.2/11: If a function call is a prvalue of object type: if the
     function call is either the operand of a decltype-specifier or the
     right operand of a comma operator that is the operand of a
     decltype-specifier, a temporary object is not introduced for the
     prvalue. The type of the prvalue may be incomplete.  */
  if (!(complain & tf_decltype))
    {
      fn = require_complete_type_sfinae (fn, complain);
      if (fn == error_mark_node)
	return error_mark_node;

      if (MAYBE_CLASS_TYPE_P (TREE_TYPE (fn)))
	{
	  fn = build_cplus_new (TREE_TYPE (fn), fn, complain);
	  maybe_warn_parm_abi (TREE_TYPE (fn), loc);
	}
    }
  return convert_from_reference (fn);
}

/* Returns the value to use for the in-charge parameter when making a
   call to a function with the indicated NAME.

   FIXME:Can't we find a neater way to do this mapping?  */

tree
in_charge_arg_for_name (tree name)
{
  if (IDENTIFIER_CTOR_P (name))
    {
      if (name == complete_ctor_identifier)
	return integer_one_node;
      gcc_checking_assert (name == base_ctor_identifier);
    }
  else
    {
      if (name == complete_dtor_identifier)
	return integer_two_node;
      else if (name == deleting_dtor_identifier)
	return integer_three_node;
      gcc_checking_assert (name == base_dtor_identifier);
    }

  return integer_zero_node;
}

/* We've built up a constructor call RET.  Complain if it delegates to the
   constructor we're currently compiling.  */

static void
check_self_delegation (tree ret)
{
  if (TREE_CODE (ret) == TARGET_EXPR)
    ret = TARGET_EXPR_INITIAL (ret);
  tree fn = cp_get_callee_fndecl_nofold (ret);
  if (fn && DECL_ABSTRACT_ORIGIN (fn) == current_function_decl)
    error ("constructor delegates to itself");
}

/* Build a call to a constructor, destructor, or an assignment
   operator for INSTANCE, an expression with class type.  NAME
   indicates the special member function to call; *ARGS are the
   arguments.  ARGS may be NULL.  This may change ARGS.  BINFO
   indicates the base of INSTANCE that is to be passed as the `this'
   parameter to the member function called.

   FLAGS are the LOOKUP_* flags to use when processing the call.

   If NAME indicates a complete object constructor, INSTANCE may be
   NULL_TREE.  In this case, the caller will call build_cplus_new to
   store the newly constructed object into a VAR_DECL.  */

tree
build_special_member_call (tree instance, tree name, vec<tree, va_gc> **args,
			   tree binfo, int flags, tsubst_flags_t complain)
{
  tree fns;
  /* The type of the subobject to be constructed or destroyed.  */
  tree class_type;
  vec<tree, va_gc> *allocated = NULL;
  tree ret;

  gcc_assert (IDENTIFIER_CDTOR_P (name) || name == assign_op_identifier);

  if (error_operand_p (instance))
    return error_mark_node;

  if (IDENTIFIER_DTOR_P (name))
    {
      gcc_assert (args == NULL || vec_safe_is_empty (*args));
      if (!type_build_dtor_call (TREE_TYPE (instance)))
	/* Shortcut to avoid lazy destructor declaration.  */
	return build_trivial_dtor_call (instance);
    }

  if (TYPE_P (binfo))
    {
      /* Resolve the name.  */
      if (!complete_type_or_maybe_complain (binfo, NULL_TREE, complain))
	return error_mark_node;

      binfo = TYPE_BINFO (binfo);
    }

  gcc_assert (binfo != NULL_TREE);

  class_type = BINFO_TYPE (binfo);

  /* Handle the special case where INSTANCE is NULL_TREE.  */
  if (name == complete_ctor_identifier && !instance)
    instance = build_dummy_object (class_type);
  else
    {
      /* Convert to the base class, if necessary.  */
      if (!same_type_ignoring_top_level_qualifiers_p
	  (TREE_TYPE (instance), BINFO_TYPE (binfo)))
	{
	  if (IDENTIFIER_CDTOR_P (name))
	    /* For constructors and destructors, either the base is
	       non-virtual, or it is virtual but we are doing the
	       conversion from a constructor or destructor for the
	       complete object.  In either case, we can convert
	       statically.  */
	    instance = convert_to_base_statically (instance, binfo);
	  else
	    {
	      /* However, for assignment operators, we must convert
		 dynamically if the base is virtual.  */
	      gcc_checking_assert (name == assign_op_identifier);
	      instance = build_base_path (PLUS_EXPR, instance,
					  binfo, /*nonnull=*/1, complain);
	    }
	}
    }

  gcc_assert (instance != NULL_TREE);

  /* In C++17, "If the initializer expression is a prvalue and the
     cv-unqualified version of the source type is the same class as the class
     of the destination, the initializer expression is used to initialize the
     destination object."  Handle that here to avoid doing overload
     resolution.  */
  if (cxx_dialect >= cxx17
      && args && vec_safe_length (*args) == 1
      && !unsafe_return_slot_p (instance))
    {
      tree arg = (**args)[0];

      if (BRACE_ENCLOSED_INITIALIZER_P (arg)
	  && !TYPE_HAS_LIST_CTOR (class_type)
	  && CONSTRUCTOR_NELTS (arg) == 1)
	arg = CONSTRUCTOR_ELT (arg, 0)->value;

      if ((TREE_CODE (arg) == TARGET_EXPR
	   || TREE_CODE (arg) == CONSTRUCTOR)
	  && (same_type_ignoring_top_level_qualifiers_p
	      (class_type, TREE_TYPE (arg))))
	{
	  if (is_dummy_object (instance))
	    return arg;
	  else if (TREE_CODE (arg) == TARGET_EXPR)
	    TARGET_EXPR_DIRECT_INIT_P (arg) = true;

	  if ((complain & tf_error)
	      && (flags & LOOKUP_DELEGATING_CONS))
	    check_self_delegation (arg);
	  /* Avoid change of behavior on Wunused-var-2.C.  */
	  instance = mark_lvalue_use (instance);
	  return build2 (INIT_EXPR, class_type, instance, arg);
	}
    }

  fns = lookup_fnfields (binfo, name, 1);

  /* When making a call to a constructor or destructor for a subobject
     that uses virtual base classes, pass down a pointer to a VTT for
     the subobject.  */
  if ((name == base_ctor_identifier
       || name == base_dtor_identifier)
      && CLASSTYPE_VBASECLASSES (class_type))
    {
      tree vtt;
      tree sub_vtt;

      /* If the current function is a complete object constructor
	 or destructor, then we fetch the VTT directly.
	 Otherwise, we look it up using the VTT we were given.  */
      vtt = DECL_CHAIN (CLASSTYPE_VTABLES (current_class_type));
      vtt = decay_conversion (vtt, complain);
      if (vtt == error_mark_node)
	return error_mark_node;
      vtt = build_if_in_charge (vtt, current_vtt_parm);
      if (BINFO_SUBVTT_INDEX (binfo))
	sub_vtt = fold_build_pointer_plus (vtt, BINFO_SUBVTT_INDEX (binfo));
      else
	sub_vtt = vtt;

      if (args == NULL)
	{
	  allocated = make_tree_vector ();
	  args = &allocated;
	}

      vec_safe_insert (*args, 0, sub_vtt);
    }

  ret = build_new_method_call (instance, fns, args,
			       TYPE_BINFO (BINFO_TYPE (binfo)),
			       flags, /*fn=*/NULL,
			       complain);

  if (allocated != NULL)
    release_tree_vector (allocated);

  if ((complain & tf_error)
      && (flags & LOOKUP_DELEGATING_CONS)
      && name == complete_ctor_identifier)
    check_self_delegation (ret);

  return ret;
}

/* Return the NAME, as a C string.  The NAME indicates a function that
   is a member of TYPE.  *FREE_P is set to true if the caller must
   free the memory returned.

   Rather than go through all of this, we should simply set the names
   of constructors and destructors appropriately, and dispense with
   ctor_identifier, dtor_identifier, etc.  */

static char *
name_as_c_string (tree name, tree type, bool *free_p)
{
  const char *pretty_name;

  /* Assume that we will not allocate memory.  */
  *free_p = false;
  /* Constructors and destructors are special.  */
  if (IDENTIFIER_CDTOR_P (name))
    {
      pretty_name
	= identifier_to_locale (IDENTIFIER_POINTER (constructor_name (type)));
      /* For a destructor, add the '~'.  */
      if (IDENTIFIER_DTOR_P (name))
	{
	  pretty_name = concat ("~", pretty_name, NULL);
	  /* Remember that we need to free the memory allocated.  */
	  *free_p = true;
	}
    }
  else if (IDENTIFIER_CONV_OP_P (name))
    {
      pretty_name = concat ("operator ",
			    type_as_string_translate (TREE_TYPE (name),
						      TFF_PLAIN_IDENTIFIER),
			    NULL);
      /* Remember that we need to free the memory allocated.  */
      *free_p = true;
    }
  else
    pretty_name = identifier_to_locale (IDENTIFIER_POINTER (name));

  return CONST_CAST (char *, pretty_name);
}

/* If CANDIDATES contains exactly one candidate, return it, otherwise
   return NULL.  */

static z_candidate *
single_z_candidate (z_candidate *candidates)
{
  if (candidates == NULL)
    return NULL;

  if (candidates->next)
    return NULL;

  return candidates;
}

/* If CANDIDATE is invalid due to a bad argument type, return the
   pertinent conversion_info.

   Otherwise, return NULL.  */

static const conversion_info *
maybe_get_bad_conversion_for_unmatched_call (const z_candidate *candidate)
{
  /* Must be an rr_arg_conversion or rr_bad_arg_conversion.  */
  rejection_reason *r = candidate->reason;

  if (r == NULL)
    return NULL;

  switch (r->code)
    {
    default:
      return NULL;

    case rr_arg_conversion:
      return &r->u.conversion;

    case rr_bad_arg_conversion:
      return &r->u.bad_conversion;
    }
}

/* Issue an error and note complaining about a bad argument type at a
   callsite with a single candidate FNDECL.

   ARG_LOC is the location of the argument (or UNKNOWN_LOCATION, in which
   case input_location is used).
   FROM_TYPE is the type of the actual argument; TO_TYPE is the type of
   the formal parameter.  */

void
complain_about_bad_argument (location_t arg_loc,
			     tree from_type, tree to_type,
			     tree fndecl, int parmnum)
{
  auto_diagnostic_group d;
  range_label_for_type_mismatch rhs_label (from_type, to_type);
  range_label *label = &rhs_label;
  if (arg_loc == UNKNOWN_LOCATION)
    {
      arg_loc = input_location;
      label = NULL;
    }
  gcc_rich_location richloc (arg_loc, label);
  error_at (&richloc,
	    "cannot convert %qH to %qI",
	    from_type, to_type);
  maybe_inform_about_fndecl_for_bogus_argument_init (fndecl,
						     parmnum);
}

/* Subroutine of build_new_method_call_1, for where there are no viable
   candidates for the call.  */

static void
complain_about_no_candidates_for_method_call (tree instance,
					      z_candidate *candidates,
					      tree explicit_targs,
					      tree basetype,
					      tree optype, tree name,
					      bool skip_first_for_error,
					      vec<tree, va_gc> *user_args)
{
  auto_diagnostic_group d;
  if (!COMPLETE_OR_OPEN_TYPE_P (basetype))
    cxx_incomplete_type_error (instance, basetype);
  else if (optype)
    error ("no matching function for call to %<%T::operator %T(%A)%#V%>",
	   basetype, optype, build_tree_list_vec (user_args),
	   TREE_TYPE (instance));
  else
    {
      /* Special-case for when there's a single candidate that's failing
	 due to a bad argument type.  */
      if (z_candidate *candidate = single_z_candidate (candidates))
	  if (const conversion_info *conv
		= maybe_get_bad_conversion_for_unmatched_call (candidate))
	    {
	      tree from_type = conv->from;
	      if (!TYPE_P (conv->from))
		from_type = lvalue_type (conv->from);
	      complain_about_bad_argument (conv->loc,
					   from_type, conv->to_type,
					   candidate->fn, conv->n_arg);
	      return;
	    }

      tree arglist = build_tree_list_vec (user_args);
      tree errname = name;
      bool twiddle = false;
      if (IDENTIFIER_CDTOR_P (errname))
	{
	  twiddle = IDENTIFIER_DTOR_P (errname);
	  errname = constructor_name (basetype);
	}
      if (explicit_targs)
	errname = lookup_template_function (errname, explicit_targs);
      if (skip_first_for_error)
	arglist = TREE_CHAIN (arglist);
      error ("no matching function for call to %<%T::%s%E(%A)%#V%>",
	     basetype, &"~"[!twiddle], errname, arglist,
	     TREE_TYPE (instance));
    }
  print_z_candidates (location_of (name), candidates);
}

/* Build a call to "INSTANCE.FN (ARGS)".  If FN_P is non-NULL, it will
   be set, upon return, to the function called.  ARGS may be NULL.
   This may change ARGS.  */

static tree
build_new_method_call_1 (tree instance, tree fns, vec<tree, va_gc> **args,
		         tree conversion_path, int flags,
		         tree *fn_p, tsubst_flags_t complain)
{
  struct z_candidate *candidates = 0, *cand;
  tree explicit_targs = NULL_TREE;
  tree basetype = NULL_TREE;
  tree access_binfo;
  tree optype;
  tree first_mem_arg = NULL_TREE;
  tree name;
  bool skip_first_for_error;
  vec<tree, va_gc> *user_args;
  tree call;
  tree fn;
  int template_only = 0;
  bool any_viable_p;
  tree orig_instance;
  tree orig_fns;
  vec<tree, va_gc> *orig_args = NULL;
  void *p;

  gcc_assert (instance != NULL_TREE);

  /* We don't know what function we're going to call, yet.  */
  if (fn_p)
    *fn_p = NULL_TREE;

  if (error_operand_p (instance)
      || !fns || error_operand_p (fns))
    return error_mark_node;

  if (!BASELINK_P (fns))
    {
      if (complain & tf_error)
	error ("call to non-function %qD", fns);
      return error_mark_node;
    }

  orig_instance = instance;
  orig_fns = fns;

  /* Dismantle the baselink to collect all the information we need.  */
  if (!conversion_path)
    conversion_path = BASELINK_BINFO (fns);
  access_binfo = BASELINK_ACCESS_BINFO (fns);
  optype = BASELINK_OPTYPE (fns);
  fns = BASELINK_FUNCTIONS (fns);
  if (TREE_CODE (fns) == TEMPLATE_ID_EXPR)
    {
      explicit_targs = TREE_OPERAND (fns, 1);
      fns = TREE_OPERAND (fns, 0);
      template_only = 1;
    }
  gcc_assert (OVL_P (fns));
  fn = OVL_FIRST (fns);
  name = DECL_NAME (fn);

  basetype = TYPE_MAIN_VARIANT (TREE_TYPE (instance));
  gcc_assert (CLASS_TYPE_P (basetype));

  user_args = args == NULL ? NULL : *args;
  /* Under DR 147 A::A() is an invalid constructor call,
     not a functional cast.  */
  if (DECL_MAYBE_IN_CHARGE_CONSTRUCTOR_P (fn))
    {
      if (! (complain & tf_error))
	return error_mark_node;

      basetype = DECL_CONTEXT (fn);
      name = constructor_name (basetype);
      auto_diagnostic_group d;
      if (permerror (input_location,
		     "cannot call constructor %<%T::%D%> directly",
		     basetype, name))
	inform (input_location, "for a function-style cast, remove the "
		"redundant %<::%D%>", name);
      call = build_functional_cast (input_location, basetype,
				    build_tree_list_vec (user_args),
				    complain);
      return call;
    }

  if (processing_template_decl)
    {
      orig_args = args == NULL ? NULL : make_tree_vector_copy (*args);
      instance = build_non_dependent_expr (instance);
      if (args != NULL)
	make_args_non_dependent (*args);
    }

  /* Process the argument list.  */
  if (args != NULL && *args != NULL)
    {
      *args = resolve_args (*args, complain);
      if (*args == NULL)
	return error_mark_node;
      user_args = *args;
    }

  /* Consider the object argument to be used even if we end up selecting a
     static member function.  */
  instance = mark_type_use (instance);

  /* Figure out whether to skip the first argument for the error
     message we will display to users if an error occurs.  We don't
     want to display any compiler-generated arguments.  The "this"
     pointer hasn't been added yet.  However, we must remove the VTT
     pointer if this is a call to a base-class constructor or
     destructor.  */
  skip_first_for_error = false;
  if (IDENTIFIER_CDTOR_P (name))
    {
      /* Callers should explicitly indicate whether they want to ctor
	 the complete object or just the part without virtual bases.  */
      gcc_assert (name != ctor_identifier);

      /* Remove the VTT pointer, if present.  */
      if ((name == base_ctor_identifier || name == base_dtor_identifier)
	  && CLASSTYPE_VBASECLASSES (basetype))
	skip_first_for_error = true;

      /* It's OK to call destructors and constructors on cv-qualified
	 objects.  Therefore, convert the INSTANCE to the unqualified
	 type, if necessary.  */
      if (!same_type_p (basetype, TREE_TYPE (instance)))
	{
	  instance = build_this (instance);
	  instance = build_nop (build_pointer_type (basetype), instance);
	  instance = build_fold_indirect_ref (instance);
	}
    }
  else
    gcc_assert (!DECL_DESTRUCTOR_P (fn) && !DECL_CONSTRUCTOR_P (fn));

  /* For the overload resolution we need to find the actual `this`
     that would be captured if the call turns out to be to a
     non-static member function.  Do not actually capture it at this
     point.  */
  if (DECL_CONSTRUCTOR_P (fn))
    /* Constructors don't use the enclosing 'this'.  */
    first_mem_arg = instance;
  else
    first_mem_arg = maybe_resolve_dummy (instance, false);

  /* Get the high-water mark for the CONVERSION_OBSTACK.  */
  p = conversion_obstack_alloc (0);

  /* The number of arguments artificial parms in ARGS; we subtract one because
     there's no 'this' in ARGS.  */
  unsigned skip = num_artificial_parms_for (fn) - 1;

  /* If CONSTRUCTOR_IS_DIRECT_INIT is set, this was a T{ } form
     initializer, not T({ }).  */
  if (DECL_CONSTRUCTOR_P (fn)
      && vec_safe_length (user_args) > skip
      && DIRECT_LIST_INIT_P ((*user_args)[skip]))
    {
      tree init_list = (*user_args)[skip];
      tree init = NULL_TREE;

      gcc_assert (user_args->length () == skip + 1
		  && !(flags & LOOKUP_ONLYCONVERTING));

      /* If the initializer list has no elements and T is a class type with
	 a default constructor, the object is value-initialized.  Handle
	 this here so we don't need to handle it wherever we use
	 build_special_member_call.  */
      if (CONSTRUCTOR_NELTS (init_list) == 0
	  && TYPE_HAS_DEFAULT_CONSTRUCTOR (basetype)
	  /* For a user-provided default constructor, use the normal
	     mechanisms so that protected access works.  */
	  && type_has_non_user_provided_default_constructor (basetype)
	  && !processing_template_decl)
	init = build_value_init (basetype, complain);

      /* If BASETYPE is an aggregate, we need to do aggregate
	 initialization.  */
      else if (CP_AGGREGATE_TYPE_P (basetype))
	{
	  init = reshape_init (basetype, init_list, complain);
	  init = digest_init (basetype, init, complain);
	}

      if (init)
	{
	  if (is_dummy_object (instance))
	    return get_target_expr_sfinae (init, complain);
	  init = build2 (INIT_EXPR, TREE_TYPE (instance), instance, init);
	  TREE_SIDE_EFFECTS (init) = true;
	  return init;
	}

      /* Otherwise go ahead with overload resolution.  */
      add_list_candidates (fns, first_mem_arg, user_args,
			   basetype, explicit_targs, template_only,
			   conversion_path, access_binfo, flags,
			   &candidates, complain);
    }
  else
    add_candidates (fns, first_mem_arg, user_args, optype,
		    explicit_targs, template_only, conversion_path,
		    access_binfo, flags, &candidates, complain);

  any_viable_p = false;
  candidates = splice_viable (candidates, false, &any_viable_p);

  if (!any_viable_p)
    {
<<<<<<< HEAD
=======
      /* [dcl.init], 17.6.2.2:

	 Otherwise, if no constructor is viable, the destination type is
	 a (possibly cv-qualified) aggregate class A, and the initializer
	 is a parenthesized expression-list, the object is initialized as
	 follows...

	 We achieve this by building up a CONSTRUCTOR, as for list-init,
	 and setting CONSTRUCTOR_IS_PAREN_INIT to distinguish between
	 the two.  */
      if (DECL_CONSTRUCTOR_P (fn)
	  && !(flags & LOOKUP_ONLYCONVERTING)
	  && cxx_dialect >= cxx2a
	  && CP_AGGREGATE_TYPE_P (basetype)
	  && !vec_safe_is_empty (user_args))
	{
	  /* Create a CONSTRUCTOR from ARGS, e.g. {1, 2} from <1, 2>.  */
	  tree list = build_tree_list_vec (user_args);
	  tree ctor = build_constructor_from_list (init_list_type_node, list);
	  CONSTRUCTOR_IS_DIRECT_INIT (ctor) = true;
	  CONSTRUCTOR_IS_PAREN_INIT (ctor) = true;
	  if (is_dummy_object (instance))
	    return ctor;
	  else
	    {
	      ctor = digest_init (basetype, ctor, complain);
	      if (ctor == error_mark_node)
		return error_mark_node;
	      ctor = build2 (INIT_EXPR, TREE_TYPE (instance), instance, ctor);
	      TREE_SIDE_EFFECTS (ctor) = true;
	      return ctor;
	    }
	}
>>>>>>> 9e014010
      if (complain & tf_error)
	complain_about_no_candidates_for_method_call (instance, candidates,
						      explicit_targs, basetype,
						      optype, name,
						      skip_first_for_error,
						      user_args);
      call = error_mark_node;
    }
  else
    {
      cand = tourney (candidates, complain);
      if (cand == 0)
	{
	  char *pretty_name;
	  bool free_p;
	  tree arglist;

	  if (complain & tf_error)
	    {
	      pretty_name = name_as_c_string (name, basetype, &free_p);
	      arglist = build_tree_list_vec (user_args);
	      if (skip_first_for_error)
		arglist = TREE_CHAIN (arglist);
	      auto_diagnostic_group d;
	      if (!any_strictly_viable (candidates))
		error ("no matching function for call to %<%s(%A)%>",
		       pretty_name, arglist);
	      else
		error ("call of overloaded %<%s(%A)%> is ambiguous",
		       pretty_name, arglist);
	      print_z_candidates (location_of (name), candidates);
	      if (free_p)
		free (pretty_name);
	    }
	  call = error_mark_node;
	}
      else
	{
	  fn = cand->fn;
	  call = NULL_TREE;

	  if (!(flags & LOOKUP_NONVIRTUAL)
	      && DECL_PURE_VIRTUAL_P (fn)
	      && instance == current_class_ref
	      && (complain & tf_warning))
	    {
	      /* This is not an error, it is runtime undefined
		 behavior.  */
	      if (!current_function_decl)
		warning (0, "pure virtual %q#D called from "
			 "non-static data member initializer", fn);
	      else if (DECL_CONSTRUCTOR_P (current_function_decl)
		       || DECL_DESTRUCTOR_P (current_function_decl))
		warning (0, (DECL_CONSTRUCTOR_P (current_function_decl)
			     ? G_("pure virtual %q#D called from constructor")
			     : G_("pure virtual %q#D called from destructor")),
			 fn);
	    }

	  if (TREE_CODE (TREE_TYPE (fn)) == METHOD_TYPE
	      && !DECL_CONSTRUCTOR_P (fn)
	      && is_dummy_object (instance))
	    {
	      instance = maybe_resolve_dummy (instance, true);
	      if (instance == error_mark_node)
		call = error_mark_node;
	      else if (!is_dummy_object (instance))
		{
		  /* We captured 'this' in the current lambda now that
		     we know we really need it.  */
		  cand->first_arg = instance;
		}
	      else if (any_dependent_bases_p ())
		/* We can't tell until instantiation time whether we can use
		   *this as the implicit object argument.  */;
	      else
		{
		  if (complain & tf_error)
		    error ("cannot call member function %qD without object",
			   fn);
		  call = error_mark_node;
		}
	    }

	  if (call != error_mark_node)
	    {
              if (explicit_targs)
                flags |= LOOKUP_EXPLICIT_TMPL_ARGS;
	      /* Now we know what function is being called.  */
	      if (fn_p)
		*fn_p = fn;
	      /* Build the actual CALL_EXPR.  */
	      call = build_over_call (cand, flags, complain);
	      /* In an expression of the form `a->f()' where `f' turns
		 out to be a static member function, `a' is
		 none-the-less evaluated.  */
	      if (TREE_CODE (TREE_TYPE (fn)) != METHOD_TYPE
		  && !is_dummy_object (instance)
		  && TREE_SIDE_EFFECTS (instance))
		{
		  /* But avoid the implicit lvalue-rvalue conversion when 'a'
		     is volatile.  */
		  tree a = instance;
		  if (TREE_THIS_VOLATILE (a))
		    a = build_this (a);
		  call = build2 (COMPOUND_EXPR, TREE_TYPE (call), a, call);
		}
	      else if (call != error_mark_node
		       && DECL_DESTRUCTOR_P (cand->fn)
		       && !VOID_TYPE_P (TREE_TYPE (call)))
		/* An explicit call of the form "x->~X()" has type
		   "void".  However, on platforms where destructors
		   return "this" (i.e., those where
		   targetm.cxx.cdtor_returns_this is true), such calls
		   will appear to have a return value of pointer type
		   to the low-level call machinery.  We do not want to
		   change the low-level machinery, since we want to be
		   able to optimize "delete f()" on such platforms as
		   "operator delete(~X(f()))" (rather than generating
		   "t = f(), ~X(t), operator delete (t)").  */
		call = build_nop (void_type_node, call);
	    }
	}
    }

  if (processing_template_decl && call != error_mark_node)
    {
      bool cast_to_void = false;

      if (TREE_CODE (call) == COMPOUND_EXPR)
	call = TREE_OPERAND (call, 1);
      else if (TREE_CODE (call) == NOP_EXPR)
	{
	  cast_to_void = true;
	  call = TREE_OPERAND (call, 0);
	}
      if (INDIRECT_REF_P (call))
	call = TREE_OPERAND (call, 0);
      call = (build_min_non_dep_call_vec
	      (call,
	       build_min (COMPONENT_REF, TREE_TYPE (CALL_EXPR_FN (call)),
			  orig_instance, orig_fns, NULL_TREE),
	       orig_args));
      SET_EXPR_LOCATION (call, input_location);
      call = convert_from_reference (call);
      if (cast_to_void)
	call = build_nop (void_type_node, call);
    }

 /* Free all the conversions we allocated.  */
  obstack_free (&conversion_obstack, p);

  if (orig_args != NULL)
    release_tree_vector (orig_args);

  return call;
}

/* Wrapper for above.  */

tree
build_new_method_call (tree instance, tree fns, vec<tree, va_gc> **args,
		       tree conversion_path, int flags,
		       tree *fn_p, tsubst_flags_t complain)
{
  tree ret;
  bool subtime = timevar_cond_start (TV_OVERLOAD);
  ret = build_new_method_call_1 (instance, fns, args, conversion_path, flags,
                                 fn_p, complain);
  timevar_cond_stop (TV_OVERLOAD, subtime);
  return ret;
}

/* Returns true iff standard conversion sequence ICS1 is a proper
   subsequence of ICS2.  */

static bool
is_subseq (conversion *ics1, conversion *ics2)
{
  /* We can assume that a conversion of the same code
     between the same types indicates a subsequence since we only get
     here if the types we are converting from are the same.  */

  while (ics1->kind == ck_rvalue
	 || ics1->kind == ck_lvalue)
    ics1 = next_conversion (ics1);

  while (1)
    {
      while (ics2->kind == ck_rvalue
	     || ics2->kind == ck_lvalue)
	ics2 = next_conversion (ics2);

      if (ics2->kind == ck_user
	  || ics2->kind == ck_ambig
	  || ics2->kind == ck_aggr
	  || ics2->kind == ck_list
	  || ics2->kind == ck_identity)
	/* At this point, ICS1 cannot be a proper subsequence of
	   ICS2.  We can get a USER_CONV when we are comparing the
	   second standard conversion sequence of two user conversion
	   sequences.  */
	return false;

      ics2 = next_conversion (ics2);

      while (ics2->kind == ck_rvalue
	     || ics2->kind == ck_lvalue)
	ics2 = next_conversion (ics2);

      if (ics2->kind == ics1->kind
	  && same_type_p (ics2->type, ics1->type)
	  && (ics1->kind == ck_identity
	      || same_type_p (next_conversion (ics2)->type,
			      next_conversion (ics1)->type)))
	return true;
    }
}

/* Returns nonzero iff DERIVED is derived from BASE.  The inputs may
   be any _TYPE nodes.  */

bool
is_properly_derived_from (tree derived, tree base)
{
  if (!CLASS_TYPE_P (derived) || !CLASS_TYPE_P (base))
    return false;

  /* We only allow proper derivation here.  The DERIVED_FROM_P macro
     considers every class derived from itself.  */
  return (!same_type_ignoring_top_level_qualifiers_p (derived, base)
	  && DERIVED_FROM_P (base, derived));
}

/* We build the ICS for an implicit object parameter as a pointer
   conversion sequence.  However, such a sequence should be compared
   as if it were a reference conversion sequence.  If ICS is the
   implicit conversion sequence for an implicit object parameter,
   modify it accordingly.  */

static void
maybe_handle_implicit_object (conversion **ics)
{
  if ((*ics)->this_p)
    {
      /* [over.match.funcs]

	 For non-static member functions, the type of the
	 implicit object parameter is "reference to cv X"
	 where X is the class of which the function is a
	 member and cv is the cv-qualification on the member
	 function declaration.  */
      conversion *t = *ics;
      tree reference_type;

      /* The `this' parameter is a pointer to a class type.  Make the
	 implicit conversion talk about a reference to that same class
	 type.  */
      reference_type = TREE_TYPE (t->type);
      reference_type = build_reference_type (reference_type);

      if (t->kind == ck_qual)
	t = next_conversion (t);
      if (t->kind == ck_ptr)
	t = next_conversion (t);
      t = build_identity_conv (TREE_TYPE (t->type), NULL_TREE);
      t = direct_reference_binding (reference_type, t);
      t->this_p = 1;
      t->rvaluedness_matches_p = 0;
      *ics = t;
    }
}

/* If *ICS is a REF_BIND set *ICS to the remainder of the conversion,
   and return the initial reference binding conversion. Otherwise,
   leave *ICS unchanged and return NULL.  */

static conversion *
maybe_handle_ref_bind (conversion **ics)
{
  if ((*ics)->kind == ck_ref_bind)
    {
      conversion *old_ics = *ics;
      *ics = next_conversion (old_ics);
      (*ics)->user_conv_p = old_ics->user_conv_p;
      return old_ics;
    }

  return NULL;
}

/* Get the expression at the beginning of the conversion chain C.  */

static tree
conv_get_original_expr (conversion *c)
{
  for (; c; c = next_conversion (c))
    if (c->kind == ck_identity || c->kind == ck_ambig || c->kind == ck_aggr)
      return c->u.expr;
  return NULL_TREE;
}

/* Return a tree representing the number of elements initialized by the
   list-initialization C.  The caller must check that C converts to an
   array type.  */

static tree
nelts_initialized_by_list_init (conversion *c)
{
  /* If the array we're converting to has a dimension, we'll use that.  */
  if (TYPE_DOMAIN (c->type))
    return array_type_nelts_top (c->type);
  else
    {
      /* Otherwise, we look at how many elements the constructor we're
	 initializing from has.  */
      tree ctor = conv_get_original_expr (c);
      return size_int (CONSTRUCTOR_NELTS (ctor));
    }
}

/* True iff C is a conversion that binds a reference or a pointer to
   an array of unknown bound.  */

static inline bool
conv_binds_to_array_of_unknown_bound (conversion *c)
{
  /* ck_ref_bind won't have the reference stripped.  */
  tree type = non_reference (c->type);
  /* ck_qual won't have the pointer stripped.  */
  type = strip_pointer_operator (type);
  return (TREE_CODE (type) == ARRAY_TYPE
	  && TYPE_DOMAIN (type) == NULL_TREE);
}

/* Compare two implicit conversion sequences according to the rules set out in
   [over.ics.rank].  Return values:

      1: ics1 is better than ics2
     -1: ics2 is better than ics1
      0: ics1 and ics2 are indistinguishable */

static int
compare_ics (conversion *ics1, conversion *ics2)
{
  tree from_type1;
  tree from_type2;
  tree to_type1;
  tree to_type2;
  tree deref_from_type1 = NULL_TREE;
  tree deref_from_type2 = NULL_TREE;
  tree deref_to_type1 = NULL_TREE;
  tree deref_to_type2 = NULL_TREE;
  conversion_rank rank1, rank2;

  /* REF_BINDING is nonzero if the result of the conversion sequence
     is a reference type.   In that case REF_CONV is the reference
     binding conversion. */
  conversion *ref_conv1;
  conversion *ref_conv2;

  /* Compare badness before stripping the reference conversion.  */
  if (ics1->bad_p > ics2->bad_p)
    return -1;
  else if (ics1->bad_p < ics2->bad_p)
    return 1;

  /* Handle implicit object parameters.  */
  maybe_handle_implicit_object (&ics1);
  maybe_handle_implicit_object (&ics2);

  /* Handle reference parameters.  */
  ref_conv1 = maybe_handle_ref_bind (&ics1);
  ref_conv2 = maybe_handle_ref_bind (&ics2);

  /* List-initialization sequence L1 is a better conversion sequence than
     list-initialization sequence L2 if L1 converts to
     std::initializer_list<X> for some X and L2 does not.  */
  if (ics1->kind == ck_list && ics2->kind != ck_list)
    return 1;
  if (ics2->kind == ck_list && ics1->kind != ck_list)
    return -1;

  /* [over.ics.rank]

     When  comparing  the  basic forms of implicit conversion sequences (as
     defined in _over.best.ics_)

     --a standard conversion sequence (_over.ics.scs_) is a better
       conversion sequence than a user-defined conversion sequence
       or an ellipsis conversion sequence, and

     --a user-defined conversion sequence (_over.ics.user_) is a
       better conversion sequence than an ellipsis conversion sequence
       (_over.ics.ellipsis_).  */
  /* Use BAD_CONVERSION_RANK because we already checked for a badness
     mismatch.  If both ICS are bad, we try to make a decision based on
     what would have happened if they'd been good.  This is not an
     extension, we'll still give an error when we build up the call; this
     just helps us give a more helpful error message.  */
  rank1 = BAD_CONVERSION_RANK (ics1);
  rank2 = BAD_CONVERSION_RANK (ics2);

  if (rank1 > rank2)
    return -1;
  else if (rank1 < rank2)
    return 1;

  if (ics1->ellipsis_p)
    /* Both conversions are ellipsis conversions.  */
    return 0;

  /* User-defined  conversion sequence U1 is a better conversion sequence
     than another user-defined conversion sequence U2 if they contain the
     same user-defined conversion operator or constructor and if the sec-
     ond standard conversion sequence of U1 is  better  than  the  second
     standard conversion sequence of U2.  */

  /* Handle list-conversion with the same code even though it isn't always
     ranked as a user-defined conversion and it doesn't have a second
     standard conversion sequence; it will still have the desired effect.
     Specifically, we need to do the reference binding comparison at the
     end of this function.  */

  if (ics1->user_conv_p || ics1->kind == ck_list
      || ics1->kind == ck_aggr || ics2->kind == ck_aggr)
    {
<<<<<<< HEAD
      conversion *t1;
      conversion *t2;

      for (t1 = ics1; t1 && t1->kind != ck_user; t1 = next_conversion (t1))
	if (t1->kind == ck_ambig || t1->kind == ck_aggr
	    || t1->kind == ck_list)
	  break;
      for (t2 = ics2; t2 && t2->kind != ck_user; t2 = next_conversion (t2))
	if (t2->kind == ck_ambig || t2->kind == ck_aggr
	    || t2->kind == ck_list)
	  break;
=======
      conversion *t1 = strip_standard_conversion (ics1);
      conversion *t2 = strip_standard_conversion (ics2);
>>>>>>> 9e014010

      if (!t1 || !t2 || t1->kind != t2->kind)
	return 0;
      else if (t1->kind == ck_user)
	{
	  tree f1 = t1->cand ? t1->cand->fn : t1->type;
	  tree f2 = t2->cand ? t2->cand->fn : t2->type;
	  if (f1 != f2)
	    return 0;
	}
      /* List-initialization sequence L1 is a better conversion sequence than
	 list-initialization sequence L2 if

	 -- L1 and L2 convert to arrays of the same element type, and either
	 the number of elements n1 initialized by L1 is less than the number
	 of elements n2 initialized by L2, or n1=n2 and L2 converts to an array
	 of unknown bound and L1 does not.  (Added in CWG 1307 and extended by
	 P0388R4.)  */
      else if (t1->kind == ck_aggr
	       && TREE_CODE (t1->type) == ARRAY_TYPE
	       && TREE_CODE (t2->type) == ARRAY_TYPE)
	{
	  /* The type of the array elements must be the same.  */
	  if (!same_type_p (TREE_TYPE (t1->type), TREE_TYPE (t2->type)))
	    return 0;

	  tree n1 = nelts_initialized_by_list_init (t1);
	  tree n2 = nelts_initialized_by_list_init (t2);
	  if (tree_int_cst_lt (n1, n2))
	    return 1;
	  else if (tree_int_cst_lt (n2, n1))
	    return -1;
	  /* The n1 == n2 case.  */
	  bool c1 = conv_binds_to_array_of_unknown_bound (t1);
	  bool c2 = conv_binds_to_array_of_unknown_bound (t2);
	  if (c1 && !c2)
	    return -1;
	  else if (!c1 && c2)
	    return 1;
	  else
	    return 0;
	}
      else
	{
	  /* For ambiguous or aggregate conversions, use the target type as
	     a proxy for the conversion function.  */
	  if (!same_type_ignoring_top_level_qualifiers_p (t1->type, t2->type))
	    return 0;
	}

      /* We can just fall through here, after setting up
	 FROM_TYPE1 and FROM_TYPE2.  */
      from_type1 = t1->type;
      from_type2 = t2->type;
    }
  else
    {
      conversion *t1;
      conversion *t2;

      /* We're dealing with two standard conversion sequences.

	 [over.ics.rank]

	 Standard conversion sequence S1 is a better conversion
	 sequence than standard conversion sequence S2 if

	 --S1 is a proper subsequence of S2 (comparing the conversion
	   sequences in the canonical form defined by _over.ics.scs_,
	   excluding any Lvalue Transformation; the identity
	   conversion sequence is considered to be a subsequence of
	   any non-identity conversion sequence */

      t1 = ics1;
      while (t1->kind != ck_identity)
	t1 = next_conversion (t1);
      from_type1 = t1->type;

      t2 = ics2;
      while (t2->kind != ck_identity)
	t2 = next_conversion (t2);
      from_type2 = t2->type;
    }

  /* One sequence can only be a subsequence of the other if they start with
     the same type.  They can start with different types when comparing the
     second standard conversion sequence in two user-defined conversion
     sequences.  */
  if (same_type_p (from_type1, from_type2))
    {
      if (is_subseq (ics1, ics2))
	return 1;
      if (is_subseq (ics2, ics1))
	return -1;
    }

  /* [over.ics.rank]

     Or, if not that,

     --the rank of S1 is better than the rank of S2 (by the rules
       defined below):

    Standard conversion sequences are ordered by their ranks: an Exact
    Match is a better conversion than a Promotion, which is a better
    conversion than a Conversion.

    Two conversion sequences with the same rank are indistinguishable
    unless one of the following rules applies:

    --A conversion that does not a convert a pointer, pointer to member,
      or std::nullptr_t to bool is better than one that does.

    The ICS_STD_RANK automatically handles the pointer-to-bool rule,
    so that we do not have to check it explicitly.  */
  if (ics1->rank < ics2->rank)
    return 1;
  else if (ics2->rank < ics1->rank)
    return -1;

  to_type1 = ics1->type;
  to_type2 = ics2->type;

  /* A conversion from scalar arithmetic type to complex is worse than a
     conversion between scalar arithmetic types.  */
  if (same_type_p (from_type1, from_type2)
      && ARITHMETIC_TYPE_P (from_type1)
      && ARITHMETIC_TYPE_P (to_type1)
      && ARITHMETIC_TYPE_P (to_type2)
      && ((TREE_CODE (to_type1) == COMPLEX_TYPE)
	  != (TREE_CODE (to_type2) == COMPLEX_TYPE)))
    {
      if (TREE_CODE (to_type1) == COMPLEX_TYPE)
	return -1;
      else
	return 1;
    }

  if (TYPE_PTR_P (from_type1)
      && TYPE_PTR_P (from_type2)
      && TYPE_PTR_P (to_type1)
      && TYPE_PTR_P (to_type2))
    {
      deref_from_type1 = TREE_TYPE (from_type1);
      deref_from_type2 = TREE_TYPE (from_type2);
      deref_to_type1 = TREE_TYPE (to_type1);
      deref_to_type2 = TREE_TYPE (to_type2);
    }
  /* The rules for pointers to members A::* are just like the rules
     for pointers A*, except opposite: if B is derived from A then
     A::* converts to B::*, not vice versa.  For that reason, we
     switch the from_ and to_ variables here.  */
  else if ((TYPE_PTRDATAMEM_P (from_type1) && TYPE_PTRDATAMEM_P (from_type2)
	    && TYPE_PTRDATAMEM_P (to_type1) && TYPE_PTRDATAMEM_P (to_type2))
	   || (TYPE_PTRMEMFUNC_P (from_type1)
	       && TYPE_PTRMEMFUNC_P (from_type2)
	       && TYPE_PTRMEMFUNC_P (to_type1)
	       && TYPE_PTRMEMFUNC_P (to_type2)))
    {
      deref_to_type1 = TYPE_PTRMEM_CLASS_TYPE (from_type1);
      deref_to_type2 = TYPE_PTRMEM_CLASS_TYPE (from_type2);
      deref_from_type1 = TYPE_PTRMEM_CLASS_TYPE (to_type1);
      deref_from_type2 = TYPE_PTRMEM_CLASS_TYPE (to_type2);
    }

  if (deref_from_type1 != NULL_TREE
      && RECORD_OR_UNION_CODE_P (TREE_CODE (deref_from_type1))
      && RECORD_OR_UNION_CODE_P (TREE_CODE (deref_from_type2)))
    {
      /* This was one of the pointer or pointer-like conversions.

	 [over.ics.rank]

	 --If class B is derived directly or indirectly from class A,
	   conversion of B* to A* is better than conversion of B* to
	   void*, and conversion of A* to void* is better than
	   conversion of B* to void*.  */
      if (VOID_TYPE_P (deref_to_type1)
	  && VOID_TYPE_P (deref_to_type2))
	{
	  if (is_properly_derived_from (deref_from_type1,
					deref_from_type2))
	    return -1;
	  else if (is_properly_derived_from (deref_from_type2,
					     deref_from_type1))
	    return 1;
	}
      else if (VOID_TYPE_P (deref_to_type1)
	       || VOID_TYPE_P (deref_to_type2))
	{
	  if (same_type_p (deref_from_type1, deref_from_type2))
	    {
	      if (VOID_TYPE_P (deref_to_type2))
		{
		  if (is_properly_derived_from (deref_from_type1,
						deref_to_type1))
		    return 1;
		}
	      /* We know that DEREF_TO_TYPE1 is `void' here.  */
	      else if (is_properly_derived_from (deref_from_type1,
						 deref_to_type2))
		return -1;
	    }
	}
      else if (RECORD_OR_UNION_CODE_P (TREE_CODE (deref_to_type1))
	       && RECORD_OR_UNION_CODE_P (TREE_CODE (deref_to_type2)))
	{
	  /* [over.ics.rank]

	     --If class B is derived directly or indirectly from class A
	       and class C is derived directly or indirectly from B,

	     --conversion of C* to B* is better than conversion of C* to
	       A*,

	     --conversion of B* to A* is better than conversion of C* to
	       A*  */
	  if (same_type_p (deref_from_type1, deref_from_type2))
	    {
	      if (is_properly_derived_from (deref_to_type1,
					    deref_to_type2))
		return 1;
	      else if (is_properly_derived_from (deref_to_type2,
						 deref_to_type1))
		return -1;
	    }
	  else if (same_type_p (deref_to_type1, deref_to_type2))
	    {
	      if (is_properly_derived_from (deref_from_type2,
					    deref_from_type1))
		return 1;
	      else if (is_properly_derived_from (deref_from_type1,
						 deref_from_type2))
		return -1;
	    }
	}
    }
  else if (CLASS_TYPE_P (non_reference (from_type1))
	   && same_type_p (from_type1, from_type2))
    {
      tree from = non_reference (from_type1);

      /* [over.ics.rank]

	 --binding of an expression of type C to a reference of type
	   B& is better than binding an expression of type C to a
	   reference of type A&

	 --conversion of C to B is better than conversion of C to A,  */
      if (is_properly_derived_from (from, to_type1)
	  && is_properly_derived_from (from, to_type2))
	{
	  if (is_properly_derived_from (to_type1, to_type2))
	    return 1;
	  else if (is_properly_derived_from (to_type2, to_type1))
	    return -1;
	}
    }
  else if (CLASS_TYPE_P (non_reference (to_type1))
	   && same_type_p (to_type1, to_type2))
    {
      tree to = non_reference (to_type1);

      /* [over.ics.rank]

	 --binding of an expression of type B to a reference of type
	   A& is better than binding an expression of type C to a
	   reference of type A&,

	 --conversion of B to A is better than conversion of C to A  */
      if (is_properly_derived_from (from_type1, to)
	  && is_properly_derived_from (from_type2, to))
	{
	  if (is_properly_derived_from (from_type2, from_type1))
	    return 1;
	  else if (is_properly_derived_from (from_type1, from_type2))
	    return -1;
	}
    }

  /* [over.ics.rank]

     --S1 and S2 differ only in their qualification conversion and  yield
       similar  types  T1 and T2 (_conv.qual_), respectively, and the cv-
       qualification signature of type T1 is a proper subset of  the  cv-
       qualification signature of type T2  */
  if (ics1->kind == ck_qual
      && ics2->kind == ck_qual
      && same_type_p (from_type1, from_type2))
    {
      int result = comp_cv_qual_signature (to_type1, to_type2);
      if (result != 0)
	return result;
    }

  /* [over.ics.rank]

     --S1 and S2 are reference bindings (_dcl.init.ref_) and neither refers
     to an implicit object parameter of a non-static member function
     declared without a ref-qualifier, and either S1 binds an lvalue
     reference to an lvalue and S2 binds an rvalue reference or S1 binds an
     rvalue reference to an rvalue and S2 binds an lvalue reference (C++0x
     draft standard, 13.3.3.2)

     --S1 and S2 are reference bindings (_dcl.init.ref_), and the
     types to which the references refer are the same type except for
     top-level cv-qualifiers, and the type to which the reference
     initialized by S2 refers is more cv-qualified than the type to
     which the reference initialized by S1 refers.

     DR 1328 [over.match.best]: the context is an initialization by
     conversion function for direct reference binding (13.3.1.6) of a
     reference to function type, the return type of F1 is the same kind of
     reference (i.e. lvalue or rvalue) as the reference being initialized,
     and the return type of F2 is not.  */

  if (ref_conv1 && ref_conv2)
    {
      if (!ref_conv1->this_p && !ref_conv2->this_p
	  && (ref_conv1->rvaluedness_matches_p
	      != ref_conv2->rvaluedness_matches_p)
	  && (same_type_p (ref_conv1->type, ref_conv2->type)
	      || (TYPE_REF_IS_RVALUE (ref_conv1->type)
		  != TYPE_REF_IS_RVALUE (ref_conv2->type))))
	{
	  if (ref_conv1->bad_p
	      && !same_type_p (TREE_TYPE (ref_conv1->type),
			       TREE_TYPE (ref_conv2->type)))
	    /* Don't prefer a bad conversion that drops cv-quals to a bad
	       conversion with the wrong rvalueness.  */
	    return 0;
	  return (ref_conv1->rvaluedness_matches_p
		  - ref_conv2->rvaluedness_matches_p);
	}

      if (same_type_ignoring_top_level_qualifiers_p (to_type1, to_type2))
	{
	  /* Per P0388R4:

	    void f (int(&)[]),     // (1)
		 f (int(&)[1]),    // (2)
		 f (int*);	   // (3)

	    (2) is better than (1), but (3) should be equal to (1) and to
	    (2).  For that reason we don't use ck_qual for (1) which would
	    give it the cr_exact rank while (3) remains ck_identity.
	    Therefore we compare (1) and (2) here.  For (1) we'll have

	      ck_ref_bind <- ck_identity
		int[] &	       int[1]

	    so to handle this we must look at ref_conv.  */
	  bool c1 = conv_binds_to_array_of_unknown_bound (ref_conv1);
	  bool c2 = conv_binds_to_array_of_unknown_bound (ref_conv2);
	  if (c1 && !c2)
	    return -1;
	  else if (!c1 && c2)
	    return 1;

	  int q1 = cp_type_quals (TREE_TYPE (ref_conv1->type));
	  int q2 = cp_type_quals (TREE_TYPE (ref_conv2->type));
	  if (ref_conv1->bad_p)
	    {
	      /* Prefer the one that drops fewer cv-quals.  */
	      tree ftype = next_conversion (ref_conv1)->type;
	      int fquals = cp_type_quals (ftype);
	      q1 ^= fquals;
	      q2 ^= fquals;
	    }
	  return comp_cv_qualification (q2, q1);
	}
    }

  /* [over.ics.rank]

     Per CWG 1601:
     -- A conversion that promotes an enumeration whose underlying type
     is fixed to its underlying type is better than one that promotes to
     the promoted underlying type, if the two are different.  */
  if (ics1->rank == cr_promotion
      && ics2->rank == cr_promotion
      && UNSCOPED_ENUM_P (from_type1)
      && ENUM_FIXED_UNDERLYING_TYPE_P (from_type1)
      && same_type_p (from_type1, from_type2))
    {
      tree utype = ENUM_UNDERLYING_TYPE (from_type1);
      tree prom = type_promotes_to (from_type1);
      if (!same_type_p (utype, prom))
	{
	  if (same_type_p (to_type1, utype)
	      && same_type_p (to_type2, prom))
	    return 1;
	  else if (same_type_p (to_type2, utype)
		   && same_type_p (to_type1, prom))
	    return -1;
	}
    }

  /* Neither conversion sequence is better than the other.  */
  return 0;
}

/* The source type for this standard conversion sequence.  */

static tree
source_type (conversion *t)
{
  return strip_standard_conversion (t)->type;
}

/* Note a warning about preferring WINNER to LOSER.  We do this by storing
   a pointer to LOSER and re-running joust to produce the warning if WINNER
   is actually used.  */

static void
add_warning (struct z_candidate *winner, struct z_candidate *loser)
{
  candidate_warning *cw = (candidate_warning *)
    conversion_obstack_alloc (sizeof (candidate_warning));
  cw->loser = loser;
  cw->next = winner->warnings;
  winner->warnings = cw;
}

/* CAND is a constructor candidate in joust in C++17 and up.  If it copies a
   prvalue returned from a conversion function, replace CAND with the candidate
   for the conversion and return true.  Otherwise, return false.  */

static bool
joust_maybe_elide_copy (z_candidate *&cand)
{
  tree fn = cand->fn;
  if (!DECL_COPY_CONSTRUCTOR_P (fn) && !DECL_MOVE_CONSTRUCTOR_P (fn))
    return false;
  conversion *conv = cand->convs[0];
  gcc_checking_assert (conv->kind == ck_ref_bind);
  conv = next_conversion (conv);
  if (conv->kind == ck_user && !TYPE_REF_P (conv->type))
    {
      gcc_checking_assert (same_type_ignoring_top_level_qualifiers_p
			   (conv->type, DECL_CONTEXT (fn)));
      z_candidate *uc = conv->cand;
      if (DECL_CONV_FN_P (uc->fn))
	{
	  cand = uc;
	  return true;
	}
    }
  return false;
}

/* True if the defining declarations of the two candidates have equivalent
   parameters.  */

bool
cand_parms_match (z_candidate *c1, z_candidate *c2)
{
  tree fn1 = c1->fn;
  tree fn2 = c2->fn;
  if (fn1 == fn2)
    return true;
  if (identifier_p (fn1) || identifier_p (fn2))
    return false;
  /* We don't look at c1->template_decl because that's only set for primary
     templates, not e.g. non-template member functions of class templates.  */
  tree t1 = most_general_template (fn1);
  tree t2 = most_general_template (fn2);
  if (t1 || t2)
    {
      if (!t1 || !t2)
	return false;
      if (t1 == t2)
	return true;
      fn1 = DECL_TEMPLATE_RESULT (t1);
      fn2 = DECL_TEMPLATE_RESULT (t2);
    }
  return compparms (TYPE_ARG_TYPES (TREE_TYPE (fn1)),
		    TYPE_ARG_TYPES (TREE_TYPE (fn2)));
}

/* Compare two candidates for overloading as described in
   [over.match.best].  Return values:

      1: cand1 is better than cand2
     -1: cand2 is better than cand1
      0: cand1 and cand2 are indistinguishable */

static int
joust (struct z_candidate *cand1, struct z_candidate *cand2, bool warn,
       tsubst_flags_t complain)
{
  int winner = 0;
  int off1 = 0, off2 = 0;
  size_t i;
  size_t len;

  /* Candidates that involve bad conversions are always worse than those
     that don't.  */
  if (cand1->viable > cand2->viable)
    return 1;
  if (cand1->viable < cand2->viable)
    return -1;

  /* If we have two pseudo-candidates for conversions to the same type,
     or two candidates for the same function, arbitrarily pick one.  */
  if (cand1->fn == cand2->fn
      && cand1->reversed () == cand2->reversed ()
      && (IS_TYPE_OR_DECL_P (cand1->fn)))
    return 1;

  /* Prefer a non-deleted function over an implicitly deleted move
     constructor or assignment operator.  This differs slightly from the
     wording for issue 1402 (which says the move op is ignored by overload
     resolution), but this way produces better error messages.  */
  if (TREE_CODE (cand1->fn) == FUNCTION_DECL
      && TREE_CODE (cand2->fn) == FUNCTION_DECL
      && DECL_DELETED_FN (cand1->fn) != DECL_DELETED_FN (cand2->fn))
    {
      if (DECL_DELETED_FN (cand1->fn) && DECL_DEFAULTED_FN (cand1->fn)
	  && move_fn_p (cand1->fn))
	return -1;
      if (DECL_DELETED_FN (cand2->fn) && DECL_DEFAULTED_FN (cand2->fn)
	  && move_fn_p (cand2->fn))
	return 1;
    }

  /* a viable function F1
     is defined to be a better function than another viable function F2  if
     for  all arguments i, ICSi(F1) is not a worse conversion sequence than
     ICSi(F2), and then */

  /* for some argument j, ICSj(F1) is a better conversion  sequence  than
     ICSj(F2) */

  /* For comparing static and non-static member functions, we ignore
     the implicit object parameter of the non-static function.  The
     standard says to pretend that the static function has an object
     parm, but that won't work with operator overloading.  */
  len = cand1->num_convs;
  if (len != cand2->num_convs)
    {
      int static_1 = DECL_STATIC_FUNCTION_P (cand1->fn);
      int static_2 = DECL_STATIC_FUNCTION_P (cand2->fn);

      if (DECL_CONSTRUCTOR_P (cand1->fn)
	  && is_list_ctor (cand1->fn) != is_list_ctor (cand2->fn))
	/* We're comparing a near-match list constructor and a near-match
	   non-list constructor.  Just treat them as unordered.  */
	return 0;

      gcc_assert (static_1 != static_2);

      if (static_1)
	off2 = 1;
      else
	{
	  off1 = 1;
	  --len;
	}
    }

  /* Handle C++17 copy elision in [over.match.ctor] (direct-init) context.  The
     standard currently says that only constructors are candidates, but if one
     copies a prvalue returned by a conversion function we want to treat the
     conversion as the candidate instead.

     Clang does something similar, as discussed at
     http://lists.isocpp.org/core/2017/10/3166.php
     http://lists.isocpp.org/core/2019/03/5721.php  */
  int elided_tiebreaker = 0;
  if (len == 1 && cxx_dialect >= cxx17
      && DECL_P (cand1->fn)
      && DECL_COMPLETE_CONSTRUCTOR_P (cand1->fn)
      && !(cand1->flags & LOOKUP_ONLYCONVERTING))
    {
      bool elided1 = joust_maybe_elide_copy (cand1);
      bool elided2 = joust_maybe_elide_copy (cand2);
      /* As a tiebreaker below we will prefer a constructor to a conversion
	 operator exposed this way.  */
      elided_tiebreaker = elided2 - elided1;
    }

  for (i = 0; i < len; ++i)
    {
      conversion *t1 = cand1->convs[i + off1];
      conversion *t2 = cand2->convs[i + off2];
      int comp = compare_ics (t1, t2);

      if (comp != 0)
	{
	  if ((complain & tf_warning)
	      && warn_sign_promo
	      && (CONVERSION_RANK (t1) + CONVERSION_RANK (t2)
		  == cr_std + cr_promotion)
	      && t1->kind == ck_std
	      && t2->kind == ck_std
	      && TREE_CODE (t1->type) == INTEGER_TYPE
	      && TREE_CODE (t2->type) == INTEGER_TYPE
	      && (TYPE_PRECISION (t1->type)
		  == TYPE_PRECISION (t2->type))
	      && (TYPE_UNSIGNED (next_conversion (t1)->type)
		  || (TREE_CODE (next_conversion (t1)->type)
		      == ENUMERAL_TYPE)))
	    {
	      tree type = next_conversion (t1)->type;
	      tree type1, type2;
	      struct z_candidate *w, *l;
	      if (comp > 0)
		type1 = t1->type, type2 = t2->type,
		  w = cand1, l = cand2;
	      else
		type1 = t2->type, type2 = t1->type,
		  w = cand2, l = cand1;

	      if (warn)
		{
		  warning (OPT_Wsign_promo, "passing %qT chooses %qT over %qT",
			   type, type1, type2);
		  warning (OPT_Wsign_promo, "  in call to %qD", w->fn);
		}
	      else
		add_warning (w, l);
	    }

	  if (winner && comp != winner)
	    {
	      /* Ambiguity between normal and reversed comparison operators
		 with the same parameter types; prefer the normal one.  */
	      if ((cand1->reversed () != cand2->reversed ())
		  && cand_parms_match (cand1, cand2))
		return cand1->reversed () ? -1 : 1;

	      winner = 0;
	      goto tweak;
	    }
	  winner = comp;
	}
    }

  /* warn about confusing overload resolution for user-defined conversions,
     either between a constructor and a conversion op, or between two
     conversion ops.  */
  if ((complain & tf_warning)
      /* In C++17, the constructor might have been elided, which means that
	 an originally null ->second_conv could become non-null.  */
      && winner && warn_conversion && cand1->second_conv && cand2->second_conv
      && (!DECL_CONSTRUCTOR_P (cand1->fn) || !DECL_CONSTRUCTOR_P (cand2->fn))
      && winner != compare_ics (cand1->second_conv, cand2->second_conv))
    {
      struct z_candidate *w, *l;
      bool give_warning = false;

      if (winner == 1)
	w = cand1, l = cand2;
      else
	w = cand2, l = cand1;

      /* We don't want to complain about `X::operator T1 ()'
	 beating `X::operator T2 () const', when T2 is a no less
	 cv-qualified version of T1.  */
      if (DECL_CONTEXT (w->fn) == DECL_CONTEXT (l->fn)
	  && !DECL_CONSTRUCTOR_P (w->fn) && !DECL_CONSTRUCTOR_P (l->fn))
	{
	  tree t = TREE_TYPE (TREE_TYPE (l->fn));
	  tree f = TREE_TYPE (TREE_TYPE (w->fn));

	  if (TREE_CODE (t) == TREE_CODE (f) && INDIRECT_TYPE_P (t))
	    {
	      t = TREE_TYPE (t);
	      f = TREE_TYPE (f);
	    }
	  if (!comp_ptr_ttypes (t, f))
	    give_warning = true;
	}
      else
	give_warning = true;

      if (!give_warning)
	/*NOP*/;
      else if (warn)
	{
	  tree source = source_type (w->convs[0]);
	  if (INDIRECT_TYPE_P (source))
	    source = TREE_TYPE (source);
	  auto_diagnostic_group d;
	  if (warning (OPT_Wconversion, "choosing %qD over %qD", w->fn, l->fn)
	      && warning (OPT_Wconversion, "  for conversion from %qH to %qI",
			  source, w->second_conv->type)) 
	    {
	      inform (input_location, "  because conversion sequence "
		      "for the argument is better");
	    }
	}
      else
	add_warning (w, l);
    }

  if (winner)
    return winner;

  /* Put this tiebreaker first, so that we don't try to look at second_conv of
     a constructor candidate that doesn't have one.  */
  if (elided_tiebreaker)
    return elided_tiebreaker;

  /* DR 495 moved this tiebreaker above the template ones.  */
  /* or, if not that,
     the  context  is  an  initialization by user-defined conversion (see
     _dcl.init_  and  _over.match.user_)  and  the  standard   conversion
     sequence  from  the return type of F1 to the destination type (i.e.,
     the type of the entity being initialized)  is  a  better  conversion
     sequence  than the standard conversion sequence from the return type
     of F2 to the destination type.  */

  if (cand1->second_conv)
    {
      winner = compare_ics (cand1->second_conv, cand2->second_conv);
      if (winner)
	return winner;
    }

  /* or, if not that,
     F1 is a non-template function and F2 is a template function
     specialization.  */

  if (!cand1->template_decl && cand2->template_decl)
    return 1;
  else if (cand1->template_decl && !cand2->template_decl)
    return -1;

  /* or, if not that,
     F1 and F2 are template functions and the function template for F1 is
     more specialized than the template for F2 according to the partial
     ordering rules.  */

  if (cand1->template_decl && cand2->template_decl)
    {
      winner = more_specialized_fn
	(TI_TEMPLATE (cand1->template_decl),
	 TI_TEMPLATE (cand2->template_decl),
	 /* [temp.func.order]: The presence of unused ellipsis and default
	    arguments has no effect on the partial ordering of function
	    templates.   add_function_candidate() will not have
	    counted the "this" argument for constructors.  */
	 cand1->num_convs + DECL_CONSTRUCTOR_P (cand1->fn));
      if (winner)
	return winner;
    }

  /* Concepts: F1 and F2 are non-template functions with the same
     parameter-type-lists, and F1 is more constrained than F2 according to the
     partial ordering of constraints described in 13.5.4.  */

  if (flag_concepts && DECL_P (cand1->fn) && DECL_P (cand2->fn)
      && !cand1->template_decl && !cand2->template_decl
      && cand_parms_match (cand1, cand2))
    {
      winner = more_constrained (cand1->fn, cand2->fn);
      if (winner)
	return winner;
    }

  /* F2 is a rewritten candidate (12.4.1.2) and F1 is not, or F1 and F2 are
     rewritten candidates, and F2 is a synthesized candidate with reversed
     order of parameters and F1 is not.  */
  if (cand1->rewritten ())
    {
      if (!cand2->rewritten ())
	return -1;
      if (!cand1->reversed () && cand2->reversed ())
	return 1;
      if (cand1->reversed () && !cand2->reversed ())
	return -1;
    }
  else if (cand2->rewritten ())
    return 1;

  /* F1 is generated from a deduction-guide (13.3.1.8) and F2 is not */
  if (deduction_guide_p (cand1->fn))
    {
      gcc_assert (deduction_guide_p (cand2->fn));
      /* We distinguish between candidates from an explicit deduction guide and
	 candidates built from a constructor based on DECL_ARTIFICIAL.  */
      int art1 = DECL_ARTIFICIAL (cand1->fn);
      int art2 = DECL_ARTIFICIAL (cand2->fn);
      if (art1 != art2)
	return art2 - art1;

      if (art1)
	{
	  /* Prefer the special copy guide over a declared copy/move
	     constructor.  */
	  if (copy_guide_p (cand1->fn))
	    return 1;
	  if (copy_guide_p (cand2->fn))
	    return -1;

	  /* Prefer a candidate generated from a non-template constructor.  */
	  int tg1 = template_guide_p (cand1->fn);
	  int tg2 = template_guide_p (cand2->fn);
	  if (tg1 != tg2)
	    return tg2 - tg1;
	}
    }

  /* F1 is a member of a class D, F2 is a member of a base class B of D, and
     for all arguments the corresponding parameters of F1 and F2 have the same
     type (CWG 2273/2277). */
  if (DECL_P (cand1->fn) && DECL_CLASS_SCOPE_P (cand1->fn)
      && !DECL_CONV_FN_P (cand1->fn)
      && DECL_P (cand2->fn) && DECL_CLASS_SCOPE_P (cand2->fn)
      && !DECL_CONV_FN_P (cand2->fn))
    {
      tree base1 = DECL_CONTEXT (strip_inheriting_ctors (cand1->fn));
      tree base2 = DECL_CONTEXT (strip_inheriting_ctors (cand2->fn));

      bool used1 = false;
      bool used2 = false;
      if (base1 == base2)
	/* No difference.  */;
      else if (DERIVED_FROM_P (base1, base2))
	used1 = true;
      else if (DERIVED_FROM_P (base2, base1))
	used2 = true;

      if (int diff = used2 - used1)
	{
	  for (i = 0; i < len; ++i)
	    {
	      conversion *t1 = cand1->convs[i + off1];
	      conversion *t2 = cand2->convs[i + off2];
	      if (!same_type_p (t1->type, t2->type))
		break;
	    }
	  if (i == len)
	    return diff;
	}
    }

  /* Check whether we can discard a builtin candidate, either because we
     have two identical ones or matching builtin and non-builtin candidates.

     (Pedantically in the latter case the builtin which matched the user
     function should not be added to the overload set, but we spot it here.

     [over.match.oper]
     ... the builtin candidates include ...
     - do not have the same parameter type list as any non-template
       non-member candidate.  */

  if (identifier_p (cand1->fn) || identifier_p (cand2->fn))
    {
      for (i = 0; i < len; ++i)
	if (!same_type_p (cand1->convs[i]->type,
			  cand2->convs[i]->type))
	  break;
      if (i == cand1->num_convs)
	{
	  if (cand1->fn == cand2->fn)
	    /* Two built-in candidates; arbitrarily pick one.  */
	    return 1;
	  else if (identifier_p (cand1->fn))
	    /* cand1 is built-in; prefer cand2.  */
	    return -1;
	  else
	    /* cand2 is built-in; prefer cand1.  */
	    return 1;
	}
    }

  /* For candidates of a multi-versioned function,  make the version with
     the highest priority win.  This version will be checked for dispatching
     first.  If this version can be inlined into the caller, the front-end
     will simply make a direct call to this function.  */

  if (TREE_CODE (cand1->fn) == FUNCTION_DECL
      && DECL_FUNCTION_VERSIONED (cand1->fn)
      && TREE_CODE (cand2->fn) == FUNCTION_DECL
      && DECL_FUNCTION_VERSIONED (cand2->fn))
    {
      tree f1 = TREE_TYPE (cand1->fn);
      tree f2 = TREE_TYPE (cand2->fn);
      tree p1 = TYPE_ARG_TYPES (f1);
      tree p2 = TYPE_ARG_TYPES (f2);
     
      /* Check if cand1->fn and cand2->fn are versions of the same function.  It
         is possible that cand1->fn and cand2->fn are function versions but of
         different functions.  Check types to see if they are versions of the same
         function.  */
      if (compparms (p1, p2)
	  && same_type_p (TREE_TYPE (f1), TREE_TYPE (f2)))
	{
	  /* Always make the version with the higher priority, more
	     specialized, win.  */
	  gcc_assert (targetm.compare_version_priority);
	  if (targetm.compare_version_priority (cand1->fn, cand2->fn) >= 0)
	    return 1;
	  else
	    return -1;
	}
    }

  /* If the two function declarations represent the same function (this can
     happen with declarations in multiple scopes and arg-dependent lookup),
     arbitrarily choose one.  But first make sure the default args we're
     using match.  */
  if (DECL_P (cand1->fn) && DECL_P (cand2->fn)
      && equal_functions (cand1->fn, cand2->fn))
    {
      tree parms1 = TYPE_ARG_TYPES (TREE_TYPE (cand1->fn));
      tree parms2 = TYPE_ARG_TYPES (TREE_TYPE (cand2->fn));

      gcc_assert (!DECL_CONSTRUCTOR_P (cand1->fn));

      for (i = 0; i < len; ++i)
	{
	  /* Don't crash if the fn is variadic.  */
	  if (!parms1)
	    break;
	  parms1 = TREE_CHAIN (parms1);
	  parms2 = TREE_CHAIN (parms2);
	}

      if (off1)
	parms1 = TREE_CHAIN (parms1);
      else if (off2)
	parms2 = TREE_CHAIN (parms2);

      for (; parms1; ++i)
	{
	  if (!cp_tree_equal (TREE_PURPOSE (parms1),
			      TREE_PURPOSE (parms2)))
	    {
	      if (warn)
		{
		  if (complain & tf_error)
		    {
		      auto_diagnostic_group d;
		      if (permerror (input_location,
				     "default argument mismatch in "
				     "overload resolution"))
			{
			  inform (DECL_SOURCE_LOCATION (cand1->fn),
				  " candidate 1: %q#F", cand1->fn);
			  inform (DECL_SOURCE_LOCATION (cand2->fn),
				  " candidate 2: %q#F", cand2->fn);
			}
		    }
		  else
		    return 0;
		}
	      else
		add_warning (cand1, cand2);
	      break;
	    }
	  parms1 = TREE_CHAIN (parms1);
	  parms2 = TREE_CHAIN (parms2);
	}

      return 1;
    }

tweak:

  /* Extension: If the worst conversion for one candidate is better than the
     worst conversion for the other, take the first.  */
  if (!pedantic && (complain & tf_warning_or_error))
    {
      conversion_rank rank1 = cr_identity, rank2 = cr_identity;
      struct z_candidate *w = 0, *l = 0;

      for (i = 0; i < len; ++i)
	{
	  if (CONVERSION_RANK (cand1->convs[i+off1]) > rank1)
	    rank1 = CONVERSION_RANK (cand1->convs[i+off1]);
	  if (CONVERSION_RANK (cand2->convs[i + off2]) > rank2)
	    rank2 = CONVERSION_RANK (cand2->convs[i + off2]);
	}
      if (rank1 < rank2)
	winner = 1, w = cand1, l = cand2;
      if (rank1 > rank2)
	winner = -1, w = cand2, l = cand1;
      if (winner)
	{
	  /* Don't choose a deleted function over ambiguity.  */
	  if (DECL_P (w->fn) && DECL_DELETED_FN (w->fn))
	    return 0;
	  if (warn)
	    {
	      auto_diagnostic_group d;
	      if (pedwarn (input_location, 0,
			   "ISO C++ says that these are ambiguous, even "
			   "though the worst conversion for the first is "
			   "better than the worst conversion for the second:"))
		{
<<<<<<< HEAD
		  print_z_candidate (input_location, _("candidate 1:"), w);
		  print_z_candidate (input_location, _("candidate 2:"), l);
=======
		  print_z_candidate (input_location, N_("candidate 1:"), w);
		  print_z_candidate (input_location, N_("candidate 2:"), l);
>>>>>>> 9e014010
		}
	    }
	  else
	    add_warning (w, l);
	  return winner;
	}
    }

  gcc_assert (!winner);
  return 0;
}

/* Given a list of candidates for overloading, find the best one, if any.
   This algorithm has a worst case of O(2n) (winner is last), and a best
   case of O(n/2) (totally ambiguous); much better than a sorting
   algorithm.  */

static struct z_candidate *
tourney (struct z_candidate *candidates, tsubst_flags_t complain)
{
  struct z_candidate *champ = candidates, *challenger;
  int fate;
  int champ_compared_to_predecessor = 0;

  /* Walk through the list once, comparing each current champ to the next
     candidate, knocking out a candidate or two with each comparison.  */

  for (challenger = champ->next; challenger; )
    {
      fate = joust (champ, challenger, 0, complain);
      if (fate == 1)
	challenger = challenger->next;
      else
	{
	  if (fate == 0)
	    {
	      champ = challenger->next;
	      if (champ == 0)
		return NULL;
	      champ_compared_to_predecessor = 0;
	    }
	  else
	    {
	      champ = challenger;
	      champ_compared_to_predecessor = 1;
	    }

	  challenger = champ->next;
	}
    }

  /* Make sure the champ is better than all the candidates it hasn't yet
     been compared to.  */

  for (challenger = candidates;
       challenger != champ
	 && !(champ_compared_to_predecessor && challenger->next == champ);
       challenger = challenger->next)
    {
      fate = joust (champ, challenger, 0, complain);
      if (fate != 1)
	return NULL;
    }

  return champ;
}

/* Returns nonzero if things of type FROM can be converted to TO.  */

bool
can_convert (tree to, tree from, tsubst_flags_t complain)
{
  tree arg = NULL_TREE;
  /* implicit_conversion only considers user-defined conversions
     if it has an expression for the call argument list.  */
  if (CLASS_TYPE_P (from) || CLASS_TYPE_P (to))
    arg = build1 (CAST_EXPR, from, NULL_TREE);
  return can_convert_arg (to, from, arg, LOOKUP_IMPLICIT, complain);
}

/* Returns nonzero if things of type FROM can be converted to TO with a
   standard conversion.  */

bool
can_convert_standard (tree to, tree from, tsubst_flags_t complain)
{
  return can_convert_arg (to, from, NULL_TREE, LOOKUP_IMPLICIT, complain);
}

/* Returns nonzero if ARG (of type FROM) can be converted to TO.  */

bool
can_convert_arg (tree to, tree from, tree arg, int flags,
		 tsubst_flags_t complain)
{
  conversion *t;
  void *p;
  bool ok_p;

  /* Get the high-water mark for the CONVERSION_OBSTACK.  */
  p = conversion_obstack_alloc (0);
  /* We want to discard any access checks done for this test,
     as we might not be in the appropriate access context and
     we'll do the check again when we actually perform the
     conversion.  */
  push_deferring_access_checks (dk_deferred);

  t  = implicit_conversion (to, from, arg, /*c_cast_p=*/false,
			    flags, complain);
  ok_p = (t && !t->bad_p);

  /* Discard the access checks now.  */
  pop_deferring_access_checks ();
  /* Free all the conversions we allocated.  */
  obstack_free (&conversion_obstack, p);

  return ok_p;
}

/* Like can_convert_arg, but allows dubious conversions as well.  */

bool
can_convert_arg_bad (tree to, tree from, tree arg, int flags,
		     tsubst_flags_t complain)
{
  conversion *t;
  void *p;

  /* Get the high-water mark for the CONVERSION_OBSTACK.  */
  p = conversion_obstack_alloc (0);
  /* Try to perform the conversion.  */
  t  = implicit_conversion (to, from, arg, /*c_cast_p=*/false,
			    flags, complain);
  /* Free all the conversions we allocated.  */
  obstack_free (&conversion_obstack, p);

  return t != NULL;
}

/* Convert EXPR to TYPE.  Return the converted expression.

   Note that we allow bad conversions here because by the time we get to
   this point we are committed to doing the conversion.  If we end up
   doing a bad conversion, convert_like will complain.  */

tree
perform_implicit_conversion_flags (tree type, tree expr,
				   tsubst_flags_t complain, int flags)
{
  conversion *conv;
  void *p;
<<<<<<< HEAD
  location_t loc = cp_expr_loc_or_loc (expr, input_location);
=======
  location_t loc = cp_expr_loc_or_input_loc (expr);
>>>>>>> 9e014010

  if (TYPE_REF_P (type))
    expr = mark_lvalue_use (expr);
  else
    expr = mark_rvalue_use (expr);

  if (error_operand_p (expr))
    return error_mark_node;

  /* Get the high-water mark for the CONVERSION_OBSTACK.  */
  p = conversion_obstack_alloc (0);

  conv = implicit_conversion (type, TREE_TYPE (expr), expr,
			      /*c_cast_p=*/false,
			      flags, complain);

  if (!conv)
    {
      if (complain & tf_error)
	{
	  /* If expr has unknown type, then it is an overloaded function.
	     Call instantiate_type to get good error messages.  */
	  if (TREE_TYPE (expr) == unknown_type_node)
	    instantiate_type (type, expr, complain);
	  else if (invalid_nonstatic_memfn_p (loc, expr, complain))
	    /* We gave an error.  */;
	  else
	    {
	      range_label_for_type_mismatch label (TREE_TYPE (expr), type);
	      gcc_rich_location rich_loc (loc, &label);
	      error_at (&rich_loc, "could not convert %qE from %qH to %qI",
			expr, TREE_TYPE (expr), type);
	    }
	}
      expr = error_mark_node;
    }
  else if (processing_template_decl && conv->kind != ck_identity)
    {
      /* In a template, we are only concerned about determining the
	 type of non-dependent expressions, so we do not have to
	 perform the actual conversion.  But for initializers, we
	 need to be able to perform it at instantiation
	 (or instantiate_non_dependent_expr) time.  */
      expr = build1 (IMPLICIT_CONV_EXPR, type, expr);
      if (!(flags & LOOKUP_ONLYCONVERTING))
	IMPLICIT_CONV_EXPR_DIRECT_INIT (expr) = true;
      if (flags & LOOKUP_NO_NARROWING)
	IMPLICIT_CONV_EXPR_BRACED_INIT (expr) = true;
    }
  else
    expr = convert_like (conv, expr, complain);

  /* Free all the conversions we allocated.  */
  obstack_free (&conversion_obstack, p);

  return expr;
}

tree
perform_implicit_conversion (tree type, tree expr, tsubst_flags_t complain)
{
  return perform_implicit_conversion_flags (type, expr, complain,
					    LOOKUP_IMPLICIT);
}

/* Convert EXPR to TYPE (as a direct-initialization) if that is
   permitted.  If the conversion is valid, the converted expression is
   returned.  Otherwise, NULL_TREE is returned, except in the case
   that TYPE is a class type; in that case, an error is issued.  If
   C_CAST_P is true, then this direct-initialization is taking
   place as part of a static_cast being attempted as part of a C-style
   cast.  */

tree
perform_direct_initialization_if_possible (tree type,
					   tree expr,
					   bool c_cast_p,
                                           tsubst_flags_t complain)
{
  conversion *conv;
  void *p;

  if (type == error_mark_node || error_operand_p (expr))
    return error_mark_node;
  /* [dcl.init]

     If the destination type is a (possibly cv-qualified) class type:

     -- If the initialization is direct-initialization ...,
     constructors are considered.

       -- If overload resolution is successful, the selected constructor
       is called to initialize the object, with the initializer expression
       or expression-list as its argument(s).

       -- Otherwise, if no constructor is viable, the destination type is
       a (possibly cv-qualified) aggregate class A, and the initializer is
       a parenthesized expression-list, the object is initialized as
       follows...  */
  if (CLASS_TYPE_P (type))
    {
      releasing_vec args (make_tree_vector_single (expr));
      expr = build_special_member_call (NULL_TREE, complete_ctor_identifier,
					&args, type, LOOKUP_NORMAL, complain);
      return build_cplus_new (type, expr, complain);
    }

  /* Get the high-water mark for the CONVERSION_OBSTACK.  */
  p = conversion_obstack_alloc (0);

  conv = implicit_conversion (type, TREE_TYPE (expr), expr,
			      c_cast_p,
			      LOOKUP_NORMAL, complain);
  if (!conv || conv->bad_p)
    expr = NULL_TREE;
  else if (processing_template_decl && conv->kind != ck_identity)
    {
      /* In a template, we are only concerned about determining the
	 type of non-dependent expressions, so we do not have to
	 perform the actual conversion.  But for initializers, we
	 need to be able to perform it at instantiation
	 (or instantiate_non_dependent_expr) time.  */
      expr = build1 (IMPLICIT_CONV_EXPR, type, expr);
      IMPLICIT_CONV_EXPR_DIRECT_INIT (expr) = true;
    }
  else
    expr = convert_like_real (conv, expr, NULL_TREE, 0,
			      /*issue_conversion_warnings=*/false,
			      c_cast_p,
			      complain);

  /* Free all the conversions we allocated.  */
  obstack_free (&conversion_obstack, p);

  return expr;
}

/* When initializing a reference that lasts longer than a full-expression,
   this special rule applies:

     [class.temporary]

     The temporary to which the reference is bound or the temporary
     that is the complete object to which the reference is bound
     persists for the lifetime of the reference.

     The temporaries created during the evaluation of the expression
     initializing the reference, except the temporary to which the
     reference is bound, are destroyed at the end of the
     full-expression in which they are created.

   In that case, we store the converted expression into a new
   VAR_DECL in a new scope.

   However, we want to be careful not to create temporaries when
   they are not required.  For example, given:

     struct B {};
     struct D : public B {};
     D f();
     const B& b = f();

   there is no need to copy the return value from "f"; we can just
   extend its lifetime.  Similarly, given:

     struct S {};
     struct T { operator S(); };
     T t;
     const S& s = t;

  we can extend the lifetime of the return value of the conversion
  operator.

  The next several functions are involved in this lifetime extension.  */

/* DECL is a VAR_DECL or FIELD_DECL whose type is a REFERENCE_TYPE.  The
   reference is being bound to a temporary.  Create and return a new
   VAR_DECL with the indicated TYPE; this variable will store the value to
   which the reference is bound.  */

tree
make_temporary_var_for_ref_to_temp (tree decl, tree type)
{
  tree var = create_temporary_var (type);

  /* Register the variable.  */
  if (VAR_P (decl)
      && (TREE_STATIC (decl) || CP_DECL_THREAD_LOCAL_P (decl)))
    {
      /* Namespace-scope or local static; give it a mangled name.  */
<<<<<<< HEAD

      /* If an initializer is visible to multiple translation units, those
	 translation units must agree on the addresses of the
	 temporaries. Therefore the temporaries must be given a consistent name
	 and vague linkage. The mangled name of a temporary is the name of the
	 non-temporary object in whose initializer they appear, prefixed with
	 GR and suffixed with a sequence number mangled using the usual rules
	 for a seq-id. Temporaries are numbered with a pre-order, depth-first,
	 left-to-right walk of the complete initializer.  */

      TREE_STATIC (var) = TREE_STATIC (decl);
      TREE_PUBLIC (var) = TREE_PUBLIC (decl);
      if (decl_anon_ns_mem_p (decl))
	TREE_PUBLIC (var) = 0;
      if (vague_linkage_p (decl))
	comdat_linkage (var);

      CP_DECL_THREAD_LOCAL_P (var) = CP_DECL_THREAD_LOCAL_P (decl);
      set_decl_tls_model (var, DECL_TLS_MODEL (decl));
=======

      /* If an initializer is visible to multiple translation units, those
	 translation units must agree on the addresses of the
	 temporaries. Therefore the temporaries must be given a consistent name
	 and vague linkage. The mangled name of a temporary is the name of the
	 non-temporary object in whose initializer they appear, prefixed with
	 GR and suffixed with a sequence number mangled using the usual rules
	 for a seq-id. Temporaries are numbered with a pre-order, depth-first,
	 left-to-right walk of the complete initializer.  */
      copy_linkage (var, decl);
>>>>>>> 9e014010

      tree name = mangle_ref_init_variable (decl);
      DECL_NAME (var) = name;
      SET_DECL_ASSEMBLER_NAME (var, name);
    }
  else
    /* Create a new cleanup level if necessary.  */
    maybe_push_cleanup_level (type);

  return pushdecl (var);
}

/* EXPR is the initializer for a variable DECL of reference or
   std::initializer_list type.  Create, push and return a new VAR_DECL
   for the initializer so that it will live as long as DECL.  Any
   cleanup for the new variable is returned through CLEANUP, and the
   code to initialize the new variable is returned through INITP.  */

static tree
set_up_extended_ref_temp (tree decl, tree expr, vec<tree, va_gc> **cleanups,
			  tree *initp, tree *cond_guard)
{
  tree init;
  tree type;
  tree var;

  /* Create the temporary variable.  */
  type = TREE_TYPE (expr);
  var = make_temporary_var_for_ref_to_temp (decl, type);
  layout_decl (var, 0);
  /* If the rvalue is the result of a function call it will be
     a TARGET_EXPR.  If it is some other construct (such as a
     member access expression where the underlying object is
     itself the result of a function call), turn it into a
     TARGET_EXPR here.  It is important that EXPR be a
     TARGET_EXPR below since otherwise the INIT_EXPR will
     attempt to make a bitwise copy of EXPR to initialize
     VAR.  */
  if (TREE_CODE (expr) != TARGET_EXPR)
    expr = get_target_expr (expr);

  if (TREE_CODE (decl) == FIELD_DECL
      && extra_warnings && !TREE_NO_WARNING (decl))
    {
      warning (OPT_Wextra, "a temporary bound to %qD only persists "
	       "until the constructor exits", decl);
      TREE_NO_WARNING (decl) = true;
    }

  /* Recursively extend temps in this initializer.  */
  TARGET_EXPR_INITIAL (expr)
    = extend_ref_init_temps (decl, TARGET_EXPR_INITIAL (expr), cleanups,
			     cond_guard);

  /* Any reference temp has a non-trivial initializer.  */
  DECL_NONTRIVIALLY_INITIALIZED_P (var) = true;

  /* If the initializer is constant, put it in DECL_INITIAL so we get
     static initialization and use in constant expressions.  */
  init = maybe_constant_init (expr);
  /* As in store_init_value.  */
  init = cp_fully_fold (init);
  if (TREE_CONSTANT (init))
    {
      if (literal_type_p (type) && CP_TYPE_CONST_NON_VOLATILE_P (type))
	{
	  /* 5.19 says that a constant expression can include an
	     lvalue-rvalue conversion applied to "a glvalue of literal type
	     that refers to a non-volatile temporary object initialized
	     with a constant expression".  Rather than try to communicate
	     that this VAR_DECL is a temporary, just mark it constexpr.  */
	  DECL_DECLARED_CONSTEXPR_P (var) = true;
	  DECL_INITIALIZED_BY_CONSTANT_EXPRESSION_P (var) = true;
	  TREE_CONSTANT (var) = true;
	  TREE_READONLY (var) = true;
	}
      DECL_INITIAL (var) = init;
      init = NULL_TREE;
    }
  else
    /* Create the INIT_EXPR that will initialize the temporary
       variable.  */
    init = split_nonconstant_init (var, expr);
  if (at_function_scope_p ())
    {
      add_decl_expr (var);

      if (TREE_STATIC (var))
	init = add_stmt_to_compound (init, register_dtor_fn (var));
      else
	{
	  tree cleanup = cxx_maybe_build_cleanup (var, tf_warning_or_error);
	  if (cleanup)
	    {
	      if (cond_guard && cleanup != error_mark_node)
		{
		  if (*cond_guard == NULL_TREE)
		    {
<<<<<<< HEAD
		      *cond_guard = build_decl (input_location, VAR_DECL,
						NULL_TREE, boolean_type_node);
		      DECL_ARTIFICIAL (*cond_guard) = 1;
		      DECL_IGNORED_P (*cond_guard) = 1;
		      DECL_CONTEXT (*cond_guard) = current_function_decl;
		      layout_decl (*cond_guard, 0);
=======
		      *cond_guard = build_local_temp (boolean_type_node);
>>>>>>> 9e014010
		      add_decl_expr (*cond_guard);
		      tree set = cp_build_modify_expr (UNKNOWN_LOCATION,
						       *cond_guard, NOP_EXPR,
						       boolean_false_node,
						       tf_warning_or_error);
		      finish_expr_stmt (set);
		    }
		  cleanup = build3 (COND_EXPR, void_type_node,
				    *cond_guard, cleanup, NULL_TREE);
		}
	      vec_safe_push (*cleanups, cleanup);
	    }
	}

      /* We must be careful to destroy the temporary only
	 after its initialization has taken place.  If the
	 initialization throws an exception, then the
	 destructor should not be run.  We cannot simply
	 transform INIT into something like:

	 (INIT, ({ CLEANUP_STMT; }))

	 because emit_local_var always treats the
	 initializer as a full-expression.  Thus, the
	 destructor would run too early; it would run at the
	 end of initializing the reference variable, rather
	 than at the end of the block enclosing the
	 reference variable.

	 The solution is to pass back a cleanup expression
	 which the caller is responsible for attaching to
	 the statement tree.  */
    }
  else
    {
      rest_of_decl_compilation (var, /*toplev=*/1, at_eof);
      if (TYPE_HAS_NONTRIVIAL_DESTRUCTOR (type))
	{
	  if (CP_DECL_THREAD_LOCAL_P (var))
	    tls_aggregates = tree_cons (NULL_TREE, var,
					tls_aggregates);
	  else
	    static_aggregates = tree_cons (NULL_TREE, var,
					   static_aggregates);
	}
      else
	/* Check whether the dtor is callable.  */
	cxx_maybe_build_cleanup (var, tf_warning_or_error);
    }
  /* Avoid -Wunused-variable warning (c++/38958).  */
  if (TYPE_HAS_NONTRIVIAL_DESTRUCTOR (type)
      && VAR_P (decl))
    TREE_USED (decl) = DECL_READ_P (decl) = true;

  *initp = init;
  return var;
}

/* Convert EXPR to the indicated reference TYPE, in a way suitable for
   initializing a variable of that TYPE.  */

tree
initialize_reference (tree type, tree expr,
		      int flags, tsubst_flags_t complain)
{
  conversion *conv;
  void *p;
<<<<<<< HEAD
  location_t loc = cp_expr_loc_or_loc (expr, input_location);
=======
  location_t loc = cp_expr_loc_or_input_loc (expr);
>>>>>>> 9e014010

  if (type == error_mark_node || error_operand_p (expr))
    return error_mark_node;

  /* Get the high-water mark for the CONVERSION_OBSTACK.  */
  p = conversion_obstack_alloc (0);

  conv = reference_binding (type, TREE_TYPE (expr), expr, /*c_cast_p=*/false,
			    flags, complain);
  /* If this conversion failed, we're in C++20, and we have something like
     A& a(b) where A is an aggregate, try again, this time as A& a{b}.  */
  if ((!conv || conv->bad_p)
      && (flags & LOOKUP_AGGREGATE_PAREN_INIT))
    {
      tree e = build_constructor_single (init_list_type_node, NULL_TREE, expr);
      CONSTRUCTOR_IS_DIRECT_INIT (e) = true;
      CONSTRUCTOR_IS_PAREN_INIT (e) = true;
      conversion *c = reference_binding (type, TREE_TYPE (e), e,
					 /*c_cast_p=*/false, flags, complain);
      /* If this worked, use it.  */
      if (c && !c->bad_p)
	expr = e, conv = c;
    }
  if (!conv || conv->bad_p)
    {
      if (complain & tf_error)
	{
	  if (conv)
	    convert_like (conv, expr, complain);
	  else if (!CP_TYPE_CONST_P (TREE_TYPE (type))
		   && !TYPE_REF_IS_RVALUE (type)
		   && !lvalue_p (expr))
	    error_at (loc, "invalid initialization of non-const reference of "
		      "type %qH from an rvalue of type %qI",
		      type, TREE_TYPE (expr));
	  else
	    error_at (loc, "invalid initialization of reference of type "
		      "%qH from expression of type %qI", type,
		      TREE_TYPE (expr));
	}
      return error_mark_node;
    }

  if (conv->kind == ck_ref_bind)
    /* Perform the conversion.  */
    expr = convert_like (conv, expr, complain);
  else if (conv->kind == ck_ambig)
    /* We gave an error in build_user_type_conversion_1.  */
    expr = error_mark_node;
  else
    gcc_unreachable ();

  /* Free all the conversions we allocated.  */
  obstack_free (&conversion_obstack, p);

  return expr;
}

/* If *P is an xvalue expression, prevent temporary lifetime extension if it
   gets used to initialize a reference.  */

static tree
prevent_lifetime_extension (tree t)
{
  tree *p = &t;
  while (TREE_CODE (*p) == COMPOUND_EXPR)
    p = &TREE_OPERAND (*p, 1);
  while (handled_component_p (*p))
    p = &TREE_OPERAND (*p, 0);
  /* Change a TARGET_EXPR from prvalue to xvalue.  */
  if (TREE_CODE (*p) == TARGET_EXPR)
    *p = build2 (COMPOUND_EXPR, TREE_TYPE (*p), *p,
		 move (TARGET_EXPR_SLOT (*p)));
  return t;
}

/* Subroutine of extend_ref_init_temps.  Possibly extend one initializer,
   which is bound either to a reference or a std::initializer_list.  */

static tree
extend_ref_init_temps_1 (tree decl, tree init, vec<tree, va_gc> **cleanups,
			 tree *cond_guard)
{
  tree sub = init;
  tree *p;
  STRIP_NOPS (sub);
  if (TREE_CODE (sub) == COMPOUND_EXPR)
    {
      TREE_OPERAND (sub, 1)
	= extend_ref_init_temps_1 (decl, TREE_OPERAND (sub, 1), cleanups,
				   cond_guard);
      return init;
    }
  if (TREE_CODE (sub) == COND_EXPR)
    {
      tree cur_cond_guard = NULL_TREE;
      if (TREE_OPERAND (sub, 1))
	TREE_OPERAND (sub, 1)
	  = extend_ref_init_temps_1 (decl, TREE_OPERAND (sub, 1), cleanups,
				     &cur_cond_guard);
      if (cur_cond_guard)
	{
	  tree set = cp_build_modify_expr (UNKNOWN_LOCATION, cur_cond_guard,
					   NOP_EXPR, boolean_true_node,
					   tf_warning_or_error);
	  TREE_OPERAND (sub, 1)
	    = cp_build_compound_expr (set, TREE_OPERAND (sub, 1),
				      tf_warning_or_error);
	}
      cur_cond_guard = NULL_TREE;
      if (TREE_OPERAND (sub, 2))
	TREE_OPERAND (sub, 2)
	  = extend_ref_init_temps_1 (decl, TREE_OPERAND (sub, 2), cleanups,
				     &cur_cond_guard);
      if (cur_cond_guard)
	{
	  tree set = cp_build_modify_expr (UNKNOWN_LOCATION, cur_cond_guard,
					   NOP_EXPR, boolean_true_node,
					   tf_warning_or_error);
	  TREE_OPERAND (sub, 2)
	    = cp_build_compound_expr (set, TREE_OPERAND (sub, 2),
				      tf_warning_or_error);
	}
      return init;
    }
  if (TREE_CODE (sub) != ADDR_EXPR)
    return init;
  /* Deal with binding to a subobject.  */
  for (p = &TREE_OPERAND (sub, 0);
       TREE_CODE (*p) == COMPONENT_REF || TREE_CODE (*p) == ARRAY_REF; )
    p = &TREE_OPERAND (*p, 0);
  if (TREE_CODE (*p) == TARGET_EXPR)
    {
      tree subinit = NULL_TREE;
      *p = set_up_extended_ref_temp (decl, *p, cleanups, &subinit, cond_guard);
      recompute_tree_invariant_for_addr_expr (sub);
      if (init != sub)
	init = fold_convert (TREE_TYPE (init), sub);
      if (subinit)
	init = build2 (COMPOUND_EXPR, TREE_TYPE (init), subinit, init);
    }
  return init;
}

/* INIT is part of the initializer for DECL.  If there are any
   reference or initializer lists being initialized, extend their
   lifetime to match that of DECL.  */

tree
extend_ref_init_temps (tree decl, tree init, vec<tree, va_gc> **cleanups,
		       tree *cond_guard)
{
  tree type = TREE_TYPE (init);
  if (processing_template_decl)
    return init;
  if (TYPE_REF_P (type))
    init = extend_ref_init_temps_1 (decl, init, cleanups, cond_guard);
  else
    {
      tree ctor = init;
      if (TREE_CODE (ctor) == TARGET_EXPR)
	ctor = TARGET_EXPR_INITIAL (ctor);
      if (TREE_CODE (ctor) == CONSTRUCTOR)
	{
	  /* [dcl.init] When initializing an aggregate from a parenthesized list
	     of values... a temporary object bound to a reference does not have
	     its lifetime extended.  */
	  if (CONSTRUCTOR_IS_PAREN_INIT (ctor))
	    return init;

	  if (is_std_init_list (type))
	    {
	      /* The temporary array underlying a std::initializer_list
		 is handled like a reference temporary.  */
	      tree array = CONSTRUCTOR_ELT (ctor, 0)->value;
	      array = extend_ref_init_temps_1 (decl, array, cleanups,
					       cond_guard);
	      CONSTRUCTOR_ELT (ctor, 0)->value = array;
	    }
	  else
	    {
	      unsigned i;
	      constructor_elt *p;
	      vec<constructor_elt, va_gc> *elts = CONSTRUCTOR_ELTS (ctor);
	      FOR_EACH_VEC_SAFE_ELT (elts, i, p)
		p->value = extend_ref_init_temps (decl, p->value, cleanups,
						  cond_guard);
	    }
	  recompute_constructor_flags (ctor);
	  if (decl_maybe_constant_var_p (decl) && TREE_CONSTANT (ctor))
	    DECL_INITIALIZED_BY_CONSTANT_EXPRESSION_P (decl) = true;
	}
    }

  return init;
}

/* Returns true iff an initializer for TYPE could contain temporaries that
   need to be extended because they are bound to references or
   std::initializer_list.  */

bool
type_has_extended_temps (tree type)
{
  type = strip_array_types (type);
  if (TYPE_REF_P (type))
    return true;
  if (CLASS_TYPE_P (type))
    {
      if (is_std_init_list (type))
	return true;
      for (tree f = next_initializable_field (TYPE_FIELDS (type));
	   f; f = next_initializable_field (DECL_CHAIN (f)))
	if (type_has_extended_temps (TREE_TYPE (f)))
	  return true;
    }
  return false;
}

/* Returns true iff TYPE is some variant of std::initializer_list.  */

bool
is_std_init_list (tree type)
{
  if (!TYPE_P (type))
    return false;
  if (cxx_dialect == cxx98)
    return false;
  /* Look through typedefs.  */
  type = TYPE_MAIN_VARIANT (type);
  return (CLASS_TYPE_P (type)
	  && CP_TYPE_CONTEXT (type) == std_node
	  && init_list_identifier == DECL_NAME (TYPE_NAME (type)));
}

/* Returns true iff DECL is a list constructor: i.e. a constructor which
   will accept an argument list of a single std::initializer_list<T>.  */

bool
is_list_ctor (tree decl)
{
  tree args = FUNCTION_FIRST_USER_PARMTYPE (decl);
  tree arg;

  if (!args || args == void_list_node)
    return false;

  arg = non_reference (TREE_VALUE (args));
  if (!is_std_init_list (arg))
    return false;

  args = TREE_CHAIN (args);

  if (args && args != void_list_node && !TREE_PURPOSE (args))
    /* There are more non-defaulted parms.  */
    return false;

  return true;
}

#include "gt-cp-call.h"<|MERGE_RESOLUTION|>--- conflicted
+++ resolved
@@ -1,9 +1,5 @@
 /* Functions related to invoking -*- C++ -*- methods and overloaded functions.
-<<<<<<< HEAD
-   Copyright (C) 1987-2019 Free Software Foundation, Inc.
-=======
    Copyright (C) 1987-2020 Free Software Foundation, Inc.
->>>>>>> 9e014010
    Contributed by Michael Tiemann (tiemann@cygnus.com) and
    modified by Brendan Kehoe (brendan@cygnus.com).
 
@@ -115,13 +111,10 @@
   /* Whether check_narrowing should only check TREE_CONSTANTs; used
      in build_converted_constant_expr.  */
   BOOL_BITFIELD check_narrowing_const_only: 1;
-<<<<<<< HEAD
-=======
   /* True if this conversion is taking place in a copy-initialization context
      and we should only consider converting constructors.  Only set in
      ck_base and ck_rvalue.  */
   BOOL_BITFIELD copy_init_p : 1;
->>>>>>> 9e014010
   /* The type of the expression resulting from the conversion.  */
   tree type;
   union {
@@ -178,11 +171,8 @@
 		     /*c_cast_p=*/false, (COMPLAIN))
 static tree convert_like_real (conversion *, tree, tree, int, bool,
 			       bool, tsubst_flags_t);
-<<<<<<< HEAD
-=======
 static tree convert_like_real_1 (conversion *, tree, tree, int, bool,
 				 bool, tsubst_flags_t);
->>>>>>> 9e014010
 static void op_error (const op_location_t &, enum tree_code, enum tree_code,
 		      tree, tree, tree, bool);
 static struct z_candidate *build_user_type_conversion_1 (tree, tree, int,
@@ -1012,11 +1002,7 @@
       tree val;
       bool ok;
 
-<<<<<<< HEAD
-      if (pset.elements () && field_in_pset (pset, field))
-=======
       if (!pset.is_empty () && field_in_pset (pset, field))
->>>>>>> 9e014010
 	continue;
       if (i < CONSTRUCTOR_NELTS (ctor))
 	{
@@ -1552,13 +1538,10 @@
       if (flags & LOOKUP_PREFER_RVALUE)
 	/* Tell convert_like_real to set LOOKUP_PREFER_RVALUE.  */
 	conv->rvaluedness_matches_p = true;
-<<<<<<< HEAD
-=======
       /* If we're performing copy-initialization, remember to skip
 	 explicit constructors.  */
       if (flags & LOOKUP_ONLYCONVERTING)
 	conv->copy_init_p = true;
->>>>>>> 9e014010
     }
   else
     return NULL;
@@ -4214,14 +4197,9 @@
       if (complain & tf_error)
 	{
 	  auto_diagnostic_group d;
-<<<<<<< HEAD
-	  error ("conversion from %qH to %qI is ambiguous",
-		 fromtype, totype);
-=======
 	  error_at (cp_expr_loc_or_input_loc (expr),
 		    "conversion from %qH to %qI is ambiguous",
 		    fromtype, totype);
->>>>>>> 9e014010
 	  print_z_candidates (location_of (expr), candidates);
 	}
 
@@ -4315,11 +4293,7 @@
   conversion *conv;
   void *p;
   tree t;
-<<<<<<< HEAD
-  location_t loc = cp_expr_loc_or_loc (expr, input_location);
-=======
   location_t loc = cp_expr_loc_or_input_loc (expr);
->>>>>>> 9e014010
 
   if (error_operand_p (expr))
     return error_mark_node;
@@ -4413,16 +4387,9 @@
 
   if (conv)
     {
-<<<<<<< HEAD
-      /* Don't copy a class non-type template parameter.  */
-      if (CLASS_TYPE_P (type) && conv->kind == ck_rvalue
-	  && TREE_CODE (expr) == VIEW_CONVERT_EXPR
-	  && TREE_CODE (TREE_OPERAND (expr, 0)) == TEMPLATE_PARM_INDEX)
-=======
       /* Don't copy a class in a template.  */
       if (CLASS_TYPE_P (type) && conv->kind == ck_rvalue
 	  && processing_template_decl)
->>>>>>> 9e014010
 	conv = next_conversion (conv);
 
       conv->check_narrowing = true;
@@ -5958,16 +5925,10 @@
    handle C++20 rewritten comparison operator candidates.  */
 
 static tree
-<<<<<<< HEAD
-build_new_op_1 (const op_location_t &loc, enum tree_code code, int flags,
-		tree arg1, tree arg2, tree arg3, tree *overload,
-		tsubst_flags_t complain)
-=======
 add_operator_candidates (z_candidate **candidates,
 			 tree_code code, tree_code code2,
 			 vec<tree, va_gc> *arglist,
 			 int flags, tsubst_flags_t complain)
->>>>>>> 9e014010
 {
   z_candidate *start_candidates = *candidates;
   bool ismodop = code2 != ERROR_MARK;
@@ -6695,7 +6656,6 @@
 }
 
 /* True if T is std::destroying_delete_t.  */
-<<<<<<< HEAD
 
 static bool
 std_destroying_delete_t_p (tree t)
@@ -6720,81 +6680,12 @@
   return std_destroying_delete_t_p (type) ? type : NULL_TREE;
 }
 
-/* Returns true iff T, an element of an OVERLOAD chain, is a usual deallocation
-   function (3.7.4.2 [basic.stc.dynamic.deallocation]) with a parameter of
-   std::align_val_t.  */
-=======
->>>>>>> 9e014010
-
-static bool
-std_destroying_delete_t_p (tree t)
-{
-  return (TYPE_CONTEXT (t) == std_node
-	  && id_equal (TYPE_IDENTIFIER (t), "destroying_delete_t"));
-}
-
-/* A deallocation function with at least two parameters whose second parameter
-   type is of type std::destroying_delete_t is a destroying operator delete. A
-   destroying operator delete shall be a class member function named operator
-   delete. [ Note: Array deletion cannot use a destroying operator
-   delete. --end note ] */
-
-<<<<<<< HEAD
-  tree a = FUNCTION_ARG_CHAIN (t);
-  if (destroying_delete_p (t))
-    a = TREE_CHAIN (a);
-  if (same_type_p (TREE_VALUE (a), align_type_node)
-      && TREE_CHAIN (a) == void_list_node)
-    return true;
-  if (!same_type_p (TREE_VALUE (a), size_type_node))
-    return false;
-  a = TREE_CHAIN (a);
-  if (a && same_type_p (TREE_VALUE (a), align_type_node)
-      && TREE_CHAIN (a) == void_list_node)
-    return true;
-  return false;
-}
-
-/* Returns true if FN is a usual deallocation fn with a size_t parameter.  */
-
-static bool
-sized_deallocation_fn_p (tree fn)
-{
-  tree t = FUNCTION_ARG_CHAIN (fn);
-  if (destroying_delete_p (fn))
-    t = TREE_CHAIN (t);
-  if (!t || !same_type_p (TREE_VALUE (t), size_type_node))
-    return false;
-  t = TREE_CHAIN (t);
-  if (t == void_list_node)
-    return true;
-  if (aligned_new_threshold && t
-      && same_type_p (TREE_VALUE (t), align_type_node)
-      && TREE_CHAIN (t) == void_list_node)
-    return true;
-  return false;
-}
-
-/* Returns true iff T, an element of an OVERLOAD chain, is a usual
-   deallocation function (3.7.4.2 [basic.stc.dynamic.deallocation]).  */
-=======
-tree
-destroying_delete_p (tree t)
-{
-  tree a = TYPE_ARG_TYPES (TREE_TYPE (t));
-  if (!a || !TREE_CHAIN (a))
-    return NULL_TREE;
-  tree type = TREE_VALUE (TREE_CHAIN (a));
-  return std_destroying_delete_t_p (type) ? type : NULL_TREE;
-}
-
 struct dealloc_info
 {
   bool sized;
   bool aligned;
   tree destroying;
 };
->>>>>>> 9e014010
 
 /* Returns true iff T, an element of an OVERLOAD chain, is a usual deallocation
    function (3.7.4.2 [basic.stc.dynamic.deallocation]).  If so, and DI is
@@ -6818,19 +6709,6 @@
      - optionally, a parameter of type std::align_val_t.  */
   bool global = DECL_NAMESPACE_SCOPE_P (t);
   tree chain = FUNCTION_ARG_CHAIN (t);
-<<<<<<< HEAD
-  if (!chain)
-    return false;
-  if (destroying_delete_p (t))
-    chain = TREE_CHAIN (chain);
-  if (chain == void_list_node
-      || ((!global || flag_sized_deallocation)
-	  && sized_deallocation_fn_p (t)))
-    return true;
-  if (aligned_deallocation_fn_p (t))
-    return true;
-  return false;
-=======
   if (chain && destroying_delete_p (t))
     {
       if (di) di->destroying = TREE_VALUE (chain);
@@ -6858,7 +6736,6 @@
 usual_deallocation_fn_p (tree fn)
 {
   return usual_deallocation_fn_p (fn, NULL);
->>>>>>> 9e014010
 }
 
 /* Build a call to operator delete.  This has to be handled very specially,
@@ -7030,19 +6907,6 @@
 		continue;
 	      }
 
-	    /* -- If any of the deallocation functions is a destroying
-	       operator delete, all deallocation functions that are not
-	       destroying operator deletes are eliminated from further
-	       consideration.  */
-	    bool fn_destroying = destroying_delete_p (fn);
-	    bool elt_destroying = destroying_delete_p (elt);
-	    if (elt_destroying != fn_destroying)
-	      {
-		if (elt_destroying)
-		  fn = elt;
-		continue;
-	      }
-
 	    /* -- If the type has new-extended alignment, a function with a
 	       parameter of type std::align_val_t is preferred; otherwise a
 	       function without such a parameter is preferred. If exactly one
@@ -7086,20 +6950,12 @@
 		  /* We need a cookie to determine the array size.  */
 		  want_size = false;
 	      }
-<<<<<<< HEAD
-	    bool fn_size = sized_deallocation_fn_p (fn);
-	    bool elt_size = sized_deallocation_fn_p (elt);
-	    gcc_assert (fn_size != elt_size);
-	    if (want_size == elt_size)
-	      fn = elt;
-=======
 	    gcc_assert (di_fn.sized != di_elt.sized);
 	    if (want_size == di_elt.sized)
 	      {
 		fn = elt;
 		di_fn = di_elt;
 	      }
->>>>>>> 9e014010
 	  }
       }
 
@@ -7134,11 +6990,7 @@
 	}
       else
 	{
-<<<<<<< HEAD
-	  tree destroying = destroying_delete_p (fn);
-=======
 	  tree destroying = di_fn.destroying;
->>>>>>> 9e014010
 	  if (destroying)
 	    {
 	      /* Strip const and volatile from addr but retain the type of the
@@ -7147,12 +6999,8 @@
 	      rtype = cv_unqualified (rtype);
 	      rtype = TYPE_POINTER_TO (rtype);
 	      addr = cp_convert (rtype, oaddr, complain);
-<<<<<<< HEAD
-	      destroying = build_functional_cast (destroying, NULL_TREE,
-=======
 	      destroying = build_functional_cast (input_location,
 						  destroying, NULL_TREE,
->>>>>>> 9e014010
 						  complain);
 	    }
 
@@ -7161,11 +7009,7 @@
 	  args->quick_push (addr);
 	  if (destroying)
 	    args->quick_push (destroying);
-<<<<<<< HEAD
-	  if (sized_deallocation_fn_p (fn))
-=======
 	  if (di_fn.sized)
->>>>>>> 9e014010
 	    args->quick_push (size);
 	  if (di_fn.aligned)
 	    {
@@ -7437,8 +7281,6 @@
 	    "  initializing argument %P of %qD", argnum, fn);
 }
 
-<<<<<<< HEAD
-=======
 /* Maybe warn about C++20 Conversions to arrays of unknown bound.  C is
    the conversion, EXPR is the expression we're converting.  */
 
@@ -7493,7 +7335,6 @@
   return conv_expr ? conv_expr : expr;
 }
 
->>>>>>> 9e014010
 /* Perform the conversions in CONVS on the expression EXPR.  FN and
    ARGNUM are used for diagnostics.  ARGNUM is zero based, -1
    indicates the `this' argument of a method.  INNER is nonzero when
@@ -7512,11 +7353,7 @@
   tree totype = convs->type;
   diagnostic_t diag_kind;
   int flags;
-<<<<<<< HEAD
-  location_t loc = cp_expr_loc_or_loc (expr, input_location);
-=======
   location_t loc = cp_expr_loc_or_input_loc (expr);
->>>>>>> 9e014010
 
   if (convs->bad_p && !(complain & tf_error))
     return error_mark_node;
@@ -8079,13 +7916,8 @@
 tree
 convert_arg_to_ellipsis (tree arg, tsubst_flags_t complain)
 {
-<<<<<<< HEAD
-  tree arg_type;
-  location_t loc = cp_expr_loc_or_loc (arg, input_location);
-=======
   tree arg_type = TREE_TYPE (arg);
   location_t loc = cp_expr_loc_or_input_loc (arg);
->>>>>>> 9e014010
 
   /* [expr.call]
 
@@ -8126,14 +7958,9 @@
 	  if (abi_version_crosses (6)
 	      && TYPE_MODE (TREE_TYPE (prom)) != TYPE_MODE (arg_type)
 	      && (complain & tf_warning))
-<<<<<<< HEAD
-	    warning_at (loc, OPT_Wabi, "scoped enum %qT passed through ... as "
-			"%qT before %<-fabi-version=6%>, %qT after", arg_type,
-=======
 	    warning_at (loc, OPT_Wabi, "scoped enum %qT passed through %<...%>"
 			" as %qT before %<-fabi-version=6%>, %qT after",
 			arg_type,
->>>>>>> 9e014010
 			TREE_TYPE (prom), ENUM_UNDERLYING_TYPE (arg_type));
 	  if (!abi_version_at_least (6))
 	    arg = prom;
@@ -8401,11 +8228,7 @@
 		     "argument of function call might be a candidate "
 		     "for a format attribute");
 	}
-<<<<<<< HEAD
-      maybe_warn_parm_abi (type, cp_expr_loc_or_loc (val, input_location));
-=======
       maybe_warn_parm_abi (type, cp_expr_loc_or_input_loc (val));
->>>>>>> 9e014010
     }
 
   if (complain & tf_warning)
@@ -9007,41 +8830,6 @@
           && !(flags & LOOKUP_EXPLICIT_TMPL_ARGS))
         conversion_warning = false;
 
-<<<<<<< HEAD
-      /* Warn about initializer_list deduction that isn't currently in the
-	 working draft.  */
-      if (cxx_dialect > cxx98
-	  && flag_deduce_init_list
-	  && cand->template_decl
-	  && is_std_init_list (non_reference (type))
-	  && BRACE_ENCLOSED_INITIALIZER_P (arg))
-	{
-	  tree tmpl = TI_TEMPLATE (cand->template_decl);
-	  tree realparm = chain_index (j, DECL_ARGUMENTS (cand->fn));
-	  tree patparm = get_pattern_parm (realparm, tmpl);
-	  tree pattype = TREE_TYPE (patparm);
-	  if (PACK_EXPANSION_P (pattype))
-	    pattype = PACK_EXPANSION_PATTERN (pattype);
-	  pattype = non_reference (pattype);
-
-	  if (TREE_CODE (pattype) == TEMPLATE_TYPE_PARM
-	      && (cand->explicit_targs == NULL_TREE
-		  || (TREE_VEC_LENGTH (cand->explicit_targs)
-		      <= TEMPLATE_TYPE_IDX (pattype))))
-	    {
-	      pedwarn (input_location, 0, "deducing %qT as %qT",
-		       non_reference (TREE_TYPE (patparm)),
-		       non_reference (type));
-	      pedwarn (DECL_SOURCE_LOCATION (cand->fn), 0,
-		       "  in call to %qD", cand->fn);
-	      pedwarn (input_location, 0,
-		       "  (you can disable this with "
-		       "%<-fno-deduce-init-list%>)");
-	    }
-	}
-
-=======
->>>>>>> 9e014010
       /* Set user_conv_p on the argument conversions, so rvalue/base handling
 	 knows not to allow any more UDCs.  This needs to happen after we
 	 process cand->warnings.  */
@@ -9218,10 +9006,6 @@
 		    /* See unsafe_copy_elision_p.  */
 		    || unsafe_return_slot_p (fa));
 
-<<<<<<< HEAD
-      fa = argarray[0];
-=======
->>>>>>> 9e014010
       bool unsafe = unsafe_copy_elision_p (fa, arg);
       bool eliding_temp = (TREE_CODE (arg) == TARGET_EXPR && !unsafe);
 
@@ -9270,11 +9054,7 @@
       tree type = TREE_TYPE (to);
       tree as_base = CLASSTYPE_AS_BASE (type);
       tree arg = argarray[1];
-<<<<<<< HEAD
-      location_t loc = cp_expr_loc_or_loc (arg, input_location);
-=======
       location_t loc = cp_expr_loc_or_input_loc (arg);
->>>>>>> 9e014010
 
       if (is_really_empty_class (type, /*ignore_vptr*/true))
 	{
@@ -9287,13 +9067,8 @@
 	  if (is_std_init_list (type)
 	      && conv_binds_ref_to_prvalue (convs[1]))
 	    warning_at (loc, OPT_Winit_list_lifetime,
-<<<<<<< HEAD
-			"assignment from temporary initializer_list does not "
-			"extend the lifetime of the underlying array");
-=======
 			"assignment from temporary %<initializer_list%> does "
 			"not extend the lifetime of the underlying array");
->>>>>>> 9e014010
 	  arg = cp_build_fold_indirect_ref (arg);
 	  val = build2 (MODIFY_EXPR, TREE_TYPE (to), to, arg);
 	}
@@ -9622,13 +9397,9 @@
   unsigned srcidx = !dstidx;
 
   tree dest = (*args)[dstidx];
-<<<<<<< HEAD
-  if (!TREE_TYPE (dest) || !INDIRECT_TYPE_P (TREE_TYPE (dest)))
-=======
   if (!TREE_TYPE (dest)
       || (TREE_CODE (TREE_TYPE (dest)) != ARRAY_TYPE
 	  && !INDIRECT_TYPE_P (TREE_TYPE (dest))))
->>>>>>> 9e014010
     return;
 
   tree srctype = NULL_TREE;
@@ -9881,11 +9652,7 @@
   tree fndecl;
 
   /* Remember roughly where this call is.  */
-<<<<<<< HEAD
-  location_t loc = cp_expr_loc_or_loc (fn, input_location);
-=======
   location_t loc = cp_expr_loc_or_input_loc (fn);
->>>>>>> 9e014010
   fn = build_call_a (fn, nargs, argarray);
   SET_EXPR_LOCATION (fn, loc);
 
@@ -9896,11 +9663,7 @@
   /* Check that arguments to builtin functions match the expectations.  */
   if (fndecl
       && !processing_template_decl
-<<<<<<< HEAD
-      && fndecl_built_in_p (fndecl, BUILT_IN_NORMAL))
-=======
       && fndecl_built_in_p (fndecl))
->>>>>>> 9e014010
     {
       int i;
 
@@ -10522,8 +10285,6 @@
 
   if (!any_viable_p)
     {
-<<<<<<< HEAD
-=======
       /* [dcl.init], 17.6.2.2:
 
 	 Otherwise, if no constructor is viable, the destination type is
@@ -10557,7 +10318,6 @@
 	      return ctor;
 	    }
 	}
->>>>>>> 9e014010
       if (complain & tf_error)
 	complain_about_no_candidates_for_method_call (instance, candidates,
 						      explicit_targs, basetype,
@@ -10985,22 +10745,8 @@
   if (ics1->user_conv_p || ics1->kind == ck_list
       || ics1->kind == ck_aggr || ics2->kind == ck_aggr)
     {
-<<<<<<< HEAD
-      conversion *t1;
-      conversion *t2;
-
-      for (t1 = ics1; t1 && t1->kind != ck_user; t1 = next_conversion (t1))
-	if (t1->kind == ck_ambig || t1->kind == ck_aggr
-	    || t1->kind == ck_list)
-	  break;
-      for (t2 = ics2; t2 && t2->kind != ck_user; t2 = next_conversion (t2))
-	if (t2->kind == ck_ambig || t2->kind == ck_aggr
-	    || t2->kind == ck_list)
-	  break;
-=======
       conversion *t1 = strip_standard_conversion (ics1);
       conversion *t2 = strip_standard_conversion (ics2);
->>>>>>> 9e014010
 
       if (!t1 || !t2 || t1->kind != t2->kind)
 	return 0;
@@ -11996,13 +11742,8 @@
 			   "though the worst conversion for the first is "
 			   "better than the worst conversion for the second:"))
 		{
-<<<<<<< HEAD
-		  print_z_candidate (input_location, _("candidate 1:"), w);
-		  print_z_candidate (input_location, _("candidate 2:"), l);
-=======
 		  print_z_candidate (input_location, N_("candidate 1:"), w);
 		  print_z_candidate (input_location, N_("candidate 2:"), l);
->>>>>>> 9e014010
 		}
 	    }
 	  else
@@ -12154,11 +11895,7 @@
 {
   conversion *conv;
   void *p;
-<<<<<<< HEAD
-  location_t loc = cp_expr_loc_or_loc (expr, input_location);
-=======
   location_t loc = cp_expr_loc_or_input_loc (expr);
->>>>>>> 9e014010
 
   if (TYPE_REF_P (type))
     expr = mark_lvalue_use (expr);
@@ -12349,27 +12086,6 @@
       && (TREE_STATIC (decl) || CP_DECL_THREAD_LOCAL_P (decl)))
     {
       /* Namespace-scope or local static; give it a mangled name.  */
-<<<<<<< HEAD
-
-      /* If an initializer is visible to multiple translation units, those
-	 translation units must agree on the addresses of the
-	 temporaries. Therefore the temporaries must be given a consistent name
-	 and vague linkage. The mangled name of a temporary is the name of the
-	 non-temporary object in whose initializer they appear, prefixed with
-	 GR and suffixed with a sequence number mangled using the usual rules
-	 for a seq-id. Temporaries are numbered with a pre-order, depth-first,
-	 left-to-right walk of the complete initializer.  */
-
-      TREE_STATIC (var) = TREE_STATIC (decl);
-      TREE_PUBLIC (var) = TREE_PUBLIC (decl);
-      if (decl_anon_ns_mem_p (decl))
-	TREE_PUBLIC (var) = 0;
-      if (vague_linkage_p (decl))
-	comdat_linkage (var);
-
-      CP_DECL_THREAD_LOCAL_P (var) = CP_DECL_THREAD_LOCAL_P (decl);
-      set_decl_tls_model (var, DECL_TLS_MODEL (decl));
-=======
 
       /* If an initializer is visible to multiple translation units, those
 	 translation units must agree on the addresses of the
@@ -12380,7 +12096,6 @@
 	 for a seq-id. Temporaries are numbered with a pre-order, depth-first,
 	 left-to-right walk of the complete initializer.  */
       copy_linkage (var, decl);
->>>>>>> 9e014010
 
       tree name = mangle_ref_init_variable (decl);
       DECL_NAME (var) = name;
@@ -12479,16 +12194,7 @@
 		{
 		  if (*cond_guard == NULL_TREE)
 		    {
-<<<<<<< HEAD
-		      *cond_guard = build_decl (input_location, VAR_DECL,
-						NULL_TREE, boolean_type_node);
-		      DECL_ARTIFICIAL (*cond_guard) = 1;
-		      DECL_IGNORED_P (*cond_guard) = 1;
-		      DECL_CONTEXT (*cond_guard) = current_function_decl;
-		      layout_decl (*cond_guard, 0);
-=======
 		      *cond_guard = build_local_temp (boolean_type_node);
->>>>>>> 9e014010
 		      add_decl_expr (*cond_guard);
 		      tree set = cp_build_modify_expr (UNKNOWN_LOCATION,
 						       *cond_guard, NOP_EXPR,
@@ -12556,11 +12262,7 @@
 {
   conversion *conv;
   void *p;
-<<<<<<< HEAD
-  location_t loc = cp_expr_loc_or_loc (expr, input_location);
-=======
   location_t loc = cp_expr_loc_or_input_loc (expr);
->>>>>>> 9e014010
 
   if (type == error_mark_node || error_operand_p (expr))
     return error_mark_node;
