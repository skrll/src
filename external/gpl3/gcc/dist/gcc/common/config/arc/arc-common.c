/* Common hooks for Synopsys DesignWare ARC
<<<<<<< HEAD
   Copyright (C) 1994-2019 Free Software Foundation, Inc.
=======
   Copyright (C) 1994-2020 Free Software Foundation, Inc.
>>>>>>> 9e014010
   Contributor: Joern Rennecke <joern.rennecke@embecosm.com>
		on behalf of Synopsys Inc.
		Claudiu Zissulescu <Claudiu.Zissulescu@synopsys.com>

This file is part of GCC.

GCC is free software; you can redistribute it and/or modify
it under the terms of the GNU General Public License as published by
the Free Software Foundation; either version 3, or (at your option)
any later version.

GCC is distributed in the hope that it will be useful,
but WITHOUT ANY WARRANTY; without even the implied warranty of
MERCHANTABILITY or FITNESS FOR A PARTICULAR PURPOSE.  See the
GNU General Public License for more details.

You should have received a copy of the GNU General Public License
along with GCC; see the file COPYING3.  If not see
<http://www.gnu.org/licenses/>.  */

#include "config.h"
#include "system.h"
#include "coretypes.h"
#include "diagnostic-core.h"
#include "tm.h"
#include "common/common-target.h"
#include "opts.h"
#include "flags.h"

static void
arc_option_init_struct (struct gcc_options *opts)
{
  opts->x_flag_no_common = 255; /* Mark as not user-initialized.  */

  /* Which cpu we're compiling for (ARC600, ARC601, ARC700, ARCv2).  */
  arc_cpu = PROCESSOR_NONE;
}

/* Set default optimization options.  */
/* The conditions are incomplete, so we rely on the evaluation order here,
   which goes from first to last, i.e. the last match prevails.  */
/* ??? But this trick only works for reject_negative options.  Approximate
   missing option combination.  */
#define OPT_LEVELS_3_PLUS_SPEED_ONLY OPT_LEVELS_3_PLUS
static const struct default_options arc_option_optimization_table[] =
  {
    { OPT_LEVELS_ALL, OPT_mRcq, NULL, 1 },
    { OPT_LEVELS_ALL, OPT_mRcw, NULL, 1 },
    { OPT_LEVELS_ALL, OPT_msize_level_, NULL, 1 },
    { OPT_LEVELS_ALL, OPT_mearly_cbranchsi, NULL, 1 },
    { OPT_LEVELS_ALL, OPT_mbbit_peephole, NULL, 1 },
    { OPT_LEVELS_SIZE, OPT_ftree_loop_optimize, NULL, 0},
    { OPT_LEVELS_SIZE, OPT_fmove_loop_invariants, NULL, 0},
    { OPT_LEVELS_SIZE, OPT_fbranch_count_reg, NULL, 0},
    { OPT_LEVELS_SIZE, OPT_fdelayed_branch, NULL, 0 },
    { OPT_LEVELS_SIZE, OPT_fsection_anchors, NULL, 1 },
<<<<<<< HEAD
    { OPT_LEVELS_SIZE, OPT_mq_class, NULL, 1 },
    { OPT_LEVELS_SIZE, OPT_mcase_vector_pcrel, NULL, 1 },
    { OPT_LEVELS_SIZE, OPT_msize_level_, NULL, 3 },
    { OPT_LEVELS_SIZE, OPT_mmillicode, NULL, 1 },
=======
    { OPT_LEVELS_SIZE, OPT_mcase_vector_pcrel, NULL, 1 },
    { OPT_LEVELS_SIZE, OPT_msize_level_, NULL, 3 },
    { OPT_LEVELS_SIZE, OPT_mmillicode, NULL, 1 },
    { OPT_LEVELS_SIZE, OPT_fif_conversion, NULL, 0 },
>>>>>>> 9e014010
    { OPT_LEVELS_1_PLUS, OPT_fomit_frame_pointer, NULL, 1 },
    { OPT_LEVELS_3_PLUS_SPEED_ONLY, OPT_msize_level_, NULL, 0 },
    { OPT_LEVELS_3_PLUS_SPEED_ONLY, OPT_malign_call, NULL, 1 },
    { OPT_LEVELS_NONE, 0, NULL, 0 }
  };

/*  Process options.  */
static bool
arc_handle_option (struct gcc_options *opts,
		   struct gcc_options *opts_set ATTRIBUTE_UNUSED,
		   const struct cl_decoded_option *decoded,
		   location_t loc)
{
  size_t code = decoded->opt_index;
  int value = decoded->value;
  static int mcpu_seen = PROCESSOR_NONE;

  switch (code)
    {
    case OPT_mcpu_:
      /* N.B., at this point arc_cpu has already been set to its new value by
	 our caller, so comparing arc_cpu with PROCESSOR_NONE is pointless.  */

      if (mcpu_seen != PROCESSOR_NONE && mcpu_seen != value)
	warning_at (loc, 0, "multiple %<-mcpu=%> options specified.");
      mcpu_seen = value;
      break;

    case OPT_mmpy_option_:
      if (opts->x_arc_mpy_option == 1)
	warning_at (loc, 0, "Unsupported value for mmpy-option");
      break;

    default:
      break;
    }

  return true;
}

#undef  TARGET_OPTION_INIT_STRUCT
#define TARGET_OPTION_INIT_STRUCT arc_option_init_struct

#undef  TARGET_OPTION_OPTIMIZATION_TABLE
#define TARGET_OPTION_OPTIMIZATION_TABLE arc_option_optimization_table

#define DEFAULT_NO_SDATA (TARGET_SDATA_DEFAULT ? 0 : MASK_NO_SDATA_SET)

#undef  TARGET_DEFAULT_TARGET_FLAGS
#define TARGET_DEFAULT_TARGET_FLAGS (DEFAULT_NO_SDATA | MASK_VOLATILE_CACHE_SET)

#undef  TARGET_HANDLE_OPTION
#define TARGET_HANDLE_OPTION arc_handle_option

#include "common/common-target-def.h"

struct gcc_targetm_common targetm_common = TARGETM_COMMON_INITIALIZER;<|MERGE_RESOLUTION|>--- conflicted
+++ resolved
@@ -1,9 +1,5 @@
 /* Common hooks for Synopsys DesignWare ARC
-<<<<<<< HEAD
-   Copyright (C) 1994-2019 Free Software Foundation, Inc.
-=======
    Copyright (C) 1994-2020 Free Software Foundation, Inc.
->>>>>>> 9e014010
    Contributor: Joern Rennecke <joern.rennecke@embecosm.com>
 		on behalf of Synopsys Inc.
 		Claudiu Zissulescu <Claudiu.Zissulescu@synopsys.com>
@@ -60,17 +56,10 @@
     { OPT_LEVELS_SIZE, OPT_fbranch_count_reg, NULL, 0},
     { OPT_LEVELS_SIZE, OPT_fdelayed_branch, NULL, 0 },
     { OPT_LEVELS_SIZE, OPT_fsection_anchors, NULL, 1 },
-<<<<<<< HEAD
-    { OPT_LEVELS_SIZE, OPT_mq_class, NULL, 1 },
-    { OPT_LEVELS_SIZE, OPT_mcase_vector_pcrel, NULL, 1 },
-    { OPT_LEVELS_SIZE, OPT_msize_level_, NULL, 3 },
-    { OPT_LEVELS_SIZE, OPT_mmillicode, NULL, 1 },
-=======
     { OPT_LEVELS_SIZE, OPT_mcase_vector_pcrel, NULL, 1 },
     { OPT_LEVELS_SIZE, OPT_msize_level_, NULL, 3 },
     { OPT_LEVELS_SIZE, OPT_mmillicode, NULL, 1 },
     { OPT_LEVELS_SIZE, OPT_fif_conversion, NULL, 0 },
->>>>>>> 9e014010
     { OPT_LEVELS_1_PLUS, OPT_fomit_frame_pointer, NULL, 1 },
     { OPT_LEVELS_3_PLUS_SPEED_ONLY, OPT_msize_level_, NULL, 0 },
     { OPT_LEVELS_3_PLUS_SPEED_ONLY, OPT_malign_call, NULL, 1 },
