--- conflicted
+++ resolved
@@ -1,9 +1,5 @@
 /* Default common target hook functions.
-<<<<<<< HEAD
-   Copyright (C) 2003-2019 Free Software Foundation, Inc.
-=======
    Copyright (C) 2003-2020 Free Software Foundation, Inc.
->>>>>>> e2aa5677
 
 This file is part of GCC.
 
@@ -90,18 +86,6 @@
   return vec<const char *> ();
 }
 
-<<<<<<< HEAD
-/* Default version of TARGET_OPTION_VALIDATE_PARAM.  */
-
-bool
-default_option_validate_param (const int value ATTRIBUTE_UNUSED,
-			       const int param ATTRIBUTE_UNUSED)
-{
-  return true;
-}
-
-=======
->>>>>>> e2aa5677
 const struct default_options empty_optimization_table[] =
   {
     { OPT_LEVELS_NONE, 0, NULL, 0 }
