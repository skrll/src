/* Generate from machine description:
   - prototype declarations for operand predicates (tm-preds.h)
   - function definitions of operand predicates, if defined new-style
     (insn-preds.c)
<<<<<<< HEAD
   Copyright (C) 2001-2019 Free Software Foundation, Inc.
=======
   Copyright (C) 2001-2020 Free Software Foundation, Inc.
>>>>>>> e2aa5677

This file is part of GCC.

GCC is free software; you can redistribute it and/or modify
it under the terms of the GNU General Public License as published by
the Free Software Foundation; either version 3, or (at your option)
any later version.

GCC is distributed in the hope that it will be useful,
but WITHOUT ANY WARRANTY; without even the implied warranty of
MERCHANTABILITY or FITNESS FOR A PARTICULAR PURPOSE.  See the
GNU General Public License for more details.

You should have received a copy of the GNU General Public License
along with GCC; see the file COPYING3.  If not see
<http://www.gnu.org/licenses/>.  */

#include "bconfig.h"
#include "system.h"
#include "coretypes.h"
#include "tm.h"
#include "rtl.h"
#include "errors.h"
#include "obstack.h"
#include "read-md.h"
#include "gensupport.h"

static char general_mem[] = { TARGET_MEM_CONSTRAINT, 0 };

/* Given a predicate expression EXP, from form NAME at location LOC,
   verify that it does not contain any RTL constructs which are not
   valid in predicate definitions.  Returns true if EXP is
   INvalid; issues error messages, caller need not.  */
static bool
validate_exp (rtx exp, const char *name, file_location loc)
{
  if (exp == 0)
    {
      message_at (loc, "%s: must give a predicate expression", name);
      return true;
    }

  switch (GET_CODE (exp))
    {
      /* Ternary, binary, unary expressions: recurse into subexpressions.  */
    case IF_THEN_ELSE:
      if (validate_exp (XEXP (exp, 2), name, loc))
	return true;
      /* fall through */
    case AND:
    case IOR:
      if (validate_exp (XEXP (exp, 1), name, loc))
	return true;
      /* fall through */
    case NOT:
      return validate_exp (XEXP (exp, 0), name, loc);

      /* MATCH_CODE might have a syntax error in its path expression.  */
    case MATCH_CODE:
      {
	const char *p;
	for (p = XSTR (exp, 1); *p; p++)
	  {
	    if (!ISDIGIT (*p) && !ISLOWER (*p))
	      {
		error_at (loc, "%s: invalid character in path "
			  "string '%s'", name, XSTR (exp, 1));
		return true;
	      }
	  }
      }
      gcc_fallthrough ();

      /* These need no special checking.  */
    case MATCH_OPERAND:
    case MATCH_TEST:
      return false;

    default:
      error_at (loc, "%s: cannot use '%s' in a predicate expression",
		name, GET_RTX_NAME (GET_CODE (exp)));
      return true;
    }
}

/* Predicates are defined with (define_predicate) or
   (define_special_predicate) expressions in the machine description.  */
static void
process_define_predicate (md_rtx_info *info)
{
  validate_exp (XEXP (info->def, 1), XSTR (info->def, 0), info->loc);
}

/* Given a predicate, if it has an embedded C block, write the block
   out as a static inline subroutine, and augment the RTL test with a
   match_test that calls that subroutine.  For instance,

       (define_predicate "basereg_operand"
         (match_operand 0 "register_operand")
       {
         if (GET_CODE (op) == SUBREG)
           op = SUBREG_REG (op);
         return REG_POINTER (op);
       })

   becomes

       static inline int basereg_operand_1(rtx op, machine_mode mode)
       {
         if (GET_CODE (op) == SUBREG)
           op = SUBREG_REG (op);
         return REG_POINTER (op);
       }

       (define_predicate "basereg_operand"
         (and (match_operand 0 "register_operand")
	      (match_test "basereg_operand_1 (op, mode)")))

   The only wart is that there's no way to insist on a { } string in
   an RTL template, so we have to handle "" strings.  */


static void
write_predicate_subfunction (struct pred_data *p)
{
  const char *match_test_str;
  rtx match_test_exp, and_exp;

  if (p->c_block[0] == '\0')
    return;

  /* Construct the function-call expression.  */
  obstack_grow (rtl_obstack, p->name, strlen (p->name));
  obstack_grow (rtl_obstack, "_1 (op, mode)",
		sizeof "_1 (op, mode)");
  match_test_str = XOBFINISH (rtl_obstack, const char *);

  /* Add the function-call expression to the complete expression to be
     evaluated.  */
  match_test_exp = rtx_alloc (MATCH_TEST);
  XSTR (match_test_exp, 0) = match_test_str;

  and_exp = rtx_alloc (AND);
  XEXP (and_exp, 0) = p->exp;
  XEXP (and_exp, 1) = match_test_exp;

  p->exp = and_exp;

  printf ("static inline int\n"
	  "%s_1 (rtx op ATTRIBUTE_UNUSED, machine_mode mode ATTRIBUTE_UNUSED)\n",
	  p->name);
  rtx_reader_ptr->print_md_ptr_loc (p->c_block);
  if (p->c_block[0] == '{')
    fputs (p->c_block, stdout);
  else
    printf ("{\n  %s\n}", p->c_block);
  fputs ("\n\n", stdout);
}

/* Given a predicate expression EXP, from form NAME, determine whether
   it refers to the variable given as VAR.  */
static bool
needs_variable (rtx exp, const char *var)
{
  switch (GET_CODE (exp))
    {
      /* Ternary, binary, unary expressions need a variable if
	 any of their subexpressions do.  */
    case IF_THEN_ELSE:
      if (needs_variable (XEXP (exp, 2), var))
	return true;
      /* fall through */
    case AND:
    case IOR:
      if (needs_variable (XEXP (exp, 1), var))
	return true;
      /* fall through */
    case NOT:
      return needs_variable (XEXP (exp, 0), var);

      /* MATCH_CODE uses "op", but nothing else.  */
    case MATCH_CODE:
      return !strcmp (var, "op");

      /* MATCH_OPERAND uses "op" and may use "mode".  */
    case MATCH_OPERAND:
      if (!strcmp (var, "op"))
	return true;
      if (!strcmp (var, "mode") && GET_MODE (exp) == VOIDmode)
	return true;
      return false;

      /* MATCH_TEST uses var if XSTR (exp, 0) =~ /\b${var}\b/o; */
    case MATCH_TEST:
      {
	const char *p = XSTR (exp, 0);
	const char *q = strstr (p, var);
	if (!q)
	  return false;
	if (q != p && (ISALNUM (q[-1]) || q[-1] == '_'))
	  return false;
	q += strlen (var);
	if (ISALNUM (q[0]) || q[0] == '_')
	  return false;
      }
      return true;

    default:
      gcc_unreachable ();
    }
}

/* Given an RTL expression EXP, find all subexpressions which we may
   assume to perform mode tests.  Normal MATCH_OPERAND does;
   MATCH_CODE doesn't as such (although certain codes always have
   VOIDmode); and we have to assume that MATCH_TEST does not.
   These combine in almost-boolean fashion - the only exception is
   that (not X) must be assumed not to perform a mode test, whether
   or not X does.

   The mark is the RTL /v flag, which is true for subexpressions which
   do *not* perform mode tests.
*/
#define NO_MODE_TEST(EXP) RTX_FLAG (EXP, volatil)
static void
mark_mode_tests (rtx exp)
{
  switch (GET_CODE (exp))
    {
    case MATCH_OPERAND:
      {
	struct pred_data *p = lookup_predicate (XSTR (exp, 1));
	if (!p)
	  error ("reference to undefined predicate '%s'", XSTR (exp, 1));
	else if (p->special || GET_MODE (exp) != VOIDmode)
	  NO_MODE_TEST (exp) = 1;
      }
      break;

    case MATCH_CODE:
      NO_MODE_TEST (exp) = 1;
      break;

    case MATCH_TEST:
    case NOT:
      NO_MODE_TEST (exp) = 1;
      break;

    case AND:
      mark_mode_tests (XEXP (exp, 0));
      mark_mode_tests (XEXP (exp, 1));

      NO_MODE_TEST (exp) = (NO_MODE_TEST (XEXP (exp, 0))
			    && NO_MODE_TEST (XEXP (exp, 1)));
      break;

    case IOR:
      mark_mode_tests (XEXP (exp, 0));
      mark_mode_tests (XEXP (exp, 1));

      NO_MODE_TEST (exp) = (NO_MODE_TEST (XEXP (exp, 0))
			    || NO_MODE_TEST (XEXP (exp, 1)));
      break;

    case IF_THEN_ELSE:
      /* A ? B : C does a mode test if (one of A and B) does a mode
	 test, and C does too.  */
      mark_mode_tests (XEXP (exp, 0));
      mark_mode_tests (XEXP (exp, 1));
      mark_mode_tests (XEXP (exp, 2));

      NO_MODE_TEST (exp) = ((NO_MODE_TEST (XEXP (exp, 0))
			     && NO_MODE_TEST (XEXP (exp, 1)))
			    || NO_MODE_TEST (XEXP (exp, 2)));
      break;

    default:
      gcc_unreachable ();
    }
}

/* Determine whether the expression EXP is a MATCH_CODE that should
   be written as a switch statement.  */
static bool
generate_switch_p (rtx exp)
{
  return GET_CODE (exp) == MATCH_CODE
	 && strchr (XSTR (exp, 0), ',');
}

/* Given a predicate, work out where in its RTL expression to add
   tests for proper modes.  Special predicates do not get any such
   tests.  We try to avoid adding tests when we don't have to; in
   particular, other normal predicates can be counted on to do it for
   us.  */

static void
add_mode_tests (struct pred_data *p)
{
  rtx match_test_exp, and_exp;
  rtx *pos;

  /* Don't touch special predicates.  */
  if (p->special)
    return;

  /* Check whether the predicate accepts const scalar ints (which always
     have a stored mode of VOIDmode, but logically have a real mode)
     and whether it matches anything besides const scalar ints.  */
  bool matches_const_scalar_int_p = false;
  bool matches_other_p = false;
  for (int i = 0; i < NUM_RTX_CODE; ++i)
    if (p->codes[i])
      switch (i)
	{
	case CONST_INT:
	case CONST_WIDE_INT:
	  /* Special handling for (VOIDmode) LABEL_REFs.  */
	case LABEL_REF:
	  matches_const_scalar_int_p = true;
	  break;

	case CONST_DOUBLE:
	  if (!TARGET_SUPPORTS_WIDE_INT)
	    matches_const_scalar_int_p = true;
	  matches_other_p = true;
	  break;

	default:
	  matches_other_p = true;
	  break;
	}

  /* There's no need for a mode check if the predicate only accepts
     constant integers.  The code checks in the predicate are enough
     to establish that the mode is VOIDmode.

     Note that the predicate itself should check whether a scalar
     integer is in range of the given mode.  */
  if (!matches_other_p)
    return;

  mark_mode_tests (p->exp);

  /* If the whole expression already tests the mode, we're done.  */
  if (!NO_MODE_TEST (p->exp))
    return;

  match_test_exp = rtx_alloc (MATCH_TEST);
  if (matches_const_scalar_int_p)
    XSTR (match_test_exp, 0) = ("mode == VOIDmode || GET_MODE (op) == mode"
				" || GET_MODE (op) == VOIDmode");
  else
    XSTR (match_test_exp, 0) = "mode == VOIDmode || GET_MODE (op) == mode";
  and_exp = rtx_alloc (AND);
  XEXP (and_exp, 1) = match_test_exp;

  /* It is always correct to rewrite p->exp as

        (and (...) (match_test "mode == VOIDmode || GET_MODE (op) == mode"))

     but there are a couple forms where we can do better.  If the
     top-level pattern is an IOR, and one of the two branches does test
     the mode, we can wrap just the branch that doesn't.  Likewise, if
     we have an IF_THEN_ELSE, and one side of it tests the mode, we can
     wrap just the side that doesn't.  And, of course, we can repeat this
     descent as many times as it works.  */

  pos = &p->exp;
  for (;;)
    {
      rtx subexp = *pos;

      switch (GET_CODE (subexp))
	{
	case AND:
	  /* The switch code generation in write_predicate_stmts prefers
	     rtx code tests to be at the top of the expression tree.  So
	     push this AND down into the second operand of an existing
	     AND expression.  */
	  if (generate_switch_p (XEXP (subexp, 0)))
	    pos = &XEXP (subexp, 1);
	  goto break_loop;

	case IOR:
	  {
	    int test0 = NO_MODE_TEST (XEXP (subexp, 0));
	    int test1 = NO_MODE_TEST (XEXP (subexp, 1));

	    gcc_assert (test0 || test1);

	    if (test0 && test1)
	      goto break_loop;
	    pos = test0 ? &XEXP (subexp, 0) : &XEXP (subexp, 1);
	  }
	  break;

	case IF_THEN_ELSE:
	  {
	    int test0 = NO_MODE_TEST (XEXP (subexp, 0));
	    int test1 = NO_MODE_TEST (XEXP (subexp, 1));
	    int test2 = NO_MODE_TEST (XEXP (subexp, 2));

	    gcc_assert ((test0 && test1) || test2);

	    if (test0 && test1 && test2)
	      goto break_loop;
	    if (test0 && test1)
	      /* Must put it on the dependent clause, not the
	      	 controlling expression, or we change the meaning of
	      	 the test.  */
	      pos = &XEXP (subexp, 1);
	    else
	      pos = &XEXP (subexp, 2);
	  }
	  break;

	default:
	  goto break_loop;
	}
    }
 break_loop:
  XEXP (and_exp, 0) = *pos;
  *pos = and_exp;
}

/* PATH is a string describing a path from the root of an RTL
   expression to an inner subexpression to be tested.  Output
   code which computes the subexpression from the variable
   holding the root of the expression.  */
static void
write_extract_subexp (const char *path)
{
  int len = strlen (path);
  int i;

  /* We first write out the operations (XEXP or XVECEXP) in reverse
     order, then write "op", then the indices in forward order.  */
  for (i = len - 1; i >= 0; i--)
    {
      if (ISLOWER (path[i]))
	fputs ("XVECEXP (", stdout);
      else if (ISDIGIT (path[i]))
	fputs ("XEXP (", stdout);
      else
	gcc_unreachable ();
    }

  fputs ("op", stdout);

  for (i = 0; i < len; i++)
    {
      if (ISLOWER (path[i]))
	printf (", 0, %d)", path[i] - 'a');
      else if (ISDIGIT (path[i]))
	printf (", %d)", path[i] - '0');
      else
	gcc_unreachable ();
    }
}

/* CODES is a list of RTX codes.  Write out an expression which
   determines whether the operand has one of those codes.  */
static void
write_match_code (const char *path, const char *codes)
{
  const char *code;

  while ((code = scan_comma_elt (&codes)) != 0)
    {
      fputs ("GET_CODE (", stdout);
      write_extract_subexp (path);
      fputs (") == ", stdout);
      while (code < codes)
	{
	  putchar (TOUPPER (*code));
	  code++;
	}

      if (*codes == ',')
	fputs (" || ", stdout);
    }
}

/* EXP is an RTL (sub)expression for a predicate.  Recursively
   descend the expression and write out an equivalent C expression.  */
static void
write_predicate_expr (rtx exp)
{
  switch (GET_CODE (exp))
    {
    case AND:
      putchar ('(');
      write_predicate_expr (XEXP (exp, 0));
      fputs (") && (", stdout);
      write_predicate_expr (XEXP (exp, 1));
      putchar (')');
      break;

    case IOR:
      putchar ('(');
      write_predicate_expr (XEXP (exp, 0));
      fputs (") || (", stdout);
      write_predicate_expr (XEXP (exp, 1));
      putchar (')');
      break;

    case NOT:
      fputs ("!(", stdout);
      write_predicate_expr (XEXP (exp, 0));
      putchar (')');
      break;

    case IF_THEN_ELSE:
      putchar ('(');
      write_predicate_expr (XEXP (exp, 0));
      fputs (") ? (", stdout);
      write_predicate_expr (XEXP (exp, 1));
      fputs (") : (", stdout);
      write_predicate_expr (XEXP (exp, 2));
      putchar (')');
      break;

    case MATCH_OPERAND:
      if (GET_MODE (exp) == VOIDmode)
        printf ("%s (op, mode)", XSTR (exp, 1));
      else
        printf ("%s (op, %smode)", XSTR (exp, 1), mode_name[GET_MODE (exp)]);
      break;

    case MATCH_CODE:
      write_match_code (XSTR (exp, 1), XSTR (exp, 0));
      break;

    case MATCH_TEST:
      rtx_reader_ptr->print_c_condition (XSTR (exp, 0));
      break;

    default:
      gcc_unreachable ();
    }
}

/* Write the MATCH_CODE expression EXP as a switch statement.  */

static void
write_match_code_switch (rtx exp)
{
  const char *codes = XSTR (exp, 0);
  const char *path = XSTR (exp, 1);
  const char *code;

  fputs ("  switch (GET_CODE (", stdout);
  write_extract_subexp (path);
  fputs ("))\n    {\n", stdout);

  while ((code = scan_comma_elt (&codes)) != 0)
    {
      fputs ("    case ", stdout);
      while (code < codes)
	{
	  putchar (TOUPPER (*code));
	  code++;
	}
      fputs (":\n", stdout);
    }
}

/* Given a predicate expression EXP, write out a sequence of stmts
   to evaluate it.  This is similar to write_predicate_expr but can
   generate efficient switch statements.  */

static void
write_predicate_stmts (rtx exp)
{
  switch (GET_CODE (exp))
    {
    case MATCH_CODE:
      if (generate_switch_p (exp))
	{
	  write_match_code_switch (exp);
	  puts ("      return true;\n"
		"    default:\n"
		"      break;\n"
		"    }\n"
		"  return false;");
	  return;
	}
      break;

    case AND:
      if (generate_switch_p (XEXP (exp, 0)))
	{
	  write_match_code_switch (XEXP (exp, 0));
	  puts ("      break;\n"
		"    default:\n"
		"      return false;\n"
		"    }");
	  exp = XEXP (exp, 1);
	}
      break;

    case IOR:
      if (generate_switch_p (XEXP (exp, 0)))
	{
	  write_match_code_switch (XEXP (exp, 0));
	  puts ("      return true;\n"
		"    default:\n"
		"      break;\n"
		"    }");
	  exp = XEXP (exp, 1);
	}
      break;

    case NOT:
      if (generate_switch_p (XEXP (exp, 0)))
	{
	  write_match_code_switch (XEXP (exp, 0));
	  puts ("      return false;\n"
		"    default:\n"
		"      break;\n"
		"    }\n"
		"  return true;");
	  return;
	}
      break;

    default:
      break;
    }

  fputs ("  return ",stdout);
  write_predicate_expr (exp);
  fputs (";\n", stdout);
}

/* Given a predicate, write out a complete C function to compute it.  */
static void
write_one_predicate_function (struct pred_data *p)
{
  if (!p->exp)
    return;

  write_predicate_subfunction (p);
  add_mode_tests (p);

  /* A normal predicate can legitimately not look at machine_mode
     if it accepts only CONST_INTs and/or CONST_WIDE_INT and/or CONST_DOUBLEs.  */
  printf ("int\n%s (rtx op, machine_mode mode ATTRIBUTE_UNUSED)\n{\n",
	  p->name);
  write_predicate_stmts (p->exp);
  fputs ("}\n\n", stdout);
}

/* Constraints fall into two categories: register constraints
   (define_register_constraint), and others (define_constraint,
   define_memory_constraint, define_special_memory_constraint,
   define_address_constraint).  We work out automatically which of the
   various old-style macros they correspond to, and produce
   appropriate code.  They all go in the same hash table so we can
   verify that there are no duplicate names.  */

/* All data from one constraint definition.  */
class constraint_data
{
public:
  class constraint_data *next_this_letter;
  class constraint_data *next_textual;
  const char *name;
  const char *c_name;    /* same as .name unless mangling is necessary */
  file_location loc;     /* location of definition */
  size_t namelen;
  const char *regclass;  /* for register constraints */
  rtx exp;               /* for other constraints */
  unsigned int is_register	: 1;
  unsigned int is_const_int	: 1;
  unsigned int is_const_dbl	: 1;
  unsigned int is_extra		: 1;
  unsigned int is_memory	: 1;
  unsigned int is_special_memory: 1;
  unsigned int is_address	: 1;
  unsigned int maybe_allows_reg : 1;
  unsigned int maybe_allows_mem : 1;
};

/* Overview of all constraints beginning with a given letter.  */

static class constraint_data *
constraints_by_letter_table[1<<CHAR_BIT];

/* For looking up all the constraints in the order that they appeared
   in the machine description.  */
static class constraint_data *first_constraint;
static class constraint_data **last_constraint_ptr = &first_constraint;

#define FOR_ALL_CONSTRAINTS(iter_) \
  for (iter_ = first_constraint; iter_; iter_ = iter_->next_textual)

/* Contraint letters that have a special meaning and that cannot be used
   in define*_constraints.  */
static const char generic_constraint_letters[] = "g";

/* Machine-independent code expects that constraints with these
   (initial) letters will allow only (a subset of all) CONST_INTs.  */

static const char const_int_constraints[] = "IJKLMNOP";

/* Machine-independent code expects that constraints with these
   (initial) letters will allow only (a subset of all) CONST_DOUBLEs.  */

static const char const_dbl_constraints[] = "GH";

/* Summary data used to decide whether to output various functions and
   macro definitions.  */
static unsigned int constraint_max_namelen;
static bool have_register_constraints;
static bool have_memory_constraints;
static bool have_special_memory_constraints;
static bool have_address_constraints;
static bool have_extra_constraints;
static bool have_const_int_constraints;
static unsigned int num_constraints;

static const constraint_data **enum_order;
static unsigned int register_start, register_end;
static unsigned int satisfied_start;
static unsigned int const_int_start, const_int_end;
static unsigned int memory_start, memory_end;
static unsigned int special_memory_start, special_memory_end;
static unsigned int address_start, address_end;
static unsigned int maybe_allows_none_start, maybe_allows_none_end;
static unsigned int maybe_allows_reg_start, maybe_allows_reg_end;
static unsigned int maybe_allows_mem_start, maybe_allows_mem_end;

/* Convert NAME, which contains angle brackets and/or underscores, to
   a string that can be used as part of a C identifier.  The string
   comes from the rtl_obstack.  */
static const char *
mangle (const char *name)
{
  for (; *name; name++)
    switch (*name)
      {
      case '_': obstack_grow (rtl_obstack, "__", 2); break;
      case '<':	obstack_grow (rtl_obstack, "_l", 2); break;
      case '>':	obstack_grow (rtl_obstack, "_g", 2); break;
      default: obstack_1grow (rtl_obstack, *name); break;
      }

  obstack_1grow (rtl_obstack, '\0');
  return XOBFINISH (rtl_obstack, const char *);
}

/* Add one constraint, of any sort, to the tables.  NAME is its name;
   REGCLASS is the register class, if any; EXP is the expression to
   test, if any; IS_MEMORY, IS_SPECIAL_MEMORY and IS_ADDRESS indicate
   memory, special memory, and address constraints, respectively; LOC
   is the .md file location.

   Not all combinations of arguments are valid; most importantly,
   REGCLASS is mutually exclusive with EXP, and
   IS_MEMORY/IS_SPECIAL_MEMORY/IS_ADDRESS are only meaningful for
   constraints with EXP.

   This function enforces all syntactic and semantic rules about what
   constraints can be defined.  */

static void
add_constraint (const char *name, const char *regclass,
		rtx exp, bool is_memory, bool is_special_memory,
		bool is_address, file_location loc)
{
  class constraint_data *c, **iter, **slot;
  const char *p;
  bool need_mangled_name = false;
  bool is_const_int;
  bool is_const_dbl;
  size_t namelen;

  if (strcmp (name, "TARGET_MEM_CONSTRAINT") == 0)
    name = general_mem;

  if (exp && validate_exp (exp, name, loc))
    return;

  for (p = name; *p; p++)
    if (!ISALNUM (*p))
      {
	if (*p == '<' || *p == '>' || *p == '_')
	  need_mangled_name = true;
	else
	  {
	    error_at (loc, "constraint name '%s' must be composed of letters,"
		      " digits, underscores, and angle brackets", name);
	    return;
	  }
      }

  if (strchr (generic_constraint_letters, name[0]))
    {
      if (name[1] == '\0')
	error_at (loc, "constraint letter '%s' cannot be "
		  "redefined by the machine description", name);
      else
	error_at (loc, "constraint name '%s' cannot be defined by the machine"
		  " description, as it begins with '%c'", name, name[0]);
      return;
    }


  namelen = strlen (name);
  slot = &constraints_by_letter_table[(unsigned int)name[0]];
  for (iter = slot; *iter; iter = &(*iter)->next_this_letter)
    {
      /* This causes slot to end up pointing to the
	 next_this_letter field of the last constraint with a name
	 of equal or greater length than the new constraint; hence
	 the new constraint will be inserted after all previous
	 constraints with names of the same length.  */
      if ((*iter)->namelen >= namelen)
	slot = iter;

      if (!strcmp ((*iter)->name, name))
	{
	  error_at (loc, "redefinition of constraint '%s'", name);
	  message_at ((*iter)->loc, "previous definition is here");
	  return;
	}
      else if (!strncmp ((*iter)->name, name, (*iter)->namelen))
	{
	  error_at (loc, "defining constraint '%s' here", name);
	  message_at ((*iter)->loc, "renders constraint '%s' "
		      "(defined here) a prefix", (*iter)->name);
	  return;
	}
      else if (!strncmp ((*iter)->name, name, namelen))
	{
	  error_at (loc, "constraint '%s' is a prefix", name);
	  message_at ((*iter)->loc, "of constraint '%s' (defined here)",
		      (*iter)->name);
	  return;
	}
    }

  is_const_int = strchr (const_int_constraints, name[0]) != 0;
  is_const_dbl = strchr (const_dbl_constraints, name[0]) != 0;

  if (is_const_int || is_const_dbl)
    {
      enum rtx_code appropriate_code
	= is_const_int ? CONST_INT : CONST_DOUBLE;

      /* Consider relaxing this requirement in the future.  */
      if (regclass
	  || GET_CODE (exp) != AND
	  || GET_CODE (XEXP (exp, 0)) != MATCH_CODE
	  || strcmp (XSTR (XEXP (exp, 0), 0),
		     GET_RTX_NAME (appropriate_code)))
	{
	  if (name[1] == '\0')
	    error_at (loc, "constraint letter '%c' is reserved "
		      "for %s constraints", name[0],
		      GET_RTX_NAME (appropriate_code));
	  else
	    error_at (loc, "constraint names beginning with '%c' "
		      "(%s) are reserved for %s constraints",
		      name[0], name, GET_RTX_NAME (appropriate_code));
	  return;
	}

      if (is_memory)
	{
	  if (name[1] == '\0')
	    error_at (loc, "constraint letter '%c' cannot be a "
		      "memory constraint", name[0]);
	  else
	    error_at (loc, "constraint name '%s' begins with '%c', "
		      "and therefore cannot be a memory constraint",
		      name, name[0]);
	  return;
	}
      else if (is_special_memory)
	{
	  if (name[1] == '\0')
	    error_at (loc, "constraint letter '%c' cannot be a "
		      "special memory constraint", name[0]);
	  else
	    error_at (loc, "constraint name '%s' begins with '%c', "
		      "and therefore cannot be a special memory constraint",
		      name, name[0]);
	  return;
	}
      else if (is_address)
	{
	  if (name[1] == '\0')
	    error_at (loc, "constraint letter '%c' cannot be an "
		      "address constraint", name[0]);
	  else
	    error_at (loc, "constraint name '%s' begins with '%c', "
		      "and therefore cannot be an address constraint",
		      name, name[0]);
	  return;
	}
    }


  c = XOBNEW (rtl_obstack, class constraint_data);
  c->name = name;
  c->c_name = need_mangled_name ? mangle (name) : name;
  c->loc = loc;
  c->namelen = namelen;
  c->regclass = regclass;
  c->exp = exp;
  c->is_register = regclass != 0;
  c->is_const_int = is_const_int;
  c->is_const_dbl = is_const_dbl;
  c->is_extra = !(regclass || is_const_int || is_const_dbl);
  c->is_memory = is_memory;
  c->is_special_memory = is_special_memory;
  c->is_address = is_address;
  c->maybe_allows_reg = true;
  c->maybe_allows_mem = true;
  if (exp)
    {
      char codes[NUM_RTX_CODE];
      compute_test_codes (exp, loc, codes);
      if (!codes[REG] && !codes[SUBREG])
	c->maybe_allows_reg = false;
      if (!codes[MEM])
	c->maybe_allows_mem = false;
    }
  c->next_this_letter = *slot;
  *slot = c;

  /* Insert this constraint in the list of all constraints in textual
     order.  */
  c->next_textual = 0;
  *last_constraint_ptr = c;
  last_constraint_ptr = &c->next_textual;

  constraint_max_namelen = MAX (constraint_max_namelen, strlen (name));
  have_register_constraints |= c->is_register;
  have_const_int_constraints |= c->is_const_int;
  have_extra_constraints |= c->is_extra;
  have_memory_constraints |= c->is_memory;
  have_special_memory_constraints |= c->is_special_memory;
  have_address_constraints |= c->is_address;
  num_constraints += 1;
}

/* Process a DEFINE_CONSTRAINT, DEFINE_MEMORY_CONSTRAINT,
   DEFINE_SPECIAL_MEMORY_CONSTRAINT, or DEFINE_ADDRESS_CONSTRAINT
   expression, C.  */
static void
process_define_constraint (md_rtx_info *info)
{
  add_constraint (XSTR (info->def, 0), 0, XEXP (info->def, 2),
		  GET_CODE (info->def) == DEFINE_MEMORY_CONSTRAINT,
		  GET_CODE (info->def) == DEFINE_SPECIAL_MEMORY_CONSTRAINT,
		  GET_CODE (info->def) == DEFINE_ADDRESS_CONSTRAINT,
		  info->loc);
}

/* Process a DEFINE_REGISTER_CONSTRAINT expression, C.  */
static void
process_define_register_constraint (md_rtx_info *info)
{
  add_constraint (XSTR (info->def, 0), XSTR (info->def, 1),
		  0, false, false, false, info->loc);
}

/* Put the constraints into enum order.  We want to keep constraints
   of the same type together so that query functions can be simple
   range checks.  */
static void
choose_enum_order (void)
{
  class constraint_data *c;

  enum_order = XNEWVEC (const constraint_data *, num_constraints);
  unsigned int next = 0;

  register_start = next;
  FOR_ALL_CONSTRAINTS (c)
    if (c->is_register)
      enum_order[next++] = c;
  register_end = next;

  satisfied_start = next;

  const_int_start = next;
  FOR_ALL_CONSTRAINTS (c)
    if (c->is_const_int)
      enum_order[next++] = c;
  const_int_end = next;

  memory_start = next;
  FOR_ALL_CONSTRAINTS (c)
    if (c->is_memory)
      enum_order[next++] = c;
  memory_end = next;

  special_memory_start = next;
  FOR_ALL_CONSTRAINTS (c)
    if (c->is_special_memory)
      enum_order[next++] = c;
  special_memory_end = next;

  address_start = next;
  FOR_ALL_CONSTRAINTS (c)
    if (c->is_address)
      enum_order[next++] = c;
  address_end = next;

  maybe_allows_none_start = next;
  FOR_ALL_CONSTRAINTS (c)
    if (!c->is_register && !c->is_const_int && !c->is_memory
	&& !c->is_special_memory && !c->is_address
	&& !c->maybe_allows_reg && !c->maybe_allows_mem)
      enum_order[next++] = c;
  maybe_allows_none_end = next;

  maybe_allows_reg_start = next;
  FOR_ALL_CONSTRAINTS (c)
    if (!c->is_register && !c->is_const_int && !c->is_memory
	&& !c->is_special_memory && !c->is_address
	&& c->maybe_allows_reg && !c->maybe_allows_mem)
      enum_order[next++] = c;
  maybe_allows_reg_end = next;

  maybe_allows_mem_start = next;
  FOR_ALL_CONSTRAINTS (c)
    if (!c->is_register && !c->is_const_int && !c->is_memory
	&& !c->is_special_memory && !c->is_address
	&& !c->maybe_allows_reg && c->maybe_allows_mem)
      enum_order[next++] = c;
  maybe_allows_mem_end = next;

  FOR_ALL_CONSTRAINTS (c)
    if (!c->is_register && !c->is_const_int && !c->is_memory
	&& !c->is_special_memory && !c->is_address
	&& c->maybe_allows_reg && c->maybe_allows_mem)
      enum_order[next++] = c;
  gcc_assert (next == num_constraints);
}

/* Write out an enumeration with one entry per machine-specific
   constraint.  */
static void
write_enum_constraint_num (void)
{
  fputs ("#define CONSTRAINT_NUM_DEFINED_P 1\n", stdout);
  fputs ("enum constraint_num\n"
	 "{\n"
	 "  CONSTRAINT__UNKNOWN = 0", stdout);
  for (unsigned int i = 0; i < num_constraints; ++i)
    printf (",\n  CONSTRAINT_%s", enum_order[i]->c_name);
  puts (",\n  CONSTRAINT__LIMIT\n};\n");
}

/* Write out a function which looks at a string and determines what
   constraint name, if any, it begins with.  */
static void
write_lookup_constraint_1 (void)
{
  unsigned int i;
  puts ("enum constraint_num\n"
	"lookup_constraint_1 (const char *str)\n"
	"{\n"
	"  switch (str[0])\n"
	"    {");

  for (i = 0; i < ARRAY_SIZE (constraints_by_letter_table); i++)
    {
      class constraint_data *c = constraints_by_letter_table[i];
      if (!c)
	continue;

      printf ("    case '%c':\n", i);
      if (c->namelen == 1)
	printf ("      return CONSTRAINT_%s;\n", c->c_name);
      else
	{
	  do
	    {
	      printf ("      if (!strncmp (str + 1, \"%s\", %lu))\n"
		      "        return CONSTRAINT_%s;\n",
		      c->name + 1, (unsigned long int) c->namelen - 1,
		      c->c_name);
	      c = c->next_this_letter;
	    }
	  while (c);
	  puts ("      break;");
	}
    }

  puts ("    default: break;\n"
	"    }\n"
	"  return CONSTRAINT__UNKNOWN;\n"
	"}\n");
}

/* Write out an array that maps single-letter characters to their
   constraints (if that fits in a character) or 255 if lookup_constraint_1
   must be called.  */
static void
write_lookup_constraint_array (void)
{
  unsigned int i;
  printf ("const unsigned char lookup_constraint_array[] = {\n  ");
  for (i = 0; i < ARRAY_SIZE (constraints_by_letter_table); i++)
    {
      if (i != 0)
	printf (",\n  ");
      class constraint_data *c = constraints_by_letter_table[i];
      if (!c)
	printf ("CONSTRAINT__UNKNOWN");
      else if (c->namelen == 1)
	printf ("MIN ((int) CONSTRAINT_%s, (int) UCHAR_MAX)", c->c_name);
      else
	printf ("UCHAR_MAX");
    }
  printf ("\n};\n\n");
}

/* Write out a function which looks at a string and determines what
   the constraint name length is.  */
static void
write_insn_constraint_len (void)
{
  unsigned int i;

  puts ("static inline size_t\n"
	"insn_constraint_len (char fc, const char *str ATTRIBUTE_UNUSED)\n"
	"{\n"
	"  switch (fc)\n"
	"    {");

  for (i = 0; i < ARRAY_SIZE (constraints_by_letter_table); i++)
    {
      class constraint_data *c = constraints_by_letter_table[i];

      if (!c
      	  || c->namelen == 1)
	continue;

      /* Constraints with multiple characters should have the same
	 length.  */
      {
	class constraint_data *c2 = c->next_this_letter;
	size_t len = c->namelen;
	while (c2)
	  {
	    if (c2->namelen != len)
	      error ("Multi-letter constraints with first letter '%c' "
		     "should have same length", i);
	    c2 = c2->next_this_letter;
	  }
      }

      printf ("    case '%c': return %lu;\n",
	      i, (unsigned long int) c->namelen);
    }

  puts ("    default: break;\n"
	"    }\n"
	"  return 1;\n"
	"}\n");
}

/* Write out the function which computes the register class corresponding
   to a register constraint.  */
static void
write_reg_class_for_constraint_1 (void)
{
  class constraint_data *c;

  puts ("enum reg_class\n"
	"reg_class_for_constraint_1 (enum constraint_num c)\n"
	"{\n"
	"  switch (c)\n"
	"    {");

  FOR_ALL_CONSTRAINTS (c)
    if (c->is_register)
      printf ("    case CONSTRAINT_%s: return %s;\n", c->c_name, c->regclass);

  puts ("    default: break;\n"
	"    }\n"
	"  return NO_REGS;\n"
	"}\n");
}

/* Write out the functions which compute whether a given value matches
   a given non-register constraint.  */
static void
write_tm_constrs_h (void)
{
  class constraint_data *c;

  printf ("\
/* Generated automatically by the program '%s'\n\
   from the machine description file '%s'.  */\n\n", progname,
	  md_reader_ptr->get_top_level_filename ());

  puts ("\
#ifndef GCC_TM_CONSTRS_H\n\
#define GCC_TM_CONSTRS_H\n");

  FOR_ALL_CONSTRAINTS (c)
    if (!c->is_register)
      {
	bool needs_ival = needs_variable (c->exp, "ival");
	bool needs_hval = needs_variable (c->exp, "hval");
	bool needs_lval = needs_variable (c->exp, "lval");
	bool needs_rval = needs_variable (c->exp, "rval");
	bool needs_mode = (needs_variable (c->exp, "mode")
			   || needs_hval || needs_lval || needs_rval);
	bool needs_op = (needs_variable (c->exp, "op")
			 || needs_ival || needs_mode);

	printf ("static inline bool\n"
		"satisfies_constraint_%s (rtx %s)\n"
		"{\n", c->c_name,
		needs_op ? "op" : "ARG_UNUSED (op)");
	if (needs_mode)
	  puts ("  machine_mode mode = GET_MODE (op);");
	if (needs_ival)
	  puts ("  HOST_WIDE_INT ival = 0;");
	if (needs_hval)
	  puts ("  HOST_WIDE_INT hval = 0;");
	if (needs_lval)
	  puts ("  unsigned HOST_WIDE_INT lval = 0;");
	if (needs_rval)
	  puts ("  const REAL_VALUE_TYPE *rval = 0;");

	if (needs_ival)
	  puts ("  if (CONST_INT_P (op))\n"
		"    ival = INTVAL (op);");
#if TARGET_SUPPORTS_WIDE_INT
	if (needs_lval || needs_hval)
	  error ("you can't use lval or hval");
#else
	if (needs_hval)
	  puts ("  if (GET_CODE (op) == CONST_DOUBLE && mode == VOIDmode)"
		"    hval = CONST_DOUBLE_HIGH (op);");
	if (needs_lval)
	  puts ("  if (GET_CODE (op) == CONST_DOUBLE && mode == VOIDmode)"
		"    lval = CONST_DOUBLE_LOW (op);");
#endif
	if (needs_rval)
	  puts ("  if (GET_CODE (op) == CONST_DOUBLE && mode != VOIDmode)"
		"    rval = CONST_DOUBLE_REAL_VALUE (op);");

	write_predicate_stmts (c->exp);
	fputs ("}\n", stdout);
      }
  puts ("#endif /* tm-constrs.h */");
}

/* Write out the wrapper function, constraint_satisfied_p, that maps
   a CONSTRAINT_xxx constant to one of the predicate functions generated
   above.  */
static void
write_constraint_satisfied_p_array (void)
{
  if (satisfied_start == num_constraints)
    return;

  printf ("bool (*constraint_satisfied_p_array[]) (rtx) = {\n  ");
  for (unsigned int i = satisfied_start; i < num_constraints; ++i)
    {
      if (i != satisfied_start)
	printf (",\n  ");
      printf ("satisfies_constraint_%s", enum_order[i]->c_name);
    }
  printf ("\n};\n\n");
}

/* Write out the function which computes whether a given value matches
   a given CONST_INT constraint.  This doesn't just forward to
   constraint_satisfied_p because caller passes the INTVAL, not the RTX.  */
static void
write_insn_const_int_ok_for_constraint (void)
{
  class constraint_data *c;

  puts ("bool\n"
	"insn_const_int_ok_for_constraint (HOST_WIDE_INT ival, "
	                                  "enum constraint_num c)\n"
	"{\n"
	"  switch (c)\n"
	"    {");

  FOR_ALL_CONSTRAINTS (c)
    if (c->is_const_int)
      {
	printf ("    case CONSTRAINT_%s:\n      return ", c->c_name);
	/* c->exp is guaranteed to be (and (match_code "const_int") (...));
	   we know at this point that we have a const_int, so we need not
	   bother with that part of the test.  */
	write_predicate_expr (XEXP (c->exp, 1));
	fputs (";\n\n", stdout);
      }

  puts ("    default: break;\n"
	"    }\n"
	"  return false;\n"
	"}\n");
}

/* Write a definition for a function NAME that returns true if a given
   constraint_num is in the range [START, END).  */
static void
write_range_function (const char *name, unsigned int start, unsigned int end)
{
  printf ("static inline bool\n");
  if (start != end)
    printf ("%s (enum constraint_num c)\n"
	    "{\n"
	    "  return c >= CONSTRAINT_%s && c <= CONSTRAINT_%s;\n"
	    "}\n\n",
	    name, enum_order[start]->c_name, enum_order[end - 1]->c_name);
  else
    printf ("%s (enum constraint_num)\n"
	    "{\n"
	    "  return false;\n"
	    "}\n\n", name);
}

/* Write a definition for insn_extra_constraint_allows_reg_mem function.  */
static void
write_allows_reg_mem_function (void)
{
  printf ("static inline void\n"
	  "insn_extra_constraint_allows_reg_mem (enum constraint_num c,\n"
	  "\t\t\t\t      bool *allows_reg, bool *allows_mem)\n"
	  "{\n");
  if (maybe_allows_none_start != maybe_allows_none_end)
    printf ("  if (c >= CONSTRAINT_%s && c <= CONSTRAINT_%s)\n"
	    "    return;\n",
	    enum_order[maybe_allows_none_start]->c_name,
	    enum_order[maybe_allows_none_end - 1]->c_name);
  if (maybe_allows_reg_start != maybe_allows_reg_end)
    printf ("  if (c >= CONSTRAINT_%s && c <= CONSTRAINT_%s)\n"
	    "    {\n"
	    "      *allows_reg = true;\n"
	    "      return;\n"
	    "    }\n",
	    enum_order[maybe_allows_reg_start]->c_name,
	    enum_order[maybe_allows_reg_end - 1]->c_name);
  if (maybe_allows_mem_start != maybe_allows_mem_end)
    printf ("  if (c >= CONSTRAINT_%s && c <= CONSTRAINT_%s)\n"
	    "    {\n"
	    "      *allows_mem = true;\n"
	    "      return;\n"
	    "    }\n",
	    enum_order[maybe_allows_mem_start]->c_name,
	    enum_order[maybe_allows_mem_end - 1]->c_name);
  printf ("  (void) c;\n"
	  "  *allows_reg = true;\n"
	  "  *allows_mem = true;\n"
	  "}\n\n");
}

/* VEC is a list of key/value pairs, with the keys being lower bounds
   of a range.  Output a decision tree that handles the keys covered by
   [VEC[START], VEC[END]), returning FALLBACK for keys lower then VEC[START]'s.
   INDENT is the number of spaces to indent the code.  */
static void
print_type_tree (const vec <std::pair <unsigned int, const char *> > &vec,
		 unsigned int start, unsigned int end, const char *fallback,
		 unsigned int indent)
{
  while (start < end)
    {
      unsigned int mid = (start + end) / 2;
      printf ("%*sif (c >= CONSTRAINT_%s)\n",
	      indent, "", enum_order[vec[mid].first]->c_name);
      if (mid + 1 == end)
	print_type_tree (vec, mid + 1, end, vec[mid].second, indent + 2);
      else
	{
	  printf ("%*s{\n", indent + 2, "");
	  print_type_tree (vec, mid + 1, end, vec[mid].second, indent + 4);
	  printf ("%*s}\n", indent + 2, "");
	}
      end = mid;
    }
  printf ("%*sreturn %s;\n", indent, "", fallback);
}

/* Write tm-preds.h.  Unfortunately, it is impossible to forward-declare
   an enumeration in portable C, so we have to condition all these
   prototypes on HAVE_MACHINE_MODES.  */
static void
write_tm_preds_h (void)
{
  struct pred_data *p;

  printf ("\
/* Generated automatically by the program '%s'\n\
   from the machine description file '%s'.  */\n\n", progname,
	  md_reader_ptr->get_top_level_filename ());

  puts ("\
#ifndef GCC_TM_PREDS_H\n\
#define GCC_TM_PREDS_H\n\
\n\
#ifdef HAVE_MACHINE_MODES");

  FOR_ALL_PREDICATES (p)
    printf ("extern int %s (rtx, machine_mode);\n", p->name);

  puts ("#endif /* HAVE_MACHINE_MODES */\n");

  if (constraint_max_namelen > 0)
    {
      write_enum_constraint_num ();
      puts ("extern enum constraint_num lookup_constraint_1 (const char *);\n"
	    "extern const unsigned char lookup_constraint_array[];\n"
	    "\n"
	    "/* Return the constraint at the beginning of P, or"
	    " CONSTRAINT__UNKNOWN if it\n"
	    "   isn't recognized.  */\n"
	    "\n"
	    "static inline enum constraint_num\n"
	    "lookup_constraint (const char *p)\n"
	    "{\n"
	    "  unsigned int index = lookup_constraint_array"
	    "[(unsigned char) *p];\n"
	    "  return (index == UCHAR_MAX\n"
	    "          ? lookup_constraint_1 (p)\n"
	    "          : (enum constraint_num) index);\n"
	    "}\n");
      if (satisfied_start == num_constraints)
	puts ("/* Return true if X satisfies constraint C.  */\n"
	      "\n"
	      "static inline bool\n"
	      "constraint_satisfied_p (rtx, enum constraint_num)\n"
	      "{\n"
	      "  return false;\n"
	      "}\n");
      else
	printf ("extern bool (*constraint_satisfied_p_array[]) (rtx);\n"
		"\n"
		"/* Return true if X satisfies constraint C.  */\n"
		"\n"
		"static inline bool\n"
		"constraint_satisfied_p (rtx x, enum constraint_num c)\n"
		"{\n"
		"  int i = (int) c - (int) CONSTRAINT_%s;\n"
		"  return i >= 0 && constraint_satisfied_p_array[i] (x);\n"
		"}\n"
		"\n",
		enum_order[satisfied_start]->name);

      write_range_function ("insn_extra_register_constraint",
			    register_start, register_end);
      write_range_function ("insn_extra_memory_constraint",
			    memory_start, memory_end);
      write_range_function ("insn_extra_special_memory_constraint",
			    special_memory_start, special_memory_end);
      write_range_function ("insn_extra_address_constraint",
			    address_start, address_end);
      write_allows_reg_mem_function ();

      if (constraint_max_namelen > 1)
        {
	  write_insn_constraint_len ();
	  puts ("#define CONSTRAINT_LEN(c_,s_) "
		"insn_constraint_len (c_,s_)\n");
	}
      else
	puts ("#define CONSTRAINT_LEN(c_,s_) 1\n");
      if (have_register_constraints)
	puts ("extern enum reg_class reg_class_for_constraint_1 "
	      "(enum constraint_num);\n"
	      "\n"
	      "static inline enum reg_class\n"
	      "reg_class_for_constraint (enum constraint_num c)\n"
	      "{\n"
	      "  if (insn_extra_register_constraint (c))\n"
	      "    return reg_class_for_constraint_1 (c);\n"
	      "  return NO_REGS;\n"
	      "}\n");
      else
	puts ("static inline enum reg_class\n"
	      "reg_class_for_constraint (enum constraint_num)\n"
	      "{\n"
	      "  return NO_REGS;\n"
	      "}\n");
      if (have_const_int_constraints)
	puts ("extern bool insn_const_int_ok_for_constraint "
	      "(HOST_WIDE_INT, enum constraint_num);\n"
	      "#define CONST_OK_FOR_CONSTRAINT_P(v_,c_,s_) \\\n"
	      "    insn_const_int_ok_for_constraint (v_, "
	      "lookup_constraint (s_))\n");
      else
	puts ("static inline bool\n"
	      "insn_const_int_ok_for_constraint (HOST_WIDE_INT,"
	      " enum constraint_num)\n"
	      "{\n"
	      "  return false;\n"
	      "}\n");

      puts ("enum constraint_type\n"
	    "{\n"
	    "  CT_REGISTER,\n"
	    "  CT_CONST_INT,\n"
	    "  CT_MEMORY,\n"
	    "  CT_SPECIAL_MEMORY,\n"
	    "  CT_ADDRESS,\n"
	    "  CT_FIXED_FORM\n"
	    "};\n"
	    "\n"
	    "static inline enum constraint_type\n"
	    "get_constraint_type (enum constraint_num c)\n"
	    "{");
      auto_vec <std::pair <unsigned int, const char *>, 4> values;
      if (const_int_start != const_int_end)
	values.safe_push (std::make_pair (const_int_start, "CT_CONST_INT"));
      if (memory_start != memory_end)
	values.safe_push (std::make_pair (memory_start, "CT_MEMORY"));
      if (special_memory_start != special_memory_end)
	values.safe_push (std::make_pair (special_memory_start, "CT_SPECIAL_MEMORY"));
      if (address_start != address_end)
	values.safe_push (std::make_pair (address_start, "CT_ADDRESS"));
      if (address_end != num_constraints)
	values.safe_push (std::make_pair (address_end, "CT_FIXED_FORM"));
      print_type_tree (values, 0, values.length (), "CT_REGISTER", 2);
      puts ("}");
    }

  puts ("#endif /* tm-preds.h */");
}

/* Write insn-preds.c.
   N.B. the list of headers to include was copied from genrecog; it
   may not be ideal.

   FUTURE: Write #line markers referring back to the machine
   description.  (Can't practically do this now since we don't know
   the line number of the C block - just the line number of the enclosing
   expression.)  */
static void
write_insn_preds_c (void)
{
  struct pred_data *p;

  printf ("\
/* Generated automatically by the program '%s'\n\
   from the machine description file '%s'.  */\n\n", progname,
	  md_reader_ptr->get_top_level_filename ());

  puts ("\
#define IN_TARGET_CODE 1\n\
#include \"config.h\"\n\
#include \"system.h\"\n\
#include \"coretypes.h\"\n\
#include \"backend.h\"\n\
#include \"predict.h\"\n\
#include \"tree.h\"\n\
#include \"rtl.h\"\n\
#include \"alias.h\"\n\
#include \"varasm.h\"\n\
#include \"stor-layout.h\"\n\
#include \"calls.h\"\n\
#include \"memmodel.h\"\n\
#include \"tm_p.h\"\n\
#include \"insn-config.h\"\n\
#include \"recog.h\"\n\
#include \"output.h\"\n\
#include \"flags.h\"\n\
#include \"df.h\"\n\
#include \"resource.h\"\n\
#include \"diagnostic-core.h\"\n\
#include \"reload.h\"\n\
#include \"regs.h\"\n\
#include \"emit-rtl.h\"\n\
#include \"tm-constrs.h\"\n\
#include \"target.h\"\n");

  FOR_ALL_PREDICATES (p)
    write_one_predicate_function (p);

  if (constraint_max_namelen > 0)
    {
      write_lookup_constraint_1 ();
      write_lookup_constraint_array ();
      if (have_register_constraints)
	write_reg_class_for_constraint_1 ();
      write_constraint_satisfied_p_array ();

      if (have_const_int_constraints)
	write_insn_const_int_ok_for_constraint ();
    }
}

/* Argument parsing.  */
static bool gen_header;
static bool gen_constrs;

static bool
parse_option (const char *opt)
{
  if (!strcmp (opt, "-h"))
    {
      gen_header = true;
      return 1;
    }
  else if (!strcmp (opt, "-c"))
    {
      gen_constrs = true;
      return 1;
    }
  else
    return 0;
}

/* Master control.  */
int
main (int argc, const char **argv)
{
  progname = argv[0];
  if (argc <= 1)
    fatal ("no input file name");
  if (!init_rtx_reader_args_cb (argc, argv, parse_option))
    return FATAL_EXIT_CODE;

  md_rtx_info info;
  while (read_md_rtx (&info))
    switch (GET_CODE (info.def))
      {
      case DEFINE_PREDICATE:
      case DEFINE_SPECIAL_PREDICATE:
	process_define_predicate (&info);
	break;

      case DEFINE_CONSTRAINT:
      case DEFINE_MEMORY_CONSTRAINT:
      case DEFINE_SPECIAL_MEMORY_CONSTRAINT:
      case DEFINE_ADDRESS_CONSTRAINT:
	process_define_constraint (&info);
	break;

      case DEFINE_REGISTER_CONSTRAINT:
	process_define_register_constraint (&info);
	break;

      default:
	break;
      }

  choose_enum_order ();

  if (gen_header)
    write_tm_preds_h ();
  else if (gen_constrs)
    write_tm_constrs_h ();
  else
    write_insn_preds_c ();

  if (have_error || ferror (stdout) || fflush (stdout) || fclose (stdout))
    return FATAL_EXIT_CODE;

  return SUCCESS_EXIT_CODE;
}<|MERGE_RESOLUTION|>--- conflicted
+++ resolved
@@ -2,11 +2,7 @@
    - prototype declarations for operand predicates (tm-preds.h)
    - function definitions of operand predicates, if defined new-style
      (insn-preds.c)
-<<<<<<< HEAD
-   Copyright (C) 2001-2019 Free Software Foundation, Inc.
-=======
    Copyright (C) 2001-2020 Free Software Foundation, Inc.
->>>>>>> e2aa5677
 
 This file is part of GCC.
 
