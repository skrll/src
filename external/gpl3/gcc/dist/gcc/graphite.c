/* Gimple Represented as Polyhedra.
<<<<<<< HEAD
   Copyright (C) 2006-2019 Free Software Foundation, Inc.
=======
   Copyright (C) 2006-2020 Free Software Foundation, Inc.
>>>>>>> e2aa5677
   Contributed by Sebastian Pop <sebastian.pop@inria.fr>.

This file is part of GCC.

GCC is free software; you can redistribute it and/or modify
it under the terms of the GNU General Public License as published by
the Free Software Foundation; either version 3, or (at your option)
any later version.

GCC is distributed in the hope that it will be useful,
but WITHOUT ANY WARRANTY; without even the implied warranty of
MERCHANTABILITY or FITNESS FOR A PARTICULAR PURPOSE.  See the
GNU General Public License for more details.

You should have received a copy of the GNU General Public License
along with GCC; see the file COPYING3.  If not see
<http://www.gnu.org/licenses/>.  */

/* This pass converts GIMPLE to GRAPHITE, performs some loop
   transformations and then converts the resulting representation back
   to GIMPLE.

   An early description of this pass can be found in the GCC Summit'06
   paper "GRAPHITE: Polyhedral Analyses and Optimizations for GCC".
   The wiki page http://gcc.gnu.org/wiki/Graphite contains pointers to
   the related work.  */

#define USES_ISL

#include "config.h"
#include "system.h"
#include "coretypes.h"
#include "backend.h"
#include "diagnostic-core.h"
#include "cfgloop.h"
#include "tree-pass.h"
#include "pretty-print.h"
#include "cfganal.h"

#ifdef HAVE_isl
#include "cfghooks.h"
#include "tree.h"
#include "gimple.h"
#include "ssa.h"
#include "fold-const.h"
#include "gimple-iterator.h"
#include "tree-cfg.h"
#include "tree-ssa-loop.h"
#include "tree-data-ref.h"
#include "tree-scalar-evolution.h"
#include "dbgcnt.h"
#include "tree-parloops.h"
#include "tree-cfgcleanup.h"
#include "tree-vectorizer.h"
#include "tree-ssa-loop-manip.h"
#include "tree-ssa.h"
#include "tree-into-ssa.h"
#include "graphite.h"

/* Print global statistics to FILE.  */

static void
print_global_statistics (FILE* file)
{
  long n_bbs = 0;
  long n_loops = 0;
  long n_stmts = 0;
  long n_conditions = 0;
  profile_count n_p_bbs = profile_count::zero ();
  profile_count n_p_loops = profile_count::zero ();
  profile_count n_p_stmts = profile_count::zero ();
  profile_count n_p_conditions = profile_count::zero ();

  basic_block bb;

  FOR_ALL_BB_FN (bb, cfun)
    {
      gimple_stmt_iterator psi;

      n_bbs++;
      if (bb->count.initialized_p ())
        n_p_bbs += bb->count;

      /* Ignore artificial surrounding loop.  */
      if (bb == bb->loop_father->header
	  && bb->index != 0)
	{
	  n_loops++;
	  n_p_loops += bb->count;
	}

      if (EDGE_COUNT (bb->succs) > 1)
	{
	  n_conditions++;
	  if (bb->count.initialized_p ())
	    n_p_conditions += bb->count;
	}

      for (psi = gsi_start_bb (bb); !gsi_end_p (psi); gsi_next (&psi))
	{
	  n_stmts++;
	  if (bb->count.initialized_p ())
	    n_p_stmts += bb->count;
	}
    }

  fprintf (file, "\nGlobal statistics (");
  fprintf (file, "BBS:%ld, ", n_bbs);
  fprintf (file, "LOOPS:%ld, ", n_loops);
  fprintf (file, "CONDITIONS:%ld, ", n_conditions);
  fprintf (file, "STMTS:%ld)\n", n_stmts);
  fprintf (file, "Global profiling statistics (");
  fprintf (file, "BBS:");
  n_p_bbs.dump (file);
  fprintf (file, ", LOOPS:");
  n_p_loops.dump (file);
  fprintf (file, ", CONDITIONS:");
  n_p_conditions.dump (file);
  fprintf (file, ", STMTS:");
  n_p_stmts.dump (file);
  fprintf (file, ")\n\n");
}

/* Print statistics for SCOP to FILE.  */

static void
print_graphite_scop_statistics (FILE* file, scop_p scop)
{
  long n_bbs = 0;
  long n_loops = 0;
  long n_stmts = 0;
  long n_conditions = 0;
  profile_count n_p_bbs = profile_count::zero ();
  profile_count n_p_loops = profile_count::zero ();
  profile_count n_p_stmts = profile_count::zero ();
  profile_count n_p_conditions = profile_count::zero ();

  basic_block bb;

  FOR_ALL_BB_FN (bb, cfun)
    {
      gimple_stmt_iterator psi;
      loop_p loop = bb->loop_father;

      if (!bb_in_sese_p (bb, scop->scop_info->region))
	continue;

      n_bbs++;
      if (bb->count.initialized_p ())
        n_p_bbs += bb->count;

      if (EDGE_COUNT (bb->succs) > 1)
	{
	  n_conditions++;
	  n_p_conditions += bb->count;
	}

      for (psi = gsi_start_bb (bb); !gsi_end_p (psi); gsi_next (&psi))
	{
	  n_stmts++;
	  n_p_stmts += bb->count;
	}

      if (loop->header == bb && loop_in_sese_p (loop, scop->scop_info->region))
	{
	  n_loops++;
	  n_p_loops += bb->count;
	}
    }

  fprintf (file, "\nFunction Name: %s\n", current_function_name ());

  edge scop_begin = scop->scop_info->region.entry;
  edge scop_end = scop->scop_info->region.exit;

  fprintf (file, "\nSCoP (entry_edge (bb_%d, bb_%d), ",
	   scop_begin->src->index, scop_begin->dest->index);
  fprintf (file, "exit_edge (bb_%d, bb_%d))",
	   scop_end->src->index, scop_end->dest->index);

  fprintf (file, "\nSCoP statistics (");
  fprintf (file, "BBS:%ld, ", n_bbs);
  fprintf (file, "LOOPS:%ld, ", n_loops);
  fprintf (file, "CONDITIONS:%ld, ", n_conditions);
  fprintf (file, "STMTS:%ld)\n", n_stmts);
  fprintf (file, "SCoP profiling statistics (");
  fprintf (file, "BBS:");
  n_p_bbs.dump (file);
  fprintf (file, ", LOOPS:");
  n_p_loops.dump (file);
  fprintf (file, ", CONDITIONS:");
  n_p_conditions.dump (file);
  fprintf (file, ", STMTS:");
  n_p_stmts.dump (file);
  fprintf (file, ")\n\n");
}

/* Print statistics for SCOPS to FILE.  */

static void
print_graphite_statistics (FILE* file, vec<scop_p> scops)
{
  int i;
  scop_p scop;

  FOR_EACH_VEC_ELT (scops, i, scop)
    print_graphite_scop_statistics (file, scop);
}

struct seir_cache_key
{
  hashval_t hash;
  int entry_dest;
  int exit_src;
  int loop_num;
  tree expr;
};

struct sese_scev_hash : typed_noop_remove <seir_cache_key>
{
  typedef seir_cache_key value_type;
  typedef seir_cache_key compare_type;
  static hashval_t hash (const seir_cache_key &key) { return key.hash; }
  static bool
  equal (const seir_cache_key &key1, const seir_cache_key &key2)
  {
    return (key1.hash == key2.hash
	    && key1.entry_dest == key2.entry_dest
	    && key1.exit_src == key2.exit_src
	    && key1.loop_num == key2.loop_num
	    && operand_equal_p (key1.expr, key2.expr, 0));
  }
  static void mark_deleted (seir_cache_key &key) { key.expr = NULL_TREE; }
<<<<<<< HEAD
=======
  static const bool empty_zero_p = false;
>>>>>>> e2aa5677
  static void mark_empty (seir_cache_key &key) { key.entry_dest = 0; }
  static bool is_deleted (const seir_cache_key &key) { return !key.expr; }
  static bool is_empty (const seir_cache_key &key) { return key.entry_dest == 0; }
};

static hash_map<sese_scev_hash, tree> *seir_cache;

/* Same as scalar_evolution_in_region but caches results so we avoid
   re-computing evolutions during transform phase.  */

tree
cached_scalar_evolution_in_region (const sese_l &region, loop_p loop,
				   tree expr)
{
  seir_cache_key key;
  key.entry_dest = region.entry->dest->index;
  key.exit_src = region.exit->src->index;
  key.loop_num = loop->num;
  key.expr = expr;
  inchash::hash hstate (0);
  hstate.add_int (key.entry_dest);
  hstate.add_int (key.exit_src);
  hstate.add_int (key.loop_num);
  inchash::add_expr (key.expr, hstate);
  key.hash = hstate.end ();
  
  bool existed;
  tree &chrec = seir_cache->get_or_insert (key, &existed);
  if (!existed)
    chrec = scalar_evolution_in_region (region, loop, expr);
  return chrec;
}

/* Deletes all scops in SCOPS.  */

static void
free_scops (vec<scop_p> scops)
{
  int i;
  scop_p scop;

  FOR_EACH_VEC_ELT (scops, i, scop)
    free_scop (scop);

  scops.release ();
}

/* Transforms LOOP to the canonical loop closed SSA form.  */

static void
canonicalize_loop_closed_ssa (loop_p loop, edge e)
{
  basic_block bb;
  gphi_iterator psi;

  bb = e->dest;

  /* Make the loop-close PHI node BB contain only PHIs and have a
     single predecessor.  */
  if (single_pred_p (bb))
    {
      e = split_block_after_labels (bb);
      bb = e->src;
    }
  else
    {
      basic_block close = split_edge (e);
      e = single_succ_edge (close);
      for (psi = gsi_start_phis (bb); !gsi_end_p (psi); gsi_next (&psi))
	{
	  gphi *phi = psi.phi ();
	  use_operand_p use_p = PHI_ARG_DEF_PTR_FROM_EDGE (phi, e);
	  tree arg = USE_FROM_PTR (use_p);

	  /* Only add close phi nodes for SSA_NAMEs defined in LOOP.  */
	  if (TREE_CODE (arg) != SSA_NAME
	      || SSA_NAME_IS_DEFAULT_DEF (arg)
	      || ! flow_bb_inside_loop_p (loop,
					  gimple_bb (SSA_NAME_DEF_STMT (arg))))
	    continue;

	  tree res = copy_ssa_name (arg);
	  gphi *close_phi = create_phi_node (res, close);
	  add_phi_arg (close_phi, arg, gimple_phi_arg_edge (close_phi, 0),
		       UNKNOWN_LOCATION);
	  SET_USE (use_p, res);
	}
      bb = close;
    }

  /* Eliminate duplicates.  This relies on processing loops from
     innermost to outer.  */
  for (psi = gsi_start_phis (bb); !gsi_end_p (psi); gsi_next (&psi))
    {
      gphi_iterator gsi = psi;
      gphi *phi = psi.phi ();

      /* At this point, PHI should be a close phi in normal form.  */
      gcc_assert (gimple_phi_num_args (phi) == 1);

      /* Iterate over the next phis and remove duplicates.  */
      gsi_next (&gsi);
      while (!gsi_end_p (gsi))
	if (gimple_phi_arg_def (phi, 0) == gimple_phi_arg_def (gsi.phi (), 0))
	  {
	    replace_uses_by (gimple_phi_result (gsi.phi ()),
			     gimple_phi_result (phi));
	    remove_phi_node (&gsi, true);
	  }
	else
	  gsi_next (&gsi);
    }
}

/* Converts the current loop closed SSA form to a canonical form
   expected by the Graphite code generation.

   The loop closed SSA form has the following invariant: a variable
   defined in a loop that is used outside the loop appears only in the
   phi nodes in the destination of the loop exit.  These phi nodes are
   called close phi nodes.

   The canonical loop closed SSA form contains the extra invariants:

   - when the loop contains only one exit, the close phi nodes contain
   only one argument.  That implies that the basic block that contains
   the close phi nodes has only one predecessor, that is a basic block
   in the loop.

   - the basic block containing the close phi nodes does not contain
   other statements.

   - there exist only one phi node per definition in the loop.

   In addition to that we also make sure that loop exit edges are
   first in the successor edge vector.  This is to make RPO order
   as computed by pre_and_rev_post_order_compute be consistent with
   what initial schedule generation expects.
*/

static void
canonicalize_loop_form (void)
{
  loop_p loop;
  FOR_EACH_LOOP (loop, LI_FROM_INNERMOST)
    {
      edge e = single_exit (loop);
      if (!e || (e->flags & (EDGE_COMPLEX|EDGE_FAKE)))
	continue;

      canonicalize_loop_closed_ssa (loop, e);

      /* If the exit is not first in the edge vector make it so.  */
      if (e != EDGE_SUCC (e->src, 0))
	{
	  unsigned ei;
	  for (ei = 0; EDGE_SUCC (e->src, ei) != e; ++ei)
	    ;
	  std::swap (EDGE_SUCC (e->src, ei), EDGE_SUCC (e->src, 0));
	}
    }

  /* We can end up releasing duplicate exit PHIs and also introduce
     additional copies so the cached information isn't correct anymore.  */
  scev_reset ();

  checking_verify_loop_closed_ssa (true);
}

isl_ctx *the_isl_ctx;

/* Perform a set of linear transforms on the loops of the current
   function.  */

void
graphite_transform_loops (void)
{
  int i;
  scop_p scop;
  bool changed = false;
  vec<scop_p> scops = vNULL;
  isl_ctx *ctx;

  /* If a function is parallel it was most probably already run through graphite
     once. No need to run again.  */
  if (parallelized_function_p (cfun->decl))
    return;

  calculate_dominance_info (CDI_DOMINATORS);

  /* We rely on post-dominators during merging of SESE regions so those
     have to be meaningful.  */
  connect_infinite_loops_to_exit ();

  ctx = isl_ctx_alloc ();
  isl_options_set_on_error (ctx, ISL_ON_ERROR_ABORT);
  the_isl_ctx = ctx;

  sort_sibling_loops (cfun);
  canonicalize_loop_form ();

  /* Print the loop structure.  */
  if (dump_file && (dump_flags & TDF_DETAILS))
    {
      print_loops (dump_file, 2);
      print_loops (dump_file, 3);
    }

  seir_cache = new hash_map<sese_scev_hash, tree>;

  calculate_dominance_info (CDI_POST_DOMINATORS);
  build_scops (&scops);
  free_dominance_info (CDI_POST_DOMINATORS);

  /* Remove the fake exits before transform given they are not reflected
     in loop structures we end up verifying.  */
  remove_fake_exit_edges ();

  if (dump_file && (dump_flags & TDF_DETAILS))
    {
      print_graphite_statistics (dump_file, scops);
      print_global_statistics (dump_file);
    }

  FOR_EACH_VEC_ELT (scops, i, scop)
    if (dbg_cnt (graphite_scop))
      {
	scop->isl_context = ctx;
	if (!build_poly_scop (scop))
	  continue;

	if (!apply_poly_transforms (scop))
	  continue;

	changed = true;
	if (graphite_regenerate_ast_isl (scop)
	    && dump_enabled_p ())
	  {
	    dump_user_location_t loc = find_loop_location
	      (scops[i]->scop_info->region.entry->dest->loop_father);
	    dump_printf_loc (MSG_OPTIMIZED_LOCATIONS, loc,
			     "loop nest optimized\n");
	  }
      }

  delete seir_cache;
  seir_cache = NULL;

  if (changed)
    {
      mark_virtual_operands_for_renaming (cfun);
      update_ssa (TODO_update_ssa);
      checking_verify_ssa (true, true);
      rewrite_into_loop_closed_ssa (NULL, 0);
      scev_reset ();
      checking_verify_loop_structure ();
    }

  if (dump_file && (dump_flags & TDF_DETAILS))
    {
      loop_p loop;
      int num_no_dependency = 0;

      FOR_EACH_LOOP (loop, 0)
	if (loop->can_be_parallel)
	  num_no_dependency++;

      fprintf (dump_file, "%d loops carried no dependency.\n",
	       num_no_dependency);
    }

  free_scops (scops);
  the_isl_ctx = NULL;
  isl_ctx_free (ctx);

  if (changed)
    {
      cleanup_tree_cfg ();
      profile_status_for_fn (cfun) = PROFILE_ABSENT;
      release_recorded_exits (cfun);
      tree_estimate_probability (false);
    }
}

#else /* If isl is not available: #ifndef HAVE_isl.  */

static void
graphite_transform_loops (void)
{
  sorry ("Graphite loop optimizations cannot be used (isl is not available).");
}

#endif


static unsigned int
graphite_transforms (struct function *fun)
{
  if (number_of_loops (fun) <= 1)
    return 0;

  graphite_transform_loops ();

  return 0;
}

static bool
gate_graphite_transforms (void)
{
  /* Enable -fgraphite pass if any one of the graphite optimization flags
     is turned on.  */
  if (flag_graphite_identity
      || flag_loop_parallelize_all
      || flag_loop_nest_optimize)
    flag_graphite = 1;

  return flag_graphite != 0;
}

namespace {

const pass_data pass_data_graphite =
{
  GIMPLE_PASS, /* type */
  "graphite0", /* name */
  OPTGROUP_LOOP, /* optinfo_flags */
  TV_GRAPHITE, /* tv_id */
  ( PROP_cfg | PROP_ssa ), /* properties_required */
  0, /* properties_provided */
  0, /* properties_destroyed */
  0, /* todo_flags_start */
  0, /* todo_flags_finish */
};

class pass_graphite : public gimple_opt_pass
{
public:
  pass_graphite (gcc::context *ctxt)
    : gimple_opt_pass (pass_data_graphite, ctxt)
  {}

  /* opt_pass methods: */
  virtual bool gate (function *) { return gate_graphite_transforms (); }

}; // class pass_graphite

} // anon namespace

gimple_opt_pass *
make_pass_graphite (gcc::context *ctxt)
{
  return new pass_graphite (ctxt);
}

namespace {

const pass_data pass_data_graphite_transforms =
{
  GIMPLE_PASS, /* type */
  "graphite", /* name */
  OPTGROUP_LOOP, /* optinfo_flags */
  TV_GRAPHITE_TRANSFORMS, /* tv_id */
  ( PROP_cfg | PROP_ssa ), /* properties_required */
  0, /* properties_provided */
  0, /* properties_destroyed */
  0, /* todo_flags_start */
  0, /* todo_flags_finish */
};

class pass_graphite_transforms : public gimple_opt_pass
{
public:
  pass_graphite_transforms (gcc::context *ctxt)
    : gimple_opt_pass (pass_data_graphite_transforms, ctxt)
  {}

  /* opt_pass methods: */
  virtual bool gate (function *) { return gate_graphite_transforms (); }
  virtual unsigned int execute (function *fun) { return graphite_transforms (fun); }

}; // class pass_graphite_transforms

} // anon namespace

gimple_opt_pass *
make_pass_graphite_transforms (gcc::context *ctxt)
{
  return new pass_graphite_transforms (ctxt);
}

<|MERGE_RESOLUTION|>--- conflicted
+++ resolved
@@ -1,9 +1,5 @@
 /* Gimple Represented as Polyhedra.
-<<<<<<< HEAD
-   Copyright (C) 2006-2019 Free Software Foundation, Inc.
-=======
    Copyright (C) 2006-2020 Free Software Foundation, Inc.
->>>>>>> e2aa5677
    Contributed by Sebastian Pop <sebastian.pop@inria.fr>.
 
 This file is part of GCC.
@@ -237,10 +233,7 @@
 	    && operand_equal_p (key1.expr, key2.expr, 0));
   }
   static void mark_deleted (seir_cache_key &key) { key.expr = NULL_TREE; }
-<<<<<<< HEAD
-=======
   static const bool empty_zero_p = false;
->>>>>>> e2aa5677
   static void mark_empty (seir_cache_key &key) { key.entry_dest = 0; }
   static bool is_deleted (const seir_cache_key &key) { return !key.expr; }
   static bool is_empty (const seir_cache_key &key) { return key.entry_dest == 0; }
