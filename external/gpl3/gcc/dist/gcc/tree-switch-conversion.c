/* Lower GIMPLE_SWITCH expressions to something more efficient than
   a jump table.
<<<<<<< HEAD
   Copyright (C) 2006-2019 Free Software Foundation, Inc.
=======
   Copyright (C) 2006-2020 Free Software Foundation, Inc.
>>>>>>> e2aa5677

This file is part of GCC.

GCC is free software; you can redistribute it and/or modify it
under the terms of the GNU General Public License as published by the
Free Software Foundation; either version 3, or (at your option) any
later version.

GCC is distributed in the hope that it will be useful, but WITHOUT
ANY WARRANTY; without even the implied warranty of MERCHANTABILITY or
FITNESS FOR A PARTICULAR PURPOSE.  See the GNU General Public License
for more details.

You should have received a copy of the GNU General Public License
along with GCC; see the file COPYING3.  If not, write to the Free
Software Foundation, 51 Franklin Street, Fifth Floor, Boston, MA
02110-1301, USA.  */

/* This file handles the lowering of GIMPLE_SWITCH to an indexed
   load, or a series of bit-test-and-branch expressions.  */

#include "config.h"
#include "system.h"
#include "coretypes.h"
#include "backend.h"
#include "insn-codes.h"
#include "rtl.h"
#include "tree.h"
#include "gimple.h"
#include "cfghooks.h"
#include "tree-pass.h"
#include "ssa.h"
#include "optabs-tree.h"
#include "cgraph.h"
#include "gimple-pretty-print.h"
#include "fold-const.h"
#include "varasm.h"
#include "stor-layout.h"
#include "cfganal.h"
#include "gimplify.h"
#include "gimple-iterator.h"
#include "gimplify-me.h"
#include "gimple-fold.h"
#include "tree-cfg.h"
#include "cfgloop.h"
#include "alloc-pool.h"
#include "target.h"
#include "tree-into-ssa.h"
#include "omp-general.h"

/* ??? For lang_hooks.types.type_for_mode, but is there a word_mode
   type in the GIMPLE type system that is language-independent?  */
#include "langhooks.h"

#include "tree-switch-conversion.h"

using namespace tree_switch_conversion;

/* Constructor.  */

<<<<<<< HEAD
switch_conversion::switch_conversion (): m_final_bb (NULL), m_other_count (),
=======
switch_conversion::switch_conversion (): m_final_bb (NULL),
>>>>>>> e2aa5677
  m_constructors (NULL), m_default_values (NULL),
  m_arr_ref_first (NULL), m_arr_ref_last (NULL),
  m_reason (NULL), m_default_case_nonstandard (false), m_cfg_altered (false)
{
}

/* Collection information about SWTCH statement.  */

void
switch_conversion::collect (gswitch *swtch)
{
  unsigned int branch_num = gimple_switch_num_labels (swtch);
  tree min_case, max_case;
  unsigned int i;
  edge e, e_default, e_first;
  edge_iterator ei;

  m_switch = swtch;

  /* The gimplifier has already sorted the cases by CASE_LOW and ensured there
     is a default label which is the first in the vector.
     Collect the bits we can deduce from the CFG.  */
  m_index_expr = gimple_switch_index (swtch);
  m_switch_bb = gimple_bb (swtch);
  e_default = gimple_switch_default_edge (cfun, swtch);
  m_default_bb = e_default->dest;
  m_default_prob = e_default->probability;
<<<<<<< HEAD
  m_default_count = e_default->count ();
  FOR_EACH_EDGE (e, ei, m_switch_bb->succs)
    if (e != e_default)
      m_other_count += e->count ();
=======
>>>>>>> e2aa5677

  /* Get upper and lower bounds of case values, and the covered range.  */
  min_case = gimple_switch_label (swtch, 1);
  max_case = gimple_switch_label (swtch, branch_num - 1);

  m_range_min = CASE_LOW (min_case);
  if (CASE_HIGH (max_case) != NULL_TREE)
    m_range_max = CASE_HIGH (max_case);
  else
    m_range_max = CASE_LOW (max_case);
<<<<<<< HEAD

  m_contiguous_range = true;
  tree last = CASE_HIGH (min_case) ? CASE_HIGH (min_case) : m_range_min;
  for (i = 2; i < branch_num; i++)
    {
      tree elt = gimple_switch_label (swtch, i);
      if (wi::to_wide (last) + 1 != wi::to_wide (CASE_LOW (elt)))
	{
	  m_contiguous_range = false;
	  break;
	}
      last = CASE_HIGH (elt) ? CASE_HIGH (elt) : CASE_LOW (elt);
    }

  if (m_contiguous_range)
    e_first = gimple_switch_edge (cfun, swtch, 1);
  else
    e_first = e_default;

=======

  m_contiguous_range = true;
  tree last = CASE_HIGH (min_case) ? CASE_HIGH (min_case) : m_range_min;
  for (i = 2; i < branch_num; i++)
    {
      tree elt = gimple_switch_label (swtch, i);
      if (wi::to_wide (last) + 1 != wi::to_wide (CASE_LOW (elt)))
	{
	  m_contiguous_range = false;
	  break;
	}
      last = CASE_HIGH (elt) ? CASE_HIGH (elt) : CASE_LOW (elt);
    }

  if (m_contiguous_range)
    e_first = gimple_switch_edge (cfun, swtch, 1);
  else
    e_first = e_default;

>>>>>>> e2aa5677
  /* See if there is one common successor block for all branch
     targets.  If it exists, record it in FINAL_BB.
     Start with the destination of the first non-default case
     if the range is contiguous and default case otherwise as
     guess or its destination in case it is a forwarder block.  */
  if (! single_pred_p (e_first->dest))
    m_final_bb = e_first->dest;
  else if (single_succ_p (e_first->dest)
	   && ! single_pred_p (single_succ (e_first->dest)))
    m_final_bb = single_succ (e_first->dest);
  /* Require that all switch destinations are either that common
     FINAL_BB or a forwarder to it, except for the default
     case if contiguous range.  */
  if (m_final_bb)
    FOR_EACH_EDGE (e, ei, m_switch_bb->succs)
      {
	if (e->dest == m_final_bb)
	  continue;

	if (single_pred_p (e->dest)
	    && single_succ_p (e->dest)
	    && single_succ (e->dest) == m_final_bb)
	  continue;

	if (e == e_default && m_contiguous_range)
	  {
	    m_default_case_nonstandard = true;
	    continue;
	  }

	m_final_bb = NULL;
	break;
      }
<<<<<<< HEAD

  m_range_size
    = int_const_binop (MINUS_EXPR, m_range_max, m_range_min);

=======

  m_range_size
    = int_const_binop (MINUS_EXPR, m_range_max, m_range_min);

>>>>>>> e2aa5677
  /* Get a count of the number of case labels.  Single-valued case labels
     simply count as one, but a case range counts double, since it may
     require two compares if it gets lowered as a branching tree.  */
  m_count = 0;
  for (i = 1; i < branch_num; i++)
    {
      tree elt = gimple_switch_label (swtch, i);
      m_count++;
      if (CASE_HIGH (elt)
	  && ! tree_int_cst_equal (CASE_LOW (elt), CASE_HIGH (elt)))
	m_count++;
    }

  /* Get the number of unique non-default targets out of the GIMPLE_SWITCH
     block.  Assume a CFG cleanup would have already removed degenerate
     switch statements, this allows us to just use EDGE_COUNT.  */
  m_uniq = EDGE_COUNT (gimple_bb (swtch)->succs) - 1;
}

/* Checks whether the range given by individual case statements of the switch
   switch statement isn't too big and whether the number of branches actually
   satisfies the size of the new array.  */

bool
switch_conversion::check_range ()
{
  gcc_assert (m_range_size);
  if (!tree_fits_uhwi_p (m_range_size))
    {
      m_reason = "index range way too large or otherwise unusable";
      return false;
    }

  if (tree_to_uhwi (m_range_size)
<<<<<<< HEAD
      > ((unsigned) m_count * SWITCH_CONVERSION_BRANCH_RATIO))
=======
      > ((unsigned) m_count * param_switch_conversion_branch_ratio))
>>>>>>> e2aa5677
    {
      m_reason = "the maximum range-branch ratio exceeded";
      return false;
    }

  return true;
}

/* Checks whether all but the final BB basic blocks are empty.  */

bool
switch_conversion::check_all_empty_except_final ()
{
  edge e, e_default = find_edge (m_switch_bb, m_default_bb);
  edge_iterator ei;

  FOR_EACH_EDGE (e, ei, m_switch_bb->succs)
    {
      if (e->dest == m_final_bb)
	continue;

      if (!empty_block_p (e->dest))
	{
	  if (m_contiguous_range && e == e_default)
	    {
	      m_default_case_nonstandard = true;
	      continue;
	    }

	  m_reason = "bad case - a non-final BB not empty";
	  return false;
	}
    }

  return true;
}

/* This function checks whether all required values in phi nodes in final_bb
   are constants.  Required values are those that correspond to a basic block
   which is a part of the examined switch statement.  It returns true if the
   phi nodes are OK, otherwise false.  */

bool
switch_conversion::check_final_bb ()
{
  gphi_iterator gsi;

  m_phi_count = 0;
  for (gsi = gsi_start_phis (m_final_bb); !gsi_end_p (gsi); gsi_next (&gsi))
    {
      gphi *phi = gsi.phi ();
      unsigned int i;

      if (virtual_operand_p (gimple_phi_result (phi)))
	continue;

      m_phi_count++;

      for (i = 0; i < gimple_phi_num_args (phi); i++)
	{
	  basic_block bb = gimple_phi_arg_edge (phi, i)->src;

	  if (bb == m_switch_bb
	      || (single_pred_p (bb)
		  && single_pred (bb) == m_switch_bb
		  && (!m_default_case_nonstandard
		      || empty_block_p (bb))))
	    {
	      tree reloc, val;
	      const char *reason = NULL;

	      val = gimple_phi_arg_def (phi, i);
	      if (!is_gimple_ip_invariant (val))
		reason = "non-invariant value from a case";
	      else
		{
		  reloc = initializer_constant_valid_p (val, TREE_TYPE (val));
		  if ((flag_pic && reloc != null_pointer_node)
		      || (!flag_pic && reloc == NULL_TREE))
		    {
		      if (reloc)
			reason
			  = "value from a case would need runtime relocations";
		      else
			reason
			  = "value from a case is not a valid initializer";
		    }
		}
	      if (reason)
		{
		  /* For contiguous range, we can allow non-constant
		     or one that needs relocation, as long as it is
		     only reachable from the default case.  */
		  if (bb == m_switch_bb)
		    bb = m_final_bb;
		  if (!m_contiguous_range || bb != m_default_bb)
		    {
		      m_reason = reason;
		      return false;
		    }

		  unsigned int branch_num = gimple_switch_num_labels (m_switch);
		  for (unsigned int i = 1; i < branch_num; i++)
		    {
		      if (gimple_switch_label_bb (cfun, m_switch, i) == bb)
			{
			  m_reason = reason;
			  return false;
			}
		    }
		  m_default_case_nonstandard = true;
		}
	    }
	}
    }

  return true;
}

/* The following function allocates default_values, target_{in,out}_names and
   constructors arrays.  The last one is also populated with pointers to
   vectors that will become constructors of new arrays.  */

void
switch_conversion::create_temp_arrays ()
{
  int i;

  m_default_values = XCNEWVEC (tree, m_phi_count * 3);
  /* ??? Macros do not support multi argument templates in their
     argument list.  We create a typedef to work around that problem.  */
  typedef vec<constructor_elt, va_gc> *vec_constructor_elt_gc;
  m_constructors = XCNEWVEC (vec_constructor_elt_gc, m_phi_count);
  m_target_inbound_names = m_default_values + m_phi_count;
  m_target_outbound_names = m_target_inbound_names + m_phi_count;
  for (i = 0; i < m_phi_count; i++)
    vec_alloc (m_constructors[i], tree_to_uhwi (m_range_size) + 1);
}

/* Populate the array of default values in the order of phi nodes.
   DEFAULT_CASE is the CASE_LABEL_EXPR for the default switch branch
   if the range is non-contiguous or the default case has standard
   structure, otherwise it is the first non-default case instead.  */

void
switch_conversion::gather_default_values (tree default_case)
{
  gphi_iterator gsi;
  basic_block bb = label_to_block (cfun, CASE_LABEL (default_case));
  edge e;
  int i = 0;

  gcc_assert (CASE_LOW (default_case) == NULL_TREE
	      || m_default_case_nonstandard);

  if (bb == m_final_bb)
    e = find_edge (m_switch_bb, bb);
  else
    e = single_succ_edge (bb);

  for (gsi = gsi_start_phis (m_final_bb); !gsi_end_p (gsi); gsi_next (&gsi))
    {
      gphi *phi = gsi.phi ();
      if (virtual_operand_p (gimple_phi_result (phi)))
	continue;
      tree val = PHI_ARG_DEF_FROM_EDGE (phi, e);
      gcc_assert (val);
      m_default_values[i++] = val;
    }
}

/* The following function populates the vectors in the constructors array with
   future contents of the static arrays.  The vectors are populated in the
   order of phi nodes.  */

void
switch_conversion::build_constructors ()
{
  unsigned i, branch_num = gimple_switch_num_labels (m_switch);
  tree pos = m_range_min;
  tree pos_one = build_int_cst (TREE_TYPE (pos), 1);

  for (i = 1; i < branch_num; i++)
    {
      tree cs = gimple_switch_label (m_switch, i);
      basic_block bb = label_to_block (cfun, CASE_LABEL (cs));
      edge e;
      tree high;
      gphi_iterator gsi;
      int j;

      if (bb == m_final_bb)
	e = find_edge (m_switch_bb, bb);
      else
	e = single_succ_edge (bb);
      gcc_assert (e);

      while (tree_int_cst_lt (pos, CASE_LOW (cs)))
	{
	  int k;
	  for (k = 0; k < m_phi_count; k++)
	    {
	      constructor_elt elt;

	      elt.index = int_const_binop (MINUS_EXPR, pos, m_range_min);
	      elt.value
		= unshare_expr_without_location (m_default_values[k]);
	      m_constructors[k]->quick_push (elt);
	    }

	  pos = int_const_binop (PLUS_EXPR, pos, pos_one);
	}
      gcc_assert (tree_int_cst_equal (pos, CASE_LOW (cs)));

      j = 0;
      if (CASE_HIGH (cs))
	high = CASE_HIGH (cs);
      else
	high = CASE_LOW (cs);
      for (gsi = gsi_start_phis (m_final_bb);
	   !gsi_end_p (gsi); gsi_next (&gsi))
	{
	  gphi *phi = gsi.phi ();
	  if (virtual_operand_p (gimple_phi_result (phi)))
	    continue;
	  tree val = PHI_ARG_DEF_FROM_EDGE (phi, e);
	  tree low = CASE_LOW (cs);
	  pos = CASE_LOW (cs);

	  do
	    {
	      constructor_elt elt;

	      elt.index = int_const_binop (MINUS_EXPR, pos, m_range_min);
	      elt.value = unshare_expr_without_location (val);
	      m_constructors[j]->quick_push (elt);

	      pos = int_const_binop (PLUS_EXPR, pos, pos_one);
	    } while (!tree_int_cst_lt (high, pos)
		     && tree_int_cst_lt (low, pos));
	  j++;
	}
    }
}

/* If all values in the constructor vector are products of a linear function
   a * x + b, then return true.  When true, COEFF_A and COEFF_B and
   coefficients of the linear function.  Note that equal values are special
   case of a linear function with a and b equal to zero.  */

bool
switch_conversion::contains_linear_function_p (vec<constructor_elt, va_gc> *vec,
					       wide_int *coeff_a,
					       wide_int *coeff_b)
{
  unsigned int i;
  constructor_elt *elt;

  gcc_assert (vec->length () >= 2);

  /* Let's try to find any linear function a * x + y that can apply to
     given values. 'a' can be calculated as follows:

     a = (y2 - y1) / (x2 - x1) where x2 - x1 = 1 (consecutive case indices)
     a = y2 - y1

     and

     b = y2 - a * x2

  */

  tree elt0 = (*vec)[0].value;
  tree elt1 = (*vec)[1].value;

  if (TREE_CODE (elt0) != INTEGER_CST || TREE_CODE (elt1) != INTEGER_CST)
    return false;

  wide_int range_min
    = wide_int::from (wi::to_wide (m_range_min),
		      TYPE_PRECISION (TREE_TYPE (elt0)),
		      TYPE_SIGN (TREE_TYPE (m_range_min)));
  wide_int y1 = wi::to_wide (elt0);
  wide_int y2 = wi::to_wide (elt1);
  wide_int a = y2 - y1;
  wide_int b = y2 - a * (range_min + 1);

  /* Verify that all values fulfill the linear function.  */
  FOR_EACH_VEC_SAFE_ELT (vec, i, elt)
    {
      if (TREE_CODE (elt->value) != INTEGER_CST)
	return false;

      wide_int value = wi::to_wide (elt->value);
      if (a * range_min + b != value)
	return false;

      ++range_min;
    }

  *coeff_a = a;
  *coeff_b = b;

  return true;
}

/* Return type which should be used for array elements, either TYPE's
   main variant or, for integral types, some smaller integral type
   that can still hold all the constants.  */

tree
switch_conversion::array_value_type (tree type, int num)
{
  unsigned int i, len = vec_safe_length (m_constructors[num]);
  constructor_elt *elt;
  int sign = 0;
  tree smaller_type;

  /* Types with alignments greater than their size can reach here, e.g. out of
     SRA.  We couldn't use these as an array component type so get back to the
     main variant first, which, for our purposes, is fine for other types as
     well.  */

  type = TYPE_MAIN_VARIANT (type);

  if (!INTEGRAL_TYPE_P (type))
    return type;

  scalar_int_mode type_mode = SCALAR_INT_TYPE_MODE (type);
  scalar_int_mode mode = get_narrowest_mode (type_mode);
  if (GET_MODE_SIZE (type_mode) <= GET_MODE_SIZE (mode))
    return type;

  if (len < (optimize_bb_for_size_p (gimple_bb (m_switch)) ? 2 : 32))
    return type;

  FOR_EACH_VEC_SAFE_ELT (m_constructors[num], i, elt)
    {
      wide_int cst;

      if (TREE_CODE (elt->value) != INTEGER_CST)
	return type;

      cst = wi::to_wide (elt->value);
      while (1)
	{
	  unsigned int prec = GET_MODE_BITSIZE (mode);
	  if (prec > HOST_BITS_PER_WIDE_INT)
	    return type;

	  if (sign >= 0 && cst == wi::zext (cst, prec))
	    {
	      if (sign == 0 && cst == wi::sext (cst, prec))
		break;
	      sign = 1;
	      break;
	    }
	  if (sign <= 0 && cst == wi::sext (cst, prec))
	    {
	      sign = -1;
	      break;
	    }

	  if (sign == 1)
	    sign = 0;

	  if (!GET_MODE_WIDER_MODE (mode).exists (&mode)
	      || GET_MODE_SIZE (mode) >= GET_MODE_SIZE (type_mode))
	    return type;
	}
    }

  if (sign == 0)
    sign = TYPE_UNSIGNED (type) ? 1 : -1;
  smaller_type = lang_hooks.types.type_for_mode (mode, sign >= 0);
  if (GET_MODE_SIZE (type_mode)
      <= GET_MODE_SIZE (SCALAR_INT_TYPE_MODE (smaller_type)))
    return type;

  return smaller_type;
}

/* Create an appropriate array type and declaration and assemble a static
   array variable.  Also create a load statement that initializes
   the variable in question with a value from the static array.  SWTCH is
   the switch statement being converted, NUM is the index to
   arrays of constructors, default values and target SSA names
   for this particular array.  ARR_INDEX_TYPE is the type of the index
   of the new array, PHI is the phi node of the final BB that corresponds
   to the value that will be loaded from the created array.  TIDX
   is an ssa name of a temporary variable holding the index for loads from the
   new array.  */

void
switch_conversion::build_one_array (int num, tree arr_index_type,
				    gphi *phi, tree tidx)
{
  tree name;
  gimple *load;
  gimple_stmt_iterator gsi = gsi_for_stmt (m_switch);
  location_t loc = gimple_location (m_switch);

  gcc_assert (m_default_values[num]);

  name = copy_ssa_name (PHI_RESULT (phi));
  m_target_inbound_names[num] = name;

  vec<constructor_elt, va_gc> *constructor = m_constructors[num];
  wide_int coeff_a, coeff_b;
  bool linear_p = contains_linear_function_p (constructor, &coeff_a, &coeff_b);
  tree type;
  if (linear_p
      && (type = range_check_type (TREE_TYPE ((*constructor)[0].value))))
    {
      if (dump_file && coeff_a.to_uhwi () > 0)
	fprintf (dump_file, "Linear transformation with A = %" PRId64
		 " and B = %" PRId64 "\n", coeff_a.to_shwi (),
		 coeff_b.to_shwi ());

      /* We must use type of constructor values.  */
      gimple_seq seq = NULL;
      tree tmp = gimple_convert (&seq, type, m_index_expr);
      tree tmp2 = gimple_build (&seq, MULT_EXPR, type,
				wide_int_to_tree (type, coeff_a), tmp);
      tree tmp3 = gimple_build (&seq, PLUS_EXPR, type, tmp2,
				wide_int_to_tree (type, coeff_b));
      tree tmp4 = gimple_convert (&seq, TREE_TYPE (name), tmp3);
      gsi_insert_seq_before (&gsi, seq, GSI_SAME_STMT);
      load = gimple_build_assign (name, tmp4);
    }
  else
    {
      tree array_type, ctor, decl, value_type, fetch, default_type;
<<<<<<< HEAD

      default_type = TREE_TYPE (m_default_values[num]);
      value_type = array_value_type (default_type, num);
      array_type = build_array_type (value_type, arr_index_type);
      if (default_type != value_type)
	{
	  unsigned int i;
	  constructor_elt *elt;

	  FOR_EACH_VEC_SAFE_ELT (constructor, i, elt)
	    elt->value = fold_convert (value_type, elt->value);
	}
      ctor = build_constructor (array_type, constructor);
      TREE_CONSTANT (ctor) = true;
      TREE_STATIC (ctor) = true;

      decl = build_decl (loc, VAR_DECL, NULL_TREE, array_type);
      TREE_STATIC (decl) = 1;
      DECL_INITIAL (decl) = ctor;

      DECL_NAME (decl) = create_tmp_var_name ("CSWTCH");
      DECL_ARTIFICIAL (decl) = 1;
      DECL_IGNORED_P (decl) = 1;
      TREE_CONSTANT (decl) = 1;
      TREE_READONLY (decl) = 1;
      DECL_IGNORED_P (decl) = 1;
      if (offloading_function_p (cfun->decl))
	DECL_ATTRIBUTES (decl)
	  = tree_cons (get_identifier ("omp declare target"), NULL_TREE,
		       NULL_TREE);
      varpool_node::finalize_decl (decl);

      fetch = build4 (ARRAY_REF, value_type, decl, tidx, NULL_TREE,
		      NULL_TREE);
      if (default_type != value_type)
	{
	  fetch = fold_convert (default_type, fetch);
	  fetch = force_gimple_operand_gsi (&gsi, fetch, true, NULL_TREE,
					    true, GSI_SAME_STMT);
	}
      load = gimple_build_assign (name, fetch);
    }

  gsi_insert_before (&gsi, load, GSI_SAME_STMT);
  update_stmt (load);
  m_arr_ref_last = load;
}

/* Builds and initializes static arrays initialized with values gathered from
   the switch statement.  Also creates statements that load values from
   them.  */

void
switch_conversion::build_arrays ()
{
  tree arr_index_type;
  tree tidx, sub, utype;
  gimple *stmt;
  gimple_stmt_iterator gsi;
  gphi_iterator gpi;
  int i;
  location_t loc = gimple_location (m_switch);

  gsi = gsi_for_stmt (m_switch);

  /* Make sure we do not generate arithmetics in a subrange.  */
  utype = TREE_TYPE (m_index_expr);
  if (TREE_TYPE (utype))
    utype = lang_hooks.types.type_for_mode (TYPE_MODE (TREE_TYPE (utype)), 1);
  else
    utype = lang_hooks.types.type_for_mode (TYPE_MODE (utype), 1);

  arr_index_type = build_index_type (m_range_size);
  tidx = make_ssa_name (utype);
  sub = fold_build2_loc (loc, MINUS_EXPR, utype,
			 fold_convert_loc (loc, utype, m_index_expr),
			 fold_convert_loc (loc, utype, m_range_min));
  sub = force_gimple_operand_gsi (&gsi, sub,
				  false, NULL, true, GSI_SAME_STMT);
  stmt = gimple_build_assign (tidx, sub);

  gsi_insert_before (&gsi, stmt, GSI_SAME_STMT);
  update_stmt (stmt);
  m_arr_ref_first = stmt;

  for (gpi = gsi_start_phis (m_final_bb), i = 0;
       !gsi_end_p (gpi); gsi_next (&gpi))
    {
      gphi *phi = gpi.phi ();
      if (!virtual_operand_p (gimple_phi_result (phi)))
	build_one_array (i++, arr_index_type, phi, tidx);
      else
	{
	  edge e;
	  edge_iterator ei;
	  FOR_EACH_EDGE (e, ei, m_switch_bb->succs)
	    {
	      if (e->dest == m_final_bb)
		break;
	      if (!m_default_case_nonstandard
		  || e->dest != m_default_bb)
		{
		  e = single_succ_edge (e->dest);
		  break;
		}
	    }
	  gcc_assert (e && e->dest == m_final_bb);
	  m_target_vop = PHI_ARG_DEF_FROM_EDGE (phi, e);
	}
    }
}

/* Generates and appropriately inserts loads of default values at the position
   given by GSI.  Returns the last inserted statement.  */

gassign *
switch_conversion::gen_def_assigns (gimple_stmt_iterator *gsi)
{
  int i;
  gassign *assign = NULL;

  for (i = 0; i < m_phi_count; i++)
    {
      tree name = copy_ssa_name (m_target_inbound_names[i]);
      m_target_outbound_names[i] = name;
      assign = gimple_build_assign (name, m_default_values[i]);
      gsi_insert_before (gsi, assign, GSI_SAME_STMT);
      update_stmt (assign);
    }
  return assign;
}

/* Deletes the unused bbs and edges that now contain the switch statement and
   its empty branch bbs.  BBD is the now dead BB containing
   the original switch statement, FINAL is the last BB of the converted
   switch statement (in terms of succession).  */

void
switch_conversion::prune_bbs (basic_block bbd, basic_block final,
			      basic_block default_bb)
{
  edge_iterator ei;
  edge e;

  for (ei = ei_start (bbd->succs); (e = ei_safe_edge (ei)); )
    {
      basic_block bb;
      bb = e->dest;
      remove_edge (e);
      if (bb != final && bb != default_bb)
	delete_basic_block (bb);
    }
  delete_basic_block (bbd);
}

/* Add values to phi nodes in final_bb for the two new edges.  E1F is the edge
   from the basic block loading values from an array and E2F from the basic
   block loading default values.  BBF is the last switch basic block (see the
   bbf description in the comment below).  */

void
switch_conversion::fix_phi_nodes (edge e1f, edge e2f, basic_block bbf)
{
  gphi_iterator gsi;
  int i;

  for (gsi = gsi_start_phis (bbf), i = 0;
       !gsi_end_p (gsi); gsi_next (&gsi))
    {
      gphi *phi = gsi.phi ();
      tree inbound, outbound;
      if (virtual_operand_p (gimple_phi_result (phi)))
	inbound = outbound = m_target_vop;
      else
	{
	  inbound = m_target_inbound_names[i];
	  outbound = m_target_outbound_names[i++];
	}
      add_phi_arg (phi, inbound, e1f, UNKNOWN_LOCATION);
      if (!m_default_case_nonstandard)
	add_phi_arg (phi, outbound, e2f, UNKNOWN_LOCATION);
    }
}

/* Creates a check whether the switch expression value actually falls into the
   range given by all the cases.  If it does not, the temporaries are loaded
   with default values instead.  */

void
switch_conversion::gen_inbound_check ()
{
  tree label_decl1 = create_artificial_label (UNKNOWN_LOCATION);
  tree label_decl2 = create_artificial_label (UNKNOWN_LOCATION);
  tree label_decl3 = create_artificial_label (UNKNOWN_LOCATION);
  glabel *label1, *label2, *label3;
  tree utype, tidx;
  tree bound;

  gcond *cond_stmt;

  gassign *last_assign = NULL;
  gimple_stmt_iterator gsi;
  basic_block bb0, bb1, bb2, bbf, bbd;
  edge e01 = NULL, e02, e21, e1d, e1f, e2f;
  location_t loc = gimple_location (m_switch);

  gcc_assert (m_default_values);

  bb0 = gimple_bb (m_switch);

  tidx = gimple_assign_lhs (m_arr_ref_first);
  utype = TREE_TYPE (tidx);

  /* (end of) block 0 */
  gsi = gsi_for_stmt (m_arr_ref_first);
  gsi_next (&gsi);

  bound = fold_convert_loc (loc, utype, m_range_size);
  cond_stmt = gimple_build_cond (LE_EXPR, tidx, bound, NULL_TREE, NULL_TREE);
  gsi_insert_before (&gsi, cond_stmt, GSI_SAME_STMT);
  update_stmt (cond_stmt);

  /* block 2 */
  if (!m_default_case_nonstandard)
    {
      label2 = gimple_build_label (label_decl2);
      gsi_insert_before (&gsi, label2, GSI_SAME_STMT);
      last_assign = gen_def_assigns (&gsi);
    }

  /* block 1 */
  label1 = gimple_build_label (label_decl1);
  gsi_insert_before (&gsi, label1, GSI_SAME_STMT);

  /* block F */
  gsi = gsi_start_bb (m_final_bb);
  label3 = gimple_build_label (label_decl3);
  gsi_insert_before (&gsi, label3, GSI_SAME_STMT);

  /* cfg fix */
  e02 = split_block (bb0, cond_stmt);
  bb2 = e02->dest;

  if (m_default_case_nonstandard)
    {
      bb1 = bb2;
      bb2 = m_default_bb;
      e01 = e02;
      e01->flags = EDGE_TRUE_VALUE;
      e02 = make_edge (bb0, bb2, EDGE_FALSE_VALUE);
      edge e_default = find_edge (bb1, bb2);
      for (gphi_iterator gsi = gsi_start_phis (bb2);
	   !gsi_end_p (gsi); gsi_next (&gsi))
	{
	  gphi *phi = gsi.phi ();
	  tree arg = PHI_ARG_DEF_FROM_EDGE (phi, e_default);
	  add_phi_arg (phi, arg, e02,
		       gimple_phi_arg_location_from_edge (phi, e_default));
	}
      /* Partially fix the dominator tree, if it is available.  */
      if (dom_info_available_p (CDI_DOMINATORS))
	redirect_immediate_dominators (CDI_DOMINATORS, bb1, bb0);
    }
  else
    {
      e21 = split_block (bb2, last_assign);
      bb1 = e21->dest;
      remove_edge (e21);
    }

  e1d = split_block (bb1, m_arr_ref_last);
  bbd = e1d->dest;
  remove_edge (e1d);

  /* Flags and profiles of the edge for in-range values.  */
  if (!m_default_case_nonstandard)
    e01 = make_edge (bb0, bb1, EDGE_TRUE_VALUE);
  e01->probability = m_default_prob.invert ();

  /* Flags and profiles of the edge taking care of out-of-range values.  */
  e02->flags &= ~EDGE_FALLTHRU;
  e02->flags |= EDGE_FALSE_VALUE;
  e02->probability = m_default_prob;

  bbf = m_final_bb;

  e1f = make_edge (bb1, bbf, EDGE_FALLTHRU);
  e1f->probability = profile_probability::always ();

  if (m_default_case_nonstandard)
    e2f = NULL;
  else
    {
      e2f = make_edge (bb2, bbf, EDGE_FALLTHRU);
      e2f->probability = profile_probability::always ();
    }

  /* frequencies of the new BBs */
  bb1->count = e01->count ();
  bb2->count = e02->count ();
  if (!m_default_case_nonstandard)
    bbf->count = e1f->count () + e2f->count ();

  /* Tidy blocks that have become unreachable.  */
  prune_bbs (bbd, m_final_bb,
	     m_default_case_nonstandard ? m_default_bb : NULL);

  /* Fixup the PHI nodes in bbF.  */
  fix_phi_nodes (e1f, e2f, bbf);

  /* Fix the dominator tree, if it is available.  */
  if (dom_info_available_p (CDI_DOMINATORS))
    {
      vec<basic_block> bbs_to_fix_dom;

      set_immediate_dominator (CDI_DOMINATORS, bb1, bb0);
      if (!m_default_case_nonstandard)
	set_immediate_dominator (CDI_DOMINATORS, bb2, bb0);
      if (! get_immediate_dominator (CDI_DOMINATORS, bbf))
	/* If bbD was the immediate dominator ...  */
	set_immediate_dominator (CDI_DOMINATORS, bbf, bb0);

      bbs_to_fix_dom.create (3 + (bb2 != bbf));
      bbs_to_fix_dom.quick_push (bb0);
      bbs_to_fix_dom.quick_push (bb1);
      if (bb2 != bbf)
	bbs_to_fix_dom.quick_push (bb2);
      bbs_to_fix_dom.quick_push (bbf);

      iterate_fix_dominators (CDI_DOMINATORS, bbs_to_fix_dom, true);
      bbs_to_fix_dom.release ();
    }
}

/* The following function is invoked on every switch statement (the current
   one is given in SWTCH) and runs the individual phases of switch
   conversion on it one after another until one fails or the conversion
   is completed.  On success, NULL is in m_reason, otherwise points
   to a string with the reason why the conversion failed.  */

void
switch_conversion::expand (gswitch *swtch)
{
  /* Group case labels so that we get the right results from the heuristics
     that decide on the code generation approach for this switch.  */
  m_cfg_altered |= group_case_labels_stmt (swtch);

  /* If this switch is now a degenerate case with only a default label,
     there is nothing left for us to do.  */
  if (gimple_switch_num_labels (swtch) < 2)
    {
      m_reason = "switch is a degenerate case";
      return;
    }

  collect (swtch);

  /* No error markers should reach here (they should be filtered out
     during gimplification).  */
  gcc_checking_assert (TREE_TYPE (m_index_expr) != error_mark_node);

  /* A switch on a constant should have been optimized in tree-cfg-cleanup.  */
  gcc_checking_assert (!TREE_CONSTANT (m_index_expr));

  /* Prefer bit test if possible.  */
  if (tree_fits_uhwi_p (m_range_size)
      && bit_test_cluster::can_be_handled (tree_to_uhwi (m_range_size), m_uniq)
      && bit_test_cluster::is_beneficial (m_count, m_uniq))
    {
      m_reason = "expanding as bit test is preferable";
      return;
    }

  if (m_uniq <= 2)
    {
      /* This will be expanded as a decision tree .  */
      m_reason = "expanding as jumps is preferable";
      return;
    }

  /* If there is no common successor, we cannot do the transformation.  */
  if (!m_final_bb)
    {
      m_reason = "no common successor to all case label target blocks found";
      return;
    }

  /* Check the case label values are within reasonable range:  */
  if (!check_range ())
    {
      gcc_assert (m_reason);
      return;
    }

  /* For all the cases, see whether they are empty, the assignments they
     represent constant and so on...  */
  if (!check_all_empty_except_final ())
    {
      gcc_assert (m_reason);
      return;
    }
  if (!check_final_bb ())
    {
      gcc_assert (m_reason);
      return;
    }

  /* At this point all checks have passed and we can proceed with the
     transformation.  */

  create_temp_arrays ();
  gather_default_values (m_default_case_nonstandard
			 ? gimple_switch_label (swtch, 1)
			 : gimple_switch_default_label (swtch));
  build_constructors ();
=======

      default_type = TREE_TYPE (m_default_values[num]);
      value_type = array_value_type (default_type, num);
      array_type = build_array_type (value_type, arr_index_type);
      if (default_type != value_type)
	{
	  unsigned int i;
	  constructor_elt *elt;

	  FOR_EACH_VEC_SAFE_ELT (constructor, i, elt)
	    elt->value = fold_convert (value_type, elt->value);
	}
      ctor = build_constructor (array_type, constructor);
      TREE_CONSTANT (ctor) = true;
      TREE_STATIC (ctor) = true;

      decl = build_decl (loc, VAR_DECL, NULL_TREE, array_type);
      TREE_STATIC (decl) = 1;
      DECL_INITIAL (decl) = ctor;
>>>>>>> e2aa5677

  build_arrays (); /* Build the static arrays and assignments.  */
  gen_inbound_check ();	/* Build the bounds check.  */

  m_cfg_altered = true;
}

<<<<<<< HEAD
/* Destructor.  */

switch_conversion::~switch_conversion ()
{
  XDELETEVEC (m_constructors);
  XDELETEVEC (m_default_values);
}

/* Constructor.  */

group_cluster::group_cluster (vec<cluster *> &clusters,
			      unsigned start, unsigned end)
{
  gcc_checking_assert (end - start + 1 >= 1);
  m_prob = profile_probability::never ();
  m_cases.create (end - start + 1);
  for (unsigned i = start; i <= end; i++)
    {
      m_cases.quick_push (static_cast<simple_cluster *> (clusters[i]));
      m_prob += clusters[i]->m_prob;
    }
  m_subtree_prob = m_prob;
}

/* Destructor.  */

group_cluster::~group_cluster ()
{
  for (unsigned i = 0; i < m_cases.length (); i++)
    delete m_cases[i];

  m_cases.release ();
}

/* Dump content of a cluster.  */

void
group_cluster::dump (FILE *f, bool details)
{
  unsigned total_values = 0;
  for (unsigned i = 0; i < m_cases.length (); i++)
    total_values += m_cases[i]->get_range (m_cases[i]->get_low (),
					   m_cases[i]->get_high ());

  unsigned comparison_count = 0;
  for (unsigned i = 0; i < m_cases.length (); i++)
    {
      simple_cluster *sc = static_cast<simple_cluster *> (m_cases[i]);
      comparison_count += sc->m_range_p ? 2 : 1;
=======
  gsi_insert_before (&gsi, load, GSI_SAME_STMT);
  update_stmt (load);
  m_arr_ref_last = load;
}

/* Builds and initializes static arrays initialized with values gathered from
   the switch statement.  Also creates statements that load values from
   them.  */

void
switch_conversion::build_arrays ()
{
  tree arr_index_type;
  tree tidx, sub, utype;
  gimple *stmt;
  gimple_stmt_iterator gsi;
  gphi_iterator gpi;
  int i;
  location_t loc = gimple_location (m_switch);

  gsi = gsi_for_stmt (m_switch);

  /* Make sure we do not generate arithmetics in a subrange.  */
  utype = TREE_TYPE (m_index_expr);
  if (TREE_TYPE (utype))
    utype = lang_hooks.types.type_for_mode (TYPE_MODE (TREE_TYPE (utype)), 1);
  else
    utype = lang_hooks.types.type_for_mode (TYPE_MODE (utype), 1);

  arr_index_type = build_index_type (m_range_size);
  tidx = make_ssa_name (utype);
  sub = fold_build2_loc (loc, MINUS_EXPR, utype,
			 fold_convert_loc (loc, utype, m_index_expr),
			 fold_convert_loc (loc, utype, m_range_min));
  sub = force_gimple_operand_gsi (&gsi, sub,
				  false, NULL, true, GSI_SAME_STMT);
  stmt = gimple_build_assign (tidx, sub);

  gsi_insert_before (&gsi, stmt, GSI_SAME_STMT);
  update_stmt (stmt);
  m_arr_ref_first = stmt;

  for (gpi = gsi_start_phis (m_final_bb), i = 0;
       !gsi_end_p (gpi); gsi_next (&gpi))
    {
      gphi *phi = gpi.phi ();
      if (!virtual_operand_p (gimple_phi_result (phi)))
	build_one_array (i++, arr_index_type, phi, tidx);
      else
	{
	  edge e;
	  edge_iterator ei;
	  FOR_EACH_EDGE (e, ei, m_switch_bb->succs)
	    {
	      if (e->dest == m_final_bb)
		break;
	      if (!m_default_case_nonstandard
		  || e->dest != m_default_bb)
		{
		  e = single_succ_edge (e->dest);
		  break;
		}
	    }
	  gcc_assert (e && e->dest == m_final_bb);
	  m_target_vop = PHI_ARG_DEF_FROM_EDGE (phi, e);
	}
>>>>>>> e2aa5677
    }

  unsigned HOST_WIDE_INT range = get_range (get_low (), get_high ());
  fprintf (f, "%s", get_type () == JUMP_TABLE ? "JT" : "BT");

  if (details)
    fprintf (f, "(values:%d comparisons:%d range:" HOST_WIDE_INT_PRINT_DEC
	     " density: %.2f%%)", total_values, comparison_count, range,
	     100.0f * comparison_count / range);

  fprintf (f, ":");
  PRINT_CASE (f, get_low ());
  fprintf (f, "-");
  PRINT_CASE (f, get_high ());
  fprintf (f, " ");
}

<<<<<<< HEAD
/* Emit GIMPLE code to handle the cluster.  */

void
jump_table_cluster::emit (tree index_expr, tree,
			  tree default_label_expr, basic_block default_bb)
=======
/* Generates and appropriately inserts loads of default values at the position
   given by GSI.  Returns the last inserted statement.  */

gassign *
switch_conversion::gen_def_assigns (gimple_stmt_iterator *gsi)
>>>>>>> e2aa5677
{
  unsigned HOST_WIDE_INT range = get_range (get_low (), get_high ());
  unsigned HOST_WIDE_INT nondefault_range = 0;

  /* For jump table we just emit a new gswitch statement that will
     be latter lowered to jump table.  */
  auto_vec <tree> labels;
  labels.create (m_cases.length ());

<<<<<<< HEAD
  make_edge (m_case_bb, default_bb, 0);
  for (unsigned i = 0; i < m_cases.length (); i++)
    {
      labels.quick_push (unshare_expr (m_cases[i]->m_case_label_expr));
      make_edge (m_case_bb, m_cases[i]->m_case_bb, 0);
=======
  for (i = 0; i < m_phi_count; i++)
    {
      tree name = copy_ssa_name (m_target_inbound_names[i]);
      m_target_outbound_names[i] = name;
      assign = gimple_build_assign (name, m_default_values[i]);
      gsi_insert_before (gsi, assign, GSI_SAME_STMT);
      update_stmt (assign);
>>>>>>> e2aa5677
    }

<<<<<<< HEAD
  gswitch *s = gimple_build_switch (index_expr,
				    unshare_expr (default_label_expr), labels);
  gimple_stmt_iterator gsi = gsi_start_bb (m_case_bb);
  gsi_insert_after (&gsi, s, GSI_NEW_STMT);

  /* Set up even probabilities for all cases.  */
  for (unsigned i = 0; i < m_cases.length (); i++)
    {
      simple_cluster *sc = static_cast<simple_cluster *> (m_cases[i]);
      edge case_edge = find_edge (m_case_bb, sc->m_case_bb);
      unsigned HOST_WIDE_INT case_range
	= sc->get_range (sc->get_low (), sc->get_high ());
      nondefault_range += case_range;

      /* case_edge->aux is number of values in a jump-table that are covered
	 by the case_edge.  */
      case_edge->aux = (void *) ((intptr_t) (case_edge->aux) + case_range);
    }
=======
/* Deletes the unused bbs and edges that now contain the switch statement and
   its empty branch bbs.  BBD is the now dead BB containing
   the original switch statement, FINAL is the last BB of the converted
   switch statement (in terms of succession).  */

void
switch_conversion::prune_bbs (basic_block bbd, basic_block final,
			      basic_block default_bb)
{
  edge_iterator ei;
  edge e;
>>>>>>> e2aa5677

  edge default_edge = gimple_switch_default_edge (cfun, s);
  default_edge->probability = profile_probability::never ();

  for (unsigned i = 0; i < m_cases.length (); i++)
    {
      simple_cluster *sc = static_cast<simple_cluster *> (m_cases[i]);
      edge case_edge = find_edge (m_case_bb, sc->m_case_bb);
      case_edge->probability
	= profile_probability::always ().apply_scale ((intptr_t)case_edge->aux,
						      range);
    }

  /* Number of non-default values is probability of default edge.  */
  default_edge->probability
    += profile_probability::always ().apply_scale (nondefault_range,
						   range).invert ();

  switch_decision_tree::reset_out_edges_aux (s);
}

/* Find jump tables of given CLUSTERS, where all members of the vector
   are of type simple_cluster.  New clusters are returned.  */

<<<<<<< HEAD
vec<cluster *>
jump_table_cluster::find_jump_tables (vec<cluster *> &clusters)
=======
void
switch_conversion::fix_phi_nodes (edge e1f, edge e2f, basic_block bbf)
>>>>>>> e2aa5677
{
  if (!is_enabled ())
    return clusters.copy ();

  unsigned l = clusters.length ();
  auto_vec<min_cluster_item> min;
  min.reserve (l + 1);

  min.quick_push (min_cluster_item (0, 0, 0));

  for (unsigned i = 1; i <= l; i++)
    {
<<<<<<< HEAD
      /* Set minimal # of clusters with i-th item to infinite.  */
      min.quick_push (min_cluster_item (INT_MAX, INT_MAX, INT_MAX));

      for (unsigned j = 0; j < i; j++)
	{
	  unsigned HOST_WIDE_INT s = min[j].m_non_jt_cases;
	  if (i - j < case_values_threshold ())
	    s += i - j;

	  /* Prefer clusters with smaller number of numbers covered.  */
	  if ((min[j].m_count + 1 < min[i].m_count
	       || (min[j].m_count + 1 == min[i].m_count
		   && s < min[i].m_non_jt_cases))
	      && can_be_handled (clusters, j, i - 1))
	    min[i] = min_cluster_item (min[j].m_count + 1, j, s);
	}

      gcc_checking_assert (min[i].m_count != INT_MAX);
    }

  /* No result.  */
  if (min[l].m_count == INT_MAX)
    return clusters.copy ();

  vec<cluster *> output;
  output.create (4);

  /* Find and build the clusters.  */
  for (int end = l;;)
    {
      int start = min[end].m_start;

      /* Do not allow clusters with small number of cases.  */
      if (is_beneficial (clusters, start, end - 1))
	output.safe_push (new jump_table_cluster (clusters, start, end - 1));
      else
	for (int i = end - 1; i >= start; i--)
	  output.safe_push (clusters[i]);

      end = start;

      if (start <= 0)
	break;
    }
=======
      gphi *phi = gsi.phi ();
      tree inbound, outbound;
      if (virtual_operand_p (gimple_phi_result (phi)))
	inbound = outbound = m_target_vop;
      else
	{
	  inbound = m_target_inbound_names[i];
	  outbound = m_target_outbound_names[i++];
	}
      add_phi_arg (phi, inbound, e1f, UNKNOWN_LOCATION);
      if (!m_default_case_nonstandard)
	add_phi_arg (phi, outbound, e2f, UNKNOWN_LOCATION);
    }
}

/* Creates a check whether the switch expression value actually falls into the
   range given by all the cases.  If it does not, the temporaries are loaded
   with default values instead.  */

void
switch_conversion::gen_inbound_check ()
{
  tree label_decl1 = create_artificial_label (UNKNOWN_LOCATION);
  tree label_decl2 = create_artificial_label (UNKNOWN_LOCATION);
  tree label_decl3 = create_artificial_label (UNKNOWN_LOCATION);
  glabel *label1, *label2, *label3;
  tree utype, tidx;
  tree bound;
>>>>>>> e2aa5677

  output.reverse ();
  return output;
}

<<<<<<< HEAD
/* Return true when cluster starting at START and ending at END (inclusive)
   can build a jump-table.  */

bool
jump_table_cluster::can_be_handled (const vec<cluster *> &clusters,
				    unsigned start, unsigned end)
{
  /* If the switch is relatively small such that the cost of one
     indirect jump on the target are higher than the cost of a
     decision tree, go with the decision tree.

     If range of values is much bigger than number of values,
     or if it is too large to represent in a HOST_WIDE_INT,
     make a sequence of conditional branches instead of a dispatch.

     The definition of "much bigger" depends on whether we are
     optimizing for size or for speed.  */
  if (!flag_jump_tables)
    return false;

  /* For algorithm correctness, jump table for a single case must return
     true.  We bail out in is_beneficial if it's called just for
     a single case.  */
  if (start == end)
    return true;

  unsigned HOST_WIDE_INT max_ratio
    = optimize_insn_for_size_p () ? max_ratio_for_size : max_ratio_for_speed;
  unsigned HOST_WIDE_INT range = get_range (clusters[start]->get_low (),
					    clusters[end]->get_high ());
  /* Check overflow.  */
  if (range == 0)
    return false;

  unsigned HOST_WIDE_INT comparison_count = 0;
  for (unsigned i = start; i <= end; i++)
    {
      simple_cluster *sc = static_cast<simple_cluster *> (clusters[i]);
      comparison_count += sc->m_range_p ? 2 : 1;
=======
  gassign *last_assign = NULL;
  gimple_stmt_iterator gsi;
  basic_block bb0, bb1, bb2, bbf, bbd;
  edge e01 = NULL, e02, e21, e1d, e1f, e2f;
  location_t loc = gimple_location (m_switch);

  gcc_assert (m_default_values);

  bb0 = gimple_bb (m_switch);

  tidx = gimple_assign_lhs (m_arr_ref_first);
  utype = TREE_TYPE (tidx);

  /* (end of) block 0 */
  gsi = gsi_for_stmt (m_arr_ref_first);
  gsi_next (&gsi);

  bound = fold_convert_loc (loc, utype, m_range_size);
  cond_stmt = gimple_build_cond (LE_EXPR, tidx, bound, NULL_TREE, NULL_TREE);
  gsi_insert_before (&gsi, cond_stmt, GSI_SAME_STMT);
  update_stmt (cond_stmt);

  /* block 2 */
  if (!m_default_case_nonstandard)
    {
      label2 = gimple_build_label (label_decl2);
      gsi_insert_before (&gsi, label2, GSI_SAME_STMT);
      last_assign = gen_def_assigns (&gsi);
>>>>>>> e2aa5677
    }

  return range <= max_ratio * comparison_count;
}

<<<<<<< HEAD
/* Return true if cluster starting at START and ending at END (inclusive)
   is profitable transformation.  */
=======
  /* block F */
  gsi = gsi_start_bb (m_final_bb);
  label3 = gimple_build_label (label_decl3);
  gsi_insert_before (&gsi, label3, GSI_SAME_STMT);
>>>>>>> e2aa5677

bool
jump_table_cluster::is_beneficial (const vec<cluster *> &,
				   unsigned start, unsigned end)
{
  /* Single case bail out.  */
  if (start == end)
    return false;

<<<<<<< HEAD
  return end - start + 1 >= case_values_threshold ();
}

/* Definition of jump_table_cluster constants.  */

const unsigned HOST_WIDE_INT jump_table_cluster::max_ratio_for_size;
const unsigned HOST_WIDE_INT jump_table_cluster::max_ratio_for_speed;
=======
  if (m_default_case_nonstandard)
    {
      bb1 = bb2;
      bb2 = m_default_bb;
      e01 = e02;
      e01->flags = EDGE_TRUE_VALUE;
      e02 = make_edge (bb0, bb2, EDGE_FALSE_VALUE);
      edge e_default = find_edge (bb1, bb2);
      for (gphi_iterator gsi = gsi_start_phis (bb2);
	   !gsi_end_p (gsi); gsi_next (&gsi))
	{
	  gphi *phi = gsi.phi ();
	  tree arg = PHI_ARG_DEF_FROM_EDGE (phi, e_default);
	  add_phi_arg (phi, arg, e02,
		       gimple_phi_arg_location_from_edge (phi, e_default));
	}
      /* Partially fix the dominator tree, if it is available.  */
      if (dom_info_available_p (CDI_DOMINATORS))
	redirect_immediate_dominators (CDI_DOMINATORS, bb1, bb0);
    }
  else
    {
      e21 = split_block (bb2, last_assign);
      bb1 = e21->dest;
      remove_edge (e21);
    }

  e1d = split_block (bb1, m_arr_ref_last);
  bbd = e1d->dest;
  remove_edge (e1d);

  /* Flags and profiles of the edge for in-range values.  */
  if (!m_default_case_nonstandard)
    e01 = make_edge (bb0, bb1, EDGE_TRUE_VALUE);
  e01->probability = m_default_prob.invert ();

  /* Flags and profiles of the edge taking care of out-of-range values.  */
  e02->flags &= ~EDGE_FALLTHRU;
  e02->flags |= EDGE_FALSE_VALUE;
  e02->probability = m_default_prob;

  bbf = m_final_bb;

  e1f = make_edge (bb1, bbf, EDGE_FALLTHRU);
  e1f->probability = profile_probability::always ();

  if (m_default_case_nonstandard)
    e2f = NULL;
  else
    {
      e2f = make_edge (bb2, bbf, EDGE_FALLTHRU);
      e2f->probability = profile_probability::always ();
    }

  /* frequencies of the new BBs */
  bb1->count = e01->count ();
  bb2->count = e02->count ();
  if (!m_default_case_nonstandard)
    bbf->count = e1f->count () + e2f->count ();

  /* Tidy blocks that have become unreachable.  */
  prune_bbs (bbd, m_final_bb,
	     m_default_case_nonstandard ? m_default_bb : NULL);

  /* Fixup the PHI nodes in bbF.  */
  fix_phi_nodes (e1f, e2f, bbf);

  /* Fix the dominator tree, if it is available.  */
  if (dom_info_available_p (CDI_DOMINATORS))
    {
      vec<basic_block> bbs_to_fix_dom;

      set_immediate_dominator (CDI_DOMINATORS, bb1, bb0);
      if (!m_default_case_nonstandard)
	set_immediate_dominator (CDI_DOMINATORS, bb2, bb0);
      if (! get_immediate_dominator (CDI_DOMINATORS, bbf))
	/* If bbD was the immediate dominator ...  */
	set_immediate_dominator (CDI_DOMINATORS, bbf, bb0);

      bbs_to_fix_dom.create (3 + (bb2 != bbf));
      bbs_to_fix_dom.quick_push (bb0);
      bbs_to_fix_dom.quick_push (bb1);
      if (bb2 != bbf)
	bbs_to_fix_dom.quick_push (bb2);
      bbs_to_fix_dom.quick_push (bbf);

      iterate_fix_dominators (CDI_DOMINATORS, bbs_to_fix_dom, true);
      bbs_to_fix_dom.release ();
    }
}

/* The following function is invoked on every switch statement (the current
   one is given in SWTCH) and runs the individual phases of switch
   conversion on it one after another until one fails or the conversion
   is completed.  On success, NULL is in m_reason, otherwise points
   to a string with the reason why the conversion failed.  */

void
switch_conversion::expand (gswitch *swtch)
{
  /* Group case labels so that we get the right results from the heuristics
     that decide on the code generation approach for this switch.  */
  m_cfg_altered |= group_case_labels_stmt (swtch);

  /* If this switch is now a degenerate case with only a default label,
     there is nothing left for us to do.  */
  if (gimple_switch_num_labels (swtch) < 2)
    {
      m_reason = "switch is a degenerate case";
      return;
    }

  collect (swtch);

  /* No error markers should reach here (they should be filtered out
     during gimplification).  */
  gcc_checking_assert (TREE_TYPE (m_index_expr) != error_mark_node);

  /* A switch on a constant should have been optimized in tree-cfg-cleanup.  */
  gcc_checking_assert (!TREE_CONSTANT (m_index_expr));

  /* Prefer bit test if possible.  */
  if (tree_fits_uhwi_p (m_range_size)
      && bit_test_cluster::can_be_handled (tree_to_uhwi (m_range_size), m_uniq)
      && bit_test_cluster::is_beneficial (m_count, m_uniq))
    {
      m_reason = "expanding as bit test is preferable";
      return;
    }

  if (m_uniq <= 2)
    {
      /* This will be expanded as a decision tree .  */
      m_reason = "expanding as jumps is preferable";
      return;
    }

  /* If there is no common successor, we cannot do the transformation.  */
  if (!m_final_bb)
    {
      m_reason = "no common successor to all case label target blocks found";
      return;
    }

  /* Check the case label values are within reasonable range:  */
  if (!check_range ())
    {
      gcc_assert (m_reason);
      return;
    }

  /* For all the cases, see whether they are empty, the assignments they
     represent constant and so on...  */
  if (!check_all_empty_except_final ())
    {
      gcc_assert (m_reason);
      return;
    }
  if (!check_final_bb ())
    {
      gcc_assert (m_reason);
      return;
    }

  /* At this point all checks have passed and we can proceed with the
     transformation.  */

  create_temp_arrays ();
  gather_default_values (m_default_case_nonstandard
			 ? gimple_switch_label (swtch, 1)
			 : gimple_switch_default_label (swtch));
  build_constructors ();

  build_arrays (); /* Build the static arrays and assignments.  */
  gen_inbound_check ();	/* Build the bounds check.  */

  m_cfg_altered = true;
}

/* Destructor.  */

switch_conversion::~switch_conversion ()
{
  XDELETEVEC (m_constructors);
  XDELETEVEC (m_default_values);
}

/* Constructor.  */

group_cluster::group_cluster (vec<cluster *> &clusters,
			      unsigned start, unsigned end)
{
  gcc_checking_assert (end - start + 1 >= 1);
  m_prob = profile_probability::never ();
  m_cases.create (end - start + 1);
  for (unsigned i = start; i <= end; i++)
    {
      m_cases.quick_push (static_cast<simple_cluster *> (clusters[i]));
      m_prob += clusters[i]->m_prob;
    }
  m_subtree_prob = m_prob;
}

/* Destructor.  */

group_cluster::~group_cluster ()
{
  for (unsigned i = 0; i < m_cases.length (); i++)
    delete m_cases[i];

  m_cases.release ();
}

/* Dump content of a cluster.  */

void
group_cluster::dump (FILE *f, bool details)
{
  unsigned total_values = 0;
  for (unsigned i = 0; i < m_cases.length (); i++)
    total_values += m_cases[i]->get_range (m_cases[i]->get_low (),
					   m_cases[i]->get_high ());

  unsigned comparison_count = 0;
  for (unsigned i = 0; i < m_cases.length (); i++)
    {
      simple_cluster *sc = static_cast<simple_cluster *> (m_cases[i]);
      comparison_count += sc->m_range_p ? 2 : 1;
    }

  unsigned HOST_WIDE_INT range = get_range (get_low (), get_high ());
  fprintf (f, "%s", get_type () == JUMP_TABLE ? "JT" : "BT");

  if (details)
    fprintf (f, "(values:%d comparisons:%d range:" HOST_WIDE_INT_PRINT_DEC
	     " density: %.2f%%)", total_values, comparison_count, range,
	     100.0f * comparison_count / range);

  fprintf (f, ":");
  PRINT_CASE (f, get_low ());
  fprintf (f, "-");
  PRINT_CASE (f, get_high ());
  fprintf (f, " ");
}

/* Emit GIMPLE code to handle the cluster.  */

void
jump_table_cluster::emit (tree index_expr, tree,
			  tree default_label_expr, basic_block default_bb,
			  location_t loc)
{
  unsigned HOST_WIDE_INT range = get_range (get_low (), get_high ());
  unsigned HOST_WIDE_INT nondefault_range = 0;

  /* For jump table we just emit a new gswitch statement that will
     be latter lowered to jump table.  */
  auto_vec <tree> labels;
  labels.create (m_cases.length ());

  make_edge (m_case_bb, default_bb, 0);
  for (unsigned i = 0; i < m_cases.length (); i++)
    {
      labels.quick_push (unshare_expr (m_cases[i]->m_case_label_expr));
      make_edge (m_case_bb, m_cases[i]->m_case_bb, 0);
    }

  gswitch *s = gimple_build_switch (index_expr,
				    unshare_expr (default_label_expr), labels);
  gimple_set_location (s, loc);
  gimple_stmt_iterator gsi = gsi_start_bb (m_case_bb);
  gsi_insert_after (&gsi, s, GSI_NEW_STMT);

  /* Set up even probabilities for all cases.  */
  for (unsigned i = 0; i < m_cases.length (); i++)
    {
      simple_cluster *sc = static_cast<simple_cluster *> (m_cases[i]);
      edge case_edge = find_edge (m_case_bb, sc->m_case_bb);
      unsigned HOST_WIDE_INT case_range
	= sc->get_range (sc->get_low (), sc->get_high ());
      nondefault_range += case_range;

      /* case_edge->aux is number of values in a jump-table that are covered
	 by the case_edge.  */
      case_edge->aux = (void *) ((intptr_t) (case_edge->aux) + case_range);
    }

  edge default_edge = gimple_switch_default_edge (cfun, s);
  default_edge->probability = profile_probability::never ();

  for (unsigned i = 0; i < m_cases.length (); i++)
    {
      simple_cluster *sc = static_cast<simple_cluster *> (m_cases[i]);
      edge case_edge = find_edge (m_case_bb, sc->m_case_bb);
      case_edge->probability
	= profile_probability::always ().apply_scale ((intptr_t)case_edge->aux,
						      range);
    }

  /* Number of non-default values is probability of default edge.  */
  default_edge->probability
    += profile_probability::always ().apply_scale (nondefault_range,
						   range).invert ();

  switch_decision_tree::reset_out_edges_aux (s);
}

/* Find jump tables of given CLUSTERS, where all members of the vector
   are of type simple_cluster.  New clusters are returned.  */

vec<cluster *>
jump_table_cluster::find_jump_tables (vec<cluster *> &clusters)
{
  if (!is_enabled ())
    return clusters.copy ();

  unsigned l = clusters.length ();
  auto_vec<min_cluster_item> min;
  min.reserve (l + 1);

  min.quick_push (min_cluster_item (0, 0, 0));

  for (unsigned i = 1; i <= l; i++)
    {
      /* Set minimal # of clusters with i-th item to infinite.  */
      min.quick_push (min_cluster_item (INT_MAX, INT_MAX, INT_MAX));

      for (unsigned j = 0; j < i; j++)
	{
	  unsigned HOST_WIDE_INT s = min[j].m_non_jt_cases;
	  if (i - j < case_values_threshold ())
	    s += i - j;

	  /* Prefer clusters with smaller number of numbers covered.  */
	  if ((min[j].m_count + 1 < min[i].m_count
	       || (min[j].m_count + 1 == min[i].m_count
		   && s < min[i].m_non_jt_cases))
	      && can_be_handled (clusters, j, i - 1))
	    min[i] = min_cluster_item (min[j].m_count + 1, j, s);
	}

      gcc_checking_assert (min[i].m_count != INT_MAX);
    }

  /* No result.  */
  if (min[l].m_count == l)
    return clusters.copy ();

  vec<cluster *> output;
  output.create (4);

  /* Find and build the clusters.  */
  for (unsigned int end = l;;)
    {
      int start = min[end].m_start;

      /* Do not allow clusters with small number of cases.  */
      if (is_beneficial (clusters, start, end - 1))
	output.safe_push (new jump_table_cluster (clusters, start, end - 1));
      else
	for (int i = end - 1; i >= start; i--)
	  output.safe_push (clusters[i]);

      end = start;

      if (start <= 0)
	break;
    }

  output.reverse ();
  return output;
}

/* Return true when cluster starting at START and ending at END (inclusive)
   can build a jump-table.  */

bool
jump_table_cluster::can_be_handled (const vec<cluster *> &clusters,
				    unsigned start, unsigned end)
{
  /* If the switch is relatively small such that the cost of one
     indirect jump on the target are higher than the cost of a
     decision tree, go with the decision tree.

     If range of values is much bigger than number of values,
     or if it is too large to represent in a HOST_WIDE_INT,
     make a sequence of conditional branches instead of a dispatch.

     The definition of "much bigger" depends on whether we are
     optimizing for size or for speed.

     For algorithm correctness, jump table for a single case must return
     true.  We bail out in is_beneficial if it's called just for
     a single case.  */
  if (start == end)
    return true;

  unsigned HOST_WIDE_INT max_ratio
    = (optimize_insn_for_size_p ()
       ? param_jump_table_max_growth_ratio_for_size
       : param_jump_table_max_growth_ratio_for_speed);
  unsigned HOST_WIDE_INT range = get_range (clusters[start]->get_low (),
					    clusters[end]->get_high ());
  /* Check overflow.  */
  if (range == 0)
    return false;

  if (range > HOST_WIDE_INT_M1U / 100)
    return false;

  unsigned HOST_WIDE_INT lhs = 100 * range;
  if (lhs < range)
    return false;

  /* First make quick guess as each cluster
     can add at maximum 2 to the comparison_count.  */
  if (lhs > 2 * max_ratio * (end - start + 1))
    return false;

  unsigned HOST_WIDE_INT comparison_count = 0;
  for (unsigned i = start; i <= end; i++)
    {
      simple_cluster *sc = static_cast<simple_cluster *> (clusters[i]);
      comparison_count += sc->m_range_p ? 2 : 1;
    }

  return lhs <= max_ratio * comparison_count;
}

/* Return true if cluster starting at START and ending at END (inclusive)
   is profitable transformation.  */

bool
jump_table_cluster::is_beneficial (const vec<cluster *> &,
				   unsigned start, unsigned end)
{
  /* Single case bail out.  */
  if (start == end)
    return false;

  return end - start + 1 >= case_values_threshold ();
}
>>>>>>> e2aa5677

/* Find bit tests of given CLUSTERS, where all members of the vector
   are of type simple_cluster.  New clusters are returned.  */

vec<cluster *>
bit_test_cluster::find_bit_tests (vec<cluster *> &clusters)
{
<<<<<<< HEAD
  vec<cluster *> output;
  output.create (4);

  unsigned l = clusters.length ();
  auto_vec<min_cluster_item> min;
  min.reserve (l + 1);

  min.quick_push (min_cluster_item (0, 0, 0));

=======
  unsigned l = clusters.length ();
  auto_vec<min_cluster_item> min;
  min.reserve (l + 1);

  min.quick_push (min_cluster_item (0, 0, 0));

>>>>>>> e2aa5677
  for (unsigned i = 1; i <= l; i++)
    {
      /* Set minimal # of clusters with i-th item to infinite.  */
      min.quick_push (min_cluster_item (INT_MAX, INT_MAX, INT_MAX));

      for (unsigned j = 0; j < i; j++)
	{
	  if (min[j].m_count + 1 < min[i].m_count
	      && can_be_handled (clusters, j, i - 1))
	    min[i] = min_cluster_item (min[j].m_count + 1, j, INT_MAX);
	}

      gcc_checking_assert (min[i].m_count != INT_MAX);
    }

  /* No result.  */
<<<<<<< HEAD
  if (min[l].m_count == INT_MAX)
    return clusters.copy ();

=======
  if (min[l].m_count == l)
    return clusters.copy ();

  vec<cluster *> output;
  output.create (4);

>>>>>>> e2aa5677
  /* Find and build the clusters.  */
  for (unsigned end = l;;)
    {
      int start = min[end].m_start;

      if (is_beneficial (clusters, start, end - 1))
	{
	  bool entire = start == 0 && end == clusters.length ();
	  output.safe_push (new bit_test_cluster (clusters, start, end - 1,
						  entire));
	}
      else
	for (int i = end - 1; i >= start; i--)
	  output.safe_push (clusters[i]);

      end = start;

      if (start <= 0)
	break;
    }

  output.reverse ();
  return output;
}

/* Return true when RANGE of case values with UNIQ labels
   can build a bit test.  */

bool
bit_test_cluster::can_be_handled (unsigned HOST_WIDE_INT range,
				  unsigned int uniq)
{
  /* Check overflow.  */
  if (range == 0)
<<<<<<< HEAD
    return 0;
=======
    return false;
>>>>>>> e2aa5677

  if (range >= GET_MODE_BITSIZE (word_mode))
    return false;

<<<<<<< HEAD
  return uniq <= 3;
=======
  return uniq <= m_max_case_bit_tests;
>>>>>>> e2aa5677
}

/* Return true when cluster starting at START and ending at END (inclusive)
   can build a bit test.  */

bool
bit_test_cluster::can_be_handled (const vec<cluster *> &clusters,
				  unsigned start, unsigned end)
{
<<<<<<< HEAD
=======
  auto_vec<int, m_max_case_bit_tests> dest_bbs;
>>>>>>> e2aa5677
  /* For algorithm correctness, bit test for a single case must return
     true.  We bail out in is_beneficial if it's called just for
     a single case.  */
  if (start == end)
    return true;

  unsigned HOST_WIDE_INT range = get_range (clusters[start]->get_low (),
					    clusters[end]->get_high ());
<<<<<<< HEAD
  auto_bitmap dest_bbs;
=======

  /* Make a guess first.  */
  if (!can_be_handled (range, m_max_case_bit_tests))
    return false;
>>>>>>> e2aa5677

  for (unsigned i = start; i <= end; i++)
    {
      simple_cluster *sc = static_cast<simple_cluster *> (clusters[i]);
<<<<<<< HEAD
      bitmap_set_bit (dest_bbs, sc->m_case_bb->index);
    }

  return can_be_handled (range, bitmap_count_bits (dest_bbs));
=======
      /* m_max_case_bit_tests is very small integer, thus the operation
	 is constant. */
      if (!dest_bbs.contains (sc->m_case_bb->index))
	{
	  if (dest_bbs.length () >= m_max_case_bit_tests)
	    return false;
	  dest_bbs.quick_push (sc->m_case_bb->index);
	}
    }

  return true;
>>>>>>> e2aa5677
}

/* Return true when COUNT of cases of UNIQ labels is beneficial for bit test
   transformation.  */

bool
bit_test_cluster::is_beneficial (unsigned count, unsigned uniq)
{
  return (((uniq == 1 && count >= 3)
	   || (uniq == 2 && count >= 5)
	   || (uniq == 3 && count >= 6)));
}

/* Return true if cluster starting at START and ending at END (inclusive)
   is profitable transformation.  */

bool
bit_test_cluster::is_beneficial (const vec<cluster *> &clusters,
				 unsigned start, unsigned end)
{
  /* Single case bail out.  */
  if (start == end)
    return false;

  auto_bitmap dest_bbs;

  for (unsigned i = start; i <= end; i++)
    {
      simple_cluster *sc = static_cast<simple_cluster *> (clusters[i]);
      bitmap_set_bit (dest_bbs, sc->m_case_bb->index);
    }

  unsigned uniq = bitmap_count_bits (dest_bbs);
  unsigned count = end - start + 1;
  return is_beneficial (count, uniq);
}

/* Comparison function for qsort to order bit tests by decreasing
   probability of execution.  */

int
case_bit_test::cmp (const void *p1, const void *p2)
{
<<<<<<< HEAD
  const struct case_bit_test *const d1 = (const struct case_bit_test *) p1;
  const struct case_bit_test *const d2 = (const struct case_bit_test *) p2;
=======
  const case_bit_test *const d1 = (const case_bit_test *) p1;
  const case_bit_test *const d2 = (const case_bit_test *) p2;
>>>>>>> e2aa5677

  if (d2->bits != d1->bits)
    return d2->bits - d1->bits;

  /* Stabilize the sort.  */
  return (LABEL_DECL_UID (CASE_LABEL (d2->label))
	  - LABEL_DECL_UID (CASE_LABEL (d1->label)));
}

/*  Expand a switch statement by a short sequence of bit-wise
    comparisons.  "switch(x)" is effectively converted into
    "if ((1 << (x-MINVAL)) & CST)" where CST and MINVAL are
    integer constants.

    INDEX_EXPR is the value being switched on.

    MINVAL is the lowest case value of in the case nodes,
    and RANGE is highest value minus MINVAL.  MINVAL and RANGE
    are not guaranteed to be of the same type as INDEX_EXPR
    (the gimplifier doesn't change the type of case label values,
    and MINVAL and RANGE are derived from those values).
    MAXVAL is MINVAL + RANGE.

    There *MUST* be max_case_bit_tests or less unique case
    node targets.  */

void
bit_test_cluster::emit (tree index_expr, tree index_type,
<<<<<<< HEAD
			tree, basic_block default_bb)
{
  struct case_bit_test test[m_max_case_bit_tests] = { {} };
=======
			tree, basic_block default_bb, location_t)
{
  case_bit_test test[m_max_case_bit_tests] = { {} };
>>>>>>> e2aa5677
  unsigned int i, j, k;
  unsigned int count;

  tree unsigned_index_type = range_check_type (index_type);

  gimple_stmt_iterator gsi;
  gassign *shift_stmt;

  tree idx, tmp, csui;
  tree word_type_node = lang_hooks.types.type_for_mode (word_mode, 1);
  tree word_mode_zero = fold_convert (word_type_node, integer_zero_node);
  tree word_mode_one = fold_convert (word_type_node, integer_one_node);
  int prec = TYPE_PRECISION (word_type_node);
  wide_int wone = wi::one (prec);

  tree minval = get_low ();
  tree maxval = get_high ();
  tree range = int_const_binop (MINUS_EXPR, maxval, minval);
  unsigned HOST_WIDE_INT bt_range = get_range (minval, maxval);

  /* Go through all case labels, and collect the case labels, profile
     counts, and other information we need to build the branch tests.  */
  count = 0;
  for (i = 0; i < m_cases.length (); i++)
    {
      unsigned int lo, hi;
      simple_cluster *n = static_cast<simple_cluster *> (m_cases[i]);
      for (k = 0; k < count; k++)
	if (n->m_case_bb == test[k].target_bb)
	  break;

      if (k == count)
	{
	  gcc_checking_assert (count < m_max_case_bit_tests);
	  test[k].mask = wi::zero (prec);
	  test[k].target_bb = n->m_case_bb;
	  test[k].label = n->m_case_label_expr;
	  test[k].bits = 0;
	  count++;
	}

      test[k].bits += n->get_range (n->get_low (), n->get_high ());

      lo = tree_to_uhwi (int_const_binop (MINUS_EXPR, n->get_low (), minval));
      if (n->get_high () == NULL_TREE)
	hi = lo;
      else
	hi = tree_to_uhwi (int_const_binop (MINUS_EXPR, n->get_high (),
					    minval));

      for (j = lo; j <= hi; j++)
	test[k].mask |= wi::lshift (wone, j);
    }

  qsort (test, count, sizeof (*test), case_bit_test::cmp);

  /* If all values are in the 0 .. BITS_PER_WORD-1 range, we can get rid of
     the minval subtractions, but it might make the mask constants more
     expensive.  So, compare the costs.  */
  if (compare_tree_int (minval, 0) > 0
      && compare_tree_int (maxval, GET_MODE_BITSIZE (word_mode)) < 0)
    {
      int cost_diff;
      HOST_WIDE_INT m = tree_to_uhwi (minval);
      rtx reg = gen_raw_REG (word_mode, 10000);
      bool speed_p = optimize_insn_for_speed_p ();
      cost_diff = set_rtx_cost (gen_rtx_PLUS (word_mode, reg,
					      GEN_INT (-m)), speed_p);
      for (i = 0; i < count; i++)
	{
	  rtx r = immed_wide_int_const (test[i].mask, word_mode);
	  cost_diff += set_src_cost (gen_rtx_AND (word_mode, reg, r),
				     word_mode, speed_p);
	  r = immed_wide_int_const (wi::lshift (test[i].mask, m), word_mode);
	  cost_diff -= set_src_cost (gen_rtx_AND (word_mode, reg, r),
				     word_mode, speed_p);
	}
      if (cost_diff > 0)
	{
	  for (i = 0; i < count; i++)
	    test[i].mask = wi::lshift (test[i].mask, m);
	  minval = build_zero_cst (TREE_TYPE (minval));
	  range = maxval;
	}
    }

  /* Now build the test-and-branch code.  */

  gsi = gsi_last_bb (m_case_bb);

  /* idx = (unsigned)x - minval.  */
  idx = fold_convert (unsigned_index_type, index_expr);
  idx = fold_build2 (MINUS_EXPR, unsigned_index_type, idx,
		     fold_convert (unsigned_index_type, minval));
  idx = force_gimple_operand_gsi (&gsi, idx,
				  /*simple=*/true, NULL_TREE,
				  /*before=*/true, GSI_SAME_STMT);

  if (m_handles_entire_switch)
    {
      /* if (idx > range) goto default */
      range
	= force_gimple_operand_gsi (&gsi,
				    fold_convert (unsigned_index_type, range),
				    /*simple=*/true, NULL_TREE,
				    /*before=*/true, GSI_SAME_STMT);
      tmp = fold_build2 (GT_EXPR, boolean_type_node, idx, range);
      basic_block new_bb
	= hoist_edge_and_branch_if_true (&gsi, tmp, default_bb,
					 profile_probability::unlikely ());
      gsi = gsi_last_bb (new_bb);
    }

  /* csui = (1 << (word_mode) idx) */
  csui = make_ssa_name (word_type_node);
  tmp = fold_build2 (LSHIFT_EXPR, word_type_node, word_mode_one,
		     fold_convert (word_type_node, idx));
  tmp = force_gimple_operand_gsi (&gsi, tmp,
				  /*simple=*/false, NULL_TREE,
				  /*before=*/true, GSI_SAME_STMT);
  shift_stmt = gimple_build_assign (csui, tmp);
  gsi_insert_before (&gsi, shift_stmt, GSI_SAME_STMT);
  update_stmt (shift_stmt);

  profile_probability prob = profile_probability::always ();

  /* for each unique set of cases:
       if (const & csui) goto target  */
  for (k = 0; k < count; k++)
    {
      prob = profile_probability::always ().apply_scale (test[k].bits,
							 bt_range);
      bt_range -= test[k].bits;
      tmp = wide_int_to_tree (word_type_node, test[k].mask);
      tmp = fold_build2 (BIT_AND_EXPR, word_type_node, csui, tmp);
      tmp = force_gimple_operand_gsi (&gsi, tmp,
				      /*simple=*/true, NULL_TREE,
				      /*before=*/true, GSI_SAME_STMT);
      tmp = fold_build2 (NE_EXPR, boolean_type_node, tmp, word_mode_zero);
      basic_block new_bb
	= hoist_edge_and_branch_if_true (&gsi, tmp, test[k].target_bb, prob);
      gsi = gsi_last_bb (new_bb);
    }

  /* We should have removed all edges now.  */
  gcc_assert (EDGE_COUNT (gsi_bb (gsi)->succs) == 0);

  /* If nothing matched, go to the default label.  */
  edge e = make_edge (gsi_bb (gsi), default_bb, EDGE_FALLTHRU);
  e->probability = profile_probability::always ();
}

/* Split the basic block at the statement pointed to by GSIP, and insert
   a branch to the target basic block of E_TRUE conditional on tree
   expression COND.

   It is assumed that there is already an edge from the to-be-split
   basic block to E_TRUE->dest block.  This edge is removed, and the
   profile information on the edge is re-used for the new conditional
   jump.

   The CFG is updated.  The dominator tree will not be valid after
   this transformation, but the immediate dominators are updated if
   UPDATE_DOMINATORS is true.

   Returns the newly created basic block.  */

basic_block
bit_test_cluster::hoist_edge_and_branch_if_true (gimple_stmt_iterator *gsip,
						 tree cond, basic_block case_bb,
						 profile_probability prob)
{
  tree tmp;
  gcond *cond_stmt;
  edge e_false;
  basic_block new_bb, split_bb = gsi_bb (*gsip);

  edge e_true = make_edge (split_bb, case_bb, EDGE_TRUE_VALUE);
  e_true->probability = prob;
  gcc_assert (e_true->src == split_bb);

  tmp = force_gimple_operand_gsi (gsip, cond, /*simple=*/true, NULL,
				  /*before=*/true, GSI_SAME_STMT);
  cond_stmt = gimple_build_cond_from_tree (tmp, NULL_TREE, NULL_TREE);
  gsi_insert_before (gsip, cond_stmt, GSI_SAME_STMT);

  e_false = split_block (split_bb, cond_stmt);
  new_bb = e_false->dest;
  redirect_edge_pred (e_true, split_bb);

  e_false->flags &= ~EDGE_FALLTHRU;
  e_false->flags |= EDGE_FALSE_VALUE;
  e_false->probability = e_true->probability.invert ();
  new_bb->count = e_false->count ();

  return new_bb;
}

/* Compute the number of case labels that correspond to each outgoing edge of
   switch statement.  Record this information in the aux field of the edge.  */

void
switch_decision_tree::compute_cases_per_edge ()
{
  reset_out_edges_aux (m_switch);
  int ncases = gimple_switch_num_labels (m_switch);
  for (int i = ncases - 1; i >= 1; --i)
    {
      edge case_edge = gimple_switch_edge (cfun, m_switch, i);
      case_edge->aux = (void *) ((intptr_t) (case_edge->aux) + 1);
    }
}

/* Analyze switch statement and return true when the statement is expanded
   as decision tree.  */

bool
switch_decision_tree::analyze_switch_statement ()
{
  unsigned l = gimple_switch_num_labels (m_switch);
  basic_block bb = gimple_bb (m_switch);
  auto_vec<cluster *> clusters;
  clusters.create (l - 1);

  basic_block default_bb = gimple_switch_default_bb (cfun, m_switch);
  m_case_bbs.reserve (l);
  m_case_bbs.quick_push (default_bb);

  compute_cases_per_edge ();

  for (unsigned i = 1; i < l; i++)
    {
      tree elt = gimple_switch_label (m_switch, i);
      tree lab = CASE_LABEL (elt);
      basic_block case_bb = label_to_block (cfun, lab);
      edge case_edge = find_edge (bb, case_bb);
      tree low = CASE_LOW (elt);
      tree high = CASE_HIGH (elt);

      profile_probability p
	= case_edge->probability.apply_scale (1, (intptr_t) (case_edge->aux));
      clusters.quick_push (new simple_cluster (low, high, elt, case_edge->dest,
					       p));
      m_case_bbs.quick_push (case_edge->dest);
    }

  reset_out_edges_aux (m_switch);

  /* Find jump table clusters.  */
  vec<cluster *> output = jump_table_cluster::find_jump_tables (clusters);

  /* Find bit test clusters.  */
  vec<cluster *> output2;
  auto_vec<cluster *> tmp;
  output2.create (1);
  tmp.create (1);

  for (unsigned i = 0; i < output.length (); i++)
    {
      cluster *c = output[i];
      if (c->get_type () != SIMPLE_CASE)
	{
	  if (!tmp.is_empty ())
	    {
	      vec<cluster *> n = bit_test_cluster::find_bit_tests (tmp);
	      output2.safe_splice (n);
	      n.release ();
	      tmp.truncate (0);
	    }
	  output2.safe_push (c);
	}
      else
	tmp.safe_push (c);
    }

  /* We still can have a temporary vector to test.  */
  if (!tmp.is_empty ())
    {
      vec<cluster *> n = bit_test_cluster::find_bit_tests (tmp);
      output2.safe_splice (n);
      n.release ();
    }

  if (dump_file)
    {
      fprintf (dump_file, ";; GIMPLE switch case clusters: ");
      for (unsigned i = 0; i < output2.length (); i++)
	output2[i]->dump (dump_file, dump_flags & TDF_DETAILS);
      fprintf (dump_file, "\n");
    }

  output.release ();

  bool expanded = try_switch_expansion (output2);

  for (unsigned i = 0; i < output2.length (); i++)
    delete output2[i];

  output2.release ();

  return expanded;
}

/* Attempt to expand CLUSTERS as a decision tree.  Return true when
   expanded.  */

bool
switch_decision_tree::try_switch_expansion (vec<cluster *> &clusters)
{
  tree index_expr = gimple_switch_index (m_switch);
  tree index_type = TREE_TYPE (index_expr);
  basic_block bb = gimple_bb (m_switch);

  if (gimple_switch_num_labels (m_switch) == 1
      || range_check_type (index_type) == NULL_TREE)
    return false;

  /* Find the default case target label.  */
  edge default_edge = gimple_switch_default_edge (cfun, m_switch);
  m_default_bb = default_edge->dest;

  /* Do the insertion of a case label into m_case_list.  The labels are
     fed to us in descending order from the sorted vector of case labels used
     in the tree part of the middle end.  So the list we construct is
     sorted in ascending order.  */

  for (int i = clusters.length () - 1; i >= 0; i--)
    {
      case_tree_node *r = m_case_list;
      m_case_list = m_case_node_pool.allocate ();
      m_case_list->m_right = r;
      m_case_list->m_c = clusters[i];
    }

  record_phi_operand_mapping ();

  /* Split basic block that contains the gswitch statement.  */
  gimple_stmt_iterator gsi = gsi_last_bb (bb);
  edge e;
  if (gsi_end_p (gsi))
    e = split_block_after_labels (bb);
  else
    {
      gsi_prev (&gsi);
      e = split_block (bb, gsi_stmt (gsi));
    }
  bb = split_edge (e);

  /* Create new basic blocks for non-case clusters where specific expansion
     needs to happen.  */
  for (unsigned i = 0; i < clusters.length (); i++)
    if (clusters[i]->get_type () != SIMPLE_CASE)
      {
	clusters[i]->m_case_bb = create_empty_bb (bb);
<<<<<<< HEAD
=======
	clusters[i]->m_case_bb->count = bb->count;
>>>>>>> e2aa5677
	clusters[i]->m_case_bb->loop_father = bb->loop_father;
      }

  /* Do not do an extra work for a single cluster.  */
  if (clusters.length () == 1
      && clusters[0]->get_type () != SIMPLE_CASE)
    {
      cluster *c = clusters[0];
      c->emit (index_expr, index_type,
<<<<<<< HEAD
	       gimple_switch_default_label (m_switch), m_default_bb);
=======
	       gimple_switch_default_label (m_switch), m_default_bb,
	       gimple_location (m_switch));
>>>>>>> e2aa5677
      redirect_edge_succ (single_succ_edge (bb), c->m_case_bb);
    }
  else
    {
      emit (bb, index_expr, default_edge->probability, index_type);

      /* Emit cluster-specific switch handling.  */
      for (unsigned i = 0; i < clusters.length (); i++)
	if (clusters[i]->get_type () != SIMPLE_CASE)
	  clusters[i]->emit (index_expr, index_type,
			     gimple_switch_default_label (m_switch),
<<<<<<< HEAD
			     m_default_bb);
=======
			     m_default_bb, gimple_location (m_switch));
>>>>>>> e2aa5677
    }

  fix_phi_operands_for_edges ();

  return true;
}

/* Before switch transformation, record all SSA_NAMEs defined in switch BB
   and used in a label basic block.  */

void
switch_decision_tree::record_phi_operand_mapping ()
{
  basic_block switch_bb = gimple_bb (m_switch);
  /* Record all PHI nodes that have to be fixed after conversion.  */
  for (unsigned i = 0; i < m_case_bbs.length (); i++)
    {
      gphi_iterator gsi;
      basic_block bb = m_case_bbs[i];
      for (gsi = gsi_start_phis (bb); !gsi_end_p (gsi); gsi_next (&gsi))
	{
	  gphi *phi = gsi.phi ();

	  for (unsigned i = 0; i < gimple_phi_num_args (phi); i++)
	    {
	      basic_block phi_src_bb = gimple_phi_arg_edge (phi, i)->src;
	      if (phi_src_bb == switch_bb)
		{
		  tree def = gimple_phi_arg_def (phi, i);
		  tree result = gimple_phi_result (phi);
		  m_phi_mapping.put (result, def);
		  break;
		}
	    }
	}
    }
}

/* Append new operands to PHI statements that were introduced due to
   addition of new edges to case labels.  */

void
switch_decision_tree::fix_phi_operands_for_edges ()
{
  gphi_iterator gsi;

  for (unsigned i = 0; i < m_case_bbs.length (); i++)
    {
      basic_block bb = m_case_bbs[i];
      for (gsi = gsi_start_phis (bb); !gsi_end_p (gsi); gsi_next (&gsi))
	{
	  gphi *phi = gsi.phi ();
	  for (unsigned j = 0; j < gimple_phi_num_args (phi); j++)
	    {
	      tree def = gimple_phi_arg_def (phi, j);
	      if (def == NULL_TREE)
		{
		  edge e = gimple_phi_arg_edge (phi, j);
		  tree *definition
		    = m_phi_mapping.get (gimple_phi_result (phi));
		  gcc_assert (definition);
		  add_phi_arg (phi, *definition, e, UNKNOWN_LOCATION);
		}
	    }
	}
    }
}

/* Generate a decision tree, switching on INDEX_EXPR and jumping to
   one of the labels in CASE_LIST or to the DEFAULT_LABEL.

   We generate a binary decision tree to select the appropriate target
   code.  */

void
switch_decision_tree::emit (basic_block bb, tree index_expr,
			    profile_probability default_prob, tree index_type)
{
  balance_case_nodes (&m_case_list, NULL);

  if (dump_file)
    dump_function_to_file (current_function_decl, dump_file, dump_flags);
  if (dump_file && (dump_flags & TDF_DETAILS))
    {
      int indent_step = ceil_log2 (TYPE_PRECISION (index_type)) + 2;
      fprintf (dump_file, ";; Expanding GIMPLE switch as decision tree:\n");
      gcc_assert (m_case_list != NULL);
      dump_case_nodes (dump_file, m_case_list, indent_step, 0);
    }

  bb = emit_case_nodes (bb, index_expr, m_case_list, default_prob, index_type,
			gimple_location (m_switch));

  if (bb)
    emit_jump (bb, m_default_bb);

  /* Remove all edges and do just an edge that will reach default_bb.  */
  bb = gimple_bb (m_switch);
  gimple_stmt_iterator gsi = gsi_last_bb (bb);
  gsi_remove (&gsi, true);

  delete_basic_block (bb);
}

/* Take an ordered list of case nodes
   and transform them into a near optimal binary tree,
   on the assumption that any target code selection value is as
   likely as any other.

   The transformation is performed by splitting the ordered
   list into two equal sections plus a pivot.  The parts are
   then attached to the pivot as left and right branches.  Each
   branch is then transformed recursively.  */

void
switch_decision_tree::balance_case_nodes (case_tree_node **head,
					  case_tree_node *parent)
{
  case_tree_node *np;

  np = *head;
  if (np)
    {
      int i = 0;
      int ranges = 0;
      case_tree_node **npp;
      case_tree_node *left;
      profile_probability prob = profile_probability::never ();

      /* Count the number of entries on branch.  Also count the ranges.  */

      while (np)
	{
	  if (!tree_int_cst_equal (np->m_c->get_low (), np->m_c->get_high ()))
	    ranges++;

	  i++;
	  prob += np->m_c->m_prob;
	  np = np->m_right;
	}

      if (i > 2)
	{
	  /* Split this list if it is long enough for that to help.  */
	  npp = head;
	  left = *npp;
	  profile_probability pivot_prob = prob.apply_scale (1, 2);

	  /* Find the place in the list that bisects the list's total cost,
	     where ranges count as 2.  */
	  while (1)
	    {
	      /* Skip nodes while their probability does not reach
		 that amount.  */
	      prob -= (*npp)->m_c->m_prob;
	      if ((prob.initialized_p () && prob < pivot_prob)
		  || ! (*npp)->m_right)
		break;
	      npp = &(*npp)->m_right;
	    }

	  np = *npp;
 	  *npp = 0;
	  *head = np;
	  np->m_parent = parent;
	  np->m_left = left == np ? NULL : left;

	  /* Optimize each of the two split parts.  */
	  balance_case_nodes (&np->m_left, np);
	  balance_case_nodes (&np->m_right, np);
	  np->m_c->m_subtree_prob = np->m_c->m_prob;
	  if (np->m_left)
	    np->m_c->m_subtree_prob += np->m_left->m_c->m_subtree_prob;
	  if (np->m_right)
	    np->m_c->m_subtree_prob += np->m_right->m_c->m_subtree_prob;
	}
      else
	{
	  /* Else leave this branch as one level,
	     but fill in `parent' fields.  */
	  np = *head;
	  np->m_parent = parent;
	  np->m_c->m_subtree_prob = np->m_c->m_prob;
	  for (; np->m_right; np = np->m_right)
	    {
	      np->m_right->m_parent = np;
	      (*head)->m_c->m_subtree_prob += np->m_right->m_c->m_subtree_prob;
	    }
	}
    }
}

/* Dump ROOT, a list or tree of case nodes, to file.  */

void
switch_decision_tree::dump_case_nodes (FILE *f, case_tree_node *root,
				       int indent_step, int indent_level)
{
  if (root == 0)
    return;
  indent_level++;

  dump_case_nodes (f, root->m_left, indent_step, indent_level);

  fputs (";; ", f);
  fprintf (f, "%*s", indent_step * indent_level, "");
  root->m_c->dump (f);
  root->m_c->m_prob.dump (f);
  fputs (" subtree: ", f);
  root->m_c->m_subtree_prob.dump (f);
  fputs (")\n", f);

  dump_case_nodes (f, root->m_right, indent_step, indent_level);
}


/* Add an unconditional jump to CASE_BB that happens in basic block BB.  */

void
switch_decision_tree::emit_jump (basic_block bb, basic_block case_bb)
{
  edge e = single_succ_edge (bb);
  redirect_edge_succ (e, case_bb);
}

/* Generate code to compare OP0 with OP1 so that the condition codes are
   set and to jump to LABEL_BB if the condition is true.
   COMPARISON is the GIMPLE comparison (EQ, NE, GT, etc.).
   PROB is the probability of jumping to LABEL_BB.  */

basic_block
switch_decision_tree::emit_cmp_and_jump_insns (basic_block bb, tree op0,
					       tree op1, tree_code comparison,
					       basic_block label_bb,
					       profile_probability prob,
					       location_t loc)
{
  // TODO: it's once called with lhs != index.
  op1 = fold_convert (TREE_TYPE (op0), op1);

  gcond *cond = gimple_build_cond (comparison, op0, op1, NULL_TREE, NULL_TREE);
  gimple_set_location (cond, loc);
  gimple_stmt_iterator gsi = gsi_last_bb (bb);
  gsi_insert_after (&gsi, cond, GSI_NEW_STMT);

  gcc_assert (single_succ_p (bb));

  /* Make a new basic block where false branch will take place.  */
  edge false_edge = split_block (bb, cond);
  false_edge->flags = EDGE_FALSE_VALUE;
  false_edge->probability = prob.invert ();

  edge true_edge = make_edge (bb, label_bb, EDGE_TRUE_VALUE);
  true_edge->probability = prob;

  return false_edge->dest;
}

/* Generate code to jump to LABEL if OP0 and OP1 are equal.
   PROB is the probability of jumping to LABEL_BB.
   BB is a basic block where the new condition will be placed.  */

basic_block
switch_decision_tree::do_jump_if_equal (basic_block bb, tree op0, tree op1,
					basic_block label_bb,
					profile_probability prob,
					location_t loc)
{
  op1 = fold_convert (TREE_TYPE (op0), op1);

  gcond *cond = gimple_build_cond (EQ_EXPR, op0, op1, NULL_TREE, NULL_TREE);
  gimple_set_location (cond, loc);
  gimple_stmt_iterator gsi = gsi_last_bb (bb);
  gsi_insert_before (&gsi, cond, GSI_SAME_STMT);

  gcc_assert (single_succ_p (bb));

  /* Make a new basic block where false branch will take place.  */
  edge false_edge = split_block (bb, cond);
  false_edge->flags = EDGE_FALSE_VALUE;
  false_edge->probability = prob.invert ();

  edge true_edge = make_edge (bb, label_bb, EDGE_TRUE_VALUE);
  true_edge->probability = prob;

  return false_edge->dest;
}

/* Emit step-by-step code to select a case for the value of INDEX.
   The thus generated decision tree follows the form of the
   case-node binary tree NODE, whose nodes represent test conditions.
   DEFAULT_PROB is probability of cases leading to default BB.
   INDEX_TYPE is the type of the index of the switch.  */

basic_block
switch_decision_tree::emit_case_nodes (basic_block bb, tree index,
				       case_tree_node *node,
				       profile_probability default_prob,
				       tree index_type, location_t loc)
{
  profile_probability p;

  /* If node is null, we are done.  */
  if (node == NULL)
    return bb;

  /* Single value case.  */
  if (node->m_c->is_single_value_p ())
    {
      /* Node is single valued.  First see if the index expression matches
	 this node and then check our children, if any.  */
      p = node->m_c->m_prob / (node->m_c->m_subtree_prob + default_prob);
      bb = do_jump_if_equal (bb, index, node->m_c->get_low (),
			     node->m_c->m_case_bb, p, loc);
      /* Since this case is taken at this point, reduce its weight from
	 subtree_weight.  */
      node->m_c->m_subtree_prob -= p;

      if (node->m_left != NULL && node->m_right != NULL)
	{
	  /* 1) the node has both children

	     If both children are single-valued cases with no
	     children, finish up all the work.  This way, we can save
	     one ordered comparison.  */

	  if (!node->m_left->has_child ()
	      && node->m_left->m_c->is_single_value_p ()
	      && !node->m_right->has_child ()
	      && node->m_right->m_c->is_single_value_p ())
	    {
	      p = (node->m_right->m_c->m_prob
		   / (node->m_c->m_subtree_prob + default_prob));
	      bb = do_jump_if_equal (bb, index, node->m_right->m_c->get_low (),
				     node->m_right->m_c->m_case_bb, p, loc);

	      p = (node->m_left->m_c->m_prob
		   / (node->m_c->m_subtree_prob + default_prob));
	      bb = do_jump_if_equal (bb, index, node->m_left->m_c->get_low (),
				     node->m_left->m_c->m_case_bb, p, loc);
	    }
	  else
	    {
	      /* Branch to a label where we will handle it later.  */
	      basic_block test_bb = split_edge (single_succ_edge (bb));
	      redirect_edge_succ (single_pred_edge (test_bb),
				  single_succ_edge (bb)->dest);

	      p = ((node->m_right->m_c->m_subtree_prob
		    + default_prob.apply_scale (1, 2))
		   / (node->m_c->m_subtree_prob + default_prob));
	      bb = emit_cmp_and_jump_insns (bb, index, node->m_c->get_high (),
					    GT_EXPR, test_bb, p, loc);
	      default_prob = default_prob.apply_scale (1, 2);

	      /* Handle the left-hand subtree.  */
	      bb = emit_case_nodes (bb, index, node->m_left,
				    default_prob, index_type, loc);

	      /* If the left-hand subtree fell through,
		 don't let it fall into the right-hand subtree.  */
	      if (bb && m_default_bb)
		emit_jump (bb, m_default_bb);

	      bb = emit_case_nodes (test_bb, index, node->m_right,
				    default_prob, index_type, loc);
	    }
	}
      else if (node->m_left == NULL && node->m_right != NULL)
	{
	  /* 2) the node has only right child.  */

	  /* Here we have a right child but no left so we issue a conditional
	     branch to default and process the right child.

	     Omit the conditional branch to default if the right child
	     does not have any children and is single valued; it would
	     cost too much space to save so little time.  */

	  if (node->m_right->has_child ()
	      || !node->m_right->m_c->is_single_value_p ())
	    {
	      p = (default_prob.apply_scale (1, 2)
		   / (node->m_c->m_subtree_prob + default_prob));
	      bb = emit_cmp_and_jump_insns (bb, index, node->m_c->get_low (),
					    LT_EXPR, m_default_bb, p, loc);
	      default_prob = default_prob.apply_scale (1, 2);

	      bb = emit_case_nodes (bb, index, node->m_right, default_prob,
				    index_type, loc);
	    }
	  else
	    {
	      /* We cannot process node->right normally
		 since we haven't ruled out the numbers less than
		 this node's value.  So handle node->right explicitly.  */
	      p = (node->m_right->m_c->m_subtree_prob
		   / (node->m_c->m_subtree_prob + default_prob));
	      bb = do_jump_if_equal (bb, index, node->m_right->m_c->get_low (),
				     node->m_right->m_c->m_case_bb, p, loc);
	    }
	}
      else if (node->m_left != NULL && node->m_right == NULL)
	{
	  /* 3) just one subtree, on the left.  Similar case as previous.  */

	  if (node->m_left->has_child ()
	      || !node->m_left->m_c->is_single_value_p ())
	    {
	      p = (default_prob.apply_scale (1, 2)
		   / (node->m_c->m_subtree_prob + default_prob));
	      bb = emit_cmp_and_jump_insns (bb, index, node->m_c->get_high (),
					    GT_EXPR, m_default_bb, p, loc);
		  default_prob = default_prob.apply_scale (1, 2);

	      bb = emit_case_nodes (bb, index, node->m_left, default_prob,
				    index_type, loc);
	    }
	  else
	    {
	      /* We cannot process node->left normally
		 since we haven't ruled out the numbers less than
		 this node's value.  So handle node->left explicitly.  */
	      p = (node->m_left->m_c->m_subtree_prob
		   / (node->m_c->m_subtree_prob + default_prob));
	      bb = do_jump_if_equal (bb, index, node->m_left->m_c->get_low (),
				     node->m_left->m_c->m_case_bb, p, loc);
	    }
	}
    }
  else
    {
      /* Node is a range.  These cases are very similar to those for a single
	 value, except that we do not start by testing whether this node
	 is the one to branch to.  */
      if (node->has_child () || node->m_c->get_type () != SIMPLE_CASE)
	{
	  /* Branch to a label where we will handle it later.  */
	  basic_block test_bb = split_edge (single_succ_edge (bb));
	  redirect_edge_succ (single_pred_edge (test_bb),
			      single_succ_edge (bb)->dest);


	   profile_probability right_prob = profile_probability::never ();
	   if (node->m_right)
	     right_prob = node->m_right->m_c->m_subtree_prob;
	  p = ((right_prob + default_prob.apply_scale (1, 2))
	       / (node->m_c->m_subtree_prob + default_prob));

	  bb = emit_cmp_and_jump_insns (bb, index, node->m_c->get_high (),
					GT_EXPR, test_bb, p, loc);
	  default_prob = default_prob.apply_scale (1, 2);

	  /* Value belongs to this node or to the left-hand subtree.  */
	  p = node->m_c->m_prob / (node->m_c->m_subtree_prob + default_prob);
	  bb = emit_cmp_and_jump_insns (bb, index, node->m_c->get_low (),
					GE_EXPR, node->m_c->m_case_bb, p, loc);

	  /* Handle the left-hand subtree.  */
	  bb = emit_case_nodes (bb, index, node->m_left,
				default_prob, index_type, loc);

	  /* If the left-hand subtree fell through,
	     don't let it fall into the right-hand subtree.  */
	  if (bb && m_default_bb)
	    emit_jump (bb, m_default_bb);

	  bb = emit_case_nodes (test_bb, index, node->m_right,
				default_prob, index_type, loc);
	}
      else
	{
	  /* Node has no children so we check low and high bounds to remove
	     redundant tests.  Only one of the bounds can exist,
	     since otherwise this node is bounded--a case tested already.  */
	  tree lhs, rhs;
	  generate_range_test (bb, index, node->m_c->get_low (),
			       node->m_c->get_high (), &lhs, &rhs);
	  p = default_prob / (node->m_c->m_subtree_prob + default_prob);

	  bb = emit_cmp_and_jump_insns (bb, lhs, rhs, GT_EXPR,
					m_default_bb, p, loc);

	  emit_jump (bb, node->m_c->m_case_bb);
	  return NULL;
	}
    }

  return bb;
}

/* The main function of the pass scans statements for switches and invokes
   process_switch on them.  */

namespace {

const pass_data pass_data_convert_switch =
{
  GIMPLE_PASS, /* type */
  "switchconv", /* name */
  OPTGROUP_NONE, /* optinfo_flags */
  TV_TREE_SWITCH_CONVERSION, /* tv_id */
  ( PROP_cfg | PROP_ssa ), /* properties_required */
  0, /* properties_provided */
  0, /* properties_destroyed */
  0, /* todo_flags_start */
  TODO_update_ssa, /* todo_flags_finish */
};

class pass_convert_switch : public gimple_opt_pass
{
public:
  pass_convert_switch (gcc::context *ctxt)
    : gimple_opt_pass (pass_data_convert_switch, ctxt)
  {}

  /* opt_pass methods: */
  virtual bool gate (function *) { return flag_tree_switch_conversion != 0; }
  virtual unsigned int execute (function *);

}; // class pass_convert_switch

unsigned int
pass_convert_switch::execute (function *fun)
{
  basic_block bb;
  bool cfg_altered = false;

  FOR_EACH_BB_FN (bb, fun)
  {
    gimple *stmt = last_stmt (bb);
    if (stmt && gimple_code (stmt) == GIMPLE_SWITCH)
      {
	if (dump_file)
	  {
	    expanded_location loc = expand_location (gimple_location (stmt));

	    fprintf (dump_file, "beginning to process the following "
		     "SWITCH statement (%s:%d) : ------- \n",
		     loc.file, loc.line);
	    print_gimple_stmt (dump_file, stmt, 0, TDF_SLIM);
	    putc ('\n', dump_file);
	  }

	switch_conversion sconv;
	sconv.expand (as_a <gswitch *> (stmt));
	cfg_altered |= sconv.m_cfg_altered;
	if (!sconv.m_reason)
	  {
	    if (dump_file)
	      {
		fputs ("Switch converted\n", dump_file);
		fputs ("--------------------------------\n", dump_file);
	      }

	    /* Make no effort to update the post-dominator tree.
	       It is actually not that hard for the transformations
	       we have performed, but it is not supported
	       by iterate_fix_dominators.  */
	    free_dominance_info (CDI_POST_DOMINATORS);
	  }
	else
	  {
	    if (dump_file)
	      {
		fputs ("Bailing out - ", dump_file);
		fputs (sconv.m_reason, dump_file);
		fputs ("\n--------------------------------\n", dump_file);
	      }
	  }
      }
  }

  return cfg_altered ? TODO_cleanup_cfg : 0;;
}

} // anon namespace

gimple_opt_pass *
make_pass_convert_switch (gcc::context *ctxt)
{
  return new pass_convert_switch (ctxt);
}

/* The main function of the pass scans statements for switches and invokes
   process_switch on them.  */

namespace {

template <bool O0> class pass_lower_switch: public gimple_opt_pass
{
public:
  pass_lower_switch (gcc::context *ctxt) : gimple_opt_pass (data, ctxt) {}

  static const pass_data data;
  opt_pass *
  clone ()
  {
    return new pass_lower_switch<O0> (m_ctxt);
  }

  virtual bool
  gate (function *)
  {
    return !O0 || !optimize;
  }

  virtual unsigned int execute (function *fun);
}; // class pass_lower_switch

template <bool O0>
const pass_data pass_lower_switch<O0>::data = {
  GIMPLE_PASS,		       /* type */
  O0 ? "switchlower_O0" : "switchlower", /* name */
  OPTGROUP_NONE, /* optinfo_flags */
  TV_TREE_SWITCH_LOWERING, /* tv_id */
  ( PROP_cfg | PROP_ssa ), /* properties_required */
  0, /* properties_provided */
  0, /* properties_destroyed */
  0, /* todo_flags_start */
  TODO_update_ssa | TODO_cleanup_cfg, /* todo_flags_finish */
};

template <bool O0>
unsigned int
pass_lower_switch<O0>::execute (function *fun)
{
  basic_block bb;
  bool expanded = false;

  auto_vec<gimple *> switch_statements;
  switch_statements.create (1);

  FOR_EACH_BB_FN (bb, fun)
    {
      gimple *stmt = last_stmt (bb);
      gswitch *swtch;
      if (stmt && (swtch = dyn_cast<gswitch *> (stmt)))
	{
	  if (!O0)
	    group_case_labels_stmt (swtch);
	  switch_statements.safe_push (swtch);
	}
    }

  for (unsigned i = 0; i < switch_statements.length (); i++)
    {
      gimple *stmt = switch_statements[i];
      if (dump_file)
	{
	  expanded_location loc = expand_location (gimple_location (stmt));

	  fprintf (dump_file, "beginning to process the following "
		   "SWITCH statement (%s:%d) : ------- \n",
		   loc.file, loc.line);
	  print_gimple_stmt (dump_file, stmt, 0, TDF_SLIM);
	  putc ('\n', dump_file);
	}

      gswitch *swtch = dyn_cast<gswitch *> (stmt);
      if (swtch)
	{
	  switch_decision_tree dt (swtch);
	  expanded |= dt.analyze_switch_statement ();
	}
    }

  if (expanded)
    {
      free_dominance_info (CDI_DOMINATORS);
      free_dominance_info (CDI_POST_DOMINATORS);
      mark_virtual_operands_for_renaming (cfun);
    }

  return 0;
}

} // anon namespace

gimple_opt_pass *
make_pass_lower_switch_O0 (gcc::context *ctxt)
{
  return new pass_lower_switch<true> (ctxt);
}
gimple_opt_pass *
make_pass_lower_switch (gcc::context *ctxt)
{
  return new pass_lower_switch<false> (ctxt);
}

<|MERGE_RESOLUTION|>--- conflicted
+++ resolved
@@ -1,10 +1,6 @@
 /* Lower GIMPLE_SWITCH expressions to something more efficient than
    a jump table.
-<<<<<<< HEAD
-   Copyright (C) 2006-2019 Free Software Foundation, Inc.
-=======
    Copyright (C) 2006-2020 Free Software Foundation, Inc.
->>>>>>> e2aa5677
 
 This file is part of GCC.
 
@@ -66,11 +62,7 @@
 
 /* Constructor.  */
 
-<<<<<<< HEAD
-switch_conversion::switch_conversion (): m_final_bb (NULL), m_other_count (),
-=======
 switch_conversion::switch_conversion (): m_final_bb (NULL),
->>>>>>> e2aa5677
   m_constructors (NULL), m_default_values (NULL),
   m_arr_ref_first (NULL), m_arr_ref_last (NULL),
   m_reason (NULL), m_default_case_nonstandard (false), m_cfg_altered (false)
@@ -98,13 +90,6 @@
   e_default = gimple_switch_default_edge (cfun, swtch);
   m_default_bb = e_default->dest;
   m_default_prob = e_default->probability;
-<<<<<<< HEAD
-  m_default_count = e_default->count ();
-  FOR_EACH_EDGE (e, ei, m_switch_bb->succs)
-    if (e != e_default)
-      m_other_count += e->count ();
-=======
->>>>>>> e2aa5677
 
   /* Get upper and lower bounds of case values, and the covered range.  */
   min_case = gimple_switch_label (swtch, 1);
@@ -115,7 +100,6 @@
     m_range_max = CASE_HIGH (max_case);
   else
     m_range_max = CASE_LOW (max_case);
-<<<<<<< HEAD
 
   m_contiguous_range = true;
   tree last = CASE_HIGH (min_case) ? CASE_HIGH (min_case) : m_range_min;
@@ -135,27 +119,6 @@
   else
     e_first = e_default;
 
-=======
-
-  m_contiguous_range = true;
-  tree last = CASE_HIGH (min_case) ? CASE_HIGH (min_case) : m_range_min;
-  for (i = 2; i < branch_num; i++)
-    {
-      tree elt = gimple_switch_label (swtch, i);
-      if (wi::to_wide (last) + 1 != wi::to_wide (CASE_LOW (elt)))
-	{
-	  m_contiguous_range = false;
-	  break;
-	}
-      last = CASE_HIGH (elt) ? CASE_HIGH (elt) : CASE_LOW (elt);
-    }
-
-  if (m_contiguous_range)
-    e_first = gimple_switch_edge (cfun, swtch, 1);
-  else
-    e_first = e_default;
-
->>>>>>> e2aa5677
   /* See if there is one common successor block for all branch
      targets.  If it exists, record it in FINAL_BB.
      Start with the destination of the first non-default case
@@ -189,17 +152,10 @@
 	m_final_bb = NULL;
 	break;
       }
-<<<<<<< HEAD
 
   m_range_size
     = int_const_binop (MINUS_EXPR, m_range_max, m_range_min);
 
-=======
-
-  m_range_size
-    = int_const_binop (MINUS_EXPR, m_range_max, m_range_min);
-
->>>>>>> e2aa5677
   /* Get a count of the number of case labels.  Single-valued case labels
      simply count as one, but a case range counts double, since it may
      require two compares if it gets lowered as a branching tree.  */
@@ -234,11 +190,7 @@
     }
 
   if (tree_to_uhwi (m_range_size)
-<<<<<<< HEAD
-      > ((unsigned) m_count * SWITCH_CONVERSION_BRANCH_RATIO))
-=======
       > ((unsigned) m_count * param_switch_conversion_branch_ratio))
->>>>>>> e2aa5677
     {
       m_reason = "the maximum range-branch ratio exceeded";
       return false;
@@ -672,7 +624,6 @@
   else
     {
       tree array_type, ctor, decl, value_type, fetch, default_type;
-<<<<<<< HEAD
 
       default_type = TREE_TYPE (m_default_values[num]);
       value_type = array_value_type (default_type, num);
@@ -1088,637 +1039,6 @@
 			 ? gimple_switch_label (swtch, 1)
 			 : gimple_switch_default_label (swtch));
   build_constructors ();
-=======
-
-      default_type = TREE_TYPE (m_default_values[num]);
-      value_type = array_value_type (default_type, num);
-      array_type = build_array_type (value_type, arr_index_type);
-      if (default_type != value_type)
-	{
-	  unsigned int i;
-	  constructor_elt *elt;
-
-	  FOR_EACH_VEC_SAFE_ELT (constructor, i, elt)
-	    elt->value = fold_convert (value_type, elt->value);
-	}
-      ctor = build_constructor (array_type, constructor);
-      TREE_CONSTANT (ctor) = true;
-      TREE_STATIC (ctor) = true;
-
-      decl = build_decl (loc, VAR_DECL, NULL_TREE, array_type);
-      TREE_STATIC (decl) = 1;
-      DECL_INITIAL (decl) = ctor;
->>>>>>> e2aa5677
-
-  build_arrays (); /* Build the static arrays and assignments.  */
-  gen_inbound_check ();	/* Build the bounds check.  */
-
-  m_cfg_altered = true;
-}
-
-<<<<<<< HEAD
-/* Destructor.  */
-
-switch_conversion::~switch_conversion ()
-{
-  XDELETEVEC (m_constructors);
-  XDELETEVEC (m_default_values);
-}
-
-/* Constructor.  */
-
-group_cluster::group_cluster (vec<cluster *> &clusters,
-			      unsigned start, unsigned end)
-{
-  gcc_checking_assert (end - start + 1 >= 1);
-  m_prob = profile_probability::never ();
-  m_cases.create (end - start + 1);
-  for (unsigned i = start; i <= end; i++)
-    {
-      m_cases.quick_push (static_cast<simple_cluster *> (clusters[i]));
-      m_prob += clusters[i]->m_prob;
-    }
-  m_subtree_prob = m_prob;
-}
-
-/* Destructor.  */
-
-group_cluster::~group_cluster ()
-{
-  for (unsigned i = 0; i < m_cases.length (); i++)
-    delete m_cases[i];
-
-  m_cases.release ();
-}
-
-/* Dump content of a cluster.  */
-
-void
-group_cluster::dump (FILE *f, bool details)
-{
-  unsigned total_values = 0;
-  for (unsigned i = 0; i < m_cases.length (); i++)
-    total_values += m_cases[i]->get_range (m_cases[i]->get_low (),
-					   m_cases[i]->get_high ());
-
-  unsigned comparison_count = 0;
-  for (unsigned i = 0; i < m_cases.length (); i++)
-    {
-      simple_cluster *sc = static_cast<simple_cluster *> (m_cases[i]);
-      comparison_count += sc->m_range_p ? 2 : 1;
-=======
-  gsi_insert_before (&gsi, load, GSI_SAME_STMT);
-  update_stmt (load);
-  m_arr_ref_last = load;
-}
-
-/* Builds and initializes static arrays initialized with values gathered from
-   the switch statement.  Also creates statements that load values from
-   them.  */
-
-void
-switch_conversion::build_arrays ()
-{
-  tree arr_index_type;
-  tree tidx, sub, utype;
-  gimple *stmt;
-  gimple_stmt_iterator gsi;
-  gphi_iterator gpi;
-  int i;
-  location_t loc = gimple_location (m_switch);
-
-  gsi = gsi_for_stmt (m_switch);
-
-  /* Make sure we do not generate arithmetics in a subrange.  */
-  utype = TREE_TYPE (m_index_expr);
-  if (TREE_TYPE (utype))
-    utype = lang_hooks.types.type_for_mode (TYPE_MODE (TREE_TYPE (utype)), 1);
-  else
-    utype = lang_hooks.types.type_for_mode (TYPE_MODE (utype), 1);
-
-  arr_index_type = build_index_type (m_range_size);
-  tidx = make_ssa_name (utype);
-  sub = fold_build2_loc (loc, MINUS_EXPR, utype,
-			 fold_convert_loc (loc, utype, m_index_expr),
-			 fold_convert_loc (loc, utype, m_range_min));
-  sub = force_gimple_operand_gsi (&gsi, sub,
-				  false, NULL, true, GSI_SAME_STMT);
-  stmt = gimple_build_assign (tidx, sub);
-
-  gsi_insert_before (&gsi, stmt, GSI_SAME_STMT);
-  update_stmt (stmt);
-  m_arr_ref_first = stmt;
-
-  for (gpi = gsi_start_phis (m_final_bb), i = 0;
-       !gsi_end_p (gpi); gsi_next (&gpi))
-    {
-      gphi *phi = gpi.phi ();
-      if (!virtual_operand_p (gimple_phi_result (phi)))
-	build_one_array (i++, arr_index_type, phi, tidx);
-      else
-	{
-	  edge e;
-	  edge_iterator ei;
-	  FOR_EACH_EDGE (e, ei, m_switch_bb->succs)
-	    {
-	      if (e->dest == m_final_bb)
-		break;
-	      if (!m_default_case_nonstandard
-		  || e->dest != m_default_bb)
-		{
-		  e = single_succ_edge (e->dest);
-		  break;
-		}
-	    }
-	  gcc_assert (e && e->dest == m_final_bb);
-	  m_target_vop = PHI_ARG_DEF_FROM_EDGE (phi, e);
-	}
->>>>>>> e2aa5677
-    }
-
-  unsigned HOST_WIDE_INT range = get_range (get_low (), get_high ());
-  fprintf (f, "%s", get_type () == JUMP_TABLE ? "JT" : "BT");
-
-  if (details)
-    fprintf (f, "(values:%d comparisons:%d range:" HOST_WIDE_INT_PRINT_DEC
-	     " density: %.2f%%)", total_values, comparison_count, range,
-	     100.0f * comparison_count / range);
-
-  fprintf (f, ":");
-  PRINT_CASE (f, get_low ());
-  fprintf (f, "-");
-  PRINT_CASE (f, get_high ());
-  fprintf (f, " ");
-}
-
-<<<<<<< HEAD
-/* Emit GIMPLE code to handle the cluster.  */
-
-void
-jump_table_cluster::emit (tree index_expr, tree,
-			  tree default_label_expr, basic_block default_bb)
-=======
-/* Generates and appropriately inserts loads of default values at the position
-   given by GSI.  Returns the last inserted statement.  */
-
-gassign *
-switch_conversion::gen_def_assigns (gimple_stmt_iterator *gsi)
->>>>>>> e2aa5677
-{
-  unsigned HOST_WIDE_INT range = get_range (get_low (), get_high ());
-  unsigned HOST_WIDE_INT nondefault_range = 0;
-
-  /* For jump table we just emit a new gswitch statement that will
-     be latter lowered to jump table.  */
-  auto_vec <tree> labels;
-  labels.create (m_cases.length ());
-
-<<<<<<< HEAD
-  make_edge (m_case_bb, default_bb, 0);
-  for (unsigned i = 0; i < m_cases.length (); i++)
-    {
-      labels.quick_push (unshare_expr (m_cases[i]->m_case_label_expr));
-      make_edge (m_case_bb, m_cases[i]->m_case_bb, 0);
-=======
-  for (i = 0; i < m_phi_count; i++)
-    {
-      tree name = copy_ssa_name (m_target_inbound_names[i]);
-      m_target_outbound_names[i] = name;
-      assign = gimple_build_assign (name, m_default_values[i]);
-      gsi_insert_before (gsi, assign, GSI_SAME_STMT);
-      update_stmt (assign);
->>>>>>> e2aa5677
-    }
-
-<<<<<<< HEAD
-  gswitch *s = gimple_build_switch (index_expr,
-				    unshare_expr (default_label_expr), labels);
-  gimple_stmt_iterator gsi = gsi_start_bb (m_case_bb);
-  gsi_insert_after (&gsi, s, GSI_NEW_STMT);
-
-  /* Set up even probabilities for all cases.  */
-  for (unsigned i = 0; i < m_cases.length (); i++)
-    {
-      simple_cluster *sc = static_cast<simple_cluster *> (m_cases[i]);
-      edge case_edge = find_edge (m_case_bb, sc->m_case_bb);
-      unsigned HOST_WIDE_INT case_range
-	= sc->get_range (sc->get_low (), sc->get_high ());
-      nondefault_range += case_range;
-
-      /* case_edge->aux is number of values in a jump-table that are covered
-	 by the case_edge.  */
-      case_edge->aux = (void *) ((intptr_t) (case_edge->aux) + case_range);
-    }
-=======
-/* Deletes the unused bbs and edges that now contain the switch statement and
-   its empty branch bbs.  BBD is the now dead BB containing
-   the original switch statement, FINAL is the last BB of the converted
-   switch statement (in terms of succession).  */
-
-void
-switch_conversion::prune_bbs (basic_block bbd, basic_block final,
-			      basic_block default_bb)
-{
-  edge_iterator ei;
-  edge e;
->>>>>>> e2aa5677
-
-  edge default_edge = gimple_switch_default_edge (cfun, s);
-  default_edge->probability = profile_probability::never ();
-
-  for (unsigned i = 0; i < m_cases.length (); i++)
-    {
-      simple_cluster *sc = static_cast<simple_cluster *> (m_cases[i]);
-      edge case_edge = find_edge (m_case_bb, sc->m_case_bb);
-      case_edge->probability
-	= profile_probability::always ().apply_scale ((intptr_t)case_edge->aux,
-						      range);
-    }
-
-  /* Number of non-default values is probability of default edge.  */
-  default_edge->probability
-    += profile_probability::always ().apply_scale (nondefault_range,
-						   range).invert ();
-
-  switch_decision_tree::reset_out_edges_aux (s);
-}
-
-/* Find jump tables of given CLUSTERS, where all members of the vector
-   are of type simple_cluster.  New clusters are returned.  */
-
-<<<<<<< HEAD
-vec<cluster *>
-jump_table_cluster::find_jump_tables (vec<cluster *> &clusters)
-=======
-void
-switch_conversion::fix_phi_nodes (edge e1f, edge e2f, basic_block bbf)
->>>>>>> e2aa5677
-{
-  if (!is_enabled ())
-    return clusters.copy ();
-
-  unsigned l = clusters.length ();
-  auto_vec<min_cluster_item> min;
-  min.reserve (l + 1);
-
-  min.quick_push (min_cluster_item (0, 0, 0));
-
-  for (unsigned i = 1; i <= l; i++)
-    {
-<<<<<<< HEAD
-      /* Set minimal # of clusters with i-th item to infinite.  */
-      min.quick_push (min_cluster_item (INT_MAX, INT_MAX, INT_MAX));
-
-      for (unsigned j = 0; j < i; j++)
-	{
-	  unsigned HOST_WIDE_INT s = min[j].m_non_jt_cases;
-	  if (i - j < case_values_threshold ())
-	    s += i - j;
-
-	  /* Prefer clusters with smaller number of numbers covered.  */
-	  if ((min[j].m_count + 1 < min[i].m_count
-	       || (min[j].m_count + 1 == min[i].m_count
-		   && s < min[i].m_non_jt_cases))
-	      && can_be_handled (clusters, j, i - 1))
-	    min[i] = min_cluster_item (min[j].m_count + 1, j, s);
-	}
-
-      gcc_checking_assert (min[i].m_count != INT_MAX);
-    }
-
-  /* No result.  */
-  if (min[l].m_count == INT_MAX)
-    return clusters.copy ();
-
-  vec<cluster *> output;
-  output.create (4);
-
-  /* Find and build the clusters.  */
-  for (int end = l;;)
-    {
-      int start = min[end].m_start;
-
-      /* Do not allow clusters with small number of cases.  */
-      if (is_beneficial (clusters, start, end - 1))
-	output.safe_push (new jump_table_cluster (clusters, start, end - 1));
-      else
-	for (int i = end - 1; i >= start; i--)
-	  output.safe_push (clusters[i]);
-
-      end = start;
-
-      if (start <= 0)
-	break;
-    }
-=======
-      gphi *phi = gsi.phi ();
-      tree inbound, outbound;
-      if (virtual_operand_p (gimple_phi_result (phi)))
-	inbound = outbound = m_target_vop;
-      else
-	{
-	  inbound = m_target_inbound_names[i];
-	  outbound = m_target_outbound_names[i++];
-	}
-      add_phi_arg (phi, inbound, e1f, UNKNOWN_LOCATION);
-      if (!m_default_case_nonstandard)
-	add_phi_arg (phi, outbound, e2f, UNKNOWN_LOCATION);
-    }
-}
-
-/* Creates a check whether the switch expression value actually falls into the
-   range given by all the cases.  If it does not, the temporaries are loaded
-   with default values instead.  */
-
-void
-switch_conversion::gen_inbound_check ()
-{
-  tree label_decl1 = create_artificial_label (UNKNOWN_LOCATION);
-  tree label_decl2 = create_artificial_label (UNKNOWN_LOCATION);
-  tree label_decl3 = create_artificial_label (UNKNOWN_LOCATION);
-  glabel *label1, *label2, *label3;
-  tree utype, tidx;
-  tree bound;
->>>>>>> e2aa5677
-
-  output.reverse ();
-  return output;
-}
-
-<<<<<<< HEAD
-/* Return true when cluster starting at START and ending at END (inclusive)
-   can build a jump-table.  */
-
-bool
-jump_table_cluster::can_be_handled (const vec<cluster *> &clusters,
-				    unsigned start, unsigned end)
-{
-  /* If the switch is relatively small such that the cost of one
-     indirect jump on the target are higher than the cost of a
-     decision tree, go with the decision tree.
-
-     If range of values is much bigger than number of values,
-     or if it is too large to represent in a HOST_WIDE_INT,
-     make a sequence of conditional branches instead of a dispatch.
-
-     The definition of "much bigger" depends on whether we are
-     optimizing for size or for speed.  */
-  if (!flag_jump_tables)
-    return false;
-
-  /* For algorithm correctness, jump table for a single case must return
-     true.  We bail out in is_beneficial if it's called just for
-     a single case.  */
-  if (start == end)
-    return true;
-
-  unsigned HOST_WIDE_INT max_ratio
-    = optimize_insn_for_size_p () ? max_ratio_for_size : max_ratio_for_speed;
-  unsigned HOST_WIDE_INT range = get_range (clusters[start]->get_low (),
-					    clusters[end]->get_high ());
-  /* Check overflow.  */
-  if (range == 0)
-    return false;
-
-  unsigned HOST_WIDE_INT comparison_count = 0;
-  for (unsigned i = start; i <= end; i++)
-    {
-      simple_cluster *sc = static_cast<simple_cluster *> (clusters[i]);
-      comparison_count += sc->m_range_p ? 2 : 1;
-=======
-  gassign *last_assign = NULL;
-  gimple_stmt_iterator gsi;
-  basic_block bb0, bb1, bb2, bbf, bbd;
-  edge e01 = NULL, e02, e21, e1d, e1f, e2f;
-  location_t loc = gimple_location (m_switch);
-
-  gcc_assert (m_default_values);
-
-  bb0 = gimple_bb (m_switch);
-
-  tidx = gimple_assign_lhs (m_arr_ref_first);
-  utype = TREE_TYPE (tidx);
-
-  /* (end of) block 0 */
-  gsi = gsi_for_stmt (m_arr_ref_first);
-  gsi_next (&gsi);
-
-  bound = fold_convert_loc (loc, utype, m_range_size);
-  cond_stmt = gimple_build_cond (LE_EXPR, tidx, bound, NULL_TREE, NULL_TREE);
-  gsi_insert_before (&gsi, cond_stmt, GSI_SAME_STMT);
-  update_stmt (cond_stmt);
-
-  /* block 2 */
-  if (!m_default_case_nonstandard)
-    {
-      label2 = gimple_build_label (label_decl2);
-      gsi_insert_before (&gsi, label2, GSI_SAME_STMT);
-      last_assign = gen_def_assigns (&gsi);
->>>>>>> e2aa5677
-    }
-
-  return range <= max_ratio * comparison_count;
-}
-
-<<<<<<< HEAD
-/* Return true if cluster starting at START and ending at END (inclusive)
-   is profitable transformation.  */
-=======
-  /* block F */
-  gsi = gsi_start_bb (m_final_bb);
-  label3 = gimple_build_label (label_decl3);
-  gsi_insert_before (&gsi, label3, GSI_SAME_STMT);
->>>>>>> e2aa5677
-
-bool
-jump_table_cluster::is_beneficial (const vec<cluster *> &,
-				   unsigned start, unsigned end)
-{
-  /* Single case bail out.  */
-  if (start == end)
-    return false;
-
-<<<<<<< HEAD
-  return end - start + 1 >= case_values_threshold ();
-}
-
-/* Definition of jump_table_cluster constants.  */
-
-const unsigned HOST_WIDE_INT jump_table_cluster::max_ratio_for_size;
-const unsigned HOST_WIDE_INT jump_table_cluster::max_ratio_for_speed;
-=======
-  if (m_default_case_nonstandard)
-    {
-      bb1 = bb2;
-      bb2 = m_default_bb;
-      e01 = e02;
-      e01->flags = EDGE_TRUE_VALUE;
-      e02 = make_edge (bb0, bb2, EDGE_FALSE_VALUE);
-      edge e_default = find_edge (bb1, bb2);
-      for (gphi_iterator gsi = gsi_start_phis (bb2);
-	   !gsi_end_p (gsi); gsi_next (&gsi))
-	{
-	  gphi *phi = gsi.phi ();
-	  tree arg = PHI_ARG_DEF_FROM_EDGE (phi, e_default);
-	  add_phi_arg (phi, arg, e02,
-		       gimple_phi_arg_location_from_edge (phi, e_default));
-	}
-      /* Partially fix the dominator tree, if it is available.  */
-      if (dom_info_available_p (CDI_DOMINATORS))
-	redirect_immediate_dominators (CDI_DOMINATORS, bb1, bb0);
-    }
-  else
-    {
-      e21 = split_block (bb2, last_assign);
-      bb1 = e21->dest;
-      remove_edge (e21);
-    }
-
-  e1d = split_block (bb1, m_arr_ref_last);
-  bbd = e1d->dest;
-  remove_edge (e1d);
-
-  /* Flags and profiles of the edge for in-range values.  */
-  if (!m_default_case_nonstandard)
-    e01 = make_edge (bb0, bb1, EDGE_TRUE_VALUE);
-  e01->probability = m_default_prob.invert ();
-
-  /* Flags and profiles of the edge taking care of out-of-range values.  */
-  e02->flags &= ~EDGE_FALLTHRU;
-  e02->flags |= EDGE_FALSE_VALUE;
-  e02->probability = m_default_prob;
-
-  bbf = m_final_bb;
-
-  e1f = make_edge (bb1, bbf, EDGE_FALLTHRU);
-  e1f->probability = profile_probability::always ();
-
-  if (m_default_case_nonstandard)
-    e2f = NULL;
-  else
-    {
-      e2f = make_edge (bb2, bbf, EDGE_FALLTHRU);
-      e2f->probability = profile_probability::always ();
-    }
-
-  /* frequencies of the new BBs */
-  bb1->count = e01->count ();
-  bb2->count = e02->count ();
-  if (!m_default_case_nonstandard)
-    bbf->count = e1f->count () + e2f->count ();
-
-  /* Tidy blocks that have become unreachable.  */
-  prune_bbs (bbd, m_final_bb,
-	     m_default_case_nonstandard ? m_default_bb : NULL);
-
-  /* Fixup the PHI nodes in bbF.  */
-  fix_phi_nodes (e1f, e2f, bbf);
-
-  /* Fix the dominator tree, if it is available.  */
-  if (dom_info_available_p (CDI_DOMINATORS))
-    {
-      vec<basic_block> bbs_to_fix_dom;
-
-      set_immediate_dominator (CDI_DOMINATORS, bb1, bb0);
-      if (!m_default_case_nonstandard)
-	set_immediate_dominator (CDI_DOMINATORS, bb2, bb0);
-      if (! get_immediate_dominator (CDI_DOMINATORS, bbf))
-	/* If bbD was the immediate dominator ...  */
-	set_immediate_dominator (CDI_DOMINATORS, bbf, bb0);
-
-      bbs_to_fix_dom.create (3 + (bb2 != bbf));
-      bbs_to_fix_dom.quick_push (bb0);
-      bbs_to_fix_dom.quick_push (bb1);
-      if (bb2 != bbf)
-	bbs_to_fix_dom.quick_push (bb2);
-      bbs_to_fix_dom.quick_push (bbf);
-
-      iterate_fix_dominators (CDI_DOMINATORS, bbs_to_fix_dom, true);
-      bbs_to_fix_dom.release ();
-    }
-}
-
-/* The following function is invoked on every switch statement (the current
-   one is given in SWTCH) and runs the individual phases of switch
-   conversion on it one after another until one fails or the conversion
-   is completed.  On success, NULL is in m_reason, otherwise points
-   to a string with the reason why the conversion failed.  */
-
-void
-switch_conversion::expand (gswitch *swtch)
-{
-  /* Group case labels so that we get the right results from the heuristics
-     that decide on the code generation approach for this switch.  */
-  m_cfg_altered |= group_case_labels_stmt (swtch);
-
-  /* If this switch is now a degenerate case with only a default label,
-     there is nothing left for us to do.  */
-  if (gimple_switch_num_labels (swtch) < 2)
-    {
-      m_reason = "switch is a degenerate case";
-      return;
-    }
-
-  collect (swtch);
-
-  /* No error markers should reach here (they should be filtered out
-     during gimplification).  */
-  gcc_checking_assert (TREE_TYPE (m_index_expr) != error_mark_node);
-
-  /* A switch on a constant should have been optimized in tree-cfg-cleanup.  */
-  gcc_checking_assert (!TREE_CONSTANT (m_index_expr));
-
-  /* Prefer bit test if possible.  */
-  if (tree_fits_uhwi_p (m_range_size)
-      && bit_test_cluster::can_be_handled (tree_to_uhwi (m_range_size), m_uniq)
-      && bit_test_cluster::is_beneficial (m_count, m_uniq))
-    {
-      m_reason = "expanding as bit test is preferable";
-      return;
-    }
-
-  if (m_uniq <= 2)
-    {
-      /* This will be expanded as a decision tree .  */
-      m_reason = "expanding as jumps is preferable";
-      return;
-    }
-
-  /* If there is no common successor, we cannot do the transformation.  */
-  if (!m_final_bb)
-    {
-      m_reason = "no common successor to all case label target blocks found";
-      return;
-    }
-
-  /* Check the case label values are within reasonable range:  */
-  if (!check_range ())
-    {
-      gcc_assert (m_reason);
-      return;
-    }
-
-  /* For all the cases, see whether they are empty, the assignments they
-     represent constant and so on...  */
-  if (!check_all_empty_except_final ())
-    {
-      gcc_assert (m_reason);
-      return;
-    }
-  if (!check_final_bb ())
-    {
-      gcc_assert (m_reason);
-      return;
-    }
-
-  /* At this point all checks have passed and we can proceed with the
-     transformation.  */
-
-  create_temp_arrays ();
-  gather_default_values (m_default_case_nonstandard
-			 ? gimple_switch_label (swtch, 1)
-			 : gimple_switch_default_label (swtch));
-  build_constructors ();
 
   build_arrays (); /* Build the static arrays and assignments.  */
   gen_inbound_check ();	/* Build the bounds check.  */
@@ -1989,7 +1309,6 @@
 
   return end - start + 1 >= case_values_threshold ();
 }
->>>>>>> e2aa5677
 
 /* Find bit tests of given CLUSTERS, where all members of the vector
    are of type simple_cluster.  New clusters are returned.  */
@@ -1997,24 +1316,12 @@
 vec<cluster *>
 bit_test_cluster::find_bit_tests (vec<cluster *> &clusters)
 {
-<<<<<<< HEAD
-  vec<cluster *> output;
-  output.create (4);
-
   unsigned l = clusters.length ();
   auto_vec<min_cluster_item> min;
   min.reserve (l + 1);
 
   min.quick_push (min_cluster_item (0, 0, 0));
 
-=======
-  unsigned l = clusters.length ();
-  auto_vec<min_cluster_item> min;
-  min.reserve (l + 1);
-
-  min.quick_push (min_cluster_item (0, 0, 0));
-
->>>>>>> e2aa5677
   for (unsigned i = 1; i <= l; i++)
     {
       /* Set minimal # of clusters with i-th item to infinite.  */
@@ -2031,18 +1338,12 @@
     }
 
   /* No result.  */
-<<<<<<< HEAD
-  if (min[l].m_count == INT_MAX)
-    return clusters.copy ();
-
-=======
   if (min[l].m_count == l)
     return clusters.copy ();
 
   vec<cluster *> output;
   output.create (4);
 
->>>>>>> e2aa5677
   /* Find and build the clusters.  */
   for (unsigned end = l;;)
     {
@@ -2077,20 +1378,12 @@
 {
   /* Check overflow.  */
   if (range == 0)
-<<<<<<< HEAD
-    return 0;
-=======
     return false;
->>>>>>> e2aa5677
 
   if (range >= GET_MODE_BITSIZE (word_mode))
     return false;
 
-<<<<<<< HEAD
-  return uniq <= 3;
-=======
   return uniq <= m_max_case_bit_tests;
->>>>>>> e2aa5677
 }
 
 /* Return true when cluster starting at START and ending at END (inclusive)
@@ -2100,10 +1393,7 @@
 bit_test_cluster::can_be_handled (const vec<cluster *> &clusters,
 				  unsigned start, unsigned end)
 {
-<<<<<<< HEAD
-=======
   auto_vec<int, m_max_case_bit_tests> dest_bbs;
->>>>>>> e2aa5677
   /* For algorithm correctness, bit test for a single case must return
      true.  We bail out in is_beneficial if it's called just for
      a single case.  */
@@ -2112,24 +1402,14 @@
 
   unsigned HOST_WIDE_INT range = get_range (clusters[start]->get_low (),
 					    clusters[end]->get_high ());
-<<<<<<< HEAD
-  auto_bitmap dest_bbs;
-=======
 
   /* Make a guess first.  */
   if (!can_be_handled (range, m_max_case_bit_tests))
     return false;
->>>>>>> e2aa5677
 
   for (unsigned i = start; i <= end; i++)
     {
       simple_cluster *sc = static_cast<simple_cluster *> (clusters[i]);
-<<<<<<< HEAD
-      bitmap_set_bit (dest_bbs, sc->m_case_bb->index);
-    }
-
-  return can_be_handled (range, bitmap_count_bits (dest_bbs));
-=======
       /* m_max_case_bit_tests is very small integer, thus the operation
 	 is constant. */
       if (!dest_bbs.contains (sc->m_case_bb->index))
@@ -2141,7 +1421,6 @@
     }
 
   return true;
->>>>>>> e2aa5677
 }
 
 /* Return true when COUNT of cases of UNIQ labels is beneficial for bit test
@@ -2185,13 +1464,8 @@
 int
 case_bit_test::cmp (const void *p1, const void *p2)
 {
-<<<<<<< HEAD
-  const struct case_bit_test *const d1 = (const struct case_bit_test *) p1;
-  const struct case_bit_test *const d2 = (const struct case_bit_test *) p2;
-=======
   const case_bit_test *const d1 = (const case_bit_test *) p1;
   const case_bit_test *const d2 = (const case_bit_test *) p2;
->>>>>>> e2aa5677
 
   if (d2->bits != d1->bits)
     return d2->bits - d1->bits;
@@ -2220,15 +1494,9 @@
 
 void
 bit_test_cluster::emit (tree index_expr, tree index_type,
-<<<<<<< HEAD
-			tree, basic_block default_bb)
-{
-  struct case_bit_test test[m_max_case_bit_tests] = { {} };
-=======
 			tree, basic_block default_bb, location_t)
 {
   case_bit_test test[m_max_case_bit_tests] = { {} };
->>>>>>> e2aa5677
   unsigned int i, j, k;
   unsigned int count;
 
@@ -2583,10 +1851,7 @@
     if (clusters[i]->get_type () != SIMPLE_CASE)
       {
 	clusters[i]->m_case_bb = create_empty_bb (bb);
-<<<<<<< HEAD
-=======
 	clusters[i]->m_case_bb->count = bb->count;
->>>>>>> e2aa5677
 	clusters[i]->m_case_bb->loop_father = bb->loop_father;
       }
 
@@ -2596,12 +1861,8 @@
     {
       cluster *c = clusters[0];
       c->emit (index_expr, index_type,
-<<<<<<< HEAD
-	       gimple_switch_default_label (m_switch), m_default_bb);
-=======
 	       gimple_switch_default_label (m_switch), m_default_bb,
 	       gimple_location (m_switch));
->>>>>>> e2aa5677
       redirect_edge_succ (single_succ_edge (bb), c->m_case_bb);
     }
   else
@@ -2613,11 +1874,7 @@
 	if (clusters[i]->get_type () != SIMPLE_CASE)
 	  clusters[i]->emit (index_expr, index_type,
 			     gimple_switch_default_label (m_switch),
-<<<<<<< HEAD
-			     m_default_bb);
-=======
 			     m_default_bb, gimple_location (m_switch));
->>>>>>> e2aa5677
     }
 
   fix_phi_operands_for_edges ();
