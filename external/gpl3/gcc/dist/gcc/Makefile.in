# Makefile for GNU Compiler Collection
# Run 'configure' to generate Makefile from Makefile.in

<<<<<<< HEAD
# Copyright (C) 1987-2019 Free Software Foundation, Inc.
=======
# Copyright (C) 1987-2020 Free Software Foundation, Inc.
>>>>>>> 9e014010

#This file is part of GCC.

#GCC is free software; you can redistribute it and/or modify
#it under the terms of the GNU General Public License as published by
#the Free Software Foundation; either version 3, or (at your option)
#any later version.

#GCC is distributed in the hope that it will be useful,
#but WITHOUT ANY WARRANTY; without even the implied warranty of
#MERCHANTABILITY or FITNESS FOR A PARTICULAR PURPOSE.  See the
#GNU General Public License for more details.

#You should have received a copy of the GNU General Public License
#along with GCC; see the file COPYING3.  If not see
#<http://www.gnu.org/licenses/>.

# The targets for external use include:
# all, doc, install, install-cross, install-cross-rest, install-strip,
# uninstall, TAGS, mostlyclean, clean, distclean, maintainer-clean.

# This is the default target.
# Set by autoconf to "all.internal" for a native build, or
# "all.cross" to build a cross compiler.
all: @ALL@

# Depend on this to specify a phony target portably.
force:

# This tells GNU make version 3 not to export the variables
# defined in this file into the environment (and thus recursive makes).
.NOEXPORT:
# And this tells it not to automatically pass command-line variables
# to recursive makes.
MAKEOVERRIDES =

# Suppress smart makes who think they know how to automake yacc and flex file
.y.c:
.l.c:

# The only suffixes we want for implicit rules are .c and .o, so clear
# the list and add them.  This speeds up GNU Make, and allows -r to work.
# For i18n support, we also need .gmo, .po, .pox.
# This must come before the language makefile fragments to allow them to
# add suffixes and rules of their own.
.SUFFIXES:
.SUFFIXES: .c .cc .o .po .pox .gmo

# -------------------------------
# Standard autoconf-set variables
# -------------------------------

build=@build@
host=@host@
host_noncanonical=@host_noncanonical@
host_os=@host_os@
target=@target@
target_noncanonical:=@target_noncanonical@

# Normally identical to target_noncanonical, except for compilers built
# as accelerator targets.
real_target_noncanonical:=@real_target_noncanonical@
accel_dir_suffix = @accel_dir_suffix@

# Sed command to transform gcc to installed name.
program_transform_name := @program_transform_name@

# -----------------------------
# Directories used during build
# -----------------------------

# Directory where sources are, from where we are.
srcdir = @srcdir@
gcc_docdir = @srcdir@/doc

# Directory where sources are, absolute.
abs_srcdir = @abs_srcdir@
abs_docdir = @abs_srcdir@/doc

# Directory where sources are, relative to here.
top_srcdir = @top_srcdir@

# Top build directory for this package, relative to here.
top_builddir = .

# The absolute path to the current directory.
objdir := $(shell pwd)

host_subdir=@host_subdir@
build_subdir=@build_subdir@
target_subdir=@target_subdir@
build_libsubdir=@build_libsubdir@

# Top build directory for the "Cygnus tree", relative to $(top_builddir).
ifeq ($(host_subdir),.)
toplevel_builddir := ..
else
toplevel_builddir := ../..
endif

build_objdir := $(toplevel_builddir)/$(build_subdir)
build_libobjdir := $(toplevel_builddir)/$(build_libsubdir)
target_objdir := $(toplevel_builddir)/$(target_subdir)

# --------
# Defined vpaths
# --------

# Directory where sources are, from where we are.
VPATH = @srcdir@

# We define a vpath for the sources of the .texi files here because they
# are split between multiple directories and we would rather use one implicit
# pattern rule for everything.
# This vpath could be extended within the Make-lang fragments.

vpath %.texi $(gcc_docdir)
vpath %.texi $(gcc_docdir)/include

# --------
# UNSORTED
# --------

# Extra flags to pass to indicate cross compilation, which
# might be used or tested by Make-lang fragments.
CROSS=@CROSS@

# Variables that exist for you to override.
# See below for how to change them for certain systems.

# List of language subdirectories.
SUBDIRS =@subdirs@ build

# Selection of languages to be made.
CONFIG_LANGUAGES = @all_selected_languages@
LANGUAGES = c $(CONFIG_LANGUAGES)
ifeq (@enable_gcov@,yes)
LANGUAGES += gcov$(exeext) gcov-dump$(exeext) gcov-tool$(exeext)
endif

# Default values for variables overridden in Makefile fragments.
# CFLAGS is for the user to override to, e.g., do a cross build with -O2.
# TCFLAGS is used for compilations with the GCC just built.
# T_CFLAGS is used for all compilations and is overridden by t-* files.
T_CFLAGS =
TCFLAGS =
CFLAGS = @CFLAGS@
CXXFLAGS = @CXXFLAGS@
LDFLAGS = @LDFLAGS@

# Should we build position-independent host code?
PICFLAG = @PICFLAG@

# Flags to determine code coverage. When coverage is disabled, this will
# contain the optimization flags, as you normally want code coverage
# without optimization.
COVERAGE_FLAGS = @coverage_flags@
coverageexts = .{gcda,gcno}

# The warning flags are separate from CFLAGS because people tend to
# override optimization flags and we'd like them to still have warnings
# turned on.  These flags are also used to pass other stage dependent
# flags from configure.  The user is free to explicitly turn these flags
# off if they wish.
# LOOSE_WARN are the warning flags to use when compiling something
# which is only compiled with gcc, such as libgcc.
# C_LOOSE_WARN is similar, but with C-only warnings.
# STRICT_WARN are the additional warning flags to
# apply to the back end and some front ends, which may be compiled
# with other compilers.
# C_STRICT_WARN is similar, with C-only warnings.
LOOSE_WARN = @loose_warn@
C_LOOSE_WARN = @c_loose_warn@
STRICT_WARN = @strict_warn@
C_STRICT_WARN = @c_strict_warn@

# This is set by --enable-checking.  The idea is to catch forgotten
# "extern" tags in header files.
NOCOMMON_FLAG = @nocommon_flag@

NOEXCEPTION_FLAGS = @noexception_flags@

ALIASING_FLAGS = @aliasing_flags@

# This is set by --disable-maintainer-mode (default) to "#"
# FIXME: 'MAINT' will always be set to an empty string, no matter if
# --disable-maintainer-mode is used or not.  This is because the
# following will expand to "MAINT := " in maintainer mode, and to
# "MAINT := #" in non-maintainer mode, but because '#' starts a comment,
# they mean exactly the same thing for make.
MAINT := @MAINT@

# The following provides the variable ENABLE_MAINTAINER_RULES that can
# be used in language Make-lang.in makefile fragments to enable
# maintainer rules.  So, ENABLE_MAINTAINER_RULES is 'true' in
# maintainer mode, and '' otherwise.
@MAINT@ ENABLE_MAINTAINER_RULES = true

# These are set by --enable-checking=valgrind.
RUN_GEN = @valgrind_command@
VALGRIND_DRIVER_DEFINES = @valgrind_path_defines@

# This is how we control whether or not the additional warnings are applied.
.-warn = $(STRICT_WARN)
build-warn = $(STRICT_WARN)
GCC_WARN_CFLAGS = $(LOOSE_WARN) $(C_LOOSE_WARN) $($(@D)-warn) $(if $(filter-out $(STRICT_WARN),$($(@D)-warn)),,$(C_STRICT_WARN)) $(NOCOMMON_FLAG) $($@-warn)
GCC_WARN_CXXFLAGS = $(LOOSE_WARN) $($(@D)-warn) $(NOCOMMON_FLAG) $($@-warn)

# These files are to have specific diagnostics suppressed, or are not to
# be subject to -Werror:
# flex output may yield harmless "no previous prototype" warnings
build/gengtype-lex.o-warn = -Wno-error
gengtype-lex.o-warn = -Wno-error
libgcov-util.o-warn = -Wno-error
libgcov-driver-tool.o-warn = -Wno-error
libgcov-merge-tool.o-warn = -Wno-error
gimple-match.o-warn = -Wno-unused
generic-match.o-warn = -Wno-unused
dfp.o-warn = -Wno-strict-aliasing

# All warnings have to be shut off in stage1 if the compiler used then
# isn't gcc; configure determines that.  WARN_CFLAGS will be either
# $(GCC_WARN_CFLAGS), or nothing.  Similarly, WARN_CXXFLAGS will be
# either $(GCC_WARN_CXXFLAGS), or nothing.
WARN_CFLAGS = @warn_cflags@
WARN_CXXFLAGS = @warn_cxxflags@

CPPFLAGS = @CPPFLAGS@

AWK = @AWK@
CC = @CC@
CXX = @CXX@
BISON = @BISON@
BISONFLAGS =
FLEX = @FLEX@
FLEXFLAGS =
AR = @AR@
AR_FLAGS = rc
NM = @NM@
RANLIB = @RANLIB@
RANLIB_FLAGS = @ranlib_flags@

# Libraries to use on the host.
HOST_LIBS = @HOST_LIBS@

# The name of the compiler to use.
COMPILER = $(CXX)
COMPILER_FLAGS = $(CXXFLAGS)
# If HOST_LIBS is set, then the user is controlling the libraries to
# link against.  In that case, link with $(CC) so that the -lstdc++
# library is not introduced.  If HOST_LIBS is not set, link with
# $(CXX) to pick up -lstdc++.
ifeq ($(HOST_LIBS),)
LINKER = $(CXX)
LINKER_FLAGS = $(CXXFLAGS)
else
LINKER = $(CC)
LINKER_FLAGS = $(CFLAGS)
endif

NO_PIE_CFLAGS = @NO_PIE_CFLAGS@
NO_PIE_FLAG = @NO_PIE_FLAG@

# We don't want to compile the compilers with -fPIE, it make PCH fail.
COMPILER += $(NO_PIE_CFLAGS)

# Link with -no-pie since we compile the compiler with -fno-PIE.
LINKER += $(NO_PIE_FLAG)

# Like LINKER, but use a mutex for serializing front end links.
ifeq (@DO_LINK_MUTEX@,true)
LLINKER = $(SHELL) $(srcdir)/lock-and-run.sh linkfe.lck $(LINKER)
else
LLINKER = $(LINKER)
endif

THIN_ARCHIVE_SUPPORT = @thin_archive_support@

USE_THIN_ARCHIVES = no
ifeq ($(THIN_ARCHIVE_SUPPORT),yes)
ifeq ($(AR_FLAGS),rc)
ifeq ($(RANLIB_FLAGS),)
USE_THIN_ARCHIVES = yes
endif
endif
endif

# -------------------------------------------
# Programs which operate on the build machine
# -------------------------------------------

SHELL = @SHELL@
# pwd command to use.  Allow user to override default by setting PWDCMD in
# the environment to account for automounters.  The make variable must not
# be called PWDCMD, otherwise the value set here is passed to make
# subprocesses and overrides the setting from the user's environment.
# Don't use PWD since it is a common shell environment variable and we
# don't want to corrupt it.
PWD_COMMAND = $${PWDCMD-pwd}
# on sysV, define this as cp.
INSTALL = @INSTALL@
# Some systems may be missing symbolic links, regular links, or both.
# Allow configure to check this and use "ln -s", "ln", or "cp" as appropriate.
LN=@LN@
LN_S=@LN_S@
# These permit overriding just for certain files.
INSTALL_PROGRAM = @INSTALL_PROGRAM@
INSTALL_DATA = @INSTALL_DATA@
INSTALL_SCRIPT = @INSTALL@
install_sh = $(SHELL) $(srcdir)/../install-sh
INSTALL_STRIP_PROGRAM = $(install_sh) -c -s
MAKEINFO = @MAKEINFO@
MAKEINFOFLAGS = --no-split
TEXI2DVI = texi2dvi
TEXI2PDF = texi2pdf
TEXI2HTML = $(MAKEINFO) --html
TEXI2POD = perl $(srcdir)/../contrib/texi2pod.pl
POD2MAN = pod2man --center="GNU" --release="gcc-$(version)" --date=$(shell sed 's/\(....\)\(..\)\(..\)/\1-\2-\3/' <$(DATESTAMP))
# Some versions of `touch' (such as the version on Solaris 2.8)
# do not correctly set the timestamp due to buggy versions of `utime'
# in the kernel.  So, we use `echo' instead.
STAMP = echo timestamp >
# If necessary (e.g., when using the MSYS shell on Microsoft Windows)
# translate the shell's notion of absolute pathnames to the native
# spelling.
build_file_translate = @build_file_translate@

# Make sure the $(MAKE) variable is defined.
@SET_MAKE@

# Locate mkinstalldirs.
mkinstalldirs=$(SHELL) $(srcdir)/../mkinstalldirs

# write_entries_to_file - writes each entry in a list
# to the specified file.  Entries are written in chunks of
# $(write_entries_to_file_split) to accommodate systems with
# severe command-line-length limitations.
# Parameters:
# $(1): variable containing entries to iterate over
# $(2): output file
write_entries_to_file_split = 50
write_entries_to_file = $(shell rm -f $(2) || :) $(shell touch $(2)) \
	$(foreach range, \
	  $(shell i=1; while test $$i -le $(words $(1)); do \
	     echo $$i; i=`expr $$i + $(write_entries_to_file_split)`; done), \
	  $(shell echo "$(wordlist $(range), \
			  $(shell expr $(range) + $(write_entries_to_file_split) - 1), $(1))" \
	     | tr ' ' '\012' >> $(2)))

# The jit documentation looks better if built with sphinx, but can be
# built with texinfo if sphinx is not available.
# configure sets "doc_build_sys" to "sphinx" or "texinfo" accordingly
doc_build_sys=@doc_build_sys@

# --------
# UNSORTED
# --------

# Dependency tracking stuff.
CXXDEPMODE = @CXXDEPMODE@
DEPDIR = @DEPDIR@
depcomp = $(SHELL) $(srcdir)/../depcomp

# In the past we used AC_PROG_CC_C_O and set this properly, but
# it was discovered that this hadn't worked in a long time, so now
# we just hard-code.
OUTPUT_OPTION = -o $@

# This is where we get zlib from.  zlibdir is -L../zlib and zlibinc is
# -I../zlib, unless we were configured with --with-system-zlib, in which
# case both are empty.
ZLIB = @zlibdir@ -lz
ZLIBINC = @zlibinc@

# How to find GMP
GMPLIBS = @GMPLIBS@
GMPINC = @GMPINC@

# How to find isl.
ISLLIBS = @ISLLIBS@
ISLINC = @ISLINC@

# Set to 'yes' if the LTO front end is enabled.
enable_lto = @enable_lto@

# Compiler and flags needed for plugin support
PLUGINCC = @CXX@
PLUGINCFLAGS = @CXXFLAGS@

# Libs and linker options needed for plugin support
PLUGINLIBS = @pluginlibs@

enable_plugin = @enable_plugin@

# On MinGW plugin installation involves installing import libraries.
ifeq ($(enable_plugin),yes)
  plugin_implib := $(if $(strip $(filter mingw%,$(host_os))),yes,no)
endif

enable_host_shared = @enable_host_shared@

enable_as_accelerator = @enable_as_accelerator@

CPPLIB = ../libcpp/libcpp.a
CPPINC = -I$(srcdir)/../libcpp/include

# Where to find decNumber
enable_decimal_float = @enable_decimal_float@
DECNUM = $(srcdir)/../libdecnumber
DECNUMFMT = $(srcdir)/../libdecnumber/$(enable_decimal_float)
DECNUMINC = -I$(DECNUM) -I$(DECNUMFMT) -I../libdecnumber
LIBDECNUMBER = ../libdecnumber/libdecnumber.a

# The backtrace library.
BACKTRACE = $(srcdir)/../libbacktrace
BACKTRACEINC = -I$(BACKTRACE)
LIBBACKTRACE = ../libbacktrace/.libs/libbacktrace.a

# Target to use when installing include directory.  Either
# install-headers-tar, install-headers-cpio or install-headers-cp.
INSTALL_HEADERS_DIR = @build_install_headers_dir@

# Header files that are made available under the same name
# to programs compiled with GCC.
USER_H = $(srcdir)/ginclude/float.h \
	 $(srcdir)/ginclude/iso646.h \
	 $(srcdir)/ginclude/stdarg.h \
	 $(srcdir)/ginclude/stdbool.h \
	 $(srcdir)/ginclude/stddef.h \
	 $(srcdir)/ginclude/varargs.h \
	 $(srcdir)/ginclude/stdfix.h \
	 $(srcdir)/ginclude/stdnoreturn.h \
	 $(srcdir)/ginclude/stdalign.h \
	 $(srcdir)/ginclude/stdatomic.h \
	 $(EXTRA_HEADERS)

USER_H_INC_NEXT_PRE = @user_headers_inc_next_pre@
USER_H_INC_NEXT_POST = @user_headers_inc_next_post@

# The GCC to use for compiling crt*.o.
# Usually the one we just built.
# Don't use this as a dependency--use $(GCC_PASSES).
GCC_FOR_TARGET = $(STAGE_CC_WRAPPER) ./xgcc -B./ -B$(build_tooldir)/bin/ -isystem $(build_tooldir)/include -isystem $(build_tooldir)/sys-include -L$(objdir)/../ld

# Set if the compiler was configured with --with-build-sysroot.
SYSROOT_CFLAGS_FOR_TARGET = @SYSROOT_CFLAGS_FOR_TARGET@

# This is used instead of ALL_CFLAGS when compiling with GCC_FOR_TARGET.
# It specifies -B./.
# It also specifies -isystem ./include to find, e.g., stddef.h.
GCC_CFLAGS=$(CFLAGS_FOR_TARGET) $(INTERNAL_CFLAGS) $(T_CFLAGS) $(LOOSE_WARN) $(C_LOOSE_WARN) -Wold-style-definition $($@-warn) -isystem ./include $(TCFLAGS)

# ---------------------------------------------------
# Programs which produce files for the target machine
# ---------------------------------------------------

AR_FOR_TARGET := $(shell \
  if [ -f $(objdir)/../binutils/ar ] ; then \
    echo $(objdir)/../binutils/ar ; \
  else \
    if [ "$(host)" = "$(target)" ] ; then \
      echo $(AR); \
    else \
       t='$(program_transform_name)'; echo ar | sed -e "$$t" ; \
    fi; \
  fi)
AR_FLAGS_FOR_TARGET =
AR_CREATE_FOR_TARGET = $(AR_FOR_TARGET) $(AR_FLAGS_FOR_TARGET) rc
AR_EXTRACT_FOR_TARGET = $(AR_FOR_TARGET) $(AR_FLAGS_FOR_TARGET) x
LIPO_FOR_TARGET = lipo
ORIGINAL_AS_FOR_TARGET = @ORIGINAL_AS_FOR_TARGET@
RANLIB_FOR_TARGET := $(shell \
  if [ -f $(objdir)/../binutils/ranlib ] ; then \
    echo $(objdir)/../binutils/ranlib ; \
  else \
    if [ "$(host)" = "$(target)" ] ; then \
      echo $(RANLIB); \
    else \
       t='$(program_transform_name)'; echo ranlib | sed -e "$$t" ; \
    fi; \
  fi)
ORIGINAL_LD_FOR_TARGET = @ORIGINAL_LD_FOR_TARGET@
ORIGINAL_NM_FOR_TARGET = @ORIGINAL_NM_FOR_TARGET@
NM_FOR_TARGET = ./nm
STRIP_FOR_TARGET := $(shell \
  if [ -f $(objdir)/../binutils/strip-new ] ; then \
    echo $(objdir)/../binutils/strip-new ; \
  else \
    if [ "$(host)" = "$(target)" ] ; then \
      echo strip; \
    else \
       t='$(program_transform_name)'; echo strip | sed -e "$$t" ; \
    fi; \
  fi)

# --------
# UNSORTED
# --------

# Where to find some libiberty headers.
HASHTAB_H   = $(srcdir)/../include/hashtab.h
OBSTACK_H   = $(srcdir)/../include/obstack.h
SPLAY_TREE_H= $(srcdir)/../include/splay-tree.h
MD5_H	    = $(srcdir)/../include/md5.h
XREGEX_H    = $(srcdir)/../include/xregex.h
FNMATCH_H   = $(srcdir)/../include/fnmatch.h

# Linker plugin API headers
LINKER_PLUGIN_API_H = $(srcdir)/../include/plugin-api.h

# Default native SYSTEM_HEADER_DIR, to be overridden by targets.
NATIVE_SYSTEM_HEADER_DIR = @NATIVE_SYSTEM_HEADER_DIR@
# Default cross SYSTEM_HEADER_DIR, to be overridden by targets.
CROSS_SYSTEM_HEADER_DIR = @CROSS_SYSTEM_HEADER_DIR@

# autoconf sets SYSTEM_HEADER_DIR to one of the above.
# Purge it of unnecessary internal relative paths
# to directories that might not exist yet.
# The sed idiom for this is to repeat the search-and-replace until it doesn't match, using :a ... ta.
# Use single quotes here to avoid nested double- and backquotes, this
# macro is also used in a double-quoted context.
SYSTEM_HEADER_DIR = `echo @SYSTEM_HEADER_DIR@ | sed -e :a -e 's,[^/]*/\.\.\/,,' -e ta`

# Path to the system headers on the build machine.
BUILD_SYSTEM_HEADER_DIR = `echo @BUILD_SYSTEM_HEADER_DIR@ | sed -e :a -e 's,[^/]*/\.\.\/,,' -e ta`

# Control whether to run fixincludes.
STMP_FIXINC = @STMP_FIXINC@

# Test to see whether <limits.h> exists in the system header files.
LIMITS_H_TEST = [ -f $(BUILD_SYSTEM_HEADER_DIR)/limits.h ]

# Directory for prefix to system directories, for
# each of $(system_prefix)/usr/include, $(system_prefix)/usr/lib, etc.
TARGET_SYSTEM_ROOT = @TARGET_SYSTEM_ROOT@
TARGET_SYSTEM_ROOT_DEFINE = @TARGET_SYSTEM_ROOT_DEFINE@

xmake_file=@xmake_file@
tmake_file=@tmake_file@
TM_ENDIAN_CONFIG=@TM_ENDIAN_CONFIG@
TM_MULTILIB_CONFIG=@TM_MULTILIB_CONFIG@
TM_MULTILIB_EXCEPTIONS_CONFIG=@TM_MULTILIB_EXCEPTIONS_CONFIG@
out_file=$(srcdir)/config/@out_file@
out_object_file=@out_object_file@
common_out_file=$(srcdir)/common/config/@common_out_file@
common_out_object_file=@common_out_object_file@
md_file=$(srcdir)/common.md $(srcdir)/config/@md_file@
tm_file_list=@tm_file_list@
tm_include_list=@tm_include_list@
tm_defines=@tm_defines@
tm_p_file_list=@tm_p_file_list@
tm_p_include_list=@tm_p_include_list@
tm_d_file_list=@tm_d_file_list@
tm_d_include_list=@tm_d_include_list@
build_xm_file_list=@build_xm_file_list@
build_xm_include_list=@build_xm_include_list@
build_xm_defines=@build_xm_defines@
host_xm_file_list=@host_xm_file_list@
host_xm_include_list=@host_xm_include_list@
host_xm_defines=@host_xm_defines@
xm_file_list=@xm_file_list@
xm_include_list=@xm_include_list@
xm_defines=@xm_defines@
lang_checks=
lang_checks_parallelized=
lang_opt_files=@lang_opt_files@ $(srcdir)/c-family/c.opt $(srcdir)/common.opt $(srcdir)/params.opt $(srcdir)/analyzer/analyzer.opt
lang_specs_files=@lang_specs_files@
lang_tree_files=@lang_tree_files@
target_cpu_default=@target_cpu_default@
OBJC_BOEHM_GC=@objc_boehm_gc@
extra_modes_file=@extra_modes_file@
extra_opt_files=@extra_opt_files@
host_hook_obj=@out_host_hook_obj@

# Multiarch support
enable_multiarch = @enable_multiarch@
with_cpu = @with_cpu@
with_float = @with_float@
ifeq ($(enable_multiarch),yes)
  if_multiarch = $(1)
else
  ifeq ($(enable_multiarch),auto)
    # SYSTEM_HEADER_DIR is makefile syntax, cannot be evaluated in configure.ac
    if_multiarch = $(if $(wildcard $(shell echo $(BUILD_SYSTEM_HEADER_DIR))/../../usr/lib/*/crti.o),$(1))
  else
    if_multiarch =
  endif
endif

# ------------------------
# Installation directories
# ------------------------

# Common prefix for installation directories.
# NOTE: This directory must exist when you start installation.
prefix = @prefix@
# Directory in which to put localized header files. On the systems with
# gcc as the native cc, `local_prefix' may not be `prefix' which is
# `/usr'.
# NOTE: local_prefix *should not* default from prefix.
local_prefix = @local_prefix@
# Directory in which to put host dependent programs and libraries
exec_prefix = @exec_prefix@
# Directory in which to put the executable for the command `gcc'
bindir = @bindir@
# Directory in which to put the directories used by the compiler.
libdir = @libdir@
# Directory in which GCC puts its executables.
libexecdir = @libexecdir@

# --------
# UNSORTED
# --------

# Directory in which the compiler finds libraries etc.
libsubdir = $(libdir)/gcc/$(real_target_noncanonical)/$(version)$(accel_dir_suffix)
# Directory in which the compiler finds executables
libexecsubdir = $(libexecdir)/gcc/$(real_target_noncanonical)/$(version)$(accel_dir_suffix)
# Directory in which all plugin resources are installed
plugin_resourcesdir = $(libsubdir)/plugin
 # Directory in which plugin headers are installed
plugin_includedir = $(plugin_resourcesdir)/include
# Directory in which plugin specific executables are installed
plugin_bindir = $(libexecsubdir)/plugin
# Used to produce a relative $(gcc_tooldir) in gcc.o
ifeq ($(enable_as_accelerator),yes)
unlibsubdir = ../../../../..
else
unlibsubdir = ../../..
endif
# $(prefix), expressed as a path relative to $(libsubdir).
#
# An explanation of the sed strings:
#  -e 's|^$(prefix)||'   matches and eliminates 'prefix' from 'exec_prefix'
#  -e 's|/$$||'          match a trailing forward slash and eliminates it
#  -e 's|^[^/]|/|'       forces the string to start with a forward slash (*)
#  -e 's|/[^/]*|../|g'   replaces each occurrence of /<directory> with ../
#
# (*) Note this pattern overwrites the first character of the string
# with a forward slash if one is not already present.  This is not a
# problem because the exact names of the sub-directories concerned is
# unimportant, just the number of them matters.
#
# The practical upshot of these patterns is like this:
#
#  prefix     exec_prefix        result
#  ------     -----------        ------
#   /foo        /foo/bar          ../
#   /foo/       /foo/bar          ../
#   /foo        /foo/bar/         ../
#   /foo/       /foo/bar/         ../
#   /foo        /foo/bar/ugg      ../../
libsubdir_to_prefix := \
  $(unlibsubdir)/$(shell echo "$(libdir)" | \
    sed -e 's|^$(prefix)||' -e 's|/$$||' -e 's|^[^/]|/|' \
        -e 's|/[^/]*|../|g')
# $(exec_prefix), expressed as a path relative to $(prefix).
prefix_to_exec_prefix := \
  $(shell echo "$(exec_prefix)" | \
    sed -e 's|^$(prefix)||' -e 's|^/||' -e '/./s|$$|/|')
# Directory in which to find other cross-compilation tools and headers.
dollar = @dollar@
# Used in install-cross.
gcc_tooldir = @gcc_tooldir@
# Since gcc_tooldir does not exist at build-time, use -B$(build_tooldir)/bin/
build_tooldir = $(exec_prefix)/$(target_noncanonical)
# Directory in which the compiler finds target-independent g++ includes.
gcc_gxx_include_dir = @gcc_gxx_include_dir@
gcc_gxx_include_dir_add_sysroot = @gcc_gxx_include_dir_add_sysroot@
# Directory to search for site-specific includes.
local_includedir = $(local_prefix)/include
includedir = $(prefix)/include
# where the info files go
infodir = @infodir@
# Where cpp should go besides $prefix/bin if necessary
cpp_install_dir = @cpp_install_dir@
# where the locale files go
datadir = @datadir@
localedir = $(datadir)/locale
# Extension (if any) to put in installed man-page filename.
man1ext = .1
man7ext = .7
objext = .o
exeext = @host_exeext@
build_exeext = @build_exeext@

# NetBSD mknative-gcc addition
ENABLE_SHARED = @enable_shared@

# Directory in which to put man pages.
mandir = @mandir@
man1dir = $(mandir)/man1
man7dir = $(mandir)/man7
# Dir for temp files.
tmpdir = /tmp

datarootdir = @datarootdir@
docdir = @docdir@
# Directory in which to build HTML
build_htmldir = $(objdir)/HTML/gcc-$(version)
# Directory in which to put HTML
htmldir = @htmldir@

# Whether we were configured with NLS.
USE_NLS = @USE_NLS@

# Internationalization library.
LIBINTL = @LIBINTL@
LIBINTL_DEP = @LIBINTL_DEP@

# Character encoding conversion library.
LIBICONV = @LIBICONV@
LIBICONV_DEP = @LIBICONV_DEP@

# If a supplementary library is being used for the GC.
GGC_LIB=

# "true" if the target C library headers are unavailable; "false"
# otherwise.
inhibit_libc = @inhibit_libc@
ifeq ($(inhibit_libc),true)
INHIBIT_LIBC_CFLAGS = -Dinhibit_libc
endif

# List of extra executables that should be compiled for this target machine
# that are used when linking.
# The rules for compiling them should be in the t-* file for the machine.
EXTRA_PROGRAMS = @extra_programs@

# List of extra object files that should be compiled and linked with
# compiler proper (cc1, cc1obj, cc1plus).
EXTRA_OBJS = @extra_objs@

# List of extra object files that should be compiled and linked with
# the gcc driver.
EXTRA_GCC_OBJS =@extra_gcc_objs@

# List of extra libraries that should be linked with the gcc driver.
EXTRA_GCC_LIBS = @EXTRA_GCC_LIBS@

# List of additional header files to install.
EXTRA_HEADERS =@extra_headers_list@

# How to handle <stdint.h>.
USE_GCC_STDINT = @use_gcc_stdint@

# The configure script will set this to collect2$(exeext), except on a
# (non-Unix) host which cannot build collect2, for which it will be
# set to empty.
COLLECT2 = @collect2@

# Program to convert libraries.
LIBCONVERT =

# Control whether header files are installed.
INSTALL_HEADERS=install-headers install-mkheaders
INSTALL_HEADERS=install-headers

# Control whether Info documentation is built and installed.
BUILD_INFO = @BUILD_INFO@

# Control whether manpages generated by texi2pod.pl can be rebuilt.
GENERATED_MANPAGES = @GENERATED_MANPAGES@

# Additional directories of header files to run fixincludes on.
# These should be directories searched automatically by default
# just as /usr/include is.
# *Do not* use this for directories that happen to contain
# header files, but are not searched automatically by default.
# On most systems, this is empty.
OTHER_FIXINCLUDES_DIRS=

# A list of all the language-specific executables.
COMPILERS = @all_compilers@

# List of things which should already be built whenever we try to use xgcc
# to compile anything (without linking).
GCC_PASSES=xgcc$(exeext) specs

# Directory to link to, when using the target `maketest'.
DIR = ../gcc

# Native compiler for the build machine and its switches.
CC_FOR_BUILD = @CC_FOR_BUILD@
CXX_FOR_BUILD = @CXX_FOR_BUILD@
NO_PIE_CFLAGS_FOR_BUILD = @NO_PIE_CFLAGS_FOR_BUILD@
NO_PIE_FLAG_FOR_BUILD = @NO_PIE_FLAG_FOR_BUILD@
BUILD_CFLAGS= @BUILD_CFLAGS@ $(GENERATOR_CFLAGS) -DGENERATOR_FILE
BUILD_CXXFLAGS = @BUILD_CXXFLAGS@ $(GENERATOR_CFLAGS) -DGENERATOR_FILE
BUILD_NO_PIE_CFLAGS = @BUILD_NO_PIE_CFLAGS@
BUILD_CFLAGS += $(BUILD_NO_PIE_CFLAGS)
BUILD_CXXFLAGS += $(BUILD_NO_PIE_CFLAGS)

# Native compiler that we use.  This may be C++ some day.
COMPILER_FOR_BUILD = $(CXX_FOR_BUILD)
BUILD_COMPILERFLAGS = $(BUILD_CXXFLAGS)

# Native linker that we use.
LINKER_FOR_BUILD = $(CXX_FOR_BUILD)
BUILD_LINKERFLAGS = $(BUILD_CXXFLAGS)

# Native linker and preprocessor flags.  For x-fragment overrides.
BUILD_LDFLAGS=@BUILD_LDFLAGS@
BUILD_NO_PIE_FLAG = @BUILD_NO_PIE_FLAG@
BUILD_LDFLAGS += $(BUILD_NO_PIE_FLAG)
BUILD_CPPFLAGS= -I. -I$(@D) -I$(srcdir) -I$(srcdir)/$(@D) \
		-I$(srcdir)/../include @INCINTL@ $(CPPINC) $(CPPFLAGS)

# Actual name to use when installing a native compiler.
GCC_INSTALL_NAME := $(shell echo gcc|sed '$(program_transform_name)')
GCC_TARGET_INSTALL_NAME := $(target_noncanonical)-$(shell echo gcc|sed '$(program_transform_name)')
CPP_INSTALL_NAME := $(shell echo cpp|sed '$(program_transform_name)')
GCOV_INSTALL_NAME := $(shell echo gcov|sed '$(program_transform_name)')
GCOV_TOOL_INSTALL_NAME := $(shell echo gcov-tool|sed '$(program_transform_name)')
GCOV_DUMP_INSTALL_NAME := $(shell echo gcov-dump|sed '$(program_transform_name)')

# Setup the testing framework, if you have one
EXPECT = `if [ -f $${rootme}/../expect/expect ] ; then \
            echo $${rootme}/../expect/expect ; \
          else echo expect ; fi`

RUNTEST = `if [ -f $${srcdir}/../dejagnu/runtest ] ; then \
	       echo $${srcdir}/../dejagnu/runtest ; \
	    else echo runtest; fi`
RUNTESTFLAGS =

# This should name the specs file that we're going to install.  Target
# Makefiles may override it and name another file to be generated from
# the built-in specs and installed as the default spec, as long as
# they also introduce a rule to generate a file name specs, to be used
# at build time.
SPECS = specs

# Extra include files that are defined by HeaderInclude directives in
# the .opt files
OPTIONS_H_EXTRA =

# Extra include files that are defined by SourceInclude directives in
# the .opt files
OPTIONS_C_EXTRA = $(PRETTY_PRINT_H)

@option_includes@

# End of variables for you to override.

# GTM_H lists the config files that the generator files depend on,
# while TM_H lists the ones ordinary gcc files depend on, which
# includes several files generated by those generators.
BCONFIG_H = bconfig.h $(build_xm_file_list)
CONFIG_H  = config.h  $(host_xm_file_list)
TCONFIG_H = tconfig.h $(xm_file_list)
TM_P_H    = tm_p.h    $(tm_p_file_list)
TM_D_H    = tm_d.h    $(tm_d_file_list)
GTM_H     = tm.h      $(tm_file_list) insn-constants.h
TM_H      = $(GTM_H) insn-flags.h $(OPTIONS_H)

# Variables for version information.
BASEVER     := $(srcdir)/BASE-VER  # 4.x.y
DEVPHASE    := $(srcdir)/DEV-PHASE # experimental, prerelease, ""
DATESTAMP   := $(srcdir)/DATESTAMP # YYYYMMDD or empty
REVISION    := $(srcdir)/REVISION  # [BRANCH revision XXXXXX]

BASEVER_c   := $(shell cat $(BASEVER))
DEVPHASE_c  := $(shell cat $(DEVPHASE))
DATESTAMP_c := $(shell cat $(DATESTAMP))

ifeq (,$(wildcard $(REVISION)))
REVISION_c  :=
REVISION    :=
else
REVISION_c  := $(shell cat $(REVISION))
endif

version     := $(shell @get_gcc_base_ver@ $(BASEVER))

PATCHLEVEL_c := \
  $(shell echo $(BASEVER_c) | sed -e 's/^[0-9]*\.[0-9]*\.\([0-9]*\)$$/\1/')


# For use in version.c - double quoted strings, with appropriate
# surrounding punctuation and spaces, and with the datestamp and
# development phase collapsed to the empty string in release mode
# (i.e. if DEVPHASE_c is empty and PATCHLEVEL_c is 0).  The space
# immediately after the comma in the $(if ...) constructs is
# significant - do not remove it.
BASEVER_s   := "\"$(BASEVER_c)\""
DEVPHASE_s  := "\"$(if $(DEVPHASE_c), ($(DEVPHASE_c)))\""
DATESTAMP_s := \
  "\"$(if $(DEVPHASE_c)$(filter-out 0,$(PATCHLEVEL_c)), $(DATESTAMP_c))\""
PKGVERSION_s:= "\"@PKGVERSION@\""
BUGURL_s    := "\"@REPORT_BUGS_TO@\""

PKGVERSION  := @PKGVERSION@
BUGURL_TEXI := @REPORT_BUGS_TEXI@

ifdef REVISION_c
REVISION_s  := \
  "\"$(if $(DEVPHASE_c)$(filter-out 0,$(PATCHLEVEL_c)), $(REVISION_c))\""
else
REVISION_s  := "\"\""
endif

# Shorthand variables for dependency lists.
DUMPFILE_H = $(srcdir)/../libcpp/include/line-map.h dumpfile.h
VEC_H = vec.h statistics.h $(GGC_H)
HASH_TABLE_H = $(HASHTAB_H) hash-table.h $(GGC_H)
EXCEPT_H = except.h $(HASHTAB_H)
TARGET_DEF = target.def target-hooks-macros.h target-insns.def
C_TARGET_DEF = c-family/c-target.def target-hooks-macros.h
COMMON_TARGET_DEF = common/common-target.def target-hooks-macros.h
D_TARGET_DEF = d/d-target.def target-hooks-macros.h
TARGET_H = $(TM_H) target.h $(TARGET_DEF) insn-modes.h insn-codes.h
C_TARGET_H = c-family/c-target.h $(C_TARGET_DEF)
COMMON_TARGET_H = common/common-target.h $(INPUT_H) $(COMMON_TARGET_DEF)
D_TARGET_H = d/d-target.h $(D_TARGET_DEF)
MACHMODE_H = machmode.h mode-classes.def
HOOKS_H = hooks.h
HOSTHOOKS_DEF_H = hosthooks-def.h $(HOOKS_H)
LANGHOOKS_DEF_H = langhooks-def.h $(HOOKS_H)
TARGET_DEF_H = target-def.h target-hooks-def.h $(HOOKS_H) targhooks.h
C_TARGET_DEF_H = c-family/c-target-def.h c-family/c-target-hooks-def.h \
  $(TREE_H) $(C_COMMON_H) $(HOOKS_H) common/common-targhooks.h
CORETYPES_H = coretypes.h insn-modes.h signop.h wide-int.h wide-int-print.h \
  insn-modes-inline.h $(MACHMODE_H) double-int.h
RTL_BASE_H = $(CORETYPES_H) rtl.h rtl.def reg-notes.def \
  insn-notes.def $(INPUT_H) $(REAL_H) statistics.h $(VEC_H) \
  $(FIXED_VALUE_H) alias.h $(HASHTAB_H)
FIXED_VALUE_H = fixed-value.h
RTL_H = $(RTL_BASE_H) $(FLAGS_H) genrtl.h
READ_MD_H = $(OBSTACK_H) $(HASHTAB_H) read-md.h
BUILTINS_DEF = builtins.def sync-builtins.def omp-builtins.def \
	gtm-builtins.def sanitizer.def \
	hsa-builtins.def
INTERNAL_FN_DEF = internal-fn.def
INTERNAL_FN_H = internal-fn.h $(INTERNAL_FN_DEF)
TREE_CORE_H = tree-core.h $(CORETYPES_H) all-tree.def tree.def \
	c-family/c-common.def $(lang_tree_files) \
	$(BUILTINS_DEF) $(INPUT_H) statistics.h \
	$(VEC_H) treestruct.def $(HASHTAB_H) \
	alias.h $(SYMTAB_H) $(FLAGS_H) \
	$(REAL_H) $(FIXED_VALUE_H)
TREE_H = tree.h $(TREE_CORE_H)  tree-check.h
REGSET_H = regset.h $(BITMAP_H) hard-reg-set.h
BASIC_BLOCK_H = basic-block.h $(PREDICT_H) $(VEC_H) $(FUNCTION_H) \
	cfg-flags.def cfghooks.h profile-count.h
GIMPLE_H = gimple.h gimple.def gsstruct.def $(VEC_H) \
	$(GGC_H) $(BASIC_BLOCK_H) $(TREE_H) tree-ssa-operands.h \
	tree-ssa-alias.h $(INTERNAL_FN_H) $(HASH_TABLE_H) is-a.h
GCOV_IO_H = gcov-io.h gcov-iov.h auto-host.h gcov-counter.def
RECOG_H = recog.h
EMIT_RTL_H = emit-rtl.h
FLAGS_H = flags.h flag-types.h $(OPTIONS_H)
OPTIONS_H = options.h flag-types.h $(OPTIONS_H_EXTRA)
FUNCTION_H = function.h $(HASHTAB_H) $(TM_H) hard-reg-set.h \
	$(VEC_H) $(INPUT_H)
EXPR_H = expr.h insn-config.h $(FUNCTION_H) $(RTL_H) $(FLAGS_H) $(TREE_H) \
	$(EMIT_RTL_H)
OPTABS_H = optabs.h insn-codes.h insn-opinit.h
REGS_H = regs.h hard-reg-set.h
CFGLOOP_H = cfgloop.h $(BASIC_BLOCK_H) $(BITMAP_H) sbitmap.h
IPA_UTILS_H = ipa-utils.h $(TREE_H) $(CGRAPH_H)
IPA_REFERENCE_H = ipa-reference.h $(BITMAP_H) $(TREE_H)
CGRAPH_H = cgraph.h $(VEC_H) $(TREE_H) $(BASIC_BLOCK_H) $(FUNCTION_H) \
	cif-code.def ipa-ref.h $(LINKER_PLUGIN_API_H) is-a.h
DF_H = df.h $(BITMAP_H) $(REGSET_H) sbitmap.h $(BASIC_BLOCK_H) \
	alloc-pool.h $(TIMEVAR_H)
RESOURCE_H = resource.h hard-reg-set.h $(DF_H)
GCC_H = gcc.h version.h $(DIAGNOSTIC_CORE_H)
GGC_H = ggc.h gtype-desc.h statistics.h
TIMEVAR_H = timevar.h timevar.def
INSN_ATTR_H = insn-attr.h insn-attr-common.h $(INSN_ADDR_H)
INSN_ADDR_H = $(srcdir)/insn-addr.h
C_COMMON_H = c-family/c-common.h c-family/c-common.def $(TREE_H) \
	$(SPLAY_TREE_H) $(CPPLIB_H) $(GGC_H) $(DIAGNOSTIC_CORE_H)
C_PRAGMA_H = c-family/c-pragma.h $(CPPLIB_H)
C_TREE_H = c/c-tree.h $(C_COMMON_H) $(DIAGNOSTIC_H)
SYSTEM_H = system.h hwint.h $(srcdir)/../include/libiberty.h \
	$(srcdir)/../include/safe-ctype.h $(srcdir)/../include/filenames.h
PREDICT_H = predict.h predict.def
CPPLIB_H = $(srcdir)/../libcpp/include/line-map.h \
	$(srcdir)/../libcpp/include/cpplib.h
INPUT_H = $(srcdir)/../libcpp/include/line-map.h input.h
OPTS_H = $(INPUT_H) $(VEC_H) opts.h $(OBSTACK_H)
SYMTAB_H = $(srcdir)/../libcpp/include/symtab.h $(OBSTACK_H)
CPP_INTERNAL_H = $(srcdir)/../libcpp/internal.h
TREE_DUMP_H = tree-dump.h $(SPLAY_TREE_H) $(DUMPFILE_H)
TREE_PASS_H = tree-pass.h $(TIMEVAR_H) $(DUMPFILE_H)
TREE_SSA_H = tree-ssa.h tree-ssa-operands.h \
		$(BITMAP_H) sbitmap.h $(BASIC_BLOCK_H) $(GIMPLE_H) \
		$(HASHTAB_H) $(CGRAPH_H) $(IPA_REFERENCE_H) \
		tree-ssa-alias.h
PRETTY_PRINT_H = pretty-print.h $(INPUT_H) $(OBSTACK_H) wide-int-print.h
TREE_PRETTY_PRINT_H = tree-pretty-print.h $(PRETTY_PRINT_H)
GIMPLE_PRETTY_PRINT_H = gimple-pretty-print.h $(TREE_PRETTY_PRINT_H)
DIAGNOSTIC_CORE_H = diagnostic-core.h $(INPUT_H) bversion.h diagnostic.def
DIAGNOSTIC_H = diagnostic.h $(DIAGNOSTIC_CORE_H) $(PRETTY_PRINT_H)
C_PRETTY_PRINT_H = c-family/c-pretty-print.h $(PRETTY_PRINT_H) \
	$(C_COMMON_H) $(TREE_H)
TREE_INLINE_H = tree-inline.h
REAL_H = real.h
LTO_STREAMER_H = lto-streamer.h $(LINKER_PLUGIN_API_H) $(TARGET_H) \
		$(CGRAPH_H) $(VEC_H) $(HASH_TABLE_H) $(TREE_H) $(GIMPLE_H) \
		$(GCOV_IO_H) $(DIAGNOSTIC_H) alloc-pool.h
IPA_PROP_H = ipa-prop.h $(TREE_H) $(VEC_H) $(CGRAPH_H) $(GIMPLE_H) alloc-pool.h
BITMAP_H = bitmap.h $(HASHTAB_H) statistics.h
GCC_PLUGIN_H = gcc-plugin.h highlev-plugin-common.h plugin.def \
		$(CONFIG_H) $(SYSTEM_H) $(HASHTAB_H)
PLUGIN_H = plugin.h $(GCC_PLUGIN_H)
PLUGIN_VERSION_H = plugin-version.h configargs.h
CONTEXT_H = context.h
GENSUPPORT_H = gensupport.h read-md.h optabs.def

#
# Now figure out from those variables how to compile and link.

# IN_GCC distinguishes between code compiled into GCC itself and other
# programs built during a bootstrap.
# autoconf inserts -DCROSS_DIRECTORY_STRUCTURE if we are building a
# cross compiler which does not use the native headers and libraries.
INTERNAL_CFLAGS = -DIN_GCC $(PICFLAG) @CROSS@

# This is the variable actually used when we compile. If you change this,
# you probably want to update BUILD_CFLAGS in configure.ac
ALL_CFLAGS = $(T_CFLAGS) $(CFLAGS-$@) \
  $(CFLAGS) $(INTERNAL_CFLAGS) $(COVERAGE_FLAGS) $(WARN_CFLAGS) @DEFS@

# The C++ version.
ALL_CXXFLAGS = $(T_CFLAGS) $(CFLAGS-$@) $(CXXFLAGS) $(INTERNAL_CFLAGS) \
  $(COVERAGE_FLAGS) $(ALIASING_FLAGS) $(NOEXCEPTION_FLAGS) \
  $(WARN_CXXFLAGS) @DEFS@

# Likewise.  Put INCLUDES at the beginning: this way, if some autoconf macro
# puts -I options in CPPFLAGS, our include files in the srcdir will always
# win against random include files in /usr/include.
ALL_CPPFLAGS = $(INCLUDES) $(CPPFLAGS)

# This is the variable to use when using $(COMPILER).
ALL_COMPILERFLAGS = $(ALL_CXXFLAGS)

# This is the variable to use when using $(LINKER).
ALL_LINKERFLAGS = $(ALL_CXXFLAGS)

# Build and host support libraries.

# Use the "pic" build of libiberty if --enable-host-shared.
ifeq ($(enable_host_shared),yes)
LIBIBERTY = ../libiberty/pic/libiberty.a
BUILD_LIBIBERTY = $(build_libobjdir)/libiberty/pic/libiberty.a
else
LIBIBERTY = ../libiberty/libiberty.a
BUILD_LIBIBERTY = $(build_libobjdir)/libiberty/libiberty.a
endif

# Dependencies on the intl and portability libraries.
LIBDEPS= libcommon.a $(CPPLIB) $(LIBIBERTY) $(LIBINTL_DEP) $(LIBICONV_DEP) \
	$(LIBDECNUMBER) $(LIBBACKTRACE)

# Likewise, for use in the tools that must run on this machine
# even if we are cross-building GCC.
BUILD_LIBDEPS= $(BUILD_LIBIBERTY)

# How to link with both our special library facilities
# and the system's installed libraries.
LIBS = @LIBS@ libcommon.a $(CPPLIB) $(LIBINTL) $(LIBICONV) $(LIBBACKTRACE) \
	$(LIBIBERTY) $(LIBDECNUMBER) $(HOST_LIBS)
BACKENDLIBS = $(ISLLIBS) $(GMPLIBS) $(PLUGINLIBS) $(HOST_LIBS) \
	$(ZLIB) $(ZSTD_LIB)
# Any system libraries needed just for GNAT.
SYSLIBS = @GNAT_LIBEXC@

# Used from ada/gcc-interface/Make-lang.in
GNATBIND = @GNATBIND@
GNATMAKE = @GNATMAKE@

# Libs needed (at present) just for jcf-dump.
LDEXP_LIB = @LDEXP_LIB@

ZSTD_LIB = @ZSTD_LIB@

# Likewise, for use in the tools that must run on this machine
# even if we are cross-building GCC.
BUILD_LIBS = $(BUILD_LIBIBERTY)

BUILD_RTL = build/rtl.o build/read-rtl.o build/ggc-none.o \
	    build/vec.o build/min-insn-modes.o build/gensupport.o \
	    build/print-rtl.o build/hash-table.o build/sort.o
BUILD_MD = build/read-md.o
BUILD_ERRORS = build/errors.o

# Specify the directories to be searched for header files.
# Both . and srcdir are used, in that order,
# so that *config.h will be found in the compilation
# subdirectory rather than in the source directory.
# -I$(@D) and -I$(srcdir)/$(@D) cause the subdirectory of the file
# currently being compiled, in both source trees, to be examined as well.
# libintl.h will be found in ../intl if we are using the included libintl.
INCLUDES = -I. -I$(@D) -I$(srcdir) -I$(srcdir)/$(@D) \
	   -I$(srcdir)/../include @INCINTL@ \
	   $(CPPINC) $(GMPINC) $(DECNUMINC) $(BACKTRACEINC) \
	   $(ISLINC)

COMPILE.base = $(COMPILER) -c $(ALL_COMPILERFLAGS) $(ALL_CPPFLAGS) -o $@
ifeq ($(CXXDEPMODE),depmode=gcc3)
# Note a subtlety here: we use $(@D) for the directory part, to make
# things like the go/%.o rule work properly; but we use $(*F) for the
# file part, as we just want the file part of the stem, not the entire
# file name.
COMPILE = $(COMPILE.base) -MT $@ -MMD -MP -MF $(@D)/$(DEPDIR)/$(*F).TPo
POSTCOMPILE = @mv $(@D)/$(DEPDIR)/$(*F).TPo $(@D)/$(DEPDIR)/$(*F).Po
else
COMPILE = source='$<' object='$@' libtool=no \
    DEPDIR=$(DEPDIR) $(CXXDEPMODE) $(depcomp) $(COMPILE.base)
POSTCOMPILE =
endif

.cc.o .c.o:
	$(COMPILE) $<
	$(POSTCOMPILE)

#
# Support for additional languages (other than C).
# C can be supported this way too (leave for later).

LANG_CONFIGUREFRAGS  = @all_lang_configurefrags@
LANG_MAKEFRAGS = @all_lang_makefrags@

# Used by gcc/jit/Make-lang.in
LD_VERSION_SCRIPT_OPTION = @ld_version_script_option@
LD_SONAME_OPTION = @ld_soname_option@

# Flags to pass to recursive makes.
# CC is set by configure.
# ??? The choices here will need some experimenting with.

export AR_FOR_TARGET
export AR_CREATE_FOR_TARGET
export AR_FLAGS_FOR_TARGET
export AR_EXTRACT_FOR_TARGET
export AWK
export DESTDIR
export GCC_FOR_TARGET
export INCLUDES
export INSTALL_DATA
export LIPO_FOR_TARGET
export MACHMODE_H
export NM_FOR_TARGET
export STRIP_FOR_TARGET
export RANLIB_FOR_TARGET
export libsubdir

FLAGS_TO_PASS = \
	"ADA_CFLAGS=$(ADA_CFLAGS)" \
	"BISON=$(BISON)" \
	"BISONFLAGS=$(BISONFLAGS)" \
	"CFLAGS=$(CFLAGS) $(WARN_CFLAGS)" \
	"LDFLAGS=$(LDFLAGS)" \
	"FLEX=$(FLEX)" \
	"FLEXFLAGS=$(FLEXFLAGS)" \
	"INSTALL=$(INSTALL)" \
	"INSTALL_DATA=$(INSTALL_DATA)" \
	"INSTALL_PROGRAM=$(INSTALL_PROGRAM)" \
	"INSTALL_SCRIPT=$(INSTALL_SCRIPT)" \
	"LN=$(LN)" \
	"LN_S=$(LN_S)" \
	"RANLIB_FOR_TARGET=$(RANLIB_FOR_TARGET)" \
	"MAKEINFO=$(MAKEINFO)" \
	"MAKEINFOFLAGS=$(MAKEINFOFLAGS)" \
	"MAKEOVERRIDES=" \
	"SHELL=$(SHELL)" \
	"exeext=$(exeext)" \
	"build_exeext=$(build_exeext)" \
	"objext=$(objext)" \
	"exec_prefix=$(exec_prefix)" \
	"prefix=$(prefix)" \
	"local_prefix=$(local_prefix)" \
	"gxx_include_dir=$(gcc_gxx_include_dir)" \
	"build_tooldir=$(build_tooldir)" \
	"gcc_tooldir=$(gcc_tooldir)" \
	"bindir=$(bindir)" \
	"libexecsubdir=$(libexecsubdir)" \
	"datarootdir=$(datarootdir)" \
	"datadir=$(datadir)" \
	"libsubdir=$(libsubdir)" \
	"localedir=$(localedir)"
#
# Lists of files for various purposes.

# All option source files
ALL_OPT_FILES=$(lang_opt_files) $(extra_opt_files)

# Target specific, C specific object file
C_TARGET_OBJS=@c_target_objs@

# Target specific, C++ specific object file
CXX_TARGET_OBJS=@cxx_target_objs@

# Target specific, D specific object file
D_TARGET_OBJS=@d_target_objs@

# Target specific, Fortran specific object file
FORTRAN_TARGET_OBJS=@fortran_target_objs@

# Object files for gcc many-languages driver.
GCC_OBJS = gcc.o gcc-main.o ggc-none.o

c-family-warn = $(STRICT_WARN)

# Language-specific object files shared by all C-family front ends.
C_COMMON_OBJS = c-family/c-common.o c-family/c-cppbuiltin.o c-family/c-dump.o \
  c-family/c-format.o c-family/c-gimplify.o c-family/c-indentation.o \
  c-family/c-lex.o c-family/c-omp.o c-family/c-opts.o c-family/c-pch.o \
  c-family/c-ppoutput.o c-family/c-pragma.o c-family/c-pretty-print.o \
  c-family/c-semantics.o c-family/c-ada-spec.o \
  c-family/c-ubsan.o c-family/known-headers.o \
  c-family/c-attribs.o c-family/c-warn.o c-family/c-spellcheck.o

# Analyzer object files
ANALYZER_OBJS = \
	analyzer/analysis-plan.o \
	analyzer/analyzer.o \
	analyzer/analyzer-logging.o \
	analyzer/analyzer-pass.o \
	analyzer/analyzer-selftests.o \
	analyzer/bar-chart.o \
	analyzer/call-string.o \
	analyzer/checker-path.o \
	analyzer/constraint-manager.o \
	analyzer/diagnostic-manager.o \
	analyzer/engine.o \
	analyzer/function-set.o \
	analyzer/pending-diagnostic.o \
	analyzer/program-point.o \
	analyzer/program-state.o \
	analyzer/region-model.o \
	analyzer/sm.o \
	analyzer/sm-file.o \
	analyzer/sm-malloc.o \
	analyzer/sm-pattern-test.o \
	analyzer/sm-sensitive.o \
	analyzer/sm-signal.o \
	analyzer/sm-taint.o \
	analyzer/state-purge.o \
	analyzer/supergraph.o

# Language-independent object files.
# We put the *-match.o and insn-*.o files first so that a parallel make
# will build them sooner, because they are large and otherwise tend to be
# the last objects to finish building.
OBJS = \
	gimple-match.o \
	generic-match.o \
	insn-attrtab.o \
	insn-automata.o \
	insn-dfatab.o \
	insn-emit.o \
	insn-extract.o \
	insn-latencytab.o \
	insn-modes.o \
	insn-opinit.o \
	insn-output.o \
	insn-peep.o \
	insn-preds.o \
	insn-recog.o \
	insn-enums.o \
	ggc-page.o \
	alias.o \
	alloc-pool.o \
	auto-inc-dec.o \
	auto-profile.o \
	bb-reorder.o \
	bitmap.o \
	builtins.o \
	caller-save.o \
	calls.o \
	ccmp.o \
	cfg.o \
	cfganal.o \
	cfgbuild.o \
	cfgcleanup.o \
	cfgexpand.o \
	cfghooks.o \
	cfgloop.o \
	cfgloopanal.o \
	cfgloopmanip.o \
	cfgrtl.o \
	symtab.o \
	cgraph.o \
	cgraphbuild.o \
	cgraphunit.o \
	cgraphclones.o \
	combine.o \
	combine-stack-adj.o \
	compare-elim.o \
	context.o \
	convert.o \
	coroutine-passes.o \
	coverage.o \
	cppbuiltin.o \
	cppdefault.o \
	cprop.o \
	cse.o \
	cselib.o \
	data-streamer.o \
	data-streamer-in.o \
	data-streamer-out.o \
	dbxout.o \
	dbgcnt.o \
	dce.o \
	ddg.o \
	debug.o \
	df-core.o \
	df-problems.o \
	df-scan.o \
	dfp.o \
	digraph.o \
	dojump.o \
	dominance.o \
	domwalk.o \
	double-int.o \
	dse.o \
	dumpfile.o \
	dwarf2asm.o \
	dwarf2cfi.o \
	dwarf2out.o \
	early-remat.o \
	emit-rtl.o \
	et-forest.o \
	except.o \
	explow.o \
	expmed.o \
	expr.o \
	fibonacci_heap.o \
	file-prefix-map.o \
	final.o \
	fixed-value.o \
	fold-const.o \
	fold-const-call.o \
	function.o \
	function-abi.o \
	function-tests.o \
	fwprop.o \
	gcc-rich-location.o \
	gcse.o \
	gcse-common.o \
	ggc-common.o \
	ggc-tests.o \
	gimple.o \
	gimple-builder.o \
	gimple-expr.o \
	gimple-iterator.o \
	gimple-fold.o \
	gimple-laddress.o \
	gimple-loop-interchange.o \
	gimple-loop-jam.o \
	gimple-loop-versioning.o \
	gimple-low.o \
	gimple-pretty-print.o \
	gimple-ssa-backprop.o \
	gimple-ssa-evrp.o \
	gimple-ssa-evrp-analyze.o \
	gimple-ssa-isolate-paths.o \
	gimple-ssa-nonnull-compare.o \
	gimple-ssa-split-paths.o \
	gimple-ssa-store-merging.o \
	gimple-ssa-strength-reduction.o \
	gimple-ssa-sprintf.o \
	gimple-ssa-warn-alloca.o \
	gimple-ssa-warn-restrict.o \
	gimple-streamer-in.o \
	gimple-streamer-out.o \
	gimple-walk.o \
	gimplify.o \
	gimplify-me.o \
	godump.o \
	graph.o \
	graphds.o \
	graphviz.o \
	graphite.o \
	graphite-isl-ast-to-gimple.o \
	graphite-dependences.o \
	graphite-optimize-isl.o \
	graphite-poly.o \
	graphite-scop-detection.o \
	graphite-sese-to-poly.o \
	gtype-desc.o \
	haifa-sched.o \
	hash-map-tests.o \
	hash-set-tests.o \
	hsa-common.o \
	hsa-gen.o \
	hsa-regalloc.o \
	hsa-brig.o \
	hsa-dump.o \
	hw-doloop.o \
	hwint.o \
	ifcvt.o \
	ree.o \
	inchash.o \
	incpath.o \
	init-regs.o \
	internal-fn.o \
	ipa-cp.o \
	ipa-sra.o \
	ipa-devirt.o \
	ipa-fnsummary.o \
	ipa-polymorphic-call.o \
	ipa-split.o \
	ipa-inline.o \
	ipa-comdats.o \
	ipa-visibility.o \
	ipa-inline-analysis.o \
	ipa-inline-transform.o \
	ipa-predicate.o \
	ipa-profile.o \
	ipa-prop.o \
	ipa-param-manipulation.o \
	ipa-pure-const.o \
	ipa-icf.o \
	ipa-icf-gimple.o \
	ipa-reference.o \
	ipa-hsa.o \
	ipa-ref.o \
	ipa-utils.o \
	ipa.o \
	ira.o \
	ira-build.o \
	ira-costs.o \
	ira-conflicts.o \
	ira-color.o \
	ira-emit.o \
	ira-lives.o \
	jump.o \
	langhooks.o \
	lcm.o \
	lists.o \
	loop-doloop.o \
	loop-init.o \
	loop-invariant.o \
	loop-iv.o \
	loop-unroll.o \
	lower-subreg.o \
	lra.o \
	lra-assigns.o \
	lra-coalesce.o \
	lra-constraints.o \
	lra-eliminations.o \
	lra-lives.o \
	lra-remat.o \
	lra-spills.o \
	lto-cgraph.o \
	lto-streamer.o \
	lto-streamer-in.o \
	lto-streamer-out.o \
	lto-section-in.o \
	lto-section-out.o \
	lto-opts.o \
	lto-compress.o \
	mcf.o \
	mode-switching.o \
	modulo-sched.o \
	multiple_target.o \
	omp-offload.o \
	omp-expand.o \
	omp-general.o \
	omp-grid.o \
	omp-low.o \
	omp-simd-clone.o \
	opt-problem.o \
	optabs.o \
	optabs-libfuncs.o \
	optabs-query.o \
	optabs-tree.o \
	optinfo.o \
	optinfo-emit-json.o \
	options-save.o \
	opts-global.o \
	ordered-hash-map-tests.o \
	passes.o \
	plugin.o \
	postreload-gcse.o \
	postreload.o \
	predict.o \
	print-rtl.o \
	print-rtl-function.o \
	print-tree.o \
	profile.o \
	profile-count.o \
	range.o \
	range-op.o \
	read-md.o \
	read-rtl.o \
	read-rtl-function.o \
	real.o \
	realmpfr.o \
	recog.o \
	reg-stack.o \
	regcprop.o \
	reginfo.o \
	regrename.o \
	regstat.o \
	regsub.o \
	reload.o \
	reload1.o \
	reorg.o \
	resource.o \
	rtl-error.o \
	rtl-tests.o \
	rtl.o \
	rtlhash.o \
	rtlanal.o \
	rtlhooks.o \
	rtx-vector-builder.o \
	run-rtl-passes.o \
	sched-deps.o \
	sched-ebb.o \
	sched-rgn.o \
	sel-sched-ir.o \
	sel-sched-dump.o \
	sel-sched.o \
	selftest-rtl.o \
	selftest-run-tests.o \
	sese.o \
	shrink-wrap.o \
	simplify-rtx.o \
	sparseset.o \
	spellcheck.o \
	spellcheck-tree.o \
	sreal.o \
	stack-ptr-mod.o \
	statistics.o \
	stmt.o \
	stor-layout.o \
	store-motion.o \
	streamer-hooks.o \
	stringpool.o \
	substring-locations.o \
	target-globals.o \
	targhooks.o \
	timevar.o \
	toplev.o \
	tracer.o \
	trans-mem.o \
	tree-affine.o \
	asan.o \
	tsan.o \
	ubsan.o \
	sanopt.o \
	sancov.o \
	tree-call-cdce.o \
	tree-cfg.o \
	tree-cfgcleanup.o \
	tree-chrec.o \
	tree-complex.o \
	tree-data-ref.o \
	tree-dfa.o \
	tree-diagnostic.o \
	tree-diagnostic-path.o \
	tree-dump.o \
	tree-eh.o \
	tree-emutls.o \
	tree-if-conv.o \
	tree-inline.o \
	tree-into-ssa.o \
	tree-iterator.o \
	tree-loop-distribution.o \
	tree-nested.o \
	tree-nrv.o \
	tree-object-size.o \
	tree-outof-ssa.o \
	tree-parloops.o \
	tree-phinodes.o \
	tree-predcom.o \
	tree-pretty-print.o \
	tree-profile.o \
	tree-scalar-evolution.o \
	tree-sra.o \
	tree-switch-conversion.o \
	tree-ssa-address.o \
	tree-ssa-alias.o \
	tree-ssa-ccp.o \
	tree-ssa-coalesce.o \
	tree-ssa-copy.o \
	tree-ssa-dce.o \
	tree-ssa-dom.o \
	tree-ssa-dse.o \
	tree-ssa-forwprop.o \
	tree-ssa-ifcombine.o \
	tree-ssa-live.o \
	tree-ssa-loop-ch.o \
	tree-ssa-loop-im.o \
	tree-ssa-loop-ivcanon.o \
	tree-ssa-loop-ivopts.o \
	tree-ssa-loop-manip.o \
	tree-ssa-loop-niter.o \
	tree-ssa-loop-prefetch.o \
	tree-ssa-loop-split.o \
	tree-ssa-loop-unswitch.o \
	tree-ssa-loop.o \
	tree-ssa-math-opts.o \
	tree-ssa-operands.o \
	tree-ssa-phiopt.o \
	tree-ssa-phiprop.o \
	tree-ssa-pre.o \
	tree-ssa-propagate.o \
	tree-ssa-reassoc.o \
	tree-ssa-sccvn.o \
	tree-ssa-scopedtables.o \
	tree-ssa-sink.o \
	tree-ssa-strlen.o \
	tree-ssa-structalias.o \
	tree-ssa-tail-merge.o \
	tree-ssa-ter.o \
	tree-ssa-threadbackward.o \
	tree-ssa-threadedge.o \
	tree-ssa-threadupdate.o \
	tree-ssa-uncprop.o \
	tree-ssa-uninit.o \
	tree-ssa.o \
	tree-ssanames.o \
	tree-stdarg.o \
	tree-streamer.o \
	tree-streamer-in.o \
	tree-streamer-out.o \
	tree-tailcall.o \
	tree-vect-generic.o \
	tree-vect-patterns.o \
	tree-vect-data-refs.o \
	tree-vect-stmts.o \
	tree-vect-loop.o \
	tree-vect-loop-manip.o \
	tree-vect-slp.o \
	tree-vectorizer.o \
	tree-vector-builder.o \
	tree-vrp.o \
	tree.o \
	tristate.o \
	typed-splay-tree.o \
	unique-ptr-tests.o \
	valtrack.o \
	value-range.o \
	value-prof.o \
	var-tracking.o \
	varasm.o \
	varpool.o \
	vec-perm-indices.o \
	vmsdbgout.o \
	vr-values.o \
	vtable-verify.o \
	web.o \
	wide-int.o \
	wide-int-print.o \
	wide-int-range.o \
	xcoffout.o \
	$(out_object_file) \
	$(ANALYZER_OBJS) \
	$(EXTRA_OBJS) \
	$(host_hook_obj)

# Objects in libcommon.a, potentially used by all host binaries and with
# no target dependencies.
OBJS-libcommon = diagnostic.o diagnostic-color.o diagnostic-show-locus.o \
	diagnostic-format-json.o json.o \
	edit-context.o \
	pretty-print.o intl.o \
	sbitmap.o \
	vec.o input.o version.o hash-table.o ggc-none.o memory-block.o \
	selftest.o selftest-diagnostic.o sort.o

# Objects in libcommon-target.a, used by drivers and by the core
# compiler and containing target-dependent code.
OBJS-libcommon-target = $(common_out_object_file) prefix.o \
	opts.o opts-common.o options.o vec.o hooks.o common/common-targhooks.o \
	hash-table.o file-find.o spellcheck.o selftest.o opt-suggestions.o

# This lists all host objects for the front ends.
ALL_HOST_FRONTEND_OBJS = $(foreach v,$(CONFIG_LANGUAGES),$($(v)_OBJS))

ALL_HOST_BACKEND_OBJS = $(GCC_OBJS) $(OBJS) $(OBJS-libcommon) \
  $(OBJS-libcommon-target) main.o c-family/cppspec.o \
  $(COLLECT2_OBJS) $(EXTRA_GCC_OBJS) $(GCOV_OBJS) $(GCOV_DUMP_OBJS) \
  $(GCOV_TOOL_OBJS) $(GENGTYPE_OBJS) gcc-ar.o gcc-nm.o gcc-ranlib.o \
  lto-wrapper.o collect-utils.o

# for anything that is shared use the cc1plus profile data, as that
# is likely the most exercised during the build
ifeq ($(if $(wildcard ../stage_current),$(shell cat \
  ../stage_current)),stageautofeedback)
$(ALL_HOST_BACKEND_OBJS): ALL_COMPILERFLAGS += -fauto-profile=cc1plus.fda
$(ALL_HOST_BACKEND_OBJS): cc1plus.fda
endif

# This lists all host object files, whether they are included in this
# compilation or not.
ALL_HOST_OBJS = $(ALL_HOST_FRONTEND_OBJS) $(ALL_HOST_BACKEND_OBJS)

BACKEND = libbackend.a main.o libcommon-target.a libcommon.a \
	$(CPPLIB) $(LIBDECNUMBER)

# This is defined to "yes" if Tree checking is enabled, which roughly means
# front-end checking.
TREECHECKING = @TREECHECKING@

# The full name of the driver on installation
FULL_DRIVER_NAME=$(target_noncanonical)-gcc-$(version)$(exeext)

MOSTLYCLEANFILES = insn-flags.h insn-config.h insn-codes.h \
 insn-output.c insn-recog.c insn-emit.c insn-extract.c insn-peep.c \
 insn-attr.h insn-attr-common.h insn-attrtab.c insn-dfatab.c \
 insn-latencytab.c insn-opinit.c insn-opinit.h insn-preds.c insn-constants.h \
 tm-preds.h tm-constrs.h checksum-options gimple-match.c generic-match.c \
 tree-check.h min-insn-modes.c insn-modes.c insn-modes.h insn-modes-inline.h \
 genrtl.h gt-*.h gtype-*.h gtype-desc.c gtyp-input.list \
 case-cfn-macros.h cfn-operators.pd \
 xgcc$(exeext) cpp$(exeext) $(FULL_DRIVER_NAME) \
 $(EXTRA_PROGRAMS) gcc-cross$(exeext) \
 $(SPECS) collect2$(exeext) gcc-ar$(exeext) gcc-nm$(exeext) \
 gcc-ranlib$(exeext) \
 gcov-iov$(build_exeext) gcov$(exeext) gcov-dump$(exeext) \
 gcov-tool$(exeect) \
 gengtype$(exeext) *.[0-9][0-9].* *.[si] *-checksum.c libbackend.a \
 libcommon-target.a libcommon.a libgcc.mk perf.data

# This symlink makes the full installation name of the driver be available
# from within the *build* directory, for use when running the JIT library
# from there (e.g. when running its testsuite).
$(FULL_DRIVER_NAME): ./xgcc
	rm -f $@
	$(LN_S) $< $@

#
# SELFTEST_DEPS need to be set before including language makefile fragments.
# Otherwise $(SELFTEST_DEPS) is empty when used from <LANG>/Make-lang.in.
SELFTEST_DEPS = $(GCC_PASSES) stmp-int-hdrs

# Language makefile fragments.

# The following targets define the interface between us and the languages.
#
# all.cross, start.encap, rest.encap,
# install-common, install-info, install-man,
# uninstall,
# mostlyclean, clean, distclean, maintainer-clean,
#
# Each language is linked in with a series of hooks.  The name of each
# hooked is "lang.${target_name}" (eg: lang.info).  Configure computes
# and adds these here.  We use double-colon rules for some of the hooks;
# double-colon rules should be preferred for any new hooks.

# language hooks, generated by configure
@language_hooks@

# Wire in install-gnatlib invocation with `make install' for a configuration
# with top-level libada disabled.
gnat_install_lib = @gnat_install_lib@

# per-language makefile fragments
ifneq ($(LANG_MAKEFRAGS),)
include $(LANG_MAKEFRAGS)
endif

# target and host overrides must follow the per-language makefile fragments
# so they can override or augment language-specific variables

# target overrides
ifneq ($(tmake_file),)
include $(tmake_file)
endif

# host overrides
ifneq ($(xmake_file),)
include $(xmake_file)
endif

# all-tree.def includes all the tree.def files.
all-tree.def: s-alltree; @true
s-alltree: Makefile
	rm -f tmp-all-tree.def
	echo '#include "tree.def"' > tmp-all-tree.def
	echo 'END_OF_BASE_TREE_CODES' >> tmp-all-tree.def
	echo '#include "c-family/c-common.def"' >> tmp-all-tree.def
	ltf="$(lang_tree_files)"; for f in $$ltf; do \
	  echo "#include \"$$f\""; \
	done | sed 's|$(srcdir)/||' >> tmp-all-tree.def
	$(SHELL) $(srcdir)/../move-if-change tmp-all-tree.def all-tree.def
	$(STAMP) s-alltree

# Now that LANG_MAKEFRAGS are included, we can add special flags to the
# objects that belong to the front ends.  We add an extra define that
# causes back-end specific include files to be poisoned, in the hope that
# we can avoid introducing dependencies of the front ends on things that
# no front end should ever look at (e.g. everything RTL related).
$(foreach file,$(ALL_HOST_FRONTEND_OBJS),$(eval CFLAGS-$(file) += -DIN_GCC_FRONTEND))

#

# -----------------------------
# Rebuilding this configuration
# -----------------------------

# On the use of stamps:
# Consider the example of tree-check.h. It is constructed with build/gencheck.
# A simple rule to build tree-check.h would be
# tree-check.h: build/gencheck$(build_exeext)
#	$(RUN_GEN) build/gencheck$(build_exeext) > tree-check.h
#
# but tree-check.h doesn't change every time gencheck changes. It would the
# nice if targets that depend on tree-check.h wouldn't be rebuild
# unnecessarily when tree-check.h is unchanged. To make this, tree-check.h
# must not be overwritten with a identical copy. One solution is to use a
# temporary file
# tree-check.h: build/gencheck$(build_exeext)
#	$(RUN_GEN) build/gencheck$(build_exeext) > tmp-check.h
#	$(SHELL) $(srcdir)/../move-if-change tmp-check.h tree-check.h
#
# This solution has a different problem. Since the time stamp of tree-check.h
# is unchanged, make will try to update tree-check.h every time it runs.
# To prevent this, one can add a stamp
# tree-check.h: s-check
# s-check : build/gencheck$(build_exeext)
#	$(RUN_GEN) build/gencheck$(build_exeext) > tmp-check.h
#	$(SHELL) $(srcdir)/../move-if-change tmp-check.h tree-check.h
#	$(STAMP) s-check
#
# The problem with this solution is that make thinks that tree-check.h is
# always unchanged. Make must be deceived into thinking that tree-check.h is
# rebuild by the "tree-check.h: s-check" rule. To do this, add a dummy command:
# tree-check.h: s-check; @true
# s-check : build/gencheck$(build_exeext)
#	$(RUN_GEN) build/gencheck$(build_exeext) > tmp-check.h
#	$(SHELL) $(srcdir)/../move-if-change tmp-check.h tree-check.h
#	$(STAMP) s-check
#
# This is what is done in this makefile. Note that mkconfig.sh has a
# move-if-change built-in

Makefile: config.status $(srcdir)/Makefile.in $(LANG_MAKEFRAGS)
	LANGUAGES="$(CONFIG_LANGUAGES)" \
	CONFIG_HEADERS= \
	CONFIG_SHELL="$(SHELL)" \
	CONFIG_FILES=$@ $(SHELL) config.status

config.h: cs-config.h ; @true
bconfig.h: cs-bconfig.h ; @true
tconfig.h: cs-tconfig.h ; @true
tm.h: cs-tm.h ; @true
tm_p.h: cs-tm_p.h ; @true
tm_d.h: cs-tm_d.h ; @true

cs-config.h: Makefile
	TARGET_CPU_DEFAULT="" \
	HEADERS="$(host_xm_include_list)" DEFINES="$(host_xm_defines)" \
	$(SHELL) $(srcdir)/mkconfig.sh config.h

cs-bconfig.h: Makefile
	TARGET_CPU_DEFAULT="" \
	HEADERS="$(build_xm_include_list)" DEFINES="$(build_xm_defines)" \
	$(SHELL) $(srcdir)/mkconfig.sh bconfig.h

cs-tconfig.h: Makefile
	TARGET_CPU_DEFAULT="" \
	HEADERS="$(xm_include_list)" DEFINES="USED_FOR_TARGET $(xm_defines)" \
	$(SHELL) $(srcdir)/mkconfig.sh tconfig.h

cs-tm.h: Makefile
	TARGET_CPU_DEFAULT="$(target_cpu_default)" \
	HEADERS="$(tm_include_list)" DEFINES="$(tm_defines)" \
	$(SHELL) $(srcdir)/mkconfig.sh tm.h

cs-tm_p.h: Makefile
	TARGET_CPU_DEFAULT="" \
	HEADERS="$(tm_p_include_list)" DEFINES="" \
	$(SHELL) $(srcdir)/mkconfig.sh tm_p.h

cs-tm_d.h: Makefile
	TARGET_CPU_DEFAULT="" \
	HEADERS="$(tm_d_include_list)" DEFINES="" \
	$(SHELL) $(srcdir)/mkconfig.sh tm_d.h

# Don't automatically run autoconf, since configure.ac might be accidentally
# newer than configure.  Also, this writes into the source directory which
# might be on a read-only file system.  If configured for maintainer mode
# then do allow autoconf to be run.

AUTOCONF = autoconf
ACLOCAL = aclocal
ACLOCAL_AMFLAGS = -I ../config -I ..
aclocal_deps = \
	$(srcdir)/../libtool.m4 \
	$(srcdir)/../ltoptions.m4 \
	$(srcdir)/../ltsugar.m4 \
	$(srcdir)/../ltversion.m4 \
	$(srcdir)/../lt~obsolete.m4 \
	$(srcdir)/../config/acx.m4 \
	$(srcdir)/../config/codeset.m4 \
	$(srcdir)/../config/depstand.m4 \
	$(srcdir)/../config/dfp.m4 \
	$(srcdir)/../config/gcc-plugin.m4 \
	$(srcdir)/../config/gettext-sister.m4 \
	$(srcdir)/../config/iconv.m4 \
	$(srcdir)/../config/lcmessage.m4 \
	$(srcdir)/../config/lead-dot.m4 \
	$(srcdir)/../config/lib-ld.m4 \
	$(srcdir)/../config/lib-link.m4 \
	$(srcdir)/../config/lib-prefix.m4 \
	$(srcdir)/../config/mmap.m4 \
	$(srcdir)/../config/override.m4 \
	$(srcdir)/../config/picflag.m4 \
	$(srcdir)/../config/progtest.m4 \
        $(srcdir)/../config/stdint.m4 \
	$(srcdir)/../config/warnings.m4 \
	$(srcdir)/../config/zlib.m4 \
	$(srcdir)/acinclude.m4

$(srcdir)/configure: @MAINT@ $(srcdir)/configure.ac $(srcdir)/aclocal.m4
	(cd $(srcdir) && $(AUTOCONF))

$(srcdir)/aclocal.m4 : @MAINT@ $(aclocal_deps)
	(cd $(srcdir) && $(ACLOCAL) $(ACLOCAL_AMFLAGS))

# cstamp-h.in controls rebuilding of config.in.
# It is named cstamp-h.in and not stamp-h.in so the mostlyclean rule doesn't
# delete it.  A stamp file is needed as autoheader won't update the file if
# nothing has changed.
# It remains in the source directory and is part of the distribution.
# This follows what is done in shellutils, fileutils, etc.
# "echo timestamp" is used instead of touch to be consistent with other
# packages that use autoconf (??? perhaps also to avoid problems with patch?).
# ??? Newer versions have a maintainer mode that may be useful here.

# Don't run autoheader automatically either.
# Only run it if maintainer mode is enabled.
@MAINT@ AUTOHEADER = autoheader
@MAINT@ $(srcdir)/config.in: $(srcdir)/cstamp-h.in
@MAINT@ $(srcdir)/cstamp-h.in: $(srcdir)/configure.ac
@MAINT@	(cd $(srcdir) && $(AUTOHEADER))
@MAINT@	@rm -f $(srcdir)/cstamp-h.in
@MAINT@	echo timestamp > $(srcdir)/cstamp-h.in
auto-host.h: cstamp-h ; @true
cstamp-h: config.in config.status
	CONFIG_HEADERS=auto-host.h:config.in \
	CONFIG_FILES= \
	LANGUAGES="$(CONFIG_LANGUAGES)" $(SHELL) config.status

# On configurations that require auto-build.h, it is created while
# running configure, so make config.status depend on it, so that
# config.status --recheck runs and updates or creates it.
@HAVE_AUTO_BUILD@auto-build.h: $(srcdir)/configure $(srcdir)/config.gcc
@HAVE_AUTO_BUILD@	@if test -f $@; then echo rerunning config.status to update $@; \
@HAVE_AUTO_BUILD@	else echo rerunning config.status to update $@; fi
@HAVE_AUTO_BUILD@config.status: auto-build.h

# Really, really stupid make features, such as SUN's KEEP_STATE, may force
# a target to build even if it is up-to-date.  So we must verify that
# config.status does not exist before failing.
config.status: $(srcdir)/configure $(srcdir)/config.gcc $(LANG_CONFIGUREFRAGS)
	@if [ ! -f config.status ] ; then \
	  echo You must configure gcc.  Look at http://gcc.gnu.org/install/ for details.; \
	  false; \
	else \
	  LANGUAGES="$(CONFIG_LANGUAGES)" $(SHELL) config.status --recheck; \
	fi

# --------
# UNSORTED
# --------

# Provide quickstrap as a target that people can type into the gcc directory,
# and that fails if you're not into it.
quickstrap: all
	cd $(toplevel_builddir) && $(MAKE) all-target-libgcc

all.internal: start.encap rest.encap doc selftest
# This is what to compile if making a cross-compiler.
all.cross: native gcc-cross$(exeext) cpp$(exeext) specs \
	libgcc-support lang.all.cross doc selftest @GENINSRC@ srcextra
# This is what must be made before installing GCC and converting libraries.
start.encap: native xgcc$(exeext) cpp$(exeext) specs \
	libgcc-support lang.start.encap @GENINSRC@ srcextra
# These can't be made until after GCC can run.
rest.encap: lang.rest.encap
# This is what is made with the host's compiler
# whether making a cross compiler or not.
native: config.status auto-host.h build-@POSUB@ $(LANGUAGES) \
	$(EXTRA_PROGRAMS) $(COLLECT2) lto-wrapper$(exeext) \
	gcc-ar$(exeext) gcc-nm$(exeext) gcc-ranlib$(exeext)

ifeq ($(enable_plugin),yes)
native: gengtype$(exeext)
endif

# On the target machine, finish building a cross compiler.
# This does the things that can't be done on the host machine.
rest.cross: specs

# GCC's selftests.
# Specify a dummy input file to placate the driver.
# Specify -nostdinc to work around missing WIND_BASE environment variable
# required for *-wrs-vxworks-* targets.
# Specify -o /dev/null so the output of -S is discarded. More importantly
# It does not try to create a file with the name "null.s" on POSIX and
# "nul.s" on Windows. Because on Windows "nul" is a reserved file name.
# Beware that /dev/null is not available to mingw tools, so directly use
# "nul" instead of "/dev/null" if we're building on a mingw machine.
# Specify the path to gcc/testsuite/selftests within the srcdir
# as an argument to -fself-test.
DEVNULL=$(if $(findstring mingw,$(build)),nul,/dev/null)
SELFTEST_FLAGS = -nostdinc $(DEVNULL) -S -o $(DEVNULL) \
	-fself-test=$(srcdir)/testsuite/selftests

<<<<<<< HEAD
SELFTEST_DEPS = $(GCC_PASSES) stmp-int-hdrs $(srcdir)/testsuite/selftests

=======
>>>>>>> 9e014010
# Run the selftests during the build once we have a driver and the frontend,
# so that self-test failures are caught as early as possible.
# Use "s-selftest-FE" to ensure that we only run the selftests if the
# driver, frontend, or selftest data change.
.PHONY: selftest

# Potentially run all selftest-<LANG>.  The various <LANG>/Make-lang.in can
# require the selftests to be run by defining their selftest-<LANG> as
# s-selftest-<LANG>.  Otherwise, they should define it as empty.

SELFTEST_TARGETS = @selftest_languages@
selftest: $(SELFTEST_TARGETS)

# Recompile all the language-independent object files.
# This is used only if the user explicitly asks for it.
compilations: $(BACKEND)

# This archive is strictly for the host.
libbackend.a: $(OBJS)
	-rm -rf libbackend.a
	@# Build libbackend.a as a thin archive if possible, as doing so
	@# significantly reduces build times.
ifeq ($(USE_THIN_ARCHIVES),yes)
	$(AR) $(AR_FLAGS)T libbackend.a $(OBJS)
else
	$(AR) $(AR_FLAGS) libbackend.a $(OBJS)
	-$(RANLIB) $(RANLIB_FLAGS) libbackend.a
endif

libcommon-target.a: $(OBJS-libcommon-target)
	-rm -rf libcommon-target.a
	$(AR) $(AR_FLAGS) libcommon-target.a $(OBJS-libcommon-target)
	-$(RANLIB) $(RANLIB_FLAGS) libcommon-target.a

libcommon.a: $(OBJS-libcommon)
	-rm -rf libcommon.a
	$(AR) $(AR_FLAGS) libcommon.a $(OBJS-libcommon)
	-$(RANLIB) $(RANLIB_FLAGS) libcommon.a

# We call this executable `xgcc' rather than `gcc'
# to avoid confusion if the current directory is in the path
# and CC is `gcc'.  It is renamed to `gcc' when it is installed.
xgcc$(exeext): $(GCC_OBJS) c/gccspec.o libcommon-target.a $(LIBDEPS) \
	$(EXTRA_GCC_OBJS)
	+$(LINKER) $(ALL_LINKERFLAGS) $(LDFLAGS) -o $@ $(GCC_OBJS) \
	  c/gccspec.o $(EXTRA_GCC_OBJS) libcommon-target.a \
	  $(EXTRA_GCC_LIBS) $(LIBS)

# cpp is to cpp0 as e.g. g++ is to cc1plus: Just another driver.
# It is part of c-family because the handled extensions are hard-coded
# and only contain c-family extensions (see known_suffixes).
cpp$(exeext): $(GCC_OBJS) c-family/cppspec.o libcommon-target.a $(LIBDEPS) \
	$(EXTRA_GCC_OBJS)
	+$(LINKER) $(ALL_LINKERFLAGS) $(LDFLAGS) -o $@ $(GCC_OBJS) \
	  c-family/cppspec.o $(EXTRA_GCC_OBJS) libcommon-target.a \
	  $(EXTRA_GCC_LIBS) $(LIBS)

# Dump a specs file to make -B./ read these specs over installed ones.
$(SPECS): xgcc$(exeext)
	$(GCC_FOR_TARGET) -dumpspecs > tmp-specs
	mv tmp-specs $(SPECS)

# We do want to create an executable named `xgcc', so we can use it to
# compile libgcc2.a.
# Also create gcc-cross, so that install-common will install properly.
gcc-cross$(exeext): xgcc$(exeext)
	cp xgcc$(exeext) gcc-cross$(exeext)

checksum-options:
	echo "$(LINKER) $(ALL_LINKERFLAGS) $(LDFLAGS)" > checksum-options.tmp \
	&& $(SHELL) $(srcdir)/../move-if-change checksum-options.tmp checksum-options

#
# Build libgcc.a.

libgcc-support: libgcc.mvars stmp-int-hdrs $(TCONFIG_H) \
	$(MACHMODE_H) gcov-iov.h

libgcc.mvars: config.status Makefile
	: > tmp-libgcc.mvars
	echo GCC_CFLAGS = '$(GCC_CFLAGS)' >> tmp-libgcc.mvars
	echo INHIBIT_LIBC_CFLAGS = '$(INHIBIT_LIBC_CFLAGS)' >> tmp-libgcc.mvars
	echo TARGET_SYSTEM_ROOT = '$(TARGET_SYSTEM_ROOT)' >> tmp-libgcc.mvars
	if test @enable_default_pie@ = yes; then \
	  NO_PIE_CFLAGS="-fno-PIE"; \
	else \
	  NO_PIE_CFLAGS=; \
	fi; \
	echo NO_PIE_CFLAGS = "$$NO_PIE_CFLAGS" >> tmp-libgcc.mvars

	mv tmp-libgcc.mvars libgcc.mvars

# Use the genmultilib shell script to generate the information the gcc
# driver program needs to select the library directory based on the
# switches.
multilib.h: s-mlib; @true
s-mlib: $(srcdir)/genmultilib Makefile
	if test @enable_multilib@ = yes \
	   || test -n "$(MULTILIB_OSDIRNAMES)"; then \
	  CONFIG_SHELL="$(SHELL)" \
	  $(SHELL) $(srcdir)/genmultilib \
	    "$(MULTILIB_OPTIONS)" \
	    "$(MULTILIB_DIRNAMES)" \
	    "$(MULTILIB_MATCHES)" \
	    "$(MULTILIB_EXCEPTIONS)" \
	    "$(MULTILIB_EXTRA_OPTS)" \
	    "$(MULTILIB_EXCLUSIONS)" \
	    "$(MULTILIB_OSDIRNAMES)" \
	    "$(MULTILIB_REQUIRED)" \
	    "$(if $(MULTILIB_OSDIRNAMES),,$(MULTIARCH_DIRNAME))" \
	    "$(MULTILIB_REUSE)" \
	    "@enable_multilib@" \
	    > tmp-mlib.h; \
	else \
	  $(SHELL) $(srcdir)/genmultilib '' '' '' '' '' '' '' '' \
	    "$(MULTIARCH_DIRNAME)" '' no \
	    > tmp-mlib.h; \
	fi
	$(SHELL) $(srcdir)/../move-if-change tmp-mlib.h multilib.h
	$(STAMP) s-mlib
#
# Compiling object files from source files.

# Note that dependencies on obstack.h are not written
# because that file is not part of GCC.

srcextra: gcc.srcextra lang.srcextra

gcc.srcextra: gengtype-lex.c
	-cp -p $^ $(srcdir)

AR_OBJS = file-find.o
AR_LIBS = @COLLECT2_LIBS@

gcc-ar$(exeext): gcc-ar.o $(AR_OBJS) $(LIBDEPS)
	+$(LINKER) $(ALL_LINKERFLAGS) $(LDFLAGS) gcc-ar.o -o $@ \
		$(AR_OBJS) $(LIBS) $(AR_LIBS)

gcc-nm$(exeext): gcc-nm.o $(AR_OBJS) $(LIBDEPS)
	+$(LINKER) $(ALL_LINKERFLAGS) $(LDFLAGS) gcc-nm.o -o $@ \
		$(AR_OBJS) $(LIBS) $(AR_LIBS)

gcc-ranlib$(exeext): gcc-ranlib.o $(AR_OBJS) $(LIBDEPS)
	+$(LINKER) $(ALL_LINKERFLAGS) $(LDFLAGS) gcc-ranlib.o -o $@ \
		$(AR_OBJS) $(LIBS) $(AR_LIBS)

CFLAGS-gcc-ar.o += $(DRIVER_DEFINES) \
	-DTARGET_MACHINE=\"$(target_noncanonical)\" \
	@TARGET_SYSTEM_ROOT_DEFINE@ -DPERSONALITY=\"ar\"

CFLAGS-gcc-ranlib.o += $(DRIVER_DEFINES) \
	-DTARGET_MACHINE=\"$(target_noncanonical)\" \
	@TARGET_SYSTEM_ROOT_DEFINE@ -DPERSONALITY=\"ranlib\"

CFLAGS-gcc-nm.o += $(DRIVER_DEFINES) \
	-DTARGET_MACHINE=\"$(target_noncanonical)\" \
	@TARGET_SYSTEM_ROOT_DEFINE@ -DPERSONALITY=\"nm\"

# ??? the implicit rules dont trigger if the source file has a different name
# so copy instead
gcc-ranlib.c: gcc-ar.c
	cp -f $^ $@

gcc-nm.c: gcc-ar.c
	cp -f $^ $@

COLLECT2_OBJS = collect2.o collect2-aix.o vec.o ggc-none.o \
  collect-utils.o file-find.o hash-table.o selftest.o
COLLECT2_LIBS = @COLLECT2_LIBS@
collect2$(exeext): $(COLLECT2_OBJS) $(LIBDEPS)
# Don't try modifying collect2 (aka ld) in place--it might be linking this.
	+$(LINKER) $(ALL_LINKERFLAGS) $(LDFLAGS) -o T$@ \
		$(COLLECT2_OBJS) $(LIBS) $(COLLECT2_LIBS)
	mv -f T$@ $@

CFLAGS-collect2.o += -DTARGET_MACHINE=\"$(target_noncanonical)\" \
	@TARGET_SYSTEM_ROOT_DEFINE@

LTO_WRAPPER_OBJS = lto-wrapper.o collect-utils.o ggc-none.o
lto-wrapper$(exeext): $(LTO_WRAPPER_OBJS) libcommon-target.a $(LIBDEPS)
	+$(LINKER) $(ALL_LINKERFLAGS) $(LDFLAGS) -o T$@ \
	   $(LTO_WRAPPER_OBJS) libcommon-target.a $(LIBS)
	mv -f T$@ $@

# Files used by all variants of C or by the stand-alone pre-processor.

CFLAGS-c-family/c-opts.o += @TARGET_SYSTEM_ROOT_DEFINE@

CFLAGS-c-family/c-pch.o += -DHOST_MACHINE=\"$(host)\" \
	-DTARGET_MACHINE=\"$(target)\"

default-c.o: config/default-c.c
	$(COMPILE) $<
	$(POSTCOMPILE)

# Files used by all variants of C and some other languages.

CFLAGS-prefix.o += -DPREFIX=\"$(prefix)\" -DBASEVER=$(BASEVER_s)
prefix.o: $(BASEVER)

# Files used by the D language front end.

default-d.o: config/default-d.c
	$(COMPILE) $<
	$(POSTCOMPILE)

# Language-independent files.

DRIVER_DEFINES = \
  -DSTANDARD_STARTFILE_PREFIX=\"$(unlibsubdir)/\" \
  -DSTANDARD_EXEC_PREFIX=\"$(libdir)/gcc/\" \
  -DSTANDARD_LIBEXEC_PREFIX=\"$(libexecdir)/gcc/\" \
  -DDEFAULT_TARGET_VERSION=\"$(version)\" \
  -DDEFAULT_REAL_TARGET_MACHINE=\"$(real_target_noncanonical)\" \
  -DDEFAULT_TARGET_MACHINE=\"$(target_noncanonical)\" \
  -DSTANDARD_BINDIR_PREFIX=\"$(bindir)/\" \
  -DTOOLDIR_BASE_PREFIX=\"$(libsubdir_to_prefix)$(prefix_to_exec_prefix)\" \
  -DACCEL_DIR_SUFFIX=\"$(accel_dir_suffix)\" \
  @TARGET_SYSTEM_ROOT_DEFINE@ \
  $(VALGRIND_DRIVER_DEFINES) \
  $(if $(SHLIB),$(if $(filter yes,@enable_shared@),-DENABLE_SHARED_LIBGCC)) \
  -DCONFIGURE_SPECS="\"@CONFIGURE_SPECS@\"" \
  -DTOOL_INCLUDE_DIR=\"$(gcc_tooldir)/include\" \
  -DNATIVE_SYSTEM_HEADER_DIR=\"$(NATIVE_SYSTEM_HEADER_DIR)\"

CFLAGS-gcc.o += $(DRIVER_DEFINES) -DBASEVER=$(BASEVER_s)
gcc.o: $(BASEVER)

specs.h : s-specs ; @true
s-specs : Makefile
	lsf="$(lang_specs_files)"; for f in $$lsf; do \
	    echo "#include \"$$f\""; \
	done | sed 's|$(srcdir)/||' > tmp-specs.h
	$(SHELL) $(srcdir)/../move-if-change tmp-specs.h specs.h
	$(STAMP) s-specs

optionlist: s-options ; @true
s-options: $(ALL_OPT_FILES) Makefile $(srcdir)/opt-gather.awk
	LC_ALL=C ; export LC_ALL ; \
	$(AWK) -f $(srcdir)/opt-gather.awk $(ALL_OPT_FILES) > tmp-optionlist
	$(SHELL) $(srcdir)/../move-if-change tmp-optionlist optionlist
	$(STAMP) s-options

options.c: optionlist $(srcdir)/opt-functions.awk $(srcdir)/opt-read.awk \
    $(srcdir)/optc-gen.awk
	$(AWK) -f $(srcdir)/opt-functions.awk -f $(srcdir)/opt-read.awk \
	       -f $(srcdir)/optc-gen.awk \
	       -v header_name="config.h system.h coretypes.h options.h tm.h" < $< > $@

options-save.c: optionlist $(srcdir)/opt-functions.awk $(srcdir)/opt-read.awk \
    $(srcdir)/optc-save-gen.awk
	$(AWK) -f $(srcdir)/opt-functions.awk -f $(srcdir)/opt-read.awk \
	       -f $(srcdir)/optc-save-gen.awk \
	       -v header_name="config.h system.h coretypes.h tm.h" < $< > $@

options.h: s-options-h ; @true
s-options-h: optionlist $(srcdir)/opt-functions.awk $(srcdir)/opt-read.awk \
    $(srcdir)/opth-gen.awk
	$(AWK) -f $(srcdir)/opt-functions.awk -f $(srcdir)/opt-read.awk \
	       -f $(srcdir)/opth-gen.awk \
	       < $< > tmp-options.h
	$(SHELL) $(srcdir)/../move-if-change tmp-options.h options.h
	$(STAMP) $@

dumpvers: dumpvers.c

CFLAGS-version.o += -DBASEVER=$(BASEVER_s) -DDATESTAMP=$(DATESTAMP_s) \
	-DREVISION=$(REVISION_s) \
	-DDEVPHASE=$(DEVPHASE_s) -DPKGVERSION=$(PKGVERSION_s) \
	-DBUGURL=$(BUGURL_s)
version.o: $(REVISION) $(DATESTAMP) $(BASEVER) $(DEVPHASE)

# lto-compress.o needs $(ZLIBINC) added to the include flags.
CFLAGS-lto-compress.o += $(ZLIBINC)

CFLAGS-lto-streamer-in.o += -DTARGET_MACHINE=\"$(target_noncanonical)\"

bversion.h: s-bversion; @true
s-bversion: BASE-VER
	echo "#define BUILDING_GCC_MAJOR `echo $(BASEVER_c) | sed -e 's/^\([0-9]*\).*$$/\1/'`" > bversion.h
	echo "#define BUILDING_GCC_MINOR `echo $(BASEVER_c) | sed -e 's/^[0-9]*\.\([0-9]*\).*$$/\1/'`" >> bversion.h
	echo "#define BUILDING_GCC_PATCHLEVEL `echo $(BASEVER_c) | sed -e 's/^[0-9]*\.[0-9]*\.\([0-9]*\)$$/\1/'`" >> bversion.h
	echo "#define BUILDING_GCC_VERSION (BUILDING_GCC_MAJOR * 1000 + BUILDING_GCC_MINOR)" >> bversion.h
	$(STAMP) s-bversion

CFLAGS-toplev.o += -DTARGET_NAME=\"$(target_noncanonical)\"
CFLAGS-optinfo-emit-json.o += -DTARGET_NAME=\"$(target_noncanonical)\" $(ZLIBINC)

pass-instances.def: $(srcdir)/passes.def $(PASSES_EXTRA) \
		    $(srcdir)/gen-pass-instances.awk
	$(AWK) -f $(srcdir)/gen-pass-instances.awk \
	  $(srcdir)/passes.def $(PASSES_EXTRA) > pass-instances.def

$(out_object_file): $(out_file)
	$(COMPILE) $<
	$(POSTCOMPILE)

$(common_out_object_file): $(common_out_file)
	$(COMPILE) $<
	$(POSTCOMPILE)
#
# Generate header and source files from the machine description,
# and compile them.

.PRECIOUS: insn-config.h insn-flags.h insn-codes.h insn-constants.h \
  insn-emit.c insn-recog.c insn-extract.c insn-output.c insn-peep.c \
  insn-attr.h insn-attr-common.h insn-attrtab.c insn-dfatab.c \
  insn-latencytab.c insn-preds.c gimple-match.c generic-match.c \
  insn-target-def.h

# Dependencies for the md file.  The first time through, we just assume
# the md file itself and the generated dependency file (in order to get
# it built).  The second time through we have the dependency file.
-include mddeps.mk
MD_DEPS = s-mddeps $(md_file) $(MD_INCLUDES)

s-mddeps: $(md_file) $(MD_INCLUDES) build/genmddeps$(build_exeext)
	$(RUN_GEN) build/genmddeps$(build_exeext) $(md_file) > tmp-mddeps
	$(SHELL) $(srcdir)/../move-if-change tmp-mddeps mddeps.mk
	$(STAMP) s-mddeps

# For each of the files generated by running a generator program over
# the machine description, the following static pattern rules run the
# generator program only if the machine description has changed,
# but touch the target file only when its contents actually change.
# The "; @true" construct forces Make to recheck the timestamp on
# the target file.

simple_rtl_generated_h	= insn-attr.h insn-attr-common.h insn-codes.h \
			  insn-config.h insn-flags.h insn-target-def.h

simple_rtl_generated_c	= insn-automata.c insn-emit.c \
			  insn-extract.c insn-output.c \
			  insn-peep.c insn-recog.c

simple_generated_h	= $(simple_rtl_generated_h) insn-constants.h

simple_generated_c	= $(simple_rtl_generated_c) insn-enums.c

$(simple_generated_h:insn-%.h=s-%) \
$(simple_generated_c:insn-%.c=s-%): s-%: $(MD_DEPS)

$(simple_rtl_generated_h:insn-%.h=s-%) \
$(simple_rtl_generated_c:insn-%.c=s-%): s-%: insn-conditions.md

$(simple_generated_h): insn-%.h: s-%; @true

$(simple_generated_h:insn-%.h=s-%): s-%: build/gen%$(build_exeext)
	$(RUN_GEN) build/gen$*$(build_exeext) $(md_file) \
	  $(filter insn-conditions.md,$^) > tmp-$*.h
	$(SHELL) $(srcdir)/../move-if-change tmp-$*.h insn-$*.h
	$(STAMP) s-$*

$(simple_generated_c): insn-%.c: s-%; @true
$(simple_generated_c:insn-%.c=s-%): s-%: build/gen%$(build_exeext)
	$(RUN_GEN) build/gen$*$(build_exeext) $(md_file) \
	  $(filter insn-conditions.md,$^) > tmp-$*.c
	$(SHELL) $(srcdir)/../move-if-change tmp-$*.c insn-$*.c
	$(STAMP) s-$*

# gencheck doesn't read the machine description, and the file produced
# doesn't use the insn-* convention.
tree-check.h: s-check ; @true
s-check : build/gencheck$(build_exeext)
	$(RUN_GEN) build/gencheck$(build_exeext) > tmp-check.h
	$(SHELL) $(srcdir)/../move-if-change tmp-check.h tree-check.h
	$(STAMP) s-check

# genattrtab produces three files: tmp-{attrtab.c,dfatab.c,latencytab.c}
insn-attrtab.c insn-dfatab.c insn-latencytab.c: s-attrtab ; @true
s-attrtab : $(MD_DEPS) build/genattrtab$(build_exeext) \
  insn-conditions.md
	$(RUN_GEN) build/genattrtab$(build_exeext) $(md_file) insn-conditions.md \
		-Atmp-attrtab.c -Dtmp-dfatab.c -Ltmp-latencytab.c
	$(SHELL) $(srcdir)/../move-if-change tmp-attrtab.c    insn-attrtab.c
	$(SHELL) $(srcdir)/../move-if-change tmp-dfatab.c     insn-dfatab.c
	$(SHELL) $(srcdir)/../move-if-change tmp-latencytab.c insn-latencytab.c
	$(STAMP) s-attrtab

# genopinit produces two files.
insn-opinit.c insn-opinit.h: s-opinit ; @true
s-opinit: $(MD_DEPS) build/genopinit$(build_exeext) insn-conditions.md
	$(RUN_GEN) build/genopinit$(build_exeext) $(md_file) \
	  insn-conditions.md -htmp-opinit.h -ctmp-opinit.c
	$(SHELL) $(srcdir)/../move-if-change tmp-opinit.h insn-opinit.h
	$(SHELL) $(srcdir)/../move-if-change tmp-opinit.c insn-opinit.c
	$(STAMP) s-opinit

# gencondmd doesn't use the standard naming convention.
build/gencondmd.c: s-conditions; @true
s-conditions: $(MD_DEPS) build/genconditions$(build_exeext)
	$(RUN_GEN) build/genconditions$(build_exeext) $(md_file) > tmp-condmd.c
	$(SHELL) $(srcdir)/../move-if-change tmp-condmd.c build/gencondmd.c
	$(STAMP) s-conditions

insn-conditions.md: s-condmd; @true
s-condmd: build/gencondmd$(build_exeext)
	$(RUN_GEN) build/gencondmd$(build_exeext) > tmp-cond.md
	$(SHELL) $(srcdir)/../move-if-change tmp-cond.md insn-conditions.md
	$(STAMP) s-condmd


# These files are generated by running the same generator more than
# once with different options, so they have custom rules.  The
# stampfile idiom is the same.
genrtl.h: s-genrtl-h; @true

s-genrtl-h: build/gengenrtl$(build_exeext)
	$(RUN_GEN) build/gengenrtl$(build_exeext) > tmp-genrtl.h
	$(SHELL) $(srcdir)/../move-if-change tmp-genrtl.h genrtl.h
	$(STAMP) s-genrtl-h

insn-modes.c: s-modes; @true
insn-modes.h: s-modes-h; @true
insn-modes-inline.h: s-modes-inline-h; @true
min-insn-modes.c: s-modes-m; @true

s-modes: build/genmodes$(build_exeext)
	$(RUN_GEN) build/genmodes$(build_exeext) > tmp-modes.c
	$(SHELL) $(srcdir)/../move-if-change tmp-modes.c insn-modes.c
	$(STAMP) s-modes

s-modes-h: build/genmodes$(build_exeext)
	$(RUN_GEN) build/genmodes$(build_exeext) -h > tmp-modes.h
	$(SHELL) $(srcdir)/../move-if-change tmp-modes.h insn-modes.h
	$(STAMP) s-modes-h

s-modes-inline-h: build/genmodes$(build_exeext)
	$(RUN_GEN) build/genmodes$(build_exeext) -i > tmp-modes-inline.h
	$(SHELL) $(srcdir)/../move-if-change tmp-modes-inline.h \
	  insn-modes-inline.h
	$(STAMP) s-modes-inline-h

s-modes-m: build/genmodes$(build_exeext)
	$(RUN_GEN) build/genmodes$(build_exeext) -m > tmp-min-modes.c
	$(SHELL) $(srcdir)/../move-if-change tmp-min-modes.c min-insn-modes.c
	$(STAMP) s-modes-m

insn-preds.c: s-preds; @true
tm-preds.h: s-preds-h; @true
tm-constrs.h: s-constrs-h; @true

.PHONY: mddump
mddump: $(BUILD_RTL) $(MD_DEPS) build/genmddump$(build_exeext)
	$(RUN_GEN) build/genmddump$(build_exeext) $(md_file) > tmp-mddump.md

s-preds: $(MD_DEPS) build/genpreds$(build_exeext)
	$(RUN_GEN) build/genpreds$(build_exeext) $(md_file) > tmp-preds.c
	$(SHELL) $(srcdir)/../move-if-change tmp-preds.c insn-preds.c
	$(STAMP) s-preds

s-preds-h: $(MD_DEPS) build/genpreds$(build_exeext)
	$(RUN_GEN) build/genpreds$(build_exeext) -h $(md_file) > tmp-preds.h
	$(SHELL) $(srcdir)/../move-if-change tmp-preds.h tm-preds.h
	$(STAMP) s-preds-h

s-constrs-h: $(MD_DEPS) build/genpreds$(build_exeext)
	$(RUN_GEN) build/genpreds$(build_exeext) -c $(md_file) > tmp-constrs.h
	$(SHELL) $(srcdir)/../move-if-change tmp-constrs.h tm-constrs.h
	$(STAMP) s-constrs-h

s-case-cfn-macros: build/gencfn-macros$(build_exeext)
	$(RUN_GEN) build/gencfn-macros$(build_exeext) -c \
	  > tmp-case-cfn-macros.h
	$(SHELL) $(srcdir)/../move-if-change tmp-case-cfn-macros.h \
	  case-cfn-macros.h
	$(STAMP) s-case-cfn-macros
case-cfn-macros.h: s-case-cfn-macros; @true

s-cfn-operators: build/gencfn-macros$(build_exeext)
	$(RUN_GEN) build/gencfn-macros$(build_exeext) -o \
	  > tmp-cfn-operators.pd
	$(SHELL) $(srcdir)/../move-if-change tmp-cfn-operators.pd \
	  cfn-operators.pd
	$(STAMP) s-cfn-operators
cfn-operators.pd: s-cfn-operators; @true

target-hooks-def.h: s-target-hooks-def-h; @true
# make sure that when we build info files, the used tm.texi is up to date.
$(srcdir)/doc/tm.texi: s-tm-texi; @true

s-target-hooks-def-h: build/genhooks$(build_exeext)
	$(RUN_GEN) build/genhooks$(build_exeext) "Target Hook" \
					     > tmp-target-hooks-def.h
	$(SHELL) $(srcdir)/../move-if-change tmp-target-hooks-def.h \
					     target-hooks-def.h
	$(STAMP) s-target-hooks-def-h

c-family/c-target-hooks-def.h: s-c-target-hooks-def-h; @true

s-c-target-hooks-def-h: build/genhooks$(build_exeext)
	$(RUN_GEN) build/genhooks$(build_exeext) "C Target Hook" \
					     > tmp-c-target-hooks-def.h
	$(SHELL) $(srcdir)/../move-if-change tmp-c-target-hooks-def.h \
					     c-family/c-target-hooks-def.h
	$(STAMP) s-c-target-hooks-def-h

common/common-target-hooks-def.h: s-common-target-hooks-def-h; @true

s-common-target-hooks-def-h: build/genhooks$(build_exeext)
	$(RUN_GEN) build/genhooks$(build_exeext) "Common Target Hook" \
					     > tmp-common-target-hooks-def.h
	$(SHELL) $(srcdir)/../move-if-change tmp-common-target-hooks-def.h \
					     common/common-target-hooks-def.h
	$(STAMP) s-common-target-hooks-def-h

d/d-target-hooks-def.h: s-d-target-hooks-def-h; @true

s-d-target-hooks-def-h: build/genhooks$(build_exeext)
	$(RUN_GEN) build/genhooks$(build_exeext) "D Target Hook" \
					     > tmp-d-target-hooks-def.h
	$(SHELL) $(srcdir)/../move-if-change tmp-d-target-hooks-def.h \
					     d/d-target-hooks-def.h
	$(STAMP) s-d-target-hooks-def-h

# check if someone mistakenly only changed tm.texi.
# We use a different pathname here to avoid a circular dependency.
s-tm-texi: $(srcdir)/doc/../doc/tm.texi

# The tm.texi we want to compare against / check into svn should have
# unix-style line endings.  To make this work on MinGW, remove \r.
# \r is not portable to Solaris tr, therefore we have a special
# case for ASCII.  We use \r for other encodings like EBCDIC.
s-tm-texi: build/genhooks$(build_exeext) $(srcdir)/doc/tm.texi.in
	$(RUN_GEN) build/genhooks$(build_exeext) -d \
			$(srcdir)/doc/tm.texi.in > tmp-tm.texi
	case `echo X|tr X '\101'` in \
	  A) tr -d '\015' < tmp-tm.texi > tmp2-tm.texi ;; \
	  *) tr -d '\r' < tmp-tm.texi > tmp2-tm.texi ;; \
	esac
	mv tmp2-tm.texi tmp-tm.texi
	$(SHELL) $(srcdir)/../move-if-change tmp-tm.texi tm.texi
	@if cmp -s $(srcdir)/doc/tm.texi tm.texi; then \
	  $(STAMP) $@; \
	elif test $(srcdir)/doc/tm.texi -nt $(srcdir)/doc/tm.texi.in \
	  && ( test $(srcdir)/doc/tm.texi -nt $(srcdir)/target.def \
	    || test $(srcdir)/doc/tm.texi -nt $(srcdir)/c-family/c-target.def \
	    || test $(srcdir)/doc/tm.texi -nt $(srcdir)/common/common-target.def \
	    || test $(srcdir)/doc/tm.texi -nt $(srcdir)/d/d-target.def \
	  ); then \
	  echo >&2 ; \
	  echo You should edit $(srcdir)/doc/tm.texi.in rather than $(srcdir)/doc/tm.texi . >&2 ; \
	  false; \
	else \
	  echo >&2 ; \
	  echo Verify that you have permission to grant a GFDL license for all >&2 ; \
	  echo new text in $(objdir)/tm.texi, then copy it to $(srcdir)/doc/tm.texi. >&2 ; \
	  false; \
	fi

gimple-match.c: s-match gimple-match-head.c ; @true
generic-match.c: s-match generic-match-head.c ; @true

s-match: build/genmatch$(build_exeext) $(srcdir)/match.pd cfn-operators.pd
	$(RUN_GEN) build/genmatch$(build_exeext) --gimple $(srcdir)/match.pd \
	    > tmp-gimple-match.c
	$(RUN_GEN) build/genmatch$(build_exeext) --generic $(srcdir)/match.pd \
	    > tmp-generic-match.c
	$(SHELL) $(srcdir)/../move-if-change tmp-gimple-match.c \
	    					gimple-match.c
	$(SHELL) $(srcdir)/../move-if-change tmp-generic-match.c \
	    					generic-match.c
	$(STAMP) s-match

GTFILES = $(CPPLIB_H) $(srcdir)/input.h $(srcdir)/coretypes.h \
  $(host_xm_file_list) \
  $(tm_file_list) $(HASHTAB_H) $(SPLAY_TREE_H) $(srcdir)/bitmap.h \
  $(srcdir)/wide-int.h $(srcdir)/alias.h \
  $(srcdir)/coverage.c  $(srcdir)/rtl.h \
  $(srcdir)/optabs.h $(srcdir)/tree.h $(srcdir)/tree-core.h \
  $(srcdir)/libfuncs.h $(SYMTAB_H) \
  $(srcdir)/real.h $(srcdir)/function.h $(srcdir)/insn-addr.h $(srcdir)/hwint.h \
  $(srcdir)/fixed-value.h \
  $(srcdir)/function-abi.h \
  $(srcdir)/output.h $(srcdir)/cfgloop.h $(srcdir)/cfg.h $(srcdir)/profile-count.h \
  $(srcdir)/cselib.h $(srcdir)/basic-block.h  $(srcdir)/ipa-ref.h $(srcdir)/cgraph.h \
  $(srcdir)/reload.h $(srcdir)/caller-save.c $(srcdir)/symtab.c \
  $(srcdir)/alias.c $(srcdir)/bitmap.c $(srcdir)/cselib.c $(srcdir)/cgraph.c \
  $(srcdir)/ipa-prop.c $(srcdir)/ipa-cp.c $(srcdir)/ipa-utils.h \
  $(srcdir)/ipa-param-manipulation.h $(srcdir)/ipa-sra.c $(srcdir)/dbxout.c \
  $(srcdir)/signop.h \
  $(srcdir)/dwarf2out.h \
  $(srcdir)/dwarf2asm.c \
  $(srcdir)/dwarf2cfi.c \
  $(srcdir)/dwarf2out.c \
  $(srcdir)/tree-vect-generic.c \
  $(srcdir)/dojump.c $(srcdir)/emit-rtl.h \
  $(srcdir)/emit-rtl.c $(srcdir)/except.h $(srcdir)/explow.c $(srcdir)/expr.c \
  $(srcdir)/expr.h \
  $(srcdir)/function.c $(srcdir)/except.c \
  $(srcdir)/ggc-tests.c \
  $(srcdir)/gcse.c $(srcdir)/godump.c \
  $(srcdir)/lists.c $(srcdir)/optabs-libfuncs.c \
  $(srcdir)/profile.c $(srcdir)/mcf.c \
  $(srcdir)/reg-stack.c $(srcdir)/cfgrtl.c \
  $(srcdir)/stor-layout.c \
  $(srcdir)/stringpool.c $(srcdir)/tree.c $(srcdir)/varasm.c \
  $(srcdir)/gimple.h \
  $(srcdir)/gimple-ssa.h \
  $(srcdir)/tree-ssanames.c $(srcdir)/tree-eh.c $(srcdir)/tree-ssa-address.c \
  $(srcdir)/tree-cfg.c $(srcdir)/tree-ssa-loop-ivopts.c \
  $(srcdir)/tree-dfa.c \
  $(srcdir)/tree-iterator.c $(srcdir)/gimple-expr.c \
  $(srcdir)/tree-chrec.h \
  $(srcdir)/tree-scalar-evolution.c \
  $(srcdir)/tree-ssa-operands.h \
  $(srcdir)/tree-profile.c $(srcdir)/tree-nested.c \
  $(srcdir)/omp-offload.h \
  $(srcdir)/omp-offload.c \
  $(srcdir)/omp-expand.c \
  $(srcdir)/omp-low.c \
  $(srcdir)/targhooks.c $(out_file) $(srcdir)/passes.c $(srcdir)/cgraphunit.c \
  $(srcdir)/cgraphclones.c \
  $(srcdir)/tree-phinodes.c \
  $(srcdir)/tree-ssa-alias.h \
  $(srcdir)/tree-ssanames.h \
  $(srcdir)/tree-vrp.h \
  $(srcdir)/ipa-prop.h \
  $(srcdir)/trans-mem.c \
  $(srcdir)/lto-streamer.h \
  $(srcdir)/target-globals.h \
  $(srcdir)/ipa-predicate.h \
  $(srcdir)/ipa-fnsummary.h \
  $(srcdir)/value-range.h \
  $(srcdir)/vtable-verify.c \
  $(srcdir)/asan.c \
  $(srcdir)/ubsan.c \
  $(srcdir)/tsan.c \
  $(srcdir)/sanopt.c \
  $(srcdir)/sancov.c \
  $(srcdir)/ipa-devirt.c \
  $(srcdir)/internal-fn.h \
  $(srcdir)/hsa-common.c \
  $(srcdir)/calls.c \
  $(srcdir)/omp-general.h \
  @all_gtfiles@

# Compute the list of GT header files from the corresponding C sources,
# possibly nested within config or language subdirectories.  Match gengtype's
# behavior in this respect: gt-LANG-file.h for "file" anywhere within a LANG
# language subdir, gt-file.h otherwise (no subdir indication for config/
# related sources).

GTFILES_H = $(subst /,-, \
	    $(shell echo $(patsubst $(srcdir)/%,gt-%, \
			   $(patsubst %.c,%.h, \
			     $(filter %.c, $(GTFILES)))) \
			| sed -e "s|/[^ ]*/|/|g" -e "s|gt-config/|gt-|g"))

GTFILES_LANG_H = $(patsubst [%], gtype-%.h, $(filter [%], $(GTFILES)))
ALL_GTFILES_H := $(sort $(GTFILES_H) $(GTFILES_LANG_H))

# $(GTFILES) may be too long to put on a command line, so we have to
# write it out to a file (taking care not to do that in a way that
# overflows a command line!) and then have gengtype read the file in.

$(ALL_GTFILES_H) gtype-desc.c gtype-desc.h gtype.state: s-gtype ; @true

### Common flags to gengtype [e.g. -v or -B backupdir]
GENGTYPE_FLAGS= 

gtyp-input.list: s-gtyp-input ; @true
s-gtyp-input: Makefile
	@: $(call write_entries_to_file,$(GTFILES),tmp-gi.list)
	$(SHELL) $(srcdir)/../move-if-change tmp-gi.list gtyp-input.list
	$(STAMP) s-gtyp-input

s-gtype: build/gengtype$(build_exeext) $(filter-out [%], $(GTFILES)) \
	 gtyp-input.list
# First, parse all files and save a state file.
	$(RUN_GEN) build/gengtype$(build_exeext) $(GENGTYPE_FLAGS) \
                    -S $(srcdir) -I gtyp-input.list -w tmp-gtype.state
# Second, read the state file and generate all files.  This ensure that
# gtype.state is correctly read:
	$(SHELL) $(srcdir)/../move-if-change tmp-gtype.state gtype.state
	$(RUN_GEN) build/gengtype$(build_exeext) $(GENGTYPE_FLAGS) \
                    -r gtype.state
	$(STAMP) s-gtype

generated_files = config.h tm.h $(TM_P_H) $(TM_D_H) $(TM_H) multilib.h \
       $(simple_generated_h) specs.h \
       tree-check.h genrtl.h insn-modes.h insn-modes-inline.h \
       tm-preds.h tm-constrs.h \
       $(ALL_GTFILES_H) gtype-desc.c gtype-desc.h gcov-iov.h \
       options.h target-hooks-def.h insn-opinit.h \
       common/common-target-hooks-def.h pass-instances.def \
       c-family/c-target-hooks-def.h d/d-target-hooks-def.h \
<<<<<<< HEAD
       params.list params.options case-cfn-macros.h \
       cfn-operators.pd
=======
       case-cfn-macros.h \
       cfn-operators.pd omp-device-properties.h
>>>>>>> 9e014010

#
# How to compile object files to run on the build machine.

build/%.o :  # dependencies provided by explicit rule later
	$(COMPILER_FOR_BUILD) -c $(BUILD_COMPILERFLAGS) $(BUILD_CPPFLAGS) \
		-o $@ $<

## build/version.o is compiled by the $(COMPILER_FOR_BUILD) but needs
## several C macro definitions, just like version.o
build/version.o:  version.c version.h \
                  $(REVISION) $(DATESTAMP) $(BASEVER) $(DEVPHASE)
	$(COMPILER_FOR_BUILD) -c $(BUILD_COMPILERFLAGS) $(BUILD_CPPFLAGS) \
	-DBASEVER=$(BASEVER_s) -DDATESTAMP=$(DATESTAMP_s) \
	-DREVISION=$(REVISION_s) \
	-DDEVPHASE=$(DEVPHASE_s) -DPKGVERSION=$(PKGVERSION_s) \
	-DBUGURL=$(BUGURL_s) -o $@ $<

# Header dependencies for the programs that generate source code.
# These are library modules...
build/errors.o : errors.c $(BCONFIG_H) $(SYSTEM_H) errors.h
build/gensupport.o: gensupport.c $(BCONFIG_H) $(SYSTEM_H) 		\
  $(CORETYPES_H) $(GTM_H) $(RTL_BASE_H) $(OBSTACK_H) errors.h		\
  $(HASHTAB_H) $(READ_MD_H) $(GENSUPPORT_H) $(HASH_TABLE_H)
build/ggc-none.o : ggc-none.c $(BCONFIG_H) $(SYSTEM_H) $(CORETYPES_H) 	\
  $(GGC_H)
build/min-insn-modes.o : min-insn-modes.c $(BCONFIG_H) $(SYSTEM_H)	\
  $(CORETYPES_H)
build/print-rtl.o: print-rtl.c $(BCONFIG_H) $(SYSTEM_H) $(CORETYPES_H)	\
  $(GTM_H) $(RTL_BASE_H)
build/read-md.o: read-md.c $(BCONFIG_H) $(SYSTEM_H) $(CORETYPES_H)	\
  $(HASHTAB_H) errors.h $(READ_MD_H)
build/read-rtl.o: read-rtl.c $(BCONFIG_H) $(SYSTEM_H) $(CORETYPES_H)	\
  $(GTM_H) $(RTL_BASE_H) $(OBSTACK_H) $(HASHTAB_H) $(READ_MD_H)		\
  $(GENSUPPORT_H)
build/rtl.o: rtl.c $(BCONFIG_H) $(CORETYPES_H) $(GTM_H) $(SYSTEM_H)	\
  $(RTL_H) $(GGC_H) errors.h
build/vec.o : vec.c $(BCONFIG_H) $(SYSTEM_H) $(CORETYPES_H) $(VEC_H)	\
  $(GGC_H) toplev.h $(DIAGNOSTIC_CORE_H) $(HASH_TABLE_H)
build/hash-table.o : hash-table.c $(BCONFIG_H) $(SYSTEM_H)		\
  $(CORETYPES_H) $(HASH_TABLE_H) $(GGC_H) toplev.h $(DIAGNOSTIC_CORE_H)
build/sort.o : sort.cc $(BCONFIG_H) $(SYSTEM_H)
build/inchash.o : inchash.c $(BCONFIG_H) $(SYSTEM_H) $(CORETYPES_H)	\
  $(HASHTAB_H) inchash.h
build/gencondmd.o : build/gencondmd.c $(BCONFIG_H) $(SYSTEM_H)		\
  $(CORETYPES_H) $(GTM_H) insn-constants.h				\
  $(filter-out insn-flags.h, $(RTL_H) $(TM_P_H) $(FUNCTION_H) $(REGS_H) \
  $(RECOG_H) output.h $(FLAGS_H) $(RESOURCE_H) toplev.h $(DIAGNOSTIC_CORE_H) reload.h 	\
  $(EXCEPT_H) tm-constrs.h)
# This pulls in tm-pred.h which contains inline functions wrapping up
# predicates from the back-end so those functions must be discarded.
# No big deal since gencondmd.c is a dummy file for non-GCC compilers.
build/gencondmd.o : \
  BUILD_CFLAGS := $(filter-out -fkeep-inline-functions, $(BUILD_CFLAGS))

# ...these are the programs themselves.
build/genattr.o : genattr.c $(RTL_BASE_H) $(BCONFIG_H) $(SYSTEM_H)	\
  $(CORETYPES_H) $(GTM_H) errors.h $(READ_MD_H) $(GENSUPPORT_H)
build/genattr-common.o : genattr-common.c $(RTL_BASE_H) $(BCONFIG_H)	\
  $(SYSTEM_H) $(CORETYPES_H) $(GTM_H) errors.h $(READ_MD_H) $(GENSUPPORT_H)
build/genattrtab.o : genattrtab.c $(RTL_BASE_H) $(OBSTACK_H)		\
  $(BCONFIG_H) $(SYSTEM_H) $(CORETYPES_H) $(GTM_H) errors.h $(GGC_H)	\
  $(READ_MD_H) $(GENSUPPORT_H) $(FNMATCH_H)
build/genautomata.o : genautomata.c $(RTL_BASE_H) $(OBSTACK_H)		\
  $(BCONFIG_H) $(SYSTEM_H) $(CORETYPES_H) $(GTM_H) errors.h $(VEC_H)	\
  $(HASHTAB_H) $(GENSUPPORT_H) $(FNMATCH_H)
build/gencheck.o : gencheck.c all-tree.def $(BCONFIG_H) $(GTM_H)	\
	$(SYSTEM_H) $(CORETYPES_H) tree.def c-family/c-common.def	\
	$(lang_tree_files) gimple.def
build/genchecksum.o : genchecksum.c $(BCONFIG_H) $(SYSTEM_H) $(MD5_H)
build/gencodes.o : gencodes.c $(RTL_BASE_H) $(BCONFIG_H) $(SYSTEM_H)	\
  $(CORETYPES_H) $(GTM_H) errors.h $(GENSUPPORT_H)
build/genconditions.o : genconditions.c $(RTL_BASE_H) $(BCONFIG_H)	\
  $(SYSTEM_H) $(CORETYPES_H) $(GTM_H) errors.h $(HASHTAB_H)		\
  $(READ_MD_H) $(GENSUPPORT_H)
build/genconfig.o : genconfig.c $(RTL_BASE_H) $(BCONFIG_H) $(SYSTEM_H)	\
  $(CORETYPES_H) $(GTM_H) errors.h $(GENSUPPORT_H)
build/genconstants.o : genconstants.c $(BCONFIG_H) $(SYSTEM_H)		\
  $(CORETYPES_H) errors.h $(READ_MD_H)
build/genemit.o : genemit.c $(RTL_BASE_H) $(BCONFIG_H) $(SYSTEM_H)	\
  $(CORETYPES_H) $(GTM_H) errors.h $(READ_MD_H) $(GENSUPPORT_H) internal-fn.def
build/genenums.o : genenums.c $(BCONFIG_H) $(SYSTEM_H)			\
  $(CORETYPES_H) errors.h $(READ_MD_H)
build/genextract.o : genextract.c $(RTL_BASE_H) $(BCONFIG_H)		\
  $(SYSTEM_H) $(CORETYPES_H) $(GTM_H) errors.h $(READ_MD_H) $(GENSUPPORT_H)
build/genflags.o : genflags.c $(RTL_BASE_H) $(OBSTACK_H) $(BCONFIG_H)	\
  $(SYSTEM_H) $(CORETYPES_H) $(GTM_H) errors.h $(READ_MD_H) $(GENSUPPORT_H)
build/gentarget-def.o : gentarget-def.c $(BCONFIG_H) $(SYSTEM_H)	\
  $(CORETYPES_H) $(GTM_H) $(RTL_BASE_H) errors.h $(READ_MD_H)		\
  $(GENSUPPORT_H) $(HASH_TABLE_H) target-insns.def
build/gengenrtl.o : gengenrtl.c $(BCONFIG_H) $(SYSTEM_H) rtl.def

# The gengtype generator program is special: Two versions are built.
# One is for the build machine, and one is for the host to allow
# plugins to define their types and generate the supporting GGC
# datastructures and routines with GTY markers.
# The host object files depend on CONFIG_H, and the build objects
# on BCONFIG_H.  For the build objects, add -DGENERATOR_FILE manually,
# the build-%: rule doesn't apply to them.

GENGTYPE_OBJS = gengtype.o gengtype-parse.o gengtype-state.o \
  gengtype-lex.o errors.o

gengtype-lex.o build/gengtype-lex.o : gengtype-lex.c gengtype.h $(SYSTEM_H)
CFLAGS-gengtype-lex.o += -DHOST_GENERATOR_FILE
build/gengtype-lex.o: $(BCONFIG_H)

gengtype-parse.o build/gengtype-parse.o : gengtype-parse.c gengtype.h \
  $(SYSTEM_H)
CFLAGS-gengtype-parse.o += -DHOST_GENERATOR_FILE
build/gengtype-parse.o: $(BCONFIG_H)

gengtype-state.o build/gengtype-state.o: gengtype-state.c $(SYSTEM_H) \
  gengtype.h errors.h version.h $(HASHTAB_H) $(OBSTACK_H) \
  $(XREGEX_H)
CFLAGS-gengtype-state.o += -DHOST_GENERATOR_FILE
build/gengtype-state.o: $(BCONFIG_H)
gengtype.o build/gengtype.o : gengtype.c $(SYSTEM_H) gengtype.h 	\
  rtl.def insn-notes.def errors.h version.h     		\
  $(HASHTAB_H) $(OBSTACK_H) $(XREGEX_H)
CFLAGS-gengtype.o += -DHOST_GENERATOR_FILE
build/gengtype.o: $(BCONFIG_H)

CFLAGS-errors.o += -DHOST_GENERATOR_FILE

build/genmddeps.o: genmddeps.c $(BCONFIG_H) $(SYSTEM_H) $(CORETYPES_H)	\
  errors.h $(READ_MD_H)
build/genmodes.o : genmodes.c $(BCONFIG_H) $(SYSTEM_H) errors.h		\
  $(HASHTAB_H) machmode.def $(extra_modes_file)
build/genopinit.o : genopinit.c $(RTL_BASE_H) $(BCONFIG_H) $(SYSTEM_H)	\
  $(CORETYPES_H) $(GTM_H) errors.h $(GENSUPPORT_H) optabs.def
build/genoutput.o : genoutput.c $(RTL_BASE_H) $(BCONFIG_H) $(SYSTEM_H)	\
  $(CORETYPES_H) $(GTM_H) errors.h $(READ_MD_H) $(GENSUPPORT_H)
build/genpeep.o : genpeep.c $(RTL_BASE_H) $(BCONFIG_H) $(SYSTEM_H)	\
  $(CORETYPES_H) $(GTM_H) errors.h $(GENSUPPORT_H) toplev.h		\
  $(DIAGNOSTIC_CORE_H)
build/genpreds.o : genpreds.c $(RTL_BASE_H) $(BCONFIG_H) $(SYSTEM_H)	\
  $(CORETYPES_H) $(GTM_H) errors.h $(READ_MD_H) $(GENSUPPORT_H) $(OBSTACK_H)
build/genrecog.o : genrecog.c $(RTL_BASE_H) $(BCONFIG_H) $(SYSTEM_H)	\
  $(CORETYPES_H) $(GTM_H) errors.h $(READ_MD_H) $(GENSUPPORT_H)		\
  $(HASH_TABLE_H) inchash.h
build/genhooks.o : genhooks.c $(TARGET_DEF) $(C_TARGET_DEF)		\
  $(COMMON_TARGET_DEF) $(D_TARGET_DEF) $(BCONFIG_H) $(SYSTEM_H) errors.h
build/genmddump.o : genmddump.c $(RTL_BASE_H) $(BCONFIG_H) $(SYSTEM_H)	\
  $(CORETYPES_H) $(GTM_H) errors.h $(READ_MD_H) $(GENSUPPORT_H)
build/genmatch.o : genmatch.c $(BCONFIG_H) $(SYSTEM_H) \
  $(CORETYPES_H) errors.h $(HASH_TABLE_H) hash-map.h $(GGC_H) is-a.h \
<<<<<<< HEAD
  tree.def builtins.def internal-fn.def case-cfn-macros.h
=======
  tree.def builtins.def internal-fn.def case-cfn-macros.h $(CPPLIB_H)
>>>>>>> 9e014010
build/gencfn-macros.o : gencfn-macros.c $(BCONFIG_H) $(SYSTEM_H)	\
  $(CORETYPES_H) errors.h $(HASH_TABLE_H) hash-set.h builtins.def	\
  internal-fn.def

# Compile the programs that generate insn-* from the machine description.
# They are compiled with $(COMPILER_FOR_BUILD), and associated libraries,
# since they need to run on this machine
# even if GCC is being compiled to run on some other machine.

# All these programs use the RTL reader ($(BUILD_RTL)).
genprogrtl = attr attr-common attrtab automata codes conditions config emit \
	     extract flags mddump opinit output peep preds recog target-def
$(genprogrtl:%=build/gen%$(build_exeext)): $(BUILD_RTL)

# All these programs use the MD reader ($(BUILD_MD)).
genprogmd = $(genprogrtl) mddeps constants enums
$(genprogmd:%=build/gen%$(build_exeext)): $(BUILD_MD)

# All these programs need to report errors.
genprogerr = $(genprogmd) genrtl modes gtype hooks cfn-macros condmd
$(genprogerr:%=build/gen%$(build_exeext)): $(BUILD_ERRORS)

# Remaining build programs.
genprog = $(genprogerr) check checksum match

# These programs need libs over and above what they get from the above list.
build/genautomata$(build_exeext) : BUILD_LIBS += -lm

build/genrecog$(build_exeext) : build/hash-table.o build/inchash.o
build/gencfn-macros$(build_exeext) : build/hash-table.o build/vec.o \
  build/ggc-none.o build/sort.o

# For stage1 and when cross-compiling use the build libcpp which is
# built with NLS disabled.  For stage2+ use the host library and
# its dependencies.
ifeq ($(build_objdir),$(build_libobjdir))
BUILD_CPPLIB = $(build_libobjdir)/libcpp/libcpp.a
else
BUILD_CPPLIB = $(CPPLIB) $(LIBIBERTY)
build/genmatch$(build_exeext): BUILD_LIBDEPS += $(LIBINTL_DEP) $(LIBICONV_DEP)
build/genmatch$(build_exeext): BUILD_LIBS += $(LIBINTL) $(LIBICONV)
endif

build/genmatch$(build_exeext) : $(BUILD_CPPLIB) \
  $(BUILD_ERRORS) build/vec.o build/hash-table.o build/sort.o

# These programs are not linked with the MD reader.
build/gengtype$(build_exeext) : build/gengtype-lex.o build/gengtype-parse.o \
              build/gengtype-state.o build/version.o build/errors.o

gengtype$(exeext) : gengtype.o gengtype-lex.o gengtype-parse.o \
              gengtype-state.o version.o errors.o $(LIBDEPS)
	+$(LINKER) $(ALL_LINKERFLAGS) $(LDFLAGS) -o $@ \
	    $(filter-out ($LIBDEPS), $^) $(LIBS)

# Rule for the generator programs:
$(genprog:%=build/gen%$(build_exeext)): build/gen%$(build_exeext): build/gen%.o $(BUILD_LIBDEPS)
	+$(LINKER_FOR_BUILD) $(BUILD_LINKERFLAGS) $(BUILD_LDFLAGS) -o $@ \
	    $(filter-out $(BUILD_LIBDEPS), $^) $(BUILD_LIBS)

omp-general.o: omp-device-properties.h

omp_device_properties = @omp_device_properties@
omp-device-properties.h: s-omp-device-properties-h ; @true
s-omp-device-properties-h: @omp_device_property_deps@
	-rm -f tmp-omp-device-properties.h; \
	for kind in kind arch isa; do \
	  echo 'const char omp_offload_device_'$${kind}'[] = ' \
	    >> tmp-omp-device-properties.h; \
	  for prop in none $(omp_device_properties); do \
	    [ "$$prop" = "none" ] && continue; \
	    tgt=`echo "$$prop" | sed 's/=.*$$//'`; \
	    props=`echo "$$prop" | sed 's/.*=//'`; \
	    echo "\"$$tgt\\0\"" >> tmp-omp-device-properties.h; \
	    sed -n 's/^'$${kind}': //p' $${props} \
	      | sed 's/[[:blank:]]/ /g;s/  */ /g;s/^ //;s/ $$//;s/ /\\0/g;s/^/"/;s/$$/\\0\\0"/' \
	      >> tmp-omp-device-properties.h; \
	  done; \
	  echo '"";' >> tmp-omp-device-properties.h; \
	done; \
	$(SHELL) $(srcdir)/../move-if-change tmp-omp-device-properties.h \
	  omp-device-properties.h
	$(STAMP) s-omp-device-properties-h

# Generated source files for gengtype.  Prepend inclusion of
# config.h/bconfig.h because AIX requires _LARGE_FILES to be defined before
# any system header is included.
gengtype-lex.c : gengtype-lex.l
	-$(FLEX) $(FLEXFLAGS) -o$@ $< && { \
	  echo '#ifdef HOST_GENERATOR_FILE' > $@.tmp; \
	  echo '#include "config.h"'       >> $@.tmp; \
	  echo '#else'                     >> $@.tmp; \
	  echo '#include "bconfig.h"'      >> $@.tmp; \
	  echo '#endif'                    >> $@.tmp; \
	  cat $@ >> $@.tmp; \
	  mv $@.tmp $@; \
	}

#
# Remake internationalization support.
CFLAGS-intl.o += -DLOCALEDIR=\"$(localedir)\"

#
# Remake cpp.

PREPROCESSOR_DEFINES = \
  -DGCC_INCLUDE_DIR=\"$(libsubdir)/include\" \
  -DFIXED_INCLUDE_DIR=\"$(libsubdir)/include-fixed\" \
  -DGPLUSPLUS_INCLUDE_DIR=\"$(gcc_gxx_include_dir)\" \
  -DGPLUSPLUS_INCLUDE_DIR_ADD_SYSROOT=$(gcc_gxx_include_dir_add_sysroot) \
  -DGPLUSPLUS_TOOL_INCLUDE_DIR=\"$(gcc_gxx_include_dir)/$(target_noncanonical)\" \
  -DGPLUSPLUS_BACKWARD_INCLUDE_DIR=\"$(gcc_gxx_include_dir)/backward\" \
  -DLOCAL_INCLUDE_DIR=\"$(local_includedir)\" \
  -DCROSS_INCLUDE_DIR=\"$(CROSS_SYSTEM_HEADER_DIR)\" \
  -DTOOL_INCLUDE_DIR=\"$(gcc_tooldir)/include\" \
  -DNATIVE_SYSTEM_HEADER_DIR=\"$(NATIVE_SYSTEM_HEADER_DIR)\" \
  -DPREFIX=\"$(prefix)/\" \
  -DSTANDARD_EXEC_PREFIX=\"$(libdir)/gcc/\" \
  @TARGET_SYSTEM_ROOT_DEFINE@

CFLAGS-cppbuiltin.o += $(PREPROCESSOR_DEFINES) -DBASEVER=$(BASEVER_s)
cppbuiltin.o: $(BASEVER)

CFLAGS-cppdefault.o += $(PREPROCESSOR_DEFINES)

# Note for the stamp targets, we run the program `true' instead of
# having an empty command (nothing following the semicolon).

# gcov-iov.c is run on the build machine to generate gcov-iov.h from version.c
build/gcov-iov.o: gcov-iov.c $(BCONFIG_H) $(CORETYPES_H) $(GTM_H) \
  $(SYSTEM_H) $(CORETYPES_H) $(TM_H)

build/gcov-iov$(build_exeext): build/gcov-iov.o
	+$(LINKER_FOR_BUILD) $(BUILD_LINKERFLAGS) $(BUILD_LDFLAGS) \
		build/gcov-iov.o -o $@

gcov-iov.h: s-iov; @true
s-iov: build/gcov-iov$(build_exeext) $(BASEVER) $(DEVPHASE)
	build/gcov-iov$(build_exeext) '$(BASEVER_c)' '$(DEVPHASE_c)' \
	    > tmp-gcov-iov.h
	$(SHELL) $(srcdir)/../move-if-change tmp-gcov-iov.h gcov-iov.h
	$(STAMP) s-iov

# gcov.o needs $(ZLIBINC) added to the include flags.
CFLAGS-gcov.o += $(ZLIBINC)

GCOV_OBJS = gcov.o json.o
gcov$(exeext): $(GCOV_OBJS) $(LIBDEPS)
	+$(LINKER) $(ALL_LINKERFLAGS) $(LDFLAGS) $(GCOV_OBJS) \
		hash-table.o ggc-none.o $(LIBS) $(ZLIB) -o $@
GCOV_DUMP_OBJS = gcov-dump.o
gcov-dump$(exeext): $(GCOV_DUMP_OBJS) $(LIBDEPS)
	+$(LINKER) $(ALL_LINKERFLAGS) $(LDFLAGS) $(GCOV_DUMP_OBJS) \
		hash-table.o ggc-none.o\
		$(LIBS) -o $@

GCOV_TOOL_DEP_FILES = $(srcdir)/../libgcc/libgcov-util.c gcov-io.c $(GCOV_IO_H) \
  $(srcdir)/../libgcc/libgcov-driver.c $(srcdir)/../libgcc/libgcov-driver-system.c \
  $(srcdir)/../libgcc/libgcov-merge.c $(srcdir)/../libgcc/libgcov.h \
  $(SYSTEM_H) coretypes.h $(TM_H) $(CONFIG_H) version.h intl.h $(DIAGNOSTIC_H)
libgcov-util.o: $(srcdir)/../libgcc/libgcov-util.c $(GCOV_TOOL_DEP_FILES)
	+$(COMPILER) -c $(ALL_COMPILERFLAGS) $(ALL_CPPFLAGS) $(INCLUDES) -o $@ $<
libgcov-driver-tool.o: $(srcdir)/../libgcc/libgcov-driver.c $(GCOV_TOOL_DEP_FILES)
	+$(COMPILER) -c $(ALL_COMPILERFLAGS) $(ALL_CPPFLAGS) $(INCLUDES) \
	  -DIN_GCOV_TOOL=1 -o $@ $<
libgcov-merge-tool.o: $(srcdir)/../libgcc/libgcov-merge.c $(GCOV_TOOL_DEP_FILES)
	+$(COMPILER) -c $(ALL_COMPILERFLAGS) $(ALL_CPPFLAGS) $(INCLUDES) \
	  -DIN_GCOV_TOOL=1 -o $@ $<
GCOV_TOOL_OBJS = gcov-tool.o libgcov-util.o libgcov-driver-tool.o libgcov-merge-tool.o
gcov-tool$(exeext): $(GCOV_TOOL_OBJS) $(LIBDEPS)
	+$(LINKER) $(ALL_LINKERFLAGS) $(LDFLAGS) $(GCOV_TOOL_OBJS) $(LIBS) -o $@
#
# Build the include directories.  The stamp files are stmp-* rather than
# s-* so that mostlyclean does not force the include directory to
# be rebuilt.

unwind.h: $(UNWIND_H)
	-if [ -d include ] ; then true; else mkdir include; chmod a+rx include; fi
	rm -f include/unwind.h
	cp $(UNWIND_H) include/unwind.h
	chmod a+r include/unwind.h

# Build the include directories.
stmp-int-hdrs: $(STMP_FIXINC) $(USER_H) fixinc_list
# Copy in the headers provided with gcc.
#
# The sed command gets just the last file name component;
# this is necessary because VPATH could add a dirname.
# Using basename would be simpler, but some systems don't have it.
#
# The touch command is here to workaround an AIX/Linux NFS bug.
#
# The move-if-change + cp -p twists for limits.h are intended to preserve
# the time stamp when we regenerate, to prevent pointless rebuilds during
# e.g. install-no-fixedincludes.
	-if [ -d include ] ; then true; else mkdir include; chmod a+rx include; fi
	-if [ -d include-fixed ] ; then true; else mkdir include-fixed; chmod a+rx include-fixed; fi
	if false; then \
	for file in .. $(USER_H); do \
	  if [ X$$file != X.. ]; then \
	    realfile=`echo $$file | sed -e 's|.*/\([^/]*\)$$|\1|'`; \
	    $(STAMP) include/$$realfile; \
	    rm -f include/$$realfile; \
	    cp $$file include; \
	    chmod a+r include/$$realfile; \
	  fi; \
	done; \
	for file in .. $(USER_H_INC_NEXT_PRE); do \
	  if [ X$$file != X.. ]; then \
            mv include/$$file include/x_$$file; \
            echo "#include_next <$$file>" >include/$$file; \
            cat include/x_$$file >>include/$$file; \
            rm -f include/x_$$file; \
	    chmod a+r include/$$file; \
	  fi; \
	done; \
	for file in .. $(USER_H_INC_NEXT_POST); do \
	  if [ X$$file != X.. ]; then \
	    echo "#include_next <$$file>" >>include/$$file; \
	    chmod a+r include/$$file; \
	  fi; \
	done; \
	rm -f include/stdint.h; \
	if [ $(USE_GCC_STDINT) = wrap ]; then \
	  rm -f include/stdint-gcc.h; \
	  cp $(srcdir)/ginclude/stdint-gcc.h include/stdint-gcc.h; \
	  chmod a+r include/stdint-gcc.h; \
	  cp $(srcdir)/ginclude/stdint-wrap.h include/stdint.h; \
	  chmod a+r include/stdint.h; \
	elif [ $(USE_GCC_STDINT) = provide ]; then \
	  cp $(srcdir)/ginclude/stdint-gcc.h include/stdint.h; \
	  chmod a+r include/stdint.h; \
	fi; \
	set -e; for ml in `cat fixinc_list`; do \
	  sysroot_headers_suffix=`echo $${ml} | sed -e 's/;.*$$//'`; \
	  multi_dir=`echo $${ml} | sed -e 's/^[^;]*;//'`; \
	  fix_dir=include-fixed$${multi_dir}; \
	  if $(LIMITS_H_TEST) ; then \
	    cat $(srcdir)/limitx.h $(srcdir)/glimits.h $(srcdir)/limity.h > tmp-xlimits.h; \
	  else \
	    cat $(srcdir)/glimits.h > tmp-xlimits.h; \
	  fi; \
	  $(mkinstalldirs) $${fix_dir}; \
	  chmod a+rx $${fix_dir} || true; \
	  $(SHELL) $(srcdir)/../move-if-change \
	    tmp-xlimits.h  tmp-limits.h; \
	  rm -f $${fix_dir}/limits.h; \
	  cp -p tmp-limits.h $${fix_dir}/limits.h; \
	  chmod a+r $${fix_dir}/limits.h; \
	done; \
	fi
# Install the README
	rm -f include-fixed/README
	cp $(srcdir)/../fixincludes/README-fixinc include-fixed/README
	chmod a+r include-fixed/README
	$(STAMP) $@

.PHONY: install-gcc-tooldir
install-gcc-tooldir:
	$(mkinstalldirs) $(DESTDIR)$(gcc_tooldir)

macro_list: s-macro_list; @true
s-macro_list : $(GCC_PASSES) cc1$(exeext)
	echo | $(GCC_FOR_TARGET) -E -dM - | \
	  sed -n -e 's/^#define \([^_][a-zA-Z0-9_]*\).*/\1/p' \
		 -e 's/^#define \(_[^_A-Z][a-zA-Z0-9_]*\).*/\1/p' | \
	  sort -u > tmp-macro_list
	$(SHELL) $(srcdir)/../move-if-change tmp-macro_list macro_list
	$(STAMP) s-macro_list

fixinc_list: s-fixinc_list; @true
s-fixinc_list : $(GCC_PASSES)
# Build up a list of multilib directories and corresponding sysroot
# suffixes, in form sysroot;multilib.
	if $(GCC_FOR_TARGET) -print-sysroot-headers-suffix > /dev/null 2>&1; then \
	  set -e; for ml in `$(GCC_FOR_TARGET) -print-multi-lib`; do \
	    multi_dir=`echo $${ml} | sed -e 's/;.*$$//'`; \
	    flags=`echo $${ml} | sed -e 's/^[^;]*;//' -e 's/@/ -/g'`; \
	    sfx=`$(GCC_FOR_TARGET) $${flags} -print-sysroot-headers-suffix`; \
	    if [ "$${multi_dir}" = "." ]; \
	      then multi_dir=""; \
	    else \
	      multi_dir=/$${multi_dir}; \
	    fi; \
	    echo "$${sfx};$${multi_dir}"; \
	  done; \
	else \
	  echo ";"; \
	fi > tmp-fixinc_list
	$(SHELL) $(srcdir)/../move-if-change tmp-fixinc_list fixinc_list
	$(STAMP) s-fixinc_list

# The line below is supposed to avoid accidentally matching the
# built-in suffix rule `.o:' to build fixincl out of fixincl.o.  You'd
# expect fixincl to be newer than fixincl.o, such that this situation
# would never come up.  As it turns out, if you use ccache with
# CCACHE_HARDLINK enabled, the compiler doesn't embed the current
# working directory in object files (-g absent, or -fno-working-dir
# present), and build and host are the same, fixincl for the host will
# build after fixincl for the build machine, getting a cache hit,
# thereby updating the timestamp of fixincl.o in the host tree.
# Because of CCACHE_HARDLINK, this will also update the timestamp in
# the build tree, and so fixincl in the build tree will appear to be
# out of date.  Yuck.
../$(build_subdir)/fixincludes/fixincl: ; @ :

# Build fixed copies of system files.
# Abort if no system headers available, unless building a crosscompiler.
# FIXME: abort unless building --without-headers would be more accurate and less ugly
stmp-fixinc: gsyslimits.h macro_list fixinc_list \
  $(build_objdir)/fixincludes/fixincl$(build_exeext) \
  $(build_objdir)/fixincludes/fixinc.sh
	if false; then \
	rm -rf include-fixed; mkdir include-fixed; \
	-chmod a+rx include-fixed; \
	if [ -d ../prev-gcc ]; then \
	  cd ../prev-gcc && \
	  $(MAKE) real-$(INSTALL_HEADERS_DIR) DESTDIR=`pwd`/../gcc/ \
	    libsubdir=. ; \
	else \
	  set -e; for ml in `cat fixinc_list`; do \
	    sysroot_headers_suffix=`echo $${ml} | sed -e 's/;.*$$//'`; \
	    multi_dir=`echo $${ml} | sed -e 's/^[^;]*;//'`; \
	    fix_dir=include-fixed$${multi_dir}; \
	    if ! $(inhibit_libc) && test ! -d ${BUILD_SYSTEM_HEADER_DIR}; then \
	      echo The directory that should contain system headers does not exist: >&2 ; \
	      echo "  ${BUILD_SYSTEM_HEADER_DIR}" >&2 ; \
	      tooldir_sysinc=`echo "${gcc_tooldir}/sys-include" | sed -e :a -e "s,[^/]*/\.\.\/,," -e ta`; \
	      if test "x${BUILD_SYSTEM_HEADER_DIR}" = "x$${tooldir_sysinc}"; \
	      then sleep 1; else exit 1; fi; \
	    fi; \
	    $(mkinstalldirs) $${fix_dir}; \
	    chmod a+rx $${fix_dir} || true; \
	    (TARGET_MACHINE='$(target)'; srcdir=`cd $(srcdir); ${PWD_COMMAND}`; \
	      SHELL='$(SHELL)'; MACRO_LIST=`${PWD_COMMAND}`/macro_list ; \
	      gcc_dir=`${PWD_COMMAND}` ; \
	      export TARGET_MACHINE srcdir SHELL MACRO_LIST && \
	      cd $(build_objdir)/fixincludes && \
	      $(SHELL) ./fixinc.sh "$${gcc_dir}/$${fix_dir}" \
	        $(BUILD_SYSTEM_HEADER_DIR) $(OTHER_FIXINCLUDES_DIRS) ); \
	    rm -f $${fix_dir}/syslimits.h; \
	    if [ -f $${fix_dir}/limits.h ]; then \
	      mv $${fix_dir}/limits.h $${fix_dir}/syslimits.h; \
	    else \
	      cp $(srcdir)/gsyslimits.h $${fix_dir}/syslimits.h; \
	    fi; \
	    chmod a+r $${fix_dir}/syslimits.h; \
	  done; \
	fi; \
	fi
	$(STAMP) stmp-fixinc
#

# Install with the gcc headers files, not the fixed include files, which we
# are typically not allowed to distribute.  The general idea is to:
#  - Get to "install" with a bare set of internal headers, not the
#    fixed system ones,
#  - Prevent rebuilds of what normally depends on the headers, which is
#    useless for installation purposes and would rely on improper headers.
#  - Restore as much of the original state as possible.

.PHONY: install-no-fixedincludes

install-no-fixedincludes:
	# Stash the current set of headers away, save stamps we're going to
	# alter explicitly, and arrange for fixincludes not to run next time
	# we trigger a headers rebuild.
	-rm -rf tmp-include
	-mv include tmp-include 2>/dev/null
	-mv include-fixed tmp-include-fixed 2>/dev/null
	-mv stmp-int-hdrs tmp-stmp-int-hdrs 2>/dev/null
	-mv stmp-fixinc tmp-stmp-fixinc 2>/dev/null
	-mkdir include
	-cp -p $(srcdir)/gsyslimits.h include/syslimits.h
	-touch stmp-fixinc

	# Rebuild our internal headers, restore the original stamps so that
	# "install" doesn't trigger pointless rebuilds because of that update,
	# then do install
	$(MAKE) $(FLAGS_TO_PASS) stmp-int-hdrs
	-mv tmp-stmp-int-hdrs stmp-int-hdrs 2>/dev/null
	-mv tmp-stmp-fixinc stmp-fixinc 2>/dev/null
	$(MAKE) $(FLAGS_TO_PASS) install

	# Restore the original set of maybe-fixed headers
	-rm -rf include; mv tmp-include include 2>/dev/null
	-rm -rf include-fixed; mv tmp-include-fixed include-fixed 2>/dev/null

# Remake the info files.

doc: $(BUILD_INFO) $(GENERATED_MANPAGES)

INFOFILES = doc/cpp.info doc/gcc.info doc/gccint.info \
            doc/gccinstall.info doc/cppinternals.info

info: $(INFOFILES) lang.info @GENINSRC@ srcinfo lang.srcinfo

srcinfo: $(INFOFILES)
	-cp -p $^ $(srcdir)/doc

TEXI_CPP_FILES = cpp.texi fdl.texi cppenv.texi cppopts.texi		\
	 gcc-common.texi gcc-vers.texi

TEXI_GCC_FILES = gcc.texi gcc-common.texi gcc-vers.texi frontends.texi	\
	 standards.texi invoke.texi extend.texi md.texi objc.texi	\
	 gcov.texi trouble.texi bugreport.texi service.texi		\
	 contribute.texi compat.texi funding.texi gnu.texi gpl_v3.texi	\
	 fdl.texi contrib.texi cppenv.texi cppopts.texi avr-mmcu.texi	\
	 implement-c.texi implement-cxx.texi gcov-tool.texi gcov-dump.texi \
	 lto-dump.texi

# we explicitly use $(srcdir)/doc/tm.texi here to avoid confusion with
# the generated tm.texi; the latter might have a more recent timestamp,
# but we don't want to rebuild the info files unless the contents of
# the *.texi files have changed.
TEXI_GCCINT_FILES = gccint.texi gcc-common.texi gcc-vers.texi		\
	 contribute.texi makefile.texi configterms.texi options.texi	\
	 portability.texi interface.texi passes.texi rtl.texi md.texi	\
	 $(srcdir)/doc/tm.texi hostconfig.texi fragments.texi	\
	 configfiles.texi collect2.texi headerdirs.texi funding.texi	\
	 gnu.texi gpl_v3.texi fdl.texi contrib.texi languages.texi	\
	 sourcebuild.texi gty.texi libgcc.texi cfg.texi tree-ssa.texi	\
	 loop.texi generic.texi gimple.texi plugins.texi optinfo.texi   \
<<<<<<< HEAD
	 match-and-simplify.texi ux.texi poly-int.texi
=======
	 match-and-simplify.texi analyzer.texi ux.texi poly-int.texi
>>>>>>> 9e014010

TEXI_GCCINSTALL_FILES = install.texi install-old.texi fdl.texi		\
	 gcc-common.texi gcc-vers.texi

TEXI_CPPINT_FILES = cppinternals.texi gcc-common.texi gcc-vers.texi

# gcc-vers.texi is generated from the version files.
gcc-vers.texi: $(BASEVER) $(DEVPHASE)
	(echo "@set version-GCC $(BASEVER_c)"; \
	 if [ "$(DEVPHASE_c)" = "experimental" ]; \
	 then echo "@set DEVELOPMENT"; \
	 else echo "@clear DEVELOPMENT"; \
	 fi) > $@T
	$(build_file_translate) echo @set srcdir $(abs_srcdir) >> $@T
	if [ -n "$(PKGVERSION)" ]; then \
	  echo "@set VERSION_PACKAGE $(PKGVERSION)" >> $@T; \
	fi
	echo "@set BUGURL $(BUGURL_TEXI)" >> $@T; \
	mv -f $@T $@


# The *.1, *.7, *.info, *.dvi, and *.pdf files are being generated from implicit
# patterns.  To use them, put each of the specific targets with its
# specific dependencies but no build commands.

doc/cpp.info: $(TEXI_CPP_FILES)
doc/gcc.info: $(TEXI_GCC_FILES)
doc/gccint.info: $(TEXI_GCCINT_FILES)
doc/cppinternals.info: $(TEXI_CPPINT_FILES)

doc/%.info: %.texi
	if [ x$(BUILD_INFO) = xinfo ]; then \
		$(MAKEINFO) $(MAKEINFOFLAGS) -I . -I $(gcc_docdir) \
			-I $(gcc_docdir)/include -o $@ $<; \
	fi

# Duplicate entry to handle renaming of gccinstall.info
doc/gccinstall.info: $(TEXI_GCCINSTALL_FILES)
	if [ x$(BUILD_INFO) = xinfo ]; then \
		$(MAKEINFO) $(MAKEINFOFLAGS) -I $(gcc_docdir) \
			-I $(gcc_docdir)/include -o $@ $<; \
	fi

doc/cpp.dvi: $(TEXI_CPP_FILES)
doc/gcc.dvi: $(TEXI_GCC_FILES)
doc/gccint.dvi: $(TEXI_GCCINT_FILES)
doc/cppinternals.dvi: $(TEXI_CPPINT_FILES)

doc/cpp.pdf: $(TEXI_CPP_FILES)
doc/gcc.pdf: $(TEXI_GCC_FILES)
doc/gccint.pdf: $(TEXI_GCCINT_FILES)
doc/cppinternals.pdf: $(TEXI_CPPINT_FILES)

$(build_htmldir)/cpp/index.html: $(TEXI_CPP_FILES)
$(build_htmldir)/gcc/index.html: $(TEXI_GCC_FILES)
$(build_htmldir)/gccint/index.html: $(TEXI_GCCINT_FILES)
$(build_htmldir)/cppinternals/index.html: $(TEXI_CPPINT_FILES)

dvi:: doc/gcc.dvi doc/gccint.dvi doc/gccinstall.dvi doc/cpp.dvi \
      doc/cppinternals.dvi lang.dvi

doc/%.dvi: %.texi
	$(TEXI2DVI) -I . -I $(abs_docdir) -I $(abs_docdir)/include -o $@ $<

# Duplicate entry to handle renaming of gccinstall.dvi
doc/gccinstall.dvi: $(TEXI_GCCINSTALL_FILES)
	$(TEXI2DVI) -I . -I $(abs_docdir) -I $(abs_docdir)/include -o $@ $<

PDFFILES = doc/gcc.pdf doc/gccint.pdf doc/gccinstall.pdf doc/cpp.pdf \
           doc/cppinternals.pdf

pdf:: $(PDFFILES) lang.pdf

doc/%.pdf: %.texi
	$(TEXI2PDF) -I . -I $(abs_docdir) -I $(abs_docdir)/include -o $@ $<

# Duplicate entry to handle renaming of gccinstall.pdf
doc/gccinstall.pdf: $(TEXI_GCCINSTALL_FILES)
	$(TEXI2PDF) -I . -I $(abs_docdir) -I $(abs_docdir)/include -o $@ $<

# List the directories or single hmtl files which are installed by
# install-html. The lang.html file triggers language fragments to build
# html documentation.
HTMLS_INSTALL=$(build_htmldir)/cpp $(build_htmldir)/gcc \
       $(build_htmldir)/gccinstall $(build_htmldir)/gccint \
       $(build_htmldir)/cppinternals

# List the html file targets.
HTMLS_BUILD=$(build_htmldir)/cpp/index.html $(build_htmldir)/gcc/index.html \
       $(build_htmldir)/gccinstall/index.html $(build_htmldir)/gccint/index.html \
       $(build_htmldir)/cppinternals/index.html lang.html

html:: $(HTMLS_BUILD)

$(build_htmldir)/%/index.html: %.texi
	$(mkinstalldirs) $(@D)
	rm -f $(@D)/*
	$(TEXI2HTML) -I $(abs_docdir) -I $(abs_docdir)/include -o $(@D) $<

# Duplicate entry to handle renaming of gccinstall
$(build_htmldir)/gccinstall/index.html: $(TEXI_GCCINSTALL_FILES)
	$(mkinstalldirs) $(@D)
	echo rm -f $(@D)/*
	SOURCEDIR=$(abs_docdir) \
	DESTDIR=$(@D) \
	$(SHELL) $(srcdir)/doc/install.texi2html

MANFILES = doc/gcov.1 doc/cpp.1 doc/gcc.1 doc/gfdl.7 doc/gpl.7 \
           doc/fsf-funding.7 doc/gcov-tool.1 doc/gcov-dump.1 \
	   $(if $(filter yes,@enable_lto@),doc/lto-dump.1)

generated-manpages: man

man: $(MANFILES) lang.man @GENINSRC@ srcman lang.srcman

srcman: $(MANFILES)
	-cp -p $^ $(srcdir)/doc

doc/%.1: %.pod
	$(STAMP) $@
	-($(POD2MAN) --section=1 $< > $(@).T$$$$ && \
		mv -f $(@).T$$$$ $@) || \
		(rm -f $(@).T$$$$ && exit 1)

doc/%.7: %.pod
	$(STAMP) $@
	-($(POD2MAN) --section=7 $< > $(@).T$$$$ && \
		mv -f $(@).T$$$$ $@) || \
		(rm -f $(@).T$$$$ && exit 1)

%.pod: %.texi
	$(STAMP) $@
	-$(TEXI2POD) -DBUGURL="$(BUGURL_TEXI)" $< > $@

.INTERMEDIATE: cpp.pod gcc.pod gfdl.pod fsf-funding.pod gpl.pod
cpp.pod: cpp.texi cppenv.texi cppopts.texi

# These next rules exist because the output name is not the same as
# the input name, so our implicit %.pod rule will not work.

gcc.pod: invoke.texi cppenv.texi cppopts.texi gcc-vers.texi
	$(STAMP) $@
	-$(TEXI2POD) $< > $@
gfdl.pod: fdl.texi
	$(STAMP) $@
	-$(TEXI2POD) $< > $@
fsf-funding.pod: funding.texi
	$(STAMP) $@
	-$(TEXI2POD) $< > $@
gpl.pod: gpl_v3.texi
	$(STAMP) $@
	-$(TEXI2POD) $< > $@

#
# Deletion of files made during compilation.
# There are four levels of this:
#   `mostlyclean', `clean', `distclean' and `maintainer-clean'.
# `mostlyclean' is useful while working on a particular type of machine.
# It deletes most, but not all, of the files made by compilation.
# It does not delete libgcc.a or its parts, so it won't have to be recompiled.
# `clean' deletes everything made by running `make all'.
# `distclean' also deletes the files made by config.
# `maintainer-clean' also deletes everything that could be regenerated
# automatically, except for `configure'.
# We remove as much from the language subdirectories as we can
# (less duplicated code).

mostlyclean: lang.mostlyclean
	-rm -f $(MOSTLYCLEANFILES)
	-rm -f *$(objext) c-family/*$(objext)
	-rm -f *$(coverageexts)
# Delete build programs
	-rm -f build/*
	-rm -f mddeps.mk
# Delete other built files.
	-rm -f specs.h options.c options.h options-save.c
# Delete the stamp and temporary files.
	-rm -f s-* tmp-* stamp-* stmp-*
	-rm -f */stamp-* */tmp-*
# Delete debugging dump files.
	-rm -f *.[0-9][0-9].* */*.[0-9][0-9].*
# Delete some files made during installation.
	-rm -f specs $(SPECS)
	-rm -f collect collect2 mips-tfile mips-tdump
# Delete unwanted output files from TeX.
	-rm -f *.toc *.log *.vr *.fn *.cp *.tp *.ky *.pg
	-rm -f */*.toc */*.log */*.vr */*.fn */*.cp */*.tp */*.ky */*.pg
# Delete sorted indices we don't actually use.
	-rm -f gcc.vrs gcc.kys gcc.tps gcc.pgs gcc.fns
# Delete core dumps.
	-rm -f core */core
# Delete file generated for gengtype
	-rm -f gtyp-input.list
# Delete files generated by gengtype
	-rm -f gtype-*
	-rm -f gt-*
	-rm -f gtype.state
# Delete genchecksum outputs
	-rm -f *-checksum.c
# Delete lock-and-run bits
	-rm -rf linkfe.lck lock-stamp.*

# Delete all files made by compilation
# that don't exist in the distribution.
clean: mostlyclean lang.clean
	-rm -f libgcc.a libgcc_eh.a libgcov.a
	-rm -f libgcc_s*
	-rm -f libunwind*
	-rm -f config.h tconfig.h bconfig.h tm_p.h tm.h
	-rm -f options.c options.h optionlist
	-rm -f cs-*
	-rm -f doc/*.dvi
	-rm -f doc/*.pdf
# Delete the include directories.
	-rm -rf include include-fixed
# Delete files used by the "multilib" facility (including libgcc subdirs).
	-rm -f multilib.h tmpmultilib*
	-if [ "x$(MULTILIB_DIRNAMES)" != x ] ; then \
	  rm -rf $(MULTILIB_DIRNAMES); \
	else if [ "x$(MULTILIB_OPTIONS)" != x ] ; then \
	  rm -rf `echo $(MULTILIB_OPTIONS) | sed -e 's/\// /g'`; \
	fi ; fi

# Delete all files that users would normally create
# while building and installing GCC.
distclean: clean lang.distclean
	-rm -f auto-host.h auto-build.h
	-rm -f cstamp-h
	-rm -f config.status config.run config.cache config.bak
	-rm -f Make-lang Make-hooks Make-host Make-target
	-rm -f Makefile *.oaux
	-rm -f gthr-default.h
	-rm -f TAGS */TAGS
	-rm -f *.asm
	-rm -f site.exp site.bak testsuite/site.exp testsuite/site.bak
	-rm -f testsuite/*.log testsuite/*.sum
	-cd testsuite && rm -f x *.x *.x? *.exe *.rpo *.o *.s *.S *.c
	-cd testsuite && rm -f *.out *.gcov *$(coverageexts)
	-rm -rf ${QMTEST_DIR} stamp-qmtest
	-rm -f cxxmain.c
	-rm -f .gdbinit configargs.h
	-rm -f gcov.pod
# Delete po/*.gmo only if we are not building in the source directory.
	-if [ ! -f po/exgettext ]; then rm -f po/*.gmo; fi
	-rmdir ada cp f java objc intl po testsuite plugin 2>/dev/null

# Get rid of every file that's generated from some other file, except for `configure'.
# Most of these files ARE PRESENT in the GCC distribution.
maintainer-clean:
	@echo 'This command is intended for maintainers to use; it'
	@echo 'deletes files that may need special tools to rebuild.'
	$(MAKE) lang.maintainer-clean distclean
	-rm -f cpp.??s cpp.*aux
	-rm -f gcc.??s gcc.*aux
	-rm -f $(gcc_docdir)/*.info $(gcc_docdir)/*.1 $(gcc_docdir)/*.7 $(gcc_docdir)/*.dvi $(gcc_docdir)/*.pdf
#
# Entry points `install', `install-strip', and `uninstall'.
# Also use `install-collect2' to install collect2 when the config files don't.

# Copy the compiler files into directories where they will be run.
# Install the driver last so that the window when things are
# broken is small.
install: install-common $(INSTALL_HEADERS) \
    install-cpp install-man install-info install-@POSUB@ \
    install-driver install-lto-wrapper install-gcc-ar

ifeq ($(enable_plugin),yes)
install: install-plugin
endif

install-strip: override INSTALL_PROGRAM = $(INSTALL_STRIP_PROGRAM)
ifneq ($(STRIP),)
install-strip: STRIPPROG = $(STRIP)
export STRIPPROG
endif
install-strip: install

# Handle cpp installation.
install-cpp: installdirs cpp$(exeext)
	-if test "$(enable_as_accelerator)" != "yes" ; then \
	  rm -f $(DESTDIR)$(bindir)/$(CPP_INSTALL_NAME)$(exeext); \
	  $(INSTALL_PROGRAM) -m 755 cpp$(exeext) $(DESTDIR)$(bindir)/$(CPP_INSTALL_NAME)$(exeext); \
	  if [ x$(cpp_install_dir) != x ]; then \
	    rm -f $(DESTDIR)$(prefix)/$(cpp_install_dir)/$(CPP_INSTALL_NAME)$(exeext); \
	    $(INSTALL_PROGRAM) -m 755 cpp$(exeext) $(DESTDIR)$(prefix)/$(cpp_install_dir)/$(CPP_INSTALL_NAME)$(exeext); \
	  else true; fi; \
	fi

# Create the installation directories.
# $(libdir)/gcc/include isn't currently searched by cpp.
installdirs:
	$(mkinstalldirs) $(DESTDIR)$(libsubdir)
	$(mkinstalldirs) $(DESTDIR)$(libexecsubdir)
	$(mkinstalldirs) $(DESTDIR)$(bindir)
	$(mkinstalldirs) $(DESTDIR)$(includedir)
	$(mkinstalldirs) $(DESTDIR)$(infodir)
	$(mkinstalldirs) $(DESTDIR)$(man1dir)
	$(mkinstalldirs) $(DESTDIR)$(man7dir)

PLUGIN_HEADERS = $(TREE_H) $(CONFIG_H) $(SYSTEM_H) coretypes.h $(TM_H) \
  toplev.h $(DIAGNOSTIC_CORE_H) $(BASIC_BLOCK_H) $(HASH_TABLE_H) \
  tree-ssa-alias.h $(INTERNAL_FN_H) gimple-fold.h tree-eh.h gimple-expr.h \
  gimple.h is-a.h memmodel.h $(TREE_PASS_H) $(GCC_PLUGIN_H) \
  $(GGC_H) $(TREE_DUMP_H) $(PRETTY_PRINT_H) $(OPTS_H) $(PARAMS_H) \
  $(tm_file_list) $(tm_include_list) $(tm_p_file_list) $(tm_p_include_list) \
  $(host_xm_file_list) $(host_xm_include_list) $(xm_include_list) \
  intl.h $(PLUGIN_VERSION_H) $(DIAGNOSTIC_H) ${C_TREE_H} \
  $(C_COMMON_H) c-family/c-objc.h $(C_PRETTY_PRINT_H) \
  tree-iterator.h $(PLUGIN_H) $(TREE_SSA_H) langhooks.h incpath.h debug.h \
  $(EXCEPT_H) tree-ssa-sccvn.h real.h output.h $(IPA_UTILS_H) \
  ipa-param-manipulation.h $(C_PRAGMA_H)  $(CPPLIB_H)  $(FUNCTION_H) \
  cppdefault.h flags.h $(MD5_H) params.def params.h params-enum.h \
  prefix.h tree-inline.h $(GIMPLE_PRETTY_PRINT_H) realmpfr.h \
  $(IPA_PROP_H) $(TARGET_H) $(RTL_H) $(TM_P_H) $(CFGLOOP_H) $(EMIT_RTL_H) \
  version.h stringpool.h gimplify.h gimple-iterator.h gimple-ssa.h \
  fold-const.h fold-const-call.h tree-cfg.h tree-into-ssa.h tree-ssanames.h \
  print-tree.h varasm.h context.h tree-phinodes.h stor-layout.h \
  ssa-iterators.h $(RESOURCE_H) tree-cfgcleanup.h attribs.h calls.h \
  cfgexpand.h diagnostic-color.h gcc-symtab.h gimple-builder.h gimple-low.h \
  gimple-walk.h gimplify-me.h pass_manager.h print-rtl.h stmt.h \
  tree-dfa.h tree-hasher.h tree-nested.h tree-object-size.h tree-outof-ssa.h \
  tree-parloops.h tree-ssa-address.h tree-ssa-coalesce.h tree-ssa-dom.h \
  tree-ssa-loop.h tree-ssa-loop-ivopts.h tree-ssa-loop-manip.h \
  tree-ssa-loop-niter.h tree-ssa-ter.h tree-ssa-threadedge.h \
  tree-ssa-threadupdate.h inchash.h wide-int.h signop.h hash-map.h \
  hash-set.h dominance.h cfg.h cfgrtl.h cfganal.h cfgbuild.h cfgcleanup.h \
  lcm.h cfgloopmanip.h file-prefix-map.h builtins.def $(INSN_ATTR_H) \
<<<<<<< HEAD
  pass-instances.def params.list
=======
  pass-instances.def params.list $(srcdir)/../include/gomp-constants.h \
  $(EXPR_H)
>>>>>>> 9e014010

# generate the 'build fragment' b-header-vars
s-header-vars: Makefile
	rm -f tmp-header-vars
# The first sed gets the list "header variables" as the list variables
# assigned in Makefile and having _H at the end of the name.  "sed -n" proved
# more portable than a trailing "-e d" to filter out the uninteresting lines,
# in particular on ia64-hpux where "s/.../p" only prints if -n was requested
# as well.
	$(foreach header_var,$(shell sed < Makefile -n -e 's/^\([A-Z0-9_]*_H\)[ 	]*=.*/\1/p'),echo $(header_var)=$(shell echo $($(header_var):$(srcdir)/%=.../%) | sed -e 's~\.\.\./config/~config/~' -e 's~\.\.\./common/config/~common/config/~' -e 's~\.\.\.[^ 	]*/~~g') >> tmp-header-vars;)
	$(SHELL) $(srcdir)/../move-if-change tmp-header-vars b-header-vars
	$(STAMP) s-header-vars

# Install gengtype
install-gengtype: installdirs gengtype$(exeext) gtype.state
	$(mkinstalldirs) $(DESTDIR)$(plugin_resourcesdir)
	$(INSTALL_DATA) gtype.state $(DESTDIR)$(plugin_resourcesdir)/gtype.state
	$(mkinstalldirs) $(DESTDIR)$(plugin_bindir)
	$(INSTALL_PROGRAM) gengtype$(exeext) $(DESTDIR)$(plugin_bindir)/gengtype$(exeext)

# Install the headers needed to build a plugin.
install-plugin: installdirs lang.install-plugin s-header-vars install-gengtype
# We keep the directory structure for files in config, common/config or
# c-family and .def files. All other files are flattened to a single directory.
	$(mkinstalldirs) $(DESTDIR)$(plugin_includedir)
	headers=`echo $(PLUGIN_HEADERS) $$(cd $(srcdir); echo *.h *.def) | tr ' ' '\012' | sort -u`; \
	srcdirstrip=`echo "$(srcdir)" | sed 's/[].[^$$\\*|]/\\\\&/g'`; \
	for file in $$headers; do \
	  if [ -f $$file ] ; then \
	    path=$$file; \
	  elif [ -f $(srcdir)/$$file ]; then \
	    path=$(srcdir)/$$file; \
	  else continue; \
	  fi; \
	  case $$path in \
	  "$(srcdir)"/config/* | "$(srcdir)"/common/config/* \
	  | "$(srcdir)"/c-family/* | "$(srcdir)"/*.def ) \
	    base=`echo "$$path" | sed -e "s|$$srcdirstrip/||"`;; \
	  *) base=`basename $$path` ;; \
	  esac; \
	  dest=$(plugin_includedir)/$$base; \
	  echo $(INSTALL_DATA) $$path $(DESTDIR)$$dest; \
	  dir=`dirname $$dest`; \
	  $(mkinstalldirs) $(DESTDIR)$$dir; \
	  $(INSTALL_DATA) $$path $(DESTDIR)$$dest; \
	done
	$(INSTALL_DATA) b-header-vars $(DESTDIR)$(plugin_includedir)/b-header-vars

# Install the compiler executables built during cross compilation.
install-common: native lang.install-common installdirs
	for file in $(COMPILERS); do \
	  if [ -f $$file ] ; then \
	    rm -f $(DESTDIR)$(libexecsubdir)/$$file; \
	    $(INSTALL_PROGRAM) $$file $(DESTDIR)$(libexecsubdir)/$$file; \
	  else true; \
	  fi; \
	done
	for file in $(EXTRA_PROGRAMS) $(COLLECT2) ..; do \
	  if [ x"$$file" != x.. ]; then \
	    rm -f $(DESTDIR)$(libexecsubdir)/$$file; \
	    $(INSTALL_PROGRAM) $$file $(DESTDIR)$(libexecsubdir)/$$file; \
	  else true; fi; \
	done
# We no longer install the specs file because its presence makes the
# driver slower, and because people who need it can recreate it by
# using -dumpspecs.  We remove any old version because it would
# otherwise override the specs built into the driver.
	rm -f $(DESTDIR)$(libsubdir)/specs
# Install gcov if it was compiled.
	-if test "$(enable_as_accelerator)" != "yes" ; then \
	  if [ -f gcov$(exeext) ]; \
	  then \
	    rm -f $(DESTDIR)$(bindir)/$(GCOV_INSTALL_NAME)$(exeext); \
	    $(INSTALL_PROGRAM) gcov$(exeext) $(DESTDIR)$(bindir)/$(GCOV_INSTALL_NAME)$(exeext); \
	  fi; \
	fi
# Install gcov-tool if it was compiled.
	-if test "$(enable_as_accelerator)" != "yes" ; then \
	  if [ -f gcov-tool$(exeext) ]; \
	  then \
	    rm -f $(DESTDIR)$(bindir)/$(GCOV_TOOL_INSTALL_NAME)$(exeext); \
	    $(INSTALL_PROGRAM) \
	    gcov-tool$(exeext) $(DESTDIR)$(bindir)/$(GCOV_TOOL_INSTALL_NAME)$(exeext); \
	  fi; \
	fi
# Install gcov-dump if it was compiled.
	-if test "$(enable_as_accelerator)" != "yes" ; then \
	  if [ -f gcov-dump$(exeext) ]; \
	  then \
	    rm -f $(DESTDIR)$(bindir)/$(GCOV_DUMP_INSTALL_NAME)$(exeext); \
	    $(INSTALL_PROGRAM) \
	    gcov-dump$(exeext) $(DESTDIR)$(bindir)/$(GCOV_DUMP_INSTALL_NAME)$(exeext); \
	  fi; \
	fi

# Install the driver program as $(target_noncanonical)-gcc,
# $(target_noncanonical)-gcc-$(version), and also as gcc if native.
install-driver: installdirs xgcc$(exeext)
	-rm -f $(DESTDIR)$(bindir)/$(GCC_INSTALL_NAME)$(exeext)
	-$(INSTALL_PROGRAM) xgcc$(exeext) $(DESTDIR)$(bindir)/$(GCC_INSTALL_NAME)$(exeext)
	-if test "$(enable_as_accelerator)" != "yes" ; then \
	  if [ "$(GCC_INSTALL_NAME)" != "$(target_noncanonical)-gcc-$(version)" ]; then \
	    rm -f $(DESTDIR)$(bindir)/$(FULL_DRIVER_NAME); \
	    ( cd $(DESTDIR)$(bindir) && \
	      $(LN) $(GCC_INSTALL_NAME)$(exeext) $(FULL_DRIVER_NAME) ); \
	  fi; \
	  if [ ! -f gcc-cross$(exeext) ] \
	      && [ "$(GCC_INSTALL_NAME)" != "$(GCC_TARGET_INSTALL_NAME)" ]; then \
	    rm -f $(DESTDIR)$(bindir)/$(target_noncanonical)-gcc-tmp$(exeext); \
	    ( cd $(DESTDIR)$(bindir) && \
	      $(LN) $(GCC_INSTALL_NAME)$(exeext) $(target_noncanonical)-gcc-tmp$(exeext) && \
	      mv -f $(target_noncanonical)-gcc-tmp$(exeext) $(GCC_TARGET_INSTALL_NAME)$(exeext) ); \
	  fi; \
	fi

# Install the info files.
# $(INSTALL_DATA) might be a relative pathname, so we can't cd into srcdir
# to do the install.
install-info:: doc installdirs \
	$(DESTDIR)$(infodir)/cpp.info \
	$(DESTDIR)$(infodir)/gcc.info \
	$(DESTDIR)$(infodir)/cppinternals.info \
	$(DESTDIR)$(infodir)/gccinstall.info \
	$(DESTDIR)$(infodir)/gccint.info \
	lang.install-info

$(DESTDIR)$(infodir)/%.info: doc/%.info installdirs
	@echo "NOT REBUILDING $@"
NetBSD_DISABLED_info:
	rm -f $@
	if [ -f $< ]; then \
	  for f in $(<)*; do \
	    realfile=`echo $$f | sed -e 's|.*/\([^/]*\)$$|\1|'`; \
	    $(INSTALL_DATA) $$f $(DESTDIR)$(infodir)/$$realfile; \
	    chmod a-x $(DESTDIR)$(infodir)/$$realfile; \
	  done; \
	else true; fi
	-if $(SHELL) -c 'install-info --version' >/dev/null 2>&1; then \
	  if [ -f $@ ]; then \
	    install-info --dir-file=$(DESTDIR)$(infodir)/dir $@; \
	  else true; fi; \
	else true; fi;

pdf__strip_dir = `echo $$p | sed -e 's|^.*/||'`;

install-pdf: $(PDFFILES) lang.install-pdf
	@$(NORMAL_INSTALL)
	test -z "$(pdfdir)/gcc" || $(mkinstalldirs) "$(DESTDIR)$(pdfdir)/gcc"
	@list='$(PDFFILES)'; for p in $$list; do \
	  if test -f "$$p"; then d=; else d="$(srcdir)/"; fi; \
	  f=$(pdf__strip_dir) \
	  echo " $(INSTALL_DATA) '$$d$$p' '$(DESTDIR)$(pdfdir)/gcc/$$f'"; \
	  $(INSTALL_DATA) "$$d$$p" "$(DESTDIR)$(pdfdir)/gcc/$$f"; \
	done

html__strip_dir = `echo $$p | sed -e 's|^.*/||'`;

install-html: $(HTMLS_BUILD) lang.install-html
	@$(NORMAL_INSTALL)
	test -z "$(htmldir)" || $(mkinstalldirs) "$(DESTDIR)$(htmldir)"
	@list='$(HTMLS_INSTALL)'; for p in $$list; do \
	  if test -f "$$p" || test -d "$$p"; then d=""; else d="$(srcdir)/"; fi; \
	  f=$(html__strip_dir) \
	  if test -d "$$d$$p"; then \
	    echo " $(mkinstalldirs) '$(DESTDIR)$(htmldir)/$$f'"; \
	    $(mkinstalldirs) "$(DESTDIR)$(htmldir)/$$f" || exit 1; \
	    echo " $(INSTALL_DATA) '$$d$$p'/* '$(DESTDIR)$(htmldir)/$$f'"; \
	    $(INSTALL_DATA) "$$d$$p"/* "$(DESTDIR)$(htmldir)/$$f"; \
	  else \
	    echo " $(INSTALL_DATA) '$$d$$p' '$(DESTDIR)$(htmldir)/$$f'"; \
	    $(INSTALL_DATA) "$$d$$p" "$(DESTDIR)$(htmldir)/$$f"; \
	  fi; \
	done

# Install the man pages.
install-man: lang.install-man \
	$(DESTDIR)$(man1dir)/$(GCC_INSTALL_NAME)$(man1ext) \
	$(DESTDIR)$(man1dir)/$(CPP_INSTALL_NAME)$(man1ext) \
	$(DESTDIR)$(man1dir)/$(GCOV_INSTALL_NAME)$(man1ext) \
	$(DESTDIR)$(man1dir)/$(GCOV_TOOL_INSTALL_NAME)$(man1ext) \
	$(DESTDIR)$(man1dir)/$(GCOV_DUMP_INSTALL_NAME)$(man1ext) \
	$(if $(filter yes,@enable_lto@),$(DESTDIR)$(man1dir)/$(LTO_DUMP_INSTALL_NAME)$(man1ext)) \
	$(DESTDIR)$(man7dir)/fsf-funding$(man7ext) \
	$(DESTDIR)$(man7dir)/gfdl$(man7ext) \
	$(DESTDIR)$(man7dir)/gpl$(man7ext)

$(DESTDIR)$(man7dir)/%$(man7ext): doc/%.7 installdirs
	-rm -f $@
	-$(INSTALL_DATA) $< $@
	-chmod a-x $@

$(DESTDIR)$(man1dir)/$(GCC_INSTALL_NAME)$(man1ext): doc/gcc.1 installdirs
	-rm -f $@
	-$(INSTALL_DATA) $< $@
	-chmod a-x $@

$(DESTDIR)$(man1dir)/$(CPP_INSTALL_NAME)$(man1ext): doc/cpp.1 installdirs
	-rm -f $@
	-$(INSTALL_DATA) $< $@
	-chmod a-x $@

$(DESTDIR)$(man1dir)/$(GCOV_INSTALL_NAME)$(man1ext): doc/gcov.1 installdirs
	-rm -f $@
	-$(INSTALL_DATA) $< $@
	-chmod a-x $@

$(DESTDIR)$(man1dir)/$(GCOV_TOOL_INSTALL_NAME)$(man1ext): doc/gcov-tool.1 installdirs
	-rm -f $@
	-$(INSTALL_DATA) $< $@
	-chmod a-x $@

$(DESTDIR)$(man1dir)/$(GCOV_DUMP_INSTALL_NAME)$(man1ext): doc/gcov-dump.1 installdirs
	-rm -f $@
	-$(INSTALL_DATA) $< $@
	-chmod a-x $@

$(DESTDIR)$(man1dir)/$(LTO_DUMP_INSTALL_NAME)$(man1ext): doc/lto-dump.1 installdirs
	-rm -f $@
	-$(INSTALL_DATA) $< $@
	-chmod a-x $@

# Install all the header files built in the include subdirectory.
install-headers: $(INSTALL_HEADERS_DIR)
# Fix symlinks to absolute paths in the installed include directory to
# point to the installed directory, not the build directory.
# Don't need to use LN_S here since we really do need ln -s and no substitutes.
	-files=`cd $(DESTDIR)$(libsubdir)/include-fixed; find . -type l -print 2>/dev/null`; \
	if [ $$? -eq 0 ]; then \
	  dir=`cd include-fixed; ${PWD_COMMAND}`; \
	  for i in $$files; do \
	    dest=`ls -ld $(DESTDIR)$(libsubdir)/include-fixed/$$i | sed -n 's/.*-> //p'`; \
	    if expr "$$dest" : "$$dir.*" > /dev/null; then \
	      rm -f $(DESTDIR)$(libsubdir)/include-fixed/$$i; \
	      ln -s `echo $$i | sed "s|/[^/]*|/..|g" | sed 's|/..$$||'``echo "$$dest" | sed "s|$$dir||"` $(DESTDIR)$(libsubdir)/include-fixed/$$i; \
	    fi; \
	  done; \
	fi

# Create or recreate the gcc private include file directory.
install-include-dir: installdirs
	$(mkinstalldirs) $(DESTDIR)$(libsubdir)/include
	-rm -rf $(DESTDIR)$(libsubdir)/include-fixed
	mkdir $(DESTDIR)$(libsubdir)/include-fixed
	-chmod a+rx $(DESTDIR)$(libsubdir)/include-fixed

# Create or recreate the install-tools include file directory.
itoolsdir = $(libexecsubdir)/install-tools
itoolsdatadir = $(libsubdir)/install-tools
install-itoolsdirs: installdirs
	$(mkinstalldirs) $(DESTDIR)$(itoolsdatadir)/include
	$(mkinstalldirs) $(DESTDIR)$(itoolsdir)

# Install the include directory using tar.
install-headers-tar: stmp-int-hdrs install-include-dir
# We use `pwd`/include instead of just include to problems with CDPATH
# Unless a full pathname is provided, some shells would print the new CWD,
# found in CDPATH, corrupting the output.  We could just redirect the
# output of `cd', but some shells lose on redirection within `()'s
	(cd `${PWD_COMMAND}`/include ; \
	 tar -cf - .; exit 0) | (cd $(DESTDIR)$(libsubdir)/include; tar xpf - )
	(cd `${PWD_COMMAND}`/include-fixed ; \
	 tar -cf - .; exit 0) | (cd $(DESTDIR)$(libsubdir)/include-fixed; tar xpf - )
# /bin/sh on some systems returns the status of the first tar,
# and that can lose with GNU tar which always writes a full block.
# So use `exit 0' to ignore its exit status.

# Install the include directory using cpio.
install-headers-cpio: stmp-int-hdrs install-include-dir
# See discussion about the use of `pwd` above
	cd `${PWD_COMMAND}`/include ; \
	find . -print | cpio -pdum $(DESTDIR)$(libsubdir)/include
	cd `${PWD_COMMAND}`/include-fixed ; \
	find . -print | cpio -pdum $(DESTDIR)$(libsubdir)/include-fixed

# Install the include directory using cp.
install-headers-cp: stmp-int-hdrs install-include-dir
	cp -p -r include $(DESTDIR)$(libsubdir)
	cp -p -r include-fixed $(DESTDIR)$(libsubdir)

# Targets without dependencies, for use in prev-gcc during bootstrap.
real-install-headers-tar:
	(cd `${PWD_COMMAND}`/include-fixed ; \
	 tar -cf - .; exit 0) | (cd $(DESTDIR)$(libsubdir)/include-fixed; tar xpf - )

real-install-headers-cpio:
	cd `${PWD_COMMAND}`/include-fixed ; \
	find . -print | cpio -pdum $(DESTDIR)$(libsubdir)/include-fixed

real-install-headers-cp:
	cp -p -r include-fixed $(DESTDIR)$(libsubdir)

# Install supporting files for fixincludes to be run later.
install-mkheaders: stmp-int-hdrs install-itoolsdirs \
  macro_list fixinc_list
	$(INSTALL_DATA) $(srcdir)/gsyslimits.h \
	  $(DESTDIR)$(itoolsdatadir)/gsyslimits.h
	$(INSTALL_DATA) macro_list $(DESTDIR)$(itoolsdatadir)/macro_list
	$(INSTALL_DATA) fixinc_list $(DESTDIR)$(itoolsdatadir)/fixinc_list
	set -e; for ml in `cat fixinc_list`; do \
	  multi_dir=`echo $${ml} | sed -e 's/^[^;]*;//'`; \
	  $(mkinstalldirs) $(DESTDIR)$(itoolsdatadir)/include$${multi_dir}; \
	  $(INSTALL_DATA) include-fixed$${multi_dir}/limits.h $(DESTDIR)$(itoolsdatadir)/include$${multi_dir}/limits.h; \
	done
	$(INSTALL_SCRIPT) $(srcdir)/../mkinstalldirs \
		$(DESTDIR)$(itoolsdir)/mkinstalldirs ; \
	sysroot_headers_suffix='$${sysroot_headers_suffix}'; \
		echo 'SYSTEM_HEADER_DIR="'"$(SYSTEM_HEADER_DIR)"'"' \
		> $(DESTDIR)$(itoolsdatadir)/mkheaders.conf
	echo 'OTHER_FIXINCLUDES_DIRS="$(OTHER_FIXINCLUDES_DIRS)"' \
		>> $(DESTDIR)$(itoolsdatadir)/mkheaders.conf
	echo 'STMP_FIXINC="$(STMP_FIXINC)"' \
		>> $(DESTDIR)$(itoolsdatadir)/mkheaders.conf

# Use this target to install the program `collect2' under the name `collect2'.
install-collect2: collect2 installdirs
	$(INSTALL_PROGRAM) collect2$(exeext) $(DESTDIR)$(libexecsubdir)/collect2$(exeext)
# Install the driver program as $(libsubdir)/gcc for collect2.
	$(INSTALL_PROGRAM) xgcc$(exeext) $(DESTDIR)$(libexecsubdir)/gcc$(exeext)

# Install lto-wrapper.
install-lto-wrapper: lto-wrapper$(exeext)
	$(INSTALL_PROGRAM) lto-wrapper$(exeext) $(DESTDIR)$(libexecsubdir)/lto-wrapper$(exeext)

install-gcc-ar: installdirs gcc-ar$(exeext) gcc-nm$(exeext) gcc-ranlib$(exeext)
	if test "$(enable_as_accelerator)" != "yes" ; then \
	  for i in gcc-ar gcc-nm gcc-ranlib; do \
	    install_name=`echo $$i|sed '$(program_transform_name)'` ;\
	    target_install_name=$(target_noncanonical)-`echo $$i|sed '$(program_transform_name)'` ; \
	    rm -f $(DESTDIR)$(bindir)/$$install_name$(exeext) ; \
	    $(INSTALL_PROGRAM) $$i$(exeext) $(DESTDIR)$(bindir)/$$install_name$(exeext) ;\
	    if test -f gcc-cross$(exeext); then \
	      :; \
	    else \
	      rm -f $(DESTDIR)$(bindir)/$$target_install_name$(exeext); \
	      ( cd $(DESTDIR)$(bindir) && \
		$(LN) $$install_name$(exeext) $$target_install_name$(exeext) ) ; \
	    fi ; \
	  done; \
	fi

# Cancel installation by deleting the installed files.
uninstall: lang.uninstall
	-rm -rf $(DESTDIR)$(libsubdir)
	-rm -rf $(DESTDIR)$(libexecsubdir)
	-rm -rf $(DESTDIR)$(bindir)/$(GCC_INSTALL_NAME)$(exeext)
	-rm -f $(DESTDIR)$(bindir)/$(CPP_INSTALL_NAME)$(exeext)
	-if [ x$(cpp_install_dir) != x ]; then \
	  rm -f $(DESTDIR)$(prefix)/$(cpp_install_dir)/$(CPP_INSTALL_NAME)$(exeext); \
	else true; fi
	-rm -rf $(DESTDIR)$(bindir)/$(GCOV_INSTALL_NAME)$(exeext)
	-rm -rf $(DESTDIR)$(man1dir)/$(GCC_INSTALL_NAME)$(man1ext)
	-rm -rf $(DESTDIR)$(man1dir)/cpp$(man1ext)
	-rm -f $(DESTDIR)$(infodir)/cpp.info* $(DESTDIR)$(infodir)/gcc.info*
	-rm -f $(DESTDIR)$(infodir)/cppinternals.info* $(DESTDIR)$(infodir)/gccint.info*
	for i in ar nm ranlib ; do \
	  install_name=`echo gcc-$$i|sed '$(program_transform_name)'`$(exeext) ;\
	  target_install_name=$(target_noncanonical)-`echo gcc-$$i|sed '$(program_transform_name)'`$(exeext) ; \
	  rm -f $(DESTDIR)$(bindir)/$$install_name ; \
	  rm -f $(DESTDIR)$(bindir)/$$target_install_name ; \
	done
#
# These targets are for the dejagnu testsuites. The file site.exp
# contains global variables that all the testsuites will use.

target_subdir = @target_subdir@

site.exp: ./config.status Makefile
	@echo "Making a new config file..."
	-@rm -f ./site.tmp
	@$(STAMP) site.exp
	-@mv site.exp site.bak
	@echo "## these variables are automatically generated by make ##" > ./site.tmp
	@echo "# Do not edit here. If you wish to override these values" >> ./site.tmp
	@echo "# add them to the last section" >> ./site.tmp
	@echo "set rootme \"`${PWD_COMMAND}`\"" >> ./site.tmp
	@echo "set srcdir \"`cd ${srcdir}; ${PWD_COMMAND}`\"" >> ./site.tmp
	@echo "set host_triplet $(host)" >> ./site.tmp
	@echo "set build_triplet $(build)" >> ./site.tmp
	@echo "set target_triplet $(target)" >> ./site.tmp
	@echo "set target_alias $(target_noncanonical)" >> ./site.tmp
	@echo "set libiconv \"$(LIBICONV)\"" >> ./site.tmp
# CFLAGS is set even though it's empty to show we reserve the right to set it.
	@echo "set CFLAGS \"\"" >> ./site.tmp
	@echo "set CXXFLAGS \"\"" >> ./site.tmp
	@echo "set HOSTCC \"$(CC)\"" >> ./site.tmp
	@echo "set HOSTCXX \"$(CXX)\"" >> ./site.tmp
	@echo "set HOSTCFLAGS \"$(CFLAGS)\"" >> ./site.tmp
	@echo "set HOSTCXXFLAGS \"$(CXXFLAGS)\"" >> ./site.tmp
# TEST_ALWAYS_FLAGS are flags that should be passed to every compilation.
# They are passed first to allow individual tests to override them.
	@echo "set TEST_ALWAYS_FLAGS \"$(SYSROOT_CFLAGS_FOR_TARGET)\"" >> ./site.tmp
# When running the tests we set GCC_EXEC_PREFIX to the install tree so that
# files that have already been installed there will be found.  The -B option
# overrides it, so use of GCC_EXEC_PREFIX will not result in using GCC files
# from the install tree.
	@echo "set TEST_GCC_EXEC_PREFIX \"$(libdir)/gcc/\"" >> ./site.tmp
	@echo "set TESTING_IN_BUILD_TREE 1" >> ./site.tmp
	@echo "set HAVE_LIBSTDCXX_V3 1" >> ./site.tmp
	@if test "@enable_plugin@" = "yes" ; then \
	  echo "set ENABLE_PLUGIN 1" >> ./site.tmp; \
	  echo "set PLUGINCC \"$(PLUGINCC)\"" >> ./site.tmp; \
	  echo "set PLUGINCFLAGS \"$(PLUGINCFLAGS)\"" >> ./site.tmp; \
	  echo "set GMPINC \"$(GMPINC)\"" >> ./site.tmp; \
	fi
# If newlib has been configured, we need to pass -B to gcc so it can find
# newlib's crt0.o if it exists.  This will cause a "path prefix not used"
# message if it doesn't, but the testsuite is supposed to ignore the message -
# it's too difficult to tell when to and when not to pass -B (not all targets
# have crt0's).  We could only add the -B if ../newlib/crt0.o exists, but that
# seems like too selective a test.
# ??? Another way to solve this might be to rely on linker scripts.  Then
# theoretically the -B won't be needed.
# We also need to pass -L ../ld so that the linker can find ldscripts.
	@if [ -d $(objdir)/../$(target_subdir)/newlib ] \
	    && [ "${host}" != "${target}" ]; then \
	  echo "set newlib_cflags \"-I$(objdir)/../$(target_subdir)/newlib/targ-include -I\$$srcdir/../newlib/libc/include\"" >> ./site.tmp; \
	  echo "set newlib_ldflags \"-B$(objdir)/../$(target_subdir)/newlib/\"" >> ./site.tmp; \
	  echo "append CFLAGS \" \$$newlib_cflags\"" >> ./site.tmp; \
	  echo "append CXXFLAGS \" \$$newlib_cflags\"" >> ./site.tmp; \
	  echo "append LDFLAGS \" \$$newlib_ldflags\"" >> ./site.tmp; \
	else true; \
	fi
	@if [ -d $(objdir)/../ld ] ; then \
	  echo "append LDFLAGS \" -L$(objdir)/../ld\"" >> ./site.tmp; \
	else true; \
	fi
	echo "set tmpdir $(objdir)/testsuite" >> ./site.tmp
	@echo "set srcdir \"\$${srcdir}/testsuite\"" >> ./site.tmp
	@if [ "X$(ALT_CC_UNDER_TEST)" != "X" ] ; then \
	  echo "set ALT_CC_UNDER_TEST \"$(ALT_CC_UNDER_TEST)\"" >> ./site.tmp; \
	else true; \
	fi
	@if [ "X$(ALT_CXX_UNDER_TEST)" != "X" ] ; then \
	  echo "set ALT_CXX_UNDER_TEST \"$(ALT_CXX_UNDER_TEST)\"" >> ./site.tmp; \
	else true; \
	fi
	@if [ "X$(COMPAT_OPTIONS)" != "X" ] ; then \
	  echo "set COMPAT_OPTIONS \"$(COMPAT_OPTIONS)\"" >> ./site.tmp; \
	else true; \
	fi
	@echo "## All variables above are generated by configure. Do Not Edit ##" >> ./site.tmp
	@cat ./site.tmp > site.exp
	@cat site.bak | sed \
		-e '1,/^## All variables above are.*##/ d' >> site.exp
	-@rm -f ./site.tmp

CHECK_TARGETS = @check_languages@

check: $(CHECK_TARGETS)

check-subtargets: $(patsubst %,%-subtargets,$(CHECK_TARGETS))

# The idea is to parallelize testing of multilibs, for example:
#   make -j3 check-gcc//sh-hms-sim/{-m1,-m2,-m3,-m3e,-m4}/{,-nofpu}
# will run 3 concurrent sessions of check-gcc, eventually testing
# all 10 combinations.  GNU make is required, as is a shell that expands
# alternations within braces.
lang_checks_parallel = $(lang_checks:=//%)
$(lang_checks_parallel): site.exp
	target=`echo "$@" | sed 's,//.*,,'`; \
	variant=`echo "$@" | sed 's,^[^/]*//,,'`; \
	vardots=`echo "$$variant" | sed 's,/,.,g'`; \
	$(MAKE) TESTSUITEDIR="testsuite.$$vardots" \
	  RUNTESTFLAGS="--target_board=$$variant $(RUNTESTFLAGS)" \
	  "$$target"

TESTSUITEDIR = testsuite

$(TESTSUITEDIR)/site.exp: site.exp
	-test -d $(TESTSUITEDIR) || mkdir $(TESTSUITEDIR)
	-rm -f $@
	sed '/set tmpdir/ s|testsuite$$|$(TESTSUITEDIR)|' < site.exp > $@

# This is only used for check-% targets that aren't parallelized.
$(filter-out $(lang_checks_parallelized),$(lang_checks)): check-% : site.exp
	-test -d plugin || mkdir plugin
	-test -d $(TESTSUITEDIR) || mkdir $(TESTSUITEDIR)
	test -d $(TESTSUITEDIR)/$* || mkdir $(TESTSUITEDIR)/$*
	-(rootme=`${PWD_COMMAND}`; export rootme; \
	srcdir=`cd ${srcdir}; ${PWD_COMMAND}` ; export srcdir ; \
	cd $(TESTSUITEDIR)/$*; \
	rm -f tmp-site.exp; \
	sed '/set tmpdir/ s|testsuite$$|$(TESTSUITEDIR)/$*|' \
		< ../../site.exp > tmp-site.exp; \
	$(SHELL) $${srcdir}/../move-if-change tmp-site.exp site.exp; \
	EXPECT=${EXPECT} ; export EXPECT ; \
	if [ -f $${rootme}/../expect/expect ] ; then  \
	   TCL_LIBRARY=`cd .. ; cd $${srcdir}/../tcl/library ; ${PWD_COMMAND}` ; \
	    export TCL_LIBRARY ; fi ; \
	$(RUNTEST) --tool $* $(RUNTESTFLAGS))

$(patsubst %,%-subtargets,$(lang_checks)): check-%-subtargets:
	@echo check-$*

check_p_tool=$(firstword $(subst _, ,$*))
check_p_count=$(check_$(check_p_tool)_parallelize)
check_p_subno=$(word 2,$(subst _, ,$*))
check_p_numbers0:=1 2 3 4 5 6 7 8 9
check_p_numbers1:=0 $(check_p_numbers0)
check_p_numbers2:=$(foreach i,$(check_p_numbers0),$(addprefix $(i),$(check_p_numbers1)))
check_p_numbers3:=$(addprefix 0,$(check_p_numbers1)) $(check_p_numbers2)
check_p_numbers4:=$(foreach i,$(check_p_numbers0),$(addprefix $(i),$(check_p_numbers3)))
check_p_numbers5:=$(addprefix 0,$(check_p_numbers3)) $(check_p_numbers4)
check_p_numbers6:=$(foreach i,$(check_p_numbers0),$(addprefix $(i),$(check_p_numbers5)))
check_p_numbers:=$(check_p_numbers0) $(check_p_numbers2) $(check_p_numbers4) $(check_p_numbers6)
check_p_subdir=$(subst _,,$*)
check_p_subdirs=$(wordlist 1,$(check_p_count),$(wordlist 1, \
		$(if $(GCC_TEST_PARALLEL_SLOTS),$(GCC_TEST_PARALLEL_SLOTS),128), \
		$(check_p_numbers)))

# For parallelized check-% targets, this decides whether parallelization
# is desirable (if -jN is used).  If desirable, recursive make is run with
# check-parallel-$lang{,1,2,3,4,5} etc. goals, which can be executed in
# parallel, as they are run in separate directories.
# check-parallel-$lang{,1,2,3,4,5} etc. goals invoke runtest with
# GCC_RUNTEST_PARALLELIZE_DIR var in the environment and runtest_file_p
# dejaGNU procedure is overridden to additionally synchronize through
# a $lang-parallel directory which tests will be run by which runtest instance.
# Afterwards contrib/dg-extract-results.sh is used to merge the sum and log
# files.  If parallelization isn't desirable, only one recursive make
# is run with check-parallel-$lang goal and check_$lang_parallelize variable
# cleared to say that no additional arguments beyond $(RUNTESTFLAGS)
# should be passed to runtest.
#
# To parallelize some language check, add the corresponding check-$lang
# to lang_checks_parallelized variable and define check_$lang_parallelize
# variable.  This is the upper limit to which it is useful to parallelize the
# check-$lang target.  It doesn't make sense to try e.g. 128 goals for small
# testsuites like objc or go.
$(lang_checks_parallelized): check-% : site.exp
	-rm -rf $(TESTSUITEDIR)/$*-parallel
	@if [ -n "$(filter -j%, $(MFLAGS))" ]; then \
	  test -d $(TESTSUITEDIR) || mkdir $(TESTSUITEDIR) || true; \
	  test -d $(TESTSUITEDIR)/$*-parallel || mkdir $(TESTSUITEDIR)/$*-parallel || true; \
	  GCC_RUNTEST_PARALLELIZE_DIR=`${PWD_COMMAND}`/$(TESTSUITEDIR)/$(check_p_tool)-parallel ; \
	  export GCC_RUNTEST_PARALLELIZE_DIR ; \
	  $(MAKE) TESTSUITEDIR="$(TESTSUITEDIR)" RUNTESTFLAGS="$(RUNTESTFLAGS)" \
	    check-parallel-$* \
	    $(patsubst %,check-parallel-$*_%, $(check_p_subdirs)); \
	  sums= ; logs= ; \
	  for dir in $(TESTSUITEDIR)/$* \
		     $(patsubst %,$(TESTSUITEDIR)/$*%,$(check_p_subdirs));\
	  do \
	    if [ -d $$dir ]; then \
	      mv -f $$dir/$*.sum $$dir/$*.sum.sep; mv -f $$dir/$*.log $$dir/$*.log.sep; \
	      sums="$$sums $$dir/$*.sum.sep"; logs="$$logs $$dir/$*.log.sep"; \
	    fi; \
	  done; \
	  $(SHELL) $(srcdir)/../contrib/dg-extract-results.sh $$sums \
	    > $(TESTSUITEDIR)/$*/$*.sum; \
	  $(SHELL) $(srcdir)/../contrib/dg-extract-results.sh -L $$logs \
	    > $(TESTSUITEDIR)/$*/$*.log; \
	  rm -rf $(TESTSUITEDIR)/$*-parallel || true; \
	else \
	  $(MAKE) TESTSUITEDIR="$(TESTSUITEDIR)" RUNTESTFLAGS="$(RUNTESTFLAGS)" \
	    check_$*_parallelize= check-parallel-$*; \
	fi

check-parallel-% : site.exp
	-@test -d plugin || mkdir plugin
	-@test -d $(TESTSUITEDIR) || mkdir $(TESTSUITEDIR)
	@test -d $(TESTSUITEDIR)/$(check_p_subdir) || mkdir $(TESTSUITEDIR)/$(check_p_subdir)
	-$(if $(check_p_subno),@)(rootme=`${PWD_COMMAND}`; export rootme; \
	srcdir=`cd ${srcdir}; ${PWD_COMMAND}` ; export srcdir ; \
	if [ -n "$(check_p_subno)" ] \
	   && [ -n "$$GCC_RUNTEST_PARALLELIZE_DIR" ] \
	   && [ -f $(TESTSUITEDIR)/$(check_p_tool)-parallel/finished ]; then \
	  rm -rf $(TESTSUITEDIR)/$(check_p_subdir); \
	else \
	  cd $(TESTSUITEDIR)/$(check_p_subdir); \
	  rm -f tmp-site.exp; \
	  sed '/set tmpdir/ s|testsuite$$|$(TESTSUITEDIR)/$(check_p_subdir)|' \
		< ../../site.exp > tmp-site.exp; \
	  $(SHELL) $${srcdir}/../move-if-change tmp-site.exp site.exp; \
	  EXPECT=${EXPECT} ; export EXPECT ; \
	  if [ -f $${rootme}/../expect/expect ] ; then  \
	    TCL_LIBRARY=`cd .. ; cd $${srcdir}/../tcl/library ; ${PWD_COMMAND}` ; \
	    export TCL_LIBRARY ; \
	  fi ; \
	  $(RUNTEST) --tool $(check_p_tool) $(RUNTESTFLAGS); \
	  if [ -n "$$GCC_RUNTEST_PARALLELIZE_DIR" ] ; then \
	    touch $${rootme}/$(TESTSUITEDIR)/$(check_p_tool)-parallel/finished; \
	  fi ; \
	fi )

# QMTest targets

# The path to qmtest.
QMTEST_PATH=qmtest

# The flags to pass to qmtest.
QMTESTFLAGS=

# The flags to pass to "qmtest run".
QMTESTRUNFLAGS=-f none --result-stream dejagnu_stream.DejaGNUStream

# The command to use to invoke qmtest.
QMTEST=${QMTEST_PATH} ${QMTESTFLAGS}

# The tests (or suites) to run.
QMTEST_GPP_TESTS=g++

# The subdirectory of the OBJDIR that will be used to store the QMTest
# test database configuration and that will be used for temporary
# scratch space during QMTest's execution.
QMTEST_DIR=qmtestsuite

# Create the QMTest database configuration.
${QMTEST_DIR} stamp-qmtest:
	${QMTEST} -D ${QMTEST_DIR} create-tdb \
	    -c gcc_database.GCCDatabase \
	    -a srcdir=`cd ${srcdir}/testsuite && ${PWD_COMMAND}` && \
	    $(STAMP) stamp-qmtest

# Create the QMTest context file.
${QMTEST_DIR}/context: stamp-qmtest
	rm -f $@
	echo "CompilerTable.languages=c cplusplus" >> $@
	echo "CompilerTable.c_kind=GCC" >> $@
	echo "CompilerTable.c_path=${objdir}/xgcc" >> $@
	echo "CompilerTable.c_options=-B${objdir}/" >> $@
	echo "CompilerTable.cplusplus_kind=GCC" >> $@
	echo "CompilerTable.cplusplus_path=${objdir}/xg++" >> $@
	echo "CompilerTable.cplusplus_options=-B${objdir}/" >> $@
	echo "DejaGNUTest.target=${target_noncanonical}" >> $@

# Run the G++ testsuite using QMTest.
qmtest-g++: ${QMTEST_DIR}/context
	cd ${QMTEST_DIR} && ${QMTEST} run ${QMTESTRUNFLAGS} -C context \
	   -o g++.qmr ${QMTEST_GPP_TESTS}

# Use the QMTest GUI.
qmtest-gui: ${QMTEST_DIR}/context
	cd ${QMTEST_DIR} && ${QMTEST} gui -C context

.PHONY: qmtest-g++

# Run Paranoia on real.c.

paranoia.o: $(srcdir)/../contrib/paranoia.cc $(CONFIG_H) $(SYSTEM_H) $(TREE_H)
	g++ -c $(ALL_CFLAGS) $(ALL_CPPFLAGS) $< $(OUTPUT_OPTION)

paranoia: paranoia.o real.o $(LIBIBERTY)
	g++ -o $@ paranoia.o real.o $(LIBIBERTY)

# These exist for maintenance purposes.

# Update the tags table.
TAGS: lang.tags
	(cd $(srcdir);					\
	incs= ;						\
	list='$(SUBDIRS)'; for dir in $$list; do	\
	  if test -f $$dir/TAGS; then			\
	    incs="$$incs --include $$dir/TAGS.sub";	\
	  fi;						\
	done;						\
	etags -o TAGS.sub c-family/*.h c-family/*.c c-family/*.cc \
	      *.h *.c *.cc \
	      ../include/*.h ../libiberty/*.c \
	      ../libcpp/*.c ../libcpp/include/*.h \
	      --language=none --regex="/\(char\|unsigned int\|int\|bool\|void\|HOST_WIDE_INT\|enum [A-Za-z_0-9]+\) [*]?\([A-Za-z_0-9]+\)/\2/" common.opt	\
	      --language=none --regex="/\(DEF_RTL_EXPR\|DEFTREECODE\|DEFGSCODE\|DEFTIMEVAR\|DEFPARAM\|DEFPARAMENUM5\)[ ]?(\([A-Za-z_0-9]+\)/\2/" rtl.def tree.def gimple.def timevar.def params.def \
		; \
	etags --include TAGS.sub $$incs)

# -----------------------------------------------------
# Rules for generating translated message descriptions.
# Disabled by autoconf if the tools are not available.
# -----------------------------------------------------

XGETTEXT = @XGETTEXT@
GMSGFMT = @GMSGFMT@
MSGMERGE = msgmerge
CATALOGS = $(patsubst %,po/%,@CATALOGS@)

.PHONY: build- install- build-po install-po update-po

# Dummy rules to deal with dependencies produced by use of
# "build-@POSUB@" and "install-@POSUB@" above, when NLS is disabled.
build-: ; @true
install-: ; @true

build-po: $(CATALOGS)

# This notation should be acceptable to all Make implementations used
# by people who are interested in updating .po files.
update-po: $(CATALOGS:.gmo=.pox)

# N.B. We do not attempt to copy these into $(srcdir).  The snapshot
# script does that.
.po.gmo:
	$(mkinstalldirs) po
	$(GMSGFMT) --statistics -o $@ $<

# The new .po has to be gone over by hand, so we deposit it into
# build/po with a different extension.
# If build/po/gcc.pot exists, use it (it was just created),
# else use the one in srcdir.
.po.pox:
	$(mkinstalldirs) po
	$(MSGMERGE) $< `if test -f po/gcc.pot; \
			then echo po/gcc.pot; \
			else echo $(srcdir)/po/gcc.pot; fi` -o $@

# This rule has to look for .gmo modules in both srcdir and
# the cwd, and has to check that we actually have a catalog
# for each language, in case they weren't built or included
# with the distribution.
install-po:
	$(mkinstalldirs) $(DESTDIR)$(datadir)
	cats="$(CATALOGS)"; for cat in $$cats; do \
	  lang=`basename $$cat | sed 's/\.gmo$$//'`; \
	  if [ -f $$cat ]; then :; \
	  elif [ -f $(srcdir)/$$cat ]; then cat=$(srcdir)/$$cat; \
	  else continue; \
	  fi; \
	  dir=$(localedir)/$$lang/LC_MESSAGES; \
	  echo $(mkinstalldirs) $(DESTDIR)$$dir; \
	  $(mkinstalldirs) $(DESTDIR)$$dir || exit 1; \
	  echo $(INSTALL_DATA) $$cat $(DESTDIR)$$dir/gcc.mo; \
	  $(INSTALL_DATA) $$cat $(DESTDIR)$$dir/gcc.mo; \
	done

# Rule for regenerating the message template (gcc.pot).
# Instead of forcing everyone to edit POTFILES.in, which proved impractical,
# this rule has no dependencies and always regenerates gcc.pot.  This is
# relatively harmless since the .po files do not directly depend on it.
# Note that exgettext has an awk script embedded in it which requires a
# fairly modern (POSIX-compliant) awk.
# The .pot file is left in the build directory.
gcc.pot: po/gcc.pot
po/gcc.pot: force
	$(mkinstalldirs) po
	$(MAKE) srcextra
	AWK=$(AWK) $(SHELL) $(srcdir)/po/exgettext \
		$(XGETTEXT) gcc $(srcdir)

#

# Dependency information.

# In order for parallel make to really start compiling the expensive
# objects from $(OBJS) as early as possible, build all their
# prerequisites strictly before all objects.
$(ALL_HOST_OBJS) : | $(generated_files)

# Include the auto-generated dependencies for all host objects.
DEPFILES = \
  $(foreach obj,$(ALL_HOST_OBJS),\
    $(dir $(obj))$(DEPDIR)/$(patsubst %.o,%.Po,$(notdir $(obj))))
-include $(DEPFILES)<|MERGE_RESOLUTION|>--- conflicted
+++ resolved
@@ -1,11 +1,7 @@
 # Makefile for GNU Compiler Collection
 # Run 'configure' to generate Makefile from Makefile.in
 
-<<<<<<< HEAD
-# Copyright (C) 1987-2019 Free Software Foundation, Inc.
-=======
 # Copyright (C) 1987-2020 Free Software Foundation, Inc.
->>>>>>> 9e014010
 
 #This file is part of GCC.
 
@@ -1660,7 +1656,6 @@
 	web.o \
 	wide-int.o \
 	wide-int-print.o \
-	wide-int-range.o \
 	xcoffout.o \
 	$(out_object_file) \
 	$(ANALYZER_OBJS) \
@@ -2020,11 +2015,6 @@
 SELFTEST_FLAGS = -nostdinc $(DEVNULL) -S -o $(DEVNULL) \
 	-fself-test=$(srcdir)/testsuite/selftests
 
-<<<<<<< HEAD
-SELFTEST_DEPS = $(GCC_PASSES) stmp-int-hdrs $(srcdir)/testsuite/selftests
-
-=======
->>>>>>> 9e014010
 # Run the selftests during the build once we have a driver and the frontend,
 # so that self-test failures are caught as early as possible.
 # Use "s-selftest-FE" to ensure that we only run the selftests if the
@@ -2715,13 +2705,8 @@
        options.h target-hooks-def.h insn-opinit.h \
        common/common-target-hooks-def.h pass-instances.def \
        c-family/c-target-hooks-def.h d/d-target-hooks-def.h \
-<<<<<<< HEAD
-       params.list params.options case-cfn-macros.h \
-       cfn-operators.pd
-=======
        case-cfn-macros.h \
        cfn-operators.pd omp-device-properties.h
->>>>>>> 9e014010
 
 # 
@@ -2870,11 +2855,7 @@
   $(CORETYPES_H) $(GTM_H) errors.h $(READ_MD_H) $(GENSUPPORT_H)
 build/genmatch.o : genmatch.c $(BCONFIG_H) $(SYSTEM_H) \
   $(CORETYPES_H) errors.h $(HASH_TABLE_H) hash-map.h $(GGC_H) is-a.h \
-<<<<<<< HEAD
-  tree.def builtins.def internal-fn.def case-cfn-macros.h
-=======
   tree.def builtins.def internal-fn.def case-cfn-macros.h $(CPPLIB_H)
->>>>>>> 9e014010
 build/gencfn-macros.o : gencfn-macros.c $(BCONFIG_H) $(SYSTEM_H)	\
   $(CORETYPES_H) errors.h $(HASH_TABLE_H) hash-set.h builtins.def	\
   internal-fn.def
@@ -3302,11 +3283,7 @@
 	 gnu.texi gpl_v3.texi fdl.texi contrib.texi languages.texi	\
 	 sourcebuild.texi gty.texi libgcc.texi cfg.texi tree-ssa.texi	\
 	 loop.texi generic.texi gimple.texi plugins.texi optinfo.texi   \
-<<<<<<< HEAD
-	 match-and-simplify.texi ux.texi poly-int.texi
-=======
 	 match-and-simplify.texi analyzer.texi ux.texi poly-int.texi
->>>>>>> 9e014010
 
 TEXI_GCCINSTALL_FILES = install.texi install-old.texi fdl.texi		\
 	 gcc-common.texi gcc-vers.texi
@@ -3636,12 +3613,8 @@
   tree-ssa-threadupdate.h inchash.h wide-int.h signop.h hash-map.h \
   hash-set.h dominance.h cfg.h cfgrtl.h cfganal.h cfgbuild.h cfgcleanup.h \
   lcm.h cfgloopmanip.h file-prefix-map.h builtins.def $(INSN_ATTR_H) \
-<<<<<<< HEAD
-  pass-instances.def params.list
-=======
   pass-instances.def params.list $(srcdir)/../include/gomp-constants.h \
   $(EXPR_H)
->>>>>>> 9e014010
 
 # generate the 'build fragment' b-header-vars
 s-header-vars: Makefile
