--- conflicted
+++ resolved
@@ -1,10 +1,6 @@
 /* Read the GIMPLE representation from a file stream.
 
-<<<<<<< HEAD
-   Copyright (C) 2009-2019 Free Software Foundation, Inc.
-=======
    Copyright (C) 2009-2020 Free Software Foundation, Inc.
->>>>>>> e2aa5677
    Contributed by Kenneth Zadeck <zadeck@naturalbridge.com>
    Re-implemented by Diego Novillo <dnovillo@google.com>
 
@@ -1323,13 +1319,8 @@
   fn->last_clique = bp_unpack_value (&bp, sizeof (short) * 8);
 
   /* Input the function start and end loci.  */
-<<<<<<< HEAD
-  fn->function_start_locus = stream_input_location_now (&bp, data_in);
-  fn->function_end_locus = stream_input_location_now (&bp, data_in);
-=======
   stream_input_location (&fn->function_start_locus, &bp, data_in);
   stream_input_location (&fn->function_end_locus, &bp, data_in);
->>>>>>> e2aa5677
 
   /* Restore the instance discriminators if present.  */
   int instance_number = bp_unpack_value (&bp, 1);
