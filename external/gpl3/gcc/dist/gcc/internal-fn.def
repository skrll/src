--- conflicted
+++ resolved
@@ -1,9 +1,5 @@
 /* Internal functions.
-<<<<<<< HEAD
-   Copyright (C) 2011-2019 Free Software Foundation, Inc.
-=======
    Copyright (C) 2011-2020 Free Software Foundation, Inc.
->>>>>>> e2aa5677
 
 This file is part of GCC.
 
@@ -149,11 +145,8 @@
 DEF_INTERNAL_OPTAB_FN (VEC_SHL_INSERT, ECF_CONST | ECF_NOTHROW,
 		       vec_shl_insert, binary)
 
-<<<<<<< HEAD
-=======
 DEF_INTERNAL_OPTAB_FN (DIV_POW2, ECF_CONST | ECF_NOTHROW, sdiv_pow2, binary)
 
->>>>>>> e2aa5677
 DEF_INTERNAL_OPTAB_FN (FMS, ECF_CONST, fms, ternary)
 DEF_INTERNAL_OPTAB_FN (FNMA, ECF_CONST, fnma, ternary)
 DEF_INTERNAL_OPTAB_FN (FNMS, ECF_CONST, fnms, ternary)
@@ -163,14 +156,11 @@
 DEF_INTERNAL_SIGNED_OPTAB_FN (AVG_CEIL, ECF_CONST | ECF_NOTHROW, first,
 			      savg_ceil, uavg_ceil, binary)
 
-<<<<<<< HEAD
-=======
 DEF_INTERNAL_SIGNED_OPTAB_FN (MULHS, ECF_CONST | ECF_NOTHROW, first,
 			      smulhs, umulhs, binary)
 DEF_INTERNAL_SIGNED_OPTAB_FN (MULHRS, ECF_CONST | ECF_NOTHROW, first,
 			      smulhrs, umulhrs, binary)
 
->>>>>>> e2aa5677
 DEF_INTERNAL_OPTAB_FN (COND_ADD, ECF_CONST, cond_add, cond_binary)
 DEF_INTERNAL_OPTAB_FN (COND_SUB, ECF_CONST, cond_sub, cond_binary)
 DEF_INTERNAL_OPTAB_FN (COND_MUL, ECF_CONST, cond_smul, cond_binary)
@@ -193,11 +183,6 @@
 		       cond_ashl, cond_binary)
 DEF_INTERNAL_SIGNED_OPTAB_FN (COND_SHR, ECF_CONST | ECF_NOTHROW, first,
 			      cond_ashr, cond_lshr, cond_binary)
-
-DEF_INTERNAL_OPTAB_FN (COND_FMA, ECF_CONST, cond_fma, cond_ternary)
-DEF_INTERNAL_OPTAB_FN (COND_FMS, ECF_CONST, cond_fms, cond_ternary)
-DEF_INTERNAL_OPTAB_FN (COND_FNMA, ECF_CONST, cond_fnma, cond_ternary)
-DEF_INTERNAL_OPTAB_FN (COND_FNMS, ECF_CONST, cond_fnms, cond_ternary)
 
 DEF_INTERNAL_OPTAB_FN (COND_FMA, ECF_CONST, cond_fma, cond_ternary)
 DEF_INTERNAL_OPTAB_FN (COND_FMS, ECF_CONST, cond_fms, cond_ternary)
