/* Top level of GCC compilers (cc1, cc1plus, etc.)
<<<<<<< HEAD
   Copyright (C) 1987-2019 Free Software Foundation, Inc.
=======
   Copyright (C) 1987-2020 Free Software Foundation, Inc.
>>>>>>> e2aa5677

This file is part of GCC.

GCC is free software; you can redistribute it and/or modify it under
the terms of the GNU General Public License as published by the Free
Software Foundation; either version 3, or (at your option) any later
version.

GCC is distributed in the hope that it will be useful, but WITHOUT ANY
WARRANTY; without even the implied warranty of MERCHANTABILITY or
FITNESS FOR A PARTICULAR PURPOSE.  See the GNU General Public License
for more details.

You should have received a copy of the GNU General Public License
along with GCC; see the file COPYING3.  If not see
<http://www.gnu.org/licenses/>.  */

/* This is the top level of cc1/c++.
   It parses command args, opens files, invokes the various passes
   in the proper order, and counts the time used by each.
   Error messages and low-level interface to malloc also handled here.  */

#include "config.h"
#include "system.h"
#include "coretypes.h"
#include "backend.h"
#include "target.h"
#include "rtl.h"
#include "tree.h"
#include "gimple.h"
#include "alloc-pool.h"
#include "timevar.h"
#include "memmodel.h"
#include "tm_p.h"
#include "optabs-libfuncs.h"
#include "insn-config.h"
#include "ira.h"
#include "recog.h"
#include "cgraph.h"
#include "coverage.h"
#include "diagnostic.h"
#include "varasm.h"
#include "tree-inline.h"
#include "realmpfr.h"	/* For GMP/MPFR/MPC versions, in print_version.  */
#include "version.h"
#include "flags.h"
#include "insn-attr.h"
#include "output.h"
#include "toplev.h"
#include "expr.h"
#include "intl.h"
#include "tree-diagnostic.h"
#include "reload.h"
#include "lra.h"
#include "dwarf2asm.h"
#include "debug.h"
#include "common/common-target.h"
#include "langhooks.h"
#include "cfgloop.h" /* for init_set_costs */
#include "hosthooks.h"
#include "opts.h"
#include "opts-diagnostic.h"
#include "stringpool.h"
#include "attribs.h"
#include "asan.h"
#include "tsan.h"
#include "plugin.h"
#include "context.h"
#include "pass_manager.h"
#include "auto-profile.h"
#include "dwarf2out.h"
#include "ipa-reference.h"
#include "symbol-summary.h"
#include "tree-vrp.h"
#include "ipa-prop.h"
#include "gcse.h"
#include "omp-offload.h"
#include "hsa-common.h"
#include "edit-context.h"
#include "tree-pass.h"
#include "dumpfile.h"
#include "ipa-fnsummary.h"
#include "dump-context.h"
<<<<<<< HEAD
=======
#include "print-tree.h"
>>>>>>> e2aa5677
#include "optinfo-emit-json.h"

#if defined(DBX_DEBUGGING_INFO) || defined(XCOFF_DEBUGGING_INFO)
#include "dbxout.h"
#endif

#ifdef XCOFF_DEBUGGING_INFO
#include "xcoffout.h"		/* Needed for external data declarations. */
#endif

#include "selftest.h"

#ifdef HAVE_isl
#include <isl/version.h>
#endif

static void general_init (const char *, bool);
static void do_compile ();
static void process_options (void);
static void backend_init (void);
static int lang_dependent_init (const char *);
static void init_asm_output (const char *);
static void finalize (bool);

static void crash_signal (int) ATTRIBUTE_NORETURN;
static void compile_file (void);

/* True if we don't need a backend (e.g. preprocessing only).  */
static bool no_backend;

/* Length of line when printing switch values.  */
#define MAX_LINE 75

/* Decoded options, and number of such options.  */
struct cl_decoded_option *save_decoded_options;
unsigned int save_decoded_options_count;

/* Used to enable -fvar-tracking, -fweb and -frename-registers according
   to optimize in process_options ().  */
#define AUTODETECT_VALUE 2

/* Debug hooks - dependent upon command line options.  */

const struct gcc_debug_hooks *debug_hooks;

/* The FUNCTION_DECL for the function currently being compiled,
   or 0 if between functions.  */
tree current_function_decl;

/* Set to the FUNC_BEGIN label of the current function, or NULL
   if none.  */
const char * current_function_func_begin_label;

/* A random sequence of characters, unless overridden by user.  */
static const char *flag_random_seed;

/* A local time stamp derived from the time of compilation. It will be
   zero if the system cannot provide a time.  It will be -1u, if the
   user has specified a particular random seed.  */
unsigned local_tick;

/* Random number for this compilation */
HOST_WIDE_INT random_seed;

/* -f flags.  */

/* When non-NULL, indicates that whenever space is allocated on the
   stack, the resulting stack pointer must not pass this
   address---that is, for stacks that grow downward, the stack pointer
   must always be greater than or equal to this address; for stacks
   that grow upward, the stack pointer must be less than this address.
   At present, the rtx may be either a REG or a SYMBOL_REF, although
   the support provided depends on the backend.  */
rtx stack_limit_rtx;

class target_flag_state default_target_flag_state;
#if SWITCHABLE_TARGET
class target_flag_state *this_target_flag_state = &default_target_flag_state;
#else
#define this_target_flag_state (&default_target_flag_state)
#endif

/* The user symbol prefix after having resolved same.  */
const char *user_label_prefix;

/* Output files for assembler code (real compiler output)
   and debugging dumps.  */

FILE *asm_out_file;
FILE *aux_info_file;
FILE *callgraph_info_file = NULL;
static bitmap callgraph_info_external_printed;
FILE *stack_usage_file = NULL;

/* The current working directory of a translation.  It's generally the
   directory from which compilation was initiated, but a preprocessed
   file may specify the original directory in which it was
   created.  */

static const char *src_pwd;

/* Initialize src_pwd with the given string, and return true.  If it
   was already initialized, return false.  As a special case, it may
   be called with a NULL argument to test whether src_pwd has NOT been
   initialized yet.  */

bool
set_src_pwd (const char *pwd)
{
  if (src_pwd)
    {
      if (strcmp (src_pwd, pwd) == 0)
	return true;
      else
	return false;
    }

  src_pwd = xstrdup (pwd);
  return true;
}

/* Return the directory from which the translation unit was initiated,
   in case set_src_pwd() was not called before to assign it a
   different value.  */

const char *
get_src_pwd (void)
{
  if (! src_pwd)
    {
      src_pwd = getpwd ();
      if (!src_pwd)
	src_pwd = ".";
    }

   return src_pwd;
}

/* Called when the start of a function definition is parsed,
   this function prints on stderr the name of the function.  */
void
announce_function (tree decl)
{
  if (!quiet_flag)
    {
      if (rtl_dump_and_exit)
	fprintf (stderr, "%s ",
		 identifier_to_locale (IDENTIFIER_POINTER (DECL_NAME (decl))));
      else
	fprintf (stderr, " %s",
		 identifier_to_locale (lang_hooks.decl_printable_name (decl, 2)));
      fflush (stderr);
      pp_needs_newline (global_dc->printer) = true;
      diagnostic_set_last_function (global_dc, (diagnostic_info *) NULL);
    }
}

/* Initialize local_tick with the time of day, or -1 if
   flag_random_seed is set.  */

static void
init_local_tick (void)
{
  if (!flag_random_seed)
    {
#ifdef HAVE_GETTIMEOFDAY
      {
	struct timeval tv;

	gettimeofday (&tv, NULL);
	local_tick = (unsigned) tv.tv_sec * 1000 + tv.tv_usec / 1000;
      }
#else
      {
	time_t now = time (NULL);

	if (now != (time_t)-1)
	  local_tick = (unsigned) now;
      }
#endif
    }
  else
    local_tick = -1;
}

/* Obtain the random_seed.  Unless NOINIT, initialize it if
   it's not provided in the command line.  */

HOST_WIDE_INT
get_random_seed (bool noinit)
{
  if (!random_seed && !noinit)
    {
      int fd = open ("/dev/urandom", O_RDONLY);
      if (fd >= 0)
        {
          if (read (fd, &random_seed, sizeof (random_seed))
              != sizeof (random_seed))
            random_seed = 0;
          close (fd);
        }
      if (!random_seed)
	random_seed = local_tick ^ getpid ();
    }
  return random_seed;
}

/* Set flag_random_seed to VAL, and if non-null, reinitialize random_seed.  */

void
set_random_seed (const char *val)
{
  flag_random_seed = val;
  if (flag_random_seed)
    {
      char *endp;

      /* When the driver passed in a hex number don't crc it again */
      random_seed = strtoul (flag_random_seed, &endp, 0);
      if (!(endp > flag_random_seed && *endp == 0))
        random_seed = crc32_string (0, flag_random_seed);
    }
}

/* Handler for fatal signals, such as SIGSEGV.  These are transformed
   into ICE messages, which is much more user friendly.  In case the
   error printer crashes, reset the signal to prevent infinite recursion.  */

static void
crash_signal (int signo)
{
  signal (signo, SIG_DFL);

  /* If we crashed while processing an ASM statement, then be a little more
     graceful.  It's most likely the user's fault.  */
  if (this_is_asm_operands)
    {
      output_operand_lossage ("unrecoverable error");
      exit (FATAL_EXIT_CODE);
    }

  internal_error ("%s", strsignal (signo));
}

/* A subroutine of wrapup_global_declarations.  We've come to the end of
   the compilation unit.  All deferred variables should be undeferred,
   and all incomplete decls should be finalized.  */

void
wrapup_global_declaration_1 (tree decl)
{
  /* We're not deferring this any longer.  Assignment is conditional to
     avoid needlessly dirtying PCH pages.  */
  if (CODE_CONTAINS_STRUCT (TREE_CODE (decl), TS_DECL_WITH_VIS)
      && DECL_DEFER_OUTPUT (decl) != 0)
    DECL_DEFER_OUTPUT (decl) = 0;

  if (VAR_P (decl) && DECL_SIZE (decl) == 0)
    lang_hooks.finish_incomplete_decl (decl);
}

/* A subroutine of wrapup_global_declarations.  Decide whether or not DECL
   needs to be output.  Return true if it is output.  */

bool
wrapup_global_declaration_2 (tree decl)
{
  if (TREE_ASM_WRITTEN (decl) || DECL_EXTERNAL (decl)
      || (VAR_P (decl) && DECL_HAS_VALUE_EXPR_P (decl)))
    return false;

  /* Don't write out static consts, unless we still need them.

     We also keep static consts if not optimizing (for debugging),
     unless the user specified -fno-keep-static-consts.
     ??? They might be better written into the debug information.
     This is possible when using DWARF.

     A language processor that wants static constants to be always
     written out (even if it is not used) is responsible for
     calling rest_of_decl_compilation itself.  E.g. the C front-end
     calls rest_of_decl_compilation from finish_decl.
     One motivation for this is that is conventional in some
     environments to write things like:
     static const char rcsid[] = "... version string ...";
     intending to force the string to be in the executable.

     A language processor that would prefer to have unneeded
     static constants "optimized away" would just defer writing
     them out until here.  E.g. C++ does this, because static
     constants are often defined in header files.

     ??? A tempting alternative (for both C and C++) would be
     to force a constant to be written if and only if it is
     defined in a main file, as opposed to an include file.  */

  if (VAR_P (decl) && TREE_STATIC (decl))
    {
      varpool_node *node;
      bool needed = true;
      node = varpool_node::get (decl);

      if (!node && flag_ltrans)
	needed = false;
      else if (node && node->definition)
	needed = false;
      else if (node && node->alias)
	needed = false;
      else if (!symtab->global_info_ready
	       && (TREE_USED (decl)
		   || TREE_USED (DECL_ASSEMBLER_NAME (decl))))
	/* needed */;
      else if (node && node->analyzed)
	/* needed */;
      else if (DECL_COMDAT (decl))
	needed = false;
      else if (TREE_READONLY (decl) && !TREE_PUBLIC (decl)
	       && (optimize || !flag_keep_static_consts
		   || DECL_ARTIFICIAL (decl)))
	needed = false;

      if (needed)
	{
	  rest_of_decl_compilation (decl, 1, 1);
	  return true;
	}
    }

  return false;
}

/* Do any final processing required for the declarations in VEC, of
   which there are LEN.  We write out inline functions and variables
   that have been deferred until this point, but which are required.
   Returns nonzero if anything was put out.  */

bool
wrapup_global_declarations (tree *vec, int len)
{
  bool reconsider, output_something = false;
  int i;

  for (i = 0; i < len; i++)
    wrapup_global_declaration_1 (vec[i]);

  /* Now emit any global variables or functions that we have been
     putting off.  We need to loop in case one of the things emitted
     here references another one which comes earlier in the list.  */
  do
    {
      reconsider = false;
      for (i = 0; i < len; i++)
	reconsider |= wrapup_global_declaration_2 (vec[i]);
      if (reconsider)
	output_something = true;
    }
  while (reconsider);

  return output_something;
}

/* Compile an entire translation unit.  Write a file of assembly
   output and various debugging dumps.  */

static void
compile_file (void)
{
  timevar_start (TV_PHASE_PARSING);
  timevar_push (TV_PARSE_GLOBAL);

  /* Parse entire file and generate initial debug information.  */
  lang_hooks.parse_file ();

  timevar_pop (TV_PARSE_GLOBAL);
  timevar_stop (TV_PHASE_PARSING);

  if (flag_dump_locations)
    dump_location_info (stderr);

  /* Compilation is now finished except for writing
     what's left of the symbol table output.  */

  if (flag_syntax_only || flag_wpa)
    return;
 
  /* Reset maximum_field_alignment, it can be adjusted by #pragma pack
     and this shouldn't influence any types built by the middle-end
     from now on (like gcov_info_type).  */
  maximum_field_alignment = initial_max_fld_align * BITS_PER_UNIT;

  ggc_protect_identifiers = false;

  /* Run the actual compilation process.  */
  if (!in_lto_p)
    {
      timevar_start (TV_PHASE_OPT_GEN);
      symtab->finalize_compilation_unit ();
      timevar_stop (TV_PHASE_OPT_GEN);
    }

  /* Perform any post compilation-proper parser cleanups and
     processing.  This is currently only needed for the C++ parser,
     which can be hopefully cleaned up so this hook is no longer
     necessary.  */
  if (lang_hooks.decls.post_compilation_parsing_cleanups)
    lang_hooks.decls.post_compilation_parsing_cleanups ();

  dump_context::get ().finish_any_json_writer ();

  if (seen_error ())
    return;

  timevar_start (TV_PHASE_LATE_ASM);

  /* Compilation unit is finalized.  When producing non-fat LTO object, we are
     basically finished.  */
  if ((in_lto_p && flag_incremental_link != INCREMENTAL_LINK_LTO)
      || !flag_lto || flag_fat_lto_objects)
    {
      /* File-scope initialization for AddressSanitizer.  */
      if (flag_sanitize & SANITIZE_ADDRESS)
        asan_finish_file ();

      if (flag_sanitize & SANITIZE_THREAD)
	tsan_finish_file ();

      omp_finish_file ();

      hsa_output_brig ();

      output_shared_constant_pool ();
      output_object_blocks ();
      finish_tm_clone_pairs ();

      /* Write out any pending weak symbol declarations.  */
      weak_finish ();

      /* This must be at the end before unwind and debug info.
	 Some target ports emit PIC setup thunks here.  */
      targetm.asm_out.code_end ();

      /* Do dbx symbols.  */
      timevar_push (TV_SYMOUT);

#if defined DWARF2_DEBUGGING_INFO || defined DWARF2_UNWIND_INFO
      dwarf2out_frame_finish ();
#endif

      debuginfo_start ();
      (*debug_hooks->finish) (main_input_filename);
      debuginfo_stop ();
      timevar_pop (TV_SYMOUT);

      /* Output some stuff at end of file if nec.  */

      dw2_output_indirect_constants ();

      /* Flush any pending external directives.  */
      process_pending_assemble_externals ();
   }

  /* Let linker plugin know that this is a slim object and must be LTOed
     even when user did not ask for it.  */
  if (flag_generate_lto && !flag_fat_lto_objects)
    {
#if defined ASM_OUTPUT_ALIGNED_DECL_COMMON
      ASM_OUTPUT_ALIGNED_DECL_COMMON (asm_out_file, NULL_TREE, "__gnu_lto_slim",
				      HOST_WIDE_INT_1U, 8);
#elif defined ASM_OUTPUT_ALIGNED_COMMON
      ASM_OUTPUT_ALIGNED_COMMON (asm_out_file, "__gnu_lto_slim",
				 HOST_WIDE_INT_1U, 8);
#else
      ASM_OUTPUT_COMMON (asm_out_file, "__gnu_lto_slim",
			 HOST_WIDE_INT_1U,
			 HOST_WIDE_INT_1U);
#endif
    }

  /* Attach a special .ident directive to the end of the file to identify
     the version of GCC which compiled this code.  The format of the .ident
     string is patterned after the ones produced by native SVR4 compilers.  */
  if (!flag_no_ident)
    {
      const char *pkg_version = "(GNU) ";
      char *ident_str;

      if (strcmp ("(GCC) ", pkgversion_string))
	pkg_version = pkgversion_string;

      ident_str = ACONCAT (("GCC: ", pkg_version, version_string, NULL));
      targetm.asm_out.output_ident (ident_str);
    }

  /* Auto profile finalization. */
  if (flag_auto_profile)
    end_auto_profile ();

  /* Invoke registered plugin callbacks.  */
  invoke_plugin_callbacks (PLUGIN_FINISH_UNIT, NULL);

  /* This must be at the end.  Some target ports emit end of file directives
     into the assembly file here, and hence we cannot output anything to the
     assembly file after this point.  */
  targetm.asm_out.file_end ();

  timevar_stop (TV_PHASE_LATE_ASM);
}

/* Print version information to FILE.
   Each line begins with INDENT (for the case where FILE is the
   assembler output file).

   If SHOW_GLOBAL_STATE is true (for cc1 etc), we are within the compiler
   proper and can print pertinent state (e.g. params and plugins).

   If SHOW_GLOBAL_STATE is false (for use by libgccjit), we are outside the
   compiler, and we don't hold the mutex on the compiler's global state:
   we can't print params and plugins, since they might not be initialized,
   or might be being manipulated by a compile running in another
   thread.  */

void
print_version (FILE *file, const char *indent, bool show_global_state)
{
  static const char fmt1[] =
#ifdef __GNUC__
    N_("%s%s%s %sversion %s (%s)\n%s\tcompiled by GNU C version %s, ")
#else
    N_("%s%s%s %sversion %s (%s) compiled by CC, ")
#endif
    ;
  static const char fmt2[] =
    N_("GMP version %s, MPFR version %s, MPC version %s, isl version %s\n");
  static const char fmt3[] =
    N_("%s%swarning: %s header version %s differs from library version %s.\n");
  static const char fmt4[] =
    N_("%s%sGGC heuristics: --param ggc-min-expand=%d --param ggc-min-heapsize=%d\n");
#ifndef __VERSION__
#define __VERSION__ "[?]"
#endif
  fprintf (file,
	   file == stderr ? _(fmt1) : fmt1,
	   indent, *indent != 0 ? " " : "",
	   lang_hooks.name, pkgversion_string, version_string, TARGET_NAME,
	   indent, __VERSION__);

  /* We need to stringify the GMP macro values.  Ugh, gmp_version has
     two string formats, "i.j.k" and "i.j" when k is zero.  As of
     gmp-4.3.0, GMP always uses the 3 number format.  */
#define GCC_GMP_STRINGIFY_VERSION3(X) #X
#define GCC_GMP_STRINGIFY_VERSION2(X) GCC_GMP_STRINGIFY_VERSION3 (X)
#define GCC_GMP_VERSION_NUM(X,Y,Z) (((X) << 16L) | ((Y) << 8) | (Z))
#define GCC_GMP_VERSION \
  GCC_GMP_VERSION_NUM(__GNU_MP_VERSION, __GNU_MP_VERSION_MINOR, __GNU_MP_VERSION_PATCHLEVEL)
#if GCC_GMP_VERSION < GCC_GMP_VERSION_NUM(4,3,0) && __GNU_MP_VERSION_PATCHLEVEL == 0
#define GCC_GMP_STRINGIFY_VERSION \
  GCC_GMP_STRINGIFY_VERSION2 (__GNU_MP_VERSION) "." \
  GCC_GMP_STRINGIFY_VERSION2 (__GNU_MP_VERSION_MINOR)
#else
#define GCC_GMP_STRINGIFY_VERSION \
  GCC_GMP_STRINGIFY_VERSION2 (__GNU_MP_VERSION) "." \
  GCC_GMP_STRINGIFY_VERSION2 (__GNU_MP_VERSION_MINOR) "." \
  GCC_GMP_STRINGIFY_VERSION2 (__GNU_MP_VERSION_PATCHLEVEL)
#endif
  fprintf (file,
	   file == stderr ? _(fmt2) : fmt2,
	   GCC_GMP_STRINGIFY_VERSION, MPFR_VERSION_STRING, MPC_VERSION_STRING,
#ifndef HAVE_isl
	   "none"
#else
	   isl_version ()
#endif
	   );
  if (strcmp (GCC_GMP_STRINGIFY_VERSION, gmp_version))
    fprintf (file,
	     file == stderr ? _(fmt3) : fmt3,
	     indent, *indent != 0 ? " " : "",
	     "GMP", GCC_GMP_STRINGIFY_VERSION, gmp_version);
  if (strcmp (MPFR_VERSION_STRING, mpfr_get_version ()))
    fprintf (file,
	     file == stderr ? _(fmt3) : fmt3,
	     indent, *indent != 0 ? " " : "",
	     "MPFR", MPFR_VERSION_STRING, mpfr_get_version ());
  if (strcmp (MPC_VERSION_STRING, mpc_get_version ()))
    fprintf (file,
	     file == stderr ? _(fmt3) : fmt3,
	     indent, *indent != 0 ? " " : "",
	     "MPC", MPC_VERSION_STRING, mpc_get_version ());

  if (show_global_state)
    {
      fprintf (file,
	       file == stderr ? _(fmt4) : fmt4,
	       indent, *indent != 0 ? " " : "",
	       param_ggc_min_expand, param_ggc_min_heapsize);

      print_plugins_versions (file, indent);
    }
}

static int
print_to_asm_out_file (print_switch_type type, const char * text)
{
  bool prepend_sep = true;

  switch (type)
    {
    case SWITCH_TYPE_LINE_END:
      putc ('\n', asm_out_file);
      return 1;

    case SWITCH_TYPE_LINE_START:
      fputs (ASM_COMMENT_START, asm_out_file);
      return strlen (ASM_COMMENT_START);

    case SWITCH_TYPE_DESCRIPTIVE:
      if (ASM_COMMENT_START[0] == 0)
	prepend_sep = false;
      /* FALLTHRU */
    case SWITCH_TYPE_PASSED:
    case SWITCH_TYPE_ENABLED:
      if (prepend_sep)
	fputc (' ', asm_out_file);
      fputs (text, asm_out_file);
      /* No need to return the length here as
	 print_single_switch has already done it.  */
      return 0;

    default:
      return -1;
    }
}

static int
print_to_stderr (print_switch_type type, const char * text)
{
  switch (type)
    {
    case SWITCH_TYPE_LINE_END:
      putc ('\n', stderr);
      return 1;

    case SWITCH_TYPE_LINE_START:
      return 0;

    case SWITCH_TYPE_PASSED:
    case SWITCH_TYPE_ENABLED:
      fputc (' ', stderr);
      /* FALLTHRU */

    case SWITCH_TYPE_DESCRIPTIVE:
      fputs (text, stderr);
      /* No need to return the length here as
	 print_single_switch has already done it.  */
      return 0;

    default:
      return -1;
    }
}

/* Print an option value and return the adjusted position in the line.
   ??? print_fn doesn't handle errors, eg disk full; presumably other
   code will catch a disk full though.  */

static int
print_single_switch (print_switch_fn_type print_fn,
		     int pos,
		     print_switch_type type,
		     const char * text)
{
  /* The ultrix fprintf returns 0 on success, so compute the result
     we want here since we need it for the following test.  The +1
     is for the separator character that will probably be emitted.  */
  int len = strlen (text) + 1;

  if (pos != 0
      && pos + len > MAX_LINE)
    {
      print_fn (SWITCH_TYPE_LINE_END, NULL);
      pos = 0;
    }

  if (pos == 0)
    pos += print_fn (SWITCH_TYPE_LINE_START, NULL);

  print_fn (type, text);
  return pos + len;
}

/* Print active target switches using PRINT_FN.
   POS is the current cursor position and MAX is the size of a "line".
   Each line begins with INDENT and ends with TERM.
   Each switch is separated from the next by SEP.  */

static void
print_switch_values (print_switch_fn_type print_fn)
{
  int pos = 0;
  size_t j;

  /* Print the options as passed.  */
  pos = print_single_switch (print_fn, pos,
			     SWITCH_TYPE_DESCRIPTIVE, _("options passed: "));

  for (j = 1; j < save_decoded_options_count; j++)
    {
      switch (save_decoded_options[j].opt_index)
	{
	case OPT_o:
	case OPT_d:
	case OPT_dumpbase:
	case OPT_dumpdir:
	case OPT_auxbase:
	case OPT_quiet:
	case OPT_version:
	  /* Ignore these.  */
	  continue;
	}

      pos = print_single_switch (print_fn, pos, SWITCH_TYPE_PASSED,
				 save_decoded_options[j].orig_option_with_args_text);
    }

  if (pos > 0)
    print_fn (SWITCH_TYPE_LINE_END, NULL);

  /* Print the -f and -m options that have been enabled.
     We don't handle language specific options but printing argv
     should suffice.  */
  pos = print_single_switch (print_fn, 0,
			     SWITCH_TYPE_DESCRIPTIVE, _("options enabled: "));

  unsigned lang_mask = lang_hooks.option_lang_mask ();
  for (j = 0; j < cl_options_count; j++)
    if (cl_options[j].cl_report
	&& option_enabled (j, lang_mask, &global_options) > 0)
      pos = print_single_switch (print_fn, pos,
				 SWITCH_TYPE_ENABLED, cl_options[j].opt_text);

  print_fn (SWITCH_TYPE_LINE_END, NULL);
}

/* Open assembly code output file.  Do this even if -fsyntax-only is
   on, because then the driver will have provided the name of a
   temporary file or bit bucket for us.  NAME is the file specified on
   the command line, possibly NULL.  */
static void
init_asm_output (const char *name)
{
  if (name == NULL && asm_file_name == 0)
    asm_out_file = stdout;
  else
    {
      if (asm_file_name == 0)
	{
	  int len = strlen (dump_base_name);
	  char *dumpname = XNEWVEC (char, len + 6);

	  memcpy (dumpname, dump_base_name, len + 1);
	  strip_off_ending (dumpname, len);
	  strcat (dumpname, ".s");
	  asm_file_name = dumpname;
	}
      if (!strcmp (asm_file_name, "-"))
	asm_out_file = stdout;
      else if (!canonical_filename_eq (asm_file_name, name)
	       || !strcmp (asm_file_name, HOST_BIT_BUCKET))
	asm_out_file = fopen (asm_file_name, "w");
      else
	/* Use UNKOWN_LOCATION to prevent gcc from printing the first
	   line in the current file. */
	fatal_error (UNKNOWN_LOCATION,
		     "input file %qs is the same as output file",
		     asm_file_name);
      if (asm_out_file == 0)
	fatal_error (UNKNOWN_LOCATION,
		     "cannot open %qs for writing: %m", asm_file_name);
    }

  if (!flag_syntax_only)
    {
      targetm.asm_out.file_start ();

      if (flag_record_gcc_switches)
	{
	  if (targetm.asm_out.record_gcc_switches)
	    {
	      /* Let the target know that we are about to start recording.  */
	      targetm.asm_out.record_gcc_switches (SWITCH_TYPE_DESCRIPTIVE,
						   NULL);
	      /* Now record the switches.  */
	      print_switch_values (targetm.asm_out.record_gcc_switches);
	      /* Let the target know that the recording is over.  */
	      targetm.asm_out.record_gcc_switches (SWITCH_TYPE_DESCRIPTIVE,
						   NULL);
	    }
	  else
	    inform (UNKNOWN_LOCATION,
		    "%<-frecord-gcc-switches%> is not supported by "
		    "the current target");
	}

      if (flag_verbose_asm)
	{
	  /* Print the list of switches in effect
	     into the assembler file as comments.  */
	  print_version (asm_out_file, ASM_COMMENT_START, true);
	  print_switch_values (print_to_asm_out_file);
	  putc ('\n', asm_out_file);
	}
    }
}

/* A helper function; used as the reallocator function for cpp's line
   table.  */
static void *
realloc_for_line_map (void *ptr, size_t len)
{
  return ggc_realloc (ptr, len);
}

/* A helper function: used as the allocator function for
   identifier_to_locale.  */
static void *
alloc_for_identifier_to_locale (size_t len)
{
  return ggc_alloc_atomic (len);
}

/* Output stack usage information.  */
static void
output_stack_usage_1 (FILE *cf)
{
  static bool warning_issued = false;
  enum stack_usage_kind_type { STATIC = 0, DYNAMIC, DYNAMIC_BOUNDED };
  const char *stack_usage_kind_str[] = {
    "static",
    "dynamic",
    "dynamic,bounded"
  };
  HOST_WIDE_INT stack_usage = current_function_static_stack_size;
  enum stack_usage_kind_type stack_usage_kind;

  if (stack_usage < 0)
    {
      if (!warning_issued)
	{
	  warning (0, "stack usage computation not supported for this target");
	  warning_issued = true;
	}
      return;
    }

  stack_usage_kind = STATIC;

  /* Add the maximum amount of space pushed onto the stack.  */
  if (maybe_ne (current_function_pushed_stack_size, 0))
    {
      HOST_WIDE_INT extra;
      if (current_function_pushed_stack_size.is_constant (&extra))
	{
	  stack_usage += extra;
	  stack_usage_kind = DYNAMIC_BOUNDED;
	}
      else
	{
	  extra = constant_lower_bound (current_function_pushed_stack_size);
	  stack_usage += extra;
	  stack_usage_kind = DYNAMIC;
	}
    }

  /* Now on to the tricky part: dynamic stack allocation.  */
  if (current_function_allocates_dynamic_stack_space)
    {
      if (stack_usage_kind != DYNAMIC)
	{
	  if (current_function_has_unbounded_dynamic_stack_size)
	    stack_usage_kind = DYNAMIC;
	  else
	    stack_usage_kind = DYNAMIC_BOUNDED;
	}

      /* Add the size even in the unbounded case, this can't hurt.  */
      stack_usage += current_function_dynamic_stack_size;
    }

<<<<<<< HEAD
  if (stack_usage_file)
    {
      expanded_location loc
	= expand_location (DECL_SOURCE_LOCATION (current_function_decl));
      /* We don't want to print the full qualified name because it can be long,
	 so we strip the scope prefix, but we may need to deal with the suffix
	 created by the compiler.  */
      const char *suffix
	= strchr (IDENTIFIER_POINTER (DECL_NAME (current_function_decl)), '.');
      const char *name
	= lang_hooks.decl_printable_name (current_function_decl, 2);
      if (suffix)
	{
	  const char *dot = strchr (name, '.');
	  while (dot && strcasecmp (dot, suffix) != 0)
	    {
	      name = dot + 1;
	      dot = strchr (name, '.');
	    }
	}
      else
	{
	  const char *dot = strrchr (name, '.');
	  if (dot)
	    name = dot + 1;
	}
=======
  if (cf && flag_callgraph_info & CALLGRAPH_INFO_STACK_USAGE)
    fprintf (cf, "\\n" HOST_WIDE_INT_PRINT_DEC " bytes (%s)",
	     stack_usage,
	     stack_usage_kind_str[stack_usage_kind]);
>>>>>>> e2aa5677

  if (stack_usage_file)
    {
      print_decl_identifier (stack_usage_file, current_function_decl,
			     PRINT_DECL_ORIGIN | PRINT_DECL_NAME);
      fprintf (stack_usage_file, "\t" HOST_WIDE_INT_PRINT_DEC"\t%s\n",
	       stack_usage, stack_usage_kind_str[stack_usage_kind]);
    }

  if (warn_stack_usage >= 0 && warn_stack_usage < HOST_WIDE_INT_MAX)
    {
      const location_t loc = DECL_SOURCE_LOCATION (current_function_decl);

      if (stack_usage_kind == DYNAMIC)
	warning_at (loc, OPT_Wstack_usage_, "stack usage might be unbounded");
      else if (stack_usage > warn_stack_usage)
	{
	  if (stack_usage_kind == DYNAMIC_BOUNDED)
	    warning_at (loc,
			OPT_Wstack_usage_, "stack usage might be %wu bytes",
			stack_usage);
	  else
	    warning_at (loc, OPT_Wstack_usage_, "stack usage is %wu bytes",
			stack_usage);
	}
    }
}

/* Dump placeholder node for indirect calls in VCG format.  */

#define INDIRECT_CALL_NAME  "__indirect_call"

static void
dump_final_node_vcg_start (FILE *f, tree decl)
{
  fputs ("node: { title: \"", f);
  if (decl)
    print_decl_identifier (f, decl, PRINT_DECL_UNIQUE_NAME);
  else
    fputs (INDIRECT_CALL_NAME, f);
  fputs ("\" label: \"", f);
  if (decl)
    {
      print_decl_identifier (f, decl, PRINT_DECL_NAME);
      fputs ("\\n", f);
      print_decl_identifier (f, decl, PRINT_DECL_ORIGIN);
    }
  else
    fputs ("Indirect Call Placeholder", f);
}

/* Dump final cgraph edge in VCG format.  */

static void
dump_final_callee_vcg (FILE *f, location_t location, tree callee)
{
  if ((!callee || DECL_EXTERNAL (callee))
      && bitmap_set_bit (callgraph_info_external_printed,
			 callee ? DECL_UID (callee) + 1 : 0))
    {
      dump_final_node_vcg_start (f, callee);
      fputs ("\" shape : ellipse }\n", f);
    }

  fputs ("edge: { sourcename: \"", f);
  print_decl_identifier (f, current_function_decl, PRINT_DECL_UNIQUE_NAME);
  fputs ("\" targetname: \"", f);
  if (callee)
    print_decl_identifier (f, callee, PRINT_DECL_UNIQUE_NAME);
  else
    fputs (INDIRECT_CALL_NAME, f);
  if (LOCATION_LOCUS (location) != UNKNOWN_LOCATION)
    {
      expanded_location loc;
      fputs ("\" label: \"", f);
      loc = expand_location (location);
      fprintf (f, "%s:%d:%d", loc.file, loc.line, loc.column);
    }
  fputs ("\" }\n", f);
}

/* Dump final cgraph node in VCG format.  */

static void
dump_final_node_vcg (FILE *f)
{
  dump_final_node_vcg_start (f, current_function_decl);

  if (flag_stack_usage_info
      || (flag_callgraph_info & CALLGRAPH_INFO_STACK_USAGE))
    output_stack_usage_1 (f);

  if (flag_callgraph_info & CALLGRAPH_INFO_DYNAMIC_ALLOC)
    {
      fprintf (f, "\\n%u dynamic objects", vec_safe_length (cfun->su->dallocs));

      unsigned i;
      callinfo_dalloc *cda;
      FOR_EACH_VEC_SAFE_ELT (cfun->su->dallocs, i, cda)
	{
	  expanded_location loc = expand_location (cda->location);
	  fprintf (f, "\\n %s", cda->name);
	  fprintf (f, " %s:%d:%d", loc.file, loc.line, loc.column);
	}

      vec_free (cfun->su->dallocs);
      cfun->su->dallocs = NULL;
    }

  fputs ("\" }\n", f);

  unsigned i;
  callinfo_callee *c;
  FOR_EACH_VEC_SAFE_ELT (cfun->su->callees, i, c)
    dump_final_callee_vcg (f, c->location, c->decl);
  vec_free (cfun->su->callees);
  cfun->su->callees = NULL;
}

/* Output stack usage and callgraph info, as requested.  */
void
output_stack_usage (void)
{
  if (flag_callgraph_info)
    dump_final_node_vcg (callgraph_info_file);
  else
    output_stack_usage_1 (NULL);
}

/* Open an auxiliary output file.  */
static FILE *
open_auxiliary_file (const char *ext)
{
  char *filename;
  FILE *file;

  filename = concat (aux_base_name, ".", ext, NULL);
  file = fopen (filename, "w");
  if (!file)
    fatal_error (input_location, "cannot open %s for writing: %m", filename);
  free (filename);
  return file;
}

/* Alternative diagnostics callback for reentered ICE reporting.  */

static void
internal_error_reentered (diagnostic_context *, const char *, va_list *)
{
  /* Flush the dump file if emergency_dump_function itself caused an ICE.  */
  if (dump_file)
    fflush (dump_file);
}

/* Auxiliary callback for the diagnostics code.  */

static void
internal_error_function (diagnostic_context *, const char *, va_list *)
{
  global_dc->internal_error = internal_error_reentered;
  warn_if_plugins ();
  emergency_dump_function ();
}

/* Initialization of the front end environment, before command line
   options are parsed.  Signal handlers, internationalization etc.
   ARGV0 is main's argv[0].  */
static void
general_init (const char *argv0, bool init_signals)
{
  const char *p;

  p = argv0 + strlen (argv0);
  while (p != argv0 && !IS_DIR_SEPARATOR (p[-1]))
    --p;
  progname = p;

  xmalloc_set_program_name (progname);

  hex_init ();

  /* Unlock the stdio streams.  */
  unlock_std_streams ();

  gcc_init_libintl ();

  identifier_to_locale_alloc = alloc_for_identifier_to_locale;
  identifier_to_locale_free = ggc_free;

  /* Initialize the diagnostics reporting machinery, so option parsing
     can give warnings and errors.  */
  diagnostic_initialize (global_dc, N_OPTS);
  global_dc->lang_mask = lang_hooks.option_lang_mask ();
  /* Set a default printer.  Language specific initializations will
     override it later.  */
  tree_diagnostics_defaults (global_dc);

  global_dc->show_caret
    = global_options_init.x_flag_diagnostics_show_caret;
  global_dc->show_labels_p
    = global_options_init.x_flag_diagnostics_show_labels;
  global_dc->show_line_numbers_p
    = global_options_init.x_flag_diagnostics_show_line_numbers;
<<<<<<< HEAD
=======
  global_dc->show_cwe
    = global_options_init.x_flag_diagnostics_show_cwe;
  global_dc->path_format
    = (enum diagnostic_path_format)global_options_init.x_flag_diagnostics_path_format;
  global_dc->show_path_depths
    = global_options_init.x_flag_diagnostics_show_path_depths;
>>>>>>> e2aa5677
  global_dc->show_option_requested
    = global_options_init.x_flag_diagnostics_show_option;
  global_dc->min_margin_width
    = global_options_init.x_diagnostics_minimum_margin_width;
  global_dc->show_column
    = global_options_init.x_flag_show_column;
  global_dc->internal_error = internal_error_function;
  global_dc->option_enabled = option_enabled;
  global_dc->option_state = &global_options;
  global_dc->option_name = option_name;
  global_dc->get_option_url = get_option_url;

  if (init_signals)
    {
      /* Trap fatal signals, e.g. SIGSEGV, and convert them to ICE messages.  */
#ifdef SIGSEGV
      signal (SIGSEGV, crash_signal);
#endif
#ifdef SIGILL
      signal (SIGILL, crash_signal);
#endif
#ifdef SIGBUS
      signal (SIGBUS, crash_signal);
#endif
#ifdef SIGABRT
      signal (SIGABRT, crash_signal);
#endif
#if defined SIGIOT && (!defined SIGABRT || SIGABRT != SIGIOT)
      signal (SIGIOT, crash_signal);
#endif
#ifdef SIGFPE
      signal (SIGFPE, crash_signal);
#endif

      /* Other host-specific signal setup.  */
      (*host_hooks.extra_signals)();
  }

  /* Initialize the garbage-collector, string pools and tree type hash
     table.  */
  init_ggc ();
  init_stringpool ();
  input_location = UNKNOWN_LOCATION;
  line_table = ggc_alloc<line_maps> ();
  linemap_init (line_table, BUILTINS_LOCATION);
  line_table->reallocator = realloc_for_line_map;
  line_table->round_alloc_size = ggc_round_alloc_size;
  line_table->default_range_bits = 5;
  init_ttree ();

  /* Initialize register usage now so switches may override.  */
  init_reg_sets ();

  /* Create the singleton holder for global state.  This creates the
     dump manager.  */
  g = new gcc::context ();

  /* Allow languages and middle-end to register their dumps before the
     optimization passes.  */
  g->get_dumps ()->register_dumps ();

  /* Create the passes.  */
  g->set_passes (new gcc::pass_manager (g));

  symtab = new (ggc_alloc <symbol_table> ()) symbol_table ();

  statistics_early_init ();
  debuginfo_early_init ();
<<<<<<< HEAD
  finish_params ();
=======
>>>>>>> e2aa5677
}

/* Return true if the current target supports -fsection-anchors.  */

static bool
target_supports_section_anchors_p (void)
{
  if (targetm.min_anchor_offset == 0 && targetm.max_anchor_offset == 0)
    return false;

  if (targetm.asm_out.output_anchor == NULL)
    return false;

  return true;
}

/* Parse "N[:M][:...]" into struct align_flags A.
   VALUES contains parsed values (in reverse order), all processed
   values are popped.  */

static void
read_log_maxskip (auto_vec<unsigned> &values, align_flags_tuple *a)
{
  unsigned n = values.pop ();
  if (n != 0)
    a->log = floor_log2 (n * 2 - 1);

  if (values.is_empty ())
    a->maxskip = n ? n - 1 : 0;
  else
    {
      unsigned m = values.pop ();
      /* -falign-foo=N:M means M-1 max bytes of padding, not M.  */
      if (m > 0)
	m--;
      a->maxskip = m;
    }

  /* Normalize the tuple.  */
  a->normalize ();
}

/* Parse "N[:M[:N2[:M2]]]" string FLAG into a pair of struct align_flags.  */

static void
parse_N_M (const char *flag, align_flags &a)
<<<<<<< HEAD
{
  if (flag)
    {
      static hash_map <nofree_string_hash, align_flags> cache;
      align_flags *entry = cache.get (flag);
      if (entry)
	{
	  a = *entry;
	  return;
	}

      auto_vec<unsigned> result_values;
      bool r = parse_and_check_align_values (flag, NULL, result_values, false,
					     UNKNOWN_LOCATION);
      if (!r)
	return;

      /* Reverse values for easier manipulation.  */
      result_values.reverse ();

      read_log_maxskip (result_values, &a.levels[0]);
      if (!result_values.is_empty ())
	read_log_maxskip (result_values, &a.levels[1]);
#ifdef SUBALIGN_LOG
      else
	{
	  /* N2[:M2] is not specified.  This arch has a default for N2.
	     Before -falign-foo=N:M:N2:M2 was introduced, x86 had a tweak.
	     -falign-functions=N with N > 8 was adding secondary alignment.
	     -falign-functions=10 was emitting this before every function:
			.p2align 4,,9
			.p2align 3
	     Now this behavior (and more) can be explicitly requested:
	     -falign-functions=16:10:8
	     Retain old behavior if N2 is missing: */

	  int align = 1 << a.levels[0].log;
	  int subalign = 1 << SUBALIGN_LOG;

	  if (a.levels[0].log > SUBALIGN_LOG
	      && a.levels[0].maxskip >= subalign - 1)
	    {
	      /* Set N2 unless subalign can never have any effect.  */
	      if (align > a.levels[0].maxskip + 1)
		{
		  a.levels[1].log = SUBALIGN_LOG;
		  a.levels[1].normalize ();
		}
	    }
	}
#endif

      /* Cache seen value.  */
      cache.put (flag, a);
    }
}

/* Process -falign-foo=N[:M[:N2[:M2]]] options.  */

void
parse_alignment_opts (void)
{
=======
{
  if (flag)
    {
      static hash_map <nofree_string_hash, align_flags> cache;
      align_flags *entry = cache.get (flag);
      if (entry)
	{
	  a = *entry;
	  return;
	}

      auto_vec<unsigned> result_values;
      bool r = parse_and_check_align_values (flag, NULL, result_values, false,
					     UNKNOWN_LOCATION);
      if (!r)
	return;

      /* Reverse values for easier manipulation.  */
      result_values.reverse ();

      read_log_maxskip (result_values, &a.levels[0]);
      if (!result_values.is_empty ())
	read_log_maxskip (result_values, &a.levels[1]);
#ifdef SUBALIGN_LOG
      else
	{
	  /* N2[:M2] is not specified.  This arch has a default for N2.
	     Before -falign-foo=N:M:N2:M2 was introduced, x86 had a tweak.
	     -falign-functions=N with N > 8 was adding secondary alignment.
	     -falign-functions=10 was emitting this before every function:
			.p2align 4,,9
			.p2align 3
	     Now this behavior (and more) can be explicitly requested:
	     -falign-functions=16:10:8
	     Retain old behavior if N2 is missing: */

	  int align = 1 << a.levels[0].log;
	  int subalign = 1 << SUBALIGN_LOG;

	  if (a.levels[0].log > SUBALIGN_LOG
	      && a.levels[0].maxskip >= subalign - 1)
	    {
	      /* Set N2 unless subalign can never have any effect.  */
	      if (align > a.levels[0].maxskip + 1)
		{
		  a.levels[1].log = SUBALIGN_LOG;
		  a.levels[1].normalize ();
		}
	    }
	}
#endif

      /* Cache seen value.  */
      cache.put (flag, a);
    }
}

/* Process -falign-foo=N[:M[:N2[:M2]]] options.  */

void
parse_alignment_opts (void)
{
>>>>>>> e2aa5677
  parse_N_M (str_align_loops, align_loops);
  parse_N_M (str_align_jumps, align_jumps);
  parse_N_M (str_align_labels, align_labels);
  parse_N_M (str_align_functions, align_functions);
}

/* Process the options that have been parsed.  */
static void
process_options (void)
{
  /* Just in case lang_hooks.post_options ends up calling a debug_hook.
     This can happen with incorrect pre-processed input. */
  debug_hooks = &do_nothing_debug_hooks;

  maximum_field_alignment = initial_max_fld_align * BITS_PER_UNIT;

  /* Allow the front end to perform consistency checks and do further
     initialization based on the command line options.  This hook also
     sets the original filename if appropriate (e.g. foo.i -> foo.c)
     so we can correctly initialize debug output.  */
  no_backend = lang_hooks.post_options (&main_input_filename);

  /* Some machines may reject certain combinations of options.  */
  location_t saved_location = input_location;
  input_location = UNKNOWN_LOCATION;
  targetm.target_option.override ();
  input_location = saved_location;

  if (flag_diagnostics_generate_patch)
      global_dc->edit_context_ptr = new edit_context ();

  /* Avoid any informative notes in the second run of -fcompare-debug.  */
  if (flag_compare_debug) 
    diagnostic_inhibit_notes (global_dc);

  if (flag_section_anchors && !target_supports_section_anchors_p ())
    {
      warning_at (UNKNOWN_LOCATION, OPT_fsection_anchors,
		  "this target does not support %qs",
		  "-fsection-anchors");
      flag_section_anchors = 0;
    }

  if (flag_short_enums == 2)
    flag_short_enums = targetm.default_short_enums ();

  /* Set aux_base_name if not already set.  */
  if (aux_base_name)
    ;
  else if (main_input_filename)
    {
      char *name = xstrdup (lbasename (main_input_filename));

      strip_off_ending (name, strlen (name));
      aux_base_name = name;
    }
  else
    aux_base_name = "gccaux";

#ifndef HAVE_isl
  if (flag_graphite
      || flag_loop_nest_optimize
      || flag_graphite_identity
      || flag_loop_parallelize_all)
    sorry ("Graphite loop optimizations cannot be used (isl is not available) "
	   "(%<-fgraphite%>, %<-fgraphite-identity%>, "
	   "%<-floop-nest-optimize%>, %<-floop-parallelize-all%>)");
#endif

  if (flag_cf_protection != CF_NONE
      && !(flag_cf_protection & CF_SET))
    {
      if (flag_cf_protection == CF_FULL)
	{
	  error_at (UNKNOWN_LOCATION,
		    "%<-fcf-protection=full%> is not supported for this "
		    "target");
	  flag_cf_protection = CF_NONE;
	}
      if (flag_cf_protection == CF_BRANCH)
	{
	  error_at (UNKNOWN_LOCATION,
		    "%<-fcf-protection=branch%> is not supported for this "
		    "target");
	  flag_cf_protection = CF_NONE;
	}
      if (flag_cf_protection == CF_RETURN)
	{
	  error_at (UNKNOWN_LOCATION,
		    "%<-fcf-protection=return%> is not supported for this "
		    "target");
	  flag_cf_protection = CF_NONE;
	}
    }

  /* One region RA really helps to decrease the code size.  */
  if (flag_ira_region == IRA_REGION_AUTODETECT)
    flag_ira_region
      = optimize_size || !optimize ? IRA_REGION_ONE : IRA_REGION_MIXED;

  if (!abi_version_at_least (2))
    {
      /* -fabi-version=1 support was removed after GCC 4.9.  */
      error_at (UNKNOWN_LOCATION,
		"%<-fabi-version=1%> is no longer supported");
      flag_abi_version = 2;
    }

  /* web and rename-registers help when run after loop unrolling.  */
  if (flag_web == AUTODETECT_VALUE)
    flag_web = flag_unroll_loops;

  if (flag_rename_registers == AUTODETECT_VALUE)
    flag_rename_registers = flag_unroll_loops;

  if (flag_non_call_exceptions)
    flag_asynchronous_unwind_tables = 1;
  if (flag_asynchronous_unwind_tables)
    flag_unwind_tables = 1;

  if (flag_value_profile_transformations)
    flag_profile_values = 1;

  /* Warn about options that are not supported on this machine.  */
#ifndef INSN_SCHEDULING
  if (flag_schedule_insns || flag_schedule_insns_after_reload)
    warning_at (UNKNOWN_LOCATION, 0,
		"instruction scheduling not supported on this target machine");
#endif
  if (!DELAY_SLOTS && flag_delayed_branch)
    warning_at (UNKNOWN_LOCATION, 0,
		"this target machine does not have delayed branches");

  user_label_prefix = USER_LABEL_PREFIX;
  if (flag_leading_underscore != -1)
    {
      /* If the default prefix is more complicated than "" or "_",
	 issue a warning and ignore this option.  */
      if (user_label_prefix[0] == 0 ||
	  (user_label_prefix[0] == '_' && user_label_prefix[1] == 0))
	{
	  user_label_prefix = flag_leading_underscore ? "_" : "";
	}
      else
	warning_at (UNKNOWN_LOCATION, 0,
		    "%<-f%sleading-underscore%> not supported on this "
		    "target machine", flag_leading_underscore ? "" : "no-");
    }

  /* If we are in verbose mode, write out the version and maybe all the
     option flags in use.  */
  if (version_flag)
    {
      print_version (stderr, "", true);
      if (! quiet_flag)
	print_switch_values (print_to_stderr);
    }

  if (flag_syntax_only)
    {
      write_symbols = NO_DEBUG;
      profile_flag = 0;
    }

  if (flag_gtoggle)
    {
      if (debug_info_level == DINFO_LEVEL_NONE)
	{
	  debug_info_level = DINFO_LEVEL_NORMAL;

	  if (write_symbols == NO_DEBUG)
	    write_symbols = PREFERRED_DEBUGGING_TYPE;
	}
      else
	debug_info_level = DINFO_LEVEL_NONE;
    }

  if (flag_dump_final_insns && !flag_syntax_only && !no_backend)
    {
      FILE *final_output = fopen (flag_dump_final_insns, "w");
      if (!final_output)
	{
	  error_at (UNKNOWN_LOCATION,
		    "could not open final insn dump file %qs: %m",
		    flag_dump_final_insns);
	  flag_dump_final_insns = NULL;
	}
      else if (fclose (final_output))
	{
	  error_at (UNKNOWN_LOCATION,
		    "could not close zeroed insn dump file %qs: %m",
		    flag_dump_final_insns);
	  flag_dump_final_insns = NULL;
	}
    }

  /* A lot of code assumes write_symbols == NO_DEBUG if the debugging
     level is 0.  */
  if (debug_info_level == DINFO_LEVEL_NONE)
    write_symbols = NO_DEBUG;

  if (write_symbols == NO_DEBUG)
    ;
#if defined(DBX_DEBUGGING_INFO)
  else if (write_symbols == DBX_DEBUG)
    debug_hooks = &dbx_debug_hooks;
#endif
#if defined(XCOFF_DEBUGGING_INFO)
  else if (write_symbols == XCOFF_DEBUG)
    debug_hooks = &xcoff_debug_hooks;
#endif
#ifdef DWARF2_DEBUGGING_INFO
  else if (write_symbols == DWARF2_DEBUG)
    debug_hooks = &dwarf2_debug_hooks;
#endif
#ifdef VMS_DEBUGGING_INFO
  else if (write_symbols == VMS_DEBUG || write_symbols == VMS_AND_DWARF2_DEBUG)
    debug_hooks = &vmsdbg_debug_hooks;
#endif
#ifdef DWARF2_LINENO_DEBUGGING_INFO
  else if (write_symbols == DWARF2_DEBUG)
    debug_hooks = &dwarf2_lineno_debug_hooks;
#endif
  else
    error_at (UNKNOWN_LOCATION,
	      "target system does not support the %qs debug format",
	      debug_type_names[write_symbols]);

  /* We know which debug output will be used so we can set flag_var_tracking
     and flag_var_tracking_uninit if the user has not specified them.  */
  if (debug_info_level < DINFO_LEVEL_NORMAL
      || debug_hooks->var_location == do_nothing_debug_hooks.var_location)
    {
      if (flag_var_tracking == 1
	  || flag_var_tracking_uninit == 1)
        {
	  if (debug_info_level < DINFO_LEVEL_NORMAL)
	    warning_at (UNKNOWN_LOCATION, 0,
			"variable tracking requested, but useless unless "
			"producing debug info");
	  else
	    warning_at (UNKNOWN_LOCATION, 0,
			"variable tracking requested, but not supported "
			"by this debug format");
	}
      flag_var_tracking = 0;
      flag_var_tracking_uninit = 0;
    }

  /* The debug hooks are used to implement -fdump-go-spec because it
     gives a simple and stable API for all the information we need to
     dump.  */
  if (flag_dump_go_spec != NULL)
    debug_hooks = dump_go_spec_init (flag_dump_go_spec, debug_hooks);

  /* If the user specifically requested variable tracking with tagging
     uninitialized variables, we need to turn on variable tracking.
     (We already determined above that variable tracking is feasible.)  */
  if (flag_var_tracking_uninit == 1)
    flag_var_tracking = 1;

  if (flag_var_tracking == AUTODETECT_VALUE)
    flag_var_tracking = optimize >= 1;

  if (flag_var_tracking_uninit == AUTODETECT_VALUE)
    flag_var_tracking_uninit = flag_var_tracking;

  if (flag_var_tracking_assignments == AUTODETECT_VALUE)
    flag_var_tracking_assignments
      = (flag_var_tracking
	 && !(flag_selective_scheduling || flag_selective_scheduling2));

  if (flag_var_tracking_assignments_toggle)
    flag_var_tracking_assignments = !flag_var_tracking_assignments;

  if (flag_var_tracking_assignments && !flag_var_tracking)
    flag_var_tracking = flag_var_tracking_assignments = -1;

  if (flag_var_tracking_assignments
      && (flag_selective_scheduling || flag_selective_scheduling2))
    warning_at (UNKNOWN_LOCATION, 0,
		"var-tracking-assignments changes selective scheduling");

  if (debug_nonbind_markers_p == AUTODETECT_VALUE)
    debug_nonbind_markers_p
      = (optimize
	 && debug_info_level >= DINFO_LEVEL_NORMAL
	 && (write_symbols == DWARF2_DEBUG
	     || write_symbols == VMS_AND_DWARF2_DEBUG)
	 && !(flag_selective_scheduling || flag_selective_scheduling2));

  if (dwarf2out_as_loc_support == AUTODETECT_VALUE)
    dwarf2out_as_loc_support
      = dwarf2out_default_as_loc_support ();
  if (dwarf2out_as_locview_support == AUTODETECT_VALUE)
    dwarf2out_as_locview_support
      = dwarf2out_default_as_locview_support ();

  if (debug_variable_location_views == AUTODETECT_VALUE)
    {
      debug_variable_location_views
	= (flag_var_tracking
	   && debug_info_level >= DINFO_LEVEL_NORMAL
	   && (write_symbols == DWARF2_DEBUG
	       || write_symbols == VMS_AND_DWARF2_DEBUG)
	   && !dwarf_strict
	   && dwarf2out_as_loc_support
	   && dwarf2out_as_locview_support);
    }
  else if (debug_variable_location_views == -1 && dwarf_version != 5)
    {
      warning_at (UNKNOWN_LOCATION, 0,
		  "without %<-gdwarf-5%>, "
		  "%<-gvariable-location-views=incompat5%> "
		  "is equivalent to %<-gvariable-location-views%>");
      debug_variable_location_views = 1;
    }

  if (debug_internal_reset_location_views == 2)
    {
      debug_internal_reset_location_views
	= (debug_variable_location_views
	   && targetm.reset_location_view);
    }
  else if (debug_internal_reset_location_views
	   && !debug_variable_location_views)
    {
      warning_at (UNKNOWN_LOCATION, 0,
		  "%<-ginternal-reset-location-views%> is forced disabled "
		  "without %<-gvariable-location-views%>");
      debug_internal_reset_location_views = 0;
    }

  if (debug_inline_points == AUTODETECT_VALUE)
    debug_inline_points = debug_variable_location_views;
  else if (debug_inline_points && !debug_nonbind_markers_p)
    {
      warning_at (UNKNOWN_LOCATION, 0,
		  "%<-ginline-points%> is forced disabled without "
		  "%<-gstatement-frontiers%>");
      debug_inline_points = 0;
    }

  if (flag_tree_cselim == AUTODETECT_VALUE)
    {
      if (HAVE_conditional_move)
	flag_tree_cselim = 1;
      else
	flag_tree_cselim = 0;
    }

  /* If auxiliary info generation is desired, open the output file.
     This goes in the same directory as the source file--unlike
     all the other output files.  */
  if (flag_gen_aux_info)
    {
      aux_info_file = fopen (aux_info_file_name, "w");
      if (aux_info_file == 0)
	fatal_error (UNKNOWN_LOCATION,
		     "cannot open %s: %m", aux_info_file_name);
    }

  if (!targetm_common.have_named_sections)
    {
      if (flag_function_sections)
	{
	  warning_at (UNKNOWN_LOCATION, 0,
		      "%<-ffunction-sections%> not supported for this target");
	  flag_function_sections = 0;
	}
      if (flag_data_sections)
	{
	  warning_at (UNKNOWN_LOCATION, 0,
		      "%<-fdata-sections%> not supported for this target");
	  flag_data_sections = 0;
	}
    }

  if (flag_prefetch_loop_arrays > 0 && !targetm.code_for_prefetch)
    {
      warning_at (UNKNOWN_LOCATION, 0,
		  "%<-fprefetch-loop-arrays%> not supported for this target");
      flag_prefetch_loop_arrays = 0;
    }
  else if (flag_prefetch_loop_arrays > 0 && !targetm.have_prefetch ())
    {
      warning_at (UNKNOWN_LOCATION, 0,
		  "%<-fprefetch-loop-arrays%> not supported for this target "
		  "(try %<-march%> switches)");
      flag_prefetch_loop_arrays = 0;
    }

  /* This combination of options isn't handled for i386 targets and doesn't
     make much sense anyway, so don't allow it.  */
  if (flag_prefetch_loop_arrays > 0 && optimize_size)
    {
      warning_at (UNKNOWN_LOCATION, 0,
		  "%<-fprefetch-loop-arrays%> is not supported with %<-Os%>");
      flag_prefetch_loop_arrays = 0;
    }

  /* The presence of IEEE signaling NaNs, implies all math can trap.  */
  if (flag_signaling_nans)
    flag_trapping_math = 1;

  /* We cannot reassociate if we want traps or signed zeros.  */
  if (flag_associative_math && (flag_trapping_math || flag_signed_zeros))
    {
      warning_at (UNKNOWN_LOCATION, 0,
		  "%<-fassociative-math%> disabled; other options take "
		  "precedence");
      flag_associative_math = 0;
    }

  /* -fstack-clash-protection is not currently supported on targets
     where the stack grows up.  */
  if (flag_stack_clash_protection && !STACK_GROWS_DOWNWARD)
    {
      warning_at (UNKNOWN_LOCATION, 0,
		  "%<-fstack-clash-protection%> is not supported on targets "
		  "where the stack grows from lower to higher addresses");
      flag_stack_clash_protection = 0;
    }

  /* We cannot support -fstack-check= and -fstack-clash-protection at
     the same time.  */
  if (flag_stack_check != NO_STACK_CHECK && flag_stack_clash_protection)
    {
      warning_at (UNKNOWN_LOCATION, 0,
		  "%<-fstack-check=%> and %<-fstack-clash_protection%> are "
		  "mutually exclusive; disabling %<-fstack-check=%>");
      flag_stack_check = NO_STACK_CHECK;
    }

  /* With -fcx-limited-range, we do cheap and quick complex arithmetic.  */
  if (flag_cx_limited_range)
    flag_complex_method = 0;

  /* With -fcx-fortran-rules, we do something in-between cheap and C99.  */
  if (flag_cx_fortran_rules)
    flag_complex_method = 1;

  /* Targets must be able to place spill slots at lower addresses.  If the
     target already uses a soft frame pointer, the transition is trivial.  */
  if (!FRAME_GROWS_DOWNWARD && flag_stack_protect)
    {
      warning_at (UNKNOWN_LOCATION, 0,
		  "%<-fstack-protector%> not supported for this target");
      flag_stack_protect = 0;
    }
  if (!flag_stack_protect)
    warn_stack_protect = 0;

  /* Address Sanitizer needs porting to each target architecture.  */

  if ((flag_sanitize & SANITIZE_ADDRESS)
      && !FRAME_GROWS_DOWNWARD)
    {
      warning_at (UNKNOWN_LOCATION, 0,
		  "%<-fsanitize=address%> and %<-fsanitize=kernel-address%> "
		  "are not supported for this target");
      flag_sanitize &= ~SANITIZE_ADDRESS;
    }

  if ((flag_sanitize & SANITIZE_USER_ADDRESS)
      && targetm.asan_shadow_offset == NULL)
    {
      warning_at (UNKNOWN_LOCATION, 0,
		  "%<-fsanitize=address%> not supported for this target");
<<<<<<< HEAD
=======
      flag_sanitize &= ~SANITIZE_ADDRESS;
    }

  if ((flag_sanitize & SANITIZE_KERNEL_ADDRESS)
      && (targetm.asan_shadow_offset == NULL
	  && !asan_shadow_offset_set_p ()))
    {
      warning_at (UNKNOWN_LOCATION, 0,
		  "%<-fsanitize=kernel-address%> with stack protection "
		  "is not supported without %<-fasan-shadow-offset=%> "
		  "for this target");
>>>>>>> e2aa5677
      flag_sanitize &= ~SANITIZE_ADDRESS;
    }

 /* Do not use IPA optimizations for register allocation if profiler is active
    or patchable function entries are inserted for run-time instrumentation
    or port does not emit prologue and epilogue as RTL.  */
  if (profile_flag || function_entry_patch_area_size
      || !targetm.have_prologue () || !targetm.have_epilogue ())
    flag_ipa_ra = 0;

  /* Enable -Werror=coverage-mismatch when -Werror and -Wno-error
     have not been set.  */
  if (!global_options_set.x_warnings_are_errors
      && warn_coverage_mismatch
      && (global_dc->classify_diagnostic[OPT_Wcoverage_mismatch] ==
          DK_UNSPECIFIED))
    diagnostic_classify_diagnostic (global_dc, OPT_Wcoverage_mismatch,
                                    DK_ERROR, UNKNOWN_LOCATION);

  /* Save the current optimization options.  */
  optimization_default_node = build_optimization_node (&global_options);
  optimization_current_node = optimization_default_node;

  if (flag_checking >= 2)
    hash_table_sanitize_eq_limit
      = param_hash_table_verification_limit;

  /* Please don't change global_options after this point, those changes won't
     be reflected in optimization_{default,current}_node.  */
}

/* This function can be called multiple times to reinitialize the compiler
   back end when register classes or instruction sets have changed,
   before each function.  */
static void
backend_init_target (void)
{
  /* This depends on stack_pointer_rtx.  */
  init_fake_stack_mems ();

  /* Sets static_base_value[HARD_FRAME_POINTER_REGNUM], which is
     mode-dependent.  */
  init_alias_target ();

  /* Depends on HARD_FRAME_POINTER_REGNUM.  */
  if (!ira_use_lra_p)
    init_reload ();

  /* Depends on the enabled attribute.  */
  recog_init ();

  /* The following initialization functions need to generate rtl, so
     provide a dummy function context for them.  */
  init_dummy_function_start ();

  /* rtx_cost is mode-dependent, so cached values need to be recomputed
     on a mode change.  */
  init_expmed ();
  init_lower_subreg ();
  init_set_costs ();

  init_expr_target ();
  ira_init ();

  /* We may need to recompute regno_save_code[] and regno_restore_code[]
     after a mode change as well.  */
  caller_save_initialized_p = false;

  expand_dummy_function_end ();
}

/* Initialize the compiler back end.  This function is called only once,
   when starting the compiler.  */
static void
backend_init (void)
{
  init_emit_once ();

  init_rtlanal ();
  init_inline_once ();
  init_varasm_once ();
  save_register_info ();

  /* Middle end needs this initialization for default mem attributes
     used by early calls to make_decl_rtl.  */
  init_emit_regs ();

  /* Middle end needs this initialization for mode tables used to assign
     modes to vector variables.  */
  init_regs ();
}

/* Initialize things that are both lang-dependent and target-dependent.
   This function can be called more than once if target parameters change.  */
static void
lang_dependent_init_target (void)
{
  /* This creates various _DECL nodes, so needs to be called after the
     front end is initialized.  It also depends on the HAVE_xxx macros
     generated from the target machine description.  */
  init_optabs ();

  gcc_assert (!this_target_rtl->target_specific_initialized);
}

/* Perform initializations that are lang-dependent or target-dependent.
   but matters only for late optimizations and RTL generation.  */

static int rtl_initialized;

void
initialize_rtl (void)
{
  auto_timevar tv (g_timer, TV_INITIALIZE_RTL);

  /* Initialization done just once per compilation, but delayed
     till code generation.  */
  if (!rtl_initialized)
    ira_init_once ();
  rtl_initialized = true;

  /* Target specific RTL backend initialization.  */
  if (!this_target_rtl->target_specific_initialized)
    {
      backend_init_target ();
      this_target_rtl->target_specific_initialized = true;
    }
}

/* Language-dependent initialization.  Returns nonzero on success.  */
static int
lang_dependent_init (const char *name)
{
  location_t save_loc = input_location;
  if (dump_base_name == 0)
    dump_base_name = name && name[0] ? name : "gccdump";

  /* Other front-end initialization.  */
  input_location = BUILTINS_LOCATION;
  if (lang_hooks.init () == 0)
    return 0;
  input_location = save_loc;

  if (!flag_wpa)
    {
      init_asm_output (name);

      /* If stack usage information is desired, open the output file.  */
      if (flag_stack_usage && !flag_generate_lto)
	stack_usage_file = open_auxiliary_file ("su");

      /* If call graph information is desired, open the output file.  */
      if (flag_callgraph_info && !flag_generate_lto)
	{
	  callgraph_info_file = open_auxiliary_file ("ci");
	  /* Write the file header.  */
	  fprintf (callgraph_info_file,
		   "graph: { title: \"%s\"\n", main_input_filename);
	  bitmap_obstack_initialize (NULL);
	  callgraph_info_external_printed = BITMAP_ALLOC (NULL);
	}
    }

  /* This creates various _DECL nodes, so needs to be called after the
     front end is initialized.  */
  init_eh ();

  /* Do the target-specific parts of the initialization.  */
  lang_dependent_init_target ();

  if (!flag_wpa)
    {
      /* If dbx symbol table desired, initialize writing it and output the
	 predefined types.  */
      timevar_push (TV_SYMOUT);

      /* Now we have the correct original filename, we can initialize
	 debug output.  */
      (*debug_hooks->init) (name);

      timevar_pop (TV_SYMOUT);
    }

  return 1;
}


/* Reinitialize everything when target parameters, such as register usage,
   have changed.  */
void
target_reinit (void)
{
  struct rtl_data saved_x_rtl;
  rtx *saved_regno_reg_rtx;
  tree saved_optimization_current_node;
  struct target_optabs *saved_this_fn_optabs;

  /* Temporarily switch to the default optimization node, so that
     *this_target_optabs is set to the default, not reflecting
     whatever a previous function used for the optimize
     attribute.  */
  saved_optimization_current_node = optimization_current_node;
  saved_this_fn_optabs = this_fn_optabs;
  if (saved_optimization_current_node != optimization_default_node)
    {
      optimization_current_node = optimization_default_node;
      cl_optimization_restore
	(&global_options,
	 TREE_OPTIMIZATION (optimization_default_node));
    }
  this_fn_optabs = this_target_optabs;

  /* Save *crtl and regno_reg_rtx around the reinitialization
     to allow target_reinit being called even after prepare_function_start.  */
  saved_regno_reg_rtx = regno_reg_rtx;
  if (saved_regno_reg_rtx)
    {  
      saved_x_rtl = *crtl;
      memset (crtl, '\0', sizeof (*crtl));
      regno_reg_rtx = NULL;
    }

  this_target_rtl->target_specific_initialized = false;

  /* This initializes hard_frame_pointer, and calls init_reg_modes_target()
     to initialize reg_raw_mode[].  */
  init_emit_regs ();

  /* This invokes target hooks to set fixed_reg[] etc, which is
     mode-dependent.  */
  init_regs ();

  /* Reinitialize lang-dependent parts.  */
  lang_dependent_init_target ();

  /* Restore the original optimization node.  */
  if (saved_optimization_current_node != optimization_default_node)
    {
      optimization_current_node = saved_optimization_current_node;
      cl_optimization_restore (&global_options,
			       TREE_OPTIMIZATION (optimization_current_node));
    }
  this_fn_optabs = saved_this_fn_optabs;

  /* Restore regno_reg_rtx at the end, as free_after_compilation from
     expand_dummy_function_end clears it.  */
  if (saved_regno_reg_rtx)
    {
      *crtl = saved_x_rtl;
      regno_reg_rtx = saved_regno_reg_rtx;
      saved_regno_reg_rtx = NULL;
    }
}

void
dump_memory_report (const char *header)
{
  /* Print significant header.  */
  fputc ('\n', stderr);
  for (unsigned i = 0; i < 80; i++)
    fputc ('#', stderr);
  fprintf (stderr, "\n# %-77s#\n", header);
  for (unsigned i = 0; i < 80; i++)
    fputc ('#', stderr);
  fputs ("\n\n", stderr);

  dump_line_table_statistics ();
  ggc_print_statistics ();
  stringpool_statistics ();
  dump_tree_statistics ();
  dump_gimple_statistics ();
  dump_rtx_statistics ();
  dump_alloc_pool_statistics ();
  dump_bitmap_statistics ();
  dump_hash_table_loc_statistics ();
  dump_vec_loc_statistics ();
  dump_ggc_loc_statistics ();
  dump_alias_stats (stderr);
  dump_pta_stats (stderr);
}

/* Clean up: close opened files, etc.  */

static void
finalize (bool no_backend)
{
  /* Close the dump files.  */
  if (flag_gen_aux_info)
    {
      fclose (aux_info_file);
      aux_info_file = NULL;
      if (seen_error ())
	unlink (aux_info_file_name);
    }

  /* Close non-debugging input and output files.  Take special care to note
     whether fclose returns an error, since the pages might still be on the
     buffer chain while the file is open.  */

  if (asm_out_file)
    {
      if (ferror (asm_out_file) != 0)
	fatal_error (input_location, "error writing to %s: %m", asm_file_name);
      if (fclose (asm_out_file) != 0)
	fatal_error (input_location, "error closing %s: %m", asm_file_name);
      asm_out_file = NULL;
    }

  if (stack_usage_file)
    {
      fclose (stack_usage_file);
      stack_usage_file = NULL;
    }

  if (callgraph_info_file)
    {
      fputs ("}\n", callgraph_info_file);
      fclose (callgraph_info_file);
      callgraph_info_file = NULL;
      BITMAP_FREE (callgraph_info_external_printed);
      bitmap_obstack_release (NULL);
    }

  if (seen_error ())
    coverage_remove_note_file ();

  if (!no_backend)
    {
      statistics_fini ();
      debuginfo_fini ();

      g->get_passes ()->finish_optimization_passes ();

      lra_finish_once ();
    }

  if (mem_report)
    dump_memory_report ("Final");

  if (profile_report)
    dump_profile_report ();

  /* Language-specific end of compilation actions.  */
  lang_hooks.finish ();
}

static bool
standard_type_bitsize (int bitsize)
{
  /* As a special exception, we always want __int128 enabled if possible.  */
  if (bitsize == 128)
    return false;
  if (bitsize == CHAR_TYPE_SIZE
      || bitsize == SHORT_TYPE_SIZE
      || bitsize == INT_TYPE_SIZE
      || bitsize == LONG_TYPE_SIZE
      || bitsize == LONG_LONG_TYPE_SIZE)
    return true;
  return false;
}

/* Initialize the compiler, and compile the input file.  */
static void
do_compile ()
{
  process_options ();

  /* Don't do any more if an error has already occurred.  */
  if (!seen_error ())
    {
      int i;

      timevar_start (TV_PHASE_SETUP);

      if (flag_save_optimization_record)
	{
	  dump_context::get ().set_json_writer (new optrecord_json_writer ());
	}

      /* This must be run always, because it is needed to compute the FP
	 predefined macros, such as __LDBL_MAX__, for targets using non
	 default FP formats.  */
      init_adjust_machine_modes ();
      init_derived_machine_modes ();

      /* This must happen after the backend has a chance to process
	 command line options, but before the parsers are
	 initialized.  */
      for (i = 0; i < NUM_INT_N_ENTS; i ++)
	if (targetm.scalar_mode_supported_p (int_n_data[i].m)
	    && ! standard_type_bitsize (int_n_data[i].bitsize))
	  int_n_enabled_p[i] = true;
	else
	  int_n_enabled_p[i] = false;

      /* Initialize mpfrs exponent range.  This is important to get
         underflow/overflow in a reasonable timeframe.  */
      machine_mode mode;
      int min_exp = -1;
      int max_exp = 1;
      FOR_EACH_MODE_IN_CLASS (mode, MODE_FLOAT)
	if (SCALAR_FLOAT_MODE_P (mode))
	  {
	    const real_format *fmt = REAL_MODE_FORMAT (mode);
	    if (fmt)
	      {
		/* fmt->emin - fmt->p + 1 should be enough but the
		   back-and-forth dance in real_to_decimal_for_mode we
		   do for checking fails due to rounding effects then.  */
		if ((fmt->emin - fmt->p) < min_exp)
		  min_exp = fmt->emin - fmt->p;
		if (fmt->emax > max_exp)
		  max_exp = fmt->emax;
	      }
	  }
      /* E.g. mpc_norm assumes it can square a number without bothering with
	 with range scaling, so until that is fixed, double the minimum
	 and maximum exponents, plus add some buffer for arithmetics
	 on the squared numbers.  */
      if (mpfr_set_emin (2 * (min_exp - 1))
	  || mpfr_set_emax (2 * (max_exp + 1)))
	sorry ("mpfr not configured to handle all floating modes");

      /* Set up the back-end if requested.  */
      if (!no_backend)
	backend_init ();

      /* Language-dependent initialization.  Returns true on success.  */
      if (lang_dependent_init (main_input_filename))
        {
          /* Initialize yet another pass.  */

          ggc_protect_identifiers = true;

	  symtab->initialize ();
          init_final (main_input_filename);
          coverage_init (aux_base_name);
          statistics_init ();
          debuginfo_init ();
          invoke_plugin_callbacks (PLUGIN_START_UNIT, NULL);

          timevar_stop (TV_PHASE_SETUP);

          compile_file ();
        }
      else
        {
          timevar_stop (TV_PHASE_SETUP);
        }

      timevar_start (TV_PHASE_FINALIZE);

      finalize (no_backend);

      timevar_stop (TV_PHASE_FINALIZE);
    }
}

toplev::toplev (timer *external_timer,
		bool init_signals)
  : m_use_TV_TOTAL (external_timer == NULL),
    m_init_signals (init_signals)
{
  if (external_timer)
    g_timer = external_timer;
}

toplev::~toplev ()
{
  if (g_timer && m_use_TV_TOTAL)
    {
      g_timer->stop (TV_TOTAL);
      g_timer->print (stderr);
      delete g_timer;
      g_timer = NULL;
    }
}

/* Potentially call timevar_init (which will create g_timevars if it
   doesn't already exist).  */

void
toplev::start_timevars ()
{
  if (time_report || !quiet_flag  || flag_detailed_statistics)
    timevar_init ();

  timevar_start (TV_TOTAL);
}

/* Handle -fself-test.   */

void
toplev::run_self_tests ()
{
  if (no_backend)
    {
      error_at (UNKNOWN_LOCATION, "self-tests incompatible with %<-E%>");
      return;
    }
#if CHECKING_P
  /* Reset some state.  */
  input_location = UNKNOWN_LOCATION;
  bitmap_obstack_initialize (NULL);

  /* Run the tests; any failures will lead to an abort of the process.
     Use "make selftests-gdb" to run under the debugger.  */
  ::selftest::run_tests ();

  /* Cleanup.  */
  bitmap_obstack_release (NULL);
#else
  inform (UNKNOWN_LOCATION, "self-tests are not enabled in this build");
#endif /* #if CHECKING_P */
}

/* Entry point of cc1, cc1plus, jc1, f771, etc.
   Exit code is FATAL_EXIT_CODE if can't open files or if there were
   any errors, or SUCCESS_EXIT_CODE if compilation succeeded.

   It is not safe to call this function more than once.  */

int
toplev::main (int argc, char **argv)
{
  /* Parsing and gimplification sometimes need quite large stack.
     Increase stack size limits if possible.  */
  stack_limit_increase (64 * 1024 * 1024);

  expandargv (&argc, &argv);

  /* Initialization of GCC's environment, and diagnostics.  */
  general_init (argv[0], m_init_signals);

  /* One-off initialization of options that does not need to be
     repeated when options are added for particular functions.  */
  init_options_once ();
  init_opts_obstack ();

  /* Initialize global options structures; this must be repeated for
     each structure used for parsing options.  */
  init_options_struct (&global_options, &global_options_set);
  lang_hooks.init_options_struct (&global_options);

  /* Init GGC heuristics must be caller after we initialize
     options.  */
  init_ggc_heuristics ();

  /* Convert the options to an array.  */
  decode_cmdline_options_to_array_default_mask (argc,
						CONST_CAST2 (const char **,
							     char **, argv),
						&save_decoded_options,
						&save_decoded_options_count);

  /* Perform language-specific options initialization.  */
  lang_hooks.init_options (save_decoded_options_count, save_decoded_options);

  /* Parse the options and do minimal processing; basically just
     enough to default flags appropriately.  */
  decode_options (&global_options, &global_options_set,
		  save_decoded_options, save_decoded_options_count,
		  UNKNOWN_LOCATION, global_dc,
		  targetm.target_option.override);

  handle_common_deferred_options ();

  init_local_tick ();

  initialize_plugins ();

  if (version_flag)
    print_version (stderr, "", true);

  if (help_flag)
    print_plugins_help (stderr, "");

  /* Exit early if we can (e.g. -help).  */
  if (!exit_after_options)
    {
      if (m_use_TV_TOTAL)
	start_timevars ();
      do_compile ();
    }

  if (warningcount || errorcount || werrorcount)
    print_ignored_options ();

  if (flag_self_test)
    run_self_tests ();

  /* Invoke registered plugin callbacks if any.  Some plugins could
     emit some diagnostics here.  */
  invoke_plugin_callbacks (PLUGIN_FINISH, NULL);

  if (flag_diagnostics_generate_patch)
    {
      gcc_assert (global_dc->edit_context_ptr);

      pretty_printer pp;
      pp_show_color (&pp) = pp_show_color (global_dc->printer);
      global_dc->edit_context_ptr->print_diff (&pp, true);
      pp_flush (&pp);
    }

  diagnostic_finish (global_dc);

  finalize_plugins ();

  after_memory_report = true;

  if (seen_error () || werrorcount)
    return (FATAL_EXIT_CODE);

  return (SUCCESS_EXIT_CODE);
}

/* For those that want to, this function aims to clean up enough state that
   you can call toplev::main again. */
void
toplev::finalize (void)
{
  rtl_initialized = false;
  this_target_rtl->target_specific_initialized = false;

  /* Needs to be called before cgraph_c_finalize since it uses symtab.  */
  ipa_reference_c_finalize ();
  ipa_fnsummary_c_finalize ();

  cgraph_c_finalize ();
  cgraphunit_c_finalize ();
  dwarf2out_c_finalize ();
  gcse_c_finalize ();
  ipa_cp_c_finalize ();
  ira_costs_c_finalize ();

  /* save_decoded_options uses opts_obstack, so these must
     be cleaned up together.  */
  obstack_free (&opts_obstack, NULL);
  XDELETEVEC (save_decoded_options);
  save_decoded_options = NULL;
  save_decoded_options_count = 0;

  /* Clean up the context (and pass_manager etc). */
  delete g;
  g = NULL;

}<|MERGE_RESOLUTION|>--- conflicted
+++ resolved
@@ -1,9 +1,5 @@
 /* Top level of GCC compilers (cc1, cc1plus, etc.)
-<<<<<<< HEAD
-   Copyright (C) 1987-2019 Free Software Foundation, Inc.
-=======
    Copyright (C) 1987-2020 Free Software Foundation, Inc.
->>>>>>> e2aa5677
 
 This file is part of GCC.
 
@@ -87,10 +83,7 @@
 #include "dumpfile.h"
 #include "ipa-fnsummary.h"
 #include "dump-context.h"
-<<<<<<< HEAD
-=======
 #include "print-tree.h"
->>>>>>> e2aa5677
 #include "optinfo-emit-json.h"
 
 #if defined(DBX_DEBUGGING_INFO) || defined(XCOFF_DEBUGGING_INFO)
@@ -979,39 +972,10 @@
       stack_usage += current_function_dynamic_stack_size;
     }
 
-<<<<<<< HEAD
-  if (stack_usage_file)
-    {
-      expanded_location loc
-	= expand_location (DECL_SOURCE_LOCATION (current_function_decl));
-      /* We don't want to print the full qualified name because it can be long,
-	 so we strip the scope prefix, but we may need to deal with the suffix
-	 created by the compiler.  */
-      const char *suffix
-	= strchr (IDENTIFIER_POINTER (DECL_NAME (current_function_decl)), '.');
-      const char *name
-	= lang_hooks.decl_printable_name (current_function_decl, 2);
-      if (suffix)
-	{
-	  const char *dot = strchr (name, '.');
-	  while (dot && strcasecmp (dot, suffix) != 0)
-	    {
-	      name = dot + 1;
-	      dot = strchr (name, '.');
-	    }
-	}
-      else
-	{
-	  const char *dot = strrchr (name, '.');
-	  if (dot)
-	    name = dot + 1;
-	}
-=======
   if (cf && flag_callgraph_info & CALLGRAPH_INFO_STACK_USAGE)
     fprintf (cf, "\\n" HOST_WIDE_INT_PRINT_DEC " bytes (%s)",
 	     stack_usage,
 	     stack_usage_kind_str[stack_usage_kind]);
->>>>>>> e2aa5677
 
   if (stack_usage_file)
     {
@@ -1215,15 +1179,12 @@
     = global_options_init.x_flag_diagnostics_show_labels;
   global_dc->show_line_numbers_p
     = global_options_init.x_flag_diagnostics_show_line_numbers;
-<<<<<<< HEAD
-=======
   global_dc->show_cwe
     = global_options_init.x_flag_diagnostics_show_cwe;
   global_dc->path_format
     = (enum diagnostic_path_format)global_options_init.x_flag_diagnostics_path_format;
   global_dc->show_path_depths
     = global_options_init.x_flag_diagnostics_show_path_depths;
->>>>>>> e2aa5677
   global_dc->show_option_requested
     = global_options_init.x_flag_diagnostics_show_option;
   global_dc->min_margin_width
@@ -1292,10 +1253,6 @@
 
   statistics_early_init ();
   debuginfo_early_init ();
-<<<<<<< HEAD
-  finish_params ();
-=======
->>>>>>> e2aa5677
 }
 
 /* Return true if the current target supports -fsection-anchors.  */
@@ -1342,7 +1299,6 @@
 
 static void
 parse_N_M (const char *flag, align_flags &a)
-<<<<<<< HEAD
 {
   if (flag)
     {
@@ -1405,70 +1361,6 @@
 void
 parse_alignment_opts (void)
 {
-=======
-{
-  if (flag)
-    {
-      static hash_map <nofree_string_hash, align_flags> cache;
-      align_flags *entry = cache.get (flag);
-      if (entry)
-	{
-	  a = *entry;
-	  return;
-	}
-
-      auto_vec<unsigned> result_values;
-      bool r = parse_and_check_align_values (flag, NULL, result_values, false,
-					     UNKNOWN_LOCATION);
-      if (!r)
-	return;
-
-      /* Reverse values for easier manipulation.  */
-      result_values.reverse ();
-
-      read_log_maxskip (result_values, &a.levels[0]);
-      if (!result_values.is_empty ())
-	read_log_maxskip (result_values, &a.levels[1]);
-#ifdef SUBALIGN_LOG
-      else
-	{
-	  /* N2[:M2] is not specified.  This arch has a default for N2.
-	     Before -falign-foo=N:M:N2:M2 was introduced, x86 had a tweak.
-	     -falign-functions=N with N > 8 was adding secondary alignment.
-	     -falign-functions=10 was emitting this before every function:
-			.p2align 4,,9
-			.p2align 3
-	     Now this behavior (and more) can be explicitly requested:
-	     -falign-functions=16:10:8
-	     Retain old behavior if N2 is missing: */
-
-	  int align = 1 << a.levels[0].log;
-	  int subalign = 1 << SUBALIGN_LOG;
-
-	  if (a.levels[0].log > SUBALIGN_LOG
-	      && a.levels[0].maxskip >= subalign - 1)
-	    {
-	      /* Set N2 unless subalign can never have any effect.  */
-	      if (align > a.levels[0].maxskip + 1)
-		{
-		  a.levels[1].log = SUBALIGN_LOG;
-		  a.levels[1].normalize ();
-		}
-	    }
-	}
-#endif
-
-      /* Cache seen value.  */
-      cache.put (flag, a);
-    }
-}
-
-/* Process -falign-foo=N[:M[:N2[:M2]]] options.  */
-
-void
-parse_alignment_opts (void)
-{
->>>>>>> e2aa5677
   parse_N_M (str_align_loops, align_loops);
   parse_N_M (str_align_jumps, align_jumps);
   parse_N_M (str_align_labels, align_labels);
@@ -1938,8 +1830,6 @@
     {
       warning_at (UNKNOWN_LOCATION, 0,
 		  "%<-fsanitize=address%> not supported for this target");
-<<<<<<< HEAD
-=======
       flag_sanitize &= ~SANITIZE_ADDRESS;
     }
 
@@ -1951,7 +1841,6 @@
 		  "%<-fsanitize=kernel-address%> with stack protection "
 		  "is not supported without %<-fasan-shadow-offset=%> "
 		  "for this target");
->>>>>>> e2aa5677
       flag_sanitize &= ~SANITIZE_ADDRESS;
     }
 
