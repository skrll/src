--- conflicted
+++ resolved
@@ -1,9 +1,5 @@
 /* Declarations for the parser for GIMPLE.
-<<<<<<< HEAD
-   Copyright (C) 2016-2019 Free Software Foundation, Inc.
-=======
    Copyright (C) 2016-2020 Free Software Foundation, Inc.
->>>>>>> 9e014010
 
 This file is part of GCC.
 
@@ -26,12 +22,8 @@
 
 /* Gimple parsing functions.  */
 extern void c_parser_parse_gimple_body (c_parser *, char *,
-<<<<<<< HEAD
-					enum c_declspec_il);
-=======
 					enum c_declspec_il,
 					profile_count);
->>>>>>> 9e014010
 extern void c_parser_gimple_or_rtl_pass_list (c_parser *, c_declspecs *);
 
 #endif