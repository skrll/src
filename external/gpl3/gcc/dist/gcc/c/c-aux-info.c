/* Generate information regarding function declarations and definitions based
   on information stored in GCC's tree structure.  This code implements the
   -aux-info option.
<<<<<<< HEAD
   Copyright (C) 1989-2019 Free Software Foundation, Inc.
=======
   Copyright (C) 1989-2020 Free Software Foundation, Inc.
>>>>>>> 9e014010
   Contributed by Ron Guilmette (rfg@segfault.us.com).

This file is part of GCC.

GCC is free software; you can redistribute it and/or modify it under
the terms of the GNU General Public License as published by the Free
Software Foundation; either version 3, or (at your option) any later
version.

GCC is distributed in the hope that it will be useful, but WITHOUT ANY
WARRANTY; without even the implied warranty of MERCHANTABILITY or
FITNESS FOR A PARTICULAR PURPOSE.  See the GNU General Public License
for more details.

You should have received a copy of the GNU General Public License
along with GCC; see the file COPYING3.  If not see
<http://www.gnu.org/licenses/>.  */

#include "config.h"
#include "system.h"
#include "coretypes.h"
#include "tm.h"
#include "c-tree.h"

enum formals_style {
  ansi,
  k_and_r_names,
  k_and_r_decls
};


static const char *data_type;

static char *affix_data_type (const char *) ATTRIBUTE_MALLOC;
static const char *gen_formal_list_for_type (tree, formals_style);
static const char *gen_formal_list_for_func_def (tree, formals_style);
static const char *gen_type (const char *, tree, formals_style);
static const char *gen_decl (tree, int, formals_style);

/* Given a string representing an entire type or an entire declaration
   which only lacks the actual "data-type" specifier (at its left end),
   affix the data-type specifier to the left end of the given type
   specification or object declaration.

   Because of C language weirdness, the data-type specifier (which normally
   goes in at the very left end) may have to be slipped in just to the
   right of any leading "const" or "volatile" qualifiers (there may be more
   than one).  Actually this may not be strictly necessary because it seems
   that GCC (at least) accepts `<data-type> const foo;' and treats it the
   same as `const <data-type> foo;' but people are accustomed to seeing
   `const char *foo;' and *not* `char const *foo;' so we try to create types
   that look as expected.  */

static char *
affix_data_type (const char *param)
{
  char *const type_or_decl = ASTRDUP (param);
  char *p = type_or_decl;
  char *qualifiers_then_data_type;
  char saved;

  /* Skip as many leading const's or volatile's as there are.  */

  for (;;)
    {
      if (!strncmp (p, "volatile ", 9))
	{
	  p += 9;
	  continue;
	}
      if (!strncmp (p, "const ", 6))
	{
	  p += 6;
	  continue;
	}
      break;
    }

  /* p now points to the place where we can insert the data type.  We have to
     add a blank after the data-type of course.  */

  if (p == type_or_decl)
    return concat (data_type, " ", type_or_decl, NULL);

  saved = *p;
  *p = '\0';
  qualifiers_then_data_type = concat (type_or_decl, data_type, NULL);
  *p = saved;
  return reconcat (qualifiers_then_data_type,
		   qualifiers_then_data_type, " ", p, NULL);
}

/* Given a tree node which represents some "function type", generate the
   source code version of a formal parameter list (of some given style) for
   this function type.  Return the whole formal parameter list (including
   a pair of surrounding parens) as a string.   Note that if the style
   we are currently aiming for is non-ansi, then we just return a pair
   of empty parens here.  */

static const char *
gen_formal_list_for_type (tree fntype, formals_style style)
{
  const char *formal_list = "";
  tree formal_type;

  if (style != ansi)
    return "()";

  formal_type = TYPE_ARG_TYPES (fntype);
  while (formal_type && TREE_VALUE (formal_type) != void_type_node)
    {
      const char *this_type;

      if (*formal_list)
	formal_list = concat (formal_list, ", ", NULL);

      this_type = gen_type ("", TREE_VALUE (formal_type), ansi);
      formal_list
	= ((strlen (this_type))
	   ? concat (formal_list, affix_data_type (this_type), NULL)
	   : concat (formal_list, data_type, NULL));

      formal_type = TREE_CHAIN (formal_type);
    }

  /* If we got to here, then we are trying to generate an ANSI style formal
     parameters list.

     New style prototyped ANSI formal parameter lists should in theory always
     contain some stuff between the opening and closing parens, even if it is
     only "void".

     The brutal truth though is that there is lots of old K&R code out there
     which contains declarations of "pointer-to-function" parameters and
     these almost never have fully specified formal parameter lists associated
     with them.  That is, the pointer-to-function parameters are declared
     with just empty parameter lists.

     In cases such as these, protoize should really insert *something* into
     the vacant parameter lists, but what?  It has no basis on which to insert
     anything in particular.

     Here, we make life easy for protoize by trying to distinguish between
     K&R empty parameter lists and new-style prototyped parameter lists
     that actually contain "void".  In the latter case we (obviously) want
     to output the "void" verbatim, and that what we do.  In the former case,
     we do our best to give protoize something nice to insert.

     This "something nice" should be something that is still valid (when
     re-compiled) but something that can clearly indicate to the user that
     more typing information (for the parameter list) should be added (by
     hand) at some convenient moment.

     The string chosen here is a comment with question marks in it.  */

  if (!*formal_list)
    {
      if (prototype_p (fntype))
	/* assert (TREE_VALUE (TYPE_ARG_TYPES (fntype)) == void_type_node);  */
	formal_list = "void";
      else
	formal_list = "/* ??? */";
    }
  else
    {
      /* If there were at least some parameters, and if the formals-types-list
	 petered out to a NULL (i.e. without being terminated by a
	 void_type_node) then we need to tack on an ellipsis.  */
      if (!formal_type)
	formal_list = concat (formal_list, ", ...", NULL);
    }

  return concat (" (", formal_list, ")", NULL);
}

/* Generate a parameter list for a function definition (in some given style).

   Note that this routine has to be separate (and different) from the code that
   generates the prototype parameter lists for function declarations, because
   in the case of a function declaration, all we have to go on is a tree node
   representing the function's own "function type".  This can tell us the types
   of all of the formal parameters for the function, but it cannot tell us the
   actual *names* of each of the formal parameters.  We need to output those
   parameter names for each function definition.

   This routine gets a pointer to a tree node which represents the actual
   declaration of the given function, and this DECL node has a list of formal
   parameter (variable) declarations attached to it.  These formal parameter
   (variable) declaration nodes give us the actual names of the formal
   parameters for the given function definition.

   This routine returns a string which is the source form for the entire
   function formal parameter list.  */

static const char *
gen_formal_list_for_func_def (tree fndecl, formals_style style)
{
  const char *formal_list = "";
  tree formal_decl;

  formal_decl = DECL_ARGUMENTS (fndecl);
  while (formal_decl)
    {
      const char *this_formal;

      if (*formal_list && ((style == ansi) || (style == k_and_r_names)))
	formal_list = concat (formal_list, ", ", NULL);
      this_formal = gen_decl (formal_decl, 0, style);
      if (style == k_and_r_decls)
	formal_list = concat (formal_list, this_formal, "; ", NULL);
      else
	formal_list = concat (formal_list, this_formal, NULL);
      formal_decl = TREE_CHAIN (formal_decl);
    }
  if (style == ansi)
    {
      if (!DECL_ARGUMENTS (fndecl))
	formal_list = concat (formal_list, "void", NULL);
      if (stdarg_p (TREE_TYPE (fndecl)))
	formal_list = concat (formal_list, ", ...", NULL);
    }
  if ((style == ansi) || (style == k_and_r_names))
    formal_list = concat (" (", formal_list, ")", NULL);
  return formal_list;
}

/* Generate a string which is the source code form for a given type (t).  This
   routine is ugly and complex because the C syntax for declarations is ugly
   and complex.  This routine is straightforward so long as *no* pointer types,
   array types, or function types are involved.

   In the simple cases, this routine will return the (string) value which was
   passed in as the "ret_val" argument.  Usually, this starts out either as an
   empty string, or as the name of the declared item (i.e. the formal function
   parameter variable).

   This routine will also return with the global variable "data_type" set to
   some string value which is the "basic" data-type of the given complete type.
   This "data_type" string can be concatenated onto the front of the returned
   string after this routine returns to its caller.

   In complicated cases involving pointer types, array types, or function
   types, the C declaration syntax requires an "inside out" approach, i.e. if
   you have a type which is a "pointer-to-function" type, you need to handle
   the "pointer" part first, but it also has to be "innermost" (relative to
   the declaration stuff for the "function" type).  Thus, is this case, you
   must prepend a "(*" and append a ")" to the name of the item (i.e. formal
   variable).  Then you must append and prepend the other info for the
   "function type" part of the overall type.

   To handle the "innermost precedence" rules of complicated C declarators, we
   do the following (in this routine).  The input parameter called "ret_val"
   is treated as a "seed".  Each time gen_type is called (perhaps recursively)
   some additional strings may be appended or prepended (or both) to the "seed"
   string.  If yet another (lower) level of the GCC tree exists for the given
   type (as in the case of a pointer type, an array type, or a function type)
   then the (wrapped) seed is passed to a (recursive) invocation of gen_type()
   this recursive invocation may again "wrap" the (new) seed with yet more
   declarator stuff, by appending, prepending (or both).  By the time the
   recursion bottoms out, the "seed value" at that point will have a value
   which is (almost) the complete source version of the declarator (except
   for the data_type info).  Thus, this deepest "seed" value is simply passed
   back up through all of the recursive calls until it is given (as the return
   value) to the initial caller of the gen_type() routine.  All that remains
   to do at this point is for the initial caller to prepend the "data_type"
   string onto the returned "seed".  */

static const char *
gen_type (const char *ret_val, tree t, formals_style style)
{
  tree chain_p;

  /* If there is a typedef name for this type, use it.  */
  if (TYPE_NAME (t) && TREE_CODE (TYPE_NAME (t)) == TYPE_DECL)
    data_type = IDENTIFIER_POINTER (DECL_NAME (TYPE_NAME (t)));
  else
    {
      switch (TREE_CODE (t))
	{
	case POINTER_TYPE:
	  if (TYPE_ATOMIC (t))
	    ret_val = concat ("_Atomic ", ret_val, NULL);
	  if (TYPE_READONLY (t))
	    ret_val = concat ("const ", ret_val, NULL);
	  if (TYPE_VOLATILE (t))
	    ret_val = concat ("volatile ", ret_val, NULL);

	  ret_val = concat ("*", ret_val, NULL);

	  if (TREE_CODE (TREE_TYPE (t)) == ARRAY_TYPE || TREE_CODE (TREE_TYPE (t)) == FUNCTION_TYPE)
	    ret_val = concat ("(", ret_val, ")", NULL);

	  ret_val = gen_type (ret_val, TREE_TYPE (t), style);

	  return ret_val;

	case ARRAY_TYPE:
	  if (!COMPLETE_TYPE_P (t) || TREE_CODE (TYPE_SIZE (t)) != INTEGER_CST)
	    ret_val = gen_type (concat (ret_val, "[]", NULL),
				TREE_TYPE (t), style);
	  else if (int_size_in_bytes (t) == 0)
	    ret_val = gen_type (concat (ret_val, "[0]", NULL),
				TREE_TYPE (t), style);
	  else
	    {
	      char buff[23];
	      sprintf (buff, "[" HOST_WIDE_INT_PRINT_DEC"]",
		       int_size_in_bytes (t)
		       / int_size_in_bytes (TREE_TYPE (t)));
	      ret_val = gen_type (concat (ret_val, buff, NULL),
				  TREE_TYPE (t), style);
	    }
	  break;

	case FUNCTION_TYPE:
	  ret_val = gen_type (concat (ret_val,
				      gen_formal_list_for_type (t, style),
				      NULL),
			      TREE_TYPE (t), style);
	  break;

	case IDENTIFIER_NODE:
	  data_type = IDENTIFIER_POINTER (t);
	  break;

	/* The following three cases are complicated by the fact that a
	   user may do something really stupid, like creating a brand new
	   "anonymous" type specification in a formal argument list (or as
	   part of a function return type specification).  For example:

		int f (enum { red, green, blue } color);

	   In such cases, we have no name that we can put into the prototype
	   to represent the (anonymous) type.  Thus, we have to generate the
	   whole darn type specification.  Yuck!  */

	case RECORD_TYPE:
	  if (TYPE_NAME (t))
	    data_type = IDENTIFIER_POINTER (TYPE_NAME (t));
	  else
	    {
	      data_type = "";
	      chain_p = TYPE_FIELDS (t);
	      while (chain_p)
		{
		  data_type = concat (data_type, gen_decl (chain_p, 0, ansi),
				      NULL);
		  chain_p = TREE_CHAIN (chain_p);
		  data_type = concat (data_type, "; ", NULL);
		}
	      data_type = concat ("{ ", data_type, "}", NULL);
	    }
	  data_type = concat ("struct ", data_type, NULL);
	  break;

	case UNION_TYPE:
	  if (TYPE_NAME (t))
	    data_type = IDENTIFIER_POINTER (TYPE_NAME (t));
	  else
	    {
	      data_type = "";
	      chain_p = TYPE_FIELDS (t);
	      while (chain_p)
		{
		  data_type = concat (data_type, gen_decl (chain_p, 0, ansi),
				      NULL);
		  chain_p = TREE_CHAIN (chain_p);
		  data_type = concat (data_type, "; ", NULL);
		}
	      data_type = concat ("{ ", data_type, "}", NULL);
	    }
	  data_type = concat ("union ", data_type, NULL);
	  break;

	case ENUMERAL_TYPE:
	  if (TYPE_NAME (t))
	    data_type = IDENTIFIER_POINTER (TYPE_NAME (t));
	  else
	    {
	      data_type = "";
	      chain_p = TYPE_VALUES (t);
	      while (chain_p)
		{
		  data_type = concat (data_type,
			IDENTIFIER_POINTER (TREE_PURPOSE (chain_p)), NULL);
		  chain_p = TREE_CHAIN (chain_p);
		  if (chain_p)
		    data_type = concat (data_type, ", ", NULL);
		}
	      data_type = concat ("{ ", data_type, " }", NULL);
	    }
	  data_type = concat ("enum ", data_type, NULL);
	  break;

	case TYPE_DECL:
	  data_type = IDENTIFIER_POINTER (DECL_NAME (t));
	  break;

	case INTEGER_TYPE:
	case FIXED_POINT_TYPE:
	  data_type = IDENTIFIER_POINTER (DECL_NAME (TYPE_NAME (t)));
	  /* Normally, `unsigned' is part of the deal.  Not so if it comes
	     with a type qualifier.  */
	  if (TYPE_UNSIGNED (t) && TYPE_QUALS (t))
	    data_type = concat ("unsigned ", data_type, NULL);
	  break;

	case REAL_TYPE:
	  data_type = IDENTIFIER_POINTER (DECL_NAME (TYPE_NAME (t)));
	  break;

	case VOID_TYPE:
	  data_type = "void";
	  break;

	case ERROR_MARK:
	  data_type = "[ERROR]";
	  break;

	default:
	  gcc_unreachable ();
	}
    }
  if (TYPE_ATOMIC (t))
    ret_val = concat ("_Atomic ", ret_val, NULL);
  if (TYPE_READONLY (t))
    ret_val = concat ("const ", ret_val, NULL);
  if (TYPE_VOLATILE (t))
    ret_val = concat ("volatile ", ret_val, NULL);
  if (TYPE_RESTRICT (t))
    ret_val = concat ("restrict ", ret_val, NULL);
  return ret_val;
}

/* Generate a string (source) representation of an entire entity declaration
   (using some particular style for function types).

   The given entity may be either a variable or a function.

   If the "is_func_definition" parameter is nonzero, assume that the thing
   we are generating a declaration for is a FUNCTION_DECL node which is
   associated with a function definition.  In this case, we can assume that
   an attached list of DECL nodes for function formal arguments is present.  */

static const char *
gen_decl (tree decl, int is_func_definition, formals_style style)
{
  const char *ret_val;

  if (DECL_NAME (decl))
    ret_val = IDENTIFIER_POINTER (DECL_NAME (decl));
  else
    ret_val = "";

  /* If we are just generating a list of names of formal parameters, we can
     simply return the formal parameter name (with no typing information
     attached to it) now.  */

  if (style == k_and_r_names)
    return ret_val;

  /* Note that for the declaration of some entity (either a function or a
     data object, like for instance a parameter) if the entity itself was
     declared as either const or volatile, then const and volatile properties
     are associated with just the declaration of the entity, and *not* with
     the `type' of the entity.  Thus, for such declared entities, we have to
     generate the qualifiers here.  */

  if (TREE_THIS_VOLATILE (decl))
    ret_val = concat ("volatile ", ret_val, NULL);
  if (TREE_READONLY (decl))
    ret_val = concat ("const ", ret_val, NULL);

  data_type = "";

  /* For FUNCTION_DECL nodes, there are two possible cases here.  First, if
     this FUNCTION_DECL node was generated from a function "definition", then
     we will have a list of DECL_NODE's, one for each of the function's formal
     parameters.  In this case, we can print out not only the types of each
     formal, but also each formal's name.  In the second case, this
     FUNCTION_DECL node came from an actual function declaration (and *not*
     a definition).  In this case, we do nothing here because the formal
     argument type-list will be output later, when the "type" of the function
     is added to the string we are building.  Note that the ANSI-style formal
     parameter list is considered to be a (suffix) part of the "type" of the
     function.  */

  if (TREE_CODE (decl) == FUNCTION_DECL && is_func_definition)
    {
      ret_val = concat (ret_val, gen_formal_list_for_func_def (decl, ansi),
			NULL);

      /* Since we have already added in the formals list stuff, here we don't
	 add the whole "type" of the function we are considering (which
	 would include its parameter-list info), rather, we only add in
	 the "type" of the "type" of the function, which is really just
	 the return-type of the function (and does not include the parameter
	 list info).  */

      ret_val = gen_type (ret_val, TREE_TYPE (TREE_TYPE (decl)), style);
    }
  else
    ret_val = gen_type (ret_val, TREE_TYPE (decl), style);

  ret_val = affix_data_type (ret_val);

  if (TREE_CODE (decl) != FUNCTION_DECL && C_DECL_REGISTER (decl))
    ret_val = concat ("register ", ret_val, NULL);
  if (TREE_PUBLIC (decl))
    ret_val = concat ("extern ", ret_val, NULL);
  if (TREE_CODE (decl) == FUNCTION_DECL && !TREE_PUBLIC (decl))
    ret_val = concat ("static ", ret_val, NULL);

  return ret_val;
}

extern FILE *aux_info_file;

/* Generate and write a new line of info to the aux-info (.X) file.  This
   routine is called once for each function declaration, and once for each
   function definition (even the implicit ones).  */

void
gen_aux_info_record (tree fndecl, int is_definition, int is_implicit,
		     int is_prototyped)
{
  if (flag_gen_aux_info)
    {
      static int compiled_from_record = 0;
      expanded_location xloc = expand_location (DECL_SOURCE_LOCATION (fndecl));

      /* Each output .X file must have a header line.  Write one now if we
	 have not yet done so.  */

      if (!compiled_from_record++)
	{
	  /* The first line tells which directory file names are relative to.
	     Currently, -aux-info works only for files in the working
	     directory, so just use a `.' as a placeholder for now.  */
	  fprintf (aux_info_file, "/* compiled from: . */\n");
	}

      /* Write the actual line of auxiliary info.  */

      fprintf (aux_info_file, "/* %s:%d:%c%c */ %s;",
	       xloc.file, xloc.line,
	       (is_implicit) ? 'I' : (is_prototyped) ? 'N' : 'O',
	       (is_definition) ? 'F' : 'C',
	       gen_decl (fndecl, is_definition, ansi));

      /* If this is an explicit function declaration, we need to also write
	 out an old-style (i.e. K&R) function header, just in case the user
	 wants to run unprotoize.  */

      if (is_definition)
	{
	  fprintf (aux_info_file, " /*%s %s*/",
		   gen_formal_list_for_func_def (fndecl, k_and_r_names),
		   gen_formal_list_for_func_def (fndecl, k_and_r_decls));
	}

      fprintf (aux_info_file, "\n");
    }
}<|MERGE_RESOLUTION|>--- conflicted
+++ resolved
@@ -1,11 +1,7 @@
 /* Generate information regarding function declarations and definitions based
    on information stored in GCC's tree structure.  This code implements the
    -aux-info option.
-<<<<<<< HEAD
-   Copyright (C) 1989-2019 Free Software Foundation, Inc.
-=======
    Copyright (C) 1989-2020 Free Software Foundation, Inc.
->>>>>>> 9e014010
    Contributed by Ron Guilmette (rfg@segfault.us.com).
 
 This file is part of GCC.
