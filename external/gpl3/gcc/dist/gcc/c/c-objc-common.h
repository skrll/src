--- conflicted
+++ resolved
@@ -1,9 +1,5 @@
 /* Language hooks common to C and ObjC front ends.
-<<<<<<< HEAD
-   Copyright (C) 2004-2019 Free Software Foundation, Inc.
-=======
    Copyright (C) 2004-2020 Free Software Foundation, Inc.
->>>>>>> e2aa5677
    Contributed by Ziemowit Laski  <zlaski@apple.com>
 
 This file is part of GCC.
