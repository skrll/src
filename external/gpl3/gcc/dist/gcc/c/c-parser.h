--- conflicted
+++ resolved
@@ -1,9 +1,5 @@
 /* Declarations for the parser for C and Objective-C.
-<<<<<<< HEAD
-   Copyright (C) 1987-2019 Free Software Foundation, Inc.
-=======
    Copyright (C) 1987-2020 Free Software Foundation, Inc.
->>>>>>> 9e014010
 
    Parser actions based on the old Bison parser; structure somewhat
    influenced by and fragments based on the C++ parser.
