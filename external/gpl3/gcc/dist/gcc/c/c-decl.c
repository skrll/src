--- conflicted
+++ resolved
@@ -1,9 +1,5 @@
 /* Process declarations and variables for C compiler.
-<<<<<<< HEAD
-   Copyright (C) 1988-2019 Free Software Foundation, Inc.
-=======
    Copyright (C) 1988-2020 Free Software Foundation, Inc.
->>>>>>> e2aa5677
 
 This file is part of GCC.
 
@@ -611,11 +607,7 @@
 static void layout_array_type (tree);
 static void warn_defaults_to (location_t, int, const char *, ...)
     ATTRIBUTE_GCC_DIAG(3,4);
-<<<<<<< HEAD
-static const char *header_for_builtin_fn (enum built_in_function);
-=======
 static const char *header_for_builtin_fn (tree);
->>>>>>> e2aa5677
  
 /* T is a statement.  Add it to the statement-tree.  This is the
@@ -1662,15 +1654,6 @@
  
 
-<<<<<<< HEAD
-/* Stores the first FILE*, const struct tm* etc. argument type (whatever it
-   is) seen in a declaration of a file I/O etc. built-in.  Subsequent
-   declarations of such built-ins are expected to refer to it rather than to
-   fileptr_type_node etc. which is just void* (or to any other type).
-   Used only by match_builtin_function_types.  */
-
-static GTY(()) tree last_structptr_types[6];
-=======
 /* Stores the first FILE*, const struct tm* etc. argument type (whatever
    it is) seen in a declaration of a file I/O etc. built-in, corresponding
    to the builtin_structptr_types array.  Subsequent declarations of such
@@ -1694,7 +1677,6 @@
 	  && POINTER_TYPE_P (t1) == POINTER_TYPE_P (t2)
 	  && FUNCTION_POINTER_TYPE_P (t1) == FUNCTION_POINTER_TYPE_P (t2));
 }
->>>>>>> e2aa5677
 
 /* Subroutine of compare_decls.  Allow harmless mismatches in return
    and argument types provided that the type modes match.  Set *STRICT
@@ -1706,14 +1688,6 @@
 match_builtin_function_types (tree newtype, tree oldtype,
 			      tree *strict, unsigned *argno)
 {
-<<<<<<< HEAD
-  /* Accept the return type of the new declaration if same modes.  */
-  tree oldrettype = TREE_TYPE (oldtype);
-  tree newrettype = TREE_TYPE (newtype);
-
-  *argno = 0;
-  *strict = NULL_TREE;
-=======
   *argno = 0;
   *strict = NULL_TREE;
 
@@ -1721,16 +1695,12 @@
      mode and if they're both pointers or if neither is.  */
   tree oldrettype = TREE_TYPE (oldtype);
   tree newrettype = TREE_TYPE (newtype);
->>>>>>> e2aa5677
 
   if (!types_close_enough_to_match (oldrettype, newrettype))
     return NULL_TREE;
 
-<<<<<<< HEAD
-=======
   /* Check that the return types are compatible but don't fail if they
      are not (e.g., int vs long in ILP32) and just let the caller know.  */
->>>>>>> e2aa5677
   if (!comptypes (TYPE_MAIN_VARIANT (oldrettype),
 		  TYPE_MAIN_VARIANT (newrettype)))
     *strict = oldrettype;
@@ -1738,13 +1708,6 @@
   tree oldargs = TYPE_ARG_TYPES (oldtype);
   tree newargs = TYPE_ARG_TYPES (newtype);
   tree tryargs = newargs;
-<<<<<<< HEAD
-
-  gcc_checking_assert ((sizeof (last_structptr_types)
-			/ sizeof (last_structptr_types[0]))
-		       == (sizeof (builtin_structptr_types)
-			   / sizeof (builtin_structptr_types[0])));
-=======
 
   const unsigned nlst
     = sizeof last_structptr_types / sizeof last_structptr_types[0];
@@ -1753,7 +1716,6 @@
 
   gcc_checking_assert (nlst == nbst);
 
->>>>>>> e2aa5677
   for (unsigned i = 1; oldargs || newargs; ++i)
     {
       if (!oldargs
@@ -1765,24 +1727,6 @@
       tree oldtype = TYPE_MAIN_VARIANT (TREE_VALUE (oldargs));
       tree newtype = TYPE_MAIN_VARIANT (TREE_VALUE (newargs));
 
-<<<<<<< HEAD
-      /* Fail for types with incompatible modes/sizes.  */
-      if (TYPE_MODE (TREE_VALUE (oldargs))
-	  != TYPE_MODE (TREE_VALUE (newargs)))
-	return NULL_TREE;
-
-      /* Fail for function and object pointer mismatches.  */
-      if ((FUNCTION_POINTER_TYPE_P (oldtype)
-	   != FUNCTION_POINTER_TYPE_P (newtype))
-	  || POINTER_TYPE_P (oldtype) != POINTER_TYPE_P (newtype))
-	return NULL_TREE;
-
-      unsigned j = (sizeof (builtin_structptr_types)
-		    / sizeof (builtin_structptr_types[0]));
-      if (POINTER_TYPE_P (oldtype))
-	for (j = 0; j < (sizeof (builtin_structptr_types)
-			 / sizeof (builtin_structptr_types[0])); ++j)
-=======
       if (!types_close_enough_to_match (oldtype, newtype))
 	return NULL_TREE;
 
@@ -1792,7 +1736,6 @@
 	   aren't known to us) and compare the pointer to each to
 	   the pointer argument.  */
 	for (j = 0; j < nbst; ++j)
->>>>>>> e2aa5677
 	  {
 	    if (TREE_VALUE (oldargs) != builtin_structptr_types[j].node)
 	      continue;
@@ -1812,15 +1755,6 @@
 	      last_structptr_types[j] = newtype;
 	    break;
 	  }
-<<<<<<< HEAD
-      if (j == (sizeof (builtin_structptr_types)
-		/ sizeof (builtin_structptr_types[0]))
-	  && !*strict
-	  && !comptypes (oldtype, newtype))
-	{
-	  *argno = i;
-	  *strict = oldtype;
-=======
 
       if (j == nbst && !comptypes (oldtype, newtype))
 	{
@@ -1841,7 +1775,6 @@
 	      *argno = i;
 	      *strict = oldtype;
 	    }
->>>>>>> e2aa5677
 	}
 
       oldargs = TREE_CHAIN (oldargs);
@@ -2061,16 +1994,6 @@
   if (!comptypes (oldtype, newtype))
     {
       if (TREE_CODE (olddecl) == FUNCTION_DECL
-<<<<<<< HEAD
-	  && fndecl_built_in_p (olddecl) && !C_DECL_DECLARED_BUILTIN (olddecl))
-	{
-	  /* Accept "harmless" mismatches in function types such
-	     as missing qualifiers or pointer vs same size integer
-	     mismatches.  This is for the ffs and fprintf builtins.
-	     However, with -Wextra in effect, diagnose return and
-	     argument types that are incompatible according to
-	     language rules.  */
-=======
 	  && fndecl_built_in_p (olddecl, BUILT_IN_NORMAL)
 	  && !C_DECL_DECLARED_BUILTIN (olddecl))
 	{
@@ -2078,7 +2001,6 @@
 	     as missing qualifiers or int vs long when they're the same
 	     size.  However, diagnose return and argument types that are
 	     incompatible according to language rules.  */
->>>>>>> e2aa5677
 	  tree mismatch_expect;
 	  unsigned mismatch_argno;
 
@@ -2093,12 +2015,7 @@
 	      /* If types don't match for a built-in, throw away the
 		 built-in.  No point in calling locate_old_decl here, it
 		 won't print anything.  */
-<<<<<<< HEAD
-	      const char *header
-		= header_for_builtin_fn (DECL_FUNCTION_CODE (olddecl));
-=======
 	      const char *header = header_for_builtin_fn (olddecl);
->>>>>>> e2aa5677
 	      location_t loc = DECL_SOURCE_LOCATION (newdecl);
 	      if (warning_at (loc, OPT_Wbuiltin_declaration_mismatch,
 			      "conflicting types for built-in function %q+D; "
@@ -2118,21 +2035,6 @@
 
 	  if (mismatch_expect && extra_warnings)
 	    {
-<<<<<<< HEAD
-	      /* If types match only loosely, print a warning but accept
-		 the redeclaration.  */
-	      location_t newloc = DECL_SOURCE_LOCATION (newdecl);
-	      if (mismatch_argno)
-		warning_at (newloc, OPT_Wbuiltin_declaration_mismatch,
-			    "mismatch in argument %u type of built-in "
-			    "function %qD; expected %qT",
-			    mismatch_argno, newdecl, mismatch_expect);
-	      else
-		warning_at (newloc, OPT_Wbuiltin_declaration_mismatch,
-			    "mismatch in return type of built-in "
-			    "function %qD; expected %qT",
-			    newdecl, mismatch_expect);
-=======
 	      location_t newloc = DECL_SOURCE_LOCATION (newdecl);
 	      bool warned = false;
 	      if (mismatch_argno)
@@ -2153,7 +2055,6 @@
 		  inform (&richloc,
 			  "%qD is declared in header %qs", olddecl, header);
 		}
->>>>>>> e2aa5677
 	    }
 	}
       else if (TREE_CODE (olddecl) == FUNCTION_DECL
@@ -5460,8 +5361,6 @@
 
       complete_flexible_array_elts (DECL_INITIAL (decl));
 
-<<<<<<< HEAD
-=======
       if (is_global_var (decl))
 	{
 	  type_context_kind context = (DECL_THREAD_LOCAL_P (decl)
@@ -5471,7 +5370,6 @@
 	    TREE_TYPE (decl) = error_mark_node;
 	}
 
->>>>>>> e2aa5677
       if (DECL_SIZE (decl) == NULL_TREE && TREE_TYPE (decl) != error_mark_node
 	  && COMPLETE_TYPE_P (TREE_TYPE (decl)))
 	layout_decl (decl, 0);
@@ -8768,16 +8666,6 @@
       warning_at (loc, 0, "union cannot be made transparent");
     }
 
-<<<<<<< HEAD
-  /* Note: C_TYPE_INCOMPLETE_VARS overloads TYPE_VFIELD which is used
-     in dwarf2out via rest_of_decl_compilation below and means
-     something totally different.  Since we will be clearing
-     C_TYPE_INCOMPLETE_VARS shortly after we iterate through them,
-     clear it ahead of time and avoid problems in dwarf2out.  Ideally,
-     C_TYPE_INCOMPLETE_VARS should use some language specific
-     node.  */
-=======
->>>>>>> e2aa5677
   tree incomplete_vars = C_TYPE_INCOMPLETE_VARS (TYPE_MAIN_VARIANT (t));
   for (x = TYPE_MAIN_VARIANT (t); x; x = TYPE_NEXT_VARIANT (x))
     {
@@ -10374,8 +10262,6 @@
   return NULL_TREE;
 }
 
-<<<<<<< HEAD
-=======
 /* Returns true if NAME refers to a built-in function or function-like
    operator.  */
 
@@ -10404,7 +10290,6 @@
   return false;
 }
 
->>>>>>> e2aa5677
 /* In C, the only C-linkage public declaration is at file scope.  */
 
 tree
