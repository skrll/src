--- conflicted
+++ resolved
@@ -1,9 +1,5 @@
 /* Tree based points-to analysis
-<<<<<<< HEAD
-   Copyright (C) 2005-2019 Free Software Foundation, Inc.
-=======
    Copyright (C) 2005-2020 Free Software Foundation, Inc.
->>>>>>> 9e014010
    Contributed by Daniel Berlin <dberlin@dberlin.org>
 
    This file is part of GCC.
@@ -46,10 +42,7 @@
 #include "stringpool.h"
 #include "attribs.h"
 #include "tree-ssa.h"
-<<<<<<< HEAD
-=======
 #include "tree-cfg.h"
->>>>>>> 9e014010
 
 /* The idea behind this analyzer is to generate set constraints from the
    program, then solve the resulting constraints in order to generate the
@@ -7972,11 +7965,7 @@
 {
   if ((node->alias
        || (node->thunk.thunk_p
-<<<<<<< HEAD
-	   && ! node->global.inlined_to))
-=======
 	   && ! node->inlined_to))
->>>>>>> 9e014010
       && node->analyzed
       && !node->ifunc_resolver)
     insert_vi_for_tree (node->decl, (varinfo_t)data);
@@ -8278,12 +8267,9 @@
   /* From the constraints compute the points-to sets.  */
   solve_constraints ();
 
-<<<<<<< HEAD
-=======
   if (dump_file)
     dump_sa_points_to_info (dump_file);
 
->>>>>>> 9e014010
   /* Now post-process solutions to handle locals from different
      runtime instantiations coming in through recursive invocations.  */
   unsigned shadow_var_cnt = 0;
