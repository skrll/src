--- conflicted
+++ resolved
@@ -1,9 +1,5 @@
 /* Support routines for Value Range Propagation (VRP).
-<<<<<<< HEAD
-   Copyright (C) 2016-2019 Free Software Foundation, Inc.
-=======
    Copyright (C) 2016-2020 Free Software Foundation, Inc.
->>>>>>> e2aa5677
 
 This file is part of GCC.
 
@@ -81,22 +77,12 @@
   /* */
   void cleanup_edges_and_switches (void);
 
-  /* */
-  void cleanup_edges_and_switches (void);
-
  private:
-<<<<<<< HEAD
-  bool vrp_stmt_computes_nonzero (gimple *);
-  bool op_with_boolean_value_range_p (tree);
-  bool check_for_binary_op_overflow (enum tree_code, tree, tree, tree, bool *);
-  value_range *get_vr_for_comparison (int, value_range *);
-=======
   value_range_equiv *get_lattice_entry (const_tree);
   bool vrp_stmt_computes_nonzero (gimple *);
   bool op_with_boolean_value_range_p (tree);
   bool check_for_binary_op_overflow (enum tree_code, tree, tree, tree, bool *);
   const value_range_equiv *get_vr_for_comparison (int, value_range_equiv *);
->>>>>>> e2aa5677
   tree compare_name_with_value (enum tree_code, tree, tree, bool *, bool);
   tree compare_names (enum tree_code, tree, tree, bool *);
   bool two_valued_val_range_p (tree, tree *, tree *);
