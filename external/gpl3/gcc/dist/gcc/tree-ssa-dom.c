/* SSA Dominator optimizations for trees
<<<<<<< HEAD
   Copyright (C) 2001-2019 Free Software Foundation, Inc.
=======
   Copyright (C) 2001-2020 Free Software Foundation, Inc.
>>>>>>> 9e014010
   Contributed by Diego Novillo <dnovillo@redhat.com>

This file is part of GCC.

GCC is free software; you can redistribute it and/or modify
it under the terms of the GNU General Public License as published by
the Free Software Foundation; either version 3, or (at your option)
any later version.

GCC is distributed in the hope that it will be useful,
but WITHOUT ANY WARRANTY; without even the implied warranty of
MERCHANTABILITY or FITNESS FOR A PARTICULAR PURPOSE.  See the
GNU General Public License for more details.

You should have received a copy of the GNU General Public License
along with GCC; see the file COPYING3.  If not see
<http://www.gnu.org/licenses/>.  */

#include "config.h"
#include "system.h"
#include "coretypes.h"
#include "backend.h"
#include "tree.h"
#include "gimple.h"
#include "tree-pass.h"
#include "ssa.h"
#include "gimple-pretty-print.h"
#include "fold-const.h"
#include "cfganal.h"
#include "cfgloop.h"
#include "gimple-fold.h"
#include "tree-eh.h"
#include "tree-inline.h"
#include "gimple-iterator.h"
#include "tree-cfg.h"
#include "tree-into-ssa.h"
#include "domwalk.h"
#include "tree-ssa-propagate.h"
#include "tree-ssa-threadupdate.h"
#include "tree-ssa-scopedtables.h"
#include "tree-ssa-threadedge.h"
#include "tree-ssa-dom.h"
#include "gimplify.h"
#include "tree-cfgcleanup.h"
#include "dbgcnt.h"
#include "alloc-pool.h"
#include "tree-vrp.h"
#include "vr-values.h"
#include "gimple-ssa-evrp-analyze.h"
#include "alias.h"

/* This file implements optimizations on the dominator tree.  */

/* Structure for recording edge equivalences.

   Computing and storing the edge equivalences instead of creating
   them on-demand can save significant amounts of time, particularly
   for pathological cases involving switch statements.

   These structures live for a single iteration of the dominator
   optimizer in the edge's AUX field.  At the end of an iteration we
   free each of these structures.  */
class edge_info
{
 public:
  typedef std::pair <tree, tree> equiv_pair;
  edge_info (edge);
  ~edge_info ();

  /* Record a simple LHS = RHS equivalence.  This may trigger
     calls to derive_equivalences.  */
  void record_simple_equiv (tree, tree);

  /* If traversing this edge creates simple equivalences, we store
     them as LHS/RHS pairs within this vector.  */
  vec<equiv_pair> simple_equivalences;

  /* Traversing an edge may also indicate one or more particular conditions
     are true or false.  */
  vec<cond_equivalence> cond_equivalences;

 private:
  /* Derive equivalences by walking the use-def chains.  */
  void derive_equivalences (tree, tree, int);
};

/* Track whether or not we have changed the control flow graph.  */
static bool cfg_altered;

/* Bitmap of blocks that have had EH statements cleaned.  We should
   remove their dead edges eventually.  */
static bitmap need_eh_cleanup;
static vec<gimple *> need_noreturn_fixup;

/* Statistics for dominator optimizations.  */
struct opt_stats_d
{
  long num_stmts;
  long num_exprs_considered;
  long num_re;
  long num_const_prop;
  long num_copy_prop;
};

static struct opt_stats_d opt_stats;

/* Local functions.  */
static void record_equality (tree, tree, class const_and_copies *);
static void record_equivalences_from_phis (basic_block);
static void record_equivalences_from_incoming_edge (basic_block,
						    class const_and_copies *,
						    class avail_exprs_stack *);
static void eliminate_redundant_computations (gimple_stmt_iterator *,
					      class const_and_copies *,
					      class avail_exprs_stack *);
static void record_equivalences_from_stmt (gimple *, int,
					   class avail_exprs_stack *);
static void dump_dominator_optimization_stats (FILE *file,
					       hash_table<expr_elt_hasher> *);

/* Constructor for EDGE_INFO.  An EDGE_INFO instance is always
   associated with an edge E.  */

edge_info::edge_info (edge e)
{
  /* Free the old one associated with E, if it exists and
     associate our new object with E.  */
  free_dom_edge_info (e);
  e->aux = this;

  /* And initialize the embedded vectors.  */
  simple_equivalences = vNULL;
  cond_equivalences = vNULL;
}

/* Destructor just needs to release the vectors.  */

edge_info::~edge_info (void)
{
  this->cond_equivalences.release ();
  this->simple_equivalences.release ();
}

/* NAME is known to have the value VALUE, which must be a constant.

   Walk through its use-def chain to see if there are other equivalences
   we might be able to derive.

   RECURSION_LIMIT controls how far back we recurse through the use-def
   chains.  */

void
edge_info::derive_equivalences (tree name, tree value, int recursion_limit)
{
  if (TREE_CODE (name) != SSA_NAME || TREE_CODE (value) != INTEGER_CST)
    return;

  /* This records the equivalence for the toplevel object.  Do
     this before checking the recursion limit.  */
  simple_equivalences.safe_push (equiv_pair (name, value));

  /* Limit how far up the use-def chains we are willing to walk.  */
  if (recursion_limit == 0)
    return;

  /* We can walk up the use-def chains to potentially find more
     equivalences.  */
  gimple *def_stmt = SSA_NAME_DEF_STMT (name);
  if (is_gimple_assign (def_stmt))
    {
      enum tree_code code = gimple_assign_rhs_code (def_stmt);
      switch (code)
	{
	/* If the result of an OR is zero, then its operands are, too.  */
	case BIT_IOR_EXPR:
	  if (integer_zerop (value))
	    {
	      tree rhs1 = gimple_assign_rhs1 (def_stmt);
	      tree rhs2 = gimple_assign_rhs2 (def_stmt);

	      value = build_zero_cst (TREE_TYPE (rhs1));
	      derive_equivalences (rhs1, value, recursion_limit - 1);
	      value = build_zero_cst (TREE_TYPE (rhs2));
	      derive_equivalences (rhs2, value, recursion_limit - 1);
	    }
	  break;

	/* If the result of an AND is nonzero, then its operands are, too.  */
	case BIT_AND_EXPR:
	  if (!integer_zerop (value))
	    {
	      tree rhs1 = gimple_assign_rhs1 (def_stmt);
	      tree rhs2 = gimple_assign_rhs2 (def_stmt);

	      /* If either operand has a boolean range, then we
		 know its value must be one, otherwise we just know it
		 is nonzero.  The former is clearly useful, I haven't
		 seen cases where the latter is helpful yet.  */
	      if (TREE_CODE (rhs1) == SSA_NAME)
		{
		  if (ssa_name_has_boolean_range (rhs1))
		    {
		      value = build_one_cst (TREE_TYPE (rhs1));
		      derive_equivalences (rhs1, value, recursion_limit - 1);
		    }
		}
	      if (TREE_CODE (rhs2) == SSA_NAME)
		{
		  if (ssa_name_has_boolean_range (rhs2))
		    {
		      value = build_one_cst (TREE_TYPE (rhs2));
		      derive_equivalences (rhs2, value, recursion_limit - 1);
		    }
		}
	    }
	  break;

	/* If LHS is an SSA_NAME and RHS is a constant integer and LHS was
	   set via a widening type conversion, then we may be able to record
	   additional equivalences.  */
	case NOP_EXPR:
	case CONVERT_EXPR:
	  {
	    tree rhs = gimple_assign_rhs1 (def_stmt);
	    tree rhs_type = TREE_TYPE (rhs);
	    if (INTEGRAL_TYPE_P (rhs_type)
		&& (TYPE_PRECISION (TREE_TYPE (name))
		    >= TYPE_PRECISION (rhs_type))
		&& int_fits_type_p (value, rhs_type))
	      derive_equivalences (rhs,
				   fold_convert (rhs_type, value),
				   recursion_limit - 1);
	    break;
	  }

	/* We can invert the operation of these codes trivially if
	   one of the RHS operands is a constant to produce a known
	   value for the other RHS operand.  */
	case POINTER_PLUS_EXPR:
	case PLUS_EXPR:
	  {
	    tree rhs1 = gimple_assign_rhs1 (def_stmt);
	    tree rhs2 = gimple_assign_rhs2 (def_stmt);

	    /* If either argument is a constant, then we can compute
	       a constant value for the nonconstant argument.  */
	    if (TREE_CODE (rhs1) == INTEGER_CST
		&& TREE_CODE (rhs2) == SSA_NAME)
	      derive_equivalences (rhs2,
				   fold_binary (MINUS_EXPR, TREE_TYPE (rhs1),
						value, rhs1),
				   recursion_limit - 1);
	    else if (TREE_CODE (rhs2) == INTEGER_CST
		     && TREE_CODE (rhs1) == SSA_NAME)
	      derive_equivalences (rhs1,
				   fold_binary (MINUS_EXPR, TREE_TYPE (rhs1),
						value, rhs2),
				   recursion_limit - 1);
	    break;
	  }

	/* If one of the operands is a constant, then we can compute
	   the value of the other operand.  If both operands are
	   SSA_NAMEs, then they must be equal if the result is zero.  */
	case MINUS_EXPR:
	  {
	    tree rhs1 = gimple_assign_rhs1 (def_stmt);
	    tree rhs2 = gimple_assign_rhs2 (def_stmt);

	    /* If either argument is a constant, then we can compute
	       a constant value for the nonconstant argument.  */
	    if (TREE_CODE (rhs1) == INTEGER_CST
		&& TREE_CODE (rhs2) == SSA_NAME)
	      derive_equivalences (rhs2,
				   fold_binary (MINUS_EXPR, TREE_TYPE (rhs1),
						rhs1, value),
				   recursion_limit - 1);
	    else if (TREE_CODE (rhs2) == INTEGER_CST
		     && TREE_CODE (rhs1) == SSA_NAME)
	      derive_equivalences (rhs1,
				   fold_binary (PLUS_EXPR, TREE_TYPE (rhs1),
						value, rhs2),
				   recursion_limit - 1);
	    else if (integer_zerop (value))
	      {
		tree cond = build2 (EQ_EXPR, boolean_type_node,
				    gimple_assign_rhs1 (def_stmt),
				    gimple_assign_rhs2 (def_stmt));
		tree inverted = invert_truthvalue (cond);
		record_conditions (&this->cond_equivalences, cond, inverted);
	      }
	    break;
	  }

	case EQ_EXPR:
	case NE_EXPR:
	  {
	    if ((code == EQ_EXPR && integer_onep (value))
		|| (code == NE_EXPR && integer_zerop (value)))
	      {
		tree rhs1 = gimple_assign_rhs1 (def_stmt);
		tree rhs2 = gimple_assign_rhs2 (def_stmt);

		/* If either argument is a constant, then record the
		   other argument as being the same as that constant.

		   If neither operand is a constant, then we have a
		   conditional name == name equivalence.  */
		if (TREE_CODE (rhs1) == INTEGER_CST)
		  derive_equivalences (rhs2, rhs1, recursion_limit - 1);
		else if (TREE_CODE (rhs2) == INTEGER_CST)
		  derive_equivalences (rhs1, rhs2, recursion_limit - 1);
	      }
	    else
	      {
		tree cond = build2 (code, boolean_type_node,
				    gimple_assign_rhs1 (def_stmt),
				    gimple_assign_rhs2 (def_stmt));
		tree inverted = invert_truthvalue (cond);
		if (integer_zerop (value))
		  std::swap (cond, inverted);
		record_conditions (&this->cond_equivalences, cond, inverted);
	      }
	    break;
	  }

	/* For BIT_NOT and NEGATE, we can just apply the operation to the
	   VALUE to get the new equivalence.  It will always be a constant
	   so we can recurse.  */
	case BIT_NOT_EXPR:
	case NEGATE_EXPR:
	  {
	    tree rhs = gimple_assign_rhs1 (def_stmt);
	    tree res;
	    /* If this is a NOT and the operand has a boolean range, then we
	       know its value must be zero or one.  We are not supposed to
	       have a BIT_NOT_EXPR for boolean types with precision > 1 in
	       the general case, see e.g. the handling of TRUTH_NOT_EXPR in
	       the gimplifier, but it can be generated by match.pd out of
	       a BIT_XOR_EXPR wrapped in a BIT_AND_EXPR.  Now the handling
	       of BIT_AND_EXPR above already forces a specific semantics for
	       boolean types with precision > 1 so we must do the same here,
	       otherwise we could change the semantics of TRUTH_NOT_EXPR for
	       boolean types with precision > 1.  */
	    if (code == BIT_NOT_EXPR
		&& TREE_CODE (rhs) == SSA_NAME
		&& ssa_name_has_boolean_range (rhs))
	      {
		if ((TREE_INT_CST_LOW (value) & 1) == 0)
		  res = build_one_cst (TREE_TYPE (rhs));
		else
		  res = build_zero_cst (TREE_TYPE (rhs));
	      }
	    else
	      res = fold_build1 (code, TREE_TYPE (rhs), value);
	    derive_equivalences (rhs, res, recursion_limit - 1);
	    break;
	  }

	default:
	  {
	    if (TREE_CODE_CLASS (code) == tcc_comparison)
	      {
		tree cond = build2 (code, boolean_type_node,
				    gimple_assign_rhs1 (def_stmt),
				    gimple_assign_rhs2 (def_stmt));
		tree inverted = invert_truthvalue (cond);
		if (integer_zerop (value))
		  std::swap (cond, inverted);
		record_conditions (&this->cond_equivalences, cond, inverted);
		break;
	      }
	    break;
	  }
	}
    }
}

void
edge_info::record_simple_equiv (tree lhs, tree rhs)
{
  /* If the RHS is a constant, then we may be able to derive
     further equivalences.  Else just record the name = name
     equivalence.  */
  if (TREE_CODE (rhs) == INTEGER_CST)
    derive_equivalences (lhs, rhs, 4);
  else
    simple_equivalences.safe_push (equiv_pair (lhs, rhs));
}

/* Free the edge_info data attached to E, if it exists.  */

void
free_dom_edge_info (edge e)
{
  class edge_info *edge_info = (class edge_info *)e->aux;

  if (edge_info)
    delete edge_info;
}

/* Free all EDGE_INFO structures associated with edges in the CFG.
   If a particular edge can be threaded, copy the redirection
   target from the EDGE_INFO structure into the edge's AUX field
   as required by code to update the CFG and SSA graph for
   jump threading.  */

static void
free_all_edge_infos (void)
{
  basic_block bb;
  edge_iterator ei;
  edge e;

  FOR_EACH_BB_FN (bb, cfun)
    {
      FOR_EACH_EDGE (e, ei, bb->preds)
        {
	  free_dom_edge_info (e);
	  e->aux = NULL;
	}
    }
}

/* We have finished optimizing BB, record any information implied by
   taking a specific outgoing edge from BB.  */

static void
record_edge_info (basic_block bb)
{
  gimple_stmt_iterator gsi = gsi_last_bb (bb);
  class edge_info *edge_info;

  if (! gsi_end_p (gsi))
    {
      gimple *stmt = gsi_stmt (gsi);
      location_t loc = gimple_location (stmt);

      if (gimple_code (stmt) == GIMPLE_SWITCH)
	{
	  gswitch *switch_stmt = as_a <gswitch *> (stmt);
	  tree index = gimple_switch_index (switch_stmt);

	  if (TREE_CODE (index) == SSA_NAME)
	    {
	      int i;
              int n_labels = gimple_switch_num_labels (switch_stmt);
	      tree *info = XCNEWVEC (tree, last_basic_block_for_fn (cfun));
	      edge e;
	      edge_iterator ei;

	      for (i = 0; i < n_labels; i++)
		{
		  tree label = gimple_switch_label (switch_stmt, i);
		  basic_block target_bb
		    = label_to_block (cfun, CASE_LABEL (label));
		  if (CASE_HIGH (label)
		      || !CASE_LOW (label)
		      || info[target_bb->index])
		    info[target_bb->index] = error_mark_node;
		  else
		    info[target_bb->index] = label;
		}

	      FOR_EACH_EDGE (e, ei, bb->succs)
		{
		  basic_block target_bb = e->dest;
		  tree label = info[target_bb->index];

		  if (label != NULL && label != error_mark_node)
		    {
		      tree x = fold_convert_loc (loc, TREE_TYPE (index),
						 CASE_LOW (label));
		      edge_info = new class edge_info (e);
		      edge_info->record_simple_equiv (index, x);
		    }
		}
	      free (info);
	    }
	}

      /* A COND_EXPR may create equivalences too.  */
      if (gimple_code (stmt) == GIMPLE_COND)
	{
	  edge true_edge;
	  edge false_edge;

          tree op0 = gimple_cond_lhs (stmt);
          tree op1 = gimple_cond_rhs (stmt);
          enum tree_code code = gimple_cond_code (stmt);

	  extract_true_false_edges_from_block (bb, &true_edge, &false_edge);

          /* Special case comparing booleans against a constant as we
             know the value of OP0 on both arms of the branch.  i.e., we
             can record an equivalence for OP0 rather than COND. 

	     However, don't do this if the constant isn't zero or one.
	     Such conditionals will get optimized more thoroughly during
	     the domwalk.  */
	  if ((code == EQ_EXPR || code == NE_EXPR)
	      && TREE_CODE (op0) == SSA_NAME
	      && ssa_name_has_boolean_range (op0)
	      && is_gimple_min_invariant (op1)
	      && (integer_zerop (op1) || integer_onep (op1)))
            {
	      tree true_val = constant_boolean_node (true, TREE_TYPE (op0));
	      tree false_val = constant_boolean_node (false, TREE_TYPE (op0));

              if (code == EQ_EXPR)
                {
		  edge_info = new class edge_info (true_edge);
		  edge_info->record_simple_equiv (op0,
						  (integer_zerop (op1)
						   ? false_val : true_val));
		  edge_info = new class edge_info (false_edge);
		  edge_info->record_simple_equiv (op0,
						  (integer_zerop (op1)
						   ? true_val : false_val));
                }
              else
                {
		  edge_info = new class edge_info (true_edge);
		  edge_info->record_simple_equiv (op0,
						  (integer_zerop (op1)
						   ? true_val : false_val));
		  edge_info = new class edge_info (false_edge);
		  edge_info->record_simple_equiv (op0,
						  (integer_zerop (op1)
						   ? false_val : true_val));
                }
            }
	  /* This can show up in the IL as a result of copy propagation
	     it will eventually be canonicalized, but we have to cope
	     with this case within the pass.  */
          else if (is_gimple_min_invariant (op0)
                   && TREE_CODE (op1) == SSA_NAME)
            {
              tree cond = build2 (code, boolean_type_node, op0, op1);
              tree inverted = invert_truthvalue_loc (loc, cond);
              bool can_infer_simple_equiv
                = !(HONOR_SIGNED_ZEROS (op0)
                    && real_zerop (op0));
	      class edge_info *edge_info;

	      edge_info = new class edge_info (true_edge);
              record_conditions (&edge_info->cond_equivalences, cond, inverted);

              if (can_infer_simple_equiv && code == EQ_EXPR)
		edge_info->record_simple_equiv (op1, op0);

	      edge_info = new class edge_info (false_edge);
              record_conditions (&edge_info->cond_equivalences, inverted, cond);

              if (can_infer_simple_equiv && TREE_CODE (inverted) == EQ_EXPR)
		edge_info->record_simple_equiv (op1, op0);
            }

          else if (TREE_CODE (op0) == SSA_NAME
                   && (TREE_CODE (op1) == SSA_NAME
                       || is_gimple_min_invariant (op1)))
            {
              tree cond = build2 (code, boolean_type_node, op0, op1);
              tree inverted = invert_truthvalue_loc (loc, cond);
              bool can_infer_simple_equiv
                = !(HONOR_SIGNED_ZEROS (op1)
                    && (TREE_CODE (op1) == SSA_NAME || real_zerop (op1)));
	      class edge_info *edge_info;

	      edge_info = new class edge_info (true_edge);
              record_conditions (&edge_info->cond_equivalences, cond, inverted);

              if (can_infer_simple_equiv && code == EQ_EXPR)
		edge_info->record_simple_equiv (op0, op1);

	      edge_info = new class edge_info (false_edge);
              record_conditions (&edge_info->cond_equivalences, inverted, cond);

              if (can_infer_simple_equiv && TREE_CODE (inverted) == EQ_EXPR)
		edge_info->record_simple_equiv (op0, op1);
            }
        }
    }
}


class dom_opt_dom_walker : public dom_walker
{
public:
  dom_opt_dom_walker (cdi_direction direction,
		      class const_and_copies *const_and_copies,
		      class avail_exprs_stack *avail_exprs_stack,
		      gcond *dummy_cond)
    : dom_walker (direction, REACHABLE_BLOCKS),
      m_const_and_copies (const_and_copies),
      m_avail_exprs_stack (avail_exprs_stack),
      evrp_range_analyzer (true),
      m_dummy_cond (dummy_cond) { }

  virtual edge before_dom_children (basic_block);
  virtual void after_dom_children (basic_block);

private:

  /* Unwindable equivalences, both const/copy and expression varieties.  */
  class const_and_copies *m_const_and_copies;
  class avail_exprs_stack *m_avail_exprs_stack;

  /* VRP data.  */
  class evrp_range_analyzer evrp_range_analyzer;

  /* Dummy condition to avoid creating lots of throw away statements.  */
  gcond *m_dummy_cond;

  /* Optimize a single statement within a basic block using the
     various tables mantained by DOM.  Returns the taken edge if
     the statement is a conditional with a statically determined
     value.  */
  edge optimize_stmt (basic_block, gimple_stmt_iterator *, bool *);
};

/* Jump threading, redundancy elimination and const/copy propagation.

   This pass may expose new symbols that need to be renamed into SSA.  For
   every new symbol exposed, its corresponding bit will be set in
   VARS_TO_RENAME.  */

namespace {

const pass_data pass_data_dominator =
{
  GIMPLE_PASS, /* type */
  "dom", /* name */
  OPTGROUP_NONE, /* optinfo_flags */
  TV_TREE_SSA_DOMINATOR_OPTS, /* tv_id */
  ( PROP_cfg | PROP_ssa ), /* properties_required */
  0, /* properties_provided */
  0, /* properties_destroyed */
  0, /* todo_flags_start */
  ( TODO_cleanup_cfg | TODO_update_ssa ), /* todo_flags_finish */
};

class pass_dominator : public gimple_opt_pass
{
public:
  pass_dominator (gcc::context *ctxt)
    : gimple_opt_pass (pass_data_dominator, ctxt),
      may_peel_loop_headers_p (false)
  {}

  /* opt_pass methods: */
  opt_pass * clone () { return new pass_dominator (m_ctxt); }
  void set_pass_param (unsigned int n, bool param)
    {
      gcc_assert (n == 0);
      may_peel_loop_headers_p = param;
    }
  virtual bool gate (function *) { return flag_tree_dom != 0; }
  virtual unsigned int execute (function *);

 private:
  /* This flag is used to prevent loops from being peeled repeatedly in jump
     threading; it will be removed once we preserve loop structures throughout
     the compilation -- we will be able to mark the affected loops directly in
     jump threading, and avoid peeling them next time.  */
  bool may_peel_loop_headers_p;
}; // class pass_dominator

unsigned int
pass_dominator::execute (function *fun)
{
  memset (&opt_stats, 0, sizeof (opt_stats));

  /* Create our hash tables.  */
  hash_table<expr_elt_hasher> *avail_exprs
    = new hash_table<expr_elt_hasher> (1024);
  class avail_exprs_stack *avail_exprs_stack
    = new class avail_exprs_stack (avail_exprs);
  class const_and_copies *const_and_copies = new class const_and_copies ();
  need_eh_cleanup = BITMAP_ALLOC (NULL);
  need_noreturn_fixup.create (0);

  calculate_dominance_info (CDI_DOMINATORS);
  cfg_altered = false;

  /* We need to know loop structures in order to avoid destroying them
     in jump threading.  Note that we still can e.g. thread through loop
     headers to an exit edge, or through loop header to the loop body, assuming
     that we update the loop info.

     TODO: We don't need to set LOOPS_HAVE_PREHEADERS generally, but due
     to several overly conservative bail-outs in jump threading, case
     gcc.dg/tree-ssa/pr21417.c can't be threaded if loop preheader is
     missing.  We should improve jump threading in future then
     LOOPS_HAVE_PREHEADERS won't be needed here.  */
  loop_optimizer_init (LOOPS_HAVE_PREHEADERS | LOOPS_HAVE_SIMPLE_LATCHES);

  /* Initialize the value-handle array.  */
  threadedge_initialize_values ();

  /* We need accurate information regarding back edges in the CFG
     for jump threading; this may include back edges that are not part of
     a single loop.  */
  mark_dfs_back_edges ();

  /* We want to create the edge info structures before the dominator walk
     so that they'll be in place for the jump threader, particularly when
     threading through a join block.

     The conditions will be lazily updated with global equivalences as
     we reach them during the dominator walk.  */
  basic_block bb;
  FOR_EACH_BB_FN (bb, fun)
    record_edge_info (bb);

  gcond *dummy_cond = gimple_build_cond (NE_EXPR, integer_zero_node,
					 integer_zero_node, NULL, NULL);

  /* Recursively walk the dominator tree optimizing statements.  */
  dom_opt_dom_walker walker (CDI_DOMINATORS, const_and_copies,
			     avail_exprs_stack, dummy_cond);
  walker.walk (fun->cfg->x_entry_block_ptr);

  /* Look for blocks where we cleared EDGE_EXECUTABLE on an outgoing
     edge.  When found, remove jump threads which contain any outgoing
     edge from the affected block.  */
  if (cfg_altered)
    {
      FOR_EACH_BB_FN (bb, fun)
	{
	  edge_iterator ei;
	  edge e;

	  /* First see if there are any edges without EDGE_EXECUTABLE
	     set.  */
	  bool found = false;
	  FOR_EACH_EDGE (e, ei, bb->succs)
	    {
	      if ((e->flags & EDGE_EXECUTABLE) == 0)
		{
		  found = true;
		  break;
		}
	    }

	  /* If there were any such edges found, then remove jump threads
	     containing any edge leaving BB.  */
	  if (found)
	    FOR_EACH_EDGE (e, ei, bb->succs)
	      remove_jump_threads_including (e);
	}
    }

  {
    gimple_stmt_iterator gsi;
    basic_block bb;
    FOR_EACH_BB_FN (bb, fun)
      {
	for (gsi = gsi_start_bb (bb); !gsi_end_p (gsi); gsi_next (&gsi))
	  update_stmt_if_modified (gsi_stmt (gsi));
      }
  }

  /* If we exposed any new variables, go ahead and put them into
     SSA form now, before we handle jump threading.  This simplifies
     interactions between rewriting of _DECL nodes into SSA form
     and rewriting SSA_NAME nodes into SSA form after block
     duplication and CFG manipulation.  */
  update_ssa (TODO_update_ssa);

  free_all_edge_infos ();

  /* Thread jumps, creating duplicate blocks as needed.  */
  cfg_altered |= thread_through_all_blocks (may_peel_loop_headers_p);

  if (cfg_altered)
    free_dominance_info (CDI_DOMINATORS);

  /* Removal of statements may make some EH edges dead.  Purge
     such edges from the CFG as needed.  */
  if (!bitmap_empty_p (need_eh_cleanup))
    {
      unsigned i;
      bitmap_iterator bi;

      /* Jump threading may have created forwarder blocks from blocks
	 needing EH cleanup; the new successor of these blocks, which
	 has inherited from the original block, needs the cleanup.
	 Don't clear bits in the bitmap, as that can break the bitmap
	 iterator.  */
      EXECUTE_IF_SET_IN_BITMAP (need_eh_cleanup, 0, i, bi)
	{
	  basic_block bb = BASIC_BLOCK_FOR_FN (fun, i);
	  if (bb == NULL)
	    continue;
	  while (single_succ_p (bb)
		 && (single_succ_edge (bb)->flags
		     & (EDGE_EH|EDGE_DFS_BACK)) == 0)
	    bb = single_succ (bb);
	  if (bb == EXIT_BLOCK_PTR_FOR_FN (fun))
	    continue;
	  if ((unsigned) bb->index != i)
	    bitmap_set_bit (need_eh_cleanup, bb->index);
	}

      gimple_purge_all_dead_eh_edges (need_eh_cleanup);
      bitmap_clear (need_eh_cleanup);
    }

  /* Fixup stmts that became noreturn calls.  This may require splitting
     blocks and thus isn't possible during the dominator walk or before
     jump threading finished.  Do this in reverse order so we don't
     inadvertedly remove a stmt we want to fixup by visiting a dominating
     now noreturn call first.  */
  while (!need_noreturn_fixup.is_empty ())
    {
      gimple *stmt = need_noreturn_fixup.pop ();
      if (dump_file && dump_flags & TDF_DETAILS)
	{
	  fprintf (dump_file, "Fixing up noreturn call ");
	  print_gimple_stmt (dump_file, stmt, 0);
	  fprintf (dump_file, "\n");
	}
      fixup_noreturn_call (stmt);
    }

  statistics_counter_event (fun, "Redundant expressions eliminated",
			    opt_stats.num_re);
  statistics_counter_event (fun, "Constants propagated",
			    opt_stats.num_const_prop);
  statistics_counter_event (fun, "Copies propagated",
			    opt_stats.num_copy_prop);

  /* Debugging dumps.  */
  if (dump_file && (dump_flags & TDF_STATS))
    dump_dominator_optimization_stats (dump_file, avail_exprs);

  loop_optimizer_finalize ();

  /* Delete our main hashtable.  */
  delete avail_exprs;
  avail_exprs = NULL;

  /* Free asserted bitmaps and stacks.  */
  BITMAP_FREE (need_eh_cleanup);
  need_noreturn_fixup.release ();
  delete avail_exprs_stack;
  delete const_and_copies;

  /* Free the value-handle array.  */
  threadedge_finalize_values ();

  return 0;
}

} // anon namespace

gimple_opt_pass *
make_pass_dominator (gcc::context *ctxt)
{
  return new pass_dominator (ctxt);
}

/* A hack until we remove threading from tree-vrp.c and bring the
   simplification routine into the dom_opt_dom_walker class.  */
static class vr_values *x_vr_values;

/* A trivial wrapper so that we can present the generic jump
   threading code with a simple API for simplifying statements.  */
static tree
simplify_stmt_for_jump_threading (gimple *stmt,
				  gimple *within_stmt ATTRIBUTE_UNUSED,
				  class avail_exprs_stack *avail_exprs_stack,
				  basic_block bb ATTRIBUTE_UNUSED)
{
  /* First query our hash table to see if the expression is available
     there.  A non-NULL return value will be either a constant or another
     SSA_NAME.  */
  tree cached_lhs =  avail_exprs_stack->lookup_avail_expr (stmt, false, true);
  if (cached_lhs)
    return cached_lhs;

  /* If the hash table query failed, query VRP information.  This is
     essentially the same as tree-vrp's simplification routine.  The
     copy in tree-vrp is scheduled for removal in gcc-9.  */
  if (gcond *cond_stmt = dyn_cast <gcond *> (stmt))
    {
      cached_lhs
	= x_vr_values->vrp_evaluate_conditional (gimple_cond_code (cond_stmt),
						 gimple_cond_lhs (cond_stmt),
						 gimple_cond_rhs (cond_stmt),
						 within_stmt);
      return cached_lhs;
    }

  if (gswitch *switch_stmt = dyn_cast <gswitch *> (stmt))
    {
      tree op = gimple_switch_index (switch_stmt);
      if (TREE_CODE (op) != SSA_NAME)
	return NULL_TREE;

<<<<<<< HEAD
      value_range *vr = x_vr_values->get_value_range (op);
=======
      const value_range_equiv *vr = x_vr_values->get_value_range (op);
>>>>>>> 9e014010
      if (vr->undefined_p ()
	  || vr->varying_p ()
	  || vr->symbolic_p ())
	return NULL_TREE;

      if (vr->kind () == VR_RANGE)
	{
	  size_t i, j;

	  find_case_label_range (switch_stmt, vr->min (), vr->max (), &i, &j);

	  /* Is there only one such label?  */
	  if (i == j)
	    {
	      tree label = gimple_switch_label (switch_stmt, i);
	      tree singleton;

	      /* The i'th label will only be taken if the value range of the
		 operand is entirely within the bounds of this label.  */
	      if (CASE_HIGH (label) != NULL_TREE
		  ? (tree_int_cst_compare (CASE_LOW (label), vr->min ()) <= 0
		     && tree_int_cst_compare (CASE_HIGH (label), vr->max ()) >= 0)
		  : (vr->singleton_p (&singleton)
		     && tree_int_cst_equal (CASE_LOW (label), singleton)))
		return label;
	    }

	  /* If there are no such labels, then the default label
	     will be taken.  */
	  if (i > j)
	    return gimple_switch_label (switch_stmt, 0);
	}

      if (vr->kind () == VR_ANTI_RANGE)
          {
            unsigned n = gimple_switch_num_labels (switch_stmt);
            tree min_label = gimple_switch_label (switch_stmt, 1);
            tree max_label = gimple_switch_label (switch_stmt, n - 1);

            /* The default label will be taken only if the anti-range of the
               operand is entirely outside the bounds of all the (non-default)
               case labels.  */
            if (tree_int_cst_compare (vr->min (), CASE_LOW (min_label)) <= 0
                && (CASE_HIGH (max_label) != NULL_TREE
                    ? tree_int_cst_compare (vr->max (), CASE_HIGH (max_label)) >= 0
                    : tree_int_cst_compare (vr->max (), CASE_LOW (max_label)) >= 0))
            return gimple_switch_label (switch_stmt, 0);
          }
	return NULL_TREE;
    }

  if (gassign *assign_stmt = dyn_cast <gassign *> (stmt))
    {
      tree lhs = gimple_assign_lhs (assign_stmt);
      if (TREE_CODE (lhs) == SSA_NAME
	  && (INTEGRAL_TYPE_P (TREE_TYPE (lhs))
	      || POINTER_TYPE_P (TREE_TYPE (lhs)))
	  && stmt_interesting_for_vrp (stmt))
	{
	  edge dummy_e;
	  tree dummy_tree;
<<<<<<< HEAD
	  value_range new_vr;
	  x_vr_values->extract_range_from_stmt (stmt, &dummy_e,
					      &dummy_tree, &new_vr);
=======
	  value_range_equiv new_vr;
	  x_vr_values->extract_range_from_stmt (stmt, &dummy_e,
						&dummy_tree, &new_vr);
>>>>>>> 9e014010
	  tree singleton;
	  if (new_vr.singleton_p (&singleton))
	    return singleton;
	}
    }
  return NULL;
}

/* Valueize hook for gimple_fold_stmt_to_constant_1.  */

static tree
dom_valueize (tree t)
{
  if (TREE_CODE (t) == SSA_NAME)
    {
      tree tem = SSA_NAME_VALUE (t);
      if (tem)
	return tem;
    }
  return t;
}

/* We have just found an equivalence for LHS on an edge E.
   Look backwards to other uses of LHS and see if we can derive
   additional equivalences that are valid on edge E.  */
static void
back_propagate_equivalences (tree lhs, edge e,
			     class const_and_copies *const_and_copies)
{
  use_operand_p use_p;
  imm_use_iterator iter;
  bitmap domby = NULL;
  basic_block dest = e->dest;

  /* Iterate over the uses of LHS to see if any dominate E->dest.
     If so, they may create useful equivalences too.

     ???  If the code gets re-organized to a worklist to catch more
     indirect opportunities and it is made to handle PHIs then this
     should only consider use_stmts in basic-blocks we have already visited.  */
  FOR_EACH_IMM_USE_FAST (use_p, iter, lhs)
    {
      gimple *use_stmt = USE_STMT (use_p);

      /* Often the use is in DEST, which we trivially know we can't use.
	 This is cheaper than the dominator set tests below.  */
      if (dest == gimple_bb (use_stmt))
	continue;

      /* Filter out statements that can never produce a useful
	 equivalence.  */
      tree lhs2 = gimple_get_lhs (use_stmt);
      if (!lhs2 || TREE_CODE (lhs2) != SSA_NAME)
	continue;

      /* Profiling has shown the domination tests here can be fairly
	 expensive.  We get significant improvements by building the
	 set of blocks that dominate BB.  We can then just test
	 for set membership below.

	 We also initialize the set lazily since often the only uses
	 are going to be in the same block as DEST.  */
      if (!domby)
	{
	  domby = BITMAP_ALLOC (NULL);
	  basic_block bb = get_immediate_dominator (CDI_DOMINATORS, dest);
	  while (bb)
	    {
	      bitmap_set_bit (domby, bb->index);
	      bb = get_immediate_dominator (CDI_DOMINATORS, bb);
	    }
	}

      /* This tests if USE_STMT does not dominate DEST.  */
      if (!bitmap_bit_p (domby, gimple_bb (use_stmt)->index))
	continue;

      /* At this point USE_STMT dominates DEST and may result in a
	 useful equivalence.  Try to simplify its RHS to a constant
	 or SSA_NAME.  */
      tree res = gimple_fold_stmt_to_constant_1 (use_stmt, dom_valueize,
						 no_follow_ssa_edges);
      if (res && (TREE_CODE (res) == SSA_NAME || is_gimple_min_invariant (res)))
	record_equality (lhs2, res, const_and_copies);
    }

  if (domby)
    BITMAP_FREE (domby);
}

/* Record into CONST_AND_COPIES and AVAIL_EXPRS_STACK any equivalences implied
   by traversing edge E (which are cached in E->aux).

   Callers are responsible for managing the unwinding markers.  */
void
record_temporary_equivalences (edge e,
			       class const_and_copies *const_and_copies,
			       class avail_exprs_stack *avail_exprs_stack)
{
  int i;
  class edge_info *edge_info = (class edge_info *) e->aux;

  /* If we have info associated with this edge, record it into
     our equivalence tables.  */
  if (edge_info)
    {
      cond_equivalence *eq;
      /* If we have 0 = COND or 1 = COND equivalences, record them
	 into our expression hash tables.  */
      for (i = 0; edge_info->cond_equivalences.iterate (i, &eq); ++i)
	avail_exprs_stack->record_cond (eq);

      edge_info::equiv_pair *seq;
      for (i = 0; edge_info->simple_equivalences.iterate (i, &seq); ++i)
	{
	  tree lhs = seq->first;
	  if (!lhs || TREE_CODE (lhs) != SSA_NAME)
	    continue;

	  /* Record the simple NAME = VALUE equivalence.  */
	  tree rhs = seq->second;

	  /* If this is a SSA_NAME = SSA_NAME equivalence and one operand is
	     cheaper to compute than the other, then set up the equivalence
	     such that we replace the expensive one with the cheap one.

	     If they are the same cost to compute, then do not record
	     anything.  */
	  if (TREE_CODE (lhs) == SSA_NAME && TREE_CODE (rhs) == SSA_NAME)
	    {
	      gimple *rhs_def = SSA_NAME_DEF_STMT (rhs);
	      int rhs_cost = estimate_num_insns (rhs_def, &eni_size_weights);

	      gimple *lhs_def = SSA_NAME_DEF_STMT (lhs);
	      int lhs_cost = estimate_num_insns (lhs_def, &eni_size_weights);

	      if (rhs_cost > lhs_cost)
	        record_equality (rhs, lhs, const_and_copies);
	      else if (rhs_cost < lhs_cost)
	        record_equality (lhs, rhs, const_and_copies);
	    }
	  else
	    record_equality (lhs, rhs, const_and_copies);


	  /* Any equivalence found for LHS may result in additional
	     equivalences for other uses of LHS that we have already
	     processed.  */
	  back_propagate_equivalences (lhs, e, const_and_copies);
	}
    }
}

/* PHI nodes can create equivalences too.

   Ignoring any alternatives which are the same as the result, if
   all the alternatives are equal, then the PHI node creates an
   equivalence.  */

static void
record_equivalences_from_phis (basic_block bb)
{
  gphi_iterator gsi;

  for (gsi = gsi_start_phis (bb); !gsi_end_p (gsi); )
    {
      gphi *phi = gsi.phi ();

      /* We might eliminate the PHI, so advance GSI now.  */
      gsi_next (&gsi);

      tree lhs = gimple_phi_result (phi);
      tree rhs = NULL;
      size_t i;

      for (i = 0; i < gimple_phi_num_args (phi); i++)
	{
	  tree t = gimple_phi_arg_def (phi, i);

	  /* Ignore alternatives which are the same as our LHS.  Since
	     LHS is a PHI_RESULT, it is known to be a SSA_NAME, so we
	     can simply compare pointers.  */
	  if (lhs == t)
	    continue;

	  /* If the associated edge is not marked as executable, then it
	     can be ignored.  */
	  if ((gimple_phi_arg_edge (phi, i)->flags & EDGE_EXECUTABLE) == 0)
	    continue;

	  t = dom_valueize (t);

	  /* If T is an SSA_NAME and its associated edge is a backedge,
	     then quit as we cannot utilize this equivalence.  */
	  if (TREE_CODE (t) == SSA_NAME
	      && (gimple_phi_arg_edge (phi, i)->flags & EDGE_DFS_BACK))
	    break;

	  /* If we have not processed an alternative yet, then set
	     RHS to this alternative.  */
	  if (rhs == NULL)
	    rhs = t;
	  /* If we have processed an alternative (stored in RHS), then
	     see if it is equal to this one.  If it isn't, then stop
	     the search.  */
	  else if (! operand_equal_for_phi_arg_p (rhs, t))
	    break;
	}

      /* If we had no interesting alternatives, then all the RHS alternatives
	 must have been the same as LHS.  */
      if (!rhs)
	rhs = lhs;

      /* If we managed to iterate through each PHI alternative without
	 breaking out of the loop, then we have a PHI which may create
	 a useful equivalence.  We do not need to record unwind data for
	 this, since this is a true assignment and not an equivalence
	 inferred from a comparison.  All uses of this ssa name are dominated
	 by this assignment, so unwinding just costs time and space.  */
      if (i == gimple_phi_num_args (phi))
	{
	  if (may_propagate_copy (lhs, rhs))
	    set_ssa_name_value (lhs, rhs);
	  else if (virtual_operand_p (lhs))
	    {
	      gimple *use_stmt;
	      imm_use_iterator iter;
	      use_operand_p use_p;
	      /* For virtual operands we have to propagate into all uses as
	         otherwise we will create overlapping life-ranges.  */
	      FOR_EACH_IMM_USE_STMT (use_stmt, iter, lhs)
	        FOR_EACH_IMM_USE_ON_STMT (use_p, iter)
	          SET_USE (use_p, rhs);
	      if (SSA_NAME_OCCURS_IN_ABNORMAL_PHI (lhs))
	        SSA_NAME_OCCURS_IN_ABNORMAL_PHI (rhs) = 1;
	      gimple_stmt_iterator tmp_gsi = gsi_for_stmt (phi);
	      remove_phi_node (&tmp_gsi, true);
	    }
	}
    }
}

/* Record any equivalences created by the incoming edge to BB into
   CONST_AND_COPIES and AVAIL_EXPRS_STACK.  If BB has more than one
   incoming edge, then no equivalence is created.  */

static void
record_equivalences_from_incoming_edge (basic_block bb,
    class const_and_copies *const_and_copies,
    class avail_exprs_stack *avail_exprs_stack)
{
  edge e;
  basic_block parent;

  /* If our parent block ended with a control statement, then we may be
     able to record some equivalences based on which outgoing edge from
     the parent was followed.  */
  parent = get_immediate_dominator (CDI_DOMINATORS, bb);

  e = single_pred_edge_ignoring_loop_edges (bb, true);

  /* If we had a single incoming edge from our parent block, then enter
     any data associated with the edge into our tables.  */
  if (e && e->src == parent)
    record_temporary_equivalences (e, const_and_copies, avail_exprs_stack);
}

/* Dump statistics for the hash table HTAB.  */

static void
htab_statistics (FILE *file, const hash_table<expr_elt_hasher> &htab)
{
  fprintf (file, "size %ld, %ld elements, %f collision/search ratio\n",
	   (long) htab.size (),
	   (long) htab.elements (),
	   htab.collisions ());
}

/* Dump SSA statistics on FILE.  */

static void
dump_dominator_optimization_stats (FILE *file,
				   hash_table<expr_elt_hasher> *avail_exprs)
{
  fprintf (file, "Total number of statements:                   %6ld\n\n",
	   opt_stats.num_stmts);
  fprintf (file, "Exprs considered for dominator optimizations: %6ld\n",
           opt_stats.num_exprs_considered);

  fprintf (file, "\nHash table statistics:\n");

  fprintf (file, "    avail_exprs: ");
  htab_statistics (file, *avail_exprs);
}


/* Similarly, but assume that X and Y are the two operands of an EQ_EXPR.
   This constrains the cases in which we may treat this as assignment.  */

static void
record_equality (tree x, tree y, class const_and_copies *const_and_copies)
{
  tree prev_x = NULL, prev_y = NULL;

  if (tree_swap_operands_p (x, y))
    std::swap (x, y);

  /* Most of the time tree_swap_operands_p does what we want.  But there
     are cases where we know one operand is better for copy propagation than
     the other.  Given no other code cares about ordering of equality
     comparison operators for that purpose, we just handle the special cases
     here.  */
  if (TREE_CODE (x) == SSA_NAME && TREE_CODE (y) == SSA_NAME)
    {
      /* If one operand is a single use operand, then make it
	 X.  This will preserve its single use properly and if this
	 conditional is eliminated, the computation of X can be
	 eliminated as well.  */
      if (has_single_use (y) && ! has_single_use (x))
	std::swap (x, y);
    }
  if (TREE_CODE (x) == SSA_NAME)
    prev_x = SSA_NAME_VALUE (x);
  if (TREE_CODE (y) == SSA_NAME)
    prev_y = SSA_NAME_VALUE (y);

  /* If one of the previous values is invariant, or invariant in more loops
     (by depth), then use that.
     Otherwise it doesn't matter which value we choose, just so
     long as we canonicalize on one value.  */
  if (is_gimple_min_invariant (y))
    ;
  else if (is_gimple_min_invariant (x))
    prev_x = x, x = y, y = prev_x, prev_x = prev_y;
  else if (prev_x && is_gimple_min_invariant (prev_x))
    x = y, y = prev_x, prev_x = prev_y;
  else if (prev_y)
    y = prev_y;

  /* After the swapping, we must have one SSA_NAME.  */
  if (TREE_CODE (x) != SSA_NAME)
    return;

  /* For IEEE, -0.0 == 0.0, so we don't necessarily know the sign of a
     variable compared against zero.  If we're honoring signed zeros,
     then we cannot record this value unless we know that the value is
     nonzero.  */
  if (HONOR_SIGNED_ZEROS (x)
      && (TREE_CODE (y) != REAL_CST
	  || real_equal (&dconst0, &TREE_REAL_CST (y))))
    return;

  const_and_copies->record_const_or_copy (x, y, prev_x);
}

/* Returns true when STMT is a simple iv increment.  It detects the
   following situation:

   i_1 = phi (..., i_k)
   [...]
   i_j = i_{j-1}  for each j : 2 <= j <= k-1
   [...]
   i_k = i_{k-1} +/- ...  */

bool
simple_iv_increment_p (gimple *stmt)
{
  enum tree_code code;
  tree lhs, preinc;
  gimple *phi;
  size_t i;

  if (gimple_code (stmt) != GIMPLE_ASSIGN)
    return false;

  lhs = gimple_assign_lhs (stmt);
  if (TREE_CODE (lhs) != SSA_NAME)
    return false;

  code = gimple_assign_rhs_code (stmt);
  if (code != PLUS_EXPR
      && code != MINUS_EXPR
      && code != POINTER_PLUS_EXPR)
    return false;

  preinc = gimple_assign_rhs1 (stmt);
  if (TREE_CODE (preinc) != SSA_NAME)
    return false;

  phi = SSA_NAME_DEF_STMT (preinc);
  while (gimple_code (phi) != GIMPLE_PHI)
    {
      /* Follow trivial copies, but not the DEF used in a back edge,
	 so that we don't prevent coalescing.  */
      if (!gimple_assign_ssa_name_copy_p (phi))
	return false;
      preinc = gimple_assign_rhs1 (phi);
      phi = SSA_NAME_DEF_STMT (preinc);
    }

  for (i = 0; i < gimple_phi_num_args (phi); i++)
    if (gimple_phi_arg_def (phi, i) == lhs)
      return true;

  return false;
}

/* Propagate know values from SSA_NAME_VALUE into the PHI nodes of the
   successors of BB.  */

static void
cprop_into_successor_phis (basic_block bb,
			   class const_and_copies *const_and_copies)
{
  edge e;
  edge_iterator ei;

  FOR_EACH_EDGE (e, ei, bb->succs)
    {
      int indx;
      gphi_iterator gsi;

      /* If this is an abnormal edge, then we do not want to copy propagate
	 into the PHI alternative associated with this edge.  */
      if (e->flags & EDGE_ABNORMAL)
	continue;

      gsi = gsi_start_phis (e->dest);
      if (gsi_end_p (gsi))
	continue;

      /* We may have an equivalence associated with this edge.  While
	 we cannot propagate it into non-dominated blocks, we can
	 propagate them into PHIs in non-dominated blocks.  */

      /* Push the unwind marker so we can reset the const and copies
	 table back to its original state after processing this edge.  */
      const_and_copies->push_marker ();

      /* Extract and record any simple NAME = VALUE equivalences.

	 Don't bother with [01] = COND equivalences, they're not useful
	 here.  */
      class edge_info *edge_info = (class edge_info *) e->aux;

      if (edge_info)
	{
	  edge_info::equiv_pair *seq;
	  for (int i = 0; edge_info->simple_equivalences.iterate (i, &seq); ++i)
	    {
	      tree lhs = seq->first;
	      tree rhs = seq->second;

	      if (lhs && TREE_CODE (lhs) == SSA_NAME)
		const_and_copies->record_const_or_copy (lhs, rhs);
	    }

	}

      indx = e->dest_idx;
      for ( ; !gsi_end_p (gsi); gsi_next (&gsi))
	{
	  tree new_val;
	  use_operand_p orig_p;
	  tree orig_val;
          gphi *phi = gsi.phi ();

	  /* The alternative may be associated with a constant, so verify
	     it is an SSA_NAME before doing anything with it.  */
	  orig_p = gimple_phi_arg_imm_use_ptr (phi, indx);
	  orig_val = get_use_from_ptr (orig_p);
	  if (TREE_CODE (orig_val) != SSA_NAME)
	    continue;

	  /* If we have *ORIG_P in our constant/copy table, then replace
	     ORIG_P with its value in our constant/copy table.  */
	  new_val = SSA_NAME_VALUE (orig_val);
	  if (new_val
	      && new_val != orig_val
	      && may_propagate_copy (orig_val, new_val))
	    propagate_value (orig_p, new_val);
	}

      const_and_copies->pop_to_marker ();
    }
}

edge
dom_opt_dom_walker::before_dom_children (basic_block bb)
{
  gimple_stmt_iterator gsi;

  if (dump_file && (dump_flags & TDF_DETAILS))
    fprintf (dump_file, "\n\nOptimizing block #%d\n\n", bb->index);

  evrp_range_analyzer.enter (bb);

  /* Push a marker on the stacks of local information so that we know how
     far to unwind when we finalize this block.  */
  m_avail_exprs_stack->push_marker ();
  m_const_and_copies->push_marker ();

  record_equivalences_from_incoming_edge (bb, m_const_and_copies,
					  m_avail_exprs_stack);

  /* PHI nodes can create equivalences too.  */
  record_equivalences_from_phis (bb);

  /* Create equivalences from redundant PHIs.  PHIs are only truly
     redundant when they exist in the same block, so push another
     marker and unwind right afterwards.  */
  m_avail_exprs_stack->push_marker ();
  for (gsi = gsi_start_phis (bb); !gsi_end_p (gsi); gsi_next (&gsi))
    eliminate_redundant_computations (&gsi, m_const_and_copies,
				      m_avail_exprs_stack);
  m_avail_exprs_stack->pop_to_marker ();

  edge taken_edge = NULL;
  /* Initialize visited flag ahead of us, it has undefined state on
     pass entry.  */
  for (gsi = gsi_start_bb (bb); !gsi_end_p (gsi); gsi_next (&gsi))
    gimple_set_visited (gsi_stmt (gsi), false);
  for (gsi = gsi_start_bb (bb); !gsi_end_p (gsi);)
    {
      /* Do not optimize a stmt twice, substitution might end up with
         _3 = _3 which is not valid.  */
      if (gimple_visited_p (gsi_stmt (gsi)))
	{
	  gsi_next (&gsi);
	  continue;
	}

      /* Compute range information and optimize the stmt.  */
      evrp_range_analyzer.record_ranges_from_stmt (gsi_stmt (gsi), false);
      bool removed_p = false;
      taken_edge = this->optimize_stmt (bb, &gsi, &removed_p);
      if (!removed_p)
	gimple_set_visited (gsi_stmt (gsi), true);

      /* Go back and visit stmts inserted by folding after substituting
	 into the stmt at gsi.  */
      if (gsi_end_p (gsi))
	{
	  gcc_checking_assert (removed_p);
	  gsi = gsi_last_bb (bb);
	  while (!gsi_end_p (gsi) && !gimple_visited_p (gsi_stmt (gsi)))
	    gsi_prev (&gsi);
	}
      else
	{
	  do
	    {
	      gsi_prev (&gsi);
	    }
	  while (!gsi_end_p (gsi) && !gimple_visited_p (gsi_stmt (gsi)));
	}
      if (gsi_end_p (gsi))
	gsi = gsi_start_bb (bb);
      else
	gsi_next (&gsi);
    }

  /* Now prepare to process dominated blocks.  */
  record_edge_info (bb);
  cprop_into_successor_phis (bb, m_const_and_copies);
  if (taken_edge && !dbg_cnt (dom_unreachable_edges))
    return NULL;

  return taken_edge;
}

/* We have finished processing the dominator children of BB, perform
   any finalization actions in preparation for leaving this node in
   the dominator tree.  */

void
dom_opt_dom_walker::after_dom_children (basic_block bb)
{
  x_vr_values = evrp_range_analyzer.get_vr_values ();
  thread_outgoing_edges (bb, m_dummy_cond, m_const_and_copies,
			 m_avail_exprs_stack,
			 &evrp_range_analyzer,
			 simplify_stmt_for_jump_threading);
  x_vr_values = NULL;

  /* These remove expressions local to BB from the tables.  */
  m_avail_exprs_stack->pop_to_marker ();
  m_const_and_copies->pop_to_marker ();
  evrp_range_analyzer.leave (bb);
}

/* Search for redundant computations in STMT.  If any are found, then
   replace them with the variable holding the result of the computation.

   If safe, record this expression into AVAIL_EXPRS_STACK and
   CONST_AND_COPIES.  */

static void
eliminate_redundant_computations (gimple_stmt_iterator* gsi,
				  class const_and_copies *const_and_copies,
				  class avail_exprs_stack *avail_exprs_stack)
{
  tree expr_type;
  tree cached_lhs;
  tree def;
  bool insert = true;
  bool assigns_var_p = false;

  gimple *stmt = gsi_stmt (*gsi);

  if (gimple_code (stmt) == GIMPLE_PHI)
    def = gimple_phi_result (stmt);
  else
    def = gimple_get_lhs (stmt);

  /* Certain expressions on the RHS can be optimized away, but cannot
     themselves be entered into the hash tables.  */
  if (! def
      || TREE_CODE (def) != SSA_NAME
      || SSA_NAME_OCCURS_IN_ABNORMAL_PHI (def)
      || gimple_vdef (stmt)
      /* Do not record equivalences for increments of ivs.  This would create
	 overlapping live ranges for a very questionable gain.  */
      || simple_iv_increment_p (stmt))
    insert = false;

  /* Check if the expression has been computed before.  */
  cached_lhs = avail_exprs_stack->lookup_avail_expr (stmt, insert, true);

  opt_stats.num_exprs_considered++;

  /* Get the type of the expression we are trying to optimize.  */
  if (is_gimple_assign (stmt))
    {
      expr_type = TREE_TYPE (gimple_assign_lhs (stmt));
      assigns_var_p = true;
    }
  else if (gimple_code (stmt) == GIMPLE_COND)
    expr_type = boolean_type_node;
  else if (is_gimple_call (stmt))
    {
      gcc_assert (gimple_call_lhs (stmt));
      expr_type = TREE_TYPE (gimple_call_lhs (stmt));
      assigns_var_p = true;
    }
  else if (gswitch *swtch_stmt = dyn_cast <gswitch *> (stmt))
    expr_type = TREE_TYPE (gimple_switch_index (swtch_stmt));
  else if (gimple_code (stmt) == GIMPLE_PHI)
    /* We can't propagate into a phi, so the logic below doesn't apply.
       Instead record an equivalence between the cached LHS and the
       PHI result of this statement, provided they are in the same block.
       This should be sufficient to kill the redundant phi.  */
    {
      if (def && cached_lhs)
	const_and_copies->record_const_or_copy (def, cached_lhs);
      return;
    }
  else
    gcc_unreachable ();

  if (!cached_lhs)
    return;

  /* It is safe to ignore types here since we have already done
     type checking in the hashing and equality routines.  In fact
     type checking here merely gets in the way of constant
     propagation.  Also, make sure that it is safe to propagate
     CACHED_LHS into the expression in STMT.  */
  if ((TREE_CODE (cached_lhs) != SSA_NAME
       && (assigns_var_p
           || useless_type_conversion_p (expr_type, TREE_TYPE (cached_lhs))))
      || may_propagate_copy_into_stmt (stmt, cached_lhs))
  {
      gcc_checking_assert (TREE_CODE (cached_lhs) == SSA_NAME
			   || is_gimple_min_invariant (cached_lhs));

      if (dump_file && (dump_flags & TDF_DETAILS))
	{
	  fprintf (dump_file, "  Replaced redundant expr '");
	  print_gimple_expr (dump_file, stmt, 0, dump_flags);
	  fprintf (dump_file, "' with '");
	  print_generic_expr (dump_file, cached_lhs, dump_flags);
          fprintf (dump_file, "'\n");
	}

      opt_stats.num_re++;

      if (assigns_var_p
	  && !useless_type_conversion_p (expr_type, TREE_TYPE (cached_lhs)))
	cached_lhs = fold_convert (expr_type, cached_lhs);

      propagate_tree_value_into_stmt (gsi, cached_lhs);

      /* Since it is always necessary to mark the result as modified,
         perhaps we should move this into propagate_tree_value_into_stmt
         itself.  */
      gimple_set_modified (gsi_stmt (*gsi), true);
  }
}

/* STMT, a GIMPLE_ASSIGN, may create certain equivalences, in either
   the available expressions table or the const_and_copies table.
   Detect and record those equivalences into AVAIL_EXPRS_STACK. 

   We handle only very simple copy equivalences here.  The heavy
   lifing is done by eliminate_redundant_computations.  */

static void
record_equivalences_from_stmt (gimple *stmt, int may_optimize_p,
			       class avail_exprs_stack *avail_exprs_stack)
{
  tree lhs;
  enum tree_code lhs_code;

  gcc_assert (is_gimple_assign (stmt));

  lhs = gimple_assign_lhs (stmt);
  lhs_code = TREE_CODE (lhs);

  if (lhs_code == SSA_NAME
      && gimple_assign_single_p (stmt))
    {
      tree rhs = gimple_assign_rhs1 (stmt);

      /* If the RHS of the assignment is a constant or another variable that
	 may be propagated, register it in the CONST_AND_COPIES table.  We
	 do not need to record unwind data for this, since this is a true
	 assignment and not an equivalence inferred from a comparison.  All
	 uses of this ssa name are dominated by this assignment, so unwinding
	 just costs time and space.  */
      if (may_optimize_p
	  && (TREE_CODE (rhs) == SSA_NAME
	      || is_gimple_min_invariant (rhs)))
	{
	  rhs = dom_valueize (rhs);

	  if (dump_file && (dump_flags & TDF_DETAILS))
	    {
	      fprintf (dump_file, "==== ASGN ");
	      print_generic_expr (dump_file, lhs);
	      fprintf (dump_file, " = ");
	      print_generic_expr (dump_file, rhs);
	      fprintf (dump_file, "\n");
	    }

	  set_ssa_name_value (lhs, rhs);
	}
    }

  /* Make sure we can propagate &x + CST.  */
  if (lhs_code == SSA_NAME
      && gimple_assign_rhs_code (stmt) == POINTER_PLUS_EXPR
      && TREE_CODE (gimple_assign_rhs1 (stmt)) == ADDR_EXPR
      && TREE_CODE (gimple_assign_rhs2 (stmt)) == INTEGER_CST)
    {
      tree op0 = gimple_assign_rhs1 (stmt);
      tree op1 = gimple_assign_rhs2 (stmt);
      tree new_rhs
	= build1 (ADDR_EXPR, TREE_TYPE (op0),
		  fold_build2 (MEM_REF, TREE_TYPE (TREE_TYPE (op0)),
			       unshare_expr (op0), fold_convert (ptr_type_node,
								 op1)));
      if (dump_file && (dump_flags & TDF_DETAILS))
	{
	  fprintf (dump_file, "==== ASGN ");
	  print_generic_expr (dump_file, lhs);
	  fprintf (dump_file, " = ");
	  print_generic_expr (dump_file, new_rhs);
	  fprintf (dump_file, "\n");
	}

      set_ssa_name_value (lhs, new_rhs);
    }

  /* A memory store, even an aliased store, creates a useful
     equivalence.  By exchanging the LHS and RHS, creating suitable
     vops and recording the result in the available expression table,
     we may be able to expose more redundant loads.  */
  if (!gimple_has_volatile_ops (stmt)
      && gimple_references_memory_p (stmt)
      && gimple_assign_single_p (stmt)
      && (TREE_CODE (gimple_assign_rhs1 (stmt)) == SSA_NAME
	  || is_gimple_min_invariant (gimple_assign_rhs1 (stmt)))
      && !is_gimple_reg (lhs))
    {
      tree rhs = gimple_assign_rhs1 (stmt);
      gassign *new_stmt;

      /* Build a new statement with the RHS and LHS exchanged.  */
      if (TREE_CODE (rhs) == SSA_NAME)
        {
          /* NOTE tuples.  The call to gimple_build_assign below replaced
             a call to build_gimple_modify_stmt, which did not set the
             SSA_NAME_DEF_STMT on the LHS of the assignment.  Doing so
             may cause an SSA validation failure, as the LHS may be a
             default-initialized name and should have no definition.  I'm
             a bit dubious of this, as the artificial statement that we
             generate here may in fact be ill-formed, but it is simply
             used as an internal device in this pass, and never becomes
             part of the CFG.  */
	  gimple *defstmt = SSA_NAME_DEF_STMT (rhs);
          new_stmt = gimple_build_assign (rhs, lhs);
          SSA_NAME_DEF_STMT (rhs) = defstmt;
        }
      else
        new_stmt = gimple_build_assign (rhs, lhs);

      gimple_set_vuse (new_stmt, gimple_vdef (stmt));

      /* Finally enter the statement into the available expression
	 table.  */
      avail_exprs_stack->lookup_avail_expr (new_stmt, true, true);
    }
}

/* Replace *OP_P in STMT with any known equivalent value for *OP_P from
   CONST_AND_COPIES.  */

static void
cprop_operand (gimple *stmt, use_operand_p op_p, vr_values *vr_values)
{
  tree val;
  tree op = USE_FROM_PTR (op_p);

  /* If the operand has a known constant value or it is known to be a
     copy of some other variable, use the value or copy stored in
     CONST_AND_COPIES.  */
  val = SSA_NAME_VALUE (op);
  if (!val)
    val = vr_values->op_with_constant_singleton_value_range (op);

  if (val && val != op)
    {
      /* Do not replace hard register operands in asm statements.  */
      if (gimple_code (stmt) == GIMPLE_ASM
	  && !may_propagate_copy_into_asm (op))
	return;

      /* Certain operands are not allowed to be copy propagated due
	 to their interaction with exception handling and some GCC
	 extensions.  */
      if (!may_propagate_copy (op, val))
	return;

      /* Do not propagate copies into BIVs.
         See PR23821 and PR62217 for how this can disturb IV and
	 number of iteration analysis.  */
      if (TREE_CODE (val) != INTEGER_CST)
	{
	  gimple *def = SSA_NAME_DEF_STMT (op);
	  if (gimple_code (def) == GIMPLE_PHI
	      && gimple_bb (def)->loop_father->header == gimple_bb (def))
	    return;
	}

      /* Dump details.  */
      if (dump_file && (dump_flags & TDF_DETAILS))
	{
	  fprintf (dump_file, "  Replaced '");
	  print_generic_expr (dump_file, op, dump_flags);
	  fprintf (dump_file, "' with %s '",
		   (TREE_CODE (val) != SSA_NAME ? "constant" : "variable"));
	  print_generic_expr (dump_file, val, dump_flags);
	  fprintf (dump_file, "'\n");
	}

      if (TREE_CODE (val) != SSA_NAME)
	opt_stats.num_const_prop++;
      else
	opt_stats.num_copy_prop++;

      propagate_value (op_p, val);

      /* And note that we modified this statement.  This is now
	 safe, even if we changed virtual operands since we will
	 rescan the statement and rewrite its operands again.  */
      gimple_set_modified (stmt, true);
    }
}

/* CONST_AND_COPIES is a table which maps an SSA_NAME to the current
   known value for that SSA_NAME (or NULL if no value is known).

   Propagate values from CONST_AND_COPIES into the uses, vuses and
   vdef_ops of STMT.  */

static void
cprop_into_stmt (gimple *stmt, vr_values *vr_values)
{
  use_operand_p op_p;
  ssa_op_iter iter;
  tree last_copy_propagated_op = NULL;

  FOR_EACH_SSA_USE_OPERAND (op_p, stmt, iter, SSA_OP_USE)
    {
      tree old_op = USE_FROM_PTR (op_p);

      /* If we have A = B and B = A in the copy propagation tables
	 (due to an equality comparison), avoid substituting B for A
	 then A for B in the trivially discovered cases.   This allows
	 optimization of statements were A and B appear as input
	 operands.  */
      if (old_op != last_copy_propagated_op)
	{
	  cprop_operand (stmt, op_p, vr_values);

	  tree new_op = USE_FROM_PTR (op_p);
	  if (new_op != old_op && TREE_CODE (new_op) == SSA_NAME)
	    last_copy_propagated_op = new_op;
	}
    }
}

/* If STMT contains a relational test, try to convert it into an
   equality test if there is only a single value which can ever
   make the test true.

   For example, if the expression hash table contains:

    TRUE = (i <= 1)

   And we have a test within statement of i >= 1, then we can safely
   rewrite the test as i == 1 since there only a single value where
   the test is true.

   This is similar to code in VRP.  */

static void
test_for_singularity (gimple *stmt, gcond *dummy_cond,
		      avail_exprs_stack *avail_exprs_stack)
{
  /* We want to support gimple conditionals as well as assignments
     where the RHS contains a conditional.  */
  if (is_gimple_assign (stmt) || gimple_code (stmt) == GIMPLE_COND)
    {
      enum tree_code code = ERROR_MARK;
      tree lhs, rhs;

      /* Extract the condition of interest from both forms we support.  */
      if (is_gimple_assign (stmt))
	{
	  code = gimple_assign_rhs_code (stmt);
	  lhs = gimple_assign_rhs1 (stmt);
	  rhs = gimple_assign_rhs2 (stmt);
	}
      else if (gimple_code (stmt) == GIMPLE_COND)
	{
	  code = gimple_cond_code (as_a <gcond *> (stmt));
	  lhs = gimple_cond_lhs (as_a <gcond *> (stmt));
	  rhs = gimple_cond_rhs (as_a <gcond *> (stmt));
	}

      /* We're looking for a relational test using LE/GE.  Also note we can
	 canonicalize LT/GT tests against constants into LE/GT tests.  */
      if (code == LE_EXPR || code == GE_EXPR
	  || ((code == LT_EXPR || code == GT_EXPR)
	       && TREE_CODE (rhs) == INTEGER_CST))
	{
	  /* For LT_EXPR and GT_EXPR, canonicalize to LE_EXPR and GE_EXPR.  */
	  if (code == LT_EXPR)
	    rhs = fold_build2 (MINUS_EXPR, TREE_TYPE (rhs),
			       rhs, build_int_cst (TREE_TYPE (rhs), 1));

	  if (code == GT_EXPR)
	    rhs = fold_build2 (PLUS_EXPR, TREE_TYPE (rhs),
			       rhs, build_int_cst (TREE_TYPE (rhs), 1));

	  /* Determine the code we want to check for in the hash table.  */
	  enum tree_code test_code;
	  if (code == GE_EXPR || code == GT_EXPR)
	    test_code = LE_EXPR;
	  else
	    test_code = GE_EXPR;

	  /* Update the dummy statement so we can query the hash tables.  */
	  gimple_cond_set_code (dummy_cond, test_code);
	  gimple_cond_set_lhs (dummy_cond, lhs);
	  gimple_cond_set_rhs (dummy_cond, rhs);
	  tree cached_lhs
	    = avail_exprs_stack->lookup_avail_expr (dummy_cond, false, false);

	  /* If the lookup returned 1 (true), then the expression we
	     queried was in the hash table.  As a result there is only
	     one value that makes the original conditional true.  Update
	     STMT accordingly.  */
	  if (cached_lhs && integer_onep (cached_lhs))
	    {
	      if (is_gimple_assign (stmt))
		{
		  gimple_assign_set_rhs_code (stmt, EQ_EXPR);
		  gimple_assign_set_rhs2 (stmt, rhs);
		  gimple_set_modified (stmt, true);
		}
	      else
		{
		  gimple_set_modified (stmt, true);
		  gimple_cond_set_code (as_a <gcond *> (stmt), EQ_EXPR);
		  gimple_cond_set_rhs (as_a <gcond *> (stmt), rhs);
		  gimple_set_modified (stmt, true);
		}
	    }
	}
    }
}

/* Optimize the statement in block BB pointed to by iterator SI.

   We try to perform some simplistic global redundancy elimination and
   constant propagation:

   1- To detect global redundancy, we keep track of expressions that have
      been computed in this block and its dominators.  If we find that the
      same expression is computed more than once, we eliminate repeated
      computations by using the target of the first one.

   2- Constant values and copy assignments.  This is used to do very
      simplistic constant and copy propagation.  When a constant or copy
      assignment is found, we map the value on the RHS of the assignment to
      the variable in the LHS in the CONST_AND_COPIES table.

   3- Very simple redundant store elimination is performed.

   4- We can simplify a condition to a constant or from a relational
      condition to an equality condition.  */

edge
dom_opt_dom_walker::optimize_stmt (basic_block bb, gimple_stmt_iterator *si,
				   bool *removed_p)
{
  gimple *stmt, *old_stmt;
  bool may_optimize_p;
  bool modified_p = false;
  bool was_noreturn;
  edge retval = NULL;

  old_stmt = stmt = gsi_stmt (*si);
  was_noreturn = is_gimple_call (stmt) && gimple_call_noreturn_p (stmt);

  if (dump_file && (dump_flags & TDF_DETAILS))
    {
      fprintf (dump_file, "Optimizing statement ");
      print_gimple_stmt (dump_file, stmt, 0, TDF_SLIM);
    }

  update_stmt_if_modified (stmt);
  opt_stats.num_stmts++;

  /* Const/copy propagate into USES, VUSES and the RHS of VDEFs.  */
  cprop_into_stmt (stmt, evrp_range_analyzer.get_vr_values ());

  /* If the statement has been modified with constant replacements,
     fold its RHS before checking for redundant computations.  */
  if (gimple_modified_p (stmt))
    {
      tree rhs = NULL;

      /* Try to fold the statement making sure that STMT is kept
	 up to date.  */
      if (fold_stmt (si))
	{
	  stmt = gsi_stmt (*si);
	  gimple_set_modified (stmt, true);

	  if (dump_file && (dump_flags & TDF_DETAILS))
	    {
	      fprintf (dump_file, "  Folded to: ");
	      print_gimple_stmt (dump_file, stmt, 0, TDF_SLIM);
	    }
	}

      /* We only need to consider cases that can yield a gimple operand.  */
      if (gimple_assign_single_p (stmt))
        rhs = gimple_assign_rhs1 (stmt);
      else if (gimple_code (stmt) == GIMPLE_GOTO)
        rhs = gimple_goto_dest (stmt);
      else if (gswitch *swtch_stmt = dyn_cast <gswitch *> (stmt))
        /* This should never be an ADDR_EXPR.  */
        rhs = gimple_switch_index (swtch_stmt);

      if (rhs && TREE_CODE (rhs) == ADDR_EXPR)
        recompute_tree_invariant_for_addr_expr (rhs);

      /* Indicate that maybe_clean_or_replace_eh_stmt needs to be called,
	 even if fold_stmt updated the stmt already and thus cleared
	 gimple_modified_p flag on it.  */
      modified_p = true;
    }

  /* Check for redundant computations.  Do this optimization only
     for assignments that have no volatile ops and conditionals.  */
  may_optimize_p = (!gimple_has_side_effects (stmt)
                    && (is_gimple_assign (stmt)
                        || (is_gimple_call (stmt)
                            && gimple_call_lhs (stmt) != NULL_TREE)
                        || gimple_code (stmt) == GIMPLE_COND
                        || gimple_code (stmt) == GIMPLE_SWITCH));

  if (may_optimize_p)
    {
      if (gimple_code (stmt) == GIMPLE_CALL)
	{
	  /* Resolve __builtin_constant_p.  If it hasn't been
	     folded to integer_one_node by now, it's fairly
	     certain that the value simply isn't constant.  */
	  tree callee = gimple_call_fndecl (stmt);
	  if (callee
	      && fndecl_built_in_p (callee, BUILT_IN_CONSTANT_P))
	    {
	      propagate_tree_value_into_stmt (si, integer_zero_node);
	      stmt = gsi_stmt (*si);
	    }
	}

      if (gimple_code (stmt) == GIMPLE_COND)
	{
	  tree lhs = gimple_cond_lhs (stmt);
	  tree rhs = gimple_cond_rhs (stmt);

	  /* If the LHS has a range [0..1] and the RHS has a range ~[0..1],
	     then this conditional is computable at compile time.  We can just
	     shove either 0 or 1 into the LHS, mark the statement as modified
	     and all the right things will just happen below.

	     Note this would apply to any case where LHS has a range
	     narrower than its type implies and RHS is outside that
	     narrower range.  Future work.  */
	  if (TREE_CODE (lhs) == SSA_NAME
	      && ssa_name_has_boolean_range (lhs)
	      && TREE_CODE (rhs) == INTEGER_CST
	      && ! (integer_zerop (rhs) || integer_onep (rhs)))
	    {
	      gimple_cond_set_lhs (as_a <gcond *> (stmt),
				   fold_convert (TREE_TYPE (lhs),
						 integer_zero_node));
	      gimple_set_modified (stmt, true);
	    }
	  else if (TREE_CODE (lhs) == SSA_NAME)
	    {
	      /* Exploiting EVRP data is not yet fully integrated into DOM
		 but we need to do something for this case to avoid regressing
		 udr4.f90 and new1.C which have unexecutable blocks with
		 undefined behavior that get diagnosed if they're left in the
		 IL because we've attached range information to new
		 SSA_NAMES.  */
	      update_stmt_if_modified (stmt);
	      edge taken_edge = NULL;
	      evrp_range_analyzer.vrp_visit_cond_stmt (as_a <gcond *> (stmt),
						       &taken_edge);
	      if (taken_edge)
		{
		  if (taken_edge->flags & EDGE_TRUE_VALUE)
		    gimple_cond_make_true (as_a <gcond *> (stmt));
		  else if (taken_edge->flags & EDGE_FALSE_VALUE)
		    gimple_cond_make_false (as_a <gcond *> (stmt));
		  else
		    gcc_unreachable ();
		  gimple_set_modified (stmt, true);
		  update_stmt (stmt);
		  cfg_altered = true;
		  return taken_edge;
		}
	    }
	}

      update_stmt_if_modified (stmt);
      eliminate_redundant_computations (si, m_const_and_copies,
					m_avail_exprs_stack);
      stmt = gsi_stmt (*si);

      /* Perform simple redundant store elimination.  */
      if (gimple_assign_single_p (stmt)
	  && TREE_CODE (gimple_assign_lhs (stmt)) != SSA_NAME)
	{
	  tree lhs = gimple_assign_lhs (stmt);
	  tree rhs = gimple_assign_rhs1 (stmt);
	  tree cached_lhs;
	  gassign *new_stmt;
	  rhs = dom_valueize (rhs);
	  /* Build a new statement with the RHS and LHS exchanged.  */
	  if (TREE_CODE (rhs) == SSA_NAME)
	    {
	      gimple *defstmt = SSA_NAME_DEF_STMT (rhs);
	      new_stmt = gimple_build_assign (rhs, lhs);
	      SSA_NAME_DEF_STMT (rhs) = defstmt;
	    }
	  else
	    new_stmt = gimple_build_assign (rhs, lhs);
	  gimple_set_vuse (new_stmt, gimple_vuse (stmt));
	  expr_hash_elt *elt = NULL;
	  cached_lhs = m_avail_exprs_stack->lookup_avail_expr (new_stmt, false,
							       false, &elt);
	  if (cached_lhs
	      && operand_equal_p (rhs, cached_lhs, 0)
	      && refs_same_for_tbaa_p (elt->expr ()->kind == EXPR_SINGLE
				       ? elt->expr ()->ops.single.rhs
				       : NULL_TREE, lhs))
	    {
	      basic_block bb = gimple_bb (stmt);
	      unlink_stmt_vdef (stmt);
	      if (gsi_remove (si, true))
		{
		  bitmap_set_bit (need_eh_cleanup, bb->index);
		  if (dump_file && (dump_flags & TDF_DETAILS))
		    fprintf (dump_file, "  Flagged to clear EH edges.\n");
		}
	      release_defs (stmt);
	      *removed_p = true;
	      return retval;
	    }
	}

      /* If this statement was not redundant, we may still be able to simplify
	 it, which may in turn allow other part of DOM or other passes to do
	 a better job.  */
      test_for_singularity (stmt, m_dummy_cond, m_avail_exprs_stack);
    }

  /* Record any additional equivalences created by this statement.  */
  if (is_gimple_assign (stmt))
    record_equivalences_from_stmt (stmt, may_optimize_p, m_avail_exprs_stack);

  /* If STMT is a COND_EXPR or SWITCH_EXPR and it was modified, then we may
     know where it goes.  */
  if (gimple_modified_p (stmt) || modified_p)
    {
      tree val = NULL;

      if (gimple_code (stmt) == GIMPLE_COND)
        val = fold_binary_loc (gimple_location (stmt),
			       gimple_cond_code (stmt), boolean_type_node,
			       gimple_cond_lhs (stmt),
			       gimple_cond_rhs (stmt));
      else if (gswitch *swtch_stmt = dyn_cast <gswitch *> (stmt))
	val = gimple_switch_index (swtch_stmt);

      if (val && TREE_CODE (val) == INTEGER_CST)
	{
	  retval = find_taken_edge (bb, val);
	  if (retval)
	    {
	      /* Fix the condition to be either true or false.  */
	      if (gimple_code (stmt) == GIMPLE_COND)
		{
		  if (integer_zerop (val))
		    gimple_cond_make_false (as_a <gcond *> (stmt));
		  else if (integer_onep (val))
		    gimple_cond_make_true (as_a <gcond *> (stmt));
		  else
		    gcc_unreachable ();

		  gimple_set_modified (stmt, true);
		}

	      /* Further simplifications may be possible.  */
	      cfg_altered = true;
	    }
	}

      update_stmt_if_modified (stmt);

      /* If we simplified a statement in such a way as to be shown that it
	 cannot trap, update the eh information and the cfg to match.  */
      if (maybe_clean_or_replace_eh_stmt (old_stmt, stmt))
	{
	  bitmap_set_bit (need_eh_cleanup, bb->index);
	  if (dump_file && (dump_flags & TDF_DETAILS))
	    fprintf (dump_file, "  Flagged to clear EH edges.\n");
	}

      if (!was_noreturn
	  && is_gimple_call (stmt) && gimple_call_noreturn_p (stmt))
	need_noreturn_fixup.safe_push (stmt);
    }
  return retval;
}<|MERGE_RESOLUTION|>--- conflicted
+++ resolved
@@ -1,9 +1,5 @@
 /* SSA Dominator optimizations for trees
-<<<<<<< HEAD
-   Copyright (C) 2001-2019 Free Software Foundation, Inc.
-=======
    Copyright (C) 2001-2020 Free Software Foundation, Inc.
->>>>>>> 9e014010
    Contributed by Diego Novillo <dnovillo@redhat.com>
 
 This file is part of GCC.
@@ -905,11 +901,7 @@
       if (TREE_CODE (op) != SSA_NAME)
 	return NULL_TREE;
 
-<<<<<<< HEAD
-      value_range *vr = x_vr_values->get_value_range (op);
-=======
       const value_range_equiv *vr = x_vr_values->get_value_range (op);
->>>>>>> 9e014010
       if (vr->undefined_p ()
 	  || vr->varying_p ()
 	  || vr->symbolic_p ())
@@ -971,15 +963,9 @@
 	{
 	  edge dummy_e;
 	  tree dummy_tree;
-<<<<<<< HEAD
-	  value_range new_vr;
-	  x_vr_values->extract_range_from_stmt (stmt, &dummy_e,
-					      &dummy_tree, &new_vr);
-=======
 	  value_range_equiv new_vr;
 	  x_vr_values->extract_range_from_stmt (stmt, &dummy_e,
 						&dummy_tree, &new_vr);
->>>>>>> 9e014010
 	  tree singleton;
 	  if (new_vr.singleton_p (&singleton))
 	    return singleton;
