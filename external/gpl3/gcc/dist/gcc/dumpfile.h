/* Definitions for the shared dumpfile.
<<<<<<< HEAD
   Copyright (C) 2004-2019 Free Software Foundation, Inc.
=======
   Copyright (C) 2004-2020 Free Software Foundation, Inc.
>>>>>>> 9e014010

This file is part of GCC.

GCC is free software; you can redistribute it and/or modify
it under the terms of the GNU General Public License as published by
the Free Software Foundation; either version 3, or (at your option)
any later version.

GCC is distributed in the hope that it will be useful,
but WITHOUT ANY WARRANTY; without even the implied warranty of
MERCHANTABILITY or FITNESS FOR A PARTICULAR PURPOSE.  See the
GNU General Public License for more details.

You should have received a copy of the GNU General Public License
along with GCC; see the file COPYING3.  If not see
<http://www.gnu.org/licenses/>.  */


#ifndef GCC_DUMPFILE_H
#define GCC_DUMPFILE_H 1

#include "profile-count.h"

/* An attribute for annotating formatting printing functions that use
   the dumpfile/optinfo formatting codes.  These are the pretty_printer
   format codes (see pretty-print.c), with additional codes for middle-end
   specific entities (see dumpfile.c).  */

#if GCC_VERSION >= 9000
#define ATTRIBUTE_GCC_DUMP_PRINTF(m, n) \
  __attribute__ ((__format__ (__gcc_dump_printf__, m ,n))) \
  ATTRIBUTE_NONNULL(m)
#else
#define ATTRIBUTE_GCC_DUMP_PRINTF(m, n) ATTRIBUTE_NONNULL(m)
#endif

/* Different tree dump places.  When you add new tree dump places,
   extend the DUMP_FILES array in dumpfile.c.  */
enum tree_dump_index
{
  TDI_none,			/* No dump */
  TDI_cgraph,			/* dump function call graph.  */
  TDI_inheritance,		/* dump type inheritance graph.  */
  TDI_clones,			/* dump IPA cloning decisions.  */
  TDI_original,			/* dump each function before optimizing it */
  TDI_gimple,			/* dump each function after gimplifying it */
  TDI_nested,			/* dump each function after unnesting it */
  TDI_lto_stream_out,		/* dump information about lto streaming */

  TDI_lang_all,			/* enable all the language dumps.  */
  TDI_tree_all,			/* enable all the GENERIC/GIMPLE dumps.  */
  TDI_rtl_all,			/* enable all the RTL dumps.  */
  TDI_ipa_all,			/* enable all the IPA dumps.  */

  TDI_end
};

/* Enum used to distinguish dump files to types.  */

enum dump_kind
{
  DK_none,
  DK_lang,
  DK_tree,
  DK_rtl,
  DK_ipa
};

/* Bit masks to control dumping. Not all values are applicable to all
   dumps. Add new ones at the end. When you define new values, extend
   the DUMP_OPTIONS array in dumpfile.c. The TDF_* flags coexist with
   MSG_* flags (for -fopt-info) and the bit values must be chosen to
   allow that.  */
enum dump_flag
{
  /* Value of TDF_NONE is used just for bits filtered by TDF_KIND_MASK.  */
  TDF_NONE  = 0,

  /* Dump node addresses.  */
  TDF_ADDRESS = (1 << 0),

  /* Don't go wild following links.  */
  TDF_SLIM = (1 << 1),

  /* Don't unparse the function.  */
  TDF_RAW = (1 << 2),

  /* Show more detailed info about each pass.  */
  TDF_DETAILS = (1 << 3),

  /* Dump various statistics about each pass.  */
  TDF_STATS = (1 << 4),

  /* Display basic block boundaries.  */
  TDF_BLOCKS = (1 << 5),

  /* Display virtual operands.  */
  TDF_VOPS = (1 << 6),

  /* Display statement line numbers.  */
  TDF_LINENO = (1 << 7),

  /* Display decl UIDs.  */
  TDF_UID  = (1 << 8),

  /* Address of stmt.  */
  TDF_STMTADDR = (1 << 9),

  /* A graph dump is being emitted.  */
  TDF_GRAPH = (1 << 10),

  /* Display memory symbols in expr.
     Implies TDF_VOPS.  */
  TDF_MEMSYMS = (1 << 11),

  /* A flag to only print the RHS of a gimple stmt.  */
  TDF_RHS_ONLY = (1 << 12),

  /* Display asm names of decls.  */
  TDF_ASMNAME = (1 << 13),

  /* Display EH region number holding this gimple statement.  */
  TDF_EH  = (1 << 14),

  /* Omit UIDs from dumps.  */
  TDF_NOUID = (1 << 15),

  /* Display alias information.  */
  TDF_ALIAS = (1 << 16),

  /* Enumerate locals by uid.  */
  TDF_ENUMERATE_LOCALS = (1 << 17),

  /* Dump cselib details.  */
  TDF_CSELIB = (1 << 18),

  /* Dump SCEV details.  */
  TDF_SCEV = (1 << 19),

  /* Dump in GIMPLE FE syntax  */
  TDF_GIMPLE = (1 << 20),

  /* Dump folding details.  */
  TDF_FOLDING = (1 << 21),

  /* MSG_* flags for expressing the kinds of message to
     be emitted by -fopt-info.  */

  /* -fopt-info optimized sources.  */
  MSG_OPTIMIZED_LOCATIONS = (1 << 22),

  /* Missed opportunities.  */
  MSG_MISSED_OPTIMIZATION = (1 << 23),

  /* General optimization info.  */
  MSG_NOTE = (1 << 24),

  /* Mask for selecting MSG_-kind flags.  */
  MSG_ALL_KINDS = (MSG_OPTIMIZED_LOCATIONS
		   | MSG_MISSED_OPTIMIZATION
		   | MSG_NOTE),

  /* MSG_PRIORITY_* flags for expressing the priority levels of message
     to be emitted by -fopt-info, and filtering on them.
     By default, messages at the top-level dump scope are "user-facing",
     whereas those that are in nested scopes are implicitly "internals".
     This behavior can be overridden for a given dump message by explicitly
     specifying one of the MSG_PRIORITY_* flags.

     By default, dump files show both kinds of message, whereas -fopt-info
     only shows "user-facing" messages, and requires the "-internals"
     sub-option of -fopt-info to show the internal messages.  */

  /* Implicitly supplied for messages at the top-level dump scope.  */
  MSG_PRIORITY_USER_FACING = (1 << 25),

  /* Implicitly supplied for messages within nested dump scopes.  */
  MSG_PRIORITY_INTERNALS = (1 << 26),

  /* Supplied when an opt_problem generated in a nested scope is re-emitted
     at the top-level.   We want to default to showing these in -fopt-info
     output, but to *not* show them in dump files, as the message would be
     shown twice, messing up "scan-tree-dump-times" in DejaGnu tests.  */
  MSG_PRIORITY_REEMITTED = (1 << 27),

  /* Mask for selecting MSG_PRIORITY_* flags.  */
  MSG_ALL_PRIORITIES = (MSG_PRIORITY_USER_FACING
			| MSG_PRIORITY_INTERNALS
			| MSG_PRIORITY_REEMITTED),

  /* Dumping for -fcompare-debug.  */
  TDF_COMPARE_DEBUG = (1 << 28),

<<<<<<< HEAD
=======
  /* For error.  */
  TDF_ERROR = (1 << 26),

>>>>>>> 9e014010
  /* All values.  */
  TDF_ALL_VALUES = (1 << 29) - 1
};

/* Dump flags type.  */

typedef enum dump_flag dump_flags_t;

static inline dump_flags_t
operator| (dump_flags_t lhs, dump_flags_t rhs)
{
  return (dump_flags_t)((int)lhs | (int)rhs);
}

static inline dump_flags_t
operator& (dump_flags_t lhs, dump_flags_t rhs)
{
  return (dump_flags_t)((int)lhs & (int)rhs);
}

static inline dump_flags_t
operator~ (dump_flags_t flags)
{
  return (dump_flags_t)~((int)flags);
}

static inline dump_flags_t &
operator|= (dump_flags_t &lhs, dump_flags_t rhs)
{
  lhs = (dump_flags_t)((int)lhs | (int)rhs);
  return lhs;
}

static inline dump_flags_t &
operator&= (dump_flags_t &lhs, dump_flags_t rhs)
{
  lhs = (dump_flags_t)((int)lhs & (int)rhs);
  return lhs;
}

/* Flags to control high-level -fopt-info dumps.  Usually these flags
   define a group of passes.  An optimization pass can be part of
   multiple groups.  */

enum optgroup_flag
{
  OPTGROUP_NONE = 0,

  /* IPA optimization passes */
  OPTGROUP_IPA  = (1 << 1),

  /* Loop optimization passes */
  OPTGROUP_LOOP = (1 << 2),

  /* Inlining passes */
  OPTGROUP_INLINE = (1 << 3),

  /* OMP (Offloading and Multi Processing) transformations */
  OPTGROUP_OMP = (1 << 4),

  /* Vectorization passes */
  OPTGROUP_VEC = (1 << 5),

  /* All other passes */
  OPTGROUP_OTHER = (1 << 6),

  OPTGROUP_ALL = (OPTGROUP_IPA | OPTGROUP_LOOP | OPTGROUP_INLINE
		  | OPTGROUP_OMP | OPTGROUP_VEC | OPTGROUP_OTHER)
};

typedef enum optgroup_flag optgroup_flags_t;

static inline optgroup_flags_t
operator| (optgroup_flags_t lhs, optgroup_flags_t rhs)
{
  return (optgroup_flags_t)((int)lhs | (int)rhs);
}

static inline optgroup_flags_t &
operator|= (optgroup_flags_t &lhs, optgroup_flags_t rhs)
{
  lhs = (optgroup_flags_t)((int)lhs | (int)rhs);
  return lhs;
}

/* Define a tree dump switch.  */
struct dump_file_info
{
  /* Suffix to give output file.  */
  const char *suffix;
  /* Command line dump switch.  */
  const char *swtch;
  /* Command line glob.  */
  const char *glob;
  /* Filename for the pass-specific stream.  */
  const char *pfilename;
  /* Filename for the -fopt-info stream.  */
  const char *alt_filename;
  /* Pass-specific dump stream.  */
  FILE *pstream;
  /* -fopt-info stream.  */
  FILE *alt_stream;
  /* Dump kind.  */
  dump_kind dkind;
  /* Dump flags.  */
  dump_flags_t pflags;
  /* A pass flags for -fopt-info.  */
  dump_flags_t alt_flags;
  /* Flags for -fopt-info given by a user.  */
  optgroup_flags_t optgroup_flags;
  /* State of pass-specific stream.  */
  int pstate;
  /* State of the -fopt-info stream.  */
  int alt_state;
  /* Dump file number.  */
  int num;
  /* Fields "suffix", "swtch", "glob" can be const strings,
     or can be dynamically allocated, needing free.  */
  bool owns_strings;
  /* When a given dump file is being initialized, this flag is set to true
     if the corresponding TDF_graph dump file has also been initialized.  */
  bool graph_dump_initialized;
};

/* A class for describing where in the user's source that a dump message
   relates to, with various constructors for convenience.
   In particular, this lets us associate dump messages
   with hotness information (e.g. from PGO), allowing them to
   be prioritized by code hotness.  */

class dump_user_location_t
{
 public:
  /* Default constructor, analogous to UNKNOWN_LOCATION.  */
  dump_user_location_t () : m_count (), m_loc (UNKNOWN_LOCATION) {}

  /* Construct from a gimple statement (using its location and hotness).  */
  dump_user_location_t (const gimple *stmt);

  /* Construct from an RTL instruction (using its location and hotness).  */
  dump_user_location_t (const rtx_insn *insn);

  /* Construct from a location_t.  This one is deprecated (since it doesn't
     capture hotness information); it thus needs to be spelled out.  */
  static dump_user_location_t
  from_location_t (location_t loc)
  {
    return dump_user_location_t (profile_count (), loc);
  }

  /* Construct from a function declaration.  This one requires spelling out
     to avoid accidentally constructing from other kinds of tree.  */
  static dump_user_location_t
  from_function_decl (tree fndecl);

  profile_count get_count () const { return m_count; }
  location_t get_location_t () const { return m_loc; }

 private:
  /* Private ctor from count and location, for use by from_location_t.  */
  dump_user_location_t (profile_count count, location_t loc)
    : m_count (count), m_loc (loc)
  {}

  profile_count m_count;
  location_t m_loc;
};

/* A class for identifying where in the compiler's own source
   (or a plugin) that a dump message is being emitted from.  */

<<<<<<< HEAD
struct dump_impl_location_t
{
=======
class dump_impl_location_t
{
public:
>>>>>>> 9e014010
  dump_impl_location_t (
#if __GNUC__ > 4 || (__GNUC__ == 4 && __GNUC_MINOR__ >= 8)
			const char *file = __builtin_FILE (),
			int line = __builtin_LINE (),
			const char *function = __builtin_FUNCTION ()
#else
			const char *file = __FILE__,
			int line = __LINE__,
			const char *function = NULL
#endif
  )
  : m_file (file), m_line (line), m_function (function)
  {}

  const char *m_file;
  int m_line;
  const char *m_function;
};

/* A bundle of metadata for describing a dump message:
   (a) the dump_flags
   (b) the source location within the compiler/plugin.

   The constructors use default parameters so that (b) gets sets up
   automatically.

   Hence you can pass in e.g. MSG_NOTE, and the dump call
   will automatically record where in GCC's source code the
   dump was emitted from.  */

class dump_metadata_t
{
 public:
  dump_metadata_t (dump_flags_t dump_flags,
		   const dump_impl_location_t &impl_location
		     = dump_impl_location_t ())
  : m_dump_flags (dump_flags),
    m_impl_location (impl_location)
  {
  }

  dump_flags_t get_dump_flags () const { return m_dump_flags; }

  const dump_impl_location_t &
  get_impl_location () const { return m_impl_location; }

 private:
  dump_flags_t m_dump_flags;
  dump_impl_location_t m_impl_location;
};

/* A bundle of information for describing the location of a dump message:
   (a) the source location and hotness within the user's code, together with
   (b) the source location within the compiler/plugin.

   The constructors use default parameters so that (b) gets sets up
   automatically.

   The upshot is that you can pass in e.g. a gimple * to dump_printf_loc,
   and the dump call will automatically record where in GCC's source
   code the dump was emitted from.  */

class dump_location_t
{
 public:
  /* Default constructor, analogous to UNKNOWN_LOCATION.  */
  dump_location_t (const dump_impl_location_t &impl_location
		     = dump_impl_location_t ())
  : m_user_location (dump_user_location_t ()),
    m_impl_location (impl_location)
  {
  }

  /* Construct from a gimple statement (using its location and hotness).  */
  dump_location_t (const gimple *stmt,
		   const dump_impl_location_t &impl_location
		     = dump_impl_location_t ())
  : m_user_location (dump_user_location_t (stmt)),
    m_impl_location (impl_location)
  {
  }

  /* Construct from an RTL instruction (using its location and hotness).  */
  dump_location_t (const rtx_insn *insn,
		   const dump_impl_location_t &impl_location
		   = dump_impl_location_t ())
  : m_user_location (dump_user_location_t (insn)),
    m_impl_location (impl_location)
  {
  }

  /* Construct from a dump_user_location_t.  */
  dump_location_t (const dump_user_location_t &user_location,
		   const dump_impl_location_t &impl_location
		     = dump_impl_location_t ())
  : m_user_location (user_location),
    m_impl_location (impl_location)
  {
  }

  /* Construct from a location_t.  This one is deprecated (since it doesn't
     capture hotness information), and thus requires spelling out.  */
  static dump_location_t
  from_location_t (location_t loc,
		   const dump_impl_location_t &impl_location
		     = dump_impl_location_t ())
  {
    return dump_location_t (dump_user_location_t::from_location_t (loc),
			    impl_location);
  }

  const dump_user_location_t &
  get_user_location () const { return m_user_location; }

  const dump_impl_location_t &
  get_impl_location () const { return m_impl_location; }

  location_t get_location_t () const
  {
    return m_user_location.get_location_t ();
  }

  profile_count get_count () const { return m_user_location.get_count (); }

 private:
  dump_user_location_t m_user_location;
  dump_impl_location_t m_impl_location;
};

/* In dumpfile.c */
extern FILE *dump_begin (int, dump_flags_t *, int part=-1);
extern void dump_end (int, FILE *);
extern int opt_info_switch_p (const char *);
extern const char *dump_flag_name (int);
extern const kv_pair<optgroup_flags_t> optgroup_options[];
<<<<<<< HEAD
=======
extern dump_flags_t
parse_dump_option (const char *, const char **);
>>>>>>> 9e014010

/* Global variables used to communicate with passes.  */
extern FILE *dump_file;
extern dump_flags_t dump_flags;
extern const char *dump_file_name;

extern bool dumps_are_enabled;

extern void set_dump_file (FILE *new_dump_file);

/* Return true if any of the dumps is enabled, false otherwise. */
static inline bool
dump_enabled_p (void)
{
  return dumps_are_enabled;
}

/* The following API calls (which *don't* take a "FILE *")
   write the output to zero or more locations.

   Some destinations are written to immediately as dump_* calls
   are made; for others, the output is consolidated into an "optinfo"
   instance (with its own metadata), and only emitted once the optinfo
   is complete.

   The destinations are:

   (a) the "immediate" destinations:
       (a.1) the active dump_file, if any
       (a.2) the -fopt-info destination, if any
   (b) the "optinfo" destinations, if any:
       (b.1) as optimization records

   dump_* (MSG_*) --> dumpfile.c --> items --> (a.1) dump_file
                                       |   `-> (a.2) alt_dump_file
                                       |
                                       `--> (b) optinfo
                                                `---> optinfo destinations
                                                      (b.1) optimization records

   For optinfos, the dump_*_loc mark the beginning of an optinfo
   instance: all subsequent dump_* calls are consolidated into
   that optinfo, until the next dump_*_loc call (or a change in
   dump scope, or a call to dumpfile_ensure_any_optinfo_are_flushed).

   A group of dump_* calls should be guarded by:

     if (dump_enabled_p ())

   to minimize the work done for the common case where dumps
   are disabled.  */

extern void dump_printf (const dump_metadata_t &, const char *, ...)
  ATTRIBUTE_GCC_DUMP_PRINTF (2, 3);

extern void dump_printf_loc (const dump_metadata_t &, const dump_user_location_t &,
			     const char *, ...)
  ATTRIBUTE_GCC_DUMP_PRINTF (3, 0);
extern void dump_function (int phase, tree fn);
extern void dump_basic_block (dump_flags_t, basic_block, int);
extern void dump_generic_expr_loc (const dump_metadata_t &,
				   const dump_user_location_t &,
				   dump_flags_t, tree);
extern void dump_generic_expr (const dump_metadata_t &, dump_flags_t, tree);
extern void dump_gimple_stmt_loc (const dump_metadata_t &,
				  const dump_user_location_t &,
				  dump_flags_t, gimple *, int);
extern void dump_gimple_stmt (const dump_metadata_t &, dump_flags_t, gimple *, int);
extern void dump_gimple_expr_loc (const dump_metadata_t &,
				  const dump_user_location_t &,
				  dump_flags_t, gimple *, int);
extern void dump_gimple_expr (const dump_metadata_t &, dump_flags_t, gimple *, int);
extern void dump_symtab_node (const dump_metadata_t &, symtab_node *);

template<unsigned int N, typename C>
void dump_dec (const dump_metadata_t &, const poly_int<N, C> &);
extern void dump_dec (dump_flags_t, const poly_wide_int &, signop);
extern void dump_hex (dump_flags_t, const poly_wide_int &);

extern void dumpfile_ensure_any_optinfo_are_flushed ();

/* Managing nested scopes, so that dumps can express the call chain
   leading to a dump message.  */

extern unsigned int get_dump_scope_depth ();
extern void dump_begin_scope (const char *name,
			      const dump_user_location_t &user_location,
			      const dump_impl_location_t &impl_location);
extern void dump_end_scope ();

/* Implementation detail of the AUTO_DUMP_SCOPE macro below.

   A RAII-style class intended to make it easy to emit dump
   information about entering and exiting a collection of nested
   function calls.  */

class auto_dump_scope
{
 public:
  auto_dump_scope (const char *name,
		   const dump_user_location_t &user_location,
		   const dump_impl_location_t &impl_location
		   = dump_impl_location_t ())
  {
    if (dump_enabled_p ())
      dump_begin_scope (name, user_location, impl_location);
  }
  ~auto_dump_scope ()
  {
    if (dump_enabled_p ())
      dump_end_scope ();
  }
};

/* A macro for calling:
     dump_begin_scope (NAME, USER_LOC);
   via an RAII object, thus printing "=== MSG ===\n" to the dumpfile etc,
   and then calling
     dump_end_scope ();
   once the object goes out of scope, thus capturing the nesting of
   the scopes.

   These scopes affect dump messages within them: dump messages at the
   top level implicitly default to MSG_PRIORITY_USER_FACING, whereas those
   in a nested scope implicitly default to MSG_PRIORITY_INTERNALS.  */

#define AUTO_DUMP_SCOPE(NAME, USER_LOC) \
  auto_dump_scope scope (NAME, USER_LOC)

extern void dump_function (int phase, tree fn);
extern void print_combine_total_stats (void);
extern bool enable_rtl_dump_file (void);

/* In tree-dump.c  */
extern void dump_node (const_tree, dump_flags_t, FILE *);

/* In combine.c  */
extern void dump_combine_total_stats (FILE *);
/* In cfghooks.c  */
extern void dump_bb (FILE *, basic_block, int, dump_flags_t);

<<<<<<< HEAD
struct opt_pass;
=======
class opt_pass;
>>>>>>> 9e014010

namespace gcc {

/* A class for managing all of the various dump files used by the
   optimization passes.  */

class dump_manager
{
public:

  dump_manager ();
  ~dump_manager ();

  /* Register a dumpfile.

     TAKE_OWNERSHIP determines whether callee takes ownership of strings
     SUFFIX, SWTCH, and GLOB. */
  unsigned int
  dump_register (const char *suffix, const char *swtch, const char *glob,
		 dump_kind dkind, optgroup_flags_t optgroup_flags,
		 bool take_ownership);

  /* Allow languages and middle-end to register their dumps before the
     optimization passes.  */
  void
  register_dumps ();

  /* Return the dump_file_info for the given phase.  */
  struct dump_file_info *
  get_dump_file_info (int phase) const;

  struct dump_file_info *
  get_dump_file_info_by_switch (const char *swtch) const;

  /* Return the name of the dump file for the given phase.
     If the dump is not enabled, returns NULL.  */
  char *
  get_dump_file_name (int phase, int part = -1) const;

  char *
  get_dump_file_name (struct dump_file_info *dfi, int part = -1) const;

  int
  dump_switch_p (const char *arg);

  /* Start a dump for PHASE. Store user-supplied dump flags in
     *FLAG_PTR.  Return the number of streams opened.  Set globals
     DUMP_FILE, and ALT_DUMP_FILE to point to the opened streams, and
     set dump_flags appropriately for both pass dump stream and
     -fopt-info stream. */
  int
  dump_start (int phase, dump_flags_t *flag_ptr);

  /* Finish a tree dump for PHASE and close associated dump streams.  Also
     reset the globals DUMP_FILE, ALT_DUMP_FILE, and DUMP_FLAGS.  */
  void
  dump_finish (int phase);

  FILE *
  dump_begin (int phase, dump_flags_t *flag_ptr, int part);

  /* Returns nonzero if tree dump PHASE has been initialized.  */
  int
  dump_initialized_p (int phase) const;

  /* Returns the switch name of PHASE.  */
  const char *
  dump_flag_name (int phase) const;

  void register_pass (opt_pass *pass);

private:

  int
  dump_phase_enabled_p (int phase) const;

  int
  dump_switch_p_1 (const char *arg, struct dump_file_info *dfi, bool doglob);

  int
  dump_enable_all (dump_kind dkind, dump_flags_t flags, const char *filename);

  int
  opt_info_enable_passes (optgroup_flags_t optgroup_flags, dump_flags_t flags,
			  const char *filename);

  bool update_dfi_for_opt_info (dump_file_info *dfi) const;

private:

  /* Dynamically registered dump files and switches.  */
  int m_next_dump;
  struct dump_file_info *m_extra_dump_files;
  size_t m_extra_dump_files_in_use;
  size_t m_extra_dump_files_alloced;

  /* Stored values from -fopt-info, for handling passes created after
     option-parsing (by backends and by plugins).  */
  optgroup_flags_t m_optgroup_flags;
  dump_flags_t m_optinfo_flags;
  char *m_optinfo_filename;

  /* Grant access to dump_enable_all.  */
  friend bool ::enable_rtl_dump_file (void);

  /* Grant access to opt_info_enable_passes.  */
  friend int ::opt_info_switch_p (const char *arg);

}; // class dump_manager

} // namespace gcc

#endif /* GCC_DUMPFILE_H */<|MERGE_RESOLUTION|>--- conflicted
+++ resolved
@@ -1,9 +1,5 @@
 /* Definitions for the shared dumpfile.
-<<<<<<< HEAD
-   Copyright (C) 2004-2019 Free Software Foundation, Inc.
-=======
    Copyright (C) 2004-2020 Free Software Foundation, Inc.
->>>>>>> 9e014010
 
 This file is part of GCC.
 
@@ -197,12 +193,9 @@
   /* Dumping for -fcompare-debug.  */
   TDF_COMPARE_DEBUG = (1 << 28),
 
-<<<<<<< HEAD
-=======
   /* For error.  */
   TDF_ERROR = (1 << 26),
 
->>>>>>> 9e014010
   /* All values.  */
   TDF_ALL_VALUES = (1 << 29) - 1
 };
@@ -374,14 +367,9 @@
 /* A class for identifying where in the compiler's own source
    (or a plugin) that a dump message is being emitted from.  */
 
-<<<<<<< HEAD
-struct dump_impl_location_t
-{
-=======
 class dump_impl_location_t
 {
 public:
->>>>>>> 9e014010
   dump_impl_location_t (
 #if __GNUC__ > 4 || (__GNUC__ == 4 && __GNUC_MINOR__ >= 8)
 			const char *file = __builtin_FILE (),
@@ -517,11 +505,8 @@
 extern int opt_info_switch_p (const char *);
 extern const char *dump_flag_name (int);
 extern const kv_pair<optgroup_flags_t> optgroup_options[];
-<<<<<<< HEAD
-=======
 extern dump_flags_t
 parse_dump_option (const char *, const char **);
->>>>>>> 9e014010
 
 /* Global variables used to communicate with passes.  */
 extern FILE *dump_file;
@@ -663,11 +648,7 @@
 /* In cfghooks.c  */
 extern void dump_bb (FILE *, basic_block, int, dump_flags_t);
 
-<<<<<<< HEAD
-struct opt_pass;
-=======
 class opt_pass;
->>>>>>> 9e014010
 
 namespace gcc {
 
