/* Implementation of commonly needed HSAIL related functions and methods.
<<<<<<< HEAD
   Copyright (C) 2013-2019 Free Software Foundation, Inc.
=======
   Copyright (C) 2013-2020 Free Software Foundation, Inc.
>>>>>>> 9e014010
   Contributed by Martin Jambor <mjambor@suse.cz> and
   Martin Liska <mliska@suse.cz>.

This file is part of GCC.

GCC is free software; you can redistribute it and/or modify
it under the terms of the GNU General Public License as published by
the Free Software Foundation; either version 3, or (at your option)
any later version.

GCC is distributed in the hope that it will be useful,
but WITHOUT ANY WARRANTY; without even the implied warranty of
MERCHANTABILITY or FITNESS FOR A PARTICULAR PURPOSE.  See the
GNU General Public License for more details.

You should have received a copy of the GNU General Public License
along with GCC; see the file COPYING3.  If not see
<http://www.gnu.org/licenses/>.  */

#include "config.h"
#include "system.h"
#include "coretypes.h"
#include "tm.h"
#include "is-a.h"
#include "hash-set.h"
#include "hash-map.h"
#include "vec.h"
#include "tree.h"
#include "dumpfile.h"
#include "gimple-pretty-print.h"
#include "diagnostic-core.h"
#include "alloc-pool.h"
#include "cgraph.h"
#include "print-tree.h"
#include "stringpool.h"
#include "symbol-summary.h"
#include "hsa-common.h"
#include "internal-fn.h"
#include "ctype.h"
#include "builtins.h"
#include "stringpool.h"
#include "attribs.h"

/* Structure containing intermediate HSA representation of the generated
   function.  */
class hsa_function_representation *hsa_cfun;

/* Element of the mapping vector between a host decl and an HSA kernel.  */

struct GTY(()) hsa_decl_kernel_map_element
{
  /* The decl of the host function.  */
  tree decl;
  /* Name of the HSA kernel in BRIG.  */
  char * GTY((skip)) name;
  /* Size of OMP data, if the kernel contains a kernel dispatch.  */
  unsigned omp_data_size;
  /* True if the function is gridified kernel.  */
  bool gridified_kernel_p;
};

/* Mapping between decls and corresponding HSA kernels in this compilation
   unit.  */

static GTY (()) vec<hsa_decl_kernel_map_element, va_gc>
  *hsa_decl_kernel_mapping;

/* Mapping between decls and corresponding HSA kernels
   called by the function.  */
hash_map <tree, vec <const char *> *> *hsa_decl_kernel_dependencies;

/* Hash function to lookup a symbol for a decl.  */
hash_table <hsa_noop_symbol_hasher> *hsa_global_variable_symbols;

/* HSA summaries.  */
hsa_summary_t *hsa_summaries = NULL;

/* HSA number of threads.  */
hsa_symbol *hsa_num_threads = NULL;

/* HSA function that cannot be expanded to HSAIL.  */
hash_set <tree> *hsa_failed_functions = NULL;

/* True if compilation unit-wide data are already allocated and initialized.  */
static bool compilation_unit_data_initialized;

/* Return true if FNDECL represents an HSA-callable function.  */

bool
hsa_callable_function_p (tree fndecl)
{
  return (lookup_attribute ("omp declare target", DECL_ATTRIBUTES (fndecl))
	  && !lookup_attribute ("oacc function", DECL_ATTRIBUTES (fndecl)));
}

/* Allocate HSA structures that are used when dealing with different
   functions.  */

void
hsa_init_compilation_unit_data (void)
{
  if (compilation_unit_data_initialized)
    return;

  compilation_unit_data_initialized = true;

  hsa_global_variable_symbols = new hash_table <hsa_noop_symbol_hasher> (8);
  hsa_failed_functions = new hash_set <tree> ();
  hsa_emitted_internal_decls = new hash_table <hsa_internal_fn_hasher> (2);
}

/* Free data structures that are used when dealing with different
   functions.  */

void
hsa_deinit_compilation_unit_data (void)
{
  gcc_assert (compilation_unit_data_initialized);

  delete hsa_failed_functions;
  delete hsa_emitted_internal_decls;

  for (hash_table <hsa_noop_symbol_hasher>::iterator it
       = hsa_global_variable_symbols->begin ();
       it != hsa_global_variable_symbols->end ();
       ++it)
    {
      hsa_symbol *sym = *it;
      delete sym;
    }

  delete hsa_global_variable_symbols;

  if (hsa_num_threads)
    {
      delete hsa_num_threads;
      hsa_num_threads = NULL;
    }

  compilation_unit_data_initialized = false;
}

/* Return true if we are generating large HSA machine model.  */

bool
hsa_machine_large_p (void)
{
  /* FIXME: I suppose this is technically wrong but should work for me now.  */
  return (GET_MODE_BITSIZE (Pmode) == 64);
}

/* Return the HSA profile we are using.  */

bool
hsa_full_profile_p (void)
{
  return true;
}

/* Return true if a register in operand number OPNUM of instruction
   is an output.  False if it is an input.  */

bool
hsa_insn_basic::op_output_p (unsigned opnum)
{
  switch (m_opcode)
    {
    case HSA_OPCODE_PHI:
    case BRIG_OPCODE_CBR:
    case BRIG_OPCODE_SBR:
    case BRIG_OPCODE_ST:
    case BRIG_OPCODE_SIGNALNORET:
    case BRIG_OPCODE_DEBUGTRAP:
      /* FIXME: There are probably missing cases here, double check.  */
      return false;
    case BRIG_OPCODE_EXPAND:
      /* Example: expand_v4_b32_b128 (dest0, dest1, dest2, dest3), src0.  */
      return opnum < operand_count () - 1;
    default:
     return opnum == 0;
    }
}

/* Return true if OPCODE is an floating-point bit instruction opcode.  */

bool
hsa_opcode_floating_bit_insn_p (BrigOpcode16_t opcode)
{
  switch (opcode)
    {
    case BRIG_OPCODE_NEG:
    case BRIG_OPCODE_ABS:
    case BRIG_OPCODE_CLASS:
    case BRIG_OPCODE_COPYSIGN:
      return true;
    default:
      return false;
    }
}

/* Return the number of destination operands for this INSN.  */

unsigned
hsa_insn_basic::input_count ()
{
  switch (m_opcode)
    {
      default:
	return 1;

      case BRIG_OPCODE_NOP:
	return 0;

      case BRIG_OPCODE_EXPAND:
	return 2;

      case BRIG_OPCODE_LD:
	/* ld_v[234] not yet handled.  */
	return 1;

      case BRIG_OPCODE_ST:
	return 0;

      case BRIG_OPCODE_ATOMICNORET:
	return 0;

      case BRIG_OPCODE_SIGNAL:
	return 1;

      case BRIG_OPCODE_SIGNALNORET:
	return 0;

      case BRIG_OPCODE_MEMFENCE:
	return 0;

      case BRIG_OPCODE_RDIMAGE:
      case BRIG_OPCODE_LDIMAGE:
      case BRIG_OPCODE_STIMAGE:
      case BRIG_OPCODE_QUERYIMAGE:
      case BRIG_OPCODE_QUERYSAMPLER:
	sorry ("HSA image ops not handled");
	return 0;

      case BRIG_OPCODE_CBR:
      case BRIG_OPCODE_BR:
	return 0;

      case BRIG_OPCODE_SBR:
	return 0; /* ??? */

      case BRIG_OPCODE_WAVEBARRIER:
	return 0; /* ??? */

      case BRIG_OPCODE_BARRIER:
      case BRIG_OPCODE_ARRIVEFBAR:
      case BRIG_OPCODE_INITFBAR:
      case BRIG_OPCODE_JOINFBAR:
      case BRIG_OPCODE_LEAVEFBAR:
      case BRIG_OPCODE_RELEASEFBAR:
      case BRIG_OPCODE_WAITFBAR:
	return 0;

      case BRIG_OPCODE_LDF:
	return 1;

      case BRIG_OPCODE_ACTIVELANECOUNT:
      case BRIG_OPCODE_ACTIVELANEID:
      case BRIG_OPCODE_ACTIVELANEMASK:
      case BRIG_OPCODE_ACTIVELANEPERMUTE:
	return 1; /* ??? */

      case BRIG_OPCODE_CALL:
      case BRIG_OPCODE_SCALL:
      case BRIG_OPCODE_ICALL:
	return 0;

      case BRIG_OPCODE_RET:
	return 0;

      case BRIG_OPCODE_ALLOCA:
	return 1;

      case BRIG_OPCODE_CLEARDETECTEXCEPT:
	return 0;

      case BRIG_OPCODE_SETDETECTEXCEPT:
	return 0;

      case BRIG_OPCODE_PACKETCOMPLETIONSIG:
      case BRIG_OPCODE_PACKETID:
      case BRIG_OPCODE_CASQUEUEWRITEINDEX:
      case BRIG_OPCODE_LDQUEUEREADINDEX:
      case BRIG_OPCODE_LDQUEUEWRITEINDEX:
      case BRIG_OPCODE_STQUEUEREADINDEX:
      case BRIG_OPCODE_STQUEUEWRITEINDEX:
	return 1; /* ??? */

      case BRIG_OPCODE_ADDQUEUEWRITEINDEX:
	return 1;

      case BRIG_OPCODE_DEBUGTRAP:
	return 0;

      case BRIG_OPCODE_GROUPBASEPTR:
      case BRIG_OPCODE_KERNARGBASEPTR:
	return 1; /* ??? */

      case HSA_OPCODE_ARG_BLOCK:
	return 0;

      case BRIG_KIND_DIRECTIVE_COMMENT:
	return 0;
    }
}

/* Return the number of source operands for this INSN.  */

unsigned
hsa_insn_basic::num_used_ops ()
{
  gcc_checking_assert (input_count () <= operand_count ());

  return operand_count () - input_count ();
}

/* Set alignment to VALUE.  */

void
hsa_insn_mem::set_align (BrigAlignment8_t value)
{
  /* TODO: Perhaps remove this dump later on:  */
  if (dump_file && (dump_flags & TDF_DETAILS) && value < m_align)
    {
      fprintf (dump_file, "Decreasing alignment to %u in instruction ", value);
      dump_hsa_insn (dump_file, this);
    }
  m_align = value;
}

/* Return size of HSA type T in bits.  */

unsigned
hsa_type_bit_size (BrigType16_t t)
{
  switch (t)
    {
    case BRIG_TYPE_B1:
      return 1;

    case BRIG_TYPE_U8:
    case BRIG_TYPE_S8:
    case BRIG_TYPE_B8:
      return 8;

    case BRIG_TYPE_U16:
    case BRIG_TYPE_S16:
    case BRIG_TYPE_B16:
    case BRIG_TYPE_F16:
      return 16;

    case BRIG_TYPE_U32:
    case BRIG_TYPE_S32:
    case BRIG_TYPE_B32:
    case BRIG_TYPE_F32:
    case BRIG_TYPE_U8X4:
    case BRIG_TYPE_U16X2:
    case BRIG_TYPE_S8X4:
    case BRIG_TYPE_S16X2:
    case BRIG_TYPE_F16X2:
      return 32;

    case BRIG_TYPE_U64:
    case BRIG_TYPE_S64:
    case BRIG_TYPE_F64:
    case BRIG_TYPE_B64:
    case BRIG_TYPE_U8X8:
    case BRIG_TYPE_U16X4:
    case BRIG_TYPE_U32X2:
    case BRIG_TYPE_S8X8:
    case BRIG_TYPE_S16X4:
    case BRIG_TYPE_S32X2:
    case BRIG_TYPE_F16X4:
    case BRIG_TYPE_F32X2:

      return 64;

    case BRIG_TYPE_B128:
    case BRIG_TYPE_U8X16:
    case BRIG_TYPE_U16X8:
    case BRIG_TYPE_U32X4:
    case BRIG_TYPE_U64X2:
    case BRIG_TYPE_S8X16:
    case BRIG_TYPE_S16X8:
    case BRIG_TYPE_S32X4:
    case BRIG_TYPE_S64X2:
    case BRIG_TYPE_F16X8:
    case BRIG_TYPE_F32X4:
    case BRIG_TYPE_F64X2:
      return 128;

    default:
      gcc_assert (hsa_seen_error ());
      return t;
    }
}

/* Return BRIG bit-type with BITSIZE length.  */

BrigType16_t
hsa_bittype_for_bitsize (unsigned bitsize)
{
  switch (bitsize)
    {
    case 1:
      return BRIG_TYPE_B1;
    case 8:
      return BRIG_TYPE_B8;
    case 16:
      return BRIG_TYPE_B16;
    case 32:
      return BRIG_TYPE_B32;
    case 64:
      return BRIG_TYPE_B64;
    case 128:
      return BRIG_TYPE_B128;
    default:
      gcc_unreachable ();
    }
}

/* Return BRIG unsigned int type with BITSIZE length.  */

BrigType16_t
hsa_uint_for_bitsize (unsigned bitsize)
{
  switch (bitsize)
    {
    case 8:
      return BRIG_TYPE_U8;
    case 16:
      return BRIG_TYPE_U16;
    case 32:
      return BRIG_TYPE_U32;
    case 64:
      return BRIG_TYPE_U64;
    default:
      gcc_unreachable ();
    }
}

/* Return BRIG float type with BITSIZE length.  */

BrigType16_t
hsa_float_for_bitsize (unsigned bitsize)
{
  switch (bitsize)
    {
    case 16:
      return BRIG_TYPE_F16;
    case 32:
      return BRIG_TYPE_F32;
    case 64:
      return BRIG_TYPE_F64;
    default:
      gcc_unreachable ();
    }
}

/* Return HSA bit-type with the same size as the type T.  */

BrigType16_t
hsa_bittype_for_type (BrigType16_t t)
{
  return hsa_bittype_for_bitsize (hsa_type_bit_size (t));
}

/* Return HSA unsigned integer type with the same size as the type T.  */

BrigType16_t
hsa_unsigned_type_for_type (BrigType16_t t)
{
  return hsa_uint_for_bitsize (hsa_type_bit_size (t));
}

/* Return true if TYPE is a packed HSA type.  */

bool
hsa_type_packed_p (BrigType16_t type)
{
  return (type & BRIG_TYPE_PACK_MASK) != BRIG_TYPE_PACK_NONE;
}

/* Return true if and only if TYPE is a floating point number type.  */

bool
hsa_type_float_p (BrigType16_t type)
{
  switch (type & BRIG_TYPE_BASE_MASK)
    {
    case BRIG_TYPE_F16:
    case BRIG_TYPE_F32:
    case BRIG_TYPE_F64:
      return true;
    default:
      return false;
    }
}

/* Return true if and only if TYPE is an integer number type.  */

bool
hsa_type_integer_p (BrigType16_t type)
{
  switch (type & BRIG_TYPE_BASE_MASK)
    {
    case BRIG_TYPE_U8:
    case BRIG_TYPE_U16:
    case BRIG_TYPE_U32:
    case BRIG_TYPE_U64:
    case BRIG_TYPE_S8:
    case BRIG_TYPE_S16:
    case BRIG_TYPE_S32:
    case BRIG_TYPE_S64:
      return true;
    default:
      return false;
    }
}

/* Return true if and only if TYPE is an bit-type.  */

bool
hsa_btype_p (BrigType16_t type)
{
  switch (type & BRIG_TYPE_BASE_MASK)
    {
    case BRIG_TYPE_B8:
    case BRIG_TYPE_B16:
    case BRIG_TYPE_B32:
    case BRIG_TYPE_B64:
    case BRIG_TYPE_B128:
      return true;
    default:
      return false;
    }
}


/* Return HSA alignment encoding alignment to N bits.  */

BrigAlignment8_t
hsa_alignment_encoding (unsigned n)
{
  gcc_assert (n >= 8 && !(n & (n - 1)));
  if (n >= 256)
    return BRIG_ALIGNMENT_32;

  switch (n)
    {
    case 8:
      return BRIG_ALIGNMENT_1;
    case 16:
      return BRIG_ALIGNMENT_2;
    case 32:
      return BRIG_ALIGNMENT_4;
    case 64:
      return BRIG_ALIGNMENT_8;
    case 128:
      return BRIG_ALIGNMENT_16;
    default:
      gcc_unreachable ();
    }
}

/* Return HSA alignment encoding alignment of T got
   by get_object_alignment.  */

BrigAlignment8_t
hsa_object_alignment (tree t)
{
  return hsa_alignment_encoding (get_object_alignment (t));
}

/* Return byte alignment for given BrigAlignment8_t value.  */

unsigned
hsa_byte_alignment (BrigAlignment8_t alignment)
{
  gcc_assert (alignment != BRIG_ALIGNMENT_NONE);

  return 1 << (alignment - 1);
}

/* Return natural alignment of HSA TYPE.  */

BrigAlignment8_t
hsa_natural_alignment (BrigType16_t type)
{
  return hsa_alignment_encoding (hsa_type_bit_size (type & ~BRIG_TYPE_ARRAY));
}

/* Call the correct destructor of a HSA instruction.  */

void
hsa_destroy_insn (hsa_insn_basic *insn)
{
  if (hsa_insn_phi *phi = dyn_cast <hsa_insn_phi *> (insn))
    phi->~hsa_insn_phi ();
  else if (hsa_insn_cbr *br = dyn_cast <hsa_insn_cbr *> (insn))
    br->~hsa_insn_cbr ();
  else if (hsa_insn_cmp *cmp = dyn_cast <hsa_insn_cmp *> (insn))
    cmp->~hsa_insn_cmp ();
  else if (hsa_insn_mem *mem = dyn_cast <hsa_insn_mem *> (insn))
    mem->~hsa_insn_mem ();
  else if (hsa_insn_atomic *atomic = dyn_cast <hsa_insn_atomic *> (insn))
    atomic->~hsa_insn_atomic ();
  else if (hsa_insn_seg *seg = dyn_cast <hsa_insn_seg *> (insn))
    seg->~hsa_insn_seg ();
  else if (hsa_insn_call *call = dyn_cast <hsa_insn_call *> (insn))
    call->~hsa_insn_call ();
  else if (hsa_insn_arg_block *block = dyn_cast <hsa_insn_arg_block *> (insn))
    block->~hsa_insn_arg_block ();
  else if (hsa_insn_sbr *sbr = dyn_cast <hsa_insn_sbr *> (insn))
    sbr->~hsa_insn_sbr ();
  else if (hsa_insn_br *br = dyn_cast <hsa_insn_br *> (insn))
    br->~hsa_insn_br ();
  else if (hsa_insn_comment *comment = dyn_cast <hsa_insn_comment *> (insn))
    comment->~hsa_insn_comment ();
  else
    insn->~hsa_insn_basic ();
}

/* Call the correct destructor of a HSA operand.  */

void
hsa_destroy_operand (hsa_op_base *op)
{
  if (hsa_op_code_list *list = dyn_cast <hsa_op_code_list *> (op))
    list->~hsa_op_code_list ();
  else if (hsa_op_operand_list *list = dyn_cast <hsa_op_operand_list *> (op))
    list->~hsa_op_operand_list ();
  else if (hsa_op_reg *reg = dyn_cast <hsa_op_reg *> (op))
    reg->~hsa_op_reg ();
  else if (hsa_op_immed *immed = dyn_cast <hsa_op_immed *> (op))
    immed->~hsa_op_immed ();
  else
    op->~hsa_op_base ();
}

/* Create a mapping between the original function DECL and kernel name NAME.  */

void
hsa_add_kern_decl_mapping (tree decl, char *name, unsigned omp_data_size,
			   bool gridified_kernel_p)
{
  hsa_decl_kernel_map_element dkm;
  dkm.decl = decl;
  dkm.name = name;
  dkm.omp_data_size = omp_data_size;
  dkm.gridified_kernel_p = gridified_kernel_p;
  vec_safe_push (hsa_decl_kernel_mapping, dkm);
}

/* Return the number of kernel decl name mappings.  */

unsigned
hsa_get_number_decl_kernel_mappings (void)
{
  return vec_safe_length (hsa_decl_kernel_mapping);
}

/* Return the decl in the Ith kernel decl name mapping.  */

tree
hsa_get_decl_kernel_mapping_decl (unsigned i)
{
  return (*hsa_decl_kernel_mapping)[i].decl;
}

/* Return the name in the Ith kernel decl name mapping.  */

char *
hsa_get_decl_kernel_mapping_name (unsigned i)
{
  return (*hsa_decl_kernel_mapping)[i].name;
}

/* Return maximum OMP size for kernel decl name mapping.  */

unsigned
hsa_get_decl_kernel_mapping_omp_size (unsigned i)
{
  return (*hsa_decl_kernel_mapping)[i].omp_data_size;
}

/* Return if the function is gridified kernel in decl name mapping.  */

bool
hsa_get_decl_kernel_mapping_gridified (unsigned i)
{
  return (*hsa_decl_kernel_mapping)[i].gridified_kernel_p;
}

/* Free the mapping between original decls and kernel names.  */

void
hsa_free_decl_kernel_mapping (void)
{
  if (hsa_decl_kernel_mapping == NULL)
    return;

  for (unsigned i = 0; i < hsa_decl_kernel_mapping->length (); ++i)
    free ((*hsa_decl_kernel_mapping)[i].name);
  ggc_free (hsa_decl_kernel_mapping);
}

/* Add new kernel dependency.  */

void
hsa_add_kernel_dependency (tree caller, const char *called_function)
{
  if (hsa_decl_kernel_dependencies == NULL)
    hsa_decl_kernel_dependencies = new hash_map<tree, vec<const char *> *> ();

  vec <const char *> *s = NULL;
  vec <const char *> **slot = hsa_decl_kernel_dependencies->get (caller);
  if (slot == NULL)
    {
      s = new vec <const char *> ();
      hsa_decl_kernel_dependencies->put (caller, s);
    }
  else
    s = *slot;

  s->safe_push (called_function);
}

/* Expansion to HSA needs a few gc roots to hold types, constructors etc.  In
   order to minimize the number of GTY roots, we'll root them all in the
   following array.  The individual elements should only be accessed by the
   very simple getters (of a pointer-to-tree) below.  */

static GTY(()) tree hsa_tree_gt_roots[3];

tree *
hsa_get_ctor_statements (void)
{
  return &hsa_tree_gt_roots[0];
}

tree *
hsa_get_dtor_statements (void)
{
  return &hsa_tree_gt_roots[1];
}

tree *
hsa_get_kernel_dispatch_type (void)
{
  return &hsa_tree_gt_roots[2];
}

/* Modify the name P in-place so that it is a valid HSA identifier.  */

void
hsa_sanitize_name (char *p)
{
  for (; *p; p++)
    if (*p == '.' || *p == '-')
      *p = '_';
}

/* Clone the name P, set trailing ampersand and sanitize the name.  */

char *
hsa_brig_function_name (const char *p)
{
  unsigned len = strlen (p);
  char *buf = XNEWVEC (char, len + 2);

  buf[0] = '&';
  buf[len + 1] = '\0';
  memcpy (buf + 1, p, len);

  hsa_sanitize_name (buf);
  return buf;
}

/* Add a flatten attribute and disable vectorization for gpu implementation
   function decl GDECL.  */

void hsa_summary_t::process_gpu_implementation_attributes (tree gdecl)
{
  DECL_ATTRIBUTES (gdecl)
    = tree_cons (get_identifier ("flatten"), NULL_TREE,
		 DECL_ATTRIBUTES (gdecl));

  tree fn_opts = DECL_FUNCTION_SPECIFIC_OPTIMIZATION (gdecl);
  if (fn_opts == NULL_TREE)
    fn_opts = optimization_default_node;
  fn_opts = copy_node (fn_opts);
  TREE_OPTIMIZATION (fn_opts)->x_flag_tree_loop_vectorize = false;
  TREE_OPTIMIZATION (fn_opts)->x_flag_tree_slp_vectorize = false;
  DECL_FUNCTION_SPECIFIC_OPTIMIZATION (gdecl) = fn_opts;
}

void
hsa_summary_t::link_functions (cgraph_node *gpu, cgraph_node *host,
			       hsa_function_kind kind, bool gridified_kernel_p)
{
  hsa_function_summary *gpu_summary = get_create (gpu);
  hsa_function_summary *host_summary = get_create (host);

  gpu_summary->m_kind = kind;
  host_summary->m_kind = kind;

  gpu_summary->m_gpu_implementation_p = true;
  host_summary->m_gpu_implementation_p = false;

  gpu_summary->m_gridified_kernel_p = gridified_kernel_p;
  host_summary->m_gridified_kernel_p = gridified_kernel_p;

  gpu_summary->m_bound_function = host;
  host_summary->m_bound_function = gpu;

  process_gpu_implementation_attributes (gpu->decl);

  /* Create reference between a kernel and a corresponding host implementation
     to quarantee LTO streaming to a same LTRANS.  */
  if (kind == HSA_KERNEL)
    gpu->create_reference (host, IPA_REF_ADDR);
}

/* Add a HOST function to HSA summaries.  */

void
hsa_register_kernel (cgraph_node *host)
{
  if (hsa_summaries == NULL)
    hsa_summaries = new hsa_summary_t (symtab);
  hsa_function_summary *s = hsa_summaries->get_create (host);
  s->m_kind = HSA_KERNEL;
}

/* Add a pair of functions to HSA summaries.  GPU is an HSA implementation of
   a HOST function.  */

void
hsa_register_kernel (cgraph_node *gpu, cgraph_node *host)
{
  if (hsa_summaries == NULL)
    hsa_summaries = new hsa_summary_t (symtab);
  hsa_summaries->link_functions (gpu, host, HSA_KERNEL, true);
}

/* Return true if expansion of the current HSA function has already failed.  */

bool
hsa_seen_error (void)
{
  return hsa_cfun->m_seen_error;
}

/* Mark current HSA function as failed.  */

void
hsa_fail_cfun (void)
{
  hsa_failed_functions->add (hsa_cfun->m_decl);
  hsa_cfun->m_seen_error = true;
}

char *
hsa_internal_fn::name ()
{
  char *name = xstrdup (internal_fn_name (m_fn));
  for (char *ptr = name; *ptr; ptr++)
    *ptr = TOLOWER (*ptr);

  const char *suffix = NULL;
  if (m_type_bit_size == 32)
    suffix = "f";

  if (suffix)
    {
      char *name2 = concat (name, suffix, NULL);
      free (name);
      name = name2;
    }

  hsa_sanitize_name (name);
  return name;
}

unsigned
hsa_internal_fn::get_arity ()
{
  switch (m_fn)
    {
    case IFN_ACOS:
    case IFN_ASIN:
    case IFN_ATAN:
    case IFN_COS:
    case IFN_EXP:
    case IFN_EXP10:
    case IFN_EXP2:
    case IFN_EXPM1:
    case IFN_LOG:
    case IFN_LOG10:
    case IFN_LOG1P:
    case IFN_LOG2:
    case IFN_LOGB:
    case IFN_SIGNIFICAND:
    case IFN_SIN:
    case IFN_SQRT:
    case IFN_TAN:
    case IFN_CEIL:
    case IFN_FLOOR:
    case IFN_NEARBYINT:
    case IFN_RINT:
    case IFN_ROUND:
    case IFN_TRUNC:
      return 1;
    case IFN_ATAN2:
    case IFN_COPYSIGN:
    case IFN_FMOD:
    case IFN_POW:
    case IFN_REMAINDER:
    case IFN_SCALB:
    case IFN_LDEXP:
      return 2;
    case IFN_CLRSB:
    case IFN_CLZ:
    case IFN_CTZ:
    case IFN_FFS:
    case IFN_PARITY:
    case IFN_POPCOUNT:
    default:
      /* As we produce sorry message for unknown internal functions,
	 reaching this label is definitely a bug.  */
      gcc_unreachable ();
    }
}

BrigType16_t
hsa_internal_fn::get_argument_type (int n)
{
  switch (m_fn)
    {
    case IFN_ACOS:
    case IFN_ASIN:
    case IFN_ATAN:
    case IFN_COS:
    case IFN_EXP:
    case IFN_EXP10:
    case IFN_EXP2:
    case IFN_EXPM1:
    case IFN_LOG:
    case IFN_LOG10:
    case IFN_LOG1P:
    case IFN_LOG2:
    case IFN_LOGB:
    case IFN_SIGNIFICAND:
    case IFN_SIN:
    case IFN_SQRT:
    case IFN_TAN:
    case IFN_CEIL:
    case IFN_FLOOR:
    case IFN_NEARBYINT:
    case IFN_RINT:
    case IFN_ROUND:
    case IFN_TRUNC:
    case IFN_ATAN2:
    case IFN_COPYSIGN:
    case IFN_FMOD:
    case IFN_POW:
    case IFN_REMAINDER:
    case IFN_SCALB:
      return hsa_float_for_bitsize (m_type_bit_size);
    case IFN_LDEXP:
      {
	if (n == -1 || n == 0)
	  return hsa_float_for_bitsize (m_type_bit_size);
	else
	  return BRIG_TYPE_S32;
      }
    default:
      /* As we produce sorry message for unknown internal functions,
	 reaching this label is definitely a bug.  */
      gcc_unreachable ();
    }
}

#include "gt-hsa-common.h"<|MERGE_RESOLUTION|>--- conflicted
+++ resolved
@@ -1,9 +1,5 @@
 /* Implementation of commonly needed HSAIL related functions and methods.
-<<<<<<< HEAD
-   Copyright (C) 2013-2019 Free Software Foundation, Inc.
-=======
    Copyright (C) 2013-2020 Free Software Foundation, Inc.
->>>>>>> 9e014010
    Contributed by Martin Jambor <mjambor@suse.cz> and
    Martin Liska <mliska@suse.cz>.
 
