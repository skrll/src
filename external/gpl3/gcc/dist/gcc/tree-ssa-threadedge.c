--- conflicted
+++ resolved
@@ -1,9 +1,5 @@
 /* SSA Jump Threading
-<<<<<<< HEAD
-   Copyright (C) 2005-2019 Free Software Foundation, Inc.
-=======
    Copyright (C) 2005-2020 Free Software Foundation, Inc.
->>>>>>> 9e014010
    Contributed by Jeff Law  <law@redhat.com>
 
 This file is part of GCC.
@@ -168,13 +164,8 @@
 	  /* Get an empty new VR we can pass to update_value_range and save
 	     away in the VR stack.  */
 	  vr_values *vr_values = evrp_range_analyzer->get_vr_values ();
-<<<<<<< HEAD
-	  value_range *new_vr = vr_values->allocate_value_range ();
-	  new (new_vr) value_range ();
-=======
 	  value_range_equiv *new_vr = vr_values->allocate_value_range_equiv ();
 	  new (new_vr) value_range_equiv ();
->>>>>>> 9e014010
 
 	  /* There are three cases to consider:
 
@@ -191,11 +182,7 @@
 	  else if (TREE_CODE (src) == INTEGER_CST)
 	    new_vr->set (src);
 	  else
-<<<<<<< HEAD
-	    new_vr->set_varying ();
-=======
 	    new_vr->set_varying (TREE_TYPE (src));
->>>>>>> 9e014010
 
 	  /* This is a temporary range for DST, so push it.  */
 	  evrp_range_analyzer->push_value_range (dst, new_vr);
