--- conflicted
+++ resolved
@@ -1,9 +1,5 @@
 /* Data and functions related to line maps and input files.
-<<<<<<< HEAD
-   Copyright (C) 2004-2019 Free Software Foundation, Inc.
-=======
    Copyright (C) 2004-2020 Free Software Foundation, Inc.
->>>>>>> 9e014010
 
 This file is part of GCC.
 
@@ -912,8 +908,6 @@
   return COMBINE_LOCATION_DATA (line_table, pure_loc, src_range, NULL);
 }
 
-<<<<<<< HEAD
-=======
 /* An expanded_location stores the column in byte units.  This function
    converts that column to display units.  That requires reading the associated
    source line in order to calculate the display width.  If that cannot be done
@@ -930,7 +924,6 @@
 					    exploc.column);
 }
 
->>>>>>> 9e014010
 /* Dump statistics to stderr about the memory usage of the line_table
    set of line maps.  This also displays some statistics about macro
    expansion.  */
@@ -1003,11 +996,7 @@
 /* Get location one beyond the final location in ordinary map IDX.  */
 
 static location_t
-<<<<<<< HEAD
-get_end_location (struct line_maps *set, unsigned int idx)
-=======
 get_end_location (class line_maps *set, unsigned int idx)
->>>>>>> 9e014010
 {
   if (idx == LINEMAPS_ORDINARY_USED (set) - 1)
     return set->highest_location;
@@ -1472,11 +1461,8 @@
       size_t literal_length = finish.column - start.column + 1;
 
       /* Ensure that we don't crash if we got the wrong location.  */
-<<<<<<< HEAD
-=======
       if (start.column < 1)
 	return "zero start column";
->>>>>>> 9e014010
       if (line.length () < (start.column - 1 + literal_length))
 	return "line is not wide enough";
 
