/* Vectorizer
<<<<<<< HEAD
   Copyright (C) 2003-2019 Free Software Foundation, Inc.
=======
   Copyright (C) 2003-2020 Free Software Foundation, Inc.
>>>>>>> e2aa5677
   Contributed by Dorit Naishlos <dorit@il.ibm.com>

This file is part of GCC.

GCC is free software; you can redistribute it and/or modify it under
the terms of the GNU General Public License as published by the Free
Software Foundation; either version 3, or (at your option) any later
version.

GCC is distributed in the hope that it will be useful, but WITHOUT ANY
WARRANTY; without even the implied warranty of MERCHANTABILITY or
FITNESS FOR A PARTICULAR PURPOSE.  See the GNU General Public License
for more details.

You should have received a copy of the GNU General Public License
along with GCC; see the file COPYING3.  If not see
<http://www.gnu.org/licenses/>.  */

/* Loop and basic block vectorizer.

  This file contains drivers for the three vectorizers:
  (1) loop vectorizer (inter-iteration parallelism),
  (2) loop-aware SLP (intra-iteration parallelism) (invoked by the loop
      vectorizer)
  (3) BB vectorizer (out-of-loops), aka SLP

  The rest of the vectorizer's code is organized as follows:
  - tree-vect-loop.c - loop specific parts such as reductions, etc. These are
    used by drivers (1) and (2).
  - tree-vect-loop-manip.c - vectorizer's loop control-flow utilities, used by
    drivers (1) and (2).
  - tree-vect-slp.c - BB vectorization specific analysis and transformation,
    used by drivers (2) and (3).
  - tree-vect-stmts.c - statements analysis and transformation (used by all).
  - tree-vect-data-refs.c - vectorizer specific data-refs analysis and
    manipulations (used by all).
  - tree-vect-patterns.c - vectorizable code patterns detector (used by all)

  Here's a poor attempt at illustrating that:

     tree-vectorizer.c:
     loop_vect()  loop_aware_slp()  slp_vect()
          |        /           \          /
          |       /             \        /
          tree-vect-loop.c  tree-vect-slp.c
                | \      \  /      /   |
                |  \      \/      /    |
                |   \     /\     /     |
                |    \   /  \   /      |
         tree-vect-stmts.c  tree-vect-data-refs.c
                       \      /
                    tree-vect-patterns.c
*/

#include "config.h"
#include "system.h"
#include "coretypes.h"
#include "backend.h"
#include "tree.h"
#include "gimple.h"
#include "predict.h"
#include "tree-pass.h"
#include "ssa.h"
#include "cgraph.h"
#include "fold-const.h"
#include "stor-layout.h"
#include "gimple-iterator.h"
#include "gimple-walk.h"
#include "tree-ssa-loop-manip.h"
#include "tree-ssa-loop-niter.h"
#include "tree-cfg.h"
#include "cfgloop.h"
#include "tree-vectorizer.h"
#include "tree-ssa-propagate.h"
#include "dbgcnt.h"
#include "tree-scalar-evolution.h"
#include "stringpool.h"
#include "attribs.h"
#include "gimple-pretty-print.h"
#include "opt-problem.h"
#include "internal-fn.h"


/* Loop or bb location, with hotness information.  */
dump_user_location_t vect_location;

/* auto_purge_vect_location's dtor: reset the vect_location
   global, to avoid stale location_t values that could reference
   GC-ed blocks.  */

auto_purge_vect_location::~auto_purge_vect_location ()
{
  vect_location = dump_user_location_t ();
}

/* Dump a cost entry according to args to F.  */

void
dump_stmt_cost (FILE *f, void *data, int count, enum vect_cost_for_stmt kind,
		stmt_vec_info stmt_info, int misalign, unsigned cost,
		enum vect_cost_model_location where)
{
  fprintf (f, "%p ", data);
  if (stmt_info)
    {
      print_gimple_expr (f, STMT_VINFO_STMT (stmt_info), 0, TDF_SLIM);
      fprintf (f, " ");
    }
  else
    fprintf (f, "<unknown> ");
  fprintf (f, "%d times ", count);
  const char *ks = "unknown";
  switch (kind)
    {
    case scalar_stmt:
      ks = "scalar_stmt";
      break;
    case scalar_load:
      ks = "scalar_load";
      break;
    case scalar_store:
      ks = "scalar_store";
      break;
    case vector_stmt:
      ks = "vector_stmt";
      break;
    case vector_load:
      ks = "vector_load";
      break;
    case vector_gather_load:
      ks = "vector_gather_load";
      break;
    case unaligned_load:
      ks = "unaligned_load";
      break;
    case unaligned_store:
      ks = "unaligned_store";
      break;
    case vector_store:
      ks = "vector_store";
      break;
    case vector_scatter_store:
      ks = "vector_scatter_store";
      break;
    case vec_to_scalar:
      ks = "vec_to_scalar";
      break;
    case scalar_to_vec:
      ks = "scalar_to_vec";
      break;
    case cond_branch_not_taken:
      ks = "cond_branch_not_taken";
      break;
    case cond_branch_taken:
      ks = "cond_branch_taken";
      break;
    case vec_perm:
      ks = "vec_perm";
      break;
    case vec_promote_demote:
      ks = "vec_promote_demote";
      break;
    case vec_construct:
      ks = "vec_construct";
      break;
    }
  fprintf (f, "%s ", ks);
  if (kind == unaligned_load || kind == unaligned_store)
    fprintf (f, "(misalign %d) ", misalign);
  fprintf (f, "costs %u ", cost);
  const char *ws = "unknown";
  switch (where)
    {
    case vect_prologue:
      ws = "prologue";
      break;
    case vect_body:
      ws = "body";
      break;
    case vect_epilogue:
      ws = "epilogue";
      break;
    }
  fprintf (f, "in %s\n", ws);
}

/* For mapping simduid to vectorization factor.  */

class simduid_to_vf : public free_ptr_hash<simduid_to_vf>
{
public:
  unsigned int simduid;
  poly_uint64 vf;

  /* hash_table support.  */
  static inline hashval_t hash (const simduid_to_vf *);
  static inline int equal (const simduid_to_vf *, const simduid_to_vf *);
};

inline hashval_t
simduid_to_vf::hash (const simduid_to_vf *p)
{
  return p->simduid;
}

inline int
simduid_to_vf::equal (const simduid_to_vf *p1, const simduid_to_vf *p2)
{
  return p1->simduid == p2->simduid;
}

/* This hash maps the OMP simd array to the corresponding simduid used
   to index into it.  Like thus,

        _7 = GOMP_SIMD_LANE (simduid.0)
        ...
        ...
        D.1737[_7] = stuff;


   This hash maps from the OMP simd array (D.1737[]) to DECL_UID of
   simduid.0.  */

struct simd_array_to_simduid : free_ptr_hash<simd_array_to_simduid>
{
  tree decl;
  unsigned int simduid;

  /* hash_table support.  */
  static inline hashval_t hash (const simd_array_to_simduid *);
  static inline int equal (const simd_array_to_simduid *,
			   const simd_array_to_simduid *);
};

inline hashval_t
simd_array_to_simduid::hash (const simd_array_to_simduid *p)
{
  return DECL_UID (p->decl);
}

inline int
simd_array_to_simduid::equal (const simd_array_to_simduid *p1,
			      const simd_array_to_simduid *p2)
{
  return p1->decl == p2->decl;
}

/* Fold IFN_GOMP_SIMD_LANE, IFN_GOMP_SIMD_VF, IFN_GOMP_SIMD_LAST_LANE,
   into their corresponding constants and remove
   IFN_GOMP_SIMD_ORDERED_{START,END}.  */

static void
adjust_simduid_builtins (hash_table<simduid_to_vf> *htab)
{
  basic_block bb;

  FOR_EACH_BB_FN (bb, cfun)
    {
      gimple_stmt_iterator i;

      for (i = gsi_start_bb (bb); !gsi_end_p (i); )
	{
	  poly_uint64 vf = 1;
	  enum internal_fn ifn;
	  gimple *stmt = gsi_stmt (i);
	  tree t;
	  if (!is_gimple_call (stmt)
	      || !gimple_call_internal_p (stmt))
	    {
	      gsi_next (&i);
	      continue;
	    }
	  ifn = gimple_call_internal_fn (stmt);
	  switch (ifn)
	    {
	    case IFN_GOMP_SIMD_LANE:
	    case IFN_GOMP_SIMD_VF:
	    case IFN_GOMP_SIMD_LAST_LANE:
	      break;
	    case IFN_GOMP_SIMD_ORDERED_START:
	    case IFN_GOMP_SIMD_ORDERED_END:
	      if (integer_onep (gimple_call_arg (stmt, 0)))
		{
		  enum built_in_function bcode
		    = (ifn == IFN_GOMP_SIMD_ORDERED_START
		       ? BUILT_IN_GOMP_ORDERED_START
		       : BUILT_IN_GOMP_ORDERED_END);
		  gimple *g
		    = gimple_build_call (builtin_decl_explicit (bcode), 0);
		  gimple_move_vops (g, stmt);
		  gsi_replace (&i, g, true);
		  continue;
		}
	      gsi_remove (&i, true);
	      unlink_stmt_vdef (stmt);
	      continue;
	    default:
	      gsi_next (&i);
	      continue;
	    }
	  tree arg = gimple_call_arg (stmt, 0);
	  gcc_assert (arg != NULL_TREE);
	  gcc_assert (TREE_CODE (arg) == SSA_NAME);
	  simduid_to_vf *p = NULL, data;
	  data.simduid = DECL_UID (SSA_NAME_VAR (arg));
	  /* Need to nullify loop safelen field since it's value is not
	     valid after transformation.  */
	  if (bb->loop_father && bb->loop_father->safelen > 0)
	    bb->loop_father->safelen = 0;
	  if (htab)
	    {
	      p = htab->find (&data);
	      if (p)
		vf = p->vf;
	    }
	  switch (ifn)
	    {
	    case IFN_GOMP_SIMD_VF:
	      t = build_int_cst (unsigned_type_node, vf);
	      break;
	    case IFN_GOMP_SIMD_LANE:
	      t = build_int_cst (unsigned_type_node, 0);
	      break;
	    case IFN_GOMP_SIMD_LAST_LANE:
	      t = gimple_call_arg (stmt, 1);
	      break;
	    default:
	      gcc_unreachable ();
	    }
	  tree lhs = gimple_call_lhs (stmt);
	  if (lhs)
	    replace_uses_by (lhs, t);
	  release_defs (stmt);
	  gsi_remove (&i, true);
	}
    }
}

/* Helper structure for note_simd_array_uses.  */

struct note_simd_array_uses_struct
{
  hash_table<simd_array_to_simduid> **htab;
  unsigned int simduid;
};

/* Callback for note_simd_array_uses, called through walk_gimple_op.  */

static tree
note_simd_array_uses_cb (tree *tp, int *walk_subtrees, void *data)
{
  struct walk_stmt_info *wi = (struct walk_stmt_info *) data;
  struct note_simd_array_uses_struct *ns
    = (struct note_simd_array_uses_struct *) wi->info;

  if (TYPE_P (*tp))
    *walk_subtrees = 0;
  else if (VAR_P (*tp)
	   && lookup_attribute ("omp simd array", DECL_ATTRIBUTES (*tp))
	   && DECL_CONTEXT (*tp) == current_function_decl)
    {
      simd_array_to_simduid data;
      if (!*ns->htab)
	*ns->htab = new hash_table<simd_array_to_simduid> (15);
      data.decl = *tp;
      data.simduid = ns->simduid;
      simd_array_to_simduid **slot = (*ns->htab)->find_slot (&data, INSERT);
      if (*slot == NULL)
	{
	  simd_array_to_simduid *p = XNEW (simd_array_to_simduid);
	  *p = data;
	  *slot = p;
	}
      else if ((*slot)->simduid != ns->simduid)
	(*slot)->simduid = -1U;
      *walk_subtrees = 0;
    }
  return NULL_TREE;
}

/* Find "omp simd array" temporaries and map them to corresponding
   simduid.  */

static void
note_simd_array_uses (hash_table<simd_array_to_simduid> **htab)
{
  basic_block bb;
  gimple_stmt_iterator gsi;
  struct walk_stmt_info wi;
  struct note_simd_array_uses_struct ns;

  memset (&wi, 0, sizeof (wi));
  wi.info = &ns;
  ns.htab = htab;

  FOR_EACH_BB_FN (bb, cfun)
    for (gsi = gsi_start_bb (bb); !gsi_end_p (gsi); gsi_next (&gsi))
      {
	gimple *stmt = gsi_stmt (gsi);
	if (!is_gimple_call (stmt) || !gimple_call_internal_p (stmt))
	  continue;
	switch (gimple_call_internal_fn (stmt))
	  {
	  case IFN_GOMP_SIMD_LANE:
	  case IFN_GOMP_SIMD_VF:
	  case IFN_GOMP_SIMD_LAST_LANE:
	    break;
	  default:
	    continue;
	  }
	tree lhs = gimple_call_lhs (stmt);
	if (lhs == NULL_TREE)
	  continue;
	imm_use_iterator use_iter;
	gimple *use_stmt;
	ns.simduid = DECL_UID (SSA_NAME_VAR (gimple_call_arg (stmt, 0)));
	FOR_EACH_IMM_USE_STMT (use_stmt, use_iter, lhs)
	  if (!is_gimple_debug (use_stmt))
	    walk_gimple_op (use_stmt, note_simd_array_uses_cb, &wi);
      }
}

/* Shrink arrays with "omp simd array" attribute to the corresponding
   vectorization factor.  */

static void
shrink_simd_arrays
  (hash_table<simd_array_to_simduid> *simd_array_to_simduid_htab,
   hash_table<simduid_to_vf> *simduid_to_vf_htab)
{
  for (hash_table<simd_array_to_simduid>::iterator iter
	 = simd_array_to_simduid_htab->begin ();
       iter != simd_array_to_simduid_htab->end (); ++iter)
    if ((*iter)->simduid != -1U)
      {
	tree decl = (*iter)->decl;
	poly_uint64 vf = 1;
	if (simduid_to_vf_htab)
	  {
	    simduid_to_vf *p = NULL, data;
	    data.simduid = (*iter)->simduid;
	    p = simduid_to_vf_htab->find (&data);
	    if (p)
	      vf = p->vf;
	  }
	tree atype
	  = build_array_type_nelts (TREE_TYPE (TREE_TYPE (decl)), vf);
	TREE_TYPE (decl) = atype;
	relayout_decl (decl);
      }

  delete simd_array_to_simduid_htab;
}

/* Initialize the vec_info with kind KIND_IN and target cost data
   TARGET_COST_DATA_IN.  */

vec_info::vec_info (vec_info::vec_kind kind_in, void *target_cost_data_in,
		    vec_info_shared *shared_)
  : kind (kind_in),
    shared (shared_),
    target_cost_data (target_cost_data_in)
{
  stmt_vec_infos.create (50);
}

vec_info::~vec_info ()
{
  slp_instance instance;
  unsigned int i;

  FOR_EACH_VEC_ELT (slp_instances, i, instance)
    vect_free_slp_instance (instance, true);
<<<<<<< HEAD

  destroy_cost_data (target_cost_data);
  free_stmt_vec_infos ();
}

vec_info_shared::vec_info_shared ()
  : datarefs (vNULL),
    datarefs_copy (vNULL),
    ddrs (vNULL)
{
}

=======

  destroy_cost_data (target_cost_data);
  free_stmt_vec_infos ();
}

vec_info_shared::vec_info_shared ()
  : datarefs (vNULL),
    datarefs_copy (vNULL),
    ddrs (vNULL)
{
}

>>>>>>> e2aa5677
vec_info_shared::~vec_info_shared ()
{
  free_data_refs (datarefs);
  free_dependence_relations (ddrs);
  datarefs_copy.release ();
}

void
vec_info_shared::save_datarefs ()
{
  if (!flag_checking)
    return;
  datarefs_copy.reserve_exact (datarefs.length ());
  for (unsigned i = 0; i < datarefs.length (); ++i)
    datarefs_copy.quick_push (*datarefs[i]);
}

void
vec_info_shared::check_datarefs ()
{
  if (!flag_checking)
    return;
  gcc_assert (datarefs.length () == datarefs_copy.length ());
  for (unsigned i = 0; i < datarefs.length (); ++i)
    if (memcmp (&datarefs_copy[i], datarefs[i], sizeof (data_reference)) != 0)
      gcc_unreachable ();
<<<<<<< HEAD
}

/* Record that STMT belongs to the vectorizable region.  Create and return
   an associated stmt_vec_info.  */

stmt_vec_info
vec_info::add_stmt (gimple *stmt)
{
  stmt_vec_info res = new_stmt_vec_info (stmt);
  set_vinfo_for_stmt (stmt, res);
  return res;
}

/* If STMT has an associated stmt_vec_info, return that vec_info, otherwise
   return null.  It is safe to call this function on any statement, even if
   it might not be part of the vectorizable region.  */

stmt_vec_info
vec_info::lookup_stmt (gimple *stmt)
{
  unsigned int uid = gimple_uid (stmt);
  if (uid > 0 && uid - 1 < stmt_vec_infos.length ())
    {
      stmt_vec_info res = stmt_vec_infos[uid - 1];
      if (res && res->stmt == stmt)
	return res;
    }
  return NULL;
}

/* If NAME is an SSA_NAME and its definition has an associated stmt_vec_info,
   return that stmt_vec_info, otherwise return null.  It is safe to call
   this on arbitrary operands.  */

stmt_vec_info
vec_info::lookup_def (tree name)
{
  if (TREE_CODE (name) == SSA_NAME
      && !SSA_NAME_IS_DEFAULT_DEF (name))
    return lookup_stmt (SSA_NAME_DEF_STMT (name));
  return NULL;
}

/* See whether there is a single non-debug statement that uses LHS and
   whether that statement has an associated stmt_vec_info.  Return the
   stmt_vec_info if so, otherwise return null.  */

stmt_vec_info
vec_info::lookup_single_use (tree lhs)
{
  use_operand_p dummy;
  gimple *use_stmt;
  if (single_imm_use (lhs, &dummy, &use_stmt))
    return lookup_stmt (use_stmt);
  return NULL;
}

/* Return vectorization information about DR.  */

dr_vec_info *
vec_info::lookup_dr (data_reference *dr)
{
  stmt_vec_info stmt_info = lookup_stmt (DR_STMT (dr));
  /* DR_STMT should never refer to a stmt in a pattern replacement.  */
  gcc_checking_assert (!is_pattern_stmt_p (stmt_info));
  return STMT_VINFO_DR_INFO (stmt_info->dr_aux.stmt);
}

/* Record that NEW_STMT_INFO now implements the same data reference
   as OLD_STMT_INFO.  */

void
vec_info::move_dr (stmt_vec_info new_stmt_info, stmt_vec_info old_stmt_info)
{
  gcc_assert (!is_pattern_stmt_p (old_stmt_info));
  STMT_VINFO_DR_INFO (old_stmt_info)->stmt = new_stmt_info;
  new_stmt_info->dr_aux = old_stmt_info->dr_aux;
  STMT_VINFO_DR_WRT_VEC_LOOP (new_stmt_info)
    = STMT_VINFO_DR_WRT_VEC_LOOP (old_stmt_info);
  STMT_VINFO_GATHER_SCATTER_P (new_stmt_info)
    = STMT_VINFO_GATHER_SCATTER_P (old_stmt_info);
}

/* Permanently remove the statement described by STMT_INFO from the
   function.  */

void
vec_info::remove_stmt (stmt_vec_info stmt_info)
{
  gcc_assert (!stmt_info->pattern_stmt_p);
  set_vinfo_for_stmt (stmt_info->stmt, NULL);
  gimple_stmt_iterator si = gsi_for_stmt (stmt_info->stmt);
  unlink_stmt_vdef (stmt_info->stmt);
  gsi_remove (&si, true);
  release_defs (stmt_info->stmt);
  free_stmt_vec_info (stmt_info);
}

/* Replace the statement at GSI by NEW_STMT, both the vectorization
   information and the function itself.  STMT_INFO describes the statement
   at GSI.  */

void
vec_info::replace_stmt (gimple_stmt_iterator *gsi, stmt_vec_info stmt_info,
			gimple *new_stmt)
{
  gimple *old_stmt = stmt_info->stmt;
  gcc_assert (!stmt_info->pattern_stmt_p && old_stmt == gsi_stmt (*gsi));
  set_vinfo_for_stmt (old_stmt, NULL);
  set_vinfo_for_stmt (new_stmt, stmt_info);
  stmt_info->stmt = new_stmt;
  gsi_replace (gsi, new_stmt, true);
}

/* Create and initialize a new stmt_vec_info struct for STMT.  */

stmt_vec_info
vec_info::new_stmt_vec_info (gimple *stmt)
{
  stmt_vec_info res = XCNEW (struct _stmt_vec_info);
  res->vinfo = this;
  res->stmt = stmt;

  STMT_VINFO_TYPE (res) = undef_vec_info_type;
  STMT_VINFO_RELEVANT (res) = vect_unused_in_scope;
  STMT_VINFO_VECTORIZABLE (res) = true;
  STMT_VINFO_VEC_REDUCTION_TYPE (res) = TREE_CODE_REDUCTION;
  STMT_VINFO_VEC_CONST_COND_REDUC_CODE (res) = ERROR_MARK;

  if (gimple_code (stmt) == GIMPLE_PHI
      && is_loop_header_bb_p (gimple_bb (stmt)))
    STMT_VINFO_DEF_TYPE (res) = vect_unknown_def_type;
  else
    STMT_VINFO_DEF_TYPE (res) = vect_internal_def;

  STMT_VINFO_SAME_ALIGN_REFS (res).create (0);
  STMT_SLP_TYPE (res) = loop_vect;

  /* This is really "uninitialized" until vect_compute_data_ref_alignment.  */
  res->dr_aux.misalignment = DR_MISALIGNMENT_UNINITIALIZED;

  return res;
}

/* Associate STMT with INFO.  */

void
vec_info::set_vinfo_for_stmt (gimple *stmt, stmt_vec_info info)
{
  unsigned int uid = gimple_uid (stmt);
  if (uid == 0)
    {
      gcc_checking_assert (info);
      uid = stmt_vec_infos.length () + 1;
      gimple_set_uid (stmt, uid);
      stmt_vec_infos.safe_push (info);
=======
}

/* Record that STMT belongs to the vectorizable region.  Create and return
   an associated stmt_vec_info.  */

stmt_vec_info
vec_info::add_stmt (gimple *stmt)
{
  stmt_vec_info res = new_stmt_vec_info (stmt);
  set_vinfo_for_stmt (stmt, res);
  return res;
}

/* If STMT has an associated stmt_vec_info, return that vec_info, otherwise
   return null.  It is safe to call this function on any statement, even if
   it might not be part of the vectorizable region.  */

stmt_vec_info
vec_info::lookup_stmt (gimple *stmt)
{
  unsigned int uid = gimple_uid (stmt);
  if (uid > 0 && uid - 1 < stmt_vec_infos.length ())
    {
      stmt_vec_info res = stmt_vec_infos[uid - 1];
      if (res && res->stmt == stmt)
	return res;
>>>>>>> e2aa5677
    }
  return NULL;
}

/* If NAME is an SSA_NAME and its definition has an associated stmt_vec_info,
   return that stmt_vec_info, otherwise return null.  It is safe to call
   this on arbitrary operands.  */

stmt_vec_info
vec_info::lookup_def (tree name)
{
  if (TREE_CODE (name) == SSA_NAME
      && !SSA_NAME_IS_DEFAULT_DEF (name))
    return lookup_stmt (SSA_NAME_DEF_STMT (name));
  return NULL;
}

/* See whether there is a single non-debug statement that uses LHS and
   whether that statement has an associated stmt_vec_info.  Return the
   stmt_vec_info if so, otherwise return null.  */

stmt_vec_info
vec_info::lookup_single_use (tree lhs)
{
  use_operand_p dummy;
  gimple *use_stmt;
  if (single_imm_use (lhs, &dummy, &use_stmt))
    return lookup_stmt (use_stmt);
  return NULL;
}

/* Return vectorization information about DR.  */

dr_vec_info *
vec_info::lookup_dr (data_reference *dr)
{
  stmt_vec_info stmt_info = lookup_stmt (DR_STMT (dr));
  /* DR_STMT should never refer to a stmt in a pattern replacement.  */
  gcc_checking_assert (!is_pattern_stmt_p (stmt_info));
  return STMT_VINFO_DR_INFO (stmt_info->dr_aux.stmt);
}

/* Record that NEW_STMT_INFO now implements the same data reference
   as OLD_STMT_INFO.  */

void
vec_info::move_dr (stmt_vec_info new_stmt_info, stmt_vec_info old_stmt_info)
{
  gcc_assert (!is_pattern_stmt_p (old_stmt_info));
  STMT_VINFO_DR_INFO (old_stmt_info)->stmt = new_stmt_info;
  new_stmt_info->dr_aux = old_stmt_info->dr_aux;
  STMT_VINFO_DR_WRT_VEC_LOOP (new_stmt_info)
    = STMT_VINFO_DR_WRT_VEC_LOOP (old_stmt_info);
  STMT_VINFO_GATHER_SCATTER_P (new_stmt_info)
    = STMT_VINFO_GATHER_SCATTER_P (old_stmt_info);
}

/* Permanently remove the statement described by STMT_INFO from the
   function.  */

void
vec_info::remove_stmt (stmt_vec_info stmt_info)
{
  gcc_assert (!stmt_info->pattern_stmt_p);
  set_vinfo_for_stmt (stmt_info->stmt, NULL);
  gimple_stmt_iterator si = gsi_for_stmt (stmt_info->stmt);
  unlink_stmt_vdef (stmt_info->stmt);
  gsi_remove (&si, true);
  release_defs (stmt_info->stmt);
  free_stmt_vec_info (stmt_info);
}

/* Replace the statement at GSI by NEW_STMT, both the vectorization
   information and the function itself.  STMT_INFO describes the statement
   at GSI.  */

void
vec_info::replace_stmt (gimple_stmt_iterator *gsi, stmt_vec_info stmt_info,
			gimple *new_stmt)
{
  gimple *old_stmt = stmt_info->stmt;
  gcc_assert (!stmt_info->pattern_stmt_p && old_stmt == gsi_stmt (*gsi));
  set_vinfo_for_stmt (old_stmt, NULL);
  set_vinfo_for_stmt (new_stmt, stmt_info);
  stmt_info->stmt = new_stmt;
  gsi_replace (gsi, new_stmt, true);
}

/* Create and initialize a new stmt_vec_info struct for STMT.  */

stmt_vec_info
vec_info::new_stmt_vec_info (gimple *stmt)
{
  stmt_vec_info res = XCNEW (class _stmt_vec_info);
  res->vinfo = this;
  res->stmt = stmt;

  STMT_VINFO_TYPE (res) = undef_vec_info_type;
  STMT_VINFO_RELEVANT (res) = vect_unused_in_scope;
  STMT_VINFO_VECTORIZABLE (res) = true;
  STMT_VINFO_REDUC_TYPE (res) = TREE_CODE_REDUCTION;
  STMT_VINFO_REDUC_CODE (res) = ERROR_MARK;
  STMT_VINFO_REDUC_FN (res) = IFN_LAST;
  STMT_VINFO_REDUC_IDX (res) = -1;
  STMT_VINFO_SLP_VECT_ONLY (res) = false;

  if (gimple_code (stmt) == GIMPLE_PHI
      && is_loop_header_bb_p (gimple_bb (stmt)))
    STMT_VINFO_DEF_TYPE (res) = vect_unknown_def_type;
  else
    STMT_VINFO_DEF_TYPE (res) = vect_internal_def;

  STMT_VINFO_SAME_ALIGN_REFS (res).create (0);
  STMT_SLP_TYPE (res) = loop_vect;

  /* This is really "uninitialized" until vect_compute_data_ref_alignment.  */
  res->dr_aux.misalignment = DR_MISALIGNMENT_UNINITIALIZED;

  return res;
}

/* Associate STMT with INFO.  */

void
vec_info::set_vinfo_for_stmt (gimple *stmt, stmt_vec_info info)
{
  unsigned int uid = gimple_uid (stmt);
  if (uid == 0)
    {
      gcc_checking_assert (info);
      uid = stmt_vec_infos.length () + 1;
      gimple_set_uid (stmt, uid);
      stmt_vec_infos.safe_push (info);
    }
  else
    {
      gcc_checking_assert (info == NULL);
      stmt_vec_infos[uid - 1] = info;
    }
}

/* Free the contents of stmt_vec_infos.  */

void
vec_info::free_stmt_vec_infos (void)
{
  unsigned int i;
  stmt_vec_info info;
  FOR_EACH_VEC_ELT (stmt_vec_infos, i, info)
    if (info != NULL)
      free_stmt_vec_info (info);
  stmt_vec_infos.release ();
}

/* Free STMT_INFO.  */

void
vec_info::free_stmt_vec_info (stmt_vec_info stmt_info)
{
  if (stmt_info->pattern_stmt_p)
    {
<<<<<<< HEAD
      gcc_checking_assert (info == NULL);
      stmt_vec_infos[uid - 1] = info;
=======
      gimple_set_bb (stmt_info->stmt, NULL);
      tree lhs = gimple_get_lhs (stmt_info->stmt);
      if (lhs && TREE_CODE (lhs) == SSA_NAME)
	release_ssa_name (lhs);
>>>>>>> e2aa5677
    }
}

/* Free the contents of stmt_vec_infos.  */

<<<<<<< HEAD
void
vec_info::free_stmt_vec_infos (void)
{
  unsigned int i;
  stmt_vec_info info;
  FOR_EACH_VEC_ELT (stmt_vec_infos, i, info)
    if (info != NULL)
      free_stmt_vec_info (info);
  stmt_vec_infos.release ();
}

/* Free STMT_INFO.  */

void
vec_info::free_stmt_vec_info (stmt_vec_info stmt_info)
{
  if (stmt_info->pattern_stmt_p)
    {
      gimple_set_bb (stmt_info->stmt, NULL);
      tree lhs = gimple_get_lhs (stmt_info->stmt);
      if (lhs && TREE_CODE (lhs) == SSA_NAME)
	release_ssa_name (lhs);
    }

  STMT_VINFO_SAME_ALIGN_REFS (stmt_info).release ();
  STMT_VINFO_SIMD_CLONE_INFO (stmt_info).release ();
  free (stmt_info);
}

=======
  STMT_VINFO_SAME_ALIGN_REFS (stmt_info).release ();
  STMT_VINFO_SIMD_CLONE_INFO (stmt_info).release ();
  free (stmt_info);
}

>>>>>>> e2aa5677
/* A helper function to free scev and LOOP niter information, as well as
   clear loop constraint LOOP_C_FINITE.  */

void
<<<<<<< HEAD
vect_free_loop_info_assumptions (struct loop *loop)
=======
vect_free_loop_info_assumptions (class loop *loop)
>>>>>>> e2aa5677
{
  scev_reset_htab ();
  /* We need to explicitly reset upper bound information since they are
     used even after free_numbers_of_iterations_estimates.  */
  loop->any_upper_bound = false;
  loop->any_likely_upper_bound = false;
  free_numbers_of_iterations_estimates (loop);
  loop_constraint_clear (loop, LOOP_C_FINITE);
}

/* If LOOP has been versioned during ifcvt, return the internal call
   guarding it.  */

gimple *
vect_loop_vectorized_call (class loop *loop, gcond **cond)
{
  basic_block bb = loop_preheader_edge (loop)->src;
  gimple *g;
  do
    {
      g = last_stmt (bb);
      if (g)
	break;
      if (!single_pred_p (bb))
	break;
      bb = single_pred (bb);
    }
  while (1);
  if (g && gimple_code (g) == GIMPLE_COND)
    {
      if (cond)
	*cond = as_a <gcond *> (g);
      gimple_stmt_iterator gsi = gsi_for_stmt (g);
      gsi_prev (&gsi);
      if (!gsi_end_p (gsi))
	{
	  g = gsi_stmt (gsi);
	  if (gimple_call_internal_p (g, IFN_LOOP_VECTORIZED)
	      && (tree_to_shwi (gimple_call_arg (g, 0)) == loop->num
		  || tree_to_shwi (gimple_call_arg (g, 1)) == loop->num))
	    return g;
	}
    }
  return NULL;
}

/* If LOOP has been versioned during loop distribution, return the gurading
   internal call.  */

static gimple *
vect_loop_dist_alias_call (class loop *loop)
{
  basic_block bb;
  basic_block entry;
  class loop *outer, *orig;
  gimple_stmt_iterator gsi;
  gimple *g;

  if (loop->orig_loop_num == 0)
    return NULL;

  orig = get_loop (cfun, loop->orig_loop_num);
  if (orig == NULL)
    {
      /* The original loop is somehow destroyed.  Clear the information.  */
      loop->orig_loop_num = 0;
      return NULL;
    }

  if (loop != orig)
    bb = nearest_common_dominator (CDI_DOMINATORS, loop->header, orig->header);
  else
    bb = loop_preheader_edge (loop)->src;

  outer = bb->loop_father;
  entry = ENTRY_BLOCK_PTR_FOR_FN (cfun);

  /* Look upward in dominance tree.  */
  for (; bb != entry && flow_bb_inside_loop_p (outer, bb);
       bb = get_immediate_dominator (CDI_DOMINATORS, bb))
    {
      g = last_stmt (bb);
      if (g == NULL || gimple_code (g) != GIMPLE_COND)
	continue;

      gsi = gsi_for_stmt (g);
      gsi_prev (&gsi);
      if (gsi_end_p (gsi))
	continue;

      g = gsi_stmt (gsi);
      /* The guarding internal function call must have the same distribution
	 alias id.  */
      if (gimple_call_internal_p (g, IFN_LOOP_DIST_ALIAS)
	  && (tree_to_shwi (gimple_call_arg (g, 0)) == loop->orig_loop_num))
	return g;
    }
  return NULL;
}

/* Set the uids of all the statements in basic blocks inside loop
   represented by LOOP_VINFO. LOOP_VECTORIZED_CALL is the internal
   call guarding the loop which has been if converted.  */
static void
set_uid_loop_bbs (loop_vec_info loop_vinfo, gimple *loop_vectorized_call)
{
  tree arg = gimple_call_arg (loop_vectorized_call, 1);
  basic_block *bbs;
  unsigned int i;
  class loop *scalar_loop = get_loop (cfun, tree_to_shwi (arg));

  LOOP_VINFO_SCALAR_LOOP (loop_vinfo) = scalar_loop;
  gcc_checking_assert (vect_loop_vectorized_call (scalar_loop)
		       == loop_vectorized_call);
  /* If we are going to vectorize outer loop, prevent vectorization
     of the inner loop in the scalar loop - either the scalar loop is
     thrown away, so it is a wasted work, or is used only for
     a few iterations.  */
  if (scalar_loop->inner)
    {
      gimple *g = vect_loop_vectorized_call (scalar_loop->inner);
      if (g)
	{
	  arg = gimple_call_arg (g, 0);
	  get_loop (cfun, tree_to_shwi (arg))->dont_vectorize = true;
	  fold_loop_internal_call (g, boolean_false_node);
	}
    }
  bbs = get_loop_body (scalar_loop);
  for (i = 0; i < scalar_loop->num_nodes; i++)
    {
      basic_block bb = bbs[i];
      gimple_stmt_iterator gsi;
      for (gsi = gsi_start_phis (bb); !gsi_end_p (gsi); gsi_next (&gsi))
	{
	  gimple *phi = gsi_stmt (gsi);
	  gimple_set_uid (phi, 0);
	}
      for (gsi = gsi_start_bb (bb); !gsi_end_p (gsi); gsi_next (&gsi))
	{
	  gimple *stmt = gsi_stmt (gsi);
	  gimple_set_uid (stmt, 0);
	}
    }
  free (bbs);
}

/* Try to vectorize LOOP.  */

static unsigned
try_vectorize_loop_1 (hash_table<simduid_to_vf> *&simduid_to_vf_htab,
<<<<<<< HEAD
		      unsigned *num_vectorized_loops,
		      loop_p loop, loop_vec_info orig_loop_vinfo,
=======
		      unsigned *num_vectorized_loops, loop_p loop,
>>>>>>> e2aa5677
		      gimple *loop_vectorized_call,
		      gimple *loop_dist_alias_call)
{
  unsigned ret = 0;
  vec_info_shared shared;
  auto_purge_vect_location sentinel;
  vect_location = find_loop_location (loop);
<<<<<<< HEAD
=======

>>>>>>> e2aa5677
  if (LOCATION_LOCUS (vect_location.get_location_t ()) != UNKNOWN_LOCATION
      && dump_enabled_p ())
    dump_printf (MSG_NOTE | MSG_PRIORITY_INTERNALS,
		 "\nAnalyzing loop at %s:%d\n",
		 LOCATION_FILE (vect_location.get_location_t ()),
		 LOCATION_LINE (vect_location.get_location_t ()));

<<<<<<< HEAD
  /* Try to analyze the loop, retaining an opt_problem if dump_enabled_p.  */
  opt_loop_vec_info loop_vinfo
    = vect_analyze_loop (loop, orig_loop_vinfo, &shared);
  loop->aux = loop_vinfo;
=======
  opt_loop_vec_info loop_vinfo = opt_loop_vec_info::success (NULL);
  /* In the case of epilogue vectorization the loop already has its
     loop_vec_info set, we do not require to analyze the loop in this case.  */
  if (loop_vec_info vinfo = loop_vec_info_for_loop (loop))
    loop_vinfo = opt_loop_vec_info::success (vinfo);
  else
    {
      /* Try to analyze the loop, retaining an opt_problem if dump_enabled_p.  */
      loop_vinfo = vect_analyze_loop (loop, &shared);
      loop->aux = loop_vinfo;
    }
>>>>>>> e2aa5677

  if (!loop_vinfo)
    if (dump_enabled_p ())
      if (opt_problem *problem = loop_vinfo.get_problem ())
	{
	  dump_printf_loc (MSG_MISSED_OPTIMIZATION, vect_location,
			   "couldn't vectorize loop\n");
	  problem->emit_and_clear ();
	}

  if (!loop_vinfo || !LOOP_VINFO_VECTORIZABLE_P (loop_vinfo))
    {
      /* Free existing information if loop is analyzed with some
	 assumptions.  */
      if (loop_constraint_set_p (loop, LOOP_C_FINITE))
	vect_free_loop_info_assumptions (loop);

      /* If we applied if-conversion then try to vectorize the
	 BB of innermost loops.
	 ???  Ideally BB vectorization would learn to vectorize
	 control flow by applying if-conversion on-the-fly, the
	 following retains the if-converted loop body even when
	 only non-if-converted parts took part in BB vectorization.  */
      if (flag_tree_slp_vectorize != 0
	  && loop_vectorized_call
	  && ! loop->inner)
	{
	  basic_block bb = loop->header;
	  bool require_loop_vectorize = false;
	  for (gimple_stmt_iterator gsi = gsi_start_bb (bb);
	       !gsi_end_p (gsi); gsi_next (&gsi))
	    {
	      gimple *stmt = gsi_stmt (gsi);
	      gcall *call = dyn_cast <gcall *> (stmt);
	      if (call && gimple_call_internal_p (call))
		{
		  internal_fn ifn = gimple_call_internal_fn (call);
		  if (ifn == IFN_MASK_LOAD || ifn == IFN_MASK_STORE
		      /* Don't keep the if-converted parts when the ifn with
			 specifc type is not supported by the backend.  */
		      || (direct_internal_fn_p (ifn)
			  && !direct_internal_fn_supported_p
			  (call, OPTIMIZE_FOR_SPEED)))
		    {
		      require_loop_vectorize = true;
		      break;
		    }
		}
	      gimple_set_uid (stmt, -1);
	      gimple_set_visited (stmt, false);
	    }
	  if (!require_loop_vectorize && vect_slp_bb (bb))
	    {
	      if (dump_enabled_p ())
		dump_printf_loc (MSG_NOTE, vect_location,
				 "basic block vectorized\n");
	      fold_loop_internal_call (loop_vectorized_call,
				       boolean_true_node);
	      loop_vectorized_call = NULL;
	      ret |= TODO_cleanup_cfg | TODO_update_ssa_only_virtuals;
	    }
	}
      /* If outer loop vectorization fails for LOOP_VECTORIZED guarded
	 loop, don't vectorize its inner loop; we'll attempt to
	 vectorize LOOP_VECTORIZED guarded inner loop of the scalar
	 loop version.  */
      if (loop_vectorized_call && loop->inner)
	loop->inner->dont_vectorize = true;
      return ret;
    }

  if (!dbg_cnt (vect_loop))
    {
      /* Free existing information if loop is analyzed with some
	 assumptions.  */
      if (loop_constraint_set_p (loop, LOOP_C_FINITE))
	vect_free_loop_info_assumptions (loop);
      return ret;
    }

  if (loop_vectorized_call)
    set_uid_loop_bbs (loop_vinfo, loop_vectorized_call);

  unsigned HOST_WIDE_INT bytes;
  if (dump_enabled_p ())
    {
<<<<<<< HEAD
      if (current_vector_size.is_constant (&bytes))
=======
      if (GET_MODE_SIZE (loop_vinfo->vector_mode).is_constant (&bytes))
>>>>>>> e2aa5677
	dump_printf_loc (MSG_OPTIMIZED_LOCATIONS, vect_location,
			 "loop vectorized using %wu byte vectors\n", bytes);
      else
	dump_printf_loc (MSG_OPTIMIZED_LOCATIONS, vect_location,
			 "loop vectorized using variable length vectors\n");
    }

<<<<<<< HEAD
  loop_p new_loop = vect_transform_loop (loop_vinfo);
=======
  loop_p new_loop = vect_transform_loop (loop_vinfo,
					 loop_vectorized_call);
>>>>>>> e2aa5677
  (*num_vectorized_loops)++;
  /* Now that the loop has been vectorized, allow it to be unrolled
     etc.  */
  loop->force_vectorize = false;

  if (loop->simduid)
    {
      simduid_to_vf *simduid_to_vf_data = XNEW (simduid_to_vf);
      if (!simduid_to_vf_htab)
	simduid_to_vf_htab = new hash_table<simduid_to_vf> (15);
      simduid_to_vf_data->simduid = DECL_UID (loop->simduid);
      simduid_to_vf_data->vf = loop_vinfo->vectorization_factor;
      *simduid_to_vf_htab->find_slot (simduid_to_vf_data, INSERT)
	  = simduid_to_vf_data;
    }

  if (loop_vectorized_call)
    {
      fold_loop_internal_call (loop_vectorized_call, boolean_true_node);
      loop_vectorized_call = NULL;
      ret |= TODO_cleanup_cfg;
    }
  if (loop_dist_alias_call)
    {
      tree value = gimple_call_arg (loop_dist_alias_call, 1);
      fold_loop_internal_call (loop_dist_alias_call, value);
      loop_dist_alias_call = NULL;
      ret |= TODO_cleanup_cfg;
    }

  /* Epilogue of vectorized loop must be vectorized too.  */
  if (new_loop)
<<<<<<< HEAD
    ret |= try_vectorize_loop_1 (simduid_to_vf_htab, num_vectorized_loops,
				 new_loop, loop_vinfo, NULL, NULL);
=======
    {
      /* Don't include vectorized epilogues in the "vectorized loops" count.
       */
      unsigned dont_count = *num_vectorized_loops;
      ret |= try_vectorize_loop_1 (simduid_to_vf_htab, &dont_count,
				   new_loop, NULL, NULL);
    }
>>>>>>> e2aa5677

  return ret;
}

/* Try to vectorize LOOP.  */

static unsigned
try_vectorize_loop (hash_table<simduid_to_vf> *&simduid_to_vf_htab,
		    unsigned *num_vectorized_loops, loop_p loop)
{
  if (!((flag_tree_loop_vectorize
	 && optimize_loop_nest_for_speed_p (loop))
	|| loop->force_vectorize))
    return 0;

<<<<<<< HEAD
  return try_vectorize_loop_1 (simduid_to_vf_htab, num_vectorized_loops,
			       loop, NULL,
=======
  return try_vectorize_loop_1 (simduid_to_vf_htab, num_vectorized_loops, loop,
>>>>>>> e2aa5677
			       vect_loop_vectorized_call (loop),
			       vect_loop_dist_alias_call (loop));
}


/* Function vectorize_loops.

   Entry point to loop vectorization phase.  */

unsigned
vectorize_loops (void)
{
  unsigned int i;
  unsigned int num_vectorized_loops = 0;
  unsigned int vect_loops_num;
  class loop *loop;
  hash_table<simduid_to_vf> *simduid_to_vf_htab = NULL;
  hash_table<simd_array_to_simduid> *simd_array_to_simduid_htab = NULL;
  bool any_ifcvt_loops = false;
  unsigned ret = 0;

  vect_loops_num = number_of_loops (cfun);

  /* Bail out if there are no loops.  */
  if (vect_loops_num <= 1)
    return 0;

  if (cfun->has_simduid_loops)
    note_simd_array_uses (&simd_array_to_simduid_htab);

  /*  ----------- Analyze loops. -----------  */

  /* If some loop was duplicated, it gets bigger number
     than all previously defined loops.  This fact allows us to run
     only over initial loops skipping newly generated ones.  */
  FOR_EACH_LOOP (loop, 0)
    if (loop->dont_vectorize)
      {
	any_ifcvt_loops = true;
	/* If-conversion sometimes versions both the outer loop
	   (for the case when outer loop vectorization might be
	   desirable) as well as the inner loop in the scalar version
	   of the loop.  So we have:
	    if (LOOP_VECTORIZED (1, 3))
	      {
		loop1
		  loop2
	      }
	    else
	      loop3 (copy of loop1)
		if (LOOP_VECTORIZED (4, 5))
		  loop4 (copy of loop2)
		else
		  loop5 (copy of loop4)
	   If FOR_EACH_LOOP gives us loop3 first (which has
	   dont_vectorize set), make sure to process loop1 before loop4;
	   so that we can prevent vectorization of loop4 if loop1
	   is successfully vectorized.  */
	if (loop->inner)
	  {
	    gimple *loop_vectorized_call
	      = vect_loop_vectorized_call (loop);
	    if (loop_vectorized_call
		&& vect_loop_vectorized_call (loop->inner))
	      {
		tree arg = gimple_call_arg (loop_vectorized_call, 0);
		class loop *vector_loop
		  = get_loop (cfun, tree_to_shwi (arg));
		if (vector_loop && vector_loop != loop)
		  {
		    /* Make sure we don't vectorize it twice.  */
		    vector_loop->dont_vectorize = true;
		    ret |= try_vectorize_loop (simduid_to_vf_htab,
					       &num_vectorized_loops,
					       vector_loop);
		  }
	      }
	  }
      }
    else
      ret |= try_vectorize_loop (simduid_to_vf_htab, &num_vectorized_loops,
				 loop);

  vect_location = dump_user_location_t ();

  statistics_counter_event (cfun, "Vectorized loops", num_vectorized_loops);
  if (dump_enabled_p ()
      || (num_vectorized_loops > 0 && dump_enabled_p ()))
    dump_printf_loc (MSG_NOTE, vect_location,
                     "vectorized %u loops in function.\n",
                     num_vectorized_loops);

  /*  ----------- Finalize. -----------  */

  if (any_ifcvt_loops)
    for (i = 1; i < number_of_loops (cfun); i++)
      {
	loop = get_loop (cfun, i);
	if (loop && loop->dont_vectorize)
	  {
	    gimple *g = vect_loop_vectorized_call (loop);
	    if (g)
	      {
		fold_loop_internal_call (g, boolean_false_node);
		ret |= TODO_cleanup_cfg;
		g = NULL;
	      }
	    else
	      g = vect_loop_dist_alias_call (loop);

	    if (g)
	      {
		fold_loop_internal_call (g, boolean_false_node);
		ret |= TODO_cleanup_cfg;
	      }
	  }
      }

  for (i = 1; i < number_of_loops (cfun); i++)
    {
      loop_vec_info loop_vinfo;
      bool has_mask_store;

      loop = get_loop (cfun, i);
      if (!loop || !loop->aux)
	continue;
      loop_vinfo = (loop_vec_info) loop->aux;
      has_mask_store = LOOP_VINFO_HAS_MASK_STORE (loop_vinfo);
      delete loop_vinfo;
      if (has_mask_store
	  && targetm.vectorize.empty_mask_is_expensive (IFN_MASK_STORE))
	optimize_mask_stores (loop);
      loop->aux = NULL;
    }

  /* Fold IFN_GOMP_SIMD_{VF,LANE,LAST_LANE,ORDERED_{START,END}} builtins.  */
  if (cfun->has_simduid_loops)
    adjust_simduid_builtins (simduid_to_vf_htab);

  /* Shrink any "omp array simd" temporary arrays to the
     actual vectorization factors.  */
  if (simd_array_to_simduid_htab)
    shrink_simd_arrays (simd_array_to_simduid_htab, simduid_to_vf_htab);
  delete simduid_to_vf_htab;
  cfun->has_simduid_loops = false;

  if (num_vectorized_loops > 0)
    {
      /* If we vectorized any loop only virtual SSA form needs to be updated.
	 ???  Also while we try hard to update loop-closed SSA form we fail
	 to properly do this in some corner-cases (see PR56286).  */
      rewrite_into_loop_closed_ssa (NULL, TODO_update_ssa_only_virtuals);
      return TODO_cleanup_cfg;
    }

  return ret;
}


/* Entry point to the simduid cleanup pass.  */

namespace {

const pass_data pass_data_simduid_cleanup =
{
  GIMPLE_PASS, /* type */
  "simduid", /* name */
  OPTGROUP_NONE, /* optinfo_flags */
  TV_NONE, /* tv_id */
  ( PROP_ssa | PROP_cfg ), /* properties_required */
  0, /* properties_provided */
  0, /* properties_destroyed */
  0, /* todo_flags_start */
  0, /* todo_flags_finish */
};

class pass_simduid_cleanup : public gimple_opt_pass
{
public:
  pass_simduid_cleanup (gcc::context *ctxt)
    : gimple_opt_pass (pass_data_simduid_cleanup, ctxt)
  {}

  /* opt_pass methods: */
  opt_pass * clone () { return new pass_simduid_cleanup (m_ctxt); }
  virtual bool gate (function *fun) { return fun->has_simduid_loops; }
  virtual unsigned int execute (function *);

}; // class pass_simduid_cleanup

unsigned int
pass_simduid_cleanup::execute (function *fun)
{
  hash_table<simd_array_to_simduid> *simd_array_to_simduid_htab = NULL;

  note_simd_array_uses (&simd_array_to_simduid_htab);

  /* Fold IFN_GOMP_SIMD_{VF,LANE,LAST_LANE,ORDERED_{START,END}} builtins.  */
  adjust_simduid_builtins (NULL);

  /* Shrink any "omp array simd" temporary arrays to the
     actual vectorization factors.  */
  if (simd_array_to_simduid_htab)
    shrink_simd_arrays (simd_array_to_simduid_htab, NULL);
  fun->has_simduid_loops = false;
  return 0;
}

}  // anon namespace

gimple_opt_pass *
make_pass_simduid_cleanup (gcc::context *ctxt)
{
  return new pass_simduid_cleanup (ctxt);
}


/*  Entry point to basic block SLP phase.  */

namespace {

const pass_data pass_data_slp_vectorize =
{
  GIMPLE_PASS, /* type */
  "slp", /* name */
  OPTGROUP_LOOP | OPTGROUP_VEC, /* optinfo_flags */
  TV_TREE_SLP_VECTORIZATION, /* tv_id */
  ( PROP_ssa | PROP_cfg ), /* properties_required */
  0, /* properties_provided */
  0, /* properties_destroyed */
  0, /* todo_flags_start */
  TODO_update_ssa, /* todo_flags_finish */
};

class pass_slp_vectorize : public gimple_opt_pass
{
public:
  pass_slp_vectorize (gcc::context *ctxt)
    : gimple_opt_pass (pass_data_slp_vectorize, ctxt)
  {}

  /* opt_pass methods: */
  opt_pass * clone () { return new pass_slp_vectorize (m_ctxt); }
  virtual bool gate (function *) { return flag_tree_slp_vectorize != 0; }
  virtual unsigned int execute (function *);

}; // class pass_slp_vectorize

unsigned int
pass_slp_vectorize::execute (function *fun)
{
  auto_purge_vect_location sentinel;
  basic_block bb;

  bool in_loop_pipeline = scev_initialized_p ();
  if (!in_loop_pipeline)
    {
      loop_optimizer_init (LOOPS_NORMAL);
      scev_initialize ();
    }

  /* Mark all stmts as not belonging to the current region and unvisited.  */
  FOR_EACH_BB_FN (bb, fun)
    {
      for (gimple_stmt_iterator gsi = gsi_start_bb (bb); !gsi_end_p (gsi);
	   gsi_next (&gsi))
	{
	  gimple *stmt = gsi_stmt (gsi);
	  gimple_set_uid (stmt, -1);
	  gimple_set_visited (stmt, false);
	}
    }

  FOR_EACH_BB_FN (bb, fun)
    {
      if (vect_slp_bb (bb))
	if (dump_enabled_p ())
	  dump_printf_loc (MSG_NOTE, vect_location, "basic block vectorized\n");
    }

  if (!in_loop_pipeline)
    {
      scev_finalize ();
      loop_optimizer_finalize ();
    }

  return 0;
}

} // anon namespace

gimple_opt_pass *
make_pass_slp_vectorize (gcc::context *ctxt)
{
  return new pass_slp_vectorize (ctxt);
}


/* Increase alignment of global arrays to improve vectorization potential.
   TODO:
   - Consider also structs that have an array field.
   - Use ipa analysis to prune arrays that can't be vectorized?
     This should involve global alignment analysis and in the future also
     array padding.  */

static unsigned get_vec_alignment_for_type (tree);
static hash_map<tree, unsigned> *type_align_map;

/* Return alignment of array's vector type corresponding to scalar type.
   0 if no vector type exists.  */
static unsigned
get_vec_alignment_for_array_type (tree type) 
{
  gcc_assert (TREE_CODE (type) == ARRAY_TYPE);
  poly_uint64 array_size, vector_size;

  tree scalar_type = strip_array_types (type);
  tree vectype = get_related_vectype_for_scalar_type (VOIDmode, scalar_type);
  if (!vectype
      || !poly_int_tree_p (TYPE_SIZE (type), &array_size)
      || !poly_int_tree_p (TYPE_SIZE (vectype), &vector_size)
      || maybe_lt (array_size, vector_size))
    return 0;

  return TYPE_ALIGN (vectype);
}

/* Return alignment of field having maximum alignment of vector type
   corresponding to it's scalar type. For now, we only consider fields whose
   offset is a multiple of it's vector alignment.
   0 if no suitable field is found.  */
static unsigned
get_vec_alignment_for_record_type (tree type) 
{
  gcc_assert (TREE_CODE (type) == RECORD_TYPE);

  unsigned max_align = 0, alignment;
  HOST_WIDE_INT offset;
  tree offset_tree;

  if (TYPE_PACKED (type))
    return 0;

  unsigned *slot = type_align_map->get (type);
  if (slot)
    return *slot;

  for (tree field = first_field (type);
       field != NULL_TREE;
       field = DECL_CHAIN (field))
    {
      /* Skip if not FIELD_DECL or if alignment is set by user.  */ 
      if (TREE_CODE (field) != FIELD_DECL
	  || DECL_USER_ALIGN (field)
	  || DECL_ARTIFICIAL (field))
	continue;

      /* We don't need to process the type further if offset is variable,
	 since the offsets of remaining members will also be variable.  */
      if (TREE_CODE (DECL_FIELD_OFFSET (field)) != INTEGER_CST
	  || TREE_CODE (DECL_FIELD_BIT_OFFSET (field)) != INTEGER_CST)
	break;

      /* Similarly stop processing the type if offset_tree
	 does not fit in unsigned HOST_WIDE_INT.  */
      offset_tree = bit_position (field);
      if (!tree_fits_uhwi_p (offset_tree))
	break;

      offset = tree_to_uhwi (offset_tree); 
      alignment = get_vec_alignment_for_type (TREE_TYPE (field));

      /* Get maximum alignment of vectorized field/array among those members
	 whose offset is multiple of the vector alignment.  */ 
      if (alignment
	  && (offset % alignment == 0)
	  && (alignment > max_align))
	max_align = alignment;
    }

  type_align_map->put (type, max_align);
  return max_align;
}

/* Return alignment of vector type corresponding to decl's scalar type
   or 0 if it doesn't exist or the vector alignment is lesser than
   decl's alignment.  */
static unsigned
get_vec_alignment_for_type (tree type)
{
  if (type == NULL_TREE)
    return 0;

  gcc_assert (TYPE_P (type));

  static unsigned alignment = 0;
  switch (TREE_CODE (type))
    {
      case ARRAY_TYPE:
	alignment = get_vec_alignment_for_array_type (type);
	break;
      case RECORD_TYPE:
	alignment = get_vec_alignment_for_record_type (type);
	break;
      default:
	alignment = 0;
	break;
    }

  return (alignment > TYPE_ALIGN (type)) ? alignment : 0;
}

/* Entry point to increase_alignment pass.  */
static unsigned int
increase_alignment (void)
{
  varpool_node *vnode;

  vect_location = dump_user_location_t ();
  type_align_map = new hash_map<tree, unsigned>;

  /* Increase the alignment of all global arrays for vectorization.  */
  FOR_EACH_DEFINED_VARIABLE (vnode)
    {
      tree decl = vnode->decl;
      unsigned int alignment;

      if ((decl_in_symtab_p (decl)
	  && !symtab_node::get (decl)->can_increase_alignment_p ())
	  || DECL_USER_ALIGN (decl) || DECL_ARTIFICIAL (decl))
	continue;

      alignment = get_vec_alignment_for_type (TREE_TYPE (decl));
      if (alignment && vect_can_force_dr_alignment_p (decl, alignment))
        {
	  vnode->increase_alignment (alignment);
	  if (dump_enabled_p ())
	    dump_printf (MSG_NOTE, "Increasing alignment of decl: %T\n", decl);
        }
    }

  delete type_align_map;
  return 0;
}


namespace {

const pass_data pass_data_ipa_increase_alignment =
{
  SIMPLE_IPA_PASS, /* type */
  "increase_alignment", /* name */
  OPTGROUP_LOOP | OPTGROUP_VEC, /* optinfo_flags */
  TV_IPA_OPT, /* tv_id */
  0, /* properties_required */
  0, /* properties_provided */
  0, /* properties_destroyed */
  0, /* todo_flags_start */
  0, /* todo_flags_finish */
};

class pass_ipa_increase_alignment : public simple_ipa_opt_pass
{
public:
  pass_ipa_increase_alignment (gcc::context *ctxt)
    : simple_ipa_opt_pass (pass_data_ipa_increase_alignment, ctxt)
  {}

  /* opt_pass methods: */
  virtual bool gate (function *)
    {
      return flag_section_anchors && flag_tree_loop_vectorize;
    }

  virtual unsigned int execute (function *) { return increase_alignment (); }

}; // class pass_ipa_increase_alignment

} // anon namespace

simple_ipa_opt_pass *
make_pass_ipa_increase_alignment (gcc::context *ctxt)
{
  return new pass_ipa_increase_alignment (ctxt);
}

/* If the condition represented by T is a comparison or the SSA name
   result of a comparison, extract the comparison's operands.  Represent
   T as NE_EXPR <T, 0> otherwise.  */

void
scalar_cond_masked_key::get_cond_ops_from_tree (tree t)
{
  if (TREE_CODE_CLASS (TREE_CODE (t)) == tcc_comparison)
    {
      this->code = TREE_CODE (t);
      this->op0 = TREE_OPERAND (t, 0);
      this->op1 = TREE_OPERAND (t, 1);
      return;
    }

  if (TREE_CODE (t) == SSA_NAME)
    if (gassign *stmt = dyn_cast<gassign *> (SSA_NAME_DEF_STMT (t)))
      {
	tree_code code = gimple_assign_rhs_code (stmt);
	if (TREE_CODE_CLASS (code) == tcc_comparison)
	  {
	    this->code = code;
	    this->op0 = gimple_assign_rhs1 (stmt);
	    this->op1 = gimple_assign_rhs2 (stmt);
	    return;
	  }
      }

  this->code = NE_EXPR;
  this->op0 = t;
  this->op1 = build_zero_cst (TREE_TYPE (t));
}<|MERGE_RESOLUTION|>--- conflicted
+++ resolved
@@ -1,9 +1,5 @@
 /* Vectorizer
-<<<<<<< HEAD
-   Copyright (C) 2003-2019 Free Software Foundation, Inc.
-=======
    Copyright (C) 2003-2020 Free Software Foundation, Inc.
->>>>>>> e2aa5677
    Contributed by Dorit Naishlos <dorit@il.ibm.com>
 
 This file is part of GCC.
@@ -479,7 +475,6 @@
 
   FOR_EACH_VEC_ELT (slp_instances, i, instance)
     vect_free_slp_instance (instance, true);
-<<<<<<< HEAD
 
   destroy_cost_data (target_cost_data);
   free_stmt_vec_infos ();
@@ -492,20 +487,6 @@
 {
 }
 
-=======
-
-  destroy_cost_data (target_cost_data);
-  free_stmt_vec_infos ();
-}
-
-vec_info_shared::vec_info_shared ()
-  : datarefs (vNULL),
-    datarefs_copy (vNULL),
-    ddrs (vNULL)
-{
-}
-
->>>>>>> e2aa5677
 vec_info_shared::~vec_info_shared ()
 {
   free_data_refs (datarefs);
@@ -532,7 +513,6 @@
   for (unsigned i = 0; i < datarefs.length (); ++i)
     if (memcmp (&datarefs_copy[i], datarefs[i], sizeof (data_reference)) != 0)
       gcc_unreachable ();
-<<<<<<< HEAD
 }
 
 /* Record that STMT belongs to the vectorizable region.  Create and return
@@ -559,164 +539,6 @@
       stmt_vec_info res = stmt_vec_infos[uid - 1];
       if (res && res->stmt == stmt)
 	return res;
-    }
-  return NULL;
-}
-
-/* If NAME is an SSA_NAME and its definition has an associated stmt_vec_info,
-   return that stmt_vec_info, otherwise return null.  It is safe to call
-   this on arbitrary operands.  */
-
-stmt_vec_info
-vec_info::lookup_def (tree name)
-{
-  if (TREE_CODE (name) == SSA_NAME
-      && !SSA_NAME_IS_DEFAULT_DEF (name))
-    return lookup_stmt (SSA_NAME_DEF_STMT (name));
-  return NULL;
-}
-
-/* See whether there is a single non-debug statement that uses LHS and
-   whether that statement has an associated stmt_vec_info.  Return the
-   stmt_vec_info if so, otherwise return null.  */
-
-stmt_vec_info
-vec_info::lookup_single_use (tree lhs)
-{
-  use_operand_p dummy;
-  gimple *use_stmt;
-  if (single_imm_use (lhs, &dummy, &use_stmt))
-    return lookup_stmt (use_stmt);
-  return NULL;
-}
-
-/* Return vectorization information about DR.  */
-
-dr_vec_info *
-vec_info::lookup_dr (data_reference *dr)
-{
-  stmt_vec_info stmt_info = lookup_stmt (DR_STMT (dr));
-  /* DR_STMT should never refer to a stmt in a pattern replacement.  */
-  gcc_checking_assert (!is_pattern_stmt_p (stmt_info));
-  return STMT_VINFO_DR_INFO (stmt_info->dr_aux.stmt);
-}
-
-/* Record that NEW_STMT_INFO now implements the same data reference
-   as OLD_STMT_INFO.  */
-
-void
-vec_info::move_dr (stmt_vec_info new_stmt_info, stmt_vec_info old_stmt_info)
-{
-  gcc_assert (!is_pattern_stmt_p (old_stmt_info));
-  STMT_VINFO_DR_INFO (old_stmt_info)->stmt = new_stmt_info;
-  new_stmt_info->dr_aux = old_stmt_info->dr_aux;
-  STMT_VINFO_DR_WRT_VEC_LOOP (new_stmt_info)
-    = STMT_VINFO_DR_WRT_VEC_LOOP (old_stmt_info);
-  STMT_VINFO_GATHER_SCATTER_P (new_stmt_info)
-    = STMT_VINFO_GATHER_SCATTER_P (old_stmt_info);
-}
-
-/* Permanently remove the statement described by STMT_INFO from the
-   function.  */
-
-void
-vec_info::remove_stmt (stmt_vec_info stmt_info)
-{
-  gcc_assert (!stmt_info->pattern_stmt_p);
-  set_vinfo_for_stmt (stmt_info->stmt, NULL);
-  gimple_stmt_iterator si = gsi_for_stmt (stmt_info->stmt);
-  unlink_stmt_vdef (stmt_info->stmt);
-  gsi_remove (&si, true);
-  release_defs (stmt_info->stmt);
-  free_stmt_vec_info (stmt_info);
-}
-
-/* Replace the statement at GSI by NEW_STMT, both the vectorization
-   information and the function itself.  STMT_INFO describes the statement
-   at GSI.  */
-
-void
-vec_info::replace_stmt (gimple_stmt_iterator *gsi, stmt_vec_info stmt_info,
-			gimple *new_stmt)
-{
-  gimple *old_stmt = stmt_info->stmt;
-  gcc_assert (!stmt_info->pattern_stmt_p && old_stmt == gsi_stmt (*gsi));
-  set_vinfo_for_stmt (old_stmt, NULL);
-  set_vinfo_for_stmt (new_stmt, stmt_info);
-  stmt_info->stmt = new_stmt;
-  gsi_replace (gsi, new_stmt, true);
-}
-
-/* Create and initialize a new stmt_vec_info struct for STMT.  */
-
-stmt_vec_info
-vec_info::new_stmt_vec_info (gimple *stmt)
-{
-  stmt_vec_info res = XCNEW (struct _stmt_vec_info);
-  res->vinfo = this;
-  res->stmt = stmt;
-
-  STMT_VINFO_TYPE (res) = undef_vec_info_type;
-  STMT_VINFO_RELEVANT (res) = vect_unused_in_scope;
-  STMT_VINFO_VECTORIZABLE (res) = true;
-  STMT_VINFO_VEC_REDUCTION_TYPE (res) = TREE_CODE_REDUCTION;
-  STMT_VINFO_VEC_CONST_COND_REDUC_CODE (res) = ERROR_MARK;
-
-  if (gimple_code (stmt) == GIMPLE_PHI
-      && is_loop_header_bb_p (gimple_bb (stmt)))
-    STMT_VINFO_DEF_TYPE (res) = vect_unknown_def_type;
-  else
-    STMT_VINFO_DEF_TYPE (res) = vect_internal_def;
-
-  STMT_VINFO_SAME_ALIGN_REFS (res).create (0);
-  STMT_SLP_TYPE (res) = loop_vect;
-
-  /* This is really "uninitialized" until vect_compute_data_ref_alignment.  */
-  res->dr_aux.misalignment = DR_MISALIGNMENT_UNINITIALIZED;
-
-  return res;
-}
-
-/* Associate STMT with INFO.  */
-
-void
-vec_info::set_vinfo_for_stmt (gimple *stmt, stmt_vec_info info)
-{
-  unsigned int uid = gimple_uid (stmt);
-  if (uid == 0)
-    {
-      gcc_checking_assert (info);
-      uid = stmt_vec_infos.length () + 1;
-      gimple_set_uid (stmt, uid);
-      stmt_vec_infos.safe_push (info);
-=======
-}
-
-/* Record that STMT belongs to the vectorizable region.  Create and return
-   an associated stmt_vec_info.  */
-
-stmt_vec_info
-vec_info::add_stmt (gimple *stmt)
-{
-  stmt_vec_info res = new_stmt_vec_info (stmt);
-  set_vinfo_for_stmt (stmt, res);
-  return res;
-}
-
-/* If STMT has an associated stmt_vec_info, return that vec_info, otherwise
-   return null.  It is safe to call this function on any statement, even if
-   it might not be part of the vectorizable region.  */
-
-stmt_vec_info
-vec_info::lookup_stmt (gimple *stmt)
-{
-  unsigned int uid = gimple_uid (stmt);
-  if (uid > 0 && uid - 1 < stmt_vec_infos.length ())
-    {
-      stmt_vec_info res = stmt_vec_infos[uid - 1];
-      if (res && res->stmt == stmt)
-	return res;
->>>>>>> e2aa5677
     }
   return NULL;
 }
@@ -878,43 +700,10 @@
 {
   if (stmt_info->pattern_stmt_p)
     {
-<<<<<<< HEAD
-      gcc_checking_assert (info == NULL);
-      stmt_vec_infos[uid - 1] = info;
-=======
       gimple_set_bb (stmt_info->stmt, NULL);
       tree lhs = gimple_get_lhs (stmt_info->stmt);
       if (lhs && TREE_CODE (lhs) == SSA_NAME)
 	release_ssa_name (lhs);
->>>>>>> e2aa5677
-    }
-}
-
-/* Free the contents of stmt_vec_infos.  */
-
-<<<<<<< HEAD
-void
-vec_info::free_stmt_vec_infos (void)
-{
-  unsigned int i;
-  stmt_vec_info info;
-  FOR_EACH_VEC_ELT (stmt_vec_infos, i, info)
-    if (info != NULL)
-      free_stmt_vec_info (info);
-  stmt_vec_infos.release ();
-}
-
-/* Free STMT_INFO.  */
-
-void
-vec_info::free_stmt_vec_info (stmt_vec_info stmt_info)
-{
-  if (stmt_info->pattern_stmt_p)
-    {
-      gimple_set_bb (stmt_info->stmt, NULL);
-      tree lhs = gimple_get_lhs (stmt_info->stmt);
-      if (lhs && TREE_CODE (lhs) == SSA_NAME)
-	release_ssa_name (lhs);
     }
 
   STMT_VINFO_SAME_ALIGN_REFS (stmt_info).release ();
@@ -922,22 +711,11 @@
   free (stmt_info);
 }
 
-=======
-  STMT_VINFO_SAME_ALIGN_REFS (stmt_info).release ();
-  STMT_VINFO_SIMD_CLONE_INFO (stmt_info).release ();
-  free (stmt_info);
-}
-
->>>>>>> e2aa5677
 /* A helper function to free scev and LOOP niter information, as well as
    clear loop constraint LOOP_C_FINITE.  */
 
 void
-<<<<<<< HEAD
-vect_free_loop_info_assumptions (struct loop *loop)
-=======
 vect_free_loop_info_assumptions (class loop *loop)
->>>>>>> e2aa5677
 {
   scev_reset_htab ();
   /* We need to explicitly reset upper bound information since they are
@@ -1089,12 +867,7 @@
 
 static unsigned
 try_vectorize_loop_1 (hash_table<simduid_to_vf> *&simduid_to_vf_htab,
-<<<<<<< HEAD
-		      unsigned *num_vectorized_loops,
-		      loop_p loop, loop_vec_info orig_loop_vinfo,
-=======
 		      unsigned *num_vectorized_loops, loop_p loop,
->>>>>>> e2aa5677
 		      gimple *loop_vectorized_call,
 		      gimple *loop_dist_alias_call)
 {
@@ -1102,10 +875,7 @@
   vec_info_shared shared;
   auto_purge_vect_location sentinel;
   vect_location = find_loop_location (loop);
-<<<<<<< HEAD
-=======
-
->>>>>>> e2aa5677
+
   if (LOCATION_LOCUS (vect_location.get_location_t ()) != UNKNOWN_LOCATION
       && dump_enabled_p ())
     dump_printf (MSG_NOTE | MSG_PRIORITY_INTERNALS,
@@ -1113,12 +883,6 @@
 		 LOCATION_FILE (vect_location.get_location_t ()),
 		 LOCATION_LINE (vect_location.get_location_t ()));
 
-<<<<<<< HEAD
-  /* Try to analyze the loop, retaining an opt_problem if dump_enabled_p.  */
-  opt_loop_vec_info loop_vinfo
-    = vect_analyze_loop (loop, orig_loop_vinfo, &shared);
-  loop->aux = loop_vinfo;
-=======
   opt_loop_vec_info loop_vinfo = opt_loop_vec_info::success (NULL);
   /* In the case of epilogue vectorization the loop already has its
      loop_vec_info set, we do not require to analyze the loop in this case.  */
@@ -1130,7 +894,6 @@
       loop_vinfo = vect_analyze_loop (loop, &shared);
       loop->aux = loop_vinfo;
     }
->>>>>>> e2aa5677
 
   if (!loop_vinfo)
     if (dump_enabled_p ())
@@ -1217,11 +980,7 @@
   unsigned HOST_WIDE_INT bytes;
   if (dump_enabled_p ())
     {
-<<<<<<< HEAD
-      if (current_vector_size.is_constant (&bytes))
-=======
       if (GET_MODE_SIZE (loop_vinfo->vector_mode).is_constant (&bytes))
->>>>>>> e2aa5677
 	dump_printf_loc (MSG_OPTIMIZED_LOCATIONS, vect_location,
 			 "loop vectorized using %wu byte vectors\n", bytes);
       else
@@ -1229,12 +988,8 @@
 			 "loop vectorized using variable length vectors\n");
     }
 
-<<<<<<< HEAD
-  loop_p new_loop = vect_transform_loop (loop_vinfo);
-=======
   loop_p new_loop = vect_transform_loop (loop_vinfo,
 					 loop_vectorized_call);
->>>>>>> e2aa5677
   (*num_vectorized_loops)++;
   /* Now that the loop has been vectorized, allow it to be unrolled
      etc.  */
@@ -1267,10 +1022,6 @@
 
   /* Epilogue of vectorized loop must be vectorized too.  */
   if (new_loop)
-<<<<<<< HEAD
-    ret |= try_vectorize_loop_1 (simduid_to_vf_htab, num_vectorized_loops,
-				 new_loop, loop_vinfo, NULL, NULL);
-=======
     {
       /* Don't include vectorized epilogues in the "vectorized loops" count.
        */
@@ -1278,7 +1029,6 @@
       ret |= try_vectorize_loop_1 (simduid_to_vf_htab, &dont_count,
 				   new_loop, NULL, NULL);
     }
->>>>>>> e2aa5677
 
   return ret;
 }
@@ -1294,12 +1044,7 @@
 	|| loop->force_vectorize))
     return 0;
 
-<<<<<<< HEAD
-  return try_vectorize_loop_1 (simduid_to_vf_htab, num_vectorized_loops,
-			       loop, NULL,
-=======
   return try_vectorize_loop_1 (simduid_to_vf_htab, num_vectorized_loops, loop,
->>>>>>> e2aa5677
 			       vect_loop_vectorized_call (loop),
 			       vect_loop_dist_alias_call (loop));
 }
