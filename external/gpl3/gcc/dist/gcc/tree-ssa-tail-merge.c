--- conflicted
+++ resolved
@@ -1,9 +1,5 @@
 /* Tail merging for gimple.
-<<<<<<< HEAD
-   Copyright (C) 2011-2019 Free Software Foundation, Inc.
-=======
    Copyright (C) 2011-2020 Free Software Foundation, Inc.
->>>>>>> e2aa5677
    Contributed by Tom de Vries (tom@codesourcery.com)
 
 This file is part of GCC.
