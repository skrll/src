<<<<<<< HEAD
@c Copyright (C) 1988-2019 Free Software Foundation, Inc.
=======
@c Copyright (C) 1988-2020 Free Software Foundation, Inc.
>>>>>>> 9e014010
@c This is part of the GCC manual.
@c For copying conditions, see the file gcc.texi.

@ifset INTERNALS
@node Machine Desc
@chapter Machine Descriptions
@cindex machine descriptions

A machine description has two parts: a file of instruction patterns
(@file{.md} file) and a C header file of macro definitions.

The @file{.md} file for a target machine contains a pattern for each
instruction that the target machine supports (or at least each instruction
that is worth telling the compiler about).  It may also contain comments.
A semicolon causes the rest of the line to be a comment, unless the semicolon
is inside a quoted string.

See the next chapter for information on the C header file.

@menu
* Overview::            How the machine description is used.
* Patterns::            How to write instruction patterns.
* Example::             An explained example of a @code{define_insn} pattern.
* RTL Template::        The RTL template defines what insns match a pattern.
* Output Template::     The output template says how to make assembler code
                        from such an insn.
* Output Statement::    For more generality, write C code to output
                        the assembler code.
* Predicates::          Controlling what kinds of operands can be used
                        for an insn.
* Constraints::         Fine-tuning operand selection.
* Standard Names::      Names mark patterns to use for code generation.
* Pattern Ordering::    When the order of patterns makes a difference.
* Dependent Patterns::  Having one pattern may make you need another.
* Jump Patterns::       Special considerations for patterns for jump insns.
* Looping Patterns::    How to define patterns for special looping insns.
* Insn Canonicalizations::Canonicalization of Instructions
* Expander Definitions::Generating a sequence of several RTL insns
                        for a standard operation.
* Insn Splitting::      Splitting Instructions into Multiple Instructions.
* Including Patterns::  Including Patterns in Machine Descriptions.
* Peephole Definitions::Defining machine-specific peephole optimizations.
* Insn Attributes::     Specifying the value of attributes for generated insns.
* Conditional Execution::Generating @code{define_insn} patterns for
                         predication.
* Define Subst::	Generating @code{define_insn} and @code{define_expand}
			patterns from other patterns.
* Constant Definitions::Defining symbolic constants that can be used in the
                        md file.
* Iterators::           Using iterators to generate patterns from a template.
@end menu

@node Overview
@section Overview of How the Machine Description is Used

There are three main conversions that happen in the compiler:

@enumerate

@item
The front end reads the source code and builds a parse tree.

@item
The parse tree is used to generate an RTL insn list based on named
instruction patterns.

@item
The insn list is matched against the RTL templates to produce assembler
code.

@end enumerate

For the generate pass, only the names of the insns matter, from either a
named @code{define_insn} or a @code{define_expand}.  The compiler will
choose the pattern with the right name and apply the operands according
to the documentation later in this chapter, without regard for the RTL
template or operand constraints.  Note that the names the compiler looks
for are hard-coded in the compiler---it will ignore unnamed patterns and
patterns with names it doesn't know about, but if you don't provide a
named pattern it needs, it will abort.

If a @code{define_insn} is used, the template given is inserted into the
insn list.  If a @code{define_expand} is used, one of three things
happens, based on the condition logic.  The condition logic may manually
create new insns for the insn list, say via @code{emit_insn()}, and
invoke @code{DONE}.  For certain named patterns, it may invoke @code{FAIL} to tell the
compiler to use an alternate way of performing that task.  If it invokes
neither @code{DONE} nor @code{FAIL}, the template given in the pattern
is inserted, as if the @code{define_expand} were a @code{define_insn}.

Once the insn list is generated, various optimization passes convert,
replace, and rearrange the insns in the insn list.  This is where the
@code{define_split} and @code{define_peephole} patterns get used, for
example.

Finally, the insn list's RTL is matched up with the RTL templates in the
@code{define_insn} patterns, and those patterns are used to emit the
final assembly code.  For this purpose, each named @code{define_insn}
acts like it's unnamed, since the names are ignored.

@node Patterns
@section Everything about Instruction Patterns
@cindex patterns
@cindex instruction patterns

@findex define_insn
A @code{define_insn} expression is used to define instruction patterns
to which insns may be matched.  A @code{define_insn} expression contains
an incomplete RTL expression, with pieces to be filled in later, operand
constraints that restrict how the pieces can be filled in, and an output
template or C code to generate the assembler output.

A @code{define_insn} is an RTL expression containing four or five operands:

@enumerate
@item
An optional name @var{n}.  When a name is present, the compiler
automically generates a C++ function @samp{gen_@var{n}} that takes
the operands of the instruction as arguments and returns the instruction's
rtx pattern.  The compiler also assigns the instruction a unique code
@samp{CODE_FOR_@var{n}}, with all such codes belonging to an enum
called @code{insn_code}.

These names serve one of two purposes.  The first is to indicate that the
instruction performs a certain standard job for the RTL-generation
pass of the compiler, such as a move, an addition, or a conditional
jump.  The second is to help the target generate certain target-specific
operations, such as when implementing target-specific intrinsic functions.

It is better to prefix target-specific names with the name of the
target, to avoid any clash with current or future standard names.

The absence of a name is indicated by writing an empty string
where the name should go.  Nameless instruction patterns are never
used for generating RTL code, but they may permit several simpler insns
to be combined later on.

For the purpose of debugging the compiler, you may also specify a
name beginning with the @samp{*} character.  Such a name is used only
for identifying the instruction in RTL dumps; it is equivalent to having
a nameless pattern for all other purposes.  Names beginning with the
@samp{*} character are not required to be unique.

The name may also have the form @samp{@@@var{n}}.  This has the same
effect as a name @samp{@var{n}}, but in addition tells the compiler to
generate further helper functions; see @ref{Parameterized Names} for details.

@item
The @dfn{RTL template}: This is a vector of incomplete RTL expressions
which describe the semantics of the instruction (@pxref{RTL Template}).
It is incomplete because it may contain @code{match_operand},
@code{match_operator}, and @code{match_dup} expressions that stand for
operands of the instruction.

If the vector has multiple elements, the RTL template is treated as a
@code{parallel} expression.

@item
@cindex pattern conditions
@cindex conditions, in patterns
The condition: This is a string which contains a C expression.  When the
compiler attempts to match RTL against a pattern, the condition is
evaluated.  If the condition evaluates to @code{true}, the match is
permitted.  The condition may be an empty string, which is treated
as always @code{true}.

@cindex named patterns and conditions
For a named pattern, the condition may not depend on the data in the
insn being matched, but only the target-machine-type flags.  The compiler
needs to test these conditions during initialization in order to learn
exactly which named instructions are available in a particular run.

@findex operands
For nameless patterns, the condition is applied only when matching an
individual insn, and only after the insn has matched the pattern's
recognition template.  The insn's operands may be found in the vector
@code{operands}.

An instruction condition cannot become more restrictive as compilation
progresses.  If the condition accepts a particular RTL instruction at
one stage of compilation, it must continue to accept that instruction
until the final pass.  For example, @samp{!reload_completed} and
@samp{can_create_pseudo_p ()} are both invalid instruction conditions,
because they are true during the earlier RTL passes and false during
the later ones.  For the same reason, if a condition accepts an
instruction before register allocation, it cannot later try to control
register allocation by excluding certain register or value combinations.

Although a condition cannot become more restrictive as compilation
progresses, the condition for a nameless pattern @emph{can} become
more permissive.  For example, a nameless instruction can require
@samp{reload_completed} to be true, in which case it only matches
after register allocation.

@item
The @dfn{output template} or @dfn{output statement}: This is either
a string, or a fragment of C code which returns a string.

When simple substitution isn't general enough, you can specify a piece
of C code to compute the output.  @xref{Output Statement}.

@item
The @dfn{insn attributes}: This is an optional vector containing the values of
attributes for insns matching this pattern (@pxref{Insn Attributes}).
@end enumerate

@node Example
@section Example of @code{define_insn}
@cindex @code{define_insn} example

Here is an example of an instruction pattern, taken from the machine
description for the 68000/68020.

@smallexample
(define_insn "tstsi"
  [(set (cc0)
        (match_operand:SI 0 "general_operand" "rm"))]
  ""
  "*
@{
  if (TARGET_68020 || ! ADDRESS_REG_P (operands[0]))
    return \"tstl %0\";
  return \"cmpl #0,%0\";
@}")
@end smallexample

@noindent
This can also be written using braced strings:

@smallexample
(define_insn "tstsi"
  [(set (cc0)
        (match_operand:SI 0 "general_operand" "rm"))]
  ""
@{
  if (TARGET_68020 || ! ADDRESS_REG_P (operands[0]))
    return "tstl %0";
  return "cmpl #0,%0";
@})
@end smallexample

This describes an instruction which sets the condition codes based on the
value of a general operand.  It has no condition, so any insn with an RTL
description of the form shown may be matched to this pattern.  The name
@samp{tstsi} means ``test a @code{SImode} value'' and tells the RTL
generation pass that, when it is necessary to test such a value, an insn
to do so can be constructed using this pattern.

The output control string is a piece of C code which chooses which
output template to return based on the kind of operand and the specific
type of CPU for which code is being generated.

@samp{"rm"} is an operand constraint.  Its meaning is explained below.

@node RTL Template
@section RTL Template
@cindex RTL insn template
@cindex generating insns
@cindex insns, generating
@cindex recognizing insns
@cindex insns, recognizing

The RTL template is used to define which insns match the particular pattern
and how to find their operands.  For named patterns, the RTL template also
says how to construct an insn from specified operands.

Construction involves substituting specified operands into a copy of the
template.  Matching involves determining the values that serve as the
operands in the insn being matched.  Both of these activities are
controlled by special expression types that direct matching and
substitution of the operands.

@table @code
@findex match_operand
@item (match_operand:@var{m} @var{n} @var{predicate} @var{constraint})
This expression is a placeholder for operand number @var{n} of
the insn.  When constructing an insn, operand number @var{n}
will be substituted at this point.  When matching an insn, whatever
appears at this position in the insn will be taken as operand
number @var{n}; but it must satisfy @var{predicate} or this instruction
pattern will not match at all.

Operand numbers must be chosen consecutively counting from zero in
each instruction pattern.  There may be only one @code{match_operand}
expression in the pattern for each operand number.  Usually operands
are numbered in the order of appearance in @code{match_operand}
expressions.  In the case of a @code{define_expand}, any operand numbers
used only in @code{match_dup} expressions have higher values than all
other operand numbers.

@var{predicate} is a string that is the name of a function that
accepts two arguments, an expression and a machine mode.
@xref{Predicates}.  During matching, the function will be called with
the putative operand as the expression and @var{m} as the mode
argument (if @var{m} is not specified, @code{VOIDmode} will be used,
which normally causes @var{predicate} to accept any mode).  If it
returns zero, this instruction pattern fails to match.
@var{predicate} may be an empty string; then it means no test is to be
done on the operand, so anything which occurs in this position is
valid.

Most of the time, @var{predicate} will reject modes other than @var{m}---but
not always.  For example, the predicate @code{address_operand} uses
@var{m} as the mode of memory ref that the address should be valid for.
Many predicates accept @code{const_int} nodes even though their mode is
@code{VOIDmode}.

@var{constraint} controls reloading and the choice of the best register
class to use for a value, as explained later (@pxref{Constraints}).
If the constraint would be an empty string, it can be omitted.

People are often unclear on the difference between the constraint and the
predicate.  The predicate helps decide whether a given insn matches the
pattern.  The constraint plays no role in this decision; instead, it
controls various decisions in the case of an insn which does match.

@findex match_scratch
@item (match_scratch:@var{m} @var{n} @var{constraint})
This expression is also a placeholder for operand number @var{n}
and indicates that operand must be a @code{scratch} or @code{reg}
expression.

When matching patterns, this is equivalent to

@smallexample
(match_operand:@var{m} @var{n} "scratch_operand" @var{constraint})
@end smallexample

but, when generating RTL, it produces a (@code{scratch}:@var{m})
expression.

If the last few expressions in a @code{parallel} are @code{clobber}
expressions whose operands are either a hard register or
@code{match_scratch}, the combiner can add or delete them when
necessary.  @xref{Side Effects}.

@findex match_dup
@item (match_dup @var{n})
This expression is also a placeholder for operand number @var{n}.
It is used when the operand needs to appear more than once in the
insn.

In construction, @code{match_dup} acts just like @code{match_operand}:
the operand is substituted into the insn being constructed.  But in
matching, @code{match_dup} behaves differently.  It assumes that operand
number @var{n} has already been determined by a @code{match_operand}
appearing earlier in the recognition template, and it matches only an
identical-looking expression.

Note that @code{match_dup} should not be used to tell the compiler that
a particular register is being used for two operands (example:
@code{add} that adds one register to another; the second register is
both an input operand and the output operand).  Use a matching
constraint (@pxref{Simple Constraints}) for those.  @code{match_dup} is for the cases where one
operand is used in two places in the template, such as an instruction
that computes both a quotient and a remainder, where the opcode takes
two input operands but the RTL template has to refer to each of those
twice; once for the quotient pattern and once for the remainder pattern.

@findex match_operator
@item (match_operator:@var{m} @var{n} @var{predicate} [@var{operands}@dots{}])
This pattern is a kind of placeholder for a variable RTL expression
code.

When constructing an insn, it stands for an RTL expression whose
expression code is taken from that of operand @var{n}, and whose
operands are constructed from the patterns @var{operands}.

When matching an expression, it matches an expression if the function
@var{predicate} returns nonzero on that expression @emph{and} the
patterns @var{operands} match the operands of the expression.

Suppose that the function @code{commutative_operator} is defined as
follows, to match any expression whose operator is one of the
commutative arithmetic operators of RTL and whose mode is @var{mode}:

@smallexample
int
commutative_integer_operator (x, mode)
     rtx x;
     machine_mode mode;
@{
  enum rtx_code code = GET_CODE (x);
  if (GET_MODE (x) != mode)
    return 0;
  return (GET_RTX_CLASS (code) == RTX_COMM_ARITH
          || code == EQ || code == NE);
@}
@end smallexample

Then the following pattern will match any RTL expression consisting
of a commutative operator applied to two general operands:

@smallexample
(match_operator:SI 3 "commutative_operator"
  [(match_operand:SI 1 "general_operand" "g")
   (match_operand:SI 2 "general_operand" "g")])
@end smallexample

Here the vector @code{[@var{operands}@dots{}]} contains two patterns
because the expressions to be matched all contain two operands.

When this pattern does match, the two operands of the commutative
operator are recorded as operands 1 and 2 of the insn.  (This is done
by the two instances of @code{match_operand}.)  Operand 3 of the insn
will be the entire commutative expression: use @code{GET_CODE
(operands[3])} to see which commutative operator was used.

The machine mode @var{m} of @code{match_operator} works like that of
@code{match_operand}: it is passed as the second argument to the
predicate function, and that function is solely responsible for
deciding whether the expression to be matched ``has'' that mode.

When constructing an insn, argument 3 of the gen-function will specify
the operation (i.e.@: the expression code) for the expression to be
made.  It should be an RTL expression, whose expression code is copied
into a new expression whose operands are arguments 1 and 2 of the
gen-function.  The subexpressions of argument 3 are not used;
only its expression code matters.

When @code{match_operator} is used in a pattern for matching an insn,
it usually best if the operand number of the @code{match_operator}
is higher than that of the actual operands of the insn.  This improves
register allocation because the register allocator often looks at
operands 1 and 2 of insns to see if it can do register tying.

There is no way to specify constraints in @code{match_operator}.  The
operand of the insn which corresponds to the @code{match_operator}
never has any constraints because it is never reloaded as a whole.
However, if parts of its @var{operands} are matched by
@code{match_operand} patterns, those parts may have constraints of
their own.

@findex match_op_dup
@item (match_op_dup:@var{m} @var{n}[@var{operands}@dots{}])
Like @code{match_dup}, except that it applies to operators instead of
operands.  When constructing an insn, operand number @var{n} will be
substituted at this point.  But in matching, @code{match_op_dup} behaves
differently.  It assumes that operand number @var{n} has already been
determined by a @code{match_operator} appearing earlier in the
recognition template, and it matches only an identical-looking
expression.

@findex match_parallel
@item (match_parallel @var{n} @var{predicate} [@var{subpat}@dots{}])
This pattern is a placeholder for an insn that consists of a
@code{parallel} expression with a variable number of elements.  This
expression should only appear at the top level of an insn pattern.

When constructing an insn, operand number @var{n} will be substituted at
this point.  When matching an insn, it matches if the body of the insn
is a @code{parallel} expression with at least as many elements as the
vector of @var{subpat} expressions in the @code{match_parallel}, if each
@var{subpat} matches the corresponding element of the @code{parallel},
@emph{and} the function @var{predicate} returns nonzero on the
@code{parallel} that is the body of the insn.  It is the responsibility
of the predicate to validate elements of the @code{parallel} beyond
those listed in the @code{match_parallel}.

A typical use of @code{match_parallel} is to match load and store
multiple expressions, which can contain a variable number of elements
in a @code{parallel}.  For example,

@smallexample
(define_insn ""
  [(match_parallel 0 "load_multiple_operation"
     [(set (match_operand:SI 1 "gpc_reg_operand" "=r")
           (match_operand:SI 2 "memory_operand" "m"))
      (use (reg:SI 179))
      (clobber (reg:SI 179))])]
  ""
  "loadm 0,0,%1,%2")
@end smallexample

This example comes from @file{a29k.md}.  The function
@code{load_multiple_operation} is defined in @file{a29k.c} and checks
that subsequent elements in the @code{parallel} are the same as the
@code{set} in the pattern, except that they are referencing subsequent
registers and memory locations.

An insn that matches this pattern might look like:

@smallexample
(parallel
 [(set (reg:SI 20) (mem:SI (reg:SI 100)))
  (use (reg:SI 179))
  (clobber (reg:SI 179))
  (set (reg:SI 21)
       (mem:SI (plus:SI (reg:SI 100)
                        (const_int 4))))
  (set (reg:SI 22)
       (mem:SI (plus:SI (reg:SI 100)
                        (const_int 8))))])
@end smallexample

@findex match_par_dup
@item (match_par_dup @var{n} [@var{subpat}@dots{}])
Like @code{match_op_dup}, but for @code{match_parallel} instead of
@code{match_operator}.

@end table

@node Output Template
@section Output Templates and Operand Substitution
@cindex output templates
@cindex operand substitution

@cindex @samp{%} in template
@cindex percent sign
The @dfn{output template} is a string which specifies how to output the
assembler code for an instruction pattern.  Most of the template is a
fixed string which is output literally.  The character @samp{%} is used
to specify where to substitute an operand; it can also be used to
identify places where different variants of the assembler require
different syntax.

In the simplest case, a @samp{%} followed by a digit @var{n} says to output
operand @var{n} at that point in the string.

@samp{%} followed by a letter and a digit says to output an operand in an
alternate fashion.  Four letters have standard, built-in meanings described
below.  The machine description macro @code{PRINT_OPERAND} can define
additional letters with nonstandard meanings.

@samp{%c@var{digit}} can be used to substitute an operand that is a
constant value without the syntax that normally indicates an immediate
operand.

@samp{%n@var{digit}} is like @samp{%c@var{digit}} except that the value of
the constant is negated before printing.

@samp{%a@var{digit}} can be used to substitute an operand as if it were a
memory reference, with the actual operand treated as the address.  This may
be useful when outputting a ``load address'' instruction, because often the
assembler syntax for such an instruction requires you to write the operand
as if it were a memory reference.

@samp{%l@var{digit}} is used to substitute a @code{label_ref} into a jump
instruction.

@samp{%=} outputs a number which is unique to each instruction in the
entire compilation.  This is useful for making local labels to be
referred to more than once in a single template that generates multiple
assembler instructions.

@samp{%} followed by a punctuation character specifies a substitution that
does not use an operand.  Only one case is standard: @samp{%%} outputs a
@samp{%} into the assembler code.  Other nonstandard cases can be
defined in the @code{PRINT_OPERAND} macro.  You must also define
which punctuation characters are valid with the
@code{PRINT_OPERAND_PUNCT_VALID_P} macro.

@cindex \
@cindex backslash
The template may generate multiple assembler instructions.  Write the text
for the instructions, with @samp{\;} between them.

@cindex matching operands
When the RTL contains two operands which are required by constraint to match
each other, the output template must refer only to the lower-numbered operand.
Matching operands are not always identical, and the rest of the compiler
arranges to put the proper RTL expression for printing into the lower-numbered
operand.

One use of nonstandard letters or punctuation following @samp{%} is to
distinguish between different assembler languages for the same machine; for
example, Motorola syntax versus MIT syntax for the 68000.  Motorola syntax
requires periods in most opcode names, while MIT syntax does not.  For
example, the opcode @samp{movel} in MIT syntax is @samp{move.l} in Motorola
syntax.  The same file of patterns is used for both kinds of output syntax,
but the character sequence @samp{%.} is used in each place where Motorola
syntax wants a period.  The @code{PRINT_OPERAND} macro for Motorola syntax
defines the sequence to output a period; the macro for MIT syntax defines
it to do nothing.

@cindex @code{#} in template
As a special case, a template consisting of the single character @code{#}
instructs the compiler to first split the insn, and then output the
resulting instructions separately.  This helps eliminate redundancy in the
output templates.   If you have a @code{define_insn} that needs to emit
multiple assembler instructions, and there is a matching @code{define_split}
already defined, then you can simply use @code{#} as the output template
instead of writing an output template that emits the multiple assembler
instructions.

Note that @code{#} only has an effect while generating assembly code;
it does not affect whether a split occurs earlier.  An associated
@code{define_split} must exist and it must be suitable for use after
register allocation.

If the macro @code{ASSEMBLER_DIALECT} is defined, you can use construct
of the form @samp{@{option0|option1|option2@}} in the templates.  These
describe multiple variants of assembler language syntax.
@xref{Instruction Output}.

@node Output Statement
@section C Statements for Assembler Output
@cindex output statements
@cindex C statements for assembler output
@cindex generating assembler output

Often a single fixed template string cannot produce correct and efficient
assembler code for all the cases that are recognized by a single
instruction pattern.  For example, the opcodes may depend on the kinds of
operands; or some unfortunate combinations of operands may require extra
machine instructions.

If the output control string starts with a @samp{@@}, then it is actually
a series of templates, each on a separate line.  (Blank lines and
leading spaces and tabs are ignored.)  The templates correspond to the
pattern's constraint alternatives (@pxref{Multi-Alternative}).  For example,
if a target machine has a two-address add instruction @samp{addr} to add
into a register and another @samp{addm} to add a register to memory, you
might write this pattern:

@smallexample
(define_insn "addsi3"
  [(set (match_operand:SI 0 "general_operand" "=r,m")
        (plus:SI (match_operand:SI 1 "general_operand" "0,0")
                 (match_operand:SI 2 "general_operand" "g,r")))]
  ""
  "@@
   addr %2,%0
   addm %2,%0")
@end smallexample

@cindex @code{*} in template
@cindex asterisk in template
If the output control string starts with a @samp{*}, then it is not an
output template but rather a piece of C program that should compute a
template.  It should execute a @code{return} statement to return the
template-string you want.  Most such templates use C string literals, which
require doublequote characters to delimit them.  To include these
doublequote characters in the string, prefix each one with @samp{\}.

If the output control string is written as a brace block instead of a
double-quoted string, it is automatically assumed to be C code.  In that
case, it is not necessary to put in a leading asterisk, or to escape the
doublequotes surrounding C string literals.

The operands may be found in the array @code{operands}, whose C data type
is @code{rtx []}.

It is very common to select different ways of generating assembler code
based on whether an immediate operand is within a certain range.  Be
careful when doing this, because the result of @code{INTVAL} is an
integer on the host machine.  If the host machine has more bits in an
@code{int} than the target machine has in the mode in which the constant
will be used, then some of the bits you get from @code{INTVAL} will be
superfluous.  For proper results, you must carefully disregard the
values of those bits.

@findex output_asm_insn
It is possible to output an assembler instruction and then go on to output
or compute more of them, using the subroutine @code{output_asm_insn}.  This
receives two arguments: a template-string and a vector of operands.  The
vector may be @code{operands}, or it may be another array of @code{rtx}
that you declare locally and initialize yourself.

@findex which_alternative
When an insn pattern has multiple alternatives in its constraints, often
the appearance of the assembler code is determined mostly by which alternative
was matched.  When this is so, the C code can test the variable
@code{which_alternative}, which is the ordinal number of the alternative
that was actually satisfied (0 for the first, 1 for the second alternative,
etc.).

For example, suppose there are two opcodes for storing zero, @samp{clrreg}
for registers and @samp{clrmem} for memory locations.  Here is how
a pattern could use @code{which_alternative} to choose between them:

@smallexample
(define_insn ""
  [(set (match_operand:SI 0 "general_operand" "=r,m")
        (const_int 0))]
  ""
  @{
  return (which_alternative == 0
          ? "clrreg %0" : "clrmem %0");
  @})
@end smallexample

The example above, where the assembler code to generate was
@emph{solely} determined by the alternative, could also have been specified
as follows, having the output control string start with a @samp{@@}:

@smallexample
@group
(define_insn ""
  [(set (match_operand:SI 0 "general_operand" "=r,m")
        (const_int 0))]
  ""
  "@@
   clrreg %0
   clrmem %0")
@end group
@end smallexample

If you just need a little bit of C code in one (or a few) alternatives,
you can use @samp{*} inside of a @samp{@@} multi-alternative template:

@smallexample
@group
(define_insn ""
  [(set (match_operand:SI 0 "general_operand" "=r,<,m")
        (const_int 0))]
  ""
  "@@
   clrreg %0
   * return stack_mem_p (operands[0]) ? \"push 0\" : \"clrmem %0\";
   clrmem %0")
@end group
@end smallexample

@node Predicates
@section Predicates
@cindex predicates
@cindex operand predicates
@cindex operator predicates

A predicate determines whether a @code{match_operand} or
@code{match_operator} expression matches, and therefore whether the
surrounding instruction pattern will be used for that combination of
operands.  GCC has a number of machine-independent predicates, and you
can define machine-specific predicates as needed.  By convention,
predicates used with @code{match_operand} have names that end in
@samp{_operand}, and those used with @code{match_operator} have names
that end in @samp{_operator}.

All predicates are boolean functions (in the mathematical sense) of
two arguments: the RTL expression that is being considered at that
position in the instruction pattern, and the machine mode that the
@code{match_operand} or @code{match_operator} specifies.  In this
section, the first argument is called @var{op} and the second argument
@var{mode}.  Predicates can be called from C as ordinary two-argument
functions; this can be useful in output templates or other
machine-specific code.

Operand predicates can allow operands that are not actually acceptable
to the hardware, as long as the constraints give reload the ability to
fix them up (@pxref{Constraints}).  However, GCC will usually generate
better code if the predicates specify the requirements of the machine
instructions as closely as possible.  Reload cannot fix up operands
that must be constants (``immediate operands''); you must use a
predicate that allows only constants, or else enforce the requirement
in the extra condition.

@cindex predicates and machine modes
@cindex normal predicates
@cindex special predicates
Most predicates handle their @var{mode} argument in a uniform manner.
If @var{mode} is @code{VOIDmode} (unspecified), then @var{op} can have
any mode.  If @var{mode} is anything else, then @var{op} must have the
same mode, unless @var{op} is a @code{CONST_INT} or integer
@code{CONST_DOUBLE}.  These RTL expressions always have
@code{VOIDmode}, so it would be counterproductive to check that their
mode matches.  Instead, predicates that accept @code{CONST_INT} and/or
integer @code{CONST_DOUBLE} check that the value stored in the
constant will fit in the requested mode.

Predicates with this behavior are called @dfn{normal}.
@command{genrecog} can optimize the instruction recognizer based on
knowledge of how normal predicates treat modes.  It can also diagnose
certain kinds of common errors in the use of normal predicates; for
instance, it is almost always an error to use a normal predicate
without specifying a mode.

Predicates that do something different with their @var{mode} argument
are called @dfn{special}.  The generic predicates
@code{address_operand} and @code{pmode_register_operand} are special
predicates.  @command{genrecog} does not do any optimizations or
diagnosis when special predicates are used.

@menu
* Machine-Independent Predicates::  Predicates available to all back ends.
* Defining Predicates::             How to write machine-specific predicate
                                    functions.
@end menu

@node Machine-Independent Predicates
@subsection Machine-Independent Predicates
@cindex machine-independent predicates
@cindex generic predicates

These are the generic predicates available to all back ends.  They are
defined in @file{recog.c}.  The first category of predicates allow
only constant, or @dfn{immediate}, operands.

@defun immediate_operand
This predicate allows any sort of constant that fits in @var{mode}.
It is an appropriate choice for instructions that take operands that
must be constant.
@end defun

@defun const_int_operand
This predicate allows any @code{CONST_INT} expression that fits in
@var{mode}.  It is an appropriate choice for an immediate operand that
does not allow a symbol or label.
@end defun

@defun const_double_operand
This predicate accepts any @code{CONST_DOUBLE} expression that has
exactly @var{mode}.  If @var{mode} is @code{VOIDmode}, it will also
accept @code{CONST_INT}.  It is intended for immediate floating point
constants.
@end defun

@noindent
The second category of predicates allow only some kind of machine
register.

@defun register_operand
This predicate allows any @code{REG} or @code{SUBREG} expression that
is valid for @var{mode}.  It is often suitable for arithmetic
instruction operands on a RISC machine.
@end defun

@defun pmode_register_operand
This is a slight variant on @code{register_operand} which works around
a limitation in the machine-description reader.

@smallexample
(match_operand @var{n} "pmode_register_operand" @var{constraint})
@end smallexample

@noindent
means exactly what

@smallexample
(match_operand:P @var{n} "register_operand" @var{constraint})
@end smallexample

@noindent
would mean, if the machine-description reader accepted @samp{:P}
mode suffixes.  Unfortunately, it cannot, because @code{Pmode} is an
alias for some other mode, and might vary with machine-specific
options.  @xref{Misc}.
@end defun

@defun scratch_operand
This predicate allows hard registers and @code{SCRATCH} expressions,
but not pseudo-registers.  It is used internally by @code{match_scratch};
it should not be used directly.
@end defun

@noindent
The third category of predicates allow only some kind of memory reference.

@defun memory_operand
This predicate allows any valid reference to a quantity of mode
@var{mode} in memory, as determined by the weak form of
@code{GO_IF_LEGITIMATE_ADDRESS} (@pxref{Addressing Modes}).
@end defun

@defun address_operand
This predicate is a little unusual; it allows any operand that is a
valid expression for the @emph{address} of a quantity of mode
@var{mode}, again determined by the weak form of
@code{GO_IF_LEGITIMATE_ADDRESS}.  To first order, if
@samp{@w{(mem:@var{mode} (@var{exp}))}} is acceptable to
@code{memory_operand}, then @var{exp} is acceptable to
@code{address_operand}.  Note that @var{exp} does not necessarily have
the mode @var{mode}.
@end defun

@defun indirect_operand
This is a stricter form of @code{memory_operand} which allows only
memory references with a @code{general_operand} as the address
expression.  New uses of this predicate are discouraged, because
@code{general_operand} is very permissive, so it's hard to tell what
an @code{indirect_operand} does or does not allow.  If a target has
different requirements for memory operands for different instructions,
it is better to define target-specific predicates which enforce the
hardware's requirements explicitly.
@end defun

@defun push_operand
This predicate allows a memory reference suitable for pushing a value
onto the stack.  This will be a @code{MEM} which refers to
@code{stack_pointer_rtx}, with a side effect in its address expression
(@pxref{Incdec}); which one is determined by the
@code{STACK_PUSH_CODE} macro (@pxref{Frame Layout}).
@end defun

@defun pop_operand
This predicate allows a memory reference suitable for popping a value
off the stack.  Again, this will be a @code{MEM} referring to
@code{stack_pointer_rtx}, with a side effect in its address
expression.  However, this time @code{STACK_POP_CODE} is expected.
@end defun

@noindent
The fourth category of predicates allow some combination of the above
operands.

@defun nonmemory_operand
This predicate allows any immediate or register operand valid for @var{mode}.
@end defun

@defun nonimmediate_operand
This predicate allows any register or memory operand valid for @var{mode}.
@end defun

@defun general_operand
This predicate allows any immediate, register, or memory operand
valid for @var{mode}.
@end defun

@noindent
Finally, there are two generic operator predicates.

@defun comparison_operator
This predicate matches any expression which performs an arithmetic
comparison in @var{mode}; that is, @code{COMPARISON_P} is true for the
expression code.
@end defun

@defun ordered_comparison_operator
This predicate matches any expression which performs an arithmetic
comparison in @var{mode} and whose expression code is valid for integer
modes; that is, the expression code will be one of @code{eq}, @code{ne},
@code{lt}, @code{ltu}, @code{le}, @code{leu}, @code{gt}, @code{gtu},
@code{ge}, @code{geu}.
@end defun

@node Defining Predicates
@subsection Defining Machine-Specific Predicates
@cindex defining predicates
@findex define_predicate
@findex define_special_predicate

Many machines have requirements for their operands that cannot be
expressed precisely using the generic predicates.  You can define
additional predicates using @code{define_predicate} and
@code{define_special_predicate} expressions.  These expressions have
three operands:

@itemize @bullet
@item
The name of the predicate, as it will be referred to in
@code{match_operand} or @code{match_operator} expressions.

@item
An RTL expression which evaluates to true if the predicate allows the
operand @var{op}, false if it does not.  This expression can only use
the following RTL codes:

@table @code
@item MATCH_OPERAND
When written inside a predicate expression, a @code{MATCH_OPERAND}
expression evaluates to true if the predicate it names would allow
@var{op}.  The operand number and constraint are ignored.  Due to
limitations in @command{genrecog}, you can only refer to generic
predicates and predicates that have already been defined.

@item MATCH_CODE
This expression evaluates to true if @var{op} or a specified
subexpression of @var{op} has one of a given list of RTX codes.

The first operand of this expression is a string constant containing a
comma-separated list of RTX code names (in lower case).  These are the
codes for which the @code{MATCH_CODE} will be true.

The second operand is a string constant which indicates what
subexpression of @var{op} to examine.  If it is absent or the empty
string, @var{op} itself is examined.  Otherwise, the string constant
must be a sequence of digits and/or lowercase letters.  Each character
indicates a subexpression to extract from the current expression; for
the first character this is @var{op}, for the second and subsequent
characters it is the result of the previous character.  A digit
@var{n} extracts @samp{@w{XEXP (@var{e}, @var{n})}}; a letter @var{l}
extracts @samp{@w{XVECEXP (@var{e}, 0, @var{n})}} where @var{n} is the
alphabetic ordinal of @var{l} (0 for `a', 1 for 'b', and so on).  The
@code{MATCH_CODE} then examines the RTX code of the subexpression
extracted by the complete string.  It is not possible to extract
components of an @code{rtvec} that is not at position 0 within its RTX
object.

@item MATCH_TEST
This expression has one operand, a string constant containing a C
expression.  The predicate's arguments, @var{op} and @var{mode}, are
available with those names in the C expression.  The @code{MATCH_TEST}
evaluates to true if the C expression evaluates to a nonzero value.
@code{MATCH_TEST} expressions must not have side effects.

@item  AND
@itemx IOR
@itemx NOT
@itemx IF_THEN_ELSE
The basic @samp{MATCH_} expressions can be combined using these
logical operators, which have the semantics of the C operators
@samp{&&}, @samp{||}, @samp{!}, and @samp{@w{? :}} respectively.  As
in Common Lisp, you may give an @code{AND} or @code{IOR} expression an
arbitrary number of arguments; this has exactly the same effect as
writing a chain of two-argument @code{AND} or @code{IOR} expressions.
@end table

@item
An optional block of C code, which should execute
@samp{@w{return true}} if the predicate is found to match and
@samp{@w{return false}} if it does not.  It must not have any side
effects.  The predicate arguments, @var{op} and @var{mode}, are
available with those names.

If a code block is present in a predicate definition, then the RTL
expression must evaluate to true @emph{and} the code block must
execute @samp{@w{return true}} for the predicate to allow the operand.
The RTL expression is evaluated first; do not re-check anything in the
code block that was checked in the RTL expression.
@end itemize

The program @command{genrecog} scans @code{define_predicate} and
@code{define_special_predicate} expressions to determine which RTX
codes are possibly allowed.  You should always make this explicit in
the RTL predicate expression, using @code{MATCH_OPERAND} and
@code{MATCH_CODE}.

Here is an example of a simple predicate definition, from the IA64
machine description:

@smallexample
@group
;; @r{True if @var{op} is a @code{SYMBOL_REF} which refers to the sdata section.}
(define_predicate "small_addr_symbolic_operand"
  (and (match_code "symbol_ref")
       (match_test "SYMBOL_REF_SMALL_ADDR_P (op)")))
@end group
@end smallexample

@noindent
And here is another, showing the use of the C block.

@smallexample
@group
;; @r{True if @var{op} is a register operand that is (or could be) a GR reg.}
(define_predicate "gr_register_operand"
  (match_operand 0 "register_operand")
@{
  unsigned int regno;
  if (GET_CODE (op) == SUBREG)
    op = SUBREG_REG (op);

  regno = REGNO (op);
  return (regno >= FIRST_PSEUDO_REGISTER || GENERAL_REGNO_P (regno));
@})
@end group
@end smallexample

Predicates written with @code{define_predicate} automatically include
a test that @var{mode} is @code{VOIDmode}, or @var{op} has the same
mode as @var{mode}, or @var{op} is a @code{CONST_INT} or
@code{CONST_DOUBLE}.  They do @emph{not} check specifically for
integer @code{CONST_DOUBLE}, nor do they test that the value of either
kind of constant fits in the requested mode.  This is because
target-specific predicates that take constants usually have to do more
stringent value checks anyway.  If you need the exact same treatment
of @code{CONST_INT} or @code{CONST_DOUBLE} that the generic predicates
provide, use a @code{MATCH_OPERAND} subexpression to call
@code{const_int_operand}, @code{const_double_operand}, or
@code{immediate_operand}.

Predicates written with @code{define_special_predicate} do not get any
automatic mode checks, and are treated as having special mode handling
by @command{genrecog}.

The program @command{genpreds} is responsible for generating code to
test predicates.  It also writes a header file containing function
declarations for all machine-specific predicates.  It is not necessary
to declare these predicates in @file{@var{cpu}-protos.h}.
@end ifset

@c Most of this node appears by itself (in a different place) even
@c when the INTERNALS flag is clear.  Passages that require the internals
@c manual's context are conditionalized to appear only in the internals manual.
@ifset INTERNALS
@node Constraints
@section Operand Constraints
@cindex operand constraints
@cindex constraints

Each @code{match_operand} in an instruction pattern can specify
constraints for the operands allowed.  The constraints allow you to
fine-tune matching within the set of operands allowed by the
predicate.

@end ifset
@ifclear INTERNALS
@node Constraints
@section Constraints for @code{asm} Operands
@cindex operand constraints, @code{asm}
@cindex constraints, @code{asm}
@cindex @code{asm} constraints

Here are specific details on what constraint letters you can use with
@code{asm} operands.
@end ifclear
Constraints can say whether
an operand may be in a register, and which kinds of register; whether the
operand can be a memory reference, and which kinds of address; whether the
operand may be an immediate constant, and which possible values it may
have.  Constraints can also require two operands to match.
Side-effects aren't allowed in operands of inline @code{asm}, unless
@samp{<} or @samp{>} constraints are used, because there is no guarantee
that the side effects will happen exactly once in an instruction that can update
the addressing register.

@ifset INTERNALS
@menu
* Simple Constraints::  Basic use of constraints.
* Multi-Alternative::   When an insn has two alternative constraint-patterns.
* Class Preferences::   Constraints guide which hard register to put things in.
* Modifiers::           More precise control over effects of constraints.
* Machine Constraints:: Existing constraints for some particular machines.
* Disable Insn Alternatives:: Disable insn alternatives using attributes.
* Define Constraints::  How to define machine-specific constraints.
* C Constraint Interface:: How to test constraints from C code.
@end menu
@end ifset

@ifclear INTERNALS
@menu
* Simple Constraints::  Basic use of constraints.
* Multi-Alternative::   When an insn has two alternative constraint-patterns.
* Modifiers::           More precise control over effects of constraints.
* Machine Constraints:: Special constraints for some particular machines.
@end menu
@end ifclear

@node Simple Constraints
@subsection Simple Constraints
@cindex simple constraints

The simplest kind of constraint is a string full of letters, each of
which describes one kind of operand that is permitted.  Here are
the letters that are allowed:

@table @asis
@item whitespace
Whitespace characters are ignored and can be inserted at any position
except the first.  This enables each alternative for different operands to
be visually aligned in the machine description even if they have different
number of constraints and modifiers.

@cindex @samp{m} in constraint
@cindex memory references in constraints
@item @samp{m}
A memory operand is allowed, with any kind of address that the machine
supports in general.
Note that the letter used for the general memory constraint can be
re-defined by a back end using the @code{TARGET_MEM_CONSTRAINT} macro.

@cindex offsettable address
@cindex @samp{o} in constraint
@item @samp{o}
A memory operand is allowed, but only if the address is
@dfn{offsettable}.  This means that adding a small integer (actually,
the width in bytes of the operand, as determined by its machine mode)
may be added to the address and the result is also a valid memory
address.

@cindex autoincrement/decrement addressing
For example, an address which is constant is offsettable; so is an
address that is the sum of a register and a constant (as long as a
slightly larger constant is also within the range of address-offsets
supported by the machine); but an autoincrement or autodecrement
address is not offsettable.  More complicated indirect/indexed
addresses may or may not be offsettable depending on the other
addressing modes that the machine supports.

Note that in an output operand which can be matched by another
operand, the constraint letter @samp{o} is valid only when accompanied
by both @samp{<} (if the target machine has predecrement addressing)
and @samp{>} (if the target machine has preincrement addressing).

@cindex @samp{V} in constraint
@item @samp{V}
A memory operand that is not offsettable.  In other words, anything that
would fit the @samp{m} constraint but not the @samp{o} constraint.

@cindex @samp{<} in constraint
@item @samp{<}
A memory operand with autodecrement addressing (either predecrement or
postdecrement) is allowed.  In inline @code{asm} this constraint is only
allowed if the operand is used exactly once in an instruction that can
handle the side effects.  Not using an operand with @samp{<} in constraint
string in the inline @code{asm} pattern at all or using it in multiple
instructions isn't valid, because the side effects wouldn't be performed
or would be performed more than once.  Furthermore, on some targets
the operand with @samp{<} in constraint string must be accompanied by
special instruction suffixes like @code{%U0} instruction suffix on PowerPC
or @code{%P0} on IA-64.

@cindex @samp{>} in constraint
@item @samp{>}
A memory operand with autoincrement addressing (either preincrement or
postincrement) is allowed.  In inline @code{asm} the same restrictions
as for @samp{<} apply.

@cindex @samp{r} in constraint
@cindex registers in constraints
@item @samp{r}
A register operand is allowed provided that it is in a general
register.

@cindex constants in constraints
@cindex @samp{i} in constraint
@item @samp{i}
An immediate integer operand (one with constant value) is allowed.
This includes symbolic constants whose values will be known only at
assembly time or later.

@cindex @samp{n} in constraint
@item @samp{n}
An immediate integer operand with a known numeric value is allowed.
Many systems cannot support assembly-time constants for operands less
than a word wide.  Constraints for these operands should use @samp{n}
rather than @samp{i}.

@cindex @samp{I} in constraint
@item @samp{I}, @samp{J}, @samp{K}, @dots{} @samp{P}
Other letters in the range @samp{I} through @samp{P} may be defined in
a machine-dependent fashion to permit immediate integer operands with
explicit integer values in specified ranges.  For example, on the
68000, @samp{I} is defined to stand for the range of values 1 to 8.
This is the range permitted as a shift count in the shift
instructions.

@cindex @samp{E} in constraint
@item @samp{E}
An immediate floating operand (expression code @code{const_double}) is
allowed, but only if the target floating point format is the same as
that of the host machine (on which the compiler is running).

@cindex @samp{F} in constraint
@item @samp{F}
An immediate floating operand (expression code @code{const_double} or
@code{const_vector}) is allowed.

@cindex @samp{G} in constraint
@cindex @samp{H} in constraint
@item @samp{G}, @samp{H}
@samp{G} and @samp{H} may be defined in a machine-dependent fashion to
permit immediate floating operands in particular ranges of values.

@cindex @samp{s} in constraint
@item @samp{s}
An immediate integer operand whose value is not an explicit integer is
allowed.

This might appear strange; if an insn allows a constant operand with a
value not known at compile time, it certainly must allow any known
value.  So why use @samp{s} instead of @samp{i}?  Sometimes it allows
better code to be generated.

For example, on the 68000 in a fullword instruction it is possible to
use an immediate operand; but if the immediate value is between @minus{}128
and 127, better code results from loading the value into a register and
using the register.  This is because the load into the register can be
done with a @samp{moveq} instruction.  We arrange for this to happen
by defining the letter @samp{K} to mean ``any integer outside the
range @minus{}128 to 127'', and then specifying @samp{Ks} in the operand
constraints.

@cindex @samp{g} in constraint
@item @samp{g}
Any register, memory or immediate integer operand is allowed, except for
registers that are not general registers.

@cindex @samp{X} in constraint
@item @samp{X}
@ifset INTERNALS
Any operand whatsoever is allowed, even if it does not satisfy
@code{general_operand}.  This is normally used in the constraint of
a @code{match_scratch} when certain alternatives will not actually
require a scratch register.
@end ifset
@ifclear INTERNALS
Any operand whatsoever is allowed.
@end ifclear

@cindex @samp{0} in constraint
@cindex digits in constraint
@item @samp{0}, @samp{1}, @samp{2}, @dots{} @samp{9}
An operand that matches the specified operand number is allowed.  If a
digit is used together with letters within the same alternative, the
digit should come last.

This number is allowed to be more than a single digit.  If multiple
digits are encountered consecutively, they are interpreted as a single
decimal integer.  There is scant chance for ambiguity, since to-date
it has never been desirable that @samp{10} be interpreted as matching
either operand 1 @emph{or} operand 0.  Should this be desired, one
can use multiple alternatives instead.

@cindex matching constraint
@cindex constraint, matching
This is called a @dfn{matching constraint} and what it really means is
that the assembler has only a single operand that fills two roles
@ifset INTERNALS
considered separate in the RTL insn.  For example, an add insn has two
input operands and one output operand in the RTL, but on most CISC
@end ifset
@ifclear INTERNALS
which @code{asm} distinguishes.  For example, an add instruction uses
two input operands and an output operand, but on most CISC
@end ifclear
machines an add instruction really has only two operands, one of them an
input-output operand:

@smallexample
addl #35,r12
@end smallexample

Matching constraints are used in these circumstances.
More precisely, the two operands that match must include one input-only
operand and one output-only operand.  Moreover, the digit must be a
smaller number than the number of the operand that uses it in the
constraint.

@ifset INTERNALS
For operands to match in a particular case usually means that they
are identical-looking RTL expressions.  But in a few special cases
specific kinds of dissimilarity are allowed.  For example, @code{*x}
as an input operand will match @code{*x++} as an output operand.
For proper results in such cases, the output template should always
use the output-operand's number when printing the operand.
@end ifset

@cindex load address instruction
@cindex push address instruction
@cindex address constraints
@cindex @samp{p} in constraint
@item @samp{p}
An operand that is a valid memory address is allowed.  This is
for ``load address'' and ``push address'' instructions.

@findex address_operand
@samp{p} in the constraint must be accompanied by @code{address_operand}
as the predicate in the @code{match_operand}.  This predicate interprets
the mode specified in the @code{match_operand} as the mode of the memory
reference for which the address would be valid.

@cindex other register constraints
@cindex extensible constraints
@item @var{other-letters}
Other letters can be defined in machine-dependent fashion to stand for
particular classes of registers or other arbitrary operand types.
@samp{d}, @samp{a} and @samp{f} are defined on the 68000/68020 to stand
for data, address and floating point registers.
@end table

@ifset INTERNALS
In order to have valid assembler code, each operand must satisfy
its constraint.  But a failure to do so does not prevent the pattern
from applying to an insn.  Instead, it directs the compiler to modify
the code so that the constraint will be satisfied.  Usually this is
done by copying an operand into a register.

Contrast, therefore, the two instruction patterns that follow:

@smallexample
(define_insn ""
  [(set (match_operand:SI 0 "general_operand" "=r")
        (plus:SI (match_dup 0)
                 (match_operand:SI 1 "general_operand" "r")))]
  ""
  "@dots{}")
@end smallexample

@noindent
which has two operands, one of which must appear in two places, and

@smallexample
(define_insn ""
  [(set (match_operand:SI 0 "general_operand" "=r")
        (plus:SI (match_operand:SI 1 "general_operand" "0")
                 (match_operand:SI 2 "general_operand" "r")))]
  ""
  "@dots{}")
@end smallexample

@noindent
which has three operands, two of which are required by a constraint to be
identical.  If we are considering an insn of the form

@smallexample
(insn @var{n} @var{prev} @var{next}
  (set (reg:SI 3)
       (plus:SI (reg:SI 6) (reg:SI 109)))
  @dots{})
@end smallexample

@noindent
the first pattern would not apply at all, because this insn does not
contain two identical subexpressions in the right place.  The pattern would
say, ``That does not look like an add instruction; try other patterns''.
The second pattern would say, ``Yes, that's an add instruction, but there
is something wrong with it''.  It would direct the reload pass of the
compiler to generate additional insns to make the constraint true.  The
results might look like this:

@smallexample
(insn @var{n2} @var{prev} @var{n}
  (set (reg:SI 3) (reg:SI 6))
  @dots{})

(insn @var{n} @var{n2} @var{next}
  (set (reg:SI 3)
       (plus:SI (reg:SI 3) (reg:SI 109)))
  @dots{})
@end smallexample

It is up to you to make sure that each operand, in each pattern, has
constraints that can handle any RTL expression that could be present for
that operand.  (When multiple alternatives are in use, each pattern must,
for each possible combination of operand expressions, have at least one
alternative which can handle that combination of operands.)  The
constraints don't need to @emph{allow} any possible operand---when this is
the case, they do not constrain---but they must at least point the way to
reloading any possible operand so that it will fit.

@itemize @bullet
@item
If the constraint accepts whatever operands the predicate permits,
there is no problem: reloading is never necessary for this operand.

For example, an operand whose constraints permit everything except
registers is safe provided its predicate rejects registers.

An operand whose predicate accepts only constant values is safe
provided its constraints include the letter @samp{i}.  If any possible
constant value is accepted, then nothing less than @samp{i} will do;
if the predicate is more selective, then the constraints may also be
more selective.

@item
Any operand expression can be reloaded by copying it into a register.
So if an operand's constraints allow some kind of register, it is
certain to be safe.  It need not permit all classes of registers; the
compiler knows how to copy a register into another register of the
proper class in order to make an instruction valid.

@cindex nonoffsettable memory reference
@cindex memory reference, nonoffsettable
@item
A nonoffsettable memory reference can be reloaded by copying the
address into a register.  So if the constraint uses the letter
@samp{o}, all memory references are taken care of.

@item
A constant operand can be reloaded by allocating space in memory to
hold it as preinitialized data.  Then the memory reference can be used
in place of the constant.  So if the constraint uses the letters
@samp{o} or @samp{m}, constant operands are not a problem.

@item
If the constraint permits a constant and a pseudo register used in an insn
was not allocated to a hard register and is equivalent to a constant,
the register will be replaced with the constant.  If the predicate does
not permit a constant and the insn is re-recognized for some reason, the
compiler will crash.  Thus the predicate must always recognize any
objects allowed by the constraint.
@end itemize

If the operand's predicate can recognize registers, but the constraint does
not permit them, it can make the compiler crash.  When this operand happens
to be a register, the reload pass will be stymied, because it does not know
how to copy a register temporarily into memory.

If the predicate accepts a unary operator, the constraint applies to the
operand.  For example, the MIPS processor at ISA level 3 supports an
instruction which adds two registers in @code{SImode} to produce a
@code{DImode} result, but only if the registers are correctly sign
extended.  This predicate for the input operands accepts a
@code{sign_extend} of an @code{SImode} register.  Write the constraint
to indicate the type of register that is required for the operand of the
@code{sign_extend}.
@end ifset

@node Multi-Alternative
@subsection Multiple Alternative Constraints
@cindex multiple alternative constraints

Sometimes a single instruction has multiple alternative sets of possible
operands.  For example, on the 68000, a logical-or instruction can combine
register or an immediate value into memory, or it can combine any kind of
operand into a register; but it cannot combine one memory location into
another.

These constraints are represented as multiple alternatives.  An alternative
can be described by a series of letters for each operand.  The overall
constraint for an operand is made from the letters for this operand
from the first alternative, a comma, the letters for this operand from
the second alternative, a comma, and so on until the last alternative.
All operands for a single instruction must have the same number of 
alternatives.
@ifset INTERNALS
Here is how it is done for fullword logical-or on the 68000:

@smallexample
(define_insn "iorsi3"
  [(set (match_operand:SI 0 "general_operand" "=m,d")
        (ior:SI (match_operand:SI 1 "general_operand" "%0,0")
                (match_operand:SI 2 "general_operand" "dKs,dmKs")))]
  @dots{})
@end smallexample

The first alternative has @samp{m} (memory) for operand 0, @samp{0} for
operand 1 (meaning it must match operand 0), and @samp{dKs} for operand
2.  The second alternative has @samp{d} (data register) for operand 0,
@samp{0} for operand 1, and @samp{dmKs} for operand 2.  The @samp{=} and
@samp{%} in the constraints apply to all the alternatives; their
meaning is explained in the next section (@pxref{Class Preferences}).

If all the operands fit any one alternative, the instruction is valid.
Otherwise, for each alternative, the compiler counts how many instructions
must be added to copy the operands so that that alternative applies.
The alternative requiring the least copying is chosen.  If two alternatives
need the same amount of copying, the one that comes first is chosen.
These choices can be altered with the @samp{?} and @samp{!} characters:

@table @code
@cindex @samp{?} in constraint
@cindex question mark
@item ?
Disparage slightly the alternative that the @samp{?} appears in,
as a choice when no alternative applies exactly.  The compiler regards
this alternative as one unit more costly for each @samp{?} that appears
in it.

@cindex @samp{!} in constraint
@cindex exclamation point
@item !
Disparage severely the alternative that the @samp{!} appears in.
This alternative can still be used if it fits without reloading,
but if reloading is needed, some other alternative will be used.

@cindex @samp{^} in constraint
@cindex caret
@item ^
This constraint is analogous to @samp{?} but it disparages slightly
the alternative only if the operand with the @samp{^} needs a reload.

@cindex @samp{$} in constraint
@cindex dollar sign
@item $
This constraint is analogous to @samp{!} but it disparages severely
the alternative only if the operand with the @samp{$} needs a reload.
@end table

When an insn pattern has multiple alternatives in its constraints, often
the appearance of the assembler code is determined mostly by which
alternative was matched.  When this is so, the C code for writing the
assembler code can use the variable @code{which_alternative}, which is
the ordinal number of the alternative that was actually satisfied (0 for
the first, 1 for the second alternative, etc.).  @xref{Output Statement}.
@end ifset
@ifclear INTERNALS

So the first alternative for the 68000's logical-or could be written as 
@code{"+m" (output) : "ir" (input)}.  The second could be @code{"+r" 
(output): "irm" (input)}.  However, the fact that two memory locations 
cannot be used in a single instruction prevents simply using @code{"+rm" 
(output) : "irm" (input)}.  Using multi-alternatives, this might be 
written as @code{"+m,r" (output) : "ir,irm" (input)}.  This describes
all the available alternatives to the compiler, allowing it to choose 
the most efficient one for the current conditions.

There is no way within the template to determine which alternative was 
chosen.  However you may be able to wrap your @code{asm} statements with 
builtins such as @code{__builtin_constant_p} to achieve the desired results.
@end ifclear

@ifset INTERNALS
@node Class Preferences
@subsection Register Class Preferences
@cindex class preference constraints
@cindex register class preference constraints

@cindex voting between constraint alternatives
The operand constraints have another function: they enable the compiler
to decide which kind of hardware register a pseudo register is best
allocated to.  The compiler examines the constraints that apply to the
insns that use the pseudo register, looking for the machine-dependent
letters such as @samp{d} and @samp{a} that specify classes of registers.
The pseudo register is put in whichever class gets the most ``votes''.
The constraint letters @samp{g} and @samp{r} also vote: they vote in
favor of a general register.  The machine description says which registers
are considered general.

Of course, on some machines all registers are equivalent, and no register
classes are defined.  Then none of this complexity is relevant.
@end ifset

@node Modifiers
@subsection Constraint Modifier Characters
@cindex modifiers in constraints
@cindex constraint modifier characters

@c prevent bad page break with this line
Here are constraint modifier characters.

@table @samp
@cindex @samp{=} in constraint
@item =
Means that this operand is written to by this instruction:
the previous value is discarded and replaced by new data.

@cindex @samp{+} in constraint
@item +
Means that this operand is both read and written by the instruction.

When the compiler fixes up the operands to satisfy the constraints,
it needs to know which operands are read by the instruction and
which are written by it.  @samp{=} identifies an operand which is only
written; @samp{+} identifies an operand that is both read and written; all
other operands are assumed to only be read.

If you specify @samp{=} or @samp{+} in a constraint, you put it in the
first character of the constraint string.

@cindex @samp{&} in constraint
@cindex earlyclobber operand
@item &
Means (in a particular alternative) that this operand is an
@dfn{earlyclobber} operand, which is written before the instruction is
finished using the input operands.  Therefore, this operand may not lie
in a register that is read by the instruction or as part of any memory
address.

@samp{&} applies only to the alternative in which it is written.  In
constraints with multiple alternatives, sometimes one alternative
requires @samp{&} while others do not.  See, for example, the
@samp{movdf} insn of the 68000.

A operand which is read by the instruction can be tied to an earlyclobber
operand if its only use as an input occurs before the early result is
written.  Adding alternatives of this form often allows GCC to produce
better code when only some of the read operands can be affected by the
earlyclobber. See, for example, the @samp{mulsi3} insn of the ARM@.

Furthermore, if the @dfn{earlyclobber} operand is also a read/write
operand, then that operand is written only after it's used.

@samp{&} does not obviate the need to write @samp{=} or @samp{+}.  As
@dfn{earlyclobber} operands are always written, a read-only
@dfn{earlyclobber} operand is ill-formed and will be rejected by the
compiler.

@cindex @samp{%} in constraint
@item %
Declares the instruction to be commutative for this operand and the
following operand.  This means that the compiler may interchange the
two operands if that is the cheapest way to make all operands fit the
constraints.  @samp{%} applies to all alternatives and must appear as
the first character in the constraint.  Only read-only operands can use
@samp{%}.

@ifset INTERNALS
This is often used in patterns for addition instructions
that really have only two operands: the result must go in one of the
arguments.  Here for example, is how the 68000 halfword-add
instruction is defined:

@smallexample
(define_insn "addhi3"
  [(set (match_operand:HI 0 "general_operand" "=m,r")
     (plus:HI (match_operand:HI 1 "general_operand" "%0,0")
              (match_operand:HI 2 "general_operand" "di,g")))]
  @dots{})
@end smallexample
@end ifset
GCC can only handle one commutative pair in an asm; if you use more,
the compiler may fail.  Note that you need not use the modifier if
the two alternatives are strictly identical; this would only waste
time in the reload pass.
@ifset INTERNALS
The modifier is not operational after
register allocation, so the result of @code{define_peephole2}
and @code{define_split}s performed after reload cannot rely on
@samp{%} to make the intended insn match.

@cindex @samp{#} in constraint
@item #
Says that all following characters, up to the next comma, are to be
ignored as a constraint.  They are significant only for choosing
register preferences.

@cindex @samp{*} in constraint
@item *
Says that the following character should be ignored when choosing
register preferences.  @samp{*} has no effect on the meaning of the
constraint as a constraint, and no effect on reloading.  For LRA
@samp{*} additionally disparages slightly the alternative if the
following character matches the operand.

Here is an example: the 68000 has an instruction to sign-extend a
halfword in a data register, and can also sign-extend a value by
copying it into an address register.  While either kind of register is
acceptable, the constraints on an address-register destination are
less strict, so it is best if register allocation makes an address
register its goal.  Therefore, @samp{*} is used so that the @samp{d}
constraint letter (for data register) is ignored when computing
register preferences.

@smallexample
(define_insn "extendhisi2"
  [(set (match_operand:SI 0 "general_operand" "=*d,a")
        (sign_extend:SI
         (match_operand:HI 1 "general_operand" "0,g")))]
  @dots{})
@end smallexample
@end ifset
@end table

@node Machine Constraints
@subsection Constraints for Particular Machines
@cindex machine specific constraints
@cindex constraints, machine specific

Whenever possible, you should use the general-purpose constraint letters
in @code{asm} arguments, since they will convey meaning more readily to
people reading your code.  Failing that, use the constraint letters
that usually have very similar meanings across architectures.  The most
commonly used constraints are @samp{m} and @samp{r} (for memory and
general-purpose registers respectively; @pxref{Simple Constraints}), and
@samp{I}, usually the letter indicating the most common
immediate-constant format.

Each architecture defines additional constraints.  These constraints
are used by the compiler itself for instruction generation, as well as
for @code{asm} statements; therefore, some of the constraints are not
particularly useful for @code{asm}.  Here is a summary of some of the
machine-dependent constraints available on some particular machines;
it includes both constraints that are useful for @code{asm} and
constraints that aren't.  The compiler source file mentioned in the
table heading for each architecture is the definitive reference for
the meanings of that architecture's constraints.

@c Please keep this table alphabetized by target!
@table @emph
@item AArch64 family---@file{config/aarch64/constraints.md}
@table @code
@item k
The stack pointer register (@code{SP})

@item w
Floating point register, Advanced SIMD vector register or SVE vector register

@item x
Like @code{w}, but restricted to registers 0 to 15 inclusive.

@item y
Like @code{w}, but restricted to registers 0 to 7 inclusive.

@item Upl
One of the low eight SVE predicate registers (@code{P0} to @code{P7})

@item Upa
Any of the SVE predicate registers (@code{P0} to @code{P15})

@item I
Integer constant that is valid as an immediate operand in an @code{ADD}
instruction

@item J
Integer constant that is valid as an immediate operand in a @code{SUB}
instruction (once negated)

@item K
Integer constant that can be used with a 32-bit logical instruction

@item L
Integer constant that can be used with a 64-bit logical instruction

@item M
Integer constant that is valid as an immediate operand in a 32-bit @code{MOV}
pseudo instruction. The @code{MOV} may be assembled to one of several different
machine instructions depending on the value

@item N
Integer constant that is valid as an immediate operand in a 64-bit @code{MOV}
pseudo instruction

@item S
An absolute symbolic address or a label reference

@item Y
Floating point constant zero

@item Z
Integer constant zero

@item Ush
The high part (bits 12 and upwards) of the pc-relative address of a symbol
within 4GB of the instruction

@item Q
A memory address which uses a single base register with no offset

@item Ump
A memory address suitable for a load/store pair instruction in SI, DI, SF and
DF modes

@end table


@item AMD GCN ---@file{config/gcn/constraints.md}
@table @code
@item I
Immediate integer in the range @minus{}16 to 64

@item J
Immediate 16-bit signed integer

@item Kf
Immediate constant @minus{}1

@item L
Immediate 15-bit unsigned integer

@item A
Immediate constant that can be inlined in an instruction encoding: integer
@minus{}16..64, or float 0.0, +/@minus{}0.5, +/@minus{}1.0, +/@minus{}2.0,
+/@minus{}4.0, 1.0/(2.0*PI)

@item B
Immediate 32-bit signed integer that can be attached to an instruction encoding

@item C
Immediate 32-bit integer in range @minus{}16..4294967295 (i.e. 32-bit unsigned
integer or @samp{A} constraint)

@item DA
Immediate 64-bit constant that can be split into two @samp{A} constants

@item DB
Immediate 64-bit constant that can be split into two @samp{B} constants

@item U
Any @code{unspec}

@item Y
Any @code{symbol_ref} or @code{label_ref}

@item v
VGPR register

@item Sg
SGPR register

@item SD
SGPR registers valid for instruction destinations, including VCC, M0 and EXEC

@item SS
SGPR registers valid for instruction sources, including VCC, M0, EXEC and SCC

@item Sm
SGPR registers valid as a source for scalar memory instructions (excludes M0
and EXEC)

@item Sv
SGPR registers valid as a source or destination for vector instructions
(excludes EXEC)

@item ca
All condition registers: SCC, VCCZ, EXECZ

@item cs
Scalar condition register: SCC

@item cV
Vector condition register: VCC, VCC_LO, VCC_HI

@item e
EXEC register (EXEC_LO and EXEC_HI)

@item RB
Memory operand with address space suitable for @code{buffer_*} instructions

@item RF
Memory operand with address space suitable for @code{flat_*} instructions

@item RS
Memory operand with address space suitable for @code{s_*} instructions

@item RL
Memory operand with address space suitable for @code{ds_*} LDS instructions

@item RG
Memory operand with address space suitable for @code{ds_*} GDS instructions

@item RD
Memory operand with address space suitable for any @code{ds_*} instructions

@item RM
Memory operand with address space suitable for @code{global_*} instructions

@end table


@item ARC ---@file{config/arc/constraints.md}
@table @code
@item q
Registers usable in ARCompact 16-bit instructions: @code{r0}-@code{r3},
@code{r12}-@code{r15}.  This constraint can only match when the @option{-mq}
option is in effect.

@item e
Registers usable as base-regs of memory addresses in ARCompact 16-bit memory
instructions: @code{r0}-@code{r3}, @code{r12}-@code{r15}, @code{sp}.
This constraint can only match when the @option{-mq}
option is in effect.
@item D
ARC FPX (dpfp) 64-bit registers. @code{D0}, @code{D1}.

@item I
A signed 12-bit integer constant.

@item Cal
constant for arithmetic/logical operations.  This might be any constant
that can be put into a long immediate by the assmbler or linker without
involving a PIC relocation.

@item K
A 3-bit unsigned integer constant.

@item L
A 6-bit unsigned integer constant.

@item CnL
One's complement of a 6-bit unsigned integer constant.

@item CmL
Two's complement of a 6-bit unsigned integer constant.

@item M
A 5-bit unsigned integer constant.

@item O
A 7-bit unsigned integer constant.

@item P
A 8-bit unsigned integer constant.

@item H
Any const_double value.
@end table

@item ARM family---@file{config/arm/constraints.md}
@table @code

@item h
In Thumb state, the core registers @code{r8}-@code{r15}.

@item k
The stack pointer register.

@item l
In Thumb State the core registers @code{r0}-@code{r7}.  In ARM state this
is an alias for the @code{r} constraint.

@item t
VFP floating-point registers @code{s0}-@code{s31}.  Used for 32 bit values.

@item w
VFP floating-point registers @code{d0}-@code{d31} and the appropriate
subset @code{d0}-@code{d15} based on command line options.
Used for 64 bit values only.  Not valid for Thumb1.

@item y
The iWMMX co-processor registers.

@item z
The iWMMX GR registers.

@item G
The floating-point constant 0.0

@item I
Integer that is valid as an immediate operand in a data processing
instruction.  That is, an integer in the range 0 to 255 rotated by a
multiple of 2

@item J
Integer in the range @minus{}4095 to 4095

@item K
Integer that satisfies constraint @samp{I} when inverted (ones complement)

@item L
Integer that satisfies constraint @samp{I} when negated (twos complement)

@item M
Integer in the range 0 to 32

@item Q
A memory reference where the exact address is in a single register
(`@samp{m}' is preferable for @code{asm} statements)

@item R
An item in the constant pool

@item S
A symbol in the text segment of the current file

@item Uv
A memory reference suitable for VFP load/store insns (reg+constant offset)

@item Uy
A memory reference suitable for iWMMXt load/store instructions.

@item Uq
A memory reference suitable for the ARMv4 ldrsb instruction.
@end table

@item AVR family---@file{config/avr/constraints.md}
@table @code
@item l
Registers from r0 to r15

@item a
Registers from r16 to r23

@item d
Registers from r16 to r31

@item w
Registers from r24 to r31.  These registers can be used in @samp{adiw} command

@item e
Pointer register (r26--r31)

@item b
Base pointer register (r28--r31)

@item q
Stack pointer register (SPH:SPL)

@item t
Temporary register r0

@item x
Register pair X (r27:r26)

@item y
Register pair Y (r29:r28)

@item z
Register pair Z (r31:r30)

@item I
Constant greater than @minus{}1, less than 64

@item J
Constant greater than @minus{}64, less than 1

@item K
Constant integer 2

@item L
Constant integer 0

@item M
Constant that fits in 8 bits

@item N
Constant integer @minus{}1

@item O
Constant integer 8, 16, or 24

@item P
Constant integer 1

@item G
A floating point constant 0.0

@item Q
A memory address based on Y or Z pointer with displacement.
@end table

@item Blackfin family---@file{config/bfin/constraints.md}
@table @code
@item a
P register

@item d
D register

@item z
A call clobbered P register.

@item q@var{n}
A single register.  If @var{n} is in the range 0 to 7, the corresponding D
register.  If it is @code{A}, then the register P0.

@item D
Even-numbered D register

@item W
Odd-numbered D register

@item e
Accumulator register.

@item A
Even-numbered accumulator register.

@item B
Odd-numbered accumulator register.

@item b
I register

@item v
B register

@item f
M register

@item c
Registers used for circular buffering, i.e.@: I, B, or L registers.

@item C
The CC register.

@item t
LT0 or LT1.

@item k
LC0 or LC1.

@item u
LB0 or LB1.

@item x
Any D, P, B, M, I or L register.

@item y
Additional registers typically used only in prologues and epilogues: RETS,
RETN, RETI, RETX, RETE, ASTAT, SEQSTAT and USP.

@item w
Any register except accumulators or CC.

@item Ksh
Signed 16 bit integer (in the range @minus{}32768 to 32767)

@item Kuh
Unsigned 16 bit integer (in the range 0 to 65535)

@item Ks7
Signed 7 bit integer (in the range @minus{}64 to 63)

@item Ku7
Unsigned 7 bit integer (in the range 0 to 127)

@item Ku5
Unsigned 5 bit integer (in the range 0 to 31)

@item Ks4
Signed 4 bit integer (in the range @minus{}8 to 7)

@item Ks3
Signed 3 bit integer (in the range @minus{}3 to 4)

@item Ku3
Unsigned 3 bit integer (in the range 0 to 7)

@item P@var{n}
Constant @var{n}, where @var{n} is a single-digit constant in the range 0 to 4.

@item PA
An integer equal to one of the MACFLAG_XXX constants that is suitable for
use with either accumulator.

@item PB
An integer equal to one of the MACFLAG_XXX constants that is suitable for
use only with accumulator A1.

@item M1
Constant 255.

@item M2
Constant 65535.

@item J
An integer constant with exactly a single bit set.

@item L
An integer constant with all bits set except exactly one.

@item H

@item Q
Any SYMBOL_REF.
@end table

@item CR16 Architecture---@file{config/cr16/cr16.h}
@table @code

@item b
Registers from r0 to r14 (registers without stack pointer)

@item t
Register from r0 to r11 (all 16-bit registers)

@item p
Register from r12 to r15 (all 32-bit registers)

@item I
Signed constant that fits in 4 bits

@item J
Signed constant that fits in 5 bits

@item K
Signed constant that fits in 6 bits

@item L
Unsigned constant that fits in 4 bits

@item M
Signed constant that fits in 32 bits

@item N
Check for 64 bits wide constants for add/sub instructions

@item G
Floating point constant that is legal for store immediate
@end table

@item C-SKY---@file{config/csky/constraints.md}
@table @code

@item a
The mini registers r0 - r7.

@item b
The low registers r0 - r15.

@item c
C register.

@item y
HI and LO registers.

@item l
LO register.

@item h
HI register.

@item v
Vector registers.

@item z
Stack pointer register (SP).
@end table

@ifset INTERNALS
The C-SKY back end supports a large set of additional constraints
that are only useful for instruction selection or splitting rather
than inline asm, such as constraints representing constant integer
ranges accepted by particular instruction encodings.
Refer to the source code for details.
@end ifset

@item Epiphany---@file{config/epiphany/constraints.md}
@table @code
@item U16
An unsigned 16-bit constant.

@item K
An unsigned 5-bit constant.

@item L
A signed 11-bit constant.

@item Cm1
A signed 11-bit constant added to @minus{}1.
Can only match when the @option{-m1reg-@var{reg}} option is active.

@item Cl1
Left-shift of @minus{}1, i.e., a bit mask with a block of leading ones, the rest
being a block of trailing zeroes.
Can only match when the @option{-m1reg-@var{reg}} option is active.

@item Cr1
Right-shift of @minus{}1, i.e., a bit mask with a trailing block of ones, the
rest being zeroes.  Or to put it another way, one less than a power of two.
Can only match when the @option{-m1reg-@var{reg}} option is active.

@item Cal
Constant for arithmetic/logical operations.
This is like @code{i}, except that for position independent code,
no symbols / expressions needing relocations are allowed.

@item Csy
Symbolic constant for call/jump instruction.

@item Rcs
The register class usable in short insns.  This is a register class
constraint, and can thus drive register allocation.
This constraint won't match unless @option{-mprefer-short-insn-regs} is
in effect.

@item Rsc
The the register class of registers that can be used to hold a
sibcall call address.  I.e., a caller-saved register.

@item Rct
Core control register class.

@item Rgs
The register group usable in short insns.
This constraint does not use a register class, so that it only
passively matches suitable registers, and doesn't drive register allocation.

@ifset INTERNALS
@item Car
Constant suitable for the addsi3_r pattern.  This is a valid offset
For byte, halfword, or word addressing.
@end ifset

@item Rra
Matches the return address if it can be replaced with the link register.

@item Rcc
Matches the integer condition code register.

@item Sra
Matches the return address if it is in a stack slot.

@item Cfm
Matches control register values to switch fp mode, which are encapsulated in
@code{UNSPEC_FP_MODE}.
@end table

@item FRV---@file{config/frv/frv.h}
@table @code
@item a
Register in the class @code{ACC_REGS} (@code{acc0} to @code{acc7}).

@item b
Register in the class @code{EVEN_ACC_REGS} (@code{acc0} to @code{acc7}).

@item c
Register in the class @code{CC_REGS} (@code{fcc0} to @code{fcc3} and
@code{icc0} to @code{icc3}).

@item d
Register in the class @code{GPR_REGS} (@code{gr0} to @code{gr63}).

@item e
Register in the class @code{EVEN_REGS} (@code{gr0} to @code{gr63}).
Odd registers are excluded not in the class but through the use of a machine
mode larger than 4 bytes.

@item f
Register in the class @code{FPR_REGS} (@code{fr0} to @code{fr63}).

@item h
Register in the class @code{FEVEN_REGS} (@code{fr0} to @code{fr63}).
Odd registers are excluded not in the class but through the use of a machine
mode larger than 4 bytes.

@item l
Register in the class @code{LR_REG} (the @code{lr} register).

@item q
Register in the class @code{QUAD_REGS} (@code{gr2} to @code{gr63}).
Register numbers not divisible by 4 are excluded not in the class but through
the use of a machine mode larger than 8 bytes.

@item t
Register in the class @code{ICC_REGS} (@code{icc0} to @code{icc3}).

@item u
Register in the class @code{FCC_REGS} (@code{fcc0} to @code{fcc3}).

@item v
Register in the class @code{ICR_REGS} (@code{cc4} to @code{cc7}).

@item w
Register in the class @code{FCR_REGS} (@code{cc0} to @code{cc3}).

@item x
Register in the class @code{QUAD_FPR_REGS} (@code{fr0} to @code{fr63}).
Register numbers not divisible by 4 are excluded not in the class but through
the use of a machine mode larger than 8 bytes.

@item z
Register in the class @code{SPR_REGS} (@code{lcr} and @code{lr}).

@item A
Register in the class @code{QUAD_ACC_REGS} (@code{acc0} to @code{acc7}).

@item B
Register in the class @code{ACCG_REGS} (@code{accg0} to @code{accg7}).

@item C
Register in the class @code{CR_REGS} (@code{cc0} to @code{cc7}).

@item G
Floating point constant zero

@item I
6-bit signed integer constant

@item J
10-bit signed integer constant

@item L
16-bit signed integer constant

@item M
16-bit unsigned integer constant

@item N
12-bit signed integer constant that is negative---i.e.@: in the
range of @minus{}2048 to @minus{}1

@item O
Constant zero

@item P
12-bit signed integer constant that is greater than zero---i.e.@: in the
range of 1 to 2047.

@end table

@item FT32---@file{config/ft32/constraints.md}
@table @code
@item A
An absolute address

@item B
An offset address

@item W
A register indirect memory operand

@item e
An offset address.

@item f
An offset address.

@item O
The constant zero or one

@item I
A 16-bit signed constant (@minus{}32768 @dots{} 32767)

@item w
A bitfield mask suitable for bext or bins

@item x
An inverted bitfield mask suitable for bext or bins

@item L
A 16-bit unsigned constant, multiple of 4 (0 @dots{} 65532)

@item S
A 20-bit signed constant (@minus{}524288 @dots{} 524287)

@item b
A constant for a bitfield width (1 @dots{} 16)

@item KA
A 10-bit signed constant (@minus{}512 @dots{} 511)

@end table

@item Hewlett-Packard PA-RISC---@file{config/pa/pa.h}
@table @code
@item a
General register 1

@item f
Floating point register

@item q
Shift amount register

@item x
Floating point register (deprecated)

@item y
Upper floating point register (32-bit), floating point register (64-bit)

@item Z
Any register

@item I
Signed 11-bit integer constant

@item J
Signed 14-bit integer constant

@item K
Integer constant that can be deposited with a @code{zdepi} instruction

@item L
Signed 5-bit integer constant

@item M
Integer constant 0

@item N
Integer constant that can be loaded with a @code{ldil} instruction

@item O
Integer constant whose value plus one is a power of 2

@item P
Integer constant that can be used for @code{and} operations in @code{depi}
and @code{extru} instructions

@item S
Integer constant 31

@item U
Integer constant 63

@item G
Floating-point constant 0.0

@item A
A @code{lo_sum} data-linkage-table memory operand

@item Q
A memory operand that can be used as the destination operand of an
integer store instruction

@item R
A scaled or unscaled indexed memory operand

@item T
A memory operand for floating-point loads and stores

@item W
A register indirect memory operand
@end table

@item Intel IA-64---@file{config/ia64/ia64.h}
@table @code
@item a
General register @code{r0} to @code{r3} for @code{addl} instruction

@item b
Branch register

@item c
Predicate register (@samp{c} as in ``conditional'')

@item d
Application register residing in M-unit

@item e
Application register residing in I-unit

@item f
Floating-point register

@item m
Memory operand.  If used together with @samp{<} or @samp{>},
the operand can have postincrement and postdecrement which
require printing with @samp{%Pn} on IA-64.

@item G
Floating-point constant 0.0 or 1.0

@item I
14-bit signed integer constant

@item J
22-bit signed integer constant

@item K
8-bit signed integer constant for logical instructions

@item L
8-bit adjusted signed integer constant for compare pseudo-ops

@item M
6-bit unsigned integer constant for shift counts

@item N
9-bit signed integer constant for load and store postincrements

@item O
The constant zero

@item P
0 or @minus{}1 for @code{dep} instruction

@item Q
Non-volatile memory for floating-point loads and stores

@item R
Integer constant in the range 1 to 4 for @code{shladd} instruction

@item S
Memory operand except postincrement and postdecrement.  This is
now roughly the same as @samp{m} when not used together with @samp{<}
or @samp{>}.
@end table

@item M32C---@file{config/m32c/m32c.c}
@table @code
@item Rsp
@itemx Rfb
@itemx Rsb
@samp{$sp}, @samp{$fb}, @samp{$sb}.

@item Rcr
Any control register, when they're 16 bits wide (nothing if control
registers are 24 bits wide)

@item Rcl
Any control register, when they're 24 bits wide.

@item R0w
@itemx R1w
@itemx R2w
@itemx R3w
$r0, $r1, $r2, $r3.

@item R02
$r0 or $r2, or $r2r0 for 32 bit values.

@item R13
$r1 or $r3, or $r3r1 for 32 bit values.

@item Rdi
A register that can hold a 64 bit value.

@item Rhl
$r0 or $r1 (registers with addressable high/low bytes)

@item R23
$r2 or $r3

@item Raa
Address registers

@item Raw
Address registers when they're 16 bits wide.

@item Ral
Address registers when they're 24 bits wide.

@item Rqi
Registers that can hold QI values.

@item Rad
Registers that can be used with displacements ($a0, $a1, $sb).

@item Rsi
Registers that can hold 32 bit values.

@item Rhi
Registers that can hold 16 bit values.

@item Rhc
Registers chat can hold 16 bit values, including all control
registers.

@item Rra
$r0 through R1, plus $a0 and $a1.

@item Rfl
The flags register.

@item Rmm
The memory-based pseudo-registers $mem0 through $mem15.

@item Rpi
Registers that can hold pointers (16 bit registers for r8c, m16c; 24
bit registers for m32cm, m32c).

@item Rpa
Matches multiple registers in a PARALLEL to form a larger register.
Used to match function return values.

@item Is3
@minus{}8 @dots{} 7

@item IS1
@minus{}128 @dots{} 127

@item IS2
@minus{}32768 @dots{} 32767

@item IU2
0 @dots{} 65535

@item In4
@minus{}8 @dots{} @minus{}1 or 1 @dots{} 8

@item In5
@minus{}16 @dots{} @minus{}1 or 1 @dots{} 16

@item In6
@minus{}32 @dots{} @minus{}1 or 1 @dots{} 32

@item IM2
@minus{}65536 @dots{} @minus{}1

@item Ilb
An 8 bit value with exactly one bit set.

@item Ilw
A 16 bit value with exactly one bit set.

@item Sd
The common src/dest memory addressing modes.

@item Sa
Memory addressed using $a0 or $a1.

@item Si
Memory addressed with immediate addresses.

@item Ss
Memory addressed using the stack pointer ($sp).

@item Sf
Memory addressed using the frame base register ($fb).

@item Ss
Memory addressed using the small base register ($sb).

@item S1
$r1h
@end table

@item MicroBlaze---@file{config/microblaze/constraints.md}
@table @code
@item d
A general register (@code{r0} to @code{r31}).

@item z
A status register (@code{rmsr}, @code{$fcc1} to @code{$fcc7}).

@end table

@item MIPS---@file{config/mips/constraints.md}
@table @code
@item d
A general-purpose register.  This is equivalent to @code{r} unless
generating MIPS16 code, in which case the MIPS16 register set is used.

@item f
A floating-point register (if available).

@item h
Formerly the @code{hi} register.  This constraint is no longer supported.

@item l
The @code{lo} register.  Use this register to store values that are
no bigger than a word.

@item x
The concatenated @code{hi} and @code{lo} registers.  Use this register
to store doubleword values.

@item c
A register suitable for use in an indirect jump.  This will always be
@code{$25} for @option{-mabicalls}.

@item v
Register @code{$3}.  Do not use this constraint in new code;
it is retained only for compatibility with glibc.

@item y
Equivalent to @code{r}; retained for backwards compatibility.

@item z
A floating-point condition code register.

@item I
A signed 16-bit constant (for arithmetic instructions).

@item J
Integer zero.

@item K
An unsigned 16-bit constant (for logic instructions).

@item L
A signed 32-bit constant in which the lower 16 bits are zero.
Such constants can be loaded using @code{lui}.

@item M
A constant that cannot be loaded using @code{lui}, @code{addiu}
or @code{ori}.

@item N
A constant in the range @minus{}65535 to @minus{}1 (inclusive).

@item O
A signed 15-bit constant.

@item P
A constant in the range 1 to 65535 (inclusive).

@item G
Floating-point zero.

@item R
An address that can be used in a non-macro load or store.

@item ZC
A memory operand whose address is formed by a base register and offset
that is suitable for use in instructions with the same addressing mode
as @code{ll} and @code{sc}.

@item ZD
An address suitable for a @code{prefetch} instruction, or for any other
instruction with the same addressing mode as @code{prefetch}.
@end table

@item Motorola 680x0---@file{config/m68k/constraints.md}
@table @code
@item a
Address register

@item d
Data register

@item f
68881 floating-point register, if available

@item I
Integer in the range 1 to 8

@item J
16-bit signed number

@item K
Signed number whose magnitude is greater than 0x80

@item L
Integer in the range @minus{}8 to @minus{}1

@item M
Signed number whose magnitude is greater than 0x100

@item N
Range 24 to 31, rotatert:SI 8 to 1 expressed as rotate

@item O
16 (for rotate using swap)

@item P
Range 8 to 15, rotatert:HI 8 to 1 expressed as rotate

@item R
Numbers that mov3q can handle

@item G
Floating point constant that is not a 68881 constant

@item S
Operands that satisfy 'm' when -mpcrel is in effect

@item T
Operands that satisfy 's' when -mpcrel is not in effect

@item Q
Address register indirect addressing mode

@item U
Register offset addressing

@item W
const_call_operand

@item Cs
symbol_ref or const

@item Ci
const_int

@item C0
const_int 0

@item Cj
Range of signed numbers that don't fit in 16 bits

@item Cmvq
Integers valid for mvq

@item Capsw
Integers valid for a moveq followed by a swap

@item Cmvz
Integers valid for mvz

@item Cmvs
Integers valid for mvs

@item Ap
push_operand

@item Ac
Non-register operands allowed in clr

@end table

@item Moxie---@file{config/moxie/constraints.md}
@table @code
@item A
An absolute address

@item B
An offset address

@item W
A register indirect memory operand

@item I
A constant in the range of 0 to 255.

@item N
A constant in the range of 0 to @minus{}255.

@end table

@item MSP430--@file{config/msp430/constraints.md}
@table @code

@item R12
Register R12.

@item R13
Register R13.

@item K
Integer constant 1.

@item L
Integer constant -1^20..1^19.

@item M
Integer constant 1-4.

@item Ya
Memory references which do not require an extended MOVX instruction.

@item Yl
Memory reference, labels only.

@item Ys
Memory reference, stack only.

@end table

@item NDS32---@file{config/nds32/constraints.md}
@table @code
@item w
LOW register class $r0 to $r7 constraint for V3/V3M ISA.
@item l
LOW register class $r0 to $r7.
@item d
MIDDLE register class $r0 to $r11, $r16 to $r19.
@item h
HIGH register class $r12 to $r14, $r20 to $r31.
@item t
Temporary assist register $ta (i.e.@: $r15).
@item k
Stack register $sp.
@item Iu03
Unsigned immediate 3-bit value.
@item In03
Negative immediate 3-bit value in the range of @minus{}7--0.
@item Iu04
Unsigned immediate 4-bit value.
@item Is05
Signed immediate 5-bit value.
@item Iu05
Unsigned immediate 5-bit value.
@item In05
Negative immediate 5-bit value in the range of @minus{}31--0.
@item Ip05
Unsigned immediate 5-bit value for movpi45 instruction with range 16--47.
@item Iu06
Unsigned immediate 6-bit value constraint for addri36.sp instruction.
@item Iu08
Unsigned immediate 8-bit value.
@item Iu09
Unsigned immediate 9-bit value.
@item Is10
Signed immediate 10-bit value.
@item Is11
Signed immediate 11-bit value.
@item Is15
Signed immediate 15-bit value.
@item Iu15
Unsigned immediate 15-bit value.
@item Ic15
A constant which is not in the range of imm15u but ok for bclr instruction.
@item Ie15
A constant which is not in the range of imm15u but ok for bset instruction.
@item It15
A constant which is not in the range of imm15u but ok for btgl instruction.
@item Ii15
A constant whose compliment value is in the range of imm15u
and ok for bitci instruction.
@item Is16
Signed immediate 16-bit value.
@item Is17
Signed immediate 17-bit value.
@item Is19
Signed immediate 19-bit value.
@item Is20
Signed immediate 20-bit value.
@item Ihig
The immediate value that can be simply set high 20-bit.
@item Izeb
The immediate value 0xff.
@item Izeh
The immediate value 0xffff.
@item Ixls
The immediate value 0x01.
@item Ix11
The immediate value 0x7ff.
@item Ibms
The immediate value with power of 2.
@item Ifex
The immediate value with power of 2 minus 1.
@item U33
Memory constraint for 333 format.
@item U45
Memory constraint for 45 format.
@item U37
Memory constraint for 37 format.
@end table

@item Nios II family---@file{config/nios2/constraints.md}
@table @code

@item I
Integer that is valid as an immediate operand in an
instruction taking a signed 16-bit number. Range
@minus{}32768 to 32767.

@item J
Integer that is valid as an immediate operand in an
instruction taking an unsigned 16-bit number. Range
0 to 65535.

@item K
Integer that is valid as an immediate operand in an
instruction taking only the upper 16-bits of a
32-bit number. Range 32-bit numbers with the lower
16-bits being 0.

@item L
Integer that is valid as an immediate operand for a 
shift instruction. Range 0 to 31.

@item M
Integer that is valid as an immediate operand for
only the value 0. Can be used in conjunction with
the format modifier @code{z} to use @code{r0}
instead of @code{0} in the assembly output.

@item N
Integer that is valid as an immediate operand for
a custom instruction opcode. Range 0 to 255.

@item P
An immediate operand for R2 andchi/andci instructions. 

@item S
Matches immediates which are addresses in the small
data section and therefore can be added to @code{gp}
as a 16-bit immediate to re-create their 32-bit value.

@item U
Matches constants suitable as an operand for the rdprs and
cache instructions.

@item v
A memory operand suitable for Nios II R2 load/store
exclusive instructions.

@item w
A memory operand suitable for load/store IO and cache
instructions.

@ifset INTERNALS
@item T
A @code{const} wrapped @code{UNSPEC} expression,
representing a supported PIC or TLS relocation.
@end ifset

@end table

@item OpenRISC---@file{config/or1k/constraints.md}
@table @code
@item I
Integer that is valid as an immediate operand in an
instruction taking a signed 16-bit number. Range
@minus{}32768 to 32767.

@item K
Integer that is valid as an immediate operand in an
instruction taking an unsigned 16-bit number. Range
0 to 65535.

@item M
Signed 16-bit constant shifted left 16 bits. (Used with @code{l.movhi})

@item O
Zero

@ifset INTERNALS
@item c
Register usable for sibcalls.
@end ifset

@end table

@item PDP-11---@file{config/pdp11/constraints.md}
@table @code
@item a
Floating point registers AC0 through AC3.  These can be loaded from/to
memory with a single instruction.

@item d
Odd numbered general registers (R1, R3, R5).  These are used for
16-bit multiply operations.

@item D
A memory reference that is encoded within the opcode, but not
auto-increment or auto-decrement.

@item f
Any of the floating point registers (AC0 through AC5).

@item G
Floating point constant 0.

@item h
Floating point registers AC4 and AC5.  These cannot be loaded from/to
memory with a single instruction.

@item I
An integer constant that fits in 16 bits.

@item J
An integer constant whose low order 16 bits are zero.

@item K
An integer constant that does not meet the constraints for codes
@samp{I} or @samp{J}.

@item L
The integer constant 1.

@item M
The integer constant @minus{}1.

@item N
The integer constant 0.

@item O
Integer constants 0 through 3; shifts by these
amounts are handled as multiple single-bit shifts rather than a single
variable-length shift.

@item Q
A memory reference which requires an additional word (address or
offset) after the opcode.

@item R
A memory reference that is encoded within the opcode.

@end table

@item PowerPC and IBM RS6000---@file{config/rs6000/constraints.md}
@table @code
@item r
A general purpose register (GPR), @code{r0}@dots{}@code{r31}.

@item b
A base register.  Like @code{r}, but @code{r0} is not allowed, so
@code{r1}@dots{}@code{r31}.

@item f
A floating point register (FPR), @code{f0}@dots{}@code{f31}.

@item d
A floating point register.  This is the same as @code{f} nowadays;
historically @code{f} was for single-precision and @code{d} was for
double-precision floating point.

@item v
An Altivec vector register (VR), @code{v0}@dots{}@code{v31}.

@item wa
A VSX register (VSR), @code{vs0}@dots{}@code{vs63}.  This is either an
FPR (@code{vs0}@dots{}@code{vs31} are @code{f0}@dots{}@code{f31}) or a VR
(@code{vs32}@dots{}@code{vs63} are @code{v0}@dots{}@code{v31}).

When using @code{wa}, you should use the @code{%x} output modifier, so that
the correct register number is printed.  For example:

@smallexample
asm ("xvadddp %x0,%x1,%x2"
     : "=wa" (v1)
     : "wa" (v2), "wa" (v3));
@end smallexample

You should not use @code{%x} for @code{v} operands:

@smallexample
asm ("xsaddqp %0,%1,%2"
     : "=v" (v1)
     : "v" (v2), "v" (v3));
@end smallexample

@ifset INTERNALS
@item h
A special register (@code{vrsave}, @code{ctr}, or @code{lr}).
@end ifset

@item c
The count register, @code{ctr}.

@item l
The link register, @code{lr}.

@item x
Condition register field 0, @code{cr0}.

@item y
Any condition register field, @code{cr0}@dots{}@code{cr7}.

@ifset INTERNALS
@item z
The carry bit, @code{XER[CA]}.

@item we
Like @code{wa}, if @option{-mpower9-vector} and @option{-m64} are used;
otherwise, @code{NO_REGS}.

@item wn
No register (@code{NO_REGS}).

@item wr
Like @code{r}, if @option{-mpowerpc64} is used; otherwise, @code{NO_REGS}.

@item wx
Like @code{d}, if @option{-mpowerpc-gfxopt} is used; otherwise, @code{NO_REGS}.

@item wA
Like @code{b}, if @option{-mpowerpc64} is used; otherwise, @code{NO_REGS}.

@item wB
Signed 5-bit constant integer that can be loaded into an Altivec register.

@item wD
Int constant that is the element number of the 64-bit scalar in a vector.

@item wE
Vector constant that can be loaded with the XXSPLTIB instruction.

@item wF
<<<<<<< HEAD
Memory operand suitable for power8 GPR load fusion

@item wG
Memory operand suitable for TOC fusion memory references.

@item wH
Altivec register if @option{-mvsx-small-integer}.

@item wI
Floating point register if @option{-mvsx-small-integer}.

@item wJ
FP register if @option{-mvsx-small-integer} and @option{-mpower9-vector}.

@item wK
Altivec register if @option{-mvsx-small-integer} and @option{-mpower9-vector}.
=======
Memory operand suitable for power8 GPR load fusion.
>>>>>>> 9e014010

@item wL
Int constant that is the element number mfvsrld accesses in a vector.

@item wM
Match vector constant with all 1's if the XXLORC instruction is available.

@item wO
Memory operand suitable for the ISA 3.0 vector d-form instructions.

@item wQ
Memory operand suitable for the load/store quad instructions.

@item wS
Vector constant that can be loaded with XXSPLTIB & sign extension.

<<<<<<< HEAD
@item h
@samp{VRSAVE}, @samp{CTR}, or @samp{LINK} register

@item c
@samp{CTR} register

@item l
@samp{LINK} register

@item x
@samp{CR} register (condition register) number 0
=======
@item wY
A memory operand for a DS-form instruction.
>>>>>>> 9e014010

@item wZ
An indexed or indirect memory operand, ignoring the bottom 4 bits.
@end ifset

@item I
A signed 16-bit constant.

@item J
An unsigned 16-bit constant shifted left 16 bits (use @code{L} instead
for @code{SImode} constants).

@item K
An unsigned 16-bit constant.

@item L
A signed 16-bit constant shifted left 16 bits.

@ifset INTERNALS
@item M
An integer constant greater than 31.

@item N
An exact power of 2.

@item O
The integer constant zero.

@item P
A constant whose negation is a signed 16-bit constant.
@end ifset

@item eI
A signed 34-bit integer constant if prefixed instructions are supported.

@ifset INTERNALS
@item G
A floating point constant that can be loaded into a register with one
instruction per word.

@item H
A floating point constant that can be loaded into a register using
three instructions.
@end ifset

@item m
A memory operand.
Normally, @code{m} does not allow addresses that update the base register.
If the @code{<} or @code{>} constraint is also used, they are allowed and
therefore on PowerPC targets in that case it is only safe
to use @code{m<>} in an @code{asm} statement if that @code{asm} statement
accesses the operand exactly once.  The @code{asm} statement must also
use @code{%U@var{<opno>}} as a placeholder for the ``update'' flag in the
corresponding load or store instruction.  For example:

@smallexample
asm ("st%U0 %1,%0" : "=m<>" (mem) : "r" (val));
@end smallexample

is correct but:

@smallexample
asm ("st %1,%0" : "=m<>" (mem) : "r" (val));
@end smallexample

is not.

@ifset INTERNALS
@item es
A ``stable'' memory operand; that is, one which does not include any
automodification of the base register.  This used to be useful when
@code{m} allowed automodification of the base register, but as those
are now only allowed when @code{<} or @code{>} is used, @code{es} is
basically the same as @code{m} without @code{<} and @code{>}.
@end ifset

@item Q
A memory operand addressed by just a base register.

@ifset INTERNALS
@item Y
A memory operand for a DQ-form instruction.
@end ifset

@item Z
A memory operand accessed with indexed or indirect addressing.

@ifset INTERNALS
@item R
An AIX TOC entry.
@end ifset

@item a
An indexed or indirect address.

@ifset INTERNALS
@item U
A V.4 small data reference.

@item W
A vector constant that does not require memory.

@item j
The zero vector constant.
@end ifset

@end table

@item PRU---@file{config/pru/constraints.md}
@table @code
@item I
An unsigned 8-bit integer constant.

@item J
An unsigned 16-bit integer constant.

@item L
An unsigned 5-bit integer constant (for shift counts).

@item T
A text segment (program memory) constant label.

@item Z
Integer constant zero.

@end table

@item RL78---@file{config/rl78/constraints.md}
@table @code

@item Int3
An integer constant in the range 1 @dots{} 7.
@item Int8
An integer constant in the range 0 @dots{} 255.
@item J
An integer constant in the range @minus{}255 @dots{} 0
@item K
The integer constant 1.
@item L
The integer constant -1.
@item M
The integer constant 0.
@item N
The integer constant 2.
@item O
The integer constant -2.
@item P
An integer constant in the range 1 @dots{} 15.
@item Qbi
The built-in compare types--eq, ne, gtu, ltu, geu, and leu.
@item Qsc
The synthetic compare types--gt, lt, ge, and le.
@item Wab
A memory reference with an absolute address.
@item Wbc
A memory reference using @code{BC} as a base register, with an optional offset.
@item Wca
A memory reference using @code{AX}, @code{BC}, @code{DE}, or @code{HL} for the address, for calls.
@item Wcv
A memory reference using any 16-bit register pair for the address, for calls.
@item Wd2
A memory reference using @code{DE} as a base register, with an optional offset.
@item Wde
A memory reference using @code{DE} as a base register, without any offset.
@item Wfr
Any memory reference to an address in the far address space.
@item Wh1
A memory reference using @code{HL} as a base register, with an optional one-byte offset.
@item Whb
A memory reference using @code{HL} as a base register, with @code{B} or @code{C} as the index register.
@item Whl
A memory reference using @code{HL} as a base register, without any offset.
@item Ws1
A memory reference using @code{SP} as a base register, with an optional one-byte offset.
@item Y
Any memory reference to an address in the near address space.
@item A
The @code{AX} register.
@item B
The @code{BC} register.
@item D
The @code{DE} register.
@item R
@code{A} through @code{L} registers.
@item S
The @code{SP} register.
@item T
The @code{HL} register.
@item Z08W
The 16-bit @code{R8} register.
@item Z10W
The 16-bit @code{R10} register.
@item Zint
The registers reserved for interrupts (@code{R24} to @code{R31}).
@item a
The @code{A} register.
@item b
The @code{B} register.
@item c
The @code{C} register.
@item d
The @code{D} register.
@item e
The @code{E} register.
@item h
The @code{H} register.
@item l
The @code{L} register.
@item v
The virtual registers.
@item w
The @code{PSW} register.
@item x
The @code{X} register.

@end table

@item RISC-V---@file{config/riscv/constraints.md}
@table @code

@item f
A floating-point register (if available).

@item I
An I-type 12-bit signed immediate.

@item J
Integer zero.

@item K
A 5-bit unsigned immediate for CSR access instructions.

@item A
An address that is held in a general-purpose register.

@end table

@item RX---@file{config/rx/constraints.md}
@table @code
@item Q
An address which does not involve register indirect addressing or
pre/post increment/decrement addressing.

@item Symbol
A symbol reference.

@item Int08
A constant in the range @minus{}256 to 255, inclusive.

@item Sint08
A constant in the range @minus{}128 to 127, inclusive.

@item Sint16
A constant in the range @minus{}32768 to 32767, inclusive.

@item Sint24
A constant in the range @minus{}8388608 to 8388607, inclusive.

@item Uint04
A constant in the range 0 to 15, inclusive.

@end table

@item S/390 and zSeries---@file{config/s390/s390.h}
@table @code
@item a
Address register (general purpose register except r0)

@item c
Condition code register

@item d
Data register (arbitrary general purpose register)

@item f
Floating-point register

@item I
Unsigned 8-bit constant (0--255)

@item J
Unsigned 12-bit constant (0--4095)

@item K
Signed 16-bit constant (@minus{}32768--32767)

@item L
Value appropriate as displacement.
@table @code
@item (0..4095)
for short displacement
@item (@minus{}524288..524287)
for long displacement
@end table

@item M
Constant integer with a value of 0x7fffffff.

@item N
Multiple letter constraint followed by 4 parameter letters.
@table @code
@item 0..9:
number of the part counting from most to least significant
@item H,Q:
mode of the part
@item D,S,H:
mode of the containing operand
@item 0,F:
value of the other parts (F---all bits set)
@end table
The constraint matches if the specified part of a constant
has a value different from its other parts.

@item Q
Memory reference without index register and with short displacement.

@item R
Memory reference with index register and short displacement.

@item S
Memory reference without index register but with long displacement.

@item T
Memory reference with index register and long displacement.

@item U
Pointer with short displacement.

@item W
Pointer with long displacement.

@item Y
Shift count operand.

@end table

@need 1000
@item SPARC---@file{config/sparc/sparc.h}
@table @code
@item f
Floating-point register on the SPARC-V8 architecture and
lower floating-point register on the SPARC-V9 architecture.

@item e
Floating-point register.  It is equivalent to @samp{f} on the
SPARC-V8 architecture and contains both lower and upper
floating-point registers on the SPARC-V9 architecture.

@item c
Floating-point condition code register.

@item d
Lower floating-point register.  It is only valid on the SPARC-V9
architecture when the Visual Instruction Set is available.

@item b
Floating-point register.  It is only valid on the SPARC-V9 architecture
when the Visual Instruction Set is available.

@item h
64-bit global or out register for the SPARC-V8+ architecture.

@item C
The constant all-ones, for floating-point.

@item A
Signed 5-bit constant

@item D
A vector constant

@item I
Signed 13-bit constant

@item J
Zero

@item K
32-bit constant with the low 12 bits clear (a constant that can be
loaded with the @code{sethi} instruction)

@item L
A constant in the range supported by @code{movcc} instructions (11-bit
signed immediate)

@item M
A constant in the range supported by @code{movrcc} instructions (10-bit
signed immediate)

@item N
Same as @samp{K}, except that it verifies that bits that are not in the
lower 32-bit range are all zero.  Must be used instead of @samp{K} for
modes wider than @code{SImode}

@item O
The constant 4096

@item G
Floating-point zero

@item H
Signed 13-bit constant, sign-extended to 32 or 64 bits

@item P
The constant -1

@item Q
Floating-point constant whose integral representation can
be moved into an integer register using a single sethi
instruction

@item R
Floating-point constant whose integral representation can
be moved into an integer register using a single mov
instruction

@item S
Floating-point constant whose integral representation can
be moved into an integer register using a high/lo_sum
instruction sequence

@item T
Memory address aligned to an 8-byte boundary

@item U
Even register

@item W
Memory address for @samp{e} constraint registers

@item w
Memory address with only a base register

@item Y
Vector zero

@end table

@item TI C6X family---@file{config/c6x/constraints.md}
@table @code
@item a
Register file A (A0--A31).

@item b
Register file B (B0--B31).

@item A
Predicate registers in register file A (A0--A2 on C64X and
higher, A1 and A2 otherwise).

@item B
Predicate registers in register file B (B0--B2).

@item C
A call-used register in register file B (B0--B9, B16--B31).

@item Da
Register file A, excluding predicate registers (A3--A31,
plus A0 if not C64X or higher).

@item Db
Register file B, excluding predicate registers (B3--B31).

@item Iu4
Integer constant in the range 0 @dots{} 15.

@item Iu5
Integer constant in the range 0 @dots{} 31.

@item In5
Integer constant in the range @minus{}31 @dots{} 0.

@item Is5
Integer constant in the range @minus{}16 @dots{} 15.

@item I5x
Integer constant that can be the operand of an ADDA or a SUBA insn.

@item IuB
Integer constant in the range 0 @dots{} 65535.

@item IsB
Integer constant in the range @minus{}32768 @dots{} 32767.

@item IsC
Integer constant in the range @math{-2^{20}} @dots{} @math{2^{20} - 1}.

@item Jc
Integer constant that is a valid mask for the clr instruction.

@item Js
Integer constant that is a valid mask for the set instruction.

@item Q
Memory location with A base register.

@item R
Memory location with B base register.

@ifset INTERNALS
@item S0
On C64x+ targets, a GP-relative small data reference.

@item S1
Any kind of @code{SYMBOL_REF}, for use in a call address.

@item Si
Any kind of immediate operand, unless it matches the S0 constraint.

@item T
Memory location with B base register, but not using a long offset.

@item W
A memory operand with an address that cannot be used in an unaligned access.

@end ifset
@item Z
Register B14 (aka DP).

@end table

@item TILE-Gx---@file{config/tilegx/constraints.md}
@table @code
@item R00
@itemx R01
@itemx R02
@itemx R03
@itemx R04
@itemx R05
@itemx R06
@itemx R07
@itemx R08
@itemx R09
@itemx R10
Each of these represents a register constraint for an individual
register, from r0 to r10.

@item I
Signed 8-bit integer constant.

@item J
Signed 16-bit integer constant.

@item K
Unsigned 16-bit integer constant.

@item L
Integer constant that fits in one signed byte when incremented by one
(@minus{}129 @dots{} 126).

@item m
Memory operand.  If used together with @samp{<} or @samp{>}, the
operand can have postincrement which requires printing with @samp{%In}
and @samp{%in} on TILE-Gx.  For example:

@smallexample
asm ("st_add %I0,%1,%i0" : "=m<>" (*mem) : "r" (val));
@end smallexample

@item M
A bit mask suitable for the BFINS instruction.

@item N
Integer constant that is a byte tiled out eight times.

@item O
The integer zero constant.

@item P
Integer constant that is a sign-extended byte tiled out as four shorts.

@item Q
Integer constant that fits in one signed byte when incremented
(@minus{}129 @dots{} 126), but excluding -1.

@item S
Integer constant that has all 1 bits consecutive and starting at bit 0.

@item T
A 16-bit fragment of a got, tls, or pc-relative reference.

@item U
Memory operand except postincrement.  This is roughly the same as
@samp{m} when not used together with @samp{<} or @samp{>}.

@item W
An 8-element vector constant with identical elements.

@item Y
A 4-element vector constant with identical elements.

@item Z0
The integer constant 0xffffffff.

@item Z1
The integer constant 0xffffffff00000000.

@end table

@item TILEPro---@file{config/tilepro/constraints.md}
@table @code
@item R00
@itemx R01
@itemx R02
@itemx R03
@itemx R04
@itemx R05
@itemx R06
@itemx R07
@itemx R08
@itemx R09
@itemx R10
Each of these represents a register constraint for an individual
register, from r0 to r10.

@item I
Signed 8-bit integer constant.

@item J
Signed 16-bit integer constant.

@item K
Nonzero integer constant with low 16 bits zero.

@item L
Integer constant that fits in one signed byte when incremented by one
(@minus{}129 @dots{} 126).

@item m
Memory operand.  If used together with @samp{<} or @samp{>}, the
operand can have postincrement which requires printing with @samp{%In}
and @samp{%in} on TILEPro.  For example:

@smallexample
asm ("swadd %I0,%1,%i0" : "=m<>" (mem) : "r" (val));
@end smallexample

@item M
A bit mask suitable for the MM instruction.

@item N
Integer constant that is a byte tiled out four times.

@item O
The integer zero constant.

@item P
Integer constant that is a sign-extended byte tiled out as two shorts.

@item Q
Integer constant that fits in one signed byte when incremented
(@minus{}129 @dots{} 126), but excluding -1.

@item T
A symbolic operand, or a 16-bit fragment of a got, tls, or pc-relative
reference.

@item U
Memory operand except postincrement.  This is roughly the same as
@samp{m} when not used together with @samp{<} or @samp{>}.

@item W
A 4-element vector constant with identical elements.

@item Y
A 2-element vector constant with identical elements.

@end table

@item Visium---@file{config/visium/constraints.md}
@table @code
@item b
EAM register @code{mdb}

@item c
EAM register @code{mdc}

@item f
Floating point register

@ifset INTERNALS
@item k
Register for sibcall optimization
@end ifset

@item l
General register, but not @code{r29}, @code{r30} and @code{r31}

@item t
Register @code{r1}

@item u
Register @code{r2}

@item v
Register @code{r3}

@item G
Floating-point constant 0.0

@item J
Integer constant in the range 0 .. 65535 (16-bit immediate)

@item K
Integer constant in the range 1 .. 31 (5-bit immediate)

@item L
Integer constant in the range @minus{}65535 .. @minus{}1 (16-bit negative immediate)

@item M
Integer constant @minus{}1

@item O
Integer constant 0

@item P
Integer constant 32
@end table

@item x86 family---@file{config/i386/constraints.md}
@table @code
@item R
Legacy register---the eight integer registers available on all
i386 processors (@code{a}, @code{b}, @code{c}, @code{d},
@code{si}, @code{di}, @code{bp}, @code{sp}).

@item q
Any register accessible as @code{@var{r}l}.  In 32-bit mode, @code{a},
@code{b}, @code{c}, and @code{d}; in 64-bit mode, any integer register.

@item Q
Any register accessible as @code{@var{r}h}: @code{a}, @code{b},
@code{c}, and @code{d}.

@ifset INTERNALS
@item l
Any register that can be used as the index in a base+index memory
access: that is, any general register except the stack pointer.
@end ifset

@item a
The @code{a} register.

@item b
The @code{b} register.

@item c
The @code{c} register.

@item d
The @code{d} register.

@item S
The @code{si} register.

@item D
The @code{di} register.

@item A
The @code{a} and @code{d} registers.  This class is used for instructions
that return double word results in the @code{ax:dx} register pair.  Single
word values will be allocated either in @code{ax} or @code{dx}.
For example on i386 the following implements @code{rdtsc}:

@smallexample
unsigned long long rdtsc (void)
@{
  unsigned long long tick;
  __asm__ __volatile__("rdtsc":"=A"(tick));
  return tick;
@}
@end smallexample

This is not correct on x86-64 as it would allocate tick in either @code{ax}
or @code{dx}.  You have to use the following variant instead:

@smallexample
unsigned long long rdtsc (void)
@{
  unsigned int tickl, tickh;
  __asm__ __volatile__("rdtsc":"=a"(tickl),"=d"(tickh));
  return ((unsigned long long)tickh << 32)|tickl;
@}
@end smallexample

@item U
The call-clobbered integer registers.

@item f
Any 80387 floating-point (stack) register.

@item t
Top of 80387 floating-point stack (@code{%st(0)}).

@item u
Second from top of 80387 floating-point stack (@code{%st(1)}).

@ifset INTERNALS
@item Yk
Any mask register that can be used as a predicate, i.e.@: @code{k1-k7}.

@item k
Any mask register.
@end ifset

@item y
Any MMX register.

@item x
Any SSE register.

@item v
Any EVEX encodable SSE register (@code{%xmm0-%xmm31}).

@ifset INTERNALS
@item w
Any bound register.
@end ifset

@item Yz
First SSE register (@code{%xmm0}).

@ifset INTERNALS
@item Yi
Any SSE register, when SSE2 and inter-unit moves are enabled.

@item Yj
Any SSE register, when SSE2 and inter-unit moves from vector registers are enabled.

@item Ym
Any MMX register, when inter-unit moves are enabled.

@item Yn
Any MMX register, when inter-unit moves from vector registers are enabled.

@item Yp
Any integer register when @code{TARGET_PARTIAL_REG_STALL} is disabled.

@item Ya
Any integer register when zero extensions with @code{AND} are disabled.

@item Yb
Any register that can be used as the GOT base when calling@*
@code{___tls_get_addr}: that is, any general register except @code{a}
and @code{sp} registers, for @option{-fno-plt} if linker supports it.
Otherwise, @code{b} register.

@item Yf
Any x87 register when 80387 floating-point arithmetic is enabled.

@item Yr
Lower SSE register when avoiding REX prefix and all SSE registers otherwise.

@item Yv
For AVX512VL, any EVEX-encodable SSE register (@code{%xmm0-%xmm31}),
otherwise any SSE register.

@item Yh
Any EVEX-encodable SSE register, that has number factor of four.

@item Bf
Flags register operand.

@item Bg
GOT memory operand.

@item Bm
Vector memory operand.

@item Bc
Constant memory operand.

@item Bn
Memory operand without REX prefix.

@item Bs
Sibcall memory operand.

@item Bw
Call memory operand.

@item Bz
Constant call address operand.

@item BC
SSE constant -1 operand.
@end ifset

@item I
Integer constant in the range 0 @dots{} 31, for 32-bit shifts.

@item J
Integer constant in the range 0 @dots{} 63, for 64-bit shifts.

@item K
Signed 8-bit integer constant.

@item L
@code{0xFF} or @code{0xFFFF}, for andsi as a zero-extending move.

@item M
0, 1, 2, or 3 (shifts for the @code{lea} instruction).

@item N
Unsigned 8-bit integer constant (for @code{in} and @code{out}
instructions).

@ifset INTERNALS
@item O
Integer constant in the range 0 @dots{} 127, for 128-bit shifts.
@end ifset

@item G
Standard 80387 floating point constant.

@item C
SSE constant zero operand.

@item e
32-bit signed integer constant, or a symbolic reference known
to fit that range (for immediate operands in sign-extending x86-64
instructions).

@item We
32-bit signed integer constant, or a symbolic reference known
to fit that range (for sign-extending conversion operations that
require non-@code{VOIDmode} immediate operands).

@item Wz
32-bit unsigned integer constant, or a symbolic reference known
to fit that range (for zero-extending conversion operations that
require non-@code{VOIDmode} immediate operands).

@item Wd
128-bit integer constant where both the high and low 64-bit word
satisfy the @code{e} constraint.

@item Z
32-bit unsigned integer constant, or a symbolic reference known
to fit that range (for immediate operands in zero-extending x86-64
instructions).

@item Tv
VSIB address operand.

@item Ts
Address operand without segment register.

@end table

@item Xstormy16---@file{config/stormy16/stormy16.h}
@table @code
@item a
Register r0.

@item b
Register r1.

@item c
Register r2.

@item d
Register r8.

@item e
Registers r0 through r7.

@item t
Registers r0 and r1.

@item y
The carry register.

@item z
Registers r8 and r9.

@item I
A constant between 0 and 3 inclusive.

@item J
A constant that has exactly one bit set.

@item K
A constant that has exactly one bit clear.

@item L
A constant between 0 and 255 inclusive.

@item M
A constant between @minus{}255 and 0 inclusive.

@item N
A constant between @minus{}3 and 0 inclusive.

@item O
A constant between 1 and 4 inclusive.

@item P
A constant between @minus{}4 and @minus{}1 inclusive.

@item Q
A memory reference that is a stack push.

@item R
A memory reference that is a stack pop.

@item S
A memory reference that refers to a constant address of known value.

@item T
The register indicated by Rx (not implemented yet).

@item U
A constant that is not between 2 and 15 inclusive.

@item Z
The constant 0.

@end table

@item Xtensa---@file{config/xtensa/constraints.md}
@table @code
@item a
General-purpose 32-bit register

@item b
One-bit boolean register

@item A
MAC16 40-bit accumulator register

@item I
Signed 12-bit integer constant, for use in MOVI instructions

@item J
Signed 8-bit integer constant, for use in ADDI instructions

@item K
Integer constant valid for BccI instructions

@item L
Unsigned constant valid for BccUI instructions

@end table

@end table

@ifset INTERNALS
@node Disable Insn Alternatives
@subsection Disable insn alternatives using the @code{enabled} attribute
@cindex enabled

There are three insn attributes that may be used to selectively disable
instruction alternatives:

@table @code
@item enabled
Says whether an alternative is available on the current subtarget.

@item preferred_for_size
Says whether an enabled alternative should be used in code that is
optimized for size.

@item preferred_for_speed
Says whether an enabled alternative should be used in code that is
optimized for speed.
@end table

All these attributes should use @code{(const_int 1)} to allow an alternative
or @code{(const_int 0)} to disallow it.  The attributes must be a static
property of the subtarget; they cannot for example depend on the
current operands, on the current optimization level, on the location
of the insn within the body of a loop, on whether register allocation
has finished, or on the current compiler pass.

The @code{enabled} attribute is a correctness property.  It tells GCC to act
as though the disabled alternatives were never defined in the first place.
This is useful when adding new instructions to an existing pattern in
cases where the new instructions are only available for certain cpu
architecture levels (typically mapped to the @code{-march=} command-line
option).

In contrast, the @code{preferred_for_size} and @code{preferred_for_speed}
attributes are strong optimization hints rather than correctness properties.
@code{preferred_for_size} tells GCC which alternatives to consider when
adding or modifying an instruction that GCC wants to optimize for size.
@code{preferred_for_speed} does the same thing for speed.  Note that things
like code motion can lead to cases where code optimized for size uses
alternatives that are not preferred for size, and similarly for speed.

Although @code{define_insn}s can in principle specify the @code{enabled}
attribute directly, it is often clearer to have subsiduary attributes
for each architectural feature of interest.  The @code{define_insn}s
can then use these subsiduary attributes to say which alternatives
require which features.  The example below does this for @code{cpu_facility}.

E.g. the following two patterns could easily be merged using the @code{enabled}
attribute:

@smallexample

(define_insn "*movdi_old"
  [(set (match_operand:DI 0 "register_operand" "=d")
        (match_operand:DI 1 "register_operand" " d"))]
  "!TARGET_NEW"
  "lgr %0,%1")

(define_insn "*movdi_new"
  [(set (match_operand:DI 0 "register_operand" "=d,f,d")
        (match_operand:DI 1 "register_operand" " d,d,f"))]
  "TARGET_NEW"
  "@@
   lgr  %0,%1
   ldgr %0,%1
   lgdr %0,%1")

@end smallexample

to:

@smallexample

(define_insn "*movdi_combined"
  [(set (match_operand:DI 0 "register_operand" "=d,f,d")
        (match_operand:DI 1 "register_operand" " d,d,f"))]
  ""
  "@@
   lgr  %0,%1
   ldgr %0,%1
   lgdr %0,%1"
  [(set_attr "cpu_facility" "*,new,new")])

@end smallexample

with the @code{enabled} attribute defined like this:

@smallexample

(define_attr "cpu_facility" "standard,new" (const_string "standard"))

(define_attr "enabled" ""
  (cond [(eq_attr "cpu_facility" "standard") (const_int 1)
         (and (eq_attr "cpu_facility" "new")
              (ne (symbol_ref "TARGET_NEW") (const_int 0)))
         (const_int 1)]
        (const_int 0)))

@end smallexample

@end ifset

@ifset INTERNALS
@node Define Constraints
@subsection Defining Machine-Specific Constraints
@cindex defining constraints
@cindex constraints, defining

Machine-specific constraints fall into two categories: register and
non-register constraints.  Within the latter category, constraints
which allow subsets of all possible memory or address operands should
be specially marked, to give @code{reload} more information.

Machine-specific constraints can be given names of arbitrary length,
but they must be entirely composed of letters, digits, underscores
(@samp{_}), and angle brackets (@samp{< >}).  Like C identifiers, they
must begin with a letter or underscore.

In order to avoid ambiguity in operand constraint strings, no
constraint can have a name that begins with any other constraint's
name.  For example, if @code{x} is defined as a constraint name,
@code{xy} may not be, and vice versa.  As a consequence of this rule,
no constraint may begin with one of the generic constraint letters:
@samp{E F V X g i m n o p r s}.

Register constraints correspond directly to register classes.
@xref{Register Classes}.  There is thus not much flexibility in their
definitions.

@deffn {MD Expression} define_register_constraint name regclass docstring
All three arguments are string constants.
@var{name} is the name of the constraint, as it will appear in
@code{match_operand} expressions.  If @var{name} is a multi-letter
constraint its length shall be the same for all constraints starting
with the same letter.  @var{regclass} can be either the
name of the corresponding register class (@pxref{Register Classes}),
or a C expression which evaluates to the appropriate register class.
If it is an expression, it must have no side effects, and it cannot
look at the operand.  The usual use of expressions is to map some
register constraints to @code{NO_REGS} when the register class
is not available on a given subarchitecture.

@var{docstring} is a sentence documenting the meaning of the
constraint.  Docstrings are explained further below.
@end deffn

Non-register constraints are more like predicates: the constraint
definition gives a boolean expression which indicates whether the
constraint matches.

@deffn {MD Expression} define_constraint name docstring exp
The @var{name} and @var{docstring} arguments are the same as for
@code{define_register_constraint}, but note that the docstring comes
immediately after the name for these expressions.  @var{exp} is an RTL
expression, obeying the same rules as the RTL expressions in predicate
definitions.  @xref{Defining Predicates}, for details.  If it
evaluates true, the constraint matches; if it evaluates false, it
doesn't. Constraint expressions should indicate which RTL codes they
might match, just like predicate expressions.

@code{match_test} C expressions have access to the
following variables:

@table @var
@item op
The RTL object defining the operand.
@item mode
The machine mode of @var{op}.
@item ival
@samp{INTVAL (@var{op})}, if @var{op} is a @code{const_int}.
@item hval
@samp{CONST_DOUBLE_HIGH (@var{op})}, if @var{op} is an integer
@code{const_double}.
@item lval
@samp{CONST_DOUBLE_LOW (@var{op})}, if @var{op} is an integer
@code{const_double}.
@item rval
@samp{CONST_DOUBLE_REAL_VALUE (@var{op})}, if @var{op} is a floating-point
@code{const_double}.
@end table

The @var{*val} variables should only be used once another piece of the
expression has verified that @var{op} is the appropriate kind of RTL
object.
@end deffn

Most non-register constraints should be defined with
@code{define_constraint}.  The remaining two definition expressions
are only appropriate for constraints that should be handled specially
by @code{reload} if they fail to match.

@deffn {MD Expression} define_memory_constraint name docstring exp
Use this expression for constraints that match a subset of all memory
operands: that is, @code{reload} can make them match by converting the
operand to the form @samp{@w{(mem (reg @var{X}))}}, where @var{X} is a
base register (from the register class specified by
@code{BASE_REG_CLASS}, @pxref{Register Classes}).

For example, on the S/390, some instructions do not accept arbitrary
memory references, but only those that do not make use of an index
register.  The constraint letter @samp{Q} is defined to represent a
memory address of this type.  If @samp{Q} is defined with
@code{define_memory_constraint}, a @samp{Q} constraint can handle any
memory operand, because @code{reload} knows it can simply copy the
memory address into a base register if required.  This is analogous to
the way an @samp{o} constraint can handle any memory operand.

The syntax and semantics are otherwise identical to
@code{define_constraint}.
@end deffn

@deffn {MD Expression} define_special_memory_constraint name docstring exp
Use this expression for constraints that match a subset of all memory
operands: that is, @code{reload} cannot make them match by reloading
the address as it is described for @code{define_memory_constraint} or
such address reload is undesirable with the performance point of view.

For example, @code{define_special_memory_constraint} can be useful if
specifically aligned memory is necessary or desirable for some insn
operand.

The syntax and semantics are otherwise identical to
@code{define_constraint}.
@end deffn

@deffn {MD Expression} define_address_constraint name docstring exp
Use this expression for constraints that match a subset of all address
operands: that is, @code{reload} can make the constraint match by
converting the operand to the form @samp{@w{(reg @var{X})}}, again
with @var{X} a base register.

Constraints defined with @code{define_address_constraint} can only be
used with the @code{address_operand} predicate, or machine-specific
predicates that work the same way.  They are treated analogously to
the generic @samp{p} constraint.

The syntax and semantics are otherwise identical to
@code{define_constraint}.
@end deffn

For historical reasons, names beginning with the letters @samp{G H}
are reserved for constraints that match only @code{const_double}s, and
names beginning with the letters @samp{I J K L M N O P} are reserved
for constraints that match only @code{const_int}s.  This may change in
the future.  For the time being, constraints with these names must be
written in a stylized form, so that @code{genpreds} can tell you did
it correctly:

@smallexample
@group
(define_constraint "[@var{GHIJKLMNOP}]@dots{}"
  "@var{doc}@dots{}"
  (and (match_code "const_int")  ; @r{@code{const_double} for G/H}
       @var{condition}@dots{}))            ; @r{usually a @code{match_test}}
@end group
@end smallexample
@c the semicolons line up in the formatted manual

It is fine to use names beginning with other letters for constraints
that match @code{const_double}s or @code{const_int}s.

Each docstring in a constraint definition should be one or more complete
sentences, marked up in Texinfo format.  @emph{They are currently unused.}
In the future they will be copied into the GCC manual, in @ref{Machine
Constraints}, replacing the hand-maintained tables currently found in
that section.  Also, in the future the compiler may use this to give
more helpful diagnostics when poor choice of @code{asm} constraints
causes a reload failure.

If you put the pseudo-Texinfo directive @samp{@@internal} at the
beginning of a docstring, then (in the future) it will appear only in
the internals manual's version of the machine-specific constraint tables.
Use this for constraints that should not appear in @code{asm} statements.

@node C Constraint Interface
@subsection Testing constraints from C
@cindex testing constraints
@cindex constraints, testing

It is occasionally useful to test a constraint from C code rather than
implicitly via the constraint string in a @code{match_operand}.  The
generated file @file{tm_p.h} declares a few interfaces for working
with constraints.  At present these are defined for all constraints
except @code{g} (which is equivalent to @code{general_operand}).

Some valid constraint names are not valid C identifiers, so there is a
mangling scheme for referring to them from C@.  Constraint names that
do not contain angle brackets or underscores are left unchanged.
Underscores are doubled, each @samp{<} is replaced with @samp{_l}, and
each @samp{>} with @samp{_g}.  Here are some examples:

@c the @c's prevent double blank lines in the printed manual.
@example
@multitable {Original} {Mangled}
@item @strong{Original} @tab @strong{Mangled}  @c
@item @code{x}     @tab @code{x}       @c
@item @code{P42x}  @tab @code{P42x}    @c
@item @code{P4_x}  @tab @code{P4__x}   @c
@item @code{P4>x}  @tab @code{P4_gx}   @c
@item @code{P4>>}  @tab @code{P4_g_g}  @c
@item @code{P4_g>} @tab @code{P4__g_g} @c
@end multitable
@end example

Throughout this section, the variable @var{c} is either a constraint
in the abstract sense, or a constant from @code{enum constraint_num};
the variable @var{m} is a mangled constraint name (usually as part of
a larger identifier).

@deftp Enum constraint_num
For each constraint except @code{g}, there is a corresponding
enumeration constant: @samp{CONSTRAINT_} plus the mangled name of the
constraint.  Functions that take an @code{enum constraint_num} as an
argument expect one of these constants.
@end deftp

@deftypefun {inline bool} satisfies_constraint_@var{m} (rtx @var{exp})
For each non-register constraint @var{m} except @code{g}, there is
one of these functions; it returns @code{true} if @var{exp} satisfies the
constraint.  These functions are only visible if @file{rtl.h} was included
before @file{tm_p.h}.
@end deftypefun

@deftypefun bool constraint_satisfied_p (rtx @var{exp}, enum constraint_num @var{c})
Like the @code{satisfies_constraint_@var{m}} functions, but the
constraint to test is given as an argument, @var{c}.  If @var{c}
specifies a register constraint, this function will always return
@code{false}.
@end deftypefun

@deftypefun {enum reg_class} reg_class_for_constraint (enum constraint_num @var{c})
Returns the register class associated with @var{c}.  If @var{c} is not
a register constraint, or those registers are not available for the
currently selected subtarget, returns @code{NO_REGS}.
@end deftypefun

Here is an example use of @code{satisfies_constraint_@var{m}}.  In
peephole optimizations (@pxref{Peephole Definitions}), operand
constraint strings are ignored, so if there are relevant constraints,
they must be tested in the C condition.  In the example, the
optimization is applied if operand 2 does @emph{not} satisfy the
@samp{K} constraint.  (This is a simplified version of a peephole
definition from the i386 machine description.)

@smallexample
(define_peephole2
  [(match_scratch:SI 3 "r")
   (set (match_operand:SI 0 "register_operand" "")
        (mult:SI (match_operand:SI 1 "memory_operand" "")
                 (match_operand:SI 2 "immediate_operand" "")))]

  "!satisfies_constraint_K (operands[2])"

  [(set (match_dup 3) (match_dup 1))
   (set (match_dup 0) (mult:SI (match_dup 3) (match_dup 2)))]

  "")
@end smallexample

@node Standard Names
@section Standard Pattern Names For Generation
@cindex standard pattern names
@cindex pattern names
@cindex names, pattern

Here is a table of the instruction names that are meaningful in the RTL
generation pass of the compiler.  Giving one of these names to an
instruction pattern tells the RTL generation pass that it can use the
pattern to accomplish a certain task.

@table @asis
@cindex @code{mov@var{m}} instruction pattern
@item @samp{mov@var{m}}
Here @var{m} stands for a two-letter machine mode name, in lowercase.
This instruction pattern moves data with that machine mode from operand
1 to operand 0.  For example, @samp{movsi} moves full-word data.

If operand 0 is a @code{subreg} with mode @var{m} of a register whose
own mode is wider than @var{m}, the effect of this instruction is
to store the specified value in the part of the register that corresponds
to mode @var{m}.  Bits outside of @var{m}, but which are within the
same target word as the @code{subreg} are undefined.  Bits which are
outside the target word are left unchanged.

This class of patterns is special in several ways.  First of all, each
of these names up to and including full word size @emph{must} be defined,
because there is no other way to copy a datum from one place to another.
If there are patterns accepting operands in larger modes,
@samp{mov@var{m}} must be defined for integer modes of those sizes.

Second, these patterns are not used solely in the RTL generation pass.
Even the reload pass can generate move insns to copy values from stack
slots into temporary registers.  When it does so, one of the operands is
a hard register and the other is an operand that can need to be reloaded
into a register.

@findex force_reg
Therefore, when given such a pair of operands, the pattern must generate
RTL which needs no reloading and needs no temporary registers---no
registers other than the operands.  For example, if you support the
pattern with a @code{define_expand}, then in such a case the
@code{define_expand} mustn't call @code{force_reg} or any other such
function which might generate new pseudo registers.

This requirement exists even for subword modes on a RISC machine where
fetching those modes from memory normally requires several insns and
some temporary registers.

@findex change_address
During reload a memory reference with an invalid address may be passed
as an operand.  Such an address will be replaced with a valid address
later in the reload pass.  In this case, nothing may be done with the
address except to use it as it stands.  If it is copied, it will not be
replaced with a valid address.  No attempt should be made to make such
an address into a valid address and no routine (such as
@code{change_address}) that will do so may be called.  Note that
@code{general_operand} will fail when applied to such an address.

@findex reload_in_progress
The global variable @code{reload_in_progress} (which must be explicitly
declared if required) can be used to determine whether such special
handling is required.

The variety of operands that have reloads depends on the rest of the
machine description, but typically on a RISC machine these can only be
pseudo registers that did not get hard registers, while on other
machines explicit memory references will get optional reloads.

If a scratch register is required to move an object to or from memory,
it can be allocated using @code{gen_reg_rtx} prior to life analysis.

If there are cases which need scratch registers during or after reload,
you must provide an appropriate secondary_reload target hook.

@findex can_create_pseudo_p
The macro @code{can_create_pseudo_p} can be used to determine if it
is unsafe to create new pseudo registers.  If this variable is nonzero, then
it is unsafe to call @code{gen_reg_rtx} to allocate a new pseudo.

The constraints on a @samp{mov@var{m}} must permit moving any hard
register to any other hard register provided that
@code{TARGET_HARD_REGNO_MODE_OK} permits mode @var{m} in both registers and
@code{TARGET_REGISTER_MOVE_COST} applied to their classes returns a value
of 2.

It is obligatory to support floating point @samp{mov@var{m}}
instructions into and out of any registers that can hold fixed point
values, because unions and structures (which have modes @code{SImode} or
@code{DImode}) can be in those registers and they may have floating
point members.

There may also be a need to support fixed point @samp{mov@var{m}}
instructions in and out of floating point registers.  Unfortunately, I
have forgotten why this was so, and I don't know whether it is still
true.  If @code{TARGET_HARD_REGNO_MODE_OK} rejects fixed point values in
floating point registers, then the constraints of the fixed point
@samp{mov@var{m}} instructions must be designed to avoid ever trying to
reload into a floating point register.

@cindex @code{reload_in} instruction pattern
@cindex @code{reload_out} instruction pattern
@item @samp{reload_in@var{m}}
@itemx @samp{reload_out@var{m}}
These named patterns have been obsoleted by the target hook
@code{secondary_reload}.

Like @samp{mov@var{m}}, but used when a scratch register is required to
move between operand 0 and operand 1.  Operand 2 describes the scratch
register.  See the discussion of the @code{SECONDARY_RELOAD_CLASS}
macro in @pxref{Register Classes}.

There are special restrictions on the form of the @code{match_operand}s
used in these patterns.  First, only the predicate for the reload
operand is examined, i.e., @code{reload_in} examines operand 1, but not
the predicates for operand 0 or 2.  Second, there may be only one
alternative in the constraints.  Third, only a single register class
letter may be used for the constraint; subsequent constraint letters
are ignored.  As a special exception, an empty constraint string
matches the @code{ALL_REGS} register class.  This may relieve ports
of the burden of defining an @code{ALL_REGS} constraint letter just
for these patterns.

@cindex @code{movstrict@var{m}} instruction pattern
@item @samp{movstrict@var{m}}
Like @samp{mov@var{m}} except that if operand 0 is a @code{subreg}
with mode @var{m} of a register whose natural mode is wider,
the @samp{movstrict@var{m}} instruction is guaranteed not to alter
any of the register except the part which belongs to mode @var{m}.

@cindex @code{movmisalign@var{m}} instruction pattern
@item @samp{movmisalign@var{m}}
This variant of a move pattern is designed to load or store a value
from a memory address that is not naturally aligned for its mode.
For a store, the memory will be in operand 0; for a load, the memory
will be in operand 1.  The other operand is guaranteed not to be a
memory, so that it's easy to tell whether this is a load or store.

This pattern is used by the autovectorizer, and when expanding a
@code{MISALIGNED_INDIRECT_REF} expression.

@cindex @code{load_multiple} instruction pattern
@item @samp{load_multiple}
Load several consecutive memory locations into consecutive registers.
Operand 0 is the first of the consecutive registers, operand 1
is the first memory location, and operand 2 is a constant: the
number of consecutive registers.

Define this only if the target machine really has such an instruction;
do not define this if the most efficient way of loading consecutive
registers from memory is to do them one at a time.

On some machines, there are restrictions as to which consecutive
registers can be stored into memory, such as particular starting or
ending register numbers or only a range of valid counts.  For those
machines, use a @code{define_expand} (@pxref{Expander Definitions})
and make the pattern fail if the restrictions are not met.

Write the generated insn as a @code{parallel} with elements being a
@code{set} of one register from the appropriate memory location (you may
also need @code{use} or @code{clobber} elements).  Use a
@code{match_parallel} (@pxref{RTL Template}) to recognize the insn.  See
@file{rs6000.md} for examples of the use of this insn pattern.

@cindex @samp{store_multiple} instruction pattern
@item @samp{store_multiple}
Similar to @samp{load_multiple}, but store several consecutive registers
into consecutive memory locations.  Operand 0 is the first of the
consecutive memory locations, operand 1 is the first register, and
operand 2 is a constant: the number of consecutive registers.

@cindex @code{vec_load_lanes@var{m}@var{n}} instruction pattern
@item @samp{vec_load_lanes@var{m}@var{n}}
Perform an interleaved load of several vectors from memory operand 1
into register operand 0.  Both operands have mode @var{m}.  The register
operand is viewed as holding consecutive vectors of mode @var{n},
while the memory operand is a flat array that contains the same number
of elements.  The operation is equivalent to:

@smallexample
int c = GET_MODE_SIZE (@var{m}) / GET_MODE_SIZE (@var{n});
for (j = 0; j < GET_MODE_NUNITS (@var{n}); j++)
  for (i = 0; i < c; i++)
    operand0[i][j] = operand1[j * c + i];
@end smallexample

For example, @samp{vec_load_lanestiv4hi} loads 8 16-bit values
from memory into a register of mode @samp{TI}@.  The register
contains two consecutive vectors of mode @samp{V4HI}@.

This pattern can only be used if:
@smallexample
TARGET_ARRAY_MODE_SUPPORTED_P (@var{n}, @var{c})
@end smallexample
is true.  GCC assumes that, if a target supports this kind of
instruction for some mode @var{n}, it also supports unaligned
loads for vectors of mode @var{n}.

This pattern is not allowed to @code{FAIL}.

@cindex @code{vec_mask_load_lanes@var{m}@var{n}} instruction pattern
@item @samp{vec_mask_load_lanes@var{m}@var{n}}
Like @samp{vec_load_lanes@var{m}@var{n}}, but takes an additional
mask operand (operand 2) that specifies which elements of the destination
vectors should be loaded.  Other elements of the destination
vectors are set to zero.  The operation is equivalent to:

@smallexample
int c = GET_MODE_SIZE (@var{m}) / GET_MODE_SIZE (@var{n});
for (j = 0; j < GET_MODE_NUNITS (@var{n}); j++)
  if (operand2[j])
    for (i = 0; i < c; i++)
      operand0[i][j] = operand1[j * c + i];
  else
    for (i = 0; i < c; i++)
      operand0[i][j] = 0;
@end smallexample

This pattern is not allowed to @code{FAIL}.

@cindex @code{vec_store_lanes@var{m}@var{n}} instruction pattern
@item @samp{vec_store_lanes@var{m}@var{n}}
Equivalent to @samp{vec_load_lanes@var{m}@var{n}}, with the memory
and register operands reversed.  That is, the instruction is
equivalent to:

@smallexample
int c = GET_MODE_SIZE (@var{m}) / GET_MODE_SIZE (@var{n});
for (j = 0; j < GET_MODE_NUNITS (@var{n}); j++)
  for (i = 0; i < c; i++)
    operand0[j * c + i] = operand1[i][j];
@end smallexample

for a memory operand 0 and register operand 1.

This pattern is not allowed to @code{FAIL}.

@cindex @code{vec_mask_store_lanes@var{m}@var{n}} instruction pattern
@item @samp{vec_mask_store_lanes@var{m}@var{n}}
Like @samp{vec_store_lanes@var{m}@var{n}}, but takes an additional
mask operand (operand 2) that specifies which elements of the source
vectors should be stored.  The operation is equivalent to:

@smallexample
int c = GET_MODE_SIZE (@var{m}) / GET_MODE_SIZE (@var{n});
for (j = 0; j < GET_MODE_NUNITS (@var{n}); j++)
  if (operand2[j])
    for (i = 0; i < c; i++)
      operand0[j * c + i] = operand1[i][j];
@end smallexample

This pattern is not allowed to @code{FAIL}.

@cindex @code{gather_load@var{m}@var{n}} instruction pattern
@item @samp{gather_load@var{m}@var{n}}
Load several separate memory locations into a vector of mode @var{m}.
Operand 1 is a scalar base address and operand 2 is a vector of mode @var{n}
containing offsets from that base.  Operand 0 is a destination vector with
the same number of elements as @var{n}.  For each element index @var{i}:

@itemize @bullet
@item
extend the offset element @var{i} to address width, using zero
extension if operand 3 is 1 and sign extension if operand 3 is zero;
@item
multiply the extended offset by operand 4;
@item
add the result to the base; and
@item
load the value at that address into element @var{i} of operand 0.
@end itemize

The value of operand 3 does not matter if the offsets are already
address width.

@cindex @code{mask_gather_load@var{m}@var{n}} instruction pattern
@item @samp{mask_gather_load@var{m}@var{n}}
Like @samp{gather_load@var{m}@var{n}}, but takes an extra mask operand as
operand 5.  Bit @var{i} of the mask is set if element @var{i}
of the result should be loaded from memory and clear if element @var{i}
of the result should be set to zero.

@cindex @code{scatter_store@var{m}@var{n}} instruction pattern
@item @samp{scatter_store@var{m}@var{n}}
Store a vector of mode @var{m} into several distinct memory locations.
Operand 0 is a scalar base address and operand 1 is a vector of mode
@var{n} containing offsets from that base.  Operand 4 is the vector of
values that should be stored, which has the same number of elements as
@var{n}.  For each element index @var{i}:

@itemize @bullet
@item
extend the offset element @var{i} to address width, using zero
extension if operand 2 is 1 and sign extension if operand 2 is zero;
@item
multiply the extended offset by operand 3;
@item
add the result to the base; and
@item
store element @var{i} of operand 4 to that address.
@end itemize

The value of operand 2 does not matter if the offsets are already
address width.

@cindex @code{mask_scatter_store@var{m}@var{n}} instruction pattern
@item @samp{mask_scatter_store@var{m}@var{n}}
Like @samp{scatter_store@var{m}@var{n}}, but takes an extra mask operand as
operand 5.  Bit @var{i} of the mask is set if element @var{i}
of the result should be stored to memory.

@cindex @code{vec_set@var{m}} instruction pattern
@item @samp{vec_set@var{m}}
Set given field in the vector value.  Operand 0 is the vector to modify,
operand 1 is new value of field and operand 2 specify the field index.

@cindex @code{vec_extract@var{m}@var{n}} instruction pattern
@item @samp{vec_extract@var{m}@var{n}}
Extract given field from the vector value.  Operand 1 is the vector, operand 2
specify field index and operand 0 place to store value into.  The
@var{n} mode is the mode of the field or vector of fields that should be
extracted, should be either element mode of the vector mode @var{m}, or
a vector mode with the same element mode and smaller number of elements.
If @var{n} is a vector mode, the index is counted in units of that mode.

@cindex @code{vec_init@var{m}@var{n}} instruction pattern
@item @samp{vec_init@var{m}@var{n}}
Initialize the vector to given values.  Operand 0 is the vector to initialize
and operand 1 is parallel containing values for individual fields.  The
@var{n} mode is the mode of the elements, should be either element mode of
the vector mode @var{m}, or a vector mode with the same element mode and
smaller number of elements.

@cindex @code{vec_duplicate@var{m}} instruction pattern
@item @samp{vec_duplicate@var{m}}
Initialize vector output operand 0 so that each element has the value given
by scalar input operand 1.  The vector has mode @var{m} and the scalar has
the mode appropriate for one element of @var{m}.

This pattern only handles duplicates of non-constant inputs.  Constant
vectors go through the @code{mov@var{m}} pattern instead.

This pattern is not allowed to @code{FAIL}.

@cindex @code{vec_series@var{m}} instruction pattern
@item @samp{vec_series@var{m}}
Initialize vector output operand 0 so that element @var{i} is equal to
operand 1 plus @var{i} times operand 2.  In other words, create a linear
series whose base value is operand 1 and whose step is operand 2.

The vector output has mode @var{m} and the scalar inputs have the mode
appropriate for one element of @var{m}.  This pattern is not used for
floating-point vectors, in order to avoid having to specify the
rounding behavior for @var{i} > 1.

This pattern is not allowed to @code{FAIL}.

@cindex @code{while_ult@var{m}@var{n}} instruction pattern
@item @code{while_ult@var{m}@var{n}}
Set operand 0 to a mask that is true while incrementing operand 1
gives a value that is less than operand 2.  Operand 0 has mode @var{n}
and operands 1 and 2 are scalar integers of mode @var{m}.
The operation is equivalent to:

@smallexample
operand0[0] = operand1 < operand2;
for (i = 1; i < GET_MODE_NUNITS (@var{n}); i++)
  operand0[i] = operand0[i - 1] && (operand1 + i < operand2);
@end smallexample

@cindex @code{check_raw_ptrs@var{m}} instruction pattern
@item @samp{check_raw_ptrs@var{m}}
Check whether, given two pointers @var{a} and @var{b} and a length @var{len},
a write of @var{len} bytes at @var{a} followed by a read of @var{len} bytes
at @var{b} can be split into interleaved byte accesses
@samp{@var{a}[0], @var{b}[0], @var{a}[1], @var{b}[1], @dots{}}
without affecting the dependencies between the bytes.  Set operand 0
to true if the split is possible and false otherwise.

Operands 1, 2 and 3 provide the values of @var{a}, @var{b} and @var{len}
respectively.  Operand 4 is a constant integer that provides the known
common alignment of @var{a} and @var{b}.  All inputs have mode @var{m}.

This split is possible if:

@smallexample
@var{a} == @var{b} || @var{a} + @var{len} <= @var{b} || @var{b} + @var{len} <= @var{a}
@end smallexample

You should only define this pattern if the target has a way of accelerating
the test without having to do the individual comparisons.

@cindex @code{check_war_ptrs@var{m}} instruction pattern
@item @samp{check_war_ptrs@var{m}}
Like @samp{check_raw_ptrs@var{m}}, but with the read and write swapped round.
The split is possible in this case if:

@smallexample
@var{b} <= @var{a} || @var{a} + @var{len} <= @var{b}
@end smallexample

@cindex @code{vec_cmp@var{m}@var{n}} instruction pattern
@item @samp{vec_cmp@var{m}@var{n}}
Output a vector comparison.  Operand 0 of mode @var{n} is the destination for
predicate in operand 1 which is a signed vector comparison with operands of
mode @var{m} in operands 2 and 3.  Predicate is computed by element-wise
evaluation of the vector comparison with a truth value of all-ones and a false
value of all-zeros.

@cindex @code{vec_cmpu@var{m}@var{n}} instruction pattern
@item @samp{vec_cmpu@var{m}@var{n}}
Similar to @code{vec_cmp@var{m}@var{n}} but perform unsigned vector comparison.

@cindex @code{vec_cmpeq@var{m}@var{n}} instruction pattern
@item @samp{vec_cmpeq@var{m}@var{n}}
Similar to @code{vec_cmp@var{m}@var{n}} but perform equality or non-equality
vector comparison only.  If @code{vec_cmp@var{m}@var{n}}
or @code{vec_cmpu@var{m}@var{n}} instruction pattern is supported,
it will be preferred over @code{vec_cmpeq@var{m}@var{n}}, so there is
no need to define this instruction pattern if the others are supported.

@cindex @code{vcond@var{m}@var{n}} instruction pattern
@item @samp{vcond@var{m}@var{n}}
Output a conditional vector move.  Operand 0 is the destination to
receive a combination of operand 1 and operand 2, which are of mode @var{m},
dependent on the outcome of the predicate in operand 3 which is a signed
vector comparison with operands of mode @var{n} in operands 4 and 5.  The
modes @var{m} and @var{n} should have the same size.  Operand 0
will be set to the value @var{op1} & @var{msk} | @var{op2} & ~@var{msk}
where @var{msk} is computed by element-wise evaluation of the vector
comparison with a truth value of all-ones and a false value of all-zeros.

@cindex @code{vcondu@var{m}@var{n}} instruction pattern
@item @samp{vcondu@var{m}@var{n}}
Similar to @code{vcond@var{m}@var{n}} but performs unsigned vector
comparison.

@cindex @code{vcondeq@var{m}@var{n}} instruction pattern
@item @samp{vcondeq@var{m}@var{n}}
Similar to @code{vcond@var{m}@var{n}} but performs equality or
non-equality vector comparison only.  If @code{vcond@var{m}@var{n}}
or @code{vcondu@var{m}@var{n}} instruction pattern is supported,
it will be preferred over @code{vcondeq@var{m}@var{n}}, so there is
no need to define this instruction pattern if the others are supported.

@cindex @code{vcond_mask_@var{m}@var{n}} instruction pattern
@item @samp{vcond_mask_@var{m}@var{n}}
Similar to @code{vcond@var{m}@var{n}} but operand 3 holds a pre-computed
result of vector comparison.

@cindex @code{maskload@var{m}@var{n}} instruction pattern
@item @samp{maskload@var{m}@var{n}}
Perform a masked load of vector from memory operand 1 of mode @var{m}
into register operand 0.  Mask is provided in register operand 2 of
mode @var{n}.

This pattern is not allowed to @code{FAIL}.

@cindex @code{maskstore@var{m}@var{n}} instruction pattern
@item @samp{maskstore@var{m}@var{n}}
Perform a masked store of vector from register operand 1 of mode @var{m}
into memory operand 0.  Mask is provided in register operand 2 of
mode @var{n}.

This pattern is not allowed to @code{FAIL}.

@cindex @code{vec_perm@var{m}} instruction pattern
@item @samp{vec_perm@var{m}}
Output a (variable) vector permutation.  Operand 0 is the destination
to receive elements from operand 1 and operand 2, which are of mode
@var{m}.  Operand 3 is the @dfn{selector}.  It is an integral mode
vector of the same width and number of elements as mode @var{m}.

The input elements are numbered from 0 in operand 1 through
@math{2*@var{N}-1} in operand 2.  The elements of the selector must
be computed modulo @math{2*@var{N}}.  Note that if
@code{rtx_equal_p(operand1, operand2)}, this can be implemented
with just operand 1 and selector elements modulo @var{N}.

In order to make things easy for a number of targets, if there is no
@samp{vec_perm} pattern for mode @var{m}, but there is for mode @var{q}
where @var{q} is a vector of @code{QImode} of the same width as @var{m},
the middle-end will lower the mode @var{m} @code{VEC_PERM_EXPR} to
mode @var{q}.

See also @code{TARGET_VECTORIZER_VEC_PERM_CONST}, which performs
the analogous operation for constant selectors.

@cindex @code{push@var{m}1} instruction pattern
@item @samp{push@var{m}1}
Output a push instruction.  Operand 0 is value to push.  Used only when
@code{PUSH_ROUNDING} is defined.  For historical reason, this pattern may be
missing and in such case an @code{mov} expander is used instead, with a
@code{MEM} expression forming the push operation.  The @code{mov} expander
method is deprecated.

@cindex @code{add@var{m}3} instruction pattern
@item @samp{add@var{m}3}
Add operand 2 and operand 1, storing the result in operand 0.  All operands
must have mode @var{m}.  This can be used even on two-address machines, by
means of constraints requiring operands 1 and 0 to be the same location.

@cindex @code{ssadd@var{m}3} instruction pattern
@cindex @code{usadd@var{m}3} instruction pattern
@cindex @code{sub@var{m}3} instruction pattern
@cindex @code{sssub@var{m}3} instruction pattern
@cindex @code{ussub@var{m}3} instruction pattern
@cindex @code{mul@var{m}3} instruction pattern
@cindex @code{ssmul@var{m}3} instruction pattern
@cindex @code{usmul@var{m}3} instruction pattern
@cindex @code{div@var{m}3} instruction pattern
@cindex @code{ssdiv@var{m}3} instruction pattern
@cindex @code{udiv@var{m}3} instruction pattern
@cindex @code{usdiv@var{m}3} instruction pattern
@cindex @code{mod@var{m}3} instruction pattern
@cindex @code{umod@var{m}3} instruction pattern
@cindex @code{umin@var{m}3} instruction pattern
@cindex @code{umax@var{m}3} instruction pattern
@cindex @code{and@var{m}3} instruction pattern
@cindex @code{ior@var{m}3} instruction pattern
@cindex @code{xor@var{m}3} instruction pattern
@item @samp{ssadd@var{m}3}, @samp{usadd@var{m}3}
@itemx @samp{sub@var{m}3}, @samp{sssub@var{m}3}, @samp{ussub@var{m}3}
@itemx @samp{mul@var{m}3}, @samp{ssmul@var{m}3}, @samp{usmul@var{m}3}
@itemx @samp{div@var{m}3}, @samp{ssdiv@var{m}3}
@itemx @samp{udiv@var{m}3}, @samp{usdiv@var{m}3}
@itemx @samp{mod@var{m}3}, @samp{umod@var{m}3}
@itemx @samp{umin@var{m}3}, @samp{umax@var{m}3}
@itemx @samp{and@var{m}3}, @samp{ior@var{m}3}, @samp{xor@var{m}3}
Similar, for other arithmetic operations.

@cindex @code{addv@var{m}4} instruction pattern
@item @samp{addv@var{m}4}
Like @code{add@var{m}3} but takes a @code{code_label} as operand 3 and
emits code to jump to it if signed overflow occurs during the addition.
This pattern is used to implement the built-in functions performing
signed integer addition with overflow checking.

@cindex @code{subv@var{m}4} instruction pattern
@cindex @code{mulv@var{m}4} instruction pattern
@item @samp{subv@var{m}4}, @samp{mulv@var{m}4}
Similar, for other signed arithmetic operations.

@cindex @code{uaddv@var{m}4} instruction pattern
@item @samp{uaddv@var{m}4}
Like @code{addv@var{m}4} but for unsigned addition.  That is to
say, the operation is the same as signed addition but the jump
is taken only on unsigned overflow.

@cindex @code{usubv@var{m}4} instruction pattern
@cindex @code{umulv@var{m}4} instruction pattern
@item @samp{usubv@var{m}4}, @samp{umulv@var{m}4}
Similar, for other unsigned arithmetic operations.

@cindex @code{addptr@var{m}3} instruction pattern
@item @samp{addptr@var{m}3}
Like @code{add@var{m}3} but is guaranteed to only be used for address
calculations.  The expanded code is not allowed to clobber the
condition code.  It only needs to be defined if @code{add@var{m}3}
sets the condition code.  If adds used for address calculations and
normal adds are not compatible it is required to expand a distinct
pattern (e.g.@: using an unspec).  The pattern is used by LRA to emit
address calculations.  @code{add@var{m}3} is used if
@code{addptr@var{m}3} is not defined.

@cindex @code{fma@var{m}4} instruction pattern
@item @samp{fma@var{m}4}
Multiply operand 2 and operand 1, then add operand 3, storing the
result in operand 0 without doing an intermediate rounding step.  All
operands must have mode @var{m}.  This pattern is used to implement
the @code{fma}, @code{fmaf}, and @code{fmal} builtin functions from
the ISO C99 standard.

@cindex @code{fms@var{m}4} instruction pattern
@item @samp{fms@var{m}4}
Like @code{fma@var{m}4}, except operand 3 subtracted from the
product instead of added to the product.  This is represented
in the rtl as

@smallexample
(fma:@var{m} @var{op1} @var{op2} (neg:@var{m} @var{op3}))
@end smallexample

@cindex @code{fnma@var{m}4} instruction pattern
@item @samp{fnma@var{m}4}
Like @code{fma@var{m}4} except that the intermediate product
is negated before being added to operand 3.  This is represented
in the rtl as

@smallexample
(fma:@var{m} (neg:@var{m} @var{op1}) @var{op2} @var{op3})
@end smallexample

@cindex @code{fnms@var{m}4} instruction pattern
@item @samp{fnms@var{m}4}
Like @code{fms@var{m}4} except that the intermediate product
is negated before subtracting operand 3.  This is represented
in the rtl as

@smallexample
(fma:@var{m} (neg:@var{m} @var{op1}) @var{op2} (neg:@var{m} @var{op3}))
@end smallexample

@cindex @code{min@var{m}3} instruction pattern
@cindex @code{max@var{m}3} instruction pattern
@item @samp{smin@var{m}3}, @samp{smax@var{m}3}
Signed minimum and maximum operations.  When used with floating point,
if both operands are zeros, or if either operand is @code{NaN}, then
it is unspecified which of the two operands is returned as the result.

@cindex @code{fmin@var{m}3} instruction pattern
@cindex @code{fmax@var{m}3} instruction pattern
@item @samp{fmin@var{m}3}, @samp{fmax@var{m}3}
IEEE-conformant minimum and maximum operations.  If one operand is a quiet
@code{NaN}, then the other operand is returned.  If both operands are quiet
@code{NaN}, then a quiet @code{NaN} is returned.  In the case when gcc supports
signaling @code{NaN} (-fsignaling-nans) an invalid floating point exception is
raised and a quiet @code{NaN} is returned.

All operands have mode @var{m}, which is a scalar or vector
floating-point mode.  These patterns are not allowed to @code{FAIL}.

@cindex @code{reduc_smin_scal_@var{m}} instruction pattern
@cindex @code{reduc_smax_scal_@var{m}} instruction pattern
@item @samp{reduc_smin_scal_@var{m}}, @samp{reduc_smax_scal_@var{m}}
Find the signed minimum/maximum of the elements of a vector. The vector is
operand 1, and operand 0 is the scalar result, with mode equal to the mode of
the elements of the input vector.

@cindex @code{reduc_umin_scal_@var{m}} instruction pattern
@cindex @code{reduc_umax_scal_@var{m}} instruction pattern
@item @samp{reduc_umin_scal_@var{m}}, @samp{reduc_umax_scal_@var{m}}
Find the unsigned minimum/maximum of the elements of a vector. The vector is
operand 1, and operand 0 is the scalar result, with mode equal to the mode of
the elements of the input vector.

@cindex @code{reduc_plus_scal_@var{m}} instruction pattern
@item @samp{reduc_plus_scal_@var{m}}
Compute the sum of the elements of a vector. The vector is operand 1, and
operand 0 is the scalar result, with mode equal to the mode of the elements of
the input vector.

@cindex @code{reduc_and_scal_@var{m}} instruction pattern
@item @samp{reduc_and_scal_@var{m}}
@cindex @code{reduc_ior_scal_@var{m}} instruction pattern
@itemx @samp{reduc_ior_scal_@var{m}}
@cindex @code{reduc_xor_scal_@var{m}} instruction pattern
@itemx @samp{reduc_xor_scal_@var{m}}
Compute the bitwise @code{AND}/@code{IOR}/@code{XOR} reduction of the elements
of a vector of mode @var{m}.  Operand 1 is the vector input and operand 0
is the scalar result.  The mode of the scalar result is the same as one
element of @var{m}.

@cindex @code{extract_last_@var{m}} instruction pattern
@item @code{extract_last_@var{m}}
Find the last set bit in mask operand 1 and extract the associated element
of vector operand 2.  Store the result in scalar operand 0.  Operand 2
has vector mode @var{m} while operand 0 has the mode appropriate for one
element of @var{m}.  Operand 1 has the usual mask mode for vectors of mode
@var{m}; see @code{TARGET_VECTORIZE_GET_MASK_MODE}.

@cindex @code{fold_extract_last_@var{m}} instruction pattern
@item @code{fold_extract_last_@var{m}}
If any bits of mask operand 2 are set, find the last set bit, extract
the associated element from vector operand 3, and store the result
in operand 0.  Store operand 1 in operand 0 otherwise.  Operand 3
has mode @var{m} and operands 0 and 1 have the mode appropriate for
one element of @var{m}.  Operand 2 has the usual mask mode for vectors
of mode @var{m}; see @code{TARGET_VECTORIZE_GET_MASK_MODE}.

@cindex @code{fold_left_plus_@var{m}} instruction pattern
@item @code{fold_left_plus_@var{m}}
Take scalar operand 1 and successively add each element from vector
operand 2.  Store the result in scalar operand 0.  The vector has
mode @var{m} and the scalars have the mode appropriate for one
element of @var{m}.  The operation is strictly in-order: there is
no reassociation.

@cindex @code{mask_fold_left_plus_@var{m}} instruction pattern
@item @code{mask_fold_left_plus_@var{m}}
Like @samp{fold_left_plus_@var{m}}, but takes an additional mask operand
(operand 3) that specifies which elements of the source vector should be added.

@cindex @code{sdot_prod@var{m}} instruction pattern
@item @samp{sdot_prod@var{m}}
@cindex @code{udot_prod@var{m}} instruction pattern
@itemx @samp{udot_prod@var{m}}
Compute the sum of the products of two signed/unsigned elements.
Operand 1 and operand 2 are of the same mode. Their product, which is of a
wider mode, is computed and added to operand 3. Operand 3 is of a mode equal or
wider than the mode of the product. The result is placed in operand 0, which
is of the same mode as operand 3.

@cindex @code{ssad@var{m}} instruction pattern
@item @samp{ssad@var{m}}
@cindex @code{usad@var{m}} instruction pattern
@item @samp{usad@var{m}}
Compute the sum of absolute differences of two signed/unsigned elements.
Operand 1 and operand 2 are of the same mode. Their absolute difference, which
is of a wider mode, is computed and added to operand 3. Operand 3 is of a mode
equal or wider than the mode of the absolute difference. The result is placed
in operand 0, which is of the same mode as operand 3.

@cindex @code{widen_ssum@var{m3}} instruction pattern
@item @samp{widen_ssum@var{m3}}
@cindex @code{widen_usum@var{m3}} instruction pattern
@itemx @samp{widen_usum@var{m3}}
Operands 0 and 2 are of the same mode, which is wider than the mode of
operand 1. Add operand 1 to operand 2 and place the widened result in
operand 0. (This is used express accumulation of elements into an accumulator
of a wider mode.)

@cindex @code{smulhs@var{m3}} instruction pattern
@item @samp{smulhs@var{m3}}
@cindex @code{umulhs@var{m3}} instruction pattern
@itemx @samp{umulhs@var{m3}}
Signed/unsigned multiply high with scale. This is equivalent to the C code:
@smallexample
narrow op0, op1, op2;
@dots{}
op0 = (narrow) (((wide) op1 * (wide) op2) >> (N / 2 - 1));
@end smallexample
where the sign of @samp{narrow} determines whether this is a signed
or unsigned operation, and @var{N} is the size of @samp{wide} in bits.

@cindex @code{smulhrs@var{m3}} instruction pattern
@item @samp{smulhrs@var{m3}}
@cindex @code{umulhrs@var{m3}} instruction pattern
@itemx @samp{umulhrs@var{m3}}
Signed/unsigned multiply high with round and scale. This is
equivalent to the C code:
@smallexample
narrow op0, op1, op2;
@dots{}
op0 = (narrow) (((((wide) op1 * (wide) op2) >> (N / 2 - 2)) + 1) >> 1);
@end smallexample
where the sign of @samp{narrow} determines whether this is a signed
or unsigned operation, and @var{N} is the size of @samp{wide} in bits.

@cindex @code{sdiv_pow2@var{m3}} instruction pattern
@item @samp{sdiv_pow2@var{m3}}
@cindex @code{sdiv_pow2@var{m3}} instruction pattern
@itemx @samp{sdiv_pow2@var{m3}}
Signed division by power-of-2 immediate. Equivalent to:
@smallexample
signed op0, op1;
@dots{}
op0 = op1 / (1 << imm);
@end smallexample

@cindex @code{vec_shl_insert_@var{m}} instruction pattern
@item @samp{vec_shl_insert_@var{m}}
Shift the elements in vector input operand 1 left one element (i.e.@:
away from element 0) and fill the vacated element 0 with the scalar
in operand 2.  Store the result in vector output operand 0.  Operands
0 and 1 have mode @var{m} and operand 2 has the mode appropriate for
one element of @var{m}.

@cindex @code{vec_shl_@var{m}} instruction pattern
@item @samp{vec_shl_@var{m}}
Whole vector left shift in bits, i.e.@: away from element 0.
Operand 1 is a vector to be shifted.
Operand 2 is an integer shift amount in bits.
Operand 0 is where the resulting shifted vector is stored.
The output and input vectors should have the same modes.

@cindex @code{vec_shr_@var{m}} instruction pattern
@item @samp{vec_shr_@var{m}}
Whole vector right shift in bits, i.e.@: towards element 0.
Operand 1 is a vector to be shifted.
Operand 2 is an integer shift amount in bits.
Operand 0 is where the resulting shifted vector is stored.
The output and input vectors should have the same modes.

@cindex @code{vec_pack_trunc_@var{m}} instruction pattern
@item @samp{vec_pack_trunc_@var{m}}
Narrow (demote) and merge the elements of two vectors. Operands 1 and 2
are vectors of the same mode having N integral or floating point elements
of size S@.  Operand 0 is the resulting vector in which 2*N elements of
size S/2 are concatenated after narrowing them down using truncation.

@cindex @code{vec_pack_sbool_trunc_@var{m}} instruction pattern
@item @samp{vec_pack_sbool_trunc_@var{m}}
Narrow and merge the elements of two vectors.  Operands 1 and 2 are vectors
of the same type having N boolean elements.  Operand 0 is the resulting
vector in which 2*N elements are concatenated.  The last operand (operand 3)
is the number of elements in the output vector 2*N as a @code{CONST_INT}.
This instruction pattern is used when all the vector input and output
operands have the same scalar mode @var{m} and thus using
@code{vec_pack_trunc_@var{m}} would be ambiguous.

@cindex @code{vec_pack_sbool_trunc_@var{m}} instruction pattern
@item @samp{vec_pack_sbool_trunc_@var{m}}
Narrow and merge the elements of two vectors.  Operands 1 and 2 are vectors
of the same type having N boolean elements.  Operand 0 is the resulting
vector in which 2*N elements are concatenated.  The last operand (operand 3)
is the number of elements in the output vector 2*N as a @code{CONST_INT}.
This instruction pattern is used when all the vector input and output
operands have the same scalar mode @var{m} and thus using
@code{vec_pack_trunc_@var{m}} would be ambiguous.

@cindex @code{vec_pack_ssat_@var{m}} instruction pattern
@cindex @code{vec_pack_usat_@var{m}} instruction pattern
@item @samp{vec_pack_ssat_@var{m}}, @samp{vec_pack_usat_@var{m}}
Narrow (demote) and merge the elements of two vectors.  Operands 1 and 2
are vectors of the same mode having N integral elements of size S.
Operand 0 is the resulting vector in which the elements of the two input
vectors are concatenated after narrowing them down using signed/unsigned
saturating arithmetic.

@cindex @code{vec_pack_sfix_trunc_@var{m}} instruction pattern
@cindex @code{vec_pack_ufix_trunc_@var{m}} instruction pattern
@item @samp{vec_pack_sfix_trunc_@var{m}}, @samp{vec_pack_ufix_trunc_@var{m}}
Narrow, convert to signed/unsigned integral type and merge the elements
of two vectors.  Operands 1 and 2 are vectors of the same mode having N
floating point elements of size S@.  Operand 0 is the resulting vector
in which 2*N elements of size S/2 are concatenated.

@cindex @code{vec_packs_float_@var{m}} instruction pattern
@cindex @code{vec_packu_float_@var{m}} instruction pattern
@item @samp{vec_packs_float_@var{m}}, @samp{vec_packu_float_@var{m}}
Narrow, convert to floating point type and merge the elements
of two vectors.  Operands 1 and 2 are vectors of the same mode having N
signed/unsigned integral elements of size S@.  Operand 0 is the resulting vector
in which 2*N elements of size S/2 are concatenated.

@cindex @code{vec_packs_float_@var{m}} instruction pattern
@cindex @code{vec_packu_float_@var{m}} instruction pattern
@item @samp{vec_packs_float_@var{m}}, @samp{vec_packu_float_@var{m}}
Narrow, convert to floating point type and merge the elements
of two vectors.  Operands 1 and 2 are vectors of the same mode having N
signed/unsigned integral elements of size S@.  Operand 0 is the resulting vector
in which 2*N elements of size N/2 are concatenated.

@cindex @code{vec_unpacks_hi_@var{m}} instruction pattern
@cindex @code{vec_unpacks_lo_@var{m}} instruction pattern
@item @samp{vec_unpacks_hi_@var{m}}, @samp{vec_unpacks_lo_@var{m}}
Extract and widen (promote) the high/low part of a vector of signed
integral or floating point elements.  The input vector (operand 1) has N
elements of size S@.  Widen (promote) the high/low elements of the vector
using signed or floating point extension and place the resulting N/2
values of size 2*S in the output vector (operand 0).

@cindex @code{vec_unpacku_hi_@var{m}} instruction pattern
@cindex @code{vec_unpacku_lo_@var{m}} instruction pattern
@item @samp{vec_unpacku_hi_@var{m}}, @samp{vec_unpacku_lo_@var{m}}
Extract and widen (promote) the high/low part of a vector of unsigned
integral elements.  The input vector (operand 1) has N elements of size S.
Widen (promote) the high/low elements of the vector using zero extension and
place the resulting N/2 values of size 2*S in the output vector (operand 0).

@cindex @code{vec_unpacks_sbool_hi_@var{m}} instruction pattern
@cindex @code{vec_unpacks_sbool_lo_@var{m}} instruction pattern
@item @samp{vec_unpacks_sbool_hi_@var{m}}, @samp{vec_unpacks_sbool_lo_@var{m}}
Extract the high/low part of a vector of boolean elements that have scalar
mode @var{m}.  The input vector (operand 1) has N elements, the output
vector (operand 0) has N/2 elements.  The last operand (operand 2) is the
number of elements of the input vector N as a @code{CONST_INT}.  These
patterns are used if both the input and output vectors have the same scalar
mode @var{m} and thus using @code{vec_unpacks_hi_@var{m}} or
@code{vec_unpacks_lo_@var{m}} would be ambiguous.

@cindex @code{vec_unpacks_float_hi_@var{m}} instruction pattern
@cindex @code{vec_unpacks_float_lo_@var{m}} instruction pattern
@cindex @code{vec_unpacku_float_hi_@var{m}} instruction pattern
@cindex @code{vec_unpacku_float_lo_@var{m}} instruction pattern
@item @samp{vec_unpacks_float_hi_@var{m}}, @samp{vec_unpacks_float_lo_@var{m}}
@itemx @samp{vec_unpacku_float_hi_@var{m}}, @samp{vec_unpacku_float_lo_@var{m}}
Extract, convert to floating point type and widen the high/low part of a
vector of signed/unsigned integral elements.  The input vector (operand 1)
has N elements of size S@.  Convert the high/low elements of the vector using
floating point conversion and place the resulting N/2 values of size 2*S in
the output vector (operand 0).

@cindex @code{vec_unpack_sfix_trunc_hi_@var{m}} instruction pattern
@cindex @code{vec_unpack_sfix_trunc_lo_@var{m}} instruction pattern
@cindex @code{vec_unpack_ufix_trunc_hi_@var{m}} instruction pattern
@cindex @code{vec_unpack_ufix_trunc_lo_@var{m}} instruction pattern
@item @samp{vec_unpack_sfix_trunc_hi_@var{m}},
@itemx @samp{vec_unpack_sfix_trunc_lo_@var{m}}
@itemx @samp{vec_unpack_ufix_trunc_hi_@var{m}}
@itemx @samp{vec_unpack_ufix_trunc_lo_@var{m}}
Extract, convert to signed/unsigned integer type and widen the high/low part of a
vector of floating point elements.  The input vector (operand 1)
has N elements of size S@.  Convert the high/low elements of the vector
to integers and place the resulting N/2 values of size 2*S in
the output vector (operand 0).

@cindex @code{vec_widen_umult_hi_@var{m}} instruction pattern
@cindex @code{vec_widen_umult_lo_@var{m}} instruction pattern
@cindex @code{vec_widen_smult_hi_@var{m}} instruction pattern
@cindex @code{vec_widen_smult_lo_@var{m}} instruction pattern
@cindex @code{vec_widen_umult_even_@var{m}} instruction pattern
@cindex @code{vec_widen_umult_odd_@var{m}} instruction pattern
@cindex @code{vec_widen_smult_even_@var{m}} instruction pattern
@cindex @code{vec_widen_smult_odd_@var{m}} instruction pattern
@item @samp{vec_widen_umult_hi_@var{m}}, @samp{vec_widen_umult_lo_@var{m}}
@itemx @samp{vec_widen_smult_hi_@var{m}}, @samp{vec_widen_smult_lo_@var{m}}
@itemx @samp{vec_widen_umult_even_@var{m}}, @samp{vec_widen_umult_odd_@var{m}}
@itemx @samp{vec_widen_smult_even_@var{m}}, @samp{vec_widen_smult_odd_@var{m}}
Signed/Unsigned widening multiplication.  The two inputs (operands 1 and 2)
are vectors with N signed/unsigned elements of size S@.  Multiply the high/low
or even/odd elements of the two vectors, and put the N/2 products of size 2*S
in the output vector (operand 0). A target shouldn't implement even/odd pattern
pair if it is less efficient than lo/hi one.

@cindex @code{vec_widen_ushiftl_hi_@var{m}} instruction pattern
@cindex @code{vec_widen_ushiftl_lo_@var{m}} instruction pattern
@cindex @code{vec_widen_sshiftl_hi_@var{m}} instruction pattern
@cindex @code{vec_widen_sshiftl_lo_@var{m}} instruction pattern
@item @samp{vec_widen_ushiftl_hi_@var{m}}, @samp{vec_widen_ushiftl_lo_@var{m}}
@itemx @samp{vec_widen_sshiftl_hi_@var{m}}, @samp{vec_widen_sshiftl_lo_@var{m}}
Signed/Unsigned widening shift left.  The first input (operand 1) is a vector
with N signed/unsigned elements of size S@.  Operand 2 is a constant.  Shift
the high/low elements of operand 1, and put the N/2 results of size 2*S in the
output vector (operand 0).

@cindex @code{mulhisi3} instruction pattern
@item @samp{mulhisi3}
Multiply operands 1 and 2, which have mode @code{HImode}, and store
a @code{SImode} product in operand 0.

@cindex @code{mulqihi3} instruction pattern
@cindex @code{mulsidi3} instruction pattern
@item @samp{mulqihi3}, @samp{mulsidi3}
Similar widening-multiplication instructions of other widths.

@cindex @code{umulqihi3} instruction pattern
@cindex @code{umulhisi3} instruction pattern
@cindex @code{umulsidi3} instruction pattern
@item @samp{umulqihi3}, @samp{umulhisi3}, @samp{umulsidi3}
Similar widening-multiplication instructions that do unsigned
multiplication.

@cindex @code{usmulqihi3} instruction pattern
@cindex @code{usmulhisi3} instruction pattern
@cindex @code{usmulsidi3} instruction pattern
@item @samp{usmulqihi3}, @samp{usmulhisi3}, @samp{usmulsidi3}
Similar widening-multiplication instructions that interpret the first
operand as unsigned and the second operand as signed, then do a signed
multiplication.

@cindex @code{smul@var{m}3_highpart} instruction pattern
@item @samp{smul@var{m}3_highpart}
Perform a signed multiplication of operands 1 and 2, which have mode
@var{m}, and store the most significant half of the product in operand 0.
The least significant half of the product is discarded.

@cindex @code{umul@var{m}3_highpart} instruction pattern
@item @samp{umul@var{m}3_highpart}
Similar, but the multiplication is unsigned.

@cindex @code{madd@var{m}@var{n}4} instruction pattern
@item @samp{madd@var{m}@var{n}4}
Multiply operands 1 and 2, sign-extend them to mode @var{n}, add
operand 3, and store the result in operand 0.  Operands 1 and 2
have mode @var{m} and operands 0 and 3 have mode @var{n}.
Both modes must be integer or fixed-point modes and @var{n} must be twice
the size of @var{m}.

In other words, @code{madd@var{m}@var{n}4} is like
@code{mul@var{m}@var{n}3} except that it also adds operand 3.

These instructions are not allowed to @code{FAIL}.

@cindex @code{umadd@var{m}@var{n}4} instruction pattern
@item @samp{umadd@var{m}@var{n}4}
Like @code{madd@var{m}@var{n}4}, but zero-extend the multiplication
operands instead of sign-extending them.

@cindex @code{ssmadd@var{m}@var{n}4} instruction pattern
@item @samp{ssmadd@var{m}@var{n}4}
Like @code{madd@var{m}@var{n}4}, but all involved operations must be
signed-saturating.

@cindex @code{usmadd@var{m}@var{n}4} instruction pattern
@item @samp{usmadd@var{m}@var{n}4}
Like @code{umadd@var{m}@var{n}4}, but all involved operations must be
unsigned-saturating.

@cindex @code{msub@var{m}@var{n}4} instruction pattern
@item @samp{msub@var{m}@var{n}4}
Multiply operands 1 and 2, sign-extend them to mode @var{n}, subtract the
result from operand 3, and store the result in operand 0.  Operands 1 and 2
have mode @var{m} and operands 0 and 3 have mode @var{n}.
Both modes must be integer or fixed-point modes and @var{n} must be twice
the size of @var{m}.

In other words, @code{msub@var{m}@var{n}4} is like
@code{mul@var{m}@var{n}3} except that it also subtracts the result
from operand 3.

These instructions are not allowed to @code{FAIL}.

@cindex @code{umsub@var{m}@var{n}4} instruction pattern
@item @samp{umsub@var{m}@var{n}4}
Like @code{msub@var{m}@var{n}4}, but zero-extend the multiplication
operands instead of sign-extending them.

@cindex @code{ssmsub@var{m}@var{n}4} instruction pattern
@item @samp{ssmsub@var{m}@var{n}4}
Like @code{msub@var{m}@var{n}4}, but all involved operations must be
signed-saturating.

@cindex @code{usmsub@var{m}@var{n}4} instruction pattern
@item @samp{usmsub@var{m}@var{n}4}
Like @code{umsub@var{m}@var{n}4}, but all involved operations must be
unsigned-saturating.

@cindex @code{divmod@var{m}4} instruction pattern
@item @samp{divmod@var{m}4}
Signed division that produces both a quotient and a remainder.
Operand 1 is divided by operand 2 to produce a quotient stored
in operand 0 and a remainder stored in operand 3.

For machines with an instruction that produces both a quotient and a
remainder, provide a pattern for @samp{divmod@var{m}4} but do not
provide patterns for @samp{div@var{m}3} and @samp{mod@var{m}3}.  This
allows optimization in the relatively common case when both the quotient
and remainder are computed.

If an instruction that just produces a quotient or just a remainder
exists and is more efficient than the instruction that produces both,
write the output routine of @samp{divmod@var{m}4} to call
@code{find_reg_note} and look for a @code{REG_UNUSED} note on the
quotient or remainder and generate the appropriate instruction.

@cindex @code{udivmod@var{m}4} instruction pattern
@item @samp{udivmod@var{m}4}
Similar, but does unsigned division.

@anchor{shift patterns}
@cindex @code{ashl@var{m}3} instruction pattern
@cindex @code{ssashl@var{m}3} instruction pattern
@cindex @code{usashl@var{m}3} instruction pattern
@item @samp{ashl@var{m}3}, @samp{ssashl@var{m}3}, @samp{usashl@var{m}3}
Arithmetic-shift operand 1 left by a number of bits specified by operand
2, and store the result in operand 0.  Here @var{m} is the mode of
operand 0 and operand 1; operand 2's mode is specified by the
instruction pattern, and the compiler will convert the operand to that
mode before generating the instruction.  The shift or rotate expander
or instruction pattern should explicitly specify the mode of the operand 2,
it should never be @code{VOIDmode}.  The meaning of out-of-range shift
counts can optionally be specified by @code{TARGET_SHIFT_TRUNCATION_MASK}.
@xref{TARGET_SHIFT_TRUNCATION_MASK}.  Operand 2 is always a scalar type.

@cindex @code{ashr@var{m}3} instruction pattern
@cindex @code{lshr@var{m}3} instruction pattern
@cindex @code{rotl@var{m}3} instruction pattern
@cindex @code{rotr@var{m}3} instruction pattern
@item @samp{ashr@var{m}3}, @samp{lshr@var{m}3}, @samp{rotl@var{m}3}, @samp{rotr@var{m}3}
Other shift and rotate instructions, analogous to the
@code{ashl@var{m}3} instructions.  Operand 2 is always a scalar type.

@cindex @code{vashl@var{m}3} instruction pattern
@cindex @code{vashr@var{m}3} instruction pattern
@cindex @code{vlshr@var{m}3} instruction pattern
@cindex @code{vrotl@var{m}3} instruction pattern
@cindex @code{vrotr@var{m}3} instruction pattern
@item @samp{vashl@var{m}3}, @samp{vashr@var{m}3}, @samp{vlshr@var{m}3}, @samp{vrotl@var{m}3}, @samp{vrotr@var{m}3}
Vector shift and rotate instructions that take vectors as operand 2
instead of a scalar type.

@cindex @code{avg@var{m}3_floor} instruction pattern
@cindex @code{uavg@var{m}3_floor} instruction pattern
@item @samp{avg@var{m}3_floor}
@itemx @samp{uavg@var{m}3_floor}
Signed and unsigned average instructions.  These instructions add
operands 1 and 2 without truncation, divide the result by 2,
round towards -Inf, and store the result in operand 0.  This is
equivalent to the C code:
@smallexample
narrow op0, op1, op2;
@dots{}
op0 = (narrow) (((wide) op1 + (wide) op2) >> 1);
@end smallexample
where the sign of @samp{narrow} determines whether this is a signed
or unsigned operation.

@cindex @code{avg@var{m}3_ceil} instruction pattern
@cindex @code{uavg@var{m}3_ceil} instruction pattern
@item @samp{avg@var{m}3_ceil}
@itemx @samp{uavg@var{m}3_ceil}
Like @samp{avg@var{m}3_floor} and @samp{uavg@var{m}3_floor}, but round
towards +Inf.  This is equivalent to the C code:
@smallexample
narrow op0, op1, op2;
@dots{}
op0 = (narrow) (((wide) op1 + (wide) op2 + 1) >> 1);
@end smallexample

@cindex @code{bswap@var{m}2} instruction pattern
@item @samp{bswap@var{m}2}
Reverse the order of bytes of operand 1 and store the result in operand 0.

@cindex @code{neg@var{m}2} instruction pattern
@cindex @code{ssneg@var{m}2} instruction pattern
@cindex @code{usneg@var{m}2} instruction pattern
@item @samp{neg@var{m}2}, @samp{ssneg@var{m}2}, @samp{usneg@var{m}2}
Negate operand 1 and store the result in operand 0.

@cindex @code{negv@var{m}3} instruction pattern
@item @samp{negv@var{m}3}
Like @code{neg@var{m}2} but takes a @code{code_label} as operand 2 and
emits code to jump to it if signed overflow occurs during the negation.

@cindex @code{abs@var{m}2} instruction pattern
@item @samp{abs@var{m}2}
Store the absolute value of operand 1 into operand 0.

@cindex @code{sqrt@var{m}2} instruction pattern
@item @samp{sqrt@var{m}2}
Store the square root of operand 1 into operand 0.  Both operands have
mode @var{m}, which is a scalar or vector floating-point mode.

This pattern is not allowed to @code{FAIL}.

@cindex @code{rsqrt@var{m}2} instruction pattern
@item @samp{rsqrt@var{m}2}
Store the reciprocal of the square root of operand 1 into operand 0.
Both operands have mode @var{m}, which is a scalar or vector
floating-point mode.

On most architectures this pattern is only approximate, so either
its C condition or the @code{TARGET_OPTAB_SUPPORTED_P} hook should
check for the appropriate math flags.  (Using the C condition is
more direct, but using @code{TARGET_OPTAB_SUPPORTED_P} can be useful
if a target-specific built-in also uses the @samp{rsqrt@var{m}2}
pattern.)

This pattern is not allowed to @code{FAIL}.

@cindex @code{fmod@var{m}3} instruction pattern
@item @samp{fmod@var{m}3}
Store the remainder of dividing operand 1 by operand 2 into
operand 0, rounded towards zero to an integer.  All operands have
mode @var{m}, which is a scalar or vector floating-point mode.

This pattern is not allowed to @code{FAIL}.

@cindex @code{remainder@var{m}3} instruction pattern
@item @samp{remainder@var{m}3}
Store the remainder of dividing operand 1 by operand 2 into
operand 0, rounded to the nearest integer.  All operands have
mode @var{m}, which is a scalar or vector floating-point mode.

This pattern is not allowed to @code{FAIL}.

@cindex @code{scalb@var{m}3} instruction pattern
@item @samp{scalb@var{m}3}
Raise @code{FLT_RADIX} to the power of operand 2, multiply it by
operand 1, and store the result in operand 0.  All operands have
mode @var{m}, which is a scalar or vector floating-point mode.

This pattern is not allowed to @code{FAIL}.

@cindex @code{ldexp@var{m}3} instruction pattern
@item @samp{ldexp@var{m}3}
Raise 2 to the power of operand 2, multiply it by operand 1, and store
the result in operand 0.  Operands 0 and 1 have mode @var{m}, which is
a scalar or vector floating-point mode.  Operand 2's mode has
the same number of elements as @var{m} and each element is wide
enough to store an @code{int}.  The integers are signed.

This pattern is not allowed to @code{FAIL}.

@cindex @code{cos@var{m}2} instruction pattern
@item @samp{cos@var{m}2}
Store the cosine of operand 1 into operand 0.  Both operands have
mode @var{m}, which is a scalar or vector floating-point mode.

This pattern is not allowed to @code{FAIL}.

@cindex @code{sin@var{m}2} instruction pattern
@item @samp{sin@var{m}2}
Store the sine of operand 1 into operand 0.  Both operands have
mode @var{m}, which is a scalar or vector floating-point mode.

This pattern is not allowed to @code{FAIL}.

@cindex @code{sincos@var{m}3} instruction pattern
@item @samp{sincos@var{m}3}
Store the cosine of operand 2 into operand 0 and the sine of
operand 2 into operand 1.  All operands have mode @var{m},
which is a scalar or vector floating-point mode.

Targets that can calculate the sine and cosine simultaneously can
implement this pattern as opposed to implementing individual
@code{sin@var{m}2} and @code{cos@var{m}2} patterns.  The @code{sin}
and @code{cos} built-in functions will then be expanded to the
@code{sincos@var{m}3} pattern, with one of the output values
left unused.

@cindex @code{tan@var{m}2} instruction pattern
@item @samp{tan@var{m}2}
Store the tangent of operand 1 into operand 0.  Both operands have
mode @var{m}, which is a scalar or vector floating-point mode.

This pattern is not allowed to @code{FAIL}.

@cindex @code{asin@var{m}2} instruction pattern
@item @samp{asin@var{m}2}
Store the arc sine of operand 1 into operand 0.  Both operands have
mode @var{m}, which is a scalar or vector floating-point mode.

This pattern is not allowed to @code{FAIL}.

@cindex @code{acos@var{m}2} instruction pattern
@item @samp{acos@var{m}2}
Store the arc cosine of operand 1 into operand 0.  Both operands have
mode @var{m}, which is a scalar or vector floating-point mode.

This pattern is not allowed to @code{FAIL}.

@cindex @code{atan@var{m}2} instruction pattern
@item @samp{atan@var{m}2}
Store the arc tangent of operand 1 into operand 0.  Both operands have
mode @var{m}, which is a scalar or vector floating-point mode.

This pattern is not allowed to @code{FAIL}.

@cindex @code{exp@var{m}2} instruction pattern
@item @samp{exp@var{m}2}
Raise e (the base of natural logarithms) to the power of operand 1
and store the result in operand 0.  Both operands have mode @var{m},
which is a scalar or vector floating-point mode.

This pattern is not allowed to @code{FAIL}.

@cindex @code{expm1@var{m}2} instruction pattern
@item @samp{expm1@var{m}2}
Raise e (the base of natural logarithms) to the power of operand 1,
subtract 1, and store the result in operand 0.  Both operands have
mode @var{m}, which is a scalar or vector floating-point mode.

For inputs close to zero, the pattern is expected to be more
accurate than a separate @code{exp@var{m}2} and @code{sub@var{m}3}
would be.

This pattern is not allowed to @code{FAIL}.

@cindex @code{exp10@var{m}2} instruction pattern
@item @samp{exp10@var{m}2}
Raise 10 to the power of operand 1 and store the result in operand 0.
Both operands have mode @var{m}, which is a scalar or vector
floating-point mode.

This pattern is not allowed to @code{FAIL}.

@cindex @code{exp2@var{m}2} instruction pattern
@item @samp{exp2@var{m}2}
Raise 2 to the power of operand 1 and store the result in operand 0.
Both operands have mode @var{m}, which is a scalar or vector
floating-point mode.

This pattern is not allowed to @code{FAIL}.

@cindex @code{log@var{m}2} instruction pattern
@item @samp{log@var{m}2}
Store the natural logarithm of operand 1 into operand 0.  Both operands
have mode @var{m}, which is a scalar or vector floating-point mode.

This pattern is not allowed to @code{FAIL}.

@cindex @code{log1p@var{m}2} instruction pattern
@item @samp{log1p@var{m}2}
Add 1 to operand 1, compute the natural logarithm, and store
the result in operand 0.  Both operands have mode @var{m}, which is
a scalar or vector floating-point mode.

For inputs close to zero, the pattern is expected to be more
accurate than a separate @code{add@var{m}3} and @code{log@var{m}2}
would be.

This pattern is not allowed to @code{FAIL}.

@cindex @code{log10@var{m}2} instruction pattern
@item @samp{log10@var{m}2}
Store the base-10 logarithm of operand 1 into operand 0.  Both operands
have mode @var{m}, which is a scalar or vector floating-point mode.

This pattern is not allowed to @code{FAIL}.

@cindex @code{log2@var{m}2} instruction pattern
@item @samp{log2@var{m}2}
Store the base-2 logarithm of operand 1 into operand 0.  Both operands
have mode @var{m}, which is a scalar or vector floating-point mode.

This pattern is not allowed to @code{FAIL}.

@cindex @code{logb@var{m}2} instruction pattern
@item @samp{logb@var{m}2}
Store the base-@code{FLT_RADIX} logarithm of operand 1 into operand 0.
Both operands have mode @var{m}, which is a scalar or vector
floating-point mode.

This pattern is not allowed to @code{FAIL}.

@cindex @code{significand@var{m}2} instruction pattern
@item @samp{significand@var{m}2}
Store the significand of floating-point operand 1 in operand 0.
Both operands have mode @var{m}, which is a scalar or vector
floating-point mode.

This pattern is not allowed to @code{FAIL}.

@cindex @code{pow@var{m}3} instruction pattern
@item @samp{pow@var{m}3}
Store the value of operand 1 raised to the exponent operand 2
into operand 0.  All operands have mode @var{m}, which is a scalar
or vector floating-point mode.

This pattern is not allowed to @code{FAIL}.

@cindex @code{atan2@var{m}3} instruction pattern
@item @samp{atan2@var{m}3}
Store the arc tangent (inverse tangent) of operand 1 divided by
operand 2 into operand 0, using the signs of both arguments to
determine the quadrant of the result.  All operands have mode
@var{m}, which is a scalar or vector floating-point mode.

This pattern is not allowed to @code{FAIL}.

@cindex @code{floor@var{m}2} instruction pattern
@item @samp{floor@var{m}2}
Store the largest integral value not greater than operand 1 in operand 0.
Both operands have mode @var{m}, which is a scalar or vector
floating-point mode.  If @option{-ffp-int-builtin-inexact} is in
effect, the ``inexact'' exception may be raised for noninteger
operands; otherwise, it may not.

This pattern is not allowed to @code{FAIL}.

@cindex @code{btrunc@var{m}2} instruction pattern
@item @samp{btrunc@var{m}2}
Round operand 1 to an integer, towards zero, and store the result in
operand 0.  Both operands have mode @var{m}, which is a scalar or
vector floating-point mode.  If @option{-ffp-int-builtin-inexact} is
in effect, the ``inexact'' exception may be raised for noninteger
operands; otherwise, it may not.

This pattern is not allowed to @code{FAIL}.

@cindex @code{round@var{m}2} instruction pattern
@item @samp{round@var{m}2}
Round operand 1 to the nearest integer, rounding away from zero in the
event of a tie, and store the result in operand 0.  Both operands have
mode @var{m}, which is a scalar or vector floating-point mode.  If
@option{-ffp-int-builtin-inexact} is in effect, the ``inexact''
exception may be raised for noninteger operands; otherwise, it may
not.

This pattern is not allowed to @code{FAIL}.

@cindex @code{ceil@var{m}2} instruction pattern
@item @samp{ceil@var{m}2}
Store the smallest integral value not less than operand 1 in operand 0.
Both operands have mode @var{m}, which is a scalar or vector
floating-point mode.  If @option{-ffp-int-builtin-inexact} is in
effect, the ``inexact'' exception may be raised for noninteger
operands; otherwise, it may not.

This pattern is not allowed to @code{FAIL}.

@cindex @code{nearbyint@var{m}2} instruction pattern
@item @samp{nearbyint@var{m}2}
Round operand 1 to an integer, using the current rounding mode, and
store the result in operand 0.  Do not raise an inexact condition when
the result is different from the argument.  Both operands have mode
@var{m}, which is a scalar or vector floating-point mode.

This pattern is not allowed to @code{FAIL}.

@cindex @code{rint@var{m}2} instruction pattern
@item @samp{rint@var{m}2}
Round operand 1 to an integer, using the current rounding mode, and
store the result in operand 0.  Raise an inexact condition when
the result is different from the argument.  Both operands have mode
@var{m}, which is a scalar or vector floating-point mode.

This pattern is not allowed to @code{FAIL}.

@cindex @code{lrint@var{m}@var{n}2}
@item @samp{lrint@var{m}@var{n}2}
Convert operand 1 (valid for floating point mode @var{m}) to fixed
point mode @var{n} as a signed number according to the current
rounding mode and store in operand 0 (which has mode @var{n}).

@cindex @code{lround@var{m}@var{n}2}
@item @samp{lround@var{m}@var{n}2}
Convert operand 1 (valid for floating point mode @var{m}) to fixed
point mode @var{n} as a signed number rounding to nearest and away
from zero and store in operand 0 (which has mode @var{n}).

@cindex @code{lfloor@var{m}@var{n}2}
@item @samp{lfloor@var{m}@var{n}2}
Convert operand 1 (valid for floating point mode @var{m}) to fixed
point mode @var{n} as a signed number rounding down and store in
operand 0 (which has mode @var{n}).

@cindex @code{lceil@var{m}@var{n}2}
@item @samp{lceil@var{m}@var{n}2}
Convert operand 1 (valid for floating point mode @var{m}) to fixed
point mode @var{n} as a signed number rounding up and store in
operand 0 (which has mode @var{n}).

@cindex @code{copysign@var{m}3} instruction pattern
@item @samp{copysign@var{m}3}
Store a value with the magnitude of operand 1 and the sign of operand
2 into operand 0.  All operands have mode @var{m}, which is a scalar or
vector floating-point mode.

This pattern is not allowed to @code{FAIL}.

@cindex @code{xorsign@var{m}3} instruction pattern
@item @samp{xorsign@var{m}3}
Equivalent to @samp{op0 = op1 * copysign (1.0, op2)}: store a value with
the magnitude of operand 1 and the sign of operand 2 into operand 0.
All operands have mode @var{m}, which is a scalar or vector
floating-point mode.

This pattern is not allowed to @code{FAIL}.

@cindex @code{ffs@var{m}2} instruction pattern
@item @samp{ffs@var{m}2}
Store into operand 0 one plus the index of the least significant 1-bit
of operand 1.  If operand 1 is zero, store zero.

@var{m} is either a scalar or vector integer mode.  When it is a scalar,
operand 1 has mode @var{m} but operand 0 can have whatever scalar
integer mode is suitable for the target.  The compiler will insert
conversion instructions as necessary (typically to convert the result
to the same width as @code{int}).  When @var{m} is a vector, both
operands must have mode @var{m}.

This pattern is not allowed to @code{FAIL}.

@cindex @code{clrsb@var{m}2} instruction pattern
@item @samp{clrsb@var{m}2}
Count leading redundant sign bits.
Store into operand 0 the number of redundant sign bits in operand 1, starting
at the most significant bit position.
A redundant sign bit is defined as any sign bit after the first. As such,
this count will be one less than the count of leading sign bits.

@var{m} is either a scalar or vector integer mode.  When it is a scalar,
operand 1 has mode @var{m} but operand 0 can have whatever scalar
integer mode is suitable for the target.  The compiler will insert
conversion instructions as necessary (typically to convert the result
to the same width as @code{int}).  When @var{m} is a vector, both
operands must have mode @var{m}.

This pattern is not allowed to @code{FAIL}.

@cindex @code{clz@var{m}2} instruction pattern
@item @samp{clz@var{m}2}
Store into operand 0 the number of leading 0-bits in operand 1, starting
at the most significant bit position.  If operand 1 is 0, the
@code{CLZ_DEFINED_VALUE_AT_ZERO} (@pxref{Misc}) macro defines if
the result is undefined or has a useful value.

@var{m} is either a scalar or vector integer mode.  When it is a scalar,
operand 1 has mode @var{m} but operand 0 can have whatever scalar
integer mode is suitable for the target.  The compiler will insert
conversion instructions as necessary (typically to convert the result
to the same width as @code{int}).  When @var{m} is a vector, both
operands must have mode @var{m}.

This pattern is not allowed to @code{FAIL}.

@cindex @code{ctz@var{m}2} instruction pattern
@item @samp{ctz@var{m}2}
Store into operand 0 the number of trailing 0-bits in operand 1, starting
at the least significant bit position.  If operand 1 is 0, the
@code{CTZ_DEFINED_VALUE_AT_ZERO} (@pxref{Misc}) macro defines if
the result is undefined or has a useful value.

@var{m} is either a scalar or vector integer mode.  When it is a scalar,
operand 1 has mode @var{m} but operand 0 can have whatever scalar
integer mode is suitable for the target.  The compiler will insert
conversion instructions as necessary (typically to convert the result
to the same width as @code{int}).  When @var{m} is a vector, both
operands must have mode @var{m}.

This pattern is not allowed to @code{FAIL}.

@cindex @code{popcount@var{m}2} instruction pattern
@item @samp{popcount@var{m}2}
Store into operand 0 the number of 1-bits in operand 1.

@var{m} is either a scalar or vector integer mode.  When it is a scalar,
operand 1 has mode @var{m} but operand 0 can have whatever scalar
integer mode is suitable for the target.  The compiler will insert
conversion instructions as necessary (typically to convert the result
to the same width as @code{int}).  When @var{m} is a vector, both
operands must have mode @var{m}.

This pattern is not allowed to @code{FAIL}.

@cindex @code{parity@var{m}2} instruction pattern
@item @samp{parity@var{m}2}
Store into operand 0 the parity of operand 1, i.e.@: the number of 1-bits
in operand 1 modulo 2.

@var{m} is either a scalar or vector integer mode.  When it is a scalar,
operand 1 has mode @var{m} but operand 0 can have whatever scalar
integer mode is suitable for the target.  The compiler will insert
conversion instructions as necessary (typically to convert the result
to the same width as @code{int}).  When @var{m} is a vector, both
operands must have mode @var{m}.

This pattern is not allowed to @code{FAIL}.

@cindex @code{one_cmpl@var{m}2} instruction pattern
@item @samp{one_cmpl@var{m}2}
Store the bitwise-complement of operand 1 into operand 0.

@cindex @code{cpymem@var{m}} instruction pattern
@item @samp{cpymem@var{m}}
Block copy instruction.  The destination and source blocks of memory
are the first two operands, and both are @code{mem:BLK}s with an
address in mode @code{Pmode}.

The number of bytes to copy is the third operand, in mode @var{m}.
Usually, you specify @code{Pmode} for @var{m}.  However, if you can
generate better code knowing the range of valid lengths is smaller than
those representable in a full Pmode pointer, you should provide
a pattern with a
mode corresponding to the range of values you can handle efficiently
(e.g., @code{QImode} for values in the range 0--127; note we avoid numbers
that appear negative) and also a pattern with @code{Pmode}.

The fourth operand is the known shared alignment of the source and
destination, in the form of a @code{const_int} rtx.  Thus, if the
compiler knows that both source and destination are word-aligned,
it may provide the value 4 for this operand.

Optional operands 5 and 6 specify expected alignment and size of block
respectively.  The expected alignment differs from alignment in operand 4
in a way that the blocks are not required to be aligned according to it in
all cases. This expected alignment is also in bytes, just like operand 4.
Expected size, when unknown, is set to @code{(const_int -1)}.

Descriptions of multiple @code{cpymem@var{m}} patterns can only be
beneficial if the patterns for smaller modes have fewer restrictions
on their first, second and fourth operands.  Note that the mode @var{m}
in @code{cpymem@var{m}} does not impose any restriction on the mode of
individually copied data units in the block.

The @code{cpymem@var{m}} patterns need not give special consideration
to the possibility that the source and destination strings might
overlap. These patterns are used to do inline expansion of
@code{__builtin_memcpy}.

@cindex @code{movmem@var{m}} instruction pattern
@item @samp{movmem@var{m}}
Block move instruction.  The destination and source blocks of memory
are the first two operands, and both are @code{mem:BLK}s with an
address in mode @code{Pmode}.

The number of bytes to copy is the third operand, in mode @var{m}.
Usually, you specify @code{Pmode} for @var{m}.  However, if you can
generate better code knowing the range of valid lengths is smaller than
those representable in a full Pmode pointer, you should provide
a pattern with a
mode corresponding to the range of values you can handle efficiently
(e.g., @code{QImode} for values in the range 0--127; note we avoid numbers
that appear negative) and also a pattern with @code{Pmode}.

The fourth operand is the known shared alignment of the source and
destination, in the form of a @code{const_int} rtx.  Thus, if the
compiler knows that both source and destination are word-aligned,
it may provide the value 4 for this operand.

Optional operands 5 and 6 specify expected alignment and size of block
respectively.  The expected alignment differs from alignment in operand 4
in a way that the blocks are not required to be aligned according to it in
all cases. This expected alignment is also in bytes, just like operand 4.
Expected size, when unknown, is set to @code{(const_int -1)}.

Descriptions of multiple @code{movmem@var{m}} patterns can only be
beneficial if the patterns for smaller modes have fewer restrictions
on their first, second and fourth operands.  Note that the mode @var{m}
in @code{movmem@var{m}} does not impose any restriction on the mode of
individually copied data units in the block.

The @code{movmem@var{m}} patterns must correctly handle the case where
the source and destination strings overlap. These patterns are used to
do inline expansion of @code{__builtin_memmove}.

@cindex @code{movstr} instruction pattern
@item @samp{movstr}
String copy instruction, with @code{stpcpy} semantics.  Operand 0 is
an output operand in mode @code{Pmode}.  The addresses of the
destination and source strings are operands 1 and 2, and both are
@code{mem:BLK}s with addresses in mode @code{Pmode}.  The execution of
the expansion of this pattern should store in operand 0 the address in
which the @code{NUL} terminator was stored in the destination string.

This pattern has also several optional operands that are same as in
@code{setmem}.

@cindex @code{setmem@var{m}} instruction pattern
@item @samp{setmem@var{m}}
Block set instruction.  The destination string is the first operand,
given as a @code{mem:BLK} whose address is in mode @code{Pmode}.  The
number of bytes to set is the second operand, in mode @var{m}.  The value to
initialize the memory with is the third operand. Targets that only support the
clearing of memory should reject any value that is not the constant 0.  See
@samp{cpymem@var{m}} for a discussion of the choice of mode.

The fourth operand is the known alignment of the destination, in the form
of a @code{const_int} rtx.  Thus, if the compiler knows that the
destination is word-aligned, it may provide the value 4 for this
operand.

Optional operands 5 and 6 specify expected alignment and size of block
respectively.  The expected alignment differs from alignment in operand 4
in a way that the blocks are not required to be aligned according to it in
all cases. This expected alignment is also in bytes, just like operand 4.
Expected size, when unknown, is set to @code{(const_int -1)}.
Operand 7 is the minimal size of the block and operand 8 is the
maximal size of the block (NULL if it cannot be represented as CONST_INT).
Operand 9 is the probable maximal size (i.e.@: we cannot rely on it for
correctness, but it can be used for choosing proper code sequence for a
given size).

The use for multiple @code{setmem@var{m}} is as for @code{cpymem@var{m}}.

@cindex @code{cmpstrn@var{m}} instruction pattern
@item @samp{cmpstrn@var{m}}
String compare instruction, with five operands.  Operand 0 is the output;
it has mode @var{m}.  The remaining four operands are like the operands
of @samp{cpymem@var{m}}.  The two memory blocks specified are compared
byte by byte in lexicographic order starting at the beginning of each
string.  The instruction is not allowed to prefetch more than one byte
at a time since either string may end in the first byte and reading past
that may access an invalid page or segment and cause a fault.  The
comparison terminates early if the fetched bytes are different or if
they are equal to zero.  The effect of the instruction is to store a
value in operand 0 whose sign indicates the result of the comparison.

@cindex @code{cmpstr@var{m}} instruction pattern
@item @samp{cmpstr@var{m}}
String compare instruction, without known maximum length.  Operand 0 is the
output; it has mode @var{m}.  The second and third operand are the blocks of
memory to be compared; both are @code{mem:BLK} with an address in mode
@code{Pmode}.

The fourth operand is the known shared alignment of the source and
destination, in the form of a @code{const_int} rtx.  Thus, if the
compiler knows that both source and destination are word-aligned,
it may provide the value 4 for this operand.

The two memory blocks specified are compared byte by byte in lexicographic
order starting at the beginning of each string.  The instruction is not allowed
to prefetch more than one byte at a time since either string may end in the
first byte and reading past that may access an invalid page or segment and
cause a fault.  The comparison will terminate when the fetched bytes
are different or if they are equal to zero.  The effect of the
instruction is to store a value in operand 0 whose sign indicates the
result of the comparison.

@cindex @code{cmpmem@var{m}} instruction pattern
@item @samp{cmpmem@var{m}}
Block compare instruction, with five operands like the operands
of @samp{cmpstr@var{m}}.  The two memory blocks specified are compared
byte by byte in lexicographic order starting at the beginning of each
block.  Unlike @samp{cmpstr@var{m}} the instruction can prefetch
any bytes in the two memory blocks.  Also unlike @samp{cmpstr@var{m}}
the comparison will not stop if both bytes are zero.  The effect of
the instruction is to store a value in operand 0 whose sign indicates
the result of the comparison.

@cindex @code{strlen@var{m}} instruction pattern
@item @samp{strlen@var{m}}
Compute the length of a string, with three operands.
Operand 0 is the result (of mode @var{m}), operand 1 is
a @code{mem} referring to the first character of the string,
operand 2 is the character to search for (normally zero),
and operand 3 is a constant describing the known alignment
of the beginning of the string.

@cindex @code{float@var{m}@var{n}2} instruction pattern
@item @samp{float@var{m}@var{n}2}
Convert signed integer operand 1 (valid for fixed point mode @var{m}) to
floating point mode @var{n} and store in operand 0 (which has mode
@var{n}).

@cindex @code{floatuns@var{m}@var{n}2} instruction pattern
@item @samp{floatuns@var{m}@var{n}2}
Convert unsigned integer operand 1 (valid for fixed point mode @var{m})
to floating point mode @var{n} and store in operand 0 (which has mode
@var{n}).

@cindex @code{fix@var{m}@var{n}2} instruction pattern
@item @samp{fix@var{m}@var{n}2}
Convert operand 1 (valid for floating point mode @var{m}) to fixed
point mode @var{n} as a signed number and store in operand 0 (which
has mode @var{n}).  This instruction's result is defined only when
the value of operand 1 is an integer.

If the machine description defines this pattern, it also needs to
define the @code{ftrunc} pattern.

@cindex @code{fixuns@var{m}@var{n}2} instruction pattern
@item @samp{fixuns@var{m}@var{n}2}
Convert operand 1 (valid for floating point mode @var{m}) to fixed
point mode @var{n} as an unsigned number and store in operand 0 (which
has mode @var{n}).  This instruction's result is defined only when the
value of operand 1 is an integer.

@cindex @code{ftrunc@var{m}2} instruction pattern
@item @samp{ftrunc@var{m}2}
Convert operand 1 (valid for floating point mode @var{m}) to an
integer value, still represented in floating point mode @var{m}, and
store it in operand 0 (valid for floating point mode @var{m}).

@cindex @code{fix_trunc@var{m}@var{n}2} instruction pattern
@item @samp{fix_trunc@var{m}@var{n}2}
Like @samp{fix@var{m}@var{n}2} but works for any floating point value
of mode @var{m} by converting the value to an integer.

@cindex @code{fixuns_trunc@var{m}@var{n}2} instruction pattern
@item @samp{fixuns_trunc@var{m}@var{n}2}
Like @samp{fixuns@var{m}@var{n}2} but works for any floating point
value of mode @var{m} by converting the value to an integer.

@cindex @code{trunc@var{m}@var{n}2} instruction pattern
@item @samp{trunc@var{m}@var{n}2}
Truncate operand 1 (valid for mode @var{m}) to mode @var{n} and
store in operand 0 (which has mode @var{n}).  Both modes must be fixed
point or both floating point.

@cindex @code{extend@var{m}@var{n}2} instruction pattern
@item @samp{extend@var{m}@var{n}2}
Sign-extend operand 1 (valid for mode @var{m}) to mode @var{n} and
store in operand 0 (which has mode @var{n}).  Both modes must be fixed
point or both floating point.

@cindex @code{zero_extend@var{m}@var{n}2} instruction pattern
@item @samp{zero_extend@var{m}@var{n}2}
Zero-extend operand 1 (valid for mode @var{m}) to mode @var{n} and
store in operand 0 (which has mode @var{n}).  Both modes must be fixed
point.

@cindex @code{fract@var{m}@var{n}2} instruction pattern
@item @samp{fract@var{m}@var{n}2}
Convert operand 1 of mode @var{m} to mode @var{n} and store in
operand 0 (which has mode @var{n}).  Mode @var{m} and mode @var{n}
could be fixed-point to fixed-point, signed integer to fixed-point,
fixed-point to signed integer, floating-point to fixed-point,
or fixed-point to floating-point.
When overflows or underflows happen, the results are undefined.

@cindex @code{satfract@var{m}@var{n}2} instruction pattern
@item @samp{satfract@var{m}@var{n}2}
Convert operand 1 of mode @var{m} to mode @var{n} and store in
operand 0 (which has mode @var{n}).  Mode @var{m} and mode @var{n}
could be fixed-point to fixed-point, signed integer to fixed-point,
or floating-point to fixed-point.
When overflows or underflows happen, the instruction saturates the
results to the maximum or the minimum.

@cindex @code{fractuns@var{m}@var{n}2} instruction pattern
@item @samp{fractuns@var{m}@var{n}2}
Convert operand 1 of mode @var{m} to mode @var{n} and store in
operand 0 (which has mode @var{n}).  Mode @var{m} and mode @var{n}
could be unsigned integer to fixed-point, or
fixed-point to unsigned integer.
When overflows or underflows happen, the results are undefined.

@cindex @code{satfractuns@var{m}@var{n}2} instruction pattern
@item @samp{satfractuns@var{m}@var{n}2}
Convert unsigned integer operand 1 of mode @var{m} to fixed-point mode
@var{n} and store in operand 0 (which has mode @var{n}).
When overflows or underflows happen, the instruction saturates the
results to the maximum or the minimum.

@cindex @code{extv@var{m}} instruction pattern
@item @samp{extv@var{m}}
Extract a bit-field from register operand 1, sign-extend it, and store
it in operand 0.  Operand 2 specifies the width of the field in bits
and operand 3 the starting bit, which counts from the most significant
bit if @samp{BITS_BIG_ENDIAN} is true and from the least significant bit
otherwise.

Operands 0 and 1 both have mode @var{m}.  Operands 2 and 3 have a
target-specific mode.

@cindex @code{extvmisalign@var{m}} instruction pattern
@item @samp{extvmisalign@var{m}}
Extract a bit-field from memory operand 1, sign extend it, and store
it in operand 0.  Operand 2 specifies the width in bits and operand 3
the starting bit.  The starting bit is always somewhere in the first byte of
operand 1; it counts from the most significant bit if @samp{BITS_BIG_ENDIAN}
is true and from the least significant bit otherwise.

Operand 0 has mode @var{m} while operand 1 has @code{BLK} mode.
Operands 2 and 3 have a target-specific mode.

The instruction must not read beyond the last byte of the bit-field.

@cindex @code{extzv@var{m}} instruction pattern
@item @samp{extzv@var{m}}
Like @samp{extv@var{m}} except that the bit-field value is zero-extended.

@cindex @code{extzvmisalign@var{m}} instruction pattern
@item @samp{extzvmisalign@var{m}}
Like @samp{extvmisalign@var{m}} except that the bit-field value is
zero-extended.

@cindex @code{insv@var{m}} instruction pattern
@item @samp{insv@var{m}}
Insert operand 3 into a bit-field of register operand 0.  Operand 1
specifies the width of the field in bits and operand 2 the starting bit,
which counts from the most significant bit if @samp{BITS_BIG_ENDIAN}
is true and from the least significant bit otherwise.

Operands 0 and 3 both have mode @var{m}.  Operands 1 and 2 have a
target-specific mode.

@cindex @code{insvmisalign@var{m}} instruction pattern
@item @samp{insvmisalign@var{m}}
Insert operand 3 into a bit-field of memory operand 0.  Operand 1
specifies the width of the field in bits and operand 2 the starting bit.
The starting bit is always somewhere in the first byte of operand 0;
it counts from the most significant bit if @samp{BITS_BIG_ENDIAN}
is true and from the least significant bit otherwise.

Operand 3 has mode @var{m} while operand 0 has @code{BLK} mode.
Operands 1 and 2 have a target-specific mode.

The instruction must not read or write beyond the last byte of the bit-field.

@cindex @code{extv} instruction pattern
@item @samp{extv}
Extract a bit-field from operand 1 (a register or memory operand), where
operand 2 specifies the width in bits and operand 3 the starting bit,
and store it in operand 0.  Operand 0 must have mode @code{word_mode}.
Operand 1 may have mode @code{byte_mode} or @code{word_mode}; often
@code{word_mode} is allowed only for registers.  Operands 2 and 3 must
be valid for @code{word_mode}.

The RTL generation pass generates this instruction only with constants
for operands 2 and 3 and the constant is never zero for operand 2.

The bit-field value is sign-extended to a full word integer
before it is stored in operand 0.

This pattern is deprecated; please use @samp{extv@var{m}} and
@code{extvmisalign@var{m}} instead.

@cindex @code{extzv} instruction pattern
@item @samp{extzv}
Like @samp{extv} except that the bit-field value is zero-extended.

This pattern is deprecated; please use @samp{extzv@var{m}} and
@code{extzvmisalign@var{m}} instead.

@cindex @code{insv} instruction pattern
@item @samp{insv}
Store operand 3 (which must be valid for @code{word_mode}) into a
bit-field in operand 0, where operand 1 specifies the width in bits and
operand 2 the starting bit.  Operand 0 may have mode @code{byte_mode} or
@code{word_mode}; often @code{word_mode} is allowed only for registers.
Operands 1 and 2 must be valid for @code{word_mode}.

The RTL generation pass generates this instruction only with constants
for operands 1 and 2 and the constant is never zero for operand 1.

This pattern is deprecated; please use @samp{insv@var{m}} and
@code{insvmisalign@var{m}} instead.

@cindex @code{mov@var{mode}cc} instruction pattern
@item @samp{mov@var{mode}cc}
Conditionally move operand 2 or operand 3 into operand 0 according to the
comparison in operand 1.  If the comparison is true, operand 2 is moved
into operand 0, otherwise operand 3 is moved.

The mode of the operands being compared need not be the same as the operands
being moved.  Some machines, sparc64 for example, have instructions that
conditionally move an integer value based on the floating point condition
codes and vice versa.

If the machine does not have conditional move instructions, do not
define these patterns.

@cindex @code{add@var{mode}cc} instruction pattern
@item @samp{add@var{mode}cc}
Similar to @samp{mov@var{mode}cc} but for conditional addition.  Conditionally
move operand 2 or (operands 2 + operand 3) into operand 0 according to the
comparison in operand 1.  If the comparison is false, operand 2 is moved into
operand 0, otherwise (operand 2 + operand 3) is moved.

@cindex @code{cond_add@var{mode}} instruction pattern
@cindex @code{cond_sub@var{mode}} instruction pattern
@cindex @code{cond_mul@var{mode}} instruction pattern
@cindex @code{cond_div@var{mode}} instruction pattern
@cindex @code{cond_udiv@var{mode}} instruction pattern
@cindex @code{cond_mod@var{mode}} instruction pattern
@cindex @code{cond_umod@var{mode}} instruction pattern
@cindex @code{cond_and@var{mode}} instruction pattern
@cindex @code{cond_ior@var{mode}} instruction pattern
@cindex @code{cond_xor@var{mode}} instruction pattern
@cindex @code{cond_smin@var{mode}} instruction pattern
@cindex @code{cond_smax@var{mode}} instruction pattern
@cindex @code{cond_umin@var{mode}} instruction pattern
@cindex @code{cond_umax@var{mode}} instruction pattern
@item @samp{cond_add@var{mode}}
@itemx @samp{cond_sub@var{mode}}
@itemx @samp{cond_mul@var{mode}}
@itemx @samp{cond_div@var{mode}}
@itemx @samp{cond_udiv@var{mode}}
@itemx @samp{cond_mod@var{mode}}
@itemx @samp{cond_umod@var{mode}}
@itemx @samp{cond_and@var{mode}}
@itemx @samp{cond_ior@var{mode}}
@itemx @samp{cond_xor@var{mode}}
@itemx @samp{cond_smin@var{mode}}
@itemx @samp{cond_smax@var{mode}}
@itemx @samp{cond_umin@var{mode}}
@itemx @samp{cond_umax@var{mode}}
When operand 1 is true, perform an operation on operands 2 and 3 and
store the result in operand 0, otherwise store operand 4 in operand 0.
The operation works elementwise if the operands are vectors.

The scalar case is equivalent to:

@smallexample
op0 = op1 ? op2 @var{op} op3 : op4;
@end smallexample

while the vector case is equivalent to:

@smallexample
for (i = 0; i < GET_MODE_NUNITS (@var{m}); i++)
  op0[i] = op1[i] ? op2[i] @var{op} op3[i] : op4[i];
@end smallexample

where, for example, @var{op} is @code{+} for @samp{cond_add@var{mode}}.

When defined for floating-point modes, the contents of @samp{op3[i]}
are not interpreted if @samp{op1[i]} is false, just like they would not
be in a normal C @samp{?:} condition.

Operands 0, 2, 3 and 4 all have mode @var{m}.  Operand 1 is a scalar
integer if @var{m} is scalar, otherwise it has the mode returned by
@code{TARGET_VECTORIZE_GET_MASK_MODE}.

@cindex @code{cond_fma@var{mode}} instruction pattern
@cindex @code{cond_fms@var{mode}} instruction pattern
@cindex @code{cond_fnma@var{mode}} instruction pattern
@cindex @code{cond_fnms@var{mode}} instruction pattern
@item @samp{cond_fma@var{mode}}
@itemx @samp{cond_fms@var{mode}}
@itemx @samp{cond_fnma@var{mode}}
@itemx @samp{cond_fnms@var{mode}}
Like @samp{cond_add@var{m}}, except that the conditional operation
takes 3 operands rather than two.  For example, the vector form of
@samp{cond_fma@var{mode}} is equivalent to:

@smallexample
for (i = 0; i < GET_MODE_NUNITS (@var{m}); i++)
  op0[i] = op1[i] ? fma (op2[i], op3[i], op4[i]) : op5[i];
@end smallexample

@cindex @code{neg@var{mode}cc} instruction pattern
@item @samp{neg@var{mode}cc}
Similar to @samp{mov@var{mode}cc} but for conditional negation.  Conditionally
move the negation of operand 2 or the unchanged operand 3 into operand 0
according to the comparison in operand 1.  If the comparison is true, the negation
of operand 2 is moved into operand 0, otherwise operand 3 is moved.

@cindex @code{not@var{mode}cc} instruction pattern
@item @samp{not@var{mode}cc}
Similar to @samp{neg@var{mode}cc} but for conditional complement.
Conditionally move the bitwise complement of operand 2 or the unchanged
operand 3 into operand 0 according to the comparison in operand 1.
If the comparison is true, the complement of operand 2 is moved into
operand 0, otherwise operand 3 is moved.

@cindex @code{cstore@var{mode}4} instruction pattern
@item @samp{cstore@var{mode}4}
Store zero or nonzero in operand 0 according to whether a comparison
is true.  Operand 1 is a comparison operator.  Operand 2 and operand 3
are the first and second operand of the comparison, respectively.
You specify the mode that operand 0 must have when you write the
@code{match_operand} expression.  The compiler automatically sees which
mode you have used and supplies an operand of that mode.

The value stored for a true condition must have 1 as its low bit, or
else must be negative.  Otherwise the instruction is not suitable and
you should omit it from the machine description.  You describe to the
compiler exactly which value is stored by defining the macro
@code{STORE_FLAG_VALUE} (@pxref{Misc}).  If a description cannot be
found that can be used for all the possible comparison operators, you
should pick one and use a @code{define_expand} to map all results
onto the one you chose.

These operations may @code{FAIL}, but should do so only in relatively
uncommon cases; if they would @code{FAIL} for common cases involving
integer comparisons, it is best to restrict the predicates to not
allow these operands.  Likewise if a given comparison operator will
always fail, independent of the operands (for floating-point modes, the
@code{ordered_comparison_operator} predicate is often useful in this case).

If this pattern is omitted, the compiler will generate a conditional
branch---for example, it may copy a constant one to the target and branching
around an assignment of zero to the target---or a libcall.  If the predicate
for operand 1 only rejects some operators, it will also try reordering the
operands and/or inverting the result value (e.g.@: by an exclusive OR).
These possibilities could be cheaper or equivalent to the instructions
used for the @samp{cstore@var{mode}4} pattern followed by those required
to convert a positive result from @code{STORE_FLAG_VALUE} to 1; in this
case, you can and should make operand 1's predicate reject some operators
in the @samp{cstore@var{mode}4} pattern, or remove the pattern altogether
from the machine description.

@cindex @code{cbranch@var{mode}4} instruction pattern
@item @samp{cbranch@var{mode}4}
Conditional branch instruction combined with a compare instruction.
Operand 0 is a comparison operator.  Operand 1 and operand 2 are the
first and second operands of the comparison, respectively.  Operand 3
is the @code{code_label} to jump to.

@cindex @code{jump} instruction pattern
@item @samp{jump}
A jump inside a function; an unconditional branch.  Operand 0 is the
@code{code_label} to jump to.  This pattern name is mandatory on all
machines.

@cindex @code{call} instruction pattern
@item @samp{call}
Subroutine call instruction returning no value.  Operand 0 is the
function to call; operand 1 is the number of bytes of arguments pushed
as a @code{const_int}; operand 2 is the number of registers used as
operands.

On most machines, operand 2 is not actually stored into the RTL
pattern.  It is supplied for the sake of some RISC machines which need
to put this information into the assembler code; they can put it in
the RTL instead of operand 1.

Operand 0 should be a @code{mem} RTX whose address is the address of the
function.  Note, however, that this address can be a @code{symbol_ref}
expression even if it would not be a legitimate memory address on the
target machine.  If it is also not a valid argument for a call
instruction, the pattern for this operation should be a
@code{define_expand} (@pxref{Expander Definitions}) that places the
address into a register and uses that register in the call instruction.

@cindex @code{call_value} instruction pattern
@item @samp{call_value}
Subroutine call instruction returning a value.  Operand 0 is the hard
register in which the value is returned.  There are three more
operands, the same as the three operands of the @samp{call}
instruction (but with numbers increased by one).

Subroutines that return @code{BLKmode} objects use the @samp{call}
insn.

@cindex @code{call_pop} instruction pattern
@cindex @code{call_value_pop} instruction pattern
@item @samp{call_pop}, @samp{call_value_pop}
Similar to @samp{call} and @samp{call_value}, except used if defined and
if @code{RETURN_POPS_ARGS} is nonzero.  They should emit a @code{parallel}
that contains both the function call and a @code{set} to indicate the
adjustment made to the frame pointer.

For machines where @code{RETURN_POPS_ARGS} can be nonzero, the use of these
patterns increases the number of functions for which the frame pointer
can be eliminated, if desired.

@cindex @code{untyped_call} instruction pattern
@item @samp{untyped_call}
Subroutine call instruction returning a value of any type.  Operand 0 is
the function to call; operand 1 is a memory location where the result of
calling the function is to be stored; operand 2 is a @code{parallel}
expression where each element is a @code{set} expression that indicates
the saving of a function return value into the result block.

This instruction pattern should be defined to support
@code{__builtin_apply} on machines where special instructions are needed
to call a subroutine with arbitrary arguments or to save the value
returned.  This instruction pattern is required on machines that have
multiple registers that can hold a return value
(i.e.@: @code{FUNCTION_VALUE_REGNO_P} is true for more than one register).

@cindex @code{return} instruction pattern
@item @samp{return}
Subroutine return instruction.  This instruction pattern name should be
defined only if a single instruction can do all the work of returning
from a function.

Like the @samp{mov@var{m}} patterns, this pattern is also used after the
RTL generation phase.  In this case it is to support machines where
multiple instructions are usually needed to return from a function, but
some class of functions only requires one instruction to implement a
return.  Normally, the applicable functions are those which do not need
to save any registers or allocate stack space.

It is valid for this pattern to expand to an instruction using
@code{simple_return} if no epilogue is required.

@cindex @code{simple_return} instruction pattern
@item @samp{simple_return}
Subroutine return instruction.  This instruction pattern name should be
defined only if a single instruction can do all the work of returning
from a function on a path where no epilogue is required.  This pattern
is very similar to the @code{return} instruction pattern, but it is emitted
only by the shrink-wrapping optimization on paths where the function
prologue has not been executed, and a function return should occur without
any of the effects of the epilogue.  Additional uses may be introduced on
paths where both the prologue and the epilogue have executed.

@findex reload_completed
@findex leaf_function_p
For such machines, the condition specified in this pattern should only
be true when @code{reload_completed} is nonzero and the function's
epilogue would only be a single instruction.  For machines with register
windows, the routine @code{leaf_function_p} may be used to determine if
a register window push is required.

Machines that have conditional return instructions should define patterns
such as

@smallexample
(define_insn ""
  [(set (pc)
        (if_then_else (match_operator
                         0 "comparison_operator"
                         [(cc0) (const_int 0)])
                      (return)
                      (pc)))]
  "@var{condition}"
  "@dots{}")
@end smallexample

where @var{condition} would normally be the same condition specified on the
named @samp{return} pattern.

@cindex @code{untyped_return} instruction pattern
@item @samp{untyped_return}
Untyped subroutine return instruction.  This instruction pattern should
be defined to support @code{__builtin_return} on machines where special
instructions are needed to return a value of any type.

Operand 0 is a memory location where the result of calling a function
with @code{__builtin_apply} is stored; operand 1 is a @code{parallel}
expression where each element is a @code{set} expression that indicates
the restoring of a function return value from the result block.

@cindex @code{nop} instruction pattern
@item @samp{nop}
No-op instruction.  This instruction pattern name should always be defined
to output a no-op in assembler code.  @code{(const_int 0)} will do as an
RTL pattern.

@cindex @code{indirect_jump} instruction pattern
@item @samp{indirect_jump}
An instruction to jump to an address which is operand zero.
This pattern name is mandatory on all machines.

@cindex @code{casesi} instruction pattern
@item @samp{casesi}
Instruction to jump through a dispatch table, including bounds checking.
This instruction takes five operands:

@enumerate
@item
The index to dispatch on, which has mode @code{SImode}.

@item
The lower bound for indices in the table, an integer constant.

@item
The total range of indices in the table---the largest index
minus the smallest one (both inclusive).

@item
A label that precedes the table itself.

@item
A label to jump to if the index has a value outside the bounds.
@end enumerate

The table is an @code{addr_vec} or @code{addr_diff_vec} inside of a
@code{jump_table_data}.  The number of elements in the table is one plus the
difference between the upper bound and the lower bound.

@cindex @code{tablejump} instruction pattern
@item @samp{tablejump}
Instruction to jump to a variable address.  This is a low-level
capability which can be used to implement a dispatch table when there
is no @samp{casesi} pattern.

This pattern requires two operands: the address or offset, and a label
which should immediately precede the jump table.  If the macro
@code{CASE_VECTOR_PC_RELATIVE} evaluates to a nonzero value then the first
operand is an offset which counts from the address of the table; otherwise,
it is an absolute address to jump to.  In either case, the first operand has
mode @code{Pmode}.

The @samp{tablejump} insn is always the last insn before the jump
table it uses.  Its assembler code normally has no need to use the
second operand, but you should incorporate it in the RTL pattern so
that the jump optimizer will not delete the table as unreachable code.


@cindex @code{doloop_end} instruction pattern
@item @samp{doloop_end}
Conditional branch instruction that decrements a register and
jumps if the register is nonzero.  Operand 0 is the register to
decrement and test; operand 1 is the label to jump to if the
register is nonzero.
@xref{Looping Patterns}.

This optional instruction pattern should be defined for machines with
low-overhead looping instructions as the loop optimizer will try to
modify suitable loops to utilize it.  The target hook
@code{TARGET_CAN_USE_DOLOOP_P} controls the conditions under which
low-overhead loops can be used.

@cindex @code{doloop_begin} instruction pattern
@item @samp{doloop_begin}
Companion instruction to @code{doloop_end} required for machines that
need to perform some initialization, such as loading a special counter
register.  Operand 1 is the associated @code{doloop_end} pattern and
operand 0 is the register that it decrements.

If initialization insns do not always need to be emitted, use a
@code{define_expand} (@pxref{Expander Definitions}) and make it fail.

@cindex @code{canonicalize_funcptr_for_compare} instruction pattern
@item @samp{canonicalize_funcptr_for_compare}
Canonicalize the function pointer in operand 1 and store the result
into operand 0.

Operand 0 is always a @code{reg} and has mode @code{Pmode}; operand 1
may be a @code{reg}, @code{mem}, @code{symbol_ref}, @code{const_int}, etc
and also has mode @code{Pmode}.

Canonicalization of a function pointer usually involves computing
the address of the function which would be called if the function
pointer were used in an indirect call.

Only define this pattern if function pointers on the target machine
can have different values but still call the same function when
used in an indirect call.

@cindex @code{save_stack_block} instruction pattern
@cindex @code{save_stack_function} instruction pattern
@cindex @code{save_stack_nonlocal} instruction pattern
@cindex @code{restore_stack_block} instruction pattern
@cindex @code{restore_stack_function} instruction pattern
@cindex @code{restore_stack_nonlocal} instruction pattern
@item @samp{save_stack_block}
@itemx @samp{save_stack_function}
@itemx @samp{save_stack_nonlocal}
@itemx @samp{restore_stack_block}
@itemx @samp{restore_stack_function}
@itemx @samp{restore_stack_nonlocal}
Most machines save and restore the stack pointer by copying it to or
from an object of mode @code{Pmode}.  Do not define these patterns on
such machines.

Some machines require special handling for stack pointer saves and
restores.  On those machines, define the patterns corresponding to the
non-standard cases by using a @code{define_expand} (@pxref{Expander
Definitions}) that produces the required insns.  The three types of
saves and restores are:

@enumerate
@item
@samp{save_stack_block} saves the stack pointer at the start of a block
that allocates a variable-sized object, and @samp{restore_stack_block}
restores the stack pointer when the block is exited.

@item
@samp{save_stack_function} and @samp{restore_stack_function} do a
similar job for the outermost block of a function and are used when the
function allocates variable-sized objects or calls @code{alloca}.  Only
the epilogue uses the restored stack pointer, allowing a simpler save or
restore sequence on some machines.

@item
@samp{save_stack_nonlocal} is used in functions that contain labels
branched to by nested functions.  It saves the stack pointer in such a
way that the inner function can use @samp{restore_stack_nonlocal} to
restore the stack pointer.  The compiler generates code to restore the
frame and argument pointer registers, but some machines require saving
and restoring additional data such as register window information or
stack backchains.  Place insns in these patterns to save and restore any
such required data.
@end enumerate

When saving the stack pointer, operand 0 is the save area and operand 1
is the stack pointer.  The mode used to allocate the save area defaults
to @code{Pmode} but you can override that choice by defining the
@code{STACK_SAVEAREA_MODE} macro (@pxref{Storage Layout}).  You must
specify an integral mode, or @code{VOIDmode} if no save area is needed
for a particular type of save (either because no save is needed or
because a machine-specific save area can be used).  Operand 0 is the
stack pointer and operand 1 is the save area for restore operations.  If
@samp{save_stack_block} is defined, operand 0 must not be
@code{VOIDmode} since these saves can be arbitrarily nested.

A save area is a @code{mem} that is at a constant offset from
@code{virtual_stack_vars_rtx} when the stack pointer is saved for use by
nonlocal gotos and a @code{reg} in the other two cases.

@cindex @code{allocate_stack} instruction pattern
@item @samp{allocate_stack}
Subtract (or add if @code{STACK_GROWS_DOWNWARD} is undefined) operand 1 from
the stack pointer to create space for dynamically allocated data.

Store the resultant pointer to this space into operand 0.  If you
are allocating space from the main stack, do this by emitting a
move insn to copy @code{virtual_stack_dynamic_rtx} to operand 0.
If you are allocating the space elsewhere, generate code to copy the
location of the space to operand 0.  In the latter case, you must
ensure this space gets freed when the corresponding space on the main
stack is free.

Do not define this pattern if all that must be done is the subtraction.
Some machines require other operations such as stack probes or
maintaining the back chain.  Define this pattern to emit those
operations in addition to updating the stack pointer.

@cindex @code{check_stack} instruction pattern
@item @samp{check_stack}
If stack checking (@pxref{Stack Checking}) cannot be done on your system by
probing the stack, define this pattern to perform the needed check and signal
an error if the stack has overflowed.  The single operand is the address in
the stack farthest from the current stack pointer that you need to validate.
Normally, on platforms where this pattern is needed, you would obtain the
stack limit from a global or thread-specific variable or register.

@cindex @code{probe_stack_address} instruction pattern
@item @samp{probe_stack_address}
If stack checking (@pxref{Stack Checking}) can be done on your system by
probing the stack but without the need to actually access it, define this
pattern and signal an error if the stack has overflowed.  The single operand
is the memory address in the stack that needs to be probed.

@cindex @code{probe_stack} instruction pattern
@item @samp{probe_stack}
If stack checking (@pxref{Stack Checking}) can be done on your system by
probing the stack but doing it with a ``store zero'' instruction is not valid
or optimal, define this pattern to do the probing differently and signal an
error if the stack has overflowed.  The single operand is the memory reference
in the stack that needs to be probed.

@cindex @code{nonlocal_goto} instruction pattern
@item @samp{nonlocal_goto}
Emit code to generate a non-local goto, e.g., a jump from one function
to a label in an outer function.  This pattern has four arguments,
each representing a value to be used in the jump.  The first
argument is to be loaded into the frame pointer, the second is
the address to branch to (code to dispatch to the actual label),
the third is the address of a location where the stack is saved,
and the last is the address of the label, to be placed in the
location for the incoming static chain.

On most machines you need not define this pattern, since GCC will
already generate the correct code, which is to load the frame pointer
and static chain, restore the stack (using the
@samp{restore_stack_nonlocal} pattern, if defined), and jump indirectly
to the dispatcher.  You need only define this pattern if this code will
not work on your machine.

@cindex @code{nonlocal_goto_receiver} instruction pattern
@item @samp{nonlocal_goto_receiver}
This pattern, if defined, contains code needed at the target of a
nonlocal goto after the code already generated by GCC@.  You will not
normally need to define this pattern.  A typical reason why you might
need this pattern is if some value, such as a pointer to a global table,
must be restored when the frame pointer is restored.  Note that a nonlocal
goto only occurs within a unit-of-translation, so a global table pointer
that is shared by all functions of a given module need not be restored.
There are no arguments.

@cindex @code{exception_receiver} instruction pattern
@item @samp{exception_receiver}
This pattern, if defined, contains code needed at the site of an
exception handler that isn't needed at the site of a nonlocal goto.  You
will not normally need to define this pattern.  A typical reason why you
might need this pattern is if some value, such as a pointer to a global
table, must be restored after control flow is branched to the handler of
an exception.  There are no arguments.

@cindex @code{builtin_setjmp_setup} instruction pattern
@item @samp{builtin_setjmp_setup}
This pattern, if defined, contains additional code needed to initialize
the @code{jmp_buf}.  You will not normally need to define this pattern.
A typical reason why you might need this pattern is if some value, such
as a pointer to a global table, must be restored.  Though it is
preferred that the pointer value be recalculated if possible (given the
address of a label for instance).  The single argument is a pointer to
the @code{jmp_buf}.  Note that the buffer is five words long and that
the first three are normally used by the generic mechanism.

@cindex @code{builtin_setjmp_receiver} instruction pattern
@item @samp{builtin_setjmp_receiver}
This pattern, if defined, contains code needed at the site of a
built-in setjmp that isn't needed at the site of a nonlocal goto.  You
will not normally need to define this pattern.  A typical reason why you
might need this pattern is if some value, such as a pointer to a global
table, must be restored.  It takes one argument, which is the label
to which builtin_longjmp transferred control; this pattern may be emitted
at a small offset from that label.

@cindex @code{builtin_longjmp} instruction pattern
@item @samp{builtin_longjmp}
This pattern, if defined, performs the entire action of the longjmp.
You will not normally need to define this pattern unless you also define
@code{builtin_setjmp_setup}.  The single argument is a pointer to the
@code{jmp_buf}.

@cindex @code{eh_return} instruction pattern
@item @samp{eh_return}
This pattern, if defined, affects the way @code{__builtin_eh_return},
and thence the call frame exception handling library routines, are
built.  It is intended to handle non-trivial actions needed along
the abnormal return path.

The address of the exception handler to which the function should return
is passed as operand to this pattern.  It will normally need to copied by
the pattern to some special register or memory location.
If the pattern needs to determine the location of the target call
frame in order to do so, it may use @code{EH_RETURN_STACKADJ_RTX},
if defined; it will have already been assigned.

If this pattern is not defined, the default action will be to simply
copy the return address to @code{EH_RETURN_HANDLER_RTX}.  Either
that macro or this pattern needs to be defined if call frame exception
handling is to be used.

@cindex @code{prologue} instruction pattern
@anchor{prologue instruction pattern}
@item @samp{prologue}
This pattern, if defined, emits RTL for entry to a function.  The function
entry is responsible for setting up the stack frame, initializing the frame
pointer register, saving callee saved registers, etc.

Using a prologue pattern is generally preferred over defining
@code{TARGET_ASM_FUNCTION_PROLOGUE} to emit assembly code for the prologue.

The @code{prologue} pattern is particularly useful for targets which perform
instruction scheduling.

@cindex @code{window_save} instruction pattern
@anchor{window_save instruction pattern}
@item @samp{window_save}
This pattern, if defined, emits RTL for a register window save.  It should
be defined if the target machine has register windows but the window events
are decoupled from calls to subroutines.  The canonical example is the SPARC
architecture.

@cindex @code{epilogue} instruction pattern
@anchor{epilogue instruction pattern}
@item @samp{epilogue}
This pattern emits RTL for exit from a function.  The function
exit is responsible for deallocating the stack frame, restoring callee saved
registers and emitting the return instruction.

Using an epilogue pattern is generally preferred over defining
@code{TARGET_ASM_FUNCTION_EPILOGUE} to emit assembly code for the epilogue.

The @code{epilogue} pattern is particularly useful for targets which perform
instruction scheduling or which have delay slots for their return instruction.

@cindex @code{sibcall_epilogue} instruction pattern
@item @samp{sibcall_epilogue}
This pattern, if defined, emits RTL for exit from a function without the final
branch back to the calling function.  This pattern will be emitted before any
sibling call (aka tail call) sites.

The @code{sibcall_epilogue} pattern must not clobber any arguments used for
parameter passing or any stack slots for arguments passed to the current
function.

@cindex @code{trap} instruction pattern
@item @samp{trap}
This pattern, if defined, signals an error, typically by causing some
kind of signal to be raised.

@cindex @code{ctrap@var{MM}4} instruction pattern
@item @samp{ctrap@var{MM}4}
Conditional trap instruction.  Operand 0 is a piece of RTL which
performs a comparison, and operands 1 and 2 are the arms of the
comparison.  Operand 3 is the trap code, an integer.

A typical @code{ctrap} pattern looks like

@smallexample
(define_insn "ctrapsi4"
  [(trap_if (match_operator 0 "trap_operator"
             [(match_operand 1 "register_operand")
              (match_operand 2 "immediate_operand")])
            (match_operand 3 "const_int_operand" "i"))]
  ""
  "@dots{}")
@end smallexample

@cindex @code{prefetch} instruction pattern
@item @samp{prefetch}
This pattern, if defined, emits code for a non-faulting data prefetch
instruction.  Operand 0 is the address of the memory to prefetch.  Operand 1
is a constant 1 if the prefetch is preparing for a write to the memory
address, or a constant 0 otherwise.  Operand 2 is the expected degree of
temporal locality of the data and is a value between 0 and 3, inclusive; 0
means that the data has no temporal locality, so it need not be left in the
cache after the access; 3 means that the data has a high degree of temporal
locality and should be left in all levels of cache possible;  1 and 2 mean,
respectively, a low or moderate degree of temporal locality.

Targets that do not support write prefetches or locality hints can ignore
the values of operands 1 and 2.

@cindex @code{blockage} instruction pattern
@item @samp{blockage}
This pattern defines a pseudo insn that prevents the instruction
scheduler and other passes from moving instructions and using register
equivalences across the boundary defined by the blockage insn.
This needs to be an UNSPEC_VOLATILE pattern or a volatile ASM.

@cindex @code{memory_blockage} instruction pattern
@item @samp{memory_blockage}
This pattern, if defined, represents a compiler memory barrier, and will be
placed at points across which RTL passes may not propagate memory accesses.
This instruction needs to read and write volatile BLKmode memory.  It does
not need to generate any machine instruction.  If this pattern is not defined,
the compiler falls back to emitting an instruction corresponding
to @code{asm volatile ("" ::: "memory")}.

@cindex @code{memory_barrier} instruction pattern
@item @samp{memory_barrier}
If the target memory model is not fully synchronous, then this pattern
should be defined to an instruction that orders both loads and stores
before the instruction with respect to loads and stores after the instruction.
This pattern has no operands.

@cindex @code{speculation_barrier} instruction pattern
@item @samp{speculation_barrier}
If the target can support speculative execution, then this pattern should
be defined to an instruction that will block subsequent execution until
any prior speculation conditions has been resolved.  The pattern must also
ensure that the compiler cannot move memory operations past the barrier,
so it needs to be an UNSPEC_VOLATILE pattern.  The pattern has no
operands.

If this pattern is not defined then the default expansion of
@code{__builtin_speculation_safe_value} will emit a warning.  You can
suppress this warning by defining this pattern with a final condition
of @code{0} (zero), which tells the compiler that a speculation
barrier is not needed for this target.

@cindex @code{sync_compare_and_swap@var{mode}} instruction pattern
@item @samp{sync_compare_and_swap@var{mode}}
This pattern, if defined, emits code for an atomic compare-and-swap
operation.  Operand 1 is the memory on which the atomic operation is
performed.  Operand 2 is the ``old'' value to be compared against the
current contents of the memory location.  Operand 3 is the ``new'' value
to store in the memory if the compare succeeds.  Operand 0 is the result
of the operation; it should contain the contents of the memory
before the operation.  If the compare succeeds, this should obviously be
a copy of operand 2.

This pattern must show that both operand 0 and operand 1 are modified.

This pattern must issue any memory barrier instructions such that all
memory operations before the atomic operation occur before the atomic
operation and all memory operations after the atomic operation occur
after the atomic operation.

For targets where the success or failure of the compare-and-swap
operation is available via the status flags, it is possible to
avoid a separate compare operation and issue the subsequent
branch or store-flag operation immediately after the compare-and-swap.
To this end, GCC will look for a @code{MODE_CC} set in the
output of @code{sync_compare_and_swap@var{mode}}; if the machine
description includes such a set, the target should also define special
@code{cbranchcc4} and/or @code{cstorecc4} instructions.  GCC will then
be able to take the destination of the @code{MODE_CC} set and pass it
to the @code{cbranchcc4} or @code{cstorecc4} pattern as the first
operand of the comparison (the second will be @code{(const_int 0)}).

For targets where the operating system may provide support for this
operation via library calls, the @code{sync_compare_and_swap_optab}
may be initialized to a function with the same interface as the
@code{__sync_val_compare_and_swap_@var{n}} built-in.  If the entire
set of @var{__sync} builtins are supported via library calls, the
target can initialize all of the optabs at once with
@code{init_sync_libfuncs}.
For the purposes of C++11 @code{std::atomic::is_lock_free}, it is
assumed that these library calls do @emph{not} use any kind of
interruptable locking.

@cindex @code{sync_add@var{mode}} instruction pattern
@cindex @code{sync_sub@var{mode}} instruction pattern
@cindex @code{sync_ior@var{mode}} instruction pattern
@cindex @code{sync_and@var{mode}} instruction pattern
@cindex @code{sync_xor@var{mode}} instruction pattern
@cindex @code{sync_nand@var{mode}} instruction pattern
@item @samp{sync_add@var{mode}}, @samp{sync_sub@var{mode}}
@itemx @samp{sync_ior@var{mode}}, @samp{sync_and@var{mode}}
@itemx @samp{sync_xor@var{mode}}, @samp{sync_nand@var{mode}}
These patterns emit code for an atomic operation on memory.
Operand 0 is the memory on which the atomic operation is performed.
Operand 1 is the second operand to the binary operator.

This pattern must issue any memory barrier instructions such that all
memory operations before the atomic operation occur before the atomic
operation and all memory operations after the atomic operation occur
after the atomic operation.

If these patterns are not defined, the operation will be constructed
from a compare-and-swap operation, if defined.

@cindex @code{sync_old_add@var{mode}} instruction pattern
@cindex @code{sync_old_sub@var{mode}} instruction pattern
@cindex @code{sync_old_ior@var{mode}} instruction pattern
@cindex @code{sync_old_and@var{mode}} instruction pattern
@cindex @code{sync_old_xor@var{mode}} instruction pattern
@cindex @code{sync_old_nand@var{mode}} instruction pattern
@item @samp{sync_old_add@var{mode}}, @samp{sync_old_sub@var{mode}}
@itemx @samp{sync_old_ior@var{mode}}, @samp{sync_old_and@var{mode}}
@itemx @samp{sync_old_xor@var{mode}}, @samp{sync_old_nand@var{mode}}
These patterns emit code for an atomic operation on memory,
and return the value that the memory contained before the operation.
Operand 0 is the result value, operand 1 is the memory on which the
atomic operation is performed, and operand 2 is the second operand
to the binary operator.

This pattern must issue any memory barrier instructions such that all
memory operations before the atomic operation occur before the atomic
operation and all memory operations after the atomic operation occur
after the atomic operation.

If these patterns are not defined, the operation will be constructed
from a compare-and-swap operation, if defined.

@cindex @code{sync_new_add@var{mode}} instruction pattern
@cindex @code{sync_new_sub@var{mode}} instruction pattern
@cindex @code{sync_new_ior@var{mode}} instruction pattern
@cindex @code{sync_new_and@var{mode}} instruction pattern
@cindex @code{sync_new_xor@var{mode}} instruction pattern
@cindex @code{sync_new_nand@var{mode}} instruction pattern
@item @samp{sync_new_add@var{mode}}, @samp{sync_new_sub@var{mode}}
@itemx @samp{sync_new_ior@var{mode}}, @samp{sync_new_and@var{mode}}
@itemx @samp{sync_new_xor@var{mode}}, @samp{sync_new_nand@var{mode}}
These patterns are like their @code{sync_old_@var{op}} counterparts,
except that they return the value that exists in the memory location
after the operation, rather than before the operation.

@cindex @code{sync_lock_test_and_set@var{mode}} instruction pattern
@item @samp{sync_lock_test_and_set@var{mode}}
This pattern takes two forms, based on the capabilities of the target.
In either case, operand 0 is the result of the operand, operand 1 is
the memory on which the atomic operation is performed, and operand 2
is the value to set in the lock.

In the ideal case, this operation is an atomic exchange operation, in
which the previous value in memory operand is copied into the result
operand, and the value operand is stored in the memory operand.

For less capable targets, any value operand that is not the constant 1
should be rejected with @code{FAIL}.  In this case the target may use
an atomic test-and-set bit operation.  The result operand should contain
1 if the bit was previously set and 0 if the bit was previously clear.
The true contents of the memory operand are implementation defined.

This pattern must issue any memory barrier instructions such that the
pattern as a whole acts as an acquire barrier, that is all memory
operations after the pattern do not occur until the lock is acquired.

If this pattern is not defined, the operation will be constructed from
a compare-and-swap operation, if defined.

@cindex @code{sync_lock_release@var{mode}} instruction pattern
@item @samp{sync_lock_release@var{mode}}
This pattern, if defined, releases a lock set by
@code{sync_lock_test_and_set@var{mode}}.  Operand 0 is the memory
that contains the lock; operand 1 is the value to store in the lock.

If the target doesn't implement full semantics for
@code{sync_lock_test_and_set@var{mode}}, any value operand which is not
the constant 0 should be rejected with @code{FAIL}, and the true contents
of the memory operand are implementation defined.

This pattern must issue any memory barrier instructions such that the
pattern as a whole acts as a release barrier, that is the lock is
released only after all previous memory operations have completed.

If this pattern is not defined, then a @code{memory_barrier} pattern
will be emitted, followed by a store of the value to the memory operand.

@cindex @code{atomic_compare_and_swap@var{mode}} instruction pattern
@item @samp{atomic_compare_and_swap@var{mode}} 
This pattern, if defined, emits code for an atomic compare-and-swap
operation with memory model semantics.  Operand 2 is the memory on which
the atomic operation is performed.  Operand 0 is an output operand which
is set to true or false based on whether the operation succeeded.  Operand
1 is an output operand which is set to the contents of the memory before
the operation was attempted.  Operand 3 is the value that is expected to
be in memory.  Operand 4 is the value to put in memory if the expected
value is found there.  Operand 5 is set to 1 if this compare and swap is to
be treated as a weak operation.  Operand 6 is the memory model to be used
if the operation is a success.  Operand 7 is the memory model to be used
if the operation fails.

If memory referred to in operand 2 contains the value in operand 3, then
operand 4 is stored in memory pointed to by operand 2 and fencing based on
the memory model in operand 6 is issued.  

If memory referred to in operand 2 does not contain the value in operand 3,
then fencing based on the memory model in operand 7 is issued.

If a target does not support weak compare-and-swap operations, or the port
elects not to implement weak operations, the argument in operand 5 can be
ignored.  Note a strong implementation must be provided.

If this pattern is not provided, the @code{__atomic_compare_exchange}
built-in functions will utilize the legacy @code{sync_compare_and_swap}
pattern with an @code{__ATOMIC_SEQ_CST} memory model.

@cindex @code{atomic_load@var{mode}} instruction pattern
@item @samp{atomic_load@var{mode}}
This pattern implements an atomic load operation with memory model
semantics.  Operand 1 is the memory address being loaded from.  Operand 0
is the result of the load.  Operand 2 is the memory model to be used for
the load operation.

If not present, the @code{__atomic_load} built-in function will either
resort to a normal load with memory barriers, or a compare-and-swap
operation if a normal load would not be atomic.

@cindex @code{atomic_store@var{mode}} instruction pattern
@item @samp{atomic_store@var{mode}}
This pattern implements an atomic store operation with memory model
semantics.  Operand 0 is the memory address being stored to.  Operand 1
is the value to be written.  Operand 2 is the memory model to be used for
the operation.

If not present, the @code{__atomic_store} built-in function will attempt to
perform a normal store and surround it with any required memory fences.  If
the store would not be atomic, then an @code{__atomic_exchange} is
attempted with the result being ignored.

@cindex @code{atomic_exchange@var{mode}} instruction pattern
@item @samp{atomic_exchange@var{mode}}
This pattern implements an atomic exchange operation with memory model
semantics.  Operand 1 is the memory location the operation is performed on.
Operand 0 is an output operand which is set to the original value contained
in the memory pointed to by operand 1.  Operand 2 is the value to be
stored.  Operand 3 is the memory model to be used.

If this pattern is not present, the built-in function
@code{__atomic_exchange} will attempt to preform the operation with a
compare and swap loop.

@cindex @code{atomic_add@var{mode}} instruction pattern
@cindex @code{atomic_sub@var{mode}} instruction pattern
@cindex @code{atomic_or@var{mode}} instruction pattern
@cindex @code{atomic_and@var{mode}} instruction pattern
@cindex @code{atomic_xor@var{mode}} instruction pattern
@cindex @code{atomic_nand@var{mode}} instruction pattern
@item @samp{atomic_add@var{mode}}, @samp{atomic_sub@var{mode}}
@itemx @samp{atomic_or@var{mode}}, @samp{atomic_and@var{mode}}
@itemx @samp{atomic_xor@var{mode}}, @samp{atomic_nand@var{mode}}
These patterns emit code for an atomic operation on memory with memory
model semantics. Operand 0 is the memory on which the atomic operation is
performed.  Operand 1 is the second operand to the binary operator.
Operand 2 is the memory model to be used by the operation.

If these patterns are not defined, attempts will be made to use legacy
@code{sync} patterns, or equivalent patterns which return a result.  If
none of these are available a compare-and-swap loop will be used.

@cindex @code{atomic_fetch_add@var{mode}} instruction pattern
@cindex @code{atomic_fetch_sub@var{mode}} instruction pattern
@cindex @code{atomic_fetch_or@var{mode}} instruction pattern
@cindex @code{atomic_fetch_and@var{mode}} instruction pattern
@cindex @code{atomic_fetch_xor@var{mode}} instruction pattern
@cindex @code{atomic_fetch_nand@var{mode}} instruction pattern
@item @samp{atomic_fetch_add@var{mode}}, @samp{atomic_fetch_sub@var{mode}}
@itemx @samp{atomic_fetch_or@var{mode}}, @samp{atomic_fetch_and@var{mode}}
@itemx @samp{atomic_fetch_xor@var{mode}}, @samp{atomic_fetch_nand@var{mode}}
These patterns emit code for an atomic operation on memory with memory
model semantics, and return the original value. Operand 0 is an output 
operand which contains the value of the memory location before the 
operation was performed.  Operand 1 is the memory on which the atomic 
operation is performed.  Operand 2 is the second operand to the binary
operator.  Operand 3 is the memory model to be used by the operation.

If these patterns are not defined, attempts will be made to use legacy
@code{sync} patterns.  If none of these are available a compare-and-swap
loop will be used.

@cindex @code{atomic_add_fetch@var{mode}} instruction pattern
@cindex @code{atomic_sub_fetch@var{mode}} instruction pattern
@cindex @code{atomic_or_fetch@var{mode}} instruction pattern
@cindex @code{atomic_and_fetch@var{mode}} instruction pattern
@cindex @code{atomic_xor_fetch@var{mode}} instruction pattern
@cindex @code{atomic_nand_fetch@var{mode}} instruction pattern
@item @samp{atomic_add_fetch@var{mode}}, @samp{atomic_sub_fetch@var{mode}}
@itemx @samp{atomic_or_fetch@var{mode}}, @samp{atomic_and_fetch@var{mode}}
@itemx @samp{atomic_xor_fetch@var{mode}}, @samp{atomic_nand_fetch@var{mode}}
These patterns emit code for an atomic operation on memory with memory
model semantics and return the result after the operation is performed.
Operand 0 is an output operand which contains the value after the
operation.  Operand 1 is the memory on which the atomic operation is
performed.  Operand 2 is the second operand to the binary operator.
Operand 3 is the memory model to be used by the operation.

If these patterns are not defined, attempts will be made to use legacy
@code{sync} patterns, or equivalent patterns which return the result before
the operation followed by the arithmetic operation required to produce the
result.  If none of these are available a compare-and-swap loop will be
used.

@cindex @code{atomic_test_and_set} instruction pattern
@item @samp{atomic_test_and_set}
This pattern emits code for @code{__builtin_atomic_test_and_set}.
Operand 0 is an output operand which is set to true if the previous
previous contents of the byte was "set", and false otherwise.  Operand 1
is the @code{QImode} memory to be modified.  Operand 2 is the memory
model to be used.

The specific value that defines "set" is implementation defined, and
is normally based on what is performed by the native atomic test and set
instruction.

@cindex @code{atomic_bit_test_and_set@var{mode}} instruction pattern
@cindex @code{atomic_bit_test_and_complement@var{mode}} instruction pattern
@cindex @code{atomic_bit_test_and_reset@var{mode}} instruction pattern
@item @samp{atomic_bit_test_and_set@var{mode}}
@itemx @samp{atomic_bit_test_and_complement@var{mode}}
@itemx @samp{atomic_bit_test_and_reset@var{mode}}
These patterns emit code for an atomic bitwise operation on memory with memory
model semantics, and return the original value of the specified bit.
Operand 0 is an output operand which contains the value of the specified bit
from the memory location before the operation was performed.  Operand 1 is the
memory on which the atomic operation is performed.  Operand 2 is the bit within
the operand, starting with least significant bit.  Operand 3 is the memory model
to be used by the operation.  Operand 4 is a flag - it is @code{const1_rtx}
if operand 0 should contain the original value of the specified bit in the
least significant bit of the operand, and @code{const0_rtx} if the bit should
be in its original position in the operand.
@code{atomic_bit_test_and_set@var{mode}} atomically sets the specified bit after
remembering its original value, @code{atomic_bit_test_and_complement@var{mode}}
inverts the specified bit and @code{atomic_bit_test_and_reset@var{mode}} clears
the specified bit.

If these patterns are not defined, attempts will be made to use
@code{atomic_fetch_or@var{mode}}, @code{atomic_fetch_xor@var{mode}} or
@code{atomic_fetch_and@var{mode}} instruction patterns, or their @code{sync}
counterparts.  If none of these are available a compare-and-swap
loop will be used.

@cindex @code{mem_thread_fence} instruction pattern
@item @samp{mem_thread_fence}
This pattern emits code required to implement a thread fence with
memory model semantics.  Operand 0 is the memory model to be used.

For the @code{__ATOMIC_RELAXED} model no instructions need to be issued
and this expansion is not invoked.

The compiler always emits a compiler memory barrier regardless of what
expanding this pattern produced.

If this pattern is not defined, the compiler falls back to expanding the
@code{memory_barrier} pattern, then to emitting @code{__sync_synchronize}
library call, and finally to just placing a compiler memory barrier.

@cindex @code{get_thread_pointer@var{mode}} instruction pattern
@cindex @code{set_thread_pointer@var{mode}} instruction pattern
@item @samp{get_thread_pointer@var{mode}}
@itemx @samp{set_thread_pointer@var{mode}}
These patterns emit code that reads/sets the TLS thread pointer. Currently,
these are only needed if the target needs to support the
@code{__builtin_thread_pointer} and @code{__builtin_set_thread_pointer}
builtins.

The get/set patterns have a single output/input operand respectively,
with @var{mode} intended to be @code{Pmode}.

@cindex @code{stack_protect_combined_set} instruction pattern
@item @samp{stack_protect_combined_set}
This pattern, if defined, moves a @code{ptr_mode} value from an address
whose declaration RTX is given in operand 1 to the memory in operand 0
without leaving the value in a register afterward.  If several
instructions are needed by the target to perform the operation (eg. to
load the address from a GOT entry then load the @code{ptr_mode} value
and finally store it), it is the backend's responsibility to ensure no
intermediate result gets spilled.  This is to avoid leaking the value
some place that an attacker might use to rewrite the stack guard slot
after having clobbered it.

If this pattern is not defined, then the address declaration is
expanded first in the standard way and a @code{stack_protect_set}
pattern is then generated to move the value from that address to the
address in operand 0.

@cindex @code{stack_protect_set} instruction pattern
@item @samp{stack_protect_set}
This pattern, if defined, moves a @code{ptr_mode} value from the valid
memory location in operand 1 to the memory in operand 0 without leaving
the value in a register afterward.  This is to avoid leaking the value
some place that an attacker might use to rewrite the stack guard slot
after having clobbered it.

Note: on targets where the addressing modes do not allow to load
directly from stack guard address, the address is expanded in a standard
way first which could cause some spills.

If this pattern is not defined, then a plain move pattern is generated.

@cindex @code{stack_protect_combined_test} instruction pattern
@item @samp{stack_protect_combined_test}
This pattern, if defined, compares a @code{ptr_mode} value from an
address whose declaration RTX is given in operand 1 with the memory in
operand 0 without leaving the value in a register afterward and
branches to operand 2 if the values were equal.  If several
instructions are needed by the target to perform the operation (eg. to
load the address from a GOT entry then load the @code{ptr_mode} value
and finally store it), it is the backend's responsibility to ensure no
intermediate result gets spilled.  This is to avoid leaking the value
some place that an attacker might use to rewrite the stack guard slot
after having clobbered it.

If this pattern is not defined, then the address declaration is
expanded first in the standard way and a @code{stack_protect_test}
pattern is then generated to compare the value from that address to the
value at the memory in operand 0.

@cindex @code{stack_protect_test} instruction pattern
@item @samp{stack_protect_test}
This pattern, if defined, compares a @code{ptr_mode} value from the
valid memory location in operand 1 with the memory in operand 0 without
leaving the value in a register afterward and branches to operand 2 if
the values were equal.

If this pattern is not defined, then a plain compare pattern and
conditional branch pattern is used.

@cindex @code{clear_cache} instruction pattern
@item @samp{clear_cache}
This pattern, if defined, flushes the instruction cache for a region of
memory.  The region is bounded to by the Pmode pointers in operand 0
inclusive and operand 1 exclusive.

If this pattern is not defined, a call to the library function
@code{__clear_cache} is used.

@end table

@end ifset
@c Each of the following nodes are wrapped in separate
@c "@ifset INTERNALS" to work around memory limits for the default
@c configuration in older tetex distributions.  Known to not work:
@c tetex-1.0.7, known to work: tetex-2.0.2.
@ifset INTERNALS
@node Pattern Ordering
@section When the Order of Patterns Matters
@cindex Pattern Ordering
@cindex Ordering of Patterns

Sometimes an insn can match more than one instruction pattern.  Then the
pattern that appears first in the machine description is the one used.
Therefore, more specific patterns (patterns that will match fewer things)
and faster instructions (those that will produce better code when they
do match) should usually go first in the description.

In some cases the effect of ordering the patterns can be used to hide
a pattern when it is not valid.  For example, the 68000 has an
instruction for converting a fullword to floating point and another
for converting a byte to floating point.  An instruction converting
an integer to floating point could match either one.  We put the
pattern to convert the fullword first to make sure that one will
be used rather than the other.  (Otherwise a large integer might
be generated as a single-byte immediate quantity, which would not work.)
Instead of using this pattern ordering it would be possible to make the
pattern for convert-a-byte smart enough to deal properly with any
constant value.

@end ifset
@ifset INTERNALS
@node Dependent Patterns
@section Interdependence of Patterns
@cindex Dependent Patterns
@cindex Interdependence of Patterns

In some cases machines support instructions identical except for the
machine mode of one or more operands.  For example, there may be
``sign-extend halfword'' and ``sign-extend byte'' instructions whose
patterns are

@smallexample
(set (match_operand:SI 0 @dots{})
     (extend:SI (match_operand:HI 1 @dots{})))

(set (match_operand:SI 0 @dots{})
     (extend:SI (match_operand:QI 1 @dots{})))
@end smallexample

@noindent
Constant integers do not specify a machine mode, so an instruction to
extend a constant value could match either pattern.  The pattern it
actually will match is the one that appears first in the file.  For correct
results, this must be the one for the widest possible mode (@code{HImode},
here).  If the pattern matches the @code{QImode} instruction, the results
will be incorrect if the constant value does not actually fit that mode.

Such instructions to extend constants are rarely generated because they are
optimized away, but they do occasionally happen in nonoptimized
compilations.

If a constraint in a pattern allows a constant, the reload pass may
replace a register with a constant permitted by the constraint in some
cases.  Similarly for memory references.  Because of this substitution,
you should not provide separate patterns for increment and decrement
instructions.  Instead, they should be generated from the same pattern
that supports register-register add insns by examining the operands and
generating the appropriate machine instruction.

@end ifset
@ifset INTERNALS
@node Jump Patterns
@section Defining Jump Instruction Patterns
@cindex jump instruction patterns
@cindex defining jump instruction patterns

GCC does not assume anything about how the machine realizes jumps.
The machine description should define a single pattern, usually
a @code{define_expand}, which expands to all the required insns.

Usually, this would be a comparison insn to set the condition code
and a separate branch insn testing the condition code and branching
or not according to its value.  For many machines, however,
separating compares and branches is limiting, which is why the
more flexible approach with one @code{define_expand} is used in GCC.
The machine description becomes clearer for architectures that
have compare-and-branch instructions but no condition code.  It also
works better when different sets of comparison operators are supported
by different kinds of conditional branches (e.g.@: integer vs.@:
floating-point), or by conditional branches with respect to conditional stores.

Two separate insns are always used if the machine description represents
a condition code register using the legacy RTL expression @code{(cc0)},
and on most machines that use a separate condition code register
(@pxref{Condition Code}).  For machines that use @code{(cc0)}, in
fact, the set and use of the condition code must be separate and
adjacent@footnote{@code{note} insns can separate them, though.}, thus
allowing flags in @code{cc_status} to be used (@pxref{Condition Code}) and
so that the comparison and branch insns could be located from each other
by using the functions @code{prev_cc0_setter} and @code{next_cc0_user}.

Even in this case having a single entry point for conditional branches
is advantageous, because it handles equally well the case where a single
comparison instruction records the results of both signed and unsigned
comparison of the given operands (with the branch insns coming in distinct
signed and unsigned flavors) as in the x86 or SPARC, and the case where
there are distinct signed and unsigned compare instructions and only
one set of conditional branch instructions as in the PowerPC.

@end ifset
@ifset INTERNALS
@node Looping Patterns
@section Defining Looping Instruction Patterns
@cindex looping instruction patterns
@cindex defining looping instruction patterns

Some machines have special jump instructions that can be utilized to
make loops more efficient.  A common example is the 68000 @samp{dbra}
instruction which performs a decrement of a register and a branch if the
result was greater than zero.  Other machines, in particular digital
signal processors (DSPs), have special block repeat instructions to
provide low-overhead loop support.  For example, the TI TMS320C3x/C4x
DSPs have a block repeat instruction that loads special registers to
mark the top and end of a loop and to count the number of loop
iterations.  This avoids the need for fetching and executing a
@samp{dbra}-like instruction and avoids pipeline stalls associated with
the jump.

GCC has two special named patterns to support low overhead looping.
They are @samp{doloop_begin} and @samp{doloop_end}.  These are emitted
by the loop optimizer for certain well-behaved loops with a finite
number of loop iterations using information collected during strength
reduction.

The @samp{doloop_end} pattern describes the actual looping instruction
(or the implicit looping operation) and the @samp{doloop_begin} pattern
is an optional companion pattern that can be used for initialization
needed for some low-overhead looping instructions.

Note that some machines require the actual looping instruction to be
emitted at the top of the loop (e.g., the TMS320C3x/C4x DSPs).  Emitting
the true RTL for a looping instruction at the top of the loop can cause
problems with flow analysis.  So instead, a dummy @code{doloop} insn is
emitted at the end of the loop.  The machine dependent reorg pass checks
for the presence of this @code{doloop} insn and then searches back to
the top of the loop, where it inserts the true looping insn (provided
there are no instructions in the loop which would cause problems).  Any
additional labels can be emitted at this point.  In addition, if the
desired special iteration counter register was not allocated, this
machine dependent reorg pass could emit a traditional compare and jump
instruction pair.

For the @samp{doloop_end} pattern, the loop optimizer allocates an
additional pseudo register as an iteration counter.  This pseudo
register cannot be used within the loop (i.e., general induction
variables cannot be derived from it), however, in many cases the loop
induction variable may become redundant and removed by the flow pass.
<<<<<<< HEAD

The @samp{doloop_end} pattern must have a specific structure to be
handled correctly by GCC.  The example below is taken (slightly
simplified) from the PDP-11 target:

@smallexample
@group
(define_expand "doloop_end"
  [(parallel [(set (pc)
                   (if_then_else
                    (ne (match_operand:HI 0 "nonimmediate_operand" "+r,!m")
                        (const_int 1))
                    (label_ref (match_operand 1 "" ""))
                    (pc)))
              (set (match_dup 0)
                   (plus:HI (match_dup 0)
                         (const_int -1)))])]
  ""
  "@{
    if (GET_MODE (operands[0]) != HImode)
      FAIL;
  @}")

(define_insn "doloop_end_insn"
  [(set (pc)
        (if_then_else
         (ne (match_operand:HI 0 "nonimmediate_operand" "+r,!m")
             (const_int 1))
         (label_ref (match_operand 1 "" ""))
         (pc)))
   (set (match_dup 0)
        (plus:HI (match_dup 0)
              (const_int -1)))]
  ""
  
  @{
    if (which_alternative == 0)
      return "sob %0,%l1";

    /* emulate sob */
    output_asm_insn ("dec %0", operands);
    return "bne %l1";
  @})
@end group
@end smallexample

The first part of the pattern describes the branch condition.  GCC
supports three cases for the way the target machine handles the loop
counter:
@itemize @bullet
@item Loop terminates when the loop register decrements to zero.  This
is represented by a @code{ne} comparison of the register (its old value)
with constant 1 (as in the example above).
@item Loop terminates when the loop register decrements to @minus{}1.
This is represented by a @code{ne} comparison of the register with
constant zero.
@item Loop terminates when the loop register decrements to a negative
value.  This is represented by a @code{ge} comparison of the register
with constant zero.  For this case, GCC will attach a @code{REG_NONNEG}
note to the @code{doloop_end} insn if it can determine that the register
will be non-negative.
@end itemize

=======

The @samp{doloop_end} pattern must have a specific structure to be
handled correctly by GCC.  The example below is taken (slightly
simplified) from the PDP-11 target:

@smallexample
@group
(define_expand "doloop_end"
  [(parallel [(set (pc)
                   (if_then_else
                    (ne (match_operand:HI 0 "nonimmediate_operand" "+r,!m")
                        (const_int 1))
                    (label_ref (match_operand 1 "" ""))
                    (pc)))
              (set (match_dup 0)
                   (plus:HI (match_dup 0)
                         (const_int -1)))])]
  ""
  "@{
    if (GET_MODE (operands[0]) != HImode)
      FAIL;
  @}")

(define_insn "doloop_end_insn"
  [(set (pc)
        (if_then_else
         (ne (match_operand:HI 0 "nonimmediate_operand" "+r,!m")
             (const_int 1))
         (label_ref (match_operand 1 "" ""))
         (pc)))
   (set (match_dup 0)
        (plus:HI (match_dup 0)
              (const_int -1)))]
  ""
  
  @{
    if (which_alternative == 0)
      return "sob %0,%l1";

    /* emulate sob */
    output_asm_insn ("dec %0", operands);
    return "bne %l1";
  @})
@end group
@end smallexample

The first part of the pattern describes the branch condition.  GCC
supports three cases for the way the target machine handles the loop
counter:
@itemize @bullet
@item Loop terminates when the loop register decrements to zero.  This
is represented by a @code{ne} comparison of the register (its old value)
with constant 1 (as in the example above).
@item Loop terminates when the loop register decrements to @minus{}1.
This is represented by a @code{ne} comparison of the register with
constant zero.
@item Loop terminates when the loop register decrements to a negative
value.  This is represented by a @code{ge} comparison of the register
with constant zero.  For this case, GCC will attach a @code{REG_NONNEG}
note to the @code{doloop_end} insn if it can determine that the register
will be non-negative.
@end itemize

>>>>>>> 9e014010
Since the @code{doloop_end} insn is a jump insn that also has an output,
the reload pass does not handle the output operand.  Therefore, the
constraint must allow for that operand to be in memory rather than a
register.  In the example shown above, that is handled (in the
@code{doloop_end_insn} pattern) by using a loop instruction sequence
that can handle memory operands when the memory alternative appears.

GCC does not check the mode of the loop register operand when generating
the @code{doloop_end} pattern.  If the pattern is only valid for some
modes but not others, the pattern should be a @code{define_expand}
pattern that checks the operand mode in the preparation code, and issues
@code{FAIL} if an unsupported mode is found.  The example above does
this, since the machine instruction to be used only exists for
@code{HImode}.

If the @code{doloop_end} pattern is a @code{define_expand}, there must
also be a @code{define_insn} or @code{define_insn_and_split} matching
the generated pattern.  Otherwise, the compiler will fail during loop
optimization.

@end ifset
@ifset INTERNALS
@node Insn Canonicalizations
@section Canonicalization of Instructions
@cindex canonicalization of instructions
@cindex insn canonicalization

There are often cases where multiple RTL expressions could represent an
operation performed by a single machine instruction.  This situation is
most commonly encountered with logical, branch, and multiply-accumulate
instructions.  In such cases, the compiler attempts to convert these
multiple RTL expressions into a single canonical form to reduce the
number of insn patterns required.

In addition to algebraic simplifications, following canonicalizations
are performed:

@itemize @bullet
@item
For commutative and comparison operators, a constant is always made the
second operand.  If a machine only supports a constant as the second
operand, only patterns that match a constant in the second operand need
be supplied.

@item
For associative operators, a sequence of operators will always chain
to the left; for instance, only the left operand of an integer @code{plus}
can itself be a @code{plus}.  @code{and}, @code{ior}, @code{xor},
@code{plus}, @code{mult}, @code{smin}, @code{smax}, @code{umin}, and
@code{umax} are associative when applied to integers, and sometimes to
floating-point.

@item
@cindex @code{neg}, canonicalization of
@cindex @code{not}, canonicalization of
@cindex @code{mult}, canonicalization of
@cindex @code{plus}, canonicalization of
@cindex @code{minus}, canonicalization of
For these operators, if only one operand is a @code{neg}, @code{not},
@code{mult}, @code{plus}, or @code{minus} expression, it will be the
first operand.

@item
In combinations of @code{neg}, @code{mult}, @code{plus}, and
@code{minus}, the @code{neg} operations (if any) will be moved inside
the operations as far as possible.  For instance,
@code{(neg (mult A B))} is canonicalized as @code{(mult (neg A) B)}, but
@code{(plus (mult (neg B) C) A)} is canonicalized as
@code{(minus A (mult B C))}.

@cindex @code{compare}, canonicalization of
@item
For the @code{compare} operator, a constant is always the second operand
if the first argument is a condition code register or @code{(cc0)}.

@item
For instructions that inherently set a condition code register, the
@code{compare} operator is always written as the first RTL expression of
the @code{parallel} instruction pattern.  For example,

@smallexample
(define_insn ""
  [(set (reg:CCZ FLAGS_REG)
	(compare:CCZ
	  (plus:SI
	    (match_operand:SI 1 "register_operand" "%r")
	    (match_operand:SI 2 "register_operand" "r"))
	  (const_int 0)))
   (set (match_operand:SI 0 "register_operand" "=r")
	(plus:SI (match_dup 1) (match_dup 2)))]
  ""
  "addl %0, %1, %2")
@end smallexample

@item
An operand of @code{neg}, @code{not}, @code{mult}, @code{plus}, or
@code{minus} is made the first operand under the same conditions as
above.

@item
@code{(ltu (plus @var{a} @var{b}) @var{b})} is converted to
@code{(ltu (plus @var{a} @var{b}) @var{a})}. Likewise with @code{geu} instead
of @code{ltu}.

@item
@code{(minus @var{x} (const_int @var{n}))} is converted to
@code{(plus @var{x} (const_int @var{-n}))}.

@item
Within address computations (i.e., inside @code{mem}), a left shift is
converted into the appropriate multiplication by a power of two.

@cindex @code{ior}, canonicalization of
@cindex @code{and}, canonicalization of
@cindex De Morgan's law
@item
De Morgan's Law is used to move bitwise negation inside a bitwise
logical-and or logical-or operation.  If this results in only one
operand being a @code{not} expression, it will be the first one.

A machine that has an instruction that performs a bitwise logical-and of one
operand with the bitwise negation of the other should specify the pattern
for that instruction as

@smallexample
(define_insn ""
  [(set (match_operand:@var{m} 0 @dots{})
        (and:@var{m} (not:@var{m} (match_operand:@var{m} 1 @dots{}))
                     (match_operand:@var{m} 2 @dots{})))]
  "@dots{}"
  "@dots{}")
@end smallexample

@noindent
Similarly, a pattern for a ``NAND'' instruction should be written

@smallexample
(define_insn ""
  [(set (match_operand:@var{m} 0 @dots{})
        (ior:@var{m} (not:@var{m} (match_operand:@var{m} 1 @dots{}))
                     (not:@var{m} (match_operand:@var{m} 2 @dots{}))))]
  "@dots{}"
  "@dots{}")
@end smallexample

In both cases, it is not necessary to include patterns for the many
logically equivalent RTL expressions.

@cindex @code{xor}, canonicalization of
@item
The only possible RTL expressions involving both bitwise exclusive-or
and bitwise negation are @code{(xor:@var{m} @var{x} @var{y})}
and @code{(not:@var{m} (xor:@var{m} @var{x} @var{y}))}.

@item
The sum of three items, one of which is a constant, will only appear in
the form

@smallexample
(plus:@var{m} (plus:@var{m} @var{x} @var{y}) @var{constant})
@end smallexample

@cindex @code{zero_extract}, canonicalization of
@cindex @code{sign_extract}, canonicalization of
@item
Equality comparisons of a group of bits (usually a single bit) with zero
will be written using @code{zero_extract} rather than the equivalent
@code{and} or @code{sign_extract} operations.

@cindex @code{mult}, canonicalization of
@item
@code{(sign_extend:@var{m1} (mult:@var{m2} (sign_extend:@var{m2} @var{x})
(sign_extend:@var{m2} @var{y})))} is converted to @code{(mult:@var{m1}
(sign_extend:@var{m1} @var{x}) (sign_extend:@var{m1} @var{y}))}, and likewise
for @code{zero_extend}.

@item
@code{(sign_extend:@var{m1} (mult:@var{m2} (ashiftrt:@var{m2}
@var{x} @var{s}) (sign_extend:@var{m2} @var{y})))} is converted
to @code{(mult:@var{m1} (sign_extend:@var{m1} (ashiftrt:@var{m2}
@var{x} @var{s})) (sign_extend:@var{m1} @var{y}))}, and likewise for
patterns using @code{zero_extend} and @code{lshiftrt}.  If the second
operand of @code{mult} is also a shift, then that is extended also.
This transformation is only applied when it can be proven that the
original operation had sufficient precision to prevent overflow.

@end itemize

Further canonicalization rules are defined in the function
@code{commutative_operand_precedence} in @file{gcc/rtlanal.c}.

@end ifset
@ifset INTERNALS
@node Expander Definitions
@section Defining RTL Sequences for Code Generation
@cindex expander definitions
@cindex code generation RTL sequences
@cindex defining RTL sequences for code generation

On some target machines, some standard pattern names for RTL generation
cannot be handled with single insn, but a sequence of RTL insns can
represent them.  For these target machines, you can write a
@code{define_expand} to specify how to generate the sequence of RTL@.

@findex define_expand
A @code{define_expand} is an RTL expression that looks almost like a
@code{define_insn}; but, unlike the latter, a @code{define_expand} is used
only for RTL generation and it can produce more than one RTL insn.

A @code{define_expand} RTX has four operands:

@itemize @bullet
@item
The name.  Each @code{define_expand} must have a name, since the only
use for it is to refer to it by name.

@item
The RTL template.  This is a vector of RTL expressions representing
a sequence of separate instructions.  Unlike @code{define_insn}, there
is no implicit surrounding @code{PARALLEL}.

@item
The condition, a string containing a C expression.  This expression is
used to express how the availability of this pattern depends on
subclasses of target machine, selected by command-line options when GCC
is run.  This is just like the condition of a @code{define_insn} that
has a standard name.  Therefore, the condition (if present) may not
depend on the data in the insn being matched, but only the
target-machine-type flags.  The compiler needs to test these conditions
during initialization in order to learn exactly which named instructions
are available in a particular run.

@item
The preparation statements, a string containing zero or more C
statements which are to be executed before RTL code is generated from
the RTL template.

Usually these statements prepare temporary registers for use as
internal operands in the RTL template, but they can also generate RTL
insns directly by calling routines such as @code{emit_insn}, etc.
Any such insns precede the ones that come from the RTL template.

@item
Optionally, a vector containing the values of attributes. @xref{Insn
Attributes}.
@end itemize

Every RTL insn emitted by a @code{define_expand} must match some
@code{define_insn} in the machine description.  Otherwise, the compiler
will crash when trying to generate code for the insn or trying to optimize
it.

The RTL template, in addition to controlling generation of RTL insns,
also describes the operands that need to be specified when this pattern
is used.  In particular, it gives a predicate for each operand.

A true operand, which needs to be specified in order to generate RTL from
the pattern, should be described with a @code{match_operand} in its first
occurrence in the RTL template.  This enters information on the operand's
predicate into the tables that record such things.  GCC uses the
information to preload the operand into a register if that is required for
valid RTL code.  If the operand is referred to more than once, subsequent
references should use @code{match_dup}.

The RTL template may also refer to internal ``operands'' which are
temporary registers or labels used only within the sequence made by the
@code{define_expand}.  Internal operands are substituted into the RTL
template with @code{match_dup}, never with @code{match_operand}.  The
values of the internal operands are not passed in as arguments by the
compiler when it requests use of this pattern.  Instead, they are computed
within the pattern, in the preparation statements.  These statements
compute the values and store them into the appropriate elements of
@code{operands} so that @code{match_dup} can find them.

There are two special macros defined for use in the preparation statements:
@code{DONE} and @code{FAIL}.  Use them with a following semicolon,
as a statement.

@table @code

@findex DONE
@item DONE
Use the @code{DONE} macro to end RTL generation for the pattern.  The
only RTL insns resulting from the pattern on this occasion will be
those already emitted by explicit calls to @code{emit_insn} within the
preparation statements; the RTL template will not be generated.

@findex FAIL
@item FAIL
Make the pattern fail on this occasion.  When a pattern fails, it means
that the pattern was not truly available.  The calling routines in the
compiler will try other strategies for code generation using other patterns.

Failure is currently supported only for binary (addition, multiplication,
shifting, etc.) and bit-field (@code{extv}, @code{extzv}, and @code{insv})
operations.
@end table

If the preparation falls through (invokes neither @code{DONE} nor
@code{FAIL}), then the @code{define_expand} acts like a
@code{define_insn} in that the RTL template is used to generate the
insn.

The RTL template is not used for matching, only for generating the
initial insn list.  If the preparation statement always invokes
@code{DONE} or @code{FAIL}, the RTL template may be reduced to a simple
list of operands, such as this example:

@smallexample
@group
(define_expand "addsi3"
  [(match_operand:SI 0 "register_operand" "")
   (match_operand:SI 1 "register_operand" "")
   (match_operand:SI 2 "register_operand" "")]
@end group
@group
  ""
  "
@{
  handle_add (operands[0], operands[1], operands[2]);
  DONE;
@}")
@end group
@end smallexample

Here is an example, the definition of left-shift for the SPUR chip:

@smallexample
@group
(define_expand "ashlsi3"
  [(set (match_operand:SI 0 "register_operand" "")
        (ashift:SI
@end group
@group
          (match_operand:SI 1 "register_operand" "")
          (match_operand:SI 2 "nonmemory_operand" "")))]
  ""
  "
@end group
@end smallexample

@smallexample
@group
@{
  if (GET_CODE (operands[2]) != CONST_INT
      || (unsigned) INTVAL (operands[2]) > 3)
    FAIL;
@}")
@end group
@end smallexample

@noindent
This example uses @code{define_expand} so that it can generate an RTL insn
for shifting when the shift-count is in the supported range of 0 to 3 but
fail in other cases where machine insns aren't available.  When it fails,
the compiler tries another strategy using different patterns (such as, a
library call).

If the compiler were able to handle nontrivial condition-strings in
patterns with names, then it would be possible to use a
@code{define_insn} in that case.  Here is another case (zero-extension
on the 68000) which makes more use of the power of @code{define_expand}:

@smallexample
(define_expand "zero_extendhisi2"
  [(set (match_operand:SI 0 "general_operand" "")
        (const_int 0))
   (set (strict_low_part
          (subreg:HI
            (match_dup 0)
            0))
        (match_operand:HI 1 "general_operand" ""))]
  ""
  "operands[1] = make_safe_from (operands[1], operands[0]);")
@end smallexample

@noindent
@findex make_safe_from
Here two RTL insns are generated, one to clear the entire output operand
and the other to copy the input operand into its low half.  This sequence
is incorrect if the input operand refers to [the old value of] the output
operand, so the preparation statement makes sure this isn't so.  The
function @code{make_safe_from} copies the @code{operands[1]} into a
temporary register if it refers to @code{operands[0]}.  It does this
by emitting another RTL insn.

Finally, a third example shows the use of an internal operand.
Zero-extension on the SPUR chip is done by @code{and}-ing the result
against a halfword mask.  But this mask cannot be represented by a
@code{const_int} because the constant value is too large to be legitimate
on this machine.  So it must be copied into a register with
@code{force_reg} and then the register used in the @code{and}.

@smallexample
(define_expand "zero_extendhisi2"
  [(set (match_operand:SI 0 "register_operand" "")
        (and:SI (subreg:SI
                  (match_operand:HI 1 "register_operand" "")
                  0)
                (match_dup 2)))]
  ""
  "operands[2]
     = force_reg (SImode, GEN_INT (65535)); ")
@end smallexample

@emph{Note:} If the @code{define_expand} is used to serve a
standard binary or unary arithmetic operation or a bit-field operation,
then the last insn it generates must not be a @code{code_label},
@code{barrier} or @code{note}.  It must be an @code{insn},
@code{jump_insn} or @code{call_insn}.  If you don't need a real insn
at the end, emit an insn to copy the result of the operation into
itself.  Such an insn will generate no code, but it can avoid problems
in the compiler.

@end ifset
@ifset INTERNALS
@node Insn Splitting
@section Defining How to Split Instructions
@cindex insn splitting
@cindex instruction splitting
@cindex splitting instructions

There are two cases where you should specify how to split a pattern
into multiple insns.  On machines that have instructions requiring
delay slots (@pxref{Delay Slots}) or that have instructions whose
output is not available for multiple cycles (@pxref{Processor pipeline
description}), the compiler phases that optimize these cases need to
be able to move insns into one-instruction delay slots.  However, some
insns may generate more than one machine instruction.  These insns
cannot be placed into a delay slot.

Often you can rewrite the single insn as a list of individual insns,
each corresponding to one machine instruction.  The disadvantage of
doing so is that it will cause the compilation to be slower and require
more space.  If the resulting insns are too complex, it may also
suppress some optimizations.  The compiler splits the insn if there is a
reason to believe that it might improve instruction or delay slot
scheduling.

The insn combiner phase also splits putative insns.  If three insns are
merged into one insn with a complex expression that cannot be matched by
some @code{define_insn} pattern, the combiner phase attempts to split
the complex pattern into two insns that are recognized.  Usually it can
break the complex pattern into two patterns by splitting out some
subexpression.  However, in some other cases, such as performing an
addition of a large constant in two insns on a RISC machine, the way to
split the addition into two insns is machine-dependent.

@findex define_split
The @code{define_split} definition tells the compiler how to split a
complex insn into several simpler insns.  It looks like this:

@smallexample
(define_split
  [@var{insn-pattern}]
  "@var{condition}"
  [@var{new-insn-pattern-1}
   @var{new-insn-pattern-2}
   @dots{}]
  "@var{preparation-statements}")
@end smallexample

@var{insn-pattern} is a pattern that needs to be split and
@var{condition} is the final condition to be tested, as in a
@code{define_insn}.  When an insn matching @var{insn-pattern} and
satisfying @var{condition} is found, it is replaced in the insn list
with the insns given by @var{new-insn-pattern-1},
@var{new-insn-pattern-2}, etc.

The @var{preparation-statements} are similar to those statements that
are specified for @code{define_expand} (@pxref{Expander Definitions})
and are executed before the new RTL is generated to prepare for the
generated code or emit some insns whose pattern is not fixed.  Unlike
those in @code{define_expand}, however, these statements must not
generate any new pseudo-registers.  Once reload has completed, they also
must not allocate any space in the stack frame.

There are two special macros defined for use in the preparation statements:
@code{DONE} and @code{FAIL}.  Use them with a following semicolon,
as a statement.

@table @code

@findex DONE
@item DONE
Use the @code{DONE} macro to end RTL generation for the splitter.  The
only RTL insns generated as replacement for the matched input insn will
be those already emitted by explicit calls to @code{emit_insn} within
the preparation statements; the replacement pattern is not used.

@findex FAIL
@item FAIL
Make the @code{define_split} fail on this occasion.  When a @code{define_split}
fails, it means that the splitter was not truly available for the inputs
it was given, and the input insn will not be split.
@end table

If the preparation falls through (invokes neither @code{DONE} nor
@code{FAIL}), then the @code{define_split} uses the replacement
template.

Patterns are matched against @var{insn-pattern} in two different
circumstances.  If an insn needs to be split for delay slot scheduling
or insn scheduling, the insn is already known to be valid, which means
that it must have been matched by some @code{define_insn} and, if
@code{reload_completed} is nonzero, is known to satisfy the constraints
of that @code{define_insn}.  In that case, the new insn patterns must
also be insns that are matched by some @code{define_insn} and, if
@code{reload_completed} is nonzero, must also satisfy the constraints
of those definitions.

As an example of this usage of @code{define_split}, consider the following
example from @file{a29k.md}, which splits a @code{sign_extend} from
@code{HImode} to @code{SImode} into a pair of shift insns:

@smallexample
(define_split
  [(set (match_operand:SI 0 "gen_reg_operand" "")
        (sign_extend:SI (match_operand:HI 1 "gen_reg_operand" "")))]
  ""
  [(set (match_dup 0)
        (ashift:SI (match_dup 1)
                   (const_int 16)))
   (set (match_dup 0)
        (ashiftrt:SI (match_dup 0)
                     (const_int 16)))]
  "
@{ operands[1] = gen_lowpart (SImode, operands[1]); @}")
@end smallexample

When the combiner phase tries to split an insn pattern, it is always the
case that the pattern is @emph{not} matched by any @code{define_insn}.
The combiner pass first tries to split a single @code{set} expression
and then the same @code{set} expression inside a @code{parallel}, but
followed by a @code{clobber} of a pseudo-reg to use as a scratch
register.  In these cases, the combiner expects exactly one or two new insn
patterns to be generated.  It will verify that these patterns match some
@code{define_insn} definitions, so you need not do this test in the
@code{define_split} (of course, there is no point in writing a
@code{define_split} that will never produce insns that match).

Here is an example of this use of @code{define_split}, taken from
@file{rs6000.md}:

@smallexample
(define_split
  [(set (match_operand:SI 0 "gen_reg_operand" "")
        (plus:SI (match_operand:SI 1 "gen_reg_operand" "")
                 (match_operand:SI 2 "non_add_cint_operand" "")))]
  ""
  [(set (match_dup 0) (plus:SI (match_dup 1) (match_dup 3)))
   (set (match_dup 0) (plus:SI (match_dup 0) (match_dup 4)))]
"
@{
  int low = INTVAL (operands[2]) & 0xffff;
  int high = (unsigned) INTVAL (operands[2]) >> 16;

  if (low & 0x8000)
    high++, low |= 0xffff0000;

  operands[3] = GEN_INT (high << 16);
  operands[4] = GEN_INT (low);
@}")
@end smallexample

Here the predicate @code{non_add_cint_operand} matches any
@code{const_int} that is @emph{not} a valid operand of a single add
insn.  The add with the smaller displacement is written so that it
can be substituted into the address of a subsequent operation.

An example that uses a scratch register, from the same file, generates
an equality comparison of a register and a large constant:

@smallexample
(define_split
  [(set (match_operand:CC 0 "cc_reg_operand" "")
        (compare:CC (match_operand:SI 1 "gen_reg_operand" "")
                    (match_operand:SI 2 "non_short_cint_operand" "")))
   (clobber (match_operand:SI 3 "gen_reg_operand" ""))]
  "find_single_use (operands[0], insn, 0)
   && (GET_CODE (*find_single_use (operands[0], insn, 0)) == EQ
       || GET_CODE (*find_single_use (operands[0], insn, 0)) == NE)"
  [(set (match_dup 3) (xor:SI (match_dup 1) (match_dup 4)))
   (set (match_dup 0) (compare:CC (match_dup 3) (match_dup 5)))]
  "
@{
  /* @r{Get the constant we are comparing against, C, and see what it
     looks like sign-extended to 16 bits.  Then see what constant
     could be XOR'ed with C to get the sign-extended value.}  */

  int c = INTVAL (operands[2]);
  int sextc = (c << 16) >> 16;
  int xorv = c ^ sextc;

  operands[4] = GEN_INT (xorv);
  operands[5] = GEN_INT (sextc);
@}")
@end smallexample

To avoid confusion, don't write a single @code{define_split} that
accepts some insns that match some @code{define_insn} as well as some
insns that don't.  Instead, write two separate @code{define_split}
definitions, one for the insns that are valid and one for the insns that
are not valid.

The splitter is allowed to split jump instructions into sequence of
jumps or create new jumps in while splitting non-jump instructions.  As
the control flow graph and branch prediction information needs to be updated,
several restriction apply.

Splitting of jump instruction into sequence that over by another jump
instruction is always valid, as compiler expect identical behavior of new
jump.  When new sequence contains multiple jump instructions or new labels,
more assistance is needed.  Splitter is required to create only unconditional
jumps, or simple conditional jump instructions.  Additionally it must attach a
@code{REG_BR_PROB} note to each conditional jump.  A global variable
@code{split_branch_probability} holds the probability of the original branch in case
it was a simple conditional jump, @minus{}1 otherwise.  To simplify
recomputing of edge frequencies, the new sequence is required to have only
forward jumps to the newly created labels.

@findex define_insn_and_split
For the common case where the pattern of a define_split exactly matches the
pattern of a define_insn, use @code{define_insn_and_split}.  It looks like
this:

@smallexample
(define_insn_and_split
  [@var{insn-pattern}]
  "@var{condition}"
  "@var{output-template}"
  "@var{split-condition}"
  [@var{new-insn-pattern-1}
   @var{new-insn-pattern-2}
   @dots{}]
  "@var{preparation-statements}"
  [@var{insn-attributes}])

@end smallexample

@var{insn-pattern}, @var{condition}, @var{output-template}, and
@var{insn-attributes} are used as in @code{define_insn}.  The
@var{new-insn-pattern} vector and the @var{preparation-statements} are used as
in a @code{define_split}.  The @var{split-condition} is also used as in
@code{define_split}, with the additional behavior that if the condition starts
with @samp{&&}, the condition used for the split will be the constructed as a
logical ``and'' of the split condition with the insn condition.  For example,
from i386.md:

@smallexample
(define_insn_and_split "zero_extendhisi2_and"
  [(set (match_operand:SI 0 "register_operand" "=r")
     (zero_extend:SI (match_operand:HI 1 "register_operand" "0")))
   (clobber (reg:CC 17))]
  "TARGET_ZERO_EXTEND_WITH_AND && !optimize_size"
  "#"
  "&& reload_completed"
  [(parallel [(set (match_dup 0)
                   (and:SI (match_dup 0) (const_int 65535)))
              (clobber (reg:CC 17))])]
  ""
  [(set_attr "type" "alu1")])

@end smallexample

In this case, the actual split condition will be
@samp{TARGET_ZERO_EXTEND_WITH_AND && !optimize_size && reload_completed}.

The @code{define_insn_and_split} construction provides exactly the same
functionality as two separate @code{define_insn} and @code{define_split}
patterns.  It exists for compactness, and as a maintenance tool to prevent
having to ensure the two patterns' templates match.

@findex define_insn_and_rewrite
It is sometimes useful to have a @code{define_insn_and_split}
that replaces specific operands of an instruction but leaves the
rest of the instruction pattern unchanged.  You can do this directly
with a @code{define_insn_and_split}, but it requires a
@var{new-insn-pattern-1} that repeats most of the original @var{insn-pattern}.
There is also the complication that an implicit @code{parallel} in
@var{insn-pattern} must become an explicit @code{parallel} in
@var{new-insn-pattern-1}, which is easy to overlook.
A simpler alternative is to use @code{define_insn_and_rewrite}, which
is a form of @code{define_insn_and_split} that automatically generates
@var{new-insn-pattern-1} by replacing each @code{match_operand}
in @var{insn-pattern} with a corresponding @code{match_dup}, and each
@code{match_operator} in the pattern with a corresponding @code{match_op_dup}.
The arguments are otherwise identical to @code{define_insn_and_split}:

@smallexample
(define_insn_and_rewrite
  [@var{insn-pattern}]
  "@var{condition}"
  "@var{output-template}"
  "@var{split-condition}"
  "@var{preparation-statements}"
  [@var{insn-attributes}])
@end smallexample

The @code{match_dup}s and @code{match_op_dup}s in the new
instruction pattern use any new operand values that the
@var{preparation-statements} store in the @code{operands} array,
as for a normal @code{define_insn_and_split}.  @var{preparation-statements}
can also emit additional instructions before the new instruction.
They can even emit an entirely different sequence of instructions and
use @code{DONE} to avoid emitting a new form of the original
instruction.

The split in a @code{define_insn_and_rewrite} is only intended
to apply to existing instructions that match @var{insn-pattern}.
@var{split-condition} must therefore start with @code{&&},
so that the split condition applies on top of @var{condition}.

Here is an example from the AArch64 SVE port, in which operand 1 is
known to be equivalent to an all-true constant and isn't used by the
output template:

@smallexample
(define_insn_and_rewrite "*while_ult<GPI:mode><PRED_ALL:mode>_cc"
  [(set (reg:CC CC_REGNUM)
        (compare:CC
          (unspec:SI [(match_operand:PRED_ALL 1)
                      (unspec:PRED_ALL
                        [(match_operand:GPI 2 "aarch64_reg_or_zero" "rZ")
                         (match_operand:GPI 3 "aarch64_reg_or_zero" "rZ")]
                        UNSPEC_WHILE_LO)]
                     UNSPEC_PTEST_PTRUE)
          (const_int 0)))
   (set (match_operand:PRED_ALL 0 "register_operand" "=Upa")
        (unspec:PRED_ALL [(match_dup 2)
                          (match_dup 3)]
                         UNSPEC_WHILE_LO))]
  "TARGET_SVE"
  "whilelo\t%0.<PRED_ALL:Vetype>, %<w>2, %<w>3"
  ;; Force the compiler to drop the unused predicate operand, so that we
  ;; don't have an unnecessary PTRUE.
  "&& !CONSTANT_P (operands[1])"
  @{
    operands[1] = CONSTM1_RTX (<MODE>mode);
  @}
)
@end smallexample

The splitter in this case simply replaces operand 1 with the constant
value that it is known to have.  The equivalent @code{define_insn_and_split}
would be:

@smallexample
(define_insn_and_split "*while_ult<GPI:mode><PRED_ALL:mode>_cc"
  [(set (reg:CC CC_REGNUM)
        (compare:CC
          (unspec:SI [(match_operand:PRED_ALL 1)
                      (unspec:PRED_ALL
                        [(match_operand:GPI 2 "aarch64_reg_or_zero" "rZ")
                         (match_operand:GPI 3 "aarch64_reg_or_zero" "rZ")]
                        UNSPEC_WHILE_LO)]
                     UNSPEC_PTEST_PTRUE)
          (const_int 0)))
   (set (match_operand:PRED_ALL 0 "register_operand" "=Upa")
        (unspec:PRED_ALL [(match_dup 2)
                          (match_dup 3)]
                         UNSPEC_WHILE_LO))]
  "TARGET_SVE"
  "whilelo\t%0.<PRED_ALL:Vetype>, %<w>2, %<w>3"
  ;; Force the compiler to drop the unused predicate operand, so that we
  ;; don't have an unnecessary PTRUE.
  "&& !CONSTANT_P (operands[1])"
  [(parallel
     [(set (reg:CC CC_REGNUM)
           (compare:CC
             (unspec:SI [(match_dup 1)
                         (unspec:PRED_ALL [(match_dup 2)
                                           (match_dup 3)]
                                          UNSPEC_WHILE_LO)]
                        UNSPEC_PTEST_PTRUE)
             (const_int 0)))
      (set (match_dup 0)
           (unspec:PRED_ALL [(match_dup 2)
                             (match_dup 3)]
                            UNSPEC_WHILE_LO))])]
  @{
    operands[1] = CONSTM1_RTX (<MODE>mode);
  @}
)
@end smallexample

@end ifset
@ifset INTERNALS
@node Including Patterns
@section Including Patterns in Machine Descriptions.
@cindex insn includes

@findex include
The @code{include} pattern tells the compiler tools where to
look for patterns that are in files other than in the file
@file{.md}.  This is used only at build time and there is no preprocessing allowed.

It looks like:

@smallexample

(include
  @var{pathname})
@end smallexample

For example:

@smallexample

(include "filestuff")

@end smallexample

Where @var{pathname} is a string that specifies the location of the file,
specifies the include file to be in @file{gcc/config/target/filestuff}.  The
directory @file{gcc/config/target} is regarded as the default directory.


Machine descriptions may be split up into smaller more manageable subsections
and placed into subdirectories.

By specifying:

@smallexample

(include "BOGUS/filestuff")

@end smallexample

the include file is specified to be in @file{gcc/config/@var{target}/BOGUS/filestuff}.

Specifying an absolute path for the include file such as;
@smallexample

(include "/u2/BOGUS/filestuff")

@end smallexample
is permitted but is not encouraged.

@subsection RTL Generation Tool Options for Directory Search
@cindex directory options .md
@cindex options, directory search
@cindex search options

The @option{-I@var{dir}} option specifies directories to search for machine descriptions.
For example:

@smallexample

genrecog -I/p1/abc/proc1 -I/p2/abcd/pro2 target.md

@end smallexample


Add the directory @var{dir} to the head of the list of directories to be
searched for header files.  This can be used to override a system machine definition
file, substituting your own version, since these directories are
searched before the default machine description file directories.  If you use more than
one @option{-I} option, the directories are scanned in left-to-right
order; the standard default directory come after.


@end ifset
@ifset INTERNALS
@node Peephole Definitions
@section Machine-Specific Peephole Optimizers
@cindex peephole optimizer definitions
@cindex defining peephole optimizers

In addition to instruction patterns the @file{md} file may contain
definitions of machine-specific peephole optimizations.

The combiner does not notice certain peephole optimizations when the data
flow in the program does not suggest that it should try them.  For example,
sometimes two consecutive insns related in purpose can be combined even
though the second one does not appear to use a register computed in the
first one.  A machine-specific peephole optimizer can detect such
opportunities.

There are two forms of peephole definitions that may be used.  The
original @code{define_peephole} is run at assembly output time to
match insns and substitute assembly text.  Use of @code{define_peephole}
is deprecated.

A newer @code{define_peephole2} matches insns and substitutes new
insns.  The @code{peephole2} pass is run after register allocation
but before scheduling, which may result in much better code for
targets that do scheduling.

@menu
* define_peephole::     RTL to Text Peephole Optimizers
* define_peephole2::    RTL to RTL Peephole Optimizers
@end menu

@end ifset
@ifset INTERNALS
@node define_peephole
@subsection RTL to Text Peephole Optimizers
@findex define_peephole

@need 1000
A definition looks like this:

@smallexample
(define_peephole
  [@var{insn-pattern-1}
   @var{insn-pattern-2}
   @dots{}]
  "@var{condition}"
  "@var{template}"
  "@var{optional-insn-attributes}")
@end smallexample

@noindent
The last string operand may be omitted if you are not using any
machine-specific information in this machine description.  If present,
it must obey the same rules as in a @code{define_insn}.

In this skeleton, @var{insn-pattern-1} and so on are patterns to match
consecutive insns.  The optimization applies to a sequence of insns when
@var{insn-pattern-1} matches the first one, @var{insn-pattern-2} matches
the next, and so on.

Each of the insns matched by a peephole must also match a
@code{define_insn}.  Peepholes are checked only at the last stage just
before code generation, and only optionally.  Therefore, any insn which
would match a peephole but no @code{define_insn} will cause a crash in code
generation in an unoptimized compilation, or at various optimization
stages.

The operands of the insns are matched with @code{match_operands},
@code{match_operator}, and @code{match_dup}, as usual.  What is not
usual is that the operand numbers apply to all the insn patterns in the
definition.  So, you can check for identical operands in two insns by
using @code{match_operand} in one insn and @code{match_dup} in the
other.

The operand constraints used in @code{match_operand} patterns do not have
any direct effect on the applicability of the peephole, but they will
be validated afterward, so make sure your constraints are general enough
to apply whenever the peephole matches.  If the peephole matches
but the constraints are not satisfied, the compiler will crash.

It is safe to omit constraints in all the operands of the peephole; or
you can write constraints which serve as a double-check on the criteria
previously tested.

Once a sequence of insns matches the patterns, the @var{condition} is
checked.  This is a C expression which makes the final decision whether to
perform the optimization (we do so if the expression is nonzero).  If
@var{condition} is omitted (in other words, the string is empty) then the
optimization is applied to every sequence of insns that matches the
patterns.

The defined peephole optimizations are applied after register allocation
is complete.  Therefore, the peephole definition can check which
operands have ended up in which kinds of registers, just by looking at
the operands.

@findex prev_active_insn
The way to refer to the operands in @var{condition} is to write
@code{operands[@var{i}]} for operand number @var{i} (as matched by
@code{(match_operand @var{i} @dots{})}).  Use the variable @code{insn}
to refer to the last of the insns being matched; use
@code{prev_active_insn} to find the preceding insns.

@findex dead_or_set_p
When optimizing computations with intermediate results, you can use
@var{condition} to match only when the intermediate results are not used
elsewhere.  Use the C expression @code{dead_or_set_p (@var{insn},
@var{op})}, where @var{insn} is the insn in which you expect the value
to be used for the last time (from the value of @code{insn}, together
with use of @code{prev_nonnote_insn}), and @var{op} is the intermediate
value (from @code{operands[@var{i}]}).

Applying the optimization means replacing the sequence of insns with one
new insn.  The @var{template} controls ultimate output of assembler code
for this combined insn.  It works exactly like the template of a
@code{define_insn}.  Operand numbers in this template are the same ones
used in matching the original sequence of insns.

The result of a defined peephole optimizer does not need to match any of
the insn patterns in the machine description; it does not even have an
opportunity to match them.  The peephole optimizer definition itself serves
as the insn pattern to control how the insn is output.

Defined peephole optimizers are run as assembler code is being output,
so the insns they produce are never combined or rearranged in any way.

Here is an example, taken from the 68000 machine description:

@smallexample
(define_peephole
  [(set (reg:SI 15) (plus:SI (reg:SI 15) (const_int 4)))
   (set (match_operand:DF 0 "register_operand" "=f")
        (match_operand:DF 1 "register_operand" "ad"))]
  "FP_REG_P (operands[0]) && ! FP_REG_P (operands[1])"
@{
  rtx xoperands[2];
  xoperands[1] = gen_rtx_REG (SImode, REGNO (operands[1]) + 1);
#ifdef MOTOROLA
  output_asm_insn ("move.l %1,(sp)", xoperands);
  output_asm_insn ("move.l %1,-(sp)", operands);
  return "fmove.d (sp)+,%0";
#else
  output_asm_insn ("movel %1,sp@@", xoperands);
  output_asm_insn ("movel %1,sp@@-", operands);
  return "fmoved sp@@+,%0";
#endif
@})
@end smallexample

@need 1000
The effect of this optimization is to change

@smallexample
@group
jbsr _foobar
addql #4,sp
movel d1,sp@@-
movel d0,sp@@-
fmoved sp@@+,fp0
@end group
@end smallexample

@noindent
into

@smallexample
@group
jbsr _foobar
movel d1,sp@@
movel d0,sp@@-
fmoved sp@@+,fp0
@end group
@end smallexample

@ignore
@findex CC_REVERSED
If a peephole matches a sequence including one or more jump insns, you must
take account of the flags such as @code{CC_REVERSED} which specify that the
condition codes are represented in an unusual manner.  The compiler
automatically alters any ordinary conditional jumps which occur in such
situations, but the compiler cannot alter jumps which have been replaced by
peephole optimizations.  So it is up to you to alter the assembler code
that the peephole produces.  Supply C code to write the assembler output,
and in this C code check the condition code status flags and change the
assembler code as appropriate.
@end ignore

@var{insn-pattern-1} and so on look @emph{almost} like the second
operand of @code{define_insn}.  There is one important difference: the
second operand of @code{define_insn} consists of one or more RTX's
enclosed in square brackets.  Usually, there is only one: then the same
action can be written as an element of a @code{define_peephole}.  But
when there are multiple actions in a @code{define_insn}, they are
implicitly enclosed in a @code{parallel}.  Then you must explicitly
write the @code{parallel}, and the square brackets within it, in the
@code{define_peephole}.  Thus, if an insn pattern looks like this,

@smallexample
(define_insn "divmodsi4"
  [(set (match_operand:SI 0 "general_operand" "=d")
        (div:SI (match_operand:SI 1 "general_operand" "0")
                (match_operand:SI 2 "general_operand" "dmsK")))
   (set (match_operand:SI 3 "general_operand" "=d")
        (mod:SI (match_dup 1) (match_dup 2)))]
  "TARGET_68020"
  "divsl%.l %2,%3:%0")
@end smallexample

@noindent
then the way to mention this insn in a peephole is as follows:

@smallexample
(define_peephole
  [@dots{}
   (parallel
    [(set (match_operand:SI 0 "general_operand" "=d")
          (div:SI (match_operand:SI 1 "general_operand" "0")
                  (match_operand:SI 2 "general_operand" "dmsK")))
     (set (match_operand:SI 3 "general_operand" "=d")
          (mod:SI (match_dup 1) (match_dup 2)))])
   @dots{}]
  @dots{})
@end smallexample

@end ifset
@ifset INTERNALS
@node define_peephole2
@subsection RTL to RTL Peephole Optimizers
@findex define_peephole2

The @code{define_peephole2} definition tells the compiler how to
substitute one sequence of instructions for another sequence,
what additional scratch registers may be needed and what their
lifetimes must be.

@smallexample
(define_peephole2
  [@var{insn-pattern-1}
   @var{insn-pattern-2}
   @dots{}]
  "@var{condition}"
  [@var{new-insn-pattern-1}
   @var{new-insn-pattern-2}
   @dots{}]
  "@var{preparation-statements}")
@end smallexample

The definition is almost identical to @code{define_split}
(@pxref{Insn Splitting}) except that the pattern to match is not a
single instruction, but a sequence of instructions.

It is possible to request additional scratch registers for use in the
output template.  If appropriate registers are not free, the pattern
will simply not match.

@findex match_scratch
@findex match_dup
Scratch registers are requested with a @code{match_scratch} pattern at
the top level of the input pattern.  The allocated register (initially) will
be dead at the point requested within the original sequence.  If the scratch
is used at more than a single point, a @code{match_dup} pattern at the
top level of the input pattern marks the last position in the input sequence
at which the register must be available.

Here is an example from the IA-32 machine description:

@smallexample
(define_peephole2
  [(match_scratch:SI 2 "r")
   (parallel [(set (match_operand:SI 0 "register_operand" "")
                   (match_operator:SI 3 "arith_or_logical_operator"
                     [(match_dup 0)
                      (match_operand:SI 1 "memory_operand" "")]))
              (clobber (reg:CC 17))])]
  "! optimize_size && ! TARGET_READ_MODIFY"
  [(set (match_dup 2) (match_dup 1))
   (parallel [(set (match_dup 0)
                   (match_op_dup 3 [(match_dup 0) (match_dup 2)]))
              (clobber (reg:CC 17))])]
  "")
@end smallexample

@noindent
This pattern tries to split a load from its use in the hopes that we'll be
able to schedule around the memory load latency.  It allocates a single
@code{SImode} register of class @code{GENERAL_REGS} (@code{"r"}) that needs
to be live only at the point just before the arithmetic.

A real example requiring extended scratch lifetimes is harder to come by,
so here's a silly made-up example:

@smallexample
(define_peephole2
  [(match_scratch:SI 4 "r")
   (set (match_operand:SI 0 "" "") (match_operand:SI 1 "" ""))
   (set (match_operand:SI 2 "" "") (match_dup 1))
   (match_dup 4)
   (set (match_operand:SI 3 "" "") (match_dup 1))]
  "/* @r{determine 1 does not overlap 0 and 2} */"
  [(set (match_dup 4) (match_dup 1))
   (set (match_dup 0) (match_dup 4))
   (set (match_dup 2) (match_dup 4))
   (set (match_dup 3) (match_dup 4))]
  "")
@end smallexample

There are two special macros defined for use in the preparation statements:
@code{DONE} and @code{FAIL}.  Use them with a following semicolon,
as a statement.

@table @code

@findex DONE
@item DONE
Use the @code{DONE} macro to end RTL generation for the peephole.  The
only RTL insns generated as replacement for the matched input insn will
be those already emitted by explicit calls to @code{emit_insn} within
the preparation statements; the replacement pattern is not used.

@findex FAIL
@item FAIL
Make the @code{define_peephole2} fail on this occasion.  When a @code{define_peephole2}
fails, it means that the replacement was not truly available for the
particular inputs it was given.  In that case, GCC may still apply a
later @code{define_peephole2} that also matches the given insn pattern.
(Note that this is different from @code{define_split}, where @code{FAIL}
prevents the input insn from being split at all.)
@end table

If the preparation falls through (invokes neither @code{DONE} nor
@code{FAIL}), then the @code{define_peephole2} uses the replacement
template.

@noindent
If we had not added the @code{(match_dup 4)} in the middle of the input
sequence, it might have been the case that the register we chose at the
beginning of the sequence is killed by the first or second @code{set}.

@end ifset
@ifset INTERNALS
@node Insn Attributes
@section Instruction Attributes
@cindex insn attributes
@cindex instruction attributes

In addition to describing the instruction supported by the target machine,
the @file{md} file also defines a group of @dfn{attributes} and a set of
values for each.  Every generated insn is assigned a value for each attribute.
One possible attribute would be the effect that the insn has on the machine's
condition code.  This attribute can then be used by @code{NOTICE_UPDATE_CC}
to track the condition codes.

@menu
* Defining Attributes:: Specifying attributes and their values.
* Expressions::         Valid expressions for attribute values.
* Tagging Insns::       Assigning attribute values to insns.
* Attr Example::        An example of assigning attributes.
* Insn Lengths::        Computing the length of insns.
* Constant Attributes:: Defining attributes that are constant.
* Mnemonic Attribute::  Obtain the instruction mnemonic as attribute value.
* Delay Slots::         Defining delay slots required for a machine.
* Processor pipeline description:: Specifying information for insn scheduling.
@end menu

@end ifset
@ifset INTERNALS
@node Defining Attributes
@subsection Defining Attributes and their Values
@cindex defining attributes and their values
@cindex attributes, defining

@findex define_attr
The @code{define_attr} expression is used to define each attribute required
by the target machine.  It looks like:

@smallexample
(define_attr @var{name} @var{list-of-values} @var{default})
@end smallexample

@var{name} is a string specifying the name of the attribute being
defined.  Some attributes are used in a special way by the rest of the
compiler. The @code{enabled} attribute can be used to conditionally
enable or disable insn alternatives (@pxref{Disable Insn
Alternatives}). The @code{predicable} attribute, together with a
suitable @code{define_cond_exec} (@pxref{Conditional Execution}), can
be used to automatically generate conditional variants of instruction
patterns. The @code{mnemonic} attribute can be used to check for the
instruction mnemonic (@pxref{Mnemonic Attribute}).  The compiler
internally uses the names @code{ce_enabled} and @code{nonce_enabled},
so they should not be used elsewhere as alternative names.

@var{list-of-values} is either a string that specifies a comma-separated
list of values that can be assigned to the attribute, or a null string to
indicate that the attribute takes numeric values.

@var{default} is an attribute expression that gives the value of this
attribute for insns that match patterns whose definition does not include
an explicit value for this attribute.  @xref{Attr Example}, for more
information on the handling of defaults.  @xref{Constant Attributes},
for information on attributes that do not depend on any particular insn.

@findex insn-attr.h
For each defined attribute, a number of definitions are written to the
@file{insn-attr.h} file.  For cases where an explicit set of values is
specified for an attribute, the following are defined:

@itemize @bullet
@item
A @samp{#define} is written for the symbol @samp{HAVE_ATTR_@var{name}}.

@item
An enumerated class is defined for @samp{attr_@var{name}} with
elements of the form @samp{@var{upper-name}_@var{upper-value}} where
the attribute name and value are first converted to uppercase.

@item
A function @samp{get_attr_@var{name}} is defined that is passed an insn and
returns the attribute value for that insn.
@end itemize

For example, if the following is present in the @file{md} file:

@smallexample
(define_attr "type" "branch,fp,load,store,arith" @dots{})
@end smallexample

@noindent
the following lines will be written to the file @file{insn-attr.h}.

@smallexample
#define HAVE_ATTR_type 1
enum attr_type @{TYPE_BRANCH, TYPE_FP, TYPE_LOAD,
                 TYPE_STORE, TYPE_ARITH@};
extern enum attr_type get_attr_type ();
@end smallexample

If the attribute takes numeric values, no @code{enum} type will be
defined and the function to obtain the attribute's value will return
@code{int}.

There are attributes which are tied to a specific meaning.  These
attributes are not free to use for other purposes:

@table @code
@item length
The @code{length} attribute is used to calculate the length of emitted
code chunks.  This is especially important when verifying branch
distances. @xref{Insn Lengths}.

@item enabled
The @code{enabled} attribute can be defined to prevent certain
alternatives of an insn definition from being used during code
generation. @xref{Disable Insn Alternatives}.

@item mnemonic
The @code{mnemonic} attribute can be defined to implement instruction
specific checks in e.g.@: the pipeline description.
@xref{Mnemonic Attribute}.
@end table

For each of these special attributes, the corresponding
@samp{HAVE_ATTR_@var{name}} @samp{#define} is also written when the
attribute is not defined; in that case, it is defined as @samp{0}.

@findex define_enum_attr
@anchor{define_enum_attr}
Another way of defining an attribute is to use:

@smallexample
(define_enum_attr "@var{attr}" "@var{enum}" @var{default})
@end smallexample

This works in just the same way as @code{define_attr}, except that
the list of values is taken from a separate enumeration called
@var{enum} (@pxref{define_enum}).  This form allows you to use
the same list of values for several attributes without having to
repeat the list each time.  For example:

@smallexample
(define_enum "processor" [
  model_a
  model_b
  @dots{}
])
(define_enum_attr "arch" "processor"
  (const (symbol_ref "target_arch")))
(define_enum_attr "tune" "processor"
  (const (symbol_ref "target_tune")))
@end smallexample

defines the same attributes as:

@smallexample
(define_attr "arch" "model_a,model_b,@dots{}"
  (const (symbol_ref "target_arch")))
(define_attr "tune" "model_a,model_b,@dots{}"
  (const (symbol_ref "target_tune")))
@end smallexample

but without duplicating the processor list.  The second example defines two
separate C enums (@code{attr_arch} and @code{attr_tune}) whereas the first
defines a single C enum (@code{processor}).
@end ifset
@ifset INTERNALS
@node Expressions
@subsection Attribute Expressions
@cindex attribute expressions

RTL expressions used to define attributes use the codes described above
plus a few specific to attribute definitions, to be discussed below.
Attribute value expressions must have one of the following forms:

@table @code
@cindex @code{const_int} and attributes
@item (const_int @var{i})
The integer @var{i} specifies the value of a numeric attribute.  @var{i}
must be non-negative.

The value of a numeric attribute can be specified either with a
@code{const_int}, or as an integer represented as a string in
@code{const_string}, @code{eq_attr} (see below), @code{attr},
@code{symbol_ref}, simple arithmetic expressions, and @code{set_attr}
overrides on specific instructions (@pxref{Tagging Insns}).

@cindex @code{const_string} and attributes
@item (const_string @var{value})
The string @var{value} specifies a constant attribute value.
If @var{value} is specified as @samp{"*"}, it means that the default value of
the attribute is to be used for the insn containing this expression.
@samp{"*"} obviously cannot be used in the @var{default} expression
of a @code{define_attr}.

If the attribute whose value is being specified is numeric, @var{value}
must be a string containing a non-negative integer (normally
@code{const_int} would be used in this case).  Otherwise, it must
contain one of the valid values for the attribute.

@cindex @code{if_then_else} and attributes
@item (if_then_else @var{test} @var{true-value} @var{false-value})
@var{test} specifies an attribute test, whose format is defined below.
The value of this expression is @var{true-value} if @var{test} is true,
otherwise it is @var{false-value}.

@cindex @code{cond} and attributes
@item (cond [@var{test1} @var{value1} @dots{}] @var{default})
The first operand of this expression is a vector containing an even
number of expressions and consisting of pairs of @var{test} and @var{value}
expressions.  The value of the @code{cond} expression is that of the
@var{value} corresponding to the first true @var{test} expression.  If
none of the @var{test} expressions are true, the value of the @code{cond}
expression is that of the @var{default} expression.
@end table

@var{test} expressions can have one of the following forms:

@table @code
@cindex @code{const_int} and attribute tests
@item (const_int @var{i})
This test is true if @var{i} is nonzero and false otherwise.

@cindex @code{not} and attributes
@cindex @code{ior} and attributes
@cindex @code{and} and attributes
@item (not @var{test})
@itemx (ior @var{test1} @var{test2})
@itemx (and @var{test1} @var{test2})
These tests are true if the indicated logical function is true.

@cindex @code{match_operand} and attributes
@item (match_operand:@var{m} @var{n} @var{pred} @var{constraints})
This test is true if operand @var{n} of the insn whose attribute value
is being determined has mode @var{m} (this part of the test is ignored
if @var{m} is @code{VOIDmode}) and the function specified by the string
@var{pred} returns a nonzero value when passed operand @var{n} and mode
@var{m} (this part of the test is ignored if @var{pred} is the null
string).

The @var{constraints} operand is ignored and should be the null string.

@cindex @code{match_test} and attributes
@item (match_test @var{c-expr})
The test is true if C expression @var{c-expr} is true.  In non-constant
attributes, @var{c-expr} has access to the following variables:

@table @var
@item insn
The rtl instruction under test.
@item which_alternative
The @code{define_insn} alternative that @var{insn} matches.
@xref{Output Statement}.
@item operands
An array of @var{insn}'s rtl operands.
@end table

@var{c-expr} behaves like the condition in a C @code{if} statement,
so there is no need to explicitly convert the expression into a boolean
0 or 1 value.  For example, the following two tests are equivalent:

@smallexample
(match_test "x & 2")
(match_test "(x & 2) != 0")
@end smallexample

@cindex @code{le} and attributes
@cindex @code{leu} and attributes
@cindex @code{lt} and attributes
@cindex @code{gt} and attributes
@cindex @code{gtu} and attributes
@cindex @code{ge} and attributes
@cindex @code{geu} and attributes
@cindex @code{ne} and attributes
@cindex @code{eq} and attributes
@cindex @code{plus} and attributes
@cindex @code{minus} and attributes
@cindex @code{mult} and attributes
@cindex @code{div} and attributes
@cindex @code{mod} and attributes
@cindex @code{abs} and attributes
@cindex @code{neg} and attributes
@cindex @code{ashift} and attributes
@cindex @code{lshiftrt} and attributes
@cindex @code{ashiftrt} and attributes
@item (le @var{arith1} @var{arith2})
@itemx (leu @var{arith1} @var{arith2})
@itemx (lt @var{arith1} @var{arith2})
@itemx (ltu @var{arith1} @var{arith2})
@itemx (gt @var{arith1} @var{arith2})
@itemx (gtu @var{arith1} @var{arith2})
@itemx (ge @var{arith1} @var{arith2})
@itemx (geu @var{arith1} @var{arith2})
@itemx (ne @var{arith1} @var{arith2})
@itemx (eq @var{arith1} @var{arith2})
These tests are true if the indicated comparison of the two arithmetic
expressions is true.  Arithmetic expressions are formed with
@code{plus}, @code{minus}, @code{mult}, @code{div}, @code{mod},
@code{abs}, @code{neg}, @code{and}, @code{ior}, @code{xor}, @code{not},
@code{ashift}, @code{lshiftrt}, and @code{ashiftrt} expressions.

@findex get_attr
@code{const_int} and @code{symbol_ref} are always valid terms (@pxref{Insn
Lengths},for additional forms).  @code{symbol_ref} is a string
denoting a C expression that yields an @code{int} when evaluated by the
@samp{get_attr_@dots{}} routine.  It should normally be a global
variable.

@findex eq_attr
@item (eq_attr @var{name} @var{value})
@var{name} is a string specifying the name of an attribute.

@var{value} is a string that is either a valid value for attribute
@var{name}, a comma-separated list of values, or @samp{!} followed by a
value or list.  If @var{value} does not begin with a @samp{!}, this
test is true if the value of the @var{name} attribute of the current
insn is in the list specified by @var{value}.  If @var{value} begins
with a @samp{!}, this test is true if the attribute's value is
@emph{not} in the specified list.

For example,

@smallexample
(eq_attr "type" "load,store")
@end smallexample

@noindent
is equivalent to

@smallexample
(ior (eq_attr "type" "load") (eq_attr "type" "store"))
@end smallexample

If @var{name} specifies an attribute of @samp{alternative}, it refers to the
value of the compiler variable @code{which_alternative}
(@pxref{Output Statement}) and the values must be small integers.  For
example,

@smallexample
(eq_attr "alternative" "2,3")
@end smallexample

@noindent
is equivalent to

@smallexample
(ior (eq (symbol_ref "which_alternative") (const_int 2))
     (eq (symbol_ref "which_alternative") (const_int 3)))
@end smallexample

Note that, for most attributes, an @code{eq_attr} test is simplified in cases
where the value of the attribute being tested is known for all insns matching
a particular pattern.  This is by far the most common case.

@findex attr_flag
@item (attr_flag @var{name})
The value of an @code{attr_flag} expression is true if the flag
specified by @var{name} is true for the @code{insn} currently being
scheduled.

@var{name} is a string specifying one of a fixed set of flags to test.
Test the flags @code{forward} and @code{backward} to determine the
direction of a conditional branch.

This example describes a conditional branch delay slot which
can be nullified for forward branches that are taken (annul-true) or
for backward branches which are not taken (annul-false).

@smallexample
(define_delay (eq_attr "type" "cbranch")
  [(eq_attr "in_branch_delay" "true")
   (and (eq_attr "in_branch_delay" "true")
        (attr_flag "forward"))
   (and (eq_attr "in_branch_delay" "true")
        (attr_flag "backward"))])
@end smallexample

The @code{forward} and @code{backward} flags are false if the current
@code{insn} being scheduled is not a conditional branch.

@code{attr_flag} is only used during delay slot scheduling and has no
meaning to other passes of the compiler.

@findex attr
@item (attr @var{name})
The value of another attribute is returned.  This is most useful
for numeric attributes, as @code{eq_attr} and @code{attr_flag}
produce more efficient code for non-numeric attributes.
@end table

@end ifset
@ifset INTERNALS
@node Tagging Insns
@subsection Assigning Attribute Values to Insns
@cindex tagging insns
@cindex assigning attribute values to insns

The value assigned to an attribute of an insn is primarily determined by
which pattern is matched by that insn (or which @code{define_peephole}
generated it).  Every @code{define_insn} and @code{define_peephole} can
have an optional last argument to specify the values of attributes for
matching insns.  The value of any attribute not specified in a particular
insn is set to the default value for that attribute, as specified in its
@code{define_attr}.  Extensive use of default values for attributes
permits the specification of the values for only one or two attributes
in the definition of most insn patterns, as seen in the example in the
next section.

The optional last argument of @code{define_insn} and
@code{define_peephole} is a vector of expressions, each of which defines
the value for a single attribute.  The most general way of assigning an
attribute's value is to use a @code{set} expression whose first operand is an
@code{attr} expression giving the name of the attribute being set.  The
second operand of the @code{set} is an attribute expression
(@pxref{Expressions}) giving the value of the attribute.

When the attribute value depends on the @samp{alternative} attribute
(i.e., which is the applicable alternative in the constraint of the
insn), the @code{set_attr_alternative} expression can be used.  It
allows the specification of a vector of attribute expressions, one for
each alternative.

@findex set_attr
When the generality of arbitrary attribute expressions is not required,
the simpler @code{set_attr} expression can be used, which allows
specifying a string giving either a single attribute value or a list
of attribute values, one for each alternative.

The form of each of the above specifications is shown below.  In each case,
@var{name} is a string specifying the attribute to be set.

@table @code
@item (set_attr @var{name} @var{value-string})
@var{value-string} is either a string giving the desired attribute value,
or a string containing a comma-separated list giving the values for
succeeding alternatives.  The number of elements must match the number
of alternatives in the constraint of the insn pattern.

Note that it may be useful to specify @samp{*} for some alternative, in
which case the attribute will assume its default value for insns matching
that alternative.

@findex set_attr_alternative
@item (set_attr_alternative @var{name} [@var{value1} @var{value2} @dots{}])
Depending on the alternative of the insn, the value will be one of the
specified values.  This is a shorthand for using a @code{cond} with
tests on the @samp{alternative} attribute.

@findex attr
@item (set (attr @var{name}) @var{value})
The first operand of this @code{set} must be the special RTL expression
@code{attr}, whose sole operand is a string giving the name of the
attribute being set.  @var{value} is the value of the attribute.
@end table

The following shows three different ways of representing the same
attribute value specification:

@smallexample
(set_attr "type" "load,store,arith")

(set_attr_alternative "type"
                      [(const_string "load") (const_string "store")
                       (const_string "arith")])

(set (attr "type")
     (cond [(eq_attr "alternative" "1") (const_string "load")
            (eq_attr "alternative" "2") (const_string "store")]
           (const_string "arith")))
@end smallexample

@need 1000
@findex define_asm_attributes
The @code{define_asm_attributes} expression provides a mechanism to
specify the attributes assigned to insns produced from an @code{asm}
statement.  It has the form:

@smallexample
(define_asm_attributes [@var{attr-sets}])
@end smallexample

@noindent
where @var{attr-sets} is specified the same as for both the
@code{define_insn} and the @code{define_peephole} expressions.

These values will typically be the ``worst case'' attribute values.  For
example, they might indicate that the condition code will be clobbered.

A specification for a @code{length} attribute is handled specially.  The
way to compute the length of an @code{asm} insn is to multiply the
length specified in the expression @code{define_asm_attributes} by the
number of machine instructions specified in the @code{asm} statement,
determined by counting the number of semicolons and newlines in the
string.  Therefore, the value of the @code{length} attribute specified
in a @code{define_asm_attributes} should be the maximum possible length
of a single machine instruction.

@end ifset
@ifset INTERNALS
@node Attr Example
@subsection Example of Attribute Specifications
@cindex attribute specifications example
@cindex attribute specifications

The judicious use of defaulting is important in the efficient use of
insn attributes.  Typically, insns are divided into @dfn{types} and an
attribute, customarily called @code{type}, is used to represent this
value.  This attribute is normally used only to define the default value
for other attributes.  An example will clarify this usage.

Assume we have a RISC machine with a condition code and in which only
full-word operations are performed in registers.  Let us assume that we
can divide all insns into loads, stores, (integer) arithmetic
operations, floating point operations, and branches.

Here we will concern ourselves with determining the effect of an insn on
the condition code and will limit ourselves to the following possible
effects:  The condition code can be set unpredictably (clobbered), not
be changed, be set to agree with the results of the operation, or only
changed if the item previously set into the condition code has been
modified.

Here is part of a sample @file{md} file for such a machine:

@smallexample
(define_attr "type" "load,store,arith,fp,branch" (const_string "arith"))

(define_attr "cc" "clobber,unchanged,set,change0"
             (cond [(eq_attr "type" "load")
                        (const_string "change0")
                    (eq_attr "type" "store,branch")
                        (const_string "unchanged")
                    (eq_attr "type" "arith")
                        (if_then_else (match_operand:SI 0 "" "")
                                      (const_string "set")
                                      (const_string "clobber"))]
                   (const_string "clobber")))

(define_insn ""
  [(set (match_operand:SI 0 "general_operand" "=r,r,m")
        (match_operand:SI 1 "general_operand" "r,m,r"))]
  ""
  "@@
   move %0,%1
   load %0,%1
   store %0,%1"
  [(set_attr "type" "arith,load,store")])
@end smallexample

Note that we assume in the above example that arithmetic operations
performed on quantities smaller than a machine word clobber the condition
code since they will set the condition code to a value corresponding to the
full-word result.

@end ifset
@ifset INTERNALS
@node Insn Lengths
@subsection Computing the Length of an Insn
@cindex insn lengths, computing
@cindex computing the length of an insn

For many machines, multiple types of branch instructions are provided, each
for different length branch displacements.  In most cases, the assembler
will choose the correct instruction to use.  However, when the assembler
cannot do so, GCC can when a special attribute, the @code{length}
attribute, is defined.  This attribute must be defined to have numeric
values by specifying a null string in its @code{define_attr}.

In the case of the @code{length} attribute, two additional forms of
arithmetic terms are allowed in test expressions:

@table @code
@cindex @code{match_dup} and attributes
@item (match_dup @var{n})
This refers to the address of operand @var{n} of the current insn, which
must be a @code{label_ref}.

@cindex @code{pc} and attributes
@item (pc)
For non-branch instructions and backward branch instructions, this refers
to the address of the current insn.  But for forward branch instructions,
this refers to the address of the next insn, because the length of the
current insn is to be computed.
@end table

@cindex @code{addr_vec}, length of
@cindex @code{addr_diff_vec}, length of
For normal insns, the length will be determined by value of the
@code{length} attribute.  In the case of @code{addr_vec} and
@code{addr_diff_vec} insn patterns, the length is computed as
the number of vectors multiplied by the size of each vector.

Lengths are measured in addressable storage units (bytes).

Note that it is possible to call functions via the @code{symbol_ref}
mechanism to compute the length of an insn.  However, if you use this
mechanism you must provide dummy clauses to express the maximum length
without using the function call.  You can an example of this in the
@code{pa} machine description for the @code{call_symref} pattern.

The following macros can be used to refine the length computation:

@table @code
@findex ADJUST_INSN_LENGTH
@item ADJUST_INSN_LENGTH (@var{insn}, @var{length})
If defined, modifies the length assigned to instruction @var{insn} as a
function of the context in which it is used.  @var{length} is an lvalue
that contains the initially computed length of the insn and should be
updated with the correct length of the insn.

This macro will normally not be required.  A case in which it is
required is the ROMP@.  On this machine, the size of an @code{addr_vec}
insn must be increased by two to compensate for the fact that alignment
may be required.
@end table

@findex get_attr_length
The routine that returns @code{get_attr_length} (the value of the
@code{length} attribute) can be used by the output routine to
determine the form of the branch instruction to be written, as the
example below illustrates.

As an example of the specification of variable-length branches, consider
the IBM 360.  If we adopt the convention that a register will be set to
the starting address of a function, we can jump to labels within 4k of
the start using a four-byte instruction.  Otherwise, we need a six-byte
sequence to load the address from memory and then branch to it.

On such a machine, a pattern for a branch instruction might be specified
as follows:

@smallexample
(define_insn "jump"
  [(set (pc)
        (label_ref (match_operand 0 "" "")))]
  ""
@{
   return (get_attr_length (insn) == 4
           ? "b %l0" : "l r15,=a(%l0); br r15");
@}
  [(set (attr "length")
        (if_then_else (lt (match_dup 0) (const_int 4096))
                      (const_int 4)
                      (const_int 6)))])
@end smallexample

@end ifset
@ifset INTERNALS
@node Constant Attributes
@subsection Constant Attributes
@cindex constant attributes

A special form of @code{define_attr}, where the expression for the
default value is a @code{const} expression, indicates an attribute that
is constant for a given run of the compiler.  Constant attributes may be
used to specify which variety of processor is used.  For example,

@smallexample
(define_attr "cpu" "m88100,m88110,m88000"
 (const
  (cond [(symbol_ref "TARGET_88100") (const_string "m88100")
         (symbol_ref "TARGET_88110") (const_string "m88110")]
        (const_string "m88000"))))

(define_attr "memory" "fast,slow"
 (const
  (if_then_else (symbol_ref "TARGET_FAST_MEM")
                (const_string "fast")
                (const_string "slow"))))
@end smallexample

The routine generated for constant attributes has no parameters as it
does not depend on any particular insn.  RTL expressions used to define
the value of a constant attribute may use the @code{symbol_ref} form,
but may not use either the @code{match_operand} form or @code{eq_attr}
forms involving insn attributes.

@end ifset
@ifset INTERNALS
@node Mnemonic Attribute
@subsection Mnemonic Attribute
@cindex mnemonic attribute

The @code{mnemonic} attribute is a string type attribute holding the
instruction mnemonic for an insn alternative.  The attribute values
will automatically be generated by the machine description parser if
there is an attribute definition in the md file:

@smallexample
(define_attr "mnemonic" "unknown" (const_string "unknown"))
@end smallexample

The default value can be freely chosen as long as it does not collide
with any of the instruction mnemonics.  This value will be used
whenever the machine description parser is not able to determine the
mnemonic string.  This might be the case for output templates
containing more than a single instruction as in
@code{"mvcle\t%0,%1,0\;jo\t.-4"}.

The @code{mnemonic} attribute set is not generated automatically if the
instruction string is generated via C code.

An existing @code{mnemonic} attribute set in an insn definition will not
be overriden by the md file parser.  That way it is possible to
manually set the instruction mnemonics for the cases where the md file
parser fails to determine it automatically.

The @code{mnemonic} attribute is useful for dealing with instruction
specific properties in the pipeline description without defining
additional insn attributes.

@smallexample
(define_attr "ooo_expanded" ""
  (cond [(eq_attr "mnemonic" "dlr,dsgr,d,dsgf,stam,dsgfr,dlgr")
         (const_int 1)]
        (const_int 0)))
@end smallexample

@end ifset
@ifset INTERNALS
@node Delay Slots
@subsection Delay Slot Scheduling
@cindex delay slots, defining

The insn attribute mechanism can be used to specify the requirements for
delay slots, if any, on a target machine.  An instruction is said to
require a @dfn{delay slot} if some instructions that are physically
after the instruction are executed as if they were located before it.
Classic examples are branch and call instructions, which often execute
the following instruction before the branch or call is performed.

On some machines, conditional branch instructions can optionally
@dfn{annul} instructions in the delay slot.  This means that the
instruction will not be executed for certain branch outcomes.  Both
instructions that annul if the branch is true and instructions that
annul if the branch is false are supported.

Delay slot scheduling differs from instruction scheduling in that
determining whether an instruction needs a delay slot is dependent only
on the type of instruction being generated, not on data flow between the
instructions.  See the next section for a discussion of data-dependent
instruction scheduling.

@findex define_delay
The requirement of an insn needing one or more delay slots is indicated
via the @code{define_delay} expression.  It has the following form:

@smallexample
(define_delay @var{test}
              [@var{delay-1} @var{annul-true-1} @var{annul-false-1}
               @var{delay-2} @var{annul-true-2} @var{annul-false-2}
               @dots{}])
@end smallexample

@var{test} is an attribute test that indicates whether this
@code{define_delay} applies to a particular insn.  If so, the number of
required delay slots is determined by the length of the vector specified
as the second argument.  An insn placed in delay slot @var{n} must
satisfy attribute test @var{delay-n}.  @var{annul-true-n} is an
attribute test that specifies which insns may be annulled if the branch
is true.  Similarly, @var{annul-false-n} specifies which insns in the
delay slot may be annulled if the branch is false.  If annulling is not
supported for that delay slot, @code{(nil)} should be coded.

For example, in the common case where branch and call insns require
a single delay slot, which may contain any insn other than a branch or
call, the following would be placed in the @file{md} file:

@smallexample
(define_delay (eq_attr "type" "branch,call")
              [(eq_attr "type" "!branch,call") (nil) (nil)])
@end smallexample

Multiple @code{define_delay} expressions may be specified.  In this
case, each such expression specifies different delay slot requirements
and there must be no insn for which tests in two @code{define_delay}
expressions are both true.

For example, if we have a machine that requires one delay slot for branches
but two for calls,  no delay slot can contain a branch or call insn,
and any valid insn in the delay slot for the branch can be annulled if the
branch is true, we might represent this as follows:

@smallexample
(define_delay (eq_attr "type" "branch")
   [(eq_attr "type" "!branch,call")
    (eq_attr "type" "!branch,call")
    (nil)])

(define_delay (eq_attr "type" "call")
              [(eq_attr "type" "!branch,call") (nil) (nil)
               (eq_attr "type" "!branch,call") (nil) (nil)])
@end smallexample
@c the above is *still* too long.  --mew 4feb93

@end ifset
@ifset INTERNALS
@node Processor pipeline description
@subsection Specifying processor pipeline description
@cindex processor pipeline description
@cindex processor functional units
@cindex instruction latency time
@cindex interlock delays
@cindex data dependence delays
@cindex reservation delays
@cindex pipeline hazard recognizer
@cindex automaton based pipeline description
@cindex regular expressions
@cindex deterministic finite state automaton
@cindex automaton based scheduler
@cindex RISC
@cindex VLIW

To achieve better performance, most modern processors
(super-pipelined, superscalar @acronym{RISC}, and @acronym{VLIW}
processors) have many @dfn{functional units} on which several
instructions can be executed simultaneously.  An instruction starts
execution if its issue conditions are satisfied.  If not, the
instruction is stalled until its conditions are satisfied.  Such
@dfn{interlock (pipeline) delay} causes interruption of the fetching
of successor instructions (or demands nop instructions, e.g.@: for some
MIPS processors).

There are two major kinds of interlock delays in modern processors.
The first one is a data dependence delay determining @dfn{instruction
latency time}.  The instruction execution is not started until all
source data have been evaluated by prior instructions (there are more
complex cases when the instruction execution starts even when the data
are not available but will be ready in given time after the
instruction execution start).  Taking the data dependence delays into
account is simple.  The data dependence (true, output, and
anti-dependence) delay between two instructions is given by a
constant.  In most cases this approach is adequate.  The second kind
of interlock delays is a reservation delay.  The reservation delay
means that two instructions under execution will be in need of shared
processors resources, i.e.@: buses, internal registers, and/or
functional units, which are reserved for some time.  Taking this kind
of delay into account is complex especially for modern @acronym{RISC}
processors.

The task of exploiting more processor parallelism is solved by an
instruction scheduler.  For a better solution to this problem, the
instruction scheduler has to have an adequate description of the
processor parallelism (or @dfn{pipeline description}).  GCC
machine descriptions describe processor parallelism and functional
unit reservations for groups of instructions with the aid of
@dfn{regular expressions}.

The GCC instruction scheduler uses a @dfn{pipeline hazard recognizer} to
figure out the possibility of the instruction issue by the processor
on a given simulated processor cycle.  The pipeline hazard recognizer is
automatically generated from the processor pipeline description.  The
pipeline hazard recognizer generated from the machine description
is based on a deterministic finite state automaton (@acronym{DFA}):
the instruction issue is possible if there is a transition from one
automaton state to another one.  This algorithm is very fast, and
furthermore, its speed is not dependent on processor
complexity@footnote{However, the size of the automaton depends on
processor complexity.  To limit this effect, machine descriptions
can split orthogonal parts of the machine description among several
automata: but then, since each of these must be stepped independently,
this does cause a small decrease in the algorithm's performance.}.

@cindex automaton based pipeline description
The rest of this section describes the directives that constitute
an automaton-based processor pipeline description.  The order of
these constructions within the machine description file is not
important.

@findex define_automaton
@cindex pipeline hazard recognizer
The following optional construction describes names of automata
generated and used for the pipeline hazards recognition.  Sometimes
the generated finite state automaton used by the pipeline hazard
recognizer is large.  If we use more than one automaton and bind functional
units to the automata, the total size of the automata is usually
less than the size of the single automaton.  If there is no one such
construction, only one finite state automaton is generated.

@smallexample
(define_automaton @var{automata-names})
@end smallexample

@var{automata-names} is a string giving names of the automata.  The
names are separated by commas.  All the automata should have unique names.
The automaton name is used in the constructions @code{define_cpu_unit} and
@code{define_query_cpu_unit}.

@findex define_cpu_unit
@cindex processor functional units
Each processor functional unit used in the description of instruction
reservations should be described by the following construction.

@smallexample
(define_cpu_unit @var{unit-names} [@var{automaton-name}])
@end smallexample

@var{unit-names} is a string giving the names of the functional units
separated by commas.  Don't use name @samp{nothing}, it is reserved
for other goals.

@var{automaton-name} is a string giving the name of the automaton with
which the unit is bound.  The automaton should be described in
construction @code{define_automaton}.  You should give
@dfn{automaton-name}, if there is a defined automaton.

The assignment of units to automata are constrained by the uses of the
units in insn reservations.  The most important constraint is: if a
unit reservation is present on a particular cycle of an alternative
for an insn reservation, then some unit from the same automaton must
be present on the same cycle for the other alternatives of the insn
reservation.  The rest of the constraints are mentioned in the
description of the subsequent constructions.

@findex define_query_cpu_unit
@cindex querying function unit reservations
The following construction describes CPU functional units analogously
to @code{define_cpu_unit}.  The reservation of such units can be
queried for an automaton state.  The instruction scheduler never
queries reservation of functional units for given automaton state.  So
as a rule, you don't need this construction.  This construction could
be used for future code generation goals (e.g.@: to generate
@acronym{VLIW} insn templates).

@smallexample
(define_query_cpu_unit @var{unit-names} [@var{automaton-name}])
@end smallexample

@var{unit-names} is a string giving names of the functional units
separated by commas.

@var{automaton-name} is a string giving the name of the automaton with
which the unit is bound.

@findex define_insn_reservation
@cindex instruction latency time
@cindex regular expressions
@cindex data bypass
The following construction is the major one to describe pipeline
characteristics of an instruction.

@smallexample
(define_insn_reservation @var{insn-name} @var{default_latency}
                         @var{condition} @var{regexp})
@end smallexample

@var{default_latency} is a number giving latency time of the
instruction.  There is an important difference between the old
description and the automaton based pipeline description.  The latency
time is used for all dependencies when we use the old description.  In
the automaton based pipeline description, the given latency time is only
used for true dependencies.  The cost of anti-dependencies is always
zero and the cost of output dependencies is the difference between
latency times of the producing and consuming insns (if the difference
is negative, the cost is considered to be zero).  You can always
change the default costs for any description by using the target hook
@code{TARGET_SCHED_ADJUST_COST} (@pxref{Scheduling}).

@var{insn-name} is a string giving the internal name of the insn.  The
internal names are used in constructions @code{define_bypass} and in
the automaton description file generated for debugging.  The internal
name has nothing in common with the names in @code{define_insn}.  It is a
good practice to use insn classes described in the processor manual.

@var{condition} defines what RTL insns are described by this
construction.  You should remember that you will be in trouble if
@var{condition} for two or more different
@code{define_insn_reservation} constructions is TRUE for an insn.  In
this case what reservation will be used for the insn is not defined.
Such cases are not checked during generation of the pipeline hazards
recognizer because in general recognizing that two conditions may have
the same value is quite difficult (especially if the conditions
contain @code{symbol_ref}).  It is also not checked during the
pipeline hazard recognizer work because it would slow down the
recognizer considerably.

@var{regexp} is a string describing the reservation of the cpu's functional
units by the instruction.  The reservations are described by a regular
expression according to the following syntax:

@smallexample
       regexp = regexp "," oneof
              | oneof

       oneof = oneof "|" allof
             | allof

       allof = allof "+" repeat
             | repeat

       repeat = element "*" number
              | element

       element = cpu_function_unit_name
               | reservation_name
               | result_name
               | "nothing"
               | "(" regexp ")"
@end smallexample

@itemize @bullet
@item
@samp{,} is used for describing the start of the next cycle in
the reservation.

@item
@samp{|} is used for describing a reservation described by the first
regular expression @strong{or} a reservation described by the second
regular expression @strong{or} etc.

@item
@samp{+} is used for describing a reservation described by the first
regular expression @strong{and} a reservation described by the
second regular expression @strong{and} etc.

@item
@samp{*} is used for convenience and simply means a sequence in which
the regular expression are repeated @var{number} times with cycle
advancing (see @samp{,}).

@item
@samp{cpu_function_unit_name} denotes reservation of the named
functional unit.

@item
@samp{reservation_name} --- see description of construction
@samp{define_reservation}.

@item
@samp{nothing} denotes no unit reservations.
@end itemize

@findex define_reservation
Sometimes unit reservations for different insns contain common parts.
In such case, you can simplify the pipeline description by describing
the common part by the following construction

@smallexample
(define_reservation @var{reservation-name} @var{regexp})
@end smallexample

@var{reservation-name} is a string giving name of @var{regexp}.
Functional unit names and reservation names are in the same name
space.  So the reservation names should be different from the
functional unit names and cannot be the reserved name @samp{nothing}.

@findex define_bypass
@cindex instruction latency time
@cindex data bypass
The following construction is used to describe exceptions in the
latency time for given instruction pair.  This is so called bypasses.

@smallexample
(define_bypass @var{number} @var{out_insn_names} @var{in_insn_names}
               [@var{guard}])
@end smallexample

@var{number} defines when the result generated by the instructions
given in string @var{out_insn_names} will be ready for the
instructions given in string @var{in_insn_names}.  Each of these
strings is a comma-separated list of filename-style globs and
they refer to the names of @code{define_insn_reservation}s.
For example:
@smallexample
(define_bypass 1 "cpu1_load_*, cpu1_store_*" "cpu1_load_*")
@end smallexample
defines a bypass between instructions that start with
@samp{cpu1_load_} or @samp{cpu1_store_} and those that start with
@samp{cpu1_load_}.

@var{guard} is an optional string giving the name of a C function which
defines an additional guard for the bypass.  The function will get the
two insns as parameters.  If the function returns zero the bypass will
be ignored for this case.  The additional guard is necessary to
recognize complicated bypasses, e.g.@: when the consumer is only an address
of insn @samp{store} (not a stored value).

If there are more one bypass with the same output and input insns, the
chosen bypass is the first bypass with a guard in description whose
guard function returns nonzero.  If there is no such bypass, then
bypass without the guard function is chosen.

@findex exclusion_set
@findex presence_set
@findex final_presence_set
@findex absence_set
@findex final_absence_set
@cindex VLIW
@cindex RISC
The following five constructions are usually used to describe
@acronym{VLIW} processors, or more precisely, to describe a placement
of small instructions into @acronym{VLIW} instruction slots.  They
can be used for @acronym{RISC} processors, too.

@smallexample
(exclusion_set @var{unit-names} @var{unit-names})
(presence_set @var{unit-names} @var{patterns})
(final_presence_set @var{unit-names} @var{patterns})
(absence_set @var{unit-names} @var{patterns})
(final_absence_set @var{unit-names} @var{patterns})
@end smallexample

@var{unit-names} is a string giving names of functional units
separated by commas.

@var{patterns} is a string giving patterns of functional units
separated by comma.  Currently pattern is one unit or units
separated by white-spaces.

The first construction (@samp{exclusion_set}) means that each
functional unit in the first string cannot be reserved simultaneously
with a unit whose name is in the second string and vice versa.  For
example, the construction is useful for describing processors
(e.g.@: some SPARC processors) with a fully pipelined floating point
functional unit which can execute simultaneously only single floating
point insns or only double floating point insns.

The second construction (@samp{presence_set}) means that each
functional unit in the first string cannot be reserved unless at
least one of pattern of units whose names are in the second string is
reserved.  This is an asymmetric relation.  For example, it is useful
for description that @acronym{VLIW} @samp{slot1} is reserved after
@samp{slot0} reservation.  We could describe it by the following
construction

@smallexample
(presence_set "slot1" "slot0")
@end smallexample

Or @samp{slot1} is reserved only after @samp{slot0} and unit @samp{b0}
reservation.  In this case we could write

@smallexample
(presence_set "slot1" "slot0 b0")
@end smallexample

The third construction (@samp{final_presence_set}) is analogous to
@samp{presence_set}.  The difference between them is when checking is
done.  When an instruction is issued in given automaton state
reflecting all current and planned unit reservations, the automaton
state is changed.  The first state is a source state, the second one
is a result state.  Checking for @samp{presence_set} is done on the
source state reservation, checking for @samp{final_presence_set} is
done on the result reservation.  This construction is useful to
describe a reservation which is actually two subsequent reservations.
For example, if we use

@smallexample
(presence_set "slot1" "slot0")
@end smallexample

the following insn will be never issued (because @samp{slot1} requires
@samp{slot0} which is absent in the source state).

@smallexample
(define_reservation "insn_and_nop" "slot0 + slot1")
@end smallexample

but it can be issued if we use analogous @samp{final_presence_set}.

The forth construction (@samp{absence_set}) means that each functional
unit in the first string can be reserved only if each pattern of units
whose names are in the second string is not reserved.  This is an
asymmetric relation (actually @samp{exclusion_set} is analogous to
this one but it is symmetric).  For example it might be useful in a
@acronym{VLIW} description to say that @samp{slot0} cannot be reserved
after either @samp{slot1} or @samp{slot2} have been reserved.  This
can be described as:

@smallexample
(absence_set "slot0" "slot1, slot2")
@end smallexample

Or @samp{slot2} cannot be reserved if @samp{slot0} and unit @samp{b0}
are reserved or @samp{slot1} and unit @samp{b1} are reserved.  In
this case we could write

@smallexample
(absence_set "slot2" "slot0 b0, slot1 b1")
@end smallexample

All functional units mentioned in a set should belong to the same
automaton.

The last construction (@samp{final_absence_set}) is analogous to
@samp{absence_set} but checking is done on the result (state)
reservation.  See comments for @samp{final_presence_set}.

@findex automata_option
@cindex deterministic finite state automaton
@cindex nondeterministic finite state automaton
@cindex finite state automaton minimization
You can control the generator of the pipeline hazard recognizer with
the following construction.

@smallexample
(automata_option @var{options})
@end smallexample

@var{options} is a string giving options which affect the generated
code.  Currently there are the following options:

@itemize @bullet
@item
@dfn{no-minimization} makes no minimization of the automaton.  This is
only worth to do when we are debugging the description and need to
look more accurately at reservations of states.

@item
@dfn{time} means printing time statistics about the generation of
automata.

@item
@dfn{stats} means printing statistics about the generated automata
such as the number of DFA states, NDFA states and arcs.

@item
@dfn{v} means a generation of the file describing the result automata.
The file has suffix @samp{.dfa} and can be used for the description
verification and debugging.

@item
@dfn{w} means a generation of warning instead of error for
non-critical errors.

@item
@dfn{no-comb-vect} prevents the automaton generator from generating
two data structures and comparing them for space efficiency.  Using
a comb vector to represent transitions may be better, but it can be
very expensive to construct.  This option is useful if the build
process spends an unacceptably long time in genautomata.

@item
@dfn{ndfa} makes nondeterministic finite state automata.  This affects
the treatment of operator @samp{|} in the regular expressions.  The
usual treatment of the operator is to try the first alternative and,
if the reservation is not possible, the second alternative.  The
nondeterministic treatment means trying all alternatives, some of them
may be rejected by reservations in the subsequent insns.

@item
@dfn{collapse-ndfa} modifies the behavior of the generator when
producing an automaton.  An additional state transition to collapse a
nondeterministic @acronym{NDFA} state to a deterministic @acronym{DFA}
state is generated.  It can be triggered by passing @code{const0_rtx} to
state_transition.  In such an automaton, cycle advance transitions are
available only for these collapsed states.  This option is useful for
ports that want to use the @code{ndfa} option, but also want to use
@code{define_query_cpu_unit} to assign units to insns issued in a cycle.

@item
@dfn{progress} means output of a progress bar showing how many states
were generated so far for automaton being processed.  This is useful
during debugging a @acronym{DFA} description.  If you see too many
generated states, you could interrupt the generator of the pipeline
hazard recognizer and try to figure out a reason for generation of the
huge automaton.
@end itemize

As an example, consider a superscalar @acronym{RISC} machine which can
issue three insns (two integer insns and one floating point insn) on
the cycle but can finish only two insns.  To describe this, we define
the following functional units.

@smallexample
(define_cpu_unit "i0_pipeline, i1_pipeline, f_pipeline")
(define_cpu_unit "port0, port1")
@end smallexample

All simple integer insns can be executed in any integer pipeline and
their result is ready in two cycles.  The simple integer insns are
issued into the first pipeline unless it is reserved, otherwise they
are issued into the second pipeline.  Integer division and
multiplication insns can be executed only in the second integer
pipeline and their results are ready correspondingly in 9 and 4
cycles.  The integer division is not pipelined, i.e.@: the subsequent
integer division insn cannot be issued until the current division
insn finished.  Floating point insns are fully pipelined and their
results are ready in 3 cycles.  Where the result of a floating point
insn is used by an integer insn, an additional delay of one cycle is
incurred.  To describe all of this we could specify

@smallexample
(define_cpu_unit "div")

(define_insn_reservation "simple" 2 (eq_attr "type" "int")
                         "(i0_pipeline | i1_pipeline), (port0 | port1)")

(define_insn_reservation "mult" 4 (eq_attr "type" "mult")
                         "i1_pipeline, nothing*2, (port0 | port1)")

(define_insn_reservation "div" 9 (eq_attr "type" "div")
                         "i1_pipeline, div*7, div + (port0 | port1)")

(define_insn_reservation "float" 3 (eq_attr "type" "float")
                         "f_pipeline, nothing, (port0 | port1))

(define_bypass 4 "float" "simple,mult,div")
@end smallexample

To simplify the description we could describe the following reservation

@smallexample
(define_reservation "finish" "port0|port1")
@end smallexample

and use it in all @code{define_insn_reservation} as in the following
construction

@smallexample
(define_insn_reservation "simple" 2 (eq_attr "type" "int")
                         "(i0_pipeline | i1_pipeline), finish")
@end smallexample


@end ifset
@ifset INTERNALS
@node Conditional Execution
@section Conditional Execution
@cindex conditional execution
@cindex predication

A number of architectures provide for some form of conditional
execution, or predication.  The hallmark of this feature is the
ability to nullify most of the instructions in the instruction set.
When the instruction set is large and not entirely symmetric, it
can be quite tedious to describe these forms directly in the
@file{.md} file.  An alternative is the @code{define_cond_exec} template.

@findex define_cond_exec
@smallexample
(define_cond_exec
  [@var{predicate-pattern}]
  "@var{condition}"
  "@var{output-template}"
  "@var{optional-insn-attribues}")
@end smallexample

@var{predicate-pattern} is the condition that must be true for the
insn to be executed at runtime and should match a relational operator.
One can use @code{match_operator} to match several relational operators
at once.  Any @code{match_operand} operands must have no more than one
alternative.

@var{condition} is a C expression that must be true for the generated
pattern to match.

@findex current_insn_predicate
@var{output-template} is a string similar to the @code{define_insn}
output template (@pxref{Output Template}), except that the @samp{*}
and @samp{@@} special cases do not apply.  This is only useful if the
assembly text for the predicate is a simple prefix to the main insn.
In order to handle the general case, there is a global variable
@code{current_insn_predicate} that will contain the entire predicate
if the current insn is predicated, and will otherwise be @code{NULL}.

@var{optional-insn-attributes} is an optional vector of attributes that gets
appended to the insn attributes of the produced cond_exec rtx. It can
be used to add some distinguishing attribute to cond_exec rtxs produced
that way. An example usage would be to use this attribute in conjunction
with attributes on the main pattern to disable particular alternatives under
certain conditions.

When @code{define_cond_exec} is used, an implicit reference to
the @code{predicable} instruction attribute is made.
@xref{Insn Attributes}.  This attribute must be a boolean (i.e.@: have
exactly two elements in its @var{list-of-values}), with the possible
values being @code{no} and @code{yes}.  The default and all uses in
the insns must be a simple constant, not a complex expressions.  It
may, however, depend on the alternative, by using a comma-separated
list of values.  If that is the case, the port should also define an
@code{enabled} attribute (@pxref{Disable Insn Alternatives}), which
should also allow only @code{no} and @code{yes} as its values.

For each @code{define_insn} for which the @code{predicable}
attribute is true, a new @code{define_insn} pattern will be
generated that matches a predicated version of the instruction.
For example,

@smallexample
(define_insn "addsi"
  [(set (match_operand:SI 0 "register_operand" "r")
        (plus:SI (match_operand:SI 1 "register_operand" "r")
                 (match_operand:SI 2 "register_operand" "r")))]
  "@var{test1}"
  "add %2,%1,%0")

(define_cond_exec
  [(ne (match_operand:CC 0 "register_operand" "c")
       (const_int 0))]
  "@var{test2}"
  "(%0)")
@end smallexample

@noindent
generates a new pattern

@smallexample
(define_insn ""
  [(cond_exec
     (ne (match_operand:CC 3 "register_operand" "c") (const_int 0))
     (set (match_operand:SI 0 "register_operand" "r")
          (plus:SI (match_operand:SI 1 "register_operand" "r")
                   (match_operand:SI 2 "register_operand" "r"))))]
  "(@var{test2}) && (@var{test1})"
  "(%3) add %2,%1,%0")
@end smallexample

@end ifset
@ifset INTERNALS
@node Define Subst
@section RTL Templates Transformations
@cindex define_subst

For some hardware architectures there are common cases when the RTL
templates for the instructions can be derived from the other RTL
templates using simple transformations.  E.g., @file{i386.md} contains
an RTL template for the ordinary @code{sub} instruction---
@code{*subsi_1}, and for the @code{sub} instruction with subsequent
zero-extension---@code{*subsi_1_zext}.  Such cases can be easily
implemented by a single meta-template capable of generating a modified
case based on the initial one:

@findex define_subst
@smallexample
(define_subst "@var{name}"
  [@var{input-template}]
  "@var{condition}"
  [@var{output-template}])
@end smallexample
@var{input-template} is a pattern describing the source RTL template,
which will be transformed.

@var{condition} is a C expression that is conjunct with the condition
from the input-template to generate a condition to be used in the
output-template.

@var{output-template} is a pattern that will be used in the resulting
template.

@code{define_subst} mechanism is tightly coupled with the notion of the
subst attribute (@pxref{Subst Iterators}).  The use of
@code{define_subst} is triggered by a reference to a subst attribute in
the transforming RTL template.  This reference initiates duplication of
the source RTL template and substitution of the attributes with their
values.  The source RTL template is left unchanged, while the copy is
transformed by @code{define_subst}.  This transformation can fail in the
case when the source RTL template is not matched against the
input-template of the @code{define_subst}.  In such case the copy is
deleted.

@code{define_subst} can be used only in @code{define_insn} and
@code{define_expand}, it cannot be used in other expressions (e.g.@: in
@code{define_insn_and_split}).

@menu
* Define Subst Example::	    Example of @code{define_subst} work.
* Define Subst Pattern Matching::   Process of template comparison.
* Define Subst Output Template::    Generation of output template.
@end menu

@node Define Subst Example
@subsection @code{define_subst} Example
@cindex define_subst

To illustrate how @code{define_subst} works, let us examine a simple
template transformation.

Suppose there are two kinds of instructions: one that touches flags and
the other that does not.  The instructions of the second type could be
generated with the following @code{define_subst}:

@smallexample
(define_subst "add_clobber_subst"
  [(set (match_operand:SI 0 "" "")
        (match_operand:SI 1 "" ""))]
  ""
  [(set (match_dup 0)
        (match_dup 1))
   (clobber (reg:CC FLAGS_REG))])
@end smallexample

This @code{define_subst} can be applied to any RTL pattern containing
@code{set} of mode SI and generates a copy with clobber when it is
applied.

Assume there is an RTL template for a @code{max} instruction to be used
in @code{define_subst} mentioned above:

@smallexample
(define_insn "maxsi"
  [(set (match_operand:SI 0 "register_operand" "=r")
        (max:SI
          (match_operand:SI 1 "register_operand" "r")
          (match_operand:SI 2 "register_operand" "r")))]
  ""
  "max\t@{%2, %1, %0|%0, %1, %2@}"
 [@dots{}])
@end smallexample

To mark the RTL template for @code{define_subst} application,
subst-attributes are used.  They should be declared in advance:

@smallexample
(define_subst_attr "add_clobber_name" "add_clobber_subst" "_noclobber" "_clobber")
@end smallexample

Here @samp{add_clobber_name} is the attribute name,
@samp{add_clobber_subst} is the name of the corresponding
@code{define_subst}, the third argument (@samp{_noclobber}) is the
attribute value that would be substituted into the unchanged version of
the source RTL template, and the last argument (@samp{_clobber}) is the
value that would be substituted into the second, transformed,
version of the RTL template.

Once the subst-attribute has been defined, it should be used in RTL
templates which need to be processed by the @code{define_subst}.  So,
the original RTL template should be changed:

@smallexample
(define_insn "maxsi<add_clobber_name>"
  [(set (match_operand:SI 0 "register_operand" "=r")
        (max:SI
          (match_operand:SI 1 "register_operand" "r")
          (match_operand:SI 2 "register_operand" "r")))]
  ""
  "max\t@{%2, %1, %0|%0, %1, %2@}"
 [@dots{}])
@end smallexample

The result of the @code{define_subst} usage would look like the following:

@smallexample
(define_insn "maxsi_noclobber"
  [(set (match_operand:SI 0 "register_operand" "=r")
        (max:SI
          (match_operand:SI 1 "register_operand" "r")
          (match_operand:SI 2 "register_operand" "r")))]
  ""
  "max\t@{%2, %1, %0|%0, %1, %2@}"
 [@dots{}])
(define_insn "maxsi_clobber"
  [(set (match_operand:SI 0 "register_operand" "=r")
        (max:SI
          (match_operand:SI 1 "register_operand" "r")
          (match_operand:SI 2 "register_operand" "r")))
   (clobber (reg:CC FLAGS_REG))]
  ""
  "max\t@{%2, %1, %0|%0, %1, %2@}"
 [@dots{}])
@end smallexample

@node Define Subst Pattern Matching
@subsection Pattern Matching in @code{define_subst}
@cindex define_subst

All expressions, allowed in @code{define_insn} or @code{define_expand},
are allowed in the input-template of @code{define_subst}, except
@code{match_par_dup}, @code{match_scratch}, @code{match_parallel}. The
meanings of expressions in the input-template were changed:

@code{match_operand} matches any expression (possibly, a subtree in
RTL-template), if modes of the @code{match_operand} and this expression
are the same, or mode of the @code{match_operand} is @code{VOIDmode}, or
this expression is @code{match_dup}, @code{match_op_dup}.  If the
expression is @code{match_operand} too, and predicate of
@code{match_operand} from the input pattern is not empty, then the
predicates are compared.  That can be used for more accurate filtering
of accepted RTL-templates.

@code{match_operator} matches common operators (like @code{plus},
@code{minus}), @code{unspec}, @code{unspec_volatile} operators and
@code{match_operator}s from the original pattern if the modes match and
@code{match_operator} from the input pattern has the same number of
operands as the operator from the original pattern.

@node Define Subst Output Template
@subsection Generation of output template in @code{define_subst}
@cindex define_subst

If all necessary checks for @code{define_subst} application pass, a new
RTL-pattern, based on the output-template, is created to replace the old
template.  Like in input-patterns, meanings of some RTL expressions are
changed when they are used in output-patterns of a @code{define_subst}.
Thus, @code{match_dup} is used for copying the whole expression from the
original pattern, which matched corresponding @code{match_operand} from
the input pattern.

@code{match_dup N} is used in the output template to be replaced with
the expression from the original pattern, which matched
@code{match_operand N} from the input pattern.  As a consequence,
@code{match_dup} cannot be used to point to @code{match_operand}s from
the output pattern, it should always refer to a @code{match_operand}
from the input pattern.  If a @code{match_dup N} occurs more than once
in the output template, its first occurrence is replaced with the
expression from the original pattern, and the subsequent expressions
are replaced with @code{match_dup N}, i.e., a reference to the first
expression.

In the output template one can refer to the expressions from the
original pattern and create new ones.  For instance, some operands could
be added by means of standard @code{match_operand}.

After replacing @code{match_dup} with some RTL-subtree from the original
pattern, it could happen that several @code{match_operand}s in the
output pattern have the same indexes.  It is unknown, how many and what
indexes would be used in the expression which would replace
@code{match_dup}, so such conflicts in indexes are inevitable.  To
overcome this issue, @code{match_operands} and @code{match_operators},
which were introduced into the output pattern, are renumerated when all
@code{match_dup}s are replaced.

Number of alternatives in @code{match_operand}s introduced into the
output template @code{M} could differ from the number of alternatives in
the original pattern @code{N}, so in the resultant pattern there would
be @code{N*M} alternatives.  Thus, constraints from the original pattern
would be duplicated @code{N} times, constraints from the output pattern
would be duplicated @code{M} times, producing all possible combinations.
@end ifset

@ifset INTERNALS
@node Constant Definitions
@section Constant Definitions
@cindex constant definitions
@findex define_constants

Using literal constants inside instruction patterns reduces legibility and
can be a maintenance problem.

To overcome this problem, you may use the @code{define_constants}
expression.  It contains a vector of name-value pairs.  From that
point on, wherever any of the names appears in the MD file, it is as
if the corresponding value had been written instead.  You may use
@code{define_constants} multiple times; each appearance adds more
constants to the table.  It is an error to redefine a constant with
a different value.

To come back to the a29k load multiple example, instead of

@smallexample
(define_insn ""
  [(match_parallel 0 "load_multiple_operation"
     [(set (match_operand:SI 1 "gpc_reg_operand" "=r")
           (match_operand:SI 2 "memory_operand" "m"))
      (use (reg:SI 179))
      (clobber (reg:SI 179))])]
  ""
  "loadm 0,0,%1,%2")
@end smallexample

You could write:

@smallexample
(define_constants [
    (R_BP 177)
    (R_FC 178)
    (R_CR 179)
    (R_Q  180)
])

(define_insn ""
  [(match_parallel 0 "load_multiple_operation"
     [(set (match_operand:SI 1 "gpc_reg_operand" "=r")
           (match_operand:SI 2 "memory_operand" "m"))
      (use (reg:SI R_CR))
      (clobber (reg:SI R_CR))])]
  ""
  "loadm 0,0,%1,%2")
@end smallexample

The constants that are defined with a define_constant are also output
in the insn-codes.h header file as #defines.

@cindex enumerations
@findex define_c_enum
You can also use the machine description file to define enumerations.
Like the constants defined by @code{define_constant}, these enumerations
are visible to both the machine description file and the main C code.

The syntax is as follows:

@smallexample
(define_c_enum "@var{name}" [
  @var{value0}
  @var{value1}
  @dots{}
  @var{valuen}
])
@end smallexample

This definition causes the equivalent of the following C code to appear
in @file{insn-constants.h}:

@smallexample
enum @var{name} @{
  @var{value0} = 0,
  @var{value1} = 1,
  @dots{}
  @var{valuen} = @var{n}
@};
#define NUM_@var{cname}_VALUES (@var{n} + 1)
@end smallexample

where @var{cname} is the capitalized form of @var{name}.
It also makes each @var{valuei} available in the machine description
file, just as if it had been declared with:

@smallexample
(define_constants [(@var{valuei} @var{i})])
@end smallexample

Each @var{valuei} is usually an upper-case identifier and usually
begins with @var{cname}.

You can split the enumeration definition into as many statements as
you like.  The above example is directly equivalent to:

@smallexample
(define_c_enum "@var{name}" [@var{value0}])
(define_c_enum "@var{name}" [@var{value1}])
@dots{}
(define_c_enum "@var{name}" [@var{valuen}])
@end smallexample

Splitting the enumeration helps to improve the modularity of each
individual @code{.md} file.  For example, if a port defines its
synchronization instructions in a separate @file{sync.md} file,
it is convenient to define all synchronization-specific enumeration
values in @file{sync.md} rather than in the main @file{.md} file.

Some enumeration names have special significance to GCC:

@table @code
@item unspecv
@findex unspec_volatile
If an enumeration called @code{unspecv} is defined, GCC will use it
when printing out @code{unspec_volatile} expressions.  For example:

@smallexample
(define_c_enum "unspecv" [
  UNSPECV_BLOCKAGE
])
@end smallexample

causes GCC to print @samp{(unspec_volatile @dots{} 0)} as:

@smallexample
(unspec_volatile ... UNSPECV_BLOCKAGE)
@end smallexample

@item unspec
@findex unspec
If an enumeration called @code{unspec} is defined, GCC will use
it when printing out @code{unspec} expressions.  GCC will also use
it when printing out @code{unspec_volatile} expressions unless an
@code{unspecv} enumeration is also defined.  You can therefore
decide whether to keep separate enumerations for volatile and
non-volatile expressions or whether to use the same enumeration
for both.
@end table

@findex define_enum
@anchor{define_enum}
Another way of defining an enumeration is to use @code{define_enum}:

@smallexample
(define_enum "@var{name}" [
  @var{value0}
  @var{value1}
  @dots{}
  @var{valuen}
])
@end smallexample

This directive implies:

@smallexample
(define_c_enum "@var{name}" [
  @var{cname}_@var{cvalue0}
  @var{cname}_@var{cvalue1}
  @dots{}
  @var{cname}_@var{cvaluen}
])
@end smallexample

@findex define_enum_attr
where @var{cvaluei} is the capitalized form of @var{valuei}.
However, unlike @code{define_c_enum}, the enumerations defined
by @code{define_enum} can be used in attribute specifications
(@pxref{define_enum_attr}).
@end ifset
@ifset INTERNALS
@node Iterators
@section Iterators
@cindex iterators in @file{.md} files

Ports often need to define similar patterns for more than one machine
mode or for more than one rtx code.  GCC provides some simple iterator
facilities to make this process easier.

@menu
* Mode Iterators::         Generating variations of patterns for different modes.
* Code Iterators::         Doing the same for codes.
* Int Iterators::          Doing the same for integers.
* Subst Iterators::	   Generating variations of patterns for define_subst.
* Parameterized Names::	   Specifying iterator values in C++ code.
@end menu

@node Mode Iterators
@subsection Mode Iterators
@cindex mode iterators in @file{.md} files

Ports often need to define similar patterns for two or more different modes.
For example:

@itemize @bullet
@item
If a processor has hardware support for both single and double
floating-point arithmetic, the @code{SFmode} patterns tend to be
very similar to the @code{DFmode} ones.

@item
If a port uses @code{SImode} pointers in one configuration and
@code{DImode} pointers in another, it will usually have very similar
@code{SImode} and @code{DImode} patterns for manipulating pointers.
@end itemize

Mode iterators allow several patterns to be instantiated from one
@file{.md} file template.  They can be used with any type of
rtx-based construct, such as a @code{define_insn},
@code{define_split}, or @code{define_peephole2}.

@menu
* Defining Mode Iterators:: Defining a new mode iterator.
* Substitutions::           Combining mode iterators with substitutions
* Examples::                Examples
@end menu

@node Defining Mode Iterators
@subsubsection Defining Mode Iterators
@findex define_mode_iterator

The syntax for defining a mode iterator is:

@smallexample
(define_mode_iterator @var{name} [(@var{mode1} "@var{cond1}") @dots{} (@var{moden} "@var{condn}")])
@end smallexample

This allows subsequent @file{.md} file constructs to use the mode suffix
@code{:@var{name}}.  Every construct that does so will be expanded
@var{n} times, once with every use of @code{:@var{name}} replaced by
@code{:@var{mode1}}, once with every use replaced by @code{:@var{mode2}},
and so on.  In the expansion for a particular @var{modei}, every
C condition will also require that @var{condi} be true.

For example:

@smallexample
(define_mode_iterator P [(SI "Pmode == SImode") (DI "Pmode == DImode")])
@end smallexample

defines a new mode suffix @code{:P}.  Every construct that uses
@code{:P} will be expanded twice, once with every @code{:P} replaced
by @code{:SI} and once with every @code{:P} replaced by @code{:DI}.
The @code{:SI} version will only apply if @code{Pmode == SImode} and
the @code{:DI} version will only apply if @code{Pmode == DImode}.

As with other @file{.md} conditions, an empty string is treated
as ``always true''.  @code{(@var{mode} "")} can also be abbreviated
to @code{@var{mode}}.  For example:

@smallexample
(define_mode_iterator GPR [SI (DI "TARGET_64BIT")])
@end smallexample

means that the @code{:DI} expansion only applies if @code{TARGET_64BIT}
but that the @code{:SI} expansion has no such constraint.

Iterators are applied in the order they are defined.  This can be
significant if two iterators are used in a construct that requires
substitutions.  @xref{Substitutions}.

@node Substitutions
@subsubsection Substitution in Mode Iterators
@findex define_mode_attr

If an @file{.md} file construct uses mode iterators, each version of the
construct will often need slightly different strings or modes.  For
example:

@itemize @bullet
@item
When a @code{define_expand} defines several @code{add@var{m}3} patterns
(@pxref{Standard Names}), each expander will need to use the
appropriate mode name for @var{m}.

@item
When a @code{define_insn} defines several instruction patterns,
each instruction will often use a different assembler mnemonic.

@item
When a @code{define_insn} requires operands with different modes,
using an iterator for one of the operand modes usually requires a specific
mode for the other operand(s).
@end itemize

GCC supports such variations through a system of ``mode attributes''.
There are two standard attributes: @code{mode}, which is the name of
the mode in lower case, and @code{MODE}, which is the same thing in
upper case.  You can define other attributes using:

@smallexample
(define_mode_attr @var{name} [(@var{mode1} "@var{value1}") @dots{} (@var{moden} "@var{valuen}")])
@end smallexample

where @var{name} is the name of the attribute and @var{valuei}
is the value associated with @var{modei}.

When GCC replaces some @var{:iterator} with @var{:mode}, it will scan
each string and mode in the pattern for sequences of the form
@code{<@var{iterator}:@var{attr}>}, where @var{attr} is the name of a
mode attribute.  If the attribute is defined for @var{mode}, the whole
@code{<@dots{}>} sequence will be replaced by the appropriate attribute
value.

For example, suppose an @file{.md} file has:

@smallexample
(define_mode_iterator P [(SI "Pmode == SImode") (DI "Pmode == DImode")])
(define_mode_attr load [(SI "lw") (DI "ld")])
@end smallexample

If one of the patterns that uses @code{:P} contains the string
@code{"<P:load>\t%0,%1"}, the @code{SI} version of that pattern
will use @code{"lw\t%0,%1"} and the @code{DI} version will use
@code{"ld\t%0,%1"}.

Here is an example of using an attribute for a mode:

@smallexample
(define_mode_iterator LONG [SI DI])
(define_mode_attr SHORT [(SI "HI") (DI "SI")])
(define_insn @dots{}
  (sign_extend:LONG (match_operand:<LONG:SHORT> @dots{})) @dots{})
@end smallexample

The @code{@var{iterator}:} prefix may be omitted, in which case the
substitution will be attempted for every iterator expansion.

@node Examples
@subsubsection Mode Iterator Examples

Here is an example from the MIPS port.  It defines the following
modes and attributes (among others):

@smallexample
(define_mode_iterator GPR [SI (DI "TARGET_64BIT")])
(define_mode_attr d [(SI "") (DI "d")])
@end smallexample

and uses the following template to define both @code{subsi3}
and @code{subdi3}:

@smallexample
(define_insn "sub<mode>3"
  [(set (match_operand:GPR 0 "register_operand" "=d")
        (minus:GPR (match_operand:GPR 1 "register_operand" "d")
                   (match_operand:GPR 2 "register_operand" "d")))]
  ""
  "<d>subu\t%0,%1,%2"
  [(set_attr "type" "arith")
   (set_attr "mode" "<MODE>")])
@end smallexample

This is exactly equivalent to:

@smallexample
(define_insn "subsi3"
  [(set (match_operand:SI 0 "register_operand" "=d")
        (minus:SI (match_operand:SI 1 "register_operand" "d")
                  (match_operand:SI 2 "register_operand" "d")))]
  ""
  "subu\t%0,%1,%2"
  [(set_attr "type" "arith")
   (set_attr "mode" "SI")])

(define_insn "subdi3"
  [(set (match_operand:DI 0 "register_operand" "=d")
        (minus:DI (match_operand:DI 1 "register_operand" "d")
                  (match_operand:DI 2 "register_operand" "d")))]
  ""
  "dsubu\t%0,%1,%2"
  [(set_attr "type" "arith")
   (set_attr "mode" "DI")])
@end smallexample

@node Code Iterators
@subsection Code Iterators
@cindex code iterators in @file{.md} files
@findex define_code_iterator
@findex define_code_attr

Code iterators operate in a similar way to mode iterators.  @xref{Mode Iterators}.

The construct:

@smallexample
(define_code_iterator @var{name} [(@var{code1} "@var{cond1}") @dots{} (@var{coden} "@var{condn}")])
@end smallexample

defines a pseudo rtx code @var{name} that can be instantiated as
@var{codei} if condition @var{condi} is true.  Each @var{codei}
must have the same rtx format.  @xref{RTL Classes}.

As with mode iterators, each pattern that uses @var{name} will be
expanded @var{n} times, once with all uses of @var{name} replaced by
@var{code1}, once with all uses replaced by @var{code2}, and so on.
@xref{Defining Mode Iterators}.

It is possible to define attributes for codes as well as for modes.
There are two standard code attributes: @code{code}, the name of the
code in lower case, and @code{CODE}, the name of the code in upper case.
Other attributes are defined using:

@smallexample
(define_code_attr @var{name} [(@var{code1} "@var{value1}") @dots{} (@var{coden} "@var{valuen}")])
@end smallexample

Instruction patterns can use code attributes as rtx codes, which can be
useful if two sets of codes act in tandem.  For example, the following
@code{define_insn} defines two patterns, one calculating a signed absolute
difference and another calculating an unsigned absolute difference:

@smallexample
(define_code_iterator any_max [smax umax])
(define_code_attr paired_min [(smax "smin") (umax "umin")])
(define_insn @dots{}
  [(set (match_operand:SI 0 @dots{})
        (minus:SI (any_max:SI (match_operand:SI 1 @dots{})
                              (match_operand:SI 2 @dots{}))
                  (<paired_min>:SI (match_dup 1) (match_dup 2))))]
  @dots{})
@end smallexample

The signed version of the instruction uses @code{smax} and @code{smin}
while the unsigned version uses @code{umax} and @code{umin}.  There
are no versions that pair @code{smax} with @code{umin} or @code{umax}
with @code{smin}.

Here's an example of code iterators in action, taken from the MIPS port:

@smallexample
(define_code_iterator any_cond [unordered ordered unlt unge uneq ltgt unle ungt
                                eq ne gt ge lt le gtu geu ltu leu])

(define_expand "b<code>"
  [(set (pc)
        (if_then_else (any_cond:CC (cc0)
                                   (const_int 0))
                      (label_ref (match_operand 0 ""))
                      (pc)))]
  ""
@{
  gen_conditional_branch (operands, <CODE>);
  DONE;
@})
@end smallexample

This is equivalent to:

@smallexample
(define_expand "bunordered"
  [(set (pc)
        (if_then_else (unordered:CC (cc0)
                                    (const_int 0))
                      (label_ref (match_operand 0 ""))
                      (pc)))]
  ""
@{
  gen_conditional_branch (operands, UNORDERED);
  DONE;
@})

(define_expand "bordered"
  [(set (pc)
        (if_then_else (ordered:CC (cc0)
                                  (const_int 0))
                      (label_ref (match_operand 0 ""))
                      (pc)))]
  ""
@{
  gen_conditional_branch (operands, ORDERED);
  DONE;
@})

@dots{}
@end smallexample

@node Int Iterators
@subsection Int Iterators
@cindex int iterators in @file{.md} files
@findex define_int_iterator
@findex define_int_attr

Int iterators operate in a similar way to code iterators.  @xref{Code Iterators}.

The construct:

@smallexample
(define_int_iterator @var{name} [(@var{int1} "@var{cond1}") @dots{} (@var{intn} "@var{condn}")])
@end smallexample

defines a pseudo integer constant @var{name} that can be instantiated as
@var{inti} if condition @var{condi} is true.  Each @var{int}
must have the same rtx format.  @xref{RTL Classes}. Int iterators can appear
in only those rtx fields that have 'i' as the specifier. This means that
each @var{int} has to be a constant defined using define_constant or
define_c_enum.

As with mode and code iterators, each pattern that uses @var{name} will be
expanded @var{n} times, once with all uses of @var{name} replaced by
@var{int1}, once with all uses replaced by @var{int2}, and so on.
@xref{Defining Mode Iterators}.

It is possible to define attributes for ints as well as for codes and modes.
Attributes are defined using:

@smallexample
(define_int_attr @var{name} [(@var{int1} "@var{value1}") @dots{} (@var{intn} "@var{valuen}")])
@end smallexample

Here's an example of int iterators in action, taken from the ARM port:

@smallexample
(define_int_iterator QABSNEG [UNSPEC_VQABS UNSPEC_VQNEG])

(define_int_attr absneg [(UNSPEC_VQABS "abs") (UNSPEC_VQNEG "neg")])

(define_insn "neon_vq<absneg><mode>"
  [(set (match_operand:VDQIW 0 "s_register_operand" "=w")
	(unspec:VDQIW [(match_operand:VDQIW 1 "s_register_operand" "w")
		       (match_operand:SI 2 "immediate_operand" "i")]
		      QABSNEG))]
  "TARGET_NEON"
  "vq<absneg>.<V_s_elem>\t%<V_reg>0, %<V_reg>1"
  [(set_attr "type" "neon_vqneg_vqabs")]
)

@end smallexample

This is equivalent to:

@smallexample
(define_insn "neon_vqabs<mode>"
  [(set (match_operand:VDQIW 0 "s_register_operand" "=w")
	(unspec:VDQIW [(match_operand:VDQIW 1 "s_register_operand" "w")
		       (match_operand:SI 2 "immediate_operand" "i")]
		      UNSPEC_VQABS))]
  "TARGET_NEON"
  "vqabs.<V_s_elem>\t%<V_reg>0, %<V_reg>1"
  [(set_attr "type" "neon_vqneg_vqabs")]
)

(define_insn "neon_vqneg<mode>"
  [(set (match_operand:VDQIW 0 "s_register_operand" "=w")
	(unspec:VDQIW [(match_operand:VDQIW 1 "s_register_operand" "w")
		       (match_operand:SI 2 "immediate_operand" "i")]
		      UNSPEC_VQNEG))]
  "TARGET_NEON"
  "vqneg.<V_s_elem>\t%<V_reg>0, %<V_reg>1"
  [(set_attr "type" "neon_vqneg_vqabs")]
)

@end smallexample

@node Subst Iterators
@subsection Subst Iterators
@cindex subst iterators in @file{.md} files
@findex define_subst
@findex define_subst_attr

Subst iterators are special type of iterators with the following
restrictions: they could not be declared explicitly, they always have
only two values, and they do not have explicit dedicated name.
Subst-iterators are triggered only when corresponding subst-attribute is
used in RTL-pattern.

Subst iterators transform templates in the following way: the templates
are duplicated, the subst-attributes in these templates are replaced
with the corresponding values, and a new attribute is implicitly added
to the given @code{define_insn}/@code{define_expand}.  The name of the
added attribute matches the name of @code{define_subst}.  Such
attributes are declared implicitly, and it is not allowed to have a
@code{define_attr} named as a @code{define_subst}.

Each subst iterator is linked to a @code{define_subst}.  It is declared
implicitly by the first appearance of the corresponding
@code{define_subst_attr}, and it is not allowed to define it explicitly.

Declarations of subst-attributes have the following syntax:

@findex define_subst_attr
@smallexample
(define_subst_attr "@var{name}"
  "@var{subst-name}"
  "@var{no-subst-value}"
  "@var{subst-applied-value}")
@end smallexample

@var{name} is a string with which the given subst-attribute could be
referred to.

@var{subst-name} shows which @code{define_subst} should be applied to an
RTL-template if the given subst-attribute is present in the
RTL-template.

@var{no-subst-value} is a value with which subst-attribute would be
replaced in the first copy of the original RTL-template.

@var{subst-applied-value} is a value with which subst-attribute would be
replaced in the second copy of the original RTL-template.

@node Parameterized Names
@subsection Parameterized Names
@cindex @samp{@@} in instruction pattern names
Ports sometimes need to apply iterators using C++ code, in order to
get the code or RTL pattern for a specific instruction.  For example,
suppose we have the @samp{neon_vq<absneg><mode>} pattern given above:

@smallexample
(define_int_iterator QABSNEG [UNSPEC_VQABS UNSPEC_VQNEG])

(define_int_attr absneg [(UNSPEC_VQABS "abs") (UNSPEC_VQNEG "neg")])

(define_insn "neon_vq<absneg><mode>"
  [(set (match_operand:VDQIW 0 "s_register_operand" "=w")
	(unspec:VDQIW [(match_operand:VDQIW 1 "s_register_operand" "w")
		       (match_operand:SI 2 "immediate_operand" "i")]
		      QABSNEG))]
  @dots{}
)
@end smallexample

A port might need to generate this pattern for a variable
@samp{QABSNEG} value and a variable @samp{VDQIW} mode.  There are two
ways of doing this.  The first is to build the rtx for the pattern
directly from C++ code; this is a valid technique and avoids any risk
of combinatorial explosion.  The second is to prefix the instruction
name with the special character @samp{@@}, which tells GCC to generate
the four additional functions below.  In each case, @var{name} is the
name of the instruction without the leading @samp{@@} character,
without the @samp{<@dots{}>} placeholders, and with any underscore
before a @samp{<@dots{}>} placeholder removed if keeping it would
lead to a double or trailing underscore.

@table @samp
@item insn_code maybe_code_for_@var{name} (@var{i1}, @var{i2}, @dots{})
See whether replacing the first @samp{<@dots{}>} placeholder with
iterator value @var{i1}, the second with iterator value @var{i2}, and
so on, gives a valid instruction.  Return its code if so, otherwise
return @code{CODE_FOR_nothing}.

@item insn_code code_for_@var{name} (@var{i1}, @var{i2}, @dots{})
Same, but abort the compiler if the requested instruction does not exist.

@item rtx maybe_gen_@var{name} (@var{i1}, @var{i2}, @dots{}, @var{op0}, @var{op1}, @dots{})
Check for a valid instruction in the same way as
@code{maybe_code_for_@var{name}}.  If the instruction exists,
generate an instance of it using the operand values given by @var{op0},
@var{op1}, and so on, otherwise return null.

@item rtx gen_@var{name} (@var{i1}, @var{i2}, @dots{}, @var{op0}, @var{op1}, @dots{})
Same, but abort the compiler if the requested instruction does not exist,
or if the instruction generator invoked the @code{FAIL} macro.
@end table

For example, changing the pattern above to:

@smallexample
(define_insn "@@neon_vq<absneg><mode>"
  [(set (match_operand:VDQIW 0 "s_register_operand" "=w")
	(unspec:VDQIW [(match_operand:VDQIW 1 "s_register_operand" "w")
		       (match_operand:SI 2 "immediate_operand" "i")]
		      QABSNEG))]
  @dots{}
)
@end smallexample

would define the same patterns as before, but in addition would generate
the four functions below:

@smallexample
insn_code maybe_code_for_neon_vq (int, machine_mode);
insn_code code_for_neon_vq (int, machine_mode);
rtx maybe_gen_neon_vq (int, machine_mode, rtx, rtx, rtx);
rtx gen_neon_vq (int, machine_mode, rtx, rtx, rtx);
@end smallexample

Calling @samp{code_for_neon_vq (UNSPEC_VQABS, V8QImode)}
would then give @code{CODE_FOR_neon_vqabsv8qi}.

It is possible to have multiple @samp{@@} patterns with the same
name and same types of iterator.  For example:

@smallexample
(define_insn "@@some_arithmetic_op<mode>"
  [(set (match_operand:INTEGER_MODES 0 "register_operand") @dots{})]
  @dots{}
)

(define_insn "@@some_arithmetic_op<mode>"
  [(set (match_operand:FLOAT_MODES 0 "register_operand") @dots{})]
  @dots{}
)
@end smallexample

would produce a single set of functions that handles both
@code{INTEGER_MODES} and @code{FLOAT_MODES}.

<<<<<<< HEAD
=======
It is also possible for these @samp{@@} patterns to have different
numbers of operands from each other.  For example, patterns with
a binary rtl code might take three operands (one output and two inputs)
while patterns with a ternary rtl code might take four operands (one
output and three inputs).  This combination would produce separate
@samp{maybe_gen_@var{name}} and @samp{gen_@var{name}} functions for
each operand count, but it would still produce a single
@samp{maybe_code_for_@var{name}} and a single @samp{code_for_@var{name}}.

>>>>>>> 9e014010
@end ifset<|MERGE_RESOLUTION|>--- conflicted
+++ resolved
@@ -1,8 +1,4 @@
-<<<<<<< HEAD
-@c Copyright (C) 1988-2019 Free Software Foundation, Inc.
-=======
 @c Copyright (C) 1988-2020 Free Software Foundation, Inc.
->>>>>>> 9e014010
 @c This is part of the GCC manual.
 @c For copying conditions, see the file gcc.texi.
 
@@ -3278,26 +3274,7 @@
 Vector constant that can be loaded with the XXSPLTIB instruction.
 
 @item wF
-<<<<<<< HEAD
-Memory operand suitable for power8 GPR load fusion
-
-@item wG
-Memory operand suitable for TOC fusion memory references.
-
-@item wH
-Altivec register if @option{-mvsx-small-integer}.
-
-@item wI
-Floating point register if @option{-mvsx-small-integer}.
-
-@item wJ
-FP register if @option{-mvsx-small-integer} and @option{-mpower9-vector}.
-
-@item wK
-Altivec register if @option{-mvsx-small-integer} and @option{-mpower9-vector}.
-=======
 Memory operand suitable for power8 GPR load fusion.
->>>>>>> 9e014010
 
 @item wL
 Int constant that is the element number mfvsrld accesses in a vector.
@@ -3314,22 +3291,8 @@
 @item wS
 Vector constant that can be loaded with XXSPLTIB & sign extension.
 
-<<<<<<< HEAD
-@item h
-@samp{VRSAVE}, @samp{CTR}, or @samp{LINK} register
-
-@item c
-@samp{CTR} register
-
-@item l
-@samp{LINK} register
-
-@item x
-@samp{CR} register (condition register) number 0
-=======
 @item wY
 A memory operand for a DS-form instruction.
->>>>>>> 9e014010
 
 @item wZ
 An indexed or indirect memory operand, ignoring the bottom 4 bits.
@@ -5529,16 +5492,6 @@
 operands have the same scalar mode @var{m} and thus using
 @code{vec_pack_trunc_@var{m}} would be ambiguous.
 
-@cindex @code{vec_pack_sbool_trunc_@var{m}} instruction pattern
-@item @samp{vec_pack_sbool_trunc_@var{m}}
-Narrow and merge the elements of two vectors.  Operands 1 and 2 are vectors
-of the same type having N boolean elements.  Operand 0 is the resulting
-vector in which 2*N elements are concatenated.  The last operand (operand 3)
-is the number of elements in the output vector 2*N as a @code{CONST_INT}.
-This instruction pattern is used when all the vector input and output
-operands have the same scalar mode @var{m} and thus using
-@code{vec_pack_trunc_@var{m}} would be ambiguous.
-
 @cindex @code{vec_pack_ssat_@var{m}} instruction pattern
 @cindex @code{vec_pack_usat_@var{m}} instruction pattern
 @item @samp{vec_pack_ssat_@var{m}}, @samp{vec_pack_usat_@var{m}}
@@ -5563,14 +5516,6 @@
 of two vectors.  Operands 1 and 2 are vectors of the same mode having N
 signed/unsigned integral elements of size S@.  Operand 0 is the resulting vector
 in which 2*N elements of size S/2 are concatenated.
-
-@cindex @code{vec_packs_float_@var{m}} instruction pattern
-@cindex @code{vec_packu_float_@var{m}} instruction pattern
-@item @samp{vec_packs_float_@var{m}}, @samp{vec_packu_float_@var{m}}
-Narrow, convert to floating point type and merge the elements
-of two vectors.  Operands 1 and 2 are vectors of the same mode having N
-signed/unsigned integral elements of size S@.  Operand 0 is the resulting vector
-in which 2*N elements of size N/2 are concatenated.
 
 @cindex @code{vec_unpacks_hi_@var{m}} instruction pattern
 @cindex @code{vec_unpacks_lo_@var{m}} instruction pattern
@@ -7854,7 +7799,6 @@
 register cannot be used within the loop (i.e., general induction
 variables cannot be derived from it), however, in many cases the loop
 induction variable may become redundant and removed by the flow pass.
-<<<<<<< HEAD
 
 The @samp{doloop_end} pattern must have a specific structure to be
 handled correctly by GCC.  The example below is taken (slightly
@@ -7918,71 +7862,6 @@
 will be non-negative.
 @end itemize
 
-=======
-
-The @samp{doloop_end} pattern must have a specific structure to be
-handled correctly by GCC.  The example below is taken (slightly
-simplified) from the PDP-11 target:
-
-@smallexample
-@group
-(define_expand "doloop_end"
-  [(parallel [(set (pc)
-                   (if_then_else
-                    (ne (match_operand:HI 0 "nonimmediate_operand" "+r,!m")
-                        (const_int 1))
-                    (label_ref (match_operand 1 "" ""))
-                    (pc)))
-              (set (match_dup 0)
-                   (plus:HI (match_dup 0)
-                         (const_int -1)))])]
-  ""
-  "@{
-    if (GET_MODE (operands[0]) != HImode)
-      FAIL;
-  @}")
-
-(define_insn "doloop_end_insn"
-  [(set (pc)
-        (if_then_else
-         (ne (match_operand:HI 0 "nonimmediate_operand" "+r,!m")
-             (const_int 1))
-         (label_ref (match_operand 1 "" ""))
-         (pc)))
-   (set (match_dup 0)
-        (plus:HI (match_dup 0)
-              (const_int -1)))]
-  ""
-  
-  @{
-    if (which_alternative == 0)
-      return "sob %0,%l1";
-
-    /* emulate sob */
-    output_asm_insn ("dec %0", operands);
-    return "bne %l1";
-  @})
-@end group
-@end smallexample
-
-The first part of the pattern describes the branch condition.  GCC
-supports three cases for the way the target machine handles the loop
-counter:
-@itemize @bullet
-@item Loop terminates when the loop register decrements to zero.  This
-is represented by a @code{ne} comparison of the register (its old value)
-with constant 1 (as in the example above).
-@item Loop terminates when the loop register decrements to @minus{}1.
-This is represented by a @code{ne} comparison of the register with
-constant zero.
-@item Loop terminates when the loop register decrements to a negative
-value.  This is represented by a @code{ge} comparison of the register
-with constant zero.  For this case, GCC will attach a @code{REG_NONNEG}
-note to the @code{doloop_end} insn if it can determine that the register
-will be non-negative.
-@end itemize
-
->>>>>>> 9e014010
 Since the @code{doloop_end} insn is a jump insn that also has an output,
 the reload pass does not handle the output operand.  Therefore, the
 constraint must allow for that operand to be in memory rather than a
@@ -11502,8 +11381,6 @@
 would produce a single set of functions that handles both
 @code{INTEGER_MODES} and @code{FLOAT_MODES}.
 
-<<<<<<< HEAD
-=======
 It is also possible for these @samp{@@} patterns to have different
 numbers of operands from each other.  For example, patterns with
 a binary rtl code might take three operands (one output and two inputs)
@@ -11513,5 +11390,4 @@
 each operand count, but it would still produce a single
 @samp{maybe_code_for_@var{name}} and a single @samp{code_for_@var{name}}.
 
->>>>>>> 9e014010
 @end ifset