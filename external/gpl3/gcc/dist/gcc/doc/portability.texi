--- conflicted
+++ resolved
@@ -1,8 +1,4 @@
-<<<<<<< HEAD
-@c Copyright (C) 1988-2019 Free Software Foundation, Inc.
-=======
 @c Copyright (C) 1988-2020 Free Software Foundation, Inc.
->>>>>>> 9e014010
 @c This is part of the GCC manual.
 @c For copying conditions, see the file gcc.texi.
 
