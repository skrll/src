--- conflicted
+++ resolved
@@ -10,11 +10,7 @@
 
 @copying
 @c man begin COPYRIGHT
-<<<<<<< HEAD
-Copyright @copyright{} 1987-2019 Free Software Foundation, Inc.
-=======
 Copyright @copyright{} 1987-2020 Free Software Foundation, Inc.
->>>>>>> e2aa5677
 
 Permission is granted to copy, distribute and/or modify this document
 under the terms of the GNU Free Documentation License, Version 1.3 or
@@ -3166,10 +3162,7 @@
 * Elif::
 * @code{__has_attribute}::
 * @code{__has_cpp_attribute}::
-<<<<<<< HEAD
-=======
 * @code{__has_builtin}::
->>>>>>> e2aa5677
 * @code{__has_include}::
 @end menu
 
@@ -3489,8 +3482,6 @@
 attributes, see @w{@uref{https://isocpp.org/std/standing-documents/sd-6-sg10-feature-test-recommendations/,
 SD-6: SG10 Feature Test Recommendations}}.
 
-<<<<<<< HEAD
-=======
 @node @code{__has_builtin}
 @subsection @code{__has_builtin}
 @cindex @code{__has_builtin}
@@ -3518,7 +3509,6 @@
 #endif
 @end smallexample
 
->>>>>>> e2aa5677
 @node @code{__has_include}
 @subsection @code{__has_include}
 @cindex @code{__has_include}
