--- conflicted
+++ resolved
@@ -1,8 +1,4 @@
-<<<<<<< HEAD
-@c Copyright (C) 2003-2019 Free Software Foundation, Inc.
-=======
 @c Copyright (C) 2003-2020 Free Software Foundation, Inc.
->>>>>>> e2aa5677
 @c This is part of the GCC manual.
 @c For copying conditions, see the file gcc.texi.
 
@@ -318,15 +314,9 @@
 (actually a macro for @code{global_options.x_@var{var}}).
 The way that the state is stored depends on the type of option:
 
-<<<<<<< HEAD
-@item Deprecated
-The option is deprecated and every usage of such option will
-result in a warning.
-=======
 @item WarnRemoved
 The option is removed and every usage of such option will
 result in a warning.  We use it option backward compatibility.
->>>>>>> e2aa5677
 
 @item Var(@var{var}, @var{set})
 The option controls an integer variable @var{var} and is active when
