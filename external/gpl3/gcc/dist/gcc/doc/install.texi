--- conflicted
+++ resolved
@@ -43,11 +43,7 @@
 @settitle Installing GCC: GNU Free Documentation License
 @end ifset
 
-<<<<<<< HEAD
-@c Copyright (C) 1988-2019 Free Software Foundation, Inc.
-=======
 @c Copyright (C) 1988-2020 Free Software Foundation, Inc.
->>>>>>> 9e014010
 @c *** Converted to texinfo by Dean Wakerley, dean@wakerley.com
 
 @c IMPORTANT: whenever you modify this file, run `install.texi2html' to
@@ -72,11 +68,7 @@
 
 @c Part 2 Summary Description and Copyright
 @copying
-<<<<<<< HEAD
-Copyright @copyright{} 1988-2019 Free Software Foundation, Inc.
-=======
 Copyright @copyright{} 1988-2020 Free Software Foundation, Inc.
->>>>>>> 9e014010
 @sp 1
 Permission is granted to copy, distribute and/or modify this document
 under the terms of the GNU Free Documentation License, Version 1.3 or
@@ -2480,8 +2472,6 @@
 The following options apply to the build of the D runtime library.
 
 @table @code
-<<<<<<< HEAD
-=======
 @item --enable-libphobos-checking
 @itemx --disable-libphobos-checking
 @itemx --enable-libphobos-checking=@var{list}
@@ -2513,7 +2503,6 @@
 When the option is specified without a @var{choice},  the result is the same as
 @samp{--with-libphobos-druntime-only=yes}.
 
->>>>>>> 9e014010
 @item --with-target-system-zlib
 Use installed @samp{zlib} rather than that included with GCC@.  This needs
 to be available for each multilib variant, unless configured with
@@ -3648,27 +3637,6 @@
 @html
 <hr />
 @end html
-@anchor{amdgcn-unknown-amdhsa}
-@heading amdgcn-unknown-amdhsa
-AMD GCN GPU target.
-
-Instead of GNU Binutils, you will need to install LLVM 6, or later, and copy
-@file{bin/llvm-mc} to @file{amdgcn-unknown-amdhsa/bin/as},
-@file{bin/lld} to @file{amdgcn-unknown-amdhsa/bin/ld},
-@file{bin/llvm-nm} to @file{amdgcn-unknown-amdhsa/bin/nm}, and
-@file{bin/llvm-ar} to both @file{bin/amdgcn-unknown-amdhsa-ar} and
-@file{bin/amdgcn-unknown-amdhsa-ranlib}.
-
-Use Newlib (2019-01-16, or newer).
-
-To run the binaries, install the HSA Runtime from the
-@uref{https://rocm.github.io,,ROCm Platform}, and use
-@file{libexec/gcc/amdhsa-unknown-amdhsa/@var{version}/gcn-run} to launch them
-on the GPU.
-
-@html
-<hr />
-@end html
 @anchor{arc-x-elf32}
 @heading arc-*-elf32
 
@@ -4684,19 +4652,6 @@
 @c alone is too unspecific and must be avoided.
 @anchor{x-x-solaris2}
 @heading *-*-solaris2*
-<<<<<<< HEAD
-Support for Solaris 10 has been obsoleted in GCC 9, but can still be
-enabled by configuring with @option{--enable-obsolete}.  Support will be
-removed in GCC 10.  Support for Solaris 9 has been removed in GCC 5.
-Support for Solaris 8 has been removed in GCC 4.8.  Support for Solaris
-7 has been removed in GCC 4.6.
-
-Sun does not ship a C compiler with Solaris 2 before Solaris 10, though
-you can download the Sun Studio compilers for free.  In Solaris 10 and
-11, GCC 3.4.3 is available as @command{/usr/sfw/bin/gcc}.  Solaris 11
-also provides GCC 4.5.2, 4.7.3, and 4.8.2 as
-@command{/usr/gcc/4.5/bin/gcc} or similar.  Alternatively,
-=======
 Support for Solaris 10 has been removed in GCC 10.  Support for Solaris
 9 has been removed in GCC 5.  Support for Solaris 8 has been removed in
 GCC 4.8.  Support for Solaris 7 has been removed in GCC 4.6.
@@ -4704,7 +4659,6 @@
 Solaris 11.3 provides GCC 4.5.2, 4.7.3, and 4.8.2 as
 @command{/usr/gcc/4.5/bin/gcc} or similar.  Newer Solaris versions
 provide one or more of GCC 5, 7, and 9.  Alternatively,
->>>>>>> 9e014010
 you can install a pre-built GCC to bootstrap and install GCC.  See the
 @uref{binaries.html,,binaries page} for details.
 
