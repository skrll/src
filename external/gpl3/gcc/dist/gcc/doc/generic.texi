--- conflicted
+++ resolved
@@ -1,8 +1,4 @@
-<<<<<<< HEAD
-@c Copyright (C) 2004-2019 Free Software Foundation, Inc.
-=======
 @c Copyright (C) 2004-2020 Free Software Foundation, Inc.
->>>>>>> 9e014010
 @c This is part of the GCC manual.
 @c For copying conditions, see the file gcc.texi.
 
@@ -1377,13 +1373,8 @@
 
 @item ABSU_EXPR
 These nodes represent the absolute value of the single operand in
-<<<<<<< HEAD
-equivalent unsigned type such that @code{ABSU_EXPR} of TYPE_MIN is
-well defined.
-=======
 equivalent unsigned type such that @code{ABSU_EXPR} of @code{TYPE_MIN}
 is well defined.
->>>>>>> 9e014010
 
 @item BIT_NOT_EXPR
 These nodes represent bitwise complement, and will always have integral
