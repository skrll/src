/* Utilities for ipa analysis.
<<<<<<< HEAD
   Copyright (C) 2004-2019 Free Software Foundation, Inc.
=======
   Copyright (C) 2004-2020 Free Software Foundation, Inc.
>>>>>>> e2aa5677
   Contributed by Kenneth Zadeck <zadeck@naturalbridge.com>

This file is part of GCC.

GCC is free software; you can redistribute it and/or modify it under
the terms of the GNU General Public License as published by the Free
Software Foundation; either version 3, or (at your option) any later
version.

GCC is distributed in the hope that it will be useful, but WITHOUT ANY
WARRANTY; without even the implied warranty of MERCHANTABILITY or
FITNESS FOR A PARTICULAR PURPOSE.  See the GNU General Public License
for more details.

You should have received a copy of the GNU General Public License
along with GCC; see the file COPYING3.  If not see
<http://www.gnu.org/licenses/>.  */

#ifndef GCC_IPA_UTILS_H
#define GCC_IPA_UTILS_H

struct ipa_dfs_info {
  int dfn_number;
  int low_link;
  /* This field will have the samy value for any two nodes in the same strongly
     connected component.  */
  int scc_no;
  bool new_node;
  bool on_stack;
  struct cgraph_node* next_cycle;
  PTR aux;
};


/* In ipa-utils.c  */
void ipa_print_order (FILE*, const char *, struct cgraph_node**, int);
int ipa_reduced_postorder (struct cgraph_node **, bool,
			  bool (*ignore_edge) (struct cgraph_edge *));
void ipa_free_postorder_info (void);
vec<cgraph_node *> ipa_get_nodes_in_cycle (struct cgraph_node *);
bool ipa_edge_within_scc (struct cgraph_edge *);
int ipa_reverse_postorder (struct cgraph_node **);
tree get_base_var (tree);
void ipa_merge_profiles (struct cgraph_node *dst,
			 struct cgraph_node *src, bool preserve_body = false);
bool recursive_call_p (tree, tree);

/* In ipa-profile.c  */
bool ipa_propagate_frequency (struct cgraph_node *node);

/* In ipa-devirt.c  */

struct odr_type_d;
typedef odr_type_d *odr_type;
extern bool thunk_expansion;
void build_type_inheritance_graph (void);
void rebuild_type_inheritance_graph (void);
void update_type_inheritance_graph (void);
vec <cgraph_node *>
possible_polymorphic_call_targets (tree, HOST_WIDE_INT,
				   ipa_polymorphic_call_context,
				   bool *copletep = NULL,
				   void **cache_token = NULL,
				   bool speuclative = false);
odr_type get_odr_type (tree, bool insert = false);
bool odr_type_p (const_tree);
bool possible_polymorphic_call_target_p (tree ref, gimple *stmt, struct cgraph_node *n);
void dump_possible_polymorphic_call_targets (FILE *, tree, HOST_WIDE_INT,
					     const ipa_polymorphic_call_context &,
					     bool verbose = true);
bool possible_polymorphic_call_target_p (tree, HOST_WIDE_INT,
				         const ipa_polymorphic_call_context &,
					 struct cgraph_node *);
tree polymorphic_ctor_dtor_p (tree, bool);
tree inlined_polymorphic_ctor_dtor_block_p (tree, bool);
bool decl_maybe_in_construction_p (tree, tree, gimple *, tree);
tree vtable_pointer_value_to_binfo (const_tree);
bool vtable_pointer_value_to_vtable (const_tree, tree *, unsigned HOST_WIDE_INT *);
tree subbinfo_with_vtable_at_offset (tree, unsigned HOST_WIDE_INT, tree);
void compare_virtual_tables (varpool_node *, varpool_node *);
bool type_all_derivations_known_p (const_tree);
bool type_known_to_have_no_derivations_p (tree);
bool contains_polymorphic_type_p (const_tree);
void register_odr_type (tree);
bool types_must_be_same_for_odr (tree, tree);
bool types_odr_comparable (tree, tree);
cgraph_node *try_speculative_devirtualization (tree, HOST_WIDE_INT,
					       ipa_polymorphic_call_context);
void warn_types_mismatch (tree t1, tree t2, location_t loc1 = UNKNOWN_LOCATION,
			  location_t loc2 = UNKNOWN_LOCATION);
bool odr_or_derived_type_p (const_tree t);
bool odr_types_equivalent_p (tree type1, tree type2);
bool odr_type_violation_reported_p (tree type);
<<<<<<< HEAD
=======
tree prevailing_odr_type (tree type);
void enable_odr_based_tbaa (tree type);
bool odr_based_tbaa_p (const_tree type);
void set_type_canonical_for_odr_type (tree type, tree canonical);

void register_odr_enum (tree type);
>>>>>>> e2aa5677

/* Return vector containing possible targets of polymorphic call E.
   If COMPLETEP is non-NULL, store true if the list is complete. 
   CACHE_TOKEN (if non-NULL) will get stored to an unique ID of entry
   in the target cache.  If user needs to visit every target list
   just once, it can memoize them.

   Returned vector is placed into cache.  It is NOT caller's responsibility
   to free it.  The vector can be freed on cgraph_remove_node call if
   the particular node is a virtual function present in the cache.  */

inline vec <cgraph_node *>
possible_polymorphic_call_targets (struct cgraph_edge *e,
				   bool *completep = NULL,
				   void **cache_token = NULL,
				   bool speculative = false)
{
  ipa_polymorphic_call_context context(e);

  return possible_polymorphic_call_targets (e->indirect_info->otr_type,
					    e->indirect_info->otr_token,
					    context,
					    completep, cache_token,
					    speculative);
}

/* Same as above but taking OBJ_TYPE_REF as an parameter.  */

inline vec <cgraph_node *>
possible_polymorphic_call_targets (tree ref,
				   gimple *call,
				   bool *completep = NULL,
				   void **cache_token = NULL)
{
  ipa_polymorphic_call_context context (current_function_decl, ref, call);

  return possible_polymorphic_call_targets (obj_type_ref_class (ref),
					    tree_to_uhwi
					      (OBJ_TYPE_REF_TOKEN (ref)),
					    context,
					    completep, cache_token);
}

/* Dump possible targets of a polymorphic call E into F.  */

inline void
dump_possible_polymorphic_call_targets (FILE *f, struct cgraph_edge *e,
					bool verbose = true)
{
  ipa_polymorphic_call_context context(e);

  dump_possible_polymorphic_call_targets (f, e->indirect_info->otr_type,
					  e->indirect_info->otr_token,
					  context, verbose);
}

/* Return true if N can be possibly target of a polymorphic call of
   E.  */

inline bool
possible_polymorphic_call_target_p (struct cgraph_edge *e,
				    struct cgraph_node *n)
{
  ipa_polymorphic_call_context context(e);

  return possible_polymorphic_call_target_p (e->indirect_info->otr_type,
					     e->indirect_info->otr_token,
					     context, n);
}

/* Return true if BINFO corresponds to a type with virtual methods. 

   Every type has several BINFOs.  One is the BINFO associated by the type
   while other represents bases of derived types.  The BINFOs representing
   bases do not have BINFO_VTABLE pointer set when this is the single
   inheritance (because vtables are shared).  Look up the BINFO of type
   and check presence of its vtable.  */

inline bool
polymorphic_type_binfo_p (const_tree binfo)
{
  return (BINFO_TYPE (binfo) && TYPE_BINFO (BINFO_TYPE (binfo))
	  && BINFO_VTABLE (TYPE_BINFO (BINFO_TYPE (binfo))));
}

/* Return true if T is a type with linkage defined.  */

inline bool
type_with_linkage_p (const_tree t)
{
  gcc_checking_assert (TYPE_MAIN_VARIANT (t) == t);
  if (!TYPE_NAME (t) || TREE_CODE (TYPE_NAME (t)) != TYPE_DECL)
    return false;

<<<<<<< HEAD
  /* To support -fno-lto-odr-type-merigng recognize types with vtables
     to have linkage.  */
  if (RECORD_OR_UNION_TYPE_P (t)
      && TYPE_BINFO (t) && BINFO_VTABLE (TYPE_BINFO (t)))
    return true;

  /* After free_lang_data was run and -flto-odr-type-merging we can recongize
=======
  /* After free_lang_data was run we can recongize
>>>>>>> e2aa5677
     types with linkage by presence of mangled name.  */
  if (DECL_ASSEMBLER_NAME_SET_P (TYPE_NAME (t)))
    return true;

  if (in_lto_p)
    return false;
<<<<<<< HEAD
=======

>>>>>>> e2aa5677
  /* We used to check for TYPE_STUB_DECL but that is set to NULL for forward
     declarations.  */

  if (!RECORD_OR_UNION_TYPE_P (t) && TREE_CODE (t) != ENUMERAL_TYPE)
    return false;

  /* Builtin types do not define linkage, their TYPE_CONTEXT is NULL.  */
  if (!TYPE_CONTEXT (t))
    return false;

  gcc_checking_assert (TREE_CODE (t) == ENUMERAL_TYPE || TYPE_CXX_ODR_P (t));

  return true;
}

/* Return true if T is in anonymous namespace.
   This works only on those C++ types with linkage defined.  */

inline bool
type_in_anonymous_namespace_p (const_tree t)
{
  gcc_checking_assert (type_with_linkage_p (t));

  /* free_lang_data clears TYPE_STUB_DECL but sets assembler name to
     "<anon>"  */
  if (DECL_ASSEMBLER_NAME_SET_P (TYPE_NAME (t)))
    return !strcmp ("<anon>",
		    IDENTIFIER_POINTER
		    (DECL_ASSEMBLER_NAME (TYPE_NAME (t))));
  else if (!TYPE_STUB_DECL (t))
    return false;
  else
    return !TREE_PUBLIC (TYPE_STUB_DECL (t));
}

/* Return true of T is type with One Definition Rule info attached. 
   It means that either it is anonymous type or it has assembler name
   set.  */

inline bool
odr_type_p (const_tree t)
{
  /* We do not have this information when not in LTO, but we do not need
     to care, since it is used only for type merging.  */
  gcc_checking_assert (in_lto_p || flag_lto || flag_generate_offload);
  return TYPE_NAME (t) && TREE_CODE (TYPE_NAME (t)) == TYPE_DECL
         && DECL_ASSEMBLER_NAME_SET_P (TYPE_NAME (t));
}

/* If TYPE has mangled ODR name, return it.  Otherwise return NULL.
   The function works only when free_lang_data is run.  */

inline const char *
get_odr_name_for_type (tree type)
{
  tree type_name = TYPE_NAME (type);
  if (type_name == NULL_TREE
      || TREE_CODE (type_name) != TYPE_DECL
      || !DECL_ASSEMBLER_NAME_SET_P (type_name))
    return NULL;

  return IDENTIFIER_POINTER (DECL_ASSEMBLER_NAME (type_name));
}

#endif  /* GCC_IPA_UTILS_H  */<|MERGE_RESOLUTION|>--- conflicted
+++ resolved
@@ -1,9 +1,5 @@
 /* Utilities for ipa analysis.
-<<<<<<< HEAD
-   Copyright (C) 2004-2019 Free Software Foundation, Inc.
-=======
    Copyright (C) 2004-2020 Free Software Foundation, Inc.
->>>>>>> e2aa5677
    Contributed by Kenneth Zadeck <zadeck@naturalbridge.com>
 
 This file is part of GCC.
@@ -97,15 +93,12 @@
 bool odr_or_derived_type_p (const_tree t);
 bool odr_types_equivalent_p (tree type1, tree type2);
 bool odr_type_violation_reported_p (tree type);
-<<<<<<< HEAD
-=======
 tree prevailing_odr_type (tree type);
 void enable_odr_based_tbaa (tree type);
 bool odr_based_tbaa_p (const_tree type);
 void set_type_canonical_for_odr_type (tree type, tree canonical);
 
 void register_odr_enum (tree type);
->>>>>>> e2aa5677
 
 /* Return vector containing possible targets of polymorphic call E.
    If COMPLETEP is non-NULL, store true if the list is complete. 
@@ -200,27 +193,14 @@
   if (!TYPE_NAME (t) || TREE_CODE (TYPE_NAME (t)) != TYPE_DECL)
     return false;
 
-<<<<<<< HEAD
-  /* To support -fno-lto-odr-type-merigng recognize types with vtables
-     to have linkage.  */
-  if (RECORD_OR_UNION_TYPE_P (t)
-      && TYPE_BINFO (t) && BINFO_VTABLE (TYPE_BINFO (t)))
-    return true;
-
-  /* After free_lang_data was run and -flto-odr-type-merging we can recongize
-=======
   /* After free_lang_data was run we can recongize
->>>>>>> e2aa5677
      types with linkage by presence of mangled name.  */
   if (DECL_ASSEMBLER_NAME_SET_P (TYPE_NAME (t)))
     return true;
 
   if (in_lto_p)
     return false;
-<<<<<<< HEAD
-=======
-
->>>>>>> e2aa5677
+
   /* We used to check for TYPE_STUB_DECL but that is set to NULL for forward
      declarations.  */
 
