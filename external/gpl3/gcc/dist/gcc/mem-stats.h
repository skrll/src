--- conflicted
+++ resolved
@@ -1,9 +1,5 @@
 /* A memory statistics tracking infrastructure.
-<<<<<<< HEAD
-   Copyright (C) 2015-2019 Free Software Foundation, Inc.
-=======
    Copyright (C) 2015-2020 Free Software Foundation, Inc.
->>>>>>> e2aa5677
    Contributed by Martin Liska  <mliska@suse.cz>
 
 This file is part of GCC.
@@ -365,13 +361,7 @@
      are filtered by ORIGIN type, LENGTH is return value where we register
      the number of elements in the list. If we want to process custom order,
      CMP comparator can be provided.  */
-<<<<<<< HEAD
-  mem_list_t *get_list (mem_alloc_origin origin, unsigned *length,
-			int (*cmp) (const void *first,
-				    const void *second) = NULL);
-=======
   mem_list_t *get_list (mem_alloc_origin origin, unsigned *length);
->>>>>>> e2aa5677
 
   /* Dump all tracked instances of type ORIGIN. If we want to process custom
      order, CMP comparator can be provided.  */
@@ -560,17 +550,6 @@
   m_reverse_map->remove (ptr);
 }
 
-/* Unregister a memory allocation descriptor registered with
-   register_descriptor (remove from reverse map), unless it is
-   unregistered through release_instance_overhead with
-   REMOVE_FROM_MAP = true.  */
-template <class T>
-inline void
-mem_alloc_description<T>::unregister_descriptor (void *ptr)
-{
-  m_reverse_map->remove (ptr);
-}
-
 /* Default contructor.  */
 
 template <class T>
@@ -608,13 +587,7 @@
 template <class T>
 inline
 typename mem_alloc_description<T>::mem_list_t *
-<<<<<<< HEAD
-mem_alloc_description<T>::get_list (mem_alloc_origin origin, unsigned *length,
-				    int (*cmp) (const void *first,
-						const void *second))
-=======
 mem_alloc_description<T>::get_list (mem_alloc_origin origin, unsigned *length)
->>>>>>> e2aa5677
 {
   /* vec data structure is not used because all vectors generate memory
      allocation info a it would create a cycle.  */
