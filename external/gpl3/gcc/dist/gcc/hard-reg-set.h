--- conflicted
+++ resolved
@@ -1,9 +1,5 @@
 /* Sets (bit vectors) of hard registers, and operations on them.
-<<<<<<< HEAD
-   Copyright (C) 1987-2019 Free Software Foundation, Inc.
-=======
    Copyright (C) 1987-2020 Free Software Foundation, Inc.
->>>>>>> e2aa5677
 
 This file is part of GCC
 
@@ -423,13 +419,6 @@
      with the local stack frame are safe, but scant others.  */
   HARD_REG_SET x_regs_invalidated_by_call;
 
-<<<<<<< HEAD
-  /* Call used hard registers which cannot be saved because there is no
-     insn for this.  */
-  HARD_REG_SET x_no_caller_save_reg_set;
-
-=======
->>>>>>> e2aa5677
   /* Table of register numbers in the order in which to try to use them.  */
   int x_reg_alloc_order[FIRST_PSEUDO_REGISTER];
 
