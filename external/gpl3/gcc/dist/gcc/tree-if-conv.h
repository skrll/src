<<<<<<< HEAD
/* Copyright (C) 2016-2019 Free Software Foundation, Inc.
=======
/* Copyright (C) 2016-2020 Free Software Foundation, Inc.
>>>>>>> 9e014010

This file is part of GCC.

GCC is free software; you can redistribute it and/or modify it under
the terms of the GNU General Public License as published by the Free
Software Foundation; either version 3, or (at your option) any later
version.

GCC is distributed in the hope that it will be useful, but WITHOUT ANY
WARRANTY; without even the implied warranty of MERCHANTABILITY or
FITNESS FOR A PARTICULAR PURPOSE.  See the GNU General Public License
for more details.

You should have received a copy of the GNU General Public License
along with GCC; see the file COPYING3.  If not see
<http://www.gnu.org/licenses/>.  */

#ifndef GCC_TREE_IF_CONV_H
#define GCC_TREE_IF_CONV_H

<<<<<<< HEAD
unsigned int tree_if_conversion (struct loop *, vec<gimple *> * = NULL);
=======
unsigned int tree_if_conversion (class loop *, vec<gimple *> * = NULL);
>>>>>>> 9e014010

#endif  /* GCC_TREE_IF_CONV_H  */<|MERGE_RESOLUTION|>--- conflicted
+++ resolved
@@ -1,8 +1,4 @@
-<<<<<<< HEAD
-/* Copyright (C) 2016-2019 Free Software Foundation, Inc.
-=======
 /* Copyright (C) 2016-2020 Free Software Foundation, Inc.
->>>>>>> 9e014010
 
 This file is part of GCC.
 
@@ -23,10 +19,6 @@
 #ifndef GCC_TREE_IF_CONV_H
 #define GCC_TREE_IF_CONV_H
 
-<<<<<<< HEAD
-unsigned int tree_if_conversion (struct loop *, vec<gimple *> * = NULL);
-=======
 unsigned int tree_if_conversion (class loop *, vec<gimple *> * = NULL);
->>>>>>> 9e014010
 
 #endif  /* GCC_TREE_IF_CONV_H  */