/* General types and functions that are uselful for processing of OpenMP,
   OpenACC and similar directivers at various stages of compilation.

<<<<<<< HEAD
   Copyright (C) 2005-2019 Free Software Foundation, Inc.
=======
   Copyright (C) 2005-2020 Free Software Foundation, Inc.
>>>>>>> 9e014010

This file is part of GCC.

GCC is free software; you can redistribute it and/or modify it under
the terms of the GNU General Public License as published by the Free
Software Foundation; either version 3, or (at your option) any later
version.

GCC is distributed in the hope that it will be useful, but WITHOUT ANY
WARRANTY; without even the implied warranty of MERCHANTABILITY or
FITNESS FOR A PARTICULAR PURPOSE.  See the GNU General Public License
for more details.

You should have received a copy of the GNU General Public License
along with GCC; see the file COPYING3.  If not see
<http://www.gnu.org/licenses/>.  */

/* Find an OMP clause of type KIND within CLAUSES.  */

#include "config.h"
#include "system.h"
#include "coretypes.h"
#include "backend.h"
#include "target.h"
#include "tree.h"
#include "gimple.h"
#include "ssa.h"
#include "diagnostic-core.h"
#include "fold-const.h"
#include "langhooks.h"
#include "omp-general.h"
#include "stringpool.h"
#include "attribs.h"
#include "gimplify.h"
#include "cgraph.h"
#include "alloc-pool.h"
#include "symbol-summary.h"
#include "hsa-common.h"
#include "tree-pass.h"
#include "omp-device-properties.h"
#include "tree-iterator.h"

enum omp_requires omp_requires_mask;

enum omp_requires omp_requires_mask;

tree
omp_find_clause (tree clauses, enum omp_clause_code kind)
{
  for (; clauses ; clauses = OMP_CLAUSE_CHAIN (clauses))
    if (OMP_CLAUSE_CODE (clauses) == kind)
      return clauses;

  return NULL_TREE;
}

/* True if OpenMP should regard this DECL as being a scalar which has Fortran's
   allocatable or pointer attribute.  */
bool
omp_is_allocatable_or_ptr (tree decl)
{
  return lang_hooks.decls.omp_is_allocatable_or_ptr (decl);
}

/* Check whether this DECL belongs to a Fortran optional argument.
   With 'for_present_check' set to false, decls which are optional parameters
   themselve are returned as tree - or a NULL_TREE otherwise. Those decls are
   always pointers.  With 'for_present_check' set to true, the decl for checking
   whether an argument is present is returned; for arguments with value
   attribute this is the hidden argument and of BOOLEAN_TYPE.  If the decl is
   unrelated to optional arguments, NULL_TREE is returned.  */

tree
omp_check_optional_argument (tree decl, bool for_present_check)
{
  return lang_hooks.decls.omp_check_optional_argument (decl, for_present_check);
}

/* Return true if DECL is a reference type.  */

bool
omp_is_reference (tree decl)
{
  return lang_hooks.decls.omp_privatize_by_reference (decl);
}

/* Adjust *COND_CODE and *N2 so that the former is either LT_EXPR or GT_EXPR,
   given that V is the loop index variable and STEP is loop step. */

void
omp_adjust_for_condition (location_t loc, enum tree_code *cond_code, tree *n2,
			  tree v, tree step)
{
  switch (*cond_code)
    {
    case LT_EXPR:
    case GT_EXPR:
      break;

    case NE_EXPR:
      gcc_assert (TREE_CODE (step) == INTEGER_CST);
      if (TREE_CODE (TREE_TYPE (v)) == INTEGER_TYPE)
	{
	  if (integer_onep (step))
	    *cond_code = LT_EXPR;
	  else
	    {
	      gcc_assert (integer_minus_onep (step));
	      *cond_code = GT_EXPR;
	    }
	}
      else
	{
	  tree unit = TYPE_SIZE_UNIT (TREE_TYPE (TREE_TYPE (v)));
	  gcc_assert (TREE_CODE (unit) == INTEGER_CST);
	  if (tree_int_cst_equal (unit, step))
	    *cond_code = LT_EXPR;
	  else
	    {
	      gcc_assert (wi::neg (wi::to_widest (unit))
			  == wi::to_widest (step));
	      *cond_code = GT_EXPR;
	    }
	}

      break;

    case LE_EXPR:
      if (POINTER_TYPE_P (TREE_TYPE (*n2)))
	*n2 = fold_build_pointer_plus_hwi_loc (loc, *n2, 1);
      else
	*n2 = fold_build2_loc (loc, PLUS_EXPR, TREE_TYPE (*n2), *n2,
			       build_int_cst (TREE_TYPE (*n2), 1));
      *cond_code = LT_EXPR;
      break;
    case GE_EXPR:
      if (POINTER_TYPE_P (TREE_TYPE (*n2)))
	*n2 = fold_build_pointer_plus_hwi_loc (loc, *n2, -1);
      else
	*n2 = fold_build2_loc (loc, MINUS_EXPR, TREE_TYPE (*n2), *n2,
			       build_int_cst (TREE_TYPE (*n2), 1));
      *cond_code = GT_EXPR;
      break;
    default:
      gcc_unreachable ();
    }
}

/* Return the looping step from INCR, extracted from the step of a gimple omp
   for statement.  */

tree
omp_get_for_step_from_incr (location_t loc, tree incr)
{
  tree step;
  switch (TREE_CODE (incr))
    {
    case PLUS_EXPR:
      step = TREE_OPERAND (incr, 1);
      break;
    case POINTER_PLUS_EXPR:
      step = fold_convert (ssizetype, TREE_OPERAND (incr, 1));
      break;
    case MINUS_EXPR:
      step = TREE_OPERAND (incr, 1);
      step = fold_build1_loc (loc, NEGATE_EXPR, TREE_TYPE (step), step);
      break;
    default:
      gcc_unreachable ();
    }
  return step;
}

/* Extract the header elements of parallel loop FOR_STMT and store
   them into *FD.  */

void
omp_extract_for_data (gomp_for *for_stmt, struct omp_for_data *fd,
		      struct omp_for_data_loop *loops)
{
  tree t, var, *collapse_iter, *collapse_count;
  tree count = NULL_TREE, iter_type = long_integer_type_node;
  struct omp_for_data_loop *loop;
  int i;
  struct omp_for_data_loop dummy_loop;
  location_t loc = gimple_location (for_stmt);
  bool simd = gimple_omp_for_kind (for_stmt) == GF_OMP_FOR_KIND_SIMD;
  bool distribute = gimple_omp_for_kind (for_stmt)
		    == GF_OMP_FOR_KIND_DISTRIBUTE;
  bool taskloop = gimple_omp_for_kind (for_stmt)
		  == GF_OMP_FOR_KIND_TASKLOOP;
  tree iterv, countv;

  fd->for_stmt = for_stmt;
  fd->pre = NULL;
  fd->have_nowait = distribute || simd;
  fd->have_ordered = false;
  fd->have_reductemp = false;
<<<<<<< HEAD
=======
  fd->have_pointer_condtemp = false;
  fd->have_scantemp = false;
  fd->have_nonctrl_scantemp = false;
  fd->lastprivate_conditional = 0;
>>>>>>> 9e014010
  fd->tiling = NULL_TREE;
  fd->collapse = 1;
  fd->ordered = 0;
  fd->sched_kind = OMP_CLAUSE_SCHEDULE_STATIC;
  fd->sched_modifiers = 0;
  fd->chunk_size = NULL_TREE;
  fd->simd_schedule = false;
  collapse_iter = NULL;
  collapse_count = NULL;

  for (t = gimple_omp_for_clauses (for_stmt); t ; t = OMP_CLAUSE_CHAIN (t))
    switch (OMP_CLAUSE_CODE (t))
      {
      case OMP_CLAUSE_NOWAIT:
	fd->have_nowait = true;
	break;
      case OMP_CLAUSE_ORDERED:
	fd->have_ordered = true;
	if (OMP_CLAUSE_ORDERED_EXPR (t))
	  fd->ordered = tree_to_shwi (OMP_CLAUSE_ORDERED_EXPR (t));
	break;
      case OMP_CLAUSE_SCHEDULE:
	gcc_assert (!distribute && !taskloop);
	fd->sched_kind
	  = (enum omp_clause_schedule_kind)
	    (OMP_CLAUSE_SCHEDULE_KIND (t) & OMP_CLAUSE_SCHEDULE_MASK);
	fd->sched_modifiers = (OMP_CLAUSE_SCHEDULE_KIND (t)
			       & ~OMP_CLAUSE_SCHEDULE_MASK);
	fd->chunk_size = OMP_CLAUSE_SCHEDULE_CHUNK_EXPR (t);
	fd->simd_schedule = OMP_CLAUSE_SCHEDULE_SIMD (t);
	break;
      case OMP_CLAUSE_DIST_SCHEDULE:
	gcc_assert (distribute);
	fd->chunk_size = OMP_CLAUSE_DIST_SCHEDULE_CHUNK_EXPR (t);
	break;
      case OMP_CLAUSE_COLLAPSE:
	fd->collapse = tree_to_shwi (OMP_CLAUSE_COLLAPSE_EXPR (t));
	if (fd->collapse > 1)
	  {
	    collapse_iter = &OMP_CLAUSE_COLLAPSE_ITERVAR (t);
	    collapse_count = &OMP_CLAUSE_COLLAPSE_COUNT (t);
	  }
	break;
      case OMP_CLAUSE_TILE:
	fd->tiling = OMP_CLAUSE_TILE_LIST (t);
	fd->collapse = list_length (fd->tiling);
	gcc_assert (fd->collapse);
	collapse_iter = &OMP_CLAUSE_TILE_ITERVAR (t);
	collapse_count = &OMP_CLAUSE_TILE_COUNT (t);
	break;
      case OMP_CLAUSE__REDUCTEMP_:
	fd->have_reductemp = true;
<<<<<<< HEAD
=======
	break;
      case OMP_CLAUSE_LASTPRIVATE:
	if (OMP_CLAUSE_LASTPRIVATE_CONDITIONAL (t))
	  fd->lastprivate_conditional++;
	break;
      case OMP_CLAUSE__CONDTEMP_:
	if (POINTER_TYPE_P (TREE_TYPE (OMP_CLAUSE_DECL (t))))
	  fd->have_pointer_condtemp = true;
	break;
      case OMP_CLAUSE__SCANTEMP_:
	fd->have_scantemp = true;
	if (!OMP_CLAUSE__SCANTEMP__ALLOC (t)
	    && !OMP_CLAUSE__SCANTEMP__CONTROL (t))
	  fd->have_nonctrl_scantemp = true;
	break;
>>>>>>> 9e014010
      default:
	break;
      }

  if (fd->collapse > 1 || fd->tiling)
    fd->loops = loops;
  else
    fd->loops = &fd->loop;

  if (fd->ordered && fd->collapse == 1 && loops != NULL)
    {
      fd->loops = loops;
      iterv = NULL_TREE;
      countv = NULL_TREE;
      collapse_iter = &iterv;
      collapse_count = &countv;
    }

  /* FIXME: for now map schedule(auto) to schedule(static).
     There should be analysis to determine whether all iterations
     are approximately the same amount of work (then schedule(static)
     is best) or if it varies (then schedule(dynamic,N) is better).  */
  if (fd->sched_kind == OMP_CLAUSE_SCHEDULE_AUTO)
    {
      fd->sched_kind = OMP_CLAUSE_SCHEDULE_STATIC;
      gcc_assert (fd->chunk_size == NULL);
    }
  gcc_assert ((fd->collapse == 1 && !fd->tiling) || collapse_iter != NULL);
  if (taskloop)
    fd->sched_kind = OMP_CLAUSE_SCHEDULE_RUNTIME;
  if (fd->sched_kind == OMP_CLAUSE_SCHEDULE_RUNTIME)
    gcc_assert (fd->chunk_size == NULL);
  else if (fd->chunk_size == NULL)
    {
      /* We only need to compute a default chunk size for ordered
	 static loops and dynamic loops.  */
      if (fd->sched_kind != OMP_CLAUSE_SCHEDULE_STATIC
	  || fd->have_ordered)
	fd->chunk_size = (fd->sched_kind == OMP_CLAUSE_SCHEDULE_STATIC)
			 ? integer_zero_node : integer_one_node;
    }

  int cnt = fd->ordered ? fd->ordered : fd->collapse;
  for (i = 0; i < cnt; i++)
    {
      if (i == 0
	  && fd->collapse == 1
	  && !fd->tiling
	  && (fd->ordered == 0 || loops == NULL))
	loop = &fd->loop;
      else if (loops != NULL)
	loop = loops + i;
      else
	loop = &dummy_loop;

      loop->v = gimple_omp_for_index (for_stmt, i);
      gcc_assert (SSA_VAR_P (loop->v));
      gcc_assert (TREE_CODE (TREE_TYPE (loop->v)) == INTEGER_TYPE
		  || TREE_CODE (TREE_TYPE (loop->v)) == POINTER_TYPE);
      var = TREE_CODE (loop->v) == SSA_NAME ? SSA_NAME_VAR (loop->v) : loop->v;
      loop->n1 = gimple_omp_for_initial (for_stmt, i);

      loop->cond_code = gimple_omp_for_cond (for_stmt, i);
      loop->n2 = gimple_omp_for_final (for_stmt, i);
      gcc_assert (loop->cond_code != NE_EXPR
		  || (gimple_omp_for_kind (for_stmt)
		      != GF_OMP_FOR_KIND_OACC_LOOP));

      t = gimple_omp_for_incr (for_stmt, i);
      gcc_assert (TREE_OPERAND (t, 0) == var);
      loop->step = omp_get_for_step_from_incr (loc, t);

      omp_adjust_for_condition (loc, &loop->cond_code, &loop->n2, loop->v,
				loop->step);

      if (simd
	  || (fd->sched_kind == OMP_CLAUSE_SCHEDULE_STATIC
	      && !fd->have_ordered))
	{
	  if (fd->collapse == 1 && !fd->tiling)
	    iter_type = TREE_TYPE (loop->v);
	  else if (i == 0
		   || TYPE_PRECISION (iter_type)
		      < TYPE_PRECISION (TREE_TYPE (loop->v)))
	    iter_type
	      = build_nonstandard_integer_type
		  (TYPE_PRECISION (TREE_TYPE (loop->v)), 1);
	}
      else if (iter_type != long_long_unsigned_type_node)
	{
	  if (POINTER_TYPE_P (TREE_TYPE (loop->v)))
	    iter_type = long_long_unsigned_type_node;
	  else if (TYPE_UNSIGNED (TREE_TYPE (loop->v))
		   && TYPE_PRECISION (TREE_TYPE (loop->v))
		      >= TYPE_PRECISION (iter_type))
	    {
	      tree n;

	      if (loop->cond_code == LT_EXPR)
		n = fold_build2_loc (loc, PLUS_EXPR, TREE_TYPE (loop->v),
				     loop->n2, loop->step);
	      else
		n = loop->n1;
	      if (TREE_CODE (n) != INTEGER_CST
		  || tree_int_cst_lt (TYPE_MAX_VALUE (iter_type), n))
		iter_type = long_long_unsigned_type_node;
	    }
	  else if (TYPE_PRECISION (TREE_TYPE (loop->v))
		   > TYPE_PRECISION (iter_type))
	    {
	      tree n1, n2;

	      if (loop->cond_code == LT_EXPR)
		{
		  n1 = loop->n1;
		  n2 = fold_build2_loc (loc, PLUS_EXPR, TREE_TYPE (loop->v),
					loop->n2, loop->step);
		}
	      else
		{
		  n1 = fold_build2_loc (loc, MINUS_EXPR, TREE_TYPE (loop->v),
					loop->n2, loop->step);
		  n2 = loop->n1;
		}
	      if (TREE_CODE (n1) != INTEGER_CST
		  || TREE_CODE (n2) != INTEGER_CST
		  || !tree_int_cst_lt (TYPE_MIN_VALUE (iter_type), n1)
		  || !tree_int_cst_lt (n2, TYPE_MAX_VALUE (iter_type)))
		iter_type = long_long_unsigned_type_node;
	    }
	}

      if (i >= fd->collapse)
	continue;

      if (collapse_count && *collapse_count == NULL)
	{
	  t = fold_binary (loop->cond_code, boolean_type_node,
			   fold_convert (TREE_TYPE (loop->v), loop->n1),
			   fold_convert (TREE_TYPE (loop->v), loop->n2));
	  if (t && integer_zerop (t))
	    count = build_zero_cst (long_long_unsigned_type_node);
	  else if ((i == 0 || count != NULL_TREE)
		   && TREE_CODE (TREE_TYPE (loop->v)) == INTEGER_TYPE
		   && TREE_CONSTANT (loop->n1)
		   && TREE_CONSTANT (loop->n2)
		   && TREE_CODE (loop->step) == INTEGER_CST)
	    {
	      tree itype = TREE_TYPE (loop->v);

	      if (POINTER_TYPE_P (itype))
		itype = signed_type_for (itype);
	      t = build_int_cst (itype, (loop->cond_code == LT_EXPR ? -1 : 1));
	      t = fold_build2_loc (loc, PLUS_EXPR, itype,
				   fold_convert_loc (loc, itype, loop->step),
				   t);
	      t = fold_build2_loc (loc, PLUS_EXPR, itype, t,
				   fold_convert_loc (loc, itype, loop->n2));
	      t = fold_build2_loc (loc, MINUS_EXPR, itype, t,
				   fold_convert_loc (loc, itype, loop->n1));
	      if (TYPE_UNSIGNED (itype) && loop->cond_code == GT_EXPR)
		{
		  tree step = fold_convert_loc (loc, itype, loop->step);
		  t = fold_build2_loc (loc, TRUNC_DIV_EXPR, itype,
				       fold_build1_loc (loc, NEGATE_EXPR,
							itype, t),
				       fold_build1_loc (loc, NEGATE_EXPR,
							itype, step));
		}
	      else
		t = fold_build2_loc (loc, TRUNC_DIV_EXPR, itype, t,
				     fold_convert_loc (loc, itype,
						       loop->step));
	      t = fold_convert_loc (loc, long_long_unsigned_type_node, t);
	      if (count != NULL_TREE)
		count = fold_build2_loc (loc, MULT_EXPR,
					 long_long_unsigned_type_node,
					 count, t);
	      else
		count = t;
	      if (TREE_CODE (count) != INTEGER_CST)
		count = NULL_TREE;
	    }
	  else if (count && !integer_zerop (count))
	    count = NULL_TREE;
	}
    }

  if (count
      && !simd
      && (fd->sched_kind != OMP_CLAUSE_SCHEDULE_STATIC
	  || fd->have_ordered))
    {
      if (!tree_int_cst_lt (count, TYPE_MAX_VALUE (long_integer_type_node)))
	iter_type = long_long_unsigned_type_node;
      else
	iter_type = long_integer_type_node;
    }
  else if (collapse_iter && *collapse_iter != NULL)
    iter_type = TREE_TYPE (*collapse_iter);
  fd->iter_type = iter_type;
  if (collapse_iter && *collapse_iter == NULL)
    *collapse_iter = create_tmp_var (iter_type, ".iter");
  if (collapse_count && *collapse_count == NULL)
    {
      if (count)
	*collapse_count = fold_convert_loc (loc, iter_type, count);
      else
	*collapse_count = create_tmp_var (iter_type, ".count");
    }

  if (fd->collapse > 1 || fd->tiling || (fd->ordered && loops))
    {
      fd->loop.v = *collapse_iter;
      fd->loop.n1 = build_int_cst (TREE_TYPE (fd->loop.v), 0);
      fd->loop.n2 = *collapse_count;
      fd->loop.step = build_int_cst (TREE_TYPE (fd->loop.v), 1);
      fd->loop.cond_code = LT_EXPR;
    }
  else if (loops)
    loops[0] = fd->loop;
}

/* Build a call to GOMP_barrier.  */

gimple *
omp_build_barrier (tree lhs)
{
  tree fndecl = builtin_decl_explicit (lhs ? BUILT_IN_GOMP_BARRIER_CANCEL
					   : BUILT_IN_GOMP_BARRIER);
  gcall *g = gimple_build_call (fndecl, 0);
  if (lhs)
    gimple_call_set_lhs (g, lhs);
  return g;
}

/* Find OMP_FOR resp. OMP_SIMD with non-NULL OMP_FOR_INIT.  Also, fill in pdata
   array, pdata[0] non-NULL if there is anything non-trivial in between,
   pdata[1] is address of OMP_PARALLEL in between if any, pdata[2] is address
   of OMP_FOR in between if any and pdata[3] is address of the inner
   OMP_FOR/OMP_SIMD.  */

tree
find_combined_omp_for (tree *tp, int *walk_subtrees, void *data)
{
  tree **pdata = (tree **) data;
  *walk_subtrees = 0;
  switch (TREE_CODE (*tp))
    {
    case OMP_FOR:
      if (OMP_FOR_INIT (*tp) != NULL_TREE)
	{
	  pdata[3] = tp;
	  return *tp;
	}
      pdata[2] = tp;
      *walk_subtrees = 1;
      break;
    case OMP_SIMD:
      if (OMP_FOR_INIT (*tp) != NULL_TREE)
	{
	  pdata[3] = tp;
	  return *tp;
	}
      break;
    case BIND_EXPR:
      if (BIND_EXPR_VARS (*tp)
	  || (BIND_EXPR_BLOCK (*tp)
	      && BLOCK_VARS (BIND_EXPR_BLOCK (*tp))))
	pdata[0] = tp;
      *walk_subtrees = 1;
      break;
    case STATEMENT_LIST:
      if (!tsi_one_before_end_p (tsi_start (*tp)))
	pdata[0] = tp;
      *walk_subtrees = 1;
      break;
    case TRY_FINALLY_EXPR:
      pdata[0] = tp;
      *walk_subtrees = 1;
      break;
    case OMP_PARALLEL:
      pdata[1] = tp;
      *walk_subtrees = 1;
      break;
    default:
      break;
    }
  return NULL_TREE;
}

/* Return maximum possible vectorization factor for the target.  */

poly_uint64
omp_max_vf (void)
{
  if (!optimize
      || optimize_debug
      || !flag_tree_loop_optimize
      || (!flag_tree_loop_vectorize
	  && global_options_set.x_flag_tree_loop_vectorize))
    return 1;

  auto_vector_modes modes;
  targetm.vectorize.autovectorize_vector_modes (&modes, true);
  if (!modes.is_empty ())
    {
      poly_uint64 vf = 0;
      for (unsigned int i = 0; i < modes.length (); ++i)
	/* The returned modes use the smallest element size (and thus
	   the largest nunits) for the vectorization approach that they
	   represent.  */
	vf = ordered_max (vf, GET_MODE_NUNITS (modes[i]));
      return vf;
    }

  machine_mode vqimode = targetm.vectorize.preferred_simd_mode (QImode);
  if (GET_MODE_CLASS (vqimode) == MODE_VECTOR_INT)
    return GET_MODE_NUNITS (vqimode);

  return 1;
}

/* Return maximum SIMT width if offloading may target SIMT hardware.  */

int
omp_max_simt_vf (void)
{
  if (!optimize)
    return 0;
  if (ENABLE_OFFLOADING)
    for (const char *c = getenv ("OFFLOAD_TARGET_NAMES"); c;)
      {
	if (!strncmp (c, "nvptx", strlen ("nvptx")))
	  return 32;
	else if ((c = strchr (c, ':')))
	  c++;
      }
  return 0;
}

/* Store the construct selectors as tree codes from last to first,
   return their number.  */

int
omp_constructor_traits_to_codes (tree ctx, enum tree_code *constructs)
{
  int nconstructs = list_length (ctx);
  int i = nconstructs - 1;
  for (tree t2 = ctx; t2; t2 = TREE_CHAIN (t2), i--)
    {
      const char *sel = IDENTIFIER_POINTER (TREE_PURPOSE (t2));
      if (!strcmp (sel, "target"))
	constructs[i] = OMP_TARGET;
      else if (!strcmp (sel, "teams"))
	constructs[i] = OMP_TEAMS;
      else if (!strcmp (sel, "parallel"))
	constructs[i] = OMP_PARALLEL;
      else if (!strcmp (sel, "for") || !strcmp (sel, "do"))
	constructs[i] = OMP_FOR;
      else if (!strcmp (sel, "simd"))
	constructs[i] = OMP_SIMD;
      else
	gcc_unreachable ();
    }
  gcc_assert (i == -1);
  return nconstructs;
}

/* Return true if PROP is possibly present in one of the offloading target's
   OpenMP contexts.  The format of PROPS string is always offloading target's
   name terminated by '\0', followed by properties for that offloading
   target separated by '\0' and terminated by another '\0'.  The strings
   are created from omp-device-properties installed files of all configured
   offloading targets.  */

static bool
omp_offload_device_kind_arch_isa (const char *props, const char *prop)
{
  const char *names = getenv ("OFFLOAD_TARGET_NAMES");
  if (names == NULL || *names == '\0')
    return false;
  while (*props != '\0')
    {
      size_t name_len = strlen (props);
      bool matches = false;
      for (const char *c = names; c; )
	{
	  if (strncmp (props, c, name_len) == 0
	      && (c[name_len] == '\0'
		  || c[name_len] == ':'
		  || c[name_len] == '='))
	    {
	      matches = true;
	      break;
	    }
	  else if ((c = strchr (c, ':')))
	    c++;
	}
      props = props + name_len + 1;
      while (*props != '\0')
	{
	  if (matches && strcmp (props, prop) == 0)
	    return true;
	  props = strchr (props, '\0') + 1;
	}
      props++;
    }
  return false;
}

/* Return true if the current code location is or might be offloaded.
   Return true in declare target functions, or when nested in a target
   region or when unsure, return false otherwise.  */

static bool
omp_maybe_offloaded (void)
{
  if (!hsa_gen_requested_p ())
    {
      if (!ENABLE_OFFLOADING)
	return false;
      const char *names = getenv ("OFFLOAD_TARGET_NAMES");
      if (names == NULL || *names == '\0')
	return false;
    }
  if (symtab->state == PARSING)
    /* Maybe.  */
    return true;
  if (current_function_decl
      && lookup_attribute ("omp declare target",
			   DECL_ATTRIBUTES (current_function_decl)))
    return true;
  if (cfun && (cfun->curr_properties & PROP_gimple_any) == 0)
    {
      enum tree_code construct = OMP_TARGET;
      if (omp_construct_selector_matches (&construct, 1, NULL))
	return true;
    }
  return false;
}

/* Return a name from PROP, a property in selectors accepting
   name lists.  */

static const char *
omp_context_name_list_prop (tree prop)
{
  if (TREE_PURPOSE (prop))
    return IDENTIFIER_POINTER (TREE_PURPOSE (prop));
  else
    {
      const char *ret = TREE_STRING_POINTER (TREE_VALUE (prop));
      if ((size_t) TREE_STRING_LENGTH (TREE_VALUE (prop)) == strlen (ret) + 1)
	return ret;
      return NULL;
    }
}

/* Return 1 if context selector matches the current OpenMP context, 0
   if it does not and -1 if it is unknown and need to be determined later.
   Some properties can be checked right away during parsing (this routine),
   others need to wait until the whole TU is parsed, others need to wait until
   IPA, others until vectorization.  */

int
omp_context_selector_matches (tree ctx)
{
  int ret = 1;
  for (tree t1 = ctx; t1; t1 = TREE_CHAIN (t1))
    {
      char set = IDENTIFIER_POINTER (TREE_PURPOSE (t1))[0];
      if (set == 'c')
	{
	  /* For now, ignore the construct set.  While something can be
	     determined already during parsing, we don't know until end of TU
	     whether additional constructs aren't added through declare variant
	     unless "omp declare variant variant" attribute exists already
	     (so in most of the cases), and we'd need to maintain set of
	     surrounding OpenMP constructs, which is better handled during
	     gimplification.  */
	  if (symtab->state == PARSING
	      || (cfun->curr_properties & PROP_gimple_any) != 0)
	    {
	      ret = -1;
	      continue;
	    }

	  enum tree_code constructs[5];
	  int nconstructs
	    = omp_constructor_traits_to_codes (TREE_VALUE (t1), constructs);
	  int r = omp_construct_selector_matches (constructs, nconstructs,
						  NULL);
	  if (r == 0)
	    return 0;
	  if (r == -1)
	    ret = -1;
	  continue;
	}
      for (tree t2 = TREE_VALUE (t1); t2; t2 = TREE_CHAIN (t2))
	{
	  const char *sel = IDENTIFIER_POINTER (TREE_PURPOSE (t2));
	  switch (*sel)
	    {
	    case 'v':
	      if (set == 'i' && !strcmp (sel, "vendor"))
		for (tree t3 = TREE_VALUE (t2); t3; t3 = TREE_CHAIN (t3))
		  {
		    const char *prop = omp_context_name_list_prop (t3);
		    if (prop == NULL)
		      return 0;
		    if ((!strcmp (prop, " score") && TREE_PURPOSE (t3))
			|| !strcmp (prop, "gnu"))
		      continue;
		    return 0;
		  }
	      break;
	    case 'e':
	      if (set == 'i' && !strcmp (sel, "extension"))
		/* We don't support any extensions right now.  */
		return 0;
	      break;
	    case 'a':
	      if (set == 'i' && !strcmp (sel, "atomic_default_mem_order"))
		{
		  enum omp_memory_order omo
		    = ((enum omp_memory_order)
		       (omp_requires_mask
			& OMP_REQUIRES_ATOMIC_DEFAULT_MEM_ORDER));
		  if (omo == OMP_MEMORY_ORDER_UNSPECIFIED)
		    {
		      /* We don't know yet, until end of TU.  */
		      if (symtab->state == PARSING)
			{
			  ret = -1;
			  break;
			}
		      else
			omo = OMP_MEMORY_ORDER_RELAXED;
		    }
		  tree t3 = TREE_VALUE (t2);
		  const char *prop = IDENTIFIER_POINTER (TREE_PURPOSE (t3));
		  if (!strcmp (prop, " score"))
		    {
		      t3 = TREE_CHAIN (t3);
		      prop = IDENTIFIER_POINTER (TREE_PURPOSE (t3));
		    }
		  if (!strcmp (prop, "relaxed")
		      && omo != OMP_MEMORY_ORDER_RELAXED)
		    return 0;
		  else if (!strcmp (prop, "seq_cst")
			   && omo != OMP_MEMORY_ORDER_SEQ_CST)
		    return 0;
		  else if (!strcmp (prop, "acq_rel")
			   && omo != OMP_MEMORY_ORDER_ACQ_REL)
		    return 0;
		}
	      if (set == 'd' && !strcmp (sel, "arch"))
		for (tree t3 = TREE_VALUE (t2); t3; t3 = TREE_CHAIN (t3))
		  {
		    const char *arch = omp_context_name_list_prop (t3);
		    if (arch == NULL)
		      return 0;
		    int r = 0;
		    if (targetm.omp.device_kind_arch_isa != NULL)
		      r = targetm.omp.device_kind_arch_isa (omp_device_arch,
							    arch);
		    if (r == 0 || (r == -1 && symtab->state != PARSING))
		      {
			/* If we are or might be in a target region or
			   declare target function, need to take into account
			   also offloading values.  */
			if (!omp_maybe_offloaded ())
			  return 0;
			if (strcmp (arch, "hsa") == 0
			    && hsa_gen_requested_p ())
			  {
			    ret = -1;
			    continue;
			  }
			if (ENABLE_OFFLOADING)
			  {
			    const char *arches = omp_offload_device_arch;
			    if (omp_offload_device_kind_arch_isa (arches,
								  arch))
			      {
				ret = -1;
				continue;
			      }
			  }
			return 0;
		      }
		    else if (r == -1)
		      ret = -1;
		    /* If arch matches on the host, it still might not match
		       in the offloading region.  */
		    else if (omp_maybe_offloaded ())
		      ret = -1;
		  }
	      break;
	    case 'u':
	      if (set == 'i' && !strcmp (sel, "unified_address"))
		{
		  if ((omp_requires_mask & OMP_REQUIRES_UNIFIED_ADDRESS) == 0)
		    {
		      if (symtab->state == PARSING)
			ret = -1;
		      else
			return 0;
		    }
		  break;
		}
	      if (set == 'i' && !strcmp (sel, "unified_shared_memory"))
		{
		  if ((omp_requires_mask
		       & OMP_REQUIRES_UNIFIED_SHARED_MEMORY) == 0)
		    {
		      if (symtab->state == PARSING)
			ret = -1;
		      else
			return 0;
		    }
		  break;
		}
	      break;
	    case 'd':
	      if (set == 'i' && !strcmp (sel, "dynamic_allocators"))
		{
		  if ((omp_requires_mask
		       & OMP_REQUIRES_DYNAMIC_ALLOCATORS) == 0)
		    {
		      if (symtab->state == PARSING)
			ret = -1;
		      else
			return 0;
		    }
		  break;
		}
	      break;
	    case 'r':
	      if (set == 'i' && !strcmp (sel, "reverse_offload"))
		{
		  if ((omp_requires_mask & OMP_REQUIRES_REVERSE_OFFLOAD) == 0)
		    {
		      if (symtab->state == PARSING)
			ret = -1;
		      else
			return 0;
		    }
		  break;
		}
	      break;
	    case 'k':
	      if (set == 'd' && !strcmp (sel, "kind"))
		for (tree t3 = TREE_VALUE (t2); t3; t3 = TREE_CHAIN (t3))
		  {
		    const char *prop = omp_context_name_list_prop (t3);
		    if (prop == NULL)
		      return 0;
		    if (!strcmp (prop, "any"))
		      continue;
		    if (!strcmp (prop, "host"))
		      {
			if (omp_maybe_offloaded ())
			  ret = -1;
			continue;
		      }
		    if (!strcmp (prop, "nohost"))
		      {
			if (omp_maybe_offloaded ())
			  ret = -1;
			else
			  return 0;
			continue;
		      }
		    int r = 0;
		    if (targetm.omp.device_kind_arch_isa != NULL)
		      r = targetm.omp.device_kind_arch_isa (omp_device_kind,
							    prop);
		    else
		      r = strcmp (prop, "cpu") == 0;
		    if (r == 0 || (r == -1 && symtab->state != PARSING))
		      {
			/* If we are or might be in a target region or
			   declare target function, need to take into account
			   also offloading values.  */
			if (!omp_maybe_offloaded ())
			  return 0;
			if (strcmp (prop, "gpu") == 0
			    && hsa_gen_requested_p ())
			  {
			    ret = -1;
			    continue;
			  }
			if (ENABLE_OFFLOADING)
			  {
			    const char *kinds = omp_offload_device_kind;
			    if (omp_offload_device_kind_arch_isa (kinds, prop))
			      {
				ret = -1;
				continue;
			      }
			  }
			return 0;
		      }
		    else if (r == -1)
		      ret = -1;
		    /* If kind matches on the host, it still might not match
		       in the offloading region.  */
		    else if (omp_maybe_offloaded ())
		      ret = -1;
		  }
	      break;
	    case 'i':
	      if (set == 'd' && !strcmp (sel, "isa"))
		for (tree t3 = TREE_VALUE (t2); t3; t3 = TREE_CHAIN (t3))
		  {
		    const char *isa = omp_context_name_list_prop (t3);
		    if (isa == NULL)
		      return 0;
		    int r = 0;
		    if (targetm.omp.device_kind_arch_isa != NULL)
		      r = targetm.omp.device_kind_arch_isa (omp_device_isa,
							    isa);
		    if (r == 0 || (r == -1 && symtab->state != PARSING))
		      {
			/* If isa is valid on the target, but not in the
			   current function and current function has
			   #pragma omp declare simd on it, some simd clones
			   might have the isa added later on.  */
			if (r == -1
			    && targetm.simd_clone.compute_vecsize_and_simdlen)
			  {
			    tree attrs
			      = DECL_ATTRIBUTES (current_function_decl);
			    if (lookup_attribute ("omp declare simd", attrs))
			      {
				ret = -1;
				continue;
			      }
			  }
			/* If we are or might be in a target region or
			   declare target function, need to take into account
			   also offloading values.  */
			if (!omp_maybe_offloaded ())
			  return 0;
			if (ENABLE_OFFLOADING)
			  {
			    const char *isas = omp_offload_device_isa;
			    if (omp_offload_device_kind_arch_isa (isas, isa))
			      {
				ret = -1;
				continue;
			      }
			  }
			return 0;
		      }
		    else if (r == -1)
		      ret = -1;
		    /* If isa matches on the host, it still might not match
		       in the offloading region.  */
		    else if (omp_maybe_offloaded ())
		      ret = -1;
		  }
	      break;
	    case 'c':
	      if (set == 'u' && !strcmp (sel, "condition"))
		for (tree t3 = TREE_VALUE (t2); t3; t3 = TREE_CHAIN (t3))
		  if (TREE_PURPOSE (t3) == NULL_TREE)
		    {
		      if (integer_zerop (TREE_VALUE (t3)))
			return 0;
		      if (integer_nonzerop (TREE_VALUE (t3)))
			break;
		      ret = -1;
		    }
	      break;
	    default:
	      break;
	    }
	}
    }
  return ret;
}

/* Compare construct={simd} CLAUSES1 with CLAUSES2, return 0/-1/1/2 as
   in omp_context_selector_set_compare.  */

static int
omp_construct_simd_compare (tree clauses1, tree clauses2)
{
  if (clauses1 == NULL_TREE)
    return clauses2 == NULL_TREE ? 0 : -1;
  if (clauses2 == NULL_TREE)
    return 1;

  int r = 0;
  struct declare_variant_simd_data {
    bool inbranch, notinbranch;
    tree simdlen;
    auto_vec<tree,16> data_sharing;
    auto_vec<tree,16> aligned;
    declare_variant_simd_data ()
      : inbranch(false), notinbranch(false), simdlen(NULL_TREE) {}
  } data[2];
  unsigned int i;
  for (i = 0; i < 2; i++)
    for (tree c = i ? clauses2 : clauses1; c; c = OMP_CLAUSE_CHAIN (c))
      {
	vec<tree> *v;
	switch (OMP_CLAUSE_CODE (c))
	  {
	  case OMP_CLAUSE_INBRANCH:
	    data[i].inbranch = true;
	    continue;
	  case OMP_CLAUSE_NOTINBRANCH:
	    data[i].notinbranch = true;
	    continue;
	  case OMP_CLAUSE_SIMDLEN:
	    data[i].simdlen = OMP_CLAUSE_SIMDLEN_EXPR (c);
	    continue;
	  case OMP_CLAUSE_UNIFORM:
	  case OMP_CLAUSE_LINEAR:
	    v = &data[i].data_sharing;
	    break;
	  case OMP_CLAUSE_ALIGNED:
	    v = &data[i].aligned;
	    break;
	  default:
	    gcc_unreachable ();
	  }
	unsigned HOST_WIDE_INT argno = tree_to_uhwi (OMP_CLAUSE_DECL (c));
	if (argno >= v->length ())
	  v->safe_grow_cleared (argno + 1);
	(*v)[argno] = c;
      }
  /* Here, r is used as a bitmask, 2 is set if CLAUSES1 has something
     CLAUSES2 doesn't, 1 is set if CLAUSES2 has something CLAUSES1
     doesn't.  Thus, r == 3 implies return value 2, r == 1 implies
     -1, r == 2 implies 1 and r == 0 implies 0.  */
  if (data[0].inbranch != data[1].inbranch)
    r |= data[0].inbranch ? 2 : 1;
  if (data[0].notinbranch != data[1].notinbranch)
    r |= data[0].notinbranch ? 2 : 1;
  if (!simple_cst_equal (data[0].simdlen, data[1].simdlen))
    {
      if (data[0].simdlen && data[1].simdlen)
	return 2;
      r |= data[0].simdlen ? 2 : 1;
    }
  if (data[0].data_sharing.length () < data[1].data_sharing.length ()
      || data[0].aligned.length () < data[1].aligned.length ())
    r |= 1;
  tree c1, c2;
  FOR_EACH_VEC_ELT (data[0].data_sharing, i, c1)
    {
      c2 = (i < data[1].data_sharing.length ()
	    ? data[1].data_sharing[i] : NULL_TREE);
      if ((c1 == NULL_TREE) != (c2 == NULL_TREE))
	{
	  r |= c1 != NULL_TREE ? 2 : 1;
	  continue;
	}
      if (c1 == NULL_TREE)
	continue;
      if (OMP_CLAUSE_CODE (c1) != OMP_CLAUSE_CODE (c2))
	return 2;
      if (OMP_CLAUSE_CODE (c1) != OMP_CLAUSE_LINEAR)
	continue;
      if (OMP_CLAUSE_LINEAR_VARIABLE_STRIDE (c1)
	  != OMP_CLAUSE_LINEAR_VARIABLE_STRIDE (c2))
	return 2;
      if (OMP_CLAUSE_LINEAR_KIND (c1) != OMP_CLAUSE_LINEAR_KIND (c2))
	return 2;
      if (!simple_cst_equal (OMP_CLAUSE_LINEAR_STEP (c1),
			     OMP_CLAUSE_LINEAR_STEP (c2)))
	return 2;
    }
  FOR_EACH_VEC_ELT (data[0].aligned, i, c1)
    {
      c2 = i < data[1].aligned.length () ? data[1].aligned[i] : NULL_TREE;
      if ((c1 == NULL_TREE) != (c2 == NULL_TREE))
	{
	  r |= c1 != NULL_TREE ? 2 : 1;
	  continue;
	}
      if (c1 == NULL_TREE)
	continue;
      if (!simple_cst_equal (OMP_CLAUSE_ALIGNED_ALIGNMENT (c1),
			     OMP_CLAUSE_ALIGNED_ALIGNMENT (c2)))
	return 2;
    }
  switch (r)
    {
    case 0: return 0;
    case 1: return -1;
    case 2: return 1;
    case 3: return 2;
    default: gcc_unreachable ();
    }
}

/* Compare properties of selectors SEL from SET other than construct.
   Return 0/-1/1/2 as in omp_context_selector_set_compare.
   Unlike set names or selector names, properties can have duplicates.  */

static int
omp_context_selector_props_compare (const char *set, const char *sel,
				    tree ctx1, tree ctx2)
{
  int ret = 0;
  for (int pass = 0; pass < 2; pass++)
    for (tree t1 = pass ? ctx2 : ctx1; t1; t1 = TREE_CHAIN (t1))
      {
	tree t2;
	for (t2 = pass ? ctx1 : ctx2; t2; t2 = TREE_CHAIN (t2))
	  if (TREE_PURPOSE (t1) == TREE_PURPOSE (t2))
	    {
	      if (TREE_PURPOSE (t1) == NULL_TREE)
		{
		  if (set[0] == 'u' && strcmp (sel, "condition") == 0)
		    {
		      if (integer_zerop (TREE_VALUE (t1))
			  != integer_zerop (TREE_VALUE (t2)))
			return 2;
		      break;
		    }
		  if (simple_cst_equal (TREE_VALUE (t1), TREE_VALUE (t2)))
		    break;
		}
	      else if (strcmp (IDENTIFIER_POINTER (TREE_PURPOSE (t1)),
			       " score") == 0)
		{
		  if (!simple_cst_equal (TREE_VALUE (t1), TREE_VALUE (t2)))
		    return 2;
		  break;
		}
	      else
		break;
	    }
	  else if (TREE_PURPOSE (t1)
		   && TREE_PURPOSE (t2) == NULL_TREE
		   && TREE_CODE (TREE_VALUE (t2)) == STRING_CST)
	    {
	      const char *p1 = omp_context_name_list_prop (t1);
	      const char *p2 = omp_context_name_list_prop (t2);
	      if (p2
		  && strcmp (p1, p2) == 0
		  && strcmp (p1, " score"))
		break;
	    }
	  else if (TREE_PURPOSE (t1) == NULL_TREE
		   && TREE_PURPOSE (t2)
		   && TREE_CODE (TREE_VALUE (t1)) == STRING_CST)
	    {
	      const char *p1 = omp_context_name_list_prop (t1);
	      const char *p2 = omp_context_name_list_prop (t2);
	      if (p1
		  && strcmp (p1, p2) == 0
		  && strcmp (p1, " score"))
		break;
	    }
	if (t2 == NULL_TREE)
	  {
	    int r = pass ? -1 : 1;
	    if (ret && ret != r)
	      return 2;
	    else if (pass)
	      return r;
	    else
	      {
		ret = r;
		break;
	      }
	  }
      }
  return ret;
}

/* Compare single context selector sets CTX1 and CTX2 with SET name.
   Return 0 if CTX1 is equal to CTX2,
   -1 if CTX1 is a strict subset of CTX2,
   1 if CTX2 is a strict subset of CTX1, or
   2 if neither context is a subset of another one.  */

int
omp_context_selector_set_compare (const char *set, tree ctx1, tree ctx2)
{
  bool swapped = false;
  int ret = 0;
  int len1 = list_length (ctx1);
  int len2 = list_length (ctx2);
  int cnt = 0;
  if (len1 < len2)
    {
      swapped = true;
      std::swap (ctx1, ctx2);
      std::swap (len1, len2);
    }
  if (set[0] == 'c')
    {
      tree t1;
      tree t2 = ctx2;
      tree simd = get_identifier ("simd");
      /* Handle construct set specially.  In this case the order
	 of the selector matters too.  */
      for (t1 = ctx1; t1; t1 = TREE_CHAIN (t1))
	if (TREE_PURPOSE (t1) == TREE_PURPOSE (t2))
	  {
	    int r = 0;
	    if (TREE_PURPOSE (t1) == simd)
	      r = omp_construct_simd_compare (TREE_VALUE (t1),
					      TREE_VALUE (t2));
	    if (r == 2 || (ret && r && (ret < 0) != (r < 0)))
	      return 2;
	    if (ret == 0)
	      ret = r;
	    t2 = TREE_CHAIN (t2);
	    if (t2 == NULL_TREE)
	      {
		t1 = TREE_CHAIN (t1);
		break;
	      }
	  }
	else if (ret < 0)
	  return 2;
	else
	  ret = 1;
      if (t2 != NULL_TREE)
	return 2;
      if (t1 != NULL_TREE)
	{
	  if (ret < 0)
	    return 2;
	  ret = 1;
	}
      if (ret == 0)
	return 0;
      return swapped ? -ret : ret;
    }
  for (tree t1 = ctx1; t1; t1 = TREE_CHAIN (t1))
    {
      tree t2;
      for (t2 = ctx2; t2; t2 = TREE_CHAIN (t2))
	if (TREE_PURPOSE (t1) == TREE_PURPOSE (t2))
	  {
	    const char *sel = IDENTIFIER_POINTER (TREE_PURPOSE (t1));
	    int r = omp_context_selector_props_compare (set, sel,
							TREE_VALUE (t1),
							TREE_VALUE (t2));
	    if (r == 2 || (ret && r && (ret < 0) != (r < 0)))
	      return 2;
	    if (ret == 0)
	      ret = r;
	    cnt++;
	    break;
	  }
      if (t2 == NULL_TREE)
	{
	  if (ret == -1)
	    return 2;
	  ret = 1;
	}
    }
  if (cnt < len2)
    return 2;
  if (ret == 0)
    return 0;
  return swapped ? -ret : ret;
}

/* Compare whole context selector specification CTX1 and CTX2.
   Return 0 if CTX1 is equal to CTX2,
   -1 if CTX1 is a strict subset of CTX2,
   1 if CTX2 is a strict subset of CTX1, or
   2 if neither context is a subset of another one.  */

static int
omp_context_selector_compare (tree ctx1, tree ctx2)
{
  bool swapped = false;
  int ret = 0;
  int len1 = list_length (ctx1);
  int len2 = list_length (ctx2);
  int cnt = 0;
  if (len1 < len2)
    {
      swapped = true;
      std::swap (ctx1, ctx2);
      std::swap (len1, len2);
    }
  for (tree t1 = ctx1; t1; t1 = TREE_CHAIN (t1))
    {
      tree t2;
      for (t2 = ctx2; t2; t2 = TREE_CHAIN (t2))
	if (TREE_PURPOSE (t1) == TREE_PURPOSE (t2))
	  {
	    const char *set = IDENTIFIER_POINTER (TREE_PURPOSE (t1));
	    int r = omp_context_selector_set_compare (set, TREE_VALUE (t1),
						      TREE_VALUE (t2));
	    if (r == 2 || (ret && r && (ret < 0) != (r < 0)))
	      return 2;
	    if (ret == 0)
	      ret = r;
	    cnt++;
	    break;
	  }
      if (t2 == NULL_TREE)
	{
	  if (ret == -1)
	    return 2;
	  ret = 1;
	}
    }
  if (cnt < len2)
    return 2;
  if (ret == 0)
    return 0;
  return swapped ? -ret : ret;
}

/* From context selector CTX, return trait-selector with name SEL in
   trait-selector-set with name SET if any, or NULL_TREE if not found.
   If SEL is NULL, return the list of trait-selectors in SET.  */

tree
omp_get_context_selector (tree ctx, const char *set, const char *sel)
{
  tree setid = get_identifier (set);
  tree selid = sel ? get_identifier (sel) : NULL_TREE;
  for (tree t1 = ctx; t1; t1 = TREE_CHAIN (t1))
    if (TREE_PURPOSE (t1) == setid)
      {
	if (sel == NULL)
	  return TREE_VALUE (t1);
	for (tree t2 = TREE_VALUE (t1); t2; t2 = TREE_CHAIN (t2))
	  if (TREE_PURPOSE (t2) == selid)
	    return t2;
      }
  return NULL_TREE;
}

/* Compute *SCORE for context selector CTX.  Return true if the score
   would be different depending on whether it is a declare simd clone or
   not.  DECLARE_SIMD should be true for the case when it would be
   a declare simd clone.  */

static bool
omp_context_compute_score (tree ctx, widest_int *score, bool declare_simd)
{
  tree construct = omp_get_context_selector (ctx, "construct", NULL);
  bool has_kind = omp_get_context_selector (ctx, "device", "kind");
  bool has_arch = omp_get_context_selector (ctx, "device", "arch");
  bool has_isa = omp_get_context_selector (ctx, "device", "isa");
  bool ret = false;
  *score = 1;
  for (tree t1 = ctx; t1; t1 = TREE_CHAIN (t1))
    if (TREE_VALUE (t1) != construct)
      for (tree t2 = TREE_VALUE (t1); t2; t2 = TREE_CHAIN (t2))
	if (tree t3 = TREE_VALUE (t2))
	  if (TREE_PURPOSE (t3)
	      && strcmp (IDENTIFIER_POINTER (TREE_PURPOSE (t3)), " score") == 0
	      && TREE_CODE (TREE_VALUE (t3)) == INTEGER_CST)
	    *score += wi::to_widest (TREE_VALUE (t3));
  if (construct || has_kind || has_arch || has_isa)
    {
      int scores[12];
      enum tree_code constructs[5];
      int nconstructs = 0;
      if (construct)
	nconstructs = omp_constructor_traits_to_codes (construct, constructs);
      if (omp_construct_selector_matches (constructs, nconstructs, scores)
	  == 2)
	ret = true;
      int b = declare_simd ? nconstructs + 1 : 0;
      if (scores[b + nconstructs] + 4U < score->get_precision ())
	{
	  for (int n = 0; n < nconstructs; ++n)
	    {
	      if (scores[b + n] < 0)
		{
		  *score = -1;
		  return ret;
		}
	      *score += wi::shifted_mask <widest_int> (scores[b + n], 1, false);
	    }
	  if (has_kind)
	    *score += wi::shifted_mask <widest_int> (scores[b + nconstructs],
						     1, false);
	  if (has_arch)
	    *score += wi::shifted_mask <widest_int> (scores[b + nconstructs] + 1,
						     1, false);
	  if (has_isa)
	    *score += wi::shifted_mask <widest_int> (scores[b + nconstructs] + 2,
						     1, false);
	}
      else /* FIXME: Implement this.  */
	gcc_unreachable ();
    }
  return ret;
}

/* Try to resolve declare variant, return the variant decl if it should
   be used instead of base, or base otherwise.  */

tree
omp_resolve_declare_variant (tree base)
{
  tree variant1 = NULL_TREE, variant2 = NULL_TREE;
  auto_vec <tree, 16> variants;
  auto_vec <bool, 16> defer;
  bool any_deferred = false;
  for (tree attr = DECL_ATTRIBUTES (base); attr; attr = TREE_CHAIN (attr))
    {
      attr = lookup_attribute ("omp declare variant base", attr);
      if (attr == NULL_TREE)
	break;
      if (TREE_CODE (TREE_PURPOSE (TREE_VALUE (attr))) != FUNCTION_DECL)
	continue;
      switch (omp_context_selector_matches (TREE_VALUE (TREE_VALUE (attr))))
	{
	case 0:
	  /* No match, ignore.  */
	  break;
	case -1:
	  /* Needs to be deferred.  */
	  any_deferred = true;
	  variants.safe_push (attr);
	  defer.safe_push (true);
	  break;
	default:
	  variants.safe_push (attr);
	  defer.safe_push (false);
	  break;
	}
    }
  if (variants.length () == 0)
    return base;

  if (any_deferred)
    {
      widest_int max_score1 = 0;
      widest_int max_score2 = 0;
      bool first = true;
      unsigned int i;
      tree attr1, attr2;
      FOR_EACH_VEC_ELT (variants, i, attr1)
	{
	  widest_int score1;
	  widest_int score2;
	  bool need_two;
	  tree ctx = TREE_VALUE (TREE_VALUE (attr1));
	  need_two = omp_context_compute_score (ctx, &score1, false);
	  if (need_two)
	    omp_context_compute_score (ctx, &score2, true);
	  else
	    score2 = score1;
	  if (first)
	    {
	      first = false;
	      max_score1 = score1;
	      max_score2 = score2;
	      if (!defer[i])
		{
		  variant1 = attr1;
		  variant2 = attr1;
		}
	    }
	  else
	    {
	      if (max_score1 == score1)
		variant1 = NULL_TREE;
	      else if (score1 > max_score1)
		{
		  max_score1 = score1;
		  variant1 = defer[i] ? NULL_TREE : attr1;
		}
	      if (max_score2 == score2)
		variant2 = NULL_TREE;
	      else if (score2 > max_score2)
		{
		  max_score2 = score2;
		  variant2 = defer[i] ? NULL_TREE : attr1;
		}
	    }
	}

      /* If there is a clear winner variant with the score which is not
	 deferred, verify it is not a strict subset of any other context
	 selector and if it is not, it is the best alternative no matter
	 whether the others do or don't match.  */
      if (variant1 && variant1 == variant2)
	{
	  tree ctx1 = TREE_VALUE (TREE_VALUE (variant1));
	  FOR_EACH_VEC_ELT (variants, i, attr2)
	    {
	      if (attr2 == variant1)
		continue;
	      tree ctx2 = TREE_VALUE (TREE_VALUE (attr2));
	      int r = omp_context_selector_compare (ctx1, ctx2);
	      if (r == -1)
		{
		  /* The winner is a strict subset of ctx2, can't
		     decide now.  */
		  variant1 = NULL_TREE;
		  break;
		}
	    }
	  if (variant1)
	    return TREE_PURPOSE (TREE_VALUE (variant1));
	}

      return base;
    }

  if (variants.length () == 1)
    return TREE_PURPOSE (TREE_VALUE (variants[0]));

  /* A context selector that is a strict subset of another context selector has a score
     of zero.  */
  tree attr1, attr2;
  unsigned int i, j;
  FOR_EACH_VEC_ELT (variants, i, attr1)
    if (attr1)
      {
	tree ctx1 = TREE_VALUE (TREE_VALUE (attr1));
	FOR_EACH_VEC_ELT_FROM (variants, j, attr2, i + 1)
	  if (attr2)
	    {
	      tree ctx2 = TREE_VALUE (TREE_VALUE (attr2));
	      int r = omp_context_selector_compare (ctx1, ctx2);
	      if (r == -1)
		{
		  /* ctx1 is a strict subset of ctx2, remove
		     attr1 from the vector.  */
		  variants[i] = NULL_TREE;
		  break;
		}
	      else if (r == 1)
		/* ctx2 is a strict subset of ctx1, remove attr2
		   from the vector.  */
		variants[j] = NULL_TREE;
	    }
      }
  widest_int max_score1 = 0;
  widest_int max_score2 = 0;
  bool first = true;
  FOR_EACH_VEC_ELT (variants, i, attr1)
    if (attr1)
      {
	if (variant1)
	  {
	    widest_int score1;
	    widest_int score2;
	    bool need_two;
	    tree ctx;
	    if (first)
	      {
		first = false;
		ctx = TREE_VALUE (TREE_VALUE (variant1));
		need_two = omp_context_compute_score (ctx, &max_score1, false);
		if (need_two)
		  omp_context_compute_score (ctx, &max_score2, true);
		else
		  max_score2 = max_score1;
	      }
	    ctx = TREE_VALUE (TREE_VALUE (attr1));
	    need_two = omp_context_compute_score (ctx, &score1, false);
	    if (need_two)
	      omp_context_compute_score (ctx, &score2, true);
	    else
	      score2 = score1;
	    if (score1 > max_score1)
	      {
		max_score1 = score1;
		variant1 = attr1;
	      }
	    if (score2 > max_score2)
	      {
		max_score2 = score2;
		variant2 = attr1;
	      }
	  }
	else
	  {
	    variant1 = attr1;
	    variant2 = attr1;
	  }
      }
  /* If there is a disagreement on which variant has the highest score
     depending on whether it will be in a declare simd clone or not,
     punt for now and defer until after IPA where we will know that.  */
  return ((variant1 && variant1 == variant2)
	  ? TREE_PURPOSE (TREE_VALUE (variant1)) : base);
}


/* Encode an oacc launch argument.  This matches the GOMP_LAUNCH_PACK
   macro on gomp-constants.h.  We do not check for overflow.  */

tree
oacc_launch_pack (unsigned code, tree device, unsigned op)
{
  tree res;

  res = build_int_cst (unsigned_type_node, GOMP_LAUNCH_PACK (code, 0, op));
  if (device)
    {
      device = fold_build2 (LSHIFT_EXPR, unsigned_type_node,
			    device, build_int_cst (unsigned_type_node,
						   GOMP_LAUNCH_DEVICE_SHIFT));
      res = fold_build2 (BIT_IOR_EXPR, unsigned_type_node, res, device);
    }
  return res;
}

/* FIXME: What is the following comment for? */
/* Look for compute grid dimension clauses and convert to an attribute
   attached to FN.  This permits the target-side code to (a) massage
   the dimensions, (b) emit that data and (c) optimize.  Non-constant
   dimensions are pushed onto ARGS.

   The attribute value is a TREE_LIST.  A set of dimensions is
   represented as a list of INTEGER_CST.  Those that are runtime
   exprs are represented as an INTEGER_CST of zero.

   TODO: Normally the attribute will just contain a single such list.  If
   however it contains a list of lists, this will represent the use of
   device_type.  Each member of the outer list is an assoc list of
   dimensions, keyed by the device type.  The first entry will be the
   default.  Well, that's the plan.  */

/* Replace any existing oacc fn attribute with updated dimensions.  */

/* Variant working on a list of attributes.  */

tree
oacc_replace_fn_attrib_attr (tree attribs, tree dims)
{
  tree ident = get_identifier (OACC_FN_ATTRIB);

  /* If we happen to be present as the first attrib, drop it.  */
  if (attribs && TREE_PURPOSE (attribs) == ident)
    attribs = TREE_CHAIN (attribs);
  return tree_cons (ident, dims, attribs);
}

/* Variant working on a function decl.  */

void
oacc_replace_fn_attrib (tree fn, tree dims)
{
  DECL_ATTRIBUTES (fn)
    = oacc_replace_fn_attrib_attr (DECL_ATTRIBUTES (fn), dims);
}

/* Scan CLAUSES for launch dimensions and attach them to the oacc
   function attribute.  Push any that are non-constant onto the ARGS
   list, along with an appropriate GOMP_LAUNCH_DIM tag.  */

void
oacc_set_fn_attrib (tree fn, tree clauses, vec<tree> *args)
{
  /* Must match GOMP_DIM ordering.  */
  static const omp_clause_code ids[]
    = { OMP_CLAUSE_NUM_GANGS, OMP_CLAUSE_NUM_WORKERS,
	OMP_CLAUSE_VECTOR_LENGTH };
  unsigned ix;
  tree dims[GOMP_DIM_MAX];

  tree attr = NULL_TREE;
  unsigned non_const = 0;

  for (ix = GOMP_DIM_MAX; ix--;)
    {
      tree clause = omp_find_clause (clauses, ids[ix]);
      tree dim = NULL_TREE;

      if (clause)
	dim = OMP_CLAUSE_EXPR (clause, ids[ix]);
      dims[ix] = dim;
      if (dim && TREE_CODE (dim) != INTEGER_CST)
	{
	  dim = integer_zero_node;
	  non_const |= GOMP_DIM_MASK (ix);
	}
      attr = tree_cons (NULL_TREE, dim, attr);
    }

  oacc_replace_fn_attrib (fn, attr);

  if (non_const)
    {
      /* Push a dynamic argument set.  */
      args->safe_push (oacc_launch_pack (GOMP_LAUNCH_DIM,
					 NULL_TREE, non_const));
      for (unsigned ix = 0; ix != GOMP_DIM_MAX; ix++)
	if (non_const & GOMP_DIM_MASK (ix))
	  args->safe_push (dims[ix]);
    }
}

/* Verify OpenACC routine clauses.

   Returns 0 if FNDECL should be marked with an OpenACC 'routine' directive, 1
   if it has already been marked in compatible way, and -1 if incompatible.
   Upon returning, the chain of clauses will contain exactly one clause
   specifying the level of parallelism.  */

int
oacc_verify_routine_clauses (tree fndecl, tree *clauses, location_t loc,
			     const char *routine_str)
{
  tree c_level = NULL_TREE;
  tree c_p = NULL_TREE;
  for (tree c = *clauses; c; c_p = c, c = OMP_CLAUSE_CHAIN (c))
    switch (OMP_CLAUSE_CODE (c))
      {
      case OMP_CLAUSE_GANG:
      case OMP_CLAUSE_WORKER:
      case OMP_CLAUSE_VECTOR:
      case OMP_CLAUSE_SEQ:
	if (c_level == NULL_TREE)
	  c_level = c;
	else if (OMP_CLAUSE_CODE (c) == OMP_CLAUSE_CODE (c_level))
	  {
	    /* This has already been diagnosed in the front ends.  */
	    /* Drop the duplicate clause.  */
	    gcc_checking_assert (c_p != NULL_TREE);
	    OMP_CLAUSE_CHAIN (c_p) = OMP_CLAUSE_CHAIN (c);
	    c = c_p;
	  }
	else
	  {
	    error_at (OMP_CLAUSE_LOCATION (c),
		      "%qs specifies a conflicting level of parallelism",
		      omp_clause_code_name[OMP_CLAUSE_CODE (c)]);
	    inform (OMP_CLAUSE_LOCATION (c_level),
		    "... to the previous %qs clause here",
		    omp_clause_code_name[OMP_CLAUSE_CODE (c_level)]);
	    /* Drop the conflicting clause.  */
	    gcc_checking_assert (c_p != NULL_TREE);
	    OMP_CLAUSE_CHAIN (c_p) = OMP_CLAUSE_CHAIN (c);
	    c = c_p;
	  }
	break;
      default:
	gcc_unreachable ();
      }
  if (c_level == NULL_TREE)
    {
      /* Default to an implicit 'seq' clause.  */
      c_level = build_omp_clause (loc, OMP_CLAUSE_SEQ);
      OMP_CLAUSE_CHAIN (c_level) = *clauses;
      *clauses = c_level;
    }
  /* In *clauses, we now have exactly one clause specifying the level of
     parallelism.  */

  tree attr
    = lookup_attribute ("omp declare target", DECL_ATTRIBUTES (fndecl));
  if (attr != NULL_TREE)
    {
      /* Diagnose if "#pragma omp declare target" has also been applied.  */
      if (TREE_VALUE (attr) == NULL_TREE)
	{
	  /* See <https://gcc.gnu.org/PR93465>; the semantics of combining
	     OpenACC and OpenMP 'target' are not clear.  */
	  error_at (loc,
		    "cannot apply %<%s%> to %qD, which has also been"
		    " marked with an OpenMP 'declare target' directive",
		    routine_str, fndecl);
	  /* Incompatible.  */
	  return -1;
	}

      /* If a "#pragma acc routine" has already been applied, just verify
	 this one for compatibility.  */
      /* Collect previous directive's clauses.  */
      tree c_level_p = NULL_TREE;
      for (tree c = TREE_VALUE (attr); c; c = OMP_CLAUSE_CHAIN (c))
	switch (OMP_CLAUSE_CODE (c))
	  {
	  case OMP_CLAUSE_GANG:
	  case OMP_CLAUSE_WORKER:
	  case OMP_CLAUSE_VECTOR:
	  case OMP_CLAUSE_SEQ:
	    gcc_checking_assert (c_level_p == NULL_TREE);
	    c_level_p = c;
	    break;
	  default:
	    gcc_unreachable ();
	  }
      gcc_checking_assert (c_level_p != NULL_TREE);
      /* ..., and compare to current directive's, which we've already collected
	 above.  */
      tree c_diag;
      tree c_diag_p;
      /* Matching level of parallelism?  */
      if (OMP_CLAUSE_CODE (c_level) != OMP_CLAUSE_CODE (c_level_p))
	{
	  c_diag = c_level;
	  c_diag_p = c_level_p;
	  goto incompatible;
	}
      /* Compatible.  */
      return 1;

    incompatible:
      if (c_diag != NULL_TREE)
	error_at (OMP_CLAUSE_LOCATION (c_diag),
		  "incompatible %qs clause when applying"
		  " %<%s%> to %qD, which has already been"
		  " marked with an OpenACC 'routine' directive",
		  omp_clause_code_name[OMP_CLAUSE_CODE (c_diag)],
		  routine_str, fndecl);
      else if (c_diag_p != NULL_TREE)
	error_at (loc,
		  "missing %qs clause when applying"
		  " %<%s%> to %qD, which has already been"
		  " marked with an OpenACC 'routine' directive",
		  omp_clause_code_name[OMP_CLAUSE_CODE (c_diag_p)],
		  routine_str, fndecl);
      else
	gcc_unreachable ();
      if (c_diag_p != NULL_TREE)
	inform (OMP_CLAUSE_LOCATION (c_diag_p),
		"... with %qs clause here",
		omp_clause_code_name[OMP_CLAUSE_CODE (c_diag_p)]);
      else
	{
	  /* In the front ends, we don't preserve location information for the
	     OpenACC routine directive itself.  However, that of c_level_p
	     should be close.  */
	  location_t loc_routine = OMP_CLAUSE_LOCATION (c_level_p);
	  inform (loc_routine, "... without %qs clause near to here",
		  omp_clause_code_name[OMP_CLAUSE_CODE (c_diag)]);
	}
      /* Incompatible.  */
      return -1;
    }

  return 0;
}

/*  Process the OpenACC 'routine' directive clauses to generate an attribute
    for the level of parallelism.  All dimensions have a size of zero
    (dynamic).  TREE_PURPOSE is set to indicate whether that dimension
    can have a loop partitioned on it.  non-zero indicates
    yes, zero indicates no.  By construction once a non-zero has been
    reached, further inner dimensions must also be non-zero.  We set
    TREE_VALUE to zero for the dimensions that may be partitioned and
    1 for the other ones -- if a loop is (erroneously) spawned at
    an outer level, we don't want to try and partition it.  */

tree
oacc_build_routine_dims (tree clauses)
{
  /* Must match GOMP_DIM ordering.  */
  static const omp_clause_code ids[]
    = {OMP_CLAUSE_GANG, OMP_CLAUSE_WORKER, OMP_CLAUSE_VECTOR, OMP_CLAUSE_SEQ};
  int ix;
  int level = -1;

  for (; clauses; clauses = OMP_CLAUSE_CHAIN (clauses))
    for (ix = GOMP_DIM_MAX + 1; ix--;)
      if (OMP_CLAUSE_CODE (clauses) == ids[ix])
	{
	  level = ix;
	  break;
	}
  gcc_checking_assert (level >= 0);

  tree dims = NULL_TREE;

  for (ix = GOMP_DIM_MAX; ix--;)
    dims = tree_cons (build_int_cst (boolean_type_node, ix >= level),
		      build_int_cst (integer_type_node, ix < level), dims);

  return dims;
}

/* Retrieve the oacc function attrib and return it.  Non-oacc
   functions will return NULL.  */

tree
oacc_get_fn_attrib (tree fn)
{
  return lookup_attribute (OACC_FN_ATTRIB, DECL_ATTRIBUTES (fn));
}

/* Return true if FN is an OpenMP or OpenACC offloading function.  */

bool
offloading_function_p (tree fn)
{
  tree attrs = DECL_ATTRIBUTES (fn);
  return (lookup_attribute ("omp declare target", attrs)
	  || lookup_attribute ("omp target entrypoint", attrs));
}

/* Extract an oacc execution dimension from FN.  FN must be an
   offloaded function or routine that has already had its execution
   dimensions lowered to the target-specific values.  */

int
oacc_get_fn_dim_size (tree fn, int axis)
{
  tree attrs = oacc_get_fn_attrib (fn);

  gcc_assert (axis < GOMP_DIM_MAX);

  tree dims = TREE_VALUE (attrs);
  while (axis--)
    dims = TREE_CHAIN (dims);

  int size = TREE_INT_CST_LOW (TREE_VALUE (dims));

  return size;
}

/* Extract the dimension axis from an IFN_GOACC_DIM_POS or
   IFN_GOACC_DIM_SIZE call.  */

int
oacc_get_ifn_dim_arg (const gimple *stmt)
{
  gcc_checking_assert (gimple_call_internal_fn (stmt) == IFN_GOACC_DIM_SIZE
		       || gimple_call_internal_fn (stmt) == IFN_GOACC_DIM_POS);
  tree arg = gimple_call_arg (stmt, 0);
  HOST_WIDE_INT axis = TREE_INT_CST_LOW (arg);

  gcc_checking_assert (axis >= 0 && axis < GOMP_DIM_MAX);
  return (int) axis;
}<|MERGE_RESOLUTION|>--- conflicted
+++ resolved
@@ -1,11 +1,7 @@
 /* General types and functions that are uselful for processing of OpenMP,
    OpenACC and similar directivers at various stages of compilation.
 
-<<<<<<< HEAD
-   Copyright (C) 2005-2019 Free Software Foundation, Inc.
-=======
    Copyright (C) 2005-2020 Free Software Foundation, Inc.
->>>>>>> 9e014010
 
 This file is part of GCC.
 
@@ -50,8 +46,6 @@
 
 enum omp_requires omp_requires_mask;
 
-enum omp_requires omp_requires_mask;
-
 tree
 omp_find_clause (tree clauses, enum omp_clause_code kind)
 {
@@ -204,13 +198,10 @@
   fd->have_nowait = distribute || simd;
   fd->have_ordered = false;
   fd->have_reductemp = false;
-<<<<<<< HEAD
-=======
   fd->have_pointer_condtemp = false;
   fd->have_scantemp = false;
   fd->have_nonctrl_scantemp = false;
   fd->lastprivate_conditional = 0;
->>>>>>> 9e014010
   fd->tiling = NULL_TREE;
   fd->collapse = 1;
   fd->ordered = 0;
@@ -263,8 +254,6 @@
 	break;
       case OMP_CLAUSE__REDUCTEMP_:
 	fd->have_reductemp = true;
-<<<<<<< HEAD
-=======
 	break;
       case OMP_CLAUSE_LASTPRIVATE:
 	if (OMP_CLAUSE_LASTPRIVATE_CONDITIONAL (t))
@@ -280,7 +269,6 @@
 	    && !OMP_CLAUSE__SCANTEMP__CONTROL (t))
 	  fd->have_nonctrl_scantemp = true;
 	break;
->>>>>>> 9e014010
       default:
 	break;
       }
