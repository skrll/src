--- conflicted
+++ resolved
@@ -1,9 +1,5 @@
 /* Declarations for file prefix remapping support (-f*-prefix-map options).
-<<<<<<< HEAD
-   Copyright (C) 2017-2019 Free Software Foundation, Inc.
-=======
    Copyright (C) 2017-2020 Free Software Foundation, Inc.
->>>>>>> 9e014010
 
    This program is free software; you can redistribute it and/or modify it
    under the terms of the GNU General Public License as published by the
