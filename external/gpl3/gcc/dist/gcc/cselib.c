--- conflicted
+++ resolved
@@ -1,9 +1,5 @@
 /* Common subexpression elimination library for GNU compiler.
-<<<<<<< HEAD
-   Copyright (C) 1987-2019 Free Software Foundation, Inc.
-=======
    Copyright (C) 1987-2020 Free Software Foundation, Inc.
->>>>>>> e2aa5677
 
 This file is part of GCC.
 
@@ -58,8 +54,7 @@
 static cselib_val *new_cselib_val (unsigned int, machine_mode, rtx);
 static void add_mem_for_addr (cselib_val *, cselib_val *, rtx);
 static cselib_val *cselib_lookup_mem (rtx, int);
-static void cselib_invalidate_regno (unsigned int, machine_mode,
-				     const_rtx = NULL);
+static void cselib_invalidate_regno (unsigned int, machine_mode);
 static void cselib_invalidate_mem (rtx);
 static void cselib_record_set (rtx, cselib_val *, cselib_val *);
 static void cselib_record_sets (rtx_insn *);
@@ -1833,7 +1828,6 @@
       /* SCRATCH must be shared because they represent distinct values.  */
       return orig;
     case CLOBBER:
-    case CLOBBER_HIGH:
       if (REG_P (XEXP (orig, 0)) && HARD_REGISTER_NUM_P (REGNO (XEXP (orig, 0))))
 	return orig;
       break;
@@ -2415,8 +2409,7 @@
    invalidating call clobbered registers across a call.  */
 
 static void
-cselib_invalidate_regno (unsigned int regno, machine_mode mode,
-			 const_rtx setter)
+cselib_invalidate_regno (unsigned int regno, machine_mode mode)
 {
   unsigned int endregno;
   unsigned int i;
@@ -2439,9 +2432,6 @@
 	i = regno - max_value_regs;
 
       endregno = end_hard_regno (mode, regno);
-
-      if (setter && GET_CODE (setter) == CLOBBER_HIGH)
-	gcc_assert (endregno == regno + 1);
     }
   else
     {
@@ -2469,19 +2459,6 @@
 	    {
 	      l = &(*l)->next;
 	      continue;
-	    }
-
-	  /* Ignore if clobber high and the register isn't clobbered.  */
-	  if (setter && GET_CODE (setter) == CLOBBER_HIGH)
-	    {
-	      gcc_assert (endregno == regno + 1);
-	      const_rtx x = XEXP (setter, 0);
-	      if (!reg_is_clobbered_by_clobber_high (i, GET_MODE (v->val_rtx),
-						     x))
-		{
-		  l = &(*l)->next;
-		  continue;
-		}
 	    }
 
 	  /* We have an overlap.  */
@@ -2582,14 +2559,10 @@
   *vp = &dummy_val;
 }
 
-<<<<<<< HEAD
-/* Invalidate DEST, which is being assigned to or clobbered by SETTER.  */
-=======
 /* Invalidate DEST.  */
->>>>>>> e2aa5677
 
 void
-cselib_invalidate_rtx (rtx dest, const_rtx setter)
+cselib_invalidate_rtx (rtx dest)
 {
   while (GET_CODE (dest) == SUBREG
 	 || GET_CODE (dest) == ZERO_EXTRACT
@@ -2597,7 +2570,7 @@
     dest = XEXP (dest, 0);
 
   if (REG_P (dest))
-    cselib_invalidate_regno (REGNO (dest), GET_MODE (dest), setter);
+    cselib_invalidate_regno (REGNO (dest), GET_MODE (dest));
   else if (MEM_P (dest))
     cselib_invalidate_mem (dest);
 }
@@ -2605,14 +2578,10 @@
 /* A wrapper for cselib_invalidate_rtx to be called via note_stores.  */
 
 static void
-<<<<<<< HEAD
-cselib_invalidate_rtx_note_stores (rtx dest, const_rtx setter,
-=======
 cselib_invalidate_rtx_note_stores (rtx dest, const_rtx,
->>>>>>> e2aa5677
 				   void *data ATTRIBUTE_UNUSED)
 {
-  cselib_invalidate_rtx (dest, setter);
+  cselib_invalidate_rtx (dest);
 }
 
 /* Record the result of a SET instruction.  DEST is being set; the source
@@ -3069,13 +3038,6 @@
     {
       function_abi callee_abi = insn_callee_abi (insn);
       for (i = 0; i < FIRST_PSEUDO_REGISTER; i++)
-<<<<<<< HEAD
-	if (call_used_regs[i]
-	    || (REG_VALUES (i) && REG_VALUES (i)->elt
-		&& (targetm.hard_regno_call_part_clobbered
-		    (insn, i, GET_MODE (REG_VALUES (i)->elt->val_rtx)))))
-	  cselib_invalidate_regno (i, reg_raw_mode[i]);
-=======
 	{
 	  elt_list **l = &REG_VALUES (i);
 	  while (*l)
@@ -3087,7 +3049,6 @@
 		l = &(*l)->next;
 	    }
 	}
->>>>>>> e2aa5677
 
       /* Since it is not clear how cselib is going to be used, be
 	 conservative here and treat looping pure or const functions
@@ -3111,17 +3072,9 @@
   if (CALL_P (insn))
     {
       for (x = CALL_INSN_FUNCTION_USAGE (insn); x; x = XEXP (x, 1))
-<<<<<<< HEAD
-	{
-	  gcc_assert (GET_CODE (XEXP (x, 0)) != CLOBBER_HIGH);
-	  if (GET_CODE (XEXP (x, 0)) == CLOBBER)
-	    cselib_invalidate_rtx (XEXP (XEXP (x, 0), 0));
-	}
-=======
 	if (GET_CODE (XEXP (x, 0)) == CLOBBER)
 	  cselib_invalidate_rtx (XEXP (XEXP (x, 0), 0));
 
->>>>>>> e2aa5677
       /* Flush everything on setjmp.  */
       if (cselib_preserve_constants
 	  && find_reg_note (insn, REG_SETJMP, NULL))
