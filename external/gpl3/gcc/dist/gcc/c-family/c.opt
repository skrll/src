; Options for the C, ObjC, C++ and ObjC++ front ends.
<<<<<<< HEAD
; Copyright (C) 2003-2019 Free Software Foundation, Inc.
=======
; Copyright (C) 2003-2020 Free Software Foundation, Inc.
>>>>>>> 9e014010
;
; This file is part of GCC.
;
; GCC is free software; you can redistribute it and/or modify it under
; the terms of the GNU General Public License as published by the Free
; Software Foundation; either version 3, or (at your option) any later
; version.
;
; GCC is distributed in the hope that it will be useful, but WITHOUT ANY
; WARRANTY; without even the implied warranty of MERCHANTABILITY or
; FITNESS FOR A PARTICULAR PURPOSE.  See the GNU General Public License
; for more details.
;
; You should have received a copy of the GNU General Public License
; along with GCC; see the file COPYING3.  If not see
; <http://www.gnu.org/licenses/>.

; See the GCC internals manual for a description of this file's format.

; Please try to keep this file in ASCII collating order.

Language
C

Language
ObjC

Language
C++

Language
ObjC++

-all-warnings
C ObjC C++ ObjC++ Warning Alias(Wall)

-ansi
C ObjC C++ ObjC++ Alias(ansi)

-assert
C ObjC C++ ObjC++ Separate Alias(A) MissingArgError(assertion missing after %qs)

-assert=
C ObjC C++ ObjC++ Joined Alias(A) MissingArgError(assertion missing after %qs)

-comments
C ObjC C++ ObjC++ Alias(C)

-comments-in-macros
C ObjC C++ ObjC++ Alias(CC)

-define-macro
C ObjC C++ ObjC++ Separate Alias(D) MissingArgError(macro name missing after %qs)

-define-macro=
C ObjC C++ ObjC++ Joined Alias(D) MissingArgError(macro name missing after %qs)

-dependencies
C ObjC C++ ObjC++ Alias(M)

-dump
C ObjC C++ ObjC++ Separate Alias(d)

-dump=
C ObjC C++ ObjC++ Joined Alias(d)

-imacros
C ObjC C++ ObjC++ Separate Alias(imacros) MissingArgError(missing filename after %qs)

-imacros=
C ObjC C++ ObjC++ Joined Alias(imacros) MissingArgError(missing filename after %qs)

-include
C ObjC C++ ObjC++ Separate Alias(include) MissingArgError(missing filename after %qs)

-include=
C ObjC C++ ObjC++ Joined Alias(include) MissingArgError(missing filename after %qs)

-include-barrier
C ObjC C++ ObjC++ Alias(I, -)

-include-directory
C ObjC C++ ObjC++ Separate Alias(I) MissingArgError(missing path after %qs)

-include-directory=
C ObjC C++ ObjC++ Joined Alias(I) MissingArgError(missing path after %qs)

-include-directory-after
C ObjC C++ ObjC++ Separate Alias(idirafter) MissingArgError(missing path after %qs)

-include-directory-after=
C ObjC C++ ObjC++ Joined Alias(idirafter) MissingArgError(missing path after %qs)

-include-prefix
C ObjC C++ ObjC++ Separate Alias(iprefix)

-include-prefix=
C ObjC C++ ObjC++ JoinedOrMissing Alias(iprefix)

-include-with-prefix
C ObjC C++ ObjC++ Separate Alias(iwithprefix)

-include-with-prefix=
C ObjC C++ ObjC++ JoinedOrMissing Alias(iwithprefix)

-include-with-prefix-after
C ObjC C++ ObjC++ Separate Alias(iwithprefix)

-include-with-prefix-after=
C ObjC C++ ObjC++ JoinedOrMissing Alias(iwithprefix)

-include-with-prefix-before
C ObjC C++ ObjC++ Separate Alias(iwithprefixbefore)

-include-with-prefix-before=
C ObjC C++ ObjC++ JoinedOrMissing Alias(iwithprefixbefore)

-no-integrated-cpp
Driver Alias(no-integrated-cpp)

-no-line-commands
C ObjC C++ ObjC++ Alias(P)

-no-standard-includes
C ObjC C++ ObjC++ Alias(nostdinc)

-no-warnings
C ObjC C++ ObjC++ Alias(w)

-output
C ObjC C++ ObjC++ Separate Alias(o)

-output=
C ObjC C++ ObjC++ Joined Alias(o)

-output-pch=
C ObjC C++ ObjC++ Joined Separate

-pedantic
C ObjC C++ ObjC++ Alias(pedantic)

-preprocess
C ObjC C++ ObjC++ Undocumented Alias(E)

-print-missing-file-dependencies
C ObjC C++ ObjC++ Alias(MG)

-trace-includes
C ObjC C++ ObjC++ Alias(H)

-traditional
Driver Alias(traditional)

-traditional-cpp
C ObjC C++ ObjC++ Alias(traditional-cpp)

-trigraphs
C ObjC C++ ObjC++ Alias(trigraphs)

-undefine-macro
C ObjC C++ ObjC++ Separate Alias(U) MissingArgError(macro name missing after %qs)

-undefine-macro=
C ObjC C++ ObjC++ Joined Alias(U) MissingArgError(macro name missing after %qs)

-user-dependencies
C ObjC C++ ObjC++ Alias(MM)

-verbose
Common C ObjC C++ ObjC++ Alias(v)

-write-dependencies
C ObjC C++ ObjC++ NoDriverArg Separate Alias(MD) MissingArgError(missing filename after %qs)

-write-user-dependencies
C ObjC C++ ObjC++ NoDriverArg Separate Alias(MMD) MissingArgError(missing filename after %qs)

A
C ObjC C++ ObjC++ Joined Separate MissingArgError(assertion missing after %qs)
-A<question>=<answer>	Assert the <answer> to <question>.  Putting '-' before <question> disables the <answer> to <question>.

C
C ObjC C++ ObjC++
Do not discard comments.

CC
C ObjC C++ ObjC++
Do not discard comments in macro expansions.

D
C ObjC C++ ObjC++ Joined Separate MissingArgError(macro name missing after %qs)
-D<macro>[=<val>]	Define a <macro> with <val> as its value.  If just <macro> is given, <val> is taken to be 1.

E
C ObjC C++ ObjC++ Undocumented Var(flag_preprocess_only)

F
Driver C ObjC C++ ObjC++ Joined Separate MissingArgError(missing path after %qs)
-F <dir>	Add <dir> to the end of the main framework include path.

fgimple
C Var(flag_gimple) Init(0)
Enable parsing GIMPLE.

H
C ObjC C++ ObjC++
Print the name of header files as they are used.

I
C ObjC C++ ObjC++ Joined Separate MissingArgError(missing path after %qs)
-I <dir>	Add <dir> to the end of the main include path.

M
C ObjC C++ ObjC++
Generate make dependencies.

MD
C ObjC C++ ObjC++ NoDriverArg Separate MissingArgError(missing filename after %qs)
Generate make dependencies and compile.

MF
C ObjC C++ ObjC++ Joined Separate MissingArgError(missing filename after %qs)
-MF <file>	Write dependency output to the given file.

MG
C ObjC C++ ObjC++
Treat missing header files as generated files.

MM
C ObjC C++ ObjC++
Like -M but ignore system header files.

MMD
C ObjC C++ ObjC++ NoDriverArg Separate MissingArgError(missing filename after %qs)
Like -MD but ignore system header files.

MP
C ObjC C++ ObjC++
Generate phony targets for all headers.

MQ
C ObjC C++ ObjC++ Joined Separate MissingArgError(missing makefile target after %qs)
-MQ <target>	Add a MAKE-quoted target.

MT
C ObjC C++ ObjC++ Joined Separate MissingArgError(missing makefile target after %qs)
-MT <target>	Add an unquoted target.

P
C ObjC C++ ObjC++
Do not generate #line directives.

U
C ObjC C++ ObjC++ Joined Separate MissingArgError(macro name missing after %qs)
-U<macro>	Undefine <macro>.

Wabi
C ObjC C++ ObjC++ LTO Var(warn_abi) Warning
Warn about things that will change when compiling with an ABI-compliant compiler.

Wabi=
C ObjC C++ ObjC++ LTO Joined RejectNegative UInteger Warning
Warn about things that change between the current -fabi-version and the specified version.

Wabi-tag
C++ ObjC++ Var(warn_abi_tag) Warning
Warn if a subobject has an abi_tag attribute that the complete object type does not have.

Wpsabi
C ObjC C++ ObjC++ LTO Var(warn_psabi) Init(1) Warning Undocumented LangEnabledBy(C ObjC C++ ObjC++,Wabi)

Wabsolute-value
C ObjC Var(warn_absolute_value) Warning EnabledBy(Wextra)
Warn on suspicious calls of standard functions computing absolute values.

Waddress
C ObjC C++ ObjC++ Var(warn_address) Warning LangEnabledBy(C ObjC C++ ObjC++,Wall)
Warn about suspicious uses of memory addresses.

Enum
Name(warn_aligned_new_level) Type(int) UnknownError(argument %qs to %<-Waligned-new%> not recognized)

EnumValue
Enum(warn_aligned_new_level) String(none) Value(0)

EnumValue
Enum(warn_aligned_new_level) String(global) Value(1)

EnumValue
Enum(warn_aligned_new_level) String(all) Value(2)

Waligned-new
C++ ObjC++ Alias(Waligned-new=,global,none)
Warn about 'new' of type with extended alignment without -faligned-new.

Waligned-new=
C++ ObjC++ Var(warn_aligned_new) Enum(warn_aligned_new_level) Joined RejectNegative Warning LangEnabledBy(C++ ObjC++,Wall,1,0)
-Waligned-new=[none|global|all]	Warn even if 'new' uses a class member allocation function.

Wall
C ObjC C++ ObjC++ Warning
Enable most warning messages.

Walloca
C ObjC C++ ObjC++ Var(warn_alloca) Warning
Warn on any use of alloca.

Walloc-size-larger-than=
C ObjC C++ LTO ObjC++ Var(warn_alloc_size_limit) Joined Host_Wide_Int ByteSize Warning Init(HOST_WIDE_INT_MAX)
<<<<<<< HEAD
-Walloc-size-larger-than=<bytes> Warn for calls to allocation functions that
=======
-Walloc-size-larger-than=<bytes>	Warn for calls to allocation functions that
>>>>>>> 9e014010
attempt to allocate objects larger than the specified number of bytes.

Wno-alloc-size-larger-than
C ObjC C++ LTO ObjC++ Alias(Walloc-size-larger-than=,18446744073709551615EiB,none) Warning
<<<<<<< HEAD
-Wno-alloc-size-larger-than Disable Walloc-size-larger-than= warning.  Equivalent to Walloc-size-larger-than=<SIZE_MAX> or larger.
=======
Disable Walloc-size-larger-than= warning.  Equivalent to Walloc-size-larger-than=<SIZE_MAX> or larger.
>>>>>>> 9e014010

Walloc-zero
C ObjC C++ ObjC++ Var(warn_alloc_zero) Warning
Warn for calls to allocation functions that specify zero bytes.

Walloca-larger-than=
C ObjC C++ LTO ObjC++ Var(warn_alloca_limit) Warning Joined Host_Wide_Int ByteSize Init(HOST_WIDE_INT_MAX)
-Walloca-larger-than=<number>	Warn on unbounded uses of
alloca, and on bounded uses of alloca whose bound can be larger than
<number> bytes.

Wno-alloca-larger-than
C ObjC C++ LTO ObjC++ Alias(Walloca-larger-than=,18446744073709551615EiB,none) Warning
<<<<<<< HEAD
-Wno-alloca-larger-than Disable Walloca-larger-than= warning.  Equivalent to Walloca-larger-than=<SIZE_MAX> or larger.
=======
Disable Walloca-larger-than= warning.  Equivalent to Walloca-larger-than=<SIZE_MAX> or larger.
>>>>>>> 9e014010

Warray-bounds
LangEnabledBy(C ObjC C++ LTO ObjC++)
; in common.opt

Warray-bounds=
LangEnabledBy(C ObjC C++ LTO ObjC++,Wall,1,0)
; in common.opt

Wzero-length-bounds
C ObjC C++ ObjC++ Var(warn_zero_length_bounds) Warning LangEnabledBy(C ObjC C++ ObjC++,Wall)
Warn about accesses to interior zero-length array members.

Wassign-intercept
ObjC ObjC++ Var(warn_assign_intercept) Warning
Warn whenever an Objective-C assignment is being intercepted by the garbage collector.

Wbad-function-cast
C ObjC Var(warn_bad_function_cast) Warning
Warn about casting functions to incompatible types.

Wbool-compare
C ObjC C++ ObjC++ Var(warn_bool_compare) Warning LangEnabledBy(C ObjC C++ ObjC++,Wall)
Warn about boolean expression compared with an integer value different from true/false.

Wbool-operation
C ObjC C++ ObjC++ Var(warn_bool_op) Warning LangEnabledBy(C ObjC C++ ObjC++,Wall)
Warn about certain operations on boolean expressions.

Wframe-address
C ObjC C++ ObjC++ Var(warn_frame_address) Warning LangEnabledBy(C ObjC C++ ObjC++,Wall)
Warn when __builtin_frame_address or __builtin_return_address is used unsafely.

Wbuiltin-declaration-mismatch
C ObjC C++ ObjC++ Var(warn_builtin_declaraion_mismatch) Init(1) Warning
Warn when a built-in function is declared with the wrong signature.

Wbuiltin-macro-redefined
C ObjC C++ ObjC++ CPP(warn_builtin_macro_redefined) CppReason(CPP_W_BUILTIN_MACRO_REDEFINED) Var(cpp_warn_builtin_macro_redefined) Init(1) Warning
Warn when a built-in preprocessor macro is undefined or redefined.

Wc11-c2x-compat
<<<<<<< HEAD
C ObjC Var(warn_c11_c2x_compat) Init(-1) Warning
=======
C ObjC CPP(cpp_warn_c11_c2x_compat) CppReason(CPP_W_C11_C2X_COMPAT) Var(warn_c11_c2x_compat) Init(-1) Warning
>>>>>>> 9e014010
Warn about features not present in ISO C11, but present in ISO C2X.

Wc90-c99-compat
C ObjC CPP(cpp_warn_c90_c99_compat) CppReason(CPP_W_C90_C99_COMPAT) Var(warn_c90_c99_compat) Init(-1) Warning
Warn about features not present in ISO C90, but present in ISO C99.

Wc99-c11-compat
C ObjC Var(warn_c99_c11_compat) Init(-1) Warning
Warn about features not present in ISO C99, but present in ISO C11.

Wc++-compat
C ObjC Var(warn_cxx_compat) CPP(warn_cxx_operator_names) CppReason(CPP_W_CXX_OPERATOR_NAMES) Init(0) Warning
Warn about C constructs that are not in the common subset of C and C++.

Wc++0x-compat
C++ ObjC++ Warning Alias(Wc++11-compat) Undocumented

Wc++11-compat
C++ ObjC++ Var(warn_cxx11_compat) Warning LangEnabledBy(C++ ObjC++,Wall) Init(0) CPP(cpp_warn_cxx11_compat) CppReason(CPP_W_CXX11_COMPAT)
Warn about C++ constructs whose meaning differs between ISO C++ 1998 and ISO C++ 2011.

Wc++14-compat
C++ ObjC++ Var(warn_cxx14_compat) Warning LangEnabledBy(C++ ObjC++,Wall)
Warn about C++ constructs whose meaning differs between ISO C++ 2011 and ISO C++ 2014.

Wc++1z-compat
C++ ObjC++ Warning Alias(Wc++17-compat) Undocumented

Wc++17-compat
C++ ObjC++ Var(warn_cxx17_compat) Warning LangEnabledBy(C++ ObjC++,Wall)
Warn about C++ constructs whose meaning differs between ISO C++ 2014 and ISO C++ 2017.

Wc++2a-compat
C++ ObjC++ Warning Alias(Wc++20-compat) Undocumented

Wc++20-compat
C++ ObjC++ Var(warn_cxx20_compat) Warning LangEnabledBy(C++ ObjC++,Wall)
Warn about C++ constructs whose meaning differs between ISO C++ 2017 and ISO C++ 2020.

Wcast-function-type
C ObjC C++ ObjC++ Var(warn_cast_function_type) Warning EnabledBy(Wextra)
Warn about casts between incompatible function types.

Wcast-qual
C ObjC C++ ObjC++ Var(warn_cast_qual) Warning
Warn about casts which discard qualifiers.

Wcatch-value
C++ ObjC++ Warning Alias(Wcatch-value=, 1, 0)
Warn about catch handlers of non-reference type.

Wcatch-value=
C++ ObjC++ Var(warn_catch_value) Warning Joined RejectNegative UInteger LangEnabledBy(C++ ObjC++,Wall, 1, 0) IntegerRange(0, 3)
Warn about catch handlers of non-reference type.

Wchar-subscripts
C ObjC C++ ObjC++ Var(warn_char_subscripts) Warning LangEnabledBy(C ObjC C++ ObjC++,Wall)
Warn about subscripts whose type is \"char\".

Wchkp
<<<<<<< HEAD
C ObjC C++ ObjC++ Warning Deprecated
Deprecated in GCC 9.  This switch has no effect.
=======
C ObjC C++ ObjC++ Warning WarnRemoved
Removed in GCC 9.  This switch has no effect.
>>>>>>> 9e014010

Wclobbered
C ObjC C++ ObjC++ Var(warn_clobbered) Warning EnabledBy(Wextra)
Warn about variables that might be changed by \"longjmp\" or \"vfork\".

Wcomma-subscript
C++ ObjC++ Var(warn_comma_subscript) Warning
Warn about uses of a comma operator within a subscripting expression.

Wcomment
C ObjC C++ ObjC++ CPP(warn_comments) CppReason(CPP_W_COMMENTS) Var(cpp_warn_comment) Init(0) Warning LangEnabledBy(C ObjC C++ ObjC++,Wall)
Warn about possibly nested block comments, and C++ comments spanning more than one physical line.

Wcomments
C ObjC C++ ObjC++ Warning Alias(Wcomment)
Synonym for -Wcomment.

Wconditionally-supported
C++ ObjC++ Var(warn_conditionally_supported) Warning
Warn for conditionally-supported constructs.

Wconversion
C ObjC C++ ObjC++ Var(warn_conversion) Warning
Warn for implicit type conversions that may change a value.

Wconversion-null
C++ ObjC++ Var(warn_conversion_null) Init(1) Warning
Warn for converting NULL from/to a non-pointer type.

Wcpp
C ObjC C++ ObjC++ CppReason(CPP_W_WARNING_DIRECTIVE)
; Documented in common.opt

Wctor-dtor-privacy
C++ ObjC++ Var(warn_ctor_dtor_privacy) Warning
Warn when all constructors and destructors are private.

Wdangling-else
C ObjC C++ ObjC++ Var(warn_dangling_else) Warning LangEnabledBy(C ObjC C++ ObjC++,Wparentheses)
Warn about dangling else.

Wdate-time
C ObjC C++ ObjC++ CPP(warn_date_time) CppReason(CPP_W_DATE_TIME) Var(cpp_warn_date_time) Init(0) Warning
Warn about __TIME__, __DATE__ and __TIMESTAMP__ usage.

Wdeclaration-after-statement
C ObjC Var(warn_declaration_after_statement) Init(-1) Warning
Warn when a declaration is found after a statement.

Wdelete-incomplete
C++ ObjC++ Var(warn_delete_incomplete) Init(1) Warning
Warn when deleting a pointer to incomplete type.

Wdelete-non-virtual-dtor
C++ ObjC++ Var(warn_delnonvdtor) Warning LangEnabledBy(C++ ObjC++,Wall || Weffc++)
Warn about deleting polymorphic objects with non-virtual destructors.

Wdeprecated
C C++ ObjC ObjC++ CPP(cpp_warn_deprecated) CppReason(CPP_W_DEPRECATED)
; Documented in common.opt

Wdeprecated-copy
C++ ObjC++ Var(warn_deprecated_copy) Warning LangEnabledBy(C++ ObjC++, Wextra)
Mark implicitly-declared copy operations as deprecated if the class has a
user-provided copy operation.

Wdeprecated-copy-dtor
C++ ObjC++ Var(warn_deprecated_copy, 2) Warning
Mark implicitly-declared copy operations as deprecated if the class has a
user-provided copy operation or destructor.

Wdesignated-init
C ObjC Var(warn_designated_init) Init(1) Warning
Warn about positional initialization of structs requiring designated initializers.

Wdiscarded-array-qualifiers
C ObjC Var(warn_discarded_array_qualifiers) Init(1) Warning
Warn if qualifiers on arrays which are pointer targets are discarded.

Wdiscarded-qualifiers
C ObjC Var(warn_discarded_qualifiers) Init(1) Warning
Warn if type qualifiers on pointers are discarded.

Wdiv-by-zero
C ObjC C++ ObjC++ Var(warn_div_by_zero) Init(1) Warning
Warn about compile-time integer division by zero.

Wduplicated-branches
C ObjC C++ ObjC++ Var(warn_duplicated_branches) Init(0) Warning
Warn about duplicated branches in if-else statements.

Wduplicated-cond
C ObjC C++ ObjC++ Var(warn_duplicated_cond) Init(0) Warning
Warn about duplicated conditions in an if-else-if chain.

Weffc++
C++ ObjC++ Var(warn_ecpp) Warning
Warn about violations of Effective C++ style rules.

Wempty-body
C ObjC C++ ObjC++ Var(warn_empty_body) Warning EnabledBy(Wextra)
Warn about an empty body in an if or else statement.

Wendif-labels
C ObjC C++ ObjC++ CPP(warn_endif_labels) CppReason(CPP_W_ENDIF_LABELS) Var(cpp_warn_endif_labels) Init(1) Warning LangEnabledBy(C ObjC C++ ObjC++,Wpedantic)
Warn about stray tokens after #else and #endif.

Wenum-compare
C ObjC C++ ObjC++ Var(warn_enum_compare) Init(-1) Warning LangEnabledBy(C ObjC,Wall || Wc++-compat)
Warn about comparison of different enum types.

Wenum-conversion
C ObjC Var(warn_enum_conversion) Init(0) Warning LangEnabledBy(C ObjC,Wextra)
Warn about implicit conversion of enum types.

Werror
C ObjC C++ ObjC++
; Documented in common.opt

Werror-implicit-function-declaration
C ObjC RejectNegative Warning Alias(Werror=, implicit-function-declaration)
This switch is deprecated; use -Werror=implicit-function-declaration instead.

Wextra
C ObjC C++ ObjC++ Warning
; in common.opt

Wextra-semi
C++ ObjC++ Var(warn_extra_semi) Warning
Warn about semicolon after in-class function definition.

Wfloat-conversion
C ObjC C++ ObjC++ Var(warn_float_conversion) Warning LangEnabledBy(C ObjC C++ ObjC++,Wconversion)
Warn for implicit type conversions that cause loss of floating point precision.

Wfloat-equal
C ObjC C++ ObjC++ Var(warn_float_equal) Warning
Warn if testing floating point numbers for equality.

Wformat
C ObjC C++ ObjC++ Warning Alias(Wformat=, 1, 0)
Warn about printf/scanf/strftime/strfmon format string anomalies.

Wformat-contains-nul
C ObjC C++ ObjC++ Var(warn_format_contains_nul) Warning LangEnabledBy(C ObjC C++ ObjC++,Wformat=, warn_format >= 1, 0)
Warn about format strings that contain NUL bytes.

Wformat-diag
C ObjC C++ ObjC++ Var(warn_format_diag) Warning LangEnabledBy(C ObjC C++ ObjC++,Wformat=, warn_format >= 1, 0)
Warn about GCC format strings with strings unsuitable for diagnostics.

Wformat-extra-args
C ObjC C++ ObjC++ Var(warn_format_extra_args) Warning LangEnabledBy(C ObjC C++ ObjC++,Wformat=, warn_format >= 1, 0)
Warn if passing too many arguments to a function for its format string.

Wformat-nonliteral
C ObjC C++ ObjC++ Var(warn_format_nonliteral) Warning LangEnabledBy(C ObjC C++ ObjC++,Wformat=, warn_format >= 2, 0)
Warn about format strings that are not literals.

Wformat-overflow
C ObjC C++ LTO ObjC++ Warning Alias(Wformat-overflow=, 1, 0) IntegerRange(0, 2)
Warn about function calls with format strings that write past the end
of the destination region.  Same as -Wformat-overflow=1.

Wformat-security
C ObjC C++ ObjC++ Var(warn_format_security) Warning LangEnabledBy(C ObjC C++ ObjC++,Wformat=, warn_format >= 2, 0)
Warn about possible security problems with format functions.

Wformat-signedness
C ObjC C++ ObjC++ Var(warn_format_signedness) Warning
Warn about sign differences with format functions.

Wformat-truncation
C ObjC C++ LTO ObjC++ Warning Alias(Wformat-truncation=, 1, 0)
Warn about calls to snprintf and similar functions that truncate output.
Same as -Wformat-truncation=1.

Wformat-y2k
C ObjC C++ ObjC++ Var(warn_format_y2k) Warning LangEnabledBy(C ObjC C++ ObjC++,Wformat=,warn_format >= 2, 0)
Warn about strftime formats yielding 2-digit years.

Wformat-zero-length
C ObjC C++ ObjC++ Var(warn_format_zero_length) Warning LangEnabledBy(C ObjC C++ ObjC++,Wformat=,warn_format >= 1, 0)
Warn about zero-length formats.

Wformat=
C ObjC C++ ObjC++ Joined RejectNegative UInteger Var(warn_format) Warning LangEnabledBy(C ObjC C++ ObjC++,Wall, 1, 0) IntegerRange(0, 2)
Warn about printf/scanf/strftime/strfmon format string anomalies.

Wformat-overflow=
C ObjC C++ LTO ObjC++ Joined RejectNegative UInteger Var(warn_format_overflow) Warning LangEnabledBy(C ObjC C++ LTO ObjC++,Wformat=, warn_format >= 1, 0) IntegerRange(0, 2)
Warn about function calls with format strings that write past the end
of the destination region.

Wformat-truncation=
C ObjC C++ LTO ObjC++ Joined RejectNegative UInteger Var(warn_format_trunc) Warning LangEnabledBy(C ObjC C++ LTO ObjC++,Wformat=, warn_format >= 1, 0) IntegerRange(0, 2)
Warn about calls to snprintf and similar functions that truncate output.

Wif-not-aligned
C ObjC C++ ObjC++ Var(warn_if_not_aligned) Init(1) Warning
Warn when the field in a struct is not aligned.

Wignored-qualifiers
C C++ Var(warn_ignored_qualifiers) Warning EnabledBy(Wextra)
Warn whenever type qualifiers are ignored.

Wignored-attributes
C C++ Var(warn_ignored_attributes) Init(1) Warning
Warn whenever attributes are ignored.

Winaccessible-base
C++ ObjC++ Var(warn_inaccessible_base) Init(1) Warning
Warn when a base is inaccessible in derived due to ambiguity.

Wincompatible-pointer-types
C ObjC Var(warn_incompatible_pointer_types) Init(1) Warning
Warn when there is a conversion between pointers that have incompatible types.

Waddress-of-packed-member
C ObjC C++ ObjC++ Var(warn_address_of_packed_member) Init(1) Warning
Warn when the address of packed member of struct or union is taken.

Winit-self
C ObjC C++ ObjC++ Var(warn_init_self) Warning LangEnabledBy(C++ ObjC++,Wall)
Warn about variables which are initialized to themselves.

Winit-list-lifetime
C++ ObjC++ Var(warn_init_list) Warning Init(1)
Warn about uses of std::initializer_list that can result in dangling pointers.

Wimplicit
C ObjC Var(warn_implicit) Warning LangEnabledBy(C ObjC,Wall)
Warn about implicit declarations.

Wimplicit-fallthrough=
LangEnabledBy(C ObjC C++ ObjC++,Wextra,3,0)
; in common.opt

Wdouble-promotion
C ObjC C++ ObjC++ Var(warn_double_promotion) Warning
Warn about implicit conversions from \"float\" to \"double\".

Wexpansion-to-defined
C ObjC C++ ObjC++ CPP(warn_expansion_to_defined) CppReason(CPP_W_EXPANSION_TO_DEFINED) Var(cpp_warn_expansion_to_defined) Init(0) Warning EnabledBy(Wextra || Wpedantic)
Warn if \"defined\" is used outside #if.

Wimplicit-function-declaration
C ObjC Var(warn_implicit_function_declaration) Init(-1) Warning LangEnabledBy(C ObjC,Wimplicit)
Warn about implicit function declarations.

Wimplicit-int
C ObjC Var(warn_implicit_int) Init(-1) Warning LangEnabledBy(C ObjC,Wimplicit)
Warn when a declaration does not specify a type.

Wimport
C ObjC C++ ObjC++ Undocumented Ignore

Winherited-variadic-ctor
C++ ObjC++ Var(warn_inh_var_ctor) Init(1) Warning
Warn about C++11 inheriting constructors when the base has a variadic constructor.

Wint-conversion
C ObjC Var(warn_int_conversion) Init(1) Warning
Warn about incompatible integer to pointer and pointer to integer conversions.

Wint-in-bool-context
C ObjC C++ ObjC++ Var(warn_int_in_bool_context) Warning LangEnabledBy(C ObjC C++ ObjC++,Wall)
Warn for suspicious integer expressions in boolean context.

Wint-to-pointer-cast
C ObjC C++ ObjC++ Var(warn_int_to_pointer_cast) Init(1) Warning
Warn when there is a cast to a pointer from an integer of a different size.

Winvalid-offsetof
C++ ObjC++ Var(warn_invalid_offsetof) Init(1) Warning
Warn about invalid uses of the \"offsetof\" macro.

Winvalid-pch
C ObjC C++ ObjC++ CPP(warn_invalid_pch) CppReason(CPP_W_INVALID_PCH) Var(cpp_warn_invalid_pch) Init(0) Warning
Warn about PCH files that are found but not used.

Wjump-misses-init
C ObjC Var(warn_jump_misses_init) Warning LangEnabledby(C ObjC,Wc++-compat)
Warn when a jump misses a variable initialization.

Wliteral-suffix
C++ ObjC++ CPP(warn_literal_suffix) CppReason(CPP_W_LITERAL_SUFFIX) Var(cpp_warn_literal_suffix) Init(1) Warning
Warn when a string or character literal is followed by a ud-suffix which does not begin with an underscore.

Wlogical-op
C ObjC C++ ObjC++ Var(warn_logical_op) Init(0) Warning
Warn when a logical operator is suspiciously always evaluating to true or false.

Wlogical-not-parentheses
C ObjC C++ ObjC++ Var(warn_logical_not_paren) Warning LangEnabledBy(C ObjC C++ ObjC++,Wall)
Warn when logical not is used on the left hand side operand of a comparison.

Wlong-long
C ObjC C++ ObjC++ CPP(cpp_warn_long_long) CppReason(CPP_W_LONG_LONG) Var(warn_long_long) Init(-1) Warning LangEnabledBy(C ObjC,Wc90-c99-compat)
Do not warn about using \"long long\" when -pedantic.

Wmain
C ObjC C++ ObjC++ Var(warn_main) Init(-1) Warning LangEnabledBy(C ObjC,Wall, 2, 0)
Warn about suspicious declarations of \"main\".

Wmain
LangEnabledBy(C ObjC C++ ObjC++,Wpedantic, 2, 0)
;

Wmemset-transposed-args
C ObjC C++ ObjC++ Var(warn_memset_transposed_args) Warning LangEnabledBy(C ObjC C++ ObjC++,Wall)
Warn about suspicious calls to memset where the third argument is constant literal zero and the second is not.

Wmemset-elt-size
C ObjC C++ ObjC++ Var(warn_memset_elt_size) Warning LangEnabledBy(C ObjC C++ ObjC++,Wall)
Warn about suspicious calls to memset where the third argument contains the number of elements not multiplied by the element size.

Wmisleading-indentation
C C++ Common Var(warn_misleading_indentation) Warning LangEnabledBy(C C++,Wall)
Warn when the indentation of the code does not reflect the block structure.

Wmismatched-tags
C++ ObjC++ Var(warn_mismatched_tags) Warning
Warn when a class is redeclared or referenced using a mismatched class-key.

Wmissing-braces
C ObjC C++ ObjC++ Var(warn_missing_braces) Warning LangEnabledBy(C ObjC,Wall)
Warn about possibly missing braces around initializers.

Wmissing-declarations
C ObjC C++ ObjC++ Var(warn_missing_declarations) Warning
Warn about global functions without previous declarations.

Wmissing-field-initializers
C ObjC C++ ObjC++ Var(warn_missing_field_initializers) Warning EnabledBy(Wextra)
Warn about missing fields in struct initializers.

Wmultistatement-macros
C ObjC C++ ObjC++ Var(warn_multistatement_macros) Warning LangEnabledBy(C ObjC C++ ObjC++,Wall)
Warn about unsafe macros expanding to multiple statements used as a body of a clause such as if, else, while, switch, or for.

Wmultiple-inheritance
C++ ObjC++ Var(warn_multiple_inheritance) Warning
Warn on direct multiple inheritance.

Wnamespaces
C++ ObjC++ Var(warn_namespaces) Warning
Warn on namespace definition.

Wpacked-not-aligned
C ObjC C++ ObjC++ Var(warn_packed_not_aligned) Warning LangEnabledBy(C ObjC C++ ObjC++,Wall)
Warn when fields in a struct with the packed attribute are misaligned.

Wredundant-tags
C++ ObjC++ Var(warn_redundant_tags) Warning
Warn when a class or enumerated type is referenced using a redundant class-key.

Wsized-deallocation
C++ ObjC++ Var(warn_sized_deallocation) Warning EnabledBy(Wextra)
Warn about missing sized deallocation functions.

Wsizeof-pointer-div
C ObjC C++ ObjC++ Var(warn_sizeof_pointer_div) Warning LangEnabledBy(C ObjC C++ ObjC++,Wall)
Warn about suspicious divisions of two sizeof expressions that don't work correctly with pointers.

Wsizeof-pointer-memaccess
C ObjC C++ ObjC++ Var(warn_sizeof_pointer_memaccess) Warning LangEnabledBy(C ObjC C++ ObjC++,Wall)
Warn about suspicious length parameters to certain string functions if the argument uses sizeof.

Wsizeof-array-argument
C ObjC C++ ObjC++ Var(warn_sizeof_array_argument) Warning Init(1)
Warn when sizeof is applied on a parameter declared as an array.

Wstring-compare
C ObjC C++ LTO ObjC++ Warning Var(warn_string_compare) Warning LangEnabledBy(C ObjC C++ ObjC++, Wextra)
Warn about calls to strcmp and strncmp used in equality expressions that
are necessarily true or false due to the length of one and size of the other
argument.

Wstringop-overflow
C ObjC C++ LTO ObjC++ Warning Alias(Wstringop-overflow=, 2, 0)
Warn about buffer overflow in string manipulation functions like memcpy
and strcpy.

Wstringop-overflow=
C ObjC C++ LTO ObjC++ Joined RejectNegative UInteger Var(warn_stringop_overflow) Init(2) Warning LangEnabledBy(C ObjC C++ LTO ObjC++, Wall, 2, 0) IntegerRange(0, 4)
Under the control of Object Size type, warn about buffer overflow in string
manipulation functions like memcpy and strcpy.

Wstringop-truncation
C ObjC C++ LTO ObjC++ Var(warn_stringop_truncation) Warning Init (1) LangEnabledBy(C ObjC C++ LTO ObjC++, Wall)
Warn about truncation in string manipulation functions like strncat and strncpy.

Wsuggest-attribute=format
C ObjC C++ ObjC++ Var(warn_suggest_attribute_format) Warning
Warn about functions which might be candidates for format attributes.

Wsuggest-override
C++ ObjC++ Var(warn_override) Warning
Suggest that the override keyword be used when the declaration of a virtual
function overrides another.

Wswitch
C ObjC C++ ObjC++ Var(warn_switch) Warning LangEnabledBy(C ObjC C++ ObjC++,Wall)
Warn about enumerated switches, with no default, missing a case.

Wswitch-default
C ObjC C++ ObjC++ Var(warn_switch_default) Warning
Warn about enumerated switches missing a \"default:\" statement.

Wswitch-enum
C ObjC C++ ObjC++ Var(warn_switch_enum) Warning
Warn about all enumerated switches missing a specific case.

Wswitch-bool
C ObjC C++ ObjC++ Var(warn_switch_bool) Warning Init(1)
Warn about switches with boolean controlling expression.

Wswitch-outside-range
C ObjC C++ ObjC++ Var(warn_switch_outside_range) Warning Init(1)
Warn about switch values that are outside of the switch's type range.

Wtemplates
C++ ObjC++ Var(warn_templates) Warning
Warn on primary template declaration.

Wmissing-attributes
C ObjC C++ ObjC++ Var(warn_missing_attributes) Warning LangEnabledBy(C ObjC C++ ObjC++,Wall)
Warn about declarations of entities that may be missing attributes
that related entities have been declared with.

Wmissing-format-attribute
C ObjC C++ ObjC++ Warning Alias(Wsuggest-attribute=format)
;

Wmissing-include-dirs
C ObjC C++ ObjC++ CPP(warn_missing_include_dirs) CppReason(CPP_W_MISSING_INCLUDE_DIRS) Var(cpp_warn_missing_include_dirs) Init(0) Warning
Warn about user-specified include directories that do not exist.

Wmissing-parameter-type
C ObjC Var(warn_missing_parameter_type) Warning EnabledBy(Wextra)
Warn about function parameters declared without a type specifier in K&R-style functions.

Wmissing-prototypes
C ObjC Var(warn_missing_prototypes) Warning
Warn about global functions without prototypes.

Wmudflap
<<<<<<< HEAD
C ObjC C++ ObjC++ Deprecated
=======
C ObjC C++ ObjC++ WarnRemoved
>>>>>>> 9e014010

Wmultichar
C ObjC C++ ObjC++ CPP(warn_multichar) CppReason(CPP_W_MULTICHAR) Var(cpp_warn_multichar) Init(0) Warning
Warn about use of multi-character character constants.

Wnarrowing
C ObjC C++ ObjC++ Warning Var(warn_narrowing) Init(-1) LangEnabledBy(C++ ObjC++,Wall || Wc++11-compat)
Warn about narrowing conversions within { } that are ill-formed in C++11.

Wnested-externs
C ObjC Var(warn_nested_externs) Warning
Warn about \"extern\" declarations not at file scope.

Wnoexcept
C++ ObjC++ Var(warn_noexcept) Warning
Warn when a noexcept expression evaluates to false even though the expression can't actually throw.

Wnoexcept-type
C++ ObjC++ Warning Var(warn_noexcept_type) LangEnabledBy(C++ ObjC++,Wabi || Wc++17-compat)
Warn if C++17 noexcept function type will change the mangled name of a symbol.

Wnon-template-friend
C++ ObjC++ Var(warn_nontemplate_friend) Init(1) Warning
Warn when non-templatized friend functions are declared within a template.

Wclass-conversion
C++ ObjC++ Var(warn_class_conversion) Init(1) Warning
Warn when a conversion function will never be called due to the type it converts to.

Wclass-memaccess
C++ ObjC++ Var(warn_class_memaccess) Warning LangEnabledBy(C++ ObjC++, Wall)
Warn for unsafe raw memory writes to objects of class types.

Wnon-virtual-dtor
C++ ObjC++ Var(warn_nonvdtor) Warning LangEnabledBy(C++ ObjC++,Weffc++)
Warn about non-virtual destructors.

Wnonnull
C ObjC C++ LTO ObjC++ Var(warn_nonnull) Warning LangEnabledBy(C ObjC C++ LTO ObjC++,Wformat=,warn_format >= 1,0)
Warn about NULL being passed to argument slots marked as requiring non-NULL.

Wnonnull
C ObjC C++ LTO ObjC++ LangEnabledBy(C ObjC C++ LTO ObjC++,Wall)
;

Wnonnull-compare
C ObjC C++ ObjC++ LangEnabledBy(C ObjC C++ ObjC++,Wall)
;

Wnormalized
C ObjC C++ ObjC++ Warning Alias(Wnormalized=,nfc,none)
;

Wnormalized=
C ObjC C++ ObjC++ RejectNegative Joined Warning CPP(warn_normalize) CppReason(CPP_W_NORMALIZE) Init(normalized_C) Var(cpp_warn_normalize) Enum(cpp_normalize_level)
-Wnormalized=[none|id|nfc|nfkc]	Warn about non-normalized Unicode strings.

; Required for these enum values.
SourceInclude
cpplib.h

Enum
Name(cpp_normalize_level) Type(int) UnknownError(argument %qs to %<-Wnormalized%> not recognized)

EnumValue
Enum(cpp_normalize_level) String(none) Value(normalized_none)

EnumValue
Enum(cpp_normalize_level) String(nfkc) Value(normalized_KC)

EnumValue
Enum(cpp_normalize_level) String(id) Value(normalized_identifier_C)

EnumValue
Enum(cpp_normalize_level) String(nfc) Value(normalized_C)

Wold-style-cast
C++ ObjC++ Var(warn_old_style_cast) Warning
Warn if a C-style cast is used in a program.

Wold-style-declaration
C ObjC Var(warn_old_style_declaration) Warning EnabledBy(Wextra)
Warn for obsolescent usage in a declaration.

Wold-style-definition
C ObjC Var(warn_old_style_definition) Init(-1) Warning
Warn if an old-style parameter definition is used.

Wopenmp-simd
C C++ Var(warn_openmp_simd) Warning LangEnabledBy(C C++,Wall)
Warn if a simd directive is overridden by the vectorizer cost model.

Woverlength-strings
C ObjC C++ ObjC++ Var(warn_overlength_strings) Warning LangEnabledBy(C ObjC C++ ObjC++,Wpedantic)
Warn if a string is longer than the maximum portable length specified by the standard.

Woverloaded-virtual
C++ ObjC++ Var(warn_overloaded_virtual) Warning
Warn about overloaded virtual function names.

Woverride-init
C ObjC Var(warn_override_init) Warning EnabledBy(Wextra)
Warn about overriding initializers without side effects.

Woverride-init-side-effects
C ObjC Var(warn_override_init_side_effects) Init(1) Warning
Warn about overriding initializers with side effects.

Wpacked-bitfield-compat
C ObjC C++ ObjC++ Var(warn_packed_bitfield_compat) Init(-1) Warning
Warn about packed bit-fields whose offset changed in GCC 4.4.

Wparentheses
C ObjC C++ ObjC++ Var(warn_parentheses) Warning LangEnabledBy(C ObjC C++ ObjC++,Wall)
Warn about possibly missing parentheses.

Wpedantic
C ObjC C++ ObjC++ CPP(cpp_pedantic) CppReason(CPP_W_PEDANTIC) Warning
; Documented in common.opt

Wpessimizing-move
C++ ObjC++ Var(warn_pessimizing_move) Warning LangEnabledBy(C++ ObjC++, Wall)
Warn about calling std::move on a local object in a return statement preventing copy elision.

Wpmf-conversions
C++ ObjC++ Var(warn_pmf2ptr) Init(1) Warning
Warn when converting the type of pointers to member functions.

Wpointer-arith
C ObjC C++ ObjC++ Var(warn_pointer_arith) Warning LangEnabledBy(C ObjC C++ ObjC++,Wpedantic)
Warn about function pointer arithmetic.

Wpointer-sign
C ObjC Var(warn_pointer_sign) Warning LangEnabledBy(C ObjC,Wall || Wpedantic)
Warn when a pointer differs in signedness in an assignment.

Wpointer-compare
C ObjC C++ ObjC++ Var(warn_pointer_compare) Init(1) Warning
Warn when a pointer is compared with a zero character constant.

Wpointer-to-int-cast
C ObjC Var(warn_pointer_to_int_cast) Init(1) Warning
Warn when a pointer is cast to an integer of a different size.

Wpragmas
C ObjC C++ ObjC++ Var(warn_pragmas) Init(1) Warning
Warn about misuses of pragmas.

Wprio-ctor-dtor
C ObjC C++ ObjC++ Var(warn_prio_ctor_dtor) Init(1) Warning
Warn if constructor or destructors with priorities from 0 to 100 are used.

Wproperty-assign-default
ObjC ObjC++ Var(warn_property_assign_default) Init(1) Warning
Warn if a property for an Objective-C object has no assign semantics specified.

Wprotocol
ObjC ObjC++ Var(warn_protocol) Init(1) Warning
Warn if inherited methods are unimplemented.

Wplacement-new
C++ Warning Alias(Wplacement-new=, 1, 0)
Warn for placement new expressions with undefined behavior.

Wplacement-new=
C++ Joined RejectNegative UInteger Var(warn_placement_new) Init(-1) Warning IntegerRange(0, 2)
Warn for placement new expressions with undefined behavior.

Wredundant-decls
C ObjC C++ ObjC++ Var(warn_redundant_decls) Warning
Warn about multiple declarations of the same object.

Wredundant-move
C++ ObjC++ Var(warn_redundant_move) Warning LangEnabledBy(C++ ObjC++,Wextra)
Warn about redundant calls to std::move.

Wregister
C++ ObjC++ Var(warn_register) Warning
Warn about uses of register storage specifier.

Wreorder
C++ ObjC++ Var(warn_reorder) Warning LangEnabledBy(C++ ObjC++,Wall)
Warn when the compiler reorders code.

Wreturn-type
C ObjC C++ ObjC++ Var(warn_return_type) Warning LangEnabledBy(C ObjC C++ ObjC++,Wall) Init(-1)
Warn whenever a function's return type defaults to \"int\" (C), or about inconsistent return types (C++).

Wscalar-storage-order
C ObjC C++ ObjC++ Init(1) Warning
Warn on suspicious constructs involving reverse scalar storage order.

Wselector
ObjC ObjC++ Var(warn_selector) Warning
Warn if a selector has multiple methods.

Wsequence-point
C ObjC C++ ObjC++ Var(warn_sequence_point) Warning LangEnabledBy(C ObjC C++ ObjC++,Wall)
Warn about possible violations of sequence point rules.

Wshadow-ivar
ObjC ObjC++ Var(warn_shadow_ivar) EnabledBy(Wshadow) Init(1) Warning
Warn if a local declaration hides an instance variable.

Wshift-overflow
C ObjC C++ ObjC++ Warning Alias(Wshift-overflow=, 1, 0)
Warn if left shift of a signed value overflows.

Wshift-overflow=
C ObjC C++ ObjC++ Joined RejectNegative UInteger Var(warn_shift_overflow) Init(-1) Warning IntegerRange(0, 2)
Warn if left shift of a signed value overflows.

Wshift-count-negative
C ObjC C++ ObjC++ Var(warn_shift_count_negative) Init(1) Warning
Warn if shift count is negative.

Wshift-count-overflow
C ObjC C++ ObjC++ Var(warn_shift_count_overflow) Init(1) Warning
Warn if shift count >= width of type.

Wshift-negative-value
C ObjC C++ ObjC++ Var(warn_shift_negative_value) Init(-1) Warning
Warn if left shifting a negative value.

Warith-conversion
C ObjC C++ ObjC++ Var(warn_arith_conv) Warning
Warn if conversion of the result of arithmetic might change the value even though converting the operands cannot.

Wsign-compare
C ObjC C++ ObjC++ Var(warn_sign_compare) Warning LangEnabledBy(C++ ObjC++,Wall)
Warn about signed-unsigned comparisons.

Wsign-compare
C ObjC C++ ObjC++ EnabledBy(Wextra)
;

Wsign-conversion
C ObjC C++ ObjC++ Var(warn_sign_conversion) Warning LangEnabledBy(C ObjC,Wconversion)
Warn for implicit type conversions between signed and unsigned integers.

Wsign-promo
C++ ObjC++ Var(warn_sign_promo) Warning
Warn when overload promotes from unsigned to signed.

Wstrict-null-sentinel
C++ ObjC++ Warning Var(warn_strict_null_sentinel)
Warn about uncasted NULL used as sentinel.

Wstrict-prototypes
C ObjC Var(warn_strict_prototypes) Warning
Warn about unprototyped function declarations.

Wstrict-aliasing=
C ObjC C++ ObjC++ LangEnabledBy(C ObjC C++ ObjC++,Wall, 3, 0) IntegerRange(0, 3)
;

Wstrict-overflow=
C ObjC C++ ObjC++ LangEnabledBy(C ObjC C++ ObjC++,Wall, 1, 0) IntegerRange(0, 5)
;

Wstrict-selector-match
ObjC ObjC++ Var(warn_strict_selector_match) Warning
Warn if type signatures of candidate methods do not match exactly.

Wsync-nand
C C++ Var(warn_sync_nand) Init(1) Warning
Warn when __sync_fetch_and_nand and __sync_nand_and_fetch built-in functions are used.

Wsynth
C++ ObjC++ Var(warn_synth) Warning
Deprecated.  This switch has no effect.

Wsystem-headers
C ObjC C++ ObjC++ Warning
; Documented in common.opt

Wtautological-compare
C ObjC C++ ObjC++ Var(warn_tautological_compare) Warning LangEnabledBy(C ObjC C++ ObjC++,Wall)
Warn if a comparison always evaluates to true or false.

Wterminate
C++ ObjC++ Warning Var(warn_terminate) Init(1)
Warn if a throw expression will always result in a call to terminate().

Wtraditional
C ObjC CPP(cpp_warn_traditional) CppReason(CPP_W_TRADITIONAL) Var(warn_traditional) Init(0) Warning
Warn about features not present in traditional C.

Wtraditional-conversion
C ObjC Var(warn_traditional_conversion) Warning
Warn of prototypes causing type conversions different from what would happen in the absence of prototype.

Wtrigraphs
C ObjC C++ ObjC++ CPP(warn_trigraphs) CppReason(CPP_W_TRIGRAPHS) Var(cpp_warn_trigraphs) Init(2) Warning LangEnabledBy(C ObjC C++ ObjC++,Wall)
Warn if trigraphs are encountered that might affect the meaning of the program.

Wundeclared-selector
ObjC ObjC++ Var(warn_undeclared_selector) Warning
Warn about @selector()s without previously declared methods.

Wundef
C ObjC C++ ObjC++ CPP(warn_undef) CppReason(CPP_W_UNDEF) Var(cpp_warn_undef) Init(0) Warning
Warn if an undefined macro is used in an #if directive.

Wuninitialized
C ObjC C++ ObjC++ LTO LangEnabledBy(C ObjC C++ ObjC++ LTO,Wall)
;

Wmaybe-uninitialized
C ObjC C++ ObjC++ LTO LangEnabledBy(C ObjC C++ ObjC++ LTO,Wall)
;

Wunknown-pragmas
C ObjC C++ ObjC++ Warning Var(warn_unknown_pragmas) LangEnabledBy(C ObjC C++ ObjC++,Wall, 1, 0)
Warn about unrecognized pragmas.

Wunsuffixed-float-constants
C ObjC Var(warn_unsuffixed_float_constants) Warning
Warn about unsuffixed float constants.

Wunused
C ObjC C++ ObjC++ LangEnabledBy(C ObjC C++ ObjC++,Wall)
; documented in common.opt

Wunused-local-typedefs
C ObjC C++ ObjC++ Var(warn_unused_local_typedefs) Warning EnabledBy(Wunused)
Warn when typedefs locally defined in a function are not used.

Wunused-macros
C ObjC C++ ObjC++ CppReason(CPP_W_UNUSED_MACROS) Var(cpp_warn_unused_macros) Warning
Warn about macros defined in the main file that are not used.

Wunused-result
C ObjC C++ ObjC++ Var(warn_unused_result) Init(1) Warning
Warn if a caller of a function, marked with attribute warn_unused_result, does not use its return value.

Wunused-variable
C ObjC C++ ObjC++ LangEnabledBy(C ObjC C++ ObjC++,Wunused)
; documented in common.opt

Wunused-const-variable
C ObjC C++ ObjC++ Warning Alias(Wunused-const-variable=, 2, 0)
Warn when a const variable is unused.

Wunused-const-variable=
C ObjC C++ ObjC++ Joined RejectNegative UInteger Var(warn_unused_const_variable) Warning LangEnabledBy(C ObjC,Wunused-variable, 1, 0) IntegerRange(0, 2)
Warn when a const variable is unused.

Wvariadic-macros
C ObjC C++ ObjC++ CPP(warn_variadic_macros) CppReason(CPP_W_VARIADIC_MACROS) Var(cpp_warn_variadic_macros) Init(0) Warning LangEnabledBy(C ObjC C++ ObjC++,Wpedantic || Wtraditional)
Warn about using variadic macros.

Wvarargs
C ObjC C++ ObjC++ Warning Var(warn_varargs) Init(1)
Warn about questionable usage of the macros used to retrieve variable arguments.

Wvla
C ObjC C++ ObjC++ Var(warn_vla) Init(-1) Warning
Warn if a variable length array is used.

Wvla-larger-than=
C ObjC C++ LTO ObjC++ Var(warn_vla_limit) Warning Joined Host_Wide_Int ByteSize Init(HOST_WIDE_INT_MAX)
-Wvla-larger-than=<number>	Warn on unbounded uses of variable-length
arrays, and on bounded uses of variable-length arrays whose bound can be
larger than <number> bytes.
<number> bytes.

Wno-vla-larger-than
C ObjC C++ LTO ObjC++ Alias(Wvla-larger-than=,18446744073709551615EiB,none) Warning
<<<<<<< HEAD
-Wno-vla-larger-than Disable Wvla-larger-than= warning.  Equivalent to Wvla-larger-than=<SIZE_MAX> or larger.
=======
Disable Wvla-larger-than= warning.  Equivalent to Wvla-larger-than=<SIZE_MAX> or larger.

Wvolatile
C++ ObjC++ Var(warn_volatile) Warning
Warn about deprecated uses of volatile qualifier.
>>>>>>> 9e014010

Wvolatile-register-var
C ObjC C++ ObjC++ Var(warn_volatile_register_var) Warning LangEnabledBy(C ObjC C++ ObjC++,Wall)
Warn when a register variable is declared volatile.

Wvirtual-inheritance
C++ ObjC++ Var(warn_virtual_inheritance) Warning
Warn on direct virtual inheritance.

Wvirtual-move-assign
C++ ObjC++ Var(warn_virtual_move_assign) Warning Init(1)
Warn if a virtual base has a non-trivial move assignment operator.

Wwrite-strings
C ObjC C++ ObjC++ Var(warn_write_strings) Warning
In C++, nonzero means warn about deprecated conversion from string literals to 'char *'.  In C, similar warning, except that the conversion is of course not deprecated by the ISO C standard.

Wzero-as-null-pointer-constant
C++ ObjC++ Var(warn_zero_as_null_pointer_constant) Warning
Warn when a literal '0' is used as null pointer.

Wuseless-cast
C++ ObjC++ Var(warn_useless_cast) Warning
Warn about useless casts.

Wsubobject-linkage
C++ ObjC++ Var(warn_subobject_linkage) Warning Init(1)
Warn if a class type has a base or a field whose type uses the anonymous namespace or depends on a type with no linkage.

Wduplicate-decl-specifier
C ObjC Var(warn_duplicate_decl_specifier) Warning LangEnabledBy(C ObjC,Wall)
Warn when a declaration has duplicate const, volatile, restrict or _Atomic specifier.

Wrestrict
C ObjC C++ ObjC++ Var(warn_restrict) Warning LangEnabledBy(C ObjC C++ ObjC++, Wall)
Warn when an argument passed to a restrict-qualified parameter aliases with
another argument.

ansi
C ObjC C++ ObjC++
A synonym for -std=c89 (for C) or -std=c++98 (for C++).

; This should really just be C++/ObjC++ but we (NetBSD) use it when
; calling C and ObjC compilers as well.
cxx-isystem
C ObjC C++ ObjC++ Joined Separate MissingArgError(missing path after %qs)
-cxx-isystem <dir>	Add <dir> to the start of the C++ system include path

d
C ObjC C++ ObjC++ Joined
; Documented in common.opt.  FIXME - what about -dI, -dD, -dN and -dD?

fabi-compat-version=
C++ ObjC++ Joined RejectNegative UInteger Var(flag_abi_compat_version) Init(-1)
The version of the C++ ABI used for -Wabi warnings and link compatibility aliases.

faccess-control
C++ ObjC++ Var(flag_access_control) Init(1)
Enforce class member access control semantics.

fada-spec-parent=
C ObjC C++ ObjC++ RejectNegative Joined Var(ada_specs_parent)
-fada-spec-parent=unit	Dump Ada specs as child units of given parent.

faligned-new
C++ ObjC++ Alias(faligned-new=,1,0)
Support C++17 allocation of over-aligned types.

faligned-new=
C++ ObjC++ Joined RejectNegative Var(aligned_new_threshold) UInteger Init(-1)
-faligned-new=<N>	Use C++17 over-aligned type allocation for alignments greater than N.

fall-virtual
<<<<<<< HEAD
C++ ObjC++ Deprecated
=======
C++ ObjC++ WarnRemoved
>>>>>>> 9e014010

fallow-parameterless-variadic-functions
C ObjC Var(flag_allow_parameterless_variadic_functions)
Allow variadic functions without named parameter.

falt-external-templates
<<<<<<< HEAD
C++ ObjC++ Deprecated
=======
C++ ObjC++ WarnRemoved
>>>>>>> 9e014010
No longer supported.

fasm
C ObjC C++ ObjC++ Var(flag_no_asm, 0)
Recognize the \"asm\" keyword.

; Define extra predefined macros for use in libgcc.
fbuilding-libgcc
C ObjC C++ ObjC++ Undocumented Var(flag_building_libgcc)

fbuiltin
C ObjC C++ ObjC++ Var(flag_no_builtin, 0)
Recognize built-in functions.

fbuiltin-
C ObjC C++ ObjC++ Joined

fcanonical-system-headers
C ObjC C++ ObjC++
Where shorter, use canonicalized paths to systems headers.

fchar8_t
C++ ObjC++ Var(flag_char8_t) Init(-1)
Enable the char8_t fundamental type and use it as the type for UTF-8 string
and character literals.

fcheck-pointer-bounds
<<<<<<< HEAD
C ObjC C++ ObjC++ LTO Deprecated
Deprecated in GCC 9.  This switch has no effect.

fchkp-check-incomplete-type
C ObjC C++ ObjC++ LTO Deprecated
Deprecated in GCC 9.  This switch has no effect.

fchkp-zero-input-bounds-for-main
C ObjC C++ ObjC++ LTO Deprecated
Deprecated in GCC 9.  This switch has no effect.

fchkp-first-field-has-own-bounds
C ObjC C++ ObjC++ LTO Deprecated RejectNegative
Deprecated in GCC 9.  This switch has no effect.

fchkp-narrow-bounds
C ObjC C++ ObjC++ LTO Deprecated
Deprecated in GCC 9.  This switch has no effect.

fchkp-narrow-to-innermost-array
C ObjC C++ ObjC++ LTO Deprecated RejectNegative
Deprecated in GCC 9.  This switch has no effect.

fchkp-flexible-struct-trailing-arrays
C ObjC C++ ObjC++ LTO Deprecated
Deprecated in GCC 9.  This switch has no effect.

fchkp-optimize
C ObjC C++ ObjC++ LTO Deprecated

fchkp-use-fast-string-functions
C ObjC C++ ObjC++ LTO Deprecated
Deprecated in GCC 9.  This switch has no effect.

fchkp-use-nochk-string-functions
C ObjC C++ ObjC++ LTO Deprecated
Deprecated in GCC 9.  This switch has no effect.

fchkp-use-static-bounds
C ObjC C++ ObjC++ LTO Deprecated
Deprecated in GCC 9.  This switch has no effect.

fchkp-use-static-const-bounds
C ObjC C++ ObjC++ LTO Deprecated
Deprecated in GCC 9.  This switch has no effect.

fchkp-treat-zero-dynamic-size-as-infinite
C ObjC C++ ObjC++ LTO Deprecated
Deprecated in GCC 9.  This switch has no effect.

fchkp-check-read
C ObjC C++ ObjC++ LTO Deprecated
Deprecated in GCC 9.  This switch has no effect.

fchkp-check-write
C ObjC C++ ObjC++ LTO Deprecated
Deprecated in GCC 9.  This switch has no effect.

fchkp-store-bounds
C ObjC C++ ObjC++ LTO Deprecated
Deprecated in GCC 9.  This switch has no effect.

fchkp-instrument-calls
C ObjC C++ ObjC++ LTO Deprecated
Deprecated in GCC 9.  This switch has no effect.

fchkp-instrument-marked-only
C ObjC C++ ObjC++ LTO Deprecated
Deprecated in GCC 9.  This switch has no effect.

fchkp-use-wrappers
C ObjC C++ ObjC++ LTO Deprecated
Deprecated in GCC 9.  This switch has no effect.

static-libmpx
Driver Deprecated
Deprecated in GCC 9.  This switch has no effect.

static-libmpxwrappers
Driver Deprecated
Deprecated in GCC 9.  This switch has no effect.

fcilkplus
C ObjC C++ ObjC++ LTO Undocumented Ignore
Deprecated in GCC 8.  This switch has no effect.
=======
C ObjC C++ ObjC++ LTO WarnRemoved
Removed in GCC 9.  This switch has no effect.

fchkp-check-incomplete-type
C ObjC C++ ObjC++ LTO WarnRemoved
Removed in GCC 9.  This switch has no effect.

fchkp-zero-input-bounds-for-main
C ObjC C++ ObjC++ LTO WarnRemoved
Removed in GCC 9.  This switch has no effect.

fchkp-first-field-has-own-bounds
C ObjC C++ ObjC++ LTO WarnRemoved RejectNegative
Removed in GCC 9.  This switch has no effect.

fchkp-narrow-bounds
C ObjC C++ ObjC++ LTO WarnRemoved
Removed in GCC 9.  This switch has no effect.

fchkp-narrow-to-innermost-array
C ObjC C++ ObjC++ LTO WarnRemoved RejectNegative
Removed in GCC 9.  This switch has no effect.

fchkp-flexible-struct-trailing-arrays
C ObjC C++ ObjC++ LTO WarnRemoved
Removed in GCC 9.  This switch has no effect.

fchkp-optimize
C ObjC C++ ObjC++ LTO WarnRemoved

fchkp-use-fast-string-functions
C ObjC C++ ObjC++ LTO WarnRemoved
Removed in GCC 9.  This switch has no effect.

fchkp-use-nochk-string-functions
C ObjC C++ ObjC++ LTO WarnRemoved
Removed in GCC 9.  This switch has no effect.

fchkp-use-static-bounds
C ObjC C++ ObjC++ LTO WarnRemoved
Removed in GCC 9.  This switch has no effect.

fchkp-use-static-const-bounds
C ObjC C++ ObjC++ LTO WarnRemoved
Removed in GCC 9.  This switch has no effect.

fchkp-treat-zero-dynamic-size-as-infinite
C ObjC C++ ObjC++ LTO WarnRemoved
Removed in GCC 9.  This switch has no effect.

fchkp-check-read
C ObjC C++ ObjC++ LTO WarnRemoved
Removed in GCC 9.  This switch has no effect.

fchkp-check-write
C ObjC C++ ObjC++ LTO WarnRemoved
Removed in GCC 9.  This switch has no effect.

fchkp-store-bounds
C ObjC C++ ObjC++ LTO WarnRemoved
Removed in GCC 9.  This switch has no effect.

fchkp-instrument-calls
C ObjC C++ ObjC++ LTO WarnRemoved
Removed in GCC 9.  This switch has no effect.

fchkp-instrument-marked-only
C ObjC C++ ObjC++ LTO WarnRemoved
Removed in GCC 9.  This switch has no effect.

fchkp-use-wrappers
C ObjC C++ ObjC++ LTO WarnRemoved
Removed in GCC 9.  This switch has no effect.

static-libmpx
Driver WarnRemoved
Removed in GCC 9.  This switch has no effect.

static-libmpxwrappers
Driver WarnRemoved
Removed in GCC 9.  This switch has no effect.

fcilkplus
C ObjC C++ ObjC++ LTO Undocumented Ignore
Removed in GCC 8.  This switch has no effect.
>>>>>>> 9e014010

fconcepts
C++ ObjC++ Var(flag_concepts)
Enable support for C++ concepts.

fconcepts-ts
C++ ObjC++ Var(flag_concepts_ts) Init(0)
Enable certain features present in the Concepts TS.

fconcepts-diagnostics-depth=
C++ ObjC++ Joined RejectNegative UInteger Var(concepts_diagnostics_max_depth) Init(1)
Specify maximum error replay depth during recursive diagnosis of a constraint satisfaction failure.

fcond-mismatch
C ObjC C++ ObjC++
Allow the arguments of the '?' operator to have different types.

fconserve-space
C++ ObjC++ Ignore
Does nothing.  Preserved for backward compatibility.

fconstant-string-class=
ObjC ObjC++ Joined MissingArgError(no class name specified with %qs)
-fconst-string-class=<name>	Use class <name> for constant strings.

fconstexpr-depth=
C++ ObjC++ Joined RejectNegative UInteger Var(max_constexpr_depth) Init(512)
-fconstexpr-depth=<number>	Specify maximum constexpr recursion depth.

fconstexpr-cache-depth=
C++ ObjC++ Joined RejectNegative UInteger Var(constexpr_cache_depth) Init(8)
-fconstexpr-cache-depth=<number>	Specify maximum constexpr recursion cache depth.

fconstexpr-loop-limit=
C++ ObjC++ Joined RejectNegative UInteger Var(constexpr_loop_limit) Init(262144)
-fconstexpr-loop-limit=<number>	Specify maximum constexpr loop iteration count.

fconstexpr-ops-limit=
C++ ObjC++ Joined RejectNegative Host_Wide_Int Var(constexpr_ops_limit) Init(33554432)
-fconstexpr-ops-limit=<number>	Specify maximum number of constexpr operations during a single constexpr evaluation.

<<<<<<< HEAD
=======
fcoroutines
C++ LTO Var(flag_coroutines)
Enable C++ coroutines (experimental).

>>>>>>> 9e014010
fdebug-cpp
C ObjC C++ ObjC++
Emit debug annotations during preprocessing.

fdeduce-init-list
C++ ObjC++ Ignore
Does nothing.  Preserved for backward compatibility.

fdeclone-ctor-dtor
C++ ObjC++ Var(flag_declone_ctor_dtor) Init(-1)
Factor complex constructors and destructors to favor space over speed.

fdefault-inline
C++ ObjC++ Ignore
Does nothing.  Preserved for backward compatibility.

fdiagnostics-show-template-tree
C++ ObjC++ Var(flag_diagnostics_show_template_tree) Init(0)
Print hierarchical comparisons when template types are mismatched.

fdirectives-only
C ObjC C++ ObjC++
Preprocess directives only.

fdollars-in-identifiers
C ObjC C++ ObjC++
Permit '$' as an identifier character.

fmacro-prefix-map=
C ObjC C++ ObjC++ Joined RejectNegative
-fmacro-prefix-map=<old>=<new>	Map one directory name to another in __FILE__, __BASE_FILE__, and __builtin_FILE().

fdump-ada-spec
C ObjC C++ ObjC++ RejectNegative Var(flag_dump_ada_spec)
Write all declarations as Ada code transitively.

fdump-ada-spec-slim
C ObjC C++ ObjC++ RejectNegative Var(flag_dump_ada_spec_slim)
Write all declarations as Ada code for the given file only.

felide-constructors
C++ ObjC++ Var(flag_elide_constructors) Init(1)

felide-type
C++ ObjC++ Var(flag_elide_type) Init(1)
Do not elide common elements in template comparisons.

fenforce-eh-specs
C++ ObjC++ Var(flag_enforce_eh_specs) Init(1)
Generate code to check exception specifications.

fenum-int-equiv
<<<<<<< HEAD
C++ ObjC++ Deprecated
=======
C++ ObjC++ WarnRemoved
>>>>>>> 9e014010

fexec-charset=
C ObjC C++ ObjC++ Joined RejectNegative
-fexec-charset=<cset>	Convert all strings and character constants to character set <cset>.

fextended-identifiers
C ObjC C++ ObjC++
Permit universal character names (\\u and \\U) in identifiers.

finput-charset=
C ObjC C++ ObjC++ Joined RejectNegative
-finput-charset=<cset>	Specify the default character set for source files.

fextern-tls-init
C++ ObjC++ Var(flag_extern_tls_init) Init(-1)
Support dynamic initialization of thread-local variables in a different translation unit.

fexternal-templates
<<<<<<< HEAD
C++ ObjC++ Deprecated

ffor-scope
C++ ObjC++ Deprecated
=======
C++ ObjC++ WarnRemoved

ffor-scope
C++ ObjC++ WarnRemoved
>>>>>>> 9e014010

ffreestanding
C ObjC C++ ObjC++
Do not assume that standard C libraries and \"main\" exist.

fgnu-keywords
C++ ObjC++ Var(flag_no_gnu_keywords, 0)
Recognize GNU-defined keywords.

fgnu-runtime
ObjC ObjC++ LTO Report RejectNegative Var(flag_next_runtime,0) Init(NEXT_OBJC_RUNTIME)
Generate code for GNU runtime environment.

fgnu89-inline
C ObjC Var(flag_gnu89_inline) Init(-1)
Use traditional GNU semantics for inline functions.

fguiding-decls
<<<<<<< HEAD
C++ ObjC++ Deprecated
=======
C++ ObjC++ WarnRemoved
>>>>>>> 9e014010

fhandle-exceptions
C++ ObjC++ Optimization Alias(fexceptions) Warn({%<-fhandle-exceptions%> has been renamed %<-fexceptions%> (and is now on by default)})

fhonor-std
<<<<<<< HEAD
C++ ObjC++ Deprecated
=======
C++ ObjC++ WarnRemoved
>>>>>>> 9e014010

fhosted
C ObjC
Assume normal C execution environment.

fhuge-objects
<<<<<<< HEAD
C++ ObjC++ Deprecated
=======
C++ ObjC++ WarnRemoved
>>>>>>> 9e014010
No longer supported.

fimplement-inlines
C++ ObjC++ Var(flag_implement_inlines) Init(1)
Export functions even if they can be inlined.

fimplicit-inline-templates
C++ ObjC++ Var(flag_implicit_inline_templates) Init(1)
Emit implicit instantiations of inline templates.

fimplicit-templates
C++ ObjC++ Var(flag_implicit_templates) Init(1)
Emit implicit instantiations of templates.

fnew-inheriting-ctors
C++ ObjC++ Var(flag_new_inheriting_ctors) Init(1)
Implement C++17 inheriting constructor semantics.

ffriend-injection
<<<<<<< HEAD
C++ ObjC++ Deprecated
=======
C++ ObjC++ WarnRemoved
>>>>>>> 9e014010

fkeep-inline-dllexport
C C++ ObjC ObjC++ Var(flag_keep_inline_dllexport) Init(1) Report Condition(TARGET_DLLIMPORT_DECL_ATTRIBUTES)
Don't emit dllexported inline functions unless needed.

flabels-ok
<<<<<<< HEAD
C++ ObjC++ Deprecated
=======
C++ ObjC++ WarnRemoved
>>>>>>> 9e014010

flax-vector-conversions
C ObjC C++ ObjC++ Var(flag_lax_vector_conversions)
Allow implicit conversions between vectors with differing numbers of subparts and/or differing element types.

fmax-include-depth=
C ObjC C++ ObjC++ Joined RejectNegative UInteger
fmax-include-depth=<number> Set the maximum depth of the nested #include.

fms-extensions
C ObjC C++ ObjC++ Var(flag_ms_extensions)
Don't warn about uses of Microsoft extensions.

fmudflap
<<<<<<< HEAD
C ObjC C++ ObjC++ Deprecated

fmudflapth
C ObjC C++ ObjC++ Deprecated

fmudflapir
C ObjC C++ ObjC++ Deprecated

fname-mangling-version-
C++ ObjC++ Joined Deprecated

fnew-abi
C++ ObjC++ Deprecated
=======
C ObjC C++ ObjC++ WarnRemoved

fmudflapth
C ObjC C++ ObjC++ WarnRemoved

fmudflapir
C ObjC C++ ObjC++ WarnRemoved

fname-mangling-version-
C++ ObjC++ Joined WarnRemoved

fnew-abi
C++ ObjC++ WarnRemoved
>>>>>>> 9e014010

fnew-ttp-matching
C++ ObjC++ Var(flag_new_ttp)
Implement resolution of DR 150 for matching of template template arguments.

fnext-runtime
ObjC ObjC++ LTO Report RejectNegative Var(flag_next_runtime)
Generate code for NeXT (Apple Mac OS X) runtime environment.

fnil-receivers
ObjC ObjC++ Var(flag_nil_receivers) Init(1)
Assume that receivers of Objective-C messages may be nil.

flocal-ivars
ObjC ObjC++ Var(flag_local_ivars) Init(1)
Allow access to instance variables as if they were local declarations within instance method implementations.

fivar-visibility=
ObjC ObjC++ Joined RejectNegative Enum(ivar_visibility) Var(default_ivar_visibility) Init(IVAR_VISIBILITY_PROTECTED)
-fvisibility=[private|protected|public|package]	Set the default symbol visibility.

Enum
Name(ivar_visibility) Type(enum ivar_visibility) UnknownError(unrecognized ivar visibility value %qs)

EnumValue
Enum(ivar_visibility) String(private) Value(IVAR_VISIBILITY_PRIVATE)

EnumValue
Enum(ivar_visibility) String(protected) Value(IVAR_VISIBILITY_PROTECTED)

EnumValue
Enum(ivar_visibility) String(public) Value(IVAR_VISIBILITY_PUBLIC)

EnumValue
Enum(ivar_visibility) String(package) Value(IVAR_VISIBILITY_PACKAGE)

fnonansi-builtins
C++ ObjC++ Var(flag_no_nonansi_builtin, 0)

fnonnull-objects
<<<<<<< HEAD
C++ ObjC++ Deprecated
=======
C++ ObjC++ WarnRemoved
>>>>>>> 9e014010

fnothrow-opt
C++ ObjC++ Optimization Var(flag_nothrow_opt)
Treat a throw() exception specification as noexcept to improve code size.

fobjc-abi-version=
ObjC ObjC++ LTO Joined Report RejectNegative UInteger Var(flag_objc_abi)
Specify which ABI to use for Objective-C family code and meta-data generation.

; Generate special '- .cxx_construct' and '- .cxx_destruct' methods
; to initialize any non-POD ivars in Objective-C++ classes.
fobjc-call-cxx-cdtors
ObjC++ Var(flag_objc_call_cxx_cdtors)
Generate special Objective-C methods to initialize/destroy non-POD C++ ivars, if needed.

fobjc-direct-dispatch
ObjC ObjC++ Var(flag_objc_direct_dispatch)
Allow fast jumps to the message dispatcher.

; Nonzero means that we will allow new ObjC exception syntax (@throw,
; @try, etc.) in source code.
fobjc-exceptions
ObjC ObjC++ Var(flag_objc_exceptions)
Enable Objective-C exception and synchronization syntax.

fobjc-gc
ObjC ObjC++ LTO Var(flag_objc_gc)
Enable garbage collection (GC) in Objective-C/Objective-C++ programs.

fobjc-nilcheck
ObjC ObjC++ Var(flag_objc_nilcheck,1)
Enable inline checks for nil receivers with the NeXT runtime and ABI version 2.

; Nonzero means that we generate NeXT setjmp based exceptions.
fobjc-sjlj-exceptions
ObjC ObjC++ Var(flag_objc_sjlj_exceptions) Init(-1)
Enable Objective-C setjmp exception handling runtime.

fobjc-std=objc1
ObjC ObjC++ Var(flag_objc1_only)
Conform to the Objective-C 1.0 language as implemented in GCC 4.0.

fopenacc
C ObjC C++ ObjC++ LTO Var(flag_openacc)
Enable OpenACC.

fopenacc-dim=
C ObjC C++ ObjC++ LTO Joined Var(flag_openacc_dims)
Specify default OpenACC compute dimensions.

fopenmp
C ObjC C++ ObjC++ LTO Var(flag_openmp)
Enable OpenMP (implies -frecursive in Fortran).

fopenmp-simd
C ObjC C++ ObjC++ Var(flag_openmp_simd)
Enable OpenMP's SIMD directives.

foperator-names
C++ ObjC++
Recognize C++ keywords like \"compl\" and \"xor\".

foptional-diags
C++ ObjC++ Ignore
Does nothing.  Preserved for backward compatibility.

fpch-deps
C ObjC C++ ObjC++

fpch-preprocess
C ObjC C++ ObjC++
Look for and use PCH files even when preprocessing.

fpermissive
C++ ObjC++ Var(flag_permissive)
Downgrade conformance errors to warnings.

fplan9-extensions
C ObjC Var(flag_plan9_extensions)
Enable Plan 9 language extensions.

fpreprocessed
C ObjC C++ ObjC++
Treat the input file as already preprocessed.

ftrack-macro-expansion
C ObjC C++ ObjC++ JoinedOrMissing RejectNegative UInteger
; converted into ftrack-macro-expansion=

ftrack-macro-expansion=
C ObjC C++ ObjC++ JoinedOrMissing RejectNegative UInteger
-ftrack-macro-expansion=<0|1|2>	Track locations of tokens coming from macro expansion and display them in error messages.

fpretty-templates
C++ ObjC++ Var(flag_pretty_templates) Init(1)
Do not pretty-print template specializations as the template signature followed by the arguments.

fprintf-return-value
C ObjC C++ ObjC++ LTO Optimization Var(flag_printf_return_value) Init(1)
Treat known sprintf return values as constants.

freplace-objc-classes
ObjC ObjC++ LTO Var(flag_replace_objc_classes)
Used in Fix-and-Continue mode to indicate that object files may be swapped in at runtime.

frepo
C++ ObjC++ WarnRemoved
Removed in GCC 10.  This switch has no effect.

frtti
C++ ObjC++ Optimization Var(flag_rtti) Init(1)
Generate run time type descriptor information.

fshort-enums
C ObjC C++ ObjC++ LTO Optimization Var(flag_short_enums)
Use the narrowest integer type possible for enumeration types.

fshort-wchar
C ObjC C++ ObjC++ LTO Optimization Var(flag_short_wchar)
Force the underlying type for \"wchar_t\" to be \"unsigned short\".

fsigned-bitfields
C ObjC C++ ObjC++ Var(flag_signed_bitfields) Init(1)
When \"signed\" or \"unsigned\" is not given make the bitfield signed.

fsigned-char
C ObjC C++ ObjC++ LTO Var(flag_signed_char)
Make \"char\" signed by default.

fsized-deallocation
C++ ObjC++ Var(flag_sized_deallocation) Init(-1)
Enable C++14 sized deallocation support.

fsquangle
<<<<<<< HEAD
C++ ObjC++ Deprecated
=======
C++ ObjC++ WarnRemoved
>>>>>>> 9e014010

fsso-struct=
C ObjC Joined RejectNegative Enum(sso_struct) Var(default_sso) Init(SSO_NATIVE)
-fsso-struct=[big-endian|little-endian|native]	Set the default scalar storage order.

Enum
Name(sso_struct) Type(enum scalar_storage_order_kind) UnknownError(unrecognized scalar storage order value %qs)

EnumValue
Enum(sso_struct) String(big-endian) Value(SSO_BIG_ENDIAN)

EnumValue
Enum(sso_struct) String(little-endian) Value(SSO_LITTLE_ENDIAN)

EnumValue
Enum(sso_struct) String(native) Value(SSO_NATIVE)

fstats
C++ ObjC++ Var(flag_detailed_statistics)
Display statistics accumulated during compilation.

fstrict-enums
C++ ObjC++ Optimization Var(flag_strict_enums)
Assume that values of enumeration type are always within the minimum range of that type.

fstrict-prototype
<<<<<<< HEAD
C++ ObjC++ Deprecated
=======
C++ ObjC++ WarnRemoved
>>>>>>> 9e014010

fstrong-eval-order
C++ ObjC++ Common Alias(fstrong-eval-order=, all, none)
Follow the C++17 evaluation order requirements for assignment expressions,
shift, member function calls, etc.

fstrong-eval-order=
C++ ObjC++ Common Var(flag_strong_eval_order) Joined Enum(strong_eval_order) RejectNegative Init(-1)
Follow the C++17 evaluation order requirements for assignment expressions,
shift, member function calls, etc.

Enum
Name(strong_eval_order) Type(int)

EnumValue
Enum(strong_eval_order) String(none) Value(0)

EnumValue
Enum(strong_eval_order) String(some) Value(1)

EnumValue
Enum(strong_eval_order) String(all) Value(2)

ftabstop=
C ObjC C++ ObjC++ Joined RejectNegative UInteger
-ftabstop=<number>	Distance between tab stops for column reporting.

ftemplate-backtrace-limit=
C++ ObjC++ Joined RejectNegative UInteger Var(template_backtrace_limit) Init(10)
Set the maximum number of template instantiation notes for a single warning or error.

ftemplate-depth-
C++ ObjC++ Joined RejectNegative Undocumented Alias(ftemplate-depth=)

ftemplate-depth=
C++ ObjC++ Joined RejectNegative UInteger
-ftemplate-depth=<number>	Specify maximum template instantiation depth.

fthis-is-variable
<<<<<<< HEAD
C++ ObjC++ Deprecated
=======
C++ ObjC++ WarnRemoved
>>>>>>> 9e014010

fthreadsafe-statics
C++ ObjC++ Optimization Var(flag_threadsafe_statics) Init(1)
-fno-threadsafe-statics	Do not generate thread-safe code for initializing local statics.

funsigned-bitfields
C ObjC C++ ObjC++ Var(flag_signed_bitfields, 0)
When \"signed\" or \"unsigned\" is not given make the bitfield unsigned.

funsigned-char
C ObjC C++ ObjC++ LTO Var(flag_signed_char, 0)
Make \"char\" unsigned by default.

fuse-cxa-atexit
C++ ObjC++ Var(flag_use_cxa_atexit) Init(DEFAULT_USE_CXA_ATEXIT)
Use __cxa_atexit to register destructors.

fuse-cxa-get-exception-ptr
C++ ObjC++ Var(flag_use_cxa_get_exception_ptr) Init(2)
Use __cxa_get_exception_ptr in exception handling.

fvisibility-inlines-hidden
C++ ObjC++
Marks all inlined functions and methods as having hidden visibility.

fvisibility-ms-compat
C++ ObjC++ Var(flag_visibility_ms_compat)
Changes visibility to match Microsoft Visual Studio by default.

fvtable-gc
<<<<<<< HEAD
C++ ObjC++ Deprecated
No longer supported.

fvtable-thunks
C++ ObjC++ Deprecated
=======
C++ ObjC++ WarnRemoved
No longer supported.

fvtable-thunks
C++ ObjC++ WarnRemoved 
>>>>>>> 9e014010
No longer supported.

fweak
C++ ObjC++ Var(flag_weak) Init(1)
Emit common-like symbols as weak symbols.

fwide-exec-charset=
C ObjC C++ ObjC++ Joined RejectNegative
-fwide-exec-charset=<cset>	Convert all wide strings and character constants to character set <cset>.

fworking-directory
C ObjC C++ ObjC++ Var(flag_working_directory) Init(-1)
Generate a #line directive pointing at the current working directory.

fxref
<<<<<<< HEAD
C++ ObjC++ Deprecated
=======
C++ ObjC++ WarnRemoved
>>>>>>> 9e014010
No longer supported.

fzero-link
ObjC ObjC++ Var(flag_zero_link)
Generate lazy class lookup (via objc_getClass()) for use in Zero-Link mode.

gen-decls
ObjC ObjC++ Driver Var(flag_gen_declaration) RejectNegative
Dump declarations to a .decl file.

femit-struct-debug-baseonly
C ObjC C++ ObjC++
-femit-struct-debug-baseonly	Aggressive reduced debug info for structs.

femit-struct-debug-reduced
C ObjC C++ ObjC++
-femit-struct-debug-reduced	Conservative reduced debug info for structs.

femit-struct-debug-detailed=
C ObjC C++ ObjC++ Joined
-femit-struct-debug-detailed=<spec-list>	Detailed reduced debug info for structs.

fext-numeric-literals
C++ ObjC++ Var(flag_ext_numeric_literals) Init(1)
Interpret imaginary, fixed-point, or other gnu number suffix as the corresponding
number literal rather than a user-defined number literal.

idirafter
C ObjC C++ ObjC++ Joined Separate MissingArgError(missing path after %qs)
-idirafter <dir>	Add <dir> to the end of the system include path.

imacros
C ObjC C++ ObjC++ Joined Separate MissingArgError(missing filename after %qs)
-imacros <file>	Accept definition of macros in <file>.

imultilib
C ObjC C++ ObjC++ Joined Separate
-imultilib <dir>	Set <dir> to be the multilib include subdirectory.

include
C ObjC C++ ObjC++ Joined Separate MissingArgError(missing filename after %qs)
-include <file>	Include the contents of <file> before other files.

iprefix
C ObjC C++ ObjC++ Joined Separate
-iprefix <path>	Specify <path> as a prefix for next two options.

isysroot
C ObjC C++ ObjC++ Joined Separate MissingArgError(missing path after %qs)
-isysroot <dir>	Set <dir> to be the system root directory.

isystem
C ObjC C++ ObjC++ Joined Separate MissingArgError(missing path after %qs)
-isystem <dir>	Add <dir> to the start of the system include path.

iquote
C ObjC C++ ObjC++ Joined Separate MissingArgError(missing path after %qs)
-iquote <dir>	Add <dir> to the end of the quote include path.

iremap
C ObjC C++ ObjC++ Joined Separate MissingArgError(missing path after %qs)
-iremap <src:dst>	Convert <src> to <dst> if it occurs as prefix in __FILE__.

iwithprefix
C ObjC C++ ObjC++ Joined Separate
-iwithprefix <dir>	Add <dir> to the end of the system include path.

iwithprefixbefore
C ObjC C++ ObjC++ Joined Separate
-iwithprefixbefore <dir>	Add <dir> to the end of the main include path.

lang-asm
C Undocumented RejectDriver

no-integrated-cpp
Driver

nostdinc
C ObjC C++ ObjC++
Do not search standard system include directories (those specified with -isystem will still be used).

nostdinc++
C++ ObjC++
Do not search standard system include directories for C++.

o
C ObjC C++ ObjC++ Joined Separate
; Documented in common.opt

pedantic
C ObjC C++ ObjC++ Alias(Wpedantic)
; Documented in common.opt

print-objc-runtime-info
ObjC ObjC++
Generate C header of platform-specific features.

remap
C ObjC C++ ObjC++
Remap file names when including files.

std=c++98
C++ ObjC++
Conform to the ISO 1998 C++ standard revised by the 2003 technical corrigendum.

std=c++03
C++ ObjC++ Alias(std=c++98)
Conform to the ISO 1998 C++ standard revised by the 2003 technical corrigendum.

std=c++11
C++ ObjC++
Conform to the ISO 2011 C++ standard.

std=c++0x
C++ ObjC++ Alias(std=c++11) Undocumented
Deprecated in favor of -std=c++11.

std=c++1y
C++ ObjC++ Alias(std=c++14) Undocumented
Deprecated in favor of -std=c++14.

std=c++14
C++ ObjC++
Conform to the ISO 2014 C++ standard.

std=c++1z
C++ ObjC++ Alias(std=c++17) Undocumented
Deprecated in favor of -std=c++17.

std=c++17
C++ ObjC++
Conform to the ISO 2017 C++ standard.

std=c++2a
C++ ObjC++
Conform to the ISO 2020 C++ draft standard (experimental and incomplete support).

std=c++20
C++ ObjC++ Alias(std=c++2a)
Conform to the ISO 2020 C++ draft standard (experimental and incomplete support).

std=c11
C ObjC
Conform to the ISO 2011 C standard.

std=c1x
C ObjC Alias(std=c11)
Deprecated in favor of -std=c11.

std=c17
C ObjC
Conform to the ISO 2017 C standard (published in 2018).

std=c18
C ObjC Alias(std=c17)
Conform to the ISO 2017 C standard (published in 2018).

std=c2x
C ObjC
Conform to the ISO 202X C standard draft (experimental and incomplete support).

std=c89
C ObjC Alias(std=c90)
Conform to the ISO 1990 C standard.

std=c90
C ObjC
Conform to the ISO 1990 C standard.

std=c99
C ObjC
Conform to the ISO 1999 C standard.

std=c9x
C ObjC Alias(std=c99)
Deprecated in favor of -std=c99.

std=gnu++98
C++ ObjC++
Conform to the ISO 1998 C++ standard revised by the 2003 technical
corrigendum with GNU extensions.

std=gnu++03
C++ ObjC++ Alias(std=gnu++98)
Conform to the ISO 1998 C++ standard revised by the 2003 technical
corrigendum with GNU extensions.

std=gnu++11
C++ ObjC++
Conform to the ISO 2011 C++ standard with GNU extensions.

std=gnu++0x
C++ ObjC++ Alias(std=gnu++11) Undocumented
Deprecated in favor of -std=gnu++11.

std=gnu++1y
C++ ObjC++ Alias(std=gnu++14) Undocumented
Deprecated in favor of -std=gnu++14.

std=gnu++14
C++ ObjC++
Conform to the ISO 2014 C++ standard with GNU extensions.

std=gnu++1z
C++ ObjC++ Alias(std=gnu++17) Undocumented
Deprecated in favor of -std=gnu++17.

std=gnu++17
C++ ObjC++
Conform to the ISO 2017 C++ standard with GNU extensions.

std=gnu++2a
C++ ObjC++
Conform to the ISO 2020 C++ draft standard with GNU extensions (experimental and incomplete support).

std=gnu++20
C++ ObjC++ Alias(std=gnu++2a)
Conform to the ISO 2020 C++ draft standard with GNU extensions (experimental and incomplete support).

std=gnu11
C ObjC
Conform to the ISO 2011 C standard with GNU extensions.

std=gnu1x
C ObjC Alias(std=gnu11)
Deprecated in favor of -std=gnu11.

std=gnu17
C ObjC
Conform to the ISO 2017 C standard (published in 2018) with GNU extensions.

std=gnu18
C ObjC Alias(std=gnu17)
Conform to the ISO 2017 C standard (published in 2018) with GNU extensions.

std=gnu2x
C ObjC
Conform to the ISO 202X C standard draft with GNU extensions (experimental and incomplete support).

std=gnu89
C ObjC Alias(std=gnu90)
Conform to the ISO 1990 C standard with GNU extensions.

std=gnu90
C ObjC
Conform to the ISO 1990 C standard with GNU extensions.

std=gnu99
C ObjC
Conform to the ISO 1999 C standard with GNU extensions.

std=gnu9x
C ObjC Alias(std=gnu99)
Deprecated in favor of -std=gnu99.

std=iso9899:1990
C ObjC Alias(std=c90)
Conform to the ISO 1990 C standard.

std=iso9899:199409
C ObjC
Conform to the ISO 1990 C standard as amended in 1994.

std=iso9899:1999
C ObjC Alias(std=c99)
Conform to the ISO 1999 C standard.

std=iso9899:199x
C ObjC Alias(std=c99)
Deprecated in favor of -std=iso9899:1999.

std=iso9899:2011
C ObjC Alias(std=c11)
Conform to the ISO 2011 C standard.

std=iso9899:2017
C ObjC Alias(std=c17)
Conform to the ISO 2017 C standard (published in 2018).

std=iso9899:2018
C ObjC Alias(std=c17)
Conform to the ISO 2017 C standard (published in 2018).

traditional
Driver

traditional-cpp
C ObjC C++ ObjC++
Enable traditional preprocessing.

trigraphs
C ObjC C++ ObjC++
-trigraphs	Support ISO C trigraphs.

undef
C ObjC C++ ObjC++ Var(flag_undef)
Do not predefine system-specific and GCC-specific macros.

v
C ObjC C++ ObjC++
; Documented in common.opt

w
C ObjC C++ ObjC++
; Documented in common.opt

; This comment is to ensure we retain the blank line above.<|MERGE_RESOLUTION|>--- conflicted
+++ resolved
@@ -1,9 +1,5 @@
 ; Options for the C, ObjC, C++ and ObjC++ front ends.
-<<<<<<< HEAD
-; Copyright (C) 2003-2019 Free Software Foundation, Inc.
-=======
 ; Copyright (C) 2003-2020 Free Software Foundation, Inc.
->>>>>>> 9e014010
 ;
 ; This file is part of GCC.
 ;
@@ -313,20 +309,12 @@
 
 Walloc-size-larger-than=
 C ObjC C++ LTO ObjC++ Var(warn_alloc_size_limit) Joined Host_Wide_Int ByteSize Warning Init(HOST_WIDE_INT_MAX)
-<<<<<<< HEAD
--Walloc-size-larger-than=<bytes> Warn for calls to allocation functions that
-=======
 -Walloc-size-larger-than=<bytes>	Warn for calls to allocation functions that
->>>>>>> 9e014010
 attempt to allocate objects larger than the specified number of bytes.
 
 Wno-alloc-size-larger-than
 C ObjC C++ LTO ObjC++ Alias(Walloc-size-larger-than=,18446744073709551615EiB,none) Warning
-<<<<<<< HEAD
--Wno-alloc-size-larger-than Disable Walloc-size-larger-than= warning.  Equivalent to Walloc-size-larger-than=<SIZE_MAX> or larger.
-=======
 Disable Walloc-size-larger-than= warning.  Equivalent to Walloc-size-larger-than=<SIZE_MAX> or larger.
->>>>>>> 9e014010
 
 Walloc-zero
 C ObjC C++ ObjC++ Var(warn_alloc_zero) Warning
@@ -340,11 +328,7 @@
 
 Wno-alloca-larger-than
 C ObjC C++ LTO ObjC++ Alias(Walloca-larger-than=,18446744073709551615EiB,none) Warning
-<<<<<<< HEAD
--Wno-alloca-larger-than Disable Walloca-larger-than= warning.  Equivalent to Walloca-larger-than=<SIZE_MAX> or larger.
-=======
 Disable Walloca-larger-than= warning.  Equivalent to Walloca-larger-than=<SIZE_MAX> or larger.
->>>>>>> 9e014010
 
 Warray-bounds
 LangEnabledBy(C ObjC C++ LTO ObjC++)
@@ -387,11 +371,7 @@
 Warn when a built-in preprocessor macro is undefined or redefined.
 
 Wc11-c2x-compat
-<<<<<<< HEAD
-C ObjC Var(warn_c11_c2x_compat) Init(-1) Warning
-=======
 C ObjC CPP(cpp_warn_c11_c2x_compat) CppReason(CPP_W_C11_C2X_COMPAT) Var(warn_c11_c2x_compat) Init(-1) Warning
->>>>>>> 9e014010
 Warn about features not present in ISO C11, but present in ISO C2X.
 
 Wc90-c99-compat
@@ -452,13 +432,8 @@
 Warn about subscripts whose type is \"char\".
 
 Wchkp
-<<<<<<< HEAD
-C ObjC C++ ObjC++ Warning Deprecated
-Deprecated in GCC 9.  This switch has no effect.
-=======
 C ObjC C++ ObjC++ Warning WarnRemoved
 Removed in GCC 9.  This switch has no effect.
->>>>>>> 9e014010
 
 Wclobbered
 C ObjC C++ ObjC++ Var(warn_clobbered) Warning EnabledBy(Wextra)
@@ -907,11 +882,7 @@
 Warn about global functions without prototypes.
 
 Wmudflap
-<<<<<<< HEAD
-C ObjC C++ ObjC++ Deprecated
-=======
 C ObjC C++ ObjC++ WarnRemoved
->>>>>>> 9e014010
 
 Wmultichar
 C ObjC C++ ObjC++ CPP(warn_multichar) CppReason(CPP_W_MULTICHAR) Var(cpp_warn_multichar) Init(0) Warning
@@ -1281,15 +1252,11 @@
 
 Wno-vla-larger-than
 C ObjC C++ LTO ObjC++ Alias(Wvla-larger-than=,18446744073709551615EiB,none) Warning
-<<<<<<< HEAD
--Wno-vla-larger-than Disable Wvla-larger-than= warning.  Equivalent to Wvla-larger-than=<SIZE_MAX> or larger.
-=======
 Disable Wvla-larger-than= warning.  Equivalent to Wvla-larger-than=<SIZE_MAX> or larger.
 
 Wvolatile
 C++ ObjC++ Var(warn_volatile) Warning
 Warn about deprecated uses of volatile qualifier.
->>>>>>> 9e014010
 
 Wvolatile-register-var
 C ObjC C++ ObjC++ Var(warn_volatile_register_var) Warning LangEnabledBy(C ObjC C++ ObjC++,Wall)
@@ -1363,22 +1330,14 @@
 -faligned-new=<N>	Use C++17 over-aligned type allocation for alignments greater than N.
 
 fall-virtual
-<<<<<<< HEAD
-C++ ObjC++ Deprecated
-=======
 C++ ObjC++ WarnRemoved
->>>>>>> 9e014010
 
 fallow-parameterless-variadic-functions
 C ObjC Var(flag_allow_parameterless_variadic_functions)
 Allow variadic functions without named parameter.
 
 falt-external-templates
-<<<<<<< HEAD
-C++ ObjC++ Deprecated
-=======
 C++ ObjC++ WarnRemoved
->>>>>>> 9e014010
 No longer supported.
 
 fasm
@@ -1406,93 +1365,6 @@
 and character literals.
 
 fcheck-pointer-bounds
-<<<<<<< HEAD
-C ObjC C++ ObjC++ LTO Deprecated
-Deprecated in GCC 9.  This switch has no effect.
-
-fchkp-check-incomplete-type
-C ObjC C++ ObjC++ LTO Deprecated
-Deprecated in GCC 9.  This switch has no effect.
-
-fchkp-zero-input-bounds-for-main
-C ObjC C++ ObjC++ LTO Deprecated
-Deprecated in GCC 9.  This switch has no effect.
-
-fchkp-first-field-has-own-bounds
-C ObjC C++ ObjC++ LTO Deprecated RejectNegative
-Deprecated in GCC 9.  This switch has no effect.
-
-fchkp-narrow-bounds
-C ObjC C++ ObjC++ LTO Deprecated
-Deprecated in GCC 9.  This switch has no effect.
-
-fchkp-narrow-to-innermost-array
-C ObjC C++ ObjC++ LTO Deprecated RejectNegative
-Deprecated in GCC 9.  This switch has no effect.
-
-fchkp-flexible-struct-trailing-arrays
-C ObjC C++ ObjC++ LTO Deprecated
-Deprecated in GCC 9.  This switch has no effect.
-
-fchkp-optimize
-C ObjC C++ ObjC++ LTO Deprecated
-
-fchkp-use-fast-string-functions
-C ObjC C++ ObjC++ LTO Deprecated
-Deprecated in GCC 9.  This switch has no effect.
-
-fchkp-use-nochk-string-functions
-C ObjC C++ ObjC++ LTO Deprecated
-Deprecated in GCC 9.  This switch has no effect.
-
-fchkp-use-static-bounds
-C ObjC C++ ObjC++ LTO Deprecated
-Deprecated in GCC 9.  This switch has no effect.
-
-fchkp-use-static-const-bounds
-C ObjC C++ ObjC++ LTO Deprecated
-Deprecated in GCC 9.  This switch has no effect.
-
-fchkp-treat-zero-dynamic-size-as-infinite
-C ObjC C++ ObjC++ LTO Deprecated
-Deprecated in GCC 9.  This switch has no effect.
-
-fchkp-check-read
-C ObjC C++ ObjC++ LTO Deprecated
-Deprecated in GCC 9.  This switch has no effect.
-
-fchkp-check-write
-C ObjC C++ ObjC++ LTO Deprecated
-Deprecated in GCC 9.  This switch has no effect.
-
-fchkp-store-bounds
-C ObjC C++ ObjC++ LTO Deprecated
-Deprecated in GCC 9.  This switch has no effect.
-
-fchkp-instrument-calls
-C ObjC C++ ObjC++ LTO Deprecated
-Deprecated in GCC 9.  This switch has no effect.
-
-fchkp-instrument-marked-only
-C ObjC C++ ObjC++ LTO Deprecated
-Deprecated in GCC 9.  This switch has no effect.
-
-fchkp-use-wrappers
-C ObjC C++ ObjC++ LTO Deprecated
-Deprecated in GCC 9.  This switch has no effect.
-
-static-libmpx
-Driver Deprecated
-Deprecated in GCC 9.  This switch has no effect.
-
-static-libmpxwrappers
-Driver Deprecated
-Deprecated in GCC 9.  This switch has no effect.
-
-fcilkplus
-C ObjC C++ ObjC++ LTO Undocumented Ignore
-Deprecated in GCC 8.  This switch has no effect.
-=======
 C ObjC C++ ObjC++ LTO WarnRemoved
 Removed in GCC 9.  This switch has no effect.
 
@@ -1578,7 +1450,6 @@
 fcilkplus
 C ObjC C++ ObjC++ LTO Undocumented Ignore
 Removed in GCC 8.  This switch has no effect.
->>>>>>> 9e014010
 
 fconcepts
 C++ ObjC++ Var(flag_concepts)
@@ -1620,13 +1491,10 @@
 C++ ObjC++ Joined RejectNegative Host_Wide_Int Var(constexpr_ops_limit) Init(33554432)
 -fconstexpr-ops-limit=<number>	Specify maximum number of constexpr operations during a single constexpr evaluation.
 
-<<<<<<< HEAD
-=======
 fcoroutines
 C++ LTO Var(flag_coroutines)
 Enable C++ coroutines (experimental).
 
->>>>>>> 9e014010
 fdebug-cpp
 C ObjC C++ ObjC++
 Emit debug annotations during preprocessing.
@@ -1679,11 +1547,7 @@
 Generate code to check exception specifications.
 
 fenum-int-equiv
-<<<<<<< HEAD
-C++ ObjC++ Deprecated
-=======
 C++ ObjC++ WarnRemoved
->>>>>>> 9e014010
 
 fexec-charset=
 C ObjC C++ ObjC++ Joined RejectNegative
@@ -1702,17 +1566,10 @@
 Support dynamic initialization of thread-local variables in a different translation unit.
 
 fexternal-templates
-<<<<<<< HEAD
-C++ ObjC++ Deprecated
-
-ffor-scope
-C++ ObjC++ Deprecated
-=======
 C++ ObjC++ WarnRemoved
 
 ffor-scope
 C++ ObjC++ WarnRemoved
->>>>>>> 9e014010
 
 ffreestanding
 C ObjC C++ ObjC++
@@ -1731,32 +1588,20 @@
 Use traditional GNU semantics for inline functions.
 
 fguiding-decls
-<<<<<<< HEAD
-C++ ObjC++ Deprecated
-=======
 C++ ObjC++ WarnRemoved
->>>>>>> 9e014010
 
 fhandle-exceptions
 C++ ObjC++ Optimization Alias(fexceptions) Warn({%<-fhandle-exceptions%> has been renamed %<-fexceptions%> (and is now on by default)})
 
 fhonor-std
-<<<<<<< HEAD
-C++ ObjC++ Deprecated
-=======
 C++ ObjC++ WarnRemoved
->>>>>>> 9e014010
 
 fhosted
 C ObjC
 Assume normal C execution environment.
 
 fhuge-objects
-<<<<<<< HEAD
-C++ ObjC++ Deprecated
-=======
 C++ ObjC++ WarnRemoved
->>>>>>> 9e014010
 No longer supported.
 
 fimplement-inlines
@@ -1776,22 +1621,14 @@
 Implement C++17 inheriting constructor semantics.
 
 ffriend-injection
-<<<<<<< HEAD
-C++ ObjC++ Deprecated
-=======
 C++ ObjC++ WarnRemoved
->>>>>>> 9e014010
 
 fkeep-inline-dllexport
 C C++ ObjC ObjC++ Var(flag_keep_inline_dllexport) Init(1) Report Condition(TARGET_DLLIMPORT_DECL_ATTRIBUTES)
 Don't emit dllexported inline functions unless needed.
 
 flabels-ok
-<<<<<<< HEAD
-C++ ObjC++ Deprecated
-=======
 C++ ObjC++ WarnRemoved
->>>>>>> 9e014010
 
 flax-vector-conversions
 C ObjC C++ ObjC++ Var(flag_lax_vector_conversions)
@@ -1806,21 +1643,6 @@
 Don't warn about uses of Microsoft extensions.
 
 fmudflap
-<<<<<<< HEAD
-C ObjC C++ ObjC++ Deprecated
-
-fmudflapth
-C ObjC C++ ObjC++ Deprecated
-
-fmudflapir
-C ObjC C++ ObjC++ Deprecated
-
-fname-mangling-version-
-C++ ObjC++ Joined Deprecated
-
-fnew-abi
-C++ ObjC++ Deprecated
-=======
 C ObjC C++ ObjC++ WarnRemoved
 
 fmudflapth
@@ -1834,7 +1656,6 @@
 
 fnew-abi
 C++ ObjC++ WarnRemoved
->>>>>>> 9e014010
 
 fnew-ttp-matching
 C++ ObjC++ Var(flag_new_ttp)
@@ -1875,11 +1696,7 @@
 C++ ObjC++ Var(flag_no_nonansi_builtin, 0)
 
 fnonnull-objects
-<<<<<<< HEAD
-C++ ObjC++ Deprecated
-=======
 C++ ObjC++ WarnRemoved
->>>>>>> 9e014010
 
 fnothrow-opt
 C++ ObjC++ Optimization Var(flag_nothrow_opt)
@@ -2014,11 +1831,7 @@
 Enable C++14 sized deallocation support.
 
 fsquangle
-<<<<<<< HEAD
-C++ ObjC++ Deprecated
-=======
 C++ ObjC++ WarnRemoved
->>>>>>> 9e014010
 
 fsso-struct=
 C ObjC Joined RejectNegative Enum(sso_struct) Var(default_sso) Init(SSO_NATIVE)
@@ -2045,11 +1858,7 @@
 Assume that values of enumeration type are always within the minimum range of that type.
 
 fstrict-prototype
-<<<<<<< HEAD
-C++ ObjC++ Deprecated
-=======
 C++ ObjC++ WarnRemoved
->>>>>>> 9e014010
 
 fstrong-eval-order
 C++ ObjC++ Common Alias(fstrong-eval-order=, all, none)
@@ -2089,11 +1898,7 @@
 -ftemplate-depth=<number>	Specify maximum template instantiation depth.
 
 fthis-is-variable
-<<<<<<< HEAD
-C++ ObjC++ Deprecated
-=======
 C++ ObjC++ WarnRemoved
->>>>>>> 9e014010
 
 fthreadsafe-statics
 C++ ObjC++ Optimization Var(flag_threadsafe_statics) Init(1)
@@ -2124,19 +1929,11 @@
 Changes visibility to match Microsoft Visual Studio by default.
 
 fvtable-gc
-<<<<<<< HEAD
-C++ ObjC++ Deprecated
-No longer supported.
-
-fvtable-thunks
-C++ ObjC++ Deprecated
-=======
 C++ ObjC++ WarnRemoved
 No longer supported.
 
 fvtable-thunks
 C++ ObjC++ WarnRemoved 
->>>>>>> 9e014010
 No longer supported.
 
 fweak
@@ -2152,11 +1949,7 @@
 Generate a #line directive pointing at the current working directory.
 
 fxref
-<<<<<<< HEAD
-C++ ObjC++ Deprecated
-=======
 C++ ObjC++ WarnRemoved
->>>>>>> 9e014010
 No longer supported.
 
 fzero-link
