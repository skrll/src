--- conflicted
+++ resolved
@@ -1,9 +1,5 @@
 /* Diagnostic routines shared by all languages that are variants of C.
-<<<<<<< HEAD
-   Copyright (C) 1992-2019 Free Software Foundation, Inc.
-=======
    Copyright (C) 1992-2020 Free Software Foundation, Inc.
->>>>>>> e2aa5677
 
 This file is part of GCC.
 
@@ -219,29 +215,6 @@
   tree stripped_op_left = tree_strip_any_location_wrapper (op_left);
   if (!truth_value_p (code_left)
       && INTEGRAL_TYPE_P (TREE_TYPE (op_left))
-<<<<<<< HEAD
-      && !CONSTANT_CLASS_P (op_left)
-      && !TREE_NO_WARNING (op_left))
-    {
-      tree folded_op_right = fold_for_warn (op_right);
-      if (TREE_CODE (folded_op_right) == INTEGER_CST
-	  && !integer_zerop (folded_op_right)
-	  && !integer_onep (folded_op_right))
-	{
-	  bool warned;
-	  if (or_op)
-	    warned
-	      = warning_at (location, OPT_Wlogical_op,
-			    "logical %<or%> applied to non-boolean constant");
-	  else
-	    warned
-	      = warning_at (location, OPT_Wlogical_op,
-			    "logical %<and%> applied to non-boolean constant");
-	  if (warned)
-	    TREE_NO_WARNING (op_left) = true;
-	  return;
-	}
-=======
       && !CONSTANT_CLASS_P (stripped_op_left)
       && TREE_CODE (stripped_op_left) != CONST_DECL
       && !TREE_NO_WARNING (op_left)
@@ -261,7 +234,6 @@
       if (warned)
 	TREE_NO_WARNING (op_left) = true;
       return;
->>>>>>> e2aa5677
     }
 
   /* We do not warn for constants because they are typical of macro
@@ -1598,14 +1570,9 @@
 				       min_value) >= 0)
 	    {
 	      location_t loc = EXPR_LOCATION ((tree) node->value);
-<<<<<<< HEAD
-	      warning_at (loc, 0, "lower value in case label range"
-				  " less than minimum value for type");
-=======
 	      warning_at (loc, OPT_Wswitch_outside_range,
 			  "lower value in case label range less than minimum"
 			  " value for type");
->>>>>>> e2aa5677
 	      CASE_LOW ((tree) node->value) = convert (TREE_TYPE (cond),
 						       min_value);
 	      node->key = (splay_tree_key) CASE_LOW ((tree) node->value);
@@ -1618,13 +1585,8 @@
 	      if (node == NULL || !node->key)
 		break;
 	      location_t loc = EXPR_LOCATION ((tree) node->value);
-<<<<<<< HEAD
-	      warning_at (loc, 0, "case label value is less than minimum "
-				  "value for type");
-=======
 	      warning_at (loc, OPT_Wswitch_outside_range, "case label value is"
 			  " less than minimum value for type");
->>>>>>> e2aa5677
 	      splay_tree_remove (cases, node->key);
 	    }
 	  while (1);
@@ -1640,13 +1602,8 @@
 				   max_value) > 0)
 	{
 	  location_t loc = EXPR_LOCATION ((tree) node->value);
-<<<<<<< HEAD
-	  warning_at (loc, 0, "upper value in case label range"
-			      " exceeds maximum value for type");
-=======
 	  warning_at (loc, OPT_Wswitch_outside_range, "upper value in case"
 		      " label range exceeds maximum value for type");
->>>>>>> e2aa5677
 	  CASE_HIGH ((tree) node->value)
 	    = convert (TREE_TYPE (cond), max_value);
 	  outside_range_p = true;
@@ -1657,11 +1614,7 @@
 	     != NULL)
 	{
 	  location_t loc = EXPR_LOCATION ((tree) node->value);
-<<<<<<< HEAD
-	  warning_at (loc, 0,
-=======
 	  warning_at (loc, OPT_Wswitch_outside_range,
->>>>>>> e2aa5677
 		      "case label value exceeds maximum value for type");
 	  splay_tree_remove (cases, node->key);
 	  outside_range_p = true;
