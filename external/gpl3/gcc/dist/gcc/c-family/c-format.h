--- conflicted
+++ resolved
@@ -1,9 +1,5 @@
 /* Check calls to formatted I/O functions (-Wformat).
-<<<<<<< HEAD
-   Copyright (C) 1992-2019 Free Software Foundation, Inc.
-=======
    Copyright (C) 1992-2020 Free Software Foundation, Inc.
->>>>>>> e2aa5677
 
 This file is part of GCC.
 
@@ -311,10 +307,7 @@
 #define T_V	&void_type_node
 #define T89_G   { STD_C89, NULL, &local_gimple_ptr_node }
 #define T_CGRAPH_NODE   { STD_C89, NULL, &local_cgraph_node_ptr_node }
-<<<<<<< HEAD
-=======
 #define T_EVENT_PTR    { STD_C89, NULL, &local_event_ptr_node }
->>>>>>> e2aa5677
 #define T89_T   { STD_C89, NULL, &local_tree_type_node }
 #define T89_V	{ STD_C89, NULL, T_V }
 #define T_W	&wchar_type_node
