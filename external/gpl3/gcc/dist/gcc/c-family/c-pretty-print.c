--- conflicted
+++ resolved
@@ -1,9 +1,5 @@
 /* Subroutines common to both C and C++ pretty-printers.
-<<<<<<< HEAD
-   Copyright (C) 2002-2019 Free Software Foundation, Inc.
-=======
    Copyright (C) 2002-2020 Free Software Foundation, Inc.
->>>>>>> e2aa5677
    Contributed by Gabriel Dos Reis <gdr@integrable-solutions.net>
 
 This file is part of GCC.
