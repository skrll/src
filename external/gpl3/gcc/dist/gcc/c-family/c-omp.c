--- conflicted
+++ resolved
@@ -1,11 +1,7 @@
 /* This file contains routines to construct OpenACC and OpenMP constructs,
    called from parsing in the C and C++ front ends.
 
-<<<<<<< HEAD
-   Copyright (C) 2005-2019 Free Software Foundation, Inc.
-=======
    Copyright (C) 2005-2020 Free Software Foundation, Inc.
->>>>>>> 9e014010
    Contributed by Richard Henderson <rth@redhat.com>,
 		  Diego Novillo <dnovillo@redhat.com>.
 
@@ -36,11 +32,8 @@
 #include "omp-general.h"
 #include "gomp-constants.h"
 #include "memmodel.h"
-<<<<<<< HEAD
-=======
 #include "attribs.h"
 #include "gimplify.h"
->>>>>>> 9e014010
 
 
 /* Complete a #pragma oacc wait construct.  LOC is the location of
@@ -983,11 +976,7 @@
 				{
 				  error_at (elocus,
 					    "increment is not constant 1 or "
-<<<<<<< HEAD
-					    "-1 for != condition");
-=======
 					    "-1 for %<!=%> condition");
->>>>>>> 9e014010
 				  fail = true;
 				}
 			    }
@@ -1005,11 +994,7 @@
 			{
 			  error_at (elocus,
 				    "increment is not constant 1 or -1 for"
-<<<<<<< HEAD
-				    " != condition");
-=======
 				    " %<!=%> condition");
->>>>>>> 9e014010
 			  fail = true;
 			}
 		    }
@@ -1280,11 +1265,7 @@
 }
 
 /* This function attempts to split or duplicate clauses for OpenMP
-<<<<<<< HEAD
-   combined/composite constructs.  Right now there are 26 different
-=======
    combined/composite constructs.  Right now there are 30 different
->>>>>>> 9e014010
    constructs.  CODE is the innermost construct in the combined construct,
    and MASK allows to determine which constructs are combined together,
    as every construct has at least one clause that no other construct
@@ -1299,10 +1280,7 @@
    #pragma omp master taskloop simd
    #pragma omp parallel for
    #pragma omp parallel for simd
-<<<<<<< HEAD
-=======
    #pragma omp parallel loop
->>>>>>> 9e014010
    #pragma omp parallel master
    #pragma omp parallel master taskloop
    #pragma omp parallel master taskloop simd
@@ -1469,21 +1447,13 @@
 	    case OMP_TEAMS: s = C_OMP_CLAUSE_SPLIT_TEAMS; break;
 	    case OMP_MASTER: s = C_OMP_CLAUSE_SPLIT_PARALLEL; break;
 	    case OMP_TASKLOOP: s = C_OMP_CLAUSE_SPLIT_TASKLOOP; break;
-<<<<<<< HEAD
-=======
 	    case OMP_LOOP: s = C_OMP_CLAUSE_SPLIT_LOOP; break;
->>>>>>> 9e014010
 	    default: gcc_unreachable ();
 	    }
 	  break;
 	/* Firstprivate clause is supported on all constructs but
-<<<<<<< HEAD
-	   simd and master.  Put it on the outermost of those and duplicate on
-	   teams and parallel.  */
-=======
 	   simd, master and loop.  Put it on the outermost of those and
 	   duplicate on teams and parallel.  */
->>>>>>> 9e014010
 	case OMP_CLAUSE_FIRSTPRIVATE:
 	  if ((mask & (OMP_CLAUSE_MASK_1 << PRAGMA_OMP_CLAUSE_MAP))
 	      != 0)
@@ -1570,15 +1540,9 @@
 	      s = C_OMP_CLAUSE_SPLIT_FOR;
 	    }
 	  break;
-<<<<<<< HEAD
-	/* Lastprivate is allowed on distribute, for, sections, taskloop and
-	   simd.  In parallel {for{, simd},sections} we actually want to put
-	   it on parallel rather than for or sections.  */
-=======
 	/* Lastprivate is allowed on distribute, for, sections, taskloop, loop
 	   and simd.  In parallel {for{, simd},sections} we actually want to
 	   put it on parallel rather than for or sections.  */
->>>>>>> 9e014010
 	case OMP_CLAUSE_LASTPRIVATE:
 	  if (code == OMP_DISTRIBUTE)
 	    {
@@ -1610,14 +1574,11 @@
 	      s = C_OMP_CLAUSE_SPLIT_TASKLOOP;
 	      break;
 	    }
-<<<<<<< HEAD
-=======
 	  if (code == OMP_LOOP)
 	    {
 	      s = C_OMP_CLAUSE_SPLIT_LOOP;
 	      break;
 	    }
->>>>>>> 9e014010
 	  gcc_assert (code == OMP_SIMD);
 	  if ((mask & (OMP_CLAUSE_MASK_1 << PRAGMA_OMP_CLAUSE_SCHEDULE)) != 0)
 	    {
@@ -1690,11 +1651,6 @@
 	    }
 	  s = C_OMP_CLAUSE_SPLIT_PARALLEL;
 	  break;
-<<<<<<< HEAD
-	/* Reduction is allowed on simd, for, parallel, sections, taskloop
-	   and teams.  Duplicate it on all of them, but omit on for or
-	   sections if parallel is present.  If taskloop is combined with
-=======
 	/* order clauses are allowed on for, simd and loop.  */
 	case OMP_CLAUSE_ORDER:
 	  if ((mask & (OMP_CLAUSE_MASK_1 << PRAGMA_OMP_CLAUSE_SCHEDULE)) != 0)
@@ -1719,24 +1675,15 @@
 	   teams and loop.  Duplicate it on all of them, but omit on for or
 	   sections if parallel is present (unless inscan, in that case
 	   omit on parallel).  If taskloop or loop is combined with
->>>>>>> 9e014010
 	   parallel, omit it on parallel.  */
 	case OMP_CLAUSE_REDUCTION:
 	  if (OMP_CLAUSE_REDUCTION_TASK (clauses))
 	    {
-<<<<<<< HEAD
-	      if (code == OMP_SIMD /* || code == OMP_LOOP */)
-		{
-		  error_at (OMP_CLAUSE_LOCATION (clauses),
-			    "invalid %<task%> reduction modifier on construct "
-			    "combined with %<simd%>" /* or %<loop%> */);
-=======
 	      if (code == OMP_SIMD || code == OMP_LOOP)
 		{
 		  error_at (OMP_CLAUSE_LOCATION (clauses),
 			    "invalid %<task%> reduction modifier on construct "
 			    "combined with %<simd%> or %<loop%>");
->>>>>>> 9e014010
 		  OMP_CLAUSE_REDUCTION_TASK (clauses) = 0;
 		}
 	      else if (code != OMP_SECTIONS
@@ -1752,8 +1699,6 @@
 		  OMP_CLAUSE_REDUCTION_TASK (clauses) = 0;
 		}
 	    }
-<<<<<<< HEAD
-=======
 	  if (OMP_CLAUSE_REDUCTION_INSCAN (clauses)
 	      && ((mask & ((OMP_CLAUSE_MASK_1
 			    << PRAGMA_OMP_CLAUSE_DIST_SCHEDULE)
@@ -1766,7 +1711,6 @@
 			"%<parallel for%>, %<parallel for simd%>");
 	      OMP_CLAUSE_REDUCTION_INSCAN (clauses) = 0;
 	    }
->>>>>>> 9e014010
 	  if ((mask & (OMP_CLAUSE_MASK_1 << PRAGMA_OMP_CLAUSE_SCHEDULE)) != 0)
 	    {
 	      if (code == OMP_SIMD)
@@ -1797,11 +1741,8 @@
 		    = OMP_CLAUSE_REDUCTION_PLACEHOLDER (clauses);
 		  OMP_CLAUSE_REDUCTION_DECL_PLACEHOLDER (c)
 		    = OMP_CLAUSE_REDUCTION_DECL_PLACEHOLDER (clauses);
-<<<<<<< HEAD
-=======
 		  OMP_CLAUSE_REDUCTION_INSCAN (c)
 		    = OMP_CLAUSE_REDUCTION_INSCAN (clauses);
->>>>>>> 9e014010
 		  OMP_CLAUSE_CHAIN (c) = cclauses[C_OMP_CLAUSE_SPLIT_TEAMS];
 		  cclauses[C_OMP_CLAUSE_SPLIT_TEAMS] = c;
 		  s = C_OMP_CLAUSE_SPLIT_PARALLEL;
@@ -1819,11 +1760,8 @@
 	    s = C_OMP_CLAUSE_SPLIT_PARALLEL;
 	  else if (code == OMP_TASKLOOP)
 	    s = C_OMP_CLAUSE_SPLIT_TASKLOOP;
-<<<<<<< HEAD
-=======
 	  else if (code == OMP_LOOP)
 	    s = C_OMP_CLAUSE_SPLIT_LOOP;
->>>>>>> 9e014010
 	  else if (code == OMP_SIMD)
 	    {
 	      if ((mask & (OMP_CLAUSE_MASK_1 << PRAGMA_OMP_CLAUSE_NOGROUP))
@@ -1838,11 +1776,8 @@
 		    = OMP_CLAUSE_REDUCTION_PLACEHOLDER (clauses);
 		  OMP_CLAUSE_REDUCTION_DECL_PLACEHOLDER (c)
 		    = OMP_CLAUSE_REDUCTION_DECL_PLACEHOLDER (clauses);
-<<<<<<< HEAD
-=======
 		  OMP_CLAUSE_REDUCTION_INSCAN (c)
 		    = OMP_CLAUSE_REDUCTION_INSCAN (clauses);
->>>>>>> 9e014010
 		  OMP_CLAUSE_CHAIN (c) = cclauses[C_OMP_CLAUSE_SPLIT_TASKLOOP];
 		  cclauses[C_OMP_CLAUSE_SPLIT_TASKLOOP] = c;
 		}
