/* Tree lowering pass.  This pass gimplifies the tree representation built
   by the C-based front ends.  The structure of gimplified, or
   language-independent, trees is dictated by the grammar described in this
   file.
<<<<<<< HEAD
   Copyright (C) 2002-2019 Free Software Foundation, Inc.
=======
   Copyright (C) 2002-2020 Free Software Foundation, Inc.
>>>>>>> 9e014010
   Lowering of expressions contributed by Sebastian Pop <s.pop@laposte.net>
   Re-written to support lowering of whole function trees, documentation
   and miscellaneous cleanups by Diego Novillo <dnovillo@redhat.com>

This file is part of GCC.

GCC is free software; you can redistribute it and/or modify it under
the terms of the GNU General Public License as published by the Free
Software Foundation; either version 3, or (at your option) any later
version.

GCC is distributed in the hope that it will be useful, but WITHOUT ANY
WARRANTY; without even the implied warranty of MERCHANTABILITY or
FITNESS FOR A PARTICULAR PURPOSE.  See the GNU General Public License
for more details.

You should have received a copy of the GNU General Public License
along with GCC; see the file COPYING3.  If not see
<http://www.gnu.org/licenses/>.  */

#include "config.h"
#include "system.h"
#include "coretypes.h"
#include "tm.h"
#include "function.h"
#include "basic-block.h"
#include "tree.h"
#include "gimple.h"
#include "cgraph.h"
#include "c-pretty-print.h"
#include "gimplify.h"
#include "langhooks.h"
#include "dumpfile.h"
#include "c-ubsan.h"

/*  The gimplification pass converts the language-dependent trees
    (ld-trees) emitted by the parser into language-independent trees
    (li-trees) that are the target of SSA analysis and transformations.

    Language-independent trees are based on the SIMPLE intermediate
    representation used in the McCAT compiler framework:

    "Designing the McCAT Compiler Based on a Family of Structured
    Intermediate Representations,"
    L. Hendren, C. Donawa, M. Emami, G. Gao, Justiani, and B. Sridharan,
    Proceedings of the 5th International Workshop on Languages and
    Compilers for Parallel Computing, no. 757 in Lecture Notes in
    Computer Science, New Haven, Connecticut, pp. 406-420,
    Springer-Verlag, August 3-5, 1992.

    http://www-acaps.cs.mcgill.ca/info/McCAT/McCAT.html

    Basically, we walk down gimplifying the nodes that we encounter.  As we
    walk back up, we check that they fit our constraints, and copy them
    into temporaries if not.  */

/* Callback for c_genericize.  */

static tree
ubsan_walk_array_refs_r (tree *tp, int *walk_subtrees, void *data)
{
  hash_set<tree> *pset = (hash_set<tree> *) data;

  if (TREE_CODE (*tp) == BIND_EXPR)
    {
      /* Since walk_tree doesn't call the callback function on the decls
	 in BIND_EXPR_VARS, we have to walk them manually, so we can avoid
	 instrumenting DECL_INITIAL of TREE_STATIC vars.  */
      *walk_subtrees = 0;
      for (tree decl = BIND_EXPR_VARS (*tp); decl; decl = DECL_CHAIN (decl))
	{
	  if (TREE_STATIC (decl))
	    continue;
	  walk_tree (&DECL_INITIAL (decl), ubsan_walk_array_refs_r, pset,
		     pset);
	  walk_tree (&DECL_SIZE (decl), ubsan_walk_array_refs_r, pset, pset);
	  walk_tree (&DECL_SIZE_UNIT (decl), ubsan_walk_array_refs_r, pset,
		     pset);
	}
      walk_tree (&BIND_EXPR_BODY (*tp), ubsan_walk_array_refs_r, pset, pset);
    }
  else if (TREE_CODE (*tp) == ADDR_EXPR
	   && TREE_CODE (TREE_OPERAND (*tp, 0)) == ARRAY_REF)
    {
      ubsan_maybe_instrument_array_ref (&TREE_OPERAND (*tp, 0), true);
      /* Make sure ubsan_maybe_instrument_array_ref is not called again
	 on the ARRAY_REF, the above call might not instrument anything
	 as the index might be constant or masked, so ensure it is not
	 walked again and walk its subtrees manually.  */
      tree aref = TREE_OPERAND (*tp, 0);
      pset->add (aref);
      *walk_subtrees = 0;
      walk_tree (&TREE_OPERAND (aref, 0), ubsan_walk_array_refs_r, pset, pset);
      walk_tree (&TREE_OPERAND (aref, 1), ubsan_walk_array_refs_r, pset, pset);
      walk_tree (&TREE_OPERAND (aref, 2), ubsan_walk_array_refs_r, pset, pset);
      walk_tree (&TREE_OPERAND (aref, 3), ubsan_walk_array_refs_r, pset, pset);
    }
  else if (TREE_CODE (*tp) == ARRAY_REF)
    ubsan_maybe_instrument_array_ref (tp, false);
  return NULL_TREE;
}

/* Gimplification of statement trees.  */

/* Convert the tree representation of FNDECL from C frontend trees to
   GENERIC.  */

void
c_genericize (tree fndecl)
{
  FILE *dump_orig;
  dump_flags_t local_dump_flags;
  struct cgraph_node *cgn;

  if (flag_sanitize & SANITIZE_BOUNDS)
    {
      hash_set<tree> pset;
      walk_tree (&DECL_SAVED_TREE (fndecl), ubsan_walk_array_refs_r, &pset,
		 &pset);
    }

  if (warn_duplicated_branches)
    walk_tree_without_duplicates (&DECL_SAVED_TREE (fndecl),
				  do_warn_duplicated_branches_r, NULL);

  /* Dump the C-specific tree IR.  */
  dump_orig = get_dump_info (TDI_original, &local_dump_flags);
  if (dump_orig)
    {
      fprintf (dump_orig, "\n;; Function %s",
	       lang_hooks.decl_printable_name (fndecl, 2));
      fprintf (dump_orig, " (%s)\n",
	       (!DECL_ASSEMBLER_NAME_SET_P (fndecl) ? "null"
		: IDENTIFIER_POINTER (DECL_ASSEMBLER_NAME (fndecl))));
      fprintf (dump_orig, ";; enabled by -%s\n", dump_flag_name (TDI_original));
      fprintf (dump_orig, "\n");

      if (local_dump_flags & TDF_RAW)
	dump_node (DECL_SAVED_TREE (fndecl),
		   TDF_SLIM | local_dump_flags, dump_orig);
      else
	print_c_tree (dump_orig, DECL_SAVED_TREE (fndecl));
      fprintf (dump_orig, "\n");
    }

  /* Dump all nested functions now.  */
  cgn = cgraph_node::get_create (fndecl);
  for (cgn = cgn->nested; cgn ; cgn = cgn->next_nested)
    c_genericize (cgn->decl);
}

static void
add_block_to_enclosing (tree block)
{
  unsigned i;
  tree enclosing;
  gbind *bind;
  vec<gbind *> stack = gimple_bind_expr_stack ();

  FOR_EACH_VEC_ELT (stack, i, bind)
    if (gimple_bind_block (bind))
      break;

  enclosing = gimple_bind_block (bind);
  BLOCK_SUBBLOCKS (enclosing) = chainon (BLOCK_SUBBLOCKS (enclosing), block);
}

/* Genericize a scope by creating a new BIND_EXPR.
   BLOCK is either a BLOCK representing the scope or a chain of _DECLs.
     In the latter case, we need to create a new BLOCK and add it to the
     BLOCK_SUBBLOCKS of the enclosing block.
   BODY is a chain of C _STMT nodes for the contents of the scope, to be
     genericized.  */

tree
c_build_bind_expr (location_t loc, tree block, tree body)
{
  tree decls, bind;

  if (block == NULL_TREE)
    decls = NULL_TREE;
  else if (TREE_CODE (block) == BLOCK)
    decls = BLOCK_VARS (block);
  else
    {
      decls = block;
      if (DECL_ARTIFICIAL (decls))
	block = NULL_TREE;
      else
	{
	  block = make_node (BLOCK);
	  BLOCK_VARS (block) = decls;
	  add_block_to_enclosing (block);
	}
    }

  if (!body)
    body = build_empty_stmt (loc);
  if (decls || block)
    {
      bind = build3 (BIND_EXPR, void_type_node, decls, body, block);
      TREE_SIDE_EFFECTS (bind) = 1;
      SET_EXPR_LOCATION (bind, loc);
    }
  else
    bind = body;

  return bind;
}

/* Gimplification of expression trees.  */

/* Do C-specific gimplification on *EXPR_P.  PRE_P and POST_P are as in
   gimplify_expr.  */

int
c_gimplify_expr (tree *expr_p, gimple_seq *pre_p ATTRIBUTE_UNUSED,
		 gimple_seq *post_p ATTRIBUTE_UNUSED)
{
  enum tree_code code = TREE_CODE (*expr_p);

  switch (code)
    {
    case LSHIFT_EXPR:
    case RSHIFT_EXPR:
    case LROTATE_EXPR:
    case RROTATE_EXPR:
      {
	/* We used to convert the right operand of a shift-expression
	   to an integer_type_node in the FEs.  But it is unnecessary
	   and not desirable for diagnostics and sanitizers.  We keep
	   this here to not pessimize the code, but we convert to an
	   unsigned type, because negative shift counts are undefined
	   anyway.
	   We should get rid of this conversion when we have a proper
	   type demotion/promotion pass.  */
	tree *op1_p = &TREE_OPERAND (*expr_p, 1);
	if (!VECTOR_TYPE_P (TREE_TYPE (*op1_p))
	    && !types_compatible_p (TYPE_MAIN_VARIANT (TREE_TYPE (*op1_p)),
				    unsigned_type_node)
	    && !types_compatible_p (TYPE_MAIN_VARIANT (TREE_TYPE (*op1_p)),
				    integer_type_node))
	  /* Make sure to unshare the result, tree sharing is invalid
	     during gimplification.  */
	  *op1_p = unshare_expr (convert (unsigned_type_node, *op1_p));
	break;
      }

    case DECL_EXPR:
      /* This is handled mostly by gimplify.c, but we have to deal with
	 not warning about int x = x; as it is a GCC extension to turn off
	 this warning but only if warn_init_self is zero.  */
      if (VAR_P (DECL_EXPR_DECL (*expr_p))
	  && !DECL_EXTERNAL (DECL_EXPR_DECL (*expr_p))
	  && !TREE_STATIC (DECL_EXPR_DECL (*expr_p))
	  && (DECL_INITIAL (DECL_EXPR_DECL (*expr_p)) == DECL_EXPR_DECL (*expr_p))
	  && !warn_init_self)
	TREE_NO_WARNING (DECL_EXPR_DECL (*expr_p)) = 1;
      break;

    case PREINCREMENT_EXPR:
    case PREDECREMENT_EXPR:
    case POSTINCREMENT_EXPR:
    case POSTDECREMENT_EXPR:
      {
	tree type = TREE_TYPE (TREE_OPERAND (*expr_p, 0));
	if (INTEGRAL_TYPE_P (type) && c_promoting_integer_type_p (type))
	  {
	    if (!TYPE_OVERFLOW_WRAPS (type))
	      type = unsigned_type_for (type);
	    return gimplify_self_mod_expr (expr_p, pre_p, post_p, 1, type);
	  }
	break;
      }

    default:;
    }

  return GS_UNHANDLED;
}<|MERGE_RESOLUTION|>--- conflicted
+++ resolved
@@ -2,11 +2,7 @@
    by the C-based front ends.  The structure of gimplified, or
    language-independent, trees is dictated by the grammar described in this
    file.
-<<<<<<< HEAD
-   Copyright (C) 2002-2019 Free Software Foundation, Inc.
-=======
    Copyright (C) 2002-2020 Free Software Foundation, Inc.
->>>>>>> 9e014010
    Lowering of expressions contributed by Sebastian Pop <s.pop@laposte.net>
    Re-written to support lowering of whole function trees, documentation
    and miscellaneous cleanups by Diego Novillo <dnovillo@redhat.com>
