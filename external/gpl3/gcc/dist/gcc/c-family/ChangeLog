--- conflicted
+++ resolved
@@ -1,21 +1,8 @@
-<<<<<<< HEAD
-2020-03-12  Release Manager
-
-	* GCC 9.3.0 released.
-
-2020-01-29  Jason Merrill  <jason@redhat.com>
-
-	PR c++/89357
-	* c-attribs.c (check_cxx_fundamental_alignment_constraints): Remove.
-
-2019-12-20  Jakub Jelinek  <jakub@redhat.com>
-=======
 2021-04-08  Release Manager
 
 	* GCC 10.3.0 released.
 
 2021-04-01  Jakub Jelinek  <jakub@redhat.com>
->>>>>>> 9e014010
 
 	PR c++/98481
 	* c-opts.c (c_common_post_options): Bump latest_abi_version.
@@ -444,9 +431,6 @@
 	* c-attribs.c (handle_mode_attribute): Add mode attribute to
 	ENUMERAL_TYPEs.
 
-<<<<<<< HEAD
-	2019-11-22  Jakub Jelinek  <jakub@redhat.com>
-=======
 2019-11-25  Joseph Myers  <joseph@codesourcery.com>
 
 	PR c/91985
@@ -467,7 +451,6 @@
 	(handle_access_attribute): Formatting fix.
 
 2019-11-22  Jakub Jelinek  <jakub@redhat.com>
->>>>>>> 9e014010
 
 	PR c/90677
 	* c-common.h (identifier_global_tag): Declare.
@@ -477,8 +460,6 @@
 	(init_dynamic_diag_info): Adjust get_pointer_to_named_type callers
 	to call get_named_type instead.  Formatting fixes.
 
-<<<<<<< HEAD
-=======
 	Implement P1902R1, Missing feature-test macros 2017-2019.
 	* c-cppbuiltin.c (c_cpp_builtins): Bump __cpp_init_captures
 	and __cpp_generic_lambdas for -std=c++2a.  Define
@@ -539,7 +520,6 @@
 	(LAZY_HEX_FP_VALUES_CNT): Update value to include NORM_MAX
 	constants.
 
->>>>>>> 9e014010
 2019-11-13  Eric Botcazou  <ebotcazou@adacore.com>
 
 	* c-ada-spec.c (get_underlying_decl): Do not look through typedefs.
@@ -547,12 +527,6 @@
 	(dump_nested_type) <ARRAY_TYPE>: Do not generate a nested declaration
 	of the component type if it is declared in another file.
 
-<<<<<<< HEAD
-2019-10-21  Jakub Jelinek  <jakub@redhat.com>
-
-	Backported from mainline
-	2019-10-01  Jakub Jelinek  <jakub@redhat.com>
-=======
 2019-11-12  Martin Liska  <mliska@suse.cz>
 
 	* c-opts.c (c_common_post_options):
@@ -739,15 +713,11 @@
 	calling diagnostic_show_locus, rather than destroying it afterwards.
 
 2019-10-01  Jakub Jelinek  <jakub@redhat.com>
->>>>>>> 9e014010
 
 	PR c++/91925
 	* c-warn.c (check_alignment_of_packed_member): Ignore FIELD_DECLs
 	with NULL DECL_FIELD_OFFSET.
 
-<<<<<<< HEAD
-	2019-09-27  Jakub Jelinek  <jakub@redhat.com>
-=======
 2019-10-01  Richard Sandiford  <richard.sandiford@arm.com>
 
 	* c-pretty-print.c (pp_c_specifier_qualifier_list): If a vector type
@@ -759,7 +729,6 @@
 	two spaces between a comma and "...".
 
 2019-09-27  Jakub Jelinek  <jakub@redhat.com>
->>>>>>> 9e014010
 
 	PR c++/88203
 	* c-common.h (c_omp_predefined_variable): Declare.
@@ -767,12 +736,6 @@
 	(c_omp_predetermined_sharing): Return OMP_CLAUSE_DEFAULT_SHARED
 	for predefined variables.
 
-<<<<<<< HEAD
-2019-09-02  Martin Liska  <mliska@suse.cz>
-
-	Backport from mainline
-	2019-09-02  Martin Liska  <mliska@suse.cz>
-=======
 2019-09-27  Richard Sandiford  <richard.sandiford@arm.com>
 
 	* c-common.h (build_function_call_vec): Take the original
@@ -828,15 +791,11 @@
 	when using -fgo-dump-spec.
 
 2019-09-02  Martin Liska  <mliska@suse.cz>
->>>>>>> 9e014010
 
 	PR c++/91155
 	* c-common.c (fname_as_string): Use cxx_printable_name for
 	__PRETTY_FUNCTION__ same as was used before r265711.
 
-<<<<<<< HEAD
-2019-08-31  Iain Sandoe  <iain@sandoe.co.uk>
-=======
 2019-08-28  Marek Polacek  <polacek@redhat.com>
 
 	Implement P1152R4: Deprecating some uses of volatile.
@@ -1050,18 +1009,12 @@
 	a diagnostic.
 
 2019-06-11  Matthew Beliveau  <mbelivea@redhat.com>
->>>>>>> 9e014010
 
 	PR c++/90449 - add -Winaccessible-base option.
 	* c.opt (Winaccessible-base): New option.
 
 2019-06-10  Jakub Jelinek  <jakub@redhat.com>
 
-<<<<<<< HEAD
-2019-08-12  Release Manager
-
-	* GCC 9.2.0 released.
-=======
 	* c-pragma.h (enum pragma_kind): Add PRAGMA_OMP_SCAN.
 	* c-pragma.c (omp_pragmas_simd): Add #pragma omp scan.
 	* c-omp.c (c_omp_split_clauses): Diagnose inscan reductions on
@@ -1148,51 +1101,29 @@
 	(lvalue_error): Same.
 
 2019-05-15  Richard Biener  <rguenther@suse.de>
->>>>>>> 9e014010
-
-2019-07-15  Martin Liska  <mliska@suse.cz>
-
-	PR c++/91125
-	* c-opts.c (c_common_handle_option): Warn the -frepo
-	will be removed in the future.
-
-2019-07-14  Jakub Jelinek  <jakub@redhat.com>
-
-	Backported from mainline
-	2019-07-13  Jakub Jelinek  <jakub@redhat.com>
-
-	PR c/91149
-	* c-omp.c (c_omp_split_clauses): Fix a pasto in
-	OMP_CLAUSE_REDUCTION_TASK handling.
-
-<<<<<<< HEAD
-2019-06-29  Jakub Jelinek  <jakub@redhat.com>
-=======
-2019-05-06  Nathan Sidwell  <nathan@acm.org>
->>>>>>> 9e014010
-
-	* c-opts.c (handle_defered_opts): Rename struct deps to struc mkdeps.
-
-2019-04-30  Nathan Sidwell  <nathan@acm.org>
-
-<<<<<<< HEAD
-2019-06-06  Richard Biener  <rguenther@suse.de>
-
-	Backport from mainline
-	2019-05-15  Richard Biener  <rguenther@suse.de>
 
 	PR c/90474
 	* c-common.c (c_common_mark_addressable_vec): Also mark
 	a COMPOUND_LITERAL_EXPR_DECL addressable similar to
 	c_mark_addressable.
 
-2019-05-23  Eric Botcazou  <ebotcazou@adacore.com>
-
-	* c-ada-spec.c (compare_node): Compare the DECL_UIDs as a last resort.
-
-2019-05-03  Release Manager
-
-	* GCC 9.1.0 released.
+2019-05-06  Nathan Sidwell  <nathan@acm.org>
+
+	* c-opts.c (handle_defered_opts): Rename struct deps to struc mkdeps.
+
+2019-04-30  Nathan Sidwell  <nathan@acm.org>
+
+	* c-common.c (c_common_init_ts): Use MARK_TS_EXP.  Mark SIZEOF_EXPR.
+
+2019-04-30  Martin Liska  <mliska@suse.cz>
+
+	* c-pragma.c (handle_pragma_diagnostic): Provide hints
+	for unknown options.
+
+2019-04-26  Richard Sandiford  <richard.sandiford@arm.com>
+
+	* c-warn.c (strict_aliasing_warning): Apply COMPLETE_TYPE_P to
+	the pointer target rather than the pointer itself.
 
 2019-04-19  Jakub Jelinek  <jakub@redhat.com>
 
@@ -1209,35 +1140,6 @@
 
 2019-04-12  Jakub Jelinek  <jakub@redhat.com>
 
-=======
-	* c-common.c (c_common_init_ts): Use MARK_TS_EXP.  Mark SIZEOF_EXPR.
-
-2019-04-30  Martin Liska  <mliska@suse.cz>
-
-	* c-pragma.c (handle_pragma_diagnostic): Provide hints
-	for unknown options.
-
-2019-04-26  Richard Sandiford  <richard.sandiford@arm.com>
-
-	* c-warn.c (strict_aliasing_warning): Apply COMPLETE_TYPE_P to
-	the pointer target rather than the pointer itself.
-
-2019-04-19  Jakub Jelinek  <jakub@redhat.com>
-
-	PR c/89888
-	* c-common.h (c_add_case_label): Remove orig_type and outside_range_p
-	arguments.
-	(c_do_switch_warnings): Remove outside_range_p argument.
-	* c-common.c (check_case_bounds): Removed.
-	(c_add_case_label): Remove orig_type and outside_range_p arguments.
-	Don't call check_case_bounds.  Fold low_value as well as high_value.
-	* c-warn.c (c_do_switch_warnings): Remove outside_range_p argument.
-	Check for case labels outside of range of original type here and
-	adjust them.
-
-2019-04-12  Jakub Jelinek  <jakub@redhat.com>
-
->>>>>>> 9e014010
 	PR translation/90041
 	* c.opt (-fhandle-exceptions): Use %< and %> around option names
 	in the Warn diagnostics.
@@ -1253,7 +1155,6 @@
 	(dump_ada_declaration) <FUNCTION_DECL>: Likewise.
 
 2019-04-07  Eric Botcazou  <ebotcazou@adacore.com>
-<<<<<<< HEAD
 
 	* c-ada-spec.c (is_float128): New predicate extracted from...
 	(dump_ada_node) <COMPLEX_TYPE>: Use it to recognize __cfloat128.
@@ -1268,7 +1169,7 @@
 
 2019-04-05  Marek Polacek  <polacek@redhat.com>
 
-	PR c++/89973 - -Waddress-of-packed-member ICE with invalid conversion. 
+	PR c++/89973 - -Waddress-of-packed-member ICE with invalid conversion.
 	* c-warn.c (check_address_or_pointer_of_packed_member): Check the type
 	of RHS.
 
@@ -1307,61 +1208,6 @@
 
 2019-03-11  Martin Liska  <mliska@suse.cz>
 
-=======
-
-	* c-ada-spec.c (is_float128): New predicate extracted from...
-	(dump_ada_node) <COMPLEX_TYPE>: Use it to recognize __cfloat128.
-	<REAL_TYPE>: ...here.  Call it.
-
-2019-04-05  David Malcolm  <dmalcolm@redhat.com>
-
-	PR c/89985
-	* c-warn.c (check_address_or_pointer_of_packed_member): Add
-	auto_diagnostic_group.  Guard inform calls by result of
-	warning_at call.
-
-2019-04-05  Marek Polacek  <polacek@redhat.com>
-
-	PR c++/89973 - -Waddress-of-packed-member ICE with invalid conversion.
-	* c-warn.c (check_address_or_pointer_of_packed_member): Check the type
-	of RHS.
-
-2019-04-03  Jason Merrill  <jason@redhat.com>
-
-	PR c++/86586 - -fcompare-debug=-Wsign-compare.
-	* c-warn.c (warn_for_sign_compare): Call fold_for_warn.
-
-2019-04-01  Martin Sebor  <msebor@redhat.com>
-
-	PR c/89685
-	* c-attribs.c (handle_copy_attribute): Handle references and
-	non-constant expressions.
-
-2019-03-22  Jakub Jelinek  <jakub@redhat.com>
-
-	PR c++/87481
-	* c.opt (-fconstexpr-ops-limit=): New option.
-
-2019-03-21  Jakub Jelinek  <jakub@redhat.com>
-
-	* c-common.c (per_file_includes_t): Use false as Lazy in hash_set
-	template param.
-
-2019-03-19  Martin Sebor  <msebor@redhat.com>
-
-	PR tree-optimization/89688
-	* c-common.c (braced_list_to_string): Make static.
-	(braced_lists_to_strings): Define new function.
-	* c-common.h (braced_list_to_string): Remove.
-	(braced_lists_to_strings): Declare.
-
-2019-03-12  Martin Liska  <mliska@suse.cz>
-
-	* c-opts.c (c_common_handle_option): Wrap option with %< and %>.
-
-2019-03-11  Martin Liska  <mliska@suse.cz>
-
->>>>>>> 9e014010
 	* c-opts.c (c_common_post_options): Wrap apostrophes
 	in gcc internal format with %'.
 
@@ -1541,15 +1387,9 @@
 	* c-attribs.c (positional_argument): Also accept enumerated types.
 
 2019-01-01  Jakub Jelinek  <jakub@redhat.com>
-<<<<<<< HEAD
 
 	Update copyright years.
 
-=======
-
-	Update copyright years.
-
->>>>>>> 9e014010
 2018-12-20  H.J. Lu  <hongjiu.lu@intel.com>
 
 	PR c/51628
@@ -2101,11 +1941,7 @@
 2018-08-01  Martin Sebor  <msebor@redhat.com>
 
 	PR tree-optimization/86650
-<<<<<<< HEAD
-	* c-family/c-format.c (gcc_tdiag_char_table): Update comment for "%G".
-=======
 	* c-format.c (gcc_tdiag_char_table): Update comment for "%G".
->>>>>>> 9e014010
 	(gcc_cdiag_char_table, gcc_cxxdiag_char_table): Same.
  	(init_dynamic_diag_info): Update from "gcall *" to "gimple *".
  	* c-format.h (T89_G): Update to be "gimple *" rather than
@@ -2144,11 +1980,7 @@
 2018-07-20  Martin Sebor  <msebor@redhat.com>
 
 	PR middle-end/82063
-<<<<<<< HEAD
-	* gcc/c-family/c.opt (-Warray-bounds): Remove redundant -Wall.
-=======
 	* c.opt (-Warray-bounds): Remove redundant -Wall.
->>>>>>> 9e014010
 
 2018-07-20  Martin Sebor  <msebor@redhat.com>
 
@@ -2164,21 +1996,12 @@
 	(-Wvla-larger-than): Same.
 	(-Wno-alloc-size-larger-than, -Wno-alloca-larger-than): New.
 	(-Wno-vla-larger-than): Same.
-<<<<<<< HEAD
 
 2018-07-12  Jakub Jelinek  <jakub@redhat.com>
 
 	* c-attribs.c (c_common_attribute_table): Add
 	"omp declare target implicit" attribute.
 
-=======
-
-2018-07-12  Jakub Jelinek  <jakub@redhat.com>
-
-	* c-attribs.c (c_common_attribute_table): Add
-	"omp declare target implicit" attribute.
-
->>>>>>> 9e014010
 2018-07-12  Richard Biener  <rguenther@suse.de>
 
 	PR c/86453
@@ -2237,13 +2060,8 @@
 
 	* cppspec.c: Include opt-suggestions.h.
 
-<<<<<<< HEAD
-2018-06-20  Chung-Lin Tang <cltang@codesourcery.com>
-	    Thomas Schwinge <thomas@codesourcery.com>
-=======
 2018-06-20  Chung-Lin Tang  <cltang@codesourcery.com>
 	    Thomas Schwinge  <thomas@codesourcery.com>
->>>>>>> 9e014010
 	    Cesar Philippidis  <cesar@codesourcery.com>
 
 	* c-pragma.h (enum pragma_omp_clause): Add
@@ -2324,44 +2142,6 @@
 	the subtype is generated.
 
 2018-05-31  Martin Sebor  <msebor@redhat.com>
-<<<<<<< HEAD
-
-	PR c/82063
-	* c.opt (-Wno-alloc-size-larger-than): New option.
-
-2018-04-22  David Pagan  <dave.pagan@oracle.com>
-
-	PR c/55976
-	* c-opts.c (c_common_post_options): Set default for warn_return_type
-	for C++/C++ with ObjC extensions only. For C, makes it possible to 
-	differentiate between default (no option), -Wreturn-type, and
-	-Wno-return-type.
-
-2018-05-29  Jason Merrill  <jason@redhat.com>
-
-	* c.opt (Winit-list-lifetime): New flag.
-
-2018-05-28  Bernd Edlinger  <bernd.edlinger@hotmail.de>
-
-	* c-lex.c (get_fileinfo): Use splay_tree_compare_strings and
-	splay_tree_delete_pointers.
-
-2018-05-26  Jakub Jelinek  <jakub@redhat.com>
-
-	PR bootstrap/85921
-	* c-warn.c (diagnose_mismatched_attributes): Remove unnecessary
-	noinline variable to workaround broken kernel headers.
-
-2018-05-18  Jason Merrill  <jason@redhat.com>
-
-	* c.opt (Wdeprecated-copy): New flag.
-
-2018-05-17  Martin Liska  <mliska@suse.cz>
-
-	* c-warn.c (overflow_warning): Do not use
-	space in between 'G_' and '('.
-
-=======
 
 	PR c/82063
 	* c.opt (-Wno-alloc-size-larger-than): New option.
@@ -2398,7 +2178,6 @@
 	* c-warn.c (overflow_warning): Do not use
 	space in between 'G_' and '('.
 
->>>>>>> 9e014010
 2018-05-09  Jason Merrill  <jason@redhat.com>
 
 	* c-common.c (valid_array_size_p): Add complain parameter.
@@ -2440,7 +2219,6 @@
 2018-05-03  Nathan Sidwell  <nathan@acm.org>
 
 	* c.opt (ffriend-injection): Remove functionality, issue warning.
-<<<<<<< HEAD
 
 2018-05-01  David Malcolm  <dmalcolm@redhat.com>
 
@@ -2451,18 +2229,6 @@
 	(check_format_arg): Distinguish between wide char and
 	everything else when detecting arrays of non-char.
 
-=======
-
-2018-05-01  David Malcolm  <dmalcolm@redhat.com>
-
-	PR c/84258
-	* c-format.c (struct format_check_results): Add field
-	"number_non_char".
-	(check_format_info): Initialize it, and warn if encountered.
-	(check_format_arg): Distinguish between wide char and
-	everything else when detecting arrays of non-char.
-
->>>>>>> 9e014010
 2018-04-30  David Malcolm  <dmalcolm@redhat.com>
 
 	* c-format.c (get_corrected_substring): Update for
@@ -11362,11 +11128,7 @@
 	* c-pragma.c: Include gt-c-family-c-pragma.h.
  
-<<<<<<< HEAD
-Copyright (C) 2010-2019 Free Software Foundation, Inc.
-=======
 Copyright (C) 2010-2020 Free Software Foundation, Inc.
->>>>>>> 9e014010
 
 Copying and distribution of this file, with or without modification,
 are permitted in any medium without royalty provided the copyright
