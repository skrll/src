/* C/ObjC/C++ command line option handling.
<<<<<<< HEAD
   Copyright (C) 2002-2019 Free Software Foundation, Inc.
=======
   Copyright (C) 2002-2020 Free Software Foundation, Inc.
>>>>>>> 9e014010
   Contributed by Neil Booth.

This file is part of GCC.

GCC is free software; you can redistribute it and/or modify it under
the terms of the GNU General Public License as published by the Free
Software Foundation; either version 3, or (at your option) any later
version.

GCC is distributed in the hope that it will be useful, but WITHOUT ANY
WARRANTY; without even the implied warranty of MERCHANTABILITY or
FITNESS FOR A PARTICULAR PURPOSE.  See the GNU General Public License
for more details.

You should have received a copy of the GNU General Public License
along with GCC; see the file COPYING3.  If not see
<http://www.gnu.org/licenses/>.  */

#include "config.h"
#include "system.h"
#include "coretypes.h"
#include "tm.h"
#include "c-target.h"
#include "c-common.h"
#include "memmodel.h"
#include "tm_p.h"		/* For C_COMMON_OVERRIDE_OPTIONS.  */
#include "diagnostic.h"
#include "c-pragma.h"
#include "flags.h"
#include "toplev.h"
#include "langhooks.h"
#include "tree-diagnostic.h" /* for virt_loc_aware_diagnostic_finalizer */
#include "intl.h"
#include "cppdefault.h"
#include "incpath.h"
#include "debug.h"		/* For debug_hooks.  */
#include "opts.h"
#include "plugin.h"		/* For PLUGIN_INCLUDE_FILE event.  */
#include "mkdeps.h"
#include "dumpfile.h"
#include "file-prefix-map.h"    /* add_*_prefix_map()  */

#ifndef DOLLARS_IN_IDENTIFIERS
# define DOLLARS_IN_IDENTIFIERS true
#endif

#ifndef TARGET_SYSTEM_ROOT
# define TARGET_SYSTEM_ROOT NULL
#endif

#ifndef TARGET_OPTF
#define TARGET_OPTF(ARG)
#endif

/* CPP's options.  */
cpp_options *cpp_opts;

/* Input filename.  */
static const char *this_input_filename;

/* Filename and stream for preprocessed output.  */
static const char *out_fname;
static FILE *out_stream;

/* Append dependencies to deps_file.  */
static bool deps_append;

/* If dependency switches (-MF etc.) have been given.  */
static bool deps_seen;

/* If -v seen.  */
static bool verbose;

/* Dependency output file.  */
static const char *deps_file;

/* The prefix given by -iprefix, if any.  */
static const char *iprefix;

/* The multilib directory given by -imultilib, if any.  */
static const char *imultilib;

/* The system root, if any.  Overridden by -isysroot.  */
static const char *sysroot = TARGET_SYSTEM_ROOT;

/* Zero disables all standard directories for headers.  */
static bool std_inc = true;

/* Zero disables the C++-specific standard directories for headers.  */
static bool std_cxx_inc = true;

/* If the quote chain has been split by -I-.  */
static bool quote_chain_split;

/* Number of deferred options.  */
static size_t deferred_count;

/* Number of deferred options scanned for -include.  */
static size_t include_cursor;

/* Dump files/flags to use during parsing.  */
static FILE *original_dump_file = NULL;
static dump_flags_t original_dump_flags;

/* Whether any standard preincluded header has been preincluded.  */
static bool done_preinclude;

static void handle_OPT_d (const char *);
static void set_std_cxx98 (int);
static void set_std_cxx11 (int);
static void set_std_cxx14 (int);
static void set_std_cxx17 (int);
static void set_std_cxx2a (int);
static void set_std_c89 (int, int);
static void set_std_c99 (int);
static void set_std_c11 (int);
static void set_std_c17 (int);
static void set_std_c2x (int);
static void check_deps_environment_vars (void);
static void handle_deferred_opts (void);
static void sanitize_cpp_opts (void);
static void add_prefixed_path (const char *, incpath_kind);
static void push_command_line_include (void);
static void cb_file_change (cpp_reader *, const line_map_ordinary *);
static void cb_dir_change (cpp_reader *, const char *);
static void c_finish_options (void);

#ifndef STDC_0_IN_SYSTEM_HEADERS
#define STDC_0_IN_SYSTEM_HEADERS 0
#endif

/* Holds switches parsed by c_common_handle_option (), but whose
   handling is deferred to c_common_post_options ().  */
static void defer_opt (enum opt_code, const char *);
static struct deferred_opt
{
  enum opt_code code;
  const char *arg;
} *deferred_opts;


extern const unsigned int 
c_family_lang_mask = (CL_C | CL_CXX | CL_ObjC | CL_ObjCXX);

/* Defer option CODE with argument ARG.  */
static void
defer_opt (enum opt_code code, const char *arg)
{
  deferred_opts[deferred_count].code = code;
  deferred_opts[deferred_count].arg = arg;
  deferred_count++;
}

/* Return language mask for option parsing.  */
unsigned int
c_common_option_lang_mask (void)
{
  static const unsigned int lang_flags[] = {CL_C, CL_ObjC, CL_CXX, CL_ObjCXX};

  return lang_flags[c_language];
}

/* Diagnostic finalizer for C/C++/Objective-C/Objective-C++.  */
static void
c_diagnostic_finalizer (diagnostic_context *context,
			diagnostic_info *diagnostic,
			diagnostic_t)
{
  char *saved_prefix = pp_take_prefix (context->printer);
  pp_set_prefix (context->printer, NULL);
  pp_newline (context->printer);
  diagnostic_show_locus (context, diagnostic->richloc, diagnostic->kind);
  /* By default print macro expansion contexts in the diagnostic
     finalizer -- for tokens resulting from macro expansion.  */
  virt_loc_aware_diagnostic_finalizer (context, diagnostic);
  pp_set_prefix (context->printer, saved_prefix);
  pp_flush (context->printer);
}

/* Common default settings for diagnostics.  */
void
c_common_diagnostics_set_defaults (diagnostic_context *context)
{
  diagnostic_finalizer (context) = c_diagnostic_finalizer;
  context->opt_permissive = OPT_fpermissive;
}

/* Whether options from all C-family languages should be accepted
   quietly.  */
static bool accept_all_c_family_options = false;

/* Return whether to complain about a wrong-language option.  */
bool
c_common_complain_wrong_lang_p (const struct cl_option *option)
{
  if (accept_all_c_family_options
      && (option->flags & c_family_lang_mask))
    return false;

  return true;
}

/* Initialize options structure OPTS.  */
void
c_common_init_options_struct (struct gcc_options *opts)
{
  opts->x_flag_exceptions = c_dialect_cxx ();
  opts->x_warn_pointer_arith = c_dialect_cxx ();
  opts->x_warn_write_strings = c_dialect_cxx ();
  opts->x_flag_warn_unused_result = true;

  /* By default, C99-like requirements for complex multiply and divide.  */
  opts->x_flag_complex_method = 2;
}

/* Common initialization before calling option handlers.  */
void
c_common_init_options (unsigned int decoded_options_count,
		       struct cl_decoded_option *decoded_options)
{
  unsigned int i;
  struct cpp_callbacks *cb;

  g_string_concat_db
    = new (ggc_alloc <string_concat_db> ()) string_concat_db ();

  parse_in = cpp_create_reader (c_dialect_cxx () ? CLK_GNUCXX: CLK_GNUC89,
				ident_hash, line_table);
  cb = cpp_get_callbacks (parse_in);
  cb->diagnostic = c_cpp_diagnostic;

  cpp_opts = cpp_get_options (parse_in);
  cpp_opts->dollars_in_ident = DOLLARS_IN_IDENTIFIERS;
  cpp_opts->objc = c_dialect_objc ();

  /* Reset to avoid warnings on internal definitions.  We set it just
     before passing on command-line options to cpplib.  */
  cpp_opts->warn_dollars = 0;

  deferred_opts = XNEWVEC (struct deferred_opt, decoded_options_count);

  if (c_language == clk_c)
    {
      /* The default for C is gnu17.  */
      set_std_c17 (false /* ISO */);

      /* If preprocessing assembly language, accept any of the C-family
	 front end options since the driver may pass them through.  */
      for (i = 1; i < decoded_options_count; i++)
	if (decoded_options[i].opt_index == OPT_lang_asm)
	  {
	    accept_all_c_family_options = true;
	    break;
	  }
    }

  /* Set C++ standard to C++14 if not specified on the command line.  */
  if (c_dialect_cxx ())
    set_std_cxx14 (/*ISO*/false);

  global_dc->colorize_source_p = true;
}

/* Handle switch SCODE with argument ARG.  VALUE is true, unless no-
   form of an -f or -W option was given.  Returns false if the switch was
   invalid, true if valid.  Use HANDLERS in recursive handle_option calls.  */
bool
c_common_handle_option (size_t scode, const char *arg, HOST_WIDE_INT value,
			int kind, location_t loc,
			const struct cl_option_handlers *handlers)
{
  const struct cl_option *option = &cl_options[scode];
  enum opt_code code = (enum opt_code) scode;
  bool result = true;

  /* Prevent resetting the language standard to a C dialect when the driver
     has already determined that we're looking at assembler input.  */
  bool preprocessing_asm_p = (cpp_get_options (parse_in)->lang == CLK_ASM);

  switch (code)
    {
    default:
      if (cl_options[code].flags & c_family_lang_mask)
	{
	  if ((option->flags & CL_TARGET)
	      && ! targetcm.handle_c_option (scode, arg, value))
	    result = false;
	  break;
	}
      result = false;
      break;

    case OPT__output_pch_:
      pch_file = arg;
      break;

    case OPT_A:
      defer_opt (code, arg);
      break;

    case OPT_C:
      cpp_opts->discard_comments = 0;
      break;

    case OPT_CC:
      cpp_opts->discard_comments = 0;
      cpp_opts->discard_comments_in_macro_exp = 0;
      break;

    case OPT_cxx_isystem:
      add_path (xstrdup (arg), INC_SYSTEM, 1, true);
      break;

    case OPT_D:
      defer_opt (code, arg);
      break;

    case OPT_H:
      cpp_opts->print_include_names = 1;
      break;

    case OPT_F:
      TARGET_OPTF (xstrdup (arg));
      break;

    case OPT_I:
      if (strcmp (arg, "-"))
	add_path (xstrdup (arg), INC_BRACKET, 0, true);
      else
	{
	  if (quote_chain_split)
	    error ("%<-I-%> specified twice");
	  quote_chain_split = true;
	  split_quote_chain ();
	  inform (input_location, "obsolete option %<-I-%> used, "
		  "please use %<-iquote%> instead");
	}
      break;

    case OPT_M:
    case OPT_MM:
      /* When doing dependencies with -M or -MM, suppress normal
	 preprocessed output, but still do -dM etc. as software
	 depends on this.  Preprocessed output does occur if -MD, -MMD
	 or environment var dependency generation is used.  */
      cpp_opts->deps.style = (code == OPT_M ? DEPS_SYSTEM: DEPS_USER);
      flag_no_output = 1;
      break;

    case OPT_MD:
    case OPT_MMD:
      cpp_opts->deps.style = (code == OPT_MD ? DEPS_SYSTEM: DEPS_USER);
      cpp_opts->deps.need_preprocessor_output = true;
      deps_file = arg;
      break;

    case OPT_MF:
      deps_seen = true;
      deps_file = arg;
      break;

    case OPT_MG:
      deps_seen = true;
      cpp_opts->deps.missing_files = true;
      break;

    case OPT_MP:
      deps_seen = true;
      cpp_opts->deps.phony_targets = true;
      break;

    case OPT_MQ:
    case OPT_MT:
      deps_seen = true;
      defer_opt (code, arg);
      break;

    case OPT_P:
      flag_no_line_commands = 1;
      break;

    case OPT_U:
      defer_opt (code, arg);
      break;

    case OPT_Wall:
      /* ??? Don't add new options here. Use LangEnabledBy in c.opt.  */

      cpp_opts->warn_num_sign_change = value;
      break;

    case OPT_Wunknown_pragmas:
      /* Set to greater than 1, so that even unknown pragmas in
	 system headers will be warned about.  */
      /* ??? There is no way to handle this automatically for now.  */
      warn_unknown_pragmas = value * 2;
      break;

    case OPT_ansi:
      if (!c_dialect_cxx ())
	set_std_c89 (false, true);
      else
	set_std_cxx98 (true);
      break;

    case OPT_d:
      handle_OPT_d (arg);
      break;

    case OPT_Wabi_:
      warn_abi = true;
      if (value == 1)
	{
	  warning (0, "%<-Wabi=1%> is not supported, using =2");
	  value = 2;
	}
      warn_abi_version = value;
      break;

    case OPT_fcanonical_system_headers:
      cpp_opts->canonical_system_headers = value;
      break;

    case OPT_fcond_mismatch:
      if (!c_dialect_cxx ())
	{
	  flag_cond_mismatch = value;
	  break;
	}
      warning (0, "switch %qs is no longer supported", option->opt_text);
      break;

    case OPT_fbuiltin_:
      if (value)
	result = false;
      else
	disable_builtin_function (arg);
      break;

    case OPT_fdirectives_only:
      cpp_opts->directives_only = value;
      break;

    case OPT_fdollars_in_identifiers:
      cpp_opts->dollars_in_ident = value;
      break;

    case OPT_fmacro_prefix_map_:
      add_macro_prefix_map (arg);
      break;

    case OPT_ffreestanding:
      value = !value;
      /* Fall through.  */
    case OPT_fhosted:
      flag_hosted = value;
      flag_no_builtin = !value;
      break;

    case OPT_fconstant_string_class_:
      constant_string_class_name = arg;
      break;

    case OPT_fextended_identifiers:
      cpp_opts->extended_identifiers = value;
      break;

    case OPT_fmax_include_depth_:
	cpp_opts->max_include_depth = value;
      break;

    case OPT_foperator_names:
      cpp_opts->operator_names = value;
      break;

    case OPT_fpch_deps:
      cpp_opts->restore_pch_deps = value;
      break;

    case OPT_fpch_preprocess:
      flag_pch_preprocess = value;
      break;

    case OPT_fpermissive:
      flag_permissive = value;
      global_dc->permissive = value;
      break;

    case OPT_fpreprocessed:
      cpp_opts->preprocessed = value;
      break;

    case OPT_fdebug_cpp:
      cpp_opts->debug = 1;
      break;

    case OPT_ftrack_macro_expansion:
      if (value)
	value = 2;
      /* Fall Through.  */

    case OPT_ftrack_macro_expansion_:
      if (arg && *arg != '\0')
	cpp_opts->track_macro_expansion = value;
      else
	cpp_opts->track_macro_expansion = 2;
      break;

<<<<<<< HEAD
    case OPT_frepo:
      flag_use_repository = value;
      if (value)
	{
	  flag_implicit_templates = 0;
	  warning (OPT_Wdeprecated, "%<-frepo%> is deprecated and will "
		   "be removed in a future release");
	}
      break;

=======
>>>>>>> 9e014010
    case OPT_ftabstop_:
      /* It is documented that we silently ignore silly values.  */
      if (value >= 1 && value <= 100)
	cpp_opts->tabstop = value;
      break;

    case OPT_fexec_charset_:
      cpp_opts->narrow_charset = arg;
      break;

    case OPT_fwide_exec_charset_:
      cpp_opts->wide_charset = arg;
      break;

    case OPT_finput_charset_:
      cpp_opts->input_charset = arg;
      break;

    case OPT_ftemplate_depth_:
      max_tinst_depth = value;
      break;

    case OPT_fvisibility_inlines_hidden:
      visibility_options.inlines_hidden = value;
      break;

    case OPT_femit_struct_debug_baseonly:
      set_struct_debug_option (&global_options, loc, "base");
      break;

    case OPT_femit_struct_debug_reduced:
      set_struct_debug_option (&global_options, loc,
			       "dir:ord:sys,dir:gen:any,ind:base");
      break;

    case OPT_femit_struct_debug_detailed_:
      set_struct_debug_option (&global_options, loc, arg);
      break;

    case OPT_fext_numeric_literals:
      cpp_opts->ext_numeric_literals = value;
      break;

    case OPT_idirafter:
      add_path (xstrdup (arg), INC_AFTER, 0, true);
      break;

    case OPT_imacros:
    case OPT_include:
      defer_opt (code, arg);
      break;

    case OPT_imultilib:
      imultilib = arg;
      break;

    case OPT_iprefix:
      iprefix = arg;
      break;

    case OPT_iquote:
      add_path (xstrdup (arg), INC_QUOTE, 0, true);
      break;

    case OPT_iremap:
      add_cpp_remap_path (arg);
      break;

    case OPT_isysroot:
      sysroot = arg;
      break;

    case OPT_isystem:
      add_path (xstrdup (arg), INC_SYSTEM, 0, true);
      break;

    case OPT_iwithprefix:
      add_prefixed_path (arg, INC_SYSTEM);
      break;

    case OPT_iwithprefixbefore:
      add_prefixed_path (arg, INC_BRACKET);
      break;

    case OPT_lang_asm:
      cpp_set_lang (parse_in, CLK_ASM);
      cpp_opts->dollars_in_ident = false;
      break;

    case OPT_nostdinc:
      std_inc = false;
      break;

    case OPT_nostdinc__:
      std_cxx_inc = false;
      break;

    case OPT_o:
      if (!out_fname)
	out_fname = arg;
      else
	error ("output filename specified twice");
      break;

    case OPT_print_objc_runtime_info:
      print_struct_values = 1;
      break;

    case OPT_remap:
      cpp_opts->remap = 1;
      break;

    case OPT_std_c__98:
    case OPT_std_gnu__98:
      if (!preprocessing_asm_p)
	set_std_cxx98 (code == OPT_std_c__98 /* ISO */);
      break;

    case OPT_std_c__11:
    case OPT_std_gnu__11:
      if (!preprocessing_asm_p)
	set_std_cxx11 (code == OPT_std_c__11 /* ISO */);
      break;

    case OPT_std_c__14:
    case OPT_std_gnu__14:
      if (!preprocessing_asm_p)
	set_std_cxx14 (code == OPT_std_c__14 /* ISO */);
      break;

    case OPT_std_c__17:
    case OPT_std_gnu__17:
      if (!preprocessing_asm_p)
	set_std_cxx17 (code == OPT_std_c__17 /* ISO */);
      break;

    case OPT_std_c__2a:
    case OPT_std_gnu__2a:
      if (!preprocessing_asm_p)
	set_std_cxx2a (code == OPT_std_c__2a /* ISO */);
      break;

    case OPT_std_c90:
    case OPT_std_iso9899_199409:
      if (!preprocessing_asm_p)
	set_std_c89 (code == OPT_std_iso9899_199409 /* c94 */, true /* ISO */);
      break;

    case OPT_std_gnu90:
      if (!preprocessing_asm_p)
	set_std_c89 (false /* c94 */, false /* ISO */);
      break;

    case OPT_std_c99:
      if (!preprocessing_asm_p)
	set_std_c99 (true /* ISO */);
      break;

    case OPT_std_gnu99:
      if (!preprocessing_asm_p)
	set_std_c99 (false /* ISO */);
      break;

    case OPT_std_c11:
      if (!preprocessing_asm_p)
	set_std_c11 (true /* ISO */);
      break;

    case OPT_std_gnu11:
      if (!preprocessing_asm_p)
	set_std_c11 (false /* ISO */);
      break;

    case OPT_std_c17:
      if (!preprocessing_asm_p)
	set_std_c17 (true /* ISO */);
      break;

    case OPT_std_gnu17:
      if (!preprocessing_asm_p)
	set_std_c17 (false /* ISO */);
      break;

    case OPT_std_c2x:
      if (!preprocessing_asm_p)
	set_std_c2x (true /* ISO */);
      break;

    case OPT_std_gnu2x:
      if (!preprocessing_asm_p)
	set_std_c2x (false /* ISO */);
      break;

    case OPT_trigraphs:
      cpp_opts->trigraphs = 1;
      break;

    case OPT_traditional_cpp:
      cpp_opts->traditional = 1;
      break;

    case OPT_v:
      verbose = true;
      break;
    }

  switch (c_language)
    {
    case clk_c:
      C_handle_option_auto (&global_options, &global_options_set, 
                            scode, arg, value, 
                            c_family_lang_mask, kind,
                            loc, handlers, global_dc);
      break;

    case clk_objc:
      ObjC_handle_option_auto (&global_options, &global_options_set,
                               scode, arg, value, 
                               c_family_lang_mask, kind,
                               loc, handlers, global_dc);
      break;

    case clk_cxx:
      CXX_handle_option_auto (&global_options, &global_options_set,
                              scode, arg, value,
                              c_family_lang_mask, kind,
                              loc, handlers, global_dc);
      break;

    case clk_objcxx:
      ObjCXX_handle_option_auto (&global_options, &global_options_set,
                                 scode, arg, value,
                                 c_family_lang_mask, kind,
                                 loc, handlers, global_dc);
      break;

    default:
      gcc_unreachable ();
    }

  cpp_handle_option_auto (&global_options, scode, cpp_opts);
  return result;
}

/* Default implementation of TARGET_HANDLE_C_OPTION.  */

bool
default_handle_c_option (size_t code ATTRIBUTE_UNUSED,
			 const char *arg ATTRIBUTE_UNUSED,
			 int value ATTRIBUTE_UNUSED)
{
  return false;
}

/* Post-switch processing.  */
bool
c_common_post_options (const char **pfilename)
{
  struct cpp_callbacks *cb;

  /* Canonicalize the input and output filenames.  */
  if (in_fnames == NULL)
    {
      in_fnames = XNEWVEC (const char *, 1);
      in_fnames[0] = "";
    }
  else if (strcmp (in_fnames[0], "-") == 0)
    {
      if (pch_file)
	error ("cannot use %<-%> as input filename for a precompiled header");

      in_fnames[0] = "";
    }

  if (out_fname == NULL || !strcmp (out_fname, "-"))
    out_fname = "";

  if (cpp_opts->deps.style == DEPS_NONE)
    check_deps_environment_vars ();

  handle_deferred_opts ();

  sanitize_cpp_opts ();

  register_include_chains (parse_in, sysroot, iprefix, imultilib,
			   std_inc, std_cxx_inc && c_dialect_cxx (), verbose);

#ifdef C_COMMON_OVERRIDE_OPTIONS
  /* Some machines may reject certain combinations of C
     language-specific options.  */
  C_COMMON_OVERRIDE_OPTIONS;
#endif

  /* Excess precision other than "fast" requires front-end
     support.  */
  if (c_dialect_cxx ())
    {
<<<<<<< HEAD
      if (flag_excess_precision_cmdline == EXCESS_PRECISION_STANDARD)
	sorry ("%<-fexcess-precision=standard%> for C++");
      flag_excess_precision_cmdline = EXCESS_PRECISION_FAST;
=======
      if (flag_excess_precision == EXCESS_PRECISION_STANDARD)
	sorry ("%<-fexcess-precision=standard%> for C++");
      flag_excess_precision = EXCESS_PRECISION_FAST;
>>>>>>> 9e014010
    }
  else if (flag_excess_precision == EXCESS_PRECISION_DEFAULT)
    flag_excess_precision = (flag_iso ? EXCESS_PRECISION_STANDARD
				      : EXCESS_PRECISION_FAST);

  /* ISO C restricts floating-point expression contraction to within
     source-language expressions (-ffp-contract=on, currently an alias
     for -ffp-contract=off).  */
  if (flag_iso
      && !c_dialect_cxx ()
      && (global_options_set.x_flag_fp_contract_mode
	  == (enum fp_contract_mode) 0)
      && flag_unsafe_math_optimizations == 0)
    flag_fp_contract_mode = FP_CONTRACT_OFF;

  /* If we are compiling C, and we are outside of a standards mode,
     we can permit the new values from ISO/IEC TS 18661-3 for
     FLT_EVAL_METHOD.  Otherwise, we must restrict the possible values to
     the set specified in ISO C99/C11.  */
  if (!flag_iso
      && !c_dialect_cxx ()
      && (global_options_set.x_flag_permitted_flt_eval_methods
	  == PERMITTED_FLT_EVAL_METHODS_DEFAULT))
    flag_permitted_flt_eval_methods = PERMITTED_FLT_EVAL_METHODS_TS_18661;
  else
    flag_permitted_flt_eval_methods = PERMITTED_FLT_EVAL_METHODS_C11;

  /* C2X Annex F does not permit certain built-in functions to raise
     "inexact".  */
  if (flag_isoc2x)
    SET_OPTION_IF_UNSET (&global_options, &global_options_set,
			 flag_fp_int_builtin_inexact, 0);

  /* By default we use C99 inline semantics in GNU99 or C99 mode.  C99
     inline semantics are not supported in GNU89 or C89 mode.  */
  if (flag_gnu89_inline == -1)
    flag_gnu89_inline = !flag_isoc99;
  else if (!flag_gnu89_inline && !flag_isoc99)
    error ("%<-fno-gnu89-inline%> is only supported in GNU99 or C99 mode");

  /* Default to ObjC sjlj exception handling if NeXT runtime.  */
  if (flag_objc_sjlj_exceptions < 0)
    flag_objc_sjlj_exceptions = flag_next_runtime;
  if (flag_objc_exceptions && !flag_objc_sjlj_exceptions)
    flag_exceptions = 1;

  /* If -ffreestanding, -fno-hosted or -fno-builtin then disable
     pattern recognition.  */
  if (flag_no_builtin)
    SET_OPTION_IF_UNSET (&global_options, &global_options_set,
			 flag_tree_loop_distribute_patterns, 0);

  /* -Woverlength-strings is off by default, but is enabled by -Wpedantic.
     It is never enabled in C++, as the minimum limit is not normative
     in that standard.  */
  if (c_dialect_cxx ())
    warn_overlength_strings = 0;

  /* Wmain is enabled by default in C++ but not in C.  */
  /* Wmain is disabled by default for -ffreestanding (!flag_hosted),
     even if -Wall or -Wpedantic was given (warn_main will be 2 if set
     by -Wall, 1 if set by -Wmain).  */
  if (warn_main == -1)
    warn_main = (c_dialect_cxx () && flag_hosted) ? 1 : 0;
  else if (warn_main == 2)
    warn_main = flag_hosted ? 1 : 0;

  /* In C, -Wall and -Wc++-compat enable -Wenum-compare; if it has not
     yet been set, it is disabled by default.  In C++, it is enabled
     by default.  */
  if (warn_enum_compare == -1)
    warn_enum_compare = c_dialect_cxx () ? 1 : 0;

  /* -Wpacked-bitfield-compat is on by default for the C languages.  The
     warning is issued in stor-layout.c which is not part of the front-end so
     we need to selectively turn it on here.  */
  if (warn_packed_bitfield_compat == -1)
    warn_packed_bitfield_compat = 1;

  /* Special format checking options don't work without -Wformat; warn if
     they are used.  */
  if (!warn_format)
    {
      warning (OPT_Wformat_y2k,
	       "%<-Wformat-y2k%> ignored without %<-Wformat%>");
      warning (OPT_Wformat_extra_args,
	       "%<-Wformat-extra-args%> ignored without %<-Wformat%>");
      warning (OPT_Wformat_zero_length,
	       "%<-Wformat-zero-length%> ignored without %<-Wformat%>");
      warning (OPT_Wformat_nonliteral,
	       "%<-Wformat-nonliteral%> ignored without %<-Wformat%>");
      warning (OPT_Wformat_contains_nul,
	       "%<-Wformat-contains-nul%> ignored without %<-Wformat%>");
      warning (OPT_Wformat_security,
	       "%<-Wformat-security%> ignored without %<-Wformat%>");
    }

  /* -Wimplicit-function-declaration is enabled by default for C99.  */
  if (warn_implicit_function_declaration == -1)
    warn_implicit_function_declaration = flag_isoc99;

  /* -Wimplicit-int is enabled by default for C99.  */
  if (warn_implicit_int == -1)
    warn_implicit_int = flag_isoc99;

  /* -Wold-style-definition is enabled by default for C2X.  */
  if (warn_old_style_definition == -1)
    warn_old_style_definition = flag_isoc2x;

  /* -Wshift-overflow is enabled by default in C99 and C++11 modes.  */
  if (warn_shift_overflow == -1)
    warn_shift_overflow = cxx_dialect >= cxx11 || flag_isoc99;

  /* -Wshift-negative-value is enabled by -Wextra in C99 and C++11 modes.  */
  if (warn_shift_negative_value == -1)
    warn_shift_negative_value = (extra_warnings
				 && (cxx_dialect >= cxx11 || flag_isoc99));

  /* -Wregister is enabled by default in C++17.  */
  SET_OPTION_IF_UNSET (&global_options, &global_options_set, warn_register,
		       cxx_dialect >= cxx17);

  /* -Wcomma-subscript is enabled by default in C++20.  */
  SET_OPTION_IF_UNSET (&global_options, &global_options_set,
		       warn_comma_subscript,
		       cxx_dialect >= cxx2a && warn_deprecated);

  /* -Wvolatile is enabled by default in C++20.  */
  SET_OPTION_IF_UNSET (&global_options, &global_options_set, warn_volatile,
		       cxx_dialect >= cxx2a && warn_deprecated);

  /* Declone C++ 'structors if -Os.  */
  if (flag_declone_ctor_dtor == -1)
    flag_declone_ctor_dtor = optimize_size;

  if (flag_abi_compat_version == 1)
    {
      warning (0, "%<-fabi-compat-version=1%> is not supported, using =2");
      flag_abi_compat_version = 2;
    }

  /* Change flag_abi_version to be the actual current ABI level, for the
     benefit of c_cpp_builtins, and to make comparison simpler.  */
  const int latest_abi_version = 15;
  /* Generate compatibility aliases for ABI v11 (7.1) by default.  */
  const int abi_compat_default = 11;

#define clamp(X) if (X == 0 || X > latest_abi_version) X = latest_abi_version
  clamp (flag_abi_version);
  clamp (warn_abi_version);
  clamp (flag_abi_compat_version);
#undef clamp

  /* Default -Wabi= or -fabi-compat-version= from each other.  */
  if (warn_abi_version == -1 && flag_abi_compat_version != -1)
    warn_abi_version = flag_abi_compat_version;
  else if (flag_abi_compat_version == -1 && warn_abi_version != -1)
    flag_abi_compat_version = warn_abi_version;
  else if (warn_abi_version == -1 && flag_abi_compat_version == -1)
    {
      warn_abi_version = latest_abi_version;
      if (flag_abi_version == latest_abi_version)
	{
	  auto_diagnostic_group d;
	  if (warning (OPT_Wabi, "%<-Wabi%> won%'t warn about anything"))
	    {
	      inform (input_location, "%<-Wabi%> warns about differences "
		      "from the most up-to-date ABI, which is also used "
		      "by default");
	      inform (input_location, "use e.g. %<-Wabi=11%> to warn about "
		      "changes from GCC 7");
	    }
	  flag_abi_compat_version = abi_compat_default;
	}
      else
	flag_abi_compat_version = latest_abi_version;
    }

  /* By default, enable the new inheriting constructor semantics along with ABI
     11.  New and old should coexist fine, but it is a change in what
     artificial symbols are generated.  */
  SET_OPTION_IF_UNSET (&global_options, &global_options_set,
		       flag_new_inheriting_ctors,
		       abi_version_at_least (11));

  /* For GCC 7, only enable DR150 resolution by default if -std=c++17.  */
  SET_OPTION_IF_UNSET (&global_options, &global_options_set, flag_new_ttp,
		       cxx_dialect >= cxx17);

  /* C++11 guarantees forward progress.  */
  SET_OPTION_IF_UNSET (&global_options, &global_options_set, flag_finite_loops,
		       optimize >= 2 && cxx_dialect >= cxx11);

  if (cxx_dialect >= cxx11)
    {
      /* If we're allowing C++0x constructs, don't warn about C++98
	 identifiers which are keywords in C++0x.  */
      warn_cxx11_compat = 0;
      cpp_opts->cpp_warn_cxx11_compat = 0;

      if (warn_narrowing == -1)
	warn_narrowing = 1;

      /* Unless -f{,no-}ext-numeric-literals has been used explicitly,
	 for -std=c++{11,14,17,2a} default to -fno-ext-numeric-literals.  */
      if (flag_iso && !global_options_set.x_flag_ext_numeric_literals)
	cpp_opts->ext_numeric_literals = 0;
    }
  else if (warn_narrowing == -1)
    warn_narrowing = 0;

  /* C++17 has stricter evaluation order requirements; let's use some of them
     for earlier C++ as well, so chaining works as expected.  */
  if (c_dialect_cxx ()
      && flag_strong_eval_order == -1)
    flag_strong_eval_order = (cxx_dialect >= cxx17 ? 2 : 1);

  /* Global sized deallocation is new in C++14.  */
  if (flag_sized_deallocation == -1)
    flag_sized_deallocation = (cxx_dialect >= cxx14);

  /* char8_t support is new in C++2A.  */
  if (flag_char8_t == -1)
    flag_char8_t = (cxx_dialect >= cxx2a);

  if (flag_extern_tls_init)
    {
      if (!TARGET_SUPPORTS_ALIASES || !SUPPORTS_WEAK)
	{
	  /* Lazy TLS initialization for a variable in another TU requires
	     alias and weak reference support.  */
	  if (flag_extern_tls_init > 0)
	    sorry ("external TLS initialization functions not supported "
		   "on this target");

	  flag_extern_tls_init = 0;
	}
      else
	flag_extern_tls_init = 1;
    }

  /* Enable by default only for C++ and C++ with ObjC extensions.  */
  if (warn_return_type == -1 && c_dialect_cxx ())
    warn_return_type = 1;
<<<<<<< HEAD
=======

  /* C++2a is the final version of concepts. We still use -fconcepts
     to know when concepts are enabled. Note that -fconcepts-ts can
     be used to include additional features, although modified to
     work with the standard.  */
  if (cxx_dialect >= cxx2a || flag_concepts_ts)
    flag_concepts = 1;
  else if (flag_concepts)
    /* For -std=c++17 -fconcepts, imply -fconcepts-ts.  */
    flag_concepts_ts = 1;
>>>>>>> 9e014010

  if (num_in_fnames > 1)
    error ("too many filenames given; type %<%s %s%> for usage",
	   progname, "--help");

  if (flag_preprocess_only)
    {
      /* Open the output now.  We must do so even if flag_no_output is
	 on, because there may be other output than from the actual
	 preprocessing (e.g. from -dM).  */
      if (out_fname[0] == '\0')
	out_stream = stdout;
      else
	out_stream = fopen (out_fname, "w");

      if (out_stream == NULL)
	{
	  fatal_error (input_location, "opening output file %s: %m", out_fname);
	  return false;
	}

      init_pp_output (out_stream);
    }
  else
    {
      init_c_lex ();

      /* When writing a PCH file, avoid reading some other PCH file,
	 because the default address space slot then can't be used
	 for the output PCH file.  */
      if (pch_file)
	{
	  c_common_no_more_pch ();
	  /* Only -g0 and -gdwarf* are supported with PCH, for other
	     debug formats we warn here and refuse to load any PCH files.  */
	  if (write_symbols != NO_DEBUG && write_symbols != DWARF2_DEBUG)
	    warning (OPT_Wdeprecated,
		     "the %qs debug format cannot be used with "
		     "pre-compiled headers", debug_type_names[write_symbols]);
	}
      else if (write_symbols != NO_DEBUG && write_symbols != DWARF2_DEBUG)
	c_common_no_more_pch ();

      /* Yuk.  WTF is this?  I do know ObjC relies on it somewhere.  */
      input_location = UNKNOWN_LOCATION;
    }

  cb = cpp_get_callbacks (parse_in);
  cb->file_change = cb_file_change;
  cb->dir_change = cb_dir_change;
  cpp_post_options (parse_in);
  init_global_opts_from_cpp (&global_options, cpp_get_options (parse_in));

  input_location = UNKNOWN_LOCATION;

  *pfilename = this_input_filename
    = cpp_read_main_file (parse_in, in_fnames[0]);
  /* Don't do any compilation or preprocessing if there is no input file.  */
  if (this_input_filename == NULL)
    {
      errorcount++;
      return false;
    }

  if (flag_working_directory
      && flag_preprocess_only && !flag_no_line_commands)
    pp_dir_change (parse_in, get_src_pwd ());

  /* Disable LTO output when outputting a precompiled header.  */
  if (pch_file && flag_lto)
    {
      flag_lto = 0;
      flag_generate_lto = 0;
    }

  return flag_preprocess_only;
}

/* Front end initialization common to C, ObjC and C++.  */
bool
c_common_init (void)
{
  /* Set up preprocessor arithmetic.  Must be done after call to
     c_common_nodes_and_builtins for type nodes to be good.  */
  cpp_opts->precision = TYPE_PRECISION (intmax_type_node);
  cpp_opts->char_precision = TYPE_PRECISION (char_type_node);
  cpp_opts->int_precision = TYPE_PRECISION (integer_type_node);
  cpp_opts->wchar_precision = TYPE_PRECISION (wchar_type_node);
  cpp_opts->unsigned_wchar = TYPE_UNSIGNED (wchar_type_node);
  cpp_opts->bytes_big_endian = BYTES_BIG_ENDIAN;

  /* This can't happen until after wchar_precision and bytes_big_endian
     are known.  */
  cpp_init_iconv (parse_in);

  if (version_flag)
    {
      int i;
      fputs ("Compiler executable checksum: ", stderr);
      for (i = 0; i < 16; i++)
	fprintf (stderr, "%02x", executable_checksum[i]);
      putc ('\n', stderr);
    }

  /* Has to wait until now so that cpplib has its hash table.  */
  init_pragma ();

  if (flag_preprocess_only)
    {
      c_finish_options ();
      preprocess_file (parse_in);
      return false;
    }

  return true;
}

/* Initialize the integrated preprocessor after debug output has been
   initialized; loop over each input file.  */
void
c_common_parse_file (void)
{
  unsigned int i;

  i = 0;
  for (;;)
    {
      c_finish_options ();
      /* Open the dump file to use for the original dump output
         here, to be used during parsing for the current file.  */
      original_dump_file = dump_begin (TDI_original, &original_dump_flags);
      pch_init ();
      push_file_scope ();
      c_parse_file ();
      pop_file_scope ();
      /* And end the main input file, if the debug writer wants it  */
      if (debug_hooks->start_end_main_source_file)
	(*debug_hooks->end_source_file) (0);
      if (++i >= num_in_fnames)
	break;
      cpp_undef_all (parse_in);
      cpp_clear_file_cache (parse_in);
      this_input_filename
	= cpp_read_main_file (parse_in, in_fnames[i]);
      if (original_dump_file)
        {
          dump_end (TDI_original, original_dump_file);
          original_dump_file = NULL;
        }
      /* If an input file is missing, abandon further compilation.
	 cpplib has issued a diagnostic.  */
      if (!this_input_filename)
	break;
    }

  c_parse_final_cleanups ();
}

/* Returns the appropriate dump file for PHASE to dump with FLAGS.  */

FILE *
get_dump_info (int phase, dump_flags_t *flags)
{
  gcc_assert (phase == TDI_original);

  *flags = original_dump_flags;
  return original_dump_file;
}

/* Common finish hook for the C, ObjC and C++ front ends.  */
void
c_common_finish (void)
{
  FILE *deps_stream = NULL;

  /* Note that we write the dependencies even if there are errors. This is
     useful for handling outdated generated headers that now trigger errors
     (for example, with #error) which would be resolved by re-generating
     them. In a sense, this complements -MG.  */
  if (cpp_opts->deps.style != DEPS_NONE)
    {
      /* If -M or -MM was seen without -MF, default output to the
	 output stream.  */
      if (!deps_file)
	deps_stream = out_stream;
      else if (deps_file[0] == '-' && deps_file[1] == '\0')
	deps_stream = stdout;
      else
	{
	  deps_stream = fopen (deps_file, deps_append ? "a": "w");
	  if (!deps_stream)
	    fatal_error (input_location, "opening dependency file %s: %m",
			 deps_file);
	}
    }

  /* For performance, avoid tearing down cpplib's internal structures
     with cpp_destroy ().  */
  cpp_finish (parse_in, deps_stream);

  if (deps_stream && deps_stream != out_stream && deps_stream != stdout
      && (ferror (deps_stream) || fclose (deps_stream)))
    fatal_error (input_location, "closing dependency file %s: %m", deps_file);

  if (out_stream && (ferror (out_stream) || fclose (out_stream)))
    fatal_error (input_location, "when writing output to %s: %m", out_fname);
}

/* Either of two environment variables can specify output of
   dependencies.  Their value is either "OUTPUT_FILE" or "OUTPUT_FILE
   DEPS_TARGET", where OUTPUT_FILE is the file to write deps info to
   and DEPS_TARGET is the target to mention in the deps.  They also
   result in dependency information being appended to the output file
   rather than overwriting it, and like Sun's compiler
   SUNPRO_DEPENDENCIES suppresses the dependency on the main file.  */
static void
check_deps_environment_vars (void)
{
  char *spec;

  spec = getenv ("DEPENDENCIES_OUTPUT");
  if (spec)
    cpp_opts->deps.style = DEPS_USER;
  else
    {
      spec = getenv ("SUNPRO_DEPENDENCIES");
      if (spec)
	{
	  cpp_opts->deps.style = DEPS_SYSTEM;
	  cpp_opts->deps.ignore_main_file = true;
	}
    }

  if (spec)
    {
      /* Find the space before the DEPS_TARGET, if there is one.  */
      char *s = strchr (spec, ' ');
      if (s)
	{
	  /* Let the caller perform MAKE quoting.  */
	  defer_opt (OPT_MT, s + 1);
	  *s = '\0';
	}

      /* Command line -MF overrides environment variables and default.  */
      if (!deps_file)
	deps_file = spec;

      deps_append = 1;
      deps_seen = true;
    }
}

/* Handle deferred command line switches.  */
static void
handle_deferred_opts (void)
{
  /* Avoid allocating the deps buffer if we don't need it.
     (This flag may be true without there having been -MT or -MQ
     options, but we'll still need the deps buffer.)  */
  if (!deps_seen)
    return;

  mkdeps *deps = cpp_get_deps (parse_in);

  for (size_t i = 0; i < deferred_count; i++)
    {
      struct deferred_opt *opt = &deferred_opts[i];

      if (opt->code == OPT_MT || opt->code == OPT_MQ)
	deps_add_target (deps, opt->arg, opt->code == OPT_MQ);
    }
}

/* These settings are appropriate for GCC, but not necessarily so for
   cpplib as a library.  */
static void
sanitize_cpp_opts (void)
{
  /* If we don't know what style of dependencies to output, complain
     if any other dependency switches have been given.  */
  if (deps_seen && cpp_opts->deps.style == DEPS_NONE)
    error ("to generate dependencies you must specify either %<-M%> "
	   "or %<-MM%>");

  /* -dM and dependencies suppress normal output; do it here so that
     the last -d[MDN] switch overrides earlier ones.  */
  if (flag_dump_macros == 'M')
    flag_no_output = 1;

  /* By default, -fdirectives-only implies -dD.  This allows subsequent phases
     to perform proper macro expansion.  */
  if (cpp_opts->directives_only && !cpp_opts->preprocessed && !flag_dump_macros)
    flag_dump_macros = 'D';

  /* Disable -dD, -dN and -dI if normal output is suppressed.  Allow
     -dM since at least glibc relies on -M -dM to work.  */
  /* Also, flag_no_output implies flag_no_line_commands, always.  */
  if (flag_no_output)
    {
      if (flag_dump_macros != 'M')
	flag_dump_macros = 0;
      flag_dump_includes = 0;
      flag_no_line_commands = 1;
    }
  else if (cpp_opts->deps.missing_files)
    error ("%<-MG%> may only be used with %<-M%> or %<-MM%>");

  cpp_opts->unsigned_char = !flag_signed_char;
  cpp_opts->stdc_0_in_system_headers = STDC_0_IN_SYSTEM_HEADERS;

  /* Wlong-long is disabled by default. It is enabled by:
      [-Wpedantic | -Wtraditional] -std=[gnu|c]++98 ; or
      [-Wpedantic | -Wtraditional] -std=non-c99 

      Either -Wlong-long or -Wno-long-long override any other settings.
      ??? These conditions should be handled in c.opt.  */
  if (warn_long_long == -1)
    {
      warn_long_long = ((pedantic || warn_traditional)
			&& (c_dialect_cxx () ? cxx_dialect == cxx98 : !flag_isoc99));
      cpp_opts->cpp_warn_long_long = warn_long_long;
    }

  /* If we're generating preprocessor output, emit current directory
     if explicitly requested or if debugging information is enabled.
     ??? Maybe we should only do it for debugging formats that
     actually output the current directory?  */
  if (flag_working_directory == -1)
    flag_working_directory = (debug_info_level != DINFO_LEVEL_NONE);

  if (warn_implicit_fallthrough < 5)
    cpp_opts->cpp_warn_implicit_fallthrough = warn_implicit_fallthrough;
  else
    cpp_opts->cpp_warn_implicit_fallthrough = 0;

  if (cpp_opts->directives_only)
    {
      if (cpp_warn_unused_macros)
	error ("%<-fdirectives-only%> is incompatible "
	       "with %<-Wunused-macros%>");
      if (cpp_opts->traditional)
	error ("%<-fdirectives-only%> is incompatible with %<-traditional%>");
    }
}

/* Add include path with a prefix at the front of its name.  */
static void
add_prefixed_path (const char *suffix, incpath_kind chain)
{
  char *path;
  const char *prefix;
  size_t prefix_len, suffix_len;

  suffix_len = strlen (suffix);
  prefix     = iprefix ? iprefix : cpp_GCC_INCLUDE_DIR;
  prefix_len = iprefix ? strlen (iprefix) : cpp_GCC_INCLUDE_DIR_len;

  path = (char *) xmalloc (prefix_len + suffix_len + 1);
  memcpy (path, prefix, prefix_len);
  memcpy (path + prefix_len, suffix, suffix_len);
  path[prefix_len + suffix_len] = '\0';

  add_path (path, chain, 0, false);
}

/* Handle -D, -U, -A, -imacros, and the first -include.  */
static void
c_finish_options (void)
{
  if (!cpp_opts->preprocessed)
    {
      const line_map_ordinary *bltin_map
	= linemap_check_ordinary (linemap_add (line_table, LC_RENAME, 0,
					       _("<built-in>"), 0));
      cb_file_change (parse_in, bltin_map);

      /* Make sure all of the builtins about to be declared have
	 BUILTINS_LOCATION has their location_t.  */
      cpp_force_token_locations (parse_in, BUILTINS_LOCATION);

      cpp_init_builtins (parse_in, flag_hosted);
      c_cpp_builtins (parse_in);

      /* We're about to send user input to cpplib, so make it warn for
	 things that we previously (when we sent it internal definitions)
	 told it to not warn.

	 C99 permits implementation-defined characters in identifiers.
	 The documented meaning of -std= is to turn off extensions that
	 conflict with the specified standard, and since a strictly
	 conforming program cannot contain a '$', we do not condition
	 their acceptance on the -std= setting.  */
      cpp_opts->warn_dollars = (cpp_opts->cpp_pedantic && !cpp_opts->c99);

      const line_map_ordinary *cmd_map
	= linemap_check_ordinary (linemap_add (line_table, LC_RENAME, 0,
					       _("<command-line>"), 0));
      cb_file_change (parse_in, cmd_map);

      /* All command line defines must have the same location.  */
      cpp_force_token_locations (parse_in, cmd_map->start_location);
      for (size_t i = 0; i < deferred_count; i++)
	{
	  struct deferred_opt *opt = &deferred_opts[i];

	  if (opt->code == OPT_D)
	    cpp_define (parse_in, opt->arg);
	  else if (opt->code == OPT_U)
	    cpp_undef (parse_in, opt->arg);
	  else if (opt->code == OPT_A)
	    {
	      if (opt->arg[0] == '-')
		cpp_unassert (parse_in, opt->arg + 1);
	      else
		cpp_assert (parse_in, opt->arg);
	    }
	}

      cpp_stop_forcing_token_locations (parse_in);
    }
  else if (cpp_opts->directives_only)
    cpp_init_special_builtins (parse_in);

  /* Start the main input file, if the debug writer wants it. */
  if (debug_hooks->start_end_main_source_file
      && !flag_preprocess_only)
    (*debug_hooks->start_source_file) (0, this_input_filename);

  if (!cpp_opts->preprocessed)
    /* Handle -imacros after -D and -U.  */
    for (size_t i = 0; i < deferred_count; i++)
      {
	struct deferred_opt *opt = &deferred_opts[i];

	if (opt->code == OPT_imacros
	    && cpp_push_include (parse_in, opt->arg))
	  {
	    /* Disable push_command_line_include callback for now.  */
	    include_cursor = deferred_count + 1;
	    cpp_scan_nooutput (parse_in);
	  }
      }

  include_cursor = 0;
  push_command_line_include ();
}

/* Give CPP the next file given by -include, if any.  */
static void
push_command_line_include (void)
{
  /* This can happen if disabled by -imacros for example.
     Punt so that we don't set "<command-line>" as the filename for
     the header.  */
  if (include_cursor > deferred_count)
    return;

  if (!done_preinclude)
    {
      done_preinclude = true;
      if (flag_hosted && std_inc && !cpp_opts->preprocessed)
	{
	  const char *preinc = targetcm.c_preinclude ();
	  if (preinc && cpp_push_default_include (parse_in, preinc))
	    return;
	}
    }

  pch_cpp_save_state ();

  while (include_cursor < deferred_count)
    {
      struct deferred_opt *opt = &deferred_opts[include_cursor++];

      if (!cpp_opts->preprocessed && opt->code == OPT_include
	  && cpp_push_include (parse_in, opt->arg))
	return;
    }

  if (include_cursor == deferred_count)
    {
      include_cursor++;
      /* -Wunused-macros should only warn about macros defined hereafter.  */
      cpp_opts->warn_unused_macros = cpp_warn_unused_macros;
      /* Restore the line map back to the main file.  */
      if (!cpp_opts->preprocessed)
	cpp_change_file (parse_in, LC_RENAME, this_input_filename);

      /* Set this here so the client can change the option if it wishes,
	 and after stacking the main file so we don't trace the main file.  */
      line_table->trace_includes = cpp_opts->print_include_names;
    }
}

/* File change callback.  Has to handle -include files.  */
static void
cb_file_change (cpp_reader * ARG_UNUSED (pfile),
		const line_map_ordinary *new_map)
{
  if (flag_preprocess_only)
    pp_file_change (new_map);
  else
    fe_file_change (new_map);

  if (new_map 
      && (new_map->reason == LC_ENTER || new_map->reason == LC_RENAME))
    {
      /* Signal to plugins that a file is included.  This could happen
	 several times with the same file path, e.g. because of
	 several '#include' or '#line' directives...  */
      invoke_plugin_callbacks 
	(PLUGIN_INCLUDE_FILE,
	 const_cast<char*> (ORDINARY_MAP_FILE_NAME (new_map)));
    }

  if (new_map == 0 || (new_map->reason == LC_LEAVE && MAIN_FILE_P (new_map)))
    {
      pch_cpp_save_state ();
      push_command_line_include ();
    }
}

void
cb_dir_change (cpp_reader * ARG_UNUSED (pfile), const char *dir)
{
  if (!set_src_pwd (dir))
    warning (0, "too late for # directive to set debug directory");
}

/* Set the C 89 standard (with 1994 amendments if C94, without GNU
   extensions if ISO).  There is no concept of gnu94.  */
static void
set_std_c89 (int c94, int iso)
{
  cpp_set_lang (parse_in, c94 ? CLK_STDC94: iso ? CLK_STDC89: CLK_GNUC89);
  flag_iso = iso;
  flag_no_asm = iso;
  flag_no_gnu_keywords = iso;
  flag_no_nonansi_builtin = iso;
  flag_isoc94 = c94;
  flag_isoc99 = 0;
  flag_isoc11 = 0;
  flag_isoc2x = 0;
  lang_hooks.name = "GNU C89";
}

/* Set the C 99 standard (without GNU extensions if ISO).  */
static void
set_std_c99 (int iso)
{
  cpp_set_lang (parse_in, iso ? CLK_STDC99: CLK_GNUC99);
  flag_no_asm = iso;
  flag_no_nonansi_builtin = iso;
  flag_iso = iso;
  flag_isoc2x = 0;
  flag_isoc11 = 0;
  flag_isoc99 = 1;
  flag_isoc94 = 1;
  lang_hooks.name = "GNU C99";
}

/* Set the C 11 standard (without GNU extensions if ISO).  */
static void
set_std_c11 (int iso)
{
  cpp_set_lang (parse_in, iso ? CLK_STDC11: CLK_GNUC11);
  flag_no_asm = iso;
  flag_no_nonansi_builtin = iso;
  flag_iso = iso;
  flag_isoc2x = 0;
  flag_isoc11 = 1;
  flag_isoc99 = 1;
  flag_isoc94 = 1;
  lang_hooks.name = "GNU C11";
}

/* Set the C 17 standard (without GNU extensions if ISO).  */
static void
set_std_c17 (int iso)
{
  cpp_set_lang (parse_in, iso ? CLK_STDC17: CLK_GNUC17);
  flag_no_asm = iso;
  flag_no_nonansi_builtin = iso;
  flag_iso = iso;
  flag_isoc2x = 0;
  flag_isoc11 = 1;
  flag_isoc99 = 1;
  flag_isoc94 = 1;
  lang_hooks.name = "GNU C17";
}

/* Set the C 2X standard (without GNU extensions if ISO).  */
static void
set_std_c2x (int iso)
{
  cpp_set_lang (parse_in, iso ? CLK_STDC2X: CLK_GNUC2X);
  flag_no_asm = iso;
  flag_no_nonansi_builtin = iso;
  flag_iso = iso;
  flag_isoc2x = 1;
  flag_isoc11 = 1;
  flag_isoc99 = 1;
  flag_isoc94 = 1;
  lang_hooks.name = "GNU C2X";
}


/* Set the C++ 98 standard (without GNU extensions if ISO).  */
static void
set_std_cxx98 (int iso)
{
  cpp_set_lang (parse_in, iso ? CLK_CXX98: CLK_GNUCXX);
  flag_no_gnu_keywords = iso;
  flag_no_nonansi_builtin = iso;
  flag_iso = iso;
  flag_isoc94 = 0;
  flag_isoc99 = 0;
  cxx_dialect = cxx98;
  lang_hooks.name = "GNU C++98";
}

/* Set the C++ 2011 standard (without GNU extensions if ISO).  */
static void
set_std_cxx11 (int iso)
{
  cpp_set_lang (parse_in, iso ? CLK_CXX11: CLK_GNUCXX11);
  flag_no_gnu_keywords = iso;
  flag_no_nonansi_builtin = iso;
  flag_iso = iso;
  /* C++11 includes the C99 standard library.  */
  flag_isoc94 = 1;
  flag_isoc99 = 1;
  cxx_dialect = cxx11;
  lang_hooks.name = "GNU C++11";
}

/* Set the C++ 2014 standard (without GNU extensions if ISO).  */
static void
set_std_cxx14 (int iso)
{
  cpp_set_lang (parse_in, iso ? CLK_CXX14: CLK_GNUCXX14);
  flag_no_gnu_keywords = iso;
  flag_no_nonansi_builtin = iso;
  flag_iso = iso;
  /* C++14 includes the C99 standard library.  */
  flag_isoc94 = 1;
  flag_isoc99 = 1;
  cxx_dialect = cxx14;
  lang_hooks.name = "GNU C++14";
}

/* Set the C++ 2017 standard (without GNU extensions if ISO).  */
static void
set_std_cxx17 (int iso)
{
  cpp_set_lang (parse_in, iso ? CLK_CXX17: CLK_GNUCXX17);
  flag_no_gnu_keywords = iso;
  flag_no_nonansi_builtin = iso;
  flag_iso = iso;
  /* C++17 includes the C11 standard library.  */
  flag_isoc94 = 1;
  flag_isoc99 = 1;
  flag_isoc11 = 1;
  cxx_dialect = cxx17;
  lang_hooks.name = "GNU C++17";
}

/* Set the C++ 202a draft standard (without GNU extensions if ISO).  */
static void
set_std_cxx2a (int iso)
{
  cpp_set_lang (parse_in, iso ? CLK_CXX2A: CLK_GNUCXX2A);
  flag_no_gnu_keywords = iso;
  flag_no_nonansi_builtin = iso;
  flag_iso = iso;
  /* C++17 includes the C11 standard library.  */
  flag_isoc94 = 1;
  flag_isoc99 = 1;
  flag_isoc11 = 1;
  /* C++2a includes concepts. */
  cxx_dialect = cxx2a;
  lang_hooks.name = "GNU C++17"; /* Pretend C++17 until standardization.  */
}

/* Args to -d specify what to dump.  Silently ignore
   unrecognized options; they may be aimed at toplev.c.  */
static void
handle_OPT_d (const char *arg)
{
  char c;

  while ((c = *arg++) != '\0')
    switch (c)
      {
      case 'M':			/* Dump macros only.  */
      case 'N':			/* Dump names.  */
      case 'D':			/* Dump definitions.  */
      case 'U':			/* Dump used macros.  */
	flag_dump_macros = c;
	break;

      case 'I':
	flag_dump_includes = 1;
	break;
      }
}<|MERGE_RESOLUTION|>--- conflicted
+++ resolved
@@ -1,9 +1,5 @@
 /* C/ObjC/C++ command line option handling.
-<<<<<<< HEAD
-   Copyright (C) 2002-2019 Free Software Foundation, Inc.
-=======
    Copyright (C) 2002-2020 Free Software Foundation, Inc.
->>>>>>> 9e014010
    Contributed by Neil Booth.
 
 This file is part of GCC.
@@ -512,19 +508,6 @@
 	cpp_opts->track_macro_expansion = 2;
       break;
 
-<<<<<<< HEAD
-    case OPT_frepo:
-      flag_use_repository = value;
-      if (value)
-	{
-	  flag_implicit_templates = 0;
-	  warning (OPT_Wdeprecated, "%<-frepo%> is deprecated and will "
-		   "be removed in a future release");
-	}
-      break;
-
-=======
->>>>>>> 9e014010
     case OPT_ftabstop_:
       /* It is documented that we silently ignore silly values.  */
       if (value >= 1 && value <= 100)
@@ -822,15 +805,9 @@
      support.  */
   if (c_dialect_cxx ())
     {
-<<<<<<< HEAD
-      if (flag_excess_precision_cmdline == EXCESS_PRECISION_STANDARD)
-	sorry ("%<-fexcess-precision=standard%> for C++");
-      flag_excess_precision_cmdline = EXCESS_PRECISION_FAST;
-=======
       if (flag_excess_precision == EXCESS_PRECISION_STANDARD)
 	sorry ("%<-fexcess-precision=standard%> for C++");
       flag_excess_precision = EXCESS_PRECISION_FAST;
->>>>>>> 9e014010
     }
   else if (flag_excess_precision == EXCESS_PRECISION_DEFAULT)
     flag_excess_precision = (flag_iso ? EXCESS_PRECISION_STANDARD
@@ -1075,8 +1052,6 @@
   /* Enable by default only for C++ and C++ with ObjC extensions.  */
   if (warn_return_type == -1 && c_dialect_cxx ())
     warn_return_type = 1;
-<<<<<<< HEAD
-=======
 
   /* C++2a is the final version of concepts. We still use -fconcepts
      to know when concepts are enabled. Note that -fconcepts-ts can
@@ -1087,7 +1062,6 @@
   else if (flag_concepts)
     /* For -std=c++17 -fconcepts, imply -fconcepts-ts.  */
     flag_concepts_ts = 1;
->>>>>>> 9e014010
 
   if (num_in_fnames > 1)
     error ("too many filenames given; type %<%s %s%> for usage",
