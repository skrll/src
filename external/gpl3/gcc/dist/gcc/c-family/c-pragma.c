/* Handle #pragma, system V.4 style.  Supports #pragma weak and #pragma pack.
<<<<<<< HEAD
   Copyright (C) 1992-2019 Free Software Foundation, Inc.
=======
   Copyright (C) 1992-2020 Free Software Foundation, Inc.
>>>>>>> e2aa5677

This file is part of GCC.

GCC is free software; you can redistribute it and/or modify it under
the terms of the GNU General Public License as published by the Free
Software Foundation; either version 3, or (at your option) any later
version.

GCC is distributed in the hope that it will be useful, but WITHOUT ANY
WARRANTY; without even the implied warranty of MERCHANTABILITY or
FITNESS FOR A PARTICULAR PURPOSE.  See the GNU General Public License
for more details.

You should have received a copy of the GNU General Public License
along with GCC; see the file COPYING3.  If not see
<http://www.gnu.org/licenses/>.  */

#include "config.h"
#include "system.h"
#include "coretypes.h"
#include "target.h"
#include "function.h"		/* For cfun.  */
#include "c-common.h"
#include "memmodel.h"
#include "tm_p.h"		/* For REGISTER_TARGET_PRAGMAS.  */
#include "stringpool.h"
#include "cgraph.h"
#include "diagnostic.h"
#include "attribs.h"
#include "varasm.h"
#include "c-pragma.h"
#include "opts.h"
#include "plugin.h"
#include "opt-suggestions.h"

#define GCC_BAD(gmsgid) \
  do { warning (OPT_Wpragmas, gmsgid); return; } while (0)
#define GCC_BAD2(gmsgid, arg) \
  do { warning (OPT_Wpragmas, gmsgid, arg); return; } while (0)

struct GTY(()) align_stack {
  int		       alignment;
  tree		       id;
  struct align_stack * prev;
};

static GTY(()) struct align_stack * alignment_stack;

static void handle_pragma_pack (cpp_reader *);

/* If we have a "global" #pragma pack(<n>) in effect when the first
   #pragma pack(push,<n>) is encountered, this stores the value of
   maximum_field_alignment in effect.  When the final pop_alignment()
   happens, we restore the value to this, not to a value of 0 for
   maximum_field_alignment.  Value is in bits.  */
static int default_alignment;
#define SET_GLOBAL_ALIGNMENT(ALIGN) (maximum_field_alignment = *(alignment_stack == NULL \
	? &default_alignment \
	: &alignment_stack->alignment) = (ALIGN))

static void push_alignment (int, tree);
static void pop_alignment (tree);

/* Push an alignment value onto the stack.  */
static void
push_alignment (int alignment, tree id)
{
  align_stack * entry = ggc_alloc<align_stack> ();

  entry->alignment  = alignment;
  entry->id	    = id;
  entry->prev	    = alignment_stack;

  /* The current value of maximum_field_alignment is not necessarily
     0 since there may be a #pragma pack(<n>) in effect; remember it
     so that we can restore it after the final #pragma pop().  */
  if (alignment_stack == NULL)
    default_alignment = maximum_field_alignment;

  alignment_stack = entry;

  maximum_field_alignment = alignment;
}

/* Undo a push of an alignment onto the stack.  */
static void
pop_alignment (tree id)
{
  align_stack * entry;

  if (alignment_stack == NULL)
    GCC_BAD ("%<#pragma pack (pop)%> encountered without matching "
	     "%<#pragma pack (push)%>");

  /* If we got an identifier, strip away everything above the target
     entry so that the next step will restore the state just below it.  */
  if (id)
    {
      for (entry = alignment_stack; entry; entry = entry->prev)
	if (entry->id == id)
	  {
	    alignment_stack = entry;
	    break;
	  }
      if (entry == NULL)
	warning (OPT_Wpragmas,
		 "%<#pragma pack(pop, %E)%> encountered without matching "
		 "%<#pragma pack(push, %E)%>"
		 , id, id);
    }

  entry = alignment_stack->prev;

  maximum_field_alignment = entry ? entry->alignment : default_alignment;

  alignment_stack = entry;
}

/* #pragma pack ()
   #pragma pack (N)

   #pragma pack (push)
   #pragma pack (push, N)
   #pragma pack (push, ID)
   #pragma pack (push, ID, N)
   #pragma pack (pop)
   #pragma pack (pop, ID) */
static void
handle_pragma_pack (cpp_reader * ARG_UNUSED (dummy))
{
  tree x, id = 0;
  int align = -1;
  enum cpp_ttype token;
  enum { set, push, pop } action;

  if (pragma_lex (&x) != CPP_OPEN_PAREN)
    GCC_BAD ("missing %<(%> after %<#pragma pack%> - ignored");

  token = pragma_lex (&x);
  if (token == CPP_CLOSE_PAREN)
    {
      action = set;
      align = initial_max_fld_align;
    }
  else if (token == CPP_NUMBER)
    {
      if (TREE_CODE (x) != INTEGER_CST)
	GCC_BAD ("invalid constant in %<#pragma pack%> - ignored");
      align = TREE_INT_CST_LOW (x);
      action = set;
      if (pragma_lex (&x) != CPP_CLOSE_PAREN)
	GCC_BAD ("malformed %<#pragma pack%> - ignored");
    }
  else if (token == CPP_NAME)
    {
#define GCC_BAD_ACTION do { if (action != pop) \
	  GCC_BAD ("malformed %<#pragma pack(push[, id][, <n>])%> - ignored"); \
	else \
	  GCC_BAD ("malformed %<#pragma pack(pop[, id])%> - ignored"); \
	} while (0)

      const char *op = IDENTIFIER_POINTER (x);
      if (!strcmp (op, "push"))
	action = push;
      else if (!strcmp (op, "pop"))
	action = pop;
      else
	GCC_BAD2 ("unknown action %qE for %<#pragma pack%> - ignored", x);

      while ((token = pragma_lex (&x)) == CPP_COMMA)
	{
	  token = pragma_lex (&x);
	  if (token == CPP_NAME && id == 0)
	    {
	      id = x;
	    }
	  else if (token == CPP_NUMBER && action == push && align == -1)
	    {
	      if (TREE_CODE (x) != INTEGER_CST)
		GCC_BAD ("invalid constant in %<#pragma pack%> - ignored");
	      align = TREE_INT_CST_LOW (x);
	      if (align == -1)
		action = set;
	    }
	  else
	    GCC_BAD_ACTION;
	}

      if (token != CPP_CLOSE_PAREN)
	GCC_BAD_ACTION;
#undef GCC_BAD_ACTION
    }
  else
    GCC_BAD ("malformed %<#pragma pack%> - ignored");

  if (pragma_lex (&x) != CPP_EOF)
    warning (OPT_Wpragmas, "junk at end of %<#pragma pack%>");

  if (flag_pack_struct)
<<<<<<< HEAD
    GCC_BAD ("#pragma pack has no effect with %<-fpack-struct%> - ignored");
=======
    GCC_BAD ("%<#pragma pack%> has no effect with %<-fpack-struct%> - ignored");
>>>>>>> e2aa5677

  if (action != pop)
    switch (align)
      {
      case 0:
      case 1:
      case 2:
      case 4:
      case 8:
      case 16:
	align *= BITS_PER_UNIT;
	break;
      case -1:
	if (action == push)
	  {
	    align = maximum_field_alignment;
	    break;
	  }
	/* FALLTHRU */
      default:
	GCC_BAD2 ("alignment must be a small power of two, not %d", align);
      }

  switch (action)
    {
    case set:   SET_GLOBAL_ALIGNMENT (align);  break;
    case push:  push_alignment (align, id);    break;
    case pop:   pop_alignment (id);	       break;
    }
}

struct GTY(()) pending_weak
{
  tree name;
  tree value;
};


static GTY(()) vec<pending_weak, va_gc> *pending_weaks;

static void apply_pragma_weak (tree, tree);
static void handle_pragma_weak (cpp_reader *);

static void
apply_pragma_weak (tree decl, tree value)
{
  if (value)
    {
      value = build_string (IDENTIFIER_LENGTH (value),
			    IDENTIFIER_POINTER (value));
      decl_attributes (&decl, build_tree_list (get_identifier ("alias"),
					       build_tree_list (NULL, value)),
		       0);
    }

  if (SUPPORTS_WEAK && DECL_EXTERNAL (decl) && TREE_USED (decl)
      && !DECL_WEAK (decl) /* Don't complain about a redundant #pragma.  */
      && DECL_ASSEMBLER_NAME_SET_P (decl)
      && TREE_SYMBOL_REFERENCED (DECL_ASSEMBLER_NAME (decl)))
    warning (OPT_Wpragmas, "applying %<#pragma weak %+D%> after first use "
	     "results in unspecified behavior", decl);

  declare_weak (decl);
}

void
maybe_apply_pragma_weak (tree decl)
{
  tree id;
  int i;
  pending_weak *pe;

  /* Avoid asking for DECL_ASSEMBLER_NAME when it's not needed.  */

  /* No weak symbols pending, take the short-cut.  */
  if (vec_safe_is_empty (pending_weaks))
    return;
  /* If it's not visible outside this file, it doesn't matter whether
     it's weak.  */
  if (!DECL_EXTERNAL (decl) && !TREE_PUBLIC (decl))
    return;
  /* If it's not a function or a variable, it can't be weak.
     FIXME: what kinds of things are visible outside this file but
     aren't functions or variables?   Should this be an assert instead?  */
  if (!VAR_OR_FUNCTION_DECL_P (decl))
    return;

  if (DECL_ASSEMBLER_NAME_SET_P (decl))
    id = DECL_ASSEMBLER_NAME (decl);
  else
    {
      id = DECL_ASSEMBLER_NAME (decl);
      SET_DECL_ASSEMBLER_NAME (decl, NULL_TREE);
    }

  FOR_EACH_VEC_ELT (*pending_weaks, i, pe)
    if (id == pe->name)
      {
	apply_pragma_weak (decl, pe->value);
	pending_weaks->unordered_remove (i);
	break;
      }
}

/* Process all "#pragma weak A = B" directives where we have not seen
   a decl for A.  */
void
maybe_apply_pending_pragma_weaks (void)
{
  tree alias_id, id, decl;
  int i;
  pending_weak *pe;
  symtab_node *target;

  if (vec_safe_is_empty (pending_weaks))
    return;

  FOR_EACH_VEC_ELT (*pending_weaks, i, pe)
    {
      alias_id = pe->name;
      id = pe->value;

      if (id == NULL)
	continue;

      target = symtab_node::get_for_asmname (id);
      decl = build_decl (UNKNOWN_LOCATION,
			 target ? TREE_CODE (target->decl) : FUNCTION_DECL,
			 alias_id, default_function_type);

      DECL_ARTIFICIAL (decl) = 1;
      TREE_PUBLIC (decl) = 1;
      DECL_WEAK (decl) = 1;
      if (VAR_P (decl))
	TREE_STATIC (decl) = 1;
      if (!target)
	{
	  error ("%q+D aliased to undefined symbol %qE",
		 decl, id);
	  continue;
	}

      assemble_alias (decl, id);
    }
}

/* #pragma weak name [= value] */
static void
handle_pragma_weak (cpp_reader * ARG_UNUSED (dummy))
{
  tree name, value, x, decl;
  enum cpp_ttype t;

  value = 0;

  if (pragma_lex (&name) != CPP_NAME)
    GCC_BAD ("malformed %<#pragma weak%>, ignored");
  t = pragma_lex (&x);
  if (t == CPP_EQ)
    {
      if (pragma_lex (&value) != CPP_NAME)
	GCC_BAD ("malformed %<#pragma weak%>, ignored");
      t = pragma_lex (&x);
    }
  if (t != CPP_EOF)
    warning (OPT_Wpragmas, "junk at end of %<#pragma weak%>");

  decl = identifier_global_value (name);
  if (decl && DECL_P (decl))
    {
      if (!VAR_OR_FUNCTION_DECL_P (decl))
	GCC_BAD2 ("%<#pragma weak%> declaration of %q+D not allowed,"
		  " ignored", decl);
      apply_pragma_weak (decl, value);
      if (value)
	{
	  DECL_EXTERNAL (decl) = 0;
	  if (VAR_P (decl))
	    TREE_STATIC (decl) = 1;
	  assemble_alias (decl, value);
	}
    }
  else
    {
      pending_weak pe = {name, value};
      vec_safe_push (pending_weaks, pe);
    }
}

static enum scalar_storage_order_kind global_sso;

void
maybe_apply_pragma_scalar_storage_order (tree type)
{
  if (global_sso == SSO_NATIVE)
    return;

  gcc_assert (RECORD_OR_UNION_TYPE_P (type));

  if (lookup_attribute ("scalar_storage_order", TYPE_ATTRIBUTES (type)))
    return;

  if (global_sso == SSO_BIG_ENDIAN)
    TYPE_REVERSE_STORAGE_ORDER (type) = !BYTES_BIG_ENDIAN;
  else if (global_sso == SSO_LITTLE_ENDIAN)
    TYPE_REVERSE_STORAGE_ORDER (type) = BYTES_BIG_ENDIAN;
  else
    gcc_unreachable ();
}

static void
handle_pragma_scalar_storage_order (cpp_reader *ARG_UNUSED(dummy))
{
  const char *kind_string;
  enum cpp_ttype token;
  tree x;

  if (BYTES_BIG_ENDIAN != WORDS_BIG_ENDIAN)
    {
      error ("%<scalar_storage_order%> is not supported because endianness "
	     "is not uniform");
      return;
    }

  if (c_dialect_cxx ())
    {
      if (warn_unknown_pragmas > in_system_header_at (input_location))
	warning (OPT_Wunknown_pragmas,
		 "%<#pragma scalar_storage_order%> is not supported for C++");
      return;
    }

  token = pragma_lex (&x);
  if (token != CPP_NAME)
    GCC_BAD ("missing [big-endian|little-endian|default] after %<#pragma scalar_storage_order%>");
  kind_string = IDENTIFIER_POINTER (x);
  if (strcmp (kind_string, "default") == 0)
    global_sso = default_sso;
  else if (strcmp (kind_string, "big") == 0)
    global_sso = SSO_BIG_ENDIAN;
  else if (strcmp (kind_string, "little") == 0)
    global_sso = SSO_LITTLE_ENDIAN;
  else
    GCC_BAD ("expected [big-endian|little-endian|default] after %<#pragma scalar_storage_order%>");
}

/* GCC supports two #pragma directives for renaming the external
   symbol associated with a declaration (DECL_ASSEMBLER_NAME), for
   compatibility with the Solaris and VMS system headers.  GCC also
   has its own notation for this, __asm__("name") annotations.

   Corner cases of these features and their interaction:

   1) Both pragmas silently apply only to declarations with external
      linkage (that is, TREE_PUBLIC || DECL_EXTERNAL).  Asm labels
      do not have this restriction.

   2) In C++, both #pragmas silently apply only to extern "C" declarations.
      Asm labels do not have this restriction.

   3) If any of the three ways of changing DECL_ASSEMBLER_NAME is
      applied to a decl whose DECL_ASSEMBLER_NAME is already set, and the
      new name is different, a warning issues and the name does not change.

   4) The "source name" for #pragma redefine_extname is the DECL_NAME,
      *not* the DECL_ASSEMBLER_NAME.

   5) If #pragma extern_prefix is in effect and a declaration occurs
      with an __asm__ name, the #pragma extern_prefix is silently
      ignored for that declaration.

   6) If #pragma extern_prefix and #pragma redefine_extname apply to
      the same declaration, whichever triggered first wins, and a warning
      is issued.  (We would like to have #pragma redefine_extname always
      win, but it can appear either before or after the declaration, and
      if it appears afterward, we have no way of knowing whether a modified
      DECL_ASSEMBLER_NAME is due to #pragma extern_prefix.)  */

struct GTY(()) pending_redefinition {
  tree oldname;
  tree newname;
};


static GTY(()) vec<pending_redefinition, va_gc> *pending_redefine_extname;

static void handle_pragma_redefine_extname (cpp_reader *);

/* #pragma redefine_extname oldname newname */
static void
handle_pragma_redefine_extname (cpp_reader * ARG_UNUSED (dummy))
{
  tree oldname, newname, decls, x;
  enum cpp_ttype t;
  bool found;

  if (pragma_lex (&oldname) != CPP_NAME)
    GCC_BAD ("malformed %<#pragma redefine_extname%>, ignored");
  if (pragma_lex (&newname) != CPP_NAME)
    GCC_BAD ("malformed %<#pragma redefine_extname%>, ignored");
  t = pragma_lex (&x);
  if (t != CPP_EOF)
    warning (OPT_Wpragmas, "junk at end of %<#pragma redefine_extname%>");

  found = false;
  for (decls = c_linkage_bindings (oldname);
       decls; )
    {
      tree decl;
      if (TREE_CODE (decls) == TREE_LIST)
	{
	  decl = TREE_VALUE (decls);
	  decls = TREE_CHAIN (decls);
	}
      else
	{
	  decl = decls;
	  decls = NULL_TREE;
	}

      if ((TREE_PUBLIC (decl) || DECL_EXTERNAL (decl))
	  && VAR_OR_FUNCTION_DECL_P (decl))
	{
	  found = true;
	  if (DECL_ASSEMBLER_NAME_SET_P (decl))
	    {
	      const char *name = IDENTIFIER_POINTER (DECL_ASSEMBLER_NAME (decl));
	      name = targetm.strip_name_encoding (name);

	      if (!id_equal (newname, name))
		warning (OPT_Wpragmas, "%<#pragma redefine_extname%> "
			 "ignored due to conflict with previous rename");
	    }
	  else
	    symtab->change_decl_assembler_name (decl, newname);
	}
    }

  if (!found)
    /* We have to add this to the rename list even if there's already
       a global value that doesn't meet the above criteria, because in
       C++ "struct foo {...};" puts "foo" in the current namespace but
       does *not* conflict with a subsequent declaration of a function
       or variable foo.  See g++.dg/other/pragma-re-2.C.  */
    add_to_renaming_pragma_list (oldname, newname);
}

/* This is called from here and from ia64-c.c.  */
void
add_to_renaming_pragma_list (tree oldname, tree newname)
{
  unsigned ix;
  pending_redefinition *p;

  FOR_EACH_VEC_SAFE_ELT (pending_redefine_extname, ix, p)
    if (oldname == p->oldname)
      {
	if (p->newname != newname)
	  warning (OPT_Wpragmas, "%<#pragma redefine_extname%> ignored due to "
		   "conflict with previous %<#pragma redefine_extname%>");
	return;
      }

  pending_redefinition e = {oldname, newname};
  vec_safe_push (pending_redefine_extname, e);
}

/* The current prefix set by #pragma extern_prefix.  */
GTY(()) tree pragma_extern_prefix;

/* Hook from the front ends to apply the results of one of the preceding
   pragmas that rename variables.  */

tree
maybe_apply_renaming_pragma (tree decl, tree asmname)
{
  unsigned ix;
  pending_redefinition *p;

  /* The renaming pragmas are only applied to declarations with
     external linkage.  */
  if (!VAR_OR_FUNCTION_DECL_P (decl)
      || (!TREE_PUBLIC (decl) && !DECL_EXTERNAL (decl))
      || !has_c_linkage (decl))
    return asmname;

  /* If the DECL_ASSEMBLER_NAME is already set, it does not change,
     but we may warn about a rename that conflicts.  */
  if (DECL_ASSEMBLER_NAME_SET_P (decl))
    {
      const char *oldname = IDENTIFIER_POINTER (DECL_ASSEMBLER_NAME (decl));
      oldname = targetm.strip_name_encoding (oldname);

      if (asmname && strcmp (TREE_STRING_POINTER (asmname), oldname))
	  warning (OPT_Wpragmas, "%<asm%> declaration ignored due to "
		   "conflict with previous rename");

      /* Take any pending redefine_extname off the list.  */
      FOR_EACH_VEC_SAFE_ELT (pending_redefine_extname, ix, p)
	if (DECL_NAME (decl) == p->oldname)
	  {
	    /* Only warn if there is a conflict.  */
	    if (!id_equal (p->newname, oldname))
	      warning (OPT_Wpragmas, "%<#pragma redefine_extname%> ignored "
		       "due to conflict with previous rename");

	    pending_redefine_extname->unordered_remove (ix);
	    break;
	  }
      return NULL_TREE;
    }

  /* Find out if we have a pending #pragma redefine_extname.  */
  FOR_EACH_VEC_SAFE_ELT (pending_redefine_extname, ix, p)
    if (DECL_NAME (decl) == p->oldname)
      {
	tree newname = p->newname;
	pending_redefine_extname->unordered_remove (ix);

	/* If we already have an asmname, #pragma redefine_extname is
	   ignored (with a warning if it conflicts).  */
	if (asmname)
	  {
	    if (strcmp (TREE_STRING_POINTER (asmname),
			IDENTIFIER_POINTER (newname)) != 0)
	      warning (OPT_Wpragmas, "%<#pragma redefine_extname%> ignored "
		       "due to conflict with %<asm%> declaration");
	    return asmname;
	  }

	/* Otherwise we use what we've got; #pragma extern_prefix is
	   silently ignored.  */
	return build_string (IDENTIFIER_LENGTH (newname),
			     IDENTIFIER_POINTER (newname));
      }

  /* If we've got an asmname, #pragma extern_prefix is silently ignored.  */
  if (asmname)
    return asmname;

  /* If #pragma extern_prefix is in effect, apply it.  */
  if (pragma_extern_prefix)
    {
      const char *prefix = TREE_STRING_POINTER (pragma_extern_prefix);
      size_t plen = TREE_STRING_LENGTH (pragma_extern_prefix) - 1;

      const char *id = IDENTIFIER_POINTER (DECL_NAME (decl));
      size_t ilen = IDENTIFIER_LENGTH (DECL_NAME (decl));

      char *newname = (char *) alloca (plen + ilen + 1);

      memcpy (newname,        prefix, plen);
      memcpy (newname + plen, id, ilen + 1);

      return build_string (plen + ilen, newname);
    }

  /* Nada.  */
  return NULL_TREE;
}


static void handle_pragma_visibility (cpp_reader *);

static vec<int> visstack;

/* Push the visibility indicated by STR onto the top of the #pragma
   visibility stack.  KIND is 0 for #pragma GCC visibility, 1 for
   C++ namespace with visibility attribute and 2 for C++ builtin
   ABI namespace.  push_visibility/pop_visibility calls must have
   matching KIND, it is not allowed to push visibility using one
   KIND and pop using a different one.  */

void
push_visibility (const char *str, int kind)
{
  visstack.safe_push (((int) default_visibility) | (kind << 8));
  if (!strcmp (str, "default"))
    default_visibility = VISIBILITY_DEFAULT;
  else if (!strcmp (str, "internal"))
    default_visibility = VISIBILITY_INTERNAL;
  else if (!strcmp (str, "hidden"))
    default_visibility = VISIBILITY_HIDDEN;
  else if (!strcmp (str, "protected"))
    default_visibility = VISIBILITY_PROTECTED;
  else
    GCC_BAD ("%<#pragma GCC visibility push()%> must specify %<default%>, "
	     "%<internal%>, %<hidden%> or %<protected%>");
  visibility_options.inpragma = 1;
}

/* Pop a level of the #pragma visibility stack.  Return true if
   successful.  */

bool
pop_visibility (int kind)
{
  if (!visstack.length ())
    return false;
  if ((visstack.last () >> 8) != kind)
    return false;
  default_visibility
    = (enum symbol_visibility) (visstack.pop () & 0xff);
  visibility_options.inpragma
    = visstack.length () != 0;
  return true;
}

/* Sets the default visibility for symbols to something other than that
   specified on the command line.  */

static void
handle_pragma_visibility (cpp_reader *dummy ATTRIBUTE_UNUSED)
{
  /* Form is #pragma GCC visibility push(hidden)|pop */
  tree x;
  enum cpp_ttype token;
  enum { bad, push, pop } action = bad;

  token = pragma_lex (&x);
  if (token == CPP_NAME)
    {
      const char *op = IDENTIFIER_POINTER (x);
      if (!strcmp (op, "push"))
	action = push;
      else if (!strcmp (op, "pop"))
	action = pop;
    }
  if (bad == action)
    GCC_BAD ("%<#pragma GCC visibility%> must be followed by %<push%> "
	     "or %<pop%>");
  else
    {
      if (pop == action)
	{
	  if (! pop_visibility (0))
	    GCC_BAD ("no matching push for %<#pragma GCC visibility pop%>");
	}
      else
	{
	  if (pragma_lex (&x) != CPP_OPEN_PAREN)
	    GCC_BAD ("missing %<(%> after %<#pragma GCC visibility push%> - ignored");
	  token = pragma_lex (&x);
	  if (token != CPP_NAME)
	    GCC_BAD ("malformed %<#pragma GCC visibility push%>");
	  else
	    push_visibility (IDENTIFIER_POINTER (x), 0);
	  if (pragma_lex (&x) != CPP_CLOSE_PAREN)
	    GCC_BAD ("missing %<(%> after %<#pragma GCC visibility push%> - ignored");
	}
    }
  if (pragma_lex (&x) != CPP_EOF)
    warning (OPT_Wpragmas, "junk at end of %<#pragma GCC visibility%>");
}

static void
handle_pragma_diagnostic(cpp_reader *ARG_UNUSED(dummy))
{
  tree x;
  location_t loc;
  enum cpp_ttype token = pragma_lex (&x, &loc);
  if (token != CPP_NAME)
    {
      warning_at (loc, OPT_Wpragmas,
		  "missing [error|warning|ignored|push|pop]"
		  " after %<#pragma GCC diagnostic%>");
      return;
    }

  diagnostic_t kind;
  const char *kind_string = IDENTIFIER_POINTER (x);
  if (strcmp (kind_string, "error") == 0)
    kind = DK_ERROR;
  else if (strcmp (kind_string, "warning") == 0)
    kind = DK_WARNING;
  else if (strcmp (kind_string, "ignored") == 0)
    kind = DK_IGNORED;
  else if (strcmp (kind_string, "push") == 0)
    {
      diagnostic_push_diagnostics (global_dc, input_location);
      return;
    }
  else if (strcmp (kind_string, "pop") == 0)
    {
      diagnostic_pop_diagnostics (global_dc, input_location);
      return;
    }
  else
    {
      warning_at (loc, OPT_Wpragmas,
		  "expected [error|warning|ignored|push|pop]"
		  " after %<#pragma GCC diagnostic%>");
      return;
    }

  token = pragma_lex (&x, &loc);
  if (token != CPP_STRING)
    {
      warning_at (loc, OPT_Wpragmas,
		  "missing option after %<#pragma GCC diagnostic%> kind");
      return;
    }

  const char *option_string = TREE_STRING_POINTER (x);
  unsigned int lang_mask = c_common_option_lang_mask () | CL_COMMON;
  /* option_string + 1 to skip the initial '-' */
  unsigned int option_index = find_opt (option_string + 1, lang_mask);
  if (option_index == OPT_SPECIAL_unknown)
    {
      option_proposer op;
      const char *hint = op.suggest_option (option_string + 1);
      if (hint)
	warning_at (loc, OPT_Wpragmas,
		    "unknown option after %<#pragma GCC diagnostic%> kind;"
		    " did you mean %<-%s%>?", hint);
      else
	warning_at (loc, OPT_Wpragmas,
		    "unknown option after %<#pragma GCC diagnostic%> kind");

      return;
    }
  else if (!(cl_options[option_index].flags & CL_WARNING))
    {
      warning_at (loc, OPT_Wpragmas,
		  "%qs is not an option that controls warnings", option_string);
      return;
    }
  else if (!(cl_options[option_index].flags & lang_mask))
    {
      char *ok_langs = write_langs (cl_options[option_index].flags);
      char *bad_lang = write_langs (c_common_option_lang_mask ());
      warning_at (loc, OPT_Wpragmas,
		  "option %qs is valid for %s but not for %s",
		  option_string, ok_langs, bad_lang);
      free (ok_langs);
      free (bad_lang);
      return;
    }

  struct cl_option_handlers handlers;
  set_default_handlers (&handlers, NULL);
  const char *arg = NULL;
  if (cl_options[option_index].flags & CL_JOINED)
    arg = option_string + 1 + cl_options[option_index].opt_len;
  /* FIXME: input_location isn't the best location here, but it is
     what we used to do here before and changing it breaks e.g.
     PR69543 and PR69558.  */
  control_warning_option (option_index, (int) kind,
			  arg, kind != DK_IGNORED,
			  input_location, lang_mask, &handlers,
			  &global_options, &global_options_set,
			  global_dc);
}

/*  Parse #pragma GCC target (xxx) to set target specific options.  */
static void
handle_pragma_target(cpp_reader *ARG_UNUSED(dummy))
{
  enum cpp_ttype token;
  tree x;
  bool close_paren_needed_p = false;

  if (cfun)
    {
      error ("%<#pragma GCC option%> is not allowed inside functions");
      return;
    }

  token = pragma_lex (&x);
  if (token == CPP_OPEN_PAREN)
    {
      close_paren_needed_p = true;
      token = pragma_lex (&x);
    }

  if (token != CPP_STRING)
    {
      GCC_BAD ("%<#pragma GCC option%> is not a string");
      return;
    }

  /* Strings are user options.  */
  else
    {
      tree args = NULL_TREE;

      do
	{
	  /* Build up the strings now as a tree linked list.  Skip empty
	     strings.  */
	  if (TREE_STRING_LENGTH (x) > 0)
	    args = tree_cons (NULL_TREE, x, args);

	  token = pragma_lex (&x);
	  while (token == CPP_COMMA)
	    token = pragma_lex (&x);
	}
      while (token == CPP_STRING);

      if (close_paren_needed_p)
	{
	  if (token == CPP_CLOSE_PAREN)
	    token = pragma_lex (&x);
	  else
	    GCC_BAD ("%<#pragma GCC target (string [,string]...)%> does "
		     "not have a final %<)%>");
	}

      if (token != CPP_EOF)
	{
	  error ("%<#pragma GCC target%> string is badly formed");
	  return;
	}

      /* put arguments in the order the user typed them.  */
      args = nreverse (args);

      if (targetm.target_option.pragma_parse (args, NULL_TREE))
	current_target_pragma = chainon (current_target_pragma, args);
    }
}

/* Handle #pragma GCC optimize to set optimization options.  */
static void
handle_pragma_optimize (cpp_reader *ARG_UNUSED(dummy))
{
  enum cpp_ttype token;
  tree x;
  bool close_paren_needed_p = false;
  tree optimization_previous_node = optimization_current_node;

  if (cfun)
    {
      error ("%<#pragma GCC optimize%> is not allowed inside functions");
      return;
    }

  token = pragma_lex (&x);
  if (token == CPP_OPEN_PAREN)
    {
      close_paren_needed_p = true;
      token = pragma_lex (&x);
    }

  if (token != CPP_STRING && token != CPP_NUMBER)
    {
      GCC_BAD ("%<#pragma GCC optimize%> is not a string or number");
      return;
    }

  /* Strings/numbers are user options.  */
  else
    {
      tree args = NULL_TREE;

      do
	{
	  /* Build up the numbers/strings now as a list.  */
	  if (token != CPP_STRING || TREE_STRING_LENGTH (x) > 0)
	    args = tree_cons (NULL_TREE, x, args);

	  token = pragma_lex (&x);
	  while (token == CPP_COMMA)
	    token = pragma_lex (&x);
	}
      while (token == CPP_STRING || token == CPP_NUMBER);

      if (close_paren_needed_p)
	{
	  if (token == CPP_CLOSE_PAREN)
	    token = pragma_lex (&x);
	  else
	    GCC_BAD ("%<#pragma GCC optimize (string [,string]...)%> does "
		     "not have a final %<)%>");
	}

      if (token != CPP_EOF)
	{
	  error ("%<#pragma GCC optimize%> string is badly formed");
	  return;
	}

      /* put arguments in the order the user typed them.  */
      args = nreverse (args);

      parse_optimize_options (args, false);
      current_optimize_pragma = chainon (current_optimize_pragma, args);
      optimization_current_node = build_optimization_node (&global_options);
      c_cpp_builtins_optimize_pragma (parse_in,
				      optimization_previous_node,
				      optimization_current_node);
    }
}

/* Stack of the #pragma GCC options created with #pragma GCC push_option.  Save
   both the binary representation of the options and the TREE_LIST of
   strings that will be added to the function's attribute list.  */
struct GTY(()) opt_stack {
  struct opt_stack *prev;
  tree target_binary;
  tree target_strings;
  tree optimize_binary;
  tree optimize_strings;
};

static GTY(()) struct opt_stack * options_stack;

/* Handle #pragma GCC push_options to save the current target and optimization
   options.  */

static void
handle_pragma_push_options (cpp_reader *ARG_UNUSED(dummy))
{
  enum cpp_ttype token;
  tree x = 0;

  token = pragma_lex (&x);
  if (token != CPP_EOF)
    {
      warning (OPT_Wpragmas, "junk at end of %<#pragma push_options%>");
      return;
    }

  opt_stack *p = ggc_alloc<opt_stack> ();
  p->prev = options_stack;
  options_stack = p;

  /* Save optimization and target flags in binary format.  */
  p->optimize_binary = build_optimization_node (&global_options);
  p->target_binary = build_target_option_node (&global_options);

  /* Save optimization and target flags in string list format.  */
  p->optimize_strings = copy_list (current_optimize_pragma);
  p->target_strings = copy_list (current_target_pragma);
}

/* Handle #pragma GCC pop_options to restore the current target and
   optimization options from a previous push_options.  */

static void
handle_pragma_pop_options (cpp_reader *ARG_UNUSED(dummy))
{
  enum cpp_ttype token;
  tree x = 0;
  opt_stack *p;

  token = pragma_lex (&x);
  if (token != CPP_EOF)
    {
      warning (OPT_Wpragmas, "junk at end of %<#pragma pop_options%>");
      return;
    }

  if (! options_stack)
    {
      warning (OPT_Wpragmas,
	       "%<#pragma GCC pop_options%> without a corresponding "
	       "%<#pragma GCC push_options%>");
      return;
    }

  p = options_stack;
  options_stack = p->prev;

  if (p->target_binary != target_option_current_node)
    {
      (void) targetm.target_option.pragma_parse (NULL_TREE, p->target_binary);
      target_option_current_node = p->target_binary;
    }

  if (p->optimize_binary != optimization_current_node)
    {
      tree old_optimize = optimization_current_node;
      cl_optimization_restore (&global_options,
			       TREE_OPTIMIZATION (p->optimize_binary));
      c_cpp_builtins_optimize_pragma (parse_in, old_optimize,
				      p->optimize_binary);
      optimization_current_node = p->optimize_binary;
    }

  current_target_pragma = p->target_strings;
  current_optimize_pragma = p->optimize_strings;
}

/* Handle #pragma GCC reset_options to restore the current target and
   optimization options to the original options used on the command line.  */

static void
handle_pragma_reset_options (cpp_reader *ARG_UNUSED(dummy))
{
  enum cpp_ttype token;
  tree x = 0;
  tree new_optimize = optimization_default_node;
  tree new_target = target_option_default_node;

  token = pragma_lex (&x);
  if (token != CPP_EOF)
    {
      warning (OPT_Wpragmas, "junk at end of %<#pragma reset_options%>");
      return;
    }

  if (new_target != target_option_current_node)
    {
      (void) targetm.target_option.pragma_parse (NULL_TREE, new_target);
      target_option_current_node = new_target;
    }

  if (new_optimize != optimization_current_node)
    {
      tree old_optimize = optimization_current_node;
      cl_optimization_restore (&global_options,
			       TREE_OPTIMIZATION (new_optimize));
      c_cpp_builtins_optimize_pragma (parse_in, old_optimize, new_optimize);
      optimization_current_node = new_optimize;
    }

  current_target_pragma = NULL_TREE;
  current_optimize_pragma = NULL_TREE;
}

/* Print a plain user-specified message.  */

static void
handle_pragma_message (cpp_reader *ARG_UNUSED(dummy))
{
  enum cpp_ttype token;
  tree x, message = 0;

  token = pragma_lex (&x);
  if (token == CPP_OPEN_PAREN)
    {
      token = pragma_lex (&x);
      if (token == CPP_STRING)
        message = x;
      else
        GCC_BAD ("expected a string after %<#pragma message%>");
      if (pragma_lex (&x) != CPP_CLOSE_PAREN)
        GCC_BAD ("malformed %<#pragma message%>, ignored");
    }
  else if (token == CPP_STRING)
    message = x;
  else
    GCC_BAD ("expected a string after %<#pragma message%>");

  gcc_assert (message);

  if (pragma_lex (&x) != CPP_EOF)
    warning (OPT_Wpragmas, "junk at end of %<#pragma message%>");

  if (TREE_STRING_LENGTH (message) > 1)
    inform (input_location, "%<#pragma message: %s%>",
	    TREE_STRING_POINTER (message));
}

/* Mark whether the current location is valid for a STDC pragma.  */

static bool valid_location_for_stdc_pragma;

void
mark_valid_location_for_stdc_pragma (bool flag)
{
  valid_location_for_stdc_pragma = flag;
}

/* Return true if the current location is valid for a STDC pragma.  */

bool
valid_location_for_stdc_pragma_p (void)
{
  return valid_location_for_stdc_pragma;
}

enum pragma_switch_t { PRAGMA_ON, PRAGMA_OFF, PRAGMA_DEFAULT, PRAGMA_BAD };

/* A STDC pragma must appear outside of external declarations or
   preceding all explicit declarations and statements inside a compound
   statement; its behavior is undefined if used in any other context.
   It takes a switch of ON, OFF, or DEFAULT.  */

static enum pragma_switch_t
handle_stdc_pragma (const char *pname)
{
  const char *arg;
  tree t;
  enum pragma_switch_t ret;

  if (!valid_location_for_stdc_pragma_p ())
    {
      warning (OPT_Wpragmas, "invalid location for %<pragma %s%>, ignored",
	       pname);
      return PRAGMA_BAD;
    }

  if (pragma_lex (&t) != CPP_NAME)
    {
      warning (OPT_Wpragmas, "malformed %<#pragma %s%>, ignored", pname);
      return PRAGMA_BAD;
    }

  arg = IDENTIFIER_POINTER (t);

  if (!strcmp (arg, "ON"))
    ret = PRAGMA_ON;
  else if (!strcmp (arg, "OFF"))
    ret = PRAGMA_OFF;
  else if (!strcmp (arg, "DEFAULT"))
    ret = PRAGMA_DEFAULT;
  else
    {
      warning (OPT_Wpragmas, "malformed %<#pragma %s%>, ignored", pname);
      return PRAGMA_BAD;
    }

  if (pragma_lex (&t) != CPP_EOF)
    {
      warning (OPT_Wpragmas, "junk at end of %<#pragma %s%>", pname);
      return PRAGMA_BAD;
    }

  return ret;
}

/* #pragma STDC FLOAT_CONST_DECIMAL64 ON
   #pragma STDC FLOAT_CONST_DECIMAL64 OFF
   #pragma STDC FLOAT_CONST_DECIMAL64 DEFAULT */

static void
handle_pragma_float_const_decimal64 (cpp_reader *ARG_UNUSED (dummy))
{
  if (c_dialect_cxx ())
    {
      if (warn_unknown_pragmas > in_system_header_at (input_location))
	warning (OPT_Wunknown_pragmas,
		 "%<#pragma STDC FLOAT_CONST_DECIMAL64%> is not supported"
		 " for C++");
      return;
    }

  if (!targetm.decimal_float_supported_p ())
    {
      if (warn_unknown_pragmas > in_system_header_at (input_location))
	warning (OPT_Wunknown_pragmas,
		 "%<#pragma STDC FLOAT_CONST_DECIMAL64%> is not supported"
		 " on this target");
      return;
    }

  pedwarn (input_location, OPT_Wpedantic,
	   "ISO C does not support %<#pragma STDC FLOAT_CONST_DECIMAL64%>");

  switch (handle_stdc_pragma ("STDC FLOAT_CONST_DECIMAL64"))
    {
    case PRAGMA_ON:
      set_float_const_decimal64 ();
      break;
    case PRAGMA_OFF:
    case PRAGMA_DEFAULT:
      clear_float_const_decimal64 ();
      break;
    case PRAGMA_BAD:
      break;
    }
}

/* A vector of registered pragma callbacks, which is never freed.   */

static vec<internal_pragma_handler> registered_pragmas;

struct pragma_ns_name
{
  const char *space;
  const char *name;
};


static vec<pragma_ns_name> registered_pp_pragmas;

struct omp_pragma_def { const char *name; unsigned int id; };
static const struct omp_pragma_def oacc_pragmas[] = {
  { "atomic", PRAGMA_OACC_ATOMIC },
  { "cache", PRAGMA_OACC_CACHE },
  { "data", PRAGMA_OACC_DATA },
  { "declare", PRAGMA_OACC_DECLARE },
  { "enter", PRAGMA_OACC_ENTER_DATA },
  { "exit", PRAGMA_OACC_EXIT_DATA },
  { "host_data", PRAGMA_OACC_HOST_DATA },
  { "kernels", PRAGMA_OACC_KERNELS },
  { "loop", PRAGMA_OACC_LOOP },
  { "parallel", PRAGMA_OACC_PARALLEL },
  { "routine", PRAGMA_OACC_ROUTINE },
  { "serial", PRAGMA_OACC_SERIAL },
  { "update", PRAGMA_OACC_UPDATE },
  { "wait", PRAGMA_OACC_WAIT }
};
static const struct omp_pragma_def omp_pragmas[] = {
  { "atomic", PRAGMA_OMP_ATOMIC },
  { "barrier", PRAGMA_OMP_BARRIER },
  { "cancel", PRAGMA_OMP_CANCEL },
  { "cancellation", PRAGMA_OMP_CANCELLATION_POINT },
  { "critical", PRAGMA_OMP_CRITICAL },
  { "depobj", PRAGMA_OMP_DEPOBJ },
  { "end", PRAGMA_OMP_END_DECLARE_TARGET },
  { "flush", PRAGMA_OMP_FLUSH },
<<<<<<< HEAD
  { "master", PRAGMA_OMP_MASTER },
=======
>>>>>>> e2aa5677
  { "requires", PRAGMA_OMP_REQUIRES },
  { "section", PRAGMA_OMP_SECTION },
  { "sections", PRAGMA_OMP_SECTIONS },
  { "single", PRAGMA_OMP_SINGLE },
  { "task", PRAGMA_OMP_TASK },
  { "taskgroup", PRAGMA_OMP_TASKGROUP },
  { "taskwait", PRAGMA_OMP_TASKWAIT },
  { "taskyield", PRAGMA_OMP_TASKYIELD },
  { "threadprivate", PRAGMA_OMP_THREADPRIVATE }
};
static const struct omp_pragma_def omp_pragmas_simd[] = {
  { "declare", PRAGMA_OMP_DECLARE },
  { "distribute", PRAGMA_OMP_DISTRIBUTE },
  { "for", PRAGMA_OMP_FOR },
  { "loop", PRAGMA_OMP_LOOP },
  { "master", PRAGMA_OMP_MASTER },
  { "ordered", PRAGMA_OMP_ORDERED },
  { "parallel", PRAGMA_OMP_PARALLEL },
  { "scan", PRAGMA_OMP_SCAN },
  { "simd", PRAGMA_OMP_SIMD },
  { "target", PRAGMA_OMP_TARGET },
  { "taskloop", PRAGMA_OMP_TASKLOOP },
  { "teams", PRAGMA_OMP_TEAMS },
};

void
c_pp_lookup_pragma (unsigned int id, const char **space, const char **name)
{
  const int n_oacc_pragmas = sizeof (oacc_pragmas) / sizeof (*oacc_pragmas);
  const int n_omp_pragmas = sizeof (omp_pragmas) / sizeof (*omp_pragmas);
  const int n_omp_pragmas_simd = sizeof (omp_pragmas_simd)
				 / sizeof (*omp_pragmas);
  int i;

  for (i = 0; i < n_oacc_pragmas; ++i)
    if (oacc_pragmas[i].id == id)
      {
	*space = "acc";
	*name = oacc_pragmas[i].name;
	return;
      }

  for (i = 0; i < n_omp_pragmas; ++i)
    if (omp_pragmas[i].id == id)
      {
	*space = "omp";
	*name = omp_pragmas[i].name;
	return;
      }

  for (i = 0; i < n_omp_pragmas_simd; ++i)
    if (omp_pragmas_simd[i].id == id)
      {
	*space = "omp";
	*name = omp_pragmas_simd[i].name;
	return;
      }

  if (id >= PRAGMA_FIRST_EXTERNAL
      && (id < PRAGMA_FIRST_EXTERNAL + registered_pp_pragmas.length ()))
    {
      *space = registered_pp_pragmas[id - PRAGMA_FIRST_EXTERNAL].space;
      *name = registered_pp_pragmas[id - PRAGMA_FIRST_EXTERNAL].name;
      return;
    }

  gcc_unreachable ();
}

/* Front-end wrappers for pragma registration to avoid dragging
   cpplib.h in almost everywhere.  */

static void
c_register_pragma_1 (const char *space, const char *name,
                     internal_pragma_handler ihandler, bool allow_expansion)
{
  unsigned id;

  if (flag_preprocess_only)
    {
      pragma_ns_name ns_name;

      if (!allow_expansion)
	return;

      ns_name.space = space;
      ns_name.name = name;
      registered_pp_pragmas.safe_push (ns_name);
      id = registered_pp_pragmas.length ();
      id += PRAGMA_FIRST_EXTERNAL - 1;
    }
  else
    {
      registered_pragmas.safe_push (ihandler);
      id = registered_pragmas.length ();
      id += PRAGMA_FIRST_EXTERNAL - 1;

      /* The C front end allocates 8 bits in c_token.  The C++ front end
	 keeps the pragma kind in the form of INTEGER_CST, so no small
	 limit applies.  At present this is sufficient.  */
      gcc_assert (id < 256);
    }

  cpp_register_deferred_pragma (parse_in, space, name, id,
				allow_expansion, false);
}

/* Register a C pragma handler, using a space and a name.  It disallows pragma
   expansion (if you want it, use c_register_pragma_with_expansion instead).  */
void
c_register_pragma (const char *space, const char *name,
                   pragma_handler_1arg handler)
{
  internal_pragma_handler ihandler;

  ihandler.handler.handler_1arg = handler;
  ihandler.extra_data = false;
  ihandler.data = NULL;
  c_register_pragma_1 (space, name, ihandler, false);
}

/* Register a C pragma handler, using a space and a name, it also carries an
   extra data field which can be used by the handler.  It disallows pragma
   expansion (if you want it, use c_register_pragma_with_expansion_and_data
   instead).  */
void
c_register_pragma_with_data (const char *space, const char *name,
                             pragma_handler_2arg handler, void * data)
{
  internal_pragma_handler ihandler;

  ihandler.handler.handler_2arg = handler;
  ihandler.extra_data = true;
  ihandler.data = data;
  c_register_pragma_1 (space, name, ihandler, false);
}

/* Register a C pragma handler, using a space and a name.  It allows pragma
   expansion as in the following example:

   #define NUMBER 10
   #pragma count (NUMBER)

   Name expansion is still disallowed.  */
void
c_register_pragma_with_expansion (const char *space, const char *name,
				  pragma_handler_1arg handler)
{
  internal_pragma_handler ihandler;

  ihandler.handler.handler_1arg = handler;
  ihandler.extra_data = false;
  ihandler.data = NULL;
  c_register_pragma_1 (space, name, ihandler, true);
}

/* Register a C pragma handler, using a space and a name, it also carries an
   extra data field which can be used by the handler.  It allows pragma
   expansion as in the following example:

   #define NUMBER 10
   #pragma count (NUMBER)

   Name expansion is still disallowed.  */
void
c_register_pragma_with_expansion_and_data (const char *space, const char *name,
                                           pragma_handler_2arg handler,
                                           void *data)
{
  internal_pragma_handler ihandler;

  ihandler.handler.handler_2arg = handler;
  ihandler.extra_data = true;
  ihandler.data = data;
  c_register_pragma_1 (space, name, ihandler, true);
}

void
c_invoke_pragma_handler (unsigned int id)
{
  internal_pragma_handler *ihandler;
  pragma_handler_1arg handler_1arg;
  pragma_handler_2arg handler_2arg;

  id -= PRAGMA_FIRST_EXTERNAL;
  ihandler = &registered_pragmas[id];
  if (ihandler->extra_data)
    {
      handler_2arg = ihandler->handler.handler_2arg;
      handler_2arg (parse_in, ihandler->data);
    }
  else
    {
      handler_1arg = ihandler->handler.handler_1arg;
      handler_1arg (parse_in);
    }
}

/* Set up front-end pragmas.  */
void
init_pragma (void)
{
  if (flag_openacc)
    {
      const int n_oacc_pragmas
	= sizeof (oacc_pragmas) / sizeof (*oacc_pragmas);
      int i;

      for (i = 0; i < n_oacc_pragmas; ++i)
	cpp_register_deferred_pragma (parse_in, "acc", oacc_pragmas[i].name,
				      oacc_pragmas[i].id, true, true);
    }

  if (flag_openmp)
    {
      const int n_omp_pragmas = sizeof (omp_pragmas) / sizeof (*omp_pragmas);
      int i;

      for (i = 0; i < n_omp_pragmas; ++i)
	cpp_register_deferred_pragma (parse_in, "omp", omp_pragmas[i].name,
				      omp_pragmas[i].id, true, true);
    }
  if (flag_openmp || flag_openmp_simd)
    {
      const int n_omp_pragmas_simd = sizeof (omp_pragmas_simd)
				     / sizeof (*omp_pragmas);
      int i;

      for (i = 0; i < n_omp_pragmas_simd; ++i)
	cpp_register_deferred_pragma (parse_in, "omp", omp_pragmas_simd[i].name,
				      omp_pragmas_simd[i].id, true, true);
    }

  if (!flag_preprocess_only)
    cpp_register_deferred_pragma (parse_in, "GCC", "pch_preprocess",
				  PRAGMA_GCC_PCH_PREPROCESS, false, false);

  if (!flag_preprocess_only)
    cpp_register_deferred_pragma (parse_in, "GCC", "ivdep", PRAGMA_IVDEP, false,
				  false);

  if (!flag_preprocess_only)
    cpp_register_deferred_pragma (parse_in, "GCC", "unroll", PRAGMA_UNROLL,
				  false, false);

#ifdef HANDLE_PRAGMA_PACK_WITH_EXPANSION
  c_register_pragma_with_expansion (0, "pack", handle_pragma_pack);
#else
  c_register_pragma (0, "pack", handle_pragma_pack);
#endif
  c_register_pragma (0, "weak", handle_pragma_weak);

  c_register_pragma ("GCC", "visibility", handle_pragma_visibility);

  c_register_pragma ("GCC", "diagnostic", handle_pragma_diagnostic);
  c_register_pragma ("GCC", "target", handle_pragma_target);
  c_register_pragma ("GCC", "optimize", handle_pragma_optimize);
  c_register_pragma ("GCC", "push_options", handle_pragma_push_options);
  c_register_pragma ("GCC", "pop_options", handle_pragma_pop_options);
  c_register_pragma ("GCC", "reset_options", handle_pragma_reset_options);

  c_register_pragma ("STDC", "FLOAT_CONST_DECIMAL64",
		     handle_pragma_float_const_decimal64);

  c_register_pragma_with_expansion (0, "redefine_extname",
				    handle_pragma_redefine_extname);

  c_register_pragma_with_expansion (0, "message", handle_pragma_message);

#ifdef REGISTER_TARGET_PRAGMAS
  REGISTER_TARGET_PRAGMAS ();
#endif

  global_sso = default_sso;
  c_register_pragma (0, "scalar_storage_order", 
		     handle_pragma_scalar_storage_order);

  /* Allow plugins to register their own pragmas. */
  invoke_plugin_callbacks (PLUGIN_PRAGMAS, NULL);
}

#include "gt-c-family-c-pragma.h"<|MERGE_RESOLUTION|>--- conflicted
+++ resolved
@@ -1,9 +1,5 @@
 /* Handle #pragma, system V.4 style.  Supports #pragma weak and #pragma pack.
-<<<<<<< HEAD
-   Copyright (C) 1992-2019 Free Software Foundation, Inc.
-=======
    Copyright (C) 1992-2020 Free Software Foundation, Inc.
->>>>>>> e2aa5677
 
 This file is part of GCC.
 
@@ -203,11 +199,7 @@
     warning (OPT_Wpragmas, "junk at end of %<#pragma pack%>");
 
   if (flag_pack_struct)
-<<<<<<< HEAD
-    GCC_BAD ("#pragma pack has no effect with %<-fpack-struct%> - ignored");
-=======
     GCC_BAD ("%<#pragma pack%> has no effect with %<-fpack-struct%> - ignored");
->>>>>>> e2aa5677
 
   if (action != pop)
     switch (align)
@@ -1312,10 +1304,6 @@
   { "depobj", PRAGMA_OMP_DEPOBJ },
   { "end", PRAGMA_OMP_END_DECLARE_TARGET },
   { "flush", PRAGMA_OMP_FLUSH },
-<<<<<<< HEAD
-  { "master", PRAGMA_OMP_MASTER },
-=======
->>>>>>> e2aa5677
   { "requires", PRAGMA_OMP_REQUIRES },
   { "section", PRAGMA_OMP_SECTION },
   { "sections", PRAGMA_OMP_SECTIONS },
