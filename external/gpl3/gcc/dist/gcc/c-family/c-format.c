--- conflicted
+++ resolved
@@ -1,9 +1,5 @@
 /* Check calls to formatted I/O functions (-Wformat).
-<<<<<<< HEAD
-   Copyright (C) 1992-2019 Free Software Foundation, Inc.
-=======
    Copyright (C) 1992-2020 Free Software Foundation, Inc.
->>>>>>> e2aa5677
 
 This file is part of GCC.
 
@@ -69,21 +65,14 @@
 
 /* Initialized in init_dynamic_diag_info.  */
 static GTY(()) tree local_tree_type_node;
-<<<<<<< HEAD
-=======
 static GTY(()) tree local_event_ptr_node;
->>>>>>> e2aa5677
 static GTY(()) tree local_gimple_ptr_node;
 static GTY(()) tree local_cgraph_node_ptr_node;
 static GTY(()) tree locus;
 
 static bool decode_format_attr (const_tree, tree, tree, function_format_info *,
 				bool);
-<<<<<<< HEAD
-static int decode_format_type (const char *);
-=======
 static format_type decode_format_type (const char *, bool * = NULL);
->>>>>>> e2aa5677
 
 static bool check_format_string (const_tree argument,
 				 unsigned HOST_WIDE_INT format_num,
@@ -765,18 +754,12 @@
   { "s",   1, STD_C89, { T89_C,   BADLEN,  BADLEN,  BADLEN,  BADLEN,  BADLEN,  BADLEN,  BADLEN,  BADLEN,  BADLEN,  BADLEN,  BADLEN  }, "pq", "cR", NULL }, \
   { "p",   1, STD_C89, { T89_V,   BADLEN,  BADLEN,  BADLEN,  BADLEN,  BADLEN,  BADLEN,  BADLEN,  BADLEN,  BADLEN,  BADLEN,  BADLEN  }, "q",  "c",  NULL }, \
   { "r",   1, STD_C89, { T89_C,   BADLEN,  BADLEN,  BADLEN,  BADLEN,  BADLEN,  BADLEN,  BADLEN,  BADLEN,  BADLEN,  BADLEN,  BADLEN  }, "",    "//cR",   NULL }, \
-<<<<<<< HEAD
-  { "<",   0, STD_C89, NOARGUMENTS, "",      "<",   NULL }, \
-  { ">",   0, STD_C89, NOARGUMENTS, "",      ">",   NULL }, \
-  { "'" ,  0, STD_C89, NOARGUMENTS, "",      "",    NULL }, \
-=======
   { "@",   1, STD_C89, { T_EVENT_PTR,   BADLEN,  BADLEN,  BADLEN,  BADLEN,  BADLEN,  BADLEN,  BADLEN,  BADLEN  }, "", "\"",   NULL }, \
   { "<",   0, STD_C89, NOARGUMENTS, "",      "<",   NULL }, \
   { ">",   0, STD_C89, NOARGUMENTS, "",      ">",   NULL }, \
   { "'" ,  0, STD_C89, NOARGUMENTS, "",      "",    NULL }, \
   { "{",   1, STD_C89, { T89_C,   BADLEN,  BADLEN,  BADLEN,  BADLEN,  BADLEN,  BADLEN,  BADLEN,  BADLEN,  BADLEN,  BADLEN,  BADLEN  }, "",   "cR", NULL }, \
   { "}",   0, STD_C89, NOARGUMENTS, "",      "",    NULL }, \
->>>>>>> e2aa5677
   { "R",   0, STD_C89, NOARGUMENTS, "",     "\\",   NULL }, \
   { "m",   0, STD_C89, NOARGUMENTS, "q",     "",   NULL }, \
   { "Z",   1, STD_C89, { T89_I,   BADLEN,  BADLEN,  BADLEN,  BADLEN,  BADLEN,  BADLEN,  BADLEN,  BADLEN,  BADLEN,  BADLEN,  BADLEN  }, "",    "", &gcc_diag_char_table[0] }
@@ -4671,11 +4654,7 @@
 
     char *result = concat (text.m_buffer, p, NULL);
     text.maybe_free ();
-<<<<<<< HEAD
-    return label_text (result, true);
-=======
     return label_text::take (result);
->>>>>>> e2aa5677
   }
 
  private:
@@ -5033,14 +5012,11 @@
   if (!local_cgraph_node_ptr_node
       || local_cgraph_node_ptr_node == void_type_node)
     local_cgraph_node_ptr_node = get_named_type ("cgraph_node");
-<<<<<<< HEAD
-=======
 
   /* Similar to the above but for diagnostic_event_id_t*.  */
   if (!local_event_ptr_node
       || local_event_ptr_node == void_type_node)
     local_event_ptr_node = get_named_type ("diagnostic_event_id_t");
->>>>>>> e2aa5677
 
   static tree hwi;
 
@@ -5447,24 +5423,14 @@
   diagnostic_show_locus (&dc, &richloc, DK_ERROR);
   if (c_dialect_cxx ())
     /* "char*", without a space.  */
-<<<<<<< HEAD
-    ASSERT_STREQ ("\n"
-		  "   printf (\"msg: %i\\n\", msg);\n"
-=======
     ASSERT_STREQ ("   printf (\"msg: %i\\n\", msg);\n"
->>>>>>> e2aa5677
 		  "                 ~^     ~~~\n"
 		  "                  |     |\n"
 		  "                  char* int\n",
 		  pp_formatted_text (dc.printer));
   else
     /* "char *", with a space.  */
-<<<<<<< HEAD
-    ASSERT_STREQ ("\n"
-		  "   printf (\"msg: %i\\n\", msg);\n"
-=======
     ASSERT_STREQ ("   printf (\"msg: %i\\n\", msg);\n"
->>>>>>> e2aa5677
 		  "                 ~^     ~~~\n"
 		  "                  |     |\n"
 		  "                  |     int\n"
