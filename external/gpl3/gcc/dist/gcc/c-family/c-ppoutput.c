--- conflicted
+++ resolved
@@ -1,9 +1,5 @@
 /* Preprocess only, using cpplib.
-<<<<<<< HEAD
-   Copyright (C) 1995-2019 Free Software Foundation, Inc.
-=======
    Copyright (C) 1995-2020 Free Software Foundation, Inc.
->>>>>>> e2aa5677
    Written by Per Bothner, 1994-95.
 
    This program is free software; you can redistribute it and/or modify it
