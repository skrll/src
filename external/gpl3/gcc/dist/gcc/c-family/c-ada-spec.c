/* Print GENERIC declaration (functions, variables, types) trees coming from
   the C and C++ front-ends as well as macros in Ada syntax.
<<<<<<< HEAD
   Copyright (C) 2010-2019 Free Software Foundation, Inc.
=======
   Copyright (C) 2010-2020 Free Software Foundation, Inc.
>>>>>>> 9e014010
   Adapted from tree-pretty-print.c by Arnaud Charlet  <charlet@adacore.com>

This file is part of GCC.

GCC is free software; you can redistribute it and/or modify it under
the terms of the GNU General Public License as published by the Free
Software Foundation; either version 3, or (at your option) any later
version.

GCC is distributed in the hope that it will be useful, but WITHOUT ANY
WARRANTY; without even the implied warranty of MERCHANTABILITY or
FITNESS FOR A PARTICULAR PURPOSE.  See the GNU General Public License
for more details.

You should have received a copy of the GNU General Public License
along with GCC; see the file COPYING3.  If not see
<http://www.gnu.org/licenses/>.  */

#include "config.h"
#include "system.h"
#include "coretypes.h"
#include "tm.h"
#include "stringpool.h"
#include "tree.h"
#include "c-ada-spec.h"
#include "fold-const.h"
#include "c-pragma.h"
#include "diagnostic.h"
#include "stringpool.h"
#include "attribs.h"
#include "bitmap.h"

/* Local functions, macros and variables.  */
static int  dump_ada_node (pretty_printer *, tree, tree, int, bool, bool);
static int  dump_ada_declaration (pretty_printer *, tree, tree, int);
static void dump_ada_structure (pretty_printer *, tree, tree, bool, int);
static char *to_ada_name (const char *, bool *);

#define INDENT(SPACE) \
  do { int i; for (i = 0; i<SPACE; i++) pp_space (buffer); } while (0)

#define INDENT_INCR 3

/* Global hook used to perform C++ queries on nodes.  */
static int (*cpp_check) (tree, cpp_operation) = NULL;

/* Global variables used in macro-related callbacks.  */
static int max_ada_macros;
static int store_ada_macro_index;
static const char *macro_source_file;

/* Given a cpp MACRO, compute the max length BUFFER_LEN of the macro, as well
   as max length PARAM_LEN of arguments for fun_like macros, and also set
   SUPPORTED to 0 if the macro cannot be mapped to an Ada construct.  */

static void
macro_length (const cpp_macro *macro, int *supported, int *buffer_len,
	      int *param_len)
{
  int i;
  unsigned j;

  *supported = 1;
  *buffer_len = 0;
  *param_len = 0;

  if (macro->fun_like)
    {
      (*param_len)++;
      for (i = 0; i < macro->paramc; i++)
	{
	  cpp_hashnode *param = macro->parm.params[i];

	  *param_len += NODE_LEN (param);

	  if (i + 1 < macro->paramc)
	    {
	      *param_len += 2;  /* ", " */
	    }
	  else if (macro->variadic)
	    {
	      *supported = 0;
	      return;
	    }
	}
      *param_len += 2;  /* ")\0" */
    }

  for (j = 0; j < macro->count; j++)
    {
      const cpp_token *token = &macro->exp.tokens[j];

      if (token->flags & PREV_WHITE)
	(*buffer_len)++;

      if (token->flags & STRINGIFY_ARG || token->flags & PASTE_LEFT)
	{
	  *supported = 0;
	  return;
	}

      if (token->type == CPP_MACRO_ARG)
	*buffer_len +=
	  NODE_LEN (macro->parm.params[token->val.macro_arg.arg_no - 1]);
      else
	/* Include enough extra space to handle e.g. special characters.  */
	*buffer_len += (cpp_token_len (token) + 1) * 8;
    }

  (*buffer_len)++;
}

/* Dump all digits/hex chars from NUMBER to BUFFER and return a pointer
   to the character after the last character written.  If FLOAT_P is true,
   this is a floating-point number.  */

static unsigned char *
dump_number (unsigned char *number, unsigned char *buffer, bool float_p)
{
  while (*number != '\0'
	 && *number != (float_p ? 'F' : 'U')
	 && *number != (float_p ? 'f' : 'u')
	 && *number != 'l'
	 && *number != 'L')
    *buffer++ = *number++;

  return buffer;
}

/* Handle escape character C and convert to an Ada character into BUFFER.
   Return a pointer to the character after the last character written, or
   NULL if the escape character is not supported.  */

static unsigned char *
handle_escape_character (unsigned char *buffer, char c)
{
  switch (c)
    {
      case '"':
	*buffer++ = '"';
	*buffer++ = '"';
	break;

      case 'n':
	strcpy ((char *) buffer, "\" & ASCII.LF & \"");
	buffer += 16;
	break;

      case 'r':
	strcpy ((char *) buffer, "\" & ASCII.CR & \"");
	buffer += 16;
	break;

      case 't':
	strcpy ((char *) buffer, "\" & ASCII.HT & \"");
	buffer += 16;
	break;

      default:
	return NULL;
    }

  return buffer;
}

/* Callback used to count the number of macros from cpp_forall_identifiers.
   PFILE and V are not used.  NODE is the current macro to consider.  */

static int
count_ada_macro (cpp_reader *pfile ATTRIBUTE_UNUSED, cpp_hashnode *node,
		 void *v ATTRIBUTE_UNUSED)
{
  if (cpp_user_macro_p (node) && *NODE_NAME (node) != '_')
    {
      const cpp_macro *macro = node->value.macro;
      if (macro->count && LOCATION_FILE (macro->line) == macro_source_file)
	max_ada_macros++;
    }

  return 1;
}

/* Callback used to store relevant macros from cpp_forall_identifiers.
   PFILE is not used.  NODE is the current macro to store if relevant.
   MACROS is an array of cpp_hashnode* used to store NODE.  */

static int
store_ada_macro (cpp_reader *pfile ATTRIBUTE_UNUSED,
		 cpp_hashnode *node, void *macros)
{
  if (cpp_user_macro_p (node) && *NODE_NAME (node) != '_')
    {
      const cpp_macro *macro = node->value.macro;
      if (macro->count
	  && LOCATION_FILE (macro->line) == macro_source_file)
	((cpp_hashnode **) macros)[store_ada_macro_index++] = node;
    }
  return 1;
}

/* Callback used to compare (during qsort) macros.  NODE1 and NODE2 are the
   two macro nodes to compare.  */

static int
compare_macro (const void *node1, const void *node2)
{
  typedef const cpp_hashnode *const_hnode;

  const_hnode n1 = *(const const_hnode *) node1;
  const_hnode n2 = *(const const_hnode *) node2;

  return n1->value.macro->line - n2->value.macro->line;
}

/* Dump in PP all relevant macros appearing in FILE.  */

static void
dump_ada_macros (pretty_printer *pp, const char* file)
{
  int num_macros = 0, prev_line = -1;
  cpp_hashnode **macros;

  /* Initialize file-scope variables.  */
  max_ada_macros = 0;
  store_ada_macro_index = 0;
  macro_source_file = file;

  /* Count all potentially relevant macros, and then sort them by sloc.  */
  cpp_forall_identifiers (parse_in, count_ada_macro, NULL);
  macros = XALLOCAVEC (cpp_hashnode *, max_ada_macros);
  cpp_forall_identifiers (parse_in, store_ada_macro, macros);
  qsort (macros, max_ada_macros, sizeof (cpp_hashnode *), compare_macro);

  for (int j = 0; j < max_ada_macros; j++)
    {
      cpp_hashnode *node = macros[j];
      const cpp_macro *macro = node->value.macro;
      unsigned i;
      int supported = 1, prev_is_one = 0, buffer_len, param_len;
      int is_string = 0, is_char = 0;
      char *ada_name;
      unsigned char *s, *params, *buffer, *buf_param, *char_one = NULL, *tmp;

      macro_length (macro, &supported, &buffer_len, &param_len);
      s = buffer = XALLOCAVEC (unsigned char, buffer_len);
      params = buf_param = XALLOCAVEC (unsigned char, param_len);

      if (supported)
	{
	  if (macro->fun_like)
	    {
	      *buf_param++ = '(';
	      for (i = 0; i < macro->paramc; i++)
		{
		  cpp_hashnode *param = macro->parm.params[i];

		  memcpy (buf_param, NODE_NAME (param), NODE_LEN (param));
		  buf_param += NODE_LEN (param);

		  if (i + 1 < macro->paramc)
		    {
		      *buf_param++ = ',';
		      *buf_param++ = ' ';
		    }
		  else if (macro->variadic)
		    {
		      supported = 0;
		      break;
		    }
		}
	      *buf_param++ = ')';
	      *buf_param = '\0';
	    }

	  for (i = 0; supported && i < macro->count; i++)
	    {
	      const cpp_token *token = &macro->exp.tokens[i];
	      int is_one = 0;

	      if (token->flags & PREV_WHITE)
		*buffer++ = ' ';

	      if (token->flags & STRINGIFY_ARG || token->flags & PASTE_LEFT)
		{
		  supported = 0;
		  break;
		}

	      switch (token->type)
		{
		  case CPP_MACRO_ARG:
		    {
		      cpp_hashnode *param =
			macro->parm.params[token->val.macro_arg.arg_no - 1];
		      memcpy (buffer, NODE_NAME (param), NODE_LEN (param));
		      buffer += NODE_LEN (param);
		    }
		    break;

		  case CPP_EQ_EQ:       *buffer++ = '='; break;
		  case CPP_GREATER:     *buffer++ = '>'; break;
		  case CPP_LESS:        *buffer++ = '<'; break;
		  case CPP_PLUS:        *buffer++ = '+'; break;
		  case CPP_MINUS:       *buffer++ = '-'; break;
		  case CPP_MULT:        *buffer++ = '*'; break;
		  case CPP_DIV:         *buffer++ = '/'; break;
		  case CPP_COMMA:       *buffer++ = ','; break;
		  case CPP_OPEN_SQUARE:
		  case CPP_OPEN_PAREN:  *buffer++ = '('; break;
		  case CPP_CLOSE_SQUARE: /* fallthrough */
		  case CPP_CLOSE_PAREN: *buffer++ = ')'; break;
		  case CPP_DEREF:       /* fallthrough */
		  case CPP_SCOPE:       /* fallthrough */
		  case CPP_DOT:         *buffer++ = '.'; break;

		  case CPP_EQ:          *buffer++ = ':'; *buffer++ = '='; break;
		  case CPP_NOT_EQ:      *buffer++ = '/'; *buffer++ = '='; break;
		  case CPP_GREATER_EQ:  *buffer++ = '>'; *buffer++ = '='; break;
		  case CPP_LESS_EQ:     *buffer++ = '<'; *buffer++ = '='; break;

		  case CPP_NOT:
		    *buffer++ = 'n'; *buffer++ = 'o'; *buffer++ = 't'; break;
		  case CPP_MOD:
		    *buffer++ = 'm'; *buffer++ = 'o'; *buffer++ = 'd'; break;
		  case CPP_AND:
		    *buffer++ = 'a'; *buffer++ = 'n'; *buffer++ = 'd'; break;
		  case CPP_OR:
		    *buffer++ = 'o'; *buffer++ = 'r'; break;
		  case CPP_XOR:
		    *buffer++ = 'x'; *buffer++ = 'o'; *buffer++ = 'r'; break;
		  case CPP_AND_AND:
		    strcpy ((char *) buffer, " and then ");
		    buffer += 10;
		    break;
		  case CPP_OR_OR:
		    strcpy ((char *) buffer, " or else ");
		    buffer += 9;
		    break;

		  case CPP_PADDING:
		    *buffer++ = ' ';
		    is_one = prev_is_one;
		    break;

		  case CPP_COMMENT:
		    break;

		  case CPP_WSTRING:
		  case CPP_STRING16:
		  case CPP_STRING32:
		  case CPP_UTF8STRING:
		  case CPP_WCHAR:
		  case CPP_CHAR16:
		  case CPP_CHAR32:
		  case CPP_UTF8CHAR:
		  case CPP_NAME:
		    if (!macro->fun_like)
		      supported = 0;
		    else
		      buffer
			= cpp_spell_token (parse_in, token, buffer, false);
		    break;

		  case CPP_STRING:
		    if (is_string)
		      {
			*buffer++ = '&';
			*buffer++ = ' ';
		      }
		    else
		      is_string = 1;
		    {
		      const unsigned char *s = token->val.str.text;

		      for (; *s; s++)
			if (*s == '\\')
			  {
			    s++;
			    buffer = handle_escape_character (buffer, *s);
			    if (buffer == NULL)
			      {
				supported = 0;
				break;
			      }
			  }
			else
			  *buffer++ = *s;
		    }
		    break;

		  case CPP_CHAR:
		    is_char = 1;
		    {
		      unsigned chars_seen;
		      int ignored;
		      cppchar_t c;

		      c = cpp_interpret_charconst (parse_in, token,
						   &chars_seen, &ignored);
		      if (c >= 32 && c <= 126)
			{
			  *buffer++ = '\'';
			  *buffer++ = (char) c;
			  *buffer++ = '\'';
			}
		      else
			{
			  chars_seen = sprintf
			    ((char *) buffer, "Character'Val (%d)", (int) c);
			  buffer += chars_seen;
			}
		    }
		    break;

		  case CPP_NUMBER:
		    tmp = cpp_token_as_text (parse_in, token);

		    switch (*tmp)
		      {
			case '0':
			  switch (tmp[1])
			    {
			      case '\0':
			      case 'l':
			      case 'L':
			      case 'u':
			      case 'U':
				*buffer++ = '0';
				break;

			      case 'x':
			      case 'X':
				*buffer++ = '1';
				*buffer++ = '6';
				*buffer++ = '#';
				buffer = dump_number (tmp + 2, buffer, false);
				*buffer++ = '#';
				break;

			      case 'b':
			      case 'B':
				*buffer++ = '2';
				*buffer++ = '#';
				buffer = dump_number (tmp + 2, buffer, false);
				*buffer++ = '#';
				break;

			      default:
				/* Dump floating-point constant unmodified.  */
				if (strchr ((const char *)tmp, '.'))
				  buffer = dump_number (tmp, buffer, true);
				else
				  {
				    *buffer++ = '8';
				    *buffer++ = '#';
				    buffer
				      = dump_number (tmp + 1, buffer, false);
				    *buffer++ = '#';
				  }
				break;
			    }
			  break;

			case '1':
			  if (tmp[1] == '\0'
			      || tmp[1] == 'u'
			      || tmp[1] == 'U'
			      || tmp[1] == 'l'
			      || tmp[1] == 'L')
			    {
			      is_one = 1;
			      char_one = buffer;
			      *buffer++ = '1';
			      break;
			    }
			  /* fallthrough */

			default:
			  buffer
			    = dump_number (tmp, buffer,
					   strchr ((const char *)tmp, '.'));
			  break;
		      }
		    break;

		  case CPP_LSHIFT:
		    if (prev_is_one)
		      {
			/* Replace "1 << N" by "2 ** N" */
		        *char_one = '2';
		        *buffer++ = '*';
		        *buffer++ = '*';
		        break;
		      }
		    /* fallthrough */

		  case CPP_RSHIFT:
		  case CPP_COMPL:
		  case CPP_QUERY:
		  case CPP_EOF:
		  case CPP_PLUS_EQ:
		  case CPP_MINUS_EQ:
		  case CPP_MULT_EQ:
		  case CPP_DIV_EQ:
		  case CPP_MOD_EQ:
		  case CPP_AND_EQ:
		  case CPP_OR_EQ:
		  case CPP_XOR_EQ:
		  case CPP_RSHIFT_EQ:
		  case CPP_LSHIFT_EQ:
		  case CPP_PRAGMA:
		  case CPP_PRAGMA_EOL:
		  case CPP_HASH:
		  case CPP_PASTE:
		  case CPP_OPEN_BRACE:
		  case CPP_CLOSE_BRACE:
		  case CPP_SEMICOLON:
		  case CPP_ELLIPSIS:
		  case CPP_PLUS_PLUS:
		  case CPP_MINUS_MINUS:
		  case CPP_DEREF_STAR:
		  case CPP_DOT_STAR:
		  case CPP_ATSIGN:
		  case CPP_HEADER_NAME:
		  case CPP_AT_NAME:
		  case CPP_OTHER:
		  case CPP_OBJC_STRING:
		  default:
		    if (!macro->fun_like)
		      supported = 0;
		    else
		      buffer = cpp_spell_token (parse_in, token, buffer, false);
		    break;
		}

	      prev_is_one = is_one;
	    }

	  if (supported)
	    *buffer = '\0';
	}

      if (macro->fun_like && supported)
	{
	  char *start = (char *) s;
	  int is_function = 0;

	  pp_string (pp, "   --  arg-macro: ");

	  if (*start == '(' && buffer[-1] == ')')
	    {
	      start++;
	      buffer[-1] = '\0';
	      is_function = 1;
	      pp_string (pp, "function ");
	    }
	  else
	    {
	      pp_string (pp, "procedure ");
	    }

	  pp_string (pp, (const char *) NODE_NAME (node));
	  pp_space (pp);
	  pp_string (pp, (char *) params);
	  pp_newline (pp);
	  pp_string (pp, "   --    ");

	  if (is_function)
	    {
	      pp_string (pp, "return ");
	      pp_string (pp, start);
	      pp_semicolon (pp);
	    }
	  else
	    pp_string (pp, start);

	  pp_newline (pp);
	}
      else if (supported)
	{
	  expanded_location sloc = expand_location (macro->line);

	  if (sloc.line != prev_line + 1 && prev_line > 0)
	    pp_newline (pp);

	  num_macros++;
	  prev_line = sloc.line;

	  pp_string (pp, "   ");
	  ada_name = to_ada_name ((const char *) NODE_NAME (node), NULL);
	  pp_string (pp, ada_name);
	  free (ada_name);
	  pp_string (pp, " : ");

	  if (is_string)
	    pp_string (pp, "aliased constant String");
	  else if (is_char)
	    pp_string (pp, "aliased constant Character");
	  else
	    pp_string (pp, "constant");

	  pp_string (pp, " := ");
	  pp_string (pp, (char *) s);

	  if (is_string)
	    pp_string (pp, " & ASCII.NUL");

	  pp_string (pp, ";  --  ");
	  pp_string (pp, sloc.file);
	  pp_colon (pp);
	  pp_scalar (pp, "%d", sloc.line);
	  pp_newline (pp);
	}
      else
	{
	  pp_string (pp, "   --  unsupported macro: ");
	  pp_string (pp, (const char *) cpp_macro_definition (parse_in, node));
	  pp_newline (pp);
	}
    }

  if (num_macros > 0)
    pp_newline (pp);
}

/* Current source file being handled.  */
static const char *current_source_file;

/* Return sloc of DECL, using sloc of last field if LAST is true.  */

static location_t
decl_sloc (const_tree decl, bool last)
{
  tree field;

  /* Compare the declaration of struct-like types based on the sloc of their
     last field (if LAST is true), so that more nested types collate before
     less nested ones.  */
  if (TREE_CODE (decl) == TYPE_DECL
      && !DECL_ORIGINAL_TYPE (decl)
      && RECORD_OR_UNION_TYPE_P (TREE_TYPE (decl))
      && (field = TYPE_FIELDS (TREE_TYPE (decl))))
    {
      if (last)
	while (DECL_CHAIN (field))
	  field = DECL_CHAIN (field);
      return DECL_SOURCE_LOCATION (field);
    }

  return DECL_SOURCE_LOCATION (decl);
}

/* Compare two locations LHS and RHS.  */

static int
compare_location (location_t lhs, location_t rhs)
{
  expanded_location xlhs = expand_location (lhs);
  expanded_location xrhs = expand_location (rhs);

  if (xlhs.file != xrhs.file)
    return filename_cmp (xlhs.file, xrhs.file);

  if (xlhs.line != xrhs.line)
    return xlhs.line - xrhs.line;

  if (xlhs.column != xrhs.column)
    return xlhs.column - xrhs.column;

  return 0;
}

/* Compare two declarations (LP and RP) by their source location.  */

static int
compare_node (const void *lp, const void *rp)
{
  const_tree lhs = *((const tree *) lp);
  const_tree rhs = *((const tree *) rp);
  const int ret
    = compare_location (decl_sloc (lhs, true), decl_sloc (rhs, true));

  return ret ? ret : DECL_UID (lhs) - DECL_UID (rhs);
}

/* Compare two comments (LP and RP) by their source location.  */

static int
compare_comment (const void *lp, const void *rp)
{
  const cpp_comment *lhs = (const cpp_comment *) lp;
  const cpp_comment *rhs = (const cpp_comment *) rp;

  return compare_location (lhs->sloc, rhs->sloc);
}

static tree *to_dump = NULL;
static int to_dump_count = 0;

/* Collect a list of declarations from T relevant to SOURCE_FILE to be dumped
   by a subsequent call to dump_ada_nodes.  */

void
collect_ada_nodes (tree t, const char *source_file)
{
  tree n;
  int i = to_dump_count;

  /* Count the likely relevant nodes: do not dump builtins (they are irrelevant
     in the context of bindings) and namespaces (we do not handle them properly
     yet).  */
  for (n = t; n; n = TREE_CHAIN (n))
    if (!DECL_IS_BUILTIN (n)
	&& TREE_CODE (n) != NAMESPACE_DECL
	&& LOCATION_FILE (decl_sloc (n, false)) == source_file)
      to_dump_count++;

  /* Allocate sufficient storage for all nodes.  */
  to_dump = XRESIZEVEC (tree, to_dump, to_dump_count);

  /* Store the relevant nodes.  */
  for (n = t; n; n = TREE_CHAIN (n))
    if (!DECL_IS_BUILTIN (n)
	&& TREE_CODE (n) != NAMESPACE_DECL
	&& LOCATION_FILE (decl_sloc (n, false)) == source_file)
      to_dump[i++] = n;
}

/* Call back for walk_tree to clear the TREE_VISITED flag of TP.  */

static tree
unmark_visited_r (tree *tp, int *walk_subtrees ATTRIBUTE_UNUSED,
		  void *data ATTRIBUTE_UNUSED)
{
  if (TREE_VISITED (*tp))
    TREE_VISITED (*tp) = 0;
  else
    *walk_subtrees = 0;

  return NULL_TREE;
}

/* Print a COMMENT to the output stream PP.  */

static void
print_comment (pretty_printer *pp, const char *comment)
{
  int len = strlen (comment);
  char *str = XALLOCAVEC (char, len + 1);
  char *tok;
  bool extra_newline = false;

  memcpy (str, comment, len + 1);

  /* Trim C/C++ comment indicators.  */
  if (str[len - 2] == '*' && str[len - 1] == '/')
    {
      str[len - 2] = ' ';
      str[len - 1] = '\0';
    }
  str += 2;

  tok = strtok (str, "\n");
  while (tok) {
    pp_string (pp, "  --");
    pp_string (pp, tok);
    pp_newline (pp);
    tok = strtok (NULL, "\n");

    /* Leave a blank line after multi-line comments.  */
    if (tok)
      extra_newline = true;
  }

  if (extra_newline)
    pp_newline (pp);
}

/* Dump nodes into PP relevant to SOURCE_FILE, as collected by previous calls
   to collect_ada_nodes.  */

static void
dump_ada_nodes (pretty_printer *pp, const char *source_file)
{
  int i, j;
  cpp_comment_table *comments;

  /* Sort the table of declarations to dump by sloc.  */
  qsort (to_dump, to_dump_count, sizeof (tree), compare_node);

  /* Fetch the table of comments.  */
  comments = cpp_get_comments (parse_in);

  /* Sort the comments table by sloc.  */
  if (comments->count > 1)
    qsort (comments->entries, comments->count, sizeof (cpp_comment),
	   compare_comment);

  /* Interleave comments and declarations in line number order.  */
  i = j = 0;
  do
    {
      /* Advance j until comment j is in this file.  */
      while (j != comments->count
	     && LOCATION_FILE (comments->entries[j].sloc) != source_file)
	j++;

      /* Advance j until comment j is not a duplicate.  */
      while (j < comments->count - 1
	     && !compare_comment (&comments->entries[j],
				  &comments->entries[j + 1]))
	j++;

      /* Write decls until decl i collates after comment j.  */
      while (i != to_dump_count)
	{
	  if (j == comments->count
	      || LOCATION_LINE (decl_sloc (to_dump[i], false))
	      <  LOCATION_LINE (comments->entries[j].sloc))
	    {
	      current_source_file = source_file;

	      if (dump_ada_declaration (pp, to_dump[i++], NULL_TREE,
					 INDENT_INCR))
		{
		  pp_newline (pp);
		  pp_newline (pp);
		}
	    }
	  else
	    break;
	}

      /* Write comment j, if there is one.  */
      if (j != comments->count)
	print_comment (pp, comments->entries[j++].comment);

    } while (i != to_dump_count || j != comments->count);

  /* Clear the TREE_VISITED flag over each subtree we've dumped.  */
  for (i = 0; i < to_dump_count; i++)
    walk_tree (&to_dump[i], unmark_visited_r, NULL, NULL);

  /* Finalize the to_dump table.  */
  if (to_dump)
    {
      free (to_dump);
      to_dump = NULL;
      to_dump_count = 0;
    }
}

/* Dump a newline and indent BUFFER by SPC chars.  */

static void
newline_and_indent (pretty_printer *buffer, int spc)
{
  pp_newline (buffer);
  INDENT (spc);
}

struct with { char *s; const char *in_file; bool limited; };
static struct with *withs = NULL;
static int withs_max = 4096;
static int with_len = 0;

/* Record a "with" clause on package S (a limited with if LIMITED_ACCESS is
   true), if not already done.  */

static void
append_withs (const char *s, bool limited_access)
{
  int i;

  if (withs == NULL)
    withs = XNEWVEC (struct with, withs_max);

  if (with_len == withs_max)
    {
      withs_max *= 2;
      withs = XRESIZEVEC (struct with, withs, withs_max);
    }

  for (i = 0; i < with_len; i++)
    if (!strcmp (s, withs[i].s)
	&& current_source_file == withs[i].in_file)
      {
	withs[i].limited &= limited_access;
	return;
      }

  withs[with_len].s = xstrdup (s);
  withs[with_len].in_file = current_source_file;
  withs[with_len].limited = limited_access;
  with_len++;
}

/* Reset "with" clauses.  */

static void
reset_ada_withs (void)
{
  int i;

  if (!withs)
    return;

  for (i = 0; i < with_len; i++)
    free (withs[i].s);
  free (withs);
  withs = NULL;
  withs_max = 4096;
  with_len = 0;
}

/* Dump "with" clauses in F.  */

static void
dump_ada_withs (FILE *f)
{
  int i;

  fprintf (f, "with Interfaces.C; use Interfaces.C;\n");

  for (i = 0; i < with_len; i++)
    fprintf
      (f, "%swith %s;\n", withs[i].limited ? "limited " : "", withs[i].s);
}

/* Return suitable Ada package name from FILE.  */

static char *
get_ada_package (const char *file)
{
  const char *base;
  char *res;
  const char *s;
  int i;
  size_t plen;

  s = strstr (file, "/include/");
  if (s)
    base = s + 9;
  else
    base = lbasename (file);

  if (ada_specs_parent == NULL)
    plen = 0;
  else
    plen = strlen (ada_specs_parent) + 1;

  res = XNEWVEC (char, plen + strlen (base) + 1);
  if (ada_specs_parent != NULL) {
    strcpy (res, ada_specs_parent);
    res[plen - 1] = '.';
  }

  for (i = plen; *base; base++, i++)
    switch (*base)
      {
	case '+':
	  res[i] = 'p';
	  break;

	case '.':
	case '-':
	case '_':
	case '/':
	case '\\':
	  res[i] = (i == 0 || res[i - 1] == '.' || res[i - 1] == '_') ? 'u' : '_';
	  break;

	default:
	  res[i] = *base;
	  break;
      }
  res[i] = '\0';

  return res;
}

static const char *ada_reserved[] = {
  "abort", "abs", "abstract", "accept", "access", "aliased", "all", "and",
  "array", "at", "begin", "body", "case", "constant", "declare", "delay",
  "delta", "digits", "do", "else", "elsif", "end", "entry", "exception",
  "exit", "for", "function", "generic", "goto", "if", "in", "interface", "is",
  "limited", "loop", "mod", "new", "not", "null", "others", "out", "of", "or",
  "overriding", "package", "pragma", "private", "procedure", "protected",
  "raise", "range", "record", "rem", "renames", "requeue", "return", "reverse",
  "select", "separate", "subtype", "synchronized", "tagged", "task",
  "terminate", "then", "type", "until", "use", "when", "while", "with", "xor",
  NULL};

/* ??? would be nice to specify this list via a config file, so that users
   can create their own dictionary of conflicts.  */
static const char *c_duplicates[] = {
  /* system will cause troubles with System.Address.  */
  "system",

  /* The following values have other definitions with same name/other
     casing.  */
  "funmap",
  "rl_vi_fWord",
  "rl_vi_bWord",
  "rl_vi_eWord",
  "rl_readline_version",
  "_Vx_ushort",
  "USHORT",
  "XLookupKeysym",
  NULL};

/* Return a declaration tree corresponding to TYPE.  */

static tree
get_underlying_decl (tree type)
{
  if (!type)
    return NULL_TREE;

  /* type is a declaration.  */
  if (DECL_P (type))
    return type;

  if (TYPE_P (type))
    {
      /* Strip qualifiers but do not look through typedefs.  */
      if (TYPE_QUALS_NO_ADDR_SPACE (type))
	type = TYPE_MAIN_VARIANT (type);

      /* type is a typedef.  */
      if (TYPE_NAME (type) && DECL_P (TYPE_NAME (type)))
	return TYPE_NAME (type);

      /* TYPE_STUB_DECL has been set for type.  */
      if (TYPE_STUB_DECL (type))
	return TYPE_STUB_DECL (type);
    }

  return NULL_TREE;
}

/* Return whether TYPE has static fields.  */

static bool
has_static_fields (const_tree type)
{
  if (!type || !RECORD_OR_UNION_TYPE_P (type) || !COMPLETE_TYPE_P (type))
    return false;

  for (tree fld = TYPE_FIELDS (type); fld; fld = TREE_CHAIN (fld))
    if (TREE_CODE (fld) == VAR_DECL && DECL_NAME (fld))
      return true;

  return false;
}

/* Return whether TYPE corresponds to an Ada tagged type (has a dispatch
   table).  */

static bool
is_tagged_type (const_tree type)
{
  if (!type || !RECORD_OR_UNION_TYPE_P (type) || !COMPLETE_TYPE_P (type))
    return false;

  for (tree fld = TYPE_FIELDS (type); fld; fld = TREE_CHAIN (fld))
    if (TREE_CODE (fld) == FUNCTION_DECL && DECL_VINDEX (fld))
      return true;

  return false;
}

/* Return whether TYPE has non-trivial methods, i.e. methods that do something
   for the objects of TYPE.  In C++, all classes have implicit special methods,
   e.g. constructors and destructors, but they can be trivial if the type is
   sufficiently simple.  */

static bool
has_nontrivial_methods (tree type)
{
  if (!type || !RECORD_OR_UNION_TYPE_P (type) || !COMPLETE_TYPE_P (type))
    return false;

  /* Only C++ types can have methods.  */
  if (!cpp_check)
    return false;

  /* A non-trivial type has non-trivial special methods.  */
  if (!cpp_check (type, IS_TRIVIAL))
    return true;

  /* If there are user-defined methods, they are deemed non-trivial.  */
  for (tree fld = TYPE_FIELDS (type); fld; fld = DECL_CHAIN (fld))
    if (TREE_CODE (fld) == FUNCTION_DECL && !DECL_ARTIFICIAL (fld))
      return true;

  return false;
}

#define INDEX_LENGTH 8

/* Generate a legal Ada name from a C/C++ NAME and return a malloc'ed string.
   SPACE_FOUND, if not NULL, is used to indicate whether a space was found in
   NAME.  */

static char *
to_ada_name (const char *name, bool *space_found)
{
  const char **names;
  const int len = strlen (name);
  int j, len2 = 0;
  bool found = false;
  char *s = XNEWVEC (char, len * 2 + 5);
  char c;

  if (space_found)
    *space_found = false;

  /* Add "c_" prefix if name is an Ada reserved word.  */
  for (names = ada_reserved; *names; names++)
    if (!strcasecmp (name, *names))
      {
	s[len2++] = 'c';
	s[len2++] = '_';
	found = true;
	break;
      }

  if (!found)
    /* Add "c_" prefix if name is a potential case sensitive duplicate.  */
    for (names = c_duplicates; *names; names++)
      if (!strcmp (name, *names))
	{
	  s[len2++] = 'c';
	  s[len2++] = '_';
	  found = true;
	  break;
	}

  for (j = 0; name[j] == '_'; j++)
    s[len2++] = 'u';

  if (j > 0)
    s[len2++] = '_';
  else if (*name == '.' || *name == '$')
    {
      s[0] = 'a';
      s[1] = 'n';
      s[2] = 'o';
      s[3] = 'n';
      len2 = 4;
      j++;
    }

  /* Replace unsuitable characters for Ada identifiers.  */
  for (; j < len; j++)
    switch (name[j])
      {
	case ' ':
	  if (space_found)
	    *space_found = true;
	  s[len2++] = '_';
	  break;

	/* ??? missing some C++ operators.  */
	case '=':
	  s[len2++] = '_';

	  if (name[j + 1] == '=')
	    {
	      j++;
	      s[len2++] = 'e';
	      s[len2++] = 'q';
	    }
	  else
	    {
	      s[len2++] = 'a';
	      s[len2++] = 's';
	    }
	  break;

	case '!':
	  s[len2++] = '_';
	  if (name[j + 1] == '=')
	    {
	      j++;
	      s[len2++] = 'n';
	      s[len2++] = 'e';
	    }
	  break;

	case '~':
	  s[len2++] = '_';
	  s[len2++] = 't';
	  s[len2++] = 'i';
	  break;

	case '&':
	case '|':
	case '^':
	  s[len2++] = '_';
	  s[len2++] = name[j] == '&' ? 'a' : name[j] == '|' ? 'o' : 'x';

	  if (name[j + 1] == '=')
	    {
	      j++;
	      s[len2++] = 'e';
	    }
	  break;

	case '+':
	case '-':
	case '*':
	case '/':
	case '(':
	case '[':
	  if (s[len2 - 1] != '_')
	    s[len2++] = '_';

	  switch (name[j + 1]) {
	    case '\0':
	      j++;
	      switch (name[j - 1]) {
		case '+': s[len2++] = 'p'; break;  /* + */
		case '-': s[len2++] = 'm'; break;  /* - */
		case '*': s[len2++] = 't'; break;  /* * */
		case '/': s[len2++] = 'd'; break;  /* / */
	      }
	      break;

	    case '=':
	      j++;
	      switch (name[j - 1]) {
		case '+': s[len2++] = 'p'; break;  /* += */
		case '-': s[len2++] = 'm'; break;  /* -= */
		case '*': s[len2++] = 't'; break;  /* *= */
		case '/': s[len2++] = 'd'; break;  /* /= */
	      }
	      s[len2++] = 'a';
	      break;

	    case '-':  /* -- */
	      j++;
	      s[len2++] = 'm';
	      s[len2++] = 'm';
	      break;

	    case '+':  /* ++ */
	      j++;
	      s[len2++] = 'p';
	      s[len2++] = 'p';
	      break;

	    case ')':  /* () */
	      j++;
	      s[len2++] = 'o';
	      s[len2++] = 'p';
	      break;

	    case ']':  /* [] */
	      j++;
	      s[len2++] = 'o';
	      s[len2++] = 'b';
	      break;
	  }

	  break;

	case '<':
	case '>':
	  c = name[j] == '<' ? 'l' : 'g';
	  s[len2++] = '_';

	  switch (name[j + 1]) {
	    case '\0':
	      s[len2++] = c;
	      s[len2++] = 't';
	      break;
	    case '=':
	      j++;
	      s[len2++] = c;
	      s[len2++] = 'e';
	      break;
	    case '>':
	      j++;
	      s[len2++] = 's';
	      s[len2++] = 'r';
	      break;
	    case '<':
	      j++;
	      s[len2++] = 's';
	      s[len2++] = 'l';
	      break;
	    default:
	      break;
	  }
	  break;

	case '_':
	  if (len2 && s[len2 - 1] == '_')
	    s[len2++] = 'u';
	  /* fall through */

	default:
	  s[len2++] = name[j];
      }

  if (s[len2 - 1] == '_')
    s[len2++] = 'u';

  s[len2] = '\0';

  return s;
}

/* Return true if DECL refers to a C++ class type for which a
   separate enclosing package has been or should be generated.  */

static bool
separate_class_package (tree decl)
{
  tree type = TREE_TYPE (decl);
  return has_nontrivial_methods (type) || has_static_fields (type);
}

static bool package_prefix = true;

/* Dump in BUFFER the name of an identifier NODE of type TYPE, following Ada
   syntax.  LIMITED_ACCESS indicates whether NODE can be accessed through a
   limited 'with' clause rather than a regular 'with' clause.  */

static void
pp_ada_tree_identifier (pretty_printer *buffer, tree node, tree type,
			bool limited_access)
{
  const char *name = IDENTIFIER_POINTER (node);
  bool space_found = false;
  char *s = to_ada_name (name, &space_found);
  tree decl = get_underlying_decl (type);

  /* If the entity comes from another file, generate a package prefix.  */
  if (decl)
    {
      expanded_location xloc = expand_location (decl_sloc (decl, false));

      if (xloc.file && xloc.line)
	{
	  if (xloc.file != current_source_file)
	    {
	      switch (TREE_CODE (type))
		{
		  case ENUMERAL_TYPE:
		  case INTEGER_TYPE:
		  case REAL_TYPE:
		  case FIXED_POINT_TYPE:
		  case BOOLEAN_TYPE:
		  case REFERENCE_TYPE:
		  case POINTER_TYPE:
		  case ARRAY_TYPE:
		  case RECORD_TYPE:
		  case UNION_TYPE:
		  case TYPE_DECL:
		    if (package_prefix)
		      {
			char *s1 = get_ada_package (xloc.file);
			append_withs (s1, limited_access);
			pp_string (buffer, s1);
			pp_dot (buffer);
			free (s1);
		      }
		    break;
		  default:
		    break;
		}

	      /* Generate the additional package prefix for C++ classes.  */
	      if (separate_class_package (decl))
		{
		  pp_string (buffer, "Class_");
		  pp_string (buffer, s);
		  pp_dot (buffer);
		}
	     }
	}
    }

  if (space_found)
    if (!strcmp (s, "short_int"))
      pp_string (buffer, "short");
    else if (!strcmp (s, "short_unsigned_int"))
      pp_string (buffer, "unsigned_short");
    else if (!strcmp (s, "unsigned_int"))
      pp_string (buffer, "unsigned");
    else if (!strcmp (s, "long_int"))
      pp_string (buffer, "long");
    else if (!strcmp (s, "long_unsigned_int"))
      pp_string (buffer, "unsigned_long");
    else if (!strcmp (s, "long_long_int"))
      pp_string (buffer, "Long_Long_Integer");
    else if (!strcmp (s, "long_long_unsigned_int"))
      {
	if (package_prefix)
	  {
	    append_withs ("Interfaces.C.Extensions", false);
	    pp_string (buffer, "Extensions.unsigned_long_long");
	  }
	else
	  pp_string (buffer, "unsigned_long_long");
      }
    else
      pp_string(buffer, s);
  else
    if (!strcmp (s, "u_Bool") || !strcmp (s, "bool"))
      {
	if (package_prefix)
	  {
	    append_withs ("Interfaces.C.Extensions", false);
	    pp_string (buffer, "Extensions.bool");
	  }
	else
	  pp_string (buffer, "bool");
      }
    else
      pp_string(buffer, s);

  free (s);
}

/* Dump in BUFFER the assembly name of T.  */

static void
pp_asm_name (pretty_printer *buffer, tree t)
{
  tree name = DECL_ASSEMBLER_NAME (t);
  char *ada_name = XALLOCAVEC (char, IDENTIFIER_LENGTH (name) + 1), *s;
  const char *ident = IDENTIFIER_POINTER (name);

  for (s = ada_name; *ident; ident++)
    {
      if (*ident == ' ')
	break;
      else if (*ident != '*')
	*s++ = *ident;
    }

  *s = '\0';
  pp_string (buffer, ada_name);
}

/* Dump in BUFFER the name of a DECL node if set, in Ada syntax.
   LIMITED_ACCESS indicates whether NODE can be accessed via a
   limited 'with' clause rather than a regular 'with' clause.  */

static void
dump_ada_decl_name (pretty_printer *buffer, tree decl, bool limited_access)
{
  if (DECL_NAME (decl))
    pp_ada_tree_identifier (buffer, DECL_NAME (decl), decl, limited_access);
  else
    {
      tree type_name = TYPE_NAME (TREE_TYPE (decl));

      if (!type_name)
	{
	  pp_string (buffer, "anon");
	  if (TREE_CODE (decl) == FIELD_DECL)
	    pp_scalar (buffer, "%d", DECL_UID (decl));
	  else
	    pp_scalar (buffer, "%d", TYPE_UID (TREE_TYPE (decl)));
	}
      else if (TREE_CODE (type_name) == IDENTIFIER_NODE)
	pp_ada_tree_identifier (buffer, type_name, decl, limited_access);
    }
}

/* Dump in BUFFER a name for the type T, which is a _TYPE without TYPE_NAME.
   PARENT is the parent node of T.  */

static void
dump_anonymous_type_name (pretty_printer *buffer, tree t, tree parent)
{
<<<<<<< HEAD
  if (DECL_NAME (t1))
    pp_ada_tree_identifier (buffer, DECL_NAME (t1), t1, false);
  else
    {
      pp_string (buffer, "anon");
      pp_scalar (buffer, "%d", TYPE_UID (TREE_TYPE (t1)));
    }

  pp_underscore (buffer);

  if (DECL_NAME (t2))
    pp_ada_tree_identifier (buffer, DECL_NAME (t2), t2, false);
=======
  if (DECL_NAME (parent))
    pp_ada_tree_identifier (buffer, DECL_NAME (parent), parent, false);
>>>>>>> 9e014010
  else
    {
      pp_string (buffer, "anon");
      pp_scalar (buffer, "%d", TYPE_UID (TREE_TYPE (parent)));
    }

  switch (TREE_CODE (t))
    {
    case ARRAY_TYPE:
      pp_string (buffer, "_array");
      break;
    case ENUMERAL_TYPE:
      pp_string (buffer, "_enum");
      break;
    case RECORD_TYPE:
      pp_string (buffer, "_struct");
      break;
    case UNION_TYPE:
      pp_string (buffer, "_union");
      break;
    default:
      pp_string (buffer, "_unknown");
      break;
    }

  pp_scalar (buffer, "%d", TYPE_UID (t));
}

/* Dump in BUFFER aspect Import on a given node T.  SPC is the current
   indentation level.  */

static void
dump_ada_import (pretty_printer *buffer, tree t, int spc)
{
  const char *name = IDENTIFIER_POINTER (DECL_ASSEMBLER_NAME (t));
  const bool is_stdcall
    = TREE_CODE (t) == FUNCTION_DECL
      && lookup_attribute ("stdcall", TYPE_ATTRIBUTES (TREE_TYPE (t)));

  pp_string (buffer, "with Import => True, ");

  newline_and_indent (buffer, spc + 5);

  if (is_stdcall)
    pp_string (buffer, "Convention => Stdcall, ");
  else if (name[0] == '_' && name[1] == 'Z')
    pp_string (buffer, "Convention => CPP, ");
  else
    pp_string (buffer, "Convention => C, ");
<<<<<<< HEAD

  newline_and_indent (buffer, spc + 5);

=======

  newline_and_indent (buffer, spc + 5);

>>>>>>> 9e014010
  pp_string (buffer, "External_Name => \"");

  if (is_stdcall)
    pp_string (buffer, IDENTIFIER_POINTER (DECL_NAME (t)));
  else
    pp_asm_name (buffer, t);

  pp_string (buffer, "\";");
}

/* Check whether T and its type have different names, and append "the_"
   otherwise in BUFFER.  */

static void
check_name (pretty_printer *buffer, tree t)
{
  const char *s;
  tree tmp = TREE_TYPE (t);

  while (TREE_CODE (tmp) == POINTER_TYPE && !TYPE_NAME (tmp))
    tmp = TREE_TYPE (tmp);

  if (TREE_CODE (tmp) != FUNCTION_TYPE)
    {
      if (TREE_CODE (tmp) == IDENTIFIER_NODE)
	s = IDENTIFIER_POINTER (tmp);
      else if (!TYPE_NAME (tmp))
	s = "";
      else if (TREE_CODE (TYPE_NAME (tmp)) == IDENTIFIER_NODE)
	s = IDENTIFIER_POINTER (TYPE_NAME (tmp));
      else
	s = IDENTIFIER_POINTER (DECL_NAME (TYPE_NAME (tmp)));

      if (!strcasecmp (IDENTIFIER_POINTER (DECL_NAME (t)), s))
	pp_string (buffer, "the_");
    }
}

/* Dump in BUFFER a function declaration FUNC in Ada syntax.
   IS_METHOD indicates whether FUNC is a C++ method.
   IS_CONSTRUCTOR whether FUNC is a C++ constructor.
   IS_DESTRUCTOR whether FUNC is a C++ destructor.
   SPC is the current indentation level.  */

static void
dump_ada_function_declaration (pretty_printer *buffer, tree func,
			       bool is_method, bool is_constructor,
			       bool is_destructor, int spc)
{
  tree type = TREE_TYPE (func);
  tree arg = TYPE_ARG_TYPES (type);
  tree t;
  char buf[17];
  int num, num_args = 0, have_args = true, have_ellipsis = false;

  /* Compute number of arguments.  */
  if (arg)
    {
      while (TREE_CHAIN (arg) && arg != error_mark_node)
	{
	  num_args++;
	  arg = TREE_CHAIN (arg);
	}

      if (TREE_CODE (TREE_VALUE (arg)) != VOID_TYPE)
	{
	  num_args++;
	  have_ellipsis = true;
	}
    }

  if (is_constructor)
    num_args--;

  if (is_destructor)
    num_args = 1;

  if (num_args > 2)
    newline_and_indent (buffer, spc + 1);

  if (num_args > 0)
    {
      pp_space (buffer);
      pp_left_paren (buffer);
    }

  /* For a function, see if we have the corresponding arguments.  */
  if (TREE_CODE (func) == FUNCTION_DECL)
    {
      arg = DECL_ARGUMENTS (func);
      for (t = arg, num = 0; t; t = DECL_CHAIN (t))
	num++;
      if (num < num_args)
	arg = NULL_TREE;
    }
  else
    arg = NULL_TREE;

  /* Otherwise, only print the types.  */
  if (!arg)
    {
      have_args = false;
      arg = TYPE_ARG_TYPES (type);
    }

  if (is_constructor)
    arg = TREE_CHAIN (arg);

  /* Print the argument names (if available) and types.  */
  for (num = 1; num <= num_args; num++)
    {
      if (have_args)
	{
	  if (DECL_NAME (arg))
	    {
	      check_name (buffer, arg);
	      pp_ada_tree_identifier (buffer, DECL_NAME (arg), NULL_TREE,
				      false);
	      pp_string (buffer, " : ");
	    }
	  else
	    {
	      sprintf (buf, "arg%d : ", num);
	      pp_string (buffer, buf);
	    }

	  dump_ada_node (buffer, TREE_TYPE (arg), type, spc, false, true);
	}
      else
	{
	  sprintf (buf, "arg%d : ", num);
	  pp_string (buffer, buf);
	  dump_ada_node (buffer, TREE_VALUE (arg), type, spc, false, true);
	}

      /* If the type is a pointer to a tagged type, we need to differentiate
	 virtual methods from the rest (non-virtual methods, static member
	 or regular functions) and import only them as primitive operations,
	 because they make up the virtual table which is mirrored on the Ada
	 side by the dispatch table.  So we add 'Class to the type of every
	 parameter that is not the first one of a method which either has a
	 slot in the virtual table or is a constructor.  */
      if (TREE_TYPE (arg)
	  && POINTER_TYPE_P (TREE_TYPE (arg))
	  && is_tagged_type (TREE_TYPE (TREE_TYPE (arg)))
	  && !(num == 1 && is_method && (DECL_VINDEX (func) || is_constructor)))
	pp_string (buffer, "'Class");

      arg = TREE_CHAIN (arg);

      if (num < num_args)
	{
	  pp_semicolon (buffer);

	  if (num_args > 2)
	    newline_and_indent (buffer, spc + INDENT_INCR);
	  else
	    pp_space (buffer);
	}
    }

  if (have_ellipsis)
    {
      pp_string (buffer, "  -- , ...");
      newline_and_indent (buffer, spc + INDENT_INCR);
    }

  if (num_args > 0)
    pp_right_paren (buffer);

  if (is_constructor || !VOID_TYPE_P (TREE_TYPE (type)))
    {
      pp_string (buffer, " return ");
      tree rtype = is_constructor ? DECL_CONTEXT (func) : TREE_TYPE (type);
      dump_ada_node (buffer, rtype, rtype, spc, false, true);
    }
}

/* Dump in BUFFER all the domains associated with an array NODE,
   in Ada syntax.  SPC is the current indentation level.  */

static void
dump_ada_array_domains (pretty_printer *buffer, tree node, int spc)
{
  int first = 1;
  pp_left_paren (buffer);

  for (; TREE_CODE (node) == ARRAY_TYPE; node = TREE_TYPE (node))
    {
      tree domain = TYPE_DOMAIN (node);

      if (domain)
	{
	  tree min = TYPE_MIN_VALUE (domain);
	  tree max = TYPE_MAX_VALUE (domain);

	  if (!first)
	    pp_string (buffer, ", ");
	  first = 0;

	  if (min)
	    dump_ada_node (buffer, min, NULL_TREE, spc, false, true);
	  pp_string (buffer, " .. ");

	  /* If the upper bound is zero, gcc may generate a NULL_TREE
	     for TYPE_MAX_VALUE rather than an integer_cst.  */
	  if (max)
	    dump_ada_node (buffer, max, NULL_TREE, spc, false, true);
	  else
	    pp_string (buffer, "0");
	}
      else
	pp_string (buffer, "size_t");
    }
  pp_right_paren (buffer);
}

/* Dump in BUFFER file:line information related to NODE.  */

static void
dump_sloc (pretty_printer *buffer, tree node)
{
  expanded_location xloc;

  xloc.file = NULL;

  if (DECL_P (node))
    xloc = expand_location (DECL_SOURCE_LOCATION (node));
  else if (EXPR_HAS_LOCATION (node))
    xloc = expand_location (EXPR_LOCATION (node));

  if (xloc.file)
    {
      pp_string (buffer, xloc.file);
      pp_colon (buffer);
      pp_decimal_int (buffer, xloc.line);
    }
}

/* Return true if type T designates a 1-dimension array of "char".  */

static bool
is_char_array (tree t)
{
  int num_dim = 0;

  while (TREE_CODE (t) == ARRAY_TYPE)
    {
      num_dim++;
      t = TREE_TYPE (t);
    }

  return num_dim == 1
	 && TREE_CODE (t) == INTEGER_TYPE
	 && id_equal (DECL_NAME (TYPE_NAME (t)), "char");
}

/* Dump in BUFFER an array type NODE of type TYPE in Ada syntax.  SPC is the
   indentation level.  */

static void
dump_ada_array_type (pretty_printer *buffer, tree node, tree type, int spc)
{
  const bool char_array = is_char_array (node);

  /* Special case char arrays.  */
  if (char_array)
    pp_string (buffer, "Interfaces.C.char_array ");
  else
    pp_string (buffer, "array ");

  /* Print the dimensions.  */
  dump_ada_array_domains (buffer, node, spc);

  /* Print the component type.  */
  if (!char_array)
    {
      tree tmp = node;
      while (TREE_CODE (tmp) == ARRAY_TYPE)
	tmp = TREE_TYPE (tmp);

      pp_string (buffer, " of ");

      if (TREE_CODE (tmp) != POINTER_TYPE)
	pp_string (buffer, "aliased ");

      if (TYPE_NAME (tmp)
	  || (!RECORD_OR_UNION_TYPE_P (tmp)
	      && TREE_CODE (tmp) != ENUMERAL_TYPE))
	dump_ada_node (buffer, tmp, node, spc, false, true);
      else if (type)
	dump_anonymous_type_name (buffer, tmp, type);
    }
}

/* Dump in BUFFER type names associated with a template, each prepended with
   '_'.  TYPES is the TREE_PURPOSE of a DECL_TEMPLATE_INSTANTIATIONS.  SPC is
   the indentation level.  */

static void
dump_template_types (pretty_printer *buffer, tree types, int spc)
{
  for (int i = 0; i < TREE_VEC_LENGTH (types); i++)
    {
      tree elem = TREE_VEC_ELT (types, i);
      pp_underscore (buffer);

      if (!dump_ada_node (buffer, elem, NULL_TREE, spc, false, true))
	{
	  pp_string (buffer, "unknown");
	  pp_scalar (buffer, "%lu", (unsigned long) TREE_HASH (elem));
	}
    }
}

/* Dump in BUFFER the contents of all class instantiations associated with
   a given template T.  SPC is the indentation level.  */

static int
dump_ada_template (pretty_printer *buffer, tree t, int spc)
{
  /* DECL_SIZE_UNIT is DECL_TEMPLATE_INSTANTIATIONS in this context.  */
  tree inst = DECL_SIZE_UNIT (t);
  /* This emulates DECL_TEMPLATE_RESULT in this context.  */
  struct tree_template_decl {
    struct tree_decl_common common;
    tree arguments;
    tree result;
  };
  tree result = ((struct tree_template_decl *) t)->result;
  int num_inst = 0;

  /* Don't look at template declarations declaring something coming from
     another file.  This can occur for template friend declarations.  */
  if (LOCATION_FILE (decl_sloc (result, false))
      != LOCATION_FILE (decl_sloc (t, false)))
    return 0;

  for (; inst && inst != error_mark_node; inst = TREE_CHAIN (inst))
    {
      tree types = TREE_PURPOSE (inst);
      tree instance = TREE_VALUE (inst);

      if (TREE_VEC_LENGTH (types) == 0)
	break;

      if (!RECORD_OR_UNION_TYPE_P (instance))
	break;

      /* We are interested in concrete template instantiations only: skip
	 partially specialized nodes.  */
      if (RECORD_OR_UNION_TYPE_P (instance)
	  && cpp_check
	  && cpp_check (instance, HAS_DEPENDENT_TEMPLATE_ARGS))
	continue;

      num_inst++;
      INDENT (spc);
      pp_string (buffer, "package ");
      package_prefix = false;
      dump_ada_node (buffer, instance, t, spc, false, true);
      dump_template_types (buffer, types, spc);
      pp_string (buffer, " is");
      spc += INDENT_INCR;
      newline_and_indent (buffer, spc);

      TREE_VISITED (get_underlying_decl (instance)) = 1;
      pp_string (buffer, "type ");
      dump_ada_node (buffer, instance, t, spc, false, true);
      package_prefix = true;

      if (is_tagged_type (instance))
	pp_string (buffer, " is tagged limited ");
      else
	pp_string (buffer, " is limited ");

      dump_ada_node (buffer, instance, t, spc, false, false);
      pp_newline (buffer);
      spc -= INDENT_INCR;
      newline_and_indent (buffer, spc);

      pp_string (buffer, "end;");
      newline_and_indent (buffer, spc);
      pp_string (buffer, "use ");
      package_prefix = false;
      dump_ada_node (buffer, instance, t, spc, false, true);
      dump_template_types (buffer, types, spc);
      package_prefix = true;
      pp_semicolon (buffer);
      pp_newline (buffer);
      pp_newline (buffer);
    }

  return num_inst > 0;
}

/* Return true if NODE is a simple enum types, that can be mapped to an
   Ada enum type directly.  */

static bool
is_simple_enum (tree node)
{
  HOST_WIDE_INT count = 0;

  for (tree value = TYPE_VALUES (node); value; value = TREE_CHAIN (value))
    {
      tree int_val = TREE_VALUE (value);

      if (TREE_CODE (int_val) != INTEGER_CST)
	int_val = DECL_INITIAL (int_val);

      if (!tree_fits_shwi_p (int_val))
	return false;
      else if (tree_to_shwi (int_val) != count)
	return false;

      count++;
    }

  return true;
}

/* Dump in BUFFER an enumeral type NODE in Ada syntax.  SPC is the indentation
   level.  */

static void
dump_ada_enum_type (pretty_printer *buffer, tree node, int spc)
{
  if (is_simple_enum (node))
    {
      bool first = true;
      spc += INDENT_INCR;
      newline_and_indent (buffer, spc - 1);
      pp_left_paren (buffer);
      for (tree value = TYPE_VALUES (node); value; value = TREE_CHAIN (value))
	{
	  if (first)
	    first = false;
	  else
	    {
	      pp_comma (buffer);
	      newline_and_indent (buffer, spc);
	    }

	  pp_ada_tree_identifier (buffer, TREE_PURPOSE (value), node, false);
	}
      pp_string (buffer, ")");
      spc -= INDENT_INCR;
      newline_and_indent (buffer, spc);
      pp_string (buffer, "with Convention => C");
    }
  else
    {
      if (TYPE_UNSIGNED (node))
	pp_string (buffer, "unsigned");
      else
	pp_string (buffer, "int");
      for (tree value = TYPE_VALUES (node); value; value = TREE_CHAIN (value))
	{
	  pp_semicolon (buffer);
	  newline_and_indent (buffer, spc);

	  pp_ada_tree_identifier (buffer, TREE_PURPOSE (value), node, false);
	  pp_string (buffer, " : constant ");

	  if (TYPE_UNSIGNED (node))
	    pp_string (buffer, "unsigned");
	  else
	    pp_string (buffer, "int");

	  pp_string (buffer, " := ");
	  dump_ada_node (buffer,
			 TREE_CODE (TREE_VALUE (value)) == INTEGER_CST
			 ? TREE_VALUE (value)
			 : DECL_INITIAL (TREE_VALUE (value)),
			 node, spc, false, true);
	}
    }
}

/* Return true if NODE is the __float128/_Float128 type.  */

static bool
is_float128 (tree node)
{
  if (!TYPE_NAME (node) || TREE_CODE (TYPE_NAME (node)) != TYPE_DECL)
    return false;

  tree name = DECL_NAME (TYPE_NAME (node));

  if (IDENTIFIER_POINTER (name) [0] != '_')
    return false;

  return id_equal (name, "__float128") || id_equal (name, "_Float128");
}

static bool bitfield_used = false;

/* Recursively dump in BUFFER Ada declarations corresponding to NODE of type
   TYPE.  SPC is the indentation level.  LIMITED_ACCESS indicates whether NODE
   can be referenced via a "limited with" clause.  NAME_ONLY indicates whether
   we should only dump the name of NODE, instead of its full declaration.  */

static int
dump_ada_node (pretty_printer *buffer, tree node, tree type, int spc,
	       bool limited_access, bool name_only)
{
  if (node == NULL_TREE)
    return 0;

  switch (TREE_CODE (node))
    {
    case ERROR_MARK:
      pp_string (buffer, "<<< error >>>");
      return 0;

    case IDENTIFIER_NODE:
      pp_ada_tree_identifier (buffer, node, type, limited_access);
      break;

    case TREE_LIST:
      pp_string (buffer, "--- unexpected node: TREE_LIST");
      return 0;

    case TREE_BINFO:
      dump_ada_node (buffer, BINFO_TYPE (node), type, spc, limited_access,
		     name_only);
      return 0;

    case TREE_VEC:
      pp_string (buffer, "--- unexpected node: TREE_VEC");
      return 0;

    case NULLPTR_TYPE:
    case VOID_TYPE:
      if (package_prefix)
	{
	  append_withs ("System", false);
	  pp_string (buffer, "System.Address");
	}
      else
	pp_string (buffer, "address");
      break;

    case VECTOR_TYPE:
      pp_string (buffer, "<vector>");
      break;

    case COMPLEX_TYPE:
      if (is_float128 (TREE_TYPE (node)))
	{
	  append_withs ("Interfaces.C.Extensions", false);
	  pp_string (buffer, "Extensions.CFloat_128");
	}
      else
	pp_string (buffer, "<complex>");
      break;

    case ENUMERAL_TYPE:
      if (name_only)
	dump_ada_node (buffer, TYPE_NAME (node), node, spc, false, true);
      else
	dump_ada_enum_type (buffer, node, spc);
      break;

    case REAL_TYPE:
      if (is_float128 (node))
	{
	  append_withs ("Interfaces.C.Extensions", false);
	  pp_string (buffer, "Extensions.Float_128");
	  break;
	}
      /* fallthrough */

    case INTEGER_TYPE:
    case FIXED_POINT_TYPE:
    case BOOLEAN_TYPE:
      if (TYPE_NAME (node)
	  && !(TREE_CODE (TYPE_NAME (node)) == TYPE_DECL
	       && !strcmp (IDENTIFIER_POINTER (DECL_NAME (TYPE_NAME (node))),
			   "__int128")))
	{
	  if (TREE_CODE (TYPE_NAME (node)) == IDENTIFIER_NODE)
	    pp_ada_tree_identifier (buffer, TYPE_NAME (node), node,
				    limited_access);
	  else if (TREE_CODE (TYPE_NAME (node)) == TYPE_DECL
		   && DECL_NAME (TYPE_NAME (node)))
	    dump_ada_decl_name (buffer, TYPE_NAME (node), limited_access);
	  else
	    pp_string (buffer, "<unnamed type>");
	}
      else if (TREE_CODE (node) == INTEGER_TYPE)
	{
	  append_withs ("Interfaces.C.Extensions", false);
	  bitfield_used = true;

	  if (TYPE_PRECISION (node) == 1)
	    pp_string (buffer, "Extensions.Unsigned_1");
	  else
	    {
	      pp_string (buffer, TYPE_UNSIGNED (node)
				 ? "Extensions.Unsigned_"
				 : "Extensions.Signed_");
	      pp_decimal_int (buffer, TYPE_PRECISION (node));
	    }
	}
      else
	pp_string (buffer, "<unnamed type>");
      break;

    case POINTER_TYPE:
    case REFERENCE_TYPE:
      if (name_only && TYPE_NAME (node))
	dump_ada_node (buffer, TYPE_NAME (node), node, spc, limited_access,
		       true);

      else if (TREE_CODE (TREE_TYPE (node)) == FUNCTION_TYPE)
	{
	  if (VOID_TYPE_P (TREE_TYPE (TREE_TYPE (node))))
	    pp_string (buffer, "access procedure");
	  else
	    pp_string (buffer, "access function");

	  dump_ada_function_declaration (buffer, node, false, false, false,
					 spc + INDENT_INCR);

	  /* If we are dumping the full type, it means we are part of a
	     type definition and need also a Convention C aspect.  */
	  if (!name_only)
	    {
	      newline_and_indent (buffer, spc);
	      pp_string (buffer, "with Convention => C");
	    }
	}
      else
	{
	  const unsigned int quals = TYPE_QUALS (TREE_TYPE (node));
	  bool is_access = false;

	  if (VOID_TYPE_P (TREE_TYPE (node)))
	    {
	      if (!name_only)
		pp_string (buffer, "new ");
	      if (package_prefix)
		{
		  append_withs ("System", false);
		  pp_string (buffer, "System.Address");
		}
	      else
		pp_string (buffer, "address");
	    }
	  else
	    {
	      if (TREE_CODE (node) == POINTER_TYPE
		  && TREE_CODE (TREE_TYPE (node)) == INTEGER_TYPE
		  && id_equal (DECL_NAME (TYPE_NAME (TREE_TYPE (node))),
			       "char"))
		{
		  if (!name_only)
		    pp_string (buffer, "new ");

		  if (package_prefix)
		    {
		      pp_string (buffer, "Interfaces.C.Strings.chars_ptr");
		      append_withs ("Interfaces.C.Strings", false);
		    }
		  else
		    pp_string (buffer, "chars_ptr");
		}
	      else
		{
		  tree type_name = TYPE_NAME (TREE_TYPE (node));

		  /* For now, handle access-to-access as System.Address.  */
		  if (TREE_CODE (TREE_TYPE (node)) == POINTER_TYPE)
		    {
		      if (package_prefix)
			{
			  append_withs ("System", false);
			  if (!name_only)
			    pp_string (buffer, "new ");
			  pp_string (buffer, "System.Address");
			}
		      else
			pp_string (buffer, "address");
		      return spc;
		    }

		  if (!package_prefix)
		    pp_string (buffer, "access");
		  else if (AGGREGATE_TYPE_P (TREE_TYPE (node)))
		    {
		      if (!type || TREE_CODE (type) != FUNCTION_DECL)
			{
			  pp_string (buffer, "access ");
			  is_access = true;

			  if (quals & TYPE_QUAL_CONST)
			    pp_string (buffer, "constant ");
			  else if (!name_only)
			    pp_string (buffer, "all ");
			}
		      else if (quals & TYPE_QUAL_CONST)
			pp_string (buffer, "in ");
		      else
			{
			  is_access = true;
			  pp_string (buffer, "access ");
			  /* ??? should be configurable: access or in out.  */
			}
		    }
		  else
		    {
		      is_access = true;
		      pp_string (buffer, "access ");

		      if (!name_only)
			pp_string (buffer, "all ");
		    }

		  if (RECORD_OR_UNION_TYPE_P (TREE_TYPE (node)) && type_name)
		    dump_ada_node (buffer, type_name, TREE_TYPE (node), spc,
				   is_access, true);
		  else
		    dump_ada_node (buffer, TREE_TYPE (node), TREE_TYPE (node),
				   spc, false, true);
		}
	    }
	}
      break;

    case ARRAY_TYPE:
      if (name_only)
	dump_ada_node (buffer, TYPE_NAME (node), node, spc, limited_access,
		       true);
      else
	dump_ada_array_type (buffer, node, type, spc);
      break;

    case RECORD_TYPE:
    case UNION_TYPE:
      if (name_only)
	dump_ada_node (buffer, TYPE_NAME (node), node, spc, limited_access,
		       true);
      else
	dump_ada_structure (buffer, node, type, false, spc);
      break;

    case INTEGER_CST:
      /* We treat the upper half of the sizetype range as negative.  This
	 is consistent with the internal treatment and makes it possible
	 to generate the (0 .. -1) range for flexible array members.  */
      if (TREE_TYPE (node) == sizetype)
	node = fold_convert (ssizetype, node);
      if (tree_fits_shwi_p (node))
	pp_wide_integer (buffer, tree_to_shwi (node));
      else if (tree_fits_uhwi_p (node))
	pp_unsigned_wide_integer (buffer, tree_to_uhwi (node));
      else
	{
	  wide_int val = wi::to_wide (node);
	  int i;
	  if (wi::neg_p (val))
	    {
	      pp_minus (buffer);
	      val = -val;
	    }
	  sprintf (pp_buffer (buffer)->digit_buffer,
		   "16#%" HOST_WIDE_INT_PRINT "x",
		   val.elt (val.get_len () - 1));
	  for (i = val.get_len () - 2; i >= 0; i--)
	    sprintf (pp_buffer (buffer)->digit_buffer,
		     HOST_WIDE_INT_PRINT_PADDED_HEX, val.elt (i));
	  pp_string (buffer, pp_buffer (buffer)->digit_buffer);
	}
      break;

    case REAL_CST:
    case FIXED_CST:
    case COMPLEX_CST:
    case STRING_CST:
    case VECTOR_CST:
      return 0;

    case TYPE_DECL:
      if (DECL_IS_BUILTIN (node))
	{
	  /* Don't print the declaration of built-in types.  */
	  if (name_only)
	    {
	      /* If we're in the middle of a declaration, defaults to
		 System.Address.  */
	      if (package_prefix)
		{
		  append_withs ("System", false);
		  pp_string (buffer, "System.Address");
		}
	      else
		pp_string (buffer, "address");
	    }
	  break;
	}

      if (name_only)
	dump_ada_decl_name (buffer, node, limited_access);
      else
	{
	  if (is_tagged_type (TREE_TYPE (node)))
	    {
	      int first = true;

	      /* Look for ancestors.  */
	      for (tree fld = TYPE_FIELDS (TREE_TYPE (node));
		   fld;
		   fld = TREE_CHAIN (fld))
		{
		  if (!DECL_NAME (fld) && is_tagged_type (TREE_TYPE (fld)))
		    {
		      if (first)
			{
			  pp_string (buffer, "limited new ");
			  first = false;
			}
		      else
			pp_string (buffer, " and ");

		      dump_ada_decl_name (buffer, TYPE_NAME (TREE_TYPE (fld)),
					  false);
		    }
		}

	      pp_string (buffer, first ? "tagged limited " : " with ");
	    }
	  else if (has_nontrivial_methods (TREE_TYPE (node)))
	    pp_string (buffer, "limited ");

	  dump_ada_node (buffer, TREE_TYPE (node), type, spc, false, false);
	}
      break;

    case FUNCTION_DECL:
    case CONST_DECL:
    case VAR_DECL:
    case PARM_DECL:
    case FIELD_DECL:
    case NAMESPACE_DECL:
      dump_ada_decl_name (buffer, node, false);
      break;

    default:
      /* Ignore other nodes (e.g. expressions).  */
      return 0;
    }

  return 1;
}

/* Dump in BUFFER NODE's methods.  SPC is the indentation level.  Return 1 if
   methods were printed, 0 otherwise.  */

static int
dump_ada_methods (pretty_printer *buffer, tree node, int spc)
{
  if (!has_nontrivial_methods (node))
    return 0;

  pp_semicolon (buffer);

  int res = 1;
  for (tree fld = TYPE_FIELDS (node); fld; fld = DECL_CHAIN (fld))
    if (TREE_CODE (fld) == FUNCTION_DECL)
      {
	if (res)
	  {
	    pp_newline (buffer);
	    pp_newline (buffer);
	  }

	res = dump_ada_declaration (buffer, fld, node, spc);
      }

  return 1;
}

/* Dump in BUFFER a forward declaration for TYPE present inside T.
   SPC is the indentation level.  */

static void
dump_forward_type (pretty_printer *buffer, tree type, tree t, int spc)
{
  tree decl = get_underlying_decl (type);

  /* Anonymous pointer and function types.  */
  if (!decl)
    {
      if (TREE_CODE (type) == POINTER_TYPE)
	dump_forward_type (buffer, TREE_TYPE (type), t, spc);
      else if (TREE_CODE (type) == FUNCTION_TYPE)
	{
	  function_args_iterator args_iter;
	  tree arg;
	  dump_forward_type (buffer, TREE_TYPE (type), t, spc);
	  FOREACH_FUNCTION_ARGS (type, arg, args_iter)
	    dump_forward_type (buffer, arg, t, spc);
	}
      return;
    }

  if (DECL_IS_BUILTIN (decl) || TREE_VISITED (decl))
    return;

  /* Forward declarations are only needed within a given file.  */
  if (DECL_SOURCE_FILE (decl) != DECL_SOURCE_FILE (t))
    return;

  if (TREE_CODE (type) == FUNCTION_TYPE)
    return;

  /* Generate an incomplete type declaration.  */
  pp_string (buffer, "type ");
  dump_ada_node (buffer, decl, NULL_TREE, spc, false, true);
  pp_semicolon (buffer);
  newline_and_indent (buffer, spc);

  /* Only one incomplete declaration is legal for a given type.  */
  TREE_VISITED (decl) = 1;
}

static void dump_nested_type (pretty_printer *, tree, tree, tree, bitmap, int);

/* Dump in BUFFER anonymous types nested inside T's definition.  PARENT is the
   parent node of T.  DUMPED_TYPES is the bitmap of already dumped types.  SPC
   is the indentation level.

   In C anonymous nested tagged types have no name whereas in C++ they have
   one.  In C their TYPE_DECL is at top level whereas in C++ it is nested.
   In both languages untagged types (pointers and arrays) have no name.
   In C++ the nested TYPE_DECLs can come after their associated FIELD_DECL.

   Therefore, in order to have a common processing for both languages, we
   disregard anonymous TYPE_DECLs at top level and here we make a first
   pass on the nested TYPE_DECLs and a second pass on the unnamed types.  */

static void
dump_nested_types_1 (pretty_printer *buffer, tree t, tree parent,
		     bitmap dumped_types, int spc)
{
  tree type, field;

  /* Find possible anonymous pointers/arrays/structs/unions recursively.  */
  type = TREE_TYPE (t);
  if (!type)
    return;

  for (field = TYPE_FIELDS (type); field; field = TREE_CHAIN (field))
    if (TREE_CODE (field) == TYPE_DECL
	&& DECL_NAME (field) != DECL_NAME (t)
	&& !DECL_ORIGINAL_TYPE (field)
	&& TYPE_NAME (TREE_TYPE (field)) != TYPE_NAME (type))
      dump_nested_type (buffer, field, t, parent, dumped_types, spc);

  for (field = TYPE_FIELDS (type); field; field = TREE_CHAIN (field))
    if (TREE_CODE (field) == FIELD_DECL && !TYPE_NAME (TREE_TYPE (field)))
      dump_nested_type (buffer, field, t, parent, dumped_types, spc);
}

/* Likewise, but to be invoked only at top level.  We dump each anonymous type
   nested inside T's definition exactly once, even if it is referenced several
   times in it (typically an array type), with a name prefixed by that of T.  */

static void
dump_nested_types (pretty_printer *buffer, tree t, int spc)
{
  auto_bitmap dumped_types;
  dump_nested_types_1 (buffer, t, t, dumped_types, spc);
}

/* Dump in BUFFER the anonymous type of FIELD inside T.  PARENT is the parent
   node of T.  DUMPED_TYPES is the bitmap of already dumped types.  SPC is the
   indentation level.  */

static void
dump_nested_type (pretty_printer *buffer, tree field, tree t, tree parent,
		  bitmap dumped_types, int spc)
{
  tree field_type = TREE_TYPE (field);
  tree decl, tmp;

  switch (TREE_CODE (field_type))
    {
    case POINTER_TYPE:
      tmp = TREE_TYPE (field_type);
      dump_forward_type (buffer, tmp, t, spc);
      break;

    case ARRAY_TYPE:
      /* Anonymous array types are shared.  */
      if (!bitmap_set_bit (dumped_types, TYPE_UID (field_type)))
	return;

      /* Recurse on the element type if need be.  */
      tmp = TREE_TYPE (field_type);
      while (TREE_CODE (tmp) == ARRAY_TYPE)
	tmp = TREE_TYPE (tmp);
      decl = get_underlying_decl (tmp);
      if (decl
	  && !DECL_NAME (decl)
	  && DECL_SOURCE_FILE (decl) == DECL_SOURCE_FILE (t)
	  && !TREE_VISITED (decl))
	{
	  /* Generate full declaration.  */
	  dump_nested_type (buffer, decl, t, parent, dumped_types, spc);
	  TREE_VISITED (decl) = 1;
	}
      else if (!decl && TREE_CODE (tmp) == POINTER_TYPE)
	dump_forward_type (buffer, TREE_TYPE (tmp), t, spc);

      /* Special case char arrays.  */
      if (is_char_array (field_type))
	pp_string (buffer, "subtype ");
      else
	pp_string (buffer, "type ");

      dump_anonymous_type_name (buffer, field_type, parent);
      pp_string (buffer, " is ");
      dump_ada_array_type (buffer, field_type, parent, spc);
      pp_semicolon (buffer);
      newline_and_indent (buffer, spc);
      break;

    case ENUMERAL_TYPE:
      if (is_simple_enum (field_type))
	pp_string (buffer, "type ");
      else
	pp_string (buffer, "subtype ");

      if (TYPE_NAME (field_type))
	dump_ada_node (buffer, field_type, NULL_TREE, spc, false, true);
      else
	dump_anonymous_type_name (buffer, field_type, parent);
      pp_string (buffer, " is ");
      dump_ada_enum_type (buffer, field_type, spc);
      pp_semicolon (buffer);
      newline_and_indent (buffer, spc);
      break;

    case RECORD_TYPE:
    case UNION_TYPE:
      dump_nested_types_1 (buffer, field, parent, dumped_types, spc);

      pp_string (buffer, "type ");

      if (TYPE_NAME (field_type))
	dump_ada_node (buffer, field_type, NULL_TREE, spc, false, true);
      else
	dump_anonymous_type_name (buffer, field_type, parent);

      if (TREE_CODE (field_type) == UNION_TYPE)
	pp_string (buffer, " (discr : unsigned := 0)");

      pp_string (buffer, " is ");
      dump_ada_structure (buffer, field_type, t, true, spc);

      pp_string (buffer, "with Convention => C_Pass_By_Copy");

      if (TREE_CODE (field_type) == UNION_TYPE)
	{
	  pp_comma (buffer);
	  newline_and_indent (buffer, spc + 5);
	  pp_string (buffer, "Unchecked_Union => True");
	}

      pp_semicolon (buffer);
      newline_and_indent (buffer, spc);
      break;

    default:
      break;
    }
}

/* Hash table of overloaded names that we cannot support.  It is needed even
   in Ada 2012 because we merge different types, e.g. void * and const void *
   in System.Address, so we cannot have overloading for them in Ada.  */

struct overloaded_name_hash {
  hashval_t hash;
  tree name;
  unsigned int n;
};

struct overloaded_name_hasher : delete_ptr_hash<overloaded_name_hash>
{
  static inline hashval_t hash (overloaded_name_hash *t)
    { return t->hash; }
  static inline bool equal (overloaded_name_hash *a, overloaded_name_hash *b)
    { return a->name == b->name; }
};

static hash_table<overloaded_name_hasher> *overloaded_names;

/* Initialize the table with the problematic overloaded names.  */

static hash_table<overloaded_name_hasher> *
init_overloaded_names (void)
{
  static const char *names[] =
  /* The overloaded names from the /usr/include/string.h file.  */
  { "memchr", "rawmemchr", "memrchr", "strchr", "strrchr", "strchrnul",
    "strpbrk", "strstr", "strcasestr", "index", "rindex", "basename" };

  hash_table<overloaded_name_hasher> *table
    = new hash_table<overloaded_name_hasher> (64);

  for (unsigned int i = 0; i < ARRAY_SIZE (names); i++)
    {
      struct overloaded_name_hash in, *h, **slot;
      tree id = get_identifier (names[i]);
      hashval_t hash = htab_hash_pointer (id);
      in.hash = hash;
      in.name = id;
      slot = table->find_slot_with_hash (&in, hash, INSERT);
      h = new overloaded_name_hash;
      h->hash = hash;
      h->name = id;
      h->n = 0;
      *slot = h;
    }

  return table;
}

/* Return whether NAME cannot be supported as overloaded name.  */

static bool
overloaded_name_p (tree name)
{
  if (!overloaded_names)
    overloaded_names = init_overloaded_names ();

  struct overloaded_name_hash in, *h;
  hashval_t hash = htab_hash_pointer (name);
  in.hash = hash;
  in.name = name;
  h = overloaded_names->find_with_hash (&in, hash);
  return h && ++h->n > 1;
}

/* Dump in BUFFER constructor spec corresponding to T for TYPE.  */

static void
print_constructor (pretty_printer *buffer, tree t, tree type)
{
  tree decl_name = DECL_NAME (TYPE_NAME (type));

  pp_string (buffer, "New_");
  pp_ada_tree_identifier (buffer, decl_name, t, false);
}

/* Dump in BUFFER destructor spec corresponding to T.  */

static void
print_destructor (pretty_printer *buffer, tree t, tree type)
{
  tree decl_name = DECL_NAME (TYPE_NAME (type));

  pp_string (buffer, "Delete_");
  if (strncmp (IDENTIFIER_POINTER (DECL_NAME (t)), "__dt_del", 8) == 0)
    pp_string (buffer, "And_Free_");
  pp_ada_tree_identifier (buffer, decl_name, t, false);
<<<<<<< HEAD
=======
}

/* Dump in BUFFER assignment operator spec corresponding to T.  */

static void
print_assignment_operator (pretty_printer *buffer, tree t, tree type)
{
  tree decl_name = DECL_NAME (TYPE_NAME (type));

  pp_string (buffer, "Assign_");
  pp_ada_tree_identifier (buffer, decl_name, t, false);
>>>>>>> 9e014010
}

/* Return the name of type T.  */

static const char *
type_name (tree t)
{
  tree n = TYPE_NAME (t);

  if (TREE_CODE (n) == IDENTIFIER_NODE)
    return IDENTIFIER_POINTER (n);
  else
    return IDENTIFIER_POINTER (DECL_NAME (n));
}

/* Dump in BUFFER the declaration of object T of type TYPE in Ada syntax.
   SPC is the indentation level.  Return 1 if a declaration was printed,
   0 otherwise.  */

static int
dump_ada_declaration (pretty_printer *buffer, tree t, tree type, int spc)
{
  bool is_var = false;
  bool need_indent = false;
  bool is_class = false;
  tree name = TYPE_NAME (TREE_TYPE (t));
  tree decl_name = DECL_NAME (t);
  tree orig = NULL_TREE;

  if (cpp_check && cpp_check (t, IS_TEMPLATE))
    return dump_ada_template (buffer, t, spc);

  /* Skip enumeral values: will be handled as part of the type itself.  */
  if (TREE_CODE (t) == CONST_DECL && TREE_CODE (TREE_TYPE (t)) == ENUMERAL_TYPE)
    return 0;

  if (TREE_CODE (t) == TYPE_DECL)
    {
      orig = DECL_ORIGINAL_TYPE (t);

      /* This is a typedef.  */
      if (orig && TYPE_STUB_DECL (orig))
	{
	  tree stub = TYPE_STUB_DECL (orig);

	  /* If this is a typedef of a named type, then output it as a subtype
	     declaration.  ??? Use a derived type declaration instead.  */
	  if (TYPE_NAME (orig))
	    {
	      /* If the types have the same name (ignoring casing), then ignore
		 the second type, but forward declare the first if need be.  */
	      if (type_name (orig) == type_name (TREE_TYPE (t))
		  || !strcasecmp (type_name (orig), type_name (TREE_TYPE (t))))
		{
		  if (RECORD_OR_UNION_TYPE_P (orig) && !TREE_VISITED (stub))
		    {
		      INDENT (spc);
		      dump_forward_type (buffer, orig, t, 0);
		    }

		  TREE_VISITED (t) = 1;
		  return 0;
		}

	      INDENT (spc);

	      if (RECORD_OR_UNION_TYPE_P (orig) && !TREE_VISITED (stub))
		dump_forward_type (buffer, orig, t, spc);

	      pp_string (buffer, "subtype ");
	      dump_ada_node (buffer, t, type, spc, false, true);
	      pp_string (buffer, " is ");
	      dump_ada_node (buffer, orig, type, spc, false, true);
	      pp_string (buffer, ";  -- ");
	      dump_sloc (buffer, t);

	      TREE_VISITED (t) = 1;
	      return 1;
	    }

	  /* This is a typedef of an anonymous type.  We'll output the full
	     type declaration of the anonymous type with the typedef'ed name
	     below.  Prevent forward declarations for the anonymous type to
	     be emitted from now on.  */
	  TREE_VISITED (stub) = 1;
	}

      /* Skip unnamed or anonymous structs/unions/enum types.  */
      if (!orig && !decl_name && !name
	  && (RECORD_OR_UNION_TYPE_P (TREE_TYPE (t))
	      || TREE_CODE (TREE_TYPE (t)) == ENUMERAL_TYPE))
	return 0;

	/* Skip anonymous enum types (duplicates of real types).  */
      if (!orig
	  && TREE_CODE (TREE_TYPE (t)) == ENUMERAL_TYPE
	  && decl_name
	  && (*IDENTIFIER_POINTER (decl_name) == '.'
	      || *IDENTIFIER_POINTER (decl_name) == '$'))
	return 0;

      INDENT (spc);

      switch (TREE_CODE (TREE_TYPE (t)))
	{
	  case RECORD_TYPE:
	  case UNION_TYPE:
	    if (!COMPLETE_TYPE_P (TREE_TYPE (t)))
	      {
		pp_string (buffer, "type ");
		dump_ada_node (buffer, t, type, spc, false, true);
		pp_string (buffer, " is null record;   -- incomplete struct");
		TREE_VISITED (t) = 1;
		return 1;
	      }

	    if (decl_name
		&& (*IDENTIFIER_POINTER (decl_name) == '.'
		    || *IDENTIFIER_POINTER (decl_name) == '$'))
	      {
		pp_string (buffer, "--  skipped anonymous struct ");
		dump_ada_node (buffer, t, type, spc, false, true);
		TREE_VISITED (t) = 1;
		return 1;
	      }

	    /* ??? Packed record layout is not supported.  */
	    if (TYPE_PACKED (TREE_TYPE (t)))
	      {
		warning_at (DECL_SOURCE_LOCATION (t), 0,
			    "unsupported record layout");
		pp_string (buffer, "pragma Compile_Time_Warning (True, ");
		pp_string (buffer, "\"probably incorrect record layout\");");
		newline_and_indent (buffer, spc);
	      }

	    if (orig && TYPE_NAME (orig))
	      pp_string (buffer, "subtype ");
	    else
	      {
		dump_nested_types (buffer, t, spc);

                if (separate_class_package (t))
		  {
		    is_class = true;
		    pp_string (buffer, "package Class_");
		    dump_ada_node (buffer, t, type, spc, false, true);
		    pp_string (buffer, " is");
		    spc += INDENT_INCR;
		    newline_and_indent (buffer, spc);
		  }

		pp_string (buffer, "type ");
	      }
	    break;

	  case POINTER_TYPE:
	  case REFERENCE_TYPE:
	    dump_forward_type (buffer, TREE_TYPE (TREE_TYPE (t)), t, spc);
	    /* fallthrough */

	  case ARRAY_TYPE:
	    if ((orig && TYPE_NAME (orig)) || is_char_array (TREE_TYPE (t)))
	      pp_string (buffer, "subtype ");
	    else
	      pp_string (buffer, "type ");
	    break;

	  case FUNCTION_TYPE:
	    pp_string (buffer, "--  skipped function type ");
	    dump_ada_node (buffer, t, type, spc, false, true);
	    return 1;

	  case ENUMERAL_TYPE:
	    if ((orig && TYPE_NAME (orig) && orig != TREE_TYPE (t))
		|| !is_simple_enum (TREE_TYPE (t)))
	      pp_string (buffer, "subtype ");
	    else
	      pp_string (buffer, "type ");
	    break;

	  default:
	    pp_string (buffer, "subtype ");
	}

      TREE_VISITED (t) = 1;
    }
  else
    {
      if (VAR_P (t)
	  && decl_name
	  && *IDENTIFIER_POINTER (decl_name) == '_')
	return 0;

      need_indent = true;
    }

  /* Print the type and name.  */
  if (TREE_CODE (TREE_TYPE (t)) == ARRAY_TYPE)
    {
      if (need_indent)
	INDENT (spc);

      /* Print variable's name.  */
      dump_ada_node (buffer, t, type, spc, false, true);

      if (TREE_CODE (t) == TYPE_DECL)
	{
	  pp_string (buffer, " is ");

	  if (orig && TYPE_NAME (orig))
	    dump_ada_node (buffer, TYPE_NAME (orig), type, spc, false, true);
	  else
	    dump_ada_array_type (buffer, TREE_TYPE (t), type, spc);
	}
      else
	{
	  if (spc == INDENT_INCR || TREE_STATIC (t))
	    is_var = true;

	  pp_string (buffer, " : ");

	  if (TREE_CODE (TREE_TYPE (TREE_TYPE (t))) != POINTER_TYPE)
	    pp_string (buffer, "aliased ");

	  if (TYPE_NAME (TREE_TYPE (t)))
	    dump_ada_node (buffer, TREE_TYPE (t), type, spc, false, true);
	  else if (type)
	    dump_anonymous_type_name (buffer, TREE_TYPE (t), type);
	  else
	    dump_ada_array_type (buffer, TREE_TYPE (t), type, spc);
	}
    }
  else if (TREE_CODE (t) == FUNCTION_DECL)
    {
      bool is_abstract_class = false;
      bool is_method = TREE_CODE (TREE_TYPE (t)) == METHOD_TYPE;
      tree decl_name = DECL_NAME (t);
      bool is_abstract = false;
      bool is_assignment_operator = false;
      bool is_constructor = false;
      bool is_destructor = false;
      bool is_copy_constructor = false;
      bool is_move_constructor = false;

      if (!decl_name || overloaded_name_p (decl_name))
	return 0;

      if (cpp_check)
	{
	  is_abstract = cpp_check (t, IS_ABSTRACT);
	  is_assignment_operator = cpp_check (t, IS_ASSIGNMENT_OPERATOR);
	  is_constructor = cpp_check (t, IS_CONSTRUCTOR);
	  is_destructor = cpp_check (t, IS_DESTRUCTOR);
	  is_copy_constructor = cpp_check (t, IS_COPY_CONSTRUCTOR);
	  is_move_constructor = cpp_check (t, IS_MOVE_CONSTRUCTOR);
	}

      /* Skip copy constructors and C++11 move constructors: some are internal
	 only and those that are not cannot be called easily from Ada.  */
      if (is_copy_constructor || is_move_constructor)
	return 0;

      if (is_constructor || is_destructor)
	{
	  /* ??? Skip implicit constructors/destructors for now.  */
	  if (DECL_ARTIFICIAL (t))
	    return 0;

	  /* Only consider complete constructors and deleting destructors.  */
	  if (strncmp (IDENTIFIER_POINTER (decl_name), "__ct_comp", 9) != 0
	      && strncmp (IDENTIFIER_POINTER (decl_name), "__dt_comp", 9) != 0
	      && strncmp (IDENTIFIER_POINTER (decl_name), "__dt_del", 8) != 0)
	    return 0;
	}

      else if (is_assignment_operator)
	{
	  /* ??? Skip implicit or non-method assignment operators for now.  */
	  if (DECL_ARTIFICIAL (t) || !is_method)
	    return 0;
	}

      /* If this function has an entry in the vtable, we cannot omit it.  */
      else if (!DECL_VINDEX (t) && *IDENTIFIER_POINTER (decl_name) == '_')
	{
	  INDENT (spc);
	  pp_string (buffer, "--  skipped func ");
	  pp_string (buffer, IDENTIFIER_POINTER (decl_name));
	  return 1;
	}

      INDENT (spc);

      dump_forward_type (buffer, TREE_TYPE (t), t, spc);

      if (VOID_TYPE_P (TREE_TYPE (TREE_TYPE (t))) && !is_constructor)
	pp_string (buffer, "procedure ");
      else
	pp_string (buffer, "function ");

      if (is_constructor)
	print_constructor (buffer, t, type);
      else if (is_destructor)
	print_destructor (buffer, t, type);
      else if (is_assignment_operator)
	print_assignment_operator (buffer, t, type);
      else
	dump_ada_decl_name (buffer, t, false);

      dump_ada_function_declaration
	(buffer, t, is_method, is_constructor, is_destructor, spc);

      if (is_constructor && RECORD_OR_UNION_TYPE_P (type))
	for (tree fld = TYPE_FIELDS (type); fld; fld = DECL_CHAIN (fld))
	  if (TREE_CODE (fld) == FUNCTION_DECL && cpp_check (fld, IS_ABSTRACT))
	    {
	      is_abstract_class = true;
	      break;
	    }

      if (is_abstract || is_abstract_class)
	pp_string (buffer, " is abstract");

      if (is_abstract || !DECL_ASSEMBLER_NAME (t))
	{
	  pp_semicolon (buffer);
	  pp_string (buffer, "  -- ");
	  dump_sloc (buffer, t);
	}
      else if (is_constructor)
	{
	  pp_semicolon (buffer);
	  pp_string (buffer, "  -- ");
	  dump_sloc (buffer, t);

	  newline_and_indent (buffer, spc);
	  pp_string (buffer, "pragma CPP_Constructor (");
	  print_constructor (buffer, t, type);
	  pp_string (buffer, ", \"");
	  pp_asm_name (buffer, t);
	  pp_string (buffer, "\");");
	}
      else
	{
	  pp_string (buffer, "  -- ");
	  dump_sloc (buffer, t);

	  newline_and_indent (buffer, spc);
	  dump_ada_import (buffer, t, spc);
	}

      return 1;
    }
  else if (TREE_CODE (t) == TYPE_DECL && !orig)
    {
      bool is_interface = false;
      bool is_abstract_record = false;

      /* Anonymous structs/unions.  */
      dump_ada_node (buffer, TREE_TYPE (t), t, spc, false, true);

      if (TREE_CODE (TREE_TYPE (t)) == UNION_TYPE)
	pp_string (buffer, " (discr : unsigned := 0)");

      pp_string (buffer, " is ");

      /* Check whether we have an Ada interface compatible class.
	 That is only have a vtable non-static data member and no
	 non-abstract methods.  */
      if (cpp_check
	  && RECORD_OR_UNION_TYPE_P (TREE_TYPE (t)))
	{
	  bool has_fields = false;

	  /* Check that there are no fields other than the virtual table.  */
	  for (tree fld = TYPE_FIELDS (TREE_TYPE (t));
	       fld;
	       fld = TREE_CHAIN (fld))
	    {
	      if (TREE_CODE (fld) == FIELD_DECL)
		{
		  if (!has_fields && DECL_VIRTUAL_P (fld))
		    is_interface = true;
		  else
		    is_interface = false;
		  has_fields = true;
		}
	      else if (TREE_CODE (fld) == FUNCTION_DECL
		       && !DECL_ARTIFICIAL (fld))
		{
		  if (cpp_check (fld, IS_ABSTRACT))
		    is_abstract_record = true;
		  else
		    is_interface = false;
		}
	    }
	}

      TREE_VISITED (t) = 1; 
      if (is_interface)
	{
	  pp_string (buffer, "limited interface  -- ");
	  dump_sloc (buffer, t);
	  newline_and_indent (buffer, spc);
	  pp_string (buffer, "with Import => True,");
	  newline_and_indent (buffer, spc + 5);
	  pp_string (buffer, "Convention => CPP");

	  dump_ada_methods (buffer, TREE_TYPE (t), spc);
	}
      else
	{
	  if (is_abstract_record)
	    pp_string (buffer, "abstract ");
	  dump_ada_node (buffer, t, t, spc, false, false);
	}
    }
  else
    {
      if (need_indent)
	INDENT (spc);

      if (TREE_CODE (t) == FIELD_DECL && DECL_NAME (t))
	check_name (buffer, t);

      /* Print variable/type's name.  */
      dump_ada_node (buffer, t, t, spc, false, true);

      if (TREE_CODE (t) == TYPE_DECL)
	{
	  const bool is_subtype = TYPE_NAME (orig);

	  if (!is_subtype && TREE_CODE (TREE_TYPE (t)) == UNION_TYPE)
	    pp_string (buffer, " (discr : unsigned := 0)");

	  pp_string (buffer, " is ");

	  dump_ada_node (buffer, orig, t, spc, false, is_subtype);
	}
      else
	{
	  if (spc == INDENT_INCR || TREE_STATIC (t))
	    is_var = true;

	  pp_string (buffer, " : ");

	  if (TREE_CODE (TREE_TYPE (t)) != POINTER_TYPE
	      && (TYPE_NAME (TREE_TYPE (t))
		  || (TREE_CODE (TREE_TYPE (t)) != INTEGER_TYPE
		      && TREE_CODE (TREE_TYPE (t)) != ENUMERAL_TYPE)))
	    pp_string (buffer, "aliased ");

	  if (TREE_READONLY (t) && TREE_CODE (t) != FIELD_DECL)
	    pp_string (buffer, "constant ");

	  if (TYPE_NAME (TREE_TYPE (t))
	      || (!RECORD_OR_UNION_TYPE_P (TREE_TYPE (t))
		  && TREE_CODE (TREE_TYPE (t)) != ENUMERAL_TYPE))
	    dump_ada_node (buffer, TREE_TYPE (t), t, spc, false, true);
	  else if (type)
	    dump_anonymous_type_name (buffer, TREE_TYPE (t), type);
	}
    }

  if (is_class)
    {
      spc -= INDENT_INCR;
      newline_and_indent (buffer, spc);
      pp_string (buffer, "end;");
      newline_and_indent (buffer, spc);
      pp_string (buffer, "use Class_");
      dump_ada_node (buffer, t, type, spc, false, true);
      pp_semicolon (buffer);
      pp_newline (buffer);

      /* All needed indentation/newline performed already, so return 0.  */
      return 0;
    }
  else if (is_var)
    {
      pp_string (buffer, "  -- ");
      dump_sloc (buffer, t);
      newline_and_indent (buffer, spc);
      dump_ada_import (buffer, t, spc);
    }

  else
    {
      pp_string (buffer, ";  -- ");
      dump_sloc (buffer, t);
    }

  return 1;
}

/* Dump in BUFFER a structure NODE of type TYPE in Ada syntax.  If NESTED is
   true, it's an anonymous nested type.  SPC is the indentation level.  */

static void
dump_ada_structure (pretty_printer *buffer, tree node, tree type, bool nested,
		    int spc)
{
  const bool is_union = (TREE_CODE (node) == UNION_TYPE);
  char buf[32];
  int field_num = 0;
  int field_spc = spc + INDENT_INCR;
  int need_semicolon;

  bitfield_used = false;

  /* Print the contents of the structure.  */
  pp_string (buffer, "record");

  if (is_union)
    {
      newline_and_indent (buffer, spc + INDENT_INCR);
      pp_string (buffer, "case discr is");
      field_spc = spc + INDENT_INCR * 3;
    }

  pp_newline (buffer);

  /* Print the non-static fields of the structure.  */
  for (tree tmp = TYPE_FIELDS (node); tmp; tmp = TREE_CHAIN (tmp))
    {
      /* Add parent field if needed.  */
      if (!DECL_NAME (tmp))
	{
	  if (!is_tagged_type (TREE_TYPE (tmp)))
	    {
	      if (!TYPE_NAME (TREE_TYPE (tmp)))
		dump_ada_declaration (buffer, tmp, type, field_spc);
	      else
		{
		  INDENT (field_spc);

		  if (field_num == 0)
		    pp_string (buffer, "parent : aliased ");
		  else
		    {
		      sprintf (buf, "field_%d : aliased ", field_num + 1);
		      pp_string (buffer, buf);
		    }
		  dump_ada_decl_name (buffer, TYPE_NAME (TREE_TYPE (tmp)),
				      false);
		  pp_semicolon (buffer);
		}

	      pp_newline (buffer);
	      field_num++;
	    }
	}
      else if (TREE_CODE (tmp) == FIELD_DECL)
	{
	  /* Skip internal virtual table field.  */
	  if (!DECL_VIRTUAL_P (tmp))
	    {
	      if (is_union)
		{
		  if (TREE_CHAIN (tmp)
		      && TREE_TYPE (TREE_CHAIN (tmp)) != node
		      && TREE_CODE (TREE_CHAIN (tmp)) != TYPE_DECL)
		    sprintf (buf, "when %d =>", field_num);
		  else
		    sprintf (buf, "when others =>");

		  INDENT (spc + INDENT_INCR * 2);
		  pp_string (buffer, buf);
		  pp_newline (buffer);
		}

	      if (dump_ada_declaration (buffer, tmp, type, field_spc))
		{
		  pp_newline (buffer);
		  field_num++;
		}
	    }
	}
    }

  if (is_union)
    {
      INDENT (spc + INDENT_INCR);
      pp_string (buffer, "end case;");
      pp_newline (buffer);
    }

  if (field_num == 0)
    {
      INDENT (spc + INDENT_INCR);
      pp_string (buffer, "null;");
      pp_newline (buffer);
    }

  INDENT (spc);
  pp_string (buffer, "end record");

  newline_and_indent (buffer, spc);

  /* We disregard the methods for anonymous nested types.  */
  if (nested)
    return;

  if (has_nontrivial_methods (node))
    {
      pp_string (buffer, "with Import => True,");
      newline_and_indent (buffer, spc + 5);
      pp_string (buffer, "Convention => CPP");
    }
  else
    pp_string (buffer, "with Convention => C_Pass_By_Copy");

  if (is_union)
    {
      pp_comma (buffer);
      newline_and_indent (buffer, spc + 5);
      pp_string (buffer, "Unchecked_Union => True");
    }

  if (bitfield_used)
    {
      pp_comma (buffer);
      newline_and_indent (buffer, spc + 5);
      pp_string (buffer, "Pack => True");
      bitfield_used = false;
    }

  need_semicolon = !dump_ada_methods (buffer, node, spc);

  /* Print the static fields of the structure, if any.  */
  for (tree tmp = TYPE_FIELDS (node); tmp; tmp = TREE_CHAIN (tmp))
    {
      if (TREE_CODE (tmp) == VAR_DECL && DECL_NAME (tmp))
	{
	  if (need_semicolon)
	    {
	      need_semicolon = false;
	      pp_semicolon (buffer);
	    }
	  pp_newline (buffer);
	  pp_newline (buffer);
	  dump_ada_declaration (buffer, tmp, type, spc);
	}
    }
}

/* Dump all the declarations in SOURCE_FILE to an Ada spec.
   COLLECT_ALL_REFS is a front-end callback used to collect all relevant
   nodes for SOURCE_FILE.  CHECK is used to perform C++ queries on nodes.  */

static void
dump_ads (const char *source_file,
	  void (*collect_all_refs)(const char *),
	  int (*check)(tree, cpp_operation))
{
  char *ads_name;
  char *pkg_name;
  char *s;
  FILE *f;

  pkg_name = get_ada_package (source_file);

  /* Construct the .ads filename and package name.  */
  ads_name = xstrdup (pkg_name);

  for (s = ads_name; *s; s++)
    if (*s == '.')
      *s = '-';
    else
      *s = TOLOWER (*s);

  ads_name = reconcat (ads_name, ads_name, ".ads", NULL);

  /* Write out the .ads file.  */
  f = fopen (ads_name, "w");
  if (f)
    {
      pretty_printer pp;

      pp_needs_newline (&pp) = true;
      pp.buffer->stream = f;

      /* Dump all relevant macros.  */
      dump_ada_macros (&pp, source_file);

      /* Reset the table of withs for this file.  */
      reset_ada_withs ();

      (*collect_all_refs) (source_file);

      /* Dump all references.  */
      cpp_check = check;
      dump_ada_nodes (&pp, source_file);

      /* We require Ada 2012 syntax, so generate corresponding pragma.
         Also, disable style checks since this file is auto-generated.  */
      fprintf (f, "pragma Ada_2012;\npragma Style_Checks (Off);\n\n");

      /* Dump withs.  */
      dump_ada_withs (f);

      fprintf (f, "\npackage %s is\n\n", pkg_name);
      pp_write_text_to_stream (&pp);
      /* ??? need to free pp */
      fprintf (f, "end %s;\n", pkg_name);
      fclose (f);
    }

  free (ads_name);
  free (pkg_name);
}

static const char **source_refs = NULL;
static int source_refs_used = 0;
static int source_refs_allocd = 0;

/* Add an entry for FILENAME to the table SOURCE_REFS.  */

void
collect_source_ref (const char *filename)
{
  int i;

  if (!filename)
    return;

  if (source_refs_allocd == 0)
    {
      source_refs_allocd = 1024;
      source_refs = XNEWVEC (const char *, source_refs_allocd);
    }

  for (i = 0; i < source_refs_used; i++)
    if (filename == source_refs[i])
      return;

  if (source_refs_used == source_refs_allocd)
    {
      source_refs_allocd *= 2;
      source_refs = XRESIZEVEC (const char *, source_refs, source_refs_allocd);
    }

  source_refs[source_refs_used++] = filename;
}

/* Main entry point: dump all Ada specs corresponding to SOURCE_REFS
   using callbacks COLLECT_ALL_REFS and CHECK.
   COLLECT_ALL_REFS is a front-end callback used to collect all relevant
   nodes for a given source file.
   CHECK is used to perform C++ queries on nodes, or NULL for the C
   front-end.  */

void
dump_ada_specs (void (*collect_all_refs)(const char *),
		int (*check)(tree, cpp_operation))
{
  bitmap_obstack_initialize (NULL);

  /* Iterate over the list of files to dump specs for.  */
  for (int i = 0; i < source_refs_used; i++)
    dump_ads (source_refs[i], collect_all_refs, check);

  /* Free various tables.  */
  free (source_refs);
  delete overloaded_names;

  bitmap_obstack_release (NULL);
}<|MERGE_RESOLUTION|>--- conflicted
+++ resolved
@@ -1,10 +1,6 @@
 /* Print GENERIC declaration (functions, variables, types) trees coming from
    the C and C++ front-ends as well as macros in Ada syntax.
-<<<<<<< HEAD
-   Copyright (C) 2010-2019 Free Software Foundation, Inc.
-=======
    Copyright (C) 2010-2020 Free Software Foundation, Inc.
->>>>>>> 9e014010
    Adapted from tree-pretty-print.c by Arnaud Charlet  <charlet@adacore.com>
 
 This file is part of GCC.
@@ -1486,23 +1482,8 @@
 static void
 dump_anonymous_type_name (pretty_printer *buffer, tree t, tree parent)
 {
-<<<<<<< HEAD
-  if (DECL_NAME (t1))
-    pp_ada_tree_identifier (buffer, DECL_NAME (t1), t1, false);
-  else
-    {
-      pp_string (buffer, "anon");
-      pp_scalar (buffer, "%d", TYPE_UID (TREE_TYPE (t1)));
-    }
-
-  pp_underscore (buffer);
-
-  if (DECL_NAME (t2))
-    pp_ada_tree_identifier (buffer, DECL_NAME (t2), t2, false);
-=======
   if (DECL_NAME (parent))
     pp_ada_tree_identifier (buffer, DECL_NAME (parent), parent, false);
->>>>>>> 9e014010
   else
     {
       pp_string (buffer, "anon");
@@ -1552,15 +1533,9 @@
     pp_string (buffer, "Convention => CPP, ");
   else
     pp_string (buffer, "Convention => C, ");
-<<<<<<< HEAD
 
   newline_and_indent (buffer, spc + 5);
 
-=======
-
-  newline_and_indent (buffer, spc + 5);
-
->>>>>>> 9e014010
   pp_string (buffer, "External_Name => \"");
 
   if (is_stdcall)
@@ -2731,8 +2706,6 @@
   if (strncmp (IDENTIFIER_POINTER (DECL_NAME (t)), "__dt_del", 8) == 0)
     pp_string (buffer, "And_Free_");
   pp_ada_tree_identifier (buffer, decl_name, t, false);
-<<<<<<< HEAD
-=======
 }
 
 /* Dump in BUFFER assignment operator spec corresponding to T.  */
@@ -2744,7 +2717,6 @@
 
   pp_string (buffer, "Assign_");
   pp_ada_tree_identifier (buffer, decl_name, t, false);
->>>>>>> 9e014010
 }
 
 /* Return the name of type T.  */
