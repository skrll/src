--- conflicted
+++ resolved
@@ -1,9 +1,5 @@
 /* Generate code from machine description to recognize rtl as insns.
-<<<<<<< HEAD
-   Copyright (C) 1987-2019 Free Software Foundation, Inc.
-=======
    Copyright (C) 1987-2020 Free Software Foundation, Inc.
->>>>>>> 9e014010
 
    This file is part of GCC.
 
@@ -724,7 +720,6 @@
       }
 
     case CLOBBER:
-    case CLOBBER_HIGH:
       validate_pattern (SET_DEST (pattern), info, pattern, '=');
       return;
 
@@ -5321,7 +5316,7 @@
   for (i = XVECLEN (pattern, 0); i > 0; i--)
     {
       rtx x = XVECEXP (pattern, 0, i - 1);
-      if ((GET_CODE (x) != CLOBBER && GET_CODE (x) != CLOBBER_HIGH)
+      if (GET_CODE (x) != CLOBBER
 	  || (!REG_P (XEXP (x, 0))
 	      && GET_CODE (XEXP (x, 0)) != MATCH_SCRATCH))
 	break;
