/* Wrapper to call lto.  Used by collect2 and the linker plugin.
<<<<<<< HEAD
   Copyright (C) 2009-2019 Free Software Foundation, Inc.
=======
   Copyright (C) 2009-2020 Free Software Foundation, Inc.
>>>>>>> e2aa5677

   Factored out of collect2 by Rafael Espindola <espindola@google.com>

This file is part of GCC.

GCC is free software; you can redistribute it and/or modify it under
the terms of the GNU General Public License as published by the Free
Software Foundation; either version 3, or (at your option) any later
version.

GCC is distributed in the hope that it will be useful, but WITHOUT ANY
WARRANTY; without even the implied warranty of MERCHANTABILITY or
FITNESS FOR A PARTICULAR PURPOSE.  See the GNU General Public License
for more details.

You should have received a copy of the GNU General Public License
along with GCC; see the file COPYING3.  If not see
<http://www.gnu.org/licenses/>.  */


/* This program is passed a gcc, a list of gcc arguments and a list of
   object files containing IL. It scans the argument list to check if
   we are in whopr mode or not modifies the arguments and needed and
   prints a list of output files on stdout.

   Example:

   $ lto-wrapper gcc/xgcc -B gcc a.o b.o -o test -flto

   The above will print something like
   /tmp/ccwbQ8B2.lto.o

   If WHOPR is used instead, more than one file might be produced
   ./ccXj2DTk.lto.ltrans.o
   ./ccCJuXGv.lto.ltrans.o
*/

#include "config.h"
#include "system.h"
#include "coretypes.h"
#include "intl.h"
#include "diagnostic.h"
#include "obstack.h"
#include "opts.h"
#include "options.h"
#include "simple-object.h"
#include "lto-section-names.h"
#include "collect-utils.h"

/* Environment variable, used for passing the names of offload targets from GCC
   driver to lto-wrapper.  */
#define OFFLOAD_TARGET_NAMES_ENV	"OFFLOAD_TARGET_NAMES"

enum lto_mode_d {
  LTO_MODE_NONE,			/* Not doing LTO.  */
  LTO_MODE_LTO,				/* Normal LTO.  */
  LTO_MODE_WHOPR			/* WHOPR.  */
};

/* Current LTO mode.  */
static enum lto_mode_d lto_mode = LTO_MODE_NONE;

static char *ltrans_output_file;
static char *flto_out;
static unsigned int nr;
static int *ltrans_priorities;
static char **input_names;
static char **output_names;
static char **offload_names;
static char *offload_objects_file_name;
static char *makefile;
static unsigned int num_deb_objs;
static const char **early_debug_object_names;
<<<<<<< HEAD
=======
static bool xassembler_options_error = false;
>>>>>>> e2aa5677

const char tool_name[] = "lto-wrapper";

/* Delete tempfiles.  Called from utils_cleanup.  */

void
tool_cleanup (bool)
{
  unsigned int i;

  if (ltrans_output_file)
    maybe_unlink (ltrans_output_file);
  if (flto_out)
    maybe_unlink (flto_out);
  if (offload_objects_file_name)
    maybe_unlink (offload_objects_file_name);
  if (makefile)
    maybe_unlink (makefile);
  if (early_debug_object_names)
    for (i = 0; i < num_deb_objs; ++i)
      if (early_debug_object_names[i])
	maybe_unlink (early_debug_object_names[i]);
  for (i = 0; i < nr; ++i)
    {
      maybe_unlink (input_names[i]);
      if (output_names[i])
	maybe_unlink (output_names[i]);
    }
}

static void
lto_wrapper_cleanup (void)
{
  utils_cleanup (false);
}

/* Unlink a temporary LTRANS file unless requested otherwise.  */

void
maybe_unlink (const char *file)
{
  if (!save_temps)
    {
      if (unlink_if_ordinary (file)
	  && errno != ENOENT)
	fatal_error (input_location, "deleting LTRANS file %s: %m", file);
    }
  else if (verbose)
    fprintf (stderr, "[Leaving LTRANS %s]\n", file);
}

/* Template of LTRANS dumpbase suffix.  */
#define DUMPBASE_SUFFIX ".ltrans18446744073709551615"

/* Create decoded options from the COLLECT_GCC and COLLECT_GCC_OPTIONS
   environment.  */

static void
get_options_from_collect_gcc_options (const char *collect_gcc,
				      const char *collect_gcc_options,
				      struct cl_decoded_option **decoded_options,
				      unsigned int *decoded_options_count)
{
  struct obstack argv_obstack;
  const char **argv;
  int argc;

  obstack_init (&argv_obstack);
  obstack_ptr_grow (&argv_obstack, collect_gcc);

  parse_options_from_collect_gcc_options (collect_gcc_options,
					  &argv_obstack, &argc);
  argv = XOBFINISH (&argv_obstack, const char **);

  decode_cmdline_options_to_array (argc, (const char **)argv, CL_DRIVER,
				   decoded_options, decoded_options_count);
  obstack_free (&argv_obstack, NULL);
}

/* Append OPTION to the options array DECODED_OPTIONS with size
   DECODED_OPTIONS_COUNT.  */

static void
append_option (struct cl_decoded_option **decoded_options,
	       unsigned int *decoded_options_count,
	       struct cl_decoded_option *option)
{
  ++*decoded_options_count;
  *decoded_options
    = (struct cl_decoded_option *)
	xrealloc (*decoded_options,
		  (*decoded_options_count
		   * sizeof (struct cl_decoded_option)));
  memcpy (&(*decoded_options)[*decoded_options_count - 1], option,
	  sizeof (struct cl_decoded_option));
}

/* Remove option number INDEX from DECODED_OPTIONS, update
   DECODED_OPTIONS_COUNT.  */

static void
remove_option (struct cl_decoded_option **decoded_options,
	       int index, unsigned int *decoded_options_count)
{
  --*decoded_options_count;
  memmove (&(*decoded_options)[index + 1],
	   &(*decoded_options)[index],
	   sizeof (struct cl_decoded_option)
	   * (*decoded_options_count - index));
}

/* Try to merge and complain about options FDECODED_OPTIONS when applied
   ontop of DECODED_OPTIONS.  */

static void
merge_and_complain (struct cl_decoded_option **decoded_options,
		    unsigned int *decoded_options_count,
		    struct cl_decoded_option *fdecoded_options,
		    unsigned int fdecoded_options_count,
		    struct cl_decoded_option *decoded_cl_options,
		    unsigned int decoded_cl_options_count)
{
  unsigned int i, j;
  struct cl_decoded_option *pic_option = NULL;
  struct cl_decoded_option *pie_option = NULL;
  struct cl_decoded_option *cf_protection_option = NULL;

  /* ???  Merge options from files.  Most cases can be
     handled by either unioning or intersecting
     (for example -fwrapv is a case for unioning,
     -ffast-math is for intersection).  Most complaints
     about real conflicts between different options can
     be deferred to the compiler proper.  Options that
     we can neither safely handle by intersection nor
     unioning would need to be complained about here.
     Ideally we'd have a flag in the opt files that
     tells whether to union or intersect or reject.
     In absence of that it's unclear what a good default is.
     It's also difficult to get positional handling correct.  */

  /* Look for a -fcf-protection option in the link-time options
     which overrides any -fcf-protection from the lto sections.  */
  for (i = 0; i < decoded_cl_options_count; ++i)
    {
      struct cl_decoded_option *foption = &decoded_cl_options[i];
      if (foption->opt_index == OPT_fcf_protection_)
	{
	  cf_protection_option = foption;
	}
    }
  
  /* The following does what the old LTO option code did,
     union all target and a selected set of common options.  */
  for (i = 0; i < fdecoded_options_count; ++i)
    {
      struct cl_decoded_option *foption = &fdecoded_options[i];
      switch (foption->opt_index)
	{
	case OPT_SPECIAL_unknown:
	case OPT_SPECIAL_ignore:
<<<<<<< HEAD
	case OPT_SPECIAL_deprecated:
=======
	case OPT_SPECIAL_warn_removed:
>>>>>>> e2aa5677
	case OPT_SPECIAL_program_name:
	case OPT_SPECIAL_input_file:
	  break;

	default:
	  if (!(cl_options[foption->opt_index].flags & CL_TARGET))
	    break;

	  /* Fallthru.  */
	case OPT_fdiagnostics_show_caret:
	case OPT_fdiagnostics_show_labels:
	case OPT_fdiagnostics_show_line_numbers:
	case OPT_fdiagnostics_show_option:
	case OPT_fdiagnostics_show_location_:
	case OPT_fshow_column:
	case OPT_fcommon:
	case OPT_fgnu_tm:
	case OPT_g:
	  /* Do what the old LTO code did - collect exactly one option
	     setting per OPT code, we pick the first we encounter.
	     ???  This doesn't make too much sense, but when it doesn't
	     then we should complain.  */
	  for (j = 0; j < *decoded_options_count; ++j)
	    if ((*decoded_options)[j].opt_index == foption->opt_index)
	      break;
	  if (j == *decoded_options_count)
	    append_option (decoded_options, decoded_options_count, foption);
	  break;

	/* Figure out what PIC/PIE level wins and merge the results.  */
	case OPT_fPIC:
	case OPT_fpic:
	  pic_option = foption;
	  break;
	case OPT_fPIE:
	case OPT_fpie:
	  pie_option = foption;
	  break;

	case OPT_fopenmp:
	case OPT_fopenacc:
	  /* For selected options we can merge conservatively.  */
	  for (j = 0; j < *decoded_options_count; ++j)
	    if ((*decoded_options)[j].opt_index == foption->opt_index)
	      break;
	  if (j == *decoded_options_count)
	    append_option (decoded_options, decoded_options_count, foption);
	  /* -fopenmp > -fno-openmp,
	     -fopenacc > -fno-openacc  */
	  else if (foption->value > (*decoded_options)[j].value)
	    (*decoded_options)[j] = *foption;
	  break;

	case OPT_fopenacc_dim_:
	  /* Append or check identical.  */
	  for (j = 0; j < *decoded_options_count; ++j)
	    if ((*decoded_options)[j].opt_index == foption->opt_index)
	      break;
	  if (j == *decoded_options_count)
	    append_option (decoded_options, decoded_options_count, foption);
	  else if (strcmp ((*decoded_options)[j].arg, foption->arg))
	    fatal_error (input_location,
			 "option %s with different values",
			 foption->orig_option_with_args_text);
	  break;

	case OPT_fcf_protection_:
	  /* Default to link-time option, else append or check identical.  */
	  if (!cf_protection_option
	      || cf_protection_option->value == CF_CHECK)
	    {
	      for (j = 0; j < *decoded_options_count; ++j)
		if ((*decoded_options)[j].opt_index == foption->opt_index)
		  break;
	      if (j == *decoded_options_count)
		append_option (decoded_options, decoded_options_count, foption);
	      else if ((*decoded_options)[j].value != foption->value)
		{
		  if (cf_protection_option
		      && cf_protection_option->value == CF_CHECK)
		    fatal_error (input_location,
				 "option -fcf-protection with mismatching values"
				 " (%s, %s)",
				 (*decoded_options)[j].arg, foption->arg);
		  else
		    {
		      /* Merge and update the -fcf-protection option.  */
		      (*decoded_options)[j].value &= (foption->value
						      & CF_FULL);
		      switch ((*decoded_options)[j].value)
			{
			case CF_NONE:
			  (*decoded_options)[j].arg = "none";
			  break;
			case CF_BRANCH:
			  (*decoded_options)[j].arg = "branch";
			  break;
			case CF_RETURN:
			  (*decoded_options)[j].arg = "return";
			  break;
			default:
			  gcc_unreachable ();
			}
		    }
		}
	    }
	  break;

	case OPT_O:
	case OPT_Ofast:
	case OPT_Og:
	case OPT_Os:
	  for (j = 0; j < *decoded_options_count; ++j)
	    if ((*decoded_options)[j].opt_index == OPT_O
		|| (*decoded_options)[j].opt_index == OPT_Ofast
		|| (*decoded_options)[j].opt_index == OPT_Og
		|| (*decoded_options)[j].opt_index == OPT_Os)
	      break;
	  if (j == *decoded_options_count)
	    append_option (decoded_options, decoded_options_count, foption);
	  else if ((*decoded_options)[j].opt_index == foption->opt_index
		   && foption->opt_index != OPT_O)
	    /* Exact same options get merged.  */
	    ;
	  else
	    {
	      /* For mismatched option kinds preserve the optimization
	         level only, thus merge it as -On.  This also handles
		 merging of same optimization level -On.  */
	      int level = 0;
	      switch (foption->opt_index)
		{
		case OPT_O:
		  if (foption->arg[0] == '\0')
		    level = MAX (level, 1);
		  else
		    level = MAX (level, atoi (foption->arg));
		  break;
		case OPT_Ofast:
		  level = MAX (level, 3);
		  break;
		case OPT_Og:
		  level = MAX (level, 1);
		  break;
		case OPT_Os:
		  level = MAX (level, 2);
		  break;
		default:
		  gcc_unreachable ();
		}
	      switch ((*decoded_options)[j].opt_index)
		{
		case OPT_O:
		  if ((*decoded_options)[j].arg[0] == '\0')
		    level = MAX (level, 1);
		  else
		    level = MAX (level, atoi ((*decoded_options)[j].arg));
		  break;
		case OPT_Ofast:
		  level = MAX (level, 3);
		  break;
		case OPT_Og:
		  level = MAX (level, 1);
		  break;
		case OPT_Os:
		  level = MAX (level, 2);
		  break;
		default:
		  gcc_unreachable ();
		}
	      (*decoded_options)[j].opt_index = OPT_O;
	      char *tem;
	      tem = xasprintf ("-O%d", level);
	      (*decoded_options)[j].arg = &tem[2];
	      (*decoded_options)[j].canonical_option[0] = tem;
	      (*decoded_options)[j].value = 1;
	    }
	  break;
 

	case OPT_foffload_abi_:
	  for (j = 0; j < *decoded_options_count; ++j)
	    if ((*decoded_options)[j].opt_index == foption->opt_index)
	      break;
	  if (j == *decoded_options_count)
	    append_option (decoded_options, decoded_options_count, foption);
	  else if (foption->value != (*decoded_options)[j].value)
	    fatal_error (input_location,
			 "option %s not used consistently in all LTO input"
			 " files", foption->orig_option_with_args_text);
	  break;


	case OPT_foffload_:
	  append_option (decoded_options, decoded_options_count, foption);
	  break;
	}
    }

  /* Merge PIC options:
      -fPIC + -fpic = -fpic
      -fPIC + -fno-pic = -fno-pic
      -fpic/-fPIC + nothing = nothing.
     It is a common mistake to mix few -fPIC compiled objects into otherwise
     non-PIC code.  We do not want to build everything with PIC then.

     Similarly we merge PIE options, however in addition we keep
      -fPIC + -fPIE = -fPIE
      -fpic + -fPIE = -fpie
      -fPIC/-fpic + -fpie = -fpie

     It would be good to warn on mismatches, but it is bit hard to do as
     we do not know what nothing translates to.  */
    
  for (unsigned int j = 0; j < *decoded_options_count;)
    if ((*decoded_options)[j].opt_index == OPT_fPIC
        || (*decoded_options)[j].opt_index == OPT_fpic)
      {
	/* -fno-pic in one unit implies -fno-pic everywhere.  */
	if ((*decoded_options)[j].value == 0)
	  j++;
	/* If we have no pic option or merge in -fno-pic, we still may turn
	   existing pic/PIC mode into pie/PIE if -fpie/-fPIE is present.  */
	else if ((pic_option && pic_option->value == 0)
		 || !pic_option)
	  {
	    if (pie_option)
	      {
		bool big = (*decoded_options)[j].opt_index == OPT_fPIC
			   && pie_option->opt_index == OPT_fPIE;
	        (*decoded_options)[j].opt_index = big ? OPT_fPIE : OPT_fpie;
		if (pie_option->value)
	          (*decoded_options)[j].canonical_option[0]
		    = big ? "-fPIE" : "-fpie";
		else
	          (*decoded_options)[j].canonical_option[0] = "-fno-pie";
		(*decoded_options)[j].value = pie_option->value;
	        j++;
	      }
	    else if (pic_option)
	      {
	        (*decoded_options)[j] = *pic_option;
	        j++;
	      }
	    /* We do not know if target defaults to pic or not, so just remove
	       option if it is missing in one unit but enabled in other.  */
	    else
	      remove_option (decoded_options, j, decoded_options_count);
	  }
	else if (pic_option->opt_index == OPT_fpic
		 && (*decoded_options)[j].opt_index == OPT_fPIC)
	  {
	    (*decoded_options)[j] = *pic_option;
	    j++;
	  }
	else
	  j++;
      }
   else if ((*decoded_options)[j].opt_index == OPT_fPIE
            || (*decoded_options)[j].opt_index == OPT_fpie)
      {
	/* -fno-pie in one unit implies -fno-pie everywhere.  */
	if ((*decoded_options)[j].value == 0)
	  j++;
	/* If we have no pie option or merge in -fno-pie, we still preserve
	   PIE/pie if pic/PIC is present.  */
	else if ((pie_option && pie_option->value == 0)
		 || !pie_option)
	  {
	    /* If -fPIC/-fpic is given, merge it with -fPIE/-fpie.  */
	    if (pic_option)
	      {
		if (pic_option->opt_index == OPT_fpic
		    && (*decoded_options)[j].opt_index == OPT_fPIE)
		  {
	            (*decoded_options)[j].opt_index = OPT_fpie;
	            (*decoded_options)[j].canonical_option[0]
		      = pic_option->value ? "-fpie" : "-fno-pie";
		  }
		else if (!pic_option->value)
		  (*decoded_options)[j].canonical_option[0] = "-fno-pie";
		(*decoded_options)[j].value = pic_option->value;
		j++;
	      }
	    else if (pie_option)
	      {
	        (*decoded_options)[j] = *pie_option;
		j++;
	      }
	    /* Because we always append pic/PIE options this code path should
	       not happen unless the LTO object was built by old lto1 which
	       did not contain that logic yet.  */
	    else
	      remove_option (decoded_options, j, decoded_options_count);
	  }
	else if (pie_option->opt_index == OPT_fpie
		 && (*decoded_options)[j].opt_index == OPT_fPIE)
	  {
	    (*decoded_options)[j] = *pie_option;
	    j++;
	  }
	else
	  j++;
      }
   else
     j++;

  if (!xassembler_options_error)
    for (i = j = 0; ; i++, j++)
      {
	for (; i < *decoded_options_count; i++)
	  if ((*decoded_options)[i].opt_index == OPT_Xassembler)
	    break;

	for (; j < fdecoded_options_count; j++)
	  if (fdecoded_options[j].opt_index == OPT_Xassembler)
	    break;

	if (i == *decoded_options_count && j == fdecoded_options_count)
	  break;
	else if (i < *decoded_options_count && j == fdecoded_options_count)
	  {
	    warning (0, "Extra option to -Xassembler: %s,"
		     " dropping all -Xassembler and -Wa options.",
		     (*decoded_options)[i].arg);
	    xassembler_options_error = true;
	    break;
	  }
	else if (i == *decoded_options_count && j < fdecoded_options_count)
	  {
	    warning (0, "Extra option to -Xassembler: %s,"
		     " dropping all -Xassembler and -Wa options.",
		     fdecoded_options[j].arg);
	    xassembler_options_error = true;
	    break;
	  }
	else if (strcmp ((*decoded_options)[i].arg, fdecoded_options[j].arg))
	  {
	    warning (0, "Options to Xassembler do not match: %s, %s,"
		     " dropping all -Xassembler and -Wa options.",
		     (*decoded_options)[i].arg, fdecoded_options[j].arg);
	    xassembler_options_error = true;
	    break;
	  }
      }
}

/* Auxiliary function that frees elements of PTR and PTR itself.
   N is number of elements to be freed.  If PTR is NULL, nothing is freed.
   If an element is NULL, subsequent elements are not freed.  */

static void **
free_array_of_ptrs (void **ptr, unsigned n)
{
  if (!ptr)
    return NULL;
  for (unsigned i = 0; i < n; i++)
    {
      if (!ptr[i])
	break;
      free (ptr[i]);
    }
  free (ptr);
  return NULL;
}

/* Parse STR, saving found tokens into PVALUES and return their number.
   Tokens are assumed to be delimited by ':'.  If APPEND is non-null,
   append it to every token we find.  */

static unsigned
parse_env_var (const char *str, char ***pvalues, const char *append)
{
  const char *curval, *nextval;
  char **values;
  unsigned num = 1, i;

  curval = strchr (str, ':');
  while (curval)
    {
      num++;
      curval = strchr (curval + 1, ':');
    }

  values = (char**) xmalloc (num * sizeof (char*));
  curval = str;
  nextval = strchr (curval, ':');
  if (nextval == NULL)
    nextval = strchr (curval, '\0');

  int append_len = append ? strlen (append) : 0;
  for (i = 0; i < num; i++)
    {
      int l = nextval - curval;
      values[i] = (char*) xmalloc (l + 1 + append_len);
      memcpy (values[i], curval, l);
      values[i][l] = 0;
      if (append)
	strcat (values[i], append);
      curval = nextval + 1;
      nextval = strchr (curval, ':');
      if (nextval == NULL)
	nextval = strchr (curval, '\0');
    }
  *pvalues = values;
  return num;
}

/* Append options OPTS from lto or offload_lto sections to ARGV_OBSTACK.  */

static void
append_compiler_options (obstack *argv_obstack, struct cl_decoded_option *opts,
			 unsigned int count)
{
  /* Append compiler driver arguments as far as they were merged.  */
  for (unsigned int j = 1; j < count; ++j)
    {
      struct cl_decoded_option *option = &opts[j];

      /* File options have been properly filtered by lto-opts.c.  */
      switch (option->opt_index)
	{
	/* Drop arguments that we want to take from the link line.  */
	case OPT_flto_:
	case OPT_flto:
	case OPT_flto_partition_:
	  continue;

	default:
	  break;
	}

      /* For now do what the original LTO option code was doing - pass
	 on any CL_TARGET flag and a few selected others.  */
      switch (option->opt_index)
	{
	case OPT_fdiagnostics_show_caret:
	case OPT_fdiagnostics_show_labels:
	case OPT_fdiagnostics_show_line_numbers:
	case OPT_fdiagnostics_show_option:
	case OPT_fdiagnostics_show_location_:
	case OPT_fshow_column:
	case OPT_fPIC:
	case OPT_fpic:
	case OPT_fPIE:
	case OPT_fpie:
	case OPT_fcommon:
	case OPT_fgnu_tm:
	case OPT_fopenmp:
	case OPT_fopenacc:
	case OPT_fopenacc_dim_:
	case OPT_foffload_abi_:
	case OPT_fcf_protection_:
	case OPT_g:
	case OPT_O:
	case OPT_Ofast:
	case OPT_Og:
	case OPT_Os:
<<<<<<< HEAD
=======
	  break;

	case OPT_Xassembler:
	  /* When we detected a mismatch in assembler options between
	     the input TU's fall back to previous behavior of ignoring them.  */
	  if (xassembler_options_error)
	    continue;
>>>>>>> e2aa5677
	  break;

	default:
	  if (!(cl_options[option->opt_index].flags & CL_TARGET))
	    continue;
	}

      /* Pass the option on.  */
      for (unsigned int i = 0; i < option->canonical_option_num_elements; ++i)
	obstack_ptr_grow (argv_obstack, option->canonical_option[i]);
    }
}

/* Append diag options in OPTS with length COUNT to ARGV_OBSTACK.  */

static void
append_diag_options (obstack *argv_obstack, struct cl_decoded_option *opts,
		     unsigned int count)
{
  /* Append compiler driver arguments as far as they were merged.  */
  for (unsigned int j = 1; j < count; ++j)
    {
      struct cl_decoded_option *option = &opts[j];

      switch (option->opt_index)
	{
	case OPT_fdiagnostics_color_:
	case OPT_fdiagnostics_format_:
	case OPT_fdiagnostics_show_caret:
	case OPT_fdiagnostics_show_labels:
	case OPT_fdiagnostics_show_line_numbers:
	case OPT_fdiagnostics_show_option:
	case OPT_fdiagnostics_show_location_:
	case OPT_fshow_column:
	  break;
	default:
	  continue;
	}

      /* Pass the option on.  */
      for (unsigned int i = 0; i < option->canonical_option_num_elements; ++i)
	obstack_ptr_grow (argv_obstack, option->canonical_option[i]);
    }
}


/* Append linker options OPTS to ARGV_OBSTACK.  */

static void
append_linker_options (obstack *argv_obstack, struct cl_decoded_option *opts,
		       unsigned int count)
{
  /* Append linker driver arguments.  Compiler options from the linker
     driver arguments will override / merge with those from the compiler.  */
  for (unsigned int j = 1; j < count; ++j)
    {
      struct cl_decoded_option *option = &opts[j];

      /* Do not pass on frontend specific flags not suitable for lto.  */
      if (!(cl_options[option->opt_index].flags
	    & (CL_COMMON|CL_TARGET|CL_DRIVER|CL_LTO)))
	continue;

      switch (option->opt_index)
	{
	case OPT_o:
	case OPT_flto_:
	case OPT_flto:
	  /* We've handled these LTO options, do not pass them on.  */
	  continue;

	case OPT_fopenmp:
	case OPT_fopenacc:
	  /* Ignore -fno-XXX form of these options, as otherwise
	     corresponding builtins will not be enabled.  */
	  if (option->value == 0)
	    continue;
	  break;

	default:
	  break;
	}

      /* Pass the option on.  */
      for (unsigned int i = 0; i < option->canonical_option_num_elements; ++i)
	obstack_ptr_grow (argv_obstack, option->canonical_option[i]);
    }
}

/* Extract options for TARGET offload compiler from OPTIONS and append
   them to ARGV_OBSTACK.  */

static void
append_offload_options (obstack *argv_obstack, const char *target,
			struct cl_decoded_option *options,
			unsigned int options_count)
{
  for (unsigned i = 0; i < options_count; i++)
    {
      const char *cur, *next, *opts;
      char **argv;
      unsigned argc;
      struct cl_decoded_option *option = &options[i];

      if (option->opt_index != OPT_foffload_)
	continue;

      /* If option argument starts with '-' then no target is specified.  That
	 means offload options are specified for all targets, so we need to
	 append them.  */
      if (option->arg[0] == '-')
	opts = option->arg;
      else
	{
	  opts = strchr (option->arg, '=');
	  /* If there are offload targets specified, but no actual options,
	     there is nothing to do here.  */
	  if (!opts)
	    continue;

	  cur = option->arg;

	  while (cur < opts)
	    {
	      next = strchr (cur, ',');
	      if (next == NULL)
		next = opts;
	      next = (next > opts) ? opts : next;

	      /* Are we looking for this offload target?  */
	      if (strlen (target) == (size_t) (next - cur)
		  && strncmp (target, cur, next - cur) == 0)
		break;

	      /* Skip the comma or equal sign.  */
	      cur = next + 1;
	    }

	  if (cur >= opts)
	    continue;

	  opts++;
	}

      argv = buildargv (opts);
      for (argc = 0; argv[argc]; argc++)
	obstack_ptr_grow (argv_obstack, argv[argc]);
    }
}

/* Check whether NAME can be accessed in MODE.  This is like access,
   except that it never considers directories to be executable.  */

static int
access_check (const char *name, int mode)
{
  if (mode == X_OK)
    {
      struct stat st;

      if (stat (name, &st) < 0
	  || S_ISDIR (st.st_mode))
	return -1;
    }

  return access (name, mode);
}

/* Prepare a target image for offload TARGET, using mkoffload tool from
   COMPILER_PATH.  Return the name of the resultant object file.  */

static char *
compile_offload_image (const char *target, const char *compiler_path,
		       unsigned in_argc, char *in_argv[],
		       struct cl_decoded_option *compiler_opts,
		       unsigned int compiler_opt_count,
		       struct cl_decoded_option *linker_opts,
		       unsigned int linker_opt_count)
{
  char *filename = NULL;
  char **argv;
  char *suffix
    = XALLOCAVEC (char, sizeof ("/accel//mkoffload") + strlen (target));
  strcpy (suffix, "/accel/");
  strcat (suffix, target);
  strcat (suffix, "/mkoffload");

  char **paths = NULL;
  unsigned n_paths = parse_env_var (compiler_path, &paths, suffix);

  const char *compiler = NULL;
  for (unsigned i = 0; i < n_paths; i++)
    if (access_check (paths[i], X_OK) == 0)
      {
	compiler = paths[i];
	break;
      }

  if (!compiler)
    fatal_error (input_location,
<<<<<<< HEAD
		 "could not find %s in %s (consider using %<-B%>)\n",
=======
		 "could not find %s in %s (consider using %<-B%>)",
>>>>>>> e2aa5677
		 suffix + 1, compiler_path);

  /* Generate temporary output file name.  */
  filename = make_temp_file (".target.o");

  struct obstack argv_obstack;
  obstack_init (&argv_obstack);
  obstack_ptr_grow (&argv_obstack, compiler);
  if (save_temps)
    obstack_ptr_grow (&argv_obstack, "-save-temps");
  if (verbose)
    obstack_ptr_grow (&argv_obstack, "-v");
  obstack_ptr_grow (&argv_obstack, "-o");
  obstack_ptr_grow (&argv_obstack, filename);

  /* Append names of input object files.  */
  for (unsigned i = 0; i < in_argc; i++)
    obstack_ptr_grow (&argv_obstack, in_argv[i]);

  /* Append options from offload_lto sections.  */
  append_compiler_options (&argv_obstack, compiler_opts,
			   compiler_opt_count);
  append_diag_options (&argv_obstack, linker_opts, linker_opt_count);

  /* Append options specified by -foffload last.  In case of conflicting
     options we expect offload compiler to choose the latest.  */
  append_offload_options (&argv_obstack, target, compiler_opts,
			  compiler_opt_count);
  append_offload_options (&argv_obstack, target, linker_opts,
			  linker_opt_count);

  obstack_ptr_grow (&argv_obstack, NULL);
  argv = XOBFINISH (&argv_obstack, char **);
  fork_execute (argv[0], argv, true);
  obstack_free (&argv_obstack, NULL);

  free_array_of_ptrs ((void **) paths, n_paths);
  return filename;
}


/* The main routine dealing with offloading.
   The routine builds a target image for each offload target.  IN_ARGC and
   IN_ARGV specify options and input object files.  As all of them could contain
   target sections, we pass them all to target compilers.  */

static void
compile_images_for_offload_targets (unsigned in_argc, char *in_argv[],
				    struct cl_decoded_option *compiler_opts,
				    unsigned int compiler_opt_count,
				    struct cl_decoded_option *linker_opts,
				    unsigned int linker_opt_count)
{
  char **names = NULL;
  const char *target_names = getenv (OFFLOAD_TARGET_NAMES_ENV);
  if (!target_names)
    return;
  unsigned num_targets = parse_env_var (target_names, &names, NULL);

  int next_name_entry = 0;
  const char *compiler_path = getenv ("COMPILER_PATH");
  if (!compiler_path)
    goto out;

  /* Prepare an image for each target and save the name of the resultant object
     file to the OFFLOAD_NAMES array.  It is terminated by a NULL entry.  */
  offload_names = XCNEWVEC (char *, num_targets + 1);
  for (unsigned i = 0; i < num_targets; i++)
    {
      /* HSA does not use LTO-like streaming and a different compiler, skip
	 it. */
      if (strcmp (names[i], "hsa") == 0)
	continue;

      offload_names[next_name_entry]
	= compile_offload_image (names[i], compiler_path, in_argc, in_argv,
				 compiler_opts, compiler_opt_count,
				 linker_opts, linker_opt_count);
      if (!offload_names[next_name_entry])
	fatal_error (input_location,
		     "problem with building target image for %s", names[i]);
      next_name_entry++;
    }

 out:
  free_array_of_ptrs ((void **) names, num_targets);
}

/* Copy a file from SRC to DEST.  */

static void
copy_file (const char *dest, const char *src)
{
  FILE *d = fopen (dest, "wb");
  FILE *s = fopen (src, "rb");
  char buffer[512];
  while (!feof (s))
    {
      size_t len = fread (buffer, 1, 512, s);
      if (ferror (s) != 0)
	fatal_error (input_location, "reading input file");
      if (len > 0)
	{
	  fwrite (buffer, 1, len, d);
	  if (ferror (d) != 0)
	    fatal_error (input_location, "writing output file");
	}
    }
  fclose (d);
  fclose (s);
}

/* Find the crtoffloadtable.o file in LIBRARY_PATH, make copy and pass name of
   the copy to the linker.  */

static void
find_crtoffloadtable (void)
{
  char **paths = NULL;
  const char *library_path = getenv ("LIBRARY_PATH");
  if (!library_path)
    return;
  unsigned n_paths = parse_env_var (library_path, &paths, "/crtoffloadtable.o");

  unsigned i;
  for (i = 0; i < n_paths; i++)
    if (access_check (paths[i], R_OK) == 0)
      {
	/* The linker will delete the filename we give it, so make a copy.  */
	char *crtoffloadtable = make_temp_file (".crtoffloadtable.o");
	copy_file (crtoffloadtable, paths[i]);
	printf ("%s\n", crtoffloadtable);
	XDELETEVEC (crtoffloadtable);
	break;
      }
  if (i == n_paths)
    fatal_error (input_location,
<<<<<<< HEAD
		 "installation error, can%'t find crtoffloadtable.o");
=======
		 "installation error, cannot find %<crtoffloadtable.o%>");
>>>>>>> e2aa5677

  free_array_of_ptrs ((void **) paths, n_paths);
}

/* A subroutine of run_gcc.  Examine the open file FD for lto sections with
   name prefix PREFIX, at FILE_OFFSET, and store any options we find in OPTS
   and OPT_COUNT.  Return true if we found a matching section, false
   otherwise.  COLLECT_GCC holds the value of the environment variable with
   the same name.  */

static bool
find_and_merge_options (int fd, off_t file_offset, const char *prefix,
			struct cl_decoded_option *decoded_cl_options,
			unsigned int decoded_cl_options_count,
			struct cl_decoded_option **opts,
			unsigned int *opt_count, const char *collect_gcc)
{
  off_t offset, length;
  char *data;
  char *fopts;
  const char *errmsg;
  int err;
  struct cl_decoded_option *fdecoded_options = *opts;
  unsigned int fdecoded_options_count = *opt_count;

  simple_object_read *sobj;
  sobj = simple_object_start_read (fd, file_offset, "__GNU_LTO",
				   &errmsg, &err);
  if (!sobj)
    return false;

  char *secname = XALLOCAVEC (char, strlen (prefix) + sizeof (".opts"));
  strcpy (secname, prefix);
  strcat (secname, ".opts");
  if (!simple_object_find_section (sobj, secname, &offset, &length,
				   &errmsg, &err))
    {
      simple_object_release_read (sobj);
      return false;
    }

  lseek (fd, file_offset + offset, SEEK_SET);
  data = (char *)xmalloc (length);
  read (fd, data, length);
  fopts = data;
  do
    {
      struct cl_decoded_option *f2decoded_options;
      unsigned int f2decoded_options_count;
      get_options_from_collect_gcc_options (collect_gcc, fopts,
					    &f2decoded_options,
					    &f2decoded_options_count);
      if (!fdecoded_options)
       {
	 fdecoded_options = f2decoded_options;
	 fdecoded_options_count = f2decoded_options_count;
       }
      else
	merge_and_complain (&fdecoded_options,
			    &fdecoded_options_count,
			    f2decoded_options, f2decoded_options_count,
			    decoded_cl_options,
			    decoded_cl_options_count);

      fopts += strlen (fopts) + 1;
    }
  while (fopts - data < length);

  free (data);
  simple_object_release_read (sobj);
  *opts = fdecoded_options;
  *opt_count = fdecoded_options_count;
  return true;
}

/* Copy early debug info sections from INFILE to a new file whose name
   is returned.  Return NULL on error.  */

const char *
debug_objcopy (const char *infile, bool rename)
{
  char *outfile;
  const char *errmsg;
  int err;

  const char *p;
  const char *orig_infile = infile;
  off_t inoff = 0;
  long loffset;
  int consumed;
  if ((p = strrchr (infile, '@'))
      && p != infile
      && sscanf (p, "@%li%n", &loffset, &consumed) >= 1
      && strlen (p) == (unsigned int) consumed)
    {
      char *fname = xstrdup (infile);
      fname[p - infile] = '\0';
      infile = fname;
      inoff = (off_t) loffset;
    }
  int infd = open (infile, O_RDONLY | O_BINARY);
  if (infd == -1)
    return NULL;
  simple_object_read *inobj = simple_object_start_read (infd, inoff,
							"__GNU_LTO",
							&errmsg, &err);
  if (!inobj)
    return NULL;

  off_t off, len;
  if (simple_object_find_section (inobj, ".gnu.debuglto_.debug_info",
				  &off, &len, &errmsg, &err) != 1)
    {
      if (errmsg)
	fatal_error (0, "%s: %s", errmsg, xstrerror (err));

      simple_object_release_read (inobj);
      close (infd);
      return NULL;
    }

  if (save_temps)
    {
      outfile = (char *) xmalloc (strlen (orig_infile)
				  + sizeof (".debug.temp.o") + 1);
      strcpy (outfile, orig_infile);
      strcat (outfile, ".debug.temp.o");
    }
  else
    outfile = make_temp_file (".debug.temp.o");
  errmsg = simple_object_copy_lto_debug_sections (inobj, outfile, &err, rename);
  if (errmsg)
    {
      unlink_if_ordinary (outfile);
      fatal_error (0, "%s: %s", errmsg, xstrerror (err));
    }

  simple_object_release_read (inobj);
  close (infd);

  return outfile;
}

/* Helper for qsort: compare priorities for parallel compilation.  */

int
cmp_priority (const void *a, const void *b)
{
  return *((const int *)b)-*((const int *)a);
}

/* Number of CPUs that can be used for parallel LTRANS phase.  */

static unsigned long nthreads_var = 0;

#ifdef HAVE_PTHREAD_AFFINITY_NP
unsigned long cpuset_size;
static unsigned long get_cpuset_size;
cpu_set_t *cpusetp;

unsigned long
static cpuset_popcount (unsigned long cpusetsize, cpu_set_t *cpusetp)
{
#ifdef CPU_COUNT_S
  /* glibc 2.7 and above provide a macro for this.  */
  return CPU_COUNT_S (cpusetsize, cpusetp);
#else
#ifdef CPU_COUNT
  if (cpusetsize == sizeof (cpu_set_t))
    /* glibc 2.6 and above provide a macro for this.  */
    return CPU_COUNT (cpusetp);
#endif
  size_t i;
  unsigned long ret = 0;
  STATIC_ASSERT (sizeof (cpusetp->__bits[0]) == sizeof (unsigned long int));
  for (i = 0; i < cpusetsize / sizeof (cpusetp->__bits[0]); i++)
    {
      unsigned long int mask = cpusetp->__bits[i];
      if (mask == 0)
	continue;
      ret += __builtin_popcountl (mask);
    }
  return ret;
#endif
}
#endif

/* At startup, determine the default number of threads.  It would seem
   this should be related to the number of cpus online.  */

static void
init_num_threads (void)
{
#ifdef HAVE_PTHREAD_AFFINITY_NP
#if defined (_SC_NPROCESSORS_CONF) && defined (CPU_ALLOC_SIZE)
  cpuset_size = sysconf (_SC_NPROCESSORS_CONF);
  cpuset_size = CPU_ALLOC_SIZE (cpuset_size);
#else
  cpuset_size = sizeof (cpu_set_t);
#endif

  cpusetp = (cpu_set_t *) xmalloc (gomp_cpuset_size);
  do
    {
      int ret = pthread_getaffinity_np (pthread_self (), gomp_cpuset_size,
					cpusetp);
      if (ret == 0)
	{
	  /* Count only the CPUs this process can use.  */
	  nthreads_var = cpuset_popcount (cpuset_size, cpusetp);
	  if (nthreads_var == 0)
	    break;
	  get_cpuset_size = cpuset_size;
#ifdef CPU_ALLOC_SIZE
	  unsigned long i;
	  for (i = cpuset_size * 8; i; i--)
	    if (CPU_ISSET_S (i - 1, cpuset_size, cpusetp))
	      break;
	  cpuset_size = CPU_ALLOC_SIZE (i);
#endif
	  return;
	}
      if (ret != EINVAL)
	break;
#ifdef CPU_ALLOC_SIZE
      if (cpuset_size < sizeof (cpu_set_t))
	cpuset_size = sizeof (cpu_set_t);
      else
	cpuset_size = cpuset_size * 2;
      if (cpuset_size < 8 * sizeof (cpu_set_t))
	cpusetp
	  = (cpu_set_t *) realloc (cpusetp, cpuset_size);
      else
	{
	  /* Avoid fatal if too large memory allocation would be
	     requested, e.g. kernel returning EINVAL all the time.  */
	  void *p = realloc (cpusetp, cpuset_size);
	  if (p == NULL)
	    break;
	  cpusetp = (cpu_set_t *) p;
	}
#else
      break;
#endif
    }
  while (1);
  cpuset_size = 0;
  nthreads_var = 1;
  free (cpusetp);
  cpusetp = NULL;
#endif
#ifdef _SC_NPROCESSORS_ONLN
  nthreads_var = sysconf (_SC_NPROCESSORS_ONLN);
#endif
}

/* FIXME: once using -std=c++11, we can use std::thread::hardware_concurrency.  */

/* Return true when a jobserver is running and can accept a job.  */

static bool
jobserver_active_p (void)
{
  const char *makeflags = getenv ("MAKEFLAGS");
  if (makeflags == NULL)
    return false;

  const char *needle = "--jobserver-auth=";
  const char *n = strstr (makeflags, needle);
  if (n == NULL)
    return false;

  int rfd = -1;
  int wfd = -1;

  return (sscanf (n + strlen (needle), "%d,%d", &rfd, &wfd) == 2
	  && rfd > 0
	  && wfd > 0
	  && is_valid_fd (rfd)
	  && is_valid_fd (wfd));
}

/* Execute gcc. ARGC is the number of arguments. ARGV contains the arguments. */

static void
run_gcc (unsigned argc, char *argv[])
{
  unsigned i, j;
  const char **new_argv;
  const char **argv_ptr;
  char *list_option_full = NULL;
  const char *linker_output = NULL;
  const char *collect_gcc;
  char *collect_gcc_options;
  int parallel = 0;
  int jobserver = 0;
  int auto_parallel = 0;
  bool no_partition = false;
  struct cl_decoded_option *fdecoded_options = NULL;
  struct cl_decoded_option *offload_fdecoded_options = NULL;
  unsigned int fdecoded_options_count = 0;
  unsigned int offload_fdecoded_options_count = 0;
  struct cl_decoded_option *decoded_options;
  unsigned int decoded_options_count;
  struct obstack argv_obstack;
  int new_head_argc;
  bool have_lto = false;
  bool have_offload = false;
  unsigned lto_argc = 0, ltoobj_argc = 0;
  char **lto_argv, **ltoobj_argv;
  bool linker_output_rel = false;
  bool skip_debug = false;
  unsigned n_debugobj;

  /* Get the driver and options.  */
  collect_gcc = getenv ("COLLECT_GCC");
  if (!collect_gcc)
    fatal_error (input_location,
		 "environment variable %<COLLECT_GCC%> must be set");
  collect_gcc_options = getenv ("COLLECT_GCC_OPTIONS");
  if (!collect_gcc_options)
    fatal_error (input_location,
		 "environment variable %<COLLECT_GCC_OPTIONS%> must be set");

  char *collect_as_options = getenv ("COLLECT_AS_OPTIONS");

  /* Prepend -Xassembler to each option, and append the string
     to collect_gcc_options.  */
  if (collect_as_options)
    {
      obstack temporary_obstack;
      obstack_init (&temporary_obstack);

      prepend_xassembler_to_collect_as_options (collect_as_options,
						&temporary_obstack);
      obstack_1grow (&temporary_obstack, '\0');

      char *xassembler_opts_string
	= XOBFINISH (&temporary_obstack, char *);
      collect_gcc_options = concat (collect_gcc_options, xassembler_opts_string,
				    NULL);
    }

  get_options_from_collect_gcc_options (collect_gcc, collect_gcc_options,
					&decoded_options,
					&decoded_options_count);

  /* Allocate array for input object files with LTO IL,
     and for possible preceding arguments.  */
  lto_argv = XNEWVEC (char *, argc);
  ltoobj_argv = XNEWVEC (char *, argc);

  /* Look at saved options in the IL files.  */
  for (i = 1; i < argc; ++i)
    {
      char *p;
      int fd;
      off_t file_offset = 0;
      long loffset;
      int consumed;
      char *filename = argv[i];

      if (strncmp (argv[i], "-foffload-objects=",
		   sizeof ("-foffload-objects=") - 1) == 0)
	{
	  have_offload = true;
	  offload_objects_file_name
	    = argv[i] + sizeof ("-foffload-objects=") - 1;
	  continue;
	}

      if ((p = strrchr (argv[i], '@'))
	  && p != argv[i] 
	  && sscanf (p, "@%li%n", &loffset, &consumed) >= 1
	  && strlen (p) == (unsigned int) consumed)
	{
	  filename = XNEWVEC (char, p - argv[i] + 1);
	  memcpy (filename, argv[i], p - argv[i]);
	  filename[p - argv[i]] = '\0';
	  file_offset = (off_t) loffset;
	}
      fd = open (filename, O_RDONLY | O_BINARY);
      /* Linker plugin passes -fresolution and -flinker-output options.
	 -flinker-output is passed only when user did not specify one and thus
	 we do not need to worry about duplicities with the option handling
	 below. */
      if (fd == -1)
	{
	  lto_argv[lto_argc++] = argv[i];
	  if (strcmp (argv[i], "-flinker-output=rel") == 0)
	    linker_output_rel = true;
	  continue;
	}

      if (find_and_merge_options (fd, file_offset, LTO_SECTION_NAME_PREFIX,
				  decoded_options, decoded_options_count,
				  &fdecoded_options, &fdecoded_options_count,
				  collect_gcc))
	{
	  have_lto = true;
	  ltoobj_argv[ltoobj_argc++] = argv[i];
	}
      close (fd);
    }

  /* Initalize the common arguments for the driver.  */
  obstack_init (&argv_obstack);
  obstack_ptr_grow (&argv_obstack, collect_gcc);
  obstack_ptr_grow (&argv_obstack, "-xlto");
  obstack_ptr_grow (&argv_obstack, "-c");

  append_compiler_options (&argv_obstack, fdecoded_options,
			   fdecoded_options_count);
  append_linker_options (&argv_obstack, decoded_options, decoded_options_count);

  /* Scan linker driver arguments for things that are of relevance to us.  */
  for (j = 1; j < decoded_options_count; ++j)
    {
      struct cl_decoded_option *option = &decoded_options[j];
      switch (option->opt_index)
	{
	case OPT_o:
	  linker_output = option->arg;
	  break;

	case OPT_save_temps:
	  save_temps = 1;
	  break;

	case OPT_v:
	  verbose = 1;
	  break;

	case OPT_flto_partition_:
	  if (strcmp (option->arg, "none") == 0)
	    no_partition = true;
	  break;

	case OPT_flto_:
	  if (strcmp (option->arg, "jobserver") == 0)
	    {
	      parallel = 1;
	      jobserver = 1;
	    }
	  else if (strcmp (option->arg, "auto") == 0)
	    {
	      parallel = 1;
	      auto_parallel = 1;
	    }
	  else
	    {
	      parallel = atoi (option->arg);
	      if (parallel <= 1)
		parallel = 0;
	    }
	  /* Fallthru.  */

	case OPT_flto:
	  lto_mode = LTO_MODE_WHOPR;
	  break;

	case OPT_flinker_output_:
	  linker_output_rel = !strcmp (option->arg, "rel");
	  break;

<<<<<<< HEAD
=======
	case OPT_g:
	  /* Recognize -g0.  */
	  skip_debug = option->arg && !strcmp (option->arg, "0");
	  break;
>>>>>>> e2aa5677

	default:
	  break;
	}
    }

  /* Output lto-wrapper invocation command.  */
  if (verbose)
    {
      for (i = 0; i < argc; ++i)
	{
	  fputs (argv[i], stderr);
	  fputc (' ', stderr);
	}
      fputc ('\n', stderr);
    }

  if (linker_output_rel)
    no_partition = true;

  if (no_partition)
    {
      lto_mode = LTO_MODE_LTO;
      jobserver = 0;
      auto_parallel = 0;
      parallel = 0;
    }
  else if (!jobserver && jobserver_active_p ())
    {
      parallel = 1;
      jobserver = 1;
    }

  if (linker_output)
    {
      char *output_dir, *base, *name;
      bool bit_bucket = strcmp (linker_output, HOST_BIT_BUCKET) == 0;

      output_dir = xstrdup (linker_output);
      base = output_dir;
      for (name = base; *name; name++)
	if (IS_DIR_SEPARATOR (*name))
	  base = name + 1;
      *base = '\0';

      linker_output = &linker_output[base - output_dir];
      if (*output_dir == '\0')
	{
	  static char current_dir[] = { '.', DIR_SEPARATOR, '\0' };
	  output_dir = current_dir;
	}
      if (!bit_bucket)
	{
	  obstack_ptr_grow (&argv_obstack, "-dumpdir");
	  obstack_ptr_grow (&argv_obstack, output_dir);
	}

      obstack_ptr_grow (&argv_obstack, "-dumpbase");
    }

  /* Remember at which point we can scrub args to re-use the commons.  */
  new_head_argc = obstack_object_size (&argv_obstack) / sizeof (void *);

  if (have_offload)
    {
      unsigned i, num_offload_files;
      char **offload_argv;
      FILE *f;

      f = fopen (offload_objects_file_name, "r");
      if (f == NULL)
	fatal_error (input_location, "cannot open %s: %m",
		     offload_objects_file_name);
      if (fscanf (f, "%u ", &num_offload_files) != 1)
	fatal_error (input_location, "cannot read %s: %m",
		     offload_objects_file_name);
      offload_argv = XCNEWVEC (char *, num_offload_files);

      /* Read names of object files with offload.  */
      for (i = 0; i < num_offload_files; i++)
	{
	  const unsigned piece = 32;
	  char *buf, *filename = XNEWVEC (char, piece);
	  size_t len;

	  buf = filename;
cont1:
	  if (!fgets (buf, piece, f))
	    break;
	  len = strlen (filename);
	  if (filename[len - 1] != '\n')
	    {
	      filename = XRESIZEVEC (char, filename, len + piece);
	      buf = filename + len;
	      goto cont1;
	    }
	  filename[len - 1] = '\0';
	  offload_argv[i] = filename;
	}
      fclose (f);
      if (offload_argv[num_offload_files - 1] == NULL)
	fatal_error (input_location, "invalid format of %s",
		     offload_objects_file_name);
      maybe_unlink (offload_objects_file_name);
      offload_objects_file_name = NULL;

      /* Look at saved offload options in files.  */
      for (i = 0; i < num_offload_files; i++)
	{
	  char *p;
	  long loffset;
	  int fd, consumed;
	  off_t file_offset = 0;
	  char *filename = offload_argv[i];

	  if ((p = strrchr (offload_argv[i], '@'))
	      && p != offload_argv[i]
	      && sscanf (p, "@%li%n", &loffset, &consumed) >= 1
	      && strlen (p) == (unsigned int) consumed)
	    {
	      filename = XNEWVEC (char, p - offload_argv[i] + 1);
	      memcpy (filename, offload_argv[i], p - offload_argv[i]);
	      filename[p - offload_argv[i]] = '\0';
	      file_offset = (off_t) loffset;
	    }
	  fd = open (filename, O_RDONLY | O_BINARY);
	  if (fd == -1)
	    fatal_error (input_location, "cannot open %s: %m", filename);
	  if (!find_and_merge_options (fd, file_offset,
				       OFFLOAD_SECTION_NAME_PREFIX,
				       decoded_options, decoded_options_count,
				       &offload_fdecoded_options,
				       &offload_fdecoded_options_count,
				       collect_gcc))
	    fatal_error (input_location, "cannot read %s: %m", filename);
	  close (fd);
	  if (filename != offload_argv[i])
	    XDELETEVEC (filename);
	}

      compile_images_for_offload_targets (num_offload_files, offload_argv,
					  offload_fdecoded_options,
					  offload_fdecoded_options_count,
					  decoded_options,
					  decoded_options_count);

      free_array_of_ptrs ((void **) offload_argv, num_offload_files);

      if (offload_names)
	{
	  find_crtoffloadtable ();
	  for (i = 0; offload_names[i]; i++)
	    printf ("%s\n", offload_names[i]);
	  free_array_of_ptrs ((void **) offload_names, i);
	}
    }

  /* If object files contain offload sections, but do not contain LTO sections,
     then there is no need to perform a link-time recompilation, i.e.
     lto-wrapper is used only for a compilation of offload images.  */
  if (have_offload && !have_lto)
    goto finish;

  if (lto_mode == LTO_MODE_LTO)
    {
      if (linker_output)
	{
	  obstack_ptr_grow (&argv_obstack, linker_output);
	  flto_out = (char *) xmalloc (strlen (linker_output)
				       + sizeof (".lto.o") + 1);
	  strcpy (flto_out, linker_output);
	  strcat (flto_out, ".lto.o");
	}
      else
	flto_out = make_temp_file (".lto.o");
      obstack_ptr_grow (&argv_obstack, "-o");
      obstack_ptr_grow (&argv_obstack, flto_out);
    }
  else 
    {
      const char *list_option = "-fltrans-output-list=";
      size_t list_option_len = strlen (list_option);
      char *tmp;

      if (linker_output)
	{
	  char *dumpbase = (char *) xmalloc (strlen (linker_output)
					     + sizeof (".wpa") + 1);
	  strcpy (dumpbase, linker_output);
	  strcat (dumpbase, ".wpa");
	  obstack_ptr_grow (&argv_obstack, dumpbase);
	}

      if (linker_output && save_temps)
	{
	  ltrans_output_file = (char *) xmalloc (strlen (linker_output)
						 + sizeof (".ltrans.out") + 1);
	  strcpy (ltrans_output_file, linker_output);
	  strcat (ltrans_output_file, ".ltrans.out");
	}
      else
	{
	  char *prefix = NULL;
	  if (linker_output)
	    {
	      prefix = (char *) xmalloc (strlen (linker_output) + 2);
	      strcpy (prefix, linker_output);
	      strcat (prefix, ".");
	    }

	  ltrans_output_file = make_temp_file_with_prefix (prefix,
							   ".ltrans.out");
	  free (prefix);
	}
      list_option_full = (char *) xmalloc (sizeof (char) *
		         (strlen (ltrans_output_file) + list_option_len + 1));
      tmp = list_option_full;

      obstack_ptr_grow (&argv_obstack, tmp);
      strcpy (tmp, list_option);
      tmp += list_option_len;
      strcpy (tmp, ltrans_output_file);

      if (jobserver)
	{
	  if (verbose)
	    fprintf (stderr, "Using make jobserver\n");
	  obstack_ptr_grow (&argv_obstack, xstrdup ("-fwpa=jobserver"));
	}
      else if (auto_parallel)
	{
	  char buf[256];
	  init_num_threads ();
	  if (verbose)
	    fprintf (stderr, "LTO parallelism level set to %ld\n",
		     nthreads_var);
	  sprintf (buf, "-fwpa=%ld", nthreads_var);
	  obstack_ptr_grow (&argv_obstack, xstrdup (buf));
	}
      else if (parallel > 1)
	{
	  char buf[256];
	  sprintf (buf, "-fwpa=%i", parallel);
	  obstack_ptr_grow (&argv_obstack, xstrdup (buf));
	}
      else
        obstack_ptr_grow (&argv_obstack, "-fwpa");
    }

  /* Append input arguments.  */
  for (i = 0; i < lto_argc; ++i)
    obstack_ptr_grow (&argv_obstack, lto_argv[i]);
  /* Append the input objects.  */
  for (i = 0; i < ltoobj_argc; ++i)
    obstack_ptr_grow (&argv_obstack, ltoobj_argv[i]);
  obstack_ptr_grow (&argv_obstack, NULL);

  new_argv = XOBFINISH (&argv_obstack, const char **);
  argv_ptr = &new_argv[new_head_argc];
  fork_execute (new_argv[0], CONST_CAST (char **, new_argv), true);

  /* Copy the early generated debug info from the objects to temporary
     files and append those to the partial link commandline.  */
  n_debugobj = 0;
  early_debug_object_names = NULL;
  if (! skip_debug)
    {
      early_debug_object_names = XCNEWVEC (const char *, ltoobj_argc+ 1);
      num_deb_objs = ltoobj_argc;
      for (i = 0; i < ltoobj_argc; ++i)
	{
	  const char *tem;
	  if ((tem = debug_objcopy (ltoobj_argv[i], !linker_output_rel)))
	    {
	      early_debug_object_names[i] = tem;
	      n_debugobj++;
	    }
	}
    }

  if (lto_mode == LTO_MODE_LTO)
    {
      printf ("%s\n", flto_out);
      if (!skip_debug)
	{
	  for (i = 0; i < ltoobj_argc; ++i)
	    if (early_debug_object_names[i] != NULL)
	      printf ("%s\n", early_debug_object_names[i]);	      
	}
      /* These now belong to collect2.  */
      free (flto_out);
      flto_out = NULL;
      free (early_debug_object_names);
      early_debug_object_names = NULL;
    }
  else
    {
      FILE *stream = fopen (ltrans_output_file, "r");
      FILE *mstream = NULL;
      struct obstack env_obstack;
      int priority;

      if (!stream)
	fatal_error (input_location, "%<fopen%>: %s: %m", ltrans_output_file);

      /* Parse the list of LTRANS inputs from the WPA stage.  */
      obstack_init (&env_obstack);
      nr = 0;
      for (;;)
	{
	  const unsigned piece = 32;
	  char *output_name = NULL;
	  char *buf, *input_name = (char *)xmalloc (piece);
	  size_t len;

	  buf = input_name;
          if (fscanf (stream, "%i\n", &priority) != 1)
	    {
	      if (!feof (stream))
	        fatal_error (input_location,
		             "corrupted ltrans output file %s",
			     ltrans_output_file);
	      break;
	    }
cont:
	  if (!fgets (buf, piece, stream))
	    break;
	  len = strlen (input_name);
	  if (input_name[len - 1] != '\n')
	    {
	      input_name = (char *)xrealloc (input_name, len + piece);
	      buf = input_name + len;
	      goto cont;
	    }
	  input_name[len - 1] = '\0';

	  if (input_name[0] == '*')
	    output_name = &input_name[1];

	  nr++;
	  ltrans_priorities
	     = (int *)xrealloc (ltrans_priorities, nr * sizeof (int) * 2);
	  input_names = (char **)xrealloc (input_names, nr * sizeof (char *));
	  output_names = (char **)xrealloc (output_names, nr * sizeof (char *));
	  ltrans_priorities[(nr-1)*2] = priority;
	  ltrans_priorities[(nr-1)*2+1] = nr-1;
	  input_names[nr-1] = input_name;
	  output_names[nr-1] = output_name;
	}
      fclose (stream);
      maybe_unlink (ltrans_output_file);
      ltrans_output_file = NULL;

      if (parallel)
	{
	  makefile = make_temp_file (".mk");
	  mstream = fopen (makefile, "w");
	  qsort (ltrans_priorities, nr, sizeof (int) * 2, cmp_priority);
	}

      /* Execute the LTRANS stage for each input file (or prepare a
	 makefile to invoke this in parallel).  */
      for (i = 0; i < nr; ++i)
	{
	  char *output_name;
	  char *input_name = input_names[i];
	  /* If it's a pass-through file do nothing.  */
	  if (output_names[i])
	    continue;

	  /* Replace the .o suffix with a .ltrans.o suffix and write
	     the resulting name to the LTRANS output list.  */
	  obstack_grow (&env_obstack, input_name, strlen (input_name) - 2);
	  obstack_grow (&env_obstack, ".ltrans.o", sizeof (".ltrans.o"));
	  output_name = XOBFINISH (&env_obstack, char *);

	  /* Adjust the dumpbase if the linker output file was seen.  */
	  if (linker_output)
	    {
	      char *dumpbase
		  = (char *) xmalloc (strlen (linker_output)
				      + sizeof (DUMPBASE_SUFFIX) + 1);
	      snprintf (dumpbase,
			strlen (linker_output) + sizeof (DUMPBASE_SUFFIX),
			"%s.ltrans%u", linker_output, i);
	      argv_ptr[0] = dumpbase;
	    }

	  argv_ptr[1] = "-fltrans";
	  argv_ptr[2] = "-o";
	  argv_ptr[3] = output_name;
	  argv_ptr[4] = input_name;
	  argv_ptr[5] = NULL;
	  if (parallel)
	    {
	      fprintf (mstream, "%s:\n\t@%s ", output_name, new_argv[0]);
	      for (j = 1; new_argv[j] != NULL; ++j)
		fprintf (mstream, " '%s'", new_argv[j]);
	      fprintf (mstream, "\n");
	      /* If we are not preserving the ltrans input files then
	         truncate them as soon as we have processed it.  This
		 reduces temporary disk-space usage.  */
	      if (! save_temps)
		fprintf (mstream, "\t@-touch -r %s %s.tem > /dev/null 2>&1 "
			 "&& mv %s.tem %s\n",
			 input_name, input_name, input_name, input_name); 
	    }
	  else
	    {
	      fork_execute (new_argv[0], CONST_CAST (char **, new_argv),
			    true);
	      maybe_unlink (input_name);
	    }

	  output_names[i] = output_name;
	}
      if (parallel)
	{
	  struct pex_obj *pex;
	  char jobs[32];

	  fprintf (mstream,
		   ".PHONY: all\n"
		   "all:");
	  for (i = 0; i < nr; ++i)
	    {
	      int j = ltrans_priorities[i*2 + 1];
	      fprintf (mstream, " \\\n\t%s", output_names[j]);
	    }
	  fprintf (mstream, "\n");
	  fclose (mstream);
	  if (!jobserver)
	    {
	      /* Avoid passing --jobserver-fd= and similar flags 
		 unless jobserver mode is explicitly enabled.  */
	      putenv (xstrdup ("MAKEFLAGS="));
	      putenv (xstrdup ("MFLAGS="));
	    }
	  new_argv[0] = getenv ("MAKE");
	  if (!new_argv[0])
	    new_argv[0] = "make";
	  new_argv[1] = "-f";
	  new_argv[2] = makefile;
	  i = 3;
	  if (!jobserver)
	    {
	      snprintf (jobs, 31, "-j%ld",
			auto_parallel ? nthreads_var : parallel);
	      new_argv[i++] = jobs;
	    }
	  new_argv[i++] = "all";
	  new_argv[i++] = NULL;
	  pex = collect_execute (new_argv[0], CONST_CAST (char **, new_argv),
				 NULL, NULL, PEX_SEARCH, false);
	  do_wait (new_argv[0], pex);
	  maybe_unlink (makefile);
	  makefile = NULL;
	  for (i = 0; i < nr; ++i)
	    maybe_unlink (input_names[i]);
	}
      for (i = 0; i < nr; ++i)
	{
	  fputs (output_names[i], stdout);
	  putc ('\n', stdout);
	  free (input_names[i]);
	}
      if (!skip_debug)
	{
	  for (i = 0; i < ltoobj_argc; ++i)
	    if (early_debug_object_names[i] != NULL)
	      printf ("%s\n", early_debug_object_names[i]);	      
	}
      nr = 0;
      free (ltrans_priorities);
      free (output_names);
      output_names = NULL;
      free (early_debug_object_names);
      early_debug_object_names = NULL;
      free (input_names);
      free (list_option_full);
      obstack_free (&env_obstack, NULL);
    }

 finish:
  XDELETE (lto_argv);
  obstack_free (&argv_obstack, NULL);
}


/* Entry point.  */

int
main (int argc, char *argv[])
{
  const char *p;

  init_opts_obstack ();

  p = argv[0] + strlen (argv[0]);
  while (p != argv[0] && !IS_DIR_SEPARATOR (p[-1]))
    --p;
  progname = p;

  xmalloc_set_program_name (progname);

  gcc_init_libintl ();

  diagnostic_initialize (global_dc, 0);

  if (atexit (lto_wrapper_cleanup) != 0)
    fatal_error (input_location, "%<atexit%> failed");

  if (signal (SIGINT, SIG_IGN) != SIG_IGN)
    signal (SIGINT, fatal_signal);
#ifdef SIGHUP
  if (signal (SIGHUP, SIG_IGN) != SIG_IGN)
    signal (SIGHUP, fatal_signal);
#endif
  if (signal (SIGTERM, SIG_IGN) != SIG_IGN)
    signal (SIGTERM, fatal_signal);
#ifdef SIGPIPE
  if (signal (SIGPIPE, SIG_IGN) != SIG_IGN)
    signal (SIGPIPE, fatal_signal);
#endif
#ifdef SIGCHLD
  /* We *MUST* set SIGCHLD to SIG_DFL so that the wait4() call will
     receive the signal.  A different setting is inheritable */
  signal (SIGCHLD, SIG_DFL);
#endif

  /* We may be called with all the arguments stored in some file and
     passed with @file.  Expand them into argv before processing.  */
  expandargv (&argc, &argv);

  run_gcc (argc, argv);

  return 0;
}<|MERGE_RESOLUTION|>--- conflicted
+++ resolved
@@ -1,9 +1,5 @@
 /* Wrapper to call lto.  Used by collect2 and the linker plugin.
-<<<<<<< HEAD
-   Copyright (C) 2009-2019 Free Software Foundation, Inc.
-=======
    Copyright (C) 2009-2020 Free Software Foundation, Inc.
->>>>>>> e2aa5677
 
    Factored out of collect2 by Rafael Espindola <espindola@google.com>
 
@@ -77,10 +73,7 @@
 static char *makefile;
 static unsigned int num_deb_objs;
 static const char **early_debug_object_names;
-<<<<<<< HEAD
-=======
 static bool xassembler_options_error = false;
->>>>>>> e2aa5677
 
 const char tool_name[] = "lto-wrapper";
 
@@ -241,11 +234,7 @@
 	{
 	case OPT_SPECIAL_unknown:
 	case OPT_SPECIAL_ignore:
-<<<<<<< HEAD
-	case OPT_SPECIAL_deprecated:
-=======
 	case OPT_SPECIAL_warn_removed:
->>>>>>> e2aa5677
 	case OPT_SPECIAL_program_name:
 	case OPT_SPECIAL_input_file:
 	  break;
@@ -704,8 +693,6 @@
 	case OPT_Ofast:
 	case OPT_Og:
 	case OPT_Os:
-<<<<<<< HEAD
-=======
 	  break;
 
 	case OPT_Xassembler:
@@ -713,7 +700,6 @@
 	     the input TU's fall back to previous behavior of ignoring them.  */
 	  if (xassembler_options_error)
 	    continue;
->>>>>>> e2aa5677
 	  break;
 
 	default:
@@ -914,11 +900,7 @@
 
   if (!compiler)
     fatal_error (input_location,
-<<<<<<< HEAD
-		 "could not find %s in %s (consider using %<-B%>)\n",
-=======
 		 "could not find %s in %s (consider using %<-B%>)",
->>>>>>> e2aa5677
 		 suffix + 1, compiler_path);
 
   /* Generate temporary output file name.  */
@@ -1056,11 +1038,7 @@
       }
   if (i == n_paths)
     fatal_error (input_location,
-<<<<<<< HEAD
-		 "installation error, can%'t find crtoffloadtable.o");
-=======
 		 "installation error, cannot find %<crtoffloadtable.o%>");
->>>>>>> e2aa5677
 
   free_array_of_ptrs ((void **) paths, n_paths);
 }
@@ -1526,13 +1504,10 @@
 	  linker_output_rel = !strcmp (option->arg, "rel");
 	  break;
 
-<<<<<<< HEAD
-=======
 	case OPT_g:
 	  /* Recognize -g0.  */
 	  skip_debug = option->arg && !strcmp (option->arg, "0");
 	  break;
->>>>>>> e2aa5677
 
 	default:
 	  break;
