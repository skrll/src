/* LRA (local register allocator) driver and LRA utilities.
<<<<<<< HEAD
   Copyright (C) 2010-2019 Free Software Foundation, Inc.
=======
   Copyright (C) 2010-2020 Free Software Foundation, Inc.
>>>>>>> 9e014010
   Contributed by Vladimir Makarov <vmakarov@redhat.com>.

This file is part of GCC.

GCC is free software; you can redistribute it and/or modify it under
the terms of the GNU General Public License as published by the Free
Software Foundation; either version 3, or (at your option) any later
version.

GCC is distributed in the hope that it will be useful, but WITHOUT ANY
WARRANTY; without even the implied warranty of MERCHANTABILITY or
FITNESS FOR A PARTICULAR PURPOSE.  See the GNU General Public License
for more details.

You should have received a copy of the GNU General Public License
along with GCC; see the file COPYING3.	If not see
<http://www.gnu.org/licenses/>.	 */


/* The Local Register Allocator (LRA) is a replacement of former
   reload pass.	 It is focused to simplify code solving the reload
   pass tasks, to make the code maintenance easier, and to implement new
   perspective optimizations.

   The major LRA design solutions are:
     o division small manageable, separated sub-tasks
     o reflection of all transformations and decisions in RTL as more
       as possible
     o insn constraints as a primary source of the info (minimizing
       number of target-depended macros/hooks)

   In brief LRA works by iterative insn process with the final goal is
   to satisfy all insn and address constraints:
     o New reload insns (in brief reloads) and reload pseudos might be
       generated;
     o Some pseudos might be spilled to assign hard registers to
       new reload pseudos;
     o Recalculating spilled pseudo values (rematerialization);
     o Changing spilled pseudos to stack memory or their equivalences;
     o Allocation stack memory changes the address displacement and
       new iteration is needed.

   Here is block diagram of LRA passes:

                                ------------------------
           ---------------     | Undo inheritance for   |     ---------------
          | Memory-memory |    | spilled pseudos,       |    | New (and old) |
          | move coalesce |<---| splits for pseudos got |<-- |   pseudos     |
           ---------------     | the same hard regs,    |    |  assignment   |
  Start           |            | and optional reloads   |     ---------------
    |             |             ------------------------            ^
    V             |              ----------------                   |
 -----------      V             | Update virtual |                  |
|  Remove   |----> ------------>|    register    |                  |
| scratches |     ^             |  displacements |                  |
 -----------      |              ----------------                   |
                  |                      |                          |
                  |                      V         New              |
                  |                 ------------  pseudos   -------------------
                  |                |Constraints:| or insns | Inheritance/split |
                  |                |    RTL     |--------->|  transformations  |
                  |                | transfor-  |          |    in EBB scope   |
                  | substi-        |  mations   |           -------------------
                  | tutions         ------------
                  |                     | No change
          ----------------              V
         | Spilled pseudo |      -------------------
         |    to memory   |<----| Rematerialization |
         |  substitution  |      -------------------
          ----------------        
                  | No susbtitions
                  V                
      -------------------------
     | Hard regs substitution, |
     |  devirtalization, and   |------> Finish
     | restoring scratches got |
     |         memory          |
      -------------------------

   To speed up the process:
     o We process only insns affected by changes on previous
       iterations;
     o We don't use DFA-infrastructure because it results in much slower
       compiler speed than a special IR described below does;
     o We use a special insn representation for quick access to insn
       info which is always *synchronized* with the current RTL;
       o Insn IR is minimized by memory.  It is divided on three parts:
	 o one specific for each insn in RTL (only operand locations);
	 o one common for all insns in RTL with the same insn code
	   (different operand attributes from machine descriptions);
	 o one oriented for maintenance of live info (list of pseudos).
       o Pseudo data:
	 o all insns where the pseudo is referenced;
	 o live info (conflicting hard regs, live ranges, # of
	   references etc);
	 o data used for assigning (preferred hard regs, costs etc).

   This file contains LRA driver, LRA utility functions and data, and
   code for dealing with scratches.  */

#include "config.h"
#include "system.h"
#include "coretypes.h"
#include "backend.h"
#include "target.h"
#include "rtl.h"
#include "tree.h"
#include "predict.h"
#include "df.h"
#include "memmodel.h"
#include "tm_p.h"
#include "optabs.h"
#include "regs.h"
#include "ira.h"
#include "recog.h"
#include "expr.h"
#include "cfgrtl.h"
#include "cfgbuild.h"
#include "lra.h"
#include "lra-int.h"
#include "print-rtl.h"
#include "function-abi.h"

/* Dump bitmap SET with TITLE and BB INDEX.  */
void
lra_dump_bitmap_with_title (const char *title, bitmap set, int index)
{
  unsigned int i;
  int count;
  bitmap_iterator bi;
  static const int max_nums_on_line = 10;

  if (bitmap_empty_p (set))
    return;
  fprintf (lra_dump_file, "  %s %d:", title, index);
  fprintf (lra_dump_file, "\n");
  count = max_nums_on_line + 1;
  EXECUTE_IF_SET_IN_BITMAP (set, 0, i, bi)
    {
      if (count > max_nums_on_line)
	{
	  fprintf (lra_dump_file, "\n    ");
	  count = 0;
	}
      fprintf (lra_dump_file, " %4u", i);
      count++;
    }
  fprintf (lra_dump_file, "\n");
}

/* Hard registers currently not available for allocation.  It can
   changed after some hard  registers become not eliminable.  */
HARD_REG_SET lra_no_alloc_regs;

static int get_new_reg_value (void);
static void expand_reg_info (void);
static void invalidate_insn_recog_data (int);
static int get_insn_freq (rtx_insn *);
static void invalidate_insn_data_regno_info (lra_insn_recog_data_t,
					     rtx_insn *, int);
static void remove_scratches_1 (rtx_insn *);

/* Expand all regno related info needed for LRA.  */
static void
expand_reg_data (int old)
{
  resize_reg_info ();
  expand_reg_info ();
  ira_expand_reg_equiv ();
  for (int i = (int) max_reg_num () - 1; i >= old; i--)
    lra_change_class (i, ALL_REGS, "      Set", true);
}

/* Create and return a new reg of ORIGINAL mode.  If ORIGINAL is NULL
   or of VOIDmode, use MD_MODE for the new reg.  Initialize its
   register class to RCLASS.  Print message about assigning class
   RCLASS containing new register name TITLE unless it is NULL.  Use
   attributes of ORIGINAL if it is a register.  The created register
   will have unique held value.  */
rtx
lra_create_new_reg_with_unique_value (machine_mode md_mode, rtx original,
				      enum reg_class rclass, const char *title)
{
  machine_mode mode;
  rtx new_reg;

  if (original == NULL_RTX || (mode = GET_MODE (original)) == VOIDmode)
    mode = md_mode;
  lra_assert (mode != VOIDmode);
  new_reg = gen_reg_rtx (mode);
  if (original == NULL_RTX || ! REG_P (original))
    {
      if (lra_dump_file != NULL)
	fprintf (lra_dump_file, "      Creating newreg=%i", REGNO (new_reg));
    }
  else
    {
      if (ORIGINAL_REGNO (original) >= FIRST_PSEUDO_REGISTER)
	ORIGINAL_REGNO (new_reg) = ORIGINAL_REGNO (original);
      REG_USERVAR_P (new_reg) = REG_USERVAR_P (original);
      REG_POINTER (new_reg) = REG_POINTER (original);
      REG_ATTRS (new_reg) = REG_ATTRS (original);
      if (lra_dump_file != NULL)
	fprintf (lra_dump_file, "      Creating newreg=%i from oldreg=%i",
		 REGNO (new_reg), REGNO (original));
    }
  if (lra_dump_file != NULL)
    {
      if (title != NULL)
	fprintf (lra_dump_file, ", assigning class %s to%s%s r%d",
		 reg_class_names[rclass], *title == '\0' ? "" : " ",
		 title, REGNO (new_reg));
      fprintf (lra_dump_file, "\n");
    }
  expand_reg_data (max_reg_num ());
  setup_reg_classes (REGNO (new_reg), rclass, NO_REGS, rclass);
  return new_reg;
}

/* Analogous to the previous function but also inherits value of
   ORIGINAL.  */
rtx
lra_create_new_reg (machine_mode md_mode, rtx original,
		    enum reg_class rclass, const char *title)
{
  rtx new_reg;

  new_reg
    = lra_create_new_reg_with_unique_value (md_mode, original, rclass, title);
  if (original != NULL_RTX && REG_P (original))
    lra_assign_reg_val (REGNO (original), REGNO (new_reg));
  return new_reg;
}

/* Set up for REGNO unique hold value.	*/
void
lra_set_regno_unique_value (int regno)
{
  lra_reg_info[regno].val = get_new_reg_value ();
}

/* Invalidate INSN related info used by LRA.  The info should never be
   used after that.  */
void
lra_invalidate_insn_data (rtx_insn *insn)
{
  lra_invalidate_insn_regno_info (insn);
  invalidate_insn_recog_data (INSN_UID (insn));
}

/* Mark INSN deleted and invalidate the insn related info used by
   LRA.	 */
void
lra_set_insn_deleted (rtx_insn *insn)
{
  lra_invalidate_insn_data (insn);
  SET_INSN_DELETED (insn);
}

/* Delete an unneeded INSN and any previous insns who sole purpose is
   loading data that is dead in INSN.  */
void
lra_delete_dead_insn (rtx_insn *insn)
{
  rtx_insn *prev = prev_real_insn (insn);
  rtx prev_dest;

  /* If the previous insn sets a register that dies in our insn,
     delete it too.  */
  if (prev && GET_CODE (PATTERN (prev)) == SET
      && (prev_dest = SET_DEST (PATTERN (prev)), REG_P (prev_dest))
      && reg_mentioned_p (prev_dest, PATTERN (insn))
      && find_regno_note (insn, REG_DEAD, REGNO (prev_dest))
      && ! side_effects_p (SET_SRC (PATTERN (prev))))
    lra_delete_dead_insn (prev);

  lra_set_insn_deleted (insn);
}

/* Emit insn x = y + z.  Return NULL if we failed to do it.
   Otherwise, return the insn.  We don't use gen_add3_insn as it might
   clobber CC.  */
static rtx_insn *
emit_add3_insn (rtx x, rtx y, rtx z)
{
  rtx_insn *last;

  last = get_last_insn ();

  if (have_addptr3_insn (x, y, z))
    {
      rtx_insn *insn = gen_addptr3_insn (x, y, z);

      /* If the target provides an "addptr" pattern it hopefully does
	 for a reason.  So falling back to the normal add would be
	 a bug.  */
      lra_assert (insn != NULL_RTX);
      emit_insn (insn);
      return insn;
    }

  rtx_insn *insn = emit_insn (gen_rtx_SET (x, gen_rtx_PLUS (GET_MODE (y),
							    y, z)));
  if (recog_memoized (insn) < 0)
    {
      delete_insns_since (last);
      insn = NULL;
    }
  return insn;
}

/* Emit insn x = x + y.  Return the insn.  We use gen_add2_insn as the
   last resort.  */
static rtx_insn *
emit_add2_insn (rtx x, rtx y)
{
  rtx_insn *insn = emit_add3_insn (x, x, y);
  if (insn == NULL_RTX)
    {
      insn = gen_add2_insn (x, y);
      if (insn != NULL_RTX)
	emit_insn (insn);
    }
  return insn;
}

/* Target checks operands through operand predicates to recognize an
   insn.  We should have a special precaution to generate add insns
   which are frequent results of elimination.

   Emit insns for x = y + z.  X can be used to store intermediate
   values and should be not in Y and Z when we use X to store an
   intermediate value.  Y + Z should form [base] [+ index[ * scale]] [
   + disp] where base and index are registers, disp and scale are
   constants.  Y should contain base if it is present, Z should
   contain disp if any.  index[*scale] can be part of Y or Z.  */
void
lra_emit_add (rtx x, rtx y, rtx z)
{
  int old;
  rtx_insn *last;
  rtx a1, a2, base, index, disp, scale, index_scale;
  bool ok_p;

  rtx_insn *add3_insn = emit_add3_insn (x, y, z);
  old = max_reg_num ();
  if (add3_insn != NULL)
    ;
  else
    {
      disp = a2 = NULL_RTX;
      if (GET_CODE (y) == PLUS)
	{
	  a1 = XEXP (y, 0);
	  a2 = XEXP (y, 1);
	  disp = z;
	}
      else
	{
	  a1 = y;
	  if (CONSTANT_P (z))
	    disp = z;
	  else
	    a2 = z;
	}
      index_scale = scale = NULL_RTX;
      if (GET_CODE (a1) == MULT)
	{
	  index_scale = a1;
	  index = XEXP (a1, 0);
	  scale = XEXP (a1, 1);
	  base = a2;
	}
      else if (a2 != NULL_RTX && GET_CODE (a2) == MULT)
	{
	  index_scale = a2;
	  index = XEXP (a2, 0);
	  scale = XEXP (a2, 1);
	  base = a1;
	}
      else
	{
	  base = a1;
	  index = a2;
	}
      if ((base != NULL_RTX && ! (REG_P (base) || GET_CODE (base) == SUBREG))
	  || (index != NULL_RTX
	      && ! (REG_P (index) || GET_CODE (index) == SUBREG))
	  || (disp != NULL_RTX && ! CONSTANT_P (disp))
	  || (scale != NULL_RTX && ! CONSTANT_P (scale)))
	{
	  /* Probably we have no 3 op add.  Last chance is to use 2-op
	     add insn.  To succeed, don't move Z to X as an address
	     segment always comes in Y.  Otherwise, we might fail when
	     adding the address segment to register.  */
	  lra_assert (x != y && x != z);
	  emit_move_insn (x, y);
	  rtx_insn *insn = emit_add2_insn (x, z);
	  lra_assert (insn != NULL_RTX);
	}
      else
	{
	  if (index_scale == NULL_RTX)
	    index_scale = index;
	  if (disp == NULL_RTX)
	    {
	      /* Generate x = index_scale; x = x + base.  */
	      lra_assert (index_scale != NULL_RTX && base != NULL_RTX);
	      emit_move_insn (x, index_scale);
	      rtx_insn *insn = emit_add2_insn (x, base);
	      lra_assert (insn != NULL_RTX);
	    }
	  else if (scale == NULL_RTX)
	    {
	      /* Try x = base + disp.  */
	      lra_assert (base != NULL_RTX);
	      last = get_last_insn ();
	      rtx_insn *move_insn =
		emit_move_insn (x, gen_rtx_PLUS (GET_MODE (base), base, disp));
	      if (recog_memoized (move_insn) < 0)
		{
		  delete_insns_since (last);
		  /* Generate x = disp; x = x + base.  */
		  emit_move_insn (x, disp);
		  rtx_insn *add2_insn = emit_add2_insn (x, base);
		  lra_assert (add2_insn != NULL_RTX);
		}
	      /* Generate x = x + index.  */
	      if (index != NULL_RTX)
		{
		  rtx_insn *insn = emit_add2_insn (x, index);
		  lra_assert (insn != NULL_RTX);
		}
	    }
	  else
	    {
	      /* Try x = index_scale; x = x + disp; x = x + base.  */
	      last = get_last_insn ();
	      rtx_insn *move_insn = emit_move_insn (x, index_scale);
	      ok_p = false;
	      if (recog_memoized (move_insn) >= 0)
		{
		  rtx_insn *insn = emit_add2_insn (x, disp);
		  if (insn != NULL_RTX)
		    {
		      if (base == NULL_RTX)
			ok_p = true;
		      else
			{
			  insn = emit_add2_insn (x, base);
			  if (insn != NULL_RTX)
			    ok_p = true;
			}
		    }
		}
	      if (! ok_p)
		{
		  rtx_insn *insn;
		  
		  delete_insns_since (last);
		  /* Generate x = disp; x = x + base; x = x + index_scale.  */
		  emit_move_insn (x, disp);
		  if (base != NULL_RTX)
		    {
		      insn = emit_add2_insn (x, base);
		      lra_assert (insn != NULL_RTX);
		    }
		  insn = emit_add2_insn (x, index_scale);
		  lra_assert (insn != NULL_RTX);
		}
	    }
	}
    }
  /* Functions emit_... can create pseudos -- so expand the pseudo
     data.  */
  if (old != max_reg_num ())
    expand_reg_data (old);
}

/* The number of emitted reload insns so far.  */
int lra_curr_reload_num;

/* Emit x := y, processing special case when y = u + v or y = u + v *
   scale + w through emit_add (Y can be an address which is base +
   index reg * scale + displacement in general case).  X may be used
   as intermediate result therefore it should be not in Y.  */
void
lra_emit_move (rtx x, rtx y)
{
  int old;
  rtx_insn *insn;
  
  if (GET_CODE (y) != PLUS)
    {
      if (rtx_equal_p (x, y))
	return;
      old = max_reg_num ();
<<<<<<< HEAD
      rtx_insn *insn = emit_move_insn (x, y);
=======

      insn = (GET_CODE (x) != STRICT_LOW_PART
	      ? emit_move_insn (x, y) : emit_insn (gen_rtx_SET (x, y)));
>>>>>>> 9e014010
      /* The move pattern may require scratch registers, so convert them
	 into real registers now.  */
      if (insn != NULL_RTX)
	remove_scratches_1 (insn);
      if (REG_P (x))
	lra_reg_info[ORIGINAL_REGNO (x)].last_reload = ++lra_curr_reload_num;
      /* Function emit_move can create pseudos -- so expand the pseudo
	 data.	*/
      if (old != max_reg_num ())
	expand_reg_data (old);
      return;
    }
  lra_emit_add (x, XEXP (y, 0), XEXP (y, 1));
}

/* Update insn operands which are duplication of operands whose
   numbers are in array of NOPS (with end marker -1).  The insn is
   represented by its LRA internal representation ID.  */
void
lra_update_dups (lra_insn_recog_data_t id, signed char *nops)
{
  int i, j, nop;
  struct lra_static_insn_data *static_id = id->insn_static_data;

  for (i = 0; i < static_id->n_dups; i++)
    for (j = 0; (nop = nops[j]) >= 0; j++)
      if (static_id->dup_num[i] == nop)
	*id->dup_loc[i] = *id->operand_loc[nop];
}



/* This page contains code dealing with info about registers in the
   insns.  */

/* Pools for insn reg info.  */
object_allocator<lra_insn_reg> lra_insn_reg_pool ("insn regs");

/* Create LRA insn related info about a reference to REGNO in INSN
   with TYPE (in/out/inout), biggest reference mode MODE, flag that it
   is reference through subreg (SUBREG_P), and reference to the next
   insn reg info (NEXT).  If REGNO can be early clobbered,
   alternatives in which it can be early clobbered are given by
   EARLY_CLOBBER_ALTS.  CLOBBER_HIGH marks if reference is a clobber
   high.  */
static struct lra_insn_reg *
new_insn_reg (rtx_insn *insn, int regno, enum op_type type,
	      machine_mode mode, bool subreg_p,
	      alternative_mask early_clobber_alts,
	      struct lra_insn_reg *next, bool clobber_high)
{
  lra_insn_reg *ir = lra_insn_reg_pool.allocate ();
  ir->type = type;
  ir->biggest_mode = mode;
  if (NONDEBUG_INSN_P (insn)
      && partial_subreg_p (lra_reg_info[regno].biggest_mode, mode))
    lra_reg_info[regno].biggest_mode = mode;
  ir->subreg_p = subreg_p;
  ir->early_clobber_alts = early_clobber_alts;
  ir->clobber_high = clobber_high;
  ir->regno = regno;
  ir->next = next;
  return ir;
}

/* Free insn reg info list IR.	*/
static void
free_insn_regs (struct lra_insn_reg *ir)
{
  struct lra_insn_reg *next_ir;

  for (; ir != NULL; ir = next_ir)
    {
      next_ir = ir->next;
      lra_insn_reg_pool.remove (ir);
    }
}

/* Finish pool for insn reg info.  */
static void
finish_insn_regs (void)
{
  lra_insn_reg_pool.release ();
}



/* This page contains code dealing LRA insn info (or in other words
   LRA internal insn representation).  */

/* Map INSN_CODE -> the static insn data.  This info is valid during
   all translation unit.  */
struct lra_static_insn_data *insn_code_data[NUM_INSN_CODES];

/* Debug insns are represented as a special insn with one input
   operand which is RTL expression in var_location.  */

/* The following data are used as static insn operand data for all
   debug insns.	 If structure lra_operand_data is changed, the
   initializer should be changed too.  */
static struct lra_operand_data debug_operand_data =
  {
    NULL, /* alternative  */
    0, /* early_clobber_alts */
    E_VOIDmode, /* We are not interesting in the operand mode.  */
    OP_IN,
    0, 0, 0
  };

/* The following data are used as static insn data for all debug
   bind insns.  If structure lra_static_insn_data is changed, the
   initializer should be changed too.  */
static struct lra_static_insn_data debug_bind_static_data =
  {
    &debug_operand_data,
    0,	/* Duplication operands #.  */
    -1, /* Commutative operand #.  */
    1,	/* Operands #.	There is only one operand which is debug RTL
	   expression.	*/
    0,	/* Duplications #.  */
    0,	/* Alternatives #.  We are not interesting in alternatives
	   because we does not proceed debug_insns for reloads.	 */
    NULL, /* Hard registers referenced in machine description.	*/
    NULL  /* Descriptions of operands in alternatives.	*/
  };

/* The following data are used as static insn data for all debug
   marker insns.  If structure lra_static_insn_data is changed, the
   initializer should be changed too.  */
static struct lra_static_insn_data debug_marker_static_data =
  {
    &debug_operand_data,
    0,	/* Duplication operands #.  */
    -1, /* Commutative operand #.  */
    0,	/* Operands #.	There isn't any operand.  */
    0,	/* Duplications #.  */
    0,	/* Alternatives #.  We are not interesting in alternatives
	   because we does not proceed debug_insns for reloads.	 */
    NULL, /* Hard registers referenced in machine description.	*/
    NULL  /* Descriptions of operands in alternatives.	*/
  };

/* Called once per compiler work to initialize some LRA data related
   to insns.  */
static void
init_insn_code_data_once (void)
{
  memset (insn_code_data, 0, sizeof (insn_code_data));
}

/* Called once per compiler work to finalize some LRA data related to
   insns.  */
static void
finish_insn_code_data_once (void)
{
  for (unsigned int i = 0; i < NUM_INSN_CODES; i++)
    {
      if (insn_code_data[i] != NULL)
	{
	  free (insn_code_data[i]);
	  insn_code_data[i] = NULL;
	}
    }
}

/* Return static insn data, allocate and setup if necessary.  Although
   dup_num is static data (it depends only on icode), to set it up we
   need to extract insn first.	So recog_data should be valid for
   normal insn (ICODE >= 0) before the call.  */
static struct lra_static_insn_data *
get_static_insn_data (int icode, int nop, int ndup, int nalt)
{
  struct lra_static_insn_data *data;
  size_t n_bytes;

  lra_assert (icode < (int) NUM_INSN_CODES);
  if (icode >= 0 && (data = insn_code_data[icode]) != NULL)
    return data;
  lra_assert (nop >= 0 && ndup >= 0 && nalt >= 0);
  n_bytes = sizeof (struct lra_static_insn_data)
	    + sizeof (struct lra_operand_data) * nop
	    + sizeof (int) * ndup;
  data = XNEWVAR (struct lra_static_insn_data, n_bytes);
  data->operand_alternative = NULL;
  data->n_operands = nop;
  data->n_dups = ndup;
  data->n_alternatives = nalt;
  data->operand = ((struct lra_operand_data *)
		   ((char *) data + sizeof (struct lra_static_insn_data)));
  data->dup_num = ((int *) ((char *) data->operand
			    + sizeof (struct lra_operand_data) * nop));
  if (icode >= 0)
    {
      int i;

      insn_code_data[icode] = data;
      for (i = 0; i < nop; i++)
	{
	  data->operand[i].constraint
	    = insn_data[icode].operand[i].constraint;
	  data->operand[i].mode = insn_data[icode].operand[i].mode;
	  data->operand[i].strict_low = insn_data[icode].operand[i].strict_low;
	  data->operand[i].is_operator
	    = insn_data[icode].operand[i].is_operator;
	  data->operand[i].type
	    = (data->operand[i].constraint[0] == '=' ? OP_OUT
	       : data->operand[i].constraint[0] == '+' ? OP_INOUT
	       : OP_IN);
	  data->operand[i].is_address = false;
	}
      for (i = 0; i < ndup; i++)
	data->dup_num[i] = recog_data.dup_num[i];
    }
  return data;
}

/* The current length of the following array.  */
int lra_insn_recog_data_len;

/* Map INSN_UID -> the insn recog data (NULL if unknown).  */
lra_insn_recog_data_t *lra_insn_recog_data;

/* Alloc pool we allocate entries for lra_insn_recog_data from.  */
static object_allocator<class lra_insn_recog_data>
  lra_insn_recog_data_pool ("insn recog data pool");

/* Initialize LRA data about insns.  */
static void
init_insn_recog_data (void)
{
  lra_insn_recog_data_len = 0;
  lra_insn_recog_data = NULL;
}

/* Expand, if necessary, LRA data about insns.	*/
static void
check_and_expand_insn_recog_data (int index)
{
  int i, old;

  if (lra_insn_recog_data_len > index)
    return;
  old = lra_insn_recog_data_len;
  lra_insn_recog_data_len = index * 3 / 2 + 1;
  lra_insn_recog_data = XRESIZEVEC (lra_insn_recog_data_t,
				    lra_insn_recog_data,
				    lra_insn_recog_data_len);
  for (i = old; i < lra_insn_recog_data_len; i++)
    lra_insn_recog_data[i] = NULL;
}

/* Finish LRA DATA about insn.	*/
static void
free_insn_recog_data (lra_insn_recog_data_t data)
{
  if (data->operand_loc != NULL)
    free (data->operand_loc);
  if (data->dup_loc != NULL)
    free (data->dup_loc);
  if (data->arg_hard_regs != NULL)
    free (data->arg_hard_regs);
  if (data->icode < 0 && NONDEBUG_INSN_P (data->insn))
    {
      if (data->insn_static_data->operand_alternative != NULL)
	free (const_cast <operand_alternative *>
	      (data->insn_static_data->operand_alternative));
      free_insn_regs (data->insn_static_data->hard_regs);
      free (data->insn_static_data);
    }
  free_insn_regs (data->regs);
  data->regs = NULL;
  lra_insn_recog_data_pool.remove (data);
}

/* Pools for copies.  */
static object_allocator<lra_copy> lra_copy_pool ("lra copies");

/* Finish LRA data about all insns.  */
static void
finish_insn_recog_data (void)
{
  int i;
  lra_insn_recog_data_t data;

  for (i = 0; i < lra_insn_recog_data_len; i++)
    if ((data = lra_insn_recog_data[i]) != NULL)
      free_insn_recog_data (data);
  finish_insn_regs ();
  lra_copy_pool.release ();
  lra_insn_reg_pool.release ();
  lra_insn_recog_data_pool.release ();
  free (lra_insn_recog_data);
}

/* Setup info about operands in alternatives of LRA DATA of insn.  */
static void
setup_operand_alternative (lra_insn_recog_data_t data,
			   const operand_alternative *op_alt)
{
  int i, j, nop, nalt;
  int icode = data->icode;
  struct lra_static_insn_data *static_data = data->insn_static_data;

  static_data->commutative = -1;
  nop = static_data->n_operands;
  nalt = static_data->n_alternatives;
  static_data->operand_alternative = op_alt;
  for (i = 0; i < nop; i++)
    {
      static_data->operand[i].early_clobber_alts = 0;
      static_data->operand[i].is_address = false;
      if (static_data->operand[i].constraint[0] == '%')
	{
	  /* We currently only support one commutative pair of operands.  */
	  if (static_data->commutative < 0)
	    static_data->commutative = i;
	  else
	    lra_assert (icode < 0); /* Asm  */
	  /* The last operand should not be marked commutative.  */
	  lra_assert (i != nop - 1);
	}
    }
  for (j = 0; j < nalt; j++)
    for (i = 0; i < nop; i++, op_alt++)
      {
	if (op_alt->earlyclobber)
	  static_data->operand[i].early_clobber_alts |= (alternative_mask) 1 << j;
	static_data->operand[i].is_address |= op_alt->is_address;
      }
}

/* Recursively process X and collect info about registers, which are
   not the insn operands, in X with TYPE (in/out/inout) and flag that
   it is early clobbered in the insn (EARLY_CLOBBER) and add the info
   to LIST.  X is a part of insn given by DATA.	 Return the result
   list.  CLOBBER_HIGH marks if X is a clobber high.  */
static struct lra_insn_reg *
collect_non_operand_hard_regs (rtx_insn *insn, rtx *x,
			       lra_insn_recog_data_t data,
			       struct lra_insn_reg *list,
			       enum op_type type, bool early_clobber,
			       bool clobber_high)
{
  int i, j, regno, last;
  bool subreg_p;
  machine_mode mode;
  struct lra_insn_reg *curr;
  rtx op = *x;
  enum rtx_code code = GET_CODE (op);
  const char *fmt = GET_RTX_FORMAT (code);

  for (i = 0; i < data->insn_static_data->n_operands; i++)
    if (! data->insn_static_data->operand[i].is_operator
	&& x == data->operand_loc[i])
      /* It is an operand loc. Stop here.  */
      return list;
  for (i = 0; i < data->insn_static_data->n_dups; i++)
    if (x == data->dup_loc[i])
      /* It is a dup loc. Stop here.  */
      return list;
  mode = GET_MODE (op);
  subreg_p = false;
  if (code == SUBREG)
    {
      mode = wider_subreg_mode (op);
      if (read_modify_subreg_p (op))
	subreg_p = true;
      op = SUBREG_REG (op);
      code = GET_CODE (op);
    }
  if (REG_P (op))
    {
      if ((regno = REGNO (op)) >= FIRST_PSEUDO_REGISTER)
	return list;
      /* Process all regs even unallocatable ones as we need info
	 about all regs for rematerialization pass.  */
      for (last = end_hard_regno (mode, regno); regno < last; regno++)
	{
	  for (curr = list; curr != NULL; curr = curr->next)
	    if (curr->regno == regno && curr->subreg_p == subreg_p
		&& curr->biggest_mode == mode)
	      {
		if (curr->type != type)
		  curr->type = OP_INOUT;
		if (early_clobber)
		  curr->early_clobber_alts = ALL_ALTERNATIVES;
		break;
	      }
	  if (curr == NULL)
	    {
	      /* This is a new hard regno or the info cannot be
		 integrated into the found structure.	 */
#ifdef STACK_REGS
	      early_clobber
		= (early_clobber
		   /* This clobber is to inform popping floating
		      point stack only.  */
		   && ! (FIRST_STACK_REG <= regno
			 && regno <= LAST_STACK_REG));
#endif
	      list = new_insn_reg (data->insn, regno, type, mode, subreg_p,
<<<<<<< HEAD
				   early_clobber,
				   early_clobber ? ALL_ALTERNATIVES : 0, list,
				   clobber_high);
=======
				   early_clobber ? ALL_ALTERNATIVES : 0, list);
>>>>>>> 9e014010
	    }
	}
      return list;
    }
  switch (code)
    {
    case SET:
      list = collect_non_operand_hard_regs (insn, &SET_DEST (op), data,
					    list, OP_OUT, false, false);
      list = collect_non_operand_hard_regs (insn, &SET_SRC (op), data,
					    list, OP_IN, false, false);
      break;
    case CLOBBER:
      /* We treat clobber of non-operand hard registers as early clobber.  */
      list = collect_non_operand_hard_regs (insn, &XEXP (op, 0), data,
					    list, OP_OUT, true, false);
      break;
    case CLOBBER_HIGH:
      /* Clobber high should always span exactly one register.  */
      gcc_assert (REG_NREGS (XEXP (op, 0)) == 1);
      /* We treat clobber of non-operand hard registers as early clobber.  */
      list = collect_non_operand_hard_regs (insn, &XEXP (op, 0), data,
					    list, OP_OUT, true, true);
      break;
    case PRE_INC: case PRE_DEC: case POST_INC: case POST_DEC:
      list = collect_non_operand_hard_regs (insn, &XEXP (op, 0), data,
					    list, OP_INOUT, false, false);
      break;
    case PRE_MODIFY: case POST_MODIFY:
      list = collect_non_operand_hard_regs (insn, &XEXP (op, 0), data,
					    list, OP_INOUT, false, false);
      list = collect_non_operand_hard_regs (insn, &XEXP (op, 1), data,
					    list, OP_IN, false, false);
      break;
    default:
      fmt = GET_RTX_FORMAT (code);
      for (i = GET_RTX_LENGTH (code) - 1; i >= 0; i--)
	{
	  if (fmt[i] == 'e')
	    list = collect_non_operand_hard_regs (insn, &XEXP (op, i), data,
						  list, OP_IN, false, false);
	  else if (fmt[i] == 'E')
	    for (j = XVECLEN (op, i) - 1; j >= 0; j--)
	      list = collect_non_operand_hard_regs (insn, &XVECEXP (op, i, j),
						    data, list, OP_IN, false,
						    false);
	}
    }
  return list;
}

/* Set up and return info about INSN.  Set up the info if it is not set up
   yet.	 */
lra_insn_recog_data_t
lra_set_insn_recog_data (rtx_insn *insn)
{
  lra_insn_recog_data_t data;
  int i, n, icode;
  rtx **locs;
  unsigned int uid = INSN_UID (insn);
  struct lra_static_insn_data *insn_static_data;

  check_and_expand_insn_recog_data (uid);
  if (DEBUG_INSN_P (insn))
    icode = -1;
  else
    {
      icode = INSN_CODE (insn);
      if (icode < 0)
	/* It might be a new simple insn which is not recognized yet.  */
	INSN_CODE (insn) = icode = recog_memoized (insn);
    }
  data = lra_insn_recog_data_pool.allocate ();
  lra_insn_recog_data[uid] = data;
  data->insn = insn;
  data->used_insn_alternative = LRA_UNKNOWN_ALT;
  data->icode = icode;
  data->regs = NULL;
  if (DEBUG_INSN_P (insn))
    {
      data->dup_loc = NULL;
      data->arg_hard_regs = NULL;
      data->preferred_alternatives = ALL_ALTERNATIVES;
      if (DEBUG_BIND_INSN_P (insn))
	{
	  data->insn_static_data = &debug_bind_static_data;
	  data->operand_loc = XNEWVEC (rtx *, 1);
	  data->operand_loc[0] = &INSN_VAR_LOCATION_LOC (insn);
	}
      else if (DEBUG_MARKER_INSN_P (insn))
	{
	  data->insn_static_data = &debug_marker_static_data;
	  data->operand_loc = NULL;
	}
      return data;
    }
  if (icode < 0)
    {
      int nop, nalt;
      machine_mode operand_mode[MAX_RECOG_OPERANDS];
      const char *constraints[MAX_RECOG_OPERANDS];

      nop = asm_noperands (PATTERN (insn));
      data->operand_loc = data->dup_loc = NULL;
      nalt = 1;
      if (nop < 0)
	{
	  /* It is a special insn like USE or CLOBBER.  We should
	     recognize any regular insn otherwise LRA can do nothing
	     with this insn.  */
	  gcc_assert (GET_CODE (PATTERN (insn)) == USE
		      || GET_CODE (PATTERN (insn)) == CLOBBER
		      || GET_CODE (PATTERN (insn)) == ASM_INPUT);
	  data->insn_static_data = insn_static_data
	    = get_static_insn_data (-1, 0, 0, nalt);
	}
      else
	{
	  /* expand_asm_operands makes sure there aren't too many
	     operands.	*/
	  lra_assert (nop <= MAX_RECOG_OPERANDS);
	  if (nop != 0)
	    data->operand_loc = XNEWVEC (rtx *, nop);
	  /* Now get the operand values and constraints out of the
	     insn.  */
	  decode_asm_operands (PATTERN (insn), NULL,
			       data->operand_loc,
			       constraints, operand_mode, NULL);
	  if (nop > 0)
	    for (const char *p =constraints[0]; *p; p++)
	      nalt += *p == ',';
	  data->insn_static_data = insn_static_data
	    = get_static_insn_data (-1, nop, 0, nalt);
	  for (i = 0; i < nop; i++)
	    {
	      insn_static_data->operand[i].mode = operand_mode[i];
	      insn_static_data->operand[i].constraint = constraints[i];
	      insn_static_data->operand[i].strict_low = false;
	      insn_static_data->operand[i].is_operator = false;
	      insn_static_data->operand[i].is_address = false;
	    }
	}
      for (i = 0; i < insn_static_data->n_operands; i++)
	insn_static_data->operand[i].type
	  = (insn_static_data->operand[i].constraint[0] == '=' ? OP_OUT
	     : insn_static_data->operand[i].constraint[0] == '+' ? OP_INOUT
	     : OP_IN);
      data->preferred_alternatives = ALL_ALTERNATIVES;
      if (nop > 0)
	{
	  operand_alternative *op_alt = XCNEWVEC (operand_alternative,
						  nalt * nop);
	  preprocess_constraints (nop, nalt, constraints, op_alt,
				  data->operand_loc);
	  setup_operand_alternative (data, op_alt);
	}
    }
  else
    {
      insn_extract (insn);
      data->insn_static_data = insn_static_data
	= get_static_insn_data (icode, insn_data[icode].n_operands,
				insn_data[icode].n_dups,
				insn_data[icode].n_alternatives);
      n = insn_static_data->n_operands;
      if (n == 0)
	locs = NULL;
      else
	{
	  locs = XNEWVEC (rtx *, n);
	  memcpy (locs, recog_data.operand_loc, n * sizeof (rtx *));
	}
      data->operand_loc = locs;
      n = insn_static_data->n_dups;
      if (n == 0)
	locs = NULL;
      else
	{
	  locs = XNEWVEC (rtx *, n);
	  memcpy (locs, recog_data.dup_loc, n * sizeof (rtx *));
	}
      data->dup_loc = locs;
      data->preferred_alternatives = get_preferred_alternatives (insn);
      const operand_alternative *op_alt = preprocess_insn_constraints (icode);
      if (!insn_static_data->operand_alternative)
	setup_operand_alternative (data, op_alt);
      else if (op_alt != insn_static_data->operand_alternative)
	insn_static_data->operand_alternative = op_alt;
    }
  if (GET_CODE (PATTERN (insn)) == CLOBBER || GET_CODE (PATTERN (insn)) == USE)
    insn_static_data->hard_regs = NULL;
  else
    insn_static_data->hard_regs
      = collect_non_operand_hard_regs (insn, &PATTERN (insn), data,
				       NULL, OP_IN, false, false);
  data->arg_hard_regs = NULL;
  if (CALL_P (insn))
    {
      bool use_p;
      rtx link;
      int n_hard_regs, regno, arg_hard_regs[FIRST_PSEUDO_REGISTER];

      n_hard_regs = 0;
      /* Finding implicit hard register usage.	We believe it will be
	 not changed whatever transformations are used.	 Call insns
	 are such example.  */
      for (link = CALL_INSN_FUNCTION_USAGE (insn);
	   link != NULL_RTX;
	   link = XEXP (link, 1))
	if (((use_p = GET_CODE (XEXP (link, 0)) == USE)
	     || GET_CODE (XEXP (link, 0)) == CLOBBER)
	    && REG_P (XEXP (XEXP (link, 0), 0)))
	  {
	    regno = REGNO (XEXP (XEXP (link, 0), 0));
	    lra_assert (regno < FIRST_PSEUDO_REGISTER);
	    /* It is an argument register.  */
	    for (i = REG_NREGS (XEXP (XEXP (link, 0), 0)) - 1; i >= 0; i--)
	      arg_hard_regs[n_hard_regs++]
		= regno + i + (use_p ? 0 : FIRST_PSEUDO_REGISTER);
	  }
<<<<<<< HEAD
	else if (GET_CODE (XEXP (link, 0)) == CLOBBER_HIGH)
	  /* We could support CLOBBER_HIGH and treat it in the same way as
	     HARD_REGNO_CALL_PART_CLOBBERED, but no port needs that yet.  */
	  gcc_unreachable ();
=======
>>>>>>> 9e014010

      if (n_hard_regs != 0)
	{
	  arg_hard_regs[n_hard_regs++] = -1;
	  data->arg_hard_regs = XNEWVEC (int, n_hard_regs);
	  memcpy (data->arg_hard_regs, arg_hard_regs,
		  sizeof (int) * n_hard_regs);
	}
    }
  /* Some output operand can be recognized only from the context not
     from the constraints which are empty in this case.	 Call insn may
     contain a hard register in set destination with empty constraint
     and extract_insn treats them as an input.	*/
  for (i = 0; i < insn_static_data->n_operands; i++)
    {
      int j;
      rtx pat, set;
      struct lra_operand_data *operand = &insn_static_data->operand[i];

      /* ??? Should we treat 'X' the same way.	It looks to me that
	 'X' means anything and empty constraint means we do not
	 care.	*/
      if (operand->type != OP_IN || *operand->constraint != '\0'
	  || operand->is_operator)
	continue;
      pat = PATTERN (insn);
      if (GET_CODE (pat) == SET)
	{
	  if (data->operand_loc[i] != &SET_DEST (pat))
	    continue;
	}
      else if (GET_CODE (pat) == PARALLEL)
	{
	  for (j = XVECLEN (pat, 0) - 1; j >= 0; j--)
	    {
	      set = XVECEXP (PATTERN (insn), 0, j);
	      if (GET_CODE (set) == SET
		  && &SET_DEST (set) == data->operand_loc[i])
		break;
	    }
	  if (j < 0)
	    continue;
	}
      else
	continue;
      operand->type = OP_OUT;
    }
  return data;
}

/* Return info about insn give by UID.	The info should be already set
   up.	*/
static lra_insn_recog_data_t
get_insn_recog_data_by_uid (int uid)
{
  lra_insn_recog_data_t data;

  data = lra_insn_recog_data[uid];
  lra_assert (data != NULL);
  return data;
}

/* Invalidate all info about insn given by its UID.  */
static void
invalidate_insn_recog_data (int uid)
{
  lra_insn_recog_data_t data;

  data = lra_insn_recog_data[uid];
  lra_assert (data != NULL);
  free_insn_recog_data (data);
  lra_insn_recog_data[uid] = NULL;
}

/* Update all the insn info about INSN.	 It is usually called when
   something in the insn was changed.  Return the updated info.	 */
lra_insn_recog_data_t
lra_update_insn_recog_data (rtx_insn *insn)
{
  lra_insn_recog_data_t data;
  int n;
  unsigned int uid = INSN_UID (insn);
  struct lra_static_insn_data *insn_static_data;
  poly_int64 sp_offset = 0;

  check_and_expand_insn_recog_data (uid);
  if ((data = lra_insn_recog_data[uid]) != NULL
      && data->icode != INSN_CODE (insn))
    {
      sp_offset = data->sp_offset;
      invalidate_insn_data_regno_info (data, insn, get_insn_freq (insn));
      invalidate_insn_recog_data (uid);
      data = NULL;
    }
  if (data == NULL)
    {
      data = lra_get_insn_recog_data (insn);
      /* Initiate or restore SP offset.  */
      data->sp_offset = sp_offset;
      return data;
    }
  insn_static_data = data->insn_static_data;
  data->used_insn_alternative = LRA_UNKNOWN_ALT;
  if (DEBUG_INSN_P (insn))
    return data;
  if (data->icode < 0)
    {
      int nop;
      machine_mode operand_mode[MAX_RECOG_OPERANDS];
      const char *constraints[MAX_RECOG_OPERANDS];

      nop = asm_noperands (PATTERN (insn));
      if (nop >= 0)
	{
	  lra_assert (nop == data->insn_static_data->n_operands);
	  /* Now get the operand values and constraints out of the
	     insn.  */
	  decode_asm_operands (PATTERN (insn), NULL,
			       data->operand_loc,
			       constraints, operand_mode, NULL);

	  if (flag_checking)
	    for (int i = 0; i < nop; i++)
	      lra_assert
		(insn_static_data->operand[i].mode == operand_mode[i]
		 && insn_static_data->operand[i].constraint == constraints[i]
		 && ! insn_static_data->operand[i].is_operator);
	}

      if (flag_checking)
	for (int i = 0; i < insn_static_data->n_operands; i++)
	  lra_assert
	    (insn_static_data->operand[i].type
	     == (insn_static_data->operand[i].constraint[0] == '=' ? OP_OUT
		 : insn_static_data->operand[i].constraint[0] == '+' ? OP_INOUT
		 : OP_IN));
    }
  else
    {
      insn_extract (insn);
      n = insn_static_data->n_operands;
      if (n != 0)
	memcpy (data->operand_loc, recog_data.operand_loc, n * sizeof (rtx *));
      n = insn_static_data->n_dups;
      if (n != 0)
	memcpy (data->dup_loc, recog_data.dup_loc, n * sizeof (rtx *));
      lra_assert (check_bool_attrs (insn));
    }
  return data;
}

/* Set up that INSN is using alternative ALT now.  */
void
lra_set_used_insn_alternative (rtx_insn *insn, int alt)
{
  lra_insn_recog_data_t data;

  data = lra_get_insn_recog_data (insn);
  data->used_insn_alternative = alt;
}

/* Set up that insn with UID is using alternative ALT now.  The insn
   info should be already set up.  */
void
lra_set_used_insn_alternative_by_uid (int uid, int alt)
{
  lra_insn_recog_data_t data;

  check_and_expand_insn_recog_data (uid);
  data = lra_insn_recog_data[uid];
  lra_assert (data != NULL);
  data->used_insn_alternative = alt;
}



/* This page contains code dealing with common register info and
   pseudo copies.  */

/* The size of the following array.  */
static int reg_info_size;
/* Common info about each register.  */
class lra_reg *lra_reg_info;

HARD_REG_SET hard_regs_spilled_into;

/* Last register value.	 */
static int last_reg_value;

/* Return new register value.  */
static int
get_new_reg_value (void)
{
  return ++last_reg_value;
}

/* Vec referring to pseudo copies.  */
static vec<lra_copy_t> copy_vec;

/* Initialize I-th element of lra_reg_info.  */
static inline void
initialize_lra_reg_info_element (int i)
{
  bitmap_initialize (&lra_reg_info[i].insn_bitmap, &reg_obstack);
#ifdef STACK_REGS
  lra_reg_info[i].no_stack_p = false;
#endif
  CLEAR_HARD_REG_SET (lra_reg_info[i].conflict_hard_regs);
  lra_reg_info[i].preferred_hard_regno1 = -1;
  lra_reg_info[i].preferred_hard_regno2 = -1;
  lra_reg_info[i].preferred_hard_regno_profit1 = 0;
  lra_reg_info[i].preferred_hard_regno_profit2 = 0;
  lra_reg_info[i].biggest_mode = VOIDmode;
  lra_reg_info[i].live_ranges = NULL;
  lra_reg_info[i].nrefs = lra_reg_info[i].freq = 0;
  lra_reg_info[i].last_reload = 0;
  lra_reg_info[i].restore_rtx = NULL_RTX;
  lra_reg_info[i].val = get_new_reg_value ();
  lra_reg_info[i].offset = 0;
  lra_reg_info[i].copies = NULL;
  lra_reg_info[i].call_insn = NULL;
}

/* Initialize common reg info and copies.  */
static void
init_reg_info (void)
{
  int i;

  last_reg_value = 0;
  reg_info_size = max_reg_num () * 3 / 2 + 1;
  lra_reg_info = XNEWVEC (class lra_reg, reg_info_size);
  for (i = 0; i < reg_info_size; i++)
    initialize_lra_reg_info_element (i);
  copy_vec.truncate (0);
  CLEAR_HARD_REG_SET (hard_regs_spilled_into);
}


/* Finish common reg info and copies.  */
static void
finish_reg_info (void)
{
  int i;

  for (i = 0; i < reg_info_size; i++)
    bitmap_clear (&lra_reg_info[i].insn_bitmap);
  free (lra_reg_info);
  reg_info_size = 0;
}

/* Expand common reg info if it is necessary.  */
static void
expand_reg_info (void)
{
  int i, old = reg_info_size;

  if (reg_info_size > max_reg_num ())
    return;
  reg_info_size = max_reg_num () * 3 / 2 + 1;
  lra_reg_info = XRESIZEVEC (class lra_reg, lra_reg_info, reg_info_size);
  for (i = old; i < reg_info_size; i++)
    initialize_lra_reg_info_element (i);
}

/* Free all copies.  */
void
lra_free_copies (void)
{
  lra_copy_t cp;

  while (copy_vec.length () != 0)
    {
      cp = copy_vec.pop ();
      lra_reg_info[cp->regno1].copies = lra_reg_info[cp->regno2].copies = NULL;
      lra_copy_pool.remove (cp);
    }
}

/* Create copy of two pseudos REGNO1 and REGNO2.  The copy execution
   frequency is FREQ.  */
void
lra_create_copy (int regno1, int regno2, int freq)
{
  bool regno1_dest_p;
  lra_copy_t cp;

  lra_assert (regno1 != regno2);
  regno1_dest_p = true;
  if (regno1 > regno2)
    {
      std::swap (regno1, regno2);
      regno1_dest_p = false;
    }
  cp = lra_copy_pool.allocate ();
  copy_vec.safe_push (cp);
  cp->regno1_dest_p = regno1_dest_p;
  cp->freq = freq;
  cp->regno1 = regno1;
  cp->regno2 = regno2;
  cp->regno1_next = lra_reg_info[regno1].copies;
  lra_reg_info[regno1].copies = cp;
  cp->regno2_next = lra_reg_info[regno2].copies;
  lra_reg_info[regno2].copies = cp;
  if (lra_dump_file != NULL)
    fprintf (lra_dump_file, "	   Creating copy r%d%sr%d@%d\n",
	     regno1, regno1_dest_p ? "<-" : "->", regno2, freq);
}

/* Return N-th (0, 1, ...) copy.  If there is no copy, return
   NULL.  */
lra_copy_t
lra_get_copy (int n)
{
  if (n >= (int) copy_vec.length ())
    return NULL;
  return copy_vec[n];
}



/* This page contains code dealing with info about registers in
   insns.  */

/* Process X of INSN recursively and add info (operand type is given
   by TYPE) about registers in X to the insn DATA.  If X can be early
   clobbered, alternatives in which it can be early clobbered are given
   by EARLY_CLOBBER_ALTS.  */
static void
add_regs_to_insn_regno_info (lra_insn_recog_data_t data, rtx x,
			     rtx_insn *insn, enum op_type type,
			     alternative_mask early_clobber_alts)
{
  int i, j, regno;
  bool subreg_p;
  machine_mode mode;
  const char *fmt;
  enum rtx_code code;
  struct lra_insn_reg *curr;

  code = GET_CODE (x);
  mode = GET_MODE (x);
  subreg_p = false;
  if (GET_CODE (x) == SUBREG)
    {
      mode = wider_subreg_mode (x);
      if (read_modify_subreg_p (x))
	subreg_p = true;
      x = SUBREG_REG (x);
      code = GET_CODE (x);
    }
  if (REG_P (x))
    {
      regno = REGNO (x);
      /* Process all regs even unallocatable ones as we need info about
	 all regs for rematerialization pass.  */
      expand_reg_info ();
      if (bitmap_set_bit (&lra_reg_info[regno].insn_bitmap, INSN_UID (insn)))
	{
	  data->regs = new_insn_reg (data->insn, regno, type, mode, subreg_p,
<<<<<<< HEAD
				     early_clobber, early_clobber_alts,
				     data->regs, false);
=======
				     early_clobber_alts, data->regs);
>>>>>>> 9e014010
	  return;
	}
      else
	{
	  for (curr = data->regs; curr != NULL; curr = curr->next)
	    if (curr->regno == regno)
	      {
		if (curr->subreg_p != subreg_p || curr->biggest_mode != mode)
		  /* The info cannot be integrated into the found
		     structure.  */
		  data->regs = new_insn_reg (data->insn, regno, type, mode,
<<<<<<< HEAD
					     subreg_p, early_clobber,
					     early_clobber_alts, data->regs,
					     false);
=======
					     subreg_p, early_clobber_alts,
					     data->regs);
>>>>>>> 9e014010
		else
		  {
		    if (curr->type != type)
		      curr->type = OP_INOUT;
		    curr->early_clobber_alts |= early_clobber_alts;
		  }
		return;
	      }
	  gcc_unreachable ();
	}
    }

  switch (code)
    {
    case SET:
      add_regs_to_insn_regno_info (data, SET_DEST (x), insn, OP_OUT, 0);
      add_regs_to_insn_regno_info (data, SET_SRC (x), insn, OP_IN, 0);
      break;
    case CLOBBER:
      /* We treat clobber of non-operand hard registers as early
	 clobber.  */
      add_regs_to_insn_regno_info (data, XEXP (x, 0), insn, OP_OUT,
				   ALL_ALTERNATIVES);
      break;
    case CLOBBER_HIGH:
      gcc_unreachable ();
    case PRE_INC: case PRE_DEC: case POST_INC: case POST_DEC:
      add_regs_to_insn_regno_info (data, XEXP (x, 0), insn, OP_INOUT, 0);
      break;
    case PRE_MODIFY: case POST_MODIFY:
      add_regs_to_insn_regno_info (data, XEXP (x, 0), insn, OP_INOUT, 0);
      add_regs_to_insn_regno_info (data, XEXP (x, 1), insn, OP_IN, 0);
      break;
    default:
      if ((code != PARALLEL && code != EXPR_LIST) || type != OP_OUT)
	/* Some targets place small structures in registers for return
	   values of functions, and those registers are wrapped in
	   PARALLEL that we may see as the destination of a SET.  Here
	   is an example:

	   (call_insn 13 12 14 2 (set (parallel:BLK [
		(expr_list:REG_DEP_TRUE (reg:DI 0 ax)
		    (const_int 0 [0]))
		(expr_list:REG_DEP_TRUE (reg:DI 1 dx)
		    (const_int 8 [0x8]))
	       ])
	     (call (mem:QI (symbol_ref:DI (...	*/
	type = OP_IN;
      fmt = GET_RTX_FORMAT (code);
      for (i = GET_RTX_LENGTH (code) - 1; i >= 0; i--)
	{
	  if (fmt[i] == 'e')
	    add_regs_to_insn_regno_info (data, XEXP (x, i), insn, type, 0);
	  else if (fmt[i] == 'E')
	    {
	      for (j = XVECLEN (x, i) - 1; j >= 0; j--)
		add_regs_to_insn_regno_info (data, XVECEXP (x, i, j), insn,
					     type, 0);
	    }
	}
    }
}

/* Return execution frequency of INSN.	*/
static int
get_insn_freq (rtx_insn *insn)
{
  basic_block bb = BLOCK_FOR_INSN (insn);

  gcc_checking_assert (bb != NULL);
  return REG_FREQ_FROM_BB (bb);
}

/* Invalidate all reg info of INSN with DATA and execution frequency
   FREQ.  Update common info about the invalidated registers.  */
static void
invalidate_insn_data_regno_info (lra_insn_recog_data_t data, rtx_insn *insn,
				 int freq)
{
  int uid;
  bool debug_p;
  unsigned int i;
  struct lra_insn_reg *ir, *next_ir;

  uid = INSN_UID (insn);
  debug_p = DEBUG_INSN_P (insn);
  for (ir = data->regs; ir != NULL; ir = next_ir)
    {
      i = ir->regno;
      next_ir = ir->next;
      lra_insn_reg_pool.remove (ir);
      bitmap_clear_bit (&lra_reg_info[i].insn_bitmap, uid);
      if (i >= FIRST_PSEUDO_REGISTER && ! debug_p)
	{
	  lra_reg_info[i].nrefs--;
	  lra_reg_info[i].freq -= freq;
	  lra_assert (lra_reg_info[i].nrefs >= 0 && lra_reg_info[i].freq >= 0);
	}
    }
  data->regs = NULL;
}

/* Invalidate all reg info of INSN.  Update common info about the
   invalidated registers.  */
void
lra_invalidate_insn_regno_info (rtx_insn *insn)
{
  invalidate_insn_data_regno_info (lra_get_insn_recog_data (insn), insn,
				   get_insn_freq (insn));
}

/* Update common reg info from reg info of insn given by its DATA and
   execution frequency FREQ.  */
static void
setup_insn_reg_info (lra_insn_recog_data_t data, int freq)
{
  unsigned int i;
  struct lra_insn_reg *ir;

  for (ir = data->regs; ir != NULL; ir = ir->next)
    if ((i = ir->regno) >= FIRST_PSEUDO_REGISTER)
      {
	lra_reg_info[i].nrefs++;
	lra_reg_info[i].freq += freq;
      }
}

/* Set up insn reg info of INSN.  Update common reg info from reg info
   of INSN.  */
void
lra_update_insn_regno_info (rtx_insn *insn)
{
  int i, freq;
  lra_insn_recog_data_t data;
  struct lra_static_insn_data *static_data;
  enum rtx_code code;
  rtx link;
  
  if (! INSN_P (insn))
    return;
  data = lra_get_insn_recog_data (insn);
  static_data = data->insn_static_data;
  freq = NONDEBUG_INSN_P (insn) ? get_insn_freq (insn) : 0;
  invalidate_insn_data_regno_info (data, insn, freq);
  for (i = static_data->n_operands - 1; i >= 0; i--)
    add_regs_to_insn_regno_info (data, *data->operand_loc[i], insn,
				 static_data->operand[i].type,
				 static_data->operand[i].early_clobber_alts);
  if ((code = GET_CODE (PATTERN (insn))) == CLOBBER || code == USE)
    add_regs_to_insn_regno_info (data, XEXP (PATTERN (insn), 0), insn,
				 code == USE ? OP_IN : OP_OUT, 0);
  if (CALL_P (insn))
    /* On some targets call insns can refer to pseudos in memory in
       CALL_INSN_FUNCTION_USAGE list.  Process them in order to
       consider their occurrences in calls for different
       transformations (e.g. inheritance) with given pseudos.  */
    for (link = CALL_INSN_FUNCTION_USAGE (insn);
	 link != NULL_RTX;
	 link = XEXP (link, 1))
      {
	code = GET_CODE (XEXP (link, 0));
<<<<<<< HEAD
	/* We could support CLOBBER_HIGH and treat it in the same way as
	   HARD_REGNO_CALL_PART_CLOBBERED, but no port needs that yet.  */
	gcc_assert (code != CLOBBER_HIGH);
	if ((code == USE || code == CLOBBER)
	    && MEM_P (XEXP (XEXP (link, 0), 0)))
	  add_regs_to_insn_regno_info (data, XEXP (XEXP (link, 0), 0), insn,
				       code == USE ? OP_IN : OP_OUT, false, 0);
=======
	if ((code == USE || code == CLOBBER)
	    && MEM_P (XEXP (XEXP (link, 0), 0)))
	  add_regs_to_insn_regno_info (data, XEXP (XEXP (link, 0), 0), insn,
				       code == USE ? OP_IN : OP_OUT, 0);
>>>>>>> 9e014010
      }
  if (NONDEBUG_INSN_P (insn))
    setup_insn_reg_info (data, freq);
}

/* Return reg info of insn given by it UID.  */
struct lra_insn_reg *
lra_get_insn_regs (int uid)
{
  lra_insn_recog_data_t data;

  data = get_insn_recog_data_by_uid (uid);
  return data->regs;
}



/* Recursive hash function for RTL X.  */
hashval_t
lra_rtx_hash (rtx x)
{
  int i, j;
  enum rtx_code code;
  const char *fmt;
  hashval_t val = 0;

  if (x == 0)
    return val;

  code = GET_CODE (x);
  val += (int) code + 4095;

  /* Some RTL can be compared nonrecursively.  */
  switch (code)
    {
    case REG:
      return val + REGNO (x);

    case LABEL_REF:
      return iterative_hash_object (XEXP (x, 0), val);

    case SYMBOL_REF:
      return iterative_hash_object (XSTR (x, 0), val);

    case SCRATCH:
    case CONST_DOUBLE:
    case CONST_VECTOR:
      return val;

    case CONST_INT:
      return val + UINTVAL (x);

    default:
      break;
    }

  /* Hash the elements.  */
  fmt = GET_RTX_FORMAT (code);
  for (i = GET_RTX_LENGTH (code) - 1; i >= 0; i--)
    {
      switch (fmt[i])
	{
	case 'w':
	  val += XWINT (x, i);
	  break;

	case 'n':
	case 'i':
	  val += XINT (x, i);
	  break;

	case 'V':
	case 'E':
	  val += XVECLEN (x, i);

	  for (j = 0; j < XVECLEN (x, i); j++)
	    val += lra_rtx_hash (XVECEXP (x, i, j));
	  break;

	case 'e':
	  val += lra_rtx_hash (XEXP (x, i));
	  break;

	case 'S':
	case 's':
	  val += htab_hash_string (XSTR (x, i));
	  break;

	case 'u':
	case '0':
	case 't':
	  break;

	  /* It is believed that rtx's at this level will never
	     contain anything but integers and other rtx's, except for
	     within LABEL_REFs and SYMBOL_REFs.  */
	default:
	  abort ();
	}
    }
  return val;
}



/* This page contains code dealing with stack of the insns which
   should be processed by the next constraint pass.  */

/* Bitmap used to put an insn on the stack only in one exemplar.  */
static sbitmap lra_constraint_insn_stack_bitmap;

/* The stack itself.  */
vec<rtx_insn *> lra_constraint_insn_stack;

/* Put INSN on the stack.  If ALWAYS_UPDATE is true, always update the reg
   info for INSN, otherwise only update it if INSN is not already on the
   stack.  */
static inline void
lra_push_insn_1 (rtx_insn *insn, bool always_update)
{
  unsigned int uid = INSN_UID (insn);
  if (always_update)
    lra_update_insn_regno_info (insn);
  if (uid >= SBITMAP_SIZE (lra_constraint_insn_stack_bitmap))
    lra_constraint_insn_stack_bitmap =
      sbitmap_resize (lra_constraint_insn_stack_bitmap, 3 * uid / 2, 0);
  if (bitmap_bit_p (lra_constraint_insn_stack_bitmap, uid))
    return;
  bitmap_set_bit (lra_constraint_insn_stack_bitmap, uid);
  if (! always_update)
    lra_update_insn_regno_info (insn);
  lra_constraint_insn_stack.safe_push (insn);
}

/* Put INSN on the stack.  */
void
lra_push_insn (rtx_insn *insn)
{
  lra_push_insn_1 (insn, false);
}

/* Put INSN on the stack and update its reg info.  */
void
lra_push_insn_and_update_insn_regno_info (rtx_insn *insn)
{
  lra_push_insn_1 (insn, true);
}

/* Put insn with UID on the stack.  */
void
lra_push_insn_by_uid (unsigned int uid)
{
  lra_push_insn (lra_insn_recog_data[uid]->insn);
}

/* Take the last-inserted insns off the stack and return it.  */
rtx_insn *
lra_pop_insn (void)
{
  rtx_insn *insn = lra_constraint_insn_stack.pop ();
  bitmap_clear_bit (lra_constraint_insn_stack_bitmap, INSN_UID (insn));
  return insn;
}

/* Return the current size of the insn stack.  */
unsigned int
lra_insn_stack_length (void)
{
  return lra_constraint_insn_stack.length ();
}

/* Push insns FROM to TO (excluding it) going in reverse order.	 */
static void
push_insns (rtx_insn *from, rtx_insn *to)
{
  rtx_insn *insn;

  if (from == NULL_RTX)
    return;
  for (insn = from; insn != to; insn = PREV_INSN (insn))
    if (INSN_P (insn))
      lra_push_insn (insn);
}

/* Set up sp offset for insn in range [FROM, LAST].  The offset is
   taken from the next BB insn after LAST or zero if there in such
   insn.  */
static void
setup_sp_offset (rtx_insn *from, rtx_insn *last)
{
  rtx_insn *before = next_nonnote_nondebug_insn_bb (last);
  poly_int64 offset = (before == NULL_RTX || ! INSN_P (before)
		       ? 0 : lra_get_insn_recog_data (before)->sp_offset);

  for (rtx_insn *insn = from; insn != NEXT_INSN (last); insn = NEXT_INSN (insn))
    lra_get_insn_recog_data (insn)->sp_offset = offset;
}

/* Emit insns BEFORE before INSN and insns AFTER after INSN.  Put the
   insns onto the stack.  Print about emitting the insns with
   TITLE.  */
void
lra_process_new_insns (rtx_insn *insn, rtx_insn *before, rtx_insn *after,
		       const char *title)
{
  rtx_insn *last;

  if (before == NULL_RTX && after == NULL_RTX)
    return;
  if (lra_dump_file != NULL)
    {
      dump_insn_slim (lra_dump_file, insn);
      if (before != NULL_RTX)
	{
	  fprintf (lra_dump_file,"    %s before:\n", title);
	  dump_rtl_slim (lra_dump_file, before, NULL, -1, 0);
	}
      if (after != NULL_RTX)
	{
	  fprintf (lra_dump_file, "    %s after:\n", title);
	  dump_rtl_slim (lra_dump_file, after, NULL, -1, 0);
	}
      fprintf (lra_dump_file, "\n");
    }
  if (before != NULL_RTX)
    {
      if (cfun->can_throw_non_call_exceptions)
	copy_reg_eh_region_note_forward (insn, before, NULL);
      emit_insn_before (before, insn);
      push_insns (PREV_INSN (insn), PREV_INSN (before));
      setup_sp_offset (before, PREV_INSN (insn));
    }
  if (after != NULL_RTX)
    {
      if (cfun->can_throw_non_call_exceptions)
	copy_reg_eh_region_note_forward (insn, after, NULL);
      for (last = after; NEXT_INSN (last) != NULL_RTX; last = NEXT_INSN (last))
	;
      emit_insn_after (after, insn);
      push_insns (last, insn);
      setup_sp_offset (after, last);
    }
  if (cfun->can_throw_non_call_exceptions)
    {
      rtx note = find_reg_note (insn, REG_EH_REGION, NULL_RTX);
      if (note && !insn_could_throw_p (insn))
	remove_note (insn, note);
    }
}


/* Replace all references to register OLD_REGNO in *LOC with pseudo
   register NEW_REG.  Try to simplify subreg of constant if SUBREG_P.
   DEBUG_P is if LOC is within a DEBUG_INSN.  Return true if any
   change was made.  */
bool
lra_substitute_pseudo (rtx *loc, int old_regno, rtx new_reg, bool subreg_p,
		       bool debug_p)
{
  rtx x = *loc;
  bool result = false;
  enum rtx_code code;
  const char *fmt;
  int i, j;

  if (x == NULL_RTX)
    return false;

  code = GET_CODE (x);
  if (code == SUBREG && subreg_p)
    {
      rtx subst, inner = SUBREG_REG (x);
      /* Transform subreg of constant while we still have inner mode
	 of the subreg.  The subreg internal should not be an insn
	 operand.  */
      if (REG_P (inner) && (int) REGNO (inner) == old_regno
	  && CONSTANT_P (new_reg)
	  && (subst = simplify_subreg (GET_MODE (x), new_reg, GET_MODE (inner),
				       SUBREG_BYTE (x))) != NULL_RTX)
	{
	  *loc = subst;
	  return true;
	}
      
    }
  else if (code == REG && (int) REGNO (x) == old_regno)
    {
      machine_mode mode = GET_MODE (x);
      machine_mode inner_mode = GET_MODE (new_reg);

      if (mode != inner_mode
	  && ! (CONST_SCALAR_INT_P (new_reg) && SCALAR_INT_MODE_P (mode)))
	{
	  poly_uint64 offset = 0;
	  if (partial_subreg_p (mode, inner_mode)
	      && SCALAR_INT_MODE_P (inner_mode))
	    offset = subreg_lowpart_offset (mode, inner_mode);
	  if (debug_p)
	    new_reg = gen_rtx_raw_SUBREG (mode, new_reg, offset);
	  else
	    new_reg = gen_rtx_SUBREG (mode, new_reg, offset);
	}
      *loc = new_reg;
      return true;
    }

  /* Scan all the operand sub-expressions.  */
  fmt = GET_RTX_FORMAT (code);
  for (i = GET_RTX_LENGTH (code) - 1; i >= 0; i--)
    {
      if (fmt[i] == 'e')
	{
	  if (lra_substitute_pseudo (&XEXP (x, i), old_regno,
				     new_reg, subreg_p, debug_p))
	    result = true;
	}
      else if (fmt[i] == 'E')
	{
	  for (j = XVECLEN (x, i) - 1; j >= 0; j--)
	    if (lra_substitute_pseudo (&XVECEXP (x, i, j), old_regno,
				       new_reg, subreg_p, debug_p))
	      result = true;
	}
    }
  return result;
}

/* Call lra_substitute_pseudo within an insn.  Try to simplify subreg
   of constant if SUBREG_P.  This won't update the insn ptr, just the
   contents of the insn.  */
bool
lra_substitute_pseudo_within_insn (rtx_insn *insn, int old_regno,
				   rtx new_reg, bool subreg_p)
{
  rtx loc = insn;
  return lra_substitute_pseudo (&loc, old_regno, new_reg, subreg_p,
				DEBUG_INSN_P (insn));
}



/* This page contains code dealing with scratches (changing them onto
   pseudos and restoring them from the pseudos).

   We change scratches into pseudos at the beginning of LRA to
   simplify dealing with them (conflicts, hard register assignments).

   If the pseudo denoting scratch was spilled it means that we do need
   a hard register for it.  Such pseudos are transformed back to
   scratches at the end of LRA.	 */

/* Description of location of a former scratch operand.	 */
struct sloc
{
  rtx_insn *insn; /* Insn where the scratch was.  */
  int nop;  /* Number of the operand which was a scratch.  */
  int icode;  /* Original icode from which scratch was removed.  */
};

typedef struct sloc *sloc_t;

/* Locations of the former scratches.  */
static vec<sloc_t> scratches;

/* Bitmap of scratch regnos.  */
static bitmap_head scratch_bitmap;

/* Bitmap of scratch operands.	*/
static bitmap_head scratch_operand_bitmap;

/* Return true if pseudo REGNO is made of SCRATCH.  */
bool
lra_former_scratch_p (int regno)
{
  return bitmap_bit_p (&scratch_bitmap, regno);
}

/* Return true if the operand NOP of INSN is a former scratch.	*/
bool
lra_former_scratch_operand_p (rtx_insn *insn, int nop)
{
  return bitmap_bit_p (&scratch_operand_bitmap,
		       INSN_UID (insn) * MAX_RECOG_OPERANDS + nop) != 0;
}

/* Register operand NOP in INSN as a former scratch.  It will be
   changed to scratch back, if it is necessary, at the LRA end.  */
void
lra_register_new_scratch_op (rtx_insn *insn, int nop, int icode)
{
  lra_insn_recog_data_t id = lra_get_insn_recog_data (insn);
  rtx op = *id->operand_loc[nop];
  sloc_t loc = XNEW (struct sloc);
  lra_assert (REG_P (op));
  loc->insn = insn;
  loc->nop = nop;
  loc->icode = icode;
  scratches.safe_push (loc);
  bitmap_set_bit (&scratch_bitmap, REGNO (op));
  bitmap_set_bit (&scratch_operand_bitmap,
		  INSN_UID (insn) * MAX_RECOG_OPERANDS + nop);
  add_reg_note (insn, REG_UNUSED, op);
}

/* Change INSN's scratches into pseudos and save their location.  */
static void
remove_scratches_1 (rtx_insn *insn)
{
  int i;
  bool insn_changed_p;
  rtx reg;
  lra_insn_recog_data_t id;
  struct lra_static_insn_data *static_id;

  id = lra_get_insn_recog_data (insn);
  static_id = id->insn_static_data;
  insn_changed_p = false;
  for (i = 0; i < static_id->n_operands; i++)
    if (GET_CODE (*id->operand_loc[i]) == SCRATCH
	&& GET_MODE (*id->operand_loc[i]) != VOIDmode)
      {
	insn_changed_p = true;
	*id->operand_loc[i] = reg
	  = lra_create_new_reg (static_id->operand[i].mode,
				*id->operand_loc[i], ALL_REGS, NULL);
	lra_register_new_scratch_op (insn, i, id->icode);
	if (lra_dump_file != NULL)
	  fprintf (lra_dump_file,
		   "Removing SCRATCH in insn #%u (nop %d)\n",
		   INSN_UID (insn), i);
      }
  if (insn_changed_p)
    /* Because we might use DF right after caller-saves sub-pass
       we need to keep DF info up to date.  */
    df_insn_rescan (insn);
}

/* Change scratches into pseudos and save their location.  */
static void
remove_scratches (void)
{
  basic_block bb;
  rtx_insn *insn;

  scratches.create (get_max_uid ());
  bitmap_initialize (&scratch_bitmap, &reg_obstack);
  bitmap_initialize (&scratch_operand_bitmap, &reg_obstack);
  FOR_EACH_BB_FN (bb, cfun)
    FOR_BB_INSNS (bb, insn)
    if (INSN_P (insn))
      remove_scratches_1 (insn);
}

/* Changes pseudos created by function remove_scratches onto scratches.	 */
static void
restore_scratches (void)
{
  int regno;
  unsigned i;
  sloc_t loc;
  rtx_insn *last = NULL;
  lra_insn_recog_data_t id = NULL;

  for (i = 0; scratches.iterate (i, &loc); i++)
    {
      /* Ignore already deleted insns.  */
      if (NOTE_P (loc->insn)
	  && NOTE_KIND (loc->insn) == NOTE_INSN_DELETED)
	continue;
      if (last != loc->insn)
	{
	  last = loc->insn;
	  id = lra_get_insn_recog_data (last);
	}
      if (loc->icode != id->icode)
	{
	  /* The icode doesn't match, which means the insn has been modified
	     (e.g. register elimination).  The scratch cannot be restored.  */
	  continue;
	}
      if (REG_P (*id->operand_loc[loc->nop])
	  && ((regno = REGNO (*id->operand_loc[loc->nop]))
	      >= FIRST_PSEUDO_REGISTER)
	  && lra_get_regno_hard_regno (regno) < 0)
	{
	  /* It should be only case when scratch register with chosen
	     constraint 'X' did not get memory or hard register.  */
	  lra_assert (lra_former_scratch_p (regno));
	  *id->operand_loc[loc->nop]
	    = gen_rtx_SCRATCH (GET_MODE (*id->operand_loc[loc->nop]));
	  lra_update_dup (id, loc->nop);
	  if (lra_dump_file != NULL)
	    fprintf (lra_dump_file, "Restoring SCRATCH in insn #%u(nop %d)\n",
		     INSN_UID (loc->insn), loc->nop);
	}
    }
  for (i = 0; scratches.iterate (i, &loc); i++)
    free (loc);
  scratches.release ();
  bitmap_clear (&scratch_bitmap);
  bitmap_clear (&scratch_operand_bitmap);
}



/* Function checks RTL for correctness.	 If FINAL_P is true, it is
   done at the end of LRA and the check is more rigorous.  */
static void
check_rtl (bool final_p)
{
  basic_block bb;
  rtx_insn *insn;

  lra_assert (! final_p || reload_completed);
  FOR_EACH_BB_FN (bb, cfun)
    FOR_BB_INSNS (bb, insn)
    if (NONDEBUG_INSN_P (insn)
	&& GET_CODE (PATTERN (insn)) != USE
	&& GET_CODE (PATTERN (insn)) != CLOBBER
	&& GET_CODE (PATTERN (insn)) != ASM_INPUT)
      {
	if (final_p)
	  {
	    extract_constrain_insn (insn);
	    continue;
	  }
	/* LRA code is based on assumption that all addresses can be
	   correctly decomposed.  LRA can generate reloads for
	   decomposable addresses.  The decomposition code checks the
	   correctness of the addresses.  So we don't need to check
	   the addresses here.  Don't call insn_invalid_p here, it can
	   change the code at this stage.  */
	if (recog_memoized (insn) < 0 && asm_noperands (PATTERN (insn)) < 0)
	  fatal_insn_not_found (insn);
      }
}

/* Determine if the current function has an exception receiver block
   that reaches the exit block via non-exceptional edges  */
static bool
has_nonexceptional_receiver (void)
{
  edge e;
  edge_iterator ei;
  basic_block *tos, *worklist, bb;

  /* If we're not optimizing, then just err on the safe side.  */
  if (!optimize)
    return true;

  /* First determine which blocks can reach exit via normal paths.  */
  tos = worklist = XNEWVEC (basic_block, n_basic_blocks_for_fn (cfun) + 1);

  FOR_EACH_BB_FN (bb, cfun)
    bb->flags &= ~BB_REACHABLE;

  /* Place the exit block on our worklist.  */
  EXIT_BLOCK_PTR_FOR_FN (cfun)->flags |= BB_REACHABLE;
  *tos++ = EXIT_BLOCK_PTR_FOR_FN (cfun);

  /* Iterate: find everything reachable from what we've already seen.  */
  while (tos != worklist)
    {
      bb = *--tos;

      FOR_EACH_EDGE (e, ei, bb->preds)
	if (e->flags & EDGE_ABNORMAL)
	  {
	    free (worklist);
	    return true;
	  }
	else
	  {
	    basic_block src = e->src;

	    if (!(src->flags & BB_REACHABLE))
	      {
		src->flags |= BB_REACHABLE;
		*tos++ = src;
	      }
	  }
    }
  free (worklist);
  /* No exceptional block reached exit unexceptionally.	 */
  return false;
}


/* Process recursively X of INSN and add REG_INC notes if necessary.  */
static void
add_auto_inc_notes (rtx_insn *insn, rtx x)
{
  enum rtx_code code = GET_CODE (x);
  const char *fmt;
  int i, j;

  if (code == MEM && auto_inc_p (XEXP (x, 0)))
    {
      add_reg_note (insn, REG_INC, XEXP (XEXP (x, 0), 0));
      return;
    }

  /* Scan all X sub-expressions.  */
  fmt = GET_RTX_FORMAT (code);
  for (i = GET_RTX_LENGTH (code) - 1; i >= 0; i--)
    {
      if (fmt[i] == 'e')
	add_auto_inc_notes (insn, XEXP (x, i));
      else if (fmt[i] == 'E')
	for (j = XVECLEN (x, i) - 1; j >= 0; j--)
	  add_auto_inc_notes (insn, XVECEXP (x, i, j));
    }
}


/* Remove all REG_DEAD and REG_UNUSED notes and regenerate REG_INC.
   We change pseudos by hard registers without notification of DF and
   that can make the notes obsolete.  DF-infrastructure does not deal
   with REG_INC notes -- so we should regenerate them here.  */
static void
update_inc_notes (void)
{
  rtx *pnote;
  basic_block bb;
  rtx_insn *insn;

  FOR_EACH_BB_FN (bb, cfun)
    FOR_BB_INSNS (bb, insn)
    if (NONDEBUG_INSN_P (insn))
      {
	pnote = &REG_NOTES (insn);
	while (*pnote != 0)
	  {
	    if (REG_NOTE_KIND (*pnote) == REG_DEAD
                || REG_NOTE_KIND (*pnote) == REG_UNUSED
                || REG_NOTE_KIND (*pnote) == REG_INC)
	      *pnote = XEXP (*pnote, 1);
	    else
	      pnote = &XEXP (*pnote, 1);
	  }

	if (AUTO_INC_DEC)
	  add_auto_inc_notes (insn, PATTERN (insn));
      }
}

/* Set to 1 while in lra.  */
int lra_in_progress;

/* Start of pseudo regnos before the LRA.  */
int lra_new_regno_start;

/* Start of reload pseudo regnos before the new spill pass.  */
int lra_constraint_new_regno_start;

/* Avoid spilling pseudos with regno more than the following value if
   it is possible.  */
int lra_bad_spill_regno_start;

/* Inheritance pseudo regnos before the new spill pass.	 */
bitmap_head lra_inheritance_pseudos;

/* Split regnos before the new spill pass.  */
bitmap_head lra_split_regs;

/* Reload pseudo regnos before the new assignment pass which still can
   be spilled after the assignment pass as memory is also accepted in
   insns for the reload pseudos.  */
bitmap_head lra_optional_reload_pseudos;

/* Pseudo regnos used for subreg reloads before the new assignment
   pass.  Such pseudos still can be spilled after the assignment
   pass.  */
bitmap_head lra_subreg_reload_pseudos;

/* File used for output of LRA debug information.  */
FILE *lra_dump_file;

/* True if we found an asm error.  */
bool lra_asm_error_p;

/* True if we should try spill into registers of different classes
   instead of memory.  */
bool lra_reg_spill_p;

/* Set up value LRA_REG_SPILL_P.  */
static void
setup_reg_spill_flag (void)
{
  int cl, mode;

  if (targetm.spill_class != NULL)
    for (cl = 0; cl < (int) LIM_REG_CLASSES; cl++)
      for (mode = 0; mode < MAX_MACHINE_MODE; mode++)
	if (targetm.spill_class ((enum reg_class) cl,
				 (machine_mode) mode) != NO_REGS)
	  {
	    lra_reg_spill_p = true;
	    return;
	  }
  lra_reg_spill_p = false;
}

/* True if the current function is too big to use regular algorithms
   in LRA. In other words, we should use simpler and faster algorithms
   in LRA.  It also means we should not worry about generation code
   for caller saves.  The value is set up in IRA.  */
bool lra_simple_p;

/* Major LRA entry function.  F is a file should be used to dump LRA
   debug info.  */
void
lra (FILE *f)
{
  int i;
  bool live_p, inserted_p;

  lra_dump_file = f;
  lra_asm_error_p = false;
  
  timevar_push (TV_LRA);

  /* Make sure that the last insn is a note.  Some subsequent passes
     need it.  */
  emit_note (NOTE_INSN_DELETED);

  lra_no_alloc_regs = ira_no_alloc_regs;

  init_reg_info ();
  expand_reg_info ();

  init_insn_recog_data ();

  /* Some quick check on RTL generated by previous passes.  */
  if (flag_checking)
    check_rtl (false);

  lra_in_progress = 1;

  lra_live_range_iter = lra_coalesce_iter = lra_constraint_iter = 0;
  lra_assignment_iter = lra_assignment_iter_after_spill = 0;
  lra_inheritance_iter = lra_undo_inheritance_iter = 0;
  lra_rematerialization_iter = 0;

  setup_reg_spill_flag ();

  /* Function remove_scratches can creates new pseudos for clobbers --
     so set up lra_constraint_new_regno_start before its call to
     permit changing reg classes for pseudos created by this
     simplification.  */
  lra_constraint_new_regno_start = lra_new_regno_start = max_reg_num ();
  lra_bad_spill_regno_start = INT_MAX;
  remove_scratches ();

  /* A function that has a non-local label that can reach the exit
     block via non-exceptional paths must save all call-saved
     registers.	 */
  if (cfun->has_nonlocal_label && has_nonexceptional_receiver ())
    crtl->saves_all_registers = 1;

  if (crtl->saves_all_registers)
    for (i = 0; i < FIRST_PSEUDO_REGISTER; i++)
      if (!crtl->abi->clobbers_full_reg_p (i)
	  && !fixed_regs[i]
	  && !LOCAL_REGNO (i))
	df_set_regs_ever_live (i, true);

  /* We don't DF from now and avoid its using because it is to
     expensive when a lot of RTL changes are made.  */
  df_set_flags (DF_NO_INSN_RESCAN);
  lra_constraint_insn_stack.create (get_max_uid ());
  lra_constraint_insn_stack_bitmap = sbitmap_alloc (get_max_uid ());
  bitmap_clear (lra_constraint_insn_stack_bitmap);
  lra_live_ranges_init ();
  lra_constraints_init ();
  lra_curr_reload_num = 0;
  push_insns (get_last_insn (), NULL);
  /* It is needed for the 1st coalescing.  */
  bitmap_initialize (&lra_inheritance_pseudos, &reg_obstack);
  bitmap_initialize (&lra_split_regs, &reg_obstack);
  bitmap_initialize (&lra_optional_reload_pseudos, &reg_obstack);
  bitmap_initialize (&lra_subreg_reload_pseudos, &reg_obstack);
  live_p = false;
  if (maybe_ne (get_frame_size (), 0) && crtl->stack_alignment_needed)
    /* If we have a stack frame, we must align it now.  The stack size
       may be a part of the offset computation for register
       elimination.  */
    assign_stack_local (BLKmode, 0, crtl->stack_alignment_needed);
  lra_init_equiv ();
  for (;;)
    {
      for (;;)
	{
	  bool reloads_p = lra_constraints (lra_constraint_iter == 0);
	  /* Constraint transformations may result in that eliminable
	     hard regs become uneliminable and pseudos which use them
	     should be spilled.	 It is better to do it before pseudo
	     assignments.

	     For example, rs6000 can make
	     RS6000_PIC_OFFSET_TABLE_REGNUM uneliminable if we started
	     to use a constant pool.  */
	  lra_eliminate (false, false);
	  /* We should try to assign hard registers to scratches even
	     if there were no RTL transformations in lra_constraints.
	     Also we should check IRA assignments on the first
	     iteration as they can be wrong because of early clobbers
	     operands which are ignored in IRA.  */
	  if (! reloads_p && lra_constraint_iter > 1)
	    {
	      /* Stack is not empty here only when there are changes
		 during the elimination sub-pass.  */
	      if (bitmap_empty_p (lra_constraint_insn_stack_bitmap))
		break;
	      else
		/* If there are no reloads but changing due
		   elimination, restart the constraint sub-pass
		   first.  */
		continue;
	    }
	  /* Do inheritance only for regular algorithms.  */
	  if (! lra_simple_p)
	    lra_inheritance ();
	  if (live_p)
	    lra_clear_live_ranges ();
	  bool fails_p;
	  do
	    {
	      /* We need live ranges for lra_assign -- so build them.
		 But don't remove dead insns or change global live
		 info as we can undo inheritance transformations after
		 inheritance pseudo assigning.  */
	      lra_create_live_ranges (true, !lra_simple_p);
	      live_p = true;
	      /* If we don't spill non-reload and non-inheritance
		 pseudos, there is no sense to run memory-memory move
		 coalescing.  If inheritance pseudos were spilled, the
		 memory-memory moves involving them will be removed by
		 pass undoing inheritance.  */
	      if (lra_simple_p)
		lra_assign (fails_p);
	      else
		{
		  bool spill_p = !lra_assign (fails_p);
		  
		  if (lra_undo_inheritance ())
		    live_p = false;
		  if (spill_p && ! fails_p)
		    {
		      if (! live_p)
			{
			  lra_create_live_ranges (true, true);
			  live_p = true;
			}
		      if (lra_coalesce ())
			live_p = false;
		    }
		  if (! live_p)
		    lra_clear_live_ranges ();
		}
	      if (fails_p)
		{
		  /* It is a very rare case.  It is the last hope to
		     split a hard regno live range for a reload
		     pseudo.  */
		  if (live_p)
		    lra_clear_live_ranges ();
		  live_p = false;
		  if (! lra_split_hard_reg_for ())
		    break;
		}
	    }
	  while (fails_p);
	  if (! live_p) {
	    /* We need the correct reg notes for work of constraint sub-pass.  */
	    lra_create_live_ranges (true, true);
	    live_p = true;
	  }
	}
      /* Don't clear optional reloads bitmap until all constraints are
	 satisfied as we need to differ them from regular reloads.  */
      bitmap_clear (&lra_optional_reload_pseudos);
      bitmap_clear (&lra_subreg_reload_pseudos);
      bitmap_clear (&lra_inheritance_pseudos);
      bitmap_clear (&lra_split_regs);
      if (! live_p)
	{
	  /* We need full live info for spilling pseudos into
	     registers instead of memory.  */
	  lra_create_live_ranges (lra_reg_spill_p, true);
	  live_p = true;
	}
      /* We should check necessity for spilling here as the above live
	 range pass can remove spilled pseudos.  */
      if (! lra_need_for_spills_p ())
	break;
      /* Now we know what pseudos should be spilled.  Try to
	 rematerialize them first.  */
      if (lra_remat ())
	{
	  /* We need full live info -- see the comment above.  */
	  lra_create_live_ranges (lra_reg_spill_p, true);
	  live_p = true;
	  if (! lra_need_for_spills_p ())
	    {
	      if (lra_need_for_scratch_reg_p ())
		continue;
	      break;
	    }
	}
      lra_spill ();
      /* Assignment of stack slots changes elimination offsets for
	 some eliminations.  So update the offsets here.  */
      lra_eliminate (false, false);
      lra_constraint_new_regno_start = max_reg_num ();
      if (lra_bad_spill_regno_start == INT_MAX
	  && lra_inheritance_iter > LRA_MAX_INHERITANCE_PASSES
	  && lra_rematerialization_iter > LRA_MAX_REMATERIALIZATION_PASSES)
	/* After switching off inheritance and rematerialization
	   passes, avoid spilling reload pseudos will be created to
	   prevent LRA cycling in some complicated cases.  */
	lra_bad_spill_regno_start = lra_constraint_new_regno_start;
      lra_assignment_iter_after_spill = 0;
    }
  restore_scratches ();
  lra_eliminate (true, false);
  lra_final_code_change ();
  lra_in_progress = 0;
  if (live_p)
    lra_clear_live_ranges ();
  lra_live_ranges_finish ();
  lra_constraints_finish ();
  finish_reg_info ();
  sbitmap_free (lra_constraint_insn_stack_bitmap);
  lra_constraint_insn_stack.release ();
  finish_insn_recog_data ();
  regstat_free_n_sets_and_refs ();
  regstat_free_ri ();
  reload_completed = 1;
  update_inc_notes ();

  inserted_p = fixup_abnormal_edges ();

  /* We've possibly turned single trapping insn into multiple ones.  */
  if (cfun->can_throw_non_call_exceptions)
    {
      auto_sbitmap blocks (last_basic_block_for_fn (cfun));
      bitmap_ones (blocks);
      find_many_sub_basic_blocks (blocks);
    }

  if (inserted_p)
    commit_edge_insertions ();

  /* Replacing pseudos with their memory equivalents might have
     created shared rtx.  Subsequent passes would get confused
     by this, so unshare everything here.  */
  unshare_all_rtl_again (get_insns ());

  if (flag_checking)
    check_rtl (true);

  timevar_pop (TV_LRA);
}

/* Called once per compiler to initialize LRA data once.  */
void
lra_init_once (void)
{
  init_insn_code_data_once ();
}

/* Called once per compiler to finish LRA data which are initialize
   once.  */
void
lra_finish_once (void)
{
  finish_insn_code_data_once ();
}<|MERGE_RESOLUTION|>--- conflicted
+++ resolved
@@ -1,9 +1,5 @@
 /* LRA (local register allocator) driver and LRA utilities.
-<<<<<<< HEAD
-   Copyright (C) 2010-2019 Free Software Foundation, Inc.
-=======
    Copyright (C) 2010-2020 Free Software Foundation, Inc.
->>>>>>> 9e014010
    Contributed by Vladimir Makarov <vmakarov@redhat.com>.
 
 This file is part of GCC.
@@ -501,13 +497,9 @@
       if (rtx_equal_p (x, y))
 	return;
       old = max_reg_num ();
-<<<<<<< HEAD
-      rtx_insn *insn = emit_move_insn (x, y);
-=======
 
       insn = (GET_CODE (x) != STRICT_LOW_PART
 	      ? emit_move_insn (x, y) : emit_insn (gen_rtx_SET (x, y)));
->>>>>>> 9e014010
       /* The move pattern may require scratch registers, so convert them
 	 into real registers now.  */
       if (insn != NULL_RTX)
@@ -552,13 +544,12 @@
    is reference through subreg (SUBREG_P), and reference to the next
    insn reg info (NEXT).  If REGNO can be early clobbered,
    alternatives in which it can be early clobbered are given by
-   EARLY_CLOBBER_ALTS.  CLOBBER_HIGH marks if reference is a clobber
-   high.  */
+   EARLY_CLOBBER_ALTS.  */
 static struct lra_insn_reg *
 new_insn_reg (rtx_insn *insn, int regno, enum op_type type,
 	      machine_mode mode, bool subreg_p,
 	      alternative_mask early_clobber_alts,
-	      struct lra_insn_reg *next, bool clobber_high)
+	      struct lra_insn_reg *next)
 {
   lra_insn_reg *ir = lra_insn_reg_pool.allocate ();
   ir->type = type;
@@ -568,7 +559,6 @@
     lra_reg_info[regno].biggest_mode = mode;
   ir->subreg_p = subreg_p;
   ir->early_clobber_alts = early_clobber_alts;
-  ir->clobber_high = clobber_high;
   ir->regno = regno;
   ir->next = next;
   return ir;
@@ -845,13 +835,12 @@
    not the insn operands, in X with TYPE (in/out/inout) and flag that
    it is early clobbered in the insn (EARLY_CLOBBER) and add the info
    to LIST.  X is a part of insn given by DATA.	 Return the result
-   list.  CLOBBER_HIGH marks if X is a clobber high.  */
+   list.  */
 static struct lra_insn_reg *
 collect_non_operand_hard_regs (rtx_insn *insn, rtx *x,
 			       lra_insn_recog_data_t data,
 			       struct lra_insn_reg *list,
-			       enum op_type type, bool early_clobber,
-			       bool clobber_high)
+			       enum op_type type, bool early_clobber)
 {
   int i, j, regno, last;
   bool subreg_p;
@@ -911,13 +900,7 @@
 			 && regno <= LAST_STACK_REG));
 #endif
 	      list = new_insn_reg (data->insn, regno, type, mode, subreg_p,
-<<<<<<< HEAD
-				   early_clobber,
-				   early_clobber ? ALL_ALTERNATIVES : 0, list,
-				   clobber_high);
-=======
 				   early_clobber ? ALL_ALTERNATIVES : 0, list);
->>>>>>> 9e014010
 	    }
 	}
       return list;
@@ -926,31 +909,24 @@
     {
     case SET:
       list = collect_non_operand_hard_regs (insn, &SET_DEST (op), data,
-					    list, OP_OUT, false, false);
+					    list, OP_OUT, false);
       list = collect_non_operand_hard_regs (insn, &SET_SRC (op), data,
-					    list, OP_IN, false, false);
+					    list, OP_IN, false);
       break;
     case CLOBBER:
       /* We treat clobber of non-operand hard registers as early clobber.  */
       list = collect_non_operand_hard_regs (insn, &XEXP (op, 0), data,
-					    list, OP_OUT, true, false);
-      break;
-    case CLOBBER_HIGH:
-      /* Clobber high should always span exactly one register.  */
-      gcc_assert (REG_NREGS (XEXP (op, 0)) == 1);
-      /* We treat clobber of non-operand hard registers as early clobber.  */
-      list = collect_non_operand_hard_regs (insn, &XEXP (op, 0), data,
-					    list, OP_OUT, true, true);
+					    list, OP_OUT, true);
       break;
     case PRE_INC: case PRE_DEC: case POST_INC: case POST_DEC:
       list = collect_non_operand_hard_regs (insn, &XEXP (op, 0), data,
-					    list, OP_INOUT, false, false);
+					    list, OP_INOUT, false);
       break;
     case PRE_MODIFY: case POST_MODIFY:
       list = collect_non_operand_hard_regs (insn, &XEXP (op, 0), data,
-					    list, OP_INOUT, false, false);
+					    list, OP_INOUT, false);
       list = collect_non_operand_hard_regs (insn, &XEXP (op, 1), data,
-					    list, OP_IN, false, false);
+					    list, OP_IN, false);
       break;
     default:
       fmt = GET_RTX_FORMAT (code);
@@ -958,12 +934,11 @@
 	{
 	  if (fmt[i] == 'e')
 	    list = collect_non_operand_hard_regs (insn, &XEXP (op, i), data,
-						  list, OP_IN, false, false);
+						  list, OP_IN, false);
 	  else if (fmt[i] == 'E')
 	    for (j = XVECLEN (op, i) - 1; j >= 0; j--)
 	      list = collect_non_operand_hard_regs (insn, &XVECEXP (op, i, j),
-						    data, list, OP_IN, false,
-						    false);
+						    data, list, OP_IN, false);
 	}
     }
   return list;
@@ -1112,7 +1087,7 @@
   else
     insn_static_data->hard_regs
       = collect_non_operand_hard_regs (insn, &PATTERN (insn), data,
-				       NULL, OP_IN, false, false);
+				       NULL, OP_IN, false);
   data->arg_hard_regs = NULL;
   if (CALL_P (insn))
     {
@@ -1138,13 +1113,6 @@
 	      arg_hard_regs[n_hard_regs++]
 		= regno + i + (use_p ? 0 : FIRST_PSEUDO_REGISTER);
 	  }
-<<<<<<< HEAD
-	else if (GET_CODE (XEXP (link, 0)) == CLOBBER_HIGH)
-	  /* We could support CLOBBER_HIGH and treat it in the same way as
-	     HARD_REGNO_CALL_PART_CLOBBERED, but no port needs that yet.  */
-	  gcc_unreachable ();
-=======
->>>>>>> 9e014010
 
       if (n_hard_regs != 0)
 	{
@@ -1366,7 +1334,6 @@
   lra_reg_info[i].val = get_new_reg_value ();
   lra_reg_info[i].offset = 0;
   lra_reg_info[i].copies = NULL;
-  lra_reg_info[i].call_insn = NULL;
 }
 
 /* Initialize common reg info and copies.  */
@@ -1507,12 +1474,7 @@
       if (bitmap_set_bit (&lra_reg_info[regno].insn_bitmap, INSN_UID (insn)))
 	{
 	  data->regs = new_insn_reg (data->insn, regno, type, mode, subreg_p,
-<<<<<<< HEAD
-				     early_clobber, early_clobber_alts,
-				     data->regs, false);
-=======
 				     early_clobber_alts, data->regs);
->>>>>>> 9e014010
 	  return;
 	}
       else
@@ -1524,14 +1486,8 @@
 		  /* The info cannot be integrated into the found
 		     structure.  */
 		  data->regs = new_insn_reg (data->insn, regno, type, mode,
-<<<<<<< HEAD
-					     subreg_p, early_clobber,
-					     early_clobber_alts, data->regs,
-					     false);
-=======
 					     subreg_p, early_clobber_alts,
 					     data->regs);
->>>>>>> 9e014010
 		else
 		  {
 		    if (curr->type != type)
@@ -1556,8 +1512,6 @@
       add_regs_to_insn_regno_info (data, XEXP (x, 0), insn, OP_OUT,
 				   ALL_ALTERNATIVES);
       break;
-    case CLOBBER_HIGH:
-      gcc_unreachable ();
     case PRE_INC: case PRE_DEC: case POST_INC: case POST_DEC:
       add_regs_to_insn_regno_info (data, XEXP (x, 0), insn, OP_INOUT, 0);
       break;
@@ -1693,20 +1647,10 @@
 	 link = XEXP (link, 1))
       {
 	code = GET_CODE (XEXP (link, 0));
-<<<<<<< HEAD
-	/* We could support CLOBBER_HIGH and treat it in the same way as
-	   HARD_REGNO_CALL_PART_CLOBBERED, but no port needs that yet.  */
-	gcc_assert (code != CLOBBER_HIGH);
-	if ((code == USE || code == CLOBBER)
-	    && MEM_P (XEXP (XEXP (link, 0), 0)))
-	  add_regs_to_insn_regno_info (data, XEXP (XEXP (link, 0), 0), insn,
-				       code == USE ? OP_IN : OP_OUT, false, 0);
-=======
 	if ((code == USE || code == CLOBBER)
 	    && MEM_P (XEXP (XEXP (link, 0), 0)))
 	  add_regs_to_insn_regno_info (data, XEXP (XEXP (link, 0), 0), insn,
 				       code == USE ? OP_IN : OP_OUT, 0);
->>>>>>> 9e014010
       }
   if (NONDEBUG_INSN_P (insn))
     setup_insn_reg_info (data, freq);
