/* Tree-dumping functionality for intermediate representation.
<<<<<<< HEAD
   Copyright (C) 1999-2019 Free Software Foundation, Inc.
=======
   Copyright (C) 1999-2020 Free Software Foundation, Inc.
>>>>>>> 9e014010
   Written by Mark Mitchell <mark@codesourcery.com>

This file is part of GCC.

GCC is free software; you can redistribute it and/or modify it under
the terms of the GNU General Public License as published by the Free
Software Foundation; either version 3, or (at your option) any later
version.

GCC is distributed in the hope that it will be useful, but WITHOUT ANY
WARRANTY; without even the implied warranty of MERCHANTABILITY or
FITNESS FOR A PARTICULAR PURPOSE.  See the GNU General Public License
for more details.

You should have received a copy of the GNU General Public License
along with GCC; see the file COPYING3.  If not see
<http://www.gnu.org/licenses/>.  */

#ifndef GCC_TREE_DUMP_H
#define GCC_TREE_DUMP_H

#include "splay-tree.h"
#include "dumpfile.h"

typedef struct dump_info *dump_info_p;

/* Flags used with queue functions.  */
#define DUMP_NONE     0
#define DUMP_BINFO    1

/* Information about a node to be dumped.  */

typedef struct dump_node_info
{
  /* The index for the node.  */
  unsigned int index;
  /* Nonzero if the node is a binfo.  */
  unsigned int binfo_p : 1;
} *dump_node_info_p;

/* A dump_queue is a link in the queue of things to be dumped.  */

typedef struct dump_queue
{
  /* The queued tree node.  */
  splay_tree_node node;
  /* The next node in the queue.  */
  struct dump_queue *next;
} *dump_queue_p;

/* A dump_info gives information about how we should perform the dump
   and about the current state of the dump.  */

struct dump_info
{
  /* The stream on which to dump the information.  */
  FILE *stream;
  /* The original node.  */
  const_tree node;
  /* User flags.  */
  dump_flags_t flags;
  /* The next unused node index.  */
  unsigned int index;
  /* The next column.  */
  unsigned int column;
  /* The first node in the queue of nodes to be written out.  */
  dump_queue_p queue;
  /* The last node in the queue.  */
  dump_queue_p queue_end;
  /* Free queue nodes.  */
  dump_queue_p free_list;
  /* The tree nodes which we have already written out.  The
     keys are the addresses of the nodes; the values are the integer
     indices we assigned them.  */
  splay_tree nodes;
};

/* Dump the CHILD and its children.  */
#define dump_child(field, child) \
  queue_and_dump_index (di, field, child, DUMP_NONE)

extern void dump_pointer (dump_info_p, const char *, void *);
extern void dump_int (dump_info_p, const char *, int);
extern void dump_string (dump_info_p, const char *);
extern void dump_string_field (dump_info_p, const char *, const char *);
extern void queue_and_dump_index (dump_info_p, const char *, const_tree, int);
extern void queue_and_dump_type (dump_info_p, const_tree);
extern int dump_flag (dump_info_p, dump_flags_t, const_tree);

#endif /* ! GCC_TREE_DUMP_H */<|MERGE_RESOLUTION|>--- conflicted
+++ resolved
@@ -1,9 +1,5 @@
 /* Tree-dumping functionality for intermediate representation.
-<<<<<<< HEAD
-   Copyright (C) 1999-2019 Free Software Foundation, Inc.
-=======
    Copyright (C) 1999-2020 Free Software Foundation, Inc.
->>>>>>> 9e014010
    Written by Mark Mitchell <mark@codesourcery.com>
 
 This file is part of GCC.
