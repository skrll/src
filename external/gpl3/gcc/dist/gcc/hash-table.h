--- conflicted
+++ resolved
@@ -1,9 +1,5 @@
 /* A type-safe hash table template.
-<<<<<<< HEAD
-   Copyright (C) 2012-2019 Free Software Foundation, Inc.
-=======
    Copyright (C) 2012-2020 Free Software Foundation, Inc.
->>>>>>> e2aa5677
    Contributed by Lawrence Crowl <crowl@google.com>
 
 This file is part of GCC.
@@ -606,20 +602,13 @@
 template<typename Descriptor, bool Lazy,
 	 template<typename Type> class Allocator>
 hash_table<Descriptor, Lazy, Allocator>::hash_table (size_t size, bool ggc,
-<<<<<<< HEAD
-=======
 						     bool sanitize_eq_and_hash,
->>>>>>> e2aa5677
 						     bool gather_mem_stats
 						     ATTRIBUTE_UNUSED,
 						     mem_alloc_origin origin
 						     MEM_STAT_DECL) :
   m_n_elements (0), m_n_deleted (0), m_searches (0), m_collisions (0),
-<<<<<<< HEAD
-  m_ggc (ggc)
-=======
   m_ggc (ggc), m_sanitize_eq_and_hash (sanitize_eq_and_hash)
->>>>>>> e2aa5677
 #if GATHER_STATISTICS
   , m_gather_mem_stats (gather_mem_stats)
 #endif
@@ -645,21 +634,14 @@
 	 template<typename Type> class Allocator>
 hash_table<Descriptor, Lazy, Allocator>::hash_table (const hash_table &h,
 						     bool ggc,
-<<<<<<< HEAD
-=======
 						     bool sanitize_eq_and_hash,
->>>>>>> e2aa5677
 						     bool gather_mem_stats
 						     ATTRIBUTE_UNUSED,
 						     mem_alloc_origin origin
 						     MEM_STAT_DECL) :
   m_n_elements (h.m_n_elements), m_n_deleted (h.m_n_deleted),
-<<<<<<< HEAD
-  m_searches (0), m_collisions (0), m_ggc (ggc)
-=======
   m_searches (0), m_collisions (0), m_ggc (ggc),
   m_sanitize_eq_and_hash (sanitize_eq_and_hash)
->>>>>>> e2aa5677
 #if GATHER_STATISTICS
   , m_gather_mem_stats (gather_mem_stats)
 #endif
@@ -681,11 +663,7 @@
 	  if (is_deleted (entry))
 	    mark_deleted (nentries[i]);
 	  else if (!is_empty (entry))
-<<<<<<< HEAD
-	    nentries[i] = entry;
-=======
 	    new ((void*) (nentries + i)) value_type (entry);
->>>>>>> e2aa5677
 	}
       m_entries = nentries;
     }
