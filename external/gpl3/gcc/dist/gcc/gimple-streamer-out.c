--- conflicted
+++ resolved
@@ -1,10 +1,6 @@
 /* Routines for emitting GIMPLE to a file stream.
 
-<<<<<<< HEAD
-   Copyright (C) 2011-2019 Free Software Foundation, Inc.
-=======
    Copyright (C) 2011-2020 Free Software Foundation, Inc.
->>>>>>> e2aa5677
    Contributed by Diego Novillo <dnovillo@google.com>
 
 This file is part of GCC.
