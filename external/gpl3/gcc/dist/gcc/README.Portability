--- conflicted
+++ resolved
@@ -1,8 +1,4 @@
-<<<<<<< HEAD
-Copyright (C) 2000-2019 Free Software Foundation, Inc.
-=======
 Copyright (C) 2000-2020 Free Software Foundation, Inc.
->>>>>>> 9e014010
 
 This file is intended to contain a few notes about writing C code
 within GCC so that it compiles without error on the full range of
