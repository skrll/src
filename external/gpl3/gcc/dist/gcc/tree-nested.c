/* Nested function decomposition for GIMPLE.
<<<<<<< HEAD
   Copyright (C) 2004-2019 Free Software Foundation, Inc.
=======
   Copyright (C) 2004-2020 Free Software Foundation, Inc.
>>>>>>> 9e014010

   This file is part of GCC.

   GCC is free software; you can redistribute it and/or modify
   it under the terms of the GNU General Public License as published by
   the Free Software Foundation; either version 3, or (at your option)
   any later version.

   GCC is distributed in the hope that it will be useful,
   but WITHOUT ANY WARRANTY; without even the implied warranty of
   MERCHANTABILITY or FITNESS FOR A PARTICULAR PURPOSE.  See the
   GNU General Public License for more details.

   You should have received a copy of the GNU General Public License
   along with GCC; see the file COPYING3.  If not see
   <http://www.gnu.org/licenses/>.  */

#include "config.h"
#include "system.h"
#include "coretypes.h"
#include "backend.h"
#include "target.h"
#include "rtl.h"
#include "tree.h"
#include "gimple.h"
#include "memmodel.h"
#include "tm_p.h"
#include "stringpool.h"
#include "cgraph.h"
#include "fold-const.h"
#include "stor-layout.h"
#include "dumpfile.h"
#include "tree-inline.h"
#include "gimplify.h"
#include "gimple-iterator.h"
#include "gimple-walk.h"
#include "tree-cfg.h"
#include "explow.h"
#include "langhooks.h"
#include "gimple-low.h"
#include "gomp-constants.h"
#include "diagnostic.h"


/* The object of this pass is to lower the representation of a set of nested
   functions in order to expose all of the gory details of the various
   nonlocal references.  We want to do this sooner rather than later, in
   order to give us more freedom in emitting all of the functions in question.

   Back in olden times, when gcc was young, we developed an insanely
   complicated scheme whereby variables which were referenced nonlocally
   were forced to live in the stack of the declaring function, and then
   the nested functions magically discovered where these variables were
   placed.  In order for this scheme to function properly, it required
   that the outer function be partially expanded, then we switch to
   compiling the inner function, and once done with those we switch back
   to compiling the outer function.  Such delicate ordering requirements
   makes it difficult to do whole translation unit optimizations
   involving such functions.

   The implementation here is much more direct.  Everything that can be
   referenced by an inner function is a member of an explicitly created
   structure herein called the "nonlocal frame struct".  The incoming
   static chain for a nested function is a pointer to this struct in
   the parent.  In this way, we settle on known offsets from a known
   base, and so are decoupled from the logic that places objects in the
   function's stack frame.  More importantly, we don't have to wait for
   that to happen -- since the compilation of the inner function is no
   longer tied to a real stack frame, the nonlocal frame struct can be
   allocated anywhere.  Which means that the outer function is now
   inlinable.

   Theory of operation here is very simple.  Iterate over all the
   statements in all the functions (depth first) several times,
   allocating structures and fields on demand.  In general we want to
   examine inner functions first, so that we can avoid making changes
   to outer functions which are unnecessary.

   The order of the passes matters a bit, in that later passes will be
   skipped if it is discovered that the functions don't actually interact
   at all.  That is, they're nested in the lexical sense but could have
   been written as independent functions without change.  */


struct nesting_info
{
  struct nesting_info *outer;
  struct nesting_info *inner;
  struct nesting_info *next;

  hash_map<tree, tree> *field_map;
  hash_map<tree, tree> *var_map;
  hash_set<tree *> *mem_refs;
  bitmap suppress_expansion;

  tree context;
  tree new_local_var_chain;
  tree debug_var_chain;
  tree frame_type;
  tree frame_decl;
  tree chain_field;
  tree chain_decl;
  tree nl_goto_field;

  bool thunk_p;
  bool any_parm_remapped;
  bool any_tramp_created;
  bool any_descr_created;
  char static_chain_added;
};


/* Iterate over the nesting tree, starting with ROOT, depth first.  */

static inline struct nesting_info *
iter_nestinfo_start (struct nesting_info *root)
{
  while (root->inner)
    root = root->inner;
  return root;
}

static inline struct nesting_info *
iter_nestinfo_next (struct nesting_info *node)
{
  if (node->next)
    return iter_nestinfo_start (node->next);
  return node->outer;
}

#define FOR_EACH_NEST_INFO(I, ROOT) \
  for ((I) = iter_nestinfo_start (ROOT); (I); (I) = iter_nestinfo_next (I))

/* Obstack used for the bitmaps in the struct above.  */
static struct bitmap_obstack nesting_info_bitmap_obstack;


/* We're working in so many different function contexts simultaneously,
   that create_tmp_var is dangerous.  Prevent mishap.  */
#define create_tmp_var cant_use_create_tmp_var_here_dummy

/* Like create_tmp_var, except record the variable for registration at
   the given nesting level.  */

static tree
create_tmp_var_for (struct nesting_info *info, tree type, const char *prefix)
{
  tree tmp_var;

  /* If the type is of variable size or a type which must be created by the
     frontend, something is wrong.  Note that we explicitly allow
     incomplete types here, since we create them ourselves here.  */
  gcc_assert (!TREE_ADDRESSABLE (type));
  gcc_assert (!TYPE_SIZE_UNIT (type)
	      || TREE_CODE (TYPE_SIZE_UNIT (type)) == INTEGER_CST);

  tmp_var = create_tmp_var_raw (type, prefix);
  DECL_CONTEXT (tmp_var) = info->context;
  DECL_CHAIN (tmp_var) = info->new_local_var_chain;
  DECL_SEEN_IN_BIND_EXPR_P (tmp_var) = 1;
  if (TREE_CODE (type) == COMPLEX_TYPE
      || TREE_CODE (type) == VECTOR_TYPE)
    DECL_GIMPLE_REG_P (tmp_var) = 1;

  info->new_local_var_chain = tmp_var;

  return tmp_var;
}

/* Like build_simple_mem_ref, but set TREE_THIS_NOTRAP on the result.  */

static tree
build_simple_mem_ref_notrap (tree ptr)
{
  tree t = build_simple_mem_ref (ptr);
  TREE_THIS_NOTRAP (t) = 1;
  return t;
}

/* Take the address of EXP to be used within function CONTEXT.
   Mark it for addressability as necessary.  */

tree
build_addr (tree exp)
{
  mark_addressable (exp);
  return build_fold_addr_expr (exp);
}

/* Insert FIELD into TYPE, sorted by alignment requirements.  */

void
insert_field_into_struct (tree type, tree field)
{
  tree *p;

  DECL_CONTEXT (field) = type;

  for (p = &TYPE_FIELDS (type); *p ; p = &DECL_CHAIN (*p))
    if (DECL_ALIGN (field) >= DECL_ALIGN (*p))
      break;

  DECL_CHAIN (field) = *p;
  *p = field;

  /* Set correct alignment for frame struct type.  */
  if (TYPE_ALIGN (type) < DECL_ALIGN (field))
    SET_TYPE_ALIGN (type, DECL_ALIGN (field));
}

/* Build or return the RECORD_TYPE that describes the frame state that is
   shared between INFO->CONTEXT and its nested functions.  This record will
   not be complete until finalize_nesting_tree; up until that point we'll
   be adding fields as necessary.

   We also build the DECL that represents this frame in the function.  */

static tree
get_frame_type (struct nesting_info *info)
{
  tree type = info->frame_type;
  if (!type)
    {
      char *name;

      type = make_node (RECORD_TYPE);

      name = concat ("FRAME.",
		     IDENTIFIER_POINTER (DECL_NAME (info->context)),
		     NULL);
      TYPE_NAME (type) = get_identifier (name);
      free (name);

      info->frame_type = type;

      /* Do not put info->frame_decl on info->new_local_var_chain,
	 so that we can declare it in the lexical blocks, which
	 makes sure virtual regs that end up appearing in its RTL
	 expression get substituted in instantiate_virtual_regs.  */
      info->frame_decl = create_tmp_var_raw (type, "FRAME");
      DECL_CONTEXT (info->frame_decl) = info->context;
      DECL_NONLOCAL_FRAME (info->frame_decl) = 1;
      DECL_SEEN_IN_BIND_EXPR_P (info->frame_decl) = 1;

      /* ??? Always make it addressable for now, since it is meant to
	 be pointed to by the static chain pointer.  This pessimizes
	 when it turns out that no static chains are needed because
	 the nested functions referencing non-local variables are not
	 reachable, but the true pessimization is to create the non-
	 local frame structure in the first place.  */
      TREE_ADDRESSABLE (info->frame_decl) = 1;
    }

  return type;
}

/* Return true if DECL should be referenced by pointer in the non-local frame
   structure.  */

static bool
use_pointer_in_frame (tree decl)
{
  if (TREE_CODE (decl) == PARM_DECL)
    {
      /* It's illegal to copy TREE_ADDRESSABLE, impossible to copy variable-
	 sized DECLs, and inefficient to copy large aggregates.  Don't bother
	 moving anything but scalar parameters.  */
      return AGGREGATE_TYPE_P (TREE_TYPE (decl));
    }
  else
    {
      /* Variable-sized DECLs can only come from OMP clauses at this point
	 since the gimplifier has already turned the regular variables into
	 pointers.  Do the same as the gimplifier.  */
      return !DECL_SIZE (decl) || TREE_CODE (DECL_SIZE (decl)) != INTEGER_CST;
    }
}

/* Given DECL, a non-locally accessed variable, find or create a field
   in the non-local frame structure for the given nesting context.  */

static tree
lookup_field_for_decl (struct nesting_info *info, tree decl,
		       enum insert_option insert)
{
  gcc_checking_assert (decl_function_context (decl) == info->context);

  if (insert == NO_INSERT)
    {
      tree *slot = info->field_map->get (decl);
      return slot ? *slot : NULL_TREE;
    }

  tree *slot = &info->field_map->get_or_insert (decl);
  if (!*slot)
    {
      tree type = get_frame_type (info);
      tree field = make_node (FIELD_DECL);
      DECL_NAME (field) = DECL_NAME (decl);

      if (use_pointer_in_frame (decl))
	{
	  TREE_TYPE (field) = build_pointer_type (TREE_TYPE (decl));
	  SET_DECL_ALIGN (field, TYPE_ALIGN (TREE_TYPE (field)));
	  DECL_NONADDRESSABLE_P (field) = 1;
	}
      else
	{
          TREE_TYPE (field) = TREE_TYPE (decl);
          DECL_SOURCE_LOCATION (field) = DECL_SOURCE_LOCATION (decl);
          SET_DECL_ALIGN (field, DECL_ALIGN (decl));
          DECL_USER_ALIGN (field) = DECL_USER_ALIGN (decl);
          TREE_ADDRESSABLE (field) = TREE_ADDRESSABLE (decl);
          DECL_NONADDRESSABLE_P (field) = !TREE_ADDRESSABLE (decl);
          TREE_THIS_VOLATILE (field) = TREE_THIS_VOLATILE (decl);

	  /* Declare the transformation and adjust the original DECL.  For a
	     variable or for a parameter when not optimizing, we make it point
	     to the field in the frame directly.  For a parameter, we don't do
	     it when optimizing because the variable tracking pass will already
	     do the job,  */
	  if (VAR_P (decl) || !optimize)
	    {
	      tree x
		= build3 (COMPONENT_REF, TREE_TYPE (field), info->frame_decl,
			  field, NULL_TREE);

	      /* If the next declaration is a PARM_DECL pointing to the DECL,
		 we need to adjust its VALUE_EXPR directly, since chains of
		 VALUE_EXPRs run afoul of garbage collection.  This occurs
		 in Ada for Out parameters that aren't copied in.  */
	      tree next = DECL_CHAIN (decl);
	      if (next
		  && TREE_CODE (next) == PARM_DECL
		  && DECL_HAS_VALUE_EXPR_P (next)
		  && DECL_VALUE_EXPR (next) == decl)
		SET_DECL_VALUE_EXPR (next, x);

	      SET_DECL_VALUE_EXPR (decl, x);
	      DECL_HAS_VALUE_EXPR_P (decl) = 1;
	    }
	}

      insert_field_into_struct (type, field);
      *slot = field;

      if (TREE_CODE (decl) == PARM_DECL)
	info->any_parm_remapped = true;
    }

  return *slot;
}

/* Build or return the variable that holds the static chain within
   INFO->CONTEXT.  This variable may only be used within INFO->CONTEXT.  */

static tree
get_chain_decl (struct nesting_info *info)
{
  tree decl = info->chain_decl;

  if (!decl)
    {
      tree type;

      type = get_frame_type (info->outer);
      type = build_pointer_type (type);

      /* Note that this variable is *not* entered into any BIND_EXPR;
	 the construction of this variable is handled specially in
	 expand_function_start and initialize_inlined_parameters.
	 Note also that it's represented as a parameter.  This is more
	 close to the truth, since the initial value does come from
	 the caller.  */
      decl = build_decl (DECL_SOURCE_LOCATION (info->context),
			 PARM_DECL, create_tmp_var_name ("CHAIN"), type);
      DECL_ARTIFICIAL (decl) = 1;
      DECL_IGNORED_P (decl) = 1;
      TREE_USED (decl) = 1;
      DECL_CONTEXT (decl) = info->context;
      DECL_ARG_TYPE (decl) = type;

      /* Tell tree-inline.c that we never write to this variable, so
	 it can copy-prop the replacement value immediately.  */
      TREE_READONLY (decl) = 1;

      info->chain_decl = decl;

      if (dump_file
          && (dump_flags & TDF_DETAILS)
	  && !DECL_STATIC_CHAIN (info->context))
	fprintf (dump_file, "Setting static-chain for %s\n",
		 lang_hooks.decl_printable_name (info->context, 2));

      DECL_STATIC_CHAIN (info->context) = 1;
    }
  return decl;
}

/* Build or return the field within the non-local frame state that holds
   the static chain for INFO->CONTEXT.  This is the way to walk back up
   multiple nesting levels.  */

static tree
get_chain_field (struct nesting_info *info)
{
  tree field = info->chain_field;

  if (!field)
    {
      tree type = build_pointer_type (get_frame_type (info->outer));

      field = make_node (FIELD_DECL);
      DECL_NAME (field) = get_identifier ("__chain");
      TREE_TYPE (field) = type;
      SET_DECL_ALIGN (field, TYPE_ALIGN (type));
      DECL_NONADDRESSABLE_P (field) = 1;

      insert_field_into_struct (get_frame_type (info), field);

      info->chain_field = field;

      if (dump_file
          && (dump_flags & TDF_DETAILS)
	  && !DECL_STATIC_CHAIN (info->context))
	fprintf (dump_file, "Setting static-chain for %s\n",
		 lang_hooks.decl_printable_name (info->context, 2));

      DECL_STATIC_CHAIN (info->context) = 1;
    }
  return field;
}

/* Initialize a new temporary with the GIMPLE_CALL STMT.  */

static tree
init_tmp_var_with_call (struct nesting_info *info, gimple_stmt_iterator *gsi,
		        gcall *call)
{
  tree t;

  t = create_tmp_var_for (info, gimple_call_return_type (call), NULL);
  gimple_call_set_lhs (call, t);
  if (! gsi_end_p (*gsi))
    gimple_set_location (call, gimple_location (gsi_stmt (*gsi)));
  gsi_insert_before (gsi, call, GSI_SAME_STMT);

  return t;
}


/* Copy EXP into a temporary.  Allocate the temporary in the context of
   INFO and insert the initialization statement before GSI.  */

static tree
init_tmp_var (struct nesting_info *info, tree exp, gimple_stmt_iterator *gsi)
{
  tree t;
  gimple *stmt;

  t = create_tmp_var_for (info, TREE_TYPE (exp), NULL);
  stmt = gimple_build_assign (t, exp);
  if (! gsi_end_p (*gsi))
    gimple_set_location (stmt, gimple_location (gsi_stmt (*gsi)));
  gsi_insert_before_without_update (gsi, stmt, GSI_SAME_STMT);

  return t;
}


/* Similarly, but only do so to force EXP to satisfy is_gimple_val.  */

static tree
gsi_gimplify_val (struct nesting_info *info, tree exp,
		  gimple_stmt_iterator *gsi)
{
  if (is_gimple_val (exp))
    return exp;
  else
    return init_tmp_var (info, exp, gsi);
}

/* Similarly, but copy from the temporary and insert the statement
   after the iterator.  */

static tree
save_tmp_var (struct nesting_info *info, tree exp, gimple_stmt_iterator *gsi)
{
  tree t;
  gimple *stmt;

  t = create_tmp_var_for (info, TREE_TYPE (exp), NULL);
  stmt = gimple_build_assign (exp, t);
  if (! gsi_end_p (*gsi))
    gimple_set_location (stmt, gimple_location (gsi_stmt (*gsi)));
  gsi_insert_after_without_update (gsi, stmt, GSI_SAME_STMT);

  return t;
}

/* Build or return the type used to represent a nested function trampoline.  */

static GTY(()) tree trampoline_type;

static tree
get_trampoline_type (struct nesting_info *info)
{
  unsigned align, size;
  tree t;

  if (trampoline_type)
    return trampoline_type;

  align = TRAMPOLINE_ALIGNMENT;
  size = TRAMPOLINE_SIZE;

  /* If we won't be able to guarantee alignment simply via TYPE_ALIGN,
     then allocate extra space so that we can do dynamic alignment.  */
  if (align > STACK_BOUNDARY)
    {
      size += ((align/BITS_PER_UNIT) - 1) & -(STACK_BOUNDARY/BITS_PER_UNIT);
      align = STACK_BOUNDARY;
    }

  t = build_index_type (size_int (size - 1));
  t = build_array_type (char_type_node, t);
  t = build_decl (DECL_SOURCE_LOCATION (info->context),
		  FIELD_DECL, get_identifier ("__data"), t);
  SET_DECL_ALIGN (t, align);
  DECL_USER_ALIGN (t) = 1;

  trampoline_type = make_node (RECORD_TYPE);
  TYPE_NAME (trampoline_type) = get_identifier ("__builtin_trampoline");
  TYPE_FIELDS (trampoline_type) = t;
  layout_type (trampoline_type);
  DECL_CONTEXT (t) = trampoline_type;

  return trampoline_type;
}

/* Build or return the type used to represent a nested function descriptor.  */

static GTY(()) tree descriptor_type;

static tree
get_descriptor_type (struct nesting_info *info)
{
  /* The base alignment is that of a function.  */
  const unsigned align = FUNCTION_ALIGNMENT (FUNCTION_BOUNDARY);
  tree t;

  if (descriptor_type)
    return descriptor_type;

  t = build_index_type (integer_one_node);
  t = build_array_type (ptr_type_node, t);
  t = build_decl (DECL_SOURCE_LOCATION (info->context),
		  FIELD_DECL, get_identifier ("__data"), t);
  SET_DECL_ALIGN (t, MAX (TYPE_ALIGN (ptr_type_node), align));
  DECL_USER_ALIGN (t) = 1;

  descriptor_type = make_node (RECORD_TYPE);
  TYPE_NAME (descriptor_type) = get_identifier ("__builtin_descriptor");
  TYPE_FIELDS (descriptor_type) = t;
  layout_type (descriptor_type);
  DECL_CONTEXT (t) = descriptor_type;

  return descriptor_type;
}

/* Given DECL, a nested function, find or create an element in the
   var map for this function.  */

static tree
lookup_element_for_decl (struct nesting_info *info, tree decl,
			 enum insert_option insert)
{
  if (insert == NO_INSERT)
    {
      tree *slot = info->var_map->get (decl);
      return slot ? *slot : NULL_TREE;
    }

  tree *slot = &info->var_map->get_or_insert (decl);
  if (!*slot)
    *slot = build_tree_list (NULL_TREE, NULL_TREE);

  return (tree) *slot;
} 

/* Given DECL, a nested function, create a field in the non-local
   frame structure for this function.  */

static tree
create_field_for_decl (struct nesting_info *info, tree decl, tree type)
{
  tree field = make_node (FIELD_DECL);
  DECL_NAME (field) = DECL_NAME (decl);
  TREE_TYPE (field) = type;
  TREE_ADDRESSABLE (field) = 1;
  insert_field_into_struct (get_frame_type (info), field);
  return field;
}

/* Given DECL, a nested function, find or create a field in the non-local
   frame structure for a trampoline for this function.  */

static tree
lookup_tramp_for_decl (struct nesting_info *info, tree decl,
		       enum insert_option insert)
{
  tree elt, field;

  elt = lookup_element_for_decl (info, decl, insert);
  if (!elt)
    return NULL_TREE;

  field = TREE_PURPOSE (elt);

  if (!field && insert == INSERT)
    {
      field = create_field_for_decl (info, decl, get_trampoline_type (info));
      TREE_PURPOSE (elt) = field;
      info->any_tramp_created = true;
    }

  return field;
}

/* Given DECL, a nested function, find or create a field in the non-local
   frame structure for a descriptor for this function.  */

static tree
lookup_descr_for_decl (struct nesting_info *info, tree decl,
		       enum insert_option insert)
{
  tree elt, field;

  elt = lookup_element_for_decl (info, decl, insert);
  if (!elt)
    return NULL_TREE;

  field = TREE_VALUE (elt);

  if (!field && insert == INSERT)
    {
      field = create_field_for_decl (info, decl, get_descriptor_type (info));
      TREE_VALUE (elt) = field;
      info->any_descr_created = true;
    }

  return field;
}

/* Build or return the field within the non-local frame state that holds
   the non-local goto "jmp_buf".  The buffer itself is maintained by the
   rtl middle-end as dynamic stack space is allocated.  */

static tree
get_nl_goto_field (struct nesting_info *info)
{
  tree field = info->nl_goto_field;
  if (!field)
    {
      unsigned size;
      tree type;

      /* For __builtin_nonlocal_goto, we need N words.  The first is the
	 frame pointer, the rest is for the target's stack pointer save
	 area.  The number of words is controlled by STACK_SAVEAREA_MODE;
	 not the best interface, but it'll do for now.  */
      if (Pmode == ptr_mode)
	type = ptr_type_node;
      else
	type = lang_hooks.types.type_for_mode (Pmode, 1);

      scalar_int_mode mode
	= as_a <scalar_int_mode> (STACK_SAVEAREA_MODE (SAVE_NONLOCAL));
      size = GET_MODE_SIZE (mode);
      size = size / GET_MODE_SIZE (Pmode);
      size = size + 1;

      type = build_array_type
	(type, build_index_type (size_int (size)));

      field = make_node (FIELD_DECL);
      DECL_NAME (field) = get_identifier ("__nl_goto_buf");
      TREE_TYPE (field) = type;
      SET_DECL_ALIGN (field, TYPE_ALIGN (type));
      TREE_ADDRESSABLE (field) = 1;

      insert_field_into_struct (get_frame_type (info), field);

      info->nl_goto_field = field;
    }

  return field;
}

/* Invoke CALLBACK on all statements of GIMPLE sequence *PSEQ.  */

static void
walk_body (walk_stmt_fn callback_stmt, walk_tree_fn callback_op,
	   struct nesting_info *info, gimple_seq *pseq)
{
  struct walk_stmt_info wi;

  memset (&wi, 0, sizeof (wi));
  wi.info = info;
  wi.val_only = true;
  walk_gimple_seq_mod (pseq, callback_stmt, callback_op, &wi);
}


/* Invoke CALLBACK_STMT/CALLBACK_OP on all statements of INFO->CONTEXT.  */

static inline void
walk_function (walk_stmt_fn callback_stmt, walk_tree_fn callback_op,
	       struct nesting_info *info)
{
  gimple_seq body = gimple_body (info->context);
  walk_body (callback_stmt, callback_op, info, &body);
  gimple_set_body (info->context, body);
}

/* Invoke CALLBACK on a GIMPLE_OMP_FOR's init, cond, incr and pre-body.  */

static void
walk_gimple_omp_for (gomp_for *for_stmt,
    		     walk_stmt_fn callback_stmt, walk_tree_fn callback_op,
    		     struct nesting_info *info)
{
  struct walk_stmt_info wi;
  gimple_seq seq;
  tree t;
  size_t i;

  walk_body (callback_stmt, callback_op, info, gimple_omp_for_pre_body_ptr (for_stmt));

  seq = NULL;
  memset (&wi, 0, sizeof (wi));
  wi.info = info;
  wi.gsi = gsi_last (seq);

  for (i = 0; i < gimple_omp_for_collapse (for_stmt); i++)
    {
      wi.val_only = false;
      walk_tree (gimple_omp_for_index_ptr (for_stmt, i), callback_op,
		 &wi, NULL);
      wi.val_only = true;
      wi.is_lhs = false;
      walk_tree (gimple_omp_for_initial_ptr (for_stmt, i), callback_op,
		 &wi, NULL);

      wi.val_only = true;
      wi.is_lhs = false;
      walk_tree (gimple_omp_for_final_ptr (for_stmt, i), callback_op,
		 &wi, NULL);

      t = gimple_omp_for_incr (for_stmt, i);
      gcc_assert (BINARY_CLASS_P (t));
      wi.val_only = false;
      walk_tree (&TREE_OPERAND (t, 0), callback_op, &wi, NULL);
      wi.val_only = true;
      wi.is_lhs = false;
      walk_tree (&TREE_OPERAND (t, 1), callback_op, &wi, NULL);
    }

  seq = gsi_seq (wi.gsi);
  if (!gimple_seq_empty_p (seq))
    {
      gimple_seq pre_body = gimple_omp_for_pre_body (for_stmt);
      annotate_all_with_location (seq, gimple_location (for_stmt));
      gimple_seq_add_seq (&pre_body, seq);
      gimple_omp_for_set_pre_body (for_stmt, pre_body);
    }
}

/* Similarly for ROOT and all functions nested underneath, depth first.  */

static void
walk_all_functions (walk_stmt_fn callback_stmt, walk_tree_fn callback_op,
		    struct nesting_info *root)
{
  struct nesting_info *n;
  FOR_EACH_NEST_INFO (n, root)
    walk_function (callback_stmt, callback_op, n);
}


/* We have to check for a fairly pathological case.  The operands of function
   nested function are to be interpreted in the context of the enclosing
   function.  So if any are variably-sized, they will get remapped when the
   enclosing function is inlined.  But that remapping would also have to be
   done in the types of the PARM_DECLs of the nested function, meaning the
   argument types of that function will disagree with the arguments in the
   calls to that function.  So we'd either have to make a copy of the nested
   function corresponding to each time the enclosing function was inlined or
   add a VIEW_CONVERT_EXPR to each such operand for each call to the nested
   function.  The former is not practical.  The latter would still require
   detecting this case to know when to add the conversions.  So, for now at
   least, we don't inline such an enclosing function.

   We have to do that check recursively, so here return indicating whether
   FNDECL has such a nested function.  ORIG_FN is the function we were
   trying to inline to use for checking whether any argument is variably
   modified by anything in it.

   It would be better to do this in tree-inline.c so that we could give
   the appropriate warning for why a function can't be inlined, but that's
   too late since the nesting structure has already been flattened and
   adding a flag just to record this fact seems a waste of a flag.  */

static bool
check_for_nested_with_variably_modified (tree fndecl, tree orig_fndecl)
{
  struct cgraph_node *cgn = cgraph_node::get (fndecl);
  tree arg;

  for (cgn = cgn->nested; cgn ; cgn = cgn->next_nested)
    {
      for (arg = DECL_ARGUMENTS (cgn->decl); arg; arg = DECL_CHAIN (arg))
	if (variably_modified_type_p (TREE_TYPE (arg), orig_fndecl))
	  return true;

      if (check_for_nested_with_variably_modified (cgn->decl,
						   orig_fndecl))
	return true;
    }

  return false;
}

/* Construct our local datastructure describing the function nesting
   tree rooted by CGN.  */

static struct nesting_info *
create_nesting_tree (struct cgraph_node *cgn)
{
  struct nesting_info *info = XCNEW (struct nesting_info);
  info->field_map = new hash_map<tree, tree>;
  info->var_map = new hash_map<tree, tree>;
  info->mem_refs = new hash_set<tree *>;
  info->suppress_expansion = BITMAP_ALLOC (&nesting_info_bitmap_obstack);
  info->context = cgn->decl;
  info->thunk_p = cgn->thunk.thunk_p;

  for (cgn = cgn->nested; cgn ; cgn = cgn->next_nested)
    {
      struct nesting_info *sub = create_nesting_tree (cgn);
      sub->outer = info;
      sub->next = info->inner;
      info->inner = sub;
    }

  /* See discussion at check_for_nested_with_variably_modified for a
     discussion of why this has to be here.  */
  if (check_for_nested_with_variably_modified (info->context, info->context))
    DECL_UNINLINABLE (info->context) = true;

  return info;
}

/* Return an expression computing the static chain for TARGET_CONTEXT
   from INFO->CONTEXT.  Insert any necessary computations before TSI.  */

static tree
get_static_chain (struct nesting_info *info, tree target_context,
		  gimple_stmt_iterator *gsi)
{
  struct nesting_info *i;
  tree x;

  if (info->context == target_context)
    {
      x = build_addr (info->frame_decl);
      info->static_chain_added |= 1;
    }
  else
    {
      x = get_chain_decl (info);
      info->static_chain_added |= 2;

      for (i = info->outer; i->context != target_context; i = i->outer)
	{
	  tree field = get_chain_field (i);

	  x = build_simple_mem_ref_notrap (x);
	  x = build3 (COMPONENT_REF, TREE_TYPE (field), x, field, NULL_TREE);
	  x = init_tmp_var (info, x, gsi);
	}
    }

  return x;
}


/* Return an expression referencing FIELD from TARGET_CONTEXT's non-local
   frame as seen from INFO->CONTEXT.  Insert any necessary computations
   before GSI.  */

static tree
get_frame_field (struct nesting_info *info, tree target_context,
		 tree field, gimple_stmt_iterator *gsi)
{
  struct nesting_info *i;
  tree x;

  if (info->context == target_context)
    {
      /* Make sure frame_decl gets created.  */
      (void) get_frame_type (info);
      x = info->frame_decl;
      info->static_chain_added |= 1;
    }
  else
    {
      x = get_chain_decl (info);
      info->static_chain_added |= 2;

      for (i = info->outer; i->context != target_context; i = i->outer)
	{
	  tree field = get_chain_field (i);

	  x = build_simple_mem_ref_notrap (x);
	  x = build3 (COMPONENT_REF, TREE_TYPE (field), x, field, NULL_TREE);
	  x = init_tmp_var (info, x, gsi);
	}

      x = build_simple_mem_ref_notrap (x);
    }

  x = build3 (COMPONENT_REF, TREE_TYPE (field), x, field, NULL_TREE);
  return x;
}

static void note_nonlocal_vla_type (struct nesting_info *info, tree type);

/* A subroutine of convert_nonlocal_reference_op.  Create a local variable
   in the nested function with DECL_VALUE_EXPR set to reference the true
   variable in the parent function.  This is used both for debug info
   and in OMP lowering.  */

static tree
get_nonlocal_debug_decl (struct nesting_info *info, tree decl)
{
  tree target_context;
  struct nesting_info *i;
  tree x, field, new_decl;

  tree *slot = &info->var_map->get_or_insert (decl);

  if (*slot)
    return *slot;

  target_context = decl_function_context (decl);

  /* A copy of the code in get_frame_field, but without the temporaries.  */
  if (info->context == target_context)
    {
      /* Make sure frame_decl gets created.  */
      (void) get_frame_type (info);
      x = info->frame_decl;
      i = info;
      info->static_chain_added |= 1;
    }
  else
    {
      x = get_chain_decl (info);
      info->static_chain_added |= 2;
      for (i = info->outer; i->context != target_context; i = i->outer)
	{
	  field = get_chain_field (i);
	  x = build_simple_mem_ref_notrap (x);
	  x = build3 (COMPONENT_REF, TREE_TYPE (field), x, field, NULL_TREE);
	}
      x = build_simple_mem_ref_notrap (x);
    }

  field = lookup_field_for_decl (i, decl, INSERT);
  x = build3 (COMPONENT_REF, TREE_TYPE (field), x, field, NULL_TREE);
  if (use_pointer_in_frame (decl))
    x = build_simple_mem_ref_notrap (x);

  /* ??? We should be remapping types as well, surely.  */
  new_decl = build_decl (DECL_SOURCE_LOCATION (decl),
			 VAR_DECL, DECL_NAME (decl), TREE_TYPE (decl));
  DECL_CONTEXT (new_decl) = info->context;
  DECL_ARTIFICIAL (new_decl) = DECL_ARTIFICIAL (decl);
  DECL_IGNORED_P (new_decl) = DECL_IGNORED_P (decl);
  TREE_THIS_VOLATILE (new_decl) = TREE_THIS_VOLATILE (decl);
  TREE_SIDE_EFFECTS (new_decl) = TREE_SIDE_EFFECTS (decl);
  TREE_READONLY (new_decl) = TREE_READONLY (decl);
  TREE_ADDRESSABLE (new_decl) = TREE_ADDRESSABLE (decl);
  DECL_SEEN_IN_BIND_EXPR_P (new_decl) = 1;
  if ((TREE_CODE (decl) == PARM_DECL
       || TREE_CODE (decl) == RESULT_DECL
       || VAR_P (decl))
      && DECL_BY_REFERENCE (decl))
    DECL_BY_REFERENCE (new_decl) = 1;

  SET_DECL_VALUE_EXPR (new_decl, x);
  DECL_HAS_VALUE_EXPR_P (new_decl) = 1;

  *slot = new_decl;
  DECL_CHAIN (new_decl) = info->debug_var_chain;
  info->debug_var_chain = new_decl;

  if (!optimize
      && info->context != target_context
      && variably_modified_type_p (TREE_TYPE (decl), NULL))
    note_nonlocal_vla_type (info, TREE_TYPE (decl));

  return new_decl;
}


/* Callback for walk_gimple_stmt, rewrite all references to VAR
   and PARM_DECLs that belong to outer functions.

   The rewrite will involve some number of structure accesses back up
   the static chain.  E.g. for a variable FOO up one nesting level it'll
   be CHAIN->FOO.  For two levels it'll be CHAIN->__chain->FOO.  Further
   indirections apply to decls for which use_pointer_in_frame is true.  */

static tree
convert_nonlocal_reference_op (tree *tp, int *walk_subtrees, void *data)
{
  struct walk_stmt_info *wi = (struct walk_stmt_info *) data;
  struct nesting_info *const info = (struct nesting_info *) wi->info;
  tree t = *tp;

  *walk_subtrees = 0;
  switch (TREE_CODE (t))
    {
    case VAR_DECL:
      /* Non-automatic variables are never processed.  */
      if (TREE_STATIC (t) || DECL_EXTERNAL (t))
	break;
      /* FALLTHRU */

    case PARM_DECL:
      {
	tree x, target_context = decl_function_context (t);

	if (info->context == target_context)
	  break;

	wi->changed = true;

	if (bitmap_bit_p (info->suppress_expansion, DECL_UID (t)))
	  x = get_nonlocal_debug_decl (info, t);
	else
	  {
	    struct nesting_info *i = info;
	    while (i && i->context != target_context)
	      i = i->outer;
	    /* If none of the outer contexts is the target context, this means
	       that the VAR or PARM_DECL is referenced in a wrong context.  */
	    if (!i)
	      internal_error ("%s from %s referenced in %s",
			      IDENTIFIER_POINTER (DECL_NAME (t)),
			      IDENTIFIER_POINTER (DECL_NAME (target_context)),
			      IDENTIFIER_POINTER (DECL_NAME (info->context)));

	    x = lookup_field_for_decl (i, t, INSERT);
	    x = get_frame_field (info, target_context, x, &wi->gsi);
	    if (use_pointer_in_frame (t))
	      {
		x = init_tmp_var (info, x, &wi->gsi);
<<<<<<< HEAD
		x = build_simple_mem_ref (x);
=======
		x = build_simple_mem_ref_notrap (x);
>>>>>>> 9e014010
	      }
	  }

	if (wi->val_only)
	  {
	    if (wi->is_lhs)
	      x = save_tmp_var (info, x, &wi->gsi);
	    else
	      x = init_tmp_var (info, x, &wi->gsi);
	  }

	*tp = x;
      }
      break;

    case LABEL_DECL:
      /* We're taking the address of a label from a parent function, but
	 this is not itself a non-local goto.  Mark the label such that it
	 will not be deleted, much as we would with a label address in
	 static storage.  */
      if (decl_function_context (t) != info->context)
        FORCED_LABEL (t) = 1;
      break;

    case ADDR_EXPR:
      {
	bool save_val_only = wi->val_only;

	wi->val_only = false;
	wi->is_lhs = false;
	wi->changed = false;
	walk_tree (&TREE_OPERAND (t, 0), convert_nonlocal_reference_op, wi, 0);
	wi->val_only = true;

	if (wi->changed)
	  {
	    tree save_context;

	    /* If we changed anything, we might no longer be directly
	       referencing a decl.  */
	    save_context = current_function_decl;
	    current_function_decl = info->context;
	    recompute_tree_invariant_for_addr_expr (t);
	    current_function_decl = save_context;

	    /* If the callback converted the address argument in a context
	       where we only accept variables (and min_invariant, presumably),
	       then compute the address into a temporary.  */
	    if (save_val_only)
	      *tp = gsi_gimplify_val ((struct nesting_info *) wi->info,
				      t, &wi->gsi);
	  }
      }
      break;

    case REALPART_EXPR:
    case IMAGPART_EXPR:
    case COMPONENT_REF:
    case ARRAY_REF:
    case ARRAY_RANGE_REF:
    case BIT_FIELD_REF:
      /* Go down this entire nest and just look at the final prefix and
	 anything that describes the references.  Otherwise, we lose track
	 of whether a NOP_EXPR or VIEW_CONVERT_EXPR needs a simple value.  */
      wi->val_only = true;
      wi->is_lhs = false;
      for (; handled_component_p (t); tp = &TREE_OPERAND (t, 0), t = *tp)
	{
	  if (TREE_CODE (t) == COMPONENT_REF)
	    walk_tree (&TREE_OPERAND (t, 2), convert_nonlocal_reference_op, wi,
		       NULL);
	  else if (TREE_CODE (t) == ARRAY_REF
		   || TREE_CODE (t) == ARRAY_RANGE_REF)
	    {
	      walk_tree (&TREE_OPERAND (t, 1), convert_nonlocal_reference_op,
			 wi, NULL);
	      walk_tree (&TREE_OPERAND (t, 2), convert_nonlocal_reference_op,
			 wi, NULL);
	      walk_tree (&TREE_OPERAND (t, 3), convert_nonlocal_reference_op,
			 wi, NULL);
	    }
	}
      wi->val_only = false;
      walk_tree (tp, convert_nonlocal_reference_op, wi, NULL);
      break;

    case VIEW_CONVERT_EXPR:
      /* Just request to look at the subtrees, leaving val_only and lhs
	 untouched.  This might actually be for !val_only + lhs, in which
	 case we don't want to force a replacement by a temporary.  */
      *walk_subtrees = 1;
      break;

    default:
      if (!IS_TYPE_OR_DECL_P (t))
	{
	  *walk_subtrees = 1;
          wi->val_only = true;
	  wi->is_lhs = false;
	}
      break;
    }

  return NULL_TREE;
}

static tree convert_nonlocal_reference_stmt (gimple_stmt_iterator *, bool *,
					     struct walk_stmt_info *);

/* Helper for convert_nonlocal_references, rewrite all references to VAR
   and PARM_DECLs that belong to outer functions.  */

static bool
convert_nonlocal_omp_clauses (tree *pclauses, struct walk_stmt_info *wi)
{
  struct nesting_info *const info = (struct nesting_info *) wi->info;
  bool need_chain = false, need_stmts = false;
  tree clause, decl, *pdecl;
  int dummy;
  bitmap new_suppress;

  new_suppress = BITMAP_GGC_ALLOC ();
  bitmap_copy (new_suppress, info->suppress_expansion);

  for (clause = *pclauses; clause ; clause = OMP_CLAUSE_CHAIN (clause))
    {
      pdecl = NULL;
      switch (OMP_CLAUSE_CODE (clause))
	{
	case OMP_CLAUSE_REDUCTION:
	case OMP_CLAUSE_IN_REDUCTION:
	case OMP_CLAUSE_TASK_REDUCTION:
	  if (OMP_CLAUSE_REDUCTION_PLACEHOLDER (clause))
	    need_stmts = true;
	  if (TREE_CODE (OMP_CLAUSE_DECL (clause)) == MEM_REF)
	    {
	      pdecl = &TREE_OPERAND (OMP_CLAUSE_DECL (clause), 0);
	      if (TREE_CODE (*pdecl) == POINTER_PLUS_EXPR)
		pdecl = &TREE_OPERAND (*pdecl, 0);
	      if (TREE_CODE (*pdecl) == INDIRECT_REF
		  || TREE_CODE (*pdecl) == ADDR_EXPR)
		pdecl = &TREE_OPERAND (*pdecl, 0);
	    }
	  goto do_decl_clause;

	case OMP_CLAUSE_LASTPRIVATE:
	  if (OMP_CLAUSE_LASTPRIVATE_GIMPLE_SEQ (clause))
	    need_stmts = true;
	  goto do_decl_clause;

	case OMP_CLAUSE_LINEAR:
	  if (OMP_CLAUSE_LINEAR_GIMPLE_SEQ (clause))
	    need_stmts = true;
	  wi->val_only = true;
	  wi->is_lhs = false;
	  convert_nonlocal_reference_op (&OMP_CLAUSE_LINEAR_STEP (clause),
					 &dummy, wi);
	  goto do_decl_clause;

	case OMP_CLAUSE_PRIVATE:
	case OMP_CLAUSE_FIRSTPRIVATE:
	case OMP_CLAUSE_COPYPRIVATE:
	case OMP_CLAUSE_SHARED:
	case OMP_CLAUSE_TO_DECLARE:
	case OMP_CLAUSE_LINK:
	case OMP_CLAUSE_USE_DEVICE_PTR:
	case OMP_CLAUSE_USE_DEVICE_ADDR:
	case OMP_CLAUSE_IS_DEVICE_PTR:
	do_decl_clause:
	  if (pdecl == NULL)
	    pdecl = &OMP_CLAUSE_DECL (clause);
	  decl = *pdecl;
	  if (VAR_P (decl)
	      && (TREE_STATIC (decl) || DECL_EXTERNAL (decl)))
	    break;
	  if (decl_function_context (decl) != info->context)
	    {
	      if (OMP_CLAUSE_CODE (clause) == OMP_CLAUSE_SHARED)
		OMP_CLAUSE_SHARED_READONLY (clause) = 0;
	      bitmap_set_bit (new_suppress, DECL_UID (decl));
	      *pdecl = get_nonlocal_debug_decl (info, decl);
	      if (OMP_CLAUSE_CODE (clause) != OMP_CLAUSE_PRIVATE)
		need_chain = true;
	    }
	  break;

	case OMP_CLAUSE_SCHEDULE:
	  if (OMP_CLAUSE_SCHEDULE_CHUNK_EXPR (clause) == NULL)
	    break;
	  /* FALLTHRU */
	case OMP_CLAUSE_FINAL:
	case OMP_CLAUSE_IF:
	case OMP_CLAUSE_NUM_THREADS:
	case OMP_CLAUSE_DEPEND:
	case OMP_CLAUSE_DEVICE:
	case OMP_CLAUSE_NUM_TEAMS:
	case OMP_CLAUSE_THREAD_LIMIT:
	case OMP_CLAUSE_SAFELEN:
	case OMP_CLAUSE_SIMDLEN:
	case OMP_CLAUSE_PRIORITY:
	case OMP_CLAUSE_GRAINSIZE:
	case OMP_CLAUSE_NUM_TASKS:
	case OMP_CLAUSE_HINT:
	case OMP_CLAUSE_NUM_GANGS:
	case OMP_CLAUSE_NUM_WORKERS:
	case OMP_CLAUSE_VECTOR_LENGTH:
	case OMP_CLAUSE_GANG:
	case OMP_CLAUSE_WORKER:
	case OMP_CLAUSE_VECTOR:
	case OMP_CLAUSE_ASYNC:
	case OMP_CLAUSE_WAIT:
	  /* Several OpenACC clauses have optional arguments.  Check if they
	     are present.  */
	  if (OMP_CLAUSE_OPERAND (clause, 0))
	    {
	      wi->val_only = true;
	      wi->is_lhs = false;
	      convert_nonlocal_reference_op (&OMP_CLAUSE_OPERAND (clause, 0),
					     &dummy, wi);
	    }

	  /* The gang clause accepts two arguments.  */
	  if (OMP_CLAUSE_CODE (clause) == OMP_CLAUSE_GANG
	      && OMP_CLAUSE_GANG_STATIC_EXPR (clause))
	    {
		wi->val_only = true;
		wi->is_lhs = false;
		convert_nonlocal_reference_op
		  (&OMP_CLAUSE_GANG_STATIC_EXPR (clause), &dummy, wi);
	    }
	  break;

	case OMP_CLAUSE_DIST_SCHEDULE:
	  if (OMP_CLAUSE_DIST_SCHEDULE_CHUNK_EXPR (clause) != NULL)
	    {
	      wi->val_only = true;
	      wi->is_lhs = false;
	      convert_nonlocal_reference_op (&OMP_CLAUSE_OPERAND (clause, 0),
					     &dummy, wi);
	    }
	  break;

	case OMP_CLAUSE_MAP:
	case OMP_CLAUSE_TO:
	case OMP_CLAUSE_FROM:
	  if (OMP_CLAUSE_SIZE (clause))
	    {
	      wi->val_only = true;
	      wi->is_lhs = false;
	      convert_nonlocal_reference_op (&OMP_CLAUSE_SIZE (clause),
					     &dummy, wi);
	    }
	  if (DECL_P (OMP_CLAUSE_DECL (clause)))
	    goto do_decl_clause;
	  wi->val_only = true;
	  wi->is_lhs = false;
	  walk_tree (&OMP_CLAUSE_DECL (clause), convert_nonlocal_reference_op,
		     wi, NULL);
	  break;

	case OMP_CLAUSE_ALIGNED:
	  if (OMP_CLAUSE_ALIGNED_ALIGNMENT (clause))
	    {
	      wi->val_only = true;
	      wi->is_lhs = false;
	      convert_nonlocal_reference_op
		(&OMP_CLAUSE_ALIGNED_ALIGNMENT (clause), &dummy, wi);
	    }
	  /* FALLTHRU */
	case OMP_CLAUSE_NONTEMPORAL:
	  /* Like do_decl_clause, but don't add any suppression.  */
	  decl = OMP_CLAUSE_DECL (clause);
	  if (VAR_P (decl)
	      && (TREE_STATIC (decl) || DECL_EXTERNAL (decl)))
	    break;
	  if (decl_function_context (decl) != info->context)
	    {
	      OMP_CLAUSE_DECL (clause) = get_nonlocal_debug_decl (info, decl);
	      need_chain = true;
	    }
	  break;

	case OMP_CLAUSE_NOWAIT:
	case OMP_CLAUSE_ORDERED:
	case OMP_CLAUSE_DEFAULT:
	case OMP_CLAUSE_COPYIN:
	case OMP_CLAUSE_COLLAPSE:
	case OMP_CLAUSE_TILE:
	case OMP_CLAUSE_UNTIED:
	case OMP_CLAUSE_MERGEABLE:
	case OMP_CLAUSE_PROC_BIND:
	case OMP_CLAUSE_NOGROUP:
	case OMP_CLAUSE_THREADS:
	case OMP_CLAUSE_SIMD:
	case OMP_CLAUSE_DEFAULTMAP:
	case OMP_CLAUSE_ORDER:
	case OMP_CLAUSE_SEQ:
	case OMP_CLAUSE_INDEPENDENT:
	case OMP_CLAUSE_AUTO:
	case OMP_CLAUSE_IF_PRESENT:
	case OMP_CLAUSE_FINALIZE:
<<<<<<< HEAD
=======
	case OMP_CLAUSE__CONDTEMP_:
	case OMP_CLAUSE__SCANTEMP_:
>>>>>>> 9e014010
	  break;

	  /* The following clause belongs to the OpenACC cache directive, which
	     is discarded during gimplification.  */
	case OMP_CLAUSE__CACHE_:
	  /* The following clauses are only allowed in the OpenMP declare simd
	     directive, so not seen here.  */
	case OMP_CLAUSE_UNIFORM:
	case OMP_CLAUSE_INBRANCH:
	case OMP_CLAUSE_NOTINBRANCH:
	  /* The following clauses are only allowed on OpenMP cancel and
	     cancellation point directives, which at this point have already
	     been lowered into a function call.  */
	case OMP_CLAUSE_FOR:
	case OMP_CLAUSE_PARALLEL:
	case OMP_CLAUSE_SECTIONS:
	case OMP_CLAUSE_TASKGROUP:
	  /* The following clauses are only added during OMP lowering; nested
	     function decomposition happens before that.  */
	case OMP_CLAUSE__LOOPTEMP_:
	case OMP_CLAUSE__REDUCTEMP_:
	case OMP_CLAUSE__SIMDUID_:
	case OMP_CLAUSE__GRIDDIM_:
	case OMP_CLAUSE__SIMT_:
	  /* Anything else.  */
	default:
	  gcc_unreachable ();
	}
    }

  info->suppress_expansion = new_suppress;

  if (need_stmts)
    for (clause = *pclauses; clause ; clause = OMP_CLAUSE_CHAIN (clause))
      switch (OMP_CLAUSE_CODE (clause))
	{
	case OMP_CLAUSE_REDUCTION:
	case OMP_CLAUSE_IN_REDUCTION:
	case OMP_CLAUSE_TASK_REDUCTION:
	  if (OMP_CLAUSE_REDUCTION_PLACEHOLDER (clause))
	    {
	      tree old_context
		= DECL_CONTEXT (OMP_CLAUSE_REDUCTION_PLACEHOLDER (clause));
	      DECL_CONTEXT (OMP_CLAUSE_REDUCTION_PLACEHOLDER (clause))
		= info->context;
	      if (OMP_CLAUSE_REDUCTION_DECL_PLACEHOLDER (clause))
		DECL_CONTEXT (OMP_CLAUSE_REDUCTION_DECL_PLACEHOLDER (clause))
		  = info->context;
	      tree save_local_var_chain = info->new_local_var_chain;
	      info->new_local_var_chain = NULL;
	      gimple_seq *seq = &OMP_CLAUSE_REDUCTION_GIMPLE_INIT (clause);
	      walk_body (convert_nonlocal_reference_stmt,
			 convert_nonlocal_reference_op, info, seq);
	      if (info->new_local_var_chain)
		declare_vars (info->new_local_var_chain,
			      gimple_seq_first_stmt (*seq), false);
	      info->new_local_var_chain = NULL;
	      seq = &OMP_CLAUSE_REDUCTION_GIMPLE_MERGE (clause);
	      walk_body (convert_nonlocal_reference_stmt,
			 convert_nonlocal_reference_op, info, seq);
	      if (info->new_local_var_chain)
		declare_vars (info->new_local_var_chain,
			      gimple_seq_first_stmt (*seq), false);
	      info->new_local_var_chain = save_local_var_chain;
	      DECL_CONTEXT (OMP_CLAUSE_REDUCTION_PLACEHOLDER (clause))
		= old_context;
	      if (OMP_CLAUSE_REDUCTION_DECL_PLACEHOLDER (clause))
		DECL_CONTEXT (OMP_CLAUSE_REDUCTION_DECL_PLACEHOLDER (clause))
		  = old_context;
	    }
	  break;

	case OMP_CLAUSE_LASTPRIVATE:
	  {
	    tree save_local_var_chain = info->new_local_var_chain;
	    info->new_local_var_chain = NULL;
	    gimple_seq *seq = &OMP_CLAUSE_LASTPRIVATE_GIMPLE_SEQ (clause);
	    walk_body (convert_nonlocal_reference_stmt,
		       convert_nonlocal_reference_op, info, seq);
	    if (info->new_local_var_chain)
	      declare_vars (info->new_local_var_chain,
			    gimple_seq_first_stmt (*seq), false);
	    info->new_local_var_chain = save_local_var_chain;
	  }
	  break;

	case OMP_CLAUSE_LINEAR:
	  {
	    tree save_local_var_chain = info->new_local_var_chain;
	    info->new_local_var_chain = NULL;
	    gimple_seq *seq = &OMP_CLAUSE_LINEAR_GIMPLE_SEQ (clause);
	    walk_body (convert_nonlocal_reference_stmt,
		       convert_nonlocal_reference_op, info, seq);
	    if (info->new_local_var_chain)
	      declare_vars (info->new_local_var_chain,
			    gimple_seq_first_stmt (*seq), false);
	    info->new_local_var_chain = save_local_var_chain;
	  }
	  break;

	default:
	  break;
	}

  return need_chain;
}

/* Create nonlocal debug decls for nonlocal VLA array bounds.  */

static void
note_nonlocal_vla_type (struct nesting_info *info, tree type)
{
  while (POINTER_TYPE_P (type) && !TYPE_NAME (type))
    type = TREE_TYPE (type);

  if (TYPE_NAME (type)
      && TREE_CODE (TYPE_NAME (type)) == TYPE_DECL
      && DECL_ORIGINAL_TYPE (TYPE_NAME (type)))
    type = DECL_ORIGINAL_TYPE (TYPE_NAME (type));

  while (POINTER_TYPE_P (type)
	 || TREE_CODE (type) == VECTOR_TYPE
	 || TREE_CODE (type) == FUNCTION_TYPE
	 || TREE_CODE (type) == METHOD_TYPE)
    type = TREE_TYPE (type);

  if (TREE_CODE (type) == ARRAY_TYPE)
    {
      tree domain, t;

      note_nonlocal_vla_type (info, TREE_TYPE (type));
      domain = TYPE_DOMAIN (type);
      if (domain)
	{
	  t = TYPE_MIN_VALUE (domain);
	  if (t && (VAR_P (t) || TREE_CODE (t) == PARM_DECL)
	      && decl_function_context (t) != info->context)
	    get_nonlocal_debug_decl (info, t);
	  t = TYPE_MAX_VALUE (domain);
	  if (t && (VAR_P (t) || TREE_CODE (t) == PARM_DECL)
	      && decl_function_context (t) != info->context)
	    get_nonlocal_debug_decl (info, t);
	}
    }
}

/* Callback for walk_gimple_stmt.  Rewrite all references to VAR and
   PARM_DECLs that belong to outer functions.  This handles statements
   that are not handled via the standard recursion done in
   walk_gimple_stmt.  STMT is the statement to examine, DATA is as in
   convert_nonlocal_reference_op.  Set *HANDLED_OPS_P to true if all the
   operands of STMT have been handled by this function.  */

static tree
convert_nonlocal_reference_stmt (gimple_stmt_iterator *gsi, bool *handled_ops_p,
				 struct walk_stmt_info *wi)
{
  struct nesting_info *info = (struct nesting_info *) wi->info;
  tree save_local_var_chain;
  bitmap save_suppress;
  gimple *stmt = gsi_stmt (*gsi);

  switch (gimple_code (stmt))
    {
    case GIMPLE_GOTO:
      /* Don't walk non-local gotos for now.  */
      if (TREE_CODE (gimple_goto_dest (stmt)) != LABEL_DECL)
	{
	  wi->val_only = true;
	  wi->is_lhs = false;
	  *handled_ops_p = false;
	  return NULL_TREE;
	}
      break;

    case GIMPLE_OMP_TEAMS:
      if (!gimple_omp_teams_host (as_a <gomp_teams *> (stmt)))
	{
	  save_suppress = info->suppress_expansion;
	  convert_nonlocal_omp_clauses (gimple_omp_teams_clauses_ptr (stmt),
					wi);
	  walk_body (convert_nonlocal_reference_stmt,
		     convert_nonlocal_reference_op, info,
		     gimple_omp_body_ptr (stmt));
	  info->suppress_expansion = save_suppress;
	  break;
	}
      /* FALLTHRU */

    case GIMPLE_OMP_PARALLEL:
    case GIMPLE_OMP_TASK:
      save_suppress = info->suppress_expansion;
      if (convert_nonlocal_omp_clauses (gimple_omp_taskreg_clauses_ptr (stmt),
	                                wi))
	{
	  tree c, decl;
	  decl = get_chain_decl (info);
	  c = build_omp_clause (gimple_location (stmt),
				OMP_CLAUSE_FIRSTPRIVATE);
	  OMP_CLAUSE_DECL (c) = decl;
	  OMP_CLAUSE_CHAIN (c) = gimple_omp_taskreg_clauses (stmt);
	  gimple_omp_taskreg_set_clauses (stmt, c);
	}

      save_local_var_chain = info->new_local_var_chain;
      info->new_local_var_chain = NULL;

      walk_body (convert_nonlocal_reference_stmt, convert_nonlocal_reference_op,
	         info, gimple_omp_body_ptr (stmt));

      if (info->new_local_var_chain)
	declare_vars (info->new_local_var_chain,
	              gimple_seq_first_stmt (gimple_omp_body (stmt)),
		      false);
      info->new_local_var_chain = save_local_var_chain;
      info->suppress_expansion = save_suppress;
      break;

    case GIMPLE_OMP_FOR:
      save_suppress = info->suppress_expansion;
      convert_nonlocal_omp_clauses (gimple_omp_for_clauses_ptr (stmt), wi);
      walk_gimple_omp_for (as_a <gomp_for *> (stmt),
			   convert_nonlocal_reference_stmt,
	  		   convert_nonlocal_reference_op, info);
      walk_body (convert_nonlocal_reference_stmt,
	  	 convert_nonlocal_reference_op, info, gimple_omp_body_ptr (stmt));
      info->suppress_expansion = save_suppress;
      break;

    case GIMPLE_OMP_SECTIONS:
      save_suppress = info->suppress_expansion;
      convert_nonlocal_omp_clauses (gimple_omp_sections_clauses_ptr (stmt), wi);
      walk_body (convert_nonlocal_reference_stmt, convert_nonlocal_reference_op,
	         info, gimple_omp_body_ptr (stmt));
      info->suppress_expansion = save_suppress;
      break;

    case GIMPLE_OMP_SINGLE:
      save_suppress = info->suppress_expansion;
      convert_nonlocal_omp_clauses (gimple_omp_single_clauses_ptr (stmt), wi);
      walk_body (convert_nonlocal_reference_stmt, convert_nonlocal_reference_op,
	         info, gimple_omp_body_ptr (stmt));
      info->suppress_expansion = save_suppress;
      break;

    case GIMPLE_OMP_TASKGROUP:
      save_suppress = info->suppress_expansion;
      convert_nonlocal_omp_clauses (gimple_omp_taskgroup_clauses_ptr (stmt), wi);
      walk_body (convert_nonlocal_reference_stmt, convert_nonlocal_reference_op,
		 info, gimple_omp_body_ptr (stmt));
      info->suppress_expansion = save_suppress;
      break;

    case GIMPLE_OMP_TARGET:
      if (!is_gimple_omp_offloaded (stmt))
	{
	  save_suppress = info->suppress_expansion;
	  convert_nonlocal_omp_clauses (gimple_omp_target_clauses_ptr (stmt),
					wi);
	  info->suppress_expansion = save_suppress;
	  walk_body (convert_nonlocal_reference_stmt,
		     convert_nonlocal_reference_op, info,
		     gimple_omp_body_ptr (stmt));
	  break;
	}
      save_suppress = info->suppress_expansion;
      if (convert_nonlocal_omp_clauses (gimple_omp_target_clauses_ptr (stmt),
					wi))
	{
	  tree c, decl;
	  decl = get_chain_decl (info);
	  c = build_omp_clause (gimple_location (stmt), OMP_CLAUSE_MAP);
	  OMP_CLAUSE_DECL (c) = decl;
	  OMP_CLAUSE_SET_MAP_KIND (c, GOMP_MAP_TO);
	  OMP_CLAUSE_SIZE (c) = DECL_SIZE_UNIT (decl);
	  OMP_CLAUSE_CHAIN (c) = gimple_omp_target_clauses (stmt);
	  gimple_omp_target_set_clauses (as_a <gomp_target *> (stmt), c);
	}

      save_local_var_chain = info->new_local_var_chain;
      info->new_local_var_chain = NULL;

      walk_body (convert_nonlocal_reference_stmt, convert_nonlocal_reference_op,
		 info, gimple_omp_body_ptr (stmt));

      if (info->new_local_var_chain)
	declare_vars (info->new_local_var_chain,
		      gimple_seq_first_stmt (gimple_omp_body (stmt)),
		      false);
      info->new_local_var_chain = save_local_var_chain;
      info->suppress_expansion = save_suppress;
      break;

    case GIMPLE_OMP_SECTION:
    case GIMPLE_OMP_MASTER:
    case GIMPLE_OMP_ORDERED:
    case GIMPLE_OMP_SCAN:
      walk_body (convert_nonlocal_reference_stmt, convert_nonlocal_reference_op,
	         info, gimple_omp_body_ptr (stmt));
      break;

    case GIMPLE_BIND:
      {
      gbind *bind_stmt = as_a <gbind *> (stmt);

      for (tree var = gimple_bind_vars (bind_stmt); var; var = DECL_CHAIN (var))
	if (TREE_CODE (var) == NAMELIST_DECL)
	  {
	    /* Adjust decls mentioned in NAMELIST_DECL.  */
	    tree decls = NAMELIST_DECL_ASSOCIATED_DECL (var);
	    tree decl;
	    unsigned int i;

	    FOR_EACH_CONSTRUCTOR_VALUE (CONSTRUCTOR_ELTS (decls), i, decl)
	      {
		if (VAR_P (decl)
		    && (TREE_STATIC (decl) || DECL_EXTERNAL (decl)))
		  continue;
		if (decl_function_context (decl) != info->context)
		  CONSTRUCTOR_ELT (decls, i)->value
		    = get_nonlocal_debug_decl (info, decl);
	      }
	  }

      *handled_ops_p = false;
      return NULL_TREE;
      }
    case GIMPLE_COND:
      wi->val_only = true;
      wi->is_lhs = false;
      *handled_ops_p = false;
      return NULL_TREE;

    case GIMPLE_ASSIGN:
      if (gimple_clobber_p (stmt))
	{
	  tree lhs = gimple_assign_lhs (stmt);
	  if (DECL_P (lhs)
	      && !(TREE_STATIC (lhs) || DECL_EXTERNAL (lhs))
	      && decl_function_context (lhs) != info->context)
	    {
	      gsi_replace (gsi, gimple_build_nop (), true);
	      break;
	    }
	}
      *handled_ops_p = false;
      return NULL_TREE;

    default:
      /* For every other statement that we are not interested in
	 handling here, let the walker traverse the operands.  */
      *handled_ops_p = false;
      return NULL_TREE;
    }

  /* We have handled all of STMT operands, no need to traverse the operands.  */
  *handled_ops_p = true;
  return NULL_TREE;
}


/* A subroutine of convert_local_reference.  Create a local variable
   in the parent function with DECL_VALUE_EXPR set to reference the
   field in FRAME.  This is used both for debug info and in OMP
   lowering.  */

static tree
get_local_debug_decl (struct nesting_info *info, tree decl, tree field)
{
  tree x, new_decl;

  tree *slot = &info->var_map->get_or_insert (decl);
  if (*slot)
    return *slot;

  /* Make sure frame_decl gets created.  */
  (void) get_frame_type (info);
  x = info->frame_decl;
  x = build3 (COMPONENT_REF, TREE_TYPE (field), x, field, NULL_TREE);

  new_decl = build_decl (DECL_SOURCE_LOCATION (decl),
			 VAR_DECL, DECL_NAME (decl), TREE_TYPE (decl));
  DECL_CONTEXT (new_decl) = info->context;
  DECL_ARTIFICIAL (new_decl) = DECL_ARTIFICIAL (decl);
  DECL_IGNORED_P (new_decl) = DECL_IGNORED_P (decl);
  TREE_THIS_VOLATILE (new_decl) = TREE_THIS_VOLATILE (decl);
  TREE_SIDE_EFFECTS (new_decl) = TREE_SIDE_EFFECTS (decl);
  TREE_READONLY (new_decl) = TREE_READONLY (decl);
  TREE_ADDRESSABLE (new_decl) = TREE_ADDRESSABLE (decl);
  DECL_SEEN_IN_BIND_EXPR_P (new_decl) = 1;
  if ((TREE_CODE (decl) == PARM_DECL
       || TREE_CODE (decl) == RESULT_DECL
       || VAR_P (decl))
      && DECL_BY_REFERENCE (decl))
    DECL_BY_REFERENCE (new_decl) = 1;

  SET_DECL_VALUE_EXPR (new_decl, x);
  DECL_HAS_VALUE_EXPR_P (new_decl) = 1;
  *slot = new_decl;

  DECL_CHAIN (new_decl) = info->debug_var_chain;
  info->debug_var_chain = new_decl;

  /* Do not emit debug info twice.  */
  DECL_IGNORED_P (decl) = 1;

  return new_decl;
}


/* Called via walk_function+walk_gimple_stmt, rewrite all references to VAR
   and PARM_DECLs that were referenced by inner nested functions.
   The rewrite will be a structure reference to the local frame variable.  */

static bool convert_local_omp_clauses (tree *, struct walk_stmt_info *);

static tree
convert_local_reference_op (tree *tp, int *walk_subtrees, void *data)
{
  struct walk_stmt_info *wi = (struct walk_stmt_info *) data;
  struct nesting_info *const info = (struct nesting_info *) wi->info;
  tree t = *tp, field, x;
  bool save_val_only;

  *walk_subtrees = 0;
  switch (TREE_CODE (t))
    {
    case VAR_DECL:
      /* Non-automatic variables are never processed.  */
      if (TREE_STATIC (t) || DECL_EXTERNAL (t))
	break;
      /* FALLTHRU */

    case PARM_DECL:
      if (t != info->frame_decl && decl_function_context (t) == info->context)
	{
	  /* If we copied a pointer to the frame, then the original decl
	     is used unchanged in the parent function.  */
	  if (use_pointer_in_frame (t))
	    break;

	  /* No need to transform anything if no child references the
	     variable.  */
	  field = lookup_field_for_decl (info, t, NO_INSERT);
	  if (!field)
	    break;
	  wi->changed = true;

	  if (bitmap_bit_p (info->suppress_expansion, DECL_UID (t)))
	    x = get_local_debug_decl (info, t, field);
	  else
	    x = get_frame_field (info, info->context, field, &wi->gsi);

	  if (wi->val_only)
	    {
	      if (wi->is_lhs)
		x = save_tmp_var (info, x, &wi->gsi);
	      else
		x = init_tmp_var (info, x, &wi->gsi);
	    }

	  *tp = x;
	}
      break;

    case ADDR_EXPR:
      save_val_only = wi->val_only;
      wi->val_only = false;
      wi->is_lhs = false;
      wi->changed = false;
      walk_tree (&TREE_OPERAND (t, 0), convert_local_reference_op, wi, NULL);
      wi->val_only = save_val_only;

      /* If we converted anything ... */
      if (wi->changed)
	{
	  tree save_context;

	  /* Then the frame decl is now addressable.  */
	  TREE_ADDRESSABLE (info->frame_decl) = 1;

	  save_context = current_function_decl;
	  current_function_decl = info->context;
	  recompute_tree_invariant_for_addr_expr (t);
	  current_function_decl = save_context;

	  /* If we are in a context where we only accept values, then
	     compute the address into a temporary.  */
	  if (save_val_only)
	    *tp = gsi_gimplify_val ((struct nesting_info *) wi->info,
				    t, &wi->gsi);
	}
      break;

    case REALPART_EXPR:
    case IMAGPART_EXPR:
    case COMPONENT_REF:
    case ARRAY_REF:
    case ARRAY_RANGE_REF:
    case BIT_FIELD_REF:
      /* Go down this entire nest and just look at the final prefix and
	 anything that describes the references.  Otherwise, we lose track
	 of whether a NOP_EXPR or VIEW_CONVERT_EXPR needs a simple value.  */
      save_val_only = wi->val_only;
      wi->val_only = true;
      wi->is_lhs = false;
      for (; handled_component_p (t); tp = &TREE_OPERAND (t, 0), t = *tp)
	{
	  if (TREE_CODE (t) == COMPONENT_REF)
	    walk_tree (&TREE_OPERAND (t, 2), convert_local_reference_op, wi,
		       NULL);
	  else if (TREE_CODE (t) == ARRAY_REF
		   || TREE_CODE (t) == ARRAY_RANGE_REF)
	    {
	      walk_tree (&TREE_OPERAND (t, 1), convert_local_reference_op, wi,
			 NULL);
	      walk_tree (&TREE_OPERAND (t, 2), convert_local_reference_op, wi,
			 NULL);
	      walk_tree (&TREE_OPERAND (t, 3), convert_local_reference_op, wi,
			 NULL);
	    }
	}
      wi->val_only = false;
      walk_tree (tp, convert_local_reference_op, wi, NULL);
      wi->val_only = save_val_only;
      break;

    case MEM_REF:
      save_val_only = wi->val_only;
      wi->val_only = true;
      wi->is_lhs = false;
      walk_tree (&TREE_OPERAND (t, 0), convert_local_reference_op,
		 wi, NULL);
      /* We need to re-fold the MEM_REF as component references as
	 part of a ADDR_EXPR address are not allowed.  But we cannot
	 fold here, as the chain record type is not yet finalized.  */
      if (TREE_CODE (TREE_OPERAND (t, 0)) == ADDR_EXPR
	  && !DECL_P (TREE_OPERAND (TREE_OPERAND (t, 0), 0)))
	info->mem_refs->add (tp);
      wi->val_only = save_val_only;
      break;

    case VIEW_CONVERT_EXPR:
      /* Just request to look at the subtrees, leaving val_only and lhs
	 untouched.  This might actually be for !val_only + lhs, in which
	 case we don't want to force a replacement by a temporary.  */
      *walk_subtrees = 1;
      break;

    default:
      if (!IS_TYPE_OR_DECL_P (t))
	{
	  *walk_subtrees = 1;
	  wi->val_only = true;
	  wi->is_lhs = false;
	}
      break;
    }

  return NULL_TREE;
}

static tree convert_local_reference_stmt (gimple_stmt_iterator *, bool *,
					  struct walk_stmt_info *);

/* Helper for convert_local_reference.  Convert all the references in
   the chain of clauses at *PCLAUSES.  WI is as in convert_local_reference.  */

static bool
convert_local_omp_clauses (tree *pclauses, struct walk_stmt_info *wi)
{
  struct nesting_info *const info = (struct nesting_info *) wi->info;
  bool need_frame = false, need_stmts = false;
  tree clause, decl, *pdecl;
  int dummy;
  bitmap new_suppress;

  new_suppress = BITMAP_GGC_ALLOC ();
  bitmap_copy (new_suppress, info->suppress_expansion);

  for (clause = *pclauses; clause ; clause = OMP_CLAUSE_CHAIN (clause))
    {
      pdecl = NULL;
      switch (OMP_CLAUSE_CODE (clause))
	{
	case OMP_CLAUSE_REDUCTION:
	case OMP_CLAUSE_IN_REDUCTION:
	case OMP_CLAUSE_TASK_REDUCTION:
	  if (OMP_CLAUSE_REDUCTION_PLACEHOLDER (clause))
	    need_stmts = true;
	  if (TREE_CODE (OMP_CLAUSE_DECL (clause)) == MEM_REF)
	    {
	      pdecl = &TREE_OPERAND (OMP_CLAUSE_DECL (clause), 0);
	      if (TREE_CODE (*pdecl) == POINTER_PLUS_EXPR)
		pdecl = &TREE_OPERAND (*pdecl, 0);
	      if (TREE_CODE (*pdecl) == INDIRECT_REF
		  || TREE_CODE (*pdecl) == ADDR_EXPR)
		pdecl = &TREE_OPERAND (*pdecl, 0);
	    }
	  goto do_decl_clause;

	case OMP_CLAUSE_LASTPRIVATE:
	  if (OMP_CLAUSE_LASTPRIVATE_GIMPLE_SEQ (clause))
	    need_stmts = true;
	  goto do_decl_clause;

	case OMP_CLAUSE_LINEAR:
	  if (OMP_CLAUSE_LINEAR_GIMPLE_SEQ (clause))
	    need_stmts = true;
	  wi->val_only = true;
	  wi->is_lhs = false;
	  convert_local_reference_op (&OMP_CLAUSE_LINEAR_STEP (clause), &dummy,
				      wi);
	  goto do_decl_clause;

	case OMP_CLAUSE_PRIVATE:
	case OMP_CLAUSE_FIRSTPRIVATE:
	case OMP_CLAUSE_COPYPRIVATE:
	case OMP_CLAUSE_SHARED:
	case OMP_CLAUSE_TO_DECLARE:
	case OMP_CLAUSE_LINK:
	case OMP_CLAUSE_USE_DEVICE_PTR:
	case OMP_CLAUSE_USE_DEVICE_ADDR:
	case OMP_CLAUSE_IS_DEVICE_PTR:
	do_decl_clause:
	  if (pdecl == NULL)
	    pdecl = &OMP_CLAUSE_DECL (clause);
	  decl = *pdecl;
	  if (VAR_P (decl)
	      && (TREE_STATIC (decl) || DECL_EXTERNAL (decl)))
	    break;
	  if (decl_function_context (decl) == info->context
	      && !use_pointer_in_frame (decl))
	    {
	      tree field = lookup_field_for_decl (info, decl, NO_INSERT);
	      if (field)
		{
		  if (OMP_CLAUSE_CODE (clause) == OMP_CLAUSE_SHARED)
		    OMP_CLAUSE_SHARED_READONLY (clause) = 0;
		  bitmap_set_bit (new_suppress, DECL_UID (decl));
		  *pdecl = get_local_debug_decl (info, decl, field);
		  need_frame = true;
		}
	    }
	  break;

	case OMP_CLAUSE_SCHEDULE:
	  if (OMP_CLAUSE_SCHEDULE_CHUNK_EXPR (clause) == NULL)
	    break;
	  /* FALLTHRU */
	case OMP_CLAUSE_FINAL:
	case OMP_CLAUSE_IF:
	case OMP_CLAUSE_NUM_THREADS:
	case OMP_CLAUSE_DEPEND:
	case OMP_CLAUSE_DEVICE:
	case OMP_CLAUSE_NUM_TEAMS:
	case OMP_CLAUSE_THREAD_LIMIT:
	case OMP_CLAUSE_SAFELEN:
	case OMP_CLAUSE_SIMDLEN:
	case OMP_CLAUSE_PRIORITY:
	case OMP_CLAUSE_GRAINSIZE:
	case OMP_CLAUSE_NUM_TASKS:
	case OMP_CLAUSE_HINT:
	case OMP_CLAUSE_NUM_GANGS:
	case OMP_CLAUSE_NUM_WORKERS:
	case OMP_CLAUSE_VECTOR_LENGTH:
	case OMP_CLAUSE_GANG:
	case OMP_CLAUSE_WORKER:
	case OMP_CLAUSE_VECTOR:
	case OMP_CLAUSE_ASYNC:
	case OMP_CLAUSE_WAIT:
	  /* Several OpenACC clauses have optional arguments.  Check if they
	     are present.  */
	  if (OMP_CLAUSE_OPERAND (clause, 0))
	    {
	      wi->val_only = true;
	      wi->is_lhs = false;
	      convert_local_reference_op (&OMP_CLAUSE_OPERAND (clause, 0),
					  &dummy, wi);
	    }

	  /* The gang clause accepts two arguments.  */
	  if (OMP_CLAUSE_CODE (clause) == OMP_CLAUSE_GANG
	      && OMP_CLAUSE_GANG_STATIC_EXPR (clause))
	    {
		wi->val_only = true;
		wi->is_lhs = false;
		convert_nonlocal_reference_op
		  (&OMP_CLAUSE_GANG_STATIC_EXPR (clause), &dummy, wi);
	    }
	  break;

	case OMP_CLAUSE_DIST_SCHEDULE:
	  if (OMP_CLAUSE_DIST_SCHEDULE_CHUNK_EXPR (clause) != NULL)
	    {
	      wi->val_only = true;
	      wi->is_lhs = false;
	      convert_local_reference_op (&OMP_CLAUSE_OPERAND (clause, 0),
					  &dummy, wi);
	    }
	  break;

	case OMP_CLAUSE_MAP:
	case OMP_CLAUSE_TO:
	case OMP_CLAUSE_FROM:
	  if (OMP_CLAUSE_SIZE (clause))
	    {
	      wi->val_only = true;
	      wi->is_lhs = false;
	      convert_local_reference_op (&OMP_CLAUSE_SIZE (clause),
					  &dummy, wi);
	    }
	  if (DECL_P (OMP_CLAUSE_DECL (clause)))
	    goto do_decl_clause;
	  wi->val_only = true;
	  wi->is_lhs = false;
	  walk_tree (&OMP_CLAUSE_DECL (clause), convert_local_reference_op,
		     wi, NULL);
	  break;

	case OMP_CLAUSE_ALIGNED:
	  if (OMP_CLAUSE_ALIGNED_ALIGNMENT (clause))
	    {
	      wi->val_only = true;
	      wi->is_lhs = false;
	      convert_local_reference_op
		(&OMP_CLAUSE_ALIGNED_ALIGNMENT (clause), &dummy, wi);
	    }
	  /* FALLTHRU */
	case OMP_CLAUSE_NONTEMPORAL:
	  /* Like do_decl_clause, but don't add any suppression.  */
	  decl = OMP_CLAUSE_DECL (clause);
	  if (VAR_P (decl)
	      && (TREE_STATIC (decl) || DECL_EXTERNAL (decl)))
	    break;
	  if (decl_function_context (decl) == info->context
	      && !use_pointer_in_frame (decl))
	    {
	      tree field = lookup_field_for_decl (info, decl, NO_INSERT);
	      if (field)
		{
		  OMP_CLAUSE_DECL (clause)
		    = get_local_debug_decl (info, decl, field);
		  need_frame = true;
		}
	    }
	  break;

	case OMP_CLAUSE_NOWAIT:
	case OMP_CLAUSE_ORDERED:
	case OMP_CLAUSE_DEFAULT:
	case OMP_CLAUSE_COPYIN:
	case OMP_CLAUSE_COLLAPSE:
	case OMP_CLAUSE_TILE:
	case OMP_CLAUSE_UNTIED:
	case OMP_CLAUSE_MERGEABLE:
	case OMP_CLAUSE_PROC_BIND:
	case OMP_CLAUSE_NOGROUP:
	case OMP_CLAUSE_THREADS:
	case OMP_CLAUSE_SIMD:
	case OMP_CLAUSE_DEFAULTMAP:
	case OMP_CLAUSE_ORDER:
	case OMP_CLAUSE_SEQ:
	case OMP_CLAUSE_INDEPENDENT:
	case OMP_CLAUSE_AUTO:
	case OMP_CLAUSE_IF_PRESENT:
	case OMP_CLAUSE_FINALIZE:
<<<<<<< HEAD
=======
	case OMP_CLAUSE__CONDTEMP_:
	case OMP_CLAUSE__SCANTEMP_:
>>>>>>> 9e014010
	  break;

	  /* The following clause belongs to the OpenACC cache directive, which
	     is discarded during gimplification.  */
	case OMP_CLAUSE__CACHE_:
	  /* The following clauses are only allowed in the OpenMP declare simd
	     directive, so not seen here.  */
	case OMP_CLAUSE_UNIFORM:
	case OMP_CLAUSE_INBRANCH:
	case OMP_CLAUSE_NOTINBRANCH:
	  /* The following clauses are only allowed on OpenMP cancel and
	     cancellation point directives, which at this point have already
	     been lowered into a function call.  */
	case OMP_CLAUSE_FOR:
	case OMP_CLAUSE_PARALLEL:
	case OMP_CLAUSE_SECTIONS:
	case OMP_CLAUSE_TASKGROUP:
	  /* The following clauses are only added during OMP lowering; nested
	     function decomposition happens before that.  */
	case OMP_CLAUSE__LOOPTEMP_:
	case OMP_CLAUSE__REDUCTEMP_:
	case OMP_CLAUSE__SIMDUID_:
	case OMP_CLAUSE__GRIDDIM_:
	case OMP_CLAUSE__SIMT_:
	  /* Anything else.  */
	default:
	  gcc_unreachable ();
	}
    }

  info->suppress_expansion = new_suppress;

  if (need_stmts)
    for (clause = *pclauses; clause ; clause = OMP_CLAUSE_CHAIN (clause))
      switch (OMP_CLAUSE_CODE (clause))
	{
	case OMP_CLAUSE_REDUCTION:
	case OMP_CLAUSE_IN_REDUCTION:
	case OMP_CLAUSE_TASK_REDUCTION:
	  if (OMP_CLAUSE_REDUCTION_PLACEHOLDER (clause))
	    {
	      tree old_context
		= DECL_CONTEXT (OMP_CLAUSE_REDUCTION_PLACEHOLDER (clause));
	      DECL_CONTEXT (OMP_CLAUSE_REDUCTION_PLACEHOLDER (clause))
		= info->context;
	      if (OMP_CLAUSE_REDUCTION_DECL_PLACEHOLDER (clause))
		DECL_CONTEXT (OMP_CLAUSE_REDUCTION_DECL_PLACEHOLDER (clause))
		  = info->context;
	      walk_body (convert_local_reference_stmt,
			 convert_local_reference_op, info,
			 &OMP_CLAUSE_REDUCTION_GIMPLE_INIT (clause));
	      walk_body (convert_local_reference_stmt,
			 convert_local_reference_op, info,
			 &OMP_CLAUSE_REDUCTION_GIMPLE_MERGE (clause));
	      DECL_CONTEXT (OMP_CLAUSE_REDUCTION_PLACEHOLDER (clause))
		= old_context;
	      if (OMP_CLAUSE_REDUCTION_DECL_PLACEHOLDER (clause))
		DECL_CONTEXT (OMP_CLAUSE_REDUCTION_DECL_PLACEHOLDER (clause))
		  = old_context;
	    }
	  break;

	case OMP_CLAUSE_LASTPRIVATE:
	  walk_body (convert_local_reference_stmt,
		     convert_local_reference_op, info,
		     &OMP_CLAUSE_LASTPRIVATE_GIMPLE_SEQ (clause));
	  break;

	case OMP_CLAUSE_LINEAR:
	  walk_body (convert_local_reference_stmt,
		     convert_local_reference_op, info,
		     &OMP_CLAUSE_LINEAR_GIMPLE_SEQ (clause));
	  break;

	default:
	  break;
	}

  return need_frame;
}


/* Called via walk_function+walk_gimple_stmt, rewrite all references to VAR
   and PARM_DECLs that were referenced by inner nested functions.
   The rewrite will be a structure reference to the local frame variable.  */

static tree
convert_local_reference_stmt (gimple_stmt_iterator *gsi, bool *handled_ops_p,
			      struct walk_stmt_info *wi)
{
  struct nesting_info *info = (struct nesting_info *) wi->info;
  tree save_local_var_chain;
  bitmap save_suppress;
  char save_static_chain_added;
  bool frame_decl_added;
  gimple *stmt = gsi_stmt (*gsi);

  switch (gimple_code (stmt))
    {
    case GIMPLE_OMP_TEAMS:
      if (!gimple_omp_teams_host (as_a <gomp_teams *> (stmt)))
	{
	  save_suppress = info->suppress_expansion;
	  convert_local_omp_clauses (gimple_omp_teams_clauses_ptr (stmt), wi);
	  walk_body (convert_local_reference_stmt, convert_local_reference_op,
		     info, gimple_omp_body_ptr (stmt));
	  info->suppress_expansion = save_suppress;
	  break;
	}
      /* FALLTHRU */

    case GIMPLE_OMP_PARALLEL:
    case GIMPLE_OMP_TASK:
      save_suppress = info->suppress_expansion;
      frame_decl_added = false;
      if (convert_local_omp_clauses (gimple_omp_taskreg_clauses_ptr (stmt),
	                             wi))
	{
	  tree c = build_omp_clause (gimple_location (stmt),
				     OMP_CLAUSE_SHARED);
	  (void) get_frame_type (info);
	  OMP_CLAUSE_DECL (c) = info->frame_decl;
	  OMP_CLAUSE_CHAIN (c) = gimple_omp_taskreg_clauses (stmt);
	  gimple_omp_taskreg_set_clauses (stmt, c);
	  info->static_chain_added |= 4;
	  frame_decl_added = true;
	}

      save_local_var_chain = info->new_local_var_chain;
      save_static_chain_added = info->static_chain_added;
      info->new_local_var_chain = NULL;
      info->static_chain_added = 0;

      walk_body (convert_local_reference_stmt, convert_local_reference_op, info,
	         gimple_omp_body_ptr (stmt));

      if ((info->static_chain_added & 4) != 0 && !frame_decl_added)
	{
	  tree c = build_omp_clause (gimple_location (stmt),
				     OMP_CLAUSE_SHARED);
	  (void) get_frame_type (info);
	  OMP_CLAUSE_DECL (c) = info->frame_decl;
	  OMP_CLAUSE_CHAIN (c) = gimple_omp_taskreg_clauses (stmt);
	  info->static_chain_added |= 4;
	  gimple_omp_taskreg_set_clauses (stmt, c);
	}
      if (info->new_local_var_chain)
	declare_vars (info->new_local_var_chain,
		      gimple_seq_first_stmt (gimple_omp_body (stmt)), false);
      info->new_local_var_chain = save_local_var_chain;
      info->suppress_expansion = save_suppress;
      info->static_chain_added |= save_static_chain_added;
      break;

    case GIMPLE_OMP_FOR:
      save_suppress = info->suppress_expansion;
      convert_local_omp_clauses (gimple_omp_for_clauses_ptr (stmt), wi);
      walk_gimple_omp_for (as_a <gomp_for *> (stmt),
			   convert_local_reference_stmt,
			   convert_local_reference_op, info);
      walk_body (convert_local_reference_stmt, convert_local_reference_op,
		 info, gimple_omp_body_ptr (stmt));
      info->suppress_expansion = save_suppress;
      break;

    case GIMPLE_OMP_SECTIONS:
      save_suppress = info->suppress_expansion;
      convert_local_omp_clauses (gimple_omp_sections_clauses_ptr (stmt), wi);
      walk_body (convert_local_reference_stmt, convert_local_reference_op,
		 info, gimple_omp_body_ptr (stmt));
      info->suppress_expansion = save_suppress;
      break;

    case GIMPLE_OMP_SINGLE:
      save_suppress = info->suppress_expansion;
      convert_local_omp_clauses (gimple_omp_single_clauses_ptr (stmt), wi);
      walk_body (convert_local_reference_stmt, convert_local_reference_op,
		 info, gimple_omp_body_ptr (stmt));
      info->suppress_expansion = save_suppress;
      break;

    case GIMPLE_OMP_TASKGROUP:
      save_suppress = info->suppress_expansion;
      convert_local_omp_clauses (gimple_omp_taskgroup_clauses_ptr (stmt), wi);
      walk_body (convert_local_reference_stmt, convert_local_reference_op,
		 info, gimple_omp_body_ptr (stmt));
      info->suppress_expansion = save_suppress;
      break;

    case GIMPLE_OMP_TARGET:
      if (!is_gimple_omp_offloaded (stmt))
	{
	  save_suppress = info->suppress_expansion;
	  convert_local_omp_clauses (gimple_omp_target_clauses_ptr (stmt), wi);
	  info->suppress_expansion = save_suppress;
	  walk_body (convert_local_reference_stmt, convert_local_reference_op,
		     info, gimple_omp_body_ptr (stmt));
	  break;
	}
      save_suppress = info->suppress_expansion;
      frame_decl_added = false;
      if (convert_local_omp_clauses (gimple_omp_target_clauses_ptr (stmt), wi))
	{
	  tree c = build_omp_clause (gimple_location (stmt), OMP_CLAUSE_MAP);
	  (void) get_frame_type (info);
	  OMP_CLAUSE_DECL (c) = info->frame_decl;
	  OMP_CLAUSE_SET_MAP_KIND (c, GOMP_MAP_TOFROM);
	  OMP_CLAUSE_SIZE (c) = DECL_SIZE_UNIT (info->frame_decl);
	  OMP_CLAUSE_CHAIN (c) = gimple_omp_target_clauses (stmt);
	  gimple_omp_target_set_clauses (as_a <gomp_target *> (stmt), c);
	  info->static_chain_added |= 4;
	  frame_decl_added = true;
	}

      save_local_var_chain = info->new_local_var_chain;
      save_static_chain_added = info->static_chain_added;
      info->new_local_var_chain = NULL;
      info->static_chain_added = 0;

      walk_body (convert_local_reference_stmt, convert_local_reference_op, info,
		 gimple_omp_body_ptr (stmt));

      if ((info->static_chain_added & 4) != 0 && !frame_decl_added)
	{
	  tree c = build_omp_clause (gimple_location (stmt), OMP_CLAUSE_MAP);
	  (void) get_frame_type (info);
	  OMP_CLAUSE_DECL (c) = info->frame_decl;
	  OMP_CLAUSE_SET_MAP_KIND (c, GOMP_MAP_TOFROM);
	  OMP_CLAUSE_SIZE (c) = DECL_SIZE_UNIT (info->frame_decl);
	  OMP_CLAUSE_CHAIN (c) = gimple_omp_target_clauses (stmt);
	  gimple_omp_target_set_clauses (as_a <gomp_target *> (stmt), c);
	  info->static_chain_added |= 4;
	}

      if (info->new_local_var_chain)
	declare_vars (info->new_local_var_chain,
		      gimple_seq_first_stmt (gimple_omp_body (stmt)), false);
      info->new_local_var_chain = save_local_var_chain;
      info->suppress_expansion = save_suppress;
      info->static_chain_added |= save_static_chain_added;
      break;

    case GIMPLE_OMP_SECTION:
    case GIMPLE_OMP_MASTER:
    case GIMPLE_OMP_ORDERED:
    case GIMPLE_OMP_SCAN:
      walk_body (convert_local_reference_stmt, convert_local_reference_op,
		 info, gimple_omp_body_ptr (stmt));
      break;

    case GIMPLE_COND:
      wi->val_only = true;
      wi->is_lhs = false;
      *handled_ops_p = false;
      return NULL_TREE;

    case GIMPLE_ASSIGN:
      if (gimple_clobber_p (stmt))
	{
	  tree lhs = gimple_assign_lhs (stmt);
	  if (DECL_P (lhs)
<<<<<<< HEAD
=======
	      && decl_function_context (lhs) == info->context
>>>>>>> 9e014010
	      && !use_pointer_in_frame (lhs)
	      && lookup_field_for_decl (info, lhs, NO_INSERT))
	    {
	      gsi_replace (gsi, gimple_build_nop (), true);
	      break;
	    }
	}
      *handled_ops_p = false;
      return NULL_TREE;

    case GIMPLE_BIND:
      for (tree var = gimple_bind_vars (as_a <gbind *> (stmt));
	   var;
	   var = DECL_CHAIN (var))
	if (TREE_CODE (var) == NAMELIST_DECL)
	  {
	    /* Adjust decls mentioned in NAMELIST_DECL.  */
	    tree decls = NAMELIST_DECL_ASSOCIATED_DECL (var);
	    tree decl;
	    unsigned int i;

	    FOR_EACH_CONSTRUCTOR_VALUE (CONSTRUCTOR_ELTS (decls), i, decl)
	      {
		if (VAR_P (decl)
		    && (TREE_STATIC (decl) || DECL_EXTERNAL (decl)))
		  continue;
		if (decl_function_context (decl) == info->context
		    && !use_pointer_in_frame (decl))
		  {
		    tree field = lookup_field_for_decl (info, decl, NO_INSERT);
		    if (field)
		      {
			CONSTRUCTOR_ELT (decls, i)->value
			  = get_local_debug_decl (info, decl, field);
		      }
		  }
	      }
	  }

      *handled_ops_p = false;
      return NULL_TREE;

    default:
      /* For every other statement that we are not interested in
	 handling here, let the walker traverse the operands.  */
      *handled_ops_p = false;
      return NULL_TREE;
    }

  /* Indicate that we have handled all the operands ourselves.  */
  *handled_ops_p = true;
  return NULL_TREE;
}


/* Called via walk_function+walk_gimple_stmt, rewrite all GIMPLE_GOTOs
   that reference labels from outer functions.  The rewrite will be a
   call to __builtin_nonlocal_goto.  */

static tree
convert_nl_goto_reference (gimple_stmt_iterator *gsi, bool *handled_ops_p,
			   struct walk_stmt_info *wi)
{
  struct nesting_info *const info = (struct nesting_info *) wi->info, *i;
  tree label, new_label, target_context, x, field;
  gcall *call;
  gimple *stmt = gsi_stmt (*gsi);

  if (gimple_code (stmt) != GIMPLE_GOTO)
    {
      *handled_ops_p = false;
      return NULL_TREE;
    }

  label = gimple_goto_dest (stmt);
  if (TREE_CODE (label) != LABEL_DECL)
    {
      *handled_ops_p = false;
      return NULL_TREE;
    }

  target_context = decl_function_context (label);
  if (target_context == info->context)
    {
      *handled_ops_p = false;
      return NULL_TREE;
    }

  for (i = info->outer; target_context != i->context; i = i->outer)
    continue;

  /* The original user label may also be use for a normal goto, therefore
     we must create a new label that will actually receive the abnormal
     control transfer.  This new label will be marked LABEL_NONLOCAL; this
     mark will trigger proper behavior in the cfg, as well as cause the
     (hairy target-specific) non-local goto receiver code to be generated
     when we expand rtl.  Enter this association into var_map so that we
     can insert the new label into the IL during a second pass.  */
  tree *slot = &i->var_map->get_or_insert (label);
  if (*slot == NULL)
    {
      new_label = create_artificial_label (UNKNOWN_LOCATION);
      DECL_NONLOCAL (new_label) = 1;
      *slot = new_label;
    }
  else
    new_label = *slot;

  /* Build: __builtin_nl_goto(new_label, &chain->nl_goto_field).  */
  field = get_nl_goto_field (i);
  x = get_frame_field (info, target_context, field, gsi);
  x = build_addr (x);
  x = gsi_gimplify_val (info, x, gsi);
  call = gimple_build_call (builtin_decl_implicit (BUILT_IN_NONLOCAL_GOTO),
			    2, build_addr (new_label), x);
  gsi_replace (gsi, call, false);

  /* We have handled all of STMT's operands, no need to keep going.  */
  *handled_ops_p = true;
  return NULL_TREE;
}


/* Called via walk_function+walk_tree, rewrite all GIMPLE_LABELs whose labels
   are referenced via nonlocal goto from a nested function.  The rewrite
   will involve installing a newly generated DECL_NONLOCAL label, and
   (potentially) a branch around the rtl gunk that is assumed to be
   attached to such a label.  */

static tree
convert_nl_goto_receiver (gimple_stmt_iterator *gsi, bool *handled_ops_p,
			  struct walk_stmt_info *wi)
{
  struct nesting_info *const info = (struct nesting_info *) wi->info;
  tree label, new_label;
  gimple_stmt_iterator tmp_gsi;
  glabel *stmt = dyn_cast <glabel *> (gsi_stmt (*gsi));

  if (!stmt)
    {
      *handled_ops_p = false;
      return NULL_TREE;
    }

  label = gimple_label_label (stmt);

  tree *slot = info->var_map->get (label);
  if (!slot)
    {
      *handled_ops_p = false;
      return NULL_TREE;
    }

  /* If there's any possibility that the previous statement falls through,
     then we must branch around the new non-local label.  */
  tmp_gsi = wi->gsi;
  gsi_prev (&tmp_gsi);
  if (gsi_end_p (tmp_gsi) || gimple_stmt_may_fallthru (gsi_stmt (tmp_gsi)))
    {
      gimple *stmt = gimple_build_goto (label);
      gsi_insert_before (gsi, stmt, GSI_SAME_STMT);
    }

  new_label = (tree) *slot;
  stmt = gimple_build_label (new_label);
  gsi_insert_before (gsi, stmt, GSI_SAME_STMT);

  *handled_ops_p = true;
  return NULL_TREE;
}


/* Called via walk_function+walk_stmt, rewrite all references to addresses
   of nested functions that require the use of trampolines.  The rewrite
   will involve a reference a trampoline generated for the occasion.  */

static tree
convert_tramp_reference_op (tree *tp, int *walk_subtrees, void *data)
{
  struct walk_stmt_info *wi = (struct walk_stmt_info *) data;
  struct nesting_info *const info = (struct nesting_info *) wi->info, *i;
  tree t = *tp, decl, target_context, x, builtin;
  bool descr;
  gcall *call;

  *walk_subtrees = 0;
  switch (TREE_CODE (t))
    {
    case ADDR_EXPR:
      /* Build
	   T.1 = &CHAIN->tramp;
	   T.2 = __builtin_adjust_trampoline (T.1);
	   T.3 = (func_type)T.2;
      */

      decl = TREE_OPERAND (t, 0);
      if (TREE_CODE (decl) != FUNCTION_DECL)
	break;

      /* Only need to process nested functions.  */
      target_context = decl_function_context (decl);
      if (!target_context)
	break;

      /* If the nested function doesn't use a static chain, then
	 it doesn't need a trampoline.  */
      if (!DECL_STATIC_CHAIN (decl))
	break;

      /* If we don't want a trampoline, then don't build one.  */
      if (TREE_NO_TRAMPOLINE (t))
	break;

      /* Lookup the immediate parent of the callee, as that's where
	 we need to insert the trampoline.  */
      for (i = info; i->context != target_context; i = i->outer)
	continue;

      /* Decide whether to generate a descriptor or a trampoline. */
      descr = FUNC_ADDR_BY_DESCRIPTOR (t) && !flag_trampolines;

      if (descr)
	x = lookup_descr_for_decl (i, decl, INSERT);
      else
	x = lookup_tramp_for_decl (i, decl, INSERT);

      /* Compute the address of the field holding the trampoline.  */
      x = get_frame_field (info, target_context, x, &wi->gsi);
      x = build_addr (x);
      x = gsi_gimplify_val (info, x, &wi->gsi);

      /* Do machine-specific ugliness.  Normally this will involve
	 computing extra alignment, but it can really be anything.  */
      if (descr)
	builtin = builtin_decl_implicit (BUILT_IN_ADJUST_DESCRIPTOR);
      else
	builtin = builtin_decl_implicit (BUILT_IN_ADJUST_TRAMPOLINE);
      call = gimple_build_call (builtin, 1, x);
      x = init_tmp_var_with_call (info, &wi->gsi, call);

      /* Cast back to the proper function type.  */
      x = build1 (NOP_EXPR, TREE_TYPE (t), x);
      x = init_tmp_var (info, x, &wi->gsi);

      *tp = x;
      break;

    default:
      if (!IS_TYPE_OR_DECL_P (t))
	*walk_subtrees = 1;
      break;
    }

  return NULL_TREE;
}


/* Called via walk_function+walk_gimple_stmt, rewrite all references
   to addresses of nested functions that require the use of
   trampolines.  The rewrite will involve a reference a trampoline
   generated for the occasion.  */

static tree
convert_tramp_reference_stmt (gimple_stmt_iterator *gsi, bool *handled_ops_p,
			      struct walk_stmt_info *wi)
{
  struct nesting_info *info = (struct nesting_info *) wi->info;
  gimple *stmt = gsi_stmt (*gsi);

  switch (gimple_code (stmt))
    {
    case GIMPLE_CALL:
      {
	/* Only walk call arguments, lest we generate trampolines for
	   direct calls.  */
	unsigned long i, nargs = gimple_call_num_args (stmt);
	for (i = 0; i < nargs; i++)
	  walk_tree (gimple_call_arg_ptr (stmt, i), convert_tramp_reference_op,
		     wi, NULL);
	break;
      }

    case GIMPLE_OMP_TEAMS:
      if (!gimple_omp_teams_host (as_a <gomp_teams *> (stmt)))
	{
	  *handled_ops_p = false;
	  return NULL_TREE;
	}
      goto do_parallel;

    case GIMPLE_OMP_TARGET:
      if (!is_gimple_omp_offloaded (stmt))
	{
	  *handled_ops_p = false;
	  return NULL_TREE;
	}
      /* FALLTHRU */
    case GIMPLE_OMP_PARALLEL:
    case GIMPLE_OMP_TASK:
    do_parallel:
      {
	tree save_local_var_chain = info->new_local_var_chain;
        walk_gimple_op (stmt, convert_tramp_reference_op, wi);
	info->new_local_var_chain = NULL;
	char save_static_chain_added = info->static_chain_added;
	info->static_chain_added = 0;
        walk_body (convert_tramp_reference_stmt, convert_tramp_reference_op,
		   info, gimple_omp_body_ptr (stmt));
	if (info->new_local_var_chain)
	  declare_vars (info->new_local_var_chain,
			gimple_seq_first_stmt (gimple_omp_body (stmt)),
			false);
	for (int i = 0; i < 2; i++)
	  {
	    tree c, decl;
	    if ((info->static_chain_added & (1 << i)) == 0)
	      continue;
	    decl = i ? get_chain_decl (info) : info->frame_decl;
	    /* Don't add CHAIN.* or FRAME.* twice.  */
	    for (c = gimple_omp_taskreg_clauses (stmt);
		 c;
		 c = OMP_CLAUSE_CHAIN (c))
	      if ((OMP_CLAUSE_CODE (c) == OMP_CLAUSE_FIRSTPRIVATE
		   || OMP_CLAUSE_CODE (c) == OMP_CLAUSE_SHARED)
		  && OMP_CLAUSE_DECL (c) == decl)
		break;
	    if (c == NULL && gimple_code (stmt) != GIMPLE_OMP_TARGET)
	      {
		c = build_omp_clause (gimple_location (stmt),
				      i ? OMP_CLAUSE_FIRSTPRIVATE
				      : OMP_CLAUSE_SHARED);
		OMP_CLAUSE_DECL (c) = decl;
		OMP_CLAUSE_CHAIN (c) = gimple_omp_taskreg_clauses (stmt);
		gimple_omp_taskreg_set_clauses (stmt, c);
	      }
	    else if (c == NULL)
	      {
		c = build_omp_clause (gimple_location (stmt),
				      OMP_CLAUSE_MAP);
		OMP_CLAUSE_DECL (c) = decl;
		OMP_CLAUSE_SET_MAP_KIND (c,
					 i ? GOMP_MAP_TO : GOMP_MAP_TOFROM);
		OMP_CLAUSE_SIZE (c) = DECL_SIZE_UNIT (decl);
		OMP_CLAUSE_CHAIN (c) = gimple_omp_target_clauses (stmt);
		gimple_omp_target_set_clauses (as_a <gomp_target *> (stmt),
					       c);
	      }
	  }
	info->new_local_var_chain = save_local_var_chain;
	info->static_chain_added |= save_static_chain_added;
      }
      break;

    default:
      *handled_ops_p = false;
      return NULL_TREE;
    }

  *handled_ops_p = true;
  return NULL_TREE;
}



/* Called via walk_function+walk_gimple_stmt, rewrite all GIMPLE_CALLs
   that reference nested functions to make sure that the static chain
   is set up properly for the call.  */

static tree
convert_gimple_call (gimple_stmt_iterator *gsi, bool *handled_ops_p,
                     struct walk_stmt_info *wi)
{
  struct nesting_info *const info = (struct nesting_info *) wi->info;
  tree decl, target_context;
  char save_static_chain_added;
  int i;
  gimple *stmt = gsi_stmt (*gsi);

  switch (gimple_code (stmt))
    {
    case GIMPLE_CALL:
      if (gimple_call_chain (stmt))
	break;
      decl = gimple_call_fndecl (stmt);
      if (!decl)
	break;
      target_context = decl_function_context (decl);
      if (target_context && DECL_STATIC_CHAIN (decl))
	{
	  struct nesting_info *i = info;
	  while (i && i->context != target_context)
	    i = i->outer;
	  /* If none of the outer contexts is the target context, this means
	     that the function is called in a wrong context.  */
	  if (!i)
	    internal_error ("%s from %s called in %s",
			    IDENTIFIER_POINTER (DECL_NAME (decl)),
			    IDENTIFIER_POINTER (DECL_NAME (target_context)),
			    IDENTIFIER_POINTER (DECL_NAME (info->context)));

	  gimple_call_set_chain (as_a <gcall *> (stmt),
				 get_static_chain (info, target_context,
						   &wi->gsi));
	  info->static_chain_added |= (1 << (info->context != target_context));
	}
      break;

    case GIMPLE_OMP_TEAMS:
      if (!gimple_omp_teams_host (as_a <gomp_teams *> (stmt)))
	{
	  walk_body (convert_gimple_call, NULL, info,
		     gimple_omp_body_ptr (stmt));
	  break;
	}
      /* FALLTHRU */

    case GIMPLE_OMP_PARALLEL:
    case GIMPLE_OMP_TASK:
      save_static_chain_added = info->static_chain_added;
      info->static_chain_added = 0;
      walk_body (convert_gimple_call, NULL, info, gimple_omp_body_ptr (stmt));
      for (i = 0; i < 2; i++)
	{
	  tree c, decl;
	  if ((info->static_chain_added & (1 << i)) == 0)
	    continue;
	  decl = i ? get_chain_decl (info) : info->frame_decl;
	  /* Don't add CHAIN.* or FRAME.* twice.  */
	  for (c = gimple_omp_taskreg_clauses (stmt);
	       c;
	       c = OMP_CLAUSE_CHAIN (c))
	    if ((OMP_CLAUSE_CODE (c) == OMP_CLAUSE_FIRSTPRIVATE
		 || OMP_CLAUSE_CODE (c) == OMP_CLAUSE_SHARED)
		&& OMP_CLAUSE_DECL (c) == decl)
	      break;
	  if (c == NULL)
	    {
	      c = build_omp_clause (gimple_location (stmt),
				    i ? OMP_CLAUSE_FIRSTPRIVATE
				    : OMP_CLAUSE_SHARED);
	      OMP_CLAUSE_DECL (c) = decl;
	      OMP_CLAUSE_CHAIN (c) = gimple_omp_taskreg_clauses (stmt);
	      gimple_omp_taskreg_set_clauses (stmt, c);
	    }
	}
      info->static_chain_added |= save_static_chain_added;
      break;

    case GIMPLE_OMP_TARGET:
      if (!is_gimple_omp_offloaded (stmt))
	{
	  walk_body (convert_gimple_call, NULL, info, gimple_omp_body_ptr (stmt));
	  break;
	}
      save_static_chain_added = info->static_chain_added;
      info->static_chain_added = 0;
      walk_body (convert_gimple_call, NULL, info, gimple_omp_body_ptr (stmt));
      for (i = 0; i < 2; i++)
	{
	  tree c, decl;
	  if ((info->static_chain_added & (1 << i)) == 0)
	    continue;
	  decl = i ? get_chain_decl (info) : info->frame_decl;
	  /* Don't add CHAIN.* or FRAME.* twice.  */
	  for (c = gimple_omp_target_clauses (stmt);
	       c;
	       c = OMP_CLAUSE_CHAIN (c))
	    if (OMP_CLAUSE_CODE (c) == OMP_CLAUSE_MAP
		&& OMP_CLAUSE_DECL (c) == decl)
	      break;
	  if (c == NULL)
	    {
	      c = build_omp_clause (gimple_location (stmt), OMP_CLAUSE_MAP);
	      OMP_CLAUSE_DECL (c) = decl;
	      OMP_CLAUSE_SET_MAP_KIND (c, i ? GOMP_MAP_TO : GOMP_MAP_TOFROM);
	      OMP_CLAUSE_SIZE (c) = DECL_SIZE_UNIT (decl);
	      OMP_CLAUSE_CHAIN (c) = gimple_omp_target_clauses (stmt);
	      gimple_omp_target_set_clauses (as_a <gomp_target *> (stmt),
					     c);
	    }
	}
      info->static_chain_added |= save_static_chain_added;
      break;

    case GIMPLE_OMP_FOR:
      walk_body (convert_gimple_call, NULL, info,
	  	 gimple_omp_for_pre_body_ptr (stmt));
      /* FALLTHRU */
    case GIMPLE_OMP_SECTIONS:
    case GIMPLE_OMP_SECTION:
    case GIMPLE_OMP_SINGLE:
    case GIMPLE_OMP_MASTER:
    case GIMPLE_OMP_TASKGROUP:
    case GIMPLE_OMP_ORDERED:
    case GIMPLE_OMP_SCAN:
    case GIMPLE_OMP_CRITICAL:
      walk_body (convert_gimple_call, NULL, info, gimple_omp_body_ptr (stmt));
      break;

    default:
      /* Keep looking for other operands.  */
      *handled_ops_p = false;
      return NULL_TREE;
    }

  *handled_ops_p = true;
  return NULL_TREE;
}

/* Walk the nesting tree starting with ROOT.  Convert all trampolines and
   call expressions.  At the same time, determine if a nested function
   actually uses its static chain; if not, remember that.  */

static void
convert_all_function_calls (struct nesting_info *root)
{
  unsigned int chain_count = 0, old_chain_count, iter_count;
  struct nesting_info *n;

  /* First, optimistically clear static_chain for all decls that haven't
     used the static chain already for variable access.  But always create
     it if not optimizing.  This makes it possible to reconstruct the static
     nesting tree at run time and thus to resolve up-level references from
     within the debugger.  */
  FOR_EACH_NEST_INFO (n, root)
    {
      if (n->thunk_p)
	continue;
      tree decl = n->context;
      if (!optimize)
	{
	  if (n->inner)
	    (void) get_frame_type (n);
	  if (n->outer)
	    (void) get_chain_decl (n);
	}
      else if (!n->outer || (!n->chain_decl && !n->chain_field))
	{
	  DECL_STATIC_CHAIN (decl) = 0;
	  if (dump_file && (dump_flags & TDF_DETAILS))
	    fprintf (dump_file, "Guessing no static-chain for %s\n",
		     lang_hooks.decl_printable_name (decl, 2));
	}
      else
	DECL_STATIC_CHAIN (decl) = 1;
      chain_count += DECL_STATIC_CHAIN (decl);
    }

  FOR_EACH_NEST_INFO (n, root)
    if (n->thunk_p)
      {
	tree decl = n->context;
	tree alias = cgraph_node::get (decl)->thunk.alias;
	DECL_STATIC_CHAIN (decl) = DECL_STATIC_CHAIN (alias);
      }

  /* Walk the functions and perform transformations.  Note that these
     transformations can induce new uses of the static chain, which in turn
     require re-examining all users of the decl.  */
  /* ??? It would make sense to try to use the call graph to speed this up,
     but the call graph hasn't really been built yet.  Even if it did, we
     would still need to iterate in this loop since address-of references
     wouldn't show up in the callgraph anyway.  */
  iter_count = 0;
  do
    {
      old_chain_count = chain_count;
      chain_count = 0;
      iter_count++;

      if (dump_file && (dump_flags & TDF_DETAILS))
	fputc ('\n', dump_file);

      FOR_EACH_NEST_INFO (n, root)
	{
	  if (n->thunk_p)
	    continue;
	  tree decl = n->context;
	  walk_function (convert_tramp_reference_stmt,
			 convert_tramp_reference_op, n);
	  walk_function (convert_gimple_call, NULL, n);
	  chain_count += DECL_STATIC_CHAIN (decl);
	}

      FOR_EACH_NEST_INFO (n, root)
	if (n->thunk_p)
	  {
	    tree decl = n->context;
	    tree alias = cgraph_node::get (decl)->thunk.alias;
	    DECL_STATIC_CHAIN (decl) = DECL_STATIC_CHAIN (alias);
	  }
    }
  while (chain_count != old_chain_count);

  if (dump_file && (dump_flags & TDF_DETAILS))
    fprintf (dump_file, "convert_all_function_calls iterations: %u\n\n",
	     iter_count);
}

struct nesting_copy_body_data
{
  copy_body_data cb;
  struct nesting_info *root;
};

/* A helper subroutine for debug_var_chain type remapping.  */

static tree
nesting_copy_decl (tree decl, copy_body_data *id)
{
  struct nesting_copy_body_data *nid = (struct nesting_copy_body_data *) id;
  tree *slot = nid->root->var_map->get (decl);

  if (slot)
    return (tree) *slot;

  if (TREE_CODE (decl) == TYPE_DECL && DECL_ORIGINAL_TYPE (decl))
    {
      tree new_decl = copy_decl_no_change (decl, id);
      DECL_ORIGINAL_TYPE (new_decl)
	= remap_type (DECL_ORIGINAL_TYPE (decl), id);
      return new_decl;
    }

  if (VAR_P (decl)
      || TREE_CODE (decl) == PARM_DECL
      || TREE_CODE (decl) == RESULT_DECL)
    return decl;

  return copy_decl_no_change (decl, id);
}

/* A helper function for remap_vla_decls.  See if *TP contains
   some remapped variables.  */

static tree
contains_remapped_vars (tree *tp, int *walk_subtrees, void *data)
{
  struct nesting_info *root = (struct nesting_info *) data;
  tree t = *tp;

  if (DECL_P (t))
    {
      *walk_subtrees = 0;
      tree *slot = root->var_map->get (t);

      if (slot)
	return *slot;
    }
  return NULL;
}

/* Remap VLA decls in BLOCK and subblocks if remapped variables are
   involved.  */

static void
remap_vla_decls (tree block, struct nesting_info *root)
{
  tree var, subblock, val, type;
  struct nesting_copy_body_data id;

  for (subblock = BLOCK_SUBBLOCKS (block);
       subblock;
       subblock = BLOCK_CHAIN (subblock))
    remap_vla_decls (subblock, root);

  for (var = BLOCK_VARS (block); var; var = DECL_CHAIN (var))
    if (VAR_P (var) && DECL_HAS_VALUE_EXPR_P (var))
      {
	val = DECL_VALUE_EXPR (var);
	type = TREE_TYPE (var);

	if (!(TREE_CODE (val) == INDIRECT_REF
	      && TREE_CODE (TREE_OPERAND (val, 0)) == VAR_DECL
	      && variably_modified_type_p (type, NULL)))
	  continue;

	if (root->var_map->get (TREE_OPERAND (val, 0))
	    || walk_tree (&type, contains_remapped_vars, root, NULL))
	  break;
      }

  if (var == NULL_TREE)
    return;

  memset (&id, 0, sizeof (id));
  id.cb.copy_decl = nesting_copy_decl;
  id.cb.decl_map = new hash_map<tree, tree>;
  id.root = root;

  for (; var; var = DECL_CHAIN (var))
    if (VAR_P (var) && DECL_HAS_VALUE_EXPR_P (var))
      {
	struct nesting_info *i;
	tree newt, context;

	val = DECL_VALUE_EXPR (var);
	type = TREE_TYPE (var);

	if (!(TREE_CODE (val) == INDIRECT_REF
	      && TREE_CODE (TREE_OPERAND (val, 0)) == VAR_DECL
	      && variably_modified_type_p (type, NULL)))
	  continue;

	tree *slot = root->var_map->get (TREE_OPERAND (val, 0));
	if (!slot && !walk_tree (&type, contains_remapped_vars, root, NULL))
	  continue;

	context = decl_function_context (var);
	for (i = root; i; i = i->outer)
	  if (i->context == context)
	    break;

	if (i == NULL)
	  continue;

	/* Fully expand value expressions.  This avoids having debug variables
	   only referenced from them and that can be swept during GC.  */
        if (slot)
	  {
	    tree t = (tree) *slot;
	    gcc_assert (DECL_P (t) && DECL_HAS_VALUE_EXPR_P (t));
	    val = build1 (INDIRECT_REF, TREE_TYPE (val), DECL_VALUE_EXPR (t));
	  }

	id.cb.src_fn = i->context;
	id.cb.dst_fn = i->context;
	id.cb.src_cfun = DECL_STRUCT_FUNCTION (root->context);

	TREE_TYPE (var) = newt = remap_type (type, &id.cb);
	while (POINTER_TYPE_P (newt) && !TYPE_NAME (newt))
	  {
	    newt = TREE_TYPE (newt);
	    type = TREE_TYPE (type);
	  }
	if (TYPE_NAME (newt)
	    && TREE_CODE (TYPE_NAME (newt)) == TYPE_DECL
	    && DECL_ORIGINAL_TYPE (TYPE_NAME (newt))
	    && newt != type
	    && TYPE_NAME (newt) == TYPE_NAME (type))
	  TYPE_NAME (newt) = remap_decl (TYPE_NAME (newt), &id.cb);

	walk_tree (&val, copy_tree_body_r, &id.cb, NULL);
	if (val != DECL_VALUE_EXPR (var))
	  SET_DECL_VALUE_EXPR (var, val);
      }

  delete id.cb.decl_map;
}

/* Fixup VLA decls in BLOCK and subblocks if remapped variables are
   involved.  */

static void
fixup_vla_decls (tree block)
{
  for (tree var = BLOCK_VARS (block); var; var = DECL_CHAIN (var))
    if (VAR_P (var) && DECL_HAS_VALUE_EXPR_P (var))
      {
	tree val = DECL_VALUE_EXPR (var);

	if (!(TREE_CODE (val) == INDIRECT_REF
	      && VAR_P (TREE_OPERAND (val, 0))
	      && DECL_HAS_VALUE_EXPR_P (TREE_OPERAND (val, 0))))
	  continue;

	/* Fully expand value expressions.  This avoids having debug variables
	   only referenced from them and that can be swept during GC.  */
	val = build1 (INDIRECT_REF, TREE_TYPE (val),
		      DECL_VALUE_EXPR (TREE_OPERAND (val, 0)));
	SET_DECL_VALUE_EXPR (var, val);
      }

  for (tree sub = BLOCK_SUBBLOCKS (block); sub; sub = BLOCK_CHAIN (sub))
    fixup_vla_decls (sub);
}

/* Fold the MEM_REF *E.  */
bool
fold_mem_refs (tree *const &e, void *data ATTRIBUTE_UNUSED)
{
  tree *ref_p = CONST_CAST2 (tree *, const tree *, (const tree *)e);
  *ref_p = fold (*ref_p);
  return true;
}

/* Given DECL, a nested function, build an initialization call for FIELD,
   the trampoline or descriptor for DECL, using FUNC as the function.  */

static gcall *
build_init_call_stmt (struct nesting_info *info, tree decl, tree field,
		      tree func)
{
  tree arg1, arg2, arg3, x;

  gcc_assert (DECL_STATIC_CHAIN (decl));
  arg3 = build_addr (info->frame_decl);

  arg2 = build_addr (decl);

  x = build3 (COMPONENT_REF, TREE_TYPE (field),
	      info->frame_decl, field, NULL_TREE);
  arg1 = build_addr (x);

  return gimple_build_call (func, 3, arg1, arg2, arg3);
}

/* Do "everything else" to clean up or complete state collected by the various
   walking passes -- create a field to hold the frame base address, lay out the
   types and decls, generate code to initialize the frame decl, store critical
   expressions in the struct function for rtl to find.  */

static void
finalize_nesting_tree_1 (struct nesting_info *root)
{
  gimple_seq stmt_list = NULL;
  gimple *stmt;
  tree context = root->context;
  struct function *sf;

  if (root->thunk_p)
    return;

  /* If we created a non-local frame type or decl, we need to lay them
     out at this time.  */
  if (root->frame_type)
    {
      /* Debugging information needs to compute the frame base address of the
	 parent frame out of the static chain from the nested frame.

	 The static chain is the address of the FRAME record, so one could
	 imagine it would be possible to compute the frame base address just
	 adding a constant offset to this address.  Unfortunately, this is not
	 possible: if the FRAME object has alignment constraints that are
	 stronger than the stack, then the offset between the frame base and
	 the FRAME object will be dynamic.

	 What we do instead is to append a field to the FRAME object that holds
	 the frame base address: then debug info just has to fetch this
	 field.  */

      /* Debugging information will refer to the CFA as the frame base
	 address: we will do the same here.  */
      const tree frame_addr_fndecl
        = builtin_decl_explicit (BUILT_IN_DWARF_CFA);

      /* Create a field in the FRAME record to hold the frame base address for
	 this stack frame.  Since it will be used only by the debugger, put it
	 at the end of the record in order not to shift all other offsets.  */
      tree fb_decl = make_node (FIELD_DECL);

      DECL_NAME (fb_decl) = get_identifier ("FRAME_BASE.PARENT");
      TREE_TYPE (fb_decl) = ptr_type_node;
      TREE_ADDRESSABLE (fb_decl) = 1;
      DECL_CONTEXT (fb_decl) = root->frame_type;
      TYPE_FIELDS (root->frame_type) = chainon (TYPE_FIELDS (root->frame_type),
						fb_decl);

      /* In some cases the frame type will trigger the -Wpadded warning.
	 This is not helpful; suppress it. */
      int save_warn_padded = warn_padded;
      warn_padded = 0;
      layout_type (root->frame_type);
      warn_padded = save_warn_padded;
      layout_decl (root->frame_decl, 0);

      /* Initialize the frame base address field.  If the builtin we need is
	 not available, set it to NULL so that debugging information does not
	 reference junk.  */
      tree fb_ref = build3 (COMPONENT_REF, TREE_TYPE (fb_decl),
			    root->frame_decl, fb_decl, NULL_TREE);
      tree fb_tmp;

      if (frame_addr_fndecl != NULL_TREE)
	{
	  gcall *fb_gimple = gimple_build_call (frame_addr_fndecl, 1,
						integer_zero_node);
	  gimple_stmt_iterator gsi = gsi_last (stmt_list);

	  fb_tmp = init_tmp_var_with_call (root, &gsi, fb_gimple);
	}
      else
	fb_tmp = build_int_cst (TREE_TYPE (fb_ref), 0);
      gimple_seq_add_stmt (&stmt_list,
			   gimple_build_assign (fb_ref, fb_tmp));

      declare_vars (root->frame_decl,
		    gimple_seq_first_stmt (gimple_body (context)), true);
    }

  /* If any parameters were referenced non-locally, then we need to insert
     a copy or a pointer.  */
  if (root->any_parm_remapped)
    {
      tree p;
      for (p = DECL_ARGUMENTS (context); p ; p = DECL_CHAIN (p))
	{
	  tree field, x, y;

	  field = lookup_field_for_decl (root, p, NO_INSERT);
	  if (!field)
	    continue;

	  if (use_pointer_in_frame (p))
	    x = build_addr (p);
	  else
	    x = p;

	  /* If the assignment is from a non-register the stmt is
	     not valid gimple.  Make it so by using a temporary instead.  */
	  if (!is_gimple_reg (x)
	      && is_gimple_reg_type (TREE_TYPE (x)))
	    {
	      gimple_stmt_iterator gsi = gsi_last (stmt_list);
	      x = init_tmp_var (root, x, &gsi);
	    }

	  y = build3 (COMPONENT_REF, TREE_TYPE (field),
		      root->frame_decl, field, NULL_TREE);
	  stmt = gimple_build_assign (y, x);
	  gimple_seq_add_stmt (&stmt_list, stmt);
	}
    }

  /* If a chain_field was created, then it needs to be initialized
     from chain_decl.  */
  if (root->chain_field)
    {
      tree x = build3 (COMPONENT_REF, TREE_TYPE (root->chain_field),
		       root->frame_decl, root->chain_field, NULL_TREE);
      stmt = gimple_build_assign (x, get_chain_decl (root));
      gimple_seq_add_stmt (&stmt_list, stmt);
    }

  /* If trampolines were created, then we need to initialize them.  */
  if (root->any_tramp_created)
    {
      struct nesting_info *i;
      for (i = root->inner; i ; i = i->next)
	{
	  tree field, x;

	  field = lookup_tramp_for_decl (root, i->context, NO_INSERT);
	  if (!field)
	    continue;

	  x = builtin_decl_implicit (BUILT_IN_INIT_TRAMPOLINE);
	  stmt = build_init_call_stmt (root, i->context, field, x);
	  gimple_seq_add_stmt (&stmt_list, stmt);
	}
    }

  /* If descriptors were created, then we need to initialize them.  */
  if (root->any_descr_created)
    {
      struct nesting_info *i;
      for (i = root->inner; i ; i = i->next)
	{
	  tree field, x;

	  field = lookup_descr_for_decl (root, i->context, NO_INSERT);
	  if (!field)
	    continue;

	  x = builtin_decl_implicit (BUILT_IN_INIT_DESCRIPTOR);
	  stmt = build_init_call_stmt (root, i->context, field, x);
	  gimple_seq_add_stmt (&stmt_list, stmt);
	}
    }

  /* If we created initialization statements, insert them.  */
  if (stmt_list)
    {
      gbind *bind;
      annotate_all_with_location (stmt_list, DECL_SOURCE_LOCATION (context));
      bind = gimple_seq_first_stmt_as_a_bind (gimple_body (context));
      gimple_seq_add_seq (&stmt_list, gimple_bind_body (bind));
      gimple_bind_set_body (bind, stmt_list);
    }

  /* If a chain_decl was created, then it needs to be registered with
     struct function so that it gets initialized from the static chain
     register at the beginning of the function.  */
  sf = DECL_STRUCT_FUNCTION (root->context);
  sf->static_chain_decl = root->chain_decl;

  /* Similarly for the non-local goto save area.  */
  if (root->nl_goto_field)
    {
      sf->nonlocal_goto_save_area
	= get_frame_field (root, context, root->nl_goto_field, NULL);
      sf->has_nonlocal_label = 1;
    }

  /* Make sure all new local variables get inserted into the
     proper BIND_EXPR.  */
  if (root->new_local_var_chain)
    declare_vars (root->new_local_var_chain,
		  gimple_seq_first_stmt (gimple_body (root->context)),
		  false);

  if (root->debug_var_chain)
    {
      tree debug_var;
      gbind *scope;

      remap_vla_decls (DECL_INITIAL (root->context), root);

      for (debug_var = root->debug_var_chain; debug_var;
	   debug_var = DECL_CHAIN (debug_var))
	if (variably_modified_type_p (TREE_TYPE (debug_var), NULL))
	  break;

      /* If there are any debug decls with variable length types,
	 remap those types using other debug_var_chain variables.  */
      if (debug_var)
	{
	  struct nesting_copy_body_data id;

	  memset (&id, 0, sizeof (id));
	  id.cb.copy_decl = nesting_copy_decl;
	  id.cb.decl_map = new hash_map<tree, tree>;
	  id.root = root;

	  for (; debug_var; debug_var = DECL_CHAIN (debug_var))
	    if (variably_modified_type_p (TREE_TYPE (debug_var), NULL))
	      {
		tree type = TREE_TYPE (debug_var);
		tree newt, t = type;
		struct nesting_info *i;

		for (i = root; i; i = i->outer)
		  if (variably_modified_type_p (type, i->context))
		    break;

		if (i == NULL)
		  continue;

		id.cb.src_fn = i->context;
		id.cb.dst_fn = i->context;
		id.cb.src_cfun = DECL_STRUCT_FUNCTION (root->context);

		TREE_TYPE (debug_var) = newt = remap_type (type, &id.cb);
		while (POINTER_TYPE_P (newt) && !TYPE_NAME (newt))
		  {
		    newt = TREE_TYPE (newt);
		    t = TREE_TYPE (t);
		  }
		if (TYPE_NAME (newt)
		    && TREE_CODE (TYPE_NAME (newt)) == TYPE_DECL
		    && DECL_ORIGINAL_TYPE (TYPE_NAME (newt))
		    && newt != t
		    && TYPE_NAME (newt) == TYPE_NAME (t))
		  TYPE_NAME (newt) = remap_decl (TYPE_NAME (newt), &id.cb);
	      }

	  delete id.cb.decl_map;
	}

      scope = gimple_seq_first_stmt_as_a_bind (gimple_body (root->context));
      if (gimple_bind_block (scope))
	declare_vars (root->debug_var_chain, scope, true);
      else
	BLOCK_VARS (DECL_INITIAL (root->context))
	  = chainon (BLOCK_VARS (DECL_INITIAL (root->context)),
		     root->debug_var_chain);
    }
  else
    fixup_vla_decls (DECL_INITIAL (root->context));

  /* Fold the rewritten MEM_REF trees.  */
  root->mem_refs->traverse<void *, fold_mem_refs> (NULL);

  /* Dump the translated tree function.  */
  if (dump_file)
    {
      fputs ("\n\n", dump_file);
      dump_function_to_file (root->context, dump_file, dump_flags);
    }
}

static void
finalize_nesting_tree (struct nesting_info *root)
{
  struct nesting_info *n;
  FOR_EACH_NEST_INFO (n, root)
    finalize_nesting_tree_1 (n);
}

/* Unnest the nodes and pass them to cgraph.  */

static void
unnest_nesting_tree_1 (struct nesting_info *root)
{
  struct cgraph_node *node = cgraph_node::get (root->context);

  /* For nested functions update the cgraph to reflect unnesting.
     We also delay finalizing of these functions up to this point.  */
  if (node->origin)
    {
       node->unnest ();
       if (!root->thunk_p)
	 cgraph_node::finalize_function (root->context, true);
    }
}

static void
unnest_nesting_tree (struct nesting_info *root)
{
  struct nesting_info *n;
  FOR_EACH_NEST_INFO (n, root)
    unnest_nesting_tree_1 (n);
}

/* Free the data structures allocated during this pass.  */

static void
free_nesting_tree (struct nesting_info *root)
{
  struct nesting_info *node, *next;

  node = iter_nestinfo_start (root);
  do
    {
      next = iter_nestinfo_next (node);
      delete node->var_map;
      delete node->field_map;
      delete node->mem_refs;
      free (node);
      node = next;
    }
  while (node);
}

/* Gimplify a function and all its nested functions.  */
static void
gimplify_all_functions (struct cgraph_node *root)
{
  struct cgraph_node *iter;
  if (!gimple_body (root->decl))
    gimplify_function_tree (root->decl);
  for (iter = root->nested; iter; iter = iter->next_nested)
    if (!iter->thunk.thunk_p)
      gimplify_all_functions (iter);
}

/* Main entry point for this pass.  Process FNDECL and all of its nested
   subroutines and turn them into something less tightly bound.  */

void
lower_nested_functions (tree fndecl)
{
  struct cgraph_node *cgn;
  struct nesting_info *root;

  /* If there are no nested functions, there's nothing to do.  */
  cgn = cgraph_node::get (fndecl);
  if (!cgn->nested)
    return;

  gimplify_all_functions (cgn);

  set_dump_file (dump_begin (TDI_nested, &dump_flags));
  if (dump_file)
    fprintf (dump_file, "\n;; Function %s\n\n",
	     lang_hooks.decl_printable_name (fndecl, 2));

  bitmap_obstack_initialize (&nesting_info_bitmap_obstack);
  root = create_nesting_tree (cgn);

  walk_all_functions (convert_nonlocal_reference_stmt,
                      convert_nonlocal_reference_op,
		      root);
  walk_all_functions (convert_local_reference_stmt,
                      convert_local_reference_op,
		      root);
  walk_all_functions (convert_nl_goto_reference, NULL, root);
  walk_all_functions (convert_nl_goto_receiver, NULL, root);

  convert_all_function_calls (root);
  finalize_nesting_tree (root);
  unnest_nesting_tree (root);

  free_nesting_tree (root);
  bitmap_obstack_release (&nesting_info_bitmap_obstack);

  if (dump_file)
    {
      dump_end (TDI_nested, dump_file);
      set_dump_file (NULL);
    }
}

#include "gt-tree-nested.h"<|MERGE_RESOLUTION|>--- conflicted
+++ resolved
@@ -1,9 +1,5 @@
 /* Nested function decomposition for GIMPLE.
-<<<<<<< HEAD
-   Copyright (C) 2004-2019 Free Software Foundation, Inc.
-=======
    Copyright (C) 2004-2020 Free Software Foundation, Inc.
->>>>>>> 9e014010
 
    This file is part of GCC.
 
@@ -1074,11 +1070,7 @@
 	    if (use_pointer_in_frame (t))
 	      {
 		x = init_tmp_var (info, x, &wi->gsi);
-<<<<<<< HEAD
-		x = build_simple_mem_ref (x);
-=======
 		x = build_simple_mem_ref_notrap (x);
->>>>>>> 9e014010
 	      }
 	  }
 
@@ -1380,11 +1372,8 @@
 	case OMP_CLAUSE_AUTO:
 	case OMP_CLAUSE_IF_PRESENT:
 	case OMP_CLAUSE_FINALIZE:
-<<<<<<< HEAD
-=======
 	case OMP_CLAUSE__CONDTEMP_:
 	case OMP_CLAUSE__SCANTEMP_:
->>>>>>> 9e014010
 	  break;
 
 	  /* The following clause belongs to the OpenACC cache directive, which
@@ -2152,11 +2141,8 @@
 	case OMP_CLAUSE_AUTO:
 	case OMP_CLAUSE_IF_PRESENT:
 	case OMP_CLAUSE_FINALIZE:
-<<<<<<< HEAD
-=======
 	case OMP_CLAUSE__CONDTEMP_:
 	case OMP_CLAUSE__SCANTEMP_:
->>>>>>> 9e014010
 	  break;
 
 	  /* The following clause belongs to the OpenACC cache directive, which
@@ -2418,10 +2404,7 @@
 	{
 	  tree lhs = gimple_assign_lhs (stmt);
 	  if (DECL_P (lhs)
-<<<<<<< HEAD
-=======
 	      && decl_function_context (lhs) == info->context
->>>>>>> 9e014010
 	      && !use_pointer_in_frame (lhs)
 	      && lookup_field_for_decl (info, lhs, NO_INSERT))
 	    {
