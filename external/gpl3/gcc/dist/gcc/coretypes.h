/* GCC core type declarations.
<<<<<<< HEAD
   Copyright (C) 2002-2019 Free Software Foundation, Inc.
=======
   Copyright (C) 2002-2020 Free Software Foundation, Inc.
>>>>>>> 9e014010

This file is part of GCC.

GCC is free software; you can redistribute it and/or modify it under
the terms of the GNU General Public License as published by the Free
Software Foundation; either version 3, or (at your option) any later
version.

GCC is distributed in the hope that it will be useful, but WITHOUT ANY
WARRANTY; without even the implied warranty of MERCHANTABILITY or
FITNESS FOR A PARTICULAR PURPOSE.  See the GNU General Public License
for more details.

Under Section 7 of GPL version 3, you are granted additional
permissions described in the GCC Runtime Library Exception, version
3.1, as published by the Free Software Foundation.

You should have received a copy of the GNU General Public License and
a copy of the GCC Runtime Library Exception along with this program;
see the files COPYING3 and COPYING.RUNTIME respectively.  If not, see
<http://www.gnu.org/licenses/>.  */

/* Provide forward declarations of core types which are referred to by
   most of the compiler.  This allows header files to use these types
   (e.g. in function prototypes) without concern for whether the full
   definitions are visible.  Some other declarations that need to be
   universally visible are here, too.

   In the context of tconfig.h, most of these have special definitions
   which prevent them from being used except in further type
   declarations.  This is a kludge; the right thing is to avoid
   including the "tm.h" header set in the context of tconfig.h, but
   we're not there yet.  */

#ifndef GCC_CORETYPES_H
#define GCC_CORETYPES_H

#ifndef GTY
#define GTY(x)  /* nothing - marker for gengtype */
#endif

#ifndef USED_FOR_TARGET

typedef int64_t gcov_type;
typedef uint64_t gcov_type_unsigned;

struct bitmap_obstack;
<<<<<<< HEAD
struct bitmap_head;
typedef struct bitmap_head *bitmap;
typedef const struct bitmap_head *const_bitmap;
=======
class bitmap_head;
typedef class bitmap_head *bitmap;
typedef const class bitmap_head *const_bitmap;
>>>>>>> 9e014010
struct simple_bitmap_def;
typedef struct simple_bitmap_def *sbitmap;
typedef const struct simple_bitmap_def *const_sbitmap;
struct rtx_def;
typedef struct rtx_def *rtx;
typedef const struct rtx_def *const_rtx;
class scalar_mode;
class scalar_int_mode;
class scalar_float_mode;
class complex_mode;
class fixed_size_mode;
template<typename> class opt_mode;
typedef opt_mode<scalar_mode> opt_scalar_mode;
typedef opt_mode<scalar_int_mode> opt_scalar_int_mode;
typedef opt_mode<scalar_float_mode> opt_scalar_float_mode;
template<typename> struct pod_mode;
typedef pod_mode<scalar_mode> scalar_mode_pod;
typedef pod_mode<scalar_int_mode> scalar_int_mode_pod;
typedef pod_mode<fixed_size_mode> fixed_size_mode_pod;

/* Subclasses of rtx_def, using indentation to show the class
   hierarchy, along with the relevant invariant.
   Where possible, keep this list in the same order as in rtl.def.  */
struct rtx_def;
  struct rtx_expr_list;           /* GET_CODE (X) == EXPR_LIST */
  struct rtx_insn_list;           /* GET_CODE (X) == INSN_LIST */
  struct rtx_sequence;            /* GET_CODE (X) == SEQUENCE */
  struct rtx_insn;
    struct rtx_debug_insn;      /* DEBUG_INSN_P (X) */
    struct rtx_nonjump_insn;    /* NONJUMP_INSN_P (X) */
    struct rtx_jump_insn;       /* JUMP_P (X) */
    struct rtx_call_insn;       /* CALL_P (X) */
    struct rtx_jump_table_data; /* JUMP_TABLE_DATA_P (X) */
    struct rtx_barrier;         /* BARRIER_P (X) */
    struct rtx_code_label;      /* LABEL_P (X) */
    struct rtx_note;            /* NOTE_P (X) */

struct rtvec_def;
typedef struct rtvec_def *rtvec;
typedef const struct rtvec_def *const_rtvec;
struct hwivec_def;
typedef struct hwivec_def *hwivec;
typedef const struct hwivec_def *const_hwivec;
union tree_node;
typedef union tree_node *tree;
typedef const union tree_node *const_tree;
struct gimple;
typedef gimple *gimple_seq;
struct gimple_stmt_iterator;

/* Forward decls for leaf gimple subclasses (for individual gimple codes).
   Keep this in the same order as the corresponding codes in gimple.def.  */

struct gcond;
struct gdebug;
struct ggoto;
struct glabel;
struct gswitch;
struct gassign;
struct gasm;
struct gcall;
struct gtransaction;
struct greturn;
struct gbind;
struct gcatch;
struct geh_filter;
struct geh_mnt;
struct geh_else;
struct gresx;
struct geh_dispatch;
struct gphi;
struct gtry;
struct gomp_atomic_load;
struct gomp_atomic_store;
struct gomp_continue;
struct gomp_critical;
struct gomp_ordered;
struct gomp_for;
struct gomp_parallel;
struct gomp_task;
struct gomp_sections;
struct gomp_single;
struct gomp_target;
struct gomp_teams;

/* Subclasses of symtab_node, using indentation to show the class
   hierarchy.  */

<<<<<<< HEAD
class symtab_node;
  struct cgraph_node;
  class varpool_node;
=======
struct symtab_node;
  struct cgraph_node;
  struct varpool_node;
struct cgraph_edge;
>>>>>>> 9e014010

union section;
typedef union section section;
struct gcc_options;
struct cl_target_option;
struct cl_optimization;
struct cl_option;
struct cl_decoded_option;
struct cl_option_handlers;
struct diagnostic_context;
class pretty_printer;
class diagnostic_event_id_t;

template<typename T> struct array_traits;

/* Provides a read-only bitmap view of a single integer bitmask or an
   array of integer bitmasks, or of a wrapper around such bitmasks.  */
template<typename T, typename Traits = array_traits<T>,
	 bool has_constant_size = Traits::has_constant_size>
class bitmap_view;

/* Address space number for named address space support.  */
typedef unsigned char addr_space_t;

/* The value of addr_space_t that represents the generic address space.  */
#define ADDR_SPACE_GENERIC 0
#define ADDR_SPACE_GENERIC_P(AS) ((AS) == ADDR_SPACE_GENERIC)

/* The major intermediate representations of GCC.  */
enum ir_type {
  IR_GIMPLE,
  IR_RTL_CFGRTL,
  IR_RTL_CFGLAYOUT
};

/* Provide forward struct declaration so that we don't have to include
   all of cpplib.h whenever a random prototype includes a pointer.
   Note that the cpp_reader and cpp_token typedefs remain part of
   cpplib.h.  */

struct cpp_reader;
struct cpp_token;

/* The thread-local storage model associated with a given VAR_DECL
   or SYMBOL_REF.  This isn't used much, but both trees and RTL refer
   to it, so it's here.  */
enum tls_model {
  TLS_MODEL_NONE,
  TLS_MODEL_EMULATED,
  TLS_MODEL_REAL,
  TLS_MODEL_GLOBAL_DYNAMIC = TLS_MODEL_REAL,
  TLS_MODEL_LOCAL_DYNAMIC,
  TLS_MODEL_INITIAL_EXEC,
  TLS_MODEL_LOCAL_EXEC
};

/* Types of ABI for an offload compiler.  */
enum offload_abi {
  OFFLOAD_ABI_UNSET,
  OFFLOAD_ABI_LP64,
  OFFLOAD_ABI_ILP32
};

/* Types of profile update methods.  */
enum profile_update {
  PROFILE_UPDATE_SINGLE,
  PROFILE_UPDATE_ATOMIC,
  PROFILE_UPDATE_PREFER_ATOMIC
};

/* Type of profile reproducibility methods.  */
enum profile_reproducibility {
    PROFILE_REPRODUCIBILITY_SERIAL,
    PROFILE_REPRODUCIBILITY_PARALLEL_RUNS,
    PROFILE_REPRODUCIBILITY_MULTITHREADED
};

/* Types of unwind/exception handling info that can be generated.  */

enum unwind_info_type
{
  UI_NONE,
  UI_SJLJ,
  UI_DWARF2,
  UI_TARGET,
  UI_SEH
};

/* Callgraph node profile representation.  */
enum node_frequency {
  /* This function most likely won't be executed at all.
     (set only when profile feedback is available or via function attribute). */
  NODE_FREQUENCY_UNLIKELY_EXECUTED,
  /* For functions that are known to be executed once (i.e. constructors, destructors
     and main function.  */
  NODE_FREQUENCY_EXECUTED_ONCE,
  /* The default value.  */
  NODE_FREQUENCY_NORMAL,
  /* Optimize this function hard
     (set only when profile feedback is available or via function attribute). */
  NODE_FREQUENCY_HOT
};

/* Ways of optimizing code.  */
enum optimization_type {
  /* Prioritize speed over size.  */
  OPTIMIZE_FOR_SPEED,

  /* Only do things that are good for both size and speed.  */
  OPTIMIZE_FOR_BOTH,

  /* Prioritize size over speed.  */
  OPTIMIZE_FOR_SIZE
};

/* Enumerates a padding direction.  */
enum pad_direction {
  /* No padding is required.  */
  PAD_NONE,

  /* Insert padding above the data, i.e. at higher memeory addresses
     when dealing with memory, and at the most significant end when
     dealing with registers.  */
  PAD_UPWARD,

  /* Insert padding below the data, i.e. at lower memeory addresses
     when dealing with memory, and at the least significant end when
     dealing with registers.  */
  PAD_DOWNWARD
};

/* Possible initialization status of a variable.   When requested
   by the user, this information is tracked and recorded in the DWARF
   debug information, along with the variable's location.  */
enum var_init_status
{
  VAR_INIT_STATUS_UNKNOWN,
  VAR_INIT_STATUS_UNINITIALIZED,
  VAR_INIT_STATUS_INITIALIZED
};

/* Names for the different levels of -Wstrict-overflow=N.  The numeric
   values here correspond to N.  */
enum warn_strict_overflow_code
{
  /* Overflow warning that should be issued with -Wall: a questionable
     construct that is easy to avoid even when using macros.  Example:
     folding (x + CONSTANT > x) to 1.  */
  WARN_STRICT_OVERFLOW_ALL = 1,
  /* Overflow warning about folding a comparison to a constant because
     of undefined signed overflow, other than cases covered by
     WARN_STRICT_OVERFLOW_ALL.  Example: folding (abs (x) >= 0) to 1
     (this is false when x == INT_MIN).  */
  WARN_STRICT_OVERFLOW_CONDITIONAL = 2,
  /* Overflow warning about changes to comparisons other than folding
     them to a constant.  Example: folding (x + 1 > 1) to (x > 0).  */
  WARN_STRICT_OVERFLOW_COMPARISON = 3,
  /* Overflow warnings not covered by the above cases.  Example:
     folding ((x * 10) / 5) to (x * 2).  */
  WARN_STRICT_OVERFLOW_MISC = 4,
  /* Overflow warnings about reducing magnitude of constants in
     comparison.  Example: folding (x + 2 > y) to (x + 1 >= y).  */
  WARN_STRICT_OVERFLOW_MAGNITUDE = 5
};

/* The type of an alias set.  Code currently assumes that variables of
   this type can take the values 0 (the alias set which aliases
   everything) and -1 (sometimes indicating that the alias set is
   unknown, sometimes indicating a memory barrier) and -2 (indicating
   that the alias set should be set to a unique value but has not been
   set yet).  */
typedef int alias_set_type;

class edge_def;
typedef class edge_def *edge;
typedef const class edge_def *const_edge;
struct basic_block_def;
typedef struct basic_block_def *basic_block;
typedef const struct basic_block_def *const_basic_block;

#if !defined (GENERATOR_FILE)
# define OBSTACK_CHUNK_SIZE     memory_block_pool::block_size
# define obstack_chunk_alloc    mempool_obstack_chunk_alloc
# define obstack_chunk_free     mempool_obstack_chunk_free
#else
# define OBSTACK_CHUNK_SIZE     0
# define obstack_chunk_alloc    xmalloc
# define obstack_chunk_free     free
#endif

#define gcc_obstack_init(OBSTACK)				\
  obstack_specify_allocation ((OBSTACK), OBSTACK_CHUNK_SIZE, 0,	\
			      obstack_chunk_alloc,		\
			      obstack_chunk_free)

/* enum reg_class is target specific, so it should not appear in
   target-independent code or interfaces, like the target hook declarations
   in target.h.  */
typedef int reg_class_t;

class rtl_opt_pass;

namespace gcc {
  class context;
}

typedef std::pair <tree, tree> tree_pair;
typedef std::pair <const char *, int> string_int_pair;

/* Define a name->value mapping.  */
template <typename ValueType>
struct kv_pair
{
  const char *const name;	/* the name of the value */
  const ValueType value;	/* the value of the name */
};

/* Define a name->value mapping.  */
template <typename ValueType>
struct kv_pair
{
  const char *const name;	/* the name of the value */
  const ValueType value;	/* the value of the name */
};

#else

struct _dont_use_rtx_here_;
struct _dont_use_rtvec_here_;
struct _dont_use_rtx_insn_here_;
union _dont_use_tree_here_;
#define rtx struct _dont_use_rtx_here_ *
#define const_rtx struct _dont_use_rtx_here_ *
#define rtvec struct _dont_use_rtvec_here *
#define const_rtvec struct _dont_use_rtvec_here *
#define rtx_insn struct _dont_use_rtx_insn_here_
#define tree union _dont_use_tree_here_ *
#define const_tree union _dont_use_tree_here_ *

typedef struct scalar_mode scalar_mode;
typedef struct scalar_int_mode scalar_int_mode;
typedef struct scalar_float_mode scalar_float_mode;
typedef struct complex_mode complex_mode;

#endif

/* Classes of functions that compiler needs to check
   whether they are present at the runtime or not.  */
enum function_class {
  function_c94,
  function_c99_misc,
  function_c99_math_complex,
  function_sincos,
  function_c11_misc,
  function_c2x_misc
};

/* Enumerate visibility settings.  This is deliberately ordered from most
   to least visibility.  */
enum symbol_visibility
{
  VISIBILITY_DEFAULT,
  VISIBILITY_PROTECTED,
  VISIBILITY_HIDDEN,
  VISIBILITY_INTERNAL
};

/* enums used by the targetm.excess_precision hook.  */

enum flt_eval_method
{
  FLT_EVAL_METHOD_UNPREDICTABLE = -1,
  FLT_EVAL_METHOD_PROMOTE_TO_FLOAT = 0,
  FLT_EVAL_METHOD_PROMOTE_TO_DOUBLE = 1,
  FLT_EVAL_METHOD_PROMOTE_TO_LONG_DOUBLE = 2,
  FLT_EVAL_METHOD_PROMOTE_TO_FLOAT16 = 16
};

enum excess_precision_type
{
  EXCESS_PRECISION_TYPE_IMPLICIT,
  EXCESS_PRECISION_TYPE_STANDARD,
  EXCESS_PRECISION_TYPE_FAST
};

/* Support for user-provided GGC and PCH markers.  The first parameter
   is a pointer to a pointer, the second a cookie.  */
typedef void (*gt_pointer_operator) (void *, void *);

#if !defined (HAVE_UCHAR)
typedef unsigned char uchar;
#endif

/* Most source files will require the following headers.  */
#if !defined (USED_FOR_TARGET)
#include "insn-modes.h"
#include "signop.h"
#include "wide-int.h" 
#include "wide-int-print.h"

/* On targets that don't need polynomial offsets, target-specific code
   should be able to treat poly_int like a normal constant, with a
   conversion operator going from the former to the latter.  We also
   allow this for gencondmd.c for all targets, so that we can treat
   machine_modes as enums without causing build failures.  */
#if (defined (IN_TARGET_CODE) \
     && (defined (USE_ENUM_MODES) || NUM_POLY_INT_COEFFS == 1))
#define POLY_INT_CONVERSION 1
#else
#define POLY_INT_CONVERSION 0
#endif

#include "poly-int.h"
#include "poly-int-types.h"
#include "insn-modes-inline.h"
#include "machmode.h"
#include "double-int.h"
#include "align.h"
/* Most host source files will require the following headers.  */
#if !defined (GENERATOR_FILE)
#include "real.h"
#include "fixed-value.h"
#include "hash-table.h"
#include "hash-set.h"
#include "input.h"
#include "is-a.h"
#include "memory-block.h"
#include "dumpfile.h"
#endif
#endif /* GENERATOR_FILE && !USED_FOR_TARGET */

#endif /* coretypes.h */<|MERGE_RESOLUTION|>--- conflicted
+++ resolved
@@ -1,9 +1,5 @@
 /* GCC core type declarations.
-<<<<<<< HEAD
-   Copyright (C) 2002-2019 Free Software Foundation, Inc.
-=======
    Copyright (C) 2002-2020 Free Software Foundation, Inc.
->>>>>>> 9e014010
 
 This file is part of GCC.
 
@@ -51,15 +47,9 @@
 typedef uint64_t gcov_type_unsigned;
 
 struct bitmap_obstack;
-<<<<<<< HEAD
-struct bitmap_head;
-typedef struct bitmap_head *bitmap;
-typedef const struct bitmap_head *const_bitmap;
-=======
 class bitmap_head;
 typedef class bitmap_head *bitmap;
 typedef const class bitmap_head *const_bitmap;
->>>>>>> 9e014010
 struct simple_bitmap_def;
 typedef struct simple_bitmap_def *sbitmap;
 typedef const struct simple_bitmap_def *const_sbitmap;
@@ -148,16 +138,10 @@
 /* Subclasses of symtab_node, using indentation to show the class
    hierarchy.  */
 
-<<<<<<< HEAD
-class symtab_node;
-  struct cgraph_node;
-  class varpool_node;
-=======
 struct symtab_node;
   struct cgraph_node;
   struct varpool_node;
 struct cgraph_edge;
->>>>>>> 9e014010
 
 union section;
 typedef union section section;
@@ -375,14 +359,6 @@
   const ValueType value;	/* the value of the name */
 };
 
-/* Define a name->value mapping.  */
-template <typename ValueType>
-struct kv_pair
-{
-  const char *const name;	/* the name of the value */
-  const ValueType value;	/* the value of the name */
-};
-
 #else
 
 struct _dont_use_rtx_here_;
