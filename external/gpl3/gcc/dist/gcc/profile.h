/* Header file for minimum-cost maximal flow routines used to smooth basic
   block and edge frequency counts.
<<<<<<< HEAD
   Copyright (C) 2008-2019 Free Software Foundation, Inc.
=======
   Copyright (C) 2008-2020 Free Software Foundation, Inc.
>>>>>>> 9e014010
   Contributed by Paul Yuan (yingbo.com@gmail.com)
       and Vinodha Ramasamy (vinodha@google.com).

This file is part of GCC.
GCC is free software; you can redistribute it and/or modify it under
the terms of the GNU General Public License as published by the Free
Software Foundation; either version 3, or (at your option) any later
version.

GCC is distributed in the hope that it will be useful, but WITHOUT ANY
WARRANTY; without even the implied warranty of MERCHANTABILITY or
FITNESS FOR A PARTICULAR PURPOSE.  See the GNU General Public License
for more details.

You should have received a copy of the GNU General Public License
along with GCC; see the file COPYING3.  If not see
<http://www.gnu.org/licenses/>.  */

#ifndef PROFILE_H
#define PROFILE_H

/* Additional information about edges. */
struct edge_profile_info
{
  unsigned int count_valid:1;

  /* Is on the spanning tree.  */
  unsigned int on_tree:1;

  /* Pretend this edge does not exist (it is abnormal and we've
     inserted a fake to compensate).  */
  unsigned int ignore:1;
};

#define EDGE_INFO(e)  ((struct edge_profile_info *) (e)->aux)

/* Helpers annotating edges/basic blocks to GCOV counts.  */

extern vec<gcov_type> bb_gcov_counts;
extern hash_map<edge,gcov_type> *edge_gcov_counts;

inline gcov_type &
edge_gcov_count (edge e)
{
  bool existed;
  gcov_type &c = edge_gcov_counts->get_or_insert (e, &existed);
  if (!existed)
    c = 0;
  return c;
}

inline gcov_type &
bb_gcov_count (basic_block bb)
{
  return bb_gcov_counts[bb->index];
}

typedef struct gcov_working_set_info gcov_working_set_t;
extern gcov_working_set_t *find_working_set (unsigned pct_times_10);
extern void add_working_set (gcov_working_set_t *);

/* Smoothes the initial assigned basic block and edge counts using
   a minimum cost flow algorithm. */
extern void mcf_smooth_cfg (void);

extern gcov_type sum_edge_counts (vec<edge, va_gc> *edges);

extern void init_node_map (bool);
extern void del_node_map (void);

extern void get_working_sets (void);

/* Counter summary from the last set of coverage counts read by
   profile.c.  */
extern struct gcov_summary *profile_info;

#endif /* PROFILE_H */<|MERGE_RESOLUTION|>--- conflicted
+++ resolved
@@ -1,10 +1,6 @@
 /* Header file for minimum-cost maximal flow routines used to smooth basic
    block and edge frequency counts.
-<<<<<<< HEAD
-   Copyright (C) 2008-2019 Free Software Foundation, Inc.
-=======
    Copyright (C) 2008-2020 Free Software Foundation, Inc.
->>>>>>> 9e014010
    Contributed by Paul Yuan (yingbo.com@gmail.com)
        and Vinodha Ramasamy (vinodha@google.com).
 
