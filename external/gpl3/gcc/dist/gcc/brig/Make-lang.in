# Make-lang.in -- Top level -*- makefile -*- fragment for gcc BRIG (HSAIL)
# frontend.

<<<<<<< HEAD
# Copyright (C) 2015-2019 Free Software Foundation, Inc.
=======
# Copyright (C) 2015-2020 Free Software Foundation, Inc.
>>>>>>> e2aa5677

# This file is part of GCC.

# GCC is free software; you can redistribute it and/or modify
# it under the terms of the GNU General Public License as published by
# the Free Software Foundation; either version 3, or (at your option)
# any later version.

# GCC is distributed in the hope that it will be useful,
# but WITHOUT ANY WARRANTY; without even the implied warranty of
# MERCHANTABILITY or FITNESS FOR A PARTICULAR PURPOSE.  See the
# GNU General Public License for more details.

# You should have received a copy of the GNU General Public License
# along with GCC; see the file COPYING3.  If not see
# <http://www.gnu.org/licenses/>.

# This file provides the language dependent support in the main Makefile.

# Installation name.

GCCBRIG_INSTALL_NAME := $(shell echo gccbrig|sed '$(program_transform_name)')
GCCBRIG_TARGET_INSTALL_NAME := $(target_noncanonical)-$(shell echo gccbrig|sed \
	'$(program_transform_name)')

# The name for selecting brig in LANGUAGES.
brig: brig1$(exeext)

.PHONY: brig

CFLAGS-brig/brigspec.o += $(DRIVER_DEFINES)

GCCBRIG_OBJS = $(GCC_OBJS) brig/brigspec.o
gccbrig$(exeext): $(GCCBRIG_OBJS) $(EXTRA_GCC_OBJS) libcommon-target.a \
	$(LIBDEPS)
	+$(LINKER) $(ALL_LINKERFLAGS) $(LDFLAGS) -o $@ \
	  $(GCCBRIG_OBJS) $(EXTRA_GCC_OBJS) libcommon-target.a \
	  $(EXTRA_GCC_LIBS) $(LIBS)

# The cross-compiler version.  This is built mainly as a signal to the
# brig.install-common target.  If this executable exists, it means that
# brig.all.cross was run.
gccbrig-cross$(exeext): gccbrig$(exeext)
	-rm -f gccbrig-cross$(exeext)
	cp gccbrig$(exeext) gccbrig-cross$(exeext)

# Use strict warnings.
brig-warn = $(STRICT_WARN)

BRIG_OBJS = \
	brig/brig-lang.o \
	brig/brig-code-entry-handler.o \
	brig/brig-function-handler.o \
	brig/brig-variable-handler.o \
	brig/brig-fbarrier-handler.o \
	brig/brig-label-handler.o \
	brig/brig-comment-handler.o \
	brig/brig-basic-inst-handler.o \
	brig/brig-cvt-inst-handler.o \
	brig/brig-seg-inst-handler.o \
	brig/brig-lane-inst-handler.o \
	brig/brig-queue-inst-handler.o \
	brig/brig-copy-move-inst-handler.o \
	brig/brig-signal-inst-handler.o \
	brig/brig-atomic-inst-handler.o \
	brig/brig-arg-block-handler.o \
	brig/brig-control-handler.o \
	brig/brig-cmp-inst-handler.o \
	brig/brig-branch-inst-handler.o \
	brig/brig-mem-inst-handler.o \
	brig/brig-module-handler.o \
	brig/brig-inst-mod-handler.o \
	brig/brig-function.o \
	brig/brig-to-generic.o \
	brig/brig-machine.o \
	brig/brig-util.o

brig_OBJS = $(BRIG_OBJS) brig/brigspec.o

# brig1$(exeext): $(BRIG_OBJS) attribs.o $(BACKEND) $(LIBDEPS)
# 	+$(LLINKER) $(ALL_LINKERFLAGS) $(LDFLAGS) -o $@ \
# 	      $(BRIG_OBJS) attribs.o $(BACKEND) $(LIBS) $(BACKENDLIBS)


brig1$(exeext): $(BRIG_OBJS) attribs.o $(BACKEND) $(LIBDEPS)
	+$(LLINKER) $(ALL_LINKERFLAGS) $(LDFLAGS) -o $@ \
	      $(BRIG_OBJS) attribs.o $(BACKEND) $(LIBS) \
		  $(BACKENDLIBS)

# Documentation.

BRIG_TEXI_FILES = \
	brig/gccbrig.texi \
	$(gcc_docdir)/include/fdl.texi \
	$(gcc_docdir)/include/gpl_v3.texi \
	$(gcc_docdir)/include/gcc-common.texi \
	gcc-vers.texi

doc/gccbrig.info: $(BRIG_TEXI_FILES)
	if test "x$(BUILD_INFO)" = xinfo; then \
	  rm -f doc/gccbrig.info*; \
	  $(MAKEINFO) $(MAKEINFOFLAGS) -I $(gcc_docdir) \
		-I $(gcc_docdir)/include -o $@ $<; \
	else true; fi

doc/gccbrig.dvi: $(BRIG_TEXI_FILES)
	$(TEXI2DVI) -I $(abs_docdir) -I $(abs_docdir)/include -o $@ $<

doc/gccbrig.pdf: $(BRIG_TEXI_FILES)
	$(TEXI2PDF) -I $(abs_docdir) -I $(abs_docdir)/include -o $@ $<

$(build_htmldir)/brig/index.html: $(BRIG_TEXI_FILES)
	$(mkinstalldirs) $(@D)
	rm -f $(@D)/*
	$(TEXI2HTML) -I $(gcc_docdir) -I $(gcc_docdir)/include \
		-I $(srcdir)/brig -o $(@D) $<

.INTERMEDIATE: gccbrig.pod

gccbrig.pod: brig/gccbrig.texi
	-$(TEXI2POD) -D gccbrig < $< > $@

# Build hooks.

brig.all.cross: gccbrig-cross$(exeext)
brig.start.encap: gccbrig$(exeext)
brig.rest.encap:
brig.info: doc/gccbrig.info
brig.dvi: doc/gccbrig.dvi
brig.pdf: doc/gccbrig.pdf
brig.html: $(build_htmldir)/brig/index.html
brig.srcinfo: doc/gccbrig.info
	-cp -p $^ $(srcdir)/doc

brig.srcextra:
brig.tags: force
	cd $(srcdir)/brig; \
	etags -o TAGS.sub *.c *.h; \
	etags --include TAGS.sub --include ../TAGS.sub

brig.man: doc/gccbrig.1
brig.srcman: doc/gccbrig.1
	-cp -p $^ $(srcdir)/doc

lang_checks += check-brig

# No brig-specific selftests
selftest-brig:

# Install hooks.

brig.install-common: installdirs
	-rm -f $(DESTDIR)$(bindir)/$(GCCBRIG_INSTALL_NAME)$(exeext)
	$(INSTALL_PROGRAM) gccbrig$(exeext) \
	$(DESTDIR)$(bindir)/$(GCCBRIG_INSTALL_NAME)$(exeext)
	-if test -f brig1$(exeext); then \
	  if test -f gccbrig-cross$(exeext); then \
	    :; \
	  else \
	    rm -f $(DESTDIR)$(bindir)/$(GCCBRIG_TARGET_INSTALL_NAME)$(exeext); \
	    ( cd $(DESTDIR)$(bindir) && \
	      $(LN) $(GCCBRIG_INSTALL_NAME)$(exeext) \
	      $(GCCBRIG_TARGET_INSTALL_NAME)$(exeext) ); \
	  fi; \
	fi

brig.install-plugin:

brig.install-info: #$(DESTDIR)$(infodir)/gccbrig.info

brig.install-pdf: doc/gccbrig.pdf
	@$(NORMAL_INSTALL)
	test -z "$(pdfdir)" || $(mkinstalldirs) "$(DESTDIR)$(pdfdir)/gcc"
	@for p in doc/gccbrig.pdf; do \
	  if test -f "$$p"; then d=; else d="$(srcdir)/"; fi; \
	  f=$(pdf__strip_dir) \
	  echo " $(INSTALL_DATA) '$$d$$p' '$(DESTDIR)$(pdfdir)/gcc/$$f'"; \
	  $(INSTALL_DATA) "$$d$$p" "$(DESTDIR)$(pdfdir)/gcc/$$f"; \
	done

brig.install-html: $(build_htmldir)/brig
	@$(NORMAL_INSTALL)
	test -z "$(htmldir)" || $(mkinstalldirs) "$(DESTDIR)$(htmldir)"
	@for p in $(build_htmldir)/brig; do \
	  if test -f "$$p" || test -d "$$p"; then d=""; else d="$(srcdir)/"; \
	  fi; \
	  f=$(html__strip_dir) \
	  if test -d "$$d$$p"; then \
	    echo " $(mkinstalldirs) '$(DESTDIR)$(htmldir)/$$f'"; \
	    $(mkinstalldirs) "$(DESTDIR)$(htmldir)/$$f" || exit 1; \
	    echo " $(INSTALL_DATA) '$$d$$p'/* '$(DESTDIR)$(htmldir)/$$f'"; \
	    $(INSTALL_DATA) "$$d$$p"/* "$(DESTDIR)$(htmldir)/$$f"; \
	  else \
	    echo " $(INSTALL_DATA) '$$d$$p' '$(DESTDIR)$(htmldir)/$$f'"; \
	    $(INSTALL_DATA) "$$d$$p" "$(DESTDIR)$(htmldir)/$$f"; \
	  fi; \
	done

brig.install-man: $(DESTDIR)$(man1dir)/$(GCCBRIG_INSTALL_NAME)$(man1ext)

$(DESTDIR)$(man1dir)/$(GCCBRIG_INSTALL_NAME)$(man1ext): doc/gccbrig.1 \
	installdirs
	-rm -f $@
	-$(INSTALL_DATA) $< $@
	-chmod a-x $@

brig.uninstall:
	rm -rf $(DESTDIR)$(bindir)/$(GCCBRIG_INSTALL_NAME)$(exeext)
	rm -rf $(DESTDIR)$(man1dir)/$(GCCBRIG_INSTALL_NAME)$(man1ext)
	rm -rf $(DESTDIR)$(bindir)/$(GCCBRIG_TARGET_INSTALL_NAME)$(exeext)
	rm -rf $(DESTDIR)$(infodir)/gccbrig.info*

# Clean hooks.

brig.mostlyclean:
	-rm -f brig/*$(objext)
	-rm -f brig/*$(coverageexts)
brig.clean:
brig.distclean:
brig.maintainer-clean:
	-rm -f $(docobjdir)/gccbrig.1

# Stage hooks.

brig.stage1: stage1-start
	-mv brig/*$(objext) stage1/brig
brig.stage2: stage2-start
	-mv brig/*$(objext) stage2/brig
brig.stage3: stage3-start
	-mv brig/*$(objext) stage3/brig
brig.stage4: stage4-start
	-mv brig/*$(objext) stage4/brig
brig.stageprofile: stageprofile-start
	-mv brig/*$(objext) stageprofile/brig
brig.stagefeedback: stagefeedback-start
	-mv brig/*$(objext) stagefeedback/brig

CFLAGS-brig/brig-lang.o += -DDEFAULT_TARGET_VERSION=\"$(version)\" \
	-DDEFAULT_TARGET_MACHINE=\"$(target_noncanonical)\"

BRIGINCLUDES = -I $(srcdir)/brig -I $(srcdir)/brig/brigfrontend

brig/brig-machine.o: brig/brigfrontend/brig-machine.c
	$(COMPILE) $(BRIGINCLUDES) $<
	$(POSTCOMPILE)

brig/%.o: brig/brigfrontend/%.cc
	$(COMPILE) $(BRIGINCLUDES) $<
	$(POSTCOMPILE)<|MERGE_RESOLUTION|>--- conflicted
+++ resolved
@@ -1,11 +1,7 @@
 # Make-lang.in -- Top level -*- makefile -*- fragment for gcc BRIG (HSAIL)
 # frontend.
 
-<<<<<<< HEAD
-# Copyright (C) 2015-2019 Free Software Foundation, Inc.
-=======
 # Copyright (C) 2015-2020 Free Software Foundation, Inc.
->>>>>>> e2aa5677
 
 # This file is part of GCC.
 
