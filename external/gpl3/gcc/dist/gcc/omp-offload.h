/* Bits of OpenMP and OpenACC handling that is specific to device offloading
   and a lowering pass for OpenACC device directives.

<<<<<<< HEAD
   Copyright (C) 2005-2019 Free Software Foundation, Inc.
=======
   Copyright (C) 2005-2020 Free Software Foundation, Inc.
>>>>>>> e2aa5677

This file is part of GCC.

GCC is free software; you can redistribute it and/or modify it under
the terms of the GNU General Public License as published by the Free
Software Foundation; either version 3, or (at your option) any later
version.

GCC is distributed in the hope that it will be useful, but WITHOUT ANY
WARRANTY; without even the implied warranty of MERCHANTABILITY or
FITNESS FOR A PARTICULAR PURPOSE.  See the GNU General Public License
for more details.

You should have received a copy of the GNU General Public License
along with GCC; see the file COPYING3.  If not see
<http://www.gnu.org/licenses/>.  */

#ifndef GCC_OMP_DEVICE_H
#define GCC_OMP_DEVICE_H

extern int oacc_get_default_dim (int dim);
extern int oacc_get_min_dim (int dim);
extern int oacc_fn_attrib_level (tree attr);

extern GTY(()) vec<tree, va_gc> *offload_funcs;
extern GTY(()) vec<tree, va_gc> *offload_vars;

extern void omp_finish_file (void);

#endif /* GCC_OMP_DEVICE_H */<|MERGE_RESOLUTION|>--- conflicted
+++ resolved
@@ -1,11 +1,7 @@
 /* Bits of OpenMP and OpenACC handling that is specific to device offloading
    and a lowering pass for OpenACC device directives.
 
-<<<<<<< HEAD
-   Copyright (C) 2005-2019 Free Software Foundation, Inc.
-=======
    Copyright (C) 2005-2020 Free Software Foundation, Inc.
->>>>>>> e2aa5677
 
 This file is part of GCC.
 
