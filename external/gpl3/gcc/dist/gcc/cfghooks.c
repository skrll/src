--- conflicted
+++ resolved
@@ -1,9 +1,5 @@
 /* Hooks for cfg representation specific functions.
-<<<<<<< HEAD
-   Copyright (C) 2003-2019 Free Software Foundation, Inc.
-=======
    Copyright (C) 2003-2020 Free Software Foundation, Inc.
->>>>>>> 9e014010
    Contributed by Sebastian Pop <s.pop@laposte.net>
 
 This file is part of GCC.
@@ -1481,25 +1477,6 @@
 	continue;
       gcc_assert (cfg_hooks->account_profile_record);
       cfg_hooks->account_profile_record (bb, record);
-<<<<<<< HEAD
-   }
-}
-
-/* Work-horse for passes.c:acount_profile.
-   Do book-keeping of the CFG for the profile accounting.
-   Store the counting in RECORD.  */
-
-void
-profile_record_account_profile (profile_record *record)
-{
-  basic_block bb;
-
-  FOR_ALL_BB_FN (bb, cfun)
-   {
-      gcc_assert (cfg_hooks->account_profile_record);
-      cfg_hooks->account_profile_record (bb, record);
-=======
->>>>>>> 9e014010
    }
 }
 
