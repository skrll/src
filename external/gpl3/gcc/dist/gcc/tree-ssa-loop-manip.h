/* Header file for High-level loop manipulation functions.
<<<<<<< HEAD
   Copyright (C) 2013-2019 Free Software Foundation, Inc.
=======
   Copyright (C) 2013-2020 Free Software Foundation, Inc.
>>>>>>> 9e014010

This file is part of GCC.

GCC is free software; you can redistribute it and/or modify it under
the terms of the GNU General Public License as published by the Free
Software Foundation; either version 3, or (at your option) any later
version.

GCC is distributed in the hope that it will be useful, but WITHOUT ANY
WARRANTY; without even the implied warranty of MERCHANTABILITY or
FITNESS FOR A PARTICULAR PURPOSE.  See the GNU General Public License
 for more details.

You should have received a copy of the GNU General Public License
along with GCC; see the file COPYING3.  If not see
<http://www.gnu.org/licenses/>.  */

#ifndef GCC_TREE_SSA_LOOP_MANIP_H
#define GCC_TREE_SSA_LOOP_MANIP_H

typedef void (*transform_callback)(class loop *, void *);

extern void create_iv (tree, tree, tree, class loop *, gimple_stmt_iterator *,
		       bool, tree *, tree *);
extern void rewrite_into_loop_closed_ssa_1 (bitmap, unsigned, int,
					    class loop *);
extern void rewrite_into_loop_closed_ssa (bitmap, unsigned);
extern void rewrite_virtuals_into_loop_closed_ssa (class loop *);
extern void verify_loop_closed_ssa (bool, class loop * = NULL);

static inline void
checking_verify_loop_closed_ssa (bool verify_ssa_p, class loop *loop = NULL)
{
  if (flag_checking)
    verify_loop_closed_ssa (verify_ssa_p, loop);
}

extern basic_block split_loop_exit_edge (edge, bool = false);
<<<<<<< HEAD
extern basic_block ip_end_pos (struct loop *);
extern basic_block ip_normal_pos (struct loop *);
extern void standard_iv_increment_position (struct loop *,
=======
extern basic_block ip_end_pos (class loop *);
extern basic_block ip_normal_pos (class loop *);
extern void standard_iv_increment_position (class loop *,
>>>>>>> 9e014010
					    gimple_stmt_iterator *, bool *);
extern bool gimple_duplicate_loop_to_header_edge (class loop *, edge,
						  unsigned int, sbitmap,
						  edge, vec<edge> *,
						  int);
extern bool can_unroll_loop_p (class loop *loop, unsigned factor,
			       class tree_niter_desc *niter);
extern gcov_type niter_for_unrolled_loop (class loop *, unsigned);
extern void tree_transform_and_unroll_loop (class loop *, unsigned,
					    edge, class tree_niter_desc *,
					    transform_callback, void *);
extern void tree_unroll_loop (class loop *, unsigned,
			      edge, class tree_niter_desc *);
extern tree canonicalize_loop_ivs (class loop *, tree *, bool);



#endif /* GCC_TREE_SSA_LOOP_MANIP_H */<|MERGE_RESOLUTION|>--- conflicted
+++ resolved
@@ -1,9 +1,5 @@
 /* Header file for High-level loop manipulation functions.
-<<<<<<< HEAD
-   Copyright (C) 2013-2019 Free Software Foundation, Inc.
-=======
    Copyright (C) 2013-2020 Free Software Foundation, Inc.
->>>>>>> 9e014010
 
 This file is part of GCC.
 
@@ -42,15 +38,9 @@
 }
 
 extern basic_block split_loop_exit_edge (edge, bool = false);
-<<<<<<< HEAD
-extern basic_block ip_end_pos (struct loop *);
-extern basic_block ip_normal_pos (struct loop *);
-extern void standard_iv_increment_position (struct loop *,
-=======
 extern basic_block ip_end_pos (class loop *);
 extern basic_block ip_normal_pos (class loop *);
 extern void standard_iv_increment_position (class loop *,
->>>>>>> 9e014010
 					    gimple_stmt_iterator *, bool *);
 extern bool gimple_duplicate_loop_to_header_edge (class loop *, edge,
 						  unsigned int, sbitmap,
