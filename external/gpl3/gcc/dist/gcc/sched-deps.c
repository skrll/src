/* Instruction scheduling pass.  This file computes dependencies between
   instructions.
<<<<<<< HEAD
   Copyright (C) 1992-2019 Free Software Foundation, Inc.
=======
   Copyright (C) 1992-2020 Free Software Foundation, Inc.
>>>>>>> e2aa5677
   Contributed by Michael Tiemann (tiemann@cygnus.com) Enhanced by,
   and currently maintained by, Jim Wilson (wilson@cygnus.com)

This file is part of GCC.

GCC is free software; you can redistribute it and/or modify it under
the terms of the GNU General Public License as published by the Free
Software Foundation; either version 3, or (at your option) any later
version.

GCC is distributed in the hope that it will be useful, but WITHOUT ANY
WARRANTY; without even the implied warranty of MERCHANTABILITY or
FITNESS FOR A PARTICULAR PURPOSE.  See the GNU General Public License
for more details.

You should have received a copy of the GNU General Public License
along with GCC; see the file COPYING3.  If not see
<http://www.gnu.org/licenses/>.  */

#include "config.h"
#include "system.h"
#include "coretypes.h"
#include "backend.h"
#include "target.h"
#include "rtl.h"
#include "tree.h"
#include "df.h"
#include "insn-config.h"
#include "regs.h"
#include "memmodel.h"
#include "ira.h"
#include "ira-int.h"
#include "insn-attr.h"
#include "cfgbuild.h"
#include "sched-int.h"
#include "cselib.h"
#include "function-abi.h"

#ifdef INSN_SCHEDULING

/* Holds current parameters for the dependency analyzer.  */
struct sched_deps_info_def *sched_deps_info;

/* The data is specific to the Haifa scheduler.  */
vec<haifa_deps_insn_data_def>
    h_d_i_d = vNULL;

/* Return the major type present in the DS.  */
enum reg_note
ds_to_dk (ds_t ds)
{
  if (ds & DEP_TRUE)
    return REG_DEP_TRUE;

  if (ds & DEP_OUTPUT)
    return REG_DEP_OUTPUT;

  if (ds & DEP_CONTROL)
    return REG_DEP_CONTROL;

  gcc_assert (ds & DEP_ANTI);

  return REG_DEP_ANTI;
}

/* Return equivalent dep_status.  */
ds_t
dk_to_ds (enum reg_note dk)
{
  switch (dk)
    {
    case REG_DEP_TRUE:
      return DEP_TRUE;

    case REG_DEP_OUTPUT:
      return DEP_OUTPUT;

    case REG_DEP_CONTROL:
      return DEP_CONTROL;

    default:
      gcc_assert (dk == REG_DEP_ANTI);
      return DEP_ANTI;
    }
}

/* Functions to operate with dependence information container - dep_t.  */

/* Init DEP with the arguments.  */
void
init_dep_1 (dep_t dep, rtx_insn *pro, rtx_insn *con, enum reg_note type, ds_t ds)
{
  DEP_PRO (dep) = pro;
  DEP_CON (dep) = con;
  DEP_TYPE (dep) = type;
  DEP_STATUS (dep) = ds;
  DEP_COST (dep) = UNKNOWN_DEP_COST;
  DEP_NONREG (dep) = 0;
  DEP_MULTIPLE (dep) = 0;
  DEP_REPLACE (dep) = NULL;
  dep->unused = 0;
}

/* Init DEP with the arguments.
   While most of the scheduler (including targets) only need the major type
   of the dependency, it is convenient to hide full dep_status from them.  */
void
init_dep (dep_t dep, rtx_insn *pro, rtx_insn *con, enum reg_note kind)
{
  ds_t ds;

  if ((current_sched_info->flags & USE_DEPS_LIST))
    ds = dk_to_ds (kind);
  else
    ds = 0;

  init_dep_1 (dep, pro, con, kind, ds);
}

/* Make a copy of FROM in TO.  */
static void
copy_dep (dep_t to, dep_t from)
{
  memcpy (to, from, sizeof (*to));
}

static void dump_ds (FILE *, ds_t);

/* Define flags for dump_dep ().  */

/* Dump producer of the dependence.  */
#define DUMP_DEP_PRO (2)

/* Dump consumer of the dependence.  */
#define DUMP_DEP_CON (4)

/* Dump type of the dependence.  */
#define DUMP_DEP_TYPE (8)

/* Dump status of the dependence.  */
#define DUMP_DEP_STATUS (16)

/* Dump all information about the dependence.  */
#define DUMP_DEP_ALL (DUMP_DEP_PRO | DUMP_DEP_CON | DUMP_DEP_TYPE	\
		      |DUMP_DEP_STATUS)

/* Dump DEP to DUMP.
   FLAGS is a bit mask specifying what information about DEP needs
   to be printed.
   If FLAGS has the very first bit set, then dump all information about DEP
   and propagate this bit into the callee dump functions.  */
static void
dump_dep (FILE *dump, dep_t dep, int flags)
{
  if (flags & 1)
    flags |= DUMP_DEP_ALL;

  fprintf (dump, "<");

  if (flags & DUMP_DEP_PRO)
    fprintf (dump, "%d; ", INSN_UID (DEP_PRO (dep)));

  if (flags & DUMP_DEP_CON)
    fprintf (dump, "%d; ", INSN_UID (DEP_CON (dep)));

  if (flags & DUMP_DEP_TYPE)
    {
      char t;
      enum reg_note type = DEP_TYPE (dep);

      switch (type)
	{
	case REG_DEP_TRUE:
	  t = 't';
	  break;

	case REG_DEP_OUTPUT:
	  t = 'o';
	  break;

	case REG_DEP_CONTROL:
	  t = 'c';
	  break;

	case REG_DEP_ANTI:
	  t = 'a';
	  break;

	default:
	  gcc_unreachable ();
	  break;
	}

      fprintf (dump, "%c; ", t);
    }

  if (flags & DUMP_DEP_STATUS)
    {
      if (current_sched_info->flags & USE_DEPS_LIST)
	dump_ds (dump, DEP_STATUS (dep));
    }

  fprintf (dump, ">");
}

/* Default flags for dump_dep ().  */
static int dump_dep_flags = (DUMP_DEP_PRO | DUMP_DEP_CON);

/* Dump all fields of DEP to STDERR.  */
void
sd_debug_dep (dep_t dep)
{
  dump_dep (stderr, dep, 1);
  fprintf (stderr, "\n");
}

/* Determine whether DEP is a dependency link of a non-debug insn on a
   debug insn.  */

static inline bool
depl_on_debug_p (dep_link_t dep)
{
  return (DEBUG_INSN_P (DEP_LINK_PRO (dep))
	  && !DEBUG_INSN_P (DEP_LINK_CON (dep)));
}

/* Functions to operate with a single link from the dependencies lists -
   dep_link_t.  */

/* Attach L to appear after link X whose &DEP_LINK_NEXT (X) is given by
   PREV_NEXT_P.  */
static void
attach_dep_link (dep_link_t l, dep_link_t *prev_nextp)
{
  dep_link_t next = *prev_nextp;

  gcc_assert (DEP_LINK_PREV_NEXTP (l) == NULL
	      && DEP_LINK_NEXT (l) == NULL);

  /* Init node being inserted.  */
  DEP_LINK_PREV_NEXTP (l) = prev_nextp;
  DEP_LINK_NEXT (l) = next;

  /* Fix next node.  */
  if (next != NULL)
    {
      gcc_assert (DEP_LINK_PREV_NEXTP (next) == prev_nextp);

      DEP_LINK_PREV_NEXTP (next) = &DEP_LINK_NEXT (l);
    }

  /* Fix prev node.  */
  *prev_nextp = l;
}

/* Add dep_link LINK to deps_list L.  */
static void
add_to_deps_list (dep_link_t link, deps_list_t l)
{
  attach_dep_link (link, &DEPS_LIST_FIRST (l));

  /* Don't count debug deps.  */
  if (!depl_on_debug_p (link))
    ++DEPS_LIST_N_LINKS (l);
}

/* Detach dep_link L from the list.  */
static void
detach_dep_link (dep_link_t l)
{
  dep_link_t *prev_nextp = DEP_LINK_PREV_NEXTP (l);
  dep_link_t next = DEP_LINK_NEXT (l);

  *prev_nextp = next;

  if (next != NULL)
    DEP_LINK_PREV_NEXTP (next) = prev_nextp;

  DEP_LINK_PREV_NEXTP (l) = NULL;
  DEP_LINK_NEXT (l) = NULL;
}

/* Remove link LINK from list LIST.  */
static void
remove_from_deps_list (dep_link_t link, deps_list_t list)
{
  detach_dep_link (link);

  /* Don't count debug deps.  */
  if (!depl_on_debug_p (link))
    --DEPS_LIST_N_LINKS (list);
}

/* Move link LINK from list FROM to list TO.  */
static void
move_dep_link (dep_link_t link, deps_list_t from, deps_list_t to)
{
  remove_from_deps_list (link, from);
  add_to_deps_list (link, to);
}

/* Return true of LINK is not attached to any list.  */
static bool
dep_link_is_detached_p (dep_link_t link)
{
  return DEP_LINK_PREV_NEXTP (link) == NULL;
}

/* Pool to hold all dependency nodes (dep_node_t).  */
static object_allocator<_dep_node> *dn_pool;

/* Number of dep_nodes out there.  */
static int dn_pool_diff = 0;

/* Create a dep_node.  */
static dep_node_t
create_dep_node (void)
{
  dep_node_t n = dn_pool->allocate ();
  dep_link_t back = DEP_NODE_BACK (n);
  dep_link_t forw = DEP_NODE_FORW (n);

  DEP_LINK_NODE (back) = n;
  DEP_LINK_NEXT (back) = NULL;
  DEP_LINK_PREV_NEXTP (back) = NULL;

  DEP_LINK_NODE (forw) = n;
  DEP_LINK_NEXT (forw) = NULL;
  DEP_LINK_PREV_NEXTP (forw) = NULL;

  ++dn_pool_diff;

  return n;
}

/* Delete dep_node N.  N must not be connected to any deps_list.  */
static void
delete_dep_node (dep_node_t n)
{
  gcc_assert (dep_link_is_detached_p (DEP_NODE_BACK (n))
	      && dep_link_is_detached_p (DEP_NODE_FORW (n)));

  XDELETE (DEP_REPLACE (DEP_NODE_DEP (n)));

  --dn_pool_diff;

  dn_pool->remove (n);
}

/* Pool to hold dependencies lists (deps_list_t).  */
static object_allocator<_deps_list> *dl_pool;

/* Number of deps_lists out there.  */
static int dl_pool_diff = 0;

/* Functions to operate with dependences lists - deps_list_t.  */

/* Return true if list L is empty.  */
static bool
deps_list_empty_p (deps_list_t l)
{
  return DEPS_LIST_N_LINKS (l) == 0;
}

/* Create a new deps_list.  */
static deps_list_t
create_deps_list (void)
{
  deps_list_t l = dl_pool->allocate ();

  DEPS_LIST_FIRST (l) = NULL;
  DEPS_LIST_N_LINKS (l) = 0;

  ++dl_pool_diff;
  return l;
}

/* Free deps_list L.  */
static void
free_deps_list (deps_list_t l)
{
  gcc_assert (deps_list_empty_p (l));

  --dl_pool_diff;

  dl_pool->remove (l);
}

/* Return true if there is no dep_nodes and deps_lists out there.
   After the region is scheduled all the dependency nodes and lists
   should [generally] be returned to pool.  */
bool
deps_pools_are_empty_p (void)
{
  return dn_pool_diff == 0 && dl_pool_diff == 0;
}

/* Remove all elements from L.  */
static void
clear_deps_list (deps_list_t l)
{
  do
    {
      dep_link_t link = DEPS_LIST_FIRST (l);

      if (link == NULL)
	break;

      remove_from_deps_list (link, l);
    }
  while (1);
}

/* Decide whether a dependency should be treated as a hard or a speculative
   dependency.  */
static bool
dep_spec_p (dep_t dep)
{
  if (current_sched_info->flags & DO_SPECULATION)
    {
      if (DEP_STATUS (dep) & SPECULATIVE)
	return true;
    }
  if (current_sched_info->flags & DO_PREDICATION)
    {
      if (DEP_TYPE (dep) == REG_DEP_CONTROL)
	return true;
    }
  if (DEP_REPLACE (dep) != NULL)
    return true;
  return false;
}

static regset reg_pending_sets;
static regset reg_pending_clobbers;
static regset reg_pending_uses;
static regset reg_pending_control_uses;
static enum reg_pending_barrier_mode reg_pending_barrier;

/* Hard registers implicitly clobbered or used (or may be implicitly
   clobbered or used) by the currently analyzed insn.  For example,
   insn in its constraint has one register class.  Even if there is
   currently no hard register in the insn, the particular hard
   register will be in the insn after reload pass because the
   constraint requires it.  */
static HARD_REG_SET implicit_reg_pending_clobbers;
static HARD_REG_SET implicit_reg_pending_uses;

/* To speed up the test for duplicate dependency links we keep a
   record of dependencies created by add_dependence when the average
   number of instructions in a basic block is very large.

   Studies have shown that there is typically around 5 instructions between
   branches for typical C code.  So we can make a guess that the average
   basic block is approximately 5 instructions long; we will choose 100X
   the average size as a very large basic block.

   Each insn has associated bitmaps for its dependencies.  Each bitmap
   has enough entries to represent a dependency on any other insn in
   the insn chain.  All bitmap for true dependencies cache is
   allocated then the rest two ones are also allocated.  */
static bitmap true_dependency_cache = NULL;
static bitmap output_dependency_cache = NULL;
static bitmap anti_dependency_cache = NULL;
static bitmap control_dependency_cache = NULL;
static bitmap spec_dependency_cache = NULL;
static int cache_size;

/* True if we should mark added dependencies as a non-register deps.  */
static bool mark_as_hard;

static int deps_may_trap_p (const_rtx);
static void add_dependence_1 (rtx_insn *, rtx_insn *, enum reg_note);
static void add_dependence_list (rtx_insn *, rtx_insn_list *, int,
				 enum reg_note, bool);
static void add_dependence_list_and_free (class deps_desc *, rtx_insn *,
					  rtx_insn_list **, int, enum reg_note,
					  bool);
static void delete_all_dependences (rtx_insn *);
static void chain_to_prev_insn (rtx_insn *);

static void flush_pending_lists (class deps_desc *, rtx_insn *, int, int);
static void sched_analyze_1 (class deps_desc *, rtx, rtx_insn *);
static void sched_analyze_2 (class deps_desc *, rtx, rtx_insn *);
static void sched_analyze_insn (class deps_desc *, rtx, rtx_insn *);

static bool sched_has_condition_p (const rtx_insn *);
static int conditions_mutex_p (const_rtx, const_rtx, bool, bool);

static enum DEPS_ADJUST_RESULT maybe_add_or_update_dep_1 (dep_t, bool,
							  rtx, rtx);
static enum DEPS_ADJUST_RESULT add_or_update_dep_1 (dep_t, bool, rtx, rtx);

static void check_dep (dep_t, bool);


/* Return nonzero if a load of the memory reference MEM can cause a trap.  */

static int
deps_may_trap_p (const_rtx mem)
{
  const_rtx addr = XEXP (mem, 0);

  if (REG_P (addr) && REGNO (addr) >= FIRST_PSEUDO_REGISTER)
    {
      const_rtx t = get_reg_known_value (REGNO (addr));
      if (t)
	addr = t;
    }
  return rtx_addr_can_trap_p (addr);
}


/* Find the condition under which INSN is executed.  If REV is not NULL,
   it is set to TRUE when the returned comparison should be reversed
   to get the actual condition.  */
static rtx
sched_get_condition_with_rev_uncached (const rtx_insn *insn, bool *rev)
{
  rtx pat = PATTERN (insn);
  rtx src;

  if (rev)
    *rev = false;

  if (GET_CODE (pat) == COND_EXEC)
    return COND_EXEC_TEST (pat);

  if (!any_condjump_p (insn) || !onlyjump_p (insn))
    return 0;

  src = SET_SRC (pc_set (insn));

  if (XEXP (src, 2) == pc_rtx)
    return XEXP (src, 0);
  else if (XEXP (src, 1) == pc_rtx)
    {
      rtx cond = XEXP (src, 0);
      enum rtx_code revcode = reversed_comparison_code (cond, insn);

      if (revcode == UNKNOWN)
	return 0;

      if (rev)
	*rev = true;
      return cond;
    }

  return 0;
}

/* Return the condition under which INSN does not execute (i.e.  the
   not-taken condition for a conditional branch), or NULL if we cannot
   find such a condition.  The caller should make a copy of the condition
   before using it.  */
rtx
sched_get_reverse_condition_uncached (const rtx_insn *insn)
{
  bool rev;
  rtx cond = sched_get_condition_with_rev_uncached (insn, &rev);
  if (cond == NULL_RTX)
    return cond;
  if (!rev)
    {
      enum rtx_code revcode = reversed_comparison_code (cond, insn);
      cond = gen_rtx_fmt_ee (revcode, GET_MODE (cond),
			     XEXP (cond, 0),
			     XEXP (cond, 1));
    }
  return cond;
}

/* Caching variant of sched_get_condition_with_rev_uncached.
   We only do actual work the first time we come here for an insn; the
   results are cached in INSN_CACHED_COND and INSN_REVERSE_COND.  */
static rtx
sched_get_condition_with_rev (const rtx_insn *insn, bool *rev)
{
  bool tmp;

  if (INSN_LUID (insn) == 0)
    return sched_get_condition_with_rev_uncached (insn, rev);

  if (INSN_CACHED_COND (insn) == const_true_rtx)
    return NULL_RTX;

  if (INSN_CACHED_COND (insn) != NULL_RTX)
    {
      if (rev)
	*rev = INSN_REVERSE_COND (insn);
      return INSN_CACHED_COND (insn);
    }

  INSN_CACHED_COND (insn) = sched_get_condition_with_rev_uncached (insn, &tmp);
  INSN_REVERSE_COND (insn) = tmp;

  if (INSN_CACHED_COND (insn) == NULL_RTX)
    {
      INSN_CACHED_COND (insn) = const_true_rtx;
      return NULL_RTX;
    }

  if (rev)
    *rev = INSN_REVERSE_COND (insn);
  return INSN_CACHED_COND (insn);
}

/* True when we can find a condition under which INSN is executed.  */
static bool
sched_has_condition_p (const rtx_insn *insn)
{
  return !! sched_get_condition_with_rev (insn, NULL);
}



/* Return nonzero if conditions COND1 and COND2 can never be both true.  */
static int
conditions_mutex_p (const_rtx cond1, const_rtx cond2, bool rev1, bool rev2)
{
  if (COMPARISON_P (cond1)
      && COMPARISON_P (cond2)
      && GET_CODE (cond1) ==
	  (rev1==rev2
	  ? reversed_comparison_code (cond2, NULL)
	  : GET_CODE (cond2))
      && rtx_equal_p (XEXP (cond1, 0), XEXP (cond2, 0))
      && XEXP (cond1, 1) == XEXP (cond2, 1))
    return 1;
  return 0;
}

/* Return true if insn1 and insn2 can never depend on one another because
   the conditions under which they are executed are mutually exclusive.  */
bool
sched_insns_conditions_mutex_p (const rtx_insn *insn1, const rtx_insn *insn2)
{
  rtx cond1, cond2;
  bool rev1 = false, rev2 = false;

  /* df doesn't handle conditional lifetimes entirely correctly;
     calls mess up the conditional lifetimes.  */
  if (!CALL_P (insn1) && !CALL_P (insn2))
    {
      cond1 = sched_get_condition_with_rev (insn1, &rev1);
      cond2 = sched_get_condition_with_rev (insn2, &rev2);
      if (cond1 && cond2
	  && conditions_mutex_p (cond1, cond2, rev1, rev2)
	  /* Make sure first instruction doesn't affect condition of second
	     instruction if switched.  */
	  && !modified_in_p (cond1, insn2)
	  /* Make sure second instruction doesn't affect condition of first
	     instruction if switched.  */
	  && !modified_in_p (cond2, insn1))
	return true;
    }
  return false;
}


/* Return true if INSN can potentially be speculated with type DS.  */
bool
sched_insn_is_legitimate_for_speculation_p (const rtx_insn *insn, ds_t ds)
{
  if (HAS_INTERNAL_DEP (insn))
    return false;

  if (!NONJUMP_INSN_P (insn))
    return false;

  if (SCHED_GROUP_P (insn))
    return false;

  if (IS_SPECULATION_CHECK_P (CONST_CAST_RTX_INSN (insn)))
    return false;

  if (side_effects_p (PATTERN (insn)))
    return false;

  if (ds & BE_IN_SPEC)
    /* The following instructions, which depend on a speculatively scheduled
       instruction, cannot be speculatively scheduled along.  */
    {
      if (may_trap_or_fault_p (PATTERN (insn)))
	/* If instruction might fault, it cannot be speculatively scheduled.
	   For control speculation it's obvious why and for data speculation
	   it's because the insn might get wrong input if speculation
	   wasn't successful.  */
	return false;

      if ((ds & BE_IN_DATA)
	  && sched_has_condition_p (insn))
	/* If this is a predicated instruction, then it cannot be
	   speculatively scheduled.  See PR35659.  */
	return false;
    }

  return true;
}

/* Initialize LIST_PTR to point to one of the lists present in TYPES_PTR,
   initialize RESOLVED_P_PTR with true if that list consists of resolved deps,
   and remove the type of returned [through LIST_PTR] list from TYPES_PTR.
   This function is used to switch sd_iterator to the next list.
   !!! For internal use only.  Might consider moving it to sched-int.h.  */
void
sd_next_list (const_rtx insn, sd_list_types_def *types_ptr,
	      deps_list_t *list_ptr, bool *resolved_p_ptr)
{
  sd_list_types_def types = *types_ptr;

  if (types & SD_LIST_HARD_BACK)
    {
      *list_ptr = INSN_HARD_BACK_DEPS (insn);
      *resolved_p_ptr = false;
      *types_ptr = types & ~SD_LIST_HARD_BACK;
    }
  else if (types & SD_LIST_SPEC_BACK)
    {
      *list_ptr = INSN_SPEC_BACK_DEPS (insn);
      *resolved_p_ptr = false;
      *types_ptr = types & ~SD_LIST_SPEC_BACK;
    }
  else if (types & SD_LIST_FORW)
    {
      *list_ptr = INSN_FORW_DEPS (insn);
      *resolved_p_ptr = false;
      *types_ptr = types & ~SD_LIST_FORW;
    }
  else if (types & SD_LIST_RES_BACK)
    {
      *list_ptr = INSN_RESOLVED_BACK_DEPS (insn);
      *resolved_p_ptr = true;
      *types_ptr = types & ~SD_LIST_RES_BACK;
    }
  else if (types & SD_LIST_RES_FORW)
    {
      *list_ptr = INSN_RESOLVED_FORW_DEPS (insn);
      *resolved_p_ptr = true;
      *types_ptr = types & ~SD_LIST_RES_FORW;
    }
  else
    {
      *list_ptr = NULL;
      *resolved_p_ptr = false;
      *types_ptr = SD_LIST_NONE;
    }
}

/* Return the summary size of INSN's lists defined by LIST_TYPES.  */
int
sd_lists_size (const_rtx insn, sd_list_types_def list_types)
{
  int size = 0;

  while (list_types != SD_LIST_NONE)
    {
      deps_list_t list;
      bool resolved_p;

      sd_next_list (insn, &list_types, &list, &resolved_p);
      if (list)
	size += DEPS_LIST_N_LINKS (list);
    }

  return size;
}

/* Return true if INSN's lists defined by LIST_TYPES are all empty.  */

bool
sd_lists_empty_p (const_rtx insn, sd_list_types_def list_types)
{
  while (list_types != SD_LIST_NONE)
    {
      deps_list_t list;
      bool resolved_p;

      sd_next_list (insn, &list_types, &list, &resolved_p);
      if (!deps_list_empty_p (list))
	return false;
    }

  return true;
}

/* Initialize data for INSN.  */
void
sd_init_insn (rtx_insn *insn)
{
  INSN_HARD_BACK_DEPS (insn) = create_deps_list ();
  INSN_SPEC_BACK_DEPS (insn) = create_deps_list ();
  INSN_RESOLVED_BACK_DEPS (insn) = create_deps_list ();
  INSN_FORW_DEPS (insn) = create_deps_list ();
  INSN_RESOLVED_FORW_DEPS (insn) = create_deps_list ();

  /* ??? It would be nice to allocate dependency caches here.  */
}

/* Free data for INSN.  */
void
sd_finish_insn (rtx_insn *insn)
{
  /* ??? It would be nice to deallocate dependency caches here.  */

  free_deps_list (INSN_HARD_BACK_DEPS (insn));
  INSN_HARD_BACK_DEPS (insn) = NULL;

  free_deps_list (INSN_SPEC_BACK_DEPS (insn));
  INSN_SPEC_BACK_DEPS (insn) = NULL;

  free_deps_list (INSN_RESOLVED_BACK_DEPS (insn));
  INSN_RESOLVED_BACK_DEPS (insn) = NULL;

  free_deps_list (INSN_FORW_DEPS (insn));
  INSN_FORW_DEPS (insn) = NULL;

  free_deps_list (INSN_RESOLVED_FORW_DEPS (insn));
  INSN_RESOLVED_FORW_DEPS (insn) = NULL;
}

/* Find a dependency between producer PRO and consumer CON.
   Search through resolved dependency lists if RESOLVED_P is true.
   If no such dependency is found return NULL,
   otherwise return the dependency and initialize SD_IT_PTR [if it is nonnull]
   with an iterator pointing to it.  */
static dep_t
sd_find_dep_between_no_cache (rtx pro, rtx con, bool resolved_p,
			      sd_iterator_def *sd_it_ptr)
{
  sd_list_types_def pro_list_type;
  sd_list_types_def con_list_type;
  sd_iterator_def sd_it;
  dep_t dep;
  bool found_p = false;

  if (resolved_p)
    {
      pro_list_type = SD_LIST_RES_FORW;
      con_list_type = SD_LIST_RES_BACK;
    }
  else
    {
      pro_list_type = SD_LIST_FORW;
      con_list_type = SD_LIST_BACK;
    }

  /* Walk through either back list of INSN or forw list of ELEM
     depending on which one is shorter.  */
  if (sd_lists_size (con, con_list_type) < sd_lists_size (pro, pro_list_type))
    {
      /* Find the dep_link with producer PRO in consumer's back_deps.  */
      FOR_EACH_DEP (con, con_list_type, sd_it, dep)
	if (DEP_PRO (dep) == pro)
	  {
	    found_p = true;
	    break;
	  }
    }
  else
    {
      /* Find the dep_link with consumer CON in producer's forw_deps.  */
      FOR_EACH_DEP (pro, pro_list_type, sd_it, dep)
	if (DEP_CON (dep) == con)
	  {
	    found_p = true;
	    break;
	  }
    }

  if (found_p)
    {
      if (sd_it_ptr != NULL)
	*sd_it_ptr = sd_it;

      return dep;
    }

  return NULL;
}

/* Find a dependency between producer PRO and consumer CON.
   Use dependency [if available] to check if dependency is present at all.
   Search through resolved dependency lists if RESOLVED_P is true.
   If the dependency or NULL if none found.  */
dep_t
sd_find_dep_between (rtx pro, rtx con, bool resolved_p)
{
  if (true_dependency_cache != NULL)
    /* Avoiding the list walk below can cut compile times dramatically
       for some code.  */
    {
      int elem_luid = INSN_LUID (pro);
      int insn_luid = INSN_LUID (con);

      if (!bitmap_bit_p (&true_dependency_cache[insn_luid], elem_luid)
	  && !bitmap_bit_p (&output_dependency_cache[insn_luid], elem_luid)
	  && !bitmap_bit_p (&anti_dependency_cache[insn_luid], elem_luid)
	  && !bitmap_bit_p (&control_dependency_cache[insn_luid], elem_luid))
	return NULL;
    }

  return sd_find_dep_between_no_cache (pro, con, resolved_p, NULL);
}

/* Add or update  a dependence described by DEP.
   MEM1 and MEM2, if non-null, correspond to memory locations in case of
   data speculation.

   The function returns a value indicating if an old entry has been changed
   or a new entry has been added to insn's backward deps.

   This function merely checks if producer and consumer is the same insn
   and doesn't create a dep in this case.  Actual manipulation of
   dependence data structures is performed in add_or_update_dep_1.  */
static enum DEPS_ADJUST_RESULT
maybe_add_or_update_dep_1 (dep_t dep, bool resolved_p, rtx mem1, rtx mem2)
{
  rtx_insn *elem = DEP_PRO (dep);
  rtx_insn *insn = DEP_CON (dep);

  gcc_assert (INSN_P (insn) && INSN_P (elem));

  /* Don't depend an insn on itself.  */
  if (insn == elem)
    {
      if (sched_deps_info->generate_spec_deps)
        /* INSN has an internal dependence, which we can't overcome.  */
        HAS_INTERNAL_DEP (insn) = 1;

      return DEP_NODEP;
    }

  return add_or_update_dep_1 (dep, resolved_p, mem1, mem2);
}

/* Ask dependency caches what needs to be done for dependence DEP.
   Return DEP_CREATED if new dependence should be created and there is no
   need to try to find one searching the dependencies lists.
   Return DEP_PRESENT if there already is a dependence described by DEP and
   hence nothing is to be done.
   Return DEP_CHANGED if there already is a dependence, but it should be
   updated to incorporate additional information from DEP.  */
static enum DEPS_ADJUST_RESULT
ask_dependency_caches (dep_t dep)
{
  int elem_luid = INSN_LUID (DEP_PRO (dep));
  int insn_luid = INSN_LUID (DEP_CON (dep));

  gcc_assert (true_dependency_cache != NULL
	      && output_dependency_cache != NULL
	      && anti_dependency_cache != NULL
	      && control_dependency_cache != NULL);

  if (!(current_sched_info->flags & USE_DEPS_LIST))
    {
      enum reg_note present_dep_type;

      if (bitmap_bit_p (&true_dependency_cache[insn_luid], elem_luid))
	present_dep_type = REG_DEP_TRUE;
      else if (bitmap_bit_p (&output_dependency_cache[insn_luid], elem_luid))
	present_dep_type = REG_DEP_OUTPUT;
      else if (bitmap_bit_p (&anti_dependency_cache[insn_luid], elem_luid))
	present_dep_type = REG_DEP_ANTI;
      else if (bitmap_bit_p (&control_dependency_cache[insn_luid], elem_luid))
	present_dep_type = REG_DEP_CONTROL;
      else
	/* There is no existing dep so it should be created.  */
	return DEP_CREATED;

      if ((int) DEP_TYPE (dep) >= (int) present_dep_type)
	/* DEP does not add anything to the existing dependence.  */
	return DEP_PRESENT;
    }
  else
    {
      ds_t present_dep_types = 0;

      if (bitmap_bit_p (&true_dependency_cache[insn_luid], elem_luid))
	present_dep_types |= DEP_TRUE;
      if (bitmap_bit_p (&output_dependency_cache[insn_luid], elem_luid))
	present_dep_types |= DEP_OUTPUT;
      if (bitmap_bit_p (&anti_dependency_cache[insn_luid], elem_luid))
	present_dep_types |= DEP_ANTI;
      if (bitmap_bit_p (&control_dependency_cache[insn_luid], elem_luid))
	present_dep_types |= DEP_CONTROL;

      if (present_dep_types == 0)
	/* There is no existing dep so it should be created.  */
	return DEP_CREATED;

      if (!(current_sched_info->flags & DO_SPECULATION)
	  || !bitmap_bit_p (&spec_dependency_cache[insn_luid], elem_luid))
	{
	  if ((present_dep_types | (DEP_STATUS (dep) & DEP_TYPES))
	      == present_dep_types)
	    /* DEP does not add anything to the existing dependence.  */
	    return DEP_PRESENT;
	}
      else
	{
	  /* Only true dependencies can be data speculative and
	     only anti dependencies can be control speculative.  */
	  gcc_assert ((present_dep_types & (DEP_TRUE | DEP_ANTI))
		      == present_dep_types);

	  /* if (DEP is SPECULATIVE) then
	     ..we should update DEP_STATUS
	     else
	     ..we should reset existing dep to non-speculative.  */
	}
    }

  return DEP_CHANGED;
}

/* Set dependency caches according to DEP.  */
static void
set_dependency_caches (dep_t dep)
{
  int elem_luid = INSN_LUID (DEP_PRO (dep));
  int insn_luid = INSN_LUID (DEP_CON (dep));

  if (!(current_sched_info->flags & USE_DEPS_LIST))
    {
      switch (DEP_TYPE (dep))
	{
	case REG_DEP_TRUE:
	  bitmap_set_bit (&true_dependency_cache[insn_luid], elem_luid);
	  break;

	case REG_DEP_OUTPUT:
	  bitmap_set_bit (&output_dependency_cache[insn_luid], elem_luid);
	  break;

	case REG_DEP_ANTI:
	  bitmap_set_bit (&anti_dependency_cache[insn_luid], elem_luid);
	  break;

	case REG_DEP_CONTROL:
	  bitmap_set_bit (&control_dependency_cache[insn_luid], elem_luid);
	  break;

	default:
	  gcc_unreachable ();
	}
    }
  else
    {
      ds_t ds = DEP_STATUS (dep);

      if (ds & DEP_TRUE)
	bitmap_set_bit (&true_dependency_cache[insn_luid], elem_luid);
      if (ds & DEP_OUTPUT)
	bitmap_set_bit (&output_dependency_cache[insn_luid], elem_luid);
      if (ds & DEP_ANTI)
	bitmap_set_bit (&anti_dependency_cache[insn_luid], elem_luid);
      if (ds & DEP_CONTROL)
	bitmap_set_bit (&control_dependency_cache[insn_luid], elem_luid);

      if (ds & SPECULATIVE)
	{
	  gcc_assert (current_sched_info->flags & DO_SPECULATION);
	  bitmap_set_bit (&spec_dependency_cache[insn_luid], elem_luid);
	}
    }
}

/* Type of dependence DEP have changed from OLD_TYPE.  Update dependency
   caches accordingly.  */
static void
update_dependency_caches (dep_t dep, enum reg_note old_type)
{
  int elem_luid = INSN_LUID (DEP_PRO (dep));
  int insn_luid = INSN_LUID (DEP_CON (dep));

  /* Clear corresponding cache entry because type of the link
     may have changed.  Keep them if we use_deps_list.  */
  if (!(current_sched_info->flags & USE_DEPS_LIST))
    {
      switch (old_type)
	{
	case REG_DEP_OUTPUT:
	  bitmap_clear_bit (&output_dependency_cache[insn_luid], elem_luid);
	  break;

	case REG_DEP_ANTI:
	  bitmap_clear_bit (&anti_dependency_cache[insn_luid], elem_luid);
	  break;

	case REG_DEP_CONTROL:
	  bitmap_clear_bit (&control_dependency_cache[insn_luid], elem_luid);
	  break;

	default:
	  gcc_unreachable ();
	}
    }

  set_dependency_caches (dep);
}

/* Convert a dependence pointed to by SD_IT to be non-speculative.  */
static void
change_spec_dep_to_hard (sd_iterator_def sd_it)
{
  dep_node_t node = DEP_LINK_NODE (*sd_it.linkp);
  dep_link_t link = DEP_NODE_BACK (node);
  dep_t dep = DEP_NODE_DEP (node);
  rtx_insn *elem = DEP_PRO (dep);
  rtx_insn *insn = DEP_CON (dep);

  move_dep_link (link, INSN_SPEC_BACK_DEPS (insn), INSN_HARD_BACK_DEPS (insn));

  DEP_STATUS (dep) &= ~SPECULATIVE;

  if (true_dependency_cache != NULL)
    /* Clear the cache entry.  */
    bitmap_clear_bit (&spec_dependency_cache[INSN_LUID (insn)],
		      INSN_LUID (elem));
}

/* Update DEP to incorporate information from NEW_DEP.
   SD_IT points to DEP in case it should be moved to another list.
   MEM1 and MEM2, if nonnull, correspond to memory locations in case if
   data-speculative dependence should be updated.  */
static enum DEPS_ADJUST_RESULT
update_dep (dep_t dep, dep_t new_dep,
	    sd_iterator_def sd_it ATTRIBUTE_UNUSED,
	    rtx mem1 ATTRIBUTE_UNUSED,
	    rtx mem2 ATTRIBUTE_UNUSED)
{
  enum DEPS_ADJUST_RESULT res = DEP_PRESENT;
  enum reg_note old_type = DEP_TYPE (dep);
  bool was_spec = dep_spec_p (dep);

  DEP_NONREG (dep) |= DEP_NONREG (new_dep);
  DEP_MULTIPLE (dep) = 1;

  /* If this is a more restrictive type of dependence than the
     existing one, then change the existing dependence to this
     type.  */
  if ((int) DEP_TYPE (new_dep) < (int) old_type)
    {
      DEP_TYPE (dep) = DEP_TYPE (new_dep);
      res = DEP_CHANGED;
    }

  if (current_sched_info->flags & USE_DEPS_LIST)
    /* Update DEP_STATUS.  */
    {
      ds_t dep_status = DEP_STATUS (dep);
      ds_t ds = DEP_STATUS (new_dep);
      ds_t new_status = ds | dep_status;

      if (new_status & SPECULATIVE)
	{
	  /* Either existing dep or a dep we're adding or both are
	     speculative.  */
	  if (!(ds & SPECULATIVE)
	      || !(dep_status & SPECULATIVE))
	    /* The new dep can't be speculative.  */
	    new_status &= ~SPECULATIVE;
	  else
	    {
	      /* Both are speculative.  Merge probabilities.  */
	      if (mem1 != NULL)
		{
		  dw_t dw;

		  dw = estimate_dep_weak (mem1, mem2);
		  ds = set_dep_weak (ds, BEGIN_DATA, dw);
		}

	      new_status = ds_merge (dep_status, ds);
	    }
	}

      ds = new_status;

      if (dep_status != ds)
	{
	  DEP_STATUS (dep) = ds;
	  res = DEP_CHANGED;
	}
    }

  if (was_spec && !dep_spec_p (dep))
    /* The old dep was speculative, but now it isn't.  */
    change_spec_dep_to_hard (sd_it);

  if (true_dependency_cache != NULL
      && res == DEP_CHANGED)
    update_dependency_caches (dep, old_type);

  return res;
}

/* Add or update  a dependence described by DEP.
   MEM1 and MEM2, if non-null, correspond to memory locations in case of
   data speculation.

   The function returns a value indicating if an old entry has been changed
   or a new entry has been added to insn's backward deps or nothing has
   been updated at all.  */
static enum DEPS_ADJUST_RESULT
add_or_update_dep_1 (dep_t new_dep, bool resolved_p,
		     rtx mem1 ATTRIBUTE_UNUSED, rtx mem2 ATTRIBUTE_UNUSED)
{
  bool maybe_present_p = true;
  bool present_p = false;

  gcc_assert (INSN_P (DEP_PRO (new_dep)) && INSN_P (DEP_CON (new_dep))
	      && DEP_PRO (new_dep) != DEP_CON (new_dep));

  if (flag_checking)
    check_dep (new_dep, mem1 != NULL);

  if (true_dependency_cache != NULL)
    {
      switch (ask_dependency_caches (new_dep))
	{
	case DEP_PRESENT:
	  dep_t present_dep;
	  sd_iterator_def sd_it;
      
	  present_dep = sd_find_dep_between_no_cache (DEP_PRO (new_dep),
						      DEP_CON (new_dep),
						      resolved_p, &sd_it);
	  DEP_MULTIPLE (present_dep) = 1;
	  return DEP_PRESENT;

	case DEP_CHANGED:
	  maybe_present_p = true;
	  present_p = true;
	  break;

	case DEP_CREATED:
	  maybe_present_p = false;
	  present_p = false;
	  break;

	default:
	  gcc_unreachable ();
	  break;
	}
    }

  /* Check that we don't already have this dependence.  */
  if (maybe_present_p)
    {
      dep_t present_dep;
      sd_iterator_def sd_it;

      gcc_assert (true_dependency_cache == NULL || present_p);

      present_dep = sd_find_dep_between_no_cache (DEP_PRO (new_dep),
						  DEP_CON (new_dep),
						  resolved_p, &sd_it);

      if (present_dep != NULL)
	/* We found an existing dependency between ELEM and INSN.  */
	return update_dep (present_dep, new_dep, sd_it, mem1, mem2);
      else
	/* We didn't find a dep, it shouldn't present in the cache.  */
	gcc_assert (!present_p);
    }

  /* Might want to check one level of transitivity to save conses.
     This check should be done in maybe_add_or_update_dep_1.
     Since we made it to add_or_update_dep_1, we must create
     (or update) a link.  */

  if (mem1 != NULL_RTX)
    {
      gcc_assert (sched_deps_info->generate_spec_deps);
      DEP_STATUS (new_dep) = set_dep_weak (DEP_STATUS (new_dep), BEGIN_DATA,
					   estimate_dep_weak (mem1, mem2));
    }

  sd_add_dep (new_dep, resolved_p);

  return DEP_CREATED;
}

/* Initialize BACK_LIST_PTR with consumer's backward list and
   FORW_LIST_PTR with producer's forward list.  If RESOLVED_P is true
   initialize with lists that hold resolved deps.  */
static void
get_back_and_forw_lists (dep_t dep, bool resolved_p,
			 deps_list_t *back_list_ptr,
			 deps_list_t *forw_list_ptr)
{
  rtx_insn *con = DEP_CON (dep);

  if (!resolved_p)
    {
      if (dep_spec_p (dep))
	*back_list_ptr = INSN_SPEC_BACK_DEPS (con);
      else
	*back_list_ptr = INSN_HARD_BACK_DEPS (con);

      *forw_list_ptr = INSN_FORW_DEPS (DEP_PRO (dep));
    }
  else
    {
      *back_list_ptr = INSN_RESOLVED_BACK_DEPS (con);
      *forw_list_ptr = INSN_RESOLVED_FORW_DEPS (DEP_PRO (dep));
    }
}

/* Add dependence described by DEP.
   If RESOLVED_P is true treat the dependence as a resolved one.  */
void
sd_add_dep (dep_t dep, bool resolved_p)
{
  dep_node_t n = create_dep_node ();
  deps_list_t con_back_deps;
  deps_list_t pro_forw_deps;
  rtx_insn *elem = DEP_PRO (dep);
  rtx_insn *insn = DEP_CON (dep);

  gcc_assert (INSN_P (insn) && INSN_P (elem) && insn != elem);

  if ((current_sched_info->flags & DO_SPECULATION) == 0
      || !sched_insn_is_legitimate_for_speculation_p (insn, DEP_STATUS (dep)))
    DEP_STATUS (dep) &= ~SPECULATIVE;

  copy_dep (DEP_NODE_DEP (n), dep);

  get_back_and_forw_lists (dep, resolved_p, &con_back_deps, &pro_forw_deps);

  add_to_deps_list (DEP_NODE_BACK (n), con_back_deps);

  if (flag_checking)
    check_dep (dep, false);

  add_to_deps_list (DEP_NODE_FORW (n), pro_forw_deps);

  /* If we are adding a dependency to INSN's LOG_LINKs, then note that
     in the bitmap caches of dependency information.  */
  if (true_dependency_cache != NULL)
    set_dependency_caches (dep);
}

/* Add or update backward dependence between INSN and ELEM
   with given type DEP_TYPE and dep_status DS.
   This function is a convenience wrapper.  */
enum DEPS_ADJUST_RESULT
sd_add_or_update_dep (dep_t dep, bool resolved_p)
{
  return add_or_update_dep_1 (dep, resolved_p, NULL_RTX, NULL_RTX);
}

/* Resolved dependence pointed to by SD_IT.
   SD_IT will advance to the next element.  */
void
sd_resolve_dep (sd_iterator_def sd_it)
{
  dep_node_t node = DEP_LINK_NODE (*sd_it.linkp);
  dep_t dep = DEP_NODE_DEP (node);
  rtx_insn *pro = DEP_PRO (dep);
  rtx_insn *con = DEP_CON (dep);

  if (dep_spec_p (dep))
    move_dep_link (DEP_NODE_BACK (node), INSN_SPEC_BACK_DEPS (con),
		   INSN_RESOLVED_BACK_DEPS (con));
  else
    move_dep_link (DEP_NODE_BACK (node), INSN_HARD_BACK_DEPS (con),
		   INSN_RESOLVED_BACK_DEPS (con));

  move_dep_link (DEP_NODE_FORW (node), INSN_FORW_DEPS (pro),
		 INSN_RESOLVED_FORW_DEPS (pro));
}

/* Perform the inverse operation of sd_resolve_dep.  Restore the dependence
   pointed to by SD_IT to unresolved state.  */
void
sd_unresolve_dep (sd_iterator_def sd_it)
{
  dep_node_t node = DEP_LINK_NODE (*sd_it.linkp);
  dep_t dep = DEP_NODE_DEP (node);
  rtx_insn *pro = DEP_PRO (dep);
  rtx_insn *con = DEP_CON (dep);

  if (dep_spec_p (dep))
    move_dep_link (DEP_NODE_BACK (node), INSN_RESOLVED_BACK_DEPS (con),
		   INSN_SPEC_BACK_DEPS (con));
  else
    move_dep_link (DEP_NODE_BACK (node), INSN_RESOLVED_BACK_DEPS (con),
		   INSN_HARD_BACK_DEPS (con));

  move_dep_link (DEP_NODE_FORW (node), INSN_RESOLVED_FORW_DEPS (pro),
		 INSN_FORW_DEPS (pro));
}

/* Make TO depend on all the FROM's producers.
   If RESOLVED_P is true add dependencies to the resolved lists.  */
void
sd_copy_back_deps (rtx_insn *to, rtx_insn *from, bool resolved_p)
{
  sd_list_types_def list_type;
  sd_iterator_def sd_it;
  dep_t dep;

  list_type = resolved_p ? SD_LIST_RES_BACK : SD_LIST_BACK;

  FOR_EACH_DEP (from, list_type, sd_it, dep)
    {
      dep_def _new_dep, *new_dep = &_new_dep;

      copy_dep (new_dep, dep);
      DEP_CON (new_dep) = to;
      sd_add_dep (new_dep, resolved_p);
    }
}

/* Remove a dependency referred to by SD_IT.
   SD_IT will point to the next dependence after removal.  */
void
sd_delete_dep (sd_iterator_def sd_it)
{
  dep_node_t n = DEP_LINK_NODE (*sd_it.linkp);
  dep_t dep = DEP_NODE_DEP (n);
  rtx_insn *pro = DEP_PRO (dep);
  rtx_insn *con = DEP_CON (dep);
  deps_list_t con_back_deps;
  deps_list_t pro_forw_deps;

  if (true_dependency_cache != NULL)
    {
      int elem_luid = INSN_LUID (pro);
      int insn_luid = INSN_LUID (con);

      bitmap_clear_bit (&true_dependency_cache[insn_luid], elem_luid);
      bitmap_clear_bit (&anti_dependency_cache[insn_luid], elem_luid);
      bitmap_clear_bit (&control_dependency_cache[insn_luid], elem_luid);
      bitmap_clear_bit (&output_dependency_cache[insn_luid], elem_luid);

      if (current_sched_info->flags & DO_SPECULATION)
	bitmap_clear_bit (&spec_dependency_cache[insn_luid], elem_luid);
    }

  get_back_and_forw_lists (dep, sd_it.resolved_p,
			   &con_back_deps, &pro_forw_deps);

  remove_from_deps_list (DEP_NODE_BACK (n), con_back_deps);
  remove_from_deps_list (DEP_NODE_FORW (n), pro_forw_deps);

  delete_dep_node (n);
}

/* Dump size of the lists.  */
#define DUMP_LISTS_SIZE (2)

/* Dump dependencies of the lists.  */
#define DUMP_LISTS_DEPS (4)

/* Dump all information about the lists.  */
#define DUMP_LISTS_ALL (DUMP_LISTS_SIZE | DUMP_LISTS_DEPS)

/* Dump deps_lists of INSN specified by TYPES to DUMP.
   FLAGS is a bit mask specifying what information about the lists needs
   to be printed.
   If FLAGS has the very first bit set, then dump all information about
   the lists and propagate this bit into the callee dump functions.  */
static void
dump_lists (FILE *dump, rtx insn, sd_list_types_def types, int flags)
{
  sd_iterator_def sd_it;
  dep_t dep;
  int all;

  all = (flags & 1);

  if (all)
    flags |= DUMP_LISTS_ALL;

  fprintf (dump, "[");

  if (flags & DUMP_LISTS_SIZE)
    fprintf (dump, "%d; ", sd_lists_size (insn, types));

  if (flags & DUMP_LISTS_DEPS)
    {
      FOR_EACH_DEP (insn, types, sd_it, dep)
	{
	  dump_dep (dump, dep, dump_dep_flags | all);
	  fprintf (dump, " ");
	}
    }
}

/* Dump all information about deps_lists of INSN specified by TYPES
   to STDERR.  */
void
sd_debug_lists (rtx insn, sd_list_types_def types)
{
  dump_lists (stderr, insn, types, 1);
  fprintf (stderr, "\n");
}

/* A wrapper around add_dependence_1, to add a dependence of CON on
   PRO, with type DEP_TYPE.  This function implements special handling
   for REG_DEP_CONTROL dependencies.  For these, we optionally promote
   the type to REG_DEP_ANTI if we can determine that predication is
   impossible; otherwise we add additional true dependencies on the
   INSN_COND_DEPS list of the jump (which PRO must be).  */
void
add_dependence (rtx_insn *con, rtx_insn *pro, enum reg_note dep_type)
{
  if (dep_type == REG_DEP_CONTROL
      && !(current_sched_info->flags & DO_PREDICATION))
    dep_type = REG_DEP_ANTI;

  /* A REG_DEP_CONTROL dependence may be eliminated through predication,
     so we must also make the insn dependent on the setter of the
     condition.  */
  if (dep_type == REG_DEP_CONTROL)
    {
      rtx_insn *real_pro = pro;
      rtx_insn *other = real_insn_for_shadow (real_pro);
      rtx cond;

      if (other != NULL_RTX)
	real_pro = other;
      cond = sched_get_reverse_condition_uncached (real_pro);
      /* Verify that the insn does not use a different value in
	 the condition register than the one that was present at
	 the jump.  */
      if (cond == NULL_RTX)
	dep_type = REG_DEP_ANTI;
      else if (INSN_CACHED_COND (real_pro) == const_true_rtx)
	{
	  HARD_REG_SET uses;
	  CLEAR_HARD_REG_SET (uses);
	  note_uses (&PATTERN (con), record_hard_reg_uses, &uses);
	  if (TEST_HARD_REG_BIT (uses, REGNO (XEXP (cond, 0))))
	    dep_type = REG_DEP_ANTI;
	}
      if (dep_type == REG_DEP_CONTROL)
	{
	  if (sched_verbose >= 5)
	    fprintf (sched_dump, "making DEP_CONTROL for %d\n",
		     INSN_UID (real_pro));
	  add_dependence_list (con, INSN_COND_DEPS (real_pro), 0,
			       REG_DEP_TRUE, false);
	}
    }
	  
  add_dependence_1 (con, pro, dep_type);
}

/* A convenience wrapper to operate on an entire list.  HARD should be
   true if DEP_NONREG should be set on newly created dependencies.  */

static void
add_dependence_list (rtx_insn *insn, rtx_insn_list *list, int uncond,
		     enum reg_note dep_type, bool hard)
{
  mark_as_hard = hard;
  for (; list; list = list->next ())
    {
      if (uncond || ! sched_insns_conditions_mutex_p (insn, list->insn ()))
	add_dependence (insn, list->insn (), dep_type);
    }
  mark_as_hard = false;
}

/* Similar, but free *LISTP at the same time, when the context
   is not readonly.  HARD should be true if DEP_NONREG should be set on
   newly created dependencies.  */

static void
add_dependence_list_and_free (class deps_desc *deps, rtx_insn *insn,
			      rtx_insn_list **listp,
                              int uncond, enum reg_note dep_type, bool hard)
{
  add_dependence_list (insn, *listp, uncond, dep_type, hard);

  /* We don't want to short-circuit dependencies involving debug
     insns, because they may cause actual dependencies to be
     disregarded.  */
  if (deps->readonly || DEBUG_INSN_P (insn))
    return;

  free_INSN_LIST_list (listp);
}

/* Remove all occurrences of INSN from LIST.  Return the number of
   occurrences removed.  */

static int
remove_from_dependence_list (rtx_insn *insn, rtx_insn_list **listp)
{
  int removed = 0;

  while (*listp)
    {
      if ((*listp)->insn () == insn)
        {
          remove_free_INSN_LIST_node (listp);
          removed++;
          continue;
        }

      listp = (rtx_insn_list **)&XEXP (*listp, 1);
    }

  return removed;
}

/* Same as above, but process two lists at once.  */
static int
remove_from_both_dependence_lists (rtx_insn *insn,
				   rtx_insn_list **listp,
				   rtx_expr_list **exprp)
{
  int removed = 0;

  while (*listp)
    {
      if (XEXP (*listp, 0) == insn)
        {
          remove_free_INSN_LIST_node (listp);
          remove_free_EXPR_LIST_node (exprp);
          removed++;
          continue;
        }

      listp = (rtx_insn_list **)&XEXP (*listp, 1);
      exprp = (rtx_expr_list **)&XEXP (*exprp, 1);
    }

  return removed;
}

/* Clear all dependencies for an insn.  */
static void
delete_all_dependences (rtx_insn *insn)
{
  sd_iterator_def sd_it;
  dep_t dep;

  /* The below cycle can be optimized to clear the caches and back_deps
     in one call but that would provoke duplication of code from
     delete_dep ().  */

  for (sd_it = sd_iterator_start (insn, SD_LIST_BACK);
       sd_iterator_cond (&sd_it, &dep);)
    sd_delete_dep (sd_it);
}

/* All insns in a scheduling group except the first should only have
   dependencies on the previous insn in the group.  So we find the
   first instruction in the scheduling group by walking the dependence
   chains backwards. Then we add the dependencies for the group to
   the previous nonnote insn.  */

static void
chain_to_prev_insn (rtx_insn *insn)
{
  sd_iterator_def sd_it;
  dep_t dep;
  rtx_insn *prev_nonnote;

  FOR_EACH_DEP (insn, SD_LIST_BACK, sd_it, dep)
    {
      rtx_insn *i = insn;
      rtx_insn *pro = DEP_PRO (dep);

      do
	{
	  i = prev_nonnote_insn (i);

	  if (pro == i)
	    goto next_link;
	} while (SCHED_GROUP_P (i) || DEBUG_INSN_P (i));

      if (! sched_insns_conditions_mutex_p (i, pro))
	add_dependence (i, pro, DEP_TYPE (dep));
    next_link:;
    }

  delete_all_dependences (insn);

  prev_nonnote = prev_nonnote_nondebug_insn (insn);
  if (BLOCK_FOR_INSN (insn) == BLOCK_FOR_INSN (prev_nonnote)
      && ! sched_insns_conditions_mutex_p (insn, prev_nonnote))
    add_dependence (insn, prev_nonnote, REG_DEP_ANTI);
}

/* Process an insn's memory dependencies.  There are four kinds of
   dependencies:

   (0) read dependence: read follows read
   (1) true dependence: read follows write
   (2) output dependence: write follows write
   (3) anti dependence: write follows read

   We are careful to build only dependencies which actually exist, and
   use transitivity to avoid building too many links.  */

/* Add an INSN and MEM reference pair to a pending INSN_LIST and MEM_LIST.
   The MEM is a memory reference contained within INSN, which we are saving
   so that we can do memory aliasing on it.  */

static void
add_insn_mem_dependence (class deps_desc *deps, bool read_p,
			 rtx_insn *insn, rtx mem)
{
  rtx_insn_list **insn_list;
  rtx_insn_list *insn_node;
  rtx_expr_list **mem_list;
  rtx_expr_list *mem_node;

  gcc_assert (!deps->readonly);
  if (read_p)
    {
      insn_list = &deps->pending_read_insns;
      mem_list = &deps->pending_read_mems;
      if (!DEBUG_INSN_P (insn))
	deps->pending_read_list_length++;
    }
  else
    {
      insn_list = &deps->pending_write_insns;
      mem_list = &deps->pending_write_mems;
      deps->pending_write_list_length++;
    }

  insn_node = alloc_INSN_LIST (insn, *insn_list);
  *insn_list = insn_node;

  if (sched_deps_info->use_cselib)
    {
      mem = shallow_copy_rtx (mem);
      XEXP (mem, 0) = cselib_subst_to_values_from_insn (XEXP (mem, 0),
							GET_MODE (mem), insn);
    }
  mem_node = alloc_EXPR_LIST (VOIDmode, canon_rtx (mem), *mem_list);
  *mem_list = mem_node;
}

/* Make a dependency between every memory reference on the pending lists
   and INSN, thus flushing the pending lists.  FOR_READ is true if emitting
   dependencies for a read operation, similarly with FOR_WRITE.  */

static void
flush_pending_lists (class deps_desc *deps, rtx_insn *insn, int for_read,
		     int for_write)
{
  if (for_write)
    {
      add_dependence_list_and_free (deps, insn, &deps->pending_read_insns,
                                    1, REG_DEP_ANTI, true);
      if (!deps->readonly)
        {
          free_EXPR_LIST_list (&deps->pending_read_mems);
          deps->pending_read_list_length = 0;
        }
    }

  add_dependence_list_and_free (deps, insn, &deps->pending_write_insns, 1,
				for_read ? REG_DEP_ANTI : REG_DEP_OUTPUT,
				true);

  add_dependence_list_and_free (deps, insn,
                                &deps->last_pending_memory_flush, 1,
                                for_read ? REG_DEP_ANTI : REG_DEP_OUTPUT,
				true);

  add_dependence_list_and_free (deps, insn, &deps->pending_jump_insns, 1,
				REG_DEP_ANTI, true);

  if (DEBUG_INSN_P (insn))
    {
      if (for_write)
	free_INSN_LIST_list (&deps->pending_read_insns);
      free_INSN_LIST_list (&deps->pending_write_insns);
      free_INSN_LIST_list (&deps->last_pending_memory_flush);
      free_INSN_LIST_list (&deps->pending_jump_insns);
    }

  if (!deps->readonly)
    {
      free_EXPR_LIST_list (&deps->pending_write_mems);
      deps->pending_write_list_length = 0;

      deps->last_pending_memory_flush = alloc_INSN_LIST (insn, NULL_RTX);
      deps->pending_flush_length = 1;
    }
  mark_as_hard = false;
}

/* Instruction which dependencies we are analyzing.  */
static rtx_insn *cur_insn = NULL;

/* Implement hooks for haifa scheduler.  */

static void
haifa_start_insn (rtx_insn *insn)
{
  gcc_assert (insn && !cur_insn);

  cur_insn = insn;
}

static void
haifa_finish_insn (void)
{
  cur_insn = NULL;
}

void
haifa_note_reg_set (int regno)
{
  SET_REGNO_REG_SET (reg_pending_sets, regno);
}

void
haifa_note_reg_clobber (int regno)
{
  SET_REGNO_REG_SET (reg_pending_clobbers, regno);
}

void
haifa_note_reg_use (int regno)
{
  SET_REGNO_REG_SET (reg_pending_uses, regno);
}

static void
haifa_note_mem_dep (rtx mem, rtx pending_mem, rtx_insn *pending_insn, ds_t ds)
{
  if (!(ds & SPECULATIVE))
    {
      mem = NULL_RTX;
      pending_mem = NULL_RTX;
    }
  else
    gcc_assert (ds & BEGIN_DATA);

  {
    dep_def _dep, *dep = &_dep;

    init_dep_1 (dep, pending_insn, cur_insn, ds_to_dt (ds),
                current_sched_info->flags & USE_DEPS_LIST ? ds : 0);
    DEP_NONREG (dep) = 1;
    maybe_add_or_update_dep_1 (dep, false, pending_mem, mem);
  }

}

static void
haifa_note_dep (rtx_insn *elem, ds_t ds)
{
  dep_def _dep;
  dep_t dep = &_dep;

  init_dep (dep, elem, cur_insn, ds_to_dt (ds));
  if (mark_as_hard)
    DEP_NONREG (dep) = 1;
  maybe_add_or_update_dep_1 (dep, false, NULL_RTX, NULL_RTX);
}

static void
note_reg_use (int r)
{
  if (sched_deps_info->note_reg_use)
    sched_deps_info->note_reg_use (r);
}

static void
note_reg_set (int r)
{
  if (sched_deps_info->note_reg_set)
    sched_deps_info->note_reg_set (r);
}

static void
note_reg_clobber (int r)
{
  if (sched_deps_info->note_reg_clobber)
    sched_deps_info->note_reg_clobber (r);
}

static void
note_mem_dep (rtx m1, rtx m2, rtx_insn *e, ds_t ds)
{
  if (sched_deps_info->note_mem_dep)
    sched_deps_info->note_mem_dep (m1, m2, e, ds);
}

static void
note_dep (rtx_insn *e, ds_t ds)
{
  if (sched_deps_info->note_dep)
    sched_deps_info->note_dep (e, ds);
}

/* Return corresponding to DS reg_note.  */
enum reg_note
ds_to_dt (ds_t ds)
{
  if (ds & DEP_TRUE)
    return REG_DEP_TRUE;
  else if (ds & DEP_OUTPUT)
    return REG_DEP_OUTPUT;
  else if (ds & DEP_ANTI)
    return REG_DEP_ANTI;
  else
    {
      gcc_assert (ds & DEP_CONTROL);
      return REG_DEP_CONTROL;
    }
}



/* Functions for computation of info needed for register pressure
   sensitive insn scheduling.  */


/* Allocate and return reg_use_data structure for REGNO and INSN.  */
static struct reg_use_data *
create_insn_reg_use (int regno, rtx_insn *insn)
{
  struct reg_use_data *use;

  use = (struct reg_use_data *) xmalloc (sizeof (struct reg_use_data));
  use->regno = regno;
  use->insn = insn;
  use->next_insn_use = INSN_REG_USE_LIST (insn);
  INSN_REG_USE_LIST (insn) = use;
  return use;
}

/* Allocate reg_set_data structure for REGNO and INSN.  */
static void
create_insn_reg_set (int regno, rtx insn)
{
  struct reg_set_data *set;

  set = (struct reg_set_data *) xmalloc (sizeof (struct reg_set_data));
  set->regno = regno;
  set->insn = insn;
  set->next_insn_set = INSN_REG_SET_LIST (insn);
  INSN_REG_SET_LIST (insn) = set;
}

/* Set up insn register uses for INSN and dependency context DEPS.  */
static void
setup_insn_reg_uses (class deps_desc *deps, rtx_insn *insn)
{
  unsigned i;
  reg_set_iterator rsi;
  struct reg_use_data *use, *use2, *next;
  struct deps_reg *reg_last;

  EXECUTE_IF_SET_IN_REG_SET (reg_pending_uses, 0, i, rsi)
    {
      if (i < FIRST_PSEUDO_REGISTER
	  && TEST_HARD_REG_BIT (ira_no_alloc_regs, i))
	continue;

      if (find_regno_note (insn, REG_DEAD, i) == NULL_RTX
	  && ! REGNO_REG_SET_P (reg_pending_sets, i)
	  && ! REGNO_REG_SET_P (reg_pending_clobbers, i))
	/* Ignore use which is not dying.  */
	continue;

      use = create_insn_reg_use (i, insn);
      use->next_regno_use = use;
      reg_last = &deps->reg_last[i];

      /* Create the cycle list of uses.  */
      for (rtx_insn_list *list = reg_last->uses; list; list = list->next ())
	{
	  use2 = create_insn_reg_use (i, list->insn ());
	  next = use->next_regno_use;
	  use->next_regno_use = use2;
	  use2->next_regno_use = next;
	}
    }
}

/* Register pressure info for the currently processed insn.  */
static struct reg_pressure_data reg_pressure_info[N_REG_CLASSES];

/* Return TRUE if INSN has the use structure for REGNO.  */
static bool
insn_use_p (rtx insn, int regno)
{
  struct reg_use_data *use;

  for (use = INSN_REG_USE_LIST (insn); use != NULL; use = use->next_insn_use)
    if (use->regno == regno)
      return true;
  return false;
}

/* Update the register pressure info after birth of pseudo register REGNO
   in INSN.  Arguments CLOBBER_P and UNUSED_P say correspondingly that
   the register is in clobber or unused after the insn.  */
static void
mark_insn_pseudo_birth (rtx insn, int regno, bool clobber_p, bool unused_p)
{
  int incr, new_incr;
  enum reg_class cl;

  gcc_assert (regno >= FIRST_PSEUDO_REGISTER);
  cl = sched_regno_pressure_class[regno];
  if (cl != NO_REGS)
    {
      incr = ira_reg_class_max_nregs[cl][PSEUDO_REGNO_MODE (regno)];
      if (clobber_p)
	{
	  new_incr = reg_pressure_info[cl].clobber_increase + incr;
	  reg_pressure_info[cl].clobber_increase = new_incr;
	}
      else if (unused_p)
	{
	  new_incr = reg_pressure_info[cl].unused_set_increase + incr;
	  reg_pressure_info[cl].unused_set_increase = new_incr;
	}
      else
	{
	  new_incr = reg_pressure_info[cl].set_increase + incr;
	  reg_pressure_info[cl].set_increase = new_incr;
	  if (! insn_use_p (insn, regno))
	    reg_pressure_info[cl].change += incr;
	  create_insn_reg_set (regno, insn);
	}
      gcc_assert (new_incr < (1 << INCREASE_BITS));
    }
}

/* Like mark_insn_pseudo_regno_birth except that NREGS saying how many
   hard registers involved in the birth.  */
static void
mark_insn_hard_regno_birth (rtx insn, int regno, int nregs,
			    bool clobber_p, bool unused_p)
{
  enum reg_class cl;
  int new_incr, last = regno + nregs;

  while (regno < last)
    {
      gcc_assert (regno < FIRST_PSEUDO_REGISTER);
      if (! TEST_HARD_REG_BIT (ira_no_alloc_regs, regno))
	{
	  cl = sched_regno_pressure_class[regno];
	  if (cl != NO_REGS)
	    {
	      if (clobber_p)
		{
		  new_incr = reg_pressure_info[cl].clobber_increase + 1;
		  reg_pressure_info[cl].clobber_increase = new_incr;
		}
	      else if (unused_p)
		{
		  new_incr = reg_pressure_info[cl].unused_set_increase + 1;
		  reg_pressure_info[cl].unused_set_increase = new_incr;
		}
	      else
		{
		  new_incr = reg_pressure_info[cl].set_increase + 1;
		  reg_pressure_info[cl].set_increase = new_incr;
		  if (! insn_use_p (insn, regno))
		    reg_pressure_info[cl].change += 1;
		  create_insn_reg_set (regno, insn);
		}
	      gcc_assert (new_incr < (1 << INCREASE_BITS));
	    }
	}
      regno++;
    }
}

/* Update the register pressure info after birth of pseudo or hard
   register REG in INSN.  Arguments CLOBBER_P and UNUSED_P say
   correspondingly that the register is in clobber or unused after the
   insn.  */
static void
mark_insn_reg_birth (rtx insn, rtx reg, bool clobber_p, bool unused_p)
{
  int regno;

  if (GET_CODE (reg) == SUBREG)
    reg = SUBREG_REG (reg);

  if (! REG_P (reg))
    return;

  regno = REGNO (reg);
  if (regno < FIRST_PSEUDO_REGISTER)
    mark_insn_hard_regno_birth (insn, regno, REG_NREGS (reg),
				clobber_p, unused_p);
  else
    mark_insn_pseudo_birth (insn, regno, clobber_p, unused_p);
}

/* Update the register pressure info after death of pseudo register
   REGNO.  */
static void
mark_pseudo_death (int regno)
{
  int incr;
  enum reg_class cl;

  gcc_assert (regno >= FIRST_PSEUDO_REGISTER);
  cl = sched_regno_pressure_class[regno];
  if (cl != NO_REGS)
    {
      incr = ira_reg_class_max_nregs[cl][PSEUDO_REGNO_MODE (regno)];
      reg_pressure_info[cl].change -= incr;
    }
}

/* Like mark_pseudo_death except that NREGS saying how many hard
   registers involved in the death.  */
static void
mark_hard_regno_death (int regno, int nregs)
{
  enum reg_class cl;
  int last = regno + nregs;

  while (regno < last)
    {
      gcc_assert (regno < FIRST_PSEUDO_REGISTER);
      if (! TEST_HARD_REG_BIT (ira_no_alloc_regs, regno))
	{
	  cl = sched_regno_pressure_class[regno];
	  if (cl != NO_REGS)
	    reg_pressure_info[cl].change -= 1;
	}
      regno++;
    }
}

/* Update the register pressure info after death of pseudo or hard
   register REG.  */
static void
mark_reg_death (rtx reg)
{
  int regno;

  if (GET_CODE (reg) == SUBREG)
    reg = SUBREG_REG (reg);

  if (! REG_P (reg))
    return;

  regno = REGNO (reg);
  if (regno < FIRST_PSEUDO_REGISTER)
    mark_hard_regno_death (regno, REG_NREGS (reg));
  else
    mark_pseudo_death (regno);
}

/* Process SETTER of REG.  DATA is an insn containing the setter.  */
static void
mark_insn_reg_store (rtx reg, const_rtx setter, void *data)
{
  if (setter != NULL_RTX && GET_CODE (setter) != SET)
    return;
  mark_insn_reg_birth
    ((rtx) data, reg, false,
     find_reg_note ((const_rtx) data, REG_UNUSED, reg) != NULL_RTX);
}

/* Like mark_insn_reg_store except notice just CLOBBERs; ignore SETs.  */
static void
mark_insn_reg_clobber (rtx reg, const_rtx setter, void *data)
{
  if (GET_CODE (setter) == CLOBBER)
    mark_insn_reg_birth ((rtx) data, reg, true, false);
}

/* Set up reg pressure info related to INSN.  */
void
init_insn_reg_pressure_info (rtx_insn *insn)
{
  int i, len;
  enum reg_class cl;
  static struct reg_pressure_data *pressure_info;
  rtx link;

  gcc_assert (sched_pressure != SCHED_PRESSURE_NONE);

  if (! INSN_P (insn))
    return;

  for (i = 0; i < ira_pressure_classes_num; i++)
    {
      cl = ira_pressure_classes[i];
      reg_pressure_info[cl].clobber_increase = 0;
      reg_pressure_info[cl].set_increase = 0;
      reg_pressure_info[cl].unused_set_increase = 0;
      reg_pressure_info[cl].change = 0;
    }

  note_stores (insn, mark_insn_reg_clobber, insn);

  note_stores (insn, mark_insn_reg_store, insn);

  if (AUTO_INC_DEC)
    for (link = REG_NOTES (insn); link; link = XEXP (link, 1))
      if (REG_NOTE_KIND (link) == REG_INC)
	mark_insn_reg_store (XEXP (link, 0), NULL_RTX, insn);

  for (link = REG_NOTES (insn); link; link = XEXP (link, 1))
    if (REG_NOTE_KIND (link) == REG_DEAD)
      mark_reg_death (XEXP (link, 0));

  len = sizeof (struct reg_pressure_data) * ira_pressure_classes_num;
  pressure_info
    = INSN_REG_PRESSURE (insn) = (struct reg_pressure_data *) xmalloc (len);
  if (sched_pressure == SCHED_PRESSURE_WEIGHTED)
    INSN_MAX_REG_PRESSURE (insn) = (int *) xcalloc (ira_pressure_classes_num
						    * sizeof (int), 1);
  for (i = 0; i < ira_pressure_classes_num; i++)
    {
      cl = ira_pressure_classes[i];
      pressure_info[i].clobber_increase
	= reg_pressure_info[cl].clobber_increase;
      pressure_info[i].set_increase = reg_pressure_info[cl].set_increase;
      pressure_info[i].unused_set_increase
	= reg_pressure_info[cl].unused_set_increase;
      pressure_info[i].change = reg_pressure_info[cl].change;
    }
}




/* Internal variable for sched_analyze_[12] () functions.
   If it is nonzero, this means that sched_analyze_[12] looks
   at the most toplevel SET.  */
static bool can_start_lhs_rhs_p;

/* Extend reg info for the deps context DEPS given that
   we have just generated a register numbered REGNO.  */
static void
extend_deps_reg_info (class deps_desc *deps, int regno)
{
  int max_regno = regno + 1;

  gcc_assert (!reload_completed);

  /* In a readonly context, it would not hurt to extend info,
     but it should not be needed.  */
  if (reload_completed && deps->readonly)
    {
      deps->max_reg = max_regno;
      return;
    }

  if (max_regno > deps->max_reg)
    {
      deps->reg_last = XRESIZEVEC (struct deps_reg, deps->reg_last,
                                   max_regno);
      memset (&deps->reg_last[deps->max_reg],
              0, (max_regno - deps->max_reg)
              * sizeof (struct deps_reg));
      deps->max_reg = max_regno;
    }
}

/* Extends REG_INFO_P if needed.  */
void
maybe_extend_reg_info_p (void)
{
  /* Extend REG_INFO_P, if needed.  */
  if ((unsigned int)max_regno - 1 >= reg_info_p_size)
    {
      size_t new_reg_info_p_size = max_regno + 128;

      gcc_assert (!reload_completed && sel_sched_p ());

      reg_info_p = (struct reg_info_t *) xrecalloc (reg_info_p,
                                                    new_reg_info_p_size,
                                                    reg_info_p_size,
                                                    sizeof (*reg_info_p));
      reg_info_p_size = new_reg_info_p_size;
    }
}

/* Analyze a single reference to register (reg:MODE REGNO) in INSN.
   The type of the reference is specified by REF and can be SET,
   CLOBBER, PRE_DEC, POST_DEC, PRE_INC, POST_INC or USE.  */

static void
sched_analyze_reg (class deps_desc *deps, int regno, machine_mode mode,
		   enum rtx_code ref, rtx_insn *insn)
{
  /* We could emit new pseudos in renaming.  Extend the reg structures.  */
  if (!reload_completed && sel_sched_p ()
      && (regno >= max_reg_num () - 1 || regno >= deps->max_reg))
    extend_deps_reg_info (deps, regno);

  maybe_extend_reg_info_p ();

  /* A hard reg in a wide mode may really be multiple registers.
     If so, mark all of them just like the first.  */
  if (regno < FIRST_PSEUDO_REGISTER)
    {
      int i = hard_regno_nregs (regno, mode);
      if (ref == SET)
	{
	  while (--i >= 0)
	    note_reg_set (regno + i);
	}
      else if (ref == USE)
	{
	  while (--i >= 0)
	    note_reg_use (regno + i);
	}
      else if (ref == CLOBBER_HIGH)
	{
	  gcc_assert (i == 1);
	  /* We don't know the current state of the register, so have to treat
	     the clobber high as a full clobber.  */
	  note_reg_clobber (regno);
	}
      else
	{
	  while (--i >= 0)
	    note_reg_clobber (regno + i);
	}
    }

  /* ??? Reload sometimes emits USEs and CLOBBERs of pseudos that
     it does not reload.  Ignore these as they have served their
     purpose already.  */
  else if (regno >= deps->max_reg)
    {
      enum rtx_code code = GET_CODE (PATTERN (insn));
      gcc_assert (code == USE || code == CLOBBER);
    }

  else
    {
      if (ref == SET)
	note_reg_set (regno);
      else if (ref == USE)
	note_reg_use (regno);
      else
	/* For CLOBBER_HIGH, we don't know the current state of the register,
	   so have to treat it as a full clobber.  */
	note_reg_clobber (regno);

      /* Pseudos that are REG_EQUIV to something may be replaced
	 by that during reloading.  We need only add dependencies for
	the address in the REG_EQUIV note.  */
      if (!reload_completed && get_reg_known_equiv_p (regno))
	{
	  rtx t = get_reg_known_value (regno);
	  if (MEM_P (t))
	    sched_analyze_2 (deps, XEXP (t, 0), insn);
	}

      /* Don't let it cross a call after scheduling if it doesn't
	 already cross one.  */
      if (REG_N_CALLS_CROSSED (regno) == 0)
	{
	  if (!deps->readonly && ref == USE && !DEBUG_INSN_P (insn))
	    deps->sched_before_next_call
	      = alloc_INSN_LIST (insn, deps->sched_before_next_call);
	  else
	    add_dependence_list (insn, deps->last_function_call, 1,
				 REG_DEP_ANTI, false);
	}
    }
}

/* Analyze a single SET, CLOBBER, PRE_DEC, POST_DEC, PRE_INC or POST_INC
   rtx, X, creating all dependencies generated by the write to the
   destination of X, and reads of everything mentioned.  */

static void
sched_analyze_1 (class deps_desc *deps, rtx x, rtx_insn *insn)
{
  rtx dest = XEXP (x, 0);
  enum rtx_code code = GET_CODE (x);
  bool cslr_p = can_start_lhs_rhs_p;

  can_start_lhs_rhs_p = false;

  gcc_assert (dest);
  if (dest == 0)
    return;

  if (cslr_p && sched_deps_info->start_lhs)
    sched_deps_info->start_lhs (dest);

  if (GET_CODE (dest) == PARALLEL)
    {
      int i;

      for (i = XVECLEN (dest, 0) - 1; i >= 0; i--)
	if (XEXP (XVECEXP (dest, 0, i), 0) != 0)
	  sched_analyze_1 (deps,
			   gen_rtx_CLOBBER (VOIDmode,
					    XEXP (XVECEXP (dest, 0, i), 0)),
			   insn);

      if (cslr_p && sched_deps_info->finish_lhs)
	sched_deps_info->finish_lhs ();

      if (code == SET)
	{
	  can_start_lhs_rhs_p = cslr_p;

	  sched_analyze_2 (deps, SET_SRC (x), insn);

	  can_start_lhs_rhs_p = false;
	}

      return;
    }

  while (GET_CODE (dest) == STRICT_LOW_PART || GET_CODE (dest) == SUBREG
	 || GET_CODE (dest) == ZERO_EXTRACT)
    {
      if (GET_CODE (dest) == STRICT_LOW_PART
	 || GET_CODE (dest) == ZERO_EXTRACT
	 || read_modify_subreg_p (dest))
        {
	  /* These both read and modify the result.  We must handle
             them as writes to get proper dependencies for following
             instructions.  We must handle them as reads to get proper
             dependencies from this to previous instructions.
             Thus we need to call sched_analyze_2.  */

	  sched_analyze_2 (deps, XEXP (dest, 0), insn);
	}
      if (GET_CODE (dest) == ZERO_EXTRACT)
	{
	  /* The second and third arguments are values read by this insn.  */
	  sched_analyze_2 (deps, XEXP (dest, 1), insn);
	  sched_analyze_2 (deps, XEXP (dest, 2), insn);
	}
      dest = XEXP (dest, 0);
    }

  if (REG_P (dest))
    {
      int regno = REGNO (dest);
      machine_mode mode = GET_MODE (dest);

      sched_analyze_reg (deps, regno, mode, code, insn);

#ifdef STACK_REGS
      /* Treat all writes to a stack register as modifying the TOS.  */
      if (regno >= FIRST_STACK_REG && regno <= LAST_STACK_REG)
	{
	  /* Avoid analyzing the same register twice.  */
	  if (regno != FIRST_STACK_REG)
	    sched_analyze_reg (deps, FIRST_STACK_REG, mode, code, insn);

	  add_to_hard_reg_set (&implicit_reg_pending_uses, mode,
			       FIRST_STACK_REG);
	}
#endif
    }
  else if (MEM_P (dest))
    {
      /* Writing memory.  */
      rtx t = dest;

      if (sched_deps_info->use_cselib)
	{
	  machine_mode address_mode = get_address_mode (dest);

	  t = shallow_copy_rtx (dest);
	  cselib_lookup_from_insn (XEXP (t, 0), address_mode, 1,
				   GET_MODE (t), insn);
	  XEXP (t, 0)
	    = cselib_subst_to_values_from_insn (XEXP (t, 0), GET_MODE (t),
						insn);
	}
      t = canon_rtx (t);

      /* Pending lists can't get larger with a readonly context.  */
      if (!deps->readonly
          && ((deps->pending_read_list_length + deps->pending_write_list_length)
	      >= param_max_pending_list_length))
	{
	  /* Flush all pending reads and writes to prevent the pending lists
	     from getting any larger.  Insn scheduling runs too slowly when
	     these lists get long.  When compiling GCC with itself,
	     this flush occurs 8 times for sparc, and 10 times for m88k using
	     the default value of 32.  */
	  flush_pending_lists (deps, insn, false, true);
	}
      else
	{
	  rtx_insn_list *pending;
	  rtx_expr_list *pending_mem;

	  pending = deps->pending_read_insns;
	  pending_mem = deps->pending_read_mems;
	  while (pending)
	    {
	      if (anti_dependence (pending_mem->element (), t)
		  && ! sched_insns_conditions_mutex_p (insn, pending->insn ()))
		note_mem_dep (t, pending_mem->element (), pending->insn (),
			      DEP_ANTI);

	      pending = pending->next ();
	      pending_mem = pending_mem->next ();
	    }

	  pending = deps->pending_write_insns;
	  pending_mem = deps->pending_write_mems;
	  while (pending)
	    {
	      if (output_dependence (pending_mem->element (), t)
		  && ! sched_insns_conditions_mutex_p (insn, pending->insn ()))
		note_mem_dep (t, pending_mem->element (),
			      pending->insn (),
			      DEP_OUTPUT);

	      pending = pending->next ();
	      pending_mem = pending_mem-> next ();
	    }

	  add_dependence_list (insn, deps->last_pending_memory_flush, 1,
			       REG_DEP_ANTI, true);
	  add_dependence_list (insn, deps->pending_jump_insns, 1,
			       REG_DEP_CONTROL, true);

          if (!deps->readonly)
            add_insn_mem_dependence (deps, false, insn, dest);
	}
      sched_analyze_2 (deps, XEXP (dest, 0), insn);
    }

  if (cslr_p && sched_deps_info->finish_lhs)
    sched_deps_info->finish_lhs ();

  /* Analyze reads.  */
  if (GET_CODE (x) == SET)
    {
      can_start_lhs_rhs_p = cslr_p;

      sched_analyze_2 (deps, SET_SRC (x), insn);

      can_start_lhs_rhs_p = false;
    }
}

/* Analyze the uses of memory and registers in rtx X in INSN.  */
static void
sched_analyze_2 (class deps_desc *deps, rtx x, rtx_insn *insn)
{
  int i;
  int j;
  enum rtx_code code;
  const char *fmt;
  bool cslr_p = can_start_lhs_rhs_p;

  can_start_lhs_rhs_p = false;

  gcc_assert (x);
  if (x == 0)
    return;

  if (cslr_p && sched_deps_info->start_rhs)
    sched_deps_info->start_rhs (x);

  code = GET_CODE (x);

  switch (code)
    {
    CASE_CONST_ANY:
    case SYMBOL_REF:
    case CONST:
    case LABEL_REF:
      /* Ignore constants.  */
      if (cslr_p && sched_deps_info->finish_rhs)
	sched_deps_info->finish_rhs ();

      return;

    case CC0:
      if (!HAVE_cc0)
	gcc_unreachable ();

      /* User of CC0 depends on immediately preceding insn.  */
      SCHED_GROUP_P (insn) = 1;
       /* Don't move CC0 setter to another block (it can set up the
        same flag for previous CC0 users which is safe).  */
      CANT_MOVE (prev_nonnote_insn (insn)) = 1;

      if (cslr_p && sched_deps_info->finish_rhs)
	sched_deps_info->finish_rhs ();

      return;

    case REG:
      {
	int regno = REGNO (x);
	machine_mode mode = GET_MODE (x);

	sched_analyze_reg (deps, regno, mode, USE, insn);

#ifdef STACK_REGS
      /* Treat all reads of a stack register as modifying the TOS.  */
      if (regno >= FIRST_STACK_REG && regno <= LAST_STACK_REG)
	{
	  /* Avoid analyzing the same register twice.  */
	  if (regno != FIRST_STACK_REG)
	    sched_analyze_reg (deps, FIRST_STACK_REG, mode, USE, insn);
	  sched_analyze_reg (deps, FIRST_STACK_REG, mode, SET, insn);
	}
#endif

	if (cslr_p && sched_deps_info->finish_rhs)
	  sched_deps_info->finish_rhs ();

	return;
      }

    case MEM:
      {
	/* Reading memory.  */
	rtx_insn_list *u;
	rtx_insn_list *pending;
	rtx_expr_list *pending_mem;
	rtx t = x;

	if (sched_deps_info->use_cselib)
	  {
	    machine_mode address_mode = get_address_mode (t);

	    t = shallow_copy_rtx (t);
	    cselib_lookup_from_insn (XEXP (t, 0), address_mode, 1,
				     GET_MODE (t), insn);
	    XEXP (t, 0)
	      = cselib_subst_to_values_from_insn (XEXP (t, 0), GET_MODE (t),
						  insn);
	  }

	if (!DEBUG_INSN_P (insn))
	  {
	    t = canon_rtx (t);
	    pending = deps->pending_read_insns;
	    pending_mem = deps->pending_read_mems;
	    while (pending)
	      {
		if (read_dependence (pending_mem->element (), t)
		    && ! sched_insns_conditions_mutex_p (insn,
							 pending->insn ()))
		  note_mem_dep (t, pending_mem->element (),
				pending->insn (),
				DEP_ANTI);

		pending = pending->next ();
		pending_mem = pending_mem->next ();
	      }

	    pending = deps->pending_write_insns;
	    pending_mem = deps->pending_write_mems;
	    while (pending)
	      {
		if (true_dependence (pending_mem->element (), VOIDmode, t)
		    && ! sched_insns_conditions_mutex_p (insn,
							 pending->insn ()))
		  note_mem_dep (t, pending_mem->element (),
				pending->insn (),
				sched_deps_info->generate_spec_deps
				? BEGIN_DATA | DEP_TRUE : DEP_TRUE);

		pending = pending->next ();
		pending_mem = pending_mem->next ();
	      }

	    for (u = deps->last_pending_memory_flush; u; u = u->next ())
	      add_dependence (insn, u->insn (), REG_DEP_ANTI);

	    for (u = deps->pending_jump_insns; u; u = u->next ())
	      if (deps_may_trap_p (x))
		{
		  if ((sched_deps_info->generate_spec_deps)
		      && sel_sched_p () && (spec_info->mask & BEGIN_CONTROL))
		    {
		      ds_t ds = set_dep_weak (DEP_ANTI, BEGIN_CONTROL,
					      MAX_DEP_WEAK);
		      
		      note_dep (u->insn (), ds);
		    }
		  else
		    add_dependence (insn, u->insn (), REG_DEP_CONTROL);
		}
	  }

	/* Always add these dependencies to pending_reads, since
	   this insn may be followed by a write.  */
	if (!deps->readonly)
	  {
	    if ((deps->pending_read_list_length
		 + deps->pending_write_list_length)
		>= param_max_pending_list_length
		&& !DEBUG_INSN_P (insn))
	      flush_pending_lists (deps, insn, true, true);
	    add_insn_mem_dependence (deps, true, insn, x);
	  }

	sched_analyze_2 (deps, XEXP (x, 0), insn);

	if (cslr_p && sched_deps_info->finish_rhs)
	  sched_deps_info->finish_rhs ();

	return;
      }

    /* Force pending stores to memory in case a trap handler needs them.
       Also force pending loads from memory; loads and stores can segfault
       and the signal handler won't be triggered if the trap insn was moved
       above load or store insn.  */
    case TRAP_IF:
      flush_pending_lists (deps, insn, true, true);
      break;

    case PREFETCH:
      if (PREFETCH_SCHEDULE_BARRIER_P (x))
	reg_pending_barrier = TRUE_BARRIER;
      /* Prefetch insn contains addresses only.  So if the prefetch
	 address has no registers, there will be no dependencies on
	 the prefetch insn.  This is wrong with result code
	 correctness point of view as such prefetch can be moved below
	 a jump insn which usually generates MOVE_BARRIER preventing
	 to move insns containing registers or memories through the
	 barrier.  It is also wrong with generated code performance
	 point of view as prefetch withouth dependecies will have a
	 tendency to be issued later instead of earlier.  It is hard
	 to generate accurate dependencies for prefetch insns as
	 prefetch has only the start address but it is better to have
	 something than nothing.  */
      if (!deps->readonly)
	{
	  rtx x = gen_rtx_MEM (Pmode, XEXP (PATTERN (insn), 0));
	  if (sched_deps_info->use_cselib)
	    cselib_lookup_from_insn (x, Pmode, true, VOIDmode, insn);
	  add_insn_mem_dependence (deps, true, insn, x);
	}
      break;

    case UNSPEC_VOLATILE:
      flush_pending_lists (deps, insn, true, true);
      /* FALLTHRU */

    case ASM_OPERANDS:
    case ASM_INPUT:
      {
	/* Traditional and volatile asm instructions must be considered to use
	   and clobber all hard registers, all pseudo-registers and all of
	   memory.  So must TRAP_IF and UNSPEC_VOLATILE operations.

	   Consider for instance a volatile asm that changes the fpu rounding
	   mode.  An insn should not be moved across this even if it only uses
	   pseudo-regs because it might give an incorrectly rounded result.  */
	if ((code != ASM_OPERANDS || MEM_VOLATILE_P (x))
	    && !DEBUG_INSN_P (insn))
	  reg_pending_barrier = TRUE_BARRIER;

	/* For all ASM_OPERANDS, we must traverse the vector of input operands.
	   We cannot just fall through here since then we would be confused
	   by the ASM_INPUT rtx inside ASM_OPERANDS, which do not indicate
	   traditional asms unlike their normal usage.  */

	if (code == ASM_OPERANDS)
	  {
	    for (j = 0; j < ASM_OPERANDS_INPUT_LENGTH (x); j++)
	      sched_analyze_2 (deps, ASM_OPERANDS_INPUT (x, j), insn);

	    if (cslr_p && sched_deps_info->finish_rhs)
	      sched_deps_info->finish_rhs ();

	    return;
	  }
	break;
      }

    case PRE_DEC:
    case POST_DEC:
    case PRE_INC:
    case POST_INC:
      /* These both read and modify the result.  We must handle them as writes
         to get proper dependencies for following instructions.  We must handle
         them as reads to get proper dependencies from this to previous
         instructions.  Thus we need to pass them to both sched_analyze_1
         and sched_analyze_2.  We must call sched_analyze_2 first in order
         to get the proper antecedent for the read.  */
      sched_analyze_2 (deps, XEXP (x, 0), insn);
      sched_analyze_1 (deps, x, insn);

      if (cslr_p && sched_deps_info->finish_rhs)
	sched_deps_info->finish_rhs ();

      return;

    case POST_MODIFY:
    case PRE_MODIFY:
      /* op0 = op0 + op1 */
      sched_analyze_2 (deps, XEXP (x, 0), insn);
      sched_analyze_2 (deps, XEXP (x, 1), insn);
      sched_analyze_1 (deps, x, insn);

      if (cslr_p && sched_deps_info->finish_rhs)
	sched_deps_info->finish_rhs ();

      return;

    default:
      break;
    }

  /* Other cases: walk the insn.  */
  fmt = GET_RTX_FORMAT (code);
  for (i = GET_RTX_LENGTH (code) - 1; i >= 0; i--)
    {
      if (fmt[i] == 'e')
	sched_analyze_2 (deps, XEXP (x, i), insn);
      else if (fmt[i] == 'E')
	for (j = 0; j < XVECLEN (x, i); j++)
	  sched_analyze_2 (deps, XVECEXP (x, i, j), insn);
    }

  if (cslr_p && sched_deps_info->finish_rhs)
    sched_deps_info->finish_rhs ();
}

/* Try to group two fusible insns together to prevent scheduler
   from scheduling them apart.  */

static void
sched_macro_fuse_insns (rtx_insn *insn)
{
  rtx_insn *prev;
  /* No target hook would return true for debug insn as any of the
     hook operand, and with very large sequences of only debug insns
     where on each we call sched_macro_fuse_insns it has quadratic
     compile time complexity.  */
  if (DEBUG_INSN_P (insn))
    return;
  prev = prev_nonnote_nondebug_insn (insn);
  if (!prev)
    return;

  if (any_condjump_p (insn))
    {
      unsigned int condreg1, condreg2;
      rtx cc_reg_1;
      if (targetm.fixed_condition_code_regs (&condreg1, &condreg2))
	{
	  cc_reg_1 = gen_rtx_REG (CCmode, condreg1);
	  if (reg_referenced_p (cc_reg_1, PATTERN (insn))
	      && modified_in_p (cc_reg_1, prev))
	    {
	      if (targetm.sched.macro_fusion_pair_p (prev, insn))
		SCHED_GROUP_P (insn) = 1;
	      return;
	    }
	}
    }

  if (single_set (insn) && single_set (prev))
    {
      if (targetm.sched.macro_fusion_pair_p (prev, insn))
	SCHED_GROUP_P (insn) = 1;
    }
}

/* Get the implicit reg pending clobbers for INSN and save them in TEMP.  */
void
get_implicit_reg_pending_clobbers (HARD_REG_SET *temp, rtx_insn *insn)
{
  extract_insn (insn);
  preprocess_constraints (insn);
  alternative_mask preferred = get_preferred_alternatives (insn);
  ira_implicitly_set_insn_hard_regs (temp, preferred);
  *temp &= ~ira_no_alloc_regs;
}

/* Analyze an INSN with pattern X to find all dependencies.  */
static void
sched_analyze_insn (class deps_desc *deps, rtx x, rtx_insn *insn)
{
  RTX_CODE code = GET_CODE (x);
  rtx link;
  unsigned i;
  reg_set_iterator rsi;

  if (! reload_completed)
    {
      HARD_REG_SET temp;
      get_implicit_reg_pending_clobbers (&temp, insn);
      implicit_reg_pending_clobbers |= temp;
    }

  can_start_lhs_rhs_p = (NONJUMP_INSN_P (insn)
			 && code == SET);

  /* Group compare and branch insns for macro-fusion.  */
  if (!deps->readonly
      && targetm.sched.macro_fusion_p
      && targetm.sched.macro_fusion_p ())
    sched_macro_fuse_insns (insn);

  if (may_trap_p (x))
    /* Avoid moving trapping instructions across function calls that might
       not always return.  */
    add_dependence_list (insn, deps->last_function_call_may_noreturn,
			 1, REG_DEP_ANTI, true);

  /* We must avoid creating a situation in which two successors of the
     current block have different unwind info after scheduling.  If at any
     point the two paths re-join this leads to incorrect unwind info.  */
  /* ??? There are certain situations involving a forced frame pointer in
     which, with extra effort, we could fix up the unwind info at a later
     CFG join.  However, it seems better to notice these cases earlier
     during prologue generation and avoid marking the frame pointer setup
     as frame-related at all.  */
  if (RTX_FRAME_RELATED_P (insn))
    {
      /* Make sure prologue insn is scheduled before next jump.  */
      deps->sched_before_next_jump
	= alloc_INSN_LIST (insn, deps->sched_before_next_jump);

      /* Make sure epilogue insn is scheduled after preceding jumps.  */
      add_dependence_list (insn, deps->last_pending_memory_flush, 1,
			   REG_DEP_ANTI, true);
      add_dependence_list (insn, deps->pending_jump_insns, 1, REG_DEP_ANTI,
			   true);
    }

  if (code == COND_EXEC)
    {
      sched_analyze_2 (deps, COND_EXEC_TEST (x), insn);

      /* ??? Should be recording conditions so we reduce the number of
	 false dependencies.  */
      x = COND_EXEC_CODE (x);
      code = GET_CODE (x);
    }
  if (code == SET || code == CLOBBER)
    {
      sched_analyze_1 (deps, x, insn);

      /* Bare clobber insns are used for letting life analysis, reg-stack
	 and others know that a value is dead.  Depend on the last call
	 instruction so that reg-stack won't get confused.  */
      if (code == CLOBBER)
	add_dependence_list (insn, deps->last_function_call, 1,
			     REG_DEP_OUTPUT, true);
    }
  else if (code == PARALLEL)
    {
      for (i = XVECLEN (x, 0); i--;)
	{
	  rtx sub = XVECEXP (x, 0, i);
	  code = GET_CODE (sub);

	  if (code == COND_EXEC)
	    {
	      sched_analyze_2 (deps, COND_EXEC_TEST (sub), insn);
	      sub = COND_EXEC_CODE (sub);
	      code = GET_CODE (sub);
	    }
<<<<<<< HEAD
	  else if (code == SET || code == CLOBBER || code == CLOBBER_HIGH)
=======
	  else if (code == SET || code == CLOBBER)
>>>>>>> e2aa5677
	    sched_analyze_1 (deps, sub, insn);
	  else
	    sched_analyze_2 (deps, sub, insn);
	}
    }
  else
    sched_analyze_2 (deps, x, insn);

  /* Mark registers CLOBBERED or used by called function.  */
  if (CALL_P (insn))
    {
      for (link = CALL_INSN_FUNCTION_USAGE (insn); link; link = XEXP (link, 1))
	{
	  if (GET_CODE (XEXP (link, 0)) == CLOBBER)
	    sched_analyze_1 (deps, XEXP (link, 0), insn);
	  else if (GET_CODE (XEXP (link, 0)) == CLOBBER_HIGH)
	    /* We could support CLOBBER_HIGH and treat it in the same way as
	      HARD_REGNO_CALL_PART_CLOBBERED, but no port needs that yet.  */
	    gcc_unreachable ();
	  else if (GET_CODE (XEXP (link, 0)) != SET)
	    sched_analyze_2 (deps, XEXP (link, 0), insn);
	}
      /* Don't schedule anything after a tail call, tail call needs
	 to use at least all call-saved registers.  */
      if (SIBLING_CALL_P (insn))
	reg_pending_barrier = TRUE_BARRIER;
      else if (find_reg_note (insn, REG_SETJMP, NULL))
	reg_pending_barrier = MOVE_BARRIER;
    }

  if (JUMP_P (insn))
    {
      rtx_insn *next = next_nonnote_nondebug_insn (insn);
      /* ??? For tablejumps, the barrier may appear not immediately after
         the jump, but after a label and a jump_table_data insn.  */
      if (next && LABEL_P (next) && NEXT_INSN (next)
	  && JUMP_TABLE_DATA_P (NEXT_INSN (next)))
	next = NEXT_INSN (NEXT_INSN (next));
      if (next && BARRIER_P (next))
	reg_pending_barrier = MOVE_BARRIER;
      else
	{
	  rtx_insn_list *pending;
	  rtx_expr_list *pending_mem;

          if (sched_deps_info->compute_jump_reg_dependencies)
            {
              (*sched_deps_info->compute_jump_reg_dependencies)
		(insn, reg_pending_control_uses);

              /* Make latency of jump equal to 0 by using anti-dependence.  */
              EXECUTE_IF_SET_IN_REG_SET (reg_pending_control_uses, 0, i, rsi)
                {
                  struct deps_reg *reg_last = &deps->reg_last[i];
                  add_dependence_list (insn, reg_last->sets, 0, REG_DEP_ANTI,
				       false);
                  add_dependence_list (insn, reg_last->implicit_sets,
				       0, REG_DEP_ANTI, false);
                  add_dependence_list (insn, reg_last->clobbers, 0,
				       REG_DEP_ANTI, false);
                }
            }

	  /* All memory writes and volatile reads must happen before the
	     jump.  Non-volatile reads must happen before the jump iff
	     the result is needed by the above register used mask.  */

	  pending = deps->pending_write_insns;
	  pending_mem = deps->pending_write_mems;
	  while (pending)
	    {
	      if (! sched_insns_conditions_mutex_p (insn, pending->insn ()))
		add_dependence (insn, pending->insn (),
				REG_DEP_OUTPUT);
	      pending = pending->next ();
	      pending_mem = pending_mem->next ();
	    }

	  pending = deps->pending_read_insns;
	  pending_mem = deps->pending_read_mems;
	  while (pending)
	    {
	      if (MEM_VOLATILE_P (pending_mem->element ())
		  && ! sched_insns_conditions_mutex_p (insn, pending->insn ()))
		add_dependence (insn, pending->insn (),
				REG_DEP_OUTPUT);
	      pending = pending->next ();
	      pending_mem = pending_mem->next ();
	    }

	  add_dependence_list (insn, deps->last_pending_memory_flush, 1,
			       REG_DEP_ANTI, true);
	  add_dependence_list (insn, deps->pending_jump_insns, 1,
			       REG_DEP_ANTI, true);
	}
    }

  /* If this instruction can throw an exception, then moving it changes
     where block boundaries fall.  This is mighty confusing elsewhere.
     Therefore, prevent such an instruction from being moved.  Same for
     non-jump instructions that define block boundaries.
     ??? Unclear whether this is still necessary in EBB mode.  If not,
     add_branch_dependences should be adjusted for RGN mode instead.  */
  if (((CALL_P (insn) || JUMP_P (insn)) && can_throw_internal (insn))
      || (NONJUMP_INSN_P (insn) && control_flow_insn_p (insn)))
    reg_pending_barrier = MOVE_BARRIER;

  if (sched_pressure != SCHED_PRESSURE_NONE)
    {
      setup_insn_reg_uses (deps, insn);
      init_insn_reg_pressure_info (insn);
    }

  /* Add register dependencies for insn.  */
  if (DEBUG_INSN_P (insn))
    {
      rtx_insn *prev = deps->last_debug_insn;
      rtx_insn_list *u;

      if (!deps->readonly)
	deps->last_debug_insn = insn;

      if (prev)
	add_dependence (insn, prev, REG_DEP_ANTI);

      add_dependence_list (insn, deps->last_function_call, 1,
			   REG_DEP_ANTI, false);

      if (!sel_sched_p ())
	for (u = deps->last_pending_memory_flush; u; u = u->next ())
	  add_dependence (insn, u->insn (), REG_DEP_ANTI);

      EXECUTE_IF_SET_IN_REG_SET (reg_pending_uses, 0, i, rsi)
	{
	  struct deps_reg *reg_last = &deps->reg_last[i];
	  add_dependence_list (insn, reg_last->sets, 1, REG_DEP_ANTI, false);
	  /* There's no point in making REG_DEP_CONTROL dependencies for
	     debug insns.  */
	  add_dependence_list (insn, reg_last->clobbers, 1, REG_DEP_ANTI,
			       false);

	  if (!deps->readonly)
	    reg_last->uses = alloc_INSN_LIST (insn, reg_last->uses);
	}
      CLEAR_REG_SET (reg_pending_uses);

      /* Quite often, a debug insn will refer to stuff in the
	 previous instruction, but the reason we want this
	 dependency here is to make sure the scheduler doesn't
	 gratuitously move a debug insn ahead.  This could dirty
	 DF flags and cause additional analysis that wouldn't have
	 occurred in compilation without debug insns, and such
	 additional analysis can modify the generated code.  */
      prev = PREV_INSN (insn);

      if (prev && NONDEBUG_INSN_P (prev))
	add_dependence (insn, prev, REG_DEP_ANTI);
    }
  else
    {
      regset_head set_or_clobbered;

      EXECUTE_IF_SET_IN_REG_SET (reg_pending_uses, 0, i, rsi)
	{
	  struct deps_reg *reg_last = &deps->reg_last[i];
	  add_dependence_list (insn, reg_last->sets, 0, REG_DEP_TRUE, false);
	  add_dependence_list (insn, reg_last->implicit_sets, 0, REG_DEP_ANTI,
			       false);
	  add_dependence_list (insn, reg_last->clobbers, 0, REG_DEP_TRUE,
			       false);

	  if (!deps->readonly)
	    {
	      reg_last->uses = alloc_INSN_LIST (insn, reg_last->uses);
	      reg_last->uses_length++;
	    }
	}

      for (i = 0; i < FIRST_PSEUDO_REGISTER; i++)
	if (TEST_HARD_REG_BIT (implicit_reg_pending_uses, i))
	  {
	    struct deps_reg *reg_last = &deps->reg_last[i];
	    add_dependence_list (insn, reg_last->sets, 0, REG_DEP_TRUE, false);
	    add_dependence_list (insn, reg_last->implicit_sets, 0,
				 REG_DEP_ANTI, false);
	    add_dependence_list (insn, reg_last->clobbers, 0, REG_DEP_TRUE,
				 false);

	    if (!deps->readonly)
	      {
		reg_last->uses = alloc_INSN_LIST (insn, reg_last->uses);
		reg_last->uses_length++;
	      }
	  }

      if (targetm.sched.exposed_pipeline)
	{
	  INIT_REG_SET (&set_or_clobbered);
	  bitmap_ior (&set_or_clobbered, reg_pending_clobbers,
		      reg_pending_sets);
	  EXECUTE_IF_SET_IN_REG_SET (&set_or_clobbered, 0, i, rsi)
	    {
	      struct deps_reg *reg_last = &deps->reg_last[i];
	      rtx list;
	      for (list = reg_last->uses; list; list = XEXP (list, 1))
		{
		  rtx other = XEXP (list, 0);
		  if (INSN_CACHED_COND (other) != const_true_rtx
		      && refers_to_regno_p (i, INSN_CACHED_COND (other)))
		    INSN_CACHED_COND (other) = const_true_rtx;
		}
	    }
	}

      /* If the current insn is conditional, we can't free any
	 of the lists.  */
      if (sched_has_condition_p (insn))
	{
	  EXECUTE_IF_SET_IN_REG_SET (reg_pending_clobbers, 0, i, rsi)
	    {
	      struct deps_reg *reg_last = &deps->reg_last[i];
	      add_dependence_list (insn, reg_last->sets, 0, REG_DEP_OUTPUT,
				   false);
	      add_dependence_list (insn, reg_last->implicit_sets, 0,
				   REG_DEP_ANTI, false);
	      add_dependence_list (insn, reg_last->uses, 0, REG_DEP_ANTI,
				   false);
	      add_dependence_list (insn, reg_last->control_uses, 0,
				   REG_DEP_CONTROL, false);

	      if (!deps->readonly)
		{
		  reg_last->clobbers
		    = alloc_INSN_LIST (insn, reg_last->clobbers);
		  reg_last->clobbers_length++;
		}
	    }
	  EXECUTE_IF_SET_IN_REG_SET (reg_pending_sets, 0, i, rsi)
	    {
	      struct deps_reg *reg_last = &deps->reg_last[i];
	      add_dependence_list (insn, reg_last->sets, 0, REG_DEP_OUTPUT,
				   false);
	      add_dependence_list (insn, reg_last->implicit_sets, 0,
				   REG_DEP_ANTI, false);
	      add_dependence_list (insn, reg_last->clobbers, 0, REG_DEP_OUTPUT,
				   false);
	      add_dependence_list (insn, reg_last->uses, 0, REG_DEP_ANTI,
				   false);
	      add_dependence_list (insn, reg_last->control_uses, 0,
				   REG_DEP_CONTROL, false);

	      if (!deps->readonly)
		reg_last->sets = alloc_INSN_LIST (insn, reg_last->sets);
	    }
	}
      else
	{
	  EXECUTE_IF_SET_IN_REG_SET (reg_pending_clobbers, 0, i, rsi)
	    {
	      struct deps_reg *reg_last = &deps->reg_last[i];
	      if (reg_last->uses_length >= param_max_pending_list_length
		  || reg_last->clobbers_length >= param_max_pending_list_length)
		{
		  add_dependence_list_and_free (deps, insn, &reg_last->sets, 0,
						REG_DEP_OUTPUT, false);
		  add_dependence_list_and_free (deps, insn,
						&reg_last->implicit_sets, 0,
						REG_DEP_ANTI, false);
		  add_dependence_list_and_free (deps, insn, &reg_last->uses, 0,
						REG_DEP_ANTI, false);
		  add_dependence_list_and_free (deps, insn,
						&reg_last->control_uses, 0,
						REG_DEP_ANTI, false);
		  add_dependence_list_and_free (deps, insn,
						&reg_last->clobbers, 0,
						REG_DEP_OUTPUT, false);

		  if (!deps->readonly)
		    {
		      reg_last->sets = alloc_INSN_LIST (insn, reg_last->sets);
		      reg_last->clobbers_length = 0;
		      reg_last->uses_length = 0;
		    }
		}
	      else
		{
		  add_dependence_list (insn, reg_last->sets, 0, REG_DEP_OUTPUT,
				       false);
		  add_dependence_list (insn, reg_last->implicit_sets, 0,
				       REG_DEP_ANTI, false);
		  add_dependence_list (insn, reg_last->uses, 0, REG_DEP_ANTI,
				       false);
		  add_dependence_list (insn, reg_last->control_uses, 0,
				       REG_DEP_CONTROL, false);
		}

	      if (!deps->readonly)
		{
		  reg_last->clobbers_length++;
		  reg_last->clobbers
		    = alloc_INSN_LIST (insn, reg_last->clobbers);
		}
	    }
	  EXECUTE_IF_SET_IN_REG_SET (reg_pending_sets, 0, i, rsi)
	    {
	      struct deps_reg *reg_last = &deps->reg_last[i];

	      add_dependence_list_and_free (deps, insn, &reg_last->sets, 0,
					    REG_DEP_OUTPUT, false);
	      add_dependence_list_and_free (deps, insn,
					    &reg_last->implicit_sets,
					    0, REG_DEP_ANTI, false);
	      add_dependence_list_and_free (deps, insn, &reg_last->clobbers, 0,
					    REG_DEP_OUTPUT, false);
	      add_dependence_list_and_free (deps, insn, &reg_last->uses, 0,
					    REG_DEP_ANTI, false);
	      add_dependence_list (insn, reg_last->control_uses, 0,
				   REG_DEP_CONTROL, false);

	      if (!deps->readonly)
		{
		  reg_last->sets = alloc_INSN_LIST (insn, reg_last->sets);
		  reg_last->uses_length = 0;
		  reg_last->clobbers_length = 0;
		}
	    }
	}
      if (!deps->readonly)
	{
	  EXECUTE_IF_SET_IN_REG_SET (reg_pending_control_uses, 0, i, rsi)
	    {
	      struct deps_reg *reg_last = &deps->reg_last[i];
	      reg_last->control_uses
		= alloc_INSN_LIST (insn, reg_last->control_uses);
	    }
	}
    }

  for (i = 0; i < FIRST_PSEUDO_REGISTER; i++)
    if (TEST_HARD_REG_BIT (implicit_reg_pending_clobbers, i))
      {
	struct deps_reg *reg_last = &deps->reg_last[i];
	add_dependence_list (insn, reg_last->sets, 0, REG_DEP_ANTI, false);
	add_dependence_list (insn, reg_last->clobbers, 0, REG_DEP_ANTI, false);
	add_dependence_list (insn, reg_last->uses, 0, REG_DEP_ANTI, false);
	add_dependence_list (insn, reg_last->control_uses, 0, REG_DEP_ANTI,
			     false);

	if (!deps->readonly)
	  reg_last->implicit_sets
	    = alloc_INSN_LIST (insn, reg_last->implicit_sets);
      }

  if (!deps->readonly)
    {
      IOR_REG_SET (&deps->reg_last_in_use, reg_pending_uses);
      IOR_REG_SET (&deps->reg_last_in_use, reg_pending_clobbers);
      IOR_REG_SET (&deps->reg_last_in_use, reg_pending_sets);
      IOR_REG_SET_HRS (&deps->reg_last_in_use,
		       implicit_reg_pending_uses
		       | implicit_reg_pending_clobbers);

      /* Set up the pending barrier found.  */
      deps->last_reg_pending_barrier = reg_pending_barrier;
    }

  CLEAR_REG_SET (reg_pending_uses);
  CLEAR_REG_SET (reg_pending_clobbers);
  CLEAR_REG_SET (reg_pending_sets);
  CLEAR_REG_SET (reg_pending_control_uses);
  CLEAR_HARD_REG_SET (implicit_reg_pending_clobbers);
  CLEAR_HARD_REG_SET (implicit_reg_pending_uses);

  /* Add dependencies if a scheduling barrier was found.  */
  if (reg_pending_barrier)
    {
      /* In the case of barrier the most added dependencies are not
         real, so we use anti-dependence here.  */
      if (sched_has_condition_p (insn))
	{
	  EXECUTE_IF_SET_IN_REG_SET (&deps->reg_last_in_use, 0, i, rsi)
	    {
	      struct deps_reg *reg_last = &deps->reg_last[i];
	      add_dependence_list (insn, reg_last->uses, 0, REG_DEP_ANTI,
				   true);
	      add_dependence_list (insn, reg_last->sets, 0,
				   reg_pending_barrier == TRUE_BARRIER
				   ? REG_DEP_TRUE : REG_DEP_ANTI, true);
	      add_dependence_list (insn, reg_last->implicit_sets, 0,
				   REG_DEP_ANTI, true);
	      add_dependence_list (insn, reg_last->clobbers, 0,
				   reg_pending_barrier == TRUE_BARRIER
				   ? REG_DEP_TRUE : REG_DEP_ANTI, true);
	    }
	}
      else
	{
	  EXECUTE_IF_SET_IN_REG_SET (&deps->reg_last_in_use, 0, i, rsi)
	    {
	      struct deps_reg *reg_last = &deps->reg_last[i];
	      add_dependence_list_and_free (deps, insn, &reg_last->uses, 0,
					    REG_DEP_ANTI, true);
	      add_dependence_list_and_free (deps, insn,
					    &reg_last->control_uses, 0,
					    REG_DEP_CONTROL, true);
	      add_dependence_list_and_free (deps, insn, &reg_last->sets, 0,
					    reg_pending_barrier == TRUE_BARRIER
					    ? REG_DEP_TRUE : REG_DEP_ANTI,
					    true);
	      add_dependence_list_and_free (deps, insn,
					    &reg_last->implicit_sets, 0,
					    REG_DEP_ANTI, true);
	      add_dependence_list_and_free (deps, insn, &reg_last->clobbers, 0,
					    reg_pending_barrier == TRUE_BARRIER
					    ? REG_DEP_TRUE : REG_DEP_ANTI,
					    true);

              if (!deps->readonly)
                {
                  reg_last->uses_length = 0;
                  reg_last->clobbers_length = 0;
                }
	    }
	}

      if (!deps->readonly)
        for (i = 0; i < (unsigned)deps->max_reg; i++)
          {
            struct deps_reg *reg_last = &deps->reg_last[i];
            reg_last->sets = alloc_INSN_LIST (insn, reg_last->sets);
            SET_REGNO_REG_SET (&deps->reg_last_in_use, i);
          }

      /* Don't flush pending lists on speculative checks for
	 selective scheduling.  */
      if (!sel_sched_p () || !sel_insn_is_speculation_check (insn))
	flush_pending_lists (deps, insn, true, true);

      reg_pending_barrier = NOT_A_BARRIER;
    }

  /* If a post-call group is still open, see if it should remain so.
     This insn must be a simple move of a hard reg to a pseudo or
     vice-versa.

     We must avoid moving these insns for correctness on targets
     with small register classes, and for special registers like
     PIC_OFFSET_TABLE_REGNUM.  For simplicity, extend this to all
     hard regs for all targets.  */

  if (deps->in_post_call_group_p)
    {
      rtx tmp, set = single_set (insn);
      int src_regno, dest_regno;

      if (set == NULL)
	{
	  if (DEBUG_INSN_P (insn))
	    /* We don't want to mark debug insns as part of the same
	       sched group.  We know they really aren't, but if we use
	       debug insns to tell that a call group is over, we'll
	       get different code if debug insns are not there and
	       instructions that follow seem like they should be part
	       of the call group.

	       Also, if we did, chain_to_prev_insn would move the
	       deps of the debug insn to the call insn, modifying
	       non-debug post-dependency counts of the debug insn
	       dependencies and otherwise messing with the scheduling
	       order.

	       Instead, let such debug insns be scheduled freely, but
	       keep the call group open in case there are insns that
	       should be part of it afterwards.  Since we grant debug
	       insns higher priority than even sched group insns, it
	       will all turn out all right.  */
	    goto debug_dont_end_call_group;
	  else
	    goto end_call_group;
	}

      tmp = SET_DEST (set);
      if (GET_CODE (tmp) == SUBREG)
	tmp = SUBREG_REG (tmp);
      if (REG_P (tmp))
	dest_regno = REGNO (tmp);
      else
	goto end_call_group;

      tmp = SET_SRC (set);
      if (GET_CODE (tmp) == SUBREG)
	tmp = SUBREG_REG (tmp);
      if ((GET_CODE (tmp) == PLUS
	   || GET_CODE (tmp) == MINUS)
	  && REG_P (XEXP (tmp, 0))
	  && REGNO (XEXP (tmp, 0)) == STACK_POINTER_REGNUM
	  && dest_regno == STACK_POINTER_REGNUM)
	src_regno = STACK_POINTER_REGNUM;
      else if (REG_P (tmp))
	src_regno = REGNO (tmp);
      else
	goto end_call_group;

      if (src_regno < FIRST_PSEUDO_REGISTER
	  || dest_regno < FIRST_PSEUDO_REGISTER)
	{
	  if (!deps->readonly
              && deps->in_post_call_group_p == post_call_initial)
	    deps->in_post_call_group_p = post_call;

          if (!sel_sched_p () || sched_emulate_haifa_p)
            {
              SCHED_GROUP_P (insn) = 1;
              CANT_MOVE (insn) = 1;
            }
	}
      else
	{
	end_call_group:
          if (!deps->readonly)
            deps->in_post_call_group_p = not_post_call;
	}
    }

 debug_dont_end_call_group:
  if ((current_sched_info->flags & DO_SPECULATION)
      && !sched_insn_is_legitimate_for_speculation_p (insn, 0))
    /* INSN has an internal dependency (e.g. r14 = [r14]) and thus cannot
       be speculated.  */
    {
      if (sel_sched_p ())
        sel_mark_hard_insn (insn);
      else
        {
          sd_iterator_def sd_it;
          dep_t dep;

          for (sd_it = sd_iterator_start (insn, SD_LIST_SPEC_BACK);
               sd_iterator_cond (&sd_it, &dep);)
            change_spec_dep_to_hard (sd_it);
        }
    }

  /* We do not yet have code to adjust REG_ARGS_SIZE, therefore we must
     honor their original ordering.  */
  if (find_reg_note (insn, REG_ARGS_SIZE, NULL))
    {
      if (deps->last_args_size)
	add_dependence (insn, deps->last_args_size, REG_DEP_OUTPUT);
      if (!deps->readonly)
	deps->last_args_size = insn;
    }

  /* We must not mix prologue and epilogue insns.  See PR78029.  */
  if (prologue_contains (insn))
    {
      add_dependence_list (insn, deps->last_epilogue, true, REG_DEP_ANTI, true);
      if (!deps->readonly)
	{
	  if (deps->last_logue_was_epilogue)
	    free_INSN_LIST_list (&deps->last_prologue);
	  deps->last_prologue = alloc_INSN_LIST (insn, deps->last_prologue);
	  deps->last_logue_was_epilogue = false;
	}
    }

  if (epilogue_contains (insn))
    {
      add_dependence_list (insn, deps->last_prologue, true, REG_DEP_ANTI, true);
      if (!deps->readonly)
	{
	  if (!deps->last_logue_was_epilogue)
	    free_INSN_LIST_list (&deps->last_epilogue);
	  deps->last_epilogue = alloc_INSN_LIST (insn, deps->last_epilogue);
	  deps->last_logue_was_epilogue = true;
	}
    }
}

/* Return TRUE if INSN might not always return normally (e.g. call exit,
   longjmp, loop forever, ...).  */
/* FIXME: Why can't this function just use flags_from_decl_or_type and
   test for ECF_NORETURN?  */
static bool
call_may_noreturn_p (rtx_insn *insn)
{
  rtx call;

  /* const or pure calls that aren't looping will always return.  */
  if (RTL_CONST_OR_PURE_CALL_P (insn)
      && !RTL_LOOPING_CONST_OR_PURE_CALL_P (insn))
    return false;

  call = get_call_rtx_from (insn);
  if (call && GET_CODE (XEXP (XEXP (call, 0), 0)) == SYMBOL_REF)
    {
      rtx symbol = XEXP (XEXP (call, 0), 0);
      if (SYMBOL_REF_DECL (symbol)
	  && TREE_CODE (SYMBOL_REF_DECL (symbol)) == FUNCTION_DECL)
	{
	  if (DECL_BUILT_IN_CLASS (SYMBOL_REF_DECL (symbol))
	      == BUILT_IN_NORMAL)
	    switch (DECL_FUNCTION_CODE (SYMBOL_REF_DECL (symbol)))
	      {
	      case BUILT_IN_BCMP:
	      case BUILT_IN_BCOPY:
	      case BUILT_IN_BZERO:
	      case BUILT_IN_INDEX:
	      case BUILT_IN_MEMCHR:
	      case BUILT_IN_MEMCMP:
	      case BUILT_IN_MEMCPY:
	      case BUILT_IN_MEMMOVE:
	      case BUILT_IN_MEMPCPY:
	      case BUILT_IN_MEMSET:
	      case BUILT_IN_RINDEX:
	      case BUILT_IN_STPCPY:
	      case BUILT_IN_STPNCPY:
	      case BUILT_IN_STRCAT:
	      case BUILT_IN_STRCHR:
	      case BUILT_IN_STRCMP:
	      case BUILT_IN_STRCPY:
	      case BUILT_IN_STRCSPN:
	      case BUILT_IN_STRLEN:
	      case BUILT_IN_STRNCAT:
	      case BUILT_IN_STRNCMP:
	      case BUILT_IN_STRNCPY:
	      case BUILT_IN_STRPBRK:
	      case BUILT_IN_STRRCHR:
	      case BUILT_IN_STRSPN:
	      case BUILT_IN_STRSTR:
		/* Assume certain string/memory builtins always return.  */
		return false;
	      default:
		break;
	      }
	}
    }

  /* For all other calls assume that they might not always return.  */
  return true;
}

/* Return true if INSN should be made dependent on the previous instruction
   group, and if all INSN's dependencies should be moved to the first
   instruction of that group.  */

static bool
chain_to_prev_insn_p (rtx_insn *insn)
{
  /* INSN forms a group with the previous instruction.  */
  if (SCHED_GROUP_P (insn))
    return true;

  /* If the previous instruction clobbers a register R and this one sets
     part of R, the clobber was added specifically to help us track the
     liveness of R.  There's no point scheduling the clobber and leaving
     INSN behind, especially if we move the clobber to another block.  */
  rtx_insn *prev = prev_nonnote_nondebug_insn (insn);
  if (prev
      && INSN_P (prev)
      && BLOCK_FOR_INSN (prev) == BLOCK_FOR_INSN (insn)
      && GET_CODE (PATTERN (prev)) == CLOBBER)
    {
      rtx x = XEXP (PATTERN (prev), 0);
      if (set_of (x, insn))
	return true;
    }

  return false;
}

/* Analyze INSN with DEPS as a context.  */
void
deps_analyze_insn (class deps_desc *deps, rtx_insn *insn)
{
  if (sched_deps_info->start_insn)
    sched_deps_info->start_insn (insn);

  /* Record the condition for this insn.  */
  if (NONDEBUG_INSN_P (insn))
    {
      rtx t;
      sched_get_condition_with_rev (insn, NULL);
      t = INSN_CACHED_COND (insn);
      INSN_COND_DEPS (insn) = NULL;
      if (reload_completed
	  && (current_sched_info->flags & DO_PREDICATION)
	  && COMPARISON_P (t)
	  && REG_P (XEXP (t, 0))
	  && CONSTANT_P (XEXP (t, 1)))
	{
	  unsigned int regno;
	  int nregs;
	  rtx_insn_list *cond_deps = NULL;
	  t = XEXP (t, 0);
	  regno = REGNO (t);
	  nregs = REG_NREGS (t);
	  while (nregs-- > 0)
	    {
	      struct deps_reg *reg_last = &deps->reg_last[regno + nregs];
	      cond_deps = concat_INSN_LIST (reg_last->sets, cond_deps);
	      cond_deps = concat_INSN_LIST (reg_last->clobbers, cond_deps);
	      cond_deps = concat_INSN_LIST (reg_last->implicit_sets, cond_deps);
	    }
	  INSN_COND_DEPS (insn) = cond_deps;
	}
    }

  if (JUMP_P (insn))
    {
      /* Make each JUMP_INSN (but not a speculative check)
         a scheduling barrier for memory references.  */
      if (!deps->readonly
          && !(sel_sched_p ()
               && sel_insn_is_speculation_check (insn)))
        {
          /* Keep the list a reasonable size.  */
	  if (deps->pending_flush_length++ >= param_max_pending_list_length)
	    flush_pending_lists (deps, insn, true, true);
          else
	    deps->pending_jump_insns
              = alloc_INSN_LIST (insn, deps->pending_jump_insns);
        }

      /* For each insn which shouldn't cross a jump, add a dependence.  */
      add_dependence_list_and_free (deps, insn,
				    &deps->sched_before_next_jump, 1,
				    REG_DEP_ANTI, true);

      sched_analyze_insn (deps, PATTERN (insn), insn);
    }
  else if (NONJUMP_INSN_P (insn) || DEBUG_INSN_P (insn))
    {
      sched_analyze_insn (deps, PATTERN (insn), insn);
    }
  else if (CALL_P (insn))
    {
      int i;

      CANT_MOVE (insn) = 1;

      if (find_reg_note (insn, REG_SETJMP, NULL))
        {
          /* This is setjmp.  Assume that all registers, not just
             hard registers, may be clobbered by this call.  */
          reg_pending_barrier = MOVE_BARRIER;
        }
      else
        {
	  function_abi callee_abi = insn_callee_abi (insn);
          for (i = 0; i < FIRST_PSEUDO_REGISTER; i++)
            /* A call may read and modify global register variables.  */
            if (global_regs[i])
              {
                SET_REGNO_REG_SET (reg_pending_sets, i);
                SET_HARD_REG_BIT (implicit_reg_pending_uses, i);
              }
          /* Other call-clobbered hard regs may be clobbered.
             Since we only have a choice between 'might be clobbered'
             and 'definitely not clobbered', we must include all
             partly call-clobbered registers here.  */
<<<<<<< HEAD
	    else if (targetm.hard_regno_call_part_clobbered (insn, i,
							     reg_raw_mode[i])
                     || TEST_HARD_REG_BIT (regs_invalidated_by_call, i))
=======
	    else if (callee_abi.clobbers_at_least_part_of_reg_p (i))
>>>>>>> e2aa5677
              SET_REGNO_REG_SET (reg_pending_clobbers, i);
          /* We don't know what set of fixed registers might be used
             by the function, but it is certain that the stack pointer
             is among them, but be conservative.  */
            else if (fixed_regs[i])
	      SET_HARD_REG_BIT (implicit_reg_pending_uses, i);
          /* The frame pointer is normally not used by the function
             itself, but by the debugger.  */
          /* ??? MIPS o32 is an exception.  It uses the frame pointer
             in the macro expansion of jal but does not represent this
             fact in the call_insn rtl.  */
            else if (i == FRAME_POINTER_REGNUM
                     || (i == HARD_FRAME_POINTER_REGNUM
                         && (! reload_completed || frame_pointer_needed)))
	      SET_HARD_REG_BIT (implicit_reg_pending_uses, i);
        }

      /* For each insn which shouldn't cross a call, add a dependence
         between that insn and this call insn.  */
      add_dependence_list_and_free (deps, insn,
                                    &deps->sched_before_next_call, 1,
                                    REG_DEP_ANTI, true);

      sched_analyze_insn (deps, PATTERN (insn), insn);

      /* If CALL would be in a sched group, then this will violate
	 convention that sched group insns have dependencies only on the
	 previous instruction.

	 Of course one can say: "Hey!  What about head of the sched group?"
	 And I will answer: "Basic principles (one dep per insn) are always
	 the same."  */
      gcc_assert (!SCHED_GROUP_P (insn));

      /* In the absence of interprocedural alias analysis, we must flush
         all pending reads and writes, and start new dependencies starting
         from here.  But only flush writes for constant calls (which may
         be passed a pointer to something we haven't written yet).  */
      flush_pending_lists (deps, insn, true, ! RTL_CONST_OR_PURE_CALL_P (insn));

      if (!deps->readonly)
        {
          /* Remember the last function call for limiting lifetimes.  */
          free_INSN_LIST_list (&deps->last_function_call);
          deps->last_function_call = alloc_INSN_LIST (insn, NULL_RTX);

	  if (call_may_noreturn_p (insn))
	    {
	      /* Remember the last function call that might not always return
		 normally for limiting moves of trapping insns.  */
	      free_INSN_LIST_list (&deps->last_function_call_may_noreturn);
	      deps->last_function_call_may_noreturn
		= alloc_INSN_LIST (insn, NULL_RTX);
	    }

          /* Before reload, begin a post-call group, so as to keep the
             lifetimes of hard registers correct.  */
          if (! reload_completed)
            deps->in_post_call_group_p = post_call;
        }
    }

  if (sched_deps_info->use_cselib)
    cselib_process_insn (insn);

  if (sched_deps_info->finish_insn)
    sched_deps_info->finish_insn ();

  /* Fixup the dependencies in the sched group.  */
  if ((NONJUMP_INSN_P (insn) || JUMP_P (insn))
      && chain_to_prev_insn_p (insn)
      && !sel_sched_p ())
    chain_to_prev_insn (insn);
}

/* Initialize DEPS for the new block beginning with HEAD.  */
void
deps_start_bb (class deps_desc *deps, rtx_insn *head)
{
  gcc_assert (!deps->readonly);

  /* Before reload, if the previous block ended in a call, show that
     we are inside a post-call group, so as to keep the lifetimes of
     hard registers correct.  */
  if (! reload_completed && !LABEL_P (head))
    {
      rtx_insn *insn = prev_nonnote_nondebug_insn (head);

      if (insn && CALL_P (insn))
	deps->in_post_call_group_p = post_call_initial;
    }
}

/* Analyze every insn between HEAD and TAIL inclusive, creating backward
   dependencies for each insn.  */
void
sched_analyze (class deps_desc *deps, rtx_insn *head, rtx_insn *tail)
{
  rtx_insn *insn;

  if (sched_deps_info->use_cselib)
    cselib_init (CSELIB_RECORD_MEMORY);

  deps_start_bb (deps, head);

  for (insn = head;; insn = NEXT_INSN (insn))
    {

      if (INSN_P (insn))
	{
	  /* And initialize deps_lists.  */
	  sd_init_insn (insn);
	  /* Clean up SCHED_GROUP_P which may be set by last
	     scheduler pass.  */
	  if (SCHED_GROUP_P (insn))
	    SCHED_GROUP_P (insn) = 0;
	}

      deps_analyze_insn (deps, insn);

      if (insn == tail)
	{
	  if (sched_deps_info->use_cselib)
	    cselib_finish ();
	  return;
	}
    }
  gcc_unreachable ();
}

/* Helper for sched_free_deps ().
   Delete INSN's (RESOLVED_P) backward dependencies.  */
static void
delete_dep_nodes_in_back_deps (rtx_insn *insn, bool resolved_p)
{
  sd_iterator_def sd_it;
  dep_t dep;
  sd_list_types_def types;

  if (resolved_p)
    types = SD_LIST_RES_BACK;
  else
    types = SD_LIST_BACK;

  for (sd_it = sd_iterator_start (insn, types);
       sd_iterator_cond (&sd_it, &dep);)
    {
      dep_link_t link = *sd_it.linkp;
      dep_node_t node = DEP_LINK_NODE (link);
      deps_list_t back_list;
      deps_list_t forw_list;

      get_back_and_forw_lists (dep, resolved_p, &back_list, &forw_list);
      remove_from_deps_list (link, back_list);
      delete_dep_node (node);
    }
}

/* Delete (RESOLVED_P) dependencies between HEAD and TAIL together with
   deps_lists.  */
void
sched_free_deps (rtx_insn *head, rtx_insn *tail, bool resolved_p)
{
  rtx_insn *insn;
  rtx_insn *next_tail = NEXT_INSN (tail);

  /* We make two passes since some insns may be scheduled before their
     dependencies are resolved.  */
  for (insn = head; insn != next_tail; insn = NEXT_INSN (insn))
    if (INSN_P (insn) && INSN_LUID (insn) > 0)
      {
	/* Clear forward deps and leave the dep_nodes to the
	   corresponding back_deps list.  */
	if (resolved_p)
	  clear_deps_list (INSN_RESOLVED_FORW_DEPS (insn));
	else
	  clear_deps_list (INSN_FORW_DEPS (insn));
      }
  for (insn = head; insn != next_tail; insn = NEXT_INSN (insn))
    if (INSN_P (insn) && INSN_LUID (insn) > 0)
      {
	/* Clear resolved back deps together with its dep_nodes.  */
	delete_dep_nodes_in_back_deps (insn, resolved_p);

	sd_finish_insn (insn);
      }
}

/* Initialize variables for region data dependence analysis.
   When LAZY_REG_LAST is true, do not allocate reg_last array
   of class deps_desc immediately.  */

void
init_deps (class deps_desc *deps, bool lazy_reg_last)
{
  int max_reg = (reload_completed ? FIRST_PSEUDO_REGISTER : max_reg_num ());

  deps->max_reg = max_reg;
  if (lazy_reg_last)
    deps->reg_last = NULL;
  else
    deps->reg_last = XCNEWVEC (struct deps_reg, max_reg);
  INIT_REG_SET (&deps->reg_last_in_use);

  deps->pending_read_insns = 0;
  deps->pending_read_mems = 0;
  deps->pending_write_insns = 0;
  deps->pending_write_mems = 0;
  deps->pending_jump_insns = 0;
  deps->pending_read_list_length = 0;
  deps->pending_write_list_length = 0;
  deps->pending_flush_length = 0;
  deps->last_pending_memory_flush = 0;
  deps->last_function_call = 0;
  deps->last_function_call_may_noreturn = 0;
  deps->sched_before_next_call = 0;
  deps->sched_before_next_jump = 0;
  deps->in_post_call_group_p = not_post_call;
  deps->last_debug_insn = 0;
  deps->last_args_size = 0;
  deps->last_prologue = 0;
  deps->last_epilogue = 0;
  deps->last_logue_was_epilogue = false;
  deps->last_reg_pending_barrier = NOT_A_BARRIER;
  deps->readonly = 0;
}

/* Init only reg_last field of DEPS, which was not allocated before as
   we inited DEPS lazily.  */
void
init_deps_reg_last (class deps_desc *deps)
{
  gcc_assert (deps && deps->max_reg > 0);
  gcc_assert (deps->reg_last == NULL);

  deps->reg_last = XCNEWVEC (struct deps_reg, deps->max_reg);
}


/* Free insn lists found in DEPS.  */

void
free_deps (class deps_desc *deps)
{
  unsigned i;
  reg_set_iterator rsi;

  /* We set max_reg to 0 when this context was already freed.  */
  if (deps->max_reg == 0)
    {
      gcc_assert (deps->reg_last == NULL);
      return;
    }
  deps->max_reg = 0;

  free_INSN_LIST_list (&deps->pending_read_insns);
  free_EXPR_LIST_list (&deps->pending_read_mems);
  free_INSN_LIST_list (&deps->pending_write_insns);
  free_EXPR_LIST_list (&deps->pending_write_mems);
  free_INSN_LIST_list (&deps->last_pending_memory_flush);

  /* Without the EXECUTE_IF_SET, this loop is executed max_reg * nr_regions
     times.  For a testcase with 42000 regs and 8000 small basic blocks,
     this loop accounted for nearly 60% (84 sec) of the total -O2 runtime.  */
  EXECUTE_IF_SET_IN_REG_SET (&deps->reg_last_in_use, 0, i, rsi)
    {
      struct deps_reg *reg_last = &deps->reg_last[i];
      if (reg_last->uses)
	free_INSN_LIST_list (&reg_last->uses);
      if (reg_last->sets)
	free_INSN_LIST_list (&reg_last->sets);
      if (reg_last->implicit_sets)
	free_INSN_LIST_list (&reg_last->implicit_sets);
      if (reg_last->control_uses)
	free_INSN_LIST_list (&reg_last->control_uses);
      if (reg_last->clobbers)
	free_INSN_LIST_list (&reg_last->clobbers);
    }
  CLEAR_REG_SET (&deps->reg_last_in_use);

  /* As we initialize reg_last lazily, it is possible that we didn't allocate
     it at all.  */
  free (deps->reg_last);
  deps->reg_last = NULL;

  deps = NULL;
}

/* Remove INSN from dependence contexts DEPS.  */
void
remove_from_deps (class deps_desc *deps, rtx_insn *insn)
{
  int removed;
  unsigned i;
  reg_set_iterator rsi;

  removed = remove_from_both_dependence_lists (insn, &deps->pending_read_insns,
                                               &deps->pending_read_mems);
  if (!DEBUG_INSN_P (insn))
    deps->pending_read_list_length -= removed;
  removed = remove_from_both_dependence_lists (insn, &deps->pending_write_insns,
                                               &deps->pending_write_mems);
  deps->pending_write_list_length -= removed;

  removed = remove_from_dependence_list (insn, &deps->pending_jump_insns);
  deps->pending_flush_length -= removed;
  removed = remove_from_dependence_list (insn, &deps->last_pending_memory_flush);
  deps->pending_flush_length -= removed;

  unsigned to_clear = -1U;
  EXECUTE_IF_SET_IN_REG_SET (&deps->reg_last_in_use, 0, i, rsi)
    {
      if (to_clear != -1U)
	{
	  CLEAR_REGNO_REG_SET (&deps->reg_last_in_use, to_clear);
	  to_clear = -1U;
	}
      struct deps_reg *reg_last = &deps->reg_last[i];
      if (reg_last->uses)
	remove_from_dependence_list (insn, &reg_last->uses);
      if (reg_last->sets)
	remove_from_dependence_list (insn, &reg_last->sets);
      if (reg_last->implicit_sets)
	remove_from_dependence_list (insn, &reg_last->implicit_sets);
      if (reg_last->clobbers)
	remove_from_dependence_list (insn, &reg_last->clobbers);
      if (!reg_last->uses && !reg_last->sets && !reg_last->implicit_sets
	  && !reg_last->clobbers)
	to_clear = i;
    }
  if (to_clear != -1U)
    CLEAR_REGNO_REG_SET (&deps->reg_last_in_use, to_clear);

  if (CALL_P (insn))
    {
      remove_from_dependence_list (insn, &deps->last_function_call);
      remove_from_dependence_list (insn,
				   &deps->last_function_call_may_noreturn);
    }
  remove_from_dependence_list (insn, &deps->sched_before_next_call);
}

/* Init deps data vector.  */
static void
init_deps_data_vector (void)
{
  int reserve = (sched_max_luid + 1 - h_d_i_d.length ());
  if (reserve > 0 && ! h_d_i_d.space (reserve))
    h_d_i_d.safe_grow_cleared (3 * sched_max_luid / 2);
}

/* If it is profitable to use them, initialize or extend (depending on
   GLOBAL_P) dependency data.  */
void
sched_deps_init (bool global_p)
{
  /* Average number of insns in the basic block.
     '+ 1' is used to make it nonzero.  */
  int insns_in_block = sched_max_luid / n_basic_blocks_for_fn (cfun) + 1;

  init_deps_data_vector ();

  /* We use another caching mechanism for selective scheduling, so
     we don't use this one.  */
  if (!sel_sched_p () && global_p && insns_in_block > 100 * 5)
    {
      /* ?!? We could save some memory by computing a per-region luid mapping
         which could reduce both the number of vectors in the cache and the
         size of each vector.  Instead we just avoid the cache entirely unless
         the average number of instructions in a basic block is very high.  See
         the comment before the declaration of true_dependency_cache for
         what we consider "very high".  */
      cache_size = 0;
      extend_dependency_caches (sched_max_luid, true);
    }

  if (global_p)
    {
      dl_pool = new object_allocator<_deps_list> ("deps_list");
				/* Allocate lists for one block at a time.  */
      dn_pool = new object_allocator<_dep_node> ("dep_node");
				/* Allocate nodes for one block at a time.  */
    }
}


/* Create or extend (depending on CREATE_P) dependency caches to
   size N.  */
void
extend_dependency_caches (int n, bool create_p)
{
  if (create_p || true_dependency_cache)
    {
      int i, luid = cache_size + n;

      true_dependency_cache = XRESIZEVEC (bitmap_head, true_dependency_cache,
					  luid);
      output_dependency_cache = XRESIZEVEC (bitmap_head,
					    output_dependency_cache, luid);
      anti_dependency_cache = XRESIZEVEC (bitmap_head, anti_dependency_cache,
					  luid);
      control_dependency_cache = XRESIZEVEC (bitmap_head, control_dependency_cache,
					  luid);

      if (current_sched_info->flags & DO_SPECULATION)
        spec_dependency_cache = XRESIZEVEC (bitmap_head, spec_dependency_cache,
					    luid);

      for (i = cache_size; i < luid; i++)
	{
	  bitmap_initialize (&true_dependency_cache[i], 0);
	  bitmap_initialize (&output_dependency_cache[i], 0);
	  bitmap_initialize (&anti_dependency_cache[i], 0);
	  bitmap_initialize (&control_dependency_cache[i], 0);

          if (current_sched_info->flags & DO_SPECULATION)
            bitmap_initialize (&spec_dependency_cache[i], 0);
	}
      cache_size = luid;
    }
}

/* Finalize dependency information for the whole function.  */
void
sched_deps_finish (void)
{
  gcc_assert (deps_pools_are_empty_p ());
  delete dn_pool;
  delete dl_pool;
  dn_pool = NULL;
  dl_pool = NULL;

  h_d_i_d.release ();
  cache_size = 0;

  if (true_dependency_cache)
    {
      int i;

      for (i = 0; i < cache_size; i++)
	{
	  bitmap_clear (&true_dependency_cache[i]);
	  bitmap_clear (&output_dependency_cache[i]);
	  bitmap_clear (&anti_dependency_cache[i]);
	  bitmap_clear (&control_dependency_cache[i]);

          if (sched_deps_info->generate_spec_deps)
            bitmap_clear (&spec_dependency_cache[i]);
	}
      free (true_dependency_cache);
      true_dependency_cache = NULL;
      free (output_dependency_cache);
      output_dependency_cache = NULL;
      free (anti_dependency_cache);
      anti_dependency_cache = NULL;
      free (control_dependency_cache);
      control_dependency_cache = NULL;

      if (sched_deps_info->generate_spec_deps)
        {
          free (spec_dependency_cache);
          spec_dependency_cache = NULL;
        }

    }
}

/* Initialize some global variables needed by the dependency analysis
   code.  */

void
init_deps_global (void)
{
  CLEAR_HARD_REG_SET (implicit_reg_pending_clobbers);
  CLEAR_HARD_REG_SET (implicit_reg_pending_uses);
  reg_pending_sets = ALLOC_REG_SET (&reg_obstack);
  reg_pending_clobbers = ALLOC_REG_SET (&reg_obstack);
  reg_pending_uses = ALLOC_REG_SET (&reg_obstack);
  reg_pending_control_uses = ALLOC_REG_SET (&reg_obstack);
  reg_pending_barrier = NOT_A_BARRIER;

  if (!sel_sched_p () || sched_emulate_haifa_p)
    {
      sched_deps_info->start_insn = haifa_start_insn;
      sched_deps_info->finish_insn = haifa_finish_insn;

      sched_deps_info->note_reg_set = haifa_note_reg_set;
      sched_deps_info->note_reg_clobber = haifa_note_reg_clobber;
      sched_deps_info->note_reg_use = haifa_note_reg_use;

      sched_deps_info->note_mem_dep = haifa_note_mem_dep;
      sched_deps_info->note_dep = haifa_note_dep;
   }
}

/* Free everything used by the dependency analysis code.  */

void
finish_deps_global (void)
{
  FREE_REG_SET (reg_pending_sets);
  FREE_REG_SET (reg_pending_clobbers);
  FREE_REG_SET (reg_pending_uses);
  FREE_REG_SET (reg_pending_control_uses);
}

/* Estimate the weakness of dependence between MEM1 and MEM2.  */
dw_t
estimate_dep_weak (rtx mem1, rtx mem2)
{
  if (mem1 == mem2)
    /* MEMs are the same - don't speculate.  */
    return MIN_DEP_WEAK;

  rtx r1 = XEXP (mem1, 0);
  rtx r2 = XEXP (mem2, 0);

  if (sched_deps_info->use_cselib)
    {
      /* We cannot call rtx_equal_for_cselib_p because the VALUEs might be
	 dangling at this point, since we never preserve them.  Instead we
	 canonicalize manually to get stable VALUEs out of hashing.  */
      if (GET_CODE (r1) == VALUE && CSELIB_VAL_PTR (r1))
	r1 = canonical_cselib_val (CSELIB_VAL_PTR (r1))->val_rtx;
      if (GET_CODE (r2) == VALUE && CSELIB_VAL_PTR (r2))
	r2 = canonical_cselib_val (CSELIB_VAL_PTR (r2))->val_rtx;
    }

  if (r1 == r2
      || (REG_P (r1) && REG_P (r2) && REGNO (r1) == REGNO (r2)))
    /* Again, MEMs are the same.  */
    return MIN_DEP_WEAK;
  else if ((REG_P (r1) && !REG_P (r2)) || (!REG_P (r1) && REG_P (r2)))
    /* Different addressing modes - reason to be more speculative,
       than usual.  */
    return NO_DEP_WEAK - (NO_DEP_WEAK - UNCERTAIN_DEP_WEAK) / 2;
  else
    /* We can't say anything about the dependence.  */
    return UNCERTAIN_DEP_WEAK;
}

/* Add or update backward dependence between INSN and ELEM with type DEP_TYPE.
   This function can handle same INSN and ELEM (INSN == ELEM).
   It is a convenience wrapper.  */
static void
add_dependence_1 (rtx_insn *insn, rtx_insn *elem, enum reg_note dep_type)
{
  ds_t ds;
  bool internal;

  if (dep_type == REG_DEP_TRUE)
    ds = DEP_TRUE;
  else if (dep_type == REG_DEP_OUTPUT)
    ds = DEP_OUTPUT;
  else if (dep_type == REG_DEP_CONTROL)
    ds = DEP_CONTROL;
  else
    {
      gcc_assert (dep_type == REG_DEP_ANTI);
      ds = DEP_ANTI;
    }

  /* When add_dependence is called from inside sched-deps.c, we expect
     cur_insn to be non-null.  */
  internal = cur_insn != NULL;
  if (internal)
    gcc_assert (insn == cur_insn);
  else
    cur_insn = insn;

  note_dep (elem, ds);
  if (!internal)
    cur_insn = NULL;
}

/* Return weakness of speculative type TYPE in the dep_status DS,
   without checking to prevent ICEs on malformed input.  */
static dw_t
get_dep_weak_1 (ds_t ds, ds_t type)
{
  ds = ds & type;

  switch (type)
    {
    case BEGIN_DATA: ds >>= BEGIN_DATA_BITS_OFFSET; break;
    case BE_IN_DATA: ds >>= BE_IN_DATA_BITS_OFFSET; break;
    case BEGIN_CONTROL: ds >>= BEGIN_CONTROL_BITS_OFFSET; break;
    case BE_IN_CONTROL: ds >>= BE_IN_CONTROL_BITS_OFFSET; break;
    default: gcc_unreachable ();
    }

  return (dw_t) ds;
}

/* Return weakness of speculative type TYPE in the dep_status DS.  */
dw_t
get_dep_weak (ds_t ds, ds_t type)
{
  dw_t dw = get_dep_weak_1 (ds, type);

  gcc_assert (MIN_DEP_WEAK <= dw && dw <= MAX_DEP_WEAK);
  return dw;
}

/* Return the dep_status, which has the same parameters as DS, except for
   speculative type TYPE, that will have weakness DW.  */
ds_t
set_dep_weak (ds_t ds, ds_t type, dw_t dw)
{
  gcc_assert (MIN_DEP_WEAK <= dw && dw <= MAX_DEP_WEAK);

  ds &= ~type;
  switch (type)
    {
    case BEGIN_DATA: ds |= ((ds_t) dw) << BEGIN_DATA_BITS_OFFSET; break;
    case BE_IN_DATA: ds |= ((ds_t) dw) << BE_IN_DATA_BITS_OFFSET; break;
    case BEGIN_CONTROL: ds |= ((ds_t) dw) << BEGIN_CONTROL_BITS_OFFSET; break;
    case BE_IN_CONTROL: ds |= ((ds_t) dw) << BE_IN_CONTROL_BITS_OFFSET; break;
    default: gcc_unreachable ();
    }
  return ds;
}

/* Return the join of two dep_statuses DS1 and DS2.
   If MAX_P is true then choose the greater probability,
   otherwise multiply probabilities.
   This function assumes that both DS1 and DS2 contain speculative bits.  */
static ds_t
ds_merge_1 (ds_t ds1, ds_t ds2, bool max_p)
{
  ds_t ds, t;

  gcc_assert ((ds1 & SPECULATIVE) && (ds2 & SPECULATIVE));

  ds = (ds1 & DEP_TYPES) | (ds2 & DEP_TYPES);

  t = FIRST_SPEC_TYPE;
  do
    {
      if ((ds1 & t) && !(ds2 & t))
	ds |= ds1 & t;
      else if (!(ds1 & t) && (ds2 & t))
	ds |= ds2 & t;
      else if ((ds1 & t) && (ds2 & t))
	{
	  dw_t dw1 = get_dep_weak (ds1, t);
	  dw_t dw2 = get_dep_weak (ds2, t);
	  ds_t dw;

	  if (!max_p)
	    {
	      dw = ((ds_t) dw1) * ((ds_t) dw2);
	      dw /= MAX_DEP_WEAK;
	      if (dw < MIN_DEP_WEAK)
		dw = MIN_DEP_WEAK;
	    }
	  else
	    {
	      if (dw1 >= dw2)
		dw = dw1;
	      else
		dw = dw2;
	    }

	  ds = set_dep_weak (ds, t, (dw_t) dw);
	}

      if (t == LAST_SPEC_TYPE)
	break;
      t <<= SPEC_TYPE_SHIFT;
    }
  while (1);

  return ds;
}

/* Return the join of two dep_statuses DS1 and DS2.
   This function assumes that both DS1 and DS2 contain speculative bits.  */
ds_t
ds_merge (ds_t ds1, ds_t ds2)
{
  return ds_merge_1 (ds1, ds2, false);
}

/* Return the join of two dep_statuses DS1 and DS2.  */
ds_t
ds_full_merge (ds_t ds, ds_t ds2, rtx mem1, rtx mem2)
{
  ds_t new_status = ds | ds2;

  if (new_status & SPECULATIVE)
    {
      if ((ds && !(ds & SPECULATIVE))
	  || (ds2 && !(ds2 & SPECULATIVE)))
	/* Then this dep can't be speculative.  */
	new_status &= ~SPECULATIVE;
      else
	{
	  /* Both are speculative.  Merging probabilities.  */
	  if (mem1)
	    {
	      dw_t dw;

	      dw = estimate_dep_weak (mem1, mem2);
	      ds = set_dep_weak (ds, BEGIN_DATA, dw);
	    }

	  if (!ds)
	    new_status = ds2;
	  else if (!ds2)
	    new_status = ds;
	  else
	    new_status = ds_merge (ds2, ds);
	}
    }

  return new_status;
}

/* Return the join of DS1 and DS2.  Use maximum instead of multiplying
   probabilities.  */
ds_t
ds_max_merge (ds_t ds1, ds_t ds2)
{
  if (ds1 == 0 && ds2 == 0)
    return 0;

  if (ds1 == 0 && ds2 != 0)
    return ds2;

  if (ds1 != 0 && ds2 == 0)
    return ds1;

  return ds_merge_1 (ds1, ds2, true);
}

/* Return the probability of speculation success for the speculation
   status DS.  */
dw_t
ds_weak (ds_t ds)
{
  ds_t res = 1, dt;
  int n = 0;

  dt = FIRST_SPEC_TYPE;
  do
    {
      if (ds & dt)
	{
	  res *= (ds_t) get_dep_weak (ds, dt);
	  n++;
	}

      if (dt == LAST_SPEC_TYPE)
	break;
      dt <<= SPEC_TYPE_SHIFT;
    }
  while (1);

  gcc_assert (n);
  while (--n)
    res /= MAX_DEP_WEAK;

  if (res < MIN_DEP_WEAK)
    res = MIN_DEP_WEAK;

  gcc_assert (res <= MAX_DEP_WEAK);

  return (dw_t) res;
}

/* Return a dep status that contains all speculation types of DS.  */
ds_t
ds_get_speculation_types (ds_t ds)
{
  if (ds & BEGIN_DATA)
    ds |= BEGIN_DATA;
  if (ds & BE_IN_DATA)
    ds |= BE_IN_DATA;
  if (ds & BEGIN_CONTROL)
    ds |= BEGIN_CONTROL;
  if (ds & BE_IN_CONTROL)
    ds |= BE_IN_CONTROL;

  return ds & SPECULATIVE;
}

/* Return a dep status that contains maximal weakness for each speculation
   type present in DS.  */
ds_t
ds_get_max_dep_weak (ds_t ds)
{
  if (ds & BEGIN_DATA)
    ds = set_dep_weak (ds, BEGIN_DATA, MAX_DEP_WEAK);
  if (ds & BE_IN_DATA)
    ds = set_dep_weak (ds, BE_IN_DATA, MAX_DEP_WEAK);
  if (ds & BEGIN_CONTROL)
    ds = set_dep_weak (ds, BEGIN_CONTROL, MAX_DEP_WEAK);
  if (ds & BE_IN_CONTROL)
    ds = set_dep_weak (ds, BE_IN_CONTROL, MAX_DEP_WEAK);

  return ds;
}

/* Dump information about the dependence status S.  */
static void
dump_ds (FILE *f, ds_t s)
{
  fprintf (f, "{");

  if (s & BEGIN_DATA)
    fprintf (f, "BEGIN_DATA: %d; ", get_dep_weak_1 (s, BEGIN_DATA));
  if (s & BE_IN_DATA)
    fprintf (f, "BE_IN_DATA: %d; ", get_dep_weak_1 (s, BE_IN_DATA));
  if (s & BEGIN_CONTROL)
    fprintf (f, "BEGIN_CONTROL: %d; ", get_dep_weak_1 (s, BEGIN_CONTROL));
  if (s & BE_IN_CONTROL)
    fprintf (f, "BE_IN_CONTROL: %d; ", get_dep_weak_1 (s, BE_IN_CONTROL));

  if (s & HARD_DEP)
    fprintf (f, "HARD_DEP; ");

  if (s & DEP_TRUE)
    fprintf (f, "DEP_TRUE; ");
  if (s & DEP_OUTPUT)
    fprintf (f, "DEP_OUTPUT; ");
  if (s & DEP_ANTI)
    fprintf (f, "DEP_ANTI; ");
  if (s & DEP_CONTROL)
    fprintf (f, "DEP_CONTROL; ");

  fprintf (f, "}");
}

DEBUG_FUNCTION void
debug_ds (ds_t s)
{
  dump_ds (stderr, s);
  fprintf (stderr, "\n");
}

/* Verify that dependence type and status are consistent.
   If RELAXED_P is true, then skip dep_weakness checks.  */
static void
check_dep (dep_t dep, bool relaxed_p)
{
  enum reg_note dt = DEP_TYPE (dep);
  ds_t ds = DEP_STATUS (dep);

  gcc_assert (DEP_PRO (dep) != DEP_CON (dep));

  if (!(current_sched_info->flags & USE_DEPS_LIST))
    {
      gcc_assert (ds == 0);
      return;
    }

  /* Check that dependence type contains the same bits as the status.  */
  if (dt == REG_DEP_TRUE)
    gcc_assert (ds & DEP_TRUE);
  else if (dt == REG_DEP_OUTPUT)
    gcc_assert ((ds & DEP_OUTPUT)
		&& !(ds & DEP_TRUE));
  else if (dt == REG_DEP_ANTI)
    gcc_assert ((ds & DEP_ANTI)
		&& !(ds & (DEP_OUTPUT | DEP_TRUE)));
  else
    gcc_assert (dt == REG_DEP_CONTROL
		&& (ds & DEP_CONTROL)
		&& !(ds & (DEP_OUTPUT | DEP_ANTI | DEP_TRUE)));

  /* HARD_DEP cannot appear in dep_status of a link.  */
  gcc_assert (!(ds & HARD_DEP));

  /* Check that dependence status is set correctly when speculation is not
     supported.  */
  if (!sched_deps_info->generate_spec_deps)
    gcc_assert (!(ds & SPECULATIVE));
  else if (ds & SPECULATIVE)
    {
      if (!relaxed_p)
	{
	  ds_t type = FIRST_SPEC_TYPE;

	  /* Check that dependence weakness is in proper range.  */
	  do
	    {
	      if (ds & type)
		get_dep_weak (ds, type);

	      if (type == LAST_SPEC_TYPE)
		break;
	      type <<= SPEC_TYPE_SHIFT;
	    }
	  while (1);
	}

      if (ds & BEGIN_SPEC)
	{
	  /* Only true dependence can be data speculative.  */
	  if (ds & BEGIN_DATA)
	    gcc_assert (ds & DEP_TRUE);

	  /* Control dependencies in the insn scheduler are represented by
	     anti-dependencies, therefore only anti dependence can be
	     control speculative.  */
	  if (ds & BEGIN_CONTROL)
	    gcc_assert (ds & DEP_ANTI);
	}
      else
	{
	  /* Subsequent speculations should resolve true dependencies.  */
	  gcc_assert ((ds & DEP_TYPES) == DEP_TRUE);
	}

      /* Check that true and anti dependencies can't have other speculative
	 statuses.  */
      if (ds & DEP_TRUE)
	gcc_assert (ds & (BEGIN_DATA | BE_IN_SPEC));
      /* An output dependence can't be speculative at all.  */
      gcc_assert (!(ds & DEP_OUTPUT));
      if (ds & DEP_ANTI)
	gcc_assert (ds & BEGIN_CONTROL);
    }
}

/* The following code discovers opportunities to switch a memory reference
   and an increment by modifying the address.  We ensure that this is done
   only for dependencies that are only used to show a single register
   dependence (using DEP_NONREG and DEP_MULTIPLE), and so that every memory
   instruction involved is subject to only one dep that can cause a pattern
   change.

   When we discover a suitable dependency, we fill in the dep_replacement
   structure to show how to modify the memory reference.  */

/* Holds information about a pair of memory reference and register increment
   insns which depend on each other, but could possibly be interchanged.  */
struct mem_inc_info
{
  rtx_insn *inc_insn;
  rtx_insn *mem_insn;

  rtx *mem_loc;
  /* A register occurring in the memory address for which we wish to break
     the dependence.  This must be identical to the destination register of
     the increment.  */
  rtx mem_reg0;
  /* Any kind of index that is added to that register.  */
  rtx mem_index;
  /* The constant offset used in the memory address.  */
  HOST_WIDE_INT mem_constant;
  /* The constant added in the increment insn.  Negated if the increment is
     after the memory address.  */
  HOST_WIDE_INT inc_constant;
  /* The source register used in the increment.  May be different from mem_reg0
     if the increment occurs before the memory address.  */
  rtx inc_input;
};

/* Verify that the memory location described in MII can be replaced with
   one using NEW_ADDR.  Return the new memory reference or NULL_RTX.  The
   insn remains unchanged by this function.  */

static rtx
attempt_change (struct mem_inc_info *mii, rtx new_addr)
{
  rtx mem = *mii->mem_loc;
  rtx new_mem;

  /* Jump through a lot of hoops to keep the attributes up to date.  We
     do not want to call one of the change address variants that take
     an offset even though we know the offset in many cases.  These
     assume you are changing where the address is pointing by the
     offset.  */
  new_mem = replace_equiv_address_nv (mem, new_addr);
  if (! validate_change (mii->mem_insn, mii->mem_loc, new_mem, 0))
    {
      if (sched_verbose >= 5)
	fprintf (sched_dump, "validation failure\n");
      return NULL_RTX;
    }

  /* Put back the old one.  */
  validate_change (mii->mem_insn, mii->mem_loc, mem, 0);

  return new_mem;
}

/* Return true if INSN is of a form "a = b op c" where a and b are
   regs.  op is + if c is a reg and +|- if c is a const.  Fill in
   informantion in MII about what is found.
   BEFORE_MEM indicates whether the increment is found before or after
   a corresponding memory reference.  */

static bool
parse_add_or_inc (struct mem_inc_info *mii, rtx_insn *insn, bool before_mem)
{
  rtx pat = single_set (insn);
  rtx src, cst;
  bool regs_equal;

  if (RTX_FRAME_RELATED_P (insn) || !pat)
    return false;

  /* Do not allow breaking data dependencies for insns that are marked
     with REG_STACK_CHECK.  */
  if (find_reg_note (insn, REG_STACK_CHECK, NULL))
    return false;

  /* Result must be single reg.  */
  if (!REG_P (SET_DEST (pat)))
    return false;

  if (GET_CODE (SET_SRC (pat)) != PLUS)
    return false;

  mii->inc_insn = insn;
  src = SET_SRC (pat);
  mii->inc_input = XEXP (src, 0);

  if (!REG_P (XEXP (src, 0)))
    return false;

  if (!rtx_equal_p (SET_DEST (pat), mii->mem_reg0))
    return false;

  cst = XEXP (src, 1);
  if (!CONST_INT_P (cst))
    return false;
  mii->inc_constant = INTVAL (cst);

  regs_equal = rtx_equal_p (mii->inc_input, mii->mem_reg0);

  if (!before_mem)
    {
      mii->inc_constant = -mii->inc_constant;
      if (!regs_equal)
	return false;
    }

  if (regs_equal && REGNO (SET_DEST (pat)) == STACK_POINTER_REGNUM)
    {
      /* Note that the sign has already been reversed for !before_mem.  */
      if (STACK_GROWS_DOWNWARD)
	return mii->inc_constant > 0;
      else
	return mii->inc_constant < 0;
    }
  return true;
}

/* Once a suitable mem reference has been found and the corresponding data
   in MII has been filled in, this function is called to find a suitable
   add or inc insn involving the register we found in the memory
   reference.  */

static bool
find_inc (struct mem_inc_info *mii, bool backwards)
{
  sd_iterator_def sd_it;
  dep_t dep;

  sd_it = sd_iterator_start (mii->mem_insn,
			     backwards ? SD_LIST_HARD_BACK : SD_LIST_FORW);
  while (sd_iterator_cond (&sd_it, &dep))
    {
      dep_node_t node = DEP_LINK_NODE (*sd_it.linkp);
      rtx_insn *pro = DEP_PRO (dep);
      rtx_insn *con = DEP_CON (dep);
      rtx_insn *inc_cand = backwards ? pro : con;
      if (DEP_NONREG (dep) || DEP_MULTIPLE (dep))
	goto next;
      if (parse_add_or_inc (mii, inc_cand, backwards))
	{
	  struct dep_replacement *desc;
	  df_ref def;
	  rtx newaddr, newmem;

	  if (sched_verbose >= 5)
	    fprintf (sched_dump, "candidate mem/inc pair: %d %d\n",
		     INSN_UID (mii->mem_insn), INSN_UID (inc_cand));

	  /* Need to assure that none of the operands of the inc
	     instruction are assigned to by the mem insn.  */
	  FOR_EACH_INSN_DEF (def, mii->mem_insn)
	    if (reg_overlap_mentioned_p (DF_REF_REG (def), mii->inc_input)
		|| reg_overlap_mentioned_p (DF_REF_REG (def), mii->mem_reg0))
	      {
		if (sched_verbose >= 5)
		  fprintf (sched_dump,
			   "inc conflicts with store failure.\n");
		goto next;
	      }

	  newaddr = mii->inc_input;
	  if (mii->mem_index != NULL_RTX)
	    newaddr = gen_rtx_PLUS (GET_MODE (newaddr), newaddr,
				    mii->mem_index);
	  newaddr = plus_constant (GET_MODE (newaddr), newaddr,
				   mii->mem_constant + mii->inc_constant);
	  newmem = attempt_change (mii, newaddr);
	  if (newmem == NULL_RTX)
	    goto next;
	  if (sched_verbose >= 5)
	    fprintf (sched_dump, "successful address replacement\n");
	  desc = XCNEW (struct dep_replacement);
	  DEP_REPLACE (dep) = desc;
	  desc->loc = mii->mem_loc;
	  desc->newval = newmem;
	  desc->orig = *desc->loc;
	  desc->insn = mii->mem_insn;
	  move_dep_link (DEP_NODE_BACK (node), INSN_HARD_BACK_DEPS (con),
			 INSN_SPEC_BACK_DEPS (con));
	  if (backwards)
	    {
	      FOR_EACH_DEP (mii->inc_insn, SD_LIST_BACK, sd_it, dep)
		add_dependence_1 (mii->mem_insn, DEP_PRO (dep),
				  REG_DEP_TRUE);
	    }
	  else
	    {
	      FOR_EACH_DEP (mii->inc_insn, SD_LIST_FORW, sd_it, dep)
		add_dependence_1 (DEP_CON (dep), mii->mem_insn,
				  REG_DEP_ANTI);
	    }
	  return true;
	}
    next:
      sd_iterator_next (&sd_it);
    }
  return false;
}

/* A recursive function that walks ADDRESS_OF_X to find memory references
   which could be modified during scheduling.  We call find_inc for each
   one we find that has a recognizable form.  MII holds information about
   the pair of memory/increment instructions.
   We ensure that every instruction with a memory reference (which will be
   the location of the replacement) is assigned at most one breakable
   dependency.  */

static bool
find_mem (struct mem_inc_info *mii, rtx *address_of_x)
{
  rtx x = *address_of_x;
  enum rtx_code code = GET_CODE (x);
  const char *const fmt = GET_RTX_FORMAT (code);
  int i;

  if (code == MEM)
    {
      rtx reg0 = XEXP (x, 0);

      mii->mem_loc = address_of_x;
      mii->mem_index = NULL_RTX;
      mii->mem_constant = 0;
      if (GET_CODE (reg0) == PLUS && CONST_INT_P (XEXP (reg0, 1)))
	{
	  mii->mem_constant = INTVAL (XEXP (reg0, 1));
	  reg0 = XEXP (reg0, 0);
	}
      if (GET_CODE (reg0) == PLUS)
	{
	  mii->mem_index = XEXP (reg0, 1);
	  reg0 = XEXP (reg0, 0);
	}
      if (REG_P (reg0))
	{
	  df_ref use;
	  int occurrences = 0;

	  /* Make sure this reg appears only once in this insn.  Can't use
	     count_occurrences since that only works for pseudos.  */
	  FOR_EACH_INSN_USE (use, mii->mem_insn)
	    if (reg_overlap_mentioned_p (reg0, DF_REF_REG (use)))
	      if (++occurrences > 1)
		{
		  if (sched_verbose >= 5)
		    fprintf (sched_dump, "mem count failure\n");
		  return false;
		}

	  mii->mem_reg0 = reg0;
	  return find_inc (mii, true) || find_inc (mii, false);
	}
      return false;
    }

  if (code == SIGN_EXTRACT || code == ZERO_EXTRACT)
    {
      /* If REG occurs inside a MEM used in a bit-field reference,
	 that is unacceptable.  */
      return false;
    }

  /* Time for some deep diving.  */
  for (i = GET_RTX_LENGTH (code) - 1; i >= 0; i--)
    {
      if (fmt[i] == 'e')
	{
	  if (find_mem (mii, &XEXP (x, i)))
	    return true;
	}
      else if (fmt[i] == 'E')
	{
	  int j;
	  for (j = XVECLEN (x, i) - 1; j >= 0; j--)
	    if (find_mem (mii, &XVECEXP (x, i, j)))
	      return true;
	}
    }
  return false;
}


/* Examine the instructions between HEAD and TAIL and try to find
   dependencies that can be broken by modifying one of the patterns.  */

void
find_modifiable_mems (rtx_insn *head, rtx_insn *tail)
{
  rtx_insn *insn, *next_tail = NEXT_INSN (tail);
  int success_in_block = 0;

  for (insn = head; insn != next_tail; insn = NEXT_INSN (insn))
    {
      struct mem_inc_info mii;

      if (!NONDEBUG_INSN_P (insn) || RTX_FRAME_RELATED_P (insn))
	continue;

      mii.mem_insn = insn;
      if (find_mem (&mii, &PATTERN (insn)))
	success_in_block++;
    }
  if (success_in_block && sched_verbose >= 5)
    fprintf (sched_dump, "%d candidates for address modification found.\n",
	     success_in_block);
}

#endif /* INSN_SCHEDULING */<|MERGE_RESOLUTION|>--- conflicted
+++ resolved
@@ -1,10 +1,6 @@
 /* Instruction scheduling pass.  This file computes dependencies between
    instructions.
-<<<<<<< HEAD
-   Copyright (C) 1992-2019 Free Software Foundation, Inc.
-=======
    Copyright (C) 1992-2020 Free Software Foundation, Inc.
->>>>>>> e2aa5677
    Contributed by Michael Tiemann (tiemann@cygnus.com) Enhanced by,
    and currently maintained by, Jim Wilson (wilson@cygnus.com)
 
@@ -2333,13 +2329,6 @@
 	  while (--i >= 0)
 	    note_reg_use (regno + i);
 	}
-      else if (ref == CLOBBER_HIGH)
-	{
-	  gcc_assert (i == 1);
-	  /* We don't know the current state of the register, so have to treat
-	     the clobber high as a full clobber.  */
-	  note_reg_clobber (regno);
-	}
       else
 	{
 	  while (--i >= 0)
@@ -2363,8 +2352,6 @@
       else if (ref == USE)
 	note_reg_use (regno);
       else
-	/* For CLOBBER_HIGH, we don't know the current state of the register,
-	   so have to treat it as a full clobber.  */
 	note_reg_clobber (regno);
 
       /* Pseudos that are REG_EQUIV to something may be replaced
@@ -2987,11 +2974,7 @@
 	      sub = COND_EXEC_CODE (sub);
 	      code = GET_CODE (sub);
 	    }
-<<<<<<< HEAD
-	  else if (code == SET || code == CLOBBER || code == CLOBBER_HIGH)
-=======
 	  else if (code == SET || code == CLOBBER)
->>>>>>> e2aa5677
 	    sched_analyze_1 (deps, sub, insn);
 	  else
 	    sched_analyze_2 (deps, sub, insn);
@@ -3007,10 +2990,6 @@
 	{
 	  if (GET_CODE (XEXP (link, 0)) == CLOBBER)
 	    sched_analyze_1 (deps, XEXP (link, 0), insn);
-	  else if (GET_CODE (XEXP (link, 0)) == CLOBBER_HIGH)
-	    /* We could support CLOBBER_HIGH and treat it in the same way as
-	      HARD_REGNO_CALL_PART_CLOBBERED, but no port needs that yet.  */
-	    gcc_unreachable ();
 	  else if (GET_CODE (XEXP (link, 0)) != SET)
 	    sched_analyze_2 (deps, XEXP (link, 0), insn);
 	}
@@ -3753,13 +3732,7 @@
              Since we only have a choice between 'might be clobbered'
              and 'definitely not clobbered', we must include all
              partly call-clobbered registers here.  */
-<<<<<<< HEAD
-	    else if (targetm.hard_regno_call_part_clobbered (insn, i,
-							     reg_raw_mode[i])
-                     || TEST_HARD_REG_BIT (regs_invalidated_by_call, i))
-=======
 	    else if (callee_abi.clobbers_at_least_part_of_reg_p (i))
->>>>>>> e2aa5677
               SET_REGNO_REG_SET (reg_pending_clobbers, i);
           /* We don't know what set of fixed registers might be used
              by the function, but it is certain that the stack pointer
