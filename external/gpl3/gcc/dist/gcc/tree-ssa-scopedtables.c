--- conflicted
+++ resolved
@@ -1,9 +1,5 @@
 /* Header file for SSA dominator optimizations.
-<<<<<<< HEAD
-   Copyright (C) 2013-2019 Free Software Foundation, Inc.
-=======
    Copyright (C) 2013-2020 Free Software Foundation, Inc.
->>>>>>> 9e014010
 
 This file is part of GCC.
 
@@ -296,11 +292,7 @@
 	 up the virtual use-def chain using walk_non_aliased_vuses.
 	 But don't do this when removing expressions from the hash.  */
       ao_ref ref;
-<<<<<<< HEAD
-      unsigned limit = PARAM_VALUE (PARAM_SCCVN_MAX_ALIAS_QUERIES_PER_ACCESS);
-=======
       unsigned limit = param_sccvn_max_alias_queries_per_access;
->>>>>>> 9e014010
       if (!(vuse1 && vuse2
 	    && gimple_assign_single_p (stmt)
 	    && TREE_CODE (gimple_assign_lhs (stmt)) == SSA_NAME
@@ -552,16 +544,12 @@
   if (rev0 != rev1 || maybe_ne (sz0, sz1) || maybe_ne (off0, off1))
     return false;
 
-<<<<<<< HEAD
-  return operand_equal_p (base0, base1, 0);
-=======
   return operand_equal_p (base0, base1,
 			  (TREE_CODE (base0) == MEM_REF
 			   || TREE_CODE (base0) == TARGET_MEM_REF)
 			  && (TREE_CODE (base1) == MEM_REF
 			      || TREE_CODE (base1) == TARGET_MEM_REF)
 			  ? OEP_ADDRESS_OF : 0);
->>>>>>> 9e014010
 }
 
 /* Compare two hashable_expr structures for equivalence.  They are
