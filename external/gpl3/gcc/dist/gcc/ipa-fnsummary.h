/* IPA function body analysis.
<<<<<<< HEAD
   Copyright (C) 2003-2019 Free Software Foundation, Inc.
=======
   Copyright (C) 2003-2020 Free Software Foundation, Inc.
>>>>>>> 9e014010
   Contributed by Jan Hubicka

This file is part of GCC.

GCC is free software; you can redistribute it and/or modify it under
the terms of the GNU General Public License as published by the Free
Software Foundation; either version 3, or (at your option) any later
version.

GCC is distributed in the hope that it will be useful, but WITHOUT ANY
WARRANTY; without even the implied warranty of MERCHANTABILITY or
FITNESS FOR A PARTICULAR PURPOSE.  See the GNU General Public License
for more details.

You should have received a copy of the GNU General Public License
along with GCC; see the file COPYING3.  If not see
<http://www.gnu.org/licenses/>.  */

#ifndef GCC_IPA_SUMMARY_H
#define GCC_IPA_SUMMARY_H

#include "sreal.h"
#include "ipa-predicate.h"


/* Hints are reasons why IPA heuristics should prefer specializing given
   function.  They are represented as bitmap of the following values.  */
enum ipa_hints_vals {
  /* When specialization turns indirect call into a direct call,
     it is good idea to do so.  */
  INLINE_HINT_indirect_call = 1,
  /* Inlining may make loop iterations or loop stride known.  It is good idea
     to do so because it enables loop optimizations.  */
  INLINE_HINT_loop_iterations = 2,
  INLINE_HINT_loop_stride = 4,
  /* Inlining within same strongly connected component of callgraph is often
     a loss due to increased stack frame usage and prologue setup costs.  */
  INLINE_HINT_same_scc = 8,
  /* Inlining functions in strongly connected component is not such a great
     win.  */
  INLINE_HINT_in_scc = 16,
  /* If function is declared inline by user, it may be good idea to inline
     it.  Set by simple_edge_hints in ipa-inline-analysis.c.  */
  INLINE_HINT_declared_inline = 32,
  /* Programs are usually still organized for non-LTO compilation and thus
     if functions are in different modules, inlining may not be so important. 
     Set by simple_edge_hints in ipa-inline-analysis.c.   */
  INLINE_HINT_cross_module = 64,
  /* We know that the callee is hot by profile.  */
  INLINE_HINT_known_hot = 128
};

typedef int ipa_hints;

/* Simple description of whether a memory load or a condition refers to a load
   from an aggregate and if so, how and where from in the aggregate.
   Individual fields have the same meaning like fields with the same name in
   struct condition.  */

struct agg_position_info
{
  HOST_WIDE_INT offset;
  bool agg_contents;
  bool by_ref;
};

/* Representation of function body size and time depending on the call
   context.  We keep simple array of record, every containing of predicate
   and time/size to account.  */
class GTY(()) size_time_entry
{
public:
  /* Predicate for code to be executed.  */
  predicate exec_predicate;
  /* Predicate for value to be constant and optimized out in a specialized copy.
     When deciding on specialization this makes it possible to see how much
     the executed code paths will simplify.  */
  predicate nonconst_predicate;
  int size;
  sreal GTY((skip)) time;
};

/* Summary about function and stack frame sizes.  We keep this info 
   for inline clones and also for WPA streaming. For this reason this is not
   part of ipa_fn_summary which exists only for offline functions.  */
class ipa_size_summary
{
<<<<<<< HEAD
  /* Keep all field empty so summary dumping works during its computation.
     This is useful for debugging.  */
  ipa_fn_summary ()
    : estimated_self_stack_size (0), self_size (0), min_size (0),
      inlinable (false), single_caller (false),
      fp_expressions (false), estimated_stack_size (false),
      stack_frame_offset (false), time (0), size (0), conds (NULL),
      size_time_table (NULL), loop_iterations (NULL), loop_stride (NULL),
      array_index (NULL), growth (0), scc_no (0)
  {
  }

  /* Copy constructor.  */
  ipa_fn_summary (const ipa_fn_summary &s)
    : estimated_self_stack_size (s.estimated_self_stack_size),
    self_size (s.self_size), min_size (s.min_size),
    inlinable (s.inlinable), single_caller (s.single_caller),
    fp_expressions (s.fp_expressions),
    estimated_stack_size (s.estimated_stack_size),
    stack_frame_offset (s.stack_frame_offset), time (s.time), size (s.size),
    conds (s.conds), size_time_table (s.size_time_table),
    loop_iterations (s.loop_iterations), loop_stride (s.loop_stride),
    array_index (s.array_index), growth (s.growth), scc_no (s.scc_no)
  {}

  /* Default constructor.  */
  ~ipa_fn_summary ();

  /* Information about the function body itself.  */

=======
public:
>>>>>>> 9e014010
  /* Estimated stack frame consumption by the function.  */
  HOST_WIDE_INT estimated_self_stack_size;
  /* Size of the function body.  */
  int self_size;
  /* Estimated size of the function after inlining.  */
  int size;

  ipa_size_summary ()
  : estimated_self_stack_size (0), self_size (0), size (0)
  {
  }
};

/* Function inlining information.  */
class GTY(()) ipa_fn_summary
{
public:
  /* Keep all field empty so summary dumping works during its computation.
     This is useful for debugging.  */
  ipa_fn_summary ()
    : min_size (0),
      inlinable (false), single_caller (false),
      fp_expressions (false), estimated_stack_size (false),
      time (0), conds (NULL),
      size_time_table (NULL), call_size_time_table (NULL), loop_iterations (NULL),
      loop_stride (NULL), growth (0), scc_no (0)
  {
  }

  /* Copy constructor.  */
  ipa_fn_summary (const ipa_fn_summary &s)
    : min_size (s.min_size),
    inlinable (s.inlinable), single_caller (s.single_caller),
    fp_expressions (s.fp_expressions),
    estimated_stack_size (s.estimated_stack_size),
    time (s.time), conds (s.conds), size_time_table (s.size_time_table),
    call_size_time_table (NULL),
    loop_iterations (s.loop_iterations), loop_stride (s.loop_stride),
    growth (s.growth), scc_no (s.scc_no)
  {}

  /* Default constructor.  */
  ~ipa_fn_summary ();

  /* Information about the function body itself.  */

  /* Minimal size increase after inlining.  */
  int min_size;

  /* False when there something makes inlining impossible (such as va_arg).  */
  unsigned inlinable : 1;
  /* True wen there is only one caller of the function before small function
     inlining.  */
  unsigned int single_caller : 1;
  /* True if function contains any floating point expressions.  */
  unsigned int fp_expressions : 1;

  /* Information about function that will result after applying all the
     inline decisions present in the callgraph.  Generally kept up to
     date only for functions that are not inline clones. */

  /* Estimated stack frame consumption by the function.  */
  HOST_WIDE_INT estimated_stack_size;
  /* Estimated runtime of function after inlining.  */
  sreal GTY((skip)) time;

  /* Conditional size/time information.  The summaries are being
     merged during inlining.  */
  conditions conds;
  /* Normal code is accounted in size_time_table, while calls are
     accounted in call_size_time_table.  This is because calls
     are often adjusted by IPA optimizations and thus this summary
     is generated from call summary information when needed.  */
  vec<size_time_entry, va_gc> *size_time_table;
  vec<size_time_entry, va_gc> *call_size_time_table;

  /* Predicate on when some loop in the function becomes to have known
     bounds.   */
  predicate * GTY((skip)) loop_iterations;
  /* Predicate on when some loop in the function becomes to have known
     stride.   */
  predicate * GTY((skip)) loop_stride;
  /* Estimated growth for inlining all copies of the function before start
     of small functions inlining.
     This value will get out of date as the callers are duplicated, but
     using up-to-date value in the badness metric mean a lot of extra
     expenses.  */
  int growth;
  /* Number of SCC on the beginning of inlining process.  */
  int scc_no;

  /* Record time and size under given predicates.  */
<<<<<<< HEAD
  void account_size_time (int, sreal, const predicate &, const predicate &);
=======
  void account_size_time (int, sreal, const predicate &, const predicate &,
		  	  bool call = false);
>>>>>>> 9e014010

  /* We keep values scaled up, so fractional sizes can be accounted.  */
  static const int size_scale = 2;
  /* Maximal size of size_time_table before we start to be conservative.  */
  static const int max_size_time_table_size = 256;
};

class GTY((user)) ipa_fn_summary_t:
  public fast_function_summary <ipa_fn_summary *, va_gc>
{
public:
  ipa_fn_summary_t (symbol_table *symtab):
    fast_function_summary <ipa_fn_summary *, va_gc> (symtab) {}

  static ipa_fn_summary_t *create_ggc (symbol_table *symtab)
  {
<<<<<<< HEAD
    struct ipa_fn_summary_t *summary = new (ggc_alloc <ipa_fn_summary_t> ())
      ipa_fn_summary_t (symtab);
=======
    class ipa_fn_summary_t *summary
      = new (ggc_alloc_no_dtor<ipa_fn_summary_t> ()) ipa_fn_summary_t (symtab);
>>>>>>> 9e014010
    summary->disable_insertion_hook ();
    return summary;
  }

  /* Remove ipa_fn_summary for all callees of NODE.  */
  void remove_callees (cgraph_node *node);

  virtual void insert (cgraph_node *, ipa_fn_summary *);
  virtual void remove (cgraph_node *node, ipa_fn_summary *)
  {
    remove_callees (node);
  }

  virtual void duplicate (cgraph_node *src, cgraph_node *dst,
			  ipa_fn_summary *src_data, ipa_fn_summary *dst_data);
};

extern GTY(()) fast_function_summary <ipa_fn_summary *, va_gc>
  *ipa_fn_summaries;
<<<<<<< HEAD
=======

class ipa_size_summary_t:
  public fast_function_summary <ipa_size_summary *, va_heap>
{
public:
  ipa_size_summary_t (symbol_table *symtab):
    fast_function_summary <ipa_size_summary *, va_heap> (symtab)
  {
    disable_insertion_hook ();
  }

  virtual void duplicate (cgraph_node *, cgraph_node *,
			  ipa_size_summary *src_data,
			  ipa_size_summary *dst_data)
  {
    *dst_data = *src_data;
  }
};
extern fast_function_summary <ipa_size_summary *, va_heap>
  *ipa_size_summaries;
>>>>>>> 9e014010

/* Information kept about callgraph edges.  */
class ipa_call_summary
{
<<<<<<< HEAD
=======
public:
>>>>>>> 9e014010
  /* Keep all field empty so summary dumping works during its computation.
     This is useful for debugging.  */
  ipa_call_summary ()
    : predicate (NULL), param (vNULL), call_stmt_size (0), call_stmt_time (0),
      loop_depth (0), is_return_callee_uncaptured (false)
    {
    }

  /* Copy constructor.  */
  ipa_call_summary (const ipa_call_summary &s):
    predicate (s.predicate), param (s.param), call_stmt_size (s.call_stmt_size),
    call_stmt_time (s.call_stmt_time), loop_depth (s.loop_depth),
    is_return_callee_uncaptured (s.is_return_callee_uncaptured)
  {
  }

  /* Default destructor.  */
  ~ipa_call_summary ();

  class predicate *predicate;
  /* Vector indexed by parameters.  */
  vec<inline_param_summary> param;
  /* Estimated size and time of the call statement.  */
  int call_stmt_size;
  int call_stmt_time;
  /* Depth of loop nest, 0 means no nesting.  */
  unsigned int loop_depth;
  /* Indicates whether the caller returns the value of it's callee.  */
  bool is_return_callee_uncaptured;
};

class ipa_call_summary_t: public fast_call_summary <ipa_call_summary *, va_heap>
{
public:
  ipa_call_summary_t (symbol_table *symtab):
    fast_call_summary <ipa_call_summary *, va_heap> (symtab) {}

  /* Hook that is called by summary when an edge is duplicated.  */
  virtual void duplicate (cgraph_edge *src, cgraph_edge *dst,
			  ipa_call_summary *src_data,
			  ipa_call_summary *dst_data);
};

<<<<<<< HEAD
=======
/* This object describe a context of call.  That is a summary of known
   information about its parameters.  Main purpose of this context is
   to give more realistic estimations of function runtime, size and
   inline hints.  */
class ipa_call_context
{
public:
  ipa_call_context (cgraph_node *node,
      		    clause_t possible_truths,
		    clause_t nonspec_possible_truths,
		    vec<tree> known_vals,
		    vec<ipa_polymorphic_call_context> known_contexts,
		    vec<ipa_agg_value_set> known_aggs,
		    vec<inline_param_summary> m_inline_param_summary);
  ipa_call_context ()
  : m_node(NULL)
  {
  }
  void estimate_size_and_time (int *ret_size, int *ret_min_size,
			       sreal *ret_time,
			       sreal *ret_nonspecialized_time,
			       ipa_hints *ret_hints);
  void duplicate_from (const ipa_call_context &ctx);
  void release (bool all = false);
  bool equal_to (const ipa_call_context &);
  bool exists_p ()
  {
    return m_node != NULL;
  }
private:
  /* Called function.  */
  cgraph_node *m_node;
  /* Clause describing what predicate conditionals can be satisfied
     in this context if function is inlined/specialized.  */
  clause_t m_possible_truths;
  /* Clause describing what predicate conditionals can be satisfied
     in this context if function is kept offline.  */
  clause_t m_nonspec_possible_truths;
  /* Inline summary maintains info about change probabilities.  */
  vec<inline_param_summary> m_inline_param_summary;

  /* The following is used only to resolve indirect calls.  */

  /* Vector describing known values of parameters.  */
  vec<tree> m_known_vals;
  /* Vector describing known polymorphic call contexts.  */
  vec<ipa_polymorphic_call_context> m_known_contexts;
  /* Vector describing known aggregate values.  */
  vec<ipa_agg_value_set> m_known_aggs;
};

>>>>>>> 9e014010
extern fast_call_summary <ipa_call_summary *, va_heap> *ipa_call_summaries;

/* In ipa-fnsummary.c  */
void ipa_debug_fn_summary (struct cgraph_node *);
void ipa_dump_fn_summaries (FILE *f);
void ipa_dump_fn_summary (FILE *f, struct cgraph_node *node);
void ipa_dump_hints (FILE *f, ipa_hints);
void ipa_free_fn_summary (void);
void ipa_free_size_summary (void);
void inline_analyze_function (struct cgraph_node *node);
void estimate_ipcp_clone_size_and_time (struct cgraph_node *,
					vec<tree>,
					vec<ipa_polymorphic_call_context>,
					vec<ipa_agg_value_set>,
					int *, sreal *, sreal *,
				        ipa_hints *);
void ipa_merge_fn_summary_after_inlining (struct cgraph_edge *edge);
void ipa_update_overall_fn_summary (struct cgraph_node *node, bool reset = true);
void compute_fn_summary (struct cgraph_node *, bool);


void evaluate_properties_for_edge (struct cgraph_edge *e,
	       		           bool inline_p,
				   clause_t *clause_ptr,
				   clause_t *nonspec_clause_ptr,
				   vec<tree> *known_vals_ptr,
				   vec<ipa_polymorphic_call_context>
				   *known_contexts_ptr,
				   vec<ipa_agg_value_set> *);

void ipa_fnsummary_c_finalize (void);
HOST_WIDE_INT ipa_get_stack_frame_offset (struct cgraph_node *node);
void ipa_remove_from_growth_caches (struct cgraph_edge *edge);

/* Return true if EDGE is a cross module call.  */

static inline bool
cross_module_call_p (struct cgraph_edge *edge)
{
  /* Here we do not want to walk to alias target becuase ICF may create
     cross-unit aliases.  */
  if (edge->caller->unit_id == edge->callee->unit_id)
    return false;
  /* If the call is to a (former) comdat function or s symbol with mutiple
     extern inline definitions then treat is as in-module call.  */
  if (edge->callee->merged_extern_inline || edge->callee->merged_comdat
      || DECL_COMDAT (edge->callee->decl))
    return false;
  return true;
}

#endif /* GCC_IPA_FNSUMMARY_H */<|MERGE_RESOLUTION|>--- conflicted
+++ resolved
@@ -1,9 +1,5 @@
 /* IPA function body analysis.
-<<<<<<< HEAD
-   Copyright (C) 2003-2019 Free Software Foundation, Inc.
-=======
    Copyright (C) 2003-2020 Free Software Foundation, Inc.
->>>>>>> 9e014010
    Contributed by Jan Hubicka
 
 This file is part of GCC.
@@ -91,40 +87,7 @@
    part of ipa_fn_summary which exists only for offline functions.  */
 class ipa_size_summary
 {
-<<<<<<< HEAD
-  /* Keep all field empty so summary dumping works during its computation.
-     This is useful for debugging.  */
-  ipa_fn_summary ()
-    : estimated_self_stack_size (0), self_size (0), min_size (0),
-      inlinable (false), single_caller (false),
-      fp_expressions (false), estimated_stack_size (false),
-      stack_frame_offset (false), time (0), size (0), conds (NULL),
-      size_time_table (NULL), loop_iterations (NULL), loop_stride (NULL),
-      array_index (NULL), growth (0), scc_no (0)
-  {
-  }
-
-  /* Copy constructor.  */
-  ipa_fn_summary (const ipa_fn_summary &s)
-    : estimated_self_stack_size (s.estimated_self_stack_size),
-    self_size (s.self_size), min_size (s.min_size),
-    inlinable (s.inlinable), single_caller (s.single_caller),
-    fp_expressions (s.fp_expressions),
-    estimated_stack_size (s.estimated_stack_size),
-    stack_frame_offset (s.stack_frame_offset), time (s.time), size (s.size),
-    conds (s.conds), size_time_table (s.size_time_table),
-    loop_iterations (s.loop_iterations), loop_stride (s.loop_stride),
-    array_index (s.array_index), growth (s.growth), scc_no (s.scc_no)
-  {}
-
-  /* Default constructor.  */
-  ~ipa_fn_summary ();
-
-  /* Information about the function body itself.  */
-
-=======
-public:
->>>>>>> 9e014010
+public:
   /* Estimated stack frame consumption by the function.  */
   HOST_WIDE_INT estimated_self_stack_size;
   /* Size of the function body.  */
@@ -217,12 +180,8 @@
   int scc_no;
 
   /* Record time and size under given predicates.  */
-<<<<<<< HEAD
-  void account_size_time (int, sreal, const predicate &, const predicate &);
-=======
   void account_size_time (int, sreal, const predicate &, const predicate &,
 		  	  bool call = false);
->>>>>>> 9e014010
 
   /* We keep values scaled up, so fractional sizes can be accounted.  */
   static const int size_scale = 2;
@@ -239,13 +198,8 @@
 
   static ipa_fn_summary_t *create_ggc (symbol_table *symtab)
   {
-<<<<<<< HEAD
-    struct ipa_fn_summary_t *summary = new (ggc_alloc <ipa_fn_summary_t> ())
-      ipa_fn_summary_t (symtab);
-=======
     class ipa_fn_summary_t *summary
       = new (ggc_alloc_no_dtor<ipa_fn_summary_t> ()) ipa_fn_summary_t (symtab);
->>>>>>> 9e014010
     summary->disable_insertion_hook ();
     return summary;
   }
@@ -265,8 +219,6 @@
 
 extern GTY(()) fast_function_summary <ipa_fn_summary *, va_gc>
   *ipa_fn_summaries;
-<<<<<<< HEAD
-=======
 
 class ipa_size_summary_t:
   public fast_function_summary <ipa_size_summary *, va_heap>
@@ -287,15 +239,11 @@
 };
 extern fast_function_summary <ipa_size_summary *, va_heap>
   *ipa_size_summaries;
->>>>>>> 9e014010
 
 /* Information kept about callgraph edges.  */
 class ipa_call_summary
 {
-<<<<<<< HEAD
-=======
-public:
->>>>>>> 9e014010
+public:
   /* Keep all field empty so summary dumping works during its computation.
      This is useful for debugging.  */
   ipa_call_summary ()
@@ -339,8 +287,6 @@
 			  ipa_call_summary *dst_data);
 };
 
-<<<<<<< HEAD
-=======
 /* This object describe a context of call.  That is a summary of known
    information about its parameters.  Main purpose of this context is
    to give more realistic estimations of function runtime, size and
@@ -392,7 +338,6 @@
   vec<ipa_agg_value_set> m_known_aggs;
 };
 
->>>>>>> 9e014010
 extern fast_call_summary <ipa_call_summary *, va_heap> *ipa_call_summaries;
 
 /* In ipa-fnsummary.c  */
