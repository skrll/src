/* Generic routines for manipulating SSA_NAME expressions
<<<<<<< HEAD
   Copyright (C) 2003-2019 Free Software Foundation, Inc.
=======
   Copyright (C) 2003-2020 Free Software Foundation, Inc.
>>>>>>> e2aa5677

This file is part of GCC.

GCC is free software; you can redistribute it and/or modify
it under the terms of the GNU General Public License as published by
the Free Software Foundation; either version 3, or (at your option)
any later version.

GCC is distributed in the hope that it will be useful,
but WITHOUT ANY WARRANTY; without even the implied warranty of
MERCHANTABILITY or FITNESS FOR A PARTICULAR PURPOSE.  See the
GNU General Public License for more details.

You should have received a copy of the GNU General Public License
along with GCC; see the file COPYING3.  If not see
<http://www.gnu.org/licenses/>.  */

#include "config.h"
#include "system.h"
#include "coretypes.h"
#include "backend.h"
#include "tree.h"
#include "gimple.h"
#include "tree-pass.h"
#include "ssa.h"
#include "gimple-iterator.h"
#include "stor-layout.h"
#include "tree-into-ssa.h"
#include "tree-ssa.h"
#include "cfgloop.h"
#include "tree-scalar-evolution.h"

/* Rewriting a function into SSA form can create a huge number of SSA_NAMEs,
   many of which may be thrown away shortly after their creation if jumps
   were threaded through PHI nodes.

   While our garbage collection mechanisms will handle this situation, it
   is extremely wasteful to create nodes and throw them away, especially
   when the nodes can be reused.

   For PR 8361, we can significantly reduce the number of nodes allocated
   and thus the total amount of memory allocated by managing SSA_NAMEs a
   little.  This additionally helps reduce the amount of work done by the
   garbage collector.  Similar results have been seen on a wider variety
   of tests (such as the compiler itself).

   Right now we maintain our free list on a per-function basis.  It may
   or may not make sense to maintain the free list for the duration of
   a compilation unit.

   External code should rely solely upon HIGHEST_SSA_VERSION and the
   externally defined functions.  External code should not know about
   the details of the free list management.

   External code should also not assume the version number on nodes is
   monotonically increasing.  We reuse the version number when we
   reuse an SSA_NAME expression.  This helps keep arrays and bitmaps
   more compact.  */


/* Version numbers with special meanings.  We start allocating new version
   numbers after the special ones.  */
#define UNUSED_NAME_VERSION 0

unsigned int ssa_name_nodes_reused;
unsigned int ssa_name_nodes_created;

#define FREE_SSANAMES(fun) (fun)->gimple_df->free_ssanames
#define FREE_SSANAMES_QUEUE(fun) (fun)->gimple_df->free_ssanames_queue


/* Initialize management of SSA_NAMEs to default SIZE.  If SIZE is
   zero use default.  */

void
init_ssanames (struct function *fn, int size)
{
  if (size < 50)
    size = 50;

  vec_alloc (SSANAMES (fn), size);

  /* Version 0 is special, so reserve the first slot in the table.  Though
     currently unused, we may use version 0 in alias analysis as part of
     the heuristics used to group aliases when the alias sets are too
     large.

     We use vec::quick_push here because we know that SSA_NAMES has at
     least 50 elements reserved in it.  */
  SSANAMES (fn)->quick_push (NULL_TREE);
  FREE_SSANAMES (fn) = NULL;
  FREE_SSANAMES_QUEUE (fn) = NULL;

  fn->gimple_df->ssa_renaming_needed = 0;
  fn->gimple_df->rename_vops = 0;
}

/* Finalize management of SSA_NAMEs.  */

void
fini_ssanames (struct function *fn)
{
  vec_free (SSANAMES (fn));
  vec_free (FREE_SSANAMES (fn));
  vec_free (FREE_SSANAMES_QUEUE (fn));
}

/* Dump some simple statistics regarding the re-use of SSA_NAME nodes.  */

void
ssanames_print_statistics (void)
{
  fprintf (stderr, "%-32s" PRsa (11) "\n", "SSA_NAME nodes allocated:",
	   SIZE_AMOUNT (ssa_name_nodes_created));
  fprintf (stderr, "%-32s" PRsa (11) "\n", "SSA_NAME nodes reused:",
	   SIZE_AMOUNT (ssa_name_nodes_reused));
}

/* Verify the state of the SSA_NAME lists.

   There must be no duplicates on the free list.
   Every name on the free list must be marked as on the free list.
   Any name on the free list must not appear in the IL.
   No names can be leaked.  */

DEBUG_FUNCTION void
verify_ssaname_freelists (struct function *fun)
{
  if (!gimple_in_ssa_p (fun))
    return;

  auto_bitmap names_in_il;

  /* Walk the entire IL noting every SSA_NAME we see.  */
  basic_block bb;
  FOR_EACH_BB_FN (bb, fun)
    {
      tree t;
      /* First note the result and arguments of PHI nodes.  */
      for (gphi_iterator gsi = gsi_start_phis (bb);
	   !gsi_end_p (gsi);
	   gsi_next (&gsi))
	{
	  gphi *phi = gsi.phi ();
	  t = gimple_phi_result (phi);
	  bitmap_set_bit (names_in_il, SSA_NAME_VERSION (t));

	  for (unsigned int i = 0; i < gimple_phi_num_args (phi); i++)
	    {
	      t = gimple_phi_arg_def (phi, i);
	      if (TREE_CODE (t) == SSA_NAME)
		bitmap_set_bit (names_in_il, SSA_NAME_VERSION (t));
	    }
	}

      /* Then note the operands of each statement.  */
      for (gimple_stmt_iterator gsi = gsi_start_bb (bb);
	   !gsi_end_p (gsi);
	   gsi_next (&gsi))
	{
	  ssa_op_iter iter;
	  gimple *stmt = gsi_stmt (gsi);
	  FOR_EACH_SSA_TREE_OPERAND (t, stmt, iter, SSA_OP_ALL_OPERANDS)
	    bitmap_set_bit (names_in_il, SSA_NAME_VERSION (t));
	}
    }

  /* Now walk the free list noting what we find there and verifying
     there are no duplicates.  */
  auto_bitmap names_in_freelists;
  if (FREE_SSANAMES (fun))
    {
      for (unsigned int i = 0; i < FREE_SSANAMES (fun)->length (); i++)
	{
	  tree t = (*FREE_SSANAMES (fun))[i];

	  /* Verify that the name is marked as being in the free list.  */
	  gcc_assert (SSA_NAME_IN_FREE_LIST (t));

	  /* Verify the name has not already appeared in the free list and
	     note it in the list of names found in the free list.  */
	  gcc_assert (!bitmap_bit_p (names_in_freelists, SSA_NAME_VERSION (t)));
	  bitmap_set_bit (names_in_freelists, SSA_NAME_VERSION (t));
	}
    }

  /* Similarly for the names in the pending free list.  */
  if (FREE_SSANAMES_QUEUE (fun))
    {
      for (unsigned int i = 0; i < FREE_SSANAMES_QUEUE (fun)->length (); i++)
	{
	  tree t = (*FREE_SSANAMES_QUEUE (fun))[i];

	  /* Verify that the name is marked as being in the free list.  */
	  gcc_assert (SSA_NAME_IN_FREE_LIST (t));

	  /* Verify the name has not already appeared in the free list and
	     note it in the list of names found in the free list.  */
	  gcc_assert (!bitmap_bit_p (names_in_freelists, SSA_NAME_VERSION (t)));
	  bitmap_set_bit (names_in_freelists, SSA_NAME_VERSION (t));
	}
    }

  /* If any name appears in both the IL and the freelists, then
     something horrible has happened.  */
  bool intersect_p = bitmap_intersect_p (names_in_il, names_in_freelists);
  gcc_assert (!intersect_p);

  /* Names can be queued up for release if there is an ssa update
     pending.  Pretend we saw them in the IL.  */
  if (names_to_release)
    bitmap_ior_into (names_in_il, names_to_release);

  /* Function splitting can "lose" SSA_NAMEs in an effort to ensure that
     debug/non-debug compilations have the same SSA_NAMEs.  So for each
     lost SSA_NAME, see if it's likely one from that wart.  These will always
     be marked as default definitions.  So we loosely assume that anything
     marked as a default definition isn't leaked by pretending they are
     in the IL.  */
  for (unsigned int i = UNUSED_NAME_VERSION + 1; i < num_ssa_names; i++)
    if (ssa_name (i) && SSA_NAME_IS_DEFAULT_DEF (ssa_name (i)))
      bitmap_set_bit (names_in_il, i);

  unsigned int i;
  bitmap_iterator bi;
  auto_bitmap all_names;
  bitmap_set_range (all_names, UNUSED_NAME_VERSION + 1, num_ssa_names - 1);
  bitmap_ior_into (names_in_il, names_in_freelists);

  /* Any name not mentioned in the IL and not in the feelists
     has been leaked.  */
  EXECUTE_IF_AND_COMPL_IN_BITMAP(all_names, names_in_il,
				 UNUSED_NAME_VERSION + 1, i, bi)
    gcc_assert (!ssa_name (i));
}

/* Move all SSA_NAMEs from FREE_SSA_NAMES_QUEUE to FREE_SSA_NAMES.

   We do not, but should have a mode to verify the state of the SSA_NAMEs
   lists.  In particular at this point every name must be in the IL,
   on the free list or in the queue.  Anything else is an error.  */

void
flush_ssaname_freelist (void)
{
  /* If there were any SSA names released reset the SCEV cache.  */
  if (! vec_safe_is_empty (FREE_SSANAMES_QUEUE (cfun)))
    scev_reset_htab ();
  vec_safe_splice (FREE_SSANAMES (cfun), FREE_SSANAMES_QUEUE (cfun));
  vec_safe_truncate (FREE_SSANAMES_QUEUE (cfun), 0);
}

/* Initialize SSA_NAME_IMM_USE_NODE of a SSA NAME.  */

void
init_ssa_name_imm_use (tree name)
{
  use_operand_p imm;
  imm = &(SSA_NAME_IMM_USE_NODE (name));
  imm->use = NULL;
  imm->prev = imm;
  imm->next = imm;
  imm->loc.ssa_name = name;
}

/* Return an SSA_NAME node for variable VAR defined in statement STMT
   in function FN.  STMT may be an empty statement for artificial
   references (e.g., default definitions created when a variable is
   used without a preceding definition).  If VERISON is not zero then
   allocate the SSA name with that version.  */

tree
make_ssa_name_fn (struct function *fn, tree var, gimple *stmt,
		  unsigned int version)
{
  tree t;
  gcc_assert (VAR_P (var)
	      || TREE_CODE (var) == PARM_DECL
	      || TREE_CODE (var) == RESULT_DECL
	      || (TYPE_P (var) && is_gimple_reg_type (var)));

  /* Get the specified SSA name version.  */
  if (version != 0)
    {
      t = make_node (SSA_NAME);
      SSA_NAME_VERSION (t) = version;
      if (version >= SSANAMES (fn)->length ())
	vec_safe_grow_cleared (SSANAMES (fn), version + 1);
      gcc_assert ((*SSANAMES (fn))[version] == NULL);
      (*SSANAMES (fn))[version] = t;
      ssa_name_nodes_created++;
    }
  /* If our free list has an element, then use it.  */
  else if (!vec_safe_is_empty (FREE_SSANAMES (fn)))
    {
      t = FREE_SSANAMES (fn)->pop ();
      ssa_name_nodes_reused++;

      /* The node was cleared out when we put it on the free list, so
	 there is no need to do so again here.  */
      gcc_assert ((*SSANAMES (fn))[SSA_NAME_VERSION (t)] == NULL);
      (*SSANAMES (fn))[SSA_NAME_VERSION (t)] = t;
    }
  else
    {
      t = make_node (SSA_NAME);
      SSA_NAME_VERSION (t) = SSANAMES (fn)->length ();
      vec_safe_push (SSANAMES (fn), t);
      ssa_name_nodes_created++;
    }

  if (TYPE_P (var))
    {
      TREE_TYPE (t) = TYPE_MAIN_VARIANT (var);
      SET_SSA_NAME_VAR_OR_IDENTIFIER (t, NULL_TREE);
    }
  else
    {
      TREE_TYPE (t) = TREE_TYPE (var);
      SET_SSA_NAME_VAR_OR_IDENTIFIER (t, var);
    }
  SSA_NAME_DEF_STMT (t) = stmt;
  if (POINTER_TYPE_P (TREE_TYPE (t)))
    SSA_NAME_PTR_INFO (t) = NULL;
  else
    SSA_NAME_RANGE_INFO (t) = NULL;

  SSA_NAME_IN_FREE_LIST (t) = 0;
  SSA_NAME_IS_DEFAULT_DEF (t) = 0;
  init_ssa_name_imm_use (t);

  return t;
}

/* Helper function for set_range_info.

   Store range information RANGE_TYPE, MIN, and MAX to tree ssa_name
   NAME.  */

void
set_range_info_raw (tree name, enum value_range_kind range_type,
		    const wide_int_ref &min, const wide_int_ref &max)
{
  gcc_assert (!POINTER_TYPE_P (TREE_TYPE (name)));
  gcc_assert (range_type == VR_RANGE || range_type == VR_ANTI_RANGE);
  range_info_def *ri = SSA_NAME_RANGE_INFO (name);
  unsigned int precision = TYPE_PRECISION (TREE_TYPE (name));

  /* Allocate if not available.  */
  if (ri == NULL)
    {
      size_t size = (sizeof (range_info_def)
		     + trailing_wide_ints <3>::extra_size (precision));
      ri = static_cast<range_info_def *> (ggc_internal_alloc (size));
      ri->ints.set_precision (precision);
      SSA_NAME_RANGE_INFO (name) = ri;
      ri->set_nonzero_bits (wi::shwi (-1, precision));
    }

  /* Record the range type.  */
  if (SSA_NAME_RANGE_TYPE (name) != range_type)
    SSA_NAME_ANTI_RANGE_P (name) = (range_type == VR_ANTI_RANGE);

  /* Set the values.  */
  ri->set_min (min);
  ri->set_max (max);

  /* If it is a range, try to improve nonzero_bits from the min/max.  */
  if (range_type == VR_RANGE)
    {
      wide_int xorv = ri->get_min () ^ ri->get_max ();
      if (xorv != 0)
	xorv = wi::mask (precision - wi::clz (xorv), false, precision);
      ri->set_nonzero_bits (ri->get_nonzero_bits () & (ri->get_min () | xorv));
    }
}

/* Store range information RANGE_TYPE, MIN, and MAX to tree ssa_name
   NAME while making sure we don't store useless range info.  */

void
set_range_info (tree name, enum value_range_kind range_type,
		const wide_int_ref &min, const wide_int_ref &max)
{
  gcc_assert (!POINTER_TYPE_P (TREE_TYPE (name)));

  /* A range of the entire domain is really no range at all.  */
  tree type = TREE_TYPE (name);
  if (min == wi::min_value (TYPE_PRECISION (type), TYPE_SIGN (type))
      && max == wi::max_value (TYPE_PRECISION (type), TYPE_SIGN (type)))
    {
      range_info_def *ri = SSA_NAME_RANGE_INFO (name);
      if (ri == NULL)
	return;
      if (ri->get_nonzero_bits () == -1)
	{
	  ggc_free (ri);
	  SSA_NAME_RANGE_INFO (name) = NULL;
	  return;
	}
    }

  set_range_info_raw (name, range_type, min, max);
}

/* Store range information for NAME from a value_range.  */

void
<<<<<<< HEAD
set_range_info (tree name, const value_range_base &vr)
=======
set_range_info (tree name, const value_range &vr)
>>>>>>> e2aa5677
{
  wide_int min = wi::to_wide (vr.min ());
  wide_int max = wi::to_wide (vr.max ());
  set_range_info (name, vr.kind (), min, max);
}

/* Gets range information MIN, MAX and returns enum value_range_kind
   corresponding to tree ssa_name NAME.  enum value_range_kind returned
   is used to determine if MIN and MAX are valid values.  */

enum value_range_kind
get_range_info (const_tree name, wide_int *min, wide_int *max)
{
  gcc_assert (!POINTER_TYPE_P (TREE_TYPE (name)));
  gcc_assert (min && max);
  range_info_def *ri = SSA_NAME_RANGE_INFO (name);

  /* Return VR_VARYING for SSA_NAMEs with NULL RANGE_INFO or SSA_NAMEs
     with integral types width > 2 * HOST_BITS_PER_WIDE_INT precision.  */
  if (!ri || (GET_MODE_PRECISION (SCALAR_INT_TYPE_MODE (TREE_TYPE (name)))
	      > 2 * HOST_BITS_PER_WIDE_INT))
    return VR_VARYING;

  *min = ri->get_min ();
  *max = ri->get_max ();
  return SSA_NAME_RANGE_TYPE (name);
}

/* Gets range information corresponding to ssa_name NAME and stores it
   in a value_range VR.  Returns the value_range_kind.  */

enum value_range_kind
<<<<<<< HEAD
get_range_info (const_tree name, value_range_base &vr)
=======
get_range_info (const_tree name, value_range &vr)
>>>>>>> e2aa5677
{
  tree min, max;
  wide_int wmin, wmax;
  enum value_range_kind kind = get_range_info (name, &wmin, &wmax);

<<<<<<< HEAD
  if (kind == VR_VARYING || kind == VR_UNDEFINED)
    min = max = NULL;
=======
  if (kind == VR_VARYING)
    vr.set_varying (TREE_TYPE (name));
  else if (kind == VR_UNDEFINED)
    vr.set_undefined ();
>>>>>>> e2aa5677
  else
    {
      min = wide_int_to_tree (TREE_TYPE (name), wmin);
      max = wide_int_to_tree (TREE_TYPE (name), wmax);
<<<<<<< HEAD
    }
  vr.set (kind, min, max);
=======
      vr.set (min, max, kind);
    }
>>>>>>> e2aa5677
  return kind;
}

/* Set nonnull attribute to pointer NAME.  */

void
set_ptr_nonnull (tree name)
{
  gcc_assert (POINTER_TYPE_P (TREE_TYPE (name)));
  struct ptr_info_def *pi = get_ptr_info (name);
  pi->pt.null = 0;
}

/* Return nonnull attribute of pointer NAME.  */
bool
get_ptr_nonnull (const_tree name)
{
  gcc_assert (POINTER_TYPE_P (TREE_TYPE (name)));
  struct ptr_info_def *pi = SSA_NAME_PTR_INFO (name);
  if (pi == NULL)
    return false;
  /* TODO Now pt->null is conservatively set to true in PTA
     analysis. vrp is the only pass (including ipa-vrp)
     that clears pt.null via set_ptr_nonull when it knows
     for sure. PTA will preserves the pt.null value set by VRP.

     When PTA analysis is improved, pt.anything, pt.nonlocal
     and pt.escaped may also has to be considered before
     deciding that pointer cannot point to NULL.  */
  return !pi->pt.null;
}

/* Change non-zero bits bitmask of NAME.  */

void
set_nonzero_bits (tree name, const wide_int_ref &mask)
{
  gcc_assert (!POINTER_TYPE_P (TREE_TYPE (name)));
  if (SSA_NAME_RANGE_INFO (name) == NULL)
    {
      if (mask == -1)
	return;
      set_range_info_raw (name, VR_RANGE,
			  wi::to_wide (TYPE_MIN_VALUE (TREE_TYPE (name))),
			  wi::to_wide (TYPE_MAX_VALUE (TREE_TYPE (name))));
    }
  range_info_def *ri = SSA_NAME_RANGE_INFO (name);
  ri->set_nonzero_bits (mask);
}

/* Return a widest_int with potentially non-zero bits in SSA_NAME
   NAME, the constant for INTEGER_CST, or -1 if unknown.  */

wide_int
get_nonzero_bits (const_tree name)
{
  if (TREE_CODE (name) == INTEGER_CST)
    return wi::to_wide (name);

  /* Use element_precision instead of TYPE_PRECISION so complex and
     vector types get a non-zero precision.  */
  unsigned int precision = element_precision (TREE_TYPE (name));
  if (POINTER_TYPE_P (TREE_TYPE (name)))
    {
      struct ptr_info_def *pi = SSA_NAME_PTR_INFO (name);
      if (pi && pi->align)
	return wi::shwi (-(HOST_WIDE_INT) pi->align
			 | (HOST_WIDE_INT) pi->misalign, precision);
      return wi::shwi (-1, precision);
    }

  range_info_def *ri = SSA_NAME_RANGE_INFO (name);
  if (!ri)
    return wi::shwi (-1, precision);

  return ri->get_nonzero_bits ();
}

/* Return TRUE is OP, an SSA_NAME has a range of values [0..1], false
   otherwise.

   This can be because it is a boolean type, any unsigned integral
   type with a single bit of precision, or has known range of [0..1]
   via VRP analysis.  */

bool
ssa_name_has_boolean_range (tree op)
{
  gcc_assert (TREE_CODE (op) == SSA_NAME);

  /* Boolean types always have a range [0..1].  */
  if (TREE_CODE (TREE_TYPE (op)) == BOOLEAN_TYPE)
    return true;

  /* An integral type with a single bit of precision.  */
  if (INTEGRAL_TYPE_P (TREE_TYPE (op))
      && TYPE_UNSIGNED (TREE_TYPE (op))
      && TYPE_PRECISION (TREE_TYPE (op)) == 1)
    return true;

  /* An integral type with more precision, but the object
     only takes on values [0..1] as determined by VRP
     analysis.  */
  if (INTEGRAL_TYPE_P (TREE_TYPE (op))
      && (TYPE_PRECISION (TREE_TYPE (op)) > 1)
      && wi::eq_p (get_nonzero_bits (op), 1))
    return true;

  return false;
}

/* We no longer need the SSA_NAME expression VAR, release it so that
   it may be reused.

   Note it is assumed that no calls to make_ssa_name will be made
   until all uses of the ssa name are released and that the only
   use of the SSA_NAME expression is to check its SSA_NAME_VAR.  All
   other fields must be assumed clobbered.  */

void
release_ssa_name_fn (struct function *fn, tree var)
{
  if (!var)
    return;

  /* Never release the default definition for a symbol.  It's a
     special SSA name that should always exist once it's created.  */
  if (SSA_NAME_IS_DEFAULT_DEF (var))
    return;

  /* If VAR has been registered for SSA updating, don't remove it.
     After update_ssa has run, the name will be released.  */
  if (name_registered_for_update_p (var))
    {
      release_ssa_name_after_update_ssa (var);
      return;
    }

  /* release_ssa_name can be called multiple times on a single SSA_NAME.
     However, it should only end up on our free list one time.   We
     keep a status bit in the SSA_NAME node itself to indicate it has
     been put on the free list.

     Note that once on the freelist you cannot reference the SSA_NAME's
     defining statement.  */
  if (! SSA_NAME_IN_FREE_LIST (var))
    {
      int saved_ssa_name_version = SSA_NAME_VERSION (var);
      use_operand_p imm = &(SSA_NAME_IMM_USE_NODE (var));

      if (MAY_HAVE_DEBUG_BIND_STMTS)
	insert_debug_temp_for_var_def (NULL, var);

      if (flag_checking)
	verify_imm_links (stderr, var);
      while (imm->next != imm)
	delink_imm_use (imm->next);

      (*SSANAMES (fn))[SSA_NAME_VERSION (var)] = NULL_TREE;
      memset (var, 0, tree_size (var));

      imm->prev = imm;
      imm->next = imm;
      imm->loc.ssa_name = var;

      /* First put back the right tree node so that the tree checking
	 macros do not complain.  */
      TREE_SET_CODE (var, SSA_NAME);

      /* Restore the version number.  */
      SSA_NAME_VERSION (var) = saved_ssa_name_version;

      /* Note this SSA_NAME is now in the first list.  */
      SSA_NAME_IN_FREE_LIST (var) = 1;

      /* Put in a non-NULL TREE_TYPE so dumping code will not ICE
         if it happens to come along a released SSA name and tries
	 to inspect its type.  */
      TREE_TYPE (var) = error_mark_node;

      /* And finally queue it so that it will be put on the free list.  */
      vec_safe_push (FREE_SSANAMES_QUEUE (fn), var);
    }
}

/* If the alignment of the pointer described by PI is known, return true and
   store the alignment and the deviation from it into *ALIGNP and *MISALIGNP
   respectively.  Otherwise return false.  */

bool
get_ptr_info_alignment (struct ptr_info_def *pi, unsigned int *alignp,
			unsigned int *misalignp)
{
  if (pi->align)
    {
      *alignp = pi->align;
      *misalignp = pi->misalign;
      return true;
    }
  else
    return false;
}

/* State that the pointer described by PI has unknown alignment.  */

void
mark_ptr_info_alignment_unknown (struct ptr_info_def *pi)
{
  pi->align = 0;
  pi->misalign = 0;
}

/* Store the power-of-two byte alignment and the deviation from that
   alignment of pointer described by PI to ALIOGN and MISALIGN
   respectively.  */

void
set_ptr_info_alignment (struct ptr_info_def *pi, unsigned int align,
			    unsigned int misalign)
{
  gcc_checking_assert (align != 0);
  gcc_assert ((align & (align - 1)) == 0);
  gcc_assert ((misalign & ~(align - 1)) == 0);

  pi->align = align;
  pi->misalign = misalign;
}

/* If pointer described by PI has known alignment, increase its known
   misalignment by INCREMENT modulo its current alignment.  */

void
adjust_ptr_info_misalignment (struct ptr_info_def *pi, poly_uint64 increment)
{
  if (pi->align != 0)
    {
      increment += pi->misalign;
      if (!known_misalignment (increment, pi->align, &pi->misalign))
	{
	  pi->align = known_alignment (increment);
	  pi->misalign = 0;
	}
    }
}

/* Return the alias information associated with pointer T.  It creates a
   new instance if none existed.  */

struct ptr_info_def *
get_ptr_info (tree t)
{
  struct ptr_info_def *pi;

  gcc_assert (POINTER_TYPE_P (TREE_TYPE (t)));

  pi = SSA_NAME_PTR_INFO (t);
  if (pi == NULL)
    {
      pi = ggc_cleared_alloc<ptr_info_def> ();
      pt_solution_reset (&pi->pt);
      mark_ptr_info_alignment_unknown (pi);
      SSA_NAME_PTR_INFO (t) = pi;
    }

  return pi;
}


/* Creates a new SSA name using the template NAME tobe defined by
   statement STMT in function FN.  */

tree
copy_ssa_name_fn (struct function *fn, tree name, gimple *stmt)
{
  tree new_name;

  if (SSA_NAME_VAR (name))
    new_name = make_ssa_name_fn (fn, SSA_NAME_VAR (name), stmt);
  else
    {
      new_name = make_ssa_name_fn (fn, TREE_TYPE (name), stmt);
      SET_SSA_NAME_VAR_OR_IDENTIFIER (new_name, SSA_NAME_IDENTIFIER (name));
    }

  return new_name;
}


/* Creates a duplicate of the ptr_info_def at PTR_INFO for use by
   the SSA name NAME.  */

void
duplicate_ssa_name_ptr_info (tree name, struct ptr_info_def *ptr_info)
{
  struct ptr_info_def *new_ptr_info;

  gcc_assert (POINTER_TYPE_P (TREE_TYPE (name)));
  gcc_assert (!SSA_NAME_PTR_INFO (name));

  if (!ptr_info)
    return;

  new_ptr_info = ggc_alloc<ptr_info_def> ();
  *new_ptr_info = *ptr_info;

  SSA_NAME_PTR_INFO (name) = new_ptr_info;
}

/* Creates a duplicate of the range_info_def at RANGE_INFO of type
   RANGE_TYPE for use by the SSA name NAME.  */
void
duplicate_ssa_name_range_info (tree name, enum value_range_kind range_type,
			       struct range_info_def *range_info)
{
  struct range_info_def *new_range_info;

  gcc_assert (!POINTER_TYPE_P (TREE_TYPE (name)));
  gcc_assert (!SSA_NAME_RANGE_INFO (name));

  if (!range_info)
    return;

  unsigned int precision = TYPE_PRECISION (TREE_TYPE (name));
  size_t size = (sizeof (range_info_def)
		 + trailing_wide_ints <3>::extra_size (precision));
  new_range_info = static_cast<range_info_def *> (ggc_internal_alloc (size));
  memcpy (new_range_info, range_info, size);

  gcc_assert (range_type == VR_RANGE || range_type == VR_ANTI_RANGE);
  SSA_NAME_ANTI_RANGE_P (name) = (range_type == VR_ANTI_RANGE);
  SSA_NAME_RANGE_INFO (name) = new_range_info;
}



/* Creates a duplicate of a ssa name NAME tobe defined by statement STMT
   in function FN.  */

tree
duplicate_ssa_name_fn (struct function *fn, tree name, gimple *stmt)
{
  tree new_name = copy_ssa_name_fn (fn, name, stmt);
  if (POINTER_TYPE_P (TREE_TYPE (name)))
    {
      struct ptr_info_def *old_ptr_info = SSA_NAME_PTR_INFO (name);

      if (old_ptr_info)
	duplicate_ssa_name_ptr_info (new_name, old_ptr_info);
    }
  else
    {
      struct range_info_def *old_range_info = SSA_NAME_RANGE_INFO (name);

      if (old_range_info)
	duplicate_ssa_name_range_info (new_name, SSA_NAME_RANGE_TYPE (name),
				       old_range_info);
    }

  return new_name;
}


/* Reset all flow sensitive data on NAME such as range-info, nonzero
   bits and alignment.  */

void
reset_flow_sensitive_info (tree name)
{
  if (POINTER_TYPE_P (TREE_TYPE (name)))
    {
      /* points-to info is not flow-sensitive.  */
      if (SSA_NAME_PTR_INFO (name))
	{
	  /* [E]VRP can derive context sensitive alignment info and
	     non-nullness properties.  We must reset both.  */
	  mark_ptr_info_alignment_unknown (SSA_NAME_PTR_INFO (name));
	  SSA_NAME_PTR_INFO (name)->pt.null = 1;
	}
    }
  else
    SSA_NAME_RANGE_INFO (name) = NULL;
}

/* Clear all flow sensitive data from all statements and PHI definitions
   in BB.  */

void
reset_flow_sensitive_info_in_bb (basic_block bb)
{
  for (gimple_stmt_iterator gsi = gsi_start_bb (bb); !gsi_end_p (gsi);
       gsi_next (&gsi))
    {
      gimple *stmt = gsi_stmt (gsi);
      ssa_op_iter i;
      tree op;
      FOR_EACH_SSA_TREE_OPERAND (op, stmt, i, SSA_OP_DEF)
	reset_flow_sensitive_info (op);
    }

  for (gphi_iterator gsi = gsi_start_phis (bb); !gsi_end_p (gsi);
       gsi_next (&gsi))
    {
      tree phi_def = gimple_phi_result (gsi.phi ());
      reset_flow_sensitive_info (phi_def);
    }
}

/* Release all the SSA_NAMEs created by STMT.  */

void
release_defs (gimple *stmt)
{
  tree def;
  ssa_op_iter iter;

  FOR_EACH_SSA_TREE_OPERAND (def, stmt, iter, SSA_OP_ALL_DEFS)
    if (TREE_CODE (def) == SSA_NAME)
      release_ssa_name (def);
}


/* Replace the symbol associated with SSA_NAME with SYM.  */

void
replace_ssa_name_symbol (tree ssa_name, tree sym)
{
  SET_SSA_NAME_VAR_OR_IDENTIFIER (ssa_name, sym);
  TREE_TYPE (ssa_name) = TREE_TYPE (sym);
}

/* Release the vector of free SSA_NAMEs and compact the vector of SSA_NAMEs
   that are live.  */

static void
release_free_names_and_compact_live_names (function *fun)
{
  unsigned i, j;
  int n = vec_safe_length (FREE_SSANAMES (fun));

  /* Now release the freelist.  */
  vec_free (FREE_SSANAMES (fun));

  /* And compact the SSA number space.  We make sure to not change the
     relative order of SSA versions.  */
  for (i = 1, j = 1; i < fun->gimple_df->ssa_names->length (); ++i)
    {
      tree name = ssa_name (i);
      if (name)
	{
	  if (i != j)
	    {
	      SSA_NAME_VERSION (name) = j;
	      (*fun->gimple_df->ssa_names)[j] = name;
	    }
	  j++;
	}
    }
  fun->gimple_df->ssa_names->truncate (j);

  statistics_counter_event (fun, "SSA names released", n);
  statistics_counter_event (fun, "SSA name holes removed", i - j);
  if (dump_file)
    fprintf (dump_file, "Released %i names, %.2f%%, removed %i holes\n",
	     n, n * 100.0 / num_ssa_names, i - j);
}

/* Return SSA names that are unused to GGC memory and compact the SSA
   version namespace.  This is used to keep footprint of compiler during
   interprocedural optimization.  */

namespace {

const pass_data pass_data_release_ssa_names =
{
  GIMPLE_PASS, /* type */
  "release_ssa", /* name */
  OPTGROUP_NONE, /* optinfo_flags */
  TV_TREE_SSA_OTHER, /* tv_id */
  PROP_ssa, /* properties_required */
  0, /* properties_provided */
  0, /* properties_destroyed */
  TODO_remove_unused_locals, /* todo_flags_start */
  0, /* todo_flags_finish */
};

class pass_release_ssa_names : public gimple_opt_pass
{
public:
  pass_release_ssa_names (gcc::context *ctxt)
    : gimple_opt_pass (pass_data_release_ssa_names, ctxt)
  {}

  /* opt_pass methods: */
  virtual unsigned int execute (function *);

}; // class pass_release_ssa_names

unsigned int
pass_release_ssa_names::execute (function *fun)
{
  release_free_names_and_compact_live_names (fun);
  return 0;
}

} // anon namespace

gimple_opt_pass *
make_pass_release_ssa_names (gcc::context *ctxt)
{
  return new pass_release_ssa_names (ctxt);
}<|MERGE_RESOLUTION|>--- conflicted
+++ resolved
@@ -1,9 +1,5 @@
 /* Generic routines for manipulating SSA_NAME expressions
-<<<<<<< HEAD
-   Copyright (C) 2003-2019 Free Software Foundation, Inc.
-=======
    Copyright (C) 2003-2020 Free Software Foundation, Inc.
->>>>>>> e2aa5677
 
 This file is part of GCC.
 
@@ -412,11 +408,7 @@
 /* Store range information for NAME from a value_range.  */
 
 void
-<<<<<<< HEAD
-set_range_info (tree name, const value_range_base &vr)
-=======
 set_range_info (tree name, const value_range &vr)
->>>>>>> e2aa5677
 {
   wide_int min = wi::to_wide (vr.min ());
   wide_int max = wi::to_wide (vr.max ());
@@ -449,36 +441,22 @@
    in a value_range VR.  Returns the value_range_kind.  */
 
 enum value_range_kind
-<<<<<<< HEAD
-get_range_info (const_tree name, value_range_base &vr)
-=======
 get_range_info (const_tree name, value_range &vr)
->>>>>>> e2aa5677
 {
   tree min, max;
   wide_int wmin, wmax;
   enum value_range_kind kind = get_range_info (name, &wmin, &wmax);
 
-<<<<<<< HEAD
-  if (kind == VR_VARYING || kind == VR_UNDEFINED)
-    min = max = NULL;
-=======
   if (kind == VR_VARYING)
     vr.set_varying (TREE_TYPE (name));
   else if (kind == VR_UNDEFINED)
     vr.set_undefined ();
->>>>>>> e2aa5677
   else
     {
       min = wide_int_to_tree (TREE_TYPE (name), wmin);
       max = wide_int_to_tree (TREE_TYPE (name), wmax);
-<<<<<<< HEAD
-    }
-  vr.set (kind, min, max);
-=======
       vr.set (min, max, kind);
     }
->>>>>>> e2aa5677
   return kind;
 }
 
