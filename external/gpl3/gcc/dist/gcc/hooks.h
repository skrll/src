/* General-purpose hooks.
<<<<<<< HEAD
   Copyright (C) 2002-2019 Free Software Foundation, Inc.
=======
   Copyright (C) 2002-2020 Free Software Foundation, Inc.
>>>>>>> 9e014010

   This program is free software; you can redistribute it and/or modify it
   under the terms of the GNU General Public License as published by the
   Free Software Foundation; either version 3, or (at your option) any
   later version.

   This program is distributed in the hope that it will be useful,
   but WITHOUT ANY WARRANTY; without even the implied warranty of
   MERCHANTABILITY or FITNESS FOR A PARTICULAR PURPOSE.  See the
   GNU General Public License for more details.

   You should have received a copy of the GNU General Public License
   along with this program; see the file COPYING3.  If not see
   <http://www.gnu.org/licenses/>.

   In other words, you are welcome to use, share and improve this program.
   You are forbidden to forbid anyone else to use, share and improve
   what you give them.   Help stamp out software-hoarding!  */

#ifndef GCC_HOOKS_H
#define GCC_HOOKS_H


extern bool hook_bool_void_false (void);
extern bool hook_bool_void_true (void);
extern bool hook_bool_bool_false (bool);
extern bool hook_bool_bool_gcc_optionsp_false (bool, struct gcc_options *);
extern bool hook_bool_const_int_const_int_true (const int, const int);
extern bool hook_bool_mode_false (machine_mode);
extern bool hook_bool_mode_true (machine_mode);
extern bool hook_bool_mode_mode_true (machine_mode, machine_mode);
extern bool hook_bool_mode_const_rtx_false (machine_mode, const_rtx);
extern bool hook_bool_mode_const_rtx_true (machine_mode, const_rtx);
extern bool hook_bool_mode_rtx_false (machine_mode, rtx);
extern bool hook_bool_mode_rtx_true (machine_mode, rtx);
extern bool hook_bool_const_rtx_insn_const_rtx_insn_true (const rtx_insn *,
							  const rtx_insn *);
extern bool hook_bool_mode_uhwi_false (machine_mode,
				       unsigned HOST_WIDE_INT);
extern bool hook_bool_puint64_puint64_true (poly_uint64, poly_uint64);
<<<<<<< HEAD
extern bool hook_bool_insn_uint_mode_false (rtx_insn *, unsigned int,
=======
extern bool hook_bool_uint_uint_mode_false (unsigned int, unsigned int,
>>>>>>> 9e014010
					    machine_mode);
extern bool hook_bool_uint_mode_true (unsigned int, machine_mode);
extern bool hook_bool_tree_false (tree);
extern bool hook_bool_const_tree_false (const_tree);
extern bool hook_bool_const_tree_const_tree_true (const_tree, const_tree);
extern bool hook_bool_tree_true (tree);
extern bool hook_bool_const_tree_true (const_tree);
extern bool hook_bool_gsiptr_false (gimple_stmt_iterator *);
extern bool hook_bool_const_tree_hwi_hwi_const_tree_false (const_tree,
							   HOST_WIDE_INT,
							   HOST_WIDE_INT,
							   const_tree);
extern bool hook_bool_const_tree_hwi_hwi_const_tree_true (const_tree,
							  HOST_WIDE_INT,
							  HOST_WIDE_INT,
							  const_tree);
extern bool hook_bool_rtx_insn_true (rtx_insn *);
extern bool hook_bool_rtx_false (rtx);
extern bool hook_bool_rtx_insn_int_false (rtx_insn *, int);
extern bool hook_bool_uintp_uintp_false (unsigned int *, unsigned int *);
extern bool hook_bool_reg_class_t_false (reg_class_t regclass);
extern bool hook_bool_mode_mode_reg_class_t_true (machine_mode, machine_mode,
						  reg_class_t);
extern bool hook_bool_mode_reg_class_t_reg_class_t_false (machine_mode,
							  reg_class_t,
							  reg_class_t);
extern bool hook_bool_rtx_mode_int_int_intp_bool_false (rtx, machine_mode,
							int, int, int *, bool);
extern bool hook_bool_tree_tree_false (tree, tree);
extern bool hook_bool_tree_tree_true (tree, tree);
extern bool hook_bool_tree_bool_false (tree, bool);
extern bool hook_bool_wint_wint_uint_bool_true (const widest_int &,
						const widest_int &,
						unsigned int, bool);

extern void hook_void_void (void);
extern void hook_void_constcharptr (const char *);
extern void hook_void_rtx_insn_int (rtx_insn *, int);
extern void hook_void_FILEptr_constcharptr (FILE *, const char *);
extern void hook_void_FILEptr_constcharptr_const_tree (FILE *, const char *,
						       const_tree);
extern bool hook_bool_FILEptr_rtx_false (FILE *, rtx);
extern void hook_void_rtx_tree (rtx, tree);
extern void hook_void_FILEptr_tree (FILE *, tree);
extern void hook_void_tree (tree);
extern void hook_void_tree_treeptr (tree, tree *);
extern void hook_void_int_int (int, int);
extern void hook_void_gcc_optionsp (struct gcc_options *);
extern bool hook_bool_uint_uintp_false (unsigned int, unsigned int *);

extern int hook_int_uint_mode_1 (unsigned int, machine_mode);
extern int hook_int_const_tree_0 (const_tree);
extern int hook_int_const_tree_const_tree_1 (const_tree, const_tree);
extern int hook_int_rtx_0 (rtx);
extern int hook_int_rtx_1 (rtx);
extern int hook_int_rtx_insn_0 (rtx_insn *);
extern int hook_int_rtx_insn_unreachable (rtx_insn *);
extern int hook_int_rtx_bool_0 (rtx, bool);
extern int hook_int_rtx_mode_as_bool_0 (rtx, machine_mode, addr_space_t,
					bool);

extern HOST_WIDE_INT hook_hwi_void_0 (void);

extern tree hook_tree_const_tree_null (const_tree);
extern tree hook_tree_void_null (void);

extern tree hook_tree_tree_bool_null (tree, bool);
extern tree hook_tree_tree_tree_null (tree, tree);
extern tree hook_tree_tree_tree_tree_null (tree, tree, tree);
extern tree hook_tree_tree_int_treep_bool_null (tree, int, tree *, bool);
extern tree hook_tree_treeptr_tree_tree_int_boolptr_null (tree *, tree, tree, int, bool *);

extern unsigned hook_uint_void_0 (void);
extern unsigned int hook_uint_mode_0 (machine_mode);

extern bool default_can_output_mi_thunk_no_vcall (const_tree, HOST_WIDE_INT,
						  HOST_WIDE_INT, const_tree);

extern rtx hook_rtx_rtx_identity (rtx);
extern rtx hook_rtx_rtx_null (rtx);
extern rtx hook_rtx_tree_int_null (tree, int);

extern char *hook_charptr_void_null (void);
extern const char *hook_constcharptr_void_null (void);
extern const char *hook_constcharptr_const_tree_null (const_tree);
extern const char *hook_constcharptr_const_rtx_insn_null (const rtx_insn *);
extern const char *hook_constcharptr_const_tree_const_tree_null (const_tree, const_tree);
extern const char *hook_constcharptr_int_const_tree_null (int, const_tree);
extern const char *hook_constcharptr_int_const_tree_const_tree_null (int, const_tree, const_tree);

extern opt_machine_mode hook_optmode_mode_uhwi_none (machine_mode,
						     unsigned HOST_WIDE_INT);
#endif<|MERGE_RESOLUTION|>--- conflicted
+++ resolved
@@ -1,9 +1,5 @@
 /* General-purpose hooks.
-<<<<<<< HEAD
-   Copyright (C) 2002-2019 Free Software Foundation, Inc.
-=======
    Copyright (C) 2002-2020 Free Software Foundation, Inc.
->>>>>>> 9e014010
 
    This program is free software; you can redistribute it and/or modify it
    under the terms of the GNU General Public License as published by the
@@ -44,11 +40,7 @@
 extern bool hook_bool_mode_uhwi_false (machine_mode,
 				       unsigned HOST_WIDE_INT);
 extern bool hook_bool_puint64_puint64_true (poly_uint64, poly_uint64);
-<<<<<<< HEAD
-extern bool hook_bool_insn_uint_mode_false (rtx_insn *, unsigned int,
-=======
 extern bool hook_bool_uint_uint_mode_false (unsigned int, unsigned int,
->>>>>>> 9e014010
 					    machine_mode);
 extern bool hook_bool_uint_mode_true (unsigned int, machine_mode);
 extern bool hook_bool_tree_false (tree);
