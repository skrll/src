--- conflicted
+++ resolved
@@ -1,10 +1,6 @@
 /* Pass to detect and issue warnings for violations of the restrict
    qualifier.
-<<<<<<< HEAD
-   Copyright (C) 2017-2019 Free Software Foundation, Inc.
-=======
    Copyright (C) 2017-2020 Free Software Foundation, Inc.
->>>>>>> e2aa5677
    Contributed by Martin Sebor <msebor@redhat.com>.
 
    This file is part of GCC.
@@ -309,8 +305,6 @@
     }
 }
 
-<<<<<<< HEAD
-=======
 /* Based on the initial length of the destination STARTLEN, returns
    the offset of the first write access from the beginning of
    the destination.  Nonzero only for strcat-type of calls.  */
@@ -324,7 +318,6 @@
   return wi::to_offset (startlen);
 }
 
->>>>>>> e2aa5677
 /* Ctor helper to set or extend OFFRANGE based on the OFFSET argument.
    Pointer offsets are represented as unsigned sizetype but must be
    treated as signed.  */
@@ -350,7 +343,6 @@
       wide_int min, max;
       value_range_kind rng = get_range_info (offset, &min, &max);
       if (rng == VR_ANTI_RANGE && wi::lts_p (max, min))
-<<<<<<< HEAD
 	{
 	  /* Convert an anti-range whose upper bound is less than
 	     its lower bound to a signed range.  */
@@ -362,19 +354,6 @@
       if (rng == VR_RANGE
 	  && (DECL_P (base) || wi::lts_p (min, max)))
 	{
-=======
-	{
-	  /* Convert an anti-range whose upper bound is less than
-	     its lower bound to a signed range.  */
-	  offrange[0] += offset_int::from (max + 1, SIGNED);
-	  offrange[1] += offset_int::from (min - 1, SIGNED);
-	  return;
-	}
-
-      if (rng == VR_RANGE
-	  && (DECL_P (base) || wi::lts_p (min, max)))
-	{
->>>>>>> e2aa5677
 	  /* Preserve the bounds of the range for an offset into
 	     a known object (it may be adjusted later relative to
 	     a constant offset from its beginning).  Otherwise use
@@ -575,12 +554,9 @@
 {
   if (!ptr)
     return NULL_TREE;
-<<<<<<< HEAD
-=======
 
   /* The offset of the first write access or zero.  */
   offset_int wroff = ooboff[2];
->>>>>>> e2aa5677
 
   /* A temporary, possibly adjusted, copy of the offset range.  */
   offset_int offrng[2] = { ooboff[0], ooboff[1] };
@@ -1694,17 +1670,11 @@
    has been issued, or would have been issued if DO_WARN had been true.  */
 
 static bool
-<<<<<<< HEAD
-maybe_diag_access_bounds (location_t loc, gimple *call, tree func, int strict,
-			  const builtin_memref &ref, bool do_warn)
-{
-=======
 maybe_diag_access_bounds (gimple *call, tree func, int strict,
 			  const builtin_memref &ref, offset_int wroff,
 			  bool do_warn)
 {
   location_t loc = gimple_or_expr_nonartificial_location (call, ref.ptr);
->>>>>>> e2aa5677
   const offset_int maxobjsize = ref.maxobjsize;
 
   /* Check for excessive size first and regardless of warning options
@@ -1717,35 +1687,6 @@
 
       if (ref.ref && TREE_NO_WARNING (ref.ref))
 	return false;
-<<<<<<< HEAD
-
-      if (warn_stringop_overflow)
-	{
-	  if (EXPR_HAS_LOCATION (ref.ptr))
-	    loc = EXPR_LOCATION (ref.ptr);
-
-	  loc = expansion_point_location_if_in_system_header (loc);
-
-	  if (ref.sizrange[0] == ref.sizrange[1])
-	    return warning_at (loc, OPT_Wstringop_overflow_,
-			       "%G%qD specified bound %wu "
-			       "exceeds maximum object size %wu",
-			       call, func, ref.sizrange[0].to_uhwi (),
-			       maxobjsize.to_uhwi ());
-
-	  return warning_at (loc, OPT_Wstringop_overflow_,
-			     "%G%qD specified bound between %wu and %wu "
-			     "exceeds maximum object size %wu",
-			     call, func, ref.sizrange[0].to_uhwi (),
-			     ref.sizrange[1].to_uhwi (),
-			     maxobjsize.to_uhwi ());
-	}
-    }
-
-  /* Check for out-bounds pointers regardless of warning options since
-     the result is used to make codegen decisions.  */
-  offset_int ooboff[] = { ref.offrange[0], ref.offrange[1] };
-=======
 
       if (warn_stringop_overflow)
 	{
@@ -1772,7 +1713,6 @@
   if (maxobjsize < wroff)
     wroff = 0;
   offset_int ooboff[] = { ref.offrange[0], ref.offrange[1], wroff };
->>>>>>> e2aa5677
   tree oobref = ref.offset_out_of_bounds (strict, ooboff);
   if (!oobref)
     return false;
@@ -1783,21 +1723,10 @@
 
   if (!warn_array_bounds)
     return false;
-<<<<<<< HEAD
-
-  if (ref.ref && TREE_NO_WARNING (ref.ref))
-    return false;
-
-  if (EXPR_HAS_LOCATION (ref.ptr))
-    loc = EXPR_LOCATION (ref.ptr);
-
-  loc = expansion_point_location_if_in_system_header (loc);
-=======
 
   if (TREE_NO_WARNING (ref.ptr)
       || (ref.ref && TREE_NO_WARNING (ref.ref)))
     return false;
->>>>>>> e2aa5677
 
   char rangestr[2][64];
   if (ooboff[0] == ooboff[1]
@@ -1905,24 +1834,6 @@
 	type = TREE_TYPE (type);
       type = TYPE_MAIN_VARIANT (type);
 
-<<<<<<< HEAD
-      warned = warning_at (loc, OPT_Warray_bounds,
-			   "%G%qD offset %s from the object at %qE is out "
-			   "of the bounds of %qT",
-			   call, func, rangestr[0], ref.base, type);
-    }
-  else
-    {
-      tree type = TYPE_MAIN_VARIANT (TREE_TYPE (ref.ref));
-
-      warned = warning_at (loc, OPT_Warray_bounds,
-			   "%G%qD offset %s from the object at %qE is out "
-			   "of the bounds of referenced subobject %qD with "
-			   "type %qT at offset %wu",
-			   call, func, rangestr[0], ref.base,
-			   TREE_OPERAND (ref.ref, 1), type,
-			   ref.refoff.to_uhwi ());
-=======
       if (warning_at (loc, OPT_Warray_bounds,
 		      "%G%qD offset %s from the object at %qE is out "
 		      "of the bounds of %qT",
@@ -1956,7 +1867,6 @@
 		    "subobject %qD declared here", refop);
 	  warned = true;
 	}
->>>>>>> e2aa5677
     }
 
   return warned;
@@ -2077,12 +1987,6 @@
 			 tree srcsize, bool bounds_only /* = false */,
 			 bool do_warn /* = true */)
 {
-<<<<<<< HEAD
-  location_t loc = gimple_nonartificial_location (call);
-  loc = expansion_point_location_if_in_system_header (loc);
-
-=======
->>>>>>> e2aa5677
   tree func = gimple_call_fndecl (call);
 
   builtin_memref dstref (dst, dstsize);
@@ -2096,13 +2000,6 @@
      string functions or when N > 1.  */
   int strict = (acs.strict () || warn_array_bounds > 1 ? warn_array_bounds : 0);
 
-<<<<<<< HEAD
-  /* Validate offsets first to make sure they are within the bounds
-     of the destination object if its size is known, or PTRDIFF_MAX
-     otherwise.  */
-  if (maybe_diag_access_bounds (loc, call, func, strict, dstref, do_warn)
-      || maybe_diag_access_bounds (loc, call, func, strict, srcref, do_warn))
-=======
   /* The starting offset of the destination write access.  Nonzero only
      for the strcat family of functions.  */
   offset_int wroff = acs.write_off (dstsize);
@@ -2112,7 +2009,6 @@
      size is known, or PTRDIFF_MAX otherwise.  */
   if (maybe_diag_access_bounds (call, func, strict, dstref, wroff, do_warn)
       || maybe_diag_access_bounds (call, func, strict, srcref, 0, do_warn))
->>>>>>> e2aa5677
     {
       if (do_warn)
 	gimple_set_no_warning (call, true);
