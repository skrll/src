--- conflicted
+++ resolved
@@ -1,9 +1,5 @@
 /* Subroutines used by or related to instruction recognition.
-<<<<<<< HEAD
-   Copyright (C) 1987-2019 Free Software Foundation, Inc.
-=======
    Copyright (C) 1987-2020 Free Software Foundation, Inc.
->>>>>>> 9e014010
 
 This file is part of GCC.
 
@@ -3723,8 +3719,7 @@
     {
       rtx out_exp = XVECEXP (out_pat, 0, i);
 
-      if (GET_CODE (out_exp) == CLOBBER || GET_CODE (out_exp) == USE
-	  || GET_CODE (out_exp) == CLOBBER_HIGH)
+      if (GET_CODE (out_exp) == CLOBBER || GET_CODE (out_exp) == USE)
 	continue;
 
       gcc_assert (GET_CODE (out_exp) == SET);
@@ -3755,8 +3750,7 @@
     {
       rtx in_exp = XVECEXP (in_pat, 0, i);
 
-      if (GET_CODE (in_exp) == CLOBBER || GET_CODE (in_exp) == USE
-	  || GET_CODE (in_exp) == CLOBBER_HIGH)
+      if (GET_CODE (in_exp) == CLOBBER || GET_CODE (in_exp) == USE)
 	continue;
 
       gcc_assert (GET_CODE (in_exp) == SET);
@@ -3808,7 +3802,7 @@
 	{
 	  rtx exp = XVECEXP (out_pat, 0, i);
 
-	  if (GET_CODE (exp) == CLOBBER  || GET_CODE (exp) == CLOBBER_HIGH)
+	  if (GET_CODE (exp) == CLOBBER)
 	    continue;
 
 	  gcc_assert (GET_CODE (exp) == SET);
