<<<<<<< HEAD
/* Header file for collect/tlink routines.
   Copyright (C) 1998-2019 Free Software Foundation, Inc.
=======
/* Header file for collect routines.
   Copyright (C) 1998-2020 Free Software Foundation, Inc.
>>>>>>> 9e014010

This file is part of GCC.

GCC is free software; you can redistribute it and/or modify it under
the terms of the GNU General Public License as published by the Free
Software Foundation; either version 3, or (at your option) any later
version.

GCC is distributed in the hope that it will be useful, but WITHOUT ANY
WARRANTY; without even the implied warranty of MERCHANTABILITY or
FITNESS FOR A PARTICULAR PURPOSE.  See the GNU General Public License
for more details.

You should have received a copy of the GNU General Public License
along with GCC; see the file COPYING3.  If not see
<http://www.gnu.org/licenses/>.  */

#ifndef GCC_COLLECT2_H
#define GCC_COLLECT2_H

extern struct pex_obj *collect_execute (const char *, char **, const char *,
					const char *, int flags);

extern int collect_wait (const char *, struct pex_obj *);

extern int file_exists (const char *);

extern const char *c_file_name;
extern struct obstack temporary_obstack;
extern char *temporary_firstobj;
extern bool may_unlink_output_file;

extern void notice_translated (const char *, ...) ATTRIBUTE_PRINTF_1;
extern void notice (const char *, ...) ATTRIBUTE_PRINTF_1;

extern bool at_file_supplied;
#endif /* ! GCC_COLLECT2_H */<|MERGE_RESOLUTION|>--- conflicted
+++ resolved
@@ -1,10 +1,5 @@
-<<<<<<< HEAD
-/* Header file for collect/tlink routines.
-   Copyright (C) 1998-2019 Free Software Foundation, Inc.
-=======
 /* Header file for collect routines.
    Copyright (C) 1998-2020 Free Software Foundation, Inc.
->>>>>>> 9e014010
 
 This file is part of GCC.
 
