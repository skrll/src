/* Common subexpression elimination for GNU compiler.
<<<<<<< HEAD
   Copyright (C) 1987-2019 Free Software Foundation, Inc.
=======
   Copyright (C) 1987-2020 Free Software Foundation, Inc.
>>>>>>> e2aa5677

This file is part of GCC.

GCC is free software; you can redistribute it and/or modify it under
the terms of the GNU General Public License as published by the Free
Software Foundation; either version 3, or (at your option) any later
version.

GCC is distributed in the hope that it will be useful, but WITHOUT ANY
WARRANTY; without even the implied warranty of MERCHANTABILITY or
FITNESS FOR A PARTICULAR PURPOSE.  See the GNU General Public License
for more details.

You should have received a copy of the GNU General Public License
along with GCC; see the file COPYING3.  If not see
<http://www.gnu.org/licenses/>.  */

#ifndef GCC_CSELIB_H
#define GCC_CSELIB_H

/* Describe a value.  */
struct cselib_val
{
  /* The hash value.  */
  unsigned int hash;

  /* A unique id assigned to values.  */
  int uid;

  /* A VALUE rtx that points back to this structure.  */
  rtx val_rtx;

  /* All rtl expressions that hold this value at the current time during a
     scan.  */
  struct elt_loc_list *locs;

  /* If this value is used as an address, points to a list of values that
     use it as an address in a MEM.  */
  struct elt_list *addr_list;

  struct cselib_val *next_containing_mem;
};

/* A list of rtl expressions that hold the same value.  */
struct elt_loc_list {
  /* Next element in the list.  */
  struct elt_loc_list *next;
  /* An rtl expression that holds the value.  */
  rtx loc;
  /* The insn that made the equivalence.  */
  rtx_insn *setting_insn;
};

/* Describe a single set that is part of an insn.  */
struct cselib_set
{
  rtx src;
  rtx dest;
  cselib_val *src_elt;
  cselib_val *dest_addr_elt;
};

enum cselib_record_what
{
  CSELIB_RECORD_MEMORY = 1,
  CSELIB_PRESERVE_CONSTANTS = 2
};

extern void (*cselib_discard_hook) (cselib_val *);
extern void (*cselib_record_sets_hook) (rtx_insn *insn, struct cselib_set *sets,
					int n_sets);

extern cselib_val *cselib_lookup (rtx, machine_mode,
				  int, machine_mode);
extern cselib_val *cselib_lookup_from_insn (rtx, machine_mode,
					    int, machine_mode, rtx_insn *);
extern void cselib_init (int);
extern void cselib_clear_table (void);
extern void cselib_finish (void);
extern void cselib_process_insn (rtx_insn *);
extern bool fp_setter_insn (rtx_insn *);
extern machine_mode cselib_reg_set_mode (const_rtx);
extern int rtx_equal_for_cselib_1 (rtx, rtx, machine_mode, int);
extern int references_value_p (const_rtx, int);
extern rtx cselib_expand_value_rtx (rtx, bitmap, int);
typedef rtx (*cselib_expand_callback)(rtx, bitmap, int, void *);
extern rtx cselib_expand_value_rtx_cb (rtx, bitmap, int,
				       cselib_expand_callback, void *);
extern bool cselib_dummy_expand_value_rtx_cb (rtx, bitmap, int,
					      cselib_expand_callback, void *);
extern rtx cselib_subst_to_values (rtx, machine_mode);
extern rtx cselib_subst_to_values_from_insn (rtx, machine_mode, rtx_insn *);
extern void cselib_invalidate_rtx (rtx, const_rtx = NULL);

extern void cselib_reset_table (unsigned int);
extern unsigned int cselib_get_next_uid (void);
extern void cselib_preserve_value (cselib_val *);
extern bool cselib_preserved_value_p (cselib_val *);
extern void cselib_preserve_only_values (void);
extern void cselib_preserve_cfa_base_value (cselib_val *, unsigned int);
extern void cselib_add_permanent_equiv (cselib_val *, rtx, rtx_insn *);
extern bool cselib_have_permanent_equivalences (void);
extern void cselib_set_value_sp_based (cselib_val *);
extern bool cselib_sp_based_value_p (cselib_val *);
extern void cselib_record_sp_cfa_base_equiv (HOST_WIDE_INT, rtx_insn *);
extern bool cselib_sp_derived_value_p (cselib_val *);

extern void dump_cselib_table (FILE *);

/* Return the canonical value for VAL, following the equivalence chain
   towards the earliest (== lowest uid) equivalent value.  */

static inline cselib_val *
canonical_cselib_val (cselib_val *val)
{
  cselib_val *canon;

  if (!val->locs || val->locs->next
      || !val->locs->loc || GET_CODE (val->locs->loc) != VALUE
      || val->uid < CSELIB_VAL_PTR (val->locs->loc)->uid)
    return val;

  canon = CSELIB_VAL_PTR (val->locs->loc);
  gcc_checking_assert (canonical_cselib_val (canon) == canon);
  return canon;
}

/* Return nonzero if we can prove that X and Y contain the same value, taking
   our gathered information into account.  */

static inline int
rtx_equal_for_cselib_p (rtx x, rtx y)
{
  if (x == y)
    return 1;

  return rtx_equal_for_cselib_1 (x, y, VOIDmode, 0);
}

#endif /* GCC_CSELIB_H */<|MERGE_RESOLUTION|>--- conflicted
+++ resolved
@@ -1,9 +1,5 @@
 /* Common subexpression elimination for GNU compiler.
-<<<<<<< HEAD
-   Copyright (C) 1987-2019 Free Software Foundation, Inc.
-=======
    Copyright (C) 1987-2020 Free Software Foundation, Inc.
->>>>>>> e2aa5677
 
 This file is part of GCC.
 
@@ -96,7 +92,7 @@
 					      cselib_expand_callback, void *);
 extern rtx cselib_subst_to_values (rtx, machine_mode);
 extern rtx cselib_subst_to_values_from_insn (rtx, machine_mode, rtx_insn *);
-extern void cselib_invalidate_rtx (rtx, const_rtx = NULL);
+extern void cselib_invalidate_rtx (rtx);
 
 extern void cselib_reset_table (unsigned int);
 extern unsigned int cselib_get_next_uid (void);
