--- conflicted
+++ resolved
@@ -1,9 +1,5 @@
 /* Driver of optimization process
-<<<<<<< HEAD
-   Copyright (C) 2003-2019 Free Software Foundation, Inc.
-=======
    Copyright (C) 2003-2020 Free Software Foundation, Inc.
->>>>>>> e2aa5677
    Contributed by Jan Hubicka
 
 This file is part of GCC.
@@ -1048,13 +1044,8 @@
 			       target->dump_name ());
 	    }
 
-<<<<<<< HEAD
-	  edge->make_direct (target);
-	  edge->redirect_call_stmt_to_callee ();
-=======
 	  edge = cgraph_edge::make_direct (edge, target);
 	  gimple *new_call = cgraph_edge::redirect_call_stmt_to_callee (edge);
->>>>>>> e2aa5677
 
 	  if (symtab->dump_file)
 	    {
@@ -1340,11 +1331,7 @@
     {
       next = node->next;
       /* For symbols declared locally we clear TREE_READONLY when emitting
-<<<<<<< HEAD
-	 the construtor (if one is needed).  For external declarations we can
-=======
 	 the constructor (if one is needed).  For external declarations we can
->>>>>>> e2aa5677
 	 not safely assume that the type is readonly because we may be called
 	 during its construction.  */
       if (TREE_CODE (node->decl) == VAR_DECL
@@ -2231,11 +2218,7 @@
 
   for (e = callers; e;)
     if (e->caller->thunk.thunk_p
-<<<<<<< HEAD
-	&& !e->caller->global.inlined_to)
-=======
 	&& !e->caller->inlined_to)
->>>>>>> e2aa5677
       {
 	cgraph_node *thunk = e->caller;
 
@@ -2309,10 +2292,7 @@
 
   bitmap_obstack_initialize (&reg_obstack); /* FIXME, only at RTL generation*/
 
-<<<<<<< HEAD
-=======
   update_ssa (TODO_update_ssa_only_virtuals);
->>>>>>> e2aa5677
   execute_all_ipa_transforms (false);
 
   /* Perform all tree transforms and optimizations.  */
