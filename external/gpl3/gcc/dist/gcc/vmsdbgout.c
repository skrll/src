/* Output VMS debug format symbol table information from GCC.
<<<<<<< HEAD
   Copyright (C) 1987-2019 Free Software Foundation, Inc.
=======
   Copyright (C) 1987-2020 Free Software Foundation, Inc.
>>>>>>> 9e014010
   Contributed by Douglas B. Rupp (rupp@gnat.com).
   Updated by Bernard W. Giroud (bgiroud@users.sourceforge.net).

This file is part of GCC.

GCC is free software; you can redistribute it and/or modify it under
the terms of the GNU General Public License as published by the Free
Software Foundation; either version 3, or (at your option) any later
version.

GCC is distributed in the hope that it will be useful, but WITHOUT ANY
WARRANTY; without even the implied warranty of MERCHANTABILITY or
FITNESS FOR A PARTICULAR PURPOSE.  See the GNU General Public License
for more details.

You should have received a copy of the GNU General Public License
along with GCC; see the file COPYING3.  If not see
<http://www.gnu.org/licenses/>.  */

#include "config.h"
#include "system.h"
#include "coretypes.h"
#include "tm.h"

#ifdef VMS_DEBUGGING_INFO
#include "alias.h"
#include "tree.h"
#include "varasm.h"
#include "version.h"
#include "flags.h"
#include "rtl.h"
#include "output.h"
#include "vmsdbg.h"
#include "debug.h"
#include "langhooks.h"
#include "function.h"
#include "target.h"
#include "file-prefix-map.h" /* remap_debug_filename()  */

/* Difference in seconds between the VMS Epoch and the Unix Epoch */
static const long long vms_epoch_offset = 3506716800ll;

int vms_file_stats_name (const char *, long long *, long *, char *, int *);

/* NOTE: In the comments in this file, many references are made to "Debug
   Symbol Table".  This term is abbreviated as `DST' throughout the remainder
   of this file.  */

typedef struct dst_line_info_struct *dst_line_info_ref;

/* Each entry in the line_info_table maintains the file and
   line number associated with the label generated for that
   entry.  The label gives the PC value associated with
   the line number entry.  */
typedef struct dst_line_info_struct
{
  unsigned long dst_file_num;
  unsigned long dst_line_num;
}
dst_line_info_entry;

typedef struct dst_file_info_struct *dst_file_info_ref;

typedef struct dst_file_info_struct
{
  char *file_name;
  unsigned int max_line;
  unsigned int listing_line_start;
  long long cdt;
  long ebk;
  short ffb;
  char rfo;
}
dst_file_info_entry;

/* Maximum size (in bytes) of an artificially generated label.  */
#define MAX_ARTIFICIAL_LABEL_BYTES	30

/* Make sure we know the sizes of the various types debug can describe. These
   are only defaults.  If the sizes are different for your target, you should
   override these values by defining the appropriate symbols in your tm.h
   file.  */
#ifndef PTR_SIZE
#define PTR_SIZE 4 /* Must be 32 bits for VMS debug info */
#endif

/* Pointer to a structure of filenames referenced by this compilation unit.  */
static dst_file_info_ref file_info_table;

/* Total number of entries in the table (i.e. array) pointed to by
   `file_info_table'.  This is the *total* and includes both used and unused
   slots.  */
static unsigned int file_info_table_allocated;

/* Number of entries in the file_info_table which are actually in use.  */
static unsigned int file_info_table_in_use;

/* Size (in elements) of increments by which we may expand the filename
   table.  */
#define FILE_TABLE_INCREMENT 64

typedef char *char_p;

static vec<char_p> funcnam_table;
static vec<unsigned> funcnum_table;
#define FUNC_TABLE_INITIAL 256

/* Local pointer to the name of the main input file.  Initialized in
   vmsdbgout_init.  */
static const char *primary_filename;

static char *module_producer;
static unsigned int module_language;

/* A pointer to the base of a table that contains line information
   for each source code line in .text in the compilation unit.  */
static dst_line_info_ref line_info_table;

/* Number of elements currently allocated for line_info_table.  */
static unsigned int line_info_table_allocated;

/* Number of elements in line_info_table currently in use.  */
static unsigned int line_info_table_in_use;

/* Size (in elements) of increments by which we may expand line_info_table.  */
#define LINE_INFO_TABLE_INCREMENT 1024

/* Forward declarations for functions defined in this file.  */
static char *full_name (const char *);
static unsigned int lookup_filename (const char *);
static int write_debug_header (DST_HEADER *, const char *, int);
static int write_debug_addr (const char *, const char *, int);
static int write_debug_data1 (unsigned int, const char *, int);
static int write_debug_data2 (unsigned int, const char *, int);
static int write_debug_data4 (unsigned long, const char *, int);
static int write_debug_data8 (unsigned long long, const char *, int);
static int write_debug_delta4 (const char *, const char *, const char *, int);
static int write_debug_string (const char *, const char *, int);
static int write_modbeg (int);
static int write_modend (int);
static int write_rtnbeg (int, int);
static int write_rtnend (int, int);
static int write_pclines (int);
static int write_srccorr (int, dst_file_info_entry, int);
static int write_srccorrs (int);

static void vmsdbgout_init (const char *);
static void vmsdbgout_finish (const char *);
static void vmsdbgout_early_finish (const char *);
static void vmsdbgout_assembly_start (void);
static void vmsdbgout_define (unsigned int, const char *);
static void vmsdbgout_undef (unsigned int, const char *);
static void vmsdbgout_start_source_file (unsigned int, const char *);
static void vmsdbgout_end_source_file (unsigned int);
static void vmsdbgout_begin_block (unsigned int, unsigned int);
static void vmsdbgout_end_block (unsigned int, unsigned int);
static bool vmsdbgout_ignore_block (const_tree);
static void vmsdbgout_source_line (unsigned int, unsigned int, const char *,
				   int, bool);
static void vmsdbgout_write_source_line (unsigned, const char *, int , bool);
static void vmsdbgout_begin_prologue (unsigned int, unsigned int,
				      const char *);
static void vmsdbgout_end_prologue (unsigned int, const char *);
static void vmsdbgout_end_function (unsigned int);
static void vmsdbgout_begin_epilogue (unsigned int, const char *);
static void vmsdbgout_end_epilogue (unsigned int, const char *);
static void vmsdbgout_begin_function (tree);
static void vmsdbgout_function_decl (tree);
static void vmsdbgout_early_global_decl (tree);
static void vmsdbgout_late_global_decl (tree);
static void vmsdbgout_type_decl (tree, int);
static void vmsdbgout_abstract_function (tree);

/* The debug hooks structure.  */

const struct gcc_debug_hooks vmsdbg_debug_hooks
= {vmsdbgout_init,
   vmsdbgout_finish,
   vmsdbgout_early_finish,
   vmsdbgout_assembly_start,
   vmsdbgout_define,
   vmsdbgout_undef,
   vmsdbgout_start_source_file,
   vmsdbgout_end_source_file,
   vmsdbgout_begin_block,
   vmsdbgout_end_block,
   vmsdbgout_ignore_block,
   vmsdbgout_source_line,
   vmsdbgout_begin_prologue,
   vmsdbgout_end_prologue,
   vmsdbgout_begin_epilogue,
   vmsdbgout_end_epilogue,
   vmsdbgout_begin_function,
   vmsdbgout_end_function,
   debug_nothing_tree,		  /* register_main_translation_unit */
   vmsdbgout_function_decl,
   vmsdbgout_early_global_decl,
   vmsdbgout_late_global_decl,
   vmsdbgout_type_decl,		  /* type_decl */
   debug_nothing_tree_tree_tree_bool_bool, /* imported_module_or_decl */
   debug_false_tree_charstarstar_uhwistar, /* die_ref_for_decl */
   debug_nothing_tree_charstar_uhwi, /* register_external_die */
   debug_nothing_tree,		  /* deferred_inline_function */
   vmsdbgout_abstract_function,
   debug_nothing_rtx_code_label,  /* label */
   debug_nothing_int,		  /* handle_pch */
   debug_nothing_rtx_insn,	  /* var_location */
   debug_nothing_tree,	          /* inline_entry */
   debug_nothing_tree,		  /* size_function */
   debug_nothing_void,            /* switch_text_section */
   debug_nothing_tree_tree,	  /* set_name */
   0,                             /* start_end_main_source_file */
   TYPE_SYMTAB_IS_ADDRESS         /* tree_type_symtab_field */
};

/* Definitions of defaults for assembler-dependent names of various
   pseudo-ops and section names.  */
#define VMS_UNALIGNED_SHORT_ASM_OP	".word"
#define VMS_UNALIGNED_INT_ASM_OP	".long"
#define VMS_UNALIGNED_LONG_ASM_OP	".long"
#define VMS_UNALIGNED_DOUBLE_INT_ASM_OP	".quad"

#define VMS_ASM_BYTE_OP	".byte"

#define NUMBYTES(I) ((I) < 256 ? 1 : (I) < 65536 ? 2 : 4)

#define NUMBYTES0(I) ((I) < 128 ? 0 : (I) < 65536 ? 2 : 4)

#ifndef UNALIGNED_PTR_ASM_OP
#define UNALIGNED_PTR_ASM_OP \
  (PTR_SIZE == 8 ? VMS_UNALIGNED_DOUBLE_INT_ASM_OP : VMS_UNALIGNED_INT_ASM_OP)
#endif

#ifndef UNALIGNED_OFFSET_ASM_OP
#define UNALIGNED_OFFSET_ASM_OP(OFFSET) \
  (NUMBYTES (OFFSET) == 4 \
   ? VMS_UNALIGNED_LONG_ASM_OP \
   : (NUMBYTES (OFFSET) == 2 ? VMS_UNALIGNED_SHORT_ASM_OP : VMS_ASM_BYTE_OP))
#endif

/* Definitions of defaults for formats and names of various special
   (artificial) labels which may be generated within this file (when the -g
   options is used and VMS_DEBUGGING_INFO is in effect.  If necessary, these
   may be overridden from within the tm.h file, but typically, overriding these
   defaults is unnecessary.  */

static char text_end_label[MAX_ARTIFICIAL_LABEL_BYTES];

#ifndef TEXT_END_LABEL
#define TEXT_END_LABEL		"Lvetext"
#endif
#ifndef FUNC_BEGIN_LABEL
#define FUNC_BEGIN_LABEL	"LVFB"
#endif
#ifndef FUNC_PROLOG_LABEL
#define FUNC_PROLOG_LABEL	"LVFP"
#endif
#ifndef FUNC_EPILOG_LABEL
#define FUNC_EPILOG_LABEL	"LVEB"
#endif
#ifndef FUNC_END_LABEL
#define FUNC_END_LABEL		"LVFE"
#endif
#ifndef BLOCK_BEGIN_LABEL
#define BLOCK_BEGIN_LABEL	"LVBB"
#endif
#ifndef BLOCK_END_LABEL
#define BLOCK_END_LABEL		"LVBE"
#endif
#ifndef LINE_CODE_LABEL
#define LINE_CODE_LABEL		"LVM"
#endif

#ifndef ASM_OUTPUT_DEBUG_DELTA2
#define ASM_OUTPUT_DEBUG_DELTA2(FILE,LABEL1,LABEL2)			 \
  do									 \
    {									 \
      fprintf ((FILE), "\t%s\t", VMS_UNALIGNED_SHORT_ASM_OP);		 \
      assemble_name (FILE, LABEL1);					 \
      fprintf (FILE, "-");						 \
      assemble_name (FILE, LABEL2);					 \
    }									 \
  while (0)
#endif

#ifndef ASM_OUTPUT_DEBUG_DELTA4
#define ASM_OUTPUT_DEBUG_DELTA4(FILE,LABEL1,LABEL2)			 \
  do									 \
    {									 \
      fprintf ((FILE), "\t%s\t", VMS_UNALIGNED_INT_ASM_OP);		 \
      assemble_name (FILE, LABEL1);					 \
      fprintf (FILE, "-");						 \
      assemble_name (FILE, LABEL2);					 \
    }									 \
  while (0)
#endif

#ifndef ASM_OUTPUT_DEBUG_ADDR_DELTA
#define ASM_OUTPUT_DEBUG_ADDR_DELTA(FILE,LABEL1,LABEL2)			 \
  do									 \
    {									 \
      fprintf ((FILE), "\t%s\t", UNALIGNED_PTR_ASM_OP);			 \
      assemble_name (FILE, LABEL1);					 \
      fprintf (FILE, "-");						 \
      assemble_name (FILE, LABEL2);					 \
    }									 \
  while (0)
#endif

#ifndef ASM_OUTPUT_DEBUG_ADDR
#define ASM_OUTPUT_DEBUG_ADDR(FILE,LABEL)				 \
  do									 \
    {									 \
      fprintf ((FILE), "\t%s\t", UNALIGNED_PTR_ASM_OP);			 \
      assemble_name (FILE, LABEL);					 \
    }									 \
  while (0)
#endif

#ifndef ASM_OUTPUT_DEBUG_ADDR_CONST
#define ASM_OUTPUT_DEBUG_ADDR_CONST(FILE,ADDR)				\
  fprintf ((FILE), "\t%s\t%s", UNALIGNED_PTR_ASM_OP, (ADDR))
#endif

#ifndef ASM_OUTPUT_DEBUG_DATA1
#define ASM_OUTPUT_DEBUG_DATA1(FILE,VALUE) \
  fprintf ((FILE), "\t%s\t%#x", VMS_ASM_BYTE_OP, (unsigned char) VALUE)
#endif

#ifndef ASM_OUTPUT_DEBUG_DATA2
#define ASM_OUTPUT_DEBUG_DATA2(FILE,VALUE) \
  fprintf ((FILE), "\t%s\t%#x", VMS_UNALIGNED_SHORT_ASM_OP, \
	   (unsigned short) VALUE)
#endif

#ifndef ASM_OUTPUT_DEBUG_DATA4
#define ASM_OUTPUT_DEBUG_DATA4(FILE,VALUE) \
  fprintf ((FILE), "\t%s\t%#lx", VMS_UNALIGNED_INT_ASM_OP, \
	   (unsigned long) VALUE)
#endif

#ifndef ASM_OUTPUT_DEBUG_DATA
#define ASM_OUTPUT_DEBUG_DATA(FILE,VALUE) \
  fprintf ((FILE), "\t%s\t%#lx", UNALIGNED_OFFSET_ASM_OP (VALUE), VALUE)
#endif

#ifndef ASM_OUTPUT_DEBUG_ADDR_DATA
#define ASM_OUTPUT_DEBUG_ADDR_DATA(FILE,VALUE) \
  fprintf ((FILE), "\t%s\t%#lx", UNALIGNED_PTR_ASM_OP, \
	   (unsigned long) VALUE)
#endif

#ifndef ASM_OUTPUT_DEBUG_DATA8
#define ASM_OUTPUT_DEBUG_DATA8(FILE,VALUE) \
  fprintf ((FILE), "\t%s\t%#llx", VMS_UNALIGNED_DOUBLE_INT_ASM_OP, \
                                 (unsigned long long) VALUE)
#endif

/* This is similar to the default ASM_OUTPUT_ASCII, except that no trailing
   newline is produced.  When flag_verbose_asm is asserted, we add commentary
   at the end of the line, so we must avoid output of a newline here.  */
#ifndef ASM_OUTPUT_DEBUG_STRING
#define ASM_OUTPUT_DEBUG_STRING(FILE,P)		\
  do						\
    {						\
      register int slen = strlen (P);		\
      register const char *p = (P);		\
      register int i;				\
      fprintf (FILE, "\t.ascii \"");		\
      for (i = 0; i < slen; i++)		\
	{					\
	  register int c = p[i];		\
	  if (c == '\"' || c == '\\')		\
	    putc ('\\', FILE);			\
	  if (c >= ' ' && c < 0177)		\
	    putc (c, FILE);			\
	  else					\
	    fprintf (FILE, "\\%o", c);		\
	}					\
      fprintf (FILE, "\"");			\
    }						\
  while (0)
#endif

/* Convert a reference to the assembler name of a C-level name.  This
   macro has the same effect as ASM_OUTPUT_LABELREF, but copies to
   a string rather than writing to a file.  */
#ifndef ASM_NAME_TO_STRING
#define ASM_NAME_TO_STRING(STR, NAME)		\
  do						\
    {						\
      if ((NAME)[0] == '*')			\
	strcpy (STR, NAME+1);			\
      else					\
	strcpy (STR, NAME);			\
    }						\
  while (0)
#endif


/* Output the debug header HEADER.  Also output COMMENT if flag_verbose_asm is
   set.  Return the header size.  Just return the size if DOSIZEONLY is
   nonzero.  */

static int
write_debug_header (DST_HEADER *header, const char *comment, int dosizeonly)
{
  if (!dosizeonly)
    {
      ASM_OUTPUT_DEBUG_DATA2 (asm_out_file,
			      header->dst__header_length.dst_w_length);

      if (flag_verbose_asm)
	fprintf (asm_out_file, "\t%s record length", ASM_COMMENT_START);
      fputc ('\n', asm_out_file);

      ASM_OUTPUT_DEBUG_DATA2 (asm_out_file,
			      header->dst__header_type.dst_w_type);

      if (flag_verbose_asm)
	fprintf (asm_out_file, "\t%s record type (%s)", ASM_COMMENT_START,
		 comment);

      fputc ('\n', asm_out_file);
    }

  return 4;
}

/* Output the address of SYMBOL.  Also output COMMENT if flag_verbose_asm is
   set.  Return the address size.  Just return the size if DOSIZEONLY is
   nonzero.  */

static int
write_debug_addr (const char *symbol, const char *comment, int dosizeonly)
{
  if (!dosizeonly)
    {
      ASM_OUTPUT_DEBUG_ADDR (asm_out_file, symbol);
      if (flag_verbose_asm)
	fprintf (asm_out_file, "\t%s %s", ASM_COMMENT_START, comment);
      fputc ('\n', asm_out_file);
    }

  return PTR_SIZE;
}

/* Output the single byte DATA1.  Also output COMMENT if flag_verbose_asm is
   set.  Return the data size.  Just return the size if DOSIZEONLY is
   nonzero.  */

static int
write_debug_data1 (unsigned int data1, const char *comment, int dosizeonly)
{
  if (!dosizeonly)
    {
      ASM_OUTPUT_DEBUG_DATA1 (asm_out_file, data1);
      if (flag_verbose_asm)
	fprintf (asm_out_file, "\t%s %s", ASM_COMMENT_START, comment);
      fputc ('\n', asm_out_file);
    }

  return 1;
}

/* Output the single word DATA2.  Also output COMMENT if flag_verbose_asm is
   set.  Return the data size.  Just return the size if DOSIZEONLY is
   nonzero.  */

static int
write_debug_data2 (unsigned int data2, const char *comment, int dosizeonly)
{
  if (!dosizeonly)
    {
      ASM_OUTPUT_DEBUG_DATA2 (asm_out_file, data2);
      if (flag_verbose_asm)
	fprintf (asm_out_file, "\t%s %s", ASM_COMMENT_START, comment);
      fputc ('\n', asm_out_file);
    }

  return 2;
}

/* Output double word DATA4.  Also output COMMENT if flag_verbose_asm is set.
   Return the data size.  Just return the size if DOSIZEONLY is nonzero.  */

static int
write_debug_data4 (unsigned long data4, const char *comment, int dosizeonly)
{
  if (!dosizeonly)
    {
      ASM_OUTPUT_DEBUG_DATA4 (asm_out_file, data4);
      if (flag_verbose_asm)
	fprintf (asm_out_file, "\t%s %s", ASM_COMMENT_START, comment);
      fputc ('\n', asm_out_file);
    }

  return 4;
}

/* Output quad word DATA8.  Also output COMMENT if flag_verbose_asm is set.
   Return the data size.  Just return the size if DOSIZEONLY is nonzero.  */

static int
write_debug_data8 (unsigned long long data8, const char *comment,
		   int dosizeonly)
{
  if (!dosizeonly)
    {
      ASM_OUTPUT_DEBUG_DATA8 (asm_out_file, data8);
      if (flag_verbose_asm)
	fprintf (asm_out_file, "\t%s %s", ASM_COMMENT_START, comment);
      fputc ('\n', asm_out_file);
    }

  return 8;
}

/* Output the difference between LABEL1 and LABEL2.  Also output COMMENT if
   flag_verbose_asm is set.  Return the data size.  Just return the size if
   DOSIZEONLY is nonzero.  */

static int
write_debug_delta4 (const char *label1, const char *label2,
		    const char *comment, int dosizeonly)
{
  if (!dosizeonly)
    {
      ASM_OUTPUT_DEBUG_DELTA4 (asm_out_file, label1, label2);
      if (flag_verbose_asm)
	fprintf (asm_out_file, "\t%s %s", ASM_COMMENT_START, comment);
      fputc ('\n', asm_out_file);
    }

  return 4;
}

/* Output a character string STRING.  Also write COMMENT if flag_verbose_asm is
   set.  Return the string length.  Just return the length if DOSIZEONLY is
   nonzero.  */

static int
write_debug_string (const char *string, const char *comment, int dosizeonly)
{
  if (!dosizeonly)
    {
      ASM_OUTPUT_DEBUG_STRING (asm_out_file, string);
      if (flag_verbose_asm)
	fprintf (asm_out_file, "\t%s %s", ASM_COMMENT_START, comment);
      fputc ('\n', asm_out_file);
    }

  return strlen (string);
}

/* Output a module begin header and return the header size.  Just return the
   size if DOSIZEONLY is nonzero.  */

static int
write_modbeg (int dosizeonly)
{
  DST_MODULE_BEGIN modbeg;
  DST_MB_TRLR mb_trlr;
  int i;
  char *module_name, *m;
  int modnamelen;
  int prodnamelen;
  int totsize = 0;

  /* Assumes primary filename has Unix syntax file spec.  */
  module_name = xstrdup (lbasename (primary_filename));

  m = strrchr (module_name, '.');
  if (m)
    *m = 0;

  modnamelen = strlen (module_name);
  for (i = 0; i < modnamelen; i++)
    module_name[i] = TOUPPER (module_name[i]);

  prodnamelen = strlen (module_producer);

  modbeg.dst_a_modbeg_header.dst__header_length.dst_w_length
    = DST_K_MODBEG_SIZE + modnamelen + DST_K_MB_TRLR_SIZE + prodnamelen - 1;
  modbeg.dst_a_modbeg_header.dst__header_type.dst_w_type = DST_K_MODBEG;
  modbeg.dst_b_modbeg_flags.dst_v_modbeg_hide = 0;
  modbeg.dst_b_modbeg_flags.dst_v_modbeg_version = 1;
  modbeg.dst_b_modbeg_flags.dst_v_modbeg_unused = 0;
  modbeg.dst_b_modbeg_unused = 0;
  modbeg.dst_l_modbeg_language = (DST_LANGUAGE) module_language;
  modbeg.dst_w_version_major = DST_K_VERSION_MAJOR;
  modbeg.dst_w_version_minor = DST_K_VERSION_MINOR;
  modbeg.dst_b_modbeg_name = strlen (module_name);

  mb_trlr.dst_b_compiler = strlen (module_producer);

  totsize += write_debug_header (&modbeg.dst_a_modbeg_header,
				 "modbeg", dosizeonly);
  totsize += write_debug_data1 (*((char *) &modbeg.dst_b_modbeg_flags),
				"flags", dosizeonly);
  totsize += write_debug_data1 (modbeg.dst_b_modbeg_unused,
				"unused", dosizeonly);
  totsize += write_debug_data4 (modbeg.dst_l_modbeg_language,
				"language", dosizeonly);
  totsize += write_debug_data2 (modbeg.dst_w_version_major,
				"DST major version", dosizeonly);
  totsize += write_debug_data2 (modbeg.dst_w_version_minor,
				"DST minor version", dosizeonly);
  totsize += write_debug_data1 (modbeg.dst_b_modbeg_name,
				"length of module name", dosizeonly);
  totsize += write_debug_string (module_name, "module name", dosizeonly);
  totsize += write_debug_data1 (mb_trlr.dst_b_compiler,
				"length of compiler name", dosizeonly);
  totsize += write_debug_string (module_producer, "compiler name", dosizeonly);

  return totsize;
}

/* Output a module end trailer and return the trailer size.   Just return
   the size if DOSIZEONLY is nonzero.  */

static int
write_modend (int dosizeonly)
{
  DST_MODULE_END modend;
  int totsize = 0;

  modend.dst_a_modend_header.dst__header_length.dst_w_length
   = DST_K_MODEND_SIZE - 1;
  modend.dst_a_modend_header.dst__header_type.dst_w_type = DST_K_MODEND;

  totsize += write_debug_header (&modend.dst_a_modend_header, "modend",
				 dosizeonly);

  return totsize;
}

/* Output a routine begin header routine RTNNUM and return the header size.
   Just return the size if DOSIZEONLY is nonzero.  */

static int
write_rtnbeg (int rtnnum, int dosizeonly)
{
  const char *rtnname;
  int rtnnamelen;
  char *rtnentryname;
  int totsize = 0;
  char label[MAX_ARTIFICIAL_LABEL_BYTES];
  DST_ROUTINE_BEGIN rtnbeg;
  DST_PROLOG prolog;

  rtnname = funcnam_table[rtnnum];
  rtnnamelen = strlen (rtnname);
  rtnentryname = concat (rtnname, "..en", NULL);

  if (!strcmp (rtnname, "main"))
    {
      DST_HEADER header;
      const char *go = "TRANSFER$BREAK$GO";

      /* This command isn't documented in DSTRECORDS, so it's made to
	 look like what DEC C does */

      /* header size - 1st byte + flag byte + STO_LW size
	 + string count byte + string length */
      header.dst__header_length.dst_w_length
	= DST_K_DST_HEADER_SIZE - 1 + 1 + 4 + 1 + strlen (go);
      header.dst__header_type.dst_w_type = DST_K_TBG;

      totsize += write_debug_header (&header, "transfer", dosizeonly);

      /* I think this is a flag byte, but I don't know what this flag means */
      totsize += write_debug_data1 (0x1, "flags ???", dosizeonly);

      /* Routine Begin PD Address */
      totsize += write_debug_addr (rtnname, "main procedure descriptor",
				   dosizeonly);
      totsize += write_debug_data1 (strlen (go), "length of main_name",
				    dosizeonly);
      totsize += write_debug_string (go, "main name", dosizeonly);
    }

  /* The header length never includes the length byte.  */
  rtnbeg.dst_a_rtnbeg_header.dst__header_length.dst_w_length
   = DST_K_RTNBEG_SIZE + rtnnamelen - 1;
  rtnbeg.dst_a_rtnbeg_header.dst__header_type.dst_w_type = DST_K_RTNBEG;
  rtnbeg.dst_b_rtnbeg_flags.dst_v_rtnbeg_unused = 0;
  rtnbeg.dst_b_rtnbeg_flags.dst_v_rtnbeg_unalloc = 0;
  rtnbeg.dst_b_rtnbeg_flags.dst_v_rtnbeg_prototype = 0;
  rtnbeg.dst_b_rtnbeg_flags.dst_v_rtnbeg_inlined = 0;
  rtnbeg.dst_b_rtnbeg_flags.dst_v_rtnbeg_no_call = 1;
  rtnbeg.dst_b_rtnbeg_name = rtnnamelen;

  totsize += write_debug_header (&rtnbeg.dst_a_rtnbeg_header, "rtnbeg",
				 dosizeonly);
  totsize += write_debug_data1 (*((char *) &rtnbeg.dst_b_rtnbeg_flags),
				"flags", dosizeonly);

  /* Routine Begin Address */
  totsize += write_debug_addr (rtnentryname, "routine entry name", dosizeonly);

  /* Routine Begin PD Address */
  totsize += write_debug_addr (rtnname, "routine procedure descriptor",
			       dosizeonly);

  /* Routine Begin Name */
  totsize += write_debug_data1 (rtnbeg.dst_b_rtnbeg_name,
				"length of routine name", dosizeonly);

  totsize += write_debug_string (rtnname, "routine name", dosizeonly);

  free (rtnentryname);

  if (debug_info_level > DINFO_LEVEL_TERSE)
    {
      prolog.dst_a_prolog_header.dst__header_length.dst_w_length
	= DST_K_PROLOG_SIZE - 1;
      prolog.dst_a_prolog_header.dst__header_type.dst_w_type = DST_K_PROLOG;

      totsize += write_debug_header (&prolog.dst_a_prolog_header, "prolog",
				     dosizeonly);

      ASM_GENERATE_INTERNAL_LABEL
        (label, FUNC_PROLOG_LABEL,
	 funcnum_table[rtnnum]);
      totsize += write_debug_addr (label, "prolog breakpoint addr",
				   dosizeonly);
    }

  return totsize;
}

/* Output a routine end trailer for routine RTNNUM and return the header size.
   Just return the size if DOSIZEONLY is nonzero.  */

static int
write_rtnend (int rtnnum, int dosizeonly)
{
  DST_ROUTINE_END rtnend;
  char label1[MAX_ARTIFICIAL_LABEL_BYTES];
  char label2[MAX_ARTIFICIAL_LABEL_BYTES];
  int totsize;

  totsize = 0;

  rtnend.dst_a_rtnend_header.dst__header_length.dst_w_length
   = DST_K_RTNEND_SIZE - 1;
  rtnend.dst_a_rtnend_header.dst__header_type.dst_w_type = DST_K_RTNEND;
  rtnend.dst_b_rtnend_unused = 0;
  rtnend.dst_l_rtnend_size = 0; /* Calculated below.  */

  totsize += write_debug_header (&rtnend.dst_a_rtnend_header, "rtnend",
				 dosizeonly);
  totsize += write_debug_data1 (rtnend.dst_b_rtnend_unused, "unused",
				dosizeonly);

  ASM_GENERATE_INTERNAL_LABEL
   (label1, FUNC_BEGIN_LABEL,
    funcnum_table[rtnnum]);
  ASM_GENERATE_INTERNAL_LABEL
   (label2, FUNC_END_LABEL,
    funcnum_table[rtnnum]);
  totsize += write_debug_delta4 (label2, label1, "routine size", dosizeonly);

  return totsize;
}

#define K_DELTA_PC(I) \
 ((I) < 128 ? -(I) : (I) < 65536 ? DST_K_DELTA_PC_W : DST_K_DELTA_PC_L)

#define K_SET_LINUM(I) \
 ((I) < 256 ? DST_K_SET_LINUM_B \
  : (I) < 65536 ? DST_K_SET_LINUM : DST_K_SET_LINUM_L)

#define K_INCR_LINUM(I) \
 ((I) < 256 ? DST_K_INCR_LINUM \
  : (I) < 65536 ? DST_K_INCR_LINUM_W : DST_K_INCR_LINUM_L)

/* Output the PC to line number correlations and return the size.  Just return
   the size if DOSIZEONLY is nonzero */

static int
write_pclines (int dosizeonly)
{
  unsigned i;
  int fn;
  int ln, lastln;
  int linestart = 0;
  int max_line;
  DST_LINE_NUM_HEADER line_num;
  DST_PCLINE_COMMANDS pcline;
  char label[MAX_ARTIFICIAL_LABEL_BYTES];
  char lastlabel[MAX_ARTIFICIAL_LABEL_BYTES];
  int totsize = 0;
  char buff[256];

  max_line = file_info_table[1].max_line;
  file_info_table[1].listing_line_start = linestart;
  linestart = linestart + ((max_line / 100000) + 1) * 100000;

  for (i = 2; i < file_info_table_in_use; i++)
    {
      max_line = file_info_table[i].max_line;
      file_info_table[i].listing_line_start = linestart;
      linestart = linestart + ((max_line / 10000) + 1) * 10000;
    }

  /* Set starting address to beginning of text section.  */
  line_num.dst_a_line_num_header.dst__header_length.dst_w_length = 8;
  line_num.dst_a_line_num_header.dst__header_type.dst_w_type = DST_K_LINE_NUM;
  pcline.dst_b_pcline_command = DST_K_SET_ABS_PC;

  totsize += write_debug_header (&line_num.dst_a_line_num_header,
				 "line_num", dosizeonly);
  totsize += write_debug_data1 (pcline.dst_b_pcline_command,
				"line_num (SET ABS PC)", dosizeonly);

  if (dosizeonly)
    totsize += 4;
  else
    {
      ASM_OUTPUT_DEBUG_ADDR (asm_out_file, TEXT_SECTION_ASM_OP);
      if (flag_verbose_asm)
	fprintf (asm_out_file, "\t%s line_num", ASM_COMMENT_START);
      fputc ('\n', asm_out_file);
    }

  fn = line_info_table[1].dst_file_num;
  ln = (file_info_table[fn].listing_line_start
	+ line_info_table[1].dst_line_num);
  line_num.dst_a_line_num_header.dst__header_length.dst_w_length = 4 + 4;
  pcline.dst_b_pcline_command = DST_K_SET_LINUM_L;

  totsize += write_debug_header (&line_num.dst_a_line_num_header,
				 "line_num", dosizeonly);
  totsize += write_debug_data1 (pcline.dst_b_pcline_command,
				"line_num (SET LINUM LONG)", dosizeonly);

  sprintf (buff, "line_num (%d)", ln ? ln - 1 : 0);
  totsize += write_debug_data4 (ln ? ln - 1 : 0, buff, dosizeonly);

  lastln = ln;
  strcpy (lastlabel, TEXT_SECTION_ASM_OP);
  for (i = 1; i < line_info_table_in_use; i++)
    {
      int extrabytes;

      fn = line_info_table[i].dst_file_num;
      ln = (file_info_table[fn].listing_line_start
	    + line_info_table[i].dst_line_num);

      if (ln - lastln > 1)
	extrabytes = 5; /* NUMBYTES (ln - lastln - 1) + 1; */
      else if (ln <= lastln)
	extrabytes = 5; /* NUMBYTES (ln - 1) + 1; */
      else
	extrabytes = 0;

      line_num.dst_a_line_num_header.dst__header_length.dst_w_length
	= 8 + extrabytes;

      totsize += write_debug_header
	(&line_num.dst_a_line_num_header, "line_num", dosizeonly);

      if (ln - lastln > 1)
	{
	  int lndif = ln - lastln - 1;

	  /* K_INCR_LINUM (lndif); */
	  pcline.dst_b_pcline_command = DST_K_INCR_LINUM_L;

	  totsize += write_debug_data1 (pcline.dst_b_pcline_command,
					"line_num (INCR LINUM LONG)",
					dosizeonly);

	  sprintf (buff, "line_num (%d)", lndif);
	  totsize += write_debug_data4 (lndif, buff, dosizeonly);
	}
      else if (ln <= lastln)
	{
	  /* K_SET_LINUM (ln-1); */
	  pcline.dst_b_pcline_command = DST_K_SET_LINUM_L;

	  totsize += write_debug_data1 (pcline.dst_b_pcline_command,
					"line_num (SET LINUM LONG)",
					dosizeonly);

	  sprintf (buff, "line_num (%d)", ln - 1);
	  totsize += write_debug_data4 (ln - 1, buff, dosizeonly);
	}

      pcline.dst_b_pcline_command = DST_K_DELTA_PC_L;

      totsize += write_debug_data1 (pcline.dst_b_pcline_command,
				    "line_num (DELTA PC LONG)", dosizeonly);

      ASM_GENERATE_INTERNAL_LABEL (label, LINE_CODE_LABEL, i);
      totsize += write_debug_delta4 (label, lastlabel, "increment line_num",
				     dosizeonly);

      lastln = ln;
      strcpy (lastlabel, label);
    }

  return totsize;
}

/* Output a source correlation for file FILEID using information saved in
   FILE_INFO_ENTRY and return the size.  Just return the size if DOSIZEONLY is
   nonzero.  */

static int
write_srccorr (int fileid, dst_file_info_entry file_info_entry,
	       int dosizeonly)
{
  int src_command_size;
  int linesleft = file_info_entry.max_line;
  int linestart = file_info_entry.listing_line_start;
  int flen = strlen (file_info_entry.file_name);
  int linestodo = 0;
  DST_SOURCE_CORR src_header;
  DST_SRC_COMMAND src_command;
  DST_SRC_COMMAND src_command_sf;
  DST_SRC_COMMAND src_command_sl;
  DST_SRC_COMMAND src_command_sr;
  DST_SRC_COMMAND src_command_dl;
  DST_SRC_CMDTRLR src_cmdtrlr;
  char buff[256];
  int totsize = 0;

  if (fileid == 1)
    {
      src_header.dst_a_source_corr_header.dst__header_length.dst_w_length
	= DST_K_SOURCE_CORR_HEADER_SIZE + 1 - 1;
      src_header.dst_a_source_corr_header.dst__header_type.dst_w_type
	= DST_K_SOURCE;
      src_command.dst_b_src_command = DST_K_SRC_FORMFEED;

      totsize += write_debug_header (&src_header.dst_a_source_corr_header,
				     "source corr", dosizeonly);

      totsize += write_debug_data1 (src_command.dst_b_src_command,
				    "source_corr (SRC FORMFEED)",
				    dosizeonly);
    }

  src_command_size
    = DST_K_SRC_COMMAND_SIZE + flen + DST_K_SRC_CMDTRLR_SIZE;
  src_command.dst_b_src_command = DST_K_SRC_DECLFILE;
  src_command.dst_a_src_cmd_fields.dst_a_src_decl_src.dst_b_src_df_length
    = src_command_size - 2;
  src_command.dst_a_src_cmd_fields.dst_a_src_decl_src.dst_b_src_df_flags = 0;
  src_command.dst_a_src_cmd_fields.dst_a_src_decl_src.dst_w_src_df_fileid
    = fileid;
  src_command.dst_a_src_cmd_fields.dst_a_src_decl_src.dst_q_src_df_rms_cdt
    = file_info_entry.cdt;
  src_command.dst_a_src_cmd_fields.dst_a_src_decl_src.dst_l_src_df_rms_ebk
    = file_info_entry.ebk;
  src_command.dst_a_src_cmd_fields.dst_a_src_decl_src.dst_w_src_df_rms_ffb
    = file_info_entry.ffb;
  src_command.dst_a_src_cmd_fields.dst_a_src_decl_src.dst_b_src_df_rms_rfo
    = file_info_entry.rfo;
  src_command.dst_a_src_cmd_fields.dst_a_src_decl_src.dst_b_src_df_filename
    = flen;

  src_header.dst_a_source_corr_header.dst__header_length.dst_w_length
    = DST_K_SOURCE_CORR_HEADER_SIZE + src_command_size - 1;
  src_header.dst_a_source_corr_header.dst__header_type.dst_w_type
    = DST_K_SOURCE;

  src_cmdtrlr.dst_b_src_df_libmodname = 0;

  totsize += write_debug_header (&src_header.dst_a_source_corr_header,
				 "source corr", dosizeonly);
  totsize += write_debug_data1 (src_command.dst_b_src_command,
				"source_corr (DECL SRC FILE)", dosizeonly);
  totsize += write_debug_data1
    (src_command.dst_a_src_cmd_fields.dst_a_src_decl_src.dst_b_src_df_length,
     "source_corr (length)", dosizeonly);

  totsize += write_debug_data1
    (src_command.dst_a_src_cmd_fields.dst_a_src_decl_src.dst_b_src_df_flags,
     "source_corr (flags)", dosizeonly);

  totsize += write_debug_data2
    (src_command.dst_a_src_cmd_fields.dst_a_src_decl_src.dst_w_src_df_fileid,
     "source_corr (fileid)", dosizeonly);

  totsize += write_debug_data8
    (src_command.dst_a_src_cmd_fields.dst_a_src_decl_src.dst_q_src_df_rms_cdt,
     "source_corr (creation date)", dosizeonly);

  totsize += write_debug_data4
    (src_command.dst_a_src_cmd_fields.dst_a_src_decl_src.dst_l_src_df_rms_ebk,
     "source_corr (EOF block number)", dosizeonly);

  totsize += write_debug_data2
    (src_command.dst_a_src_cmd_fields.dst_a_src_decl_src.dst_w_src_df_rms_ffb,
     "source_corr (first free byte)", dosizeonly);

  totsize += write_debug_data1
    (src_command.dst_a_src_cmd_fields.dst_a_src_decl_src.dst_b_src_df_rms_rfo,
     "source_corr (record and file organization)", dosizeonly);

  totsize += write_debug_data1
    (src_command.dst_a_src_cmd_fields.dst_a_src_decl_src.dst_b_src_df_filename,
     "source_corr (filename length)", dosizeonly);

  totsize += write_debug_string (remap_debug_filename (
				    file_info_entry.file_name),
				 "source file name", dosizeonly);
  totsize += write_debug_data1 (src_cmdtrlr.dst_b_src_df_libmodname,
				"source_corr (libmodname)", dosizeonly);

  src_command_sf.dst_b_src_command = DST_K_SRC_SETFILE;
  src_command_sf.dst_a_src_cmd_fields.dst_w_src_unsword = fileid;

  src_command_sr.dst_b_src_command = DST_K_SRC_SETREC_W;
  src_command_sr.dst_a_src_cmd_fields.dst_w_src_unsword = 1;

  src_command_sl.dst_b_src_command = DST_K_SRC_SETLNUM_L;
  src_command_sl.dst_a_src_cmd_fields.dst_l_src_unslong = linestart + 1;

  src_command_dl.dst_b_src_command = DST_K_SRC_DEFLINES_W;

  if (linesleft > 65534)
    linesleft = linesleft - 65534, linestodo = 65534;
  else
    linestodo = linesleft, linesleft = 0;

  src_command_dl.dst_a_src_cmd_fields.dst_w_src_unsword = linestodo;

  src_header.dst_a_source_corr_header.dst__header_length.dst_w_length
    = DST_K_SOURCE_CORR_HEADER_SIZE + 3 + 3 + 5 + 3 - 1;
  src_header.dst_a_source_corr_header.dst__header_type.dst_w_type
    = DST_K_SOURCE;

  if (src_command_dl.dst_a_src_cmd_fields.dst_w_src_unsword)
    {
      totsize += write_debug_header (&src_header.dst_a_source_corr_header,
				     "source corr", dosizeonly);

      totsize += write_debug_data1 (src_command_sf.dst_b_src_command,
				    "source_corr (src setfile)", dosizeonly);

      totsize += write_debug_data2
	(src_command_sf.dst_a_src_cmd_fields.dst_w_src_unsword,
	 "source_corr (fileid)", dosizeonly);

      totsize += write_debug_data1 (src_command_sr.dst_b_src_command,
				    "source_corr (setrec)", dosizeonly);

      totsize += write_debug_data2
	(src_command_sr.dst_a_src_cmd_fields.dst_w_src_unsword,
	 "source_corr (recnum)", dosizeonly);

      totsize += write_debug_data1 (src_command_sl.dst_b_src_command,
				    "source_corr (setlnum)", dosizeonly);

      totsize += write_debug_data4
	(src_command_sl.dst_a_src_cmd_fields.dst_l_src_unslong,
	 "source_corr (linenum)", dosizeonly);

      totsize += write_debug_data1 (src_command_dl.dst_b_src_command,
				    "source_corr (deflines)", dosizeonly);

      sprintf (buff, "source_corr (%d)",
	       src_command_dl.dst_a_src_cmd_fields.dst_w_src_unsword);
      totsize += write_debug_data2
	(src_command_dl.dst_a_src_cmd_fields.dst_w_src_unsword,
	 buff, dosizeonly);

      while (linesleft > 0)
	{
	  src_header.dst_a_source_corr_header.dst__header_length.dst_w_length
	    = DST_K_SOURCE_CORR_HEADER_SIZE + 3 - 1;
	  src_header.dst_a_source_corr_header.dst__header_type.dst_w_type
	    = DST_K_SOURCE;
	  src_command_dl.dst_b_src_command = DST_K_SRC_DEFLINES_W;

	  if (linesleft > 65534)
	    linesleft = linesleft - 65534, linestodo = 65534;
	  else
	    linestodo = linesleft, linesleft = 0;

	  src_command_dl.dst_a_src_cmd_fields.dst_w_src_unsword = linestodo;

	  totsize += write_debug_header (&src_header.dst_a_source_corr_header,
					 "source corr", dosizeonly);
	  totsize += write_debug_data1 (src_command_dl.dst_b_src_command,
					"source_corr (deflines)", dosizeonly);
	  sprintf (buff, "source_corr (%d)",
		   src_command_dl.dst_a_src_cmd_fields.dst_w_src_unsword);
	  totsize += write_debug_data2
	    (src_command_dl.dst_a_src_cmd_fields.dst_w_src_unsword,
	     buff, dosizeonly);
	}
    }

  return totsize;
}

/* Output all the source correlation entries and return the size.  Just return
   the size if DOSIZEONLY is nonzero.  */

static int
write_srccorrs (int dosizeonly)
{
  unsigned int i;
  int totsize = 0;

  for (i = 1; i < file_info_table_in_use; i++)
    totsize += write_srccorr (i, file_info_table[i], dosizeonly);

  return totsize;
}

/* Output a marker (i.e. a label) for the beginning of a function, before
   the prologue.  */

static void
vmsdbgout_begin_prologue (unsigned int line, unsigned int column,
			  const char *file)
{
  char label[MAX_ARTIFICIAL_LABEL_BYTES];

  if (write_symbols == VMS_AND_DWARF2_DEBUG)
    (*dwarf2_debug_hooks.begin_prologue) (line, column, file);

  if (debug_info_level > DINFO_LEVEL_NONE)
    {
      ASM_GENERATE_INTERNAL_LABEL (label, FUNC_BEGIN_LABEL,
				   current_function_funcdef_no);
      ASM_OUTPUT_LABEL (asm_out_file, label);
    }
}

/* Output a marker (i.e. a label) for the beginning of a function, after
   the prologue.  */

static void
vmsdbgout_end_prologue (unsigned int line, const char *file)
{
  char label[MAX_ARTIFICIAL_LABEL_BYTES];

  if (write_symbols == VMS_AND_DWARF2_DEBUG)
    (*dwarf2_debug_hooks.end_prologue) (line, file);

  if (debug_info_level > DINFO_LEVEL_TERSE)
    {
      ASM_GENERATE_INTERNAL_LABEL (label, FUNC_PROLOG_LABEL,
				   current_function_funcdef_no);
      ASM_OUTPUT_LABEL (asm_out_file, label);

      /* VMS PCA expects every PC range to correlate to some line and file.  */
      vmsdbgout_write_source_line (line, file, 0, true);
    }
}

/* No output for VMS debug, but make obligatory call to Dwarf2 debug */

static void
vmsdbgout_end_function (unsigned int line)
{
  if (write_symbols == VMS_AND_DWARF2_DEBUG)
    (*dwarf2_debug_hooks.end_function) (line);
}

/* Output a marker (i.e. a label) for the beginning of the epilogue.
   This gets called *before* the epilogue code has been generated.  */

static void
vmsdbgout_begin_epilogue (unsigned int line, const char *file)
{
  char label[MAX_ARTIFICIAL_LABEL_BYTES];
  static int save_current_function_funcdef_no = -1;

  if (write_symbols == VMS_AND_DWARF2_DEBUG)
    (*dwarf2_debug_hooks.begin_epilogue) (line, file);

  if (debug_info_level > DINFO_LEVEL_NONE)
    {
      if (save_current_function_funcdef_no != current_function_funcdef_no)
	{
	  /* Output a label to mark the endpoint of the code generated for this
	     function.  */
	  ASM_GENERATE_INTERNAL_LABEL (label, FUNC_EPILOG_LABEL,
				       current_function_funcdef_no);

	  ASM_OUTPUT_LABEL (asm_out_file, label);

	  save_current_function_funcdef_no = current_function_funcdef_no;

	  /* VMS PCA expects every PC range to correlate to some line and
	     file.  */
	  vmsdbgout_write_source_line (line, file, 0, true);
	}
    }
}

/* Output a marker (i.e. a label) for the absolute end of the generated code
   for a function definition.  This gets called *after* the epilogue code has
   been generated.  */

static void
vmsdbgout_end_epilogue (unsigned int line, const char *file)
{
  char label[MAX_ARTIFICIAL_LABEL_BYTES];

  if (write_symbols == VMS_AND_DWARF2_DEBUG)
    (*dwarf2_debug_hooks.end_epilogue) (line, file);

  if (debug_info_level > DINFO_LEVEL_NONE)
    {
      /* Output a label to mark the endpoint of the code generated for this
         function.  */
      ASM_GENERATE_INTERNAL_LABEL (label, FUNC_END_LABEL,
				   current_function_funcdef_no);
      ASM_OUTPUT_LABEL (asm_out_file, label);

      /* VMS PCA expects every PC range to correlate to some line and file.  */
      vmsdbgout_write_source_line (line, file, 0, true);
    }
}

/* Output a marker (i.e. a label) for the beginning of the generated code for
   a lexical block.  */

static void
vmsdbgout_begin_block (register unsigned line, register unsigned blocknum)
{
  if (write_symbols == VMS_AND_DWARF2_DEBUG)
    (*dwarf2_debug_hooks.begin_block) (line, blocknum);

  if (debug_info_level > DINFO_LEVEL_TERSE)
    targetm.asm_out.internal_label (asm_out_file, BLOCK_BEGIN_LABEL, blocknum);
}

/* Output a marker (i.e. a label) for the end of the generated code for a
   lexical block.  */

static void
vmsdbgout_end_block (register unsigned line, register unsigned blocknum)
{
  if (write_symbols == VMS_AND_DWARF2_DEBUG)
    (*dwarf2_debug_hooks.end_block) (line, blocknum);

  if (debug_info_level > DINFO_LEVEL_TERSE)
    targetm.asm_out.internal_label (asm_out_file, BLOCK_END_LABEL, blocknum);
}

/* Not implemented in VMS Debug.  */

static bool
vmsdbgout_ignore_block (const_tree block)
{
  bool retval = 0;

  if (write_symbols == VMS_AND_DWARF2_DEBUG)
    retval = (*dwarf2_debug_hooks.ignore_block) (block);

  return retval;
}

/* Add an entry for function DECL into the funcnam_table.  */

static void
vmsdbgout_begin_function (tree decl)
{
  const char *name = XSTR (XEXP (DECL_RTL (decl), 0), 0);

  if (write_symbols == VMS_AND_DWARF2_DEBUG)
    (*dwarf2_debug_hooks.begin_function) (decl);

  /* Add the new entry to the end of the function name table.  */
  funcnam_table.safe_push (xstrdup (name));
  funcnum_table.safe_push (current_function_funcdef_no);
}

static char fullname_buff [4096];

/* Return the full file specification for FILENAME.  The specification must be
   in VMS syntax in order to be processed by VMS Debug.  */

static char *
full_name (const char *filename)
{
#ifdef VMS
  FILE *fp = fopen (filename, "r");

  fgetname (fp, fullname_buff, 1);
  fclose (fp);
#else
  /* Unix paths really mess up VMS debug. Better to just output the
     base filename.  */
  strcpy (fullname_buff, filename);
#endif

  return fullname_buff;
}

/* Lookup a filename (in the list of filenames that we know about here in
   vmsdbgout.c) and return its "index".  The index of each (known) filename is
   just a unique number which is associated with only that one filename.  We
   need such numbers for the sake of generating labels  and references
   to those files numbers.  If the filename given as an argument is not
   found in our current list, add it to the list and assign it the next
   available unique index number.  In order to speed up searches, we remember
   the index of the filename was looked up last.  This handles the majority of
   all searches.  */

static unsigned int
lookup_filename (const char *file_name)
{
  static unsigned int last_file_lookup_index = 0;
  register char *fn;
  register unsigned i;
  const char *fnam;
  long long cdt = 0;
  long ebk = 0;
  short ffb = 0;
  char rfo = 0;
  long siz = 0;
  int ver = 0;

  fnam = full_name (file_name);

  /* Check to see if the file name that was searched on the previous call
     matches this file name. If so, return the index.  */
  if (last_file_lookup_index != 0)
    {
      fn = file_info_table[last_file_lookup_index].file_name;
      if (strcmp (fnam, fn) == 0)
	return last_file_lookup_index;
    }

  /* Didn't match the previous lookup, search the table */
  for (i = 1; i < file_info_table_in_use; ++i)
    {
      fn = file_info_table[i].file_name;
      if (strcmp (fnam, fn) == 0)
	{
	  last_file_lookup_index = i;
	  return i;
	}
    }

  /* Prepare to add a new table entry by making sure there is enough space in
     the table to do so.  If not, expand the current table.  */
  if (file_info_table_in_use == file_info_table_allocated)
    {

      file_info_table_allocated += FILE_TABLE_INCREMENT;
      file_info_table = XRESIZEVEC (dst_file_info_entry, file_info_table,
				    file_info_table_allocated);
    }

  if (vms_file_stats_name (file_name, &cdt, &siz, &rfo, &ver) == 0)
    {
      ebk = siz / 512 + 1;
      ffb = siz - ((siz / 512) * 512);
    }

  /* Add the new entry to the end of the filename table.  */
  file_info_table[file_info_table_in_use].file_name = xstrdup (fnam);
  file_info_table[file_info_table_in_use].max_line = 0;
  file_info_table[file_info_table_in_use].cdt = cdt;
  file_info_table[file_info_table_in_use].ebk = ebk;
  file_info_table[file_info_table_in_use].ffb = ffb;
  file_info_table[file_info_table_in_use].rfo = rfo;

  last_file_lookup_index = file_info_table_in_use++;
  return last_file_lookup_index;
}

/* Output a label to mark the beginning of a source code line entry
   and record information relating to this source line, in
   'line_info_table' for later output of the .debug_line section.  */

static void
vmsdbgout_write_source_line (unsigned line, const char *filename,
                             int /* discriminator */, bool /* is_stmt */)
{
  dst_line_info_ref line_info;

  targetm.asm_out.internal_label (asm_out_file, LINE_CODE_LABEL,
                                  line_info_table_in_use);

  /* Expand the line info table if necessary.  */
  if (line_info_table_in_use == line_info_table_allocated)
    {
      line_info_table_allocated += LINE_INFO_TABLE_INCREMENT;
      line_info_table = XRESIZEVEC (dst_line_info_entry, line_info_table,
                                    line_info_table_allocated);
    }

  /* Add the new entry at the end of the line_info_table.  */
  line_info = &line_info_table[line_info_table_in_use++];
  line_info->dst_file_num = lookup_filename (filename);
  line_info->dst_line_num = line;
  if (line > file_info_table[line_info->dst_file_num].max_line)
    file_info_table[line_info->dst_file_num].max_line = line;
}

static void
vmsdbgout_source_line (register unsigned line, unsigned int column,
		       register const char *filename,
                       int discriminator, bool is_stmt)
{
  if (write_symbols == VMS_AND_DWARF2_DEBUG)
    (*dwarf2_debug_hooks.source_line) (line, column, filename, discriminator,
				       is_stmt);

  if (debug_info_level >= DINFO_LEVEL_TERSE)
    vmsdbgout_write_source_line (line, filename, discriminator, is_stmt);
}

/* Record the beginning of a new source file, for later output.
   At present, unimplemented.  */

static void
vmsdbgout_start_source_file (unsigned int lineno, const char *filename)
{
  if (write_symbols == VMS_AND_DWARF2_DEBUG)
    (*dwarf2_debug_hooks.start_source_file) (lineno, filename);
}

/* Record the end of a source file, for later output.
   At present, unimplemented.  */

static void
vmsdbgout_end_source_file (unsigned int lineno ATTRIBUTE_UNUSED)
{
  if (write_symbols == VMS_AND_DWARF2_DEBUG)
    (*dwarf2_debug_hooks.end_source_file) (lineno);
}

/* Set up for Debug output at the start of compilation.  */

static void
vmsdbgout_init (const char *filename)
{
  const char *language_string = lang_hooks.name;

  if (write_symbols == VMS_AND_DWARF2_DEBUG)
    (*dwarf2_debug_hooks.init) (filename);

  if (debug_info_level == DINFO_LEVEL_NONE)
    return;

  /* Remember the name of the primary input file.  */
  primary_filename = filename;

  /* Allocate the initial hunk of the file_info_table.  */
  file_info_table = XCNEWVEC (dst_file_info_entry, FILE_TABLE_INCREMENT);
  file_info_table_allocated = FILE_TABLE_INCREMENT;
  /* Skip the first entry - file numbers begin at 1.  */
  file_info_table_in_use = 1;

  funcnam_table.create (FUNC_TABLE_INITIAL);
  funcnum_table.create (FUNC_TABLE_INITIAL);

  /* Allocate the initial hunk of the line_info_table.  */
  line_info_table = XCNEWVEC (dst_line_info_entry, LINE_INFO_TABLE_INCREMENT);
  line_info_table_allocated = LINE_INFO_TABLE_INCREMENT;
  /* zero-th entry is allocated, but unused */
  line_info_table_in_use = 1;

  lookup_filename (primary_filename);

  if (lang_GNU_C ())
    module_language = DST_K_C;
  else if (lang_GNU_CXX ())
    module_language = DST_K_CXX;
  else if (!strcmp (language_string, "GNU Ada"))
    module_language = DST_K_ADA;
  else if (!strcmp (language_string, "GNU F77"))
    module_language = DST_K_FORTRAN;
  else
    module_language = DST_K_UNKNOWN;

  module_producer = concat (language_string, " ", version_string, NULL);

  ASM_GENERATE_INTERNAL_LABEL (text_end_label, TEXT_END_LABEL, 0);

}

/* Not implemented in VMS Debug.  */

static void
vmsdbgout_assembly_start (void)
{
  if (write_symbols == VMS_AND_DWARF2_DEBUG)
    (*dwarf2_debug_hooks.assembly_start) ();
}

/* Not implemented in VMS Debug.  */

static void
vmsdbgout_define (unsigned int lineno, const char *buffer)
{
  if (write_symbols == VMS_AND_DWARF2_DEBUG)
    (*dwarf2_debug_hooks.define) (lineno, buffer);
}

/* Not implemented in VMS Debug.  */

static void
vmsdbgout_undef (unsigned int lineno, const char *buffer)
{
  if (write_symbols == VMS_AND_DWARF2_DEBUG)
    (*dwarf2_debug_hooks.undef) (lineno, buffer);
}

/* Not implemented in VMS Debug.  */

static void
vmsdbgout_function_decl (tree decl)
{
  if (write_symbols == VMS_AND_DWARF2_DEBUG)
    (*dwarf2_debug_hooks.function_decl) (decl);
}

/* Not implemented in VMS Debug.  */

static void
vmsdbgout_early_global_decl (tree decl)
{
  if (write_symbols == VMS_AND_DWARF2_DEBUG)
    (*dwarf2_debug_hooks.early_global_decl) (decl);
}

/* Not implemented in VMS Debug.  */

static void
vmsdbgout_late_global_decl (tree decl)
{
  if (write_symbols == VMS_AND_DWARF2_DEBUG)
    (*dwarf2_debug_hooks.late_global_decl) (decl);
}

/* Not implemented in VMS Debug.  */

static void
vmsdbgout_type_decl (tree decl, int local)
{
  if (write_symbols == VMS_AND_DWARF2_DEBUG)
    (*dwarf2_debug_hooks.type_decl) (decl, local);
}

/* Not implemented in VMS Debug.  */

static void
vmsdbgout_abstract_function (tree decl)
{
  if (write_symbols == VMS_AND_DWARF2_DEBUG)
    (*dwarf2_debug_hooks.outlining_inline_function) (decl);
}

static void
vmsdbgout_early_finish (const char *filename)
{
  if (write_symbols == VMS_AND_DWARF2_DEBUG)
    (*dwarf2_debug_hooks.early_finish) (filename);
}

/* Output stuff that Debug requires at the end of every file and generate the
   VMS Debug debugging info.  */

static void
vmsdbgout_finish (const char *filename ATTRIBUTE_UNUSED)
{
  unsigned int i, ifunc;
  int totsize;

  if (write_symbols == VMS_AND_DWARF2_DEBUG)
    (*dwarf2_debug_hooks.finish) (filename);

  if (debug_info_level == DINFO_LEVEL_NONE)
    return;

  /* Output a terminator label for the .text section.  */
  switch_to_section (text_section);
  targetm.asm_out.internal_label (asm_out_file, TEXT_END_LABEL, 0);

  /* Output debugging information.
     Warning! Do not change the name of the .vmsdebug section without
     changing it in the assembler also.  */
  switch_to_section (get_named_section (NULL, ".vmsdebug", 0));
  ASM_OUTPUT_ALIGN (asm_out_file, 0);

  totsize = write_modbeg (1);
  FOR_EACH_VEC_ELT (funcnum_table, i, ifunc)
    {
      totsize += write_rtnbeg (i, 1);
      totsize += write_rtnend (i, 1);
    }
  totsize += write_pclines (1);

  write_modbeg (0);
  FOR_EACH_VEC_ELT (funcnum_table, i, ifunc)
    {
      write_rtnbeg (i, 0);
      write_rtnend (i, 0);
    }
  write_pclines (0);

  if (debug_info_level > DINFO_LEVEL_TERSE)
    {
      totsize = write_srccorrs (1);
      write_srccorrs (0);
    }

  totsize = write_modend (1);
  write_modend (0);
}

/* Need for both Dwarf2 on IVMS and VMS Debug on AVMS */

#ifdef VMS
#define __NEW_STARLET 1
#include <vms/rms.h>
#include <vms/atrdef.h>
#include <vms/fibdef.h>
#include <vms/stsdef.h>
#include <vms/iodef.h>
#include <vms/fatdef.h>
#include <vms/descrip.h>
#include <unixlib.h>

#define MAXPATH 256

/* descrip.h doesn't have everything ...  */
typedef struct fibdef* __fibdef_ptr32 __attribute__ (( mode (SI) ));
struct dsc$descriptor_fib
{
  unsigned int fib$l_len;
  __fibdef_ptr32 fib$l_addr;
};

/* I/O Status Block.  */
struct IOSB
{
  unsigned short status, count;
  unsigned int devdep;
};

static char *tryfile;

/* Variable length string.  */
struct vstring
{
  short length;
  char string[NAM$C_MAXRSS+1];
};

static char filename_buff [MAXPATH];
static char vms_filespec [MAXPATH];

/* Callback function for filespec style conversion.  */

static int
translate_unix (char *name, int type ATTRIBUTE_UNUSED)
{
  strncpy (filename_buff, name, MAXPATH);
  filename_buff [MAXPATH - 1] = (char) 0;
  return 0;
}

/* Wrapper for DECC function that converts a Unix filespec
   to VMS style filespec.  */

static char *
to_vms_file_spec (char *filespec)
{
  strncpy (vms_filespec, "", MAXPATH);
  decc$to_vms (filespec, translate_unix, 1, 1);
  strncpy (vms_filespec, filename_buff, MAXPATH);

  vms_filespec [MAXPATH - 1] = (char) 0;

  return vms_filespec;
}

#else
#define VMS_EPOCH_OFFSET 35067168000000000LL
#define VMS_GRANULARITY_FACTOR 10000000
#endif

/* Return VMS file date, size, format, version given a name.  */

int
vms_file_stats_name (const char *filename, long long *cdt, long *siz, char *rfo,
		     int *ver)
{
#ifdef VMS
  struct FAB fab;
  struct NAM nam;

  unsigned long long create;
  FAT recattr;
  char ascnamebuff [256];

  ATRDEF atrlst[]
    = {
      { ATR$S_CREDATE,  ATR$C_CREDATE,  &create },
      { ATR$S_RECATTR,  ATR$C_RECATTR,  &recattr },
      { ATR$S_ASCNAME,  ATR$C_ASCNAME,  &ascnamebuff },
      { 0, 0, 0}
    };

  FIBDEF fib;
  struct dsc$descriptor_fib fibdsc = {sizeof (fib), (void *) &fib};

  struct IOSB iosb;

  long status;
  unsigned short chan;

  struct vstring file;
  struct dsc$descriptor_s filedsc
    = {NAM$C_MAXRSS, DSC$K_DTYPE_T, DSC$K_CLASS_S, (void *) file.string};
  struct vstring device;
  struct dsc$descriptor_s devicedsc
    = {NAM$C_MAXRSS, DSC$K_DTYPE_T, DSC$K_CLASS_S, (void *) device.string};
  struct vstring result;
  struct dsc$descriptor_s resultdsc
    = {NAM$C_MAXRSS, DSC$K_DTYPE_VT, DSC$K_CLASS_VS, (void *) result.string};

  if (strcmp (filename, "<internal>") == 0
      || strcmp (filename, "<built-in>") == 0)
    {
      if (cdt)
	*cdt = 0;

      if (siz)
	*siz = 0;

      if (rfo)
	*rfo = 0;

      if (ver)
        *ver = 0;

      return 0;
    }

  tryfile = to_vms_file_spec (filename);

  /* Allocate and initialize a FAB and NAM structures.  */
  fab = cc$rms_fab;
  nam = cc$rms_nam;

  nam.nam$l_esa = file.string;
  nam.nam$b_ess = NAM$C_MAXRSS;
  nam.nam$l_rsa = result.string;
  nam.nam$b_rss = NAM$C_MAXRSS;
  fab.fab$l_fna = tryfile;
  fab.fab$b_fns = strlen (tryfile);
  fab.fab$l_nam = &nam;

  /* Validate filespec syntax and device existence.  */
  status = SYS$PARSE (&fab, 0, 0);
  if ((status & 1) != 1)
    return 1;

  file.string[nam.nam$b_esl] = 0;

  /* Find matching filespec.  */
  status = SYS$SEARCH (&fab, 0, 0);
  if ((status & 1) != 1)
    return 1;

  file.string[nam.nam$b_esl] = 0;
  result.string[result.length=nam.nam$b_rsl] = 0;

  /* Get the device name and assign an IO channel.  */
  strncpy (device.string, nam.nam$l_dev, nam.nam$b_dev);
  devicedsc.dsc$w_length  = nam.nam$b_dev;
  chan = 0;
  status = SYS$ASSIGN (&devicedsc, &chan, 0, 0, 0);
  if ((status & 1) != 1)
    return 1;

  /* Initialize the FIB and fill in the directory id field.  */
  memset (&fib, 0, sizeof (fib));
  fib.fib$w_did[0]  = nam.nam$w_did[0];
  fib.fib$w_did[1]  = nam.nam$w_did[1];
  fib.fib$w_did[2]  = nam.nam$w_did[2];
  fib.fib$l_acctl = 0;
  fib.fib$l_wcc = 0;
  strcpy (file.string, (strrchr (result.string, ']') + 1));
  filedsc.dsc$w_length = strlen (file.string);
  result.string[result.length = 0] = 0;

  /* Open and close the file to fill in the attributes.  */
  status
    = SYS$QIOW (0, chan, IO$_ACCESS|IO$M_ACCESS, &iosb, 0, 0,
		&fibdsc, &filedsc, &result.length, &resultdsc, &atrlst, 0);
  if ((status & 1) != 1)
    return 1;
  if ((iosb.status & 1) != 1)
    return 1;

  result.string[result.length] = 0;
  status = SYS$QIOW (0, chan, IO$_DEACCESS, &iosb, 0, 0, &fibdsc, 0, 0, 0,
		     &atrlst, 0);
  if ((status & 1) != 1)
    return 1;
  if ((iosb.status & 1) != 1)
    return 1;

  /* Deassign the channel and exit.  */
  status = SYS$DASSGN (chan);
  if ((status & 1) != 1)
    return 1;

  if (cdt) *cdt = create;
  if (siz) *siz = (512 * 65536 * recattr.fat$w_efblkh) +
                  (512 * (recattr.fat$w_efblkl - 1)) +
                  recattr.fat$w_ffbyte;
  if (rfo) *rfo = recattr.fat$v_rtype;
  if (ver) *ver = strtol (strrchr (ascnamebuff, ';')+1, 0, 10);

  return 0;
#else
  struct stat buff;

  if ((stat (filename, &buff)) != 0)
     return 1;

  if (cdt)
    *cdt = (long long) (buff.st_mtime * VMS_GRANULARITY_FACTOR)
                        + VMS_EPOCH_OFFSET;

  if (siz)
    *siz = buff.st_size;

  if (rfo)
    *rfo = 2; /* Stream LF format */

  if (ver)
    *ver = 1;

  return 0;
#endif
}
#endif<|MERGE_RESOLUTION|>--- conflicted
+++ resolved
@@ -1,9 +1,5 @@
 /* Output VMS debug format symbol table information from GCC.
-<<<<<<< HEAD
-   Copyright (C) 1987-2019 Free Software Foundation, Inc.
-=======
    Copyright (C) 1987-2020 Free Software Foundation, Inc.
->>>>>>> 9e014010
    Contributed by Douglas B. Rupp (rupp@gnat.com).
    Updated by Bernard W. Giroud (bgiroud@users.sourceforge.net).
 
