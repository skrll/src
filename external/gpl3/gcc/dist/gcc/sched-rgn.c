/* Instruction scheduling pass.
<<<<<<< HEAD
   Copyright (C) 1992-2019 Free Software Foundation, Inc.
=======
   Copyright (C) 1992-2020 Free Software Foundation, Inc.
>>>>>>> 9e014010
   Contributed by Michael Tiemann (tiemann@cygnus.com) Enhanced by,
   and currently maintained by, Jim Wilson (wilson@cygnus.com)

This file is part of GCC.

GCC is free software; you can redistribute it and/or modify it under
the terms of the GNU General Public License as published by the Free
Software Foundation; either version 3, or (at your option) any later
version.

GCC is distributed in the hope that it will be useful, but WITHOUT ANY
WARRANTY; without even the implied warranty of MERCHANTABILITY or
FITNESS FOR A PARTICULAR PURPOSE.  See the GNU General Public License
for more details.

You should have received a copy of the GNU General Public License
along with GCC; see the file COPYING3.  If not see
<http://www.gnu.org/licenses/>.  */

/* This pass implements list scheduling within basic blocks.  It is
   run twice: (1) after flow analysis, but before register allocation,
   and (2) after register allocation.

   The first run performs interblock scheduling, moving insns between
   different blocks in the same "region", and the second runs only
   basic block scheduling.

   Interblock motions performed are useful motions and speculative
   motions, including speculative loads.  Motions requiring code
   duplication are not supported.  The identification of motion type
   and the check for validity of speculative motions requires
   construction and analysis of the function's control flow graph.

   The main entry point for this pass is schedule_insns(), called for
   each function.  The work of the scheduler is organized in three
   levels: (1) function level: insns are subject to splitting,
   control-flow-graph is constructed, regions are computed (after
   reload, each region is of one block), (2) region level: control
   flow graph attributes required for interblock scheduling are
   computed (dominators, reachability, etc.), data dependences and
   priorities are computed, and (3) block level: insns in the block
   are actually scheduled.  */

#include "config.h"
#include "system.h"
#include "coretypes.h"
#include "backend.h"
#include "target.h"
#include "rtl.h"
#include "df.h"
#include "memmodel.h"
#include "tm_p.h"
#include "insn-config.h"
#include "emit-rtl.h"
#include "recog.h"
#include "profile.h"
#include "insn-attr.h"
#include "except.h"
#include "cfganal.h"
#include "sched-int.h"
#include "sel-sched.h"
#include "tree-pass.h"
#include "dbgcnt.h"
#include "pretty-print.h"
#include "print-rtl.h"

/* Disable warnings about quoting issues in the pp_xxx calls below
   that (intentionally) don't follow GCC diagnostic conventions.  */
#if __GNUC__ >= 10
#  pragma GCC diagnostic push
#  pragma GCC diagnostic ignored "-Wformat-diag"
#endif

#ifdef INSN_SCHEDULING

/* Some accessor macros for h_i_d members only used within this file.  */
#define FED_BY_SPEC_LOAD(INSN) (HID (INSN)->fed_by_spec_load)
#define IS_LOAD_INSN(INSN) (HID (insn)->is_load_insn)

/* nr_inter/spec counts interblock/speculative motion for the function.  */
static int nr_inter, nr_spec;

static int is_cfg_nonregular (void);

/* Number of regions in the procedure.  */
int nr_regions = 0;

/* Same as above before adding any new regions.  */
static int nr_regions_initial = 0;

/* Table of region descriptions.  */
region *rgn_table = NULL;

/* Array of lists of regions' blocks.  */
int *rgn_bb_table = NULL;

/* Topological order of blocks in the region (if b2 is reachable from
   b1, block_to_bb[b2] > block_to_bb[b1]).  Note: A basic block is
   always referred to by either block or b, while its topological
   order name (in the region) is referred to by bb.  */
int *block_to_bb = NULL;

/* The number of the region containing a block.  */
int *containing_rgn = NULL;

/* ebb_head [i] - is index in rgn_bb_table of the head basic block of i'th ebb.
   Currently we can get a ebb only through splitting of currently
   scheduling block, therefore, we don't need ebb_head array for every region,
   hence, its sufficient to hold it for current one only.  */
int *ebb_head = NULL;

/* The minimum probability of reaching a source block so that it will be
   considered for speculative scheduling.  */
static int min_spec_prob;

static void find_single_block_region (bool);
static void find_rgns (void);
static bool too_large (int, int *, int *);

/* Blocks of the current region being scheduled.  */
int current_nr_blocks;
int current_blocks;

/* A speculative motion requires checking live information on the path
   from 'source' to 'target'.  The split blocks are those to be checked.
   After a speculative motion, live information should be modified in
   the 'update' blocks.

   Lists of split and update blocks for each candidate of the current
   target are in array bblst_table.  */
static basic_block *bblst_table;
static int bblst_size, bblst_last;

/* Arrays that hold the DFA state at the end of a basic block, to re-use
   as the initial state at the start of successor blocks.  The BB_STATE
   array holds the actual DFA state, and BB_STATE_ARRAY[I] is a pointer
   into BB_STATE for basic block I.  FIXME: This should be a vec.  */
static char *bb_state_array = NULL;
static state_t *bb_state = NULL;

/* Target info declarations.

   The block currently being scheduled is referred to as the "target" block,
   while other blocks in the region from which insns can be moved to the
   target are called "source" blocks.  The candidate structure holds info
   about such sources: are they valid?  Speculative?  Etc.  */
struct bblst
{
  basic_block *first_member;
  int nr_members;
};

struct candidate
{
  char is_valid;
  char is_speculative;
  int src_prob;
  bblst split_bbs;
  bblst update_bbs;
};

static candidate *candidate_table;
#define IS_VALID(src) (candidate_table[src].is_valid)
#define IS_SPECULATIVE(src) (candidate_table[src].is_speculative)
#define IS_SPECULATIVE_INSN(INSN)			\
  (IS_SPECULATIVE (BLOCK_TO_BB (BLOCK_NUM (INSN))))
#define SRC_PROB(src) ( candidate_table[src].src_prob )

/* The bb being currently scheduled.  */
int target_bb;

/* List of edges.  */
struct edgelst
{
  edge *first_member;
  int nr_members;
};

static edge *edgelst_table;
static int edgelst_last;

static void extract_edgelst (sbitmap, edgelst *);

/* Target info functions.  */
static void split_edges (int, int, edgelst *);
static void compute_trg_info (int);
void debug_candidate (int);
void debug_candidates (int);

/* Dominators array: dom[i] contains the sbitmap of dominators of
   bb i in the region.  */
static sbitmap *dom;

/* bb 0 is the only region entry.  */
#define IS_RGN_ENTRY(bb) (!bb)

/* Is bb_src dominated by bb_trg.  */
#define IS_DOMINATED(bb_src, bb_trg)                                 \
( bitmap_bit_p (dom[bb_src], bb_trg) )

/* Probability: Prob[i] is an int in [0, REG_BR_PROB_BASE] which is
   the probability of bb i relative to the region entry.  */
static int *prob;

/* Bit-set of edges, where bit i stands for edge i.  */
typedef sbitmap edgeset;

/* Number of edges in the region.  */
static int rgn_nr_edges;

/* Array of size rgn_nr_edges.  */
static edge *rgn_edges;

/* Mapping from each edge in the graph to its number in the rgn.  */
#define EDGE_TO_BIT(edge) ((int)(size_t)(edge)->aux)
#define SET_EDGE_TO_BIT(edge,nr) ((edge)->aux = (void *)(size_t)(nr))

/* The split edges of a source bb is different for each target
   bb.  In order to compute this efficiently, the 'potential-split edges'
   are computed for each bb prior to scheduling a region.  This is actually
   the split edges of each bb relative to the region entry.

   pot_split[bb] is the set of potential split edges of bb.  */
static edgeset *pot_split;

/* For every bb, a set of its ancestor edges.  */
static edgeset *ancestor_edges;

#define INSN_PROBABILITY(INSN) (SRC_PROB (BLOCK_TO_BB (BLOCK_NUM (INSN))))

/* Speculative scheduling functions.  */
static int check_live_1 (int, rtx);
static void update_live_1 (int, rtx);
static int is_pfree (rtx, int, int);
static int find_conditional_protection (rtx_insn *, int);
static int is_conditionally_protected (rtx, int, int);
static int is_prisky (rtx, int, int);
static int is_exception_free (rtx_insn *, int, int);

static bool sets_likely_spilled (rtx);
static void sets_likely_spilled_1 (rtx, const_rtx, void *);
static void add_branch_dependences (rtx_insn *, rtx_insn *);
static void compute_block_dependences (int);

static void schedule_region (int);
static void concat_insn_mem_list (rtx_insn_list *, rtx_expr_list *,
				  rtx_insn_list **, rtx_expr_list **);
static void propagate_deps (int, class deps_desc *);
static void free_pending_lists (void);

/* Functions for construction of the control flow graph.  */

/* Return 1 if control flow graph should not be constructed, 0 otherwise.

   We decide not to build the control flow graph if there is possibly more
   than one entry to the function, if computed branches exist, if we
   have nonlocal gotos, or if we have an unreachable loop.  */

static int
is_cfg_nonregular (void)
{
  basic_block b;
  rtx_insn *insn;

  /* If we have a label that could be the target of a nonlocal goto, then
     the cfg is not well structured.  */
  if (nonlocal_goto_handler_labels)
    return 1;

  /* If we have any forced labels, then the cfg is not well structured.  */
  if (forced_labels)
    return 1;

  /* If we have exception handlers, then we consider the cfg not well
     structured.  ?!?  We should be able to handle this now that we
     compute an accurate cfg for EH.  */
  if (current_function_has_exception_handlers ())
    return 1;

  /* If we have insns which refer to labels as non-jumped-to operands,
     then we consider the cfg not well structured.  */
  FOR_EACH_BB_FN (b, cfun)
    FOR_BB_INSNS (b, insn)
      {
	rtx note, set, dest;
	rtx_insn *next;

	/* If this function has a computed jump, then we consider the cfg
	   not well structured.  */
	if (JUMP_P (insn) && computed_jump_p (insn))
	  return 1;

	if (!INSN_P (insn))
	  continue;

	note = find_reg_note (insn, REG_LABEL_OPERAND, NULL_RTX);
	if (note == NULL_RTX)
	  continue;

	/* For that label not to be seen as a referred-to label, this
	   must be a single-set which is feeding a jump *only*.  This
	   could be a conditional jump with the label split off for
	   machine-specific reasons or a casesi/tablejump.  */
	next = next_nonnote_insn (insn);
	if (next == NULL_RTX
	    || !JUMP_P (next)
	    || (JUMP_LABEL (next) != XEXP (note, 0)
		&& find_reg_note (next, REG_LABEL_TARGET,
				  XEXP (note, 0)) == NULL_RTX)
	    || BLOCK_FOR_INSN (insn) != BLOCK_FOR_INSN (next))
	  return 1;

	set = single_set (insn);
	if (set == NULL_RTX)
	  return 1;

	dest = SET_DEST (set);
	if (!REG_P (dest) || !dead_or_set_p (next, dest))
	  return 1;
      }

  /* Unreachable loops with more than one basic block are detected
     during the DFS traversal in find_rgns.

     Unreachable loops with a single block are detected here.  This
     test is redundant with the one in find_rgns, but it's much
     cheaper to go ahead and catch the trivial case here.  */
  FOR_EACH_BB_FN (b, cfun)
    {
      if (EDGE_COUNT (b->preds) == 0
	  || (single_pred_p (b)
	      && single_pred (b) == b))
	return 1;
    }

  /* All the tests passed.  Consider the cfg well structured.  */
  return 0;
}

/* Extract list of edges from a bitmap containing EDGE_TO_BIT bits.  */

static void
extract_edgelst (sbitmap set, edgelst *el)
{
  unsigned int i = 0;
  sbitmap_iterator sbi;

  /* edgelst table space is reused in each call to extract_edgelst.  */
  edgelst_last = 0;

  el->first_member = &edgelst_table[edgelst_last];
  el->nr_members = 0;

  /* Iterate over each word in the bitset.  */
  EXECUTE_IF_SET_IN_BITMAP (set, 0, i, sbi)
    {
      edgelst_table[edgelst_last++] = rgn_edges[i];
      el->nr_members++;
    }
}

/* Functions for the construction of regions.  */

/* Print the regions, for debugging purposes.  Callable from debugger.  */

DEBUG_FUNCTION void
debug_regions (void)
{
  int rgn, bb;

  fprintf (sched_dump, "\n;;   ------------ REGIONS ----------\n\n");
  for (rgn = 0; rgn < nr_regions; rgn++)
    {
      fprintf (sched_dump, ";;\trgn %d nr_blocks %d:\n", rgn,
	       rgn_table[rgn].rgn_nr_blocks);
      fprintf (sched_dump, ";;\tbb/block: ");

      /* We don't have ebb_head initialized yet, so we can't use
	 BB_TO_BLOCK ().  */
      current_blocks = RGN_BLOCKS (rgn);

      for (bb = 0; bb < rgn_table[rgn].rgn_nr_blocks; bb++)
	fprintf (sched_dump, " %d/%d ", bb, rgn_bb_table[current_blocks + bb]);

      fprintf (sched_dump, "\n\n");
    }
}

/* Print the region's basic blocks.  */

DEBUG_FUNCTION void
debug_region (int rgn)
{
  int bb;

  fprintf (stderr, "\n;;   ------------ REGION %d ----------\n\n", rgn);
  fprintf (stderr, ";;\trgn %d nr_blocks %d:\n", rgn,
	   rgn_table[rgn].rgn_nr_blocks);
  fprintf (stderr, ";;\tbb/block: ");

  /* We don't have ebb_head initialized yet, so we can't use
     BB_TO_BLOCK ().  */
  current_blocks = RGN_BLOCKS (rgn);

  for (bb = 0; bb < rgn_table[rgn].rgn_nr_blocks; bb++)
    fprintf (stderr, " %d/%d ", bb, rgn_bb_table[current_blocks + bb]);

  fprintf (stderr, "\n\n");

  for (bb = 0; bb < rgn_table[rgn].rgn_nr_blocks; bb++)
    {
      dump_bb (stderr,
	       BASIC_BLOCK_FOR_FN (cfun, rgn_bb_table[current_blocks + bb]),
	       0, TDF_SLIM | TDF_BLOCKS);
      fprintf (stderr, "\n");
    }

  fprintf (stderr, "\n");

}

/* True when a bb with index BB_INDEX contained in region RGN.  */
static bool
bb_in_region_p (int bb_index, int rgn)
{
  int i;

  for (i = 0; i < rgn_table[rgn].rgn_nr_blocks; i++)
    if (rgn_bb_table[current_blocks + i] == bb_index)
      return true;

  return false;
}

/* Dump region RGN to file F using dot syntax.  */
void
dump_region_dot (FILE *f, int rgn)
{
  int i;

  fprintf (f, "digraph Region_%d {\n", rgn);

  /* We don't have ebb_head initialized yet, so we can't use
     BB_TO_BLOCK ().  */
  current_blocks = RGN_BLOCKS (rgn);

  for (i = 0; i < rgn_table[rgn].rgn_nr_blocks; i++)
    {
      edge e;
      edge_iterator ei;
      int src_bb_num = rgn_bb_table[current_blocks + i];
      basic_block bb = BASIC_BLOCK_FOR_FN (cfun, src_bb_num);

      FOR_EACH_EDGE (e, ei, bb->succs)
        if (bb_in_region_p (e->dest->index, rgn))
	  fprintf (f, "\t%d -> %d\n", src_bb_num, e->dest->index);
    }
  fprintf (f, "}\n");
}

/* The same, but first open a file specified by FNAME.  */
void
dump_region_dot_file (const char *fname, int rgn)
{
  FILE *f = fopen (fname, "wt");
  dump_region_dot (f, rgn);
  fclose (f);
}

/* Build a single block region for each basic block in the function.
   This allows for using the same code for interblock and basic block
   scheduling.  */

static void
find_single_block_region (bool ebbs_p)
{
  basic_block bb, ebb_start;
  int i = 0;

  nr_regions = 0;

  if (ebbs_p) {
    int probability_cutoff;
    if (profile_info && profile_status_for_fn (cfun) == PROFILE_READ)
      probability_cutoff = param_tracer_min_branch_probability_feedback;
    else
      probability_cutoff = param_tracer_min_branch_probability;
    probability_cutoff = REG_BR_PROB_BASE / 100 * probability_cutoff;

    FOR_EACH_BB_FN (ebb_start, cfun)
      {
        RGN_NR_BLOCKS (nr_regions) = 0;
        RGN_BLOCKS (nr_regions) = i;
        RGN_DONT_CALC_DEPS (nr_regions) = 0;
        RGN_HAS_REAL_EBB (nr_regions) = 0;

        for (bb = ebb_start; ; bb = bb->next_bb)
          {
            edge e;

            rgn_bb_table[i] = bb->index;
            RGN_NR_BLOCKS (nr_regions)++;
            CONTAINING_RGN (bb->index) = nr_regions;
            BLOCK_TO_BB (bb->index) = i - RGN_BLOCKS (nr_regions);
            i++;

	    if (bb->next_bb == EXIT_BLOCK_PTR_FOR_FN (cfun)
                || LABEL_P (BB_HEAD (bb->next_bb)))
              break;

	    e = find_fallthru_edge (bb->succs);
            if (! e)
              break;
            if (e->probability.initialized_p ()
		&& e->probability.to_reg_br_prob_base () <= probability_cutoff)
              break;
          }

        ebb_start = bb;
        nr_regions++;
      }
  }
  else
    FOR_EACH_BB_FN (bb, cfun)
      {
        rgn_bb_table[nr_regions] = bb->index;
        RGN_NR_BLOCKS (nr_regions) = 1;
        RGN_BLOCKS (nr_regions) = nr_regions;
        RGN_DONT_CALC_DEPS (nr_regions) = 0;
        RGN_HAS_REAL_EBB (nr_regions) = 0;

        CONTAINING_RGN (bb->index) = nr_regions;
        BLOCK_TO_BB (bb->index) = 0;
        nr_regions++;
      }
}

/* Estimate number of the insns in the BB.  */
static int
rgn_estimate_number_of_insns (basic_block bb)
{
  int count;

  count = INSN_LUID (BB_END (bb)) - INSN_LUID (BB_HEAD (bb));

  if (MAY_HAVE_DEBUG_INSNS)
    {
      rtx_insn *insn;

      FOR_BB_INSNS (bb, insn)
	if (DEBUG_INSN_P (insn))
	  count--;
    }

  return count;
}

/* Update number of blocks and the estimate for number of insns
   in the region.  Return true if the region is "too large" for interblock
   scheduling (compile time considerations).  */

static bool
too_large (int block, int *num_bbs, int *num_insns)
{
  (*num_bbs)++;
  (*num_insns) += (common_sched_info->estimate_number_of_insns
                   (BASIC_BLOCK_FOR_FN (cfun, block)));

  return ((*num_bbs > param_max_sched_region_blocks)
	  || (*num_insns > param_max_sched_region_insns));
}

/* Update_loop_relations(blk, hdr): Check if the loop headed by max_hdr[blk]
   is still an inner loop.  Put in max_hdr[blk] the header of the most inner
   loop containing blk.  */
#define UPDATE_LOOP_RELATIONS(blk, hdr)		\
{						\
  if (max_hdr[blk] == -1)			\
    max_hdr[blk] = hdr;				\
  else if (dfs_nr[max_hdr[blk]] > dfs_nr[hdr])	\
    bitmap_clear_bit (inner, hdr);			\
  else if (dfs_nr[max_hdr[blk]] < dfs_nr[hdr])	\
    {						\
      bitmap_clear_bit (inner,max_hdr[blk]);		\
      max_hdr[blk] = hdr;			\
    }						\
}

/* Find regions for interblock scheduling.

   A region for scheduling can be:

     * A loop-free procedure, or

     * A reducible inner loop, or

     * A basic block not contained in any other region.

   ?!? In theory we could build other regions based on extended basic
   blocks or reverse extended basic blocks.  Is it worth the trouble?

   Loop blocks that form a region are put into the region's block list
   in topological order.

   This procedure stores its results into the following global (ick) variables

     * rgn_nr
     * rgn_table
     * rgn_bb_table
     * block_to_bb
     * containing region

   We use dominator relationships to avoid making regions out of non-reducible
   loops.

   This procedure needs to be converted to work on pred/succ lists instead
   of edge tables.  That would simplify it somewhat.  */

static void
haifa_find_rgns (void)
{
  int *max_hdr, *dfs_nr, *degree;
  char no_loops = 1;
  int node, child, loop_head, i, head, tail;
  int count = 0, sp, idx = 0;
  edge_iterator current_edge;
  edge_iterator *stack;
  int num_bbs, num_insns, unreachable;
  int too_large_failure;
  basic_block bb;

  /* Perform a DFS traversal of the cfg.  Identify loop headers, inner loops
     and a mapping from block to its loop header (if the block is contained
     in a loop, else -1).

     Store results in HEADER, INNER, and MAX_HDR respectively, these will
     be used as inputs to the second traversal.

     STACK, SP and DFS_NR are only used during the first traversal.  */

  /* Allocate and initialize variables for the first traversal.  */
  max_hdr = XNEWVEC (int, last_basic_block_for_fn (cfun));
  dfs_nr = XCNEWVEC (int, last_basic_block_for_fn (cfun));
  stack = XNEWVEC (edge_iterator, n_edges_for_fn (cfun));

  /* Note if a block is a natural inner loop header.  */
  auto_sbitmap inner (last_basic_block_for_fn (cfun));
  bitmap_ones (inner);

  /* Note if a block is a natural loop header.  */
  auto_sbitmap header (last_basic_block_for_fn (cfun));
  bitmap_clear (header);

  /* Note if a block is in the block queue.  */
  auto_sbitmap in_queue (last_basic_block_for_fn (cfun));
  bitmap_clear (in_queue);

  /* Note if a block is in the block queue.  */
  auto_sbitmap in_stack (last_basic_block_for_fn (cfun));
  bitmap_clear (in_stack);

  for (i = 0; i < last_basic_block_for_fn (cfun); i++)
    max_hdr[i] = -1;

  #define EDGE_PASSED(E) (ei_end_p ((E)) || ei_edge ((E))->aux)
  #define SET_EDGE_PASSED(E) (ei_edge ((E))->aux = ei_edge ((E)))

  /* DFS traversal to find inner loops in the cfg.  */

  current_edge = ei_start (single_succ (ENTRY_BLOCK_PTR_FOR_FN (cfun))->succs);
  sp = -1;

  while (1)
    {
      if (EDGE_PASSED (current_edge))
	{
	  /* We have reached a leaf node or a node that was already
	     processed.  Pop edges off the stack until we find
	     an edge that has not yet been processed.  */
	  while (sp >= 0 && EDGE_PASSED (current_edge))
	    {
	      /* Pop entry off the stack.  */
	      current_edge = stack[sp--];
	      node = ei_edge (current_edge)->src->index;
	      gcc_assert (node != ENTRY_BLOCK);
	      child = ei_edge (current_edge)->dest->index;
	      gcc_assert (child != EXIT_BLOCK);
	      bitmap_clear_bit (in_stack, child);
	      if (max_hdr[child] >= 0 && bitmap_bit_p (in_stack, max_hdr[child]))
		UPDATE_LOOP_RELATIONS (node, max_hdr[child]);
	      ei_next (&current_edge);
	    }

	  /* See if have finished the DFS tree traversal.  */
	  if (sp < 0 && EDGE_PASSED (current_edge))
	    break;

	  /* Nope, continue the traversal with the popped node.  */
	  continue;
	}

      /* Process a node.  */
      node = ei_edge (current_edge)->src->index;
      gcc_assert (node != ENTRY_BLOCK);
      bitmap_set_bit (in_stack, node);
      dfs_nr[node] = ++count;

      /* We don't traverse to the exit block.  */
      child = ei_edge (current_edge)->dest->index;
      if (child == EXIT_BLOCK)
	{
	  SET_EDGE_PASSED (current_edge);
	  ei_next (&current_edge);
	  continue;
	}

      /* If the successor is in the stack, then we've found a loop.
	 Mark the loop, if it is not a natural loop, then it will
	 be rejected during the second traversal.  */
      if (bitmap_bit_p (in_stack, child))
	{
	  no_loops = 0;
	  bitmap_set_bit (header, child);
	  UPDATE_LOOP_RELATIONS (node, child);
	  SET_EDGE_PASSED (current_edge);
	  ei_next (&current_edge);
	  continue;
	}

      /* If the child was already visited, then there is no need to visit
	 it again.  Just update the loop relationships and restart
	 with a new edge.  */
      if (dfs_nr[child])
	{
	  if (max_hdr[child] >= 0 && bitmap_bit_p (in_stack, max_hdr[child]))
	    UPDATE_LOOP_RELATIONS (node, max_hdr[child]);
	  SET_EDGE_PASSED (current_edge);
	  ei_next (&current_edge);
	  continue;
	}

      /* Push an entry on the stack and continue DFS traversal.  */
      stack[++sp] = current_edge;
      SET_EDGE_PASSED (current_edge);
      current_edge = ei_start (ei_edge (current_edge)->dest->succs);
    }

  /* Reset ->aux field used by EDGE_PASSED.  */
  FOR_ALL_BB_FN (bb, cfun)
    {
      edge_iterator ei;
      edge e;
      FOR_EACH_EDGE (e, ei, bb->succs)
	e->aux = NULL;
    }


  /* Another check for unreachable blocks.  The earlier test in
     is_cfg_nonregular only finds unreachable blocks that do not
     form a loop.

     The DFS traversal will mark every block that is reachable from
     the entry node by placing a nonzero value in dfs_nr.  Thus if
     dfs_nr is zero for any block, then it must be unreachable.  */
  unreachable = 0;
  FOR_EACH_BB_FN (bb, cfun)
    if (dfs_nr[bb->index] == 0)
      {
	unreachable = 1;
	break;
      }

  /* Gross.  To avoid wasting memory, the second pass uses the dfs_nr array
     to hold degree counts.  */
  degree = dfs_nr;

  FOR_EACH_BB_FN (bb, cfun)
    degree[bb->index] = EDGE_COUNT (bb->preds);

  /* Do not perform region scheduling if there are any unreachable
     blocks.  */
  if (!unreachable)
    {
      int *queue, *degree1 = NULL;
      /* We use EXTENDED_RGN_HEADER as an addition to HEADER and put
	 there basic blocks, which are forced to be region heads.
	 This is done to try to assemble few smaller regions
	 from a too_large region.  */
      sbitmap extended_rgn_header = NULL;
      bool extend_regions_p;

      if (no_loops)
	bitmap_set_bit (header, 0);

      /* Second traversal:find reducible inner loops and topologically sort
	 block of each region.  */

      queue = XNEWVEC (int, n_basic_blocks_for_fn (cfun));

      extend_regions_p = param_max_sched_extend_regions_iters > 0;
      if (extend_regions_p)
        {
          degree1 = XNEWVEC (int, last_basic_block_for_fn (cfun));
          extended_rgn_header =
	    sbitmap_alloc (last_basic_block_for_fn (cfun));
          bitmap_clear (extended_rgn_header);
	}

      /* Find blocks which are inner loop headers.  We still have non-reducible
	 loops to consider at this point.  */
      FOR_EACH_BB_FN (bb, cfun)
	{
	  if (bitmap_bit_p (header, bb->index) && bitmap_bit_p (inner, bb->index))
	    {
	      edge e;
	      edge_iterator ei;
	      basic_block jbb;

	      /* Now check that the loop is reducible.  We do this separate
		 from finding inner loops so that we do not find a reducible
		 loop which contains an inner non-reducible loop.

		 A simple way to find reducible/natural loops is to verify
		 that each block in the loop is dominated by the loop
		 header.

		 If there exists a block that is not dominated by the loop
		 header, then the block is reachable from outside the loop
		 and thus the loop is not a natural loop.  */
	      FOR_EACH_BB_FN (jbb, cfun)
		{
		  /* First identify blocks in the loop, except for the loop
		     entry block.  */
		  if (bb->index == max_hdr[jbb->index] && bb != jbb)
		    {
		      /* Now verify that the block is dominated by the loop
			 header.  */
		      if (!dominated_by_p (CDI_DOMINATORS, jbb, bb))
			break;
		    }
		}

	      /* If we exited the loop early, then I is the header of
		 a non-reducible loop and we should quit processing it
		 now.  */
	      if (jbb != EXIT_BLOCK_PTR_FOR_FN (cfun))
		continue;

	      /* I is a header of an inner loop, or block 0 in a subroutine
		 with no loops at all.  */
	      head = tail = -1;
	      too_large_failure = 0;
	      loop_head = max_hdr[bb->index];

              if (extend_regions_p)
                /* We save degree in case when we meet a too_large region
		   and cancel it.  We need a correct degree later when
                   calling extend_rgns.  */
                memcpy (degree1, degree,
			last_basic_block_for_fn (cfun) * sizeof (int));

	      /* Decrease degree of all I's successors for topological
		 ordering.  */
	      FOR_EACH_EDGE (e, ei, bb->succs)
		if (e->dest != EXIT_BLOCK_PTR_FOR_FN (cfun))
		  --degree[e->dest->index];

	      /* Estimate # insns, and count # blocks in the region.  */
	      num_bbs = 1;
	      num_insns = common_sched_info->estimate_number_of_insns (bb);

	      /* Find all loop latches (blocks with back edges to the loop
		 header) or all the leaf blocks in the cfg has no loops.

		 Place those blocks into the queue.  */
	      if (no_loops)
		{
		  FOR_EACH_BB_FN (jbb, cfun)
		    /* Leaf nodes have only a single successor which must
		       be EXIT_BLOCK.  */
		    if (single_succ_p (jbb)
			&& single_succ (jbb) == EXIT_BLOCK_PTR_FOR_FN (cfun))
		      {
			queue[++tail] = jbb->index;
			bitmap_set_bit (in_queue, jbb->index);

			if (too_large (jbb->index, &num_bbs, &num_insns))
			  {
			    too_large_failure = 1;
			    break;
			  }
		      }
		}
	      else
		{
		  edge e;

		  FOR_EACH_EDGE (e, ei, bb->preds)
		    {
		      if (e->src == ENTRY_BLOCK_PTR_FOR_FN (cfun))
			continue;

		      node = e->src->index;

		      if (max_hdr[node] == loop_head && node != bb->index)
			{
			  /* This is a loop latch.  */
			  queue[++tail] = node;
			  bitmap_set_bit (in_queue, node);

			  if (too_large (node, &num_bbs, &num_insns))
			    {
			      too_large_failure = 1;
			      break;
			    }
			}
		    }
		}

	      /* Now add all the blocks in the loop to the queue.

	     We know the loop is a natural loop; however the algorithm
	     above will not always mark certain blocks as being in the
	     loop.  Consider:
		node   children
		 a	  b,c
		 b	  c
		 c	  a,d
		 d	  b

	     The algorithm in the DFS traversal may not mark B & D as part
	     of the loop (i.e. they will not have max_hdr set to A).

	     We know they cannot be loop latches (else they would have
	     had max_hdr set since they'd have a backedge to a dominator
	     block).  So we don't need them on the initial queue.

	     We know they are part of the loop because they are dominated
	     by the loop header and can be reached by a backwards walk of
	     the edges starting with nodes on the initial queue.

	     It is safe and desirable to include those nodes in the
	     loop/scheduling region.  To do so we would need to decrease
	     the degree of a node if it is the target of a backedge
	     within the loop itself as the node is placed in the queue.

	     We do not do this because I'm not sure that the actual
	     scheduling code will properly handle this case. ?!? */

	      while (head < tail && !too_large_failure)
		{
		  edge e;
		  child = queue[++head];

		  FOR_EACH_EDGE (e, ei,
				 BASIC_BLOCK_FOR_FN (cfun, child)->preds)
		    {
		      node = e->src->index;

		      /* See discussion above about nodes not marked as in
			 this loop during the initial DFS traversal.  */
		      if (e->src == ENTRY_BLOCK_PTR_FOR_FN (cfun)
			  || max_hdr[node] != loop_head)
			{
			  tail = -1;
			  break;
			}
		      else if (!bitmap_bit_p (in_queue, node) && node != bb->index)
			{
			  queue[++tail] = node;
			  bitmap_set_bit (in_queue, node);

			  if (too_large (node, &num_bbs, &num_insns))
			    {
			      too_large_failure = 1;
			      break;
			    }
			}
		    }
		}

	      if (tail >= 0 && !too_large_failure)
		{
		  /* Place the loop header into list of region blocks.  */
		  degree[bb->index] = -1;
		  rgn_bb_table[idx] = bb->index;
		  RGN_NR_BLOCKS (nr_regions) = num_bbs;
		  RGN_BLOCKS (nr_regions) = idx++;
                  RGN_DONT_CALC_DEPS (nr_regions) = 0;
		  RGN_HAS_REAL_EBB (nr_regions) = 0;
		  CONTAINING_RGN (bb->index) = nr_regions;
		  BLOCK_TO_BB (bb->index) = count = 0;

		  /* Remove blocks from queue[] when their in degree
		     becomes zero.  Repeat until no blocks are left on the
		     list.  This produces a topological list of blocks in
		     the region.  */
		  while (tail >= 0)
		    {
		      if (head < 0)
			head = tail;
		      child = queue[head];
		      if (degree[child] == 0)
			{
			  edge e;

			  degree[child] = -1;
			  rgn_bb_table[idx++] = child;
			  BLOCK_TO_BB (child) = ++count;
			  CONTAINING_RGN (child) = nr_regions;
			  queue[head] = queue[tail--];

			  FOR_EACH_EDGE (e, ei,
					 BASIC_BLOCK_FOR_FN (cfun,
							     child)->succs)
			    if (e->dest != EXIT_BLOCK_PTR_FOR_FN (cfun))
			      --degree[e->dest->index];
			}
		      else
			--head;
		    }
		  ++nr_regions;
		}
              else if (extend_regions_p)
                {
                  /* Restore DEGREE.  */
                  int *t = degree;

                  degree = degree1;
                  degree1 = t;

                  /* And force successors of BB to be region heads.
		     This may provide several smaller regions instead
		     of one too_large region.  */
                  FOR_EACH_EDGE (e, ei, bb->succs)
		    if (e->dest != EXIT_BLOCK_PTR_FOR_FN (cfun))
                      bitmap_set_bit (extended_rgn_header, e->dest->index);
                }
	    }
	}
      free (queue);

      if (extend_regions_p)
        {
          free (degree1);

          bitmap_ior (header, header, extended_rgn_header);
          sbitmap_free (extended_rgn_header);

          extend_rgns (degree, &idx, header, max_hdr);
        }
    }

  /* Any block that did not end up in a region is placed into a region
     by itself.  */
  FOR_EACH_BB_FN (bb, cfun)
    if (degree[bb->index] >= 0)
      {
	rgn_bb_table[idx] = bb->index;
	RGN_NR_BLOCKS (nr_regions) = 1;
	RGN_BLOCKS (nr_regions) = idx++;
        RGN_DONT_CALC_DEPS (nr_regions) = 0;
	RGN_HAS_REAL_EBB (nr_regions) = 0;
	CONTAINING_RGN (bb->index) = nr_regions++;
	BLOCK_TO_BB (bb->index) = 0;
      }

  free (max_hdr);
  free (degree);
  free (stack);
}


/* Wrapper function.
   If FLAG_SEL_SCHED_PIPELINING is set, then use custom function to form
   regions.  Otherwise just call find_rgns_haifa.  */
static void
find_rgns (void)
{
  if (sel_sched_p () && flag_sel_sched_pipelining)
    sel_find_rgns ();
  else
    haifa_find_rgns ();
}

static int gather_region_statistics (int **);
static void print_region_statistics (int *, int, int *, int);

/* Calculate the histogram that shows the number of regions having the
   given number of basic blocks, and store it in the RSP array.  Return
   the size of this array.  */
static int
gather_region_statistics (int **rsp)
{
  int i, *a = 0, a_sz = 0;

  /* a[i] is the number of regions that have (i + 1) basic blocks.  */
  for (i = 0; i < nr_regions; i++)
    {
      int nr_blocks = RGN_NR_BLOCKS (i);

      gcc_assert (nr_blocks >= 1);

      if (nr_blocks > a_sz)
	{
	  a = XRESIZEVEC (int, a, nr_blocks);
	  do
	    a[a_sz++] = 0;
	  while (a_sz != nr_blocks);
	}

      a[nr_blocks - 1]++;
    }

  *rsp = a;
  return a_sz;
}

/* Print regions statistics.  S1 and S2 denote the data before and after
   calling extend_rgns, respectively.  */
static void
print_region_statistics (int *s1, int s1_sz, int *s2, int s2_sz)
{
  int i;

  /* We iterate until s2_sz because extend_rgns does not decrease
     the maximal region size.  */
  for (i = 1; i < s2_sz; i++)
    {
      int n1, n2;

      n2 = s2[i];

      if (n2 == 0)
	continue;

      if (i >= s1_sz)
	n1 = 0;
      else
	n1 = s1[i];

      fprintf (sched_dump, ";; Region extension statistics: size %d: " \
	       "was %d + %d more\n", i + 1, n1, n2 - n1);
    }
}

/* Extend regions.
   DEGREE - Array of incoming edge count, considering only
   the edges, that don't have their sources in formed regions yet.
   IDXP - pointer to the next available index in rgn_bb_table.
   HEADER - set of all region heads.
   LOOP_HDR - mapping from block to the containing loop
   (two blocks can reside within one region if they have
   the same loop header).  */
void
extend_rgns (int *degree, int *idxp, sbitmap header, int *loop_hdr)
{
  int *order, i, rescan = 0, idx = *idxp, iter = 0, max_iter, *max_hdr;
  int nblocks = n_basic_blocks_for_fn (cfun) - NUM_FIXED_BLOCKS;

  max_iter = param_max_sched_extend_regions_iters;

  max_hdr = XNEWVEC (int, last_basic_block_for_fn (cfun));

  order = XNEWVEC (int, last_basic_block_for_fn (cfun));
  post_order_compute (order, false, false);

  for (i = nblocks - 1; i >= 0; i--)
    {
      int bbn = order[i];
      if (degree[bbn] >= 0)
	{
	  max_hdr[bbn] = bbn;
	  rescan = 1;
	}
      else
        /* This block already was processed in find_rgns.  */
        max_hdr[bbn] = -1;
    }

  /* The idea is to topologically walk through CFG in top-down order.
     During the traversal, if all the predecessors of a node are
     marked to be in the same region (they all have the same max_hdr),
     then current node is also marked to be a part of that region.
     Otherwise the node starts its own region.
     CFG should be traversed until no further changes are made.  On each
     iteration the set of the region heads is extended (the set of those
     blocks that have max_hdr[bbi] == bbi).  This set is upper bounded by the
     set of all basic blocks, thus the algorithm is guaranteed to
     terminate.  */

  while (rescan && iter < max_iter)
    {
      rescan = 0;

      for (i = nblocks - 1; i >= 0; i--)
	{
	  edge e;
	  edge_iterator ei;
	  int bbn = order[i];

	  if (max_hdr[bbn] != -1 && !bitmap_bit_p (header, bbn))
	    {
	      int hdr = -1;

	      FOR_EACH_EDGE (e, ei, BASIC_BLOCK_FOR_FN (cfun, bbn)->preds)
		{
		  int predn = e->src->index;

		  if (predn != ENTRY_BLOCK
		      /* If pred wasn't processed in find_rgns.  */
		      && max_hdr[predn] != -1
		      /* And pred and bb reside in the same loop.
			 (Or out of any loop).  */
		      && loop_hdr[bbn] == loop_hdr[predn])
		    {
		      if (hdr == -1)
			/* Then bb extends the containing region of pred.  */
			hdr = max_hdr[predn];
		      else if (hdr != max_hdr[predn])
			/* Too bad, there are at least two predecessors
			   that reside in different regions.  Thus, BB should
			   begin its own region.  */
			{
			  hdr = bbn;
			  break;
			}
		    }
		  else
		    /* BB starts its own region.  */
		    {
		      hdr = bbn;
		      break;
		    }
		}

	      if (hdr == bbn)
		{
		  /* If BB start its own region,
		     update set of headers with BB.  */
		  bitmap_set_bit (header, bbn);
		  rescan = 1;
		}
	      else
		gcc_assert (hdr != -1);

	      max_hdr[bbn] = hdr;
	    }
	}

      iter++;
    }

  /* Statistics were gathered on the SPEC2000 package of tests with
     mainline weekly snapshot gcc-4.1-20051015 on ia64.

     Statistics for SPECint:
     1 iteration : 1751 cases (38.7%)
     2 iterations: 2770 cases (61.3%)
     Blocks wrapped in regions by find_rgns without extension: 18295 blocks
     Blocks wrapped in regions by 2 iterations in extend_rgns: 23821 blocks
     (We don't count single block regions here).

     Statistics for SPECfp:
     1 iteration : 621 cases (35.9%)
     2 iterations: 1110 cases (64.1%)
     Blocks wrapped in regions by find_rgns without extension: 6476 blocks
     Blocks wrapped in regions by 2 iterations in extend_rgns: 11155 blocks
     (We don't count single block regions here).

     By default we do at most 2 iterations.
     This can be overridden with max-sched-extend-regions-iters parameter:
     0 - disable region extension,
     N > 0 - do at most N iterations.  */

  if (sched_verbose && iter != 0)
    fprintf (sched_dump, ";; Region extension iterations: %d%s\n", iter,
	     rescan ? "... failed" : "");

  if (!rescan && iter != 0)
    {
      int *s1 = NULL, s1_sz = 0;

      /* Save the old statistics for later printout.  */
      if (sched_verbose >= 6)
	s1_sz = gather_region_statistics (&s1);

      /* We have succeeded.  Now assemble the regions.  */
      for (i = nblocks - 1; i >= 0; i--)
	{
	  int bbn = order[i];

	  if (max_hdr[bbn] == bbn)
	    /* BBN is a region head.  */
	    {
	      edge e;
	      edge_iterator ei;
	      int num_bbs = 0, j, num_insns = 0, large;

	      large = too_large (bbn, &num_bbs, &num_insns);

	      degree[bbn] = -1;
	      rgn_bb_table[idx] = bbn;
	      RGN_BLOCKS (nr_regions) = idx++;
	      RGN_DONT_CALC_DEPS (nr_regions) = 0;
	      RGN_HAS_REAL_EBB (nr_regions) = 0;
	      CONTAINING_RGN (bbn) = nr_regions;
	      BLOCK_TO_BB (bbn) = 0;

	      FOR_EACH_EDGE (e, ei, BASIC_BLOCK_FOR_FN (cfun, bbn)->succs)
		if (e->dest != EXIT_BLOCK_PTR_FOR_FN (cfun))
		  degree[e->dest->index]--;

	      if (!large)
		/* Here we check whether the region is too_large.  */
		for (j = i - 1; j >= 0; j--)
		  {
		    int succn = order[j];
		    if (max_hdr[succn] == bbn)
		      {
			if ((large = too_large (succn, &num_bbs, &num_insns)))
			  break;
		      }
		  }

	      if (large)
		/* If the region is too_large, then wrap every block of
		   the region into single block region.
		   Here we wrap region head only.  Other blocks are
		   processed in the below cycle.  */
		{
		  RGN_NR_BLOCKS (nr_regions) = 1;
		  nr_regions++;
		}

	      num_bbs = 1;

	      for (j = i - 1; j >= 0; j--)
		{
		  int succn = order[j];

		  if (max_hdr[succn] == bbn)
		    /* This cycle iterates over all basic blocks, that
		       are supposed to be in the region with head BBN,
		       and wraps them into that region (or in single
		       block region).  */
		    {
		      gcc_assert (degree[succn] == 0);

		      degree[succn] = -1;
		      rgn_bb_table[idx] = succn;
		      BLOCK_TO_BB (succn) = large ? 0 : num_bbs++;
		      CONTAINING_RGN (succn) = nr_regions;

		      if (large)
			/* Wrap SUCCN into single block region.  */
			{
			  RGN_BLOCKS (nr_regions) = idx;
			  RGN_NR_BLOCKS (nr_regions) = 1;
			  RGN_DONT_CALC_DEPS (nr_regions) = 0;
			  RGN_HAS_REAL_EBB (nr_regions) = 0;
			  nr_regions++;
			}

		      idx++;

		      FOR_EACH_EDGE (e, ei,
				     BASIC_BLOCK_FOR_FN (cfun, succn)->succs)
			if (e->dest != EXIT_BLOCK_PTR_FOR_FN (cfun))
			  degree[e->dest->index]--;
		    }
		}

	      if (!large)
		{
		  RGN_NR_BLOCKS (nr_regions) = num_bbs;
		  nr_regions++;
		}
	    }
	}

      if (sched_verbose >= 6)
	{
	  int *s2, s2_sz;

          /* Get the new statistics and print the comparison with the
             one before calling this function.  */
	  s2_sz = gather_region_statistics (&s2);
	  print_region_statistics (s1, s1_sz, s2, s2_sz);
	  free (s1);
	  free (s2);
	}
    }

  free (order);
  free (max_hdr);

  *idxp = idx;
}

/* Functions for regions scheduling information.  */

/* Compute dominators, probability, and potential-split-edges of bb.
   Assume that these values were already computed for bb's predecessors.  */

static void
compute_dom_prob_ps (int bb)
{
  edge_iterator in_ei;
  edge in_edge;

  /* We shouldn't have any real ebbs yet.  */
  gcc_assert (ebb_head [bb] == bb + current_blocks);

  if (IS_RGN_ENTRY (bb))
    {
      bitmap_set_bit (dom[bb], 0);
      prob[bb] = REG_BR_PROB_BASE;
      return;
    }

  prob[bb] = 0;

  /* Initialize dom[bb] to '111..1'.  */
  bitmap_ones (dom[bb]);

  FOR_EACH_EDGE (in_edge, in_ei,
		 BASIC_BLOCK_FOR_FN (cfun, BB_TO_BLOCK (bb))->preds)
    {
      int pred_bb;
      edge out_edge;
      edge_iterator out_ei;

      if (in_edge->src == ENTRY_BLOCK_PTR_FOR_FN (cfun))
	continue;

      pred_bb = BLOCK_TO_BB (in_edge->src->index);
      bitmap_and (dom[bb], dom[bb], dom[pred_bb]);
      bitmap_ior (ancestor_edges[bb],
		      ancestor_edges[bb], ancestor_edges[pred_bb]);

      bitmap_set_bit (ancestor_edges[bb], EDGE_TO_BIT (in_edge));

      bitmap_ior (pot_split[bb], pot_split[bb], pot_split[pred_bb]);

      FOR_EACH_EDGE (out_edge, out_ei, in_edge->src->succs)
	bitmap_set_bit (pot_split[bb], EDGE_TO_BIT (out_edge));

      prob[bb] += combine_probabilities
		 (prob[pred_bb],
		  in_edge->probability.initialized_p ()
		  ? in_edge->probability.to_reg_br_prob_base ()
		  : 0);
      // The rounding divide in combine_probabilities can result in an extra
      // probability increment propagating along 50-50 edges. Eventually when
      // the edges re-merge, the accumulated probability can go slightly above
      // REG_BR_PROB_BASE.
      if (prob[bb] > REG_BR_PROB_BASE)
        prob[bb] = REG_BR_PROB_BASE;
    }

  bitmap_set_bit (dom[bb], bb);
  bitmap_and_compl (pot_split[bb], pot_split[bb], ancestor_edges[bb]);

  if (sched_verbose >= 2)
    fprintf (sched_dump, ";;  bb_prob(%d, %d) = %3d\n", bb, BB_TO_BLOCK (bb),
	     (100 * prob[bb]) / REG_BR_PROB_BASE);
}

/* Functions for target info.  */

/* Compute in BL the list of split-edges of bb_src relatively to bb_trg.
   Note that bb_trg dominates bb_src.  */

static void
split_edges (int bb_src, int bb_trg, edgelst *bl)
{
  auto_sbitmap src (SBITMAP_SIZE (pot_split[bb_src]));
  bitmap_copy (src, pot_split[bb_src]);

  bitmap_and_compl (src, src, pot_split[bb_trg]);
  extract_edgelst (src, bl);
}

/* Find the valid candidate-source-blocks for the target block TRG, compute
   their probability, and check if they are speculative or not.
   For speculative sources, compute their update-blocks and split-blocks.  */

static void
compute_trg_info (int trg)
{
  candidate *sp;
  edgelst el = { NULL, 0 };
  int i, j, k, update_idx;
  basic_block block;
  edge_iterator ei;
  edge e;

  candidate_table = XNEWVEC (candidate, current_nr_blocks);

  bblst_last = 0;
  /* bblst_table holds split blocks and update blocks for each block after
     the current one in the region.  split blocks and update blocks are
     the TO blocks of region edges, so there can be at most rgn_nr_edges
     of them.  */
  bblst_size = (current_nr_blocks - target_bb) * rgn_nr_edges;
  bblst_table = XNEWVEC (basic_block, bblst_size);

  edgelst_last = 0;
  edgelst_table = XNEWVEC (edge, rgn_nr_edges);

  /* Define some of the fields for the target bb as well.  */
  sp = candidate_table + trg;
  sp->is_valid = 1;
  sp->is_speculative = 0;
  sp->src_prob = REG_BR_PROB_BASE;

  auto_sbitmap visited (last_basic_block_for_fn (cfun));

  for (i = trg + 1; i < current_nr_blocks; i++)
    {
      sp = candidate_table + i;

      sp->is_valid = IS_DOMINATED (i, trg);
      if (sp->is_valid)
	{
	  int tf = prob[trg], cf = prob[i];

	  /* In CFGs with low probability edges TF can possibly be zero.  */
	  sp->src_prob = (tf ? GCOV_COMPUTE_SCALE (cf, tf) : 0);
	  sp->is_valid = (sp->src_prob >= min_spec_prob);
	}

      if (sp->is_valid)
	{
	  split_edges (i, trg, &el);
	  sp->is_speculative = (el.nr_members) ? 1 : 0;
	  if (sp->is_speculative && !flag_schedule_speculative)
	    sp->is_valid = 0;
	}

      if (sp->is_valid)
	{
	  /* Compute split blocks and store them in bblst_table.
	     The TO block of every split edge is a split block.  */
	  sp->split_bbs.first_member = &bblst_table[bblst_last];
	  sp->split_bbs.nr_members = el.nr_members;
	  for (j = 0; j < el.nr_members; bblst_last++, j++)
	    bblst_table[bblst_last] = el.first_member[j]->dest;
	  sp->update_bbs.first_member = &bblst_table[bblst_last];

	  /* Compute update blocks and store them in bblst_table.
	     For every split edge, look at the FROM block, and check
	     all out edges.  For each out edge that is not a split edge,
	     add the TO block to the update block list.  This list can end
	     up with a lot of duplicates.  We need to weed them out to avoid
	     overrunning the end of the bblst_table.  */

	  update_idx = 0;
	  bitmap_clear (visited);
	  for (j = 0; j < el.nr_members; j++)
	    {
	      block = el.first_member[j]->src;
	      FOR_EACH_EDGE (e, ei, block->succs)
		{
		  if (!bitmap_bit_p (visited, e->dest->index))
		    {
		      for (k = 0; k < el.nr_members; k++)
			if (e == el.first_member[k])
			  break;

		      if (k >= el.nr_members)
			{
			  bblst_table[bblst_last++] = e->dest;
			  bitmap_set_bit (visited, e->dest->index);
			  update_idx++;
			}
		    }
		}
	    }
	  sp->update_bbs.nr_members = update_idx;

	  /* Make sure we didn't overrun the end of bblst_table.  */
	  gcc_assert (bblst_last <= bblst_size);
	}
      else
	{
	  sp->split_bbs.nr_members = sp->update_bbs.nr_members = 0;

	  sp->is_speculative = 0;
	  sp->src_prob = 0;
	}
    }
}

/* Free the computed target info.  */
static void
free_trg_info (void)
{
  free (candidate_table);
  free (bblst_table);
  free (edgelst_table);
}

/* Print candidates info, for debugging purposes.  Callable from debugger.  */

DEBUG_FUNCTION void
debug_candidate (int i)
{
  if (!candidate_table[i].is_valid)
    return;

  if (candidate_table[i].is_speculative)
    {
      int j;
      fprintf (sched_dump, "src b %d bb %d speculative \n", BB_TO_BLOCK (i), i);

      fprintf (sched_dump, "split path: ");
      for (j = 0; j < candidate_table[i].split_bbs.nr_members; j++)
	{
	  int b = candidate_table[i].split_bbs.first_member[j]->index;

	  fprintf (sched_dump, " %d ", b);
	}
      fprintf (sched_dump, "\n");

      fprintf (sched_dump, "update path: ");
      for (j = 0; j < candidate_table[i].update_bbs.nr_members; j++)
	{
	  int b = candidate_table[i].update_bbs.first_member[j]->index;

	  fprintf (sched_dump, " %d ", b);
	}
      fprintf (sched_dump, "\n");
    }
  else
    {
      fprintf (sched_dump, " src %d equivalent\n", BB_TO_BLOCK (i));
    }
}

/* Print candidates info, for debugging purposes.  Callable from debugger.  */

DEBUG_FUNCTION void
debug_candidates (int trg)
{
  int i;

  fprintf (sched_dump, "----------- candidate table: target: b=%d bb=%d ---\n",
	   BB_TO_BLOCK (trg), trg);
  for (i = trg + 1; i < current_nr_blocks; i++)
    debug_candidate (i);
}

/* Functions for speculative scheduling.  */

static bitmap_head not_in_df;

/* Return 0 if x is a set of a register alive in the beginning of one
   of the split-blocks of src, otherwise return 1.  */

static int
check_live_1 (int src, rtx x)
{
  int i;
  int regno;
  rtx reg = SET_DEST (x);

  if (reg == 0)
    return 1;

  while (GET_CODE (reg) == SUBREG
	 || GET_CODE (reg) == ZERO_EXTRACT
	 || GET_CODE (reg) == STRICT_LOW_PART)
    reg = XEXP (reg, 0);

  if (GET_CODE (reg) == PARALLEL)
    {
      int i;

      for (i = XVECLEN (reg, 0) - 1; i >= 0; i--)
	if (XEXP (XVECEXP (reg, 0, i), 0) != 0)
	  if (check_live_1 (src, XEXP (XVECEXP (reg, 0, i), 0)))
	    return 1;

      return 0;
    }

  if (!REG_P (reg))
    return 1;

  regno = REGNO (reg);

  if (regno < FIRST_PSEUDO_REGISTER && global_regs[regno])
    {
      /* Global registers are assumed live.  */
      return 0;
    }
  else
    {
      if (regno < FIRST_PSEUDO_REGISTER)
	{
	  /* Check for hard registers.  */
	  int j = REG_NREGS (reg);
	  while (--j >= 0)
	    {
	      for (i = 0; i < candidate_table[src].split_bbs.nr_members; i++)
		{
		  basic_block b = candidate_table[src].split_bbs.first_member[i];
		  int t = bitmap_bit_p (&not_in_df, b->index);

		  /* We can have split blocks, that were recently generated.
		     Such blocks are always outside current region.  */
		  gcc_assert (!t || (CONTAINING_RGN (b->index)
				     != CONTAINING_RGN (BB_TO_BLOCK (src))));

		  if (t || REGNO_REG_SET_P (df_get_live_in (b), regno + j))
		    return 0;
		}
	    }
	}
      else
	{
	  /* Check for pseudo registers.  */
	  for (i = 0; i < candidate_table[src].split_bbs.nr_members; i++)
	    {
	      basic_block b = candidate_table[src].split_bbs.first_member[i];
	      int t = bitmap_bit_p (&not_in_df, b->index);

	      gcc_assert (!t || (CONTAINING_RGN (b->index)
				 != CONTAINING_RGN (BB_TO_BLOCK (src))));

	      if (t || REGNO_REG_SET_P (df_get_live_in (b), regno))
		return 0;
	    }
	}
    }

  return 1;
}

/* If x is a set of a register R, mark that R is alive in the beginning
   of every update-block of src.  */

static void
update_live_1 (int src, rtx x)
{
  int i;
  int regno;
  rtx reg = SET_DEST (x);

  if (reg == 0)
    return;

  while (GET_CODE (reg) == SUBREG
	 || GET_CODE (reg) == ZERO_EXTRACT
	 || GET_CODE (reg) == STRICT_LOW_PART)
    reg = XEXP (reg, 0);

  if (GET_CODE (reg) == PARALLEL)
    {
      int i;

      for (i = XVECLEN (reg, 0) - 1; i >= 0; i--)
	if (XEXP (XVECEXP (reg, 0, i), 0) != 0)
	  update_live_1 (src, XEXP (XVECEXP (reg, 0, i), 0));

      return;
    }

  if (!REG_P (reg))
    return;

  /* Global registers are always live, so the code below does not apply
     to them.  */

  regno = REGNO (reg);

  if (! HARD_REGISTER_NUM_P (regno)
      || !global_regs[regno])
    {
      for (i = 0; i < candidate_table[src].update_bbs.nr_members; i++)
	{
	  basic_block b = candidate_table[src].update_bbs.first_member[i];
	  bitmap_set_range (df_get_live_in (b), regno, REG_NREGS (reg));
	}
    }
}

/* Return 1 if insn can be speculatively moved from block src to trg,
   otherwise return 0.  Called before first insertion of insn to
   ready-list or before the scheduling.  */

static int
check_live (rtx_insn *insn, int src)
{
  /* Find the registers set by instruction.  */
  if (GET_CODE (PATTERN (insn)) == SET
      || GET_CODE (PATTERN (insn)) == CLOBBER)
    return check_live_1 (src, PATTERN (insn));
  else if (GET_CODE (PATTERN (insn)) == PARALLEL)
    {
      int j;
      for (j = XVECLEN (PATTERN (insn), 0) - 1; j >= 0; j--)
	if ((GET_CODE (XVECEXP (PATTERN (insn), 0, j)) == SET
	     || GET_CODE (XVECEXP (PATTERN (insn), 0, j)) == CLOBBER)
	    && !check_live_1 (src, XVECEXP (PATTERN (insn), 0, j)))
	  return 0;

      return 1;
    }

  return 1;
}

/* Update the live registers info after insn was moved speculatively from
   block src to trg.  */

static void
update_live (rtx_insn *insn, int src)
{
  /* Find the registers set by instruction.  */
  if (GET_CODE (PATTERN (insn)) == SET
      || GET_CODE (PATTERN (insn)) == CLOBBER)
    update_live_1 (src, PATTERN (insn));
  else if (GET_CODE (PATTERN (insn)) == PARALLEL)
    {
      int j;
      for (j = XVECLEN (PATTERN (insn), 0) - 1; j >= 0; j--)
	if (GET_CODE (XVECEXP (PATTERN (insn), 0, j)) == SET
	    || GET_CODE (XVECEXP (PATTERN (insn), 0, j)) == CLOBBER)
	  update_live_1 (src, XVECEXP (PATTERN (insn), 0, j));
    }
}

/* Nonzero if block bb_to is equal to, or reachable from block bb_from.  */
#define IS_REACHABLE(bb_from, bb_to)					\
  (bb_from == bb_to							\
   || IS_RGN_ENTRY (bb_from)						\
   || (bitmap_bit_p (ancestor_edges[bb_to],					\
	 EDGE_TO_BIT (single_pred_edge (BASIC_BLOCK_FOR_FN (cfun, \
							    BB_TO_BLOCK (bb_from)))))))

/* Turns on the fed_by_spec_load flag for insns fed by load_insn.  */

static void
set_spec_fed (rtx load_insn)
{
  sd_iterator_def sd_it;
  dep_t dep;

  FOR_EACH_DEP (load_insn, SD_LIST_FORW, sd_it, dep)
    if (DEP_TYPE (dep) == REG_DEP_TRUE)
      FED_BY_SPEC_LOAD (DEP_CON (dep)) = 1;
}

/* On the path from the insn to load_insn_bb, find a conditional
branch depending on insn, that guards the speculative load.  */

static int
find_conditional_protection (rtx_insn *insn, int load_insn_bb)
{
  sd_iterator_def sd_it;
  dep_t dep;

  /* Iterate through DEF-USE forward dependences.  */
  FOR_EACH_DEP (insn, SD_LIST_FORW, sd_it, dep)
    {
      rtx_insn *next = DEP_CON (dep);

      if ((CONTAINING_RGN (BLOCK_NUM (next)) ==
	   CONTAINING_RGN (BB_TO_BLOCK (load_insn_bb)))
	  && IS_REACHABLE (INSN_BB (next), load_insn_bb)
	  && load_insn_bb != INSN_BB (next)
	  && DEP_TYPE (dep) == REG_DEP_TRUE
	  && (JUMP_P (next)
	      || find_conditional_protection (next, load_insn_bb)))
	return 1;
    }
  return 0;
}				/* find_conditional_protection */

/* Returns 1 if the same insn1 that participates in the computation
   of load_insn's address is feeding a conditional branch that is
   guarding on load_insn. This is true if we find two DEF-USE
   chains:
   insn1 -> ... -> conditional-branch
   insn1 -> ... -> load_insn,
   and if a flow path exists:
   insn1 -> ... -> conditional-branch -> ... -> load_insn,
   and if insn1 is on the path
   region-entry -> ... -> bb_trg -> ... load_insn.

   Locate insn1 by climbing on INSN_BACK_DEPS from load_insn.
   Locate the branch by following INSN_FORW_DEPS from insn1.  */

static int
is_conditionally_protected (rtx load_insn, int bb_src, int bb_trg)
{
  sd_iterator_def sd_it;
  dep_t dep;

  FOR_EACH_DEP (load_insn, SD_LIST_BACK, sd_it, dep)
    {
      rtx_insn *insn1 = DEP_PRO (dep);

      /* Must be a DEF-USE dependence upon non-branch.  */
      if (DEP_TYPE (dep) != REG_DEP_TRUE
	  || JUMP_P (insn1))
	continue;

      /* Must exist a path: region-entry -> ... -> bb_trg -> ... load_insn.  */
      if (INSN_BB (insn1) == bb_src
	  || (CONTAINING_RGN (BLOCK_NUM (insn1))
	      != CONTAINING_RGN (BB_TO_BLOCK (bb_src)))
	  || (!IS_REACHABLE (bb_trg, INSN_BB (insn1))
	      && !IS_REACHABLE (INSN_BB (insn1), bb_trg)))
	continue;

      /* Now search for the conditional-branch.  */
      if (find_conditional_protection (insn1, bb_src))
	return 1;

      /* Recursive step: search another insn1, "above" current insn1.  */
      return is_conditionally_protected (insn1, bb_src, bb_trg);
    }

  /* The chain does not exist.  */
  return 0;
}				/* is_conditionally_protected */

/* Returns 1 if a clue for "similar load" 'insn2' is found, and hence
   load_insn can move speculatively from bb_src to bb_trg.  All the
   following must hold:

   (1) both loads have 1 base register (PFREE_CANDIDATEs).
   (2) load_insn and load1 have a def-use dependence upon
   the same insn 'insn1'.
   (3) either load2 is in bb_trg, or:
   - there's only one split-block, and
   - load1 is on the escape path, and

   From all these we can conclude that the two loads access memory
   addresses that differ at most by a constant, and hence if moving
   load_insn would cause an exception, it would have been caused by
   load2 anyhow.  */

static int
is_pfree (rtx load_insn, int bb_src, int bb_trg)
{
  sd_iterator_def back_sd_it;
  dep_t back_dep;
  candidate *candp = candidate_table + bb_src;

  if (candp->split_bbs.nr_members != 1)
    /* Must have exactly one escape block.  */
    return 0;

  FOR_EACH_DEP (load_insn, SD_LIST_BACK, back_sd_it, back_dep)
    {
      rtx_insn *insn1 = DEP_PRO (back_dep);

      if (DEP_TYPE (back_dep) == REG_DEP_TRUE)
	/* Found a DEF-USE dependence (insn1, load_insn).  */
	{
	  sd_iterator_def fore_sd_it;
	  dep_t fore_dep;

	  FOR_EACH_DEP (insn1, SD_LIST_FORW, fore_sd_it, fore_dep)
	    {
	      rtx_insn *insn2 = DEP_CON (fore_dep);

	      if (DEP_TYPE (fore_dep) == REG_DEP_TRUE)
		{
		  /* Found a DEF-USE dependence (insn1, insn2).  */
		  if (haifa_classify_insn (insn2) != PFREE_CANDIDATE)
		    /* insn2 not guaranteed to be a 1 base reg load.  */
		    continue;

		  if (INSN_BB (insn2) == bb_trg)
		    /* insn2 is the similar load, in the target block.  */
		    return 1;

		  if (*(candp->split_bbs.first_member) == BLOCK_FOR_INSN (insn2))
		    /* insn2 is a similar load, in a split-block.  */
		    return 1;
		}
	    }
	}
    }

  /* Couldn't find a similar load.  */
  return 0;
}				/* is_pfree */

/* Return 1 if load_insn is prisky (i.e. if load_insn is fed by
   a load moved speculatively, or if load_insn is protected by
   a compare on load_insn's address).  */

static int
is_prisky (rtx load_insn, int bb_src, int bb_trg)
{
  if (FED_BY_SPEC_LOAD (load_insn))
    return 1;

  if (sd_lists_empty_p (load_insn, SD_LIST_BACK))
    /* Dependence may 'hide' out of the region.  */
    return 1;

  if (is_conditionally_protected (load_insn, bb_src, bb_trg))
    return 1;

  return 0;
}

/* Insn is a candidate to be moved speculatively from bb_src to bb_trg.
   Return 1 if insn is exception-free (and the motion is valid)
   and 0 otherwise.  */

static int
is_exception_free (rtx_insn *insn, int bb_src, int bb_trg)
{
  int insn_class = haifa_classify_insn (insn);

  /* Handle non-load insns.  */
  switch (insn_class)
    {
    case TRAP_FREE:
      return 1;
    case TRAP_RISKY:
      return 0;
    default:;
    }

  /* Handle loads.  */
  if (!flag_schedule_speculative_load)
    return 0;
  IS_LOAD_INSN (insn) = 1;
  switch (insn_class)
    {
    case IFREE:
      return (1);
    case IRISKY:
      return 0;
    case PFREE_CANDIDATE:
      if (is_pfree (insn, bb_src, bb_trg))
	return 1;
      /* Don't 'break' here: PFREE-candidate is also PRISKY-candidate.  */
      /* FALLTHRU */
    case PRISKY_CANDIDATE:
      if (!flag_schedule_speculative_load_dangerous
	  || is_prisky (insn, bb_src, bb_trg))
	return 0;
      break;
    default:;
    }

  return flag_schedule_speculative_load_dangerous;
}

/* The number of insns from the current block scheduled so far.  */
static int sched_target_n_insns;
/* The number of insns from the current block to be scheduled in total.  */
static int target_n_insns;
/* The number of insns from the entire region scheduled so far.  */
static int sched_n_insns;

/* Implementations of the sched_info functions for region scheduling.  */
static void init_ready_list (void);
static int can_schedule_ready_p (rtx_insn *);
static void begin_schedule_ready (rtx_insn *);
static ds_t new_ready (rtx_insn *, ds_t);
static int schedule_more_p (void);
static const char *rgn_print_insn (const rtx_insn *, int);
static int rgn_rank (rtx_insn *, rtx_insn *);
static void compute_jump_reg_dependencies (rtx, regset);

/* Functions for speculative scheduling.  */
static void rgn_add_remove_insn (rtx_insn *, int);
static void rgn_add_block (basic_block, basic_block);
static void rgn_fix_recovery_cfg (int, int, int);
static basic_block advance_target_bb (basic_block, rtx_insn *);

/* Return nonzero if there are more insns that should be scheduled.  */

static int
schedule_more_p (void)
{
  return sched_target_n_insns < target_n_insns;
}

/* Add all insns that are initially ready to the ready list READY.  Called
   once before scheduling a set of insns.  */

static void
init_ready_list (void)
{
  rtx_insn *prev_head = current_sched_info->prev_head;
  rtx_insn *next_tail = current_sched_info->next_tail;
  int bb_src;
  rtx_insn *insn;

  target_n_insns = 0;
  sched_target_n_insns = 0;
  sched_n_insns = 0;

  /* Print debugging information.  */
  if (sched_verbose >= 5)
    debug_rgn_dependencies (target_bb);

  /* Prepare current target block info.  */
  if (current_nr_blocks > 1)
    compute_trg_info (target_bb);

  /* Initialize ready list with all 'ready' insns in target block.
     Count number of insns in the target block being scheduled.  */
  for (insn = NEXT_INSN (prev_head); insn != next_tail; insn = NEXT_INSN (insn))
    {
      gcc_assert (TODO_SPEC (insn) == HARD_DEP || TODO_SPEC (insn) == DEP_POSTPONED);
      TODO_SPEC (insn) = HARD_DEP;
      try_ready (insn);
      target_n_insns++;

      gcc_assert (!(TODO_SPEC (insn) & BEGIN_CONTROL));
    }

  /* Add to ready list all 'ready' insns in valid source blocks.
     For speculative insns, check-live, exception-free, and
     issue-delay.  */
  for (bb_src = target_bb + 1; bb_src < current_nr_blocks; bb_src++)
    if (IS_VALID (bb_src))
      {
	rtx_insn *src_head;
	rtx_insn *src_next_tail;
	rtx_insn *tail, *head;

	get_ebb_head_tail (EBB_FIRST_BB (bb_src), EBB_LAST_BB (bb_src),
			   &head, &tail);
	src_next_tail = NEXT_INSN (tail);
	src_head = head;

	for (insn = src_head; insn != src_next_tail; insn = NEXT_INSN (insn))
	  if (INSN_P (insn))
	    {
	      gcc_assert (TODO_SPEC (insn) == HARD_DEP || TODO_SPEC (insn) == DEP_POSTPONED);
	      TODO_SPEC (insn) = HARD_DEP;
	      try_ready (insn);
	    }
      }
}

/* Called after taking INSN from the ready list.  Returns nonzero if this
   insn can be scheduled, nonzero if we should silently discard it.  */

static int
can_schedule_ready_p (rtx_insn *insn)
{
  /* An interblock motion?  */
  if (INSN_BB (insn) != target_bb && IS_SPECULATIVE_INSN (insn))
    {
      /* Cannot schedule this insn unless all operands are live.  */
      if (!check_live (insn, INSN_BB (insn)))
	return 0;

      /* Should not move expensive instructions speculatively.  */
      if (GET_CODE (PATTERN (insn)) != CLOBBER
	  && !targetm.sched.can_speculate_insn (insn))
	return 0;
    }

  return 1;
}

/* Updates counter and other information.  Split from can_schedule_ready_p ()
   because when we schedule insn speculatively then insn passed to
   can_schedule_ready_p () differs from the one passed to
   begin_schedule_ready ().  */
static void
begin_schedule_ready (rtx_insn *insn)
{
  /* An interblock motion?  */
  if (INSN_BB (insn) != target_bb)
    {
      if (IS_SPECULATIVE_INSN (insn))
	{
	  gcc_assert (check_live (insn, INSN_BB (insn)));

	  update_live (insn, INSN_BB (insn));

	  /* For speculative load, mark insns fed by it.  */
	  if (IS_LOAD_INSN (insn) || FED_BY_SPEC_LOAD (insn))
	    set_spec_fed (insn);

	  nr_spec++;
	}
      nr_inter++;
    }
  else
    {
      /* In block motion.  */
      sched_target_n_insns++;
    }
  sched_n_insns++;
}

/* Called after INSN has all its hard dependencies resolved and the speculation
   of type TS is enough to overcome them all.
   Return nonzero if it should be moved to the ready list or the queue, or zero
   if we should silently discard it.  */
static ds_t
new_ready (rtx_insn *next, ds_t ts)
{
  if (INSN_BB (next) != target_bb)
    {
      int not_ex_free = 0;

      /* For speculative insns, before inserting to ready/queue,
	 check live, exception-free, and issue-delay.  */
      if (!IS_VALID (INSN_BB (next))
	  || CANT_MOVE (next)
	  || (IS_SPECULATIVE_INSN (next)
	      && ((recog_memoized (next) >= 0
		   && min_insn_conflict_delay (curr_state, next, next)
		   > param_max_sched_insn_conflict_delay)
                  || IS_SPECULATION_CHECK_P (next)
		  || !check_live (next, INSN_BB (next))
		  || (not_ex_free = !is_exception_free (next, INSN_BB (next),
							target_bb)))))
	{
	  if (not_ex_free
	      /* We are here because is_exception_free () == false.
		 But we possibly can handle that with control speculation.  */
	      && sched_deps_info->generate_spec_deps
	      && spec_info->mask & BEGIN_CONTROL)
	    {
	      ds_t new_ds;

	      /* Add control speculation to NEXT's dependency type.  */
	      new_ds = set_dep_weak (ts, BEGIN_CONTROL, MAX_DEP_WEAK);

	      /* Check if NEXT can be speculated with new dependency type.  */
	      if (sched_insn_is_legitimate_for_speculation_p (next, new_ds))
		/* Here we got new control-speculative instruction.  */
		ts = new_ds;
	      else
		/* NEXT isn't ready yet.  */
		ts = DEP_POSTPONED;
	    }
	  else
	    /* NEXT isn't ready yet.  */
            ts = DEP_POSTPONED;
	}
    }

  return ts;
}

/* Return a string that contains the insn uid and optionally anything else
   necessary to identify this insn in an output.  It's valid to use a
   static buffer for this.  The ALIGNED parameter should cause the string
   to be formatted so that multiple output lines will line up nicely.  */

static const char *
rgn_print_insn (const rtx_insn *insn, int aligned)
{
  static char tmp[80];

  if (aligned)
    sprintf (tmp, "b%3d: i%4d", INSN_BB (insn), INSN_UID (insn));
  else
    {
      if (current_nr_blocks > 1 && INSN_BB (insn) != target_bb)
	sprintf (tmp, "%d/b%d", INSN_UID (insn), INSN_BB (insn));
      else
	sprintf (tmp, "%d", INSN_UID (insn));
    }
  return tmp;
}

/* Compare priority of two insns.  Return a positive number if the second
   insn is to be preferred for scheduling, and a negative one if the first
   is to be preferred.  Zero if they are equally good.  */

static int
rgn_rank (rtx_insn *insn1, rtx_insn *insn2)
{
  /* Some comparison make sense in interblock scheduling only.  */
  if (INSN_BB (insn1) != INSN_BB (insn2))
    {
      int spec_val, prob_val;

      /* Prefer an inblock motion on an interblock motion.  */
      if ((INSN_BB (insn2) == target_bb) && (INSN_BB (insn1) != target_bb))
	return 1;
      if ((INSN_BB (insn1) == target_bb) && (INSN_BB (insn2) != target_bb))
	return -1;

      /* Prefer a useful motion on a speculative one.  */
      spec_val = IS_SPECULATIVE_INSN (insn1) - IS_SPECULATIVE_INSN (insn2);
      if (spec_val)
	return spec_val;

      /* Prefer a more probable (speculative) insn.  */
      prob_val = INSN_PROBABILITY (insn2) - INSN_PROBABILITY (insn1);
      if (prob_val)
	return prob_val;
    }
  return 0;
}

/* NEXT is an instruction that depends on INSN (a backward dependence);
   return nonzero if we should include this dependence in priority
   calculations.  */

int
contributes_to_priority (rtx_insn *next, rtx_insn *insn)
{
  /* NEXT and INSN reside in one ebb.  */
  return BLOCK_TO_BB (BLOCK_NUM (next)) == BLOCK_TO_BB (BLOCK_NUM (insn));
}

/* INSN is a JUMP_INSN.  Store the set of registers that must be
   considered as used by this jump in USED.  */

static void
compute_jump_reg_dependencies (rtx insn ATTRIBUTE_UNUSED,
			       regset used ATTRIBUTE_UNUSED)
{
  /* Nothing to do here, since we postprocess jumps in
     add_branch_dependences.  */
}

/* This variable holds common_sched_info hooks and data relevant to
   the interblock scheduler.  */
static struct common_sched_info_def rgn_common_sched_info;


/* This holds data for the dependence analysis relevant to
   the interblock scheduler.  */
static struct sched_deps_info_def rgn_sched_deps_info;

/* This holds constant data used for initializing the above structure
   for the Haifa scheduler.  */
static const struct sched_deps_info_def rgn_const_sched_deps_info =
  {
    compute_jump_reg_dependencies,
    NULL, NULL, NULL, NULL, NULL, NULL, NULL, NULL, NULL, NULL, NULL,
    0, 0, 0
  };

/* Same as above, but for the selective scheduler.  */
static const struct sched_deps_info_def rgn_const_sel_sched_deps_info =
  {
    compute_jump_reg_dependencies,
    NULL, NULL, NULL, NULL, NULL, NULL, NULL, NULL, NULL, NULL, NULL,
    0, 0, 0
  };

/* Return true if scheduling INSN will trigger finish of scheduling
   current block.  */
static bool
rgn_insn_finishes_block_p (rtx_insn *insn)
{
  if (INSN_BB (insn) == target_bb
      && sched_target_n_insns + 1 == target_n_insns)
    /* INSN is the last not-scheduled instruction in the current block.  */
    return true;

  return false;
}

/* Used in schedule_insns to initialize current_sched_info for scheduling
   regions (or single basic blocks).  */

static const struct haifa_sched_info rgn_const_sched_info =
{
  init_ready_list,
  can_schedule_ready_p,
  schedule_more_p,
  new_ready,
  rgn_rank,
  rgn_print_insn,
  contributes_to_priority,
  rgn_insn_finishes_block_p,

  NULL, NULL,
  NULL, NULL,
  0, 0,

  rgn_add_remove_insn,
  begin_schedule_ready,
  NULL,
  advance_target_bb,
  NULL, NULL,
  SCHED_RGN
};

/* This variable holds the data and hooks needed to the Haifa scheduler backend
   for the interblock scheduler frontend.  */
static struct haifa_sched_info rgn_sched_info;

/* Returns maximum priority that an insn was assigned to.  */

int
get_rgn_sched_max_insns_priority (void)
{
  return rgn_sched_info.sched_max_insns_priority;
}

/* Determine if PAT sets a TARGET_CLASS_LIKELY_SPILLED_P register.  */

static bool
sets_likely_spilled (rtx pat)
{
  bool ret = false;
  note_pattern_stores (pat, sets_likely_spilled_1, &ret);
  return ret;
}

static void
sets_likely_spilled_1 (rtx x, const_rtx pat, void *data)
{
  bool *ret = (bool *) data;

  if (GET_CODE (pat) == SET
      && REG_P (x)
      && HARD_REGISTER_P (x)
      && targetm.class_likely_spilled_p (REGNO_REG_CLASS (REGNO (x))))
    *ret = true;
}

/* A bitmap to note insns that participate in any dependency.  Used in
   add_branch_dependences.  */
static sbitmap insn_referenced;

/* Add dependences so that branches are scheduled to run last in their
   block.  */
static void
add_branch_dependences (rtx_insn *head, rtx_insn *tail)
{
  rtx_insn *insn, *last;

  /* For all branches, calls, uses, clobbers, cc0 setters, and instructions
     that can throw exceptions, force them to remain in order at the end of
     the block by adding dependencies and giving the last a high priority.
     There may be notes present, and prev_head may also be a note.

     Branches must obviously remain at the end.  Calls should remain at the
     end since moving them results in worse register allocation.  Uses remain
     at the end to ensure proper register allocation.

     cc0 setters remain at the end because they can't be moved away from
     their cc0 user.

     Predecessors of SCHED_GROUP_P instructions at the end remain at the end.

     COND_EXEC insns cannot be moved past a branch (see e.g. PR17808).

     Insns setting TARGET_CLASS_LIKELY_SPILLED_P registers (usually return
     values) are not moved before reload because we can wind up with register
     allocation failures.  */

  while (tail != head && DEBUG_INSN_P (tail))
    tail = PREV_INSN (tail);

  insn = tail;
  last = 0;
  while (CALL_P (insn)
	 || JUMP_P (insn) || JUMP_TABLE_DATA_P (insn)
	 || (NONJUMP_INSN_P (insn)
	     && (GET_CODE (PATTERN (insn)) == USE
		 || GET_CODE (PATTERN (insn)) == CLOBBER
		 || can_throw_internal (insn)
		 || (HAVE_cc0 && sets_cc0_p (PATTERN (insn)))
		 || (!reload_completed
		     && sets_likely_spilled (PATTERN (insn)))))
	 || NOTE_P (insn)
	 || (last != 0 && SCHED_GROUP_P (last)))
    {
      if (!NOTE_P (insn))
	{
	  if (last != 0
	      && sd_find_dep_between (insn, last, false) == NULL)
	    {
	      if (! sched_insns_conditions_mutex_p (last, insn))
		add_dependence (last, insn, REG_DEP_ANTI);
	      bitmap_set_bit (insn_referenced, INSN_LUID (insn));
	    }

	  CANT_MOVE (insn) = 1;

	  last = insn;
	}

      /* Don't overrun the bounds of the basic block.  */
      if (insn == head)
	break;

      do
	insn = PREV_INSN (insn);
      while (insn != head && DEBUG_INSN_P (insn));
    }

  /* Selective scheduling handles control dependencies by itself, and
     CANT_MOVE flags ensure that other insns will be kept in place.  */
  if (sel_sched_p ())
    return;

  /* Make sure these insns are scheduled last in their block.  */
  insn = last;
  if (insn != 0)
    while (insn != head)
      {
	insn = prev_nonnote_insn (insn);

	if (bitmap_bit_p (insn_referenced, INSN_LUID (insn))
	    || DEBUG_INSN_P (insn))
	  continue;

	if (! sched_insns_conditions_mutex_p (last, insn))
	  add_dependence (last, insn, REG_DEP_ANTI);
      }

  if (!targetm.have_conditional_execution ())
    return;

  /* Finally, if the block ends in a jump, and we are doing intra-block
     scheduling, make sure that the branch depends on any COND_EXEC insns
     inside the block to avoid moving the COND_EXECs past the branch insn.

     We only have to do this after reload, because (1) before reload there
     are no COND_EXEC insns, and (2) the region scheduler is an intra-block
     scheduler after reload.

     FIXME: We could in some cases move COND_EXEC insns past the branch if
     this scheduler would be a little smarter.  Consider this code:

		T = [addr]
	C  ?	addr += 4
	!C ?	X += 12
	C  ?	T += 1
	C  ?	jump foo

     On a target with a one cycle stall on a memory access the optimal
     sequence would be:

		T = [addr]
	C  ?	addr += 4
	C  ?	T += 1
	C  ?	jump foo
	!C ?	X += 12

     We don't want to put the 'X += 12' before the branch because it just
     wastes a cycle of execution time when the branch is taken.

     Note that in the example "!C" will always be true.  That is another
     possible improvement for handling COND_EXECs in this scheduler: it
     could remove always-true predicates.  */

  if (!reload_completed || ! (JUMP_P (tail) || JUMP_TABLE_DATA_P (tail)))
    return;

  insn = tail;
  while (insn != head)
    {
      insn = PREV_INSN (insn);

      /* Note that we want to add this dependency even when
	 sched_insns_conditions_mutex_p returns true.  The whole point
	 is that we _want_ this dependency, even if these insns really
	 are independent.  */
      if (INSN_P (insn) && GET_CODE (PATTERN (insn)) == COND_EXEC)
	add_dependence (tail, insn, REG_DEP_ANTI);
    }
}

/* Data structures for the computation of data dependences in a regions.  We
   keep one `deps' structure for every basic block.  Before analyzing the
   data dependences for a bb, its variables are initialized as a function of
   the variables of its predecessors.  When the analysis for a bb completes,
   we save the contents to the corresponding bb_deps[bb] variable.  */

static class deps_desc *bb_deps;

static void
concat_insn_mem_list (rtx_insn_list *copy_insns,
		      rtx_expr_list *copy_mems,
		      rtx_insn_list **old_insns_p,
		      rtx_expr_list **old_mems_p)
{
  rtx_insn_list *new_insns = *old_insns_p;
  rtx_expr_list *new_mems = *old_mems_p;

  while (copy_insns)
    {
      new_insns = alloc_INSN_LIST (copy_insns->insn (), new_insns);
      new_mems = alloc_EXPR_LIST (VOIDmode, copy_mems->element (), new_mems);
      copy_insns = copy_insns->next ();
      copy_mems = copy_mems->next ();
    }

  *old_insns_p = new_insns;
  *old_mems_p = new_mems;
}

/* Join PRED_DEPS to the SUCC_DEPS.  */
void
deps_join (class deps_desc *succ_deps, class deps_desc *pred_deps)
{
  unsigned reg;
  reg_set_iterator rsi;

  /* The reg_last lists are inherited by successor.  */
  EXECUTE_IF_SET_IN_REG_SET (&pred_deps->reg_last_in_use, 0, reg, rsi)
    {
      struct deps_reg *pred_rl = &pred_deps->reg_last[reg];
      struct deps_reg *succ_rl = &succ_deps->reg_last[reg];

      succ_rl->uses = concat_INSN_LIST (pred_rl->uses, succ_rl->uses);
      succ_rl->sets = concat_INSN_LIST (pred_rl->sets, succ_rl->sets);
      succ_rl->implicit_sets
	= concat_INSN_LIST (pred_rl->implicit_sets, succ_rl->implicit_sets);
      succ_rl->clobbers = concat_INSN_LIST (pred_rl->clobbers,
                                            succ_rl->clobbers);
      succ_rl->uses_length += pred_rl->uses_length;
      succ_rl->clobbers_length += pred_rl->clobbers_length;
    }
  IOR_REG_SET (&succ_deps->reg_last_in_use, &pred_deps->reg_last_in_use);

  /* Mem read/write lists are inherited by successor.  */
  concat_insn_mem_list (pred_deps->pending_read_insns,
                        pred_deps->pending_read_mems,
                        &succ_deps->pending_read_insns,
                        &succ_deps->pending_read_mems);
  concat_insn_mem_list (pred_deps->pending_write_insns,
                        pred_deps->pending_write_mems,
                        &succ_deps->pending_write_insns,
                        &succ_deps->pending_write_mems);

  succ_deps->pending_jump_insns
    = concat_INSN_LIST (pred_deps->pending_jump_insns,
                        succ_deps->pending_jump_insns);
  succ_deps->last_pending_memory_flush
    = concat_INSN_LIST (pred_deps->last_pending_memory_flush,
                        succ_deps->last_pending_memory_flush);

  succ_deps->pending_read_list_length += pred_deps->pending_read_list_length;
  succ_deps->pending_write_list_length += pred_deps->pending_write_list_length;
  succ_deps->pending_flush_length += pred_deps->pending_flush_length;

  /* last_function_call is inherited by successor.  */
  succ_deps->last_function_call
    = concat_INSN_LIST (pred_deps->last_function_call,
                        succ_deps->last_function_call);

  /* last_function_call_may_noreturn is inherited by successor.  */
  succ_deps->last_function_call_may_noreturn
    = concat_INSN_LIST (pred_deps->last_function_call_may_noreturn,
                        succ_deps->last_function_call_may_noreturn);

  /* sched_before_next_call is inherited by successor.  */
  succ_deps->sched_before_next_call
    = concat_INSN_LIST (pred_deps->sched_before_next_call,
                        succ_deps->sched_before_next_call);
}

/* After computing the dependencies for block BB, propagate the dependencies
   found in TMP_DEPS to the successors of the block.  */
static void
propagate_deps (int bb, class deps_desc *pred_deps)
{
  basic_block block = BASIC_BLOCK_FOR_FN (cfun, BB_TO_BLOCK (bb));
  edge_iterator ei;
  edge e;

  /* bb's structures are inherited by its successors.  */
  FOR_EACH_EDGE (e, ei, block->succs)
    {
      /* Only bbs "below" bb, in the same region, are interesting.  */
      if (e->dest == EXIT_BLOCK_PTR_FOR_FN (cfun)
	  || CONTAINING_RGN (block->index) != CONTAINING_RGN (e->dest->index)
	  || BLOCK_TO_BB (e->dest->index) <= bb)
	continue;

      deps_join (bb_deps + BLOCK_TO_BB (e->dest->index), pred_deps);
    }

  /* These lists should point to the right place, for correct
     freeing later.  */
  bb_deps[bb].pending_read_insns = pred_deps->pending_read_insns;
  bb_deps[bb].pending_read_mems = pred_deps->pending_read_mems;
  bb_deps[bb].pending_write_insns = pred_deps->pending_write_insns;
  bb_deps[bb].pending_write_mems = pred_deps->pending_write_mems;
  bb_deps[bb].pending_jump_insns = pred_deps->pending_jump_insns;

  /* Can't allow these to be freed twice.  */
  pred_deps->pending_read_insns = 0;
  pred_deps->pending_read_mems = 0;
  pred_deps->pending_write_insns = 0;
  pred_deps->pending_write_mems = 0;
  pred_deps->pending_jump_insns = 0;
}

/* Compute dependences inside bb.  In a multiple blocks region:
   (1) a bb is analyzed after its predecessors, and (2) the lists in
   effect at the end of bb (after analyzing for bb) are inherited by
   bb's successors.

   Specifically for reg-reg data dependences, the block insns are
   scanned by sched_analyze () top-to-bottom.  Three lists are
   maintained by sched_analyze (): reg_last[].sets for register DEFs,
   reg_last[].implicit_sets for implicit hard register DEFs, and
   reg_last[].uses for register USEs.

   When analysis is completed for bb, we update for its successors:
   ;  - DEFS[succ] = Union (DEFS [succ], DEFS [bb])
   ;  - IMPLICIT_DEFS[succ] = Union (IMPLICIT_DEFS [succ], IMPLICIT_DEFS [bb])
   ;  - USES[succ] = Union (USES [succ], DEFS [bb])

   The mechanism for computing mem-mem data dependence is very
   similar, and the result is interblock dependences in the region.  */

static void
compute_block_dependences (int bb)
{
  rtx_insn *head, *tail;
  class deps_desc tmp_deps;

  tmp_deps = bb_deps[bb];

  /* Do the analysis for this block.  */
  gcc_assert (EBB_FIRST_BB (bb) == EBB_LAST_BB (bb));
  get_ebb_head_tail (EBB_FIRST_BB (bb), EBB_LAST_BB (bb), &head, &tail);

  sched_analyze (&tmp_deps, head, tail);

  add_branch_dependences (head, tail);

  if (current_nr_blocks > 1)
    propagate_deps (bb, &tmp_deps);

  /* Free up the INSN_LISTs.  */
  free_deps (&tmp_deps);

  if (targetm.sched.dependencies_evaluation_hook)
    targetm.sched.dependencies_evaluation_hook (head, tail);
}

/* Free dependencies of instructions inside BB.  */
static void
free_block_dependencies (int bb)
{
  rtx_insn *head;
  rtx_insn *tail;

  get_ebb_head_tail (EBB_FIRST_BB (bb), EBB_LAST_BB (bb), &head, &tail);

  if (no_real_insns_p (head, tail))
    return;

  sched_free_deps (head, tail, true);
}

/* Remove all INSN_LISTs and EXPR_LISTs from the pending lists and add
   them to the unused_*_list variables, so that they can be reused.  */

static void
free_pending_lists (void)
{
  int bb;

  for (bb = 0; bb < current_nr_blocks; bb++)
    {
      free_INSN_LIST_list (&bb_deps[bb].pending_read_insns);
      free_INSN_LIST_list (&bb_deps[bb].pending_write_insns);
      free_EXPR_LIST_list (&bb_deps[bb].pending_read_mems);
      free_EXPR_LIST_list (&bb_deps[bb].pending_write_mems);
      free_INSN_LIST_list (&bb_deps[bb].pending_jump_insns);
    }
}

/* Print dependences for debugging starting from FROM_BB.
   Callable from debugger.  */
/* Print dependences for debugging starting from FROM_BB.
   Callable from debugger.  */
DEBUG_FUNCTION void
debug_rgn_dependencies (int from_bb)
{
  int bb;

  fprintf (sched_dump,
	   ";;   --------------- forward dependences: ------------ \n");

  for (bb = from_bb; bb < current_nr_blocks; bb++)
    {
      rtx_insn *head, *tail;

      get_ebb_head_tail (EBB_FIRST_BB (bb), EBB_LAST_BB (bb), &head, &tail);
      fprintf (sched_dump, "\n;;   --- Region Dependences --- b %d bb %d \n",
	       BB_TO_BLOCK (bb), bb);

      debug_dependencies (head, tail);
    }
}

/* Print dependencies information for instructions between HEAD and TAIL.
   ??? This function would probably fit best in haifa-sched.c.  */
void debug_dependencies (rtx_insn *head, rtx_insn *tail)
{
  rtx_insn *insn;
  rtx_insn *next_tail = NEXT_INSN (tail);

  fprintf (sched_dump, ";;   %7s%6s%6s%6s%6s%6s%14s\n",
	   "insn", "code", "bb", "dep", "prio", "cost",
	   "reservation");
  fprintf (sched_dump, ";;   %7s%6s%6s%6s%6s%6s%14s\n",
	   "----", "----", "--", "---", "----", "----",
	   "-----------");

  for (insn = head; insn != next_tail; insn = NEXT_INSN (insn))
    {
      if (! INSN_P (insn))
	{
	  int n;
	  fprintf (sched_dump, ";;   %6d ", INSN_UID (insn));
	  if (NOTE_P (insn))
	    {
	      n = NOTE_KIND (insn);
	      fprintf (sched_dump, "%s\n", GET_NOTE_INSN_NAME (n));
	    }
	  else
	    fprintf (sched_dump, " {%s}\n", GET_RTX_NAME (GET_CODE (insn)));
	  continue;
	}

      fprintf (sched_dump,
	       ";;   %s%5d%6d%6d%6d%6d%6d   ",
	       (SCHED_GROUP_P (insn) ? "+" : " "),
	       INSN_UID (insn),
	       INSN_CODE (insn),
	       BLOCK_NUM (insn),
	       sched_emulate_haifa_p ? -1 : sd_lists_size (insn, SD_LIST_BACK),
	       (sel_sched_p () ? (sched_emulate_haifa_p ? -1
			       : INSN_PRIORITY (insn))
		: INSN_PRIORITY (insn)),
	       (sel_sched_p () ? (sched_emulate_haifa_p ? -1
			       : insn_sched_cost (insn))
		: insn_sched_cost (insn)));

      if (recog_memoized (insn) < 0)
	fprintf (sched_dump, "nothing");
      else
	print_reservation (sched_dump, insn);

      fprintf (sched_dump, "\t: ");
      {
	sd_iterator_def sd_it;
	dep_t dep;

	FOR_EACH_DEP (insn, SD_LIST_FORW, sd_it, dep)
	  fprintf (sched_dump, "%d%s%s ", INSN_UID (DEP_CON (dep)),
		   DEP_NONREG (dep) ? "n" : "",
		   DEP_MULTIPLE (dep) ? "m" : "");
      }
      fprintf (sched_dump, "\n");
    }

  fprintf (sched_dump, "\n");
}

/* Dump dependency graph for the current region to a file using dot syntax.  */

void
dump_rgn_dependencies_dot (FILE *file)
{
  rtx_insn *head, *tail, *con, *pro;
  sd_iterator_def sd_it;
  dep_t dep;
  int bb;
  pretty_printer pp;

  pp.buffer->stream = file;
  pp_printf (&pp, "digraph SchedDG {\n");

  for (bb = 0; bb < current_nr_blocks; ++bb)
    {
      /* Begin subgraph (basic block).  */
      pp_printf (&pp, "subgraph cluster_block_%d {\n", bb);
      pp_printf (&pp, "\t" "color=blue;" "\n");
      pp_printf (&pp, "\t" "style=bold;" "\n");
      pp_printf (&pp, "\t" "label=\"BB #%d\";\n", BB_TO_BLOCK (bb));

      /* Setup head and tail (no support for EBBs).  */
      gcc_assert (EBB_FIRST_BB (bb) == EBB_LAST_BB (bb));
      get_ebb_head_tail (EBB_FIRST_BB (bb), EBB_LAST_BB (bb), &head, &tail);
      tail = NEXT_INSN (tail);

      /* Dump all insns.  */
      for (con = head; con != tail; con = NEXT_INSN (con))
	{
	  if (!INSN_P (con))
	    continue;

	  /* Pretty print the insn.  */
	  pp_printf (&pp, "\t%d [label=\"{", INSN_UID (con));
	  pp_write_text_to_stream (&pp);
	  print_insn (&pp, con, /*verbose=*/false);
	  pp_write_text_as_dot_label_to_stream (&pp, /*for_record=*/true);
	  pp_write_text_to_stream (&pp);

	  /* Dump instruction attributes.  */
	  pp_printf (&pp, "|{ uid:%d | luid:%d | prio:%d }}\",shape=record]\n",
		     INSN_UID (con), INSN_LUID (con), INSN_PRIORITY (con));

	  /* Dump all deps.  */
	  FOR_EACH_DEP (con, SD_LIST_BACK, sd_it, dep)
	    {
	      int weight = 0;
	      const char *color;
	      pro = DEP_PRO (dep);

	      switch (DEP_TYPE (dep))
		{
		case REG_DEP_TRUE:
		  color = "black";
		  weight = 1;
		  break;
		case REG_DEP_OUTPUT:
		case REG_DEP_ANTI:
		  color = "orange";
		  break;
		case REG_DEP_CONTROL:
		  color = "blue";
		  break;
		default:
		  gcc_unreachable ();
		}

	      pp_printf (&pp, "\t%d -> %d [color=%s",
			 INSN_UID (pro), INSN_UID (con), color);
	      if (int cost = dep_cost (dep))
		pp_printf (&pp, ",label=%d", cost);
	      pp_printf (&pp, ",weight=%d", weight);
	      pp_printf (&pp, "];\n");
	    }
	}
      pp_printf (&pp, "}\n");
    }

  pp_printf (&pp, "}\n");
  pp_flush (&pp);
}

/* Dump dependency graph for the current region to a file using dot syntax.  */

DEBUG_FUNCTION void
dump_rgn_dependencies_dot (const char *fname)
{
  FILE *fp;

  fp = fopen (fname, "w");
  if (!fp)
    {
      perror ("fopen");
      return;
    }

  dump_rgn_dependencies_dot (fp);
  fclose (fp);
}


/* Returns true if all the basic blocks of the current region have
   NOTE_DISABLE_SCHED_OF_BLOCK which means not to schedule that region.  */
bool
sched_is_disabled_for_current_region_p (void)
{
  int bb;

  for (bb = 0; bb < current_nr_blocks; bb++)
    if (!(BASIC_BLOCK_FOR_FN (cfun,
			      BB_TO_BLOCK (bb))->flags & BB_DISABLE_SCHEDULE))
      return false;

  return true;
}

/* Free all region dependencies saved in INSN_BACK_DEPS and
   INSN_RESOLVED_BACK_DEPS.  The Haifa scheduler does this on the fly
   when scheduling, so this function is supposed to be called from
   the selective scheduling only.  */
void
free_rgn_deps (void)
{
  int bb;

  for (bb = 0; bb < current_nr_blocks; bb++)
    {
      rtx_insn *head, *tail;

      gcc_assert (EBB_FIRST_BB (bb) == EBB_LAST_BB (bb));
      get_ebb_head_tail (EBB_FIRST_BB (bb), EBB_LAST_BB (bb), &head, &tail);

      sched_free_deps (head, tail, false);
    }
}

static int rgn_n_insns;

/* Compute insn priority for a current region.  */
void
compute_priorities (void)
{
  int bb;

  current_sched_info->sched_max_insns_priority = 0;
  for (bb = 0; bb < current_nr_blocks; bb++)
    {
      rtx_insn *head, *tail;

      gcc_assert (EBB_FIRST_BB (bb) == EBB_LAST_BB (bb));
      get_ebb_head_tail (EBB_FIRST_BB (bb), EBB_LAST_BB (bb), &head, &tail);

      if (no_real_insns_p (head, tail))
	continue;

      rgn_n_insns += set_priorities (head, tail);
    }
  current_sched_info->sched_max_insns_priority++;
}

/* (Re-)initialize the arrays of DFA states at the end of each basic block.

   SAVED_LAST_BASIC_BLOCK is the previous length of the arrays.  It must be
   zero for the first call to this function, to allocate the arrays for the
   first time.

   This function is called once during initialization of the scheduler, and
   called again to resize the arrays if new basic blocks have been created,
   for example for speculation recovery code.  */

static void
realloc_bb_state_array (int saved_last_basic_block)
{
  char *old_bb_state_array = bb_state_array;
  size_t lbb = (size_t) last_basic_block_for_fn (cfun);
  size_t slbb = (size_t) saved_last_basic_block;

  /* Nothing to do if nothing changed since the last time this was called.  */
  if (saved_last_basic_block == last_basic_block_for_fn (cfun))
    return;

  /* The selective scheduler doesn't use the state arrays.  */
  if (sel_sched_p ())
    {
      gcc_assert (bb_state_array == NULL && bb_state == NULL);
      return;
    }

  gcc_checking_assert (saved_last_basic_block == 0
		       || (bb_state_array != NULL && bb_state != NULL));

  bb_state_array = XRESIZEVEC (char, bb_state_array, lbb * dfa_state_size);
  bb_state = XRESIZEVEC (state_t, bb_state, lbb);

  /* If BB_STATE_ARRAY has moved, fixup all the state pointers array.
     Otherwise only fixup the newly allocated ones.  For the state
     array itself, only initialize the new entries.  */
  bool bb_state_array_moved = (bb_state_array != old_bb_state_array);
  for (size_t i = bb_state_array_moved ? 0 : slbb; i < lbb; i++)
    bb_state[i] = (state_t) (bb_state_array + i * dfa_state_size);
  for (size_t i = slbb; i < lbb; i++)
    state_reset (bb_state[i]);
}

/* Free the arrays of DFA states at the end of each basic block.  */

static void
free_bb_state_array (void)
{
  free (bb_state_array);
  free (bb_state);
  bb_state_array = NULL;
  bb_state = NULL;
}

/* Schedule a region.  A region is either an inner loop, a loop-free
   subroutine, or a single basic block.  Each bb in the region is
   scheduled after its flow predecessors.  */

static void
schedule_region (int rgn)
{
  int bb;
  int sched_rgn_n_insns = 0;

  rgn_n_insns = 0;

  /* Do not support register pressure sensitive scheduling for the new regions
     as we don't update the liveness info for them.  */
  if (sched_pressure != SCHED_PRESSURE_NONE
      && rgn >= nr_regions_initial)
    {
      free_global_sched_pressure_data ();
      sched_pressure = SCHED_PRESSURE_NONE;
    }

  rgn_setup_region (rgn);

  /* Don't schedule region that is marked by
     NOTE_DISABLE_SCHED_OF_BLOCK.  */
  if (sched_is_disabled_for_current_region_p ())
    return;

  sched_rgn_compute_dependencies (rgn);

  sched_rgn_local_init (rgn);

  /* Set priorities.  */
  compute_priorities ();

  sched_extend_ready_list (rgn_n_insns);

  if (sched_pressure == SCHED_PRESSURE_WEIGHTED)
    {
      sched_init_region_reg_pressure_info ();
      for (bb = 0; bb < current_nr_blocks; bb++)
	{
	  basic_block first_bb, last_bb;
	  rtx_insn *head, *tail;

	  first_bb = EBB_FIRST_BB (bb);
	  last_bb = EBB_LAST_BB (bb);

	  get_ebb_head_tail (first_bb, last_bb, &head, &tail);

	  if (no_real_insns_p (head, tail))
	    {
	      gcc_assert (first_bb == last_bb);
	      continue;
	    }
	  sched_setup_bb_reg_pressure_info (first_bb, PREV_INSN (head));
	}
    }

  /* Now we can schedule all blocks.  */
  for (bb = 0; bb < current_nr_blocks; bb++)
    {
      basic_block first_bb, last_bb, curr_bb;
      rtx_insn *head, *tail;

      first_bb = EBB_FIRST_BB (bb);
      last_bb = EBB_LAST_BB (bb);

      get_ebb_head_tail (first_bb, last_bb, &head, &tail);

      if (no_real_insns_p (head, tail))
	{
	  gcc_assert (first_bb == last_bb);
	  continue;
	}

      current_sched_info->prev_head = PREV_INSN (head);
      current_sched_info->next_tail = NEXT_INSN (tail);

      remove_notes (head, tail);

      unlink_bb_notes (first_bb, last_bb);

      target_bb = bb;

      gcc_assert (flag_schedule_interblock || current_nr_blocks == 1);
      current_sched_info->queue_must_finish_empty = current_nr_blocks == 1;

      curr_bb = first_bb;
      if (dbg_cnt (sched_block))
        {
	  edge f;
	  int saved_last_basic_block = last_basic_block_for_fn (cfun);

	  schedule_block (&curr_bb, bb_state[first_bb->index]);
	  gcc_assert (EBB_FIRST_BB (bb) == first_bb);
	  sched_rgn_n_insns += sched_n_insns;
	  realloc_bb_state_array (saved_last_basic_block);
	  f = find_fallthru_edge (last_bb->succs);
	  if (f
	      && (!f->probability.initialized_p ()
		  || (f->probability.to_reg_br_prob_base () * 100
		      / REG_BR_PROB_BASE
		      >= param_sched_state_edge_prob_cutoff)))
	    {
	      memcpy (bb_state[f->dest->index], curr_state,
		      dfa_state_size);
	      if (sched_verbose >= 5)
		fprintf (sched_dump, "saving state for edge %d->%d\n",
			 f->src->index, f->dest->index);
	    }
        }
      else
        {
          sched_rgn_n_insns += rgn_n_insns;
        }

      /* Clean up.  */
      if (current_nr_blocks > 1)
	free_trg_info ();
    }

  /* Sanity check: verify that all region insns were scheduled.  */
  gcc_assert (sched_rgn_n_insns == rgn_n_insns);

  sched_finish_ready_list ();

  /* Done with this region.  */
  sched_rgn_local_finish ();

  /* Free dependencies.  */
  for (bb = 0; bb < current_nr_blocks; ++bb)
    free_block_dependencies (bb);

  gcc_assert (haifa_recovery_bb_ever_added_p
	      || deps_pools_are_empty_p ());
}

/* Initialize data structures for region scheduling.  */

void
sched_rgn_init (bool single_blocks_p)
{
  min_spec_prob = ((param_min_spec_prob * REG_BR_PROB_BASE)
		    / 100);

  nr_inter = 0;
  nr_spec = 0;

  extend_regions ();

  CONTAINING_RGN (ENTRY_BLOCK) = -1;
  CONTAINING_RGN (EXIT_BLOCK) = -1;

  realloc_bb_state_array (0);

  /* Compute regions for scheduling.  */
  if (single_blocks_p
      || n_basic_blocks_for_fn (cfun) == NUM_FIXED_BLOCKS + 1
      || !flag_schedule_interblock
      || is_cfg_nonregular ())
    {
      find_single_block_region (sel_sched_p ());
    }
  else
    {
      /* Compute the dominators and post dominators.  */
      if (!sel_sched_p ())
	calculate_dominance_info (CDI_DOMINATORS);

      /* Find regions.  */
      find_rgns ();

      if (sched_verbose >= 3)
	debug_regions ();

      /* For now.  This will move as more and more of haifa is converted
	 to using the cfg code.  */
      if (!sel_sched_p ())
	free_dominance_info (CDI_DOMINATORS);
    }

  gcc_assert (nr_regions > 0 && nr_regions <= n_basic_blocks_for_fn (cfun));

  RGN_BLOCKS (nr_regions) = (RGN_BLOCKS (nr_regions - 1)
			     + RGN_NR_BLOCKS (nr_regions - 1));
  nr_regions_initial = nr_regions;
}

/* Free data structures for region scheduling.  */
void
sched_rgn_finish (void)
{
  free_bb_state_array ();

  /* Reposition the prologue and epilogue notes in case we moved the
     prologue/epilogue insns.  */
  if (reload_completed)
    reposition_prologue_and_epilogue_notes ();

  if (sched_verbose)
    {
      if (reload_completed == 0
	  && flag_schedule_interblock)
	{
	  fprintf (sched_dump,
		   "\n;; Procedure interblock/speculative motions == %d/%d \n",
		   nr_inter, nr_spec);
	}
      else
	gcc_assert (nr_inter <= 0);
      fprintf (sched_dump, "\n\n");
    }

  nr_regions = 0;

  free (rgn_table);
  rgn_table = NULL;

  free (rgn_bb_table);
  rgn_bb_table = NULL;

  free (block_to_bb);
  block_to_bb = NULL;

  free (containing_rgn);
  containing_rgn = NULL;

  free (ebb_head);
  ebb_head = NULL;
}

/* Setup global variables like CURRENT_BLOCKS and CURRENT_NR_BLOCK to
   point to the region RGN.  */
void
rgn_setup_region (int rgn)
{
  int bb;

  /* Set variables for the current region.  */
  current_nr_blocks = RGN_NR_BLOCKS (rgn);
  current_blocks = RGN_BLOCKS (rgn);

  /* EBB_HEAD is a region-scope structure.  But we realloc it for
     each region to save time/memory/something else.
     See comments in add_block1, for what reasons we allocate +1 element.  */
  ebb_head = XRESIZEVEC (int, ebb_head, current_nr_blocks + 1);
  for (bb = 0; bb <= current_nr_blocks; bb++)
    ebb_head[bb] = current_blocks + bb;
}

/* Compute instruction dependencies in region RGN.  */
void
sched_rgn_compute_dependencies (int rgn)
{
  if (!RGN_DONT_CALC_DEPS (rgn))
    {
      int bb;

      if (sel_sched_p ())
	sched_emulate_haifa_p = 1;

      init_deps_global ();

      /* Initializations for region data dependence analysis.  */
      bb_deps = XNEWVEC (class deps_desc, current_nr_blocks);
      for (bb = 0; bb < current_nr_blocks; bb++)
	init_deps (bb_deps + bb, false);

      /* Initialize bitmap used in add_branch_dependences.  */
      insn_referenced = sbitmap_alloc (sched_max_luid);
      bitmap_clear (insn_referenced);

      /* Compute backward dependencies.  */
      for (bb = 0; bb < current_nr_blocks; bb++)
	compute_block_dependences (bb);

      sbitmap_free (insn_referenced);
      free_pending_lists ();
      finish_deps_global ();
      free (bb_deps);

      /* We don't want to recalculate this twice.  */
      RGN_DONT_CALC_DEPS (rgn) = 1;

      if (sel_sched_p ())
	sched_emulate_haifa_p = 0;
    }
  else
    /* (This is a recovery block.  It is always a single block region.)
       OR (We use selective scheduling.)  */
    gcc_assert (current_nr_blocks == 1 || sel_sched_p ());
}

/* Init region data structures.  Returns true if this region should
   not be scheduled.  */
void
sched_rgn_local_init (int rgn)
{
  int bb;

  /* Compute interblock info: probabilities, split-edges, dominators, etc.  */
  if (current_nr_blocks > 1)
    {
      basic_block block;
      edge e;
      edge_iterator ei;

      prob = XNEWVEC (int, current_nr_blocks);

      dom = sbitmap_vector_alloc (current_nr_blocks, current_nr_blocks);
      bitmap_vector_clear (dom, current_nr_blocks);

      /* Use ->aux to implement EDGE_TO_BIT mapping.  */
      rgn_nr_edges = 0;
      FOR_EACH_BB_FN (block, cfun)
	{
	  if (CONTAINING_RGN (block->index) != rgn)
	    continue;
	  FOR_EACH_EDGE (e, ei, block->succs)
	    SET_EDGE_TO_BIT (e, rgn_nr_edges++);
	}

      rgn_edges = XNEWVEC (edge, rgn_nr_edges);
      rgn_nr_edges = 0;
      FOR_EACH_BB_FN (block, cfun)
	{
	  if (CONTAINING_RGN (block->index) != rgn)
	    continue;
	  FOR_EACH_EDGE (e, ei, block->succs)
	    rgn_edges[rgn_nr_edges++] = e;
	}

      /* Split edges.  */
      pot_split = sbitmap_vector_alloc (current_nr_blocks, rgn_nr_edges);
      bitmap_vector_clear (pot_split, current_nr_blocks);
      ancestor_edges = sbitmap_vector_alloc (current_nr_blocks, rgn_nr_edges);
      bitmap_vector_clear (ancestor_edges, current_nr_blocks);

      /* Compute probabilities, dominators, split_edges.  */
      for (bb = 0; bb < current_nr_blocks; bb++)
	compute_dom_prob_ps (bb);

      /* Cleanup ->aux used for EDGE_TO_BIT mapping.  */
      /* We don't need them anymore.  But we want to avoid duplication of
	 aux fields in the newly created edges.  */
      FOR_EACH_BB_FN (block, cfun)
	{
	  if (CONTAINING_RGN (block->index) != rgn)
	    continue;
	  FOR_EACH_EDGE (e, ei, block->succs)
	    e->aux = NULL;
        }
    }
}

/* Free data computed for the finished region.  */
void
sched_rgn_local_free (void)
{
  free (prob);
  sbitmap_vector_free (dom);
  sbitmap_vector_free (pot_split);
  sbitmap_vector_free (ancestor_edges);
  free (rgn_edges);
}

/* Free data computed for the finished region.  */
void
sched_rgn_local_finish (void)
{
  if (current_nr_blocks > 1 && !sel_sched_p ())
    {
      sched_rgn_local_free ();
    }
}

/* Setup scheduler infos.  */
void
rgn_setup_common_sched_info (void)
{
  memcpy (&rgn_common_sched_info, &haifa_common_sched_info,
	  sizeof (rgn_common_sched_info));

  rgn_common_sched_info.fix_recovery_cfg = rgn_fix_recovery_cfg;
  rgn_common_sched_info.add_block = rgn_add_block;
  rgn_common_sched_info.estimate_number_of_insns
    = rgn_estimate_number_of_insns;
  rgn_common_sched_info.sched_pass_id = SCHED_RGN_PASS;

  common_sched_info = &rgn_common_sched_info;
}

/* Setup all *_sched_info structures (for the Haifa frontend
   and for the dependence analysis) in the interblock scheduler.  */
void
rgn_setup_sched_infos (void)
{
  if (!sel_sched_p ())
    memcpy (&rgn_sched_deps_info, &rgn_const_sched_deps_info,
	    sizeof (rgn_sched_deps_info));
  else
    memcpy (&rgn_sched_deps_info, &rgn_const_sel_sched_deps_info,
	    sizeof (rgn_sched_deps_info));

  sched_deps_info = &rgn_sched_deps_info;

  memcpy (&rgn_sched_info, &rgn_const_sched_info, sizeof (rgn_sched_info));
  current_sched_info = &rgn_sched_info;
}

/* The one entry point in this file.  */
void
schedule_insns (void)
{
  int rgn;

  /* Taking care of this degenerate case makes the rest of
     this code simpler.  */
  if (n_basic_blocks_for_fn (cfun) == NUM_FIXED_BLOCKS)
    return;

  rgn_setup_common_sched_info ();
  rgn_setup_sched_infos ();

  haifa_sched_init ();
  sched_rgn_init (reload_completed);

  bitmap_initialize (&not_in_df, &bitmap_default_obstack);

  /* Schedule every region in the subroutine.  */
  for (rgn = 0; rgn < nr_regions; rgn++)
    if (dbg_cnt (sched_region))
      schedule_region (rgn);

  /* Clean up.  */
  sched_rgn_finish ();
  bitmap_release (&not_in_df);

  haifa_sched_finish ();
}

/* INSN has been added to/removed from current region.  */
static void
rgn_add_remove_insn (rtx_insn *insn, int remove_p)
{
  if (!remove_p)
    rgn_n_insns++;
  else
    rgn_n_insns--;

  if (INSN_BB (insn) == target_bb)
    {
      if (!remove_p)
	target_n_insns++;
      else
	target_n_insns--;
    }
}

/* Extend internal data structures.  */
void
extend_regions (void)
{
  rgn_table = XRESIZEVEC (region, rgn_table, n_basic_blocks_for_fn (cfun));
  rgn_bb_table = XRESIZEVEC (int, rgn_bb_table,
			     n_basic_blocks_for_fn (cfun));
  block_to_bb = XRESIZEVEC (int, block_to_bb,
			    last_basic_block_for_fn (cfun));
  containing_rgn = XRESIZEVEC (int, containing_rgn,
			       last_basic_block_for_fn (cfun));
}

void
rgn_make_new_region_out_of_new_block (basic_block bb)
{
  int i;

  i = RGN_BLOCKS (nr_regions);
  /* I - first free position in rgn_bb_table.  */

  rgn_bb_table[i] = bb->index;
  RGN_NR_BLOCKS (nr_regions) = 1;
  RGN_HAS_REAL_EBB (nr_regions) = 0;
  RGN_DONT_CALC_DEPS (nr_regions) = 0;
  CONTAINING_RGN (bb->index) = nr_regions;
  BLOCK_TO_BB (bb->index) = 0;

  nr_regions++;

  RGN_BLOCKS (nr_regions) = i + 1;
}

/* BB was added to ebb after AFTER.  */
static void
rgn_add_block (basic_block bb, basic_block after)
{
  extend_regions ();
  bitmap_set_bit (&not_in_df, bb->index);

  if (after == 0 || after == EXIT_BLOCK_PTR_FOR_FN (cfun))
    {
      rgn_make_new_region_out_of_new_block (bb);
      RGN_DONT_CALC_DEPS (nr_regions - 1) = (after
					     == EXIT_BLOCK_PTR_FOR_FN (cfun));
    }
  else
    {
      int i, pos;

      /* We need to fix rgn_table, block_to_bb, containing_rgn
	 and ebb_head.  */

      BLOCK_TO_BB (bb->index) = BLOCK_TO_BB (after->index);

      /* We extend ebb_head to one more position to
	 easily find the last position of the last ebb in
	 the current region.  Thus, ebb_head[BLOCK_TO_BB (after) + 1]
	 is _always_ valid for access.  */

      i = BLOCK_TO_BB (after->index) + 1;
      pos = ebb_head[i] - 1;
      /* Now POS is the index of the last block in the region.  */

      /* Find index of basic block AFTER.  */
      for (; rgn_bb_table[pos] != after->index; pos--)
	;

      pos++;
      gcc_assert (pos > ebb_head[i - 1]);

      /* i - ebb right after "AFTER".  */
      /* ebb_head[i] - VALID.  */

      /* Source position: ebb_head[i]
	 Destination position: ebb_head[i] + 1
	 Last position:
	   RGN_BLOCKS (nr_regions) - 1
	 Number of elements to copy: (last_position) - (source_position) + 1
       */

      memmove (rgn_bb_table + pos + 1,
	       rgn_bb_table + pos,
	       ((RGN_BLOCKS (nr_regions) - 1) - (pos) + 1)
	       * sizeof (*rgn_bb_table));

      rgn_bb_table[pos] = bb->index;

      for (; i <= current_nr_blocks; i++)
	ebb_head [i]++;

      i = CONTAINING_RGN (after->index);
      CONTAINING_RGN (bb->index) = i;

      RGN_HAS_REAL_EBB (i) = 1;

      for (++i; i <= nr_regions; i++)
	RGN_BLOCKS (i)++;
    }
}

/* Fix internal data after interblock movement of jump instruction.
   For parameter meaning please refer to
   sched-int.h: struct sched_info: fix_recovery_cfg.  */
static void
rgn_fix_recovery_cfg (int bbi, int check_bbi, int check_bb_nexti)
{
  int old_pos, new_pos, i;

  BLOCK_TO_BB (check_bb_nexti) = BLOCK_TO_BB (bbi);

  for (old_pos = ebb_head[BLOCK_TO_BB (check_bbi) + 1] - 1;
       rgn_bb_table[old_pos] != check_bb_nexti;
       old_pos--)
    ;
  gcc_assert (old_pos > ebb_head[BLOCK_TO_BB (check_bbi)]);

  for (new_pos = ebb_head[BLOCK_TO_BB (bbi) + 1] - 1;
       rgn_bb_table[new_pos] != bbi;
       new_pos--)
    ;
  new_pos++;
  gcc_assert (new_pos > ebb_head[BLOCK_TO_BB (bbi)]);

  gcc_assert (new_pos < old_pos);

  memmove (rgn_bb_table + new_pos + 1,
	   rgn_bb_table + new_pos,
	   (old_pos - new_pos) * sizeof (*rgn_bb_table));

  rgn_bb_table[new_pos] = check_bb_nexti;

  for (i = BLOCK_TO_BB (bbi) + 1; i <= BLOCK_TO_BB (check_bbi); i++)
    ebb_head[i]++;
}

/* Return next block in ebb chain.  For parameter meaning please refer to
   sched-int.h: struct sched_info: advance_target_bb.  */
static basic_block
advance_target_bb (basic_block bb, rtx_insn *insn)
{
  if (insn)
    return 0;

  gcc_assert (BLOCK_TO_BB (bb->index) == target_bb
	      && BLOCK_TO_BB (bb->next_bb->index) == target_bb);
  return bb->next_bb;
}

#endif

/* Run instruction scheduler.  */
static unsigned int
rest_of_handle_live_range_shrinkage (void)
{
#ifdef INSN_SCHEDULING
  int saved;

  initialize_live_range_shrinkage ();
  saved = flag_schedule_interblock;
  flag_schedule_interblock = false;
  schedule_insns ();
  flag_schedule_interblock = saved;
  finish_live_range_shrinkage ();
#endif
  return 0;
}

/* Run instruction scheduler.  */
static unsigned int
rest_of_handle_sched (void)
{
#ifdef INSN_SCHEDULING
  if (flag_selective_scheduling
      && ! maybe_skip_selective_scheduling ())
    run_selective_scheduling ();
  else
    schedule_insns ();
#endif
  return 0;
}

/* Run second scheduling pass after reload.  */
static unsigned int
rest_of_handle_sched2 (void)
{
#ifdef INSN_SCHEDULING
  if (flag_selective_scheduling2
      && ! maybe_skip_selective_scheduling ())
    run_selective_scheduling ();
  else
    {
      /* Do control and data sched analysis again,
	 and write some more of the results to dump file.  */
      if (flag_sched2_use_superblocks)
	schedule_ebbs ();
      else
	schedule_insns ();
    }
#endif
  return 0;
}

static unsigned int
rest_of_handle_sched_fusion (void)
{
#ifdef INSN_SCHEDULING
  sched_fusion = true;
  schedule_insns ();
  sched_fusion = false;
#endif
  return 0;
}

namespace {

const pass_data pass_data_live_range_shrinkage =
{
  RTL_PASS, /* type */
  "lr_shrinkage", /* name */
  OPTGROUP_NONE, /* optinfo_flags */
  TV_LIVE_RANGE_SHRINKAGE, /* tv_id */
  0, /* properties_required */
  0, /* properties_provided */
  0, /* properties_destroyed */
  0, /* todo_flags_start */
  TODO_df_finish, /* todo_flags_finish */
};

class pass_live_range_shrinkage : public rtl_opt_pass
{
public:
  pass_live_range_shrinkage(gcc::context *ctxt)
    : rtl_opt_pass(pass_data_live_range_shrinkage, ctxt)
  {}

  /* opt_pass methods: */
  virtual bool gate (function *)
    {
#ifdef INSN_SCHEDULING
      return flag_live_range_shrinkage;
#else
      return 0;
#endif
    }

  virtual unsigned int execute (function *)
    {
      return rest_of_handle_live_range_shrinkage ();
    }

}; // class pass_live_range_shrinkage

} // anon namespace

rtl_opt_pass *
make_pass_live_range_shrinkage (gcc::context *ctxt)
{
  return new pass_live_range_shrinkage (ctxt);
}

namespace {

const pass_data pass_data_sched =
{
  RTL_PASS, /* type */
  "sched1", /* name */
  OPTGROUP_NONE, /* optinfo_flags */
  TV_SCHED, /* tv_id */
  0, /* properties_required */
  0, /* properties_provided */
  0, /* properties_destroyed */
  0, /* todo_flags_start */
  TODO_df_finish, /* todo_flags_finish */
};

class pass_sched : public rtl_opt_pass
{
public:
  pass_sched (gcc::context *ctxt)
    : rtl_opt_pass (pass_data_sched, ctxt)
  {}

  /* opt_pass methods: */
  virtual bool gate (function *);
  virtual unsigned int execute (function *) { return rest_of_handle_sched (); }

}; // class pass_sched

bool
pass_sched::gate (function *)
{
#ifdef INSN_SCHEDULING
  return optimize > 0 && flag_schedule_insns && dbg_cnt (sched_func);
#else
  return 0;
#endif
}

} // anon namespace

rtl_opt_pass *
make_pass_sched (gcc::context *ctxt)
{
  return new pass_sched (ctxt);
}

namespace {

const pass_data pass_data_sched2 =
{
  RTL_PASS, /* type */
  "sched2", /* name */
  OPTGROUP_NONE, /* optinfo_flags */
  TV_SCHED2, /* tv_id */
  0, /* properties_required */
  0, /* properties_provided */
  0, /* properties_destroyed */
  0, /* todo_flags_start */
  TODO_df_finish, /* todo_flags_finish */
};

class pass_sched2 : public rtl_opt_pass
{
public:
  pass_sched2 (gcc::context *ctxt)
    : rtl_opt_pass (pass_data_sched2, ctxt)
  {}

  /* opt_pass methods: */
  virtual bool gate (function *);
  virtual unsigned int execute (function *)
    {
      return rest_of_handle_sched2 ();
    }

}; // class pass_sched2

bool
pass_sched2::gate (function *)
{
#ifdef INSN_SCHEDULING
  return optimize > 0 && flag_schedule_insns_after_reload
    && !targetm.delay_sched2 && dbg_cnt (sched2_func);
#else
  return 0;
#endif
}

} // anon namespace

rtl_opt_pass *
make_pass_sched2 (gcc::context *ctxt)
{
  return new pass_sched2 (ctxt);
}

namespace {

const pass_data pass_data_sched_fusion =
{
  RTL_PASS, /* type */
  "sched_fusion", /* name */
  OPTGROUP_NONE, /* optinfo_flags */
  TV_SCHED_FUSION, /* tv_id */
  0, /* properties_required */
  0, /* properties_provided */
  0, /* properties_destroyed */
  0, /* todo_flags_start */
  TODO_df_finish, /* todo_flags_finish */
};

class pass_sched_fusion : public rtl_opt_pass
{
public:
  pass_sched_fusion (gcc::context *ctxt)
    : rtl_opt_pass (pass_data_sched_fusion, ctxt)
  {}

  /* opt_pass methods: */
  virtual bool gate (function *);
  virtual unsigned int execute (function *)
    {
      return rest_of_handle_sched_fusion ();
    }

}; // class pass_sched2

bool
pass_sched_fusion::gate (function *)
{
#ifdef INSN_SCHEDULING
  /* Scheduling fusion relies on peephole2 to do real fusion work,
     so only enable it if peephole2 is in effect.  */
  return (optimize > 0 && flag_peephole2
    && flag_schedule_fusion && targetm.sched.fusion_priority != NULL);
#else
  return 0;
#endif
}

} // anon namespace

rtl_opt_pass *
make_pass_sched_fusion (gcc::context *ctxt)
{
  return new pass_sched_fusion (ctxt);
}

#if __GNUC__ >= 10
#  pragma GCC diagnostic pop
#endif<|MERGE_RESOLUTION|>--- conflicted
+++ resolved
@@ -1,9 +1,5 @@
 /* Instruction scheduling pass.
-<<<<<<< HEAD
-   Copyright (C) 1992-2019 Free Software Foundation, Inc.
-=======
    Copyright (C) 1992-2020 Free Software Foundation, Inc.
->>>>>>> 9e014010
    Contributed by Michael Tiemann (tiemann@cygnus.com) Enhanced by,
    and currently maintained by, Jim Wilson (wilson@cygnus.com)
 
