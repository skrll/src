/* GIMPLE store merging and byte swapping passes.
<<<<<<< HEAD
   Copyright (C) 2009-2019 Free Software Foundation, Inc.
=======
   Copyright (C) 2009-2020 Free Software Foundation, Inc.
>>>>>>> 9e014010
   Contributed by ARM Ltd.

   This file is part of GCC.

   GCC is free software; you can redistribute it and/or modify it
   under the terms of the GNU General Public License as published by
   the Free Software Foundation; either version 3, or (at your option)
   any later version.

   GCC is distributed in the hope that it will be useful, but
   WITHOUT ANY WARRANTY; without even the implied warranty of
   MERCHANTABILITY or FITNESS FOR A PARTICULAR PURPOSE.  See the GNU
   General Public License for more details.

   You should have received a copy of the GNU General Public License
   along with GCC; see the file COPYING3.  If not see
   <http://www.gnu.org/licenses/>.  */

/* The purpose of the store merging pass is to combine multiple memory stores
   of constant values, values loaded from memory, bitwise operations on those,
   or bit-field values, to consecutive locations, into fewer wider stores.

   For example, if we have a sequence peforming four byte stores to
   consecutive memory locations:
   [p     ] := imm1;
   [p + 1B] := imm2;
   [p + 2B] := imm3;
   [p + 3B] := imm4;
   we can transform this into a single 4-byte store if the target supports it:
   [p] := imm1:imm2:imm3:imm4 concatenated according to endianness.

   Or:
   [p     ] := [q     ];
   [p + 1B] := [q + 1B];
   [p + 2B] := [q + 2B];
   [p + 3B] := [q + 3B];
   if there is no overlap can be transformed into a single 4-byte
   load followed by single 4-byte store.

   Or:
   [p     ] := [q     ] ^ imm1;
   [p + 1B] := [q + 1B] ^ imm2;
   [p + 2B] := [q + 2B] ^ imm3;
   [p + 3B] := [q + 3B] ^ imm4;
   if there is no overlap can be transformed into a single 4-byte
   load, xored with imm1:imm2:imm3:imm4 and stored using a single 4-byte store.

   Or:
   [p:1 ] := imm;
   [p:31] := val & 0x7FFFFFFF;
   we can transform this into a single 4-byte store if the target supports it:
   [p] := imm:(val & 0x7FFFFFFF) concatenated according to endianness.

   The algorithm is applied to each basic block in three phases:

   1) Scan through the basic block and record assignments to destinations
   that can be expressed as a store to memory of a certain size at a certain
   bit offset from base expressions we can handle.  For bit-fields we also
   record the surrounding bit region, i.e. bits that could be stored in
   a read-modify-write operation when storing the bit-field.  Record store
   chains to different bases in a hash_map (m_stores) and make sure to
   terminate such chains when appropriate (for example when the stored
   values get used subsequently).
   These stores can be a result of structure element initializers, array stores
   etc.  A store_immediate_info object is recorded for every such store.
   Record as many such assignments to a single base as possible until a
   statement that interferes with the store sequence is encountered.
   Each store has up to 2 operands, which can be a either constant, a memory
   load or an SSA name, from which the value to be stored can be computed.
   At most one of the operands can be a constant.  The operands are recorded
   in store_operand_info struct.

   2) Analyze the chains of stores recorded in phase 1) (i.e. the vector of
   store_immediate_info objects) and coalesce contiguous stores into
   merged_store_group objects.  For bit-field stores, we don't need to
   require the stores to be contiguous, just their surrounding bit regions
   have to be contiguous.  If the expression being stored is different
   between adjacent stores, such as one store storing a constant and
   following storing a value loaded from memory, or if the loaded memory
   objects are not adjacent, a new merged_store_group is created as well.

   For example, given the stores:
   [p     ] := 0;
   [p + 1B] := 1;
   [p + 3B] := 0;
   [p + 4B] := 1;
   [p + 5B] := 0;
   [p + 6B] := 0;
   This phase would produce two merged_store_group objects, one recording the
   two bytes stored in the memory region [p : p + 1] and another
   recording the four bytes stored in the memory region [p + 3 : p + 6].

   3) The merged_store_group objects produced in phase 2) are processed
   to generate the sequence of wider stores that set the contiguous memory
   regions to the sequence of bytes that correspond to it.  This may emit
   multiple stores per store group to handle contiguous stores that are not
   of a size that is a power of 2.  For example it can try to emit a 40-bit
   store as a 32-bit store followed by an 8-bit store.
   We try to emit as wide stores as we can while respecting STRICT_ALIGNMENT
   or TARGET_SLOW_UNALIGNED_ACCESS settings.

   Note on endianness and example:
   Consider 2 contiguous 16-bit stores followed by 2 contiguous 8-bit stores:
   [p     ] := 0x1234;
   [p + 2B] := 0x5678;
   [p + 4B] := 0xab;
   [p + 5B] := 0xcd;

   The memory layout for little-endian (LE) and big-endian (BE) must be:
  p |LE|BE|
  ---------
  0 |34|12|
  1 |12|34|
  2 |78|56|
  3 |56|78|
  4 |ab|ab|
  5 |cd|cd|

  To merge these into a single 48-bit merged value 'val' in phase 2)
  on little-endian we insert stores to higher (consecutive) bitpositions
  into the most significant bits of the merged value.
  The final merged value would be: 0xcdab56781234

  For big-endian we insert stores to higher bitpositions into the least
  significant bits of the merged value.
  The final merged value would be: 0x12345678abcd

  Then, in phase 3), we want to emit this 48-bit value as a 32-bit store
  followed by a 16-bit store.  Again, we must consider endianness when
  breaking down the 48-bit value 'val' computed above.
  For little endian we emit:
  [p]      (32-bit) := 0x56781234; // val & 0x0000ffffffff;
  [p + 4B] (16-bit) := 0xcdab;    // (val & 0xffff00000000) >> 32;

  Whereas for big-endian we emit:
  [p]      (32-bit) := 0x12345678; // (val & 0xffffffff0000) >> 16;
  [p + 4B] (16-bit) := 0xabcd;     //  val & 0x00000000ffff;  */

#include "config.h"
#include "system.h"
#include "coretypes.h"
#include "backend.h"
#include "tree.h"
#include "gimple.h"
#include "builtins.h"
#include "fold-const.h"
#include "tree-pass.h"
#include "ssa.h"
#include "gimple-pretty-print.h"
#include "alias.h"
#include "fold-const.h"
#include "print-tree.h"
#include "tree-hash-traits.h"
#include "gimple-iterator.h"
#include "gimplify.h"
#include "gimple-fold.h"
#include "stor-layout.h"
#include "timevar.h"
#include "cfganal.h"
#include "cfgcleanup.h"
#include "tree-cfg.h"
#include "except.h"
#include "tree-eh.h"
#include "target.h"
#include "gimplify-me.h"
#include "rtl.h"
#include "expr.h"	/* For get_bit_range.  */
#include "optabs-tree.h"
#include "dbgcnt.h"
#include "selftest.h"

/* The maximum size (in bits) of the stores this pass should generate.  */
#define MAX_STORE_BITSIZE (BITS_PER_WORD)
#define MAX_STORE_BYTES (MAX_STORE_BITSIZE / BITS_PER_UNIT)

/* Limit to bound the number of aliasing checks for loads with the same
   vuse as the corresponding store.  */
#define MAX_STORE_ALIAS_CHECKS 64

namespace {

struct bswap_stat
{
  /* Number of hand-written 16-bit nop / bswaps found.  */
  int found_16bit;

  /* Number of hand-written 32-bit nop / bswaps found.  */
  int found_32bit;

  /* Number of hand-written 64-bit nop / bswaps found.  */
  int found_64bit;
} nop_stats, bswap_stats;

/* A symbolic number structure is used to detect byte permutation and selection
   patterns of a source.  To achieve that, its field N contains an artificial
   number consisting of BITS_PER_MARKER sized markers tracking where does each
   byte come from in the source:

   0	   - target byte has the value 0
   FF	   - target byte has an unknown value (eg. due to sign extension)
   1..size - marker value is the byte index in the source (0 for lsb).

   To detect permutations on memory sources (arrays and structures), a symbolic
   number is also associated:
   - a base address BASE_ADDR and an OFFSET giving the address of the source;
   - a range which gives the difference between the highest and lowest accessed
     memory location to make such a symbolic number;
   - the address SRC of the source element of lowest address as a convenience
     to easily get BASE_ADDR + offset + lowest bytepos;
   - number of expressions N_OPS bitwise ored together to represent
     approximate cost of the computation.

   Note 1: the range is different from size as size reflects the size of the
   type of the current expression.  For instance, for an array char a[],
   (short) a[0] | (short) a[3] would have a size of 2 but a range of 4 while
   (short) a[0] | ((short) a[0] << 1) would still have a size of 2 but this
   time a range of 1.

   Note 2: for non-memory sources, range holds the same value as size.

   Note 3: SRC points to the SSA_NAME in case of non-memory source.  */

struct symbolic_number {
  uint64_t n;
  tree type;
  tree base_addr;
  tree offset;
  poly_int64_pod bytepos;
  tree src;
  tree alias_set;
  tree vuse;
  unsigned HOST_WIDE_INT range;
  int n_ops;
};

#define BITS_PER_MARKER 8
#define MARKER_MASK ((1 << BITS_PER_MARKER) - 1)
#define MARKER_BYTE_UNKNOWN MARKER_MASK
#define HEAD_MARKER(n, size) \
  ((n) & ((uint64_t) MARKER_MASK << (((size) - 1) * BITS_PER_MARKER)))

/* The number which the find_bswap_or_nop_1 result should match in
   order to have a nop.  The number is masked according to the size of
   the symbolic number before using it.  */
#define CMPNOP (sizeof (int64_t) < 8 ? 0 : \
  (uint64_t)0x08070605 << 32 | 0x04030201)

/* The number which the find_bswap_or_nop_1 result should match in
   order to have a byte swap.  The number is masked according to the
   size of the symbolic number before using it.  */
#define CMPXCHG (sizeof (int64_t) < 8 ? 0 : \
  (uint64_t)0x01020304 << 32 | 0x05060708)

/* Perform a SHIFT or ROTATE operation by COUNT bits on symbolic
   number N.  Return false if the requested operation is not permitted
   on a symbolic number.  */

inline bool
do_shift_rotate (enum tree_code code,
		 struct symbolic_number *n,
		 int count)
{
  int i, size = TYPE_PRECISION (n->type) / BITS_PER_UNIT;
  unsigned head_marker;

  if (count < 0
      || count >= TYPE_PRECISION (n->type)
      || count % BITS_PER_UNIT != 0)
    return false;
  count = (count / BITS_PER_UNIT) * BITS_PER_MARKER;

  /* Zero out the extra bits of N in order to avoid them being shifted
     into the significant bits.  */
  if (size < 64 / BITS_PER_MARKER)
    n->n &= ((uint64_t) 1 << (size * BITS_PER_MARKER)) - 1;

  switch (code)
    {
    case LSHIFT_EXPR:
      n->n <<= count;
      break;
    case RSHIFT_EXPR:
      head_marker = HEAD_MARKER (n->n, size);
      n->n >>= count;
      /* Arithmetic shift of signed type: result is dependent on the value.  */
      if (!TYPE_UNSIGNED (n->type) && head_marker)
	for (i = 0; i < count / BITS_PER_MARKER; i++)
	  n->n |= (uint64_t) MARKER_BYTE_UNKNOWN
		  << ((size - 1 - i) * BITS_PER_MARKER);
      break;
    case LROTATE_EXPR:
      n->n = (n->n << count) | (n->n >> ((size * BITS_PER_MARKER) - count));
      break;
    case RROTATE_EXPR:
      n->n = (n->n >> count) | (n->n << ((size * BITS_PER_MARKER) - count));
      break;
    default:
      return false;
    }
  /* Zero unused bits for size.  */
  if (size < 64 / BITS_PER_MARKER)
    n->n &= ((uint64_t) 1 << (size * BITS_PER_MARKER)) - 1;
  return true;
}

/* Perform sanity checking for the symbolic number N and the gimple
   statement STMT.  */

inline bool
verify_symbolic_number_p (struct symbolic_number *n, gimple *stmt)
{
  tree lhs_type;

  lhs_type = gimple_expr_type (stmt);

  if (TREE_CODE (lhs_type) != INTEGER_TYPE
      && TREE_CODE (lhs_type) != ENUMERAL_TYPE)
    return false;

  if (TYPE_PRECISION (lhs_type) != TYPE_PRECISION (n->type))
    return false;

  return true;
}

/* Initialize the symbolic number N for the bswap pass from the base element
   SRC manipulated by the bitwise OR expression.  */

bool
init_symbolic_number (struct symbolic_number *n, tree src)
{
  int size;

  if (! INTEGRAL_TYPE_P (TREE_TYPE (src)))
    return false;

  n->base_addr = n->offset = n->alias_set = n->vuse = NULL_TREE;
  n->src = src;

  /* Set up the symbolic number N by setting each byte to a value between 1 and
     the byte size of rhs1.  The highest order byte is set to n->size and the
     lowest order byte to 1.  */
  n->type = TREE_TYPE (src);
  size = TYPE_PRECISION (n->type);
  if (size % BITS_PER_UNIT != 0)
    return false;
  size /= BITS_PER_UNIT;
  if (size > 64 / BITS_PER_MARKER)
    return false;
  n->range = size;
  n->n = CMPNOP;
  n->n_ops = 1;

  if (size < 64 / BITS_PER_MARKER)
    n->n &= ((uint64_t) 1 << (size * BITS_PER_MARKER)) - 1;

  return true;
}

/* Check if STMT might be a byte swap or a nop from a memory source and returns
   the answer. If so, REF is that memory source and the base of the memory area
   accessed and the offset of the access from that base are recorded in N.  */

bool
find_bswap_or_nop_load (gimple *stmt, tree ref, struct symbolic_number *n)
{
  /* Leaf node is an array or component ref. Memorize its base and
     offset from base to compare to other such leaf node.  */
  poly_int64 bitsize, bitpos, bytepos;
  machine_mode mode;
  int unsignedp, reversep, volatilep;
  tree offset, base_addr;

  /* Not prepared to handle PDP endian.  */
  if (BYTES_BIG_ENDIAN != WORDS_BIG_ENDIAN)
    return false;

  if (!gimple_assign_load_p (stmt) || gimple_has_volatile_ops (stmt))
    return false;

  base_addr = get_inner_reference (ref, &bitsize, &bitpos, &offset, &mode,
				   &unsignedp, &reversep, &volatilep);

  if (TREE_CODE (base_addr) == TARGET_MEM_REF)
    /* Do not rewrite TARGET_MEM_REF.  */
    return false;
  else if (TREE_CODE (base_addr) == MEM_REF)
    {
      poly_offset_int bit_offset = 0;
      tree off = TREE_OPERAND (base_addr, 1);

      if (!integer_zerop (off))
	{
	  poly_offset_int boff = mem_ref_offset (base_addr);
	  boff <<= LOG2_BITS_PER_UNIT;
	  bit_offset += boff;
	}

      base_addr = TREE_OPERAND (base_addr, 0);

      /* Avoid returning a negative bitpos as this may wreak havoc later.  */
      if (maybe_lt (bit_offset, 0))
	{
	  tree byte_offset = wide_int_to_tree
	    (sizetype, bits_to_bytes_round_down (bit_offset));
	  bit_offset = num_trailing_bits (bit_offset);
	  if (offset)
	    offset = size_binop (PLUS_EXPR, offset, byte_offset);
	  else
	    offset = byte_offset;
	}

      bitpos += bit_offset.force_shwi ();
    }
  else
    base_addr = build_fold_addr_expr (base_addr);

  if (!multiple_p (bitpos, BITS_PER_UNIT, &bytepos))
    return false;
  if (!multiple_p (bitsize, BITS_PER_UNIT))
    return false;
  if (reversep)
    return false;

  if (!init_symbolic_number (n, ref))
    return false;
  n->base_addr = base_addr;
  n->offset = offset;
  n->bytepos = bytepos;
  n->alias_set = reference_alias_ptr_type (ref);
  n->vuse = gimple_vuse (stmt);
  return true;
}

/* Compute the symbolic number N representing the result of a bitwise OR on 2
   symbolic number N1 and N2 whose source statements are respectively
   SOURCE_STMT1 and SOURCE_STMT2.  */

gimple *
perform_symbolic_merge (gimple *source_stmt1, struct symbolic_number *n1,
			gimple *source_stmt2, struct symbolic_number *n2,
			struct symbolic_number *n)
{
  int i, size;
  uint64_t mask;
  gimple *source_stmt;
  struct symbolic_number *n_start;

  tree rhs1 = gimple_assign_rhs1 (source_stmt1);
  if (TREE_CODE (rhs1) == BIT_FIELD_REF
      && TREE_CODE (TREE_OPERAND (rhs1, 0)) == SSA_NAME)
    rhs1 = TREE_OPERAND (rhs1, 0);
  tree rhs2 = gimple_assign_rhs1 (source_stmt2);
  if (TREE_CODE (rhs2) == BIT_FIELD_REF
      && TREE_CODE (TREE_OPERAND (rhs2, 0)) == SSA_NAME)
    rhs2 = TREE_OPERAND (rhs2, 0);

  /* Sources are different, cancel bswap if they are not memory location with
     the same base (array, structure, ...).  */
  if (rhs1 != rhs2)
    {
      uint64_t inc;
      HOST_WIDE_INT start1, start2, start_sub, end_sub, end1, end2, end;
      struct symbolic_number *toinc_n_ptr, *n_end;
      basic_block bb1, bb2;

      if (!n1->base_addr || !n2->base_addr
	  || !operand_equal_p (n1->base_addr, n2->base_addr, 0))
	return NULL;

      if (!n1->offset != !n2->offset
	  || (n1->offset && !operand_equal_p (n1->offset, n2->offset, 0)))
	return NULL;

      start1 = 0;
      if (!(n2->bytepos - n1->bytepos).is_constant (&start2))
	return NULL;

      if (start1 < start2)
	{
	  n_start = n1;
	  start_sub = start2 - start1;
	}
      else
	{
	  n_start = n2;
	  start_sub = start1 - start2;
	}

      bb1 = gimple_bb (source_stmt1);
      bb2 = gimple_bb (source_stmt2);
      if (dominated_by_p (CDI_DOMINATORS, bb1, bb2))
	source_stmt = source_stmt1;
      else
	source_stmt = source_stmt2;

      /* Find the highest address at which a load is performed and
	 compute related info.  */
      end1 = start1 + (n1->range - 1);
      end2 = start2 + (n2->range - 1);
      if (end1 < end2)
	{
	  end = end2;
	  end_sub = end2 - end1;
	}
      else
	{
	  end = end1;
	  end_sub = end1 - end2;
	}
      n_end = (end2 > end1) ? n2 : n1;

      /* Find symbolic number whose lsb is the most significant.  */
      if (BYTES_BIG_ENDIAN)
	toinc_n_ptr = (n_end == n1) ? n2 : n1;
      else
	toinc_n_ptr = (n_start == n1) ? n2 : n1;

      n->range = end - MIN (start1, start2) + 1;

      /* Check that the range of memory covered can be represented by
	 a symbolic number.  */
      if (n->range > 64 / BITS_PER_MARKER)
	return NULL;

      /* Reinterpret byte marks in symbolic number holding the value of
	 bigger weight according to target endianness.  */
      inc = BYTES_BIG_ENDIAN ? end_sub : start_sub;
      size = TYPE_PRECISION (n1->type) / BITS_PER_UNIT;
      for (i = 0; i < size; i++, inc <<= BITS_PER_MARKER)
	{
	  unsigned marker
	    = (toinc_n_ptr->n >> (i * BITS_PER_MARKER)) & MARKER_MASK;
	  if (marker && marker != MARKER_BYTE_UNKNOWN)
	    toinc_n_ptr->n += inc;
	}
    }
  else
    {
      n->range = n1->range;
      n_start = n1;
      source_stmt = source_stmt1;
    }

  if (!n1->alias_set
      || alias_ptr_types_compatible_p (n1->alias_set, n2->alias_set))
    n->alias_set = n1->alias_set;
  else
    n->alias_set = ptr_type_node;
  n->vuse = n_start->vuse;
  n->base_addr = n_start->base_addr;
  n->offset = n_start->offset;
  n->src = n_start->src;
  n->bytepos = n_start->bytepos;
  n->type = n_start->type;
  size = TYPE_PRECISION (n->type) / BITS_PER_UNIT;

  for (i = 0, mask = MARKER_MASK; i < size; i++, mask <<= BITS_PER_MARKER)
    {
      uint64_t masked1, masked2;

      masked1 = n1->n & mask;
      masked2 = n2->n & mask;
      if (masked1 && masked2 && masked1 != masked2)
	return NULL;
    }
  n->n = n1->n | n2->n;
  n->n_ops = n1->n_ops + n2->n_ops;

  return source_stmt;
}

/* find_bswap_or_nop_1 invokes itself recursively with N and tries to perform
   the operation given by the rhs of STMT on the result.  If the operation
   could successfully be executed the function returns a gimple stmt whose
   rhs's first tree is the expression of the source operand and NULL
   otherwise.  */

gimple *
find_bswap_or_nop_1 (gimple *stmt, struct symbolic_number *n, int limit)
{
  enum tree_code code;
  tree rhs1, rhs2 = NULL;
  gimple *rhs1_stmt, *rhs2_stmt, *source_stmt1;
  enum gimple_rhs_class rhs_class;

  if (!limit || !is_gimple_assign (stmt))
    return NULL;

  rhs1 = gimple_assign_rhs1 (stmt);

  if (find_bswap_or_nop_load (stmt, rhs1, n))
    return stmt;

  /* Handle BIT_FIELD_REF.  */
  if (TREE_CODE (rhs1) == BIT_FIELD_REF
      && TREE_CODE (TREE_OPERAND (rhs1, 0)) == SSA_NAME)
    {
      unsigned HOST_WIDE_INT bitsize = tree_to_uhwi (TREE_OPERAND (rhs1, 1));
      unsigned HOST_WIDE_INT bitpos = tree_to_uhwi (TREE_OPERAND (rhs1, 2));
      if (bitpos % BITS_PER_UNIT == 0
	  && bitsize % BITS_PER_UNIT == 0
	  && init_symbolic_number (n, TREE_OPERAND (rhs1, 0)))
	{
	  /* Handle big-endian bit numbering in BIT_FIELD_REF.  */
	  if (BYTES_BIG_ENDIAN)
	    bitpos = TYPE_PRECISION (n->type) - bitpos - bitsize;

	  /* Shift.  */
	  if (!do_shift_rotate (RSHIFT_EXPR, n, bitpos))
	    return NULL;

	  /* Mask.  */
	  uint64_t mask = 0;
	  uint64_t tmp = (1 << BITS_PER_UNIT) - 1;
	  for (unsigned i = 0; i < bitsize / BITS_PER_UNIT;
	       i++, tmp <<= BITS_PER_UNIT)
	    mask |= (uint64_t) MARKER_MASK << (i * BITS_PER_MARKER);
	  n->n &= mask;

	  /* Convert.  */
	  n->type = TREE_TYPE (rhs1);
	  if (!n->base_addr)
	    n->range = TYPE_PRECISION (n->type) / BITS_PER_UNIT;

	  return verify_symbolic_number_p (n, stmt) ? stmt : NULL;
	}

      return NULL;
    }

  if (TREE_CODE (rhs1) != SSA_NAME)
    return NULL;

  code = gimple_assign_rhs_code (stmt);
  rhs_class = gimple_assign_rhs_class (stmt);
  rhs1_stmt = SSA_NAME_DEF_STMT (rhs1);

  if (rhs_class == GIMPLE_BINARY_RHS)
    rhs2 = gimple_assign_rhs2 (stmt);

  /* Handle unary rhs and binary rhs with integer constants as second
     operand.  */

  if (rhs_class == GIMPLE_UNARY_RHS
      || (rhs_class == GIMPLE_BINARY_RHS
	  && TREE_CODE (rhs2) == INTEGER_CST))
    {
      if (code != BIT_AND_EXPR
	  && code != LSHIFT_EXPR
	  && code != RSHIFT_EXPR
	  && code != LROTATE_EXPR
	  && code != RROTATE_EXPR
	  && !CONVERT_EXPR_CODE_P (code))
	return NULL;

      source_stmt1 = find_bswap_or_nop_1 (rhs1_stmt, n, limit - 1);

      /* If find_bswap_or_nop_1 returned NULL, STMT is a leaf node and
	 we have to initialize the symbolic number.  */
      if (!source_stmt1)
	{
	  if (gimple_assign_load_p (stmt)
	      || !init_symbolic_number (n, rhs1))
	    return NULL;
	  source_stmt1 = stmt;
	}

      switch (code)
	{
	case BIT_AND_EXPR:
	  {
	    int i, size = TYPE_PRECISION (n->type) / BITS_PER_UNIT;
	    uint64_t val = int_cst_value (rhs2), mask = 0;
	    uint64_t tmp = (1 << BITS_PER_UNIT) - 1;

	    /* Only constants masking full bytes are allowed.  */
	    for (i = 0; i < size; i++, tmp <<= BITS_PER_UNIT)
	      if ((val & tmp) != 0 && (val & tmp) != tmp)
		return NULL;
	      else if (val & tmp)
		mask |= (uint64_t) MARKER_MASK << (i * BITS_PER_MARKER);

	    n->n &= mask;
	  }
	  break;
	case LSHIFT_EXPR:
	case RSHIFT_EXPR:
	case LROTATE_EXPR:
	case RROTATE_EXPR:
	  if (!do_shift_rotate (code, n, (int) TREE_INT_CST_LOW (rhs2)))
	    return NULL;
	  break;
	CASE_CONVERT:
	  {
	    int i, type_size, old_type_size;
	    tree type;

	    type = gimple_expr_type (stmt);
	    type_size = TYPE_PRECISION (type);
	    if (type_size % BITS_PER_UNIT != 0)
	      return NULL;
	    type_size /= BITS_PER_UNIT;
	    if (type_size > 64 / BITS_PER_MARKER)
	      return NULL;

	    /* Sign extension: result is dependent on the value.  */
	    old_type_size = TYPE_PRECISION (n->type) / BITS_PER_UNIT;
	    if (!TYPE_UNSIGNED (n->type) && type_size > old_type_size
		&& HEAD_MARKER (n->n, old_type_size))
	      for (i = 0; i < type_size - old_type_size; i++)
		n->n |= (uint64_t) MARKER_BYTE_UNKNOWN
			<< ((type_size - 1 - i) * BITS_PER_MARKER);

	    if (type_size < 64 / BITS_PER_MARKER)
	      {
		/* If STMT casts to a smaller type mask out the bits not
		   belonging to the target type.  */
		n->n &= ((uint64_t) 1 << (type_size * BITS_PER_MARKER)) - 1;
	      }
	    n->type = type;
	    if (!n->base_addr)
	      n->range = type_size;
	  }
	  break;
	default:
	  return NULL;
	};
      return verify_symbolic_number_p (n, stmt) ? source_stmt1 : NULL;
    }

  /* Handle binary rhs.  */

  if (rhs_class == GIMPLE_BINARY_RHS)
    {
      struct symbolic_number n1, n2;
      gimple *source_stmt, *source_stmt2;

      if (code != BIT_IOR_EXPR)
	return NULL;

      if (TREE_CODE (rhs2) != SSA_NAME)
	return NULL;

      rhs2_stmt = SSA_NAME_DEF_STMT (rhs2);

      switch (code)
	{
	case BIT_IOR_EXPR:
	  source_stmt1 = find_bswap_or_nop_1 (rhs1_stmt, &n1, limit - 1);

	  if (!source_stmt1)
	    return NULL;

	  source_stmt2 = find_bswap_or_nop_1 (rhs2_stmt, &n2, limit - 1);

	  if (!source_stmt2)
	    return NULL;

	  if (TYPE_PRECISION (n1.type) != TYPE_PRECISION (n2.type))
	    return NULL;

	  if (n1.vuse != n2.vuse)
	    return NULL;

	  source_stmt
	    = perform_symbolic_merge (source_stmt1, &n1, source_stmt2, &n2, n);

	  if (!source_stmt)
	    return NULL;

	  if (!verify_symbolic_number_p (n, stmt))
	    return NULL;

	  break;
	default:
	  return NULL;
	}
      return source_stmt;
    }
  return NULL;
}

/* Helper for find_bswap_or_nop and try_coalesce_bswap to compute
   *CMPXCHG, *CMPNOP and adjust *N.  */

void
find_bswap_or_nop_finalize (struct symbolic_number *n, uint64_t *cmpxchg,
			    uint64_t *cmpnop)
{
  unsigned rsize;
  uint64_t tmpn, mask;

  /* The number which the find_bswap_or_nop_1 result should match in order
     to have a full byte swap.  The number is shifted to the right
     according to the size of the symbolic number before using it.  */
  *cmpxchg = CMPXCHG;
  *cmpnop = CMPNOP;

  /* Find real size of result (highest non-zero byte).  */
  if (n->base_addr)
    for (tmpn = n->n, rsize = 0; tmpn; tmpn >>= BITS_PER_MARKER, rsize++);
  else
    rsize = n->range;

  /* Zero out the bits corresponding to untouched bytes in original gimple
     expression.  */
  if (n->range < (int) sizeof (int64_t))
    {
      mask = ((uint64_t) 1 << (n->range * BITS_PER_MARKER)) - 1;
      *cmpxchg >>= (64 / BITS_PER_MARKER - n->range) * BITS_PER_MARKER;
      *cmpnop &= mask;
    }

  /* Zero out the bits corresponding to unused bytes in the result of the
     gimple expression.  */
  if (rsize < n->range)
    {
      if (BYTES_BIG_ENDIAN)
	{
	  mask = ((uint64_t) 1 << (rsize * BITS_PER_MARKER)) - 1;
	  *cmpxchg &= mask;
	  *cmpnop >>= (n->range - rsize) * BITS_PER_MARKER;
	}
      else
	{
	  mask = ((uint64_t) 1 << (rsize * BITS_PER_MARKER)) - 1;
	  *cmpxchg >>= (n->range - rsize) * BITS_PER_MARKER;
	  *cmpnop &= mask;
	}
      n->range = rsize;
    }

  n->range *= BITS_PER_UNIT;
}

/* Check if STMT completes a bswap implementation or a read in a given
   endianness consisting of ORs, SHIFTs and ANDs and sets *BSWAP
   accordingly.  It also sets N to represent the kind of operations
   performed: size of the resulting expression and whether it works on
   a memory source, and if so alias-set and vuse.  At last, the
   function returns a stmt whose rhs's first tree is the source
   expression.  */

gimple *
find_bswap_or_nop (gimple *stmt, struct symbolic_number *n, bool *bswap)
{
  /* The last parameter determines the depth search limit.  It usually
     correlates directly to the number n of bytes to be touched.  We
     increase that number by 2 * (log2(n) + 1) here in order to also
     cover signed -> unsigned conversions of the src operand as can be seen
     in libgcc, and for initial shift/and operation of the src operand.  */
  int limit = TREE_INT_CST_LOW (TYPE_SIZE_UNIT (gimple_expr_type (stmt)));
  limit += 2 * (1 + (int) ceil_log2 ((unsigned HOST_WIDE_INT) limit));
  gimple *ins_stmt = find_bswap_or_nop_1 (stmt, n, limit);

  if (!ins_stmt)
    return NULL;

  uint64_t cmpxchg, cmpnop;
  find_bswap_or_nop_finalize (n, &cmpxchg, &cmpnop);

  /* A complete byte swap should make the symbolic number to start with
     the largest digit in the highest order byte. Unchanged symbolic
     number indicates a read with same endianness as target architecture.  */
  if (n->n == cmpnop)
    *bswap = false;
  else if (n->n == cmpxchg)
    *bswap = true;
  else
    return NULL;

  /* Useless bit manipulation performed by code.  */
  if (!n->base_addr && n->n == cmpnop && n->n_ops == 1)
    return NULL;

  return ins_stmt;
}

const pass_data pass_data_optimize_bswap =
{
  GIMPLE_PASS, /* type */
  "bswap", /* name */
  OPTGROUP_NONE, /* optinfo_flags */
  TV_NONE, /* tv_id */
  PROP_ssa, /* properties_required */
  0, /* properties_provided */
  0, /* properties_destroyed */
  0, /* todo_flags_start */
  0, /* todo_flags_finish */
};

class pass_optimize_bswap : public gimple_opt_pass
{
public:
  pass_optimize_bswap (gcc::context *ctxt)
    : gimple_opt_pass (pass_data_optimize_bswap, ctxt)
  {}

  /* opt_pass methods: */
  virtual bool gate (function *)
    {
      return flag_expensive_optimizations && optimize && BITS_PER_UNIT == 8;
    }

  virtual unsigned int execute (function *);

}; // class pass_optimize_bswap

/* Perform the bswap optimization: replace the expression computed in the rhs
   of gsi_stmt (GSI) (or if NULL add instead of replace) by an equivalent
   bswap, load or load + bswap expression.
   Which of these alternatives replace the rhs is given by N->base_addr (non
   null if a load is needed) and BSWAP.  The type, VUSE and set-alias of the
   load to perform are also given in N while the builtin bswap invoke is given
   in FNDEL.  Finally, if a load is involved, INS_STMT refers to one of the
   load statements involved to construct the rhs in gsi_stmt (GSI) and
   N->range gives the size of the rhs expression for maintaining some
   statistics.

   Note that if the replacement involve a load and if gsi_stmt (GSI) is
   non-NULL, that stmt is moved just after INS_STMT to do the load with the
   same VUSE which can lead to gsi_stmt (GSI) changing of basic block.  */

tree
bswap_replace (gimple_stmt_iterator gsi, gimple *ins_stmt, tree fndecl,
	       tree bswap_type, tree load_type, struct symbolic_number *n,
	       bool bswap)
{
  tree src, tmp, tgt = NULL_TREE;
  gimple *bswap_stmt;

  gimple *cur_stmt = gsi_stmt (gsi);
  src = n->src;
  if (cur_stmt)
    tgt = gimple_assign_lhs (cur_stmt);

  /* Need to load the value from memory first.  */
  if (n->base_addr)
    {
      gimple_stmt_iterator gsi_ins = gsi;
      if (ins_stmt)
	gsi_ins = gsi_for_stmt (ins_stmt);
      tree addr_expr, addr_tmp, val_expr, val_tmp;
      tree load_offset_ptr, aligned_load_type;
      gimple *load_stmt;
      unsigned align = get_object_alignment (src);
      poly_int64 load_offset = 0;

      if (cur_stmt)
	{
	  basic_block ins_bb = gimple_bb (ins_stmt);
	  basic_block cur_bb = gimple_bb (cur_stmt);
	  if (!dominated_by_p (CDI_DOMINATORS, cur_bb, ins_bb))
	    return NULL_TREE;

	  /* Move cur_stmt just before one of the load of the original
	     to ensure it has the same VUSE.  See PR61517 for what could
	     go wrong.  */
	  if (gimple_bb (cur_stmt) != gimple_bb (ins_stmt))
	    reset_flow_sensitive_info (gimple_assign_lhs (cur_stmt));
	  gsi_move_before (&gsi, &gsi_ins);
	  gsi = gsi_for_stmt (cur_stmt);
	}
      else
	gsi = gsi_ins;

      /* Compute address to load from and cast according to the size
	 of the load.  */
      addr_expr = build_fold_addr_expr (src);
      if (is_gimple_mem_ref_addr (addr_expr))
	addr_tmp = unshare_expr (addr_expr);
      else
	{
	  addr_tmp = unshare_expr (n->base_addr);
	  if (!is_gimple_mem_ref_addr (addr_tmp))
	    addr_tmp = force_gimple_operand_gsi_1 (&gsi, addr_tmp,
						   is_gimple_mem_ref_addr,
						   NULL_TREE, true,
						   GSI_SAME_STMT);
	  load_offset = n->bytepos;
	  if (n->offset)
	    {
	      tree off
		= force_gimple_operand_gsi (&gsi, unshare_expr (n->offset),
					    true, NULL_TREE, true,
					    GSI_SAME_STMT);
	      gimple *stmt
		= gimple_build_assign (make_ssa_name (TREE_TYPE (addr_tmp)),
				       POINTER_PLUS_EXPR, addr_tmp, off);
	      gsi_insert_before (&gsi, stmt, GSI_SAME_STMT);
	      addr_tmp = gimple_assign_lhs (stmt);
	    }
	}

      /* Perform the load.  */
      aligned_load_type = load_type;
      if (align < TYPE_ALIGN (load_type))
	aligned_load_type = build_aligned_type (load_type, align);
      load_offset_ptr = build_int_cst (n->alias_set, load_offset);
      val_expr = fold_build2 (MEM_REF, aligned_load_type, addr_tmp,
			      load_offset_ptr);

      if (!bswap)
	{
	  if (n->range == 16)
	    nop_stats.found_16bit++;
	  else if (n->range == 32)
	    nop_stats.found_32bit++;
	  else
	    {
	      gcc_assert (n->range == 64);
	      nop_stats.found_64bit++;
	    }

	  /* Convert the result of load if necessary.  */
	  if (tgt && !useless_type_conversion_p (TREE_TYPE (tgt), load_type))
	    {
	      val_tmp = make_temp_ssa_name (aligned_load_type, NULL,
					    "load_dst");
	      load_stmt = gimple_build_assign (val_tmp, val_expr);
	      gimple_set_vuse (load_stmt, n->vuse);
	      gsi_insert_before (&gsi, load_stmt, GSI_SAME_STMT);
	      gimple_assign_set_rhs_with_ops (&gsi, NOP_EXPR, val_tmp);
	      update_stmt (cur_stmt);
	    }
	  else if (cur_stmt)
	    {
	      gimple_assign_set_rhs_with_ops (&gsi, MEM_REF, val_expr);
	      gimple_set_vuse (cur_stmt, n->vuse);
	      update_stmt (cur_stmt);
	    }
	  else
	    {
	      tgt = make_ssa_name (load_type);
	      cur_stmt = gimple_build_assign (tgt, MEM_REF, val_expr);
	      gimple_set_vuse (cur_stmt, n->vuse);
	      gsi_insert_before (&gsi, cur_stmt, GSI_SAME_STMT);
	    }

	  if (dump_file)
	    {
	      fprintf (dump_file,
		       "%d bit load in target endianness found at: ",
		       (int) n->range);
	      print_gimple_stmt (dump_file, cur_stmt, 0);
	    }
	  return tgt;
	}
      else
	{
	  val_tmp = make_temp_ssa_name (aligned_load_type, NULL, "load_dst");
	  load_stmt = gimple_build_assign (val_tmp, val_expr);
	  gimple_set_vuse (load_stmt, n->vuse);
	  gsi_insert_before (&gsi, load_stmt, GSI_SAME_STMT);
	}
      src = val_tmp;
    }
  else if (!bswap)
    {
      gimple *g = NULL;
      if (tgt && !useless_type_conversion_p (TREE_TYPE (tgt), TREE_TYPE (src)))
	{
	  if (!is_gimple_val (src))
	    return NULL_TREE;
	  g = gimple_build_assign (tgt, NOP_EXPR, src);
	}
      else if (cur_stmt)
	g = gimple_build_assign (tgt, src);
      else
	tgt = src;
      if (n->range == 16)
	nop_stats.found_16bit++;
      else if (n->range == 32)
	nop_stats.found_32bit++;
      else
	{
	  gcc_assert (n->range == 64);
	  nop_stats.found_64bit++;
	}
      if (dump_file)
	{
	  fprintf (dump_file,
		   "%d bit reshuffle in target endianness found at: ",
		   (int) n->range);
	  if (cur_stmt)
	    print_gimple_stmt (dump_file, cur_stmt, 0);
	  else
	    {
	      print_generic_expr (dump_file, tgt, TDF_NONE);
	      fprintf (dump_file, "\n");
	    }
	}
      if (cur_stmt)
	gsi_replace (&gsi, g, true);
      return tgt;
    }
  else if (TREE_CODE (src) == BIT_FIELD_REF)
    src = TREE_OPERAND (src, 0);

  if (n->range == 16)
    bswap_stats.found_16bit++;
  else if (n->range == 32)
    bswap_stats.found_32bit++;
  else
    {
      gcc_assert (n->range == 64);
      bswap_stats.found_64bit++;
    }

  tmp = src;

  /* Convert the src expression if necessary.  */
  if (!useless_type_conversion_p (TREE_TYPE (tmp), bswap_type))
    {
      gimple *convert_stmt;

      tmp = make_temp_ssa_name (bswap_type, NULL, "bswapsrc");
      convert_stmt = gimple_build_assign (tmp, NOP_EXPR, src);
      gsi_insert_before (&gsi, convert_stmt, GSI_SAME_STMT);
    }

  /* Canonical form for 16 bit bswap is a rotate expression.  Only 16bit values
     are considered as rotation of 2N bit values by N bits is generally not
     equivalent to a bswap.  Consider for instance 0x01020304 r>> 16 which
     gives 0x03040102 while a bswap for that value is 0x04030201.  */
  if (bswap && n->range == 16)
    {
      tree count = build_int_cst (NULL, BITS_PER_UNIT);
      src = fold_build2 (LROTATE_EXPR, bswap_type, tmp, count);
      bswap_stmt = gimple_build_assign (NULL, src);
    }
  else
    bswap_stmt = gimple_build_call (fndecl, 1, tmp);

  if (tgt == NULL_TREE)
    tgt = make_ssa_name (bswap_type);
  tmp = tgt;

  /* Convert the result if necessary.  */
  if (!useless_type_conversion_p (TREE_TYPE (tgt), bswap_type))
    {
      gimple *convert_stmt;

      tmp = make_temp_ssa_name (bswap_type, NULL, "bswapdst");
      convert_stmt = gimple_build_assign (tgt, NOP_EXPR, tmp);
      gsi_insert_after (&gsi, convert_stmt, GSI_SAME_STMT);
    }

  gimple_set_lhs (bswap_stmt, tmp);

  if (dump_file)
    {
      fprintf (dump_file, "%d bit bswap implementation found at: ",
	       (int) n->range);
      if (cur_stmt)
	print_gimple_stmt (dump_file, cur_stmt, 0);
      else
	{
	  print_generic_expr (dump_file, tgt, TDF_NONE);
	  fprintf (dump_file, "\n");
	}
    }

  if (cur_stmt)
    {
      gsi_insert_after (&gsi, bswap_stmt, GSI_SAME_STMT);
      gsi_remove (&gsi, true);
    }
  else
    gsi_insert_before (&gsi, bswap_stmt, GSI_SAME_STMT);
  return tgt;
}

/* Find manual byte swap implementations as well as load in a given
   endianness. Byte swaps are turned into a bswap builtin invokation
   while endian loads are converted to bswap builtin invokation or
   simple load according to the target endianness.  */

unsigned int
pass_optimize_bswap::execute (function *fun)
{
  basic_block bb;
  bool bswap32_p, bswap64_p;
  bool changed = false;
  tree bswap32_type = NULL_TREE, bswap64_type = NULL_TREE;

  bswap32_p = (builtin_decl_explicit_p (BUILT_IN_BSWAP32)
	       && optab_handler (bswap_optab, SImode) != CODE_FOR_nothing);
  bswap64_p = (builtin_decl_explicit_p (BUILT_IN_BSWAP64)
	       && (optab_handler (bswap_optab, DImode) != CODE_FOR_nothing
		   || (bswap32_p && word_mode == SImode)));

  /* Determine the argument type of the builtins.  The code later on
     assumes that the return and argument type are the same.  */
  if (bswap32_p)
    {
      tree fndecl = builtin_decl_explicit (BUILT_IN_BSWAP32);
      bswap32_type = TREE_VALUE (TYPE_ARG_TYPES (TREE_TYPE (fndecl)));
    }

  if (bswap64_p)
    {
      tree fndecl = builtin_decl_explicit (BUILT_IN_BSWAP64);
      bswap64_type = TREE_VALUE (TYPE_ARG_TYPES (TREE_TYPE (fndecl)));
    }

  memset (&nop_stats, 0, sizeof (nop_stats));
  memset (&bswap_stats, 0, sizeof (bswap_stats));
  calculate_dominance_info (CDI_DOMINATORS);

  FOR_EACH_BB_FN (bb, fun)
    {
      gimple_stmt_iterator gsi;

      /* We do a reverse scan for bswap patterns to make sure we get the
	 widest match. As bswap pattern matching doesn't handle previously
	 inserted smaller bswap replacements as sub-patterns, the wider
	 variant wouldn't be detected.  */
      for (gsi = gsi_last_bb (bb); !gsi_end_p (gsi);)
	{
	  gimple *ins_stmt, *cur_stmt = gsi_stmt (gsi);
	  tree fndecl = NULL_TREE, bswap_type = NULL_TREE, load_type;
	  enum tree_code code;
	  struct symbolic_number n;
	  bool bswap;

	  /* This gsi_prev (&gsi) is not part of the for loop because cur_stmt
	     might be moved to a different basic block by bswap_replace and gsi
	     must not points to it if that's the case.  Moving the gsi_prev
	     there make sure that gsi points to the statement previous to
	     cur_stmt while still making sure that all statements are
	     considered in this basic block.  */
	  gsi_prev (&gsi);

	  if (!is_gimple_assign (cur_stmt))
	    continue;

	  code = gimple_assign_rhs_code (cur_stmt);
	  switch (code)
	    {
	    case LROTATE_EXPR:
	    case RROTATE_EXPR:
	      if (!tree_fits_uhwi_p (gimple_assign_rhs2 (cur_stmt))
		  || tree_to_uhwi (gimple_assign_rhs2 (cur_stmt))
		     % BITS_PER_UNIT)
		continue;
	      /* Fall through.  */
	    case BIT_IOR_EXPR:
	      break;
	    default:
	      continue;
	    }

	  ins_stmt = find_bswap_or_nop (cur_stmt, &n, &bswap);

	  if (!ins_stmt)
	    continue;

	  switch (n.range)
	    {
	    case 16:
	      /* Already in canonical form, nothing to do.  */
	      if (code == LROTATE_EXPR || code == RROTATE_EXPR)
		continue;
	      load_type = bswap_type = uint16_type_node;
	      break;
	    case 32:
	      load_type = uint32_type_node;
	      if (bswap32_p)
		{
		  fndecl = builtin_decl_explicit (BUILT_IN_BSWAP32);
		  bswap_type = bswap32_type;
		}
	      break;
	    case 64:
	      load_type = uint64_type_node;
	      if (bswap64_p)
		{
		  fndecl = builtin_decl_explicit (BUILT_IN_BSWAP64);
		  bswap_type = bswap64_type;
		}
	      break;
	    default:
	      continue;
	    }

	  if (bswap && !fndecl && n.range != 16)
	    continue;

	  if (bswap_replace (gsi_for_stmt (cur_stmt), ins_stmt, fndecl,
			     bswap_type, load_type, &n, bswap))
	    changed = true;
	}
    }

  statistics_counter_event (fun, "16-bit nop implementations found",
			    nop_stats.found_16bit);
  statistics_counter_event (fun, "32-bit nop implementations found",
			    nop_stats.found_32bit);
  statistics_counter_event (fun, "64-bit nop implementations found",
			    nop_stats.found_64bit);
  statistics_counter_event (fun, "16-bit bswap implementations found",
			    bswap_stats.found_16bit);
  statistics_counter_event (fun, "32-bit bswap implementations found",
			    bswap_stats.found_32bit);
  statistics_counter_event (fun, "64-bit bswap implementations found",
			    bswap_stats.found_64bit);

  return (changed ? TODO_update_ssa : 0);
}

} // anon namespace

gimple_opt_pass *
make_pass_optimize_bswap (gcc::context *ctxt)
{
  return new pass_optimize_bswap (ctxt);
}

namespace {

/* Struct recording one operand for the store, which is either a constant,
   then VAL represents the constant and all the other fields are zero, or
   a memory load, then VAL represents the reference, BASE_ADDR is non-NULL
   and the other fields also reflect the memory load, or an SSA name, then
   VAL represents the SSA name and all the other fields are zero,  */

class store_operand_info
{
public:
  tree val;
  tree base_addr;
  poly_uint64 bitsize;
  poly_uint64 bitpos;
  poly_uint64 bitregion_start;
  poly_uint64 bitregion_end;
  gimple *stmt;
  bool bit_not_p;
  store_operand_info ();
};

store_operand_info::store_operand_info ()
  : val (NULL_TREE), base_addr (NULL_TREE), bitsize (0), bitpos (0),
    bitregion_start (0), bitregion_end (0), stmt (NULL), bit_not_p (false)
{
}

/* Struct recording the information about a single store of an immediate
   to memory.  These are created in the first phase and coalesced into
   merged_store_group objects in the second phase.  */

class store_immediate_info
{
public:
  unsigned HOST_WIDE_INT bitsize;
  unsigned HOST_WIDE_INT bitpos;
  unsigned HOST_WIDE_INT bitregion_start;
  /* This is one past the last bit of the bit region.  */
  unsigned HOST_WIDE_INT bitregion_end;
  gimple *stmt;
  unsigned int order;
  /* INTEGER_CST for constant stores, MEM_REF for memory copy,
     BIT_*_EXPR for logical bitwise operation, BIT_INSERT_EXPR
     for bit insertion.
     LROTATE_EXPR if it can be only bswap optimized and
     ops are not really meaningful.
     NOP_EXPR if bswap optimization detected identity, ops
     are not meaningful.  */
  enum tree_code rhs_code;
  /* Two fields for bswap optimization purposes.  */
  struct symbolic_number n;
  gimple *ins_stmt;
  /* True if BIT_{AND,IOR,XOR}_EXPR result is inverted before storing.  */
  bool bit_not_p;
  /* True if ops have been swapped and thus ops[1] represents
     rhs1 of BIT_{AND,IOR,XOR}_EXPR and ops[0] represents rhs2.  */
  bool ops_swapped_p;
  /* The index number of the landing pad, or 0 if there is none.  */
  int lp_nr;
  /* Operands.  For BIT_*_EXPR rhs_code both operands are used, otherwise
     just the first one.  */
  store_operand_info ops[2];
  store_immediate_info (unsigned HOST_WIDE_INT, unsigned HOST_WIDE_INT,
			unsigned HOST_WIDE_INT, unsigned HOST_WIDE_INT,
			gimple *, unsigned int, enum tree_code,
			struct symbolic_number &, gimple *, bool, int,
			const store_operand_info &,
			const store_operand_info &);
};

store_immediate_info::store_immediate_info (unsigned HOST_WIDE_INT bs,
					    unsigned HOST_WIDE_INT bp,
					    unsigned HOST_WIDE_INT brs,
					    unsigned HOST_WIDE_INT bre,
					    gimple *st,
					    unsigned int ord,
					    enum tree_code rhscode,
					    struct symbolic_number &nr,
					    gimple *ins_stmtp,
					    bool bitnotp,
					    int nr2,
					    const store_operand_info &op0r,
					    const store_operand_info &op1r)
  : bitsize (bs), bitpos (bp), bitregion_start (brs), bitregion_end (bre),
    stmt (st), order (ord), rhs_code (rhscode), n (nr),
    ins_stmt (ins_stmtp), bit_not_p (bitnotp), ops_swapped_p (false),
    lp_nr (nr2)
#if __cplusplus >= 201103L
    , ops { op0r, op1r }
{
}
#else
{
  ops[0] = op0r;
  ops[1] = op1r;
}
#endif

/* Struct representing a group of stores to contiguous memory locations.
   These are produced by the second phase (coalescing) and consumed in the
   third phase that outputs the widened stores.  */

class merged_store_group
{
public:
  unsigned HOST_WIDE_INT start;
  unsigned HOST_WIDE_INT width;
  unsigned HOST_WIDE_INT bitregion_start;
  unsigned HOST_WIDE_INT bitregion_end;
  /* The size of the allocated memory for val and mask.  */
  unsigned HOST_WIDE_INT buf_size;
  unsigned HOST_WIDE_INT align_base;
  poly_uint64 load_align_base[2];

  unsigned int align;
  unsigned int load_align[2];
  unsigned int first_order;
  unsigned int last_order;
  bool bit_insertion;
  bool only_constants;
  unsigned int first_nonmergeable_order;
  int lp_nr;

  auto_vec<store_immediate_info *> stores;
  /* We record the first and last original statements in the sequence because
     we'll need their vuse/vdef and replacement position.  It's easier to keep
     track of them separately as 'stores' is reordered by apply_stores.  */
  gimple *last_stmt;
  gimple *first_stmt;
  unsigned char *val;
  unsigned char *mask;

  merged_store_group (store_immediate_info *);
  ~merged_store_group ();
  bool can_be_merged_into (store_immediate_info *);
  void merge_into (store_immediate_info *);
  void merge_overlapping (store_immediate_info *);
  bool apply_stores ();
private:
  void do_merge (store_immediate_info *);
};

/* Debug helper.  Dump LEN elements of byte array PTR to FD in hex.  */

static void
dump_char_array (FILE *fd, unsigned char *ptr, unsigned int len)
{
  if (!fd)
    return;

  for (unsigned int i = 0; i < len; i++)
    fprintf (fd, "%02x ", ptr[i]);
  fprintf (fd, "\n");
}

/* Clear out LEN bits starting from bit START in the byte array
   PTR.  This clears the bits to the *right* from START.
   START must be within [0, BITS_PER_UNIT) and counts starting from
   the least significant bit.  */

static void
clear_bit_region_be (unsigned char *ptr, unsigned int start,
		     unsigned int len)
{
  if (len == 0)
    return;
  /* Clear len bits to the right of start.  */
  else if (len <= start + 1)
    {
      unsigned char mask = (~(~0U << len));
      mask = mask << (start + 1U - len);
      ptr[0] &= ~mask;
    }
  else if (start != BITS_PER_UNIT - 1)
    {
      clear_bit_region_be (ptr, start, (start % BITS_PER_UNIT) + 1);
      clear_bit_region_be (ptr + 1, BITS_PER_UNIT - 1,
			   len - (start % BITS_PER_UNIT) - 1);
    }
  else if (start == BITS_PER_UNIT - 1
	   && len > BITS_PER_UNIT)
    {
      unsigned int nbytes = len / BITS_PER_UNIT;
      memset (ptr, 0, nbytes);
      if (len % BITS_PER_UNIT != 0)
	clear_bit_region_be (ptr + nbytes, BITS_PER_UNIT - 1,
			     len % BITS_PER_UNIT);
    }
  else
    gcc_unreachable ();
}

/* In the byte array PTR clear the bit region starting at bit
   START and is LEN bits wide.
   For regions spanning multiple bytes do this recursively until we reach
   zero LEN or a region contained within a single byte.  */

static void
clear_bit_region (unsigned char *ptr, unsigned int start,
		  unsigned int len)
{
  /* Degenerate base case.  */
  if (len == 0)
    return;
  else if (start >= BITS_PER_UNIT)
    clear_bit_region (ptr + 1, start - BITS_PER_UNIT, len);
  /* Second base case.  */
  else if ((start + len) <= BITS_PER_UNIT)
    {
      unsigned char mask = (~0U) << (unsigned char) (BITS_PER_UNIT - len);
      mask >>= BITS_PER_UNIT - (start + len);

      ptr[0] &= ~mask;

      return;
    }
  /* Clear most significant bits in a byte and proceed with the next byte.  */
  else if (start != 0)
    {
      clear_bit_region (ptr, start, BITS_PER_UNIT - start);
      clear_bit_region (ptr + 1, 0, len - (BITS_PER_UNIT - start));
    }
  /* Whole bytes need to be cleared.  */
  else if (start == 0 && len > BITS_PER_UNIT)
    {
      unsigned int nbytes = len / BITS_PER_UNIT;
      /* We could recurse on each byte but we clear whole bytes, so a simple
	 memset will do.  */
      memset (ptr, '\0', nbytes);
      /* Clear the remaining sub-byte region if there is one.  */
      if (len % BITS_PER_UNIT != 0)
	clear_bit_region (ptr + nbytes, 0, len % BITS_PER_UNIT);
    }
  else
    gcc_unreachable ();
}

/* Write BITLEN bits of EXPR to the byte array PTR at
   bit position BITPOS.  PTR should contain TOTAL_BYTES elements.
   Return true if the operation succeeded.  */

static bool
encode_tree_to_bitpos (tree expr, unsigned char *ptr, int bitlen, int bitpos,
		       unsigned int total_bytes)
{
  unsigned int first_byte = bitpos / BITS_PER_UNIT;
  bool sub_byte_op_p = ((bitlen % BITS_PER_UNIT)
			|| (bitpos % BITS_PER_UNIT)
			|| !int_mode_for_size (bitlen, 0).exists ());
  bool empty_ctor_p
    = (TREE_CODE (expr) == CONSTRUCTOR
       && CONSTRUCTOR_NELTS (expr) == 0
       && TYPE_SIZE_UNIT (TREE_TYPE (expr))
		       && tree_fits_uhwi_p (TYPE_SIZE_UNIT (TREE_TYPE (expr))));

  if (!sub_byte_op_p)
    {
      if (first_byte >= total_bytes)
	return false;
      total_bytes -= first_byte;
      if (empty_ctor_p)
	{
	  unsigned HOST_WIDE_INT rhs_bytes
	    = tree_to_uhwi (TYPE_SIZE_UNIT (TREE_TYPE (expr)));
	  if (rhs_bytes > total_bytes)
	    return false;
	  memset (ptr + first_byte, '\0', rhs_bytes);
	  return true;
	}
      return native_encode_expr (expr, ptr + first_byte, total_bytes) != 0;
    }

  /* LITTLE-ENDIAN
     We are writing a non byte-sized quantity or at a position that is not
     at a byte boundary.
     |--------|--------|--------| ptr + first_byte
           ^              ^
           xxx xxxxxxxx xxx< bp>
           |______EXPR____|

     First native_encode_expr EXPR into a temporary buffer and shift each
     byte in the buffer by 'bp' (carrying the bits over as necessary).
     |00000000|00xxxxxx|xxxxxxxx| << bp = |000xxxxx|xxxxxxxx|xxx00000|
                                              <------bitlen---->< bp>
    Then we clear the destination bits:
    |---00000|00000000|000-----| ptr + first_byte
        <-------bitlen--->< bp>

    Finally we ORR the bytes of the shifted EXPR into the cleared region:
    |---xxxxx||xxxxxxxx||xxx-----| ptr + first_byte.

   BIG-ENDIAN
   We are writing a non byte-sized quantity or at a position that is not
   at a byte boundary.
     ptr + first_byte |--------|--------|--------|
                            ^              ^
                       <bp >xxx xxxxxxxx xxx
                            |_____EXPR_____|

     First native_encode_expr EXPR into a temporary buffer and shift each
     byte in the buffer to the right by (carrying the bits over as necessary).
     We shift by as much as needed to align the most significant bit of EXPR
     with bitpos:
     |00xxxxxx|xxxxxxxx| >> 3 = |00000xxx|xxxxxxxx|xxxxx000|
        <---bitlen---->          <bp ><-----bitlen----->
    Then we clear the destination bits:
    ptr + first_byte |-----000||00000000||00000---|
                      <bp ><-------bitlen----->

    Finally we ORR the bytes of the shifted EXPR into the cleared region:
    ptr + first_byte |---xxxxx||xxxxxxxx||xxx-----|.
    The awkwardness comes from the fact that bitpos is counted from the
    most significant bit of a byte.  */

  /* We must be dealing with fixed-size data at this point, since the
     total size is also fixed.  */
  unsigned int byte_size;
  if (empty_ctor_p)
    {
      unsigned HOST_WIDE_INT rhs_bytes
	= tree_to_uhwi (TYPE_SIZE_UNIT (TREE_TYPE (expr)));
      if (rhs_bytes > total_bytes)
	return false;
      byte_size = rhs_bytes;
    }
  else
    {
      fixed_size_mode mode
	= as_a <fixed_size_mode> (TYPE_MODE (TREE_TYPE (expr)));
      byte_size = GET_MODE_SIZE (mode);
    }
  /* Allocate an extra byte so that we have space to shift into.  */
  byte_size++;
  unsigned char *tmpbuf = XALLOCAVEC (unsigned char, byte_size);
  memset (tmpbuf, '\0', byte_size);
  /* The store detection code should only have allowed constants that are
     accepted by native_encode_expr or empty ctors.  */
  if (!empty_ctor_p
      && native_encode_expr (expr, tmpbuf, byte_size - 1) == 0)
    gcc_unreachable ();

  /* The native_encode_expr machinery uses TYPE_MODE to determine how many
     bytes to write.  This means it can write more than
     ROUND_UP (bitlen, BITS_PER_UNIT) / BITS_PER_UNIT bytes (for example
     write 8 bytes for a bitlen of 40).  Skip the bytes that are not within
     bitlen and zero out the bits that are not relevant as well (that may
     contain a sign bit due to sign-extension).  */
  unsigned int padding
    = byte_size - ROUND_UP (bitlen, BITS_PER_UNIT) / BITS_PER_UNIT - 1;
  /* On big-endian the padding is at the 'front' so just skip the initial
     bytes.  */
  if (BYTES_BIG_ENDIAN)
    tmpbuf += padding;

  byte_size -= padding;

  if (bitlen % BITS_PER_UNIT != 0)
    {
      if (BYTES_BIG_ENDIAN)
	clear_bit_region_be (tmpbuf, BITS_PER_UNIT - 1,
			     BITS_PER_UNIT - (bitlen % BITS_PER_UNIT));
      else
	clear_bit_region (tmpbuf, bitlen,
			  byte_size * BITS_PER_UNIT - bitlen);
    }
  /* Left shifting relies on the last byte being clear if bitlen is
     a multiple of BITS_PER_UNIT, which might not be clear if
     there are padding bytes.  */
  else if (!BYTES_BIG_ENDIAN)
    tmpbuf[byte_size - 1] = '\0';

  /* Clear the bit region in PTR where the bits from TMPBUF will be
     inserted into.  */
  if (BYTES_BIG_ENDIAN)
    clear_bit_region_be (ptr + first_byte,
			 BITS_PER_UNIT - 1 - (bitpos % BITS_PER_UNIT), bitlen);
  else
    clear_bit_region (ptr + first_byte, bitpos % BITS_PER_UNIT, bitlen);

  int shift_amnt;
  int bitlen_mod = bitlen % BITS_PER_UNIT;
  int bitpos_mod = bitpos % BITS_PER_UNIT;

  bool skip_byte = false;
  if (BYTES_BIG_ENDIAN)
    {
      /* BITPOS and BITLEN are exactly aligned and no shifting
	 is necessary.  */
      if (bitpos_mod + bitlen_mod == BITS_PER_UNIT
	  || (bitpos_mod == 0 && bitlen_mod == 0))
	shift_amnt = 0;
      /* |. . . . . . . .|
	  <bp >   <blen >.
	 We always shift right for BYTES_BIG_ENDIAN so shift the beginning
	 of the value until it aligns with 'bp' in the next byte over.  */
      else if (bitpos_mod + bitlen_mod < BITS_PER_UNIT)
	{
	  shift_amnt = bitlen_mod + bitpos_mod;
	  skip_byte = bitlen_mod != 0;
	}
      /* |. . . . . . . .|
	  <----bp--->
	    <---blen---->.
	 Shift the value right within the same byte so it aligns with 'bp'.  */
      else
	shift_amnt = bitlen_mod + bitpos_mod - BITS_PER_UNIT;
    }
  else
    shift_amnt = bitpos % BITS_PER_UNIT;

  /* Create the shifted version of EXPR.  */
  if (!BYTES_BIG_ENDIAN)
    {
      shift_bytes_in_array_left (tmpbuf, byte_size, shift_amnt);
      if (shift_amnt == 0)
	byte_size--;
    }
  else
    {
      gcc_assert (BYTES_BIG_ENDIAN);
      shift_bytes_in_array_right (tmpbuf, byte_size, shift_amnt);
      /* If shifting right forced us to move into the next byte skip the now
	 empty byte.  */
      if (skip_byte)
	{
	  tmpbuf++;
	  byte_size--;
	}
    }

  /* Insert the bits from TMPBUF.  */
  for (unsigned int i = 0; i < byte_size; i++)
    ptr[first_byte + i] |= tmpbuf[i];

  return true;
}

/* Sorting function for store_immediate_info objects.
   Sorts them by bitposition.  */

static int
sort_by_bitpos (const void *x, const void *y)
{
  store_immediate_info *const *tmp = (store_immediate_info * const *) x;
  store_immediate_info *const *tmp2 = (store_immediate_info * const *) y;

  if ((*tmp)->bitpos < (*tmp2)->bitpos)
    return -1;
  else if ((*tmp)->bitpos > (*tmp2)->bitpos)
    return 1;
  else
    /* If they are the same let's use the order which is guaranteed to
       be different.  */
    return (*tmp)->order - (*tmp2)->order;
}

/* Sorting function for store_immediate_info objects.
   Sorts them by the order field.  */

static int
sort_by_order (const void *x, const void *y)
{
  store_immediate_info *const *tmp = (store_immediate_info * const *) x;
  store_immediate_info *const *tmp2 = (store_immediate_info * const *) y;

  if ((*tmp)->order < (*tmp2)->order)
    return -1;
  else if ((*tmp)->order > (*tmp2)->order)
    return 1;

  gcc_unreachable ();
}

/* Initialize a merged_store_group object from a store_immediate_info
   object.  */

merged_store_group::merged_store_group (store_immediate_info *info)
{
  start = info->bitpos;
  width = info->bitsize;
  bitregion_start = info->bitregion_start;
  bitregion_end = info->bitregion_end;
  /* VAL has memory allocated for it in apply_stores once the group
     width has been finalized.  */
  val = NULL;
  mask = NULL;
  bit_insertion = false;
  only_constants = info->rhs_code == INTEGER_CST;
  first_nonmergeable_order = ~0U;
  lp_nr = info->lp_nr;
  unsigned HOST_WIDE_INT align_bitpos = 0;
  get_object_alignment_1 (gimple_assign_lhs (info->stmt),
			  &align, &align_bitpos);
  align_base = start - align_bitpos;
  for (int i = 0; i < 2; ++i)
    {
      store_operand_info &op = info->ops[i];
      if (op.base_addr == NULL_TREE)
	{
	  load_align[i] = 0;
	  load_align_base[i] = 0;
	}
      else
	{
	  get_object_alignment_1 (op.val, &load_align[i], &align_bitpos);
	  load_align_base[i] = op.bitpos - align_bitpos;
	}
    }
  stores.create (1);
  stores.safe_push (info);
  last_stmt = info->stmt;
  last_order = info->order;
  first_stmt = last_stmt;
  first_order = last_order;
  buf_size = 0;
}

merged_store_group::~merged_store_group ()
{
  if (val)
    XDELETEVEC (val);
}

/* Return true if the store described by INFO can be merged into the group.  */

bool
merged_store_group::can_be_merged_into (store_immediate_info *info)
{
  /* Do not merge bswap patterns.  */
  if (info->rhs_code == LROTATE_EXPR)
    return false;

<<<<<<< HEAD
=======
  if (info->lp_nr != lp_nr)
    return false;

>>>>>>> 9e014010
  /* The canonical case.  */
  if (info->rhs_code == stores[0]->rhs_code)
    return true;

  /* BIT_INSERT_EXPR is compatible with INTEGER_CST.  */
  if (info->rhs_code == BIT_INSERT_EXPR && stores[0]->rhs_code == INTEGER_CST)
    return true;

  if (stores[0]->rhs_code == BIT_INSERT_EXPR && info->rhs_code == INTEGER_CST)
    return true;

  /* We can turn MEM_REF into BIT_INSERT_EXPR for bit-field stores.  */
  if (info->rhs_code == MEM_REF
      && (stores[0]->rhs_code == INTEGER_CST
	  || stores[0]->rhs_code == BIT_INSERT_EXPR)
      && info->bitregion_start == stores[0]->bitregion_start
      && info->bitregion_end == stores[0]->bitregion_end)
    return true;

  if (stores[0]->rhs_code == MEM_REF
      && (info->rhs_code == INTEGER_CST
	  || info->rhs_code == BIT_INSERT_EXPR)
      && info->bitregion_start == stores[0]->bitregion_start
      && info->bitregion_end == stores[0]->bitregion_end)
    return true;

  return false;
}

/* Helper method for merge_into and merge_overlapping to do
   the common part.  */

void
merged_store_group::do_merge (store_immediate_info *info)
{
  bitregion_start = MIN (bitregion_start, info->bitregion_start);
  bitregion_end = MAX (bitregion_end, info->bitregion_end);

  unsigned int this_align;
  unsigned HOST_WIDE_INT align_bitpos = 0;
  get_object_alignment_1 (gimple_assign_lhs (info->stmt),
			  &this_align, &align_bitpos);
  if (this_align > align)
    {
      align = this_align;
      align_base = info->bitpos - align_bitpos;
    }
  for (int i = 0; i < 2; ++i)
    {
      store_operand_info &op = info->ops[i];
      if (!op.base_addr)
	continue;

      get_object_alignment_1 (op.val, &this_align, &align_bitpos);
      if (this_align > load_align[i])
	{
	  load_align[i] = this_align;
	  load_align_base[i] = op.bitpos - align_bitpos;
	}
    }

  gimple *stmt = info->stmt;
  stores.safe_push (info);
  if (info->order > last_order)
    {
      last_order = info->order;
      last_stmt = stmt;
    }
  else if (info->order < first_order)
    {
      first_order = info->order;
      first_stmt = stmt;
    }
  if (info->rhs_code != INTEGER_CST)
    only_constants = false;
}

/* Merge a store recorded by INFO into this merged store.
   The store is not overlapping with the existing recorded
   stores.  */

void
merged_store_group::merge_into (store_immediate_info *info)
{
  /* Make sure we're inserting in the position we think we're inserting.  */
  gcc_assert (info->bitpos >= start + width
	      && info->bitregion_start <= bitregion_end);

  width = info->bitpos + info->bitsize - start;
  do_merge (info);
}

/* Merge a store described by INFO into this merged store.
   INFO overlaps in some way with the current store (i.e. it's not contiguous
   which is handled by merged_store_group::merge_into).  */

void
merged_store_group::merge_overlapping (store_immediate_info *info)
{
  /* If the store extends the size of the group, extend the width.  */
  if (info->bitpos + info->bitsize > start + width)
    width = info->bitpos + info->bitsize - start;

  do_merge (info);
}

/* Go through all the recorded stores in this group in program order and
   apply their values to the VAL byte array to create the final merged
   value.  Return true if the operation succeeded.  */

bool
merged_store_group::apply_stores ()
{
  /* Make sure we have more than one store in the group, otherwise we cannot
     merge anything.  */
  if (bitregion_start % BITS_PER_UNIT != 0
      || bitregion_end % BITS_PER_UNIT != 0
      || stores.length () == 1)
    return false;

  stores.qsort (sort_by_order);
  store_immediate_info *info;
  unsigned int i;
  /* Create a power-of-2-sized buffer for native_encode_expr.  */
  buf_size = 1 << ceil_log2 ((bitregion_end - bitregion_start) / BITS_PER_UNIT);
  val = XNEWVEC (unsigned char, 2 * buf_size);
  mask = val + buf_size;
  memset (val, 0, buf_size);
  memset (mask, ~0U, buf_size);

  FOR_EACH_VEC_ELT (stores, i, info)
    {
      unsigned int pos_in_buffer = info->bitpos - bitregion_start;
      tree cst;
      if (info->ops[0].val && info->ops[0].base_addr == NULL_TREE)
	cst = info->ops[0].val;
      else if (info->ops[1].val && info->ops[1].base_addr == NULL_TREE)
	cst = info->ops[1].val;
      else
	cst = NULL_TREE;
      bool ret = true;
      if (cst)
	{
	  if (info->rhs_code == BIT_INSERT_EXPR)
	    bit_insertion = true;
	  else
	    ret = encode_tree_to_bitpos (cst, val, info->bitsize,
					 pos_in_buffer, buf_size);
	}
      unsigned char *m = mask + (pos_in_buffer / BITS_PER_UNIT);
      if (BYTES_BIG_ENDIAN)
	clear_bit_region_be (m, (BITS_PER_UNIT - 1
				 - (pos_in_buffer % BITS_PER_UNIT)),
			     info->bitsize);
      else
	clear_bit_region (m, pos_in_buffer % BITS_PER_UNIT, info->bitsize);
      if (cst && dump_file && (dump_flags & TDF_DETAILS))
	{
	  if (ret)
	    {
	      fputs ("After writing ", dump_file);
	      print_generic_expr (dump_file, cst, TDF_NONE);
	      fprintf (dump_file, " of size " HOST_WIDE_INT_PRINT_DEC
		       " at position %d\n", info->bitsize, pos_in_buffer);
	      fputs ("  the merged value contains ", dump_file);
	      dump_char_array (dump_file, val, buf_size);
	      fputs ("  the merged mask contains  ", dump_file);
	      dump_char_array (dump_file, mask, buf_size);
	      if (bit_insertion)
		fputs ("  bit insertion is required\n", dump_file);
	    }
	  else
	    fprintf (dump_file, "Failed to merge stores\n");
	}
      if (!ret)
	return false;
    }
  stores.qsort (sort_by_bitpos);
  return true;
}

/* Structure describing the store chain.  */

class imm_store_chain_info
{
public:
  /* Doubly-linked list that imposes an order on chain processing.
     PNXP (prev's next pointer) points to the head of a list, or to
     the next field in the previous chain in the list.
     See pass_store_merging::m_stores_head for more rationale.  */
  imm_store_chain_info *next, **pnxp;
  tree base_addr;
  auto_vec<store_immediate_info *> m_store_info;
  auto_vec<merged_store_group *> m_merged_store_groups;

  imm_store_chain_info (imm_store_chain_info *&inspt, tree b_a)
  : next (inspt), pnxp (&inspt), base_addr (b_a)
  {
    inspt = this;
    if (next)
      {
	gcc_checking_assert (pnxp == next->pnxp);
	next->pnxp = &next;
      }
  }
  ~imm_store_chain_info ()
  {
    *pnxp = next;
    if (next)
      {
	gcc_checking_assert (&next == next->pnxp);
	next->pnxp = pnxp;
      }
  }
  bool terminate_and_process_chain ();
  bool try_coalesce_bswap (merged_store_group *, unsigned int, unsigned int,
			   unsigned int);
  bool coalesce_immediate_stores ();
  bool output_merged_store (merged_store_group *);
  bool output_merged_stores ();
};

const pass_data pass_data_tree_store_merging = {
  GIMPLE_PASS,     /* type */
  "store-merging", /* name */
  OPTGROUP_NONE,   /* optinfo_flags */
  TV_GIMPLE_STORE_MERGING,	 /* tv_id */
  PROP_ssa,	/* properties_required */
  0,		   /* properties_provided */
  0,		   /* properties_destroyed */
  0,		   /* todo_flags_start */
  TODO_update_ssa, /* todo_flags_finish */
};

class pass_store_merging : public gimple_opt_pass
{
public:
  pass_store_merging (gcc::context *ctxt)
    : gimple_opt_pass (pass_data_tree_store_merging, ctxt), m_stores_head ()
  {
  }

  /* Pass not supported for PDP-endian, nor for insane hosts or
     target character sizes where native_{encode,interpret}_expr
     doesn't work properly.  */
  virtual bool
  gate (function *)
  {
    return flag_store_merging
	   && BYTES_BIG_ENDIAN == WORDS_BIG_ENDIAN
	   && CHAR_BIT == 8
	   && BITS_PER_UNIT == 8;
  }

  virtual unsigned int execute (function *);

private:
  hash_map<tree_operand_hash, class imm_store_chain_info *> m_stores;

  /* Form a doubly-linked stack of the elements of m_stores, so that
     we can iterate over them in a predictable way.  Using this order
     avoids extraneous differences in the compiler output just because
     of tree pointer variations (e.g. different chains end up in
     different positions of m_stores, so they are handled in different
     orders, so they allocate or release SSA names in different
     orders, and when they get reused, subsequent passes end up
     getting different SSA names, which may ultimately change
     decisions when going out of SSA).  */
  imm_store_chain_info *m_stores_head;

  bool process_store (gimple *);
  bool terminate_and_process_chain (imm_store_chain_info *);
  bool terminate_all_aliasing_chains (imm_store_chain_info **, gimple *);
  bool terminate_and_process_all_chains ();
}; // class pass_store_merging

/* Terminate and process all recorded chains.  Return true if any changes
   were made.  */

bool
pass_store_merging::terminate_and_process_all_chains ()
{
  bool ret = false;
  while (m_stores_head)
    ret |= terminate_and_process_chain (m_stores_head);
  gcc_assert (m_stores.is_empty ());
  return ret;
}

/* Terminate all chains that are affected by the statement STMT.
   CHAIN_INFO is the chain we should ignore from the checks if
   non-NULL.  Return true if any changes were made.  */

bool
pass_store_merging::terminate_all_aliasing_chains (imm_store_chain_info
						     **chain_info,
						   gimple *stmt)
{
  bool ret = false;

  /* If the statement doesn't touch memory it can't alias.  */
  if (!gimple_vuse (stmt))
    return false;

  tree store_lhs = gimple_store_p (stmt) ? gimple_get_lhs (stmt) : NULL_TREE;
  ao_ref store_lhs_ref;
  ao_ref_init (&store_lhs_ref, store_lhs);
  for (imm_store_chain_info *next = m_stores_head, *cur = next; cur; cur = next)
    {
      next = cur->next;

      /* We already checked all the stores in chain_info and terminated the
	 chain if necessary.  Skip it here.  */
      if (chain_info && *chain_info == cur)
	continue;

      store_immediate_info *info;
      unsigned int i;
      FOR_EACH_VEC_ELT (cur->m_store_info, i, info)
	{
	  tree lhs = gimple_assign_lhs (info->stmt);
	  ao_ref lhs_ref;
	  ao_ref_init (&lhs_ref, lhs);
	  if (ref_maybe_used_by_stmt_p (stmt, &lhs_ref)
	      || stmt_may_clobber_ref_p_1 (stmt, &lhs_ref)
	      || (store_lhs && refs_may_alias_p_1 (&store_lhs_ref,
						   &lhs_ref, false)))
	    {
	      if (dump_file && (dump_flags & TDF_DETAILS))
		{
		  fprintf (dump_file, "stmt causes chain termination:\n");
		  print_gimple_stmt (dump_file, stmt, 0);
		}
	      ret |= terminate_and_process_chain (cur);
	      break;
	    }
	}
    }

  return ret;
}

/* Helper function.  Terminate the recorded chain storing to base object
   BASE.  Return true if the merging and output was successful.  The m_stores
   entry is removed after the processing in any case.  */

bool
pass_store_merging::terminate_and_process_chain (imm_store_chain_info *chain_info)
{
  bool ret = chain_info->terminate_and_process_chain ();
  m_stores.remove (chain_info->base_addr);
  delete chain_info;
  return ret;
}

/* Return true if stmts in between FIRST (inclusive) and LAST (exclusive)
   may clobber REF.  FIRST and LAST must have non-NULL vdef.  We want to
   be able to sink load of REF across stores between FIRST and LAST, up
   to right before LAST.  */

bool
stmts_may_clobber_ref_p (gimple *first, gimple *last, tree ref)
{
  ao_ref r;
  ao_ref_init (&r, ref);
  unsigned int count = 0;
  tree vop = gimple_vdef (last);
  gimple *stmt;

  /* Return true conservatively if the basic blocks are different.  */
  if (gimple_bb (first) != gimple_bb (last))
    return true;

  do
    {
      stmt = SSA_NAME_DEF_STMT (vop);
      if (stmt_may_clobber_ref_p_1 (stmt, &r))
	return true;
      if (gimple_store_p (stmt)
	  && refs_anti_dependent_p (ref, gimple_get_lhs (stmt)))
	return true;
      /* Avoid quadratic compile time by bounding the number of checks
	 we perform.  */
      if (++count > MAX_STORE_ALIAS_CHECKS)
	return true;
      vop = gimple_vuse (stmt);
    }
  while (stmt != first);

  return false;
}

/* Return true if INFO->ops[IDX] is mergeable with the
   corresponding loads already in MERGED_STORE group.
   BASE_ADDR is the base address of the whole store group.  */

bool
compatible_load_p (merged_store_group *merged_store,
		   store_immediate_info *info,
		   tree base_addr, int idx)
{
  store_immediate_info *infof = merged_store->stores[0];
  if (!info->ops[idx].base_addr
      || maybe_ne (info->ops[idx].bitpos - infof->ops[idx].bitpos,
		   info->bitpos - infof->bitpos)
      || !operand_equal_p (info->ops[idx].base_addr,
			   infof->ops[idx].base_addr, 0))
    return false;

  store_immediate_info *infol = merged_store->stores.last ();
  tree load_vuse = gimple_vuse (info->ops[idx].stmt);
  /* In this case all vuses should be the same, e.g.
     _1 = s.a; _2 = s.b; _3 = _1 | 1; t.a = _3; _4 = _2 | 2; t.b = _4;
     or
     _1 = s.a; _2 = s.b; t.a = _1; t.b = _2;
     and we can emit the coalesced load next to any of those loads.  */
  if (gimple_vuse (infof->ops[idx].stmt) == load_vuse
      && gimple_vuse (infol->ops[idx].stmt) == load_vuse)
    return true;

  /* Otherwise, at least for now require that the load has the same
     vuse as the store.  See following examples.  */
  if (gimple_vuse (info->stmt) != load_vuse)
    return false;

  if (gimple_vuse (infof->stmt) != gimple_vuse (infof->ops[idx].stmt)
      || (infof != infol
	  && gimple_vuse (infol->stmt) != gimple_vuse (infol->ops[idx].stmt)))
    return false;

  /* If the load is from the same location as the store, already
     the construction of the immediate chain info guarantees no intervening
     stores, so no further checks are needed.  Example:
     _1 = s.a; _2 = _1 & -7; s.a = _2; _3 = s.b; _4 = _3 & -7; s.b = _4;  */
  if (known_eq (info->ops[idx].bitpos, info->bitpos)
      && operand_equal_p (info->ops[idx].base_addr, base_addr, 0))
    return true;

  /* Otherwise, we need to punt if any of the loads can be clobbered by any
     of the stores in the group, or any other stores in between those.
     Previous calls to compatible_load_p ensured that for all the
     merged_store->stores IDX loads, no stmts starting with
     merged_store->first_stmt and ending right before merged_store->last_stmt
     clobbers those loads.  */
  gimple *first = merged_store->first_stmt;
  gimple *last = merged_store->last_stmt;
  unsigned int i;
  store_immediate_info *infoc;
  /* The stores are sorted by increasing store bitpos, so if info->stmt store
     comes before the so far first load, we'll be changing
     merged_store->first_stmt.  In that case we need to give up if
     any of the earlier processed loads clobber with the stmts in the new
     range.  */
  if (info->order < merged_store->first_order)
    {
      FOR_EACH_VEC_ELT (merged_store->stores, i, infoc)
	if (stmts_may_clobber_ref_p (info->stmt, first, infoc->ops[idx].val))
	  return false;
      first = info->stmt;
    }
  /* Similarly, we could change merged_store->last_stmt, so ensure
     in that case no stmts in the new range clobber any of the earlier
     processed loads.  */
  else if (info->order > merged_store->last_order)
    {
      FOR_EACH_VEC_ELT (merged_store->stores, i, infoc)
	if (stmts_may_clobber_ref_p (last, info->stmt, infoc->ops[idx].val))
	  return false;
      last = info->stmt;
    }
  /* And finally, we'd be adding a new load to the set, ensure it isn't
     clobbered in the new range.  */
  if (stmts_may_clobber_ref_p (first, last, info->ops[idx].val))
    return false;

  /* Otherwise, we are looking for:
     _1 = s.a; _2 = _1 ^ 15; t.a = _2; _3 = s.b; _4 = _3 ^ 15; t.b = _4;
     or
     _1 = s.a; t.a = _1; _2 = s.b; t.b = _2;  */
  return true;
}

/* Add all refs loaded to compute VAL to REFS vector.  */

void
gather_bswap_load_refs (vec<tree> *refs, tree val)
{
  if (TREE_CODE (val) != SSA_NAME)
    return;

  gimple *stmt = SSA_NAME_DEF_STMT (val);
  if (!is_gimple_assign (stmt))
    return;

  if (gimple_assign_load_p (stmt))
    {
      refs->safe_push (gimple_assign_rhs1 (stmt));
      return;
    }

  switch (gimple_assign_rhs_class (stmt))
    {
    case GIMPLE_BINARY_RHS:
      gather_bswap_load_refs (refs, gimple_assign_rhs2 (stmt));
      /* FALLTHRU */
    case GIMPLE_UNARY_RHS:
      gather_bswap_load_refs (refs, gimple_assign_rhs1 (stmt));
      break;
    default:
      gcc_unreachable ();
    }
}

/* Check if there are any stores in M_STORE_INFO after index I
   (where M_STORE_INFO must be sorted by sort_by_bitpos) that overlap
   a potential group ending with END that have their order
   smaller than LAST_ORDER.  ALL_INTEGER_CST_P is true if
   all the stores already merged and the one under consideration
   have rhs_code of INTEGER_CST.  Return true if there are no such stores.
   Consider:
     MEM[(long long int *)p_28] = 0;
     MEM[(long long int *)p_28 + 8B] = 0;
     MEM[(long long int *)p_28 + 16B] = 0;
     MEM[(long long int *)p_28 + 24B] = 0;
     _129 = (int) _130;
     MEM[(int *)p_28 + 8B] = _129;
     MEM[(int *)p_28].a = -1;
   We already have
     MEM[(long long int *)p_28] = 0;
     MEM[(int *)p_28].a = -1;
   stmts in the current group and need to consider if it is safe to
   add MEM[(long long int *)p_28 + 8B] = 0; store into the same group.
   There is an overlap between that store and the MEM[(int *)p_28 + 8B] = _129;
   store though, so if we add the MEM[(long long int *)p_28 + 8B] = 0;
   into the group and merging of those 3 stores is successful, merged
   stmts will be emitted at the latest store from that group, i.e.
   LAST_ORDER, which is the MEM[(int *)p_28].a = -1; store.
   The MEM[(int *)p_28 + 8B] = _129; store that originally follows
   the MEM[(long long int *)p_28 + 8B] = 0; would now be before it,
   so we need to refuse merging MEM[(long long int *)p_28 + 8B] = 0;
   into the group.  That way it will be its own store group and will
   not be touched.  If ALL_INTEGER_CST_P and there are overlapping
   INTEGER_CST stores, those are mergeable using merge_overlapping,
   so don't return false for those.

   Similarly, check stores from FIRST_EARLIER (inclusive) to END_EARLIER
   (exclusive), whether they don't overlap the bitrange START to END
   and have order in between FIRST_ORDER and LAST_ORDER.  This is to
   prevent merging in cases like:
     MEM <char[12]> [&b + 8B] = {};
     MEM[(short *) &b] = 5;
     _5 = *x_4(D);
     MEM <long long unsigned int> [&b + 2B] = _5;
     MEM[(char *)&b + 16B] = 88;
     MEM[(int *)&b + 20B] = 1;
   The = {} store comes in sort_by_bitpos before the = 88 store, and can't
   be merged with it, because the = _5 store overlaps these and is in between
   them in sort_by_order ordering.  If it was merged, the merged store would
   go after the = _5 store and thus change behavior.  */

static bool
check_no_overlap (vec<store_immediate_info *> m_store_info, unsigned int i,
		  bool all_integer_cst_p, unsigned int first_order,
		  unsigned int last_order, unsigned HOST_WIDE_INT start,
		  unsigned HOST_WIDE_INT end, unsigned int first_earlier,
		  unsigned end_earlier)
{
  unsigned int len = m_store_info.length ();
  for (unsigned int j = first_earlier; j < end_earlier; j++)
    {
      store_immediate_info *info = m_store_info[j];
      if (info->order > first_order
	  && info->order < last_order
	  && info->bitpos + info->bitsize > start)
	return false;
    }
  for (++i; i < len; ++i)
    {
      store_immediate_info *info = m_store_info[i];
      if (info->bitpos >= end)
	break;
      if (info->order < last_order
	  && (!all_integer_cst_p || info->rhs_code != INTEGER_CST))
	return false;
    }
  return true;
}

/* Return true if m_store_info[first] and at least one following store
   form a group which store try_size bitsize value which is byte swapped
   from a memory load or some value, or identity from some value.
   This uses the bswap pass APIs.  */

bool
imm_store_chain_info::try_coalesce_bswap (merged_store_group *merged_store,
					  unsigned int first,
					  unsigned int try_size,
					  unsigned int first_earlier)
{
  unsigned int len = m_store_info.length (), last = first;
  unsigned HOST_WIDE_INT width = m_store_info[first]->bitsize;
  if (width >= try_size)
    return false;
  for (unsigned int i = first + 1; i < len; ++i)
    {
      if (m_store_info[i]->bitpos != m_store_info[first]->bitpos + width
	  || m_store_info[i]->lp_nr != merged_store->lp_nr
	  || m_store_info[i]->ins_stmt == NULL)
	return false;
      width += m_store_info[i]->bitsize;
      if (width >= try_size)
	{
	  last = i;
	  break;
	}
    }
  if (width != try_size)
    return false;

  bool allow_unaligned
    = !STRICT_ALIGNMENT && param_store_merging_allow_unaligned;
  /* Punt if the combined store would not be aligned and we need alignment.  */
  if (!allow_unaligned)
    {
      unsigned int align = merged_store->align;
      unsigned HOST_WIDE_INT align_base = merged_store->align_base;
      for (unsigned int i = first + 1; i <= last; ++i)
	{
	  unsigned int this_align;
	  unsigned HOST_WIDE_INT align_bitpos = 0;
	  get_object_alignment_1 (gimple_assign_lhs (m_store_info[i]->stmt),
				  &this_align, &align_bitpos);
	  if (this_align > align)
	    {
	      align = this_align;
	      align_base = m_store_info[i]->bitpos - align_bitpos;
	    }
	}
      unsigned HOST_WIDE_INT align_bitpos
	= (m_store_info[first]->bitpos - align_base) & (align - 1);
      if (align_bitpos)
	align = least_bit_hwi (align_bitpos);
      if (align < try_size)
	return false;
    }

  tree type;
  switch (try_size)
    {
    case 16: type = uint16_type_node; break;
    case 32: type = uint32_type_node; break;
    case 64: type = uint64_type_node; break;
    default: gcc_unreachable ();
    }
  struct symbolic_number n;
  gimple *ins_stmt = NULL;
  int vuse_store = -1;
  unsigned int first_order = merged_store->first_order;
  unsigned int last_order = merged_store->last_order;
  gimple *first_stmt = merged_store->first_stmt;
  gimple *last_stmt = merged_store->last_stmt;
  unsigned HOST_WIDE_INT end = merged_store->start + merged_store->width;
  store_immediate_info *infof = m_store_info[first];

  for (unsigned int i = first; i <= last; ++i)
    {
      store_immediate_info *info = m_store_info[i];
      struct symbolic_number this_n = info->n;
      this_n.type = type;
      if (!this_n.base_addr)
	this_n.range = try_size / BITS_PER_UNIT;
      else
	/* Update vuse in case it has changed by output_merged_stores.  */
	this_n.vuse = gimple_vuse (info->ins_stmt);
      unsigned int bitpos = info->bitpos - infof->bitpos;
      if (!do_shift_rotate (LSHIFT_EXPR, &this_n,
			    BYTES_BIG_ENDIAN
			    ? try_size - info->bitsize - bitpos
			    : bitpos))
	return false;
      if (this_n.base_addr && vuse_store)
	{
	  unsigned int j;
	  for (j = first; j <= last; ++j)
	    if (this_n.vuse == gimple_vuse (m_store_info[j]->stmt))
	      break;
	  if (j > last)
	    {
	      if (vuse_store == 1)
		return false;
	      vuse_store = 0;
	    }
	}
      if (i == first)
	{
	  n = this_n;
	  ins_stmt = info->ins_stmt;
	}
      else
	{
	  if (n.base_addr && n.vuse != this_n.vuse)
	    {
	      if (vuse_store == 0)
		return false;
	      vuse_store = 1;
	    }
	  if (info->order > last_order)
	    {
	      last_order = info->order;
	      last_stmt = info->stmt;
	    }
	  else if (info->order < first_order)
	    {
	      first_order = info->order;
	      first_stmt = info->stmt;
	    }
	  end = MAX (end, info->bitpos + info->bitsize);

	  ins_stmt = perform_symbolic_merge (ins_stmt, &n, info->ins_stmt,
					     &this_n, &n);
	  if (ins_stmt == NULL)
	    return false;
	}
    }

  uint64_t cmpxchg, cmpnop;
  find_bswap_or_nop_finalize (&n, &cmpxchg, &cmpnop);

  /* A complete byte swap should make the symbolic number to start with
     the largest digit in the highest order byte.  Unchanged symbolic
     number indicates a read with same endianness as target architecture.  */
  if (n.n != cmpnop && n.n != cmpxchg)
    return false;

  if (n.base_addr == NULL_TREE && !is_gimple_val (n.src))
    return false;

  if (!check_no_overlap (m_store_info, last, false, first_order, last_order,
			 merged_store->start, end, first_earlier, first))
    return false;

  /* Don't handle memory copy this way if normal non-bswap processing
     would handle it too.  */
  if (n.n == cmpnop && (unsigned) n.n_ops == last - first + 1)
    {
      unsigned int i;
      for (i = first; i <= last; ++i)
	if (m_store_info[i]->rhs_code != MEM_REF)
	  break;
      if (i == last + 1)
	return false;
    }

  if (n.n == cmpxchg)
    switch (try_size)
      {
      case 16:
	/* Will emit LROTATE_EXPR.  */
	break;
      case 32:
	if (builtin_decl_explicit_p (BUILT_IN_BSWAP32)
	    && optab_handler (bswap_optab, SImode) != CODE_FOR_nothing)
	  break;
	return false;
      case 64:
	if (builtin_decl_explicit_p (BUILT_IN_BSWAP64)
	    && optab_handler (bswap_optab, DImode) != CODE_FOR_nothing)
	  break;
	return false;
      default:
	gcc_unreachable ();
      }

  if (!allow_unaligned && n.base_addr)
    {
      unsigned int align = get_object_alignment (n.src);
      if (align < try_size)
	return false;
    }

  /* If each load has vuse of the corresponding store, need to verify
     the loads can be sunk right before the last store.  */
  if (vuse_store == 1)
    {
      auto_vec<tree, 64> refs;
      for (unsigned int i = first; i <= last; ++i)
	gather_bswap_load_refs (&refs,
				gimple_assign_rhs1 (m_store_info[i]->stmt));

      unsigned int i;
      tree ref;
      FOR_EACH_VEC_ELT (refs, i, ref)
	if (stmts_may_clobber_ref_p (first_stmt, last_stmt, ref))
	  return false;
      n.vuse = NULL_TREE;
    }

  infof->n = n;
  infof->ins_stmt = ins_stmt;
  for (unsigned int i = first; i <= last; ++i)
    {
      m_store_info[i]->rhs_code = n.n == cmpxchg ? LROTATE_EXPR : NOP_EXPR;
      m_store_info[i]->ops[0].base_addr = NULL_TREE;
      m_store_info[i]->ops[1].base_addr = NULL_TREE;
      if (i != first)
	merged_store->merge_into (m_store_info[i]);
    }

  return true;
}

/* Go through the candidate stores recorded in m_store_info and merge them
   into merged_store_group objects recorded into m_merged_store_groups
   representing the widened stores.  Return true if coalescing was successful
   and the number of widened stores is fewer than the original number
   of stores.  */

bool
imm_store_chain_info::coalesce_immediate_stores ()
{
  /* Anything less can't be processed.  */
  if (m_store_info.length () < 2)
    return false;

  if (dump_file && (dump_flags & TDF_DETAILS))
    fprintf (dump_file, "Attempting to coalesce %u stores in chain\n",
	     m_store_info.length ());

  store_immediate_info *info;
  unsigned int i, ignore = 0;
  unsigned int first_earlier = 0;
  unsigned int end_earlier = 0;

  /* Order the stores by the bitposition they write to.  */
  m_store_info.qsort (sort_by_bitpos);

  info = m_store_info[0];
  merged_store_group *merged_store = new merged_store_group (info);
  if (dump_file && (dump_flags & TDF_DETAILS))
    fputs ("New store group\n", dump_file);

  FOR_EACH_VEC_ELT (m_store_info, i, info)
    {
<<<<<<< HEAD
      if (i <= ignore)
	goto done;
=======
      unsigned HOST_WIDE_INT new_bitregion_start, new_bitregion_end;

      if (i <= ignore)
	goto done;

      while (first_earlier < end_earlier
	     && (m_store_info[first_earlier]->bitpos
		 + m_store_info[first_earlier]->bitsize
		 <= merged_store->start))
	first_earlier++;
>>>>>>> 9e014010

      /* First try to handle group of stores like:
	 p[0] = data >> 24;
	 p[1] = data >> 16;
	 p[2] = data >> 8;
	 p[3] = data;
	 using the bswap framework.  */
      if (info->bitpos == merged_store->start + merged_store->width
	  && merged_store->stores.length () == 1
	  && merged_store->stores[0]->ins_stmt != NULL
	  && info->lp_nr == merged_store->lp_nr
	  && info->ins_stmt != NULL)
	{
	  unsigned int try_size;
	  for (try_size = 64; try_size >= 16; try_size >>= 1)
	    if (try_coalesce_bswap (merged_store, i - 1, try_size,
				    first_earlier))
	      break;

	  if (try_size >= 16)
	    {
	      ignore = i + merged_store->stores.length () - 1;
	      m_merged_store_groups.safe_push (merged_store);
	      if (ignore < m_store_info.length ())
		{
		  merged_store = new merged_store_group (m_store_info[ignore]);
		  end_earlier = ignore;
		}
	      else
		merged_store = NULL;
	      goto done;
	    }
	}

      new_bitregion_start
	= MIN (merged_store->bitregion_start, info->bitregion_start);
      new_bitregion_end
	= MAX (merged_store->bitregion_end, info->bitregion_end);

      if (info->order >= merged_store->first_nonmergeable_order
	  || (((new_bitregion_end - new_bitregion_start + 1) / BITS_PER_UNIT)
	      > (unsigned) param_store_merging_max_size))
	;

      /* |---store 1---|
	       |---store 2---|
	 Overlapping stores.  */
      else if (IN_RANGE (info->bitpos, merged_store->start,
			 merged_store->start + merged_store->width - 1)
	       /* |---store 1---||---store 2---|
		  Handle also the consecutive INTEGER_CST stores case here,
		  as we have here the code to deal with overlaps.  */
	       || (info->bitregion_start <= merged_store->bitregion_end
		   && info->rhs_code == INTEGER_CST
		   && merged_store->only_constants
		   && merged_store->can_be_merged_into (info)))
	{
	  /* Only allow overlapping stores of constants.  */
<<<<<<< HEAD
	  if (info->rhs_code == INTEGER_CST && merged_store->only_constants)
=======
	  if (info->rhs_code == INTEGER_CST
	      && merged_store->only_constants
	      && info->lp_nr == merged_store->lp_nr)
>>>>>>> 9e014010
	    {
	      unsigned int first_order
		= MIN (merged_store->first_order, info->order);
	      unsigned int last_order
		= MAX (merged_store->last_order, info->order);
	      unsigned HOST_WIDE_INT end
		= MAX (merged_store->start + merged_store->width,
		       info->bitpos + info->bitsize);
	      if (check_no_overlap (m_store_info, i, true, first_order,
				    last_order, merged_store->start, end,
				    first_earlier, end_earlier))
		{
		  /* check_no_overlap call above made sure there are no
		     overlapping stores with non-INTEGER_CST rhs_code
		     in between the first and last of the stores we've
		     just merged.  If there are any INTEGER_CST rhs_code
		     stores in between, we need to merge_overlapping them
		     even if in the sort_by_bitpos order there are other
		     overlapping stores in between.  Keep those stores as is.
		     Example:
			MEM[(int *)p_28] = 0;
			MEM[(char *)p_28 + 3B] = 1;
			MEM[(char *)p_28 + 1B] = 2;
			MEM[(char *)p_28 + 2B] = MEM[(char *)p_28 + 6B];
		     We can't merge the zero store with the store of two and
		     not merge anything else, because the store of one is
		     in the original order in between those two, but in
		     store_by_bitpos order it comes after the last store that
		     we can't merge with them.  We can merge the first 3 stores
		     and keep the last store as is though.  */
		  unsigned int len = m_store_info.length ();
		  unsigned int try_order = last_order;
		  unsigned int first_nonmergeable_order;
		  unsigned int k;
		  bool last_iter = false;
		  int attempts = 0;
		  do
		    {
		      unsigned int max_order = 0;
		      unsigned int min_order = first_order;
		      unsigned first_nonmergeable_int_order = ~0U;
		      unsigned HOST_WIDE_INT this_end = end;
		      k = i;
		      first_nonmergeable_order = ~0U;
		      for (unsigned int j = i + 1; j < len; ++j)
			{
			  store_immediate_info *info2 = m_store_info[j];
			  if (info2->bitpos >= this_end)
			    break;
			  if (info2->order < try_order)
			    {
			      if (info2->rhs_code != INTEGER_CST
				  || info2->lp_nr != merged_store->lp_nr)
				{
				  /* Normally check_no_overlap makes sure this
				     doesn't happen, but if end grows below,
				     then we need to process more stores than
				     check_no_overlap verified.  Example:
				      MEM[(int *)p_5] = 0;
				      MEM[(short *)p_5 + 3B] = 1;
				      MEM[(char *)p_5 + 4B] = _9;
				      MEM[(char *)p_5 + 2B] = 2;  */
				  k = 0;
				  break;
				}
			      k = j;
			      min_order = MIN (min_order, info2->order);
			      this_end = MAX (this_end,
					      info2->bitpos + info2->bitsize);
			    }
			  else if (info2->rhs_code == INTEGER_CST
				   && info2->lp_nr == merged_store->lp_nr
				   && !last_iter)
			    {
			      max_order = MAX (max_order, info2->order + 1);
			      first_nonmergeable_int_order
				= MIN (first_nonmergeable_int_order,
				       info2->order);
			    }
			  else
			    first_nonmergeable_order
			      = MIN (first_nonmergeable_order, info2->order);
			}
		      if (k > i
			  && !check_no_overlap (m_store_info, len - 1, true,
						min_order, try_order,
						merged_store->start, this_end,
						first_earlier, end_earlier))
			k = 0;
		      if (k == 0)
			{
			  if (last_order == try_order)
			    break;
			  /* If this failed, but only because we grew
			     try_order, retry with the last working one,
			     so that we merge at least something.  */
			  try_order = last_order;
			  last_iter = true;
			  continue;
			}
		      last_order = try_order;
		      /* Retry with a larger try_order to see if we could
			 merge some further INTEGER_CST stores.  */
		      if (max_order
			  && (first_nonmergeable_int_order
			      < first_nonmergeable_order))
			{
			  try_order = MIN (max_order,
					   first_nonmergeable_order);
			  try_order
			    = MIN (try_order,
				   merged_store->first_nonmergeable_order);
			  if (try_order > last_order && ++attempts < 16)
			    continue;
			}
		      first_nonmergeable_order
			= MIN (first_nonmergeable_order,
			       first_nonmergeable_int_order);
		      end = this_end;
		      break;
		    }
		  while (1);

		  if (k != 0)
		    {
		      merged_store->merge_overlapping (info);

		      merged_store->first_nonmergeable_order
			= MIN (merged_store->first_nonmergeable_order,
			       first_nonmergeable_order);

		      for (unsigned int j = i + 1; j <= k; j++)
			{
			  store_immediate_info *info2 = m_store_info[j];
			  gcc_assert (info2->bitpos < end);
			  if (info2->order < last_order)
			    {
			      gcc_assert (info2->rhs_code == INTEGER_CST);
			      if (info != info2)
				merged_store->merge_overlapping (info2);
			    }
			  /* Other stores are kept and not merged in any
			     way.  */
			}
		      ignore = k;
		      goto done;
		    }
		}
	    }
	}
      /* |---store 1---||---store 2---|
	 This store is consecutive to the previous one.
	 Merge it into the current store group.  There can be gaps in between
	 the stores, but there can't be gaps in between bitregions.  */
      else if (info->bitregion_start <= merged_store->bitregion_end
	       && merged_store->can_be_merged_into (info))
	{
	  store_immediate_info *infof = merged_store->stores[0];

	  /* All the rhs_code ops that take 2 operands are commutative,
	     swap the operands if it could make the operands compatible.  */
	  if (infof->ops[0].base_addr
	      && infof->ops[1].base_addr
	      && info->ops[0].base_addr
	      && info->ops[1].base_addr
	      && known_eq (info->ops[1].bitpos - infof->ops[0].bitpos,
			   info->bitpos - infof->bitpos)
	      && operand_equal_p (info->ops[1].base_addr,
				  infof->ops[0].base_addr, 0))
	    {
	      std::swap (info->ops[0], info->ops[1]);
	      info->ops_swapped_p = true;
	    }
	  if (check_no_overlap (m_store_info, i, false,
<<<<<<< HEAD
				MAX (merged_store->last_order, info->order),
				MAX (merged_store->start + merged_store->width,
				     info->bitpos + info->bitsize)))
=======
				MIN (merged_store->first_order, info->order),
				MAX (merged_store->last_order, info->order),
				merged_store->start,
				MAX (merged_store->start + merged_store->width,
				     info->bitpos + info->bitsize),
				first_earlier, end_earlier))
>>>>>>> 9e014010
	    {
	      /* Turn MEM_REF into BIT_INSERT_EXPR for bit-field stores.  */
	      if (info->rhs_code == MEM_REF && infof->rhs_code != MEM_REF)
		{
		  info->rhs_code = BIT_INSERT_EXPR;
		  info->ops[0].val = gimple_assign_rhs1 (info->stmt);
		  info->ops[0].base_addr = NULL_TREE;
		}
	      else if (infof->rhs_code == MEM_REF && info->rhs_code != MEM_REF)
		{
		  store_immediate_info *infoj;
		  unsigned int j;
		  FOR_EACH_VEC_ELT (merged_store->stores, j, infoj)
		    {
		      infoj->rhs_code = BIT_INSERT_EXPR;
		      infoj->ops[0].val = gimple_assign_rhs1 (infoj->stmt);
		      infoj->ops[0].base_addr = NULL_TREE;
		    }
		}
	      if ((infof->ops[0].base_addr
		   ? compatible_load_p (merged_store, info, base_addr, 0)
		   : !info->ops[0].base_addr)
		  && (infof->ops[1].base_addr
		      ? compatible_load_p (merged_store, info, base_addr, 1)
		      : !info->ops[1].base_addr))
		{
		  merged_store->merge_into (info);
		  goto done;
		}
	    }
	}

      /* |---store 1---| <gap> |---store 2---|.
	 Gap between stores or the rhs not compatible.  Start a new group.  */

      /* Try to apply all the stores recorded for the group to determine
	 the bitpattern they write and discard it if that fails.
	 This will also reject single-store groups.  */
      if (merged_store->apply_stores ())
	m_merged_store_groups.safe_push (merged_store);
      else
	delete merged_store;

      merged_store = new merged_store_group (info);
<<<<<<< HEAD
=======
      end_earlier = i;
>>>>>>> 9e014010
      if (dump_file && (dump_flags & TDF_DETAILS))
	fputs ("New store group\n", dump_file);

    done:
      if (dump_file && (dump_flags & TDF_DETAILS))
	{
	  fprintf (dump_file, "Store %u:\nbitsize:" HOST_WIDE_INT_PRINT_DEC
			      " bitpos:" HOST_WIDE_INT_PRINT_DEC " val:",
		   i, info->bitsize, info->bitpos);
	  print_generic_expr (dump_file, gimple_assign_rhs1 (info->stmt));
	  fputc ('\n', dump_file);
	}
    }

  /* Record or discard the last store group.  */
  if (merged_store)
    {
      if (merged_store->apply_stores ())
	m_merged_store_groups.safe_push (merged_store);
      else
	delete merged_store;
    }

  gcc_assert (m_merged_store_groups.length () <= m_store_info.length ());

  bool success
    = !m_merged_store_groups.is_empty ()
      && m_merged_store_groups.length () < m_store_info.length ();

  if (success && dump_file)
    fprintf (dump_file, "Coalescing successful!\nMerged into %u stores\n",
	     m_merged_store_groups.length ());

  return success;
}

/* Return the type to use for the merged stores or loads described by STMTS.
   This is needed to get the alias sets right.  If IS_LOAD, look for rhs,
   otherwise lhs.  Additionally set *CLIQUEP and *BASEP to MR_DEPENDENCE_*
   of the MEM_REFs if any.  */

static tree
get_alias_type_for_stmts (vec<gimple *> &stmts, bool is_load,
			  unsigned short *cliquep, unsigned short *basep)
{
  gimple *stmt;
  unsigned int i;
  tree type = NULL_TREE;
  tree ret = NULL_TREE;
  *cliquep = 0;
  *basep = 0;

  FOR_EACH_VEC_ELT (stmts, i, stmt)
    {
      tree ref = is_load ? gimple_assign_rhs1 (stmt)
			 : gimple_assign_lhs (stmt);
      tree type1 = reference_alias_ptr_type (ref);
      tree base = get_base_address (ref);

      if (i == 0)
	{
	  if (TREE_CODE (base) == MEM_REF)
	    {
	      *cliquep = MR_DEPENDENCE_CLIQUE (base);
	      *basep = MR_DEPENDENCE_BASE (base);
	    }
	  ret = type = type1;
	  continue;
	}
      if (!alias_ptr_types_compatible_p (type, type1))
	ret = ptr_type_node;
      if (TREE_CODE (base) != MEM_REF
	  || *cliquep != MR_DEPENDENCE_CLIQUE (base)
	  || *basep != MR_DEPENDENCE_BASE (base))
	{
	  *cliquep = 0;
	  *basep = 0;
	}
    }
  return ret;
}

/* Return the location_t information we can find among the statements
   in STMTS.  */

static location_t
get_location_for_stmts (vec<gimple *> &stmts)
{
  gimple *stmt;
  unsigned int i;

  FOR_EACH_VEC_ELT (stmts, i, stmt)
    if (gimple_has_location (stmt))
      return gimple_location (stmt);

  return UNKNOWN_LOCATION;
}

/* Used to decribe a store resulting from splitting a wide store in smaller
   regularly-sized stores in split_group.  */

class split_store
{
public:
  unsigned HOST_WIDE_INT bytepos;
  unsigned HOST_WIDE_INT size;
  unsigned HOST_WIDE_INT align;
  auto_vec<store_immediate_info *> orig_stores;
  /* True if there is a single orig stmt covering the whole split store.  */
  bool orig;
  split_store (unsigned HOST_WIDE_INT, unsigned HOST_WIDE_INT,
	       unsigned HOST_WIDE_INT);
};

/* Simple constructor.  */

split_store::split_store (unsigned HOST_WIDE_INT bp,
			  unsigned HOST_WIDE_INT sz,
			  unsigned HOST_WIDE_INT al)
			  : bytepos (bp), size (sz), align (al), orig (false)
{
  orig_stores.create (0);
}

/* Record all stores in GROUP that write to the region starting at BITPOS and
   is of size BITSIZE.  Record infos for such statements in STORES if
   non-NULL.  The stores in GROUP must be sorted by bitposition.  Return INFO
   if there is exactly one original store in the range (in that case ignore
   clobber stmts, unless there are only clobber stmts).  */

static store_immediate_info *
find_constituent_stores (class merged_store_group *group,
			 vec<store_immediate_info *> *stores,
			 unsigned int *first,
			 unsigned HOST_WIDE_INT bitpos,
			 unsigned HOST_WIDE_INT bitsize)
{
  store_immediate_info *info, *ret = NULL;
  unsigned int i;
  bool second = false;
  bool update_first = true;
  unsigned HOST_WIDE_INT end = bitpos + bitsize;
  for (i = *first; group->stores.iterate (i, &info); ++i)
    {
      unsigned HOST_WIDE_INT stmt_start = info->bitpos;
      unsigned HOST_WIDE_INT stmt_end = stmt_start + info->bitsize;
      if (stmt_end <= bitpos)
	{
	  /* BITPOS passed to this function never decreases from within the
	     same split_group call, so optimize and don't scan info records
	     which are known to end before or at BITPOS next time.
	     Only do it if all stores before this one also pass this.  */
	  if (update_first)
	    *first = i + 1;
	  continue;
	}
      else
	update_first = false;

      /* The stores in GROUP are ordered by bitposition so if we're past
	 the region for this group return early.  */
      if (stmt_start >= end)
	return ret;

      if (gimple_clobber_p (info->stmt))
	{
	  if (stores)
	    stores->safe_push (info);
	  if (ret == NULL)
	    ret = info;
	  continue;
	}
      if (stores)
	{
	  stores->safe_push (info);
	  if (ret && !gimple_clobber_p (ret->stmt))
	    {
	      ret = NULL;
	      second = true;
	    }
	}
      else if (ret && !gimple_clobber_p (ret->stmt))
	return NULL;
      if (!second)
	ret = info;
    }
  return ret;
}

/* Return how many SSA_NAMEs used to compute value to store in the INFO
   store have multiple uses.  If any SSA_NAME has multiple uses, also
   count statements needed to compute it.  */

static unsigned
count_multiple_uses (store_immediate_info *info)
{
  gimple *stmt = info->stmt;
  unsigned ret = 0;
  switch (info->rhs_code)
    {
    case INTEGER_CST:
      return 0;
    case BIT_AND_EXPR:
    case BIT_IOR_EXPR:
    case BIT_XOR_EXPR:
      if (info->bit_not_p)
	{
	  if (!has_single_use (gimple_assign_rhs1 (stmt)))
	    ret = 1; /* Fall through below to return
			the BIT_NOT_EXPR stmt and then
			BIT_{AND,IOR,XOR}_EXPR and anything it
			uses.  */
	  else
	    /* stmt is after this the BIT_NOT_EXPR.  */
	    stmt = SSA_NAME_DEF_STMT (gimple_assign_rhs1 (stmt));
	}
      if (!has_single_use (gimple_assign_rhs1 (stmt)))
	{
	  ret += 1 + info->ops[0].bit_not_p;
	  if (info->ops[1].base_addr)
	    ret += 1 + info->ops[1].bit_not_p;
	  return ret + 1;
	}
      stmt = SSA_NAME_DEF_STMT (gimple_assign_rhs1 (stmt));
      /* stmt is now the BIT_*_EXPR.  */
      if (!has_single_use (gimple_assign_rhs1 (stmt)))
	ret += 1 + info->ops[info->ops_swapped_p].bit_not_p;
      else if (info->ops[info->ops_swapped_p].bit_not_p)
	{
	  gimple *stmt2 = SSA_NAME_DEF_STMT (gimple_assign_rhs1 (stmt));
	  if (!has_single_use (gimple_assign_rhs1 (stmt2)))
	    ++ret;
	}
      if (info->ops[1].base_addr == NULL_TREE)
	{
	  gcc_checking_assert (!info->ops_swapped_p);
	  return ret;
	}
      if (!has_single_use (gimple_assign_rhs2 (stmt)))
	ret += 1 + info->ops[1 - info->ops_swapped_p].bit_not_p;
      else if (info->ops[1 - info->ops_swapped_p].bit_not_p)
	{
	  gimple *stmt2 = SSA_NAME_DEF_STMT (gimple_assign_rhs2 (stmt));
	  if (!has_single_use (gimple_assign_rhs1 (stmt2)))
	    ++ret;
	}
      return ret;
    case MEM_REF:
      if (!has_single_use (gimple_assign_rhs1 (stmt)))
	return 1 + info->ops[0].bit_not_p;
      else if (info->ops[0].bit_not_p)
	{
	  stmt = SSA_NAME_DEF_STMT (gimple_assign_rhs1 (stmt));
	  if (!has_single_use (gimple_assign_rhs1 (stmt)))
	    return 1;
	}
      return 0;
    case BIT_INSERT_EXPR:
      return has_single_use (gimple_assign_rhs1 (stmt)) ? 0 : 1;
    default:
      gcc_unreachable ();
    }
}

/* Split a merged store described by GROUP by populating the SPLIT_STORES
   vector (if non-NULL) with split_store structs describing the byte offset
   (from the base), the bit size and alignment of each store as well as the
   original statements involved in each such split group.
   This is to separate the splitting strategy from the statement
   building/emission/linking done in output_merged_store.
   Return number of new stores.
   If ALLOW_UNALIGNED_STORE is false, then all stores must be aligned.
   If ALLOW_UNALIGNED_LOAD is false, then all loads must be aligned.
   BZERO_FIRST may be true only when the first store covers the whole group
   and clears it; if BZERO_FIRST is true, keep that first store in the set
   unmodified and emit further stores for the overrides only.
   If SPLIT_STORES is NULL, it is just a dry run to count number of
   new stores.  */

static unsigned int
split_group (merged_store_group *group, bool allow_unaligned_store,
	     bool allow_unaligned_load, bool bzero_first,
	     vec<split_store *> *split_stores,
	     unsigned *total_orig,
	     unsigned *total_new)
{
  unsigned HOST_WIDE_INT pos = group->bitregion_start;
  unsigned HOST_WIDE_INT size = group->bitregion_end - pos;
  unsigned HOST_WIDE_INT bytepos = pos / BITS_PER_UNIT;
  unsigned HOST_WIDE_INT group_align = group->align;
  unsigned HOST_WIDE_INT align_base = group->align_base;
  unsigned HOST_WIDE_INT group_load_align = group_align;
  bool any_orig = false;

  gcc_assert ((size % BITS_PER_UNIT == 0) && (pos % BITS_PER_UNIT == 0));

  if (group->stores[0]->rhs_code == LROTATE_EXPR
      || group->stores[0]->rhs_code == NOP_EXPR)
    {
      gcc_assert (!bzero_first);
      /* For bswap framework using sets of stores, all the checking
	 has been done earlier in try_coalesce_bswap and needs to be
	 emitted as a single store.  */
      if (total_orig)
	{
	  /* Avoid the old/new stmt count heuristics.  It should be
	     always beneficial.  */
	  total_new[0] = 1;
	  total_orig[0] = 2;
	}

      if (split_stores)
	{
	  unsigned HOST_WIDE_INT align_bitpos
	    = (group->start - align_base) & (group_align - 1);
	  unsigned HOST_WIDE_INT align = group_align;
	  if (align_bitpos)
	    align = least_bit_hwi (align_bitpos);
	  bytepos = group->start / BITS_PER_UNIT;
	  split_store *store
	    = new split_store (bytepos, group->width, align);
	  unsigned int first = 0;
	  find_constituent_stores (group, &store->orig_stores,
				   &first, group->start, group->width);
	  split_stores->safe_push (store);
	}

      return 1;
    }

  unsigned int ret = 0, first = 0;
  unsigned HOST_WIDE_INT try_pos = bytepos;

  if (total_orig)
    {
      unsigned int i;
      store_immediate_info *info = group->stores[0];

      total_new[0] = 0;
      total_orig[0] = 1; /* The orig store.  */
      info = group->stores[0];
      if (info->ops[0].base_addr)
	total_orig[0]++;
      if (info->ops[1].base_addr)
	total_orig[0]++;
      switch (info->rhs_code)
	{
	case BIT_AND_EXPR:
	case BIT_IOR_EXPR:
	case BIT_XOR_EXPR:
	  total_orig[0]++; /* The orig BIT_*_EXPR stmt.  */
	  break;
	default:
	  break;
	}
      total_orig[0] *= group->stores.length ();

      FOR_EACH_VEC_ELT (group->stores, i, info)
	{
	  total_new[0] += count_multiple_uses (info);
	  total_orig[0] += (info->bit_not_p
			    + info->ops[0].bit_not_p
			    + info->ops[1].bit_not_p);
	}
    }

  if (!allow_unaligned_load)
    for (int i = 0; i < 2; ++i)
      if (group->load_align[i])
	group_load_align = MIN (group_load_align, group->load_align[i]);

  if (bzero_first)
    {
      store_immediate_info *gstore;
      FOR_EACH_VEC_ELT (group->stores, first, gstore)
	if (!gimple_clobber_p (gstore->stmt))
	  break;
      ++first;
      ret = 1;
      if (split_stores)
	{
	  split_store *store
	    = new split_store (bytepos, gstore->bitsize, align_base);
	  store->orig_stores.safe_push (gstore);
	  store->orig = true;
	  any_orig = true;
	  split_stores->safe_push (store);
	}
    }

  while (size > 0)
    {
      if ((allow_unaligned_store || group_align <= BITS_PER_UNIT)
	  && (group->mask[try_pos - bytepos] == (unsigned char) ~0U
	      || (bzero_first && group->val[try_pos - bytepos] == 0)))
	{
	  /* Skip padding bytes.  */
	  ++try_pos;
	  size -= BITS_PER_UNIT;
	  continue;
	}

      unsigned HOST_WIDE_INT try_bitpos = try_pos * BITS_PER_UNIT;
      unsigned int try_size = MAX_STORE_BITSIZE, nonmasked;
      unsigned HOST_WIDE_INT align_bitpos
	= (try_bitpos - align_base) & (group_align - 1);
      unsigned HOST_WIDE_INT align = group_align;
      bool found_orig = false;
      if (align_bitpos)
	align = least_bit_hwi (align_bitpos);
      if (!allow_unaligned_store)
	try_size = MIN (try_size, align);
      if (!allow_unaligned_load)
	{
	  /* If we can't do or don't want to do unaligned stores
	     as well as loads, we need to take the loads into account
	     as well.  */
	  unsigned HOST_WIDE_INT load_align = group_load_align;
	  align_bitpos = (try_bitpos - align_base) & (load_align - 1);
	  if (align_bitpos)
	    load_align = least_bit_hwi (align_bitpos);
	  for (int i = 0; i < 2; ++i)
	    if (group->load_align[i])
	      {
		align_bitpos
		  = known_alignment (try_bitpos
				     - group->stores[0]->bitpos
				     + group->stores[0]->ops[i].bitpos
				     - group->load_align_base[i]);
		if (align_bitpos & (group_load_align - 1))
		  {
		    unsigned HOST_WIDE_INT a = least_bit_hwi (align_bitpos);
		    load_align = MIN (load_align, a);
		  }
	      }
	  try_size = MIN (try_size, load_align);
	}
      store_immediate_info *info
	= find_constituent_stores (group, NULL, &first, try_bitpos, try_size);
      if (info && !gimple_clobber_p (info->stmt))
	{
	  /* If there is just one original statement for the range, see if
	     we can just reuse the original store which could be even larger
	     than try_size.  */
	  unsigned HOST_WIDE_INT stmt_end
	    = ROUND_UP (info->bitpos + info->bitsize, BITS_PER_UNIT);
	  info = find_constituent_stores (group, NULL, &first, try_bitpos,
					  stmt_end - try_bitpos);
	  if (info && info->bitpos >= try_bitpos)
	    {
	      store_immediate_info *info2 = NULL;
	      unsigned int first_copy = first;
	      if (info->bitpos > try_bitpos
		  && stmt_end - try_bitpos <= try_size)
		{
		  info2 = find_constituent_stores (group, NULL, &first_copy,
						   try_bitpos,
						   info->bitpos - try_bitpos);
		  gcc_assert (info2 == NULL || gimple_clobber_p (info2->stmt));
		}
	      if (info2 == NULL && stmt_end - try_bitpos < try_size)
		{
		  info2 = find_constituent_stores (group, NULL, &first_copy,
						   stmt_end,
						   (try_bitpos + try_size)
						   - stmt_end);
		  gcc_assert (info2 == NULL || gimple_clobber_p (info2->stmt));
		}
	      if (info2 == NULL)
		{
		  try_size = stmt_end - try_bitpos;
		  found_orig = true;
		  goto found;
		}
	    }
	}

      /* Approximate store bitsize for the case when there are no padding
	 bits.  */
      while (try_size > size)
	try_size /= 2;
      /* Now look for whole padding bytes at the end of that bitsize.  */
      for (nonmasked = try_size / BITS_PER_UNIT; nonmasked > 0; --nonmasked)
	if (group->mask[try_pos - bytepos + nonmasked - 1]
	    != (unsigned char) ~0U
	    && (!bzero_first
		|| group->val[try_pos - bytepos + nonmasked - 1] != 0))
	  break;
      if (nonmasked == 0 || (info && gimple_clobber_p (info->stmt)))
	{
	  /* If entire try_size range is padding, skip it.  */
	  try_pos += try_size / BITS_PER_UNIT;
	  size -= try_size;
	  continue;
	}
      /* Otherwise try to decrease try_size if second half, last 3 quarters
	 etc. are padding.  */
      nonmasked *= BITS_PER_UNIT;
      while (nonmasked <= try_size / 2)
	try_size /= 2;
      if (!allow_unaligned_store && group_align > BITS_PER_UNIT)
	{
	  /* Now look for whole padding bytes at the start of that bitsize.  */
	  unsigned int try_bytesize = try_size / BITS_PER_UNIT, masked;
	  for (masked = 0; masked < try_bytesize; ++masked)
	    if (group->mask[try_pos - bytepos + masked] != (unsigned char) ~0U
		&& (!bzero_first
		    || group->val[try_pos - bytepos + masked] != 0))
	      break;
	  masked *= BITS_PER_UNIT;
	  gcc_assert (masked < try_size);
	  if (masked >= try_size / 2)
	    {
	      while (masked >= try_size / 2)
		{
		  try_size /= 2;
		  try_pos += try_size / BITS_PER_UNIT;
		  size -= try_size;
		  masked -= try_size;
		}
	      /* Need to recompute the alignment, so just retry at the new
		 position.  */
	      continue;
	    }
	}

    found:
      ++ret;

      if (split_stores)
	{
	  split_store *store
	    = new split_store (try_pos, try_size, align);
	  info = find_constituent_stores (group, &store->orig_stores,
					  &first, try_bitpos, try_size);
	  if (info
	      && !gimple_clobber_p (info->stmt)
	      && info->bitpos >= try_bitpos
	      && info->bitpos + info->bitsize <= try_bitpos + try_size
	      && (store->orig_stores.length () == 1
		  || found_orig
		  || (info->bitpos == try_bitpos
		      && (info->bitpos + info->bitsize
			  == try_bitpos + try_size))))
	    {
	      store->orig = true;
	      any_orig = true;
	    }
	  split_stores->safe_push (store);
	}

      try_pos += try_size / BITS_PER_UNIT;
      size -= try_size;
    }

  if (total_orig)
    {
      unsigned int i;
      split_store *store;
      /* If we are reusing some original stores and any of the
	 original SSA_NAMEs had multiple uses, we need to subtract
	 those now before we add the new ones.  */
      if (total_new[0] && any_orig)
	{
	  FOR_EACH_VEC_ELT (*split_stores, i, store)
	    if (store->orig)
	      total_new[0] -= count_multiple_uses (store->orig_stores[0]);
	}
      total_new[0] += ret; /* The new store.  */
      store_immediate_info *info = group->stores[0];
      if (info->ops[0].base_addr)
	total_new[0] += ret;
      if (info->ops[1].base_addr)
	total_new[0] += ret;
      switch (info->rhs_code)
	{
	case BIT_AND_EXPR:
	case BIT_IOR_EXPR:
	case BIT_XOR_EXPR:
	  total_new[0] += ret; /* The new BIT_*_EXPR stmt.  */
	  break;
	default:
	  break;
	}
      FOR_EACH_VEC_ELT (*split_stores, i, store)
	{
	  unsigned int j;
	  bool bit_not_p[3] = { false, false, false };
	  /* If all orig_stores have certain bit_not_p set, then
	     we'd use a BIT_NOT_EXPR stmt and need to account for it.
	     If some orig_stores have certain bit_not_p set, then
	     we'd use a BIT_XOR_EXPR with a mask and need to account for
	     it.  */
	  FOR_EACH_VEC_ELT (store->orig_stores, j, info)
	    {
	      if (info->ops[0].bit_not_p)
		bit_not_p[0] = true;
	      if (info->ops[1].bit_not_p)
		bit_not_p[1] = true;
	      if (info->bit_not_p)
		bit_not_p[2] = true;
	    }
	  total_new[0] += bit_not_p[0] + bit_not_p[1] + bit_not_p[2];
	}

    }

  return ret;
}

/* Return the operation through which the operand IDX (if < 2) or
   result (IDX == 2) should be inverted.  If NOP_EXPR, no inversion
   is done, if BIT_NOT_EXPR, all bits are inverted, if BIT_XOR_EXPR,
   the bits should be xored with mask.  */

static enum tree_code
invert_op (split_store *split_store, int idx, tree int_type, tree &mask)
{
  unsigned int i;
  store_immediate_info *info;
  unsigned int cnt = 0;
  bool any_paddings = false;
  FOR_EACH_VEC_ELT (split_store->orig_stores, i, info)
    {
      bool bit_not_p = idx < 2 ? info->ops[idx].bit_not_p : info->bit_not_p;
      if (bit_not_p)
	{
	  ++cnt;
	  tree lhs = gimple_assign_lhs (info->stmt);
	  if (INTEGRAL_TYPE_P (TREE_TYPE (lhs))
	      && TYPE_PRECISION (TREE_TYPE (lhs)) < info->bitsize)
	    any_paddings = true;
	}
    }
  mask = NULL_TREE;
  if (cnt == 0)
    return NOP_EXPR;
  if (cnt == split_store->orig_stores.length () && !any_paddings)
    return BIT_NOT_EXPR;

  unsigned HOST_WIDE_INT try_bitpos = split_store->bytepos * BITS_PER_UNIT;
  unsigned buf_size = split_store->size / BITS_PER_UNIT;
  unsigned char *buf
    = XALLOCAVEC (unsigned char, buf_size);
  memset (buf, ~0U, buf_size);
  FOR_EACH_VEC_ELT (split_store->orig_stores, i, info)
    {
      bool bit_not_p = idx < 2 ? info->ops[idx].bit_not_p : info->bit_not_p;
      if (!bit_not_p)
	continue;
      /* Clear regions with bit_not_p and invert afterwards, rather than
	 clear regions with !bit_not_p, so that gaps in between stores aren't
	 set in the mask.  */
      unsigned HOST_WIDE_INT bitsize = info->bitsize;
      unsigned HOST_WIDE_INT prec = bitsize;
      unsigned int pos_in_buffer = 0;
      if (any_paddings)
	{
	  tree lhs = gimple_assign_lhs (info->stmt);
	  if (INTEGRAL_TYPE_P (TREE_TYPE (lhs))
	      && TYPE_PRECISION (TREE_TYPE (lhs)) < bitsize)
	    prec = TYPE_PRECISION (TREE_TYPE (lhs));
	}
      if (info->bitpos < try_bitpos)
	{
	  gcc_assert (info->bitpos + bitsize > try_bitpos);
	  if (!BYTES_BIG_ENDIAN)
	    {
	      if (prec <= try_bitpos - info->bitpos)
		continue;
	      prec -= try_bitpos - info->bitpos;
	    }
	  bitsize -= try_bitpos - info->bitpos;
	  if (BYTES_BIG_ENDIAN && prec > bitsize)
	    prec = bitsize;
	}
      else
	pos_in_buffer = info->bitpos - try_bitpos;
      if (prec < bitsize)
	{
	  /* If this is a bool inversion, invert just the least significant
	     prec bits rather than all bits of it.  */
	  if (BYTES_BIG_ENDIAN)
	    {
	      pos_in_buffer += bitsize - prec;
	      if (pos_in_buffer >= split_store->size)
		continue;
	    }
	  bitsize = prec;
	}
      if (pos_in_buffer + bitsize > split_store->size)
	bitsize = split_store->size - pos_in_buffer;
      unsigned char *p = buf + (pos_in_buffer / BITS_PER_UNIT);
      if (BYTES_BIG_ENDIAN)
	clear_bit_region_be (p, (BITS_PER_UNIT - 1
				 - (pos_in_buffer % BITS_PER_UNIT)), bitsize);
      else
	clear_bit_region (p, pos_in_buffer % BITS_PER_UNIT, bitsize);
    }
  for (unsigned int i = 0; i < buf_size; ++i)
    buf[i] = ~buf[i];
  mask = native_interpret_expr (int_type, buf, buf_size);
  return BIT_XOR_EXPR;
}

/* Given a merged store group GROUP output the widened version of it.
   The store chain is against the base object BASE.
   Try store sizes of at most MAX_STORE_BITSIZE bits wide and don't output
   unaligned stores for STRICT_ALIGNMENT targets or if it's too expensive.
   Make sure that the number of statements output is less than the number of
   original statements.  If a better sequence is possible emit it and
   return true.  */

bool
imm_store_chain_info::output_merged_store (merged_store_group *group)
{
  split_store *split_store;
  unsigned int i;
  unsigned HOST_WIDE_INT start_byte_pos
    = group->bitregion_start / BITS_PER_UNIT;

  unsigned int orig_num_stmts = group->stores.length ();
  if (orig_num_stmts < 2)
    return false;

  auto_vec<class split_store *, 32> split_stores;
  bool allow_unaligned_store
    = !STRICT_ALIGNMENT && param_store_merging_allow_unaligned;
  bool allow_unaligned_load = allow_unaligned_store;
  bool bzero_first = false;
  store_immediate_info *store;
  unsigned int num_clobber_stmts = 0;
  if (group->stores[0]->rhs_code == INTEGER_CST)
    {
      FOR_EACH_VEC_ELT (group->stores, i, store)
	if (gimple_clobber_p (store->stmt))
	  num_clobber_stmts++;
	else if (TREE_CODE (gimple_assign_rhs1 (store->stmt)) == CONSTRUCTOR
		 && CONSTRUCTOR_NELTS (gimple_assign_rhs1 (store->stmt)) == 0
		 && group->start == store->bitpos
		 && group->width == store->bitsize
		 && (group->start % BITS_PER_UNIT) == 0
		 && (group->width % BITS_PER_UNIT) == 0)
	  {
	    bzero_first = true;
	    break;
	  }
	else
	  break;
      FOR_EACH_VEC_ELT_FROM (group->stores, i, store, i)
	if (gimple_clobber_p (store->stmt))
	  num_clobber_stmts++;
      if (num_clobber_stmts == orig_num_stmts)
	return false;
      orig_num_stmts -= num_clobber_stmts;
    }
  if (allow_unaligned_store || bzero_first)
    {
      /* If unaligned stores are allowed, see how many stores we'd emit
	 for unaligned and how many stores we'd emit for aligned stores.
	 Only use unaligned stores if it allows fewer stores than aligned.
	 Similarly, if there is a whole region clear first, prefer expanding
	 it together compared to expanding clear first followed by merged
	 further stores.  */
      unsigned cnt[4] = { ~0, ~0, ~0, ~0 };
      int pass_min = 0;
      for (int pass = 0; pass < 4; ++pass)
	{
	  if (!allow_unaligned_store && (pass & 1) != 0)
	    continue;
	  if (!bzero_first && (pass & 2) != 0)
	    continue;
	  cnt[pass] = split_group (group, (pass & 1) != 0,
				   allow_unaligned_load, (pass & 2) != 0,
				   NULL, NULL, NULL);
	  if (cnt[pass] < cnt[pass_min])
	    pass_min = pass;
	}
      if ((pass_min & 1) == 0)
	allow_unaligned_store = false;
      if ((pass_min & 2) == 0)
	bzero_first = false;
    }
  unsigned total_orig, total_new;
  split_group (group, allow_unaligned_store, allow_unaligned_load, bzero_first,
	       &split_stores, &total_orig, &total_new);

  /* Determine if there is a clobber covering the whole group at the start,
     followed by proposed split stores that cover the whole group.  In that
     case, prefer the transformation even if
     split_stores.length () == orig_num_stmts.  */
  bool clobber_first = false;
  if (num_clobber_stmts
      && gimple_clobber_p (group->stores[0]->stmt)
      && group->start == group->stores[0]->bitpos
      && group->width == group->stores[0]->bitsize
      && (group->start % BITS_PER_UNIT) == 0
      && (group->width % BITS_PER_UNIT) == 0)
    {
      clobber_first = true;
      unsigned HOST_WIDE_INT pos = group->start / BITS_PER_UNIT;
      FOR_EACH_VEC_ELT (split_stores, i, split_store)      
	if (split_store->bytepos != pos)
	  {
	    clobber_first = false;
	    break;
	  }
	else
	  pos += split_store->size / BITS_PER_UNIT;
      if (pos != (group->start + group->width) / BITS_PER_UNIT)
	clobber_first = false;
    }

  if (split_stores.length () >= orig_num_stmts + clobber_first)
    {

      /* We didn't manage to reduce the number of statements.  Bail out.  */
      if (dump_file && (dump_flags & TDF_DETAILS))
	fprintf (dump_file, "Exceeded original number of stmts (%u)."
			    "  Not profitable to emit new sequence.\n",
		 orig_num_stmts);
      FOR_EACH_VEC_ELT (split_stores, i, split_store)
	delete split_store;
      return false;
    }
  if (total_orig <= total_new)
    {
      /* If number of estimated new statements is above estimated original
	 statements, bail out too.  */
      if (dump_file && (dump_flags & TDF_DETAILS))
	fprintf (dump_file, "Estimated number of original stmts (%u)"
			    " not larger than estimated number of new"
			    " stmts (%u).\n",
		 total_orig, total_new);
      FOR_EACH_VEC_ELT (split_stores, i, split_store)
	delete split_store;
      return false;
    }
  if (group->stores[0]->rhs_code == INTEGER_CST)
    {
      bool all_orig = true;
      FOR_EACH_VEC_ELT (split_stores, i, split_store)
	if (!split_store->orig)
	  {
	    all_orig = false;
	    break;
	  }
      if (all_orig)
	{
	  unsigned int cnt = split_stores.length ();
	  store_immediate_info *store;
	  FOR_EACH_VEC_ELT (group->stores, i, store)
	    if (gimple_clobber_p (store->stmt))
	      ++cnt;
	  /* Punt if we wouldn't make any real changes, i.e. keep all
	     orig stmts + all clobbers.  */
	  if (cnt == group->stores.length ())
	    {
	      if (dump_file && (dump_flags & TDF_DETAILS))
		fprintf (dump_file, "Exceeded original number of stmts (%u)."
				    "  Not profitable to emit new sequence.\n",
			 orig_num_stmts);
	      FOR_EACH_VEC_ELT (split_stores, i, split_store)
		delete split_store;
	      return false;
	    }
	}
    }

  gimple_stmt_iterator last_gsi = gsi_for_stmt (group->last_stmt);
  gimple_seq seq = NULL;
  tree last_vdef, new_vuse;
  last_vdef = gimple_vdef (group->last_stmt);
  new_vuse = gimple_vuse (group->last_stmt);
  tree bswap_res = NULL_TREE;

  /* Clobbers are not removed.  */
  if (gimple_clobber_p (group->last_stmt))
    {
      new_vuse = make_ssa_name (gimple_vop (cfun), group->last_stmt);
      gimple_set_vdef (group->last_stmt, new_vuse);
    }

  if (group->stores[0]->rhs_code == LROTATE_EXPR
      || group->stores[0]->rhs_code == NOP_EXPR)
    {
      tree fndecl = NULL_TREE, bswap_type = NULL_TREE, load_type;
      gimple *ins_stmt = group->stores[0]->ins_stmt;
      struct symbolic_number *n = &group->stores[0]->n;
      bool bswap = group->stores[0]->rhs_code == LROTATE_EXPR;

      switch (n->range)
	{
	case 16:
	  load_type = bswap_type = uint16_type_node;
	  break;
	case 32:
	  load_type = uint32_type_node;
	  if (bswap)
	    {
	      fndecl = builtin_decl_explicit (BUILT_IN_BSWAP32);
	      bswap_type = TREE_VALUE (TYPE_ARG_TYPES (TREE_TYPE (fndecl)));
	    }
	  break;
	case 64:
	  load_type = uint64_type_node;
	  if (bswap)
	    {
	      fndecl = builtin_decl_explicit (BUILT_IN_BSWAP64);
	      bswap_type = TREE_VALUE (TYPE_ARG_TYPES (TREE_TYPE (fndecl)));
	    }
	  break;
	default:
	  gcc_unreachable ();
	}

      /* If the loads have each vuse of the corresponding store,
	 we've checked the aliasing already in try_coalesce_bswap and
	 we want to sink the need load into seq.  So need to use new_vuse
	 on the load.  */
      if (n->base_addr)
	{
	  if (n->vuse == NULL)
	    {
	      n->vuse = new_vuse;
	      ins_stmt = NULL;
	    }
	  else
	    /* Update vuse in case it has changed by output_merged_stores.  */
	    n->vuse = gimple_vuse (ins_stmt);
	}
      bswap_res = bswap_replace (gsi_start (seq), ins_stmt, fndecl,
				 bswap_type, load_type, n, bswap);
      gcc_assert (bswap_res);
    }

  gimple *stmt = NULL;
  auto_vec<gimple *, 32> orig_stmts;
  gimple_seq this_seq;
  tree addr = force_gimple_operand_1 (unshare_expr (base_addr), &this_seq,
				      is_gimple_mem_ref_addr, NULL_TREE);
  gimple_seq_add_seq_without_update (&seq, this_seq);

  tree load_addr[2] = { NULL_TREE, NULL_TREE };
  gimple_seq load_seq[2] = { NULL, NULL };
  gimple_stmt_iterator load_gsi[2] = { gsi_none (), gsi_none () };
  for (int j = 0; j < 2; ++j)
    {
      store_operand_info &op = group->stores[0]->ops[j];
      if (op.base_addr == NULL_TREE)
	continue;

      store_immediate_info *infol = group->stores.last ();
      if (gimple_vuse (op.stmt) == gimple_vuse (infol->ops[j].stmt))
	{
	  /* We can't pick the location randomly; while we've verified
	     all the loads have the same vuse, they can be still in different
	     basic blocks and we need to pick the one from the last bb:
	     int x = q[0];
	     if (x == N) return;
	     int y = q[1];
	     p[0] = x;
	     p[1] = y;
	     otherwise if we put the wider load at the q[0] load, we might
	     segfault if q[1] is not mapped.  */
	  basic_block bb = gimple_bb (op.stmt);
	  gimple *ostmt = op.stmt;
	  store_immediate_info *info;
	  FOR_EACH_VEC_ELT (group->stores, i, info)
	    {
	      gimple *tstmt = info->ops[j].stmt;
	      basic_block tbb = gimple_bb (tstmt);
	      if (dominated_by_p (CDI_DOMINATORS, tbb, bb))
		{
		  ostmt = tstmt;
		  bb = tbb;
		}
	    }
	  load_gsi[j] = gsi_for_stmt (ostmt);
	  load_addr[j]
	    = force_gimple_operand_1 (unshare_expr (op.base_addr),
				      &load_seq[j], is_gimple_mem_ref_addr,
				      NULL_TREE);
	}
      else if (operand_equal_p (base_addr, op.base_addr, 0))
	load_addr[j] = addr;
      else
	{
	  load_addr[j]
	    = force_gimple_operand_1 (unshare_expr (op.base_addr),
				      &this_seq, is_gimple_mem_ref_addr,
				      NULL_TREE);
	  gimple_seq_add_seq_without_update (&seq, this_seq);
	}
    }

  FOR_EACH_VEC_ELT (split_stores, i, split_store)
    {
      unsigned HOST_WIDE_INT try_size = split_store->size;
      unsigned HOST_WIDE_INT try_pos = split_store->bytepos;
      unsigned HOST_WIDE_INT try_bitpos = try_pos * BITS_PER_UNIT;
      unsigned HOST_WIDE_INT align = split_store->align;
      tree dest, src;
      location_t loc;
      if (split_store->orig)
	{
	  /* If there is just a single non-clobber constituent store
	     which covers the whole area, just reuse the lhs and rhs.  */
	  gimple *orig_stmt = NULL;
	  store_immediate_info *store;
	  unsigned int j;
	  FOR_EACH_VEC_ELT (split_store->orig_stores, j, store)
	    if (!gimple_clobber_p (store->stmt))
	      {
		orig_stmt = store->stmt;
		break;
	      }
	  dest = gimple_assign_lhs (orig_stmt);
	  src = gimple_assign_rhs1 (orig_stmt);
	  loc = gimple_location (orig_stmt);
	}
      else
	{
	  store_immediate_info *info;
	  unsigned short clique, base;
	  unsigned int k;
	  FOR_EACH_VEC_ELT (split_store->orig_stores, k, info)
	    orig_stmts.safe_push (info->stmt);
	  tree offset_type
	    = get_alias_type_for_stmts (orig_stmts, false, &clique, &base);
	  loc = get_location_for_stmts (orig_stmts);
	  orig_stmts.truncate (0);

	  tree int_type = build_nonstandard_integer_type (try_size, UNSIGNED);
	  int_type = build_aligned_type (int_type, align);
	  dest = fold_build2 (MEM_REF, int_type, addr,
			      build_int_cst (offset_type, try_pos));
	  if (TREE_CODE (dest) == MEM_REF)
	    {
	      MR_DEPENDENCE_CLIQUE (dest) = clique;
	      MR_DEPENDENCE_BASE (dest) = base;
	    }

	  tree mask;
	  if (bswap_res)
	    mask = integer_zero_node;
	  else
	    mask = native_interpret_expr (int_type,
					  group->mask + try_pos
					  - start_byte_pos,
					  group->buf_size);

	  tree ops[2];
	  for (int j = 0;
	       j < 1 + (split_store->orig_stores[0]->ops[1].val != NULL_TREE);
	       ++j)
	    {
	      store_operand_info &op = split_store->orig_stores[0]->ops[j];
	      if (bswap_res)
		ops[j] = bswap_res;
	      else if (op.base_addr)
		{
		  FOR_EACH_VEC_ELT (split_store->orig_stores, k, info)
		    orig_stmts.safe_push (info->ops[j].stmt);

		  offset_type = get_alias_type_for_stmts (orig_stmts, true,
							  &clique, &base);
		  location_t load_loc = get_location_for_stmts (orig_stmts);
		  orig_stmts.truncate (0);

		  unsigned HOST_WIDE_INT load_align = group->load_align[j];
		  unsigned HOST_WIDE_INT align_bitpos
		    = known_alignment (try_bitpos
				       - split_store->orig_stores[0]->bitpos
				       + op.bitpos);
		  if (align_bitpos & (load_align - 1))
		    load_align = least_bit_hwi (align_bitpos);

		  tree load_int_type
		    = build_nonstandard_integer_type (try_size, UNSIGNED);
		  load_int_type
		    = build_aligned_type (load_int_type, load_align);

		  poly_uint64 load_pos
		    = exact_div (try_bitpos
				 - split_store->orig_stores[0]->bitpos
				 + op.bitpos,
				 BITS_PER_UNIT);
		  ops[j] = fold_build2 (MEM_REF, load_int_type, load_addr[j],
					build_int_cst (offset_type, load_pos));
		  if (TREE_CODE (ops[j]) == MEM_REF)
		    {
		      MR_DEPENDENCE_CLIQUE (ops[j]) = clique;
		      MR_DEPENDENCE_BASE (ops[j]) = base;
		    }
		  if (!integer_zerop (mask))
		    /* The load might load some bits (that will be masked off
		       later on) uninitialized, avoid -W*uninitialized
		       warnings in that case.  */
		    TREE_NO_WARNING (ops[j]) = 1;

		  stmt = gimple_build_assign (make_ssa_name (int_type),
					      ops[j]);
		  gimple_set_location (stmt, load_loc);
		  if (gsi_bb (load_gsi[j]))
		    {
		      gimple_set_vuse (stmt, gimple_vuse (op.stmt));
		      gimple_seq_add_stmt_without_update (&load_seq[j], stmt);
		    }
		  else
		    {
		      gimple_set_vuse (stmt, new_vuse);
		      gimple_seq_add_stmt_without_update (&seq, stmt);
		    }
		  ops[j] = gimple_assign_lhs (stmt);
		  tree xor_mask;
		  enum tree_code inv_op
		    = invert_op (split_store, j, int_type, xor_mask);
		  if (inv_op != NOP_EXPR)
		    {
		      stmt = gimple_build_assign (make_ssa_name (int_type),
						  inv_op, ops[j], xor_mask);
		      gimple_set_location (stmt, load_loc);
		      ops[j] = gimple_assign_lhs (stmt);

		      if (gsi_bb (load_gsi[j]))
			gimple_seq_add_stmt_without_update (&load_seq[j],
							    stmt);
		      else
			gimple_seq_add_stmt_without_update (&seq, stmt);
		    }
		}
	      else
		ops[j] = native_interpret_expr (int_type,
						group->val + try_pos
						- start_byte_pos,
						group->buf_size);
	    }

	  switch (split_store->orig_stores[0]->rhs_code)
	    {
	    case BIT_AND_EXPR:
	    case BIT_IOR_EXPR:
	    case BIT_XOR_EXPR:
	      FOR_EACH_VEC_ELT (split_store->orig_stores, k, info)
		{
		  tree rhs1 = gimple_assign_rhs1 (info->stmt);
		  orig_stmts.safe_push (SSA_NAME_DEF_STMT (rhs1));
		}
	      location_t bit_loc;
	      bit_loc = get_location_for_stmts (orig_stmts);
	      orig_stmts.truncate (0);

	      stmt
		= gimple_build_assign (make_ssa_name (int_type),
				       split_store->orig_stores[0]->rhs_code,
				       ops[0], ops[1]);
	      gimple_set_location (stmt, bit_loc);
	      /* If there is just one load and there is a separate
		 load_seq[0], emit the bitwise op right after it.  */
	      if (load_addr[1] == NULL_TREE && gsi_bb (load_gsi[0]))
		gimple_seq_add_stmt_without_update (&load_seq[0], stmt);
	      /* Otherwise, if at least one load is in seq, we need to
		 emit the bitwise op right before the store.  If there
		 are two loads and are emitted somewhere else, it would
		 be better to emit the bitwise op as early as possible;
		 we don't track where that would be possible right now
		 though.  */
	      else
		gimple_seq_add_stmt_without_update (&seq, stmt);
	      src = gimple_assign_lhs (stmt);
	      tree xor_mask;
	      enum tree_code inv_op;
	      inv_op = invert_op (split_store, 2, int_type, xor_mask);
	      if (inv_op != NOP_EXPR)
		{
		  stmt = gimple_build_assign (make_ssa_name (int_type),
					      inv_op, src, xor_mask);
		  gimple_set_location (stmt, bit_loc);
		  if (load_addr[1] == NULL_TREE && gsi_bb (load_gsi[0]))
		    gimple_seq_add_stmt_without_update (&load_seq[0], stmt);
		  else
		    gimple_seq_add_stmt_without_update (&seq, stmt);
		  src = gimple_assign_lhs (stmt);
		}
	      break;
	    case LROTATE_EXPR:
	    case NOP_EXPR:
	      src = ops[0];
	      if (!is_gimple_val (src))
		{
		  stmt = gimple_build_assign (make_ssa_name (TREE_TYPE (src)),
					      src);
		  gimple_seq_add_stmt_without_update (&seq, stmt);
		  src = gimple_assign_lhs (stmt);
		}
	      if (!useless_type_conversion_p (int_type, TREE_TYPE (src)))
		{
		  stmt = gimple_build_assign (make_ssa_name (int_type),
					      NOP_EXPR, src);
		  gimple_seq_add_stmt_without_update (&seq, stmt);
		  src = gimple_assign_lhs (stmt);
		}
	      inv_op = invert_op (split_store, 2, int_type, xor_mask);
	      if (inv_op != NOP_EXPR)
		{
		  stmt = gimple_build_assign (make_ssa_name (int_type),
					      inv_op, src, xor_mask);
		  gimple_set_location (stmt, loc);
		  gimple_seq_add_stmt_without_update (&seq, stmt);
		  src = gimple_assign_lhs (stmt);
		}
	      break;
	    default:
	      src = ops[0];
	      break;
	    }

	  /* If bit insertion is required, we use the source as an accumulator
	     into which the successive bit-field values are manually inserted.
	     FIXME: perhaps use BIT_INSERT_EXPR instead in some cases?  */
	  if (group->bit_insertion)
	    FOR_EACH_VEC_ELT (split_store->orig_stores, k, info)
	      if (info->rhs_code == BIT_INSERT_EXPR
		  && info->bitpos < try_bitpos + try_size
		  && info->bitpos + info->bitsize > try_bitpos)
		{
		  /* Mask, truncate, convert to final type, shift and ior into
		     the accumulator.  Note that every step can be a no-op.  */
		  const HOST_WIDE_INT start_gap = info->bitpos - try_bitpos;
		  const HOST_WIDE_INT end_gap
		    = (try_bitpos + try_size) - (info->bitpos + info->bitsize);
		  tree tem = info->ops[0].val;
		  if (TYPE_PRECISION (TREE_TYPE (tem)) <= info->bitsize)
		    {
		      tree bitfield_type
			= build_nonstandard_integer_type (info->bitsize,
							  UNSIGNED);
		      tem = gimple_convert (&seq, loc, bitfield_type, tem);
		    }
		  else if ((BYTES_BIG_ENDIAN ? start_gap : end_gap) > 0)
		    {
		      const unsigned HOST_WIDE_INT imask
			= (HOST_WIDE_INT_1U << info->bitsize) - 1;
		      tem = gimple_build (&seq, loc,
					  BIT_AND_EXPR, TREE_TYPE (tem), tem,
					  build_int_cst (TREE_TYPE (tem),
							 imask));
		    }
		  const HOST_WIDE_INT shift
		    = (BYTES_BIG_ENDIAN ? end_gap : start_gap);
		  if (shift < 0)
		    tem = gimple_build (&seq, loc,
					RSHIFT_EXPR, TREE_TYPE (tem), tem,
					build_int_cst (NULL_TREE, -shift));
		  tem = gimple_convert (&seq, loc, int_type, tem);
		  if (shift > 0)
		    tem = gimple_build (&seq, loc,
					LSHIFT_EXPR, int_type, tem,
					build_int_cst (NULL_TREE, shift));
		  src = gimple_build (&seq, loc,
				      BIT_IOR_EXPR, int_type, tem, src);
		}

	  if (!integer_zerop (mask))
	    {
	      tree tem = make_ssa_name (int_type);
	      tree load_src = unshare_expr (dest);
	      /* The load might load some or all bits uninitialized,
		 avoid -W*uninitialized warnings in that case.
		 As optimization, it would be nice if all the bits are
		 provably uninitialized (no stores at all yet or previous
		 store a CLOBBER) we'd optimize away the load and replace
		 it e.g. with 0.  */
	      TREE_NO_WARNING (load_src) = 1;
	      stmt = gimple_build_assign (tem, load_src);
	      gimple_set_location (stmt, loc);
	      gimple_set_vuse (stmt, new_vuse);
	      gimple_seq_add_stmt_without_update (&seq, stmt);

	      /* FIXME: If there is a single chunk of zero bits in mask,
		 perhaps use BIT_INSERT_EXPR instead?  */
	      stmt = gimple_build_assign (make_ssa_name (int_type),
					  BIT_AND_EXPR, tem, mask);
	      gimple_set_location (stmt, loc);
	      gimple_seq_add_stmt_without_update (&seq, stmt);
	      tem = gimple_assign_lhs (stmt);

	      if (TREE_CODE (src) == INTEGER_CST)
		src = wide_int_to_tree (int_type,
					wi::bit_and_not (wi::to_wide (src),
							 wi::to_wide (mask)));
	      else
		{
		  tree nmask
		    = wide_int_to_tree (int_type,
					wi::bit_not (wi::to_wide (mask)));
		  stmt = gimple_build_assign (make_ssa_name (int_type),
					      BIT_AND_EXPR, src, nmask);
		  gimple_set_location (stmt, loc);
		  gimple_seq_add_stmt_without_update (&seq, stmt);
		  src = gimple_assign_lhs (stmt);
		}
	      stmt = gimple_build_assign (make_ssa_name (int_type),
					  BIT_IOR_EXPR, tem, src);
	      gimple_set_location (stmt, loc);
	      gimple_seq_add_stmt_without_update (&seq, stmt);
	      src = gimple_assign_lhs (stmt);
	    }
	}

      stmt = gimple_build_assign (dest, src);
      gimple_set_location (stmt, loc);
      gimple_set_vuse (stmt, new_vuse);
      gimple_seq_add_stmt_without_update (&seq, stmt);

      if (group->lp_nr && stmt_could_throw_p (cfun, stmt))
	add_stmt_to_eh_lp (stmt, group->lp_nr);

      tree new_vdef;
      if (i < split_stores.length () - 1)
	new_vdef = make_ssa_name (gimple_vop (cfun), stmt);
      else
	new_vdef = last_vdef;

      gimple_set_vdef (stmt, new_vdef);
      SSA_NAME_DEF_STMT (new_vdef) = stmt;
      new_vuse = new_vdef;
    }

  FOR_EACH_VEC_ELT (split_stores, i, split_store)
    delete split_store;

  gcc_assert (seq);
  if (dump_file)
    {
      fprintf (dump_file,
	       "New sequence of %u stores to replace old one of %u stores\n",
	       split_stores.length (), orig_num_stmts);
      if (dump_flags & TDF_DETAILS)
	print_gimple_seq (dump_file, seq, 0, TDF_VOPS | TDF_MEMSYMS);
    }

  if (gimple_clobber_p (group->last_stmt))
    update_stmt (group->last_stmt);

  if (group->lp_nr > 0)
    {
      /* We're going to insert a sequence of (potentially) throwing stores
	 into an active EH region.  This means that we're going to create
	 new basic blocks with EH edges pointing to the post landing pad
	 and, therefore, to have to update its PHI nodes, if any.  For the
	 virtual PHI node, we're going to use the VDEFs created above, but
	 for the other nodes, we need to record the original reaching defs.  */
      eh_landing_pad lp = get_eh_landing_pad_from_number (group->lp_nr);
      basic_block lp_bb = label_to_block (cfun, lp->post_landing_pad);
      basic_block last_bb = gimple_bb (group->last_stmt);
      edge last_edge = find_edge (last_bb, lp_bb);
      auto_vec<tree, 16> last_defs;
      gphi_iterator gpi;
      for (gpi = gsi_start_phis (lp_bb); !gsi_end_p (gpi); gsi_next (&gpi))
	{
	  gphi *phi = gpi.phi ();
	  tree last_def;
	  if (virtual_operand_p (gimple_phi_result (phi)))
	    last_def = NULL_TREE;
	  else
	    last_def = gimple_phi_arg_def (phi, last_edge->dest_idx);
	  last_defs.safe_push (last_def);
	}

      /* Do the insertion.  Then, if new basic blocks have been created in the
	 process, rewind the chain of VDEFs create above to walk the new basic
	 blocks and update the corresponding arguments of the PHI nodes.  */
      update_modified_stmts (seq);
      if (gimple_find_sub_bbs (seq, &last_gsi))
	while (last_vdef != gimple_vuse (group->last_stmt))
	  {
	    gimple *stmt = SSA_NAME_DEF_STMT (last_vdef);
	    if (stmt_could_throw_p (cfun, stmt))
	      {
		edge new_edge = find_edge (gimple_bb (stmt), lp_bb);
		unsigned int i;
		for (gpi = gsi_start_phis (lp_bb), i = 0;
		     !gsi_end_p (gpi);
		     gsi_next (&gpi), i++)
		  {
		    gphi *phi = gpi.phi ();
		    tree new_def;
		    if (virtual_operand_p (gimple_phi_result (phi)))
		      new_def = last_vdef;
		    else
		      new_def = last_defs[i];
		    add_phi_arg (phi, new_def, new_edge, UNKNOWN_LOCATION);
		  }
	      }
	    last_vdef = gimple_vuse (stmt);
	  }
    }
  else
    gsi_insert_seq_after (&last_gsi, seq, GSI_SAME_STMT);

  for (int j = 0; j < 2; ++j)
    if (load_seq[j])
      gsi_insert_seq_after (&load_gsi[j], load_seq[j], GSI_SAME_STMT);

  return true;
}

/* Process the merged_store_group objects created in the coalescing phase.
   The stores are all against the base object BASE.
   Try to output the widened stores and delete the original statements if
   successful.  Return true iff any changes were made.  */

bool
imm_store_chain_info::output_merged_stores ()
{
  unsigned int i;
  merged_store_group *merged_store;
  bool ret = false;
  FOR_EACH_VEC_ELT (m_merged_store_groups, i, merged_store)
    {
      if (dbg_cnt (store_merging)
	  && output_merged_store (merged_store))
	{
	  unsigned int j;
	  store_immediate_info *store;
	  FOR_EACH_VEC_ELT (merged_store->stores, j, store)
	    {
	      gimple *stmt = store->stmt;
	      gimple_stmt_iterator gsi = gsi_for_stmt (stmt);
	      /* Don't remove clobbers, they are still useful even if
		 everything is overwritten afterwards.  */
	      if (gimple_clobber_p (stmt))
		continue;
	      gsi_remove (&gsi, true);
	      if (store->lp_nr)
		remove_stmt_from_eh_lp (stmt);
	      if (stmt != merged_store->last_stmt)
		{
		  unlink_stmt_vdef (stmt);
		  release_defs (stmt);
		}
	    }
	  ret = true;
	}
    }
  if (ret && dump_file)
    fprintf (dump_file, "Merging successful!\n");

  return ret;
}

/* Coalesce the store_immediate_info objects recorded against the base object
   BASE in the first phase and output them.
   Delete the allocated structures.
   Return true if any changes were made.  */

bool
imm_store_chain_info::terminate_and_process_chain ()
{
  /* Process store chain.  */
  bool ret = false;
  if (m_store_info.length () > 1)
    {
      ret = coalesce_immediate_stores ();
      if (ret)
	ret = output_merged_stores ();
    }

  /* Delete all the entries we allocated ourselves.  */
  store_immediate_info *info;
  unsigned int i;
  FOR_EACH_VEC_ELT (m_store_info, i, info)
    delete info;

  merged_store_group *merged_info;
  FOR_EACH_VEC_ELT (m_merged_store_groups, i, merged_info)
    delete merged_info;

  return ret;
}

/* Return true iff LHS is a destination potentially interesting for
   store merging.  In practice these are the codes that get_inner_reference
   can process.  */

static bool
lhs_valid_for_store_merging_p (tree lhs)
{
  if (DECL_P (lhs))
    return true;

  switch (TREE_CODE (lhs))
    {
    case ARRAY_REF:
    case ARRAY_RANGE_REF:
    case BIT_FIELD_REF:
    case COMPONENT_REF:
    case MEM_REF:
      return true;
    default:
      return false;
    }

  gcc_unreachable ();
}

/* Return true if the tree RHS is a constant we want to consider
   during store merging.  In practice accept all codes that
   native_encode_expr accepts.  */

static bool
rhs_valid_for_store_merging_p (tree rhs)
{
  unsigned HOST_WIDE_INT size;
  if (TREE_CODE (rhs) == CONSTRUCTOR
      && CONSTRUCTOR_NELTS (rhs) == 0
      && TYPE_SIZE_UNIT (TREE_TYPE (rhs))
      && tree_fits_uhwi_p (TYPE_SIZE_UNIT (TREE_TYPE (rhs))))
    return true;
  return (GET_MODE_SIZE (TYPE_MODE (TREE_TYPE (rhs))).is_constant (&size)
	  && native_encode_expr (rhs, NULL, size) != 0);
}

/* Adjust *PBITPOS, *PBITREGION_START and *PBITREGION_END by BYTE_OFF bytes
   and return true on success or false on failure.  */

static bool
adjust_bit_pos (poly_offset_int byte_off,
		poly_int64  *pbitpos,
		poly_uint64 *pbitregion_start,
		poly_uint64 *pbitregion_end)
{
  poly_offset_int bit_off = byte_off << LOG2_BITS_PER_UNIT;
  bit_off += *pbitpos;

  if (known_ge (bit_off, 0) && bit_off.to_shwi (pbitpos))
    {
      if (maybe_ne (*pbitregion_end, 0U))
	{
	  bit_off = byte_off << LOG2_BITS_PER_UNIT;
	  bit_off += *pbitregion_start;
	  if (bit_off.to_uhwi (pbitregion_start))
	    {
	      bit_off = byte_off << LOG2_BITS_PER_UNIT;
	      bit_off += *pbitregion_end;
	      if (!bit_off.to_uhwi (pbitregion_end))
		*pbitregion_end = 0;
	    }
	  else
	    *pbitregion_end = 0;
	}
      return true;
    }
  else
    return false;
}

/* If MEM is a memory reference usable for store merging (either as
   store destination or for loads), return the non-NULL base_addr
   and set *PBITSIZE, *PBITPOS, *PBITREGION_START and *PBITREGION_END.
   Otherwise return NULL, *PBITPOS should be still valid even for that
   case.  */

static tree
mem_valid_for_store_merging (tree mem, poly_uint64 *pbitsize,
			     poly_uint64 *pbitpos,
			     poly_uint64 *pbitregion_start,
			     poly_uint64 *pbitregion_end)
{
  poly_int64 bitsize, bitpos;
  poly_uint64 bitregion_start = 0, bitregion_end = 0;
  machine_mode mode;
  int unsignedp = 0, reversep = 0, volatilep = 0;
  tree offset;
  tree base_addr = get_inner_reference (mem, &bitsize, &bitpos, &offset, &mode,
					&unsignedp, &reversep, &volatilep);
  *pbitsize = bitsize;
  if (known_eq (bitsize, 0))
    return NULL_TREE;

  if (TREE_CODE (mem) == COMPONENT_REF
      && DECL_BIT_FIELD_TYPE (TREE_OPERAND (mem, 1)))
    {
      get_bit_range (&bitregion_start, &bitregion_end, mem, &bitpos, &offset);
      if (maybe_ne (bitregion_end, 0U))
	bitregion_end += 1;
    }

  if (reversep)
    return NULL_TREE;

  /* We do not want to rewrite TARGET_MEM_REFs.  */
  if (TREE_CODE (base_addr) == TARGET_MEM_REF)
    return NULL_TREE;
  /* In some cases get_inner_reference may return a
     MEM_REF [ptr + byteoffset].  For the purposes of this pass
     canonicalize the base_addr to MEM_REF [ptr] and take
     byteoffset into account in the bitpos.  This occurs in
     PR 23684 and this way we can catch more chains.  */
  else if (TREE_CODE (base_addr) == MEM_REF)
    {
      if (!adjust_bit_pos (mem_ref_offset (base_addr), &bitpos,
			   &bitregion_start, &bitregion_end))
	return NULL_TREE;
      base_addr = TREE_OPERAND (base_addr, 0);
    }
  /* get_inner_reference returns the base object, get at its
     address now.  */
  else
    {
      if (maybe_lt (bitpos, 0))
	return NULL_TREE;
      base_addr = build_fold_addr_expr (base_addr);
    }

  if (offset)
    {
      /* If the access is variable offset then a base decl has to be
	 address-taken to be able to emit pointer-based stores to it.
	 ???  We might be able to get away with re-using the original
	 base up to the first variable part and then wrapping that inside
	 a BIT_FIELD_REF.  */
      tree base = get_base_address (base_addr);
      if (!base || (DECL_P (base) && !TREE_ADDRESSABLE (base)))
	return NULL_TREE;

      /* Similarly to above for the base, remove constant from the offset.  */
      if (TREE_CODE (offset) == PLUS_EXPR
	  && TREE_CODE (TREE_OPERAND (offset, 1)) == INTEGER_CST
	  && adjust_bit_pos (wi::to_poly_offset (TREE_OPERAND (offset, 1)),
			     &bitpos, &bitregion_start, &bitregion_end))
	offset = TREE_OPERAND (offset, 0);

      base_addr = build2 (POINTER_PLUS_EXPR, TREE_TYPE (base_addr),
			  base_addr, offset);
    }

  if (known_eq (bitregion_end, 0U))
    {
      bitregion_start = round_down_to_byte_boundary (bitpos);
      bitregion_end = round_up_to_byte_boundary (bitpos + bitsize);
    }

  *pbitsize = bitsize;
  *pbitpos = bitpos;
  *pbitregion_start = bitregion_start;
  *pbitregion_end = bitregion_end;
  return base_addr;
}

/* Return true if STMT is a load that can be used for store merging.
   In that case fill in *OP.  BITSIZE, BITPOS, BITREGION_START and
   BITREGION_END are properties of the corresponding store.  */

static bool
handled_load (gimple *stmt, store_operand_info *op,
	      poly_uint64 bitsize, poly_uint64 bitpos,
	      poly_uint64 bitregion_start, poly_uint64 bitregion_end)
{
  if (!is_gimple_assign (stmt))
    return false;
  if (gimple_assign_rhs_code (stmt) == BIT_NOT_EXPR)
    {
      tree rhs1 = gimple_assign_rhs1 (stmt);
      if (TREE_CODE (rhs1) == SSA_NAME
	  && handled_load (SSA_NAME_DEF_STMT (rhs1), op, bitsize, bitpos,
			   bitregion_start, bitregion_end))
	{
	  /* Don't allow _1 = load; _2 = ~1; _3 = ~_2; which should have
	     been optimized earlier, but if allowed here, would confuse the
	     multiple uses counting.  */
	  if (op->bit_not_p)
	    return false;
	  op->bit_not_p = !op->bit_not_p;
	  return true;
	}
      return false;
    }
  if (gimple_vuse (stmt)
      && gimple_assign_load_p (stmt)
      && !stmt_can_throw_internal (cfun, stmt)
      && !gimple_has_volatile_ops (stmt))
    {
      tree mem = gimple_assign_rhs1 (stmt);
      op->base_addr
	= mem_valid_for_store_merging (mem, &op->bitsize, &op->bitpos,
				       &op->bitregion_start,
				       &op->bitregion_end);
      if (op->base_addr != NULL_TREE
	  && known_eq (op->bitsize, bitsize)
	  && multiple_p (op->bitpos - bitpos, BITS_PER_UNIT)
	  && known_ge (op->bitpos - op->bitregion_start,
		       bitpos - bitregion_start)
	  && known_ge (op->bitregion_end - op->bitpos,
		       bitregion_end - bitpos))
	{
	  op->stmt = stmt;
	  op->val = mem;
	  op->bit_not_p = false;
	  return true;
	}
    }
  return false;
}

/* Return the index number of the landing pad for STMT, if any.  */

static int
lp_nr_for_store (gimple *stmt)
{
  if (!cfun->can_throw_non_call_exceptions || !cfun->eh)
    return 0;

  if (!stmt_could_throw_p (cfun, stmt))
    return 0;

  return lookup_stmt_eh_lp (stmt);
}

/* Record the store STMT for store merging optimization if it can be
   optimized.  Return true if any changes were made.  */

bool
pass_store_merging::process_store (gimple *stmt)
{
  tree lhs = gimple_assign_lhs (stmt);
  tree rhs = gimple_assign_rhs1 (stmt);
  poly_uint64 bitsize, bitpos;
  poly_uint64 bitregion_start, bitregion_end;
  tree base_addr
    = mem_valid_for_store_merging (lhs, &bitsize, &bitpos,
				   &bitregion_start, &bitregion_end);
  if (known_eq (bitsize, 0U))
    return false;

  bool invalid = (base_addr == NULL_TREE
		  || (maybe_gt (bitsize,
				(unsigned int) MAX_BITSIZE_MODE_ANY_INT)
		      && TREE_CODE (rhs) != INTEGER_CST
		      && (TREE_CODE (rhs) != CONSTRUCTOR
			  || CONSTRUCTOR_NELTS (rhs) != 0)));
  enum tree_code rhs_code = ERROR_MARK;
  bool bit_not_p = false;
  struct symbolic_number n;
  gimple *ins_stmt = NULL;
  store_operand_info ops[2];
  if (invalid)
    ;
  else if (rhs_valid_for_store_merging_p (rhs))
    {
      rhs_code = INTEGER_CST;
      ops[0].val = rhs;
    }
  else if (TREE_CODE (rhs) != SSA_NAME)
    invalid = true;
  else
    {
      gimple *def_stmt = SSA_NAME_DEF_STMT (rhs), *def_stmt1, *def_stmt2;
      if (!is_gimple_assign (def_stmt))
	invalid = true;
      else if (handled_load (def_stmt, &ops[0], bitsize, bitpos,
			     bitregion_start, bitregion_end))
	rhs_code = MEM_REF;
      else if (gimple_assign_rhs_code (def_stmt) == BIT_NOT_EXPR) 
	{
	  tree rhs1 = gimple_assign_rhs1 (def_stmt);
	  if (TREE_CODE (rhs1) == SSA_NAME
	      && is_gimple_assign (SSA_NAME_DEF_STMT (rhs1)))
	    {
	      bit_not_p = true;
	      def_stmt = SSA_NAME_DEF_STMT (rhs1);
	    }
	}

      if (rhs_code == ERROR_MARK && !invalid)
	switch ((rhs_code = gimple_assign_rhs_code (def_stmt)))
	  {
	  case BIT_AND_EXPR:
	  case BIT_IOR_EXPR:
	  case BIT_XOR_EXPR:
	    tree rhs1, rhs2;
	    rhs1 = gimple_assign_rhs1 (def_stmt);
	    rhs2 = gimple_assign_rhs2 (def_stmt);
	    invalid = true;
	    if (TREE_CODE (rhs1) != SSA_NAME)
	      break;
	    def_stmt1 = SSA_NAME_DEF_STMT (rhs1);
	    if (!is_gimple_assign (def_stmt1)
		|| !handled_load (def_stmt1, &ops[0], bitsize, bitpos,
				  bitregion_start, bitregion_end))
	      break;
	    if (rhs_valid_for_store_merging_p (rhs2))
	      ops[1].val = rhs2;
	    else if (TREE_CODE (rhs2) != SSA_NAME)
	      break;
	    else
	      {
		def_stmt2 = SSA_NAME_DEF_STMT (rhs2);
		if (!is_gimple_assign (def_stmt2))
		  break;
		else if (!handled_load (def_stmt2, &ops[1], bitsize, bitpos,
					bitregion_start, bitregion_end))
		  break;
	      }
	    invalid = false;
	    break;
	  default:
	    invalid = true;
	    break;
	  }

      unsigned HOST_WIDE_INT const_bitsize;
      if (bitsize.is_constant (&const_bitsize)
	  && (const_bitsize % BITS_PER_UNIT) == 0
	  && const_bitsize <= 64
	  && multiple_p (bitpos, BITS_PER_UNIT))
	{
	  ins_stmt = find_bswap_or_nop_1 (def_stmt, &n, 12);
	  if (ins_stmt)
	    {
	      uint64_t nn = n.n;
	      for (unsigned HOST_WIDE_INT i = 0;
		   i < const_bitsize;
		   i += BITS_PER_UNIT, nn >>= BITS_PER_MARKER)
		if ((nn & MARKER_MASK) == 0
		    || (nn & MARKER_MASK) == MARKER_BYTE_UNKNOWN)
		  {
		    ins_stmt = NULL;
		    break;
		  }
	      if (ins_stmt)
		{
		  if (invalid)
		    {
		      rhs_code = LROTATE_EXPR;
		      ops[0].base_addr = NULL_TREE;
		      ops[1].base_addr = NULL_TREE;
		    }
		  invalid = false;
		}
	    }
	}

      if (invalid
	  && bitsize.is_constant (&const_bitsize)
	  && ((const_bitsize % BITS_PER_UNIT) != 0
	      || !multiple_p (bitpos, BITS_PER_UNIT))
	  && const_bitsize <= 64)
	{
	  /* Bypass a conversion to the bit-field type.  */
	  if (!bit_not_p
	      && is_gimple_assign (def_stmt)
	      && CONVERT_EXPR_CODE_P (rhs_code))
	    {
	      tree rhs1 = gimple_assign_rhs1 (def_stmt);
	      if (TREE_CODE (rhs1) == SSA_NAME
		  && INTEGRAL_TYPE_P (TREE_TYPE (rhs1)))
		rhs = rhs1;
	    }
	  rhs_code = BIT_INSERT_EXPR;
	  bit_not_p = false;
	  ops[0].val = rhs;
	  ops[0].base_addr = NULL_TREE;
	  ops[1].base_addr = NULL_TREE;
	  invalid = false;
	}
    }

  unsigned HOST_WIDE_INT const_bitsize, const_bitpos;
  unsigned HOST_WIDE_INT const_bitregion_start, const_bitregion_end;
  if (invalid
      || !bitsize.is_constant (&const_bitsize)
      || !bitpos.is_constant (&const_bitpos)
      || !bitregion_start.is_constant (&const_bitregion_start)
      || !bitregion_end.is_constant (&const_bitregion_end))
    return terminate_all_aliasing_chains (NULL, stmt);

  if (!ins_stmt)
    memset (&n, 0, sizeof (n));

  class imm_store_chain_info **chain_info = NULL;
  bool ret = false;
  if (base_addr)
    chain_info = m_stores.get (base_addr);

  store_immediate_info *info;
  if (chain_info)
    {
      unsigned int ord = (*chain_info)->m_store_info.length ();
      info = new store_immediate_info (const_bitsize, const_bitpos,
				       const_bitregion_start,
				       const_bitregion_end,
				       stmt, ord, rhs_code, n, ins_stmt,
				       bit_not_p, lp_nr_for_store (stmt),
				       ops[0], ops[1]);
      if (dump_file && (dump_flags & TDF_DETAILS))
	{
	  fprintf (dump_file, "Recording immediate store from stmt:\n");
	  print_gimple_stmt (dump_file, stmt, 0);
	}
      (*chain_info)->m_store_info.safe_push (info);
      ret |= terminate_all_aliasing_chains (chain_info, stmt);
      /* If we reach the limit of stores to merge in a chain terminate and
	 process the chain now.  */
      if ((*chain_info)->m_store_info.length ()
	  == (unsigned int) param_max_stores_to_merge)
	{
	  if (dump_file && (dump_flags & TDF_DETAILS))
	    fprintf (dump_file,
		     "Reached maximum number of statements to merge:\n");
	  ret |= terminate_and_process_chain (*chain_info);
	}
      return ret;
    }

  /* Store aliases any existing chain?  */
  ret |= terminate_all_aliasing_chains (NULL, stmt);
  /* Start a new chain.  */
  class imm_store_chain_info *new_chain
    = new imm_store_chain_info (m_stores_head, base_addr);
  info = new store_immediate_info (const_bitsize, const_bitpos,
				   const_bitregion_start,
				   const_bitregion_end,
				   stmt, 0, rhs_code, n, ins_stmt,
				   bit_not_p, lp_nr_for_store (stmt),
				   ops[0], ops[1]);
  new_chain->m_store_info.safe_push (info);
  m_stores.put (base_addr, new_chain);
  if (dump_file && (dump_flags & TDF_DETAILS))
    {
      fprintf (dump_file, "Starting new chain with statement:\n");
      print_gimple_stmt (dump_file, stmt, 0);
      fprintf (dump_file, "The base object is:\n");
      print_generic_expr (dump_file, base_addr);
      fprintf (dump_file, "\n");
    }
  return ret;
}

/* Return true if STMT is a store valid for store merging.  */

static bool
store_valid_for_store_merging_p (gimple *stmt)
{
  return gimple_assign_single_p (stmt)
	 && gimple_vdef (stmt)
	 && lhs_valid_for_store_merging_p (gimple_assign_lhs (stmt))
	 && (!gimple_has_volatile_ops (stmt) || gimple_clobber_p (stmt));
}

enum basic_block_status { BB_INVALID, BB_VALID, BB_EXTENDED_VALID };

/* Return the status of basic block BB wrt store merging.  */

static enum basic_block_status
get_status_for_store_merging (basic_block bb)
{
  unsigned int num_statements = 0;
  gimple_stmt_iterator gsi;
  edge e;

  for (gsi = gsi_after_labels (bb); !gsi_end_p (gsi); gsi_next (&gsi))
    {
      gimple *stmt = gsi_stmt (gsi);

      if (is_gimple_debug (stmt))
	continue;

      if (store_valid_for_store_merging_p (stmt) && ++num_statements >= 2)
	break;
    }

  if (num_statements == 0)
    return BB_INVALID;

  if (cfun->can_throw_non_call_exceptions && cfun->eh
      && store_valid_for_store_merging_p (gimple_seq_last_stmt (bb_seq (bb)))
      && (e = find_fallthru_edge (bb->succs))
      && e->dest == bb->next_bb)
    return BB_EXTENDED_VALID;

  return num_statements >= 2 ? BB_VALID : BB_INVALID;
}

/* Entry point for the pass.  Go over each basic block recording chains of
   immediate stores.  Upon encountering a terminating statement (as defined
   by stmt_terminates_chain_p) process the recorded stores and emit the widened
   variants.  */

unsigned int
pass_store_merging::execute (function *fun)
{
  basic_block bb;
  hash_set<gimple *> orig_stmts;
  bool changed = false, open_chains = false;

  /* If the function can throw and catch non-call exceptions, we'll be trying
     to merge stores across different basic blocks so we need to first unsplit
     the EH edges in order to streamline the CFG of the function.  */
  if (cfun->can_throw_non_call_exceptions && cfun->eh)
    unsplit_eh_edges ();

  calculate_dominance_info (CDI_DOMINATORS);

  FOR_EACH_BB_FN (bb, fun)
    {
      const basic_block_status bb_status = get_status_for_store_merging (bb);
      gimple_stmt_iterator gsi;

      if (open_chains && (bb_status == BB_INVALID || !single_pred_p (bb)))
	{
	  changed |= terminate_and_process_all_chains ();
	  open_chains = false;
	}

      if (bb_status == BB_INVALID)
	continue;

      if (dump_file && (dump_flags & TDF_DETAILS))
	fprintf (dump_file, "Processing basic block <%d>:\n", bb->index);

      for (gsi = gsi_after_labels (bb); !gsi_end_p (gsi); gsi_next (&gsi))
	{
	  gimple *stmt = gsi_stmt (gsi);

	  if (is_gimple_debug (stmt))
	    continue;

	  if (gimple_has_volatile_ops (stmt) && !gimple_clobber_p (stmt))
	    {
	      /* Terminate all chains.  */
	      if (dump_file && (dump_flags & TDF_DETAILS))
		fprintf (dump_file, "Volatile access terminates "
				    "all chains\n");
	      changed |= terminate_and_process_all_chains ();
	      open_chains = false;
	      continue;
	    }

<<<<<<< HEAD
	  if (gimple_assign_single_p (stmt) && gimple_vdef (stmt)
	      && !stmt_can_throw_internal (cfun, stmt)
	      && lhs_valid_for_store_merging_p (gimple_assign_lhs (stmt)))
	    process_store (stmt);
=======
	  if (store_valid_for_store_merging_p (stmt))
	    changed |= process_store (stmt);
>>>>>>> 9e014010
	  else
	    changed |= terminate_all_aliasing_chains (NULL, stmt);
	}

      if (bb_status == BB_EXTENDED_VALID)
	open_chains = true;
      else
	{
	  changed |= terminate_and_process_all_chains ();
	  open_chains = false;
	}
    }

  if (open_chains)
    changed |= terminate_and_process_all_chains ();

  /* If the function can throw and catch non-call exceptions and something
     changed during the pass, then the CFG has (very likely) changed too.  */
  if (cfun->can_throw_non_call_exceptions && cfun->eh && changed)
    {
      free_dominance_info (CDI_DOMINATORS);
      return TODO_cleanup_cfg;
    }

  return 0;
}

} // anon namespace

/* Construct and return a store merging pass object.  */

gimple_opt_pass *
make_pass_store_merging (gcc::context *ctxt)
{
  return new pass_store_merging (ctxt);
}

#if CHECKING_P

namespace selftest {

/* Selftests for store merging helpers.  */

/* Assert that all elements of the byte arrays X and Y, both of length N
   are equal.  */

static void
verify_array_eq (unsigned char *x, unsigned char *y, unsigned int n)
{
  for (unsigned int i = 0; i < n; i++)
    {
      if (x[i] != y[i])
	{
	  fprintf (stderr, "Arrays do not match.  X:\n");
	  dump_char_array (stderr, x, n);
	  fprintf (stderr, "Y:\n");
	  dump_char_array (stderr, y, n);
	}
      ASSERT_EQ (x[i], y[i]);
    }
}

/* Test shift_bytes_in_array_left and that it carries bits across between
   bytes correctly.  */

static void
verify_shift_bytes_in_array_left (void)
{
   /* byte 1   | byte 0
      00011111 | 11100000.  */
  unsigned char orig[2] = { 0xe0, 0x1f };
  unsigned char in[2];
  memcpy (in, orig, sizeof orig);

  unsigned char expected[2] = { 0x80, 0x7f };
  shift_bytes_in_array_left (in, sizeof (in), 2);
  verify_array_eq (in, expected, sizeof (in));

  memcpy (in, orig, sizeof orig);
  memcpy (expected, orig, sizeof orig);
  /* Check that shifting by zero doesn't change anything.  */
  shift_bytes_in_array_left (in, sizeof (in), 0);
  verify_array_eq (in, expected, sizeof (in));

}

/* Test shift_bytes_in_array_right and that it carries bits across between
   bytes correctly.  */

static void
verify_shift_bytes_in_array_right (void)
{
   /* byte 1   | byte 0
      00011111 | 11100000.  */
  unsigned char orig[2] = { 0x1f, 0xe0};
  unsigned char in[2];
  memcpy (in, orig, sizeof orig);
  unsigned char expected[2] = { 0x07, 0xf8};
  shift_bytes_in_array_right (in, sizeof (in), 2);
  verify_array_eq (in, expected, sizeof (in));

  memcpy (in, orig, sizeof orig);
  memcpy (expected, orig, sizeof orig);
  /* Check that shifting by zero doesn't change anything.  */
  shift_bytes_in_array_right (in, sizeof (in), 0);
  verify_array_eq (in, expected, sizeof (in));
}

/* Test clear_bit_region that it clears exactly the bits asked and
   nothing more.  */

static void
verify_clear_bit_region (void)
{
  /* Start with all bits set and test clearing various patterns in them.  */
  unsigned char orig[3] = { 0xff, 0xff, 0xff};
  unsigned char in[3];
  unsigned char expected[3];
  memcpy (in, orig, sizeof in);

  /* Check zeroing out all the bits.  */
  clear_bit_region (in, 0, 3 * BITS_PER_UNIT);
  expected[0] = expected[1] = expected[2] = 0;
  verify_array_eq (in, expected, sizeof in);

  memcpy (in, orig, sizeof in);
  /* Leave the first and last bits intact.  */
  clear_bit_region (in, 1, 3 * BITS_PER_UNIT - 2);
  expected[0] = 0x1;
  expected[1] = 0;
  expected[2] = 0x80;
  verify_array_eq (in, expected, sizeof in);
}

/* Test clear_bit_region_be that it clears exactly the bits asked and
   nothing more.  */

static void
verify_clear_bit_region_be (void)
{
  /* Start with all bits set and test clearing various patterns in them.  */
  unsigned char orig[3] = { 0xff, 0xff, 0xff};
  unsigned char in[3];
  unsigned char expected[3];
  memcpy (in, orig, sizeof in);

  /* Check zeroing out all the bits.  */
  clear_bit_region_be (in, BITS_PER_UNIT - 1, 3 * BITS_PER_UNIT);
  expected[0] = expected[1] = expected[2] = 0;
  verify_array_eq (in, expected, sizeof in);

  memcpy (in, orig, sizeof in);
  /* Leave the first and last bits intact.  */
  clear_bit_region_be (in, BITS_PER_UNIT - 2, 3 * BITS_PER_UNIT - 2);
  expected[0] = 0x80;
  expected[1] = 0;
  expected[2] = 0x1;
  verify_array_eq (in, expected, sizeof in);
}


/* Run all of the selftests within this file.  */

void
store_merging_c_tests (void)
{
  verify_shift_bytes_in_array_left ();
  verify_shift_bytes_in_array_right ();
  verify_clear_bit_region ();
  verify_clear_bit_region_be ();
}

} // namespace selftest
#endif /* CHECKING_P.  */<|MERGE_RESOLUTION|>--- conflicted
+++ resolved
@@ -1,9 +1,5 @@
 /* GIMPLE store merging and byte swapping passes.
-<<<<<<< HEAD
-   Copyright (C) 2009-2019 Free Software Foundation, Inc.
-=======
    Copyright (C) 2009-2020 Free Software Foundation, Inc.
->>>>>>> 9e014010
    Contributed by ARM Ltd.
 
    This file is part of GCC.
@@ -1857,12 +1853,9 @@
   if (info->rhs_code == LROTATE_EXPR)
     return false;
 
-<<<<<<< HEAD
-=======
   if (info->lp_nr != lp_nr)
     return false;
 
->>>>>>> 9e014010
   /* The canonical case.  */
   if (info->rhs_code == stores[0]->rhs_code)
     return true;
@@ -2706,10 +2699,6 @@
 
   FOR_EACH_VEC_ELT (m_store_info, i, info)
     {
-<<<<<<< HEAD
-      if (i <= ignore)
-	goto done;
-=======
       unsigned HOST_WIDE_INT new_bitregion_start, new_bitregion_end;
 
       if (i <= ignore)
@@ -2720,7 +2709,6 @@
 		 + m_store_info[first_earlier]->bitsize
 		 <= merged_store->start))
 	first_earlier++;
->>>>>>> 9e014010
 
       /* First try to handle group of stores like:
 	 p[0] = data >> 24;
@@ -2779,13 +2767,9 @@
 		   && merged_store->can_be_merged_into (info)))
 	{
 	  /* Only allow overlapping stores of constants.  */
-<<<<<<< HEAD
-	  if (info->rhs_code == INTEGER_CST && merged_store->only_constants)
-=======
 	  if (info->rhs_code == INTEGER_CST
 	      && merged_store->only_constants
 	      && info->lp_nr == merged_store->lp_nr)
->>>>>>> 9e014010
 	    {
 	      unsigned int first_order
 		= MIN (merged_store->first_order, info->order);
@@ -2960,18 +2944,12 @@
 	      info->ops_swapped_p = true;
 	    }
 	  if (check_no_overlap (m_store_info, i, false,
-<<<<<<< HEAD
-				MAX (merged_store->last_order, info->order),
-				MAX (merged_store->start + merged_store->width,
-				     info->bitpos + info->bitsize)))
-=======
 				MIN (merged_store->first_order, info->order),
 				MAX (merged_store->last_order, info->order),
 				merged_store->start,
 				MAX (merged_store->start + merged_store->width,
 				     info->bitpos + info->bitsize),
 				first_earlier, end_earlier))
->>>>>>> 9e014010
 	    {
 	      /* Turn MEM_REF into BIT_INSERT_EXPR for bit-field stores.  */
 	      if (info->rhs_code == MEM_REF && infof->rhs_code != MEM_REF)
@@ -3016,10 +2994,7 @@
 	delete merged_store;
 
       merged_store = new merged_store_group (info);
-<<<<<<< HEAD
-=======
       end_earlier = i;
->>>>>>> 9e014010
       if (dump_file && (dump_flags & TDF_DETAILS))
 	fputs ("New store group\n", dump_file);
 
@@ -5061,15 +5036,8 @@
 	      continue;
 	    }
 
-<<<<<<< HEAD
-	  if (gimple_assign_single_p (stmt) && gimple_vdef (stmt)
-	      && !stmt_can_throw_internal (cfun, stmt)
-	      && lhs_valid_for_store_merging_p (gimple_assign_lhs (stmt)))
-	    process_store (stmt);
-=======
 	  if (store_valid_for_store_merging_p (stmt))
 	    changed |= process_store (stmt);
->>>>>>> 9e014010
 	  else
 	    changed |= terminate_all_aliasing_chains (NULL, stmt);
 	}
