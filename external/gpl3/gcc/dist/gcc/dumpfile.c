/* Dump infrastructure for optimizations and intermediate representation.
<<<<<<< HEAD
   Copyright (C) 2012-2019 Free Software Foundation, Inc.
=======
   Copyright (C) 2012-2020 Free Software Foundation, Inc.
>>>>>>> 9e014010

This file is part of GCC.

GCC is free software; you can redistribute it and/or modify it under
the terms of the GNU General Public License as published by the Free
Software Foundation; either version 3, or (at your option) any later
version.

GCC is distributed in the hope that it will be useful, but WITHOUT ANY
WARRANTY; without even the implied warranty of MERCHANTABILITY or
FITNESS FOR A PARTICULAR PURPOSE.  See the GNU General Public License
for more details.

You should have received a copy of the GNU General Public License
along with GCC; see the file COPYING3.  If not see
<http://www.gnu.org/licenses/>.  */

#include "config.h"
#include "system.h"
#include "coretypes.h"
#include "options.h"
#include "tree.h"
#include "gimple-pretty-print.h"
#include "diagnostic-core.h"
#include "dumpfile.h"
#include "context.h"
#include "profile-count.h"
#include "tree-cfg.h"
#include "langhooks.h"
#include "backend.h" /* for gimple.h.  */
#include "gimple.h" /* for dump_user_location_t ctor.  */
#include "rtl.h" /* for dump_user_location_t ctor.  */
#include "selftest.h"
#include "optinfo.h"
#include "dump-context.h"
#include "cgraph.h"
#include "tree-pass.h" /* for "current_pass".  */
#include "optinfo-emit-json.h"
#include "stringpool.h" /* for get_identifier.  */

/* If non-NULL, return one past-the-end of the matching SUBPART of
   the WHOLE string.  */
#define skip_leading_substring(whole,  part) \
   (strncmp (whole, part, strlen (part)) ? NULL : whole + strlen (part))

static dump_flags_t pflags;		      /* current dump_flags */

static void dump_loc (dump_flags_t, FILE *, location_t);

/* Current -fopt-info output stream, if any, and flags.  */
static FILE *alt_dump_file = NULL;
static dump_flags_t alt_flags;

static FILE *dump_open_alternate_stream (struct dump_file_info *);

/* These are currently used for communicating between passes.
   However, instead of accessing them directly, the passes can use
   dump_printf () for dumps.  */
FILE *dump_file = NULL;
const char *dump_file_name;
dump_flags_t dump_flags;
bool dumps_are_enabled = false;


/* Set global "dump_file" to NEW_DUMP_FILE, refreshing the "dumps_are_enabled"
   global.  */

void
set_dump_file (FILE *new_dump_file)
{
  dumpfile_ensure_any_optinfo_are_flushed ();
  dump_file = new_dump_file;
  dump_context::get ().refresh_dumps_are_enabled ();
}

/* Set "alt_dump_file" to NEW_ALT_DUMP_FILE, refreshing the "dumps_are_enabled"
   global.  */

static void
set_alt_dump_file (FILE *new_alt_dump_file)
{
  dumpfile_ensure_any_optinfo_are_flushed ();
  alt_dump_file = new_alt_dump_file;
  dump_context::get ().refresh_dumps_are_enabled ();
}

#define DUMP_FILE_INFO(suffix, swtch, dkind, num) \
  {suffix, swtch, NULL, NULL, NULL, NULL, NULL, dkind, TDF_NONE, TDF_NONE, \
   OPTGROUP_NONE, 0, 0, num, false, false}

/* Table of tree dump switches. This must be consistent with the
   TREE_DUMP_INDEX enumeration in dumpfile.h.  */
static struct dump_file_info dump_files[TDI_end] =
{
  DUMP_FILE_INFO (NULL, NULL, DK_none, 0),
  DUMP_FILE_INFO (".cgraph", "ipa-cgraph", DK_ipa, 0),
  DUMP_FILE_INFO (".type-inheritance", "ipa-type-inheritance", DK_ipa, 0),
  DUMP_FILE_INFO (".ipa-clones", "ipa-clones", DK_ipa, 0),
  DUMP_FILE_INFO (".original", "tree-original", DK_tree, 0),
  DUMP_FILE_INFO (".gimple", "tree-gimple", DK_tree, 0),
  DUMP_FILE_INFO (".nested", "tree-nested", DK_tree, 0),
  DUMP_FILE_INFO (".lto-stream-out", "ipa-lto-stream-out", DK_ipa, 0),
#define FIRST_AUTO_NUMBERED_DUMP 1
#define FIRST_ME_AUTO_NUMBERED_DUMP 4

  DUMP_FILE_INFO (NULL, "lang-all", DK_lang, 0),
  DUMP_FILE_INFO (NULL, "tree-all", DK_tree, 0),
  DUMP_FILE_INFO (NULL, "rtl-all", DK_rtl, 0),
  DUMP_FILE_INFO (NULL, "ipa-all", DK_ipa, 0),
};

/* Table of dump options. This must be consistent with the TDF_* flags
   in dumpfile.h and opt_info_options below. */
static const kv_pair<dump_flags_t> dump_options[] =
{
  {"none", TDF_NONE},
  {"address", TDF_ADDRESS},
  {"asmname", TDF_ASMNAME},
  {"slim", TDF_SLIM},
  {"raw", TDF_RAW},
  {"graph", TDF_GRAPH},
  {"details", (TDF_DETAILS | MSG_OPTIMIZED_LOCATIONS
               | MSG_MISSED_OPTIMIZATION
               | MSG_NOTE)},
  {"cselib", TDF_CSELIB},
  {"stats", TDF_STATS},
  {"blocks", TDF_BLOCKS},
  {"vops", TDF_VOPS},
  {"lineno", TDF_LINENO},
  {"uid", TDF_UID},
  {"stmtaddr", TDF_STMTADDR},
  {"memsyms", TDF_MEMSYMS},
  {"eh", TDF_EH},
  {"alias", TDF_ALIAS},
  {"nouid", TDF_NOUID},
  {"enumerate_locals", TDF_ENUMERATE_LOCALS},
  {"scev", TDF_SCEV},
  {"gimple", TDF_GIMPLE},
  {"folding", TDF_FOLDING},
  {"optimized", MSG_OPTIMIZED_LOCATIONS},
  {"missed", MSG_MISSED_OPTIMIZATION},
  {"note", MSG_NOTE},
  {"optall", MSG_ALL_KINDS},
  {"all", dump_flags_t (TDF_ALL_VALUES
			& ~(TDF_RAW | TDF_SLIM | TDF_LINENO | TDF_GRAPH
			    | TDF_STMTADDR | TDF_RHS_ONLY | TDF_NOUID
			    | TDF_ENUMERATE_LOCALS | TDF_SCEV | TDF_GIMPLE))},
  {NULL, TDF_NONE}
};

/* A subset of the dump_options table which is used for -fopt-info
   types. This must be consistent with the MSG_* flags in dumpfile.h.
 */
static const kv_pair<dump_flags_t> optinfo_verbosity_options[] =
{
  {"optimized", MSG_OPTIMIZED_LOCATIONS},
  {"missed", MSG_MISSED_OPTIMIZATION},
  {"note", MSG_NOTE},
  {"all", MSG_ALL_KINDS},
  {"internals", MSG_PRIORITY_INTERNALS},
  {NULL, TDF_NONE}
};

/* Flags used for -fopt-info groups.  */
const kv_pair<optgroup_flags_t> optgroup_options[] =
{
  {"ipa", OPTGROUP_IPA},
  {"loop", OPTGROUP_LOOP},
  {"inline", OPTGROUP_INLINE},
  {"omp", OPTGROUP_OMP},
  {"vec", OPTGROUP_VEC},
  {"optall", OPTGROUP_ALL},
  {NULL, OPTGROUP_NONE}
};

gcc::dump_manager::dump_manager ():
  m_next_dump (FIRST_AUTO_NUMBERED_DUMP),
  m_extra_dump_files (NULL),
  m_extra_dump_files_in_use (0),
  m_extra_dump_files_alloced (0),
  m_optgroup_flags (OPTGROUP_NONE),
  m_optinfo_flags (TDF_NONE),
  m_optinfo_filename (NULL)
{
}

gcc::dump_manager::~dump_manager ()
{
  free (m_optinfo_filename);
  for (size_t i = 0; i < m_extra_dump_files_in_use; i++)
    {
      dump_file_info *dfi = &m_extra_dump_files[i];
      /* suffix, swtch, glob are statically allocated for the entries
	 in dump_files, and for statistics, but are dynamically allocated
	 for those for passes.  */
      if (dfi->owns_strings)
	{
	  XDELETEVEC (const_cast <char *> (dfi->suffix));
	  XDELETEVEC (const_cast <char *> (dfi->swtch));
	  XDELETEVEC (const_cast <char *> (dfi->glob));
	}
      /* These, if non-NULL, are always dynamically allocated.  */
      XDELETEVEC (const_cast <char *> (dfi->pfilename));
      XDELETEVEC (const_cast <char *> (dfi->alt_filename));
    }
  XDELETEVEC (m_extra_dump_files);
}

unsigned int
gcc::dump_manager::
dump_register (const char *suffix, const char *swtch, const char *glob,
	       dump_kind dkind, optgroup_flags_t optgroup_flags,
	       bool take_ownership)
{
  int num = m_next_dump++;

  size_t count = m_extra_dump_files_in_use++;

  if (count >= m_extra_dump_files_alloced)
    {
      if (m_extra_dump_files_alloced == 0)
	m_extra_dump_files_alloced = 512;
      else
	m_extra_dump_files_alloced *= 2;
      m_extra_dump_files = XRESIZEVEC (struct dump_file_info,
				       m_extra_dump_files,
				       m_extra_dump_files_alloced);

      /* Construct a new object in the space allocated above.  */
      new (m_extra_dump_files + count) dump_file_info ();
    }
  else
    {
      /* Zero out the already constructed object.  */
      m_extra_dump_files[count] = dump_file_info ();
    }

  m_extra_dump_files[count].suffix = suffix;
  m_extra_dump_files[count].swtch = swtch;
  m_extra_dump_files[count].glob = glob;
  m_extra_dump_files[count].dkind = dkind;
  m_extra_dump_files[count].optgroup_flags = optgroup_flags;
  m_extra_dump_files[count].num = num;
  m_extra_dump_files[count].owns_strings = take_ownership;

  return count + TDI_end;
}


/* Allow languages and middle-end to register their dumps before the
   optimization passes.  */

void
gcc::dump_manager::
register_dumps ()
{
  lang_hooks.register_dumps (this);
  /* If this assert fails, some FE registered more than
     FIRST_ME_AUTO_NUMBERED_DUMP - FIRST_AUTO_NUMBERED_DUMP
     dump files.  Bump FIRST_ME_AUTO_NUMBERED_DUMP accordingly.  */
  gcc_assert (m_next_dump <= FIRST_ME_AUTO_NUMBERED_DUMP);
  m_next_dump = FIRST_ME_AUTO_NUMBERED_DUMP;
  dump_files[TDI_original].num = m_next_dump++;
  dump_files[TDI_gimple].num = m_next_dump++;
  dump_files[TDI_nested].num = m_next_dump++;
}


/* Return the dump_file_info for the given phase.  */

struct dump_file_info *
gcc::dump_manager::
get_dump_file_info (int phase) const
{
  if (phase < TDI_end)
    return &dump_files[phase];
  else if ((size_t) (phase - TDI_end) >= m_extra_dump_files_in_use)
    return NULL;
  else
    return m_extra_dump_files + (phase - TDI_end);
}

/* Locate the dump_file_info with swtch equal to SWTCH,
   or return NULL if no such dump_file_info exists.  */

struct dump_file_info *
gcc::dump_manager::
get_dump_file_info_by_switch (const char *swtch) const
{
  for (unsigned i = 0; i < m_extra_dump_files_in_use; i++)
    if (strcmp (m_extra_dump_files[i].swtch, swtch) == 0)
      return &m_extra_dump_files[i];

  /* Not found.  */
  return NULL;
}


/* Return the name of the dump file for the given phase.
   The caller is responsible for calling free on the returned
   buffer.
   If the dump is not enabled, returns NULL.  */

char *
gcc::dump_manager::
get_dump_file_name (int phase, int part) const
{
  struct dump_file_info *dfi;

  if (phase == TDI_none)
    return NULL;

  dfi = get_dump_file_info (phase);

  return get_dump_file_name (dfi, part);
}

/* Return the name of the dump file for the given dump_file_info.
   The caller is responsible for calling free on the returned
   buffer.
   If the dump is not enabled, returns NULL.  */

char *
gcc::dump_manager::
get_dump_file_name (struct dump_file_info *dfi, int part) const
{
  char dump_id[10];

  gcc_assert (dfi);

  if (dfi->pstate == 0)
    return NULL;

  /* If available, use the command line dump filename. */
  if (dfi->pfilename)
    return xstrdup (dfi->pfilename);

  if (dfi->num < 0)
    dump_id[0] = '\0';
  else
    {
      /* (null), LANG, TREE, RTL, IPA.  */
      char suffix = " ltri"[dfi->dkind];
      
      if (snprintf (dump_id, sizeof (dump_id), ".%03d%c", dfi->num, suffix) < 0)
	dump_id[0] = '\0';
    }

  if (part != -1)
    {
       char part_id[8];
       snprintf (part_id, sizeof (part_id), ".%i", part);
       return concat (dump_base_name, dump_id, part_id, dfi->suffix, NULL);
    }
  else
    return concat (dump_base_name, dump_id, dfi->suffix, NULL);
}

/* Open a dump file called FILENAME.  Some filenames are special and
   refer to the standard streams.  TRUNC indicates whether this is the
   first open (so the file should be truncated, rather than appended).
   An error message is emitted in the event of failure.  */

static FILE *
dump_open (const char *filename, bool trunc)
{
  if (strcmp ("stderr", filename) == 0)
    return stderr;

  if (strcmp ("stdout", filename) == 0
      || strcmp ("-", filename) == 0)
    return stdout;

  FILE *stream = fopen (filename, trunc ? "w" : "a");

  if (!stream)
    error ("could not open dump file %qs: %m", filename);
  return stream;
<<<<<<< HEAD
}

/* For a given DFI, open an alternate dump filename (which could also
   be a standard stream such as stdout/stderr). If the alternate dump
   file cannot be opened, return NULL.  */

static FILE *
dump_open_alternate_stream (struct dump_file_info *dfi)
{
  if (!dfi->alt_filename)
    return NULL;

  if (dfi->alt_stream)
    return dfi->alt_stream;

  FILE *stream = dump_open (dfi->alt_filename, dfi->alt_state < 0);

  if (stream)
    dfi->alt_state = 1;

  return stream;
}

/* Construct a dump_user_location_t from STMT (using its location and
   hotness).  */

dump_user_location_t::dump_user_location_t (const gimple *stmt)
: m_count (), m_loc (UNKNOWN_LOCATION)
{
  if (stmt)
    {
      if (stmt->bb)
	m_count = stmt->bb->count;
      m_loc = gimple_location (stmt);
    }
}

/* Construct a dump_user_location_t from an RTL instruction (using its
   location and hotness).  */

dump_user_location_t::dump_user_location_t (const rtx_insn *insn)
: m_count (), m_loc (UNKNOWN_LOCATION)
{
  if (insn)
    {
      basic_block bb = BLOCK_FOR_INSN (insn);
      if (bb)
	m_count = bb->count;
      m_loc = INSN_LOCATION (insn);
    }
}

/* Construct from a function declaration.  This one requires spelling out
   to avoid accidentally constructing from other kinds of tree.  */

dump_user_location_t
dump_user_location_t::from_function_decl (tree fndecl)
{
  gcc_assert (fndecl);

  // FIXME: profile count for function?
  return dump_user_location_t (profile_count (),
			       DECL_SOURCE_LOCATION (fndecl));
}

/* Extract the MSG_* component from DUMP_KIND and return a string for use
   as a prefix to dump messages.
   These match the strings in optinfo_verbosity_options and thus the
   "OPTIONS" within "-fopt-info-OPTIONS".  */

static const char *
kind_as_string (dump_flags_t dump_kind)
{
  switch (dump_kind & MSG_ALL_KINDS)
    {
    default:
      gcc_unreachable ();
    case MSG_OPTIMIZED_LOCATIONS:
      return "optimized";
    case MSG_MISSED_OPTIMIZATION:
      return "missed";
    case MSG_NOTE:
      return "note";
    }
}

/* Print source location on DFILE if enabled.  */

static void
dump_loc (dump_flags_t dump_kind, FILE *dfile, location_t loc)
{
  if (dump_kind)
    {
      if (LOCATION_LOCUS (loc) > BUILTINS_LOCATION)
        fprintf (dfile, "%s:%d:%d: ", LOCATION_FILE (loc),
                 LOCATION_LINE (loc), LOCATION_COLUMN (loc));
      else if (current_function_decl)
        fprintf (dfile, "%s:%d:%d: ",
                 DECL_SOURCE_FILE (current_function_decl),
                 DECL_SOURCE_LINE (current_function_decl),
                 DECL_SOURCE_COLUMN (current_function_decl));
      fprintf (dfile, "%s: ", kind_as_string (dump_kind));
      /* Indentation based on scope depth.  */
      fprintf (dfile, "%*s", get_dump_scope_depth (), "");
    }
}

/* Print source location to PP if enabled.  */

static void
dump_loc (dump_flags_t dump_kind, pretty_printer *pp, location_t loc)
{
  if (dump_kind)
    {
      if (LOCATION_LOCUS (loc) > BUILTINS_LOCATION)
	pp_printf (pp, "%s:%d:%d: ", LOCATION_FILE (loc),
		   LOCATION_LINE (loc), LOCATION_COLUMN (loc));
      else if (current_function_decl)
	pp_printf (pp, "%s:%d:%d: ",
		   DECL_SOURCE_FILE (current_function_decl),
		   DECL_SOURCE_LINE (current_function_decl),
		   DECL_SOURCE_COLUMN (current_function_decl));
      pp_printf (pp, "%s: ", kind_as_string (dump_kind));
      /* Indentation based on scope depth.  */
      for (unsigned i = 0; i < get_dump_scope_depth (); i++)
	pp_character (pp, ' ');
    }
}

/* Implementation of dump_context member functions.  */

/* dump_context's dtor.  */

dump_context::~dump_context ()
{
  delete m_pending;
}

void
dump_context::set_json_writer (optrecord_json_writer *writer)
{
  delete m_json_writer;
  m_json_writer = writer;
}

/* Perform cleanup activity for -fsave-optimization-record.
   Currently, the file is written out here in one go, before cleaning
   up.  */

void
dump_context::finish_any_json_writer ()
{
  if (!m_json_writer)
    return;

  m_json_writer->write ();
  delete m_json_writer;
  m_json_writer = NULL;
}

/* Update the "dumps_are_enabled" global; to be called whenever dump_file
   or alt_dump_file change, or when changing dump_context in selftests.  */

void
dump_context::refresh_dumps_are_enabled ()
{
  dumps_are_enabled = (dump_file || alt_dump_file || optinfo_enabled_p ()
		       || m_test_pp);
}

/* Determine if a message of kind DUMP_KIND and at the current scope depth
   should be printed.

   Only show messages that match FILTER both on their kind *and*
   their priority.  */

bool
dump_context::apply_dump_filter_p (dump_flags_t dump_kind,
				   dump_flags_t filter) const
{
  /* Few messages, if any, have an explicit MSG_PRIORITY.
     If DUMP_KIND does, we'll use it.
     Otherwise, generate an implicit priority value for the message based
     on the current scope depth.
     Messages at the top-level scope are MSG_PRIORITY_USER_FACING,
     whereas those in nested scopes are MSG_PRIORITY_INTERNALS.  */
  if (!(dump_kind & MSG_ALL_PRIORITIES))
    {
      dump_flags_t implicit_priority
	=  (m_scope_depth > 0
	    ? MSG_PRIORITY_INTERNALS
	    : MSG_PRIORITY_USER_FACING);
      dump_kind |= implicit_priority;
    }

  return (dump_kind & (filter & MSG_ALL_KINDS)
	  && dump_kind & (filter & MSG_ALL_PRIORITIES));
}

/* Print LOC to the appropriate dump destinations, given DUMP_KIND.
   If optinfos are enabled, begin a new optinfo.  */

void
dump_context::dump_loc (const dump_metadata_t &metadata,
			const dump_user_location_t &loc)
{
  end_any_optinfo ();

  dump_loc_immediate (metadata.get_dump_flags (), loc);

  if (optinfo_enabled_p ())
    begin_next_optinfo (metadata, loc);
}

/* As dump_loc above, but without starting a new optinfo. */

void
dump_context::dump_loc_immediate (dump_flags_t dump_kind,
				  const dump_user_location_t &loc)
{
  location_t srcloc = loc.get_location_t ();

  if (dump_file && apply_dump_filter_p (dump_kind, pflags))
    ::dump_loc (dump_kind, dump_file, srcloc);

  if (alt_dump_file && apply_dump_filter_p (dump_kind, alt_flags))
    ::dump_loc (dump_kind, alt_dump_file, srcloc);

  /* Support for temp_dump_context in selftests.  */
  if (m_test_pp && apply_dump_filter_p (dump_kind, m_test_pp_flags))
    ::dump_loc (dump_kind, m_test_pp, srcloc);
}

/* Make an item for the given dump call, equivalent to print_gimple_stmt.  */

static optinfo_item *
make_item_for_dump_gimple_stmt (gimple *stmt, int spc, dump_flags_t dump_flags)
{
  pretty_printer pp;
  pp_needs_newline (&pp) = true;
  pp_gimple_stmt_1 (&pp, stmt, spc, dump_flags);
  pp_newline (&pp);

  optinfo_item *item
    = new optinfo_item (OPTINFO_ITEM_KIND_GIMPLE, gimple_location (stmt),
			xstrdup (pp_formatted_text (&pp)));
  return item;
}

/* Dump gimple statement GS with SPC indentation spaces and
   EXTRA_DUMP_FLAGS on the dump streams if DUMP_KIND is enabled.  */

void
dump_context::dump_gimple_stmt (const dump_metadata_t &metadata,
				dump_flags_t extra_dump_flags,
				gimple *gs, int spc)
{
  optinfo_item *item
    = make_item_for_dump_gimple_stmt (gs, spc, dump_flags | extra_dump_flags);
  emit_item (item, metadata.get_dump_flags ());

  if (optinfo_enabled_p ())
    {
      optinfo &info = ensure_pending_optinfo (metadata);
      info.add_item (item);
    }
  else
    delete item;
}

/* Similar to dump_gimple_stmt, except additionally print source location.  */

void
dump_context::dump_gimple_stmt_loc (const dump_metadata_t &metadata,
				    const dump_user_location_t &loc,
				    dump_flags_t extra_dump_flags,
				    gimple *gs, int spc)
{
  dump_loc (metadata, loc);
  dump_gimple_stmt (metadata, extra_dump_flags, gs, spc);
}

/* Make an item for the given dump call, equivalent to print_gimple_expr.  */

static optinfo_item *
make_item_for_dump_gimple_expr (gimple *stmt, int spc, dump_flags_t dump_flags)
{
  dump_flags |= TDF_RHS_ONLY;
  pretty_printer pp;
  pp_needs_newline (&pp) = true;
  pp_gimple_stmt_1 (&pp, stmt, spc, dump_flags);

  optinfo_item *item
    = new optinfo_item (OPTINFO_ITEM_KIND_GIMPLE, gimple_location (stmt),
			xstrdup (pp_formatted_text (&pp)));
  return item;
}

/* Dump gimple statement GS with SPC indentation spaces and
   EXTRA_DUMP_FLAGS on the dump streams if DUMP_KIND is enabled.
   Do not terminate with a newline or semicolon.  */

void
dump_context::dump_gimple_expr (const dump_metadata_t &metadata,
				dump_flags_t extra_dump_flags,
				gimple *gs, int spc)
{
  optinfo_item *item
    = make_item_for_dump_gimple_expr (gs, spc, dump_flags | extra_dump_flags);
  emit_item (item, metadata.get_dump_flags ());

  if (optinfo_enabled_p ())
    {
      optinfo &info = ensure_pending_optinfo (metadata);
      info.add_item (item);
    }
  else
    delete item;
}

/* Similar to dump_gimple_expr, except additionally print source location.  */

void
dump_context::dump_gimple_expr_loc (const dump_metadata_t &metadata,
				    const dump_user_location_t &loc,
				    dump_flags_t extra_dump_flags,
				    gimple *gs,
				    int spc)
{
  dump_loc (metadata, loc);
  dump_gimple_expr (metadata, extra_dump_flags, gs, spc);
}

/* Make an item for the given dump call, equivalent to print_generic_expr.  */

static optinfo_item *
make_item_for_dump_generic_expr (tree node, dump_flags_t dump_flags)
{
  pretty_printer pp;
  pp_needs_newline (&pp) = true;
  pp_translate_identifiers (&pp) = false;
  dump_generic_node (&pp, node, 0, dump_flags, false);

  location_t loc = UNKNOWN_LOCATION;
  if (EXPR_HAS_LOCATION (node))
    loc = EXPR_LOCATION (node);

  optinfo_item *item
    = new optinfo_item (OPTINFO_ITEM_KIND_TREE, loc,
			xstrdup (pp_formatted_text (&pp)));
  return item;
}

/* Dump expression tree T using EXTRA_DUMP_FLAGS on dump streams if
   DUMP_KIND is enabled.  */

void
dump_context::dump_generic_expr (const dump_metadata_t &metadata,
				 dump_flags_t extra_dump_flags,
				 tree t)
{
  optinfo_item *item
    = make_item_for_dump_generic_expr (t, dump_flags | extra_dump_flags);
  emit_item (item, metadata.get_dump_flags ());

  if (optinfo_enabled_p ())
    {
      optinfo &info = ensure_pending_optinfo (metadata);
      info.add_item (item);
    }
  else
    delete item;
}


/* Similar to dump_generic_expr, except additionally print the source
   location.  */

void
dump_context::dump_generic_expr_loc (const dump_metadata_t &metadata,
				     const dump_user_location_t &loc,
				     dump_flags_t extra_dump_flags,
				     tree t)
{
  dump_loc (metadata, loc);
  dump_generic_expr (metadata, extra_dump_flags, t);
}

/* Make an item for the given dump call.  */

static optinfo_item *
make_item_for_dump_symtab_node (symtab_node *node)
{
  location_t loc = DECL_SOURCE_LOCATION (node->decl);
  optinfo_item *item
    = new optinfo_item (OPTINFO_ITEM_KIND_SYMTAB_NODE, loc,
			xstrdup (node->dump_name ()));
  return item;
}

/* dump_pretty_printer's ctor.  */

dump_pretty_printer::dump_pretty_printer (dump_context *context,
					  dump_flags_t dump_kind)
: pretty_printer (), m_context (context), m_dump_kind (dump_kind),
  m_stashed_items ()
{
  pp_format_decoder (this) = format_decoder_cb;
}

/* Phase 3 of formatting; compare with pp_output_formatted_text.

   Emit optinfo_item instances for the various formatted chunks from phases
   1 and 2 (i.e. pp_format).

   Some chunks may already have had their items built (during decode_format).
   These chunks have been stashed into m_stashed_items; we emit them here.

   For all other purely textual chunks, they are printed into
   buffer->formatted_obstack, and then emitted as a textual optinfo_item.
   This consolidates multiple adjacent text chunks into a single text
   optinfo_item.  */

void
dump_pretty_printer::emit_items (optinfo *dest)
{
  output_buffer *buffer = pp_buffer (this);
  struct chunk_info *chunk_array = buffer->cur_chunk_array;
  const char **args = chunk_array->args;

  gcc_assert (buffer->obstack == &buffer->formatted_obstack);
  gcc_assert (buffer->line_length == 0);

  unsigned stashed_item_idx = 0;
  for (unsigned chunk = 0; args[chunk]; chunk++)
    {
      if (stashed_item_idx < m_stashed_items.length ()
	  && args[chunk] == *m_stashed_items[stashed_item_idx].buffer_ptr)
	{
	  emit_any_pending_textual_chunks (dest);
	  /* This chunk has a stashed item: use it.  */
	  emit_item (m_stashed_items[stashed_item_idx++].item, dest);
	}
      else
	/* This chunk is purely textual.  Print it (to
	   buffer->formatted_obstack), so that we can consolidate adjacent
	   chunks into one textual optinfo_item.  */
	pp_string (this, args[chunk]);
    }

  emit_any_pending_textual_chunks (dest);

  /* Ensure that we consumed all of stashed_items.  */
  gcc_assert (stashed_item_idx == m_stashed_items.length ());

  /* Deallocate the chunk structure and everything after it (i.e. the
     associated series of formatted strings).  */
  buffer->cur_chunk_array = chunk_array->prev;
  obstack_free (&buffer->chunk_obstack, chunk_array);
}

/* Subroutine of dump_pretty_printer::emit_items
   for consolidating multiple adjacent pure-text chunks into single
   optinfo_items (in phase 3).  */

void
dump_pretty_printer::emit_any_pending_textual_chunks (optinfo *dest)
{
  gcc_assert (buffer->obstack == &buffer->formatted_obstack);

  /* Don't emit an item if the pending text is empty.  */
  if (output_buffer_last_position_in_text (buffer) == NULL)
    return;

  char *formatted_text = xstrdup (pp_formatted_text (this));
  optinfo_item *item
    = new optinfo_item (OPTINFO_ITEM_KIND_TEXT, UNKNOWN_LOCATION,
			formatted_text);
  emit_item (item, dest);

  /* Clear the pending text by unwinding formatted_text back to the start
     of the buffer (without deallocating).  */
  obstack_free (&buffer->formatted_obstack,
		buffer->formatted_obstack.object_base);
}

/* Emit ITEM and take ownership of it.  If DEST is non-NULL, add ITEM
   to DEST; otherwise delete ITEM.  */

void
dump_pretty_printer::emit_item (optinfo_item *item, optinfo *dest)
{
  m_context->emit_item (item, m_dump_kind);
  if (dest)
    dest->add_item (item);
  else
    delete item;
}

/* Record that ITEM (generated in phase 2 of formatting) is to be used for
   the chunk at BUFFER_PTR in phase 3 (by emit_items).  */

void
dump_pretty_printer::stash_item (const char **buffer_ptr, optinfo_item *item)
{
  gcc_assert (buffer_ptr);
  gcc_assert (item);

  m_stashed_items.safe_push (stashed_item (buffer_ptr, item));
}

/* pp_format_decoder callback for dump_pretty_printer, and thus for
   dump_printf and dump_printf_loc.

   A wrapper around decode_format, for type-safety.  */

bool
dump_pretty_printer::format_decoder_cb (pretty_printer *pp, text_info *text,
					const char *spec, int /*precision*/,
					bool /*wide*/, bool /*set_locus*/,
					bool /*verbose*/, bool */*quoted*/,
					const char **buffer_ptr)
{
  dump_pretty_printer *opp = static_cast <dump_pretty_printer *> (pp);
  return opp->decode_format (text, spec, buffer_ptr);
}

/* Format decoder for dump_pretty_printer, and thus for dump_printf and
   dump_printf_loc.

   Supported format codes (in addition to the standard pretty_printer ones)
   are:

   %C: cgraph_node *:
       Equivalent to: dump_symtab_node (MSG_*, node)
   %E: gimple *:
       Equivalent to: dump_gimple_expr (MSG_*, TDF_SLIM, stmt, 0)
   %G: gimple *:
       Equivalent to: dump_gimple_stmt (MSG_*, TDF_SLIM, stmt, 0)
   %T: tree:
       Equivalent to: dump_generic_expr (MSG_*, arg, TDF_SLIM).

   TODO: add a format code that can handle (symtab_node*) *and* both
   subclasses (presumably means teaching -Wformat about non-virtual
   subclasses).

   These format codes build optinfo_item instances, thus capturing metadata
   about the arguments being dumped, as well as the textual output.  */

bool
dump_pretty_printer::decode_format (text_info *text, const char *spec,
				       const char **buffer_ptr)
{
  /* Various format codes that imply making an optinfo_item and stashed it
     for later use (to capture metadata, rather than plain text).  */
  switch (*spec)
    {
    case 'C':
      {
	cgraph_node *node = va_arg (*text->args_ptr, cgraph_node *);

	/* Make an item for the node, and stash it.  */
	optinfo_item *item = make_item_for_dump_symtab_node (node);
	stash_item (buffer_ptr, item);
	return true;
      }

    case 'E':
      {
	gimple *stmt = va_arg (*text->args_ptr, gimple *);

	/* Make an item for the stmt, and stash it.  */
	optinfo_item *item = make_item_for_dump_gimple_expr (stmt, 0, TDF_SLIM);
	stash_item (buffer_ptr, item);
	return true;
      }

    case 'G':
      {
	gimple *stmt = va_arg (*text->args_ptr, gimple *);

	/* Make an item for the stmt, and stash it.  */
	optinfo_item *item = make_item_for_dump_gimple_stmt (stmt, 0, TDF_SLIM);
	stash_item (buffer_ptr, item);
	return true;
      }

    case 'T':
      {
	tree t = va_arg (*text->args_ptr, tree);

	/* Make an item for the tree, and stash it.  */
	optinfo_item *item = make_item_for_dump_generic_expr (t, TDF_SLIM);
	stash_item (buffer_ptr, item);
	return true;
      }

    default:
      return false;
    }
}

/* Output a formatted message using FORMAT on appropriate dump streams.  */

void
dump_context::dump_printf_va (const dump_metadata_t &metadata, const char *format,
			      va_list *ap)
{
  dump_pretty_printer pp (this, metadata.get_dump_flags ());

  text_info text;
  text.err_no = errno;
  text.args_ptr = ap;
  text.format_spec = format;

  /* Phases 1 and 2, using pp_format.  */
  pp_format (&pp, &text);

  /* Phase 3.  */
  if (optinfo_enabled_p ())
    {
      optinfo &info = ensure_pending_optinfo (metadata);
      pp.emit_items (&info);
    }
  else
    pp.emit_items (NULL);
}

/* Similar to dump_printf, except source location is also printed, and
   dump location captured.  */

void
dump_context::dump_printf_loc_va (const dump_metadata_t &metadata,
				  const dump_user_location_t &loc,
				  const char *format, va_list *ap)
{
  dump_loc (metadata, loc);
  dump_printf_va (metadata, format, ap);
}

/* Make an item for the given dump call, equivalent to print_dec.  */

template<unsigned int N, typename C>
static optinfo_item *
make_item_for_dump_dec (const poly_int<N, C> &value)
{
  STATIC_ASSERT (poly_coeff_traits<C>::signedness >= 0);
  signop sgn = poly_coeff_traits<C>::signedness ? SIGNED : UNSIGNED;

  pretty_printer pp;

  if (value.is_constant ())
    pp_wide_int (&pp, value.coeffs[0], sgn);
  else
    {
      pp_character (&pp, '[');
      for (unsigned int i = 0; i < N; ++i)
	{
	  pp_wide_int (&pp, value.coeffs[i], sgn);
	  pp_character (&pp, i == N - 1 ? ']' : ',');
	}
    }

  optinfo_item *item
    = new optinfo_item (OPTINFO_ITEM_KIND_TEXT, UNKNOWN_LOCATION,
			xstrdup (pp_formatted_text (&pp)));
  return item;
}

/* Output VALUE in decimal to appropriate dump streams.  */

template<unsigned int N, typename C>
void
dump_context::dump_dec (const dump_metadata_t &metadata, const poly_int<N, C> &value)
{
  optinfo_item *item = make_item_for_dump_dec (value);
  emit_item (item, metadata.get_dump_flags ());

  if (optinfo_enabled_p ())
    {
      optinfo &info = ensure_pending_optinfo (metadata);
      info.add_item (item);
    }
  else
    delete item;
}

/* Output the name of NODE on appropriate dump streams.  */

void
dump_context::dump_symtab_node (const dump_metadata_t &metadata, symtab_node *node)
{
  optinfo_item *item = make_item_for_dump_symtab_node (node);
  emit_item (item, metadata.get_dump_flags ());

  if (optinfo_enabled_p ())
    {
      optinfo &info = ensure_pending_optinfo (metadata);
      info.add_item (item);
    }
  else
    delete item;
}

/* Get the current dump scope-nesting depth.
   For use by -fopt-info (for showing nesting via indentation).  */

unsigned int
dump_context::get_scope_depth () const
{
  return m_scope_depth;
}

/* Push a nested dump scope.
   Increment the scope depth.
   Print "=== NAME ===\n" to the dumpfile, if any, and to the -fopt-info
   destination, if any.
   Emit a "scope" optinfo if optinfos are enabled.  */

void
dump_context::begin_scope (const char *name,
			   const dump_user_location_t &user_location,
			   const dump_impl_location_t &impl_location)
{
  m_scope_depth++;

  location_t src_loc = user_location.get_location_t ();

  if (dump_file && apply_dump_filter_p (MSG_NOTE, pflags))
    ::dump_loc (MSG_NOTE, dump_file, src_loc);

  if (alt_dump_file && apply_dump_filter_p (MSG_NOTE, alt_flags))
    ::dump_loc (MSG_NOTE, alt_dump_file, src_loc);

  /* Support for temp_dump_context in selftests.  */
  if (m_test_pp && apply_dump_filter_p (MSG_NOTE, m_test_pp_flags))
    ::dump_loc (MSG_NOTE, m_test_pp, src_loc);

  pretty_printer pp;
  pp_printf (&pp, "=== %s ===\n", name);
  optinfo_item *item
    = new optinfo_item (OPTINFO_ITEM_KIND_TEXT, UNKNOWN_LOCATION,
			xstrdup (pp_formatted_text (&pp)));
  emit_item (item, MSG_NOTE);

  if (optinfo_enabled_p ())
    {
      optinfo &info
	= begin_next_optinfo (dump_metadata_t (MSG_NOTE, impl_location),
			      user_location);
      info.m_kind = OPTINFO_KIND_SCOPE;
      info.add_item (item);
      end_any_optinfo ();
    }
  else
    delete item;
}

/* Pop a nested dump scope.  */

void
dump_context::end_scope ()
{
  end_any_optinfo ();
  m_scope_depth--;

  if (m_json_writer)
    m_json_writer->pop_scope ();
}

/* Should optinfo instances be created?
   All creation of optinfos should be guarded by this predicate.
   Return true if any optinfo destinations are active.  */

bool
dump_context::optinfo_enabled_p () const
{
  return (optimization_records_enabled_p ());
}

/* Return the optinfo currently being accumulated, creating one if
   necessary.  */

optinfo &
dump_context::ensure_pending_optinfo (const dump_metadata_t &metadata)
{
  if (!m_pending)
    return begin_next_optinfo (metadata, dump_user_location_t ());
  return *m_pending;
=======
>>>>>>> 9e014010
}

/* Start a new optinfo and return it, ending any optinfo that was already
   accumulated.  */

optinfo &
dump_context::begin_next_optinfo (const dump_metadata_t &metadata,
				  const dump_user_location_t &user_loc)
{
<<<<<<< HEAD
  end_any_optinfo ();
  gcc_assert (m_pending == NULL);
  dump_location_t loc (user_loc, metadata.get_impl_location ());
  m_pending = new optinfo (loc, OPTINFO_KIND_NOTE, current_pass);
  m_pending->handle_dump_file_kind (metadata.get_dump_flags ());
  return *m_pending;
}
=======
  if (!dfi->alt_filename)
    return NULL;
>>>>>>> 9e014010

/* End any optinfo that has been accumulated within this context; emitting
   it to any destinations as appropriate, such as optimization records.  */

<<<<<<< HEAD
void
dump_context::end_any_optinfo ()
{
  if (m_pending)
    emit_optinfo (m_pending);
  delete m_pending;
  m_pending = NULL;
}

/* Emit the optinfo to all of the "non-immediate" destinations
   (emission to "immediate" destinations is done by
   dump_context::emit_item).  */
=======
  FILE *stream = dump_open (dfi->alt_filename, dfi->alt_state < 0);

  if (stream)
    dfi->alt_state = 1;
>>>>>>> 9e014010

void
dump_context::emit_optinfo (const optinfo *info)
{
  /* -fsave-optimization-record.  */
  if (m_json_writer)
    m_json_writer->add_record (info);
}

<<<<<<< HEAD
/* Emit ITEM to all item destinations (those that don't require
   consolidation into optinfo instances).  */

void
dump_context::emit_item (optinfo_item *item, dump_flags_t dump_kind)
{
  if (dump_file && apply_dump_filter_p (dump_kind, pflags))
    fprintf (dump_file, "%s", item->get_text ());

  if (alt_dump_file && apply_dump_filter_p (dump_kind, alt_flags))
    fprintf (alt_dump_file, "%s", item->get_text ());

  /* Support for temp_dump_context in selftests.  */
  if (m_test_pp && apply_dump_filter_p (dump_kind, m_test_pp_flags))
    pp_string (m_test_pp, item->get_text ());
}

/* The current singleton dump_context, and its default.  */

dump_context *dump_context::s_current = &dump_context::s_default;
dump_context dump_context::s_default;

/* Implementation of dump_* API calls, calling into dump_context
   member functions.  */

/* Calls to the dump_* functions do non-trivial work, so they ought
   to be guarded by:
     if (dump_enabled_p ())
   Assert that they are guarded, and, if assertions are disabled,
   bail out if the calls weren't properly guarded.  */

#define VERIFY_DUMP_ENABLED_P \
  do {					\
    gcc_assert (dump_enabled_p ());	\
    if (!dump_enabled_p ())		\
      return;				\
  } while (0)
=======
/* Construct a dump_user_location_t from STMT (using its location and
   hotness).  */

dump_user_location_t::dump_user_location_t (const gimple *stmt)
: m_count (), m_loc (UNKNOWN_LOCATION)
{
  if (stmt)
    {
      if (stmt->bb)
	m_count = stmt->bb->count;
      m_loc = gimple_location (stmt);
    }
}

/* Construct a dump_user_location_t from an RTL instruction (using its
   location and hotness).  */

dump_user_location_t::dump_user_location_t (const rtx_insn *insn)
: m_count (), m_loc (UNKNOWN_LOCATION)
{
  if (insn)
    {
      basic_block bb = BLOCK_FOR_INSN (insn);
      if (bb)
	m_count = bb->count;
      m_loc = INSN_LOCATION (insn);
    }
}

/* Construct from a function declaration.  This one requires spelling out
   to avoid accidentally constructing from other kinds of tree.  */

dump_user_location_t
dump_user_location_t::from_function_decl (tree fndecl)
{
  gcc_assert (fndecl);

  // FIXME: profile count for function?
  return dump_user_location_t (profile_count (),
			       DECL_SOURCE_LOCATION (fndecl));
}

/* Extract the MSG_* component from DUMP_KIND and return a string for use
   as a prefix to dump messages.
   These match the strings in optinfo_verbosity_options and thus the
   "OPTIONS" within "-fopt-info-OPTIONS".  */

static const char *
kind_as_string (dump_flags_t dump_kind)
{
  switch (dump_kind & MSG_ALL_KINDS)
    {
    default:
      gcc_unreachable ();
    case MSG_OPTIMIZED_LOCATIONS:
      return "optimized";
    case MSG_MISSED_OPTIMIZATION:
      return "missed";
    case MSG_NOTE:
      return "note";
    }
}

/* Print source location on DFILE if enabled.  */

static void
dump_loc (dump_flags_t dump_kind, FILE *dfile, location_t loc)
{
  if (dump_kind)
    {
      if (LOCATION_LOCUS (loc) > BUILTINS_LOCATION)
        fprintf (dfile, "%s:%d:%d: ", LOCATION_FILE (loc),
                 LOCATION_LINE (loc), LOCATION_COLUMN (loc));
      else if (current_function_decl)
        fprintf (dfile, "%s:%d:%d: ",
                 DECL_SOURCE_FILE (current_function_decl),
                 DECL_SOURCE_LINE (current_function_decl),
                 DECL_SOURCE_COLUMN (current_function_decl));
      fprintf (dfile, "%s: ", kind_as_string (dump_kind));
      /* Indentation based on scope depth.  */
      fprintf (dfile, "%*s", get_dump_scope_depth (), "");
    }
}

/* Print source location to PP if enabled.  */

static void
dump_loc (dump_flags_t dump_kind, pretty_printer *pp, location_t loc)
{
  if (dump_kind)
    {
      if (LOCATION_LOCUS (loc) > BUILTINS_LOCATION)
	pp_printf (pp, "%s:%d:%d: ", LOCATION_FILE (loc),
		   LOCATION_LINE (loc), LOCATION_COLUMN (loc));
      else if (current_function_decl)
	pp_printf (pp, "%s:%d:%d: ",
		   DECL_SOURCE_FILE (current_function_decl),
		   DECL_SOURCE_LINE (current_function_decl),
		   DECL_SOURCE_COLUMN (current_function_decl));
      pp_printf (pp, "%s: ", kind_as_string (dump_kind));
      /* Indentation based on scope depth.  */
      for (unsigned i = 0; i < get_dump_scope_depth (); i++)
	pp_character (pp, ' ');
    }
}

/* Implementation of dump_context member functions.  */

/* dump_context's dtor.  */

dump_context::~dump_context ()
{
  delete m_pending;
}

void
dump_context::set_json_writer (optrecord_json_writer *writer)
{
  delete m_json_writer;
  m_json_writer = writer;
}

/* Perform cleanup activity for -fsave-optimization-record.
   Currently, the file is written out here in one go, before cleaning
   up.  */

void
dump_context::finish_any_json_writer ()
{
  if (!m_json_writer)
    return;

  m_json_writer->write ();
  delete m_json_writer;
  m_json_writer = NULL;
}

/* Update the "dumps_are_enabled" global; to be called whenever dump_file
   or alt_dump_file change, or when changing dump_context in selftests.  */

void
dump_context::refresh_dumps_are_enabled ()
{
  dumps_are_enabled = (dump_file || alt_dump_file || optinfo_enabled_p ()
		       || m_test_pp);
}

/* Determine if a message of kind DUMP_KIND and at the current scope depth
   should be printed.

   Only show messages that match FILTER both on their kind *and*
   their priority.  */

bool
dump_context::apply_dump_filter_p (dump_flags_t dump_kind,
				   dump_flags_t filter) const
{
  /* Few messages, if any, have an explicit MSG_PRIORITY.
     If DUMP_KIND does, we'll use it.
     Otherwise, generate an implicit priority value for the message based
     on the current scope depth.
     Messages at the top-level scope are MSG_PRIORITY_USER_FACING,
     whereas those in nested scopes are MSG_PRIORITY_INTERNALS.  */
  if (!(dump_kind & MSG_ALL_PRIORITIES))
    {
      dump_flags_t implicit_priority
	=  (m_scope_depth > 0
	    ? MSG_PRIORITY_INTERNALS
	    : MSG_PRIORITY_USER_FACING);
      dump_kind |= implicit_priority;
    }

  return (dump_kind & (filter & MSG_ALL_KINDS)
	  && dump_kind & (filter & MSG_ALL_PRIORITIES));
}

/* Print LOC to the appropriate dump destinations, given DUMP_KIND.
   If optinfos are enabled, begin a new optinfo.  */

void
dump_context::dump_loc (const dump_metadata_t &metadata,
			const dump_user_location_t &loc)
{
  end_any_optinfo ();

  dump_loc_immediate (metadata.get_dump_flags (), loc);

  if (optinfo_enabled_p ())
    begin_next_optinfo (metadata, loc);
}

/* As dump_loc above, but without starting a new optinfo. */

void
dump_context::dump_loc_immediate (dump_flags_t dump_kind,
				  const dump_user_location_t &loc)
{
  location_t srcloc = loc.get_location_t ();

  if (dump_file && apply_dump_filter_p (dump_kind, pflags))
    ::dump_loc (dump_kind, dump_file, srcloc);

  if (alt_dump_file && apply_dump_filter_p (dump_kind, alt_flags))
    ::dump_loc (dump_kind, alt_dump_file, srcloc);

  /* Support for temp_dump_context in selftests.  */
  if (m_test_pp && apply_dump_filter_p (dump_kind, m_test_pp_flags))
    ::dump_loc (dump_kind, m_test_pp, srcloc);
}

/* Make an item for the given dump call, equivalent to print_gimple_stmt.  */

static optinfo_item *
make_item_for_dump_gimple_stmt (gimple *stmt, int spc, dump_flags_t dump_flags)
{
  pretty_printer pp;
  pp_needs_newline (&pp) = true;
  pp_gimple_stmt_1 (&pp, stmt, spc, dump_flags);
  pp_newline (&pp);

  optinfo_item *item
    = new optinfo_item (OPTINFO_ITEM_KIND_GIMPLE, gimple_location (stmt),
			xstrdup (pp_formatted_text (&pp)));
  return item;
}
>>>>>>> 9e014010

/* Dump gimple statement GS with SPC indentation spaces and
   EXTRA_DUMP_FLAGS on the dump streams if DUMP_KIND is enabled.  */

void
<<<<<<< HEAD
=======
dump_context::dump_gimple_stmt (const dump_metadata_t &metadata,
				dump_flags_t extra_dump_flags,
				gimple *gs, int spc)
{
  optinfo_item *item
    = make_item_for_dump_gimple_stmt (gs, spc, dump_flags | extra_dump_flags);
  emit_item (item, metadata.get_dump_flags ());

  if (optinfo_enabled_p ())
    {
      optinfo &info = ensure_pending_optinfo (metadata);
      info.add_item (item);
    }
  else
    delete item;
}

/* Similar to dump_gimple_stmt, except additionally print source location.  */

void
dump_context::dump_gimple_stmt_loc (const dump_metadata_t &metadata,
				    const dump_user_location_t &loc,
				    dump_flags_t extra_dump_flags,
				    gimple *gs, int spc)
{
  dump_loc (metadata, loc);
  dump_gimple_stmt (metadata, extra_dump_flags, gs, spc);
}

/* Make an item for the given dump call, equivalent to print_gimple_expr.  */

static optinfo_item *
make_item_for_dump_gimple_expr (gimple *stmt, int spc, dump_flags_t dump_flags)
{
  dump_flags |= TDF_RHS_ONLY;
  pretty_printer pp;
  pp_needs_newline (&pp) = true;
  pp_gimple_stmt_1 (&pp, stmt, spc, dump_flags);

  optinfo_item *item
    = new optinfo_item (OPTINFO_ITEM_KIND_GIMPLE, gimple_location (stmt),
			xstrdup (pp_formatted_text (&pp)));
  return item;
}

/* Dump gimple statement GS with SPC indentation spaces and
   EXTRA_DUMP_FLAGS on the dump streams if DUMP_KIND is enabled.
   Do not terminate with a newline or semicolon.  */

void
dump_context::dump_gimple_expr (const dump_metadata_t &metadata,
				dump_flags_t extra_dump_flags,
				gimple *gs, int spc)
{
  optinfo_item *item
    = make_item_for_dump_gimple_expr (gs, spc, dump_flags | extra_dump_flags);
  emit_item (item, metadata.get_dump_flags ());

  if (optinfo_enabled_p ())
    {
      optinfo &info = ensure_pending_optinfo (metadata);
      info.add_item (item);
    }
  else
    delete item;
}

/* Similar to dump_gimple_expr, except additionally print source location.  */

void
dump_context::dump_gimple_expr_loc (const dump_metadata_t &metadata,
				    const dump_user_location_t &loc,
				    dump_flags_t extra_dump_flags,
				    gimple *gs,
				    int spc)
{
  dump_loc (metadata, loc);
  dump_gimple_expr (metadata, extra_dump_flags, gs, spc);
}

/* Make an item for the given dump call, equivalent to print_generic_expr.  */

static optinfo_item *
make_item_for_dump_generic_expr (tree node, dump_flags_t dump_flags)
{
  pretty_printer pp;
  pp_needs_newline (&pp) = true;
  pp_translate_identifiers (&pp) = false;
  dump_generic_node (&pp, node, 0, dump_flags, false);

  location_t loc = UNKNOWN_LOCATION;
  if (EXPR_HAS_LOCATION (node))
    loc = EXPR_LOCATION (node);

  optinfo_item *item
    = new optinfo_item (OPTINFO_ITEM_KIND_TREE, loc,
			xstrdup (pp_formatted_text (&pp)));
  return item;
}

/* Dump expression tree T using EXTRA_DUMP_FLAGS on dump streams if
   DUMP_KIND is enabled.  */

void
dump_context::dump_generic_expr (const dump_metadata_t &metadata,
				 dump_flags_t extra_dump_flags,
				 tree t)
{
  optinfo_item *item
    = make_item_for_dump_generic_expr (t, dump_flags | extra_dump_flags);
  emit_item (item, metadata.get_dump_flags ());

  if (optinfo_enabled_p ())
    {
      optinfo &info = ensure_pending_optinfo (metadata);
      info.add_item (item);
    }
  else
    delete item;
}


/* Similar to dump_generic_expr, except additionally print the source
   location.  */

void
dump_context::dump_generic_expr_loc (const dump_metadata_t &metadata,
				     const dump_user_location_t &loc,
				     dump_flags_t extra_dump_flags,
				     tree t)
{
  dump_loc (metadata, loc);
  dump_generic_expr (metadata, extra_dump_flags, t);
}

/* Make an item for the given dump call.  */

static optinfo_item *
make_item_for_dump_symtab_node (symtab_node *node)
{
  location_t loc = DECL_SOURCE_LOCATION (node->decl);
  optinfo_item *item
    = new optinfo_item (OPTINFO_ITEM_KIND_SYMTAB_NODE, loc,
			xstrdup (node->dump_name ()));
  return item;
}

/* dump_pretty_printer's ctor.  */

dump_pretty_printer::dump_pretty_printer (dump_context *context,
					  dump_flags_t dump_kind)
: pretty_printer (), m_context (context), m_dump_kind (dump_kind),
  m_stashed_items ()
{
  pp_format_decoder (this) = format_decoder_cb;
}

/* Phase 3 of formatting; compare with pp_output_formatted_text.

   Emit optinfo_item instances for the various formatted chunks from phases
   1 and 2 (i.e. pp_format).

   Some chunks may already have had their items built (during decode_format).
   These chunks have been stashed into m_stashed_items; we emit them here.

   For all other purely textual chunks, they are printed into
   buffer->formatted_obstack, and then emitted as a textual optinfo_item.
   This consolidates multiple adjacent text chunks into a single text
   optinfo_item.  */

void
dump_pretty_printer::emit_items (optinfo *dest)
{
  output_buffer *buffer = pp_buffer (this);
  struct chunk_info *chunk_array = buffer->cur_chunk_array;
  const char **args = chunk_array->args;

  gcc_assert (buffer->obstack == &buffer->formatted_obstack);
  gcc_assert (buffer->line_length == 0);

  unsigned stashed_item_idx = 0;
  for (unsigned chunk = 0; args[chunk]; chunk++)
    {
      if (stashed_item_idx < m_stashed_items.length ()
	  && args[chunk] == *m_stashed_items[stashed_item_idx].buffer_ptr)
	{
	  emit_any_pending_textual_chunks (dest);
	  /* This chunk has a stashed item: use it.  */
	  emit_item (m_stashed_items[stashed_item_idx++].item, dest);
	}
      else
	/* This chunk is purely textual.  Print it (to
	   buffer->formatted_obstack), so that we can consolidate adjacent
	   chunks into one textual optinfo_item.  */
	pp_string (this, args[chunk]);
    }

  emit_any_pending_textual_chunks (dest);

  /* Ensure that we consumed all of stashed_items.  */
  gcc_assert (stashed_item_idx == m_stashed_items.length ());

  /* Deallocate the chunk structure and everything after it (i.e. the
     associated series of formatted strings).  */
  buffer->cur_chunk_array = chunk_array->prev;
  obstack_free (&buffer->chunk_obstack, chunk_array);
}

/* Subroutine of dump_pretty_printer::emit_items
   for consolidating multiple adjacent pure-text chunks into single
   optinfo_items (in phase 3).  */

void
dump_pretty_printer::emit_any_pending_textual_chunks (optinfo *dest)
{
  gcc_assert (buffer->obstack == &buffer->formatted_obstack);

  /* Don't emit an item if the pending text is empty.  */
  if (output_buffer_last_position_in_text (buffer) == NULL)
    return;

  char *formatted_text = xstrdup (pp_formatted_text (this));
  optinfo_item *item
    = new optinfo_item (OPTINFO_ITEM_KIND_TEXT, UNKNOWN_LOCATION,
			formatted_text);
  emit_item (item, dest);

  /* Clear the pending text by unwinding formatted_text back to the start
     of the buffer (without deallocating).  */
  obstack_free (&buffer->formatted_obstack,
		buffer->formatted_obstack.object_base);
}

/* Emit ITEM and take ownership of it.  If DEST is non-NULL, add ITEM
   to DEST; otherwise delete ITEM.  */

void
dump_pretty_printer::emit_item (optinfo_item *item, optinfo *dest)
{
  m_context->emit_item (item, m_dump_kind);
  if (dest)
    dest->add_item (item);
  else
    delete item;
}

/* Record that ITEM (generated in phase 2 of formatting) is to be used for
   the chunk at BUFFER_PTR in phase 3 (by emit_items).  */

void
dump_pretty_printer::stash_item (const char **buffer_ptr, optinfo_item *item)
{
  gcc_assert (buffer_ptr);
  gcc_assert (item);

  m_stashed_items.safe_push (stashed_item (buffer_ptr, item));
}

/* pp_format_decoder callback for dump_pretty_printer, and thus for
   dump_printf and dump_printf_loc.

   A wrapper around decode_format, for type-safety.  */

bool
dump_pretty_printer::format_decoder_cb (pretty_printer *pp, text_info *text,
					const char *spec, int /*precision*/,
					bool /*wide*/, bool /*set_locus*/,
					bool /*verbose*/, bool */*quoted*/,
					const char **buffer_ptr)
{
  dump_pretty_printer *opp = static_cast <dump_pretty_printer *> (pp);
  return opp->decode_format (text, spec, buffer_ptr);
}

/* Format decoder for dump_pretty_printer, and thus for dump_printf and
   dump_printf_loc.

   Supported format codes (in addition to the standard pretty_printer ones)
   are:

   %C: cgraph_node *:
       Equivalent to: dump_symtab_node (MSG_*, node)
   %E: gimple *:
       Equivalent to: dump_gimple_expr (MSG_*, TDF_SLIM, stmt, 0)
   %G: gimple *:
       Equivalent to: dump_gimple_stmt (MSG_*, TDF_SLIM, stmt, 0)
   %T: tree:
       Equivalent to: dump_generic_expr (MSG_*, arg, TDF_SLIM).

   TODO: add a format code that can handle (symtab_node*) *and* both
   subclasses (presumably means teaching -Wformat about non-virtual
   subclasses).

   These format codes build optinfo_item instances, thus capturing metadata
   about the arguments being dumped, as well as the textual output.  */

bool
dump_pretty_printer::decode_format (text_info *text, const char *spec,
				       const char **buffer_ptr)
{
  /* Various format codes that imply making an optinfo_item and stashed it
     for later use (to capture metadata, rather than plain text).  */
  switch (*spec)
    {
    case 'C':
      {
	cgraph_node *node = va_arg (*text->args_ptr, cgraph_node *);

	/* Make an item for the node, and stash it.  */
	optinfo_item *item = make_item_for_dump_symtab_node (node);
	stash_item (buffer_ptr, item);
	return true;
      }

    case 'E':
      {
	gimple *stmt = va_arg (*text->args_ptr, gimple *);

	/* Make an item for the stmt, and stash it.  */
	optinfo_item *item = make_item_for_dump_gimple_expr (stmt, 0, TDF_SLIM);
	stash_item (buffer_ptr, item);
	return true;
      }

    case 'G':
      {
	gimple *stmt = va_arg (*text->args_ptr, gimple *);

	/* Make an item for the stmt, and stash it.  */
	optinfo_item *item = make_item_for_dump_gimple_stmt (stmt, 0, TDF_SLIM);
	stash_item (buffer_ptr, item);
	return true;
      }

    case 'T':
      {
	tree t = va_arg (*text->args_ptr, tree);

	/* Make an item for the tree, and stash it.  */
	optinfo_item *item = make_item_for_dump_generic_expr (t, TDF_SLIM);
	stash_item (buffer_ptr, item);
	return true;
      }

    default:
      return false;
    }
}

/* Output a formatted message using FORMAT on appropriate dump streams.  */

void
dump_context::dump_printf_va (const dump_metadata_t &metadata, const char *format,
			      va_list *ap)
{
  dump_pretty_printer pp (this, metadata.get_dump_flags ());

  text_info text;
  text.err_no = errno;
  text.args_ptr = ap;
  text.format_spec = format;

  /* Phases 1 and 2, using pp_format.  */
  pp_format (&pp, &text);

  /* Phase 3.  */
  if (optinfo_enabled_p ())
    {
      optinfo &info = ensure_pending_optinfo (metadata);
      pp.emit_items (&info);
    }
  else
    pp.emit_items (NULL);
}

/* Similar to dump_printf, except source location is also printed, and
   dump location captured.  */

void
dump_context::dump_printf_loc_va (const dump_metadata_t &metadata,
				  const dump_user_location_t &loc,
				  const char *format, va_list *ap)
{
  dump_loc (metadata, loc);
  dump_printf_va (metadata, format, ap);
}

/* Make an item for the given dump call, equivalent to print_dec.  */

template<unsigned int N, typename C>
static optinfo_item *
make_item_for_dump_dec (const poly_int<N, C> &value)
{
  STATIC_ASSERT (poly_coeff_traits<C>::signedness >= 0);
  signop sgn = poly_coeff_traits<C>::signedness ? SIGNED : UNSIGNED;

  pretty_printer pp;

  if (value.is_constant ())
    pp_wide_int (&pp, value.coeffs[0], sgn);
  else
    {
      pp_character (&pp, '[');
      for (unsigned int i = 0; i < N; ++i)
	{
	  pp_wide_int (&pp, value.coeffs[i], sgn);
	  pp_character (&pp, i == N - 1 ? ']' : ',');
	}
    }

  optinfo_item *item
    = new optinfo_item (OPTINFO_ITEM_KIND_TEXT, UNKNOWN_LOCATION,
			xstrdup (pp_formatted_text (&pp)));
  return item;
}

/* Output VALUE in decimal to appropriate dump streams.  */

template<unsigned int N, typename C>
void
dump_context::dump_dec (const dump_metadata_t &metadata, const poly_int<N, C> &value)
{
  optinfo_item *item = make_item_for_dump_dec (value);
  emit_item (item, metadata.get_dump_flags ());

  if (optinfo_enabled_p ())
    {
      optinfo &info = ensure_pending_optinfo (metadata);
      info.add_item (item);
    }
  else
    delete item;
}

/* Output the name of NODE on appropriate dump streams.  */

void
dump_context::dump_symtab_node (const dump_metadata_t &metadata, symtab_node *node)
{
  optinfo_item *item = make_item_for_dump_symtab_node (node);
  emit_item (item, metadata.get_dump_flags ());

  if (optinfo_enabled_p ())
    {
      optinfo &info = ensure_pending_optinfo (metadata);
      info.add_item (item);
    }
  else
    delete item;
}

/* Get the current dump scope-nesting depth.
   For use by -fopt-info (for showing nesting via indentation).  */

unsigned int
dump_context::get_scope_depth () const
{
  return m_scope_depth;
}

/* Push a nested dump scope.
   Increment the scope depth.
   Print "=== NAME ===\n" to the dumpfile, if any, and to the -fopt-info
   destination, if any.
   Emit a "scope" optinfo if optinfos are enabled.  */

void
dump_context::begin_scope (const char *name,
			   const dump_user_location_t &user_location,
			   const dump_impl_location_t &impl_location)
{
  m_scope_depth++;

  location_t src_loc = user_location.get_location_t ();

  if (dump_file && apply_dump_filter_p (MSG_NOTE, pflags))
    ::dump_loc (MSG_NOTE, dump_file, src_loc);

  if (alt_dump_file && apply_dump_filter_p (MSG_NOTE, alt_flags))
    ::dump_loc (MSG_NOTE, alt_dump_file, src_loc);

  /* Support for temp_dump_context in selftests.  */
  if (m_test_pp && apply_dump_filter_p (MSG_NOTE, m_test_pp_flags))
    ::dump_loc (MSG_NOTE, m_test_pp, src_loc);

  pretty_printer pp;
  pp_printf (&pp, "=== %s ===\n", name);
  optinfo_item *item
    = new optinfo_item (OPTINFO_ITEM_KIND_TEXT, UNKNOWN_LOCATION,
			xstrdup (pp_formatted_text (&pp)));
  emit_item (item, MSG_NOTE);

  if (optinfo_enabled_p ())
    {
      optinfo &info
	= begin_next_optinfo (dump_metadata_t (MSG_NOTE, impl_location),
			      user_location);
      info.m_kind = OPTINFO_KIND_SCOPE;
      info.add_item (item);
      end_any_optinfo ();
    }
  else
    delete item;
}

/* Pop a nested dump scope.  */

void
dump_context::end_scope ()
{
  end_any_optinfo ();
  m_scope_depth--;

  if (m_json_writer)
    m_json_writer->pop_scope ();
}

/* Should optinfo instances be created?
   All creation of optinfos should be guarded by this predicate.
   Return true if any optinfo destinations are active.  */

bool
dump_context::optinfo_enabled_p () const
{
  return (optimization_records_enabled_p ());
}

/* Return the optinfo currently being accumulated, creating one if
   necessary.  */

optinfo &
dump_context::ensure_pending_optinfo (const dump_metadata_t &metadata)
{
  if (!m_pending)
    return begin_next_optinfo (metadata, dump_user_location_t ());
  return *m_pending;
}

/* Start a new optinfo and return it, ending any optinfo that was already
   accumulated.  */

optinfo &
dump_context::begin_next_optinfo (const dump_metadata_t &metadata,
				  const dump_user_location_t &user_loc)
{
  end_any_optinfo ();
  gcc_assert (m_pending == NULL);
  dump_location_t loc (user_loc, metadata.get_impl_location ());
  m_pending = new optinfo (loc, OPTINFO_KIND_NOTE, current_pass);
  m_pending->handle_dump_file_kind (metadata.get_dump_flags ());
  return *m_pending;
}

/* End any optinfo that has been accumulated within this context; emitting
   it to any destinations as appropriate, such as optimization records.  */

void
dump_context::end_any_optinfo ()
{
  if (m_pending)
    emit_optinfo (m_pending);
  delete m_pending;
  m_pending = NULL;
}

/* Emit the optinfo to all of the "non-immediate" destinations
   (emission to "immediate" destinations is done by
   dump_context::emit_item).  */

void
dump_context::emit_optinfo (const optinfo *info)
{
  /* -fsave-optimization-record.  */
  if (m_json_writer)
    m_json_writer->add_record (info);
}

/* Emit ITEM to all item destinations (those that don't require
   consolidation into optinfo instances).  */

void
dump_context::emit_item (optinfo_item *item, dump_flags_t dump_kind)
{
  if (dump_file && apply_dump_filter_p (dump_kind, pflags))
    fprintf (dump_file, "%s", item->get_text ());

  if (alt_dump_file && apply_dump_filter_p (dump_kind, alt_flags))
    fprintf (alt_dump_file, "%s", item->get_text ());

  /* Support for temp_dump_context in selftests.  */
  if (m_test_pp && apply_dump_filter_p (dump_kind, m_test_pp_flags))
    pp_string (m_test_pp, item->get_text ());
}

/* The current singleton dump_context, and its default.  */

dump_context *dump_context::s_current = &dump_context::s_default;
dump_context dump_context::s_default;

/* Implementation of dump_* API calls, calling into dump_context
   member functions.  */

/* Calls to the dump_* functions do non-trivial work, so they ought
   to be guarded by:
     if (dump_enabled_p ())
   Assert that they are guarded, and, if assertions are disabled,
   bail out if the calls weren't properly guarded.  */

#define VERIFY_DUMP_ENABLED_P \
  do {					\
    gcc_assert (dump_enabled_p ());	\
    if (!dump_enabled_p ())		\
      return;				\
  } while (0)

/* Dump gimple statement GS with SPC indentation spaces and
   EXTRA_DUMP_FLAGS on the dump streams if DUMP_KIND is enabled.  */

void
>>>>>>> 9e014010
dump_gimple_stmt (const dump_metadata_t &metadata, dump_flags_t extra_dump_flags,
		  gimple *gs, int spc)
{
  VERIFY_DUMP_ENABLED_P;
  dump_context::get ().dump_gimple_stmt (metadata, extra_dump_flags, gs, spc);
<<<<<<< HEAD
=======
}

/* Similar to dump_gimple_stmt, except additionally print source location.  */

void
dump_gimple_stmt_loc (const dump_metadata_t &metadata,
		      const dump_user_location_t &loc,
		      dump_flags_t extra_dump_flags, gimple *gs, int spc)
{
  VERIFY_DUMP_ENABLED_P;
  dump_context::get ().dump_gimple_stmt_loc (metadata, loc, extra_dump_flags,
					     gs, spc);
}

/* Dump gimple statement GS with SPC indentation spaces and
   EXTRA_DUMP_FLAGS on the dump streams if DUMP_KIND is enabled.
   Do not terminate with a newline or semicolon.  */

void
dump_gimple_expr (const dump_metadata_t &metadata,
		  dump_flags_t extra_dump_flags,
		  gimple *gs, int spc)
{
  VERIFY_DUMP_ENABLED_P;
  dump_context::get ().dump_gimple_expr (metadata, extra_dump_flags, gs, spc);
>>>>>>> 9e014010
}

/* Similar to dump_gimple_expr, except additionally print source location.  */

void
<<<<<<< HEAD
dump_gimple_stmt_loc (const dump_metadata_t &metadata,
=======
dump_gimple_expr_loc (const dump_metadata_t &metadata,
>>>>>>> 9e014010
		      const dump_user_location_t &loc,
		      dump_flags_t extra_dump_flags, gimple *gs, int spc)
{
  VERIFY_DUMP_ENABLED_P;
<<<<<<< HEAD
  dump_context::get ().dump_gimple_stmt_loc (metadata, loc, extra_dump_flags,
					     gs, spc);
}

/* Dump gimple statement GS with SPC indentation spaces and
   EXTRA_DUMP_FLAGS on the dump streams if DUMP_KIND is enabled.
   Do not terminate with a newline or semicolon.  */

void
dump_gimple_expr (const dump_metadata_t &metadata,
		  dump_flags_t extra_dump_flags,
		  gimple *gs, int spc)
{
  VERIFY_DUMP_ENABLED_P;
  dump_context::get ().dump_gimple_expr (metadata, extra_dump_flags, gs, spc);
}

/* Similar to dump_gimple_expr, except additionally print source location.  */

void
dump_gimple_expr_loc (const dump_metadata_t &metadata,
		      const dump_user_location_t &loc,
		      dump_flags_t extra_dump_flags, gimple *gs, int spc)
{
  VERIFY_DUMP_ENABLED_P;
=======
>>>>>>> 9e014010
  dump_context::get ().dump_gimple_expr_loc (metadata, loc, extra_dump_flags,
					     gs, spc);
}

/* Dump expression tree T using EXTRA_DUMP_FLAGS on dump streams if
   DUMP_KIND is enabled.  */

void
dump_generic_expr (const dump_metadata_t &metadata, dump_flags_t extra_dump_flags,
		   tree t)
{
  VERIFY_DUMP_ENABLED_P;
  dump_context::get ().dump_generic_expr (metadata, extra_dump_flags, t);
}

/* Similar to dump_generic_expr, except additionally print the source
   location.  */

void
dump_generic_expr_loc (const dump_metadata_t &metadata,
		       const dump_user_location_t &loc,
		       dump_flags_t extra_dump_flags, tree t)
{
  VERIFY_DUMP_ENABLED_P;
  dump_context::get ().dump_generic_expr_loc (metadata, loc, extra_dump_flags,
					      t);
}

/* Output a formatted message using FORMAT on appropriate dump streams.  */

void
dump_printf (const dump_metadata_t &metadata, const char *format, ...)
{
  VERIFY_DUMP_ENABLED_P;
  va_list ap;
  va_start (ap, format);
  dump_context::get ().dump_printf_va (metadata, format, &ap);
  va_end (ap);
}

/* Similar to dump_printf, except source location is also printed, and
   dump location captured.  */

void
dump_printf_loc (const dump_metadata_t &metadata,
		 const dump_user_location_t &loc,
		 const char *format, ...)
{
  VERIFY_DUMP_ENABLED_P;
  va_list ap;
  va_start (ap, format);
  dump_context::get ().dump_printf_loc_va (metadata, loc, format, &ap);
  va_end (ap);
}

/* Output VALUE in decimal to appropriate dump streams.  */

template<unsigned int N, typename C>
void
dump_dec (const dump_metadata_t &metadata, const poly_int<N, C> &value)
{
  VERIFY_DUMP_ENABLED_P;
  dump_context::get ().dump_dec (metadata, value);
}

template void dump_dec (const dump_metadata_t &metadata, const poly_uint16 &);
template void dump_dec (const dump_metadata_t &metadata, const poly_int64 &);
template void dump_dec (const dump_metadata_t &metadata, const poly_uint64 &);
template void dump_dec (const dump_metadata_t &metadata, const poly_offset_int &);
template void dump_dec (const dump_metadata_t &metadata, const poly_widest_int &);

void
dump_dec (dump_flags_t dump_kind, const poly_wide_int &value, signop sgn)
{
  VERIFY_DUMP_ENABLED_P;
  if (dump_file
      && dump_context::get ().apply_dump_filter_p (dump_kind, pflags))
    print_dec (value, dump_file, sgn);

  if (alt_dump_file
      && dump_context::get ().apply_dump_filter_p (dump_kind, alt_flags))
    print_dec (value, alt_dump_file, sgn);
}

/* Output VALUE in hexadecimal to appropriate dump streams.  */

void
dump_hex (dump_flags_t dump_kind, const poly_wide_int &value)
{
  VERIFY_DUMP_ENABLED_P;
  if (dump_file
      && dump_context::get ().apply_dump_filter_p (dump_kind, pflags))
    print_hex (value, dump_file);

  if (alt_dump_file
      && dump_context::get ().apply_dump_filter_p (dump_kind, alt_flags))
    print_hex (value, alt_dump_file);
}

/* Emit and delete the currently pending optinfo, if there is one,
   without the caller needing to know about class dump_context.  */

void
dumpfile_ensure_any_optinfo_are_flushed ()
{
  dump_context::get().end_any_optinfo ();
}

/* Output the name of NODE on appropriate dump streams.  */

void
dump_symtab_node (const dump_metadata_t &metadata, symtab_node *node)
{
  VERIFY_DUMP_ENABLED_P;
  dump_context::get ().dump_symtab_node (metadata, node);
}

/* Get the current dump scope-nesting depth.
   For use by -fopt-info (for showing nesting via indentation).  */

unsigned int
get_dump_scope_depth ()
{
  return dump_context::get ().get_scope_depth ();
}

/* Push a nested dump scope.
   Print "=== NAME ===\n" to the dumpfile, if any, and to the -fopt-info
   destination, if any.
   Emit a "scope" opinfo if optinfos are enabled.
   Increment the scope depth.  */

void
dump_begin_scope (const char *name,
		  const dump_user_location_t &user_location,
		  const dump_impl_location_t &impl_location)
{
  dump_context::get ().begin_scope (name, user_location, impl_location);
}

/* Pop a nested dump scope.  */

void
dump_end_scope ()
{
  dump_context::get ().end_scope ();
}

/* Start a dump for PHASE. Store user-supplied dump flags in
   *FLAG_PTR.  Return the number of streams opened.  Set globals
   DUMP_FILE, and ALT_DUMP_FILE to point to the opened streams, and
   set dump_flags appropriately for both pass dump stream and
   -fopt-info stream. */

int
gcc::dump_manager::
dump_start (int phase, dump_flags_t *flag_ptr)
{
  int count = 0;
  char *name;
  struct dump_file_info *dfi;
  FILE *stream;
  if (phase == TDI_none || !dump_phase_enabled_p (phase))
    return 0;

  dfi = get_dump_file_info (phase);
  name = get_dump_file_name (phase);
  if (name)
    {
      stream = dump_open (name, dfi->pstate < 0);
      if (stream)
        {
          dfi->pstate = 1;
          count++;
        }
      free (name);
      dfi->pstream = stream;
      set_dump_file (dfi->pstream);
      /* Initialize current dump flags. */
      pflags = dfi->pflags;
    }

  stream = dump_open_alternate_stream (dfi);
  if (stream)
    {
      dfi->alt_stream = stream;
      count++;
      set_alt_dump_file (dfi->alt_stream);
      /* Initialize current -fopt-info flags. */
      alt_flags = dfi->alt_flags;
    }

  if (flag_ptr)
    *flag_ptr = dfi->pflags;

  return count;
}

/* Finish a tree dump for PHASE and close associated dump streams.  Also
   reset the globals DUMP_FILE, ALT_DUMP_FILE, and DUMP_FLAGS.  */

void
gcc::dump_manager::
dump_finish (int phase)
{
  struct dump_file_info *dfi;

  if (phase < 0)
    return;
  dfi = get_dump_file_info (phase);
  if (dfi->pstream && dfi->pstream != stdout && dfi->pstream != stderr)
    fclose (dfi->pstream);

  if (dfi->alt_stream && dfi->alt_stream != stdout && dfi->alt_stream != stderr)
    fclose (dfi->alt_stream);

  dfi->alt_stream = NULL;
  dfi->pstream = NULL;
  set_dump_file (NULL);
  set_alt_dump_file (NULL);
  dump_flags = TDF_NONE;
  alt_flags = TDF_NONE;
  pflags = TDF_NONE;
}

/* Begin a tree dump for PHASE. Stores any user supplied flag in
   *FLAG_PTR and returns a stream to write to. If the dump is not
   enabled, returns NULL.
   PART can be used for dump files which should be split to multiple
   parts. PART == -1 indicates dump file with no parts.
   If PART is -1, multiple calls will reopen and append to the dump file.  */

FILE *
dump_begin (int phase, dump_flags_t *flag_ptr, int part)
{
  return g->get_dumps ()->dump_begin (phase, flag_ptr, part);
}

FILE *
gcc::dump_manager::
dump_begin (int phase, dump_flags_t *flag_ptr, int part)
{
  if (phase == TDI_none || !dump_phase_enabled_p (phase))
    return NULL;

<<<<<<< HEAD
  name = get_dump_file_name (phase, part);
  if (!name)
    return NULL;
  dfi = get_dump_file_info (phase);

  /* We do not support re-opening of dump files with parts.  This would require
     tracking pstate per part of the dump file.  */
  stream = dump_open (name, part != -1 || dfi->pstate < 0);
=======
  char *name = get_dump_file_name (phase, part);
  if (!name)
    return NULL;
  struct dump_file_info *dfi = get_dump_file_info (phase);

  /* We do not support re-opening of dump files with parts.  This would require
     tracking pstate per part of the dump file.  */
  FILE *stream = dump_open (name, part != -1 || dfi->pstate < 0);
>>>>>>> 9e014010
  if (stream)
    dfi->pstate = 1;
  free (name);

  if (flag_ptr)
    *flag_ptr = dfi->pflags;

  /* Initialize current flags */
  pflags = dfi->pflags;
  return stream;
}

/* Returns nonzero if dump PHASE is enabled for at least one stream.
   If PHASE is TDI_tree_all, return nonzero if any dump is enabled for
   any phase.  */

int
gcc::dump_manager::
dump_phase_enabled_p (int phase) const
{
  if (phase == TDI_tree_all)
    {
      size_t i;
      for (i = TDI_none + 1; i < (size_t) TDI_end; i++)
	if (dump_files[i].pstate || dump_files[i].alt_state)
	  return 1;
      for (i = 0; i < m_extra_dump_files_in_use; i++)
	if (m_extra_dump_files[i].pstate || m_extra_dump_files[i].alt_state)
	  return 1;
      return 0;
    }
  else
    {
      struct dump_file_info *dfi = get_dump_file_info (phase);
      return dfi->pstate || dfi->alt_state;
    }
}

/* Returns nonzero if tree dump PHASE has been initialized.  */

int
gcc::dump_manager::
dump_initialized_p (int phase) const
{
  struct dump_file_info *dfi = get_dump_file_info (phase);
  return dfi->pstate > 0 || dfi->alt_state > 0;
}

/* Returns the switch name of PHASE.  */

const char *
dump_flag_name (int phase)
{
  return g->get_dumps ()->dump_flag_name (phase);
}

const char *
gcc::dump_manager::
dump_flag_name (int phase) const
{
  struct dump_file_info *dfi = get_dump_file_info (phase);
  return dfi->swtch;
}

/* Handle -fdump-* and -fopt-info for a pass added after
   command-line options are parsed (those from plugins and
   those from backends).

   Because the registration of plugin/backend passes happens after the
   command-line options are parsed, the options that specify single
   pass dumping (e.g. -fdump-tree-PASSNAME) cannot be used for new
   passes. Therefore we currently can only enable dumping of
   new passes when the 'dump-all' flags (e.g. -fdump-tree-all)
   are specified.  This is done here.

   Similarly, the saved -fopt-info options are wired up to the new pass.  */

void
gcc::dump_manager::register_pass (opt_pass *pass)
{
  gcc_assert (pass);

  register_one_dump_file (pass);

  dump_file_info *pass_dfi = get_dump_file_info (pass->static_pass_number);
  gcc_assert (pass_dfi);

  enum tree_dump_index tdi;
  if (pass->type == SIMPLE_IPA_PASS
      || pass->type == IPA_PASS)
    tdi = TDI_ipa_all;
  else if (pass->type == GIMPLE_PASS)
    tdi = TDI_tree_all;
  else
    tdi = TDI_rtl_all;
  const dump_file_info *tdi_dfi = get_dump_file_info (tdi);
  gcc_assert (tdi_dfi);

  /* Check if dump-all flag is specified.  */
  if (tdi_dfi->pstate)
    {
      pass_dfi->pstate = tdi_dfi->pstate;
      pass_dfi->pflags = tdi_dfi->pflags;
    }

  update_dfi_for_opt_info (pass_dfi);
}

/* Finish a tree dump for PHASE. STREAM is the stream created by
   dump_begin.  */

void
dump_end (int phase ATTRIBUTE_UNUSED, FILE *stream)
{
  if (stream != stderr && stream != stdout)
    fclose (stream);
}

/* Enable all tree dumps with FLAGS on FILENAME.  Return number of
   enabled tree dumps.  */

int
gcc::dump_manager::
dump_enable_all (dump_kind dkind, dump_flags_t flags, const char *filename)
{
  int n = 0;
  size_t i;

  for (i = TDI_none + 1; i < (size_t) TDI_end; i++)
    {
      if (dump_files[i].dkind == dkind)
        {
          const char *old_filename = dump_files[i].pfilename;
          dump_files[i].pstate = -1;
          dump_files[i].pflags |= flags;
          n++;
          /* Override the existing filename.  */
          if (filename)
            {
              dump_files[i].pfilename = xstrdup (filename);
              /* Since it is a command-line provided file, which is
                 common to all the phases, use it in append mode.  */
              dump_files[i].pstate = 1;
            }
          if (old_filename && filename != old_filename)
            free (CONST_CAST (char *, old_filename));
        }
    }

  for (i = 0; i < m_extra_dump_files_in_use; i++)
    {
      if (m_extra_dump_files[i].dkind == dkind)
        {
          const char *old_filename = m_extra_dump_files[i].pfilename;
          m_extra_dump_files[i].pstate = -1;
          m_extra_dump_files[i].pflags |= flags;
          n++;
          /* Override the existing filename.  */
          if (filename)
            {
              m_extra_dump_files[i].pfilename = xstrdup (filename);
              /* Since it is a command-line provided file, which is
                 common to all the phases, use it in append mode.  */
              m_extra_dump_files[i].pstate = 1;
            }
          if (old_filename && filename != old_filename)
            free (CONST_CAST (char *, old_filename));
        }
    }

  return n;
}

/* Enable -fopt-info dumps on all dump files matching OPTGROUP_FLAGS.
   Enable dumps with FLAGS on FILENAME.  Return the number of enabled
   dumps.  */

int
gcc::dump_manager::
opt_info_enable_passes (optgroup_flags_t optgroup_flags, dump_flags_t flags,
			const char *filename)
{
  int n = 0;

  m_optgroup_flags = optgroup_flags;
  m_optinfo_flags = flags;
  m_optinfo_filename = xstrdup (filename);

  for (size_t i = TDI_none + 1; i < (size_t) TDI_end; i++)
    if (update_dfi_for_opt_info (&dump_files[i]))
      n++;

  for (size_t i = 0; i < m_extra_dump_files_in_use; i++)
    if (update_dfi_for_opt_info (&m_extra_dump_files[i]))
      n++;

  return n;
}

/* Use the saved -fopt-info options to update DFI.
   Return true if the dump is enabled.  */
<<<<<<< HEAD

bool
gcc::dump_manager::update_dfi_for_opt_info (dump_file_info *dfi) const
{
  gcc_assert (dfi);

  if (!(dfi->optgroup_flags & m_optgroup_flags))
    return false;

  const char *old_filename = dfi->alt_filename;
  /* Since this file is shared among different passes, it
     should be opened in append mode.  */
  dfi->alt_state = 1;
  dfi->alt_flags |= m_optinfo_flags;
  /* Override the existing filename.  */
  if (m_optinfo_filename)
    dfi->alt_filename = xstrdup (m_optinfo_filename);
  if (old_filename && m_optinfo_filename != old_filename)
    free (CONST_CAST (char *, old_filename));

  return true;
}

/* Parse ARG as a dump switch. Return nonzero if it is, and store the
   relevant details in the dump_files array.  */
=======
>>>>>>> 9e014010

bool
gcc::dump_manager::update_dfi_for_opt_info (dump_file_info *dfi) const
{
  gcc_assert (dfi);

  if (!(dfi->optgroup_flags & m_optgroup_flags))
    return false;

  const char *old_filename = dfi->alt_filename;
  /* Since this file is shared among different passes, it
     should be opened in append mode.  */
  dfi->alt_state = 1;
  dfi->alt_flags |= m_optinfo_flags;
  /* Override the existing filename.  */
  if (m_optinfo_filename)
    dfi->alt_filename = xstrdup (m_optinfo_filename);
  if (old_filename && m_optinfo_filename != old_filename)
    free (CONST_CAST (char *, old_filename));

  return true;
}

/* Helper routine to parse -<dump format>[=filename]
   and return the corresponding dump flag.  If POS_P is non-NULL,
   assign start of filename into *POS_P.  */

dump_flags_t
parse_dump_option (const char *option_value, const char **pos_p)
{
  const char *ptr;
  dump_flags_t flags;

  ptr = option_value;
<<<<<<< HEAD
=======
  if (pos_p)
    *pos_p = NULL;
>>>>>>> 9e014010

  /* Retain "user-facing" and "internals" messages, but filter out
     those from an opt_problem being re-emitted at the top level
     (MSG_PRIORITY_REEMITTED), so as to avoid duplicate messages
     messing up scan-tree-dump-times" in DejaGnu tests.  */
  flags = MSG_PRIORITY_USER_FACING | MSG_PRIORITY_INTERNALS;

  while (*ptr)
    {
      const struct kv_pair<dump_flags_t> *option_ptr;
      const char *end_ptr;
      const char *eq_ptr;
      unsigned length;
      while (*ptr == '-')
	ptr++;
      end_ptr = strchr (ptr, '-');
      eq_ptr = strchr (ptr, '=');

      if (eq_ptr && !end_ptr)
	end_ptr = eq_ptr;

      if (!end_ptr)
	end_ptr = ptr + strlen (ptr);
      length = end_ptr - ptr;

      for (option_ptr = dump_options; option_ptr->name; option_ptr++)
	if (strlen (option_ptr->name) == length
	    && !memcmp (option_ptr->name, ptr, length))
	  {
	    flags |= option_ptr->value;
	    goto found;
	  }

      if (*ptr == '=')
	{
          /* Interpret rest of the argument as a dump filename.  This
             filename overrides other command line filenames.  */
	  if (pos_p)
	    *pos_p = ptr + 1;
	  break;
	}
      else
      {
	warning (0, "ignoring unknown option %q.*s",
		 length, ptr);
	flags = TDF_ERROR;
      }
    found:
      ptr = end_ptr;
  }

  return flags;
}

/* Parse ARG as a dump switch.  Return nonzero if it is, and store the
   relevant details in the dump_files array.  */

int
gcc::dump_manager::
dump_switch_p_1 (const char *arg, struct dump_file_info *dfi, bool doglob)
{
  const char *option_value;
  dump_flags_t flags = TDF_NONE;

  if (doglob && !dfi->glob)
    return 0;

  option_value = skip_leading_substring (arg, doglob ? dfi->glob : dfi->swtch);
  if (!option_value)
    return 0;

  if (*option_value && *option_value != '-' && *option_value != '=')
    return 0;

  const char *filename;
  flags = parse_dump_option (option_value, &filename);
  if (filename)
    {
      if (dfi->pfilename)
  free (CONST_CAST (char *, dfi->pfilename));
      dfi->pfilename = xstrdup (filename);
    }

  dfi->pstate = -1;
  dfi->pflags |= flags;

  /* Process -fdump-tree-all and -fdump-rtl-all, by enabling all the
     known dumps.  */
  if (dfi->suffix == NULL)
    dump_enable_all (dfi->dkind, dfi->pflags, dfi->pfilename);

  return 1;
}

int
gcc::dump_manager::
dump_switch_p (const char *arg)
{
  size_t i;
  int any = 0;

  for (i = TDI_none + 1; i != TDI_end; i++)
    any |= dump_switch_p_1 (arg, &dump_files[i], false);

  /* Don't glob if we got a hit already */
  if (!any)
    for (i = TDI_none + 1; i != TDI_end; i++)
      any |= dump_switch_p_1 (arg, &dump_files[i], true);

  for (i = 0; i < m_extra_dump_files_in_use; i++)
    any |= dump_switch_p_1 (arg, &m_extra_dump_files[i], false);

  if (!any)
    for (i = 0; i < m_extra_dump_files_in_use; i++)
      any |= dump_switch_p_1 (arg, &m_extra_dump_files[i], true);


  return any;
}

/* Parse ARG as a -fopt-info switch and store flags, optgroup_flags
   and filename.  Return non-zero if it is a recognized switch.  */

static int
opt_info_switch_p_1 (const char *arg, dump_flags_t *flags,
		     optgroup_flags_t *optgroup_flags, char **filename)
{
  const char *option_value;
  const char *ptr;

  option_value = arg;
  ptr = option_value;

  *filename = NULL;

  /* Default to filtering out "internals" messages, and retaining
     "user-facing" messages, and those from an opt_problem being
     re-emitted at the top level.  */
  *flags = MSG_PRIORITY_USER_FACING | MSG_PRIORITY_REEMITTED;

  *optgroup_flags = OPTGROUP_NONE;

  if (!ptr)
    return 1;       /* Handle '-fopt-info' without any additional options.  */

  while (*ptr)
    {
      const char *end_ptr;
      const char *eq_ptr;
      unsigned length;

      while (*ptr == '-')
	ptr++;
      end_ptr = strchr (ptr, '-');
      eq_ptr = strchr (ptr, '=');

      if (eq_ptr && (!end_ptr || eq_ptr < end_ptr))
        end_ptr = eq_ptr;
      else if (!end_ptr)
	end_ptr = ptr + strlen (ptr);
      length = end_ptr - ptr;

      for (const kv_pair<dump_flags_t> *option_ptr = optinfo_verbosity_options;
	   option_ptr->name; option_ptr++)
	if (strlen (option_ptr->name) == length
	    && !memcmp (option_ptr->name, ptr, length))
          {
            *flags |= option_ptr->value;
	    goto found;
          }

      for (const kv_pair<optgroup_flags_t> *option_ptr = optgroup_options;
	   option_ptr->name; option_ptr++)
	if (strlen (option_ptr->name) == length
	    && !memcmp (option_ptr->name, ptr, length))
          {
            *optgroup_flags |= option_ptr->value;
	    goto found;
          }

      if (*ptr == '=')
        {
          /* Interpret rest of the argument as a dump filename.  This
             filename overrides other command line filenames.  */
          *filename = xstrdup (ptr + 1);
          break;
        }
      else
        {
          warning (0, "unknown option %q.*s in %<-fopt-info-%s%>",
                   length, ptr, arg);
          return 0;
        }
    found:;
      ptr = end_ptr;
    }

  return 1;
}

/* Return non-zero if ARG is a recognized switch for
   -fopt-info. Return zero otherwise.  */

int
opt_info_switch_p (const char *arg)
{
  dump_flags_t flags;
  optgroup_flags_t optgroup_flags;
  char *filename;
  static char *file_seen = NULL;
  gcc::dump_manager *dumps = g->get_dumps ();

  if (!opt_info_switch_p_1 (arg, &flags, &optgroup_flags, &filename))
    return 0;

  if (!filename)
    filename = xstrdup ("stderr");

  /* Bail out if a different filename has been specified.  */
  if (file_seen && strcmp (file_seen, filename))
    {
      warning (0, "ignoring possibly conflicting option %<-fopt-info-%s%>",
               arg);
      return 1;
    }

  file_seen = xstrdup (filename);
  if (!(flags & MSG_ALL_KINDS))
    flags |= MSG_OPTIMIZED_LOCATIONS;
  if (!optgroup_flags)
    optgroup_flags = OPTGROUP_ALL;

  return dumps->opt_info_enable_passes (optgroup_flags, flags, filename);
}

/* Print basic block on the dump streams.  */

void
dump_basic_block (dump_flags_t dump_kind, basic_block bb, int indent)
{
  if (dump_file
      && dump_context::get ().apply_dump_filter_p (dump_kind, pflags))
    dump_bb (dump_file, bb, indent, TDF_DETAILS);
  if (alt_dump_file
      && dump_context::get ().apply_dump_filter_p (dump_kind, alt_flags))
    dump_bb (alt_dump_file, bb, indent, TDF_DETAILS);
}

/* Dump FUNCTION_DECL FN as tree dump PHASE.  */

void
dump_function (int phase, tree fn)
{
  FILE *stream;
  dump_flags_t flags;

  stream = dump_begin (phase, &flags);
  if (stream)
    {
      dump_function_to_file (fn, stream, flags);
      dump_end (phase, stream);
    }
}

/* Print information from the combine pass on dump_file.  */

void
print_combine_total_stats (void)
{
  if (dump_file)
    dump_combine_total_stats (dump_file);
}

/* Enable RTL dump for all the RTL passes.  */

bool
enable_rtl_dump_file (void)
{
  gcc::dump_manager *dumps = g->get_dumps ();
  int num_enabled =
    dumps->dump_enable_all (DK_rtl, dump_flags_t (TDF_DETAILS) | TDF_BLOCKS,
			    NULL);
  return num_enabled > 0;
}

#if CHECKING_P

namespace selftest {

/* temp_dump_context's ctor.  Temporarily override the dump_context
   (to forcibly enable optinfo-generation).  */

temp_dump_context::temp_dump_context (bool forcibly_enable_optinfo,
				      bool forcibly_enable_dumping,
				      dump_flags_t test_pp_flags)
: m_context (),
<<<<<<< HEAD
  m_saved (&dump_context ().get ())
=======
  m_saved (&dump_context::get ())
>>>>>>> 9e014010
{
  dump_context::s_current = &m_context;
  if (forcibly_enable_optinfo)
    m_context.set_json_writer (new optrecord_json_writer ());
  /* Conditionally enable the test dump, so that we can verify both the
     dump_enabled_p and the !dump_enabled_p cases in selftests.  */
  if (forcibly_enable_dumping)
    {
      m_context.m_test_pp = &m_pp;
      m_context.m_test_pp_flags = test_pp_flags;
    }

  dump_context::get ().refresh_dumps_are_enabled ();
}

/* temp_dump_context's dtor.  Restore the saved dump_context.  */

temp_dump_context::~temp_dump_context ()
{
  m_context.set_json_writer (NULL);

  dump_context::s_current = m_saved;

  dump_context::get ().refresh_dumps_are_enabled ();
}

/* 0-terminate the text dumped so far, and return it.  */

const char *
temp_dump_context::get_dumped_text ()
{
  return pp_formatted_text (&m_pp);
}

/* Verify that IMPL_LOC is within EXPECTED_FILE at EXPECTED_LINE,
   from EXPECTED_FUNCTION, using LOC for the location of any failure,
   provided that the build compiler is sufficiently recent.  */

static void
assert_impl_location_eq (const location &loc ATTRIBUTE_UNUSED,
			 const dump_impl_location_t &impl_loc ATTRIBUTE_UNUSED,
			 const char *expected_file ATTRIBUTE_UNUSED,
			 int expected_line ATTRIBUTE_UNUSED,
			 const char *expected_function ATTRIBUTE_UNUSED)
{
#if __GNUC__ > 4 || (__GNUC__ == 4 && __GNUC_MINOR__ >= 8)
  ASSERT_STR_CONTAINS_AT (loc, impl_loc.m_file, expected_file);
  ASSERT_EQ_AT (loc, impl_loc.m_line, expected_line);
  ASSERT_STR_CONTAINS_AT (loc, impl_loc.m_function, expected_function);
#endif
}

/* Verify that IMPL_LOC is within EXPECTED_FILE at EXPECTED_LINE,
   from EXPECTED_FUNCTION, provided that the build compiler is
   sufficiently recent.  */

#define ASSERT_IMPL_LOCATION_EQ(IMPL_LOC, EXPECTED_FILE, EXPECTED_LINE, \
				EXPECTED_FUNCTION)			\
  SELFTEST_BEGIN_STMT							\
    assert_impl_location_eq (SELFTEST_LOCATION, IMPL_LOC,		\
			     EXPECTED_FILE, EXPECTED_LINE,		\
			     EXPECTED_FUNCTION);			\
  SELFTEST_END_STMT

/* Verify that the dump_location_t constructors capture the source location
   at which they were called (provided that the build compiler is sufficiently
   recent).  */

static void
test_impl_location ()
{
  /* Default ctor.  */
  {
    dump_location_t loc;
    const int expected_line = __LINE__ - 1;
    ASSERT_IMPL_LOCATION_EQ (loc.get_impl_location (),
			     "dumpfile.c", expected_line, "test_impl_location");
  }

  /* Constructing from a gimple.  */
  {
    dump_location_t loc ((gimple *)NULL);
    const int expected_line = __LINE__ - 1;
    ASSERT_IMPL_LOCATION_EQ (loc.get_impl_location (),
			     "dumpfile.c", expected_line, "test_impl_location");
  }

  /* Constructing from an rtx_insn.  */
  {
    dump_location_t loc ((rtx_insn *)NULL);
    const int expected_line = __LINE__ - 1;
    ASSERT_IMPL_LOCATION_EQ (loc.get_impl_location (),
			     "dumpfile.c", expected_line, "test_impl_location");
  }
}

/* Verify that the text dumped so far in CONTEXT equals
   EXPECTED_TEXT, using LOC for the location of any failure.
   As a side-effect, the internal buffer is 0-terminated.  */

void
verify_dumped_text (const location &loc,
		    temp_dump_context *context,
		    const char *expected_text)
{
  gcc_assert (context);
  ASSERT_STREQ_AT (loc, context->get_dumped_text (),
		   expected_text);
}

/* Verify that ITEM has the expected values.  */

void
verify_item (const location &loc,
	     const optinfo_item *item,
	     enum optinfo_item_kind expected_kind,
	     location_t expected_location,
	     const char *expected_text)
{
  ASSERT_EQ_AT (loc, item->get_kind (), expected_kind);
  ASSERT_EQ_AT (loc, item->get_location (), expected_location);
  ASSERT_STREQ_AT (loc, item->get_text (), expected_text);
}

/* Verify that calls to the dump_* API are captured and consolidated into
   optimization records. */

static void
test_capture_of_dump_calls (const line_table_case &case_)
{
  /* Generate a location_t for testing.  */
  line_table_test ltt (case_);
  linemap_add (line_table, LC_ENTER, false, "test.txt", 0);
  linemap_line_start (line_table, 5, 100);
  linemap_add (line_table, LC_LEAVE, false, NULL, 0);
  location_t decl_loc = linemap_position_for_column (line_table, 8);
  location_t stmt_loc = linemap_position_for_column (line_table, 10);
  if (stmt_loc > LINE_MAP_MAX_LOCATION_WITH_COLS)
    return;

  dump_user_location_t loc = dump_user_location_t::from_location_t (stmt_loc);

  gimple *stmt = gimple_build_return (NULL);
  gimple_set_location (stmt, stmt_loc);

  tree test_decl = build_decl (decl_loc, FUNCTION_DECL,
			       get_identifier ("test_decl"),
			       build_function_type_list (void_type_node,
							 NULL_TREE));

  symbol_table_test tmp_symtab;

  cgraph_node *node = cgraph_node::get_create (test_decl);
  gcc_assert (node);

  /* Run all tests twice, with and then without optinfo enabled, to ensure
     that immediate destinations vs optinfo-based destinations both
     work, independently of each other, with no leaks.  */
  for (int i = 0 ; i < 2; i++)
    {
      bool with_optinfo = (i == 0);

      /* Test of dump_printf.  */
      {
	temp_dump_context tmp (with_optinfo, true,
			       MSG_ALL_KINDS | MSG_PRIORITY_USER_FACING);
	dump_printf (MSG_NOTE, "int: %i str: %s", 42, "foo");
	const int expected_impl_line = __LINE__ - 1;

	ASSERT_DUMPED_TEXT_EQ (tmp, "int: 42 str: foo");
	if (with_optinfo)
	  {
	    optinfo *info = tmp.get_pending_optinfo ();
	    ASSERT_TRUE (info != NULL);
	    ASSERT_EQ (info->get_kind (), OPTINFO_KIND_NOTE);
	    ASSERT_EQ (info->num_items (), 1);
	    ASSERT_IS_TEXT (info->get_item (0), "int: 42 str: foo");
	    ASSERT_IMPL_LOCATION_EQ (info->get_impl_location (),
				     "dumpfile.c", expected_impl_line,
				     "test_capture_of_dump_calls");
	  }
      }

      /* Test of dump_printf with %T.  */
      {
	temp_dump_context tmp (with_optinfo, true,
			       MSG_ALL_KINDS | MSG_PRIORITY_USER_FACING);
	dump_printf (MSG_NOTE, "tree: %T", integer_zero_node);
	const int expected_impl_line = __LINE__ - 1;

	ASSERT_DUMPED_TEXT_EQ (tmp, "tree: 0");
	if (with_optinfo)
	  {
	    optinfo *info = tmp.get_pending_optinfo ();
	    ASSERT_TRUE (info != NULL);
	    ASSERT_EQ (info->get_kind (), OPTINFO_KIND_NOTE);
	    ASSERT_EQ (info->num_items (), 2);
	    ASSERT_IS_TEXT (info->get_item (0), "tree: ");
	    ASSERT_IS_TREE (info->get_item (1), UNKNOWN_LOCATION, "0");
	    ASSERT_IMPL_LOCATION_EQ (info->get_impl_location (),
				     "dumpfile.c", expected_impl_line,
				     "test_capture_of_dump_calls");
	  }
      }

      /* Test of dump_printf with %E.  */
      {
	temp_dump_context tmp (with_optinfo, true,
			       MSG_ALL_KINDS | MSG_PRIORITY_USER_FACING);
	dump_printf (MSG_NOTE, "gimple: %E", stmt);
	const int expected_impl_line = __LINE__ - 1;

	ASSERT_DUMPED_TEXT_EQ (tmp, "gimple: return;");
	if (with_optinfo)
	  {
	    optinfo *info = tmp.get_pending_optinfo ();
	    ASSERT_TRUE (info != NULL);
	    ASSERT_EQ (info->get_kind (), OPTINFO_KIND_NOTE);
	    ASSERT_EQ (info->num_items (), 2);
	    ASSERT_IS_TEXT (info->get_item (0), "gimple: ");
	    ASSERT_IS_GIMPLE (info->get_item (1), stmt_loc, "return;");
	    ASSERT_IMPL_LOCATION_EQ (info->get_impl_location (),
				     "dumpfile.c", expected_impl_line,
				     "test_capture_of_dump_calls");
	  }
      }

      /* Test of dump_printf with %G.  */
      {
	temp_dump_context tmp (with_optinfo, true,
			       MSG_ALL_KINDS | MSG_PRIORITY_USER_FACING);
	dump_printf (MSG_NOTE, "gimple: %G", stmt);
	const int expected_impl_line = __LINE__ - 1;

	ASSERT_DUMPED_TEXT_EQ (tmp, "gimple: return;\n");
	if (with_optinfo)
	  {
	    optinfo *info = tmp.get_pending_optinfo ();
	    ASSERT_TRUE (info != NULL);
	    ASSERT_EQ (info->get_kind (), OPTINFO_KIND_NOTE);
	    ASSERT_EQ (info->num_items (), 2);
	    ASSERT_IS_TEXT (info->get_item (0), "gimple: ");
	    ASSERT_IS_GIMPLE (info->get_item (1), stmt_loc, "return;\n");
	    ASSERT_IMPL_LOCATION_EQ (info->get_impl_location (),
				     "dumpfile.c", expected_impl_line,
				     "test_capture_of_dump_calls");
	  }
      }

      /* Test of dump_printf with %C.  */
      {
	temp_dump_context tmp (with_optinfo, true,
			       MSG_ALL_KINDS | MSG_PRIORITY_USER_FACING);
	dump_printf (MSG_NOTE, "node: %C", node);
	const int expected_impl_line = __LINE__ - 1;

	ASSERT_DUMPED_TEXT_EQ (tmp, "node: test_decl/0");
	if (with_optinfo)
	  {
	    optinfo *info = tmp.get_pending_optinfo ();
	    ASSERT_TRUE (info != NULL);
	    ASSERT_EQ (info->get_kind (), OPTINFO_KIND_NOTE);
	    ASSERT_EQ (info->num_items (), 2);
	    ASSERT_IS_TEXT (info->get_item (0), "node: ");
	    ASSERT_IS_SYMTAB_NODE (info->get_item (1), decl_loc, "test_decl/0");
	    ASSERT_IMPL_LOCATION_EQ (info->get_impl_location (),
				     "dumpfile.c", expected_impl_line,
				     "test_capture_of_dump_calls");
	  }
      }

      /* dump_print_loc with multiple format codes.  This tests various
	 things:
	 - intermingling of text, format codes handled by the base
	 pretty_printer, and dump-specific format codes
	 - multiple dump-specific format codes: some consecutive, others
	 separated by text, trailing text after the final one.  */
      {
	temp_dump_context tmp (with_optinfo, true,
			       MSG_ALL_KINDS | MSG_PRIORITY_USER_FACING);
	dump_printf_loc (MSG_NOTE, loc, "before %T and %T"
			 " %i consecutive %E%E after\n",
			 integer_zero_node, test_decl, 42, stmt, stmt);

	ASSERT_DUMPED_TEXT_EQ (tmp,
			       "test.txt:5:10: note: before 0 and test_decl"
			       " 42 consecutive return;return; after\n");
	if (with_optinfo)
	  {
	    optinfo *info = tmp.get_pending_optinfo ();
	    ASSERT_TRUE (info != NULL);
	    ASSERT_EQ (info->get_kind (), OPTINFO_KIND_NOTE);
	    ASSERT_EQ (info->num_items (), 8);
	    ASSERT_IS_TEXT (info->get_item (0), "before ");
	    ASSERT_IS_TREE (info->get_item (1), UNKNOWN_LOCATION, "0");
	    ASSERT_IS_TEXT (info->get_item (2), " and ");
	    ASSERT_IS_TREE (info->get_item (3), UNKNOWN_LOCATION, "test_decl");
	    ASSERT_IS_TEXT (info->get_item (4), " 42 consecutive ");
	    ASSERT_IS_GIMPLE (info->get_item (5), stmt_loc, "return;");
	    ASSERT_IS_GIMPLE (info->get_item (6), stmt_loc, "return;");
	    ASSERT_IS_TEXT (info->get_item (7), " after\n");
	    /* We don't ASSERT_IMPL_LOCATION_EQ here, to avoid having to
	       enforce at which exact line the multiline dump_printf_loc
	       occurred.  */
	  }
      }

      /* Tree, via dump_generic_expr.  */
      {
	temp_dump_context tmp (with_optinfo, true,
			       MSG_ALL_KINDS | MSG_PRIORITY_USER_FACING);
	dump_printf_loc (MSG_NOTE, loc, "test of tree: ");
	const int expected_impl_line = __LINE__ - 1;
	dump_generic_expr (MSG_NOTE, TDF_SLIM, integer_zero_node);

	ASSERT_DUMPED_TEXT_EQ (tmp, "test.txt:5:10: note: test of tree: 0");
	if (with_optinfo)
	  {
	    optinfo *info = tmp.get_pending_optinfo ();
	    ASSERT_TRUE (info != NULL);
	    ASSERT_EQ (info->get_location_t (), stmt_loc);
	    ASSERT_EQ (info->get_kind (), OPTINFO_KIND_NOTE);
	    ASSERT_EQ (info->num_items (), 2);
	    ASSERT_IS_TEXT (info->get_item (0), "test of tree: ");
	    ASSERT_IS_TREE (info->get_item (1), UNKNOWN_LOCATION, "0");
	    ASSERT_IMPL_LOCATION_EQ (info->get_impl_location (),
				     "dumpfile.c", expected_impl_line,
				     "test_capture_of_dump_calls");
	  }
      }

      /* Tree, via dump_generic_expr_loc.  */
      {
	temp_dump_context tmp (with_optinfo, true,
			       MSG_ALL_KINDS | MSG_PRIORITY_USER_FACING);
	dump_generic_expr_loc (MSG_NOTE, loc, TDF_SLIM, integer_one_node);
	const int expected_impl_line = __LINE__ - 1;

	ASSERT_DUMPED_TEXT_EQ (tmp, "test.txt:5:10: note: 1");
	if (with_optinfo)
	  {
	    optinfo *info = tmp.get_pending_optinfo ();
	    ASSERT_TRUE (info != NULL);
	    ASSERT_EQ (info->get_location_t (), stmt_loc);
	    ASSERT_EQ (info->get_kind (), OPTINFO_KIND_NOTE);
	    ASSERT_EQ (info->num_items (), 1);
	    ASSERT_IS_TREE (info->get_item (0), UNKNOWN_LOCATION, "1");
	    ASSERT_IMPL_LOCATION_EQ (info->get_impl_location (),
				     "dumpfile.c", expected_impl_line,
				     "test_capture_of_dump_calls");
	  }
      }

      /* Gimple.  */
      {
	/* dump_gimple_stmt_loc.  */
	{
	  temp_dump_context tmp (with_optinfo, true,
				 MSG_ALL_KINDS | MSG_PRIORITY_USER_FACING);
	  dump_gimple_stmt_loc (MSG_NOTE, loc, TDF_SLIM, stmt, 2);
	  const int expected_impl_line = __LINE__ - 1;

	  ASSERT_DUMPED_TEXT_EQ (tmp, "test.txt:5:10: note: return;\n");
	  if (with_optinfo)
	    {
	      optinfo *info = tmp.get_pending_optinfo ();
	      ASSERT_TRUE (info != NULL);
	      ASSERT_EQ (info->num_items (), 1);
	      ASSERT_IS_GIMPLE (info->get_item (0), stmt_loc, "return;\n");
	      ASSERT_IMPL_LOCATION_EQ (info->get_impl_location (),
				       "dumpfile.c", expected_impl_line,
				       "test_capture_of_dump_calls");
	    }
	}

	/* dump_gimple_stmt.  */
	{
	  temp_dump_context tmp (with_optinfo, true,
				 MSG_ALL_KINDS | MSG_PRIORITY_USER_FACING);
	  dump_gimple_stmt (MSG_NOTE, TDF_SLIM, stmt, 2);
	  const int expected_impl_line = __LINE__ - 1;

	  ASSERT_DUMPED_TEXT_EQ (tmp, "return;\n");
	  if (with_optinfo)
	    {
	      optinfo *info = tmp.get_pending_optinfo ();
	      ASSERT_TRUE (info != NULL);
	      ASSERT_EQ (info->num_items (), 1);
	      ASSERT_IS_GIMPLE (info->get_item (0), stmt_loc, "return;\n");
	      ASSERT_IMPL_LOCATION_EQ (info->get_impl_location (),
				       "dumpfile.c", expected_impl_line,
				       "test_capture_of_dump_calls");
	    }
	}

	/* dump_gimple_expr_loc.  */
	{
	  temp_dump_context tmp (with_optinfo, true,
				 MSG_ALL_KINDS | MSG_PRIORITY_USER_FACING);
	  dump_gimple_expr_loc (MSG_NOTE, loc, TDF_SLIM, stmt, 2);
	  const int expected_impl_line = __LINE__ - 1;

	  ASSERT_DUMPED_TEXT_EQ (tmp, "test.txt:5:10: note: return;");
	  if (with_optinfo)
	    {
	      optinfo *info = tmp.get_pending_optinfo ();
	      ASSERT_TRUE (info != NULL);
	      ASSERT_EQ (info->num_items (), 1);
	      ASSERT_IS_GIMPLE (info->get_item (0), stmt_loc, "return;");
	      ASSERT_IMPL_LOCATION_EQ (info->get_impl_location (),
				       "dumpfile.c", expected_impl_line,
				       "test_capture_of_dump_calls");
	    }
	}

	/* dump_gimple_expr.  */
	{
	  temp_dump_context tmp (with_optinfo, true,
				 MSG_ALL_KINDS | MSG_PRIORITY_USER_FACING);
	  dump_gimple_expr (MSG_NOTE, TDF_SLIM, stmt, 2);
	  const int expected_impl_line = __LINE__ - 1;

	  ASSERT_DUMPED_TEXT_EQ (tmp, "return;");
	  if (with_optinfo)
	    {
	      optinfo *info = tmp.get_pending_optinfo ();
	      ASSERT_TRUE (info != NULL);
	      ASSERT_EQ (info->num_items (), 1);
	      ASSERT_IS_GIMPLE (info->get_item (0), stmt_loc, "return;");
	      ASSERT_IMPL_LOCATION_EQ (info->get_impl_location (),
				       "dumpfile.c", expected_impl_line,
				       "test_capture_of_dump_calls");
	    }
	}
      }

      /* symtab_node.  */
      {
	temp_dump_context tmp (with_optinfo, true,
			       MSG_ALL_KINDS | MSG_PRIORITY_USER_FACING);
	dump_symtab_node (MSG_NOTE, node);
	const int expected_impl_line = __LINE__ - 1;

	ASSERT_DUMPED_TEXT_EQ (tmp, "test_decl/0");
	if (with_optinfo)
	  {
	    optinfo *info = tmp.get_pending_optinfo ();
	    ASSERT_TRUE (info != NULL);
	    ASSERT_EQ (info->get_kind (), OPTINFO_KIND_NOTE);
	    ASSERT_EQ (info->num_items (), 1);
	    ASSERT_IS_SYMTAB_NODE (info->get_item (0), decl_loc, "test_decl/0");
	    ASSERT_IMPL_LOCATION_EQ (info->get_impl_location (),
				     "dumpfile.c", expected_impl_line,
				     "test_capture_of_dump_calls");
	  }
      }

      /* poly_int.  */
      {
	temp_dump_context tmp (with_optinfo, true,
			       MSG_ALL_KINDS | MSG_PRIORITY_USER_FACING);
	dump_dec (MSG_NOTE, poly_int64 (42));
	const int expected_impl_line = __LINE__ - 1;

	ASSERT_DUMPED_TEXT_EQ (tmp, "42");
	if (with_optinfo)
	  {
	    optinfo *info = tmp.get_pending_optinfo ();
	    ASSERT_TRUE (info != NULL);
	    ASSERT_EQ (info->num_items (), 1);
	    ASSERT_IS_TEXT (info->get_item (0), "42");
	    ASSERT_IMPL_LOCATION_EQ (info->get_impl_location (),
				     "dumpfile.c", expected_impl_line,
				     "test_capture_of_dump_calls");
	  }
      }

      /* Scopes.  Test with all 4 combinations of
	 filtering by MSG_PRIORITY_USER_FACING
	 and/or filtering by MSG_PRIORITY_INTERNALS.  */
      for (int j = 0; j < 3; j++)
	{
	  dump_flags_t dump_filter = MSG_ALL_KINDS;
	  if (j % 2)
	    dump_filter |= MSG_PRIORITY_USER_FACING;
	  if (j / 2)
	    dump_filter |= MSG_PRIORITY_INTERNALS;

	  temp_dump_context tmp (with_optinfo, true, dump_filter);
	  /* Emit various messages, mostly with implicit priority.  */
	  dump_printf_loc (MSG_NOTE, stmt, "msg 1\n");
	  dump_printf_loc (MSG_NOTE | MSG_PRIORITY_INTERNALS, stmt,
			   "explicitly internal msg\n");
	  {
	    AUTO_DUMP_SCOPE ("outer scope", stmt);
	    dump_printf_loc (MSG_NOTE, stmt, "msg 2\n");
	    {
	      AUTO_DUMP_SCOPE ("middle scope", stmt);
	      dump_printf_loc (MSG_NOTE, stmt, "msg 3\n");
	      {
		AUTO_DUMP_SCOPE ("inner scope", stmt);
		dump_printf_loc (MSG_NOTE, stmt, "msg 4\n");
		dump_printf_loc (MSG_NOTE | MSG_PRIORITY_USER_FACING, stmt,
				 "explicitly user-facing msg\n");
	      }
	      dump_printf_loc (MSG_NOTE, stmt, "msg 5\n");
	    }
	    dump_printf_loc (MSG_NOTE, stmt, "msg 6\n");
	  }
	  dump_printf_loc (MSG_NOTE, stmt, "msg 7\n");
	  const int expected_impl_line = __LINE__ - 1;

	  switch (dump_filter & MSG_ALL_PRIORITIES)
	    {
	    default:
	      gcc_unreachable ();
	    case 0:
	      ASSERT_DUMPED_TEXT_EQ (tmp, "");
	      break;
	    case MSG_PRIORITY_USER_FACING:
	      ASSERT_DUMPED_TEXT_EQ
		(tmp,
		 "test.txt:5:10: note: msg 1\n"
		 "test.txt:5:10: note:    explicitly user-facing msg\n"
		 "test.txt:5:10: note: msg 7\n");
	      break;
	    case MSG_PRIORITY_INTERNALS:
	      ASSERT_DUMPED_TEXT_EQ
		(tmp,
		 "test.txt:5:10: note: explicitly internal msg\n"
		 "test.txt:5:10: note:  === outer scope ===\n"
		 "test.txt:5:10: note:  msg 2\n"
		 "test.txt:5:10: note:   === middle scope ===\n"
		 "test.txt:5:10: note:   msg 3\n"
		 "test.txt:5:10: note:    === inner scope ===\n"
		 "test.txt:5:10: note:    msg 4\n"
		 "test.txt:5:10: note:   msg 5\n"
		 "test.txt:5:10: note:  msg 6\n");
	      break;
	    case MSG_ALL_PRIORITIES:
	      ASSERT_DUMPED_TEXT_EQ
		(tmp,
		 "test.txt:5:10: note: msg 1\n"
		 "test.txt:5:10: note: explicitly internal msg\n"
		 "test.txt:5:10: note: === outer scope ===\n"
		 "test.txt:5:10: note:  msg 2\n"
		 "test.txt:5:10: note:  === middle scope ===\n"
		 "test.txt:5:10: note:   msg 3\n"
		 "test.txt:5:10: note:   === inner scope ===\n"
		 "test.txt:5:10: note:    msg 4\n"
		 "test.txt:5:10: note:    explicitly user-facing msg\n"
		 "test.txt:5:10: note:   msg 5\n"
		 "test.txt:5:10: note:  msg 6\n"
		 "test.txt:5:10: note: msg 7\n");
	      break;
	    }
	  if (with_optinfo)
	    {
	      optinfo *info = tmp.get_pending_optinfo ();
	      ASSERT_TRUE (info != NULL);
	      ASSERT_EQ (info->num_items (), 1);
	      ASSERT_IS_TEXT (info->get_item (0), "msg 7\n");
	      ASSERT_IMPL_LOCATION_EQ (info->get_impl_location (),
				       "dumpfile.c", expected_impl_line,
				       "test_capture_of_dump_calls");
	    }
	}
    }

  /* Verify that MSG_* affects optinfo->get_kind (); we tested MSG_NOTE
     above.  */
  {
    /* MSG_OPTIMIZED_LOCATIONS.  */
    {
      temp_dump_context tmp (true, true, MSG_ALL_KINDS);
      dump_printf_loc (MSG_OPTIMIZED_LOCATIONS, loc, "test");
      ASSERT_EQ (tmp.get_pending_optinfo ()->get_kind (),
		 OPTINFO_KIND_SUCCESS);
    }

    /* MSG_MISSED_OPTIMIZATION.  */
    {
      temp_dump_context tmp (true, true, MSG_ALL_KINDS);
      dump_printf_loc (MSG_MISSED_OPTIMIZATION, loc, "test");
      ASSERT_EQ (tmp.get_pending_optinfo ()->get_kind (),
		 OPTINFO_KIND_FAILURE);
    }
  }

  /* Verify that MSG_* affect AUTO_DUMP_SCOPE and the dump calls.  */
  {
    temp_dump_context tmp (false, true,
			   MSG_OPTIMIZED_LOCATIONS | MSG_ALL_PRIORITIES);
    dump_printf_loc (MSG_NOTE, stmt, "msg 1\n");
    {
      AUTO_DUMP_SCOPE ("outer scope", stmt);
      dump_printf_loc (MSG_NOTE, stmt, "msg 2\n");
      {
	AUTO_DUMP_SCOPE ("middle scope", stmt);
	dump_printf_loc (MSG_NOTE, stmt, "msg 3\n");
	{
	  AUTO_DUMP_SCOPE ("inner scope", stmt);
	  dump_printf_loc (MSG_OPTIMIZED_LOCATIONS, stmt, "msg 4\n");
	}
	dump_printf_loc (MSG_NOTE, stmt, "msg 5\n");
      }
      dump_printf_loc (MSG_NOTE, stmt, "msg 6\n");
    }
    dump_printf_loc (MSG_NOTE, stmt, "msg 7\n");

    ASSERT_DUMPED_TEXT_EQ (tmp, "test.txt:5:10: optimized:    msg 4\n");
  }
}

static void
test_pr87025 ()
{
  dump_user_location_t loc
    = dump_user_location_t::from_location_t (UNKNOWN_LOCATION);

  temp_dump_context tmp (true, true,
			 MSG_ALL_KINDS | MSG_PRIORITY_USER_FACING);
  {
    AUTO_DUMP_SCOPE ("outer scope", loc);
    dump_printf (MSG_NOTE, "msg1\n");
  }
}

/* Run all of the selftests within this file.  */

void
dumpfile_c_tests ()
{
  test_impl_location ();
  for_each_line_table_case (test_capture_of_dump_calls);
  test_pr87025 ();
}

} // namespace selftest

#endif /* CHECKING_P */<|MERGE_RESOLUTION|>--- conflicted
+++ resolved
@@ -1,9 +1,5 @@
 /* Dump infrastructure for optimizations and intermediate representation.
-<<<<<<< HEAD
-   Copyright (C) 2012-2019 Free Software Foundation, Inc.
-=======
    Copyright (C) 2012-2020 Free Software Foundation, Inc.
->>>>>>> 9e014010
 
 This file is part of GCC.
 
@@ -382,7 +378,6 @@
   if (!stream)
     error ("could not open dump file %qs: %m", filename);
   return stream;
-<<<<<<< HEAD
 }
 
 /* For a given DFI, open an alternate dump filename (which could also
@@ -1172,8 +1167,6 @@
   if (!m_pending)
     return begin_next_optinfo (metadata, dump_user_location_t ());
   return *m_pending;
-=======
->>>>>>> 9e014010
 }
 
 /* Start a new optinfo and return it, ending any optinfo that was already
@@ -1183,7 +1176,6 @@
 dump_context::begin_next_optinfo (const dump_metadata_t &metadata,
 				  const dump_user_location_t &user_loc)
 {
-<<<<<<< HEAD
   end_any_optinfo ();
   gcc_assert (m_pending == NULL);
   dump_location_t loc (user_loc, metadata.get_impl_location ());
@@ -1191,15 +1183,10 @@
   m_pending->handle_dump_file_kind (metadata.get_dump_flags ());
   return *m_pending;
 }
-=======
-  if (!dfi->alt_filename)
-    return NULL;
->>>>>>> 9e014010
 
 /* End any optinfo that has been accumulated within this context; emitting
    it to any destinations as appropriate, such as optimization records.  */
 
-<<<<<<< HEAD
 void
 dump_context::end_any_optinfo ()
 {
@@ -1212,12 +1199,6 @@
 /* Emit the optinfo to all of the "non-immediate" destinations
    (emission to "immediate" destinations is done by
    dump_context::emit_item).  */
-=======
-  FILE *stream = dump_open (dfi->alt_filename, dfi->alt_state < 0);
-
-  if (stream)
-    dfi->alt_state = 1;
->>>>>>> 9e014010
 
 void
 dump_context::emit_optinfo (const optinfo *info)
@@ -1227,7 +1208,6 @@
     m_json_writer->add_record (info);
 }
 
-<<<<<<< HEAD
 /* Emit ITEM to all item destinations (those that don't require
    consolidation into optinfo instances).  */
 
@@ -1265,283 +1245,28 @@
     if (!dump_enabled_p ())		\
       return;				\
   } while (0)
-=======
-/* Construct a dump_user_location_t from STMT (using its location and
-   hotness).  */
-
-dump_user_location_t::dump_user_location_t (const gimple *stmt)
-: m_count (), m_loc (UNKNOWN_LOCATION)
-{
-  if (stmt)
-    {
-      if (stmt->bb)
-	m_count = stmt->bb->count;
-      m_loc = gimple_location (stmt);
-    }
-}
-
-/* Construct a dump_user_location_t from an RTL instruction (using its
-   location and hotness).  */
-
-dump_user_location_t::dump_user_location_t (const rtx_insn *insn)
-: m_count (), m_loc (UNKNOWN_LOCATION)
-{
-  if (insn)
-    {
-      basic_block bb = BLOCK_FOR_INSN (insn);
-      if (bb)
-	m_count = bb->count;
-      m_loc = INSN_LOCATION (insn);
-    }
-}
-
-/* Construct from a function declaration.  This one requires spelling out
-   to avoid accidentally constructing from other kinds of tree.  */
-
-dump_user_location_t
-dump_user_location_t::from_function_decl (tree fndecl)
-{
-  gcc_assert (fndecl);
-
-  // FIXME: profile count for function?
-  return dump_user_location_t (profile_count (),
-			       DECL_SOURCE_LOCATION (fndecl));
-}
-
-/* Extract the MSG_* component from DUMP_KIND and return a string for use
-   as a prefix to dump messages.
-   These match the strings in optinfo_verbosity_options and thus the
-   "OPTIONS" within "-fopt-info-OPTIONS".  */
-
-static const char *
-kind_as_string (dump_flags_t dump_kind)
-{
-  switch (dump_kind & MSG_ALL_KINDS)
-    {
-    default:
-      gcc_unreachable ();
-    case MSG_OPTIMIZED_LOCATIONS:
-      return "optimized";
-    case MSG_MISSED_OPTIMIZATION:
-      return "missed";
-    case MSG_NOTE:
-      return "note";
-    }
-}
-
-/* Print source location on DFILE if enabled.  */
-
-static void
-dump_loc (dump_flags_t dump_kind, FILE *dfile, location_t loc)
-{
-  if (dump_kind)
-    {
-      if (LOCATION_LOCUS (loc) > BUILTINS_LOCATION)
-        fprintf (dfile, "%s:%d:%d: ", LOCATION_FILE (loc),
-                 LOCATION_LINE (loc), LOCATION_COLUMN (loc));
-      else if (current_function_decl)
-        fprintf (dfile, "%s:%d:%d: ",
-                 DECL_SOURCE_FILE (current_function_decl),
-                 DECL_SOURCE_LINE (current_function_decl),
-                 DECL_SOURCE_COLUMN (current_function_decl));
-      fprintf (dfile, "%s: ", kind_as_string (dump_kind));
-      /* Indentation based on scope depth.  */
-      fprintf (dfile, "%*s", get_dump_scope_depth (), "");
-    }
-}
-
-/* Print source location to PP if enabled.  */
-
-static void
-dump_loc (dump_flags_t dump_kind, pretty_printer *pp, location_t loc)
-{
-  if (dump_kind)
-    {
-      if (LOCATION_LOCUS (loc) > BUILTINS_LOCATION)
-	pp_printf (pp, "%s:%d:%d: ", LOCATION_FILE (loc),
-		   LOCATION_LINE (loc), LOCATION_COLUMN (loc));
-      else if (current_function_decl)
-	pp_printf (pp, "%s:%d:%d: ",
-		   DECL_SOURCE_FILE (current_function_decl),
-		   DECL_SOURCE_LINE (current_function_decl),
-		   DECL_SOURCE_COLUMN (current_function_decl));
-      pp_printf (pp, "%s: ", kind_as_string (dump_kind));
-      /* Indentation based on scope depth.  */
-      for (unsigned i = 0; i < get_dump_scope_depth (); i++)
-	pp_character (pp, ' ');
-    }
-}
-
-/* Implementation of dump_context member functions.  */
-
-/* dump_context's dtor.  */
-
-dump_context::~dump_context ()
-{
-  delete m_pending;
-}
-
-void
-dump_context::set_json_writer (optrecord_json_writer *writer)
-{
-  delete m_json_writer;
-  m_json_writer = writer;
-}
-
-/* Perform cleanup activity for -fsave-optimization-record.
-   Currently, the file is written out here in one go, before cleaning
-   up.  */
-
-void
-dump_context::finish_any_json_writer ()
-{
-  if (!m_json_writer)
-    return;
-
-  m_json_writer->write ();
-  delete m_json_writer;
-  m_json_writer = NULL;
-}
-
-/* Update the "dumps_are_enabled" global; to be called whenever dump_file
-   or alt_dump_file change, or when changing dump_context in selftests.  */
-
-void
-dump_context::refresh_dumps_are_enabled ()
-{
-  dumps_are_enabled = (dump_file || alt_dump_file || optinfo_enabled_p ()
-		       || m_test_pp);
-}
-
-/* Determine if a message of kind DUMP_KIND and at the current scope depth
-   should be printed.
-
-   Only show messages that match FILTER both on their kind *and*
-   their priority.  */
-
-bool
-dump_context::apply_dump_filter_p (dump_flags_t dump_kind,
-				   dump_flags_t filter) const
-{
-  /* Few messages, if any, have an explicit MSG_PRIORITY.
-     If DUMP_KIND does, we'll use it.
-     Otherwise, generate an implicit priority value for the message based
-     on the current scope depth.
-     Messages at the top-level scope are MSG_PRIORITY_USER_FACING,
-     whereas those in nested scopes are MSG_PRIORITY_INTERNALS.  */
-  if (!(dump_kind & MSG_ALL_PRIORITIES))
-    {
-      dump_flags_t implicit_priority
-	=  (m_scope_depth > 0
-	    ? MSG_PRIORITY_INTERNALS
-	    : MSG_PRIORITY_USER_FACING);
-      dump_kind |= implicit_priority;
-    }
-
-  return (dump_kind & (filter & MSG_ALL_KINDS)
-	  && dump_kind & (filter & MSG_ALL_PRIORITIES));
-}
-
-/* Print LOC to the appropriate dump destinations, given DUMP_KIND.
-   If optinfos are enabled, begin a new optinfo.  */
-
-void
-dump_context::dump_loc (const dump_metadata_t &metadata,
-			const dump_user_location_t &loc)
-{
-  end_any_optinfo ();
-
-  dump_loc_immediate (metadata.get_dump_flags (), loc);
-
-  if (optinfo_enabled_p ())
-    begin_next_optinfo (metadata, loc);
-}
-
-/* As dump_loc above, but without starting a new optinfo. */
-
-void
-dump_context::dump_loc_immediate (dump_flags_t dump_kind,
-				  const dump_user_location_t &loc)
-{
-  location_t srcloc = loc.get_location_t ();
-
-  if (dump_file && apply_dump_filter_p (dump_kind, pflags))
-    ::dump_loc (dump_kind, dump_file, srcloc);
-
-  if (alt_dump_file && apply_dump_filter_p (dump_kind, alt_flags))
-    ::dump_loc (dump_kind, alt_dump_file, srcloc);
-
-  /* Support for temp_dump_context in selftests.  */
-  if (m_test_pp && apply_dump_filter_p (dump_kind, m_test_pp_flags))
-    ::dump_loc (dump_kind, m_test_pp, srcloc);
-}
-
-/* Make an item for the given dump call, equivalent to print_gimple_stmt.  */
-
-static optinfo_item *
-make_item_for_dump_gimple_stmt (gimple *stmt, int spc, dump_flags_t dump_flags)
-{
-  pretty_printer pp;
-  pp_needs_newline (&pp) = true;
-  pp_gimple_stmt_1 (&pp, stmt, spc, dump_flags);
-  pp_newline (&pp);
-
-  optinfo_item *item
-    = new optinfo_item (OPTINFO_ITEM_KIND_GIMPLE, gimple_location (stmt),
-			xstrdup (pp_formatted_text (&pp)));
-  return item;
-}
->>>>>>> 9e014010
 
 /* Dump gimple statement GS with SPC indentation spaces and
    EXTRA_DUMP_FLAGS on the dump streams if DUMP_KIND is enabled.  */
 
 void
-<<<<<<< HEAD
-=======
-dump_context::dump_gimple_stmt (const dump_metadata_t &metadata,
-				dump_flags_t extra_dump_flags,
-				gimple *gs, int spc)
-{
-  optinfo_item *item
-    = make_item_for_dump_gimple_stmt (gs, spc, dump_flags | extra_dump_flags);
-  emit_item (item, metadata.get_dump_flags ());
-
-  if (optinfo_enabled_p ())
-    {
-      optinfo &info = ensure_pending_optinfo (metadata);
-      info.add_item (item);
-    }
-  else
-    delete item;
+dump_gimple_stmt (const dump_metadata_t &metadata, dump_flags_t extra_dump_flags,
+		  gimple *gs, int spc)
+{
+  VERIFY_DUMP_ENABLED_P;
+  dump_context::get ().dump_gimple_stmt (metadata, extra_dump_flags, gs, spc);
 }
 
 /* Similar to dump_gimple_stmt, except additionally print source location.  */
 
 void
-dump_context::dump_gimple_stmt_loc (const dump_metadata_t &metadata,
-				    const dump_user_location_t &loc,
-				    dump_flags_t extra_dump_flags,
-				    gimple *gs, int spc)
-{
-  dump_loc (metadata, loc);
-  dump_gimple_stmt (metadata, extra_dump_flags, gs, spc);
-}
-
-/* Make an item for the given dump call, equivalent to print_gimple_expr.  */
-
-static optinfo_item *
-make_item_for_dump_gimple_expr (gimple *stmt, int spc, dump_flags_t dump_flags)
-{
-  dump_flags |= TDF_RHS_ONLY;
-  pretty_printer pp;
-  pp_needs_newline (&pp) = true;
-  pp_gimple_stmt_1 (&pp, stmt, spc, dump_flags);
-
-  optinfo_item *item
-    = new optinfo_item (OPTINFO_ITEM_KIND_GIMPLE, gimple_location (stmt),
-			xstrdup (pp_formatted_text (&pp)));
-  return item;
+dump_gimple_stmt_loc (const dump_metadata_t &metadata,
+		      const dump_user_location_t &loc,
+		      dump_flags_t extra_dump_flags, gimple *gs, int spc)
+{
+  VERIFY_DUMP_ENABLED_P;
+  dump_context::get ().dump_gimple_stmt_loc (metadata, loc, extra_dump_flags,
+					     gs, spc);
 }
 
 /* Dump gimple statement GS with SPC indentation spaces and
@@ -1549,639 +1274,12 @@
    Do not terminate with a newline or semicolon.  */
 
 void
-dump_context::dump_gimple_expr (const dump_metadata_t &metadata,
-				dump_flags_t extra_dump_flags,
-				gimple *gs, int spc)
-{
-  optinfo_item *item
-    = make_item_for_dump_gimple_expr (gs, spc, dump_flags | extra_dump_flags);
-  emit_item (item, metadata.get_dump_flags ());
-
-  if (optinfo_enabled_p ())
-    {
-      optinfo &info = ensure_pending_optinfo (metadata);
-      info.add_item (item);
-    }
-  else
-    delete item;
-}
-
-/* Similar to dump_gimple_expr, except additionally print source location.  */
-
-void
-dump_context::dump_gimple_expr_loc (const dump_metadata_t &metadata,
-				    const dump_user_location_t &loc,
-				    dump_flags_t extra_dump_flags,
-				    gimple *gs,
-				    int spc)
-{
-  dump_loc (metadata, loc);
-  dump_gimple_expr (metadata, extra_dump_flags, gs, spc);
-}
-
-/* Make an item for the given dump call, equivalent to print_generic_expr.  */
-
-static optinfo_item *
-make_item_for_dump_generic_expr (tree node, dump_flags_t dump_flags)
-{
-  pretty_printer pp;
-  pp_needs_newline (&pp) = true;
-  pp_translate_identifiers (&pp) = false;
-  dump_generic_node (&pp, node, 0, dump_flags, false);
-
-  location_t loc = UNKNOWN_LOCATION;
-  if (EXPR_HAS_LOCATION (node))
-    loc = EXPR_LOCATION (node);
-
-  optinfo_item *item
-    = new optinfo_item (OPTINFO_ITEM_KIND_TREE, loc,
-			xstrdup (pp_formatted_text (&pp)));
-  return item;
-}
-
-/* Dump expression tree T using EXTRA_DUMP_FLAGS on dump streams if
-   DUMP_KIND is enabled.  */
-
-void
-dump_context::dump_generic_expr (const dump_metadata_t &metadata,
-				 dump_flags_t extra_dump_flags,
-				 tree t)
-{
-  optinfo_item *item
-    = make_item_for_dump_generic_expr (t, dump_flags | extra_dump_flags);
-  emit_item (item, metadata.get_dump_flags ());
-
-  if (optinfo_enabled_p ())
-    {
-      optinfo &info = ensure_pending_optinfo (metadata);
-      info.add_item (item);
-    }
-  else
-    delete item;
-}
-
-
-/* Similar to dump_generic_expr, except additionally print the source
-   location.  */
-
-void
-dump_context::dump_generic_expr_loc (const dump_metadata_t &metadata,
-				     const dump_user_location_t &loc,
-				     dump_flags_t extra_dump_flags,
-				     tree t)
-{
-  dump_loc (metadata, loc);
-  dump_generic_expr (metadata, extra_dump_flags, t);
-}
-
-/* Make an item for the given dump call.  */
-
-static optinfo_item *
-make_item_for_dump_symtab_node (symtab_node *node)
-{
-  location_t loc = DECL_SOURCE_LOCATION (node->decl);
-  optinfo_item *item
-    = new optinfo_item (OPTINFO_ITEM_KIND_SYMTAB_NODE, loc,
-			xstrdup (node->dump_name ()));
-  return item;
-}
-
-/* dump_pretty_printer's ctor.  */
-
-dump_pretty_printer::dump_pretty_printer (dump_context *context,
-					  dump_flags_t dump_kind)
-: pretty_printer (), m_context (context), m_dump_kind (dump_kind),
-  m_stashed_items ()
-{
-  pp_format_decoder (this) = format_decoder_cb;
-}
-
-/* Phase 3 of formatting; compare with pp_output_formatted_text.
-
-   Emit optinfo_item instances for the various formatted chunks from phases
-   1 and 2 (i.e. pp_format).
-
-   Some chunks may already have had their items built (during decode_format).
-   These chunks have been stashed into m_stashed_items; we emit them here.
-
-   For all other purely textual chunks, they are printed into
-   buffer->formatted_obstack, and then emitted as a textual optinfo_item.
-   This consolidates multiple adjacent text chunks into a single text
-   optinfo_item.  */
-
-void
-dump_pretty_printer::emit_items (optinfo *dest)
-{
-  output_buffer *buffer = pp_buffer (this);
-  struct chunk_info *chunk_array = buffer->cur_chunk_array;
-  const char **args = chunk_array->args;
-
-  gcc_assert (buffer->obstack == &buffer->formatted_obstack);
-  gcc_assert (buffer->line_length == 0);
-
-  unsigned stashed_item_idx = 0;
-  for (unsigned chunk = 0; args[chunk]; chunk++)
-    {
-      if (stashed_item_idx < m_stashed_items.length ()
-	  && args[chunk] == *m_stashed_items[stashed_item_idx].buffer_ptr)
-	{
-	  emit_any_pending_textual_chunks (dest);
-	  /* This chunk has a stashed item: use it.  */
-	  emit_item (m_stashed_items[stashed_item_idx++].item, dest);
-	}
-      else
-	/* This chunk is purely textual.  Print it (to
-	   buffer->formatted_obstack), so that we can consolidate adjacent
-	   chunks into one textual optinfo_item.  */
-	pp_string (this, args[chunk]);
-    }
-
-  emit_any_pending_textual_chunks (dest);
-
-  /* Ensure that we consumed all of stashed_items.  */
-  gcc_assert (stashed_item_idx == m_stashed_items.length ());
-
-  /* Deallocate the chunk structure and everything after it (i.e. the
-     associated series of formatted strings).  */
-  buffer->cur_chunk_array = chunk_array->prev;
-  obstack_free (&buffer->chunk_obstack, chunk_array);
-}
-
-/* Subroutine of dump_pretty_printer::emit_items
-   for consolidating multiple adjacent pure-text chunks into single
-   optinfo_items (in phase 3).  */
-
-void
-dump_pretty_printer::emit_any_pending_textual_chunks (optinfo *dest)
-{
-  gcc_assert (buffer->obstack == &buffer->formatted_obstack);
-
-  /* Don't emit an item if the pending text is empty.  */
-  if (output_buffer_last_position_in_text (buffer) == NULL)
-    return;
-
-  char *formatted_text = xstrdup (pp_formatted_text (this));
-  optinfo_item *item
-    = new optinfo_item (OPTINFO_ITEM_KIND_TEXT, UNKNOWN_LOCATION,
-			formatted_text);
-  emit_item (item, dest);
-
-  /* Clear the pending text by unwinding formatted_text back to the start
-     of the buffer (without deallocating).  */
-  obstack_free (&buffer->formatted_obstack,
-		buffer->formatted_obstack.object_base);
-}
-
-/* Emit ITEM and take ownership of it.  If DEST is non-NULL, add ITEM
-   to DEST; otherwise delete ITEM.  */
-
-void
-dump_pretty_printer::emit_item (optinfo_item *item, optinfo *dest)
-{
-  m_context->emit_item (item, m_dump_kind);
-  if (dest)
-    dest->add_item (item);
-  else
-    delete item;
-}
-
-/* Record that ITEM (generated in phase 2 of formatting) is to be used for
-   the chunk at BUFFER_PTR in phase 3 (by emit_items).  */
-
-void
-dump_pretty_printer::stash_item (const char **buffer_ptr, optinfo_item *item)
-{
-  gcc_assert (buffer_ptr);
-  gcc_assert (item);
-
-  m_stashed_items.safe_push (stashed_item (buffer_ptr, item));
-}
-
-/* pp_format_decoder callback for dump_pretty_printer, and thus for
-   dump_printf and dump_printf_loc.
-
-   A wrapper around decode_format, for type-safety.  */
-
-bool
-dump_pretty_printer::format_decoder_cb (pretty_printer *pp, text_info *text,
-					const char *spec, int /*precision*/,
-					bool /*wide*/, bool /*set_locus*/,
-					bool /*verbose*/, bool */*quoted*/,
-					const char **buffer_ptr)
-{
-  dump_pretty_printer *opp = static_cast <dump_pretty_printer *> (pp);
-  return opp->decode_format (text, spec, buffer_ptr);
-}
-
-/* Format decoder for dump_pretty_printer, and thus for dump_printf and
-   dump_printf_loc.
-
-   Supported format codes (in addition to the standard pretty_printer ones)
-   are:
-
-   %C: cgraph_node *:
-       Equivalent to: dump_symtab_node (MSG_*, node)
-   %E: gimple *:
-       Equivalent to: dump_gimple_expr (MSG_*, TDF_SLIM, stmt, 0)
-   %G: gimple *:
-       Equivalent to: dump_gimple_stmt (MSG_*, TDF_SLIM, stmt, 0)
-   %T: tree:
-       Equivalent to: dump_generic_expr (MSG_*, arg, TDF_SLIM).
-
-   TODO: add a format code that can handle (symtab_node*) *and* both
-   subclasses (presumably means teaching -Wformat about non-virtual
-   subclasses).
-
-   These format codes build optinfo_item instances, thus capturing metadata
-   about the arguments being dumped, as well as the textual output.  */
-
-bool
-dump_pretty_printer::decode_format (text_info *text, const char *spec,
-				       const char **buffer_ptr)
-{
-  /* Various format codes that imply making an optinfo_item and stashed it
-     for later use (to capture metadata, rather than plain text).  */
-  switch (*spec)
-    {
-    case 'C':
-      {
-	cgraph_node *node = va_arg (*text->args_ptr, cgraph_node *);
-
-	/* Make an item for the node, and stash it.  */
-	optinfo_item *item = make_item_for_dump_symtab_node (node);
-	stash_item (buffer_ptr, item);
-	return true;
-      }
-
-    case 'E':
-      {
-	gimple *stmt = va_arg (*text->args_ptr, gimple *);
-
-	/* Make an item for the stmt, and stash it.  */
-	optinfo_item *item = make_item_for_dump_gimple_expr (stmt, 0, TDF_SLIM);
-	stash_item (buffer_ptr, item);
-	return true;
-      }
-
-    case 'G':
-      {
-	gimple *stmt = va_arg (*text->args_ptr, gimple *);
-
-	/* Make an item for the stmt, and stash it.  */
-	optinfo_item *item = make_item_for_dump_gimple_stmt (stmt, 0, TDF_SLIM);
-	stash_item (buffer_ptr, item);
-	return true;
-      }
-
-    case 'T':
-      {
-	tree t = va_arg (*text->args_ptr, tree);
-
-	/* Make an item for the tree, and stash it.  */
-	optinfo_item *item = make_item_for_dump_generic_expr (t, TDF_SLIM);
-	stash_item (buffer_ptr, item);
-	return true;
-      }
-
-    default:
-      return false;
-    }
-}
-
-/* Output a formatted message using FORMAT on appropriate dump streams.  */
-
-void
-dump_context::dump_printf_va (const dump_metadata_t &metadata, const char *format,
-			      va_list *ap)
-{
-  dump_pretty_printer pp (this, metadata.get_dump_flags ());
-
-  text_info text;
-  text.err_no = errno;
-  text.args_ptr = ap;
-  text.format_spec = format;
-
-  /* Phases 1 and 2, using pp_format.  */
-  pp_format (&pp, &text);
-
-  /* Phase 3.  */
-  if (optinfo_enabled_p ())
-    {
-      optinfo &info = ensure_pending_optinfo (metadata);
-      pp.emit_items (&info);
-    }
-  else
-    pp.emit_items (NULL);
-}
-
-/* Similar to dump_printf, except source location is also printed, and
-   dump location captured.  */
-
-void
-dump_context::dump_printf_loc_va (const dump_metadata_t &metadata,
-				  const dump_user_location_t &loc,
-				  const char *format, va_list *ap)
-{
-  dump_loc (metadata, loc);
-  dump_printf_va (metadata, format, ap);
-}
-
-/* Make an item for the given dump call, equivalent to print_dec.  */
-
-template<unsigned int N, typename C>
-static optinfo_item *
-make_item_for_dump_dec (const poly_int<N, C> &value)
-{
-  STATIC_ASSERT (poly_coeff_traits<C>::signedness >= 0);
-  signop sgn = poly_coeff_traits<C>::signedness ? SIGNED : UNSIGNED;
-
-  pretty_printer pp;
-
-  if (value.is_constant ())
-    pp_wide_int (&pp, value.coeffs[0], sgn);
-  else
-    {
-      pp_character (&pp, '[');
-      for (unsigned int i = 0; i < N; ++i)
-	{
-	  pp_wide_int (&pp, value.coeffs[i], sgn);
-	  pp_character (&pp, i == N - 1 ? ']' : ',');
-	}
-    }
-
-  optinfo_item *item
-    = new optinfo_item (OPTINFO_ITEM_KIND_TEXT, UNKNOWN_LOCATION,
-			xstrdup (pp_formatted_text (&pp)));
-  return item;
-}
-
-/* Output VALUE in decimal to appropriate dump streams.  */
-
-template<unsigned int N, typename C>
-void
-dump_context::dump_dec (const dump_metadata_t &metadata, const poly_int<N, C> &value)
-{
-  optinfo_item *item = make_item_for_dump_dec (value);
-  emit_item (item, metadata.get_dump_flags ());
-
-  if (optinfo_enabled_p ())
-    {
-      optinfo &info = ensure_pending_optinfo (metadata);
-      info.add_item (item);
-    }
-  else
-    delete item;
-}
-
-/* Output the name of NODE on appropriate dump streams.  */
-
-void
-dump_context::dump_symtab_node (const dump_metadata_t &metadata, symtab_node *node)
-{
-  optinfo_item *item = make_item_for_dump_symtab_node (node);
-  emit_item (item, metadata.get_dump_flags ());
-
-  if (optinfo_enabled_p ())
-    {
-      optinfo &info = ensure_pending_optinfo (metadata);
-      info.add_item (item);
-    }
-  else
-    delete item;
-}
-
-/* Get the current dump scope-nesting depth.
-   For use by -fopt-info (for showing nesting via indentation).  */
-
-unsigned int
-dump_context::get_scope_depth () const
-{
-  return m_scope_depth;
-}
-
-/* Push a nested dump scope.
-   Increment the scope depth.
-   Print "=== NAME ===\n" to the dumpfile, if any, and to the -fopt-info
-   destination, if any.
-   Emit a "scope" optinfo if optinfos are enabled.  */
-
-void
-dump_context::begin_scope (const char *name,
-			   const dump_user_location_t &user_location,
-			   const dump_impl_location_t &impl_location)
-{
-  m_scope_depth++;
-
-  location_t src_loc = user_location.get_location_t ();
-
-  if (dump_file && apply_dump_filter_p (MSG_NOTE, pflags))
-    ::dump_loc (MSG_NOTE, dump_file, src_loc);
-
-  if (alt_dump_file && apply_dump_filter_p (MSG_NOTE, alt_flags))
-    ::dump_loc (MSG_NOTE, alt_dump_file, src_loc);
-
-  /* Support for temp_dump_context in selftests.  */
-  if (m_test_pp && apply_dump_filter_p (MSG_NOTE, m_test_pp_flags))
-    ::dump_loc (MSG_NOTE, m_test_pp, src_loc);
-
-  pretty_printer pp;
-  pp_printf (&pp, "=== %s ===\n", name);
-  optinfo_item *item
-    = new optinfo_item (OPTINFO_ITEM_KIND_TEXT, UNKNOWN_LOCATION,
-			xstrdup (pp_formatted_text (&pp)));
-  emit_item (item, MSG_NOTE);
-
-  if (optinfo_enabled_p ())
-    {
-      optinfo &info
-	= begin_next_optinfo (dump_metadata_t (MSG_NOTE, impl_location),
-			      user_location);
-      info.m_kind = OPTINFO_KIND_SCOPE;
-      info.add_item (item);
-      end_any_optinfo ();
-    }
-  else
-    delete item;
-}
-
-/* Pop a nested dump scope.  */
-
-void
-dump_context::end_scope ()
-{
-  end_any_optinfo ();
-  m_scope_depth--;
-
-  if (m_json_writer)
-    m_json_writer->pop_scope ();
-}
-
-/* Should optinfo instances be created?
-   All creation of optinfos should be guarded by this predicate.
-   Return true if any optinfo destinations are active.  */
-
-bool
-dump_context::optinfo_enabled_p () const
-{
-  return (optimization_records_enabled_p ());
-}
-
-/* Return the optinfo currently being accumulated, creating one if
-   necessary.  */
-
-optinfo &
-dump_context::ensure_pending_optinfo (const dump_metadata_t &metadata)
-{
-  if (!m_pending)
-    return begin_next_optinfo (metadata, dump_user_location_t ());
-  return *m_pending;
-}
-
-/* Start a new optinfo and return it, ending any optinfo that was already
-   accumulated.  */
-
-optinfo &
-dump_context::begin_next_optinfo (const dump_metadata_t &metadata,
-				  const dump_user_location_t &user_loc)
-{
-  end_any_optinfo ();
-  gcc_assert (m_pending == NULL);
-  dump_location_t loc (user_loc, metadata.get_impl_location ());
-  m_pending = new optinfo (loc, OPTINFO_KIND_NOTE, current_pass);
-  m_pending->handle_dump_file_kind (metadata.get_dump_flags ());
-  return *m_pending;
-}
-
-/* End any optinfo that has been accumulated within this context; emitting
-   it to any destinations as appropriate, such as optimization records.  */
-
-void
-dump_context::end_any_optinfo ()
-{
-  if (m_pending)
-    emit_optinfo (m_pending);
-  delete m_pending;
-  m_pending = NULL;
-}
-
-/* Emit the optinfo to all of the "non-immediate" destinations
-   (emission to "immediate" destinations is done by
-   dump_context::emit_item).  */
-
-void
-dump_context::emit_optinfo (const optinfo *info)
-{
-  /* -fsave-optimization-record.  */
-  if (m_json_writer)
-    m_json_writer->add_record (info);
-}
-
-/* Emit ITEM to all item destinations (those that don't require
-   consolidation into optinfo instances).  */
-
-void
-dump_context::emit_item (optinfo_item *item, dump_flags_t dump_kind)
-{
-  if (dump_file && apply_dump_filter_p (dump_kind, pflags))
-    fprintf (dump_file, "%s", item->get_text ());
-
-  if (alt_dump_file && apply_dump_filter_p (dump_kind, alt_flags))
-    fprintf (alt_dump_file, "%s", item->get_text ());
-
-  /* Support for temp_dump_context in selftests.  */
-  if (m_test_pp && apply_dump_filter_p (dump_kind, m_test_pp_flags))
-    pp_string (m_test_pp, item->get_text ());
-}
-
-/* The current singleton dump_context, and its default.  */
-
-dump_context *dump_context::s_current = &dump_context::s_default;
-dump_context dump_context::s_default;
-
-/* Implementation of dump_* API calls, calling into dump_context
-   member functions.  */
-
-/* Calls to the dump_* functions do non-trivial work, so they ought
-   to be guarded by:
-     if (dump_enabled_p ())
-   Assert that they are guarded, and, if assertions are disabled,
-   bail out if the calls weren't properly guarded.  */
-
-#define VERIFY_DUMP_ENABLED_P \
-  do {					\
-    gcc_assert (dump_enabled_p ());	\
-    if (!dump_enabled_p ())		\
-      return;				\
-  } while (0)
-
-/* Dump gimple statement GS with SPC indentation spaces and
-   EXTRA_DUMP_FLAGS on the dump streams if DUMP_KIND is enabled.  */
-
-void
->>>>>>> 9e014010
-dump_gimple_stmt (const dump_metadata_t &metadata, dump_flags_t extra_dump_flags,
-		  gimple *gs, int spc)
-{
-  VERIFY_DUMP_ENABLED_P;
-  dump_context::get ().dump_gimple_stmt (metadata, extra_dump_flags, gs, spc);
-<<<<<<< HEAD
-=======
-}
-
-/* Similar to dump_gimple_stmt, except additionally print source location.  */
-
-void
-dump_gimple_stmt_loc (const dump_metadata_t &metadata,
-		      const dump_user_location_t &loc,
-		      dump_flags_t extra_dump_flags, gimple *gs, int spc)
-{
-  VERIFY_DUMP_ENABLED_P;
-  dump_context::get ().dump_gimple_stmt_loc (metadata, loc, extra_dump_flags,
-					     gs, spc);
-}
-
-/* Dump gimple statement GS with SPC indentation spaces and
-   EXTRA_DUMP_FLAGS on the dump streams if DUMP_KIND is enabled.
-   Do not terminate with a newline or semicolon.  */
-
-void
 dump_gimple_expr (const dump_metadata_t &metadata,
 		  dump_flags_t extra_dump_flags,
 		  gimple *gs, int spc)
 {
   VERIFY_DUMP_ENABLED_P;
   dump_context::get ().dump_gimple_expr (metadata, extra_dump_flags, gs, spc);
->>>>>>> 9e014010
-}
-
-/* Similar to dump_gimple_expr, except additionally print source location.  */
-
-void
-<<<<<<< HEAD
-dump_gimple_stmt_loc (const dump_metadata_t &metadata,
-=======
-dump_gimple_expr_loc (const dump_metadata_t &metadata,
->>>>>>> 9e014010
-		      const dump_user_location_t &loc,
-		      dump_flags_t extra_dump_flags, gimple *gs, int spc)
-{
-  VERIFY_DUMP_ENABLED_P;
-<<<<<<< HEAD
-  dump_context::get ().dump_gimple_stmt_loc (metadata, loc, extra_dump_flags,
-					     gs, spc);
-}
-
-/* Dump gimple statement GS with SPC indentation spaces and
-   EXTRA_DUMP_FLAGS on the dump streams if DUMP_KIND is enabled.
-   Do not terminate with a newline or semicolon.  */
-
-void
-dump_gimple_expr (const dump_metadata_t &metadata,
-		  dump_flags_t extra_dump_flags,
-		  gimple *gs, int spc)
-{
-  VERIFY_DUMP_ENABLED_P;
-  dump_context::get ().dump_gimple_expr (metadata, extra_dump_flags, gs, spc);
 }
 
 /* Similar to dump_gimple_expr, except additionally print source location.  */
@@ -2192,8 +1290,6 @@
 		      dump_flags_t extra_dump_flags, gimple *gs, int spc)
 {
   VERIFY_DUMP_ENABLED_P;
-=======
->>>>>>> 9e014010
   dump_context::get ().dump_gimple_expr_loc (metadata, loc, extra_dump_flags,
 					     gs, spc);
 }
@@ -2439,16 +1535,6 @@
   if (phase == TDI_none || !dump_phase_enabled_p (phase))
     return NULL;
 
-<<<<<<< HEAD
-  name = get_dump_file_name (phase, part);
-  if (!name)
-    return NULL;
-  dfi = get_dump_file_info (phase);
-
-  /* We do not support re-opening of dump files with parts.  This would require
-     tracking pstate per part of the dump file.  */
-  stream = dump_open (name, part != -1 || dfi->pstate < 0);
-=======
   char *name = get_dump_file_name (phase, part);
   if (!name)
     return NULL;
@@ -2457,7 +1543,6 @@
   /* We do not support re-opening of dump files with parts.  This would require
      tracking pstate per part of the dump file.  */
   FILE *stream = dump_open (name, part != -1 || dfi->pstate < 0);
->>>>>>> 9e014010
   if (stream)
     dfi->pstate = 1;
   free (name);
@@ -2659,7 +1744,6 @@
 
 /* Use the saved -fopt-info options to update DFI.
    Return true if the dump is enabled.  */
-<<<<<<< HEAD
 
 bool
 gcc::dump_manager::update_dfi_for_opt_info (dump_file_info *dfi) const
@@ -2683,33 +1767,6 @@
   return true;
 }
 
-/* Parse ARG as a dump switch. Return nonzero if it is, and store the
-   relevant details in the dump_files array.  */
-=======
->>>>>>> 9e014010
-
-bool
-gcc::dump_manager::update_dfi_for_opt_info (dump_file_info *dfi) const
-{
-  gcc_assert (dfi);
-
-  if (!(dfi->optgroup_flags & m_optgroup_flags))
-    return false;
-
-  const char *old_filename = dfi->alt_filename;
-  /* Since this file is shared among different passes, it
-     should be opened in append mode.  */
-  dfi->alt_state = 1;
-  dfi->alt_flags |= m_optinfo_flags;
-  /* Override the existing filename.  */
-  if (m_optinfo_filename)
-    dfi->alt_filename = xstrdup (m_optinfo_filename);
-  if (old_filename && m_optinfo_filename != old_filename)
-    free (CONST_CAST (char *, old_filename));
-
-  return true;
-}
-
 /* Helper routine to parse -<dump format>[=filename]
    and return the corresponding dump flag.  If POS_P is non-NULL,
    assign start of filename into *POS_P.  */
@@ -2721,11 +1778,8 @@
   dump_flags_t flags;
 
   ptr = option_value;
-<<<<<<< HEAD
-=======
   if (pos_p)
     *pos_p = NULL;
->>>>>>> 9e014010
 
   /* Retain "user-facing" and "internals" messages, but filter out
      those from an opt_problem being re-emitted at the top level
@@ -3022,11 +2076,7 @@
 				      bool forcibly_enable_dumping,
 				      dump_flags_t test_pp_flags)
 : m_context (),
-<<<<<<< HEAD
-  m_saved (&dump_context ().get ())
-=======
   m_saved (&dump_context::get ())
->>>>>>> 9e014010
 {
   dump_context::s_current = &m_context;
   if (forcibly_enable_optinfo)
