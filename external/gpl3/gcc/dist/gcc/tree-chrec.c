/* Chains of recurrences.
<<<<<<< HEAD
   Copyright (C) 2003-2019 Free Software Foundation, Inc.
=======
   Copyright (C) 2003-2020 Free Software Foundation, Inc.
>>>>>>> e2aa5677
   Contributed by Sebastian Pop <pop@cri.ensmp.fr>

This file is part of GCC.

GCC is free software; you can redistribute it and/or modify it under
the terms of the GNU General Public License as published by the Free
Software Foundation; either version 3, or (at your option) any later
version.

GCC is distributed in the hope that it will be useful, but WITHOUT ANY
WARRANTY; without even the implied warranty of MERCHANTABILITY or
FITNESS FOR A PARTICULAR PURPOSE.  See the GNU General Public License
for more details.

You should have received a copy of the GNU General Public License
along with GCC; see the file COPYING3.  If not see
<http://www.gnu.org/licenses/>.  */

/* This file implements operations on chains of recurrences.  Chains
   of recurrences are used for modeling evolution functions of scalar
   variables.
*/

#include "config.h"
#include "system.h"
#include "coretypes.h"
#include "backend.h"
#include "tree.h"
#include "gimple-expr.h"
#include "tree-pretty-print.h"
#include "fold-const.h"
#include "cfgloop.h"
#include "tree-ssa-loop-ivopts.h"
#include "tree-ssa-loop-niter.h"
#include "tree-chrec.h"
#include "gimple.h"
#include "tree-ssa-loop.h"
#include "dumpfile.h"
#include "tree-scalar-evolution.h"

/* Extended folder for chrecs.  */

/* Fold the addition of two polynomial functions.  */

static inline tree
chrec_fold_plus_poly_poly (enum tree_code code,
			   tree type,
			   tree poly0,
			   tree poly1)
{
  tree left, right;
  class loop *loop0 = get_chrec_loop (poly0);
  class loop *loop1 = get_chrec_loop (poly1);
  tree rtype = code == POINTER_PLUS_EXPR ? chrec_type (poly1) : type;

  gcc_assert (poly0);
  gcc_assert (poly1);
  gcc_assert (TREE_CODE (poly0) == POLYNOMIAL_CHREC);
  gcc_assert (TREE_CODE (poly1) == POLYNOMIAL_CHREC);
  if (POINTER_TYPE_P (chrec_type (poly0)))
    gcc_checking_assert (ptrofftype_p (chrec_type (poly1))
			 && useless_type_conversion_p (type, chrec_type (poly0)));
  else
    gcc_checking_assert (useless_type_conversion_p (type, chrec_type (poly0))
			 && useless_type_conversion_p (type, chrec_type (poly1)));

  /*
    {a, +, b}_1 + {c, +, d}_2  ->  {{a, +, b}_1 + c, +, d}_2,
    {a, +, b}_2 + {c, +, d}_1  ->  {{c, +, d}_1 + a, +, b}_2,
    {a, +, b}_x + {c, +, d}_x  ->  {a+c, +, b+d}_x.  */
  if (flow_loop_nested_p (loop0, loop1))
    {
      if (code == PLUS_EXPR || code == POINTER_PLUS_EXPR)
	return build_polynomial_chrec
	  (CHREC_VARIABLE (poly1),
	   chrec_fold_plus (type, poly0, CHREC_LEFT (poly1)),
	   CHREC_RIGHT (poly1));
      else
	return build_polynomial_chrec
	  (CHREC_VARIABLE (poly1),
	   chrec_fold_minus (type, poly0, CHREC_LEFT (poly1)),
	   chrec_fold_multiply (type, CHREC_RIGHT (poly1),
				SCALAR_FLOAT_TYPE_P (type)
				? build_real (type, dconstm1)
				: build_int_cst_type (type, -1)));
    }

  if (flow_loop_nested_p (loop1, loop0))
    {
      if (code == PLUS_EXPR || code == POINTER_PLUS_EXPR)
	return build_polynomial_chrec
	  (CHREC_VARIABLE (poly0),
	   chrec_fold_plus (type, CHREC_LEFT (poly0), poly1),
	   CHREC_RIGHT (poly0));
      else
	return build_polynomial_chrec
	  (CHREC_VARIABLE (poly0),
	   chrec_fold_minus (type, CHREC_LEFT (poly0), poly1),
	   CHREC_RIGHT (poly0));
    }

  /* This function should never be called for chrecs of loops that
     do not belong to the same loop nest.  */
  if (loop0 != loop1)
    {
      /* It still can happen if we are not in loop-closed SSA form.  */
      gcc_assert (! loops_state_satisfies_p (LOOP_CLOSED_SSA));
      return chrec_dont_know;
    }

  if (code == PLUS_EXPR || code == POINTER_PLUS_EXPR)
    {
      left = chrec_fold_plus
	(type, CHREC_LEFT (poly0), CHREC_LEFT (poly1));
      right = chrec_fold_plus
	(rtype, CHREC_RIGHT (poly0), CHREC_RIGHT (poly1));
    }
  else
    {
      left = chrec_fold_minus
	(type, CHREC_LEFT (poly0), CHREC_LEFT (poly1));
      right = chrec_fold_minus
	(type, CHREC_RIGHT (poly0), CHREC_RIGHT (poly1));
    }

  if (chrec_zerop (right))
    return left;
  else
    return build_polynomial_chrec
      (CHREC_VARIABLE (poly0), left, right);
}



/* Fold the multiplication of two polynomial functions.  */

static inline tree
chrec_fold_multiply_poly_poly (tree type,
			       tree poly0,
			       tree poly1)
{
  tree t0, t1, t2;
  int var;
  class loop *loop0 = get_chrec_loop (poly0);
  class loop *loop1 = get_chrec_loop (poly1);

  gcc_assert (poly0);
  gcc_assert (poly1);
  gcc_assert (TREE_CODE (poly0) == POLYNOMIAL_CHREC);
  gcc_assert (TREE_CODE (poly1) == POLYNOMIAL_CHREC);
  gcc_checking_assert (useless_type_conversion_p (type, chrec_type (poly0))
		       && useless_type_conversion_p (type, chrec_type (poly1)));

  /* {a, +, b}_1 * {c, +, d}_2  ->  {c*{a, +, b}_1, +, d}_2,
     {a, +, b}_2 * {c, +, d}_1  ->  {a*{c, +, d}_1, +, b}_2,
     {a, +, b}_x * {c, +, d}_x  ->  {a*c, +, a*d + b*c + b*d, +, 2*b*d}_x.  */
  if (flow_loop_nested_p (loop0, loop1))
    /* poly0 is a constant wrt. poly1.  */
    return build_polynomial_chrec
      (CHREC_VARIABLE (poly1),
       chrec_fold_multiply (type, CHREC_LEFT (poly1), poly0),
       CHREC_RIGHT (poly1));

  if (flow_loop_nested_p (loop1, loop0))
    /* poly1 is a constant wrt. poly0.  */
    return build_polynomial_chrec
      (CHREC_VARIABLE (poly0),
       chrec_fold_multiply (type, CHREC_LEFT (poly0), poly1),
       CHREC_RIGHT (poly0));

  if (loop0 != loop1)
    {
      /* It still can happen if we are not in loop-closed SSA form.  */
      gcc_assert (! loops_state_satisfies_p (LOOP_CLOSED_SSA));
      return chrec_dont_know;
    }

  /* poly0 and poly1 are two polynomials in the same variable,
     {a, +, b}_x * {c, +, d}_x  ->  {a*c, +, a*d + b*c + b*d, +, 2*b*d}_x.  */

  /* "a*c".  */
  t0 = chrec_fold_multiply (type, CHREC_LEFT (poly0), CHREC_LEFT (poly1));

  /* "a*d + b*c".  */
  t1 = chrec_fold_multiply (type, CHREC_LEFT (poly0), CHREC_RIGHT (poly1));
  t1 = chrec_fold_plus (type, t1, chrec_fold_multiply (type,
						       CHREC_RIGHT (poly0),
						       CHREC_LEFT (poly1)));
  /* "b*d".  */
  t2 = chrec_fold_multiply (type, CHREC_RIGHT (poly0), CHREC_RIGHT (poly1));
  /* "a*d + b*c + b*d".  */
  t1 = chrec_fold_plus (type, t1, t2);
  /* "2*b*d".  */
  t2 = chrec_fold_multiply (type, SCALAR_FLOAT_TYPE_P (type)
			    ? build_real (type, dconst2)
			    : build_int_cst (type, 2), t2);

  var = CHREC_VARIABLE (poly0);
  return build_polynomial_chrec (var, t0,
				 build_polynomial_chrec (var, t1, t2));
}

/* When the operands are automatically_generated_chrec_p, the fold has
   to respect the semantics of the operands.  */

static inline tree
chrec_fold_automatically_generated_operands (tree op0,
					     tree op1)
{
  if (op0 == chrec_dont_know
      || op1 == chrec_dont_know)
    return chrec_dont_know;

  if (op0 == chrec_known
      || op1 == chrec_known)
    return chrec_known;

  if (op0 == chrec_not_analyzed_yet
      || op1 == chrec_not_analyzed_yet)
    return chrec_not_analyzed_yet;

  /* The default case produces a safe result.  */
  return chrec_dont_know;
}

/* Fold the addition of two chrecs.  */

static tree
chrec_fold_plus_1 (enum tree_code code, tree type,
		   tree op0, tree op1)
{
  if (automatically_generated_chrec_p (op0)
      || automatically_generated_chrec_p (op1))
    return chrec_fold_automatically_generated_operands (op0, op1);

  switch (TREE_CODE (op0))
    {
    case POLYNOMIAL_CHREC:
      gcc_checking_assert
	(!chrec_contains_symbols_defined_in_loop (op0, CHREC_VARIABLE (op0)));
      switch (TREE_CODE (op1))
	{
	case POLYNOMIAL_CHREC:
	  gcc_checking_assert
	    (!chrec_contains_symbols_defined_in_loop (op1,
						      CHREC_VARIABLE (op1)));
	  return chrec_fold_plus_poly_poly (code, type, op0, op1);

	CASE_CONVERT:
	  {
	    /* We can strip sign-conversions to signed by performing the
	       operation in unsigned.  */
	    tree optype = TREE_TYPE (TREE_OPERAND (op1, 0));
	    if (INTEGRAL_TYPE_P (type)
		&& INTEGRAL_TYPE_P (optype)
		&& tree_nop_conversion_p (type, optype)
		&& TYPE_UNSIGNED (optype))
	      return chrec_convert (type,
				    chrec_fold_plus_1 (code, optype,
						       chrec_convert (optype,
								      op0, NULL),
						       TREE_OPERAND (op1, 0)),
				    NULL);
	    if (tree_contains_chrecs (op1, NULL))
	      return chrec_dont_know;
	  }
	  /* FALLTHRU */

	default:
	  if (code == PLUS_EXPR || code == POINTER_PLUS_EXPR)
	    return build_polynomial_chrec
	      (CHREC_VARIABLE (op0),
	       chrec_fold_plus (type, CHREC_LEFT (op0), op1),
	       CHREC_RIGHT (op0));
	  else
	    return build_polynomial_chrec
	      (CHREC_VARIABLE (op0),
	       chrec_fold_minus (type, CHREC_LEFT (op0), op1),
	       CHREC_RIGHT (op0));
	}

    CASE_CONVERT:
      {
	/* We can strip sign-conversions to signed by performing the
	   operation in unsigned.  */
	tree optype = TREE_TYPE (TREE_OPERAND (op0, 0));
	if (INTEGRAL_TYPE_P (type)
	    && INTEGRAL_TYPE_P (optype)
	    && tree_nop_conversion_p (type, optype)
	    && TYPE_UNSIGNED (optype))
	  return chrec_convert (type,
				chrec_fold_plus_1 (code, optype,
						   TREE_OPERAND (op0, 0),
						   chrec_convert (optype,
								  op1, NULL)),
				NULL);
	if (tree_contains_chrecs (op0, NULL))
	  return chrec_dont_know;
      }
      /* FALLTHRU */

    default:
      switch (TREE_CODE (op1))
	{
	case POLYNOMIAL_CHREC:
	  gcc_checking_assert
	    (!chrec_contains_symbols_defined_in_loop (op1,
						      CHREC_VARIABLE (op1)));
	  if (code == PLUS_EXPR || code == POINTER_PLUS_EXPR)
	    return build_polynomial_chrec
	      (CHREC_VARIABLE (op1),
	       chrec_fold_plus (type, op0, CHREC_LEFT (op1)),
	       CHREC_RIGHT (op1));
	  else
	    return build_polynomial_chrec
	      (CHREC_VARIABLE (op1),
	       chrec_fold_minus (type, op0, CHREC_LEFT (op1)),
	       chrec_fold_multiply (type, CHREC_RIGHT (op1),
				    SCALAR_FLOAT_TYPE_P (type)
				    ? build_real (type, dconstm1)
				    : build_int_cst_type (type, -1)));

	CASE_CONVERT:
	  if (tree_contains_chrecs (op1, NULL))
	    return chrec_dont_know;
	  /* FALLTHRU */

	default:
	  {
	    int size = 0;
	    if ((tree_contains_chrecs (op0, &size)
		 || tree_contains_chrecs (op1, &size))
		&& size < param_scev_max_expr_size)
	      return build2 (code, type, op0, op1);
	    else if (size < param_scev_max_expr_size)
	      {
		if (code == POINTER_PLUS_EXPR)
		  return fold_build_pointer_plus (fold_convert (type, op0),
						  op1);
		else
		  return fold_build2 (code, type,
				      fold_convert (type, op0),
				      fold_convert (type, op1));
	      }
	    else
	      return chrec_dont_know;
	  }
	}
    }
}

/* Fold the addition of two chrecs.  */

tree
chrec_fold_plus (tree type,
		 tree op0,
		 tree op1)
{
  enum tree_code code;
  if (automatically_generated_chrec_p (op0)
      || automatically_generated_chrec_p (op1))
    return chrec_fold_automatically_generated_operands (op0, op1);

  if (integer_zerop (op0))
    return chrec_convert (type, op1, NULL);
  if (integer_zerop (op1))
    return chrec_convert (type, op0, NULL);

  if (POINTER_TYPE_P (type))
    code = POINTER_PLUS_EXPR;
  else
    code = PLUS_EXPR;

  return chrec_fold_plus_1 (code, type, op0, op1);
}

/* Fold the subtraction of two chrecs.  */

tree
chrec_fold_minus (tree type,
		  tree op0,
		  tree op1)
{
  if (automatically_generated_chrec_p (op0)
      || automatically_generated_chrec_p (op1))
    return chrec_fold_automatically_generated_operands (op0, op1);

  if (integer_zerop (op1))
    return op0;

  return chrec_fold_plus_1 (MINUS_EXPR, type, op0, op1);
}

/* Fold the multiplication of two chrecs.  */

tree
chrec_fold_multiply (tree type,
		     tree op0,
		     tree op1)
{
  if (automatically_generated_chrec_p (op0)
      || automatically_generated_chrec_p (op1))
    return chrec_fold_automatically_generated_operands (op0, op1);

  switch (TREE_CODE (op0))
    {
    case POLYNOMIAL_CHREC:
      gcc_checking_assert
	(!chrec_contains_symbols_defined_in_loop (op0, CHREC_VARIABLE (op0)));
      switch (TREE_CODE (op1))
	{
	case POLYNOMIAL_CHREC:
	  gcc_checking_assert
	    (!chrec_contains_symbols_defined_in_loop (op1,
						      CHREC_VARIABLE (op1)));
	  return chrec_fold_multiply_poly_poly (type, op0, op1);

	CASE_CONVERT:
	  if (tree_contains_chrecs (op1, NULL))
	    return chrec_dont_know;
	  /* FALLTHRU */

	default:
	  if (integer_onep (op1))
	    return op0;
	  if (integer_zerop (op1))
	    return build_int_cst (type, 0);

	  return build_polynomial_chrec
	    (CHREC_VARIABLE (op0),
	     chrec_fold_multiply (type, CHREC_LEFT (op0), op1),
	     chrec_fold_multiply (type, CHREC_RIGHT (op0), op1));
	}

    CASE_CONVERT:
      if (tree_contains_chrecs (op0, NULL))
	return chrec_dont_know;
      /* FALLTHRU */

    default:
      if (integer_onep (op0))
	return op1;

      if (integer_zerop (op0))
    	return build_int_cst (type, 0);

      switch (TREE_CODE (op1))
	{
	case POLYNOMIAL_CHREC:
	  gcc_checking_assert
	    (!chrec_contains_symbols_defined_in_loop (op1,
						      CHREC_VARIABLE (op1)));
	  return build_polynomial_chrec
	    (CHREC_VARIABLE (op1),
	     chrec_fold_multiply (type, CHREC_LEFT (op1), op0),
	     chrec_fold_multiply (type, CHREC_RIGHT (op1), op0));

	CASE_CONVERT:
	  if (tree_contains_chrecs (op1, NULL))
	    return chrec_dont_know;
	  /* FALLTHRU */

	default:
	  if (integer_onep (op1))
	    return op0;
	  if (integer_zerop (op1))
	    return build_int_cst (type, 0);
	  return fold_build2 (MULT_EXPR, type, op0, op1);
	}
    }
}



/* Operations.  */

/* Evaluate the binomial coefficient.  Return NULL_TREE if the intermediate
   calculation overflows, otherwise return C(n,k) with type TYPE.  */

static tree
tree_fold_binomial (tree type, tree n, unsigned int k)
{
  wi::overflow_type overflow;
  unsigned int i;

  /* Handle the most frequent cases.  */
  if (k == 0)
    return build_int_cst (type, 1);
  if (k == 1)
    return fold_convert (type, n);

  widest_int num = wi::to_widest (n);

  /* Check that k <= n.  */
  if (wi::ltu_p (num, k))
    return NULL_TREE;

  /* Denominator = 2.  */
  widest_int denom = 2;

  /* Index = Numerator-1.  */
  widest_int idx = num - 1;

  /* Numerator = Numerator*Index = n*(n-1).  */
  num = wi::smul (num, idx, &overflow);
  if (overflow)
    return NULL_TREE;

  for (i = 3; i <= k; i++)
    {
      /* Index--.  */
      --idx;

      /* Numerator *= Index.  */
      num = wi::smul (num, idx, &overflow);
      if (overflow)
	return NULL_TREE;

      /* Denominator *= i.  */
      denom *= i;
    }

  /* Result = Numerator / Denominator.  */
  num = wi::udiv_trunc (num, denom);
  if (! wi::fits_to_tree_p (num, type))
    return NULL_TREE;
  return wide_int_to_tree (type, num);
}

/* Helper function.  Use the Newton's interpolating formula for
   evaluating the value of the evolution function.
   The result may be in an unsigned type of CHREC.  */

static tree
chrec_evaluate (unsigned var, tree chrec, tree n, unsigned int k)
{
  tree arg0, arg1, binomial_n_k;
  tree type = TREE_TYPE (chrec);
  class loop *var_loop = get_loop (cfun, var);

  while (TREE_CODE (chrec) == POLYNOMIAL_CHREC
	 && flow_loop_nested_p (var_loop, get_chrec_loop (chrec)))
    chrec = CHREC_LEFT (chrec);

  /* The formula associates the expression and thus we have to make
     sure to not introduce undefined overflow.  */
  tree ctype = type;
  if (INTEGRAL_TYPE_P (type)
      && ! TYPE_OVERFLOW_WRAPS (type))
    ctype = unsigned_type_for (type);

  if (TREE_CODE (chrec) == POLYNOMIAL_CHREC
      && CHREC_VARIABLE (chrec) == var)
    {
      arg1 = chrec_evaluate (var, CHREC_RIGHT (chrec), n, k + 1);
      if (arg1 == chrec_dont_know)
	return chrec_dont_know;
      binomial_n_k = tree_fold_binomial (ctype, n, k);
      if (!binomial_n_k)
	return chrec_dont_know;
      tree l = chrec_convert (ctype, CHREC_LEFT (chrec), NULL);
      arg0 = fold_build2 (MULT_EXPR, ctype, l, binomial_n_k);
      return chrec_fold_plus (ctype, arg0, arg1);
    }

  binomial_n_k = tree_fold_binomial (ctype, n, k);
  if (!binomial_n_k)
    return chrec_dont_know;

  return fold_build2 (MULT_EXPR, ctype,
		      chrec_convert (ctype, chrec, NULL), binomial_n_k);
}

/* Evaluates "CHREC (X)" when the varying variable is VAR.
   Example:  Given the following parameters,

   var = 1
   chrec = {3, +, 4}_1
   x = 10

   The result is given by the Newton's interpolating formula:
   3 * \binom{10}{0} + 4 * \binom{10}{1}.
*/

tree
chrec_apply (unsigned var,
	     tree chrec,
	     tree x)
{
  tree type = chrec_type (chrec);
  tree res = chrec_dont_know;

  if (automatically_generated_chrec_p (chrec)
      || automatically_generated_chrec_p (x)

      /* When the symbols are defined in an outer loop, it is possible
	 to symbolically compute the apply, since the symbols are
	 constants with respect to the varying loop.  */
      || chrec_contains_symbols_defined_in_loop (chrec, var))
    return chrec_dont_know;

  if (dump_file && (dump_flags & TDF_SCEV))
    fprintf (dump_file, "(chrec_apply \n");

  if (TREE_CODE (x) == INTEGER_CST && SCALAR_FLOAT_TYPE_P (type))
    x = build_real_from_int_cst (type, x);

  switch (TREE_CODE (chrec))
    {
    case POLYNOMIAL_CHREC:
      if (evolution_function_is_affine_p (chrec))
	{
	  if (CHREC_VARIABLE (chrec) != var)
	    return build_polynomial_chrec
	      (CHREC_VARIABLE (chrec),
	       chrec_apply (var, CHREC_LEFT (chrec), x),
	       chrec_apply (var, CHREC_RIGHT (chrec), x));

	  /* "{a, +, b} (x)"  ->  "a + b*x".  */
	  x = chrec_convert_rhs (type, x, NULL);
	  res = chrec_fold_multiply (TREE_TYPE (x), CHREC_RIGHT (chrec), x);
	  res = chrec_fold_plus (type, CHREC_LEFT (chrec), res);
	}
      else if (TREE_CODE (x) == INTEGER_CST
	       && tree_int_cst_sgn (x) == 1)
	/* testsuite/.../ssa-chrec-38.c.  */
	res = chrec_convert (type, chrec_evaluate (var, chrec, x, 0), NULL);
      else
	res = chrec_dont_know;
      break;

    CASE_CONVERT:
      res = chrec_convert (TREE_TYPE (chrec),
			   chrec_apply (var, TREE_OPERAND (chrec, 0), x),
			   NULL);
      break;

    default:
      res = chrec;
      break;
    }

  if (dump_file && (dump_flags & TDF_SCEV))
    {
      fprintf (dump_file, "  (varying_loop = %d\n", var);
      fprintf (dump_file, ")\n  (chrec = ");
      print_generic_expr (dump_file, chrec);
      fprintf (dump_file, ")\n  (x = ");
      print_generic_expr (dump_file, x);
      fprintf (dump_file, ")\n  (res = ");
      print_generic_expr (dump_file, res);
      fprintf (dump_file, "))\n");
    }

  return res;
}

/* For a given CHREC and an induction variable map IV_MAP that maps
   (loop->num, expr) for every loop number of the current_loops an
   expression, calls chrec_apply when the expression is not NULL.  */

tree
chrec_apply_map (tree chrec, vec<tree> iv_map)
{
  int i;
  tree expr;

  FOR_EACH_VEC_ELT (iv_map, i, expr)
    if (expr)
      chrec = chrec_apply (i, chrec, expr);

  return chrec;
}

/* Replaces the initial condition in CHREC with INIT_COND.  */

tree
chrec_replace_initial_condition (tree chrec,
				 tree init_cond)
{
  if (automatically_generated_chrec_p (chrec))
    return chrec;

  gcc_assert (chrec_type (chrec) == chrec_type (init_cond));

  switch (TREE_CODE (chrec))
    {
    case POLYNOMIAL_CHREC:
      return build_polynomial_chrec
	(CHREC_VARIABLE (chrec),
	 chrec_replace_initial_condition (CHREC_LEFT (chrec), init_cond),
	 CHREC_RIGHT (chrec));

    default:
      return init_cond;
    }
}

/* Returns the initial condition of a given CHREC.  */

tree
initial_condition (tree chrec)
{
  if (automatically_generated_chrec_p (chrec))
    return chrec;

  if (TREE_CODE (chrec) == POLYNOMIAL_CHREC)
    return initial_condition (CHREC_LEFT (chrec));
  else
    return chrec;
}

/* Returns a univariate function that represents the evolution in
   LOOP_NUM.  Mask the evolution of any other loop.  */

tree
hide_evolution_in_other_loops_than_loop (tree chrec,
					 unsigned loop_num)
{
  class loop *loop = get_loop (cfun, loop_num), *chloop;
  if (automatically_generated_chrec_p (chrec))
    return chrec;

  switch (TREE_CODE (chrec))
    {
    case POLYNOMIAL_CHREC:
      chloop = get_chrec_loop (chrec);

      if (chloop == loop)
	return build_polynomial_chrec
	  (loop_num,
	   hide_evolution_in_other_loops_than_loop (CHREC_LEFT (chrec),
						    loop_num),
	   CHREC_RIGHT (chrec));

      else if (flow_loop_nested_p (chloop, loop))
	/* There is no evolution in this loop.  */
	return initial_condition (chrec);

      else if (flow_loop_nested_p (loop, chloop))
	return hide_evolution_in_other_loops_than_loop (CHREC_LEFT (chrec),
							loop_num);

      else
	return chrec_dont_know;

    default:
      return chrec;
    }
}

/* Returns the evolution part of CHREC in LOOP_NUM when RIGHT is
   true, otherwise returns the initial condition in LOOP_NUM.  */

static tree
chrec_component_in_loop_num (tree chrec,
			     unsigned loop_num,
			     bool right)
{
  tree component;
  class loop *loop = get_loop (cfun, loop_num), *chloop;

  if (automatically_generated_chrec_p (chrec))
    return chrec;

  switch (TREE_CODE (chrec))
    {
    case POLYNOMIAL_CHREC:
      chloop = get_chrec_loop (chrec);

      if (chloop == loop)
	{
	  if (right)
	    component = CHREC_RIGHT (chrec);
	  else
	    component = CHREC_LEFT (chrec);

	  if (TREE_CODE (CHREC_LEFT (chrec)) != POLYNOMIAL_CHREC
	      || CHREC_VARIABLE (CHREC_LEFT (chrec)) != CHREC_VARIABLE (chrec))
	    return component;

	  else
	    return build_polynomial_chrec
	      (loop_num,
	       chrec_component_in_loop_num (CHREC_LEFT (chrec),
					    loop_num,
					    right),
	       component);
	}

      else if (flow_loop_nested_p (chloop, loop))
	/* There is no evolution part in this loop.  */
	return NULL_TREE;

      else
	{
	  gcc_assert (flow_loop_nested_p (loop, chloop));
	  return chrec_component_in_loop_num (CHREC_LEFT (chrec),
					      loop_num,
					      right);
	}

     default:
      if (right)
	return NULL_TREE;
      else
	return chrec;
    }
}

/* Returns the evolution part in LOOP_NUM.  Example: the call
   evolution_part_in_loop_num ({{0, +, 1}_1, +, 2}_1, 1) returns
   {1, +, 2}_1  */

tree
evolution_part_in_loop_num (tree chrec,
			    unsigned loop_num)
{
  return chrec_component_in_loop_num (chrec, loop_num, true);
}

/* Returns the initial condition in LOOP_NUM.  Example: the call
   initial_condition_in_loop_num ({{0, +, 1}_1, +, 2}_2, 2) returns
   {0, +, 1}_1  */

tree
initial_condition_in_loop_num (tree chrec,
			       unsigned loop_num)
{
  return chrec_component_in_loop_num (chrec, loop_num, false);
}

/* Set or reset the evolution of CHREC to NEW_EVOL in loop LOOP_NUM.
   This function is essentially used for setting the evolution to
   chrec_dont_know, for example after having determined that it is
   impossible to say how many times a loop will execute.  */

tree
reset_evolution_in_loop (unsigned loop_num,
			 tree chrec,
			 tree new_evol)
{
  class loop *loop = get_loop (cfun, loop_num);

  if (POINTER_TYPE_P (chrec_type (chrec)))
    gcc_assert (ptrofftype_p (chrec_type (new_evol)));
  else
    gcc_assert (chrec_type (chrec) == chrec_type (new_evol));

  if (TREE_CODE (chrec) == POLYNOMIAL_CHREC
      && flow_loop_nested_p (loop, get_chrec_loop (chrec)))
    {
      tree left = reset_evolution_in_loop (loop_num, CHREC_LEFT (chrec),
					   new_evol);
      tree right = reset_evolution_in_loop (loop_num, CHREC_RIGHT (chrec),
					    new_evol);
      return build_polynomial_chrec (CHREC_VARIABLE (chrec), left, right);
    }

  while (TREE_CODE (chrec) == POLYNOMIAL_CHREC
	 && CHREC_VARIABLE (chrec) == loop_num)
    chrec = CHREC_LEFT (chrec);

  return build_polynomial_chrec (loop_num, chrec, new_evol);
}

/* Merges two evolution functions that were found by following two
   alternate paths of a conditional expression.  */

tree
chrec_merge (tree chrec1,
	     tree chrec2)
{
  if (chrec1 == chrec_dont_know
      || chrec2 == chrec_dont_know)
    return chrec_dont_know;

  if (chrec1 == chrec_known
      || chrec2 == chrec_known)
    return chrec_known;

  if (chrec1 == chrec_not_analyzed_yet)
    return chrec2;
  if (chrec2 == chrec_not_analyzed_yet)
    return chrec1;

  if (eq_evolutions_p (chrec1, chrec2))
    return chrec1;

  return chrec_dont_know;
}



/* Observers.  */

/* Helper function for is_multivariate_chrec.  */

static bool
is_multivariate_chrec_rec (const_tree chrec, unsigned int rec_var)
{
  if (chrec == NULL_TREE)
    return false;

  if (TREE_CODE (chrec) == POLYNOMIAL_CHREC)
    {
      if (CHREC_VARIABLE (chrec) != rec_var)
	return true;
      else
	return (is_multivariate_chrec_rec (CHREC_LEFT (chrec), rec_var)
		|| is_multivariate_chrec_rec (CHREC_RIGHT (chrec), rec_var));
    }
  else
    return false;
}

/* Determine whether the given chrec is multivariate or not.  */

bool
is_multivariate_chrec (const_tree chrec)
{
  if (chrec == NULL_TREE)
    return false;

  if (TREE_CODE (chrec) == POLYNOMIAL_CHREC)
    return (is_multivariate_chrec_rec (CHREC_LEFT (chrec),
				       CHREC_VARIABLE (chrec))
	    || is_multivariate_chrec_rec (CHREC_RIGHT (chrec),
					  CHREC_VARIABLE (chrec)));
  else
    return false;
}

/* Determines whether the chrec contains symbolic names or not.  If LOOP isn't
   NULL, we also consider chrec wrto outer loops of LOOP as symbol.  */

static bool
chrec_contains_symbols (const_tree chrec, hash_set<const_tree> &visited,
<<<<<<< HEAD
			struct loop *loop)
=======
			class loop *loop)
>>>>>>> e2aa5677
{
  int i, n;

  if (chrec == NULL_TREE)
    return false;

  if (TREE_CODE (chrec) == SSA_NAME
      || VAR_P (chrec)
      || TREE_CODE (chrec) == POLY_INT_CST
      || TREE_CODE (chrec) == PARM_DECL
      || TREE_CODE (chrec) == FUNCTION_DECL
      || TREE_CODE (chrec) == LABEL_DECL
      || TREE_CODE (chrec) == RESULT_DECL
      || TREE_CODE (chrec) == FIELD_DECL)
    return true;

  if (loop != NULL
      && TREE_CODE (chrec) == POLYNOMIAL_CHREC
      && flow_loop_nested_p (get_chrec_loop (chrec), loop))
    return true;

  if (visited.add (chrec))
    return false;

  n = TREE_OPERAND_LENGTH (chrec);
  for (i = 0; i < n; i++)
    if (chrec_contains_symbols (TREE_OPERAND (chrec, i), visited, loop))
      return true;
  return false;
}

/* Return true if CHREC contains any symbols.  If LOOP is not NULL, check if
   CHREC contains any chrec which is invariant wrto the loop (nest), in other
   words, chrec defined by outer loops of loop, so from LOOP's point of view,
   the chrec is considered as a SYMBOL.  */

bool
<<<<<<< HEAD
chrec_contains_symbols (const_tree chrec, struct loop* loop)
=======
chrec_contains_symbols (const_tree chrec, class loop* loop)
>>>>>>> e2aa5677
{
  hash_set<const_tree> visited;
  return chrec_contains_symbols (chrec, visited, loop);
}

<<<<<<< HEAD
=======
/* Return true when CHREC contains symbolic names defined in
   LOOP_NB.  */

static bool
chrec_contains_symbols_defined_in_loop (const_tree chrec, unsigned loop_nb,
					hash_set<const_tree> &visited)
{
  int i, n;

  if (chrec == NULL_TREE)
    return false;

  if (is_gimple_min_invariant (chrec))
    return false;

  if (TREE_CODE (chrec) == SSA_NAME)
    {
      gimple *def;
      loop_p def_loop, loop;

      if (SSA_NAME_IS_DEFAULT_DEF (chrec))
	return false;

      def = SSA_NAME_DEF_STMT (chrec);
      def_loop = loop_containing_stmt (def);
      loop = get_loop (cfun, loop_nb);

      if (def_loop == NULL)
	return false;

      if (loop == def_loop || flow_loop_nested_p (loop, def_loop))
	return true;

      return false;
    }

  if (visited.add (chrec))
    return false;

  n = TREE_OPERAND_LENGTH (chrec);
  for (i = 0; i < n; i++)
    if (chrec_contains_symbols_defined_in_loop (TREE_OPERAND (chrec, i),
						loop_nb, visited))
      return true;
  return false;
}

/* Return true when CHREC contains symbolic names defined in
   LOOP_NB.  */

bool
chrec_contains_symbols_defined_in_loop (const_tree chrec, unsigned loop_nb)
{
  hash_set<const_tree> visited;
  return chrec_contains_symbols_defined_in_loop (chrec, loop_nb, visited);
}

>>>>>>> e2aa5677
/* Determines whether the chrec contains undetermined coefficients.  */

static bool
chrec_contains_undetermined (const_tree chrec, hash_set<const_tree> &visited)
{
  int i, n;

  if (chrec == chrec_dont_know)
    return true;

  if (chrec == NULL_TREE)
    return false;

  if (visited.add (chrec))
    return false;

  n = TREE_OPERAND_LENGTH (chrec);
  for (i = 0; i < n; i++)
    if (chrec_contains_undetermined (TREE_OPERAND (chrec, i), visited))
      return true;
  return false;
}

bool
chrec_contains_undetermined (const_tree chrec)
{
  hash_set<const_tree> visited;
  return chrec_contains_undetermined (chrec, visited);
}

/* Determines whether the tree EXPR contains chrecs, and increment
   SIZE if it is not a NULL pointer by an estimation of the depth of
   the tree.  */

static bool
tree_contains_chrecs (const_tree expr, int *size, hash_set<const_tree> &visited)
{
  int i, n;

  if (expr == NULL_TREE)
    return false;

  if (size)
    (*size)++;

  if (tree_is_chrec (expr))
    return true;

  if (visited.add (expr))
    return false;

  n = TREE_OPERAND_LENGTH (expr);
  for (i = 0; i < n; i++)
    if (tree_contains_chrecs (TREE_OPERAND (expr, i), size, visited))
      return true;
  return false;
}

bool
tree_contains_chrecs (const_tree expr, int *size)
{
  hash_set<const_tree> visited;
  return tree_contains_chrecs (expr, size, visited);
}


/* Recursive helper function.  */

static bool
evolution_function_is_invariant_rec_p (tree chrec, int loopnum)
{
  if (evolution_function_is_constant_p (chrec))
    return true;

  if (TREE_CODE (chrec) == SSA_NAME
      && (loopnum == 0
	  || expr_invariant_in_loop_p (get_loop (cfun, loopnum), chrec)))
    return true;

  if (TREE_CODE (chrec) == POLYNOMIAL_CHREC)
    {
      if (CHREC_VARIABLE (chrec) == (unsigned) loopnum
	  || flow_loop_nested_p (get_loop (cfun, loopnum),
				 get_chrec_loop (chrec))
	  || !evolution_function_is_invariant_rec_p (CHREC_RIGHT (chrec),
						     loopnum)
	  || !evolution_function_is_invariant_rec_p (CHREC_LEFT (chrec),
						     loopnum))
	return false;
      return true;
    }

  switch (TREE_OPERAND_LENGTH (chrec))
    {
    case 2:
      if (!evolution_function_is_invariant_rec_p (TREE_OPERAND (chrec, 1),
						  loopnum))
	return false;
      /* FALLTHRU */

    case 1:
      if (!evolution_function_is_invariant_rec_p (TREE_OPERAND (chrec, 0),
						  loopnum))
	return false;
      return true;

    default:
      return false;
    }

  return false;
}

/* Return true if CHREC is invariant in loop LOOPNUM, false otherwise. */

bool
evolution_function_is_invariant_p (tree chrec, int loopnum)
{
  return evolution_function_is_invariant_rec_p (chrec, loopnum);
}

/* Determine whether the given tree is an affine multivariate
   evolution.  */

bool
evolution_function_is_affine_multivariate_p (const_tree chrec, int loopnum)
{
  if (chrec == NULL_TREE)
    return false;

  switch (TREE_CODE (chrec))
    {
    case POLYNOMIAL_CHREC:
      if (evolution_function_is_invariant_rec_p (CHREC_LEFT (chrec), loopnum))
	{
	  if (evolution_function_is_invariant_rec_p (CHREC_RIGHT (chrec), loopnum))
	    return true;
	  else
	    {
	      if (TREE_CODE (CHREC_RIGHT (chrec)) == POLYNOMIAL_CHREC
		  && CHREC_VARIABLE (CHREC_RIGHT (chrec))
		     != CHREC_VARIABLE (chrec)
		  && evolution_function_is_affine_multivariate_p
		  (CHREC_RIGHT (chrec), loopnum))
		return true;
	      else
		return false;
	    }
	}
      else
	{
	  if (evolution_function_is_invariant_rec_p (CHREC_RIGHT (chrec), loopnum)
	      && TREE_CODE (CHREC_LEFT (chrec)) == POLYNOMIAL_CHREC
	      && CHREC_VARIABLE (CHREC_LEFT (chrec)) != CHREC_VARIABLE (chrec)
	      && evolution_function_is_affine_multivariate_p
	      (CHREC_LEFT (chrec), loopnum))
	    return true;
	  else
	    return false;
	}

    default:
      return false;
    }
}

/* Determine whether the given tree is a function in zero or one
   variables with respect to loop specified by LOOPNUM.  Note only positive
   LOOPNUM stands for a real loop.  */

bool
evolution_function_is_univariate_p (const_tree chrec, int loopnum)
{
  if (chrec == NULL_TREE)
    return true;

  tree sub_chrec;
  switch (TREE_CODE (chrec))
    {
    case POLYNOMIAL_CHREC:
      switch (TREE_CODE (CHREC_LEFT (chrec)))
	{
	case POLYNOMIAL_CHREC:
	  sub_chrec = CHREC_LEFT (chrec);
	  if (CHREC_VARIABLE (chrec) != CHREC_VARIABLE (sub_chrec)
	      && (loopnum <= 0
		  || CHREC_VARIABLE (sub_chrec) == (unsigned) loopnum
		  || flow_loop_nested_p (get_loop (cfun, loopnum),
					 get_chrec_loop (sub_chrec))))
	    return false;
	  if (!evolution_function_is_univariate_p (sub_chrec, loopnum))
	    return false;
	  break;

	default:
	  if (tree_contains_chrecs (CHREC_LEFT (chrec), NULL))
	    return false;
	  break;
	}

      switch (TREE_CODE (CHREC_RIGHT (chrec)))
	{
	case POLYNOMIAL_CHREC:
	  sub_chrec = CHREC_RIGHT (chrec);
	  if (CHREC_VARIABLE (chrec) != CHREC_VARIABLE (sub_chrec)
	      && (loopnum <= 0
		  || CHREC_VARIABLE (sub_chrec) == (unsigned) loopnum
		  || flow_loop_nested_p (get_loop (cfun, loopnum),
					 get_chrec_loop (sub_chrec))))
	    return false;
	  if (!evolution_function_is_univariate_p (sub_chrec, loopnum))
	    return false;
	  break;

	default:
	  if (tree_contains_chrecs (CHREC_RIGHT (chrec), NULL))
	    return false;
	  break;
	}
      return true;

    default:
      return true;
    }
}

/* Returns the number of variables of CHREC.  Example: the call
   nb_vars_in_chrec ({{0, +, 1}_5, +, 2}_6) returns 2.  */

unsigned
nb_vars_in_chrec (tree chrec)
{
  if (chrec == NULL_TREE)
    return 0;

  switch (TREE_CODE (chrec))
    {
    case POLYNOMIAL_CHREC:
      return 1 + nb_vars_in_chrec
	(initial_condition_in_loop_num (chrec, CHREC_VARIABLE (chrec)));

    default:
      return 0;
    }
}

/* Converts BASE and STEP of affine scev to TYPE.  LOOP is the loop whose iv
   the scev corresponds to.  AT_STMT is the statement at that the scev is
   evaluated.  USE_OVERFLOW_SEMANTICS is true if this function should assume
   that the rules for overflow of the given language apply (e.g., that signed
   arithmetics in C does not overflow) -- i.e., to use them to avoid
   unnecessary tests, but also to enforce that the result follows them.
   FROM is the source variable converted if it's not NULL.  Returns true if
   the conversion succeeded, false otherwise.  */

bool
convert_affine_scev (class loop *loop, tree type,
		     tree *base, tree *step, gimple *at_stmt,
		     bool use_overflow_semantics, tree from)
{
  tree ct = TREE_TYPE (*step);
  bool enforce_overflow_semantics;
  bool must_check_src_overflow, must_check_rslt_overflow;
  tree new_base, new_step;
  tree step_type = POINTER_TYPE_P (type) ? sizetype : type;

  /* In general,
     (TYPE) (BASE + STEP * i) = (TYPE) BASE + (TYPE -- sign extend) STEP * i,
     but we must check some assumptions.

     1) If [BASE, +, STEP] wraps, the equation is not valid when precision
        of CT is smaller than the precision of TYPE.  For example, when we
	cast unsigned char [254, +, 1] to unsigned, the values on left side
	are 254, 255, 0, 1, ..., but those on the right side are
	254, 255, 256, 257, ...
     2) In case that we must also preserve the fact that signed ivs do not
        overflow, we must additionally check that the new iv does not wrap.
	For example, unsigned char [125, +, 1] casted to signed char could
	become a wrapping variable with values 125, 126, 127, -128, -127, ...,
	which would confuse optimizers that assume that this does not
	happen.  */
  must_check_src_overflow = TYPE_PRECISION (ct) < TYPE_PRECISION (type);

  enforce_overflow_semantics = (use_overflow_semantics
				&& nowrap_type_p (type));
  if (enforce_overflow_semantics)
    {
      /* We can avoid checking whether the result overflows in the following
	 cases:

	 -- must_check_src_overflow is true, and the range of TYPE is superset
	    of the range of CT -- i.e., in all cases except if CT signed and
	    TYPE unsigned.
         -- both CT and TYPE have the same precision and signedness, and we
	    verify instead that the source does not overflow (this may be
	    easier than verifying it for the result, as we may use the
	    information about the semantics of overflow in CT).  */
      if (must_check_src_overflow)
	{
	  if (TYPE_UNSIGNED (type) && !TYPE_UNSIGNED (ct))
	    must_check_rslt_overflow = true;
	  else
	    must_check_rslt_overflow = false;
	}
      else if (TYPE_UNSIGNED (ct) == TYPE_UNSIGNED (type)
	       && TYPE_PRECISION (ct) == TYPE_PRECISION (type))
	{
	  must_check_rslt_overflow = false;
	  must_check_src_overflow = true;
	}
      else
	must_check_rslt_overflow = true;
    }
  else
    must_check_rslt_overflow = false;

  if (must_check_src_overflow
      && scev_probably_wraps_p (from, *base, *step, at_stmt, loop,
				use_overflow_semantics))
    return false;

  new_base = chrec_convert (type, *base, at_stmt, use_overflow_semantics);
  /* The step must be sign extended, regardless of the signedness
     of CT and TYPE.  This only needs to be handled specially when
     CT is unsigned -- to avoid e.g. unsigned char [100, +, 255]
     (with values 100, 99, 98, ...) from becoming signed or unsigned
     [100, +, 255] with values 100, 355, ...; the sign-extension is
     performed by default when CT is signed.  */
  new_step = *step;
  if (TYPE_PRECISION (step_type) > TYPE_PRECISION (ct) && TYPE_UNSIGNED (ct))
    {
      tree signed_ct = build_nonstandard_integer_type (TYPE_PRECISION (ct), 0);
      new_step = chrec_convert (signed_ct, new_step, at_stmt,
                                use_overflow_semantics);
    }
  new_step = chrec_convert (step_type, new_step, at_stmt,
			    use_overflow_semantics);

  if (automatically_generated_chrec_p (new_base)
      || automatically_generated_chrec_p (new_step))
    return false;

  if (must_check_rslt_overflow
      /* Note that in this case we cannot use the fact that signed variables
	 do not overflow, as this is what we are verifying for the new iv.  */
      && scev_probably_wraps_p (NULL_TREE, new_base, new_step,
				at_stmt, loop, false))
    return false;

  *base = new_base;
  *step = new_step;
  return true;
}


/* Convert CHREC for the right hand side of a CHREC.
   The increment for a pointer type is always sizetype.  */

tree
chrec_convert_rhs (tree type, tree chrec, gimple *at_stmt)
{
  if (POINTER_TYPE_P (type))
    type = sizetype;

  return chrec_convert (type, chrec, at_stmt);
}

/* Convert CHREC to TYPE.  When the analyzer knows the context in
   which the CHREC is built, it sets AT_STMT to the statement that
   contains the definition of the analyzed variable, otherwise the
   conversion is less accurate: the information is used for
   determining a more accurate estimation of the number of iterations.
   By default AT_STMT could be safely set to NULL_TREE.

   USE_OVERFLOW_SEMANTICS is true if this function should assume that
   the rules for overflow of the given language apply (e.g., that signed
   arithmetics in C does not overflow) -- i.e., to use them to avoid
   unnecessary tests, but also to enforce that the result follows them.

   FROM is the source variable converted if it's not NULL.  */

static tree
chrec_convert_1 (tree type, tree chrec, gimple *at_stmt,
		 bool use_overflow_semantics, tree from)
{
  tree ct, res;
  tree base, step;
  class loop *loop;

  if (automatically_generated_chrec_p (chrec))
    return chrec;

  ct = chrec_type (chrec);
  if (useless_type_conversion_p (type, ct))
    return chrec;

  if (!evolution_function_is_affine_p (chrec))
    goto keep_cast;

  loop = get_chrec_loop (chrec);
  base = CHREC_LEFT (chrec);
  step = CHREC_RIGHT (chrec);

  if (convert_affine_scev (loop, type, &base, &step, at_stmt,
			   use_overflow_semantics, from))
    return build_polynomial_chrec (loop->num, base, step);

  /* If we cannot propagate the cast inside the chrec, just keep the cast.  */
keep_cast:
  /* Fold will not canonicalize (long)(i - 1) to (long)i - 1 because that
     may be more expensive.  We do want to perform this optimization here
     though for canonicalization reasons.  */
  if (use_overflow_semantics
      && (TREE_CODE (chrec) == PLUS_EXPR
	  || TREE_CODE (chrec) == MINUS_EXPR)
      && TREE_CODE (type) == INTEGER_TYPE
      && TREE_CODE (ct) == INTEGER_TYPE
      && TYPE_PRECISION (type) > TYPE_PRECISION (ct)
      && TYPE_OVERFLOW_UNDEFINED (ct))
    res = fold_build2 (TREE_CODE (chrec), type,
		       fold_convert (type, TREE_OPERAND (chrec, 0)),
		       fold_convert (type, TREE_OPERAND (chrec, 1)));
  /* Similar perform the trick that (signed char)((int)x + 2) can be
     narrowed to (signed char)((unsigned char)x + 2).  */
  else if (use_overflow_semantics
	   && TREE_CODE (chrec) == POLYNOMIAL_CHREC
	   && TREE_CODE (ct) == INTEGER_TYPE
	   && TREE_CODE (type) == INTEGER_TYPE
	   && TYPE_OVERFLOW_UNDEFINED (type)
	   && TYPE_PRECISION (type) < TYPE_PRECISION (ct))
    {
      tree utype = unsigned_type_for (type);
      res = build_polynomial_chrec (CHREC_VARIABLE (chrec),
				    fold_convert (utype,
						  CHREC_LEFT (chrec)),
				    fold_convert (utype,
						  CHREC_RIGHT (chrec)));
      res = chrec_convert_1 (type, res, at_stmt, use_overflow_semantics, from);
    }
  else
    res = fold_convert (type, chrec);

  /* Don't propagate overflows.  */
  if (CONSTANT_CLASS_P (res))
    TREE_OVERFLOW (res) = 0;

  /* But reject constants that don't fit in their type after conversion.
     This can happen if TYPE_MIN_VALUE or TYPE_MAX_VALUE are not the
     natural values associated with TYPE_PRECISION and TYPE_UNSIGNED,
     and can cause problems later when computing niters of loops.  Note
     that we don't do the check before converting because we don't want
     to reject conversions of negative chrecs to unsigned types.  */
  if (TREE_CODE (res) == INTEGER_CST
      && TREE_CODE (type) == INTEGER_TYPE
      && !int_fits_type_p (res, type))
    res = chrec_dont_know;

  return res;
}

/* Convert CHREC to TYPE.  When the analyzer knows the context in
   which the CHREC is built, it sets AT_STMT to the statement that
   contains the definition of the analyzed variable, otherwise the
   conversion is less accurate: the information is used for
   determining a more accurate estimation of the number of iterations.
   By default AT_STMT could be safely set to NULL_TREE.

   The following rule is always true: TREE_TYPE (chrec) ==
   TREE_TYPE (CHREC_LEFT (chrec)) == TREE_TYPE (CHREC_RIGHT (chrec)).
   An example of what could happen when adding two chrecs and the type
   of the CHREC_RIGHT is different than CHREC_LEFT is:

   {(uint) 0, +, (uchar) 10} +
   {(uint) 0, +, (uchar) 250}

   that would produce a wrong result if CHREC_RIGHT is not (uint):

   {(uint) 0, +, (uchar) 4}

   instead of

   {(uint) 0, +, (uint) 260}

   USE_OVERFLOW_SEMANTICS is true if this function should assume that
   the rules for overflow of the given language apply (e.g., that signed
   arithmetics in C does not overflow) -- i.e., to use them to avoid
   unnecessary tests, but also to enforce that the result follows them.

   FROM is the source variable converted if it's not NULL.  */

tree
chrec_convert (tree type, tree chrec, gimple *at_stmt,
	       bool use_overflow_semantics, tree from)
{
  return chrec_convert_1 (type, chrec, at_stmt, use_overflow_semantics, from);
}

/* Convert CHREC to TYPE, without regard to signed overflows.  Returns the new
   chrec if something else than what chrec_convert would do happens, NULL_TREE
   otherwise.  This function set TRUE to variable pointed by FOLD_CONVERSIONS
   if the result chrec may overflow.  */

tree
chrec_convert_aggressive (tree type, tree chrec, bool *fold_conversions)
{
  tree inner_type, left, right, lc, rc, rtype;

  gcc_assert (fold_conversions != NULL);

  if (automatically_generated_chrec_p (chrec)
      || TREE_CODE (chrec) != POLYNOMIAL_CHREC)
    return NULL_TREE;

  inner_type = TREE_TYPE (chrec);
  if (TYPE_PRECISION (type) > TYPE_PRECISION (inner_type))
    return NULL_TREE;

  if (useless_type_conversion_p (type, inner_type))
    return NULL_TREE;

  if (!*fold_conversions && evolution_function_is_affine_p (chrec))
    {
      tree base, step;
      class loop *loop;

      loop = get_chrec_loop (chrec);
      base = CHREC_LEFT (chrec);
      step = CHREC_RIGHT (chrec);
      if (convert_affine_scev (loop, type, &base, &step, NULL, true))
	return build_polynomial_chrec (loop->num, base, step);
    }
  rtype = POINTER_TYPE_P (type) ? sizetype : type;

  left = CHREC_LEFT (chrec);
  right = CHREC_RIGHT (chrec);
  lc = chrec_convert_aggressive (type, left, fold_conversions);
  if (!lc)
    lc = chrec_convert (type, left, NULL);
  rc = chrec_convert_aggressive (rtype, right, fold_conversions);
  if (!rc)
    rc = chrec_convert (rtype, right, NULL);

  *fold_conversions = true;

  return build_polynomial_chrec (CHREC_VARIABLE (chrec), lc, rc);
}

/* Returns true when CHREC0 == CHREC1.  */

bool
eq_evolutions_p (const_tree chrec0, const_tree chrec1)
{
  if (chrec0 == NULL_TREE
      || chrec1 == NULL_TREE
      || TREE_CODE (chrec0) != TREE_CODE (chrec1))
    return false;

  if (chrec0 == chrec1)
    return true;

  if (! types_compatible_p (TREE_TYPE (chrec0), TREE_TYPE (chrec1)))
    return false;

  switch (TREE_CODE (chrec0))
    {
    case POLYNOMIAL_CHREC:
      return (CHREC_VARIABLE (chrec0) == CHREC_VARIABLE (chrec1)
	      && eq_evolutions_p (CHREC_LEFT (chrec0), CHREC_LEFT (chrec1))
	      && eq_evolutions_p (CHREC_RIGHT (chrec0), CHREC_RIGHT (chrec1)));

    case PLUS_EXPR:
    case MULT_EXPR:
    case MINUS_EXPR:
    case POINTER_PLUS_EXPR:
      return eq_evolutions_p (TREE_OPERAND (chrec0, 0),
			      TREE_OPERAND (chrec1, 0))
	  && eq_evolutions_p (TREE_OPERAND (chrec0, 1),
			      TREE_OPERAND (chrec1, 1));

    CASE_CONVERT:
      return eq_evolutions_p (TREE_OPERAND (chrec0, 0),
			      TREE_OPERAND (chrec1, 0));

    default:
      return operand_equal_p (chrec0, chrec1, 0);
    }
}

/* Returns EV_GROWS if CHREC grows (assuming that it does not overflow),
   EV_DECREASES if it decreases, and EV_UNKNOWN if we cannot determine
   which of these cases happens.  */

enum ev_direction
scev_direction (const_tree chrec)
{
  const_tree step;

  if (!evolution_function_is_affine_p (chrec))
    return EV_DIR_UNKNOWN;

  step = CHREC_RIGHT (chrec);
  if (TREE_CODE (step) != INTEGER_CST)
    return EV_DIR_UNKNOWN;

  if (tree_int_cst_sign_bit (step))
    return EV_DIR_DECREASES;
  else
    return EV_DIR_GROWS;
}

/* Iterates over all the components of SCEV, and calls CBCK.  */

void
for_each_scev_op (tree *scev, bool (*cbck) (tree *, void *), void *data)
{
  switch (TREE_CODE_LENGTH (TREE_CODE (*scev)))
    {
    case 3:
      for_each_scev_op (&TREE_OPERAND (*scev, 2), cbck, data);
      /* FALLTHRU */

    case 2:
      for_each_scev_op (&TREE_OPERAND (*scev, 1), cbck, data);
      /* FALLTHRU */

    case 1:
      for_each_scev_op (&TREE_OPERAND (*scev, 0), cbck, data);
      /* FALLTHRU */

    default:
      cbck (scev, data);
      break;
    }
}

/* Returns true when the operation can be part of a linear
   expression.  */

static inline bool
operator_is_linear (tree scev)
{
  switch (TREE_CODE (scev))
    {
    case INTEGER_CST:
    case POLYNOMIAL_CHREC:
    case PLUS_EXPR:
    case POINTER_PLUS_EXPR:
    case MULT_EXPR:
    case MINUS_EXPR:
    case NEGATE_EXPR:
    case SSA_NAME:
    case NON_LVALUE_EXPR:
    case BIT_NOT_EXPR:
    CASE_CONVERT:
      return true;

    default:
      return false;
    }
}

/* Return true when SCEV is a linear expression.  Linear expressions
   can contain additions, substractions and multiplications.
   Multiplications are restricted to constant scaling: "cst * x".  */

bool
scev_is_linear_expression (tree scev)
{
  if (evolution_function_is_constant_p (scev))
    return true;

  if (scev == NULL
      || !operator_is_linear (scev))
    return false;

  if (TREE_CODE (scev) == MULT_EXPR)
    return !(tree_contains_chrecs (TREE_OPERAND (scev, 0), NULL)
	     && tree_contains_chrecs (TREE_OPERAND (scev, 1), NULL));

  if (TREE_CODE (scev) == POLYNOMIAL_CHREC
      && !evolution_function_is_affine_multivariate_p (scev, CHREC_VARIABLE (scev)))
    return false;

  switch (TREE_CODE_LENGTH (TREE_CODE (scev)))
    {
    case 3:
      return scev_is_linear_expression (TREE_OPERAND (scev, 0))
	&& scev_is_linear_expression (TREE_OPERAND (scev, 1))
	&& scev_is_linear_expression (TREE_OPERAND (scev, 2));

    case 2:
      return scev_is_linear_expression (TREE_OPERAND (scev, 0))
	&& scev_is_linear_expression (TREE_OPERAND (scev, 1));

    case 1:
      return scev_is_linear_expression (TREE_OPERAND (scev, 0));

    case 0:
      return true;

    default:
      return false;
    }
}

/* Determines whether the expression CHREC contains only interger consts
   in the right parts.  */

bool
evolution_function_right_is_integer_cst (const_tree chrec)
{
  if (chrec == NULL_TREE)
    return false;

  switch (TREE_CODE (chrec))
    {
    case INTEGER_CST:
      return true;

    case POLYNOMIAL_CHREC:
      return TREE_CODE (CHREC_RIGHT (chrec)) == INTEGER_CST
	&& (TREE_CODE (CHREC_LEFT (chrec)) != POLYNOMIAL_CHREC
	    || evolution_function_right_is_integer_cst (CHREC_LEFT (chrec)));

    CASE_CONVERT:
      return evolution_function_right_is_integer_cst (TREE_OPERAND (chrec, 0));

    default:
      return false;
    }
}<|MERGE_RESOLUTION|>--- conflicted
+++ resolved
@@ -1,9 +1,5 @@
 /* Chains of recurrences.
-<<<<<<< HEAD
-   Copyright (C) 2003-2019 Free Software Foundation, Inc.
-=======
    Copyright (C) 2003-2020 Free Software Foundation, Inc.
->>>>>>> e2aa5677
    Contributed by Sebastian Pop <pop@cri.ensmp.fr>
 
 This file is part of GCC.
@@ -945,11 +941,7 @@
 
 static bool
 chrec_contains_symbols (const_tree chrec, hash_set<const_tree> &visited,
-<<<<<<< HEAD
-			struct loop *loop)
-=======
 			class loop *loop)
->>>>>>> e2aa5677
 {
   int i, n;
 
@@ -987,18 +979,12 @@
    the chrec is considered as a SYMBOL.  */
 
 bool
-<<<<<<< HEAD
-chrec_contains_symbols (const_tree chrec, struct loop* loop)
-=======
 chrec_contains_symbols (const_tree chrec, class loop* loop)
->>>>>>> e2aa5677
 {
   hash_set<const_tree> visited;
   return chrec_contains_symbols (chrec, visited, loop);
 }
 
-<<<<<<< HEAD
-=======
 /* Return true when CHREC contains symbolic names defined in
    LOOP_NB.  */
 
@@ -1056,7 +1042,6 @@
   return chrec_contains_symbols_defined_in_loop (chrec, loop_nb, visited);
 }
 
->>>>>>> e2aa5677
 /* Determines whether the chrec contains undetermined coefficients.  */
 
 static bool
