/* If-conversion for vectorizer.
<<<<<<< HEAD
   Copyright (C) 2004-2019 Free Software Foundation, Inc.
=======
   Copyright (C) 2004-2020 Free Software Foundation, Inc.
>>>>>>> 9e014010
   Contributed by Devang Patel <dpatel@apple.com>

This file is part of GCC.

GCC is free software; you can redistribute it and/or modify it under
the terms of the GNU General Public License as published by the Free
Software Foundation; either version 3, or (at your option) any later
version.

GCC is distributed in the hope that it will be useful, but WITHOUT ANY
WARRANTY; without even the implied warranty of MERCHANTABILITY or
FITNESS FOR A PARTICULAR PURPOSE.  See the GNU General Public License
for more details.

You should have received a copy of the GNU General Public License
along with GCC; see the file COPYING3.  If not see
<http://www.gnu.org/licenses/>.  */

/* This pass implements a tree level if-conversion of loops.  Its
   initial goal is to help the vectorizer to vectorize loops with
   conditions.

   A short description of if-conversion:

     o Decide if a loop is if-convertible or not.
     o Walk all loop basic blocks in breadth first order (BFS order).
       o Remove conditional statements (at the end of basic block)
         and propagate condition into destination basic blocks'
	 predicate list.
       o Replace modify expression with conditional modify expression
         using current basic block's condition.
     o Merge all basic blocks
       o Replace phi nodes with conditional modify expr
       o Merge all basic blocks into header

     Sample transformation:

     INPUT
     -----

     # i_23 = PHI <0(0), i_18(10)>;
     <L0>:;
     j_15 = A[i_23];
     if (j_15 > 41) goto <L1>; else goto <L17>;

     <L17>:;
     goto <bb 3> (<L3>);

     <L1>:;

     # iftmp.2_4 = PHI <0(8), 42(2)>;
     <L3>:;
     A[i_23] = iftmp.2_4;
     i_18 = i_23 + 1;
     if (i_18 <= 15) goto <L19>; else goto <L18>;

     <L19>:;
     goto <bb 1> (<L0>);

     <L18>:;

     OUTPUT
     ------

     # i_23 = PHI <0(0), i_18(10)>;
     <L0>:;
     j_15 = A[i_23];

     <L3>:;
     iftmp.2_4 = j_15 > 41 ? 42 : 0;
     A[i_23] = iftmp.2_4;
     i_18 = i_23 + 1;
     if (i_18 <= 15) goto <L19>; else goto <L18>;

     <L19>:;
     goto <bb 1> (<L0>);

     <L18>:;
*/

#include "config.h"
#include "system.h"
#include "coretypes.h"
#include "backend.h"
#include "rtl.h"
#include "tree.h"
#include "gimple.h"
#include "cfghooks.h"
#include "tree-pass.h"
#include "ssa.h"
#include "expmed.h"
#include "optabs-query.h"
#include "gimple-pretty-print.h"
#include "alias.h"
#include "fold-const.h"
#include "stor-layout.h"
#include "gimple-fold.h"
#include "gimplify.h"
#include "gimple-iterator.h"
#include "gimplify-me.h"
#include "tree-cfg.h"
#include "tree-into-ssa.h"
#include "tree-ssa.h"
#include "cfgloop.h"
#include "tree-data-ref.h"
#include "tree-scalar-evolution.h"
#include "tree-ssa-loop.h"
#include "tree-ssa-loop-niter.h"
#include "tree-ssa-loop-ivopts.h"
#include "tree-ssa-address.h"
#include "dbgcnt.h"
#include "tree-hash-traits.h"
#include "varasm.h"
#include "builtins.h"
#include "cfganal.h"
#include "internal-fn.h"
#include "fold-const.h"
#include "tree-ssa-sccvn.h"
#include "tree-cfgcleanup.h"
<<<<<<< HEAD
=======
#include "tree-ssa-dse.h"
>>>>>>> 9e014010

/* Only handle PHIs with no more arguments unless we are asked to by
   simd pragma.  */
#define MAX_PHI_ARG_NUM \
  ((unsigned) param_max_tree_if_conversion_phi_args)

/* True if we've converted a statement that was only executed when some
   condition C was true, and if for correctness we need to predicate the
   statement to ensure that it is a no-op when C is false.  See
   predicate_statements for the kinds of predication we support.  */
static bool need_to_predicate;

/* Indicate if there are any complicated PHIs that need to be handled in
   if-conversion.  Complicated PHI has more than two arguments and can't
   be degenerated to two arguments PHI.  See more information in comment
   before phi_convertible_by_degenerating_args.  */
static bool any_complicated_phi;

/* Hash for struct innermost_loop_behavior.  It depends on the user to
   free the memory.  */

struct innermost_loop_behavior_hash : nofree_ptr_hash <innermost_loop_behavior>
{
  static inline hashval_t hash (const value_type &);
  static inline bool equal (const value_type &,
			    const compare_type &);
};

inline hashval_t
innermost_loop_behavior_hash::hash (const value_type &e)
{
  hashval_t hash;

  hash = iterative_hash_expr (e->base_address, 0);
  hash = iterative_hash_expr (e->offset, hash);
  hash = iterative_hash_expr (e->init, hash);
  return iterative_hash_expr (e->step, hash);
}

inline bool
innermost_loop_behavior_hash::equal (const value_type &e1,
				     const compare_type &e2)
{
  if ((e1->base_address && !e2->base_address)
      || (!e1->base_address && e2->base_address)
      || (!e1->offset && e2->offset)
      || (e1->offset && !e2->offset)
      || (!e1->init && e2->init)
      || (e1->init && !e2->init)
      || (!e1->step && e2->step)
      || (e1->step && !e2->step))
    return false;

  if (e1->base_address && e2->base_address
      && !operand_equal_p (e1->base_address, e2->base_address, 0))
    return false;
  if (e1->offset && e2->offset
      && !operand_equal_p (e1->offset, e2->offset, 0))
    return false;
  if (e1->init && e2->init
      && !operand_equal_p (e1->init, e2->init, 0))
    return false;
  if (e1->step && e2->step
      && !operand_equal_p (e1->step, e2->step, 0))
    return false;

  return true;
}

/* List of basic blocks in if-conversion-suitable order.  */
static basic_block *ifc_bbs;

/* Hash table to store <DR's innermost loop behavior, DR> pairs.  */
static hash_map<innermost_loop_behavior_hash,
		data_reference_p> *innermost_DR_map;

/* Hash table to store <base reference, DR> pairs.  */
static hash_map<tree_operand_hash, data_reference_p> *baseref_DR_map;

/* List of redundant SSA names: the first should be replaced by the second.  */
static vec< std::pair<tree, tree> > redundant_ssa_names;

/* Structure used to predicate basic blocks.  This is attached to the
   ->aux field of the BBs in the loop to be if-converted.  */
struct bb_predicate {

  /* The condition under which this basic block is executed.  */
  tree predicate;

  /* PREDICATE is gimplified, and the sequence of statements is
     recorded here, in order to avoid the duplication of computations
     that occur in previous conditions.  See PR44483.  */
  gimple_seq predicate_gimplified_stmts;
};

/* Returns true when the basic block BB has a predicate.  */

static inline bool
bb_has_predicate (basic_block bb)
{
  return bb->aux != NULL;
}

/* Returns the gimplified predicate for basic block BB.  */

static inline tree
bb_predicate (basic_block bb)
{
  return ((struct bb_predicate *) bb->aux)->predicate;
}

/* Sets the gimplified predicate COND for basic block BB.  */

static inline void
set_bb_predicate (basic_block bb, tree cond)
{
  gcc_assert ((TREE_CODE (cond) == TRUTH_NOT_EXPR
	       && is_gimple_condexpr (TREE_OPERAND (cond, 0)))
	      || is_gimple_condexpr (cond));
  ((struct bb_predicate *) bb->aux)->predicate = cond;
}

/* Returns the sequence of statements of the gimplification of the
   predicate for basic block BB.  */

static inline gimple_seq
bb_predicate_gimplified_stmts (basic_block bb)
{
  return ((struct bb_predicate *) bb->aux)->predicate_gimplified_stmts;
}

/* Sets the sequence of statements STMTS of the gimplification of the
   predicate for basic block BB.  */

static inline void
set_bb_predicate_gimplified_stmts (basic_block bb, gimple_seq stmts)
{
  ((struct bb_predicate *) bb->aux)->predicate_gimplified_stmts = stmts;
}

/* Adds the sequence of statements STMTS to the sequence of statements
   of the predicate for basic block BB.  */

static inline void
add_bb_predicate_gimplified_stmts (basic_block bb, gimple_seq stmts)
{
  /* We might have updated some stmts in STMTS via force_gimple_operand
     calling fold_stmt and that producing multiple stmts.  Delink immediate
     uses so update_ssa after loop versioning doesn't get confused for
     the not yet inserted predicates.
     ???  This should go away once we reliably avoid updating stmts
     not in any BB.  */
  for (gimple_stmt_iterator gsi = gsi_start (stmts);
       !gsi_end_p (gsi); gsi_next (&gsi))
    {
      gimple *stmt = gsi_stmt (gsi);
      delink_stmt_imm_use (stmt);
      gimple_set_modified (stmt, true);
    }
  gimple_seq_add_seq_without_update
    (&(((struct bb_predicate *) bb->aux)->predicate_gimplified_stmts), stmts);
}

/* Initializes to TRUE the predicate of basic block BB.  */

static inline void
init_bb_predicate (basic_block bb)
{
  bb->aux = XNEW (struct bb_predicate);
  set_bb_predicate_gimplified_stmts (bb, NULL);
  set_bb_predicate (bb, boolean_true_node);
}

/* Release the SSA_NAMEs associated with the predicate of basic block BB.  */

static inline void
release_bb_predicate (basic_block bb)
{
  gimple_seq stmts = bb_predicate_gimplified_stmts (bb);
  if (stmts)
    {
      /* Ensure that these stmts haven't yet been added to a bb.  */
      if (flag_checking)
	for (gimple_stmt_iterator i = gsi_start (stmts);
	     !gsi_end_p (i); gsi_next (&i))
	  gcc_assert (! gimple_bb (gsi_stmt (i)));

      /* Discard them.  */
      gimple_seq_discard (stmts);
      set_bb_predicate_gimplified_stmts (bb, NULL);
    }
}

/* Free the predicate of basic block BB.  */

static inline void
free_bb_predicate (basic_block bb)
{
  if (!bb_has_predicate (bb))
    return;

  release_bb_predicate (bb);
  free (bb->aux);
  bb->aux = NULL;
}

/* Reinitialize predicate of BB with the true predicate.  */

static inline void
reset_bb_predicate (basic_block bb)
{
  if (!bb_has_predicate (bb))
    init_bb_predicate (bb);
  else
    {
      release_bb_predicate (bb);
      set_bb_predicate (bb, boolean_true_node);
    }
}

/* Returns a new SSA_NAME of type TYPE that is assigned the value of
   the expression EXPR.  Inserts the statement created for this
   computation before GSI and leaves the iterator GSI at the same
   statement.  */

static tree
ifc_temp_var (tree type, tree expr, gimple_stmt_iterator *gsi)
{
  tree new_name = make_temp_ssa_name (type, NULL, "_ifc_");
  gimple *stmt = gimple_build_assign (new_name, expr);
  gimple_set_vuse (stmt, gimple_vuse (gsi_stmt (*gsi)));
  gsi_insert_before (gsi, stmt, GSI_SAME_STMT);
  return new_name;
}

/* Return true when COND is a false predicate.  */

static inline bool
is_false_predicate (tree cond)
{
  return (cond != NULL_TREE
	  && (cond == boolean_false_node
	      || integer_zerop (cond)));
}

/* Return true when COND is a true predicate.  */

static inline bool
is_true_predicate (tree cond)
{
  return (cond == NULL_TREE
	  || cond == boolean_true_node
	  || integer_onep (cond));
}

/* Returns true when BB has a predicate that is not trivial: true or
   NULL_TREE.  */

static inline bool
is_predicated (basic_block bb)
{
  return !is_true_predicate (bb_predicate (bb));
}

/* Parses the predicate COND and returns its comparison code and
   operands OP0 and OP1.  */

static enum tree_code
parse_predicate (tree cond, tree *op0, tree *op1)
{
  gimple *s;

  if (TREE_CODE (cond) == SSA_NAME
      && is_gimple_assign (s = SSA_NAME_DEF_STMT (cond)))
    {
      if (TREE_CODE_CLASS (gimple_assign_rhs_code (s)) == tcc_comparison)
	{
	  *op0 = gimple_assign_rhs1 (s);
	  *op1 = gimple_assign_rhs2 (s);
	  return gimple_assign_rhs_code (s);
	}

      else if (gimple_assign_rhs_code (s) == TRUTH_NOT_EXPR)
	{
	  tree op = gimple_assign_rhs1 (s);
	  tree type = TREE_TYPE (op);
	  enum tree_code code = parse_predicate (op, op0, op1);

	  return code == ERROR_MARK ? ERROR_MARK
	    : invert_tree_comparison (code, HONOR_NANS (type));
	}

      return ERROR_MARK;
    }

  if (COMPARISON_CLASS_P (cond))
    {
      *op0 = TREE_OPERAND (cond, 0);
      *op1 = TREE_OPERAND (cond, 1);
      return TREE_CODE (cond);
    }

  return ERROR_MARK;
}

/* Returns the fold of predicate C1 OR C2 at location LOC.  */

static tree
fold_or_predicates (location_t loc, tree c1, tree c2)
{
  tree op1a, op1b, op2a, op2b;
  enum tree_code code1 = parse_predicate (c1, &op1a, &op1b);
  enum tree_code code2 = parse_predicate (c2, &op2a, &op2b);

  if (code1 != ERROR_MARK && code2 != ERROR_MARK)
    {
      tree t = maybe_fold_or_comparisons (boolean_type_node, code1, op1a, op1b,
					  code2, op2a, op2b);
      if (t)
	return t;
    }

  return fold_build2_loc (loc, TRUTH_OR_EXPR, boolean_type_node, c1, c2);
}

/* Returns either a COND_EXPR or the folded expression if the folded
   expression is a MIN_EXPR, a MAX_EXPR, an ABS_EXPR,
   a constant or a SSA_NAME. */

static tree
fold_build_cond_expr (tree type, tree cond, tree rhs, tree lhs)
{
  tree rhs1, lhs1, cond_expr;

  /* If COND is comparison r != 0 and r has boolean type, convert COND
     to SSA_NAME to accept by vect bool pattern.  */
  if (TREE_CODE (cond) == NE_EXPR)
    {
      tree op0 = TREE_OPERAND (cond, 0);
      tree op1 = TREE_OPERAND (cond, 1);
      if (TREE_CODE (op0) == SSA_NAME
	  && TREE_CODE (TREE_TYPE (op0)) == BOOLEAN_TYPE
	  && (integer_zerop (op1)))
	cond = op0;
    }
  cond_expr = fold_ternary (COND_EXPR, type, cond, rhs, lhs);

  if (cond_expr == NULL_TREE)
    return build3 (COND_EXPR, type, cond, rhs, lhs);

  STRIP_USELESS_TYPE_CONVERSION (cond_expr);

  if (is_gimple_val (cond_expr))
    return cond_expr;

  if (TREE_CODE (cond_expr) == ABS_EXPR)
    {
      rhs1 = TREE_OPERAND (cond_expr, 1);
      STRIP_USELESS_TYPE_CONVERSION (rhs1);
      if (is_gimple_val (rhs1))
	return build1 (ABS_EXPR, type, rhs1);
    }

  if (TREE_CODE (cond_expr) == MIN_EXPR
      || TREE_CODE (cond_expr) == MAX_EXPR)
    {
      lhs1 = TREE_OPERAND (cond_expr, 0);
      STRIP_USELESS_TYPE_CONVERSION (lhs1);
      rhs1 = TREE_OPERAND (cond_expr, 1);
      STRIP_USELESS_TYPE_CONVERSION (rhs1);
      if (is_gimple_val (rhs1) && is_gimple_val (lhs1))
	return build2 (TREE_CODE (cond_expr), type, lhs1, rhs1);
    }
  return build3 (COND_EXPR, type, cond, rhs, lhs);
}

/* Add condition NC to the predicate list of basic block BB.  LOOP is
   the loop to be if-converted. Use predicate of cd-equivalent block
   for join bb if it exists: we call basic blocks bb1 and bb2 
   cd-equivalent if they are executed under the same condition.  */

static inline void
add_to_predicate_list (class loop *loop, basic_block bb, tree nc)
{
  tree bc, *tp;
  basic_block dom_bb;

  if (is_true_predicate (nc))
    return;

  /* If dominance tells us this basic block is always executed,
     don't record any predicates for it.  */
  if (dominated_by_p (CDI_DOMINATORS, loop->latch, bb))
    return;

  dom_bb = get_immediate_dominator (CDI_DOMINATORS, bb);
  /* We use notion of cd equivalence to get simpler predicate for
     join block, e.g. if join block has 2 predecessors with predicates
     p1 & p2 and p1 & !p2, we'd like to get p1 for it instead of
     p1 & p2 | p1 & !p2.  */
  if (dom_bb != loop->header
      && get_immediate_dominator (CDI_POST_DOMINATORS, dom_bb) == bb)
    {
      gcc_assert (flow_bb_inside_loop_p (loop, dom_bb));
      bc = bb_predicate (dom_bb);
      if (!is_true_predicate (bc))
	set_bb_predicate (bb, bc);
      else
	gcc_assert (is_true_predicate (bb_predicate (bb)));
      if (dump_file && (dump_flags & TDF_DETAILS))
	fprintf (dump_file, "Use predicate of bb#%d for bb#%d\n",
		 dom_bb->index, bb->index);
      return;
    }

  if (!is_predicated (bb))
    bc = nc;
  else
    {
      bc = bb_predicate (bb);
      bc = fold_or_predicates (EXPR_LOCATION (bc), nc, bc);
      if (is_true_predicate (bc))
	{
	  reset_bb_predicate (bb);
	  return;
	}
    }

  /* Allow a TRUTH_NOT_EXPR around the main predicate.  */
  if (TREE_CODE (bc) == TRUTH_NOT_EXPR)
    tp = &TREE_OPERAND (bc, 0);
  else
    tp = &bc;
  if (!is_gimple_condexpr (*tp))
    {
      gimple_seq stmts;
      *tp = force_gimple_operand_1 (*tp, &stmts, is_gimple_condexpr, NULL_TREE);
      add_bb_predicate_gimplified_stmts (bb, stmts);
    }
  set_bb_predicate (bb, bc);
}

/* Add the condition COND to the previous condition PREV_COND, and add
   this to the predicate list of the destination of edge E.  LOOP is
   the loop to be if-converted.  */

static void
add_to_dst_predicate_list (class loop *loop, edge e,
			   tree prev_cond, tree cond)
{
  if (!flow_bb_inside_loop_p (loop, e->dest))
    return;

  if (!is_true_predicate (prev_cond))
    cond = fold_build2 (TRUTH_AND_EXPR, boolean_type_node,
			prev_cond, cond);

  if (!dominated_by_p (CDI_DOMINATORS, loop->latch, e->dest))
    add_to_predicate_list (loop, e->dest, cond);
}

/* Return true if one of the successor edges of BB exits LOOP.  */

static bool
bb_with_exit_edge_p (class loop *loop, basic_block bb)
{
  edge e;
  edge_iterator ei;

  FOR_EACH_EDGE (e, ei, bb->succs)
    if (loop_exit_edge_p (loop, e))
      return true;

  return false;
}

/* Given PHI which has more than two arguments, this function checks if
   it's if-convertible by degenerating its arguments.  Specifically, if
   below two conditions are satisfied:

     1) Number of PHI arguments with different values equals to 2 and one
	argument has the only occurrence.
     2) The edge corresponding to the unique argument isn't critical edge.

   Such PHI can be handled as PHIs have only two arguments.  For example,
   below PHI:

     res = PHI <A_1(e1), A_1(e2), A_2(e3)>;

   can be transformed into:

     res = (predicate of e3) ? A_2 : A_1;

   Return TRUE if it is the case, FALSE otherwise.  */

static bool
phi_convertible_by_degenerating_args (gphi *phi)
{
  edge e;
  tree arg, t1 = NULL, t2 = NULL;
  unsigned int i, i1 = 0, i2 = 0, n1 = 0, n2 = 0;
  unsigned int num_args = gimple_phi_num_args (phi);

  gcc_assert (num_args > 2);

  for (i = 0; i < num_args; i++)
    {
      arg = gimple_phi_arg_def (phi, i);
      if (t1 == NULL || operand_equal_p (t1, arg, 0))
	{
	  n1++;
	  i1 = i;
	  t1 = arg;
	}
      else if (t2 == NULL || operand_equal_p (t2, arg, 0))
	{
	  n2++;
	  i2 = i;
	  t2 = arg;
	}
      else
	return false;
    }

  if (n1 != 1 && n2 != 1)
    return false;

  /* Check if the edge corresponding to the unique arg is critical.  */
  e = gimple_phi_arg_edge (phi, (n1 == 1) ? i1 : i2);
  if (EDGE_COUNT (e->src->succs) > 1)
    return false;

  return true;
}

/* Return true when PHI is if-convertible.  PHI is part of loop LOOP
   and it belongs to basic block BB.  Note at this point, it is sure
   that PHI is if-convertible.  This function updates global variable
   ANY_COMPLICATED_PHI if PHI is complicated.  */

static bool
if_convertible_phi_p (class loop *loop, basic_block bb, gphi *phi)
{
  if (dump_file && (dump_flags & TDF_DETAILS))
    {
      fprintf (dump_file, "-------------------------\n");
      print_gimple_stmt (dump_file, phi, 0, TDF_SLIM);
    }

  if (bb != loop->header
      && gimple_phi_num_args (phi) > 2
      && !phi_convertible_by_degenerating_args (phi))
    any_complicated_phi = true;

  return true;
}

/* Records the status of a data reference.  This struct is attached to
   each DR->aux field.  */

struct ifc_dr {
  bool rw_unconditionally;
  bool w_unconditionally;
  bool written_at_least_once;

  tree rw_predicate;
  tree w_predicate;
  tree base_w_predicate;
};

#define IFC_DR(DR) ((struct ifc_dr *) (DR)->aux)
#define DR_BASE_W_UNCONDITIONALLY(DR) (IFC_DR (DR)->written_at_least_once)
#define DR_RW_UNCONDITIONALLY(DR) (IFC_DR (DR)->rw_unconditionally)
#define DR_W_UNCONDITIONALLY(DR) (IFC_DR (DR)->w_unconditionally)

/* Iterates over DR's and stores refs, DR and base refs, DR pairs in
   HASH tables.  While storing them in HASH table, it checks if the
   reference is unconditionally read or written and stores that as a flag
   information.  For base reference it checks if it is written atlest once
   unconditionally and stores it as flag information along with DR.
   In other words for every data reference A in STMT there exist other
   accesses to a data reference with the same base with predicates that
   add up (OR-up) to the true predicate: this ensures that the data
   reference A is touched (read or written) on every iteration of the
   if-converted loop.  */
static void
hash_memrefs_baserefs_and_store_DRs_read_written_info (data_reference_p a)
{

  data_reference_p *master_dr, *base_master_dr;
  tree base_ref = DR_BASE_OBJECT (a);
  innermost_loop_behavior *innermost = &DR_INNERMOST (a);
  tree ca = bb_predicate (gimple_bb (DR_STMT (a)));
  bool exist1, exist2;

  master_dr = &innermost_DR_map->get_or_insert (innermost, &exist1);
  if (!exist1)
    *master_dr = a;

  if (DR_IS_WRITE (a))
    {
      IFC_DR (*master_dr)->w_predicate
	= fold_or_predicates (UNKNOWN_LOCATION, ca,
			      IFC_DR (*master_dr)->w_predicate);
      if (is_true_predicate (IFC_DR (*master_dr)->w_predicate))
	DR_W_UNCONDITIONALLY (*master_dr) = true;
    }
  IFC_DR (*master_dr)->rw_predicate
    = fold_or_predicates (UNKNOWN_LOCATION, ca,
			  IFC_DR (*master_dr)->rw_predicate);
  if (is_true_predicate (IFC_DR (*master_dr)->rw_predicate))
    DR_RW_UNCONDITIONALLY (*master_dr) = true;

  if (DR_IS_WRITE (a))
    {
      base_master_dr = &baseref_DR_map->get_or_insert (base_ref, &exist2);
      if (!exist2)
	*base_master_dr = a;
      IFC_DR (*base_master_dr)->base_w_predicate
	= fold_or_predicates (UNKNOWN_LOCATION, ca,
			      IFC_DR (*base_master_dr)->base_w_predicate);
      if (is_true_predicate (IFC_DR (*base_master_dr)->base_w_predicate))
	DR_BASE_W_UNCONDITIONALLY (*base_master_dr) = true;
    }
}

/* Return TRUE if can prove the index IDX of an array reference REF is
   within array bound.  Return false otherwise.  */

static bool
idx_within_array_bound (tree ref, tree *idx, void *dta)
{
  wi::overflow_type overflow;
  widest_int niter, valid_niter, delta, wi_step;
  tree ev, init, step;
  tree low, high;
  class loop *loop = (class loop*) dta;

  /* Only support within-bound access for array references.  */
  if (TREE_CODE (ref) != ARRAY_REF)
    return false;

  /* For arrays at the end of the structure, we are not guaranteed that they
     do not really extend over their declared size.  However, for arrays of
     size greater than one, this is unlikely to be intended.  */
  if (array_at_struct_end_p (ref))
    return false;

  ev = analyze_scalar_evolution (loop, *idx);
  ev = instantiate_parameters (loop, ev);
  init = initial_condition (ev);
  step = evolution_part_in_loop_num (ev, loop->num);

  if (!init || TREE_CODE (init) != INTEGER_CST
      || (step && TREE_CODE (step) != INTEGER_CST))
    return false;

  low = array_ref_low_bound (ref);
  high = array_ref_up_bound (ref);

  /* The case of nonconstant bounds could be handled, but it would be
     complicated.  */
  if (TREE_CODE (low) != INTEGER_CST
      || !high || TREE_CODE (high) != INTEGER_CST)
    return false;

  /* Check if the intial idx is within bound.  */
  if (wi::to_widest (init) < wi::to_widest (low)
      || wi::to_widest (init) > wi::to_widest (high))
    return false;

  /* The idx is always within bound.  */
  if (!step || integer_zerop (step))
    return true;

  if (!max_loop_iterations (loop, &niter))
    return false;

  if (wi::to_widest (step) < 0)
    {
      delta = wi::to_widest (init) - wi::to_widest (low);
      wi_step = -wi::to_widest (step);
    }
  else
    {
      delta = wi::to_widest (high) - wi::to_widest (init);
      wi_step = wi::to_widest (step);
    }

  valid_niter = wi::div_floor (delta, wi_step, SIGNED, &overflow);
  /* The iteration space of idx is within array bound.  */
  if (!overflow && niter <= valid_niter)
    return true;

  return false;
}

/* Return TRUE if ref is a within bound array reference.  */

static bool
ref_within_array_bound (gimple *stmt, tree ref)
{
  class loop *loop = loop_containing_stmt (stmt);

  gcc_assert (loop != NULL);
  return for_each_index (&ref, idx_within_array_bound, loop);
}


/* Given a memory reference expression T, return TRUE if base object
   it refers to is writable.  The base object of a memory reference
   is the main object being referenced, which is returned by function
   get_base_address.  */

static bool
base_object_writable (tree ref)
{
  tree base_tree = get_base_address (ref);

  return (base_tree
	  && DECL_P (base_tree)
	  && decl_binds_to_current_def_p (base_tree)
	  && !TREE_READONLY (base_tree));
}

/* Return true when the memory references of STMT won't trap in the
   if-converted code.  There are two things that we have to check for:

   - writes to memory occur to writable memory: if-conversion of
   memory writes transforms the conditional memory writes into
   unconditional writes, i.e. "if (cond) A[i] = foo" is transformed
   into "A[i] = cond ? foo : A[i]", and as the write to memory may not
   be executed at all in the original code, it may be a readonly
   memory.  To check that A is not const-qualified, we check that
   there exists at least an unconditional write to A in the current
   function.

   - reads or writes to memory are valid memory accesses for every
   iteration.  To check that the memory accesses are correctly formed
   and that we are allowed to read and write in these locations, we
   check that the memory accesses to be if-converted occur at every
   iteration unconditionally.

   Returns true for the memory reference in STMT, same memory reference
   is read or written unconditionally atleast once and the base memory
   reference is written unconditionally once.  This is to check reference
   will not write fault.  Also retuns true if the memory reference is
   unconditionally read once then we are conditionally writing to memory
   which is defined as read and write and is bound to the definition
   we are seeing.  */
static bool
ifcvt_memrefs_wont_trap (gimple *stmt, vec<data_reference_p> drs)
{
  /* If DR didn't see a reference here we can't use it to tell
     whether the ref traps or not.  */
  if (gimple_uid (stmt) == 0)
    return false;

  data_reference_p *master_dr, *base_master_dr;
  data_reference_p a = drs[gimple_uid (stmt) - 1];

  tree base = DR_BASE_OBJECT (a);
  innermost_loop_behavior *innermost = &DR_INNERMOST (a);

  gcc_assert (DR_STMT (a) == stmt);
  gcc_assert (DR_BASE_ADDRESS (a) || DR_OFFSET (a)
              || DR_INIT (a) || DR_STEP (a));

  master_dr = innermost_DR_map->get (innermost);
  gcc_assert (master_dr != NULL);

  base_master_dr = baseref_DR_map->get (base);

  /* If a is unconditionally written to it doesn't trap.  */
  if (DR_W_UNCONDITIONALLY (*master_dr))
    return true;

  /* If a is unconditionally accessed then ...

     Even a is conditional access, we can treat it as an unconditional
     one if it's an array reference and all its index are within array
     bound.  */
  if (DR_RW_UNCONDITIONALLY (*master_dr)
      || ref_within_array_bound (stmt, DR_REF (a)))
    {
      /* an unconditional read won't trap.  */
      if (DR_IS_READ (a))
	return true;

      /* an unconditionaly write won't trap if the base is written
         to unconditionally.  */
      if (base_master_dr
	  && DR_BASE_W_UNCONDITIONALLY (*base_master_dr))
	return flag_store_data_races;
      /* or the base is known to be not readonly.  */
      else if (base_object_writable (DR_REF (a)))
	return flag_store_data_races;
    }

  return false;
}

/* Return true if STMT could be converted into a masked load or store
   (conditional load or store based on a mask computed from bb predicate).  */

static bool
ifcvt_can_use_mask_load_store (gimple *stmt)
{
  /* Check whether this is a load or store.  */
  tree lhs = gimple_assign_lhs (stmt);
  bool is_load;
  tree ref;
  if (gimple_store_p (stmt))
    {
      if (!is_gimple_val (gimple_assign_rhs1 (stmt)))
	return false;
      is_load = false;
      ref = lhs;
    }
  else if (gimple_assign_load_p (stmt))
    {
      is_load = true;
      ref = gimple_assign_rhs1 (stmt);
    }
  else
    return false;

  if (may_be_nonaddressable_p (ref))
    return false;

  /* Mask should be integer mode of the same size as the load/store
     mode.  */
  machine_mode mode = TYPE_MODE (TREE_TYPE (lhs));
  if (!int_mode_for_mode (mode).exists () || VECTOR_MODE_P (mode))
    return false;

  if (can_vec_mask_load_store_p (mode, VOIDmode, is_load))
    return true;

  return false;
}

/* Return true if STMT could be converted from an operation that is
   unconditional to one that is conditional on a bb predicate mask.  */

static bool
ifcvt_can_predicate (gimple *stmt)
{
  basic_block bb = gimple_bb (stmt);

  if (!(flag_tree_loop_vectorize || bb->loop_father->force_vectorize)
      || bb->loop_father->dont_vectorize
      || gimple_has_volatile_ops (stmt))
    return false;

  if (gimple_assign_single_p (stmt))
    return ifcvt_can_use_mask_load_store (stmt);

  tree_code code = gimple_assign_rhs_code (stmt);
  tree lhs_type = TREE_TYPE (gimple_assign_lhs (stmt));
  tree rhs_type = TREE_TYPE (gimple_assign_rhs1 (stmt));
  if (!types_compatible_p (lhs_type, rhs_type))
    return false;
  internal_fn cond_fn = get_conditional_internal_fn (code);
  return (cond_fn != IFN_LAST
	  && vectorized_internal_fn_supported_p (cond_fn, lhs_type));
}

/* Return true when STMT is if-convertible.

   GIMPLE_ASSIGN statement is not if-convertible if,
   - it is not movable,
   - it could trap,
   - LHS is not var decl.  */

static bool
if_convertible_gimple_assign_stmt_p (gimple *stmt,
				     vec<data_reference_p> refs)
{
  tree lhs = gimple_assign_lhs (stmt);

  if (dump_file && (dump_flags & TDF_DETAILS))
    {
      fprintf (dump_file, "-------------------------\n");
      print_gimple_stmt (dump_file, stmt, 0, TDF_SLIM);
    }

  if (!is_gimple_reg_type (TREE_TYPE (lhs)))
    return false;

  /* Some of these constrains might be too conservative.  */
  if (stmt_ends_bb_p (stmt)
      || gimple_has_volatile_ops (stmt)
      || (TREE_CODE (lhs) == SSA_NAME
          && SSA_NAME_OCCURS_IN_ABNORMAL_PHI (lhs))
      || gimple_has_side_effects (stmt))
    {
      if (dump_file && (dump_flags & TDF_DETAILS))
        fprintf (dump_file, "stmt not suitable for ifcvt\n");
      return false;
    }

  /* tree-into-ssa.c uses GF_PLF_1, so avoid it, because
     in between if_convertible_loop_p and combine_blocks
     we can perform loop versioning.  */
  gimple_set_plf (stmt, GF_PLF_2, false);

  if ((! gimple_vuse (stmt)
       || gimple_could_trap_p_1 (stmt, false, false)
       || ! ifcvt_memrefs_wont_trap (stmt, refs))
      && gimple_could_trap_p (stmt))
    {
      if (ifcvt_can_predicate (stmt))
	{
	  gimple_set_plf (stmt, GF_PLF_2, true);
	  need_to_predicate = true;
	  return true;
	}
      if (dump_file && (dump_flags & TDF_DETAILS))
	fprintf (dump_file, "tree could trap...\n");
      return false;
    }

  /* When if-converting stores force versioning, likewise if we
     ended up generating store data races.  */
  if (gimple_vdef (stmt))
    need_to_predicate = true;

  return true;
}

/* Return true when STMT is if-convertible.

   A statement is if-convertible if:
   - it is an if-convertible GIMPLE_ASSIGN,
   - it is a GIMPLE_LABEL or a GIMPLE_COND,
   - it is builtins call.  */

static bool
if_convertible_stmt_p (gimple *stmt, vec<data_reference_p> refs)
{
  switch (gimple_code (stmt))
    {
    case GIMPLE_LABEL:
    case GIMPLE_DEBUG:
    case GIMPLE_COND:
      return true;

    case GIMPLE_ASSIGN:
      return if_convertible_gimple_assign_stmt_p (stmt, refs);

    case GIMPLE_CALL:
      {
	tree fndecl = gimple_call_fndecl (stmt);
	if (fndecl)
	  {
	    int flags = gimple_call_flags (stmt);
	    if ((flags & ECF_CONST)
		&& !(flags & ECF_LOOPING_CONST_OR_PURE)
		/* We can only vectorize some builtins at the moment,
		   so restrict if-conversion to those.  */
		&& fndecl_built_in_p (fndecl))
	      return true;
	  }
	return false;
      }

    default:
      /* Don't know what to do with 'em so don't do anything.  */
      if (dump_file && (dump_flags & TDF_DETAILS))
	{
	  fprintf (dump_file, "don't know what to do\n");
	  print_gimple_stmt (dump_file, stmt, 0, TDF_SLIM);
	}
      return false;
    }

  return true;
}

/* Assumes that BB has more than 1 predecessors.
   Returns false if at least one successor is not on critical edge
   and true otherwise.  */

static inline bool
all_preds_critical_p (basic_block bb)
{
  edge e;
  edge_iterator ei;

  FOR_EACH_EDGE (e, ei, bb->preds)
    if (EDGE_COUNT (e->src->succs) == 1)
      return false;
  return true;
}

/* Return true when BB is if-convertible.  This routine does not check
   basic block's statements and phis.

   A basic block is not if-convertible if:
   - it is non-empty and it is after the exit block (in BFS order),
   - it is after the exit block but before the latch,
   - its edges are not normal.

   EXIT_BB is the basic block containing the exit of the LOOP.  BB is
   inside LOOP.  */

static bool
if_convertible_bb_p (class loop *loop, basic_block bb, basic_block exit_bb)
{
  edge e;
  edge_iterator ei;

  if (dump_file && (dump_flags & TDF_DETAILS))
    fprintf (dump_file, "----------[%d]-------------\n", bb->index);

  if (EDGE_COUNT (bb->succs) > 2)
    return false;

  gimple *last = last_stmt (bb);
  if (gcall *call = safe_dyn_cast <gcall *> (last))
    if (gimple_call_ctrl_altering_p (call))
      return false;

  if (exit_bb)
    {
      if (bb != loop->latch)
	{
	  if (dump_file && (dump_flags & TDF_DETAILS))
	    fprintf (dump_file, "basic block after exit bb but before latch\n");
	  return false;
	}
      else if (!empty_block_p (bb))
	{
	  if (dump_file && (dump_flags & TDF_DETAILS))
	    fprintf (dump_file, "non empty basic block after exit bb\n");
	  return false;
	}
      else if (bb == loop->latch
	       && bb != exit_bb
	       && !dominated_by_p (CDI_DOMINATORS, bb, exit_bb))
	  {
	    if (dump_file && (dump_flags & TDF_DETAILS))
	      fprintf (dump_file, "latch is not dominated by exit_block\n");
	    return false;
	  }
    }

  /* Be less adventurous and handle only normal edges.  */
  FOR_EACH_EDGE (e, ei, bb->succs)
    if (e->flags & (EDGE_EH | EDGE_ABNORMAL | EDGE_IRREDUCIBLE_LOOP))
      {
	if (dump_file && (dump_flags & TDF_DETAILS))
	  fprintf (dump_file, "Difficult to handle edges\n");
	return false;
      }

  return true;
}

/* Return true when all predecessor blocks of BB are visited.  The
   VISITED bitmap keeps track of the visited blocks.  */

static bool
pred_blocks_visited_p (basic_block bb, bitmap *visited)
{
  edge e;
  edge_iterator ei;
  FOR_EACH_EDGE (e, ei, bb->preds)
    if (!bitmap_bit_p (*visited, e->src->index))
      return false;

  return true;
}

/* Get body of a LOOP in suitable order for if-conversion.  It is
   caller's responsibility to deallocate basic block list.
   If-conversion suitable order is, breadth first sort (BFS) order
   with an additional constraint: select a block only if all its
   predecessors are already selected.  */

static basic_block *
get_loop_body_in_if_conv_order (const class loop *loop)
{
  basic_block *blocks, *blocks_in_bfs_order;
  basic_block bb;
  bitmap visited;
  unsigned int index = 0;
  unsigned int visited_count = 0;

  gcc_assert (loop->num_nodes);
  gcc_assert (loop->latch != EXIT_BLOCK_PTR_FOR_FN (cfun));

  blocks = XCNEWVEC (basic_block, loop->num_nodes);
  visited = BITMAP_ALLOC (NULL);

  blocks_in_bfs_order = get_loop_body_in_bfs_order (loop);

  index = 0;
  while (index < loop->num_nodes)
    {
      bb = blocks_in_bfs_order [index];

      if (bb->flags & BB_IRREDUCIBLE_LOOP)
	{
	  free (blocks_in_bfs_order);
	  BITMAP_FREE (visited);
	  free (blocks);
	  return NULL;
	}

      if (!bitmap_bit_p (visited, bb->index))
	{
	  if (pred_blocks_visited_p (bb, &visited)
	      || bb == loop->header)
	    {
	      /* This block is now visited.  */
	      bitmap_set_bit (visited, bb->index);
	      blocks[visited_count++] = bb;
	    }
	}

      index++;

      if (index == loop->num_nodes
	  && visited_count != loop->num_nodes)
	/* Not done yet.  */
	index = 0;
    }
  free (blocks_in_bfs_order);
  BITMAP_FREE (visited);
  return blocks;
}

/* Returns true when the analysis of the predicates for all the basic
   blocks in LOOP succeeded.

   predicate_bbs first allocates the predicates of the basic blocks.
   These fields are then initialized with the tree expressions
   representing the predicates under which a basic block is executed
   in the LOOP.  As the loop->header is executed at each iteration, it
   has the "true" predicate.  Other statements executed under a
   condition are predicated with that condition, for example

   | if (x)
   |   S1;
   | else
   |   S2;

   S1 will be predicated with "x", and
   S2 will be predicated with "!x".  */

static void
predicate_bbs (loop_p loop)
{
  unsigned int i;

  for (i = 0; i < loop->num_nodes; i++)
    init_bb_predicate (ifc_bbs[i]);

  for (i = 0; i < loop->num_nodes; i++)
    {
      basic_block bb = ifc_bbs[i];
      tree cond;
      gimple *stmt;

      /* The loop latch and loop exit block are always executed and
	 have no extra conditions to be processed: skip them.  */
      if (bb == loop->latch
	  || bb_with_exit_edge_p (loop, bb))
	{
	  reset_bb_predicate (bb);
	  continue;
	}

      cond = bb_predicate (bb);
      stmt = last_stmt (bb);
      if (stmt && gimple_code (stmt) == GIMPLE_COND)
	{
	  tree c2;
	  edge true_edge, false_edge;
	  location_t loc = gimple_location (stmt);
	  tree c = build2_loc (loc, gimple_cond_code (stmt),
				    boolean_type_node,
				    gimple_cond_lhs (stmt),
				    gimple_cond_rhs (stmt));

	  /* Add new condition into destination's predicate list.  */
	  extract_true_false_edges_from_block (gimple_bb (stmt),
					       &true_edge, &false_edge);

	  /* If C is true, then TRUE_EDGE is taken.  */
	  add_to_dst_predicate_list (loop, true_edge, unshare_expr (cond),
				     unshare_expr (c));

	  /* If C is false, then FALSE_EDGE is taken.  */
	  c2 = build1_loc (loc, TRUTH_NOT_EXPR, boolean_type_node,
			   unshare_expr (c));
	  add_to_dst_predicate_list (loop, false_edge,
				     unshare_expr (cond), c2);

	  cond = NULL_TREE;
	}

      /* If current bb has only one successor, then consider it as an
	 unconditional goto.  */
      if (single_succ_p (bb))
	{
	  basic_block bb_n = single_succ (bb);

	  /* The successor bb inherits the predicate of its
	     predecessor.  If there is no predicate in the predecessor
	     bb, then consider the successor bb as always executed.  */
	  if (cond == NULL_TREE)
	    cond = boolean_true_node;

	  add_to_predicate_list (loop, bb_n, cond);
	}
    }

  /* The loop header is always executed.  */
  reset_bb_predicate (loop->header);
  gcc_assert (bb_predicate_gimplified_stmts (loop->header) == NULL
	      && bb_predicate_gimplified_stmts (loop->latch) == NULL);
}

/* Build region by adding loop pre-header and post-header blocks.  */

static vec<basic_block>
build_region (class loop *loop)
{
  vec<basic_block> region = vNULL;
  basic_block exit_bb = NULL;

  gcc_assert (ifc_bbs);
  /* The first element is loop pre-header.  */
  region.safe_push (loop_preheader_edge (loop)->src);

  for (unsigned int i = 0; i < loop->num_nodes; i++)
    {
      basic_block bb = ifc_bbs[i];
      region.safe_push (bb);
      /* Find loop postheader.  */
      edge e;
      edge_iterator ei;
      FOR_EACH_EDGE (e, ei, bb->succs)
	if (loop_exit_edge_p (loop, e))
	  {
	      exit_bb = e->dest;
	      break;
	  }
    }
  /* The last element is loop post-header.  */
  gcc_assert (exit_bb);
  region.safe_push (exit_bb);
  return region;
}

/* Return true when LOOP is if-convertible.  This is a helper function
   for if_convertible_loop_p.  REFS and DDRS are initialized and freed
   in if_convertible_loop_p.  */

static bool
if_convertible_loop_p_1 (class loop *loop, vec<data_reference_p> *refs)
{
  unsigned int i;
  basic_block exit_bb = NULL;
  vec<basic_block> region;

  if (find_data_references_in_loop (loop, refs) == chrec_dont_know)
    return false;

  calculate_dominance_info (CDI_DOMINATORS);

  /* Allow statements that can be handled during if-conversion.  */
  ifc_bbs = get_loop_body_in_if_conv_order (loop);
  if (!ifc_bbs)
    {
      if (dump_file && (dump_flags & TDF_DETAILS))
	fprintf (dump_file, "Irreducible loop\n");
      return false;
    }

  for (i = 0; i < loop->num_nodes; i++)
    {
      basic_block bb = ifc_bbs[i];

      if (!if_convertible_bb_p (loop, bb, exit_bb))
	return false;

      if (bb_with_exit_edge_p (loop, bb))
	exit_bb = bb;
    }

  for (i = 0; i < loop->num_nodes; i++)
    {
      basic_block bb = ifc_bbs[i];
      gimple_stmt_iterator gsi;

      for (gsi = gsi_start_bb (bb); !gsi_end_p (gsi); gsi_next (&gsi))
	switch (gimple_code (gsi_stmt (gsi)))
	  {
	  case GIMPLE_LABEL:
	  case GIMPLE_ASSIGN:
	  case GIMPLE_CALL:
	  case GIMPLE_DEBUG:
	  case GIMPLE_COND:
	    gimple_set_uid (gsi_stmt (gsi), 0);
	    break;
	  default:
	    return false;
	  }
    }

  data_reference_p dr;

  innermost_DR_map
	  = new hash_map<innermost_loop_behavior_hash, data_reference_p>;
  baseref_DR_map = new hash_map<tree_operand_hash, data_reference_p>;

  /* Compute post-dominator tree locally.  */
  region = build_region (loop);
  calculate_dominance_info_for_region (CDI_POST_DOMINATORS, region);

  predicate_bbs (loop);

  /* Free post-dominator tree since it is not used after predication.  */
  free_dominance_info_for_region (cfun, CDI_POST_DOMINATORS, region);
  region.release ();

  for (i = 0; refs->iterate (i, &dr); i++)
    {
      tree ref = DR_REF (dr);

      dr->aux = XNEW (struct ifc_dr);
      DR_BASE_W_UNCONDITIONALLY (dr) = false;
      DR_RW_UNCONDITIONALLY (dr) = false;
      DR_W_UNCONDITIONALLY (dr) = false;
      IFC_DR (dr)->rw_predicate = boolean_false_node;
      IFC_DR (dr)->w_predicate = boolean_false_node;
      IFC_DR (dr)->base_w_predicate = boolean_false_node;
      if (gimple_uid (DR_STMT (dr)) == 0)
	gimple_set_uid (DR_STMT (dr), i + 1);

      /* If DR doesn't have innermost loop behavior or it's a compound
         memory reference, we synthesize its innermost loop behavior
         for hashing.  */
      if (TREE_CODE (ref) == COMPONENT_REF
          || TREE_CODE (ref) == IMAGPART_EXPR
          || TREE_CODE (ref) == REALPART_EXPR
          || !(DR_BASE_ADDRESS (dr) || DR_OFFSET (dr)
	       || DR_INIT (dr) || DR_STEP (dr)))
        {
          while (TREE_CODE (ref) == COMPONENT_REF
	         || TREE_CODE (ref) == IMAGPART_EXPR
	         || TREE_CODE (ref) == REALPART_EXPR)
	    ref = TREE_OPERAND (ref, 0);

	  memset (&DR_INNERMOST (dr), 0, sizeof (DR_INNERMOST (dr)));
	  DR_BASE_ADDRESS (dr) = ref;
        }
      hash_memrefs_baserefs_and_store_DRs_read_written_info (dr);
    }

  for (i = 0; i < loop->num_nodes; i++)
    {
      basic_block bb = ifc_bbs[i];
      gimple_stmt_iterator itr;

      /* Check the if-convertibility of statements in predicated BBs.  */
      if (!dominated_by_p (CDI_DOMINATORS, loop->latch, bb))
	for (itr = gsi_start_bb (bb); !gsi_end_p (itr); gsi_next (&itr))
	  if (!if_convertible_stmt_p (gsi_stmt (itr), *refs))
	    return false;
    }

  /* Checking PHIs needs to be done after stmts, as the fact whether there
     are any masked loads or stores affects the tests.  */
  for (i = 0; i < loop->num_nodes; i++)
    {
      basic_block bb = ifc_bbs[i];
      gphi_iterator itr;

      for (itr = gsi_start_phis (bb); !gsi_end_p (itr); gsi_next (&itr))
	if (!if_convertible_phi_p (loop, bb, itr.phi ()))
	  return false;
    }

  if (dump_file)
    fprintf (dump_file, "Applying if-conversion\n");

  return true;
}

/* Return true when LOOP is if-convertible.
   LOOP is if-convertible if:
   - it is innermost,
   - it has two or more basic blocks,
   - it has only one exit,
   - loop header is not the exit edge,
   - if its basic blocks and phi nodes are if convertible.  */

static bool
if_convertible_loop_p (class loop *loop)
{
  edge e;
  edge_iterator ei;
  bool res = false;
  vec<data_reference_p> refs;

  /* Handle only innermost loop.  */
  if (!loop || loop->inner)
    {
      if (dump_file && (dump_flags & TDF_DETAILS))
	fprintf (dump_file, "not innermost loop\n");
      return false;
    }

  /* If only one block, no need for if-conversion.  */
  if (loop->num_nodes <= 2)
    {
      if (dump_file && (dump_flags & TDF_DETAILS))
	fprintf (dump_file, "less than 2 basic blocks\n");
      return false;
    }

  /* More than one loop exit is too much to handle.  */
  if (!single_exit (loop))
    {
      if (dump_file && (dump_flags & TDF_DETAILS))
	fprintf (dump_file, "multiple exits\n");
      return false;
    }

  /* If one of the loop header's edge is an exit edge then do not
     apply if-conversion.  */
  FOR_EACH_EDGE (e, ei, loop->header->succs)
    if (loop_exit_edge_p (loop, e))
      return false;

  refs.create (5);
  res = if_convertible_loop_p_1 (loop, &refs);

  data_reference_p dr;
  unsigned int i;
  for (i = 0; refs.iterate (i, &dr); i++)
    free (dr->aux);

  free_data_refs (refs);

  delete innermost_DR_map;
  innermost_DR_map = NULL;

  delete baseref_DR_map;
  baseref_DR_map = NULL;

  return res;
}

/* Returns true if def-stmt for phi argument ARG is simple increment/decrement
   which is in predicated basic block.
   In fact, the following PHI pattern is searching:
      loop-header:
	reduc_1 = PHI <..., reduc_2>
      ...
	if (...)
	  reduc_3 = ...
	reduc_2 = PHI <reduc_1, reduc_3>

   ARG_0 and ARG_1 are correspondent PHI arguments.
   REDUC, OP0 and OP1 contain reduction stmt and its operands.
   EXTENDED is true if PHI has > 2 arguments.  */

static bool
is_cond_scalar_reduction (gimple *phi, gimple **reduc, tree arg_0, tree arg_1,
			  tree *op0, tree *op1, bool extended)
{
  tree lhs, r_op1, r_op2;
  gimple *stmt;
  gimple *header_phi = NULL;
  enum tree_code reduction_op;
  basic_block bb = gimple_bb (phi);
  class loop *loop = bb->loop_father;
  edge latch_e = loop_latch_edge (loop);
  imm_use_iterator imm_iter;
  use_operand_p use_p;
  edge e;
  edge_iterator ei;
  bool result = false;
  if (TREE_CODE (arg_0) != SSA_NAME || TREE_CODE (arg_1) != SSA_NAME)
    return false;

  if (!extended && gimple_code (SSA_NAME_DEF_STMT (arg_0)) == GIMPLE_PHI)
    {
      lhs = arg_1;
      header_phi = SSA_NAME_DEF_STMT (arg_0);
      stmt = SSA_NAME_DEF_STMT (arg_1);
    }
  else if (gimple_code (SSA_NAME_DEF_STMT (arg_1)) == GIMPLE_PHI)
    {
      lhs = arg_0;
      header_phi = SSA_NAME_DEF_STMT (arg_1);
      stmt = SSA_NAME_DEF_STMT (arg_0);
    }
  else
    return false;
  if (gimple_bb (header_phi) != loop->header)
    return false;

  if (PHI_ARG_DEF_FROM_EDGE (header_phi, latch_e) != PHI_RESULT (phi))
    return false;

  if (gimple_code (stmt) != GIMPLE_ASSIGN
      || gimple_has_volatile_ops (stmt))
    return false;

  if (!flow_bb_inside_loop_p (loop, gimple_bb (stmt)))
    return false;

  if (!is_predicated (gimple_bb (stmt)))
    return false;

  /* Check that stmt-block is predecessor of phi-block.  */
  FOR_EACH_EDGE (e, ei, gimple_bb (stmt)->succs)
    if (e->dest == bb)
      {
	result = true;
	break;
      }
  if (!result)
    return false;

  if (!has_single_use (lhs))
    return false;

  reduction_op = gimple_assign_rhs_code (stmt);
  if (reduction_op != PLUS_EXPR && reduction_op != MINUS_EXPR)
    return false;
  r_op1 = gimple_assign_rhs1 (stmt);
  r_op2 = gimple_assign_rhs2 (stmt);

  /* Make R_OP1 to hold reduction variable.  */
  if (r_op2 == PHI_RESULT (header_phi)
      && reduction_op == PLUS_EXPR)
    std::swap (r_op1, r_op2);
  else if (r_op1 != PHI_RESULT (header_phi))
    return false;

  /* Check that R_OP1 is used in reduction stmt or in PHI only.  */
  FOR_EACH_IMM_USE_FAST (use_p, imm_iter, r_op1)
    {
      gimple *use_stmt = USE_STMT (use_p);
      if (is_gimple_debug (use_stmt))
	continue;
      if (use_stmt == stmt)
	continue;
      if (gimple_code (use_stmt) != GIMPLE_PHI)
	return false;
    }

  *op0 = r_op1; *op1 = r_op2;
  *reduc = stmt;
  return true;
}

/* Converts conditional scalar reduction into unconditional form, e.g.
     bb_4
       if (_5 != 0) goto bb_5 else goto bb_6
     end_bb_4
     bb_5
       res_6 = res_13 + 1;
     end_bb_5
     bb_6
       # res_2 = PHI <res_13(4), res_6(5)>
     end_bb_6

   will be converted into sequence
    _ifc__1 = _5 != 0 ? 1 : 0;
    res_2 = res_13 + _ifc__1;
  Argument SWAP tells that arguments of conditional expression should be
  swapped.
  Returns rhs of resulting PHI assignment.  */

static tree
convert_scalar_cond_reduction (gimple *reduc, gimple_stmt_iterator *gsi,
			       tree cond, tree op0, tree op1, bool swap)
{
  gimple_stmt_iterator stmt_it;
  gimple *new_assign;
  tree rhs;
  tree rhs1 = gimple_assign_rhs1 (reduc);
  tree tmp = make_temp_ssa_name (TREE_TYPE (rhs1), NULL, "_ifc_");
  tree c;
  tree zero = build_zero_cst (TREE_TYPE (rhs1));

  if (dump_file && (dump_flags & TDF_DETAILS))
    {
      fprintf (dump_file, "Found cond scalar reduction.\n");
      print_gimple_stmt (dump_file, reduc, 0, TDF_SLIM);
    }

  /* Build cond expression using COND and constant operand
     of reduction rhs.  */
  c = fold_build_cond_expr (TREE_TYPE (rhs1),
			    unshare_expr (cond),
			    swap ? zero : op1,
			    swap ? op1 : zero);

  /* Create assignment stmt and insert it at GSI.  */
  new_assign = gimple_build_assign (tmp, c);
  gsi_insert_before (gsi, new_assign, GSI_SAME_STMT);
  /* Build rhs for unconditional increment/decrement.  */
  rhs = fold_build2 (gimple_assign_rhs_code (reduc),
		     TREE_TYPE (rhs1), op0, tmp);

  /* Delete original reduction stmt.  */
  stmt_it = gsi_for_stmt (reduc);
  gsi_remove (&stmt_it, true);
  release_defs (reduc);
  return rhs;
}

/* Produce condition for all occurrences of ARG in PHI node.  */

static tree
gen_phi_arg_condition (gphi *phi, vec<int> *occur,
		       gimple_stmt_iterator *gsi)
{
  int len;
  int i;
  tree cond = NULL_TREE;
  tree c;
  edge e;

  len = occur->length ();
  gcc_assert (len > 0);
  for (i = 0; i < len; i++)
    {
      e = gimple_phi_arg_edge (phi, (*occur)[i]);
      c = bb_predicate (e->src);
      if (is_true_predicate (c))
	{
	  cond = c;
	  break;
	}
      c = force_gimple_operand_gsi_1 (gsi, unshare_expr (c),
				      is_gimple_condexpr, NULL_TREE,
				      true, GSI_SAME_STMT);
      if (cond != NULL_TREE)
	{
	  /* Must build OR expression.  */
	  cond = fold_or_predicates (EXPR_LOCATION (c), c, cond);
	  cond = force_gimple_operand_gsi_1 (gsi, unshare_expr (cond),
					     is_gimple_condexpr, NULL_TREE,
					     true, GSI_SAME_STMT);
	}
      else
	cond = c;
    }
  gcc_assert (cond != NULL_TREE);
  return cond;
}

/* Local valueization callback that follows all-use SSA edges.  */

static tree
ifcvt_follow_ssa_use_edges (tree val)
{
  return val;
}

/* Replace a scalar PHI node with a COND_EXPR using COND as condition.
   This routine can handle PHI nodes with more than two arguments.

   For example,
     S1: A = PHI <x1(1), x2(5)>
   is converted into,
     S2: A = cond ? x1 : x2;

   The generated code is inserted at GSI that points to the top of
   basic block's statement list.
   If PHI node has more than two arguments a chain of conditional
   expression is produced.  */


static void
predicate_scalar_phi (gphi *phi, gimple_stmt_iterator *gsi)
{
  gimple *new_stmt = NULL, *reduc;
  tree rhs, res, arg0, arg1, op0, op1, scev;
  tree cond;
  unsigned int index0;
  unsigned int max, args_len;
  edge e;
  basic_block bb;
  unsigned int i;

  res = gimple_phi_result (phi);
  if (virtual_operand_p (res))
    return;

  if ((rhs = degenerate_phi_result (phi))
      || ((scev = analyze_scalar_evolution (gimple_bb (phi)->loop_father,
					    res))
	  && !chrec_contains_undetermined (scev)
	  && scev != res
	  && (rhs = gimple_phi_arg_def (phi, 0))))
    {
      if (dump_file && (dump_flags & TDF_DETAILS))
	{
	  fprintf (dump_file, "Degenerate phi!\n");
	  print_gimple_stmt (dump_file, phi, 0, TDF_SLIM);
	}
      new_stmt = gimple_build_assign (res, rhs);
      gsi_insert_before (gsi, new_stmt, GSI_SAME_STMT);
      update_stmt (new_stmt);
      return;
    }

  bb = gimple_bb (phi);
  if (EDGE_COUNT (bb->preds) == 2)
    {
      /* Predicate ordinary PHI node with 2 arguments.  */
      edge first_edge, second_edge;
      basic_block true_bb;
      first_edge = EDGE_PRED (bb, 0);
      second_edge = EDGE_PRED (bb, 1);
      cond = bb_predicate (first_edge->src);
      if (TREE_CODE (cond) == TRUTH_NOT_EXPR)
	std::swap (first_edge, second_edge);
      if (EDGE_COUNT (first_edge->src->succs) > 1)
	{
	  cond = bb_predicate (second_edge->src);
	  if (TREE_CODE (cond) == TRUTH_NOT_EXPR)
	    cond = TREE_OPERAND (cond, 0);
	  else
	    first_edge = second_edge;
	}
      else
	cond = bb_predicate (first_edge->src);
      /* Gimplify the condition to a valid cond-expr conditonal operand.  */
      cond = force_gimple_operand_gsi_1 (gsi, unshare_expr (cond),
					 is_gimple_condexpr, NULL_TREE,
					 true, GSI_SAME_STMT);
      true_bb = first_edge->src;
      if (EDGE_PRED (bb, 1)->src == true_bb)
	{
	  arg0 = gimple_phi_arg_def (phi, 1);
	  arg1 = gimple_phi_arg_def (phi, 0);
	}
      else
	{
	  arg0 = gimple_phi_arg_def (phi, 0);
	  arg1 = gimple_phi_arg_def (phi, 1);
	}
      if (is_cond_scalar_reduction (phi, &reduc, arg0, arg1,
				    &op0, &op1, false))
	/* Convert reduction stmt into vectorizable form.  */
	rhs = convert_scalar_cond_reduction (reduc, gsi, cond, op0, op1,
					     true_bb != gimple_bb (reduc));
      else
	/* Build new RHS using selected condition and arguments.  */
	rhs = fold_build_cond_expr (TREE_TYPE (res), unshare_expr (cond),
				    arg0, arg1);
      new_stmt = gimple_build_assign (res, rhs);
      gsi_insert_before (gsi, new_stmt, GSI_SAME_STMT);
      gimple_stmt_iterator new_gsi = gsi_for_stmt (new_stmt);
      if (fold_stmt (&new_gsi, ifcvt_follow_ssa_use_edges))
	{
	  new_stmt = gsi_stmt (new_gsi);
	  update_stmt (new_stmt);
	}

      if (dump_file && (dump_flags & TDF_DETAILS))
	{
	  fprintf (dump_file, "new phi replacement stmt\n");
	  print_gimple_stmt (dump_file, new_stmt, 0, TDF_SLIM);
	}
      return;
    }

  /* Create hashmap for PHI node which contain vector of argument indexes
     having the same value.  */
  bool swap = false;
  hash_map<tree_operand_hash, auto_vec<int> > phi_arg_map;
  unsigned int num_args = gimple_phi_num_args (phi);
  int max_ind = -1;
  /* Vector of different PHI argument values.  */
  auto_vec<tree> args (num_args);

  /* Compute phi_arg_map.  */
  for (i = 0; i < num_args; i++)
    {
      tree arg;

      arg = gimple_phi_arg_def (phi, i);
      if (!phi_arg_map.get (arg))
	args.quick_push (arg);
      phi_arg_map.get_or_insert (arg).safe_push (i);
    }

  /* Determine element with max number of occurrences.  */
  max_ind = -1;
  max = 1;
  args_len = args.length ();
  for (i = 0; i < args_len; i++)
    {
      unsigned int len;
      if ((len = phi_arg_map.get (args[i])->length ()) > max)
	{
	  max_ind = (int) i;
	  max = len;
	}
    }

  /* Put element with max number of occurences to the end of ARGS.  */
  if (max_ind != -1 && max_ind +1 != (int) args_len)
    std::swap (args[args_len - 1], args[max_ind]);

  /* Handle one special case when number of arguments with different values
     is equal 2 and one argument has the only occurrence.  Such PHI can be
     handled as if would have only 2 arguments.  */
  if (args_len == 2 && phi_arg_map.get (args[0])->length () == 1)
    {
      vec<int> *indexes;
      indexes = phi_arg_map.get (args[0]);
      index0 = (*indexes)[0];
      arg0 = args[0];
      arg1 = args[1];
      e = gimple_phi_arg_edge (phi, index0);
      cond = bb_predicate (e->src);
      if (TREE_CODE (cond) == TRUTH_NOT_EXPR)
	{
	  swap = true;
	  cond = TREE_OPERAND (cond, 0);
	}
      /* Gimplify the condition to a valid cond-expr conditonal operand.  */
      cond = force_gimple_operand_gsi_1 (gsi, unshare_expr (cond),
					 is_gimple_condexpr, NULL_TREE,
					 true, GSI_SAME_STMT);
      if (!(is_cond_scalar_reduction (phi, &reduc, arg0 , arg1,
				      &op0, &op1, true)))
	rhs = fold_build_cond_expr (TREE_TYPE (res), unshare_expr (cond),
				    swap? arg1 : arg0,
				    swap? arg0 : arg1);
      else
	/* Convert reduction stmt into vectorizable form.  */
	rhs = convert_scalar_cond_reduction (reduc, gsi, cond, op0, op1,
					     swap);
      new_stmt = gimple_build_assign (res, rhs);
      gsi_insert_before (gsi, new_stmt, GSI_SAME_STMT);
      update_stmt (new_stmt);
    }
  else
    {
      /* Common case.  */
      vec<int> *indexes;
      tree type = TREE_TYPE (gimple_phi_result (phi));
      tree lhs;
      arg1 = args[1];
      for (i = 0; i < args_len; i++)
	{
	  arg0 = args[i];
	  indexes = phi_arg_map.get (args[i]);
	  if (i != args_len - 1)
	    lhs = make_temp_ssa_name (type, NULL, "_ifc_");
	  else
	    lhs = res;
	  cond = gen_phi_arg_condition (phi, indexes, gsi);
	  rhs = fold_build_cond_expr (type, unshare_expr (cond),
				      arg0, arg1);
	  new_stmt = gimple_build_assign (lhs, rhs);
	  gsi_insert_before (gsi, new_stmt, GSI_SAME_STMT);
	  update_stmt (new_stmt);
	  arg1 = lhs;
	}
    }

  if (dump_file && (dump_flags & TDF_DETAILS))
    {
      fprintf (dump_file, "new extended phi replacement stmt\n");
      print_gimple_stmt (dump_file, new_stmt, 0, TDF_SLIM);
    }
}

/* Replaces in LOOP all the scalar phi nodes other than those in the
   LOOP->header block with conditional modify expressions.  */

static void
predicate_all_scalar_phis (class loop *loop)
{
  basic_block bb;
  unsigned int orig_loop_num_nodes = loop->num_nodes;
  unsigned int i;

  for (i = 1; i < orig_loop_num_nodes; i++)
    {
      gphi *phi;
      gimple_stmt_iterator gsi;
      gphi_iterator phi_gsi;
      bb = ifc_bbs[i];

      if (bb == loop->header)
	continue;

      phi_gsi = gsi_start_phis (bb);
      if (gsi_end_p (phi_gsi))
	continue;

      gsi = gsi_after_labels (bb);
      while (!gsi_end_p (phi_gsi))
	{
	  phi = phi_gsi.phi ();
	  if (virtual_operand_p (gimple_phi_result (phi)))
	    gsi_next (&phi_gsi);
	  else
	    {
	      predicate_scalar_phi (phi, &gsi);
	      remove_phi_node (&phi_gsi, false);
	    }
	}
    }
}

/* Insert in each basic block of LOOP the statements produced by the
   gimplification of the predicates.  */

static void
insert_gimplified_predicates (loop_p loop)
{
  unsigned int i;

  for (i = 0; i < loop->num_nodes; i++)
    {
      basic_block bb = ifc_bbs[i];
      gimple_seq stmts;
      if (!is_predicated (bb))
	gcc_assert (bb_predicate_gimplified_stmts (bb) == NULL);
      if (!is_predicated (bb))
	{
	  /* Do not insert statements for a basic block that is not
	     predicated.  Also make sure that the predicate of the
	     basic block is set to true.  */
	  reset_bb_predicate (bb);
	  continue;
	}

      stmts = bb_predicate_gimplified_stmts (bb);
      if (stmts)
	{
	  if (need_to_predicate)
	    {
	      /* Insert the predicate of the BB just after the label,
		 as the if-conversion of memory writes will use this
		 predicate.  */
	      gimple_stmt_iterator gsi = gsi_after_labels (bb);
	      gsi_insert_seq_before (&gsi, stmts, GSI_SAME_STMT);
	    }
	  else
	    {
	      /* Insert the predicate of the BB at the end of the BB
		 as this would reduce the register pressure: the only
		 use of this predicate will be in successor BBs.  */
	      gimple_stmt_iterator gsi = gsi_last_bb (bb);

	      if (gsi_end_p (gsi)
		  || stmt_ends_bb_p (gsi_stmt (gsi)))
		gsi_insert_seq_before (&gsi, stmts, GSI_SAME_STMT);
	      else
		gsi_insert_seq_after (&gsi, stmts, GSI_SAME_STMT);
	    }

	  /* Once the sequence is code generated, set it to NULL.  */
	  set_bb_predicate_gimplified_stmts (bb, NULL);
	}
    }
}

/* Helper function for predicate_statements. Returns index of existent
   mask if it was created for given SIZE and -1 otherwise.  */

static int
mask_exists (int size, vec<int> vec)
{
  unsigned int ix;
  int v;
  FOR_EACH_VEC_ELT (vec, ix, v)
    if (v == size)
      return (int) ix;
  return -1;
}

/* Helper function for predicate_statements.  STMT is a memory read or
   write and it needs to be predicated by MASK.  Return a statement
   that does so.  */

static gimple *
predicate_load_or_store (gimple_stmt_iterator *gsi, gassign *stmt, tree mask)
{
  gcall *new_stmt;

  tree lhs = gimple_assign_lhs (stmt);
  tree rhs = gimple_assign_rhs1 (stmt);
  tree ref = TREE_CODE (lhs) == SSA_NAME ? rhs : lhs;
  mark_addressable (ref);
  tree addr = force_gimple_operand_gsi (gsi, build_fold_addr_expr (ref),
					true, NULL_TREE, true, GSI_SAME_STMT);
  tree ptr = build_int_cst (reference_alias_ptr_type (ref),
			    get_object_alignment (ref));
  /* Copy points-to info if possible.  */
  if (TREE_CODE (addr) == SSA_NAME && !SSA_NAME_PTR_INFO (addr))
    copy_ref_info (build2 (MEM_REF, TREE_TYPE (ref), addr, ptr),
		   ref);
  if (TREE_CODE (lhs) == SSA_NAME)
    {
      new_stmt
	= gimple_build_call_internal (IFN_MASK_LOAD, 3, addr,
				      ptr, mask);
      gimple_call_set_lhs (new_stmt, lhs);
      gimple_set_vuse (new_stmt, gimple_vuse (stmt));
    }
  else
    {
      new_stmt
	= gimple_build_call_internal (IFN_MASK_STORE, 4, addr, ptr,
				      mask, rhs);
<<<<<<< HEAD
      gimple_set_vuse (new_stmt, gimple_vuse (stmt));
      gimple_set_vdef (new_stmt, gimple_vdef (stmt));
      SSA_NAME_DEF_STMT (gimple_vdef (new_stmt)) = new_stmt;
=======
      gimple_move_vops (new_stmt, stmt);
>>>>>>> 9e014010
    }
  gimple_call_set_nothrow (new_stmt, true);
  return new_stmt;
}

/* STMT uses OP_LHS.  Check whether it is equivalent to:

     ... = OP_MASK ? OP_LHS : X;

   Return X if so, otherwise return null.  OP_MASK is an SSA_NAME that is
   known to have value OP_COND.  */

static tree
check_redundant_cond_expr (gimple *stmt, tree op_mask, tree op_cond,
			   tree op_lhs)
{
  gassign *assign = dyn_cast <gassign *> (stmt);
  if (!assign || gimple_assign_rhs_code (assign) != COND_EXPR)
    return NULL_TREE;

  tree use_cond = gimple_assign_rhs1 (assign);
  tree if_true = gimple_assign_rhs2 (assign);
  tree if_false = gimple_assign_rhs3 (assign);

  if ((use_cond == op_mask || operand_equal_p (use_cond, op_cond, 0))
      && if_true == op_lhs)
    return if_false;

  if (inverse_conditions_p (use_cond, op_cond) && if_false == op_lhs)
    return if_true;

  return NULL_TREE;
}

/* Return true if VALUE is available for use at STMT.  SSA_NAMES is
   the set of SSA names defined earlier in STMT's block.  */

static bool
value_available_p (gimple *stmt, hash_set<tree_ssa_name_hash> *ssa_names,
		   tree value)
{
  if (is_gimple_min_invariant (value))
    return true;

  if (TREE_CODE (value) == SSA_NAME)
    {
      if (SSA_NAME_IS_DEFAULT_DEF (value))
	return true;

      basic_block def_bb = gimple_bb (SSA_NAME_DEF_STMT (value));
      basic_block use_bb = gimple_bb (stmt);
      return (def_bb == use_bb
	      ? ssa_names->contains (value)
	      : dominated_by_p (CDI_DOMINATORS, use_bb, def_bb));
    }

  return false;
}

/* Helper function for predicate_statements.  STMT is a potentially-trapping
   arithmetic operation that needs to be predicated by MASK, an SSA_NAME that
   has value COND.  Return a statement that does so.  SSA_NAMES is the set of
   SSA names defined earlier in STMT's block.  */

static gimple *
predicate_rhs_code (gassign *stmt, tree mask, tree cond,
		    hash_set<tree_ssa_name_hash> *ssa_names)
{
  tree lhs = gimple_assign_lhs (stmt);
  tree_code code = gimple_assign_rhs_code (stmt);
  unsigned int nops = gimple_num_ops (stmt);
  internal_fn cond_fn = get_conditional_internal_fn (code);

  /* Construct the arguments to the conditional internal function.   */
  auto_vec<tree, 8> args;
  args.safe_grow (nops + 1);
  args[0] = mask;
  for (unsigned int i = 1; i < nops; ++i)
    args[i] = gimple_op (stmt, i);
  args[nops] = NULL_TREE;

  /* Look for uses of the result to see whether they are COND_EXPRs that can
     be folded into the conditional call.  */
  imm_use_iterator imm_iter;
  gimple *use_stmt;
  FOR_EACH_IMM_USE_STMT (use_stmt, imm_iter, lhs)
    {
      tree new_else = check_redundant_cond_expr (use_stmt, mask, cond, lhs);
      if (new_else && value_available_p (stmt, ssa_names, new_else))
	{
	  if (!args[nops])
	    args[nops] = new_else;
	  if (operand_equal_p (new_else, args[nops], 0))
	    {
	      /* We have:

		   LHS = IFN_COND (MASK, ..., ELSE);
		   X = MASK ? LHS : ELSE;

		 which makes X equivalent to LHS.  */
	      tree use_lhs = gimple_assign_lhs (use_stmt);
	      redundant_ssa_names.safe_push (std::make_pair (use_lhs, lhs));
	    }
	}
    }
  if (!args[nops])
    args[nops] = targetm.preferred_else_value (cond_fn, TREE_TYPE (lhs),
					       nops - 1, &args[1]);

  /* Create and insert the call.  */
  gcall *new_stmt = gimple_build_call_internal_vec (cond_fn, args);
  gimple_call_set_lhs (new_stmt, lhs);
  gimple_call_set_nothrow (new_stmt, true);

  return new_stmt;
}

/* Predicate each write to memory in LOOP.

   This function transforms control flow constructs containing memory
   writes of the form:

   | for (i = 0; i < N; i++)
   |   if (cond)
   |     A[i] = expr;

   into the following form that does not contain control flow:

   | for (i = 0; i < N; i++)
   |   A[i] = cond ? expr : A[i];

   The original CFG looks like this:

   | bb_0
   |   i = 0
   | end_bb_0
   |
   | bb_1
   |   if (i < N) goto bb_5 else goto bb_2
   | end_bb_1
   |
   | bb_2
   |   cond = some_computation;
   |   if (cond) goto bb_3 else goto bb_4
   | end_bb_2
   |
   | bb_3
   |   A[i] = expr;
   |   goto bb_4
   | end_bb_3
   |
   | bb_4
   |   goto bb_1
   | end_bb_4

   insert_gimplified_predicates inserts the computation of the COND
   expression at the beginning of the destination basic block:

   | bb_0
   |   i = 0
   | end_bb_0
   |
   | bb_1
   |   if (i < N) goto bb_5 else goto bb_2
   | end_bb_1
   |
   | bb_2
   |   cond = some_computation;
   |   if (cond) goto bb_3 else goto bb_4
   | end_bb_2
   |
   | bb_3
   |   cond = some_computation;
   |   A[i] = expr;
   |   goto bb_4
   | end_bb_3
   |
   | bb_4
   |   goto bb_1
   | end_bb_4

   predicate_statements is then predicating the memory write as follows:

   | bb_0
   |   i = 0
   | end_bb_0
   |
   | bb_1
   |   if (i < N) goto bb_5 else goto bb_2
   | end_bb_1
   |
   | bb_2
   |   if (cond) goto bb_3 else goto bb_4
   | end_bb_2
   |
   | bb_3
   |   cond = some_computation;
   |   A[i] = cond ? expr : A[i];
   |   goto bb_4
   | end_bb_3
   |
   | bb_4
   |   goto bb_1
   | end_bb_4

   and finally combine_blocks removes the basic block boundaries making
   the loop vectorizable:

   | bb_0
   |   i = 0
   |   if (i < N) goto bb_5 else goto bb_1
   | end_bb_0
   |
   | bb_1
   |   cond = some_computation;
   |   A[i] = cond ? expr : A[i];
   |   if (i < N) goto bb_5 else goto bb_4
   | end_bb_1
   |
   | bb_4
   |   goto bb_1
   | end_bb_4
*/

static void
predicate_statements (loop_p loop)
{
  unsigned int i, orig_loop_num_nodes = loop->num_nodes;
  auto_vec<int, 1> vect_sizes;
  auto_vec<tree, 1> vect_masks;
  hash_set<tree_ssa_name_hash> ssa_names;

  for (i = 1; i < orig_loop_num_nodes; i++)
    {
      gimple_stmt_iterator gsi;
      basic_block bb = ifc_bbs[i];
      tree cond = bb_predicate (bb);
      bool swap;
      int index;

      if (is_true_predicate (cond))
	continue;

      swap = false;
      if (TREE_CODE (cond) == TRUTH_NOT_EXPR)
	{
	  swap = true;
	  cond = TREE_OPERAND (cond, 0);
	}

      vect_sizes.truncate (0);
      vect_masks.truncate (0);

      for (gsi = gsi_start_bb (bb); !gsi_end_p (gsi);)
	{
	  gassign *stmt = dyn_cast <gassign *> (gsi_stmt (gsi));
	  if (!stmt)
	    ;
	  else if (is_false_predicate (cond)
		   && gimple_vdef (stmt))
	    {
	      unlink_stmt_vdef (stmt);
	      gsi_remove (&gsi, true);
	      release_defs (stmt);
	      continue;
	    }
	  else if (gimple_plf (stmt, GF_PLF_2))
	    {
	      tree lhs = gimple_assign_lhs (stmt);
	      tree mask;
	      gimple *new_stmt;
	      gimple_seq stmts = NULL;
	      machine_mode mode = TYPE_MODE (TREE_TYPE (lhs));
	      /* We checked before setting GF_PLF_2 that an equivalent
		 integer mode exists.  */
	      int bitsize = GET_MODE_BITSIZE (mode).to_constant ();
	      if (!vect_sizes.is_empty ()
		  && (index = mask_exists (bitsize, vect_sizes)) != -1)
		/* Use created mask.  */
		mask = vect_masks[index];
	      else
		{
		  if (COMPARISON_CLASS_P (cond))
		    mask = gimple_build (&stmts, TREE_CODE (cond),
					 boolean_type_node,
					 TREE_OPERAND (cond, 0),
					 TREE_OPERAND (cond, 1));
		  else
		    mask = cond;

		  if (swap)
		    {
		      tree true_val
			= constant_boolean_node (true, TREE_TYPE (mask));
		      mask = gimple_build (&stmts, BIT_XOR_EXPR,
					   TREE_TYPE (mask), mask, true_val);
		    }
		  gsi_insert_seq_before (&gsi, stmts, GSI_SAME_STMT);

		  /* Save mask and its size for further use.  */
		  vect_sizes.safe_push (bitsize);
		  vect_masks.safe_push (mask);
		}
	      if (gimple_assign_single_p (stmt))
		new_stmt = predicate_load_or_store (&gsi, stmt, mask);
	      else
		new_stmt = predicate_rhs_code (stmt, mask, cond, &ssa_names);

	      gsi_replace (&gsi, new_stmt, true);
	    }
	  else if (gimple_vdef (stmt))
	    {
	      tree lhs = gimple_assign_lhs (stmt);
	      tree rhs = gimple_assign_rhs1 (stmt);
	      tree type = TREE_TYPE (lhs);

	      lhs = ifc_temp_var (type, unshare_expr (lhs), &gsi);
	      rhs = ifc_temp_var (type, unshare_expr (rhs), &gsi);
	      if (swap)
		std::swap (lhs, rhs);
	      cond = force_gimple_operand_gsi_1 (&gsi, unshare_expr (cond),
						 is_gimple_condexpr, NULL_TREE,
						 true, GSI_SAME_STMT);
	      rhs = fold_build_cond_expr (type, unshare_expr (cond), rhs, lhs);
	      gimple_assign_set_rhs1 (stmt, ifc_temp_var (type, rhs, &gsi));
	      update_stmt (stmt);
	    }
	  tree lhs = gimple_get_lhs (gsi_stmt (gsi));
	  if (lhs && TREE_CODE (lhs) == SSA_NAME)
	    ssa_names.add (lhs);
	  gsi_next (&gsi);
	}
      ssa_names.empty ();
    }
}

/* Remove all GIMPLE_CONDs and GIMPLE_LABELs of all the basic blocks
   other than the exit and latch of the LOOP.  Also resets the
   GIMPLE_DEBUG information.  */

static void
remove_conditions_and_labels (loop_p loop)
{
  gimple_stmt_iterator gsi;
  unsigned int i;

  for (i = 0; i < loop->num_nodes; i++)
    {
      basic_block bb = ifc_bbs[i];

      if (bb_with_exit_edge_p (loop, bb)
        || bb == loop->latch)
      continue;

      for (gsi = gsi_start_bb (bb); !gsi_end_p (gsi); )
	switch (gimple_code (gsi_stmt (gsi)))
	  {
	  case GIMPLE_COND:
	  case GIMPLE_LABEL:
	    gsi_remove (&gsi, true);
	    break;

	  case GIMPLE_DEBUG:
	    /* ??? Should there be conditional GIMPLE_DEBUG_BINDs?  */
	    if (gimple_debug_bind_p (gsi_stmt (gsi)))
	      {
		gimple_debug_bind_reset_value (gsi_stmt (gsi));
		update_stmt (gsi_stmt (gsi));
	      }
	    gsi_next (&gsi);
	    break;

	  default:
	    gsi_next (&gsi);
	  }
    }
}

/* Combine all the basic blocks from LOOP into one or two super basic
   blocks.  Replace PHI nodes with conditional modify expressions.  */

static void
combine_blocks (class loop *loop)
{
  basic_block bb, exit_bb, merge_target_bb;
  unsigned int orig_loop_num_nodes = loop->num_nodes;
  unsigned int i;
  edge e;
  edge_iterator ei;

  remove_conditions_and_labels (loop);
  insert_gimplified_predicates (loop);
  predicate_all_scalar_phis (loop);

  if (need_to_predicate)
    predicate_statements (loop);

  /* Merge basic blocks: first remove all the edges in the loop,
     except for those from the exit block.  */
  exit_bb = NULL;
  bool *predicated = XNEWVEC (bool, orig_loop_num_nodes);
  for (i = 0; i < orig_loop_num_nodes; i++)
    {
      bb = ifc_bbs[i];
      predicated[i] = !is_true_predicate (bb_predicate (bb));
      free_bb_predicate (bb);
      if (bb_with_exit_edge_p (loop, bb))
	{
	  gcc_assert (exit_bb == NULL);
	  exit_bb = bb;
	}
    }
  gcc_assert (exit_bb != loop->latch);

  for (i = 1; i < orig_loop_num_nodes; i++)
    {
      bb = ifc_bbs[i];

      for (ei = ei_start (bb->preds); (e = ei_safe_edge (ei));)
	{
	  if (e->src == exit_bb)
	    ei_next (&ei);
	  else
	    remove_edge (e);
	}
    }

  if (exit_bb != NULL)
    {
      if (exit_bb != loop->header)
	{
	  /* Connect this node to loop header.  */
	  make_single_succ_edge (loop->header, exit_bb, EDGE_FALLTHRU);
	  set_immediate_dominator (CDI_DOMINATORS, exit_bb, loop->header);
	}

      /* Redirect non-exit edges to loop->latch.  */
      FOR_EACH_EDGE (e, ei, exit_bb->succs)
	{
	  if (!loop_exit_edge_p (loop, e))
	    redirect_edge_and_branch (e, loop->latch);
	}
      set_immediate_dominator (CDI_DOMINATORS, loop->latch, exit_bb);
    }
  else
    {
      /* If the loop does not have an exit, reconnect header and latch.  */
      make_edge (loop->header, loop->latch, EDGE_FALLTHRU);
      set_immediate_dominator (CDI_DOMINATORS, loop->latch, loop->header);
    }

  merge_target_bb = loop->header;

  /* Get at the virtual def valid for uses starting at the first block
     we merge into the header.  Without a virtual PHI the loop has the
     same virtual use on all stmts.  */
  gphi *vphi = get_virtual_phi (loop->header);
  tree last_vdef = NULL_TREE;
  if (vphi)
    {
      last_vdef = gimple_phi_result (vphi);
      for (gimple_stmt_iterator gsi = gsi_start_bb (loop->header);
	   ! gsi_end_p (gsi); gsi_next (&gsi))
	if (gimple_vdef (gsi_stmt (gsi)))
	  last_vdef = gimple_vdef (gsi_stmt (gsi));
    }
  for (i = 1; i < orig_loop_num_nodes; i++)
    {
      gimple_stmt_iterator gsi;
      gimple_stmt_iterator last;

      bb = ifc_bbs[i];

      if (bb == exit_bb || bb == loop->latch)
	continue;

      /* We release virtual PHIs late because we have to propagate them
         out using the current VUSE.  The def might be the one used
	 after the loop.  */
      vphi = get_virtual_phi (bb);
      if (vphi)
	{
	  /* When there's just loads inside the loop a stray virtual
	     PHI merging the uses can appear, update last_vdef from
	     it.  */
	  if (!last_vdef)
	    last_vdef = gimple_phi_arg_def (vphi, 0);
	  imm_use_iterator iter;
	  use_operand_p use_p;
	  gimple *use_stmt;
	  FOR_EACH_IMM_USE_STMT (use_stmt, iter, gimple_phi_result (vphi))
	    {
	      FOR_EACH_IMM_USE_ON_STMT (use_p, iter)
		SET_USE (use_p, last_vdef);
	    }
	  if (SSA_NAME_OCCURS_IN_ABNORMAL_PHI (gimple_phi_result (vphi)))
	    SSA_NAME_OCCURS_IN_ABNORMAL_PHI (last_vdef) = 1;
	  gsi = gsi_for_stmt (vphi); 
	  remove_phi_node (&gsi, true);
	}

      /* Make stmts member of loop->header and clear range info from all stmts
	 in BB which is now no longer executed conditional on a predicate we
	 could have derived it from.  */
      for (gsi = gsi_start_bb (bb); !gsi_end_p (gsi); gsi_next (&gsi))
	{
	  gimple *stmt = gsi_stmt (gsi);
	  gimple_set_bb (stmt, merge_target_bb);
	  /* Update virtual operands.  */
	  if (last_vdef)
	    {
	      use_operand_p use_p = ssa_vuse_operand (stmt);
	      if (use_p
		  && USE_FROM_PTR (use_p) != last_vdef)
		SET_USE (use_p, last_vdef);
	      if (gimple_vdef (stmt))
		last_vdef = gimple_vdef (stmt);
	    }
	  else
	    /* If this is the first load we arrive at update last_vdef
	       so we handle stray PHIs correctly.  */
	    last_vdef = gimple_vuse (stmt);
	  if (predicated[i])
	    {
	      ssa_op_iter i;
	      tree op;
	      FOR_EACH_SSA_TREE_OPERAND (op, stmt, i, SSA_OP_DEF)
		reset_flow_sensitive_info (op);
	    }
	}

      /* Update stmt list.  */
      last = gsi_last_bb (merge_target_bb);
      gsi_insert_seq_after_without_update (&last, bb_seq (bb), GSI_NEW_STMT);
      set_bb_seq (bb, NULL);

      delete_basic_block (bb);
    }

  /* If possible, merge loop header to the block with the exit edge.
     This reduces the number of basic blocks to two, to please the
     vectorizer that handles only loops with two nodes.  */
  if (exit_bb
      && exit_bb != loop->header)
    {
      /* We release virtual PHIs late because we have to propagate them
         out using the current VUSE.  The def might be the one used
	 after the loop.  */
      vphi = get_virtual_phi (exit_bb);
      if (vphi)
	{
	  imm_use_iterator iter;
	  use_operand_p use_p;
	  gimple *use_stmt;
	  FOR_EACH_IMM_USE_STMT (use_stmt, iter, gimple_phi_result (vphi))
	    {
	      FOR_EACH_IMM_USE_ON_STMT (use_p, iter)
		SET_USE (use_p, last_vdef);
	    }
	  if (SSA_NAME_OCCURS_IN_ABNORMAL_PHI (gimple_phi_result (vphi)))
	    SSA_NAME_OCCURS_IN_ABNORMAL_PHI (last_vdef) = 1;
	  gimple_stmt_iterator gsi = gsi_for_stmt (vphi); 
	  remove_phi_node (&gsi, true);
	}

      if (can_merge_blocks_p (loop->header, exit_bb))
	merge_blocks (loop->header, exit_bb);
    }

  free (ifc_bbs);
  ifc_bbs = NULL;
  free (predicated);
}

/* Version LOOP before if-converting it; the original loop
   will be if-converted, the new copy of the loop will not,
   and the LOOP_VECTORIZED internal call will be guarding which
   loop to execute.  The vectorizer pass will fold this
   internal call into either true or false. 

   Note that this function intentionally invalidates profile.  Both edges
   out of LOOP_VECTORIZED must have 100% probability so the profile remains
   consistent after the condition is folded in the vectorizer.  */

<<<<<<< HEAD
static struct loop *
version_loop_for_if_conversion (struct loop *loop, vec<gimple *> *preds)
=======
static class loop *
version_loop_for_if_conversion (class loop *loop, vec<gimple *> *preds)
>>>>>>> 9e014010
{
  basic_block cond_bb;
  tree cond = make_ssa_name (boolean_type_node);
  class loop *new_loop;
  gimple *g;
  gimple_stmt_iterator gsi;
  unsigned int save_length;

  g = gimple_build_call_internal (IFN_LOOP_VECTORIZED, 2,
				  build_int_cst (integer_type_node, loop->num),
				  integer_zero_node);
  gimple_call_set_lhs (g, cond);

  /* Save BB->aux around loop_version as that uses the same field.  */
  save_length = loop->inner ? loop->inner->num_nodes : loop->num_nodes;
  void **saved_preds = XALLOCAVEC (void *, save_length);
  for (unsigned i = 0; i < save_length; i++)
    saved_preds[i] = ifc_bbs[i]->aux;

  initialize_original_copy_tables ();
  /* At this point we invalidate porfile confistency until IFN_LOOP_VECTORIZED
     is re-merged in the vectorizer.  */
  new_loop = loop_version (loop, cond, &cond_bb,
			   profile_probability::always (),
			   profile_probability::always (),
			   profile_probability::always (),
			   profile_probability::always (), true);
  free_original_copy_tables ();

  for (unsigned i = 0; i < save_length; i++)
    ifc_bbs[i]->aux = saved_preds[i];

  if (new_loop == NULL)
    return NULL;

  new_loop->dont_vectorize = true;
  new_loop->force_vectorize = false;
  gsi = gsi_last_bb (cond_bb);
  gimple_call_set_arg (g, 1, build_int_cst (integer_type_node, new_loop->num));
  if (preds)
    preds->safe_push (g);
  gsi_insert_before (&gsi, g, GSI_SAME_STMT);
  update_ssa (TODO_update_ssa);
  return new_loop;
}

/* Return true when LOOP satisfies the follow conditions that will
   allow it to be recognized by the vectorizer for outer-loop
   vectorization:
    - The loop is not the root node of the loop tree.
    - The loop has exactly one inner loop.
    - The loop has a single exit.
    - The loop header has a single successor, which is the inner
      loop header.
    - Each of the inner and outer loop latches have a single
      predecessor.
    - The loop exit block has a single predecessor, which is the
      inner loop's exit block.  */

static bool
versionable_outer_loop_p (class loop *loop)
{
  if (!loop_outer (loop)
      || loop->dont_vectorize
      || !loop->inner
      || loop->inner->next
      || !single_exit (loop)
      || !single_succ_p (loop->header)
      || single_succ (loop->header) != loop->inner->header
      || !single_pred_p (loop->latch)
      || !single_pred_p (loop->inner->latch))
    return false;

  basic_block outer_exit = single_pred (loop->latch);
  basic_block inner_exit = single_pred (loop->inner->latch);

  if (!single_pred_p (outer_exit) || single_pred (outer_exit) != inner_exit)
    return false;

  if (dump_file)
    fprintf (dump_file, "Found vectorizable outer loop for versioning\n");

  return true;
}

/* Performs splitting of critical edges.  Skip splitting and return false
   if LOOP will not be converted because:

     - LOOP is not well formed.
     - LOOP has PHI with more than MAX_PHI_ARG_NUM arguments.

   Last restriction is valid only if AGGRESSIVE_IF_CONV is false.  */

static bool
ifcvt_split_critical_edges (class loop *loop, bool aggressive_if_conv)
{
  basic_block *body;
  basic_block bb;
  unsigned int num = loop->num_nodes;
  unsigned int i;
  gimple *stmt;
  edge e;
  edge_iterator ei;
  auto_vec<edge> critical_edges;

  /* Loop is not well formed.  */
  if (num <= 2 || loop->inner || !single_exit (loop))
    return false;

  body = get_loop_body (loop);
  for (i = 0; i < num; i++)
    {
      bb = body[i];
      if (!aggressive_if_conv
	  && phi_nodes (bb)
	  && EDGE_COUNT (bb->preds) > MAX_PHI_ARG_NUM)
	{
	  if (dump_file && (dump_flags & TDF_DETAILS))
	    fprintf (dump_file,
		     "BB %d has complicated PHI with more than %u args.\n",
		     bb->index, MAX_PHI_ARG_NUM);

	  free (body);
	  return false;
	}
      if (bb == loop->latch || bb_with_exit_edge_p (loop, bb))
	continue;

      stmt = last_stmt (bb);
      /* Skip basic blocks not ending with conditional branch.  */
      if (!stmt || gimple_code (stmt) != GIMPLE_COND)
	continue;

      FOR_EACH_EDGE (e, ei, bb->succs)
	if (EDGE_CRITICAL_P (e) && e->dest->loop_father == loop)
	  critical_edges.safe_push (e);
    }
  free (body);

  while (critical_edges.length () > 0)
    {
      e = critical_edges.pop ();
      /* Don't split if bb can be predicated along non-critical edge.  */
      if (EDGE_COUNT (e->dest->preds) > 2 || all_preds_critical_p (e->dest))
	split_edge (e);
    }

  return true;
}

/* Delete redundant statements produced by predication which prevents
   loop vectorization.  */

static void
ifcvt_local_dce (class loop *loop)
{
  gimple *stmt;
  gimple *stmt1;
  gimple *phi;
  gimple_stmt_iterator gsi;
  auto_vec<gimple *> worklist;
  enum gimple_code code;
  use_operand_p use_p;
  imm_use_iterator imm_iter;
  std::pair <tree, tree> *name_pair;
  unsigned int i;

  FOR_EACH_VEC_ELT (redundant_ssa_names, i, name_pair)
    replace_uses_by (name_pair->first, name_pair->second);
  redundant_ssa_names.release ();

  /* The loop has a single BB only.  */
  basic_block bb = loop->header;
  tree latch_vdef = NULL_TREE;

  worklist.create (64);
  /* Consider all phi as live statements.  */
  for (gsi = gsi_start_phis (bb); !gsi_end_p (gsi); gsi_next (&gsi))
    {
      phi = gsi_stmt (gsi);
      gimple_set_plf (phi, GF_PLF_2, true);
      worklist.safe_push (phi);
      if (virtual_operand_p (gimple_phi_result (phi)))
	latch_vdef = PHI_ARG_DEF_FROM_EDGE (phi, loop_latch_edge (loop));
    }
  /* Consider load/store statements, CALL and COND as live.  */
  for (gsi = gsi_start_bb (bb); !gsi_end_p (gsi); gsi_next (&gsi))
    {
      stmt = gsi_stmt (gsi);
      if (is_gimple_debug (stmt))
	{
	  gimple_set_plf (stmt, GF_PLF_2, true);
	  continue;
	}
      if (gimple_store_p (stmt) || gimple_assign_load_p (stmt))
	{
	  gimple_set_plf (stmt, GF_PLF_2, true);
	  worklist.safe_push (stmt);
	  continue;
	}
      code = gimple_code (stmt);
      if (code == GIMPLE_COND || code == GIMPLE_CALL)
	{
	  gimple_set_plf (stmt, GF_PLF_2, true);
	  worklist.safe_push (stmt);
	  continue;
	}
      gimple_set_plf (stmt, GF_PLF_2, false);

      if (code == GIMPLE_ASSIGN)
	{
	  tree lhs = gimple_assign_lhs (stmt);
	  FOR_EACH_IMM_USE_FAST (use_p, imm_iter, lhs)
	    {
	      stmt1 = USE_STMT (use_p);
	      if (!is_gimple_debug (stmt1) && gimple_bb (stmt1) != bb)
		{
		  gimple_set_plf (stmt, GF_PLF_2, true);
		  worklist.safe_push (stmt);
		  break;
		}
	    }
	}
    }
  /* Propagate liveness through arguments of live stmt.  */
  while (worklist.length () > 0)
    {
      ssa_op_iter iter;
      use_operand_p use_p;
      tree use;

      stmt = worklist.pop ();
      FOR_EACH_PHI_OR_STMT_USE (use_p, stmt, iter, SSA_OP_USE)
	{
	  use = USE_FROM_PTR (use_p);
	  if (TREE_CODE (use) != SSA_NAME)
	    continue;
	  stmt1 = SSA_NAME_DEF_STMT (use);
	  if (gimple_bb (stmt1) != bb || gimple_plf (stmt1, GF_PLF_2))
	    continue;
	  gimple_set_plf (stmt1, GF_PLF_2, true);
	  worklist.safe_push (stmt1);
	}
    }
  /* Delete dead statements.  */
  gsi = gsi_last_bb (bb);
  while (!gsi_end_p (gsi))
    {
      gimple_stmt_iterator gsiprev = gsi;
      gsi_prev (&gsiprev);
      stmt = gsi_stmt (gsi);
      if (gimple_store_p (stmt))
	{
	  tree lhs = gimple_get_lhs (stmt);
	  ao_ref write;
	  ao_ref_init (&write, lhs);

	  if (dse_classify_store (&write, stmt, false, NULL, NULL, latch_vdef)
	      == DSE_STORE_DEAD)
	    delete_dead_or_redundant_assignment (&gsi, "dead");
	  gsi = gsiprev;
	  continue;
	}

      if (gimple_plf (stmt, GF_PLF_2))
	{
	  gsi = gsiprev;
	  continue;
	}
      if (dump_file && (dump_flags & TDF_DETAILS))
	{
	  fprintf (dump_file, "Delete dead stmt in bb#%d\n", bb->index);
	  print_gimple_stmt (dump_file, stmt, 0, TDF_SLIM);
	}
      gsi_remove (&gsi, true);
      release_defs (stmt);
      gsi = gsiprev;
    }
}

/* If-convert LOOP when it is legal.  For the moment this pass has no
   profitability analysis.  Returns non-zero todo flags when something
   changed.  */

unsigned int
<<<<<<< HEAD
tree_if_conversion (struct loop *loop, vec<gimple *> *preds)
{
  unsigned int todo = 0;
  bool aggressive_if_conv;
  struct loop *rloop;
=======
tree_if_conversion (class loop *loop, vec<gimple *> *preds)
{
  unsigned int todo = 0;
  bool aggressive_if_conv;
  class loop *rloop;
>>>>>>> 9e014010
  bitmap exit_bbs;

 again:
  rloop = NULL;
  ifc_bbs = NULL;
  need_to_predicate = false;
  any_complicated_phi = false;

  /* Apply more aggressive if-conversion when loop or its outer loop were
     marked with simd pragma.  When that's the case, we try to if-convert
     loop containing PHIs with more than MAX_PHI_ARG_NUM arguments.  */
  aggressive_if_conv = loop->force_vectorize;
  if (!aggressive_if_conv)
    {
      class loop *outer_loop = loop_outer (loop);
      if (outer_loop && outer_loop->force_vectorize)
	aggressive_if_conv = true;
    }

  if (!ifcvt_split_critical_edges (loop, aggressive_if_conv))
    goto cleanup;

  if (!if_convertible_loop_p (loop)
      || !dbg_cnt (if_conversion_tree))
    goto cleanup;

  if ((need_to_predicate || any_complicated_phi)
      && ((!flag_tree_loop_vectorize && !loop->force_vectorize)
	  || loop->dont_vectorize))
    goto cleanup;

  /* Since we have no cost model, always version loops unless the user
     specified -ftree-loop-if-convert or unless versioning is required.
     Either version this loop, or if the pattern is right for outer-loop
     vectorization, version the outer loop.  In the latter case we will
     still if-convert the original inner loop.  */
  if (need_to_predicate
      || any_complicated_phi
      || flag_tree_loop_if_convert != 1)
    {
      class loop *vloop
	= (versionable_outer_loop_p (loop_outer (loop))
	   ? loop_outer (loop) : loop);
<<<<<<< HEAD
      struct loop *nloop = version_loop_for_if_conversion (vloop, preds);
=======
      class loop *nloop = version_loop_for_if_conversion (vloop, preds);
>>>>>>> 9e014010
      if (nloop == NULL)
	goto cleanup;
      if (vloop != loop)
	{
	  /* If versionable_outer_loop_p decided to version the
	     outer loop, version also the inner loop of the non-vectorized
	     loop copy.  So we transform:
	      loop1
		loop2
	     into:
	      if (LOOP_VECTORIZED (1, 3))
		{
		  loop1
		    loop2
		}
	      else
		loop3 (copy of loop1)
		  if (LOOP_VECTORIZED (4, 5))
		    loop4 (copy of loop2)
		  else
		    loop5 (copy of loop4)  */
	  gcc_assert (nloop->inner && nloop->inner->next == NULL);
	  rloop = nloop->inner;
	}
    }

  /* Now all statements are if-convertible.  Combine all the basic
     blocks into one huge basic block doing the if-conversion
     on-the-fly.  */
  combine_blocks (loop);

  /* Perform local CSE, this esp. helps the vectorizer analysis if loads
     and stores are involved.  CSE only the loop body, not the entry
     PHIs, those are to be kept in sync with the non-if-converted copy.
     ???  We'll still keep dead stores though.  */
  exit_bbs = BITMAP_ALLOC (NULL);
  bitmap_set_bit (exit_bbs, single_exit (loop)->dest->index);
  bitmap_set_bit (exit_bbs, loop->latch->index);

  std::pair <tree, tree> *name_pair;
  unsigned ssa_names_idx;
  FOR_EACH_VEC_ELT (redundant_ssa_names, ssa_names_idx, name_pair)
    replace_uses_by (name_pair->first, name_pair->second);
  redundant_ssa_names.release ();

  todo |= do_rpo_vn (cfun, loop_preheader_edge (loop), exit_bbs);

  /* Delete dead predicate computations.  */
  ifcvt_local_dce (loop);
  BITMAP_FREE (exit_bbs);

  /* Perform local CSE, this esp. helps the vectorizer analysis if loads
     and stores are involved.  CSE only the loop body, not the entry
     PHIs, those are to be kept in sync with the non-if-converted copy.
     ???  We'll still keep dead stores though.  */
  exit_bbs = BITMAP_ALLOC (NULL);
  bitmap_set_bit (exit_bbs, single_exit (loop)->dest->index);
  bitmap_set_bit (exit_bbs, loop->latch->index);
  todo |= do_rpo_vn (cfun, loop_preheader_edge (loop), exit_bbs);
  BITMAP_FREE (exit_bbs);

  todo |= TODO_cleanup_cfg;

 cleanup:
  if (ifc_bbs)
    {
      unsigned int i;

      for (i = 0; i < loop->num_nodes; i++)
	free_bb_predicate (ifc_bbs[i]);

      free (ifc_bbs);
      ifc_bbs = NULL;
    }
  if (rloop != NULL)
    {
      loop = rloop;
      goto again;
    }

  return todo;
}

/* Tree if-conversion pass management.  */

namespace {

const pass_data pass_data_if_conversion =
{
  GIMPLE_PASS, /* type */
  "ifcvt", /* name */
  OPTGROUP_NONE, /* optinfo_flags */
  TV_TREE_LOOP_IFCVT, /* tv_id */
  ( PROP_cfg | PROP_ssa ), /* properties_required */
  0, /* properties_provided */
  0, /* properties_destroyed */
  0, /* todo_flags_start */
  0, /* todo_flags_finish */
};

class pass_if_conversion : public gimple_opt_pass
{
public:
  pass_if_conversion (gcc::context *ctxt)
    : gimple_opt_pass (pass_data_if_conversion, ctxt)
  {}

  /* opt_pass methods: */
  virtual bool gate (function *);
  virtual unsigned int execute (function *);

}; // class pass_if_conversion

bool
pass_if_conversion::gate (function *fun)
{
  return (((flag_tree_loop_vectorize || fun->has_force_vectorize_loops)
	   && flag_tree_loop_if_convert != 0)
	  || flag_tree_loop_if_convert == 1);
}

unsigned int
pass_if_conversion::execute (function *fun)
{
  class loop *loop;
  unsigned todo = 0;

  if (number_of_loops (fun) <= 1)
    return 0;

  auto_vec<gimple *> preds;
  FOR_EACH_LOOP (loop, 0)
    if (flag_tree_loop_if_convert == 1
	|| ((flag_tree_loop_vectorize || loop->force_vectorize)
	    && !loop->dont_vectorize))
      todo |= tree_if_conversion (loop, &preds);

  if (todo)
    {
      free_numbers_of_iterations_estimates (fun);
      scev_reset ();
    }

  if (flag_checking)
    {
      basic_block bb;
      FOR_EACH_BB_FN (bb, fun)
	gcc_assert (!bb->aux);
    }

  /* Perform IL update now, it might elide some loops.  */
  if (todo & TODO_cleanup_cfg)
    {
      cleanup_tree_cfg ();
      if (need_ssa_update_p (fun))
	todo |= TODO_update_ssa;
    }
  if (todo & TODO_update_ssa_any)
    update_ssa (todo & TODO_update_ssa_any);

  /* If if-conversion elided the loop fall back to the original one.  */
  for (unsigned i = 0; i < preds.length (); ++i)
    {
      gimple *g = preds[i];
      if (!gimple_bb (g))
	continue;
      unsigned ifcvt_loop = tree_to_uhwi (gimple_call_arg (g, 0));
      if (!get_loop (fun, ifcvt_loop))
	{
	  if (dump_file)
	    fprintf (dump_file, "If-converted loop vanished\n");
	  fold_loop_internal_call (g, boolean_false_node);
	}
    }

  return 0;
}

} // anon namespace

gimple_opt_pass *
make_pass_if_conversion (gcc::context *ctxt)
{
  return new pass_if_conversion (ctxt);
}<|MERGE_RESOLUTION|>--- conflicted
+++ resolved
@@ -1,9 +1,5 @@
 /* If-conversion for vectorizer.
-<<<<<<< HEAD
-   Copyright (C) 2004-2019 Free Software Foundation, Inc.
-=======
    Copyright (C) 2004-2020 Free Software Foundation, Inc.
->>>>>>> 9e014010
    Contributed by Devang Patel <dpatel@apple.com>
 
 This file is part of GCC.
@@ -123,10 +119,7 @@
 #include "fold-const.h"
 #include "tree-ssa-sccvn.h"
 #include "tree-cfgcleanup.h"
-<<<<<<< HEAD
-=======
 #include "tree-ssa-dse.h"
->>>>>>> 9e014010
 
 /* Only handle PHIs with no more arguments unless we are asked to by
    simd pragma.  */
@@ -2153,13 +2146,7 @@
       new_stmt
 	= gimple_build_call_internal (IFN_MASK_STORE, 4, addr, ptr,
 				      mask, rhs);
-<<<<<<< HEAD
-      gimple_set_vuse (new_stmt, gimple_vuse (stmt));
-      gimple_set_vdef (new_stmt, gimple_vdef (stmt));
-      SSA_NAME_DEF_STMT (gimple_vdef (new_stmt)) = new_stmt;
-=======
       gimple_move_vops (new_stmt, stmt);
->>>>>>> 9e014010
     }
   gimple_call_set_nothrow (new_stmt, true);
   return new_stmt;
@@ -2744,13 +2731,8 @@
    out of LOOP_VECTORIZED must have 100% probability so the profile remains
    consistent after the condition is folded in the vectorizer.  */
 
-<<<<<<< HEAD
-static struct loop *
-version_loop_for_if_conversion (struct loop *loop, vec<gimple *> *preds)
-=======
 static class loop *
 version_loop_for_if_conversion (class loop *loop, vec<gimple *> *preds)
->>>>>>> 9e014010
 {
   basic_block cond_bb;
   tree cond = make_ssa_name (boolean_type_node);
@@ -2915,12 +2897,6 @@
   enum gimple_code code;
   use_operand_p use_p;
   imm_use_iterator imm_iter;
-  std::pair <tree, tree> *name_pair;
-  unsigned int i;
-
-  FOR_EACH_VEC_ELT (redundant_ssa_names, i, name_pair)
-    replace_uses_by (name_pair->first, name_pair->second);
-  redundant_ssa_names.release ();
 
   /* The loop has a single BB only.  */
   basic_block bb = loop->header;
@@ -3036,19 +3012,11 @@
    changed.  */
 
 unsigned int
-<<<<<<< HEAD
-tree_if_conversion (struct loop *loop, vec<gimple *> *preds)
-{
-  unsigned int todo = 0;
-  bool aggressive_if_conv;
-  struct loop *rloop;
-=======
 tree_if_conversion (class loop *loop, vec<gimple *> *preds)
 {
   unsigned int todo = 0;
   bool aggressive_if_conv;
   class loop *rloop;
->>>>>>> 9e014010
   bitmap exit_bbs;
 
  again:
@@ -3092,11 +3060,7 @@
       class loop *vloop
 	= (versionable_outer_loop_p (loop_outer (loop))
 	   ? loop_outer (loop) : loop);
-<<<<<<< HEAD
-      struct loop *nloop = version_loop_for_if_conversion (vloop, preds);
-=======
       class loop *nloop = version_loop_for_if_conversion (vloop, preds);
->>>>>>> 9e014010
       if (nloop == NULL)
 	goto cleanup;
       if (vloop != loop)
@@ -3148,16 +3112,6 @@
   ifcvt_local_dce (loop);
   BITMAP_FREE (exit_bbs);
 
-  /* Perform local CSE, this esp. helps the vectorizer analysis if loads
-     and stores are involved.  CSE only the loop body, not the entry
-     PHIs, those are to be kept in sync with the non-if-converted copy.
-     ???  We'll still keep dead stores though.  */
-  exit_bbs = BITMAP_ALLOC (NULL);
-  bitmap_set_bit (exit_bbs, single_exit (loop)->dest->index);
-  bitmap_set_bit (exit_bbs, loop->latch->index);
-  todo |= do_rpo_vn (cfun, loop_preheader_edge (loop), exit_bbs);
-  BITMAP_FREE (exit_bbs);
-
   todo |= TODO_cleanup_cfg;
 
  cleanup:
