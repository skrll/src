/* Vector API for GNU compiler.
<<<<<<< HEAD
   Copyright (C) 2004-2019 Free Software Foundation, Inc.
=======
   Copyright (C) 2004-2020 Free Software Foundation, Inc.
>>>>>>> e2aa5677
   Contributed by Nathan Sidwell <nathan@codesourcery.com>
   Re-implemented in C++ by Diego Novillo <dnovillo@google.com>

This file is part of GCC.

GCC is free software; you can redistribute it and/or modify it under
the terms of the GNU General Public License as published by the Free
Software Foundation; either version 3, or (at your option) any later
version.

GCC is distributed in the hope that it will be useful, but WITHOUT ANY
WARRANTY; without even the implied warranty of MERCHANTABILITY or
FITNESS FOR A PARTICULAR PURPOSE.  See the GNU General Public License
for more details.

You should have received a copy of the GNU General Public License
along with GCC; see the file COPYING3.  If not see
<http://www.gnu.org/licenses/>.  */

#ifndef GCC_VEC_H
#define GCC_VEC_H

/* Some gen* file have no ggc support as the header file gtype-desc.h is
   missing.  Provide these definitions in case ggc.h has not been included.
   This is not a problem because any code that runs before gengtype is built
   will never need to use GC vectors.*/

extern void ggc_free (void *);
extern size_t ggc_round_alloc_size (size_t requested_size);
extern void *ggc_realloc (void *, size_t MEM_STAT_DECL);

/* Templated vector type and associated interfaces.

   The interface functions are typesafe and use inline functions,
   sometimes backed by out-of-line generic functions.  The vectors are
   designed to interoperate with the GTY machinery.

   There are both 'index' and 'iterate' accessors.  The index accessor
   is implemented by operator[].  The iterator returns a boolean
   iteration condition and updates the iteration variable passed by
   reference.  Because the iterator will be inlined, the address-of
   can be optimized away.

   Each operation that increases the number of active elements is
   available in 'quick' and 'safe' variants.  The former presumes that
   there is sufficient allocated space for the operation to succeed
   (it dies if there is not).  The latter will reallocate the
   vector, if needed.  Reallocation causes an exponential increase in
   vector size.  If you know you will be adding N elements, it would
   be more efficient to use the reserve operation before adding the
   elements with the 'quick' operation.  This will ensure there are at
   least as many elements as you ask for, it will exponentially
   increase if there are too few spare slots.  If you want reserve a
   specific number of slots, but do not want the exponential increase
   (for instance, you know this is the last allocation), use the
   reserve_exact operation.  You can also create a vector of a
   specific size from the get go.

   You should prefer the push and pop operations, as they append and
   remove from the end of the vector. If you need to remove several
   items in one go, use the truncate operation.  The insert and remove
   operations allow you to change elements in the middle of the
   vector.  There are two remove operations, one which preserves the
   element ordering 'ordered_remove', and one which does not
   'unordered_remove'.  The latter function copies the end element
   into the removed slot, rather than invoke a memmove operation.  The
   'lower_bound' function will determine where to place an item in the
   array using insert that will maintain sorted order.

   Vectors are template types with three arguments: the type of the
   elements in the vector, the allocation strategy, and the physical
   layout to use

   Four allocation strategies are supported:

	- Heap: allocation is done using malloc/free.  This is the
	  default allocation strategy.

  	- GC: allocation is done using ggc_alloc/ggc_free.

  	- GC atomic: same as GC with the exception that the elements
	  themselves are assumed to be of an atomic type that does
	  not need to be garbage collected.  This means that marking
	  routines do not need to traverse the array marking the
	  individual elements.  This increases the performance of
	  GC activities.

   Two physical layouts are supported:

	- Embedded: The vector is structured using the trailing array
	  idiom.  The last member of the structure is an array of size
	  1.  When the vector is initially allocated, a single memory
	  block is created to hold the vector's control data and the
	  array of elements.  These vectors cannot grow without
	  reallocation (see discussion on embeddable vectors below).

	- Space efficient: The vector is structured as a pointer to an
	  embedded vector.  This is the default layout.  It means that
	  vectors occupy a single word of storage before initial
	  allocation.  Vectors are allowed to grow (the internal
	  pointer is reallocated but the main vector instance does not
	  need to relocate).

   The type, allocation and layout are specified when the vector is
   declared.

   If you need to directly manipulate a vector, then the 'address'
   accessor will return the address of the start of the vector.  Also
   the 'space' predicate will tell you whether there is spare capacity
   in the vector.  You will not normally need to use these two functions.

   Notes on the different layout strategies

   * Embeddable vectors (vec<T, A, vl_embed>)
   
     These vectors are suitable to be embedded in other data
     structures so that they can be pre-allocated in a contiguous
     memory block.

     Embeddable vectors are implemented using the trailing array
     idiom, thus they are not resizeable without changing the address
     of the vector object itself.  This means you cannot have
     variables or fields of embeddable vector type -- always use a
     pointer to a vector.  The one exception is the final field of a
     structure, which could be a vector type.

     You will have to use the embedded_size & embedded_init calls to
     create such objects, and they will not be resizeable (so the
     'safe' allocation variants are not available).

     Properties of embeddable vectors:

	  - The whole vector and control data are allocated in a single
	    contiguous block.  It uses the trailing-vector idiom, so
	    allocation must reserve enough space for all the elements
	    in the vector plus its control data.
	  - The vector cannot be re-allocated.
	  - The vector cannot grow nor shrink.
	  - No indirections needed for access/manipulation.
	  - It requires 2 words of storage (prior to vector allocation).


   * Space efficient vector (vec<T, A, vl_ptr>)

     These vectors can grow dynamically and are allocated together
     with their control data.  They are suited to be included in data
     structures.  Prior to initial allocation, they only take a single
     word of storage.

     These vectors are implemented as a pointer to embeddable vectors.
     The semantics allow for this pointer to be NULL to represent
     empty vectors.  This way, empty vectors occupy minimal space in
     the structure containing them.

     Properties:

	- The whole vector and control data are allocated in a single
	  contiguous block.
  	- The whole vector may be re-allocated.
  	- Vector data may grow and shrink.
  	- Access and manipulation requires a pointer test and
	  indirection.
  	- It requires 1 word of storage (prior to vector allocation).

   An example of their use would be,

   struct my_struct {
     // A space-efficient vector of tree pointers in GC memory.
     vec<tree, va_gc, vl_ptr> v;
   };

   struct my_struct *s;

   if (s->v.length ()) { we have some contents }
   s->v.safe_push (decl); // append some decl onto the end
   for (ix = 0; s->v.iterate (ix, &elt); ix++)
     { do something with elt }
*/

/* Support function for statistics.  */
extern void dump_vec_loc_statistics (void);

/* Hashtable mapping vec addresses to descriptors.  */
extern htab_t vec_mem_usage_hash;

/* Control data for vectors.  This contains the number of allocated
   and used slots inside a vector.  */

struct vec_prefix
{
  /* FIXME - These fields should be private, but we need to cater to
	     compilers that have stricter notions of PODness for types.  */

  /* Memory allocation support routines in vec.c.  */
  void register_overhead (void *, size_t, size_t CXX_MEM_STAT_INFO);
  void release_overhead (void *, size_t, size_t, bool CXX_MEM_STAT_INFO);
  static unsigned calculate_allocation (vec_prefix *, unsigned, bool);
  static unsigned calculate_allocation_1 (unsigned, unsigned);

  /* Note that vec_prefix should be a base class for vec, but we use
     offsetof() on vector fields of tree structures (e.g.,
     tree_binfo::base_binfos), and offsetof only supports base types.

     To compensate, we make vec_prefix a field inside vec and make
     vec a friend class of vec_prefix so it can access its fields.  */
  template <typename, typename, typename> friend struct vec;

  /* The allocator types also need access to our internals.  */
  friend struct va_gc;
  friend struct va_gc_atomic;
  friend struct va_heap;

  unsigned m_alloc : 31;
  unsigned m_using_auto_storage : 1;
  unsigned m_num;
};

/* Calculate the number of slots to reserve a vector, making sure that
   RESERVE slots are free.  If EXACT grow exactly, otherwise grow
   exponentially.  PFX is the control data for the vector.  */

inline unsigned
vec_prefix::calculate_allocation (vec_prefix *pfx, unsigned reserve,
				  bool exact)
{
  if (exact)
    return (pfx ? pfx->m_num : 0) + reserve;
  else if (!pfx)
    return MAX (4, reserve);
  return calculate_allocation_1 (pfx->m_alloc, pfx->m_num + reserve);
}

template<typename, typename, typename> struct vec;

/* Valid vector layouts

   vl_embed	- Embeddable vector that uses the trailing array idiom.
   vl_ptr	- Space efficient vector that uses a pointer to an
		  embeddable vector.  */
struct vl_embed { };
struct vl_ptr { };


/* Types of supported allocations

   va_heap	- Allocation uses malloc/free.
   va_gc	- Allocation uses ggc_alloc.
   va_gc_atomic	- Same as GC, but individual elements of the array
		  do not need to be marked during collection.  */

/* Allocator type for heap vectors.  */
struct va_heap
{
  /* Heap vectors are frequently regular instances, so use the vl_ptr
     layout for them.  */
  typedef vl_ptr default_layout;

  template<typename T>
  static void reserve (vec<T, va_heap, vl_embed> *&, unsigned, bool
		       CXX_MEM_STAT_INFO);

  template<typename T>
  static void release (vec<T, va_heap, vl_embed> *&);
};


/* Allocator for heap memory.  Ensure there are at least RESERVE free
   slots in V.  If EXACT is true, grow exactly, else grow
   exponentially.  As a special case, if the vector had not been
   allocated and RESERVE is 0, no vector will be created.  */

template<typename T>
inline void
va_heap::reserve (vec<T, va_heap, vl_embed> *&v, unsigned reserve, bool exact
		  MEM_STAT_DECL)
{
  size_t elt_size = sizeof (T);
  unsigned alloc
    = vec_prefix::calculate_allocation (v ? &v->m_vecpfx : 0, reserve, exact);
  gcc_checking_assert (alloc);

  if (GATHER_STATISTICS && v)
    v->m_vecpfx.release_overhead (v, elt_size * v->allocated (),
				  v->allocated (), false);

  size_t size = vec<T, va_heap, vl_embed>::embedded_size (alloc);
  unsigned nelem = v ? v->length () : 0;
  v = static_cast <vec<T, va_heap, vl_embed> *> (xrealloc (v, size));
  v->embedded_init (alloc, nelem);

  if (GATHER_STATISTICS)
    v->m_vecpfx.register_overhead (v, alloc, elt_size PASS_MEM_STAT);
}


#if GCC_VERSION >= 4007
#pragma GCC diagnostic push
#pragma GCC diagnostic ignored "-Wfree-nonheap-object"
#endif

/* Free the heap space allocated for vector V.  */

template<typename T>
void
va_heap::release (vec<T, va_heap, vl_embed> *&v)
{
  size_t elt_size = sizeof (T);
  if (v == NULL)
    return;

  if (GATHER_STATISTICS)
    v->m_vecpfx.release_overhead (v, elt_size * v->allocated (),
				  v->allocated (), true);
  ::free (v);
  v = NULL;
}

#if GCC_VERSION >= 4007
#pragma GCC diagnostic pop
#endif

/* Allocator type for GC vectors.  Notice that we need the structure
   declaration even if GC is not enabled.  */

struct va_gc
{
  /* Use vl_embed as the default layout for GC vectors.  Due to GTY
     limitations, GC vectors must always be pointers, so it is more
     efficient to use a pointer to the vl_embed layout, rather than
     using a pointer to a pointer as would be the case with vl_ptr.  */
  typedef vl_embed default_layout;

  template<typename T, typename A>
  static void reserve (vec<T, A, vl_embed> *&, unsigned, bool
		       CXX_MEM_STAT_INFO);

  template<typename T, typename A>
  static void release (vec<T, A, vl_embed> *&v);
};


/* Free GC memory used by V and reset V to NULL.  */

template<typename T, typename A>
inline void
va_gc::release (vec<T, A, vl_embed> *&v)
{
  if (v)
    ::ggc_free (v);
  v = NULL;
}


/* Allocator for GC memory.  Ensure there are at least RESERVE free
   slots in V.  If EXACT is true, grow exactly, else grow
   exponentially.  As a special case, if the vector had not been
   allocated and RESERVE is 0, no vector will be created.  */

template<typename T, typename A>
void
va_gc::reserve (vec<T, A, vl_embed> *&v, unsigned reserve, bool exact
		MEM_STAT_DECL)
{
  unsigned alloc
    = vec_prefix::calculate_allocation (v ? &v->m_vecpfx : 0, reserve, exact);
  if (!alloc)
    {
      ::ggc_free (v);
      v = NULL;
      return;
    }

  /* Calculate the amount of space we want.  */
  size_t size = vec<T, A, vl_embed>::embedded_size (alloc);

  /* Ask the allocator how much space it will really give us.  */
  size = ::ggc_round_alloc_size (size);

  /* Adjust the number of slots accordingly.  */
  size_t vec_offset = sizeof (vec_prefix);
  size_t elt_size = sizeof (T);
  alloc = (size - vec_offset) / elt_size;

  /* And finally, recalculate the amount of space we ask for.  */
  size = vec_offset + alloc * elt_size;

  unsigned nelem = v ? v->length () : 0;
  v = static_cast <vec<T, A, vl_embed> *> (::ggc_realloc (v, size
							       PASS_MEM_STAT));
  v->embedded_init (alloc, nelem);
}


/* Allocator type for GC vectors.  This is for vectors of types
   atomics w.r.t. collection, so allocation and deallocation is
   completely inherited from va_gc.  */
struct va_gc_atomic : va_gc
{
};


/* Generic vector template.  Default values for A and L indicate the
   most commonly used strategies.

   FIXME - Ideally, they would all be vl_ptr to encourage using regular
           instances for vectors, but the existing GTY machinery is limited
	   in that it can only deal with GC objects that are pointers
	   themselves.

	   This means that vector operations that need to deal with
	   potentially NULL pointers, must be provided as free
	   functions (see the vec_safe_* functions above).  */
template<typename T,
         typename A = va_heap,
         typename L = typename A::default_layout>
struct GTY((user)) vec
{
};

/* Generic vec<> debug helpers.

   These need to be instantiated for each vec<TYPE> used throughout
   the compiler like this:

    DEFINE_DEBUG_VEC (TYPE)

   The reason we have a debug_helper() is because GDB can't
   disambiguate a plain call to debug(some_vec), and it must be called
   like debug<TYPE>(some_vec).  */

template<typename T>
void
debug_helper (vec<T> &ref)
{
  unsigned i;
  for (i = 0; i < ref.length (); ++i)
    {
      fprintf (stderr, "[%d] = ", i);
      debug_slim (ref[i]);
      fputc ('\n', stderr);
    }
}

/* We need a separate va_gc variant here because default template
   argument for functions cannot be used in c++-98.  Once this
   restriction is removed, those variant should be folded with the
   above debug_helper.  */

template<typename T>
void
debug_helper (vec<T, va_gc> &ref)
{
  unsigned i;
  for (i = 0; i < ref.length (); ++i)
    {
      fprintf (stderr, "[%d] = ", i);
      debug_slim (ref[i]);
      fputc ('\n', stderr);
    }
}

/* Macro to define debug(vec<T>) and debug(vec<T, va_gc>) helper
   functions for a type T.  */

#define DEFINE_DEBUG_VEC(T) \
  template void debug_helper (vec<T> &);		\
  template void debug_helper (vec<T, va_gc> &);		\
  /* Define the vec<T> debug functions.  */		\
  DEBUG_FUNCTION void					\
  debug (vec<T> &ref)					\
  {							\
    debug_helper <T> (ref);				\
  }							\
  DEBUG_FUNCTION void					\
  debug (vec<T> *ptr)					\
  {							\
    if (ptr)						\
      debug (*ptr);					\
    else						\
      fprintf (stderr, "<nil>\n");			\
  }							\
  /* Define the vec<T, va_gc> debug functions.  */	\
  DEBUG_FUNCTION void					\
  debug (vec<T, va_gc> &ref)				\
  {							\
    debug_helper <T> (ref);				\
  }							\
  DEBUG_FUNCTION void					\
  debug (vec<T, va_gc> *ptr)				\
  {							\
    if (ptr)						\
      debug (*ptr);					\
    else						\
      fprintf (stderr, "<nil>\n");			\
  }

/* Default-construct N elements in DST.  */

template <typename T>
inline void
vec_default_construct (T *dst, unsigned n)
{
#ifdef BROKEN_VALUE_INITIALIZATION
  /* Versions of GCC before 4.4 sometimes leave certain objects
     uninitialized when value initialized, though if the type has
     user defined default ctor, that ctor is invoked.  As a workaround
     perform clearing first and then the value initialization, which
     fixes the case when value initialization doesn't initialize due to
     the bugs and should initialize to all zeros, but still allows
     vectors for types with user defined default ctor that initializes
     some or all elements to non-zero.  If T has no user defined
     default ctor and some non-static data members have user defined
     default ctors that initialize to non-zero the workaround will
     still not work properly; in that case we just need to provide
     user defined default ctor.  */
  memset (dst, '\0', sizeof (T) * n);
#endif
  for ( ; n; ++dst, --n)
    ::new (static_cast<void*>(dst)) T ();
}

/* Copy-construct N elements in DST from *SRC.  */

template <typename T>
inline void
vec_copy_construct (T *dst, const T *src, unsigned n)
{
  for ( ; n; ++dst, ++src, --n)
    ::new (static_cast<void*>(dst)) T (*src);
}

/* Type to provide NULL values for vec<T, A, L>.  This is used to
   provide nil initializers for vec instances.  Since vec must be
   a POD, we cannot have proper ctor/dtor for it.  To initialize
   a vec instance, you can assign it the value vNULL.  This isn't
   needed for file-scope and function-local static vectors, which
   are zero-initialized by default.  */
struct vnull
{
  template <typename T, typename A, typename L>
  CONSTEXPR operator vec<T, A, L> () { return vec<T, A, L>(); }
};
extern vnull vNULL;


/* Embeddable vector.  These vectors are suitable to be embedded
   in other data structures so that they can be pre-allocated in a
   contiguous memory block.

   Embeddable vectors are implemented using the trailing array idiom,
   thus they are not resizeable without changing the address of the
   vector object itself.  This means you cannot have variables or
   fields of embeddable vector type -- always use a pointer to a
   vector.  The one exception is the final field of a structure, which
   could be a vector type.

   You will have to use the embedded_size & embedded_init calls to
   create such objects, and they will not be resizeable (so the 'safe'
   allocation variants are not available).

   Properties:

	- The whole vector and control data are allocated in a single
	  contiguous block.  It uses the trailing-vector idiom, so
	  allocation must reserve enough space for all the elements
  	  in the vector plus its control data.
  	- The vector cannot be re-allocated.
  	- The vector cannot grow nor shrink.
  	- No indirections needed for access/manipulation.
  	- It requires 2 words of storage (prior to vector allocation).  */

template<typename T, typename A>
struct GTY((user)) vec<T, A, vl_embed>
{
public:
  unsigned allocated (void) const { return m_vecpfx.m_alloc; }
  unsigned length (void) const { return m_vecpfx.m_num; }
  bool is_empty (void) const { return m_vecpfx.m_num == 0; }
  T *address (void) { return m_vecdata; }
  const T *address (void) const { return m_vecdata; }
  T *begin () { return address (); }
  const T *begin () const { return address (); }
  T *end () { return address () + length (); }
  const T *end () const { return address () + length (); }
  const T &operator[] (unsigned) const;
  T &operator[] (unsigned);
  T &last (void);
  bool space (unsigned) const;
  bool iterate (unsigned, T *) const;
  bool iterate (unsigned, T **) const;
  vec *copy (ALONE_CXX_MEM_STAT_INFO) const;
  void splice (const vec &);
  void splice (const vec *src);
  T *quick_push (const T &);
  T &pop (void);
  void truncate (unsigned);
  void quick_insert (unsigned, const T &);
  void ordered_remove (unsigned);
  void unordered_remove (unsigned);
  void block_remove (unsigned, unsigned);
  void qsort (int (*) (const void *, const void *));
  void sort (int (*) (const void *, const void *, void *), void *);
  T *bsearch (const void *key, int (*compar)(const void *, const void *));
  T *bsearch (const void *key,
	      int (*compar)(const void *, const void *, void *), void *);
  unsigned lower_bound (T, bool (*)(const T &, const T &)) const;
  bool contains (const T &search) const;
  static size_t embedded_size (unsigned);
  void embedded_init (unsigned, unsigned = 0, unsigned = 0);
  void quick_grow (unsigned len);
  void quick_grow_cleared (unsigned len);

  /* vec class can access our internal data and functions.  */
  template <typename, typename, typename> friend struct vec;

  /* The allocator types also need access to our internals.  */
  friend struct va_gc;
  friend struct va_gc_atomic;
  friend struct va_heap;

  /* FIXME - These fields should be private, but we need to cater to
	     compilers that have stricter notions of PODness for types.  */
  vec_prefix m_vecpfx;
  T m_vecdata[1];
};


/* Convenience wrapper functions to use when dealing with pointers to
   embedded vectors.  Some functionality for these vectors must be
   provided via free functions for these reasons:

	1- The pointer may be NULL (e.g., before initial allocation).

  	2- When the vector needs to grow, it must be reallocated, so
  	   the pointer will change its value.

   Because of limitations with the current GC machinery, all vectors
   in GC memory *must* be pointers.  */


/* If V contains no room for NELEMS elements, return false. Otherwise,
   return true.  */
template<typename T, typename A>
inline bool
vec_safe_space (const vec<T, A, vl_embed> *v, unsigned nelems)
{
  return v ? v->space (nelems) : nelems == 0;
}


/* If V is NULL, return 0.  Otherwise, return V->length().  */
template<typename T, typename A>
inline unsigned
vec_safe_length (const vec<T, A, vl_embed> *v)
{
  return v ? v->length () : 0;
}


/* If V is NULL, return NULL.  Otherwise, return V->address().  */
template<typename T, typename A>
inline T *
vec_safe_address (vec<T, A, vl_embed> *v)
{
  return v ? v->address () : NULL;
}


/* If V is NULL, return true.  Otherwise, return V->is_empty().  */
template<typename T, typename A>
inline bool
vec_safe_is_empty (vec<T, A, vl_embed> *v)
{
  return v ? v->is_empty () : true;
}

/* If V does not have space for NELEMS elements, call
   V->reserve(NELEMS, EXACT).  */
template<typename T, typename A>
inline bool
vec_safe_reserve (vec<T, A, vl_embed> *&v, unsigned nelems, bool exact = false
		  CXX_MEM_STAT_INFO)
{
  bool extend = nelems ? !vec_safe_space (v, nelems) : false;
  if (extend)
    A::reserve (v, nelems, exact PASS_MEM_STAT);
  return extend;
}

template<typename T, typename A>
inline bool
vec_safe_reserve_exact (vec<T, A, vl_embed> *&v, unsigned nelems
			CXX_MEM_STAT_INFO)
{
  return vec_safe_reserve (v, nelems, true PASS_MEM_STAT);
}


/* Allocate GC memory for V with space for NELEMS slots.  If NELEMS
   is 0, V is initialized to NULL.  */

template<typename T, typename A>
inline void
vec_alloc (vec<T, A, vl_embed> *&v, unsigned nelems CXX_MEM_STAT_INFO)
{
  v = NULL;
  vec_safe_reserve (v, nelems, false PASS_MEM_STAT);
}


/* Free the GC memory allocated by vector V and set it to NULL.  */

template<typename T, typename A>
inline void
vec_free (vec<T, A, vl_embed> *&v)
{
  A::release (v);
}


/* Grow V to length LEN.  Allocate it, if necessary.  */
template<typename T, typename A>
inline void
vec_safe_grow (vec<T, A, vl_embed> *&v, unsigned len CXX_MEM_STAT_INFO)
{
  unsigned oldlen = vec_safe_length (v);
  gcc_checking_assert (len >= oldlen);
  vec_safe_reserve_exact (v, len - oldlen PASS_MEM_STAT);
  v->quick_grow (len);
}


/* If V is NULL, allocate it.  Call V->safe_grow_cleared(LEN).  */
template<typename T, typename A>
inline void
vec_safe_grow_cleared (vec<T, A, vl_embed> *&v, unsigned len CXX_MEM_STAT_INFO)
{
  unsigned oldlen = vec_safe_length (v);
  vec_safe_grow (v, len PASS_MEM_STAT);
  vec_default_construct (v->address () + oldlen, len - oldlen);
}


/* Assume V is not NULL.  */

template<typename T>
inline void
vec_safe_grow_cleared (vec<T, va_heap, vl_ptr> *&v,
		       unsigned len CXX_MEM_STAT_INFO)
{
  v->safe_grow_cleared (len PASS_MEM_STAT);
}

<<<<<<< HEAD
=======
/* If V does not have space for NELEMS elements, call
   V->reserve(NELEMS, EXACT).  */

template<typename T>
inline bool
vec_safe_reserve (vec<T, va_heap, vl_ptr> *&v, unsigned nelems, bool exact = false
		  CXX_MEM_STAT_INFO)
{
  return v->reserve (nelems, exact);
}

>>>>>>> e2aa5677

/* If V is NULL return false, otherwise return V->iterate(IX, PTR).  */
template<typename T, typename A>
inline bool
vec_safe_iterate (const vec<T, A, vl_embed> *v, unsigned ix, T **ptr)
{
  if (v)
    return v->iterate (ix, ptr);
  else
    {
      *ptr = 0;
      return false;
    }
}

template<typename T, typename A>
inline bool
vec_safe_iterate (const vec<T, A, vl_embed> *v, unsigned ix, T *ptr)
{
  if (v)
    return v->iterate (ix, ptr);
  else
    {
      *ptr = 0;
      return false;
    }
}


/* If V has no room for one more element, reallocate it.  Then call
   V->quick_push(OBJ).  */
template<typename T, typename A>
inline T *
vec_safe_push (vec<T, A, vl_embed> *&v, const T &obj CXX_MEM_STAT_INFO)
{
  vec_safe_reserve (v, 1, false PASS_MEM_STAT);
  return v->quick_push (obj);
}


/* if V has no room for one more element, reallocate it.  Then call
   V->quick_insert(IX, OBJ).  */
template<typename T, typename A>
inline void
vec_safe_insert (vec<T, A, vl_embed> *&v, unsigned ix, const T &obj
		 CXX_MEM_STAT_INFO)
{
  vec_safe_reserve (v, 1, false PASS_MEM_STAT);
  v->quick_insert (ix, obj);
}


/* If V is NULL, do nothing.  Otherwise, call V->truncate(SIZE).  */
template<typename T, typename A>
inline void
vec_safe_truncate (vec<T, A, vl_embed> *v, unsigned size)
{
  if (v)
    v->truncate (size);
}


/* If SRC is not NULL, return a pointer to a copy of it.  */
template<typename T, typename A>
inline vec<T, A, vl_embed> *
vec_safe_copy (vec<T, A, vl_embed> *src CXX_MEM_STAT_INFO)
{
  return src ? src->copy (ALONE_PASS_MEM_STAT) : NULL;
}

/* Copy the elements from SRC to the end of DST as if by memcpy.
   Reallocate DST, if necessary.  */
template<typename T, typename A>
inline void
vec_safe_splice (vec<T, A, vl_embed> *&dst, const vec<T, A, vl_embed> *src
		 CXX_MEM_STAT_INFO)
{
  unsigned src_len = vec_safe_length (src);
  if (src_len)
    {
      vec_safe_reserve_exact (dst, vec_safe_length (dst) + src_len
			      PASS_MEM_STAT);
      dst->splice (*src);
    }
}

/* Return true if SEARCH is an element of V.  Note that this is O(N) in the
   size of the vector and so should be used with care.  */

template<typename T, typename A>
inline bool
vec_safe_contains (vec<T, A, vl_embed> *v, const T &search)
{
  return v ? v->contains (search) : false;
}

/* Index into vector.  Return the IX'th element.  IX must be in the
   domain of the vector.  */

template<typename T, typename A>
inline const T &
vec<T, A, vl_embed>::operator[] (unsigned ix) const
{
  gcc_checking_assert (ix < m_vecpfx.m_num);
  return m_vecdata[ix];
}

template<typename T, typename A>
inline T &
vec<T, A, vl_embed>::operator[] (unsigned ix)
{
  gcc_checking_assert (ix < m_vecpfx.m_num);
  return m_vecdata[ix];
}


/* Get the final element of the vector, which must not be empty.  */

template<typename T, typename A>
inline T &
vec<T, A, vl_embed>::last (void)
{
  gcc_checking_assert (m_vecpfx.m_num > 0);
  return (*this)[m_vecpfx.m_num - 1];
}


/* If this vector has space for NELEMS additional entries, return
   true.  You usually only need to use this if you are doing your
   own vector reallocation, for instance on an embedded vector.  This
   returns true in exactly the same circumstances that vec::reserve
   will.  */

template<typename T, typename A>
inline bool
vec<T, A, vl_embed>::space (unsigned nelems) const
{
  return m_vecpfx.m_alloc - m_vecpfx.m_num >= nelems;
}


/* Return iteration condition and update PTR to point to the IX'th
   element of this vector.  Use this to iterate over the elements of a
   vector as follows,

     for (ix = 0; vec<T, A>::iterate (v, ix, &ptr); ix++)
       continue;  */

template<typename T, typename A>
inline bool
vec<T, A, vl_embed>::iterate (unsigned ix, T *ptr) const
{
  if (ix < m_vecpfx.m_num)
    {
      *ptr = m_vecdata[ix];
      return true;
    }
  else
    {
      *ptr = 0;
      return false;
    }
}


/* Return iteration condition and update *PTR to point to the
   IX'th element of this vector.  Use this to iterate over the
   elements of a vector as follows,

     for (ix = 0; v->iterate (ix, &ptr); ix++)
       continue;

   This variant is for vectors of objects.  */

template<typename T, typename A>
inline bool
vec<T, A, vl_embed>::iterate (unsigned ix, T **ptr) const
{
  if (ix < m_vecpfx.m_num)
    {
      *ptr = CONST_CAST (T *, &m_vecdata[ix]);
      return true;
    }
  else
    {
      *ptr = 0;
      return false;
    }
}


/* Return a pointer to a copy of this vector.  */

template<typename T, typename A>
inline vec<T, A, vl_embed> *
vec<T, A, vl_embed>::copy (ALONE_MEM_STAT_DECL) const
{
  vec<T, A, vl_embed> *new_vec = NULL;
  unsigned len = length ();
  if (len)
    {
      vec_alloc (new_vec, len PASS_MEM_STAT);
      new_vec->embedded_init (len, len);
      vec_copy_construct (new_vec->address (), m_vecdata, len);
    }
  return new_vec;
}


/* Copy the elements from SRC to the end of this vector as if by memcpy.
   The vector must have sufficient headroom available.  */

template<typename T, typename A>
inline void
vec<T, A, vl_embed>::splice (const vec<T, A, vl_embed> &src)
{
  unsigned len = src.length ();
  if (len)
    {
      gcc_checking_assert (space (len));
      vec_copy_construct (end (), src.address (), len);
      m_vecpfx.m_num += len;
    }
}

template<typename T, typename A>
inline void
vec<T, A, vl_embed>::splice (const vec<T, A, vl_embed> *src)
{
  if (src)
    splice (*src);
}


/* Push OBJ (a new element) onto the end of the vector.  There must be
   sufficient space in the vector.  Return a pointer to the slot
   where OBJ was inserted.  */

template<typename T, typename A>
inline T *
vec<T, A, vl_embed>::quick_push (const T &obj)
{
  gcc_checking_assert (space (1));
  T *slot = &m_vecdata[m_vecpfx.m_num++];
  *slot = obj;
  return slot;
}


/* Pop and return the last element off the end of the vector.  */

template<typename T, typename A>
inline T &
vec<T, A, vl_embed>::pop (void)
{
  gcc_checking_assert (length () > 0);
  return m_vecdata[--m_vecpfx.m_num];
}


/* Set the length of the vector to SIZE.  The new length must be less
   than or equal to the current length.  This is an O(1) operation.  */

template<typename T, typename A>
inline void
vec<T, A, vl_embed>::truncate (unsigned size)
{
  gcc_checking_assert (length () >= size);
  m_vecpfx.m_num = size;
}


/* Insert an element, OBJ, at the IXth position of this vector.  There
   must be sufficient space.  */

template<typename T, typename A>
inline void
vec<T, A, vl_embed>::quick_insert (unsigned ix, const T &obj)
{
  gcc_checking_assert (length () < allocated ());
  gcc_checking_assert (ix <= length ());
  T *slot = &m_vecdata[ix];
  memmove (slot + 1, slot, (m_vecpfx.m_num++ - ix) * sizeof (T));
  *slot = obj;
}


/* Remove an element from the IXth position of this vector.  Ordering of
   remaining elements is preserved.  This is an O(N) operation due to
   memmove.  */

template<typename T, typename A>
inline void
vec<T, A, vl_embed>::ordered_remove (unsigned ix)
{
  gcc_checking_assert (ix < length ());
  T *slot = &m_vecdata[ix];
  memmove (slot, slot + 1, (--m_vecpfx.m_num - ix) * sizeof (T));
}


/* Remove elements in [START, END) from VEC for which COND holds.  Ordering of
   remaining elements is preserved.  This is an O(N) operation.  */

#define VEC_ORDERED_REMOVE_IF_FROM_TO(vec, read_index, write_index,	\
				      elem_ptr, start, end, cond)	\
  {									\
    gcc_assert ((end) <= (vec).length ());				\
    for (read_index = write_index = (start); read_index < (end);	\
	 ++read_index)							\
      {									\
	elem_ptr = &(vec)[read_index];					\
	bool remove_p = (cond);						\
	if (remove_p)							\
	  continue;							\
									\
	if (read_index != write_index)					\
	  (vec)[write_index] = (vec)[read_index];			\
									\
	write_index++;							\
      }									\
									\
    if (read_index - write_index > 0)					\
      (vec).block_remove (write_index, read_index - write_index);	\
  }


/* Remove elements from VEC for which COND holds.  Ordering of remaining
   elements is preserved.  This is an O(N) operation.  */

#define VEC_ORDERED_REMOVE_IF(vec, read_index, write_index, elem_ptr,	\
			      cond)					\
  VEC_ORDERED_REMOVE_IF_FROM_TO ((vec), read_index, write_index,	\
				 elem_ptr, 0, (vec).length (), (cond))

/* Remove an element from the IXth position of this vector.  Ordering of
   remaining elements is destroyed.  This is an O(1) operation.  */

template<typename T, typename A>
inline void
vec<T, A, vl_embed>::unordered_remove (unsigned ix)
{
  gcc_checking_assert (ix < length ());
  m_vecdata[ix] = m_vecdata[--m_vecpfx.m_num];
}


/* Remove LEN elements starting at the IXth.  Ordering is retained.
   This is an O(N) operation due to memmove.  */

template<typename T, typename A>
inline void
vec<T, A, vl_embed>::block_remove (unsigned ix, unsigned len)
{
  gcc_checking_assert (ix + len <= length ());
  T *slot = &m_vecdata[ix];
  m_vecpfx.m_num -= len;
  memmove (slot, slot + len, (m_vecpfx.m_num - ix) * sizeof (T));
}


/* Sort the contents of this vector with qsort.  CMP is the comparison
   function to pass to qsort.  */

template<typename T, typename A>
inline void
vec<T, A, vl_embed>::qsort (int (*cmp) (const void *, const void *))
{
  if (length () > 1)
    gcc_qsort (address (), length (), sizeof (T), cmp);
}

/* Sort the contents of this vector with qsort.  CMP is the comparison
   function to pass to qsort.  */

template<typename T, typename A>
inline void
vec<T, A, vl_embed>::sort (int (*cmp) (const void *, const void *, void *),
			   void *data)
{
  if (length () > 1)
    gcc_sort_r (address (), length (), sizeof (T), cmp, data);
}


/* Search the contents of the sorted vector with a binary search.
   CMP is the comparison function to pass to bsearch.  */

template<typename T, typename A>
inline T *
vec<T, A, vl_embed>::bsearch (const void *key,
			      int (*compar) (const void *, const void *))
{
  const void *base = this->address ();
  size_t nmemb = this->length ();
  size_t size = sizeof (T);
  /* The following is a copy of glibc stdlib-bsearch.h.  */
  size_t l, u, idx;
  const void *p;
  int comparison;

  l = 0;
  u = nmemb;
  while (l < u)
    {
      idx = (l + u) / 2;
      p = (const void *) (((const char *) base) + (idx * size));
      comparison = (*compar) (key, p);
      if (comparison < 0)
	u = idx;
      else if (comparison > 0)
	l = idx + 1;
      else
	return (T *)const_cast<void *>(p);
    }

  return NULL;
}

/* Search the contents of the sorted vector with a binary search.
   CMP is the comparison function to pass to bsearch.  */

template<typename T, typename A>
inline T *
vec<T, A, vl_embed>::bsearch (const void *key,
			      int (*compar) (const void *, const void *,
					     void *), void *data)
{
  const void *base = this->address ();
  size_t nmemb = this->length ();
  size_t size = sizeof (T);
  /* The following is a copy of glibc stdlib-bsearch.h.  */
  size_t l, u, idx;
  const void *p;
  int comparison;

  l = 0;
  u = nmemb;
  while (l < u)
    {
      idx = (l + u) / 2;
      p = (const void *) (((const char *) base) + (idx * size));
      comparison = (*compar) (key, p, data);
      if (comparison < 0)
	u = idx;
      else if (comparison > 0)
	l = idx + 1;
      else
	return (T *)const_cast<void *>(p);
    }

  return NULL;
}

/* Return true if SEARCH is an element of V.  Note that this is O(N) in the
   size of the vector and so should be used with care.  */

template<typename T, typename A>
inline bool
vec<T, A, vl_embed>::contains (const T &search) const
{
  unsigned int len = length ();
  for (unsigned int i = 0; i < len; i++)
    if ((*this)[i] == search)
      return true;

  return false;
}

/* Find and return the first position in which OBJ could be inserted
   without changing the ordering of this vector.  LESSTHAN is a
   function that returns true if the first argument is strictly less
   than the second.  */

template<typename T, typename A>
unsigned
vec<T, A, vl_embed>::lower_bound (T obj, bool (*lessthan)(const T &, const T &))
  const
{
  unsigned int len = length ();
  unsigned int half, middle;
  unsigned int first = 0;
  while (len > 0)
    {
      half = len / 2;
      middle = first;
      middle += half;
      T middle_elem = (*this)[middle];
      if (lessthan (middle_elem, obj))
	{
	  first = middle;
	  ++first;
	  len = len - half - 1;
	}
      else
	len = half;
    }
  return first;
}


/* Return the number of bytes needed to embed an instance of an
   embeddable vec inside another data structure.

   Use these methods to determine the required size and initialization
   of a vector V of type T embedded within another structure (as the
   final member):

   size_t vec<T, A, vl_embed>::embedded_size (unsigned alloc);
   void v->embedded_init (unsigned alloc, unsigned num);

   These allow the caller to perform the memory allocation.  */

template<typename T, typename A>
inline size_t
vec<T, A, vl_embed>::embedded_size (unsigned alloc)
{
  typedef vec<T, A, vl_embed> vec_embedded;
  return offsetof (vec_embedded, m_vecdata) + alloc * sizeof (T);
}


/* Initialize the vector to contain room for ALLOC elements and
   NUM active elements.  */

template<typename T, typename A>
inline void
vec<T, A, vl_embed>::embedded_init (unsigned alloc, unsigned num, unsigned aut)
{
  m_vecpfx.m_alloc = alloc;
  m_vecpfx.m_using_auto_storage = aut;
  m_vecpfx.m_num = num;
}


/* Grow the vector to a specific length.  LEN must be as long or longer than
   the current length.  The new elements are uninitialized.  */

template<typename T, typename A>
inline void
vec<T, A, vl_embed>::quick_grow (unsigned len)
{
  gcc_checking_assert (length () <= len && len <= m_vecpfx.m_alloc);
  m_vecpfx.m_num = len;
}


/* Grow the vector to a specific length.  LEN must be as long or longer than
   the current length.  The new elements are initialized to zero.  */

template<typename T, typename A>
inline void
vec<T, A, vl_embed>::quick_grow_cleared (unsigned len)
{
  unsigned oldlen = length ();
  size_t growby = len - oldlen;
  quick_grow (len);
  if (growby != 0)
    vec_default_construct (address () + oldlen, growby);
}

/* Garbage collection support for vec<T, A, vl_embed>.  */

template<typename T>
void
gt_ggc_mx (vec<T, va_gc> *v)
{
  extern void gt_ggc_mx (T &);
  for (unsigned i = 0; i < v->length (); i++)
    gt_ggc_mx ((*v)[i]);
}

template<typename T>
void
gt_ggc_mx (vec<T, va_gc_atomic, vl_embed> *v ATTRIBUTE_UNUSED)
{
  /* Nothing to do.  Vectors of atomic types wrt GC do not need to
     be traversed.  */
}


/* PCH support for vec<T, A, vl_embed>.  */

template<typename T, typename A>
void
gt_pch_nx (vec<T, A, vl_embed> *v)
{
  extern void gt_pch_nx (T &);
  for (unsigned i = 0; i < v->length (); i++)
    gt_pch_nx ((*v)[i]);
}

template<typename T, typename A>
void
gt_pch_nx (vec<T *, A, vl_embed> *v, gt_pointer_operator op, void *cookie)
{
  for (unsigned i = 0; i < v->length (); i++)
    op (&((*v)[i]), cookie);
}

template<typename T, typename A>
void
gt_pch_nx (vec<T, A, vl_embed> *v, gt_pointer_operator op, void *cookie)
{
  extern void gt_pch_nx (T *, gt_pointer_operator, void *);
  for (unsigned i = 0; i < v->length (); i++)
    gt_pch_nx (&((*v)[i]), op, cookie);
}


/* Space efficient vector.  These vectors can grow dynamically and are
   allocated together with their control data.  They are suited to be
   included in data structures.  Prior to initial allocation, they
   only take a single word of storage.

   These vectors are implemented as a pointer to an embeddable vector.
   The semantics allow for this pointer to be NULL to represent empty
   vectors.  This way, empty vectors occupy minimal space in the
   structure containing them.

   Properties:

	- The whole vector and control data are allocated in a single
	  contiguous block.
  	- The whole vector may be re-allocated.
  	- Vector data may grow and shrink.
  	- Access and manipulation requires a pointer test and
	  indirection.
	- It requires 1 word of storage (prior to vector allocation).


   Limitations:

   These vectors must be PODs because they are stored in unions.
   (http://en.wikipedia.org/wiki/Plain_old_data_structures).
   As long as we use C++03, we cannot have constructors nor
   destructors in classes that are stored in unions.  */

template<typename T>
struct vec<T, va_heap, vl_ptr>
{
public:
  /* Memory allocation and deallocation for the embedded vector.
     Needed because we cannot have proper ctors/dtors defined.  */
  void create (unsigned nelems CXX_MEM_STAT_INFO);
  void release (void);

  /* Vector operations.  */
  bool exists (void) const
  { return m_vec != NULL; }

  bool is_empty (void) const
  { return m_vec ? m_vec->is_empty () : true; }

  unsigned length (void) const
  { return m_vec ? m_vec->length () : 0; }

  T *address (void)
  { return m_vec ? m_vec->m_vecdata : NULL; }

  const T *address (void) const
  { return m_vec ? m_vec->m_vecdata : NULL; }

  T *begin () { return address (); }
  const T *begin () const { return address (); }
  T *end () { return begin () + length (); }
  const T *end () const { return begin () + length (); }
  const T &operator[] (unsigned ix) const
  { return (*m_vec)[ix]; }

  bool operator!=(const vec &other) const
  { return !(*this == other); }

  bool operator==(const vec &other) const
  { return address () == other.address (); }

  T &operator[] (unsigned ix)
  { return (*m_vec)[ix]; }

  T &last (void)
  { return m_vec->last (); }

  bool space (int nelems) const
  { return m_vec ? m_vec->space (nelems) : nelems == 0; }

  bool iterate (unsigned ix, T *p) const;
  bool iterate (unsigned ix, T **p) const;
  vec copy (ALONE_CXX_MEM_STAT_INFO) const;
  bool reserve (unsigned, bool = false CXX_MEM_STAT_INFO);
  bool reserve_exact (unsigned CXX_MEM_STAT_INFO);
  void splice (const vec &);
  void safe_splice (const vec & CXX_MEM_STAT_INFO);
  T *quick_push (const T &);
  T *safe_push (const T &CXX_MEM_STAT_INFO);
  T &pop (void);
  void truncate (unsigned);
  void safe_grow (unsigned CXX_MEM_STAT_INFO);
  void safe_grow_cleared (unsigned CXX_MEM_STAT_INFO);
  void quick_grow (unsigned);
  void quick_grow_cleared (unsigned);
  void quick_insert (unsigned, const T &);
  void safe_insert (unsigned, const T & CXX_MEM_STAT_INFO);
  void ordered_remove (unsigned);
  void unordered_remove (unsigned);
  void block_remove (unsigned, unsigned);
  void qsort (int (*) (const void *, const void *));
  void sort (int (*) (const void *, const void *, void *), void *);
  T *bsearch (const void *key, int (*compar)(const void *, const void *));
  T *bsearch (const void *key,
	      int (*compar)(const void *, const void *, void *), void *);
  unsigned lower_bound (T, bool (*)(const T &, const T &)) const;
  bool contains (const T &search) const;
  void reverse (void);

  bool using_auto_storage () const;

  /* FIXME - This field should be private, but we need to cater to
	     compilers that have stricter notions of PODness for types.  */
  vec<T, va_heap, vl_embed> *m_vec;
};


/* auto_vec is a subclass of vec that automatically manages creating and
   releasing the internal vector. If N is non zero then it has N elements of
   internal storage.  The default is no internal storage, and you probably only
   want to ask for internal storage for vectors on the stack because if the
   size of the vector is larger than the internal storage that space is wasted.
   */
template<typename T, size_t N = 0>
class auto_vec : public vec<T, va_heap>
{
public:
  auto_vec ()
  {
    m_auto.embedded_init (MAX (N, 2), 0, 1);
    this->m_vec = &m_auto;
  }

  auto_vec (size_t s)
  {
    if (s > N)
      {
	this->create (s);
	return;
      }

    m_auto.embedded_init (MAX (N, 2), 0, 1);
    this->m_vec = &m_auto;
  }

  ~auto_vec ()
  {
    this->release ();
  }

private:
  vec<T, va_heap, vl_embed> m_auto;
  T m_data[MAX (N - 1, 1)];
};

/* auto_vec is a sub class of vec whose storage is released when it is
  destroyed. */
template<typename T>
class auto_vec<T, 0> : public vec<T, va_heap>
{
public:
  auto_vec () { this->m_vec = NULL; }
  auto_vec (size_t n) { this->create (n); }
  ~auto_vec () { this->release (); }
};


/* Allocate heap memory for pointer V and create the internal vector
   with space for NELEMS elements.  If NELEMS is 0, the internal
   vector is initialized to empty.  */

template<typename T>
inline void
vec_alloc (vec<T> *&v, unsigned nelems CXX_MEM_STAT_INFO)
{
  v = new vec<T>;
  v->create (nelems PASS_MEM_STAT);
}


/* A subclass of auto_vec <char *> that frees all of its elements on
   deletion.  */

class auto_string_vec : public auto_vec <char *>
{
 public:
  ~auto_string_vec ();
};

<<<<<<< HEAD
=======
/* A subclass of auto_vec <T *> that deletes all of its elements on
   destruction.

   This is a crude way for a vec to "own" the objects it points to
   and clean up automatically.

   For example, no attempt is made to delete elements when an item
   within the vec is overwritten.

   We can't rely on gnu::unique_ptr within a container,
   since we can't rely on move semantics in C++98.  */

template <typename T>
class auto_delete_vec : public auto_vec <T *>
{
 public:
  auto_delete_vec () {}
  auto_delete_vec (size_t s) : auto_vec <T *> (s) {}

  ~auto_delete_vec ();

private:
  DISABLE_COPY_AND_ASSIGN(auto_delete_vec);
};

>>>>>>> e2aa5677
/* Conditionally allocate heap memory for VEC and its internal vector.  */

template<typename T>
inline void
vec_check_alloc (vec<T, va_heap> *&vec, unsigned nelems CXX_MEM_STAT_INFO)
{
  if (!vec)
    vec_alloc (vec, nelems PASS_MEM_STAT);
}


/* Free the heap memory allocated by vector V and set it to NULL.  */

template<typename T>
inline void
vec_free (vec<T> *&v)
{
  if (v == NULL)
    return;

  v->release ();
  delete v;
  v = NULL;
}


/* Return iteration condition and update PTR to point to the IX'th
   element of this vector.  Use this to iterate over the elements of a
   vector as follows,

     for (ix = 0; v.iterate (ix, &ptr); ix++)
       continue;  */

template<typename T>
inline bool
vec<T, va_heap, vl_ptr>::iterate (unsigned ix, T *ptr) const
{
  if (m_vec)
    return m_vec->iterate (ix, ptr);
  else
    {
      *ptr = 0;
      return false;
    }
}


/* Return iteration condition and update *PTR to point to the
   IX'th element of this vector.  Use this to iterate over the
   elements of a vector as follows,

     for (ix = 0; v->iterate (ix, &ptr); ix++)
       continue;

   This variant is for vectors of objects.  */

template<typename T>
inline bool
vec<T, va_heap, vl_ptr>::iterate (unsigned ix, T **ptr) const
{
  if (m_vec)
    return m_vec->iterate (ix, ptr);
  else
    {
      *ptr = 0;
      return false;
    }
}


/* Convenience macro for forward iteration.  */
#define FOR_EACH_VEC_ELT(V, I, P)			\
  for (I = 0; (V).iterate ((I), &(P)); ++(I))

#define FOR_EACH_VEC_SAFE_ELT(V, I, P)			\
  for (I = 0; vec_safe_iterate ((V), (I), &(P)); ++(I))

/* Likewise, but start from FROM rather than 0.  */
#define FOR_EACH_VEC_ELT_FROM(V, I, P, FROM)		\
  for (I = (FROM); (V).iterate ((I), &(P)); ++(I))

/* Convenience macro for reverse iteration.  */
#define FOR_EACH_VEC_ELT_REVERSE(V, I, P)		\
  for (I = (V).length () - 1;				\
       (V).iterate ((I), &(P));				\
       (I)--)

#define FOR_EACH_VEC_SAFE_ELT_REVERSE(V, I, P)		\
  for (I = vec_safe_length (V) - 1;			\
       vec_safe_iterate ((V), (I), &(P));	\
       (I)--)

/* auto_string_vec's dtor, freeing all contained strings, automatically
   chaining up to ~auto_vec <char *>, which frees the internal buffer.  */

inline
auto_string_vec::~auto_string_vec ()
{
  int i;
  char *str;
  FOR_EACH_VEC_ELT (*this, i, str)
    free (str);
}

<<<<<<< HEAD
=======
/* auto_delete_vec's dtor, deleting all contained items, automatically
   chaining up to ~auto_vec <T*>, which frees the internal buffer.  */

template <typename T>
inline
auto_delete_vec<T>::~auto_delete_vec ()
{
  int i;
  T *item;
  FOR_EACH_VEC_ELT (*this, i, item)
    delete item;
}

>>>>>>> e2aa5677

/* Return a copy of this vector.  */

template<typename T>
inline vec<T, va_heap, vl_ptr>
vec<T, va_heap, vl_ptr>::copy (ALONE_MEM_STAT_DECL) const
{
  vec<T, va_heap, vl_ptr> new_vec = vNULL;
  if (length ())
    new_vec.m_vec = m_vec->copy ();
  return new_vec;
}


/* Ensure that the vector has at least RESERVE slots available (if
   EXACT is false), or exactly RESERVE slots available (if EXACT is
   true).

   This may create additional headroom if EXACT is false.

   Note that this can cause the embedded vector to be reallocated.
   Returns true iff reallocation actually occurred.  */

template<typename T>
inline bool
vec<T, va_heap, vl_ptr>::reserve (unsigned nelems, bool exact MEM_STAT_DECL)
{
  if (space (nelems))
    return false;

  /* For now play a game with va_heap::reserve to hide our auto storage if any,
     this is necessary because it doesn't have enough information to know the
     embedded vector is in auto storage, and so should not be freed.  */
  vec<T, va_heap, vl_embed> *oldvec = m_vec;
  unsigned int oldsize = 0;
  bool handle_auto_vec = m_vec && using_auto_storage ();
  if (handle_auto_vec)
    {
      m_vec = NULL;
      oldsize = oldvec->length ();
      nelems += oldsize;
    }

  va_heap::reserve (m_vec, nelems, exact PASS_MEM_STAT);
  if (handle_auto_vec)
    {
      vec_copy_construct (m_vec->address (), oldvec->address (), oldsize);
      m_vec->m_vecpfx.m_num = oldsize;
    }

  return true;
}


/* Ensure that this vector has exactly NELEMS slots available.  This
   will not create additional headroom.  Note this can cause the
   embedded vector to be reallocated.  Returns true iff reallocation
   actually occurred.  */

template<typename T>
inline bool
vec<T, va_heap, vl_ptr>::reserve_exact (unsigned nelems MEM_STAT_DECL)
{
  return reserve (nelems, true PASS_MEM_STAT);
}


/* Create the internal vector and reserve NELEMS for it.  This is
   exactly like vec::reserve, but the internal vector is
   unconditionally allocated from scratch.  The old one, if it
   existed, is lost.  */

template<typename T>
inline void
vec<T, va_heap, vl_ptr>::create (unsigned nelems MEM_STAT_DECL)
{
  m_vec = NULL;
  if (nelems > 0)
    reserve_exact (nelems PASS_MEM_STAT);
}


/* Free the memory occupied by the embedded vector.  */

template<typename T>
inline void
vec<T, va_heap, vl_ptr>::release (void)
{
  if (!m_vec)
    return;

  if (using_auto_storage ())
    {
      m_vec->m_vecpfx.m_num = 0;
      return;
    }

  va_heap::release (m_vec);
}

/* Copy the elements from SRC to the end of this vector as if by memcpy.
   SRC and this vector must be allocated with the same memory
   allocation mechanism. This vector is assumed to have sufficient
   headroom available.  */

template<typename T>
inline void
vec<T, va_heap, vl_ptr>::splice (const vec<T, va_heap, vl_ptr> &src)
{
  if (src.length ())
    m_vec->splice (*(src.m_vec));
}


/* Copy the elements in SRC to the end of this vector as if by memcpy.
   SRC and this vector must be allocated with the same mechanism.
   If there is not enough headroom in this vector, it will be reallocated
   as needed.  */

template<typename T>
inline void
vec<T, va_heap, vl_ptr>::safe_splice (const vec<T, va_heap, vl_ptr> &src
				      MEM_STAT_DECL)
{
  if (src.length ())
    {
      reserve_exact (src.length ());
      splice (src);
    }
}


/* Push OBJ (a new element) onto the end of the vector.  There must be
   sufficient space in the vector.  Return a pointer to the slot
   where OBJ was inserted.  */

template<typename T>
inline T *
vec<T, va_heap, vl_ptr>::quick_push (const T &obj)
{
  return m_vec->quick_push (obj);
}


/* Push a new element OBJ onto the end of this vector.  Reallocates
   the embedded vector, if needed.  Return a pointer to the slot where
   OBJ was inserted.  */

template<typename T>
inline T *
vec<T, va_heap, vl_ptr>::safe_push (const T &obj MEM_STAT_DECL)
{
  reserve (1, false PASS_MEM_STAT);
  return quick_push (obj);
}


/* Pop and return the last element off the end of the vector.  */

template<typename T>
inline T &
vec<T, va_heap, vl_ptr>::pop (void)
{
  return m_vec->pop ();
}


/* Set the length of the vector to LEN.  The new length must be less
   than or equal to the current length.  This is an O(1) operation.  */

template<typename T>
inline void
vec<T, va_heap, vl_ptr>::truncate (unsigned size)
{
  if (m_vec)
    m_vec->truncate (size);
  else
    gcc_checking_assert (size == 0);
}


/* Grow the vector to a specific length.  LEN must be as long or
   longer than the current length.  The new elements are
   uninitialized.  Reallocate the internal vector, if needed.  */

template<typename T>
inline void
vec<T, va_heap, vl_ptr>::safe_grow (unsigned len MEM_STAT_DECL)
{
  unsigned oldlen = length ();
  gcc_checking_assert (oldlen <= len);
  reserve_exact (len - oldlen PASS_MEM_STAT);
  if (m_vec)
    m_vec->quick_grow (len);
  else
    gcc_checking_assert (len == 0);
}


/* Grow the embedded vector to a specific length.  LEN must be as
   long or longer than the current length.  The new elements are
   initialized to zero.  Reallocate the internal vector, if needed.  */

template<typename T>
inline void
vec<T, va_heap, vl_ptr>::safe_grow_cleared (unsigned len MEM_STAT_DECL)
{
  unsigned oldlen = length ();
  size_t growby = len - oldlen;
  safe_grow (len PASS_MEM_STAT);
  if (growby != 0)
    vec_default_construct (address () + oldlen, growby);
}


/* Same as vec::safe_grow but without reallocation of the internal vector.
   If the vector cannot be extended, a runtime assertion will be triggered.  */

template<typename T>
inline void
vec<T, va_heap, vl_ptr>::quick_grow (unsigned len)
{
  gcc_checking_assert (m_vec);
  m_vec->quick_grow (len);
}


/* Same as vec::quick_grow_cleared but without reallocation of the
   internal vector. If the vector cannot be extended, a runtime
   assertion will be triggered.  */

template<typename T>
inline void
vec<T, va_heap, vl_ptr>::quick_grow_cleared (unsigned len)
{
  gcc_checking_assert (m_vec);
  m_vec->quick_grow_cleared (len);
}


/* Insert an element, OBJ, at the IXth position of this vector.  There
   must be sufficient space.  */

template<typename T>
inline void
vec<T, va_heap, vl_ptr>::quick_insert (unsigned ix, const T &obj)
{
  m_vec->quick_insert (ix, obj);
}


/* Insert an element, OBJ, at the IXth position of the vector.
   Reallocate the embedded vector, if necessary.  */

template<typename T>
inline void
vec<T, va_heap, vl_ptr>::safe_insert (unsigned ix, const T &obj MEM_STAT_DECL)
{
  reserve (1, false PASS_MEM_STAT);
  quick_insert (ix, obj);
}


/* Remove an element from the IXth position of this vector.  Ordering of
   remaining elements is preserved.  This is an O(N) operation due to
   a memmove.  */

template<typename T>
inline void
vec<T, va_heap, vl_ptr>::ordered_remove (unsigned ix)
{
  m_vec->ordered_remove (ix);
}


/* Remove an element from the IXth position of this vector.  Ordering
   of remaining elements is destroyed.  This is an O(1) operation.  */

template<typename T>
inline void
vec<T, va_heap, vl_ptr>::unordered_remove (unsigned ix)
{
  m_vec->unordered_remove (ix);
}


/* Remove LEN elements starting at the IXth.  Ordering is retained.
   This is an O(N) operation due to memmove.  */

template<typename T>
inline void
vec<T, va_heap, vl_ptr>::block_remove (unsigned ix, unsigned len)
{
  m_vec->block_remove (ix, len);
}


/* Sort the contents of this vector with qsort.  CMP is the comparison
   function to pass to qsort.  */

template<typename T>
inline void
vec<T, va_heap, vl_ptr>::qsort (int (*cmp) (const void *, const void *))
{
  if (m_vec)
    m_vec->qsort (cmp);
}

/* Sort the contents of this vector with qsort.  CMP is the comparison
   function to pass to qsort.  */

template<typename T>
inline void
vec<T, va_heap, vl_ptr>::sort (int (*cmp) (const void *, const void *,
					   void *), void *data)
{
  if (m_vec)
    m_vec->sort (cmp, data);
}


/* Search the contents of the sorted vector with a binary search.
   CMP is the comparison function to pass to bsearch.  */

template<typename T>
inline T *
vec<T, va_heap, vl_ptr>::bsearch (const void *key,
				  int (*cmp) (const void *, const void *))
{
  if (m_vec)
    return m_vec->bsearch (key, cmp);
  return NULL;
}

/* Search the contents of the sorted vector with a binary search.
   CMP is the comparison function to pass to bsearch.  */

template<typename T>
inline T *
vec<T, va_heap, vl_ptr>::bsearch (const void *key,
				  int (*cmp) (const void *, const void *,
					      void *), void *data)
{
  if (m_vec)
    return m_vec->bsearch (key, cmp, data);
  return NULL;
}


/* Find and return the first position in which OBJ could be inserted
   without changing the ordering of this vector.  LESSTHAN is a
   function that returns true if the first argument is strictly less
   than the second.  */

template<typename T>
inline unsigned
vec<T, va_heap, vl_ptr>::lower_bound (T obj,
				      bool (*lessthan)(const T &, const T &))
    const
{
  return m_vec ? m_vec->lower_bound (obj, lessthan) : 0;
}

/* Return true if SEARCH is an element of V.  Note that this is O(N) in the
   size of the vector and so should be used with care.  */

template<typename T>
inline bool
vec<T, va_heap, vl_ptr>::contains (const T &search) const
{
  return m_vec ? m_vec->contains (search) : false;
}

/* Reverse content of the vector.  */

template<typename T>
inline void
vec<T, va_heap, vl_ptr>::reverse (void)
{
  unsigned l = length ();
  T *ptr = address ();

  for (unsigned i = 0; i < l / 2; i++)
    std::swap (ptr[i], ptr[l - i - 1]);
}

template<typename T>
inline bool
vec<T, va_heap, vl_ptr>::using_auto_storage () const
{
  return m_vec->m_vecpfx.m_using_auto_storage;
}

/* Release VEC and call release of all element vectors.  */

template<typename T>
inline void
release_vec_vec (vec<vec<T> > &vec)
{
  for (unsigned i = 0; i < vec.length (); i++)
    vec[i].release ();

  vec.release ();
}

#if (GCC_VERSION >= 3000)
# pragma GCC poison m_vec m_vecpfx m_vecdata
#endif

#endif // GCC_VEC_H<|MERGE_RESOLUTION|>--- conflicted
+++ resolved
@@ -1,9 +1,5 @@
 /* Vector API for GNU compiler.
-<<<<<<< HEAD
-   Copyright (C) 2004-2019 Free Software Foundation, Inc.
-=======
    Copyright (C) 2004-2020 Free Software Foundation, Inc.
->>>>>>> e2aa5677
    Contributed by Nathan Sidwell <nathan@codesourcery.com>
    Re-implemented in C++ by Diego Novillo <dnovillo@google.com>
 
@@ -757,8 +753,6 @@
   v->safe_grow_cleared (len PASS_MEM_STAT);
 }
 
-<<<<<<< HEAD
-=======
 /* If V does not have space for NELEMS elements, call
    V->reserve(NELEMS, EXACT).  */
 
@@ -770,7 +764,6 @@
   return v->reserve (nelems, exact);
 }
 
->>>>>>> e2aa5677
 
 /* If V is NULL return false, otherwise return V->iterate(IX, PTR).  */
 template<typename T, typename A>
@@ -1565,8 +1558,6 @@
   ~auto_string_vec ();
 };
 
-<<<<<<< HEAD
-=======
 /* A subclass of auto_vec <T *> that deletes all of its elements on
    destruction.
 
@@ -1592,7 +1583,6 @@
   DISABLE_COPY_AND_ASSIGN(auto_delete_vec);
 };
 
->>>>>>> e2aa5677
 /* Conditionally allocate heap memory for VEC and its internal vector.  */
 
 template<typename T>
@@ -1697,8 +1687,6 @@
     free (str);
 }
 
-<<<<<<< HEAD
-=======
 /* auto_delete_vec's dtor, deleting all contained items, automatically
    chaining up to ~auto_vec <T*>, which frees the internal buffer.  */
 
@@ -1712,7 +1700,6 @@
     delete item;
 }
 
->>>>>>> e2aa5677
 
 /* Return a copy of this vector.  */
 
