--- conflicted
+++ resolved
@@ -1,10 +1,6 @@
 /* Communication between the Integrated Register Allocator (IRA) and
    the rest of the compiler.
-<<<<<<< HEAD
-   Copyright (C) 2006-2019 Free Software Foundation, Inc.
-=======
    Copyright (C) 2006-2020 Free Software Foundation, Inc.
->>>>>>> e2aa5677
    Contributed by Vladimir Makarov <vmakarov@redhat.com>.
 
 This file is part of GCC.
