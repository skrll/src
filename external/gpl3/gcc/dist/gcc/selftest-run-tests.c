/* Implementation of selftests.
<<<<<<< HEAD
   Copyright (C) 2015-2019 Free Software Foundation, Inc.
=======
   Copyright (C) 2015-2020 Free Software Foundation, Inc.
>>>>>>> e2aa5677

This file is part of GCC.

GCC is free software; you can redistribute it and/or modify it under
the terms of the GNU General Public License as published by the Free
Software Foundation; either version 3, or (at your option) any later
version.

GCC is distributed in the hope that it will be useful, but WITHOUT ANY
WARRANTY; without even the implied warranty of MERCHANTABILITY or
FITNESS FOR A PARTICULAR PURPOSE.  See the GNU General Public License
for more details.

You should have received a copy of the GNU General Public License
along with GCC; see the file COPYING3.  If not see
<http://www.gnu.org/licenses/>.  */

#include "config.h"
#include "system.h"
#include "coretypes.h"
#include "selftest.h"
#include "tree.h"
#include "target.h"
#include "langhooks.h"
#include "options.h"
#include "stringpool.h"
#include "attribs.h"
#include "analyzer/analyzer-selftests.h"

/* This function needed to be split out from selftest.c as it references
   tests from the whole source tree, and so is within
   OBJS in Makefile.in, whereas selftest.o is within OBJS-libcommon.
   This allows us to embed tests within files in OBJS-libcommon without
   introducing a dependency on objects within OBJS.  */

#if CHECKING_P

/* Run all tests, aborting if any fail.  */

void
selftest::run_tests ()
{
  /* Makefile.in has -fself-test=$(srcdir)/testsuite/selftests, so that
     flag_self_test contains the path to the selftest subdirectory of the
     source tree (without a trailing slash).  Copy it up to
     path_to_selftest_files, to avoid selftest.c depending on
     option-handling.  */
  path_to_selftest_files = flag_self_test;

  test_runner r ("-fself-test");

  /* Run all the tests, in hand-coded order of (approximate) dependencies:
     run the tests for lowest-level code first.  */

  /* Sanity-check for selftests themselves.  */
  selftest_c_tests ();

  /* Low-level data structures.  */
  bitmap_c_tests ();
  sbitmap_c_tests ();
  dumpfile_c_tests ();
  et_forest_c_tests ();
  hash_map_tests_c_tests ();
  hash_set_tests_c_tests ();
  vec_c_tests ();
  pretty_print_c_tests ();
  wide_int_cc_tests ();
  ggc_tests_c_tests ();
  sreal_c_tests ();
  fibonacci_heap_c_tests ();
  typed_splay_tree_c_tests ();
  unique_ptr_tests_cc_tests ();
  opt_proposer_c_tests ();
<<<<<<< HEAD
=======
  opts_c_tests ();
>>>>>>> e2aa5677
  json_cc_tests ();
  cgraph_c_tests ();
  optinfo_emit_json_cc_tests ();
  opt_problem_cc_tests ();
<<<<<<< HEAD
=======
  ordered_hash_map_tests_cc_tests ();
>>>>>>> e2aa5677

  /* Mid-level data structures.  */
  input_c_tests ();
  vec_perm_indices_c_tests ();
  tree_c_tests ();
  convert_c_tests ();
  gimple_c_tests ();
  rtl_tests_c_tests ();
  read_rtl_function_c_tests ();
  digraph_cc_tests ();
  tristate_cc_tests ();

  /* Higher-level tests, or for components that other selftests don't
     rely on.  */
  diagnostic_show_locus_c_tests ();
  diagnostic_c_tests ();
  diagnostic_format_json_cc_tests ();
  edit_context_c_tests ();
  fold_const_c_tests ();
  spellcheck_c_tests ();
  spellcheck_tree_c_tests ();
  tree_cfg_c_tests ();
  tree_diagnostic_path_cc_tests ();
  attribute_c_tests ();

  /* This one relies on most of the above.  */
  function_tests_c_tests ();

  /* Run any target-specific selftests.  */
  if (targetm.run_target_selftests)
    targetm.run_target_selftests ();

  store_merging_c_tests ();
  predict_c_tests ();
  simplify_rtx_c_tests ();
  dbgcnt_c_tests ();

  /* Run any lang-specific selftests.  */
  lang_hooks.run_lang_selftests ();

  /* Run the analyzer selftests (if enabled).  */
  ana::selftest::run_analyzer_selftests ();

  /* Force a GC at the end of the selftests, to shake out GC-related
     issues.  For example, if any GC-managed items have buggy (or missing)
     finalizers, this last collection will ensure that things that were
     failed to be finalized can be detected by valgrind.  */
  forcibly_ggc_collect ();

  /* Finished running tests; the test_runner dtor will print a summary.  */
}

#endif /* #if CHECKING_P */<|MERGE_RESOLUTION|>--- conflicted
+++ resolved
@@ -1,9 +1,5 @@
 /* Implementation of selftests.
-<<<<<<< HEAD
-   Copyright (C) 2015-2019 Free Software Foundation, Inc.
-=======
    Copyright (C) 2015-2020 Free Software Foundation, Inc.
->>>>>>> e2aa5677
 
 This file is part of GCC.
 
@@ -77,18 +73,12 @@
   typed_splay_tree_c_tests ();
   unique_ptr_tests_cc_tests ();
   opt_proposer_c_tests ();
-<<<<<<< HEAD
-=======
   opts_c_tests ();
->>>>>>> e2aa5677
   json_cc_tests ();
   cgraph_c_tests ();
   optinfo_emit_json_cc_tests ();
   opt_problem_cc_tests ();
-<<<<<<< HEAD
-=======
   ordered_hash_map_tests_cc_tests ();
->>>>>>> e2aa5677
 
   /* Mid-level data structures.  */
   input_c_tests ();
