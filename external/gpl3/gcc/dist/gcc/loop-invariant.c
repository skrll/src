/* RTL-level loop invariant motion.
<<<<<<< HEAD
   Copyright (C) 2004-2019 Free Software Foundation, Inc.
=======
   Copyright (C) 2004-2020 Free Software Foundation, Inc.
>>>>>>> 9e014010

This file is part of GCC.

GCC is free software; you can redistribute it and/or modify it
under the terms of the GNU General Public License as published by the
Free Software Foundation; either version 3, or (at your option) any
later version.

GCC is distributed in the hope that it will be useful, but WITHOUT
ANY WARRANTY; without even the implied warranty of MERCHANTABILITY or
FITNESS FOR A PARTICULAR PURPOSE.  See the GNU General Public License
for more details.

You should have received a copy of the GNU General Public License
along with GCC; see the file COPYING3.  If not see
<http://www.gnu.org/licenses/>.  */

/* This implements the loop invariant motion pass.  It is very simple
   (no calls, no loads/stores, etc.).  This should be sufficient to cleanup
   things like address arithmetics -- other more complicated invariants should
   be eliminated on GIMPLE either in tree-ssa-loop-im.c or in tree-ssa-pre.c.

   We proceed loop by loop -- it is simpler than trying to handle things
   globally and should not lose much.  First we inspect all sets inside loop
   and create a dependency graph on insns (saying "to move this insn, you must
   also move the following insns").

   We then need to determine what to move.  We estimate the number of registers
   used and move as many invariants as possible while we still have enough free
   registers.  We prefer the expensive invariants.

   Then we move the selected invariants out of the loop, creating a new
   temporaries for them if necessary.  */

#include "config.h"
#include "system.h"
#include "coretypes.h"
#include "backend.h"
#include "target.h"
#include "rtl.h"
#include "tree.h"
#include "cfghooks.h"
#include "df.h"
#include "memmodel.h"
#include "tm_p.h"
#include "insn-config.h"
#include "regs.h"
#include "ira.h"
#include "recog.h"
#include "cfgrtl.h"
#include "cfgloop.h"
#include "expr.h"
#include "rtl-iter.h"
#include "dumpfile.h"

/* The data stored for the loop.  */

class loop_data
{
public:
  class loop *outermost_exit;	/* The outermost exit of the loop.  */
  bool has_call;		/* True if the loop contains a call.  */
  /* Maximal register pressure inside loop for given register class
     (defined only for the pressure classes).  */
  int max_reg_pressure[N_REG_CLASSES];
  /* Loop regs referenced and live pseudo-registers.  */
  bitmap_head regs_ref;
  bitmap_head regs_live;
};

#define LOOP_DATA(LOOP) ((class loop_data *) (LOOP)->aux)

/* The description of an use.  */

struct use
{
  rtx *pos;			/* Position of the use.  */
  rtx_insn *insn;		/* The insn in that the use occurs.  */
  unsigned addr_use_p;		/* Whether the use occurs in an address.  */
  struct use *next;		/* Next use in the list.  */
};

/* The description of a def.  */

struct def
{
  struct use *uses;		/* The list of uses that are uniquely reached
				   by it.  */
  unsigned n_uses;		/* Number of such uses.  */
  unsigned n_addr_uses;		/* Number of uses in addresses.  */
  unsigned invno;		/* The corresponding invariant.  */
  bool can_prop_to_addr_uses;	/* True if the corresponding inv can be
				   propagated into its address uses.  */
};

/* The data stored for each invariant.  */

struct invariant
{
  /* The number of the invariant.  */
  unsigned invno;

  /* The number of the invariant with the same value.  */
  unsigned eqto;

  /* The number of invariants which eqto this.  */
  unsigned eqno;

  /* If we moved the invariant out of the loop, the original regno
     that contained its value.  */
  int orig_regno;

  /* If we moved the invariant out of the loop, the register that contains its
     value.  */
  rtx reg;

  /* The definition of the invariant.  */
  struct def *def;

  /* The insn in that it is defined.  */
  rtx_insn *insn;

  /* Whether it is always executed.  */
  bool always_executed;

  /* Whether to move the invariant.  */
  bool move;

  /* Whether the invariant is cheap when used as an address.  */
  bool cheap_address;

  /* Cost of the invariant.  */
  unsigned cost;

  /* Used for detecting already visited invariants during determining
     costs of movements.  */
  unsigned stamp;

  /* The invariants it depends on.  */
  bitmap depends_on;
};

/* Currently processed loop.  */
static class loop *curr_loop;

/* Table of invariants indexed by the df_ref uid field.  */

static unsigned int invariant_table_size = 0;
static struct invariant ** invariant_table;

/* Entry for hash table of invariant expressions.  */

struct invariant_expr_entry
{
  /* The invariant.  */
  struct invariant *inv;

  /* Its value.  */
  rtx expr;

  /* Its mode.  */
  machine_mode mode;

  /* Its hash.  */
  hashval_t hash;
};

/* The actual stamp for marking already visited invariants during determining
   costs of movements.  */

static unsigned actual_stamp;

typedef struct invariant *invariant_p;


/* The invariants.  */

static vec<invariant_p> invariants;

/* Check the size of the invariant table and realloc if necessary.  */

static void
check_invariant_table_size (void)
{
  if (invariant_table_size < DF_DEFS_TABLE_SIZE ())
    {
      unsigned int new_size = DF_DEFS_TABLE_SIZE () + (DF_DEFS_TABLE_SIZE () / 4);
      invariant_table = XRESIZEVEC (struct invariant *, invariant_table, new_size);
      memset (&invariant_table[invariant_table_size], 0,
	      (new_size - invariant_table_size) * sizeof (struct invariant *));
      invariant_table_size = new_size;
    }
}

/* Test for possibility of invariantness of X.  */

static bool
check_maybe_invariant (rtx x)
{
  enum rtx_code code = GET_CODE (x);
  int i, j;
  const char *fmt;

  switch (code)
    {
    CASE_CONST_ANY:
    case SYMBOL_REF:
    case CONST:
    case LABEL_REF:
      return true;

    case PC:
    case CC0:
    case UNSPEC_VOLATILE:
    case CALL:
      return false;

    case REG:
      return true;

    case MEM:
      /* Load/store motion is done elsewhere.  ??? Perhaps also add it here?
	 It should not be hard, and might be faster than "elsewhere".  */

      /* Just handle the most trivial case where we load from an unchanging
	 location (most importantly, pic tables).  */
      if (MEM_READONLY_P (x) && !MEM_VOLATILE_P (x))
	break;

      return false;

    case ASM_OPERANDS:
      /* Don't mess with insns declared volatile.  */
      if (MEM_VOLATILE_P (x))
	return false;
      break;

    default:
      break;
    }

  fmt = GET_RTX_FORMAT (code);
  for (i = GET_RTX_LENGTH (code) - 1; i >= 0; i--)
    {
      if (fmt[i] == 'e')
	{
	  if (!check_maybe_invariant (XEXP (x, i)))
	    return false;
	}
      else if (fmt[i] == 'E')
	{
	  for (j = 0; j < XVECLEN (x, i); j++)
	    if (!check_maybe_invariant (XVECEXP (x, i, j)))
	      return false;
	}
    }

  return true;
}

/* Returns the invariant definition for USE, or NULL if USE is not
   invariant.  */

static struct invariant *
invariant_for_use (df_ref use)
{
  struct df_link *defs;
  df_ref def;
  basic_block bb = DF_REF_BB (use), def_bb;

  if (DF_REF_FLAGS (use) & DF_REF_READ_WRITE)
    return NULL;

  defs = DF_REF_CHAIN (use);
  if (!defs || defs->next)
    return NULL;
  def = defs->ref;
  check_invariant_table_size ();
  if (!invariant_table[DF_REF_ID (def)])
    return NULL;

  def_bb = DF_REF_BB (def);
  if (!dominated_by_p (CDI_DOMINATORS, bb, def_bb))
    return NULL;
  return invariant_table[DF_REF_ID (def)];
}

/* Computes hash value for invariant expression X in INSN.  */

static hashval_t
hash_invariant_expr_1 (rtx_insn *insn, rtx x)
{
  enum rtx_code code = GET_CODE (x);
  int i, j;
  const char *fmt;
  hashval_t val = code;
  int do_not_record_p;
  df_ref use;
  struct invariant *inv;

  switch (code)
    {
    CASE_CONST_ANY:
    case SYMBOL_REF:
    case CONST:
    case LABEL_REF:
      return hash_rtx (x, GET_MODE (x), &do_not_record_p, NULL, false);

    case REG:
      use = df_find_use (insn, x);
      if (!use)
	return hash_rtx (x, GET_MODE (x), &do_not_record_p, NULL, false);
      inv = invariant_for_use (use);
      if (!inv)
	return hash_rtx (x, GET_MODE (x), &do_not_record_p, NULL, false);

      gcc_assert (inv->eqto != ~0u);
      return inv->eqto;

    default:
      break;
    }

  fmt = GET_RTX_FORMAT (code);
  for (i = GET_RTX_LENGTH (code) - 1; i >= 0; i--)
    {
      if (fmt[i] == 'e')
	val ^= hash_invariant_expr_1 (insn, XEXP (x, i));
      else if (fmt[i] == 'E')
	{
	  for (j = 0; j < XVECLEN (x, i); j++)
	    val ^= hash_invariant_expr_1 (insn, XVECEXP (x, i, j));
	}
      else if (fmt[i] == 'i' || fmt[i] == 'n')
	val ^= XINT (x, i);
      else if (fmt[i] == 'p')
	val ^= constant_lower_bound (SUBREG_BYTE (x));
    }

  return val;
}

/* Returns true if the invariant expressions E1 and E2 used in insns INSN1
   and INSN2 have always the same value.  */

static bool
invariant_expr_equal_p (rtx_insn *insn1, rtx e1, rtx_insn *insn2, rtx e2)
{
  enum rtx_code code = GET_CODE (e1);
  int i, j;
  const char *fmt;
  df_ref use1, use2;
  struct invariant *inv1 = NULL, *inv2 = NULL;
  rtx sub1, sub2;

  /* If mode of only one of the operands is VOIDmode, it is not equivalent to
     the other one.  If both are VOIDmode, we rely on the caller of this
     function to verify that their modes are the same.  */
  if (code != GET_CODE (e2) || GET_MODE (e1) != GET_MODE (e2))
    return false;

  switch (code)
    {
    CASE_CONST_ANY:
    case SYMBOL_REF:
    case CONST:
    case LABEL_REF:
      return rtx_equal_p (e1, e2);

    case REG:
      use1 = df_find_use (insn1, e1);
      use2 = df_find_use (insn2, e2);
      if (use1)
	inv1 = invariant_for_use (use1);
      if (use2)
	inv2 = invariant_for_use (use2);

      if (!inv1 && !inv2)
	return rtx_equal_p (e1, e2);

      if (!inv1 || !inv2)
	return false;

      gcc_assert (inv1->eqto != ~0u);
      gcc_assert (inv2->eqto != ~0u);
      return inv1->eqto == inv2->eqto;

    default:
      break;
    }

  fmt = GET_RTX_FORMAT (code);
  for (i = GET_RTX_LENGTH (code) - 1; i >= 0; i--)
    {
      if (fmt[i] == 'e')
	{
	  sub1 = XEXP (e1, i);
	  sub2 = XEXP (e2, i);

	  if (!invariant_expr_equal_p (insn1, sub1, insn2, sub2))
	    return false;
	}

      else if (fmt[i] == 'E')
	{
	  if (XVECLEN (e1, i) != XVECLEN (e2, i))
	    return false;

	  for (j = 0; j < XVECLEN (e1, i); j++)
	    {
	      sub1 = XVECEXP (e1, i, j);
	      sub2 = XVECEXP (e2, i, j);

	      if (!invariant_expr_equal_p (insn1, sub1, insn2, sub2))
		return false;
	    }
	}
      else if (fmt[i] == 'i' || fmt[i] == 'n')
	{
	  if (XINT (e1, i) != XINT (e2, i))
	    return false;
	}
      else if (fmt[i] == 'p')
	{
	  if (maybe_ne (SUBREG_BYTE (e1), SUBREG_BYTE (e2)))
	    return false;
	}
      /* Unhandled type of subexpression, we fail conservatively.  */
      else
	return false;
    }

  return true;
}

struct invariant_expr_hasher : free_ptr_hash <invariant_expr_entry>
{
  static inline hashval_t hash (const invariant_expr_entry *);
  static inline bool equal (const invariant_expr_entry *,
			    const invariant_expr_entry *);
};

/* Returns hash value for invariant expression entry ENTRY.  */

inline hashval_t
invariant_expr_hasher::hash (const invariant_expr_entry *entry)
{
  return entry->hash;
}

/* Compares invariant expression entries ENTRY1 and ENTRY2.  */

inline bool
invariant_expr_hasher::equal (const invariant_expr_entry *entry1,
			      const invariant_expr_entry *entry2)
{
  if (entry1->mode != entry2->mode)
    return 0;

  return invariant_expr_equal_p (entry1->inv->insn, entry1->expr,
				 entry2->inv->insn, entry2->expr);
}

typedef hash_table<invariant_expr_hasher> invariant_htab_type;

/* Checks whether invariant with value EXPR in machine mode MODE is
   recorded in EQ.  If this is the case, return the invariant.  Otherwise
   insert INV to the table for this expression and return INV.  */

static struct invariant *
find_or_insert_inv (invariant_htab_type *eq, rtx expr, machine_mode mode,
		    struct invariant *inv)
{
  hashval_t hash = hash_invariant_expr_1 (inv->insn, expr);
  struct invariant_expr_entry *entry;
  struct invariant_expr_entry pentry;
  invariant_expr_entry **slot;

  pentry.expr = expr;
  pentry.inv = inv;
  pentry.mode = mode;
  slot = eq->find_slot_with_hash (&pentry, hash, INSERT);
  entry = *slot;

  if (entry)
    return entry->inv;

  entry = XNEW (struct invariant_expr_entry);
  entry->inv = inv;
  entry->expr = expr;
  entry->mode = mode;
  entry->hash = hash;
  *slot = entry;

  return inv;
}

/* Finds invariants identical to INV and records the equivalence.  EQ is the
   hash table of the invariants.  */

static void
find_identical_invariants (invariant_htab_type *eq, struct invariant *inv)
{
  unsigned depno;
  bitmap_iterator bi;
  struct invariant *dep;
  rtx expr, set;
  machine_mode mode;
  struct invariant *tmp;

  if (inv->eqto != ~0u)
    return;

  EXECUTE_IF_SET_IN_BITMAP (inv->depends_on, 0, depno, bi)
    {
      dep = invariants[depno];
      find_identical_invariants (eq, dep);
    }

  set = single_set (inv->insn);
  expr = SET_SRC (set);
  mode = GET_MODE (expr);
  if (mode == VOIDmode)
    mode = GET_MODE (SET_DEST (set));

  tmp = find_or_insert_inv (eq, expr, mode, inv);
  inv->eqto = tmp->invno;

  if (tmp->invno != inv->invno && inv->always_executed)
    tmp->eqno++;

  if (dump_file && inv->eqto != inv->invno)
    fprintf (dump_file,
	     "Invariant %d is equivalent to invariant %d.\n",
	     inv->invno, inv->eqto);
}

/* Find invariants with the same value and record the equivalences.  */

static void
merge_identical_invariants (void)
{
  unsigned i;
  struct invariant *inv;
  invariant_htab_type eq (invariants.length ());

  FOR_EACH_VEC_ELT (invariants, i, inv)
    find_identical_invariants (&eq, inv);
}

/* Determines the basic blocks inside LOOP that are always executed and
   stores their bitmap to ALWAYS_REACHED.  MAY_EXIT is a bitmap of
   basic blocks that may either exit the loop, or contain the call that
   does not have to return.  BODY is body of the loop obtained by
   get_loop_body_in_dom_order.  */

static void
compute_always_reached (class loop *loop, basic_block *body,
			bitmap may_exit, bitmap always_reached)
{
  unsigned i;

  for (i = 0; i < loop->num_nodes; i++)
    {
      if (dominated_by_p (CDI_DOMINATORS, loop->latch, body[i]))
	bitmap_set_bit (always_reached, i);

      if (bitmap_bit_p (may_exit, i))
	return;
    }
}

/* Finds exits out of the LOOP with body BODY.  Marks blocks in that we may
   exit the loop by cfg edge to HAS_EXIT and MAY_EXIT.  In MAY_EXIT
   additionally mark blocks that may exit due to a call.  */

static void
find_exits (class loop *loop, basic_block *body,
	    bitmap may_exit, bitmap has_exit)
{
  unsigned i;
  edge_iterator ei;
  edge e;
  class loop *outermost_exit = loop, *aexit;
  bool has_call = false;
  rtx_insn *insn;

  for (i = 0; i < loop->num_nodes; i++)
    {
      if (body[i]->loop_father == loop)
	{
	  FOR_BB_INSNS (body[i], insn)
	    {
	      if (CALL_P (insn)
		  && (RTL_LOOPING_CONST_OR_PURE_CALL_P (insn)
		      || !RTL_CONST_OR_PURE_CALL_P (insn)))
		{
		  has_call = true;
		  bitmap_set_bit (may_exit, i);
		  break;
		}
	    }

	  FOR_EACH_EDGE (e, ei, body[i]->succs)
	    {
	      if (! flow_bb_inside_loop_p (loop, e->dest))
		{
		  bitmap_set_bit (may_exit, i);
		  bitmap_set_bit (has_exit, i);
		  outermost_exit = find_common_loop (outermost_exit,
						     e->dest->loop_father);
		}
	      /* If we enter a subloop that might never terminate treat
	         it like a possible exit.  */
	      if (flow_loop_nested_p (loop, e->dest->loop_father))
		bitmap_set_bit (may_exit, i);
	    }
	  continue;
	}

      /* Use the data stored for the subloop to decide whether we may exit
	 through it.  It is sufficient to do this for header of the loop,
	 as other basic blocks inside it must be dominated by it.  */
      if (body[i]->loop_father->header != body[i])
	continue;

      if (LOOP_DATA (body[i]->loop_father)->has_call)
	{
	  has_call = true;
	  bitmap_set_bit (may_exit, i);
	}
      aexit = LOOP_DATA (body[i]->loop_father)->outermost_exit;
      if (aexit != loop)
	{
	  bitmap_set_bit (may_exit, i);
	  bitmap_set_bit (has_exit, i);

	  if (flow_loop_nested_p (aexit, outermost_exit))
	    outermost_exit = aexit;
	}
    }

  if (loop->aux == NULL)
    {
      loop->aux = xcalloc (1, sizeof (class loop_data));
      bitmap_initialize (&LOOP_DATA (loop)->regs_ref, &reg_obstack);
      bitmap_initialize (&LOOP_DATA (loop)->regs_live, &reg_obstack);
    }
  LOOP_DATA (loop)->outermost_exit = outermost_exit;
  LOOP_DATA (loop)->has_call = has_call;
}

/* Check whether we may assign a value to X from a register.  */

static bool
may_assign_reg_p (rtx x)
{
  return (GET_MODE (x) != VOIDmode
	  && GET_MODE (x) != BLKmode
	  && can_copy_p (GET_MODE (x))
	  /* Do not mess with the frame pointer adjustments that can
	     be generated e.g. by expand_builtin_setjmp_receiver.  */
	  && x != frame_pointer_rtx
	  && (!REG_P (x)
	      || !HARD_REGISTER_P (x)
	      || REGNO_REG_CLASS (REGNO (x)) != NO_REGS));
}

/* Finds definitions that may correspond to invariants in LOOP with body
   BODY.  */

static void
find_defs (class loop *loop)
{
  if (dump_file)
    {
      fprintf (dump_file,
	       "*****starting processing of loop %d ******\n",
	       loop->num);
    }

  df_chain_add_problem (DF_UD_CHAIN);
  df_set_flags (DF_RD_PRUNE_DEAD_DEFS);
  df_analyze_loop (loop);
  check_invariant_table_size ();

  if (dump_file)
    {
      df_dump_region (dump_file);
      fprintf (dump_file,
	       "*****ending processing of loop %d ******\n",
	       loop->num);
    }
}

/* Creates a new invariant for definition DEF in INSN, depending on invariants
   in DEPENDS_ON.  ALWAYS_EXECUTED is true if the insn is always executed,
   unless the program ends due to a function call.  The newly created invariant
   is returned.  */

static struct invariant *
create_new_invariant (struct def *def, rtx_insn *insn, bitmap depends_on,
		      bool always_executed)
{
  struct invariant *inv = XNEW (struct invariant);
  rtx set = single_set (insn);
  bool speed = optimize_bb_for_speed_p (BLOCK_FOR_INSN (insn));

  inv->def = def;
  inv->always_executed = always_executed;
  inv->depends_on = depends_on;

  /* If the set is simple, usually by moving it we move the whole store out of
     the loop.  Otherwise we save only cost of the computation.  */
  if (def)
    {
      inv->cost = set_rtx_cost (set, speed);
      /* ??? Try to determine cheapness of address computation.  Unfortunately
         the address cost is only a relative measure, we can't really compare
	 it with any absolute number, but only with other address costs.
	 But here we don't have any other addresses, so compare with a magic
	 number anyway.  It has to be large enough to not regress PR33928
	 (by avoiding to move reg+8,reg+16,reg+24 invariants), but small
	 enough to not regress 410.bwaves either (by still moving reg+reg
	 invariants).
	 See http://gcc.gnu.org/ml/gcc-patches/2009-10/msg01210.html .  */
      if (SCALAR_INT_MODE_P (GET_MODE (SET_DEST (set))))
	inv->cheap_address = address_cost (SET_SRC (set), word_mode,
					   ADDR_SPACE_GENERIC, speed) < 3;
      else
	inv->cheap_address = false;
    }
  else
    {
      inv->cost = set_src_cost (SET_SRC (set), GET_MODE (SET_DEST (set)),
				speed);
      inv->cheap_address = false;
    }

  inv->move = false;
  inv->reg = NULL_RTX;
  inv->orig_regno = -1;
  inv->stamp = 0;
  inv->insn = insn;

  inv->invno = invariants.length ();
  inv->eqto = ~0u;

  /* Itself.  */
  inv->eqno = 1;

  if (def)
    def->invno = inv->invno;
  invariants.safe_push (inv);

  if (dump_file)
    {
      fprintf (dump_file,
	       "Set in insn %d is invariant (%d), cost %d, depends on ",
	       INSN_UID (insn), inv->invno, inv->cost);
      dump_bitmap (dump_file, inv->depends_on);
    }

  return inv;
}

/* Return a canonical version of X for the address, from the point of view,
   that all multiplications are represented as MULT instead of the multiply
   by a power of 2 being represented as ASHIFT.

   Callers should prepare a copy of X because this function may modify it
   in place.  */

static void
canonicalize_address_mult (rtx x)
{
  subrtx_var_iterator::array_type array;
  FOR_EACH_SUBRTX_VAR (iter, array, x, NONCONST)
    {
      rtx sub = *iter;
      scalar_int_mode sub_mode;
      if (is_a <scalar_int_mode> (GET_MODE (sub), &sub_mode)
	  && GET_CODE (sub) == ASHIFT
	  && CONST_INT_P (XEXP (sub, 1))
	  && INTVAL (XEXP (sub, 1)) < GET_MODE_BITSIZE (sub_mode)
	  && INTVAL (XEXP (sub, 1)) >= 0)
	{
	  HOST_WIDE_INT shift = INTVAL (XEXP (sub, 1));
	  PUT_CODE (sub, MULT);
	  XEXP (sub, 1) = gen_int_mode (HOST_WIDE_INT_1 << shift, sub_mode);
	  iter.skip_subrtxes ();
	}
    }
}

/* Maximum number of sub expressions in address.  We set it to
   a small integer since it's unlikely to have a complicated
   address expression.  */

#define MAX_CANON_ADDR_PARTS (5)

/* Collect sub expressions in address X with PLUS as the seperator.
   Sub expressions are stored in vector ADDR_PARTS.  */

static void
collect_address_parts (rtx x, vec<rtx> *addr_parts)
{
  subrtx_var_iterator::array_type array;
  FOR_EACH_SUBRTX_VAR (iter, array, x, NONCONST)
    {
      rtx sub = *iter;

      if (GET_CODE (sub) != PLUS)
	{
	  addr_parts->safe_push (sub);
	  iter.skip_subrtxes ();
	}
    }
}

/* Compare function for sorting sub expressions X and Y based on
   precedence defined for communitive operations.  */

static int
compare_address_parts (const void *x, const void *y)
{
  const rtx *rx = (const rtx *)x;
  const rtx *ry = (const rtx *)y;
  int px = commutative_operand_precedence (*rx);
  int py = commutative_operand_precedence (*ry);

  return (py - px);
}

/* Return a canonical version address for X by following steps:
     1) Rewrite ASHIFT into MULT recursively.
     2) Divide address into sub expressions with PLUS as the
	separator.
     3) Sort sub expressions according to precedence defined
	for communative operations.
     4) Simplify CONST_INT_P sub expressions.
     5) Create new canonicalized address and return.
   Callers should prepare a copy of X because this function may
   modify it in place.  */

static rtx
canonicalize_address (rtx x)
{
  rtx res;
  unsigned int i, j;
  machine_mode mode = GET_MODE (x);
  auto_vec<rtx, MAX_CANON_ADDR_PARTS> addr_parts;

  /* Rewrite ASHIFT into MULT.  */
  canonicalize_address_mult (x);
  /* Divide address into sub expressions.  */
  collect_address_parts (x, &addr_parts);
  /* Unlikely to have very complicated address.  */
  if (addr_parts.length () < 2
      || addr_parts.length () > MAX_CANON_ADDR_PARTS)
    return x;

  /* Sort sub expressions according to canonicalization precedence.  */
  addr_parts.qsort (compare_address_parts);

  /* Simplify all constant int summary if possible.  */
  for (i = 0; i < addr_parts.length (); i++)
    if (CONST_INT_P (addr_parts[i]))
      break;

  for (j = i + 1; j < addr_parts.length (); j++)
    {
      gcc_assert (CONST_INT_P (addr_parts[j]));
      addr_parts[i] = simplify_gen_binary (PLUS, mode,
					   addr_parts[i],
					   addr_parts[j]);
    }

  /* Chain PLUS operators to the left for !CONST_INT_P sub expressions.  */
  res = addr_parts[0];
  for (j = 1; j < i; j++)
    res = simplify_gen_binary (PLUS, mode, res, addr_parts[j]);

  /* Pickup the last CONST_INT_P sub expression.  */
  if (i < addr_parts.length ())
    res = simplify_gen_binary (PLUS, mode, res, addr_parts[i]);

  return res;
}

/* Given invariant DEF and its address USE, check if the corresponding
   invariant expr can be propagated into the use or not.  */

static bool
inv_can_prop_to_addr_use (struct def *def, df_ref use)
{
  struct invariant *inv;
  rtx *pos = DF_REF_REAL_LOC (use), def_set, use_set;
  rtx_insn *use_insn = DF_REF_INSN (use);
  rtx_insn *def_insn;
  bool ok;

  inv = invariants[def->invno];
  /* No need to check if address expression is expensive.  */
  if (!inv->cheap_address)
    return false;

  def_insn = inv->insn;
  def_set = single_set (def_insn);
  if (!def_set)
    return false;

  validate_unshare_change (use_insn, pos, SET_SRC (def_set), true);
  ok = verify_changes (0);
  /* Try harder with canonicalization in address expression.  */
  if (!ok && (use_set = single_set (use_insn)) != NULL_RTX)
    {
      rtx src, dest, mem = NULL_RTX;

      src = SET_SRC (use_set);
      dest = SET_DEST (use_set);
      if (MEM_P (src))
	mem = src;
      else if (MEM_P (dest))
	mem = dest;

      if (mem != NULL_RTX
	  && !memory_address_addr_space_p (GET_MODE (mem),
					   XEXP (mem, 0),
					   MEM_ADDR_SPACE (mem)))
	{
	  rtx addr = canonicalize_address (copy_rtx (XEXP (mem, 0)));
	  if (memory_address_addr_space_p (GET_MODE (mem),
					   addr, MEM_ADDR_SPACE (mem)))
	    ok = true;
	}
    }
  cancel_changes (0);
  return ok;
}

/* Record USE at DEF.  */

static void
record_use (struct def *def, df_ref use)
{
  struct use *u = XNEW (struct use);

  u->pos = DF_REF_REAL_LOC (use);
  u->insn = DF_REF_INSN (use);
  u->addr_use_p = (DF_REF_TYPE (use) == DF_REF_REG_MEM_LOAD
		   || DF_REF_TYPE (use) == DF_REF_REG_MEM_STORE);
  u->next = def->uses;
  def->uses = u;
  def->n_uses++;
  if (u->addr_use_p)
    {
      /* Initialize propagation information if this is the first addr
	 use of the inv def.  */
      if (def->n_addr_uses == 0)
	def->can_prop_to_addr_uses = true;

      def->n_addr_uses++;
      if (def->can_prop_to_addr_uses && !inv_can_prop_to_addr_use (def, use))
	def->can_prop_to_addr_uses = false;
    }
}

/* Finds the invariants USE depends on and store them to the DEPENDS_ON
   bitmap.  Returns true if all dependencies of USE are known to be
   loop invariants, false otherwise.  */

static bool
check_dependency (basic_block bb, df_ref use, bitmap depends_on)
{
  df_ref def;
  basic_block def_bb;
  struct df_link *defs;
  struct def *def_data;
  struct invariant *inv;

  if (DF_REF_FLAGS (use) & DF_REF_READ_WRITE)
    return false;

  defs = DF_REF_CHAIN (use);
  if (!defs)
    {
      unsigned int regno = DF_REF_REGNO (use);

      /* If this is the use of an uninitialized argument register that is
	 likely to be spilled, do not move it lest this might extend its
	 lifetime and cause reload to die.  This can occur for a call to
	 a function taking complex number arguments and moving the insns
	 preparing the arguments without moving the call itself wouldn't
	 gain much in practice.  */
      if ((DF_REF_FLAGS (use) & DF_HARD_REG_LIVE)
	  && FUNCTION_ARG_REGNO_P (regno)
	  && targetm.class_likely_spilled_p (REGNO_REG_CLASS (regno)))
	return false;

      return true;
    }

  if (defs->next)
    return false;

  def = defs->ref;
  check_invariant_table_size ();
  inv = invariant_table[DF_REF_ID (def)];
  if (!inv)
    return false;

  def_data = inv->def;
  gcc_assert (def_data != NULL);

  def_bb = DF_REF_BB (def);
  /* Note that in case bb == def_bb, we know that the definition
     dominates insn, because def has invariant_table[DF_REF_ID(def)]
     defined and we process the insns in the basic block bb
     sequentially.  */
  if (!dominated_by_p (CDI_DOMINATORS, bb, def_bb))
    return false;

  bitmap_set_bit (depends_on, def_data->invno);
  return true;
}


/* Finds the invariants INSN depends on and store them to the DEPENDS_ON
   bitmap.  Returns true if all dependencies of INSN are known to be
   loop invariants, false otherwise.  */

static bool
check_dependencies (rtx_insn *insn, bitmap depends_on)
{
  struct df_insn_info *insn_info = DF_INSN_INFO_GET (insn);
  df_ref use;
  basic_block bb = BLOCK_FOR_INSN (insn);

  FOR_EACH_INSN_INFO_USE (use, insn_info)
    if (!check_dependency (bb, use, depends_on))
      return false;
  FOR_EACH_INSN_INFO_EQ_USE (use, insn_info)
    if (!check_dependency (bb, use, depends_on))
      return false;

  return true;
}

/* Pre-check candidate DEST to skip the one which cannot make a valid insn
   during move_invariant_reg.  SIMPLE is to skip HARD_REGISTER.  */
static bool
pre_check_invariant_p (bool simple, rtx dest)
{
  if (simple && REG_P (dest) && DF_REG_DEF_COUNT (REGNO (dest)) > 1)
    {
      df_ref use;
      unsigned int i = REGNO (dest);
      struct df_insn_info *insn_info;
      df_ref def_rec;

      for (use = DF_REG_USE_CHAIN (i); use; use = DF_REF_NEXT_REG (use))
	{
	  rtx_insn *ref = DF_REF_INSN (use);
	  insn_info = DF_INSN_INFO_GET (ref);

	  FOR_EACH_INSN_INFO_DEF (def_rec, insn_info)
	    if (DF_REF_REGNO (def_rec) == i)
	      {
		/* Multi definitions at this stage, most likely are due to
		   instruction constraints, which requires both read and write
		   on the same register.  Since move_invariant_reg is not
		   powerful enough to handle such cases, just ignore the INV
		   and leave the chance to others.  */
		return false;
	      }
	}
    }
  return true;
}

/* Finds invariant in INSN.  ALWAYS_REACHED is true if the insn is always
   executed.  ALWAYS_EXECUTED is true if the insn is always executed,
   unless the program ends due to a function call.  */

static void
find_invariant_insn (rtx_insn *insn, bool always_reached, bool always_executed)
{
  df_ref ref;
  struct def *def;
  bitmap depends_on;
  rtx set, dest;
  bool simple = true;
  struct invariant *inv;

  /* We can't move a CC0 setter without the user.  */
  if (HAVE_cc0 && sets_cc0_p (insn))
    return;

  set = single_set (insn);
  if (!set)
    return;
  dest = SET_DEST (set);

  if (!REG_P (dest)
      || HARD_REGISTER_P (dest))
    simple = false;

  if (!may_assign_reg_p (dest)
      || !pre_check_invariant_p (simple, dest)
      || !check_maybe_invariant (SET_SRC (set)))
    return;

  /* If the insn can throw exception, we cannot move it at all without changing
     cfg.  */
  if (can_throw_internal (insn))
    return;

  /* We cannot make trapping insn executed, unless it was executed before.  */
  if (may_trap_or_fault_p (PATTERN (insn)) && !always_reached)
    return;

  depends_on = BITMAP_ALLOC (NULL);
  if (!check_dependencies (insn, depends_on))
    {
      BITMAP_FREE (depends_on);
      return;
    }

  if (simple)
    def = XCNEW (struct def);
  else
    def = NULL;

  inv = create_new_invariant (def, insn, depends_on, always_executed);

  if (simple)
    {
      ref = df_find_def (insn, dest);
      check_invariant_table_size ();
      invariant_table[DF_REF_ID (ref)] = inv;
    }
}

/* Record registers used in INSN that have a unique invariant definition.  */

static void
record_uses (rtx_insn *insn)
{
  struct df_insn_info *insn_info = DF_INSN_INFO_GET (insn);
  df_ref use;
  struct invariant *inv;

  FOR_EACH_INSN_INFO_USE (use, insn_info)
    {
      inv = invariant_for_use (use);
      if (inv)
	record_use (inv->def, use);
    }
  FOR_EACH_INSN_INFO_EQ_USE (use, insn_info)
    {
      inv = invariant_for_use (use);
      if (inv)
	record_use (inv->def, use);
    }
}

/* Finds invariants in INSN.  ALWAYS_REACHED is true if the insn is always
   executed.  ALWAYS_EXECUTED is true if the insn is always executed,
   unless the program ends due to a function call.  */

static void
find_invariants_insn (rtx_insn *insn, bool always_reached, bool always_executed)
{
  find_invariant_insn (insn, always_reached, always_executed);
  record_uses (insn);
}

/* Finds invariants in basic block BB.  ALWAYS_REACHED is true if the
   basic block is always executed.  ALWAYS_EXECUTED is true if the basic
   block is always executed, unless the program ends due to a function
   call.  */

static void
find_invariants_bb (basic_block bb, bool always_reached, bool always_executed)
{
  rtx_insn *insn;

  FOR_BB_INSNS (bb, insn)
    {
      if (!NONDEBUG_INSN_P (insn))
	continue;

      find_invariants_insn (insn, always_reached, always_executed);

      if (always_reached
	  && CALL_P (insn)
	  && (RTL_LOOPING_CONST_OR_PURE_CALL_P (insn)
	      || ! RTL_CONST_OR_PURE_CALL_P (insn)))
	always_reached = false;
    }
}

/* Finds invariants in LOOP with body BODY.  ALWAYS_REACHED is the bitmap of
   basic blocks in BODY that are always executed.  ALWAYS_EXECUTED is the
   bitmap of basic blocks in BODY that are always executed unless the program
   ends due to a function call.  */

static void
find_invariants_body (class loop *loop, basic_block *body,
		      bitmap always_reached, bitmap always_executed)
{
  unsigned i;

  for (i = 0; i < loop->num_nodes; i++)
    find_invariants_bb (body[i],
			bitmap_bit_p (always_reached, i),
			bitmap_bit_p (always_executed, i));
}

/* Finds invariants in LOOP.  */

static void
find_invariants (class loop *loop)
{
  auto_bitmap may_exit;
  auto_bitmap always_reached;
  auto_bitmap has_exit;
  auto_bitmap always_executed;
  basic_block *body = get_loop_body_in_dom_order (loop);

  find_exits (loop, body, may_exit, has_exit);
  compute_always_reached (loop, body, may_exit, always_reached);
  compute_always_reached (loop, body, has_exit, always_executed);

  find_defs (loop);
  find_invariants_body (loop, body, always_reached, always_executed);
  merge_identical_invariants ();

  free (body);
}

/* Frees a list of uses USE.  */

static void
free_use_list (struct use *use)
{
  struct use *next;

  for (; use; use = next)
    {
      next = use->next;
      free (use);
    }
}

/* Return pressure class and number of hard registers (through *NREGS)
   for destination of INSN. */
static enum reg_class
get_pressure_class_and_nregs (rtx_insn *insn, int *nregs)
{
  rtx reg;
  enum reg_class pressure_class;
  rtx set = single_set (insn);

  /* Considered invariant insns have only one set.  */
  gcc_assert (set != NULL_RTX);
  reg = SET_DEST (set);
  if (GET_CODE (reg) == SUBREG)
    reg = SUBREG_REG (reg);
  if (MEM_P (reg))
    {
      *nregs = 0;
      pressure_class = NO_REGS;
    }
  else
    {
      if (! REG_P (reg))
	reg = NULL_RTX;
      if (reg == NULL_RTX)
	pressure_class = GENERAL_REGS;
      else
	{
	  pressure_class = reg_allocno_class (REGNO (reg));
	  pressure_class = ira_pressure_class_translate[pressure_class];
	}
      *nregs
	= ira_reg_class_max_nregs[pressure_class][GET_MODE (SET_SRC (set))];
    }
  return pressure_class;
}

/* Calculates cost and number of registers needed for moving invariant INV
   out of the loop and stores them to *COST and *REGS_NEEDED.  *CL will be
   the REG_CLASS of INV.  Return
     -1: if INV is invalid.
      0: if INV and its depends_on have same reg_class
      1: if INV and its depends_on have different reg_classes.  */

static int
get_inv_cost (struct invariant *inv, int *comp_cost, unsigned *regs_needed,
	      enum reg_class *cl)
{
  int i, acomp_cost;
  unsigned aregs_needed[N_REG_CLASSES];
  unsigned depno;
  struct invariant *dep;
  bitmap_iterator bi;
  int ret = 1;

  /* Find the representative of the class of the equivalent invariants.  */
  inv = invariants[inv->eqto];

  *comp_cost = 0;
  if (! flag_ira_loop_pressure)
    regs_needed[0] = 0;
  else
    {
      for (i = 0; i < ira_pressure_classes_num; i++)
	regs_needed[ira_pressure_classes[i]] = 0;
    }

  if (inv->move
      || inv->stamp == actual_stamp)
    return -1;
  inv->stamp = actual_stamp;

  if (! flag_ira_loop_pressure)
    regs_needed[0]++;
  else
    {
      int nregs;
      enum reg_class pressure_class;

      pressure_class = get_pressure_class_and_nregs (inv->insn, &nregs);
      regs_needed[pressure_class] += nregs;
      *cl = pressure_class;
      ret = 0;
    }

  if (!inv->cheap_address
      || inv->def->n_uses == 0
      || inv->def->n_addr_uses < inv->def->n_uses
      /* Count cost if the inv can't be propagated into address uses.  */
      || !inv->def->can_prop_to_addr_uses)
    (*comp_cost) += inv->cost * inv->eqno;

#ifdef STACK_REGS
  {
    /* Hoisting constant pool constants into stack regs may cost more than
       just single register.  On x87, the balance is affected both by the
       small number of FP registers, and by its register stack organization,
       that forces us to add compensation code in and around the loop to
       shuffle the operands to the top of stack before use, and pop them
       from the stack after the loop finishes.

       To model this effect, we increase the number of registers needed for
       stack registers by two: one register push, and one register pop.
       This usually has the effect that FP constant loads from the constant
       pool are not moved out of the loop.

       Note that this also means that dependent invariants cannot be moved.
       However, the primary purpose of this pass is to move loop invariant
       address arithmetic out of loops, and address arithmetic that depends
       on floating point constants is unlikely to ever occur.  */
    rtx set = single_set (inv->insn);
    if (set
	&& IS_STACK_MODE (GET_MODE (SET_SRC (set)))
	&& constant_pool_constant_p (SET_SRC (set)))
      {
	if (flag_ira_loop_pressure)
	  regs_needed[ira_stack_reg_pressure_class] += 2;
	else
	  regs_needed[0] += 2;
      }
  }
#endif

  EXECUTE_IF_SET_IN_BITMAP (inv->depends_on, 0, depno, bi)
    {
      bool check_p;
      enum reg_class dep_cl = ALL_REGS;
      int dep_ret;

      dep = invariants[depno];

      /* If DEP is moved out of the loop, it is not a depends_on any more.  */
      if (dep->move)
	continue;

      dep_ret = get_inv_cost (dep, &acomp_cost, aregs_needed, &dep_cl);

      if (! flag_ira_loop_pressure)
	check_p = aregs_needed[0] != 0;
      else
	{
	  for (i = 0; i < ira_pressure_classes_num; i++)
	    if (aregs_needed[ira_pressure_classes[i]] != 0)
	      break;
	  check_p = i < ira_pressure_classes_num;

	  if ((dep_ret == 1) || ((dep_ret == 0) && (*cl != dep_cl)))
	    {
	      *cl = ALL_REGS;
	      ret = 1;
	    }
	}
      if (check_p
	  /* We need to check always_executed, since if the original value of
	     the invariant may be preserved, we may need to keep it in a
	     separate register.  TODO check whether the register has an
	     use outside of the loop.  */
	  && dep->always_executed
	  && !dep->def->uses->next)
	{
	  /* If this is a single use, after moving the dependency we will not
	     need a new register.  */
	  if (! flag_ira_loop_pressure)
	    aregs_needed[0]--;
	  else
	    {
	      int nregs;
	      enum reg_class pressure_class;

	      pressure_class = get_pressure_class_and_nregs (inv->insn, &nregs);
	      aregs_needed[pressure_class] -= nregs;
	    }
	}

      if (! flag_ira_loop_pressure)
	regs_needed[0] += aregs_needed[0];
      else
	{
	  for (i = 0; i < ira_pressure_classes_num; i++)
	    regs_needed[ira_pressure_classes[i]]
	      += aregs_needed[ira_pressure_classes[i]];
	}
      (*comp_cost) += acomp_cost;
    }
  return ret;
}

/* Calculates gain for eliminating invariant INV.  REGS_USED is the number
   of registers used in the loop, NEW_REGS is the number of new variables
   already added due to the invariant motion.  The number of registers needed
   for it is stored in *REGS_NEEDED.  SPEED and CALL_P are flags passed
   through to estimate_reg_pressure_cost. */

static int
gain_for_invariant (struct invariant *inv, unsigned *regs_needed,
		    unsigned *new_regs, unsigned regs_used,
		    bool speed, bool call_p)
{
  int comp_cost, size_cost;
  /* Workaround -Wmaybe-uninitialized false positive during
     profiledbootstrap by initializing it.  */
  enum reg_class cl = NO_REGS;
  int ret;

  actual_stamp++;

  ret = get_inv_cost (inv, &comp_cost, regs_needed, &cl);

  if (! flag_ira_loop_pressure)
    {
      size_cost = (estimate_reg_pressure_cost (new_regs[0] + regs_needed[0],
					       regs_used, speed, call_p)
		   - estimate_reg_pressure_cost (new_regs[0],
						 regs_used, speed, call_p));
    }
  else if (ret < 0)
    return -1;
  else if ((ret == 0) && (cl == NO_REGS))
    /* Hoist it anyway since it does not impact register pressure.  */
    return 1;
  else
    {
      int i;
      enum reg_class pressure_class;

      for (i = 0; i < ira_pressure_classes_num; i++)
	{
	  pressure_class = ira_pressure_classes[i];

	  if (!reg_classes_intersect_p (pressure_class, cl))
	    continue;

	  if ((int) new_regs[pressure_class]
	      + (int) regs_needed[pressure_class]
	      + LOOP_DATA (curr_loop)->max_reg_pressure[pressure_class]
	      + param_ira_loop_reserved_regs
	      > ira_class_hard_regs_num[pressure_class])
	    break;
	}
      if (i < ira_pressure_classes_num)
	/* There will be register pressure excess and we want not to
	   make this loop invariant motion.  All loop invariants with
	   non-positive gains will be rejected in function
	   find_invariants_to_move.  Therefore we return the negative
	   number here.

	   One could think that this rejects also expensive loop
	   invariant motions and this will hurt code performance.
	   However numerous experiments with different heuristics
	   taking invariant cost into account did not confirm this
	   assumption.  There are possible explanations for this
	   result:
           o probably all expensive invariants were already moved out
             of the loop by PRE and gimple invariant motion pass.
           o expensive invariant execution will be hidden by insn
             scheduling or OOO processor hardware because usually such
             invariants have a lot of freedom to be executed
             out-of-order.
	   Another reason for ignoring invariant cost vs spilling cost
	   heuristics is also in difficulties to evaluate accurately
	   spill cost at this stage.  */
	return -1;
      else
	size_cost = 0;
    }

  return comp_cost - size_cost;
}

/* Finds invariant with best gain for moving.  Returns the gain, stores
   the invariant in *BEST and number of registers needed for it to
   *REGS_NEEDED.  REGS_USED is the number of registers used in the loop.
   NEW_REGS is the number of new variables already added due to invariant
   motion.  */

static int
best_gain_for_invariant (struct invariant **best, unsigned *regs_needed,
			 unsigned *new_regs, unsigned regs_used,
			 bool speed, bool call_p)
{
  struct invariant *inv;
  int i, gain = 0, again;
  unsigned aregs_needed[N_REG_CLASSES], invno;

  FOR_EACH_VEC_ELT (invariants, invno, inv)
    {
      if (inv->move)
	continue;

      /* Only consider the "representatives" of equivalent invariants.  */
      if (inv->eqto != inv->invno)
	continue;

      again = gain_for_invariant (inv, aregs_needed, new_regs, regs_used,
      				  speed, call_p);
      if (again > gain)
	{
	  gain = again;
	  *best = inv;
	  if (! flag_ira_loop_pressure)
	    regs_needed[0] = aregs_needed[0];
	  else
	    {
	      for (i = 0; i < ira_pressure_classes_num; i++)
		regs_needed[ira_pressure_classes[i]]
		  = aregs_needed[ira_pressure_classes[i]];
	    }
	}
    }

  return gain;
}

/* Marks invariant INVNO and all its dependencies for moving.  */

static void
set_move_mark (unsigned invno, int gain)
{
  struct invariant *inv = invariants[invno];
  bitmap_iterator bi;

  /* Find the representative of the class of the equivalent invariants.  */
  inv = invariants[inv->eqto];

  if (inv->move)
    return;
  inv->move = true;

  if (dump_file)
    {
      if (gain >= 0)
	fprintf (dump_file, "Decided to move invariant %d -- gain %d\n",
		 invno, gain);
      else
	fprintf (dump_file, "Decided to move dependent invariant %d\n",
		 invno);
    };

  EXECUTE_IF_SET_IN_BITMAP (inv->depends_on, 0, invno, bi)
    {
      set_move_mark (invno, -1);
    }
}

/* Determines which invariants to move.  */

static void
find_invariants_to_move (bool speed, bool call_p)
{
  int gain;
  unsigned i, regs_used, regs_needed[N_REG_CLASSES], new_regs[N_REG_CLASSES];
  struct invariant *inv = NULL;

  if (!invariants.length ())
    return;

  if (flag_ira_loop_pressure)
    /* REGS_USED is actually never used when the flag is on.  */
    regs_used = 0;
  else
    /* We do not really do a good job in estimating number of
       registers used; we put some initial bound here to stand for
       induction variables etc.  that we do not detect.  */
    {
      unsigned int n_regs = DF_REG_SIZE (df);

      regs_used = 2;

      for (i = 0; i < n_regs; i++)
	{
	  if (!DF_REGNO_FIRST_DEF (i) && DF_REGNO_LAST_USE (i))
	    {
	      /* This is a value that is used but not changed inside loop.  */
	      regs_used++;
	    }
	}
    }

  if (! flag_ira_loop_pressure)
    new_regs[0] = regs_needed[0] = 0;
  else
    {
      for (i = 0; (int) i < ira_pressure_classes_num; i++)
	new_regs[ira_pressure_classes[i]] = 0;
    }
  while ((gain = best_gain_for_invariant (&inv, regs_needed,
					  new_regs, regs_used,
					  speed, call_p)) > 0)
    {
      set_move_mark (inv->invno, gain);
      if (! flag_ira_loop_pressure)
	new_regs[0] += regs_needed[0];
      else
	{
	  for (i = 0; (int) i < ira_pressure_classes_num; i++)
	    new_regs[ira_pressure_classes[i]]
	      += regs_needed[ira_pressure_classes[i]];
	}
    }
}

/* Replace the uses, reached by the definition of invariant INV, by REG.

   IN_GROUP is nonzero if this is part of a group of changes that must be
   performed as a group.  In that case, the changes will be stored.  The
   function `apply_change_group' will validate and apply the changes.  */

static int
replace_uses (struct invariant *inv, rtx reg, bool in_group)
{
  /* Replace the uses we know to be dominated.  It saves work for copy
     propagation, and also it is necessary so that dependent invariants
     are computed right.  */
  if (inv->def)
    {
      struct use *use;
      for (use = inv->def->uses; use; use = use->next)
	validate_change (use->insn, use->pos, reg, true);

      /* If we aren't part of a larger group, apply the changes now.  */
      if (!in_group)
	return apply_change_group ();
    }

  return 1;
}

/* Whether invariant INV setting REG can be moved out of LOOP, at the end of
   the block preceding its header.  */

static bool
can_move_invariant_reg (class loop *loop, struct invariant *inv, rtx reg)
{
  df_ref def, use;
  unsigned int dest_regno, defs_in_loop_count = 0;
  rtx_insn *insn = inv->insn;
  basic_block bb = BLOCK_FOR_INSN (inv->insn);

  /* We ignore hard register and memory access for cost and complexity reasons.
     Hard register are few at this stage and expensive to consider as they
     require building a separate data flow.  Memory access would require using
     df_simulate_* and can_move_insns_across functions and is more complex.  */
  if (!REG_P (reg) || HARD_REGISTER_P (reg))
    return false;

  /* Check whether the set is always executed.  We could omit this condition if
     we know that the register is unused outside of the loop, but it does not
     seem worth finding out.  */
  if (!inv->always_executed)
    return false;

  /* Check that all uses that would be dominated by def are already dominated
     by it.  */
  dest_regno = REGNO (reg);
  for (use = DF_REG_USE_CHAIN (dest_regno); use; use = DF_REF_NEXT_REG (use))
    {
      rtx_insn *use_insn;
      basic_block use_bb;

      use_insn = DF_REF_INSN (use);
      use_bb = BLOCK_FOR_INSN (use_insn);

      /* Ignore instruction considered for moving.  */
      if (use_insn == insn)
	continue;

      /* Don't consider uses outside loop.  */
      if (!flow_bb_inside_loop_p (loop, use_bb))
	continue;

      /* Don't move if a use is not dominated by def in insn.  */
      if (use_bb == bb && DF_INSN_LUID (insn) >= DF_INSN_LUID (use_insn))
	return false;
      if (!dominated_by_p (CDI_DOMINATORS, use_bb, bb))
	return false;
    }

  /* Check for other defs.  Any other def in the loop might reach a use
     currently reached by the def in insn.  */
  for (def = DF_REG_DEF_CHAIN (dest_regno); def; def = DF_REF_NEXT_REG (def))
    {
      basic_block def_bb = DF_REF_BB (def);

      /* Defs in exit block cannot reach a use they weren't already.  */
      if (single_succ_p (def_bb))
	{
	  basic_block def_bb_succ;

	  def_bb_succ = single_succ (def_bb);
	  if (!flow_bb_inside_loop_p (loop, def_bb_succ))
	    continue;
	}

      if (++defs_in_loop_count > 1)
	return false;
    }

  return true;
}

/* Move invariant INVNO out of the LOOP.  Returns true if this succeeds, false
   otherwise.  */

static bool
move_invariant_reg (class loop *loop, unsigned invno)
{
  struct invariant *inv = invariants[invno];
  struct invariant *repr = invariants[inv->eqto];
  unsigned i;
  basic_block preheader = loop_preheader_edge (loop)->src;
  rtx reg, set, dest, note;
  bitmap_iterator bi;
  int regno = -1;

  if (inv->reg)
    return true;
  if (!repr->move)
    return false;

  /* If this is a representative of the class of equivalent invariants,
     really move the invariant.  Otherwise just replace its use with
     the register used for the representative.  */
  if (inv == repr)
    {
      if (inv->depends_on)
	{
	  EXECUTE_IF_SET_IN_BITMAP (inv->depends_on, 0, i, bi)
	    {
	      if (!move_invariant_reg (loop, i))
		goto fail;
	    }
	}

      /* If possible, just move the set out of the loop.  Otherwise, we
	 need to create a temporary register.  */
      set = single_set (inv->insn);
      reg = dest = SET_DEST (set);
      if (GET_CODE (reg) == SUBREG)
	reg = SUBREG_REG (reg);
      if (REG_P (reg))
	regno = REGNO (reg);

      if (!can_move_invariant_reg (loop, inv, dest))
	{
	  reg = gen_reg_rtx_and_attrs (dest);

	  /* Try replacing the destination by a new pseudoregister.  */
	  validate_change (inv->insn, &SET_DEST (set), reg, true);

	  /* As well as all the dominated uses.  */
	  replace_uses (inv, reg, true);

	  /* And validate all the changes.  */
	  if (!apply_change_group ())
	    goto fail;

	  emit_insn_after (gen_move_insn (dest, reg), inv->insn);
	}
      else if (dump_file)
	fprintf (dump_file, "Invariant %d moved without introducing a new "
			    "temporary register\n", invno);
      reorder_insns (inv->insn, inv->insn, BB_END (preheader));
      df_recompute_luids (preheader);

      /* If there is a REG_EQUAL note on the insn we just moved, and the
	 insn is in a basic block that is not always executed or the note
	 contains something for which we don't know the invariant status,
	 the note may no longer be valid after we move the insn.  Note that
	 uses in REG_EQUAL notes are taken into account in the computation
	 of invariants, so it is safe to retain the note even if it contains
	 register references for which we know the invariant status.  */
      if ((note = find_reg_note (inv->insn, REG_EQUAL, NULL_RTX))
	  && (!inv->always_executed
	      || !check_maybe_invariant (XEXP (note, 0))))
	remove_note (inv->insn, note);
    }
  else
    {
      if (!move_invariant_reg (loop, repr->invno))
	goto fail;
      reg = repr->reg;
      regno = repr->orig_regno;
      if (!replace_uses (inv, reg, false))
	goto fail;
      set = single_set (inv->insn);
      emit_insn_after (gen_move_insn (SET_DEST (set), reg), inv->insn);
      delete_insn (inv->insn);
    }

  inv->reg = reg;
  inv->orig_regno = regno;

  return true;

fail:
  /* If we failed, clear move flag, so that we do not try to move inv
     again.  */
  if (dump_file)
    fprintf (dump_file, "Failed to move invariant %d\n", invno);
  inv->move = false;
  inv->reg = NULL_RTX;
  inv->orig_regno = -1;

  return false;
}

/* Move selected invariant out of the LOOP.  Newly created regs are marked
   in TEMPORARY_REGS.  */

static void
move_invariants (class loop *loop)
{
  struct invariant *inv;
  unsigned i;

  FOR_EACH_VEC_ELT (invariants, i, inv)
    move_invariant_reg (loop, i);
  if (flag_ira_loop_pressure && resize_reg_info ())
    {
      FOR_EACH_VEC_ELT (invariants, i, inv)
	if (inv->reg != NULL_RTX)
	  {
	    if (inv->orig_regno >= 0)
	      setup_reg_classes (REGNO (inv->reg),
				 reg_preferred_class (inv->orig_regno),
				 reg_alternate_class (inv->orig_regno),
				 reg_allocno_class (inv->orig_regno));
	    else
	      setup_reg_classes (REGNO (inv->reg),
				 GENERAL_REGS, NO_REGS, GENERAL_REGS);
	  }
    }
  /* Remove the DF_UD_CHAIN problem added in find_defs before rescanning,
     to save a bit of compile time.  */
  df_remove_problem (df_chain);
  df_process_deferred_rescans ();
}

/* Initializes invariant motion data.  */

static void
init_inv_motion_data (void)
{
  actual_stamp = 1;

  invariants.create (100);
}

/* Frees the data allocated by invariant motion.  */

static void
free_inv_motion_data (void)
{
  unsigned i;
  struct def *def;
  struct invariant *inv;

  check_invariant_table_size ();
  for (i = 0; i < DF_DEFS_TABLE_SIZE (); i++)
    {
      inv = invariant_table[i];
      if (inv)
	{
	  def = inv->def;
	  gcc_assert (def != NULL);

	  free_use_list (def->uses);
	  free (def);
	  invariant_table[i] = NULL;
	}
    }

  FOR_EACH_VEC_ELT (invariants, i, inv)
    {
      BITMAP_FREE (inv->depends_on);
      free (inv);
    }
  invariants.release ();
}

/* Move the invariants out of the LOOP.  */

static void
move_single_loop_invariants (class loop *loop)
{
  init_inv_motion_data ();

  find_invariants (loop);
  find_invariants_to_move (optimize_loop_for_speed_p (loop),
			   LOOP_DATA (loop)->has_call);
  move_invariants (loop);

  free_inv_motion_data ();
}

/* Releases the auxiliary data for LOOP.  */

static void
free_loop_data (class loop *loop)
{
  class loop_data *data = LOOP_DATA (loop);
  if (!data)
    return;

  bitmap_clear (&LOOP_DATA (loop)->regs_ref);
  bitmap_clear (&LOOP_DATA (loop)->regs_live);
  free (data);
  loop->aux = NULL;
}



/* Registers currently living.  */
static bitmap_head curr_regs_live;

/* Current reg pressure for each pressure class.  */
static int curr_reg_pressure[N_REG_CLASSES];

/* Record all regs that are set in any one insn.  Communication from
   mark_reg_{store,clobber} and global_conflicts.  Asm can refer to
   all hard-registers.  */
static rtx regs_set[(FIRST_PSEUDO_REGISTER > MAX_RECOG_OPERANDS
		     ? FIRST_PSEUDO_REGISTER : MAX_RECOG_OPERANDS) * 2];
/* Number of regs stored in the previous array.  */
static int n_regs_set;

/* Return pressure class and number of needed hard registers (through
   *NREGS) of register REGNO.  */
static enum reg_class
get_regno_pressure_class (int regno, int *nregs)
{
  if (regno >= FIRST_PSEUDO_REGISTER)
    {
      enum reg_class pressure_class;

      pressure_class = reg_allocno_class (regno);
      pressure_class = ira_pressure_class_translate[pressure_class];
      *nregs
	= ira_reg_class_max_nregs[pressure_class][PSEUDO_REGNO_MODE (regno)];
      return pressure_class;
    }
  else if (! TEST_HARD_REG_BIT (ira_no_alloc_regs, regno)
	   && ! TEST_HARD_REG_BIT (eliminable_regset, regno))
    {
      *nregs = 1;
      return ira_pressure_class_translate[REGNO_REG_CLASS (regno)];
    }
  else
    {
      *nregs = 0;
      return NO_REGS;
    }
}

/* Increase (if INCR_P) or decrease current register pressure for
   register REGNO.  */
static void
change_pressure (int regno, bool incr_p)
{
  int nregs;
  enum reg_class pressure_class;

  pressure_class = get_regno_pressure_class (regno, &nregs);
  if (! incr_p)
    curr_reg_pressure[pressure_class] -= nregs;
  else
    {
      curr_reg_pressure[pressure_class] += nregs;
      if (LOOP_DATA (curr_loop)->max_reg_pressure[pressure_class]
	  < curr_reg_pressure[pressure_class])
	LOOP_DATA (curr_loop)->max_reg_pressure[pressure_class]
	  = curr_reg_pressure[pressure_class];
    }
}

/* Mark REGNO birth.  */
static void
mark_regno_live (int regno)
{
  class loop *loop;

  for (loop = curr_loop;
       loop != current_loops->tree_root;
       loop = loop_outer (loop))
    bitmap_set_bit (&LOOP_DATA (loop)->regs_live, regno);
  if (!bitmap_set_bit (&curr_regs_live, regno))
    return;
  change_pressure (regno, true);
}

/* Mark REGNO death.  */
static void
mark_regno_death (int regno)
{
  if (! bitmap_clear_bit (&curr_regs_live, regno))
    return;
  change_pressure (regno, false);
}

/* Mark setting register REG.  */
static void
mark_reg_store (rtx reg, const_rtx setter ATTRIBUTE_UNUSED,
		void *data ATTRIBUTE_UNUSED)
{
  if (GET_CODE (reg) == SUBREG)
    reg = SUBREG_REG (reg);

  if (! REG_P (reg))
    return;

  regs_set[n_regs_set++] = reg;

  unsigned int end_regno = END_REGNO (reg);
  for (unsigned int regno = REGNO (reg); regno < end_regno; ++regno)
    mark_regno_live (regno);
}

/* Mark clobbering register REG.  */
static void
mark_reg_clobber (rtx reg, const_rtx setter, void *data)
{
  if (GET_CODE (setter) == CLOBBER)
    mark_reg_store (reg, setter, data);
}

/* Mark register REG death.  */
static void
mark_reg_death (rtx reg)
{
  unsigned int end_regno = END_REGNO (reg);
  for (unsigned int regno = REGNO (reg); regno < end_regno; ++regno)
    mark_regno_death (regno);
}

/* Mark occurrence of registers in X for the current loop.  */
static void
mark_ref_regs (rtx x)
{
  RTX_CODE code;
  int i;
  const char *fmt;

  if (!x)
    return;

  code = GET_CODE (x);
  if (code == REG)
    {
      class loop *loop;

      for (loop = curr_loop;
	   loop != current_loops->tree_root;
	   loop = loop_outer (loop))
	bitmap_set_bit (&LOOP_DATA (loop)->regs_ref, REGNO (x));
      return;
    }

  fmt = GET_RTX_FORMAT (code);
  for (i = GET_RTX_LENGTH (code) - 1; i >= 0; i--)
    if (fmt[i] == 'e')
      mark_ref_regs (XEXP (x, i));
    else if (fmt[i] == 'E')
      {
	int j;

	for (j = 0; j < XVECLEN (x, i); j++)
	  mark_ref_regs (XVECEXP (x, i, j));
      }
}

/* Calculate register pressure in the loops.  */
static void
calculate_loop_reg_pressure (void)
{
  int i;
  unsigned int j;
  bitmap_iterator bi;
  basic_block bb;
  rtx_insn *insn;
  rtx link;
  class loop *loop, *parent;

  FOR_EACH_LOOP (loop, 0)
    if (loop->aux == NULL)
      {
	loop->aux = xcalloc (1, sizeof (class loop_data));
	bitmap_initialize (&LOOP_DATA (loop)->regs_ref, &reg_obstack);
	bitmap_initialize (&LOOP_DATA (loop)->regs_live, &reg_obstack);
      }
  ira_setup_eliminable_regset ();
  bitmap_initialize (&curr_regs_live, &reg_obstack);
  FOR_EACH_BB_FN (bb, cfun)
    {
      curr_loop = bb->loop_father;
      if (curr_loop == current_loops->tree_root)
	continue;

      for (loop = curr_loop;
	   loop != current_loops->tree_root;
	   loop = loop_outer (loop))
	bitmap_ior_into (&LOOP_DATA (loop)->regs_live, DF_LR_IN (bb));

      bitmap_copy (&curr_regs_live, DF_LR_IN (bb));
      for (i = 0; i < ira_pressure_classes_num; i++)
	curr_reg_pressure[ira_pressure_classes[i]] = 0;
      EXECUTE_IF_SET_IN_BITMAP (&curr_regs_live, 0, j, bi)
	change_pressure (j, true);

      FOR_BB_INSNS (bb, insn)
	{
	  if (! NONDEBUG_INSN_P (insn))
	    continue;

	  mark_ref_regs (PATTERN (insn));
	  n_regs_set = 0;
	  note_stores (insn, mark_reg_clobber, NULL);

	  /* Mark any registers dead after INSN as dead now.  */

	  for (link = REG_NOTES (insn); link; link = XEXP (link, 1))
	    if (REG_NOTE_KIND (link) == REG_DEAD)
	      mark_reg_death (XEXP (link, 0));

	  /* Mark any registers set in INSN as live,
	     and mark them as conflicting with all other live regs.
	     Clobbers are processed again, so they conflict with
	     the registers that are set.  */

	  note_stores (insn, mark_reg_store, NULL);

	  if (AUTO_INC_DEC)
	    for (link = REG_NOTES (insn); link; link = XEXP (link, 1))
	      if (REG_NOTE_KIND (link) == REG_INC)
		mark_reg_store (XEXP (link, 0), NULL_RTX, NULL);

	  while (n_regs_set-- > 0)
	    {
	      rtx note = find_regno_note (insn, REG_UNUSED,
					  REGNO (regs_set[n_regs_set]));
	      if (! note)
		continue;

	      mark_reg_death (XEXP (note, 0));
	    }
	}
    }
  bitmap_release (&curr_regs_live);
  if (flag_ira_region == IRA_REGION_MIXED
      || flag_ira_region == IRA_REGION_ALL)
    FOR_EACH_LOOP (loop, 0)
      {
	EXECUTE_IF_SET_IN_BITMAP (&LOOP_DATA (loop)->regs_live, 0, j, bi)
	  if (! bitmap_bit_p (&LOOP_DATA (loop)->regs_ref, j))
	    {
	      enum reg_class pressure_class;
	      int nregs;

	      pressure_class = get_regno_pressure_class (j, &nregs);
	      LOOP_DATA (loop)->max_reg_pressure[pressure_class] -= nregs;
	    }
      }
  if (dump_file == NULL)
    return;
  FOR_EACH_LOOP (loop, 0)
    {
      parent = loop_outer (loop);
      fprintf (dump_file, "\n  Loop %d (parent %d, header bb%d, depth %d)\n",
	       loop->num, (parent == NULL ? -1 : parent->num),
	       loop->header->index, loop_depth (loop));
      fprintf (dump_file, "\n    ref. regnos:");
      EXECUTE_IF_SET_IN_BITMAP (&LOOP_DATA (loop)->regs_ref, 0, j, bi)
	fprintf (dump_file, " %d", j);
      fprintf (dump_file, "\n    live regnos:");
      EXECUTE_IF_SET_IN_BITMAP (&LOOP_DATA (loop)->regs_live, 0, j, bi)
	fprintf (dump_file, " %d", j);
      fprintf (dump_file, "\n    Pressure:");
      for (i = 0; (int) i < ira_pressure_classes_num; i++)
	{
	  enum reg_class pressure_class;

	  pressure_class = ira_pressure_classes[i];
	  if (LOOP_DATA (loop)->max_reg_pressure[pressure_class] == 0)
	    continue;
	  fprintf (dump_file, " %s=%d", reg_class_names[pressure_class],
		   LOOP_DATA (loop)->max_reg_pressure[pressure_class]);
	}
      fprintf (dump_file, "\n");
    }
}



/* Move the invariants out of the loops.  */

void
move_loop_invariants (void)
{
<<<<<<< HEAD
  struct loop *loop;
=======
  class loop *loop;
>>>>>>> 9e014010

  if (optimize == 1)
    df_live_add_problem ();
  /* ??? This is a hack.  We should only need to call df_live_set_all_dirty
     for optimize == 1, but can_move_invariant_reg relies on DF_INSN_LUID
     being up-to-date.  That isn't always true (even after df_analyze)
     because df_process_deferred_rescans doesn't necessarily cause
     blocks to be rescanned.  */
  df_live_set_all_dirty ();
  if (flag_ira_loop_pressure)
    {
      df_analyze ();
      regstat_init_n_sets_and_refs ();
      ira_set_pseudo_classes (true, dump_file);
      calculate_loop_reg_pressure ();
      regstat_free_n_sets_and_refs ();
    }
  df_set_flags (DF_EQ_NOTES + DF_DEFER_INSN_RESCAN);
  /* Process the loops, innermost first.  */
  FOR_EACH_LOOP (loop, LI_FROM_INNERMOST)
    {
      curr_loop = loop;
      /* move_single_loop_invariants for very large loops is time consuming
	 and might need a lot of memory.  For -O1 only do loop invariant
	 motion for very small loops.  */
      unsigned max_bbs = param_loop_invariant_max_bbs_in_loop;
      if (optimize < 2)
	max_bbs /= 10;
      if (loop->num_nodes <= max_bbs)
	move_single_loop_invariants (loop);
    }

  FOR_EACH_LOOP (loop, 0)
    {
      free_loop_data (loop);
    }

  if (flag_ira_loop_pressure)
    /* There is no sense to keep this info because it was most
       probably outdated by subsequent passes.  */
    free_reg_info ();
  free (invariant_table);
  invariant_table = NULL;
  invariant_table_size = 0;

  if (optimize == 1)
    df_remove_problem (df_live);

  checking_verify_flow_info ();
}<|MERGE_RESOLUTION|>--- conflicted
+++ resolved
@@ -1,9 +1,5 @@
 /* RTL-level loop invariant motion.
-<<<<<<< HEAD
-   Copyright (C) 2004-2019 Free Software Foundation, Inc.
-=======
    Copyright (C) 2004-2020 Free Software Foundation, Inc.
->>>>>>> 9e014010
 
 This file is part of GCC.
 
@@ -2258,11 +2254,7 @@
 void
 move_loop_invariants (void)
 {
-<<<<<<< HEAD
-  struct loop *loop;
-=======
   class loop *loop;
->>>>>>> 9e014010
 
   if (optimize == 1)
     df_live_add_problem ();
