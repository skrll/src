--- conflicted
+++ resolved
@@ -1,9 +1,5 @@
 /* RTL-level loop invariant motion.
-<<<<<<< HEAD
-   Copyright (C) 2004-2019 Free Software Foundation, Inc.
-=======
    Copyright (C) 2004-2020 Free Software Foundation, Inc.
->>>>>>> e2aa5677
 
 This file is part of GCC.
 
@@ -2258,11 +2254,7 @@
 void
 move_loop_invariants (void)
 {
-<<<<<<< HEAD
-  struct loop *loop;
-=======
   class loop *loop;
->>>>>>> e2aa5677
 
   if (optimize == 1)
     df_live_add_problem ();
