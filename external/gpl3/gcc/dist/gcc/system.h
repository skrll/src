/* Get common system includes and various definitions and declarations based
   on autoconf macros.
<<<<<<< HEAD
   Copyright (C) 1998-2019 Free Software Foundation, Inc.
=======
   Copyright (C) 1998-2020 Free Software Foundation, Inc.
>>>>>>> 9e014010

This file is part of GCC.

GCC is free software; you can redistribute it and/or modify it under
the terms of the GNU General Public License as published by the Free
Software Foundation; either version 3, or (at your option) any later
version.

GCC is distributed in the hope that it will be useful, but WITHOUT ANY
WARRANTY; without even the implied warranty of MERCHANTABILITY or
FITNESS FOR A PARTICULAR PURPOSE.  See the GNU General Public License
for more details.

You should have received a copy of the GNU General Public License
along with GCC; see the file COPYING3.  If not see
<http://www.gnu.org/licenses/>.  */


#ifndef GCC_SYSTEM_H
#define GCC_SYSTEM_H

/* Define this so that inttypes.h defines the PRI?64 macros even
   when compiling with a C++ compiler.  Define it here so in the
   event inttypes.h gets pulled in by another header it is already
   defined.  */
#define __STDC_FORMAT_MACROS

/* We must include stdarg.h before stdio.h.  */
#include <stdarg.h>

#ifndef va_copy
# ifdef __va_copy
#   define va_copy(d,s)  __va_copy (d, s)
# else
#   define va_copy(d,s)  ((d) = (s))
# endif
#endif

#ifdef HAVE_STDDEF_H
# include <stddef.h>
#endif

#ifndef GENERATOR_FILE
#ifdef __cplusplus
# include <cstdio>
#endif
#endif

#include <stdio.h>

/* Define a generic NULL if one hasn't already been defined.  */
#ifndef NULL
#define NULL 0
#endif

/* Use the unlocked open routines from libiberty.  */

/* Some of these are #define on some systems, e.g. on AIX to redirect
   the names to 64bit capable functions for LARGE_FILES support. These
   redefs are pointless here so we can override them.  */

#undef fopen 
#undef freopen 

#define fopen(PATH, MODE) fopen_unlocked (PATH, MODE)
#define fdopen(FILDES, MODE) fdopen_unlocked (FILDES, MODE)
#define freopen(PATH, MODE, STREAM) freopen_unlocked (PATH, MODE, STREAM)

/* The compiler is not a multi-threaded application and therefore we
   do not have to use the locking functions.  In fact, using the locking
   functions can cause the compiler to be significantly slower under
   I/O bound conditions (such as -g -O0 on very large source files).

   HAVE_DECL_PUTC_UNLOCKED actually indicates whether or not the stdio
   code is multi-thread safe by default.  If it is set to 0, then do
   not worry about using the _unlocked functions.

   fputs_unlocked, fwrite_unlocked, and fprintf_unlocked are
   extensions and need to be prototyped by hand (since we do not
   define _GNU_SOURCE).  */

#if defined HAVE_DECL_PUTC_UNLOCKED && HAVE_DECL_PUTC_UNLOCKED

# ifdef HAVE_PUTC_UNLOCKED
#  undef putc
#  define putc(C, Stream) putc_unlocked (C, Stream)
# endif
# ifdef HAVE_PUTCHAR_UNLOCKED
#  undef putchar
#  define putchar(C) putchar_unlocked (C)
# endif
# ifdef HAVE_GETC_UNLOCKED
#  undef getc
#  define getc(Stream) getc_unlocked (Stream)
# endif
# ifdef HAVE_GETCHAR_UNLOCKED
#  undef getchar
#  define getchar() getchar_unlocked ()
# endif
# ifdef HAVE_FPUTC_UNLOCKED
#  undef fputc
#  define fputc(C, Stream) fputc_unlocked (C, Stream)
# endif

#ifdef __cplusplus
extern "C" {
#endif

# ifdef HAVE_CLEARERR_UNLOCKED
#  undef clearerr
#  define clearerr(Stream) clearerr_unlocked (Stream)
#  if defined (HAVE_DECL_CLEARERR_UNLOCKED) && !HAVE_DECL_CLEARERR_UNLOCKED
extern void clearerr_unlocked (FILE *);
#  endif
# endif
# ifdef HAVE_FEOF_UNLOCKED
#  undef feof
#  define feof(Stream) feof_unlocked (Stream)
#  if defined (HAVE_DECL_FEOF_UNLOCKED) && !HAVE_DECL_FEOF_UNLOCKED
extern int feof_unlocked (FILE *);
#  endif
# endif
# ifdef HAVE_FILENO_UNLOCKED
#  undef fileno
#  define fileno(Stream) fileno_unlocked (Stream)
#  if defined (HAVE_DECL_FILENO_UNLOCKED) && !HAVE_DECL_FILENO_UNLOCKED
extern int fileno_unlocked (FILE *);
#  endif
# endif
# ifdef HAVE_FFLUSH_UNLOCKED
#  undef fflush
#  define fflush(Stream) fflush_unlocked (Stream)
#  if defined (HAVE_DECL_FFLUSH_UNLOCKED) && !HAVE_DECL_FFLUSH_UNLOCKED
extern int fflush_unlocked (FILE *);
#  endif
# endif
# ifdef HAVE_FGETC_UNLOCKED
#  undef fgetc
#  define fgetc(Stream) fgetc_unlocked (Stream)
#  if defined (HAVE_DECL_FGETC_UNLOCKED) && !HAVE_DECL_FGETC_UNLOCKED
extern int fgetc_unlocked (FILE *);
#  endif
# endif
# ifdef HAVE_FGETS_UNLOCKED
#  undef fgets
#  define fgets(S, n, Stream) fgets_unlocked (S, n, Stream)
#  if defined (HAVE_DECL_FGETS_UNLOCKED) && !HAVE_DECL_FGETS_UNLOCKED
extern char *fgets_unlocked (char *, int, FILE *);
#  endif
# endif
# ifdef HAVE_FPUTS_UNLOCKED
#  undef fputs
#  define fputs(String, Stream) fputs_unlocked (String, Stream)
#  if defined (HAVE_DECL_FPUTS_UNLOCKED) && !HAVE_DECL_FPUTS_UNLOCKED
extern int fputs_unlocked (const char *, FILE *);
#  endif
# endif
# ifdef HAVE_FERROR_UNLOCKED
#  undef ferror
#  define ferror(Stream) ferror_unlocked (Stream)
#  if defined (HAVE_DECL_FERROR_UNLOCKED) && !HAVE_DECL_FERROR_UNLOCKED
extern int ferror_unlocked (FILE *);
#  endif
# endif
# ifdef HAVE_FREAD_UNLOCKED
#  undef fread
#  define fread(Ptr, Size, N, Stream) fread_unlocked (Ptr, Size, N, Stream)
#  if defined (HAVE_DECL_FREAD_UNLOCKED) && !HAVE_DECL_FREAD_UNLOCKED
extern size_t fread_unlocked (void *, size_t, size_t, FILE *);
#  endif
# endif
# ifdef HAVE_FWRITE_UNLOCKED
#  undef fwrite
#  define fwrite(Ptr, Size, N, Stream) fwrite_unlocked (Ptr, Size, N, Stream)
#  if defined (HAVE_DECL_FWRITE_UNLOCKED) && !HAVE_DECL_FWRITE_UNLOCKED
extern size_t fwrite_unlocked (const void *, size_t, size_t, FILE *);
#  endif
# endif
# ifdef HAVE_FPRINTF_UNLOCKED
#  undef fprintf
/* We can't use a function-like macro here because we don't know if
   we have varargs macros.  */
#  define fprintf fprintf_unlocked
#  if defined (HAVE_DECL_FPRINTF_UNLOCKED) && !HAVE_DECL_FPRINTF_UNLOCKED
extern int fprintf_unlocked (FILE *, const char *, ...);
#  endif
# endif

#ifdef __cplusplus
}
#endif

#endif

/* ??? Glibc's fwrite/fread_unlocked macros cause
   "warning: signed and unsigned type in conditional expression".  */
#undef fread_unlocked
#undef fwrite_unlocked

/* Include <string> before "safe-ctype.h" to avoid GCC poisoning
   the ctype macros through safe-ctype.h */

#ifdef __cplusplus
#ifdef INCLUDE_STRING
# include <string>
#endif
#endif

/* There are an extraordinary number of issues with <ctype.h>.
   The last straw is that it varies with the locale.  Use libiberty's
   replacement instead.  */
#include "safe-ctype.h"

#include <sys/types.h>

#include <errno.h>

#if !defined (errno) && defined (HAVE_DECL_ERRNO) && !HAVE_DECL_ERRNO
extern int errno;
#endif

#ifdef __cplusplus
#if defined (INCLUDE_ALGORITHM) || !defined (HAVE_SWAP_IN_UTILITY)
# include <algorithm>
#endif
#ifdef INCLUDE_LIST
# include <list>
#endif
#ifdef INCLUDE_MAP
# include <map>
#endif
#ifdef INCLUDE_SET
# include <set>
#endif
#ifdef INCLUDE_VECTOR
# include <vector>
#endif
# include <cstring>
# include <new>
# include <utility>
#endif

/* Some of glibc's string inlines cause warnings.  Plus we'd rather
   rely on (and therefore test) GCC's string builtins.  */
#define __NO_STRING_INLINES

#ifdef STRING_WITH_STRINGS
# include <string.h>
# include <strings.h>
#else
# ifdef HAVE_STRING_H
#  include <string.h>
# else
#  ifdef HAVE_STRINGS_H
#   include <strings.h>
#  endif
# endif
#endif

#ifdef HAVE_STDLIB_H
# include <stdlib.h>
#endif

/* When compiling C++ we need to include <cstdlib> as well as <stdlib.h> so
   that it is processed before we poison "malloc"; otherwise, if a source
   file uses a standard library header that includes <cstdlib>, we will get
   an error about 'using std::malloc'.  */
#ifdef __cplusplus
#include <cstdlib>
#endif

/* Undef vec_free from AIX stdlib.h header which conflicts with vec.h.  */
#undef vec_free

/* If we don't have an overriding definition, set SUCCESS_EXIT_CODE and
   FATAL_EXIT_CODE to EXIT_SUCCESS and EXIT_FAILURE respectively,
   or 0 and 1 if those macros are not defined.  */
#ifndef SUCCESS_EXIT_CODE
# ifdef EXIT_SUCCESS
#  define SUCCESS_EXIT_CODE EXIT_SUCCESS
# else
#  define SUCCESS_EXIT_CODE 0
# endif
#endif

#ifndef FATAL_EXIT_CODE
# ifdef EXIT_FAILURE
#  define FATAL_EXIT_CODE EXIT_FAILURE
# else
#  define FATAL_EXIT_CODE 1
# endif
#endif

#define ICE_EXIT_CODE 4

#ifdef HAVE_UNISTD_H
# include <unistd.h>
#endif

#ifdef HAVE_SYS_PARAM_H
# include <sys/param.h>
/* We use these identifiers later and they appear in some vendor param.h's.  */
# undef PREFETCH
# undef m_slot
#endif

#if HAVE_LIMITS_H
# include <limits.h>
#endif

/* A macro to determine whether a VALUE lies inclusively within a
   certain range without evaluating the VALUE more than once.  This
   macro won't warn if the VALUE is unsigned and the LOWER bound is
   zero, as it would e.g. with "VALUE >= 0 && ...".  Note the LOWER
   bound *is* evaluated twice, and LOWER must not be greater than
   UPPER.  However the bounds themselves can be either positive or
   negative.  */
#define IN_RANGE(VALUE, LOWER, UPPER) \
  ((unsigned HOST_WIDE_INT) (VALUE) - (unsigned HOST_WIDE_INT) (LOWER) \
   <= (unsigned HOST_WIDE_INT) (UPPER) - (unsigned HOST_WIDE_INT) (LOWER))

/* Infrastructure for defining missing _MAX and _MIN macros.  Note that
   macros defined with these cannot be used in #if.  */

/* The extra casts work around common compiler bugs.  */
#define INTTYPE_SIGNED(t) (! ((t) 0 < (t) -1))
/* The outer cast is needed to work around a bug in Cray C 5.0.3.0.
   It is necessary at least when t == time_t.  */
#define INTTYPE_MINIMUM(t) ((t) (INTTYPE_SIGNED (t) \
			    ? (t) 1 << (sizeof (t) * CHAR_BIT - 1) : (t) 0))
#define INTTYPE_MAXIMUM(t) ((t) (~ (t) 0 - INTTYPE_MINIMUM (t)))

/* Use that infrastructure to provide a few constants.  */
#ifndef UCHAR_MAX
# define UCHAR_MAX INTTYPE_MAXIMUM (unsigned char)
#endif

#ifdef TIME_WITH_SYS_TIME
# include <sys/time.h>
# include <time.h>
#else
# if HAVE_SYS_TIME_H
#  include <sys/time.h>
# else
#  ifdef HAVE_TIME_H
#   include <time.h>
#  endif
# endif
#endif

#ifdef HAVE_FCNTL_H
# include <fcntl.h>
#else
# ifdef HAVE_SYS_FILE_H
#  include <sys/file.h>
# endif
#endif

#ifndef SEEK_SET
# define SEEK_SET 0
# define SEEK_CUR 1
# define SEEK_END 2
#endif
#ifndef F_OK
# define F_OK 0
# define X_OK 1
# define W_OK 2
# define R_OK 4
#endif
#ifndef O_RDONLY
# define O_RDONLY 0
#endif
#ifndef O_WRONLY
# define O_WRONLY 1
#endif
#ifndef O_BINARY
# define O_BINARY 0
#endif

/* Some systems define these in, e.g., param.h.  We undefine these names
   here to avoid the warnings.  We prefer to use our definitions since we
   know they are correct.  */

#undef MIN
#undef MAX
#define MIN(X,Y) ((X) < (Y) ? (X) : (Y))
#define MAX(X,Y) ((X) > (Y) ? (X) : (Y))

/* Returns the least number N such that N * Y >= X.  */
#define CEIL(x,y) (((x) + (y) - 1) / (y))

/* This macro rounds x up to the y boundary.  */
#define ROUND_UP(x,y) (((x) + (y) - 1) & ~((y) - 1))

/* This macro rounds x down to the y boundary.  */
#define ROUND_DOWN(x,y) ((x) & ~((y) - 1))
 	
#ifdef HAVE_SYS_WAIT_H
#include <sys/wait.h>
#endif

#ifndef WIFSIGNALED
#define WIFSIGNALED(S) (((S) & 0xff) != 0 && ((S) & 0xff) != 0x7f)
#endif
#ifndef WTERMSIG
#define WTERMSIG(S) ((S) & 0x7f)
#endif
#ifndef WIFEXITED
#define WIFEXITED(S) (((S) & 0xff) == 0)
#endif
#ifndef WEXITSTATUS
#define WEXITSTATUS(S) (((S) & 0xff00) >> 8)
#endif
#ifndef WSTOPSIG
#define WSTOPSIG WEXITSTATUS
#endif
#ifndef WCOREDUMP
#define WCOREDUMP(S) ((S) & WCOREFLG)
#endif
#ifndef WCOREFLG
#define WCOREFLG 0200
#endif

#include <signal.h>
#if !defined (SIGCHLD) && defined (SIGCLD)
# define SIGCHLD SIGCLD
#endif

#ifdef HAVE_SYS_MMAN_H
# include <sys/mman.h>
#endif

#ifndef MAP_FAILED
# define MAP_FAILED ((void *)-1)
#endif

#if !defined (MAP_ANONYMOUS) && defined (MAP_ANON)
# define MAP_ANONYMOUS MAP_ANON
#endif

#ifdef HAVE_SYS_RESOURCE_H
# include <sys/resource.h>
#endif

#ifdef HAVE_SYS_TIMES_H
# include <sys/times.h>
#endif

/* The HAVE_DECL_* macros are three-state, undefined, 0 or 1.  If they
   are defined to 0 then we must provide the relevant declaration
   here.  These checks will be in the undefined state while configure
   is running so be careful to test "defined (HAVE_DECL_*)".  */

#ifdef __cplusplus
extern "C" {
#endif

#if defined (HAVE_DECL_ATOF) && !HAVE_DECL_ATOF
extern double atof (const char *);
#endif

#if defined (HAVE_DECL_ATOL) && !HAVE_DECL_ATOL
extern long atol (const char *);
#endif

#if defined (HAVE_DECL_FREE) && !HAVE_DECL_FREE
extern void free (void *);
#endif

#if defined (HAVE_DECL_GETCWD) && !HAVE_DECL_GETCWD
extern char *getcwd (char *, size_t);
#endif

#if defined (HAVE_DECL_GETENV) && !HAVE_DECL_GETENV
extern char *getenv (const char *);
#endif

#if defined (HAVE_DECL_GETOPT) && !HAVE_DECL_GETOPT
extern int getopt (int, char * const *, const char *);
#endif

#if defined (HAVE_DECL_GETPAGESIZE) && !HAVE_DECL_GETPAGESIZE
extern int getpagesize (void);
#endif

#if defined (HAVE_DECL_GETWD) && !HAVE_DECL_GETWD
extern char *getwd (char *);
#endif

#if defined (HAVE_DECL_SBRK) && !HAVE_DECL_SBRK
extern void *sbrk (int);
#endif

#if defined (HAVE_DECL_SETENV) && !HAVE_DECL_SETENV
int setenv(const char *, const char *, int);
#endif

#if defined (HAVE_DECL_STRSTR) && !HAVE_DECL_STRSTR
extern char *strstr (const char *, const char *);
#endif

#if defined (HAVE_DECL_STPCPY) && !HAVE_DECL_STPCPY
extern char *stpcpy (char *, const char *);
#endif

#if defined (HAVE_DECL_UNSETENV) && !HAVE_DECL_UNSETENV
int unsetenv(const char *);
#endif

#if defined (HAVE_DECL_MALLOC) && !HAVE_DECL_MALLOC
extern void *malloc (size_t);
#endif

#if defined (HAVE_DECL_CALLOC) && !HAVE_DECL_CALLOC
extern void *calloc (size_t, size_t);
#endif

#if defined (HAVE_DECL_REALLOC) && !HAVE_DECL_REALLOC
extern void *realloc (void *, size_t);
#endif

#ifdef __cplusplus
}
#endif

#ifdef HAVE_STDINT_H
#include <stdint.h>
#endif

#ifdef HAVE_INTTYPES_H
#include <inttypes.h>
#endif

#ifndef SIZE_MAX
# define SIZE_MAX INTTYPE_MAXIMUM (size_t)
#endif

#ifdef __cplusplus
extern "C" {
#endif

/* If the system doesn't provide strsignal, we get it defined in
   libiberty but no declaration is supplied.  */
#if !defined (HAVE_STRSIGNAL) \
    || (defined (HAVE_DECL_STRSIGNAL) && !HAVE_DECL_STRSIGNAL)
# ifndef strsignal
extern const char *strsignal (int);
# endif
#endif

#ifdef HAVE_GETRLIMIT
# if defined (HAVE_DECL_GETRLIMIT) && !HAVE_DECL_GETRLIMIT
#  ifndef getrlimit
struct rlimit;
extern int getrlimit (int, struct rlimit *);
#  endif
# endif
#endif

#ifdef HAVE_SETRLIMIT
# if defined (HAVE_DECL_SETRLIMIT) && !HAVE_DECL_SETRLIMIT
#  ifndef setrlimit
struct rlimit;
extern int setrlimit (int, const struct rlimit *);
#  endif
# endif
#endif

#if defined (HAVE_DECL_ABORT) && !HAVE_DECL_ABORT
extern void abort (void);
#endif

#if defined (HAVE_DECL_SNPRINTF) && !HAVE_DECL_SNPRINTF
extern int snprintf (char *, size_t, const char *, ...);
#endif

#if defined (HAVE_DECL_VSNPRINTF) && !HAVE_DECL_VSNPRINTF
extern int vsnprintf (char *, size_t, const char *, va_list);
#endif

#ifdef __cplusplus
}
#endif

/* 1 if we have C99 designated initializers.  */
#if !defined(HAVE_DESIGNATED_INITIALIZERS)
#ifdef __cplusplus
#define HAVE_DESIGNATED_INITIALIZERS 0
#else
#define HAVE_DESIGNATED_INITIALIZERS \
  ((GCC_VERSION >= 2007) || (__STDC_VERSION__ >= 199901L))
#endif
#endif

#if !defined(HAVE_DESIGNATED_UNION_INITIALIZERS)
#ifdef __cplusplus
#define HAVE_DESIGNATED_UNION_INITIALIZERS (GCC_VERSION >= 4007)
#else
#define HAVE_DESIGNATED_UNION_INITIALIZERS \
  ((GCC_VERSION >= 2007) || (__STDC_VERSION__ >= 199901L))
#endif
#endif

#if HAVE_SYS_STAT_H
# include <sys/stat.h>
#endif

/* Test if something is a normal file.  */
#ifndef S_ISREG
#define S_ISREG(m) (((m) & S_IFMT) == S_IFREG)
#endif

/* Test if something is a directory.  */
#ifndef S_ISDIR
#define S_ISDIR(m) (((m) & S_IFMT) == S_IFDIR)
#endif

/* Test if something is a character special file.  */
#ifndef S_ISCHR
#define S_ISCHR(m) (((m) & S_IFMT) == S_IFCHR)
#endif

/* Test if something is a block special file.  */
#ifndef S_ISBLK
#define S_ISBLK(m) (((m) & S_IFMT) == S_IFBLK)
#endif

/* Test if something is a socket.  */
#ifndef S_ISSOCK
# ifdef S_IFSOCK
#   define S_ISSOCK(m) (((m) & S_IFMT) == S_IFSOCK)
# else
#   define S_ISSOCK(m) 0
# endif
#endif

/* Test if something is a FIFO.  */
#ifndef S_ISFIFO
# ifdef S_IFIFO
#  define S_ISFIFO(m) (((m) & S_IFMT) == S_IFIFO)
# else
#  define S_ISFIFO(m) 0
# endif
#endif

/* Define well known filenos if the system does not define them.  */
#ifndef STDIN_FILENO
# define STDIN_FILENO   0
#endif
#ifndef STDOUT_FILENO
# define STDOUT_FILENO  1
#endif
#ifndef STDERR_FILENO
# define STDERR_FILENO  2
#endif

/* Some systems have mkdir that takes a single argument.  */
#ifdef MKDIR_TAKES_ONE_ARG
# define mkdir(a,b) mkdir (a)
#endif

#ifndef HAVE_KILL
# define kill(p,s) raise (s)
#endif

/* Provide a way to print an address via printf.  */
#ifndef HOST_PTR_PRINTF
#define HOST_PTR_PRINTF "%p"
#endif /* ! HOST_PTR_PRINTF */

/* By default, colon separates directories in a path.  */
#ifndef PATH_SEPARATOR
#define PATH_SEPARATOR ':'
#endif

/* Filename handling macros.  */
#include "filenames.h"

/* These should be phased out in favor of IS_DIR_SEPARATOR, where possible.  */
#ifndef DIR_SEPARATOR
# define DIR_SEPARATOR '/'
# ifdef HAVE_DOS_BASED_FILE_SYSTEM
#  define DIR_SEPARATOR_2 '\\'
# endif
#endif

#if defined (ENABLE_PLUGIN) && defined (HAVE_DLFCN_H)
/* If plugin support is enabled, we could use libdl.  */
#include <dlfcn.h>
#endif

/* Do not introduce a gmp.h dependency on the build system.  */
#ifndef GENERATOR_FILE
#include <gmp.h>
#endif

/* Get libiberty declarations.  */
#include "libiberty.h"

#undef FFS  /* Some systems predefine this symbol; don't let it interfere.  */
#undef FLOAT /* Likewise.  */
#undef ABS /* Likewise.  */
#undef PC /* Likewise.  */

/* Provide a default for the HOST_BIT_BUCKET.
   This suffices for POSIX-like hosts.  */

#ifndef HOST_BIT_BUCKET
#define HOST_BIT_BUCKET "/dev/null"
#endif

#ifndef offsetof
#define offsetof(TYPE, MEMBER)	((size_t) &((TYPE *) 0)->MEMBER)
#endif

/* Various error reporting routines want to use __FUNCTION__.  */
#if (GCC_VERSION < 2007)
#ifndef __FUNCTION__
#define __FUNCTION__ "?"
#endif /* ! __FUNCTION__ */
#endif

/* __builtin_expect(A, B) evaluates to A, but notifies the compiler that
   the most likely value of A is B.  This feature was added at some point
   between 2.95 and 3.0.  Let's use 3.0 as the lower bound for now.  */
#if (GCC_VERSION < 3000)
#define __builtin_expect(a, b) (a)
#endif

/* Some of the headers included by <memory> can use "abort" within a
   namespace, e.g. "_VSTD::abort();", which fails after we use the
   preprocessor to redefine "abort" as "fancy_abort" below.
   Given that unique-ptr.h can use "free", we need to do this after "free"
   is declared but before "abort" is overridden.  */

#ifdef INCLUDE_UNIQUE_PTR
# include "unique-ptr.h"
#endif

#ifdef INCLUDE_MALLOC_H
#ifdef HAVE_MALLINFO
#include <malloc.h>
#endif
#endif

/* Redefine abort to report an internal error w/o coredump, and
   reporting the location of the error in the source file.  */
extern void fancy_abort (const char *, int, const char *)
					 ATTRIBUTE_NORETURN ATTRIBUTE_COLD;
#define abort() fancy_abort (__FILE__, __LINE__, __FUNCTION__)

/* Use gcc_assert(EXPR) to test invariants.  */
#if ENABLE_ASSERT_CHECKING
#define gcc_assert(EXPR) 						\
   ((void)(!(EXPR) ? fancy_abort (__FILE__, __LINE__, __FUNCTION__), 0 : 0))
#elif (GCC_VERSION >= 4005)
#define gcc_assert(EXPR) 						\
  ((void)(__builtin_expect (!(EXPR), 0) ? __builtin_unreachable (), 0 : 0))
#else
/* Include EXPR, so that unused variable warnings do not occur.  */
#define gcc_assert(EXPR) ((void)(0 && (EXPR)))
#endif

#if CHECKING_P
#define gcc_checking_assert(EXPR) gcc_assert (EXPR)
#else
/* N.B.: in release build EXPR is not evaluated.  */
#define gcc_checking_assert(EXPR) ((void)(0 && (EXPR)))
#endif

#if GCC_VERSION >= 4000
#define ALWAYS_INLINE inline __attribute__ ((always_inline))
#else
#define ALWAYS_INLINE inline
#endif

/* Use gcc_unreachable() to mark unreachable locations (like an
   unreachable default case of a switch.  Do not use gcc_assert(0).  */
#if (GCC_VERSION >= 4005) && !ENABLE_ASSERT_CHECKING
#define gcc_unreachable() __builtin_unreachable ()
#else
#define gcc_unreachable() (fancy_abort (__FILE__, __LINE__, __FUNCTION__))
#endif

#if GCC_VERSION >= 7000 && defined(__has_attribute)
# if __has_attribute(fallthrough)
#  define gcc_fallthrough() __attribute__((fallthrough))
# else
#  define gcc_fallthrough()
# endif
#else
# define gcc_fallthrough()
#endif

#if GCC_VERSION >= 3001
#define STATIC_CONSTANT_P(X) (__builtin_constant_p (X) && (X))
#else
#define STATIC_CONSTANT_P(X) (false && (X))
#endif

/* static_assert (COND, MESSAGE) is available in C++11 onwards.  */
#if __cplusplus >= 201103L
#define STATIC_ASSERT(X) \
  static_assert ((X), #X)
#else
#define STATIC_ASSERT(X) \
  typedef int assertion1[(X) ? 1 : -1] ATTRIBUTE_UNUSED
#endif

/* Provide a fake boolean type.  We make no attempt to use the
   C99 _Bool, as it may not be available in the bootstrap compiler,
   and even if it is, it is liable to be buggy.
   This must be after all inclusion of system headers, as some of
   them will mess us up.  */

#undef TRUE
#undef FALSE

#ifdef __cplusplus
  /* Obsolete.  */
# define TRUE true
# define FALSE false
#else /* !__cplusplus */
# undef bool
# undef true
# undef false

# define bool unsigned char
# define true 1
# define false 0

  /* Obsolete.  */
# define TRUE true
# define FALSE false
#endif /* !__cplusplus */

/* Some compilers do not allow the use of unsigned char in bitfields.  */
#define BOOL_BITFIELD unsigned int

/* GCC older than 4.4 have broken C++ value initialization handling, see
   PR11309, PR30111, PR33916, PR82939 and PR84405 for more details.  */
#if GCC_VERSION > 0 && GCC_VERSION < 4004 && !defined(__clang__)
# define BROKEN_VALUE_INITIALIZATION
#endif

/* As the last action in this file, we poison the identifiers that
   shouldn't be used.  Note, luckily gcc-3.0's token-based integrated
   preprocessor won't trip on poisoned identifiers that arrive from
   the expansion of macros.  E.g. #define strrchr rindex, won't error
   if rindex is poisoned after this directive is issued and later on
   strrchr is called.

   Note: We define bypass macros for the few cases where we really
   want to use the libc memory allocation routines.  Otherwise we
   insist you use the "x" versions from libiberty.  */

#define really_call_malloc malloc
#define really_call_calloc calloc
#define really_call_realloc realloc

#if defined(FLEX_SCANNER) || defined(YYBISON) || defined(YYBYACC)
/* Flex and bison use malloc and realloc.  Yuk.  Note that this means
   really_call_* cannot be used in a .l or .y file.  */
#define malloc xmalloc
#define realloc xrealloc
#endif

#if (GCC_VERSION >= 3000)

/* Note autoconf checks for prototype declarations and includes
   system.h while doing so.  Only poison these tokens if actually
   compiling gcc, so that the autoconf declaration tests for malloc
   etc don't spuriously fail.  */
#ifdef IN_GCC

#ifndef USES_ISL
#undef calloc
#undef strdup
#undef strndup
 #pragma GCC poison calloc strdup strndup
#endif

#if !defined(FLEX_SCANNER) && !defined(YYBISON)
#undef malloc
#undef realloc
 #pragma GCC poison malloc realloc
#endif

/* The %m format should be used when GCC's main diagnostic functions
   supporting %m are available, and xstrerror from libiberty
   otherwise.  */
#undef strerror
 #pragma GCC poison strerror

/* loc_t is defined on some systems and too inviting for some
   programmers to avoid.  */
#undef loc_t
 #pragma GCC poison loc_t

/* Old target macros that have moved to the target hooks structure.  */
 #pragma GCC poison ASM_OPEN_PAREN ASM_CLOSE_PAREN			\
	FUNCTION_PROLOGUE FUNCTION_EPILOGUE				\
	FUNCTION_END_PROLOGUE FUNCTION_BEGIN_EPILOGUE			\
	DECL_MACHINE_ATTRIBUTES COMP_TYPE_ATTRIBUTES INSERT_ATTRIBUTES	\
	VALID_MACHINE_DECL_ATTRIBUTE VALID_MACHINE_TYPE_ATTRIBUTE	\
	SET_DEFAULT_TYPE_ATTRIBUTES SET_DEFAULT_DECL_ATTRIBUTES		\
	MERGE_MACHINE_TYPE_ATTRIBUTES MERGE_MACHINE_DECL_ATTRIBUTES	\
	MD_INIT_BUILTINS MD_EXPAND_BUILTIN ASM_OUTPUT_CONSTRUCTOR	\
	ASM_OUTPUT_DESTRUCTOR SIGNED_CHAR_SPEC MAX_CHAR_TYPE_SIZE	\
	WCHAR_UNSIGNED UNIQUE_SECTION SELECT_SECTION SELECT_RTX_SECTION	\
	ENCODE_SECTION_INFO STRIP_NAME_ENCODING ASM_GLOBALIZE_LABEL	\
	ASM_OUTPUT_MI_THUNK CONST_COSTS RTX_COSTS DEFAULT_RTX_COSTS	\
	ADDRESS_COST MACHINE_DEPENDENT_REORG ASM_FILE_START ASM_FILE_END \
	ASM_SIMPLIFY_DWARF_ADDR INIT_TARGET_OPTABS INIT_SUBTARGET_OPTABS \
	INIT_GOFAST_OPTABS MULSI3_LIBCALL MULDI3_LIBCALL DIVSI3_LIBCALL \
	DIVDI3_LIBCALL UDIVSI3_LIBCALL UDIVDI3_LIBCALL MODSI3_LIBCALL	\
	MODDI3_LIBCALL UMODSI3_LIBCALL UMODDI3_LIBCALL BUILD_VA_LIST_TYPE \
	PRETEND_OUTGOING_VARARGS_NAMED STRUCT_VALUE_INCOMING_REGNUM	\
	ASM_OUTPUT_SECTION_NAME PROMOTE_FUNCTION_ARGS PROMOTE_FUNCTION_MODE \
	STRUCT_VALUE_INCOMING STRICT_ARGUMENT_NAMING			\
	PROMOTE_FUNCTION_RETURN PROMOTE_PROTOTYPES STRUCT_VALUE_REGNUM	\
	SETUP_INCOMING_VARARGS EXPAND_BUILTIN_SAVEREGS			\
	DEFAULT_SHORT_ENUMS SPLIT_COMPLEX_ARGS MD_ASM_CLOBBERS		\
	HANDLE_PRAGMA_REDEFINE_EXTNAME HANDLE_PRAGMA_EXTERN_PREFIX	\
	MUST_PASS_IN_STACK FUNCTION_ARG_PASS_BY_REFERENCE               \
        VECTOR_MODE_SUPPORTED_P TARGET_SUPPORTS_HIDDEN 			\
	FUNCTION_ARG_PARTIAL_NREGS ASM_OUTPUT_DWARF_DTPREL		\
	ALLOCATE_INITIAL_VALUE LEGITIMIZE_ADDRESS FRAME_POINTER_REQUIRED \
	CAN_ELIMINATE TRAMPOLINE_TEMPLATE INITIALIZE_TRAMPOLINE		\
	TRAMPOLINE_ADJUST_ADDRESS STATIC_CHAIN STATIC_CHAIN_INCOMING	\
	RETURN_POPS_ARGS UNITS_PER_SIMD_WORD OVERRIDE_OPTIONS		\
	OPTIMIZATION_OPTIONS CLASS_LIKELY_SPILLED_P			\
	USING_SJLJ_EXCEPTIONS TARGET_UNWIND_INFO			\
	CAN_DEBUG_WITHOUT_FP UNLIKELY_EXECUTED_TEXT_SECTION_NAME	\
	HOT_TEXT_SECTION_NAME LEGITIMATE_CONSTANT_P ALWAYS_STRIP_DOTDOT	\
	OUTPUT_ADDR_CONST_EXTRA SMALL_REGISTER_CLASSES ASM_OUTPUT_IDENT	\
	ASM_BYTE_OP MEMBER_TYPE_FORCES_BLK LIBGCC2_HAS_SF_MODE		\
	LIBGCC2_HAS_DF_MODE LIBGCC2_HAS_XF_MODE LIBGCC2_HAS_TF_MODE	\
	CLEAR_BY_PIECES_P MOVE_BY_PIECES_P SET_BY_PIECES_P		\
	STORE_BY_PIECES_P TARGET_FLT_EVAL_METHOD			\
	HARD_REGNO_CALL_PART_CLOBBERED HARD_REGNO_MODE_OK		\
	MODES_TIEABLE_P FUNCTION_ARG_PADDING SLOW_UNALIGNED_ACCESS	\
	HARD_REGNO_NREGS SECONDARY_MEMORY_NEEDED_MODE			\
	SECONDARY_MEMORY_NEEDED CANNOT_CHANGE_MODE_CLASS		\
	TRULY_NOOP_TRUNCATION FUNCTION_ARG_OFFSET CONSTANT_ALIGNMENT	\
	STARTING_FRAME_OFFSET

/* Target macros only used for code built for the target, that have
   moved to libgcc-tm.h or have never been present elsewhere.  */
 #pragma GCC poison DECLARE_LIBRARY_RENAMES LIBGCC2_GNU_PREFIX		\
	MD_UNWIND_SUPPORT MD_FROB_UPDATE_CONTEXT ENABLE_EXECUTE_STACK	\
	REG_VALUE_IN_UNWIND_CONTEXT ASSUME_EXTENDED_UNWIND_CONTEXT

/* Other obsolete target macros, or macros that used to be in target
   headers and were not used, and may be obsolete or may never have
   been used.  */
 #pragma GCC poison INT_ASM_OP ASM_OUTPUT_EH_REGION_BEG CPP_PREDEFINES	   \
	ASM_OUTPUT_EH_REGION_END ASM_OUTPUT_LABELREF_AS_INT SMALL_STACK    \
	DOESNT_NEED_UNWINDER EH_TABLE_LOOKUP OBJC_SELECTORS_WITHOUT_LABELS \
	OMIT_EH_TABLE EASY_DIV_EXPR IMPLICIT_FIX_EXPR			   \
	LONGJMP_RESTORE_FROM_STACK MAX_INT_TYPE_SIZE ASM_IDENTIFY_GCC	   \
	STDC_VALUE TRAMPOLINE_ALIGN ASM_IDENTIFY_GCC_AFTER_SOURCE	   \
	SLOW_ZERO_EXTEND SUBREG_REGNO_OFFSET DWARF_LINE_MIN_INSTR_LENGTH   \
	TRADITIONAL_RETURN_FLOAT NO_BUILTIN_SIZE_TYPE			   \
	NO_BUILTIN_PTRDIFF_TYPE NO_BUILTIN_WCHAR_TYPE NO_BUILTIN_WINT_TYPE \
	BLOCK_PROFILER BLOCK_PROFILER_CODE FUNCTION_BLOCK_PROFILER	   \
	FUNCTION_BLOCK_PROFILER_EXIT MACHINE_STATE_SAVE			   \
	MACHINE_STATE_RESTORE SCCS_DIRECTIVE SECTION_ASM_OP BYTEORDER	   \
	ASM_OUTPUT_DEFINE_LABEL_DIFFERENCE_SYMBOL HOST_WORDS_BIG_ENDIAN	   \
	OBJC_PROLOGUE ALLOCATE_TRAMPOLINE HANDLE_PRAGMA ROUND_TYPE_SIZE	   \
	ROUND_TYPE_SIZE_UNIT CONST_SECTION_ASM_OP CRT_GET_RFIB_TEXT	   \
	DBX_LBRAC_FIRST DBX_OUTPUT_ENUM DBX_OUTPUT_SOURCE_FILENAME	   \
	DBX_WORKING_DIRECTORY INSN_CACHE_DEPTH INSN_CACHE_SIZE		   \
	INSN_CACHE_LINE_WIDTH INIT_SECTION_PREAMBLE NEED_ATEXIT ON_EXIT	   \
	EXIT_BODY OBJECT_FORMAT_ROSE MULTIBYTE_CHARS MAP_CHARACTER	   \
	LIBGCC_NEEDS_DOUBLE FINAL_PRESCAN_LABEL DEFAULT_CALLER_SAVES	   \
	LOAD_ARGS_REVERSED MAX_INTEGER_COMPUTATION_MODE			   \
	CONVERT_HARD_REGISTER_TO_SSA_P ASM_OUTPUT_MAIN_SOURCE_FILENAME	   \
	FIRST_INSN_ADDRESS TEXT_SECTION SHARED_BSS_SECTION_ASM_OP	   \
	PROMOTED_MODE EXPAND_BUILTIN_VA_END				   \
	LINKER_DOES_NOT_WORK_WITH_DWARF2 FUNCTION_ARG_KEEP_AS_REFERENCE	   \
	GIV_SORT_CRITERION MAX_LONG_TYPE_SIZE MAX_LONG_DOUBLE_TYPE_SIZE	   \
	MAX_WCHAR_TYPE_SIZE SHARED_SECTION_ASM_OP INTEGRATE_THRESHOLD      \
	FINAL_REG_PARM_STACK_SPACE MAYBE_REG_PARM_STACK_SPACE		   \
	TRADITIONAL_PIPELINE_INTERFACE DFA_PIPELINE_INTERFACE		   \
	DBX_OUTPUT_STANDARD_TYPES BUILTIN_SETJMP_FRAME_VALUE		   \
	SUNOS4_SHARED_LIBRARIES PROMOTE_FOR_CALL_ONLY			   \
	SPACE_AFTER_L_OPTION NO_RECURSIVE_FUNCTION_CSE			   \
	DEFAULT_MAIN_RETURN TARGET_MEM_FUNCTIONS EXPAND_BUILTIN_VA_ARG	   \
	COLLECT_PARSE_FLAG DWARF2_GENERATE_TEXT_SECTION_LABEL WINNING_GDB  \
	ASM_OUTPUT_FILENAME ASM_OUTPUT_SOURCE_LINE FILE_NAME_JOINER	   \
	GDB_INV_REF_REGPARM_STABS_LETTER DBX_MEMPARM_STABS_LETTER	   \
	PUT_SDB_SRC_FILE STABS_GCC_MARKER DBX_OUTPUT_FUNCTION_END	   \
	DBX_OUTPUT_GCC_MARKER DBX_FINISH_SYMBOL SDB_GENERATE_FAKE	   \
	NON_SAVING_SETJMP TARGET_LATE_RTL_PROLOGUE_EPILOGUE		   \
	CASE_DROPS_THROUGH TARGET_BELL TARGET_BS TARGET_CR TARGET_DIGIT0   \
        TARGET_ESC TARGET_FF TARGET_NEWLINE TARGET_TAB TARGET_VT	   \
        LINK_LIBGCC_SPECIAL DONT_ACCESS_GBLS_AFTER_EPILOGUE		   \
	TARGET_OPTIONS TARGET_SWITCHES EXTRA_CC_MODES FINALIZE_PIC	   \
	PREDICATE_CODES SPECIAL_MODE_PREDICATES	UNALIGNED_WORD_ASM_OP	   \
	EXTRA_SECTIONS EXTRA_SECTION_FUNCTIONS READONLY_DATA_SECTION	   \
	TARGET_ASM_EXCEPTION_SECTION TARGET_ASM_EH_FRAME_SECTION	   \
	SMALL_ARG_MAX ASM_OUTPUT_SHARED_BSS ASM_OUTPUT_SHARED_COMMON	   \
	ASM_OUTPUT_SHARED_LOCAL ASM_MAKE_LABEL_LINKONCE			   \
	STACK_CHECK_PROBE_INTERVAL STACK_CHECK_PROBE_LOAD		   \
	ORDER_REGS_FOR_LOCAL_ALLOC FUNCTION_OUTGOING_VALUE		   \
	ASM_DECLARE_CONSTANT_NAME MODIFY_TARGET_NAME SWITCHES_NEED_SPACES  \
	SWITCH_CURTAILS_COMPILATION SWITCH_TAKES_ARG WORD_SWITCH_TAKES_ARG \
	TARGET_OPTION_TRANSLATE_TABLE HANDLE_PRAGMA_PACK_PUSH_POP	   \
	HANDLE_SYSV_PRAGMA HANDLE_PRAGMA_WEAK CONDITIONAL_REGISTER_USAGE   \
	FUNCTION_ARG_BOUNDARY MUST_USE_SJLJ_EXCEPTIONS US_SOFTWARE_GOFAST  \
	USING_SVR4_H SVR4_ASM_SPEC FUNCTION_ARG FUNCTION_ARG_ADVANCE	   \
	FUNCTION_INCOMING_ARG IRA_COVER_CLASSES TARGET_VERSION		   \
	MACHINE_TYPE TARGET_HAS_TARGETCM ASM_OUTPUT_BSS			   \
	SETJMP_VIA_SAVE_AREA FORBIDDEN_INC_DEC_CLASSES			   \
	PREFERRED_OUTPUT_RELOAD_CLASS SYSTEM_INCLUDE_DIR		   \
	STANDARD_INCLUDE_DIR STANDARD_INCLUDE_COMPONENT			   \
	LINK_ELIMINATE_DUPLICATE_LDIRECTORIES MIPS_DEBUGGING_INFO	   \
	IDENT_ASM_OP ALL_COP_ADDITIONAL_REGISTER_NAMES DBX_OUTPUT_LBRAC	   \
	DBX_OUTPUT_NFUN DBX_OUTPUT_RBRAC RANGE_TEST_NON_SHORT_CIRCUIT	   \
	REAL_VALUE_TRUNCATE REVERSE_CONDEXEC_PREDICATES_P		   \
	TARGET_ALIGN_ANON_BITFIELDS TARGET_NARROW_VOLATILE_BITFIELDS	   \
	IDENT_ASM_OP UNALIGNED_SHORT_ASM_OP UNALIGNED_INT_ASM_OP	   \
	UNALIGNED_LONG_ASM_OP UNALIGNED_DOUBLE_INT_ASM_OP		   \
	USE_COMMON_FOR_ONE_ONLY IFCVT_EXTRA_FIELDS IFCVT_INIT_EXTRA_FIELDS \
	CASE_USE_BIT_TESTS FIXUNS_TRUNC_LIKE_FIX_TRUNC                     \
        GO_IF_MODE_DEPENDENT_ADDRESS DELAY_SLOTS_FOR_EPILOGUE              \
        ELIGIBLE_FOR_EPILOGUE_DELAY TARGET_C99_FUNCTIONS TARGET_HAS_SINCOS \
	REG_CLASS_FROM_LETTER CONST_OK_FOR_LETTER_P			   \
	CONST_DOUBLE_OK_FOR_LETTER_P EXTRA_CONSTRAINT			   \
	REG_CLASS_FROM_CONSTRAINT REG_CLASS_FOR_CONSTRAINT		   \
	EXTRA_CONSTRAINT_STR EXTRA_MEMORY_CONSTRAINT			   \
	EXTRA_ADDRESS_CONSTRAINT CONST_DOUBLE_OK_FOR_CONSTRAINT_P	   \
	CALLER_SAVE_PROFITABLE LARGEST_EXPONENT_IS_NORMAL		   \
	ROUND_TOWARDS_ZERO SF_SIZE DF_SIZE XF_SIZE TF_SIZE LIBGCC2_TF_CEXT \
	LIBGCC2_LONG_DOUBLE_TYPE_SIZE STRUCT_VALUE			   \
	EH_FRAME_IN_DATA_SECTION TARGET_FLT_EVAL_METHOD_NON_DEFAULT	   \
	JCR_SECTION_NAME TARGET_USE_JCR_SECTION SDB_DEBUGGING_INFO	   \
	SDB_DEBUG NO_IMPLICIT_EXTERN_C

/* Hooks that are no longer used.  */
 #pragma GCC poison LANG_HOOKS_FUNCTION_MARK LANG_HOOKS_FUNCTION_FREE	\
	LANG_HOOKS_MARK_TREE LANG_HOOKS_INSERT_DEFAULT_ATTRIBUTES \
	LANG_HOOKS_TREE_INLINING_ESTIMATE_NUM_INSNS \
	LANG_HOOKS_PUSHLEVEL LANG_HOOKS_SET_BLOCK \
	LANG_HOOKS_MAYBE_BUILD_CLEANUP LANG_HOOKS_UPDATE_DECL_AFTER_SAVING \
	LANG_HOOKS_POPLEVEL LANG_HOOKS_TRUTHVALUE_CONVERSION \
	TARGET_PROMOTE_FUNCTION_ARGS TARGET_PROMOTE_FUNCTION_RETURN \
	LANG_HOOKS_MISSING_ARGUMENT LANG_HOOKS_HASH_TYPES \
	TARGET_HANDLE_OFAST TARGET_OPTION_OPTIMIZATION \
	TARGET_IRA_COVER_CLASSES TARGET_HELP \
	TARGET_HANDLE_PRAGMA_EXTERN_PREFIX \
	TARGET_VECTORIZE_BUILTIN_MUL_WIDEN_EVEN \
	TARGET_VECTORIZE_BUILTIN_MUL_WIDEN_ODD \
	TARGET_MD_ASM_CLOBBERS TARGET_RELAXED_ORDERING \
	EXTENDED_SDB_BASIC_TYPES TARGET_INVALID_PARAMETER_TYPE \
	TARGET_INVALID_RETURN_TYPE

/* Arrays that were deleted in favor of a functional interface.  */
 #pragma GCC poison built_in_decls implicit_built_in_decls

/* Hooks into libgcc2.  */
 #pragma GCC poison LIBGCC2_DOUBLE_TYPE_SIZE LIBGCC2_WORDS_BIG_ENDIAN \
   LIBGCC2_FLOAT_WORDS_BIG_ENDIAN

/* Miscellaneous macros that are no longer used.  */
 #pragma GCC poison USE_MAPPED_LOCATION GET_ENVIRONMENT

/* Libiberty macros that are no longer used in GCC.  */
#undef ANSI_PROTOTYPES
#undef PTR_CONST
#undef LONG_DOUBLE
#undef VPARAMS
#undef VA_OPEN
#undef VA_FIXEDARG
#undef VA_CLOSE
#undef VA_START
 #pragma GCC poison ANSI_PROTOTYPES PTR_CONST LONG_DOUBLE VPARAMS VA_OPEN \
  VA_FIXEDARG VA_CLOSE VA_START
#endif /* IN_GCC */

/* Front ends should never have to include middle-end headers.  Enforce
   this by poisoning the header double-include protection defines.  */
#ifdef IN_GCC_FRONTEND
#pragma GCC poison GCC_RTL_H GCC_EXCEPT_H GCC_EXPR_H
#endif

/* Note: not all uses of the `index' token (e.g. variable names and
   structure members) have been eliminated.  */
#undef bcopy
#undef bzero
#undef bcmp
#undef rindex
 #pragma GCC poison bcopy bzero bcmp rindex

/* Poison ENABLE_CHECKING macro that should be replaced with
   'if (flag_checking)', or with CHECKING_P macro.  */
#pragma GCC poison ENABLE_CHECKING

#endif /* GCC >= 3.0 */

/* This macro allows casting away const-ness to pass -Wcast-qual
   warnings.  DO NOT USE THIS UNLESS YOU REALLY HAVE TO!  It should
   only be used in certain specific cases.  One valid case is where
   the C standard definitions or prototypes force you to.  E.g. if you
   need to free a const object, or if you pass a const string to
   execv, et al.  Another valid use would be in an allocation function
   that creates const objects that need to be initialized.  In some
   cases we have non-const functions that return the argument
   (e.g. next_nonnote_insn).  Rather than create const shadow
   functions, we can cast away const-ness in calling these interfaces
   if we're careful to verify that the called function does indeed not
   modify its argument and the return value is only used in a const
   context.  (This can be somewhat dangerous as these assumptions can
   change after the fact).  Beyond these uses, most other cases of
   using this macro should be viewed with extreme caution.  */

#ifdef __cplusplus
#define CONST_CAST2(TOTYPE,FROMTYPE,X) (const_cast<TOTYPE> (X))
#else
#if defined(__GNUC__) && GCC_VERSION > 4000
/* GCC 4.0.x has a bug where it may ICE on this expression,
   so does GCC 3.4.x (PR17436).  */
#define CONST_CAST2(TOTYPE,FROMTYPE,X) ((__extension__(union {FROMTYPE _q; TOTYPE _nq;})(X))._nq)
#elif defined(__GNUC__)
static inline char *
helper_const_non_const_cast (const char *p)
{
  union {
    const char *const_c;
    char *c;
  } val;
  val.const_c = p;
  return val.c;
}

#define CONST_CAST2(TOTYPE,FROMTYPE,X) \
	((TOTYPE) helper_const_non_const_cast ((const char *) (FROMTYPE) (X)))
#else
#define CONST_CAST2(TOTYPE,FROMTYPE,X) ((TOTYPE)(FROMTYPE)(X))
#endif
#endif
#define CONST_CAST(TYPE,X) CONST_CAST2 (TYPE, const TYPE, (X))
#define CONST_CAST_TREE(X) CONST_CAST (union tree_node *, (X))
#define CONST_CAST_RTX(X) CONST_CAST (struct rtx_def *, (X))
#define CONST_CAST_RTX_INSN(X) CONST_CAST (struct rtx_insn *, (X))
#define CONST_CAST_BB(X) CONST_CAST (struct basic_block_def *, (X))
#define CONST_CAST_GIMPLE(X) CONST_CAST (gimple *, (X))

/* Activate certain diagnostics as warnings (not errors via the
   -Werror flag).  */
#if GCC_VERSION >= 4003
/* If asserts are disabled, activate -Wuninitialized as a warning (not
   an error/-Werror).  */
#ifndef ENABLE_ASSERT_CHECKING
#pragma GCC diagnostic warning "-Wuninitialized"
#endif
#endif

#ifdef ENABLE_VALGRIND_ANNOTATIONS
# ifdef HAVE_VALGRIND_MEMCHECK_H
#  include <valgrind/memcheck.h>
# elif defined HAVE_MEMCHECK_H
#  include <memcheck.h>
# else
#  include <valgrind.h>
# endif
/* Compatibility macros to let valgrind 3.1 work.  */
# ifndef VALGRIND_MAKE_MEM_NOACCESS
#  define VALGRIND_MAKE_MEM_NOACCESS VALGRIND_MAKE_NOACCESS
# endif
# ifndef VALGRIND_MAKE_MEM_DEFINED
#  define VALGRIND_MAKE_MEM_DEFINED VALGRIND_MAKE_READABLE
# endif
# ifndef VALGRIND_MAKE_MEM_UNDEFINED
#  define VALGRIND_MAKE_MEM_UNDEFINED VALGRIND_MAKE_WRITABLE
# endif
#else
/* Avoid #ifdef:s when we can help it.  */
#define VALGRIND_DISCARD(x)
#define VALGRIND_MALLOCLIKE_BLOCK(w,x,y,z)
#define VALGRIND_FREELIKE_BLOCK(x,y)
#endif

/* Macros to temporarily ignore some warnings.  */
#if GCC_VERSION >= 6000
#define GCC_DIAGNOSTIC_STRINGIFY(x) #x
#define GCC_DIAGNOSTIC_PUSH_IGNORED(x) \
  _Pragma ("GCC diagnostic push") \
  _Pragma (GCC_DIAGNOSTIC_STRINGIFY (GCC diagnostic ignored #x))
#define GCC_DIAGNOSTIC_POP _Pragma ("GCC diagnostic pop")
#else
#define GCC_DIAGNOSTIC_PUSH_IGNORED(x)
#define GCC_DIAGNOSTIC_POP
#endif

/* In LTO -fwhole-program build we still want to keep the debug functions available
   for debugger.  Mark them as used to prevent removal.  */
#if (GCC_VERSION > 4000)
#define DEBUG_FUNCTION __attribute__ ((__used__))
#define DEBUG_VARIABLE __attribute__ ((__used__))
#else
#define DEBUG_FUNCTION
#define DEBUG_VARIABLE
#endif

/* General macro to extract bit Y of X.  */
#define TEST_BIT(X, Y) (((X) >> (Y)) & 1)

/* Get definitions of HOST_WIDE_INT.  */
#include "hwint.h"

<<<<<<< HEAD
/* GCC qsort API-compatible functions: except in release-checking compilers,
   redirect 4-argument qsort calls to gcc_qsort; keep 1-argument invocations
   corresponding to vec::qsort (cmp): they use C qsort internally anyway.  */
void qsort_chk (void *, size_t, size_t, int (*)(const void *, const void *));
void gcc_qsort (void *, size_t, size_t, int (*)(const void *, const void *));
void gcc_stablesort (void *, size_t, size_t,
		     int (*)(const void *, const void *));
=======
typedef int sort_r_cmp_fn (const void *, const void *, void *);
void qsort_chk (void *, size_t, size_t, sort_r_cmp_fn *, void *);
void gcc_sort_r (void *, size_t, size_t, sort_r_cmp_fn *, void *);
void gcc_qsort (void *, size_t, size_t, int (*)(const void *, const void *));
void gcc_stablesort (void *, size_t, size_t,
		     int (*)(const void *, const void *));
/* Redirect four-argument qsort calls to gcc_qsort; one-argument invocations
   correspond to vec::qsort, and use C qsort internally.  */
>>>>>>> 9e014010
#define PP_5th(a1, a2, a3, a4, a5, ...) a5
#undef qsort
#define qsort(...) PP_5th (__VA_ARGS__, gcc_qsort, 3, 2, qsort, 0) (__VA_ARGS__)

#define ONE_K 1024
#define ONE_M (ONE_K * ONE_K)

/* Display a number as an integer multiple of either:
   - 1024, if said integer is >= to 10 K (in base 2)
   - 1024 * 1024, if said integer is >= 10 M in (base 2)
 */
#define SIZE_SCALE(x) (((x) < 10 * ONE_K \
			? (x) \
			: ((x) < 10 * ONE_M \
			   ? (x) / ONE_K \
			   : (x) / ONE_M)))

/* For a given integer, display either:
   - the character 'k', if the number is higher than 10 K (in base 2)
     but strictly lower than 10 M (in base 2)
   - the character 'M' if the number is higher than 10 M (in base2)
   - the charcter ' ' if the number is strictly lower  than 10 K  */
#define SIZE_LABEL(x) ((x) < 10 * ONE_K ? ' ' : ((x) < 10 * ONE_M ? 'k' : 'M'))

/* Display an integer amount as multiple of 1K or 1M (in base 2).
   Display the correct unit (either k, M, or ' ') after the amount, as
   well.  */
#define SIZE_AMOUNT(size) (uint64_t)SIZE_SCALE (size), SIZE_LABEL (size)

/* Format string particle for printing a SIZE_AMOUNT with N being the width
   of the number.  */
#define PRsa(n) "%" #n PRIu64 "%c"

#endif /* ! GCC_SYSTEM_H */<|MERGE_RESOLUTION|>--- conflicted
+++ resolved
@@ -1,10 +1,6 @@
 /* Get common system includes and various definitions and declarations based
    on autoconf macros.
-<<<<<<< HEAD
-   Copyright (C) 1998-2019 Free Software Foundation, Inc.
-=======
    Copyright (C) 1998-2020 Free Software Foundation, Inc.
->>>>>>> 9e014010
 
 This file is part of GCC.
 
@@ -1217,15 +1213,6 @@
 /* Get definitions of HOST_WIDE_INT.  */
 #include "hwint.h"
 
-<<<<<<< HEAD
-/* GCC qsort API-compatible functions: except in release-checking compilers,
-   redirect 4-argument qsort calls to gcc_qsort; keep 1-argument invocations
-   corresponding to vec::qsort (cmp): they use C qsort internally anyway.  */
-void qsort_chk (void *, size_t, size_t, int (*)(const void *, const void *));
-void gcc_qsort (void *, size_t, size_t, int (*)(const void *, const void *));
-void gcc_stablesort (void *, size_t, size_t,
-		     int (*)(const void *, const void *));
-=======
 typedef int sort_r_cmp_fn (const void *, const void *, void *);
 void qsort_chk (void *, size_t, size_t, sort_r_cmp_fn *, void *);
 void gcc_sort_r (void *, size_t, size_t, sort_r_cmp_fn *, void *);
@@ -1234,7 +1221,6 @@
 		     int (*)(const void *, const void *));
 /* Redirect four-argument qsort calls to gcc_qsort; one-argument invocations
    correspond to vec::qsort, and use C qsort internally.  */
->>>>>>> 9e014010
 #define PP_5th(a1, a2, a3, a4, a5, ...) a5
 #undef qsort
 #define qsort(...) PP_5th (__VA_ARGS__, gcc_qsort, 3, 2, qsort, 0) (__VA_ARGS__)
