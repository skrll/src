/* toplev.h - Various declarations for functions found in toplev.c
<<<<<<< HEAD
   Copyright (C) 1998-2019 Free Software Foundation, Inc.
=======
   Copyright (C) 1998-2020 Free Software Foundation, Inc.
>>>>>>> e2aa5677

This file is part of GCC.

GCC is free software; you can redistribute it and/or modify it under
the terms of the GNU General Public License as published by the Free
Software Foundation; either version 3, or (at your option) any later
version.

GCC is distributed in the hope that it will be useful, but WITHOUT ANY
WARRANTY; without even the implied warranty of MERCHANTABILITY or
FITNESS FOR A PARTICULAR PURPOSE.  See the GNU General Public License
for more details.

You should have received a copy of the GNU General Public License
along with GCC; see the file COPYING3.  If not see
<http://www.gnu.org/licenses/>.  */

#ifndef GCC_TOPLEV_H
#define GCC_TOPLEV_H

/* Decoded options, and number of such options.  */
extern struct cl_decoded_option *save_decoded_options;
extern unsigned int save_decoded_options_count;

class timer;

/* Invoking the compiler.  */
class toplev
{
public:
  toplev (timer *external_timer,
	  bool init_signals);
  ~toplev ();

  int main (int argc, char **argv);

  void finalize ();

private:

  void start_timevars ();

  void run_self_tests ();

  bool m_use_TV_TOTAL;
  bool m_init_signals;
};

extern void rest_of_decl_compilation (tree, int, int);
extern void rest_of_type_compilation (tree, int);
extern void init_optimization_passes (void);
extern bool enable_rtl_dump_file (void);

/* In except.c.  Initialize exception handling.  This is used by the Ada
   and LTO front ends to initialize EH "on demand".  See lto-streamer-in.c
   and ada/gcc-interface/misc.c.  */
extern void init_eh (void);

extern void announce_function (tree);

extern void wrapup_global_declaration_1 (tree);
extern bool wrapup_global_declaration_2 (tree);
extern bool wrapup_global_declarations (tree *, int);

extern void global_decl_processing (void);

extern void
dump_memory_report (const char *);
extern void dump_profile_report (void);

extern void target_reinit (void);

/* A unique local time stamp, might be zero if none is available.  */
extern unsigned local_tick;

/* See toplev.c.  */
extern int flag_rerun_cse_after_global_opts;

extern void print_version (FILE *, const char *, bool);

/* The hashtable, so that the C front ends can pass it to cpplib.  */
extern struct ht *ident_hash;

/* Functions used to get and set GCC's notion of in what directory
   compilation was started.  */

extern const char *get_src_pwd	       (void);
extern bool set_src_pwd		       (const char *);

/* Functions used to manipulate the random seed.  */

extern HOST_WIDE_INT get_random_seed (bool);
extern void set_random_seed (const char *);

extern unsigned int min_align_loops_log;
extern unsigned int min_align_jumps_log;
extern unsigned int min_align_labels_log;
extern unsigned int min_align_functions_log;

extern void parse_alignment_opts (void);

extern void initialize_rtl (void);

#endif /* ! GCC_TOPLEV_H */<|MERGE_RESOLUTION|>--- conflicted
+++ resolved
@@ -1,9 +1,5 @@
 /* toplev.h - Various declarations for functions found in toplev.c
-<<<<<<< HEAD
-   Copyright (C) 1998-2019 Free Software Foundation, Inc.
-=======
    Copyright (C) 1998-2020 Free Software Foundation, Inc.
->>>>>>> e2aa5677
 
 This file is part of GCC.
 
