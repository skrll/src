--- conflicted
+++ resolved
@@ -1,9 +1,5 @@
 /* Single entry single exit control flow regions.
-<<<<<<< HEAD
-   Copyright (C) 2008-2019 Free Software Foundation, Inc.
-=======
    Copyright (C) 2008-2020 Free Software Foundation, Inc.
->>>>>>> e2aa5677
    Contributed by Jan Sjodin <jan.sjodin@amd.com> and
    Sebastian Pop <sebastian.pop@amd.com>.
 
