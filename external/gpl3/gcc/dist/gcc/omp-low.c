--- conflicted
+++ resolved
@@ -4,11 +4,7 @@
 
    Contributed by Diego Novillo <dnovillo@redhat.com>
 
-<<<<<<< HEAD
-   Copyright (C) 2005-2019 Free Software Foundation, Inc.
-=======
    Copyright (C) 2005-2020 Free Software Foundation, Inc.
->>>>>>> e2aa5677
 
 This file is part of GCC.
 
@@ -124,12 +120,6 @@
      and then offsets (if constant, otherwise NULL) for each entry.  */
   vec<tree> task_reductions;
 
-<<<<<<< HEAD
-  /* And a hash map from the reduction clauses to the registered array
-     elts.  */
-  hash_map<tree, unsigned> *task_reduction_map;
-
-=======
   /* A hash map from the reduction clauses to the registered array
      elts.  */
   hash_map<tree, unsigned> *task_reduction_map;
@@ -150,7 +140,6 @@
     value outside of this function. */
   tree outer_reduction_clauses;
 
->>>>>>> e2aa5677
   /* Nesting depth of this context.  Used to beautify error messages re
      invalid gotos.  The outermost ctx is depth 1, with depth 0 being
      reserved for the main body of the function.  */
@@ -1048,11 +1037,8 @@
       delete ctx->task_reduction_map;
     }
 
-<<<<<<< HEAD
-=======
   delete ctx->lastprivate_conditional_map;
 
->>>>>>> e2aa5677
   XDELETE (ctx);
 }
 
@@ -1180,8 +1166,6 @@
 	  goto do_private;
 
 	case OMP_CLAUSE_REDUCTION:
-<<<<<<< HEAD
-=======
 	  /* Collect 'reduction' clauses on OpenACC compute construct.  */
 	  if (is_gimple_omp_oacc (ctx->stmt)
 	      && is_gimple_omp_offloaded (ctx->stmt))
@@ -1194,7 +1178,6 @@
 	    }
 	  /* FALLTHRU */
 
->>>>>>> e2aa5677
 	case OMP_CLAUSE_IN_REDUCTION:
 	  decl = OMP_CLAUSE_DECL (c);
 	  if (TREE_CODE (decl) == MEM_REF)
@@ -1217,7 +1200,6 @@
 		  && (OMP_CLAUSE_CODE (c) != OMP_CLAUSE_REDUCTION
 		      || (!OMP_CLAUSE_REDUCTION_TASK (c)
 			  && !is_task_ctx (ctx))))
-<<<<<<< HEAD
 		{
 		  by_ref = use_pointer_for_field (t, NULL);
 		  if (is_task_ctx (ctx)
@@ -1241,31 +1223,6 @@
 		 the receiver side will use them directly.  */
 	      if (!is_global_var (maybe_lookup_decl_in_outer_ctx (decl, ctx)))
 		{
-=======
-		{
-		  by_ref = use_pointer_for_field (t, NULL);
-		  if (is_task_ctx (ctx)
-		      && TREE_CODE (TREE_TYPE (t)) == REFERENCE_TYPE
-		      && TREE_CODE (TREE_TYPE (TREE_TYPE (t))) == POINTER_TYPE)
-		    {
-		      install_var_field (t, false, 1, ctx);
-		      install_var_field (t, by_ref, 2, ctx);
-		    }
-		  else
-		    install_var_field (t, by_ref, 3, ctx);
-		}
-	      break;
-	    }
-	  if (is_task_ctx (ctx)
-	      || (OMP_CLAUSE_CODE (c) == OMP_CLAUSE_REDUCTION
-		  && OMP_CLAUSE_REDUCTION_TASK (c)
-		  && is_parallel_ctx (ctx)))
-	    {
-	      /* Global variables don't need to be copied,
-		 the receiver side will use them directly.  */
-	      if (!is_global_var (maybe_lookup_decl_in_outer_ctx (decl, ctx)))
-		{
->>>>>>> e2aa5677
 		  by_ref = use_pointer_for_field (decl, ctx);
 		  if (OMP_CLAUSE_CODE (c) == OMP_CLAUSE_IN_REDUCTION)
 		    install_var_field (decl, by_ref, 3, ctx);
@@ -1734,10 +1691,7 @@
 	case OMP_CLAUSE_ORDER:
 	case OMP_CLAUSE_BIND:
 	case OMP_CLAUSE_USE_DEVICE_PTR:
-<<<<<<< HEAD
-=======
 	case OMP_CLAUSE_USE_DEVICE_ADDR:
->>>>>>> e2aa5677
 	case OMP_CLAUSE_NONTEMPORAL:
 	case OMP_CLAUSE_ASYNC:
 	case OMP_CLAUSE_WAIT:
@@ -1755,10 +1709,7 @@
 	case OMP_CLAUSE__SIMT_:
 	case OMP_CLAUSE_IF_PRESENT:
 	case OMP_CLAUSE_FINALIZE:
-<<<<<<< HEAD
-=======
 	case OMP_CLAUSE__CONDTEMP_:
->>>>>>> e2aa5677
 	  break;
 
 	case OMP_CLAUSE__CACHE_:
@@ -2942,14 +2893,6 @@
 		}
 	    }
 	  else if (gimple_code (stmt) == GIMPLE_OMP_ATOMIC_LOAD
-<<<<<<< HEAD
-		   || gimple_code (stmt) == GIMPLE_OMP_ATOMIC_STORE)
-	    return true;
-	  error_at (gimple_location (stmt),
-		    "OpenMP constructs other than %<#pragma omp ordered simd%>"
-		    " or %<#pragma omp atomic%> may not be nested inside"
-		    " %<simd%> region");
-=======
 		   || gimple_code (stmt) == GIMPLE_OMP_ATOMIC_STORE
 		   || gimple_code (stmt) == GIMPLE_OMP_SCAN)
 	    return true;
@@ -2960,7 +2903,6 @@
 		    "OpenMP constructs other than "
 		    "%<ordered simd%>, %<simd%>, %<loop%> or %<atomic%> may "
 		    "not be nested inside %<simd%> region");
->>>>>>> e2aa5677
 	  return false;
 	}
       else if (gimple_code (ctx->stmt) == GIMPLE_OMP_TEAMS)
@@ -3154,11 +3096,7 @@
 		  && (!is_taskloop_ctx (ctx)
 		      || ctx->outer == NULL
 		      || !is_task_ctx (ctx->outer)))
-<<<<<<< HEAD
-		bad = "#pragma omp task";
-=======
 		bad = "task";
->>>>>>> e2aa5677
 	      else
 		{
 		  for (omp_context *octx = ctx->outer;
@@ -3427,29 +3365,6 @@
       }
       break;
     case GIMPLE_OMP_TEAMS:
-<<<<<<< HEAD
-      if ((ctx == NULL
-           || gimple_code (ctx->stmt) != GIMPLE_OMP_TARGET
-           || gimple_omp_target_kind (ctx->stmt) != GF_OMP_TARGET_KIND_REGION)
-	  && lang_GNU_Fortran ())
-=======
-      if (ctx == NULL)
-	break;
-      else if (gimple_code (ctx->stmt) != GIMPLE_OMP_TARGET
-	       || (gimple_omp_target_kind (ctx->stmt)
-		   != GF_OMP_TARGET_KIND_REGION))
->>>>>>> e2aa5677
-	{
-	  /* Teams construct can appear either strictly nested inside of
-	     target construct with no intervening stmts, or can be encountered
-	     only by initial task (so must not appear inside any OpenMP
-	     construct.  */
-	  error_at (gimple_location (stmt),
-		    "%<teams%> construct must be closely nested inside of "
-		    "%<target%> construct or not nested in any OpenMP "
-		    "construct");
-	  return false;
-	}
       if (ctx == NULL)
 	break;
       else if (gimple_code (ctx->stmt) != GIMPLE_OMP_TARGET
@@ -3873,8 +3788,6 @@
       scan_omp_single (as_a <gomp_single *> (stmt), ctx);
       break;
 
-<<<<<<< HEAD
-=======
     case GIMPLE_OMP_SCAN:
       if (tree clauses = gimple_omp_scan_clauses (as_a <gomp_scan *> (stmt)))
 	{
@@ -3884,7 +3797,6 @@
 	    ctx->scan_exclusive = true;
 	}
       /* FALLTHRU */
->>>>>>> e2aa5677
     case GIMPLE_OMP_SECTION:
     case GIMPLE_OMP_MASTER:
     case GIMPLE_OMP_ORDERED:
@@ -4415,11 +4327,7 @@
   omplow_simd_context sctx = omplow_simd_context ();
   tree simt_lane = NULL_TREE, simtrec = NULL_TREE;
   tree ivar = NULL_TREE, lvar = NULL_TREE, uid = NULL_TREE;
-<<<<<<< HEAD
-  gimple_seq llist[3] = { };
-=======
   gimple_seq llist[4] = { };
->>>>>>> e2aa5677
   tree nonconst_simd_if = NULL_TREE;
 
   copyin_seq = NULL;
@@ -4474,16 +4382,6 @@
 	case OMP_CLAUSE__CONDTEMP_:
 	  /* FIXME: lastprivate(conditional:) not handled for SIMT yet.  */
 	  if (sctx.is_simt)
-	    sctx.max_vf = 1;
-	  break;
-	case OMP_CLAUSE_IF:
-	  if (integer_zerop (OMP_CLAUSE_IF_EXPR (c)))
-	    sctx.max_vf = 1;
-	  else if (TREE_CODE (OMP_CLAUSE_IF_EXPR (c)) != INTEGER_CST)
-	    nonconst_simd_if = OMP_CLAUSE_IF_EXPR (c);
-	  break;
-        case OMP_CLAUSE_SIMDLEN:
-	  if (integer_onep (OMP_CLAUSE_SIMDLEN_EXPR (c)))
 	    sctx.max_vf = 1;
 	  break;
 	default:
@@ -5024,21 +4922,12 @@
 	      else if (OMP_CLAUSE_REDUCTION_PLACEHOLDER (c) || is_simd)
 		{
 		  if (pass != 3)
-<<<<<<< HEAD
 		    {
 		      y2 = create_tmp_var (ptype);
 		      gimplify_assign (y2, y, ilist);
 		    }
 		  if (is_simd || OMP_CLAUSE_REDUCTION_OMP_ORIG_REF (c))
 		    {
-=======
-		    {
-		      y2 = create_tmp_var (ptype);
-		      gimplify_assign (y2, y, ilist);
-		    }
-		  if (is_simd || OMP_CLAUSE_REDUCTION_OMP_ORIG_REF (c))
-		    {
->>>>>>> e2aa5677
 		      tree ref = build_outer_var_ref (var, ctx);
 		      /* For ref build_outer_var_ref already performs this.  */
 		      if (TREE_CODE (d) == INDIRECT_REF)
@@ -5115,16 +5004,7 @@
 		      x = lang_hooks.decls.omp_clause_dtor
 						(c, build_simple_mem_ref (y2));
 		      if (x)
-<<<<<<< HEAD
-			{
-			  gimple_seq tseq = NULL;
-			  dtor = x;
-			  gimplify_stmt (&dtor, &tseq);
-			  gimple_seq_add_seq (dlist, tseq);
-			}
-=======
 			gimplify_and_add (x, dlist);
->>>>>>> e2aa5677
 		    }
 		}
 	      else
@@ -6213,12 +6093,7 @@
     }
   if (tskred_avar)
     {
-<<<<<<< HEAD
-      tree clobber = build_constructor (TREE_TYPE (tskred_avar), NULL);
-      TREE_THIS_VOLATILE (clobber) = 1;
-=======
       tree clobber = build_clobber (TREE_TYPE (tskred_avar));
->>>>>>> e2aa5677
       gimple_seq_add_stmt (ilist, gimple_build_assign (tskred_avar, clobber));
     }
 
@@ -6267,17 +6142,6 @@
       sctx.is_simt = false;
     }
 
-  if (nonconst_simd_if)
-    {
-      if (sctx.lane == NULL_TREE)
-	{
-	  sctx.idx = create_tmp_var (unsigned_type_node);
-	  sctx.lane = create_tmp_var (unsigned_type_node);
-	}
-      /* FIXME: For now.  */
-      sctx.is_simt = false;
-    }
-
   if (sctx.lane || sctx.is_simt)
     {
       uid = create_tmp_var (ptr_type_node, "simduid");
@@ -6308,14 +6172,9 @@
   if (sctx.lane)
     {
       gimple *g = gimple_build_call_internal (IFN_GOMP_SIMD_LANE,
-<<<<<<< HEAD
-					      1 + (nonconst_simd_if != NULL),
-					      uid, nonconst_simd_if);
-=======
 					      2 + (nonconst_simd_if != NULL),
 					      uid, integer_zero_node,
 					      nonconst_simd_if);
->>>>>>> e2aa5677
       gimple_call_set_lhs (g, sctx.lane);
       gimple_stmt_iterator gsi = gsi_start_1 (gimple_omp_body_ptr (ctx->stmt));
       gsi_insert_before_without_update (&gsi, g, GSI_SAME_STMT);
@@ -7920,11 +7779,7 @@
   gomp_sections *stmt;
   gimple *t;
   gbind *new_stmt, *bind;
-<<<<<<< HEAD
-  gimple_seq ilist, dlist, olist, tred_dlist = NULL, new_body;
-=======
   gimple_seq ilist, dlist, olist, tred_dlist = NULL, clist = NULL, new_body;
->>>>>>> e2aa5677
 
   stmt = as_a <gomp_sections *> (gsi_stmt (*gsi_p));
 
@@ -7953,12 +7808,9 @@
       gimple_seq_add_stmt (&ilist, gimple_build_assign (rtmp, temp));
     }
 
-<<<<<<< HEAD
-=======
   tree *clauses_ptr = gimple_omp_sections_clauses_ptr (stmt);
   lower_lastprivate_conditional_clauses (clauses_ptr, ctx);
 
->>>>>>> e2aa5677
   lower_rec_input_clauses (gimple_omp_sections_clauses (stmt),
       			   &ilist, &dlist, ctx, NULL);
 
@@ -8272,7 +8124,6 @@
 /* Helper function for lower_omp_task_reductions.  For a specific PASS
    find out the current clause it should be processed, or return false
    if all have been processed already.  */
-<<<<<<< HEAD
 
 static inline bool
 omp_task_reduction_iterate (int pass, enum tree_code code,
@@ -8306,647 +8157,6 @@
   *type = NULL_TREE;
   *next = NULL_TREE;
   return false;
-}
-
-/* Lower task_reduction and reduction clauses (the latter unless CODE is
-   OMP_TASKGROUP only with task modifier).  Register mapping of those in
-   START sequence and reducing them and unregister them in the END sequence.  */
-
-static void
-lower_omp_task_reductions (omp_context *ctx, enum tree_code code, tree clauses,
-			   gimple_seq *start, gimple_seq *end)
-{
-  enum omp_clause_code ccode
-    = (code == OMP_TASKGROUP
-       ? OMP_CLAUSE_TASK_REDUCTION : OMP_CLAUSE_REDUCTION);
-  tree cancellable = NULL_TREE;
-  clauses = omp_task_reductions_find_first (clauses, code, ccode);
-  if (clauses == NULL_TREE)
-    return;
-  if (code == OMP_FOR || code == OMP_SECTIONS)
-    {
-      for (omp_context *outer = ctx->outer; outer; outer = outer->outer)
-	if (gimple_code (outer->stmt) == GIMPLE_OMP_PARALLEL
-	    && outer->cancellable)
-	  {
-	    cancellable = error_mark_node;
-	    break;
-	  }
-	else if (gimple_code (outer->stmt) != GIMPLE_OMP_TASKGROUP)
-	  break;
-    }
-  tree record_type = lang_hooks.types.make_type (RECORD_TYPE);
-  tree *last = &TYPE_FIELDS (record_type);
-  unsigned cnt = 0;
-  if (cancellable)
-    {
-      tree field = build_decl (UNKNOWN_LOCATION, FIELD_DECL, NULL_TREE,
-			       ptr_type_node);
-      tree ifield = build_decl (UNKNOWN_LOCATION, FIELD_DECL, NULL_TREE,
-				integer_type_node);
-      *last = field;
-      DECL_CHAIN (field) = ifield;
-      last = &DECL_CHAIN (ifield);
-      DECL_CONTEXT (field) = record_type;
-      if (TYPE_ALIGN (record_type) < DECL_ALIGN (field))
-	SET_TYPE_ALIGN (record_type, DECL_ALIGN (field));
-      DECL_CONTEXT (ifield) = record_type;
-      if (TYPE_ALIGN (record_type) < DECL_ALIGN (ifield))
-	SET_TYPE_ALIGN (record_type, DECL_ALIGN (ifield));
-    }
-  for (int pass = 0; pass < 2; pass++)
-    {
-      tree decl, type, next;
-      for (tree c = clauses;
-	   omp_task_reduction_iterate (pass, code, ccode,
-				       &c, &decl, &type, &next); c = next)
-	{
-	  ++cnt;
-	  tree new_type = type;
-	  if (ctx->outer)
-	    new_type = remap_type (type, &ctx->outer->cb);
-	  tree field
-	    = build_decl (OMP_CLAUSE_LOCATION (c), FIELD_DECL,
-			  DECL_P (decl) ? DECL_NAME (decl) : NULL_TREE,
-			  new_type);
-	  if (DECL_P (decl) && type == TREE_TYPE (decl))
-	    {
-	      SET_DECL_ALIGN (field, DECL_ALIGN (decl));
-	      DECL_USER_ALIGN (field) = DECL_USER_ALIGN (decl);
-	      TREE_THIS_VOLATILE (field) = TREE_THIS_VOLATILE (decl);
-	    }
-	  else
-	    SET_DECL_ALIGN (field, TYPE_ALIGN (type));
-	  DECL_CONTEXT (field) = record_type;
-	  if (TYPE_ALIGN (record_type) < DECL_ALIGN (field))
-	    SET_TYPE_ALIGN (record_type, DECL_ALIGN (field));
-	  *last = field;
-	  last = &DECL_CHAIN (field);
-	  tree bfield
-	    = build_decl (OMP_CLAUSE_LOCATION (c), FIELD_DECL, NULL_TREE,
-			  boolean_type_node);
-	  DECL_CONTEXT (bfield) = record_type;
-	  if (TYPE_ALIGN (record_type) < DECL_ALIGN (bfield))
-	    SET_TYPE_ALIGN (record_type, DECL_ALIGN (bfield));
-	  *last = bfield;
-	  last = &DECL_CHAIN (bfield);
-	}
-    }
-  *last = NULL_TREE;
-  layout_type (record_type);
-
-  /* Build up an array which registers with the runtime all the reductions
-     and deregisters them at the end.  Format documented in libgomp/task.c.  */
-  tree atype = build_array_type_nelts (pointer_sized_int_node, 7 + cnt * 3);
-  tree avar = create_tmp_var_raw (atype);
-  gimple_add_tmp_var (avar);
-  TREE_ADDRESSABLE (avar) = 1;
-  tree r = build4 (ARRAY_REF, pointer_sized_int_node, avar, size_zero_node,
-		   NULL_TREE, NULL_TREE);
-  tree t = build_int_cst (pointer_sized_int_node, cnt);
-  gimple_seq_add_stmt (start, gimple_build_assign (r, t));
-  gimple_seq seq = NULL;
-  tree sz = fold_convert (pointer_sized_int_node,
-			  TYPE_SIZE_UNIT (record_type));
-  int cachesz = 64;
-  sz = fold_build2 (PLUS_EXPR, pointer_sized_int_node, sz,
-		    build_int_cst (pointer_sized_int_node, cachesz - 1));
-  sz = fold_build2 (BIT_AND_EXPR, pointer_sized_int_node, sz,
-		    build_int_cst (pointer_sized_int_node, ~(cachesz - 1)));
-  ctx->task_reductions.create (1 + cnt);
-  ctx->task_reduction_map = new hash_map<tree, unsigned>;
-  ctx->task_reductions.quick_push (TREE_CODE (sz) == INTEGER_CST
-				   ? sz : NULL_TREE);
-  sz = force_gimple_operand (sz, &seq, true, NULL_TREE);
-  gimple_seq_add_seq (start, seq);
-  r = build4 (ARRAY_REF, pointer_sized_int_node, avar, size_one_node,
-	      NULL_TREE, NULL_TREE);
-  gimple_seq_add_stmt (start, gimple_build_assign (r, sz));
-  r = build4 (ARRAY_REF, pointer_sized_int_node, avar, size_int (2),
-	      NULL_TREE, NULL_TREE);
-  t = build_int_cst (pointer_sized_int_node,
-		     MAX (TYPE_ALIGN_UNIT (record_type), (unsigned) cachesz));
-  gimple_seq_add_stmt (start, gimple_build_assign (r, t));
-  r = build4 (ARRAY_REF, pointer_sized_int_node, avar, size_int (3),
-	      NULL_TREE, NULL_TREE);
-  t = build_int_cst (pointer_sized_int_node, -1);
-  gimple_seq_add_stmt (start, gimple_build_assign (r, t));
-  r = build4 (ARRAY_REF, pointer_sized_int_node, avar, size_int (4),
-	      NULL_TREE, NULL_TREE);
-  t = build_int_cst (pointer_sized_int_node, 0);
-  gimple_seq_add_stmt (start, gimple_build_assign (r, t));
-
-  /* In end, build a loop that iterates from 0 to < omp_get_num_threads ()
-     and for each task reduction checks a bool right after the private variable
-     within that thread's chunk; if the bool is clear, it hasn't been
-     initialized and thus isn't going to be reduced nor destructed, otherwise
-     reduce and destruct it.  */
-  tree idx = create_tmp_var (size_type_node);
-  gimple_seq_add_stmt (end, gimple_build_assign (idx, size_zero_node));
-  tree num_thr_sz = create_tmp_var (size_type_node);
-  tree lab1 = create_artificial_label (UNKNOWN_LOCATION);
-  tree lab2 = create_artificial_label (UNKNOWN_LOCATION);
-  tree lab3 = NULL_TREE;
-  gimple *g;
-  if (code == OMP_FOR || code == OMP_SECTIONS)
-    {
-      /* For worksharing constructs, only perform it in the master thread,
-	 with the exception of cancelled implicit barriers - then only handle
-	 the current thread.  */
-      tree lab4 = create_artificial_label (UNKNOWN_LOCATION);
-      t = builtin_decl_explicit (BUILT_IN_OMP_GET_THREAD_NUM);
-      tree thr_num = create_tmp_var (integer_type_node);
-      g = gimple_build_call (t, 0);
-      gimple_call_set_lhs (g, thr_num);
-      gimple_seq_add_stmt (end, g);
-      if (cancellable)
-	{
-	  tree c;
-	  tree lab5 = create_artificial_label (UNKNOWN_LOCATION);
-	  tree lab6 = create_artificial_label (UNKNOWN_LOCATION);
-	  lab3 = create_artificial_label (UNKNOWN_LOCATION);
-	  if (code == OMP_FOR)
-	    c = gimple_omp_for_clauses (ctx->stmt);
-	  else /* if (code == OMP_SECTIONS) */
-	    c = gimple_omp_sections_clauses (ctx->stmt);
-	  c = OMP_CLAUSE_DECL (omp_find_clause (c, OMP_CLAUSE__REDUCTEMP_));
-	  cancellable = c;
-	  g = gimple_build_cond (NE_EXPR, c, build_zero_cst (TREE_TYPE (c)),
-				 lab5, lab6);
-	  gimple_seq_add_stmt (end, g);
-	  gimple_seq_add_stmt (end, gimple_build_label (lab5));
-	  g = gimple_build_assign (idx, NOP_EXPR, thr_num);
-	  gimple_seq_add_stmt (end, g);
-	  g = gimple_build_assign (num_thr_sz, PLUS_EXPR, idx,
-				   build_one_cst (TREE_TYPE (idx)));
-	  gimple_seq_add_stmt (end, g);
-	  gimple_seq_add_stmt (end, gimple_build_goto (lab3));
-	  gimple_seq_add_stmt (end, gimple_build_label (lab6));
-	}
-      g = gimple_build_cond (NE_EXPR, thr_num, integer_zero_node, lab2, lab4);
-      gimple_seq_add_stmt (end, g);
-      gimple_seq_add_stmt (end, gimple_build_label (lab4));
-    }
-  if (code != OMP_PARALLEL)
-    {
-      t = builtin_decl_explicit (BUILT_IN_OMP_GET_NUM_THREADS);
-      tree num_thr = create_tmp_var (integer_type_node);
-      g = gimple_build_call (t, 0);
-      gimple_call_set_lhs (g, num_thr);
-      gimple_seq_add_stmt (end, g);
-      g = gimple_build_assign (num_thr_sz, NOP_EXPR, num_thr);
-      gimple_seq_add_stmt (end, g);
-      if (cancellable)
-	gimple_seq_add_stmt (end, gimple_build_label (lab3));
-    }
-  else
-    {
-      tree c = omp_find_clause (gimple_omp_parallel_clauses (ctx->stmt),
-				OMP_CLAUSE__REDUCTEMP_);
-      t = fold_convert (pointer_sized_int_node, OMP_CLAUSE_DECL (c));
-      t = fold_convert (size_type_node, t);
-      gimplify_assign (num_thr_sz, t, end);
-    }
-  t = build4 (ARRAY_REF, pointer_sized_int_node, avar, size_int (2),
-	      NULL_TREE, NULL_TREE);
-  tree data = create_tmp_var (pointer_sized_int_node);
-  gimple_seq_add_stmt (end, gimple_build_assign (data, t));
-  gimple_seq_add_stmt (end, gimple_build_label (lab1));
-  tree ptr;
-  if (TREE_CODE (TYPE_SIZE_UNIT (record_type)) == INTEGER_CST)
-    ptr = create_tmp_var (build_pointer_type (record_type));
-  else
-    ptr = create_tmp_var (ptr_type_node);
-  gimple_seq_add_stmt (end, gimple_build_assign (ptr, NOP_EXPR, data));
-
-  tree field = TYPE_FIELDS (record_type);
-  cnt = 0;
-  if (cancellable)
-    field = DECL_CHAIN (DECL_CHAIN (field));
-  for (int pass = 0; pass < 2; pass++)
-    {
-      tree decl, type, next;
-      for (tree c = clauses;
-	   omp_task_reduction_iterate (pass, code, ccode,
-				       &c, &decl, &type, &next); c = next)
-	{
-	  tree var = decl, ref;
-	  if (TREE_CODE (decl) == MEM_REF)
-	    {
-	      var = TREE_OPERAND (var, 0);
-	      if (TREE_CODE (var) == POINTER_PLUS_EXPR)
-		var = TREE_OPERAND (var, 0);
-	      tree v = var;
-	      if (TREE_CODE (var) == ADDR_EXPR)
-		var = TREE_OPERAND (var, 0);
-	      else if (TREE_CODE (var) == INDIRECT_REF)
-		var = TREE_OPERAND (var, 0);
-	      tree orig_var = var;
-	      if (is_variable_sized (var))
-		{
-		  gcc_assert (DECL_HAS_VALUE_EXPR_P (var));
-		  var = DECL_VALUE_EXPR (var);
-		  gcc_assert (TREE_CODE (var) == INDIRECT_REF);
-		  var = TREE_OPERAND (var, 0);
-		  gcc_assert (DECL_P (var));
-		}
-	      t = ref = maybe_lookup_decl_in_outer_ctx (var, ctx);
-	      if (orig_var != var)
-		gcc_assert (TREE_CODE (v) == ADDR_EXPR);
-	      else if (TREE_CODE (v) == ADDR_EXPR)
-		t = build_fold_addr_expr (t);
-	      else if (TREE_CODE (v) == INDIRECT_REF)
-		t = build_fold_indirect_ref (t);
-	      if (TREE_CODE (TREE_OPERAND (decl, 0)) == POINTER_PLUS_EXPR)
-		{
-		  tree b = TREE_OPERAND (TREE_OPERAND (decl, 0), 1);
-		  b = maybe_lookup_decl_in_outer_ctx (b, ctx);
-		  t = fold_build2 (POINTER_PLUS_EXPR, TREE_TYPE (t), t, b);
-		}
-	      if (!integer_zerop (TREE_OPERAND (decl, 1)))
-		t = fold_build2 (POINTER_PLUS_EXPR, TREE_TYPE (t), t,
-				 fold_convert (size_type_node,
-					       TREE_OPERAND (decl, 1)));
-	    }
-	  else
-	    {
-	      t = ref = maybe_lookup_decl_in_outer_ctx (var, ctx);
-	      if (!omp_is_reference (decl))
-		t = build_fold_addr_expr (t);
-	    }
-	  t = fold_convert (pointer_sized_int_node, t);
-	  seq = NULL;
-	  t = force_gimple_operand (t, &seq, true, NULL_TREE);
-	  gimple_seq_add_seq (start, seq);
-	  r = build4 (ARRAY_REF, pointer_sized_int_node, avar,
-		      size_int (7 + cnt * 3), NULL_TREE, NULL_TREE);
-	  gimple_seq_add_stmt (start, gimple_build_assign (r, t));
-	  t = unshare_expr (byte_position (field));
-	  t = fold_convert (pointer_sized_int_node, t);
-	  ctx->task_reduction_map->put (c, cnt);
-	  ctx->task_reductions.quick_push (TREE_CODE (t) == INTEGER_CST
-					   ? t : NULL_TREE);
-	  seq = NULL;
-	  t = force_gimple_operand (t, &seq, true, NULL_TREE);
-	  gimple_seq_add_seq (start, seq);
-	  r = build4 (ARRAY_REF, pointer_sized_int_node, avar,
-		      size_int (7 + cnt * 3 + 1), NULL_TREE, NULL_TREE);
-	  gimple_seq_add_stmt (start, gimple_build_assign (r, t));
-
-	  tree bfield = DECL_CHAIN (field);
-	  tree cond;
-	  if (code == OMP_PARALLEL || code == OMP_FOR || code == OMP_SECTIONS)
-	    /* In parallel or worksharing all threads unconditionally
-	       initialize all their task reduction private variables.  */
-	    cond = boolean_true_node;
-	  else if (TREE_TYPE (ptr) == ptr_type_node)
-	    {
-	      cond = build2 (POINTER_PLUS_EXPR, ptr_type_node, ptr,
-			     unshare_expr (byte_position (bfield)));
-	      seq = NULL;
-	      cond = force_gimple_operand (cond, &seq, true, NULL_TREE);
-	      gimple_seq_add_seq (end, seq);
-	      tree pbool = build_pointer_type (TREE_TYPE (bfield));
-	      cond = build2 (MEM_REF, TREE_TYPE (bfield), cond,
-			     build_int_cst (pbool, 0));
-	    }
-	  else
-	    cond = build3 (COMPONENT_REF, TREE_TYPE (bfield),
-			   build_simple_mem_ref (ptr), bfield, NULL_TREE);
-	  tree lab3 = create_artificial_label (UNKNOWN_LOCATION);
-	  tree lab4 = create_artificial_label (UNKNOWN_LOCATION);
-	  tree condv = create_tmp_var (boolean_type_node);
-	  gimple_seq_add_stmt (end, gimple_build_assign (condv, cond));
-	  g = gimple_build_cond (NE_EXPR, condv, boolean_false_node,
-				 lab3, lab4);
-	  gimple_seq_add_stmt (end, g);
-	  gimple_seq_add_stmt (end, gimple_build_label (lab3));
-	  if (cancellable && OMP_CLAUSE_REDUCTION_PLACEHOLDER (c) == NULL_TREE)
-	    {
-	      /* If this reduction doesn't need destruction and parallel
-		 has been cancelled, there is nothing to do for this
-		 reduction, so jump around the merge operation.  */
-	      tree lab5 = create_artificial_label (UNKNOWN_LOCATION);
-	      g = gimple_build_cond (NE_EXPR, cancellable,
-				     build_zero_cst (TREE_TYPE (cancellable)),
-				     lab4, lab5);
-	      gimple_seq_add_stmt (end, g);
-	      gimple_seq_add_stmt (end, gimple_build_label (lab5));
-	    }
-
-	  tree new_var;
-	  if (TREE_TYPE (ptr) == ptr_type_node)
-	    {
-	      new_var = build2 (POINTER_PLUS_EXPR, ptr_type_node, ptr,
-				unshare_expr (byte_position (field)));
-	      seq = NULL;
-	      new_var = force_gimple_operand (new_var, &seq, true, NULL_TREE);
-	      gimple_seq_add_seq (end, seq);
-	      tree pbool = build_pointer_type (TREE_TYPE (field));
-	      new_var = build2 (MEM_REF, TREE_TYPE (field), new_var,
-				build_int_cst (pbool, 0));
-	    }
-	  else
-	    new_var = build3 (COMPONENT_REF, TREE_TYPE (field),
-			      build_simple_mem_ref (ptr), field, NULL_TREE);
-
-	  enum tree_code rcode = OMP_CLAUSE_REDUCTION_CODE (c);
-	  if (TREE_CODE (decl) != MEM_REF && omp_is_reference (decl))
-	    ref = build_simple_mem_ref (ref);
-	  /* reduction(-:var) sums up the partial results, so it acts
-	     identically to reduction(+:var).  */
-	  if (rcode == MINUS_EXPR)
-	    rcode = PLUS_EXPR;
-	  if (TREE_CODE (decl) == MEM_REF)
-	    {
-	      tree type = TREE_TYPE (new_var);
-	      tree v = TYPE_MAX_VALUE (TYPE_DOMAIN (type));
-	      tree i = create_tmp_var (TREE_TYPE (v));
-	      tree ptype = build_pointer_type (TREE_TYPE (type));
-	      if (DECL_P (v))
-		{
-		  v = maybe_lookup_decl_in_outer_ctx (v, ctx);
-		  tree vv = create_tmp_var (TREE_TYPE (v));
-		  gimplify_assign (vv, v, start);
-		  v = vv;
-		}
-	      ref = build4 (ARRAY_REF, pointer_sized_int_node, avar,
-			    size_int (7 + cnt * 3), NULL_TREE, NULL_TREE);
-	      new_var = build_fold_addr_expr (new_var);
-	      new_var = fold_convert (ptype, new_var);
-	      ref = fold_convert (ptype, ref);
-	      tree m = create_tmp_var (ptype);
-	      gimplify_assign (m, new_var, end);
-	      new_var = m;
-	      m = create_tmp_var (ptype);
-	      gimplify_assign (m, ref, end);
-	      ref = m;
-	      gimplify_assign (i, build_int_cst (TREE_TYPE (v), 0), end);
-	      tree body = create_artificial_label (UNKNOWN_LOCATION);
-	      tree endl = create_artificial_label (UNKNOWN_LOCATION);
-	      gimple_seq_add_stmt (end, gimple_build_label (body));
-	      tree priv = build_simple_mem_ref (new_var);
-	      tree out = build_simple_mem_ref (ref);
-	      if (OMP_CLAUSE_REDUCTION_PLACEHOLDER (c))
-		{
-		  tree placeholder = OMP_CLAUSE_REDUCTION_PLACEHOLDER (c);
-		  tree decl_placeholder
-		    = OMP_CLAUSE_REDUCTION_DECL_PLACEHOLDER (c);
-		  tree lab6 = NULL_TREE;
-		  if (cancellable)
-		    {
-		      /* If this reduction needs destruction and parallel
-			 has been cancelled, jump around the merge operation
-			 to the destruction.  */
-		      tree lab5 = create_artificial_label (UNKNOWN_LOCATION);
-		      lab6 = create_artificial_label (UNKNOWN_LOCATION);
-		      tree zero = build_zero_cst (TREE_TYPE (cancellable));
-		      g = gimple_build_cond (NE_EXPR, cancellable, zero,
-					     lab6, lab5);
-		      gimple_seq_add_stmt (end, g);
-		      gimple_seq_add_stmt (end, gimple_build_label (lab5));
-		    }
-		  SET_DECL_VALUE_EXPR (placeholder, out);
-		  DECL_HAS_VALUE_EXPR_P (placeholder) = 1;
-		  SET_DECL_VALUE_EXPR (decl_placeholder, priv);
-		  DECL_HAS_VALUE_EXPR_P (decl_placeholder) = 1;
-		  lower_omp (&OMP_CLAUSE_REDUCTION_GIMPLE_MERGE (c), ctx);
-		  gimple_seq_add_seq (end,
-				      OMP_CLAUSE_REDUCTION_GIMPLE_MERGE (c));
-		  OMP_CLAUSE_REDUCTION_GIMPLE_MERGE (c) = NULL;
-		  if (OMP_CLAUSE_CODE (c) == OMP_CLAUSE_TASK_REDUCTION)
-		    {
-		      OMP_CLAUSE_REDUCTION_PLACEHOLDER (c) = NULL;
-		      OMP_CLAUSE_REDUCTION_DECL_PLACEHOLDER (c) = NULL;
-		    }
-		  if (cancellable)
-		    gimple_seq_add_stmt (end, gimple_build_label (lab6));
-		  tree x = lang_hooks.decls.omp_clause_dtor (c, priv);
-		  if (x)
-		    {
-		      gimple_seq tseq = NULL;
-		      gimplify_stmt (&x, &tseq);
-		      gimple_seq_add_seq (end, tseq);
-		    }
-		}
-	      else
-		{
-		  tree x = build2 (rcode, TREE_TYPE (out), out, priv);
-		  out = unshare_expr (out);
-		  gimplify_assign (out, x, end);
-		}
-	      gimple *g
-		= gimple_build_assign (new_var, POINTER_PLUS_EXPR, new_var,
-				       TYPE_SIZE_UNIT (TREE_TYPE (type)));
-	      gimple_seq_add_stmt (end, g);
-	      g = gimple_build_assign (ref, POINTER_PLUS_EXPR, ref,
-				       TYPE_SIZE_UNIT (TREE_TYPE (type)));
-	      gimple_seq_add_stmt (end, g);
-	      g = gimple_build_assign (i, PLUS_EXPR, i,
-				       build_int_cst (TREE_TYPE (i), 1));
-	      gimple_seq_add_stmt (end, g);
-	      g = gimple_build_cond (LE_EXPR, i, v, body, endl);
-	      gimple_seq_add_stmt (end, g);
-	      gimple_seq_add_stmt (end, gimple_build_label (endl));
-	    }
-	  else if (OMP_CLAUSE_REDUCTION_PLACEHOLDER (c))
-	    {
-	      tree placeholder = OMP_CLAUSE_REDUCTION_PLACEHOLDER (c);
-	      tree oldv = NULL_TREE;
-	      tree lab6 = NULL_TREE;
-	      if (cancellable)
-		{
-		  /* If this reduction needs destruction and parallel
-		     has been cancelled, jump around the merge operation
-		     to the destruction.  */
-		  tree lab5 = create_artificial_label (UNKNOWN_LOCATION);
-		  lab6 = create_artificial_label (UNKNOWN_LOCATION);
-		  tree zero = build_zero_cst (TREE_TYPE (cancellable));
-		  g = gimple_build_cond (NE_EXPR, cancellable, zero,
-					 lab6, lab5);
-		  gimple_seq_add_stmt (end, g);
-		  gimple_seq_add_stmt (end, gimple_build_label (lab5));
-		}
-	      if (omp_is_reference (decl)
-		  && !useless_type_conversion_p (TREE_TYPE (placeholder),
-						 TREE_TYPE (ref)))
-		ref = build_fold_addr_expr_loc (OMP_CLAUSE_LOCATION (c), ref);
-	      ref = build_fold_addr_expr_loc (OMP_CLAUSE_LOCATION (c), ref);
-	      tree refv = create_tmp_var (TREE_TYPE (ref));
-	      gimplify_assign (refv, ref, end);
-	      ref = build_simple_mem_ref_loc (OMP_CLAUSE_LOCATION (c), refv);
-	      SET_DECL_VALUE_EXPR (placeholder, ref);
-	      DECL_HAS_VALUE_EXPR_P (placeholder) = 1;
-	      tree d = maybe_lookup_decl (decl, ctx);
-	      gcc_assert (d);
-	      if (DECL_HAS_VALUE_EXPR_P (d))
-		oldv = DECL_VALUE_EXPR (d);
-	      if (omp_is_reference (var))
-		{
-		  tree v = fold_convert (TREE_TYPE (d),
-					 build_fold_addr_expr (new_var));
-		  SET_DECL_VALUE_EXPR (d, v);
-		}
-	      else
-		SET_DECL_VALUE_EXPR (d, new_var);
-	      DECL_HAS_VALUE_EXPR_P (d) = 1;
-	      lower_omp (&OMP_CLAUSE_REDUCTION_GIMPLE_MERGE (c), ctx);
-	      if (oldv)
-		SET_DECL_VALUE_EXPR (d, oldv);
-	      else
-		{
-		  SET_DECL_VALUE_EXPR (d, NULL_TREE);
-		  DECL_HAS_VALUE_EXPR_P (d) = 0;
-		}
-	      gimple_seq_add_seq (end, OMP_CLAUSE_REDUCTION_GIMPLE_MERGE (c));
-	      OMP_CLAUSE_REDUCTION_GIMPLE_MERGE (c) = NULL;
-	      if (OMP_CLAUSE_CODE (c) == OMP_CLAUSE_TASK_REDUCTION)
-		OMP_CLAUSE_REDUCTION_PLACEHOLDER (c) = NULL;
-	      if (cancellable)
-		gimple_seq_add_stmt (end, gimple_build_label (lab6));
-	      tree x = lang_hooks.decls.omp_clause_dtor (c, new_var);
-	      if (x)
-		{
-		  gimple_seq tseq = NULL;
-		  gimplify_stmt (&x, &tseq);
-		  gimple_seq_add_seq (end, tseq);
-		}
-	    }
-	  else
-	    {
-	      tree x = build2 (rcode, TREE_TYPE (ref), ref, new_var);
-	      ref = unshare_expr (ref);
-	      gimplify_assign (ref, x, end);
-	    }
-	  gimple_seq_add_stmt (end, gimple_build_label (lab4));
-	  ++cnt;
-	  field = DECL_CHAIN (bfield);
-	}
-    }
-
-  if (code == OMP_TASKGROUP)
-    {
-      t = builtin_decl_explicit (BUILT_IN_GOMP_TASKGROUP_REDUCTION_REGISTER);
-      g = gimple_build_call (t, 1, build_fold_addr_expr (avar));
-      gimple_seq_add_stmt (start, g);
-    }
-  else
-    {
-      tree c;
-      if (code == OMP_FOR)
-	c = gimple_omp_for_clauses (ctx->stmt);
-      else if (code == OMP_SECTIONS)
-	c = gimple_omp_sections_clauses (ctx->stmt);
-      else
-	c = gimple_omp_taskreg_clauses (ctx->stmt);
-      c = omp_find_clause (c, OMP_CLAUSE__REDUCTEMP_);
-      t = fold_convert (TREE_TYPE (OMP_CLAUSE_DECL (c)),
-			build_fold_addr_expr (avar));
-      gimplify_assign (OMP_CLAUSE_DECL (c), t, start);
-    }
-
-  gimple_seq_add_stmt (end, gimple_build_assign (data, PLUS_EXPR, data, sz));
-  gimple_seq_add_stmt (end, gimple_build_assign (idx, PLUS_EXPR, idx,
-						 size_one_node));
-  g = gimple_build_cond (NE_EXPR, idx, num_thr_sz, lab1, lab2);
-  gimple_seq_add_stmt (end, g);
-  gimple_seq_add_stmt (end, gimple_build_label (lab2));
-  if (code == OMP_FOR || code == OMP_SECTIONS)
-    {
-      enum built_in_function bfn
-	= BUILT_IN_GOMP_WORKSHARE_TASK_REDUCTION_UNREGISTER;
-      t = builtin_decl_explicit (bfn);
-      tree c_bool_type = TREE_VALUE (TYPE_ARG_TYPES (TREE_TYPE (t)));
-      tree arg;
-      if (cancellable)
-	{
-	  arg = create_tmp_var (c_bool_type);
-	  gimple_seq_add_stmt (end, gimple_build_assign (arg, NOP_EXPR,
-							 cancellable));
-	}
-      else
-	arg = build_int_cst (c_bool_type, 0);
-      g = gimple_build_call (t, 1, arg);
-    }
-  else
-    {
-      t = builtin_decl_explicit (BUILT_IN_GOMP_TASKGROUP_REDUCTION_UNREGISTER);
-      g = gimple_build_call (t, 1, build_fold_addr_expr (avar));
-    }
-  gimple_seq_add_stmt (end, g);
-  t = build_constructor (atype, NULL);
-  TREE_THIS_VOLATILE (t) = 1;
-  gimple_seq_add_stmt (end, gimple_build_assign (avar, t));
-}
-=======
->>>>>>> e2aa5677
-
-static inline bool
-omp_task_reduction_iterate (int pass, enum tree_code code,
-			    enum omp_clause_code ccode, tree *c, tree *decl,
-			    tree *type, tree *next)
-{
-<<<<<<< HEAD
-  gimple *stmt = gsi_stmt (*gsi_p);
-  gcall *x;
-  gbind *bind;
-  gimple_seq dseq = NULL;
-  tree block = make_node (BLOCK);
-
-  bind = gimple_build_bind (NULL, NULL, block);
-  gsi_replace (gsi_p, bind, true);
-  gimple_bind_add_stmt (bind, stmt);
-
-  push_gimplify_context ();
-
-  x = gimple_build_call (builtin_decl_explicit (BUILT_IN_GOMP_TASKGROUP_START),
-			 0);
-  gimple_bind_add_stmt (bind, x);
-
-  lower_omp_task_reductions (ctx, OMP_TASKGROUP,
-			     gimple_omp_taskgroup_clauses (stmt),
-			     gimple_bind_body_ptr (bind), &dseq);
-
-  lower_omp (gimple_omp_body_ptr (stmt), ctx);
-  gimple_bind_add_seq (bind, gimple_omp_body (stmt));
-  gimple_omp_set_body (stmt, NULL);
-
-  gimple_bind_add_stmt (bind, gimple_build_omp_return (true));
-  gimple_bind_add_seq (bind, dseq);
-
-  pop_gimplify_context (bind);
-
-  gimple_bind_append_vars (bind, ctx->block_vars);
-  BLOCK_VARS (block) = ctx->block_vars;
-=======
-  for (; *c; *c = omp_find_clause (OMP_CLAUSE_CHAIN (*c), ccode))
-    {
-      if (ccode == OMP_CLAUSE_REDUCTION
-	  && code != OMP_TASKLOOP
-	  && !OMP_CLAUSE_REDUCTION_TASK (*c))
-	continue;
-      *decl = OMP_CLAUSE_DECL (*c);
-      *type = TREE_TYPE (*decl);
-      if (TREE_CODE (*decl) == MEM_REF)
-	{
-	  if (pass != 1)
-	    continue;
-	}
-      else
-	{
-	  if (omp_is_reference (*decl))
-	    *type = TREE_TYPE (*type);
-	  if (pass != (!TREE_CONSTANT (TYPE_SIZE_UNIT (*type))))
-	    continue;
-	}
-      *next = omp_find_clause (OMP_CLAUSE_CHAIN (*c), ccode);
-      return true;
-    }
-  *decl = NULL_TREE;
-  *type = NULL_TREE;
-  *next = NULL_TREE;
-  return false;
->>>>>>> e2aa5677
 }
 
 /* Lower task_reduction and reduction clauses (the latter unless CODE is
@@ -11264,11 +10474,7 @@
   gomp_for *stmt = as_a <gomp_for *> (gsi_stmt (*gsi_p));
   gbind *new_stmt;
   gimple_seq omp_for_body, body, dlist, tred_ilist = NULL, tred_dlist = NULL;
-<<<<<<< HEAD
-  gimple_seq cnt_list = NULL;
-=======
   gimple_seq cnt_list = NULL, clist = NULL;
->>>>>>> e2aa5677
   gimple_seq oacc_head = NULL, oacc_tail = NULL;
   size_t i;
 
@@ -11381,12 +10587,9 @@
       gimple_seq_add_stmt (&body, gimple_build_assign (rtmp, temp));
     }
 
-<<<<<<< HEAD
-=======
   lower_lastprivate_conditional_clauses (gimple_omp_for_clauses_ptr (stmt),
 					 ctx);
 
->>>>>>> e2aa5677
   lower_rec_input_clauses (gimple_omp_for_clauses (stmt), &body, &dlist, ctx,
 			   fdp);
   gimple_seq_add_seq (rclauses ? &tred_ilist : &body,
@@ -12367,12 +11570,8 @@
 	      {
 		gcc_assert (is_gimple_omp_oacc (ctx->stmt));
 		if (omp_is_reference (new_var)
-<<<<<<< HEAD
-		    && TREE_CODE (TREE_TYPE (new_var)) != POINTER_TYPE)
-=======
 		    && (TREE_CODE (TREE_TYPE (new_var)) != POINTER_TYPE
 		        || DECL_BY_REFERENCE (var)))
->>>>>>> e2aa5677
 		  {
 		    /* Create a local object to hold the instance
 		       value.  */
