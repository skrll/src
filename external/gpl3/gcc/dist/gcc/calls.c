/* Convert function calls to rtl insns, for GNU C compiler.
<<<<<<< HEAD
   Copyright (C) 1989-2019 Free Software Foundation, Inc.
=======
   Copyright (C) 1989-2020 Free Software Foundation, Inc.
>>>>>>> 9e014010

This file is part of GCC.

GCC is free software; you can redistribute it and/or modify it under
the terms of the GNU General Public License as published by the Free
Software Foundation; either version 3, or (at your option) any later
version.

GCC is distributed in the hope that it will be useful, but WITHOUT ANY
WARRANTY; without even the implied warranty of MERCHANTABILITY or
FITNESS FOR A PARTICULAR PURPOSE.  See the GNU General Public License
for more details.

You should have received a copy of the GNU General Public License
along with GCC; see the file COPYING3.  If not see
<http://www.gnu.org/licenses/>.  */

#include "config.h"
#include "system.h"
#include "coretypes.h"
#include "backend.h"
#include "target.h"
#include "rtl.h"
#include "tree.h"
#include "gimple.h"
#include "predict.h"
#include "memmodel.h"
#include "tm_p.h"
#include "stringpool.h"
#include "expmed.h"
#include "optabs.h"
#include "emit-rtl.h"
#include "cgraph.h"
#include "diagnostic-core.h"
#include "fold-const.h"
#include "stor-layout.h"
#include "varasm.h"
#include "internal-fn.h"
#include "dojump.h"
#include "explow.h"
#include "calls.h"
#include "expr.h"
#include "output.h"
#include "langhooks.h"
#include "except.h"
#include "dbgcnt.h"
#include "rtl-iter.h"
#include "tree-vrp.h"
#include "tree-ssanames.h"
#include "tree-ssa-strlen.h"
#include "intl.h"
#include "stringpool.h"
#include "hash-map.h"
#include "hash-traits.h"
#include "attribs.h"
#include "builtins.h"
#include "gimple-fold.h"

/* Like PREFERRED_STACK_BOUNDARY but in units of bytes, not bits.  */
#define STACK_BYTES (PREFERRED_STACK_BOUNDARY / BITS_PER_UNIT)

/* Data structure and subroutines used within expand_call.  */

struct arg_data
{
  /* Tree node for this argument.  */
  tree tree_value;
  /* Mode for value; TYPE_MODE unless promoted.  */
  machine_mode mode;
  /* Current RTL value for argument, or 0 if it isn't precomputed.  */
  rtx value;
  /* Initially-compute RTL value for argument; only for const functions.  */
  rtx initial_value;
  /* Register to pass this argument in, 0 if passed on stack, or an
     PARALLEL if the arg is to be copied into multiple non-contiguous
     registers.  */
  rtx reg;
  /* Register to pass this argument in when generating tail call sequence.
     This is not the same register as for normal calls on machines with
     register windows.  */
  rtx tail_call_reg;
  /* If REG is a PARALLEL, this is a copy of VALUE pulled into the correct
     form for emit_group_move.  */
  rtx parallel_value;
  /* If REG was promoted from the actual mode of the argument expression,
     indicates whether the promotion is sign- or zero-extended.  */
  int unsignedp;
  /* Number of bytes to put in registers.  0 means put the whole arg
     in registers.  Also 0 if not passed in registers.  */
  int partial;
  /* Nonzero if argument must be passed on stack.
     Note that some arguments may be passed on the stack
     even though pass_on_stack is zero, just because FUNCTION_ARG says so.
     pass_on_stack identifies arguments that *cannot* go in registers.  */
  int pass_on_stack;
  /* Some fields packaged up for locate_and_pad_parm.  */
  struct locate_and_pad_arg_data locate;
  /* Location on the stack at which parameter should be stored.  The store
     has already been done if STACK == VALUE.  */
  rtx stack;
  /* Location on the stack of the start of this argument slot.  This can
     differ from STACK if this arg pads downward.  This location is known
     to be aligned to TARGET_FUNCTION_ARG_BOUNDARY.  */
  rtx stack_slot;
  /* Place that this stack area has been saved, if needed.  */
  rtx save_area;
  /* If an argument's alignment does not permit direct copying into registers,
     copy in smaller-sized pieces into pseudos.  These are stored in a
     block pointed to by this field.  The next field says how many
     word-sized pseudos we made.  */
  rtx *aligned_regs;
  int n_aligned_regs;
};

/* A vector of one char per byte of stack space.  A byte if nonzero if
   the corresponding stack location has been used.
   This vector is used to prevent a function call within an argument from
   clobbering any stack already set up.  */
static char *stack_usage_map;

/* Size of STACK_USAGE_MAP.  */
static unsigned int highest_outgoing_arg_in_use;

/* Assume that any stack location at this byte index is used,
   without checking the contents of stack_usage_map.  */
static unsigned HOST_WIDE_INT stack_usage_watermark = HOST_WIDE_INT_M1U;

/* A bitmap of virtual-incoming stack space.  Bit is set if the corresponding
   stack location's tail call argument has been already stored into the stack.
   This bitmap is used to prevent sibling call optimization if function tries
   to use parent's incoming argument slots when they have been already
   overwritten with tail call arguments.  */
static sbitmap stored_args_map;

/* Assume that any virtual-incoming location at this byte index has been
   stored, without checking the contents of stored_args_map.  */
static unsigned HOST_WIDE_INT stored_args_watermark;

/* stack_arg_under_construction is nonzero when an argument may be
   initialized with a constructor call (including a C function that
   returns a BLKmode struct) and expand_call must take special action
   to make sure the object being constructed does not overlap the
   argument list for the constructor call.  */
static int stack_arg_under_construction;

static void precompute_register_parameters (int, struct arg_data *, int *);
static int store_one_arg (struct arg_data *, rtx, int, int, int);
static void store_unaligned_arguments_into_pseudos (struct arg_data *, int);
static int finalize_must_preallocate (int, int, struct arg_data *,
				      struct args_size *);
static void precompute_arguments (int, struct arg_data *);
static void compute_argument_addresses (struct arg_data *, rtx, int);
static rtx rtx_for_function_call (tree, tree);
static void load_register_parameters (struct arg_data *, int, rtx *, int,
				      int, int *);
static int special_function_p (const_tree, int);
static int check_sibcall_argument_overlap_1 (rtx);
static int check_sibcall_argument_overlap (rtx_insn *, struct arg_data *, int);

static tree split_complex_types (tree);

#ifdef REG_PARM_STACK_SPACE
static rtx save_fixed_argument_area (int, rtx, int *, int *);
static void restore_fixed_argument_area (rtx, rtx, int, int);
#endif

/* Return true if bytes [LOWER_BOUND, UPPER_BOUND) of the outgoing
   stack region might already be in use.  */

static bool
stack_region_maybe_used_p (poly_uint64 lower_bound, poly_uint64 upper_bound,
			   unsigned int reg_parm_stack_space)
{
  unsigned HOST_WIDE_INT const_lower, const_upper;
  const_lower = constant_lower_bound (lower_bound);
  if (!upper_bound.is_constant (&const_upper))
    const_upper = HOST_WIDE_INT_M1U;

  if (const_upper > stack_usage_watermark)
    return true;

  /* Don't worry about things in the fixed argument area;
     it has already been saved.  */
  const_lower = MAX (const_lower, reg_parm_stack_space);
  const_upper = MIN (const_upper, highest_outgoing_arg_in_use);
  for (unsigned HOST_WIDE_INT i = const_lower; i < const_upper; ++i)
    if (stack_usage_map[i])
      return true;
  return false;
}

/* Record that bytes [LOWER_BOUND, UPPER_BOUND) of the outgoing
   stack region are now in use.  */

static void
mark_stack_region_used (poly_uint64 lower_bound, poly_uint64 upper_bound)
{
  unsigned HOST_WIDE_INT const_lower, const_upper;
  const_lower = constant_lower_bound (lower_bound);
  if (upper_bound.is_constant (&const_upper))
    for (unsigned HOST_WIDE_INT i = const_lower; i < const_upper; ++i)
      stack_usage_map[i] = 1;
  else
    stack_usage_watermark = MIN (stack_usage_watermark, const_lower);
}

/* Force FUNEXP into a form suitable for the address of a CALL,
   and return that as an rtx.  Also load the static chain register
   if FNDECL is a nested function.

   CALL_FUSAGE points to a variable holding the prospective
   CALL_INSN_FUNCTION_USAGE information.  */

rtx
prepare_call_address (tree fndecl_or_type, rtx funexp, rtx static_chain_value,
		      rtx *call_fusage, int reg_parm_seen, int flags)
{
  /* Make a valid memory address and copy constants through pseudo-regs,
     but not for a constant address if -fno-function-cse.  */
  if (GET_CODE (funexp) != SYMBOL_REF)
    {
      /* If it's an indirect call by descriptor, generate code to perform
	 runtime identification of the pointer and load the descriptor.  */
      if ((flags & ECF_BY_DESCRIPTOR) && !flag_trampolines)
	{
	  const int bit_val = targetm.calls.custom_function_descriptors;
	  rtx call_lab = gen_label_rtx ();

	  gcc_assert (fndecl_or_type && TYPE_P (fndecl_or_type));
	  fndecl_or_type
	    = build_decl (UNKNOWN_LOCATION, FUNCTION_DECL, NULL_TREE,
			  fndecl_or_type);
	  DECL_STATIC_CHAIN (fndecl_or_type) = 1;
	  rtx chain = targetm.calls.static_chain (fndecl_or_type, false);

	  if (GET_MODE (funexp) != Pmode)
	    funexp = convert_memory_address (Pmode, funexp);

	  /* Avoid long live ranges around function calls.  */
	  funexp = copy_to_mode_reg (Pmode, funexp);

	  if (REG_P (chain))
	    emit_insn (gen_rtx_CLOBBER (VOIDmode, chain));

	  /* Emit the runtime identification pattern.  */
	  rtx mask = gen_rtx_AND (Pmode, funexp, GEN_INT (bit_val));
	  emit_cmp_and_jump_insns (mask, const0_rtx, EQ, NULL_RTX, Pmode, 1,
				   call_lab);

	  /* Statically predict the branch to very likely taken.  */
	  rtx_insn *insn = get_last_insn ();
	  if (JUMP_P (insn))
	    predict_insn_def (insn, PRED_BUILTIN_EXPECT, TAKEN);

	  /* Load the descriptor.  */
	  rtx mem = gen_rtx_MEM (ptr_mode,
				 plus_constant (Pmode, funexp, - bit_val));
	  MEM_NOTRAP_P (mem) = 1;
	  mem = convert_memory_address (Pmode, mem);
	  emit_move_insn (chain, mem);

	  mem = gen_rtx_MEM (ptr_mode,
			     plus_constant (Pmode, funexp,
					    POINTER_SIZE / BITS_PER_UNIT
					      - bit_val));
	  MEM_NOTRAP_P (mem) = 1;
	  mem = convert_memory_address (Pmode, mem);
	  emit_move_insn (funexp, mem);

	  emit_label (call_lab);

	  if (REG_P (chain))
	    {
	      use_reg (call_fusage, chain);
	      STATIC_CHAIN_REG_P (chain) = 1;
	    }

	  /* Make sure we're not going to be overwritten below.  */
	  gcc_assert (!static_chain_value);
	}

      /* If we are using registers for parameters, force the
	 function address into a register now.  */
      funexp = ((reg_parm_seen
		 && targetm.small_register_classes_for_mode_p (FUNCTION_MODE))
		 ? force_not_mem (memory_address (FUNCTION_MODE, funexp))
		 : memory_address (FUNCTION_MODE, funexp));
    }
  else
    {
      /* funexp could be a SYMBOL_REF represents a function pointer which is
	 of ptr_mode.  In this case, it should be converted into address mode
	 to be a valid address for memory rtx pattern.  See PR 64971.  */
      if (GET_MODE (funexp) != Pmode)
	funexp = convert_memory_address (Pmode, funexp);

      if (!(flags & ECF_SIBCALL))
	{
	  if (!NO_FUNCTION_CSE && optimize && ! flag_no_function_cse)
	    funexp = force_reg (Pmode, funexp);
	}
    }

  if (static_chain_value != 0
      && (TREE_CODE (fndecl_or_type) != FUNCTION_DECL
	  || DECL_STATIC_CHAIN (fndecl_or_type)))
    {
      rtx chain;

      chain = targetm.calls.static_chain (fndecl_or_type, false);
      static_chain_value = convert_memory_address (Pmode, static_chain_value);

      emit_move_insn (chain, static_chain_value);
      if (REG_P (chain))
	{
	  use_reg (call_fusage, chain);
	  STATIC_CHAIN_REG_P (chain) = 1;
	}
    }

  return funexp;
}

/* Generate instructions to call function FUNEXP,
   and optionally pop the results.
   The CALL_INSN is the first insn generated.

   FNDECL is the declaration node of the function.  This is given to the
   hook TARGET_RETURN_POPS_ARGS to determine whether this function pops
   its own args.

   FUNTYPE is the data type of the function.  This is given to the hook
   TARGET_RETURN_POPS_ARGS to determine whether this function pops its
   own args.  We used to allow an identifier for library functions, but
   that doesn't work when the return type is an aggregate type and the
   calling convention says that the pointer to this aggregate is to be
   popped by the callee.

   STACK_SIZE is the number of bytes of arguments on the stack,
   ROUNDED_STACK_SIZE is that number rounded up to
   PREFERRED_STACK_BOUNDARY; zero if the size is variable.  This is
   both to put into the call insn and to generate explicit popping
   code if necessary.

   STRUCT_VALUE_SIZE is the number of bytes wanted in a structure value.
   It is zero if this call doesn't want a structure value.

   NEXT_ARG_REG is the rtx that results from executing
     targetm.calls.function_arg (&args_so_far,
				 function_arg_info::end_marker ());
   just after all the args have had their registers assigned.
   This could be whatever you like, but normally it is the first
   arg-register beyond those used for args in this call,
   or 0 if all the arg-registers are used in this call.
   It is passed on to `gen_call' so you can put this info in the call insn.

   VALREG is a hard register in which a value is returned,
   or 0 if the call does not return a value.

   OLD_INHIBIT_DEFER_POP is the value that `inhibit_defer_pop' had before
   the args to this call were processed.
   We restore `inhibit_defer_pop' to that value.

   CALL_FUSAGE is either empty or an EXPR_LIST of USE expressions that
   denote registers used by the called function.  */

static void
emit_call_1 (rtx funexp, tree fntree ATTRIBUTE_UNUSED, tree fndecl ATTRIBUTE_UNUSED,
	     tree funtype ATTRIBUTE_UNUSED,
	     poly_int64 stack_size ATTRIBUTE_UNUSED,
	     poly_int64 rounded_stack_size,
	     poly_int64 struct_value_size ATTRIBUTE_UNUSED,
	     rtx next_arg_reg ATTRIBUTE_UNUSED, rtx valreg,
	     int old_inhibit_defer_pop, rtx call_fusage, int ecf_flags,
	     cumulative_args_t args_so_far ATTRIBUTE_UNUSED)
{
  rtx rounded_stack_size_rtx = gen_int_mode (rounded_stack_size, Pmode);
  rtx call, funmem, pat;
  int already_popped = 0;
  poly_int64 n_popped = 0;

  /* Sibling call patterns never pop arguments (no sibcall(_value)_pop
     patterns exist).  Any popping that the callee does on return will
     be from our caller's frame rather than ours.  */
  if (!(ecf_flags & ECF_SIBCALL))
    {
      n_popped += targetm.calls.return_pops_args (fndecl, funtype, stack_size);

#ifdef CALL_POPS_ARGS
      n_popped += CALL_POPS_ARGS (*get_cumulative_args (args_so_far));
#endif
    }

  /* Ensure address is valid.  SYMBOL_REF is already valid, so no need,
     and we don't want to load it into a register as an optimization,
     because prepare_call_address already did it if it should be done.  */
  if (GET_CODE (funexp) != SYMBOL_REF)
    funexp = memory_address (FUNCTION_MODE, funexp);

  funmem = gen_rtx_MEM (FUNCTION_MODE, funexp);
  if (fndecl && TREE_CODE (fndecl) == FUNCTION_DECL)
    {
      tree t = fndecl;

      /* Although a built-in FUNCTION_DECL and its non-__builtin
	 counterpart compare equal and get a shared mem_attrs, they
	 produce different dump output in compare-debug compilations,
	 if an entry gets garbage collected in one compilation, then
	 adds a different (but equivalent) entry, while the other
	 doesn't run the garbage collector at the same spot and then
	 shares the mem_attr with the equivalent entry. */
      if (DECL_BUILT_IN_CLASS (t) == BUILT_IN_NORMAL)
	{
	  tree t2 = builtin_decl_explicit (DECL_FUNCTION_CODE (t));
	  if (t2)
	    t = t2;
	}

	set_mem_expr (funmem, t);
    }
  else if (fntree)
    set_mem_expr (funmem, build_simple_mem_ref (CALL_EXPR_FN (fntree)));

  if (ecf_flags & ECF_SIBCALL)
    {
      if (valreg)
	pat = targetm.gen_sibcall_value (valreg, funmem,
					 rounded_stack_size_rtx,
					 next_arg_reg, NULL_RTX);
      else
	pat = targetm.gen_sibcall (funmem, rounded_stack_size_rtx,
				   next_arg_reg,
				   gen_int_mode (struct_value_size, Pmode));
    }
  /* If the target has "call" or "call_value" insns, then prefer them
     if no arguments are actually popped.  If the target does not have
     "call" or "call_value" insns, then we must use the popping versions
     even if the call has no arguments to pop.  */
  else if (maybe_ne (n_popped, 0)
	   || !(valreg
		? targetm.have_call_value ()
		: targetm.have_call ()))
    {
      rtx n_pop = gen_int_mode (n_popped, Pmode);

      /* If this subroutine pops its own args, record that in the call insn
	 if possible, for the sake of frame pointer elimination.  */

      if (valreg)
	pat = targetm.gen_call_value_pop (valreg, funmem,
					  rounded_stack_size_rtx,
					  next_arg_reg, n_pop);
      else
	pat = targetm.gen_call_pop (funmem, rounded_stack_size_rtx,
				    next_arg_reg, n_pop);

      already_popped = 1;
    }
  else
    {
      if (valreg)
	pat = targetm.gen_call_value (valreg, funmem, rounded_stack_size_rtx,
				      next_arg_reg, NULL_RTX);
      else
	pat = targetm.gen_call (funmem, rounded_stack_size_rtx, next_arg_reg,
				gen_int_mode (struct_value_size, Pmode));
    }
  emit_insn (pat);

  /* Find the call we just emitted.  */
  rtx_call_insn *call_insn = last_call_insn ();

  /* Some target create a fresh MEM instead of reusing the one provided
     above.  Set its MEM_EXPR.  */
  call = get_call_rtx_from (call_insn);
  if (call
      && MEM_EXPR (XEXP (call, 0)) == NULL_TREE
      && MEM_EXPR (funmem) != NULL_TREE)
    set_mem_expr (XEXP (call, 0), MEM_EXPR (funmem));

  /* Put the register usage information there.  */
  add_function_usage_to (call_insn, call_fusage);

  /* If this is a const call, then set the insn's unchanging bit.  */
  if (ecf_flags & ECF_CONST)
    RTL_CONST_CALL_P (call_insn) = 1;

  /* If this is a pure call, then set the insn's unchanging bit.  */
  if (ecf_flags & ECF_PURE)
    RTL_PURE_CALL_P (call_insn) = 1;

  /* If this is a const call, then set the insn's unchanging bit.  */
  if (ecf_flags & ECF_LOOPING_CONST_OR_PURE)
    RTL_LOOPING_CONST_OR_PURE_CALL_P (call_insn) = 1;

  /* Create a nothrow REG_EH_REGION note, if needed.  */
  make_reg_eh_region_note (call_insn, ecf_flags, 0);

  if (ecf_flags & ECF_NORETURN)
    add_reg_note (call_insn, REG_NORETURN, const0_rtx);

  if (ecf_flags & ECF_RETURNS_TWICE)
    {
      add_reg_note (call_insn, REG_SETJMP, const0_rtx);
      cfun->calls_setjmp = 1;
    }

  SIBLING_CALL_P (call_insn) = ((ecf_flags & ECF_SIBCALL) != 0);

  /* Restore this now, so that we do defer pops for this call's args
     if the context of the call as a whole permits.  */
  inhibit_defer_pop = old_inhibit_defer_pop;

  if (maybe_ne (n_popped, 0))
    {
      if (!already_popped)
	CALL_INSN_FUNCTION_USAGE (call_insn)
	  = gen_rtx_EXPR_LIST (VOIDmode,
			       gen_rtx_CLOBBER (VOIDmode, stack_pointer_rtx),
			       CALL_INSN_FUNCTION_USAGE (call_insn));
      rounded_stack_size -= n_popped;
      rounded_stack_size_rtx = gen_int_mode (rounded_stack_size, Pmode);
      stack_pointer_delta -= n_popped;

      add_args_size_note (call_insn, stack_pointer_delta);

      /* If popup is needed, stack realign must use DRAP  */
      if (SUPPORTS_STACK_ALIGNMENT)
        crtl->need_drap = true;
    }
  /* For noreturn calls when not accumulating outgoing args force
     REG_ARGS_SIZE note to prevent crossjumping of calls with different
     args sizes.  */
  else if (!ACCUMULATE_OUTGOING_ARGS && (ecf_flags & ECF_NORETURN) != 0)
    add_args_size_note (call_insn, stack_pointer_delta);

  if (!ACCUMULATE_OUTGOING_ARGS)
    {
      /* If returning from the subroutine does not automatically pop the args,
	 we need an instruction to pop them sooner or later.
	 Perhaps do it now; perhaps just record how much space to pop later.

	 If returning from the subroutine does pop the args, indicate that the
	 stack pointer will be changed.  */

      if (maybe_ne (rounded_stack_size, 0))
	{
	  if (ecf_flags & ECF_NORETURN)
	    /* Just pretend we did the pop.  */
	    stack_pointer_delta -= rounded_stack_size;
	  else if (flag_defer_pop && inhibit_defer_pop == 0
	      && ! (ecf_flags & (ECF_CONST | ECF_PURE)))
	    pending_stack_adjust += rounded_stack_size;
	  else
	    adjust_stack (rounded_stack_size_rtx);
	}
    }
  /* When we accumulate outgoing args, we must avoid any stack manipulations.
     Restore the stack pointer to its original value now.  Usually
     ACCUMULATE_OUTGOING_ARGS targets don't get here, but there are exceptions.
     On  i386 ACCUMULATE_OUTGOING_ARGS can be enabled on demand, and
     popping variants of functions exist as well.

     ??? We may optimize similar to defer_pop above, but it is
     probably not worthwhile.

     ??? It will be worthwhile to enable combine_stack_adjustments even for
     such machines.  */
  else if (maybe_ne (n_popped, 0))
    anti_adjust_stack (gen_int_mode (n_popped, Pmode));
}

/* Determine if the function identified by FNDECL is one with
   special properties we wish to know about.  Modify FLAGS accordingly.

   For example, if the function might return more than one time (setjmp), then
   set ECF_RETURNS_TWICE.

   Set ECF_MAY_BE_ALLOCA for any memory allocation function that might allocate
   space from the stack such as alloca.  */

static int
special_function_p (const_tree fndecl, int flags)
{
  tree name_decl = DECL_NAME (fndecl);

<<<<<<< HEAD
  if (fndecl && name_decl
      && IDENTIFIER_LENGTH (name_decl) <= 11
      /* Exclude functions not at the file scope, or not `extern',
	 since they are not the magic functions we would otherwise
	 think they are.
	 FIXME: this should be handled with attributes, not with this
	 hacky imitation of DECL_ASSEMBLER_NAME.  It's (also) wrong
	 because you can declare fork() inside a function if you
	 wish.  */
      && (DECL_CONTEXT (fndecl) == NULL_TREE
	  || TREE_CODE (DECL_CONTEXT (fndecl)) == TRANSLATION_UNIT_DECL)
      && TREE_PUBLIC (fndecl))
=======
  if (maybe_special_function_p (fndecl)
      && IDENTIFIER_LENGTH (name_decl) <= 11)
>>>>>>> 9e014010
    {
      const char *name = IDENTIFIER_POINTER (name_decl);
      const char *tname = name;

      /* We assume that alloca will always be called by name.  It
	 makes no sense to pass it as a pointer-to-function to
	 anything that does not understand its behavior.  */
      if (IDENTIFIER_LENGTH (name_decl) == 6
	  && name[0] == 'a'
	  && ! strcmp (name, "alloca"))
	flags |= ECF_MAY_BE_ALLOCA;

      /* Disregard prefix _ or __.  */
      if (name[0] == '_')
	{
	  if (name[1] == '_')
	    tname += 2;
	  else
	    tname += 1;
	}

      /* ECF_RETURNS_TWICE is safe even for -ffreestanding.  */
      if (! strcmp (tname, "setjmp")
	  || ! strcmp (tname, "sigsetjmp")
	  || ! strcmp (name, "savectx")
	  || ! strcmp (name, "vfork")
	  || ! strcmp (name, "getcontext"))
	flags |= ECF_RETURNS_TWICE;
    }

  if (DECL_BUILT_IN_CLASS (fndecl) == BUILT_IN_NORMAL
      && ALLOCA_FUNCTION_CODE_P (DECL_FUNCTION_CODE (fndecl)))
    flags |= ECF_MAY_BE_ALLOCA;

  return flags;
}

/* Similar to special_function_p; return a set of ERF_ flags for the
   function FNDECL.  */
static int
decl_return_flags (tree fndecl)
{
  tree attr;
  tree type = TREE_TYPE (fndecl);
  if (!type)
    return 0;

  attr = lookup_attribute ("fn spec", TYPE_ATTRIBUTES (type));
  if (!attr)
    return 0;

  attr = TREE_VALUE (TREE_VALUE (attr));
  if (!attr || TREE_STRING_LENGTH (attr) < 1)
    return 0;

  switch (TREE_STRING_POINTER (attr)[0])
    {
    case '1':
    case '2':
    case '3':
    case '4':
      return ERF_RETURNS_ARG | (TREE_STRING_POINTER (attr)[0] - '1');

    case 'm':
      return ERF_NOALIAS;

    case '.':
    default:
      return 0;
    }
}

/* Return nonzero when FNDECL represents a call to setjmp.  */

int
setjmp_call_p (const_tree fndecl)
{
  if (DECL_IS_RETURNS_TWICE (fndecl))
    return ECF_RETURNS_TWICE;
  return special_function_p (fndecl, 0) & ECF_RETURNS_TWICE;
}


/* Return true if STMT may be an alloca call.  */

bool
gimple_maybe_alloca_call_p (const gimple *stmt)
{
  tree fndecl;

  if (!is_gimple_call (stmt))
    return false;

  fndecl = gimple_call_fndecl (stmt);
  if (fndecl && (special_function_p (fndecl, 0) & ECF_MAY_BE_ALLOCA))
    return true;

  return false;
}

/* Return true if STMT is a builtin alloca call.  */

bool
gimple_alloca_call_p (const gimple *stmt)
{
  tree fndecl;

  if (!is_gimple_call (stmt))
    return false;

  fndecl = gimple_call_fndecl (stmt);
  if (fndecl && fndecl_built_in_p (fndecl, BUILT_IN_NORMAL))
    switch (DECL_FUNCTION_CODE (fndecl))
      {
      CASE_BUILT_IN_ALLOCA:
	return gimple_call_num_args (stmt) > 0;
      default:
	break;
      }

  return false;
}

/* Return true when exp contains a builtin alloca call.  */

bool
alloca_call_p (const_tree exp)
{
  tree fndecl;
  if (TREE_CODE (exp) == CALL_EXPR
      && (fndecl = get_callee_fndecl (exp))
      && DECL_BUILT_IN_CLASS (fndecl) == BUILT_IN_NORMAL)
    switch (DECL_FUNCTION_CODE (fndecl))
      {
      CASE_BUILT_IN_ALLOCA:
        return true;
      default:
	break;
      }

  return false;
}

/* Return TRUE if FNDECL is either a TM builtin or a TM cloned
   function.  Return FALSE otherwise.  */

static bool
is_tm_builtin (const_tree fndecl)
{
  if (fndecl == NULL)
    return false;

  if (decl_is_tm_clone (fndecl))
    return true;

  if (DECL_BUILT_IN_CLASS (fndecl) == BUILT_IN_NORMAL)
    {
      switch (DECL_FUNCTION_CODE (fndecl))
	{
	case BUILT_IN_TM_COMMIT:
	case BUILT_IN_TM_COMMIT_EH:
	case BUILT_IN_TM_ABORT:
	case BUILT_IN_TM_IRREVOCABLE:
	case BUILT_IN_TM_GETTMCLONE_IRR:
	case BUILT_IN_TM_MEMCPY:
	case BUILT_IN_TM_MEMMOVE:
	case BUILT_IN_TM_MEMSET:
	CASE_BUILT_IN_TM_STORE (1):
	CASE_BUILT_IN_TM_STORE (2):
	CASE_BUILT_IN_TM_STORE (4):
	CASE_BUILT_IN_TM_STORE (8):
	CASE_BUILT_IN_TM_STORE (FLOAT):
	CASE_BUILT_IN_TM_STORE (DOUBLE):
	CASE_BUILT_IN_TM_STORE (LDOUBLE):
	CASE_BUILT_IN_TM_STORE (M64):
	CASE_BUILT_IN_TM_STORE (M128):
	CASE_BUILT_IN_TM_STORE (M256):
	CASE_BUILT_IN_TM_LOAD (1):
	CASE_BUILT_IN_TM_LOAD (2):
	CASE_BUILT_IN_TM_LOAD (4):
	CASE_BUILT_IN_TM_LOAD (8):
	CASE_BUILT_IN_TM_LOAD (FLOAT):
	CASE_BUILT_IN_TM_LOAD (DOUBLE):
	CASE_BUILT_IN_TM_LOAD (LDOUBLE):
	CASE_BUILT_IN_TM_LOAD (M64):
	CASE_BUILT_IN_TM_LOAD (M128):
	CASE_BUILT_IN_TM_LOAD (M256):
	case BUILT_IN_TM_LOG:
	case BUILT_IN_TM_LOG_1:
	case BUILT_IN_TM_LOG_2:
	case BUILT_IN_TM_LOG_4:
	case BUILT_IN_TM_LOG_8:
	case BUILT_IN_TM_LOG_FLOAT:
	case BUILT_IN_TM_LOG_DOUBLE:
	case BUILT_IN_TM_LOG_LDOUBLE:
	case BUILT_IN_TM_LOG_M64:
	case BUILT_IN_TM_LOG_M128:
	case BUILT_IN_TM_LOG_M256:
	  return true;
	default:
	  break;
	}
    }
  return false;
}

/* Detect flags (function attributes) from the function decl or type node.  */

int
flags_from_decl_or_type (const_tree exp)
{
  int flags = 0;

  if (DECL_P (exp))
    {
      /* The function exp may have the `malloc' attribute.  */
      if (DECL_IS_MALLOC (exp))
	flags |= ECF_MALLOC;

      /* The function exp may have the `returns_twice' attribute.  */
      if (DECL_IS_RETURNS_TWICE (exp))
	flags |= ECF_RETURNS_TWICE;

      /* Process the pure and const attributes.  */
      if (TREE_READONLY (exp))
	flags |= ECF_CONST;
      if (DECL_PURE_P (exp))
	flags |= ECF_PURE;
      if (DECL_LOOPING_CONST_OR_PURE_P (exp))
	flags |= ECF_LOOPING_CONST_OR_PURE;

      if (DECL_IS_NOVOPS (exp))
	flags |= ECF_NOVOPS;
      if (lookup_attribute ("leaf", DECL_ATTRIBUTES (exp)))
	flags |= ECF_LEAF;
      if (lookup_attribute ("cold", DECL_ATTRIBUTES (exp)))
	flags |= ECF_COLD;

      if (TREE_NOTHROW (exp))
	flags |= ECF_NOTHROW;

      if (flag_tm)
	{
	  if (is_tm_builtin (exp))
	    flags |= ECF_TM_BUILTIN;
	  else if ((flags & (ECF_CONST|ECF_NOVOPS)) != 0
		   || lookup_attribute ("transaction_pure",
					TYPE_ATTRIBUTES (TREE_TYPE (exp))))
	    flags |= ECF_TM_PURE;
	}

      flags = special_function_p (exp, flags);
    }
  else if (TYPE_P (exp))
    {
      if (TYPE_READONLY (exp))
	flags |= ECF_CONST;

      if (flag_tm
	  && ((flags & ECF_CONST) != 0
	      || lookup_attribute ("transaction_pure", TYPE_ATTRIBUTES (exp))))
	flags |= ECF_TM_PURE;
    }
  else
    gcc_unreachable ();

  if (TREE_THIS_VOLATILE (exp))
    {
      flags |= ECF_NORETURN;
      if (flags & (ECF_CONST|ECF_PURE))
	flags |= ECF_LOOPING_CONST_OR_PURE;
    }

  return flags;
}

/* Detect flags from a CALL_EXPR.  */

int
call_expr_flags (const_tree t)
{
  int flags;
  tree decl = get_callee_fndecl (t);

  if (decl)
    flags = flags_from_decl_or_type (decl);
  else if (CALL_EXPR_FN (t) == NULL_TREE)
    flags = internal_fn_flags (CALL_EXPR_IFN (t));
  else
    {
      tree type = TREE_TYPE (CALL_EXPR_FN (t));
      if (type && TREE_CODE (type) == POINTER_TYPE)
	flags = flags_from_decl_or_type (TREE_TYPE (type));
      else
	flags = 0;
      if (CALL_EXPR_BY_DESCRIPTOR (t))
	flags |= ECF_BY_DESCRIPTOR;
    }

  return flags;
}

/* Return true if ARG should be passed by invisible reference.  */

bool
pass_by_reference (CUMULATIVE_ARGS *ca, function_arg_info arg)
{
  if (tree type = arg.type)
    {
      /* If this type contains non-trivial constructors, then it is
	 forbidden for the middle-end to create any new copies.  */
      if (TREE_ADDRESSABLE (type))
	return true;

      /* GCC post 3.4 passes *all* variable sized types by reference.  */
      if (!TYPE_SIZE (type) || !poly_int_tree_p (TYPE_SIZE (type)))
	return true;

      /* If a record type should be passed the same as its first (and only)
	 member, use the type and mode of that member.  */
      if (TREE_CODE (type) == RECORD_TYPE && TYPE_TRANSPARENT_AGGR (type))
	{
	  arg.type = TREE_TYPE (first_field (type));
	  arg.mode = TYPE_MODE (arg.type);
	}
    }

  return targetm.calls.pass_by_reference (pack_cumulative_args (ca), arg);
}

/* Return true if TYPE should be passed by reference when passed to
   the "..." arguments of a function.  */

bool
pass_va_arg_by_reference (tree type)
{
  return pass_by_reference (NULL, function_arg_info (type, /*named=*/false));
}

/* Decide whether ARG, which occurs in the state described by CA,
   should be passed by reference.  Return true if so and update
   ARG accordingly.  */

bool
apply_pass_by_reference_rules (CUMULATIVE_ARGS *ca, function_arg_info &arg)
{
  if (pass_by_reference (ca, arg))
    {
      arg.type = build_pointer_type (arg.type);
      arg.mode = TYPE_MODE (arg.type);
      arg.pass_by_reference = true;
      return true;
    }
  return false;
}

/* Return true if ARG, which is passed by reference, should be callee
   copied instead of caller copied.  */

bool
reference_callee_copied (CUMULATIVE_ARGS *ca, const function_arg_info &arg)
{
  if (arg.type && TREE_ADDRESSABLE (arg.type))
    return false;
  return targetm.calls.callee_copies (pack_cumulative_args (ca), arg);
}


/* Precompute all register parameters as described by ARGS, storing values
   into fields within the ARGS array.

   NUM_ACTUALS indicates the total number elements in the ARGS array.

   Set REG_PARM_SEEN if we encounter a register parameter.  */

static void
precompute_register_parameters (int num_actuals, struct arg_data *args,
				int *reg_parm_seen)
{
  int i;

  *reg_parm_seen = 0;

  for (i = 0; i < num_actuals; i++)
    if (args[i].reg != 0 && ! args[i].pass_on_stack)
      {
	*reg_parm_seen = 1;

	if (args[i].value == 0)
	  {
	    push_temp_slots ();
	    args[i].value = expand_normal (args[i].tree_value);
	    preserve_temp_slots (args[i].value);
	    pop_temp_slots ();
	  }

	/* If we are to promote the function arg to a wider mode,
	   do it now.  */

	if (args[i].mode != TYPE_MODE (TREE_TYPE (args[i].tree_value)))
	  args[i].value
	    = convert_modes (args[i].mode,
			     TYPE_MODE (TREE_TYPE (args[i].tree_value)),
			     args[i].value, args[i].unsignedp);

	/* If the value is a non-legitimate constant, force it into a
	   pseudo now.  TLS symbols sometimes need a call to resolve.  */
	if (CONSTANT_P (args[i].value)
	    && !targetm.legitimate_constant_p (args[i].mode, args[i].value))
	  args[i].value = force_reg (args[i].mode, args[i].value);

	/* If we're going to have to load the value by parts, pull the
	   parts into pseudos.  The part extraction process can involve
	   non-trivial computation.  */
	if (GET_CODE (args[i].reg) == PARALLEL)
	  {
	    tree type = TREE_TYPE (args[i].tree_value);
	    args[i].parallel_value
	      = emit_group_load_into_temps (args[i].reg, args[i].value,
					    type, int_size_in_bytes (type));
	  }

	/* If the value is expensive, and we are inside an appropriately
	   short loop, put the value into a pseudo and then put the pseudo
	   into the hard reg.

	   For small register classes, also do this if this call uses
	   register parameters.  This is to avoid reload conflicts while
	   loading the parameters registers.  */

	else if ((! (REG_P (args[i].value)
		     || (GET_CODE (args[i].value) == SUBREG
			 && REG_P (SUBREG_REG (args[i].value)))))
		 && args[i].mode != BLKmode
		 && (set_src_cost (args[i].value, args[i].mode,
				   optimize_insn_for_speed_p ())
		     > COSTS_N_INSNS (1))
		 && ((*reg_parm_seen
		      && targetm.small_register_classes_for_mode_p (args[i].mode))
		     || optimize))
	  args[i].value = copy_to_mode_reg (args[i].mode, args[i].value);
      }
}

#ifdef REG_PARM_STACK_SPACE

  /* The argument list is the property of the called routine and it
     may clobber it.  If the fixed area has been used for previous
     parameters, we must save and restore it.  */

static rtx
save_fixed_argument_area (int reg_parm_stack_space, rtx argblock, int *low_to_save, int *high_to_save)
{
  unsigned int low;
  unsigned int high;

  /* Compute the boundary of the area that needs to be saved, if any.  */
  high = reg_parm_stack_space;
  if (ARGS_GROW_DOWNWARD)
    high += 1;

  if (high > highest_outgoing_arg_in_use)
    high = highest_outgoing_arg_in_use;

  for (low = 0; low < high; low++)
    if (stack_usage_map[low] != 0 || low >= stack_usage_watermark)
      {
	int num_to_save;
	machine_mode save_mode;
	int delta;
	rtx addr;
	rtx stack_area;
	rtx save_area;

	while (stack_usage_map[--high] == 0)
	  ;

	*low_to_save = low;
	*high_to_save = high;

	num_to_save = high - low + 1;

	/* If we don't have the required alignment, must do this
	   in BLKmode.  */
	scalar_int_mode imode;
	if (int_mode_for_size (num_to_save * BITS_PER_UNIT, 1).exists (&imode)
	    && (low & (MIN (GET_MODE_SIZE (imode),
			    BIGGEST_ALIGNMENT / UNITS_PER_WORD) - 1)) == 0)
	  save_mode = imode;
	else
	  save_mode = BLKmode;

	if (ARGS_GROW_DOWNWARD)
	  delta = -high;
	else
	  delta = low;

	addr = plus_constant (Pmode, argblock, delta);
	stack_area = gen_rtx_MEM (save_mode, memory_address (save_mode, addr));

	set_mem_align (stack_area, PARM_BOUNDARY);
	if (save_mode == BLKmode)
	  {
	    save_area = assign_stack_temp (BLKmode, num_to_save);
	    emit_block_move (validize_mem (save_area), stack_area,
			     GEN_INT (num_to_save), BLOCK_OP_CALL_PARM);
	  }
	else
	  {
	    save_area = gen_reg_rtx (save_mode);
	    emit_move_insn (save_area, stack_area);
	  }

	return save_area;
      }

  return NULL_RTX;
}

static void
restore_fixed_argument_area (rtx save_area, rtx argblock, int high_to_save, int low_to_save)
{
  machine_mode save_mode = GET_MODE (save_area);
  int delta;
  rtx addr, stack_area;

  if (ARGS_GROW_DOWNWARD)
    delta = -high_to_save;
  else
    delta = low_to_save;

  addr = plus_constant (Pmode, argblock, delta);
  stack_area = gen_rtx_MEM (save_mode, memory_address (save_mode, addr));
  set_mem_align (stack_area, PARM_BOUNDARY);

  if (save_mode != BLKmode)
    emit_move_insn (stack_area, save_area);
  else
    emit_block_move (stack_area, validize_mem (save_area),
		     GEN_INT (high_to_save - low_to_save + 1),
		     BLOCK_OP_CALL_PARM);
}
#endif /* REG_PARM_STACK_SPACE */

/* If any elements in ARGS refer to parameters that are to be passed in
   registers, but not in memory, and whose alignment does not permit a
   direct copy into registers.  Copy the values into a group of pseudos
   which we will later copy into the appropriate hard registers.

   Pseudos for each unaligned argument will be stored into the array
   args[argnum].aligned_regs.  The caller is responsible for deallocating
   the aligned_regs array if it is nonzero.  */

static void
store_unaligned_arguments_into_pseudos (struct arg_data *args, int num_actuals)
{
  int i, j;

  for (i = 0; i < num_actuals; i++)
    if (args[i].reg != 0 && ! args[i].pass_on_stack
	&& GET_CODE (args[i].reg) != PARALLEL
	&& args[i].mode == BLKmode
	&& MEM_P (args[i].value)
	&& (MEM_ALIGN (args[i].value)
	    < (unsigned int) MIN (BIGGEST_ALIGNMENT, BITS_PER_WORD)))
      {
	int bytes = int_size_in_bytes (TREE_TYPE (args[i].tree_value));
	int endian_correction = 0;

	if (args[i].partial)
	  {
	    gcc_assert (args[i].partial % UNITS_PER_WORD == 0);
	    args[i].n_aligned_regs = args[i].partial / UNITS_PER_WORD;
	  }
	else
	  {
	    args[i].n_aligned_regs
	      = (bytes + UNITS_PER_WORD - 1) / UNITS_PER_WORD;
	  }

	args[i].aligned_regs = XNEWVEC (rtx, args[i].n_aligned_regs);

	/* Structures smaller than a word are normally aligned to the
	   least significant byte.  On a BYTES_BIG_ENDIAN machine,
	   this means we must skip the empty high order bytes when
	   calculating the bit offset.  */
	if (bytes < UNITS_PER_WORD
#ifdef BLOCK_REG_PADDING
	    && (BLOCK_REG_PADDING (args[i].mode,
				   TREE_TYPE (args[i].tree_value), 1)
		== PAD_DOWNWARD)
#else
	    && BYTES_BIG_ENDIAN
#endif
	    )
	  endian_correction = BITS_PER_WORD - bytes * BITS_PER_UNIT;

	for (j = 0; j < args[i].n_aligned_regs; j++)
	  {
	    rtx reg = gen_reg_rtx (word_mode);
	    rtx word = operand_subword_force (args[i].value, j, BLKmode);
	    int bitsize = MIN (bytes * BITS_PER_UNIT, BITS_PER_WORD);

	    args[i].aligned_regs[j] = reg;
	    word = extract_bit_field (word, bitsize, 0, 1, NULL_RTX,
				      word_mode, word_mode, false, NULL);

	    /* There is no need to restrict this code to loading items
	       in TYPE_ALIGN sized hunks.  The bitfield instructions can
	       load up entire word sized registers efficiently.

	       ??? This may not be needed anymore.
	       We use to emit a clobber here but that doesn't let later
	       passes optimize the instructions we emit.  By storing 0 into
	       the register later passes know the first AND to zero out the
	       bitfield being set in the register is unnecessary.  The store
	       of 0 will be deleted as will at least the first AND.  */

	    emit_move_insn (reg, const0_rtx);

	    bytes -= bitsize / BITS_PER_UNIT;
	    store_bit_field (reg, bitsize, endian_correction, 0, 0,
			     word_mode, word, false);
	  }
      }
}

/* The limit set by -Walloc-larger-than=.  */
static GTY(()) tree alloc_object_size_limit;

/* Initialize ALLOC_OBJECT_SIZE_LIMIT based on the -Walloc-size-larger-than=
   setting if the option is specified, or to the maximum object size if it
   is not.  Return the initialized value.  */

static tree
alloc_max_size (void)
{
  if (alloc_object_size_limit)
    return alloc_object_size_limit;

  HOST_WIDE_INT limit = warn_alloc_size_limit;
  if (limit == HOST_WIDE_INT_MAX)
    limit = tree_to_shwi (TYPE_MAX_VALUE (ptrdiff_type_node));

  alloc_object_size_limit = build_int_cst (size_type_node, limit);

  return alloc_object_size_limit;
}

/* Return true when EXP's range can be determined and set RANGE[] to it
   after adjusting it if necessary to make EXP a represents a valid size
   of object, or a valid size argument to an allocation function declared
   with attribute alloc_size (whose argument may be signed), or to a string
   manipulation function like memset.  When ALLOW_ZERO is true, allow
   returning a range of [0, 0] for a size in an anti-range [1, N] where
   N > PTRDIFF_MAX.  A zero range is a (nearly) invalid argument to
   allocation functions like malloc but it is a valid argument to
   functions like memset.  */

bool
get_size_range (tree exp, tree range[2], bool allow_zero /* = false */)
{
  if (!exp)
    return false;

  if (tree_fits_uhwi_p (exp))
    {
      /* EXP is a constant.  */
      range[0] = range[1] = exp;
      return true;
    }

  tree exptype = TREE_TYPE (exp);
  bool integral = INTEGRAL_TYPE_P (exptype);

  wide_int min, max;
  enum value_range_kind range_type;

  if (integral)
    range_type = determine_value_range (exp, &min, &max);
  else
    range_type = VR_VARYING;

  if (range_type == VR_VARYING)
    {
      if (integral)
	{
	  /* Use the full range of the type of the expression when
	     no value range information is available.  */
	  range[0] = TYPE_MIN_VALUE (exptype);
	  range[1] = TYPE_MAX_VALUE (exptype);
	  return true;
	}

      range[0] = NULL_TREE;
      range[1] = NULL_TREE;
      return false;
    }

  unsigned expprec = TYPE_PRECISION (exptype);

  bool signed_p = !TYPE_UNSIGNED (exptype);

  if (range_type == VR_ANTI_RANGE)
    {
      if (signed_p)
	{
	  if (wi::les_p (max, 0))
	    {
	      /* EXP is not in a strictly negative range.  That means
		 it must be in some (not necessarily strictly) positive
		 range which includes zero.  Since in signed to unsigned
		 conversions negative values end up converted to large
		 positive values, and otherwise they are not valid sizes,
		 the resulting range is in both cases [0, TYPE_MAX].  */
	      min = wi::zero (expprec);
	      max = wi::to_wide (TYPE_MAX_VALUE (exptype));
	    }
	  else if (wi::les_p (min - 1, 0))
	    {
	      /* EXP is not in a negative-positive range.  That means EXP
		 is either negative, or greater than max.  Since negative
		 sizes are invalid make the range [MAX + 1, TYPE_MAX].  */
	      min = max + 1;
	      max = wi::to_wide (TYPE_MAX_VALUE (exptype));
	    }
	  else
	    {
	      max = min - 1;
	      min = wi::zero (expprec);
	    }
	}
      else if (wi::eq_p (0, min - 1))
	{
	  /* EXP is unsigned and not in the range [1, MAX].  That means
	     it's either zero or greater than MAX.  Even though 0 would
	     normally be detected by -Walloc-zero, unless ALLOW_ZERO
	     is true, set the range to [MAX, TYPE_MAX] so that when MAX
	     is greater than the limit the whole range is diagnosed.  */
	  if (allow_zero)
	    min = max = wi::zero (expprec);
	  else
	    {
	      min = max + 1;
	      max = wi::to_wide (TYPE_MAX_VALUE (exptype));
	    }
	}
      else
	{
	  max = min - 1;
	  min = wi::zero (expprec);
	}
    }

  range[0] = wide_int_to_tree (exptype, min);
  range[1] = wide_int_to_tree (exptype, max);

  return true;
}

/* Diagnose a call EXP to function FN decorated with attribute alloc_size
   whose argument numbers given by IDX with values given by ARGS exceed
   the maximum object size or cause an unsigned oveflow (wrapping) when
   multiplied.  FN is null when EXP is a call via a function pointer.
   When ARGS[0] is null the function does nothing.  ARGS[1] may be null
   for functions like malloc, and non-null for those like calloc that
   are decorated with a two-argument attribute alloc_size.  */

void
maybe_warn_alloc_args_overflow (tree fn, tree exp, tree args[2], int idx[2])
{
  /* The range each of the (up to) two arguments is known to be in.  */
  tree argrange[2][2] = { { NULL_TREE, NULL_TREE }, { NULL_TREE, NULL_TREE } };

  /* Maximum object size set by -Walloc-size-larger-than= or SIZE_MAX / 2.  */
  tree maxobjsize = alloc_max_size ();

  location_t loc = EXPR_LOCATION (exp);

  tree fntype = fn ? TREE_TYPE (fn) : TREE_TYPE (TREE_TYPE (exp));
<<<<<<< HEAD
  built_in_function fncode = fn ? DECL_FUNCTION_CODE (fn) : BUILT_IN_NONE;
=======
>>>>>>> 9e014010
  bool warned = false;

  /* Validate each argument individually.  */
  for (unsigned i = 0; i != 2 && args[i]; ++i)
    {
      if (TREE_CODE (args[i]) == INTEGER_CST)
	{
	  argrange[i][0] = args[i];
	  argrange[i][1] = args[i];

	  if (tree_int_cst_lt (args[i], integer_zero_node))
	    {
	      warned = warning_at (loc, OPT_Walloc_size_larger_than_,
				   "%Kargument %i value %qE is negative",
				   exp, idx[i] + 1, args[i]);
	    }
	  else if (integer_zerop (args[i]))
	    {
	      /* Avoid issuing -Walloc-zero for allocation functions other
		 than __builtin_alloca that are declared with attribute
		 returns_nonnull because there's no portability risk.  This
		 avoids warning for such calls to libiberty's xmalloc and
		 friends.
		 Also avoid issuing the warning for calls to function named
		 "alloca".  */
<<<<<<< HEAD
	      if ((fncode == BUILT_IN_ALLOCA
		   && IDENTIFIER_LENGTH (DECL_NAME (fn)) != 6)
		  || (fncode != BUILT_IN_ALLOCA
		      && !lookup_attribute ("returns_nonnull",
					    TYPE_ATTRIBUTES (fntype))))
=======
	      if (fn && fndecl_built_in_p (fn, BUILT_IN_ALLOCA)
		  ? IDENTIFIER_LENGTH (DECL_NAME (fn)) != 6
		  : !lookup_attribute ("returns_nonnull",
				       TYPE_ATTRIBUTES (fntype)))
>>>>>>> 9e014010
		warned = warning_at (loc, OPT_Walloc_zero,
				     "%Kargument %i value is zero",
				     exp, idx[i] + 1);
	    }
	  else if (tree_int_cst_lt (maxobjsize, args[i]))
	    {
	      /* G++ emits calls to ::operator new[](SIZE_MAX) in C++98
		 mode and with -fno-exceptions as a way to indicate array
		 size overflow.  There's no good way to detect C++98 here
		 so avoid diagnosing these calls for all C++ modes.  */
	      if (i == 0
		  && fn
		  && !args[1]
		  && lang_GNU_CXX ()
		  && DECL_IS_OPERATOR_NEW_P (fn)
		  && integer_all_onesp (args[i]))
		continue;

	      warned = warning_at (loc, OPT_Walloc_size_larger_than_,
				   "%Kargument %i value %qE exceeds "
				   "maximum object size %E",
				   exp, idx[i] + 1, args[i], maxobjsize);
	    }
	}
      else if (TREE_CODE (args[i]) == SSA_NAME
	       && get_size_range (args[i], argrange[i]))
	{
	  /* Verify that the argument's range is not negative (including
	     upper bound of zero).  */
	  if (tree_int_cst_lt (argrange[i][0], integer_zero_node)
	      && tree_int_cst_le (argrange[i][1], integer_zero_node))
	    {
	      warned = warning_at (loc, OPT_Walloc_size_larger_than_,
				   "%Kargument %i range [%E, %E] is negative",
				   exp, idx[i] + 1,
				   argrange[i][0], argrange[i][1]);
	    }
	  else if (tree_int_cst_lt (maxobjsize, argrange[i][0]))
	    {
	      warned = warning_at (loc, OPT_Walloc_size_larger_than_,
				   "%Kargument %i range [%E, %E] exceeds "
				   "maximum object size %E",
				   exp, idx[i] + 1,
				   argrange[i][0], argrange[i][1],
				   maxobjsize);
	    }
	}
    }

  if (!argrange[0])
    return;

  /* For a two-argument alloc_size, validate the product of the two
     arguments if both of their values or ranges are known.  */
  if (!warned && tree_fits_uhwi_p (argrange[0][0])
      && argrange[1][0] && tree_fits_uhwi_p (argrange[1][0])
      && !integer_onep (argrange[0][0])
      && !integer_onep (argrange[1][0]))
    {
      /* Check for overflow in the product of a function decorated with
	 attribute alloc_size (X, Y).  */
      unsigned szprec = TYPE_PRECISION (size_type_node);
      wide_int x = wi::to_wide (argrange[0][0], szprec);
      wide_int y = wi::to_wide (argrange[1][0], szprec);

      wi::overflow_type vflow;
      wide_int prod = wi::umul (x, y, &vflow);

      if (vflow)
	warned = warning_at (loc, OPT_Walloc_size_larger_than_,
			     "%Kproduct %<%E * %E%> of arguments %i and %i "
			     "exceeds %<SIZE_MAX%>",
			     exp, argrange[0][0], argrange[1][0],
			     idx[0] + 1, idx[1] + 1);
      else if (wi::ltu_p (wi::to_wide (maxobjsize, szprec), prod))
	warned = warning_at (loc, OPT_Walloc_size_larger_than_,
			     "%Kproduct %<%E * %E%> of arguments %i and %i "
			     "exceeds maximum object size %E",
			     exp, argrange[0][0], argrange[1][0],
			     idx[0] + 1, idx[1] + 1,
			     maxobjsize);

      if (warned)
	{
	  /* Print the full range of each of the two arguments to make
	     it clear when it is, in fact, in a range and not constant.  */
	  if (argrange[0][0] != argrange [0][1])
	    inform (loc, "argument %i in the range [%E, %E]",
		    idx[0] + 1, argrange[0][0], argrange[0][1]);
	  if (argrange[1][0] != argrange [1][1])
	    inform (loc, "argument %i in the range [%E, %E]",
		    idx[1] + 1, argrange[1][0], argrange[1][1]);
	}
    }

  if (warned && fn)
    {
      location_t fnloc = DECL_SOURCE_LOCATION (fn);

      if (DECL_IS_BUILTIN (fn))
	inform (loc,
		"in a call to built-in allocation function %qD", fn);
      else
	inform (fnloc,
		"in a call to allocation function %qD declared here", fn);
    }
}

/* If EXPR refers to a character array or pointer declared attribute
   nonstring return a decl for that array or pointer and set *REF to
   the referenced enclosing object or pointer.  Otherwise returns
   null.  */

tree
get_attr_nonstring_decl (tree expr, tree *ref)
{
  tree decl = expr;
  tree var = NULL_TREE;
  if (TREE_CODE (decl) == SSA_NAME)
    {
      gimple *def = SSA_NAME_DEF_STMT (decl);

      if (is_gimple_assign (def))
	{
	  tree_code code = gimple_assign_rhs_code (def);
	  if (code == ADDR_EXPR
	      || code == COMPONENT_REF
	      || code == VAR_DECL)
	    decl = gimple_assign_rhs1 (def);
	}
      else
	var = SSA_NAME_VAR (decl);
    }

  if (TREE_CODE (decl) == ADDR_EXPR)
    decl = TREE_OPERAND (decl, 0);

  /* To simplify calling code, store the referenced DECL regardless of
     the attribute determined below, but avoid storing the SSA_NAME_VAR
     obtained above (it's not useful for dataflow purposes).  */
  if (ref)
    *ref = decl;

  /* Use the SSA_NAME_VAR that was determined above to see if it's
     declared nonstring.  Otherwise drill down into the referenced
     DECL.  */
  if (var)
    decl = var;
  else if (TREE_CODE (decl) == ARRAY_REF)
    decl = TREE_OPERAND (decl, 0);
  else if (TREE_CODE (decl) == COMPONENT_REF)
    decl = TREE_OPERAND (decl, 1);
  else if (TREE_CODE (decl) == MEM_REF)
    return get_attr_nonstring_decl (TREE_OPERAND (decl, 0), ref);

  if (DECL_P (decl)
      && lookup_attribute ("nonstring", DECL_ATTRIBUTES (decl)))
    return decl;

  return NULL_TREE;
}

/* Warn about passing a non-string array/pointer to a function that
   expects a nul-terminated string argument.  */

void
maybe_warn_nonstring_arg (tree fndecl, tree exp)
{
  if (!fndecl || !fndecl_built_in_p (fndecl, BUILT_IN_NORMAL))
    return;

  if (TREE_NO_WARNING (exp) || !warn_stringop_overflow)
    return;

  /* Avoid clearly invalid calls (more checking done below).  */
  unsigned nargs = call_expr_nargs (exp);
  if (!nargs)
    return;

  /* The bound argument to a bounded string function like strncpy.  */
  tree bound = NULL_TREE;

  /* The longest known or possible string argument to one of the comparison
     functions.  If the length is less than the bound it is used instead.
     Since the length is only used for warning and not for code generation
     disable strict mode in the calls to get_range_strlen below.  */
  tree maxlen = NULL_TREE;

  /* It's safe to call "bounded" string functions with a non-string
     argument since the functions provide an explicit bound for this
     purpose.  The exception is strncat where the bound may refer to
     either the destination or the source.  */
  int fncode = DECL_FUNCTION_CODE (fndecl);
  switch (fncode)
    {
    case BUILT_IN_STRCMP:
    case BUILT_IN_STRNCMP:
    case BUILT_IN_STRNCASECMP:
      {
	/* For these, if one argument refers to one or more of a set
	   of string constants or arrays of known size, determine
	   the range of their known or possible lengths and use it
	   conservatively as the bound for the unbounded function,
	   and to adjust the range of the bound of the bounded ones.  */
	for (unsigned argno = 0;
	     argno < MIN (nargs, 2)
	       && !(maxlen && TREE_CODE (maxlen) == INTEGER_CST); argno++)
	  {
	    tree arg = CALL_EXPR_ARG (exp, argno);
	    if (!get_attr_nonstring_decl (arg))
	      {
		c_strlen_data lendata = { };
<<<<<<< HEAD
=======
		/* Set MAXBOUND to an arbitrary non-null non-integer
		   node as a request to have it set to the length of
		   the longest string in a PHI.  */
		lendata.maxbound = arg;
>>>>>>> 9e014010
		get_range_strlen (arg, &lendata, /* eltsize = */ 1);
		maxlen = lendata.maxbound;
	      }
	  }
      }
      /* Fall through.  */

    case BUILT_IN_STRNCAT:
    case BUILT_IN_STPNCPY:
    case BUILT_IN_STRNCPY:
      if (nargs > 2)
	bound = CALL_EXPR_ARG (exp, 2);
      break;

    case BUILT_IN_STRNDUP:
      if (nargs > 1)
	bound = CALL_EXPR_ARG (exp, 1);
      break;

    case BUILT_IN_STRNLEN:
      {
	tree arg = CALL_EXPR_ARG (exp, 0);
	if (!get_attr_nonstring_decl (arg))
	  {
	    c_strlen_data lendata = { };
<<<<<<< HEAD
=======
	    /* Set MAXBOUND to an arbitrary non-null non-integer
	       node as a request to have it set to the length of
	       the longest string in a PHI.  */
	    lendata.maxbound = arg;
>>>>>>> 9e014010
	    get_range_strlen (arg, &lendata, /* eltsize = */ 1);
	    maxlen = lendata.maxbound;
	  }
	if (nargs > 1)
	  bound = CALL_EXPR_ARG (exp, 1);
	break;
      }

    default:
      break;
    }

  /* Determine the range of the bound argument (if specified).  */
  tree bndrng[2] = { NULL_TREE, NULL_TREE };
  if (bound)
    {
      STRIP_NOPS (bound);
      get_size_range (bound, bndrng);
    }

  location_t loc = EXPR_LOCATION (exp);

  if (bndrng[0])
    {
      /* Diagnose excessive bound prior the adjustment below and
	 regardless of attribute nonstring.  */
      tree maxobjsize = max_object_size ();
      if (tree_int_cst_lt (maxobjsize, bndrng[0]))
	{
	  if (tree_int_cst_equal (bndrng[0], bndrng[1]))
	    warning_at (loc, OPT_Wstringop_overflow_,
			"%K%qD specified bound %E "
			"exceeds maximum object size %E",
			exp, fndecl, bndrng[0], maxobjsize);
	  else
	    warning_at (loc, OPT_Wstringop_overflow_,
			"%K%qD specified bound [%E, %E] "
			"exceeds maximum object size %E",
			exp, fndecl, bndrng[0], bndrng[1], maxobjsize);
	  return;
	}
    }

  if (maxlen && !integer_all_onesp (maxlen))
    {
      /* Add one for the nul.  */
      maxlen = const_binop (PLUS_EXPR, TREE_TYPE (maxlen), maxlen,
			    size_one_node);

      if (!bndrng[0])
	{
	  /* Conservatively use the upper bound of the lengths for
	     both the lower and the upper bound of the operation.  */
	  bndrng[0] = maxlen;
	  bndrng[1] = maxlen;
	  bound = void_type_node;
	}
      else if (maxlen)
	{
	  /* Replace the bound on the operation with the upper bound
	     of the length of the string if the latter is smaller.  */
	  if (tree_int_cst_lt (maxlen, bndrng[0]))
	    bndrng[0] = maxlen;
	  else if (tree_int_cst_lt (maxlen, bndrng[1]))
	    bndrng[1] = maxlen;
	}
    }

  /* Iterate over the built-in function's formal arguments and check
     each const char* against the actual argument.  If the actual
     argument is declared attribute non-string issue a warning unless
     the argument's maximum length is bounded.  */
  function_args_iterator it;
  function_args_iter_init (&it, TREE_TYPE (fndecl));

  for (unsigned argno = 0; ; ++argno, function_args_iter_next (&it))
    {
      /* Avoid iterating past the declared argument in a call
	 to function declared without a prototype.  */
      if (argno >= nargs)
	break;

      tree argtype = function_args_iter_cond (&it);
      if (!argtype)
	break;

      if (TREE_CODE (argtype) != POINTER_TYPE)
	continue;

      argtype = TREE_TYPE (argtype);

      if (TREE_CODE (argtype) != INTEGER_TYPE
	  || !TYPE_READONLY (argtype))
	continue;

      argtype = TYPE_MAIN_VARIANT (argtype);
      if (argtype != char_type_node)
	continue;

      tree callarg = CALL_EXPR_ARG (exp, argno);
      if (TREE_CODE (callarg) == ADDR_EXPR)
	callarg = TREE_OPERAND (callarg, 0);

      /* See if the destination is declared with attribute "nonstring".  */
      tree decl = get_attr_nonstring_decl (callarg);
      if (!decl)
	continue;

      /* The maximum number of array elements accessed.  */
      offset_int wibnd = 0;

      if (argno && fncode == BUILT_IN_STRNCAT)
	{
	  /* See if the bound in strncat is derived from the length
	     of the strlen of the destination (as it's expected to be).
	     If so, reset BOUND and FNCODE to trigger a warning.  */
	  tree dstarg = CALL_EXPR_ARG (exp, 0);
	  if (is_strlen_related_p (dstarg, bound))
	    {
	      /* The bound applies to the destination, not to the source,
		 so reset these to trigger a warning without mentioning
		 the bound.  */
	      bound = NULL;
	      fncode = 0;
	    }
	  else if (bndrng[1])
	    /* Use the upper bound of the range for strncat.  */
	    wibnd = wi::to_offset (bndrng[1]);
	}
      else if (bndrng[0])
	/* Use the lower bound of the range for functions other than
	   strncat.  */
	wibnd = wi::to_offset (bndrng[0]);

      /* Determine the size of the argument array if it is one.  */
      offset_int asize = wibnd;
      bool known_size = false;
      tree type = TREE_TYPE (decl);

      /* Determine the array size.  For arrays of unknown bound and
	 pointers reset BOUND to trigger the appropriate warning.  */
      if (TREE_CODE (type) == ARRAY_TYPE)
	{
	  if (tree arrbnd = TYPE_DOMAIN (type))
	    {
	      if ((arrbnd = TYPE_MAX_VALUE (arrbnd)))
		{
		  asize = wi::to_offset (arrbnd) + 1;
		  known_size = true;
		}
	    }
	  else if (bound == void_type_node)
	    bound = NULL_TREE;
	}
      else if (bound == void_type_node)
	bound = NULL_TREE;

      /* In a call to strncat with a bound in a range whose lower but
	 not upper bound is less than the array size, reset ASIZE to
	 be the same as the bound and the other variable to trigger
	 the apprpriate warning below.  */
      if (fncode == BUILT_IN_STRNCAT
	  && bndrng[0] != bndrng[1]
	  && wi::ltu_p (wi::to_offset (bndrng[0]), asize)
	  && (!known_size
	      || wi::ltu_p (asize, wibnd)))
	{
	  asize = wibnd;
	  bound = NULL_TREE;
	  fncode = 0;
	}

      bool warned = false;

      auto_diagnostic_group d;
      if (wi::ltu_p (asize, wibnd))
	{
	  if (bndrng[0] == bndrng[1])
	    warned = warning_at (loc, OPT_Wstringop_overflow_,
				 "%qD argument %i declared attribute "
				 "%<nonstring%> is smaller than the specified "
				 "bound %wu",
				 fndecl, argno + 1, wibnd.to_uhwi ());
	  else if (wi::ltu_p (asize, wi::to_offset (bndrng[0])))
	    warned = warning_at (loc, OPT_Wstringop_overflow_,
				 "%qD argument %i declared attribute "
				 "%<nonstring%> is smaller than "
				 "the specified bound [%E, %E]",
				 fndecl, argno + 1, bndrng[0], bndrng[1]);
	  else
	    warned = warning_at (loc, OPT_Wstringop_overflow_,
				 "%qD argument %i declared attribute "
				 "%<nonstring%> may be smaller than "
				 "the specified bound [%E, %E]",
				 fndecl, argno + 1, bndrng[0], bndrng[1]);
	}
      else if (fncode == BUILT_IN_STRNCAT)
	; /* Avoid warning for calls to strncat() when the bound
	     is equal to the size of the non-string argument.  */
      else if (!bound)
	warned = warning_at (loc, OPT_Wstringop_overflow_,
			     "%qD argument %i declared attribute %<nonstring%>",
			     fndecl, argno + 1);

      if (warned)
	inform (DECL_SOURCE_LOCATION (decl),
		"argument %qD declared here", decl);
    }
}

/* Issue an error if CALL_EXPR was flagged as requiring
   tall-call optimization.  */

static void
maybe_complain_about_tail_call (tree call_expr, const char *reason)
{
  gcc_assert (TREE_CODE (call_expr) == CALL_EXPR);
  if (!CALL_EXPR_MUST_TAIL_CALL (call_expr))
    return;

  error_at (EXPR_LOCATION (call_expr), "cannot tail-call: %s", reason);
}

/* Used to define rdwr_map below.  */
struct rdwr_access_hash: int_hash<int, -1> { };

/* A mapping between argument number corresponding to attribute access
   mode (read_only, write_only, or read_write) and operands.  */
typedef hash_map<rdwr_access_hash, attr_access> rdwr_map;

/* Initialize a mapping for a call to function FNDECL declared with
   attribute access.  Each attribute positional operand inserts one
   entry into the mapping with the operand number as the key.  */

static void
init_attr_rdwr_indices (rdwr_map *rwm, tree fntype)
{
  if (!fntype)
    return;

  for (tree access = TYPE_ATTRIBUTES (fntype);
       (access = lookup_attribute ("access", access));
       access = TREE_CHAIN (access))
    {
      /* The TREE_VALUE of an attribute is a TREE_LIST whose TREE_VALUE
	 is the attribute argument's value.  */
      tree mode = TREE_VALUE (access);
      gcc_assert (TREE_CODE (mode) == TREE_LIST);
      mode = TREE_VALUE (mode);
      gcc_assert (TREE_CODE (mode) == STRING_CST);

      const char *modestr = TREE_STRING_POINTER (mode);
      for (const char *m = modestr; *m; )
	{
	  attr_access acc = { };

	  switch (*m)
	    {
	    case 'r': acc.mode = acc.read_only; break;
	    case 'w': acc.mode = acc.write_only; break;
	    default: acc.mode = acc.read_write; break;
	    }

	  char *end;
	  acc.ptrarg = strtoul (++m, &end, 10);
	  m = end;
	  if (*m == ',')
	    {
	      acc.sizarg = strtoul (++m, &end, 10);
	      m = end;
	    }
	  else
	    acc.sizarg = UINT_MAX;

	  acc.ptr = NULL_TREE;
	  acc.size = NULL_TREE;

	  /* Unconditionally add an entry for the required pointer
	     operand of the attribute, and one for the optional size
	     operand when it's specified.  */
	  rwm->put (acc.ptrarg, acc);
	  if (acc.sizarg != UINT_MAX)
	    rwm->put (acc.sizarg, acc);
	}
    }
}

/* Returns the type of the argument ARGNO to function with type FNTYPE
   or null when the typoe cannot be determined or no such argument exists.  */

static tree
fntype_argno_type (tree fntype, unsigned argno)
{
  if (!prototype_p (fntype))
    return NULL_TREE;

  tree argtype;
  function_args_iterator it;
  FOREACH_FUNCTION_ARGS (fntype, argtype, it)
    if (argno-- == 0)
      return argtype;

  return NULL_TREE;
}

/* Helper to append the "rdwr" attribute specification described
   by ACCESS to the array ATTRSTR with size STRSIZE.  Used in
   diagnostics.  */

static inline void
append_attrname (const std::pair<int, attr_access> &access,
		 char *attrstr, size_t strsize)
{
  /* Append the relevant attribute to the string.  This (deliberately)
     appends the attribute pointer operand even when none was specified.  */
  size_t len = strlen (attrstr);

  const char *atname
    = (access.second.mode == attr_access::read_only
       ? "read_only"
       : (access.second.mode == attr_access::write_only
	  ? "write_only" : "read_write"));

  const char *sep = len ? ", " : "";

  if (access.second.sizarg == UINT_MAX)
    snprintf (attrstr + len, strsize - len,
	      "%s%s (%i)", sep, atname,
	      access.second.ptrarg + 1);
  else
    snprintf (attrstr + len, strsize - len,
	      "%s%s (%i, %i)", sep, atname,
	      access.second.ptrarg + 1, access.second.sizarg + 1);
}

/* Iterate over attribute access read-only, read-write, and write-only
   arguments and diagnose past-the-end accesses and related problems
   in the function call EXP.  */

static void
maybe_warn_rdwr_sizes (rdwr_map *rwm, tree fndecl, tree fntype, tree exp)
{
  /* A string describing the attributes that the warnings issued by this
     function apply to.  Used to print one informational note per function
     call, rather than one per warning.  That reduces clutter.  */
  char attrstr[80];
  attrstr[0] = 0;

  for (rdwr_map::iterator it = rwm->begin (); it != rwm->end (); ++it)
    {
      std::pair<int, attr_access> access = *it;

      /* Get the function call arguments corresponding to the attribute's
	 positional arguments.  When both arguments have been specified
	 there will be two entries in *RWM, one for each.  They are
	 cross-referenced by their respective argument numbers in
	 ACCESS.PTRARG and ACCESS.SIZARG.  */
      const int ptridx = access.second.ptrarg;
      const int sizidx = access.second.sizarg;

      gcc_assert (ptridx != -1);
      gcc_assert (access.first == ptridx || access.first == sizidx);

      /* The pointer is set to null for the entry corresponding to
	 the size argument.  Skip it.  It's handled when the entry
	 corresponding to the pointer argument comes up.  */
      if (!access.second.ptr)
	continue;

      tree argtype = fntype_argno_type (fntype, ptridx);
      argtype = TREE_TYPE (argtype);

      tree size;
      if (sizidx == -1)
	{
	  /* If only the pointer attribute operand was specified
	     and not size, set SIZE to the size of one element of
	     the pointed to type to detect smaller objects (null
	     pointers are diagnosed in this case only if
	     the pointer is also declared with attribute nonnull.  */
	  size = size_one_node;
	}
      else
	size = rwm->get (sizidx)->size;

      tree ptr = access.second.ptr;
      tree sizrng[2] = { size_zero_node, build_all_ones_cst (sizetype) };
      if (get_size_range (size, sizrng, true)
	  && tree_int_cst_sgn (sizrng[0]) < 0
	  && tree_int_cst_sgn (sizrng[1]) < 0)
	{
	  /* Warn about negative sizes.  */
	  bool warned = false;
	  location_t loc = EXPR_LOCATION (exp);
	  if (tree_int_cst_equal (sizrng[0], sizrng[1]))
	    warned = warning_at (loc, OPT_Wstringop_overflow_,
				 "%Kargument %i value %E is negative",
				 exp, sizidx + 1, size);
	  else
	    warned = warning_at (loc, OPT_Wstringop_overflow_,
				 "%Kargument %i range [%E, %E] is negative",
				 exp, sizidx + 1, sizrng[0], sizrng[1]);
	  if (warned)
	    {
	      append_attrname (access, attrstr, sizeof attrstr);
	      /* Avoid warning again for the same attribute.  */
	      continue;
	    }
	}

      if (tree_int_cst_sgn (sizrng[0]) >= 0)
	{
	  if (COMPLETE_TYPE_P (argtype))
	    {
	      /* Multiple SIZE by the size of the type the pointer
		 argument points to.  If it's incomplete the size
		 is used as is.  */
	      size = NULL_TREE;
	      if (tree argsize = TYPE_SIZE_UNIT (argtype))
		if (TREE_CODE (argsize) == INTEGER_CST)
		  {
		    const int prec = TYPE_PRECISION (sizetype);
		    wide_int minsize = wi::to_wide (sizrng[0], prec);
		    minsize *= wi::to_wide (argsize, prec);
		    size = wide_int_to_tree (sizetype, minsize);
		  }
	    }
	}
      else
	size = NULL_TREE;

      if (sizidx >= 0
	  && integer_zerop (ptr)
	  && tree_int_cst_sgn (sizrng[0]) > 0)
	{
	  /* Warn about null pointers with positive sizes.  This is
	     different from also declaring the pointer argument with
	     attribute nonnull when the function accepts null pointers
	     only when the corresponding size is zero.  */
	  bool warned = false;
	  location_t loc = EXPR_LOCATION (exp);
	  if (tree_int_cst_equal (sizrng[0], sizrng[1]))
	    warned = warning_at (loc, OPT_Wnonnull,
				 "%Kargument %i is null but the corresponding "
				 "size argument %i value is %E",
				 exp, ptridx + 1, sizidx + 1, size);
	  else
	    warned = warning_at (loc, OPT_Wnonnull,
				 "%Kargument %i is null but the corresponding "
				 "size argument %i range is [%E, %E]",
				 exp, ptridx + 1, sizidx + 1,
				 sizrng[0], sizrng[1]);
	  if (warned)
	    {
	      append_attrname (access, attrstr, sizeof attrstr);
	      /* Avoid warning again for the same attribute.  */
	      continue;
	    }
	}

      tree objsize = compute_objsize (ptr, 0);

      tree srcsize;
      if (access.second.mode == attr_access::write_only)
	{
	  /* For a write-only argument there is no source.  */
	  srcsize = NULL_TREE;
	}
      else
	{
	  /* For read-only and read-write attributes also set the source
	     size.  */
	  srcsize = objsize;
	  if (access.second.mode == attr_access::read_only)
	    {
	      /* For a read-only attribute there is no destination so
		 clear OBJSIZE.  This emits "reading N bytes" kind of
		 diagnostics instead of the "writing N bytes" kind.  */
	      objsize = NULL_TREE;
	    }
	}

      /* Clear the no-warning bit in case it was set in a prior
	 iteration so that accesses via different arguments are
	 diagnosed.  */
      TREE_NO_WARNING (exp) = false;
      check_access (exp, NULL_TREE, NULL_TREE, size, /*maxread=*/ NULL_TREE,
		    srcsize, objsize);

      if (TREE_NO_WARNING (exp))
	/* If check_access issued a warning above, append the relevant
	   attribute to the string.  */
	append_attrname (access, attrstr, sizeof attrstr);
    }

  if (!*attrstr)
    return;

  if (fndecl)
    inform (DECL_SOURCE_LOCATION (fndecl),
	    "in a call to function %qD declared with attribute %qs",
	    fndecl, attrstr);
  else
    inform (EXPR_LOCATION (fndecl),
	    "in a call with type %qT and attribute %qs",
	    fntype, attrstr);

  /* Set the bit in case if was cleared and not set above.  */
  TREE_NO_WARNING (exp) = true;
}

/* Fill in ARGS_SIZE and ARGS array based on the parameters found in
   CALL_EXPR EXP.

   NUM_ACTUALS is the total number of parameters.

   N_NAMED_ARGS is the total number of named arguments.

   STRUCT_VALUE_ADDR_VALUE is the implicit argument for a struct return
   value, or null.

   FNDECL is the tree code for the target of this call (if known)

   ARGS_SO_FAR holds state needed by the target to know where to place
   the next argument.

   REG_PARM_STACK_SPACE is the number of bytes of stack space reserved
   for arguments which are passed in registers.

   OLD_STACK_LEVEL is a pointer to an rtx which olds the old stack level
   and may be modified by this routine.

   OLD_PENDING_ADJ, MUST_PREALLOCATE and FLAGS are pointers to integer
   flags which may be modified by this routine.

   MAY_TAILCALL is cleared if we encounter an invisible pass-by-reference
   that requires allocation of stack space.

   CALL_FROM_THUNK_P is true if this call is the jump from a thunk to
   the thunked-to function.  */

static void
initialize_argument_information (int num_actuals ATTRIBUTE_UNUSED,
				 struct arg_data *args,
				 struct args_size *args_size,
				 int n_named_args ATTRIBUTE_UNUSED,
				 tree exp, tree struct_value_addr_value,
				 tree fndecl, tree fntype,
				 cumulative_args_t args_so_far,
				 int reg_parm_stack_space,
				 rtx *old_stack_level,
				 poly_int64_pod *old_pending_adj,
				 int *must_preallocate, int *ecf_flags,
				 bool *may_tailcall, bool call_from_thunk_p)
{
  CUMULATIVE_ARGS *args_so_far_pnt = get_cumulative_args (args_so_far);
  location_t loc = EXPR_LOCATION (exp);

  /* Count arg position in order args appear.  */
  int argpos;

  int i;

  args_size->constant = 0;
  args_size->var = 0;

  bitmap_obstack_initialize (NULL);

  /* In this loop, we consider args in the order they are written.
     We fill up ARGS from the back.  */

  i = num_actuals - 1;
  {
    int j = i;
    call_expr_arg_iterator iter;
    tree arg;
    bitmap slots = NULL;

    if (struct_value_addr_value)
      {
	args[j].tree_value = struct_value_addr_value;
	j--;
      }
    argpos = 0;
    FOR_EACH_CALL_EXPR_ARG (arg, iter, exp)
      {
	tree argtype = TREE_TYPE (arg);

	if (targetm.calls.split_complex_arg
	    && argtype
	    && TREE_CODE (argtype) == COMPLEX_TYPE
	    && targetm.calls.split_complex_arg (argtype))
	  {
	    tree subtype = TREE_TYPE (argtype);
	    args[j].tree_value = build1 (REALPART_EXPR, subtype, arg);
	    j--;
	    args[j].tree_value = build1 (IMAGPART_EXPR, subtype, arg);
	  }
	else
	  args[j].tree_value = arg;
	j--;
	argpos++;
      }

    if (slots)
      BITMAP_FREE (slots);
  }

  bitmap_obstack_release (NULL);

  /* Extract attribute alloc_size from the type of the called expression
     (which could be a function or a function pointer) and if set, store
     the indices of the corresponding arguments in ALLOC_IDX, and then
     the actual argument(s) at those indices in ALLOC_ARGS.  */
  int alloc_idx[2] = { -1, -1 };
  if (tree alloc_size = lookup_attribute ("alloc_size",
					  TYPE_ATTRIBUTES (fntype)))
    {
      tree args = TREE_VALUE (alloc_size);
      alloc_idx[0] = TREE_INT_CST_LOW (TREE_VALUE (args)) - 1;
      if (TREE_CHAIN (args))
	alloc_idx[1] = TREE_INT_CST_LOW (TREE_VALUE (TREE_CHAIN (args))) - 1;
    }

  /* Array for up to the two attribute alloc_size arguments.  */
  tree alloc_args[] = { NULL_TREE, NULL_TREE };

  /* Map of attribute read_only, write_only, or read_write specifications
     for function arguments.  */
  rdwr_map rdwr_idx;
  init_attr_rdwr_indices (&rdwr_idx, fntype);

  /* I counts args in order (to be) pushed; ARGPOS counts in order written.  */
  for (argpos = 0; argpos < num_actuals; i--, argpos++)
    {
      tree type = TREE_TYPE (args[i].tree_value);
      int unsignedp;

      /* Replace erroneous argument with constant zero.  */
      if (type == error_mark_node || !COMPLETE_TYPE_P (type))
	args[i].tree_value = integer_zero_node, type = integer_type_node;

      /* If TYPE is a transparent union or record, pass things the way
	 we would pass the first field of the union or record.  We have
	 already verified that the modes are the same.  */
      if (RECORD_OR_UNION_TYPE_P (type) && TYPE_TRANSPARENT_AGGR (type))
	type = TREE_TYPE (first_field (type));

      /* Decide where to pass this arg.

	 args[i].reg is nonzero if all or part is passed in registers.

	 args[i].partial is nonzero if part but not all is passed in registers,
	 and the exact value says how many bytes are passed in registers.

	 args[i].pass_on_stack is nonzero if the argument must at least be
	 computed on the stack.  It may then be loaded back into registers
	 if args[i].reg is nonzero.

	 These decisions are driven by the FUNCTION_... macros and must agree
	 with those made by function.c.  */

      /* See if this argument should be passed by invisible reference.  */
      function_arg_info arg (type, argpos < n_named_args);
      if (pass_by_reference (args_so_far_pnt, arg))
	{
	  const bool callee_copies
	    = reference_callee_copied (args_so_far_pnt, arg);
	  tree base;

	  /* If we're compiling a thunk, pass directly the address of an object
	     already in memory, instead of making a copy.  Likewise if we want
	     to make the copy in the callee instead of the caller.  */
	  if ((call_from_thunk_p || callee_copies)
	      && (base = get_base_address (args[i].tree_value))
	      && TREE_CODE (base) != SSA_NAME
	      && (!DECL_P (base) || MEM_P (DECL_RTL (base))))
	    {
	      /* We may have turned the parameter value into an SSA name.
		 Go back to the original parameter so we can take the
		 address.  */
	      if (TREE_CODE (args[i].tree_value) == SSA_NAME)
		{
		  gcc_assert (SSA_NAME_IS_DEFAULT_DEF (args[i].tree_value));
		  args[i].tree_value = SSA_NAME_VAR (args[i].tree_value);
		  gcc_assert (TREE_CODE (args[i].tree_value) == PARM_DECL);
		}
	      /* Argument setup code may have copied the value to register.  We
		 revert that optimization now because the tail call code must
		 use the original location.  */
	      if (TREE_CODE (args[i].tree_value) == PARM_DECL
		  && !MEM_P (DECL_RTL (args[i].tree_value))
		  && DECL_INCOMING_RTL (args[i].tree_value)
		  && MEM_P (DECL_INCOMING_RTL (args[i].tree_value)))
		set_decl_rtl (args[i].tree_value,
			      DECL_INCOMING_RTL (args[i].tree_value));

	      mark_addressable (args[i].tree_value);

	      /* We can't use sibcalls if a callee-copied argument is
		 stored in the current function's frame.  */
	      if (!call_from_thunk_p && DECL_P (base) && !TREE_STATIC (base))
		{
		  *may_tailcall = false;
		  maybe_complain_about_tail_call (exp,
						  "a callee-copied argument is"
						  " stored in the current"
						  " function's frame");
		}

	      args[i].tree_value = build_fold_addr_expr_loc (loc,
							 args[i].tree_value);
	      type = TREE_TYPE (args[i].tree_value);

	      if (*ecf_flags & ECF_CONST)
		*ecf_flags &= ~(ECF_CONST | ECF_LOOPING_CONST_OR_PURE);
	    }
	  else
	    {
	      /* We make a copy of the object and pass the address to the
		 function being called.  */
	      rtx copy;

	      if (!COMPLETE_TYPE_P (type)
		  || TREE_CODE (TYPE_SIZE_UNIT (type)) != INTEGER_CST
		  || (flag_stack_check == GENERIC_STACK_CHECK
		      && compare_tree_int (TYPE_SIZE_UNIT (type),
					   STACK_CHECK_MAX_VAR_SIZE) > 0))
		{
		  /* This is a variable-sized object.  Make space on the stack
		     for it.  */
		  rtx size_rtx = expr_size (args[i].tree_value);

		  if (*old_stack_level == 0)
		    {
		      emit_stack_save (SAVE_BLOCK, old_stack_level);
		      *old_pending_adj = pending_stack_adjust;
		      pending_stack_adjust = 0;
		    }

		  /* We can pass TRUE as the 4th argument because we just
		     saved the stack pointer and will restore it right after
		     the call.  */
		  copy = allocate_dynamic_stack_space (size_rtx,
						       TYPE_ALIGN (type),
						       TYPE_ALIGN (type),
						       max_int_size_in_bytes
						       (type),
						       true);
		  copy = gen_rtx_MEM (BLKmode, copy);
		  set_mem_attributes (copy, type, 1);
		}
	      else
		copy = assign_temp (type, 1, 0);

	      store_expr (args[i].tree_value, copy, 0, false, false);

	      /* Just change the const function to pure and then let
		 the next test clear the pure based on
		 callee_copies.  */
	      if (*ecf_flags & ECF_CONST)
		{
		  *ecf_flags &= ~ECF_CONST;
		  *ecf_flags |= ECF_PURE;
		}

	      if (!callee_copies && *ecf_flags & ECF_PURE)
		*ecf_flags &= ~(ECF_PURE | ECF_LOOPING_CONST_OR_PURE);

	      args[i].tree_value
		= build_fold_addr_expr_loc (loc, make_tree (type, copy));
	      type = TREE_TYPE (args[i].tree_value);
	      *may_tailcall = false;
	      maybe_complain_about_tail_call (exp,
					      "argument must be passed"
					      " by copying");
	    }
	  arg.pass_by_reference = true;
	}

      unsignedp = TYPE_UNSIGNED (type);
      arg.type = type;
      arg.mode
	= promote_function_mode (type, TYPE_MODE (type), &unsignedp,
				 fndecl ? TREE_TYPE (fndecl) : fntype, 0);

      args[i].unsignedp = unsignedp;
      args[i].mode = arg.mode;

      targetm.calls.warn_parameter_passing_abi (args_so_far, type);

      args[i].reg = targetm.calls.function_arg (args_so_far, arg);

      if (args[i].reg && CONST_INT_P (args[i].reg))
	args[i].reg = NULL;

      /* If this is a sibling call and the machine has register windows, the
	 register window has to be unwinded before calling the routine, so
	 arguments have to go into the incoming registers.  */
      if (targetm.calls.function_incoming_arg != targetm.calls.function_arg)
	args[i].tail_call_reg
	  = targetm.calls.function_incoming_arg (args_so_far, arg);
      else
	args[i].tail_call_reg = args[i].reg;

      if (args[i].reg)
	args[i].partial = targetm.calls.arg_partial_bytes (args_so_far, arg);

      args[i].pass_on_stack = targetm.calls.must_pass_in_stack (arg);

      /* If FUNCTION_ARG returned a (parallel [(expr_list (nil) ...) ...]),
	 it means that we are to pass this arg in the register(s) designated
	 by the PARALLEL, but also to pass it in the stack.  */
      if (args[i].reg && GET_CODE (args[i].reg) == PARALLEL
	  && XEXP (XVECEXP (args[i].reg, 0, 0), 0) == 0)
	args[i].pass_on_stack = 1;

      /* If this is an addressable type, we must preallocate the stack
	 since we must evaluate the object into its final location.

	 If this is to be passed in both registers and the stack, it is simpler
	 to preallocate.  */
      if (TREE_ADDRESSABLE (type)
	  || (args[i].pass_on_stack && args[i].reg != 0))
	*must_preallocate = 1;

      /* Compute the stack-size of this argument.  */
      if (args[i].reg == 0 || args[i].partial != 0
	       || reg_parm_stack_space > 0
	       || args[i].pass_on_stack)
	locate_and_pad_parm (arg.mode, type,
#ifdef STACK_PARMS_IN_REG_PARM_AREA
			     1,
#else
			     args[i].reg != 0,
#endif
			     reg_parm_stack_space,
			     args[i].pass_on_stack ? 0 : args[i].partial,
			     fndecl, args_size, &args[i].locate);
#ifdef BLOCK_REG_PADDING
      else
	/* The argument is passed entirely in registers.  See at which
	   end it should be padded.  */
	args[i].locate.where_pad =
	  BLOCK_REG_PADDING (arg.mode, type,
			     int_size_in_bytes (type) <= UNITS_PER_WORD);
#endif

      /* Update ARGS_SIZE, the total stack space for args so far.  */

      args_size->constant += args[i].locate.size.constant;
      if (args[i].locate.size.var)
	ADD_PARM_SIZE (*args_size, args[i].locate.size.var);

      /* Increment ARGS_SO_FAR, which has info about which arg-registers
	 have been used, etc.  */

      /* ??? Traditionally we've passed TYPE_MODE here, instead of the
	 promoted_mode used for function_arg above.  However, the
	 corresponding handling of incoming arguments in function.c
	 does pass the promoted mode.  */
      arg.mode = TYPE_MODE (type);
      targetm.calls.function_arg_advance (args_so_far, arg);

      /* Store argument values for functions decorated with attribute
	 alloc_size.  */
      if (argpos == alloc_idx[0])
	alloc_args[0] = args[i].tree_value;
      else if (argpos == alloc_idx[1])
	alloc_args[1] = args[i].tree_value;

      /* Save the actual argument that corresponds to the access attribute
	 operand for later processing.  */
      if (attr_access *access = rdwr_idx.get (argpos))
	{
	  if (POINTER_TYPE_P (type))
	    {
	      access->ptr = args[i].tree_value;
	      gcc_assert (access->size == NULL_TREE);
	    }
	  else
	    {
	      access->size = args[i].tree_value;
	      gcc_assert (access->ptr == NULL_TREE);
	    }
	}
    }

  if (alloc_args[0])
    {
      /* Check the arguments of functions decorated with attribute
	 alloc_size.  */
      maybe_warn_alloc_args_overflow (fndecl, exp, alloc_args, alloc_idx);
    }

  /* Detect passing non-string arguments to functions expecting
     nul-terminated strings.  */
  maybe_warn_nonstring_arg (fndecl, exp);

  /* Check read_only, write_only, and read_write arguments.  */
  maybe_warn_rdwr_sizes (&rdwr_idx, fndecl, fntype, exp);
}

/* Update ARGS_SIZE to contain the total size for the argument block.
   Return the original constant component of the argument block's size.

   REG_PARM_STACK_SPACE holds the number of bytes of stack space reserved
   for arguments passed in registers.  */

static poly_int64
compute_argument_block_size (int reg_parm_stack_space,
			     struct args_size *args_size,
			     tree fndecl ATTRIBUTE_UNUSED,
			     tree fntype ATTRIBUTE_UNUSED,
			     int preferred_stack_boundary ATTRIBUTE_UNUSED)
{
  poly_int64 unadjusted_args_size = args_size->constant;

  /* For accumulate outgoing args mode we don't need to align, since the frame
     will be already aligned.  Align to STACK_BOUNDARY in order to prevent
     backends from generating misaligned frame sizes.  */
  if (ACCUMULATE_OUTGOING_ARGS && preferred_stack_boundary > STACK_BOUNDARY)
    preferred_stack_boundary = STACK_BOUNDARY;

  /* Compute the actual size of the argument block required.  The variable
     and constant sizes must be combined, the size may have to be rounded,
     and there may be a minimum required size.  */

  if (args_size->var)
    {
      args_size->var = ARGS_SIZE_TREE (*args_size);
      args_size->constant = 0;

      preferred_stack_boundary /= BITS_PER_UNIT;
      if (preferred_stack_boundary > 1)
	{
	  /* We don't handle this case yet.  To handle it correctly we have
	     to add the delta, round and subtract the delta.
	     Currently no machine description requires this support.  */
	  gcc_assert (multiple_p (stack_pointer_delta,
				  preferred_stack_boundary));
	  args_size->var = round_up (args_size->var, preferred_stack_boundary);
	}

      if (reg_parm_stack_space > 0)
	{
	  args_size->var
	    = size_binop (MAX_EXPR, args_size->var,
			  ssize_int (reg_parm_stack_space));

	  /* The area corresponding to register parameters is not to count in
	     the size of the block we need.  So make the adjustment.  */
	  if (! OUTGOING_REG_PARM_STACK_SPACE ((!fndecl ? fntype : TREE_TYPE (fndecl))))
	    args_size->var
	      = size_binop (MINUS_EXPR, args_size->var,
			    ssize_int (reg_parm_stack_space));
	}
    }
  else
    {
      preferred_stack_boundary /= BITS_PER_UNIT;
      if (preferred_stack_boundary < 1)
	preferred_stack_boundary = 1;
      args_size->constant = (aligned_upper_bound (args_size->constant
						  + stack_pointer_delta,
						  preferred_stack_boundary)
			     - stack_pointer_delta);

      args_size->constant = upper_bound (args_size->constant,
					 reg_parm_stack_space);

      if (! OUTGOING_REG_PARM_STACK_SPACE ((!fndecl ? fntype : TREE_TYPE (fndecl))))
	args_size->constant -= reg_parm_stack_space;
    }
  return unadjusted_args_size;
}

/* Precompute parameters as needed for a function call.

   FLAGS is mask of ECF_* constants.

   NUM_ACTUALS is the number of arguments.

   ARGS is an array containing information for each argument; this
   routine fills in the INITIAL_VALUE and VALUE fields for each
   precomputed argument.  */

static void
precompute_arguments (int num_actuals, struct arg_data *args)
{
  int i;

  /* If this is a libcall, then precompute all arguments so that we do not
     get extraneous instructions emitted as part of the libcall sequence.  */

  /* If we preallocated the stack space, and some arguments must be passed
     on the stack, then we must precompute any parameter which contains a
     function call which will store arguments on the stack.
     Otherwise, evaluating the parameter may clobber previous parameters
     which have already been stored into the stack.  (we have code to avoid
     such case by saving the outgoing stack arguments, but it results in
     worse code)  */
  if (!ACCUMULATE_OUTGOING_ARGS)
    return;

  for (i = 0; i < num_actuals; i++)
    {
      tree type;
      machine_mode mode;

      if (TREE_CODE (args[i].tree_value) != CALL_EXPR)
	continue;

      /* If this is an addressable type, we cannot pre-evaluate it.  */
      type = TREE_TYPE (args[i].tree_value);
      gcc_assert (!TREE_ADDRESSABLE (type));

      args[i].initial_value = args[i].value
	= expand_normal (args[i].tree_value);

      mode = TYPE_MODE (type);
      if (mode != args[i].mode)
	{
	  int unsignedp = args[i].unsignedp;
	  args[i].value
	    = convert_modes (args[i].mode, mode,
			     args[i].value, args[i].unsignedp);

	  /* CSE will replace this only if it contains args[i].value
	     pseudo, so convert it down to the declared mode using
	     a SUBREG.  */
	  if (REG_P (args[i].value)
	      && GET_MODE_CLASS (args[i].mode) == MODE_INT
	      && promote_mode (type, mode, &unsignedp) != args[i].mode)
	    {
	      args[i].initial_value
		= gen_lowpart_SUBREG (mode, args[i].value);
	      SUBREG_PROMOTED_VAR_P (args[i].initial_value) = 1;
	      SUBREG_PROMOTED_SET (args[i].initial_value, args[i].unsignedp);
	    }
	}
    }
}

/* Given the current state of MUST_PREALLOCATE and information about
   arguments to a function call in NUM_ACTUALS, ARGS and ARGS_SIZE,
   compute and return the final value for MUST_PREALLOCATE.  */

static int
finalize_must_preallocate (int must_preallocate, int num_actuals,
			   struct arg_data *args, struct args_size *args_size)
{
  /* See if we have or want to preallocate stack space.

     If we would have to push a partially-in-regs parm
     before other stack parms, preallocate stack space instead.

     If the size of some parm is not a multiple of the required stack
     alignment, we must preallocate.

     If the total size of arguments that would otherwise create a copy in
     a temporary (such as a CALL) is more than half the total argument list
     size, preallocation is faster.

     Another reason to preallocate is if we have a machine (like the m88k)
     where stack alignment is required to be maintained between every
     pair of insns, not just when the call is made.  However, we assume here
     that such machines either do not have push insns (and hence preallocation
     would occur anyway) or the problem is taken care of with
     PUSH_ROUNDING.  */

  if (! must_preallocate)
    {
      int partial_seen = 0;
      poly_int64 copy_to_evaluate_size = 0;
      int i;

      for (i = 0; i < num_actuals && ! must_preallocate; i++)
	{
	  if (args[i].partial > 0 && ! args[i].pass_on_stack)
	    partial_seen = 1;
	  else if (partial_seen && args[i].reg == 0)
	    must_preallocate = 1;

	  if (TYPE_MODE (TREE_TYPE (args[i].tree_value)) == BLKmode
	      && (TREE_CODE (args[i].tree_value) == CALL_EXPR
		  || TREE_CODE (args[i].tree_value) == TARGET_EXPR
		  || TREE_CODE (args[i].tree_value) == COND_EXPR
		  || TREE_ADDRESSABLE (TREE_TYPE (args[i].tree_value))))
	    copy_to_evaluate_size
	      += int_size_in_bytes (TREE_TYPE (args[i].tree_value));
	}

      if (maybe_ne (args_size->constant, 0)
	  && maybe_ge (copy_to_evaluate_size * 2, args_size->constant))
	must_preallocate = 1;
    }
  return must_preallocate;
}

/* If we preallocated stack space, compute the address of each argument
   and store it into the ARGS array.

   We need not ensure it is a valid memory address here; it will be
   validized when it is used.

   ARGBLOCK is an rtx for the address of the outgoing arguments.  */

static void
compute_argument_addresses (struct arg_data *args, rtx argblock, int num_actuals)
{
  if (argblock)
    {
      rtx arg_reg = argblock;
      int i;
      poly_int64 arg_offset = 0;

      if (GET_CODE (argblock) == PLUS)
	{
	  arg_reg = XEXP (argblock, 0);
	  arg_offset = rtx_to_poly_int64 (XEXP (argblock, 1));
	}

      for (i = 0; i < num_actuals; i++)
	{
	  rtx offset = ARGS_SIZE_RTX (args[i].locate.offset);
	  rtx slot_offset = ARGS_SIZE_RTX (args[i].locate.slot_offset);
	  rtx addr;
	  unsigned int align, boundary;
	  poly_uint64 units_on_stack = 0;
	  machine_mode partial_mode = VOIDmode;

	  /* Skip this parm if it will not be passed on the stack.  */
	  if (! args[i].pass_on_stack
	      && args[i].reg != 0
	      && args[i].partial == 0)
	    continue;

	  if (TYPE_EMPTY_P (TREE_TYPE (args[i].tree_value)))
	    continue;

	  addr = simplify_gen_binary (PLUS, Pmode, arg_reg, offset);
	  addr = plus_constant (Pmode, addr, arg_offset);

	  if (args[i].partial != 0)
	    {
	      /* Only part of the parameter is being passed on the stack.
		 Generate a simple memory reference of the correct size.  */
	      units_on_stack = args[i].locate.size.constant;
	      poly_uint64 bits_on_stack = units_on_stack * BITS_PER_UNIT;
	      partial_mode = int_mode_for_size (bits_on_stack, 1).else_blk ();
	      args[i].stack = gen_rtx_MEM (partial_mode, addr);
	      set_mem_size (args[i].stack, units_on_stack);
	    }
	  else
	    {
	      args[i].stack = gen_rtx_MEM (args[i].mode, addr);
	      set_mem_attributes (args[i].stack,
				  TREE_TYPE (args[i].tree_value), 1);
	    }
	  align = BITS_PER_UNIT;
	  boundary = args[i].locate.boundary;
	  poly_int64 offset_val;
	  if (args[i].locate.where_pad != PAD_DOWNWARD)
	    align = boundary;
	  else if (poly_int_rtx_p (offset, &offset_val))
	    {
	      align = least_bit_hwi (boundary);
	      unsigned int offset_align
		= known_alignment (offset_val) * BITS_PER_UNIT;
	      if (offset_align != 0)
		align = MIN (align, offset_align);
	    }
	  set_mem_align (args[i].stack, align);

	  addr = simplify_gen_binary (PLUS, Pmode, arg_reg, slot_offset);
	  addr = plus_constant (Pmode, addr, arg_offset);

	  if (args[i].partial != 0)
	    {
	      /* Only part of the parameter is being passed on the stack.
		 Generate a simple memory reference of the correct size.
	       */
	      args[i].stack_slot = gen_rtx_MEM (partial_mode, addr);
	      set_mem_size (args[i].stack_slot, units_on_stack);
	    }
	  else
	    {
	      args[i].stack_slot = gen_rtx_MEM (args[i].mode, addr);
	      set_mem_attributes (args[i].stack_slot,
				  TREE_TYPE (args[i].tree_value), 1);
	    }
	  set_mem_align (args[i].stack_slot, args[i].locate.boundary);

	  /* Function incoming arguments may overlap with sibling call
	     outgoing arguments and we cannot allow reordering of reads
	     from function arguments with stores to outgoing arguments
	     of sibling calls.  */
	  set_mem_alias_set (args[i].stack, 0);
	  set_mem_alias_set (args[i].stack_slot, 0);
	}
    }
}

/* Given a FNDECL and EXP, return an rtx suitable for use as a target address
   in a call instruction.

   FNDECL is the tree node for the target function.  For an indirect call
   FNDECL will be NULL_TREE.

   ADDR is the operand 0 of CALL_EXPR for this call.  */

static rtx
rtx_for_function_call (tree fndecl, tree addr)
{
  rtx funexp;

  /* Get the function to call, in the form of RTL.  */
  if (fndecl)
    {
      if (!TREE_USED (fndecl) && fndecl != current_function_decl)
	TREE_USED (fndecl) = 1;

      /* Get a SYMBOL_REF rtx for the function address.  */
      funexp = XEXP (DECL_RTL (fndecl), 0);
    }
  else
    /* Generate an rtx (probably a pseudo-register) for the address.  */
    {
      push_temp_slots ();
      funexp = expand_normal (addr);
      pop_temp_slots ();	/* FUNEXP can't be BLKmode.  */
    }
  return funexp;
}

/* Return the static chain for this function, if any.  */

rtx
rtx_for_static_chain (const_tree fndecl_or_type, bool incoming_p)
{
  if (DECL_P (fndecl_or_type) && !DECL_STATIC_CHAIN (fndecl_or_type))
    return NULL;

  return targetm.calls.static_chain (fndecl_or_type, incoming_p);
}

/* Internal state for internal_arg_pointer_based_exp and its helpers.  */
static struct
{
  /* Last insn that has been scanned by internal_arg_pointer_based_exp_scan,
     or NULL_RTX if none has been scanned yet.  */
  rtx_insn *scan_start;
  /* Vector indexed by REGNO - FIRST_PSEUDO_REGISTER, recording if a pseudo is
     based on crtl->args.internal_arg_pointer.  The element is NULL_RTX if the
     pseudo isn't based on it, a CONST_INT offset if the pseudo is based on it
     with fixed offset, or PC if this is with variable or unknown offset.  */
  vec<rtx> cache;
} internal_arg_pointer_exp_state;

static rtx internal_arg_pointer_based_exp (const_rtx, bool);

/* Helper function for internal_arg_pointer_based_exp.  Scan insns in
   the tail call sequence, starting with first insn that hasn't been
   scanned yet, and note for each pseudo on the LHS whether it is based
   on crtl->args.internal_arg_pointer or not, and what offset from that
   that pointer it has.  */

static void
internal_arg_pointer_based_exp_scan (void)
{
  rtx_insn *insn, *scan_start = internal_arg_pointer_exp_state.scan_start;

  if (scan_start == NULL_RTX)
    insn = get_insns ();
  else
    insn = NEXT_INSN (scan_start);

  while (insn)
    {
      rtx set = single_set (insn);
      if (set && REG_P (SET_DEST (set)) && !HARD_REGISTER_P (SET_DEST (set)))
	{
	  rtx val = NULL_RTX;
	  unsigned int idx = REGNO (SET_DEST (set)) - FIRST_PSEUDO_REGISTER;
	  /* Punt on pseudos set multiple times.  */
	  if (idx < internal_arg_pointer_exp_state.cache.length ()
	      && (internal_arg_pointer_exp_state.cache[idx]
		  != NULL_RTX))
	    val = pc_rtx;
	  else
	    val = internal_arg_pointer_based_exp (SET_SRC (set), false);
	  if (val != NULL_RTX)
	    {
	      if (idx >= internal_arg_pointer_exp_state.cache.length ())
		internal_arg_pointer_exp_state.cache
		  .safe_grow_cleared (idx + 1);
	      internal_arg_pointer_exp_state.cache[idx] = val;
	    }
	}
      if (NEXT_INSN (insn) == NULL_RTX)
	scan_start = insn;
      insn = NEXT_INSN (insn);
    }

  internal_arg_pointer_exp_state.scan_start = scan_start;
}

/* Compute whether RTL is based on crtl->args.internal_arg_pointer.  Return
   NULL_RTX if RTL isn't based on it, a CONST_INT offset if RTL is based on
   it with fixed offset, or PC if this is with variable or unknown offset.
   TOPLEVEL is true if the function is invoked at the topmost level.  */

static rtx
internal_arg_pointer_based_exp (const_rtx rtl, bool toplevel)
{
  if (CONSTANT_P (rtl))
    return NULL_RTX;

  if (rtl == crtl->args.internal_arg_pointer)
    return const0_rtx;

  if (REG_P (rtl) && HARD_REGISTER_P (rtl))
    return NULL_RTX;

  poly_int64 offset;
  if (GET_CODE (rtl) == PLUS && poly_int_rtx_p (XEXP (rtl, 1), &offset))
    {
      rtx val = internal_arg_pointer_based_exp (XEXP (rtl, 0), toplevel);
      if (val == NULL_RTX || val == pc_rtx)
	return val;
      return plus_constant (Pmode, val, offset);
    }

  /* When called at the topmost level, scan pseudo assignments in between the
     last scanned instruction in the tail call sequence and the latest insn
     in that sequence.  */
  if (toplevel)
    internal_arg_pointer_based_exp_scan ();

  if (REG_P (rtl))
    {
      unsigned int idx = REGNO (rtl) - FIRST_PSEUDO_REGISTER;
      if (idx < internal_arg_pointer_exp_state.cache.length ())
	return internal_arg_pointer_exp_state.cache[idx];

      return NULL_RTX;
    }

  subrtx_iterator::array_type array;
  FOR_EACH_SUBRTX (iter, array, rtl, NONCONST)
    {
      const_rtx x = *iter;
      if (REG_P (x) && internal_arg_pointer_based_exp (x, false) != NULL_RTX)
	return pc_rtx;
      if (MEM_P (x))
	iter.skip_subrtxes ();
    }

  return NULL_RTX;
}

/* Return true if SIZE bytes starting from address ADDR might overlap an
   already-clobbered argument area.  This function is used to determine
   if we should give up a sibcall.  */

static bool
mem_might_overlap_already_clobbered_arg_p (rtx addr, poly_uint64 size)
{
  poly_int64 i;
  unsigned HOST_WIDE_INT start, end;
  rtx val;

  if (bitmap_empty_p (stored_args_map)
      && stored_args_watermark == HOST_WIDE_INT_M1U)
    return false;
  val = internal_arg_pointer_based_exp (addr, true);
  if (val == NULL_RTX)
    return false;
  else if (!poly_int_rtx_p (val, &i))
    return true;

  if (known_eq (size, 0U))
    return false;

  if (STACK_GROWS_DOWNWARD)
    i -= crtl->args.pretend_args_size;
  else
    i += crtl->args.pretend_args_size;

  if (ARGS_GROW_DOWNWARD)
    i = -i - size;

  /* We can ignore any references to the function's pretend args,
     which at this point would manifest as negative values of I.  */
  if (known_le (i, 0) && known_le (size, poly_uint64 (-i)))
    return false;

  start = maybe_lt (i, 0) ? 0 : constant_lower_bound (i);
  if (!(i + size).is_constant (&end))
    end = HOST_WIDE_INT_M1U;

  if (end > stored_args_watermark)
    return true;

  end = MIN (end, SBITMAP_SIZE (stored_args_map));
  for (unsigned HOST_WIDE_INT k = start; k < end; ++k)
    if (bitmap_bit_p (stored_args_map, k))
      return true;

  return false;
}

/* Do the register loads required for any wholly-register parms or any
   parms which are passed both on the stack and in a register.  Their
   expressions were already evaluated.

   Mark all register-parms as living through the call, putting these USE
   insns in the CALL_INSN_FUNCTION_USAGE field.

   When IS_SIBCALL, perform the check_sibcall_argument_overlap
   checking, setting *SIBCALL_FAILURE if appropriate.  */

static void
load_register_parameters (struct arg_data *args, int num_actuals,
			  rtx *call_fusage, int flags, int is_sibcall,
			  int *sibcall_failure)
{
  int i, j;

  for (i = 0; i < num_actuals; i++)
    {
      rtx reg = ((flags & ECF_SIBCALL)
		 ? args[i].tail_call_reg : args[i].reg);
      if (reg)
	{
	  int partial = args[i].partial;
	  int nregs;
	  poly_int64 size = 0;
	  HOST_WIDE_INT const_size = 0;
	  rtx_insn *before_arg = get_last_insn ();
	  tree type = TREE_TYPE (args[i].tree_value);
	  if (RECORD_OR_UNION_TYPE_P (type) && TYPE_TRANSPARENT_AGGR (type))
	    type = TREE_TYPE (first_field (type));
	  /* Set non-negative if we must move a word at a time, even if
	     just one word (e.g, partial == 4 && mode == DFmode).  Set
	     to -1 if we just use a normal move insn.  This value can be
	     zero if the argument is a zero size structure.  */
	  nregs = -1;
	  if (GET_CODE (reg) == PARALLEL)
	    ;
	  else if (partial)
	    {
	      gcc_assert (partial % UNITS_PER_WORD == 0);
	      nregs = partial / UNITS_PER_WORD;
	    }
	  else if (TYPE_MODE (type) == BLKmode)
	    {
	      /* Variable-sized parameters should be described by a
		 PARALLEL instead.  */
	      const_size = int_size_in_bytes (type);
	      gcc_assert (const_size >= 0);
	      nregs = (const_size + (UNITS_PER_WORD - 1)) / UNITS_PER_WORD;
	      size = const_size;
	    }
	  else
	    size = GET_MODE_SIZE (args[i].mode);

	  /* Handle calls that pass values in multiple non-contiguous
	     locations.  The Irix 6 ABI has examples of this.  */

	  if (GET_CODE (reg) == PARALLEL)
	    emit_group_move (reg, args[i].parallel_value);

	  /* If simple case, just do move.  If normal partial, store_one_arg
	     has already loaded the register for us.  In all other cases,
	     load the register(s) from memory.  */

	  else if (nregs == -1)
	    {
	      emit_move_insn (reg, args[i].value);
#ifdef BLOCK_REG_PADDING
	      /* Handle case where we have a value that needs shifting
		 up to the msb.  eg. a QImode value and we're padding
		 upward on a BYTES_BIG_ENDIAN machine.  */
	      if (args[i].locate.where_pad
		  == (BYTES_BIG_ENDIAN ? PAD_UPWARD : PAD_DOWNWARD))
		{
		  gcc_checking_assert (ordered_p (size, UNITS_PER_WORD));
		  if (maybe_lt (size, UNITS_PER_WORD))
		    {
		      rtx x;
		      poly_int64 shift
			= (UNITS_PER_WORD - size) * BITS_PER_UNIT;

		      /* Assigning REG here rather than a temp makes
			 CALL_FUSAGE report the whole reg as used.
			 Strictly speaking, the call only uses SIZE
			 bytes at the msb end, but it doesn't seem worth
			 generating rtl to say that.  */
		      reg = gen_rtx_REG (word_mode, REGNO (reg));
		      x = expand_shift (LSHIFT_EXPR, word_mode,
					reg, shift, reg, 1);
		      if (x != reg)
			emit_move_insn (reg, x);
		    }
		}
#endif
	    }

	  /* If we have pre-computed the values to put in the registers in
	     the case of non-aligned structures, copy them in now.  */

	  else if (args[i].n_aligned_regs != 0)
	    for (j = 0; j < args[i].n_aligned_regs; j++)
	      emit_move_insn (gen_rtx_REG (word_mode, REGNO (reg) + j),
			      args[i].aligned_regs[j]);

	  else if (partial == 0 || args[i].pass_on_stack)
	    {
	      /* SIZE and CONST_SIZE are 0 for partial arguments and
		 the size of a BLKmode type otherwise.  */
	      gcc_checking_assert (known_eq (size, const_size));
	      rtx mem = validize_mem (copy_rtx (args[i].value));

	      /* Check for overlap with already clobbered argument area,
	         providing that this has non-zero size.  */
	      if (is_sibcall
		  && const_size != 0
		  && (mem_might_overlap_already_clobbered_arg_p
		      (XEXP (args[i].value, 0), const_size)))
		*sibcall_failure = 1;

	      if (const_size % UNITS_PER_WORD == 0
		  || MEM_ALIGN (mem) % BITS_PER_WORD == 0)
		move_block_to_reg (REGNO (reg), mem, nregs, args[i].mode);
	      else
		{
		  if (nregs > 1)
		    move_block_to_reg (REGNO (reg), mem, nregs - 1,
				       args[i].mode);
		  rtx dest = gen_rtx_REG (word_mode, REGNO (reg) + nregs - 1);
		  unsigned int bitoff = (nregs - 1) * BITS_PER_WORD;
		  unsigned int bitsize = const_size * BITS_PER_UNIT - bitoff;
		  rtx x = extract_bit_field (mem, bitsize, bitoff, 1, dest,
					     word_mode, word_mode, false,
					     NULL);
		  if (BYTES_BIG_ENDIAN)
		    x = expand_shift (LSHIFT_EXPR, word_mode, x,
				      BITS_PER_WORD - bitsize, dest, 1);
		  if (x != dest)
		    emit_move_insn (dest, x);
		}

	      /* Handle a BLKmode that needs shifting.  */
	      if (nregs == 1 && const_size < UNITS_PER_WORD
#ifdef BLOCK_REG_PADDING
		  && args[i].locate.where_pad == PAD_DOWNWARD
#else
		  && BYTES_BIG_ENDIAN
#endif
		  )
		{
		  rtx dest = gen_rtx_REG (word_mode, REGNO (reg));
		  int shift = (UNITS_PER_WORD - const_size) * BITS_PER_UNIT;
		  enum tree_code dir = (BYTES_BIG_ENDIAN
					? RSHIFT_EXPR : LSHIFT_EXPR);
		  rtx x;

		  x = expand_shift (dir, word_mode, dest, shift, dest, 1);
		  if (x != dest)
		    emit_move_insn (dest, x);
		}
	    }

	  /* When a parameter is a block, and perhaps in other cases, it is
	     possible that it did a load from an argument slot that was
	     already clobbered.  */
	  if (is_sibcall
	      && check_sibcall_argument_overlap (before_arg, &args[i], 0))
	    *sibcall_failure = 1;

	  /* Handle calls that pass values in multiple non-contiguous
	     locations.  The Irix 6 ABI has examples of this.  */
	  if (GET_CODE (reg) == PARALLEL)
	    use_group_regs (call_fusage, reg);
	  else if (nregs == -1)
	    use_reg_mode (call_fusage, reg, TYPE_MODE (type));
	  else if (nregs > 0)
	    use_regs (call_fusage, REGNO (reg), nregs);
	}
    }
}

/* We need to pop PENDING_STACK_ADJUST bytes.  But, if the arguments
   wouldn't fill up an even multiple of PREFERRED_UNIT_STACK_BOUNDARY
   bytes, then we would need to push some additional bytes to pad the
   arguments.  So, we try to compute an adjust to the stack pointer for an
   amount that will leave the stack under-aligned by UNADJUSTED_ARGS_SIZE
   bytes.  Then, when the arguments are pushed the stack will be perfectly
   aligned.

   Return true if this optimization is possible, storing the adjustment
   in ADJUSTMENT_OUT and setting ARGS_SIZE->CONSTANT to the number of
   bytes that should be popped after the call.  */

static bool
combine_pending_stack_adjustment_and_call (poly_int64_pod *adjustment_out,
					   poly_int64 unadjusted_args_size,
					   struct args_size *args_size,
					   unsigned int preferred_unit_stack_boundary)
{
  /* The number of bytes to pop so that the stack will be
     under-aligned by UNADJUSTED_ARGS_SIZE bytes.  */
  poly_int64 adjustment;
  /* The alignment of the stack after the arguments are pushed, if we
     just pushed the arguments without adjust the stack here.  */
  unsigned HOST_WIDE_INT unadjusted_alignment;

  if (!known_misalignment (stack_pointer_delta + unadjusted_args_size,
			   preferred_unit_stack_boundary,
			   &unadjusted_alignment))
    return false;

  /* We want to get rid of as many of the PENDING_STACK_ADJUST bytes
     as possible -- leaving just enough left to cancel out the
     UNADJUSTED_ALIGNMENT.  In other words, we want to ensure that the
     PENDING_STACK_ADJUST is non-negative, and congruent to
     -UNADJUSTED_ALIGNMENT modulo the PREFERRED_UNIT_STACK_BOUNDARY.  */

  /* Begin by trying to pop all the bytes.  */
  unsigned HOST_WIDE_INT tmp_misalignment;
  if (!known_misalignment (pending_stack_adjust,
			   preferred_unit_stack_boundary,
			   &tmp_misalignment))
    return false;
  unadjusted_alignment -= tmp_misalignment;
  adjustment = pending_stack_adjust;
  /* Push enough additional bytes that the stack will be aligned
     after the arguments are pushed.  */
  if (preferred_unit_stack_boundary > 1 && unadjusted_alignment)
    adjustment -= preferred_unit_stack_boundary - unadjusted_alignment;

  /* We need to know whether the adjusted argument size
     (UNADJUSTED_ARGS_SIZE - ADJUSTMENT) constitutes an allocation
     or a deallocation.  */
  if (!ordered_p (adjustment, unadjusted_args_size))
    return false;

  /* Now, sets ARGS_SIZE->CONSTANT so that we pop the right number of
     bytes after the call.  The right number is the entire
     PENDING_STACK_ADJUST less our ADJUSTMENT plus the amount required
     by the arguments in the first place.  */
  args_size->constant
    = pending_stack_adjust - adjustment + unadjusted_args_size;

  *adjustment_out = adjustment;
  return true;
}

/* Scan X expression if it does not dereference any argument slots
   we already clobbered by tail call arguments (as noted in stored_args_map
   bitmap).
   Return nonzero if X expression dereferences such argument slots,
   zero otherwise.  */

static int
check_sibcall_argument_overlap_1 (rtx x)
{
  RTX_CODE code;
  int i, j;
  const char *fmt;

  if (x == NULL_RTX)
    return 0;

  code = GET_CODE (x);

  /* We need not check the operands of the CALL expression itself.  */
  if (code == CALL)
    return 0;

  if (code == MEM)
    return (mem_might_overlap_already_clobbered_arg_p
	    (XEXP (x, 0), GET_MODE_SIZE (GET_MODE (x))));

  /* Scan all subexpressions.  */
  fmt = GET_RTX_FORMAT (code);
  for (i = 0; i < GET_RTX_LENGTH (code); i++, fmt++)
    {
      if (*fmt == 'e')
	{
	  if (check_sibcall_argument_overlap_1 (XEXP (x, i)))
	    return 1;
	}
      else if (*fmt == 'E')
	{
	  for (j = 0; j < XVECLEN (x, i); j++)
	    if (check_sibcall_argument_overlap_1 (XVECEXP (x, i, j)))
	      return 1;
	}
    }
  return 0;
}

/* Scan sequence after INSN if it does not dereference any argument slots
   we already clobbered by tail call arguments (as noted in stored_args_map
   bitmap).  If MARK_STORED_ARGS_MAP, add stack slots for ARG to
   stored_args_map bitmap afterwards (when ARG is a register MARK_STORED_ARGS_MAP
   should be 0).  Return nonzero if sequence after INSN dereferences such argument
   slots, zero otherwise.  */

static int
check_sibcall_argument_overlap (rtx_insn *insn, struct arg_data *arg,
				int mark_stored_args_map)
{
  poly_uint64 low, high;
  unsigned HOST_WIDE_INT const_low, const_high;

  if (insn == NULL_RTX)
    insn = get_insns ();
  else
    insn = NEXT_INSN (insn);

  for (; insn; insn = NEXT_INSN (insn))
    if (INSN_P (insn)
	&& check_sibcall_argument_overlap_1 (PATTERN (insn)))
      break;

  if (mark_stored_args_map)
    {
      if (ARGS_GROW_DOWNWARD)
	low = -arg->locate.slot_offset.constant - arg->locate.size.constant;
      else
	low = arg->locate.slot_offset.constant;
      high = low + arg->locate.size.constant;

      const_low = constant_lower_bound (low);
      if (high.is_constant (&const_high))
	for (unsigned HOST_WIDE_INT i = const_low; i < const_high; ++i)
	  bitmap_set_bit (stored_args_map, i);
      else
	stored_args_watermark = MIN (stored_args_watermark, const_low);
    }
  return insn != NULL_RTX;
}

/* Given that a function returns a value of mode MODE at the most
   significant end of hard register VALUE, shift VALUE left or right
   as specified by LEFT_P.  Return true if some action was needed.  */

bool
shift_return_value (machine_mode mode, bool left_p, rtx value)
{
  gcc_assert (REG_P (value) && HARD_REGISTER_P (value));
  machine_mode value_mode = GET_MODE (value);
  poly_int64 shift = GET_MODE_BITSIZE (value_mode) - GET_MODE_BITSIZE (mode);

  if (known_eq (shift, 0))
    return false;

  /* Use ashr rather than lshr for right shifts.  This is for the benefit
     of the MIPS port, which requires SImode values to be sign-extended
     when stored in 64-bit registers.  */
  if (!force_expand_binop (value_mode, left_p ? ashl_optab : ashr_optab,
			   value, gen_int_shift_amount (value_mode, shift),
			   value, 1, OPTAB_WIDEN))
    gcc_unreachable ();
  return true;
}

/* If X is a likely-spilled register value, copy it to a pseudo
   register and return that register.  Return X otherwise.  */

static rtx
avoid_likely_spilled_reg (rtx x)
{
  rtx new_rtx;

  if (REG_P (x)
      && HARD_REGISTER_P (x)
      && targetm.class_likely_spilled_p (REGNO_REG_CLASS (REGNO (x))))
    {
      /* Make sure that we generate a REG rather than a CONCAT.
	 Moves into CONCATs can need nontrivial instructions,
	 and the whole point of this function is to avoid
	 using the hard register directly in such a situation.  */
      generating_concat_p = 0;
      new_rtx = gen_reg_rtx (GET_MODE (x));
      generating_concat_p = 1;
      emit_move_insn (new_rtx, x);
      return new_rtx;
    }
  return x;
}

/* Helper function for expand_call.
   Return false is EXP is not implementable as a sibling call.  */

static bool
can_implement_as_sibling_call_p (tree exp,
				 rtx structure_value_addr,
				 tree funtype,
				 int reg_parm_stack_space ATTRIBUTE_UNUSED,
				 tree fndecl,
				 int flags,
				 tree addr,
				 const args_size &args_size)
{
  if (!targetm.have_sibcall_epilogue ())
    {
      maybe_complain_about_tail_call
	(exp,
	 "machine description does not have"
	 " a sibcall_epilogue instruction pattern");
      return false;
    }

  /* Doing sibling call optimization needs some work, since
     structure_value_addr can be allocated on the stack.
     It does not seem worth the effort since few optimizable
     sibling calls will return a structure.  */
  if (structure_value_addr != NULL_RTX)
    {
      maybe_complain_about_tail_call (exp, "callee returns a structure");
      return false;
    }

#ifdef REG_PARM_STACK_SPACE
  /* If outgoing reg parm stack space changes, we cannot do sibcall.  */
  if (OUTGOING_REG_PARM_STACK_SPACE (funtype)
      != OUTGOING_REG_PARM_STACK_SPACE (TREE_TYPE (current_function_decl))
      || (reg_parm_stack_space != REG_PARM_STACK_SPACE (current_function_decl)))
    {
      maybe_complain_about_tail_call (exp,
				      "inconsistent size of stack space"
				      " allocated for arguments which are"
				      " passed in registers");
      return false;
    }
#endif

  /* Check whether the target is able to optimize the call
     into a sibcall.  */
  if (!targetm.function_ok_for_sibcall (fndecl, exp))
    {
      maybe_complain_about_tail_call (exp,
				      "target is not able to optimize the"
				      " call into a sibling call");
      return false;
    }

  /* Functions that do not return exactly once may not be sibcall
     optimized.  */
  if (flags & ECF_RETURNS_TWICE)
    {
      maybe_complain_about_tail_call (exp, "callee returns twice");
      return false;
    }
  if (flags & ECF_NORETURN)
    {
      maybe_complain_about_tail_call (exp, "callee does not return");
      return false;
    }

  if (TYPE_VOLATILE (TREE_TYPE (TREE_TYPE (addr))))
    {
      maybe_complain_about_tail_call (exp, "volatile function type");
      return false;
    }

  /* If the called function is nested in the current one, it might access
     some of the caller's arguments, but could clobber them beforehand if
     the argument areas are shared.  */
  if (fndecl && decl_function_context (fndecl) == current_function_decl)
    {
      maybe_complain_about_tail_call (exp, "nested function");
      return false;
    }

  /* If this function requires more stack slots than the current
     function, we cannot change it into a sibling call.
     crtl->args.pretend_args_size is not part of the
     stack allocated by our caller.  */
  if (maybe_gt (args_size.constant,
		crtl->args.size - crtl->args.pretend_args_size))
    {
      maybe_complain_about_tail_call (exp,
				      "callee required more stack slots"
				      " than the caller");
      return false;
    }

  /* If the callee pops its own arguments, then it must pop exactly
     the same number of arguments as the current function.  */
  if (maybe_ne (targetm.calls.return_pops_args (fndecl, funtype,
						args_size.constant),
		targetm.calls.return_pops_args (current_function_decl,
						TREE_TYPE
						(current_function_decl),
						crtl->args.size)))
    {
      maybe_complain_about_tail_call (exp,
				      "inconsistent number of"
				      " popped arguments");
      return false;
    }

  if (!lang_hooks.decls.ok_for_sibcall (fndecl))
    {
      maybe_complain_about_tail_call (exp, "frontend does not support"
					    " sibling call");
      return false;
    }

  /* All checks passed.  */
  return true;
}

/* Update stack alignment when the parameter is passed in the stack
   since the outgoing parameter requires extra alignment on the calling
   function side. */

static void
update_stack_alignment_for_call (struct locate_and_pad_arg_data *locate)
{
  if (crtl->stack_alignment_needed < locate->boundary)
    crtl->stack_alignment_needed = locate->boundary;
  if (crtl->preferred_stack_boundary < locate->boundary)
    crtl->preferred_stack_boundary = locate->boundary;
}

/* Generate all the code for a CALL_EXPR exp
   and return an rtx for its value.
   Store the value in TARGET (specified as an rtx) if convenient.
   If the value is stored in TARGET then TARGET is returned.
   If IGNORE is nonzero, then we ignore the value of the function call.  */

rtx
expand_call (tree exp, rtx target, int ignore)
{
  /* Nonzero if we are currently expanding a call.  */
  static int currently_expanding_call = 0;

  /* RTX for the function to be called.  */
  rtx funexp;
  /* Sequence of insns to perform a normal "call".  */
  rtx_insn *normal_call_insns = NULL;
  /* Sequence of insns to perform a tail "call".  */
  rtx_insn *tail_call_insns = NULL;
  /* Data type of the function.  */
  tree funtype;
  tree type_arg_types;
  tree rettype;
  /* Declaration of the function being called,
     or 0 if the function is computed (not known by name).  */
  tree fndecl = 0;
  /* The type of the function being called.  */
  tree fntype;
  bool try_tail_call = CALL_EXPR_TAILCALL (exp);
  bool must_tail_call = CALL_EXPR_MUST_TAIL_CALL (exp);
  int pass;

  /* Register in which non-BLKmode value will be returned,
     or 0 if no value or if value is BLKmode.  */
  rtx valreg;
  /* Address where we should return a BLKmode value;
     0 if value not BLKmode.  */
  rtx structure_value_addr = 0;
  /* Nonzero if that address is being passed by treating it as
     an extra, implicit first parameter.  Otherwise,
     it is passed by being copied directly into struct_value_rtx.  */
  int structure_value_addr_parm = 0;
  /* Holds the value of implicit argument for the struct value.  */
  tree structure_value_addr_value = NULL_TREE;
  /* Size of aggregate value wanted, or zero if none wanted
     or if we are using the non-reentrant PCC calling convention
     or expecting the value in registers.  */
  poly_int64 struct_value_size = 0;
  /* Nonzero if called function returns an aggregate in memory PCC style,
     by returning the address of where to find it.  */
  int pcc_struct_value = 0;
  rtx struct_value = 0;

  /* Number of actual parameters in this call, including struct value addr.  */
  int num_actuals;
  /* Number of named args.  Args after this are anonymous ones
     and they must all go on the stack.  */
  int n_named_args;
  /* Number of complex actual arguments that need to be split.  */
  int num_complex_actuals = 0;

  /* Vector of information about each argument.
     Arguments are numbered in the order they will be pushed,
     not the order they are written.  */
  struct arg_data *args;

  /* Total size in bytes of all the stack-parms scanned so far.  */
  struct args_size args_size;
  struct args_size adjusted_args_size;
  /* Size of arguments before any adjustments (such as rounding).  */
  poly_int64 unadjusted_args_size;
  /* Data on reg parms scanned so far.  */
  CUMULATIVE_ARGS args_so_far_v;
  cumulative_args_t args_so_far;
  /* Nonzero if a reg parm has been scanned.  */
  int reg_parm_seen;
  /* Nonzero if this is an indirect function call.  */

  /* Nonzero if we must avoid push-insns in the args for this call.
     If stack space is allocated for register parameters, but not by the
     caller, then it is preallocated in the fixed part of the stack frame.
     So the entire argument block must then be preallocated (i.e., we
     ignore PUSH_ROUNDING in that case).  */

  int must_preallocate = !PUSH_ARGS;

  /* Size of the stack reserved for parameter registers.  */
  int reg_parm_stack_space = 0;

  /* Address of space preallocated for stack parms
     (on machines that lack push insns), or 0 if space not preallocated.  */
  rtx argblock = 0;

  /* Mask of ECF_ and ERF_ flags.  */
  int flags = 0;
  int return_flags = 0;
#ifdef REG_PARM_STACK_SPACE
  /* Define the boundary of the register parm stack space that needs to be
     saved, if any.  */
  int low_to_save, high_to_save;
  rtx save_area = 0;		/* Place that it is saved */
#endif

  unsigned int initial_highest_arg_in_use = highest_outgoing_arg_in_use;
  char *initial_stack_usage_map = stack_usage_map;
  unsigned HOST_WIDE_INT initial_stack_usage_watermark = stack_usage_watermark;
  char *stack_usage_map_buf = NULL;

  poly_int64 old_stack_allocated;

  /* State variables to track stack modifications.  */
  rtx old_stack_level = 0;
  int old_stack_arg_under_construction = 0;
  poly_int64 old_pending_adj = 0;
  int old_inhibit_defer_pop = inhibit_defer_pop;

  /* Some stack pointer alterations we make are performed via
     allocate_dynamic_stack_space. This modifies the stack_pointer_delta,
     which we then also need to save/restore along the way.  */
  poly_int64 old_stack_pointer_delta = 0;

  rtx call_fusage;
  tree addr = CALL_EXPR_FN (exp);
  int i;
  /* The alignment of the stack, in bits.  */
  unsigned HOST_WIDE_INT preferred_stack_boundary;
  /* The alignment of the stack, in bytes.  */
  unsigned HOST_WIDE_INT preferred_unit_stack_boundary;
  /* The static chain value to use for this call.  */
  rtx static_chain_value;
  /* See if this is "nothrow" function call.  */
  if (TREE_NOTHROW (exp))
    flags |= ECF_NOTHROW;

  /* See if we can find a DECL-node for the actual function, and get the
     function attributes (flags) from the function decl or type node.  */
  fndecl = get_callee_fndecl (exp);
  if (fndecl)
    {
      fntype = TREE_TYPE (fndecl);
      flags |= flags_from_decl_or_type (fndecl);
      return_flags |= decl_return_flags (fndecl);
    }
  else
    {
      fntype = TREE_TYPE (TREE_TYPE (addr));
      flags |= flags_from_decl_or_type (fntype);
      if (CALL_EXPR_BY_DESCRIPTOR (exp))
	flags |= ECF_BY_DESCRIPTOR;
    }
  rettype = TREE_TYPE (exp);

  struct_value = targetm.calls.struct_value_rtx (fntype, 0);

  /* Warn if this value is an aggregate type,
     regardless of which calling convention we are using for it.  */
  if (AGGREGATE_TYPE_P (rettype))
    warning (OPT_Waggregate_return, "function call has aggregate value");

  /* If the result of a non looping pure or const function call is
     ignored (or void), and none of its arguments are volatile, we can
     avoid expanding the call and just evaluate the arguments for
     side-effects.  */
  if ((flags & (ECF_CONST | ECF_PURE))
      && (!(flags & ECF_LOOPING_CONST_OR_PURE))
      && (ignore || target == const0_rtx
	  || TYPE_MODE (rettype) == VOIDmode))
    {
      bool volatilep = false;
      tree arg;
      call_expr_arg_iterator iter;

      FOR_EACH_CALL_EXPR_ARG (arg, iter, exp)
	if (TREE_THIS_VOLATILE (arg))
	  {
	    volatilep = true;
	    break;
	  }

      if (! volatilep)
	{
	  FOR_EACH_CALL_EXPR_ARG (arg, iter, exp)
	    expand_expr (arg, const0_rtx, VOIDmode, EXPAND_NORMAL);
	  return const0_rtx;
	}
    }

#ifdef REG_PARM_STACK_SPACE
  reg_parm_stack_space = REG_PARM_STACK_SPACE (!fndecl ? fntype : fndecl);
#endif

  if (! OUTGOING_REG_PARM_STACK_SPACE ((!fndecl ? fntype : TREE_TYPE (fndecl)))
      && reg_parm_stack_space > 0 && PUSH_ARGS)
    must_preallocate = 1;

  /* Set up a place to return a structure.  */

  /* Cater to broken compilers.  */
  if (aggregate_value_p (exp, fntype))
    {
      /* This call returns a big structure.  */
      flags &= ~(ECF_CONST | ECF_PURE | ECF_LOOPING_CONST_OR_PURE);

#ifdef PCC_STATIC_STRUCT_RETURN
      {
	pcc_struct_value = 1;
      }
#else /* not PCC_STATIC_STRUCT_RETURN */
      {
	if (!poly_int_tree_p (TYPE_SIZE_UNIT (rettype), &struct_value_size))
	  struct_value_size = -1;

	/* Even if it is semantically safe to use the target as the return
	   slot, it may be not sufficiently aligned for the return type.  */
	if (CALL_EXPR_RETURN_SLOT_OPT (exp)
	    && target
	    && MEM_P (target)
	    /* If rettype is addressable, we may not create a temporary.
	       If target is properly aligned at runtime and the compiler
	       just doesn't know about it, it will work fine, otherwise it
	       will be UB.  */
	    && (TREE_ADDRESSABLE (rettype)
		|| !(MEM_ALIGN (target) < TYPE_ALIGN (rettype)
		     && targetm.slow_unaligned_access (TYPE_MODE (rettype),
						       MEM_ALIGN (target)))))
	  structure_value_addr = XEXP (target, 0);
	else
	  {
	    /* For variable-sized objects, we must be called with a target
	       specified.  If we were to allocate space on the stack here,
	       we would have no way of knowing when to free it.  */
	    rtx d = assign_temp (rettype, 1, 1);
	    structure_value_addr = XEXP (d, 0);
	    target = 0;
	  }
      }
#endif /* not PCC_STATIC_STRUCT_RETURN */
    }

  /* Figure out the amount to which the stack should be aligned.  */
  preferred_stack_boundary = PREFERRED_STACK_BOUNDARY;
  if (fndecl)
    {
      struct cgraph_rtl_info *i = cgraph_node::rtl_info (fndecl);
      /* Without automatic stack alignment, we can't increase preferred
	 stack boundary.  With automatic stack alignment, it is
	 unnecessary since unless we can guarantee that all callers will
	 align the outgoing stack properly, callee has to align its
	 stack anyway.  */
      if (i
	  && i->preferred_incoming_stack_boundary
	  && i->preferred_incoming_stack_boundary < preferred_stack_boundary)
	preferred_stack_boundary = i->preferred_incoming_stack_boundary;
    }

  /* Operand 0 is a pointer-to-function; get the type of the function.  */
  funtype = TREE_TYPE (addr);
  gcc_assert (POINTER_TYPE_P (funtype));
  funtype = TREE_TYPE (funtype);

  /* Count whether there are actual complex arguments that need to be split
     into their real and imaginary parts.  Munge the type_arg_types
     appropriately here as well.  */
  if (targetm.calls.split_complex_arg)
    {
      call_expr_arg_iterator iter;
      tree arg;
      FOR_EACH_CALL_EXPR_ARG (arg, iter, exp)
	{
	  tree type = TREE_TYPE (arg);
	  if (type && TREE_CODE (type) == COMPLEX_TYPE
	      && targetm.calls.split_complex_arg (type))
	    num_complex_actuals++;
	}
      type_arg_types = split_complex_types (TYPE_ARG_TYPES (funtype));
    }
  else
    type_arg_types = TYPE_ARG_TYPES (funtype);

  if (flags & ECF_MAY_BE_ALLOCA)
    cfun->calls_alloca = 1;

  /* If struct_value_rtx is 0, it means pass the address
     as if it were an extra parameter.  Put the argument expression
     in structure_value_addr_value.  */
  if (structure_value_addr && struct_value == 0)
    {
      /* If structure_value_addr is a REG other than
	 virtual_outgoing_args_rtx, we can use always use it.  If it
	 is not a REG, we must always copy it into a register.
	 If it is virtual_outgoing_args_rtx, we must copy it to another
	 register in some cases.  */
      rtx temp = (!REG_P (structure_value_addr)
		  || (ACCUMULATE_OUTGOING_ARGS
		      && stack_arg_under_construction
		      && structure_value_addr == virtual_outgoing_args_rtx)
		  ? copy_addr_to_reg (convert_memory_address
				      (Pmode, structure_value_addr))
		  : structure_value_addr);

      structure_value_addr_value =
	make_tree (build_pointer_type (TREE_TYPE (funtype)), temp);
      structure_value_addr_parm = 1;
    }

  /* Count the arguments and set NUM_ACTUALS.  */
  num_actuals =
    call_expr_nargs (exp) + num_complex_actuals + structure_value_addr_parm;

  /* Compute number of named args.
     First, do a raw count of the args for INIT_CUMULATIVE_ARGS.  */

  if (type_arg_types != 0)
    n_named_args
      = (list_length (type_arg_types)
	 /* Count the struct value address, if it is passed as a parm.  */
	 + structure_value_addr_parm);
  else
    /* If we know nothing, treat all args as named.  */
    n_named_args = num_actuals;

  /* Start updating where the next arg would go.

     On some machines (such as the PA) indirect calls have a different
     calling convention than normal calls.  The fourth argument in
     INIT_CUMULATIVE_ARGS tells the backend if this is an indirect call
     or not.  */
  INIT_CUMULATIVE_ARGS (args_so_far_v, funtype, NULL_RTX, fndecl, n_named_args);
  args_so_far = pack_cumulative_args (&args_so_far_v);

  /* Now possibly adjust the number of named args.
     Normally, don't include the last named arg if anonymous args follow.
     We do include the last named arg if
     targetm.calls.strict_argument_naming() returns nonzero.
     (If no anonymous args follow, the result of list_length is actually
     one too large.  This is harmless.)

     If targetm.calls.pretend_outgoing_varargs_named() returns
     nonzero, and targetm.calls.strict_argument_naming() returns zero,
     this machine will be able to place unnamed args that were passed
     in registers into the stack.  So treat all args as named.  This
     allows the insns emitting for a specific argument list to be
     independent of the function declaration.

     If targetm.calls.pretend_outgoing_varargs_named() returns zero,
     we do not have any reliable way to pass unnamed args in
     registers, so we must force them into memory.  */

  if (type_arg_types != 0
      && targetm.calls.strict_argument_naming (args_so_far))
    ;
  else if (type_arg_types != 0
	   && ! targetm.calls.pretend_outgoing_varargs_named (args_so_far))
    /* Don't include the last named arg.  */
    --n_named_args;
  else
    /* Treat all args as named.  */
    n_named_args = num_actuals;

  /* Make a vector to hold all the information about each arg.  */
  args = XCNEWVEC (struct arg_data, num_actuals);

  /* Build up entries in the ARGS array, compute the size of the
     arguments into ARGS_SIZE, etc.  */
  initialize_argument_information (num_actuals, args, &args_size,
				   n_named_args, exp,
				   structure_value_addr_value, fndecl, fntype,
				   args_so_far, reg_parm_stack_space,
				   &old_stack_level, &old_pending_adj,
				   &must_preallocate, &flags,
				   &try_tail_call, CALL_FROM_THUNK_P (exp));

  if (args_size.var)
    must_preallocate = 1;

  /* Now make final decision about preallocating stack space.  */
  must_preallocate = finalize_must_preallocate (must_preallocate,
						num_actuals, args,
						&args_size);

  /* If the structure value address will reference the stack pointer, we
     must stabilize it.  We don't need to do this if we know that we are
     not going to adjust the stack pointer in processing this call.  */

  if (structure_value_addr
      && (reg_mentioned_p (virtual_stack_dynamic_rtx, structure_value_addr)
	  || reg_mentioned_p (virtual_outgoing_args_rtx,
			      structure_value_addr))
      && (args_size.var
	  || (!ACCUMULATE_OUTGOING_ARGS
	      && maybe_ne (args_size.constant, 0))))
    structure_value_addr = copy_to_reg (structure_value_addr);

  /* Tail calls can make things harder to debug, and we've traditionally
     pushed these optimizations into -O2.  Don't try if we're already
     expanding a call, as that means we're an argument.  Don't try if
     there's cleanups, as we know there's code to follow the call.  */
  if (currently_expanding_call++ != 0
      || (!flag_optimize_sibling_calls && !CALL_FROM_THUNK_P (exp))
      || args_size.var
      || dbg_cnt (tail_call) == false)
    try_tail_call = 0;

  /* Workaround buggy C/C++ wrappers around Fortran routines with
     character(len=constant) arguments if the hidden string length arguments
     are passed on the stack; if the callers forget to pass those arguments,
     attempting to tail call in such routines leads to stack corruption.
     Avoid tail calls in functions where at least one such hidden string
     length argument is passed (partially or fully) on the stack in the
     caller and the callee needs to pass any arguments on the stack.
     See PR90329.  */
  if (try_tail_call && maybe_ne (args_size.constant, 0))
    for (tree arg = DECL_ARGUMENTS (current_function_decl);
	 arg; arg = DECL_CHAIN (arg))
      if (DECL_HIDDEN_STRING_LENGTH (arg) && DECL_INCOMING_RTL (arg))
	{
	  subrtx_iterator::array_type array;
	  FOR_EACH_SUBRTX (iter, array, DECL_INCOMING_RTL (arg), NONCONST)
	    if (MEM_P (*iter))
	      {
		try_tail_call = 0;
		break;
	      }
	}

  /* If the user has marked the function as requiring tail-call
     optimization, attempt it.  */
  if (must_tail_call)
    try_tail_call = 1;

  /*  Rest of purposes for tail call optimizations to fail.  */
  if (try_tail_call)
    try_tail_call = can_implement_as_sibling_call_p (exp,
						     structure_value_addr,
						     funtype,
						     reg_parm_stack_space,
						     fndecl,
						     flags, addr, args_size);

  /* Check if caller and callee disagree in promotion of function
     return value.  */
  if (try_tail_call)
    {
      machine_mode caller_mode, caller_promoted_mode;
      machine_mode callee_mode, callee_promoted_mode;
      int caller_unsignedp, callee_unsignedp;
      tree caller_res = DECL_RESULT (current_function_decl);

      caller_unsignedp = TYPE_UNSIGNED (TREE_TYPE (caller_res));
      caller_mode = DECL_MODE (caller_res);
      callee_unsignedp = TYPE_UNSIGNED (TREE_TYPE (funtype));
      callee_mode = TYPE_MODE (TREE_TYPE (funtype));
      caller_promoted_mode
	= promote_function_mode (TREE_TYPE (caller_res), caller_mode,
				 &caller_unsignedp,
				 TREE_TYPE (current_function_decl), 1);
      callee_promoted_mode
	= promote_function_mode (TREE_TYPE (funtype), callee_mode,
				 &callee_unsignedp,
				 funtype, 1);
      if (caller_mode != VOIDmode
	  && (caller_promoted_mode != callee_promoted_mode
	      || ((caller_mode != caller_promoted_mode
		   || callee_mode != callee_promoted_mode)
		  && (caller_unsignedp != callee_unsignedp
		      || partial_subreg_p (caller_mode, callee_mode)))))
	{
	  try_tail_call = 0;
	  maybe_complain_about_tail_call (exp,
					  "caller and callee disagree in"
					  " promotion of function"
					  " return value");
	}
    }

  /* Ensure current function's preferred stack boundary is at least
     what we need.  Stack alignment may also increase preferred stack
     boundary.  */
  for (i = 0; i < num_actuals; i++)
    if (reg_parm_stack_space > 0
	|| args[i].reg == 0
	|| args[i].partial != 0
	|| args[i].pass_on_stack)
      update_stack_alignment_for_call (&args[i].locate);
  if (crtl->preferred_stack_boundary < preferred_stack_boundary)
    crtl->preferred_stack_boundary = preferred_stack_boundary;
  else
    preferred_stack_boundary = crtl->preferred_stack_boundary;

  preferred_unit_stack_boundary = preferred_stack_boundary / BITS_PER_UNIT;

  if (flag_callgraph_info)
    record_final_call (fndecl, EXPR_LOCATION (exp));

  /* We want to make two insn chains; one for a sibling call, the other
     for a normal call.  We will select one of the two chains after
     initial RTL generation is complete.  */
  for (pass = try_tail_call ? 0 : 1; pass < 2; pass++)
    {
      int sibcall_failure = 0;
      /* We want to emit any pending stack adjustments before the tail
	 recursion "call".  That way we know any adjustment after the tail
	 recursion call can be ignored if we indeed use the tail
	 call expansion.  */
      saved_pending_stack_adjust save;
      rtx_insn *insns, *before_call, *after_args;
      rtx next_arg_reg;

      if (pass == 0)
	{
	  /* State variables we need to save and restore between
	     iterations.  */
	  save_pending_stack_adjust (&save);
	}
      if (pass)
	flags &= ~ECF_SIBCALL;
      else
	flags |= ECF_SIBCALL;

      /* Other state variables that we must reinitialize each time
	 through the loop (that are not initialized by the loop itself).  */
      argblock = 0;
      call_fusage = 0;

      /* Start a new sequence for the normal call case.

	 From this point on, if the sibling call fails, we want to set
	 sibcall_failure instead of continuing the loop.  */
      start_sequence ();

      /* Don't let pending stack adjusts add up to too much.
	 Also, do all pending adjustments now if there is any chance
	 this might be a call to alloca or if we are expanding a sibling
	 call sequence.
	 Also do the adjustments before a throwing call, otherwise
	 exception handling can fail; PR 19225. */
      if (maybe_ge (pending_stack_adjust, 32)
	  || (maybe_ne (pending_stack_adjust, 0)
	      && (flags & ECF_MAY_BE_ALLOCA))
	  || (maybe_ne (pending_stack_adjust, 0)
	      && flag_exceptions && !(flags & ECF_NOTHROW))
	  || pass == 0)
	do_pending_stack_adjust ();

      /* Precompute any arguments as needed.  */
      if (pass)
	precompute_arguments (num_actuals, args);

      /* Now we are about to start emitting insns that can be deleted
	 if a libcall is deleted.  */
      if (pass && (flags & ECF_MALLOC))
	start_sequence ();

      if (pass == 0
	  && crtl->stack_protect_guard
	  && targetm.stack_protect_runtime_enabled_p ())
	stack_protect_epilogue ();

      adjusted_args_size = args_size;
      /* Compute the actual size of the argument block required.  The variable
	 and constant sizes must be combined, the size may have to be rounded,
	 and there may be a minimum required size.  When generating a sibcall
	 pattern, do not round up, since we'll be re-using whatever space our
	 caller provided.  */
      unadjusted_args_size
	= compute_argument_block_size (reg_parm_stack_space,
				       &adjusted_args_size,
				       fndecl, fntype,
				       (pass == 0 ? 0
					: preferred_stack_boundary));

      old_stack_allocated = stack_pointer_delta - pending_stack_adjust;

      /* The argument block when performing a sibling call is the
	 incoming argument block.  */
      if (pass == 0)
	{
	  argblock = crtl->args.internal_arg_pointer;
	  if (STACK_GROWS_DOWNWARD)
	    argblock
	      = plus_constant (Pmode, argblock, crtl->args.pretend_args_size);
	  else
	    argblock
	      = plus_constant (Pmode, argblock, -crtl->args.pretend_args_size);

	  HOST_WIDE_INT map_size = constant_lower_bound (args_size.constant);
	  stored_args_map = sbitmap_alloc (map_size);
	  bitmap_clear (stored_args_map);
	  stored_args_watermark = HOST_WIDE_INT_M1U;
	}

      /* If we have no actual push instructions, or shouldn't use them,
	 make space for all args right now.  */
      else if (adjusted_args_size.var != 0)
	{
	  if (old_stack_level == 0)
	    {
	      emit_stack_save (SAVE_BLOCK, &old_stack_level);
	      old_stack_pointer_delta = stack_pointer_delta;
	      old_pending_adj = pending_stack_adjust;
	      pending_stack_adjust = 0;
	      /* stack_arg_under_construction says whether a stack arg is
		 being constructed at the old stack level.  Pushing the stack
		 gets a clean outgoing argument block.  */
	      old_stack_arg_under_construction = stack_arg_under_construction;
	      stack_arg_under_construction = 0;
	    }
	  argblock = push_block (ARGS_SIZE_RTX (adjusted_args_size), 0, 0);
	  if (flag_stack_usage_info)
	    current_function_has_unbounded_dynamic_stack_size = 1;
	}
      else
	{
	  /* Note that we must go through the motions of allocating an argument
	     block even if the size is zero because we may be storing args
	     in the area reserved for register arguments, which may be part of
	     the stack frame.  */

	  poly_int64 needed = adjusted_args_size.constant;

	  /* Store the maximum argument space used.  It will be pushed by
	     the prologue (if ACCUMULATE_OUTGOING_ARGS, or stack overflow
	     checking).  */

	  crtl->outgoing_args_size = upper_bound (crtl->outgoing_args_size,
						  needed);

	  if (must_preallocate)
	    {
	      if (ACCUMULATE_OUTGOING_ARGS)
		{
		  /* Since the stack pointer will never be pushed, it is
		     possible for the evaluation of a parm to clobber
		     something we have already written to the stack.
		     Since most function calls on RISC machines do not use
		     the stack, this is uncommon, but must work correctly.

		     Therefore, we save any area of the stack that was already
		     written and that we are using.  Here we set up to do this
		     by making a new stack usage map from the old one.  The
		     actual save will be done by store_one_arg.

		     Another approach might be to try to reorder the argument
		     evaluations to avoid this conflicting stack usage.  */

		  /* Since we will be writing into the entire argument area,
		     the map must be allocated for its entire size, not just
		     the part that is the responsibility of the caller.  */
		  if (! OUTGOING_REG_PARM_STACK_SPACE ((!fndecl ? fntype : TREE_TYPE (fndecl))))
		    needed += reg_parm_stack_space;

		  poly_int64 limit = needed;
		  if (ARGS_GROW_DOWNWARD)
		    limit += 1;

		  /* For polynomial sizes, this is the maximum possible
		     size needed for arguments with a constant size
		     and offset.  */
		  HOST_WIDE_INT const_limit = constant_lower_bound (limit);
		  highest_outgoing_arg_in_use
		    = MAX (initial_highest_arg_in_use, const_limit);

		  free (stack_usage_map_buf);
		  stack_usage_map_buf = XNEWVEC (char, highest_outgoing_arg_in_use);
		  stack_usage_map = stack_usage_map_buf;

		  if (initial_highest_arg_in_use)
		    memcpy (stack_usage_map, initial_stack_usage_map,
			    initial_highest_arg_in_use);

		  if (initial_highest_arg_in_use != highest_outgoing_arg_in_use)
		    memset (&stack_usage_map[initial_highest_arg_in_use], 0,
			   (highest_outgoing_arg_in_use
			    - initial_highest_arg_in_use));
		  needed = 0;

		  /* The address of the outgoing argument list must not be
		     copied to a register here, because argblock would be left
		     pointing to the wrong place after the call to
		     allocate_dynamic_stack_space below.  */

		  argblock = virtual_outgoing_args_rtx;
		}
	      else
		{
		  /* Try to reuse some or all of the pending_stack_adjust
		     to get this space.  */
		  if (inhibit_defer_pop == 0
		      && (combine_pending_stack_adjustment_and_call
			  (&needed,
			   unadjusted_args_size,
			   &adjusted_args_size,
			   preferred_unit_stack_boundary)))
		    {
		      /* combine_pending_stack_adjustment_and_call computes
			 an adjustment before the arguments are allocated.
			 Account for them and see whether or not the stack
			 needs to go up or down.  */
		      needed = unadjusted_args_size - needed;

		      /* Checked by
			 combine_pending_stack_adjustment_and_call.  */
		      gcc_checking_assert (ordered_p (needed, 0));
		      if (maybe_lt (needed, 0))
			{
			  /* We're releasing stack space.  */
			  /* ??? We can avoid any adjustment at all if we're
			     already aligned.  FIXME.  */
			  pending_stack_adjust = -needed;
			  do_pending_stack_adjust ();
			  needed = 0;
			}
		      else
			/* We need to allocate space.  We'll do that in
			   push_block below.  */
			pending_stack_adjust = 0;
		    }

		  /* Special case this because overhead of `push_block' in
		     this case is non-trivial.  */
		  if (known_eq (needed, 0))
		    argblock = virtual_outgoing_args_rtx;
		  else
		    {
		      rtx needed_rtx = gen_int_mode (needed, Pmode);
		      argblock = push_block (needed_rtx, 0, 0);
		      if (ARGS_GROW_DOWNWARD)
			argblock = plus_constant (Pmode, argblock, needed);
		    }

		  /* We only really need to call `copy_to_reg' in the case
		     where push insns are going to be used to pass ARGBLOCK
		     to a function call in ARGS.  In that case, the stack
		     pointer changes value from the allocation point to the
		     call point, and hence the value of
		     VIRTUAL_OUTGOING_ARGS_RTX changes as well.  But might
		     as well always do it.  */
		  argblock = copy_to_reg (argblock);
		}
	    }
	}

      if (ACCUMULATE_OUTGOING_ARGS)
	{
	  /* The save/restore code in store_one_arg handles all
	     cases except one: a constructor call (including a C
	     function returning a BLKmode struct) to initialize
	     an argument.  */
	  if (stack_arg_under_construction)
	    {
	      rtx push_size
		= (gen_int_mode
		   (adjusted_args_size.constant
		    + (OUTGOING_REG_PARM_STACK_SPACE (!fndecl ? fntype
						      : TREE_TYPE (fndecl))
		       ? 0 : reg_parm_stack_space), Pmode));
	      if (old_stack_level == 0)
		{
		  emit_stack_save (SAVE_BLOCK, &old_stack_level);
		  old_stack_pointer_delta = stack_pointer_delta;
		  old_pending_adj = pending_stack_adjust;
		  pending_stack_adjust = 0;
		  /* stack_arg_under_construction says whether a stack
		     arg is being constructed at the old stack level.
		     Pushing the stack gets a clean outgoing argument
		     block.  */
		  old_stack_arg_under_construction
		    = stack_arg_under_construction;
		  stack_arg_under_construction = 0;
		  /* Make a new map for the new argument list.  */
		  free (stack_usage_map_buf);
		  stack_usage_map_buf = XCNEWVEC (char, highest_outgoing_arg_in_use);
		  stack_usage_map = stack_usage_map_buf;
		  highest_outgoing_arg_in_use = 0;
		  stack_usage_watermark = HOST_WIDE_INT_M1U;
		}
	      /* We can pass TRUE as the 4th argument because we just
		 saved the stack pointer and will restore it right after
		 the call.  */
	      allocate_dynamic_stack_space (push_size, 0, BIGGEST_ALIGNMENT,
					    -1, true);
	    }

	  /* If argument evaluation might modify the stack pointer,
	     copy the address of the argument list to a register.  */
	  for (i = 0; i < num_actuals; i++)
	    if (args[i].pass_on_stack)
	      {
		argblock = copy_addr_to_reg (argblock);
		break;
	      }
	}

      compute_argument_addresses (args, argblock, num_actuals);

      /* Stack is properly aligned, pops can't safely be deferred during
	 the evaluation of the arguments.  */
      NO_DEFER_POP;

      /* Precompute all register parameters.  It isn't safe to compute
	 anything once we have started filling any specific hard regs.
	 TLS symbols sometimes need a call to resolve.  Precompute
	 register parameters before any stack pointer manipulation
	 to avoid unaligned stack in the called function.  */
      precompute_register_parameters (num_actuals, args, &reg_parm_seen);

      OK_DEFER_POP;

      /* Perform stack alignment before the first push (the last arg).  */
      if (argblock == 0
	  && maybe_gt (adjusted_args_size.constant, reg_parm_stack_space)
	  && maybe_ne (adjusted_args_size.constant, unadjusted_args_size))
	{
	  /* When the stack adjustment is pending, we get better code
	     by combining the adjustments.  */
	  if (maybe_ne (pending_stack_adjust, 0)
	      && ! inhibit_defer_pop
	      && (combine_pending_stack_adjustment_and_call
		  (&pending_stack_adjust,
		   unadjusted_args_size,
		   &adjusted_args_size,
		   preferred_unit_stack_boundary)))
	    do_pending_stack_adjust ();
	  else if (argblock == 0)
	    anti_adjust_stack (gen_int_mode (adjusted_args_size.constant
					     - unadjusted_args_size,
					     Pmode));
	}
      /* Now that the stack is properly aligned, pops can't safely
	 be deferred during the evaluation of the arguments.  */
      NO_DEFER_POP;

      /* Record the maximum pushed stack space size.  We need to delay
	 doing it this far to take into account the optimization done
	 by combine_pending_stack_adjustment_and_call.  */
      if (flag_stack_usage_info
	  && !ACCUMULATE_OUTGOING_ARGS
	  && pass
	  && adjusted_args_size.var == 0)
	{
	  poly_int64 pushed = (adjusted_args_size.constant
			       + pending_stack_adjust);
	  current_function_pushed_stack_size
	    = upper_bound (current_function_pushed_stack_size, pushed);
	}

      funexp = rtx_for_function_call (fndecl, addr);

      if (CALL_EXPR_STATIC_CHAIN (exp))
	static_chain_value = expand_normal (CALL_EXPR_STATIC_CHAIN (exp));
      else
	static_chain_value = 0;

#ifdef REG_PARM_STACK_SPACE
      /* Save the fixed argument area if it's part of the caller's frame and
	 is clobbered by argument setup for this call.  */
      if (ACCUMULATE_OUTGOING_ARGS && pass)
	save_area = save_fixed_argument_area (reg_parm_stack_space, argblock,
					      &low_to_save, &high_to_save);
#endif

      /* Now store (and compute if necessary) all non-register parms.
	 These come before register parms, since they can require block-moves,
	 which could clobber the registers used for register parms.
	 Parms which have partial registers are not stored here,
	 but we do preallocate space here if they want that.  */

      for (i = 0; i < num_actuals; i++)
	{
	  if (args[i].reg == 0 || args[i].pass_on_stack)
	    {
	      rtx_insn *before_arg = get_last_insn ();

	      /* We don't allow passing huge (> 2^30 B) arguments
	         by value.  It would cause an overflow later on.  */
	      if (constant_lower_bound (adjusted_args_size.constant)
		  >= (1 << (HOST_BITS_PER_INT - 2)))
	        {
	          sorry ("passing too large argument on stack");
		  continue;
		}

	      if (store_one_arg (&args[i], argblock, flags,
				 adjusted_args_size.var != 0,
				 reg_parm_stack_space)
		  || (pass == 0
		      && check_sibcall_argument_overlap (before_arg,
							 &args[i], 1)))
		sibcall_failure = 1;
	      }

	  if (args[i].stack)
	    call_fusage
	      = gen_rtx_EXPR_LIST (TYPE_MODE (TREE_TYPE (args[i].tree_value)),
				   gen_rtx_USE (VOIDmode, args[i].stack),
				   call_fusage);
	}

      /* If we have a parm that is passed in registers but not in memory
	 and whose alignment does not permit a direct copy into registers,
	 make a group of pseudos that correspond to each register that we
	 will later fill.  */
      if (STRICT_ALIGNMENT)
	store_unaligned_arguments_into_pseudos (args, num_actuals);

      /* Now store any partially-in-registers parm.
	 This is the last place a block-move can happen.  */
      if (reg_parm_seen)
	for (i = 0; i < num_actuals; i++)
	  if (args[i].partial != 0 && ! args[i].pass_on_stack)
	    {
	      rtx_insn *before_arg = get_last_insn ();

	     /* On targets with weird calling conventions (e.g. PA) it's
		hard to ensure that all cases of argument overlap between
		stack and registers work.  Play it safe and bail out.  */
	      if (ARGS_GROW_DOWNWARD && !STACK_GROWS_DOWNWARD)
		{
		  sibcall_failure = 1;
		  break;
		}

	      if (store_one_arg (&args[i], argblock, flags,
				 adjusted_args_size.var != 0,
				 reg_parm_stack_space)
		  || (pass == 0
		      && check_sibcall_argument_overlap (before_arg,
							 &args[i], 1)))
		sibcall_failure = 1;
	    }

      bool any_regs = false;
      for (i = 0; i < num_actuals; i++)
	if (args[i].reg != NULL_RTX)
	  {
	    any_regs = true;
	    targetm.calls.call_args (args[i].reg, funtype);
	  }
      if (!any_regs)
	targetm.calls.call_args (pc_rtx, funtype);

      /* Figure out the register where the value, if any, will come back.  */
      valreg = 0;
      if (TYPE_MODE (rettype) != VOIDmode
	  && ! structure_value_addr)
	{
	  if (pcc_struct_value)
	    valreg = hard_function_value (build_pointer_type (rettype),
					  fndecl, NULL, (pass == 0));
	  else
	    valreg = hard_function_value (rettype, fndecl, fntype,
					  (pass == 0));

	  /* If VALREG is a PARALLEL whose first member has a zero
	     offset, use that.  This is for targets such as m68k that
	     return the same value in multiple places.  */
	  if (GET_CODE (valreg) == PARALLEL)
	    {
	      rtx elem = XVECEXP (valreg, 0, 0);
	      rtx where = XEXP (elem, 0);
	      rtx offset = XEXP (elem, 1);
	      if (offset == const0_rtx
		  && GET_MODE (where) == GET_MODE (valreg))
		valreg = where;
	    }
	}

      /* If register arguments require space on the stack and stack space
	 was not preallocated, allocate stack space here for arguments
	 passed in registers.  */
      if (OUTGOING_REG_PARM_STACK_SPACE ((!fndecl ? fntype : TREE_TYPE (fndecl)))
          && !ACCUMULATE_OUTGOING_ARGS
	  && must_preallocate == 0 && reg_parm_stack_space > 0)
	anti_adjust_stack (GEN_INT (reg_parm_stack_space));

      /* Pass the function the address in which to return a
	 structure value.  */
      if (pass != 0 && structure_value_addr && ! structure_value_addr_parm)
	{
	  structure_value_addr
	    = convert_memory_address (Pmode, structure_value_addr);
	  emit_move_insn (struct_value,
			  force_reg (Pmode,
				     force_operand (structure_value_addr,
						    NULL_RTX)));

	  if (REG_P (struct_value))
	    use_reg (&call_fusage, struct_value);
	}

      after_args = get_last_insn ();
      funexp = prepare_call_address (fndecl ? fndecl : fntype, funexp,
				     static_chain_value, &call_fusage,
				     reg_parm_seen, flags);

      load_register_parameters (args, num_actuals, &call_fusage, flags,
				pass == 0, &sibcall_failure);

      /* Save a pointer to the last insn before the call, so that we can
	 later safely search backwards to find the CALL_INSN.  */
      before_call = get_last_insn ();

      /* Set up next argument register.  For sibling calls on machines
	 with register windows this should be the incoming register.  */
      if (pass == 0)
	next_arg_reg = targetm.calls.function_incoming_arg
	  (args_so_far, function_arg_info::end_marker ());
      else
	next_arg_reg = targetm.calls.function_arg
	  (args_so_far, function_arg_info::end_marker ());

      if (pass == 1 && (return_flags & ERF_RETURNS_ARG))
	{
	  int arg_nr = return_flags & ERF_RETURN_ARG_MASK;
	  arg_nr = num_actuals - arg_nr - 1;
	  if (arg_nr >= 0
	      && arg_nr < num_actuals
	      && args[arg_nr].reg
	      && valreg
	      && REG_P (valreg)
	      && GET_MODE (args[arg_nr].reg) == GET_MODE (valreg))
	  call_fusage
	    = gen_rtx_EXPR_LIST (TYPE_MODE (TREE_TYPE (args[arg_nr].tree_value)),
				 gen_rtx_SET (valreg, args[arg_nr].reg),
				 call_fusage);
	}
      /* All arguments and registers used for the call must be set up by
	 now!  */

      /* Stack must be properly aligned now.  */
      gcc_assert (!pass
		  || multiple_p (stack_pointer_delta,
				 preferred_unit_stack_boundary));

      /* Generate the actual call instruction.  */
      emit_call_1 (funexp, exp, fndecl, funtype, unadjusted_args_size,
		   adjusted_args_size.constant, struct_value_size,
		   next_arg_reg, valreg, old_inhibit_defer_pop, call_fusage,
		   flags, args_so_far);

      if (flag_ipa_ra)
	{
	  rtx_call_insn *last;
	  rtx datum = NULL_RTX;
	  if (fndecl != NULL_TREE)
	    {
	      datum = XEXP (DECL_RTL (fndecl), 0);
	      gcc_assert (datum != NULL_RTX
			  && GET_CODE (datum) == SYMBOL_REF);
	    }
	  last = last_call_insn ();
	  add_reg_note (last, REG_CALL_DECL, datum);
	}

      /* If the call setup or the call itself overlaps with anything
	 of the argument setup we probably clobbered our call address.
	 In that case we can't do sibcalls.  */
      if (pass == 0
	  && check_sibcall_argument_overlap (after_args, 0, 0))
	sibcall_failure = 1;

      /* If a non-BLKmode value is returned at the most significant end
	 of a register, shift the register right by the appropriate amount
	 and update VALREG accordingly.  BLKmode values are handled by the
	 group load/store machinery below.  */
      if (!structure_value_addr
	  && !pcc_struct_value
	  && TYPE_MODE (rettype) != VOIDmode
	  && TYPE_MODE (rettype) != BLKmode
	  && REG_P (valreg)
	  && targetm.calls.return_in_msb (rettype))
	{
	  if (shift_return_value (TYPE_MODE (rettype), false, valreg))
	    sibcall_failure = 1;
	  valreg = gen_rtx_REG (TYPE_MODE (rettype), REGNO (valreg));
	}

      if (pass && (flags & ECF_MALLOC))
	{
	  rtx temp = gen_reg_rtx (GET_MODE (valreg));
	  rtx_insn *last, *insns;

	  /* The return value from a malloc-like function is a pointer.  */
	  if (TREE_CODE (rettype) == POINTER_TYPE)
	    mark_reg_pointer (temp, MALLOC_ABI_ALIGNMENT);

	  emit_move_insn (temp, valreg);

	  /* The return value from a malloc-like function cannot alias
	     anything else.  */
	  last = get_last_insn ();
	  add_reg_note (last, REG_NOALIAS, temp);

	  /* Write out the sequence.  */
	  insns = get_insns ();
	  end_sequence ();
	  emit_insn (insns);
	  valreg = temp;
	}

      /* For calls to `setjmp', etc., inform
	 function.c:setjmp_warnings that it should complain if
	 nonvolatile values are live.  For functions that cannot
	 return, inform flow that control does not fall through.  */

      if ((flags & ECF_NORETURN) || pass == 0)
	{
	  /* The barrier must be emitted
	     immediately after the CALL_INSN.  Some ports emit more
	     than just a CALL_INSN above, so we must search for it here.  */

	  rtx_insn *last = get_last_insn ();
	  while (!CALL_P (last))
	    {
	      last = PREV_INSN (last);
	      /* There was no CALL_INSN?  */
	      gcc_assert (last != before_call);
	    }

	  emit_barrier_after (last);

	  /* Stack adjustments after a noreturn call are dead code.
	     However when NO_DEFER_POP is in effect, we must preserve
	     stack_pointer_delta.  */
	  if (inhibit_defer_pop == 0)
	    {
	      stack_pointer_delta = old_stack_allocated;
	      pending_stack_adjust = 0;
	    }
	}

      /* If value type not void, return an rtx for the value.  */

      if (TYPE_MODE (rettype) == VOIDmode
	  || ignore)
	target = const0_rtx;
      else if (structure_value_addr)
	{
	  if (target == 0 || !MEM_P (target))
	    {
	      target
		= gen_rtx_MEM (TYPE_MODE (rettype),
			       memory_address (TYPE_MODE (rettype),
					       structure_value_addr));
	      set_mem_attributes (target, rettype, 1);
	    }
	}
      else if (pcc_struct_value)
	{
	  /* This is the special C++ case where we need to
	     know what the true target was.  We take care to
	     never use this value more than once in one expression.  */
	  target = gen_rtx_MEM (TYPE_MODE (rettype),
				copy_to_reg (valreg));
	  set_mem_attributes (target, rettype, 1);
	}
      /* Handle calls that return values in multiple non-contiguous locations.
	 The Irix 6 ABI has examples of this.  */
      else if (GET_CODE (valreg) == PARALLEL)
	{
	  if (target == 0)
	    target = emit_group_move_into_temps (valreg);
	  else if (rtx_equal_p (target, valreg))
	    ;
	  else if (GET_CODE (target) == PARALLEL)
	    /* Handle the result of a emit_group_move_into_temps
	       call in the previous pass.  */
	    emit_group_move (target, valreg);
	  else
	    emit_group_store (target, valreg, rettype,
			      int_size_in_bytes (rettype));
	}
      else if (target
	       && GET_MODE (target) == TYPE_MODE (rettype)
	       && GET_MODE (target) == GET_MODE (valreg))
	{
	  bool may_overlap = false;

	  /* We have to copy a return value in a CLASS_LIKELY_SPILLED hard
	     reg to a plain register.  */
	  if (!REG_P (target) || HARD_REGISTER_P (target))
	    valreg = avoid_likely_spilled_reg (valreg);

	  /* If TARGET is a MEM in the argument area, and we have
	     saved part of the argument area, then we can't store
	     directly into TARGET as it may get overwritten when we
	     restore the argument save area below.  Don't work too
	     hard though and simply force TARGET to a register if it
	     is a MEM; the optimizer is quite likely to sort it out.  */
	  if (ACCUMULATE_OUTGOING_ARGS && pass && MEM_P (target))
	    for (i = 0; i < num_actuals; i++)
	      if (args[i].save_area)
		{
		  may_overlap = true;
		  break;
		}

	  if (may_overlap)
	    target = copy_to_reg (valreg);
	  else
	    {
	      /* TARGET and VALREG cannot be equal at this point
		 because the latter would not have
		 REG_FUNCTION_VALUE_P true, while the former would if
		 it were referring to the same register.

		 If they refer to the same register, this move will be
		 a no-op, except when function inlining is being
		 done.  */
	      emit_move_insn (target, valreg);

	      /* If we are setting a MEM, this code must be executed.
		 Since it is emitted after the call insn, sibcall
		 optimization cannot be performed in that case.  */
	      if (MEM_P (target))
		sibcall_failure = 1;
	    }
	}
      else
	target = copy_to_reg (avoid_likely_spilled_reg (valreg));

      /* If we promoted this return value, make the proper SUBREG.
         TARGET might be const0_rtx here, so be careful.  */
      if (REG_P (target)
	  && TYPE_MODE (rettype) != BLKmode
	  && GET_MODE (target) != TYPE_MODE (rettype))
	{
	  tree type = rettype;
	  int unsignedp = TYPE_UNSIGNED (type);
	  machine_mode pmode;

	  /* Ensure we promote as expected, and get the new unsignedness.  */
	  pmode = promote_function_mode (type, TYPE_MODE (type), &unsignedp,
					 funtype, 1);
	  gcc_assert (GET_MODE (target) == pmode);

	  poly_uint64 offset = subreg_lowpart_offset (TYPE_MODE (type),
						      GET_MODE (target));
	  target = gen_rtx_SUBREG (TYPE_MODE (type), target, offset);
	  SUBREG_PROMOTED_VAR_P (target) = 1;
	  SUBREG_PROMOTED_SET (target, unsignedp);
	}

      /* If size of args is variable or this was a constructor call for a stack
	 argument, restore saved stack-pointer value.  */

      if (old_stack_level)
	{
	  rtx_insn *prev = get_last_insn ();

	  emit_stack_restore (SAVE_BLOCK, old_stack_level);
	  stack_pointer_delta = old_stack_pointer_delta;

	  fixup_args_size_notes (prev, get_last_insn (), stack_pointer_delta);

	  pending_stack_adjust = old_pending_adj;
	  old_stack_allocated = stack_pointer_delta - pending_stack_adjust;
	  stack_arg_under_construction = old_stack_arg_under_construction;
	  highest_outgoing_arg_in_use = initial_highest_arg_in_use;
	  stack_usage_map = initial_stack_usage_map;
	  stack_usage_watermark = initial_stack_usage_watermark;
	  sibcall_failure = 1;
	}
      else if (ACCUMULATE_OUTGOING_ARGS && pass)
	{
#ifdef REG_PARM_STACK_SPACE
	  if (save_area)
	    restore_fixed_argument_area (save_area, argblock,
					 high_to_save, low_to_save);
#endif

	  /* If we saved any argument areas, restore them.  */
	  for (i = 0; i < num_actuals; i++)
	    if (args[i].save_area)
	      {
		machine_mode save_mode = GET_MODE (args[i].save_area);
		rtx stack_area
		  = gen_rtx_MEM (save_mode,
				 memory_address (save_mode,
						 XEXP (args[i].stack_slot, 0)));

		if (save_mode != BLKmode)
		  emit_move_insn (stack_area, args[i].save_area);
		else
		  emit_block_move (stack_area, args[i].save_area,
				   (gen_int_mode
				    (args[i].locate.size.constant, Pmode)),
				   BLOCK_OP_CALL_PARM);
	      }

	  highest_outgoing_arg_in_use = initial_highest_arg_in_use;
	  stack_usage_map = initial_stack_usage_map;
	  stack_usage_watermark = initial_stack_usage_watermark;
	}

      /* If this was alloca, record the new stack level.  */
      if (flags & ECF_MAY_BE_ALLOCA)
	record_new_stack_level ();

      /* Free up storage we no longer need.  */
      for (i = 0; i < num_actuals; ++i)
	free (args[i].aligned_regs);

      targetm.calls.end_call_args ();

      insns = get_insns ();
      end_sequence ();

      if (pass == 0)
	{
	  tail_call_insns = insns;

	  /* Restore the pending stack adjustment now that we have
	     finished generating the sibling call sequence.  */

	  restore_pending_stack_adjust (&save);

	  /* Prepare arg structure for next iteration.  */
	  for (i = 0; i < num_actuals; i++)
	    {
	      args[i].value = 0;
	      args[i].aligned_regs = 0;
	      args[i].stack = 0;
	    }

	  sbitmap_free (stored_args_map);
	  internal_arg_pointer_exp_state.scan_start = NULL;
	  internal_arg_pointer_exp_state.cache.release ();
	}
      else
	{
	  normal_call_insns = insns;

	  /* Verify that we've deallocated all the stack we used.  */
	  gcc_assert ((flags & ECF_NORETURN)
		      || known_eq (old_stack_allocated,
				   stack_pointer_delta
				   - pending_stack_adjust));
	}

      /* If something prevents making this a sibling call,
	 zero out the sequence.  */
      if (sibcall_failure)
	tail_call_insns = NULL;
      else
	break;
    }

  /* If tail call production succeeded, we need to remove REG_EQUIV notes on
     arguments too, as argument area is now clobbered by the call.  */
  if (tail_call_insns)
    {
      emit_insn (tail_call_insns);
      crtl->tail_call_emit = true;
    }
  else
    {
      emit_insn (normal_call_insns);
      if (try_tail_call)
	/* Ideally we'd emit a message for all of the ways that it could
	   have failed.  */
	maybe_complain_about_tail_call (exp, "tail call production failed");
    }

  currently_expanding_call--;

  free (stack_usage_map_buf);
  free (args);
  return target;
}

/* A sibling call sequence invalidates any REG_EQUIV notes made for
   this function's incoming arguments.

   At the start of RTL generation we know the only REG_EQUIV notes
   in the rtl chain are those for incoming arguments, so we can look
   for REG_EQUIV notes between the start of the function and the
   NOTE_INSN_FUNCTION_BEG.

   This is (slight) overkill.  We could keep track of the highest
   argument we clobber and be more selective in removing notes, but it
   does not seem to be worth the effort.  */

void
fixup_tail_calls (void)
{
  rtx_insn *insn;

  for (insn = get_insns (); insn; insn = NEXT_INSN (insn))
    {
      rtx note;

      /* There are never REG_EQUIV notes for the incoming arguments
	 after the NOTE_INSN_FUNCTION_BEG note, so stop if we see it.  */
      if (NOTE_P (insn)
	  && NOTE_KIND (insn) == NOTE_INSN_FUNCTION_BEG)
	break;

      note = find_reg_note (insn, REG_EQUIV, 0);
      if (note)
	remove_note (insn, note);
      note = find_reg_note (insn, REG_EQUIV, 0);
      gcc_assert (!note);
    }
}

/* Traverse a list of TYPES and expand all complex types into their
   components.  */
static tree
split_complex_types (tree types)
{
  tree p;

  /* Before allocating memory, check for the common case of no complex.  */
  for (p = types; p; p = TREE_CHAIN (p))
    {
      tree type = TREE_VALUE (p);
      if (TREE_CODE (type) == COMPLEX_TYPE
	  && targetm.calls.split_complex_arg (type))
	goto found;
    }
  return types;

 found:
  types = copy_list (types);

  for (p = types; p; p = TREE_CHAIN (p))
    {
      tree complex_type = TREE_VALUE (p);

      if (TREE_CODE (complex_type) == COMPLEX_TYPE
	  && targetm.calls.split_complex_arg (complex_type))
	{
	  tree next, imag;

	  /* Rewrite complex type with component type.  */
	  TREE_VALUE (p) = TREE_TYPE (complex_type);
	  next = TREE_CHAIN (p);

	  /* Add another component type for the imaginary part.  */
	  imag = build_tree_list (NULL_TREE, TREE_VALUE (p));
	  TREE_CHAIN (p) = imag;
	  TREE_CHAIN (imag) = next;

	  /* Skip the newly created node.  */
	  p = TREE_CHAIN (p);
	}
    }

  return types;
}

/* Output a library call to function ORGFUN (a SYMBOL_REF rtx)
   for a value of mode OUTMODE,
   with NARGS different arguments, passed as ARGS.
   Store the return value if RETVAL is nonzero: store it in VALUE if
   VALUE is nonnull, otherwise pick a convenient location.  In either
   case return the location of the stored value.

   FN_TYPE should be LCT_NORMAL for `normal' calls, LCT_CONST for
   `const' calls, LCT_PURE for `pure' calls, or another LCT_ value for
   other types of library calls.  */

rtx
emit_library_call_value_1 (int retval, rtx orgfun, rtx value,
			   enum libcall_type fn_type,
			   machine_mode outmode, int nargs, rtx_mode_t *args)
{
  /* Total size in bytes of all the stack-parms scanned so far.  */
  struct args_size args_size;
  /* Size of arguments before any adjustments (such as rounding).  */
  struct args_size original_args_size;
  int argnum;
  rtx fun;
  /* Todo, choose the correct decl type of orgfun. Sadly this information
     isn't present here, so we default to native calling abi here.  */
  tree fndecl ATTRIBUTE_UNUSED = NULL_TREE; /* library calls default to host calling abi ? */
  tree fntype ATTRIBUTE_UNUSED = NULL_TREE; /* library calls default to host calling abi ? */
  int count;
  rtx argblock = 0;
  CUMULATIVE_ARGS args_so_far_v;
  cumulative_args_t args_so_far;
  struct arg
  {
    rtx value;
    machine_mode mode;
    rtx reg;
    int partial;
    struct locate_and_pad_arg_data locate;
    rtx save_area;
  };
  struct arg *argvec;
  int old_inhibit_defer_pop = inhibit_defer_pop;
  rtx call_fusage = 0;
  rtx mem_value = 0;
  rtx valreg;
  int pcc_struct_value = 0;
  poly_int64 struct_value_size = 0;
  int flags;
  int reg_parm_stack_space = 0;
  poly_int64 needed;
  rtx_insn *before_call;
  bool have_push_fusage;
  tree tfom;			/* type_for_mode (outmode, 0) */

#ifdef REG_PARM_STACK_SPACE
  /* Define the boundary of the register parm stack space that needs to be
     save, if any.  */
  int low_to_save = 0, high_to_save = 0;
  rtx save_area = 0;            /* Place that it is saved.  */
#endif

  /* Size of the stack reserved for parameter registers.  */
  unsigned int initial_highest_arg_in_use = highest_outgoing_arg_in_use;
  char *initial_stack_usage_map = stack_usage_map;
  unsigned HOST_WIDE_INT initial_stack_usage_watermark = stack_usage_watermark;
  char *stack_usage_map_buf = NULL;

  rtx struct_value = targetm.calls.struct_value_rtx (0, 0);

#ifdef REG_PARM_STACK_SPACE
  reg_parm_stack_space = REG_PARM_STACK_SPACE ((tree) 0);
#endif

  /* By default, library functions cannot throw.  */
  flags = ECF_NOTHROW;

  switch (fn_type)
    {
    case LCT_NORMAL:
      break;
    case LCT_CONST:
      flags |= ECF_CONST;
      break;
    case LCT_PURE:
      flags |= ECF_PURE;
      break;
    case LCT_NORETURN:
      flags |= ECF_NORETURN;
      break;
    case LCT_THROW:
      flags &= ~ECF_NOTHROW;
      break;
    case LCT_RETURNS_TWICE:
      flags = ECF_RETURNS_TWICE;
      break;
    }
  fun = orgfun;

  /* Ensure current function's preferred stack boundary is at least
     what we need.  */
  if (crtl->preferred_stack_boundary < PREFERRED_STACK_BOUNDARY)
    crtl->preferred_stack_boundary = PREFERRED_STACK_BOUNDARY;

  /* If this kind of value comes back in memory,
     decide where in memory it should come back.  */
  if (outmode != VOIDmode)
    {
      tfom = lang_hooks.types.type_for_mode (outmode, 0);
      if (aggregate_value_p (tfom, 0))
	{
#ifdef PCC_STATIC_STRUCT_RETURN
	  rtx pointer_reg
	    = hard_function_value (build_pointer_type (tfom), 0, 0, 0);
	  mem_value = gen_rtx_MEM (outmode, pointer_reg);
	  pcc_struct_value = 1;
	  if (value == 0)
	    value = gen_reg_rtx (outmode);
#else /* not PCC_STATIC_STRUCT_RETURN */
	  struct_value_size = GET_MODE_SIZE (outmode);
	  if (value != 0 && MEM_P (value))
	    mem_value = value;
	  else
	    mem_value = assign_temp (tfom, 1, 1);
#endif
	  /* This call returns a big structure.  */
	  flags &= ~(ECF_CONST | ECF_PURE | ECF_LOOPING_CONST_OR_PURE);
	}
    }
  else
    tfom = void_type_node;

  /* ??? Unfinished: must pass the memory address as an argument.  */

  /* Copy all the libcall-arguments out of the varargs data
     and into a vector ARGVEC.

     Compute how to pass each argument.  We only support a very small subset
     of the full argument passing conventions to limit complexity here since
     library functions shouldn't have many args.  */

  argvec = XALLOCAVEC (struct arg, nargs + 1);
  memset (argvec, 0, (nargs + 1) * sizeof (struct arg));

#ifdef INIT_CUMULATIVE_LIBCALL_ARGS
  INIT_CUMULATIVE_LIBCALL_ARGS (args_so_far_v, outmode, fun);
#else
  INIT_CUMULATIVE_ARGS (args_so_far_v, NULL_TREE, fun, 0, nargs);
#endif
  args_so_far = pack_cumulative_args (&args_so_far_v);

  args_size.constant = 0;
  args_size.var = 0;

  count = 0;

  push_temp_slots ();

  /* If there's a structure value address to be passed,
     either pass it in the special place, or pass it as an extra argument.  */
  if (mem_value && struct_value == 0 && ! pcc_struct_value)
    {
      rtx addr = XEXP (mem_value, 0);

      nargs++;

      /* Make sure it is a reasonable operand for a move or push insn.  */
      if (!REG_P (addr) && !MEM_P (addr)
	  && !(CONSTANT_P (addr)
	       && targetm.legitimate_constant_p (Pmode, addr)))
	addr = force_operand (addr, NULL_RTX);

      argvec[count].value = addr;
      argvec[count].mode = Pmode;
      argvec[count].partial = 0;

      function_arg_info ptr_arg (Pmode, /*named=*/true);
      argvec[count].reg = targetm.calls.function_arg (args_so_far, ptr_arg);
      gcc_assert (targetm.calls.arg_partial_bytes (args_so_far, ptr_arg) == 0);

      locate_and_pad_parm (Pmode, NULL_TREE,
#ifdef STACK_PARMS_IN_REG_PARM_AREA
			   1,
#else
			   argvec[count].reg != 0,
#endif
			   reg_parm_stack_space, 0,
			   NULL_TREE, &args_size, &argvec[count].locate);

      if (argvec[count].reg == 0 || argvec[count].partial != 0
	  || reg_parm_stack_space > 0)
	args_size.constant += argvec[count].locate.size.constant;

      targetm.calls.function_arg_advance (args_so_far, ptr_arg);

      count++;
    }

  for (unsigned int i = 0; count < nargs; i++, count++)
    {
      rtx val = args[i].first;
      function_arg_info arg (args[i].second, /*named=*/true);
      int unsigned_p = 0;

      /* We cannot convert the arg value to the mode the library wants here;
	 must do it earlier where we know the signedness of the arg.  */
      gcc_assert (arg.mode != BLKmode
		  && (GET_MODE (val) == arg.mode
		      || GET_MODE (val) == VOIDmode));

      /* Make sure it is a reasonable operand for a move or push insn.  */
      if (!REG_P (val) && !MEM_P (val)
	  && !(CONSTANT_P (val)
	       && targetm.legitimate_constant_p (arg.mode, val)))
	val = force_operand (val, NULL_RTX);

      if (pass_by_reference (&args_so_far_v, arg))
	{
	  rtx slot;
	  int must_copy = !reference_callee_copied (&args_so_far_v, arg);

	  /* If this was a CONST function, it is now PURE since it now
	     reads memory.  */
	  if (flags & ECF_CONST)
	    {
	      flags &= ~ECF_CONST;
	      flags |= ECF_PURE;
	    }

	  if (MEM_P (val) && !must_copy)
	    {
	      tree val_expr = MEM_EXPR (val);
	      if (val_expr)
		mark_addressable (val_expr);
	      slot = val;
	    }
	  else
	    {
	      slot = assign_temp (lang_hooks.types.type_for_mode (arg.mode, 0),
				  1, 1);
	      emit_move_insn (slot, val);
	    }

	  call_fusage = gen_rtx_EXPR_LIST (VOIDmode,
					   gen_rtx_USE (VOIDmode, slot),
					   call_fusage);
	  if (must_copy)
	    call_fusage = gen_rtx_EXPR_LIST (VOIDmode,
					     gen_rtx_CLOBBER (VOIDmode,
							      slot),
					     call_fusage);

	  arg.mode = Pmode;
	  arg.pass_by_reference = true;
	  val = force_operand (XEXP (slot, 0), NULL_RTX);
	}

      arg.mode = promote_function_mode (NULL_TREE, arg.mode, &unsigned_p,
					NULL_TREE, 0);
      argvec[count].mode = arg.mode;
      argvec[count].value = convert_modes (arg.mode, GET_MODE (val), val,
					   unsigned_p);
      argvec[count].reg = targetm.calls.function_arg (args_so_far, arg);

      argvec[count].partial
	= targetm.calls.arg_partial_bytes (args_so_far, arg);

      if (argvec[count].reg == 0
	  || argvec[count].partial != 0
	  || reg_parm_stack_space > 0)
	{
	  locate_and_pad_parm (arg.mode, NULL_TREE,
#ifdef STACK_PARMS_IN_REG_PARM_AREA
			       1,
#else
			       argvec[count].reg != 0,
#endif
			       reg_parm_stack_space, argvec[count].partial,
			       NULL_TREE, &args_size, &argvec[count].locate);
	  args_size.constant += argvec[count].locate.size.constant;
	  gcc_assert (!argvec[count].locate.size.var);
	}
#ifdef BLOCK_REG_PADDING
      else
	/* The argument is passed entirely in registers.  See at which
	   end it should be padded.  */
	argvec[count].locate.where_pad =
	  BLOCK_REG_PADDING (arg.mode, NULL_TREE,
			     known_le (GET_MODE_SIZE (arg.mode),
				       UNITS_PER_WORD));
#endif

      targetm.calls.function_arg_advance (args_so_far, arg);
    }

  for (int i = 0; i < nargs; i++)
    if (reg_parm_stack_space > 0
	|| argvec[i].reg == 0
	|| argvec[i].partial != 0)
      update_stack_alignment_for_call (&argvec[i].locate);

  /* If this machine requires an external definition for library
     functions, write one out.  */
  assemble_external_libcall (fun);

  original_args_size = args_size;
  args_size.constant = (aligned_upper_bound (args_size.constant
					     + stack_pointer_delta,
					     STACK_BYTES)
			- stack_pointer_delta);

  args_size.constant = upper_bound (args_size.constant,
				    reg_parm_stack_space);

  if (! OUTGOING_REG_PARM_STACK_SPACE ((!fndecl ? fntype : TREE_TYPE (fndecl))))
    args_size.constant -= reg_parm_stack_space;

  crtl->outgoing_args_size = upper_bound (crtl->outgoing_args_size,
					  args_size.constant);

  if (flag_stack_usage_info && !ACCUMULATE_OUTGOING_ARGS)
    {
      poly_int64 pushed = args_size.constant + pending_stack_adjust;
      current_function_pushed_stack_size
	= upper_bound (current_function_pushed_stack_size, pushed);
    }

  if (ACCUMULATE_OUTGOING_ARGS)
    {
      /* Since the stack pointer will never be pushed, it is possible for
	 the evaluation of a parm to clobber something we have already
	 written to the stack.  Since most function calls on RISC machines
	 do not use the stack, this is uncommon, but must work correctly.

	 Therefore, we save any area of the stack that was already written
	 and that we are using.  Here we set up to do this by making a new
	 stack usage map from the old one.

	 Another approach might be to try to reorder the argument
	 evaluations to avoid this conflicting stack usage.  */

      needed = args_size.constant;

      /* Since we will be writing into the entire argument area, the
	 map must be allocated for its entire size, not just the part that
	 is the responsibility of the caller.  */
      if (! OUTGOING_REG_PARM_STACK_SPACE ((!fndecl ? fntype : TREE_TYPE (fndecl))))
	needed += reg_parm_stack_space;

      poly_int64 limit = needed;
      if (ARGS_GROW_DOWNWARD)
	limit += 1;

      /* For polynomial sizes, this is the maximum possible size needed
	 for arguments with a constant size and offset.  */
      HOST_WIDE_INT const_limit = constant_lower_bound (limit);
      highest_outgoing_arg_in_use = MAX (initial_highest_arg_in_use,
					 const_limit);

      stack_usage_map_buf = XNEWVEC (char, highest_outgoing_arg_in_use);
      stack_usage_map = stack_usage_map_buf;

      if (initial_highest_arg_in_use)
	memcpy (stack_usage_map, initial_stack_usage_map,
		initial_highest_arg_in_use);

      if (initial_highest_arg_in_use != highest_outgoing_arg_in_use)
	memset (&stack_usage_map[initial_highest_arg_in_use], 0,
	       highest_outgoing_arg_in_use - initial_highest_arg_in_use);
      needed = 0;

      /* We must be careful to use virtual regs before they're instantiated,
	 and real regs afterwards.  Loop optimization, for example, can create
	 new libcalls after we've instantiated the virtual regs, and if we
	 use virtuals anyway, they won't match the rtl patterns.  */

      if (virtuals_instantiated)
	argblock = plus_constant (Pmode, stack_pointer_rtx,
				  STACK_POINTER_OFFSET);
      else
	argblock = virtual_outgoing_args_rtx;
    }
  else
    {
      if (!PUSH_ARGS)
	argblock = push_block (gen_int_mode (args_size.constant, Pmode), 0, 0);
    }

  /* We push args individually in reverse order, perform stack alignment
     before the first push (the last arg).  */
  if (argblock == 0)
    anti_adjust_stack (gen_int_mode (args_size.constant
				     - original_args_size.constant,
				     Pmode));

  argnum = nargs - 1;

#ifdef REG_PARM_STACK_SPACE
  if (ACCUMULATE_OUTGOING_ARGS)
    {
      /* The argument list is the property of the called routine and it
	 may clobber it.  If the fixed area has been used for previous
	 parameters, we must save and restore it.  */
      save_area = save_fixed_argument_area (reg_parm_stack_space, argblock,
					    &low_to_save, &high_to_save);
    }
#endif

  /* When expanding a normal call, args are stored in push order,
     which is the reverse of what we have here.  */
  bool any_regs = false;
  for (int i = nargs; i-- > 0; )
    if (argvec[i].reg != NULL_RTX)
      {
	targetm.calls.call_args (argvec[i].reg, NULL_TREE);
	any_regs = true;
      }
  if (!any_regs)
    targetm.calls.call_args (pc_rtx, NULL_TREE);

  /* Push the args that need to be pushed.  */

  have_push_fusage = false;

  /* ARGNUM indexes the ARGVEC array in the order in which the arguments
     are to be pushed.  */
  for (count = 0; count < nargs; count++, argnum--)
    {
      machine_mode mode = argvec[argnum].mode;
      rtx val = argvec[argnum].value;
      rtx reg = argvec[argnum].reg;
      int partial = argvec[argnum].partial;
      unsigned int parm_align = argvec[argnum].locate.boundary;
      poly_int64 lower_bound = 0, upper_bound = 0;

      if (! (reg != 0 && partial == 0))
	{
	  rtx use;

	  if (ACCUMULATE_OUTGOING_ARGS)
	    {
	      /* If this is being stored into a pre-allocated, fixed-size,
		 stack area, save any previous data at that location.  */

	      if (ARGS_GROW_DOWNWARD)
		{
		  /* stack_slot is negative, but we want to index stack_usage_map
		     with positive values.  */
		  upper_bound = -argvec[argnum].locate.slot_offset.constant + 1;
		  lower_bound = upper_bound - argvec[argnum].locate.size.constant;
		}
	      else
		{
		  lower_bound = argvec[argnum].locate.slot_offset.constant;
		  upper_bound = lower_bound + argvec[argnum].locate.size.constant;
		}

	      if (stack_region_maybe_used_p (lower_bound, upper_bound,
					     reg_parm_stack_space))
		{
		  /* We need to make a save area.  */
		  poly_uint64 size
		    = argvec[argnum].locate.size.constant * BITS_PER_UNIT;
		  machine_mode save_mode
		    = int_mode_for_size (size, 1).else_blk ();
		  rtx adr
		    = plus_constant (Pmode, argblock,
				     argvec[argnum].locate.offset.constant);
		  rtx stack_area
		    = gen_rtx_MEM (save_mode, memory_address (save_mode, adr));

		  if (save_mode == BLKmode)
		    {
		      argvec[argnum].save_area
			= assign_stack_temp (BLKmode,
					     argvec[argnum].locate.size.constant
					     );

		      emit_block_move (validize_mem
				         (copy_rtx (argvec[argnum].save_area)),
				       stack_area,
				       (gen_int_mode
					(argvec[argnum].locate.size.constant,
					 Pmode)),
				       BLOCK_OP_CALL_PARM);
		    }
		  else
		    {
		      argvec[argnum].save_area = gen_reg_rtx (save_mode);

		      emit_move_insn (argvec[argnum].save_area, stack_area);
		    }
		}
	    }

	  emit_push_insn (val, mode, NULL_TREE, NULL_RTX, parm_align,
			  partial, reg, 0, argblock,
			  (gen_int_mode
			   (argvec[argnum].locate.offset.constant, Pmode)),
			  reg_parm_stack_space,
			  ARGS_SIZE_RTX (argvec[argnum].locate.alignment_pad), false);

	  /* Now mark the segment we just used.  */
	  if (ACCUMULATE_OUTGOING_ARGS)
	    mark_stack_region_used (lower_bound, upper_bound);

	  NO_DEFER_POP;

	  /* Indicate argument access so that alias.c knows that these
	     values are live.  */
	  if (argblock)
	    use = plus_constant (Pmode, argblock,
				 argvec[argnum].locate.offset.constant);
	  else if (have_push_fusage)
	    continue;
	  else
	    {
	      /* When arguments are pushed, trying to tell alias.c where
		 exactly this argument is won't work, because the
		 auto-increment causes confusion.  So we merely indicate
		 that we access something with a known mode somewhere on
		 the stack.  */
	      use = gen_rtx_PLUS (Pmode, stack_pointer_rtx,
				  gen_rtx_SCRATCH (Pmode));
	      have_push_fusage = true;
	    }
	  use = gen_rtx_MEM (argvec[argnum].mode, use);
	  use = gen_rtx_USE (VOIDmode, use);
	  call_fusage = gen_rtx_EXPR_LIST (VOIDmode, use, call_fusage);
	}
    }

  argnum = nargs - 1;

  fun = prepare_call_address (NULL, fun, NULL, &call_fusage, 0, 0);

  /* Now load any reg parms into their regs.  */

  /* ARGNUM indexes the ARGVEC array in the order in which the arguments
     are to be pushed.  */
  for (count = 0; count < nargs; count++, argnum--)
    {
      machine_mode mode = argvec[argnum].mode;
      rtx val = argvec[argnum].value;
      rtx reg = argvec[argnum].reg;
      int partial = argvec[argnum].partial;
      
      /* Handle calls that pass values in multiple non-contiguous
	 locations.  The PA64 has examples of this for library calls.  */
      if (reg != 0 && GET_CODE (reg) == PARALLEL)
	emit_group_load (reg, val, NULL_TREE, GET_MODE_SIZE (mode));
      else if (reg != 0 && partial == 0)
        {
	  emit_move_insn (reg, val);
#ifdef BLOCK_REG_PADDING
	  poly_int64 size = GET_MODE_SIZE (argvec[argnum].mode);

	  /* Copied from load_register_parameters.  */

	  /* Handle case where we have a value that needs shifting
	     up to the msb.  eg. a QImode value and we're padding
	     upward on a BYTES_BIG_ENDIAN machine.  */
	  if (known_lt (size, UNITS_PER_WORD)
	      && (argvec[argnum].locate.where_pad
		  == (BYTES_BIG_ENDIAN ? PAD_UPWARD : PAD_DOWNWARD)))
	    {
	      rtx x;
	      poly_int64 shift = (UNITS_PER_WORD - size) * BITS_PER_UNIT;

	      /* Assigning REG here rather than a temp makes CALL_FUSAGE
		 report the whole reg as used.  Strictly speaking, the
		 call only uses SIZE bytes at the msb end, but it doesn't
		 seem worth generating rtl to say that.  */
	      reg = gen_rtx_REG (word_mode, REGNO (reg));
	      x = expand_shift (LSHIFT_EXPR, word_mode, reg, shift, reg, 1);
	      if (x != reg)
		emit_move_insn (reg, x);
	    }
#endif
	}

      NO_DEFER_POP;
    }

  /* Any regs containing parms remain in use through the call.  */
  for (count = 0; count < nargs; count++)
    {
      rtx reg = argvec[count].reg;
      if (reg != 0 && GET_CODE (reg) == PARALLEL)
	use_group_regs (&call_fusage, reg);
      else if (reg != 0)
        {
	  int partial = argvec[count].partial;
	  if (partial)
	    {
	      int nregs;
              gcc_assert (partial % UNITS_PER_WORD == 0);
	      nregs = partial / UNITS_PER_WORD;
	      use_regs (&call_fusage, REGNO (reg), nregs);
	    }
	  else
	    use_reg (&call_fusage, reg);
	}
    }

  /* Pass the function the address in which to return a structure value.  */
  if (mem_value != 0 && struct_value != 0 && ! pcc_struct_value)
    {
      emit_move_insn (struct_value,
		      force_reg (Pmode,
				 force_operand (XEXP (mem_value, 0),
						NULL_RTX)));
      if (REG_P (struct_value))
	use_reg (&call_fusage, struct_value);
    }

  /* Don't allow popping to be deferred, since then
     cse'ing of library calls could delete a call and leave the pop.  */
  NO_DEFER_POP;
  valreg = (mem_value == 0 && outmode != VOIDmode
	    ? hard_libcall_value (outmode, orgfun) : NULL_RTX);

  /* Stack must be properly aligned now.  */
  gcc_assert (multiple_p (stack_pointer_delta,
			  PREFERRED_STACK_BOUNDARY / BITS_PER_UNIT));

  before_call = get_last_insn ();

  if (flag_callgraph_info)
    record_final_call (SYMBOL_REF_DECL (orgfun), UNKNOWN_LOCATION);

  /* We pass the old value of inhibit_defer_pop + 1 to emit_call_1, which
     will set inhibit_defer_pop to that value.  */
  /* The return type is needed to decide how many bytes the function pops.
     Signedness plays no role in that, so for simplicity, we pretend it's
     always signed.  We also assume that the list of arguments passed has
     no impact, so we pretend it is unknown.  */

  emit_call_1 (fun, NULL,
	       get_identifier (XSTR (orgfun, 0)),
	       build_function_type (tfom, NULL_TREE),
	       original_args_size.constant, args_size.constant,
	       struct_value_size,
	       targetm.calls.function_arg (args_so_far,
					   function_arg_info::end_marker ()),
	       valreg,
	       old_inhibit_defer_pop + 1, call_fusage, flags, args_so_far);

  if (flag_ipa_ra)
    {
      rtx datum = orgfun;
      gcc_assert (GET_CODE (datum) == SYMBOL_REF);
      rtx_call_insn *last = last_call_insn ();
      add_reg_note (last, REG_CALL_DECL, datum);
    }

  /* Right-shift returned value if necessary.  */
  if (!pcc_struct_value
      && TYPE_MODE (tfom) != BLKmode
      && targetm.calls.return_in_msb (tfom))
    {
      shift_return_value (TYPE_MODE (tfom), false, valreg);
      valreg = gen_rtx_REG (TYPE_MODE (tfom), REGNO (valreg));
    }

  targetm.calls.end_call_args ();

  /* For calls to `setjmp', etc., inform function.c:setjmp_warnings
     that it should complain if nonvolatile values are live.  For
     functions that cannot return, inform flow that control does not
     fall through.  */
  if (flags & ECF_NORETURN)
    {
      /* The barrier note must be emitted
	 immediately after the CALL_INSN.  Some ports emit more than
	 just a CALL_INSN above, so we must search for it here.  */
      rtx_insn *last = get_last_insn ();
      while (!CALL_P (last))
	{
	  last = PREV_INSN (last);
	  /* There was no CALL_INSN?  */
	  gcc_assert (last != before_call);
	}

      emit_barrier_after (last);
    }

  /* Consider that "regular" libcalls, i.e. all of them except for LCT_THROW
     and LCT_RETURNS_TWICE, cannot perform non-local gotos.  */
  if (flags & ECF_NOTHROW)
    {
      rtx_insn *last = get_last_insn ();
      while (!CALL_P (last))
	{
	  last = PREV_INSN (last);
	  /* There was no CALL_INSN?  */
	  gcc_assert (last != before_call);
	}

      make_reg_eh_region_note_nothrow_nononlocal (last);
    }

  /* Now restore inhibit_defer_pop to its actual original value.  */
  OK_DEFER_POP;

  pop_temp_slots ();

  /* Copy the value to the right place.  */
  if (outmode != VOIDmode && retval)
    {
      if (mem_value)
	{
	  if (value == 0)
	    value = mem_value;
	  if (value != mem_value)
	    emit_move_insn (value, mem_value);
	}
      else if (GET_CODE (valreg) == PARALLEL)
	{
	  if (value == 0)
	    value = gen_reg_rtx (outmode);
	  emit_group_store (value, valreg, NULL_TREE, GET_MODE_SIZE (outmode));
	}
      else
	{
	  /* Convert to the proper mode if a promotion has been active.  */
	  if (GET_MODE (valreg) != outmode)
	    {
	      int unsignedp = TYPE_UNSIGNED (tfom);

	      gcc_assert (promote_function_mode (tfom, outmode, &unsignedp,
						 fndecl ? TREE_TYPE (fndecl) : fntype, 1)
			  == GET_MODE (valreg));
	      valreg = convert_modes (outmode, GET_MODE (valreg), valreg, 0);
	    }

	  if (value != 0)
	    emit_move_insn (value, valreg);
	  else
	    value = valreg;
	}
    }

  if (ACCUMULATE_OUTGOING_ARGS)
    {
#ifdef REG_PARM_STACK_SPACE
      if (save_area)
	restore_fixed_argument_area (save_area, argblock,
				     high_to_save, low_to_save);
#endif

      /* If we saved any argument areas, restore them.  */
      for (count = 0; count < nargs; count++)
	if (argvec[count].save_area)
	  {
	    machine_mode save_mode = GET_MODE (argvec[count].save_area);
	    rtx adr = plus_constant (Pmode, argblock,
				     argvec[count].locate.offset.constant);
	    rtx stack_area = gen_rtx_MEM (save_mode,
					  memory_address (save_mode, adr));

	    if (save_mode == BLKmode)
	      emit_block_move (stack_area,
			       validize_mem
			         (copy_rtx (argvec[count].save_area)),
			       (gen_int_mode
				(argvec[count].locate.size.constant, Pmode)),
			       BLOCK_OP_CALL_PARM);
	    else
	      emit_move_insn (stack_area, argvec[count].save_area);
	  }

      highest_outgoing_arg_in_use = initial_highest_arg_in_use;
      stack_usage_map = initial_stack_usage_map;
      stack_usage_watermark = initial_stack_usage_watermark;
    }

  free (stack_usage_map_buf);

  return value;

}


/* Store a single argument for a function call
   into the register or memory area where it must be passed.
   *ARG describes the argument value and where to pass it.

   ARGBLOCK is the address of the stack-block for all the arguments,
   or 0 on a machine where arguments are pushed individually.

   MAY_BE_ALLOCA nonzero says this could be a call to `alloca'
   so must be careful about how the stack is used.

   VARIABLE_SIZE nonzero says that this was a variable-sized outgoing
   argument stack.  This is used if ACCUMULATE_OUTGOING_ARGS to indicate
   that we need not worry about saving and restoring the stack.

   FNDECL is the declaration of the function we are calling.

   Return nonzero if this arg should cause sibcall failure,
   zero otherwise.  */

static int
store_one_arg (struct arg_data *arg, rtx argblock, int flags,
	       int variable_size ATTRIBUTE_UNUSED, int reg_parm_stack_space)
{
  tree pval = arg->tree_value;
  rtx reg = 0;
  int partial = 0;
  poly_int64 used = 0;
  poly_int64 lower_bound = 0, upper_bound = 0;
  int sibcall_failure = 0;

  if (TREE_CODE (pval) == ERROR_MARK)
    return 1;

  /* Push a new temporary level for any temporaries we make for
     this argument.  */
  push_temp_slots ();

  if (ACCUMULATE_OUTGOING_ARGS && !(flags & ECF_SIBCALL))
    {
      /* If this is being stored into a pre-allocated, fixed-size, stack area,
	 save any previous data at that location.  */
      if (argblock && ! variable_size && arg->stack)
	{
	  if (ARGS_GROW_DOWNWARD)
	    {
	      /* stack_slot is negative, but we want to index stack_usage_map
		 with positive values.  */
	      if (GET_CODE (XEXP (arg->stack_slot, 0)) == PLUS)
		{
		  rtx offset = XEXP (XEXP (arg->stack_slot, 0), 1);
		  upper_bound = -rtx_to_poly_int64 (offset) + 1;
		}
	      else
		upper_bound = 0;

	      lower_bound = upper_bound - arg->locate.size.constant;
	    }
	  else
	    {
	      if (GET_CODE (XEXP (arg->stack_slot, 0)) == PLUS)
		{
		  rtx offset = XEXP (XEXP (arg->stack_slot, 0), 1);
		  lower_bound = rtx_to_poly_int64 (offset);
		}
	      else
		lower_bound = 0;

	      upper_bound = lower_bound + arg->locate.size.constant;
	    }

	  if (stack_region_maybe_used_p (lower_bound, upper_bound,
					 reg_parm_stack_space))
	    {
	      /* We need to make a save area.  */
	      poly_uint64 size = arg->locate.size.constant * BITS_PER_UNIT;
	      machine_mode save_mode
		= int_mode_for_size (size, 1).else_blk ();
	      rtx adr = memory_address (save_mode, XEXP (arg->stack_slot, 0));
	      rtx stack_area = gen_rtx_MEM (save_mode, adr);

	      if (save_mode == BLKmode)
		{
		  arg->save_area
		    = assign_temp (TREE_TYPE (arg->tree_value), 1, 1);
		  preserve_temp_slots (arg->save_area);
		  emit_block_move (validize_mem (copy_rtx (arg->save_area)),
				   stack_area,
				   (gen_int_mode
				    (arg->locate.size.constant, Pmode)),
				   BLOCK_OP_CALL_PARM);
		}
	      else
		{
		  arg->save_area = gen_reg_rtx (save_mode);
		  emit_move_insn (arg->save_area, stack_area);
		}
	    }
	}
    }

  /* If this isn't going to be placed on both the stack and in registers,
     set up the register and number of words.  */
  if (! arg->pass_on_stack)
    {
      if (flags & ECF_SIBCALL)
	reg = arg->tail_call_reg;
      else
	reg = arg->reg;
      partial = arg->partial;
    }

  /* Being passed entirely in a register.  We shouldn't be called in
     this case.  */
  gcc_assert (reg == 0 || partial != 0);

  /* If this arg needs special alignment, don't load the registers
     here.  */
  if (arg->n_aligned_regs != 0)
    reg = 0;

  /* If this is being passed partially in a register, we can't evaluate
     it directly into its stack slot.  Otherwise, we can.  */
  if (arg->value == 0)
    {
      /* stack_arg_under_construction is nonzero if a function argument is
	 being evaluated directly into the outgoing argument list and
	 expand_call must take special action to preserve the argument list
	 if it is called recursively.

	 For scalar function arguments stack_usage_map is sufficient to
	 determine which stack slots must be saved and restored.  Scalar
	 arguments in general have pass_on_stack == 0.

	 If this argument is initialized by a function which takes the
	 address of the argument (a C++ constructor or a C function
	 returning a BLKmode structure), then stack_usage_map is
	 insufficient and expand_call must push the stack around the
	 function call.  Such arguments have pass_on_stack == 1.

	 Note that it is always safe to set stack_arg_under_construction,
	 but this generates suboptimal code if set when not needed.  */

      if (arg->pass_on_stack)
	stack_arg_under_construction++;

      arg->value = expand_expr (pval,
				(partial
				 || TYPE_MODE (TREE_TYPE (pval)) != arg->mode)
				? NULL_RTX : arg->stack,
				VOIDmode, EXPAND_STACK_PARM);

      /* If we are promoting object (or for any other reason) the mode
	 doesn't agree, convert the mode.  */

      if (arg->mode != TYPE_MODE (TREE_TYPE (pval)))
	arg->value = convert_modes (arg->mode, TYPE_MODE (TREE_TYPE (pval)),
				    arg->value, arg->unsignedp);

      if (arg->pass_on_stack)
	stack_arg_under_construction--;
    }

  /* Check for overlap with already clobbered argument area.  */
  if ((flags & ECF_SIBCALL)
      && MEM_P (arg->value)
      && mem_might_overlap_already_clobbered_arg_p (XEXP (arg->value, 0),
						    arg->locate.size.constant))
    sibcall_failure = 1;

  /* Don't allow anything left on stack from computation
     of argument to alloca.  */
  if (flags & ECF_MAY_BE_ALLOCA)
    do_pending_stack_adjust ();

  if (arg->value == arg->stack)
    /* If the value is already in the stack slot, we are done.  */
    ;
  else if (arg->mode != BLKmode)
    {
      unsigned int parm_align;

      /* Argument is a scalar, not entirely passed in registers.
	 (If part is passed in registers, arg->partial says how much
	 and emit_push_insn will take care of putting it there.)

	 Push it, and if its size is less than the
	 amount of space allocated to it,
	 also bump stack pointer by the additional space.
	 Note that in C the default argument promotions
	 will prevent such mismatches.  */

      poly_int64 size = (TYPE_EMPTY_P (TREE_TYPE (pval))
			 ? 0 : GET_MODE_SIZE (arg->mode));

      /* Compute how much space the push instruction will push.
	 On many machines, pushing a byte will advance the stack
	 pointer by a halfword.  */
#ifdef PUSH_ROUNDING
      size = PUSH_ROUNDING (size);
#endif
      used = size;

      /* Compute how much space the argument should get:
	 round up to a multiple of the alignment for arguments.  */
      if (targetm.calls.function_arg_padding (arg->mode, TREE_TYPE (pval))
	  != PAD_NONE)
	/* At the moment we don't (need to) support ABIs for which the
	   padding isn't known at compile time.  In principle it should
	   be easy to add though.  */
	used = force_align_up (size, PARM_BOUNDARY / BITS_PER_UNIT);

      /* Compute the alignment of the pushed argument.  */
      parm_align = arg->locate.boundary;
      if (targetm.calls.function_arg_padding (arg->mode, TREE_TYPE (pval))
	  == PAD_DOWNWARD)
	{
	  poly_int64 pad = used - size;
	  unsigned int pad_align = known_alignment (pad) * BITS_PER_UNIT;
	  if (pad_align != 0)
	    parm_align = MIN (parm_align, pad_align);
	}

      /* This isn't already where we want it on the stack, so put it there.
	 This can either be done with push or copy insns.  */
      if (maybe_ne (used, 0)
	  && !emit_push_insn (arg->value, arg->mode, TREE_TYPE (pval),
			      NULL_RTX, parm_align, partial, reg, used - size,
			      argblock, ARGS_SIZE_RTX (arg->locate.offset),
			      reg_parm_stack_space,
			      ARGS_SIZE_RTX (arg->locate.alignment_pad), true))
	sibcall_failure = 1;

      /* Unless this is a partially-in-register argument, the argument is now
	 in the stack.  */
      if (partial == 0)
	arg->value = arg->stack;
    }
  else
    {
      /* BLKmode, at least partly to be pushed.  */

      unsigned int parm_align;
      poly_int64 excess;
      rtx size_rtx;

      /* Pushing a nonscalar.
	 If part is passed in registers, PARTIAL says how much
	 and emit_push_insn will take care of putting it there.  */

      /* Round its size up to a multiple
	 of the allocation unit for arguments.  */

      if (arg->locate.size.var != 0)
	{
	  excess = 0;
	  size_rtx = ARGS_SIZE_RTX (arg->locate.size);
	}
      else
	{
	  /* PUSH_ROUNDING has no effect on us, because emit_push_insn
	     for BLKmode is careful to avoid it.  */
	  excess = (arg->locate.size.constant
		    - arg_int_size_in_bytes (TREE_TYPE (pval))
		    + partial);
	  size_rtx = expand_expr (arg_size_in_bytes (TREE_TYPE (pval)),
				  NULL_RTX, TYPE_MODE (sizetype),
				  EXPAND_NORMAL);
	}

      parm_align = arg->locate.boundary;

      /* When an argument is padded down, the block is aligned to
	 PARM_BOUNDARY, but the actual argument isn't.  */
      if (targetm.calls.function_arg_padding (arg->mode, TREE_TYPE (pval))
	  == PAD_DOWNWARD)
	{
	  if (arg->locate.size.var)
	    parm_align = BITS_PER_UNIT;
	  else
	    {
	      unsigned int excess_align
		= known_alignment (excess) * BITS_PER_UNIT;
	      if (excess_align != 0)
		parm_align = MIN (parm_align, excess_align);
	    }
	}

      if ((flags & ECF_SIBCALL) && MEM_P (arg->value))
	{
	  /* emit_push_insn might not work properly if arg->value and
	     argblock + arg->locate.offset areas overlap.  */
	  rtx x = arg->value;
	  poly_int64 i = 0;

	  if (strip_offset (XEXP (x, 0), &i)
	      == crtl->args.internal_arg_pointer)
	    {
	      /* arg.locate doesn't contain the pretend_args_size offset,
		 it's part of argblock.  Ensure we don't count it in I.  */
	      if (STACK_GROWS_DOWNWARD)
		i -= crtl->args.pretend_args_size;
	      else
		i += crtl->args.pretend_args_size;

	      /* expand_call should ensure this.  */
	      gcc_assert (!arg->locate.offset.var
			  && arg->locate.size.var == 0);
	      poly_int64 size_val = rtx_to_poly_int64 (size_rtx);

	      if (known_eq (arg->locate.offset.constant, i))
		{
		  /* Even though they appear to be at the same location,
		     if part of the outgoing argument is in registers,
		     they aren't really at the same location.  Check for
		     this by making sure that the incoming size is the
		     same as the outgoing size.  */
		  if (maybe_ne (arg->locate.size.constant, size_val))
		    sibcall_failure = 1;
		}
	      else if (maybe_in_range_p (arg->locate.offset.constant,
					 i, size_val))
		sibcall_failure = 1;
	      /* Use arg->locate.size.constant instead of size_rtx
		 because we only care about the part of the argument
		 on the stack.  */
	      else if (maybe_in_range_p (i, arg->locate.offset.constant,
					 arg->locate.size.constant))
		sibcall_failure = 1;
	    }
	}

      if (!CONST_INT_P (size_rtx) || INTVAL (size_rtx) != 0)
	emit_push_insn (arg->value, arg->mode, TREE_TYPE (pval), size_rtx,
			parm_align, partial, reg, excess, argblock,
			ARGS_SIZE_RTX (arg->locate.offset),
			reg_parm_stack_space,
			ARGS_SIZE_RTX (arg->locate.alignment_pad), false);

      /* Unless this is a partially-in-register argument, the argument is now
	 in the stack.

	 ??? Unlike the case above, in which we want the actual
	 address of the data, so that we can load it directly into a
	 register, here we want the address of the stack slot, so that
	 it's properly aligned for word-by-word copying or something
	 like that.  It's not clear that this is always correct.  */
      if (partial == 0)
	arg->value = arg->stack_slot;
    }

  if (arg->reg && GET_CODE (arg->reg) == PARALLEL)
    {
      tree type = TREE_TYPE (arg->tree_value);
      arg->parallel_value
	= emit_group_load_into_temps (arg->reg, arg->value, type,
				      int_size_in_bytes (type));
    }

  /* Mark all slots this store used.  */
  if (ACCUMULATE_OUTGOING_ARGS && !(flags & ECF_SIBCALL)
      && argblock && ! variable_size && arg->stack)
    mark_stack_region_used (lower_bound, upper_bound);

  /* Once we have pushed something, pops can't safely
     be deferred during the rest of the arguments.  */
  NO_DEFER_POP;

  /* Free any temporary slots made in processing this argument.  */
  pop_temp_slots ();

  return sibcall_failure;
}

/* Nonzero if we do not know how to pass ARG solely in registers.  */

bool
must_pass_in_stack_var_size (const function_arg_info &arg)
{
  if (!arg.type)
    return false;

  /* If the type has variable size...  */
  if (!poly_int_tree_p (TYPE_SIZE (arg.type)))
    return true;

  /* If the type is marked as addressable (it is required
     to be constructed into the stack)...  */
  if (TREE_ADDRESSABLE (arg.type))
    return true;

  return false;
}

/* Another version of the TARGET_MUST_PASS_IN_STACK hook.  This one
   takes trailing padding of a structure into account.  */
/* ??? Should be able to merge these two by examining BLOCK_REG_PADDING.  */

bool
must_pass_in_stack_var_size_or_pad (const function_arg_info &arg)
{
  if (!arg.type)
    return false;

  /* If the type has variable size...  */
  if (TREE_CODE (TYPE_SIZE (arg.type)) != INTEGER_CST)
    return true;

  /* If the type is marked as addressable (it is required
     to be constructed into the stack)...  */
  if (TREE_ADDRESSABLE (arg.type))
    return true;

  if (TYPE_EMPTY_P (arg.type))
    return false;

  /* If the padding and mode of the type is such that a copy into
     a register would put it into the wrong part of the register.  */
  if (arg.mode == BLKmode
      && int_size_in_bytes (arg.type) % (PARM_BOUNDARY / BITS_PER_UNIT)
      && (targetm.calls.function_arg_padding (arg.mode, arg.type)
	  == (BYTES_BIG_ENDIAN ? PAD_UPWARD : PAD_DOWNWARD)))
    return true;

  return false;
}

/* Return true if TYPE must be passed on the stack when passed to
   the "..." arguments of a function.  */

bool
must_pass_va_arg_in_stack (tree type)
{
  function_arg_info arg (type, /*named=*/false);
  return targetm.calls.must_pass_in_stack (arg);
}

/* Return true if FIELD is the C++17 empty base field that should
   be ignored for ABI calling convention decisions in order to
   maintain ABI compatibility between C++14 and earlier, which doesn't
   add this FIELD to classes with empty bases, and C++17 and later
   which does.  */

bool
cxx17_empty_base_field_p (const_tree field)
{
  return (DECL_FIELD_ABI_IGNORED (field)
	  && DECL_ARTIFICIAL (field)
	  && RECORD_OR_UNION_TYPE_P (TREE_TYPE (field))
	  && !lookup_attribute ("no_unique_address", DECL_ATTRIBUTES (field)));
}

/* Tell the garbage collector about GTY markers in this source file.  */
#include "gt-calls.h"<|MERGE_RESOLUTION|>--- conflicted
+++ resolved
@@ -1,9 +1,5 @@
 /* Convert function calls to rtl insns, for GNU C compiler.
-<<<<<<< HEAD
-   Copyright (C) 1989-2019 Free Software Foundation, Inc.
-=======
    Copyright (C) 1989-2020 Free Software Foundation, Inc.
->>>>>>> 9e014010
 
 This file is part of GCC.
 
@@ -591,23 +587,8 @@
 {
   tree name_decl = DECL_NAME (fndecl);
 
-<<<<<<< HEAD
-  if (fndecl && name_decl
-      && IDENTIFIER_LENGTH (name_decl) <= 11
-      /* Exclude functions not at the file scope, or not `extern',
-	 since they are not the magic functions we would otherwise
-	 think they are.
-	 FIXME: this should be handled with attributes, not with this
-	 hacky imitation of DECL_ASSEMBLER_NAME.  It's (also) wrong
-	 because you can declare fork() inside a function if you
-	 wish.  */
-      && (DECL_CONTEXT (fndecl) == NULL_TREE
-	  || TREE_CODE (DECL_CONTEXT (fndecl)) == TRANSLATION_UNIT_DECL)
-      && TREE_PUBLIC (fndecl))
-=======
   if (maybe_special_function_p (fndecl)
       && IDENTIFIER_LENGTH (name_decl) <= 11)
->>>>>>> 9e014010
     {
       const char *name = IDENTIFIER_POINTER (name_decl);
       const char *tname = name;
@@ -1388,10 +1369,6 @@
   location_t loc = EXPR_LOCATION (exp);
 
   tree fntype = fn ? TREE_TYPE (fn) : TREE_TYPE (TREE_TYPE (exp));
-<<<<<<< HEAD
-  built_in_function fncode = fn ? DECL_FUNCTION_CODE (fn) : BUILT_IN_NONE;
-=======
->>>>>>> 9e014010
   bool warned = false;
 
   /* Validate each argument individually.  */
@@ -1417,18 +1394,10 @@
 		 friends.
 		 Also avoid issuing the warning for calls to function named
 		 "alloca".  */
-<<<<<<< HEAD
-	      if ((fncode == BUILT_IN_ALLOCA
-		   && IDENTIFIER_LENGTH (DECL_NAME (fn)) != 6)
-		  || (fncode != BUILT_IN_ALLOCA
-		      && !lookup_attribute ("returns_nonnull",
-					    TYPE_ATTRIBUTES (fntype))))
-=======
 	      if (fn && fndecl_built_in_p (fn, BUILT_IN_ALLOCA)
 		  ? IDENTIFIER_LENGTH (DECL_NAME (fn)) != 6
 		  : !lookup_attribute ("returns_nonnull",
 				       TYPE_ATTRIBUTES (fntype)))
->>>>>>> 9e014010
 		warned = warning_at (loc, OPT_Walloc_zero,
 				     "%Kargument %i value is zero",
 				     exp, idx[i] + 1);
@@ -1641,13 +1610,10 @@
 	    if (!get_attr_nonstring_decl (arg))
 	      {
 		c_strlen_data lendata = { };
-<<<<<<< HEAD
-=======
 		/* Set MAXBOUND to an arbitrary non-null non-integer
 		   node as a request to have it set to the length of
 		   the longest string in a PHI.  */
 		lendata.maxbound = arg;
->>>>>>> 9e014010
 		get_range_strlen (arg, &lendata, /* eltsize = */ 1);
 		maxlen = lendata.maxbound;
 	      }
@@ -1673,13 +1639,10 @@
 	if (!get_attr_nonstring_decl (arg))
 	  {
 	    c_strlen_data lendata = { };
-<<<<<<< HEAD
-=======
 	    /* Set MAXBOUND to an arbitrary non-null non-integer
 	       node as a request to have it set to the length of
 	       the longest string in a PHI.  */
 	    lendata.maxbound = arg;
->>>>>>> 9e014010
 	    get_range_strlen (arg, &lendata, /* eltsize = */ 1);
 	    maxlen = lendata.maxbound;
 	  }
