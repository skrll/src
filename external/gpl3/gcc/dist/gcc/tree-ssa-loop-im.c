--- conflicted
+++ resolved
@@ -1,9 +1,5 @@
 /* Loop invariant motion.
-<<<<<<< HEAD
-   Copyright (C) 2003-2019 Free Software Foundation, Inc.
-=======
    Copyright (C) 2003-2020 Free Software Foundation, Inc.
->>>>>>> 9e014010
 
 This file is part of GCC.
 
@@ -118,10 +114,7 @@
 
 class im_mem_ref
 {
-<<<<<<< HEAD
-=======
 public:
->>>>>>> 9e014010
   unsigned id : 30;		/* ID assigned to the memory reference
 				   (its index in memory_accesses.refs_list)  */
   unsigned ref_canonical : 1;   /* Whether mem.ref was canonicalized.  */
@@ -1392,11 +1385,7 @@
 static im_mem_ref *
 mem_ref_alloc (ao_ref *mem, unsigned hash, unsigned id)
 {
-<<<<<<< HEAD
-  im_mem_ref *ref = XOBNEW (&mem_ref_obstack, struct im_mem_ref);
-=======
   im_mem_ref *ref = XOBNEW (&mem_ref_obstack, class im_mem_ref);
->>>>>>> 9e014010
   if (mem)
     ref->mem = *mem;
   else
@@ -1538,12 +1527,8 @@
 		  tree ref_alias_type = reference_alias_ptr_type (*mem);
 		  unsigned int ref_align = get_object_alignment (*mem);
 		  tree ref_type = TREE_TYPE (*mem);
-<<<<<<< HEAD
-		  tree tmp = build_fold_addr_expr (unshare_expr (mem_base));
-=======
 		  tree tmp = build1 (ADDR_EXPR, ptr_type_node,
 				     unshare_expr (mem_base));
->>>>>>> 9e014010
 		  if (TYPE_ALIGN (ref_type) != ref_align)
 		    ref_type = build_aligned_type (ref_type, ref_align);
 		  (*slot)->mem.ref
