--- conflicted
+++ resolved
@@ -1,9 +1,5 @@
 /* Support for GCC plugin mechanism.
-<<<<<<< HEAD
-   Copyright (C) 2009-2019 Free Software Foundation, Inc.
-=======
    Copyright (C) 2009-2020 Free Software Foundation, Inc.
->>>>>>> e2aa5677
 
 This file is part of GCC.
 
@@ -294,12 +290,8 @@
 
   if (!key_start)
     {
-<<<<<<< HEAD
-      error ("malformed option %<-fplugin-arg-%s%> (missing -<key>[=<value>])",
-=======
       error ("malformed option %<-fplugin-arg-%s%>: "
 	     "missing %<-<key>[=<value>]%>",
->>>>>>> e2aa5677
              arg);
       return;
     }
