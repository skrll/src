--- conflicted
+++ resolved
@@ -1,9 +1,5 @@
 /* Control flow graph analysis code for GNU compiler.
-<<<<<<< HEAD
-   Copyright (C) 1987-2019 Free Software Foundation, Inc.
-=======
    Copyright (C) 1987-2020 Free Software Foundation, Inc.
->>>>>>> 9e014010
 
 This file is part of GCC.
 
@@ -975,16 +971,8 @@
   else
     rev_post_order_num -= NUM_FIXED_BLOCKS;
 
-<<<<<<< HEAD
-  /* Allocate bitmap to track nodes that have been visited.  */
-  auto_sbitmap visited (last_basic_block_for_fn (fn));
-
-  /* None of the nodes in the CFG have been visited yet.  */
-  bitmap_clear (visited);
-=======
   /* BB flag to track nodes that have been visited.  */
   auto_bb_flag visited (fn);
->>>>>>> 9e014010
 
   /* Push the first edge on to the stack.  */
   stack.quick_push (ei_start (ENTRY_BLOCK_PTR_FOR_FN (fn)->succs));
@@ -1277,15 +1265,9 @@
 {
   basic_block *st, lbb;
   int sp = 0, tv = 0;
-<<<<<<< HEAD
 
   auto_bb_flag visited (cfun);
 
-=======
-
-  auto_bb_flag visited (cfun);
-
->>>>>>> 9e014010
 #define MARK_VISITED(BB) ((BB)->flags |= visited)
 #define UNMARK_VISITED(BB) ((BB)->flags &= ~visited)
 #define VISITED_P(BB) (((BB)->flags & visited) != 0)
