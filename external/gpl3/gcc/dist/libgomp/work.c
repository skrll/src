<<<<<<< HEAD
/* Copyright (C) 2005-2019 Free Software Foundation, Inc.
=======
/* Copyright (C) 2005-2020 Free Software Foundation, Inc.
>>>>>>> e2aa5677
   Contributed by Richard Henderson <rth@redhat.com>.

   This file is part of the GNU Offloading and Multi Processing Library
   (libgomp).

   Libgomp is free software; you can redistribute it and/or modify it
   under the terms of the GNU General Public License as published by
   the Free Software Foundation; either version 3, or (at your option)
   any later version.

   Libgomp is distributed in the hope that it will be useful, but WITHOUT ANY
   WARRANTY; without even the implied warranty of MERCHANTABILITY or FITNESS
   FOR A PARTICULAR PURPOSE.  See the GNU General Public License for
   more details.

   Under Section 7 of GPL version 3, you are granted additional
   permissions described in the GCC Runtime Library Exception, version
   3.1, as published by the Free Software Foundation.

   You should have received a copy of the GNU General Public License and
   a copy of the GCC Runtime Library Exception along with this program;
   see the files COPYING3 and COPYING.RUNTIME respectively.  If not, see
   <http://www.gnu.org/licenses/>.  */

/* This file contains routines to manage the work-share queue for a team
   of threads.  */

#include "libgomp.h"
#include <stddef.h>
#include <stdlib.h>
#include <string.h>


/* Allocate a new work share structure, preferably from current team's
   free gomp_work_share cache.  */

static struct gomp_work_share *
alloc_work_share (struct gomp_team *team)
{
  struct gomp_work_share *ws;
  unsigned int i;

  /* This is called in a critical section.  */
  if (team->work_share_list_alloc != NULL)
    {
      ws = team->work_share_list_alloc;
      team->work_share_list_alloc = ws->next_free;
      return ws;
    }

#ifdef HAVE_SYNC_BUILTINS
  ws = team->work_share_list_free;
  /* We need atomic read from work_share_list_free,
     as free_work_share can be called concurrently.  */
  __asm ("" : "+r" (ws));

  if (ws && ws->next_free)
    {
      struct gomp_work_share *next = ws->next_free;
      ws->next_free = NULL;
      team->work_share_list_alloc = next->next_free;
      return next;
    }
#else
  gomp_mutex_lock (&team->work_share_list_free_lock);
  ws = team->work_share_list_free;
  if (ws)
    {
      team->work_share_list_alloc = ws->next_free;
      team->work_share_list_free = NULL;
      gomp_mutex_unlock (&team->work_share_list_free_lock);
      return ws;
    }
  gomp_mutex_unlock (&team->work_share_list_free_lock);
#endif

  team->work_share_chunk *= 2;
  /* Allocating gomp_work_share structures aligned is just an
     optimization, don't do it when using the fallback method.  */
#ifdef GOMP_HAVE_EFFICIENT_ALIGNED_ALLOC
  ws = gomp_aligned_alloc (__alignof (struct gomp_work_share),
			   team->work_share_chunk
			   * sizeof (struct gomp_work_share));
#else
  ws = gomp_malloc (team->work_share_chunk * sizeof (struct gomp_work_share));
#endif
  ws->next_alloc = team->work_shares[0].next_alloc;
  team->work_shares[0].next_alloc = ws;
  team->work_share_list_alloc = &ws[1];
  for (i = 1; i < team->work_share_chunk - 1; i++)
    ws[i].next_free = &ws[i + 1];
  ws[i].next_free = NULL;
  return ws;
}

/* Initialize an already allocated struct gomp_work_share.
   This shouldn't touch the next_alloc field.  */

void
gomp_init_work_share (struct gomp_work_share *ws, size_t ordered,
		      unsigned nthreads)
{
  gomp_mutex_init (&ws->lock);
  if (__builtin_expect (ordered, 0))
    {
#define INLINE_ORDERED_TEAM_IDS_SIZE \
  (sizeof (struct gomp_work_share) \
   - offsetof (struct gomp_work_share, inline_ordered_team_ids))

      if (__builtin_expect (ordered != 1, 0))
	{
	  size_t o = nthreads * sizeof (*ws->ordered_team_ids);
	  o += __alignof__ (long long) - 1;
	  if ((offsetof (struct gomp_work_share, inline_ordered_team_ids)
	       & (__alignof__ (long long) - 1)) == 0)
	    o &= ~(__alignof__ (long long) - 1);
	  ordered += o - 1;
	}
      else
	ordered = nthreads * sizeof (*ws->ordered_team_ids);
      if (ordered > INLINE_ORDERED_TEAM_IDS_SIZE)
<<<<<<< HEAD
	ws->ordered_team_ids = gomp_malloc (ordered);
=======
	ws->ordered_team_ids = team_malloc (ordered);
>>>>>>> e2aa5677
      else
	ws->ordered_team_ids = ws->inline_ordered_team_ids;
      memset (ws->ordered_team_ids, '\0', ordered);
      ws->ordered_num_used = 0;
      ws->ordered_owner = -1;
      ws->ordered_cur = 0;
    }
  else
    ws->ordered_team_ids = ws->inline_ordered_team_ids;
  gomp_ptrlock_init (&ws->next_ws, NULL);
  ws->threads_completed = 0;
}

/* Do any needed destruction of gomp_work_share fields before it
   is put back into free gomp_work_share cache or freed.  */

void
gomp_fini_work_share (struct gomp_work_share *ws)
{
  gomp_mutex_destroy (&ws->lock);
  if (ws->ordered_team_ids != ws->inline_ordered_team_ids)
    team_free (ws->ordered_team_ids);
  gomp_ptrlock_destroy (&ws->next_ws);
}

/* Free a work share struct, if not orphaned, put it into current
   team's free gomp_work_share cache.  */

static inline void
free_work_share (struct gomp_team *team, struct gomp_work_share *ws)
{
  gomp_fini_work_share (ws);
  if (__builtin_expect (team == NULL, 0))
    free (ws);
  else
    {
      struct gomp_work_share *next_ws;
#ifdef HAVE_SYNC_BUILTINS
      do
	{
	  next_ws = team->work_share_list_free;
	  ws->next_free = next_ws;
	}
      while (!__sync_bool_compare_and_swap (&team->work_share_list_free,
					    next_ws, ws));
#else
      gomp_mutex_lock (&team->work_share_list_free_lock);
      next_ws = team->work_share_list_free;
      ws->next_free = next_ws;
      team->work_share_list_free = ws;
      gomp_mutex_unlock (&team->work_share_list_free_lock);
#endif
    }
}

/* The current thread is ready to begin the next work sharing construct.
   In all cases, thr->ts.work_share is updated to point to the new
   structure.  In all cases the work_share lock is locked.  Return true
   if this was the first thread to reach this point.  */

bool
gomp_work_share_start (size_t ordered)
{
  struct gomp_thread *thr = gomp_thread ();
  struct gomp_team *team = thr->ts.team;
  struct gomp_work_share *ws;

  /* Work sharing constructs can be orphaned.  */
  if (team == NULL)
    {
      ws = gomp_malloc (sizeof (*ws));
      gomp_init_work_share (ws, ordered, 1);
      thr->ts.work_share = ws;
      return true;
    }

  ws = thr->ts.work_share;
  thr->ts.last_work_share = ws;
  ws = gomp_ptrlock_get (&ws->next_ws);
  if (ws == NULL)
    {
      /* This thread encountered a new ws first.  */
      struct gomp_work_share *ws = alloc_work_share (team);
      gomp_init_work_share (ws, ordered, team->nthreads);
      thr->ts.work_share = ws;
      return true;
    }
  else
    {
      thr->ts.work_share = ws;
      return false;
    }
}

/* The current thread is done with its current work sharing construct.
   This version does imply a barrier at the end of the work-share.  */

void
gomp_work_share_end (void)
{
  struct gomp_thread *thr = gomp_thread ();
  struct gomp_team *team = thr->ts.team;
  gomp_barrier_state_t bstate;

  /* Work sharing constructs can be orphaned.  */
  if (team == NULL)
    {
      free_work_share (NULL, thr->ts.work_share);
      thr->ts.work_share = NULL;
      return;
    }

  bstate = gomp_barrier_wait_start (&team->barrier);

  if (gomp_barrier_last_thread (bstate))
    {
      if (__builtin_expect (thr->ts.last_work_share != NULL, 1))
	{
	  team->work_shares_to_free = thr->ts.work_share;
	  free_work_share (team, thr->ts.last_work_share);
	}
    }

  gomp_team_barrier_wait_end (&team->barrier, bstate);
  thr->ts.last_work_share = NULL;
}

/* The current thread is done with its current work sharing construct.
   This version implies a cancellable barrier at the end of the work-share.  */

bool
gomp_work_share_end_cancel (void)
{
  struct gomp_thread *thr = gomp_thread ();
  struct gomp_team *team = thr->ts.team;
  gomp_barrier_state_t bstate;

  /* Cancellable work sharing constructs cannot be orphaned.  */
  bstate = gomp_barrier_wait_cancel_start (&team->barrier);

  if (gomp_barrier_last_thread (bstate))
    {
      if (__builtin_expect (thr->ts.last_work_share != NULL, 1))
	{
	  team->work_shares_to_free = thr->ts.work_share;
	  free_work_share (team, thr->ts.last_work_share);
	}
    }
  thr->ts.last_work_share = NULL;

  return gomp_team_barrier_wait_cancel_end (&team->barrier, bstate);
}

/* The current thread is done with its current work sharing construct.
   This version does NOT imply a barrier at the end of the work-share.  */

void
gomp_work_share_end_nowait (void)
{
  struct gomp_thread *thr = gomp_thread ();
  struct gomp_team *team = thr->ts.team;
  struct gomp_work_share *ws = thr->ts.work_share;
  unsigned completed;

  /* Work sharing constructs can be orphaned.  */
  if (team == NULL)
    {
      free_work_share (NULL, ws);
      thr->ts.work_share = NULL;
      return;
    }

  if (__builtin_expect (thr->ts.last_work_share == NULL, 0))
    return;

#ifdef HAVE_SYNC_BUILTINS
  completed = __sync_add_and_fetch (&ws->threads_completed, 1);
#else
  gomp_mutex_lock (&ws->lock);
  completed = ++ws->threads_completed;
  gomp_mutex_unlock (&ws->lock);
#endif

  if (completed == team->nthreads)
    {
      team->work_shares_to_free = thr->ts.work_share;
      free_work_share (team, thr->ts.last_work_share);
    }
  thr->ts.last_work_share = NULL;
}<|MERGE_RESOLUTION|>--- conflicted
+++ resolved
@@ -1,8 +1,4 @@
-<<<<<<< HEAD
-/* Copyright (C) 2005-2019 Free Software Foundation, Inc.
-=======
 /* Copyright (C) 2005-2020 Free Software Foundation, Inc.
->>>>>>> e2aa5677
    Contributed by Richard Henderson <rth@redhat.com>.
 
    This file is part of the GNU Offloading and Multi Processing Library
@@ -124,11 +120,7 @@
       else
 	ordered = nthreads * sizeof (*ws->ordered_team_ids);
       if (ordered > INLINE_ORDERED_TEAM_IDS_SIZE)
-<<<<<<< HEAD
-	ws->ordered_team_ids = gomp_malloc (ordered);
-=======
 	ws->ordered_team_ids = team_malloc (ordered);
->>>>>>> e2aa5677
       else
 	ws->ordered_team_ids = ws->inline_ordered_team_ids;
       memset (ws->ordered_team_ids, '\0', ordered);
