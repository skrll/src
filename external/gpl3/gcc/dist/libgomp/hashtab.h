--- conflicted
+++ resolved
@@ -1,9 +1,5 @@
 /* An expandable hash tables datatype.
-<<<<<<< HEAD
-   Copyright (C) 1999-2019 Free Software Foundation, Inc.
-=======
    Copyright (C) 1999-2020 Free Software Foundation, Inc.
->>>>>>> 9e014010
    Contributed by Vladimir Makarov <vmakarov@cygnus.com>.
 
    This file is part of the GNU Offloading and Multi Processing Library
