<<<<<<< HEAD
/* Copyright (C) 2005-2019 Free Software Foundation, Inc.
=======
/* Copyright (C) 2005-2020 Free Software Foundation, Inc.
>>>>>>> e2aa5677
   Contributed by Richard Henderson <rth@redhat.com>.

   This file is part of the GNU Offloading and Multi Processing Library
   (libgomp).

   Libgomp is free software; you can redistribute it and/or modify it
   under the terms of the GNU General Public License as published by
   the Free Software Foundation; either version 3, or (at your option)
   any later version.

   Libgomp is distributed in the hope that it will be useful, but WITHOUT ANY
   WARRANTY; without even the implied warranty of MERCHANTABILITY or FITNESS
   FOR A PARTICULAR PURPOSE.  See the GNU General Public License for
   more details.

   Under Section 7 of GPL version 3, you are granted additional
   permissions described in the GCC Runtime Library Exception, version
   3.1, as published by the Free Software Foundation.

   You should have received a copy of the GNU General Public License and
   a copy of the GCC Runtime Library Exception along with this program;
   see the files COPYING3 and COPYING.RUNTIME respectively.  If not, see
   <http://www.gnu.org/licenses/>.  */

/* This file contains prototypes of functions in the external ABI.
   This file is included by files in the testsuite.  */

#ifndef LIBGOMP_G_H 
#define LIBGOMP_G_H 1

#include <stdbool.h>
#include <stddef.h>
<<<<<<< HEAD
#include "gstdint.h"
=======
#include <stdint.h>
>>>>>>> e2aa5677

/* barrier.c */

extern void GOMP_barrier (void);
extern bool GOMP_barrier_cancel (void);

/* critical.c */

extern void GOMP_critical_start (void);
extern void GOMP_critical_end (void);
extern void GOMP_critical_name_start (void **);
extern void GOMP_critical_name_end (void **);
extern void GOMP_atomic_start (void);
extern void GOMP_atomic_end (void);

/* loop.c */

extern bool GOMP_loop_static_start (long, long, long, long, long *, long *);
extern bool GOMP_loop_dynamic_start (long, long, long, long, long *, long *);
extern bool GOMP_loop_guided_start (long, long, long, long, long *, long *);
extern bool GOMP_loop_runtime_start (long, long, long, long *, long *);
extern bool GOMP_loop_nonmonotonic_dynamic_start (long, long, long, long,
						  long *, long *);
extern bool GOMP_loop_nonmonotonic_guided_start (long, long, long, long,
						 long *, long *);
extern bool GOMP_loop_nonmonotonic_runtime_start (long, long, long,
						  long *, long *);
extern bool GOMP_loop_maybe_nonmonotonic_runtime_start (long, long, long,
							long *, long *);
extern bool GOMP_loop_start (long, long, long, long, long, long *, long *,
			     uintptr_t *, void **);

extern bool GOMP_loop_ordered_static_start (long, long, long, long,
					    long *, long *);
extern bool GOMP_loop_ordered_dynamic_start (long, long, long, long,
					     long *, long *);
extern bool GOMP_loop_ordered_guided_start (long, long, long, long,
					    long *, long *);
extern bool GOMP_loop_ordered_runtime_start (long, long, long, long *, long *);
extern bool GOMP_loop_ordered_start (long, long, long, long, long, long *,
				     long *, uintptr_t *, void **);

extern bool GOMP_loop_static_next (long *, long *);
extern bool GOMP_loop_dynamic_next (long *, long *);
extern bool GOMP_loop_guided_next (long *, long *);
extern bool GOMP_loop_runtime_next (long *, long *);
extern bool GOMP_loop_nonmonotonic_dynamic_next (long *, long *);
extern bool GOMP_loop_nonmonotonic_guided_next (long *, long *);
extern bool GOMP_loop_nonmonotonic_runtime_next (long *, long *);
extern bool GOMP_loop_maybe_nonmonotonic_runtime_next (long *, long *);

extern bool GOMP_loop_ordered_static_next (long *, long *);
extern bool GOMP_loop_ordered_dynamic_next (long *, long *);
extern bool GOMP_loop_ordered_guided_next (long *, long *);
extern bool GOMP_loop_ordered_runtime_next (long *, long *);

extern bool GOMP_loop_doacross_static_start (unsigned, long *, long, long *,
					     long *);
extern bool GOMP_loop_doacross_dynamic_start (unsigned, long *, long, long *,
					      long *);
extern bool GOMP_loop_doacross_guided_start (unsigned, long *, long, long *,
					     long *);
extern bool GOMP_loop_doacross_runtime_start (unsigned, long *, long *,
					      long *);
extern bool GOMP_loop_doacross_start (unsigned, long *, long, long, long *,
				      long *, uintptr_t *, void **);

extern void GOMP_parallel_loop_static_start (void (*)(void *), void *,
					     unsigned, long, long, long, long);
extern void GOMP_parallel_loop_dynamic_start (void (*)(void *), void *,
					     unsigned, long, long, long, long);
extern void GOMP_parallel_loop_guided_start (void (*)(void *), void *,
					     unsigned, long, long, long, long);
extern void GOMP_parallel_loop_runtime_start (void (*)(void *), void *,
					      unsigned, long, long, long);
extern void GOMP_parallel_loop_static (void (*)(void *), void *,
				       unsigned, long, long, long, long,
				       unsigned);
extern void GOMP_parallel_loop_dynamic (void (*)(void *), void *,
					unsigned, long, long, long, long,
					unsigned);
extern void GOMP_parallel_loop_guided (void (*)(void *), void *,
				       unsigned, long, long, long, long,
				       unsigned);
extern void GOMP_parallel_loop_runtime (void (*)(void *), void *,
					unsigned, long, long, long,
					unsigned);
extern void GOMP_parallel_loop_nonmonotonic_dynamic (void (*)(void *), void *,
						     unsigned, long, long,
						     long, long, unsigned);
extern void GOMP_parallel_loop_nonmonotonic_guided (void (*)(void *), void *,
						    unsigned, long, long,
						    long, long, unsigned);
extern void GOMP_parallel_loop_nonmonotonic_runtime (void (*)(void *), void *,
						     unsigned, long, long,
						     long, unsigned);
extern void GOMP_parallel_loop_maybe_nonmonotonic_runtime (void (*)(void *),
							   void *, unsigned,
							   long, long,
							   long, unsigned);

extern void GOMP_loop_end (void);
extern void GOMP_loop_end_nowait (void);
extern bool GOMP_loop_end_cancel (void);

/* loop_ull.c */

extern bool GOMP_loop_ull_static_start (bool, unsigned long long,
					unsigned long long,
					unsigned long long,
					unsigned long long,
					unsigned long long *,
					unsigned long long *);
extern bool GOMP_loop_ull_dynamic_start (bool, unsigned long long,
					 unsigned long long,
					 unsigned long long,
					 unsigned long long,
					 unsigned long long *,
					 unsigned long long *);
extern bool GOMP_loop_ull_guided_start (bool, unsigned long long,
					unsigned long long,
					unsigned long long,
					unsigned long long,
					unsigned long long *,
					unsigned long long *);
extern bool GOMP_loop_ull_runtime_start (bool, unsigned long long,
					 unsigned long long,
					 unsigned long long,
					 unsigned long long *,
					 unsigned long long *);
extern bool GOMP_loop_ull_nonmonotonic_dynamic_start (bool, unsigned long long,
						      unsigned long long,
						      unsigned long long,
						      unsigned long long,
						      unsigned long long *,
						      unsigned long long *);
extern bool GOMP_loop_ull_nonmonotonic_guided_start (bool, unsigned long long,
						     unsigned long long,
						     unsigned long long,
						     unsigned long long,
						     unsigned long long *,
						     unsigned long long *);
extern bool GOMP_loop_ull_nonmonotonic_runtime_start (bool, unsigned long long,
						      unsigned long long,
						      unsigned long long,
						      unsigned long long *,
						      unsigned long long *);
extern bool GOMP_loop_ull_maybe_nonmonotonic_runtime_start (bool,
							    unsigned long long,
							    unsigned long long,
							    unsigned long long,
							    unsigned long long *,
							    unsigned long long *);
extern bool GOMP_loop_ull_start (bool, unsigned long long, unsigned long long,
				 unsigned long long, long, unsigned long long,
				 unsigned long long *, unsigned long long *,
				 uintptr_t *, void **);

extern bool GOMP_loop_ull_ordered_static_start (bool, unsigned long long,
						unsigned long long,
						unsigned long long,
						unsigned long long,
						unsigned long long *,
						unsigned long long *);
extern bool GOMP_loop_ull_ordered_dynamic_start (bool, unsigned long long,
						 unsigned long long,
						 unsigned long long,
						 unsigned long long,
						 unsigned long long *,
						 unsigned long long *);
extern bool GOMP_loop_ull_ordered_guided_start (bool, unsigned long long,
						unsigned long long,
						unsigned long long,
						unsigned long long,
						unsigned long long *,
						unsigned long long *);
extern bool GOMP_loop_ull_ordered_runtime_start (bool, unsigned long long,
						 unsigned long long,
						 unsigned long long,
						 unsigned long long *,
						 unsigned long long *);
extern bool GOMP_loop_ull_ordered_start (bool, unsigned long long,
					 unsigned long long,
					 unsigned long long, long,
					 unsigned long long,
					 unsigned long long *,
					 unsigned long long *,
					 uintptr_t *, void **);

extern bool GOMP_loop_ull_static_next (unsigned long long *,
				       unsigned long long *);
extern bool GOMP_loop_ull_dynamic_next (unsigned long long *,
					unsigned long long *);
extern bool GOMP_loop_ull_guided_next (unsigned long long *,
				       unsigned long long *);
extern bool GOMP_loop_ull_runtime_next (unsigned long long *,
					unsigned long long *);
extern bool GOMP_loop_ull_nonmonotonic_dynamic_next (unsigned long long *,
						     unsigned long long *);
extern bool GOMP_loop_ull_nonmonotonic_guided_next (unsigned long long *,
						    unsigned long long *);
extern bool GOMP_loop_ull_nonmonotonic_runtime_next (unsigned long long *,
						     unsigned long long *);
extern bool GOMP_loop_ull_maybe_nonmonotonic_runtime_next (unsigned long long *,
							   unsigned long long *);

extern bool GOMP_loop_ull_ordered_static_next (unsigned long long *,
					       unsigned long long *);
extern bool GOMP_loop_ull_ordered_dynamic_next (unsigned long long *,
						unsigned long long *);
extern bool GOMP_loop_ull_ordered_guided_next (unsigned long long *,
					       unsigned long long *);
extern bool GOMP_loop_ull_ordered_runtime_next (unsigned long long *,
						unsigned long long *);

extern bool GOMP_loop_ull_doacross_static_start (unsigned,
						 unsigned long long *,
						 unsigned long long,
						 unsigned long long *,
						 unsigned long long *);
extern bool GOMP_loop_ull_doacross_dynamic_start (unsigned,
						  unsigned long long *,
						  unsigned long long,
						  unsigned long long *,
						  unsigned long long *);
extern bool GOMP_loop_ull_doacross_guided_start (unsigned,
						 unsigned long long *,
						 unsigned long long,
						 unsigned long long *,
						 unsigned long long *);
extern bool GOMP_loop_ull_doacross_runtime_start (unsigned,
						  unsigned long long *,
						  unsigned long long *,
						  unsigned long long *);
extern bool GOMP_loop_ull_doacross_start (unsigned, unsigned long long *,
					  long, unsigned long long,
					  unsigned long long *,
					  unsigned long long *,
					  uintptr_t *, void **);

/* ordered.c */

extern void GOMP_ordered_start (void);
extern void GOMP_ordered_end (void);
extern void GOMP_doacross_post (long *);
extern void GOMP_doacross_wait (long, ...);
extern void GOMP_doacross_ull_post (unsigned long long *);
extern void GOMP_doacross_ull_wait (unsigned long long, ...);

/* parallel.c */

extern void GOMP_parallel_start (void (*) (void *), void *, unsigned);
extern void GOMP_parallel_end (void);
extern void GOMP_parallel (void (*) (void *), void *, unsigned, unsigned);
extern unsigned GOMP_parallel_reductions (void (*) (void *), void *, unsigned,
					  unsigned);
extern bool GOMP_cancel (int, bool);
extern bool GOMP_cancellation_point (int);

/* task.c */

extern void GOMP_task (void (*) (void *), void *, void (*) (void *, void *),
		       long, long, bool, unsigned, void **, int);
extern void GOMP_taskloop (void (*) (void *), void *,
			   void (*) (void *, void *), long, long, unsigned,
			   unsigned long, int, long, long, long);
extern void GOMP_taskloop_ull (void (*) (void *), void *,
			       void (*) (void *, void *), long, long,
			       unsigned, unsigned long, int,
			       unsigned long long, unsigned long long,
			       unsigned long long);
extern void GOMP_taskwait (void);
extern void GOMP_taskwait_depend (void **);
extern void GOMP_taskyield (void);
extern void GOMP_taskgroup_start (void);
extern void GOMP_taskgroup_end (void);
extern void GOMP_taskgroup_reduction_register (uintptr_t *);
extern void GOMP_taskgroup_reduction_unregister (uintptr_t *);
extern void GOMP_task_reduction_remap (size_t, size_t, void **);
extern void GOMP_workshare_task_reduction_unregister (bool);

/* sections.c */

extern unsigned GOMP_sections_start (unsigned);
extern unsigned GOMP_sections2_start (unsigned, uintptr_t *, void **);
extern unsigned GOMP_sections_next (void);
extern void GOMP_parallel_sections_start (void (*) (void *), void *,
					  unsigned, unsigned);
extern void GOMP_parallel_sections (void (*) (void *), void *,
				    unsigned, unsigned, unsigned);
extern void GOMP_sections_end (void);
extern void GOMP_sections_end_nowait (void);
extern bool GOMP_sections_end_cancel (void);

/* single.c */

extern bool GOMP_single_start (void);
extern void *GOMP_single_copy_start (void);
extern void GOMP_single_copy_end (void *);

/* target.c */

extern void GOMP_target (int, void (*) (void *), const void *,
			 size_t, void **, size_t *, unsigned char *);
extern void GOMP_target_ext (int, void (*) (void *), size_t, void **, size_t *,
			     unsigned short *, unsigned int, void **, void **);
extern void GOMP_target_data (int, const void *,
			      size_t, void **, size_t *, unsigned char *);
extern void GOMP_target_data_ext (int, size_t, void **, size_t *,
				  unsigned short *);
extern void GOMP_target_end_data (void);
extern void GOMP_target_update (int, const void *,
				size_t, void **, size_t *, unsigned char *);
extern void GOMP_target_update_ext (int, size_t, void **, size_t *,
				    unsigned short *, unsigned int, void **);
extern void GOMP_target_enter_exit_data (int, size_t, void **, size_t *,
					 unsigned short *, unsigned int,
					 void **);
extern void GOMP_teams (unsigned int, unsigned int);

/* teams.c */

extern void GOMP_teams_reg (void (*) (void *), void *, unsigned, unsigned,
			    unsigned);

<<<<<<< HEAD
=======
/* oacc-async.c */

extern void GOACC_wait (int, int, ...);

/* oacc-mem.c */

extern void GOACC_enter_exit_data (int, size_t, void **, size_t *,
				   unsigned short *, int, int, ...);

>>>>>>> e2aa5677
/* oacc-parallel.c */

extern void GOACC_parallel_keyed (int, void (*) (void *), size_t,
				  void **, size_t *, unsigned short *, ...);
extern void GOACC_parallel (int, void (*) (void *), size_t, void **, size_t *,
			    unsigned short *, int, int, int, int, int, ...);
extern void GOACC_data_start (int, size_t, void **, size_t *,
			      unsigned short *);
extern void GOACC_data_end (void);
extern void GOACC_update (int, size_t, void **, size_t *,
			  unsigned short *, int, int, ...);
extern int GOACC_get_num_threads (void);
extern int GOACC_get_thread_num (void);
extern void GOACC_declare (int, size_t, void **, size_t *, unsigned short *);

#endif /* LIBGOMP_G_H */<|MERGE_RESOLUTION|>--- conflicted
+++ resolved
@@ -1,8 +1,4 @@
-<<<<<<< HEAD
-/* Copyright (C) 2005-2019 Free Software Foundation, Inc.
-=======
 /* Copyright (C) 2005-2020 Free Software Foundation, Inc.
->>>>>>> e2aa5677
    Contributed by Richard Henderson <rth@redhat.com>.
 
    This file is part of the GNU Offloading and Multi Processing Library
@@ -35,11 +31,7 @@
 
 #include <stdbool.h>
 #include <stddef.h>
-<<<<<<< HEAD
-#include "gstdint.h"
-=======
 #include <stdint.h>
->>>>>>> e2aa5677
 
 /* barrier.c */
 
@@ -365,8 +357,6 @@
 extern void GOMP_teams_reg (void (*) (void *), void *, unsigned, unsigned,
 			    unsigned);
 
-<<<<<<< HEAD
-=======
 /* oacc-async.c */
 
 extern void GOACC_wait (int, int, ...);
@@ -376,7 +366,6 @@
 extern void GOACC_enter_exit_data (int, size_t, void **, size_t *,
 				   unsigned short *, int, int, ...);
 
->>>>>>> e2aa5677
 /* oacc-parallel.c */
 
 extern void GOACC_parallel_keyed (int, void (*) (void *), size_t,
