--- conflicted
+++ resolved
@@ -1,10 +1,6 @@
 /* OpenACC Runtime Library Definitions.
 
-<<<<<<< HEAD
-   Copyright (C) 2013-2019 Free Software Foundation, Inc.
-=======
    Copyright (C) 2013-2020 Free Software Foundation, Inc.
->>>>>>> 9e014010
 
    Contributed by Mentor Embedded.
 
@@ -39,12 +35,6 @@
 static struct goacc_thread *
 get_goacc_thread (void)
 {
-<<<<<<< HEAD
-  if (!async_valid_p (async))
-    gomp_fatal ("invalid async argument: %d", async);
-
-=======
->>>>>>> 9e014010
   struct goacc_thread *thr = goacc_thread ();
 
   if (!thr || !thr->dev)
@@ -207,12 +197,7 @@
 void
 acc_wait (int async)
 {
-<<<<<<< HEAD
-  if (!async_valid_p (async))
-    gomp_fatal ("invalid async argument: %d", async);
-=======
   struct goacc_thread *thr = get_goacc_thread ();
->>>>>>> 9e014010
 
   goacc_aq aq = lookup_goacc_asyncqueue (thr, false, async);
   if (!aq)
@@ -333,10 +318,6 @@
 void
 acc_wait_all_async (int async)
 {
-<<<<<<< HEAD
-  if (!async_valid_p (async))
-    gomp_fatal ("invalid async argument: %d", async);
-=======
   struct goacc_thread *thr = get_goacc_thread ();
 
   acc_prof_info prof_info;
@@ -377,7 +358,6 @@
 GOACC_wait (int async, int num_waits, ...)
 {
   goacc_lazy_initialize ();
->>>>>>> 9e014010
 
   struct goacc_thread *thr = goacc_thread ();
 
