<<<<<<< HEAD
/* Copyright (C) 2015-2019 Free Software Foundation, Inc.
=======
/* Copyright (C) 2015-2020 Free Software Foundation, Inc.
>>>>>>> e2aa5677
   Contributed by Dmitry Melnik <dm@ispras.ru>

   This file is part of the GNU Offloading and Multi Processing Library
   (libgomp).

   Libgomp is free software; you can redistribute it and/or modify it
   under the terms of the GNU General Public License as published by
   the Free Software Foundation; either version 3, or (at your option)
   any later version.

   Libgomp is distributed in the hope that it will be useful, but WITHOUT ANY
   WARRANTY; without even the implied warranty of MERCHANTABILITY or FITNESS
   FOR A PARTICULAR PURPOSE.  See the GNU General Public License for
   more details.

   Under Section 7 of GPL version 3, you are granted additional
   permissions described in the GCC Runtime Library Exception, version
   3.1, as published by the Free Software Foundation.

   You should have received a copy of the GNU General Public License and
   a copy of the GCC Runtime Library Exception along with this program;
   see the files COPYING3 and COPYING.RUNTIME respectively.  If not, see
   <http://www.gnu.org/licenses/>.  */

/* This file implements timer routines for NVPTX.  It uses the %clock64 cycle
   counter.  */

#include "libgomp.h"

/* This is set from host in plugin-nvptx.c.  */
double __nvptx_clocktick = 0;

double
omp_get_wtime (void)
{
  uint64_t clock;
  asm ("mov.u64 %0, %%clock64;" : "=r" (clock));
  return clock * __nvptx_clocktick;
}

double
omp_get_wtick (void)
{
  return __nvptx_clocktick;
}

ialias (omp_get_wtime)
ialias (omp_get_wtick)<|MERGE_RESOLUTION|>--- conflicted
+++ resolved
@@ -1,8 +1,4 @@
-<<<<<<< HEAD
-/* Copyright (C) 2015-2019 Free Software Foundation, Inc.
-=======
 /* Copyright (C) 2015-2020 Free Software Foundation, Inc.
->>>>>>> e2aa5677
    Contributed by Dmitry Melnik <dm@ispras.ru>
 
    This file is part of the GNU Offloading and Multi Processing Library
