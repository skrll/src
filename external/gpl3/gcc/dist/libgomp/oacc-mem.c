/* OpenACC Runtime initialization routines

<<<<<<< HEAD
   Copyright (C) 2013-2019 Free Software Foundation, Inc.
=======
   Copyright (C) 2013-2020 Free Software Foundation, Inc.
>>>>>>> e2aa5677

   Contributed by Mentor Embedded.

   This file is part of the GNU Offloading and Multi Processing Library
   (libgomp).

   Libgomp is free software; you can redistribute it and/or modify it
   under the terms of the GNU General Public License as published by
   the Free Software Foundation; either version 3, or (at your option)
   any later version.

   Libgomp is distributed in the hope that it will be useful, but WITHOUT ANY
   WARRANTY; without even the implied warranty of MERCHANTABILITY or FITNESS
   FOR A PARTICULAR PURPOSE.  See the GNU General Public License for
   more details.

   Under Section 7 of GPL version 3, you are granted additional
   permissions described in the GCC Runtime Library Exception, version
   3.1, as published by the Free Software Foundation.

   You should have received a copy of the GNU General Public License and
   a copy of the GCC Runtime Library Exception along with this program;
   see the files COPYING3 and COPYING.RUNTIME respectively.  If not, see
   <http://www.gnu.org/licenses/>.  */

#include "openacc.h"
#include "libgomp.h"
#include "gomp-constants.h"
#include "oacc-int.h"
#include <string.h>
#include <assert.h>

/* Return block containing [H->S), or NULL if not contained.  The device lock
   for DEV must be locked on entry, and remains locked on exit.  */

static splay_tree_key
lookup_host (struct gomp_device_descr *dev, void *h, size_t s)
{
  struct splay_tree_key_s node;
  splay_tree_key key;

  node.host_start = (uintptr_t) h;
  node.host_end = (uintptr_t) h + s;

  key = splay_tree_lookup (&dev->mem_map, &node);

  return key;
}

/* Helper for lookup_dev.  Iterate over splay tree.  */

static splay_tree_key
lookup_dev_1 (splay_tree_node node, uintptr_t d, size_t s)
{
  splay_tree_key key = &node->key;
  if (d >= key->tgt->tgt_start && d + s <= key->tgt->tgt_end)
    return key;

  key = NULL;
  if (node->left)
    key = lookup_dev_1 (node->left, d, s);
  if (!key && node->right)
    key = lookup_dev_1 (node->right, d, s);

  return key;
}

/* Return block containing [D->S), or NULL if not contained.

   This iterates over the splay tree.  This is not expected to be a common
   operation.

   The device lock associated with MEM_MAP must be locked on entry, and remains
   locked on exit.  */

static splay_tree_key
lookup_dev (splay_tree mem_map, void *d, size_t s)
{
  if (!mem_map || !mem_map->root)
    return NULL;

  return lookup_dev_1 (mem_map->root, (uintptr_t) d, s);
}


/* OpenACC is silent on how memory exhaustion is indicated.  We return
   NULL.  */

void *
acc_malloc (size_t s)
{
  if (!s)
    return NULL;

  goacc_lazy_initialize ();

  struct goacc_thread *thr = goacc_thread ();

  assert (thr->dev);

  if (thr->dev->capabilities & GOMP_OFFLOAD_CAP_SHARED_MEM)
    return malloc (s);

  acc_prof_info prof_info;
  acc_api_info api_info;
  bool profiling_p = GOACC_PROFILING_SETUP_P (thr, &prof_info, &api_info);

  void *res = thr->dev->alloc_func (thr->dev->target_id, s);

  if (profiling_p)
    {
      thr->prof_info = NULL;
      thr->api_info = NULL;
    }

  return res;
}

void
acc_free (void *d)
{
  splay_tree_key k;

  if (!d)
    return;

  struct goacc_thread *thr = goacc_thread ();

  assert (thr && thr->dev);

  struct gomp_device_descr *acc_dev = thr->dev;

  if (acc_dev->capabilities & GOMP_OFFLOAD_CAP_SHARED_MEM)
    return free (d);

  acc_prof_info prof_info;
  acc_api_info api_info;
  bool profiling_p = GOACC_PROFILING_SETUP_P (thr, &prof_info, &api_info);

  gomp_mutex_lock (&acc_dev->lock);

  /* We don't have to call lazy open here, as the ptr value must have
     been returned by acc_malloc.  It's not permitted to pass NULL in
     (unless you got that null from acc_malloc).  */
  if ((k = lookup_dev (&acc_dev->mem_map, d, 1)))
    {
      void *offset = d - k->tgt->tgt_start + k->tgt_offset;
      void *h = k->host_start + offset;
      size_t h_size = k->host_end - k->host_start;
      gomp_mutex_unlock (&acc_dev->lock);
      /* PR92503 "[OpenACC] Behavior of 'acc_free' if the memory space is still
	 used in a mapping".  */
      gomp_fatal ("refusing to free device memory space at %p that is still"
		  " mapped at [%p,+%d]",
		  d, h, (int) h_size);
    }
  else
    gomp_mutex_unlock (&acc_dev->lock);

  if (!acc_dev->free_func (acc_dev->target_id, d))
    gomp_fatal ("error in freeing device memory in %s", __FUNCTION__);

  if (profiling_p)
    {
      thr->prof_info = NULL;
      thr->api_info = NULL;
    }
}

static void
memcpy_tofrom_device (bool from, void *d, void *h, size_t s, int async,
		      const char *libfnname)
{
  /* No need to call lazy open here, as the device pointer must have
     been obtained from a routine that did that.  */
  struct goacc_thread *thr = goacc_thread ();

  assert (thr && thr->dev);

  if (thr->dev->capabilities & GOMP_OFFLOAD_CAP_SHARED_MEM)
    {
      if (from)
	memmove (h, d, s);
      else
	memmove (d, h, s);
      return;
    }

<<<<<<< HEAD
  if (async > acc_async_sync)
    thr->dev->openacc.async_set_async_func (async);

  bool ret = (from
	      ? thr->dev->dev2host_func (thr->dev->target_id, h, d, s)
	      : thr->dev->host2dev_func (thr->dev->target_id, d, h, s));

  if (async > acc_async_sync)
    thr->dev->openacc.async_set_async_func (acc_async_sync);

  if (!ret)
    gomp_fatal ("error in %s", libfnname);
=======
  acc_prof_info prof_info;
  acc_api_info api_info;
  bool profiling_p = GOACC_PROFILING_SETUP_P (thr, &prof_info, &api_info);
  if (profiling_p)
    {
      prof_info.async = async;
      prof_info.async_queue = prof_info.async;
    }

  goacc_aq aq = get_goacc_asyncqueue (async);
  if (from)
    gomp_copy_dev2host (thr->dev, aq, h, d, s);
  else
    gomp_copy_host2dev (thr->dev, aq, d, h, s, /* TODO: cbuf? */ NULL);

  if (profiling_p)
    {
      thr->prof_info = NULL;
      thr->api_info = NULL;
    }
>>>>>>> e2aa5677
}

void
acc_memcpy_to_device (void *d, void *h, size_t s)
{
  memcpy_tofrom_device (false, d, h, s, acc_async_sync, __FUNCTION__);
}

void
acc_memcpy_to_device_async (void *d, void *h, size_t s, int async)
{
  memcpy_tofrom_device (false, d, h, s, async, __FUNCTION__);
}

void
acc_memcpy_from_device (void *h, void *d, size_t s)
{
  memcpy_tofrom_device (true, d, h, s, acc_async_sync, __FUNCTION__);
}

void
acc_memcpy_from_device_async (void *h, void *d, size_t s, int async)
{
  memcpy_tofrom_device (true, d, h, s, async, __FUNCTION__);
}

/* Return the device pointer that corresponds to host data H.  Or NULL
   if no mapping.  */

void *
acc_deviceptr (void *h)
{
  splay_tree_key n;
  void *d;
  void *offset;

  goacc_lazy_initialize ();

  struct goacc_thread *thr = goacc_thread ();
  struct gomp_device_descr *dev = thr->dev;

  if (thr->dev->capabilities & GOMP_OFFLOAD_CAP_SHARED_MEM)
    return h;

  /* In the following, no OpenACC Profiling Interface events can possibly be
     generated.  */

  gomp_mutex_lock (&dev->lock);

  n = lookup_host (dev, h, 1);

  if (!n)
    {
      gomp_mutex_unlock (&dev->lock);
      return NULL;
    }

  offset = h - n->host_start;

  d = n->tgt->tgt_start + n->tgt_offset + offset;

  gomp_mutex_unlock (&dev->lock);

  return d;
}

/* Return the host pointer that corresponds to device data D.  Or NULL
   if no mapping.  */

void *
acc_hostptr (void *d)
{
  splay_tree_key n;
  void *h;
  void *offset;

  goacc_lazy_initialize ();

  struct goacc_thread *thr = goacc_thread ();
  struct gomp_device_descr *acc_dev = thr->dev;

  if (thr->dev->capabilities & GOMP_OFFLOAD_CAP_SHARED_MEM)
    return d;

  /* In the following, no OpenACC Profiling Interface events can possibly be
     generated.  */

  gomp_mutex_lock (&acc_dev->lock);

  n = lookup_dev (&acc_dev->mem_map, d, 1);

  if (!n)
    {
      gomp_mutex_unlock (&acc_dev->lock);
      return NULL;
    }

  offset = d - n->tgt->tgt_start + n->tgt_offset;

  h = n->host_start + offset;

  gomp_mutex_unlock (&acc_dev->lock);

  return h;
}

/* Return 1 if host data [H,+S] is present on the device.  */

int
acc_is_present (void *h, size_t s)
{
  splay_tree_key n;

  if (!s || !h)
    return 0;

  goacc_lazy_initialize ();

  struct goacc_thread *thr = goacc_thread ();
  struct gomp_device_descr *acc_dev = thr->dev;

  if (thr->dev->capabilities & GOMP_OFFLOAD_CAP_SHARED_MEM)
    return h != NULL;

  /* In the following, no OpenACC Profiling Interface events can possibly be
     generated.  */

  gomp_mutex_lock (&acc_dev->lock);

  n = lookup_host (acc_dev, h, s);

  if (n && ((uintptr_t)h < n->host_start
	    || (uintptr_t)h + s > n->host_end
	    || s > n->host_end - n->host_start))
    n = NULL;

  gomp_mutex_unlock (&acc_dev->lock);

  return n != NULL;
}

/* Create a mapping for host [H,+S] -> device [D,+S] */

void
acc_map_data (void *h, void *d, size_t s)
{
  size_t mapnum = 1;
  void *hostaddrs = h;
  void *devaddrs = d;
  size_t sizes = s;
  unsigned short kinds = GOMP_MAP_ALLOC;

  goacc_lazy_initialize ();

  struct goacc_thread *thr = goacc_thread ();
  struct gomp_device_descr *acc_dev = thr->dev;

  if (acc_dev->capabilities & GOMP_OFFLOAD_CAP_SHARED_MEM)
    {
      if (d != h)
        gomp_fatal ("cannot map data on shared-memory system");
    }
  else
    {
      struct goacc_thread *thr = goacc_thread ();

      if (!d || !h || !s)
	gomp_fatal ("[%p,+%d]->[%p,+%d] is a bad map",
                    (void *)h, (int)s, (void *)d, (int)s);

      acc_prof_info prof_info;
      acc_api_info api_info;
      bool profiling_p = GOACC_PROFILING_SETUP_P (thr, &prof_info, &api_info);

      gomp_mutex_lock (&acc_dev->lock);

      if (lookup_host (acc_dev, h, s))
        {
	  gomp_mutex_unlock (&acc_dev->lock);
	  gomp_fatal ("host address [%p, +%d] is already mapped", (void *)h,
		      (int)s);
	}

      if (lookup_dev (&thr->dev->mem_map, d, s))
        {
	  gomp_mutex_unlock (&acc_dev->lock);
	  gomp_fatal ("device address [%p, +%d] is already mapped", (void *)d,
		      (int)s);
	}

      gomp_mutex_unlock (&acc_dev->lock);

<<<<<<< HEAD
      tgt = gomp_map_vars (acc_dev, mapnum, &hostaddrs, &devaddrs, &sizes,
			   &kinds, true, GOMP_MAP_VARS_OPENACC);
      tgt->list[0].key->refcount = REFCOUNT_INFINITY;
=======
      struct target_mem_desc *tgt
	= gomp_map_vars (acc_dev, mapnum, &hostaddrs, &devaddrs, &sizes,
			 &kinds, true, GOMP_MAP_VARS_ENTER_DATA);
      assert (tgt);
      assert (tgt->list_count == 1);
      splay_tree_key n = tgt->list[0].key;
      assert (n);
      assert (n->refcount == 1);
      assert (n->dynamic_refcount == 0);
      /* Special reference counting behavior.  */
      n->refcount = REFCOUNT_INFINITY;

      if (profiling_p)
	{
	  thr->prof_info = NULL;
	  thr->api_info = NULL;
	}
>>>>>>> e2aa5677
    }
}

void
acc_unmap_data (void *h)
{
  struct goacc_thread *thr = goacc_thread ();
  struct gomp_device_descr *acc_dev = thr->dev;

  /* No need to call lazy open, as the address must have been mapped.  */

  /* This is a no-op on shared-memory targets.  */
  if (acc_dev->capabilities & GOMP_OFFLOAD_CAP_SHARED_MEM)
    return;

  acc_prof_info prof_info;
  acc_api_info api_info;
  bool profiling_p = GOACC_PROFILING_SETUP_P (thr, &prof_info, &api_info);

  gomp_mutex_lock (&acc_dev->lock);

  splay_tree_key n = lookup_host (acc_dev, h, 1);

  if (!n)
    {
      gomp_mutex_unlock (&acc_dev->lock);
      gomp_fatal ("%p is not a mapped block", (void *)h);
    }

  size_t host_size = n->host_end - n->host_start;

  if (n->host_start != (uintptr_t) h)
    {
      gomp_mutex_unlock (&acc_dev->lock);
      gomp_fatal ("[%p,%d] surrounds %p",
		  (void *) n->host_start, (int) host_size, (void *) h);
    }
  /* TODO This currently doesn't catch 'REFCOUNT_INFINITY' usage different from
     'acc_map_data'.  Maybe 'dynamic_refcount' can be used for disambiguating
     the different 'REFCOUNT_INFINITY' cases, or simply separate
     'REFCOUNT_INFINITY' values per different usage ('REFCOUNT_ACC_MAP_DATA'
     etc.)?  */
  else if (n->refcount != REFCOUNT_INFINITY)
    {
      gomp_mutex_unlock (&acc_dev->lock);
      gomp_fatal ("refusing to unmap block [%p,+%d] that has not been mapped"
		  " by 'acc_map_data'",
		  (void *) h, (int) host_size);
    }

<<<<<<< HEAD
  /* Mark for removal.  */
  n->refcount = 1;

  t = n->tgt;
=======
  struct target_mem_desc *tgt = n->tgt;
>>>>>>> e2aa5677

  if (tgt->refcount == REFCOUNT_INFINITY)
    {
      gomp_mutex_unlock (&acc_dev->lock);
      gomp_fatal ("cannot unmap target block");
    }

  /* Above, we've verified that the mapping must have been set up by
     'acc_map_data'.  */
  assert (tgt->refcount == 1);

  /* Nullifying these fields prevents 'gomp_unmap_tgt' via 'gomp_remove_var'
     from freeing the target memory.  */
  tgt->tgt_end = 0;
  tgt->to_free = NULL;

  bool is_tgt_unmapped = gomp_remove_var (acc_dev, n);
  assert (is_tgt_unmapped);

  gomp_mutex_unlock (&acc_dev->lock);

  if (profiling_p)
    {
      thr->prof_info = NULL;
      thr->api_info = NULL;
    }
}


/* Helper function to map a single dynamic data item, represented by a single
   mapping.  The acc_dev->lock should be held on entry, and remains locked on
   exit.  */

static void *
<<<<<<< HEAD
present_create_copy (unsigned f, void *h, size_t s, int async)
=======
goacc_map_var_existing (struct gomp_device_descr *acc_dev, void *hostaddr,
			size_t size, splay_tree_key n)
{
  assert (n);

  /* Present. */
  void *d = (void *) (n->tgt->tgt_start + n->tgt_offset + hostaddr
	    - n->host_start);

  if (hostaddr + size > (void *) n->host_end)
    {
      gomp_mutex_unlock (&acc_dev->lock);
      gomp_fatal ("[%p,+%d] not mapped", hostaddr, (int) size);
    }

  assert (n->refcount != REFCOUNT_LINK);
  if (n->refcount != REFCOUNT_INFINITY)
    n->refcount++;
  n->dynamic_refcount++;

  return d;
}

/* Enter dynamic mapping for a single datum.  Return the device pointer.  */

static void *
goacc_enter_datum (void **hostaddrs, size_t *sizes, void *kinds, int async)
>>>>>>> e2aa5677
{
  void *d;
  splay_tree_key n;

  if (!hostaddrs[0] || !sizes[0])
    gomp_fatal ("[%p,+%d] is a bad range", hostaddrs[0], (int) sizes[0]);

  goacc_lazy_initialize ();

  struct goacc_thread *thr = goacc_thread ();
  struct gomp_device_descr *acc_dev = thr->dev;

  if (acc_dev->capabilities & GOMP_OFFLOAD_CAP_SHARED_MEM)
    return hostaddrs[0];

  acc_prof_info prof_info;
  acc_api_info api_info;
  bool profiling_p = GOACC_PROFILING_SETUP_P (thr, &prof_info, &api_info);
  if (profiling_p)
    {
      prof_info.async = async;
      prof_info.async_queue = prof_info.async;
    }

  gomp_mutex_lock (&acc_dev->lock);

<<<<<<< HEAD
      if (n->refcount != REFCOUNT_INFINITY)
	{
	  n->refcount++;
	  n->dynamic_refcount++;
	}
      gomp_mutex_unlock (&acc_dev->lock);
    }
  else if (!(f & FLAG_CREATE))
=======
  n = lookup_host (acc_dev, hostaddrs[0], sizes[0]);
  if (n)
>>>>>>> e2aa5677
    {
      d = goacc_map_var_existing (acc_dev, hostaddrs[0], sizes[0], n);
      gomp_mutex_unlock (&acc_dev->lock);
    }
  else
    {
      const size_t mapnum = 1;

      gomp_mutex_unlock (&acc_dev->lock);

<<<<<<< HEAD
      if (async > acc_async_sync)
	acc_dev->openacc.async_set_async_func (async);

      tgt = gomp_map_vars (acc_dev, mapnum, &hostaddrs, NULL, &s, &kinds, true,
			   GOMP_MAP_VARS_OPENACC);
      /* Initialize dynamic refcount.  */
      tgt->list[0].key->dynamic_refcount = 1;

      if (async > acc_async_sync)
	acc_dev->openacc.async_set_async_func (acc_async_sync);
=======
      goacc_aq aq = get_goacc_asyncqueue (async);
>>>>>>> e2aa5677

      struct target_mem_desc *tgt
	= gomp_map_vars_async (acc_dev, aq, mapnum, hostaddrs, NULL, sizes,
			       kinds, true, GOMP_MAP_VARS_ENTER_DATA);
      assert (tgt);
      assert (tgt->list_count == 1);
      n = tgt->list[0].key;
      assert (n);
      assert (n->refcount == 1);
      assert (n->dynamic_refcount == 0);
      n->dynamic_refcount++;

      d = (void *) tgt->tgt_start;
    }

  if (profiling_p)
    {
      thr->prof_info = NULL;
      thr->api_info = NULL;
    }

  return d;
}

void *
acc_create (void *h, size_t s)
{
<<<<<<< HEAD
  return present_create_copy (FLAG_PRESENT | FLAG_CREATE, h, s, acc_async_sync);
=======
  unsigned short kinds[1] = { GOMP_MAP_ALLOC };
  return goacc_enter_datum (&h, &s, &kinds, acc_async_sync);
>>>>>>> e2aa5677
}

void
acc_create_async (void *h, size_t s, int async)
{
<<<<<<< HEAD
  present_create_copy (FLAG_PRESENT | FLAG_CREATE, h, s, async);
=======
  unsigned short kinds[1] = { GOMP_MAP_ALLOC };
  goacc_enter_datum (&h, &s, &kinds, async);
>>>>>>> e2aa5677
}

/* acc_present_or_create used to be what acc_create is now.  */
/* acc_pcreate is acc_present_or_create by a different name.  */
#ifdef HAVE_ATTRIBUTE_ALIAS
strong_alias (acc_create, acc_present_or_create)
strong_alias (acc_create, acc_pcreate)
#else
void *
acc_present_or_create (void *h, size_t s)
{
  return acc_create (h, s);
}

void *
acc_pcreate (void *h, size_t s)
{
  return acc_create (h, s);
}
#endif

void *
acc_copyin (void *h, size_t s)
<<<<<<< HEAD
{
  return present_create_copy (FLAG_PRESENT | FLAG_CREATE | FLAG_COPY, h, s,
			      acc_async_sync);
}

void
acc_copyin_async (void *h, size_t s, int async)
{
  present_create_copy (FLAG_PRESENT | FLAG_CREATE | FLAG_COPY, h, s, async);
}

=======
{
  unsigned short kinds[1] = { GOMP_MAP_TO };
  return goacc_enter_datum (&h, &s, &kinds, acc_async_sync);
}

void
acc_copyin_async (void *h, size_t s, int async)
{
  unsigned short kinds[1] = { GOMP_MAP_TO };
  goacc_enter_datum (&h, &s, &kinds, async);
}

>>>>>>> e2aa5677
/* acc_present_or_copyin used to be what acc_copyin is now.  */
/* acc_pcopyin is acc_present_or_copyin by a different name.  */
#ifdef HAVE_ATTRIBUTE_ALIAS
strong_alias (acc_copyin, acc_present_or_copyin)
strong_alias (acc_copyin, acc_pcopyin)
#else
void *
acc_present_or_copyin (void *h, size_t s)
{
  return acc_copyin (h, s);
}

void *
acc_pcopyin (void *h, size_t s)
{
  return acc_copyin (h, s);
}
#endif

<<<<<<< HEAD
#define FLAG_COPYOUT  (1 << 0)
#define FLAG_FINALIZE (1 << 1)

static void
delete_copyout (unsigned f, void *h, size_t s, int async, const char *libfnname)
=======

/* Helper function to unmap a single data item.  Device lock should be held on
   entry, and remains locked on exit.  */

static void
goacc_exit_datum_1 (struct gomp_device_descr *acc_dev, void *h, size_t s,
		    unsigned short kind, splay_tree_key n, goacc_aq aq)
>>>>>>> e2aa5677
{
  assert (kind != GOMP_MAP_DETACH
	  && kind != GOMP_MAP_FORCE_DETACH);

  if ((uintptr_t) h < n->host_start || (uintptr_t) h + s > n->host_end)
    {
      size_t host_size = n->host_end - n->host_start;
      gomp_mutex_unlock (&acc_dev->lock);
      gomp_fatal ("[%p,+%d] outside mapped block [%p,+%d]",
		  (void *) h, (int) s, (void *) n->host_start, (int) host_size);
    }

  bool finalize = (kind == GOMP_MAP_FORCE_FROM
		   || kind == GOMP_MAP_DELETE);

  assert (n->refcount != REFCOUNT_LINK);
  if (n->refcount != REFCOUNT_INFINITY
      && n->refcount < n->dynamic_refcount)
    {
      gomp_mutex_unlock (&acc_dev->lock);
      gomp_fatal ("Dynamic reference counting assert fail\n");
    }

  if (finalize)
    {
      if (n->refcount != REFCOUNT_INFINITY)
	n->refcount -= n->dynamic_refcount;
      n->dynamic_refcount = 0;
    }
  else if (n->dynamic_refcount)
    {
      if (n->refcount != REFCOUNT_INFINITY)
	n->refcount--;
      n->dynamic_refcount--;
    }

  if (n->refcount == 0)
    {
      bool copyout = (kind == GOMP_MAP_FROM
		      || kind == GOMP_MAP_FORCE_FROM);
      if (copyout)
	{
	  void *d = (void *) (n->tgt->tgt_start + n->tgt_offset
			      + (uintptr_t) h - n->host_start);
	  gomp_copy_dev2host (acc_dev, aq, h, d, s);
	}

      if (aq)
	/* TODO We can't do the 'is_tgt_unmapped' checking -- see the
	   'gomp_unref_tgt' comment in
	   <http://mid.mail-archive.com/878snl36eu.fsf@euler.schwinge.homeip.net>;
	   PR92881.  */
	gomp_remove_var_async (acc_dev, n, aq);
      else
	{
	  size_t num_mappings = 0;
	  /* If the target_mem_desc represents a single data mapping, we can
	     check that it is freed when this splay tree key's refcount reaches
	     zero.  Otherwise (e.g. for a 'GOMP_MAP_STRUCT' mapping with
	     multiple members), fall back to skipping the test.  */
	  for (size_t l_i = 0; l_i < n->tgt->list_count; ++l_i)
	    if (n->tgt->list[l_i].key
		&& !n->tgt->list[l_i].is_attach)
	      ++num_mappings;
	  bool is_tgt_unmapped = gomp_remove_var (acc_dev, n);
	  assert (is_tgt_unmapped || num_mappings > 1);
	}
    }
}


/* Exit a dynamic mapping for a single variable.  */

static void
goacc_exit_datum (void *h, size_t s, unsigned short kind, int async)
{
  /* No need to call lazy open, as the data must already have been
     mapped.  */

  kind &= 0xff;

  struct goacc_thread *thr = goacc_thread ();
  struct gomp_device_descr *acc_dev = thr->dev;

  if (acc_dev->capabilities & GOMP_OFFLOAD_CAP_SHARED_MEM)
    return;

  acc_prof_info prof_info;
  acc_api_info api_info;
  bool profiling_p = GOACC_PROFILING_SETUP_P (thr, &prof_info, &api_info);
  if (profiling_p)
    {
      prof_info.async = async;
      prof_info.async_queue = prof_info.async;
    }

  gomp_mutex_lock (&acc_dev->lock);

  splay_tree_key n = lookup_host (acc_dev, h, s);
  /* Non-present data is a no-op: PR92726, RP92970, PR92984.  */
  if (n)
    {
      goacc_aq aq = get_goacc_asyncqueue (async);
      goacc_exit_datum_1 (acc_dev, h, s, kind, n, aq);
    }

  if (n->refcount == REFCOUNT_INFINITY)
    {
      n->refcount = 0;
      n->dynamic_refcount = 0;
    }
  if (n->refcount < n->dynamic_refcount)
    {
      gomp_mutex_unlock (&acc_dev->lock);
      gomp_fatal ("Dynamic reference counting assert fail\n");
    }

<<<<<<< HEAD
  if (f & FLAG_FINALIZE)
    {
      n->refcount -= n->dynamic_refcount;
      n->dynamic_refcount = 0;
    }
  else if (n->dynamic_refcount)
    {
      n->dynamic_refcount--;
      n->refcount--;
    }

  if (n->refcount == 0)
    {
      if (n->tgt->refcount == 2)
	{
	  struct target_mem_desc *tp, *t;
	  for (tp = NULL, t = acc_dev->openacc.data_environ; t != NULL;
	       tp = t, t = t->prev)
	    if (n->tgt == t)
	      {
		if (tp)
		  tp->prev = t->prev;
		else
		  acc_dev->openacc.data_environ = t->prev;
		break;
	      }
	}

      if (f & FLAG_COPYOUT)
	{
	  if (async > acc_async_sync)
	    acc_dev->openacc.async_set_async_func (async);
	  acc_dev->dev2host_func (acc_dev->target_id, h, d, s);
	  if (async > acc_async_sync)
	    acc_dev->openacc.async_set_async_func (acc_async_sync);
	}

      gomp_remove_var (acc_dev, n);
    }

  gomp_mutex_unlock (&acc_dev->lock);
=======
  if (profiling_p)
    {
      thr->prof_info = NULL;
      thr->api_info = NULL;
    }
}

void
acc_delete (void *h , size_t s)
{
  goacc_exit_datum (h, s, GOMP_MAP_RELEASE, acc_async_sync);
}

void
acc_delete_async (void *h , size_t s, int async)
{
  goacc_exit_datum (h, s, GOMP_MAP_RELEASE, async);
}

void
acc_delete_finalize (void *h , size_t s)
{
  goacc_exit_datum (h, s, GOMP_MAP_DELETE, acc_async_sync);
>>>>>>> e2aa5677
}

void
acc_delete_finalize_async (void *h , size_t s, int async)
{
<<<<<<< HEAD
  delete_copyout (0, h, s, acc_async_sync, __FUNCTION__);
}

void
acc_delete_async (void *h , size_t s, int async)
{
  delete_copyout (0, h, s, async, __FUNCTION__);
}

void
acc_delete_finalize (void *h , size_t s)
{
  delete_copyout (FLAG_FINALIZE, h, s, acc_async_sync, __FUNCTION__);
}

void
acc_delete_finalize_async (void *h , size_t s, int async)
{
  delete_copyout (FLAG_FINALIZE, h, s, async, __FUNCTION__);
=======
  goacc_exit_datum (h, s, GOMP_MAP_DELETE, async);
>>>>>>> e2aa5677
}

void
acc_copyout (void *h, size_t s)
{
<<<<<<< HEAD
  delete_copyout (FLAG_COPYOUT, h, s, acc_async_sync, __FUNCTION__);
=======
  goacc_exit_datum (h, s, GOMP_MAP_FROM, acc_async_sync);
>>>>>>> e2aa5677
}

void
acc_copyout_async (void *h, size_t s, int async)
{
<<<<<<< HEAD
  delete_copyout (FLAG_COPYOUT, h, s, async, __FUNCTION__);
=======
  goacc_exit_datum (h, s, GOMP_MAP_FROM, async);
>>>>>>> e2aa5677
}

void
acc_copyout_finalize (void *h, size_t s)
{
<<<<<<< HEAD
  delete_copyout (FLAG_COPYOUT | FLAG_FINALIZE, h, s, acc_async_sync,
		  __FUNCTION__);
=======
  goacc_exit_datum (h, s, GOMP_MAP_FORCE_FROM, acc_async_sync);
>>>>>>> e2aa5677
}

void
acc_copyout_finalize_async (void *h, size_t s, int async)
{
<<<<<<< HEAD
  delete_copyout (FLAG_COPYOUT | FLAG_FINALIZE, h, s, async, __FUNCTION__);
=======
  goacc_exit_datum (h, s, GOMP_MAP_FORCE_FROM, async);
>>>>>>> e2aa5677
}

static void
update_dev_host (int is_dev, void *h, size_t s, int async)
{
  splay_tree_key n;
  void *d;

  goacc_lazy_initialize ();

  struct goacc_thread *thr = goacc_thread ();
  struct gomp_device_descr *acc_dev = thr->dev;

  if (acc_dev->capabilities & GOMP_OFFLOAD_CAP_SHARED_MEM)
    return;

  /* Fortran optional arguments that are non-present result in a
     NULL host address here.  This can safely be ignored as it is
     not possible to 'update' a non-present optional argument.  */
  if (h == NULL)
    return;

  acc_prof_info prof_info;
  acc_api_info api_info;
  bool profiling_p = GOACC_PROFILING_SETUP_P (thr, &prof_info, &api_info);
  if (profiling_p)
    {
      prof_info.async = async;
      prof_info.async_queue = prof_info.async;
    }

  gomp_mutex_lock (&acc_dev->lock);

  n = lookup_host (acc_dev, h, s);

  if (!n)
    {
      gomp_mutex_unlock (&acc_dev->lock);
      gomp_fatal ("[%p,%d] is not mapped", h, (int)s);
    }

  d = (void *) (n->tgt->tgt_start + n->tgt_offset
		+ (uintptr_t) h - n->host_start);

<<<<<<< HEAD
  if (async > acc_async_sync)
    acc_dev->openacc.async_set_async_func (async);
=======
  goacc_aq aq = get_goacc_asyncqueue (async);
>>>>>>> e2aa5677

  if (is_dev)
    gomp_copy_host2dev (acc_dev, aq, d, h, s, /* TODO: cbuf? */ NULL);
  else
    gomp_copy_dev2host (acc_dev, aq, h, d, s);

  if (async > acc_async_sync)
    acc_dev->openacc.async_set_async_func (acc_async_sync);

  gomp_mutex_unlock (&acc_dev->lock);

  if (profiling_p)
    {
      thr->prof_info = NULL;
      thr->api_info = NULL;
    }
}

void
acc_update_device (void *h, size_t s)
{
  update_dev_host (1, h, s, acc_async_sync);
}

void
acc_update_device_async (void *h, size_t s, int async)
{
  update_dev_host (1, h, s, async);
}

void
acc_update_self (void *h, size_t s)
{
  update_dev_host (0, h, s, acc_async_sync);
<<<<<<< HEAD
}

void
acc_update_self_async (void *h, size_t s, int async)
{
  update_dev_host (0, h, s, async);
=======
>>>>>>> e2aa5677
}

void
acc_update_self_async (void *h, size_t s, int async)
{
  update_dev_host (0, h, s, async);
}

void
acc_attach_async (void **hostaddr, int async)
{
  struct goacc_thread *thr = goacc_thread ();
  struct gomp_device_descr *acc_dev = thr->dev;
  goacc_aq aq = get_goacc_asyncqueue (async);

<<<<<<< HEAD
  if (acc_is_present (*hostaddrs, *sizes))
    {
      splay_tree_key n;
      gomp_mutex_lock (&acc_dev->lock);
      n = lookup_host (acc_dev, *hostaddrs, *sizes);
      gomp_mutex_unlock (&acc_dev->lock);

      tgt = n->tgt;
      for (size_t i = 0; i < tgt->list_count; i++)
	if (tgt->list[i].key == n)
	  {
	    for (size_t j = 0; j < mapnum; j++)
	      if (i + j < tgt->list_count && tgt->list[i + j].key)
		{
		  tgt->list[i + j].key->refcount++;
		  tgt->list[i + j].key->dynamic_refcount++;
		}
	    return;
	  }
      /* Should not reach here.  */
      gomp_fatal ("Dynamic refcount incrementing failed for pointer/pset");
    }

  gomp_debug (0, "  %s: prepare mappings\n", __FUNCTION__);
  tgt = gomp_map_vars (acc_dev, mapnum, hostaddrs,
		       NULL, sizes, kinds, true, GOMP_MAP_VARS_OPENACC);
  gomp_debug (0, "  %s: mappings prepared\n", __FUNCTION__);
=======
  struct splay_tree_key_s cur_node;
  splay_tree_key n;

  if (thr->dev->capabilities & GOMP_OFFLOAD_CAP_SHARED_MEM)
    return;
>>>>>>> e2aa5677

  /* Initialize dynamic refcount.  */
  tgt->list[0].key->dynamic_refcount = 1;

  gomp_mutex_lock (&acc_dev->lock);

  cur_node.host_start = (uintptr_t) hostaddr;
  cur_node.host_end = cur_node.host_start + sizeof (void *);
  n = splay_tree_lookup (&acc_dev->mem_map, &cur_node);

  if (n == NULL)
    {
      gomp_mutex_unlock (&acc_dev->lock);
      gomp_fatal ("struct not mapped for acc_attach");
    }

  gomp_attach_pointer (acc_dev, aq, &acc_dev->mem_map, n, (uintptr_t) hostaddr,
		       0, NULL);

  gomp_mutex_unlock (&acc_dev->lock);
}

void
<<<<<<< HEAD
gomp_acc_remove_pointer (void *h, size_t s, bool force_copyfrom, int async,
			 int finalize, int mapnum)
=======
acc_attach (void **hostaddr)
{
  acc_attach_async (hostaddr, acc_async_sync);
}

static void
goacc_detach_internal (void **hostaddr, int async, bool finalize)
>>>>>>> e2aa5677
{
  struct goacc_thread *thr = goacc_thread ();
  struct gomp_device_descr *acc_dev = thr->dev;
  struct splay_tree_key_s cur_node;
  splay_tree_key n;
  struct goacc_asyncqueue *aq = get_goacc_asyncqueue (async);

  if (thr->dev->capabilities & GOMP_OFFLOAD_CAP_SHARED_MEM)
    return;

  if (!acc_is_present (h, s))
    return;

  gomp_mutex_lock (&acc_dev->lock);

  cur_node.host_start = (uintptr_t) hostaddr;
  cur_node.host_end = cur_node.host_start + sizeof (void *);
  n = splay_tree_lookup (&acc_dev->mem_map, &cur_node);

  if (n == NULL)
    {
      gomp_mutex_unlock (&acc_dev->lock);
      gomp_fatal ("struct not mapped for acc_detach");
    }

  gomp_detach_pointer (acc_dev, aq, n, (uintptr_t) hostaddr, finalize, NULL);

  gomp_mutex_unlock (&acc_dev->lock);
}

void
acc_detach (void **hostaddr)
{
  goacc_detach_internal (hostaddr, acc_async_sync, false);
}

void
acc_detach_async (void **hostaddr, int async)
{
  goacc_detach_internal (hostaddr, async, false);
}

void
acc_detach_finalize (void **hostaddr)
{
  goacc_detach_internal (hostaddr, acc_async_sync, true);
}

void
acc_detach_finalize_async (void **hostaddr, int async)
{
  goacc_detach_internal (hostaddr, async, true);
}

<<<<<<< HEAD
  if (n->refcount < n->dynamic_refcount)
    {
      gomp_mutex_unlock (&acc_dev->lock);
      gomp_fatal ("Dynamic reference counting assert fail\n");
    }

  if (finalize)
    {
      n->refcount -= n->dynamic_refcount;
      n->dynamic_refcount = 0;
    }
  else if (n->dynamic_refcount)
    {
      n->dynamic_refcount--;
      n->refcount--;
    }

  gomp_mutex_unlock (&acc_dev->lock);

  if (n->refcount == 0)
    {
      if (t->refcount == minrefs)
	{
	  /* This is the last reference, so pull the descriptor off the
	     chain. This prevents gomp_unmap_vars via gomp_unmap_tgt from
	     freeing the device memory. */
	  struct target_mem_desc *tp;
	  for (tp = NULL, t = acc_dev->openacc.data_environ; t != NULL;
	       tp = t, t = t->prev)
	    {
	      if (n->tgt == t)
		{
		  if (tp)
		    tp->prev = t->prev;
		  else
		    acc_dev->openacc.data_environ = t->prev;
		  break;
		}
	    }
	}

      /* Set refcount to 1 to allow gomp_unmap_vars to unmap it.  */
      n->refcount = 1;
      t->refcount = minrefs;
      for (size_t i = 0; i < t->list_count; i++)
	if (t->list[i].key == n)
	  {
	    t->list[i].copy_from = force_copyfrom ? 1 : 0;
	    break;
	  }

      /* If running synchronously, unmap immediately.  */
      if (async < acc_async_noval)
	gomp_unmap_vars (t, true);
      else
	t->device_descr->openacc.register_async_cleanup_func (t, async);
    }

  gomp_mutex_unlock (&acc_dev->lock);
=======
/* Some types of (pointer) variables use several consecutive mappings, which
   must be treated as a group for enter/exit data directives.  This function
   returns the last mapping in such a group (inclusive), or POS for singleton
   mappings.  */

static int
find_group_last (int pos, size_t mapnum, size_t *sizes, unsigned short *kinds)
{
  unsigned char kind0 = kinds[pos] & 0xff;
  int first_pos = pos;

  switch (kind0)
    {
    case GOMP_MAP_TO_PSET:
      if (pos + 1 < mapnum
	  && (kinds[pos + 1] & 0xff) == GOMP_MAP_ATTACH)
	return pos + 1;

      while (pos + 1 < mapnum
	     && (kinds[pos + 1] & 0xff) == GOMP_MAP_POINTER)
	pos++;
      /* We expect at least one GOMP_MAP_POINTER (if not a single
	 GOMP_MAP_ATTACH) after a GOMP_MAP_TO_PSET.  */
      assert (pos > first_pos);
      break;

    case GOMP_MAP_STRUCT:
      pos += sizes[pos];
      break;

    case GOMP_MAP_POINTER:
    case GOMP_MAP_ALWAYS_POINTER:
      /* These mappings are only expected after some other mapping.  If we
	 see one by itself, something has gone wrong.  */
      gomp_fatal ("unexpected mapping");
      break;

    case GOMP_MAP_ATTACH:
      break;

    default:
      /* GOMP_MAP_ALWAYS_POINTER can only appear directly after some other
	 mapping.  */
      if (pos + 1 < mapnum)
	{
	  unsigned char kind1 = kinds[pos + 1] & 0xff;
	  if (kind1 == GOMP_MAP_ALWAYS_POINTER)
	    return pos + 1;
	}

      /* We can have a single GOMP_MAP_ATTACH mapping after a to/from
	 mapping.  */
      if (pos + 1 < mapnum
	  && (kinds[pos + 1] & 0xff) == GOMP_MAP_ATTACH)
	return pos + 1;

      /* We can have zero or more GOMP_MAP_POINTER mappings after a to/from
	 (etc.) mapping.  */
      while (pos + 1 < mapnum
	     && (kinds[pos + 1] & 0xff) == GOMP_MAP_POINTER)
	pos++;
    }

  return pos;
}

/* Map variables for OpenACC "enter data".  We can't just call
   gomp_map_vars_async once, because individual mapped variables might have
   "exit data" called for them at different times.  */

static void
goacc_enter_data_internal (struct gomp_device_descr *acc_dev, size_t mapnum,
			   void **hostaddrs, size_t *sizes,
			   unsigned short *kinds, goacc_aq aq)
{
  gomp_mutex_lock (&acc_dev->lock);

  for (size_t i = 0; i < mapnum; i++)
    {
      splay_tree_key n;
      size_t group_last = find_group_last (i, mapnum, sizes, kinds);
      bool struct_p = false;
      size_t size, groupnum = (group_last - i) + 1;

      switch (kinds[i] & 0xff)
	{
	case GOMP_MAP_STRUCT:
	  {
	    size = (uintptr_t) hostaddrs[group_last] + sizes[group_last]
		   - (uintptr_t) hostaddrs[i];
	    struct_p = true;
	  }
	  break;

	case GOMP_MAP_ATTACH:
	  size = sizeof (void *);
	  break;

	default:
	  size = sizes[i];
	}

      n = lookup_host (acc_dev, hostaddrs[i], size);

      if (n && struct_p)
	{
	  for (size_t j = i + 1; j <= group_last; j++)
	    {
	      struct splay_tree_key_s cur_node;
	      cur_node.host_start = (uintptr_t) hostaddrs[j];
	      cur_node.host_end = cur_node.host_start + sizes[j];
	      splay_tree_key n2
		= splay_tree_lookup (&acc_dev->mem_map, &cur_node);
	      if (!n2
		  || n2->tgt != n->tgt
		  || n2->host_start - n->host_start
		     != n2->tgt_offset - n->tgt_offset)
		{
		  gomp_mutex_unlock (&acc_dev->lock);
		  gomp_fatal ("Trying to map into device [%p..%p) structure "
			      "element when other mapped elements from the "
			      "same structure weren't mapped together with "
			      "it", (void *) cur_node.host_start,
			      (void *) cur_node.host_end);
		}
	    }
	  /* This is a special case because we must increment the refcount by
	     the number of mapped struct elements, rather than by one.  */
	  if (n->refcount != REFCOUNT_INFINITY)
	    n->refcount += groupnum - 1;
	  n->dynamic_refcount += groupnum - 1;
	}
      else if (n && groupnum == 1)
	{
	  void *h = hostaddrs[i];
	  size_t s = sizes[i];

	  if ((kinds[i] & 0xff) == GOMP_MAP_ATTACH)
	    {
	      gomp_attach_pointer (acc_dev, aq, &acc_dev->mem_map, n,
				   (uintptr_t) h, s, NULL);
	      /* OpenACC 'attach'/'detach' doesn't affect structured/dynamic
		 reference counts ('n->refcount', 'n->dynamic_refcount').  */
	    }
	  else
	    goacc_map_var_existing (acc_dev, h, s, n);
	}
      else if (n && groupnum > 1)
	{
	  assert (n->refcount != REFCOUNT_INFINITY
		  && n->refcount != REFCOUNT_LINK);

	  for (size_t j = i + 1; j <= group_last; j++)
	    if ((kinds[j] & 0xff) == GOMP_MAP_ATTACH)
	      {
		splay_tree_key m
		  = lookup_host (acc_dev, hostaddrs[j], sizeof (void *));
		gomp_attach_pointer (acc_dev, aq, &acc_dev->mem_map, m,
				     (uintptr_t) hostaddrs[j], sizes[j], NULL);
	      }

	  bool processed = false;

	  struct target_mem_desc *tgt = n->tgt;
	  for (size_t j = 0; j < tgt->list_count; j++)
	    if (tgt->list[j].key == n)
	      {
		/* We are processing a group of mappings (e.g.
		   [GOMP_MAP_TO, GOMP_MAP_TO_PSET, GOMP_MAP_POINTER]).
		   Find the right group in the target_mem_desc's variable
		   list, and increment the refcounts for each item in that
		   group.  */
		for (size_t k = 0; k < groupnum; k++)
		  if (j + k < tgt->list_count
		      && tgt->list[j + k].key
		      && !tgt->list[j + k].is_attach)
		    {
		      tgt->list[j + k].key->refcount++;
		      tgt->list[j + k].key->dynamic_refcount++;
		    }
		processed = true;
		break;
	      }

	  if (!processed)
	    {
	      gomp_mutex_unlock (&acc_dev->lock);
	      gomp_fatal ("dynamic refcount incrementing failed for "
			  "pointer/pset");
	    }
	}
      else if (hostaddrs[i])
	{
	  /* The data is not mapped already.  Map it now, unless the first
	     member in the group has a NULL pointer (e.g. a non-present
	     optional parameter).  */
	  gomp_mutex_unlock (&acc_dev->lock);

	  struct target_mem_desc *tgt
	    = gomp_map_vars_async (acc_dev, aq, groupnum, &hostaddrs[i], NULL,
				   &sizes[i], &kinds[i], true,
				   GOMP_MAP_VARS_ENTER_DATA);
	  assert (tgt);

	  gomp_mutex_lock (&acc_dev->lock);

	  for (size_t j = 0; j < tgt->list_count; j++)
	    {
	      n = tgt->list[j].key;
	      if (n && !tgt->list[j].is_attach)
		n->dynamic_refcount++;
	    }
	}

      i = group_last;
    }

  gomp_mutex_unlock (&acc_dev->lock);
}

/* Unmap variables for OpenACC "exit data".  */

static void
goacc_exit_data_internal (struct gomp_device_descr *acc_dev, size_t mapnum,
			  void **hostaddrs, size_t *sizes,
			  unsigned short *kinds, goacc_aq aq)
{
  gomp_mutex_lock (&acc_dev->lock);

  /* Handle "detach" before copyback/deletion of mapped data.  */
  for (size_t i = 0; i < mapnum; ++i)
    {
      unsigned char kind = kinds[i] & 0xff;
      bool finalize = false;
      switch (kind)
	{
	case GOMP_MAP_FORCE_DETACH:
	  finalize = true;
	  /* Fallthrough.  */

	case GOMP_MAP_DETACH:
	  {
	    struct splay_tree_key_s cur_node;
	    uintptr_t hostaddr = (uintptr_t) hostaddrs[i];
	    cur_node.host_start = hostaddr;
	    cur_node.host_end = cur_node.host_start + sizeof (void *);
	    splay_tree_key n
	      = splay_tree_lookup (&acc_dev->mem_map, &cur_node);

	    if (n == NULL)
	      {
		gomp_mutex_unlock (&acc_dev->lock);
		gomp_fatal ("struct not mapped for detach operation");
	      }

	    gomp_detach_pointer (acc_dev, aq, n, hostaddr, finalize, NULL);
	  }
	  break;
	default:
	  ;
	}
    }

  for (size_t i = 0; i < mapnum; ++i)
    {
      unsigned char kind = kinds[i] & 0xff;

      switch (kind)
	{
	case GOMP_MAP_FROM:
	case GOMP_MAP_FORCE_FROM:
	case GOMP_MAP_TO_PSET:
	case GOMP_MAP_POINTER:
	case GOMP_MAP_DELETE:
	case GOMP_MAP_RELEASE:
	  {
	    struct splay_tree_key_s cur_node;
	    size_t size;
	    if (kind == GOMP_MAP_POINTER)
	      size = sizeof (void *);
	    else
	      size = sizes[i];
	    cur_node.host_start = (uintptr_t) hostaddrs[i];
	    cur_node.host_end = cur_node.host_start + size;
	    splay_tree_key n
	      = splay_tree_lookup (&acc_dev->mem_map, &cur_node);

	    if (n == NULL)
	      continue;

	    goacc_exit_datum_1 (acc_dev, hostaddrs[i], size, kind, n, aq);
	  }
	  break;

	case GOMP_MAP_STRUCT:
	  /* Skip the 'GOMP_MAP_STRUCT' itself, and use the regular processing
	     for all its entries.  This special handling exists for GCC 10.1
	     compatibility; afterwards, we're not generating these no-op
	     'GOMP_MAP_STRUCT's anymore.  */
	  break;

	case GOMP_MAP_DETACH:
	case GOMP_MAP_FORCE_DETACH:
	  /* OpenACC 'attach'/'detach' doesn't affect structured/dynamic
	     reference counts ('n->refcount', 'n->dynamic_refcount').  */
	  break;

	default:
	  gomp_fatal (">>>> goacc_exit_data_internal UNHANDLED kind 0x%.2x",
			  kind);
	}
    }

  gomp_mutex_unlock (&acc_dev->lock);
}

void
GOACC_enter_exit_data (int flags_m, size_t mapnum, void **hostaddrs,
		       size_t *sizes, unsigned short *kinds, int async,
		       int num_waits, ...)
{
  int flags = GOACC_FLAGS_UNMARSHAL (flags_m);

  struct goacc_thread *thr;
  struct gomp_device_descr *acc_dev;
  bool data_enter = false;
  size_t i;

  goacc_lazy_initialize ();

  thr = goacc_thread ();
  acc_dev = thr->dev;

  /* Determine if this is an "acc enter data".  */
  for (i = 0; i < mapnum; ++i)
    {
      unsigned char kind = kinds[i] & 0xff;

      if (kind == GOMP_MAP_POINTER
	  || kind == GOMP_MAP_TO_PSET
	  || kind == GOMP_MAP_STRUCT)
	continue;

      if (kind == GOMP_MAP_FORCE_ALLOC
	  || kind == GOMP_MAP_FORCE_PRESENT
	  || kind == GOMP_MAP_ATTACH
	  || kind == GOMP_MAP_FORCE_TO
	  || kind == GOMP_MAP_TO
	  || kind == GOMP_MAP_ALLOC)
	{
	  data_enter = true;
	  break;
	}

      if (kind == GOMP_MAP_RELEASE
	  || kind == GOMP_MAP_DELETE
	  || kind == GOMP_MAP_DETACH
	  || kind == GOMP_MAP_FORCE_DETACH
	  || kind == GOMP_MAP_FROM
	  || kind == GOMP_MAP_FORCE_FROM)
	break;

      gomp_fatal (">>>> GOACC_enter_exit_data UNHANDLED kind 0x%.2x",
		      kind);
    }

  bool profiling_p = GOACC_PROFILING_DISPATCH_P (true);

  acc_prof_info prof_info;
  if (profiling_p)
    {
      thr->prof_info = &prof_info;

      prof_info.event_type
	= data_enter ? acc_ev_enter_data_start : acc_ev_exit_data_start;
      prof_info.valid_bytes = _ACC_PROF_INFO_VALID_BYTES;
      prof_info.version = _ACC_PROF_INFO_VERSION;
      prof_info.device_type = acc_device_type (acc_dev->type);
      prof_info.device_number = acc_dev->target_id;
      prof_info.thread_id = -1;
      prof_info.async = async;
      prof_info.async_queue = prof_info.async;
      prof_info.src_file = NULL;
      prof_info.func_name = NULL;
      prof_info.line_no = -1;
      prof_info.end_line_no = -1;
      prof_info.func_line_no = -1;
      prof_info.func_end_line_no = -1;
    }
  acc_event_info enter_exit_data_event_info;
  if (profiling_p)
    {
      enter_exit_data_event_info.other_event.event_type
	= prof_info.event_type;
      enter_exit_data_event_info.other_event.valid_bytes
	= _ACC_OTHER_EVENT_INFO_VALID_BYTES;
      enter_exit_data_event_info.other_event.parent_construct
	= data_enter ? acc_construct_enter_data : acc_construct_exit_data;
      enter_exit_data_event_info.other_event.implicit = 0;
      enter_exit_data_event_info.other_event.tool_info = NULL;
    }
  acc_api_info api_info;
  if (profiling_p)
    {
      thr->api_info = &api_info;

      api_info.device_api = acc_device_api_none;
      api_info.valid_bytes = _ACC_API_INFO_VALID_BYTES;
      api_info.device_type = prof_info.device_type;
      api_info.vendor = -1;
      api_info.device_handle = NULL;
      api_info.context_handle = NULL;
      api_info.async_handle = NULL;
    }

  if (profiling_p)
    goacc_profiling_dispatch (&prof_info, &enter_exit_data_event_info,
			      &api_info);

  if ((acc_dev->capabilities & GOMP_OFFLOAD_CAP_SHARED_MEM)
      || (flags & GOACC_FLAG_HOST_FALLBACK))
    {
      prof_info.device_type = acc_device_host;
      api_info.device_type = prof_info.device_type;

      goto out_prof;
    }

  if (num_waits)
    {
      va_list ap;

      va_start (ap, num_waits);
      goacc_wait (async, num_waits, &ap);
      va_end (ap);
    }

  goacc_aq aq = get_goacc_asyncqueue (async);

  if (data_enter)
    goacc_enter_data_internal (acc_dev, mapnum, hostaddrs, sizes, kinds, aq);
  else
    goacc_exit_data_internal (acc_dev, mapnum, hostaddrs, sizes, kinds, aq);
>>>>>>> e2aa5677

 out_prof:
  if (profiling_p)
    {
      prof_info.event_type
	= data_enter ? acc_ev_enter_data_end : acc_ev_exit_data_end;
      enter_exit_data_event_info.other_event.event_type = prof_info.event_type;
      goacc_profiling_dispatch (&prof_info, &enter_exit_data_event_info,
				&api_info);

      thr->prof_info = NULL;
      thr->api_info = NULL;
    }
}<|MERGE_RESOLUTION|>--- conflicted
+++ resolved
@@ -1,10 +1,6 @@
 /* OpenACC Runtime initialization routines
 
-<<<<<<< HEAD
-   Copyright (C) 2013-2019 Free Software Foundation, Inc.
-=======
    Copyright (C) 2013-2020 Free Software Foundation, Inc.
->>>>>>> e2aa5677
 
    Contributed by Mentor Embedded.
 
@@ -193,20 +189,6 @@
       return;
     }
 
-<<<<<<< HEAD
-  if (async > acc_async_sync)
-    thr->dev->openacc.async_set_async_func (async);
-
-  bool ret = (from
-	      ? thr->dev->dev2host_func (thr->dev->target_id, h, d, s)
-	      : thr->dev->host2dev_func (thr->dev->target_id, d, h, s));
-
-  if (async > acc_async_sync)
-    thr->dev->openacc.async_set_async_func (acc_async_sync);
-
-  if (!ret)
-    gomp_fatal ("error in %s", libfnname);
-=======
   acc_prof_info prof_info;
   acc_api_info api_info;
   bool profiling_p = GOACC_PROFILING_SETUP_P (thr, &prof_info, &api_info);
@@ -227,7 +209,6 @@
       thr->prof_info = NULL;
       thr->api_info = NULL;
     }
->>>>>>> e2aa5677
 }
 
 void
@@ -420,11 +401,6 @@
 
       gomp_mutex_unlock (&acc_dev->lock);
 
-<<<<<<< HEAD
-      tgt = gomp_map_vars (acc_dev, mapnum, &hostaddrs, &devaddrs, &sizes,
-			   &kinds, true, GOMP_MAP_VARS_OPENACC);
-      tgt->list[0].key->refcount = REFCOUNT_INFINITY;
-=======
       struct target_mem_desc *tgt
 	= gomp_map_vars (acc_dev, mapnum, &hostaddrs, &devaddrs, &sizes,
 			 &kinds, true, GOMP_MAP_VARS_ENTER_DATA);
@@ -442,7 +418,6 @@
 	  thr->prof_info = NULL;
 	  thr->api_info = NULL;
 	}
->>>>>>> e2aa5677
     }
 }
 
@@ -493,14 +468,7 @@
 		  (void *) h, (int) host_size);
     }
 
-<<<<<<< HEAD
-  /* Mark for removal.  */
-  n->refcount = 1;
-
-  t = n->tgt;
-=======
   struct target_mem_desc *tgt = n->tgt;
->>>>>>> e2aa5677
 
   if (tgt->refcount == REFCOUNT_INFINITY)
     {
@@ -535,9 +503,6 @@
    exit.  */
 
 static void *
-<<<<<<< HEAD
-present_create_copy (unsigned f, void *h, size_t s, int async)
-=======
 goacc_map_var_existing (struct gomp_device_descr *acc_dev, void *hostaddr,
 			size_t size, splay_tree_key n)
 {
@@ -565,7 +530,6 @@
 
 static void *
 goacc_enter_datum (void **hostaddrs, size_t *sizes, void *kinds, int async)
->>>>>>> e2aa5677
 {
   void *d;
   splay_tree_key n;
@@ -592,19 +556,8 @@
 
   gomp_mutex_lock (&acc_dev->lock);
 
-<<<<<<< HEAD
-      if (n->refcount != REFCOUNT_INFINITY)
-	{
-	  n->refcount++;
-	  n->dynamic_refcount++;
-	}
-      gomp_mutex_unlock (&acc_dev->lock);
-    }
-  else if (!(f & FLAG_CREATE))
-=======
   n = lookup_host (acc_dev, hostaddrs[0], sizes[0]);
   if (n)
->>>>>>> e2aa5677
     {
       d = goacc_map_var_existing (acc_dev, hostaddrs[0], sizes[0], n);
       gomp_mutex_unlock (&acc_dev->lock);
@@ -615,20 +568,7 @@
 
       gomp_mutex_unlock (&acc_dev->lock);
 
-<<<<<<< HEAD
-      if (async > acc_async_sync)
-	acc_dev->openacc.async_set_async_func (async);
-
-      tgt = gomp_map_vars (acc_dev, mapnum, &hostaddrs, NULL, &s, &kinds, true,
-			   GOMP_MAP_VARS_OPENACC);
-      /* Initialize dynamic refcount.  */
-      tgt->list[0].key->dynamic_refcount = 1;
-
-      if (async > acc_async_sync)
-	acc_dev->openacc.async_set_async_func (acc_async_sync);
-=======
       goacc_aq aq = get_goacc_asyncqueue (async);
->>>>>>> e2aa5677
 
       struct target_mem_desc *tgt
 	= gomp_map_vars_async (acc_dev, aq, mapnum, hostaddrs, NULL, sizes,
@@ -656,23 +596,15 @@
 void *
 acc_create (void *h, size_t s)
 {
-<<<<<<< HEAD
-  return present_create_copy (FLAG_PRESENT | FLAG_CREATE, h, s, acc_async_sync);
-=======
   unsigned short kinds[1] = { GOMP_MAP_ALLOC };
   return goacc_enter_datum (&h, &s, &kinds, acc_async_sync);
->>>>>>> e2aa5677
 }
 
 void
 acc_create_async (void *h, size_t s, int async)
 {
-<<<<<<< HEAD
-  present_create_copy (FLAG_PRESENT | FLAG_CREATE, h, s, async);
-=======
   unsigned short kinds[1] = { GOMP_MAP_ALLOC };
   goacc_enter_datum (&h, &s, &kinds, async);
->>>>>>> e2aa5677
 }
 
 /* acc_present_or_create used to be what acc_create is now.  */
@@ -696,19 +628,6 @@
 
 void *
 acc_copyin (void *h, size_t s)
-<<<<<<< HEAD
-{
-  return present_create_copy (FLAG_PRESENT | FLAG_CREATE | FLAG_COPY, h, s,
-			      acc_async_sync);
-}
-
-void
-acc_copyin_async (void *h, size_t s, int async)
-{
-  present_create_copy (FLAG_PRESENT | FLAG_CREATE | FLAG_COPY, h, s, async);
-}
-
-=======
 {
   unsigned short kinds[1] = { GOMP_MAP_TO };
   return goacc_enter_datum (&h, &s, &kinds, acc_async_sync);
@@ -721,7 +640,6 @@
   goacc_enter_datum (&h, &s, &kinds, async);
 }
 
->>>>>>> e2aa5677
 /* acc_present_or_copyin used to be what acc_copyin is now.  */
 /* acc_pcopyin is acc_present_or_copyin by a different name.  */
 #ifdef HAVE_ATTRIBUTE_ALIAS
@@ -741,13 +659,6 @@
 }
 #endif
 
-<<<<<<< HEAD
-#define FLAG_COPYOUT  (1 << 0)
-#define FLAG_FINALIZE (1 << 1)
-
-static void
-delete_copyout (unsigned f, void *h, size_t s, int async, const char *libfnname)
-=======
 
 /* Helper function to unmap a single data item.  Device lock should be held on
    entry, and remains locked on exit.  */
@@ -755,7 +666,6 @@
 static void
 goacc_exit_datum_1 (struct gomp_device_descr *acc_dev, void *h, size_t s,
 		    unsigned short kind, splay_tree_key n, goacc_aq aq)
->>>>>>> e2aa5677
 {
   assert (kind != GOMP_MAP_DETACH
 	  && kind != GOMP_MAP_FORCE_DETACH);
@@ -862,60 +772,8 @@
       goacc_exit_datum_1 (acc_dev, h, s, kind, n, aq);
     }
 
-  if (n->refcount == REFCOUNT_INFINITY)
-    {
-      n->refcount = 0;
-      n->dynamic_refcount = 0;
-    }
-  if (n->refcount < n->dynamic_refcount)
-    {
-      gomp_mutex_unlock (&acc_dev->lock);
-      gomp_fatal ("Dynamic reference counting assert fail\n");
-    }
-
-<<<<<<< HEAD
-  if (f & FLAG_FINALIZE)
-    {
-      n->refcount -= n->dynamic_refcount;
-      n->dynamic_refcount = 0;
-    }
-  else if (n->dynamic_refcount)
-    {
-      n->dynamic_refcount--;
-      n->refcount--;
-    }
-
-  if (n->refcount == 0)
-    {
-      if (n->tgt->refcount == 2)
-	{
-	  struct target_mem_desc *tp, *t;
-	  for (tp = NULL, t = acc_dev->openacc.data_environ; t != NULL;
-	       tp = t, t = t->prev)
-	    if (n->tgt == t)
-	      {
-		if (tp)
-		  tp->prev = t->prev;
-		else
-		  acc_dev->openacc.data_environ = t->prev;
-		break;
-	      }
-	}
-
-      if (f & FLAG_COPYOUT)
-	{
-	  if (async > acc_async_sync)
-	    acc_dev->openacc.async_set_async_func (async);
-	  acc_dev->dev2host_func (acc_dev->target_id, h, d, s);
-	  if (async > acc_async_sync)
-	    acc_dev->openacc.async_set_async_func (acc_async_sync);
-	}
-
-      gomp_remove_var (acc_dev, n);
-    }
-
   gomp_mutex_unlock (&acc_dev->lock);
-=======
+
   if (profiling_p)
     {
       thr->prof_info = NULL;
@@ -939,76 +797,36 @@
 acc_delete_finalize (void *h , size_t s)
 {
   goacc_exit_datum (h, s, GOMP_MAP_DELETE, acc_async_sync);
->>>>>>> e2aa5677
 }
 
 void
 acc_delete_finalize_async (void *h , size_t s, int async)
 {
-<<<<<<< HEAD
-  delete_copyout (0, h, s, acc_async_sync, __FUNCTION__);
-}
-
-void
-acc_delete_async (void *h , size_t s, int async)
-{
-  delete_copyout (0, h, s, async, __FUNCTION__);
-}
-
-void
-acc_delete_finalize (void *h , size_t s)
-{
-  delete_copyout (FLAG_FINALIZE, h, s, acc_async_sync, __FUNCTION__);
-}
-
-void
-acc_delete_finalize_async (void *h , size_t s, int async)
-{
-  delete_copyout (FLAG_FINALIZE, h, s, async, __FUNCTION__);
-=======
   goacc_exit_datum (h, s, GOMP_MAP_DELETE, async);
->>>>>>> e2aa5677
 }
 
 void
 acc_copyout (void *h, size_t s)
 {
-<<<<<<< HEAD
-  delete_copyout (FLAG_COPYOUT, h, s, acc_async_sync, __FUNCTION__);
-=======
   goacc_exit_datum (h, s, GOMP_MAP_FROM, acc_async_sync);
->>>>>>> e2aa5677
 }
 
 void
 acc_copyout_async (void *h, size_t s, int async)
 {
-<<<<<<< HEAD
-  delete_copyout (FLAG_COPYOUT, h, s, async, __FUNCTION__);
-=======
   goacc_exit_datum (h, s, GOMP_MAP_FROM, async);
->>>>>>> e2aa5677
 }
 
 void
 acc_copyout_finalize (void *h, size_t s)
 {
-<<<<<<< HEAD
-  delete_copyout (FLAG_COPYOUT | FLAG_FINALIZE, h, s, acc_async_sync,
-		  __FUNCTION__);
-=======
   goacc_exit_datum (h, s, GOMP_MAP_FORCE_FROM, acc_async_sync);
->>>>>>> e2aa5677
 }
 
 void
 acc_copyout_finalize_async (void *h, size_t s, int async)
 {
-<<<<<<< HEAD
-  delete_copyout (FLAG_COPYOUT | FLAG_FINALIZE, h, s, async, __FUNCTION__);
-=======
   goacc_exit_datum (h, s, GOMP_MAP_FORCE_FROM, async);
->>>>>>> e2aa5677
 }
 
 static void
@@ -1053,21 +871,13 @@
   d = (void *) (n->tgt->tgt_start + n->tgt_offset
 		+ (uintptr_t) h - n->host_start);
 
-<<<<<<< HEAD
-  if (async > acc_async_sync)
-    acc_dev->openacc.async_set_async_func (async);
-=======
   goacc_aq aq = get_goacc_asyncqueue (async);
->>>>>>> e2aa5677
 
   if (is_dev)
     gomp_copy_host2dev (acc_dev, aq, d, h, s, /* TODO: cbuf? */ NULL);
   else
     gomp_copy_dev2host (acc_dev, aq, h, d, s);
 
-  if (async > acc_async_sync)
-    acc_dev->openacc.async_set_async_func (acc_async_sync);
-
   gomp_mutex_unlock (&acc_dev->lock);
 
   if (profiling_p)
@@ -1093,15 +903,6 @@
 acc_update_self (void *h, size_t s)
 {
   update_dev_host (0, h, s, acc_async_sync);
-<<<<<<< HEAD
-}
-
-void
-acc_update_self_async (void *h, size_t s, int async)
-{
-  update_dev_host (0, h, s, async);
-=======
->>>>>>> e2aa5677
 }
 
 void
@@ -1117,44 +918,11 @@
   struct gomp_device_descr *acc_dev = thr->dev;
   goacc_aq aq = get_goacc_asyncqueue (async);
 
-<<<<<<< HEAD
-  if (acc_is_present (*hostaddrs, *sizes))
-    {
-      splay_tree_key n;
-      gomp_mutex_lock (&acc_dev->lock);
-      n = lookup_host (acc_dev, *hostaddrs, *sizes);
-      gomp_mutex_unlock (&acc_dev->lock);
-
-      tgt = n->tgt;
-      for (size_t i = 0; i < tgt->list_count; i++)
-	if (tgt->list[i].key == n)
-	  {
-	    for (size_t j = 0; j < mapnum; j++)
-	      if (i + j < tgt->list_count && tgt->list[i + j].key)
-		{
-		  tgt->list[i + j].key->refcount++;
-		  tgt->list[i + j].key->dynamic_refcount++;
-		}
-	    return;
-	  }
-      /* Should not reach here.  */
-      gomp_fatal ("Dynamic refcount incrementing failed for pointer/pset");
-    }
-
-  gomp_debug (0, "  %s: prepare mappings\n", __FUNCTION__);
-  tgt = gomp_map_vars (acc_dev, mapnum, hostaddrs,
-		       NULL, sizes, kinds, true, GOMP_MAP_VARS_OPENACC);
-  gomp_debug (0, "  %s: mappings prepared\n", __FUNCTION__);
-=======
   struct splay_tree_key_s cur_node;
   splay_tree_key n;
 
   if (thr->dev->capabilities & GOMP_OFFLOAD_CAP_SHARED_MEM)
     return;
->>>>>>> e2aa5677
-
-  /* Initialize dynamic refcount.  */
-  tgt->list[0].key->dynamic_refcount = 1;
 
   gomp_mutex_lock (&acc_dev->lock);
 
@@ -1175,10 +943,6 @@
 }
 
 void
-<<<<<<< HEAD
-gomp_acc_remove_pointer (void *h, size_t s, bool force_copyfrom, int async,
-			 int finalize, int mapnum)
-=======
 acc_attach (void **hostaddr)
 {
   acc_attach_async (hostaddr, acc_async_sync);
@@ -1186,7 +950,6 @@
 
 static void
 goacc_detach_internal (void **hostaddr, int async, bool finalize)
->>>>>>> e2aa5677
 {
   struct goacc_thread *thr = goacc_thread ();
   struct gomp_device_descr *acc_dev = thr->dev;
@@ -1197,9 +960,6 @@
   if (thr->dev->capabilities & GOMP_OFFLOAD_CAP_SHARED_MEM)
     return;
 
-  if (!acc_is_present (h, s))
-    return;
-
   gomp_mutex_lock (&acc_dev->lock);
 
   cur_node.host_start = (uintptr_t) hostaddr;
@@ -1241,67 +1001,6 @@
   goacc_detach_internal (hostaddr, async, true);
 }
 
-<<<<<<< HEAD
-  if (n->refcount < n->dynamic_refcount)
-    {
-      gomp_mutex_unlock (&acc_dev->lock);
-      gomp_fatal ("Dynamic reference counting assert fail\n");
-    }
-
-  if (finalize)
-    {
-      n->refcount -= n->dynamic_refcount;
-      n->dynamic_refcount = 0;
-    }
-  else if (n->dynamic_refcount)
-    {
-      n->dynamic_refcount--;
-      n->refcount--;
-    }
-
-  gomp_mutex_unlock (&acc_dev->lock);
-
-  if (n->refcount == 0)
-    {
-      if (t->refcount == minrefs)
-	{
-	  /* This is the last reference, so pull the descriptor off the
-	     chain. This prevents gomp_unmap_vars via gomp_unmap_tgt from
-	     freeing the device memory. */
-	  struct target_mem_desc *tp;
-	  for (tp = NULL, t = acc_dev->openacc.data_environ; t != NULL;
-	       tp = t, t = t->prev)
-	    {
-	      if (n->tgt == t)
-		{
-		  if (tp)
-		    tp->prev = t->prev;
-		  else
-		    acc_dev->openacc.data_environ = t->prev;
-		  break;
-		}
-	    }
-	}
-
-      /* Set refcount to 1 to allow gomp_unmap_vars to unmap it.  */
-      n->refcount = 1;
-      t->refcount = minrefs;
-      for (size_t i = 0; i < t->list_count; i++)
-	if (t->list[i].key == n)
-	  {
-	    t->list[i].copy_from = force_copyfrom ? 1 : 0;
-	    break;
-	  }
-
-      /* If running synchronously, unmap immediately.  */
-      if (async < acc_async_noval)
-	gomp_unmap_vars (t, true);
-      else
-	t->device_descr->openacc.register_async_cleanup_func (t, async);
-    }
-
-  gomp_mutex_unlock (&acc_dev->lock);
-=======
 /* Some types of (pointer) variables use several consecutive mappings, which
    must be treated as a group for enter/exit data directives.  This function
    returns the last mapping in such a group (inclusive), or POS for singleton
@@ -1745,7 +1444,6 @@
     goacc_enter_data_internal (acc_dev, mapnum, hostaddrs, sizes, kinds, aq);
   else
     goacc_exit_data_internal (acc_dev, mapnum, hostaddrs, sizes, kinds, aq);
->>>>>>> e2aa5677
 
  out_prof:
   if (profiling_p)
