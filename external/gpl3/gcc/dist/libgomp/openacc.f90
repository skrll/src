--- conflicted
+++ resolved
@@ -1,10 +1,6 @@
 !  OpenACC Runtime Library Definitions.
 
-<<<<<<< HEAD
-!  Copyright (C) 2014-2019 Free Software Foundation, Inc.
-=======
 !  Copyright (C) 2014-2020 Free Software Foundation, Inc.
->>>>>>> e2aa5677
 
 !  Contributed by Tobias Burnus <burnus@net-b.de>
 !              and Mentor Embedded.
@@ -797,10 +793,7 @@
   public :: acc_update_device, acc_update_self, acc_is_present
   public :: acc_copyin_async, acc_create_async, acc_copyout_async
   public :: acc_delete_async, acc_update_device_async, acc_update_self_async
-<<<<<<< HEAD
-=======
   public :: acc_copyout_finalize, acc_delete_finalize
->>>>>>> e2aa5677
 
   integer, parameter :: openacc_version = 201711
 
@@ -985,35 +978,6 @@
     procedure :: acc_create_async_64_h
     procedure :: acc_create_async_array_h
   end interface
-<<<<<<< HEAD
-
-  interface acc_copyout_async
-    procedure :: acc_copyout_async_32_h
-    procedure :: acc_copyout_async_64_h
-    procedure :: acc_copyout_async_array_h
-  end interface
-
-  interface acc_delete_async
-    procedure :: acc_delete_async_32_h
-    procedure :: acc_delete_async_64_h
-    procedure :: acc_delete_async_array_h
-  end interface
-
-  interface acc_update_device_async
-    procedure :: acc_update_device_async_32_h
-    procedure :: acc_update_device_async_64_h
-    procedure :: acc_update_device_async_array_h
-  end interface
-
-  interface acc_update_self_async
-    procedure :: acc_update_self_async_32_h
-    procedure :: acc_update_self_async_64_h
-    procedure :: acc_update_self_async_array_h
-  end interface
-
-end module
-=======
->>>>>>> e2aa5677
 
   interface acc_copyout_async
     procedure :: acc_copyout_async_32_h
@@ -1450,11 +1414,7 @@
   use openacc_internal, only: acc_is_present_l
   logical acc_is_present_array_h
   type (*), dimension (..), contiguous :: a
-<<<<<<< HEAD
-  acc_is_present_array_h = acc_is_present_l (a, sizeof (a)) == 1
-=======
   acc_is_present_array_h = acc_is_present_l (a, sizeof (a)) /= 0
->>>>>>> e2aa5677
 end function
 
 subroutine acc_copyin_async_32_h (a, len, async)
