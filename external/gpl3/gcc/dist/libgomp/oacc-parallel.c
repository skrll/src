<<<<<<< HEAD
/* Copyright (C) 2013-2019 Free Software Foundation, Inc.
=======
/* Copyright (C) 2013-2020 Free Software Foundation, Inc.
>>>>>>> e2aa5677

   Contributed by Mentor Embedded.

   This file is part of the GNU Offloading and Multi Processing Library
   (libgomp).

   Libgomp is free software; you can redistribute it and/or modify it
   under the terms of the GNU General Public License as published by
   the Free Software Foundation; either version 3, or (at your option)
   any later version.

   Libgomp is distributed in the hope that it will be useful, but WITHOUT ANY
   WARRANTY; without even the implied warranty of MERCHANTABILITY or FITNESS
   FOR A PARTICULAR PURPOSE.  See the GNU General Public License for
   more details.

   Under Section 7 of GPL version 3, you are granted additional
   permissions described in the GCC Runtime Library Exception, version
   3.1, as published by the Free Software Foundation.

   You should have received a copy of the GNU General Public License and
   a copy of the GCC Runtime Library Exception along with this program;
   see the files COPYING3 and COPYING.RUNTIME respectively.  If not, see
   <http://www.gnu.org/licenses/>.  */

/* This file handles OpenACC constructs.  */

#include "openacc.h"
#include "libgomp.h"
#include "gomp-constants.h"
#include "oacc-int.h"
#ifdef HAVE_INTTYPES_H
# include <inttypes.h>  /* For PRIu64.  */
#endif
#include <string.h>
#include <stdarg.h>
#include <assert.h>


/* In the ABI, the GOACC_FLAGs are encoded as an inverted bitmask, so that we
   continue to support the following two legacy values.  */
_Static_assert (GOACC_FLAGS_UNMARSHAL (GOMP_DEVICE_ICV) == 0,
		"legacy GOMP_DEVICE_ICV broken");
_Static_assert (GOACC_FLAGS_UNMARSHAL (GOMP_DEVICE_HOST_FALLBACK)
		== GOACC_FLAG_HOST_FALLBACK,
		"legacy GOMP_DEVICE_HOST_FALLBACK broken");


<<<<<<< HEAD
/* Returns the number of mappings associated with the pointer or pset. PSET
   have three mappings, whereas pointer have two.  */

static int
find_pointer (int pos, size_t mapnum, unsigned short *kinds)
=======
/* Handle the mapping pair that are presented when a
   deviceptr clause is used with Fortran.  */

static void
handle_ftn_pointers (size_t mapnum, void **hostaddrs, size_t *sizes,
		     unsigned short *kinds)
>>>>>>> e2aa5677
{
  int i;

  for (i = 0; i < mapnum; i++)
    {
      unsigned short kind1 = kinds[i] & 0xff;

<<<<<<< HEAD
  if (kind == GOMP_MAP_TO_PSET)
    return 3;
  else if (kind == GOMP_MAP_POINTER)
    return 2;

  return 0;
}

/* Handle the mapping pair that are presented when a
   deviceptr clause is used with Fortran.  */

static void
handle_ftn_pointers (size_t mapnum, void **hostaddrs, size_t *sizes,
		     unsigned short *kinds)
{
  int i;

  for (i = 0; i < mapnum; i++)
    {
      unsigned short kind1 = kinds[i] & 0xff;

=======
>>>>>>> e2aa5677
      /* Handle Fortran deviceptr clause.  */
      if (kind1 == GOMP_MAP_FORCE_DEVICEPTR)
	{
	  unsigned short kind2;

	  if (i < (signed)mapnum - 1)
	    kind2 = kinds[i + 1] & 0xff;
	  else
	    kind2 = 0xffff;

	  if (sizes[i] == sizeof (void *))
	    continue;

	  /* At this point, we're dealing with a Fortran deviceptr.
	     If the next element is not what we're expecting, then
	     this is an instance of where the deviceptr variable was
	     not used within the region and the pointer was removed
	     by the gimplifier.  */
	  if (kind2 == GOMP_MAP_POINTER
	      && sizes[i + 1] == 0
	      && hostaddrs[i] == *(void **)hostaddrs[i + 1])
	    {
	      kinds[i+1] = kinds[i];
	      sizes[i+1] = sizeof (void *);
	    }
<<<<<<< HEAD

	  /* Invalidate the entry.  */
	  hostaddrs[i] = NULL;
	}
    }
}
=======
>>>>>>> e2aa5677

	  /* Invalidate the entry.  */
	  hostaddrs[i] = NULL;
	}
    }
}


/* Launch a possibly offloaded function with FLAGS.  FN is the host fn
   address.  MAPNUM, HOSTADDRS, SIZES & KINDS  describe the memory
   blocks to be copied to/from the device.  Varadic arguments are
   keyed optional parameters terminated with a zero.  */

void
GOACC_parallel_keyed (int flags_m, void (*fn) (void *),
		      size_t mapnum, void **hostaddrs, size_t *sizes,
		      unsigned short *kinds, ...)
{
  int flags = GOACC_FLAGS_UNMARSHAL (flags_m);

  va_list ap;
  struct goacc_thread *thr;
  struct gomp_device_descr *acc_dev;
  struct target_mem_desc *tgt;
  void **devaddrs;
  unsigned int i;
  struct splay_tree_key_s k;
  splay_tree_key tgt_fn_key;
  void (*tgt_fn);
  int async = GOMP_ASYNC_SYNC;
  unsigned dims[GOMP_DIM_MAX];
  unsigned tag;

#ifdef HAVE_INTTYPES_H
  gomp_debug (0, "%s: mapnum=%"PRIu64", hostaddrs=%p, size=%p, kinds=%p\n",
	      __FUNCTION__, (uint64_t) mapnum, hostaddrs, sizes, kinds);
#else
  gomp_debug (0, "%s: mapnum=%lu, hostaddrs=%p, sizes=%p, kinds=%p\n",
	      __FUNCTION__, (unsigned long) mapnum, hostaddrs, sizes, kinds);
#endif
  goacc_lazy_initialize ();

  thr = goacc_thread ();
  acc_dev = thr->dev;

<<<<<<< HEAD
=======
  bool profiling_p = GOACC_PROFILING_DISPATCH_P (true);

  acc_prof_info prof_info;
  if (profiling_p)
    {
      thr->prof_info = &prof_info;

      prof_info.event_type = acc_ev_compute_construct_start;
      prof_info.valid_bytes = _ACC_PROF_INFO_VALID_BYTES;
      prof_info.version = _ACC_PROF_INFO_VERSION;
      prof_info.device_type = acc_device_type (acc_dev->type);
      prof_info.device_number = acc_dev->target_id;
      prof_info.thread_id = -1;
      prof_info.async = async;
      prof_info.async_queue = prof_info.async;
      prof_info.src_file = NULL;
      prof_info.func_name = NULL;
      prof_info.line_no = -1;
      prof_info.end_line_no = -1;
      prof_info.func_line_no = -1;
      prof_info.func_end_line_no = -1;
    }
  acc_event_info compute_construct_event_info;
  if (profiling_p)
    {
      compute_construct_event_info.other_event.event_type
	= prof_info.event_type;
      compute_construct_event_info.other_event.valid_bytes
	= _ACC_OTHER_EVENT_INFO_VALID_BYTES;
      compute_construct_event_info.other_event.parent_construct
	= acc_construct_parallel;
      compute_construct_event_info.other_event.implicit = 0;
      compute_construct_event_info.other_event.tool_info = NULL;
    }
  acc_api_info api_info;
  if (profiling_p)
    {
      thr->api_info = &api_info;

      api_info.device_api = acc_device_api_none;
      api_info.valid_bytes = _ACC_API_INFO_VALID_BYTES;
      api_info.device_type = prof_info.device_type;
      api_info.vendor = -1;
      api_info.device_handle = NULL;
      api_info.context_handle = NULL;
      api_info.async_handle = NULL;
    }

  if (profiling_p)
    goacc_profiling_dispatch (&prof_info, &compute_construct_event_info,
			      &api_info);

>>>>>>> e2aa5677
  handle_ftn_pointers (mapnum, hostaddrs, sizes, kinds);

  /* Host fallback if "if" clause is false or if the current device is set to
     the host.  */
  if (flags & GOACC_FLAG_HOST_FALLBACK)
    {
      prof_info.device_type = acc_device_host;
      api_info.device_type = prof_info.device_type;
      goacc_save_and_set_bind (acc_device_host);
      fn (hostaddrs);
      goacc_restore_bind ();
      goto out_prof;
    }
  else if (acc_device_type (acc_dev->type) == acc_device_host)
    {
      fn (hostaddrs);
      goto out_prof;
    }

  /* Default: let the runtime choose.  */
  for (i = 0; i != GOMP_DIM_MAX; i++)
    dims[i] = 0;

  va_start (ap, kinds);
  /* TODO: This will need amending when device_type is implemented.  */
  while ((tag = va_arg (ap, unsigned)) != 0)
    {
      if (GOMP_LAUNCH_DEVICE (tag))
	gomp_fatal ("device_type '%d' offload parameters, libgomp is too old",
		    GOMP_LAUNCH_DEVICE (tag));

      switch (GOMP_LAUNCH_CODE (tag))
	{
	case GOMP_LAUNCH_DIM:
	  {
	    unsigned mask = GOMP_LAUNCH_OP (tag);

	    for (i = 0; i != GOMP_DIM_MAX; i++)
	      if (mask & GOMP_DIM_MASK (i))
		dims[i] = va_arg (ap, unsigned);
	  }
	  break;

	case GOMP_LAUNCH_ASYNC:
	  {
	    /* Small constant values are encoded in the operand.  */
	    async = GOMP_LAUNCH_OP (tag);

	    if (async == GOMP_LAUNCH_OP_MAX)
	      async = va_arg (ap, unsigned);

	    if (profiling_p)
	      {
		prof_info.async = async;
		prof_info.async_queue = prof_info.async;
	      }

	    break;
	  }

	case GOMP_LAUNCH_WAIT:
	  {
	    unsigned num_waits = GOMP_LAUNCH_OP (tag);
	    goacc_wait (async, num_waits, &ap);
	    break;
	  }

	default:
	  gomp_fatal ("unrecognized offload code '%d',"
		      " libgomp is too old", GOMP_LAUNCH_CODE (tag));
	}
    }
  va_end (ap);
  
  if (!(acc_dev->capabilities & GOMP_OFFLOAD_CAP_NATIVE_EXEC))
    {
      k.host_start = (uintptr_t) fn;
      k.host_end = k.host_start + 1;
      gomp_mutex_lock (&acc_dev->lock);
      tgt_fn_key = splay_tree_lookup (&acc_dev->mem_map, &k);
      gomp_mutex_unlock (&acc_dev->lock);

      if (tgt_fn_key == NULL)
	gomp_fatal ("target function wasn't mapped");

      tgt_fn = (void (*)) tgt_fn_key->tgt_offset;
    }
  else
    tgt_fn = (void (*)) fn;

  acc_event_info enter_exit_data_event_info;
  if (profiling_p)
    {
      prof_info.event_type = acc_ev_enter_data_start;
      enter_exit_data_event_info.other_event.event_type
	= prof_info.event_type;
      enter_exit_data_event_info.other_event.valid_bytes
	= _ACC_OTHER_EVENT_INFO_VALID_BYTES;
      enter_exit_data_event_info.other_event.parent_construct
	= compute_construct_event_info.other_event.parent_construct;
      enter_exit_data_event_info.other_event.implicit = 1;
      enter_exit_data_event_info.other_event.tool_info = NULL;
      goacc_profiling_dispatch (&prof_info, &enter_exit_data_event_info,
				&api_info);
    }

  goacc_aq aq = get_goacc_asyncqueue (async);

  tgt = gomp_map_vars_async (acc_dev, aq, mapnum, hostaddrs, NULL, sizes, kinds,
			     true, GOMP_MAP_VARS_OPENACC);
  if (profiling_p)
    {
      prof_info.event_type = acc_ev_enter_data_end;
      enter_exit_data_event_info.other_event.event_type
	= prof_info.event_type;
      goacc_profiling_dispatch (&prof_info, &enter_exit_data_event_info,
				&api_info);
    }
  
  devaddrs = gomp_alloca (sizeof (void *) * mapnum);
  for (i = 0; i < mapnum; i++)
<<<<<<< HEAD
    devaddrs[i] = (void *) (tgt->list[i].key->tgt->tgt_start
			    + tgt->list[i].key->tgt_offset
			    + tgt->list[i].offset);
=======
    devaddrs[i] = (void *) gomp_map_val (tgt, hostaddrs, i);
>>>>>>> e2aa5677

  if (aq == NULL)
    acc_dev->openacc.exec_func (tgt_fn, mapnum, hostaddrs, devaddrs, dims,
				tgt);
  else
    acc_dev->openacc.async.exec_func (tgt_fn, mapnum, hostaddrs, devaddrs,
				      dims, tgt, aq);

  if (profiling_p)
    {
      prof_info.event_type = acc_ev_exit_data_start;
      enter_exit_data_event_info.other_event.event_type = prof_info.event_type;
      enter_exit_data_event_info.other_event.tool_info = NULL;
      goacc_profiling_dispatch (&prof_info, &enter_exit_data_event_info,
				&api_info);
    }

  /* If running synchronously, unmap immediately.  */
<<<<<<< HEAD
  bool copyfrom = true;
  if (async_synchronous_p (async))
    gomp_unmap_vars (tgt, true);
  else
    {
      bool async_unmap = false;
      for (size_t i = 0; i < tgt->list_count; i++)
	{
	  splay_tree_key k = tgt->list[i].key;
	  if (k && k->refcount == 1)
	    {
	      async_unmap = true;
	      break;
	    }
	}
      if (async_unmap)
	tgt->device_descr->openacc.register_async_cleanup_func (tgt, async);
      else
	{
	  copyfrom = false;
	  gomp_unmap_vars (tgt, copyfrom);
	}
=======
  if (aq == NULL)
    gomp_unmap_vars (tgt, true);
  else
    gomp_unmap_vars_async (tgt, true, aq);

  if (profiling_p)
    {
      prof_info.event_type = acc_ev_exit_data_end;
      enter_exit_data_event_info.other_event.event_type = prof_info.event_type;
      goacc_profiling_dispatch (&prof_info, &enter_exit_data_event_info,
				&api_info);
>>>>>>> e2aa5677
    }

 out_prof:
  if (profiling_p)
    {
      prof_info.event_type = acc_ev_compute_construct_end;
      compute_construct_event_info.other_event.event_type
	= prof_info.event_type;
      goacc_profiling_dispatch (&prof_info, &compute_construct_event_info,
				&api_info);

      thr->prof_info = NULL;
      thr->api_info = NULL;
    }
}

/* Legacy entry point (GCC 5).  Only provide host fallback execution.  */

void
GOACC_parallel (int flags_m, void (*fn) (void *),
		size_t mapnum, void **hostaddrs, size_t *sizes,
		unsigned short *kinds,
		int num_gangs, int num_workers, int vector_length,
		int async, int num_waits, ...)
{
  goacc_save_and_set_bind (acc_device_host);
  fn (hostaddrs);
  goacc_restore_bind ();
}

void
GOACC_data_start (int flags_m, size_t mapnum,
		  void **hostaddrs, size_t *sizes, unsigned short *kinds)
{
  int flags = GOACC_FLAGS_UNMARSHAL (flags_m);

  struct target_mem_desc *tgt;

#ifdef HAVE_INTTYPES_H
  gomp_debug (0, "%s: mapnum=%"PRIu64", hostaddrs=%p, size=%p, kinds=%p\n",
	      __FUNCTION__, (uint64_t) mapnum, hostaddrs, sizes, kinds);
#else
  gomp_debug (0, "%s: mapnum=%lu, hostaddrs=%p, sizes=%p, kinds=%p\n",
	      __FUNCTION__, (unsigned long) mapnum, hostaddrs, sizes, kinds);
#endif

  goacc_lazy_initialize ();

  struct goacc_thread *thr = goacc_thread ();
  struct gomp_device_descr *acc_dev = thr->dev;

  bool profiling_p = GOACC_PROFILING_DISPATCH_P (true);

  acc_prof_info prof_info;
  if (profiling_p)
    {
      thr->prof_info = &prof_info;

      prof_info.event_type = acc_ev_enter_data_start;
      prof_info.valid_bytes = _ACC_PROF_INFO_VALID_BYTES;
      prof_info.version = _ACC_PROF_INFO_VERSION;
      prof_info.device_type = acc_device_type (acc_dev->type);
      prof_info.device_number = acc_dev->target_id;
      prof_info.thread_id = -1;
      prof_info.async = acc_async_sync; /* Always synchronous.  */
      prof_info.async_queue = prof_info.async;
      prof_info.src_file = NULL;
      prof_info.func_name = NULL;
      prof_info.line_no = -1;
      prof_info.end_line_no = -1;
      prof_info.func_line_no = -1;
      prof_info.func_end_line_no = -1;
    }
  acc_event_info enter_data_event_info;
  if (profiling_p)
    {
      enter_data_event_info.other_event.event_type
	= prof_info.event_type;
      enter_data_event_info.other_event.valid_bytes
	= _ACC_OTHER_EVENT_INFO_VALID_BYTES;
      enter_data_event_info.other_event.parent_construct = acc_construct_data;
      for (int i = 0; i < mapnum; ++i)
	if ((kinds[i] & 0xff) == GOMP_MAP_USE_DEVICE_PTR
	    || (kinds[i] & 0xff) == GOMP_MAP_USE_DEVICE_PTR_IF_PRESENT)
	  {
	    /* If there is one such data mapping kind, then this is actually an
	       OpenACC 'host_data' construct.  (GCC maps the OpenACC
	       'host_data' construct to the OpenACC 'data' construct.)  Apart
	       from artificial test cases (such as an OpenACC 'host_data'
	       construct's (implicit) device initialization when there hasn't
	       been any device data be set up before...), there can't really
	       any meaningful events be generated from OpenACC 'host_data'
	       constructs, though.  */
	    enter_data_event_info.other_event.parent_construct
	      = acc_construct_host_data;
	    break;
	  }
      enter_data_event_info.other_event.implicit = 0;
      enter_data_event_info.other_event.tool_info = NULL;
    }
  acc_api_info api_info;
  if (profiling_p)
    {
      thr->api_info = &api_info;

      api_info.device_api = acc_device_api_none;
      api_info.valid_bytes = _ACC_API_INFO_VALID_BYTES;
      api_info.device_type = prof_info.device_type;
      api_info.vendor = -1;
      api_info.device_handle = NULL;
      api_info.context_handle = NULL;
      api_info.async_handle = NULL;
    }

  if (profiling_p)
    goacc_profiling_dispatch (&prof_info, &enter_data_event_info, &api_info);

  /* Host fallback or 'do nothing'.  */
  if ((acc_dev->capabilities & GOMP_OFFLOAD_CAP_SHARED_MEM)
      || (flags & GOACC_FLAG_HOST_FALLBACK))
    {
      prof_info.device_type = acc_device_host;
      api_info.device_type = prof_info.device_type;
      tgt = gomp_map_vars (NULL, 0, NULL, NULL, NULL, NULL, true,
			   GOMP_MAP_VARS_OPENACC);
      tgt->prev = thr->mapped_data;
      thr->mapped_data = tgt;

      goto out_prof;
    }

  gomp_debug (0, "  %s: prepare mappings\n", __FUNCTION__);
  tgt = gomp_map_vars (acc_dev, mapnum, hostaddrs, NULL, sizes, kinds, true,
		       GOMP_MAP_VARS_OPENACC);
  gomp_debug (0, "  %s: mappings prepared\n", __FUNCTION__);
  tgt->prev = thr->mapped_data;
  thr->mapped_data = tgt;

 out_prof:
  if (profiling_p)
    {
      prof_info.event_type = acc_ev_enter_data_end;
      enter_data_event_info.other_event.event_type = prof_info.event_type;
      goacc_profiling_dispatch (&prof_info, &enter_data_event_info, &api_info);

      thr->prof_info = NULL;
      thr->api_info = NULL;
    }
}

void
GOACC_data_end (void)
{
  struct goacc_thread *thr = goacc_thread ();
  struct gomp_device_descr *acc_dev = thr->dev;
  struct target_mem_desc *tgt = thr->mapped_data;

<<<<<<< HEAD
  gomp_debug (0, "  %s: restore mappings\n", __FUNCTION__);
  thr->mapped_data = tgt->prev;
  gomp_unmap_vars (tgt, true);
  gomp_debug (0, "  %s: mappings restored\n", __FUNCTION__);
}

void
GOACC_enter_exit_data (int flags_m, size_t mapnum,
		       void **hostaddrs, size_t *sizes, unsigned short *kinds,
		       int async, int num_waits, ...)
{
  int flags = GOACC_FLAGS_UNMARSHAL (flags_m);

  struct goacc_thread *thr;
  struct gomp_device_descr *acc_dev;
  bool data_enter = false;
  size_t i;

  goacc_lazy_initialize ();

  thr = goacc_thread ();
  acc_dev = thr->dev;

  if ((acc_dev->capabilities & GOMP_OFFLOAD_CAP_SHARED_MEM)
      || (flags & GOACC_FLAG_HOST_FALLBACK))
    return;

  if (num_waits)
=======
  bool profiling_p = GOACC_PROFILING_DISPATCH_P (true);

  acc_prof_info prof_info;
  if (profiling_p)
>>>>>>> e2aa5677
    {
      thr->prof_info = &prof_info;

      prof_info.event_type = acc_ev_exit_data_start;
      prof_info.valid_bytes = _ACC_PROF_INFO_VALID_BYTES;
      prof_info.version = _ACC_PROF_INFO_VERSION;
      prof_info.device_type = acc_device_type (acc_dev->type);
      prof_info.device_number = acc_dev->target_id;
      prof_info.thread_id = -1;
      prof_info.async = acc_async_sync; /* Always synchronous.  */
      prof_info.async_queue = prof_info.async;
      prof_info.src_file = NULL;
      prof_info.func_name = NULL;
      prof_info.line_no = -1;
      prof_info.end_line_no = -1;
      prof_info.func_line_no = -1;
      prof_info.func_end_line_no = -1;
    }
<<<<<<< HEAD

  /* Determine whether "finalize" semantics apply to all mappings of this
     OpenACC directive.  */
  bool finalize = false;
  if (mapnum > 0)
    {
      unsigned char kind = kinds[0] & 0xff;
      if (kind == GOMP_MAP_DELETE
	  || kind == GOMP_MAP_FORCE_FROM)
	finalize = true;
    }

  acc_dev->openacc.async_set_async_func (async);

  /* Determine if this is an "acc enter data".  */
  for (i = 0; i < mapnum; ++i)
    {
      unsigned char kind = kinds[i] & 0xff;

      if (kind == GOMP_MAP_POINTER || kind == GOMP_MAP_TO_PSET)
	continue;

      if (kind == GOMP_MAP_FORCE_ALLOC
	  || kind == GOMP_MAP_FORCE_PRESENT
	  || kind == GOMP_MAP_FORCE_TO
	  || kind == GOMP_MAP_TO
	  || kind == GOMP_MAP_ALLOC)
	{
	  data_enter = true;
	  break;
	}

      if (kind == GOMP_MAP_RELEASE
	  || kind == GOMP_MAP_DELETE
	  || kind == GOMP_MAP_FROM
	  || kind == GOMP_MAP_FORCE_FROM)
	break;

      gomp_fatal (">>>> GOACC_enter_exit_data UNHANDLED kind 0x%.2x",
		      kind);
    }

  /* In c, non-pointers and arrays are represented by a single data clause.
     Dynamically allocated arrays and subarrays are represented by a data
     clause followed by an internal GOMP_MAP_POINTER.

     In fortran, scalars and not allocated arrays are represented by a
     single data clause. Allocated arrays and subarrays have three mappings:
     1) the original data clause, 2) a PSET 3) a pointer to the array data.
  */

  if (data_enter)
    {
      for (i = 0; i < mapnum; i++)
	{
	  unsigned char kind = kinds[i] & 0xff;

	  /* Scan for pointers and PSETs.  */
	  int pointer = find_pointer (i, mapnum, kinds);

	  if (!pointer)
	    {
	      switch (kind)
		{
		case GOMP_MAP_ALLOC:
		case GOMP_MAP_FORCE_ALLOC:
		  acc_create (hostaddrs[i], sizes[i]);
		  break;
		case GOMP_MAP_TO:
		case GOMP_MAP_FORCE_TO:
		  acc_copyin (hostaddrs[i], sizes[i]);
		  break;
		default:
		  gomp_fatal (">>>> GOACC_enter_exit_data UNHANDLED kind 0x%.2x",
			      kind);
		  break;
		}
	    }
	  else
	    {
	      gomp_acc_insert_pointer (pointer, &hostaddrs[i],
				       &sizes[i], &kinds[i]);
	      /* Increment 'i' by two because OpenACC requires fortran
		 arrays to be contiguous, so each PSET is associated with
		 one of MAP_FORCE_ALLOC/MAP_FORCE_PRESET/MAP_FORCE_TO, and
		 one MAP_POINTER.  */
	      i += pointer - 1;
	    }
	}
=======
  acc_event_info exit_data_event_info;
  if (profiling_p)
    {
      exit_data_event_info.other_event.event_type
	= prof_info.event_type;
      exit_data_event_info.other_event.valid_bytes
	= _ACC_OTHER_EVENT_INFO_VALID_BYTES;
      exit_data_event_info.other_event.parent_construct = acc_construct_data;
      exit_data_event_info.other_event.implicit = 0;
      exit_data_event_info.other_event.tool_info = NULL;
    }
  acc_api_info api_info;
  if (profiling_p)
    {
      thr->api_info = &api_info;

      api_info.device_api = acc_device_api_none;
      api_info.valid_bytes = _ACC_API_INFO_VALID_BYTES;
      api_info.device_type = prof_info.device_type;
      api_info.vendor = -1;
      api_info.device_handle = NULL;
      api_info.context_handle = NULL;
      api_info.async_handle = NULL;
>>>>>>> e2aa5677
    }

<<<<<<< HEAD
	int pointer = find_pointer (i, mapnum, kinds);

	if (!pointer)
	  {
	    switch (kind)
	      {
	      case GOMP_MAP_RELEASE:
	      case GOMP_MAP_DELETE:
		if (acc_is_present (hostaddrs[i], sizes[i]))
		  {
		    if (finalize)
		      acc_delete_finalize (hostaddrs[i], sizes[i]);
		    else
		      acc_delete (hostaddrs[i], sizes[i]);
		  }
		break;
	      case GOMP_MAP_FROM:
	      case GOMP_MAP_FORCE_FROM:
		if (finalize)
		  acc_copyout_finalize (hostaddrs[i], sizes[i]);
		else
		  acc_copyout (hostaddrs[i], sizes[i]);
		break;
	      default:
		gomp_fatal (">>>> GOACC_enter_exit_data UNHANDLED kind 0x%.2x",
			    kind);
		break;
	      }
	  }
	else
	  {
	    bool copyfrom = (kind == GOMP_MAP_FORCE_FROM
			     || kind == GOMP_MAP_FROM);
	    gomp_acc_remove_pointer (hostaddrs[i], sizes[i], copyfrom, async,
				     finalize, pointer);
	    /* See the above comment.  */
	    i += pointer - 1;
	  }
      }

  acc_dev->openacc.async_set_async_func (acc_async_sync);
}

static void
goacc_wait (int async, int num_waits, va_list *ap)
{
  while (num_waits--)
    {
      int qid = va_arg (*ap, int);

      /* Waiting on ACC_ASYNC_NOVAL maps to 'wait all'.  */
      if (qid == acc_async_noval)
	{
	  if (async == acc_async_sync)
	    acc_wait_all ();
	  else
	    acc_wait_all_async (async);
	  break;
	}

      if (acc_async_test (qid))
	continue;

      if (async == acc_async_sync)
	acc_wait (qid);
      else if (qid == async)
	;/* If we're waiting on the same asynchronous queue as we're
	    launching on, the queue itself will order work as
	    required, so there's no need to wait explicitly.  */
      else
	acc_wait_async (qid, async);
=======
  if (profiling_p)
    goacc_profiling_dispatch (&prof_info, &exit_data_event_info, &api_info);

  gomp_debug (0, "  %s: restore mappings\n", __FUNCTION__);
  thr->mapped_data = tgt->prev;
  gomp_unmap_vars (tgt, true);
  gomp_debug (0, "  %s: mappings restored\n", __FUNCTION__);

  if (profiling_p)
    {
      prof_info.event_type = acc_ev_exit_data_end;
      exit_data_event_info.other_event.event_type = prof_info.event_type;
      goacc_profiling_dispatch (&prof_info, &exit_data_event_info, &api_info);

      thr->prof_info = NULL;
      thr->api_info = NULL;
>>>>>>> e2aa5677
    }
}

void
GOACC_update (int flags_m, size_t mapnum,
	      void **hostaddrs, size_t *sizes, unsigned short *kinds,
	      int async, int num_waits, ...)
{
  int flags = GOACC_FLAGS_UNMARSHAL (flags_m);

  size_t i;

  goacc_lazy_initialize ();

  struct goacc_thread *thr = goacc_thread ();
  struct gomp_device_descr *acc_dev = thr->dev;

  bool profiling_p = GOACC_PROFILING_DISPATCH_P (true);

  acc_prof_info prof_info;
  if (profiling_p)
    {
      thr->prof_info = &prof_info;

      prof_info.event_type = acc_ev_update_start;
      prof_info.valid_bytes = _ACC_PROF_INFO_VALID_BYTES;
      prof_info.version = _ACC_PROF_INFO_VERSION;
      prof_info.device_type = acc_device_type (acc_dev->type);
      prof_info.device_number = acc_dev->target_id;
      prof_info.thread_id = -1;
      prof_info.async = async;
      prof_info.async_queue = prof_info.async;
      prof_info.src_file = NULL;
      prof_info.func_name = NULL;
      prof_info.line_no = -1;
      prof_info.end_line_no = -1;
      prof_info.func_line_no = -1;
      prof_info.func_end_line_no = -1;
    }
  acc_event_info update_event_info;
  if (profiling_p)
    {
      update_event_info.other_event.event_type
	= prof_info.event_type;
      update_event_info.other_event.valid_bytes
	= _ACC_OTHER_EVENT_INFO_VALID_BYTES;
      update_event_info.other_event.parent_construct = acc_construct_update;
      update_event_info.other_event.implicit = 0;
      update_event_info.other_event.tool_info = NULL;
    }
  acc_api_info api_info;
  if (profiling_p)
    {
      thr->api_info = &api_info;

      api_info.device_api = acc_device_api_none;
      api_info.valid_bytes = _ACC_API_INFO_VALID_BYTES;
      api_info.device_type = prof_info.device_type;
      api_info.vendor = -1;
      api_info.device_handle = NULL;
      api_info.context_handle = NULL;
      api_info.async_handle = NULL;
    }

  if (profiling_p)
    goacc_profiling_dispatch (&prof_info, &update_event_info, &api_info);

  if ((acc_dev->capabilities & GOMP_OFFLOAD_CAP_SHARED_MEM)
      || (flags & GOACC_FLAG_HOST_FALLBACK))
<<<<<<< HEAD
    return;
=======
    {
      prof_info.device_type = acc_device_host;
      api_info.device_type = prof_info.device_type;

      goto out_prof;
    }
>>>>>>> e2aa5677

  if (num_waits)
    {
      va_list ap;

      va_start (ap, num_waits);
      goacc_wait (async, num_waits, &ap);
      va_end (ap);
    }

<<<<<<< HEAD
  acc_dev->openacc.async_set_async_func (async);

=======
>>>>>>> e2aa5677
  bool update_device = false;
  for (i = 0; i < mapnum; ++i)
    {
      unsigned char kind = kinds[i] & 0xff;

      switch (kind)
	{
	case GOMP_MAP_POINTER:
	case GOMP_MAP_TO_PSET:
	  break;

	case GOMP_MAP_ALWAYS_POINTER:
	  if (update_device)
	    {
	      /* Save the contents of the host pointer.  */
	      void *dptr = acc_deviceptr (hostaddrs[i-1]);
	      uintptr_t t = *(uintptr_t *) hostaddrs[i];

	      /* Update the contents of the host pointer to reflect
		 the value of the allocated device memory in the
		 previous pointer.  */
	      *(uintptr_t *) hostaddrs[i] = (uintptr_t)dptr;
<<<<<<< HEAD
=======
	      /* TODO: verify that we really cannot use acc_update_device_async
		 here.  */
>>>>>>> e2aa5677
	      acc_update_device (hostaddrs[i], sizeof (uintptr_t));

	      /* Restore the host pointer.  */
	      *(uintptr_t *) hostaddrs[i] = t;
	      update_device = false;
	    }
	  break;

	case GOMP_MAP_TO:
	  if (!acc_is_present (hostaddrs[i], sizes[i]))
	    {
	      update_device = false;
	      break;
	    }
	  /* Fallthru  */
	case GOMP_MAP_FORCE_TO:
	  update_device = true;
<<<<<<< HEAD
	  acc_update_device (hostaddrs[i], sizes[i]);
=======
	  acc_update_device_async (hostaddrs[i], sizes[i], async);
>>>>>>> e2aa5677
	  break;

	case GOMP_MAP_FROM:
	  if (!acc_is_present (hostaddrs[i], sizes[i]))
	    {
	      update_device = false;
	      break;
	    }
	  /* Fallthru  */
	case GOMP_MAP_FORCE_FROM:
	  update_device = false;
<<<<<<< HEAD
	  acc_update_self (hostaddrs[i], sizes[i]);
=======
	  acc_update_self_async (hostaddrs[i], sizes[i], async);
>>>>>>> e2aa5677
	  break;

	default:
	  gomp_fatal (">>>> GOACC_update UNHANDLED kind 0x%.2x", kind);
	  break;
	}
    }

 out_prof:
  if (profiling_p)
    {
      prof_info.event_type = acc_ev_update_end;
      update_event_info.other_event.event_type = prof_info.event_type;
      goacc_profiling_dispatch (&prof_info, &update_event_info, &api_info);

      thr->prof_info = NULL;
      thr->api_info = NULL;
    }
<<<<<<< HEAD
  else if (async == acc_async_sync)
    acc_wait_all ();
  else
    acc_wait_all_async (async);
=======
>>>>>>> e2aa5677
}


/* Legacy entry point (GCC 5).  */

int
GOACC_get_num_threads (void)
{
  return 1;
}

/* Legacy entry point (GCC 5).  */

int
GOACC_get_thread_num (void)
{
  return 0;
}

void
GOACC_declare (int flags_m, size_t mapnum,
	       void **hostaddrs, size_t *sizes, unsigned short *kinds)
{
  int i;

  for (i = 0; i < mapnum; i++)
    {
      unsigned char kind = kinds[i] & 0xff;

      if (kind == GOMP_MAP_POINTER || kind == GOMP_MAP_TO_PSET)
	continue;

      switch (kind)
	{
	  case GOMP_MAP_FORCE_ALLOC:
	  case GOMP_MAP_FORCE_FROM:
	  case GOMP_MAP_FORCE_TO:
	  case GOMP_MAP_POINTER:
	  case GOMP_MAP_RELEASE:
	  case GOMP_MAP_DELETE:
	    GOACC_enter_exit_data (flags_m, 1, &hostaddrs[i], &sizes[i],
				   &kinds[i], GOMP_ASYNC_SYNC, 0);
	    break;

	  case GOMP_MAP_FORCE_DEVICEPTR:
	    break;

	  case GOMP_MAP_ALLOC:
	    if (!acc_is_present (hostaddrs[i], sizes[i]))
	      GOACC_enter_exit_data (flags_m, 1, &hostaddrs[i], &sizes[i],
				     &kinds[i], GOMP_ASYNC_SYNC, 0);
	    break;

	  case GOMP_MAP_TO:
	    GOACC_enter_exit_data (flags_m, 1, &hostaddrs[i], &sizes[i],
				   &kinds[i], GOMP_ASYNC_SYNC, 0);

	    break;

	  case GOMP_MAP_FROM:
	    GOACC_enter_exit_data (flags_m, 1, &hostaddrs[i], &sizes[i],
				   &kinds[i], GOMP_ASYNC_SYNC, 0);
	    break;

	  case GOMP_MAP_FORCE_PRESENT:
	    if (!acc_is_present (hostaddrs[i], sizes[i]))
	      gomp_fatal ("[%p,%ld] is not mapped", hostaddrs[i],
			  (unsigned long) sizes[i]);
	    break;

	  default:
	    assert (0);
	    break;
	}
    }
}<|MERGE_RESOLUTION|>--- conflicted
+++ resolved
@@ -1,8 +1,4 @@
-<<<<<<< HEAD
-/* Copyright (C) 2013-2019 Free Software Foundation, Inc.
-=======
 /* Copyright (C) 2013-2020 Free Software Foundation, Inc.
->>>>>>> e2aa5677
 
    Contributed by Mentor Embedded.
 
@@ -51,20 +47,12 @@
 		"legacy GOMP_DEVICE_HOST_FALLBACK broken");
 
 
-<<<<<<< HEAD
-/* Returns the number of mappings associated with the pointer or pset. PSET
-   have three mappings, whereas pointer have two.  */
-
-static int
-find_pointer (int pos, size_t mapnum, unsigned short *kinds)
-=======
 /* Handle the mapping pair that are presented when a
    deviceptr clause is used with Fortran.  */
 
 static void
 handle_ftn_pointers (size_t mapnum, void **hostaddrs, size_t *sizes,
 		     unsigned short *kinds)
->>>>>>> e2aa5677
 {
   int i;
 
@@ -72,30 +60,6 @@
     {
       unsigned short kind1 = kinds[i] & 0xff;
 
-<<<<<<< HEAD
-  if (kind == GOMP_MAP_TO_PSET)
-    return 3;
-  else if (kind == GOMP_MAP_POINTER)
-    return 2;
-
-  return 0;
-}
-
-/* Handle the mapping pair that are presented when a
-   deviceptr clause is used with Fortran.  */
-
-static void
-handle_ftn_pointers (size_t mapnum, void **hostaddrs, size_t *sizes,
-		     unsigned short *kinds)
-{
-  int i;
-
-  for (i = 0; i < mapnum; i++)
-    {
-      unsigned short kind1 = kinds[i] & 0xff;
-
-=======
->>>>>>> e2aa5677
       /* Handle Fortran deviceptr clause.  */
       if (kind1 == GOMP_MAP_FORCE_DEVICEPTR)
 	{
@@ -121,15 +85,6 @@
 	      kinds[i+1] = kinds[i];
 	      sizes[i+1] = sizeof (void *);
 	    }
-<<<<<<< HEAD
-
-	  /* Invalidate the entry.  */
-	  hostaddrs[i] = NULL;
-	}
-    }
-}
-=======
->>>>>>> e2aa5677
 
 	  /* Invalidate the entry.  */
 	  hostaddrs[i] = NULL;
@@ -175,8 +130,6 @@
   thr = goacc_thread ();
   acc_dev = thr->dev;
 
-<<<<<<< HEAD
-=======
   bool profiling_p = GOACC_PROFILING_DISPATCH_P (true);
 
   acc_prof_info prof_info;
@@ -229,7 +182,6 @@
     goacc_profiling_dispatch (&prof_info, &compute_construct_event_info,
 			      &api_info);
 
->>>>>>> e2aa5677
   handle_ftn_pointers (mapnum, hostaddrs, sizes, kinds);
 
   /* Host fallback if "if" clause is false or if the current device is set to
@@ -351,13 +303,7 @@
   
   devaddrs = gomp_alloca (sizeof (void *) * mapnum);
   for (i = 0; i < mapnum; i++)
-<<<<<<< HEAD
-    devaddrs[i] = (void *) (tgt->list[i].key->tgt->tgt_start
-			    + tgt->list[i].key->tgt_offset
-			    + tgt->list[i].offset);
-=======
     devaddrs[i] = (void *) gomp_map_val (tgt, hostaddrs, i);
->>>>>>> e2aa5677
 
   if (aq == NULL)
     acc_dev->openacc.exec_func (tgt_fn, mapnum, hostaddrs, devaddrs, dims,
@@ -376,30 +322,6 @@
     }
 
   /* If running synchronously, unmap immediately.  */
-<<<<<<< HEAD
-  bool copyfrom = true;
-  if (async_synchronous_p (async))
-    gomp_unmap_vars (tgt, true);
-  else
-    {
-      bool async_unmap = false;
-      for (size_t i = 0; i < tgt->list_count; i++)
-	{
-	  splay_tree_key k = tgt->list[i].key;
-	  if (k && k->refcount == 1)
-	    {
-	      async_unmap = true;
-	      break;
-	    }
-	}
-      if (async_unmap)
-	tgt->device_descr->openacc.register_async_cleanup_func (tgt, async);
-      else
-	{
-	  copyfrom = false;
-	  gomp_unmap_vars (tgt, copyfrom);
-	}
-=======
   if (aq == NULL)
     gomp_unmap_vars (tgt, true);
   else
@@ -411,7 +333,6 @@
       enter_exit_data_event_info.other_event.event_type = prof_info.event_type;
       goacc_profiling_dispatch (&prof_info, &enter_exit_data_event_info,
 				&api_info);
->>>>>>> e2aa5677
     }
 
  out_prof:
@@ -569,41 +490,10 @@
   struct gomp_device_descr *acc_dev = thr->dev;
   struct target_mem_desc *tgt = thr->mapped_data;
 
-<<<<<<< HEAD
-  gomp_debug (0, "  %s: restore mappings\n", __FUNCTION__);
-  thr->mapped_data = tgt->prev;
-  gomp_unmap_vars (tgt, true);
-  gomp_debug (0, "  %s: mappings restored\n", __FUNCTION__);
-}
-
-void
-GOACC_enter_exit_data (int flags_m, size_t mapnum,
-		       void **hostaddrs, size_t *sizes, unsigned short *kinds,
-		       int async, int num_waits, ...)
-{
-  int flags = GOACC_FLAGS_UNMARSHAL (flags_m);
-
-  struct goacc_thread *thr;
-  struct gomp_device_descr *acc_dev;
-  bool data_enter = false;
-  size_t i;
-
-  goacc_lazy_initialize ();
-
-  thr = goacc_thread ();
-  acc_dev = thr->dev;
-
-  if ((acc_dev->capabilities & GOMP_OFFLOAD_CAP_SHARED_MEM)
-      || (flags & GOACC_FLAG_HOST_FALLBACK))
-    return;
-
-  if (num_waits)
-=======
   bool profiling_p = GOACC_PROFILING_DISPATCH_P (true);
 
   acc_prof_info prof_info;
   if (profiling_p)
->>>>>>> e2aa5677
     {
       thr->prof_info = &prof_info;
 
@@ -622,97 +512,6 @@
       prof_info.func_line_no = -1;
       prof_info.func_end_line_no = -1;
     }
-<<<<<<< HEAD
-
-  /* Determine whether "finalize" semantics apply to all mappings of this
-     OpenACC directive.  */
-  bool finalize = false;
-  if (mapnum > 0)
-    {
-      unsigned char kind = kinds[0] & 0xff;
-      if (kind == GOMP_MAP_DELETE
-	  || kind == GOMP_MAP_FORCE_FROM)
-	finalize = true;
-    }
-
-  acc_dev->openacc.async_set_async_func (async);
-
-  /* Determine if this is an "acc enter data".  */
-  for (i = 0; i < mapnum; ++i)
-    {
-      unsigned char kind = kinds[i] & 0xff;
-
-      if (kind == GOMP_MAP_POINTER || kind == GOMP_MAP_TO_PSET)
-	continue;
-
-      if (kind == GOMP_MAP_FORCE_ALLOC
-	  || kind == GOMP_MAP_FORCE_PRESENT
-	  || kind == GOMP_MAP_FORCE_TO
-	  || kind == GOMP_MAP_TO
-	  || kind == GOMP_MAP_ALLOC)
-	{
-	  data_enter = true;
-	  break;
-	}
-
-      if (kind == GOMP_MAP_RELEASE
-	  || kind == GOMP_MAP_DELETE
-	  || kind == GOMP_MAP_FROM
-	  || kind == GOMP_MAP_FORCE_FROM)
-	break;
-
-      gomp_fatal (">>>> GOACC_enter_exit_data UNHANDLED kind 0x%.2x",
-		      kind);
-    }
-
-  /* In c, non-pointers and arrays are represented by a single data clause.
-     Dynamically allocated arrays and subarrays are represented by a data
-     clause followed by an internal GOMP_MAP_POINTER.
-
-     In fortran, scalars and not allocated arrays are represented by a
-     single data clause. Allocated arrays and subarrays have three mappings:
-     1) the original data clause, 2) a PSET 3) a pointer to the array data.
-  */
-
-  if (data_enter)
-    {
-      for (i = 0; i < mapnum; i++)
-	{
-	  unsigned char kind = kinds[i] & 0xff;
-
-	  /* Scan for pointers and PSETs.  */
-	  int pointer = find_pointer (i, mapnum, kinds);
-
-	  if (!pointer)
-	    {
-	      switch (kind)
-		{
-		case GOMP_MAP_ALLOC:
-		case GOMP_MAP_FORCE_ALLOC:
-		  acc_create (hostaddrs[i], sizes[i]);
-		  break;
-		case GOMP_MAP_TO:
-		case GOMP_MAP_FORCE_TO:
-		  acc_copyin (hostaddrs[i], sizes[i]);
-		  break;
-		default:
-		  gomp_fatal (">>>> GOACC_enter_exit_data UNHANDLED kind 0x%.2x",
-			      kind);
-		  break;
-		}
-	    }
-	  else
-	    {
-	      gomp_acc_insert_pointer (pointer, &hostaddrs[i],
-				       &sizes[i], &kinds[i]);
-	      /* Increment 'i' by two because OpenACC requires fortran
-		 arrays to be contiguous, so each PSET is associated with
-		 one of MAP_FORCE_ALLOC/MAP_FORCE_PRESET/MAP_FORCE_TO, and
-		 one MAP_POINTER.  */
-	      i += pointer - 1;
-	    }
-	}
-=======
   acc_event_info exit_data_event_info;
   if (profiling_p)
     {
@@ -736,82 +535,8 @@
       api_info.device_handle = NULL;
       api_info.context_handle = NULL;
       api_info.async_handle = NULL;
->>>>>>> e2aa5677
-    }
-
-<<<<<<< HEAD
-	int pointer = find_pointer (i, mapnum, kinds);
-
-	if (!pointer)
-	  {
-	    switch (kind)
-	      {
-	      case GOMP_MAP_RELEASE:
-	      case GOMP_MAP_DELETE:
-		if (acc_is_present (hostaddrs[i], sizes[i]))
-		  {
-		    if (finalize)
-		      acc_delete_finalize (hostaddrs[i], sizes[i]);
-		    else
-		      acc_delete (hostaddrs[i], sizes[i]);
-		  }
-		break;
-	      case GOMP_MAP_FROM:
-	      case GOMP_MAP_FORCE_FROM:
-		if (finalize)
-		  acc_copyout_finalize (hostaddrs[i], sizes[i]);
-		else
-		  acc_copyout (hostaddrs[i], sizes[i]);
-		break;
-	      default:
-		gomp_fatal (">>>> GOACC_enter_exit_data UNHANDLED kind 0x%.2x",
-			    kind);
-		break;
-	      }
-	  }
-	else
-	  {
-	    bool copyfrom = (kind == GOMP_MAP_FORCE_FROM
-			     || kind == GOMP_MAP_FROM);
-	    gomp_acc_remove_pointer (hostaddrs[i], sizes[i], copyfrom, async,
-				     finalize, pointer);
-	    /* See the above comment.  */
-	    i += pointer - 1;
-	  }
-      }
-
-  acc_dev->openacc.async_set_async_func (acc_async_sync);
-}
-
-static void
-goacc_wait (int async, int num_waits, va_list *ap)
-{
-  while (num_waits--)
-    {
-      int qid = va_arg (*ap, int);
-
-      /* Waiting on ACC_ASYNC_NOVAL maps to 'wait all'.  */
-      if (qid == acc_async_noval)
-	{
-	  if (async == acc_async_sync)
-	    acc_wait_all ();
-	  else
-	    acc_wait_all_async (async);
-	  break;
-	}
-
-      if (acc_async_test (qid))
-	continue;
-
-      if (async == acc_async_sync)
-	acc_wait (qid);
-      else if (qid == async)
-	;/* If we're waiting on the same asynchronous queue as we're
-	    launching on, the queue itself will order work as
-	    required, so there's no need to wait explicitly.  */
-      else
-	acc_wait_async (qid, async);
-=======
+    }
+
   if (profiling_p)
     goacc_profiling_dispatch (&prof_info, &exit_data_event_info, &api_info);
 
@@ -828,7 +553,6 @@
 
       thr->prof_info = NULL;
       thr->api_info = NULL;
->>>>>>> e2aa5677
     }
 }
 
@@ -898,16 +622,12 @@
 
   if ((acc_dev->capabilities & GOMP_OFFLOAD_CAP_SHARED_MEM)
       || (flags & GOACC_FLAG_HOST_FALLBACK))
-<<<<<<< HEAD
-    return;
-=======
     {
       prof_info.device_type = acc_device_host;
       api_info.device_type = prof_info.device_type;
 
       goto out_prof;
     }
->>>>>>> e2aa5677
 
   if (num_waits)
     {
@@ -918,11 +638,6 @@
       va_end (ap);
     }
 
-<<<<<<< HEAD
-  acc_dev->openacc.async_set_async_func (async);
-
-=======
->>>>>>> e2aa5677
   bool update_device = false;
   for (i = 0; i < mapnum; ++i)
     {
@@ -945,11 +660,8 @@
 		 the value of the allocated device memory in the
 		 previous pointer.  */
 	      *(uintptr_t *) hostaddrs[i] = (uintptr_t)dptr;
-<<<<<<< HEAD
-=======
 	      /* TODO: verify that we really cannot use acc_update_device_async
 		 here.  */
->>>>>>> e2aa5677
 	      acc_update_device (hostaddrs[i], sizeof (uintptr_t));
 
 	      /* Restore the host pointer.  */
@@ -967,11 +679,7 @@
 	  /* Fallthru  */
 	case GOMP_MAP_FORCE_TO:
 	  update_device = true;
-<<<<<<< HEAD
-	  acc_update_device (hostaddrs[i], sizes[i]);
-=======
 	  acc_update_device_async (hostaddrs[i], sizes[i], async);
->>>>>>> e2aa5677
 	  break;
 
 	case GOMP_MAP_FROM:
@@ -983,11 +691,7 @@
 	  /* Fallthru  */
 	case GOMP_MAP_FORCE_FROM:
 	  update_device = false;
-<<<<<<< HEAD
-	  acc_update_self (hostaddrs[i], sizes[i]);
-=======
 	  acc_update_self_async (hostaddrs[i], sizes[i], async);
->>>>>>> e2aa5677
 	  break;
 
 	default:
@@ -1006,13 +710,6 @@
       thr->prof_info = NULL;
       thr->api_info = NULL;
     }
-<<<<<<< HEAD
-  else if (async == acc_async_sync)
-    acc_wait_all ();
-  else
-    acc_wait_all_async (async);
-=======
->>>>>>> e2aa5677
 }
 
 
