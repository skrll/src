/* OpenACC Runtime - internal declarations

<<<<<<< HEAD
   Copyright (C) 2013-2019 Free Software Foundation, Inc.
=======
   Copyright (C) 2013-2020 Free Software Foundation, Inc.
>>>>>>> e2aa5677

   Contributed by Mentor Embedded.

   This file is part of the GNU Offloading and Multi Processing Library
   (libgomp).

   Libgomp is free software; you can redistribute it and/or modify it
   under the terms of the GNU General Public License as published by
   the Free Software Foundation; either version 3, or (at your option)
   any later version.

   Libgomp is distributed in the hope that it will be useful, but WITHOUT ANY
   WARRANTY; without even the implied warranty of MERCHANTABILITY or FITNESS
   FOR A PARTICULAR PURPOSE.  See the GNU General Public License for
   more details.

   Under Section 7 of GPL version 3, you are granted additional
   permissions described in the GCC Runtime Library Exception, version
   3.1, as published by the Free Software Foundation.

   You should have received a copy of the GNU General Public License and
   a copy of the GCC Runtime Library Exception along with this program;
   see the files COPYING3 and COPYING.RUNTIME respectively.  If not, see
   <http://www.gnu.org/licenses/>.  */

/* This file contains data types and function declarations that are not
   part of the official OpenACC user interface.  There are declarations
   in here that are part of the GNU OpenACC ABI, in that the compiler is
   required to know about them and use them.

   The convention is that the all caps prefix "GOACC" is used group items
   that are part of the external ABI, and the lower case prefix "goacc"
   is used group items that are completely private to the library.  */

#ifndef OACC_INT_H
#define OACC_INT_H 1

#include "openacc.h"
#include "config.h"
#include "acc_prof.h"
#include <stddef.h>
#include <stdbool.h>
#include <stdarg.h>

#ifdef HAVE_ATTRIBUTE_VISIBILITY
# pragma GCC visibility push(hidden)
#endif

static inline enum acc_device_t
acc_device_type (enum offload_target_type type)
{
  return (enum acc_device_t) type;
}

struct goacc_thread
{
  /* The base device for the current thread.  */
  struct gomp_device_descr *base_dev;

  /* The device for the current thread.  */
  struct gomp_device_descr *dev;

  struct gomp_device_descr *saved_bound_dev;

  /* This is a linked list of data mapped by the "acc data" pragma, following
     strictly push/pop semantics according to lexical scope.  */
  struct target_mem_desc *mapped_data;

  /* Data of the OpenACC Profiling Interface.  */
  acc_prof_info *prof_info;
  acc_api_info *api_info;
  /* Per-thread toggle of OpenACC Profiling Interface callbacks.  */
  bool prof_callbacks_enabled;

  /* These structures form a list: this is the next thread in that list.  */
  struct goacc_thread *next;

  /* Target-specific data (used by plugin).  */
  void *target_tls;
};

#ifdef __AMDGCN__
static inline struct goacc_thread *
goacc_thread (void)
{
  /* Unused in the offload libgomp for OpenACC: return a dummy value.  */
  return 0;
}
#elif defined HAVE_TLS || defined USE_EMUTLS
extern __thread struct goacc_thread *goacc_tls_data;
static inline struct goacc_thread *
goacc_thread (void)
{
  return goacc_tls_data;
}
#else
extern pthread_key_t goacc_tls_key;
static inline struct goacc_thread *
goacc_thread (void)
{
  return pthread_getspecific (goacc_tls_key);
}
#endif

void goacc_register (struct gomp_device_descr *) __GOACC_NOTHROW;
void goacc_attach_host_thread_to_device (int);
void goacc_runtime_initialize (void);
void goacc_save_and_set_bind (acc_device_t);
void goacc_restore_bind (void);
void goacc_lazy_initialize (void);
void goacc_host_init (void);

<<<<<<< HEAD
=======
void goacc_wait (int, int, va_list *);
void goacc_init_asyncqueues (struct gomp_device_descr *);
bool goacc_fini_asyncqueues (struct gomp_device_descr *);
void goacc_async_free (struct gomp_device_descr *, struct goacc_asyncqueue *,
		       void *);
struct goacc_asyncqueue *get_goacc_asyncqueue (int);
struct goacc_asyncqueue *lookup_goacc_asyncqueue (struct goacc_thread *, bool,
						  int);
>>>>>>> e2aa5677
static inline bool
async_valid_stream_id_p (int async)
{
  return async >= 0;
}

static inline bool
async_valid_p (int async)
{
  return (async == acc_async_noval || async == acc_async_sync
	  || async_valid_stream_id_p (async));
}

static inline bool
async_synchronous_p (int async)
{
  if (!async_valid_p (async))
    return true;

  return async == acc_async_sync;
}

<<<<<<< HEAD
=======

extern bool goacc_prof_enabled;
/* Tune for the (very common) case that profiling is not enabled.  */
#define GOACC_PROF_ENABLED \
  (__builtin_expect (__atomic_load_n (&goacc_prof_enabled, \
				      MEMMODEL_ACQUIRE) == true, false))

void goacc_profiling_initialize (void);
bool _goacc_profiling_dispatch_p (bool);
/* Tune for the (very common) case that profiling is not enabled.  */
#define GOACC_PROFILING_DISPATCH_P(...) \
  (GOACC_PROF_ENABLED \
   && _goacc_profiling_dispatch_p (__VA_ARGS__))
bool _goacc_profiling_setup_p (struct goacc_thread *,
			       acc_prof_info *, acc_api_info *);
/* Tune for the (very common) case that profiling is not enabled.  */
#define GOACC_PROFILING_SETUP_P(...) \
  (GOACC_PROFILING_DISPATCH_P (false) \
   && _goacc_profiling_setup_p (__VA_ARGS__))
void goacc_profiling_dispatch (acc_prof_info *, acc_event_info *,
			       acc_api_info *);

>>>>>>> e2aa5677
#ifdef HAVE_ATTRIBUTE_VISIBILITY
# pragma GCC visibility pop
#endif

#endif<|MERGE_RESOLUTION|>--- conflicted
+++ resolved
@@ -1,10 +1,6 @@
 /* OpenACC Runtime - internal declarations
 
-<<<<<<< HEAD
-   Copyright (C) 2013-2019 Free Software Foundation, Inc.
-=======
    Copyright (C) 2013-2020 Free Software Foundation, Inc.
->>>>>>> e2aa5677
 
    Contributed by Mentor Embedded.
 
@@ -117,8 +113,6 @@
 void goacc_lazy_initialize (void);
 void goacc_host_init (void);
 
-<<<<<<< HEAD
-=======
 void goacc_wait (int, int, va_list *);
 void goacc_init_asyncqueues (struct gomp_device_descr *);
 bool goacc_fini_asyncqueues (struct gomp_device_descr *);
@@ -127,7 +121,6 @@
 struct goacc_asyncqueue *get_goacc_asyncqueue (int);
 struct goacc_asyncqueue *lookup_goacc_asyncqueue (struct goacc_thread *, bool,
 						  int);
->>>>>>> e2aa5677
 static inline bool
 async_valid_stream_id_p (int async)
 {
@@ -150,8 +143,6 @@
   return async == acc_async_sync;
 }
 
-<<<<<<< HEAD
-=======
 
 extern bool goacc_prof_enabled;
 /* Tune for the (very common) case that profiling is not enabled.  */
@@ -174,7 +165,6 @@
 void goacc_profiling_dispatch (acc_prof_info *, acc_event_info *,
 			       acc_api_info *);
 
->>>>>>> e2aa5677
 #ifdef HAVE_ATTRIBUTE_VISIBILITY
 # pragma GCC visibility pop
 #endif
