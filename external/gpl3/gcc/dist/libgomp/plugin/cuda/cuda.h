--- conflicted
+++ resolved
@@ -1,9 +1,5 @@
 /* CUDA API description.
-<<<<<<< HEAD
-   Copyright (C) 2017-2019 Free Software Foundation, Inc.
-=======
    Copyright (C) 2017-2020 Free Software Foundation, Inc.
->>>>>>> 9e014010
 
 This file is part of GCC.
 
@@ -187,11 +183,8 @@
 CUresult cuModuleUnload (CUmodule);
 CUresult cuOccupancyMaxPotentialBlockSize(int *, int *, CUfunction,
 					  CUoccupancyB2DSize, size_t, int);
-<<<<<<< HEAD
-=======
 typedef void (*CUstreamCallback)(CUstream, CUresult, void *);
 CUresult cuStreamAddCallback(CUstream, CUstreamCallback, void *, unsigned int);
->>>>>>> 9e014010
 CUresult cuStreamCreate (CUstream *, unsigned);
 #define cuStreamDestroy cuStreamDestroy_v2
 CUresult cuStreamDestroy (CUstream);
