--- conflicted
+++ resolved
@@ -1,10 +1,6 @@
 /* Plugin for NVPTX execution.
 
-<<<<<<< HEAD
-   Copyright (C) 2013-2019 Free Software Foundation, Inc.
-=======
    Copyright (C) 2013-2020 Free Software Foundation, Inc.
->>>>>>> e2aa5677
 
    Contributed by Mentor Embedded.
 
@@ -200,23 +196,6 @@
 static unsigned int instantiated_devices = 0;
 static pthread_mutex_t ptx_dev_lock = PTHREAD_MUTEX_INITIALIZER;
 
-<<<<<<< HEAD
-struct cuda_map
-{
-  CUdeviceptr d;
-  size_t size;
-  bool active;
-  struct cuda_map *next;
-};
-
-struct ptx_stream
-{
-  CUstream stream;
-  pthread_t host_thread;
-  bool multithreaded;
-  struct cuda_map *map;
-  struct ptx_stream *next;
-=======
 /* NVPTX/CUDA specific definition of asynchronous queues.  */
 struct goacc_asyncqueue
 {
@@ -229,7 +208,6 @@
   void *ptr;
   struct goacc_asyncqueue *aq;
   struct nvptx_callback *next;
->>>>>>> e2aa5677
 };
 
 /* Thread-specific data for PTX.  */
@@ -242,153 +220,6 @@
   struct ptx_device *ptx_dev;
 };
 
-<<<<<<< HEAD
-static struct cuda_map *
-cuda_map_create (size_t size)
-{
-  struct cuda_map *map = GOMP_PLUGIN_malloc (sizeof (struct cuda_map));
-
-  assert (map);
-
-  map->next = NULL;
-  map->size = size;
-  map->active = false;
-
-  CUDA_CALL_ERET (NULL, cuMemAlloc, &map->d, size);
-  assert (map->d);
-
-  return map;
-}
-
-static void
-cuda_map_destroy (struct cuda_map *map)
-{
-  if (map->active)
-    /* Possible reasons for the map to be still active:
-       - the associated async kernel might still be running.
-       - the associated async kernel might have finished, but the
-         corresponding event that should trigger the pop_map has not been
-	 processed by event_gc.
-       - the associated sync kernel might have aborted
-
-       The async cases could happen if the user specified an async region
-       without adding a corresponding wait that is guaranteed to be executed
-       (before returning from main, or in an atexit handler).
-       We do not want to deallocate a device pointer that is still being
-       used, so skip it.
-
-       In the sync case, the device pointer is no longer used, but deallocating
-       it using cuMemFree will not succeed, so skip it.
-
-       TODO: Handle this in a more constructive way, by f.i. waiting for streams
-       to finish before de-allocating them (PR88981), or by ensuring the CUDA
-       lib atexit handler is called before rather than after the libgomp plugin
-       atexit handler (PR83795).  */
-    ;
-  else
-    CUDA_CALL_NOCHECK (cuMemFree, map->d);
-
-  free (map);
-}
-
-/* The following map_* routines manage the CUDA device memory that
-   contains the data mapping arguments for cuLaunchKernel.  Each
-   asynchronous PTX stream may have multiple pending kernel
-   invocations, which are launched in a FIFO order.  As such, the map
-   routines maintains a queue of cuLaunchKernel arguments.
-
-   Calls to map_push and map_pop must be guarded by ptx_event_lock.
-   Likewise, calls to map_init and map_fini are guarded by
-   ptx_dev_lock inside GOMP_OFFLOAD_init_device and
-   GOMP_OFFLOAD_fini_device, respectively.  */
-
-static bool
-map_init (struct ptx_stream *s)
-{
-  int size = getpagesize ();
-
-  assert (s);
-
-  s->map = cuda_map_create (size);
-
-  return true;
-}
-
-static bool
-map_fini (struct ptx_stream *s)
-{
-  assert (s->map->next == NULL);
-
-  cuda_map_destroy (s->map);
-
-  return true;
-}
-
-static void
-map_pop (struct ptx_stream *s)
-{
-  struct cuda_map *next;
-
-  assert (s != NULL);
-
-  if (s->map->next == NULL)
-    {
-      s->map->active = false;
-      return;
-    }
-
-  next = s->map->next;
-  cuda_map_destroy (s->map);
-  s->map = next;
-}
-
-static CUdeviceptr
-map_push (struct ptx_stream *s, size_t size)
-{
-  struct cuda_map *map = NULL;
-  struct cuda_map **t;
-
-  assert (s);
-  assert (s->map);
-
-  /* Select an element to push.  */
-  if (s->map->active)
-    map = cuda_map_create (size);
-  else
-    {
-      /* Pop the inactive front element.  */
-      struct cuda_map *pop = s->map;
-      s->map = pop->next;
-      pop->next = NULL;
-
-      if (pop->size < size)
-	{
-	  cuda_map_destroy (pop);
-
-	  map = cuda_map_create (size);
-	}
-      else
-	map = pop;
-    }
-
-  /* Check that the element is as expected.  */
-  assert (map->next == NULL);
-  assert (!map->active);
-
-  /* Mark the element active.  */
-  map->active = true;
-
-  /* Push the element to the back of the list.  */
-  for (t = &s->map; (*t) != NULL; t = &(*t)->next)
-    ;
-  assert (t != NULL && *t == NULL);
-  *t = map;
-
-  return map->d;
-}
-
-=======
->>>>>>> e2aa5677
 /* Target data function launch information.  */
 
 struct targ_fn_launch
@@ -466,12 +297,9 @@
   int max_threads_per_block;
   int max_threads_per_multiprocessor;
   int default_dims[GOMP_DIM_MAX];
-<<<<<<< HEAD
-=======
 
   /* Length as used by the CUDA Runtime API ('struct cudaDeviceProp').  */
   char name[256];
->>>>>>> e2aa5677
 
   struct ptx_image_data *images;  /* Images loaded on device.  */
   pthread_mutex_t image_lock;     /* Lock for above list.  */
@@ -490,196 +318,6 @@
   return (struct nvptx_thread *) GOMP_PLUGIN_acc_thread ();
 }
 
-<<<<<<< HEAD
-static bool
-init_streams_for_device (struct ptx_device *ptx_dev, int concurrency)
-{
-  int i;
-  struct ptx_stream *null_stream
-    = GOMP_PLUGIN_malloc (sizeof (struct ptx_stream));
-
-  null_stream->stream = NULL;
-  null_stream->host_thread = pthread_self ();
-  null_stream->multithreaded = true;
-  if (!map_init (null_stream))
-    return false;
-
-  ptx_dev->null_stream = null_stream;
-  ptx_dev->active_streams = NULL;
-  pthread_mutex_init (&ptx_dev->stream_lock, NULL);
-
-  if (concurrency < 1)
-    concurrency = 1;
-
-  /* This is just a guess -- make space for as many async streams as the
-     current device is capable of concurrently executing.  This can grow
-     later as necessary.  No streams are created yet.  */
-  ptx_dev->async_streams.arr
-    = GOMP_PLUGIN_malloc (concurrency * sizeof (struct ptx_stream *));
-  ptx_dev->async_streams.size = concurrency;
-
-  for (i = 0; i < concurrency; i++)
-    ptx_dev->async_streams.arr[i] = NULL;
-
-  return true;
-}
-
-static bool
-fini_streams_for_device (struct ptx_device *ptx_dev)
-{
-  free (ptx_dev->async_streams.arr);
-
-  bool ret = true;
-  while (ptx_dev->active_streams != NULL)
-    {
-      struct ptx_stream *s = ptx_dev->active_streams;
-      ptx_dev->active_streams = ptx_dev->active_streams->next;
-
-      ret &= map_fini (s);
-
-      CUresult r = CUDA_CALL_NOCHECK (cuStreamDestroy, s->stream);
-      if (r != CUDA_SUCCESS)
-	{
-	  GOMP_PLUGIN_error ("cuStreamDestroy error: %s", cuda_error (r));
-	  ret = false;
-	}
-      free (s);
-    }
-
-  ret &= map_fini (ptx_dev->null_stream);
-  free (ptx_dev->null_stream);
-  return ret;
-}
-
-/* Select a stream for (OpenACC-semantics) ASYNC argument for the current
-   thread THREAD (and also current device/context).  If CREATE is true, create
-   the stream if it does not exist (or use EXISTING if it is non-NULL), and
-   associate the stream with the same thread argument.  Returns stream to use
-   as result.  */
-
-static struct ptx_stream *
-select_stream_for_async (int async, pthread_t thread, bool create,
-			 CUstream existing)
-{
-  struct nvptx_thread *nvthd = nvptx_thread ();
-  /* Local copy of TLS variable.  */
-  struct ptx_device *ptx_dev = nvthd->ptx_dev;
-  struct ptx_stream *stream = NULL;
-  int orig_async = async;
-
-  /* The special value acc_async_noval (-1) maps (for now) to an
-     implicitly-created stream, which is then handled the same as any other
-     numbered async stream.  Other options are available, e.g. using the null
-     stream for anonymous async operations, or choosing an idle stream from an
-     active set.  But, stick with this for now.  */
-  if (async > acc_async_sync)
-    async++;
-
-  if (create)
-    pthread_mutex_lock (&ptx_dev->stream_lock);
-
-  /* NOTE: AFAICT there's no particular need for acc_async_sync to map to the
-     null stream, and in fact better performance may be obtainable if it doesn't
-     (because the null stream enforces overly-strict synchronisation with
-     respect to other streams for legacy reasons, and that's probably not
-     needed with OpenACC).  Maybe investigate later.  */
-  if (async == acc_async_sync)
-    stream = ptx_dev->null_stream;
-  else if (async >= 0 && async < ptx_dev->async_streams.size
-	   && ptx_dev->async_streams.arr[async] && !(create && existing))
-    stream = ptx_dev->async_streams.arr[async];
-  else if (async >= 0 && create)
-    {
-      if (async >= ptx_dev->async_streams.size)
-	{
-	  int i, newsize = ptx_dev->async_streams.size * 2;
-
-	  if (async >= newsize)
-	    newsize = async + 1;
-
-	  ptx_dev->async_streams.arr
-	    = GOMP_PLUGIN_realloc (ptx_dev->async_streams.arr,
-				   newsize * sizeof (struct ptx_stream *));
-
-	  for (i = ptx_dev->async_streams.size; i < newsize; i++)
-	    ptx_dev->async_streams.arr[i] = NULL;
-
-	  ptx_dev->async_streams.size = newsize;
-	}
-
-      /* Create a new stream on-demand if there isn't one already, or if we're
-	 setting a particular async value to an existing (externally-provided)
-	 stream.  */
-      if (!ptx_dev->async_streams.arr[async] || existing)
-        {
-	  CUresult r;
-	  struct ptx_stream *s
-	    = GOMP_PLUGIN_malloc (sizeof (struct ptx_stream));
-
-	  if (existing)
-	    s->stream = existing;
-	  else
-	    {
-	      r = CUDA_CALL_NOCHECK (cuStreamCreate, &s->stream,
-				     CU_STREAM_DEFAULT);
-	      if (r != CUDA_SUCCESS)
-		{
-		  pthread_mutex_unlock (&ptx_dev->stream_lock);
-		  GOMP_PLUGIN_fatal ("cuStreamCreate error: %s",
-				     cuda_error (r));
-		}
-	    }
-
-	  /* If CREATE is true, we're going to be queueing some work on this
-	     stream.  Associate it with the current host thread.  */
-	  s->host_thread = thread;
-	  s->multithreaded = false;
-
-	  if (!map_init (s))
-	    {
-	      pthread_mutex_unlock (&ptx_dev->stream_lock);
-	      GOMP_PLUGIN_fatal ("map_init fail");
-	    }
-
-	  s->next = ptx_dev->active_streams;
-	  ptx_dev->active_streams = s;
-	  ptx_dev->async_streams.arr[async] = s;
-	}
-
-      stream = ptx_dev->async_streams.arr[async];
-    }
-  else if (async < 0)
-    {
-      if (create)
-	pthread_mutex_unlock (&ptx_dev->stream_lock);
-      GOMP_PLUGIN_fatal ("bad async %d", async);
-    }
-
-  if (create)
-    {
-      assert (stream != NULL);
-
-      /* If we're trying to use the same stream from different threads
-	 simultaneously, set stream->multithreaded to true.  This affects the
-	 behaviour of acc_async_test_all and acc_wait_all, which are supposed to
-	 only wait for asynchronous launches from the same host thread they are
-	 invoked on.  If multiple threads use the same async value, we make note
-	 of that here and fall back to testing/waiting for all threads in those
-	 functions.  */
-      if (thread != stream->host_thread)
-        stream->multithreaded = true;
-
-      pthread_mutex_unlock (&ptx_dev->stream_lock);
-    }
-  else if (stream && !stream->multithreaded
-	   && !pthread_equal (stream->host_thread, thread))
-    GOMP_PLUGIN_fatal ("async %d used on wrong thread", orig_async);
-
-  return stream;
-}
-
-=======
->>>>>>> e2aa5677
 /* Initialize the device.  Return TRUE on success, else FALSE.  PTX_DEV_LOCK
    should be locked on entry and remains locked on exit.  */
 
@@ -867,12 +505,9 @@
   for (int i = 0; i != GOMP_DIM_MAX; i++)
     ptx_dev->default_dims[i] = 0;
 
-<<<<<<< HEAD
-=======
   CUDA_CALL_ERET (NULL, cuDeviceGetName, ptx_dev->name, sizeof ptx_dev->name,
 		  dev);
 
->>>>>>> e2aa5677
   ptx_dev->images = NULL;
   pthread_mutex_init (&ptx_dev->image_lock, NULL);
 
@@ -1075,16 +710,8 @@
   CUfunction function;
   int i;
   void *kargs[1];
-<<<<<<< HEAD
-  void *hp;
-  CUdeviceptr dp = 0;
   struct nvptx_thread *nvthd = nvptx_thread ();
   int warp_size = nvthd->ptx_dev->warp_size;
-  const char *maybe_abort_msg = "(perhaps abort was called)";
-=======
-  struct nvptx_thread *nvthd = nvptx_thread ();
-  int warp_size = nvthd->ptx_dev->warp_size;
->>>>>>> e2aa5677
 
   function = targ_fn->fn;
 
@@ -1226,7 +853,6 @@
 		  /* Don't use more barriers than available.  */
 		  workers = MIN (workers, 15);
 	      }
-<<<<<<< HEAD
 
 	    for (i = 0; i != GOMP_DIM_MAX; i++)
 	      if (default_dim_p[i])
@@ -1274,76 +900,6 @@
 	   ".\n");
 	GOMP_PLUGIN_fatal (msg, targ_fn->launch->fn, dims[GOMP_DIM_WORKER],
 			   dims[GOMP_DIM_VECTOR]);
-    }
-
-  if (mapnum > 0)
-    {
-      /* This reserves a chunk of a pre-allocated page of memory mapped on both
-	 the host and the device. HP is a host pointer to the new chunk, and DP is
-	 the corresponding device pointer.  */
-      pthread_mutex_lock (&ptx_event_lock);
-      dp = map_push (dev_str, mapnum * sizeof (void *));
-      pthread_mutex_unlock (&ptx_event_lock);
-
-      GOMP_PLUGIN_debug (0, "  %s: prepare mappings\n", __FUNCTION__);
-
-      /* Copy the array of arguments to the mapped page.  */
-      hp = alloca(sizeof(void *) * mapnum);
-      for (i = 0; i < mapnum; i++)
-	((void **) hp)[i] = devaddrs[i];
-
-      /* Copy the (device) pointers to arguments to the device */
-      CUDA_CALL_ASSERT (cuMemcpyHtoD, dp, hp,
-			mapnum * sizeof (void *));
-=======
-
-	    for (i = 0; i != GOMP_DIM_MAX; i++)
-	      if (default_dim_p[i])
-		switch (i)
-		  {
-		  case GOMP_DIM_GANG: dims[i] = gangs; break;
-		  case GOMP_DIM_WORKER: dims[i] = workers; break;
-		  case GOMP_DIM_VECTOR: dims[i] = vectors; break;
-		  default: GOMP_PLUGIN_fatal ("invalid dim");
-		  }
-	  }
-      }
-    }
-
-  /* Check if the accelerator has sufficient hardware resources to
-     launch the offloaded kernel.  */
-  if (dims[GOMP_DIM_WORKER] * dims[GOMP_DIM_VECTOR]
-      > targ_fn->max_threads_per_block)
-    {
-      const char *msg
-	= ("The Nvidia accelerator has insufficient resources to launch '%s'"
-	   " with num_workers = %d and vector_length = %d"
-	   "; "
-	   "recompile the program with 'num_workers = x and vector_length = y'"
-	   " on that offloaded region or '-fopenacc-dim=:x:y' where"
-	   " x * y <= %d"
-	   ".\n");
-      GOMP_PLUGIN_fatal (msg, targ_fn->launch->fn, dims[GOMP_DIM_WORKER],
-			 dims[GOMP_DIM_VECTOR], targ_fn->max_threads_per_block);
-    }
-
-  /* Check if the accelerator has sufficient barrier resources to
-     launch the offloaded kernel.  */
-  if (dims[GOMP_DIM_WORKER] > 15 && dims[GOMP_DIM_VECTOR] > 32)
-    {
-      const char *msg
-	= ("The Nvidia accelerator has insufficient barrier resources to launch"
-	   " '%s' with num_workers = %d and vector_length = %d"
-	   "; "
-	   "recompile the program with 'num_workers = x' on that offloaded"
-	   " region or '-fopenacc-dim=:x:' where x <= 15"
-	   "; "
-	   "or, recompile the program with 'vector_length = 32' on that"
-	   " offloaded region or '-fopenacc-dim=::32'"
-	   ".\n");
-	GOMP_PLUGIN_fatal (msg, targ_fn->launch->fn, dims[GOMP_DIM_WORKER],
-			   dims[GOMP_DIM_VECTOR]);
->>>>>>> e2aa5677
     }
 
   GOMP_PLUGIN_debug (0, "  %s: kernel %s: launch"
@@ -1418,19 +974,6 @@
 
   prof_info->event_type = acc_ev_alloc;
 
-<<<<<<< HEAD
-      if (mapnum > 0)
-	event_add (PTX_EVT_KNL, e, (void *)dev_str, 0);
-    }
-#else
-  r = CUDA_CALL_NOCHECK (cuCtxSynchronize, );
-  if (r == CUDA_ERROR_LAUNCH_FAILED)
-    GOMP_PLUGIN_fatal ("cuCtxSynchronize error: %s %s\n", cuda_error (r),
-		       maybe_abort_msg);
-  else if (r != CUDA_SUCCESS)
-    GOMP_PLUGIN_fatal ("cuCtxSynchronize error: %s", cuda_error (r));
-#endif
-=======
   data_event_info.data_event.event_type = prof_info->event_type;
   data_event_info.data_event.valid_bytes = _ACC_DATA_EVENT_INFO_VALID_BYTES;
   data_event_info.data_event.parent_construct = acc_construct_parallel;
@@ -1440,21 +983,10 @@
   data_event_info.data_event.bytes = s;
   data_event_info.data_event.host_ptr = NULL;
   data_event_info.data_event.device_ptr = dp;
->>>>>>> e2aa5677
 
   api_info->device_api = acc_device_api_cuda;
 
-<<<<<<< HEAD
-#ifndef DISABLE_ASYNC
-  if (async < acc_async_noval)
-#endif
-    {
-      if (mapnum > 0)
-	map_pop (dev_str);
-    }
-=======
   GOMP_PLUGIN_goacc_profiling_dispatch (prof_info, &data_event_info, api_info);
->>>>>>> e2aa5677
 }
 
 static void *
@@ -1540,195 +1072,6 @@
   return true;
 }
 
-<<<<<<< HEAD
-static void
-nvptx_set_async (int async)
-{
-  struct nvptx_thread *nvthd = nvptx_thread ();
-  nvthd->current_stream
-    = select_stream_for_async (async, pthread_self (), true, NULL);
-}
-
-static int
-nvptx_async_test (int async)
-{
-  CUresult r;
-  struct ptx_stream *s;
-
-  s = select_stream_for_async (async, pthread_self (), false, NULL);
-  if (!s)
-    return 1;
-
-  r = CUDA_CALL_NOCHECK (cuStreamQuery, s->stream);
-  if (r == CUDA_SUCCESS)
-    {
-      /* The oacc-parallel.c:goacc_wait function calls this hook to determine
-	 whether all work has completed on this stream, and if so omits the call
-	 to the wait hook.  If that happens, event_gc might not get called
-	 (which prevents variables from getting unmapped and their associated
-	 device storage freed), so call it here.  */
-      event_gc (true);
-      return 1;
-    }
-  else if (r == CUDA_ERROR_NOT_READY)
-    return 0;
-
-  GOMP_PLUGIN_fatal ("cuStreamQuery error: %s", cuda_error (r));
-
-  return 0;
-}
-
-static int
-nvptx_async_test_all (void)
-{
-  struct ptx_stream *s;
-  pthread_t self = pthread_self ();
-  struct nvptx_thread *nvthd = nvptx_thread ();
-
-  pthread_mutex_lock (&nvthd->ptx_dev->stream_lock);
-
-  for (s = nvthd->ptx_dev->active_streams; s != NULL; s = s->next)
-    {
-      if ((s->multithreaded || pthread_equal (s->host_thread, self))
-	  && CUDA_CALL_NOCHECK (cuStreamQuery,
-				s->stream) == CUDA_ERROR_NOT_READY)
-	{
-	  pthread_mutex_unlock (&nvthd->ptx_dev->stream_lock);
-	  return 0;
-	}
-    }
-
-  pthread_mutex_unlock (&nvthd->ptx_dev->stream_lock);
-
-  event_gc (true);
-
-  return 1;
-}
-
-static void
-nvptx_wait (int async)
-{
-  struct ptx_stream *s;
-
-  s = select_stream_for_async (async, pthread_self (), false, NULL);
-  if (!s)
-    return;
-
-  CUDA_CALL_ASSERT (cuStreamSynchronize, s->stream);
-
-  event_gc (true);
-}
-
-static void
-nvptx_wait_async (int async1, int async2)
-{
-  CUevent *e;
-  struct ptx_stream *s1, *s2;
-  pthread_t self = pthread_self ();
-
-  s1 = select_stream_for_async (async1, self, false, NULL);
-  if (!s1)
-    return;
-
-  /* The stream that is waiting (rather than being waited for) doesn't
-     necessarily have to exist already.  */
-  s2 = select_stream_for_async (async2, self, true, NULL);
-
-  /* A stream is always synchronized with itself.  */
-  if (s1 == s2)
-    return;
-
-  e = (CUevent *) GOMP_PLUGIN_malloc (sizeof (CUevent));
-
-  CUDA_CALL_ASSERT (cuEventCreate, e, CU_EVENT_DISABLE_TIMING);
-
-  event_gc (true);
-
-  CUDA_CALL_ASSERT (cuEventRecord, *e, s1->stream);
-
-  event_add (PTX_EVT_SYNC, e, NULL, 0);
-
-  CUDA_CALL_ASSERT (cuStreamWaitEvent, s2->stream, *e, 0);
-}
-
-static void
-nvptx_wait_all (void)
-{
-  CUresult r;
-  struct ptx_stream *s;
-  pthread_t self = pthread_self ();
-  struct nvptx_thread *nvthd = nvptx_thread ();
-
-  pthread_mutex_lock (&nvthd->ptx_dev->stream_lock);
-
-  /* Wait for active streams initiated by this thread (or by multiple threads)
-     to complete.  */
-  for (s = nvthd->ptx_dev->active_streams; s != NULL; s = s->next)
-    {
-      if (s->multithreaded || pthread_equal (s->host_thread, self))
-	{
-	  r = CUDA_CALL_NOCHECK (cuStreamQuery, s->stream);
-	  if (r == CUDA_SUCCESS)
-	    continue;
-	  else if (r != CUDA_ERROR_NOT_READY)
-	    GOMP_PLUGIN_fatal ("cuStreamQuery error: %s", cuda_error (r));
-
-	  CUDA_CALL_ASSERT (cuStreamSynchronize, s->stream);
-	}
-    }
-
-  pthread_mutex_unlock (&nvthd->ptx_dev->stream_lock);
-
-  event_gc (true);
-}
-
-static void
-nvptx_wait_all_async (int async)
-{
-  struct ptx_stream *waiting_stream, *other_stream;
-  CUevent *e;
-  struct nvptx_thread *nvthd = nvptx_thread ();
-  pthread_t self = pthread_self ();
-
-  /* The stream doing the waiting.  This could be the first mention of the
-     stream, so create it if necessary.  */
-  waiting_stream
-    = select_stream_for_async (async, pthread_self (), true, NULL);
-
-  /* Launches on the null stream already block on other streams in the
-     context.  */
-  if (!waiting_stream || waiting_stream == nvthd->ptx_dev->null_stream)
-    return;
-
-  event_gc (true);
-
-  pthread_mutex_lock (&nvthd->ptx_dev->stream_lock);
-
-  for (other_stream = nvthd->ptx_dev->active_streams;
-       other_stream != NULL;
-       other_stream = other_stream->next)
-    {
-      if (!other_stream->multithreaded
-	  && !pthread_equal (other_stream->host_thread, self))
-	continue;
-
-      e = (CUevent *) GOMP_PLUGIN_malloc (sizeof (CUevent));
-
-      CUDA_CALL_ASSERT (cuEventCreate, e, CU_EVENT_DISABLE_TIMING);
-
-      /* Record an event on the waited-for stream.  */
-      CUDA_CALL_ASSERT (cuEventRecord, *e, other_stream->stream);
-
-      event_add (PTX_EVT_SYNC, e, NULL, 0);
-
-      CUDA_CALL_ASSERT (cuStreamWaitEvent, waiting_stream->stream, *e, 0);
-   }
-
-  pthread_mutex_unlock (&nvthd->ptx_dev->stream_lock);
-}
-
-=======
->>>>>>> e2aa5677
 static void *
 nvptx_get_current_cuda_device (void)
 {
@@ -1751,78 +1094,6 @@
   return nvthd->ptx_dev->ctx;
 }
 
-<<<<<<< HEAD
-static void *
-nvptx_get_cuda_stream (int async)
-{
-  struct ptx_stream *s;
-  struct nvptx_thread *nvthd = nvptx_thread ();
-
-  if (!nvthd || !nvthd->ptx_dev)
-    return NULL;
-
-  s = select_stream_for_async (async, pthread_self (), false, NULL);
-
-  return s ? s->stream : NULL;
-}
-
-static int
-nvptx_set_cuda_stream (int async, void *stream)
-{
-  struct ptx_stream *oldstream;
-  pthread_t self = pthread_self ();
-  struct nvptx_thread *nvthd = nvptx_thread ();
-
-  /* Due to the "null_stream" usage for "acc_async_sync", this cannot be used
-     to change the stream handle associated with "acc_async_sync".  */
-  if (async == acc_async_sync)
-    {
-      GOMP_PLUGIN_debug (0, "Refusing request to set CUDA stream associated"
-			 " with \"acc_async_sync\"\n");
-      return 0;
-    }
-
-  pthread_mutex_lock (&nvthd->ptx_dev->stream_lock);
-
-  /* We have a list of active streams and an array mapping async values to
-     entries of that list.  We need to take "ownership" of the passed-in stream,
-     and add it to our list, removing the previous entry also (if there was one)
-     in order to prevent resource leaks.  Note the potential for surprise
-     here: maybe we should keep track of passed-in streams and leave it up to
-     the user to tidy those up, but that doesn't work for stream handles
-     returned from acc_get_cuda_stream above...  */
-
-  oldstream = select_stream_for_async (async, self, false, NULL);
-
-  if (oldstream)
-    {
-      if (nvthd->ptx_dev->active_streams == oldstream)
-	nvthd->ptx_dev->active_streams = nvthd->ptx_dev->active_streams->next;
-      else
-	{
-	  struct ptx_stream *s = nvthd->ptx_dev->active_streams;
-	  while (s->next != oldstream)
-	    s = s->next;
-	  s->next = s->next->next;
-	}
-
-      CUDA_CALL_ASSERT (cuStreamDestroy, oldstream->stream);
-
-      if (!map_fini (oldstream))
-	GOMP_PLUGIN_fatal ("error when freeing host memory");
-
-      free (oldstream);
-    }
-
-  pthread_mutex_unlock (&nvthd->ptx_dev->stream_lock);
-
-  (void) select_stream_for_async (async, self, true, (CUstream) stream);
-
-  return 1;
-}
-
-=======
->>>>>>> e2aa5677
 /* Plugin entry points.  */
 
 const char *
