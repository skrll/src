--- conflicted
+++ resolved
@@ -1,10 +1,6 @@
 /* Plugin for HSAIL execution.
 
-<<<<<<< HEAD
-   Copyright (C) 2013-2019 Free Software Foundation, Inc.
-=======
    Copyright (C) 2013-2020 Free Software Foundation, Inc.
->>>>>>> e2aa5677
 
    Contributed by Martin Jambor <mjambor@suse.cz> and
    Martin Liska <mliska@suse.cz>.
