<<<<<<< HEAD
/* Copyright (C) 2014-2019 Free Software Foundation, Inc.
=======
/* Copyright (C) 2014-2020 Free Software Foundation, Inc.
>>>>>>> 9e014010

   Contributed by Mentor Embedded.

   This file is part of the GNU Offloading and Multi Processing Library
   (libgomp).

   Libgomp is free software; you can redistribute it and/or modify it
   under the terms of the GNU General Public License as published by
   the Free Software Foundation; either version 3, or (at your option)
   any later version.

   Libgomp is distributed in the hope that it will be useful, but WITHOUT ANY
   WARRANTY; without even the implied warranty of MERCHANTABILITY or FITNESS
   FOR A PARTICULAR PURPOSE.  See the GNU General Public License for
   more details.

   Under Section 7 of GPL version 3, you are granted additional
   permissions described in the GCC Runtime Library Exception, version
   3.1, as published by the Free Software Foundation.

   You should have received a copy of the GNU General Public License and
   a copy of the GCC Runtime Library Exception along with this program;
   see the files COPYING3 and COPYING.RUNTIME respectively.  If not, see
   <http://www.gnu.org/licenses/>.  */

/* Initialize and register OpenACC dispatch table from libgomp plugin.  */

#include "libgomp.h"
#include "oacc-plugin.h"
#include "oacc-int.h"
#include "acc_prof.h"

/* This plugin function is now obsolete.  */
void
GOMP_PLUGIN_async_unmap_vars (void *ptr __attribute__((unused)),
			      int async __attribute__((unused)))
{
  gomp_fatal ("invalid plugin function");
}

/* Return the TLS data for the current thread.  */

struct goacc_thread *
GOMP_PLUGIN_goacc_thread (void)
{
  return goacc_thread ();
}

/* Return the target-specific part of the TLS data for the current thread.  */

void *
GOMP_PLUGIN_acc_thread (void)
{
  struct goacc_thread *thr = goacc_thread ();
  return thr ? thr->target_tls : NULL;
}

int
GOMP_PLUGIN_acc_default_dim (unsigned int i)
{
  if (i >= GOMP_DIM_MAX)
    {
      gomp_fatal ("invalid dimension argument: %d", i);
      return -1;
    }
  return goacc_default_dims[i];
<<<<<<< HEAD
=======
}

void
GOMP_PLUGIN_goacc_profiling_dispatch (acc_prof_info *prof_info,
				      acc_event_info *event_info,
				      acc_api_info *api_info)
{
  goacc_profiling_dispatch (prof_info, event_info, api_info);
>>>>>>> 9e014010
}<|MERGE_RESOLUTION|>--- conflicted
+++ resolved
@@ -1,8 +1,4 @@
-<<<<<<< HEAD
-/* Copyright (C) 2014-2019 Free Software Foundation, Inc.
-=======
 /* Copyright (C) 2014-2020 Free Software Foundation, Inc.
->>>>>>> 9e014010
 
    Contributed by Mentor Embedded.
 
@@ -69,8 +65,6 @@
       return -1;
     }
   return goacc_default_dims[i];
-<<<<<<< HEAD
-=======
 }
 
 void
@@ -79,5 +73,4 @@
 				      acc_api_info *api_info)
 {
   goacc_profiling_dispatch (prof_info, event_info, api_info);
->>>>>>> 9e014010
 }