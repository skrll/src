--- conflicted
+++ resolved
@@ -1,10 +1,6 @@
 /* OpenACC Runtime Library User-facing Declarations
 
-<<<<<<< HEAD
-   Copyright (C) 2013-2019 Free Software Foundation, Inc.
-=======
    Copyright (C) 2013-2020 Free Software Foundation, Inc.
->>>>>>> 9e014010
 
    Contributed by Mentor Embedded.
 
@@ -150,22 +146,6 @@
 void acc_memcpy_to_device_async (void *, void *, size_t, int) __GOACC_NOTHROW;
 void acc_memcpy_from_device_async (void *, void *, size_t, int) __GOACC_NOTHROW;
 
-/* Finalize versions of copyout/delete functions, specified in OpenACC 2.5.  */
-void acc_copyout_finalize (void *, size_t) __GOACC_NOTHROW;
-void acc_copyout_finalize_async (void *, size_t, int) __GOACC_NOTHROW;
-void acc_delete_finalize (void *, size_t) __GOACC_NOTHROW;
-void acc_delete_finalize_async (void *, size_t, int) __GOACC_NOTHROW;
-
-/* Async functions, specified in OpenACC 2.5.  */
-void acc_copyin_async (void *, size_t, int) __GOACC_NOTHROW;
-void acc_create_async (void *, size_t, int) __GOACC_NOTHROW;
-void acc_copyout_async (void *, size_t, int) __GOACC_NOTHROW;
-void acc_delete_async (void *, size_t, int) __GOACC_NOTHROW;
-void acc_update_device_async (void *, size_t, int) __GOACC_NOTHROW;
-void acc_update_self_async (void *, size_t, int) __GOACC_NOTHROW;
-void acc_memcpy_to_device_async (void *, void *, size_t, int) __GOACC_NOTHROW;
-void acc_memcpy_from_device_async (void *, void *, size_t, int) __GOACC_NOTHROW;
-
 /* CUDA-specific routines.  */
 void *acc_get_current_cuda_device (void) __GOACC_NOTHROW;
 void *acc_get_current_cuda_context (void) __GOACC_NOTHROW;
