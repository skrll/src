/* Definitions for data structures and routines for the regular
   expression library, version 0.12.

<<<<<<< HEAD
   Copyright (C) 1985-2019 Free Software Foundation, Inc.
=======
   Copyright (C) 1985-2020 Free Software Foundation, Inc.
>>>>>>> 9e014010

   This file is part of the GNU C Library.  Its master source is NOT part of
   the C library, however.  The master source lives in /gd/gnu/lib.

   The GNU C Library is free software; you can redistribute it and/or
   modify it under the terms of the GNU Lesser General Public
   License as published by the Free Software Foundation; either
   version 2.1 of the License, or (at your option) any later version.

   The GNU C Library is distributed in the hope that it will be useful,
   but WITHOUT ANY WARRANTY; without even the implied warranty of
   MERCHANTABILITY or FITNESS FOR A PARTICULAR PURPOSE.  See the GNU
   Lesser General Public License for more details.

   You should have received a copy of the GNU Lesser General Public
   License along with the GNU C Library; if not, write to the Free
   Software Foundation, Inc., 51 Franklin Street, Fifth Floor, Boston, MA
   02110-1301 USA.  */

#ifndef _REGEX_H
#define _REGEX_H 1

/* Allow the use in C++ code.  */
#ifdef __cplusplus
extern "C" {
#endif

/* POSIX says that <sys/types.h> must be included (by the caller) before
   <regex.h>.  */

#if !defined _POSIX_C_SOURCE && !defined _POSIX_SOURCE && defined VMS
/* VMS doesn't have `size_t' in <sys/types.h>, even though POSIX says it
   should be there.  */
# include <stddef.h>
#endif

/* The following two types have to be signed and unsigned integer type
   wide enough to hold a value of a pointer.  For most ANSI compilers
   ptrdiff_t and size_t should be likely OK.  Still size of these two
   types is 2 for Microsoft C.  Ugh... */
typedef long int s_reg_t;
typedef unsigned long int active_reg_t;

/* The following bits are used to determine the regexp syntax we
   recognize.  The set/not-set meanings are chosen so that Emacs syntax
   remains the value 0.  The bits are given in alphabetical order, and
   the definitions shifted by one from the previous bit; thus, when we
   add or remove a bit, only one other definition need change.  */
typedef unsigned long int reg_syntax_t;

/* If this bit is not set, then \ inside a bracket expression is literal.
   If set, then such a \ quotes the following character.  */
#define RE_BACKSLASH_ESCAPE_IN_LISTS ((unsigned long int) 1)

/* If this bit is not set, then + and ? are operators, and \+ and \? are
     literals.
   If set, then \+ and \? are operators and + and ? are literals.  */
#define RE_BK_PLUS_QM (RE_BACKSLASH_ESCAPE_IN_LISTS << 1)

/* If this bit is set, then character classes are supported.  They are:
     [:alpha:], [:upper:], [:lower:],  [:digit:], [:alnum:], [:xdigit:],
     [:space:], [:print:], [:punct:], [:graph:], and [:cntrl:].
   If not set, then character classes are not supported.  */
#define RE_CHAR_CLASSES (RE_BK_PLUS_QM << 1)

/* If this bit is set, then ^ and $ are always anchors (outside bracket
     expressions, of course).
   If this bit is not set, then it depends:
        ^  is an anchor if it is at the beginning of a regular
           expression or after an open-group or an alternation operator;
        $  is an anchor if it is at the end of a regular expression, or
           before a close-group or an alternation operator.

   This bit could be (re)combined with RE_CONTEXT_INDEP_OPS, because
   POSIX draft 11.2 says that * etc. in leading positions is undefined.
   We already implemented a previous draft which made those constructs
   invalid, though, so we haven't changed the code back.  */
#define RE_CONTEXT_INDEP_ANCHORS (RE_CHAR_CLASSES << 1)

/* If this bit is set, then special characters are always special
     regardless of where they are in the pattern.
   If this bit is not set, then special characters are special only in
     some contexts; otherwise they are ordinary.  Specifically,
     * + ? and intervals are only special when not after the beginning,
     open-group, or alternation operator.  */
#define RE_CONTEXT_INDEP_OPS (RE_CONTEXT_INDEP_ANCHORS << 1)

/* If this bit is set, then *, +, ?, and { cannot be first in an re or
     immediately after an alternation or begin-group operator.  */
#define RE_CONTEXT_INVALID_OPS (RE_CONTEXT_INDEP_OPS << 1)

/* If this bit is set, then . matches newline.
   If not set, then it doesn't.  */
#define RE_DOT_NEWLINE (RE_CONTEXT_INVALID_OPS << 1)

/* If this bit is set, then . doesn't match NUL.
   If not set, then it does.  */
#define RE_DOT_NOT_NULL (RE_DOT_NEWLINE << 1)

/* If this bit is set, nonmatching lists [^...] do not match newline.
   If not set, they do.  */
#define RE_HAT_LISTS_NOT_NEWLINE (RE_DOT_NOT_NULL << 1)

/* If this bit is set, either \{...\} or {...} defines an
     interval, depending on RE_NO_BK_BRACES.
   If not set, \{, \}, {, and } are literals.  */
#define RE_INTERVALS (RE_HAT_LISTS_NOT_NEWLINE << 1)

/* If this bit is set, +, ? and | aren't recognized as operators.
   If not set, they are.  */
#define RE_LIMITED_OPS (RE_INTERVALS << 1)

/* If this bit is set, newline is an alternation operator.
   If not set, newline is literal.  */
#define RE_NEWLINE_ALT (RE_LIMITED_OPS << 1)

/* If this bit is set, then `{...}' defines an interval, and \{ and \}
     are literals.
  If not set, then `\{...\}' defines an interval.  */
#define RE_NO_BK_BRACES (RE_NEWLINE_ALT << 1)

/* If this bit is set, (...) defines a group, and \( and \) are literals.
   If not set, \(...\) defines a group, and ( and ) are literals.  */
#define RE_NO_BK_PARENS (RE_NO_BK_BRACES << 1)

/* If this bit is set, then \<digit> matches <digit>.
   If not set, then \<digit> is a back-reference.  */
#define RE_NO_BK_REFS (RE_NO_BK_PARENS << 1)

/* If this bit is set, then | is an alternation operator, and \| is literal.
   If not set, then \| is an alternation operator, and | is literal.  */
#define RE_NO_BK_VBAR (RE_NO_BK_REFS << 1)

/* If this bit is set, then an ending range point collating higher
     than the starting range point, as in [z-a], is invalid.
   If not set, then when ending range point collates higher than the
     starting range point, the range is ignored.  */
#define RE_NO_EMPTY_RANGES (RE_NO_BK_VBAR << 1)

/* If this bit is set, then an unmatched ) is ordinary.
   If not set, then an unmatched ) is invalid.  */
#define RE_UNMATCHED_RIGHT_PAREN_ORD (RE_NO_EMPTY_RANGES << 1)

/* If this bit is set, succeed as soon as we match the whole pattern,
   without further backtracking.  */
#define RE_NO_POSIX_BACKTRACKING (RE_UNMATCHED_RIGHT_PAREN_ORD << 1)

/* If this bit is set, do not process the GNU regex operators.
   If not set, then the GNU regex operators are recognized. */
#define RE_NO_GNU_OPS (RE_NO_POSIX_BACKTRACKING << 1)

/* If this bit is set, turn on internal regex debugging.
   If not set, and debugging was on, turn it off.
   This only works if regex.c is compiled -DDEBUG.
   We define this bit always, so that all that's needed to turn on
   debugging is to recompile regex.c; the calling code can always have
   this bit set, and it won't affect anything in the normal case. */
#define RE_DEBUG (RE_NO_GNU_OPS << 1)

/* If this bit is set, a syntactically invalid interval is treated as
   a string of ordinary characters.  For example, the ERE 'a{1' is
   treated as 'a\{1'.  */
#define RE_INVALID_INTERVAL_ORD (RE_DEBUG << 1)

/* This global variable defines the particular regexp syntax to use (for
   some interfaces).  When a regexp is compiled, the syntax used is
   stored in the pattern buffer, so changing this does not affect
   already-compiled regexps.  */
extern reg_syntax_t re_syntax_options;

/* Define combinations of the above bits for the standard possibilities.
   (The [[[ comments delimit what gets put into the Texinfo file, so
   don't delete them!)  */
/* [[[begin syntaxes]]] */
#define RE_SYNTAX_EMACS 0

#define RE_SYNTAX_AWK							\
  (RE_BACKSLASH_ESCAPE_IN_LISTS   | RE_DOT_NOT_NULL			\
   | RE_NO_BK_PARENS              | RE_NO_BK_REFS			\
   | RE_NO_BK_VBAR                | RE_NO_EMPTY_RANGES			\
   | RE_DOT_NEWLINE		  | RE_CONTEXT_INDEP_ANCHORS		\
   | RE_UNMATCHED_RIGHT_PAREN_ORD | RE_NO_GNU_OPS)

#define RE_SYNTAX_GNU_AWK						\
  ((RE_SYNTAX_POSIX_EXTENDED | RE_BACKSLASH_ESCAPE_IN_LISTS | RE_DEBUG)	\
   & ~(RE_DOT_NOT_NULL | RE_INTERVALS | RE_CONTEXT_INDEP_OPS))

#define RE_SYNTAX_POSIX_AWK 						\
  (RE_SYNTAX_POSIX_EXTENDED | RE_BACKSLASH_ESCAPE_IN_LISTS		\
   | RE_INTERVALS	    | RE_NO_GNU_OPS)

#define RE_SYNTAX_GREP							\
  (RE_BK_PLUS_QM              | RE_CHAR_CLASSES				\
   | RE_HAT_LISTS_NOT_NEWLINE | RE_INTERVALS				\
   | RE_NEWLINE_ALT)

#define RE_SYNTAX_EGREP							\
  (RE_CHAR_CLASSES        | RE_CONTEXT_INDEP_ANCHORS			\
   | RE_CONTEXT_INDEP_OPS | RE_HAT_LISTS_NOT_NEWLINE			\
   | RE_NEWLINE_ALT       | RE_NO_BK_PARENS				\
   | RE_NO_BK_VBAR)

#define RE_SYNTAX_POSIX_EGREP						\
  (RE_SYNTAX_EGREP | RE_INTERVALS | RE_NO_BK_BRACES			\
   | RE_INVALID_INTERVAL_ORD)

/* P1003.2/D11.2, section 4.20.7.1, lines 5078ff.  */
#define RE_SYNTAX_ED RE_SYNTAX_POSIX_BASIC

#define RE_SYNTAX_SED RE_SYNTAX_POSIX_BASIC

/* Syntax bits common to both basic and extended POSIX regex syntax.  */
#define _RE_SYNTAX_POSIX_COMMON						\
  (RE_CHAR_CLASSES | RE_DOT_NEWLINE      | RE_DOT_NOT_NULL		\
   | RE_INTERVALS  | RE_NO_EMPTY_RANGES)

#define RE_SYNTAX_POSIX_BASIC						\
  (_RE_SYNTAX_POSIX_COMMON | RE_BK_PLUS_QM)

/* Differs from ..._POSIX_BASIC only in that RE_BK_PLUS_QM becomes
   RE_LIMITED_OPS, i.e., \? \+ \| are not recognized.  Actually, this
   isn't minimal, since other operators, such as \`, aren't disabled.  */
#define RE_SYNTAX_POSIX_MINIMAL_BASIC					\
  (_RE_SYNTAX_POSIX_COMMON | RE_LIMITED_OPS)

#define RE_SYNTAX_POSIX_EXTENDED					\
  (_RE_SYNTAX_POSIX_COMMON  | RE_CONTEXT_INDEP_ANCHORS			\
   | RE_CONTEXT_INDEP_OPS   | RE_NO_BK_BRACES				\
   | RE_NO_BK_PARENS        | RE_NO_BK_VBAR				\
   | RE_CONTEXT_INVALID_OPS | RE_UNMATCHED_RIGHT_PAREN_ORD)

/* Differs from ..._POSIX_EXTENDED in that RE_CONTEXT_INDEP_OPS is
   removed and RE_NO_BK_REFS is added.  */
#define RE_SYNTAX_POSIX_MINIMAL_EXTENDED				\
  (_RE_SYNTAX_POSIX_COMMON  | RE_CONTEXT_INDEP_ANCHORS			\
   | RE_CONTEXT_INVALID_OPS | RE_NO_BK_BRACES				\
   | RE_NO_BK_PARENS        | RE_NO_BK_REFS				\
   | RE_NO_BK_VBAR	    | RE_UNMATCHED_RIGHT_PAREN_ORD)
/* [[[end syntaxes]]] */

/* Maximum number of duplicates an interval can allow.  Some systems
   (erroneously) define this in other header files, but we want our
   value, so remove any previous define.  */
#ifdef RE_DUP_MAX
# undef RE_DUP_MAX
#endif
/* If sizeof(int) == 2, then ((1 << 15) - 1) overflows.  */
#define RE_DUP_MAX (0x7fff)


/* POSIX `cflags' bits (i.e., information for `regcomp').  */

/* If this bit is set, then use extended regular expression syntax.
   If not set, then use basic regular expression syntax.  */
#define REG_EXTENDED 1

/* If this bit is set, then ignore case when matching.
   If not set, then case is significant.  */
#define REG_ICASE (REG_EXTENDED << 1)

/* If this bit is set, then anchors do not match at newline
     characters in the string.
   If not set, then anchors do match at newlines.  */
#define REG_NEWLINE (REG_ICASE << 1)

/* If this bit is set, then report only success or fail in regexec.
   If not set, then returns differ between not matching and errors.  */
#define REG_NOSUB (REG_NEWLINE << 1)


/* POSIX `eflags' bits (i.e., information for regexec).  */

/* If this bit is set, then the beginning-of-line operator doesn't match
     the beginning of the string (presumably because it's not the
     beginning of a line).
   If not set, then the beginning-of-line operator does match the
     beginning of the string.  */
#define REG_NOTBOL 1

/* Like REG_NOTBOL, except for the end-of-line.  */
#define REG_NOTEOL (1 << 1)


/* If any error codes are removed, changed, or added, update the
   `re_error_msg' table in regex.c.  */
typedef enum
{
#ifdef _XOPEN_SOURCE
  REG_ENOSYS = -1,	/* This will never happen for this implementation.  */
#endif

  REG_NOERROR = 0,	/* Success.  */
  REG_NOMATCH,		/* Didn't find a match (for regexec).  */

  /* POSIX regcomp return error codes.  (In the order listed in the
     standard.)  */
  REG_BADPAT,		/* Invalid pattern.  */
  REG_ECOLLATE,		/* Not implemented.  */
  REG_ECTYPE,		/* Invalid character class name.  */
  REG_EESCAPE,		/* Trailing backslash.  */
  REG_ESUBREG,		/* Invalid back reference.  */
  REG_EBRACK,		/* Unmatched left bracket.  */
  REG_EPAREN,		/* Parenthesis imbalance.  */
  REG_EBRACE,		/* Unmatched \{.  */
  REG_BADBR,		/* Invalid contents of \{\}.  */
  REG_ERANGE,		/* Invalid range end.  */
  REG_ESPACE,		/* Ran out of memory.  */
  REG_BADRPT,		/* No preceding re for repetition op.  */

  /* Error codes we've added.  */
  REG_EEND,		/* Premature end.  */
  REG_ESIZE,		/* Compiled pattern bigger than 2^16 bytes.  */
  REG_ERPAREN		/* Unmatched ) or \); not returned from regcomp.  */
} reg_errcode_t;

/* This data structure represents a compiled pattern.  Before calling
   the pattern compiler, the fields `buffer', `allocated', `fastmap',
   `translate', and `no_sub' can be set.  After the pattern has been
   compiled, the `re_nsub' field is available.  All other fields are
   private to the regex routines.  */

#ifndef RE_TRANSLATE_TYPE
# define RE_TRANSLATE_TYPE char *
#endif

struct re_pattern_buffer
{
/* [[[begin pattern_buffer]]] */
	/* Space that holds the compiled pattern.  It is declared as
          `unsigned char *' because its elements are
           sometimes used as array indexes.  */
  unsigned char *buffer;

	/* Number of bytes to which `buffer' points.  */
  unsigned long int allocated;

	/* Number of bytes actually used in `buffer'.  */
  unsigned long int used;

        /* Syntax setting with which the pattern was compiled.  */
  reg_syntax_t syntax;

        /* Pointer to a fastmap, if any, otherwise zero.  re_search uses
           the fastmap, if there is one, to skip over impossible
           starting points for matches.  */
  char *fastmap;

        /* Either a translate table to apply to all characters before
           comparing them, or zero for no translation.  The translation
           is applied to a pattern when it is compiled and to a string
           when it is matched.  */
  RE_TRANSLATE_TYPE translate;

	/* Number of subexpressions found by the compiler.  */
  size_t re_nsub;

        /* Zero if this pattern cannot match the empty string, one else.
           Well, in truth it's used only in `re_search_2', to see
           whether or not we should use the fastmap, so we don't set
           this absolutely perfectly; see `re_compile_fastmap' (the
           `duplicate' case).  */
  unsigned can_be_null : 1;

        /* If REGS_UNALLOCATED, allocate space in the `regs' structure
             for `max (RE_NREGS, re_nsub + 1)' groups.
           If REGS_REALLOCATE, reallocate space if necessary.
           If REGS_FIXED, use what's there.  */
#define REGS_UNALLOCATED 0
#define REGS_REALLOCATE 1
#define REGS_FIXED 2
  unsigned regs_allocated : 2;

        /* Set to zero when `regex_compile' compiles a pattern; set to one
           by `re_compile_fastmap' if it updates the fastmap.  */
  unsigned fastmap_accurate : 1;

        /* If set, `re_match_2' does not return information about
           subexpressions.  */
  unsigned no_sub : 1;

        /* If set, a beginning-of-line anchor doesn't match at the
           beginning of the string.  */
  unsigned not_bol : 1;

        /* Similarly for an end-of-line anchor.  */
  unsigned not_eol : 1;

        /* If true, an anchor at a newline matches.  */
  unsigned newline_anchor : 1;

/* [[[end pattern_buffer]]] */
};

typedef struct re_pattern_buffer regex_t;

/* Type for byte offsets within the string.  POSIX mandates this.  */
typedef int regoff_t;


/* This is the structure we store register match data in.  See
   regex.texinfo for a full description of what registers match.  */
struct re_registers
{
  unsigned num_regs;
  regoff_t *start;
  regoff_t *end;
};


/* If `regs_allocated' is REGS_UNALLOCATED in the pattern buffer,
   `re_match_2' returns information about at least this many registers
   the first time a `regs' structure is passed.  */
#ifndef RE_NREGS
# define RE_NREGS 30
#endif


/* POSIX specification for registers.  Aside from the different names than
   `re_registers', POSIX uses an array of structures, instead of a
   structure of arrays.  */
typedef struct
{
  regoff_t rm_so;  /* Byte offset from string's start to substring's start.  */
  regoff_t rm_eo;  /* Byte offset from string's start to substring's end.  */
} regmatch_t;

/* Declarations for routines.  */

/* To avoid duplicating every routine declaration -- once with a
   prototype (if we are ANSI), and once without (if we aren't) -- we
   use the following macro to declare argument types.  This
   unfortunately clutters up the declarations a bit, but I think it's
   worth it.  */

/* Sets the current default syntax to SYNTAX, and return the old syntax.
   You can also simply assign to the `re_syntax_options' variable.  */
extern reg_syntax_t re_set_syntax (reg_syntax_t syntax);

/* Compile the regular expression PATTERN, with length LENGTH
   and syntax given by the global `re_syntax_options', into the buffer
   BUFFER.  Return NULL if successful, and an error string if not.  */
extern const char *re_compile_pattern (const char *pattern, size_t length,
                                       struct re_pattern_buffer *buffer);


/* Compile a fastmap for the compiled pattern in BUFFER; used to
   accelerate searches.  Return 0 if successful and -2 if was an
   internal error.  */
extern int re_compile_fastmap (struct re_pattern_buffer *buffer);


/* Search in the string STRING (with length LENGTH) for the pattern
   compiled into BUFFER.  Start searching at position START, for RANGE
   characters.  Return the starting position of the match, -1 for no
   match, or -2 for an internal error.  Also return register
   information in REGS (if REGS and BUFFER->no_sub are nonzero).  */
extern int re_search (struct re_pattern_buffer *buffer, const char *string,
                      int length, int start, int range,
                      struct re_registers *regs);


/* Like `re_search', but search in the concatenation of STRING1 and
   STRING2.  Also, stop searching at index START + STOP.  */
extern int re_search_2 (struct re_pattern_buffer *buffer, const char *string1,
                        int length1, const char *string2, int length2,
                        int start, int range, struct re_registers *regs,
                        int stop);


/* Like `re_search', but return how many characters in STRING the regexp
   in BUFFER matched, starting at position START.  */
extern int re_match (struct re_pattern_buffer *buffer, const char *string,
                     int length, int start, struct re_registers *regs);


/* Relates to `re_match' as `re_search_2' relates to `re_search'.  */
extern int re_match_2 (struct re_pattern_buffer *buffer, const char *string1,
                       int length1, const char *string2, int length2,
                       int start, struct re_registers *regs, int stop);


/* Set REGS to hold NUM_REGS registers, storing them in STARTS and
   ENDS.  Subsequent matches using BUFFER and REGS will use this memory
   for recording register information.  STARTS and ENDS must be
   allocated with malloc, and must each be at least `NUM_REGS * sizeof
   (regoff_t)' bytes long.

   If NUM_REGS == 0, then subsequent matches should allocate their own
   register data.

   Unless this function is called, the first search or match using
   PATTERN_BUFFER will allocate its own register data, without
   freeing the old data.  */
extern void re_set_registers (struct re_pattern_buffer *buffer,
                              struct re_registers *regs,
                              unsigned num_regs, regoff_t *starts,
                              regoff_t *ends);

#if defined _REGEX_RE_COMP || defined _LIBC
# ifndef _CRAY
/* 4.2 bsd compatibility.  */
extern char *re_comp (const char *);
extern int re_exec (const char *);
# endif
#endif

/* GCC 2.95 and later have "__restrict"; C99 compilers have
   "restrict", and "configure" may have defined "restrict".  */
#ifndef __restrict
# if ! (2 < __GNUC__ || (2 == __GNUC__ && 95 <= __GNUC_MINOR__))
#  if defined restrict || 199901L <= __STDC_VERSION__
#   define __restrict restrict
#  else
#   define __restrict
#  endif
# endif
#endif

/* GCC 3.1 and later support declaring arrays as non-overlapping
   using the syntax array_name[restrict]  */
#ifndef __restrict_arr
# if ! (3 < __GNUC__ || (3 == __GNUC__ && 1 <= __GNUC_MINOR__)) || defined (__GNUG__)
#  define __restrict_arr
# else
#  define __restrict_arr __restrict
# endif
#endif

/* POSIX compatibility.  */
extern int regcomp (regex_t *__restrict __preg,
                    const char *__restrict __pattern,
                    int __cflags);

#if (__GNUC__)
__extension__
#endif
extern int regexec (const regex_t *__restrict __preg,
                    const char *__restrict __string, size_t __nmatch,
                    regmatch_t __pmatch[__restrict_arr],
                    int __eflags);

extern size_t regerror (int __errcode, const regex_t *__preg,
                        char *__errbuf, size_t __errbuf_size);

extern void regfree (regex_t *__preg);


#ifdef __cplusplus
}
#endif	/* C++ */

#endif /* regex.h */

/*
Local variables:
make-backup-files: t
version-control: t
trim-versions-without-asking: nil
End:
*/<|MERGE_RESOLUTION|>--- conflicted
+++ resolved
@@ -1,11 +1,7 @@
 /* Definitions for data structures and routines for the regular
    expression library, version 0.12.
 
-<<<<<<< HEAD
-   Copyright (C) 1985-2019 Free Software Foundation, Inc.
-=======
    Copyright (C) 1985-2020 Free Software Foundation, Inc.
->>>>>>> 9e014010
 
    This file is part of the GNU C Library.  Its master source is NOT part of
    the C library, however.  The master source lives in /gd/gnu/lib.
