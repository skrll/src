/* List implementation of a partition of consecutive integers.
<<<<<<< HEAD
   Copyright (C) 2000-2019 Free Software Foundation, Inc.
=======
   Copyright (C) 2000-2020 Free Software Foundation, Inc.
>>>>>>> 9e014010
   Contributed by CodeSourcery, LLC.

   This file is part of GCC.

   GCC is free software; you can redistribute it and/or modify
   it under the terms of the GNU General Public License as published by
   the Free Software Foundation; either version 2, or (at your option)
   any later version.

   GCC is distributed in the hope that it will be useful,
   but WITHOUT ANY WARRANTY; without even the implied warranty of
   MERCHANTABILITY or FITNESS FOR A PARTICULAR PURPOSE.  See the
   GNU General Public License for more details.

   You should have received a copy of the GNU General Public License
   along with GCC; see the file COPYING.  If not, write to
   the Free Software Foundation, 51 Franklin Street - Fifth Floor,
   Boston, MA 02110-1301, USA.  */

/* This package implements a partition of consecutive integers.  The
   elements are partitioned into classes.  Each class is represented
   by one of its elements, the canonical element, which is chosen
   arbitrarily from elements in the class.  The principal operations
   on a partition are FIND, which takes an element, determines its
   class, and returns the canonical element for that class, and UNION,
   which unites the two classes that contain two given elements into a
   single class.

   The list implementation used here provides constant-time finds.  By
   storing the size of each class with the class's canonical element,
   it is able to perform unions over all the classes in the partition
   in O (N log N) time.  */

#ifndef _PARTITION_H
#define _PARTITION_H

#ifdef __cplusplus
extern "C" {
#endif /* __cplusplus */

#include "ansidecl.h"
#include <stdio.h>

struct partition_elem
{
  /* The next element in this class.  Elements in each class form a
     circular list.  */
  struct partition_elem* next;
  /* The canonical element that represents the class containing this
     element.  */
  int class_element;
  /* The number of elements in this class.  Valid only if this is the
     canonical element for its class.  */
  unsigned class_count;
};

typedef struct partition_def 
{
  /* The number of elements in this partition.  */
  int num_elements;
  /* The elements in the partition.  */
  struct partition_elem elements[1];
} *partition;

extern partition partition_new (int);
extern void partition_delete (partition);
extern int partition_union (partition, int, int);
extern void partition_print (partition,	FILE*);

/* Returns the canonical element corresponding to the class containing
   ELEMENT__ in PARTITION__.  */

#define partition_find(partition__, element__) \
    ((partition__)->elements[(element__)].class_element)

#ifdef __cplusplus
}
#endif /* __cplusplus */

#endif /* _PARTITION_H */<|MERGE_RESOLUTION|>--- conflicted
+++ resolved
@@ -1,9 +1,5 @@
 /* List implementation of a partition of consecutive integers.
-<<<<<<< HEAD
-   Copyright (C) 2000-2019 Free Software Foundation, Inc.
-=======
    Copyright (C) 2000-2020 Free Software Foundation, Inc.
->>>>>>> 9e014010
    Contributed by CodeSourcery, LLC.
 
    This file is part of GCC.
