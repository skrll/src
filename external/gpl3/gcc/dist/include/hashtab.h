/* An expandable hash tables datatype.  
<<<<<<< HEAD
   Copyright (C) 1999-2019 Free Software Foundation, Inc.
=======
   Copyright (C) 1999-2020 Free Software Foundation, Inc.
>>>>>>> e2aa5677
   Contributed by Vladimir Makarov (vmakarov@cygnus.com).

This program is free software; you can redistribute it and/or modify
it under the terms of the GNU General Public License as published by
the Free Software Foundation; either version 2 of the License, or
(at your option) any later version.

This program is distributed in the hope that it will be useful,
but WITHOUT ANY WARRANTY; without even the implied warranty of
MERCHANTABILITY or FITNESS FOR A PARTICULAR PURPOSE.  See the
GNU General Public License for more details.

You should have received a copy of the GNU General Public License
along with this program; if not, write to the Free Software
Foundation, Inc., 51 Franklin Street - Fifth Floor, Boston, MA 02110-1301, USA.  */

/* This package implements basic hash table functionality.  It is possible
   to search for an entry, create an entry and destroy an entry.

   Elements in the table are generic pointers.

   The size of the table is not fixed; if the occupancy of the table
   grows too high the hash table will be expanded.

   The abstract data implementation is based on generalized Algorithm D
   from Knuth's book "The art of computer programming".  Hash table is
   expanded by creation of new hash table and transferring elements from
   the old table to the new table.  */

#ifndef __HASHTAB_H__
#define __HASHTAB_H__

#ifdef __cplusplus
extern "C" {
#endif /* __cplusplus */

#include "ansidecl.h"

/* The type for a hash code.  */
typedef unsigned int hashval_t;

/* Callback function pointer types.  */

/* Calculate hash of a table entry.  */
typedef hashval_t (*htab_hash) (const void *);

/* Compare a table entry with a possible entry.  The entry already in
   the table always comes first, so the second element can be of a
   different type (but in this case htab_find and htab_find_slot
   cannot be used; instead the variants that accept a hash value
   must be used).  */
typedef int (*htab_eq) (const void *, const void *);

/* Cleanup function called whenever a live element is removed from
   the hash table.  */
typedef void (*htab_del) (void *);
  
/* Function called by htab_traverse for each live element.  The first
   arg is the slot of the element (which can be passed to htab_clear_slot
   if desired), the second arg is the auxiliary pointer handed to
   htab_traverse.  Return 1 to continue scan, 0 to stop.  */
typedef int (*htab_trav) (void **, void *);

/* Memory-allocation function, with the same functionality as calloc().
   Iff it returns NULL, the hash table implementation will pass an error
   code back to the user, so if your code doesn't handle errors,
   best if you use xcalloc instead.  */
typedef void *(*htab_alloc) (size_t, size_t);

/* We also need a free() routine.  */
typedef void (*htab_free) (void *);

/* Memory allocation and deallocation; variants which take an extra
   argument.  */
typedef void *(*htab_alloc_with_arg) (void *, size_t, size_t);
typedef void (*htab_free_with_arg) (void *, void *);

/* This macro defines reserved value for empty table entry.  */

#define HTAB_EMPTY_ENTRY    ((PTR) 0)

/* This macro defines reserved value for table entry which contained
   a deleted element. */

#define HTAB_DELETED_ENTRY  ((PTR) 1)

/* Hash tables are of the following type.  The structure
   (implementation) of this type is not needed for using the hash
   tables.  All work with hash table should be executed only through
   functions mentioned below.  The size of this structure is subject to
   change.  */

struct htab {
  /* Pointer to hash function.  */
  htab_hash hash_f;

  /* Pointer to comparison function.  */
  htab_eq eq_f;

  /* Pointer to cleanup function.  */
  htab_del del_f;

  /* Table itself.  */
  void **entries;

  /* Current size (in entries) of the hash table.  */
  size_t size;

  /* Current number of elements including also deleted elements.  */
  size_t n_elements;

  /* Current number of deleted elements in the table.  */
  size_t n_deleted;

  /* The following member is used for debugging. Its value is number
     of all calls of `htab_find_slot' for the hash table. */
  unsigned int searches;

  /* The following member is used for debugging.  Its value is number
     of collisions fixed for time of work with the hash table. */
  unsigned int collisions;

  /* Pointers to allocate/free functions.  */
  htab_alloc alloc_f;
  htab_free free_f;

  /* Alternate allocate/free functions, which take an extra argument.  */
  void *alloc_arg;
  htab_alloc_with_arg alloc_with_arg_f;
  htab_free_with_arg free_with_arg_f;

  /* Current size (in entries) of the hash table, as an index into the
     table of primes.  */
  unsigned int size_prime_index;
};

typedef struct htab *htab_t;

/* An enum saying whether we insert into the hash table or not.  */
enum insert_option {NO_INSERT, INSERT};

/* The prototypes of the package functions. */

extern htab_t	htab_create_alloc  (size_t, htab_hash,
                                    htab_eq, htab_del,
                                    htab_alloc, htab_free);

extern htab_t	htab_create_alloc_ex (size_t, htab_hash,
                                      htab_eq, htab_del,
                                      void *, htab_alloc_with_arg,
                                      htab_free_with_arg);

extern htab_t  htab_create_typed_alloc (size_t, htab_hash, htab_eq, htab_del,
					htab_alloc, htab_alloc, htab_free);

/* Backward-compatibility functions.  */
extern htab_t htab_create (size_t, htab_hash, htab_eq, htab_del);
extern htab_t htab_try_create (size_t, htab_hash, htab_eq, htab_del);

extern void	htab_set_functions_ex (htab_t, htab_hash,
                                       htab_eq, htab_del,
                                       void *, htab_alloc_with_arg,
                                       htab_free_with_arg);

extern void	htab_delete (htab_t);
extern void	htab_empty (htab_t);

extern void *	htab_find (htab_t, const void *);
extern void **	htab_find_slot (htab_t, const void *, enum insert_option);
extern void *	htab_find_with_hash (htab_t, const void *, hashval_t);
extern void **	htab_find_slot_with_hash (htab_t, const void *,
					  hashval_t, enum insert_option);
extern void	htab_clear_slot	(htab_t, void **);
extern void	htab_remove_elt	(htab_t, const void *);
extern void	htab_remove_elt_with_hash (htab_t, const void *, hashval_t);

extern void	htab_traverse (htab_t, htab_trav, void *);
extern void	htab_traverse_noresize (htab_t, htab_trav, void *);

extern size_t	htab_size (htab_t);
extern size_t	htab_elements (htab_t);
extern double	htab_collisions	(htab_t);

/* A hash function for pointers.  */
extern htab_hash htab_hash_pointer;

/* An equality function for pointers.  */
extern htab_eq htab_eq_pointer;

/* A hash function for null-terminated strings.  */
extern hashval_t htab_hash_string (const void *);

/* An iterative hash function for arbitrary data.  */
extern hashval_t iterative_hash (const void *, size_t, hashval_t);
/* Shorthand for hashing something with an intrinsic size.  */
#define iterative_hash_object(OB,INIT) iterative_hash (&OB, sizeof (OB), INIT)

#ifdef __cplusplus
}
#endif /* __cplusplus */

#endif /* __HASHTAB_H */<|MERGE_RESOLUTION|>--- conflicted
+++ resolved
@@ -1,9 +1,5 @@
 /* An expandable hash tables datatype.  
-<<<<<<< HEAD
-   Copyright (C) 1999-2019 Free Software Foundation, Inc.
-=======
    Copyright (C) 1999-2020 Free Software Foundation, Inc.
->>>>>>> e2aa5677
    Contributed by Vladimir Makarov (vmakarov@cygnus.com).
 
 This program is free software; you can redistribute it and/or modify
