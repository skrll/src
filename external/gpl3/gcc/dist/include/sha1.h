/* Declarations of functions and data types used for SHA1 sum
   library functions.
<<<<<<< HEAD
   Copyright (C) 2000-2019 Free Software Foundation, Inc.
=======
   Copyright (C) 2000-2020 Free Software Foundation, Inc.
>>>>>>> e2aa5677

   This program is free software; you can redistribute it and/or modify it
   under the terms of the GNU General Public License as published by the
   Free Software Foundation; either version 3, or (at your option) any
   later version.

   This program is distributed in the hope that it will be useful,
   but WITHOUT ANY WARRANTY; without even the implied warranty of
   MERCHANTABILITY or FITNESS FOR A PARTICULAR PURPOSE.  See the
   GNU General Public License for more details.

   You should have received a copy of the GNU General Public License
   along with this program; if not, write to the Free Software Foundation,
   Inc., 51 Franklin Street, Fifth Floor, Boston, MA 02110-1301, USA.  */

#ifndef SHA1_H
# define SHA1_H 1

#include <stdio.h>

#if defined HAVE_LIMITS_H || _LIBC
# include <limits.h>
#endif

#include "ansidecl.h"

/* The following contortions are an attempt to use the C preprocessor
   to determine an unsigned integral type that is 32 bits wide.  An
   alternative approach is to use autoconf's AC_CHECK_SIZEOF macro, but
   doing that would require that the configure script compile and *run*
   the resulting executable.  Locally running cross-compiled executables
   is usually not possible.  */

#ifdef _LIBC
# include <sys/types.h>
typedef u_int32_t sha1_uint32;
typedef uintptr_t sha1_uintptr;
#elif defined (HAVE_SYS_TYPES_H) && defined (HAVE_STDINT_H)
#include <stdint.h>
#include <sys/types.h>
typedef uint32_t sha1_uint32;
typedef uintptr_t sha1_uintptr;
#else
#  define INT_MAX_32_BITS 2147483647

/* If UINT_MAX isn't defined, assume it's a 32-bit type.
   This should be valid for all systems GNU cares about because
   that doesn't include 16-bit systems, and only modern systems
   (that certainly have <limits.h>) have 64+-bit integral types.  */

# ifndef INT_MAX
#  define INT_MAX INT_MAX_32_BITS
# endif

# if INT_MAX == INT_MAX_32_BITS
   typedef unsigned int sha1_uint32;
# else
#  if SHRT_MAX == INT_MAX_32_BITS
    typedef unsigned short sha1_uint32;
#  else
#   if LONG_MAX == INT_MAX_32_BITS
     typedef unsigned long sha1_uint32;
#   else
     /* The following line is intended to evoke an error.
        Using #error is not portable enough.  */
     "Cannot determine unsigned 32-bit data type."
#   endif
#  endif
# endif
#endif

#ifdef __cplusplus
extern "C" {
#endif

/* Structure to save state of computation between the single steps.  */
struct sha1_ctx
{
  sha1_uint32 A;
  sha1_uint32 B;
  sha1_uint32 C;
  sha1_uint32 D;
  sha1_uint32 E;

  sha1_uint32 total[2];
  sha1_uint32 buflen;
  sha1_uint32 buffer[32];
};


/* Initialize structure containing state of computation. */
extern void sha1_init_ctx (struct sha1_ctx *ctx);

/* Starting with the result of former calls of this function (or the
   initialization function update the context for the next LEN bytes
   starting at BUFFER.
   It is necessary that LEN is a multiple of 64!!! */
extern void sha1_process_block (const void *buffer, size_t len,
				struct sha1_ctx *ctx);

/* Starting with the result of former calls of this function (or the
   initialization function update the context for the next LEN bytes
   starting at BUFFER.
   It is NOT required that LEN is a multiple of 64.  */
extern void sha1_process_bytes (const void *buffer, size_t len,
				struct sha1_ctx *ctx);

/* Process the remaining bytes in the buffer and put result from CTX
   in first 20 bytes following RESBUF.  The result is always in little
   endian byte order, so that a byte-wise output yields to the wanted
   ASCII representation of the message digest.

   IMPORTANT: On some systems it is required that RESBUF be correctly
   aligned for a 32 bits value.  */
extern void *sha1_finish_ctx (struct sha1_ctx *ctx, void *resbuf);


/* Put result from CTX in first 20 bytes following RESBUF.  The result is
   always in little endian byte order, so that a byte-wise output yields
   to the wanted ASCII representation of the message digest.

   IMPORTANT: On some systems it is required that RESBUF is correctly
   aligned for a 32 bits value.  */
extern void *sha1_read_ctx (const struct sha1_ctx *ctx, void *resbuf);


/* Compute SHA1 message digest for bytes read from STREAM.  The
   resulting message digest number will be written into the 20 bytes
   beginning at RESBLOCK.  */
extern int sha1_stream (FILE *stream, void *resblock);

/* Compute SHA1 message digest for LEN bytes beginning at BUFFER.  The
   result is always in little endian byte order, so that a byte-wise
   output yields to the wanted ASCII representation of the message
   digest.  */
extern void *sha1_buffer (const char *buffer, size_t len, void *resblock);

#ifdef __cplusplus
}
#endif

#endif<|MERGE_RESOLUTION|>--- conflicted
+++ resolved
@@ -1,10 +1,6 @@
 /* Declarations of functions and data types used for SHA1 sum
    library functions.
-<<<<<<< HEAD
-   Copyright (C) 2000-2019 Free Software Foundation, Inc.
-=======
    Copyright (C) 2000-2020 Free Software Foundation, Inc.
->>>>>>> e2aa5677
 
    This program is free software; you can redistribute it and/or modify it
    under the terms of the GNU General Public License as published by the
