<<<<<<< HEAD
2020-03-12  Release Manager

	* GCC 9.3.0 released.

2019-08-12  Release Manager

	* GCC 9.2.0 released.

2019-05-03  Release Manager

	* GCC 9.1.0 released.
=======
2021-04-08  Release Manager

	* GCC 10.3.0 released.

2020-07-23  Release Manager

	* GCC 10.2.0 released.

2020-07-13  Julian Brown  <julian@codesourcery.com>

	Backported from master:
	2020-07-09  Julian Brown  <julian@codesourcery.com>
		    Thomas Schwinge  <thomas@codesourcery.com>

	PR middle-end/95270
	* gomp-constants.h (gomp_map_kind): Expand comment for attach/detach
	mapping kinds.

2020-07-13  Julian Brown  <julian@codesourcery.com>

	Backported from master:
	2020-07-09  Julian Brown  <julian@codesourcery.com>

	* gomp-constants.h (gomp_map_kind): Update comment for GOMP_MAP_TO_PSET.

2020-05-07  Release Manager

	* GCC 10.1.0 released.

2020-04-17  Martin Liska  <mliska@suse.cz>
	    Jonathan Yong <10walls@gmail.com>

	PR gcov-profile/94570
	* filenames.h (defined): Do not define HAVE_DOS_BASED_FILE_SYSTEM
	for CYGWIN.

2020-04-01 Maciej W. Rozycki <macro@linux-mips.org>

	PR lto/94249
	* plugin-api.h: Fix a typo.

2020-03-24  Martin Liska  <mliska@suse.cz>

	PR lto/94249
	* plugin-api.h: Add more robust endianess detection.

2020-03-21  Martin Liska  <mliska@suse.cz>

	* plugin-api.h (enum ld_plugin_symbol_type): Remove
	comma after last value of an enum.
	* lto-symtab.h (enum gcc_plugin_symbol_type): Likewise.

2020-03-19  Martin Liska  <mliska@suse.cz>

	* lto-symtab.h (enum gcc_plugin_symbol_type): New.
	(enum gcc_plugin_symbol_section_kind): Likewise.

2020-03-19  Martin Liska  <mliska@suse.cz>

	* plugin-api.h (struct ld_plugin_symbol): Split
	int def into 4 char fields.
	(enum ld_plugin_symbol_type): New.
	(enum ld_plugin_symbol_section_kind): New.
	(enum ld_plugin_tag): Add LDPT_ADD_SYMBOLS_V2.

2020-02-05  Andrew Burgess  <andrew.burgess@embecosm.com>

	* hashtab.h (htab_remove_elt): Make a parameter const.
	(htab_remove_elt_with_hash): Likewise.

2020-01-10  Thomas Schwinge  <thomas@codesourcery.com>

	* gomp-constants.h (enum gomp_device_property): Remove.

2020-01-01  Jakub Jelinek  <jakub@redhat.com>

	Update copyright years.

2019-12-22  Maciej W. Rozycki  <macro@codesourcery.com>
	    Frederik Harwath  <frederik@codesourcery.com>
	    Thomas Schwinge  <tschwinge@codesourcery.com>

	* gomp-constants.h (gomp_device_property): New enum.

2019-12-19  Julian Brown  <julian@codesourcery.com>

	* gomp-constants.h (gomp_map_kind): Add GOMP_MAP_ATTACH_DETACH.

2019-12-19  Julian Brown  <julian@codesourcery.com>

	* gomp-constants.h (GOMP_MAP_FLAG_SPECIAL_4, GOMP_MAP_DEEP_COPY):
	Define.
	(gomp_map_kind): Add GOMP_MAP_ATTACH, GOMP_MAP_DETACH,
	GOMP_MAP_FORCE_DETACH.

2019-12-19  Julian Brown  <julian@codesourcery.com>
	    Maciej W. Rozycki  <macro@codesourcery.com>
	    Tobias Burnus  <tobias@codesourcery.com>
	    Thomas Schwinge  <thomas@codesourcery.com>

	* gomp-constants.h (gomp_map_kind): Support GOMP_MAP_NO_ALLOC.

2019-11-16  Tim Ruehsen  <tim.ruehsen@gmx.de>

	* demangle.h (struct demangle_component): Add member
	d_counting.

2019-11-16  Eduard-Mihai Burtescu  <eddyb@lyken.rs>

	* demangle.h (rust_demangle_callback): Add.

2019-11-13  Andrew Stubbs  <ams@codesourcery.com>
	    Kwok Cheung Yeung  <kcy@codesourcery.com>
	    Julian Brown  <julian@codesourcery.com>
	    Tom de Vries  <tom@codesourcery.com>

	* gomp-constants.h (GOMP_DEVICE_GCN): Define.
	(GOMP_VERSION_GCN): Define.

2019-08-08  Martin Liska  <mliska@suse.cz>

	PR bootstrap/91352
	* libiberty.h (is_valid_fd): New function.

2019-07-18  Eduard-Mihai Burtescu  <eddyb@lyken.rs>

	* demangle.h (rust_is_mangled): Move to libiberty/rust-demangle.h.
	(rust_demangle_sym): Move to libiberty/rust-demangle.h.

2019-06-18  Thomas Schwinge  <thomas@codesourcery.com>

	* gomp-constants.h (enum gomp_map_kind): Fix description of
	'GOMP_MAP_FIRSTPRIVATE'.

2019-06-10  Martin Liska  <mliska@suse.cz>

	* ansidecl.h (ATTRIBUTE_WARN_UNUSED_RESULT): New macro.
	* libiberty.h (xmalloc): Use it.
	(xrealloc): Likewise.
	(xcalloc): Likewise.
	(xstrdup): Likewise.
	(xstrndup): Likewise.
	(xmemdup): Likewise.

2019-06-10  Martin Liska  <mliska@suse.cz>

	* ansidecl.h:
	(ATTRIBUTE_RESULT_SIZE_1): Define new macro.
	(ATTRIBUTE_RESULT_SIZE_2): Likewise.
	(ATTRIBUTE_RESULT_SIZE_1_2): Likewise.
	* libiberty.h (xmalloc): Add RESULT_SIZE attribute.
	(xrealloc): Likewise.
	(xcalloc): Likewise.

2019-04-26  Michael Forney  <mforney@mforney.org>

	* libiberty.h (vasprintf): Don't declare if HAVE_DECL_VASPRINTF
	is not defined.
>>>>>>> 9e014010

2019-04-03  Vineet Gupta  <vgupta@synopsys.com>

	PR89877
	* longlong.h [__arc__] (add_ssaaaa): Add cc clobber.
	(sub_ddmmss): Likewise.

2019-02-11  Philippe Waroquiers  <philippe.waroquiers@skynet.be>

	* splay-tree.h (splay_tree_delete_key_fn): Update comment.
	(splay_tree_delete_value_fn): Likewise.

2019-01-09  Sandra Loosemore  <sandra@codesourcery.com>

	PR other/16615

	* libiberty.h: Mechanically replace "can not" with "cannot".
	* plugin-api.h: Likewise.

2019-01-01  Jakub Jelinek  <jakub@redhat.com>
<<<<<<< HEAD

	Update copyright years.

2018-12-28  Thomas Schwinge  <thomas@codesourcery.com>

	* gomp-constants.h (GOACC_FLAG_HOST_FALLBACK)
	(GOACC_FLAGS_MARSHAL_OP, GOACC_FLAGS_UNMARSHAL): Define.

2018-12-22  Jason Merrill  <jason@redhat.com>

=======

	Update copyright years.

2018-12-28  Thomas Schwinge  <thomas@codesourcery.com>

	* gomp-constants.h (GOACC_FLAG_HOST_FALLBACK)
	(GOACC_FLAGS_MARSHAL_OP, GOACC_FLAGS_UNMARSHAL): Define.

2018-12-22  Jason Merrill  <jason@redhat.com>

>>>>>>> 9e014010
	* demangle.h: Remove support for ancient GNU (pre-3.0), Lucid,
	ARM, HP, and EDG demangling styles.

2018-12-11  Nick Clifton  <nickc@redhat.com>

	PR 88409
	* demangle.h (DEMANGLE_RECURSION_LIMIT): Increase to 2048.

2018-12-07  Nick Clifton  <nickc@redhat.com>

	* demangle.h (DMGL_NO_RECURSE_LIMIT): Define.
        (DEMANGLE_RECURSION_LIMIT): Define

2018-11-08  Jakub Jelinek  <jakub@redhat.com>

	* gomp-constants.h (GOMP_TASK_FLAG_REDUCTION,
	GOMP_DEPEND_IN, GOMP_DEPEND_OUT, GOMP_DEPEND_INOUT,
	GOMP_DEPEND_MUTEXINOUTSET): Define.

2018-10-19  Jason Merrill  <jason@redhat.com>

	* demangle.h (enum demangle_component_type): Add
	DEMANGLE_COMPONENT_TPARM_OBJ.

2018-10-29  David Malcolm  <dmalcolm@redhat.com>

	* unique-ptr.h (gnu::move): Generalize so it applies to all
	lvalue references, rather than just to unique_ptr values.

2018-07-26  Martin Liska  <mliska@suse.cz>

	PR lto/86548
	* libiberty.h (make_temp_file_with_prefix): New function.

2018-05-30  Jan Hubicka  <hubicka@ucw.cz>

	* simple-object.h (simple_object_copy_lto_debug_sections): Add rename
	parameter.

2018-05-28  Bernd Edlinger  <bernd.edlinger@hotmail.de>

	* splay-tree.h (splay_tree_compare_strings,
	splay_tree_delete_pointers): Declare new utility functions.

2018-05-24  Tom Rix  <trix@juniper.net>

	* dwarf2.def (DW_FORM_strx*, DW_FORM_addrx*): New.

2018-05-02  Alan Modra  <amodra@gmail.com>

	* ansidecl.h (ATTRIBUTE_NONSTRING): Define.

2018-05-01  Sriraman Tallam  <tmsriram@google.com>

	* plugin-api.h: Add plugin API to get the list of wrap
	symbols.

2018-02-09  Alexandre Oliva <aoliva@redhat.com>

	* dwarf2.def (DW_AT_GNU_entry_view): New.

	* dwarf2.def (DW_AT_GNU_locviews): New.
	* dwarf2.h (enum dwarf_location_list_entry_type): Add
	DW_LLE_GNU_view_pair.
	(DW_LLE_view_pair): Define.

2018-01-03  Jakub Jelinek  <jakub@redhat.com>

	Update copyright years.

2017-11-20  Kito Cheng  <kito.cheng@gmail.com>

	* longlong.h [__riscv] (__umulsidi3): Define.
	[__riscv] (umul_ppmm): Likewise.
	[__riscv] (__muluw3): Likewise.

2017-11-10  Stephen Crane <sjc@immunant.com>

	* plugin-api.h: Add plugin API for processing plugin-added
	input files.

2017-10-23  David Malcolm  <dmalcolm@redhat.com>

	* unique-ptr.h: Make include of <memory> conditional on C++11 or
	later.

2017-10-16  Trevor Saunders  <tbsaunde+gcc@tbsaunde.org>
	    David Malcolm  <dmalcolm@redhat.com>

	* unique-ptr.h: New file.

2017-09-15  Yao Qi  <yao.qi@linaro.org>
	    Pedro Alves  <palves@redhat.com>

	* ansidecl.h (DISABLE_COPY_AND_ASSIGN): New macro.

2017-09-12  Jiong Wang  <jiong.wang@arm.com>

	* dwarf2.def (DW_CFA_AARCH64_negate_ra_state): New DW_CFA_DUP.
	* dwarf2.h (DW_CFA_DUP): New define.

2017-08-21  Richard Biener  <rguenther@suse.de>

	* simple-object.h (simple_object_copy_lto_debug_sections): New
	function.

2017-07-31  Nick Clifton  <nickc@redhat.com>

	Binutils PR 21850
	* ansidecl.h (OVERRIDE): Protect check of __cplusplus value with
	#idef __cplusplus.

2017-07-02  Jan Kratochvil  <jan.kratochvil@redhat.com>

	* dwarf2.def (DW_IDX_compile_unit, DW_IDX_type_unit, DW_IDX_die_offset)
	(DW_IDX_parent, DW_IDX_type_hash, DW_IDX_lo_user, DW_IDX_hi_user)
	(DW_IDX_GNU_internal, DW_IDX_GNU_external): New.
	* dwarf2.h (DW_IDX, DW_IDX_DUP, DW_FIRST_IDX, DW_END_IDX): New.
	(enum dwarf_name_index_attribute): Remove.
	(get_DW_IDX_name): New declaration.

2017-05-27  Maya Rashish  <coypu@sdf.org>

	* longlong.h: Remove ns32k support.

2017-05-24  Nathan Sidwell  <nathan@acm.org>

	* libiberty.h (ASTRDUP): Adjust cast to avoid warning.

2017-05-19  Eli Zaretskii <eliz@gnu.org>

	* environ.h: Add #ifndef guard.

2017-05-18  Martin Liska  <mliska@suse.cz>

	* ansidecl.h: Define CONSTEXPR macro.

2017-04-04  Jonathan Wakely  <jwakely@redhat.com>

	* ansidecl.h (ATTRIBUTE_PACKED): Fix typo in comment.

2017-02-25  Jakub Jelinek  <jakub@redhat.com>

	PR debug/77589
	* dwarf2.def (DW_OP_GNU_variable_value): New opcode.

2017-01-30  Alexandre Oliva <aoliva@redhat.com>

	Introduce C++ support in libcc1.
	* gcc-c-fe.def (int_type_v0): Rename from...
	(int_type): ... this.  Introduce new version.
	(float_type_v0): Rename from...
	(float_type): ... this.  Introduce new version.
	(char_type): New.
	* gcc-c-interface.h (gcc_c_api_version): Add GCC_C_FE_VERSION_1.
	(gcc_type_array): Move...
	* gcc-interface.h: ... here.
	* gcc-cp-fe.def: New.
	* gcc-cp-interface.h: New.

2017-01-30  Jan Kratochvil <jan.kratochvil@redhat.com>

	* gcc-interface.h (enum gcc_base_api_version): Update comment
	for GCC_FE_VERSION_1.
	(struct gcc_base_vtable): Rename set_arguments to
	set_arguments_v0.  Add set_arguments, set_triplet_regexp and
	set_driver_filename.

	* gcc-interface.h (enum gcc_base_api_version): Add comment to
	GCC_FE_VERSION_1.
	(struct gcc_base_vtable): Rename compile to compile_v0.
	Update comment for compile.  New methods set_verbose and
	compile.

	* gcc-interface.h (enum gcc_base_api_version): Add
	GCC_FE_VERSION_1.

2017-01-24  Pekka Jääskeläinen  <pekka@parmance.com>
	    Martin Jambor  <mjambor@suse.cz>

	* hsa.h: Moved here from libgomp/plugin/hsa.h.

2017-01-04  Richard Earnshaw  <rearnsha@arm.com>
	    Jiong Wang  <jiong.wang@arm.com>

	* dwarf2.def (DW_OP_AARCH64_operation): Reserve the number 0xea.
	(DW_CFA_GNU_window_save): Comments the multiplexing on AArch64.

2017-01-04  Jakub Jelinek  <jakub@redhat.com>

	Update copyright years.

2016-12-21  Jakub Jelinek  <jakub@redhat.com>

	* dwarf2.def (DW_FORM_ref_sup): Renamed to ...
	(DW_FORM_ref_sup4): ... this.  New form.
	(DW_FORM_ref_sup8): New form.

2016-11-03  David Tolnay <dtolnay@gmail.com>
	    Mark Wielaard  <mark@klomp.org>

	* demangle.h (DMGL_RUST): New macro.
	(DMGL_STYLE_MASK): Add DMGL_RUST.
	(demangling_styles): Add dlang_rust.
	(RUST_DEMANGLING_STYLE_STRING): New macro.
	(RUST_DEMANGLING): New macro.
	(rust_demangle): New prototype.
	(rust_is_mangled): Likewise.
	(rust_demangle_sym): Likewise.

2016-11-07  Jason Merrill  <jason@redhat.com>

	* demangle.h (enum demangle_component_type): Add
	DEMANGLE_COMPONENT_NOEXCEPT, DEMANGLE_COMPONENT_THROW_SPEC.

2016-10-17  Jakub Jelinek  <jakub@redhat.com>

	* dwarf2.h (enum dwarf_calling_convention): Add new DWARF5
	calling convention codes.
	(enum dwarf_line_number_content_type): New.
	(enum dwarf_location_list_entry_type): Add DWARF5 DW_LLE_*
	codes.
	(enum dwarf_source_language): Add new DWARF5 DW_LANG_* codes.
	(enum dwarf_macro_record_type): Add DWARF5 DW_MACRO_* codes.
	(enum dwarf_name_index_attribute): New.
	(enum dwarf_range_list_entry): New.
	(enum dwarf_unit_type): New.
	* dwarf2.def: Add new DWARF5 DW_TAG_*, DW_FORM_*, DW_AT_*,
	DW_OP_* and DW_ATE_* entries.

2016-10-14  Pedro Alves  <palves@redhat.com>

	* ansidecl.h [__cplusplus >= 201103 && GCC_VERSION < 4007] (FINAL,
	OVERRIDE): Define as empty.
	[__cplusplus < 201103 && GCC_VERSION < 4007] (FINAL): Define as
	__final.
	[__cplusplus < 201103 && GCC_VERSION >= 4007] (OVERRIDE): Define as
	empty.

2016-10-14  Pedro Alves  <palves@redhat.com>

	* ansidecl.h (GCC_FINAL): Delete.
	(OVERRIDE, FINAL): New, moved from gcc/coretypes.h.

2016-08-15  Jakub Jelinek  <jakub@redhat.com>

	* dwarf2.def (DW_AT_string_length_bit_size,
	DW_AT_string_length_byte_size): New attributes.

2016-08-12  Alexandre Oliva <aoliva@redhat.com>

	PR debug/63240
	* dwarf2.def (DW_AT_deleted, DW_AT_defaulted): New.
	* dwarf2.h (enum dwarf_defaulted_attribute): New.

2016-07-29  Aldy Hernandez  <aldyh@redhat.com>

	* libiberty.h (MAX_ALLOCA_SIZE): New macro.

2016-05-26  Chung-Lin Tang  <cltang@codesourcery.com>

	* gomp-constants.h (GOMP_VERSION): Increment to 1, add comment to
	describe the need for incrementing this macro whenever the plugin
	interface is modified.

2016-04-29  Tom Tromey  <tom@tromey.com>

	* dwarf2.h (enum dwarf_source_language) <DW_LANG_Rust,
	DW_LANG_Rust_old>: New constants.

2016-04-29  Oleg Endo  <olegendo@gcc.gnu.org>

	* longlong.h (umul_ppmm): Remove SHMEDIA checks.
	(__umulsidi3, count_leading_zeros): Remove SHMEDIA implementations.

2016-04-29  Claudiu Zissulescu  <claziss@synopsys.com>

	* longlong.h (add_ssaaaa): Replace obsolete 'J' constraint with
	'Cal' constraint.
	(sub_ddmmss): Likewise.

2016-03-17  Thomas Schwinge  <thomas@codesourcery.com>

	* gomp-constants.h (enum gomp_map_kind): Rename
	GOMP_MAP_FORCE_DEALLOC to GOMP_MAP_DELETE.  Adjust all users.

2016-03-03  Than McIntosh <thanm@google.com>

	* plugin-api.h: Add new hooks to the plugin transfer vector to
	to support querying section alignment and section size.
	(ld_plugin_get_input_section_alignment): New hook.
	(ld_plugin_get_input_section_size): New hook.
	(ld_plugin_tag): Add LDPT_GET_INPUT_SECTION_ALIGNMENT
	and LDPT_GET_INPUT_SECTION_SIZE.
	(ld_plugin_tv): Add tv_get_input_section_alignment and
	tv_get_input_section_size.

2016-03-03  Evgenii Stepanov  <eugenis@google.com>

	* plugin-api.h (enum ld_plugin_tag): Add LDPT_GET_SYMBOLS_V3.

2016-01-19  Martin Jambor  <mjambor@suse.cz>

	* gomp-constants.h (GOMP_DEVICE_HSA): New macro.
	(GOMP_VERSION_HSA): Likewise.
	(GOMP_TARGET_ARG_DEVICE_MASK): Likewise.
	(GOMP_TARGET_ARG_DEVICE_ALL): Likewise.
	(GOMP_TARGET_ARG_SUBSEQUENT_PARAM): Likewise.
	(GOMP_TARGET_ARG_ID_MASK): Likewise.
	(GOMP_TARGET_ARG_NUM_TEAMS): Likewise.
	(GOMP_TARGET_ARG_THREAD_LIMIT): Likewise.
	(GOMP_TARGET_ARG_VALUE_SHIFT): Likewise.
	(GOMP_TARGET_ARG_HSA_KERNEL_ATTRIBUTES): Likewise.

2016-01-07  Mike Frysinger  <vapier@gentoo.org>

	* longlong.h: Change !__SHMEDIA__ to
	(!defined (__SHMEDIA__) || !__SHMEDIA__).
	Change __SHMEDIA__ to defined (__SHMEDIA__) && __SHMEDIA__.

2016-01-05  Mike Frysinger  <vapier@gentoo.org>

	* libiberty.h (dupargv): Change arg to char * const *.
	(writeargv, countargv): Likewise.

2015-11-27  Pedro Alves  <palves@redhat.com>

	PR other/61321
	PR other/61233
	* demangle.h (enum demangle_component_type)
	<DEMANGLE_COMPONENT_CONVERSION>: New value.

2015-11-25  Rainer Orth  <ro@CeBiTec.Uni-Bielefeld.DE>

	* vtv-change-permission.h (VTV_PAGE_SIZE) [__sun__ && __svr4__ &&
	__sparc__]: Define.

2015-11-12  James Norris  <jnorris@codesourcery.com>
	    Joseph Myers  <joseph@codesourcery.com>

	* gomp-constants.h (enum gomp_map_kind): Add GOMP_MAP_DEVICE_RESIDENT
	and GOMP_MAP_LINK.

2015-11-09  Alan Modra  <amodra@gmail.com>

	PR gdb/17133
	* obstack.h (__attribute_pure__): Expand _GL_ATTRIBUTE_PURE.

2015-11-09  Alan Modra  <amodra@gmail.com>

	PR gdb/17133
	* obstack.h: Import current gnulib file.

2015-11-05  Jakub Jelinek  <jakub@redhat.com>
	    Ilya Verbin  <ilya.verbin@intel.com>

	* gomp-constants.h (GOMP_MAP_FLAG_SPECIAL_2): Define.
	(GOMP_MAP_FLAG_ALWAYS): Remove.
	(enum gomp_map_kind): Use GOMP_MAP_FLAG_SPECIAL_2 instead of
	GOMP_MAP_FLAG_ALWAYS for GOMP_MAP_ALWAYS_TO, GOMP_MAP_ALWAYS_FROM,
	GOMP_MAP_ALWAYS_TOFROM, GOMP_MAP_STRUCT, GOMP_MAP_RELEASE.
	Add GOMP_MAP_ALWAYS_POINTER and GOMP_MAP_FIRSTPRIVATE_REFERENCE.
	(GOMP_MAP_ALWAYS_P): Define.
	(GOMP_TARGET_FLAG_NOWAIT): Adjust comment.

2015-10-27  Daniel Jacobowitz  <dan@codesourcery.com>
	    Joseph Myers  <joseph@codesourcery.com>
	    Mark Shinwell  <shinwell@codesourcery.com>
	    Andrew Stubbs  <ams@codesourcery.com>
	    Rich Felker <dalias@libc.org>

	* longlong.h (udiv_qrnnd): Add FDPIC compatible version for SH.

2015-10-18  Roland McGrath  <roland@gnu.org>

	PR other/63758
	* environ.h: New file.

2015-10-13  Jakub Jelinek  <jakub@redhat.com>
	    Ilya Verbin  <ilya.verbin@intel.com>

	* gomp-constants.h (GOMP_MAP_FLAG_ALWAYS): Define.
	(enum gomp_map_kind): Add GOMP_MAP_FIRSTPRIVATE,
	GOMP_MAP_FIRSTPRIVATE_INT, GOMP_MAP_USE_DEVICE_PTR,
	GOMP_MAP_ZERO_LEN_ARRAY_SECTION, GOMP_MAP_ALWAYS_TO,
	GOMP_MAP_ALWAYS_FROM, GOMP_MAP_ALWAYS_TOFROM, GOMP_MAP_STRUCT,
	GOMP_MAP_DELETE_ZERO_LEN_ARRAY_SECTION, GOMP_MAP_DELETE,
	GOMP_MAP_RELEASE, GOMP_MAP_FIRSTPRIVATE_POINTER.
	(GOMP_MAP_ALWAYS_TO_P, GOMP_MAP_ALWAYS_FROM_P): Define.
	(GOMP_TASK_FLAG_UNTIED, GOMP_TASK_FLAG_FINAL, GOMP_TASK_FLAG_MERGEABLE,
	GOMP_TASK_FLAG_DEPEND, GOMP_TASK_FLAG_PRIORITY, GOMP_TASK_FLAG_UP,
	GOMP_TASK_FLAG_GRAINSIZE, GOMP_TASK_FLAG_IF, GOMP_TASK_FLAG_NOGROUP,
	GOMP_TARGET_FLAG_NOWAIT, GOMP_TARGET_FLAG_EXIT_DATA,
	GOMP_TARGET_FLAG_UPDATE): Define.

2015-09-28  Nathan Sidwell  <nathan@codesourcery.com>

	* gomp-constants.h (GOMP_VERSION_NVIDIA_PTX): Increment.
	(GOMP_DIM_GANG, GOMP_DIM_WORKER, GOMP_DIM_VECTOR, GOMP_DIM_MAX,
	GOMP_DIM_MASK): New.
	(GOMP_LAUNCH_DIM, GOMP_LAUNCH_ASYNC, GOMP_LAUNCH_WAIT): New.
	(GOMP_LAUNCH_CODE_SHIFT, GOMP_LAUNCH_DEVICE_SHIFT,
	GOMP_LAUNCH_OP_SHIFT): New.
	(GOMP_LAUNCH_PACK, GOMP_LAUNCH_CODE, GOMP_LAUNCH_DEVICE,
	GOMP_LAUNCH_OP): New.
	(GOMP_LAUNCH_OP_MAX): New.

2015-08-24  Nathan Sidwell  <nathan@codesourcery.com>

	* gomp-constants.h (GOMP_VERSION, GOMP_VERSION_NVIDIA_PTX,
	GOMP_VERSION_INTEL_MIC): New.
	(GOMP_VERSION_PACK, GOMP_VERSION_LIB, GOMP_VERSION_DEV): New.

2015-08-14  Pierre-Marie de Rodat  <derodat@adacore.com>

	* dwarf2.def (DW_AT_GNU_bias): New attribute.

2015-08-14  Pierre-Marie de Rodat  <derodat@adacore.com>

	* dwarf2.def (DW_AT_GNU_numerator, DW_AT_GNU_denominator): New
	attributes.

2015-08-11  Trevor Saunders  <tbsaunde+gcc@tbsaunde.org>

	* ansidecl.h (GCC_FINAL): New macro.

2015-08-10  Thomas Schwinge  <thomas@codesourcery.com>

	* gomp-constants.c (GOMP_DEVICE_HOST_NONSHM): Remove.

2015-05-22  Yunlian Jiang  <yunlian@google.com>

	* libiberty.h (asprintf): Don't declare if HAVE_DECL_ASPRINTF is
	not defined.

2015-03-19  Richard Biener  <rguenther@suse.de>

	* partition.h (struct partition_elem): Re-order elements to
	avoid padding.

2015-03-02  Markus Trippelsdorf  <markus@trippelsdorf.de>

	PR target/65261
	* ansidecl.h (ATTRIBUTE_NO_SANITIZE_UNDEFINED): New macro.

2015-02-19  Pedro Alves  <palves@redhat.com>

	* floatformat.h [__cplusplus]: Wrap in extern "C".

2015-02-04  Jakub Jelinek  <jakub@redhat.com>

	* dwarf2.h (enum dwarf_source_language): Add DW_LANG_Fortran03
	and DW_LANG_Fortran08.

2015-01-15  Thomas Schwinge  <thomas@codesourcery.com>
	    Julian Brown  <julian@codesourcery.com>
	    James Norris  <jnorris@codesourcery.com>

	* gomp-constants.h: New file.

2014-12-14  Jan-Benedict Glaw  <jbglaw@lug-owl.de>

	* libiberty.h: Merge Copyright year update from Binutils.

2014-12-24  Uros Bizjak  <ubizjak@gmail.com>
	    Ben Elliston  <bje@au.ibm.com>
	    Manuel Lopez-Ibanez  <manu@gcc.gnu.org>

	* libiberty.h (xasprintf): Declare.

2014-12-11  Uros Bizjak  <ubizjak@gmail.com>
	    Ben Elliston  <bje@au.ibm.com>
	    Manuel Lopez-Ibanez  <manu@gcc.gnu.org>

	* libiberty.h (xvasprintf): Declare.

2014-12-09  Trevor Saunders  <tsaunders@mozilla.com>

	* hashtab.h, splay-tree.h: Remove GTY markers.

2014-12-08  Mark Wielaard  <mjw@redhat.com>

	PR debug/60782
	* dwarf2.def: Add DWARFv5 DW_TAG_atomic_type.

2014-11-21  Mark Wielaard  <mjw@redhat.com>

	* dwarf2.h: Add DW_LANG_C_plus_plus_11, DW_LANG_C11 and
	DW_LANG_C_plus_plus_14.

2014-11-25  Mark Wielaard  <mjw@redhat.com>

	* dwarf2.def (DW_AT_noreturn): New DWARF5 attribute.

2014-11-14  Shinichiro Hamaji  <shinichiro.hamaji@gmail.com>

	* dwarf2.def (DW_AT_APPLE_optimized, DW_AT_APPLE_flags)
	(DW_AT_APPLE_isa, DW_AT_APPLE_block)
	(DW_AT_APPLE_major_runtime_vers, DW_AT_APPLE_runtime_class)
	(DW_AT_APPLE_omit_frame_ptr, DW_AT_APPLE_property_name)
	(DW_AT_APPLE_property_getter, DW_AT_APPLE_property_setter)
	(DW_AT_APPLE_property_attribute, DW_AT_APPLE_objc_complete_type)
	(DW_AT_APPLE_property): New macros.

2014-11-11  Anthony Brandon  <anthony.brandon@gmail.com>
	    Manuel López-Ibáñez  <manu@gcc.gnu.org>

	PR driver/36312
	* filenames.h: Add prototype for canonical_filename_eq.

2014-11-11  David Malcolm  <dmalcolm@redhat.com>

	* ChangeLog.jit: New.

2014-10-28  Richard Henderson  <rth@redhat.com>

	* longlong.h [__alpha] (umul_ppmm): Disable for c++.

2014-10-28  Yury Gribov  <y.gribov@samsung.com>

	* libiberty.h (strtol, strtoul, strtoll, strtoull): New prototypes.

2014-10-27  Phil Muldoon  <pmuldoon@redhat.com>
	    Jan Kratochvil  <jan.kratochvil@redhat.com>
	    Tom Tromey  <tromey@redhat.com>

	* gcc-c-fe.def: New file.
	* gcc-c-interface.h: New file.
	* gcc-interface.h: New file.

2014-10-15  David Malcolm  <dmalcolm@redhat.com>

	* libiberty.h (choose_tmpdir): New prototype.

2013-10-02  Mark Wielaard  <mjw@redhat.com>

	PR debug/63239
	* dwarf2.def (DW_AT_GNU_deleted): New attribute.

2014-09-26  Max Ostapenko  <m.ostapenko@partner.samsung.com>

	* libiberty.h (PEX_STDOUT_APPEND): New flag.
	(PEX_STDERR_APPEND): Likewise.

2014-09-23  Iain Buclaw  <ibuclaw@gdcproject.org>

	* demangle.h (DMGL_DLANG): New macro.
	(DMGL_STYLE_MASK): Add DMGL_DLANG.
	(demangling_styles): Add dlang_demangling.
	(DLANG_DEMANGLING_STYLE_STRING): New macro.
	(DLANG_DEMANGLING): New macro.
	(dlang_demangle): New prototype.

2014-09-15  Andreas Krebbel  <Andreas.Krebbel@de.ibm.com>

	* longlong.h: Add __udiv_w_sdiv prototype.

2014-06-10  Thomas Schwinge  <thomas@codesourcery.com>

	PR lto/61334
	* libiberty.h [defined (HAVE_DECL_STRNLEN) &&
	!HAVE_DECL_STRNLEN] (strnlen): New prototype.

2014-05-21  John Marino  <gnugcc@marino.st>

	* liberty.h: Use basename function on DragonFly.

2014-05-01  Steve Ellcey  <sellcey@mips.com>

	* include/longlong.h: Use 'defined()' to check __mips16.

2014-04-30  Richard Sandiford  <rdsandiford@googlemail.com>

	* longlong.h (__i386__): Remove W_TYPE_SIZE==64 handling.

2014-04-22  Yufeng Zhang  <yufeng.zhang@arm.com>

	* longlong.h: Merge from glibc.

2014-01-21  Tom Tromey  <tromey@redhat.com>

	* ansidecl.h (ANSI_PROTOTYPES, PTRCONST, LONG_DOUBLE, PARAMS)
	(VPARAMS, VA_START, VA_OPEN, VA_CLOSE, VA_FIXEDARG, CONST)
	(VOLATILE, SIGNED, PROTO, EXFUN, DEFUN, DEFUN_VOID, AND, DOTS)
	(NOARGS): Don't define.
	* libiberty.h (expandargv, writeargv): Don't use PARAMS.

2013-12-23  Bill Maddox  <maddox@google.com>

	* demangle.h (enum gnu_v3_ctor_kinds):
	Added literal gnu_v3_unified_ctor.
	(enum gnu_v3_ctor_kinds):
	Added literal gnu_v3_unified_dtor.

2013-12-04  Richard Sandiford  <rdsandiford@googlemail.com>

	* longlong.h: New file.

2013-10-29  Marc Glisse  <marc.glisse@inria.fr>

	PR tree-optimization/58689
	* ansidecl.h (ATTRIBUTE_RETURNS_NONNULL): New macro.
	* libiberty.h (basename, lbasename, dos_lbasename, unix_lbasename,
	concat_copy): Mark with attributes nonnull(1) and returns_nonnull.
	(concat, reconcat, concat_copy2, choose_temp_base, xstrerror,
	xmalloc, xrealloc, xcalloc, xstrdup, xstrndup, xmemdup, pex_init):
	Mark with attribute returns_nonnull.

2013-10-22  Sterling Augustine  <saugustine@google.com>

	* gdb/gdb-index.h: Merge from gdb tree.

2013-08-20  Alan Modra  <amodra@gmail.com>

	* floatformat.h (floatformat_ibm_long_double): Delete.
	(floatformat_ibm_long_double_big): Declare.
	(floatformat_ibm_long_double_little): Declare.

2013-08-19  Dehao Chen  <dehao@google.com>

	* dwarf2.def (DW_AT_GNU_discriminator): New attribute.

2013-08-02  Caroline Tice  <cmtice@google.com>

	* vtv-change-permission.h: New file.

2013-04-03  Jason Merrill  <jason@redhat.com>

	Demangle C++11 ref-qualifier.
	* demangle.h (enum demangle_component_type): Add
	DEMANGLE_COMPONENT_REFERENCE_THIS,
	DEMANGLE_COMPONENT_RVALUE_REFERENCE_THIS.

2013-03-01  Cary Coutant  <ccoutant@google.com>

	* dwarf2.h (enum dwarf_sect): New enum type.

2013-02-11  Sriraman Tallam  <tmsriram@google.com>

	* plugin-api.h (enum ld_plugin_level): Assign integers
	explicitly for all values.

2013-01-30  Kai Tietz  <ktietz@redhat.com>

	PR other/54620
	PR target/39064
	* md5.h (md5_uintptr, md5_uint32): Define as uintptr_t/uint32_t if
	stdint.h and sys/types.h headers are present.
	* sha1.h (sha1_uintptr, sha1_uint32): Likewise.

2012-12-18  Aldy Hernandez  <aldyh@redhat.com>

	PR other/54324
	* ansidecl.h (ATTRIBUTE_UNUSED): Do not set __attribute__ for GCC
	< 3.4.

2012-11-09  Jason Merrill  <jason@redhat.com>

	* demangle.h (enum demangle_component_type): Add
	DEMANGLE_COMPONENT_TAGGED_NAME.

2012-10-29  Sterling Augustine  <saugustine@google.com>
	    Cary Coutant  <ccoutant@google.com>

	* dwarf2.h (dwarf_location_list_entry_type): New enum with fields
	DW_LLE_GNU_end_of_list_entry, DW_LLE_GNU_base_address_selection_entry,
	DW_LLE_GNU_start_end_entry and DW_LLE_GNU_start_length_entry.


2012-10-08  Jason Merrill  <jason@redhat.com>

	* demangle.h (enum demangle_component_type): Add
	DEMANGLE_COMPONENT_TLS_INIT and DEMANGLE_COMPONENT_TLS_WRAPPER.

2012-09-18  Florian Weimer  <fweimer@redhat.com>

	PR other/54411
	* objalloc.h (objalloc_alloc): Do not use fast path on wraparound.

2012-09-06  Cary Coutant  <ccoutant@google.com>

	* dwarf2.def: Edit comment.

2012-08-24  Sriraman Tallam  <tmsriram@google.com>

	* plugin-api.h (ld_plugin_allow_unique_segment_for_sections):
	New interface.
	(ld_plugin_unique_segment_for_sections): New interface.
	(LDPT_ALLOW_UNIQUE_SEGMENT_FOR_SECTIONS): New enum val.
	(LDPT_UNIQUE_SEGMENT_FOR_SECTIONS): New enum val.
	(tv_allow_unique_segment_for_sections): New member.
	(tv_unique_segment_for_sections): New member.

2012-07-13  Doug Evans  <dje@google.com>

	* filenames.h: #include "hashtab.h".
	(filename_hash, filename_eq): Declare.

2012-06-18  Doug Evans  <dje@google.com>

	* dwarf2.def (DW_OP): Add DW_OP_GNU_const_index.

2012-06-12  Rafael Ávila de Espíndola <respindola@mozilla.com>

	* plugin-api.h (ld_plugin_output_file_type): Add LDPO_PIE.

2012-06-08  Jakub Jelinek  <jakub@redhat.com>

	* dwarf2.def (DW_FORM_GNU_ref_alt, DW_FORM_GNU_strp_alt): New
	forms.
	* dwarf2.h (enum dwarf_macro_record_type): Add
	DW_MACRO_GNU_define_indirect_alt, DW_MACRO_GNU_undef_indirect_alt
	and DW_MACRO_GNU_transparent_include_alt.

2012-05-23  Doug Evans  <dje@google.com>

	* leb128.h: #include stdint.h, inttypes.h.
	(read_uleb128_to_uint64): Renamed from read_uleb128_to_ull.
	Change to take a uint64_t * argument instead of unsigned long long.
	(read_sleb128_to_uint64): Renamed from read_sleb128_to_ll.
	Change to take an int64_t * argument instead of long long.

2012-05-22  Doug Evans  <dje@google.com>

	* leb128.h: New file.

2012-05-19  Gary Funck  <gary@intrepid.com>

	* dwarf2.def: Update comment re: UPC extensions to reference
	DWARF4 specification.

2012-05-02  Cary Coutant  <ccoutant@google.com>

	* dwarf2.def: Remove DW_FORM_GNU_ref_index,
	replace DW_AT_GNU_ref_base with DW_AT_GNU_ranges_base.

2012-04-28  Doug Evans  <dje@google.com>

	* dwarf2.def (DW_OP): Add DW_OP_GNU_addr_index.

2012-04-27  Tom Tromey  <tromey@redhat.com>

	* dwarf2.h: Wrap function declarations in extern "C".

2012-04-27  Tom Tromey  <tromey@redhat.com>

	* dwarf2.h (enum dwarf_tag, enum dwarf_form, enum dwarf_attribute)
	(enum dwarf_location_atom, enum dwarf_type, enum
	dwarf_call_frame_info): Remove.
	(DW_TAG, DW_TAG_DUP, DW_FORM, DW_AT, DW_AT_DUP, DW_OP)
	(DW_OP_DUP, DW_ATE, DW_ATE_DUP, DW_CFA): New macros.
	Include dwarf2.def.
	(get_DW_TAG_name, get_DW_AT_name, get_DW_FORM_name)
	(get_DW_OP_name, get_DW_ATE_name): Declare.
	* dwarf2.def: New file, from dwarf2.h.

2012-04-10  Tristan Gingold  <gingold@adacore.com>

	* splay-tree.h: Conditionnaly includes stdint.h and inttypes.h
	(libi_uhostptr_t, libi_shostptr_t): Remove, replaced by uintptr_t.

2012-01-26  Cary Coutant  <ccoutant@google.com>

	* dwarf2.h (enum dwarf_form): Add Fission extensions.
	(enum dwarf_attribute): Likewise.

2012-01-06  Jason Merrill  <jason@redhat.com>

	PR c++/6057
	PR c++/48051
	PR c++/50855
	PR c++/51322
	* demangle.h (enum demangle_component_type): Add
	DEMANGLE_COMPONENT_INITIALIZER_LIST, DEMANGLE_COMPONENT_NULLARY.

2011-11-07  Richard Henderson  <rth@redhat.com>

	Merged from transactional-memory.

	* demangle.h (enum gnu_v3_ctor_kinds): Add gnu_v3_object_ctor_group.
	(enum gnu_v3_dtor_kinds): Add gnu_v3_object_dtor_group.
	(DEMANGLE_COMPONENT_TRANSACTION_CLONE): New.
	(DEMANGLE_COMPONENT_NONTRANSACTION_CLONE): New.

2011-10-21  Ulrich Drepper  <drepper@gmail.com>

	* obstack.h [!GNUC] (obstack_free): Avoid cast to int.

2011-10-21  Marc Glisse  <marc.glisse@inria.fr>

	* ansidecl.h (ENUM_BITFIELD): Always use enum in C++

2011-09-28  Doug Evans  <dje@google.com>

	* timeval-utils.h: New file.

	* libiberty.h (countargv): Declare.

2011-09-26  Cary Coutant  <ccoutant@google.com>

	PR lto/47247
	* plugin-api.h (enum ld_plugin_symbol_resolution): Add
	LDPR_PREVAILING_DEF_IRONLY_EXP.
	(enum ld_plugin_tag): Add LDPT_GET_SYMBOLS_V2.

2011-09-23  Cary Coutant  <ccoutant@google.com>

	PR 40831
	* demangle.h (enum demangle_component_type): Add
	DEMANGLE_COMPONENT_CLONE.

2011-07-25  Rainer Orth  <ro@CeBiTec.Uni-Bielefeld.DE>

	* xregex.h (regoff_t): Define.

2011-07-22  Jakub Jelinek  <jakub@redhat.com>

	* dwarf2.h (DW_AT_GNU_macros): New.
	(enum dwarf_macro_record_type): New enum.  Add DW_MACRO_GNU_*.

	PR c++/49756
	* libiberty.h (stack_limit_increase): New prototype.

2011-07-13  Sriraman Tallam  <tmsriram@google.com>
	
	* plugin-api.h
	(ld_plugin_section): New struct.
	(ld_plugin_get_section_count): New typedef.
	(ld_plugin_get_section_type): New typedef.
	(ld_plugin_get_section_name): New typedef.
	(ld_plugin_get_section_contents): New typedef.
	(ld_plugin_update_section_order): New typedef.
	(ld_plugin_allow_section_ordering): New typedef.
	(LDPT_GET_SECTION_COUNT): New enum value.
	(LDPT_GET_SECTION_TYPE): New enum value.
	(LDPT_GET_SECTION_NAME): New enum value.
	(LDPT_GET_SECTION_CONTENTS): New enum value.
	(LDPT_UPDATE_SECTION_ORDER): New enum value.
	(LDPT_ALLOW_SECTION_ORDERING): New enum value.
	(tv_get_section_count): New struct members.
	(tv_get_section_type): New struct members.
	(tv_get_section_name): New struct members.
	(tv_get_section_contents): New struct members.
	(tv_update_section_order): New struct members.
	(tv_allow_section_ordering): New struct members.

2011-07-01  Joel Brobecker  <brobecker@adacore.com>

	* filenames.h (HAVE_CASE_INSENSITIVE_FILE_SYSTEM): Define
	on Darwin, as well as on the systems that use a DOS-like
	filesystem.

2011-06-22  Jakub Jelinek  <jakub@redhat.com>

	PR debug/47858
	* dwarf2.h (enum dwarf_location_atom): Add DW_OP_GNU_parameter_ref.

2011-06-13  Jan Kratochvil  <jan.kratochvil@redhat.com>

	* demangle.h (DMGL_RET_POSTFIX): Extend the comment.
	(DMGL_RET_DROP): New.

2011-04-30  Jakub Jelinek  <jakub@redhat.com>

	* dwarf2.h (DW_OP_GNU_const_type, DW_OP_GNU_regval_type,
	DW_OP_GNU_deref_type, DW_OP_GNU_convert, DW_OP_GNU_reinterpret): New.

2011-04-25  Jan Kratochvil  <jan.kratochvil@redhat.com>

	* ansidecl.h (ENUM_BITFIELD): New, from gcc/system.h.

2011-03-31  Tristan Gingold  <gingold@adacore.com>

	* dwarf2.h (dwarf_line_number_hp_sfc_ops): New enum.

2011-03-24  Mark Wielaard  <mjw@redhat.com>

	* dwarf2.h (dwarf_form): Remove deprecated DW_FORM_sig8 define.

2010-03-23  Rafael Ávila de Espíndola <respindola@mozilla.com>

	* plugin-api.h (ld_plugin_get_view): New.
	(ld_plugin_tag): Add LDPT_GET_VIEW.
	(ld_plugin_tv): Add tv_get_view.

2011-03-16  Jakub Jelinek  <jakub@redhat.com>

	* dwarf2.h (DW_TAG_GNU_call_site, DW_TAG_GNU_call_site_parameter,
	DW_AT_GNU_call_site_value, DW_AT_GNU_call_site_data_value,
	DW_AT_GNU_call_site_target, DW_AT_GNU_call_site_target_clobbered,
	DW_AT_GNU_tail_call, DW_AT_GNU_all_tail_call_sites,
	DW_AT_GNU_all_call_sites,, DW_AT_GNU_all_source_call_sites,
	DW_OP_GNU_entry_value): New.

2011-02-28  Kai Tietz  <kai.tietz@onevision.com>

	* filenames.h (filename_ncmp): New prototype.

2011-02-23  Kai Tietz  <kai.tietz@onevision.com>

	* dwarf2.h (_ELF_DWARF2_H): Renamed to
	_DWARF2_H.
	(DWARF2_External_LineInfo, DWARF2_Internal_LineInfo,
	DWARF2_External_PubNames, DWARF2_Internal_PubNames,
	DWARF2_External_CompUnit, DWARF2_Internal_CompUnit,
	DWARF2_External_ARange, DWARF2_Internal_ARange): Removed.

2011-01-12  Iain Sandoe  <iains@gcc.gnu.org>

	* dwarf2.h: Update value for DW_AT_hi_user.

2010-11-16  Ian Lance Taylor  <iant@google.com>

	* simple-object.h (simple_object_attributes_merge): Declare,
	replacing simple_object_attributes_compare.

2010-11-04  Ian Lance Taylor  <iant@google.com>

	* dwarf2.h (enum dwarf_source_language): Add DW_LANG_Go.

2010-11-02  Ian Lance Taylor  <iant@google.com>

	* simple-object.h: New file.

2010-10-15  Dave Korn  <dave.korn.cygwin@gmail.com> 

	Sync LD plugin patch series (part 1/6) with src/include/.
	* plugin-api.h (LDPT_GNU_LD_VERSION): New ld_plugin_tag enum member.

2010-10-06  Andi Kleen  <ak@linux.intel.com>

	* libiberty.h (setproctitle): Add prototype.

2010-09-09  Jakub Jelinek  <jakub@redhat.com>

	* dwarf2.h (DW_OP_GNU_implicit_pointer): New.

2010-07-06  Ken Werner  <ken.werner@de.ibm.com>

	* floatformat.h (floatformat_ieee_half_big): Add declaration.
	(floatformat_ieee_half_little): Likewise.

2010-06-21  Rafael Espindola  <espindola@google.com>

	* plugin-api.h (ld_plugin_set_extra_library_path): New.
	(ld_plugin_tag): Add LDPT_SET_EXTRA_LIBRARY_PATH.
	(ld_plugin_tv): Add tv_set_extra_library_path.

2010-06-21  Jakub Jelinek  <jakub@redhat.com>

	* dwarf2.h (enum dwarf_type): Add DW_ATE_UTF.

2010-06-18  Rafael Espindola  <espindola@google.com>

	* plugin.h (ld_plugin_add_input_file, ld_plugin_add_input_library):
	Make argument const.

2010-06-08  Tristan Gingold  <gingold@adacore.com>

	* dwarf2.h (enum dwarf_tag): Add DW_TAG_HP_Bliss_field and
	DW_TAG_HP_Bliss_field_set.
	(enum dwarf_attribute): Add DW_AT_HP_prologue, DW_AT_HP_epilogue,
	DW_AT_HP_unit_name, DW_AT_HP_unit_size, DW_AT_HP_widened_byte_size,
	DW_AT_HP_definition_points, DW_AT_HP_default_location and
	DW_AT_HP_is_result_param.
	(enum dwarf_type): Add DW_ATE_HP_VAX_float, DW_ATE_HP_VAX_float_d,
	DW_ATE_HP_packed_decimal, DW_ATE_HP_zoned_decimal, DW_ATE_HP_edited,
	DW_ATE_HP_signed_fixed, DW_ATE_HP_unsigned_fixed,
	DW_ATE_HP_VAX_complex_float and DW_ATE_HP_VAX_complex_float_d.
	(enum dwarf_line_number_x_ops): Add
	DW_LNE_HP_source_file_correlation.
	(enum dwarf_source_language): Add DW_LANG_HP_Bliss,
	DW_LANG_HP_Basic91, DW_LANG_HP_Pascal91, DW_LANG_HP_IMacro,
	DW_LANG_HP_Assembler.

2010-06-08  Laurynas Biveinis  <laurynas.biveinis@gmail.com>

	* splay-tree.h: Update copyright years.
	(splay_tree_s): Document fields.
	(splay_tree_new_typed_alloc): New.

	* hashtab.h: Update copyright years.
	(htab_create_typed_alloc): New.

2010-06-01  Rafael Espindola  <espindola@google.com>

	* plugin-api.h (ld_plugin_tag): Add LDPT_OUTPUT_NAME.

2010-04-26  Pedro Alves  <pedro@codesourcery.com>

	* filenames.h (PATH_SEPARATOR): Delete.

2010-04-23  Pedro Alves  <pedro@codesourcery.com>

	* filenames.h (IS_DIR_SEPARATOR_1): Rename from IS_DIR_SEPARATOR,
	always define it independently of host, add `dos_based' parameter,
	and handle it.
	(PATH_SEPARATOR): Define.
	(HAS_DRIVE_SPEC_1): Rename from HAS_DRIVE_SPEC, always define it
	independently of host, add `dos_based' parameter, and handle it.
	(IS_ABSOLUTE_PATH_1): Rename from IS_ABSOLUTE_PATH, always define
	it independently of host, add `dos_based' parameter, and handle
	it.
	(IS_DOS_DIR_SEPARATOR, IS_DOS_ABSOLUTE_PATH)
	(IS_UNIX_DIR_SEPARATOR, IS_UNIX_ABSOLUTE_PATH)
	(HAS_DOS_DRIVE_SPEC): New.
	(HAS_DRIVE_SPEC): Reimplement on top of HAS_DRIVE_SPEC_1.
	(IS_DIR_SEPARATOR): Reimplement on top of IS_DIR_SEPARATOR_1.
	(IS_ABSOLUTE_PATH): Reimplement on top of IS_ABSOLUTE_PATH_1.
	* libiberty.h (dos_lbasename, unix_lbasename): Declare.

2010-04-20  Nick Clifton  <nickc@redhat.com>

	* sha1.h: Update copyright notice to use GPLv3.

2010-04-14  Doug Evans  <dje@google.com>

	* filenames.h (HAS_DRIVE_SPEC, STRIP_DRIVE_SPEC): New macros.

2010-04-13  Matthias Klose  <doko@ubuntu.com>

	* elf: Remove empty directory.

2010-04-06  Jakub Jelinek  <jakub@redhat.com>

	* dwarf2.h (DWARF2_Internal_LineInfo): Add li_max_ops_per_insn
	field.

2010-03-23  Joseph Myers  <joseph@codesourcery.com>

	* symcat.h (CONCAT5, CONCAT6, XCONCAT5, XCONCAT6): Define.

2010-01-13  Joel Brobecker  <brobecker@adacore.com>

	Add new DW_AT_use_GNAT_descriptive_type CU attribute.
	* dwarf2.h (dwarf_attribute): Add DW_AT_use_GNAT_descriptive_type.

2010-01-11  Tristan Gingold  <gingold@adacore.com>

	* demangle.h (ada_demangle): Add prototype.

2010-01-05  Rainer Orth  <ro@CeBiTec.Uni-Bielefeld.DE>

	PR bootstrap/41771
	* ansidecl.h: Fix inline test for C99 and Sun Studio cc.

2009-12-29  Joel Brobecker  <brobecker@adacore.com>

	* dwarf2.h (enum dwarf_attribute): Add DW_AT_GNAT_descriptive_type.

2009-11-06  Jonas Maebe  <jonas.maebe@elis.ugent.be>

	Add DWARF attribute value for the "Borland fastcall" calling
	convention.
	* elf/dwarf2.h: Add DW_CC_GNU_borland_fastcall_i386 constant.

2009-10-23  Kai Tietz  <kai.tietz@onevision.com>

	* splay-tree.h (libi_uhostptr_t): Add gcc specific
	__extension__ for long long type case to silent cX9.
	(libi_shostptr_t): Likewise.

2009-10-19  Rafael Avila de Espindola  <espindola@google.com>

	PR40790
	* plugin-api.h: Don't include stdint.h unconditionally.

2009-10-15  Jakub Jelinek  <jakub@redhat.com>

	* include/dwarf2.h (DW_LANG_Python): Add comment that it is
	a DWARF 4 addition.

2009-10-09  Rafael Espindola  <espindola@google.com>

	* plugin-api.h (ld_plugin_add_input_library): Change argument name to
	libname.

2009-10-05  Rafael Espindola  <espindola@google.com>

	* plugin-api.h (ld_plugin_status): Add LDPS_BAD_HANDLE.
	(ld_plugin_get_input_file): New.
	(ld_plugin_release_input_file): New.
	(ld_plugin_add_input_library): New.
	(ld_plugin_message): Mark format const.
	(ld_plugin_level): Add LDPT_GET_INPUT_FILE, LDPT_RELEASE_INPUT_FILE and
	LDPT_ADD_INPUT_LIBRARY.
	(ld_plugin_tv): Add tv_get_input_file, tv_release_input_file and
	tv_add_input_library.

2009-10-04  Jerry Quinn  <jlquinn@optonline.net>

	* plugin-api.h: Fix compile.

2009-10-03  Rafael Espindola  <espindola@google.com>

	* plugin-api.h: New.
	* lto-symtab.h: New.

2009-09-29  Jason Merrill  <jason@redhat.com>

	* demangle.h (enum demangle_component_type): Add
	DEMANGLE_COMPONENT_LAMBDA, DEMANGLE_COMPONENT_DEFAULT_ARG,
	DEMANGLE_COMPONENT_UNNAMED_TYPE.
	(struct demangle_component): Add s_unary_num.

2009-09-25  Dodji Seketeli  <dodji@redhat.com>

	* dwarf2.h (enum dwarf_tag): Rename DW_TAG_template_parameter_pack and
	DW_TAG_formal_parameter_pack into DW_TAG_GNU_template_parameter_pack
	and DW_TAG_formal_parameter_pack until DWARF 5 is out.

2009-09-25  Cary Coutant  <ccoutant@google.com>

	Add rest of new values from DWARF Version 4.
	* dwarf2.h (DW_TAG_rvalue_reference_type, DW_TAG_template_alias):
	New tags.
	(DW_FORM_ref_sig8): New name for DW_FORM_sig8.
	(DW_AT_main_subprogram, DW_AT_data_bit_offset, DW_AT_const_expr,
	DW_AT_enum_class, DW_AT_linkage_name, DW_AT_GNU_guarded_by,
	DW_AT_GNU_pt_guarded_by, DW_AT_GNU_guarded, DW_AT_GNU_pt_guarded,
	DW_AT_GNU_locks_excluded, DW_AT_GNU_exclusive_locks_required,
	DW_AT_GNU_shared_locks_required, DW_AT_GNU_odr_signature): New
	attributes.
	(DW_LANG_Python): New language.

2009-09-22  Dodji Seketeli  <dodji@redhat.com>

	* dwarf2.h (enum dwarf_tag): Add
	DW_TAG_template_parameter_pack and DW_TAG_formal_parameter_pack.

2009-07-24  Ian Lance Taylor  <iant@google.com>

	PR bootstrap/40854
	* libiberty.h (xcrc32): Rename from crc32.

2009-07-24  Ian Lance Taylor  <iant@google.com>

	* libiberty.h (crc32): Declare.

2009-07-20  Cary Coutant  <ccoutant@google.com>
	    Doug Evans  <dje@google.com>

	Add some dwarf4 values.
	* dwarf2.h (enum dwarf_tag): Add DW_TAG_type_unit.
	(enum dwarf_form): Add DW_FORM_sec_offset, DW_FORM_exprloc,
	DW_FORM_flag_present, DW_FORM_sig8.
	(enum dwarf_attribute): Add DW_AT_signature.

2009-07-17  Jan Kratochvil  <jan.kratochvil@redhat.com>

	* demangle.h
	(enum demangle_component_type <DEMANGLE_COMPONENT_GLOBAL_CONSTRUCTORS>)
	(enum demangle_component_type <DEMANGLE_COMPONENT_GLOBAL_DESTRUCTORS>):
	New.

2009-07-09  Jakub Jelinek  <jakub@redhat.com>

	* dwarf2.h (enum dwarf_location_atom): Add DW_OP_implicit_value
	and DW_OP_stack_value.

2009-07-09  Tom Tromey  <tromey@redhat.com>

	* elf/dwarf2.h: Remove, renaming to...
	* dwarf2.h: ... this.

2009-06-29  Tom Tromey  <tromey@redhat.com>

	* elf/dwarf2.h: New file.  Merged with gdb.

2009-06-09  Ian Lance Taylor  <ian@airs.com>

	* ansidecl.h (ATTRIBUTE_UNUSED_LABEL): Define for C++.

2009-06-03  Ian Lance Taylor  <iant@google.com>

	* ansidecl.h (EXPORTED_CONST): Define.

2009-05-31  Ian Lance Taylor  <iant@google.com>

	* ansidecl.h: Add extern "C" when compiling with C++.  Treat C++
	the way we treat an ISO C compiler.  Don't define inline as a
	macro when compiling with C++.
	* dyn-string.h: Add header guard DYN_STRING_H.  Add extern "C"
	when compiling with C++.
	* fibheap.h: Add extern "C" when compiling with C++.

2009-04-22  Taras Glek <tglek@mozilla.com>

	* hashtab.h: Update GTY annotations to new syntax.
	* splay-tree.h: Likewise.

2009-03-17  Jason Merrill  <jason@redhat.com>

	* demangle.h (enum demangle_component_type): Add
	DEMANGLE_COMPONENT_FUNCTION_PARAM.

2008-12-10  Jason Merrill  <jason@redhat.com>

	* demangle.h (enum demangle_component_type): Add 
	DEMANGLE_COMPONENT_FIXED_TYPE.

2008-11-19  Bob Wilson  <bob.wilson@acm.org>
	
	* xtensa-config.h (XCHAL_HAVE_MUL16, XCHAL_HAVE_MUL32, XCHAL_HAVE_DIV32)
	(XCHAL_HAVE_MINMAX, XCHAL_HAVE_SEXT, XCHAL_HAVE_THREADPTR)
	(XCHAL_HAVE_RELEASE_SYNC, XCHAL_HAVE_S32C1I): Change to 1.
	(XCHAL_NUM_AREGS): Change to 32.
	(XCHAL_ICACHE_SIZE, XCHAL_DCACHE_SIZE): Change to 16K.
	(XCHAL_ICACHE_LINESIZE, XCHAL_DCACHE_LINESIZE): Change to 32.
	(XCHAL_ICACHE_LINEWIDTH, XCHAL_DCACHE_LINEWIDTH): Change to 5.
	(XCHAL_DCACHE_IS_WRITEBACK): Change to 1.
	(XCHAL_DEBUGLEVEL): Change to 6.
	
2008-10-21  Alan Modra  <amodra@bigpond.net.au>

	* obstack.h (obstack_finish <!__GNUC__>): Cast result to void *.

2008-10-06  Jason Merrill  <jason@redhat.com>

	* demangle.h (enum demangle_component_type): Add
	DEMANGLE_COMPONENT_PACK_EXPANSION.

2008-09-09  Jason Merrill  <jason@redhat.com>

	* demangle.h (enum demangle_component_type): Add
	DEMANGLE_COMPONENT_DECLTYPE.

2008-07-07  Joel Brobecker  <brobecker@adacore.com>

	* safe-ctype.h: Add #include of ctype.h before redefining
	the ctype.h macros.

2008-07-04  Joel Brobecker  <brobecker@adacore.com>

	* safe-ctype.h: Remove #error when detecting that ctype.h has been
	included. Redefine the various macros provided by ctype.h as
	undefined variables.

2008-06-23  Kaveh R. Ghazi  <ghazi@caip.rutgers.edu>

	* libiberty.h (XALLOCA, XDUP, XALLOCAVEC, XDUPVEC, XALLOCAVAR,
	XDUPVAR, XOBNEWVEC, XOBNEWVAR): New.

2008-03-24  Ian Lance Taylor  <iant@google.com>

	* sha1.h: New file, from gnulib.

	* md5.h: Add extern "C" when compiled with C++.

2008-03-21  Ian Lance Taylor  <iant@google.com>

	* filenames.h: Add extern "C" when compiled with C++.

2008-02-11  Bob Wilson  <bob.wilson@acm.org>

	* xtensa-config.h (XCHAL_HAVE_THREADPTR): Redefine to zero.
	(XCHAL_NUM_AREGS, XCHAL_MAX_INSTRUCTION_SIZE): New.

2008-01-26  David Daney  <ddaney@avtrex.com>

	* demangle.h (demangle_component_type):  Add
	DEMANGLE_COMPONENT_JAVA_RESOURCE,
	DEMANGLE_COMPONENT_COMPOUND_NAME, and
	DEMANGLE_COMPONENT_CHARACTER as new enum values.
	(demangle_component): Add struct s_character to union u.

2007-11-07  Joseph Myers  <joseph@codesourcery.com>
	    Daniel Jacobowitz  <dan@codesourcery.com>

	* floatformat.h (struct floatformat): Add split_half field.
	(floatformat_ibm_long_double): New.

2007-09-06  Tom Tromey  <tromey@redhat.com>

	* libiberty.h (pex_free): Document process killing.

2007-08-31  Douglas Gregor  <doug.gregor@gmail.com>
	
	* demangle.h (enum demangle_component_type): Add
	DEMANGLE_COMPONENT_RVALUE_REFERENCE. 

2007-07-25  Ben Elliston  <bje@au.ibm.com>

	* ternary.h: Remove.

2007-07-18  Bob Wilson  <bob.wilson@acm.org>
	
	* xtensa-config.h (XCHAL_HAVE_THREADPTR): New.
	(XCHAL_HAVE_RELEASE_SYNC, XCHAL_HAVE_S32C1I): New.
	
2007-07-17  Nick Clifton  <nickc@redhat.com>

	* COPYING3: New file.  Contains version 3 of the GNU General
	Public License.

2007-07-12  Kai Tietz   <kai.tietz@onevision.com>

	* splay-tree.h (libi_uhostptr_t, libi_shostptr_t): New types,
	needed for WIN64 when a long is not wide enough for a pointer.
	(splay_tree_key, splay_tree_value): Use the new types.

2007-05-07  Nathan Froyd  <froydnj@codesourcery.com>

	* libiberty.h (writeargv): Declare.

2007-04-25  Mark Mitchell  <mark@codesourcery.com>

	* demangle.h: Change license to LGPL + exception.

2007-03-29  Joel Brobecker  <brobecker@adacore.com>

	* filenames.h (FILENAME_CMP): Adjust define to call filename_cmp
	regardless of the type of file system.

2007-03-06  Jan Hubicka  <jh@suse.cz>
	
	* ansidecl.h (ATTRIBUTE_COLD, ATTRIBUTE_HOT): New.

2007-02-09  Joseph S. Myers  <joseph@codesourcery.com>

	* libiberty.h (pex_write_input): Remove prototype.

2007-01-31  Vladimir Prus  <vladimir@codesourcery.com>
	
	* libiberty.h (PEX_STDERR_TO_PIPE): New define.
	(PEX_BINARY_ERROR): New define.
	(pex_read_err): New function.

2007-01-29  Simon Baldwin <simonb@google.com>

	* demangle.h: New cplus_demangle_print_callback,
	cplus_demangle_v3_callback, and java_demangle_v3_callback function
	prototypes, and demangle_callbackref type definition.

2006-12-06  Nick Clifton  <nickc@redhat.com>

	* ansidecl.h (ATTRIBUTE_PACKED): Define.

2006-11-30  Andrew Stubbs  <andrew.stubbs@st.com>
	    J"orn Rennecke <joern.rennecke@st.com>

	PR driver/29931
	* libiberty.h (make_relative_prefix_ignore_links): Declare.

2006-11-27  Bob Wilson  <bob.wilson@acm.org>

	* xtensa-config.h (XSHAL_ABI): New.
	(XTHAL_ABI_WINDOWED, XTHAL_ABI_CALL0): New.

2006-04-11  Jim Blandy  <jimb@codesourcery.com>

	* libiberty.h (pex_input_file, pex_input_pipe): New declarations.

2006-01-18  DJ Delorie  <dj@redhat.com>

	* md5.h: Include ansidecl.h

2006-01-09  Bob Wilson  <bob.wilson@acm.org>

	* xtensa-config.h (XCHAL_HAVE_MUL32_HIGH): Define.

2005-12-30  Bob Wilson  <bob.wilson@acm.org>

	* xtensa-config.h (XCHAL_HAVE_WIDE_BRANCHES): New.

2005-12-10  Terry Laurenzo  <tlaurenzo@gmail.com>

	PR java/9861
	* demangle.h : Add DMGL_RET_POSTFIX define to enable alternative
	output format for return types

2005-10-31  Mark Kettenis  <kettenis@gnu.org>

	* floatformat.h (enum floatformat_byteorders): Add
	floatformat_vax.
	(floatformat_vax_aingle, floatformat_vax_double): Declare.

2005-09-26  Mark Mitchell  <mark@codesourcery.com>

	* libiberty.h (expandargv): New function.

2005-08-17  Mark Kettenis  <kettenis@gnu.org>

	* floatformat.h (struct floatformat): Change type of large
	argument for is_valid member to `const void *'.
	(floatformat_to_double): Change type of second argument to `const
	void *'.
	(floatformat_from_double): Change type of last argument to `void
	*'.
	(floatformat_is_valid): Change type of last argument to `const
	void *'.

2005-07-12  Ben Elliston  <bje@au.ibm.com>

	* xregex2.h (regexec): Qualify this prototype with __extension__
	when compiling with GNU C.

2005-07-03  Steve Ellcey  <sje@cup.hp.com>

	PR other/13906
	* ansidecl.h (ATTRIBUTE_ALIGNED_ALIGNOF): New.
	* md5.h (md5_uintptr): New.
	(md5_ctx): Align buffer field.

2005-06-30  Daniel Berlin  <dberlin@dberlin.org>
	
	* hashtab.h (HTAB_DELETED_ENTRY): New macro.
	(HTAB_EMPTY_ENTRY): New macro.

2005-06-20  Geoffrey Keating  <geoffk@apple.com>

	* libiberty.h (strverscmp): Prototype. 

2005-06-06  Gabriel Dos Reis  <gdr@integrable-solutions.net>

	* libiberty.h (XOBFINISH): New.

2005-06-01  Kaveh R. Ghazi  <ghazi@caip.rutgers.edu>

	* libiberty.h (vsnprintf): Add format attribute.

2005-05-29  Kaveh R. Ghazi  <ghazi@caip.rutgers.edu>

	* ansidecl.h: Add ATTRIBUTE_FPTR_PRINTF.

2005-05-28  Eli Zaretskii  <eliz@gnu.org>

	* libiberty.h: (snprintf) [!HAVE_DECL_SNPRINTF]: Declare if
	needed.
	(vsnprintf) [!HAVE_DECL_VSNPRINTF]: Declare if needed.

2005-05-25  Richard Henderson  <rth@redhat.com>

	* demangle.h (DEMANGLE_COMPONENT_HIDDEN_ALIAS): New.

2005-05-24  Gabriel Dos Reis  <gdr@integrable-solutions.net>

	* libiberty.h (ACONCAT): Properly cast value of alloca().

	* ansidecl.h (ATTRIBUTE_UNUSED_LABEL): Don't define if
	__cplusplus.

2005-05-12  Steve Ellcey  <sje@cup.hp.com>

	libiberty.h: Do not define empty basename prototype.

2005-05-10  Nick Clifton  <nickc@redhat.com>

	* Update the address and phone number of the FSF organization in
	the GPL notices in the following files:
	COPYING, ansidecl.h, bfdlink.h, bout.h, demangle.h, dis-asm.h,
	dyn-string.h, fibheap.h, filenames.h, floatformat.h,
	fnmatch.h, gdbm.h, getopt.h, hashtab.h, hp-symtab.h, ieee.h,
	libiberty.h, md5.h, oasys.h, objalloc.h, obstack.h, os9k.h,
	partition.h, progress.h, safe-ctype.h, sort.h, splay-tree.h,
	symcat.h, ternary.h, xregex2.h, xtensa-config.h,
	xtensa-isa-internal.h, xtensa-isa.h

2005-04-25  Kaveh R. Ghazi  <ghazi@caip.rutgers.edu>

	* libiberty.h (unlock_std_streams): New.

2005-04-19  Kaveh R. Ghazi  <ghazi@caip.rutgers.edu>

	* hashtab.h, libiberty.h, objalloc.h, splay-tree.h, ternary.h:
	Don't use the PTR macro.

	* sort.h: Don't use the PARAMS macro.

2005-04-16  Kaveh R. Ghazi  <ghazi@caip.rutgers.edu>

	* libiberty.h (unlock_stream): New.

2005-04-13  Kaveh R. Ghazi  <ghazi@caip.rutgers.edu>

	* libiberty.h (fopen_unlocked, fdopen_unlocked, freopen_unlocked):
	Remove parameter names.

2005-04-11  Kaveh R. Ghazi  <ghazi@caip.rutgers.edu>

	* libiberty.h (fopen_unlocked, fdopen_unlocked, freopen_unlocked):
	Provide prototypes for new functions.

2005-03-29  Ian Lance Taylor  <ian@airs.com>

	* libiberty.h: Fix indentation.

2005-03-28  Ian Lance Taylor  <ian@airs.com>

	* libiberty.h: Include <stdio.h>.
	(PEX_RECORD_TIMES, PEX_USE_PIPES, PEX_SAVE_TEMPS): Define.
	(PEX_LAST, PEX_SEARCH, PEX_SUFFIX, PEX_STDERR_TO_STDOUT): Define.
	(PEX_BINARY_INPUT, PEX_BINARY_OUTPUT): Define.
	(pex_init, pex_run, pex_read_output): Declare.
	(pex_get_status, pex_get_times, pex_free, pex_one): Declare.
	(struct pex_time): Define.

2005-03-28  Mark Mitchell <mark@codesourcery.com>

	* libiberty.h (ffs): Declare, if necessary.

2005-03-27  Gabriel Dos Reis  <gdr@integrable-solutions.net>

	* xregex2.h (_RE_ARGS): Remove definition and uses.

2005-03-27  Gabriel Dos Reis  <gdr@integreable-solutions.net>

	* ternary.h: Don't use PARAMS anymore.

2005-03-27  Gabriel Dos Reis  <gdr@integrable-solutions.net>

	* partition.h: Remove use of PARAMS.
	* obstack.h: Remove conditional prototypes __STDC__.
	* objalloc.h:  Remove use of PARAMS.
	* splay-tree.h: Likewise.

2005-03-27  Gabriel Dos Reis  <gdr@integrable-solutions.net>

	* md5.h: Remove definition and uses of __P.
	* dyn-string.h: Remove uses of PARAMS.
	* fibheap.h: Likewise.
	* floatformat.h: Likewise.
	* hashtab.h: Likewise.

2005-03-26  Gabriel Dos Reis  <gdr@integrable-solutions.net>

	* demangle.h: Remove uses of PARAMS.

	* libiberty.h (ANSI_PROTOTYPES): Remove guard since
	ANSI_PROTOTYPES is always assumed.
	Remove uses of PARAMS throughout.

2005-03-24  Kaveh R. Ghazi  <ghazi@caip.rutgers.edu>

	* libiberty.h (xstrndup): Declare.

2005-03-22  Kaveh R. Ghazi  <ghazi@caip.rutgers.edu>

	* libiberty.h (make_relative_prefix): Add ATTRIBUTE_MALLOC.

2005-03-09  Mark Mitchell  <mark@codesourcery.com>

	* libiberty.h (gettimeofday): Declare.

2005-03-01  Jan Beulich  <jbeulich@novell.com>

	* libiberty.h: Declare unlink_if_ordinary.

2005-02-14  Paolo Bonzini  <bonzini@gnu.org>

	PR bootstrap/19818
	* ansidecl.h (PARAMS): Guard from redefinition.

2004-12-11  Ben Elliston  <bje@au.ibm.com>

	* fibheap.h (struct fibnode): Only use unsigned long bitfields
	when __GNUC__ is defined and ints are less than 32-bits wide.

2004-10-07  Bob Wilson  <bob.wilson@acm.org>

	* xtensa-config.h (XSHAL_USE_ABSOLUTE_LITERALS,
	XCHAL_HAVE_PREDICTED_BRANCHES, XCHAL_INST_FETCH_WIDTH): New.
	(XCHAL_EXTRA_SA_SIZE, XCHAL_EXTRA_SA_ALIGN): Delete.

2004-09-13  Aaron W. LaFramboise  <aaronavay62@aaronwl.com>

	* libiberty.h (basename): Prototype for __MINGW32__.

2004-09-04  Kaveh R. Ghazi  <ghazi@caip.rutgers.edu>

	* ansidecl.h (ATTRIBUTE_SENTINEL): Define.
	* libiberty.h (concat, reconcat, concat_length, concat_copy,
	concat_copy2): Use ATTRIBUTE_SENTINEL.

2004-08-02  Gabriel Dos Reis  <gdr@integrable-solutions.net>

	* libiberty.h (XDELETE, XDELETEVEC, XRESIZEVEC): Remove any
	const-qualification before disposal.

2004-07-24  Bernardo Innocenti  <bernie@develer.com>

	* ansidecl.h (ARG_UNUSED): New Macro.

2004-07-24  Bernardo Innocenti  <bernie@develer.com>

	* libiberty.h (XNEW, XCNEW, XNEWVEC, XCNEWVEC, XOBNEW): Move here from
	libcpp/internal.h.
	(XDELETE, XRESIZEVEC, XDELETEVEC, XNEWVAR, XCNEWVAR, XRESIZEVAR): New
	macros.

2004-07-21  Paolo Bonzini  <bonzini@gnu.org>

	* ansidecl.h (ATTRIBUTE_PURE): New.

2004-07-13  Bernardo Innocenti  <bernie@develer.com>

	* libiberty.h (ASTRDUP): Add casts required for stricter
	type conversion rules of C++.
	* obstack.h (obstack_free): Likewise.

2004-05-04  Andreas Jaeger  <aj@suse.de>

	* demangle.h: Do not use C++ reserved keyword typename as
	parameter for cplus_demangle_fill_builtin_type.

2004-04-22  Richard Henderson  <rth@redhat.com>

	* hashtab.h (struct htab): Add size_prime_index.

2004-04-13  Jeff Law  <law@redhat.com>

	* hashtab.h (htab_remove_elt_with_hash): Prototype new function.

2004-03-30  Zack Weinberg  <zack@codesourcery.com>

	* hashtab.h, splay-tree.h: Use new shorter form of GTY markers.

2004-02-24  Ian Lance Taylor  <ian@wasabisystems.com>

	* dyn-string.h: Update copyright date.

2004-02-23  Ian Lance Taylor  <ian@wasabisystems.com>

	* dyn-string.h: Remove test of IN_LIBGCC2 and IN_GLIBCPP_V3 and
	the associated #defines.

2004-01-12  Ian Lance Taylor  <ian@wasabisystems.com>

	* demangle.h: Instead of checking ANSI_PROTOTYPES, just include
	"libiberty.h".

	* demangle.h: If ANSI_PROTOTYPES is defined, include <stddef.h>.

	* demangle.h (enum demangle_component_type): Define.
	(struct demangle_operator_info): Declare.
	(struct demangle_builtin_type_info): Declare.
	(struct demangle_component): Define.
	(cplus_demangle_fill_component): Declare.
	(cplus_demangle_fill_name): Declare.
	(cplus_demangle_fill_builtin_type): Declare.
	(cplus_demangle_fill_operator): Declare.
	(cplus_demangle_fill_extended_operator): Declare.
	(cplus_demangle_fill_ctor, cplus_demangle_fill_dtor): Declare.
	(cplus_demangle_v3_components): Declare.
	(cplus_demangle_print): Declare.

For older changes see ChangeLog-9103

Local Variables:
mode: change-log
left-margin: 8
fill-column: 74
version-control: never
End:<|MERGE_RESOLUTION|>--- conflicted
+++ resolved
@@ -1,16 +1,3 @@
-<<<<<<< HEAD
-2020-03-12  Release Manager
-
-	* GCC 9.3.0 released.
-
-2019-08-12  Release Manager
-
-	* GCC 9.2.0 released.
-
-2019-05-03  Release Manager
-
-	* GCC 9.1.0 released.
-=======
 2021-04-08  Release Manager
 
 	* GCC 10.3.0 released.
@@ -169,7 +156,6 @@
 
 	* libiberty.h (vasprintf): Don't declare if HAVE_DECL_VASPRINTF
 	is not defined.
->>>>>>> 9e014010
 
 2019-04-03  Vineet Gupta  <vgupta@synopsys.com>
 
@@ -190,7 +176,6 @@
 	* plugin-api.h: Likewise.
 
 2019-01-01  Jakub Jelinek  <jakub@redhat.com>
-<<<<<<< HEAD
 
 	Update copyright years.
 
@@ -201,18 +186,6 @@
 
 2018-12-22  Jason Merrill  <jason@redhat.com>
 
-=======
-
-	Update copyright years.
-
-2018-12-28  Thomas Schwinge  <thomas@codesourcery.com>
-
-	* gomp-constants.h (GOACC_FLAG_HOST_FALLBACK)
-	(GOACC_FLAGS_MARSHAL_OP, GOACC_FLAGS_UNMARSHAL): Define.
-
-2018-12-22  Jason Merrill  <jason@redhat.com>
-
->>>>>>> 9e014010
 	* demangle.h: Remove support for ancient GNU (pre-3.0), Lucid,
 	ARM, HP, and EDG demangling styles.
 
