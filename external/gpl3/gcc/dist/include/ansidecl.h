/* ANSI and traditional C compatability macros
<<<<<<< HEAD
   Copyright (C) 1991-2019 Free Software Foundation, Inc.
=======
   Copyright (C) 1991-2020 Free Software Foundation, Inc.
>>>>>>> e2aa5677
   This file is part of the GNU C Library.

This program is free software; you can redistribute it and/or modify
it under the terms of the GNU General Public License as published by
the Free Software Foundation; either version 2 of the License, or
(at your option) any later version.

This program is distributed in the hope that it will be useful,
but WITHOUT ANY WARRANTY; without even the implied warranty of
MERCHANTABILITY or FITNESS FOR A PARTICULAR PURPOSE.  See the
GNU General Public License for more details.

You should have received a copy of the GNU General Public License
along with this program; if not, write to the Free Software
Foundation, Inc., 51 Franklin Street - Fifth Floor, Boston, MA 02110-1301, USA.  */

/* ANSI and traditional C compatibility macros

   ANSI C is assumed if __STDC__ is #defined.

   Macro		ANSI C definition	Traditional C definition
   -----		---- - ----------	----------- - ----------
   PTR			`void *'		`char *'
   const		not defined		`'
   volatile		not defined		`'
   signed		not defined		`'

   For ease of writing code which uses GCC extensions but needs to be
   portable to other compilers, we provide the GCC_VERSION macro that
   simplifies testing __GNUC__ and __GNUC_MINOR__ together, and various
   wrappers around __attribute__.  Also, __extension__ will be #defined
   to nothing if it doesn't work.  See below.  */

#ifndef	_ANSIDECL_H
#define _ANSIDECL_H	1

#ifdef __cplusplus
extern "C" {
#endif

/* Every source file includes this file,
   so they will all get the switch for lint.  */
/* LINTLIBRARY */

/* Using MACRO(x,y) in cpp #if conditionals does not work with some
   older preprocessors.  Thus we can't define something like this:

#define HAVE_GCC_VERSION(MAJOR, MINOR) \
  (__GNUC__ > (MAJOR) || (__GNUC__ == (MAJOR) && __GNUC_MINOR__ >= (MINOR)))

and then test "#if HAVE_GCC_VERSION(2,7)".

So instead we use the macro below and test it against specific values.  */

/* This macro simplifies testing whether we are using gcc, and if it
   is of a particular minimum version. (Both major & minor numbers are
   significant.)  This macro will evaluate to 0 if we are not using
   gcc at all.  */
#ifndef GCC_VERSION
#define GCC_VERSION (__GNUC__ * 1000 + __GNUC_MINOR__)
#endif /* GCC_VERSION */

#if defined (__STDC__) || defined(__cplusplus) || defined (_AIX) || (defined (__mips) && defined (_SYSTYPE_SVR4)) || defined(_WIN32)
/* All known AIX compilers implement these things (but don't always
   define __STDC__).  The RISC/OS MIPS compiler defines these things
   in SVR4 mode, but does not define __STDC__.  */
/* eraxxon@alumni.rice.edu: The Compaq C++ compiler, unlike many other
   C++ compilers, does not define __STDC__, though it acts as if this
   was so. (Verified versions: 5.7, 6.2, 6.3, 6.5) */

#define PTR		void *

#undef const
#undef volatile
#undef signed

/* inline requires special treatment; it's in C99, and GCC >=2.7 supports
   it too, but it's not in C89.  */
#undef inline
#if __STDC_VERSION__ >= 199901L || defined(__cplusplus) || (defined(__SUNPRO_C) && defined(__C99FEATURES__))
/* it's a keyword */
#else
# if GCC_VERSION >= 2007
#  define inline __inline__   /* __inline__ prevents -pedantic warnings */
# else
#  define inline  /* nothing */
# endif
#endif

#else	/* Not ANSI C.  */

#define PTR		char *

/* some systems define these in header files for non-ansi mode */
#undef const
#undef volatile
#undef signed
#undef inline
#define const
#define volatile
#define signed
#define inline

#endif	/* ANSI C.  */

/* Define macros for some gcc attributes.  This permits us to use the
   macros freely, and know that they will come into play for the
   version of gcc in which they are supported.  */

#if (GCC_VERSION < 2007)
# define __attribute__(x)
#endif

/* Attribute __malloc__ on functions was valid as of gcc 2.96. */
#ifndef ATTRIBUTE_MALLOC
# if (GCC_VERSION >= 2096)
#  define ATTRIBUTE_MALLOC __attribute__ ((__malloc__))
# else
#  define ATTRIBUTE_MALLOC
# endif /* GNUC >= 2.96 */
#endif /* ATTRIBUTE_MALLOC */

/* Attributes on labels were valid as of gcc 2.93 and g++ 4.5.  For
   g++ an attribute on a label must be followed by a semicolon.  */
#ifndef ATTRIBUTE_UNUSED_LABEL
# ifndef __cplusplus
#  if GCC_VERSION >= 2093
#   define ATTRIBUTE_UNUSED_LABEL ATTRIBUTE_UNUSED
#  else
#   define ATTRIBUTE_UNUSED_LABEL
#  endif
# else
#  if GCC_VERSION >= 4005
#   define ATTRIBUTE_UNUSED_LABEL ATTRIBUTE_UNUSED ;
#  else
#   define ATTRIBUTE_UNUSED_LABEL
#  endif
# endif
#endif

/* Similarly to ARG_UNUSED below.  Prior to GCC 3.4, the C++ frontend
   couldn't parse attributes placed after the identifier name, and now
   the entire compiler is built with C++.  */
#ifndef ATTRIBUTE_UNUSED
#if GCC_VERSION >= 3004
#  define ATTRIBUTE_UNUSED __attribute__ ((__unused__))
#else
#define ATTRIBUTE_UNUSED
#endif
#endif /* ATTRIBUTE_UNUSED */

/* Before GCC 3.4, the C++ frontend couldn't parse attributes placed after the
   identifier name.  */
#if ! defined(__cplusplus) || (GCC_VERSION >= 3004)
# define ARG_UNUSED(NAME) NAME ATTRIBUTE_UNUSED
#else /* !__cplusplus || GNUC >= 3.4 */
# define ARG_UNUSED(NAME) NAME
#endif /* !__cplusplus || GNUC >= 3.4 */

#ifndef ATTRIBUTE_NORETURN
#define ATTRIBUTE_NORETURN __attribute__ ((__noreturn__))
#endif /* ATTRIBUTE_NORETURN */

/* Attribute `nonnull' was valid as of gcc 3.3.  */
#ifndef ATTRIBUTE_NONNULL
# if (GCC_VERSION >= 3003)
#  define ATTRIBUTE_NONNULL(m) __attribute__ ((__nonnull__ (m)))
# else
#  define ATTRIBUTE_NONNULL(m)
# endif /* GNUC >= 3.3 */
#endif /* ATTRIBUTE_NONNULL */

/* Attribute `returns_nonnull' was valid as of gcc 4.9.  */
#ifndef ATTRIBUTE_RETURNS_NONNULL
# if (GCC_VERSION >= 4009)
#  define ATTRIBUTE_RETURNS_NONNULL __attribute__ ((__returns_nonnull__))
# else
#  define ATTRIBUTE_RETURNS_NONNULL
# endif /* GNUC >= 4.9 */
#endif /* ATTRIBUTE_RETURNS_NONNULL */

/* Attribute `pure' was valid as of gcc 3.0.  */
#ifndef ATTRIBUTE_PURE
# if (GCC_VERSION >= 3000)
#  define ATTRIBUTE_PURE __attribute__ ((__pure__))
# else
#  define ATTRIBUTE_PURE
# endif /* GNUC >= 3.0 */
#endif /* ATTRIBUTE_PURE */

/* Use ATTRIBUTE_PRINTF when the format specifier must not be NULL.
   This was the case for the `printf' format attribute by itself
   before GCC 3.3, but as of 3.3 we need to add the `nonnull'
   attribute to retain this behavior.  */
#ifndef ATTRIBUTE_PRINTF
#define ATTRIBUTE_PRINTF(m, n) __attribute__ ((__format__ (__printf__, m, n))) ATTRIBUTE_NONNULL(m)
#define ATTRIBUTE_PRINTF_1 ATTRIBUTE_PRINTF(1, 2)
#define ATTRIBUTE_PRINTF_2 ATTRIBUTE_PRINTF(2, 3)
#define ATTRIBUTE_PRINTF_3 ATTRIBUTE_PRINTF(3, 4)
#define ATTRIBUTE_PRINTF_4 ATTRIBUTE_PRINTF(4, 5)
#define ATTRIBUTE_PRINTF_5 ATTRIBUTE_PRINTF(5, 6)
#endif /* ATTRIBUTE_PRINTF */

/* Use ATTRIBUTE_FPTR_PRINTF when the format attribute is to be set on
   a function pointer.  Format attributes were allowed on function
   pointers as of gcc 3.1.  */
#ifndef ATTRIBUTE_FPTR_PRINTF
# if (GCC_VERSION >= 3001)
#  define ATTRIBUTE_FPTR_PRINTF(m, n) ATTRIBUTE_PRINTF(m, n)
# else
#  define ATTRIBUTE_FPTR_PRINTF(m, n)
# endif /* GNUC >= 3.1 */
# define ATTRIBUTE_FPTR_PRINTF_1 ATTRIBUTE_FPTR_PRINTF(1, 2)
# define ATTRIBUTE_FPTR_PRINTF_2 ATTRIBUTE_FPTR_PRINTF(2, 3)
# define ATTRIBUTE_FPTR_PRINTF_3 ATTRIBUTE_FPTR_PRINTF(3, 4)
# define ATTRIBUTE_FPTR_PRINTF_4 ATTRIBUTE_FPTR_PRINTF(4, 5)
# define ATTRIBUTE_FPTR_PRINTF_5 ATTRIBUTE_FPTR_PRINTF(5, 6)
#endif /* ATTRIBUTE_FPTR_PRINTF */

/* Use ATTRIBUTE_NULL_PRINTF when the format specifier may be NULL.  A
   NULL format specifier was allowed as of gcc 3.3.  */
#ifndef ATTRIBUTE_NULL_PRINTF
# if (GCC_VERSION >= 3003)
#  define ATTRIBUTE_NULL_PRINTF(m, n) __attribute__ ((__format__ (__printf__, m, n)))
# else
#  define ATTRIBUTE_NULL_PRINTF(m, n)
# endif /* GNUC >= 3.3 */
# define ATTRIBUTE_NULL_PRINTF_1 ATTRIBUTE_NULL_PRINTF(1, 2)
# define ATTRIBUTE_NULL_PRINTF_2 ATTRIBUTE_NULL_PRINTF(2, 3)
# define ATTRIBUTE_NULL_PRINTF_3 ATTRIBUTE_NULL_PRINTF(3, 4)
# define ATTRIBUTE_NULL_PRINTF_4 ATTRIBUTE_NULL_PRINTF(4, 5)
# define ATTRIBUTE_NULL_PRINTF_5 ATTRIBUTE_NULL_PRINTF(5, 6)
#endif /* ATTRIBUTE_NULL_PRINTF */

/* Attribute `sentinel' was valid as of gcc 3.5.  */
#ifndef ATTRIBUTE_SENTINEL
# if (GCC_VERSION >= 3005)
#  define ATTRIBUTE_SENTINEL __attribute__ ((__sentinel__))
# else
#  define ATTRIBUTE_SENTINEL
# endif /* GNUC >= 3.5 */
#endif /* ATTRIBUTE_SENTINEL */


#ifndef ATTRIBUTE_ALIGNED_ALIGNOF
# if (GCC_VERSION >= 3000)
#  define ATTRIBUTE_ALIGNED_ALIGNOF(m) __attribute__ ((__aligned__ (__alignof__ (m))))
# else
#  define ATTRIBUTE_ALIGNED_ALIGNOF(m)
# endif /* GNUC >= 3.0 */
#endif /* ATTRIBUTE_ALIGNED_ALIGNOF */

/* Useful for structures whose layout must match some binary specification
   regardless of the alignment and padding qualities of the compiler.  */
#ifndef ATTRIBUTE_PACKED
# define ATTRIBUTE_PACKED __attribute__ ((packed))
#endif

/* Attribute `hot' and `cold' was valid as of gcc 4.3.  */
#ifndef ATTRIBUTE_COLD
# if (GCC_VERSION >= 4003)
#  define ATTRIBUTE_COLD __attribute__ ((__cold__))
# else
#  define ATTRIBUTE_COLD
# endif /* GNUC >= 4.3 */
#endif /* ATTRIBUTE_COLD */
#ifndef ATTRIBUTE_HOT
# if (GCC_VERSION >= 4003)
#  define ATTRIBUTE_HOT __attribute__ ((__hot__))
# else
#  define ATTRIBUTE_HOT
# endif /* GNUC >= 4.3 */
#endif /* ATTRIBUTE_HOT */

/* Attribute 'no_sanitize_undefined' was valid as of gcc 4.9.  */
#ifndef ATTRIBUTE_NO_SANITIZE_UNDEFINED
# if (GCC_VERSION >= 4009)
#  define ATTRIBUTE_NO_SANITIZE_UNDEFINED __attribute__ ((no_sanitize_undefined))
# else
#  define ATTRIBUTE_NO_SANITIZE_UNDEFINED
# endif /* GNUC >= 4.9 */
#endif /* ATTRIBUTE_NO_SANITIZE_UNDEFINED */

/* Attribute 'nonstring' was valid as of gcc 8.  */
#ifndef ATTRIBUTE_NONSTRING
# if GCC_VERSION >= 8000
#  define ATTRIBUTE_NONSTRING __attribute__ ((__nonstring__))
# else
#  define ATTRIBUTE_NONSTRING
# endif
#endif

<<<<<<< HEAD
=======
/* Attribute `alloc_size' was valid as of gcc 4.3.  */
#ifndef ATTRIBUTE_RESULT_SIZE_1
# if (GCC_VERSION >= 4003)
#  define ATTRIBUTE_RESULT_SIZE_1 __attribute__ ((alloc_size (1)))
# else
#  define ATTRIBUTE_RESULT_SIZE_1
#endif
#endif

#ifndef ATTRIBUTE_RESULT_SIZE_2
# if (GCC_VERSION >= 4003)
#  define ATTRIBUTE_RESULT_SIZE_2 __attribute__ ((alloc_size (2)))
# else
#  define ATTRIBUTE_RESULT_SIZE_2
#endif
#endif

#ifndef ATTRIBUTE_RESULT_SIZE_1_2
# if (GCC_VERSION >= 4003)
#  define ATTRIBUTE_RESULT_SIZE_1_2 __attribute__ ((alloc_size (1, 2)))
# else
#  define ATTRIBUTE_RESULT_SIZE_1_2
#endif
#endif

/* Attribute `warn_unused_result' was valid as of gcc 3.3.  */
#ifndef ATTRIBUTE_WARN_UNUSED_RESULT
# if GCC_VERSION >= 3003
#  define ATTRIBUTE_WARN_UNUSED_RESULT __attribute__ ((warn_unused_result))
# else
#  define ATTRIBUTE_WARN_UNUSED_RESULT
# endif
#endif

>>>>>>> e2aa5677
/* We use __extension__ in some places to suppress -pedantic warnings
   about GCC extensions.  This feature didn't work properly before
   gcc 2.8.  */
#if GCC_VERSION < 2008
#define __extension__
#endif

/* This is used to declare a const variable which should be visible
   outside of the current compilation unit.  Use it as
     EXPORTED_CONST int i = 1;
   This is because the semantics of const are different in C and C++.
   "extern const" is permitted in C but it looks strange, and gcc
   warns about it when -Wc++-compat is not used.  */
#ifdef __cplusplus
#define EXPORTED_CONST extern const
#else
#define EXPORTED_CONST const
#endif

/* Be conservative and only use enum bitfields with C++ or GCC.
   FIXME: provide a complete autoconf test for buggy enum bitfields.  */

#ifdef __cplusplus
#define ENUM_BITFIELD(TYPE) enum TYPE
#elif (GCC_VERSION > 2000)
#define ENUM_BITFIELD(TYPE) __extension__ enum TYPE
#else
#define ENUM_BITFIELD(TYPE) unsigned int
#endif

#if __cpp_constexpr >= 200704
#define CONSTEXPR constexpr
#else
#define CONSTEXPR
#endif

/* C++11 adds the ability to add "override" after an implementation of a
   virtual function in a subclass, to:
     (A) document that this is an override of a virtual function
     (B) allow the compiler to issue a warning if it isn't (e.g. a mismatch
         of the type signature).

   Similarly, it allows us to add a "final" to indicate that no subclass
   may subsequently override the vfunc.

   Provide OVERRIDE and FINAL as macros, allowing us to get these benefits
   when compiling with C++11 support, but without requiring C++11.

   For gcc, use "-std=c++11" to enable C++11 support; gcc 6 onwards enables
   this by default (actually GNU++14).  */

#if defined __cplusplus
# if __cplusplus >= 201103
   /* C++11 claims to be available: use it.  Final/override were only
      implemented in 4.7, though.  */
#  if GCC_VERSION < 4007
#   define OVERRIDE
#   define FINAL
#  else
#   define OVERRIDE override
#   define FINAL final
#  endif
# elif GCC_VERSION >= 4007
   /* G++ 4.7 supports __final in C++98.  */
#  define OVERRIDE
#  define FINAL __final
# else
   /* No C++11 support; leave the macros empty.  */
#  define OVERRIDE
#  define FINAL
# endif
#else
  /* No C++11 support; leave the macros empty.  */
# define OVERRIDE
# define FINAL
#endif

/* A macro to disable the copy constructor and assignment operator.
   When building with C++11 and above, the methods are explicitly
   deleted, causing a compile-time error if something tries to copy.
   For C++03, this just declares the methods, causing a link-time
   error if the methods end up called (assuming you don't
   define them).  For C++03, for best results, place the macro
   under the private: access specifier, like this,

   class name_lookup
   {
     private:
       DISABLE_COPY_AND_ASSIGN (name_lookup);
   };

   so that most attempts at copy are caught at compile-time.  */

#if __cplusplus >= 201103
#define DISABLE_COPY_AND_ASSIGN(TYPE)		\
  TYPE (const TYPE&) = delete;			\
  void operator= (const TYPE &) = delete
  #else
#define DISABLE_COPY_AND_ASSIGN(TYPE)		\
  TYPE (const TYPE&);				\
  void operator= (const TYPE &)
#endif /* __cplusplus >= 201103 */

#ifdef __cplusplus
}
#endif

#endif	/* ansidecl.h	*/<|MERGE_RESOLUTION|>--- conflicted
+++ resolved
@@ -1,9 +1,5 @@
 /* ANSI and traditional C compatability macros
-<<<<<<< HEAD
-   Copyright (C) 1991-2019 Free Software Foundation, Inc.
-=======
    Copyright (C) 1991-2020 Free Software Foundation, Inc.
->>>>>>> e2aa5677
    This file is part of the GNU C Library.
 
 This program is free software; you can redistribute it and/or modify
@@ -296,8 +292,6 @@
 # endif
 #endif
 
-<<<<<<< HEAD
-=======
 /* Attribute `alloc_size' was valid as of gcc 4.3.  */
 #ifndef ATTRIBUTE_RESULT_SIZE_1
 # if (GCC_VERSION >= 4003)
@@ -332,7 +326,6 @@
 # endif
 #endif
 
->>>>>>> e2aa5677
 /* We use __extension__ in some places to suppress -pedantic warnings
    about GCC extensions.  This feature didn't work properly before
    gcc 2.8.  */
