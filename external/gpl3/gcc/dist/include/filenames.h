/* Macros for taking apart, interpreting and processing file names.

   These are here because some non-Posix (a.k.a. DOSish) systems have
   drive letter brain-damage at the beginning of an absolute file name,
   use forward- and back-slash in path names interchangeably, and
   some of them have case-insensitive file names.

<<<<<<< HEAD
   Copyright (C) 2000-2019 Free Software Foundation, Inc.
=======
   Copyright (C) 2000-2020 Free Software Foundation, Inc.
>>>>>>> e2aa5677

This file is part of BFD, the Binary File Descriptor library.

This program is free software; you can redistribute it and/or modify
it under the terms of the GNU General Public License as published by
the Free Software Foundation; either version 2 of the License, or
(at your option) any later version.

This program is distributed in the hope that it will be useful,
but WITHOUT ANY WARRANTY; without even the implied warranty of
MERCHANTABILITY or FITNESS FOR A PARTICULAR PURPOSE.  See the
GNU General Public License for more details.

You should have received a copy of the GNU General Public License
along with this program; if not, write to the Free Software
Foundation, Inc., 51 Franklin Street - Fifth Floor, Boston, MA 02110-1301, USA.  */

#ifndef FILENAMES_H
#define FILENAMES_H

#include "hashtab.h" /* for hashval_t */

#ifdef __cplusplus
extern "C" {
#endif

#if defined(__MSDOS__) || (defined(_WIN32) && ! defined(__CYGWIN__)) || \
    defined(__OS2__)
#  ifndef HAVE_DOS_BASED_FILE_SYSTEM
#    define HAVE_DOS_BASED_FILE_SYSTEM 1
#  endif
#  ifndef HAVE_CASE_INSENSITIVE_FILE_SYSTEM
#    define HAVE_CASE_INSENSITIVE_FILE_SYSTEM 1
#  endif
#  define HAS_DRIVE_SPEC(f) HAS_DOS_DRIVE_SPEC (f)
#  define IS_DIR_SEPARATOR(c) IS_DOS_DIR_SEPARATOR (c)
#  define IS_ABSOLUTE_PATH(f) IS_DOS_ABSOLUTE_PATH (f)
#else /* not DOSish */
#  if defined(__APPLE__)
#    ifndef HAVE_CASE_INSENSITIVE_FILE_SYSTEM
#      define HAVE_CASE_INSENSITIVE_FILE_SYSTEM 1
#    endif
#  endif /* __APPLE__ */
#  define HAS_DRIVE_SPEC(f) (0)
#  define IS_DIR_SEPARATOR(c) IS_UNIX_DIR_SEPARATOR (c)
#  define IS_ABSOLUTE_PATH(f) IS_UNIX_ABSOLUTE_PATH (f)
#endif

#define IS_DIR_SEPARATOR_1(dos_based, c)				\
  (((c) == '/')								\
   || (((c) == '\\') && (dos_based)))

#define HAS_DRIVE_SPEC_1(dos_based, f)			\
  ((f)[0] && ((f)[1] == ':') && (dos_based))

/* Remove the drive spec from F, assuming HAS_DRIVE_SPEC (f).
   The result is a pointer to the remainder of F.  */
#define STRIP_DRIVE_SPEC(f)	((f) + 2)

#define IS_DOS_DIR_SEPARATOR(c) IS_DIR_SEPARATOR_1 (1, c)
#define IS_DOS_ABSOLUTE_PATH(f) IS_ABSOLUTE_PATH_1 (1, f)
#define HAS_DOS_DRIVE_SPEC(f) HAS_DRIVE_SPEC_1 (1, f)

#define IS_UNIX_DIR_SEPARATOR(c) IS_DIR_SEPARATOR_1 (0, c)
#define IS_UNIX_ABSOLUTE_PATH(f) IS_ABSOLUTE_PATH_1 (0, f)

/* Note that when DOS_BASED is true, IS_ABSOLUTE_PATH accepts d:foo as
   well, although it is only semi-absolute.  This is because the users
   of IS_ABSOLUTE_PATH want to know whether to prepend the current
   working directory to a file name, which should not be done with a
   name like d:foo.  */
#define IS_ABSOLUTE_PATH_1(dos_based, f)		 \
  (IS_DIR_SEPARATOR_1 (dos_based, (f)[0])		 \
   || HAS_DRIVE_SPEC_1 (dos_based, f))

extern int filename_cmp (const char *s1, const char *s2);
#define FILENAME_CMP(s1, s2)	filename_cmp(s1, s2)

extern int filename_ncmp (const char *s1, const char *s2,
			  size_t n);

extern hashval_t filename_hash (const void *s);

extern int filename_eq (const void *s1, const void *s2);

extern int canonical_filename_eq (const char *a, const char *b);

#ifdef __cplusplus
}
#endif

#endif /* FILENAMES_H */<|MERGE_RESOLUTION|>--- conflicted
+++ resolved
@@ -5,11 +5,7 @@
    use forward- and back-slash in path names interchangeably, and
    some of them have case-insensitive file names.
 
-<<<<<<< HEAD
-   Copyright (C) 2000-2019 Free Software Foundation, Inc.
-=======
    Copyright (C) 2000-2020 Free Software Foundation, Inc.
->>>>>>> e2aa5677
 
 This file is part of BFD, the Binary File Descriptor library.
 
