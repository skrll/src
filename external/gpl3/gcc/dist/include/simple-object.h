--- conflicted
+++ resolved
@@ -1,9 +1,5 @@
 /* simple-object.h -- simple routines to read and write object files
-<<<<<<< HEAD
-   Copyright (C) 2010-2019 Free Software Foundation, Inc.
-=======
    Copyright (C) 2010-2020 Free Software Foundation, Inc.
->>>>>>> 9e014010
    Written by Ian Lance Taylor, Google.
 
 This program is free software; you can redistribute it and/or modify it
