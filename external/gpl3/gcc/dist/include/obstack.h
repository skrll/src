--- conflicted
+++ resolved
@@ -1,9 +1,5 @@
 /* obstack.h - object stack macros
-<<<<<<< HEAD
-   Copyright (C) 1988-2019 Free Software Foundation, Inc.
-=======
    Copyright (C) 1988-2020 Free Software Foundation, Inc.
->>>>>>> e2aa5677
    This file is part of the GNU C Library.
 
    The GNU C Library is free software; you can redistribute it and/or
