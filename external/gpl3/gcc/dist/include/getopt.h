/* Declarations for getopt.
<<<<<<< HEAD
   Copyright (C) 1989-2019 Free Software Foundation, Inc.
=======
   Copyright (C) 1989-2020 Free Software Foundation, Inc.
>>>>>>> e2aa5677

   NOTE: The canonical source of this file is maintained with the GNU C Library.
   Bugs can be reported to bug-glibc@gnu.org.

   This program is free software; you can redistribute it and/or modify it
   under the terms of the GNU General Public License as published by the
   Free Software Foundation; either version 2, or (at your option) any
   later version.

   This program is distributed in the hope that it will be useful,
   but WITHOUT ANY WARRANTY; without even the implied warranty of
   MERCHANTABILITY or FITNESS FOR A PARTICULAR PURPOSE.  See the
   GNU General Public License for more details.

   You should have received a copy of the GNU General Public License
   along with this program; if not, write to the Free Software
   Foundation, Inc., 51 Franklin Street - Fifth Floor, Boston, MA 02110-1301,
   USA.  */

#ifndef _GETOPT_H
#define _GETOPT_H 1

#ifdef	__cplusplus
extern "C" {
#endif

/* For communication from `getopt' to the caller.
   When `getopt' finds an option that takes an argument,
   the argument value is returned here.
   Also, when `ordering' is RETURN_IN_ORDER,
   each non-option ARGV-element is returned here.  */

extern char *optarg;

/* Index in ARGV of the next element to be scanned.
   This is used for communication to and from the caller
   and for communication between successive calls to `getopt'.

   On entry to `getopt', zero means this is the first call; initialize.

   When `getopt' returns -1, this is the index of the first of the
   non-option elements that the caller should itself scan.

   Otherwise, `optind' communicates from one call to the next
   how much of ARGV has been scanned so far.  */

extern int optind;

/* Callers store zero here to inhibit the error message `getopt' prints
   for unrecognized options.  */

extern int opterr;

/* Set to an option character which was unrecognized.  */

extern int optopt;

/* Describe the long-named options requested by the application.
   The LONG_OPTIONS argument to getopt_long or getopt_long_only is a vector
   of `struct option' terminated by an element containing a name which is
   zero.

   The field `has_arg' is:
   no_argument		(or 0) if the option does not take an argument,
   required_argument	(or 1) if the option requires an argument,
   optional_argument 	(or 2) if the option takes an optional argument.

   If the field `flag' is not NULL, it points to a variable that is set
   to the value given in the field `val' when the option is found, but
   left unchanged if the option is not found.

   To have a long-named option do something other than set an `int' to
   a compiled-in constant, such as set a value from `optarg', set the
   option's `flag' field to zero and its `val' field to a nonzero
   value (the equivalent single-letter option character, if there is
   one).  For long options that have a zero `flag' field, `getopt'
   returns the contents of the `val' field.  */

struct option
{
#if defined (__STDC__) && __STDC__
  const char *name;
#else
  char *name;
#endif
  /* has_arg can't be an enum because some compilers complain about
     type mismatches in all the code that assumes it is an int.  */
  int has_arg;
  int *flag;
  int val;
};

/* Names for the values of the `has_arg' field of `struct option'.  */

#define	no_argument		0
#define required_argument	1
#define optional_argument	2

#if defined (__STDC__) && __STDC__
/* HAVE_DECL_* is a three-state macro: undefined, 0 or 1.  If it is
   undefined, we haven't run the autoconf check so provide the
   declaration without arguments.  If it is 0, we checked and failed
   to find the declaration so provide a fully prototyped one.  If it
   is 1, we found it so don't provide any declaration at all.  */
#if !HAVE_DECL_GETOPT
#if defined (__GNU_LIBRARY__) || defined (HAVE_DECL_GETOPT)
/* Many other libraries have conflicting prototypes for getopt, with
   differences in the consts, in unistd.h.  To avoid compilation
   errors, only prototype getopt for the GNU C library.  */
extern int getopt (int argc, char *const *argv, const char *shortopts);
#else
#ifndef __cplusplus
extern int getopt ();
#endif /* __cplusplus */
#endif
#endif /* !HAVE_DECL_GETOPT */

extern int getopt_long (int argc, char *const *argv, const char *shortopts,
		        const struct option *longopts, int *longind);
extern int getopt_long_only (int argc, char *const *argv,
			     const char *shortopts,
		             const struct option *longopts, int *longind);

/* Internal only.  Users should not call this directly.  */
extern int _getopt_internal (int argc, char *const *argv,
			     const char *shortopts,
		             const struct option *longopts, int *longind,
			     int long_only);
#else /* not __STDC__ */
extern int getopt ();
extern int getopt_long ();
extern int getopt_long_only ();

extern int _getopt_internal ();
#endif /* __STDC__ */

#ifdef	__cplusplus
}
#endif

#endif /* getopt.h */<|MERGE_RESOLUTION|>--- conflicted
+++ resolved
@@ -1,9 +1,5 @@
 /* Declarations for getopt.
-<<<<<<< HEAD
-   Copyright (C) 1989-2019 Free Software Foundation, Inc.
-=======
    Copyright (C) 1989-2020 Free Software Foundation, Inc.
->>>>>>> e2aa5677
 
    NOTE: The canonical source of this file is maintained with the GNU C Library.
    Bugs can be reported to bug-glibc@gnu.org.
