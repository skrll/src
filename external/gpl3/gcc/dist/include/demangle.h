/* Defs for interface to demanglers.
<<<<<<< HEAD
   Copyright (C) 1992-2019 Free Software Foundation, Inc.
=======
   Copyright (C) 1992-2020 Free Software Foundation, Inc.
>>>>>>> e2aa5677

   This program is free software; you can redistribute it and/or
   modify it under the terms of the GNU Library General Public License
   as published by the Free Software Foundation; either version 2, or
   (at your option) any later version.

   In addition to the permissions in the GNU Library General Public
   License, the Free Software Foundation gives you unlimited
   permission to link the compiled version of this file into
   combinations with other programs, and to distribute those
   combinations without any restriction coming from the use of this
   file.  (The Library Public License restrictions do apply in other
   respects; for example, they cover modification of the file, and
   distribution when not linked into a combined executable.)

   This program is distributed in the hope that it will be useful, but
   WITHOUT ANY WARRANTY; without even the implied warranty of
   MERCHANTABILITY or FITNESS FOR A PARTICULAR PURPOSE.  See the GNU
   Library General Public License for more details.

   You should have received a copy of the GNU Library General Public
   License along with this program; if not, write to the Free Software
   Foundation, Inc., 51 Franklin Street - Fifth Floor, Boston, MA
   02110-1301, USA.  */


#if !defined (DEMANGLE_H)
#define DEMANGLE_H

#include "libiberty.h"

#ifdef __cplusplus
extern "C" {
#endif /* __cplusplus */

/* Options passed to cplus_demangle (in 2nd parameter). */

#define DMGL_NO_OPTS	 0		/* For readability... */
#define DMGL_PARAMS	 (1 << 0)	/* Include function args */
#define DMGL_ANSI	 (1 << 1)	/* Include const, volatile, etc */
#define DMGL_JAVA	 (1 << 2)	/* Demangle as Java rather than C++. */
#define DMGL_VERBOSE	 (1 << 3)	/* Include implementation details.  */
#define DMGL_TYPES	 (1 << 4)	/* Also try to demangle type encodings.  */
#define DMGL_RET_POSTFIX (1 << 5)       /* Print function return types (when
					   present) after function signature.
					   It applies only to the toplevel
					   function type.  */
#define DMGL_RET_DROP	 (1 << 6)       /* Suppress printing function return
					   types, even if present.  It applies
					   only to the toplevel function type.
					   */

#define DMGL_AUTO	 (1 << 8)
#define DMGL_GNU_V3	 (1 << 14)
#define DMGL_GNAT	 (1 << 15)
#define DMGL_DLANG	 (1 << 16)
#define DMGL_RUST	 (1 << 17)	/* Rust wraps GNU_V3 style mangling.  */

/* If none of these are set, use 'current_demangling_style' as the default. */
#define DMGL_STYLE_MASK (DMGL_AUTO|DMGL_GNU_V3|DMGL_JAVA|DMGL_GNAT|DMGL_DLANG|DMGL_RUST)

/* Disable a limit on the depth of recursion in mangled strings.
   Note if this limit is disabled then stack exhaustion is possible when
   demangling pathologically complicated strings.  Bug reports about stack
   exhaustion when the option is enabled will be rejected.  */  
#define DMGL_NO_RECURSE_LIMIT (1 << 18)	

/* If DMGL_NO_RECURSE_LIMIT is not enabled, then this is the value used as
   the maximum depth of recursion allowed.  It should be enough for any
   real-world mangled name.  */
#define DEMANGLE_RECURSION_LIMIT 2048
  
/* Enumeration of possible demangling styles.

   Lucid and ARM styles are still kept logically distinct, even though
   they now both behave identically.  The resulting style is actual the
   union of both.  I.E. either style recognizes both "__pt__" and "__rf__"
   for operator "->", even though the first is lucid style and the second
   is ARM style. (FIXME?) */

extern enum demangling_styles
{
  no_demangling = -1,
  unknown_demangling = 0,
  auto_demangling = DMGL_AUTO,
  gnu_v3_demangling = DMGL_GNU_V3,
  java_demangling = DMGL_JAVA,
  gnat_demangling = DMGL_GNAT,
  dlang_demangling = DMGL_DLANG,
  rust_demangling = DMGL_RUST
} current_demangling_style;

/* Define string names for the various demangling styles. */

#define NO_DEMANGLING_STYLE_STRING            "none"
#define AUTO_DEMANGLING_STYLE_STRING	      "auto"
#define GNU_V3_DEMANGLING_STYLE_STRING        "gnu-v3"
#define JAVA_DEMANGLING_STYLE_STRING          "java"
#define GNAT_DEMANGLING_STYLE_STRING          "gnat"
#define DLANG_DEMANGLING_STYLE_STRING         "dlang"
#define RUST_DEMANGLING_STYLE_STRING          "rust"

/* Some macros to test what demangling style is active. */

#define CURRENT_DEMANGLING_STYLE current_demangling_style
#define AUTO_DEMANGLING (((int) CURRENT_DEMANGLING_STYLE) & DMGL_AUTO)
#define GNU_V3_DEMANGLING (((int) CURRENT_DEMANGLING_STYLE) & DMGL_GNU_V3)
#define JAVA_DEMANGLING (((int) CURRENT_DEMANGLING_STYLE) & DMGL_JAVA)
#define GNAT_DEMANGLING (((int) CURRENT_DEMANGLING_STYLE) & DMGL_GNAT)
#define DLANG_DEMANGLING (((int) CURRENT_DEMANGLING_STYLE) & DMGL_DLANG)
#define RUST_DEMANGLING (((int) CURRENT_DEMANGLING_STYLE) & DMGL_RUST)

/* Provide information about the available demangle styles. This code is
   pulled from gdb into libiberty because it is useful to binutils also.  */

extern const struct demangler_engine
{
  const char *const demangling_style_name;
  const enum demangling_styles demangling_style;
  const char *const demangling_style_doc;
} libiberty_demanglers[];

extern char *
cplus_demangle (const char *mangled, int options);

/* Note: This sets global state.  FIXME if you care about multi-threading. */

extern enum demangling_styles
cplus_demangle_set_style (enum demangling_styles style);

extern enum demangling_styles
cplus_demangle_name_to_style (const char *name);

/* Callback typedef for allocation-less demangler interfaces. */
typedef void (*demangle_callbackref) (const char *, size_t, void *);

/* V3 ABI demangling entry points, defined in cp-demangle.c.  Callback
   variants return non-zero on success, zero on error.  char* variants
   return a string allocated by malloc on success, NULL on error.  */
extern int
cplus_demangle_v3_callback (const char *mangled, int options,
                            demangle_callbackref callback, void *opaque);

extern char*
cplus_demangle_v3 (const char *mangled, int options);

extern int
java_demangle_v3_callback (const char *mangled,
                           demangle_callbackref callback, void *opaque);

extern char*
java_demangle_v3 (const char *mangled);

char *
ada_demangle (const char *mangled, int options);

extern char *
dlang_demangle (const char *mangled, int options);

extern int
rust_demangle_callback (const char *mangled, int options,
                        demangle_callbackref callback, void *opaque);


extern char *
rust_demangle (const char *mangled, int options);

enum gnu_v3_ctor_kinds {
  gnu_v3_complete_object_ctor = 1,
  gnu_v3_base_object_ctor,
  gnu_v3_complete_object_allocating_ctor,
  /* These are not part of the V3 ABI.  Unified constructors are generated
     as a speed-for-space optimization when the -fdeclone-ctor-dtor option
     is used, and are always internal symbols.  */
  gnu_v3_unified_ctor,
  gnu_v3_object_ctor_group
};

/* Return non-zero iff NAME is the mangled form of a constructor name
   in the G++ V3 ABI demangling style.  Specifically, return an `enum
   gnu_v3_ctor_kinds' value indicating what kind of constructor
   it is.  */
extern enum gnu_v3_ctor_kinds
	is_gnu_v3_mangled_ctor (const char *name);


enum gnu_v3_dtor_kinds {
  gnu_v3_deleting_dtor = 1,
  gnu_v3_complete_object_dtor,
  gnu_v3_base_object_dtor,
  /* These are not part of the V3 ABI.  Unified destructors are generated
     as a speed-for-space optimization when the -fdeclone-ctor-dtor option
     is used, and are always internal symbols.  */
  gnu_v3_unified_dtor,
  gnu_v3_object_dtor_group
};

/* Return non-zero iff NAME is the mangled form of a destructor name
   in the G++ V3 ABI demangling style.  Specifically, return an `enum
   gnu_v3_dtor_kinds' value, indicating what kind of destructor
   it is.  */
extern enum gnu_v3_dtor_kinds
	is_gnu_v3_mangled_dtor (const char *name);

/* The V3 demangler works in two passes.  The first pass builds a tree
   representation of the mangled name, and the second pass turns the
   tree representation into a demangled string.  Here we define an
   interface to permit a caller to build their own tree
   representation, which they can pass to the demangler to get a
   demangled string.  This can be used to canonicalize user input into
   something which the demangler might output.  It could also be used
   by other demanglers in the future.  */

/* These are the component types which may be found in the tree.  Many
   component types have one or two subtrees, referred to as left and
   right (a component type with only one subtree puts it in the left
   subtree).  */

enum demangle_component_type
{
  /* A name, with a length and a pointer to a string.  */
  DEMANGLE_COMPONENT_NAME,
  /* A qualified name.  The left subtree is a class or namespace or
     some such thing, and the right subtree is a name qualified by
     that class.  */
  DEMANGLE_COMPONENT_QUAL_NAME,
  /* A local name.  The left subtree describes a function, and the
     right subtree is a name which is local to that function.  */
  DEMANGLE_COMPONENT_LOCAL_NAME,
  /* A typed name.  The left subtree is a name, and the right subtree
     describes that name as a function.  */
  DEMANGLE_COMPONENT_TYPED_NAME,
  /* A template.  The left subtree is a template name, and the right
     subtree is a template argument list.  */
  DEMANGLE_COMPONENT_TEMPLATE,
  /* A template parameter.  This holds a number, which is the template
     parameter index.  */
  DEMANGLE_COMPONENT_TEMPLATE_PARAM,
  /* A function parameter.  This holds a number, which is the index.  */
  DEMANGLE_COMPONENT_FUNCTION_PARAM,
  /* A constructor.  This holds a name and the kind of
     constructor.  */
  DEMANGLE_COMPONENT_CTOR,
  /* A destructor.  This holds a name and the kind of destructor.  */
  DEMANGLE_COMPONENT_DTOR,
  /* A vtable.  This has one subtree, the type for which this is a
     vtable.  */
  DEMANGLE_COMPONENT_VTABLE,
  /* A VTT structure.  This has one subtree, the type for which this
     is a VTT.  */
  DEMANGLE_COMPONENT_VTT,
  /* A construction vtable.  The left subtree is the type for which
     this is a vtable, and the right subtree is the derived type for
     which this vtable is built.  */
  DEMANGLE_COMPONENT_CONSTRUCTION_VTABLE,
  /* A typeinfo structure.  This has one subtree, the type for which
     this is the tpeinfo structure.  */
  DEMANGLE_COMPONENT_TYPEINFO,
  /* A typeinfo name.  This has one subtree, the type for which this
     is the typeinfo name.  */
  DEMANGLE_COMPONENT_TYPEINFO_NAME,
  /* A typeinfo function.  This has one subtree, the type for which
     this is the tpyeinfo function.  */
  DEMANGLE_COMPONENT_TYPEINFO_FN,
  /* A thunk.  This has one subtree, the name for which this is a
     thunk.  */
  DEMANGLE_COMPONENT_THUNK,
  /* A virtual thunk.  This has one subtree, the name for which this
     is a virtual thunk.  */
  DEMANGLE_COMPONENT_VIRTUAL_THUNK,
  /* A covariant thunk.  This has one subtree, the name for which this
     is a covariant thunk.  */
  DEMANGLE_COMPONENT_COVARIANT_THUNK,
  /* A Java class.  This has one subtree, the type.  */
  DEMANGLE_COMPONENT_JAVA_CLASS,
  /* A guard variable.  This has one subtree, the name for which this
     is a guard variable.  */
  DEMANGLE_COMPONENT_GUARD,
  /* The init and wrapper functions for C++11 thread_local variables.  */
  DEMANGLE_COMPONENT_TLS_INIT,
  DEMANGLE_COMPONENT_TLS_WRAPPER,
  /* A reference temporary.  This has one subtree, the name for which
     this is a temporary.  */
  DEMANGLE_COMPONENT_REFTEMP,
  /* A hidden alias.  This has one subtree, the encoding for which it
     is providing alternative linkage.  */
  DEMANGLE_COMPONENT_HIDDEN_ALIAS,
  /* A standard substitution.  This holds the name of the
     substitution.  */
  DEMANGLE_COMPONENT_SUB_STD,
  /* The restrict qualifier.  The one subtree is the type which is
     being qualified.  */
  DEMANGLE_COMPONENT_RESTRICT,
  /* The volatile qualifier.  The one subtree is the type which is
     being qualified.  */
  DEMANGLE_COMPONENT_VOLATILE,
  /* The const qualifier.  The one subtree is the type which is being
     qualified.  */
  DEMANGLE_COMPONENT_CONST,
  /* The restrict qualifier modifying a member function.  The one
     subtree is the type which is being qualified.  */
  DEMANGLE_COMPONENT_RESTRICT_THIS,
  /* The volatile qualifier modifying a member function.  The one
     subtree is the type which is being qualified.  */
  DEMANGLE_COMPONENT_VOLATILE_THIS,
  /* The const qualifier modifying a member function.  The one subtree
     is the type which is being qualified.  */
  DEMANGLE_COMPONENT_CONST_THIS,
  /* C++11 A reference modifying a member function.  The one subtree is the
     type which is being referenced.  */
  DEMANGLE_COMPONENT_REFERENCE_THIS,
  /* C++11: An rvalue reference modifying a member function.  The one
     subtree is the type which is being referenced.  */
  DEMANGLE_COMPONENT_RVALUE_REFERENCE_THIS,
  /* A vendor qualifier.  The left subtree is the type which is being
     qualified, and the right subtree is the name of the
     qualifier.  */
  DEMANGLE_COMPONENT_VENDOR_TYPE_QUAL,
  /* A pointer.  The one subtree is the type which is being pointed
     to.  */
  DEMANGLE_COMPONENT_POINTER,
  /* A reference.  The one subtree is the type which is being
     referenced.  */
  DEMANGLE_COMPONENT_REFERENCE,
  /* C++0x: An rvalue reference.  The one subtree is the type which is
     being referenced.  */
  DEMANGLE_COMPONENT_RVALUE_REFERENCE,
  /* A complex type.  The one subtree is the base type.  */
  DEMANGLE_COMPONENT_COMPLEX,
  /* An imaginary type.  The one subtree is the base type.  */
  DEMANGLE_COMPONENT_IMAGINARY,
  /* A builtin type.  This holds the builtin type information.  */
  DEMANGLE_COMPONENT_BUILTIN_TYPE,
  /* A vendor's builtin type.  This holds the name of the type.  */
  DEMANGLE_COMPONENT_VENDOR_TYPE,
  /* A function type.  The left subtree is the return type.  The right
     subtree is a list of ARGLIST nodes.  Either or both may be
     NULL.  */
  DEMANGLE_COMPONENT_FUNCTION_TYPE,
  /* An array type.  The left subtree is the dimension, which may be
     NULL, or a string (represented as DEMANGLE_COMPONENT_NAME), or an
     expression.  The right subtree is the element type.  */
  DEMANGLE_COMPONENT_ARRAY_TYPE,
  /* A pointer to member type.  The left subtree is the class type,
     and the right subtree is the member type.  CV-qualifiers appear
     on the latter.  */
  DEMANGLE_COMPONENT_PTRMEM_TYPE,
  /* A fixed-point type.  */
  DEMANGLE_COMPONENT_FIXED_TYPE,
  /* A vector type.  The left subtree is the number of elements,
     the right subtree is the element type.  */
  DEMANGLE_COMPONENT_VECTOR_TYPE,
  /* An argument list.  The left subtree is the current argument, and
     the right subtree is either NULL or another ARGLIST node.  */
  DEMANGLE_COMPONENT_ARGLIST,
  /* A template argument list.  The left subtree is the current
     template argument, and the right subtree is either NULL or
     another TEMPLATE_ARGLIST node.  */
  DEMANGLE_COMPONENT_TEMPLATE_ARGLIST,
  /* A template parameter object (C++20).  The left subtree is the
     corresponding template argument.  */
  DEMANGLE_COMPONENT_TPARM_OBJ,
  /* An initializer list.  The left subtree is either an explicit type or
     NULL, and the right subtree is a DEMANGLE_COMPONENT_ARGLIST.  */
  DEMANGLE_COMPONENT_INITIALIZER_LIST,
  /* An operator.  This holds information about a standard
     operator.  */
  DEMANGLE_COMPONENT_OPERATOR,
  /* An extended operator.  This holds the number of arguments, and
     the name of the extended operator.  */
  DEMANGLE_COMPONENT_EXTENDED_OPERATOR,
  /* A typecast, represented as a unary operator.  The one subtree is
     the type to which the argument should be cast.  */
  DEMANGLE_COMPONENT_CAST,
  /* A conversion operator, represented as a unary operator.  The one
     subtree is the type to which the argument should be converted
     to.  */
  DEMANGLE_COMPONENT_CONVERSION,
  /* A nullary expression.  The left subtree is the operator.  */
  DEMANGLE_COMPONENT_NULLARY,
  /* A unary expression.  The left subtree is the operator, and the
     right subtree is the single argument.  */
  DEMANGLE_COMPONENT_UNARY,
  /* A binary expression.  The left subtree is the operator, and the
     right subtree is a BINARY_ARGS.  */
  DEMANGLE_COMPONENT_BINARY,
  /* Arguments to a binary expression.  The left subtree is the first
     argument, and the right subtree is the second argument.  */
  DEMANGLE_COMPONENT_BINARY_ARGS,
  /* A trinary expression.  The left subtree is the operator, and the
     right subtree is a TRINARY_ARG1.  */
  DEMANGLE_COMPONENT_TRINARY,
  /* Arguments to a trinary expression.  The left subtree is the first
     argument, and the right subtree is a TRINARY_ARG2.  */
  DEMANGLE_COMPONENT_TRINARY_ARG1,
  /* More arguments to a trinary expression.  The left subtree is the
     second argument, and the right subtree is the third argument.  */
  DEMANGLE_COMPONENT_TRINARY_ARG2,
  /* A literal.  The left subtree is the type, and the right subtree
     is the value, represented as a DEMANGLE_COMPONENT_NAME.  */
  DEMANGLE_COMPONENT_LITERAL,
  /* A negative literal.  Like LITERAL, but the value is negated.
     This is a minor hack: the NAME used for LITERAL points directly
     to the mangled string, but since negative numbers are mangled
     using 'n' instead of '-', we want a way to indicate a negative
     number which involves neither modifying the mangled string nor
     allocating a new copy of the literal in memory.  */
  DEMANGLE_COMPONENT_LITERAL_NEG,
  /* A libgcj compiled resource.  The left subtree is the name of the
     resource.  */
  DEMANGLE_COMPONENT_JAVA_RESOURCE,
  /* A name formed by the concatenation of two parts.  The left
     subtree is the first part and the right subtree the second.  */
  DEMANGLE_COMPONENT_COMPOUND_NAME,
  /* A name formed by a single character.  */
  DEMANGLE_COMPONENT_CHARACTER,
  /* A number.  */
  DEMANGLE_COMPONENT_NUMBER,
  /* A decltype type.  */
  DEMANGLE_COMPONENT_DECLTYPE,
  /* Global constructors keyed to name.  */
  DEMANGLE_COMPONENT_GLOBAL_CONSTRUCTORS,
  /* Global destructors keyed to name.  */
  DEMANGLE_COMPONENT_GLOBAL_DESTRUCTORS,
  /* A lambda closure type.  */
  DEMANGLE_COMPONENT_LAMBDA,
  /* A default argument scope.  */
  DEMANGLE_COMPONENT_DEFAULT_ARG,
  /* An unnamed type.  */
  DEMANGLE_COMPONENT_UNNAMED_TYPE,
  /* A transactional clone.  This has one subtree, the encoding for
     which it is providing alternative linkage.  */
  DEMANGLE_COMPONENT_TRANSACTION_CLONE,
  /* A non-transactional clone entry point.  In the i386/x86_64 abi,
     the unmangled symbol of a tm_callable becomes a thunk and the
     non-transactional function version is mangled thus.  */
  DEMANGLE_COMPONENT_NONTRANSACTION_CLONE,
  /* A pack expansion.  */
  DEMANGLE_COMPONENT_PACK_EXPANSION,
  /* A name with an ABI tag.  */
  DEMANGLE_COMPONENT_TAGGED_NAME,
  /* A transaction-safe function type.  */
  DEMANGLE_COMPONENT_TRANSACTION_SAFE,
  /* A cloned function.  */
  DEMANGLE_COMPONENT_CLONE,
  DEMANGLE_COMPONENT_NOEXCEPT,
  DEMANGLE_COMPONENT_THROW_SPEC
};

/* Types which are only used internally.  */

struct demangle_operator_info;
struct demangle_builtin_type_info;

/* A node in the tree representation is an instance of a struct
   demangle_component.  Note that the field names of the struct are
   not well protected against macros defined by the file including
   this one.  We can fix this if it ever becomes a problem.  */

struct demangle_component
{
  /* The type of this component.  */
  enum demangle_component_type type;

  /* Guard against recursive component printing.
     Initialize to zero.  Private to d_print_comp.
     All other fields are final after initialization.  */
  int d_printing;
  int d_counting;

  union
  {
    /* For DEMANGLE_COMPONENT_NAME.  */
    struct
    {
      /* A pointer to the name (which need not NULL terminated) and
	 its length.  */
      const char *s;
      int len;
    } s_name;

    /* For DEMANGLE_COMPONENT_OPERATOR.  */
    struct
    {
      /* Operator.  */
      const struct demangle_operator_info *op;
    } s_operator;

    /* For DEMANGLE_COMPONENT_EXTENDED_OPERATOR.  */
    struct
    {
      /* Number of arguments.  */
      int args;
      /* Name.  */
      struct demangle_component *name;
    } s_extended_operator;

    /* For DEMANGLE_COMPONENT_FIXED_TYPE.  */
    struct
    {
      /* The length, indicated by a C integer type name.  */
      struct demangle_component *length;
      /* _Accum or _Fract?  */
      short accum;
      /* Saturating or not?  */
      short sat;
    } s_fixed;

    /* For DEMANGLE_COMPONENT_CTOR.  */
    struct
    {
      /* Kind of constructor.  */
      enum gnu_v3_ctor_kinds kind;
      /* Name.  */
      struct demangle_component *name;
    } s_ctor;

    /* For DEMANGLE_COMPONENT_DTOR.  */
    struct
    {
      /* Kind of destructor.  */
      enum gnu_v3_dtor_kinds kind;
      /* Name.  */
      struct demangle_component *name;
    } s_dtor;

    /* For DEMANGLE_COMPONENT_BUILTIN_TYPE.  */
    struct
    {
      /* Builtin type.  */
      const struct demangle_builtin_type_info *type;
    } s_builtin;

    /* For DEMANGLE_COMPONENT_SUB_STD.  */
    struct
    {
      /* Standard substitution string.  */
      const char* string;
      /* Length of string.  */
      int len;
    } s_string;

    /* For DEMANGLE_COMPONENT_*_PARAM.  */
    struct
    {
      /* Parameter index.  */
      long number;
    } s_number;

    /* For DEMANGLE_COMPONENT_CHARACTER.  */
    struct
    {
      int character;
    } s_character;

    /* For other types.  */
    struct
    {
      /* Left (or only) subtree.  */
      struct demangle_component *left;
      /* Right subtree.  */
      struct demangle_component *right;
    } s_binary;

    struct
    {
      /* subtree, same place as d_left.  */
      struct demangle_component *sub;
      /* integer.  */
      int num;
    } s_unary_num;

  } u;
};

/* People building mangled trees are expected to allocate instances of
   struct demangle_component themselves.  They can then call one of
   the following functions to fill them in.  */

/* Fill in most component types with a left subtree and a right
   subtree.  Returns non-zero on success, zero on failure, such as an
   unrecognized or inappropriate component type.  */

extern int
cplus_demangle_fill_component (struct demangle_component *fill,
                               enum demangle_component_type,
                               struct demangle_component *left,
                               struct demangle_component *right);

/* Fill in a DEMANGLE_COMPONENT_NAME.  Returns non-zero on success,
   zero for bad arguments.  */

extern int
cplus_demangle_fill_name (struct demangle_component *fill,
                          const char *, int);

/* Fill in a DEMANGLE_COMPONENT_BUILTIN_TYPE, using the name of the
   builtin type (e.g., "int", etc.).  Returns non-zero on success,
   zero if the type is not recognized.  */

extern int
cplus_demangle_fill_builtin_type (struct demangle_component *fill,
                                  const char *type_name);

/* Fill in a DEMANGLE_COMPONENT_OPERATOR, using the name of the
   operator and the number of arguments which it takes (the latter is
   used to disambiguate operators which can be both binary and unary,
   such as '-').  Returns non-zero on success, zero if the operator is
   not recognized.  */

extern int
cplus_demangle_fill_operator (struct demangle_component *fill,
                              const char *opname, int args);

/* Fill in a DEMANGLE_COMPONENT_EXTENDED_OPERATOR, providing the
   number of arguments and the name.  Returns non-zero on success,
   zero for bad arguments.  */

extern int
cplus_demangle_fill_extended_operator (struct demangle_component *fill,
                                       int numargs,
                                       struct demangle_component *nm);

/* Fill in a DEMANGLE_COMPONENT_CTOR.  Returns non-zero on success,
   zero for bad arguments.  */

extern int
cplus_demangle_fill_ctor (struct demangle_component *fill,
                          enum gnu_v3_ctor_kinds kind,
                          struct demangle_component *name);

/* Fill in a DEMANGLE_COMPONENT_DTOR.  Returns non-zero on success,
   zero for bad arguments.  */

extern int
cplus_demangle_fill_dtor (struct demangle_component *fill,
                          enum gnu_v3_dtor_kinds kind,
                          struct demangle_component *name);

/* This function translates a mangled name into a struct
   demangle_component tree.  The first argument is the mangled name.
   The second argument is DMGL_* options.  This returns a pointer to a
   tree on success, or NULL on failure.  On success, the third
   argument is set to a block of memory allocated by malloc.  This
   block should be passed to free when the tree is no longer
   needed.  */

extern struct demangle_component *
cplus_demangle_v3_components (const char *mangled, int options, void **mem);

/* This function takes a struct demangle_component tree and returns
   the corresponding demangled string.  The first argument is DMGL_*
   options.  The second is the tree to demangle.  The third is a guess
   at the length of the demangled string, used to initially allocate
   the return buffer.  The fourth is a pointer to a size_t.  On
   success, this function returns a buffer allocated by malloc(), and
   sets the size_t pointed to by the fourth argument to the size of
   the allocated buffer (not the length of the returned string).  On
   failure, this function returns NULL, and sets the size_t pointed to
   by the fourth argument to 0 for an invalid tree, or to 1 for a
   memory allocation error.  */

extern char *
cplus_demangle_print (int options,
                      struct demangle_component *tree,
                      int estimated_length,
                      size_t *p_allocated_size);

/* This function takes a struct demangle_component tree and passes back
   a demangled string in one or more calls to a callback function.
   The first argument is DMGL_* options.  The second is the tree to
   demangle.  The third is a pointer to a callback function; on each call
   this receives an element of the demangled string, its length, and an
   opaque value.  The fourth is the opaque value passed to the callback.
   The callback is called once or more to return the full demangled
   string.  The demangled element string is always nul-terminated, though
   its length is also provided for convenience.  In contrast to
   cplus_demangle_print(), this function does not allocate heap memory
   to grow output strings (except perhaps where alloca() is implemented
   by malloc()), and so is normally safe for use where the heap has been
   corrupted.  On success, this function returns 1; on failure, 0.  */

extern int
cplus_demangle_print_callback (int options,
                               struct demangle_component *tree,
                               demangle_callbackref callback, void *opaque);

#ifdef __cplusplus
}
#endif /* __cplusplus */

#endif	/* DEMANGLE_H */<|MERGE_RESOLUTION|>--- conflicted
+++ resolved
@@ -1,9 +1,5 @@
 /* Defs for interface to demanglers.
-<<<<<<< HEAD
-   Copyright (C) 1992-2019 Free Software Foundation, Inc.
-=======
    Copyright (C) 1992-2020 Free Software Foundation, Inc.
->>>>>>> e2aa5677
 
    This program is free software; you can redistribute it and/or
    modify it under the terms of the GNU Library General Public License
