--- conflicted
+++ resolved
@@ -1,8 +1,4 @@
-<<<<<<< HEAD
-/* Copyright (C) 1991-2019 Free Software Foundation, Inc.
-=======
 /* Copyright (C) 1991-2020 Free Software Foundation, Inc.
->>>>>>> 9e014010
 
 NOTE: The canonical source of this file is maintained with the GNU C Library.
 Bugs can be reported to bug-glibc@prep.ai.mit.edu.
