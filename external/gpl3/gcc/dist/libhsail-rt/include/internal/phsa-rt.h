/* phsa-rt.h -- Data structures and functions of the PHSA device side runtime
   scheduler, and HSAIL built-ins.

<<<<<<< HEAD
   Copyright (C) 2015-2019 Free Software Foundation, Inc.
=======
   Copyright (C) 2015-2020 Free Software Foundation, Inc.
>>>>>>> e2aa5677
   Contributed by Pekka Jaaskelainen <pekka.jaaskelainen@parmance.com>
   for General Processor Tech.

   Permission is hereby granted, free of charge, to any person obtaining a
   copy of this software and associated documentation files
   (the "Software"), to deal in the Software without restriction, including
   without limitation the rights to use, copy, modify, merge, publish,
   distribute, sublicense, and/or sell copies of the Software, and to
   permit persons to whom the Software is furnished to do so, subject to
   the following conditions:

   The above copyright notice and this permission notice shall be included
   in all copies or substantial portions of the Software.

   THE SOFTWARE IS PROVIDED "AS IS", WITHOUT WARRANTY OF ANY KIND, EXPRESS
   OR IMPLIED, INCLUDING BUT NOT LIMITED TO THE WARRANTIES OF
   MERCHANTABILITY, FITNESS FOR A PARTICULAR PURPOSE AND NONINFRINGEMENT.
   IN NO EVENT SHALL THE AUTHORS OR COPYRIGHT HOLDERS BE LIABLE FOR ANY CLAIM,
   DAMAGES OR OTHER LIABILITY, WHETHER IN AN ACTION OF CONTRACT, TORT OR
   OTHERWISE, ARISING FROM, OUT OF OR IN CONNECTION WITH THE SOFTWARE OR THE
   USE OR OTHER DEALINGS IN THE SOFTWARE.
*/

#ifndef PHSA_RT_H
#define PHSA_RT_H

#include <stdbool.h>
#include <stdint.h>
#include "hsa.h"

#define PHSA_MAX_WG_SIZE 1024 * 10

/* Pointer type for the public facing kernel launcher function generated
   by gccbrig.  This launches the actual kernel for all work groups and
   work items in the grid.  */
typedef void (*gccbrigKernelLauncherFunc) (void *context, void *);

/* Pointer type for kernel functions produced by gccbrig from the HSAIL.
   This is private from outside the device binary and only called by
   the launcher.  */
typedef void (*gccbrigKernelFunc) (unsigned char *, void *, void *, uint32_t,
				   void *);

/* Context data that is passed to the kernel function, initialized
   by the runtime to the current launch information.  The data is
   used by different id functions etc.

   The struct is used by both the launcher and the targeted device,
   thus the fields must have the same alignment/padding in both sides.
*/
typedef struct
{
  /* Data set by the HSA Runtime's kernel launcher.  */
  hsa_kernel_dispatch_packet_t *dp;

  size_t packet_id;

  /* Data set by the device-side launcher.  */
  gccbrigKernelFunc kernel;

  /* The range of a work groups this dispatch should execute.  */
  size_t wg_min_x;
  size_t wg_min_y;
  size_t wg_min_z;

  size_t wg_max_x;
  size_t wg_max_y;
  size_t wg_max_z;

  /* The barrier used to synch the work-items before executing a new WG.  */
  void *wg_start_barrier;

  /* The barrier to wait at after executing a work-group.  */
  void *wg_completion_barrier;

  /* The barrier used to synchronize WIs in case of the 'barrier' HSAIL
     instruction.  */
  void *wg_sync_barrier;

  /* This should be set to the flat address of the beginning of the group
     segment.  */
  size_t group_segment_start_addr;

  /* This must be set to the correct aligned flat address space location from
     where the kernel can actually read its arguments.  Might point to the
     original global kernarg space.  */
  void *kernarg_addr;
} PHSAKernelLaunchData;

#endif<|MERGE_RESOLUTION|>--- conflicted
+++ resolved
@@ -1,11 +1,7 @@
 /* phsa-rt.h -- Data structures and functions of the PHSA device side runtime
    scheduler, and HSAIL built-ins.
 
-<<<<<<< HEAD
-   Copyright (C) 2015-2019 Free Software Foundation, Inc.
-=======
    Copyright (C) 2015-2020 Free Software Foundation, Inc.
->>>>>>> e2aa5677
    Contributed by Pekka Jaaskelainen <pekka.jaaskelainen@parmance.com>
    for General Processor Tech.
 
