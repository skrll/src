--- conflicted
+++ resolved
@@ -1,10 +1,6 @@
 /* segment.c -- Builtins for HSAIL segment related instructions.
 
-<<<<<<< HEAD
-   Copyright (C) 2015-2019 Free Software Foundation, Inc.
-=======
    Copyright (C) 2015-2020 Free Software Foundation, Inc.
->>>>>>> e2aa5677
    Contributed by Pekka Jaaskelainen <pekka.jaaskelainen@parmance.com>
    for General Processor Tech.
 
