--- conflicted
+++ resolved
@@ -1,11 +1,7 @@
 /* arithmetic.c -- Builtins for HSAIL arithmetic instructions for which
    there is no feasible direct gcc GENERIC expression.
 
-<<<<<<< HEAD
-   Copyright (C) 2015-2019 Free Software Foundation, Inc.
-=======
    Copyright (C) 2015-2020 Free Software Foundation, Inc.
->>>>>>> 9e014010
    Contributed by Pekka Jaaskelainen <pekka.jaaskelainen@parmance.com>
    for General Processor Tech.
 
