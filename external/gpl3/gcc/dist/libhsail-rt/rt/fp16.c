/* Half-float conversion routines.  Code mostly borrowed from the ARM's
   builtin function.

<<<<<<< HEAD
   Copyright (C) 2008-2019 Free Software Foundation, Inc.
=======
   Copyright (C) 2008-2020 Free Software Foundation, Inc.
>>>>>>> e2aa5677
   Contributed by CodeSourcery.

   This file is free software; you can redistribute it and/or modify it
   under the terms of the GNU General Public License as published by the
   Free Software Foundation; either version 3, or (at your option) any
   later version.

   This file is distributed in the hope that it will be useful, but
   WITHOUT ANY WARRANTY; without even the implied warranty of
   MERCHANTABILITY or FITNESS FOR A PARTICULAR PURPOSE.  See the GNU
   General Public License for more details.

   Under Section 7 of GPL version 3, you are granted additional
   permissions described in the GCC Runtime Library Exception, version
   3.1, as published by the Free Software Foundation.

   You should have received a copy of the GNU General Public License and
   a copy of the GCC Runtime Library Exception along with this program;
   see the files COPYING3 and COPYING.RUNTIME respectively.  If not, see
   <http://www.gnu.org/licenses/>.  */

static inline unsigned short
__gnu_f2h_internal (unsigned int a, int ieee)
{
  unsigned short sign = (a >> 16) & 0x8000;
  int aexp = (a >> 23) & 0xff;
  unsigned int mantissa = a & 0x007fffff;
  unsigned int mask;
  unsigned int increment;

  if (aexp == 0xff)
    {
      if (!ieee)
	return sign;
      if (mantissa == 0)
	return sign | 0x7c00; /* Infinity.  */
      /* Remaining cases are NaNs.  Convert SNaN to QNaN.  */
      return sign | 0x7e00 | (mantissa >> 13);
    }

  if (aexp == 0 && mantissa == 0)
    return sign;

  aexp -= 127;

  /* Decimal point between bits 22 and 23.  */
  mantissa |= 0x00800000;
  if (aexp < -14)
    {
      mask = 0x00ffffff;
      if (aexp >= -25)
	mask >>= 25 + aexp;
    }
  else
    mask = 0x00001fff;

  /* Round.  */
  if (mantissa & mask)
    {
      increment = (mask + 1) >> 1;
      if ((mantissa & mask) == increment)
	increment = mantissa & (increment << 1);
      mantissa += increment;
      if (mantissa >= 0x01000000)
	{
	  mantissa >>= 1;
	  aexp++;
	}
    }

  if (ieee)
    {
      if (aexp > 15)
	return sign | 0x7c00;
    }
  else
    {
      if (aexp > 16)
	return sign | 0x7fff;
    }

  if (aexp < -24)
    return sign;

  if (aexp < -14)
    {
      mantissa >>= -14 - aexp;
      aexp = -14;
    }

  /* We leave the leading 1 in the mantissa, and subtract one
     from the exponent bias to compensate.  */
  return sign | (((aexp + 14) << 10) + (mantissa >> 13));
}

static unsigned int
__gnu_h2f_internal (unsigned short a, int ieee)
{
  unsigned int sign = (unsigned int) (a & 0x8000) << 16;
  int aexp = (a >> 10) & 0x1f;
  unsigned int mantissa = a & 0x3ff;

  if (aexp == 0x1f && ieee)
    return sign | 0x7f800000 | (mantissa << 13);

  if (aexp == 0)
    {
      int shift;

      if (mantissa == 0)
	return sign;

      shift = __builtin_clz (mantissa) - 21;
      mantissa <<= shift;
      aexp = -shift;
    }

  return sign | (((aexp + 0x70) << 23) + (mantissa << 13));
}

unsigned short
__hsail_f32_to_f16 (unsigned int a)
{
  return __gnu_f2h_internal (a, 1);
}

unsigned int
__hsail_f16_to_f32 (unsigned short a)
{
  return __gnu_h2f_internal (a, 1);
}<|MERGE_RESOLUTION|>--- conflicted
+++ resolved
@@ -1,11 +1,7 @@
 /* Half-float conversion routines.  Code mostly borrowed from the ARM's
    builtin function.
 
-<<<<<<< HEAD
-   Copyright (C) 2008-2019 Free Software Foundation, Inc.
-=======
    Copyright (C) 2008-2020 Free Software Foundation, Inc.
->>>>>>> e2aa5677
    Contributed by CodeSourcery.
 
    This file is free software; you can redistribute it and/or modify it
