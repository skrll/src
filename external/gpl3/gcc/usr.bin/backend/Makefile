<<<<<<< HEAD
#	$NetBSD: Makefile,v 1.63 2020/09/15 05:19:34 mrg Exp $
=======
#	$NetBSD: Makefile,v 1.65 2021/04/13 06:30:36 mrg Exp $
>>>>>>> e2aa5677

LIBISPRIVATE=	yes

LIB=		backend

SRCS=		${G_OBJS:S,analyzer/,,} ${G_out_file:T} regsub.c

# XXX: something misses these.
CLEANDIRFILES+=	${G_OBJS:.o=.d}

# Make sure we use the pre-generated C files
.l.c:
	@true

BOTH_CPPFLAGS+=	-I. -I${GCCARCH} ${G_ALL_CFLAGS:M-D*} ${G_INCLUDES:M-I*:N-I.*}
CPPFLAGS+=	${BOTH_CPPFLAGS} -DTARGET_NAME=\"${MACHINE_GNU_PLATFORM}\"
HOST_CPPFLAGS+=	-I${HOST_LIBIBERTYOBJ}/libiberty
HOST_CPPFLAGS+=	${BOTH_CPPFLAGS} -DGENERATOR_FILE
DPSRCS+=	insn-attr.h insn-codes.h insn-config.h insn-flags.h tree-check.h
DPSRCS+=	${DIST}/gcc/BASE-VER
CPPFLAGS+=	-I${DIST}/libgcc
CPPFLAGS+=	-I${.CURDIR}/../../lib/libgcc/libgcov/arch/${MACHINE_ARCH}

CPPFLAGS.cppdefault.c+=	-DPREFIX=\"/usr\" \
			-DNATIVE_SYSTEM_HEADER_DIR=\"${G_NATIVE_SYSTEM_HEADER_DIR}\"
CPPFLAGS.lto-streamer-in.c+=	-DTARGET_MACHINE=\"${MACHINE_GNU_PLATFORM}\"

HOST_CXXFLAGS+=	-std=gnu++98

HOSTPROG_CXX=	1

.include <bsd.init.mk>

HOST_LIBIBERTYOBJ!=	cd ${.CURDIR}/../host-libiberty && ${PRINTOBJDIR}

.include <bsd.lib.mk>

# Force using C++ for this
ORIGHOST_CC:=	${HOST_CC}
HOST_CC:=	${HOST_CXX}
CC:=		${CXX}
CFLAGS:=	${CXXFLAGS}

# Check PREPROCESSOR_DEFINES for cppbuiltin.c and cppdefault.c
CPPFLAGS.cppbuiltin.c+=	-DBASEVER="\"${BASEVER}"\"

#
# Independent generation programs.
#
CLEANFILES+=	gengenrtl genrtl.h \
		gengtype gtyp-gen.h gtype-brig.h gtype-desc.c gtype-desc.h \
		gtype-c.h gtype-cp.h gtype-f.h gtype-objc.h \
		genflags genflags.h \
		gencheck tree-check.h \
		insn-preds.c genpreds tm-preds.h tm_p.h cs-tm_p.h \
		auto-host.h \
		gt-*.h *.o *.lo \
		cs-config.h \
		gcov-iov gcov-iov.h \
		gtype-go.h gtype.state \
		pass-instances.def

# XXX
COPTS.varasm.c=			-Wno-error

# XXX Override the normal rule to use HOST_COMPILE.cc
.c.lo:
	${_MKTARGET_COMPILE}
	${HOST_COMPILE.cc} -o ${.TARGET}.o ${COPTS.${.IMPSRC:T}} ${CPUFLAGS.${.IMPSRC:T}} ${CPPFLAGS.${.IMPSRC:T}} ${.IMPSRC}
	mv ${.TARGET}.o ${.TARGET}

# Headers that host objects depend on (except gen*rtl*)
HH_NORTL=	${G_tm_file_list} ${G_build_xm_include_list}
HH=		${HH_NORTL} genrtl.h insn-modes.h insn-modes-inline.h \
		gensupport.h read-md.h optabs.def

#
# Generate the various header files we need.
#
genrtl.h: gengenrtl
	${_MKTARGET_CREATE}
	./gengenrtl >${.TARGET}
gengenrtl.lo: ${HH_NORTL}
gengenrtl: gengenrtl.lo build-errors.lo
	${_MKTARGET_LINK}
	${HOST_LINK.cc} -o ${.TARGET} ${.ALLSRC} ${NBCOMPATLIB} ${HOSTLIBIBERTY}

insn-preds.c: genpreds ${G_md_file}
	${_MKTARGET_CREATE}
	./genpreds ${G_md_file} >${.TARGET}
tm-preds.h: genpreds ${G_md_file}
	${_MKTARGET_CREATE}
	./genpreds -h ${G_md_file} >${.TARGET}
tm-constrs.h: genpreds ${G_md_file}
	${_MKTARGET_CREATE}
	./genpreds -c ${G_md_file} >${.TARGET}

# be nice to generate this entirely; but difficult.
gtyp-input.list.tmp: ${GCCARCH}/gtyp-input.list
	sed s#SRCDIR#${DIST}# < ${.ALLSRC} > ${.TARGET}
CLEANFILES+=	gtyp-input.list.tmp

# XXX
CLEANFILES+=	gtype-lto.h gtype-objcp.h tm-constrs.h gtype-jit.h

gtype-desc.c: gtype-desc.h
gtype-desc.h: gengtype gtyp-input.list.tmp
	${_MKTARGET_CREATE}
	rm -f auto-host.h
	ln -s ${.CURDIR}/../gcc/arch/${GCC_MACHINE_ARCH}/auto-host.h .
	if [ -f ${.CURDIR}/../gcc/arch/${GCC_MACHINE_ARCH}/sysroot-suffix.h ]; then \
	  rm -f sysroot-suffix.h; \
	  ln -s ${.CURDIR}/../gcc/arch/${GCC_MACHINE_ARCH}/sysroot-suffix.h ; \
	fi
	./gengtype -S ${DIST}/gcc -I gtyp-input.list.tmp -w gtype.state
	./gengtype -r gtype.state
	# GCC 4.8 installs gtype-state and gengtype as a plugin

# gengtype is the real need for options.h
gengtype.lo gengtype-lex.lo gengtype-parse.lo gengtype-state.lo version.lo: ${HH} gtyp-gen.h config.h options.h
gengtype: gengtype.lo gengtype-lex.lo gengtype-parse.lo gengtype-state.lo build-errors.lo version.lo
	${_MKTARGET_LINK}
	${HOST_LINK.cc} -o ${.TARGET} ${.ALLSRC} ${NBCOMPATLIB} ${HOSTLIBIBERTY}

# XXX fix this by properly marking all the files that should
# XXX be built with -DGENERATOR_FILE
COPTS.gengtype-lex.c=	-UGENERATOR_FILE -DHOST_GENERATOR_FILE
COPTS.gengtype-parse.c=	-UGENERATOR_FILE -DHOST_GENERATOR_FILE
COPTS.gengtype-state.c=	-UGENERATOR_FILE -DHOST_GENERATOR_FILE
COPTS.gengtype.c=	-UGENERATOR_FILE -DHOST_GENERATOR_FILE

gtyp-gen.h: Makefile
	${_MKTARGET_CREATE}
	(\
	unset empty							; \
	echo "static const char *srcdir = \"$(G_GTFILES_SRCDIR)\";"	; \
	echo "static const char *lang_files[] = {"			; \
	for f in $$empty $(G_GTFILES_FILES_FILES); do echo "\"$$f\", "; done ; \
	echo "NULL };"							; \
	echo "static const char *langs_for_lang_files[] = {"		; \
	for f in $$empty $(G_GTFILES_FILES_LANGS); do echo "\"$$f\", "; done ; \
	echo "NULL };"							; \
	echo "static const char *all_files[] = {"			; \
	for f in $$empty $(G_GTFILES); do echo "\"$$f\", "; done	; \
	echo " NULL };"							; \
	echo "static const char *lang_dir_names[] = {"			; \
	for f in c $(G_GTFILES_LANG_DIR_NAMES); do echo "\"$$f\", "; done ; \
	echo "NULL };"							; \
	) >${.TARGET}

insn-modes.c: genmodes
	${_MKTARGET_CREATE}
	./genmodes >${.TARGET}
insn-modes.h-test: genmodes
	${_MKTARGET_CREATE}
	./genmodes -h >${.TARGET}
	# Ensure that the checked in version matches
	if ! cmp ${.TARGET} ${.CURDIR}/../gcc/arch/${MACHINE_ARCH}/insn-modes.h; then
		echo "Checked in insn-modes.h does not match; rerun mknative-gcc." 1>&2
		false
	fi
min-insn-modes.c: genmodes
	${_MKTARGET_CREATE}
	./genmodes -m >${.TARGET}
insn-modes-inline.h: genmodes
	${_MKTARGET_CREATE}
	./genmodes -i >${.TARGET}
genmodes.lo: ${HH_NORTL}
genmodes: genmodes.lo build-errors.lo
	${_MKTARGET_LINK}
	${HOST_LINK.cc} -o ${.TARGET} ${.ALLSRC} ${NBCOMPATLIB} ${HOSTLIBIBERTY}

CLEANFILES+=	genmodes insn-modes.c insn-modes.h-test min-insn-modes.c insn-modes-inline.h

gimple-match.c: genmatch cfn-operators.pd
	./genmatch --gimple ${GNUHOSTDIST}/gcc/match.pd > gimple-match.c.tmp
	mv gimple-match.c.tmp gimple-match.c
generic-match.c: genmatch cfn-operators.pd
	./genmatch --generic ${GNUHOSTDIST}/gcc/match.pd > generic-match.c.tmp
	mv generic-match.c.tmp generic-match.c
genmatch.lo: ${HH_NORTL} ${G_GGC_H} case-cfn-macros.h
genmatch: genmatch.lo build-errors.lo build-vec.lo build-hash-table.lo build-sort.lo
	${_MKTARGET_LINK}
	${HOST_LINK.cc} -o ${.TARGET} ${.ALLSRC} ${NBCOMPATLIB} ${HOSTLIBCPP} ${HOSTLIBIBERTY}

CLEANFILES+=	genmatch gimple-match.c generic-match.c

gcov-iov.h: gcov-iov
	${_MKTARGET_CREATE}
	./gcov-iov "${BASEVER}" "${DEVPHASE}" >${.TARGET}
gcov-iov.lo: ${HH_NORTL}
gcov-iov: gcov-iov.lo
	${_MKTARGET_CREATE}
	${HOST_LINK.cc} -o ${.TARGET} ${.ALLSRC} ${NBCOMPATLIB} ${HOSTLIBIBERTY}

tm_p.h: Makefile tm-preds.h
	${_MKTARGET_CREATE}
	TARGET_CPU_DEFAULT="" \
	HEADERS="$(G_tm_p_include_list)" DEFINES="" \
	${HOST_SH} ${GNUHOSTDIST}/gcc/mkconfig.sh ${.TARGET}

# XXX crude
${G_OBJS} ${G_OBJS:.o=.d}:	tm.h tm_p.h insn-opinit.h

.include "../Makefile.options"

# Yuck, we have to run configure to generate this one...
# We use ORIGHOST_CC here because GCC's ./configure expects (and
# depends upon) it.
CLEANFILES+=	auto-build.h
HOST_CFLAGS+= -I${.OBJDIR}
HOST_CXXFLAGS+= -I${.OBJDIR}

# Set this to "true" to leave .ab around
HOST_AB_CLEAN?=	rm -rf .ab

auto-build.h: gmp.h Makefile
	${_MKTARGET_CREATE}
	rm -rf .ab && \
	mkdir .ab && \
	(cd .ab && \
		AWK=${TOOL_AWK:Q} \
		CC=${ORIGHOST_CC:Q} CFLAGS=${HOST_CFLAGS:Q} \
		CXX=${HOST_CXX:Q} CXXFLAGS=${HOST_CXXFLAGS:Q} \
		MAKE=${TOOL_GMAKE:Q} \
		CONFIG_SHELL=${HOST_SH:Q} \
		gcc_cv_ld=${LD:Q} \
		gcc_cv_as=${AS:Q} \
		${HOST_SH} ${GNUHOSTDIST}/gcc/configure \
			--build=`${HOST_SH} ${GNUHOSTDIST}/config.guess` \
			--host=`${HOST_SH} ${GNUHOSTDIST}/config.guess` \
			--target=${MACHINE_GNU_PLATFORM} && \
		mv auto-host.h ../auto-build.h) && \
	${HOST_AB_CLEAN}

pass-instances.def: passes.def gen-pass-instances.awk
	${_MKTARGET_CREATE}
	${TOOL_AWK} -f ${GNUHOSTDIST}/gcc/gen-pass-instances.awk \
	  ${GNUHOSTDIST}/gcc/passes.def > pass-instances.def
CLEANFILES+=	pass-instances.def

#
# These are copies of files we build for the build host that are used
# by the genfoo programs.
#

build-rtl.c: rtl.c \
  ${G_RTL_H} real.h ${G_GCC_H} ${G_RTL_BASE_H} ${G_GGC_H} errors.h
	${_MKTARGET_CREATE}
	rm -f build-rtl.c
	${TOOL_SED} -e 's/<config[.]h/hconfig.h/' \
		${GNUHOSTDIST}/gcc/rtl.c >${.TARGET}
build-rtl.lo: ${HH} insn-constants.h
CLEANFILES+=	build-rtl.c

build-print-rtl.c: print-rtl.c \
  ${G_RTL_BASE_H} ${G_GTM_H} hard-reg-set.h
	${_MKTARGET_CREATE}
	rm -f build-print-rtl.c
	${TOOL_SED} -e 's/<config[.]h/hconfig.h/' \
		${GNUHOSTDIST}/gcc/print-rtl.c >${.TARGET}
build-print-rtl.lo: ${HH}
build-print-rtl.o: print-rtl.c $(BCONFIG_H) $(SYSTEM_H) coretypes.h     \
  ${GTM_H} ${G_RTL_BASE_H}
CLEANFILES+=	build-print-rtl.c

build-bitmap.c: bitmap.c \
  ${G_RTL_H} flags.h ${G_BASIC_BLOCK_H} ${REGS_H} ${G_GCC_H} ${G_GGC_H}
	${_MKTARGET_CREATE}
	rm -f build-bitmap.c
	${TOOL_SED} -e 's/<config[.]h/hconfig.h/' \
		${GNUHOSTDIST}/gcc/bitmap.c >${.TARGET}
build-bitmap.lo: ${HH}
CLEANFILES+=	build-bitmap.c

build-errors.c: errors.c errors.h
	${_MKTARGET_CREATE}
	rm -f build-errors.c
	cat ${GNUHOSTDIST}/gcc/errors.c >${.TARGET}
build-errors.lo: ${HH_NORTL}
CLEANFILES+=	build-errors.c

build-varray.c: varray.c \
  ${G_RTL_H} ${G_GCC_H} ${TREE_H} bitmap.h errors.h
	${_MKTARGET_CREATE}
	rm -f build-varray.c
	${TOOL_SED} -e 's/<config[.]h/hconfig.h/' \
		${GNUHOSTDIST}/gcc/varray.c >${.TARGET}
build-varray.lo: ${HH} gtype-desc.h
CLEANFILES+=	build-varray.c

build-ggc-none.c: ggc-none.c \
  ${G_GCC_H} gtype-desc.h
	${_MKTARGET_CREATE}
	rm -f build-ggc-none.c
	${TOOL_SED} -e 's/<config[.]h/hconfig.h/' \
		${GNUHOSTDIST}/gcc/ggc-none.c >${.TARGET}
build-ggc-none.lo: ${HH}
CLEANFILES+=	build-ggc-none.c

build-hash-table.c: hash-table.c hash-table.h ${G_HASH_TABLE_H} ${HH}
	${_MKTARGET_CREATE}
	rm -f build-hash-table.c
	cat ${GNUHOSTDIST}/gcc/hash-table.c >${.TARGET}
build-hash-table.lo: ${HH_NORTL}
CLEANFILES+=	build-hash-table.c

build-vec.c: vec.c vec.h ${G_HASH_TABLE_H} ${HH}
	${_MKTARGET_CREATE}
	rm -f build-vec.c
	cat ${GNUHOSTDIST}/gcc/vec.c >${.TARGET}
build-vec.lo: ${HH_NORTL}
CLEANFILES+=	build-vec.c

build-sort.cc: sort.cc sort.h ${G_GGC_H}
	${_MKTARGET_CREATE}
	rm -f build-sort.cc
	cat ${GNUHOSTDIST}/gcc/sort.cc >${.TARGET}
build-sort.lo: ${HH_NORTL}
CLEANFILES+=	build-sort.cc

build-genattrtab.o: ${G_GGC_H}

#
# The normal insn-foo generators
#
.for f in gensupport.c read-rtl.c dummy-conditions.c read-md.c
${f:R}.lo: ${HH}
.endfor

#
# There are 5 main classes of generator programs.  Ones
# that are self contained, ones that use error reporting
# mechanisms, ones that use the MD reader, and ones that
# use the RTL reader.
#
GENPROG_ERROR_DEPENDS=	${G_BUILD_ERRORS:.o=.lo}
GENPROG_READER_DEPENDS=	${G_BUILD_MD:.o=.lo} ${GENPROG_ERROR_DEPENDS}
GENPROG_RTL_DEPENDS=	${G_BUILD_RTL:.o=.lo} ${GENPROG_READER_DEPENDS} ${GENPROG_ERROR_DEPENDS}

#
# First we generate the rules for the generators.
#
.for f in attr attr-common attrtab automata codes conditions config emit \
	  extract flags opinit output peep preds recog mddump condmd \
	  target-def cfn-macros
gen${f}.lo: ${HH} gen${f}.c ${G_RTL_BASE_H} build-sort.lo
gen${f}: gen${f}.lo ${GENPROG_RTL_DEPENDS} 
	${_MKTARGET_LINK}
	${HOST_LINK.cc} -o ${.TARGET} ${.ALLSRC} ${NBCOMPATLIB} ${HOSTLIBIBERTY} ${LDFLAGS.${.TARGET}} build-sort.lo
CLEANFILES+=	gen${f} gen${f}.lo
.endfor

.for f in mddeps constants enums
gen${f}.lo: ${HH} gen${f}.c ${G_RTL_BASE_H}
gen${f}: gen${f}.lo ${GENPROG_READER_DEPENDS}
	${_MKTARGET_LINK}
	${HOST_LINK.cc} -o ${.TARGET} ${.ALLSRC} ${NBCOMPATLIB} ${HOSTLIBIBERTY} ${LDFLAGS.${.TARGET}}
CLEANFILES+=	gen${f} gen${f}.lo
.endfor

.for f in check checksum
gen${f}.lo: ${HH} gen${f}.c ${G_RTL_BASE_H}
gen${f}: gen${f}.lo
	${_MKTARGET_LINK}
	${HOST_LINK.cc} -o ${.TARGET} ${.ALLSRC} ${NBCOMPATLIB} ${HOSTLIBIBERTY} ${LDFLAGS.${.TARGET}}
CLEANFILES+=	gen${f} gen${f}.lo
.endfor

.include "../../Makefile.hooks"

#
# Second we generate the rules for the generated files.  There
# are 3 main classes:  RTL based or not, plus special cases.
#
# The special cases are:  gencheck, genattrtab, genopinit,
# gencondmd
#

# RTL based files
.for f in attr.h attr-common.h codes.h config.h flags.h \
	  automata.c emit.c extract.c output.c peep.c recog.c \
	  target-def.h
insn-${f}: gen${f:R} ${G_md_file} insn-conditions.md
	${_MKTARGET_CREATE}
	./gen${f:R} ${G_md_file} insn-conditions.md >${.TARGET}
CLEANFILES+=	insn-${f}
.endfor

# normal files
.for f in constants.h enums.c
insn-${f}: gen${f:R} ${G_md_file}
	${_MKTARGET_CREATE}
	./gen${f:R} ${G_md_file} >${.TARGET}
CLEANFILES+=	insn-${f}
.endfor

# genconditions outputs gencondmd.c
gencondmd.c: genconditions ${G_md_file}
	${_MKTARGET_CREATE}
	./genconditions ${G_md_file} >${.TARGET}
CLEANFILES+=	gencondmd.c

# gencheck outputs tree-check.h
tree-check.h: gencheck
	${_MKTARGET_CREATE}
	./gencheck >${.TARGET}
CLEANFILES+=	tree-check.h

# genattrtab has three output files
insn-dfatab.c insn-latencytab.c: insn-attrtab.c
	cp -p ${.TARGET}.tmp ${.TARGET}
insn-attrtab.c: genattrtab ${G_md_file} insn-conditions.md 
	${_MKTARGET_CREATE}
	./genattrtab ${G_md_file} insn-conditions.md \
		-A${.TARGET}.tmp -Dinsn-dfatab.c.tmp -Linsn-latencytab.c.tmp && \
	mv ${.TARGET}.tmp ${.TARGET}
CLEANFILES+=	insn-attrtab.c insn-dfatab.c insn-latencytab.c \
		insn-dfatab.c.tmp insn-latencytab.c.tmp

# genopinit has two output files
insn-opinit.h: insn-opinit.c
	cp -p ${.TARGET}.tmp ${.TARGET}
insn-opinit.c: genopinit ${G_md_file} insn-conditions.md
	${_MKTARGET_CREATE}
	./genopinit ${G_md_file} insn-conditions.md \
		-hinsn-opinit.h.tmp -c${.TARGET}.tmp && \
	mv ${.TARGET}.tmp ${.TARGET}
CLEANFILES+=	insn-opinit.h insn-opinit.c insn-opinit.h.tmp

LDFLAGS.genautomata+=	-lm

# gencondmd outputs a special .md file
insn-conditions.md: gencondmd
	./gencondmd >${.TARGET}
CLEANFILES+=	insn-conditions.md 

# build case-cfn-macros.h and cfn-operators.pd
case-cfn-macros.h: gencfn-macros
	./gencfn-macros -c > case-cfn-macros.h.tmp && \
	mv case-cfn-macros.h.tmp case-cfn-macros.h
cfn-operators.pd: gencfn-macros
	./gencfn-macros -o > cfn-operators.pd.tmp && \
	mv cfn-operators.pd.tmp cfn-operators.pd
CLEANFILES+=	case-cfn-macros.h.tmp case-cfn-macros.h \
		cfn-operators.pd.tmp cfn-operators.pd

CASECFNDEPS=	aarch64-builtins.c arm-builtins.c i386.c rs6000.c \
		riscv-builtins.c builtins.c \
		fold-const.c tree-ssa-math-opts.c tree-ssa-reassoc.c \
		tree-vect-patterns.c tree-vrp.c generic-match-head.c \
		gimple-match-head.c ChangeLog-2015 fold-const-call.c \
		gimple-ssa-backprop.c
${CASECFNDEPS}: case-cfn-macros.h

aarch64-builtin-iterators.h: ${DIST}/gcc/config/aarch64/geniterators.sh \
    ${DIST}/gcc/config/aarch64/iterators.md
	$(HOST_SH) ${.ALLSRC} > ${.TARGET}

CLEANFILES+=	aarch-builtin-iterators.h

#
# Required hard-coded dependancies.
#
aarch64-builtins.o: aarch64-builtin-iterators.h
tm.h: insn-constants.h
genextract.lo: insn-config.h
gencondmd.lo: tm_p.h tm-constrs.h
read-rtl.lo gencodes.lo genattrtab.lo genautomata.lo: tm.h gtype-desc.h
genattr-common.lo gensupport.lo genconditions.lo gentarget-def.lo: tm.h
genattr.lo genflags.lo genemit.lo genconfig.lo gencheck.lo: gtype-desc.h tm.h
genopinit.lo genrecog.lo genpreds.lo genoutput.lo genpeep.lo: tm.h
build-ggc-none.lo: gtype-desc.h
ggc-none.o: gtype-desc.h
insn-attrtab.o: insn-config.h
insn-extract.o: insn-config.h
toplev.d toplev.o: options.h
coverage.d: gcov-iov.h
gcov-io.h: gcov-iov.h
cgraph.d cgraphunit.d cgraphunit.o: gcov-io.h
vec.lo: gtype-desc.h
insn-emit.d insn-emit.o: tm-constrs.h
insn-attr.h: insn-attr-common.h
gcov-io.h: gcov-iov.h
df-scan.d df-scan.o: target-hooks-def.h
read-md.d read-md.o read-md.lo: auto-build.h
hash-table.d hash-table.o hash-table.lo: auto-build.h gtype-desc.h
gencfn-macros.d gencfn-macros.o gencfn-macros.lo: gtype-desc.h
pass_manager.h passes.c: pass-instances.def
context.d coverage.d lto-cgraph.d passes.d statistics.d toplev.d cgraphunit.d: pass_manager.h
context.o coverage.o lto-cgraph.o passes.o statistics.o toplev.o cgraphunit.o: pass_manager.h
insn-opinit.o insn-opinit.d: insn-flags.h
gensupport.o: ${G_HASH_TABLE_H}
vec.o: ${G_HASH_TABLE_H}
.for _f in insn-attrtab insn-automata insn-dfatab insn-latencytab insn-output
${_f}.o ${_f}.d: insn-attr-common.h insn-attr.h
.endfor
.for _f in insn-attrtab insn-automata insn-dfatab insn-emit insn-extract \
	   insn-latencytab insn-opinit insn-output insn-peep insn-preds \
	   insn-recog
${_f}.o ${_f}.d: insn-codes.h insn-config.h insn-constants.h insn-flags.h
.endfor
.for _f in insn-enums insn-modes
${_f}.o ${_f}.d: insn-constants.h
.endfor
.for _f in data-streamer data-streamer-out coverage gcov-dump gcov-io \
	   gcov-iov gcov libgcov lto-cgraph mcf modulo-sched profile value-prof
${_f}.o ${_f}.d: gcov-io.h
.endfor

${G_out_file:T:.c=.o}: insn-target-def.h target-hooks-def.h tm-constrs.h

# XXX make all hooks generated for now.
final.o: target-hooks-def.h c-family/c-target-hooks-def.h common/common-target-hooks-def.h

COPTS.ira-color.c+= -Wno-error=int-in-bool-context

.if ${MACHINE_CPU} == "arm"
# XXX insn-recog.c:10304:7: error: this decimal constant is unsigned only in ISO C90 [-Werror]
COPTS.insn-recog.c+=-Wno-error
.endif

.if ${GCC_MACHINE_ARCH} == "i386" || ${GCC_MACHINE_ARCH} == "x86_64"
i386.d i386.o: pass_manager.h
.endif

.if ${MACHINE_CPU} == "mips"
# XXX mips.md:3474:11: error: this decimal constant is unsigned only in ISO C90 [-Werror]
COPTS.insn-recog.c+=-Wno-error
.endif

.if ${GCC_MACHINE_ARCH} == "vax"
CPPFLAGS+=-I${.CURDIR}/../../lib/libgcc/libgcov/arch/${GCC_MACHINE_ARCH}
COPTS.builtins.c+=-O0
COPTS.calls.c+=-O0
COPTS.convert.c+=-O0
COPTS.data-streamer-out.c+=-O0
COPTS.dse.c+=-O0					# XXX port-vax/51967
COPTS.dwarf2out.c+=-O0
COPTS.expmed.c+=-O0
COPTS.expr.c+=-O0 -Wno-error=tautological-compare
COPTS.fixed-value.c+=-O0
COPTS.fold-const.c+=-O0
COPTS.generic-match.c+=-O0
COPTS.gimple-fold.c+=-O0
COPTS.gimple-match.c+=-O0
COPTS.gimple-ssa-strength-reduction.c+=-O0
COPTS.gimple-ssa-warn-restrict.c+=-O0
COPTS.gimple.c+=-O0
COPTS.internal-fn.c+=-O0
COPTS.lto-streamer-out.c+=-O0
COPTS.omp-low.c+=-O0
COPTS.predict.c+=-O0
COPTS.range-op.cc+=-O0
COPTS.recog.c+=-O0
COPTS.sanopt.c+=-O0
COPTS.stmt.c+=-O0
COPTS.stor-layout.c+=-O0
COPTS.targhooks.c+=-O0
COPTS.tree-affine.c+=-O0
COPTS.tree-cfg.c+=-O0
COPTS.tree-data-ref.c+=-O0
COPTS.tree-eh.c+=-O0
COPTS.tree-if-conv.c+=-O0
COPTS.tree-object-size.c+=-O0
COPTS.tree-parloops.c+=-O0
COPTS.tree-predcom.c+=-O0
COPTS.tree-pretty-print.c+=-O0
COPTS.tree-ssa-alias.c+=-O0
COPTS.tree-ssa-ccp.c+=-O0
COPTS.tree-ssa-forwprop.c+=-O0
COPTS.tree-ssa-loop-ivopts.c+=-O0
COPTS.tree-ssa-loop-manip.c+=-O0
COPTS.tree-ssa-loop-niter.c+=-O0
COPTS.tree-ssa-math-opts.c+=-O0
COPTS.tree-ssa-phiopt.c+= -O0
COPTS.tree-ssa-pre.c+=-O0
COPTS.tree-ssa-reassoc.c+=-O0
COPTS.tree-ssa-strlen.c+=-O0
COPTS.tree-ssa-uninit.c+=-O0
COPTS.tree-ssa.c+=-O0
COPTS.tree-switch-conversion.c+=-O0
COPTS.tree-vect-data-refs.c+=-O0
COPTS.tree-vect-loop-manip.c+=-O0
COPTS.tree-vect-loop.c+=-O0
COPTS.tree-vect-patterns.c+=-O0
COPTS.tree-vect-stmts.c+=-O0
COPTS.tree-vrp.c+=-O0
COPTS.tree.c+=-O0
COPTS.ubsan.c+=-O0
COPTS.varasm.c+=-O0
COPTS.vr-values.c+=-O0
COPTS.web.c+=-O0
COPTS.wide-int-range.cc+=-O0
COPTS.wide-int.cc+=-O0
COPTS.wide-int-range.cc+=-O0
.else
COPTS.tree.c=	${${ACTIVE_CC} == "clang" :? -O0 :}
.endif

CFLAGS+=	-Wno-stack-protector

COPTS.dwarf2out.c+=-Wno-error=maybe-uninitialized

.if ${GCC_MACHINE_ARCH} == "m68000" || ${GCC_MACHINE_ARCH} == "m68k" || \
	${GCC_MACHINE_ARCH} == "coldfire"
COPTS.tree-loop-distribution.c+=-O2
COPTS.generic-match.c+=-fno-jump-tables
COPTS.gimple-match.c+=-fno-jump-tables
.endif

# Don't fight with decimal128Local.h.
# The GCC build only ignores the warning?
COPTS.dfp.c+=	-fno-strict-aliasing

CFLAGS+= -fno-exceptions -fno-rtti -fasynchronous-unwind-tables

.PATH: ${DIST}/gcc ${DIST}/libiberty ${GCCARCH} ${G_out_file:H} ${DIST}/include
.PATH: ${DIST}/gcc/config
.PATH: ${DIST}/gcc/analyzer
.if ${MACHINE_CPU} == "aarch64"
.PATH: ${DIST}/gcc/config/arm
.endif<|MERGE_RESOLUTION|>--- conflicted
+++ resolved
@@ -1,8 +1,4 @@
-<<<<<<< HEAD
-#	$NetBSD: Makefile,v 1.63 2020/09/15 05:19:34 mrg Exp $
-=======
 #	$NetBSD: Makefile,v 1.65 2021/04/13 06:30:36 mrg Exp $
->>>>>>> e2aa5677
 
 LIBISPRIVATE=	yes
 
@@ -598,7 +594,6 @@
 COPTS.web.c+=-O0
 COPTS.wide-int-range.cc+=-O0
 COPTS.wide-int.cc+=-O0
-COPTS.wide-int-range.cc+=-O0
 .else
 COPTS.tree.c=	${${ACTIVE_CC} == "clang" :? -O0 :}
 .endif
