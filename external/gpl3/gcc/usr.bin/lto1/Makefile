--- conflicted
+++ resolved
@@ -1,8 +1,4 @@
-<<<<<<< HEAD
-#	$NetBSD: Makefile,v 1.5 2020/09/05 14:24:26 mrg Exp $
-=======
 #	$NetBSD: Makefile,v 1.7 2021/04/14 12:20:59 christos Exp $
->>>>>>> e2aa5677
 
 PROG=		lto1
 SRCS=		attribs.c \
