<<<<<<< HEAD
#	$NetBSD: Makefile,v 1.17 2020/09/05 14:24:26 mrg Exp $
=======
#	$NetBSD: Makefile,v 1.18 2021/04/23 22:50:06 mrg Exp $
>>>>>>> 9e014010

MYOBJS=		${G_OBJC_OBJS} ${G_C_AND_OBJC_OBJS} 
PROG=		cc1obj
SRCS=		${MYOBJS:S,objc/,,:S,c-family/,,:S,c/,,:S,known-headers.o,known-headers.cc,:S,c-spellcheck.o,c-spellcheck.cc,:Nlibcpp.a:.o=.c}
SRCS+=		main.c ${PROG}-checksum.c

CPPFLAGS+=	-I${DIST}/gcc/objc
CPPFLAGS.prefix.c+=	-DPREFIX=\"/usr\"

.include "../Makefile.backend"
.include "../Makefile.backtrace"
.include "../Makefile.libcpp"
.include "../Makefile.libdecnumber"

CHECKSUM_OBJS=	${BACKENDOBJ}/libbackend.a \
		main.o \
		${LIBBACKTRACEOBJ}/libbacktrace.a \
		${COMMONTARGETOBJ}/libcommon-target.a \
		${COMMONOBJ}/libcommon.a \
		${LIBCPPOBJ}/libcpp.a \
		${LIBDECNUMBEROBJ}/libdecnumber.a \
		${LIBIBERTYOBJ}/libiberty.a \
		${MYOBJS:S,objc/,,:S,c-family/,,:S,c/,,} \
		checksum-options

.include "../Makefile.checksum"

# XXX check this out
# LDFLAGS+=	-rdynamic

COPTS.c-ada-spec.c+=			-Wno-stack-protector
COPTS.c-attribs.c+=			-Wno-stack-protector
COPTS.c-aux-info.c+=			-Wno-stack-protector
COPTS.c-common.c+=			-Wno-stack-protector
COPTS.c-cppbuiltin.c+=			-Wno-stack-protector
COPTS.c-decl.c+=			-Wno-stack-protector
COPTS.c-format.c+=			-Wno-stack-protector
COPTS.c-lex.c+=				-Wno-stack-protector
COPTS.c-ppoutput.c+=			-Wno-stack-protector
COPTS.c-pragma.c+=			-Wno-stack-protector
COPTS.c-typeck.c+=			-Wno-stack-protector
COPTS.objc-act.c+=			-Wno-stack-protector
COPTS.objc-gnu-runtime-abi-01.c+=	-Wno-stack-protector
COPTS.objc-next-runtime-abi-01.c+=	-Wno-stack-protector

.if ${MACHINE_ARCH} == "vax"
COPTS.c-decl.c+=-O0
COPTS.c-typeck.c+=-O0
COPTS.c-array-notation.c+=-O0
COPTS.c-common.c+=-O0
COPTS.c-ada-spec.c+=-O0
COPTS.cilk.c+=-O0
COPTS.c-ubsan.c+=-O0
COPTS.cc1obj-checksum.c+=-O0
.endif

.if ${MACHINE_ARCH} == "mipseb" || ${MACHINE_ARCH} == "mipsel"
COPTS.c-common.c+=-O3
.endif

LDADD+=	${LIBMPC} ${LIBMPFR} ${LIBGMP} -lintl -lz -lm
DPADD+=	${LIBMPC} ${LIBMPFR} ${LIBGMP} ${LIBINTL} ${LIBZ} ${LIBM}

.PATH: ${DIST}/gcc/objc ${DIST}/gcc/c ${DIST}/gcc/c-family
.PATH: ${DIST}/gcc ${DIST}/gcc/config
.PATH: ${G_out_file:H}<|MERGE_RESOLUTION|>--- conflicted
+++ resolved
@@ -1,8 +1,4 @@
-<<<<<<< HEAD
-#	$NetBSD: Makefile,v 1.17 2020/09/05 14:24:26 mrg Exp $
-=======
 #	$NetBSD: Makefile,v 1.18 2021/04/23 22:50:06 mrg Exp $
->>>>>>> 9e014010
 
 MYOBJS=		${G_OBJC_OBJS} ${G_C_AND_OBJC_OBJS} 
 PROG=		cc1obj
