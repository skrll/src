<<<<<<< HEAD
# $NetBSD: Makefile,v 1.15 2020/09/14 15:01:58 kamil Exp $
=======
# $NetBSD: Makefile,v 1.16 2021/04/25 23:12:54 christos Exp $
>>>>>>> 9e014010

UNSUPPORTED_COMPILER.clang=     # defined
NOSANITIZER=    # defined
NOCOMPAT=	# defined

.include <bsd.own.mk>

.include "../Makefile.inc"
.include "../Makefile.sanitizer"

.PATH: ${SANITIZER}/tsan

# XXXmknative
TSAN_SRCS= \
	tsan_clock.cc \
	tsan_debugging.cc \
	tsan_external.cc \
	tsan_fd.cc \
	tsan_flags.cc \
	tsan_ignoreset.cc \
	tsan_interceptors.cc \
	tsan_interceptors_mac.cc \
	tsan_interface_ann.cc \
	tsan_interface_atomic.cc \
	tsan_interface.cc \
	tsan_interface_java.cc \
	tsan_libdispatch_mac.cc \
	tsan_malloc_mac.cc \
	tsan_md5.cc \
	tsan_mman.cc \
	tsan_mutex.cc \
	tsan_mutexset.cc \
	tsan_new_delete.cc \
	tsan_platform_linux.cc \
	tsan_platform_mac.cc \
	tsan_platform_posix.cc \
	tsan_platform_windows.cc \
	tsan_report.cc \
	tsan_rtl.cc \
	tsan_rtl_mutex.cc \
	tsan_rtl_proc.cc \
	tsan_rtl_report.cc \
	tsan_rtl_thread.cc \
	tsan_stack_trace.cc \
	tsan_stat.cc \
	tsan_suppressions.cc \
	tsan_symbolize.cc \
	tsan_sync.cc 

.if ${MACHINE_ARCH} == "x86_64"
TSAN_SRCS+= tsan_rtl_amd64.S
.elif ${MACHINE_ARCH} == "aarch64"
TSAN_SRCS+= tsan_rtl_aarch64.S
<<<<<<< HEAD
.elif ${MACHINE_ARCH} == "mips64el"
=======
.elif ${MACHINE_MIPS64}
>>>>>>> 9e014010
TSAN_SRCS+= tsan_rtl_mips64.S
.elif ${MACHINE_ARCH} == "powerpc64"
TSAN_SRCS+= tsan_rtl_ppc64.S
.else
.error Unsupported
.endif

LIB=	tsan
SRCS+=	${TSAN_SRCS}
LIBDPLIBS+= rt ${NETBSDSRCDIR}/lib/librt
LIBDPLIBS+= m  ${NETBSDSRCDIR}/lib/libm
LIBDPLIBS+= pthread ${NETBSDSRCDIR}/lib/libpthread
CPPFLAGS+=-DCAN_SANITIZE_UB=0
COPTS.tsan_interceptors.cc += -Wno-unused-function

.include <bsd.lib.mk><|MERGE_RESOLUTION|>--- conflicted
+++ resolved
@@ -1,8 +1,4 @@
-<<<<<<< HEAD
-# $NetBSD: Makefile,v 1.15 2020/09/14 15:01:58 kamil Exp $
-=======
 # $NetBSD: Makefile,v 1.16 2021/04/25 23:12:54 christos Exp $
->>>>>>> 9e014010
 
 UNSUPPORTED_COMPILER.clang=     # defined
 NOSANITIZER=    # defined
@@ -56,11 +52,7 @@
 TSAN_SRCS+= tsan_rtl_amd64.S
 .elif ${MACHINE_ARCH} == "aarch64"
 TSAN_SRCS+= tsan_rtl_aarch64.S
-<<<<<<< HEAD
-.elif ${MACHINE_ARCH} == "mips64el"
-=======
 .elif ${MACHINE_MIPS64}
->>>>>>> 9e014010
 TSAN_SRCS+= tsan_rtl_mips64.S
 .elif ${MACHINE_ARCH} == "powerpc64"
 TSAN_SRCS+= tsan_rtl_ppc64.S
