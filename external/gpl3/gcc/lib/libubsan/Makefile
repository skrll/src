--- conflicted
+++ resolved
@@ -1,8 +1,4 @@
-<<<<<<< HEAD
-#	$NetBSD: Makefile,v 1.18 2020/09/14 15:01:58 kamil Exp $
-=======
 #	$NetBSD: Makefile,v 1.19 2021/04/12 00:05:56 mrg Exp $
->>>>>>> 9e014010
 
 UNSUPPORTED_COMPILER.clang=	# defined
 LIBISCXX = yes
