<<<<<<< HEAD
#	$NetBSD: Makefile.inc,v 1.35 2016/10/22 20:33:28 christos Exp $
=======
#	$NetBSD: Makefile.inc,v 1.36 2018/07/14 23:40:19 christos Exp $
>>>>>>> b2b84690

LIBGCC_MACHINE_ARCH?=${MACHINE_ARCH:S/earmv5/earm/}

.if ${MKGCC} != "no"
.if exists(${.CURDIR}/../arch/${LIBGCC_MACHINE_ARCH}/defs.mk)
.include "${.CURDIR}/../arch/${LIBGCC_MACHINE_ARCH}/defs.mk"
.endif
.endif

UNSUPPORTED_COMPILER.clang=	# defined

DIST=		${GCCDIST}
GNUHOSTDIST=	${DIST}
GCCARCH=	${GCC_SUBDIR}/usr.bin/gcc/arch/${LIBGCC_MACHINE_ARCH}
GCCARCHLIBGCC=	${GCC_SUBDIR}/lib/libgcc/arch/${LIBGCC_MACHINE_ARCH}
GCCARCHXX=	${GCC_SUBDIR}/lib/libstdc++-v3/arch/${LIBGCC_MACHINE_ARCH}

GCPPFLAGS=	${G_LIBGCC2_CFLAGS} ${G_USE_COLLECT2} ${G_INCLUDES}
CPPFLAGS+=	-I${.CURDIR} -I${GCCARCHLIBGCC}
CPPFLAGS+=	-I${GCCARCH} ${GCPPFLAGS:M-D*} ${GCPPFLAGS:M-I*:N-I.*}
CPPFLAGS+=	${GCPPFLAGS:M-m*} ${GCPPFLAGS:M-f*}
CPPFLAGS+=	${G_EXTRA_HEADERS:M/*:H:u:S/^/-I/g}
CPPFLAGS+=	-I${DIST}/libgcc -I${DIST}/libgcc/config
.if ${LIBGCC_MACHINE_ARCH} == "x86_64"
CPPFLAGS+=	-I${DIST}/libgcc/config/i386
.else
CPPFLAGS+=	-I${DIST}/libgcc/config/${LIBGCC_MACHINE_ARCH}
.endif
CPPFLAGS+=	-I${DIST}/gcc -I${DIST}/include -I.

.if ${LIBGCC_MACHINE_ARCH} == "powerpc" || \
    ${LIBGCC_MACHINE_ARCH} == "sh3el" || \
    ${LIBGCC_MACHINE_ARCH} == "sh3eb" || \
    ${LIBGCC_MACHINE_ARCH} == "m68000"
_TRADITIONAL_CPP=
COMPILE.S=	${CC} ${AFLAGS} ${CPPFLAGS} -c
.endif

.if ${LIBGCC_MACHINE_ARCH} == "powerpc"
CPPFLAGS+=	-I${DIST}/gcc/config/rs6000
.endif

#
# Old style libgcc build procedure.
#

# This is copied from dist/libgcc/Makefile.in:$lib2funcs
LIB2FUNCS_ALL= \
	_muldi3 _negdi2 _lshrdi3 _ashldi3 _ashrdi3 _cmpdi2 _ucmpdi2    \
	_clear_cache _trampoline __main \
	_absvsi2 _absvdi2 _addvsi3 _addvdi3 \
	_subvsi3 _subvdi3 _mulvsi3 _mulvdi3 \
	_negvsi2 _negvdi2 \
	_ctors \
	_ffssi2 _ffsdi2 _clz _clzsi2 _clzdi2  _ctzsi2 _ctzdi2 \
	_popcount_tab _popcountsi2 _popcountdi2 _paritysi2 _paritydi2 \
	_powisf2 _powidf2 _powixf2 _powitf2 \
	_mulsc3 _muldc3 _mulxc3 _multc3 _divsc3 _divdc3 _divxc3 _divtc3 \
	_bswapsi2 _bswapdi2 _clrsbsi2 _clrsbdi2

.if ${LIBGCC_MACHINE_ARCH} != "coldfire" && empty(LIBGCC_MACHINE_ARCH:Mearm*)

LIB2FUNCS_ALL+= \
	_muldi3 _negdi2 _lshrdi3 _ashldi3 _ashrdi3

.endif

.if ${LIBGCC_MACHINE_ARCH} != "coldfire" && \
    empty(LIBGCC_MACHINE_ARCH:Mearm*) && \
<<<<<<< HEAD
=======
    empty(LIBGCC_MACHINE_ARCH:Maarch64*) && \
>>>>>>> b2b84690
    empty(LIBGCC_MACHINE_ARCH:Mmips64*)

# non swfloat versions 
.for _p in _fix _fixuns
. for _m in sf df xf tf
LIB2FUNCS_ALL+=	${_p}${_m}di
. endfor
.endfor

.for _p in _float _floatun
. for _m in sf df xf tf
LIB2FUNCS_ALL+=	${_p}di${_m}
. endfor
.endfor

.for _m in sf df xf
LIB2FUNCS_ALL+=	_fixuns${_m}si
.endfor
.endif

LIB2FUNCS_SHORT:=${LIB2FUNCS_ALL}
LIB2_DIVMOD_FUNCS:=${G_LIB2_DIVMOD_FUNCS}
.for f in ${G_LIB1ASMFUNCS}; do
LIB2FUNCS_SHORT:=${LIB2FUNCS_SHORT:N${f}}
LIB2_DIVMOD_FUNCS:=${LIB2_DIVMOD_FUNCS:N${f}}
.endfor

LIB2FUNCS=	${LIB2FUNCS_SHORT:=.c}
LIB2FUNCS_ST=	${G_LIB2FUNCS_ST:=.c}
LIB2DIVMOD=	${LIB2_DIVMOD_FUNCS:=.c}
.if ${HAVE_LIBGCC_EH} == "no"
LIB2_EH=	${G_LIB2ADDEH:M*.c:T:Nunwind-dw2.c:Nunwind-dw2-fde-dip.c:Nunwind-sjlj.c:Nunwind-c.c:Nunwind-arm.c:Npr-support.c}
LIB2_EHASM=	${G_LIB2ADDEH:M*.S:T:Nlibunwind.S}
G_CONFIGLINKS:= ${G_CONFIGLINKS:S,libgcc/config/arm/unwind-arm.h,libgcc/unwind-generic.h,}
.else
LIB2_EH=	${G_LIB2ADDEH:M*.c:T}
LIB2_EHASM=	${G_LIB2ADDEH:M*.S:T}
.endif

# We have to weed out any existing func.S file that may exist
# from the list of files we create.
.if !empty(G_LIB1ASMFUNCS)
. for f in ${G_LIB1ASMFUNCS:=.S}
.  if !exists(${DIST}/libgcc/config/${MACHINE_CPU}/${f})
LIB1ASMFUNCS+=	${f}
.  endif
. endfor
.endif

.if exists(${.CURDIR}/../arch/${LIBGCC_MACHINE_ARCH}/defs.mk)
DPSRCS+=	${.CURDIR}/../arch/${LIBGCC_MACHINE_ARCH}/defs.mk
.endif
CLEANFILES+=	${LIB2FUNCS} ${LIB2FUNCS_ST} ${LIB2DIVMOD} cs-tconfig.h
.if !empty(G_LIB1ASMFUNCS)
CLEANFILES+=	${LIB1ASMFUNCS}
.endif

.for file in ${G_LIB2ADD:M${GNUHOSTDIST}*:N*.c}
BUILDSYMLINKS+=	${file} ${file:T:S/.asm$/.S/}
.endfor

# XXX
.if (${LIBGCC_MACHINE_ARCH} == "m68000" || ${LIBGCC_MACHINE_ARCH} == "m68k" || \
     ${LIBGCC_MACHINE_ARCH} == "coldfire")
CPICFLAGS:=
BUILDSYMLINKS+=	${DIST}/libgcc/config/m68k/fpgnulib.c fpgnulib.c
BUILDSYMLINKS+=	${DIST}/libgcc/config/m68k/fpgnulib.c xfgnulib.c
CPPFLAGS.xfgnulib.c+=	-DEXTFLOAT=1
.endif

.if ${LIBGCC_MACHINE_ARCH} == "powerpc64"
COPTS+=	-mlong-double-128
.endif

${LIB2FUNCS} ${LIB2FUNCS_ST}: ${.CURDIR}/Makefile
	${_MKTARGET_CREATE}
	printf '#define L${.PREFIX}\n#include <libgcc2.c>\n' >${.TARGET}

${LIB2DIVMOD}: ${.CURDIR}/Makefile
	${_MKTARGET_CREATE}
	printf '#define L${.PREFIX}\n#include <libgcc2.c>\n' >${.TARGET}

.if !empty(G_LIB1ASMFUNCS)
${LIB1ASMFUNCS}: ${.CURDIR}/Makefile
	${_MKTARGET_CREATE}
	printf '#define L${.PREFIX}\n#include <${G_LIB1ASMSRC}>\n' >${.TARGET}
.endif

# Use dynamic sources to arrange for the C file to be the first dependency
# so ${.IMPSRC} will work.

${LIB2_EH:.c=.o}: $(.PREFIX).c
	${_MKTARGET_COMPILE}
	${COMPILE.c} -fexceptions ${COPTS.${.IMPSRC:T}} -o ${.TARGET} ${.IMPSRC}

${LIB2_EH:.c=.pico}: $(.PREFIX).c
	${_MKTARGET_COMPILE}
	${COMPILE.c} ${CPICFLAGS} -fexceptions ${COPTS.${.IMPSRC:T}} -o ${.TARGET} ${.IMPSRC}

${G_LIB2_DIVMOD_FUNCS:=.o}: $(.PREFIX).c
	${_MKTARGET_COMPILE}
	${COMPILE.c} -fexceptions -fnon-call-exceptions ${COPTS.${.IMPSRC:T}} -o ${.TARGET} ${.IMPSRC}

${G_LIB2_DIVMOD_FUNCS:=.pico}: $(.PREFIX).c
	${_MKTARGET_COMPILE}
	${COMPILE.c} ${CPICFLAGS} -fexceptions -fnon-call-exceptions ${COPTS.${.IMPSRC:T}} -o ${.TARGET} ${.IMPSRC}

dp-bit.c: ${.CURDIR}/Makefile
	${_MKTARGET_CREATE}
	printf '#define FLOAT\n#include <fp-bit.c>\n' >${.TARGET}

#
# Common rules.
#

.PATH: ${DIST}/gcc ${DIST}/gcc/cp ${DIST}/gcc/cp/inc ${DIST}/gcc/config \
	${DIST}/libgcc/config ${DIST}/libgcc/config/${MACHINE_CPU} \
	${G_LIB2ADD:H:O:u} ${G_LIB2ADDEH:H:O:u} ${GCCARCHLIBGCC}

.include "../Makefile.tconfigh"
DPSRCS+=	tconfig.h

.if ${MKGCC} != "no"
.if defined(G_CONFIGLINKS) && !empty(G_CONFIGLINKS)
BUILDSYMLINKS+=	${G_CONFIGLINKS}
.for _src _dst in ${G_CONFIGLINKS}
DPSRCS+=	${_dst}
.endfor
.endif
.endif

EXTRA_FAKEHEADERS=	options.h libgcc_tm.h
.include "../../Makefile.hacks"

# XXX insn-modes.h
BINBACKENDOBJ!=	cd ${.CURDIR}/../../../usr.bin/backend && ${PRINTOBJDIR}
CPPFLAGS+=	-I${BINBACKENDOBJ}<|MERGE_RESOLUTION|>--- conflicted
+++ resolved
@@ -1,8 +1,4 @@
-<<<<<<< HEAD
-#	$NetBSD: Makefile.inc,v 1.35 2016/10/22 20:33:28 christos Exp $
-=======
 #	$NetBSD: Makefile.inc,v 1.36 2018/07/14 23:40:19 christos Exp $
->>>>>>> b2b84690
 
 LIBGCC_MACHINE_ARCH?=${MACHINE_ARCH:S/earmv5/earm/}
 
@@ -72,10 +68,7 @@
 
 .if ${LIBGCC_MACHINE_ARCH} != "coldfire" && \
     empty(LIBGCC_MACHINE_ARCH:Mearm*) && \
-<<<<<<< HEAD
-=======
     empty(LIBGCC_MACHINE_ARCH:Maarch64*) && \
->>>>>>> b2b84690
     empty(LIBGCC_MACHINE_ARCH:Mmips64*)
 
 # non swfloat versions 
