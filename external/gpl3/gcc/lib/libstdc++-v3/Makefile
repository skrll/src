<<<<<<< HEAD
#	$NetBSD: Makefile,v 1.35 2019/01/19 17:11:02 mrg Exp $
=======
#	$NetBSD: Makefile,v 1.38 2019/01/31 08:42:03 mrg Exp $
>>>>>>> f7b9aaaa

REQUIRETOOLS=	yes
NOLINT=		# defined
UNSUPPORTED_COMPILER.clang=	# defined

.include <bsd.init.mk>

.include "Makefile.inc"

LIB=		stdc++

LIBDPLIBS+=	m ${.CURDIR}/../../../../../lib/libm

#COPTS+=		-pthread
#LDFLAGS+=	-pthread
.if ${MACHINE_ARCH} == "i386" || ${MACHINE_ARCH} == "x86_64"
COPTS.random.cc+=	${${ACTIVE_CC} == "clang":? -mrdrnd :}
.endif

.if ${MKPIC} != "no"
libstdc++-symbols.ver:
	cat ${DIST}/libstdc++-v3/config/abi/pre/gnu.ver ${G_port_specific_symbol_files} | \
	${TOOL_GREP} -E -v '^[     ]*#(#| |$$)' | \
	${CXX} -I${DESTDIR}/usr/include/g++ -E -P -include ${.CURDIR}/arch/${LIBSTDCXX_MACHINE_ARCH}/c++config.h - > \
	${.TARGET}.tmp && mv ${.TARGET}.tmp ${.TARGET} && rm -f ${.TARGET}.tmp

.if ${MKPICLIB} != "no"
libstdc++_pic.a:: libstdc++-symbols.ver
.else
libstdc++.a:: libstdc++-symbols.ver
.endif

LDFLAGS+=	-Wl,-O1 \
		-Wl,--gc-sections \
		-Wl,--version-script=libstdc++-symbols.ver
.endif

CXXFLAGS.clang+=	-stdlib=libstdc++ -std=c++11 -D_GLIBCXX_ABI_TAG_CXX11=
CXXFLAGS+=	${CXXFLAGS.${ACTIVE_CC}}
CWARNFLAGS.clang+=	-Wno-logical-op-parentheses \
			-Wno-deprecated-writable-strings -Wno-parentheses

.include "${.CURDIR}/../libsupc++/Makefile.common"

.if exists(${.CURDIR}/arch/${LIBSTDCXX_MACHINE_ARCH}/defs.mk) && ${MKGCC} != "no"
.include "${.CURDIR}/arch/${LIBSTDCXX_MACHINE_ARCH}/defs.mk"

SHLIB_MAJOR=	8
SHLIB_MINOR=	1

SUBDIR=		include

SRCS=		${LIBSUPCXXSRCS} ${LIBSTDCXXSRCS}

CXXFLAGS+=	-fno-implicit-templates
CPPFLAGS+=	-I${DIST}/libstdc++-v3/include
CPPFLAGS+=	-I${.CURDIR}/arch/${LIBSTDCXX_MACHINE_ARCH}
CPPFLAGS+=	-D_GLIBCXX_SHARED -DGTHREAD_USE_WEAK -DSUPPORTS_WEAK

# affects profiling; can't switch it off just for profiling easily.
#CXXFLAGS+=	${G_SECTION_FLAGS}
#CXXFLAGS+=	-ffunction-sections -fdata-sections 
COPTS.bitmap_allocator.cc+=	-ffunction-sections -fdata-sections 
COPTS.pool_allocator.cc+=	-ffunction-sections -fdata-sections 

CONF=		${DIST}/libstdc++-v3/config

GLIBCPP_INCLUDE_DIR=	${DESTDIR}/usr/include/g++

# Template instantiation bug workaround for -O<2/s
COPTS.cp-demangle.c += -Wno-stack-protector
COPTS.cp-demangle.c += -Wno-stack-protector
COPTS.fstream-inst.cc += -Wno-stack-protector
COPTS.locale-inst.cc += -Wno-stack-protector
COPTS.misc-inst.cc += -Wno-stack-protector
COPTS.ostream-inst.cc += -Wno-stack-protector
COPTS.functexcept.cc += -Wno-stack-protector
COPTS.valarray-inst.cc += -Wno-stack-protector
COPTS.wlocale-inst.cc += -Wno-stack-protector
COPTS.snprintf_lite.cc += -Wno-stack-protector
# From system headers.
COPTS.cxx11-wlocale-inst.cc +=-Wno-stack-protector
COPTS.cxx11-locale-inst.cc +=-Wno-stack-protector
COPTS.cxx11-wlocale-inst.cc +=-Wno-stack-protector
COPTS.compatibility-thread-c++0x.cc += -Wno-deprecated-declarations
COPTS.concept-inst.cc += -fimplicit-templates
COPTS.collate_members_cow.cc += -fimplicit-templates
COPTS.messages_members_cow.cc += -fimplicit-templates
COPTS.monetary_members_cow.cc += -fimplicit-templates
COPTS.numeric_members_cow.cc += -fimplicit-templates
COPTS.hashtable_c++0x.cc += -fimplicit-templates
COPTS.c++locale.cc += -fimplicit-templates
COPTS.functexcept.cc += -Wno-deprecated-declarations
COPTS.future.cc += -Wno-deprecated-declarations
COPTS.shared_ptr.cc += -Wno-deprecated-declarations
COPTS.thread.cc += -Wno-deprecated-declarations
CPPFLAGS.strstream.cc += -I$(GLIBCPP_INCLUDE_DIR)/backward -Wno-deprecated

CPPFLAGS.cp-demangle.cc += -DIN_GLIBCPP_V3
CPPFLAGS.concept-inst.cc += -D_GLIBCXX_CONCEPT_CHECKS
CPPFLAGS.parallel_list.cc += -D_GLIBCXX_PARALLEL
CPPFLAGS.parallel_settings.cc += -D_GLIBCXX_PARALLEL
CPPFLAGS.compatibility-parallel_list.cc += -D_GLIBCXX_PARALLEL
CPPFLAGS.compatibility.cc+=	-I${DIST}/libstdc++-v3/config

cp-demangle.d cp-demangle.o: cp-demangle.h

.if ${MACHINE_ARCH} == "i386"
COPTS.random.cc += -Wno-error=psabi
COPTS.cow-string-inst.cc += -Wno-error=psabi
.endif

# XXX
MKDEPFLAGS+=	-I$(GLIBCPP_INCLUDE_DIR)/backward

GLIBCXX_SRCDIR=	${DIST}/libstdc++-v3

BUILDSYMLINKS+=	\
	${GLIBCXX_SRCDIR}/${G_CCODECVT_CC} codecvt_members.cc \
	${GLIBCXX_SRCDIR}/${G_CCOLLATE_CC} collate_members.cc \
	${GLIBCXX_SRCDIR}/${G_CCTYPE_CC} ctype_members.cc \
	${GLIBCXX_SRCDIR}/${G_CMESSAGES_CC} messages_members.cc \
	${GLIBCXX_SRCDIR}/${G_CMONEY_CC} monetary_members.cc \
	${GLIBCXX_SRCDIR}/${G_CNUMERIC_CC} numeric_members.cc \
	${GLIBCXX_SRCDIR}/${G_CTIME_CC} time_members.cc \
	${GLIBCXX_SRCDIR}/${G_ATOMICITY_SRCDIR}/atomicity.h atomicity.cc \
	${GLIBCXX_SRCDIR}/${G_CLOCALE_CC} c++locale.cc \
	${GLIBCXX_SRCDIR}/${G_BASIC_FILE_CC} basic_file.cc \
	${DIST}/libiberty/cp-demangle.c cp-demangle.c \
	${DIST}/libiberty/cp-demangle.h cp-demangle.h \
	${GLIBCXX_SRCDIR}/${G_CCOLLATE_CC} collate_members_cow.cc \
	${GLIBCXX_SRCDIR}/${G_CMESSAGES_CC} messages_members_cow.cc \
	${GLIBCXX_SRCDIR}/${G_CMONEY_CC} monetary_members_cow.cc \
	${GLIBCXX_SRCDIR}/${G_CNUMERIC_CC} numeric_members_cow.cc

# both c++98 and c++11 have codecvt.cc files.
BUILDSYMLINKS+=	\
	${GLIBCXX_SRCDIR}/src/c++98/codecvt.cc c98-codecvt.cc
BUILDSYMLINKS+=	\
	${GLIBCXX_SRCDIR}/src/c++11/codecvt.cc c11-codecvt.cc
SRCS+=	c98-codecvt.cc c11-codecvt.cc

.include "../Makefile.gthr"

# XXX Make this either/or, not one, and maybe another
CXX11_ALWAYS=	localename.cc \
		locale_init.cc \
		compatibility-c++0x.cc \
		compatibility-atomic-c++0x.cc \
		compatibility-thread-c++0x.cc \
		compatibility-chrono.cc \
		compatibility-condvar.cc \
		ios_failure.cc

.for _s in ${G_CPP11_SOURCES:M*.cc} ${CXX11_ALWAYS}
COPTS.${_s}+= -std=gnu++11
.endfor

.for _s in ${G_FILESYSTEM_SOURCES:M*.cc}
COPTS.${_s}+= -std=gnu++14
.endfor

CXX98_ALWAYS=	collate_members_cow.cc \
		messages_members_cow.cc \
		monetary_members_cow.cc \
		numeric_members_cow.cc \
		atomicity.cc \
		collate_members.cc \
		messages_members.cc \
		monetary_members.cc \
		numeric_members.cc \
		time_members.cc \
		basic_file.cc \
		c++locale.cc

.for _s in ${CXX98_ALWAYS}
. if empty(COPTS.${_s}:M-std=*)
#COPTS.${_s}+= -std=gnu++98
. endif
.endfor

COPTS.cp-demangle.c += -Wno-unused-function

COPTS.ext-inst.cc+= -Wno-error

.for f in collate_members_cow \
	  messages_members_cow \
          monetary_members_cow \
	  numeric_members_cow \
	  c++locale
COPTS.${f}.cc+= -fimplicit-templates ${G_GLIBCXX_ABI_FLAGS}
.endfor

.include <bsd.lib.mk>
.include <bsd.subdir.mk>
.include <bsd.info.mk>

.PATH:	${DIST}/libstdc++-v3/src \
	${DIST}/libstdc++-v3/src/c++98 \
	${DIST}/libstdc++-v3/src/c++11 \
	${DIST}/libstdc++-v3/src/filesystem \
	${DIST}/libstdc++-v3/libsupc++ \
	${DIST}/libstdc++-v3/config/os/bsd/netbsd \
	${CONF}/locale/generic \
	${.CURDIR}/arch/${LIBSTDCXX_MACHINE_ARCH}

${OBJS}: ${.CURDIR}/arch/${LIBSTDCXX_MACHINE_ARCH}/defs.mk

.else
.include <bsd.prog.mk> # do nothing
.endif<|MERGE_RESOLUTION|>--- conflicted
+++ resolved
@@ -1,8 +1,4 @@
-<<<<<<< HEAD
-#	$NetBSD: Makefile,v 1.35 2019/01/19 17:11:02 mrg Exp $
-=======
 #	$NetBSD: Makefile,v 1.38 2019/01/31 08:42:03 mrg Exp $
->>>>>>> f7b9aaaa
 
 REQUIRETOOLS=	yes
 NOLINT=		# defined
