--- conflicted
+++ resolved
@@ -1,8 +1,4 @@
-<<<<<<< HEAD
-#	$NetBSD: Makefile,v 1.11 2020/09/09 07:23:45 mrg Exp $
-=======
 #	$NetBSD: Makefile,v 1.12 2021/04/12 00:05:55 mrg Exp $
->>>>>>> 9e014010
 
 SUBDIR=		backward ext bits debug decimal parallel pb profile pstl
 SUBDIR+=	tr1 tr2
