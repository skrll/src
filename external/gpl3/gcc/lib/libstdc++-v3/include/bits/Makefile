<<<<<<< HEAD
#	$NetBSD: Makefile,v 1.21 2019/01/19 20:02:06 mrg Exp $
=======
#	$NetBSD: Makefile,v 1.22 2019/01/22 23:55:54 mrg Exp $
>>>>>>> f7b9aaaa

.include <bsd.init.mk>

.include "${.CURDIR}/../../arch/${GCC_MACHINE_ARCH}/defs.mk"

.cc: # disable .cc->NULL transform

GNUHOSTDIST=	${DIST}

BUILDINCS=	basic_file.h c++allocator.h c++io.h c++locale.h
BUILDINCS+=	messages_members.h time_members.h opt_random.h

INCS=		${G_bits_headers} ${G_c_base_headers_extra} ${G_host_headers}
INCS+=		gthr.h gthr-single.h gthr-posix.h
INCS+=		${BUILDINCS}

# libsupc++
# XXX use bits_sup_headers from libstdc++/include/Makefile.am
INCS+=		atomic_lockfree_defines.h \
		cxxabi_forced.h \
		cxxabi_init_exception.h \
		exception.h \
		exception_defines.h \
		exception_ptr.h \
		hash_bytes.h \
		nested_exception.h

.if ${MKCOMPAT} != no && !empty(MACHINE_ARCH:M*64*)
SUBDIR+=	arch
.else
INCS+=		c++config.h
.endif

INCSDIR=	/usr/include/g++/bits

<<<<<<< HEAD
SYMLINKS+=	${INCSDIR}/gthr-posix.h ${INCSDIR}/gthr-default.h
=======
INCSYMLINKS+=	gthr-posix.h ${INCSDIR}/gthr-default.h
>>>>>>> f7b9aaaa

.include "${.CURDIR}/../Makefile.includes"

CLEANFILES+=	${BUILDINCS}

CXXDIST=			${DIST}/libstdc++-v3
COPYHEADERS= \
	opt_random.h		${CXXDIST}/${G_CPU_OPT_BITS_RANDOM} \
	basic_file.h		${CXXDIST}/${G_BASIC_FILE_H} \
	c++allocator.h		${CXXDIST}/${G_ALLOCATOR_H} \
	c++locale.h		${CXXDIST}/${G_CLOCALE_H} \
	c++io.h			${CXXDIST}/${G_CSTDIO_H} \
	messages_members.h	${CXXDIST}/${G_CMESSAGES_H} \
	time_members.h		${CXXDIST}/${G_CTIME_H}

.for _h _s in ${COPYHEADERS}
${_h}: ${_s}
	cp -pf ${.ALLSRC} ${.TARGET}
.endfor

# Get default targets including <bsd.inc.mk>.
.include <bsd.prog.mk>

.PATH: ${.CURDIR}/../../arch/${GCC_MACHINE_ARCH} \
	${DIST}/libstdc++-v3/include \
	${DIST}/libstdc++-v3/config \
	${DIST}/libstdc++-v3/ \
	${DIST}/libstdc++-v3/libsupc++

.include <bsd.subdir.mk><|MERGE_RESOLUTION|>--- conflicted
+++ resolved
@@ -1,8 +1,4 @@
-<<<<<<< HEAD
-#	$NetBSD: Makefile,v 1.21 2019/01/19 20:02:06 mrg Exp $
-=======
 #	$NetBSD: Makefile,v 1.22 2019/01/22 23:55:54 mrg Exp $
->>>>>>> f7b9aaaa
 
 .include <bsd.init.mk>
 
@@ -38,11 +34,7 @@
 
 INCSDIR=	/usr/include/g++/bits
 
-<<<<<<< HEAD
-SYMLINKS+=	${INCSDIR}/gthr-posix.h ${INCSDIR}/gthr-default.h
-=======
 INCSYMLINKS+=	gthr-posix.h ${INCSDIR}/gthr-default.h
->>>>>>> f7b9aaaa
 
 .include "${.CURDIR}/../Makefile.includes"
 
