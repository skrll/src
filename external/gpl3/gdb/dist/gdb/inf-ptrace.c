--- conflicted
+++ resolved
@@ -355,11 +355,7 @@
          all possible successor instructions), so we don't have to
          worry about that here.  */
       request = PT_STEP;
-<<<<<<< HEAD
-#if 0
-=======
 #if __NetBSD__
->>>>>>> b2b84690
       /*
        * On NetBSD the data field of PT_STEP contains the thread
        * to be stepped; all other threads are continued if this value is > 0
