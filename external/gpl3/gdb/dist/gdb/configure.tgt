# Mappings from configurations to GDB target definitions.  This is
# invoked from the autoconf generated configure script.

# This file sets the following shell variables:
#  gdb_target_obs	target-specific object files to use
#  gdb_sim		simulator library for target
#  gdb_osabi		default OS ABI to use with target
#  build_gdbserver	set to "yes" if gdbserver supports target
#  gdb_have_gcore	set to "true"/"false" if this target can run gcore

# NOTE: Every file added to a gdb_target_obs variable for any target here
#       must also be added to either ALL_TARGET_OBS or ALL_64_TARGET_OBS
#	in Makefile.in!

case $targ in
 *-*-irix* | \
 alpha*-*-osf* | \
 alpha*-*-freebsd* | \
 alpha*-*-kfreebsd*-gnu | \
 d10v-*-* | \
 hppa*-*-hiux* | \
 i[34567]86-ncr-* | \
 m68*-cisco*-* | \
 m68*-tandem-* | \
 m68*-*-os68k* | \
 mips*-*-pe | \
 rs6000-*-lynxos* | \
 sh*-*-pe | \
 hppa*-*-hpux* | \
 ia64-*-hpux* | \
 *-*-vxworks* | \
 null)
    echo "*** Configuration $targ is obsolete." >&2
    echo "*** Support has been REMOVED." >&2
    exit 1
    ;;
esac

# map target info into gdb names.

case "${targ}" in
aarch64*-*-elf | aarch64*-*-rtems*)
	# Target: AArch64 embedded system
	gdb_target_obs="aarch64-tdep.o aarch64-newlib-tdep.o aarch64-insn.o"
	;;

aarch64*-*-linux*)
	# Target: AArch64 linux
	gdb_target_obs="aarch64-tdep.o aarch64-linux-tdep.o aarch64-insn.o \
			arm.o arm-linux.o arm-get-next-pcs.o arm-tdep.o \
			arm-linux-tdep.o \
			glibc-tdep.o linux-tdep.o solib-svr4.o \
			symfile-mem.o linux-record.o"
	build_gdbserver=yes
	;;

aarch64*-*-netbsd*)
	# Target: AArch64 NetBSD
<<<<<<< HEAD
	#gdb_target_obs="aarch64-tdep.o aarch64-netbsd-tdep.o"
	gdb_target_obs="aarch64-tdep.o aarch64-insn.o solib-svr4.o"
=======
	gdb_target_obs="aarch64-tdep.o aarch64-nbsd-tdep.o \
			aarch64-insn.o solib-svr4.o"
>>>>>>> b2b84690
	;;

alpha*-*-osf*)
	# Target: Little-endian Alpha running OSF/1
	gdb_target_obs="alpha-tdep.o alpha-osf1-tdep.o alpha-mdebug-tdep.o"
	;;
alpha*-*-linux*)
	# Target: Little-endian Alpha running Linux
	gdb_target_obs="alpha-tdep.o alpha-mdebug-tdep.o alpha-linux-tdep.o \
			linux-tdep.o solib-svr4.o"
	;;
alpha*-*-netbsd* | alpha*-*-knetbsd*-gnu)
	# Target: NetBSD/alpha
	gdb_target_obs="alpha-tdep.o alpha-mdebug-tdep.o alpha-bsd-tdep.o \
			alpha-nbsd-tdep.o nbsd-tdep.o solib-svr4.o"
	;;
alpha*-*-openbsd*)
	# Target: OpenBSD/alpha
	gdb_target_obs="alpha-tdep.o alpha-mdebug-tdep.o alpha-bsd-tdep.o \
			alpha-nbsd-tdep.o alpha-obsd-tdep.o nbsd-tdep.o \
			obsd-tdep.o solib-svr4.o"
	;;
alpha*-*-*)
	# Target: Alpha
	gdb_target_obs="alpha-tdep.o"
	;;

am33_2.0*-*-linux*)
	# Target: Matsushita mn10300 (AM33) running Linux
	gdb_target_obs="mn10300-tdep.o mn10300-linux-tdep.o linux-tdep.o \
			solib-svr4.o"
	;;

arc*-*-elf32)
	# Target: baremetal ARC elf32 (newlib) target
	gdb_target_obs="arc-newlib-tdep.o arc-tdep.o"
	;;

arc*-*-*)
	# Target: Unidentified ARC target
	gdb_target_obs="arc-tdep.o"
	;;

arm*-wince-pe | arm*-*-mingw32ce*)
	# Target: ARM based machine running Windows CE (win32)
	gdb_target_obs="arm.o arm-get-next-pcs.o arm-tdep.o \
			arm-wince-tdep.o windows-tdep.o"
	build_gdbserver=yes
	;;
arm*-*-linux*)
	# Target: ARM based machine running GNU/Linux
	gdb_target_obs="arm.o arm-linux.o arm-get-next-pcs.o arm-tdep.o \
                        arm-linux-tdep.o glibc-tdep.o \
			solib-svr4.o symfile-mem.o linux-tdep.o linux-record.o"
	build_gdbserver=yes
	;;
arm*-*-netbsd* | arm*-*-knetbsd*-gnu)
	# Target: NetBSD/arm
	gdb_target_obs="arm.o arm-get-next-pcs.o arm-tdep.o arm-bsd-tdep.o \
			arm-nbsd-tdep.o nbsd-tdep.o solib-svr4.o"
	;;
arm*-*-openbsd*)
	# Target: OpenBSD/arm
	gdb_target_obs="arm.o arm-get-next-pcs.o arm-tdep.o arm-bsd-tdep.o \
			arm-obsd-tdep.o obsd-tdep.o solib-svr4.o"
	;;
arm*-*-symbianelf*)
	# Target: SymbianOS/arm
	gdb_target_obs="arm.o arm-get-next-pcs.o arm-tdep.o arm-symbian-tdep.o"
	;;
arm*-*-*)
	# Target: ARM embedded system
	gdb_target_obs="arm.o arm-get-next-pcs.o arm-tdep.o"
	gdb_sim=../sim/arm/libsim.a
	;;

avr-*-*)
	# Target: AVR
	gdb_target_obs="avr-tdep.o"
	gdb_sim=../sim/avr/libsim.a
	;;

bfin-*-*linux*)
	# Target: Blackfin Linux
	gdb_target_obs="bfin-tdep.o bfin-linux-tdep.o linux-tdep.o"
	gdb_sim=../sim/bfin/libsim.a
	build_gdbserver=yes
	;;
bfin-*-*)
	# Target: Blackfin processor
	gdb_target_obs="bfin-tdep.o"
	gdb_sim=../sim/bfin/libsim.a
	;;

cris*)
	# Target: CRIS
	gdb_target_obs="cris-tdep.o cris-linux-tdep.o linux-tdep.o solib-svr4.o"
	;;

frv-*-*)
	# Target: Fujitsu FRV processor
	gdb_target_obs="frv-tdep.o frv-linux-tdep.o linux-tdep.o solib-frv.o"
	gdb_sim=../sim/frv/libsim.a
	;;

moxie-*-elf | moxie-*-moxiebox | moxie-*-rtems*)
	gdb_target_obs="moxie-tdep.o"
	gdb_sim=../sim/moxie/libsim.a
	;;

h8300-*-*)
	# Target: H8300 processor
	gdb_target_obs="h8300-tdep.o"
	gdb_sim=../sim/h8300/libsim.a
	;;

hppa*-*-linux*)
	# Target: HP PA-RISC running Linux
	gdb_target_obs="hppa-tdep.o hppa-linux-tdep.o glibc-tdep.o \
			linux-tdep.o solib-svr4.o symfile-mem.o"
	;;
hppa*-*-netbsd*)
	# Target: NetBSD/hppa
	gdb_target_obs="hppa-tdep.o hppa-bsd-tdep.o hppa-nbsd-tdep.o solib-svr4.o"
	;;
hppa*-*-openbsd*)
	# Target: OpenBSD/hppa
	gdb_target_obs="hppa-tdep.o hppa-bsd-tdep.o hppa-obsd-tdep.o solib-svr4.o"
	;;
hppa*-*-*)
	# Target: HP PA-RISC
	gdb_target_obs="hppa-tdep.o"
	;;

i[34567]86-*-darwin*)
	# Target: Darwin/i386
	gdb_target_obs="i386-tdep.o i387-tdep.o \
			i386-darwin-tdep.o solib-darwin.o"
	if test "x$enable_64_bit_bfd" = "xyes"; then
	    # Target: GNU/Linux x86-64
	    gdb_target_obs="amd64-tdep.o amd64-darwin-tdep.o ${gdb_target_obs}"
	fi
	;;
i[34567]86-*-dicos*)
	# Target: DICOS/i386
	gdb_target_obs="i386-tdep.o i387-tdep.o dicos-tdep.o i386-dicos-tdep.o"
	;;
i[34567]86-*-freebsd* | i[34567]86-*-kfreebsd*-gnu)
	# Target: FreeBSD/i386
	gdb_target_obs="i386-tdep.o i387-tdep.o i386-bsd-tdep.o i386-fbsd-tdep.o \
			fbsd-tdep.o solib-svr4.o"
	;;
i[34567]86-*-netbsd* | i[34567]86-*-knetbsd*-gnu)
	# Target: NetBSD/i386
	gdb_target_obs="i386-tdep.o i387-tdep.o i386-bsd-tdep.o i386-nbsd-tdep.o \
			nbsd-tdep.o solib-svr4.o"
	;;
i[34567]86-*-openbsd*)
	# Target: OpenBSD/i386
	gdb_target_obs="i386-tdep.o i387-tdep.o i386-bsd-tdep.o i386-obsd-tdep.o \
			obsd-tdep.o bsd-uthread.o solib-svr4.o"
	;;
i[34567]86-*-nto*)
	# Target: Intel 386 running qnx6.
	gdb_target_obs="i386-tdep.o i387-tdep.o solib-svr4.o \
			i386-nto-tdep.o nto-tdep.o"
	build_gdbserver=yes
	;;
i[34567]86-*-solaris2.1[0-9]* | x86_64-*-solaris2.1[0-9]*)
	# Target: Solaris x86_64
	gdb_target_obs="i386-tdep.o i387-tdep.o amd64-tdep.o amd64-sol2-tdep.o \
			i386-sol2-tdep.o sol2-tdep.o solib-svr4.o"
	;;
i[34567]86-*-solaris*)
	# Target: Solaris x86
	gdb_target_obs="i386-tdep.o i387-tdep.o i386-sol2-tdep.o sol2-tdep.o \
			solib-svr4.o"
	;;
i[34567]86-*-linux*)
	# Target: Intel 386 running GNU/Linux
	gdb_target_obs="i386-tdep.o i386-linux-tdep.o glibc-tdep.o i387-tdep.o \
			solib-svr4.o symfile-mem.o \
			linux-tdep.o linux-record.o"
	if test "x$enable_64_bit_bfd" = "xyes"; then
	    # Target: GNU/Linux x86-64
	    gdb_target_obs="amd64-tdep.o amd64-linux-tdep.o ${gdb_target_obs}"
	fi
	build_gdbserver=yes
	;;
i[34567]86-*-gnu*)
	# Target: Intel 386 running the GNU Hurd
	gdb_target_obs="i386-tdep.o i387-tdep.o i386-gnu-tdep.o solib-svr4.o"
	;;
i[34567]86-*-cygwin*)
	# Target: Intel 386 running win32
	gdb_target_obs="i386-tdep.o i386-cygwin-tdep.o i387-tdep.o \
			windows-tdep.o"
	build_gdbserver=yes
	;;
i[34567]86-*-mingw32*)
	# Target: Intel 386 running win32
	gdb_target_obs="i386-tdep.o i386-cygwin-tdep.o i387-tdep.o \
			windows-tdep.o"
	build_gdbserver=yes
	;;
i[34567]86-*-go32* | i[34567]86-*-msdosdjgpp*)
	# Target: i386 running DJGPP/go32.
	gdb_target_obs="i386-tdep.o i387-tdep.o i386-go32-tdep.o"
	;;
i[34567]86-*-*)
	# Target: i386
	gdb_target_obs="i386-tdep.o i387-tdep.o"
	;;

ia64-*-linux*)
	# Target: Intel IA-64 running GNU/Linux
	gdb_target_obs="ia64-tdep.o ia64-linux-tdep.o linux-tdep.o \
			solib-svr4.o symfile-mem.o"
	build_gdbserver=yes
	;;
ia64-*-*vms*)
	# Target: Intel IA-64 running OpenVMS
	gdb_target_obs="ia64-tdep.o ia64-vms-tdep.o"
	;;
ia64*-*-*)
	# Target: Intel IA-64
	gdb_target_obs="ia64-tdep.o"
	;;

iq2000-*-*)
	gdb_target_obs="iq2000-tdep.o"
	gdb_sim=../sim/iq2000/libsim.a
	;;

lm32-*-*)		
	gdb_target_obs="lm32-tdep.o" 
	gdb_sim=../sim/lm32/libsim.a
	;;

m32c-*-*)
	# Target: Renesas M32C family
	gdb_target_obs="m32c-tdep.o"
	# There may also be a SID / CGEN simulator for this,
	# but we do have DJ Delorie's mini-sim.
	gdb_sim=../sim/m32c/libsim.a
	;;

m32r*-*-linux*)
	# Target: Renesas M32R running GNU/Linux
	gdb_target_obs="m32r-tdep.o m32r-linux-tdep.o \
			glibc-tdep.o solib-svr4.o symfile-mem.o \
			linux-tdep.o"
	gdb_sim=../sim/m32r/libsim.a
	build_gdbserver=yes
	;;
m32r*-*-*)
	# Target: Renesas m32r processor
	gdb_target_obs="m32r-tdep.o"
	gdb_sim=../sim/m32r/libsim.a
	;;

m68hc11*-*-*|m6811*-*-*)
	# Target: Motorola 68HC11 processor
	gdb_target_obs="m68hc11-tdep.o"
	gdb_sim=../sim/m68hc11/libsim.a
	;;

m68*-*-aout* | m68*-*-coff* | m68*-*-elf* | m68*-*-rtems* | m68*-*-uclinux* | \
fido-*-elf*)
	# Target: Motorola m68k embedded
	gdb_target_obs="m68k-tdep.o"
	;;
m68*-*-linux*)
	# Target: Motorola m68k with a.out and ELF
	gdb_target_obs="m68k-tdep.o m68k-linux-tdep.o solib-svr4.o \
			linux-tdep.o glibc-tdep.o symfile-mem.o"
	build_gdbserver=yes
	;;
m68*-*-netbsd* | m68*-*-knetbsd*-gnu | m5407-*-netbsdelf*)
	# Target: NetBSD/m68k
	gdb_target_obs="m68k-tdep.o m68k-bsd-tdep.o solib-svr4.o"
	;;
m68*-*-openbsd*)
	# Target: OpenBSD/m68k
	gdb_target_obs="m68k-tdep.o m68k-bsd-tdep.o solib-svr4.o"
	;;

m88*-*-openbsd*)
	# Target: OpenBSD/m88k
	gdb_target_obs="m88k-tdep.o"
	;;

mep-*-*)
	# Target: Toshiba Media Processor (MEP)
	gdb_target_obs="mep-tdep.o"
	# No sim needed. Target uses SID.
	;;

microblaze*-linux-*|microblaze*-*-linux*)
	# Target: Xilinx MicroBlaze running Linux
	gdb_target_obs="microblaze-tdep.o microblaze-linux-tdep.o solib-svr4.o \
			symfile-mem.o linux-tdep.o"
	gdb_sim=../sim/microblaze/libsim.a
	;;
microblaze*-*-*)
	# Target: Xilinx MicroBlaze running standalone
	gdb_target_obs="microblaze-tdep.o"
	gdb_sim=../sim/microblaze/libsim.a
	;;

mips*-*-linux*)
	# Target: Linux/MIPS
	gdb_target_obs="mips-tdep.o mips-linux-tdep.o glibc-tdep.o \
			solib-svr4.o symfile-mem.o linux-tdep.o"
	gdb_sim=../sim/mips/libsim.a
	build_gdbserver=yes
	;;
mips*-*-netbsd* | mips*-*-knetbsd*-gnu)
	# Target: MIPS running NetBSD
	gdb_target_obs="mips-tdep.o mips-nbsd-tdep.o solib-svr4.o nbsd-tdep.o"
	gdb_sim=../sim/mips/libsim.a
	;;
mips*-*-freebsd*)
	# Target: MIPS running FreeBSD
	gdb_target_obs="mips-tdep.o mips-fbsd-tdep.o solib-svr4.o fbsd-tdep.o"
	gdb_sim=../sim/mips/libsim.a
	;;
mips64*-*-openbsd*)
	# Target: OpenBSD/mips64
	gdb_target_obs="mips-tdep.o mips64-obsd-tdep.o obsd-tdep.o solib-svr4.o"
	;;
mips*-sde*-elf*)
	# Target: MIPS SDE
	gdb_target_obs="mips-tdep.o mips-sde-tdep.o"
	gdb_sim=../sim/mips/libsim.a
	;;
mips*-*-elf)
	# Target: MIPS ELF
	gdb_target_obs="mips-tdep.o"
	gdb_sim=../sim/mips/libsim.a
	;;
mips*-*-*)
	# Target: MIPS
	gdb_target_obs="mips-tdep.o"
	gdb_sim=../sim/mips/libsim.a
	;;

mn10300-*-*)
	# Target: Matsushita mn10300
	gdb_target_obs="mn10300-tdep.o"
	gdb_sim=../sim/mn10300/libsim.a
	;;

msp430*-*-elf)
	gdb_target_obs="msp430-tdep.o"
	gdb_sim=../sim/msp430/libsim.a
	;;

mt-*-*)
	# Target: Morpho Technologies ms1 processor
	gdb_target_obs="mt-tdep.o"
	;;

nds32*-*-elf)
	# Target: AndesTech NDS32 core
	gdb_target_obs="nds32-tdep.o"
	;;

nios2*-*-linux*)
	# Target: Altera Nios II running Linux
	gdb_target_obs="nios2-tdep.o nios2-linux-tdep.o solib-svr4.o \
			symfile-mem.o glibc-tdep.o linux-tdep.o"
	;;

nios2*-*-*)
	# Target: Altera Nios II bare-metal
	gdb_target_obs="nios2-tdep.o"
	;;

powerpc*-*-freebsd*)
	# Target: FreeBSD/powerpc
	gdb_target_obs="rs6000-tdep.o ppc-sysv-tdep.o ppc64-tdep.o \
		        ppc-fbsd-tdep.o fbsd-tdep.o solib-svr4.o \
			ravenscar-thread.o ppc-ravenscar-thread.o"
	;;

powerpc-*-netbsd* | powerpc-*-knetbsd*-gnu | powerpc64-*-netbsd*)
	# Target: NetBSD/powerpc
	gdb_target_obs="rs6000-tdep.o ppc-nbsd-tdep.o ppc-sysv-tdep.o \
			solib-svr4.o solib-spu.o spu-multiarch.o \
			symfile-mem.o nbsd-tdep.o
			ravenscar-thread.o ppc-ravenscar-thread.o"
	gdb_sim=../sim/ppc/libsim.a
	;;
powerpc-*-openbsd*)
	# Target: OpenBSD/powerpc
	gdb_target_obs="rs6000-tdep.o ppc-sysv-tdep.o ppc-obsd-tdep.o \
			solib-svr4.o \
			ravenscar-thread.o ppc-ravenscar-thread.o"
	;;
powerpc-*-aix* | rs6000-*-* | powerpc64-*-aix*)
	# Target: PowerPC running AIX
	gdb_target_obs="rs6000-tdep.o rs6000-aix-tdep.o xcoffread.o \
			ppc-sysv-tdep.o solib-aix.o \
			ravenscar-thread.o ppc-ravenscar-thread.o"
	;;
powerpc*-*-linux*)
	# Target: PowerPC running Linux
	gdb_target_obs="rs6000-tdep.o ppc-linux-tdep.o ppc-sysv-tdep.o \
			ppc64-tdep.o solib-svr4.o solib-spu.o \
			spu-multiarch.o \
			glibc-tdep.o symfile-mem.o linux-tdep.o \
			ravenscar-thread.o ppc-ravenscar-thread.o \
			linux-record.o "
	gdb_sim=../sim/ppc/libsim.a
	build_gdbserver=yes
	;;
powerpc-*-lynx*178)
	# Target: PowerPC running Lynx178.
	gdb_target_obs="rs6000-tdep.o rs6000-lynx178-tdep.o \
			xcoffread.o ppc-sysv-tdep.o \
			ravenscar-thread.o ppc-ravenscar-thread.o"
	;;
powerpc*-*-*)
	# Target: PowerPC running eabi
	gdb_target_obs="rs6000-tdep.o ppc-sysv-tdep.o solib-svr4.o \
			ravenscar-thread.o ppc-ravenscar-thread.o"
	gdb_sim=../sim/ppc/libsim.a
	;;

s390*-*-linux*)
	# Target: S390 running Linux
	gdb_target_obs="s390-linux-tdep.o solib-svr4.o linux-tdep.o \
			linux-record.o"
	build_gdbserver=yes
	;;

rl78-*-elf)
	# Target: Renesas rl78
	gdb_target_obs="rl78-tdep.o"
	gdb_sim=../sim/rl78/libsim.a
	;;

rx-*-elf)
	# Target: Renesas RX
	gdb_target_obs="rx-tdep.o"
	gdb_sim=../sim/rx/libsim.a
	;;

score-*-*)
	# Target: S+core embedded system
	gdb_target_obs="score-tdep.o"
	build_gdbserver=yes
	;;

sh*-*-linux*)
	# Target: GNU/Linux Super-H
	gdb_target_obs="sh-tdep.o sh64-tdep.o sh-linux-tdep.o \
			solib-svr4.o symfile-mem.o \
			glibc-tdep.o linux-tdep.o"
	gdb_sim=../sim/sh/libsim.a
	build_gdbserver=yes
	;;
sh*-*-netbsdelf* | sh*-*-knetbsd*-gnu)
	# Target: NetBSD/sh
	gdb_target_obs="sh-tdep.o sh64-tdep.o sh-nbsd-tdep.o \
			nbsd-tdep.o solib-svr4.o"
	gdb_sim=../sim/sh/libsim.a
	;;
sh*-*-openbsd*)
	# Target: OpenBSD/sh
	gdb_target_obs="sh-tdep.o sh64-tdep.o sh-nbsd-tdep.o solib-svr4.o"
	;;
sh64-*-elf*)
	# Target: Renesas/Super-H 64 bit with simulator
	gdb_target_obs="sh-tdep.o sh64-tdep.o"
	gdb_sim=../sim/sh64/libsim.a
	;;
sh*)
	# Target: Embedded Renesas Super-H processor
	gdb_target_obs="sh-tdep.o sh64-tdep.o"
	gdb_sim=../sim/sh/libsim.a
	;;

sparc-*-linux*)
	# Target: GNU/Linux SPARC
	gdb_target_obs="sparc-tdep.o sparc-sol2-tdep.o sol2-tdep.o \
			sparc-linux-tdep.o solib-svr4.o symfile-mem.o \
			linux-tdep.o \
			ravenscar-thread.o sparc-ravenscar-thread.o"
	if test "x$enable_64_bit_bfd" = "xyes"; then
	    # Target: GNU/Linux UltraSPARC
	    gdb_target_obs="sparc64-tdep.o sparc64-sol2-tdep.o \
			    sparc64-linux-tdep.o ${gdb_target_obs}"
	fi
	build_gdbserver=yes
	;;
sparc64-*-linux*)
	# Target: GNU/Linux UltraSPARC
	gdb_target_obs="sparc64-tdep.o sparc64-sol2-tdep.o sol2-tdep.o \
			sparc64-linux-tdep.o sparc-tdep.o sparc-sol2-tdep.o \
			sparc-linux-tdep.o solib-svr4.o linux-tdep.o \
			ravenscar-thread.o sparc-ravenscar-thread.o"
	build_gdbserver=yes
	;;
sparc*-*-freebsd* | sparc*-*-kfreebsd*-gnu)
	# Target: FreeBSD/sparc64
	gdb_target_obs="sparc-tdep.o sparc64-tdep.o sparc64-fbsd-tdep.o \
			fbsd-tdep.o solib-svr4.o \
			ravenscar-thread.o sparc-ravenscar-thread.o"
	;;
sparc-*-netbsd* | sparc-*-knetbsd*-gnu)
	# Target: NetBSD/sparc
	gdb_target_obs="sparc-tdep.o sparc-nbsd-tdep.o nbsd-tdep.o \
			solib-svr4.o \
			ravenscar-thread.o sparc-ravenscar-thread.o"
	;;
sparc64-*-netbsd* | sparc64-*-knetbsd*-gnu)
	# Target: NetBSD/sparc64
	gdb_target_obs="sparc64-tdep.o sparc64-nbsd-tdep.o sparc-tdep.o \
			sparc-nbsd-tdep.o nbsd-tdep.o solib-svr4.o \
			ravenscar-thread.o sparc-ravenscar-thread.o"
	;;
sparc-*-openbsd*)
	# Target: OpenBSD/sparc
	gdb_target_obs="sparc-tdep.o sparc-nbsd-tdep.o sparc-obsd-tdep.o \
			nbsd-tdep.o obsd-tdep.o bsd-uthread.o solib-svr4.o \
			ravenscar-thread.o sparc-ravenscar-thread.o"
	;;
sparc64-*-openbsd*)
	# Target: OpenBSD/sparc64
	gdb_target_obs="sparc64-tdep.o sparc64-nbsd-tdep.o sparc64-obsd-tdep.o \
			sparc-tdep.o sparc-nbsd-tdep.o sparc-obsd-tdep.o \
			nbsd-tdep.o obsd-tdep.o bsd-uthread.o solib-svr4.o \
			ravenscar-thread.o sparc-ravenscar-thread.o"
	;;
sparc-*-solaris2.[0-6] | sparc-*-solaris2.[0-6].*)
	# Target: Solaris SPARC
	gdb_target_obs="sparc-tdep.o sparc-sol2-tdep.o sol2-tdep.o \
			solib-svr4.o \
			ravenscar-thread.o sparc-ravenscar-thread.o"
	;;
sparc-*-solaris2* | sparcv9-*-solaris2* | sparc64-*-solaris2*)
	# Target: Solaris UltraSPARC
	gdb_target_obs="sparc64-tdep.o sparc64-sol2-tdep.o sparc-tdep.o \
			sparc-sol2-tdep.o sol2-tdep.o solib-svr4.o \
			ravenscar-thread.o sparc-ravenscar-thread.o"
	;;
sparc-*-*)
	# Target: SPARC
	gdb_target_obs="sparc-tdep.o \
			ravenscar-thread.o sparc-ravenscar-thread.o"
	gdb_sim=../sim/erc32/libsim.a
	;;
sparc64-*-*)
	# Target: UltraSPARC
	gdb_target_obs="sparc-tdep.o sparc64-tdep.o \
			ravenscar-thread.o sparc-ravenscar-thread.o"
	;;

spu*-*-*)
	# Target: Cell BE SPU
	gdb_target_obs="spu-tdep.o"
	build_gdbserver=yes
	;;

tic6x-*-*linux)
	# Target: GNU/Linux TI C6x
	gdb_target_obs="tic6x-tdep.o tic6x-linux-tdep.o solib-dsbt.o \
			glibc-tdep.o linux-tdep.o"
	;;

tic6x-*-*)
	# Target: TI C6X 
	gdb_target_obs="tic6x-tdep.o"
	;;

tilegx-*-linux*)
	# Target: TILE-Gx
	gdb_target_obs="tilegx-tdep.o tilegx-linux-tdep.o solib-svr4.o \
			symfile-mem.o glibc-tdep.o linux-tdep.o"
	build_gdbserver=yes
	;;

xstormy16-*-*)
	# Target: Sanyo Xstormy16a processor
	gdb_target_obs="xstormy16-tdep.o"
	# No simulator libraries are needed -- target uses SID.
	;;

ft32-*-elf)
	gdb_target_obs="ft32-tdep.o"
	gdb_sim=../sim/ft32/libsim.a
	;;

v850*-*-elf | v850*-*-rtems*)
	# Target: NEC V850 processor
	gdb_target_obs="v850-tdep.o"
	gdb_sim=../sim/v850/libsim.a
	;;

vax-*-netbsd* | vax-*-knetbsd*-gnu)
	# Target: NetBSD/vax
	gdb_target_obs="vax-tdep.o solib-svr4.o"
	;;
vax-*-openbsd*)
	# Target: OpenBSD/vax
	gdb_target_obs="vax-tdep.o"
	;;
vax-*-*)
	# Target: VAX
	gdb_target_obs="vax-tdep.o"
	;;

x86_64-*-darwin*)
	# Target: Darwin/x86-64
	gdb_target_obs="amd64-tdep.o i386-tdep.o i387-tdep.o \
			i386-darwin-tdep.o amd64-darwin-tdep.o \
                        solib-darwin.o"
	;;

x86_64-*-dicos*)
	# Target: DICOS/x86-64
	gdb_target_obs="amd64-tdep.o i386-tdep.o i387-tdep.o \
			dicos-tdep.o i386-dicos-tdep.o amd64-dicos-tdep.o"
	;;
x86_64-*-elf*)
	gdb_target_obs="amd64-tdep.o i386-tdep.o i387-tdep.o"
	;;
x86_64-*-linux*)
	# Target: GNU/Linux x86-64
	gdb_target_obs="amd64-tdep.o amd64-linux-tdep.o i386-tdep.o \
			i387-tdep.o i386-linux-tdep.o glibc-tdep.o \
			solib-svr4.o symfile-mem.o linux-tdep.o linux-record.o"
	build_gdbserver=yes
	;;
x86_64-*-freebsd* | x86_64-*-kfreebsd*-gnu)
	# Target: FreeBSD/amd64
	gdb_target_obs="amd64-tdep.o amd64-fbsd-tdep.o i386-tdep.o \
			i387-tdep.o i386-bsd-tdep.o i386-fbsd-tdep.o \
			fbsd-tdep.o solib-svr4.o"
	;;
x86_64-*-mingw* | x86_64-*-cygwin*)
        # Target: MingW/amd64
	gdb_target_obs="amd64-tdep.o amd64-windows-tdep.o \
                        i386-tdep.o i386-cygwin-tdep.o i387-tdep.o \
                        windows-tdep.o"
	build_gdbserver=yes
        ;;
x86_64-*-netbsd* | x86_64-*-knetbsd*-gnu)
	# Target: NetBSD/amd64
	gdb_target_obs="amd64-tdep.o amd64-nbsd-tdep.o i386-tdep.o \
			i386-bsd-tdep.o i386-nbsd-tdep.o \
			i387-tdep.o nbsd-tdep.o solib-svr4.o"
	;;
x86_64-*-openbsd*)
	# Target: OpenBSD/amd64
	gdb_target_obs="amd64-tdep.o amd64-obsd-tdep.o i386-tdep.o \
			i387-tdep.o i386-bsd-tdep.o i386-obsd-tdep.o \
			obsd-tdep.o bsd-uthread.o solib-svr4.o"
	;;
x86_64-*-rtems*)
	gdb_target_obs="amd64-tdep.o i386-tdep.o i387-tdep.o i386-bsd-tdep.o"
	;;
xtensa*-*-linux*)	gdb_target=linux
	# Target: GNU/Linux Xtensa
	gdb_target_obs="xtensa-tdep.o xtensa-config.o xtensa-linux-tdep.o \
			solib-svr4.o symfile-mem.o linux-tdep.o"
	build_gdbserver=yes
	;;
xtensa*)
	# Target: Tensilica Xtensa processors
	gdb_target_obs="xtensa-tdep.o xtensa-config.o solib-svr4.o"
	;;

esac

# map target onto default OS ABI

case "${targ}" in
*-*-freebsd* | *-*-kfreebsd*-gnu)
		gdb_osabi=GDB_OSABI_FREEBSD ;;
*-*-linux* | *-*-uclinux*)
		gdb_osabi=GDB_OSABI_LINUX ;;
*-*-nto*)	gdb_osabi=GDB_OSABI_QNXNTO ;;
m68*-*-openbsd* | m88*-*-openbsd* | vax-*-openbsd*) ;;
*-*-openbsd*)	gdb_osabi=GDB_OSABI_OPENBSD ;;
*-*-solaris*)	gdb_osabi=GDB_OSABI_SOLARIS ;;
*-*-*-gnu*)	;; # prevent non-GNU kernels to match the Hurd rule below
*-*-gnu*)	gdb_osabi=GDB_OSABI_HURD ;;
*-*-mingw32ce*)	gdb_osabi=GDB_OSABI_WINCE ;;
*-*-mingw* | *-*-cygwin*)
		gdb_osabi=GDB_OSABI_CYGWIN ;;
*-*-dicos*)	gdb_osabi=GDB_OSABI_DICOS ;;
*-*-symbianelf*)
		gdb_osabi=GDB_OSABI_SYMBIAN ;;
powerpc-*-aix* | rs6000-*-* | powerpc64-*-aix*)
                gdb_osabi=GDB_OSABI_AIX ;;
esac

# Check whether this target supports gcore.
# Such target has to call set_gdbarch_find_memory_regions.
gdb_have_gcore=false
for t in x ${gdb_target_obs}; do
  if test "$t" = linux-tdep.o; then
    gdb_have_gcore=true
  fi
done<|MERGE_RESOLUTION|>--- conflicted
+++ resolved
@@ -56,13 +56,8 @@
 
 aarch64*-*-netbsd*)
 	# Target: AArch64 NetBSD
-<<<<<<< HEAD
-	#gdb_target_obs="aarch64-tdep.o aarch64-netbsd-tdep.o"
-	gdb_target_obs="aarch64-tdep.o aarch64-insn.o solib-svr4.o"
-=======
 	gdb_target_obs="aarch64-tdep.o aarch64-nbsd-tdep.o \
 			aarch64-insn.o solib-svr4.o"
->>>>>>> b2b84690
 	;;
 
 alpha*-*-osf*)
