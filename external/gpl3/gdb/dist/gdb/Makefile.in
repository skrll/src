--- conflicted
+++ resolved
@@ -2460,11 +2460,8 @@
 ALLDEPFILES = \
 	aarch64-linux-nat.c \
 	aarch64-linux-tdep.c \
-<<<<<<< HEAD
-=======
 	aarch64-nbsd-nat.c \
 	aarch64-nbsd-tdep.c \
->>>>>>> b2b84690
 	aarch64-newlib-tdep.c \
 	aarch64-tdep.c \
 	aix-thread.c \
