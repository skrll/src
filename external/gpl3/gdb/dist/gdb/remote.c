/* Remote target communications for serial-line targets in custom GDB protocol

   Copyright (C) 1988-2019 Free Software Foundation, Inc.

   This file is part of GDB.

   This program is free software; you can redistribute it and/or modify
   it under the terms of the GNU General Public License as published by
   the Free Software Foundation; either version 3 of the License, or
   (at your option) any later version.

   This program is distributed in the hope that it will be useful,
   but WITHOUT ANY WARRANTY; without even the implied warranty of
   MERCHANTABILITY or FITNESS FOR A PARTICULAR PURPOSE.  See the
   GNU General Public License for more details.

   You should have received a copy of the GNU General Public License
   along with this program.  If not, see <http://www.gnu.org/licenses/>.  */

/* See the GDB User Guide for details of the GDB remote protocol.  */

#include "defs.h"
#include <ctype.h>
#include <fcntl.h>
#include "inferior.h"
#include "infrun.h"
#include "bfd.h"
#include "symfile.h"
#include "target.h"
#include "process-stratum-target.h"
#include "gdbcmd.h"
#include "objfiles.h"
#include "gdb-stabs.h"
#include "gdbthread.h"
#include "remote.h"
#include "remote-notif.h"
#include "regcache.h"
#include "value.h"
#include "observable.h"
#include "solib.h"
#include "cli/cli-decode.h"
#include "cli/cli-setshow.h"
#include "target-descriptions.h"
#include "gdb_bfd.h"
#include "common/filestuff.h"
#include "common/rsp-low.h"
#include "disasm.h"
#include "location.h"

#include "common/gdb_sys_time.h"

#include "event-loop.h"
#include "event-top.h"
#include "inf-loop.h"

#include <signal.h>
#include "serial.h"

#include "gdbcore.h" /* for exec_bfd */

#include "remote-fileio.h"
#include "gdb/fileio.h"
#include <sys/stat.h>
#include "xml-support.h"

#include "memory-map.h"

#include "tracepoint.h"
#include "ax.h"
#include "ax-gdb.h"
#include "common/agent.h"
#include "btrace.h"
#include "record-btrace.h"
#include <algorithm>
#include "common/scoped_restore.h"
#include "common/environ.h"
#include "common/byte-vector.h"
#include <unordered_map>

/* The remote target.  */

static const char remote_doc[] = N_("\
Use a remote computer via a serial line, using a gdb-specific protocol.\n\
Specify the serial device it is connected to\n\
(e.g. /dev/ttyS0, /dev/ttya, COM1, etc.).");

#define OPAQUETHREADBYTES 8

/* a 64 bit opaque identifier */
typedef unsigned char threadref[OPAQUETHREADBYTES];

struct gdb_ext_thread_info;
struct threads_listing_context;
typedef int (*rmt_thread_action) (threadref *ref, void *context);
struct protocol_feature;
struct packet_reg;

struct stop_reply;
static void stop_reply_xfree (struct stop_reply *);

struct stop_reply_deleter
{
  void operator() (stop_reply *r) const
  {
    stop_reply_xfree (r);
  }
};

typedef std::unique_ptr<stop_reply, stop_reply_deleter> stop_reply_up;

/* Generic configuration support for packets the stub optionally
   supports.  Allows the user to specify the use of the packet as well
   as allowing GDB to auto-detect support in the remote stub.  */

enum packet_support
  {
    PACKET_SUPPORT_UNKNOWN = 0,
    PACKET_ENABLE,
    PACKET_DISABLE
  };

/* Analyze a packet's return value and update the packet config
   accordingly.  */

enum packet_result
{
  PACKET_ERROR,
  PACKET_OK,
  PACKET_UNKNOWN
};

struct threads_listing_context;

/* Stub vCont actions support.

   Each field is a boolean flag indicating whether the stub reports
   support for the corresponding action.  */

struct vCont_action_support
{
  /* vCont;t */
  bool t = false;

  /* vCont;r */
  bool r = false;

  /* vCont;s */
  bool s = false;

  /* vCont;S */
  bool S = false;
};

/* About this many threadisds fit in a packet.  */

#define MAXTHREADLISTRESULTS 32

/* Data for the vFile:pread readahead cache.  */

struct readahead_cache
{
  /* Invalidate the readahead cache.  */
  void invalidate ();

  /* Invalidate the readahead cache if it is holding data for FD.  */
  void invalidate_fd (int fd);

  /* Serve pread from the readahead cache.  Returns number of bytes
     read, or 0 if the request can't be served from the cache.  */
  int pread (int fd, gdb_byte *read_buf, size_t len, ULONGEST offset);

  /* The file descriptor for the file that is being cached.  -1 if the
     cache is invalid.  */
  int fd = -1;

  /* The offset into the file that the cache buffer corresponds
     to.  */
  ULONGEST offset = 0;

  /* The buffer holding the cache contents.  */
  gdb_byte *buf = nullptr;
  /* The buffer's size.  We try to read as much as fits into a packet
     at a time.  */
  size_t bufsize = 0;

  /* Cache hit and miss counters.  */
  ULONGEST hit_count = 0;
  ULONGEST miss_count = 0;
};

/* Description of the remote protocol for a given architecture.  */

struct packet_reg
{
  long offset; /* Offset into G packet.  */
  long regnum; /* GDB's internal register number.  */
  LONGEST pnum; /* Remote protocol register number.  */
  int in_g_packet; /* Always part of G packet.  */
  /* long size in bytes;  == register_size (target_gdbarch (), regnum);
     at present.  */
  /* char *name; == gdbarch_register_name (target_gdbarch (), regnum);
     at present.  */
};

struct remote_arch_state
{
  explicit remote_arch_state (struct gdbarch *gdbarch);

  /* Description of the remote protocol registers.  */
  long sizeof_g_packet;

  /* Description of the remote protocol registers indexed by REGNUM
     (making an array gdbarch_num_regs in size).  */
  std::unique_ptr<packet_reg[]> regs;

  /* This is the size (in chars) of the first response to the ``g''
     packet.  It is used as a heuristic when determining the maximum
     size of memory-read and memory-write packets.  A target will
     typically only reserve a buffer large enough to hold the ``g''
     packet.  The size does not include packet overhead (headers and
     trailers).  */
  long actual_register_packet_size;

  /* This is the maximum size (in chars) of a non read/write packet.
     It is also used as a cap on the size of read/write packets.  */
  long remote_packet_size;
};

/* Description of the remote protocol state for the currently
   connected target.  This is per-target state, and independent of the
   selected architecture.  */

class remote_state
{
public:

  remote_state ();
  ~remote_state ();

  /* Get the remote arch state for GDBARCH.  */
  struct remote_arch_state *get_remote_arch_state (struct gdbarch *gdbarch);

public: /* data */

  /* A buffer to use for incoming packets, and its current size.  The
     buffer is grown dynamically for larger incoming packets.
     Outgoing packets may also be constructed in this buffer.
     The size of the buffer is always at least REMOTE_PACKET_SIZE;
     REMOTE_PACKET_SIZE should be used to limit the length of outgoing
     packets.  */
  gdb::char_vector buf;

  /* True if we're going through initial connection setup (finding out
     about the remote side's threads, relocating symbols, etc.).  */
  bool starting_up = false;

  /* If we negotiated packet size explicitly (and thus can bypass
     heuristics for the largest packet size that will not overflow
     a buffer in the stub), this will be set to that packet size.
     Otherwise zero, meaning to use the guessed size.  */
  long explicit_packet_size = 0;

  /* remote_wait is normally called when the target is running and
     waits for a stop reply packet.  But sometimes we need to call it
     when the target is already stopped.  We can send a "?" packet
     and have remote_wait read the response.  Or, if we already have
     the response, we can stash it in BUF and tell remote_wait to
     skip calling getpkt.  This flag is set when BUF contains a
     stop reply packet and the target is not waiting.  */
  int cached_wait_status = 0;

  /* True, if in no ack mode.  That is, neither GDB nor the stub will
     expect acks from each other.  The connection is assumed to be
     reliable.  */
  bool noack_mode = false;

  /* True if we're connected in extended remote mode.  */
  bool extended = false;

  /* True if we resumed the target and we're waiting for the target to
     stop.  In the mean time, we can't start another command/query.
     The remote server wouldn't be ready to process it, so we'd
     timeout waiting for a reply that would never come and eventually
     we'd close the connection.  This can happen in asynchronous mode
     because we allow GDB commands while the target is running.  */
  bool waiting_for_stop_reply = false;

  /* The status of the stub support for the various vCont actions.  */
  vCont_action_support supports_vCont;

  /* True if the user has pressed Ctrl-C, but the target hasn't
     responded to that.  */
  bool ctrlc_pending_p = false;

  /* True if we saw a Ctrl-C while reading or writing from/to the
     remote descriptor.  At that point it is not safe to send a remote
     interrupt packet, so we instead remember we saw the Ctrl-C and
     process it once we're done with sending/receiving the current
     packet, which should be shortly.  If however that takes too long,
     and the user presses Ctrl-C again, we offer to disconnect.  */
  bool got_ctrlc_during_io = false;

  /* Descriptor for I/O to remote machine.  Initialize it to NULL so that
     remote_open knows that we don't have a file open when the program
     starts.  */
  struct serial *remote_desc = nullptr;

  /* These are the threads which we last sent to the remote system.  The
     TID member will be -1 for all or -2 for not sent yet.  */
  ptid_t general_thread = null_ptid;
  ptid_t continue_thread = null_ptid;

  /* This is the traceframe which we last selected on the remote system.
     It will be -1 if no traceframe is selected.  */
  int remote_traceframe_number = -1;

  char *last_pass_packet = nullptr;

  /* The last QProgramSignals packet sent to the target.  We bypass
     sending a new program signals list down to the target if the new
     packet is exactly the same as the last we sent.  IOW, we only let
     the target know about program signals list changes.  */
  char *last_program_signals_packet = nullptr;

  gdb_signal last_sent_signal = GDB_SIGNAL_0;

  bool last_sent_step = false;

  /* The execution direction of the last resume we got.  */
  exec_direction_kind last_resume_exec_dir = EXEC_FORWARD;

  char *finished_object = nullptr;
  char *finished_annex = nullptr;
  ULONGEST finished_offset = 0;

  /* Should we try the 'ThreadInfo' query packet?

     This variable (NOT available to the user: auto-detect only!)
     determines whether GDB will use the new, simpler "ThreadInfo"
     query or the older, more complex syntax for thread queries.
     This is an auto-detect variable (set to true at each connect,
     and set to false when the target fails to recognize it).  */
  bool use_threadinfo_query = false;
  bool use_threadextra_query = false;

  threadref echo_nextthread {};
  threadref nextthread {};
  threadref resultthreadlist[MAXTHREADLISTRESULTS] {};

  /* The state of remote notification.  */
  struct remote_notif_state *notif_state = nullptr;

  /* The branch trace configuration.  */
  struct btrace_config btrace_config {};

  /* The argument to the last "vFile:setfs:" packet we sent, used
     to avoid sending repeated unnecessary "vFile:setfs:" packets.
     Initialized to -1 to indicate that no "vFile:setfs:" packet
     has yet been sent.  */
  int fs_pid = -1;

  /* A readahead cache for vFile:pread.  Often, reading a binary
     involves a sequence of small reads.  E.g., when parsing an ELF
     file.  A readahead cache helps mostly the case of remote
     debugging on a connection with higher latency, due to the
     request/reply nature of the RSP.  We only cache data for a single
     file descriptor at a time.  */
  struct readahead_cache readahead_cache;

  /* The list of already fetched and acknowledged stop events.  This
     queue is used for notification Stop, and other notifications
     don't need queue for their events, because the notification
     events of Stop can't be consumed immediately, so that events
     should be queued first, and be consumed by remote_wait_{ns,as}
     one per time.  Other notifications can consume their events
     immediately, so queue is not needed for them.  */
  std::vector<stop_reply_up> stop_reply_queue;

  /* Asynchronous signal handle registered as event loop source for
     when we have pending events ready to be passed to the core.  */
  struct async_event_handler *remote_async_inferior_event_token = nullptr;

  /* FIXME: cagney/1999-09-23: Even though getpkt was called with
     ``forever'' still use the normal timeout mechanism.  This is
     currently used by the ASYNC code to guarentee that target reads
     during the initial connect always time-out.  Once getpkt has been
     modified to return a timeout indication and, in turn
     remote_wait()/wait_for_inferior() have gained a timeout parameter
     this can go away.  */
  int wait_forever_enabled_p = 1;

private:
  /* Mapping of remote protocol data for each gdbarch.  Usually there
     is only one entry here, though we may see more with stubs that
     support multi-process.  */
  std::unordered_map<struct gdbarch *, remote_arch_state>
    m_arch_states;
};

static const target_info remote_target_info = {
  "remote",
  N_("Remote serial target in gdb-specific protocol"),
  remote_doc
};

class remote_target : public process_stratum_target
{
public:
  remote_target () = default;
  ~remote_target () override;

  const target_info &info () const override
  { return remote_target_info; }

  thread_control_capabilities get_thread_control_capabilities () override
  { return tc_schedlock; }

  /* Open a remote connection.  */
  static void open (const char *, int);

  void close () override;

  void detach (inferior *, int) override;
  void disconnect (const char *, int) override;

  void commit_resume () override;
  void resume (ptid_t, int, enum gdb_signal) override;
  ptid_t wait (ptid_t, struct target_waitstatus *, int) override;

  void fetch_registers (struct regcache *, int) override;
  void store_registers (struct regcache *, int) override;
  void prepare_to_store (struct regcache *) override;

  void files_info () override;

  int insert_breakpoint (struct gdbarch *, struct bp_target_info *) override;

  int remove_breakpoint (struct gdbarch *, struct bp_target_info *,
			 enum remove_bp_reason) override;


  bool stopped_by_sw_breakpoint () override;
  bool supports_stopped_by_sw_breakpoint () override;

  bool stopped_by_hw_breakpoint () override;

  bool supports_stopped_by_hw_breakpoint () override;

  bool stopped_by_watchpoint () override;

  bool stopped_data_address (CORE_ADDR *) override;

  bool watchpoint_addr_within_range (CORE_ADDR, CORE_ADDR, int) override;

  int can_use_hw_breakpoint (enum bptype, int, int) override;

  int insert_hw_breakpoint (struct gdbarch *, struct bp_target_info *) override;

  int remove_hw_breakpoint (struct gdbarch *, struct bp_target_info *) override;

  int region_ok_for_hw_watchpoint (CORE_ADDR, int) override;

  int insert_watchpoint (CORE_ADDR, int, enum target_hw_bp_type,
			 struct expression *) override;

  int remove_watchpoint (CORE_ADDR, int, enum target_hw_bp_type,
			 struct expression *) override;

  void kill () override;

  void load (const char *, int) override;

  void mourn_inferior () override;

  void pass_signals (gdb::array_view<const unsigned char>) override;

  int set_syscall_catchpoint (int, bool, int,
			      gdb::array_view<const int>) override;

  void program_signals (gdb::array_view<const unsigned char>) override;

  bool thread_alive (ptid_t ptid) override;

  const char *thread_name (struct thread_info *) override;

  void update_thread_list () override;

  const char *pid_to_str (ptid_t) override;

  const char *extra_thread_info (struct thread_info *) override;

  ptid_t get_ada_task_ptid (long lwp, long thread) override;

  thread_info *thread_handle_to_thread_info (const gdb_byte *thread_handle,
					     int handle_len,
					     inferior *inf) override;

  void stop (ptid_t) override;

  void interrupt () override;

  void pass_ctrlc () override;

  enum target_xfer_status xfer_partial (enum target_object object,
					const char *annex,
					gdb_byte *readbuf,
					const gdb_byte *writebuf,
					ULONGEST offset, ULONGEST len,
					ULONGEST *xfered_len) override;

  ULONGEST get_memory_xfer_limit () override;

  void rcmd (const char *command, struct ui_file *output) override;

  char *pid_to_exec_file (int pid) override;

  void log_command (const char *cmd) override
  {
    serial_log_command (this, cmd);
  }

  CORE_ADDR get_thread_local_address (ptid_t ptid,
				      CORE_ADDR load_module_addr,
				      CORE_ADDR offset) override;

  bool can_execute_reverse () override;

  std::vector<mem_region> memory_map () override;

  void flash_erase (ULONGEST address, LONGEST length) override;

  void flash_done () override;

  const struct target_desc *read_description () override;

  int search_memory (CORE_ADDR start_addr, ULONGEST search_space_len,
		     const gdb_byte *pattern, ULONGEST pattern_len,
		     CORE_ADDR *found_addrp) override;

  bool can_async_p () override;

  bool is_async_p () override;

  void async (int) override;

  void thread_events (int) override;

  int can_do_single_step () override;

  void terminal_inferior () override;

  void terminal_ours () override;

  bool supports_non_stop () override;

  bool supports_multi_process () override;

  bool supports_disable_randomization () override;

  bool filesystem_is_local () override;


  int fileio_open (struct inferior *inf, const char *filename,
		   int flags, int mode, int warn_if_slow,
		   int *target_errno) override;

  int fileio_pwrite (int fd, const gdb_byte *write_buf, int len,
		     ULONGEST offset, int *target_errno) override;

  int fileio_pread (int fd, gdb_byte *read_buf, int len,
		    ULONGEST offset, int *target_errno) override;

  int fileio_fstat (int fd, struct stat *sb, int *target_errno) override;

  int fileio_close (int fd, int *target_errno) override;

  int fileio_unlink (struct inferior *inf,
		     const char *filename,
		     int *target_errno) override;

  gdb::optional<std::string>
    fileio_readlink (struct inferior *inf,
		     const char *filename,
		     int *target_errno) override;

  bool supports_enable_disable_tracepoint () override;

  bool supports_string_tracing () override;

  bool supports_evaluation_of_breakpoint_conditions () override;

  bool can_run_breakpoint_commands () override;

  void trace_init () override;

  void download_tracepoint (struct bp_location *location) override;

  bool can_download_tracepoint () override;

  void download_trace_state_variable (const trace_state_variable &tsv) override;

  void enable_tracepoint (struct bp_location *location) override;

  void disable_tracepoint (struct bp_location *location) override;

  void trace_set_readonly_regions () override;

  void trace_start () override;

  int get_trace_status (struct trace_status *ts) override;

  void get_tracepoint_status (struct breakpoint *tp, struct uploaded_tp *utp)
    override;

  void trace_stop () override;

  int trace_find (enum trace_find_type type, int num,
		  CORE_ADDR addr1, CORE_ADDR addr2, int *tpp) override;

  bool get_trace_state_variable_value (int tsv, LONGEST *val) override;

  int save_trace_data (const char *filename) override;

  int upload_tracepoints (struct uploaded_tp **utpp) override;

  int upload_trace_state_variables (struct uploaded_tsv **utsvp) override;

  LONGEST get_raw_trace_data (gdb_byte *buf, ULONGEST offset, LONGEST len) override;

  int get_min_fast_tracepoint_insn_len () override;

  void set_disconnected_tracing (int val) override;

  void set_circular_trace_buffer (int val) override;

  void set_trace_buffer_size (LONGEST val) override;

  bool set_trace_notes (const char *user, const char *notes,
			const char *stopnotes) override;

  int core_of_thread (ptid_t ptid) override;

  int verify_memory (const gdb_byte *data,
		     CORE_ADDR memaddr, ULONGEST size) override;


  bool get_tib_address (ptid_t ptid, CORE_ADDR *addr) override;

  void set_permissions () override;

  bool static_tracepoint_marker_at (CORE_ADDR,
				    struct static_tracepoint_marker *marker)
    override;

  std::vector<static_tracepoint_marker>
    static_tracepoint_markers_by_strid (const char *id) override;

  traceframe_info_up traceframe_info () override;

  bool use_agent (bool use) override;
  bool can_use_agent () override;

  struct btrace_target_info *enable_btrace (ptid_t ptid,
					    const struct btrace_config *conf) override;

  void disable_btrace (struct btrace_target_info *tinfo) override;

  void teardown_btrace (struct btrace_target_info *tinfo) override;

  enum btrace_error read_btrace (struct btrace_data *data,
				 struct btrace_target_info *btinfo,
				 enum btrace_read_type type) override;

  const struct btrace_config *btrace_conf (const struct btrace_target_info *) override;
  bool augmented_libraries_svr4_read () override;
  int follow_fork (int, int) override;
  void follow_exec (struct inferior *, char *) override;
  int insert_fork_catchpoint (int) override;
  int remove_fork_catchpoint (int) override;
  int insert_vfork_catchpoint (int) override;
  int remove_vfork_catchpoint (int) override;
  int insert_exec_catchpoint (int) override;
  int remove_exec_catchpoint (int) override;
  enum exec_direction_kind execution_direction () override;

public: /* Remote specific methods.  */

  void remote_download_command_source (int num, ULONGEST addr,
				       struct command_line *cmds);

  void remote_file_put (const char *local_file, const char *remote_file,
			int from_tty);
  void remote_file_get (const char *remote_file, const char *local_file,
			int from_tty);
  void remote_file_delete (const char *remote_file, int from_tty);

  int remote_hostio_pread (int fd, gdb_byte *read_buf, int len,
			   ULONGEST offset, int *remote_errno);
  int remote_hostio_pwrite (int fd, const gdb_byte *write_buf, int len,
			    ULONGEST offset, int *remote_errno);
  int remote_hostio_pread_vFile (int fd, gdb_byte *read_buf, int len,
				 ULONGEST offset, int *remote_errno);

  int remote_hostio_send_command (int command_bytes, int which_packet,
				  int *remote_errno, char **attachment,
				  int *attachment_len);
  int remote_hostio_set_filesystem (struct inferior *inf,
				    int *remote_errno);
  /* We should get rid of this and use fileio_open directly.  */
  int remote_hostio_open (struct inferior *inf, const char *filename,
			  int flags, int mode, int warn_if_slow,
			  int *remote_errno);
  int remote_hostio_close (int fd, int *remote_errno);

  int remote_hostio_unlink (inferior *inf, const char *filename,
			    int *remote_errno);

  struct remote_state *get_remote_state ();

  long get_remote_packet_size (void);
  long get_memory_packet_size (struct memory_packet_config *config);

  long get_memory_write_packet_size ();
  long get_memory_read_packet_size ();

  char *append_pending_thread_resumptions (char *p, char *endp,
					   ptid_t ptid);
  static void open_1 (const char *name, int from_tty, int extended_p);
  void start_remote (int from_tty, int extended_p);
  void remote_detach_1 (struct inferior *inf, int from_tty);

  char *append_resumption (char *p, char *endp,
			   ptid_t ptid, int step, gdb_signal siggnal);
  int remote_resume_with_vcont (ptid_t ptid, int step,
				gdb_signal siggnal);

  void add_current_inferior_and_thread (char *wait_status);

  ptid_t wait_ns (ptid_t ptid, struct target_waitstatus *status,
		  int options);
  ptid_t wait_as (ptid_t ptid, target_waitstatus *status,
		  int options);

  ptid_t process_stop_reply (struct stop_reply *stop_reply,
			     target_waitstatus *status);

  void remote_notice_new_inferior (ptid_t currthread, int executing);

  void process_initial_stop_replies (int from_tty);

  thread_info *remote_add_thread (ptid_t ptid, bool running, bool executing);

  void btrace_sync_conf (const btrace_config *conf);

  void remote_btrace_maybe_reopen ();

  void remove_new_fork_children (threads_listing_context *context);
  void kill_new_fork_children (int pid);
  void discard_pending_stop_replies (struct inferior *inf);
  int stop_reply_queue_length ();

  void check_pending_events_prevent_wildcard_vcont
    (int *may_global_wildcard_vcont);

  void discard_pending_stop_replies_in_queue ();
  struct stop_reply *remote_notif_remove_queued_reply (ptid_t ptid);
  struct stop_reply *queued_stop_reply (ptid_t ptid);
  int peek_stop_reply (ptid_t ptid);
  void remote_parse_stop_reply (const char *buf, stop_reply *event);

  void remote_stop_ns (ptid_t ptid);
  void remote_interrupt_as ();
  void remote_interrupt_ns ();

  char *remote_get_noisy_reply ();
  int remote_query_attached (int pid);
  inferior *remote_add_inferior (int fake_pid_p, int pid, int attached,
				 int try_open_exec);

  ptid_t remote_current_thread (ptid_t oldpid);
  ptid_t get_current_thread (char *wait_status);

  void set_thread (ptid_t ptid, int gen);
  void set_general_thread (ptid_t ptid);
  void set_continue_thread (ptid_t ptid);
  void set_general_process ();

  char *write_ptid (char *buf, const char *endbuf, ptid_t ptid);

  int remote_unpack_thread_info_response (char *pkt, threadref *expectedref,
					  gdb_ext_thread_info *info);
  int remote_get_threadinfo (threadref *threadid, int fieldset,
			     gdb_ext_thread_info *info);

  int parse_threadlist_response (char *pkt, int result_limit,
				 threadref *original_echo,
				 threadref *resultlist,
				 int *doneflag);
  int remote_get_threadlist (int startflag, threadref *nextthread,
			     int result_limit, int *done, int *result_count,
			     threadref *threadlist);

  int remote_threadlist_iterator (rmt_thread_action stepfunction,
				  void *context, int looplimit);

  int remote_get_threads_with_ql (threads_listing_context *context);
  int remote_get_threads_with_qxfer (threads_listing_context *context);
  int remote_get_threads_with_qthreadinfo (threads_listing_context *context);

  void extended_remote_restart ();

  void get_offsets ();

  void remote_check_symbols ();

  void remote_supported_packet (const struct protocol_feature *feature,
				enum packet_support support,
				const char *argument);

  void remote_query_supported ();

  void remote_packet_size (const protocol_feature *feature,
			   packet_support support, const char *value);

  void remote_serial_quit_handler ();

  void remote_detach_pid (int pid);

  void remote_vcont_probe ();

  void remote_resume_with_hc (ptid_t ptid, int step,
			      gdb_signal siggnal);

  void send_interrupt_sequence ();
  void interrupt_query ();

  void remote_notif_get_pending_events (notif_client *nc);

  int fetch_register_using_p (struct regcache *regcache,
			      packet_reg *reg);
  int send_g_packet ();
  void process_g_packet (struct regcache *regcache);
  void fetch_registers_using_g (struct regcache *regcache);
  int store_register_using_P (const struct regcache *regcache,
			      packet_reg *reg);
  void store_registers_using_G (const struct regcache *regcache);

  void set_remote_traceframe ();

  void check_binary_download (CORE_ADDR addr);

  target_xfer_status remote_write_bytes_aux (const char *header,
					     CORE_ADDR memaddr,
					     const gdb_byte *myaddr,
					     ULONGEST len_units,
					     int unit_size,
					     ULONGEST *xfered_len_units,
					     char packet_format,
					     int use_length);

  target_xfer_status remote_write_bytes (CORE_ADDR memaddr,
					 const gdb_byte *myaddr, ULONGEST len,
					 int unit_size, ULONGEST *xfered_len);

  target_xfer_status remote_read_bytes_1 (CORE_ADDR memaddr, gdb_byte *myaddr,
					  ULONGEST len_units,
					  int unit_size, ULONGEST *xfered_len_units);

  target_xfer_status remote_xfer_live_readonly_partial (gdb_byte *readbuf,
							ULONGEST memaddr,
							ULONGEST len,
							int unit_size,
							ULONGEST *xfered_len);

  target_xfer_status remote_read_bytes (CORE_ADDR memaddr,
					gdb_byte *myaddr, ULONGEST len,
					int unit_size,
					ULONGEST *xfered_len);

  packet_result remote_send_printf (const char *format, ...)
    ATTRIBUTE_PRINTF (2, 3);

  target_xfer_status remote_flash_write (ULONGEST address,
					 ULONGEST length, ULONGEST *xfered_len,
					 const gdb_byte *data);

  int readchar (int timeout);

  void remote_serial_write (const char *str, int len);

  int putpkt (const char *buf);
  int putpkt_binary (const char *buf, int cnt);

  int putpkt (const gdb::char_vector &buf)
  {
    return putpkt (buf.data ());
  }

  void skip_frame ();
  long read_frame (gdb::char_vector *buf_p);
  void getpkt (gdb::char_vector *buf, int forever);
  int getpkt_or_notif_sane_1 (gdb::char_vector *buf, int forever,
			      int expecting_notif, int *is_notif);
  int getpkt_sane (gdb::char_vector *buf, int forever);
  int getpkt_or_notif_sane (gdb::char_vector *buf, int forever,
			    int *is_notif);
  int remote_vkill (int pid);
  void remote_kill_k ();

  void extended_remote_disable_randomization (int val);
  int extended_remote_run (const std::string &args);

  void send_environment_packet (const char *action,
				const char *packet,
				const char *value);

  void extended_remote_environment_support ();
  void extended_remote_set_inferior_cwd ();

  target_xfer_status remote_write_qxfer (const char *object_name,
					 const char *annex,
					 const gdb_byte *writebuf,
					 ULONGEST offset, LONGEST len,
					 ULONGEST *xfered_len,
					 struct packet_config *packet);

  target_xfer_status remote_read_qxfer (const char *object_name,
					const char *annex,
					gdb_byte *readbuf, ULONGEST offset,
					LONGEST len,
					ULONGEST *xfered_len,
					struct packet_config *packet);

  void push_stop_reply (struct stop_reply *new_event);

  bool vcont_r_supported ();

  void packet_command (const char *args, int from_tty);

private: /* data fields */

  /* The remote state.  Don't reference this directly.  Use the
     get_remote_state method instead.  */
  remote_state m_remote_state;
};

static const target_info extended_remote_target_info = {
  "extended-remote",
  N_("Extended remote serial target in gdb-specific protocol"),
  remote_doc
};

/* Set up the extended remote target by extending the standard remote
   target and adding to it.  */

class extended_remote_target final : public remote_target
{
public:
  const target_info &info () const override
  { return extended_remote_target_info; }

  /* Open an extended-remote connection.  */
  static void open (const char *, int);

  bool can_create_inferior () override { return true; }
  void create_inferior (const char *, const std::string &,
			char **, int) override;

  void detach (inferior *, int) override;

  bool can_attach () override { return true; }
  void attach (const char *, int) override;

  void post_attach (int) override;
  bool supports_disable_randomization () override;
};

/* Per-program-space data key.  */
static const struct program_space_data *remote_pspace_data;

/* The variable registered as the control variable used by the
   remote exec-file commands.  While the remote exec-file setting is
   per-program-space, the set/show machinery uses this as the 
   location of the remote exec-file value.  */
static char *remote_exec_file_var;

/* The size to align memory write packets, when practical.  The protocol
   does not guarantee any alignment, and gdb will generate short
   writes and unaligned writes, but even as a best-effort attempt this
   can improve bulk transfers.  For instance, if a write is misaligned
   relative to the target's data bus, the stub may need to make an extra
   round trip fetching data from the target.  This doesn't make a
   huge difference, but it's easy to do, so we try to be helpful.

   The alignment chosen is arbitrary; usually data bus width is
   important here, not the possibly larger cache line size.  */
enum { REMOTE_ALIGN_WRITES = 16 };

/* Prototypes for local functions.  */

static int hexnumlen (ULONGEST num);

static int stubhex (int ch);

static int hexnumstr (char *, ULONGEST);

static int hexnumnstr (char *, ULONGEST, int);

static CORE_ADDR remote_address_masked (CORE_ADDR);

static void print_packet (const char *);

static int stub_unpack_int (char *buff, int fieldlength);

struct packet_config;

static void show_packet_config_cmd (struct packet_config *config);

static void show_remote_protocol_packet_cmd (struct ui_file *file,
					     int from_tty,
					     struct cmd_list_element *c,
					     const char *value);

static ptid_t read_ptid (const char *buf, const char **obuf);

static void remote_async_inferior_event_handler (gdb_client_data);

static bool remote_read_description_p (struct target_ops *target);

static void remote_console_output (const char *msg);

static void remote_btrace_reset (remote_state *rs);

static void remote_unpush_and_throw (void);

/* For "remote".  */

static struct cmd_list_element *remote_cmdlist;

/* For "set remote" and "show remote".  */

static struct cmd_list_element *remote_set_cmdlist;
static struct cmd_list_element *remote_show_cmdlist;

/* Controls whether GDB is willing to use range stepping.  */

static int use_range_stepping = 1;

/* The max number of chars in debug output.  The rest of chars are
   omitted.  */

#define REMOTE_DEBUG_MAX_CHAR 512

/* Private data that we'll store in (struct thread_info)->priv.  */
struct remote_thread_info : public private_thread_info
{
  std::string extra;
  std::string name;
  int core = -1;

  /* Thread handle, perhaps a pthread_t or thread_t value, stored as a
     sequence of bytes.  */
  gdb::byte_vector thread_handle;

  /* Whether the target stopped for a breakpoint/watchpoint.  */
  enum target_stop_reason stop_reason = TARGET_STOPPED_BY_NO_REASON;

  /* This is set to the data address of the access causing the target
     to stop for a watchpoint.  */
  CORE_ADDR watch_data_address = 0;

  /* Fields used by the vCont action coalescing implemented in
     remote_resume / remote_commit_resume.  remote_resume stores each
     thread's last resume request in these fields, so that a later
     remote_commit_resume knows which is the proper action for this
     thread to include in the vCont packet.  */

  /* True if the last target_resume call for this thread was a step
     request, false if a continue request.  */
  int last_resume_step = 0;

  /* The signal specified in the last target_resume call for this
     thread.  */
  gdb_signal last_resume_sig = GDB_SIGNAL_0;

  /* Whether this thread was already vCont-resumed on the remote
     side.  */
  int vcont_resumed = 0;
};

remote_state::remote_state ()
  : buf (400)
{
}

remote_state::~remote_state ()
{
  xfree (this->last_pass_packet);
  xfree (this->last_program_signals_packet);
  xfree (this->finished_object);
  xfree (this->finished_annex);
}

/* Utility: generate error from an incoming stub packet.  */
static void
trace_error (char *buf)
{
  if (*buf++ != 'E')
    return;			/* not an error msg */
  switch (*buf)
    {
    case '1':			/* malformed packet error */
      if (*++buf == '0')	/*   general case: */
	error (_("remote.c: error in outgoing packet."));
      else
	error (_("remote.c: error in outgoing packet at field #%ld."),
	       strtol (buf, NULL, 16));
    default:
      error (_("Target returns error code '%s'."), buf);
    }
}

/* Utility: wait for reply from stub, while accepting "O" packets.  */

char *
remote_target::remote_get_noisy_reply ()
{
  struct remote_state *rs = get_remote_state ();

  do				/* Loop on reply from remote stub.  */
    {
      char *buf;

      QUIT;			/* Allow user to bail out with ^C.  */
      getpkt (&rs->buf, 0);
      buf = rs->buf.data ();
      if (buf[0] == 'E')
	trace_error (buf);
      else if (startswith (buf, "qRelocInsn:"))
	{
	  ULONGEST ul;
	  CORE_ADDR from, to, org_to;
	  const char *p, *pp;
	  int adjusted_size = 0;
	  int relocated = 0;

	  p = buf + strlen ("qRelocInsn:");
	  pp = unpack_varlen_hex (p, &ul);
	  if (*pp != ';')
	    error (_("invalid qRelocInsn packet: %s"), buf);
	  from = ul;

	  p = pp + 1;
	  unpack_varlen_hex (p, &ul);
	  to = ul;

	  org_to = to;

	  TRY
	    {
	      gdbarch_relocate_instruction (target_gdbarch (), &to, from);
	      relocated = 1;
	    }
	  CATCH (ex, RETURN_MASK_ALL)
	    {
	      if (ex.error == MEMORY_ERROR)
		{
		  /* Propagate memory errors silently back to the
		     target.  The stub may have limited the range of
		     addresses we can write to, for example.  */
		}
	      else
		{
		  /* Something unexpectedly bad happened.  Be verbose
		     so we can tell what, and propagate the error back
		     to the stub, so it doesn't get stuck waiting for
		     a response.  */
		  exception_fprintf (gdb_stderr, ex,
				     _("warning: relocating instruction: "));
		}
	      putpkt ("E01");
	    }
	  END_CATCH

	  if (relocated)
	    {
	      adjusted_size = to - org_to;

	      xsnprintf (buf, rs->buf.size (), "qRelocInsn:%x", adjusted_size);
	      putpkt (buf);
	    }
	}
      else if (buf[0] == 'O' && buf[1] != 'K')
	remote_console_output (buf + 1);	/* 'O' message from stub */
      else
	return buf;		/* Here's the actual reply.  */
    }
  while (1);
}

struct remote_arch_state *
remote_state::get_remote_arch_state (struct gdbarch *gdbarch)
{
  remote_arch_state *rsa;

  auto it = this->m_arch_states.find (gdbarch);
  if (it == this->m_arch_states.end ())
    {
      auto p = this->m_arch_states.emplace (std::piecewise_construct,
					    std::forward_as_tuple (gdbarch),
					    std::forward_as_tuple (gdbarch));
      rsa = &p.first->second;

      /* Make sure that the packet buffer is plenty big enough for
	 this architecture.  */
      if (this->buf.size () < rsa->remote_packet_size)
	this->buf.resize (2 * rsa->remote_packet_size);
    }
  else
    rsa = &it->second;

  return rsa;
}

/* Fetch the global remote target state.  */

remote_state *
remote_target::get_remote_state ()
{
  /* Make sure that the remote architecture state has been
     initialized, because doing so might reallocate rs->buf.  Any
     function which calls getpkt also needs to be mindful of changes
     to rs->buf, but this call limits the number of places which run
     into trouble.  */
  m_remote_state.get_remote_arch_state (target_gdbarch ());

  return &m_remote_state;
}

/* Cleanup routine for the remote module's pspace data.  */

static void
remote_pspace_data_cleanup (struct program_space *pspace, void *arg)
{
  char *remote_exec_file = (char *) arg;

  xfree (remote_exec_file);
}

/* Fetch the remote exec-file from the current program space.  */

static const char *
get_remote_exec_file (void)
{
  char *remote_exec_file;

  remote_exec_file
    = (char *) program_space_data (current_program_space,
				   remote_pspace_data);
  if (remote_exec_file == NULL)
    return "";

  return remote_exec_file;
}

/* Set the remote exec file for PSPACE.  */

static void
set_pspace_remote_exec_file (struct program_space *pspace,
			char *remote_exec_file)
{
  char *old_file = (char *) program_space_data (pspace, remote_pspace_data);

  xfree (old_file);
  set_program_space_data (pspace, remote_pspace_data,
			  xstrdup (remote_exec_file));
}

/* The "set/show remote exec-file" set command hook.  */

static void
set_remote_exec_file (const char *ignored, int from_tty,
		      struct cmd_list_element *c)
{
  gdb_assert (remote_exec_file_var != NULL);
  set_pspace_remote_exec_file (current_program_space, remote_exec_file_var);
}

/* The "set/show remote exec-file" show command hook.  */

static void
show_remote_exec_file (struct ui_file *file, int from_tty,
		       struct cmd_list_element *cmd, const char *value)
{
  fprintf_filtered (file, "%s\n", remote_exec_file_var);
}

static int
compare_pnums (const void *lhs_, const void *rhs_)
{
  const struct packet_reg * const *lhs
    = (const struct packet_reg * const *) lhs_;
  const struct packet_reg * const *rhs
    = (const struct packet_reg * const *) rhs_;

  if ((*lhs)->pnum < (*rhs)->pnum)
    return -1;
  else if ((*lhs)->pnum == (*rhs)->pnum)
    return 0;
  else
    return 1;
}

static int
map_regcache_remote_table (struct gdbarch *gdbarch, struct packet_reg *regs)
{
  int regnum, num_remote_regs, offset;
  struct packet_reg **remote_regs;

  for (regnum = 0; regnum < gdbarch_num_regs (gdbarch); regnum++)
    {
      struct packet_reg *r = &regs[regnum];

      if (register_size (gdbarch, regnum) == 0)
	/* Do not try to fetch zero-sized (placeholder) registers.  */
	r->pnum = -1;
      else
	r->pnum = gdbarch_remote_register_number (gdbarch, regnum);

      r->regnum = regnum;
    }

  /* Define the g/G packet format as the contents of each register
     with a remote protocol number, in order of ascending protocol
     number.  */

  remote_regs = XALLOCAVEC (struct packet_reg *, gdbarch_num_regs (gdbarch));
  for (num_remote_regs = 0, regnum = 0;
       regnum < gdbarch_num_regs (gdbarch);
       regnum++)
    if (regs[regnum].pnum != -1)
      remote_regs[num_remote_regs++] = &regs[regnum];

  qsort (remote_regs, num_remote_regs, sizeof (struct packet_reg *),
	 compare_pnums);

  for (regnum = 0, offset = 0; regnum < num_remote_regs; regnum++)
    {
      remote_regs[regnum]->in_g_packet = 1;
      remote_regs[regnum]->offset = offset;
      offset += register_size (gdbarch, remote_regs[regnum]->regnum);
    }

  return offset;
}

/* Given the architecture described by GDBARCH, return the remote
   protocol register's number and the register's offset in the g/G
   packets of GDB register REGNUM, in PNUM and POFFSET respectively.
   If the target does not have a mapping for REGNUM, return false,
   otherwise, return true.  */

int
remote_register_number_and_offset (struct gdbarch *gdbarch, int regnum,
				   int *pnum, int *poffset)
{
  gdb_assert (regnum < gdbarch_num_regs (gdbarch));

  std::vector<packet_reg> regs (gdbarch_num_regs (gdbarch));

  map_regcache_remote_table (gdbarch, regs.data ());

  *pnum = regs[regnum].pnum;
  *poffset = regs[regnum].offset;

  return *pnum != -1;
}

remote_arch_state::remote_arch_state (struct gdbarch *gdbarch)
{
  /* Use the architecture to build a regnum<->pnum table, which will be
     1:1 unless a feature set specifies otherwise.  */
  this->regs.reset (new packet_reg [gdbarch_num_regs (gdbarch)] ());

  /* Record the maximum possible size of the g packet - it may turn out
     to be smaller.  */
  this->sizeof_g_packet
    = map_regcache_remote_table (gdbarch, this->regs.get ());

  /* Default maximum number of characters in a packet body.  Many
     remote stubs have a hardwired buffer size of 400 bytes
     (c.f. BUFMAX in m68k-stub.c and i386-stub.c).  BUFMAX-1 is used
     as the maximum packet-size to ensure that the packet and an extra
     NUL character can always fit in the buffer.  This stops GDB
     trashing stubs that try to squeeze an extra NUL into what is
     already a full buffer (As of 1999-12-04 that was most stubs).  */
  this->remote_packet_size = 400 - 1;

  /* This one is filled in when a ``g'' packet is received.  */
  this->actual_register_packet_size = 0;

  /* Should rsa->sizeof_g_packet needs more space than the
     default, adjust the size accordingly.  Remember that each byte is
     encoded as two characters.  32 is the overhead for the packet
     header / footer.  NOTE: cagney/1999-10-26: I suspect that 8
     (``$NN:G...#NN'') is a better guess, the below has been padded a
     little.  */
  if (this->sizeof_g_packet > ((this->remote_packet_size - 32) / 2))
    this->remote_packet_size = (this->sizeof_g_packet * 2 + 32);
}

/* Get a pointer to the current remote target.  If not connected to a
   remote target, return NULL.  */

static remote_target *
get_current_remote_target ()
{
  target_ops *proc_target = find_target_at (process_stratum);
  return dynamic_cast<remote_target *> (proc_target);
}

/* Return the current allowed size of a remote packet.  This is
   inferred from the current architecture, and should be used to
   limit the length of outgoing packets.  */
long
remote_target::get_remote_packet_size ()
{
  struct remote_state *rs = get_remote_state ();
  remote_arch_state *rsa = rs->get_remote_arch_state (target_gdbarch ());

  if (rs->explicit_packet_size)
    return rs->explicit_packet_size;

  return rsa->remote_packet_size;
}

static struct packet_reg *
packet_reg_from_regnum (struct gdbarch *gdbarch, struct remote_arch_state *rsa,
			long regnum)
{
  if (regnum < 0 && regnum >= gdbarch_num_regs (gdbarch))
    return NULL;
  else
    {
      struct packet_reg *r = &rsa->regs[regnum];

      gdb_assert (r->regnum == regnum);
      return r;
    }
}

static struct packet_reg *
packet_reg_from_pnum (struct gdbarch *gdbarch, struct remote_arch_state *rsa,
		      LONGEST pnum)
{
  int i;

  for (i = 0; i < gdbarch_num_regs (gdbarch); i++)
    {
      struct packet_reg *r = &rsa->regs[i];

      if (r->pnum == pnum)
	return r;
    }
  return NULL;
}

/* Allow the user to specify what sequence to send to the remote
   when he requests a program interruption: Although ^C is usually
   what remote systems expect (this is the default, here), it is
   sometimes preferable to send a break.  On other systems such
   as the Linux kernel, a break followed by g, which is Magic SysRq g
   is required in order to interrupt the execution.  */
const char interrupt_sequence_control_c[] = "Ctrl-C";
const char interrupt_sequence_break[] = "BREAK";
const char interrupt_sequence_break_g[] = "BREAK-g";
static const char *const interrupt_sequence_modes[] =
  {
    interrupt_sequence_control_c,
    interrupt_sequence_break,
    interrupt_sequence_break_g,
    NULL
  };
static const char *interrupt_sequence_mode = interrupt_sequence_control_c;

static void
show_interrupt_sequence (struct ui_file *file, int from_tty,
			 struct cmd_list_element *c,
			 const char *value)
{
  if (interrupt_sequence_mode == interrupt_sequence_control_c)
    fprintf_filtered (file,
		      _("Send the ASCII ETX character (Ctrl-c) "
			"to the remote target to interrupt the "
			"execution of the program.\n"));
  else if (interrupt_sequence_mode == interrupt_sequence_break)
    fprintf_filtered (file,
		      _("send a break signal to the remote target "
			"to interrupt the execution of the program.\n"));
  else if (interrupt_sequence_mode == interrupt_sequence_break_g)
    fprintf_filtered (file,
		      _("Send a break signal and 'g' a.k.a. Magic SysRq g to "
			"the remote target to interrupt the execution "
			"of Linux kernel.\n"));
  else
    internal_error (__FILE__, __LINE__,
		    _("Invalid value for interrupt_sequence_mode: %s."),
		    interrupt_sequence_mode);
}

/* This boolean variable specifies whether interrupt_sequence is sent
   to the remote target when gdb connects to it.
   This is mostly needed when you debug the Linux kernel: The Linux kernel
   expects BREAK g which is Magic SysRq g for connecting gdb.  */
static int interrupt_on_connect = 0;

/* This variable is used to implement the "set/show remotebreak" commands.
   Since these commands are now deprecated in favor of "set/show remote
   interrupt-sequence", it no longer has any effect on the code.  */
static int remote_break;

static void
set_remotebreak (const char *args, int from_tty, struct cmd_list_element *c)
{
  if (remote_break)
    interrupt_sequence_mode = interrupt_sequence_break;
  else
    interrupt_sequence_mode = interrupt_sequence_control_c;
}

static void
show_remotebreak (struct ui_file *file, int from_tty,
		  struct cmd_list_element *c,
		  const char *value)
{
}

/* This variable sets the number of bits in an address that are to be
   sent in a memory ("M" or "m") packet.  Normally, after stripping
   leading zeros, the entire address would be sent.  This variable
   restricts the address to REMOTE_ADDRESS_SIZE bits.  HISTORY: The
   initial implementation of remote.c restricted the address sent in
   memory packets to ``host::sizeof long'' bytes - (typically 32
   bits).  Consequently, for 64 bit targets, the upper 32 bits of an
   address was never sent.  Since fixing this bug may cause a break in
   some remote targets this variable is principly provided to
   facilitate backward compatibility.  */

static unsigned int remote_address_size;


/* User configurable variables for the number of characters in a
   memory read/write packet.  MIN (rsa->remote_packet_size,
   rsa->sizeof_g_packet) is the default.  Some targets need smaller
   values (fifo overruns, et.al.) and some users need larger values
   (speed up transfers).  The variables ``preferred_*'' (the user
   request), ``current_*'' (what was actually set) and ``forced_*''
   (Positive - a soft limit, negative - a hard limit).  */

struct memory_packet_config
{
  const char *name;
  long size;
  int fixed_p;
};

/* The default max memory-write-packet-size, when the setting is
   "fixed".  The 16k is historical.  (It came from older GDB's using
   alloca for buffers and the knowledge (folklore?) that some hosts
   don't cope very well with large alloca calls.)  */
#define DEFAULT_MAX_MEMORY_PACKET_SIZE_FIXED 16384

/* The minimum remote packet size for memory transfers.  Ensures we
   can write at least one byte.  */
#define MIN_MEMORY_PACKET_SIZE 20

/* Get the memory packet size, assuming it is fixed.  */

static long
get_fixed_memory_packet_size (struct memory_packet_config *config)
{
  gdb_assert (config->fixed_p);

  if (config->size <= 0)
    return DEFAULT_MAX_MEMORY_PACKET_SIZE_FIXED;
  else
    return config->size;
}

/* Compute the current size of a read/write packet.  Since this makes
   use of ``actual_register_packet_size'' the computation is dynamic.  */

long
remote_target::get_memory_packet_size (struct memory_packet_config *config)
{
  struct remote_state *rs = get_remote_state ();
  remote_arch_state *rsa = rs->get_remote_arch_state (target_gdbarch ());

  long what_they_get;
  if (config->fixed_p)
    what_they_get = get_fixed_memory_packet_size (config);
  else
    {
      what_they_get = get_remote_packet_size ();
      /* Limit the packet to the size specified by the user.  */
      if (config->size > 0
	  && what_they_get > config->size)
	what_they_get = config->size;

      /* Limit it to the size of the targets ``g'' response unless we have
	 permission from the stub to use a larger packet size.  */
      if (rs->explicit_packet_size == 0
	  && rsa->actual_register_packet_size > 0
	  && what_they_get > rsa->actual_register_packet_size)
	what_they_get = rsa->actual_register_packet_size;
    }
  if (what_they_get < MIN_MEMORY_PACKET_SIZE)
    what_they_get = MIN_MEMORY_PACKET_SIZE;

  /* Make sure there is room in the global buffer for this packet
     (including its trailing NUL byte).  */
  if (rs->buf.size () < what_they_get + 1)
    rs->buf.resize (2 * what_they_get);

  return what_they_get;
}

/* Update the size of a read/write packet.  If they user wants
   something really big then do a sanity check.  */

static void
set_memory_packet_size (const char *args, struct memory_packet_config *config)
{
  int fixed_p = config->fixed_p;
  long size = config->size;

  if (args == NULL)
    error (_("Argument required (integer, `fixed' or `limited')."));
  else if (strcmp (args, "hard") == 0
      || strcmp (args, "fixed") == 0)
    fixed_p = 1;
  else if (strcmp (args, "soft") == 0
	   || strcmp (args, "limit") == 0)
    fixed_p = 0;
  else
    {
      char *end;

      size = strtoul (args, &end, 0);
      if (args == end)
	error (_("Invalid %s (bad syntax)."), config->name);

      /* Instead of explicitly capping the size of a packet to or
	 disallowing it, the user is allowed to set the size to
	 something arbitrarily large.  */
    }

  /* Extra checks?  */
  if (fixed_p && !config->fixed_p)
    {
      /* So that the query shows the correct value.  */
      long query_size = (size <= 0
			 ? DEFAULT_MAX_MEMORY_PACKET_SIZE_FIXED
			 : size);

      if (! query (_("The target may not be able to correctly handle a %s\n"
		   "of %ld bytes. Change the packet size? "),
		   config->name, query_size))
	error (_("Packet size not changed."));
    }
  /* Update the config.  */
  config->fixed_p = fixed_p;
  config->size = size;
}

static void
show_memory_packet_size (struct memory_packet_config *config)
{
  if (config->size == 0)
    printf_filtered (_("The %s is 0 (default). "), config->name);
  else
    printf_filtered (_("The %s is %ld. "), config->name, config->size);
  if (config->fixed_p)
    printf_filtered (_("Packets are fixed at %ld bytes.\n"),
		     get_fixed_memory_packet_size (config));
  else
    {
      remote_target *remote = get_current_remote_target ();

      if (remote != NULL)
	printf_filtered (_("Packets are limited to %ld bytes.\n"),
			 remote->get_memory_packet_size (config));
      else
	puts_filtered ("The actual limit will be further reduced "
		       "dependent on the target.\n");
    }
}

static struct memory_packet_config memory_write_packet_config =
{
  "memory-write-packet-size",
};

static void
set_memory_write_packet_size (const char *args, int from_tty)
{
  set_memory_packet_size (args, &memory_write_packet_config);
}

static void
show_memory_write_packet_size (const char *args, int from_tty)
{
  show_memory_packet_size (&memory_write_packet_config);
}

/* Show the number of hardware watchpoints that can be used.  */

static void
show_hardware_watchpoint_limit (struct ui_file *file, int from_tty,
				struct cmd_list_element *c,
				const char *value)
{
  fprintf_filtered (file, _("The maximum number of target hardware "
			    "watchpoints is %s.\n"), value);
}

/* Show the length limit (in bytes) for hardware watchpoints.  */

static void
show_hardware_watchpoint_length_limit (struct ui_file *file, int from_tty,
				       struct cmd_list_element *c,
				       const char *value)
{
  fprintf_filtered (file, _("The maximum length (in bytes) of a target "
			    "hardware watchpoint is %s.\n"), value);
}

/* Show the number of hardware breakpoints that can be used.  */

static void
show_hardware_breakpoint_limit (struct ui_file *file, int from_tty,
				struct cmd_list_element *c,
				const char *value)
{
  fprintf_filtered (file, _("The maximum number of target hardware "
			    "breakpoints is %s.\n"), value);
}

long
remote_target::get_memory_write_packet_size ()
{
  return get_memory_packet_size (&memory_write_packet_config);
}

static struct memory_packet_config memory_read_packet_config =
{
  "memory-read-packet-size",
};

static void
set_memory_read_packet_size (const char *args, int from_tty)
{
  set_memory_packet_size (args, &memory_read_packet_config);
}

static void
show_memory_read_packet_size (const char *args, int from_tty)
{
  show_memory_packet_size (&memory_read_packet_config);
}

long
remote_target::get_memory_read_packet_size ()
{
  long size = get_memory_packet_size (&memory_read_packet_config);

  /* FIXME: cagney/1999-11-07: Functions like getpkt() need to get an
     extra buffer size argument before the memory read size can be
     increased beyond this.  */
  if (size > get_remote_packet_size ())
    size = get_remote_packet_size ();
  return size;
}



struct packet_config
  {
    const char *name;
    const char *title;

    /* If auto, GDB auto-detects support for this packet or feature,
       either through qSupported, or by trying the packet and looking
       at the response.  If true, GDB assumes the target supports this
       packet.  If false, the packet is disabled.  Configs that don't
       have an associated command always have this set to auto.  */
    enum auto_boolean detect;

    /* Does the target support this packet?  */
    enum packet_support support;
  };

static enum packet_support packet_config_support (struct packet_config *config);
static enum packet_support packet_support (int packet);

static void
show_packet_config_cmd (struct packet_config *config)
{
  const char *support = "internal-error";

  switch (packet_config_support (config))
    {
    case PACKET_ENABLE:
      support = "enabled";
      break;
    case PACKET_DISABLE:
      support = "disabled";
      break;
    case PACKET_SUPPORT_UNKNOWN:
      support = "unknown";
      break;
    }
  switch (config->detect)
    {
    case AUTO_BOOLEAN_AUTO:
      printf_filtered (_("Support for the `%s' packet "
			 "is auto-detected, currently %s.\n"),
		       config->name, support);
      break;
    case AUTO_BOOLEAN_TRUE:
    case AUTO_BOOLEAN_FALSE:
      printf_filtered (_("Support for the `%s' packet is currently %s.\n"),
		       config->name, support);
      break;
    }
}

static void
add_packet_config_cmd (struct packet_config *config, const char *name,
		       const char *title, int legacy)
{
  char *set_doc;
  char *show_doc;
  char *cmd_name;

  config->name = name;
  config->title = title;
  set_doc = xstrprintf ("Set use of remote protocol `%s' (%s) packet",
			name, title);
  show_doc = xstrprintf ("Show current use of remote "
			 "protocol `%s' (%s) packet",
			 name, title);
  /* set/show TITLE-packet {auto,on,off} */
  cmd_name = xstrprintf ("%s-packet", title);
  add_setshow_auto_boolean_cmd (cmd_name, class_obscure,
				&config->detect, set_doc,
				show_doc, NULL, /* help_doc */
				NULL,
				show_remote_protocol_packet_cmd,
				&remote_set_cmdlist, &remote_show_cmdlist);
  /* The command code copies the documentation strings.  */
  xfree (set_doc);
  xfree (show_doc);
  /* set/show remote NAME-packet {auto,on,off} -- legacy.  */
  if (legacy)
    {
      char *legacy_name;

      legacy_name = xstrprintf ("%s-packet", name);
      add_alias_cmd (legacy_name, cmd_name, class_obscure, 0,
		     &remote_set_cmdlist);
      add_alias_cmd (legacy_name, cmd_name, class_obscure, 0,
		     &remote_show_cmdlist);
    }
}

static enum packet_result
packet_check_result (const char *buf)
{
  if (buf[0] != '\0')
    {
      /* The stub recognized the packet request.  Check that the
	 operation succeeded.  */
      if (buf[0] == 'E'
	  && isxdigit (buf[1]) && isxdigit (buf[2])
	  && buf[3] == '\0')
	/* "Enn"  - definitly an error.  */
	return PACKET_ERROR;

      /* Always treat "E." as an error.  This will be used for
	 more verbose error messages, such as E.memtypes.  */
      if (buf[0] == 'E' && buf[1] == '.')
	return PACKET_ERROR;

      /* The packet may or may not be OK.  Just assume it is.  */
      return PACKET_OK;
    }
  else
    /* The stub does not support the packet.  */
    return PACKET_UNKNOWN;
}

static enum packet_result
packet_check_result (const gdb::char_vector &buf)
{
  return packet_check_result (buf.data ());
}

static enum packet_result
packet_ok (const char *buf, struct packet_config *config)
{
  enum packet_result result;

  if (config->detect != AUTO_BOOLEAN_TRUE
      && config->support == PACKET_DISABLE)
    internal_error (__FILE__, __LINE__,
		    _("packet_ok: attempt to use a disabled packet"));

  result = packet_check_result (buf);
  switch (result)
    {
    case PACKET_OK:
    case PACKET_ERROR:
      /* The stub recognized the packet request.  */
      if (config->support == PACKET_SUPPORT_UNKNOWN)
	{
	  if (remote_debug)
	    fprintf_unfiltered (gdb_stdlog,
				"Packet %s (%s) is supported\n",
				config->name, config->title);
	  config->support = PACKET_ENABLE;
	}
      break;
    case PACKET_UNKNOWN:
      /* The stub does not support the packet.  */
      if (config->detect == AUTO_BOOLEAN_AUTO
	  && config->support == PACKET_ENABLE)
	{
	  /* If the stub previously indicated that the packet was
	     supported then there is a protocol error.  */
	  error (_("Protocol error: %s (%s) conflicting enabled responses."),
		 config->name, config->title);
	}
      else if (config->detect == AUTO_BOOLEAN_TRUE)
	{
	  /* The user set it wrong.  */
	  error (_("Enabled packet %s (%s) not recognized by stub"),
		 config->name, config->title);
	}

      if (remote_debug)
	fprintf_unfiltered (gdb_stdlog,
			    "Packet %s (%s) is NOT supported\n",
			    config->name, config->title);
      config->support = PACKET_DISABLE;
      break;
    }

  return result;
}

static enum packet_result
packet_ok (const gdb::char_vector &buf, struct packet_config *config)
{
  return packet_ok (buf.data (), config);
}

enum {
  PACKET_vCont = 0,
  PACKET_X,
  PACKET_qSymbol,
  PACKET_P,
  PACKET_p,
  PACKET_Z0,
  PACKET_Z1,
  PACKET_Z2,
  PACKET_Z3,
  PACKET_Z4,
  PACKET_vFile_setfs,
  PACKET_vFile_open,
  PACKET_vFile_pread,
  PACKET_vFile_pwrite,
  PACKET_vFile_close,
  PACKET_vFile_unlink,
  PACKET_vFile_readlink,
  PACKET_vFile_fstat,
  PACKET_qXfer_auxv,
  PACKET_qXfer_features,
  PACKET_qXfer_exec_file,
  PACKET_qXfer_libraries,
  PACKET_qXfer_libraries_svr4,
  PACKET_qXfer_memory_map,
  PACKET_qXfer_spu_read,
  PACKET_qXfer_spu_write,
  PACKET_qXfer_osdata,
  PACKET_qXfer_threads,
  PACKET_qXfer_statictrace_read,
  PACKET_qXfer_traceframe_info,
  PACKET_qXfer_uib,
  PACKET_qGetTIBAddr,
  PACKET_qGetTLSAddr,
  PACKET_qSupported,
  PACKET_qTStatus,
  PACKET_QPassSignals,
  PACKET_QCatchSyscalls,
  PACKET_QProgramSignals,
  PACKET_QSetWorkingDir,
  PACKET_QStartupWithShell,
  PACKET_QEnvironmentHexEncoded,
  PACKET_QEnvironmentReset,
  PACKET_QEnvironmentUnset,
  PACKET_qCRC,
  PACKET_qSearch_memory,
  PACKET_vAttach,
  PACKET_vRun,
  PACKET_QStartNoAckMode,
  PACKET_vKill,
  PACKET_qXfer_siginfo_read,
  PACKET_qXfer_siginfo_write,
  PACKET_qAttached,

  /* Support for conditional tracepoints.  */
  PACKET_ConditionalTracepoints,

  /* Support for target-side breakpoint conditions.  */
  PACKET_ConditionalBreakpoints,

  /* Support for target-side breakpoint commands.  */
  PACKET_BreakpointCommands,

  /* Support for fast tracepoints.  */
  PACKET_FastTracepoints,

  /* Support for static tracepoints.  */
  PACKET_StaticTracepoints,

  /* Support for installing tracepoints while a trace experiment is
     running.  */
  PACKET_InstallInTrace,

  PACKET_bc,
  PACKET_bs,
  PACKET_TracepointSource,
  PACKET_QAllow,
  PACKET_qXfer_fdpic,
  PACKET_QDisableRandomization,
  PACKET_QAgent,
  PACKET_QTBuffer_size,
  PACKET_Qbtrace_off,
  PACKET_Qbtrace_bts,
  PACKET_Qbtrace_pt,
  PACKET_qXfer_btrace,

  /* Support for the QNonStop packet.  */
  PACKET_QNonStop,

  /* Support for the QThreadEvents packet.  */
  PACKET_QThreadEvents,

  /* Support for multi-process extensions.  */
  PACKET_multiprocess_feature,

  /* Support for enabling and disabling tracepoints while a trace
     experiment is running.  */
  PACKET_EnableDisableTracepoints_feature,

  /* Support for collecting strings using the tracenz bytecode.  */
  PACKET_tracenz_feature,

  /* Support for continuing to run a trace experiment while GDB is
     disconnected.  */
  PACKET_DisconnectedTracing_feature,

  /* Support for qXfer:libraries-svr4:read with a non-empty annex.  */
  PACKET_augmented_libraries_svr4_read_feature,

  /* Support for the qXfer:btrace-conf:read packet.  */
  PACKET_qXfer_btrace_conf,

  /* Support for the Qbtrace-conf:bts:size packet.  */
  PACKET_Qbtrace_conf_bts_size,

  /* Support for swbreak+ feature.  */
  PACKET_swbreak_feature,

  /* Support for hwbreak+ feature.  */
  PACKET_hwbreak_feature,

  /* Support for fork events.  */
  PACKET_fork_event_feature,

  /* Support for vfork events.  */
  PACKET_vfork_event_feature,

  /* Support for the Qbtrace-conf:pt:size packet.  */
  PACKET_Qbtrace_conf_pt_size,

  /* Support for exec events.  */
  PACKET_exec_event_feature,

  /* Support for query supported vCont actions.  */
  PACKET_vContSupported,

  /* Support remote CTRL-C.  */
  PACKET_vCtrlC,

  /* Support TARGET_WAITKIND_NO_RESUMED.  */
  PACKET_no_resumed,

  PACKET_MAX
};

static struct packet_config remote_protocol_packets[PACKET_MAX];

/* Returns the packet's corresponding "set remote foo-packet" command
   state.  See struct packet_config for more details.  */

static enum auto_boolean
packet_set_cmd_state (int packet)
{
  return remote_protocol_packets[packet].detect;
}

/* Returns whether a given packet or feature is supported.  This takes
   into account the state of the corresponding "set remote foo-packet"
   command, which may be used to bypass auto-detection.  */

static enum packet_support
packet_config_support (struct packet_config *config)
{
  switch (config->detect)
    {
    case AUTO_BOOLEAN_TRUE:
      return PACKET_ENABLE;
    case AUTO_BOOLEAN_FALSE:
      return PACKET_DISABLE;
    case AUTO_BOOLEAN_AUTO:
      return config->support;
    default:
      gdb_assert_not_reached (_("bad switch"));
    }
}

/* Same as packet_config_support, but takes the packet's enum value as
   argument.  */

static enum packet_support
packet_support (int packet)
{
  struct packet_config *config = &remote_protocol_packets[packet];

  return packet_config_support (config);
}

static void
show_remote_protocol_packet_cmd (struct ui_file *file, int from_tty,
				 struct cmd_list_element *c,
				 const char *value)
{
  struct packet_config *packet;

  for (packet = remote_protocol_packets;
       packet < &remote_protocol_packets[PACKET_MAX];
       packet++)
    {
      if (&packet->detect == c->var)
	{
	  show_packet_config_cmd (packet);
	  return;
	}
    }
  internal_error (__FILE__, __LINE__, _("Could not find config for %s"),
		  c->name);
}

/* Should we try one of the 'Z' requests?  */

enum Z_packet_type
{
  Z_PACKET_SOFTWARE_BP,
  Z_PACKET_HARDWARE_BP,
  Z_PACKET_WRITE_WP,
  Z_PACKET_READ_WP,
  Z_PACKET_ACCESS_WP,
  NR_Z_PACKET_TYPES
};

/* For compatibility with older distributions.  Provide a ``set remote
   Z-packet ...'' command that updates all the Z packet types.  */

static enum auto_boolean remote_Z_packet_detect;

static void
set_remote_protocol_Z_packet_cmd (const char *args, int from_tty,
				  struct cmd_list_element *c)
{
  int i;

  for (i = 0; i < NR_Z_PACKET_TYPES; i++)
    remote_protocol_packets[PACKET_Z0 + i].detect = remote_Z_packet_detect;
}

static void
show_remote_protocol_Z_packet_cmd (struct ui_file *file, int from_tty,
				   struct cmd_list_element *c,
				   const char *value)
{
  int i;

  for (i = 0; i < NR_Z_PACKET_TYPES; i++)
    {
      show_packet_config_cmd (&remote_protocol_packets[PACKET_Z0 + i]);
    }
}

/* Returns true if the multi-process extensions are in effect.  */

static int
remote_multi_process_p (struct remote_state *rs)
{
  return packet_support (PACKET_multiprocess_feature) == PACKET_ENABLE;
}

/* Returns true if fork events are supported.  */

static int
remote_fork_event_p (struct remote_state *rs)
{
  return packet_support (PACKET_fork_event_feature) == PACKET_ENABLE;
}

/* Returns true if vfork events are supported.  */

static int
remote_vfork_event_p (struct remote_state *rs)
{
  return packet_support (PACKET_vfork_event_feature) == PACKET_ENABLE;
}

/* Returns true if exec events are supported.  */

static int
remote_exec_event_p (struct remote_state *rs)
{
  return packet_support (PACKET_exec_event_feature) == PACKET_ENABLE;
}

/* Insert fork catchpoint target routine.  If fork events are enabled
   then return success, nothing more to do.  */

int
remote_target::insert_fork_catchpoint (int pid)
{
  struct remote_state *rs = get_remote_state ();

  return !remote_fork_event_p (rs);
}

/* Remove fork catchpoint target routine.  Nothing to do, just
   return success.  */

int
remote_target::remove_fork_catchpoint (int pid)
{
  return 0;
}

/* Insert vfork catchpoint target routine.  If vfork events are enabled
   then return success, nothing more to do.  */

int
remote_target::insert_vfork_catchpoint (int pid)
{
  struct remote_state *rs = get_remote_state ();

  return !remote_vfork_event_p (rs);
}

/* Remove vfork catchpoint target routine.  Nothing to do, just
   return success.  */

int
remote_target::remove_vfork_catchpoint (int pid)
{
  return 0;
}

/* Insert exec catchpoint target routine.  If exec events are
   enabled, just return success.  */

int
remote_target::insert_exec_catchpoint (int pid)
{
  struct remote_state *rs = get_remote_state ();

  return !remote_exec_event_p (rs);
}

/* Remove exec catchpoint target routine.  Nothing to do, just
   return success.  */

int
remote_target::remove_exec_catchpoint (int pid)
{
  return 0;
}



static ptid_t magic_null_ptid;
static ptid_t not_sent_ptid;
static ptid_t any_thread_ptid;

/* Find out if the stub attached to PID (and hence GDB should offer to
   detach instead of killing it when bailing out).  */

int
remote_target::remote_query_attached (int pid)
{
  struct remote_state *rs = get_remote_state ();
  size_t size = get_remote_packet_size ();

  if (packet_support (PACKET_qAttached) == PACKET_DISABLE)
    return 0;

  if (remote_multi_process_p (rs))
    xsnprintf (rs->buf.data (), size, "qAttached:%x", pid);
  else
    xsnprintf (rs->buf.data (), size, "qAttached");

  putpkt (rs->buf);
  getpkt (&rs->buf, 0);

  switch (packet_ok (rs->buf,
		     &remote_protocol_packets[PACKET_qAttached]))
    {
    case PACKET_OK:
      if (strcmp (rs->buf.data (), "1") == 0)
	return 1;
      break;
    case PACKET_ERROR:
      warning (_("Remote failure reply: %s"), rs->buf.data ());
      break;
    case PACKET_UNKNOWN:
      break;
    }

  return 0;
}

/* Add PID to GDB's inferior table.  If FAKE_PID_P is true, then PID
   has been invented by GDB, instead of reported by the target.  Since
   we can be connected to a remote system before before knowing about
   any inferior, mark the target with execution when we find the first
   inferior.  If ATTACHED is 1, then we had just attached to this
   inferior.  If it is 0, then we just created this inferior.  If it
   is -1, then try querying the remote stub to find out if it had
   attached to the inferior or not.  If TRY_OPEN_EXEC is true then
   attempt to open this inferior's executable as the main executable
   if no main executable is open already.  */

inferior *
remote_target::remote_add_inferior (int fake_pid_p, int pid, int attached,
				    int try_open_exec)
{
  struct inferior *inf;

  /* Check whether this process we're learning about is to be
     considered attached, or if is to be considered to have been
     spawned by the stub.  */
  if (attached == -1)
    attached = remote_query_attached (pid);

  if (gdbarch_has_global_solist (target_gdbarch ()))
    {
      /* If the target shares code across all inferiors, then every
	 attach adds a new inferior.  */
      inf = add_inferior (pid);

      /* ... and every inferior is bound to the same program space.
	 However, each inferior may still have its own address
	 space.  */
      inf->aspace = maybe_new_address_space ();
      inf->pspace = current_program_space;
    }
  else
    {
      /* In the traditional debugging scenario, there's a 1-1 match
	 between program/address spaces.  We simply bind the inferior
	 to the program space's address space.  */
      inf = current_inferior ();
      inferior_appeared (inf, pid);
    }

  inf->attach_flag = attached;
  inf->fake_pid_p = fake_pid_p;

  /* If no main executable is currently open then attempt to
     open the file that was executed to create this inferior.  */
  if (try_open_exec && get_exec_file (0) == NULL)
    exec_file_locate_attach (pid, 0, 1);

  return inf;
}

static remote_thread_info *get_remote_thread_info (thread_info *thread);
static remote_thread_info *get_remote_thread_info (ptid_t ptid);

/* Add thread PTID to GDB's thread list.  Tag it as executing/running
   according to RUNNING.  */

thread_info *
remote_target::remote_add_thread (ptid_t ptid, bool running, bool executing)
{
  struct remote_state *rs = get_remote_state ();
  struct thread_info *thread;

  /* GDB historically didn't pull threads in the initial connection
     setup.  If the remote target doesn't even have a concept of
     threads (e.g., a bare-metal target), even if internally we
     consider that a single-threaded target, mentioning a new thread
     might be confusing to the user.  Be silent then, preserving the
     age old behavior.  */
  if (rs->starting_up)
    thread = add_thread_silent (ptid);
  else
    thread = add_thread (ptid);

  get_remote_thread_info (thread)->vcont_resumed = executing;
  set_executing (ptid, executing);
  set_running (ptid, running);

  return thread;
}

/* Come here when we learn about a thread id from the remote target.
   It may be the first time we hear about such thread, so take the
   opportunity to add it to GDB's thread list.  In case this is the
   first time we're noticing its corresponding inferior, add it to
   GDB's inferior list as well.  EXECUTING indicates whether the
   thread is (internally) executing or stopped.  */

void
remote_target::remote_notice_new_inferior (ptid_t currthread, int executing)
{
  /* In non-stop mode, we assume new found threads are (externally)
     running until proven otherwise with a stop reply.  In all-stop,
     we can only get here if all threads are stopped.  */
  int running = target_is_non_stop_p () ? 1 : 0;

  /* If this is a new thread, add it to GDB's thread list.
     If we leave it up to WFI to do this, bad things will happen.  */

  thread_info *tp = find_thread_ptid (currthread);
  if (tp != NULL && tp->state == THREAD_EXITED)
    {
      /* We're seeing an event on a thread id we knew had exited.
	 This has to be a new thread reusing the old id.  Add it.  */
      remote_add_thread (currthread, running, executing);
      return;
    }

  if (!in_thread_list (currthread))
    {
      struct inferior *inf = NULL;
      int pid = currthread.pid ();

      if (inferior_ptid.is_pid ()
	  && pid == inferior_ptid.pid ())
	{
	  /* inferior_ptid has no thread member yet.  This can happen
	     with the vAttach -> remote_wait,"TAAthread:" path if the
	     stub doesn't support qC.  This is the first stop reported
	     after an attach, so this is the main thread.  Update the
	     ptid in the thread list.  */
	  if (in_thread_list (ptid_t (pid)))
	    thread_change_ptid (inferior_ptid, currthread);
	  else
	    {
	      remote_add_thread (currthread, running, executing);
	      inferior_ptid = currthread;
	    }
	  return;
	}

      if (magic_null_ptid == inferior_ptid)
	{
	  /* inferior_ptid is not set yet.  This can happen with the
	     vRun -> remote_wait,"TAAthread:" path if the stub
	     doesn't support qC.  This is the first stop reported
	     after an attach, so this is the main thread.  Update the
	     ptid in the thread list.  */
	  thread_change_ptid (inferior_ptid, currthread);
	  return;
	}

      /* When connecting to a target remote, or to a target
	 extended-remote which already was debugging an inferior, we
	 may not know about it yet.  Add it before adding its child
	 thread, so notifications are emitted in a sensible order.  */
      if (find_inferior_pid (currthread.pid ()) == NULL)
	{
	  struct remote_state *rs = get_remote_state ();
	  int fake_pid_p = !remote_multi_process_p (rs);

	  inf = remote_add_inferior (fake_pid_p,
				     currthread.pid (), -1, 1);
	}

      /* This is really a new thread.  Add it.  */
      thread_info *new_thr
	= remote_add_thread (currthread, running, executing);

      /* If we found a new inferior, let the common code do whatever
	 it needs to with it (e.g., read shared libraries, insert
	 breakpoints), unless we're just setting up an all-stop
	 connection.  */
      if (inf != NULL)
	{
	  struct remote_state *rs = get_remote_state ();

	  if (!rs->starting_up)
	    notice_new_inferior (new_thr, executing, 0);
	}
    }
}

/* Return THREAD's private thread data, creating it if necessary.  */

static remote_thread_info *
get_remote_thread_info (thread_info *thread)
{
  gdb_assert (thread != NULL);

  if (thread->priv == NULL)
    thread->priv.reset (new remote_thread_info);

  return static_cast<remote_thread_info *> (thread->priv.get ());
}

static remote_thread_info *
get_remote_thread_info (ptid_t ptid)
{
  thread_info *thr = find_thread_ptid (ptid);
  return get_remote_thread_info (thr);
}

/* Call this function as a result of
   1) A halt indication (T packet) containing a thread id
   2) A direct query of currthread
   3) Successful execution of set thread */

static void
record_currthread (struct remote_state *rs, ptid_t currthread)
{
  rs->general_thread = currthread;
}

/* If 'QPassSignals' is supported, tell the remote stub what signals
   it can simply pass through to the inferior without reporting.  */

void
remote_target::pass_signals (gdb::array_view<const unsigned char> pass_signals)
{
  if (packet_support (PACKET_QPassSignals) != PACKET_DISABLE)
    {
      char *pass_packet, *p;
      int count = 0;
      struct remote_state *rs = get_remote_state ();

      gdb_assert (pass_signals.size () < 256);
      for (size_t i = 0; i < pass_signals.size (); i++)
	{
	  if (pass_signals[i])
	    count++;
	}
      pass_packet = (char *) xmalloc (count * 3 + strlen ("QPassSignals:") + 1);
      strcpy (pass_packet, "QPassSignals:");
      p = pass_packet + strlen (pass_packet);
      for (size_t i = 0; i < pass_signals.size (); i++)
	{
	  if (pass_signals[i])
	    {
	      if (i >= 16)
		*p++ = tohex (i >> 4);
	      *p++ = tohex (i & 15);
	      if (count)
		*p++ = ';';
	      else
		break;
	      count--;
	    }
	}
      *p = 0;
      if (!rs->last_pass_packet || strcmp (rs->last_pass_packet, pass_packet))
	{
	  putpkt (pass_packet);
	  getpkt (&rs->buf, 0);
	  packet_ok (rs->buf, &remote_protocol_packets[PACKET_QPassSignals]);
	  if (rs->last_pass_packet)
	    xfree (rs->last_pass_packet);
	  rs->last_pass_packet = pass_packet;
	}
      else
	xfree (pass_packet);
    }
}

/* If 'QCatchSyscalls' is supported, tell the remote stub
   to report syscalls to GDB.  */

int
remote_target::set_syscall_catchpoint (int pid, bool needed, int any_count,
				       gdb::array_view<const int> syscall_counts)
{
  const char *catch_packet;
  enum packet_result result;
  int n_sysno = 0;

  if (packet_support (PACKET_QCatchSyscalls) == PACKET_DISABLE)
    {
      /* Not supported.  */
      return 1;
    }

  if (needed && any_count == 0)
    {
      /* Count how many syscalls are to be caught.  */
      for (size_t i = 0; i < syscall_counts.size (); i++)
	{
	  if (syscall_counts[i] != 0)
	    n_sysno++;
	}
    }

  if (remote_debug)
    {
      fprintf_unfiltered (gdb_stdlog,
			  "remote_set_syscall_catchpoint "
			  "pid %d needed %d any_count %d n_sysno %d\n",
			  pid, needed, any_count, n_sysno);
    }

  std::string built_packet;
  if (needed)
    {
      /* Prepare a packet with the sysno list, assuming max 8+1
	 characters for a sysno.  If the resulting packet size is too
	 big, fallback on the non-selective packet.  */
      const int maxpktsz = strlen ("QCatchSyscalls:1") + n_sysno * 9 + 1;
      built_packet.reserve (maxpktsz);
      built_packet = "QCatchSyscalls:1";
      if (any_count == 0)
	{
	  /* Add in each syscall to be caught.  */
	  for (size_t i = 0; i < syscall_counts.size (); i++)
	    {
	      if (syscall_counts[i] != 0)
		string_appendf (built_packet, ";%zx", i);
	    }
	}
      if (built_packet.size () > get_remote_packet_size ())
	{
	  /* catch_packet too big.  Fallback to less efficient
	     non selective mode, with GDB doing the filtering.  */
	  catch_packet = "QCatchSyscalls:1";
	}
      else
	catch_packet = built_packet.c_str ();
    }
  else
    catch_packet = "QCatchSyscalls:0";

  struct remote_state *rs = get_remote_state ();

  putpkt (catch_packet);
  getpkt (&rs->buf, 0);
  result = packet_ok (rs->buf, &remote_protocol_packets[PACKET_QCatchSyscalls]);
  if (result == PACKET_OK)
    return 0;
  else
    return -1;
}

/* If 'QProgramSignals' is supported, tell the remote stub what
   signals it should pass through to the inferior when detaching.  */

void
remote_target::program_signals (gdb::array_view<const unsigned char> signals)
{
  if (packet_support (PACKET_QProgramSignals) != PACKET_DISABLE)
    {
      char *packet, *p;
      int count = 0;
      struct remote_state *rs = get_remote_state ();

      gdb_assert (signals.size () < 256);
      for (size_t i = 0; i < signals.size (); i++)
	{
	  if (signals[i])
	    count++;
	}
      packet = (char *) xmalloc (count * 3 + strlen ("QProgramSignals:") + 1);
      strcpy (packet, "QProgramSignals:");
      p = packet + strlen (packet);
      for (size_t i = 0; i < signals.size (); i++)
	{
	  if (signal_pass_state (i))
	    {
	      if (i >= 16)
		*p++ = tohex (i >> 4);
	      *p++ = tohex (i & 15);
	      if (count)
		*p++ = ';';
	      else
		break;
	      count--;
	    }
	}
      *p = 0;
      if (!rs->last_program_signals_packet
	  || strcmp (rs->last_program_signals_packet, packet) != 0)
	{
	  putpkt (packet);
	  getpkt (&rs->buf, 0);
	  packet_ok (rs->buf, &remote_protocol_packets[PACKET_QProgramSignals]);
	  xfree (rs->last_program_signals_packet);
	  rs->last_program_signals_packet = packet;
	}
      else
	xfree (packet);
    }
}

/* If PTID is MAGIC_NULL_PTID, don't set any thread.  If PTID is
   MINUS_ONE_PTID, set the thread to -1, so the stub returns the
   thread.  If GEN is set, set the general thread, if not, then set
   the step/continue thread.  */
void
remote_target::set_thread (ptid_t ptid, int gen)
{
  struct remote_state *rs = get_remote_state ();
  ptid_t state = gen ? rs->general_thread : rs->continue_thread;
  char *buf = rs->buf.data ();
  char *endbuf = buf + get_remote_packet_size ();

  if (state == ptid)
    return;

  *buf++ = 'H';
  *buf++ = gen ? 'g' : 'c';
  if (ptid == magic_null_ptid)
    xsnprintf (buf, endbuf - buf, "0");
  else if (ptid == any_thread_ptid)
    xsnprintf (buf, endbuf - buf, "0");
  else if (ptid == minus_one_ptid)
    xsnprintf (buf, endbuf - buf, "-1");
  else
    write_ptid (buf, endbuf, ptid);
  putpkt (rs->buf);
  getpkt (&rs->buf, 0);
  if (gen)
    rs->general_thread = ptid;
  else
    rs->continue_thread = ptid;
}

void
remote_target::set_general_thread (ptid_t ptid)
{
  set_thread (ptid, 1);
}

void
remote_target::set_continue_thread (ptid_t ptid)
{
  set_thread (ptid, 0);
}

/* Change the remote current process.  Which thread within the process
   ends up selected isn't important, as long as it is the same process
   as what INFERIOR_PTID points to.

   This comes from that fact that there is no explicit notion of
   "selected process" in the protocol.  The selected process for
   general operations is the process the selected general thread
   belongs to.  */

void
remote_target::set_general_process ()
{
  struct remote_state *rs = get_remote_state ();

  /* If the remote can't handle multiple processes, don't bother.  */
  if (!remote_multi_process_p (rs))
    return;

  /* We only need to change the remote current thread if it's pointing
     at some other process.  */
  if (rs->general_thread.pid () != inferior_ptid.pid ())
    set_general_thread (inferior_ptid);
}


/* Return nonzero if this is the main thread that we made up ourselves
   to model non-threaded targets as single-threaded.  */

static int
remote_thread_always_alive (ptid_t ptid)
{
  if (ptid == magic_null_ptid)
    /* The main thread is always alive.  */
    return 1;

  if (ptid.pid () != 0 && ptid.lwp () == 0)
    /* The main thread is always alive.  This can happen after a
       vAttach, if the remote side doesn't support
       multi-threading.  */
    return 1;

  return 0;
}

/* Return nonzero if the thread PTID is still alive on the remote
   system.  */

bool
remote_target::thread_alive (ptid_t ptid)
{
  struct remote_state *rs = get_remote_state ();
  char *p, *endp;

  /* Check if this is a thread that we made up ourselves to model
     non-threaded targets as single-threaded.  */
  if (remote_thread_always_alive (ptid))
    return 1;

  p = rs->buf.data ();
  endp = p + get_remote_packet_size ();

  *p++ = 'T';
  write_ptid (p, endp, ptid);

  putpkt (rs->buf);
  getpkt (&rs->buf, 0);
  return (rs->buf[0] == 'O' && rs->buf[1] == 'K');
}

/* Return a pointer to a thread name if we know it and NULL otherwise.
   The thread_info object owns the memory for the name.  */

const char *
remote_target::thread_name (struct thread_info *info)
{
  if (info->priv != NULL)
    {
      const std::string &name = get_remote_thread_info (info)->name;
      return !name.empty () ? name.c_str () : NULL;
    }

  return NULL;
}

/* About these extended threadlist and threadinfo packets.  They are
   variable length packets but, the fields within them are often fixed
   length.  They are redundent enough to send over UDP as is the
   remote protocol in general.  There is a matching unit test module
   in libstub.  */

/* WARNING: This threadref data structure comes from the remote O.S.,
   libstub protocol encoding, and remote.c.  It is not particularly
   changable.  */

/* Right now, the internal structure is int. We want it to be bigger.
   Plan to fix this.  */

typedef int gdb_threadref;	/* Internal GDB thread reference.  */

/* gdb_ext_thread_info is an internal GDB data structure which is
   equivalent to the reply of the remote threadinfo packet.  */

struct gdb_ext_thread_info
  {
    threadref threadid;		/* External form of thread reference.  */
    int active;			/* Has state interesting to GDB?
				   regs, stack.  */
    char display[256];		/* Brief state display, name,
				   blocked/suspended.  */
    char shortname[32];		/* To be used to name threads.  */
    char more_display[256];	/* Long info, statistics, queue depth,
				   whatever.  */
  };

/* The volume of remote transfers can be limited by submitting
   a mask containing bits specifying the desired information.
   Use a union of these values as the 'selection' parameter to
   get_thread_info.  FIXME: Make these TAG names more thread specific.  */

#define TAG_THREADID 1
#define TAG_EXISTS 2
#define TAG_DISPLAY 4
#define TAG_THREADNAME 8
#define TAG_MOREDISPLAY 16

#define BUF_THREAD_ID_SIZE (OPAQUETHREADBYTES * 2)

static char *unpack_nibble (char *buf, int *val);

static char *unpack_byte (char *buf, int *value);

static char *pack_int (char *buf, int value);

static char *unpack_int (char *buf, int *value);

static char *unpack_string (char *src, char *dest, int length);

static char *pack_threadid (char *pkt, threadref *id);

static char *unpack_threadid (char *inbuf, threadref *id);

void int_to_threadref (threadref *id, int value);

static int threadref_to_int (threadref *ref);

static void copy_threadref (threadref *dest, threadref *src);

static int threadmatch (threadref *dest, threadref *src);

static char *pack_threadinfo_request (char *pkt, int mode,
				      threadref *id);

static char *pack_threadlist_request (char *pkt, int startflag,
				      int threadcount,
				      threadref *nextthread);

static int remote_newthread_step (threadref *ref, void *context);


/* Write a PTID to BUF.  ENDBUF points to one-passed-the-end of the
   buffer we're allowed to write to.  Returns
   BUF+CHARACTERS_WRITTEN.  */

char *
remote_target::write_ptid (char *buf, const char *endbuf, ptid_t ptid)
{
  int pid, tid;
  struct remote_state *rs = get_remote_state ();

  if (remote_multi_process_p (rs))
    {
      pid = ptid.pid ();
      if (pid < 0)
	buf += xsnprintf (buf, endbuf - buf, "p-%x.", -pid);
      else
	buf += xsnprintf (buf, endbuf - buf, "p%x.", pid);
    }
  tid = ptid.lwp ();
  if (tid < 0)
    buf += xsnprintf (buf, endbuf - buf, "-%x", -tid);
  else
    buf += xsnprintf (buf, endbuf - buf, "%x", tid);

  return buf;
}

/* Extract a PTID from BUF.  If non-null, OBUF is set to one past the
   last parsed char.  Returns null_ptid if no thread id is found, and
   throws an error if the thread id has an invalid format.  */

static ptid_t
read_ptid (const char *buf, const char **obuf)
{
  const char *p = buf;
  const char *pp;
  ULONGEST pid = 0, tid = 0;

  if (*p == 'p')
    {
      /* Multi-process ptid.  */
      pp = unpack_varlen_hex (p + 1, &pid);
      if (*pp != '.')
	error (_("invalid remote ptid: %s"), p);

      p = pp;
      pp = unpack_varlen_hex (p + 1, &tid);
      if (obuf)
	*obuf = pp;
      return ptid_t (pid, tid, 0);
    }

  /* No multi-process.  Just a tid.  */
  pp = unpack_varlen_hex (p, &tid);

  /* Return null_ptid when no thread id is found.  */
  if (p == pp)
    {
      if (obuf)
	*obuf = pp;
      return null_ptid;
    }

  /* Since the stub is not sending a process id, then default to
     what's in inferior_ptid, unless it's null at this point.  If so,
     then since there's no way to know the pid of the reported
     threads, use the magic number.  */
  if (inferior_ptid == null_ptid)
    pid = magic_null_ptid.pid ();
  else
    pid = inferior_ptid.pid ();

  if (obuf)
    *obuf = pp;
  return ptid_t (pid, tid, 0);
}

static int
stubhex (int ch)
{
  if (ch >= 'a' && ch <= 'f')
    return ch - 'a' + 10;
  if (ch >= '0' && ch <= '9')
    return ch - '0';
  if (ch >= 'A' && ch <= 'F')
    return ch - 'A' + 10;
  return -1;
}

static int
stub_unpack_int (char *buff, int fieldlength)
{
  int nibble;
  int retval = 0;

  while (fieldlength)
    {
      nibble = stubhex (*buff++);
      retval |= nibble;
      fieldlength--;
      if (fieldlength)
	retval = retval << 4;
    }
  return retval;
}

static char *
unpack_nibble (char *buf, int *val)
{
  *val = fromhex (*buf++);
  return buf;
}

static char *
unpack_byte (char *buf, int *value)
{
  *value = stub_unpack_int (buf, 2);
  return buf + 2;
}

static char *
pack_int (char *buf, int value)
{
  buf = pack_hex_byte (buf, (value >> 24) & 0xff);
  buf = pack_hex_byte (buf, (value >> 16) & 0xff);
  buf = pack_hex_byte (buf, (value >> 8) & 0x0ff);
  buf = pack_hex_byte (buf, (value & 0xff));
  return buf;
}

static char *
unpack_int (char *buf, int *value)
{
  *value = stub_unpack_int (buf, 8);
  return buf + 8;
}

#if 0			/* Currently unused, uncomment when needed.  */
static char *pack_string (char *pkt, char *string);

static char *
pack_string (char *pkt, char *string)
{
  char ch;
  int len;

  len = strlen (string);
  if (len > 200)
    len = 200;		/* Bigger than most GDB packets, junk???  */
  pkt = pack_hex_byte (pkt, len);
  while (len-- > 0)
    {
      ch = *string++;
      if ((ch == '\0') || (ch == '#'))
	ch = '*';		/* Protect encapsulation.  */
      *pkt++ = ch;
    }
  return pkt;
}
#endif /* 0 (unused) */

static char *
unpack_string (char *src, char *dest, int length)
{
  while (length--)
    *dest++ = *src++;
  *dest = '\0';
  return src;
}

static char *
pack_threadid (char *pkt, threadref *id)
{
  char *limit;
  unsigned char *altid;

  altid = (unsigned char *) id;
  limit = pkt + BUF_THREAD_ID_SIZE;
  while (pkt < limit)
    pkt = pack_hex_byte (pkt, *altid++);
  return pkt;
}


static char *
unpack_threadid (char *inbuf, threadref *id)
{
  char *altref;
  char *limit = inbuf + BUF_THREAD_ID_SIZE;
  int x, y;

  altref = (char *) id;

  while (inbuf < limit)
    {
      x = stubhex (*inbuf++);
      y = stubhex (*inbuf++);
      *altref++ = (x << 4) | y;
    }
  return inbuf;
}

/* Externally, threadrefs are 64 bits but internally, they are still
   ints.  This is due to a mismatch of specifications.  We would like
   to use 64bit thread references internally.  This is an adapter
   function.  */

void
int_to_threadref (threadref *id, int value)
{
  unsigned char *scan;

  scan = (unsigned char *) id;
  {
    int i = 4;
    while (i--)
      *scan++ = 0;
  }
  *scan++ = (value >> 24) & 0xff;
  *scan++ = (value >> 16) & 0xff;
  *scan++ = (value >> 8) & 0xff;
  *scan++ = (value & 0xff);
}

static int
threadref_to_int (threadref *ref)
{
  int i, value = 0;
  unsigned char *scan;

  scan = *ref;
  scan += 4;
  i = 4;
  while (i-- > 0)
    value = (value << 8) | ((*scan++) & 0xff);
  return value;
}

static void
copy_threadref (threadref *dest, threadref *src)
{
  int i;
  unsigned char *csrc, *cdest;

  csrc = (unsigned char *) src;
  cdest = (unsigned char *) dest;
  i = 8;
  while (i--)
    *cdest++ = *csrc++;
}

static int
threadmatch (threadref *dest, threadref *src)
{
  /* Things are broken right now, so just assume we got a match.  */
#if 0
  unsigned char *srcp, *destp;
  int i, result;
  srcp = (char *) src;
  destp = (char *) dest;

  result = 1;
  while (i-- > 0)
    result &= (*srcp++ == *destp++) ? 1 : 0;
  return result;
#endif
  return 1;
}

/*
   threadid:1,        # always request threadid
   context_exists:2,
   display:4,
   unique_name:8,
   more_display:16
 */

/* Encoding:  'Q':8,'P':8,mask:32,threadid:64 */

static char *
pack_threadinfo_request (char *pkt, int mode, threadref *id)
{
  *pkt++ = 'q';				/* Info Query */
  *pkt++ = 'P';				/* process or thread info */
  pkt = pack_int (pkt, mode);		/* mode */
  pkt = pack_threadid (pkt, id);	/* threadid */
  *pkt = '\0';				/* terminate */
  return pkt;
}

/* These values tag the fields in a thread info response packet.  */
/* Tagging the fields allows us to request specific fields and to
   add more fields as time goes by.  */

#define TAG_THREADID 1		/* Echo the thread identifier.  */
#define TAG_EXISTS 2		/* Is this process defined enough to
				   fetch registers and its stack?  */
#define TAG_DISPLAY 4		/* A short thing maybe to put on a window */
#define TAG_THREADNAME 8	/* string, maps 1-to-1 with a thread is.  */
#define TAG_MOREDISPLAY 16	/* Whatever the kernel wants to say about
				   the process.  */

int
remote_target::remote_unpack_thread_info_response (char *pkt,
						   threadref *expectedref,
						   gdb_ext_thread_info *info)
{
  struct remote_state *rs = get_remote_state ();
  int mask, length;
  int tag;
  threadref ref;
  char *limit = pkt + rs->buf.size (); /* Plausible parsing limit.  */
  int retval = 1;

  /* info->threadid = 0; FIXME: implement zero_threadref.  */
  info->active = 0;
  info->display[0] = '\0';
  info->shortname[0] = '\0';
  info->more_display[0] = '\0';

  /* Assume the characters indicating the packet type have been
     stripped.  */
  pkt = unpack_int (pkt, &mask);	/* arg mask */
  pkt = unpack_threadid (pkt, &ref);

  if (mask == 0)
    warning (_("Incomplete response to threadinfo request."));
  if (!threadmatch (&ref, expectedref))
    {			/* This is an answer to a different request.  */
      warning (_("ERROR RMT Thread info mismatch."));
      return 0;
    }
  copy_threadref (&info->threadid, &ref);

  /* Loop on tagged fields , try to bail if somthing goes wrong.  */

  /* Packets are terminated with nulls.  */
  while ((pkt < limit) && mask && *pkt)
    {
      pkt = unpack_int (pkt, &tag);	/* tag */
      pkt = unpack_byte (pkt, &length);	/* length */
      if (!(tag & mask))		/* Tags out of synch with mask.  */
	{
	  warning (_("ERROR RMT: threadinfo tag mismatch."));
	  retval = 0;
	  break;
	}
      if (tag == TAG_THREADID)
	{
	  if (length != 16)
	    {
	      warning (_("ERROR RMT: length of threadid is not 16."));
	      retval = 0;
	      break;
	    }
	  pkt = unpack_threadid (pkt, &ref);
	  mask = mask & ~TAG_THREADID;
	  continue;
	}
      if (tag == TAG_EXISTS)
	{
	  info->active = stub_unpack_int (pkt, length);
	  pkt += length;
	  mask = mask & ~(TAG_EXISTS);
	  if (length > 8)
	    {
	      warning (_("ERROR RMT: 'exists' length too long."));
	      retval = 0;
	      break;
	    }
	  continue;
	}
      if (tag == TAG_THREADNAME)
	{
	  pkt = unpack_string (pkt, &info->shortname[0], length);
	  mask = mask & ~TAG_THREADNAME;
	  continue;
	}
      if (tag == TAG_DISPLAY)
	{
	  pkt = unpack_string (pkt, &info->display[0], length);
	  mask = mask & ~TAG_DISPLAY;
	  continue;
	}
      if (tag == TAG_MOREDISPLAY)
	{
	  pkt = unpack_string (pkt, &info->more_display[0], length);
	  mask = mask & ~TAG_MOREDISPLAY;
	  continue;
	}
      warning (_("ERROR RMT: unknown thread info tag."));
      break;			/* Not a tag we know about.  */
    }
  return retval;
}

int
remote_target::remote_get_threadinfo (threadref *threadid,
				      int fieldset,
				      gdb_ext_thread_info *info)
{
  struct remote_state *rs = get_remote_state ();
  int result;

  pack_threadinfo_request (rs->buf.data (), fieldset, threadid);
  putpkt (rs->buf);
  getpkt (&rs->buf, 0);

  if (rs->buf[0] == '\0')
    return 0;

  result = remote_unpack_thread_info_response (&rs->buf[2],
					       threadid, info);
  return result;
}

/*    Format: i'Q':8,i"L":8,initflag:8,batchsize:16,lastthreadid:32   */

static char *
pack_threadlist_request (char *pkt, int startflag, int threadcount,
			 threadref *nextthread)
{
  *pkt++ = 'q';			/* info query packet */
  *pkt++ = 'L';			/* Process LIST or threadLIST request */
  pkt = pack_nibble (pkt, startflag);		/* initflag 1 bytes */
  pkt = pack_hex_byte (pkt, threadcount);	/* threadcount 2 bytes */
  pkt = pack_threadid (pkt, nextthread);	/* 64 bit thread identifier */
  *pkt = '\0';
  return pkt;
}

/* Encoding:   'q':8,'M':8,count:16,done:8,argthreadid:64,(threadid:64)* */

int
remote_target::parse_threadlist_response (char *pkt, int result_limit,
					  threadref *original_echo,
					  threadref *resultlist,
					  int *doneflag)
{
  struct remote_state *rs = get_remote_state ();
  char *limit;
  int count, resultcount, done;

  resultcount = 0;
  /* Assume the 'q' and 'M chars have been stripped.  */
  limit = pkt + (rs->buf.size () - BUF_THREAD_ID_SIZE);
  /* done parse past here */
  pkt = unpack_byte (pkt, &count);	/* count field */
  pkt = unpack_nibble (pkt, &done);
  /* The first threadid is the argument threadid.  */
  pkt = unpack_threadid (pkt, original_echo);	/* should match query packet */
  while ((count-- > 0) && (pkt < limit))
    {
      pkt = unpack_threadid (pkt, resultlist++);
      if (resultcount++ >= result_limit)
	break;
    }
  if (doneflag)
    *doneflag = done;
  return resultcount;
}

/* Fetch the next batch of threads from the remote.  Returns -1 if the
   qL packet is not supported, 0 on error and 1 on success.  */

int
remote_target::remote_get_threadlist (int startflag, threadref *nextthread,
				      int result_limit, int *done, int *result_count,
				      threadref *threadlist)
{
  struct remote_state *rs = get_remote_state ();
  int result = 1;

  /* Trancate result limit to be smaller than the packet size.  */
  if ((((result_limit + 1) * BUF_THREAD_ID_SIZE) + 10)
      >= get_remote_packet_size ())
    result_limit = (get_remote_packet_size () / BUF_THREAD_ID_SIZE) - 2;

  pack_threadlist_request (rs->buf.data (), startflag, result_limit,
			   nextthread);
  putpkt (rs->buf);
  getpkt (&rs->buf, 0);
  if (rs->buf[0] == '\0')
    {
      /* Packet not supported.  */
      return -1;
    }

  *result_count =
    parse_threadlist_response (&rs->buf[2], result_limit,
			       &rs->echo_nextthread, threadlist, done);

  if (!threadmatch (&rs->echo_nextthread, nextthread))
    {
      /* FIXME: This is a good reason to drop the packet.  */
      /* Possably, there is a duplicate response.  */
      /* Possabilities :
         retransmit immediatly - race conditions
         retransmit after timeout - yes
         exit
         wait for packet, then exit
       */
      warning (_("HMM: threadlist did not echo arg thread, dropping it."));
      return 0;			/* I choose simply exiting.  */
    }
  if (*result_count <= 0)
    {
      if (*done != 1)
	{
	  warning (_("RMT ERROR : failed to get remote thread list."));
	  result = 0;
	}
      return result;		/* break; */
    }
  if (*result_count > result_limit)
    {
      *result_count = 0;
      warning (_("RMT ERROR: threadlist response longer than requested."));
      return 0;
    }
  return result;
}

/* Fetch the list of remote threads, with the qL packet, and call
   STEPFUNCTION for each thread found.  Stops iterating and returns 1
   if STEPFUNCTION returns true.  Stops iterating and returns 0 if the
   STEPFUNCTION returns false.  If the packet is not supported,
   returns -1.  */

int
remote_target::remote_threadlist_iterator (rmt_thread_action stepfunction,
					   void *context, int looplimit)
{
  struct remote_state *rs = get_remote_state ();
  int done, i, result_count;
  int startflag = 1;
  int result = 1;
  int loopcount = 0;

  done = 0;
  while (!done)
    {
      if (loopcount++ > looplimit)
	{
	  result = 0;
	  warning (_("Remote fetch threadlist -infinite loop-."));
	  break;
	}
      result = remote_get_threadlist (startflag, &rs->nextthread,
				      MAXTHREADLISTRESULTS,
				      &done, &result_count,
				      rs->resultthreadlist);
      if (result <= 0)
	break;
      /* Clear for later iterations.  */
      startflag = 0;
      /* Setup to resume next batch of thread references, set nextthread.  */
      if (result_count >= 1)
	copy_threadref (&rs->nextthread,
			&rs->resultthreadlist[result_count - 1]);
      i = 0;
      while (result_count--)
	{
	  if (!(*stepfunction) (&rs->resultthreadlist[i++], context))
	    {
	      result = 0;
	      break;
	    }
	}
    }
  return result;
}

/* A thread found on the remote target.  */

struct thread_item
{
  explicit thread_item (ptid_t ptid_)
  : ptid (ptid_)
  {}

  thread_item (thread_item &&other) = default;
  thread_item &operator= (thread_item &&other) = default;

  DISABLE_COPY_AND_ASSIGN (thread_item);

  /* The thread's PTID.  */
  ptid_t ptid;

  /* The thread's extra info.  */
  std::string extra;

  /* The thread's name.  */
  std::string name;

  /* The core the thread was running on.  -1 if not known.  */
  int core = -1;

  /* The thread handle associated with the thread.  */
  gdb::byte_vector thread_handle;
};

/* Context passed around to the various methods listing remote
   threads.  As new threads are found, they're added to the ITEMS
   vector.  */

struct threads_listing_context
{
  /* Return true if this object contains an entry for a thread with ptid
     PTID.  */

  bool contains_thread (ptid_t ptid) const
  {
    auto match_ptid = [&] (const thread_item &item)
      {
	return item.ptid == ptid;
      };

    auto it = std::find_if (this->items.begin (),
			    this->items.end (),
			    match_ptid);

    return it != this->items.end ();
  }

  /* Remove the thread with ptid PTID.  */

  void remove_thread (ptid_t ptid)
  {
    auto match_ptid = [&] (const thread_item &item)
      {
        return item.ptid == ptid;
      };

    auto it = std::remove_if (this->items.begin (),
			      this->items.end (),
			      match_ptid);

    if (it != this->items.end ())
      this->items.erase (it);
  }

  /* The threads found on the remote target.  */
  std::vector<thread_item> items;
};

static int
remote_newthread_step (threadref *ref, void *data)
{
  struct threads_listing_context *context
    = (struct threads_listing_context *) data;
  int pid = inferior_ptid.pid ();
  int lwp = threadref_to_int (ref);
  ptid_t ptid (pid, lwp);

  context->items.emplace_back (ptid);

  return 1;			/* continue iterator */
}

#define CRAZY_MAX_THREADS 1000

ptid_t
remote_target::remote_current_thread (ptid_t oldpid)
{
  struct remote_state *rs = get_remote_state ();

  putpkt ("qC");
  getpkt (&rs->buf, 0);
  if (rs->buf[0] == 'Q' && rs->buf[1] == 'C')
    {
      const char *obuf;
      ptid_t result;

      result = read_ptid (&rs->buf[2], &obuf);
      if (*obuf != '\0' && remote_debug)
        fprintf_unfiltered (gdb_stdlog,
	                    "warning: garbage in qC reply\n");

      return result;
    }
  else
    return oldpid;
}

/* List remote threads using the deprecated qL packet.  */

int
remote_target::remote_get_threads_with_ql (threads_listing_context *context)
{
  if (remote_threadlist_iterator (remote_newthread_step, context,
				  CRAZY_MAX_THREADS) >= 0)
    return 1;

  return 0;
}

#if defined(HAVE_LIBEXPAT)

static void
start_thread (struct gdb_xml_parser *parser,
	      const struct gdb_xml_element *element,
	      void *user_data,
	      std::vector<gdb_xml_value> &attributes)
{
  struct threads_listing_context *data
    = (struct threads_listing_context *) user_data;
  struct gdb_xml_value *attr;

  char *id = (char *) xml_find_attribute (attributes, "id")->value.get ();
  ptid_t ptid = read_ptid (id, NULL);

  data->items.emplace_back (ptid);
  thread_item &item = data->items.back ();

  attr = xml_find_attribute (attributes, "core");
  if (attr != NULL)
    item.core = *(ULONGEST *) attr->value.get ();

  attr = xml_find_attribute (attributes, "name");
  if (attr != NULL)
    item.name = (const char *) attr->value.get ();

  attr = xml_find_attribute (attributes, "handle");
  if (attr != NULL)
    item.thread_handle = hex2bin ((const char *) attr->value.get ());
}

static void
end_thread (struct gdb_xml_parser *parser,
	    const struct gdb_xml_element *element,
	    void *user_data, const char *body_text)
{
  struct threads_listing_context *data
    = (struct threads_listing_context *) user_data;

  if (body_text != NULL && *body_text != '\0')
    data->items.back ().extra = body_text;
}

const struct gdb_xml_attribute thread_attributes[] = {
  { "id", GDB_XML_AF_NONE, NULL, NULL },
  { "core", GDB_XML_AF_OPTIONAL, gdb_xml_parse_attr_ulongest, NULL },
  { "name", GDB_XML_AF_OPTIONAL, NULL, NULL },
  { "handle", GDB_XML_AF_OPTIONAL, NULL, NULL },
  { NULL, GDB_XML_AF_NONE, NULL, NULL }
};

const struct gdb_xml_element thread_children[] = {
  { NULL, NULL, NULL, GDB_XML_EF_NONE, NULL, NULL }
};

const struct gdb_xml_element threads_children[] = {
  { "thread", thread_attributes, thread_children,
    GDB_XML_EF_REPEATABLE | GDB_XML_EF_OPTIONAL,
    start_thread, end_thread },
  { NULL, NULL, NULL, GDB_XML_EF_NONE, NULL, NULL }
};

const struct gdb_xml_element threads_elements[] = {
  { "threads", NULL, threads_children,
    GDB_XML_EF_NONE, NULL, NULL },
  { NULL, NULL, NULL, GDB_XML_EF_NONE, NULL, NULL }
};

#endif

/* List remote threads using qXfer:threads:read.  */

int
remote_target::remote_get_threads_with_qxfer (threads_listing_context *context)
{
#if defined(HAVE_LIBEXPAT)
  if (packet_support (PACKET_qXfer_threads) == PACKET_ENABLE)
    {
      gdb::optional<gdb::char_vector> xml
	= target_read_stralloc (this, TARGET_OBJECT_THREADS, NULL);

      if (xml && (*xml)[0] != '\0')
	{
	  gdb_xml_parse_quick (_("threads"), "threads.dtd",
			       threads_elements, xml->data (), context);
	}

      return 1;
    }
#endif

  return 0;
}

/* List remote threads using qfThreadInfo/qsThreadInfo.  */

int
remote_target::remote_get_threads_with_qthreadinfo (threads_listing_context *context)
{
  struct remote_state *rs = get_remote_state ();

  if (rs->use_threadinfo_query)
    {
      const char *bufp;

      putpkt ("qfThreadInfo");
      getpkt (&rs->buf, 0);
      bufp = rs->buf.data ();
      if (bufp[0] != '\0')		/* q packet recognized */
	{
	  while (*bufp++ == 'm')	/* reply contains one or more TID */
	    {
	      do
		{
		  ptid_t ptid = read_ptid (bufp, &bufp);
		  context->items.emplace_back (ptid);
		}
	      while (*bufp++ == ',');	/* comma-separated list */
	      putpkt ("qsThreadInfo");
	      getpkt (&rs->buf, 0);
	      bufp = rs->buf.data ();
	    }
	  return 1;
	}
      else
	{
	  /* Packet not recognized.  */
	  rs->use_threadinfo_query = 0;
	}
    }

  return 0;
}

/* Implement the to_update_thread_list function for the remote
   targets.  */

void
remote_target::update_thread_list ()
{
  struct threads_listing_context context;
  int got_list = 0;

  /* We have a few different mechanisms to fetch the thread list.  Try
     them all, starting with the most preferred one first, falling
     back to older methods.  */
  if (remote_get_threads_with_qxfer (&context)
      || remote_get_threads_with_qthreadinfo (&context)
      || remote_get_threads_with_ql (&context))
    {
      got_list = 1;

      if (context.items.empty ()
	  && remote_thread_always_alive (inferior_ptid))
	{
	  /* Some targets don't really support threads, but still
	     reply an (empty) thread list in response to the thread
	     listing packets, instead of replying "packet not
	     supported".  Exit early so we don't delete the main
	     thread.  */
	  return;
	}

      /* CONTEXT now holds the current thread list on the remote
	 target end.  Delete GDB-side threads no longer found on the
	 target.  */
      for (thread_info *tp : all_threads_safe ())
	{
	  if (!context.contains_thread (tp->ptid))
	    {
	      /* Not found.  */
	      delete_thread (tp);
	    }
	}

      /* Remove any unreported fork child threads from CONTEXT so
	 that we don't interfere with follow fork, which is where
	 creation of such threads is handled.  */
      remove_new_fork_children (&context);

      /* And now add threads we don't know about yet to our list.  */
      for (thread_item &item : context.items)
	{
	  if (item.ptid != null_ptid)
	    {
	      /* In non-stop mode, we assume new found threads are
		 executing until proven otherwise with a stop reply.
		 In all-stop, we can only get here if all threads are
		 stopped.  */
	      int executing = target_is_non_stop_p () ? 1 : 0;

	      remote_notice_new_inferior (item.ptid, executing);

	      thread_info *tp = find_thread_ptid (item.ptid);
	      remote_thread_info *info = get_remote_thread_info (tp);
	      info->core = item.core;
	      info->extra = std::move (item.extra);
	      info->name = std::move (item.name);
	      info->thread_handle = std::move (item.thread_handle);
	    }
	}
    }

  if (!got_list)
    {
      /* If no thread listing method is supported, then query whether
	 each known thread is alive, one by one, with the T packet.
	 If the target doesn't support threads at all, then this is a
	 no-op.  See remote_thread_alive.  */
      prune_threads ();
    }
}

/*
 * Collect a descriptive string about the given thread.
 * The target may say anything it wants to about the thread
 * (typically info about its blocked / runnable state, name, etc.).
 * This string will appear in the info threads display.
 *
 * Optional: targets are not required to implement this function.
 */

const char *
remote_target::extra_thread_info (thread_info *tp)
{
  struct remote_state *rs = get_remote_state ();
  int set;
  threadref id;
  struct gdb_ext_thread_info threadinfo;

  if (rs->remote_desc == 0)		/* paranoia */
    internal_error (__FILE__, __LINE__,
		    _("remote_threads_extra_info"));

  if (tp->ptid == magic_null_ptid
      || (tp->ptid.pid () != 0 && tp->ptid.lwp () == 0))
    /* This is the main thread which was added by GDB.  The remote
       server doesn't know about it.  */
    return NULL;

  std::string &extra = get_remote_thread_info (tp)->extra;

  /* If already have cached info, use it.  */
  if (!extra.empty ())
    return extra.c_str ();

  if (packet_support (PACKET_qXfer_threads) == PACKET_ENABLE)
    {
      /* If we're using qXfer:threads:read, then the extra info is
	 included in the XML.  So if we didn't have anything cached,
	 it's because there's really no extra info.  */
      return NULL;
    }

  if (rs->use_threadextra_query)
    {
      char *b = rs->buf.data ();
      char *endb = b + get_remote_packet_size ();

      xsnprintf (b, endb - b, "qThreadExtraInfo,");
      b += strlen (b);
      write_ptid (b, endb, tp->ptid);

      putpkt (rs->buf);
      getpkt (&rs->buf, 0);
      if (rs->buf[0] != 0)
	{
	  extra.resize (strlen (rs->buf.data ()) / 2);
	  hex2bin (rs->buf.data (), (gdb_byte *) &extra[0], extra.size ());
	  return extra.c_str ();
	}
    }

  /* If the above query fails, fall back to the old method.  */
  rs->use_threadextra_query = 0;
  set = TAG_THREADID | TAG_EXISTS | TAG_THREADNAME
    | TAG_MOREDISPLAY | TAG_DISPLAY;
  int_to_threadref (&id, tp->ptid.lwp ());
  if (remote_get_threadinfo (&id, set, &threadinfo))
    if (threadinfo.active)
      {
	if (*threadinfo.shortname)
	  string_appendf (extra, " Name: %s", threadinfo.shortname);
	if (*threadinfo.display)
	  {
	    if (!extra.empty ())
	      extra += ',';
	    string_appendf (extra, " State: %s", threadinfo.display);
	  }
	if (*threadinfo.more_display)
	  {
	    if (!extra.empty ())
	      extra += ',';
	    string_appendf (extra, " Priority: %s", threadinfo.more_display);
	  }
	return extra.c_str ();
      }
  return NULL;
}


bool
remote_target::static_tracepoint_marker_at (CORE_ADDR addr,
					    struct static_tracepoint_marker *marker)
{
  struct remote_state *rs = get_remote_state ();
  char *p = rs->buf.data ();

  xsnprintf (p, get_remote_packet_size (), "qTSTMat:");
  p += strlen (p);
  p += hexnumstr (p, addr);
  putpkt (rs->buf);
  getpkt (&rs->buf, 0);
  p = rs->buf.data ();

  if (*p == 'E')
    error (_("Remote failure reply: %s"), p);

  if (*p++ == 'm')
    {
      parse_static_tracepoint_marker_definition (p, NULL, marker);
      return true;
    }

  return false;
}

std::vector<static_tracepoint_marker>
remote_target::static_tracepoint_markers_by_strid (const char *strid)
{
  struct remote_state *rs = get_remote_state ();
  std::vector<static_tracepoint_marker> markers;
  const char *p;
  static_tracepoint_marker marker;

  /* Ask for a first packet of static tracepoint marker
     definition.  */
  putpkt ("qTfSTM");
  getpkt (&rs->buf, 0);
  p = rs->buf.data ();
  if (*p == 'E')
    error (_("Remote failure reply: %s"), p);

  while (*p++ == 'm')
    {
      do
	{
	  parse_static_tracepoint_marker_definition (p, &p, &marker);

	  if (strid == NULL || marker.str_id == strid)
	    markers.push_back (std::move (marker));
	}
      while (*p++ == ',');	/* comma-separated list */
      /* Ask for another packet of static tracepoint definition.  */
      putpkt ("qTsSTM");
      getpkt (&rs->buf, 0);
      p = rs->buf.data ();
    }

  return markers;
}


/* Implement the to_get_ada_task_ptid function for the remote targets.  */

ptid_t
remote_target::get_ada_task_ptid (long lwp, long thread)
{
  return ptid_t (inferior_ptid.pid (), lwp, 0);
}


/* Restart the remote side; this is an extended protocol operation.  */

void
remote_target::extended_remote_restart ()
{
  struct remote_state *rs = get_remote_state ();

  /* Send the restart command; for reasons I don't understand the
     remote side really expects a number after the "R".  */
  xsnprintf (rs->buf.data (), get_remote_packet_size (), "R%x", 0);
  putpkt (rs->buf);

  remote_fileio_reset ();
}

/* Clean up connection to a remote debugger.  */

void
remote_target::close ()
{
  /* Make sure we leave stdin registered in the event loop.  */
  terminal_ours ();

  /* We don't have a connection to the remote stub anymore.  Get rid
     of all the inferiors and their threads we were controlling.
     Reset inferior_ptid to null_ptid first, as otherwise has_stack_frame
     will be unable to find the thread corresponding to (pid, 0, 0).  */
  inferior_ptid = null_ptid;
  discard_all_inferiors ();

  trace_reset_local_state ();

  delete this;
}

remote_target::~remote_target ()
{
  struct remote_state *rs = get_remote_state ();

  /* Check for NULL because we may get here with a partially
     constructed target/connection.  */
  if (rs->remote_desc == nullptr)
    return;

  serial_close (rs->remote_desc);

  /* We are destroying the remote target, so we should discard
     everything of this target.  */
  discard_pending_stop_replies_in_queue ();

  if (rs->remote_async_inferior_event_token)
    delete_async_event_handler (&rs->remote_async_inferior_event_token);

  remote_notif_state_xfree (rs->notif_state);
}

/* Query the remote side for the text, data and bss offsets.  */

void
remote_target::get_offsets ()
{
  struct remote_state *rs = get_remote_state ();
  char *buf;
  char *ptr;
  int lose, num_segments = 0, do_sections, do_segments;
  CORE_ADDR text_addr, data_addr, bss_addr, segments[2];
  struct section_offsets *offs;
  struct symfile_segment_data *data;

  if (symfile_objfile == NULL)
    return;

  putpkt ("qOffsets");
  getpkt (&rs->buf, 0);
  buf = rs->buf.data ();

  if (buf[0] == '\000')
    return;			/* Return silently.  Stub doesn't support
				   this command.  */
  if (buf[0] == 'E')
    {
      warning (_("Remote failure reply: %s"), buf);
      return;
    }

  /* Pick up each field in turn.  This used to be done with scanf, but
     scanf will make trouble if CORE_ADDR size doesn't match
     conversion directives correctly.  The following code will work
     with any size of CORE_ADDR.  */
  text_addr = data_addr = bss_addr = 0;
  ptr = buf;
  lose = 0;

  if (startswith (ptr, "Text="))
    {
      ptr += 5;
      /* Don't use strtol, could lose on big values.  */
      while (*ptr && *ptr != ';')
	text_addr = (text_addr << 4) + fromhex (*ptr++);

      if (startswith (ptr, ";Data="))
	{
	  ptr += 6;
	  while (*ptr && *ptr != ';')
	    data_addr = (data_addr << 4) + fromhex (*ptr++);
	}
      else
	lose = 1;

      if (!lose && startswith (ptr, ";Bss="))
	{
	  ptr += 5;
	  while (*ptr && *ptr != ';')
	    bss_addr = (bss_addr << 4) + fromhex (*ptr++);

	  if (bss_addr != data_addr)
	    warning (_("Target reported unsupported offsets: %s"), buf);
	}
      else
	lose = 1;
    }
  else if (startswith (ptr, "TextSeg="))
    {
      ptr += 8;
      /* Don't use strtol, could lose on big values.  */
      while (*ptr && *ptr != ';')
	text_addr = (text_addr << 4) + fromhex (*ptr++);
      num_segments = 1;

      if (startswith (ptr, ";DataSeg="))
	{
	  ptr += 9;
	  while (*ptr && *ptr != ';')
	    data_addr = (data_addr << 4) + fromhex (*ptr++);
	  num_segments++;
	}
    }
  else
    lose = 1;

  if (lose)
    error (_("Malformed response to offset query, %s"), buf);
  else if (*ptr != '\0')
    warning (_("Target reported unsupported offsets: %s"), buf);

  offs = ((struct section_offsets *)
	  alloca (SIZEOF_N_SECTION_OFFSETS (symfile_objfile->num_sections)));
  memcpy (offs, symfile_objfile->section_offsets,
	  SIZEOF_N_SECTION_OFFSETS (symfile_objfile->num_sections));

  data = get_symfile_segment_data (symfile_objfile->obfd);
  do_segments = (data != NULL);
  do_sections = num_segments == 0;

  if (num_segments > 0)
    {
      segments[0] = text_addr;
      segments[1] = data_addr;
    }
  /* If we have two segments, we can still try to relocate everything
     by assuming that the .text and .data offsets apply to the whole
     text and data segments.  Convert the offsets given in the packet
     to base addresses for symfile_map_offsets_to_segments.  */
  else if (data && data->num_segments == 2)
    {
      segments[0] = data->segment_bases[0] + text_addr;
      segments[1] = data->segment_bases[1] + data_addr;
      num_segments = 2;
    }
  /* If the object file has only one segment, assume that it is text
     rather than data; main programs with no writable data are rare,
     but programs with no code are useless.  Of course the code might
     have ended up in the data segment... to detect that we would need
     the permissions here.  */
  else if (data && data->num_segments == 1)
    {
      segments[0] = data->segment_bases[0] + text_addr;
      num_segments = 1;
    }
  /* There's no way to relocate by segment.  */
  else
    do_segments = 0;

  if (do_segments)
    {
      int ret = symfile_map_offsets_to_segments (symfile_objfile->obfd, data,
						 offs, num_segments, segments);

      if (ret == 0 && !do_sections)
	error (_("Can not handle qOffsets TextSeg "
		 "response with this symbol file"));

      if (ret > 0)
	do_sections = 0;
    }

  if (data)
    free_symfile_segment_data (data);

  if (do_sections)
    {
      offs->offsets[SECT_OFF_TEXT (symfile_objfile)] = text_addr;

      /* This is a temporary kludge to force data and bss to use the
	 same offsets because that's what nlmconv does now.  The real
	 solution requires changes to the stub and remote.c that I
	 don't have time to do right now.  */

      offs->offsets[SECT_OFF_DATA (symfile_objfile)] = data_addr;
      offs->offsets[SECT_OFF_BSS (symfile_objfile)] = data_addr;
    }

  objfile_relocate (symfile_objfile, offs);
}

/* Send interrupt_sequence to remote target.  */

void
remote_target::send_interrupt_sequence ()
{
  struct remote_state *rs = get_remote_state ();

  if (interrupt_sequence_mode == interrupt_sequence_control_c)
    remote_serial_write ("\x03", 1);
  else if (interrupt_sequence_mode == interrupt_sequence_break)
    serial_send_break (rs->remote_desc);
  else if (interrupt_sequence_mode == interrupt_sequence_break_g)
    {
      serial_send_break (rs->remote_desc);
      remote_serial_write ("g", 1);
    }
  else
    internal_error (__FILE__, __LINE__,
		    _("Invalid value for interrupt_sequence_mode: %s."),
		    interrupt_sequence_mode);
}


/* If STOP_REPLY is a T stop reply, look for the "thread" register,
   and extract the PTID.  Returns NULL_PTID if not found.  */

static ptid_t
stop_reply_extract_thread (char *stop_reply)
{
  if (stop_reply[0] == 'T' && strlen (stop_reply) > 3)
    {
      const char *p;

      /* Txx r:val ; r:val (...)  */
      p = &stop_reply[3];

      /* Look for "register" named "thread".  */
      while (*p != '\0')
	{
	  const char *p1;

	  p1 = strchr (p, ':');
	  if (p1 == NULL)
	    return null_ptid;

	  if (strncmp (p, "thread", p1 - p) == 0)
	    return read_ptid (++p1, &p);

	  p1 = strchr (p, ';');
	  if (p1 == NULL)
	    return null_ptid;
	  p1++;

	  p = p1;
	}
    }

  return null_ptid;
}

/* Determine the remote side's current thread.  If we have a stop
   reply handy (in WAIT_STATUS), maybe it's a T stop reply with a
   "thread" register we can extract the current thread from.  If not,
   ask the remote which is the current thread with qC.  The former
   method avoids a roundtrip.  */

ptid_t
remote_target::get_current_thread (char *wait_status)
{
  ptid_t ptid = null_ptid;

  /* Note we don't use remote_parse_stop_reply as that makes use of
     the target architecture, which we haven't yet fully determined at
     this point.  */
  if (wait_status != NULL)
    ptid = stop_reply_extract_thread (wait_status);
  if (ptid == null_ptid)
    ptid = remote_current_thread (inferior_ptid);

  return ptid;
}

/* Query the remote target for which is the current thread/process,
   add it to our tables, and update INFERIOR_PTID.  The caller is
   responsible for setting the state such that the remote end is ready
   to return the current thread.

   This function is called after handling the '?' or 'vRun' packets,
   whose response is a stop reply from which we can also try
   extracting the thread.  If the target doesn't support the explicit
   qC query, we infer the current thread from that stop reply, passed
   in in WAIT_STATUS, which may be NULL.  */

void
remote_target::add_current_inferior_and_thread (char *wait_status)
{
  struct remote_state *rs = get_remote_state ();
  int fake_pid_p = 0;

  inferior_ptid = null_ptid;

  /* Now, if we have thread information, update inferior_ptid.  */
  ptid_t curr_ptid = get_current_thread (wait_status);

  if (curr_ptid != null_ptid)
    {
      if (!remote_multi_process_p (rs))
	fake_pid_p = 1;
    }
  else
    {
      /* Without this, some commands which require an active target
	 (such as kill) won't work.  This variable serves (at least)
	 double duty as both the pid of the target process (if it has
	 such), and as a flag indicating that a target is active.  */
      curr_ptid = magic_null_ptid;
      fake_pid_p = 1;
    }

  remote_add_inferior (fake_pid_p, curr_ptid.pid (), -1, 1);

  /* Add the main thread and switch to it.  Don't try reading
     registers yet, since we haven't fetched the target description
     yet.  */
  thread_info *tp = add_thread_silent (curr_ptid);
  switch_to_thread_no_regs (tp);
}

/* Print info about a thread that was found already stopped on
   connection.  */

static void
print_one_stopped_thread (struct thread_info *thread)
{
  struct target_waitstatus *ws = &thread->suspend.waitstatus;

  switch_to_thread (thread);
  thread->suspend.stop_pc = get_frame_pc (get_current_frame ());
  set_current_sal_from_frame (get_current_frame ());

  thread->suspend.waitstatus_pending_p = 0;

  if (ws->kind == TARGET_WAITKIND_STOPPED)
    {
      enum gdb_signal sig = ws->value.sig;

      if (signal_print_state (sig))
	gdb::observers::signal_received.notify (sig);
    }
  gdb::observers::normal_stop.notify (NULL, 1);
}

/* Process all initial stop replies the remote side sent in response
   to the ? packet.  These indicate threads that were already stopped
   on initial connection.  We mark these threads as stopped and print
   their current frame before giving the user the prompt.  */

void
remote_target::process_initial_stop_replies (int from_tty)
{
  int pending_stop_replies = stop_reply_queue_length ();
  struct thread_info *selected = NULL;
  struct thread_info *lowest_stopped = NULL;
  struct thread_info *first = NULL;

  /* Consume the initial pending events.  */
  while (pending_stop_replies-- > 0)
    {
      ptid_t waiton_ptid = minus_one_ptid;
      ptid_t event_ptid;
      struct target_waitstatus ws;
      int ignore_event = 0;

      memset (&ws, 0, sizeof (ws));
      event_ptid = target_wait (waiton_ptid, &ws, TARGET_WNOHANG);
      if (remote_debug)
	print_target_wait_results (waiton_ptid, event_ptid, &ws);

      switch (ws.kind)
	{
	case TARGET_WAITKIND_IGNORE:
	case TARGET_WAITKIND_NO_RESUMED:
	case TARGET_WAITKIND_SIGNALLED:
	case TARGET_WAITKIND_EXITED:
	  /* We shouldn't see these, but if we do, just ignore.  */
	  if (remote_debug)
	    fprintf_unfiltered (gdb_stdlog, "remote: event ignored\n");
	  ignore_event = 1;
	  break;

	case TARGET_WAITKIND_EXECD:
	  xfree (ws.value.execd_pathname);
	  break;
	default:
	  break;
	}

      if (ignore_event)
	continue;

      struct thread_info *evthread = find_thread_ptid (event_ptid);

      if (ws.kind == TARGET_WAITKIND_STOPPED)
	{
	  enum gdb_signal sig = ws.value.sig;

	  /* Stubs traditionally report SIGTRAP as initial signal,
	     instead of signal 0.  Suppress it.  */
	  if (sig == GDB_SIGNAL_TRAP)
	    sig = GDB_SIGNAL_0;
	  evthread->suspend.stop_signal = sig;
	  ws.value.sig = sig;
	}

      evthread->suspend.waitstatus = ws;

      if (ws.kind != TARGET_WAITKIND_STOPPED
	  || ws.value.sig != GDB_SIGNAL_0)
	evthread->suspend.waitstatus_pending_p = 1;

      set_executing (event_ptid, 0);
      set_running (event_ptid, 0);
      get_remote_thread_info (evthread)->vcont_resumed = 0;
    }

  /* "Notice" the new inferiors before anything related to
     registers/memory.  */
  for (inferior *inf : all_non_exited_inferiors ())
    {
      inf->needs_setup = 1;

      if (non_stop)
	{
	  thread_info *thread = any_live_thread_of_inferior (inf);
	  notice_new_inferior (thread, thread->state == THREAD_RUNNING,
			       from_tty);
	}
    }

  /* If all-stop on top of non-stop, pause all threads.  Note this
     records the threads' stop pc, so must be done after "noticing"
     the inferiors.  */
  if (!non_stop)
    {
      stop_all_threads ();

      /* If all threads of an inferior were already stopped, we
	 haven't setup the inferior yet.  */
      for (inferior *inf : all_non_exited_inferiors ())
	{
	  if (inf->needs_setup)
	    {
	      thread_info *thread = any_live_thread_of_inferior (inf);
	      switch_to_thread_no_regs (thread);
	      setup_inferior (0);
	    }
	}
    }

  /* Now go over all threads that are stopped, and print their current
     frame.  If all-stop, then if there's a signalled thread, pick
     that as current.  */
  for (thread_info *thread : all_non_exited_threads ())
    {
      if (first == NULL)
	first = thread;

      if (!non_stop)
	thread->set_running (false);
      else if (thread->state != THREAD_STOPPED)
	continue;

      if (selected == NULL
	  && thread->suspend.waitstatus_pending_p)
	selected = thread;

      if (lowest_stopped == NULL
	  || thread->inf->num < lowest_stopped->inf->num
	  || thread->per_inf_num < lowest_stopped->per_inf_num)
	lowest_stopped = thread;

      if (non_stop)
	print_one_stopped_thread (thread);
    }

  /* In all-stop, we only print the status of one thread, and leave
     others with their status pending.  */
  if (!non_stop)
    {
      thread_info *thread = selected;
      if (thread == NULL)
	thread = lowest_stopped;
      if (thread == NULL)
	thread = first;

      print_one_stopped_thread (thread);
    }

  /* For "info program".  */
  thread_info *thread = inferior_thread ();
  if (thread->state == THREAD_STOPPED)
    set_last_target_status (inferior_ptid, thread->suspend.waitstatus);
}

/* Start the remote connection and sync state.  */

void
remote_target::start_remote (int from_tty, int extended_p)
{
  struct remote_state *rs = get_remote_state ();
  struct packet_config *noack_config;
  char *wait_status = NULL;

  /* Signal other parts that we're going through the initial setup,
     and so things may not be stable yet.  E.g., we don't try to
     install tracepoints until we've relocated symbols.  Also, a
     Ctrl-C before we're connected and synced up can't interrupt the
     target.  Instead, it offers to drop the (potentially wedged)
     connection.  */
  rs->starting_up = 1;

  QUIT;

  if (interrupt_on_connect)
    send_interrupt_sequence ();

  /* Ack any packet which the remote side has already sent.  */
  remote_serial_write ("+", 1);

  /* The first packet we send to the target is the optional "supported
     packets" request.  If the target can answer this, it will tell us
     which later probes to skip.  */
  remote_query_supported ();

  /* If the stub wants to get a QAllow, compose one and send it.  */
  if (packet_support (PACKET_QAllow) != PACKET_DISABLE)
    set_permissions ();

  /* gdbserver < 7.7 (before its fix from 2013-12-11) did reply to any
     unknown 'v' packet with string "OK".  "OK" gets interpreted by GDB
     as a reply to known packet.  For packet "vFile:setfs:" it is an
     invalid reply and GDB would return error in
     remote_hostio_set_filesystem, making remote files access impossible.
     Disable "vFile:setfs:" in such case.  Do not disable other 'v' packets as
     other "vFile" packets get correctly detected even on gdbserver < 7.7.  */
  {
    const char v_mustreplyempty[] = "vMustReplyEmpty";

    putpkt (v_mustreplyempty);
    getpkt (&rs->buf, 0);
    if (strcmp (rs->buf.data (), "OK") == 0)
      remote_protocol_packets[PACKET_vFile_setfs].support = PACKET_DISABLE;
    else if (strcmp (rs->buf.data (), "") != 0)
      error (_("Remote replied unexpectedly to '%s': %s"), v_mustreplyempty,
	     rs->buf.data ());
  }

  /* Next, we possibly activate noack mode.

     If the QStartNoAckMode packet configuration is set to AUTO,
     enable noack mode if the stub reported a wish for it with
     qSupported.

     If set to TRUE, then enable noack mode even if the stub didn't
     report it in qSupported.  If the stub doesn't reply OK, the
     session ends with an error.

     If FALSE, then don't activate noack mode, regardless of what the
     stub claimed should be the default with qSupported.  */

  noack_config = &remote_protocol_packets[PACKET_QStartNoAckMode];
  if (packet_config_support (noack_config) != PACKET_DISABLE)
    {
      putpkt ("QStartNoAckMode");
      getpkt (&rs->buf, 0);
      if (packet_ok (rs->buf, noack_config) == PACKET_OK)
	rs->noack_mode = 1;
    }

  if (extended_p)
    {
      /* Tell the remote that we are using the extended protocol.  */
      putpkt ("!");
      getpkt (&rs->buf, 0);
    }

  /* Let the target know which signals it is allowed to pass down to
     the program.  */
  update_signals_program_target ();

  /* Next, if the target can specify a description, read it.  We do
     this before anything involving memory or registers.  */
  target_find_description ();

  /* Next, now that we know something about the target, update the
     address spaces in the program spaces.  */
  update_address_spaces ();

  /* On OSs where the list of libraries is global to all
     processes, we fetch them early.  */
  if (gdbarch_has_global_solist (target_gdbarch ()))
    solib_add (NULL, from_tty, auto_solib_add);

  if (target_is_non_stop_p ())
    {
      if (packet_support (PACKET_QNonStop) != PACKET_ENABLE)
	error (_("Non-stop mode requested, but remote "
		 "does not support non-stop"));

      putpkt ("QNonStop:1");
      getpkt (&rs->buf, 0);

      if (strcmp (rs->buf.data (), "OK") != 0)
	error (_("Remote refused setting non-stop mode with: %s"),
	       rs->buf.data ());

      /* Find about threads and processes the stub is already
	 controlling.  We default to adding them in the running state.
	 The '?' query below will then tell us about which threads are
	 stopped.  */
      this->update_thread_list ();
    }
  else if (packet_support (PACKET_QNonStop) == PACKET_ENABLE)
    {
      /* Don't assume that the stub can operate in all-stop mode.
	 Request it explicitly.  */
      putpkt ("QNonStop:0");
      getpkt (&rs->buf, 0);

      if (strcmp (rs->buf.data (), "OK") != 0)
	error (_("Remote refused setting all-stop mode with: %s"),
	       rs->buf.data ());
    }

  /* Upload TSVs regardless of whether the target is running or not.  The
     remote stub, such as GDBserver, may have some predefined or builtin
     TSVs, even if the target is not running.  */
  if (get_trace_status (current_trace_status ()) != -1)
    {
      struct uploaded_tsv *uploaded_tsvs = NULL;

      upload_trace_state_variables (&uploaded_tsvs);
      merge_uploaded_trace_state_variables (&uploaded_tsvs);
    }

  /* Check whether the target is running now.  */
  putpkt ("?");
  getpkt (&rs->buf, 0);

  if (!target_is_non_stop_p ())
    {
      if (rs->buf[0] == 'W' || rs->buf[0] == 'X')
	{
	  if (!extended_p)
	    error (_("The target is not running (try extended-remote?)"));

	  /* We're connected, but not running.  Drop out before we
	     call start_remote.  */
	  rs->starting_up = 0;
	  return;
	}
      else
	{
	  /* Save the reply for later.  */
	  wait_status = (char *) alloca (strlen (rs->buf.data ()) + 1);
	  strcpy (wait_status, rs->buf.data ());
	}

      /* Fetch thread list.  */
      target_update_thread_list ();

      /* Let the stub know that we want it to return the thread.  */
      set_continue_thread (minus_one_ptid);

      if (thread_count () == 0)
	{
	  /* Target has no concept of threads at all.  GDB treats
	     non-threaded target as single-threaded; add a main
	     thread.  */
	  add_current_inferior_and_thread (wait_status);
	}
      else
	{
	  /* We have thread information; select the thread the target
	     says should be current.  If we're reconnecting to a
	     multi-threaded program, this will ideally be the thread
	     that last reported an event before GDB disconnected.  */
	  inferior_ptid = get_current_thread (wait_status);
	  if (inferior_ptid == null_ptid)
	    {
	      /* Odd... The target was able to list threads, but not
		 tell us which thread was current (no "thread"
		 register in T stop reply?).  Just pick the first
		 thread in the thread list then.  */
	      
	      if (remote_debug)
		fprintf_unfiltered (gdb_stdlog,
		                    "warning: couldn't determine remote "
				    "current thread; picking first in list.\n");

	      inferior_ptid = inferior_list->thread_list->ptid;
	    }
	}

      /* init_wait_for_inferior should be called before get_offsets in order
	 to manage `inserted' flag in bp loc in a correct state.
	 breakpoint_init_inferior, called from init_wait_for_inferior, set
	 `inserted' flag to 0, while before breakpoint_re_set, called from
	 start_remote, set `inserted' flag to 1.  In the initialization of
	 inferior, breakpoint_init_inferior should be called first, and then
	 breakpoint_re_set can be called.  If this order is broken, state of
	 `inserted' flag is wrong, and cause some problems on breakpoint
	 manipulation.  */
      init_wait_for_inferior ();

      get_offsets ();		/* Get text, data & bss offsets.  */

      /* If we could not find a description using qXfer, and we know
	 how to do it some other way, try again.  This is not
	 supported for non-stop; it could be, but it is tricky if
	 there are no stopped threads when we connect.  */
      if (remote_read_description_p (this)
	  && gdbarch_target_desc (target_gdbarch ()) == NULL)
	{
	  target_clear_description ();
	  target_find_description ();
	}

      /* Use the previously fetched status.  */
      gdb_assert (wait_status != NULL);
      strcpy (rs->buf.data (), wait_status);
      rs->cached_wait_status = 1;

      ::start_remote (from_tty); /* Initialize gdb process mechanisms.  */
    }
  else
    {
      /* Clear WFI global state.  Do this before finding about new
	 threads and inferiors, and setting the current inferior.
	 Otherwise we would clear the proceed status of the current
	 inferior when we want its stop_soon state to be preserved
	 (see notice_new_inferior).  */
      init_wait_for_inferior ();

      /* In non-stop, we will either get an "OK", meaning that there
	 are no stopped threads at this time; or, a regular stop
	 reply.  In the latter case, there may be more than one thread
	 stopped --- we pull them all out using the vStopped
	 mechanism.  */
      if (strcmp (rs->buf.data (), "OK") != 0)
	{
	  struct notif_client *notif = &notif_client_stop;

	  /* remote_notif_get_pending_replies acks this one, and gets
	     the rest out.  */
	  rs->notif_state->pending_event[notif_client_stop.id]
	    = remote_notif_parse (this, notif, rs->buf.data ());
	  remote_notif_get_pending_events (notif);
	}

      if (thread_count () == 0)
	{
	  if (!extended_p)
	    error (_("The target is not running (try extended-remote?)"));

	  /* We're connected, but not running.  Drop out before we
	     call start_remote.  */
	  rs->starting_up = 0;
	  return;
	}

      /* In non-stop mode, any cached wait status will be stored in
	 the stop reply queue.  */
      gdb_assert (wait_status == NULL);

      /* Report all signals during attach/startup.  */
      pass_signals ({});

      /* If there are already stopped threads, mark them stopped and
	 report their stops before giving the prompt to the user.  */
      process_initial_stop_replies (from_tty);

      if (target_can_async_p ())
	target_async (1);
    }

  /* If we connected to a live target, do some additional setup.  */
  if (target_has_execution)
    {
      if (symfile_objfile) 	/* No use without a symbol-file.  */
	remote_check_symbols ();
    }

  /* Possibly the target has been engaged in a trace run started
     previously; find out where things are at.  */
  if (get_trace_status (current_trace_status ()) != -1)
    {
      struct uploaded_tp *uploaded_tps = NULL;

      if (current_trace_status ()->running)
	printf_filtered (_("Trace is already running on the target.\n"));

      upload_tracepoints (&uploaded_tps);

      merge_uploaded_tracepoints (&uploaded_tps);
    }

  /* Possibly the target has been engaged in a btrace record started
     previously; find out where things are at.  */
  remote_btrace_maybe_reopen ();

  /* The thread and inferior lists are now synchronized with the
     target, our symbols have been relocated, and we're merged the
     target's tracepoints with ours.  We're done with basic start
     up.  */
  rs->starting_up = 0;

  /* Maybe breakpoints are global and need to be inserted now.  */
  if (breakpoints_should_be_inserted_now ())
    insert_breakpoints ();
}

/* Open a connection to a remote debugger.
   NAME is the filename used for communication.  */

void
remote_target::open (const char *name, int from_tty)
{
  open_1 (name, from_tty, 0);
}

/* Open a connection to a remote debugger using the extended
   remote gdb protocol.  NAME is the filename used for communication.  */

void
extended_remote_target::open (const char *name, int from_tty)
{
  open_1 (name, from_tty, 1 /*extended_p */);
}

/* Reset all packets back to "unknown support".  Called when opening a
   new connection to a remote target.  */

static void
reset_all_packet_configs_support (void)
{
  int i;

  for (i = 0; i < PACKET_MAX; i++)
    remote_protocol_packets[i].support = PACKET_SUPPORT_UNKNOWN;
}

/* Initialize all packet configs.  */

static void
init_all_packet_configs (void)
{
  int i;

  for (i = 0; i < PACKET_MAX; i++)
    {
      remote_protocol_packets[i].detect = AUTO_BOOLEAN_AUTO;
      remote_protocol_packets[i].support = PACKET_SUPPORT_UNKNOWN;
    }
}

/* Symbol look-up.  */

void
remote_target::remote_check_symbols ()
{
  char *tmp;
  int end;

  /* The remote side has no concept of inferiors that aren't running
     yet, it only knows about running processes.  If we're connected
     but our current inferior is not running, we should not invite the
     remote target to request symbol lookups related to its
     (unrelated) current process.  */
  if (!target_has_execution)
    return;

  if (packet_support (PACKET_qSymbol) == PACKET_DISABLE)
    return;

  /* Make sure the remote is pointing at the right process.  Note
     there's no way to select "no process".  */
  set_general_process ();

  /* Allocate a message buffer.  We can't reuse the input buffer in RS,
     because we need both at the same time.  */
  gdb::char_vector msg (get_remote_packet_size ());
  gdb::char_vector reply (get_remote_packet_size ());

  /* Invite target to request symbol lookups.  */

  putpkt ("qSymbol::");
  getpkt (&reply, 0);
  packet_ok (reply, &remote_protocol_packets[PACKET_qSymbol]);

  while (startswith (reply.data (), "qSymbol:"))
    {
      struct bound_minimal_symbol sym;

      tmp = &reply[8];
      end = hex2bin (tmp, reinterpret_cast <gdb_byte *> (msg.data ()),
		     strlen (tmp) / 2);
      msg[end] = '\0';
      sym = lookup_minimal_symbol (msg.data (), NULL, NULL);
      if (sym.minsym == NULL)
	xsnprintf (msg.data (), get_remote_packet_size (), "qSymbol::%s",
		   &reply[8]);
      else
	{
	  int addr_size = gdbarch_addr_bit (target_gdbarch ()) / 8;
	  CORE_ADDR sym_addr = BMSYMBOL_VALUE_ADDRESS (sym);

	  /* If this is a function address, return the start of code
	     instead of any data function descriptor.  */
	  sym_addr = gdbarch_convert_from_func_ptr_addr (target_gdbarch (),
							 sym_addr,
							 current_top_target ());

	  xsnprintf (msg.data (), get_remote_packet_size (), "qSymbol:%s:%s",
		     phex_nz (sym_addr, addr_size), &reply[8]);
	}

      putpkt (msg.data ());
      getpkt (&reply, 0);
    }
}

static struct serial *
remote_serial_open (const char *name)
{
  static int udp_warning = 0;

  /* FIXME: Parsing NAME here is a hack.  But we want to warn here instead
     of in ser-tcp.c, because it is the remote protocol assuming that the
     serial connection is reliable and not the serial connection promising
     to be.  */
  if (!udp_warning && startswith (name, "udp:"))
    {
      warning (_("The remote protocol may be unreliable over UDP.\n"
		 "Some events may be lost, rendering further debugging "
		 "impossible."));
      udp_warning = 1;
    }

  return serial_open (name);
}

/* Inform the target of our permission settings.  The permission flags
   work without this, but if the target knows the settings, it can do
   a couple things.  First, it can add its own check, to catch cases
   that somehow manage to get by the permissions checks in target
   methods.  Second, if the target is wired to disallow particular
   settings (for instance, a system in the field that is not set up to
   be able to stop at a breakpoint), it can object to any unavailable
   permissions.  */

void
remote_target::set_permissions ()
{
  struct remote_state *rs = get_remote_state ();

  xsnprintf (rs->buf.data (), get_remote_packet_size (), "QAllow:"
	     "WriteReg:%x;WriteMem:%x;"
	     "InsertBreak:%x;InsertTrace:%x;"
	     "InsertFastTrace:%x;Stop:%x",
	     may_write_registers, may_write_memory,
	     may_insert_breakpoints, may_insert_tracepoints,
	     may_insert_fast_tracepoints, may_stop);
  putpkt (rs->buf);
  getpkt (&rs->buf, 0);

  /* If the target didn't like the packet, warn the user.  Do not try
     to undo the user's settings, that would just be maddening.  */
  if (strcmp (rs->buf.data (), "OK") != 0)
    warning (_("Remote refused setting permissions with: %s"),
	     rs->buf.data ());
}

/* This type describes each known response to the qSupported
   packet.  */
struct protocol_feature
{
  /* The name of this protocol feature.  */
  const char *name;

  /* The default for this protocol feature.  */
  enum packet_support default_support;

  /* The function to call when this feature is reported, or after
     qSupported processing if the feature is not supported.
     The first argument points to this structure.  The second
     argument indicates whether the packet requested support be
     enabled, disabled, or probed (or the default, if this function
     is being called at the end of processing and this feature was
     not reported).  The third argument may be NULL; if not NULL, it
     is a NUL-terminated string taken from the packet following
     this feature's name and an equals sign.  */
  void (*func) (remote_target *remote, const struct protocol_feature *,
		enum packet_support, const char *);

  /* The corresponding packet for this feature.  Only used if
     FUNC is remote_supported_packet.  */
  int packet;
};

static void
remote_supported_packet (remote_target *remote,
			 const struct protocol_feature *feature,
			 enum packet_support support,
			 const char *argument)
{
  if (argument)
    {
      warning (_("Remote qSupported response supplied an unexpected value for"
		 " \"%s\"."), feature->name);
      return;
    }

  remote_protocol_packets[feature->packet].support = support;
}

void
remote_target::remote_packet_size (const protocol_feature *feature,
				   enum packet_support support, const char *value)
{
  struct remote_state *rs = get_remote_state ();

  int packet_size;
  char *value_end;

  if (support != PACKET_ENABLE)
    return;

  if (value == NULL || *value == '\0')
    {
      warning (_("Remote target reported \"%s\" without a size."),
	       feature->name);
      return;
    }

  errno = 0;
  packet_size = strtol (value, &value_end, 16);
  if (errno != 0 || *value_end != '\0' || packet_size < 0)
    {
      warning (_("Remote target reported \"%s\" with a bad size: \"%s\"."),
	       feature->name, value);
      return;
    }

  /* Record the new maximum packet size.  */
  rs->explicit_packet_size = packet_size;
}

void
remote_packet_size (remote_target *remote, const protocol_feature *feature,
		    enum packet_support support, const char *value)
{
  remote->remote_packet_size (feature, support, value);
}

static const struct protocol_feature remote_protocol_features[] = {
  { "PacketSize", PACKET_DISABLE, remote_packet_size, -1 },
  { "qXfer:auxv:read", PACKET_DISABLE, remote_supported_packet,
    PACKET_qXfer_auxv },
  { "qXfer:exec-file:read", PACKET_DISABLE, remote_supported_packet,
    PACKET_qXfer_exec_file },
  { "qXfer:features:read", PACKET_DISABLE, remote_supported_packet,
    PACKET_qXfer_features },
  { "qXfer:libraries:read", PACKET_DISABLE, remote_supported_packet,
    PACKET_qXfer_libraries },
  { "qXfer:libraries-svr4:read", PACKET_DISABLE, remote_supported_packet,
    PACKET_qXfer_libraries_svr4 },
  { "augmented-libraries-svr4-read", PACKET_DISABLE,
    remote_supported_packet, PACKET_augmented_libraries_svr4_read_feature },
  { "qXfer:memory-map:read", PACKET_DISABLE, remote_supported_packet,
    PACKET_qXfer_memory_map },
  { "qXfer:spu:read", PACKET_DISABLE, remote_supported_packet,
    PACKET_qXfer_spu_read },
  { "qXfer:spu:write", PACKET_DISABLE, remote_supported_packet,
    PACKET_qXfer_spu_write },
  { "qXfer:osdata:read", PACKET_DISABLE, remote_supported_packet,
    PACKET_qXfer_osdata },
  { "qXfer:threads:read", PACKET_DISABLE, remote_supported_packet,
    PACKET_qXfer_threads },
  { "qXfer:traceframe-info:read", PACKET_DISABLE, remote_supported_packet,
    PACKET_qXfer_traceframe_info },
  { "QPassSignals", PACKET_DISABLE, remote_supported_packet,
    PACKET_QPassSignals },
  { "QCatchSyscalls", PACKET_DISABLE, remote_supported_packet,
    PACKET_QCatchSyscalls },
  { "QProgramSignals", PACKET_DISABLE, remote_supported_packet,
    PACKET_QProgramSignals },
  { "QSetWorkingDir", PACKET_DISABLE, remote_supported_packet,
    PACKET_QSetWorkingDir },
  { "QStartupWithShell", PACKET_DISABLE, remote_supported_packet,
    PACKET_QStartupWithShell },
  { "QEnvironmentHexEncoded", PACKET_DISABLE, remote_supported_packet,
    PACKET_QEnvironmentHexEncoded },
  { "QEnvironmentReset", PACKET_DISABLE, remote_supported_packet,
    PACKET_QEnvironmentReset },
  { "QEnvironmentUnset", PACKET_DISABLE, remote_supported_packet,
    PACKET_QEnvironmentUnset },
  { "QStartNoAckMode", PACKET_DISABLE, remote_supported_packet,
    PACKET_QStartNoAckMode },
  { "multiprocess", PACKET_DISABLE, remote_supported_packet,
    PACKET_multiprocess_feature },
  { "QNonStop", PACKET_DISABLE, remote_supported_packet, PACKET_QNonStop },
  { "qXfer:siginfo:read", PACKET_DISABLE, remote_supported_packet,
    PACKET_qXfer_siginfo_read },
  { "qXfer:siginfo:write", PACKET_DISABLE, remote_supported_packet,
    PACKET_qXfer_siginfo_write },
  { "ConditionalTracepoints", PACKET_DISABLE, remote_supported_packet,
    PACKET_ConditionalTracepoints },
  { "ConditionalBreakpoints", PACKET_DISABLE, remote_supported_packet,
    PACKET_ConditionalBreakpoints },
  { "BreakpointCommands", PACKET_DISABLE, remote_supported_packet,
    PACKET_BreakpointCommands },
  { "FastTracepoints", PACKET_DISABLE, remote_supported_packet,
    PACKET_FastTracepoints },
  { "StaticTracepoints", PACKET_DISABLE, remote_supported_packet,
    PACKET_StaticTracepoints },
  {"InstallInTrace", PACKET_DISABLE, remote_supported_packet,
   PACKET_InstallInTrace},
  { "DisconnectedTracing", PACKET_DISABLE, remote_supported_packet,
    PACKET_DisconnectedTracing_feature },
  { "ReverseContinue", PACKET_DISABLE, remote_supported_packet,
    PACKET_bc },
  { "ReverseStep", PACKET_DISABLE, remote_supported_packet,
    PACKET_bs },
  { "TracepointSource", PACKET_DISABLE, remote_supported_packet,
    PACKET_TracepointSource },
  { "QAllow", PACKET_DISABLE, remote_supported_packet,
    PACKET_QAllow },
  { "EnableDisableTracepoints", PACKET_DISABLE, remote_supported_packet,
    PACKET_EnableDisableTracepoints_feature },
  { "qXfer:fdpic:read", PACKET_DISABLE, remote_supported_packet,
    PACKET_qXfer_fdpic },
  { "qXfer:uib:read", PACKET_DISABLE, remote_supported_packet,
    PACKET_qXfer_uib },
  { "QDisableRandomization", PACKET_DISABLE, remote_supported_packet,
    PACKET_QDisableRandomization },
  { "QAgent", PACKET_DISABLE, remote_supported_packet, PACKET_QAgent},
  { "QTBuffer:size", PACKET_DISABLE,
    remote_supported_packet, PACKET_QTBuffer_size},
  { "tracenz", PACKET_DISABLE, remote_supported_packet, PACKET_tracenz_feature },
  { "Qbtrace:off", PACKET_DISABLE, remote_supported_packet, PACKET_Qbtrace_off },
  { "Qbtrace:bts", PACKET_DISABLE, remote_supported_packet, PACKET_Qbtrace_bts },
  { "Qbtrace:pt", PACKET_DISABLE, remote_supported_packet, PACKET_Qbtrace_pt },
  { "qXfer:btrace:read", PACKET_DISABLE, remote_supported_packet,
    PACKET_qXfer_btrace },
  { "qXfer:btrace-conf:read", PACKET_DISABLE, remote_supported_packet,
    PACKET_qXfer_btrace_conf },
  { "Qbtrace-conf:bts:size", PACKET_DISABLE, remote_supported_packet,
    PACKET_Qbtrace_conf_bts_size },
  { "swbreak", PACKET_DISABLE, remote_supported_packet, PACKET_swbreak_feature },
  { "hwbreak", PACKET_DISABLE, remote_supported_packet, PACKET_hwbreak_feature },
  { "fork-events", PACKET_DISABLE, remote_supported_packet,
    PACKET_fork_event_feature },
  { "vfork-events", PACKET_DISABLE, remote_supported_packet,
    PACKET_vfork_event_feature },
  { "exec-events", PACKET_DISABLE, remote_supported_packet,
    PACKET_exec_event_feature },
  { "Qbtrace-conf:pt:size", PACKET_DISABLE, remote_supported_packet,
    PACKET_Qbtrace_conf_pt_size },
  { "vContSupported", PACKET_DISABLE, remote_supported_packet, PACKET_vContSupported },
  { "QThreadEvents", PACKET_DISABLE, remote_supported_packet, PACKET_QThreadEvents },
  { "no-resumed", PACKET_DISABLE, remote_supported_packet, PACKET_no_resumed },
};

static char *remote_support_xml;

/* Register string appended to "xmlRegisters=" in qSupported query.  */

void
register_remote_support_xml (const char *xml)
{
#if defined(HAVE_LIBEXPAT)
  if (remote_support_xml == NULL)
    remote_support_xml = concat ("xmlRegisters=", xml, (char *) NULL);
  else
    {
      char *copy = xstrdup (remote_support_xml + 13);
      char *p = strtok (copy, ",");

      do
	{
	  if (strcmp (p, xml) == 0)
	    {
	      /* already there */
	      xfree (copy);
	      return;
	    }
	}
      while ((p = strtok (NULL, ",")) != NULL);
      xfree (copy);

      remote_support_xml = reconcat (remote_support_xml,
				     remote_support_xml, ",", xml,
				     (char *) NULL);
    }
#endif
}

static void
remote_query_supported_append (std::string *msg, const char *append)
{
  if (!msg->empty ())
    msg->append (";");
  msg->append (append);
}

void
remote_target::remote_query_supported ()
{
  struct remote_state *rs = get_remote_state ();
  char *next;
  int i;
  unsigned char seen [ARRAY_SIZE (remote_protocol_features)];

  /* The packet support flags are handled differently for this packet
     than for most others.  We treat an error, a disabled packet, and
     an empty response identically: any features which must be reported
     to be used will be automatically disabled.  An empty buffer
     accomplishes this, since that is also the representation for a list
     containing no features.  */

  rs->buf[0] = 0;
  if (packet_support (PACKET_qSupported) != PACKET_DISABLE)
    {
      std::string q;

      if (packet_set_cmd_state (PACKET_multiprocess_feature) != AUTO_BOOLEAN_FALSE)
	remote_query_supported_append (&q, "multiprocess+");

      if (packet_set_cmd_state (PACKET_swbreak_feature) != AUTO_BOOLEAN_FALSE)
	remote_query_supported_append (&q, "swbreak+");
      if (packet_set_cmd_state (PACKET_hwbreak_feature) != AUTO_BOOLEAN_FALSE)
	remote_query_supported_append (&q, "hwbreak+");

      remote_query_supported_append (&q, "qRelocInsn+");

      if (packet_set_cmd_state (PACKET_fork_event_feature)
	  != AUTO_BOOLEAN_FALSE)
	remote_query_supported_append (&q, "fork-events+");
      if (packet_set_cmd_state (PACKET_vfork_event_feature)
	  != AUTO_BOOLEAN_FALSE)
	remote_query_supported_append (&q, "vfork-events+");
      if (packet_set_cmd_state (PACKET_exec_event_feature)
	  != AUTO_BOOLEAN_FALSE)
	remote_query_supported_append (&q, "exec-events+");

      if (packet_set_cmd_state (PACKET_vContSupported) != AUTO_BOOLEAN_FALSE)
	remote_query_supported_append (&q, "vContSupported+");

      if (packet_set_cmd_state (PACKET_QThreadEvents) != AUTO_BOOLEAN_FALSE)
	remote_query_supported_append (&q, "QThreadEvents+");

      if (packet_set_cmd_state (PACKET_no_resumed) != AUTO_BOOLEAN_FALSE)
	remote_query_supported_append (&q, "no-resumed+");

      /* Keep this one last to work around a gdbserver <= 7.10 bug in
	 the qSupported:xmlRegisters=i386 handling.  */
      if (remote_support_xml != NULL
	  && packet_support (PACKET_qXfer_features) != PACKET_DISABLE)
	remote_query_supported_append (&q, remote_support_xml);

      q = "qSupported:" + q;
      putpkt (q.c_str ());

      getpkt (&rs->buf, 0);

      /* If an error occured, warn, but do not return - just reset the
	 buffer to empty and go on to disable features.  */
      if (packet_ok (rs->buf, &remote_protocol_packets[PACKET_qSupported])
	  == PACKET_ERROR)
	{
	  warning (_("Remote failure reply: %s"), rs->buf.data ());
	  rs->buf[0] = 0;
	}
    }

  memset (seen, 0, sizeof (seen));

  next = rs->buf.data ();
  while (*next)
    {
      enum packet_support is_supported;
      char *p, *end, *name_end, *value;

      /* First separate out this item from the rest of the packet.  If
	 there's another item after this, we overwrite the separator
	 (terminated strings are much easier to work with).  */
      p = next;
      end = strchr (p, ';');
      if (end == NULL)
	{
	  end = p + strlen (p);
	  next = end;
	}
      else
	{
	  *end = '\0';
	  next = end + 1;

	  if (end == p)
	    {
	      warning (_("empty item in \"qSupported\" response"));
	      continue;
	    }
	}

      name_end = strchr (p, '=');
      if (name_end)
	{
	  /* This is a name=value entry.  */
	  is_supported = PACKET_ENABLE;
	  value = name_end + 1;
	  *name_end = '\0';
	}
      else
	{
	  value = NULL;
	  switch (end[-1])
	    {
	    case '+':
	      is_supported = PACKET_ENABLE;
	      break;

	    case '-':
	      is_supported = PACKET_DISABLE;
	      break;

	    case '?':
	      is_supported = PACKET_SUPPORT_UNKNOWN;
	      break;

	    default:
	      warning (_("unrecognized item \"%s\" "
			 "in \"qSupported\" response"), p);
	      continue;
	    }
	  end[-1] = '\0';
	}

      for (i = 0; i < ARRAY_SIZE (remote_protocol_features); i++)
	if (strcmp (remote_protocol_features[i].name, p) == 0)
	  {
	    const struct protocol_feature *feature;

	    seen[i] = 1;
	    feature = &remote_protocol_features[i];
	    feature->func (this, feature, is_supported, value);
	    break;
	  }
    }

  /* If we increased the packet size, make sure to increase the global
     buffer size also.  We delay this until after parsing the entire
     qSupported packet, because this is the same buffer we were
     parsing.  */
  if (rs->buf.size () < rs->explicit_packet_size)
    rs->buf.resize (rs->explicit_packet_size);

  /* Handle the defaults for unmentioned features.  */
  for (i = 0; i < ARRAY_SIZE (remote_protocol_features); i++)
    if (!seen[i])
      {
	const struct protocol_feature *feature;

	feature = &remote_protocol_features[i];
	feature->func (this, feature, feature->default_support, NULL);
      }
}

/* Serial QUIT handler for the remote serial descriptor.

   Defers handling a Ctrl-C until we're done with the current
   command/response packet sequence, unless:

   - We're setting up the connection.  Don't send a remote interrupt
     request, as we're not fully synced yet.  Quit immediately
     instead.

   - The target has been resumed in the foreground
     (target_terminal::is_ours is false) with a synchronous resume
     packet, and we're blocked waiting for the stop reply, thus a
     Ctrl-C should be immediately sent to the target.

   - We get a second Ctrl-C while still within the same serial read or
     write.  In that case the serial is seemingly wedged --- offer to
     quit/disconnect.

   - We see a second Ctrl-C without target response, after having
     previously interrupted the target.  In that case the target/stub
     is probably wedged --- offer to quit/disconnect.
*/

void
remote_target::remote_serial_quit_handler ()
{
  struct remote_state *rs = get_remote_state ();

  if (check_quit_flag ())
    {
      /* If we're starting up, we're not fully synced yet.  Quit
	 immediately.  */
      if (rs->starting_up)
	quit ();
      else if (rs->got_ctrlc_during_io)
	{
	  if (query (_("The target is not responding to GDB commands.\n"
		       "Stop debugging it? ")))
	    remote_unpush_and_throw ();
	}
      /* If ^C has already been sent once, offer to disconnect.  */
      else if (!target_terminal::is_ours () && rs->ctrlc_pending_p)
	interrupt_query ();
      /* All-stop protocol, and blocked waiting for stop reply.  Send
	 an interrupt request.  */
      else if (!target_terminal::is_ours () && rs->waiting_for_stop_reply)
	target_interrupt ();
      else
	rs->got_ctrlc_during_io = 1;
    }
}

/* The remote_target that is current while the quit handler is
   overridden with remote_serial_quit_handler.  */
static remote_target *curr_quit_handler_target;

static void
remote_serial_quit_handler ()
{
  curr_quit_handler_target->remote_serial_quit_handler ();
}

/* Remove any of the remote.c targets from target stack.  Upper targets depend
   on it so remove them first.  */

static void
remote_unpush_target (void)
{
  pop_all_targets_at_and_above (process_stratum);
}

static void
remote_unpush_and_throw (void)
{
  remote_unpush_target ();
  throw_error (TARGET_CLOSE_ERROR, _("Disconnected from target."));
}

void
remote_target::open_1 (const char *name, int from_tty, int extended_p)
{
  remote_target *curr_remote = get_current_remote_target ();

  if (name == 0)
    error (_("To open a remote debug connection, you need to specify what\n"
	   "serial device is attached to the remote system\n"
	   "(e.g. /dev/ttyS0, /dev/ttya, COM1, etc.)."));

  /* If we're connected to a running target, target_preopen will kill it.
     Ask this question first, before target_preopen has a chance to kill
     anything.  */
  if (curr_remote != NULL && !have_inferiors ())
    {
      if (from_tty
	  && !query (_("Already connected to a remote target.  Disconnect? ")))
	error (_("Still connected."));
    }

  /* Here the possibly existing remote target gets unpushed.  */
  target_preopen (from_tty);

  remote_fileio_reset ();
  reopen_exec_file ();
  reread_symbols ();

  remote_target *remote
    = (extended_p ? new extended_remote_target () : new remote_target ());
  target_ops_up target_holder (remote);

  remote_state *rs = remote->get_remote_state ();

  /* See FIXME above.  */
  if (!target_async_permitted)
    rs->wait_forever_enabled_p = 1;

  rs->remote_desc = remote_serial_open (name);
  if (!rs->remote_desc)
    perror_with_name (name);

  if (baud_rate != -1)
    {
      if (serial_setbaudrate (rs->remote_desc, baud_rate))
	{
	  /* The requested speed could not be set.  Error out to
	     top level after closing remote_desc.  Take care to
	     set remote_desc to NULL to avoid closing remote_desc
	     more than once.  */
	  serial_close (rs->remote_desc);
	  rs->remote_desc = NULL;
	  perror_with_name (name);
	}
    }

  serial_setparity (rs->remote_desc, serial_parity);
  serial_raw (rs->remote_desc);

  /* If there is something sitting in the buffer we might take it as a
     response to a command, which would be bad.  */
  serial_flush_input (rs->remote_desc);

  if (from_tty)
    {
      puts_filtered ("Remote debugging using ");
      puts_filtered (name);
      puts_filtered ("\n");
    }

  /* Switch to using the remote target now.  */
  push_target (std::move (target_holder));

  /* Register extra event sources in the event loop.  */
  rs->remote_async_inferior_event_token
    = create_async_event_handler (remote_async_inferior_event_handler,
				  remote);
  rs->notif_state = remote_notif_state_allocate (remote);

  /* Reset the target state; these things will be queried either by
     remote_query_supported or as they are needed.  */
  reset_all_packet_configs_support ();
  rs->cached_wait_status = 0;
  rs->explicit_packet_size = 0;
  rs->noack_mode = 0;
  rs->extended = extended_p;
  rs->waiting_for_stop_reply = 0;
  rs->ctrlc_pending_p = 0;
  rs->got_ctrlc_during_io = 0;

  rs->general_thread = not_sent_ptid;
  rs->continue_thread = not_sent_ptid;
  rs->remote_traceframe_number = -1;

  rs->last_resume_exec_dir = EXEC_FORWARD;

  /* Probe for ability to use "ThreadInfo" query, as required.  */
  rs->use_threadinfo_query = 1;
  rs->use_threadextra_query = 1;

  rs->readahead_cache.invalidate ();

  if (target_async_permitted)
    {
      /* FIXME: cagney/1999-09-23: During the initial connection it is
	 assumed that the target is already ready and able to respond to
	 requests.  Unfortunately remote_start_remote() eventually calls
	 wait_for_inferior() with no timeout.  wait_forever_enabled_p gets
	 around this.  Eventually a mechanism that allows
	 wait_for_inferior() to expect/get timeouts will be
	 implemented.  */
      rs->wait_forever_enabled_p = 0;
    }

  /* First delete any symbols previously loaded from shared libraries.  */
  no_shared_libraries (NULL, 0);

  /* Start the remote connection.  If error() or QUIT, discard this
     target (we'd otherwise be in an inconsistent state) and then
     propogate the error on up the exception chain.  This ensures that
     the caller doesn't stumble along blindly assuming that the
     function succeeded.  The CLI doesn't have this problem but other
     UI's, such as MI do.

     FIXME: cagney/2002-05-19: Instead of re-throwing the exception,
     this function should return an error indication letting the
     caller restore the previous state.  Unfortunately the command
     ``target remote'' is directly wired to this function making that
     impossible.  On a positive note, the CLI side of this problem has
     been fixed - the function set_cmd_context() makes it possible for
     all the ``target ....'' commands to share a common callback
     function.  See cli-dump.c.  */
  {

    TRY
      {
	remote->start_remote (from_tty, extended_p);
      }
    CATCH (ex, RETURN_MASK_ALL)
      {
	/* Pop the partially set up target - unless something else did
	   already before throwing the exception.  */
	if (ex.error != TARGET_CLOSE_ERROR)
	  remote_unpush_target ();
	throw_exception (ex);
      }
    END_CATCH
  }

  remote_btrace_reset (rs);

  if (target_async_permitted)
    rs->wait_forever_enabled_p = 1;
}

/* Detach the specified process.  */

void
remote_target::remote_detach_pid (int pid)
{
  struct remote_state *rs = get_remote_state ();

  /* This should not be necessary, but the handling for D;PID in
     GDBserver versions prior to 8.2 incorrectly assumes that the
     selected process points to the same process we're detaching,
     leading to misbehavior (and possibly GDBserver crashing) when it
     does not.  Since it's easy and cheap, work around it by forcing
     GDBserver to select GDB's current process.  */
  set_general_process ();

  if (remote_multi_process_p (rs))
    xsnprintf (rs->buf.data (), get_remote_packet_size (), "D;%x", pid);
  else
    strcpy (rs->buf.data (), "D");

  putpkt (rs->buf);
  getpkt (&rs->buf, 0);

  if (rs->buf[0] == 'O' && rs->buf[1] == 'K')
    ;
  else if (rs->buf[0] == '\0')
    error (_("Remote doesn't know how to detach"));
  else
    error (_("Can't detach process."));
}

/* This detaches a program to which we previously attached, using
   inferior_ptid to identify the process.  After this is done, GDB
   can be used to debug some other program.  We better not have left
   any breakpoints in the target program or it'll die when it hits
   one.  */

void
remote_target::remote_detach_1 (inferior *inf, int from_tty)
{
  int pid = inferior_ptid.pid ();
  struct remote_state *rs = get_remote_state ();
  int is_fork_parent;

  if (!target_has_execution)
    error (_("No process to detach from."));

  target_announce_detach (from_tty);

  /* Tell the remote target to detach.  */
  remote_detach_pid (pid);

  /* Exit only if this is the only active inferior.  */
  if (from_tty && !rs->extended && number_of_live_inferiors () == 1)
    puts_filtered (_("Ending remote debugging.\n"));

  struct thread_info *tp = find_thread_ptid (inferior_ptid);

  /* Check to see if we are detaching a fork parent.  Note that if we
     are detaching a fork child, tp == NULL.  */
  is_fork_parent = (tp != NULL
		    && tp->pending_follow.kind == TARGET_WAITKIND_FORKED);

  /* If doing detach-on-fork, we don't mourn, because that will delete
     breakpoints that should be available for the followed inferior.  */
  if (!is_fork_parent)
    {
      /* Save the pid as a string before mourning, since that will
	 unpush the remote target, and we need the string after.  */
      std::string infpid = target_pid_to_str (ptid_t (pid));

      target_mourn_inferior (inferior_ptid);
      if (print_inferior_events)
	printf_unfiltered (_("[Inferior %d (%s) detached]\n"),
			   inf->num, infpid.c_str ());
    }
  else
    {
      inferior_ptid = null_ptid;
      detach_inferior (current_inferior ());
    }
}

void
remote_target::detach (inferior *inf, int from_tty)
{
  remote_detach_1 (inf, from_tty);
}

void
extended_remote_target::detach (inferior *inf, int from_tty)
{
  remote_detach_1 (inf, from_tty);
}

/* Target follow-fork function for remote targets.  On entry, and
   at return, the current inferior is the fork parent.

   Note that although this is currently only used for extended-remote,
   it is named remote_follow_fork in anticipation of using it for the
   remote target as well.  */

int
remote_target::follow_fork (int follow_child, int detach_fork)
{
  struct remote_state *rs = get_remote_state ();
  enum target_waitkind kind = inferior_thread ()->pending_follow.kind;

  if ((kind == TARGET_WAITKIND_FORKED && remote_fork_event_p (rs))
      || (kind == TARGET_WAITKIND_VFORKED && remote_vfork_event_p (rs)))
    {
      /* When following the parent and detaching the child, we detach
	 the child here.  For the case of following the child and
	 detaching the parent, the detach is done in the target-
	 independent follow fork code in infrun.c.  We can't use
	 target_detach when detaching an unfollowed child because
	 the client side doesn't know anything about the child.  */
      if (detach_fork && !follow_child)
	{
	  /* Detach the fork child.  */
	  ptid_t child_ptid;
	  pid_t child_pid;

	  child_ptid = inferior_thread ()->pending_follow.value.related_pid;
	  child_pid = child_ptid.pid ();

	  remote_detach_pid (child_pid);
	}
    }
  return 0;
}

/* Target follow-exec function for remote targets.  Save EXECD_PATHNAME
   in the program space of the new inferior.  On entry and at return the
   current inferior is the exec'ing inferior.  INF is the new exec'd
   inferior, which may be the same as the exec'ing inferior unless
   follow-exec-mode is "new".  */

void
remote_target::follow_exec (struct inferior *inf, char *execd_pathname)
{
  /* We know that this is a target file name, so if it has the "target:"
     prefix we strip it off before saving it in the program space.  */
  if (is_target_filename (execd_pathname))
    execd_pathname += strlen (TARGET_SYSROOT_PREFIX);

  set_pspace_remote_exec_file (inf->pspace, execd_pathname);
}

/* Same as remote_detach, but don't send the "D" packet; just disconnect.  */

void
remote_target::disconnect (const char *args, int from_tty)
{
  if (args)
    error (_("Argument given to \"disconnect\" when remotely debugging."));

  /* Make sure we unpush even the extended remote targets.  Calling
     target_mourn_inferior won't unpush, and remote_mourn won't
     unpush if there is more than one inferior left.  */
  unpush_target (this);
  generic_mourn_inferior ();

  if (from_tty)
    puts_filtered ("Ending remote debugging.\n");
}

/* Attach to the process specified by ARGS.  If FROM_TTY is non-zero,
   be chatty about it.  */

void
extended_remote_target::attach (const char *args, int from_tty)
{
  struct remote_state *rs = get_remote_state ();
  int pid;
  char *wait_status = NULL;

  pid = parse_pid_to_attach (args);

  /* Remote PID can be freely equal to getpid, do not check it here the same
     way as in other targets.  */

  if (packet_support (PACKET_vAttach) == PACKET_DISABLE)
    error (_("This target does not support attaching to a process"));

  if (from_tty)
    {
      char *exec_file = get_exec_file (0);

      if (exec_file)
	printf_unfiltered (_("Attaching to program: %s, %s\n"), exec_file,
			   target_pid_to_str (ptid_t (pid)));
      else
	printf_unfiltered (_("Attaching to %s\n"),
			   target_pid_to_str (ptid_t (pid)));

      gdb_flush (gdb_stdout);
    }

  xsnprintf (rs->buf.data (), get_remote_packet_size (), "vAttach;%x", pid);
  putpkt (rs->buf);
  getpkt (&rs->buf, 0);

  switch (packet_ok (rs->buf,
		     &remote_protocol_packets[PACKET_vAttach]))
    {
    case PACKET_OK:
      if (!target_is_non_stop_p ())
	{
	  /* Save the reply for later.  */
	  wait_status = (char *) alloca (strlen (rs->buf.data ()) + 1);
	  strcpy (wait_status, rs->buf.data ());
	}
      else if (strcmp (rs->buf.data (), "OK") != 0)
	error (_("Attaching to %s failed with: %s"),
	       target_pid_to_str (ptid_t (pid)),
	       rs->buf.data ());
      break;
    case PACKET_UNKNOWN:
      error (_("This target does not support attaching to a process"));
    default:
      error (_("Attaching to %s failed"),
	     target_pid_to_str (ptid_t (pid)));
    }

  set_current_inferior (remote_add_inferior (0, pid, 1, 0));

  inferior_ptid = ptid_t (pid);

  if (target_is_non_stop_p ())
    {
      struct thread_info *thread;

      /* Get list of threads.  */
      update_thread_list ();

      thread = first_thread_of_inferior (current_inferior ());
      if (thread)
	inferior_ptid = thread->ptid;
      else
	inferior_ptid = ptid_t (pid);

      /* Invalidate our notion of the remote current thread.  */
      record_currthread (rs, minus_one_ptid);
    }
  else
    {
      /* Now, if we have thread information, update inferior_ptid.  */
      inferior_ptid = remote_current_thread (inferior_ptid);

      /* Add the main thread to the thread list.  */
      thread_info *thr = add_thread_silent (inferior_ptid);
      /* Don't consider the thread stopped until we've processed the
	 saved stop reply.  */
      set_executing (thr->ptid, true);
    }

  /* Next, if the target can specify a description, read it.  We do
     this before anything involving memory or registers.  */
  target_find_description ();

  if (!target_is_non_stop_p ())
    {
      /* Use the previously fetched status.  */
      gdb_assert (wait_status != NULL);

      if (target_can_async_p ())
	{
	  struct notif_event *reply
	    =  remote_notif_parse (this, &notif_client_stop, wait_status);

	  push_stop_reply ((struct stop_reply *) reply);

	  target_async (1);
	}
      else
	{
	  gdb_assert (wait_status != NULL);
	  strcpy (rs->buf.data (), wait_status);
	  rs->cached_wait_status = 1;
	}
    }
  else
    gdb_assert (wait_status == NULL);
}

/* Implementation of the to_post_attach method.  */

void
extended_remote_target::post_attach (int pid)
{
  /* Get text, data & bss offsets.  */
  get_offsets ();

  /* In certain cases GDB might not have had the chance to start
     symbol lookup up until now.  This could happen if the debugged
     binary is not using shared libraries, the vsyscall page is not
     present (on Linux) and the binary itself hadn't changed since the
     debugging process was started.  */
  if (symfile_objfile != NULL)
    remote_check_symbols();
}


/* Check for the availability of vCont.  This function should also check
   the response.  */

void
remote_target::remote_vcont_probe ()
{
  remote_state *rs = get_remote_state ();
  char *buf;

  strcpy (rs->buf.data (), "vCont?");
  putpkt (rs->buf);
  getpkt (&rs->buf, 0);
  buf = rs->buf.data ();

  /* Make sure that the features we assume are supported.  */
  if (startswith (buf, "vCont"))
    {
      char *p = &buf[5];
      int support_c, support_C;

      rs->supports_vCont.s = 0;
      rs->supports_vCont.S = 0;
      support_c = 0;
      support_C = 0;
      rs->supports_vCont.t = 0;
      rs->supports_vCont.r = 0;
      while (p && *p == ';')
	{
	  p++;
	  if (*p == 's' && (*(p + 1) == ';' || *(p + 1) == 0))
	    rs->supports_vCont.s = 1;
	  else if (*p == 'S' && (*(p + 1) == ';' || *(p + 1) == 0))
	    rs->supports_vCont.S = 1;
	  else if (*p == 'c' && (*(p + 1) == ';' || *(p + 1) == 0))
	    support_c = 1;
	  else if (*p == 'C' && (*(p + 1) == ';' || *(p + 1) == 0))
	    support_C = 1;
	  else if (*p == 't' && (*(p + 1) == ';' || *(p + 1) == 0))
	    rs->supports_vCont.t = 1;
	  else if (*p == 'r' && (*(p + 1) == ';' || *(p + 1) == 0))
	    rs->supports_vCont.r = 1;

	  p = strchr (p, ';');
	}

      /* If c, and C are not all supported, we can't use vCont.  Clearing
	 BUF will make packet_ok disable the packet.  */
      if (!support_c || !support_C)
	buf[0] = 0;
    }

  packet_ok (rs->buf, &remote_protocol_packets[PACKET_vCont]);
}

/* Helper function for building "vCont" resumptions.  Write a
   resumption to P.  ENDP points to one-passed-the-end of the buffer
   we're allowed to write to.  Returns BUF+CHARACTERS_WRITTEN.  The
   thread to be resumed is PTID; STEP and SIGGNAL indicate whether the
   resumed thread should be single-stepped and/or signalled.  If PTID
   equals minus_one_ptid, then all threads are resumed; if PTID
   represents a process, then all threads of the process are resumed;
   the thread to be stepped and/or signalled is given in the global
   INFERIOR_PTID.  */

char *
remote_target::append_resumption (char *p, char *endp,
				  ptid_t ptid, int step, gdb_signal siggnal)
{
  struct remote_state *rs = get_remote_state ();

  if (step && siggnal != GDB_SIGNAL_0)
    p += xsnprintf (p, endp - p, ";S%02x", siggnal);
  else if (step
	   /* GDB is willing to range step.  */
	   && use_range_stepping
	   /* Target supports range stepping.  */
	   && rs->supports_vCont.r
	   /* We don't currently support range stepping multiple
	      threads with a wildcard (though the protocol allows it,
	      so stubs shouldn't make an active effort to forbid
	      it).  */
	   && !(remote_multi_process_p (rs) && ptid.is_pid ()))
    {
      struct thread_info *tp;

      if (ptid == minus_one_ptid)
	{
	  /* If we don't know about the target thread's tid, then
	     we're resuming magic_null_ptid (see caller).  */
	  tp = find_thread_ptid (magic_null_ptid);
	}
      else
	tp = find_thread_ptid (ptid);
      gdb_assert (tp != NULL);

      if (tp->control.may_range_step)
	{
	  int addr_size = gdbarch_addr_bit (target_gdbarch ()) / 8;

	  p += xsnprintf (p, endp - p, ";r%s,%s",
			  phex_nz (tp->control.step_range_start,
				   addr_size),
			  phex_nz (tp->control.step_range_end,
				   addr_size));
	}
      else
	p += xsnprintf (p, endp - p, ";s");
    }
  else if (step)
    p += xsnprintf (p, endp - p, ";s");
  else if (siggnal != GDB_SIGNAL_0)
    p += xsnprintf (p, endp - p, ";C%02x", siggnal);
  else
    p += xsnprintf (p, endp - p, ";c");

  if (remote_multi_process_p (rs) && ptid.is_pid ())
    {
      ptid_t nptid;

      /* All (-1) threads of process.  */
      nptid = ptid_t (ptid.pid (), -1, 0);

      p += xsnprintf (p, endp - p, ":");
      p = write_ptid (p, endp, nptid);
    }
  else if (ptid != minus_one_ptid)
    {
      p += xsnprintf (p, endp - p, ":");
      p = write_ptid (p, endp, ptid);
    }

  return p;
}

/* Clear the thread's private info on resume.  */

static void
resume_clear_thread_private_info (struct thread_info *thread)
{
  if (thread->priv != NULL)
    {
      remote_thread_info *priv = get_remote_thread_info (thread);

      priv->stop_reason = TARGET_STOPPED_BY_NO_REASON;
      priv->watch_data_address = 0;
    }
}

/* Append a vCont continue-with-signal action for threads that have a
   non-zero stop signal.  */

char *
remote_target::append_pending_thread_resumptions (char *p, char *endp,
						  ptid_t ptid)
{
  for (thread_info *thread : all_non_exited_threads (ptid))
    if (inferior_ptid != thread->ptid
	&& thread->suspend.stop_signal != GDB_SIGNAL_0)
      {
	p = append_resumption (p, endp, thread->ptid,
			       0, thread->suspend.stop_signal);
	thread->suspend.stop_signal = GDB_SIGNAL_0;
	resume_clear_thread_private_info (thread);
      }

  return p;
}

/* Set the target running, using the packets that use Hc
   (c/s/C/S).  */

void
remote_target::remote_resume_with_hc (ptid_t ptid, int step,
				      gdb_signal siggnal)
{
  struct remote_state *rs = get_remote_state ();
  char *buf;

  rs->last_sent_signal = siggnal;
  rs->last_sent_step = step;

  /* The c/s/C/S resume packets use Hc, so set the continue
     thread.  */
  if (ptid == minus_one_ptid)
    set_continue_thread (any_thread_ptid);
  else
    set_continue_thread (ptid);

  for (thread_info *thread : all_non_exited_threads ())
    resume_clear_thread_private_info (thread);

  buf = rs->buf.data ();
  if (::execution_direction == EXEC_REVERSE)
    {
      /* We don't pass signals to the target in reverse exec mode.  */
      if (info_verbose && siggnal != GDB_SIGNAL_0)
	warning (_(" - Can't pass signal %d to target in reverse: ignored."),
		 siggnal);

      if (step && packet_support (PACKET_bs) == PACKET_DISABLE)
	error (_("Remote reverse-step not supported."));
      if (!step && packet_support (PACKET_bc) == PACKET_DISABLE)
	error (_("Remote reverse-continue not supported."));

      strcpy (buf, step ? "bs" : "bc");
    }
  else if (siggnal != GDB_SIGNAL_0)
    {
      buf[0] = step ? 'S' : 'C';
      buf[1] = tohex (((int) siggnal >> 4) & 0xf);
      buf[2] = tohex (((int) siggnal) & 0xf);
      buf[3] = '\0';
    }
  else
    strcpy (buf, step ? "s" : "c");

  putpkt (buf);
}

/* Resume the remote inferior by using a "vCont" packet.  The thread
   to be resumed is PTID; STEP and SIGGNAL indicate whether the
   resumed thread should be single-stepped and/or signalled.  If PTID
   equals minus_one_ptid, then all threads are resumed; the thread to
   be stepped and/or signalled is given in the global INFERIOR_PTID.
   This function returns non-zero iff it resumes the inferior.

   This function issues a strict subset of all possible vCont commands
   at the moment.  */

int
remote_target::remote_resume_with_vcont (ptid_t ptid, int step,
					 enum gdb_signal siggnal)
{
  struct remote_state *rs = get_remote_state ();
  char *p;
  char *endp;

  /* No reverse execution actions defined for vCont.  */
  if (::execution_direction == EXEC_REVERSE)
    return 0;

  if (packet_support (PACKET_vCont) == PACKET_SUPPORT_UNKNOWN)
    remote_vcont_probe ();

  if (packet_support (PACKET_vCont) == PACKET_DISABLE)
    return 0;

  p = rs->buf.data ();
  endp = p + get_remote_packet_size ();

  /* If we could generate a wider range of packets, we'd have to worry
     about overflowing BUF.  Should there be a generic
     "multi-part-packet" packet?  */

  p += xsnprintf (p, endp - p, "vCont");

  if (ptid == magic_null_ptid)
    {
      /* MAGIC_NULL_PTID means that we don't have any active threads,
	 so we don't have any TID numbers the inferior will
	 understand.  Make sure to only send forms that do not specify
	 a TID.  */
      append_resumption (p, endp, minus_one_ptid, step, siggnal);
    }
  else if (ptid == minus_one_ptid || ptid.is_pid ())
    {
      /* Resume all threads (of all processes, or of a single
	 process), with preference for INFERIOR_PTID.  This assumes
	 inferior_ptid belongs to the set of all threads we are about
	 to resume.  */
      if (step || siggnal != GDB_SIGNAL_0)
	{
	  /* Step inferior_ptid, with or without signal.  */
	  p = append_resumption (p, endp, inferior_ptid, step, siggnal);
	}

      /* Also pass down any pending signaled resumption for other
	 threads not the current.  */
      p = append_pending_thread_resumptions (p, endp, ptid);

      /* And continue others without a signal.  */
      append_resumption (p, endp, ptid, /*step=*/ 0, GDB_SIGNAL_0);
    }
  else
    {
      /* Scheduler locking; resume only PTID.  */
      append_resumption (p, endp, ptid, step, siggnal);
    }

  gdb_assert (strlen (rs->buf.data ()) < get_remote_packet_size ());
  putpkt (rs->buf);

  if (target_is_non_stop_p ())
    {
      /* In non-stop, the stub replies to vCont with "OK".  The stop
	 reply will be reported asynchronously by means of a `%Stop'
	 notification.  */
      getpkt (&rs->buf, 0);
      if (strcmp (rs->buf.data (), "OK") != 0)
	error (_("Unexpected vCont reply in non-stop mode: %s"),
	       rs->buf.data ());
    }

  return 1;
}

/* Tell the remote machine to resume.  */

void
remote_target::resume (ptid_t ptid, int step, enum gdb_signal siggnal)
{
  struct remote_state *rs = get_remote_state ();

  /* When connected in non-stop mode, the core resumes threads
     individually.  Resuming remote threads directly in target_resume
     would thus result in sending one packet per thread.  Instead, to
     minimize roundtrip latency, here we just store the resume
     request; the actual remote resumption will be done in
     target_commit_resume / remote_commit_resume, where we'll be able
     to do vCont action coalescing.  */
  if (target_is_non_stop_p () && ::execution_direction != EXEC_REVERSE)
    {
      remote_thread_info *remote_thr;

      if (minus_one_ptid == ptid || ptid.is_pid ())
	remote_thr = get_remote_thread_info (inferior_ptid);
      else
	remote_thr = get_remote_thread_info (ptid);

      remote_thr->last_resume_step = step;
      remote_thr->last_resume_sig = siggnal;
      return;
    }

  /* In all-stop, we can't mark REMOTE_ASYNC_GET_PENDING_EVENTS_TOKEN
     (explained in remote-notif.c:handle_notification) so
     remote_notif_process is not called.  We need find a place where
     it is safe to start a 'vNotif' sequence.  It is good to do it
     before resuming inferior, because inferior was stopped and no RSP
     traffic at that moment.  */
  if (!target_is_non_stop_p ())
    remote_notif_process (rs->notif_state, &notif_client_stop);

  rs->last_resume_exec_dir = ::execution_direction;

  /* Prefer vCont, and fallback to s/c/S/C, which use Hc.  */
  if (!remote_resume_with_vcont (ptid, step, siggnal))
    remote_resume_with_hc (ptid, step, siggnal);

  /* We are about to start executing the inferior, let's register it
     with the event loop.  NOTE: this is the one place where all the
     execution commands end up.  We could alternatively do this in each
     of the execution commands in infcmd.c.  */
  /* FIXME: ezannoni 1999-09-28: We may need to move this out of here
     into infcmd.c in order to allow inferior function calls to work
     NOT asynchronously.  */
  if (target_can_async_p ())
    target_async (1);

  /* We've just told the target to resume.  The remote server will
     wait for the inferior to stop, and then send a stop reply.  In
     the mean time, we can't start another command/query ourselves
     because the stub wouldn't be ready to process it.  This applies
     only to the base all-stop protocol, however.  In non-stop (which
     only supports vCont), the stub replies with an "OK", and is
     immediate able to process further serial input.  */
  if (!target_is_non_stop_p ())
    rs->waiting_for_stop_reply = 1;
}

static int is_pending_fork_parent_thread (struct thread_info *thread);

/* Private per-inferior info for target remote processes.  */

struct remote_inferior : public private_inferior
{
  /* Whether we can send a wildcard vCont for this process.  */
  bool may_wildcard_vcont = true;
};

/* Get the remote private inferior data associated to INF.  */

static remote_inferior *
get_remote_inferior (inferior *inf)
{
  if (inf->priv == NULL)
    inf->priv.reset (new remote_inferior);

  return static_cast<remote_inferior *> (inf->priv.get ());
}

/* Class used to track the construction of a vCont packet in the
   outgoing packet buffer.  This is used to send multiple vCont
   packets if we have more actions than would fit a single packet.  */

class vcont_builder
{
public:
  explicit vcont_builder (remote_target *remote)
    : m_remote (remote)
  {
    restart ();
  }

  void flush ();
  void push_action (ptid_t ptid, bool step, gdb_signal siggnal);

private:
  void restart ();

  /* The remote target.  */
  remote_target *m_remote;

  /* Pointer to the first action.  P points here if no action has been
     appended yet.  */
  char *m_first_action;

  /* Where the next action will be appended.  */
  char *m_p;

  /* The end of the buffer.  Must never write past this.  */
  char *m_endp;
};

/* Prepare the outgoing buffer for a new vCont packet.  */

void
vcont_builder::restart ()
{
  struct remote_state *rs = m_remote->get_remote_state ();

  m_p = rs->buf.data ();
  m_endp = m_p + m_remote->get_remote_packet_size ();
  m_p += xsnprintf (m_p, m_endp - m_p, "vCont");
  m_first_action = m_p;
}

/* If the vCont packet being built has any action, send it to the
   remote end.  */

void
vcont_builder::flush ()
{
  struct remote_state *rs;

  if (m_p == m_first_action)
    return;

  rs = m_remote->get_remote_state ();
  m_remote->putpkt (rs->buf);
  m_remote->getpkt (&rs->buf, 0);
  if (strcmp (rs->buf.data (), "OK") != 0)
    error (_("Unexpected vCont reply in non-stop mode: %s"), rs->buf.data ());
}

/* The largest action is range-stepping, with its two addresses.  This
   is more than sufficient.  If a new, bigger action is created, it'll
   quickly trigger a failed assertion in append_resumption (and we'll
   just bump this).  */
#define MAX_ACTION_SIZE 200

/* Append a new vCont action in the outgoing packet being built.  If
   the action doesn't fit the packet along with previous actions, push
   what we've got so far to the remote end and start over a new vCont
   packet (with the new action).  */

void
vcont_builder::push_action (ptid_t ptid, bool step, gdb_signal siggnal)
{
  char buf[MAX_ACTION_SIZE + 1];

  char *endp = m_remote->append_resumption (buf, buf + sizeof (buf),
					    ptid, step, siggnal);

  /* Check whether this new action would fit in the vCont packet along
     with previous actions.  If not, send what we've got so far and
     start a new vCont packet.  */
  size_t rsize = endp - buf;
  if (rsize > m_endp - m_p)
    {
      flush ();
      restart ();

      /* Should now fit.  */
      gdb_assert (rsize <= m_endp - m_p);
    }

  memcpy (m_p, buf, rsize);
  m_p += rsize;
  *m_p = '\0';
}

/* to_commit_resume implementation.  */

void
remote_target::commit_resume ()
{
  int any_process_wildcard;
  int may_global_wildcard_vcont;

  /* If connected in all-stop mode, we'd send the remote resume
     request directly from remote_resume.  Likewise if
     reverse-debugging, as there are no defined vCont actions for
     reverse execution.  */
  if (!target_is_non_stop_p () || ::execution_direction == EXEC_REVERSE)
    return;

  /* Try to send wildcard actions ("vCont;c" or "vCont;c:pPID.-1")
     instead of resuming all threads of each process individually.
     However, if any thread of a process must remain halted, we can't
     send wildcard resumes and must send one action per thread.

     Care must be taken to not resume threads/processes the server
     side already told us are stopped, but the core doesn't know about
     yet, because the events are still in the vStopped notification
     queue.  For example:

       #1 => vCont s:p1.1;c
       #2 <= OK
       #3 <= %Stopped T05 p1.1
       #4 => vStopped
       #5 <= T05 p1.2
       #6 => vStopped
       #7 <= OK
       #8 (infrun handles the stop for p1.1 and continues stepping)
       #9 => vCont s:p1.1;c

     The last vCont above would resume thread p1.2 by mistake, because
     the server has no idea that the event for p1.2 had not been
     handled yet.

     The server side must similarly ignore resume actions for the
     thread that has a pending %Stopped notification (and any other
     threads with events pending), until GDB acks the notification
     with vStopped.  Otherwise, e.g., the following case is
     mishandled:

       #1 => g  (or any other packet)
       #2 <= [registers]
       #3 <= %Stopped T05 p1.2
       #4 => vCont s:p1.1;c
       #5 <= OK

     Above, the server must not resume thread p1.2.  GDB can't know
     that p1.2 stopped until it acks the %Stopped notification, and
     since from GDB's perspective all threads should be running, it
     sends a "c" action.

     Finally, special care must also be given to handling fork/vfork
     events.  A (v)fork event actually tells us that two processes
     stopped -- the parent and the child.  Until we follow the fork,
     we must not resume the child.  Therefore, if we have a pending
     fork follow, we must not send a global wildcard resume action
     (vCont;c).  We can still send process-wide wildcards though.  */

  /* Start by assuming a global wildcard (vCont;c) is possible.  */
  may_global_wildcard_vcont = 1;

  /* And assume every process is individually wildcard-able too.  */
  for (inferior *inf : all_non_exited_inferiors ())
    {
      remote_inferior *priv = get_remote_inferior (inf);

      priv->may_wildcard_vcont = true;
    }

  /* Check for any pending events (not reported or processed yet) and
     disable process and global wildcard resumes appropriately.  */
  check_pending_events_prevent_wildcard_vcont (&may_global_wildcard_vcont);

  for (thread_info *tp : all_non_exited_threads ())
    {
      /* If a thread of a process is not meant to be resumed, then we
	 can't wildcard that process.  */
      if (!tp->executing)
	{
	  get_remote_inferior (tp->inf)->may_wildcard_vcont = false;

	  /* And if we can't wildcard a process, we can't wildcard
	     everything either.  */
	  may_global_wildcard_vcont = 0;
	  continue;
	}

      /* If a thread is the parent of an unfollowed fork, then we
	 can't do a global wildcard, as that would resume the fork
	 child.  */
      if (is_pending_fork_parent_thread (tp))
	may_global_wildcard_vcont = 0;
    }

  /* Now let's build the vCont packet(s).  Actions must be appended
     from narrower to wider scopes (thread -> process -> global).  If
     we end up with too many actions for a single packet vcont_builder
     flushes the current vCont packet to the remote side and starts a
     new one.  */
  struct vcont_builder vcont_builder (this);

  /* Threads first.  */
  for (thread_info *tp : all_non_exited_threads ())
    {
      remote_thread_info *remote_thr = get_remote_thread_info (tp);

      if (!tp->executing || remote_thr->vcont_resumed)
	continue;

      gdb_assert (!thread_is_in_step_over_chain (tp));

      if (!remote_thr->last_resume_step
	  && remote_thr->last_resume_sig == GDB_SIGNAL_0
	  && get_remote_inferior (tp->inf)->may_wildcard_vcont)
	{
	  /* We'll send a wildcard resume instead.  */
	  remote_thr->vcont_resumed = 1;
	  continue;
	}

      vcont_builder.push_action (tp->ptid,
				 remote_thr->last_resume_step,
				 remote_thr->last_resume_sig);
      remote_thr->vcont_resumed = 1;
    }

  /* Now check whether we can send any process-wide wildcard.  This is
     to avoid sending a global wildcard in the case nothing is
     supposed to be resumed.  */
  any_process_wildcard = 0;

  for (inferior *inf : all_non_exited_inferiors ())
    {
      if (get_remote_inferior (inf)->may_wildcard_vcont)
	{
	  any_process_wildcard = 1;
	  break;
	}
    }

  if (any_process_wildcard)
    {
      /* If all processes are wildcard-able, then send a single "c"
	 action, otherwise, send an "all (-1) threads of process"
	 continue action for each running process, if any.  */
      if (may_global_wildcard_vcont)
	{
	  vcont_builder.push_action (minus_one_ptid,
				     false, GDB_SIGNAL_0);
	}
      else
	{
	  for (inferior *inf : all_non_exited_inferiors ())
	    {
	      if (get_remote_inferior (inf)->may_wildcard_vcont)
		{
		  vcont_builder.push_action (ptid_t (inf->pid),
					     false, GDB_SIGNAL_0);
		}
	    }
	}
    }

  vcont_builder.flush ();
}



/* Non-stop version of target_stop.  Uses `vCont;t' to stop a remote
   thread, all threads of a remote process, or all threads of all
   processes.  */

void
remote_target::remote_stop_ns (ptid_t ptid)
{
  struct remote_state *rs = get_remote_state ();
  char *p = rs->buf.data ();
  char *endp = p + get_remote_packet_size ();

  if (packet_support (PACKET_vCont) == PACKET_SUPPORT_UNKNOWN)
    remote_vcont_probe ();

  if (!rs->supports_vCont.t)
    error (_("Remote server does not support stopping threads"));

  if (ptid == minus_one_ptid
      || (!remote_multi_process_p (rs) && ptid.is_pid ()))
    p += xsnprintf (p, endp - p, "vCont;t");
  else
    {
      ptid_t nptid;

      p += xsnprintf (p, endp - p, "vCont;t:");

      if (ptid.is_pid ())
	  /* All (-1) threads of process.  */
	nptid = ptid_t (ptid.pid (), -1, 0);
      else
	{
	  /* Small optimization: if we already have a stop reply for
	     this thread, no use in telling the stub we want this
	     stopped.  */
	  if (peek_stop_reply (ptid))
	    return;

	  nptid = ptid;
	}

      write_ptid (p, endp, nptid);
    }

  /* In non-stop, we get an immediate OK reply.  The stop reply will
     come in asynchronously by notification.  */
  putpkt (rs->buf);
  getpkt (&rs->buf, 0);
  if (strcmp (rs->buf.data (), "OK") != 0)
    error (_("Stopping %s failed: %s"), target_pid_to_str (ptid),
	   rs->buf.data ());
}

/* All-stop version of target_interrupt.  Sends a break or a ^C to
   interrupt the remote target.  It is undefined which thread of which
   process reports the interrupt.  */

void
remote_target::remote_interrupt_as ()
{
  struct remote_state *rs = get_remote_state ();

  rs->ctrlc_pending_p = 1;

  /* If the inferior is stopped already, but the core didn't know
     about it yet, just ignore the request.  The cached wait status
     will be collected in remote_wait.  */
  if (rs->cached_wait_status)
    return;

  /* Send interrupt_sequence to remote target.  */
  send_interrupt_sequence ();
}

/* Non-stop version of target_interrupt.  Uses `vCtrlC' to interrupt
   the remote target.  It is undefined which thread of which process
   reports the interrupt.  Throws an error if the packet is not
   supported by the server.  */

void
remote_target::remote_interrupt_ns ()
{
  struct remote_state *rs = get_remote_state ();
  char *p = rs->buf.data ();
  char *endp = p + get_remote_packet_size ();

  xsnprintf (p, endp - p, "vCtrlC");

  /* In non-stop, we get an immediate OK reply.  The stop reply will
     come in asynchronously by notification.  */
  putpkt (rs->buf);
  getpkt (&rs->buf, 0);

  switch (packet_ok (rs->buf, &remote_protocol_packets[PACKET_vCtrlC]))
    {
    case PACKET_OK:
      break;
    case PACKET_UNKNOWN:
      error (_("No support for interrupting the remote target."));
    case PACKET_ERROR:
      error (_("Interrupting target failed: %s"), rs->buf.data ());
    }
}

/* Implement the to_stop function for the remote targets.  */

void
remote_target::stop (ptid_t ptid)
{
  if (remote_debug)
    fprintf_unfiltered (gdb_stdlog, "remote_stop called\n");

  if (target_is_non_stop_p ())
    remote_stop_ns (ptid);
  else
    {
      /* We don't currently have a way to transparently pause the
	 remote target in all-stop mode.  Interrupt it instead.  */
      remote_interrupt_as ();
    }
}

/* Implement the to_interrupt function for the remote targets.  */

void
remote_target::interrupt ()
{
  if (remote_debug)
    fprintf_unfiltered (gdb_stdlog, "remote_interrupt called\n");

  if (target_is_non_stop_p ())
    remote_interrupt_ns ();
  else
    remote_interrupt_as ();
}

/* Implement the to_pass_ctrlc function for the remote targets.  */

void
remote_target::pass_ctrlc ()
{
  struct remote_state *rs = get_remote_state ();

  if (remote_debug)
    fprintf_unfiltered (gdb_stdlog, "remote_pass_ctrlc called\n");

  /* If we're starting up, we're not fully synced yet.  Quit
     immediately.  */
  if (rs->starting_up)
    quit ();
  /* If ^C has already been sent once, offer to disconnect.  */
  else if (rs->ctrlc_pending_p)
    interrupt_query ();
  else
    target_interrupt ();
}

/* Ask the user what to do when an interrupt is received.  */

void
remote_target::interrupt_query ()
{
  struct remote_state *rs = get_remote_state ();

  if (rs->waiting_for_stop_reply && rs->ctrlc_pending_p)
    {
      if (query (_("The target is not responding to interrupt requests.\n"
		   "Stop debugging it? ")))
	{
	  remote_unpush_target ();
	  throw_error (TARGET_CLOSE_ERROR, _("Disconnected from target."));
	}
    }
  else
    {
      if (query (_("Interrupted while waiting for the program.\n"
		   "Give up waiting? ")))
	quit ();
    }
}

/* Enable/disable target terminal ownership.  Most targets can use
   terminal groups to control terminal ownership.  Remote targets are
   different in that explicit transfer of ownership to/from GDB/target
   is required.  */

void
remote_target::terminal_inferior ()
{
  /* NOTE: At this point we could also register our selves as the
     recipient of all input.  Any characters typed could then be
     passed on down to the target.  */
}

void
remote_target::terminal_ours ()
{
}

static void
remote_console_output (const char *msg)
{
  const char *p;

  for (p = msg; p[0] && p[1]; p += 2)
    {
      char tb[2];
      char c = fromhex (p[0]) * 16 + fromhex (p[1]);

      tb[0] = c;
      tb[1] = 0;
      fputs_unfiltered (tb, gdb_stdtarg);
    }
  gdb_flush (gdb_stdtarg);
}

DEF_VEC_O(cached_reg_t);

typedef struct stop_reply
{
  struct notif_event base;

  /* The identifier of the thread about this event  */
  ptid_t ptid;

  /* The remote state this event is associated with.  When the remote
     connection, represented by a remote_state object, is closed,
     all the associated stop_reply events should be released.  */
  struct remote_state *rs;

  struct target_waitstatus ws;

  /* The architecture associated with the expedited registers.  */
  gdbarch *arch;

  /* Expedited registers.  This makes remote debugging a bit more
     efficient for those targets that provide critical registers as
     part of their normal status mechanism (as another roundtrip to
     fetch them is avoided).  */
  VEC(cached_reg_t) *regcache;

  enum target_stop_reason stop_reason;

  CORE_ADDR watch_data_address;

  int core;
} *stop_reply_p;

static void
stop_reply_xfree (struct stop_reply *r)
{
  notif_event_xfree ((struct notif_event *) r);
}

/* Return the length of the stop reply queue.  */

int
remote_target::stop_reply_queue_length ()
{
  remote_state *rs = get_remote_state ();
  return rs->stop_reply_queue.size ();
}

void
remote_notif_stop_parse (remote_target *remote,
			 struct notif_client *self, const char *buf,
			 struct notif_event *event)
{
  remote->remote_parse_stop_reply (buf, (struct stop_reply *) event);
}

static void
remote_notif_stop_ack (remote_target *remote,
		       struct notif_client *self, const char *buf,
		       struct notif_event *event)
{
  struct stop_reply *stop_reply = (struct stop_reply *) event;

  /* acknowledge */
  putpkt (remote, self->ack_command);

  if (stop_reply->ws.kind == TARGET_WAITKIND_IGNORE)
    {
      /* We got an unknown stop reply.  */
      error (_("Unknown stop reply"));
    }

  remote->push_stop_reply (stop_reply);
}

static int
remote_notif_stop_can_get_pending_events (remote_target *remote,
					  struct notif_client *self)
{
  /* We can't get pending events in remote_notif_process for
     notification stop, and we have to do this in remote_wait_ns
     instead.  If we fetch all queued events from stub, remote stub
     may exit and we have no chance to process them back in
     remote_wait_ns.  */
  remote_state *rs = remote->get_remote_state ();
  mark_async_event_handler (rs->remote_async_inferior_event_token);
  return 0;
}

static void
stop_reply_dtr (struct notif_event *event)
{
  struct stop_reply *r = (struct stop_reply *) event;
  cached_reg_t *reg;
  int ix;

  for (ix = 0;
       VEC_iterate (cached_reg_t, r->regcache, ix, reg);
       ix++)
    xfree (reg->data);

  VEC_free (cached_reg_t, r->regcache);
}

static struct notif_event *
remote_notif_stop_alloc_reply (void)
{
  /* We cast to a pointer to the "base class".  */
  struct notif_event *r = (struct notif_event *) XNEW (struct stop_reply);

  r->dtr = stop_reply_dtr;

  return r;
}

/* A client of notification Stop.  */

struct notif_client notif_client_stop =
{
  "Stop",
  "vStopped",
  remote_notif_stop_parse,
  remote_notif_stop_ack,
  remote_notif_stop_can_get_pending_events,
  remote_notif_stop_alloc_reply,
  REMOTE_NOTIF_STOP,
};

/* Determine if THREAD_PTID is a pending fork parent thread.  ARG contains
   the pid of the process that owns the threads we want to check, or
   -1 if we want to check all threads.  */

static int
is_pending_fork_parent (struct target_waitstatus *ws, int event_pid,
			ptid_t thread_ptid)
{
  if (ws->kind == TARGET_WAITKIND_FORKED
      || ws->kind == TARGET_WAITKIND_VFORKED)
    {
      if (event_pid == -1 || event_pid == thread_ptid.pid ())
	return 1;
    }

  return 0;
}

/* Return the thread's pending status used to determine whether the
   thread is a fork parent stopped at a fork event.  */

static struct target_waitstatus *
thread_pending_fork_status (struct thread_info *thread)
{
  if (thread->suspend.waitstatus_pending_p)
    return &thread->suspend.waitstatus;
  else
    return &thread->pending_follow;
}

/* Determine if THREAD is a pending fork parent thread.  */

static int
is_pending_fork_parent_thread (struct thread_info *thread)
{
  struct target_waitstatus *ws = thread_pending_fork_status (thread);
  int pid = -1;

  return is_pending_fork_parent (ws, pid, thread->ptid);
}

/* If CONTEXT contains any fork child threads that have not been
   reported yet, remove them from the CONTEXT list.  If such a
   thread exists it is because we are stopped at a fork catchpoint
   and have not yet called follow_fork, which will set up the
   host-side data structures for the new process.  */

void
remote_target::remove_new_fork_children (threads_listing_context *context)
{
  int pid = -1;
  struct notif_client *notif = &notif_client_stop;

  /* For any threads stopped at a fork event, remove the corresponding
     fork child threads from the CONTEXT list.  */
  for (thread_info *thread : all_non_exited_threads ())
    {
      struct target_waitstatus *ws = thread_pending_fork_status (thread);

      if (is_pending_fork_parent (ws, pid, thread->ptid))
	context->remove_thread (ws->value.related_pid);
    }

  /* Check for any pending fork events (not reported or processed yet)
     in process PID and remove those fork child threads from the
     CONTEXT list as well.  */
  remote_notif_get_pending_events (notif);
  for (auto &event : get_remote_state ()->stop_reply_queue)
    if (event->ws.kind == TARGET_WAITKIND_FORKED
	|| event->ws.kind == TARGET_WAITKIND_VFORKED
	|| event->ws.kind == TARGET_WAITKIND_THREAD_EXITED)
      context->remove_thread (event->ws.value.related_pid);
}

/* Check whether any event pending in the vStopped queue would prevent
   a global or process wildcard vCont action.  Clear
   *may_global_wildcard if we can't do a global wildcard (vCont;c),
   and clear the event inferior's may_wildcard_vcont flag if we can't
   do a process-wide wildcard resume (vCont;c:pPID.-1).  */

void
remote_target::check_pending_events_prevent_wildcard_vcont
  (int *may_global_wildcard)
{
  struct notif_client *notif = &notif_client_stop;

  remote_notif_get_pending_events (notif);
  for (auto &event : get_remote_state ()->stop_reply_queue)
    {
      if (event->ws.kind == TARGET_WAITKIND_NO_RESUMED
	  || event->ws.kind == TARGET_WAITKIND_NO_HISTORY)
	continue;

      if (event->ws.kind == TARGET_WAITKIND_FORKED
	  || event->ws.kind == TARGET_WAITKIND_VFORKED)
	*may_global_wildcard = 0;

      struct inferior *inf = find_inferior_ptid (event->ptid);

      /* This may be the first time we heard about this process.
	 Regardless, we must not do a global wildcard resume, otherwise
	 we'd resume this process too.  */
      *may_global_wildcard = 0;
      if (inf != NULL)
	get_remote_inferior (inf)->may_wildcard_vcont = false;
    }
}

/* Discard all pending stop replies of inferior INF.  */

void
remote_target::discard_pending_stop_replies (struct inferior *inf)
{
  struct stop_reply *reply;
  struct remote_state *rs = get_remote_state ();
  struct remote_notif_state *rns = rs->notif_state;

  /* This function can be notified when an inferior exists.  When the
     target is not remote, the notification state is NULL.  */
  if (rs->remote_desc == NULL)
    return;

  reply = (struct stop_reply *) rns->pending_event[notif_client_stop.id];

  /* Discard the in-flight notification.  */
  if (reply != NULL && reply->ptid.pid () == inf->pid)
    {
      stop_reply_xfree (reply);
      rns->pending_event[notif_client_stop.id] = NULL;
    }

  /* Discard the stop replies we have already pulled with
     vStopped.  */
  auto iter = std::remove_if (rs->stop_reply_queue.begin (),
			      rs->stop_reply_queue.end (),
			      [=] (const stop_reply_up &event)
			      {
				return event->ptid.pid () == inf->pid;
			      });
  rs->stop_reply_queue.erase (iter, rs->stop_reply_queue.end ());
}

/* Discard the stop replies for RS in stop_reply_queue.  */

void
remote_target::discard_pending_stop_replies_in_queue ()
{
  remote_state *rs = get_remote_state ();

  /* Discard the stop replies we have already pulled with
     vStopped.  */
  auto iter = std::remove_if (rs->stop_reply_queue.begin (),
			      rs->stop_reply_queue.end (),
			      [=] (const stop_reply_up &event)
			      {
				return event->rs == rs;
			      });
  rs->stop_reply_queue.erase (iter, rs->stop_reply_queue.end ());
}

/* Remove the first reply in 'stop_reply_queue' which matches
   PTID.  */

struct stop_reply *
remote_target::remote_notif_remove_queued_reply (ptid_t ptid)
{
  remote_state *rs = get_remote_state ();

  auto iter = std::find_if (rs->stop_reply_queue.begin (),
			    rs->stop_reply_queue.end (),
			    [=] (const stop_reply_up &event)
			    {
			      return event->ptid.matches (ptid);
			    });
  struct stop_reply *result;
  if (iter == rs->stop_reply_queue.end ())
    result = nullptr;
  else
    {
      result = iter->release ();
      rs->stop_reply_queue.erase (iter);
    }

  if (notif_debug)
    fprintf_unfiltered (gdb_stdlog,
			"notif: discard queued event: 'Stop' in %s\n",
			target_pid_to_str (ptid));

  return result;
}

/* Look for a queued stop reply belonging to PTID.  If one is found,
   remove it from the queue, and return it.  Returns NULL if none is
   found.  If there are still queued events left to process, tell the
   event loop to get back to target_wait soon.  */

struct stop_reply *
remote_target::queued_stop_reply (ptid_t ptid)
{
  remote_state *rs = get_remote_state ();
  struct stop_reply *r = remote_notif_remove_queued_reply (ptid);

  if (!rs->stop_reply_queue.empty ())
    {
      /* There's still at least an event left.  */
      mark_async_event_handler (rs->remote_async_inferior_event_token);
    }

  return r;
}

/* Push a fully parsed stop reply in the stop reply queue.  Since we
   know that we now have at least one queued event left to pass to the
   core side, tell the event loop to get back to target_wait soon.  */

void
remote_target::push_stop_reply (struct stop_reply *new_event)
{
  remote_state *rs = get_remote_state ();
  rs->stop_reply_queue.push_back (stop_reply_up (new_event));

  if (notif_debug)
    fprintf_unfiltered (gdb_stdlog,
			"notif: push 'Stop' %s to queue %d\n",
			target_pid_to_str (new_event->ptid),
			int (rs->stop_reply_queue.size ()));

  mark_async_event_handler (rs->remote_async_inferior_event_token);
}

/* Returns true if we have a stop reply for PTID.  */

int
remote_target::peek_stop_reply (ptid_t ptid)
{
  remote_state *rs = get_remote_state ();
  for (auto &event : rs->stop_reply_queue)
    if (ptid == event->ptid
	&& event->ws.kind == TARGET_WAITKIND_STOPPED)
      return 1;
  return 0;
}

/* Helper for remote_parse_stop_reply.  Return nonzero if the substring
   starting with P and ending with PEND matches PREFIX.  */

static int
strprefix (const char *p, const char *pend, const char *prefix)
{
  for ( ; p < pend; p++, prefix++)
    if (*p != *prefix)
      return 0;
  return *prefix == '\0';
}

/* Parse the stop reply in BUF.  Either the function succeeds, and the
   result is stored in EVENT, or throws an error.  */

void
remote_target::remote_parse_stop_reply (const char *buf, stop_reply *event)
{
  remote_arch_state *rsa = NULL;
  ULONGEST addr;
  const char *p;
  int skipregs = 0;

  event->ptid = null_ptid;
  event->rs = get_remote_state ();
  event->ws.kind = TARGET_WAITKIND_IGNORE;
  event->ws.value.integer = 0;
  event->stop_reason = TARGET_STOPPED_BY_NO_REASON;
  event->regcache = NULL;
  event->core = -1;

  switch (buf[0])
    {
    case 'T':		/* Status with PC, SP, FP, ...	*/
      /* Expedited reply, containing Signal, {regno, reg} repeat.  */
      /*  format is:  'Tssn...:r...;n...:r...;n...:r...;#cc', where
	    ss = signal number
	    n... = register number
	    r... = register contents
      */

      p = &buf[3];	/* after Txx */
      while (*p)
	{
	  const char *p1;
	  int fieldsize;

	  p1 = strchr (p, ':');
	  if (p1 == NULL)
	    error (_("Malformed packet(a) (missing colon): %s\n\
Packet: '%s'\n"),
		   p, buf);
	  if (p == p1)
	    error (_("Malformed packet(a) (missing register number): %s\n\
Packet: '%s'\n"),
		   p, buf);

	  /* Some "registers" are actually extended stop information.
	     Note if you're adding a new entry here: GDB 7.9 and
	     earlier assume that all register "numbers" that start
	     with an hex digit are real register numbers.  Make sure
	     the server only sends such a packet if it knows the
	     client understands it.  */

	  if (strprefix (p, p1, "thread"))
	    event->ptid = read_ptid (++p1, &p);
	  else if (strprefix (p, p1, "syscall_entry"))
	    {
	      ULONGEST sysno;

	      event->ws.kind = TARGET_WAITKIND_SYSCALL_ENTRY;
	      p = unpack_varlen_hex (++p1, &sysno);
	      event->ws.value.syscall_number = (int) sysno;
	    }
	  else if (strprefix (p, p1, "syscall_return"))
	    {
	      ULONGEST sysno;

	      event->ws.kind = TARGET_WAITKIND_SYSCALL_RETURN;
	      p = unpack_varlen_hex (++p1, &sysno);
	      event->ws.value.syscall_number = (int) sysno;
	    }
	  else if (strprefix (p, p1, "watch")
		   || strprefix (p, p1, "rwatch")
		   || strprefix (p, p1, "awatch"))
	    {
	      event->stop_reason = TARGET_STOPPED_BY_WATCHPOINT;
	      p = unpack_varlen_hex (++p1, &addr);
	      event->watch_data_address = (CORE_ADDR) addr;
	    }
	  else if (strprefix (p, p1, "swbreak"))
	    {
	      event->stop_reason = TARGET_STOPPED_BY_SW_BREAKPOINT;

	      /* Make sure the stub doesn't forget to indicate support
		 with qSupported.  */
	      if (packet_support (PACKET_swbreak_feature) != PACKET_ENABLE)
		error (_("Unexpected swbreak stop reason"));

	      /* The value part is documented as "must be empty",
		 though we ignore it, in case we ever decide to make
		 use of it in a backward compatible way.  */
	      p = strchrnul (p1 + 1, ';');
	    }
	  else if (strprefix (p, p1, "hwbreak"))
	    {
	      event->stop_reason = TARGET_STOPPED_BY_HW_BREAKPOINT;

	      /* Make sure the stub doesn't forget to indicate support
		 with qSupported.  */
	      if (packet_support (PACKET_hwbreak_feature) != PACKET_ENABLE)
		error (_("Unexpected hwbreak stop reason"));

	      /* See above.  */
	      p = strchrnul (p1 + 1, ';');
	    }
	  else if (strprefix (p, p1, "library"))
	    {
	      event->ws.kind = TARGET_WAITKIND_LOADED;
	      p = strchrnul (p1 + 1, ';');
	    }
	  else if (strprefix (p, p1, "replaylog"))
	    {
	      event->ws.kind = TARGET_WAITKIND_NO_HISTORY;
	      /* p1 will indicate "begin" or "end", but it makes
		 no difference for now, so ignore it.  */
	      p = strchrnul (p1 + 1, ';');
	    }
	  else if (strprefix (p, p1, "core"))
	    {
	      ULONGEST c;

	      p = unpack_varlen_hex (++p1, &c);
	      event->core = c;
	    }
	  else if (strprefix (p, p1, "fork"))
	    {
	      event->ws.value.related_pid = read_ptid (++p1, &p);
	      event->ws.kind = TARGET_WAITKIND_FORKED;
	    }
	  else if (strprefix (p, p1, "vfork"))
	    {
	      event->ws.value.related_pid = read_ptid (++p1, &p);
	      event->ws.kind = TARGET_WAITKIND_VFORKED;
	    }
	  else if (strprefix (p, p1, "vforkdone"))
	    {
	      event->ws.kind = TARGET_WAITKIND_VFORK_DONE;
	      p = strchrnul (p1 + 1, ';');
	    }
	  else if (strprefix (p, p1, "exec"))
	    {
	      ULONGEST ignored;
	      int pathlen;

	      /* Determine the length of the execd pathname.  */
	      p = unpack_varlen_hex (++p1, &ignored);
	      pathlen = (p - p1) / 2;

	      /* Save the pathname for event reporting and for
		 the next run command.  */
	      char *pathname = (char *) xmalloc (pathlen + 1);
	      struct cleanup *old_chain = make_cleanup (xfree, pathname);
	      hex2bin (p1, (gdb_byte *) pathname, pathlen);
	      pathname[pathlen] = '\0';
	      discard_cleanups (old_chain);

	      /* This is freed during event handling.  */
	      event->ws.value.execd_pathname = pathname;
	      event->ws.kind = TARGET_WAITKIND_EXECD;

	      /* Skip the registers included in this packet, since
		 they may be for an architecture different from the
		 one used by the original program.  */
	      skipregs = 1;
	    }
	  else if (strprefix (p, p1, "create"))
	    {
	      event->ws.kind = TARGET_WAITKIND_THREAD_CREATED;
	      p = strchrnul (p1 + 1, ';');
	    }
	  else
	    {
	      ULONGEST pnum;
	      const char *p_temp;

	      if (skipregs)
		{
		  p = strchrnul (p1 + 1, ';');
		  p++;
		  continue;
		}

	      /* Maybe a real ``P'' register number.  */
	      p_temp = unpack_varlen_hex (p, &pnum);
	      /* If the first invalid character is the colon, we got a
		 register number.  Otherwise, it's an unknown stop
		 reason.  */
	      if (p_temp == p1)
		{
		  /* If we haven't parsed the event's thread yet, find
		     it now, in order to find the architecture of the
		     reported expedited registers.  */
		  if (event->ptid == null_ptid)
		    {
		      const char *thr = strstr (p1 + 1, ";thread:");
		      if (thr != NULL)
			event->ptid = read_ptid (thr + strlen (";thread:"),
						 NULL);
		      else
			{
			  /* Either the current thread hasn't changed,
			     or the inferior is not multi-threaded.
			     The event must be for the thread we last
			     set as (or learned as being) current.  */
			  event->ptid = event->rs->general_thread;
			}
		    }

		  if (rsa == NULL)
		    {
		      inferior *inf = (event->ptid == null_ptid
				       ? NULL
				       : find_inferior_ptid (event->ptid));
		      /* If this is the first time we learn anything
			 about this process, skip the registers
			 included in this packet, since we don't yet
			 know which architecture to use to parse them.
			 We'll determine the architecture later when
			 we process the stop reply and retrieve the
			 target description, via
			 remote_notice_new_inferior ->
			 post_create_inferior.  */
		      if (inf == NULL)
			{
			  p = strchrnul (p1 + 1, ';');
			  p++;
			  continue;
			}

		      event->arch = inf->gdbarch;
		      rsa = event->rs->get_remote_arch_state (event->arch);
		    }

		  packet_reg *reg
		    = packet_reg_from_pnum (event->arch, rsa, pnum);
		  cached_reg_t cached_reg;

		  if (reg == NULL)
		    error (_("Remote sent bad register number %s: %s\n\
Packet: '%s'\n"),
			   hex_string (pnum), p, buf);

		  cached_reg.num = reg->regnum;
		  cached_reg.data = (gdb_byte *)
		    xmalloc (register_size (event->arch, reg->regnum));

		  p = p1 + 1;
		  fieldsize = hex2bin (p, cached_reg.data,
				       register_size (event->arch, reg->regnum));
		  p += 2 * fieldsize;
		  if (fieldsize < register_size (event->arch, reg->regnum))
		    warning (_("Remote reply is too short: %s"), buf);

		  VEC_safe_push (cached_reg_t, event->regcache, &cached_reg);
		}
	      else
		{
		  /* Not a number.  Silently skip unknown optional
		     info.  */
		  p = strchrnul (p1 + 1, ';');
		}
	    }

	  if (*p != ';')
	    error (_("Remote register badly formatted: %s\nhere: %s"),
		   buf, p);
	  ++p;
	}

      if (event->ws.kind != TARGET_WAITKIND_IGNORE)
	break;

      /* fall through */
    case 'S':		/* Old style status, just signal only.  */
      {
	int sig;

	event->ws.kind = TARGET_WAITKIND_STOPPED;
	sig = (fromhex (buf[1]) << 4) + fromhex (buf[2]);
	if (GDB_SIGNAL_FIRST <= sig && sig < GDB_SIGNAL_LAST)
	  event->ws.value.sig = (enum gdb_signal) sig;
	else
	  event->ws.value.sig = GDB_SIGNAL_UNKNOWN;
      }
      break;
    case 'w':		/* Thread exited.  */
      {
	ULONGEST value;

	event->ws.kind = TARGET_WAITKIND_THREAD_EXITED;
	p = unpack_varlen_hex (&buf[1], &value);
	event->ws.value.integer = value;
	if (*p != ';')
	  error (_("stop reply packet badly formatted: %s"), buf);
	event->ptid = read_ptid (++p, NULL);
	break;
      }
    case 'W':		/* Target exited.  */
    case 'X':
      {
	int pid;
	ULONGEST value;

	/* GDB used to accept only 2 hex chars here.  Stubs should
	   only send more if they detect GDB supports multi-process
	   support.  */
	p = unpack_varlen_hex (&buf[1], &value);

	if (buf[0] == 'W')
	  {
	    /* The remote process exited.  */
	    event->ws.kind = TARGET_WAITKIND_EXITED;
	    event->ws.value.integer = value;
	  }
	else
	  {
	    /* The remote process exited with a signal.  */
	    event->ws.kind = TARGET_WAITKIND_SIGNALLED;
	    if (GDB_SIGNAL_FIRST <= value && value < GDB_SIGNAL_LAST)
	      event->ws.value.sig = (enum gdb_signal) value;
	    else
	      event->ws.value.sig = GDB_SIGNAL_UNKNOWN;
	  }

	/* If no process is specified, assume inferior_ptid.  */
	pid = inferior_ptid.pid ();
	if (*p == '\0')
	  ;
	else if (*p == ';')
	  {
	    p++;

	    if (*p == '\0')
	      ;
	    else if (startswith (p, "process:"))
	      {
		ULONGEST upid;

		p += sizeof ("process:") - 1;
		unpack_varlen_hex (p, &upid);
		pid = upid;
	      }
	    else
	      error (_("unknown stop reply packet: %s"), buf);
	  }
	else
	  error (_("unknown stop reply packet: %s"), buf);
	event->ptid = ptid_t (pid);
      }
      break;
    case 'N':
      event->ws.kind = TARGET_WAITKIND_NO_RESUMED;
      event->ptid = minus_one_ptid;
      break;
    }

  if (target_is_non_stop_p () && event->ptid == null_ptid)
    error (_("No process or thread specified in stop reply: %s"), buf);
}

/* When the stub wants to tell GDB about a new notification reply, it
   sends a notification (%Stop, for example).  Those can come it at
   any time, hence, we have to make sure that any pending
   putpkt/getpkt sequence we're making is finished, before querying
   the stub for more events with the corresponding ack command
   (vStopped, for example).  E.g., if we started a vStopped sequence
   immediately upon receiving the notification, something like this
   could happen:

    1.1) --> Hg 1
    1.2) <-- OK
    1.3) --> g
    1.4) <-- %Stop
    1.5) --> vStopped
    1.6) <-- (registers reply to step #1.3)

   Obviously, the reply in step #1.6 would be unexpected to a vStopped
   query.

   To solve this, whenever we parse a %Stop notification successfully,
   we mark the REMOTE_ASYNC_GET_PENDING_EVENTS_TOKEN, and carry on
   doing whatever we were doing:

    2.1) --> Hg 1
    2.2) <-- OK
    2.3) --> g
    2.4) <-- %Stop
      <GDB marks the REMOTE_ASYNC_GET_PENDING_EVENTS_TOKEN>
    2.5) <-- (registers reply to step #2.3)

   Eventualy after step #2.5, we return to the event loop, which
   notices there's an event on the
   REMOTE_ASYNC_GET_PENDING_EVENTS_TOKEN event and calls the
   associated callback --- the function below.  At this point, we're
   always safe to start a vStopped sequence. :

    2.6) --> vStopped
    2.7) <-- T05 thread:2
    2.8) --> vStopped
    2.9) --> OK
*/

void
remote_target::remote_notif_get_pending_events (notif_client *nc)
{
  struct remote_state *rs = get_remote_state ();

  if (rs->notif_state->pending_event[nc->id] != NULL)
    {
      if (notif_debug)
	fprintf_unfiltered (gdb_stdlog,
			    "notif: process: '%s' ack pending event\n",
			    nc->name);

      /* acknowledge */
      nc->ack (this, nc, rs->buf.data (),
	       rs->notif_state->pending_event[nc->id]);
      rs->notif_state->pending_event[nc->id] = NULL;

      while (1)
	{
	  getpkt (&rs->buf, 0);
	  if (strcmp (rs->buf.data (), "OK") == 0)
	    break;
	  else
	    remote_notif_ack (this, nc, rs->buf.data ());
	}
    }
  else
    {
      if (notif_debug)
	fprintf_unfiltered (gdb_stdlog,
			    "notif: process: '%s' no pending reply\n",
			    nc->name);
    }
}

/* Wrapper around remote_target::remote_notif_get_pending_events to
   avoid having to export the whole remote_target class.  */

void
remote_notif_get_pending_events (remote_target *remote, notif_client *nc)
{
  remote->remote_notif_get_pending_events (nc);
}

/* Called when it is decided that STOP_REPLY holds the info of the
   event that is to be returned to the core.  This function always
   destroys STOP_REPLY.  */

ptid_t
remote_target::process_stop_reply (struct stop_reply *stop_reply,
				   struct target_waitstatus *status)
{
  ptid_t ptid;

  *status = stop_reply->ws;
  ptid = stop_reply->ptid;

  /* If no thread/process was reported by the stub, assume the current
     inferior.  */
  if (ptid == null_ptid)
    ptid = inferior_ptid;

  if (status->kind != TARGET_WAITKIND_EXITED
      && status->kind != TARGET_WAITKIND_SIGNALLED
      && status->kind != TARGET_WAITKIND_NO_RESUMED)
    {
      /* Expedited registers.  */
      if (stop_reply->regcache)
	{
	  struct regcache *regcache
	    = get_thread_arch_regcache (ptid, stop_reply->arch);
	  cached_reg_t *reg;
	  int ix;

	  for (ix = 0;
	       VEC_iterate (cached_reg_t, stop_reply->regcache, ix, reg);
	       ix++)
	  {
	    regcache->raw_supply (reg->num, reg->data);
	    xfree (reg->data);
	  }

	  VEC_free (cached_reg_t, stop_reply->regcache);
	}

      remote_notice_new_inferior (ptid, 0);
      remote_thread_info *remote_thr = get_remote_thread_info (ptid);
      remote_thr->core = stop_reply->core;
      remote_thr->stop_reason = stop_reply->stop_reason;
      remote_thr->watch_data_address = stop_reply->watch_data_address;
      remote_thr->vcont_resumed = 0;
    }

  stop_reply_xfree (stop_reply);
  return ptid;
}

/* The non-stop mode version of target_wait.  */

ptid_t
remote_target::wait_ns (ptid_t ptid, struct target_waitstatus *status, int options)
{
  struct remote_state *rs = get_remote_state ();
  struct stop_reply *stop_reply;
  int ret;
  int is_notif = 0;

  /* If in non-stop mode, get out of getpkt even if a
     notification is received.	*/

  ret = getpkt_or_notif_sane (&rs->buf, 0 /* forever */, &is_notif);
  while (1)
    {
      if (ret != -1 && !is_notif)
	switch (rs->buf[0])
	  {
	  case 'E':		/* Error of some sort.	*/
	    /* We're out of sync with the target now.  Did it continue
	       or not?  We can't tell which thread it was in non-stop,
	       so just ignore this.  */
	    warning (_("Remote failure reply: %s"), rs->buf.data ());
	    break;
	  case 'O':		/* Console output.  */
	    remote_console_output (&rs->buf[1]);
	    break;
	  default:
	    warning (_("Invalid remote reply: %s"), rs->buf.data ());
	    break;
	  }

      /* Acknowledge a pending stop reply that may have arrived in the
	 mean time.  */
      if (rs->notif_state->pending_event[notif_client_stop.id] != NULL)
	remote_notif_get_pending_events (&notif_client_stop);

      /* If indeed we noticed a stop reply, we're done.  */
      stop_reply = queued_stop_reply (ptid);
      if (stop_reply != NULL)
	return process_stop_reply (stop_reply, status);

      /* Still no event.  If we're just polling for an event, then
	 return to the event loop.  */
      if (options & TARGET_WNOHANG)
	{
	  status->kind = TARGET_WAITKIND_IGNORE;
	  return minus_one_ptid;
	}

      /* Otherwise do a blocking wait.  */
      ret = getpkt_or_notif_sane (&rs->buf, 1 /* forever */, &is_notif);
    }
}

/* Wait until the remote machine stops, then return, storing status in
   STATUS just as `wait' would.  */

ptid_t
remote_target::wait_as (ptid_t ptid, target_waitstatus *status, int options)
{
  struct remote_state *rs = get_remote_state ();
  ptid_t event_ptid = null_ptid;
  char *buf;
  struct stop_reply *stop_reply;

 again:

  status->kind = TARGET_WAITKIND_IGNORE;
  status->value.integer = 0;

  stop_reply = queued_stop_reply (ptid);
  if (stop_reply != NULL)
    return process_stop_reply (stop_reply, status);

  if (rs->cached_wait_status)
    /* Use the cached wait status, but only once.  */
    rs->cached_wait_status = 0;
  else
    {
      int ret;
      int is_notif;
      int forever = ((options & TARGET_WNOHANG) == 0
		     && rs->wait_forever_enabled_p);

      if (!rs->waiting_for_stop_reply)
	{
	  status->kind = TARGET_WAITKIND_NO_RESUMED;
	  return minus_one_ptid;
	}

      /* FIXME: cagney/1999-09-27: If we're in async mode we should
	 _never_ wait for ever -> test on target_is_async_p().
	 However, before we do that we need to ensure that the caller
	 knows how to take the target into/out of async mode.  */
      ret = getpkt_or_notif_sane (&rs->buf, forever, &is_notif);

      /* GDB gets a notification.  Return to core as this event is
	 not interesting.  */
      if (ret != -1 && is_notif)
	return minus_one_ptid;

      if (ret == -1 && (options & TARGET_WNOHANG) != 0)
	return minus_one_ptid;
    }

  buf = rs->buf.data ();

  /* Assume that the target has acknowledged Ctrl-C unless we receive
     an 'F' or 'O' packet.  */
  if (buf[0] != 'F' && buf[0] != 'O')
    rs->ctrlc_pending_p = 0;

  switch (buf[0])
    {
    case 'E':		/* Error of some sort.	*/
      /* We're out of sync with the target now.  Did it continue or
	 not?  Not is more likely, so report a stop.  */
      rs->waiting_for_stop_reply = 0;

      warning (_("Remote failure reply: %s"), buf);
      status->kind = TARGET_WAITKIND_STOPPED;
      status->value.sig = GDB_SIGNAL_0;
      break;
    case 'F':		/* File-I/O request.  */
      /* GDB may access the inferior memory while handling the File-I/O
	 request, but we don't want GDB accessing memory while waiting
	 for a stop reply.  See the comments in putpkt_binary.  Set
	 waiting_for_stop_reply to 0 temporarily.  */
      rs->waiting_for_stop_reply = 0;
      remote_fileio_request (this, buf, rs->ctrlc_pending_p);
      rs->ctrlc_pending_p = 0;
      /* GDB handled the File-I/O request, and the target is running
	 again.  Keep waiting for events.  */
      rs->waiting_for_stop_reply = 1;
      break;
    case 'N': case 'T': case 'S': case 'X': case 'W':
      {
	/* There is a stop reply to handle.  */
	rs->waiting_for_stop_reply = 0;

	stop_reply
	  = (struct stop_reply *) remote_notif_parse (this,
						      &notif_client_stop,
						      rs->buf.data ());

	event_ptid = process_stop_reply (stop_reply, status);
	break;
      }
    case 'O':		/* Console output.  */
      remote_console_output (buf + 1);
      break;
    case '\0':
      if (rs->last_sent_signal != GDB_SIGNAL_0)
	{
	  /* Zero length reply means that we tried 'S' or 'C' and the
	     remote system doesn't support it.  */
	  target_terminal::ours_for_output ();
	  printf_filtered
	    ("Can't send signals to this remote system.  %s not sent.\n",
	     gdb_signal_to_name (rs->last_sent_signal));
	  rs->last_sent_signal = GDB_SIGNAL_0;
	  target_terminal::inferior ();

	  strcpy (buf, rs->last_sent_step ? "s" : "c");
	  putpkt (buf);
	  break;
	}
      /* fallthrough */
    default:
      warning (_("Invalid remote reply: %s"), buf);
      break;
    }

  if (status->kind == TARGET_WAITKIND_NO_RESUMED)
    return minus_one_ptid;
  else if (status->kind == TARGET_WAITKIND_IGNORE)
    {
      /* Nothing interesting happened.  If we're doing a non-blocking
	 poll, we're done.  Otherwise, go back to waiting.  */
      if (options & TARGET_WNOHANG)
	return minus_one_ptid;
      else
	goto again;
    }
  else if (status->kind != TARGET_WAITKIND_EXITED
	   && status->kind != TARGET_WAITKIND_SIGNALLED)
    {
      if (event_ptid != null_ptid)
	record_currthread (rs, event_ptid);
      else
	event_ptid = inferior_ptid;
    }
  else
    /* A process exit.  Invalidate our notion of current thread.  */
    record_currthread (rs, minus_one_ptid);

  return event_ptid;
}

/* Wait until the remote machine stops, then return, storing status in
   STATUS just as `wait' would.  */

ptid_t
remote_target::wait (ptid_t ptid, struct target_waitstatus *status, int options)
{
  ptid_t event_ptid;

  if (target_is_non_stop_p ())
    event_ptid = wait_ns (ptid, status, options);
  else
    event_ptid = wait_as (ptid, status, options);

  if (target_is_async_p ())
    {
      remote_state *rs = get_remote_state ();

      /* If there are are events left in the queue tell the event loop
	 to return here.  */
      if (!rs->stop_reply_queue.empty ())
	mark_async_event_handler (rs->remote_async_inferior_event_token);
    }

  return event_ptid;
}

/* Fetch a single register using a 'p' packet.  */

int
remote_target::fetch_register_using_p (struct regcache *regcache,
				       packet_reg *reg)
{
  struct gdbarch *gdbarch = regcache->arch ();
  struct remote_state *rs = get_remote_state ();
  char *buf, *p;
  gdb_byte *regp = (gdb_byte *) alloca (register_size (gdbarch, reg->regnum));
  int i;

  if (packet_support (PACKET_p) == PACKET_DISABLE)
    return 0;

  if (reg->pnum == -1)
    return 0;

  p = rs->buf.data ();
  *p++ = 'p';
  p += hexnumstr (p, reg->pnum);
  *p++ = '\0';
  putpkt (rs->buf);
  getpkt (&rs->buf, 0);

  buf = rs->buf.data ();

  switch (packet_ok (rs->buf, &remote_protocol_packets[PACKET_p]))
    {
    case PACKET_OK:
      break;
    case PACKET_UNKNOWN:
      return 0;
    case PACKET_ERROR:
      error (_("Could not fetch register \"%s\"; remote failure reply '%s'"),
	     gdbarch_register_name (regcache->arch (), 
				    reg->regnum), 
	     buf);
    }

  /* If this register is unfetchable, tell the regcache.  */
  if (buf[0] == 'x')
    {
      regcache->raw_supply (reg->regnum, NULL);
      return 1;
    }

  /* Otherwise, parse and supply the value.  */
  p = buf;
  i = 0;
  while (p[0] != 0)
    {
      if (p[1] == 0)
	error (_("fetch_register_using_p: early buf termination"));

      regp[i++] = fromhex (p[0]) * 16 + fromhex (p[1]);
      p += 2;
    }
  regcache->raw_supply (reg->regnum, regp);
  return 1;
}

/* Fetch the registers included in the target's 'g' packet.  */

int
remote_target::send_g_packet ()
{
  struct remote_state *rs = get_remote_state ();
  int buf_len;

  xsnprintf (rs->buf.data (), get_remote_packet_size (), "g");
  putpkt (rs->buf);
  getpkt (&rs->buf, 0);
  if (packet_check_result (rs->buf) == PACKET_ERROR)
    error (_("Could not read registers; remote failure reply '%s'"),
           rs->buf.data ());

  /* We can get out of synch in various cases.  If the first character
     in the buffer is not a hex character, assume that has happened
     and try to fetch another packet to read.  */
  while ((rs->buf[0] < '0' || rs->buf[0] > '9')
	 && (rs->buf[0] < 'A' || rs->buf[0] > 'F')
	 && (rs->buf[0] < 'a' || rs->buf[0] > 'f')
	 && rs->buf[0] != 'x')	/* New: unavailable register value.  */
    {
      if (remote_debug)
	fprintf_unfiltered (gdb_stdlog,
			    "Bad register packet; fetching a new packet\n");
      getpkt (&rs->buf, 0);
    }

  buf_len = strlen (rs->buf.data ());

  /* Sanity check the received packet.  */
  if (buf_len % 2 != 0)
    error (_("Remote 'g' packet reply is of odd length: %s"), rs->buf.data ());

  return buf_len / 2;
}

void
remote_target::process_g_packet (struct regcache *regcache)
{
  struct gdbarch *gdbarch = regcache->arch ();
  struct remote_state *rs = get_remote_state ();
  remote_arch_state *rsa = rs->get_remote_arch_state (gdbarch);
  int i, buf_len;
  char *p;
  char *regs;

  buf_len = strlen (rs->buf.data ());

<<<<<<< HEAD
=======
  /* Further sanity checks, with knowledge of the architecture.  */
  if (buf_len > 2 * rsa->sizeof_g_packet)
    error (_("Remote 'g' packet reply is too long (expected %ld bytes, got %d "
	     "bytes): %s"),
	   rsa->sizeof_g_packet, buf_len / 2,
	   rs->buf.data ());

>>>>>>> b483a401
  /* Save the size of the packet sent to us by the target.  It is used
     as a heuristic when determining the max size of packets that the
     target can safely receive.  */
  if (rsa->actual_register_packet_size == 0)
    rsa->actual_register_packet_size = buf_len;

  /* If this is smaller than we guessed the 'g' packet would be,
     update our records.  A 'g' reply that doesn't include a register's
     value implies either that the register is not available, or that
     the 'p' packet must be used.  */
  if (buf_len != 2 * rsa->sizeof_g_packet)
    {
      long sizeof_g_packet = buf_len / 2;

      for (i = 0; i < gdbarch_num_regs (gdbarch); i++)
	{
	  long offset = rsa->regs[i].offset;
	  long reg_size = register_size (gdbarch, i);

	  if (rsa->regs[i].pnum == -1)
	    continue;

	  if (offset >= sizeof_g_packet)
	    rsa->regs[i].in_g_packet = 0;
	  else if (offset + reg_size > sizeof_g_packet)
	    error (_("Truncated register %d in remote 'g' packet"), i);
	  else
	    rsa->regs[i].in_g_packet = 1;
	}

      /* Looks valid enough, we can assume this is the correct length
         for a 'g' packet.  It's important not to adjust
         rsa->sizeof_g_packet if we have truncated registers otherwise
         this "if" won't be run the next time the method is called
         with a packet of the same size and one of the internal errors
         below will trigger instead.  */
      rsa->sizeof_g_packet = sizeof_g_packet;
    }

  regs = (char *) alloca (rsa->sizeof_g_packet);

  /* Unimplemented registers read as all bits zero.  */
  memset (regs, 0, rsa->sizeof_g_packet);

  /* Reply describes registers byte by byte, each byte encoded as two
     hex characters.  Suck them all up, then supply them to the
     register cacheing/storage mechanism.  */

  p = rs->buf.data ();
  for (i = 0; i < rsa->sizeof_g_packet; i++)
    {
      if (p[0] == 0 || p[1] == 0)
	/* This shouldn't happen - we adjusted sizeof_g_packet above.  */
	internal_error (__FILE__, __LINE__,
			_("unexpected end of 'g' packet reply"));

      if (p[0] == 'x' && p[1] == 'x')
	regs[i] = 0;		/* 'x' */
      else
	regs[i] = fromhex (p[0]) * 16 + fromhex (p[1]);
      p += 2;
    }

  for (i = 0; i < gdbarch_num_regs (gdbarch); i++)
    {
      struct packet_reg *r = &rsa->regs[i];
      long reg_size = register_size (gdbarch, i);

      if (r->in_g_packet)
	{
	  if ((r->offset + reg_size) * 2 > strlen (rs->buf.data ()))
	    /* This shouldn't happen - we adjusted in_g_packet above.  */
	    internal_error (__FILE__, __LINE__,
			    _("unexpected end of 'g' packet reply"));
	  else if (rs->buf[r->offset * 2] == 'x')
	    {
	      gdb_assert (r->offset * 2 < strlen (rs->buf.data ()));
	      /* The register isn't available, mark it as such (at
		 the same time setting the value to zero).  */
	      regcache->raw_supply (r->regnum, NULL);
	    }
	  else
	    regcache->raw_supply (r->regnum, regs + r->offset);
	}
    }
}

void
remote_target::fetch_registers_using_g (struct regcache *regcache)
{
  send_g_packet ();
  process_g_packet (regcache);
}

/* Make the remote selected traceframe match GDB's selected
   traceframe.  */

void
remote_target::set_remote_traceframe ()
{
  int newnum;
  struct remote_state *rs = get_remote_state ();

  if (rs->remote_traceframe_number == get_traceframe_number ())
    return;

  /* Avoid recursion, remote_trace_find calls us again.  */
  rs->remote_traceframe_number = get_traceframe_number ();

  newnum = target_trace_find (tfind_number,
			      get_traceframe_number (), 0, 0, NULL);

  /* Should not happen.  If it does, all bets are off.  */
  if (newnum != get_traceframe_number ())
    warning (_("could not set remote traceframe"));
}

void
remote_target::fetch_registers (struct regcache *regcache, int regnum)
{
  struct gdbarch *gdbarch = regcache->arch ();
  struct remote_state *rs = get_remote_state ();
  remote_arch_state *rsa = rs->get_remote_arch_state (gdbarch);
  int i;

  set_remote_traceframe ();
  set_general_thread (regcache->ptid ());

  if (regnum >= 0)
    {
      packet_reg *reg = packet_reg_from_regnum (gdbarch, rsa, regnum);

      gdb_assert (reg != NULL);

      /* If this register might be in the 'g' packet, try that first -
	 we are likely to read more than one register.  If this is the
	 first 'g' packet, we might be overly optimistic about its
	 contents, so fall back to 'p'.  */
      if (reg->in_g_packet)
	{
	  fetch_registers_using_g (regcache);
	  if (reg->in_g_packet)
	    return;
	}

      if (fetch_register_using_p (regcache, reg))
	return;

      /* This register is not available.  */
      regcache->raw_supply (reg->regnum, NULL);

      return;
    }

  fetch_registers_using_g (regcache);

  for (i = 0; i < gdbarch_num_regs (gdbarch); i++)
    if (!rsa->regs[i].in_g_packet)
      if (!fetch_register_using_p (regcache, &rsa->regs[i]))
	{
	  /* This register is not available.  */
	  regcache->raw_supply (i, NULL);
	}
}

/* Prepare to store registers.  Since we may send them all (using a
   'G' request), we have to read out the ones we don't want to change
   first.  */

void
remote_target::prepare_to_store (struct regcache *regcache)
{
  struct remote_state *rs = get_remote_state ();
  remote_arch_state *rsa = rs->get_remote_arch_state (regcache->arch ());
  int i;

  /* Make sure the entire registers array is valid.  */
  switch (packet_support (PACKET_P))
    {
    case PACKET_DISABLE:
    case PACKET_SUPPORT_UNKNOWN:
      /* Make sure all the necessary registers are cached.  */
      for (i = 0; i < gdbarch_num_regs (regcache->arch ()); i++)
	if (rsa->regs[i].in_g_packet)
	  regcache->raw_update (rsa->regs[i].regnum);
      break;
    case PACKET_ENABLE:
      break;
    }
}

/* Helper: Attempt to store REGNUM using the P packet.  Return fail IFF
   packet was not recognized.  */

int
remote_target::store_register_using_P (const struct regcache *regcache,
				       packet_reg *reg)
{
  struct gdbarch *gdbarch = regcache->arch ();
  struct remote_state *rs = get_remote_state ();
  /* Try storing a single register.  */
  char *buf = rs->buf.data ();
  gdb_byte *regp = (gdb_byte *) alloca (register_size (gdbarch, reg->regnum));
  char *p;

  if (packet_support (PACKET_P) == PACKET_DISABLE)
    return 0;

  if (reg->pnum == -1)
    return 0;

  xsnprintf (buf, get_remote_packet_size (), "P%s=", phex_nz (reg->pnum, 0));
  p = buf + strlen (buf);
  regcache->raw_collect (reg->regnum, regp);
  bin2hex (regp, p, register_size (gdbarch, reg->regnum));
  putpkt (rs->buf);
  getpkt (&rs->buf, 0);

  switch (packet_ok (rs->buf, &remote_protocol_packets[PACKET_P]))
    {
    case PACKET_OK:
      return 1;
    case PACKET_ERROR:
      error (_("Could not write register \"%s\"; remote failure reply '%s'"),
	     gdbarch_register_name (gdbarch, reg->regnum), rs->buf.data ());
    case PACKET_UNKNOWN:
      return 0;
    default:
      internal_error (__FILE__, __LINE__, _("Bad result from packet_ok"));
    }
}

/* Store register REGNUM, or all registers if REGNUM == -1, from the
   contents of the register cache buffer.  FIXME: ignores errors.  */

void
remote_target::store_registers_using_G (const struct regcache *regcache)
{
  struct remote_state *rs = get_remote_state ();
  remote_arch_state *rsa = rs->get_remote_arch_state (regcache->arch ());
  gdb_byte *regs;
  char *p;

  /* Extract all the registers in the regcache copying them into a
     local buffer.  */
  {
    int i;

    regs = (gdb_byte *) alloca (rsa->sizeof_g_packet);
    memset (regs, 0, rsa->sizeof_g_packet);
    for (i = 0; i < gdbarch_num_regs (regcache->arch ()); i++)
      {
	struct packet_reg *r = &rsa->regs[i];

	if (r->in_g_packet)
	  regcache->raw_collect (r->regnum, regs + r->offset);
      }
  }

  /* Command describes registers byte by byte,
     each byte encoded as two hex characters.  */
  p = rs->buf.data ();
  *p++ = 'G';
  bin2hex (regs, p, rsa->sizeof_g_packet);
  putpkt (rs->buf);
  getpkt (&rs->buf, 0);
  if (packet_check_result (rs->buf) == PACKET_ERROR)
    error (_("Could not write registers; remote failure reply '%s'"), 
	   rs->buf.data ());
}

/* Store register REGNUM, or all registers if REGNUM == -1, from the contents
   of the register cache buffer.  FIXME: ignores errors.  */

void
remote_target::store_registers (struct regcache *regcache, int regnum)
{
  struct gdbarch *gdbarch = regcache->arch ();
  struct remote_state *rs = get_remote_state ();
  remote_arch_state *rsa = rs->get_remote_arch_state (gdbarch);
  int i;

  set_remote_traceframe ();
  set_general_thread (regcache->ptid ());

  if (regnum >= 0)
    {
      packet_reg *reg = packet_reg_from_regnum (gdbarch, rsa, regnum);

      gdb_assert (reg != NULL);

      /* Always prefer to store registers using the 'P' packet if
	 possible; we often change only a small number of registers.
	 Sometimes we change a larger number; we'd need help from a
	 higher layer to know to use 'G'.  */
      if (store_register_using_P (regcache, reg))
	return;

      /* For now, don't complain if we have no way to write the
	 register.  GDB loses track of unavailable registers too
	 easily.  Some day, this may be an error.  We don't have
	 any way to read the register, either...  */
      if (!reg->in_g_packet)
	return;

      store_registers_using_G (regcache);
      return;
    }

  store_registers_using_G (regcache);

  for (i = 0; i < gdbarch_num_regs (gdbarch); i++)
    if (!rsa->regs[i].in_g_packet)
      if (!store_register_using_P (regcache, &rsa->regs[i]))
	/* See above for why we do not issue an error here.  */
	continue;
}


/* Return the number of hex digits in num.  */

static int
hexnumlen (ULONGEST num)
{
  int i;

  for (i = 0; num != 0; i++)
    num >>= 4;

  return std::max (i, 1);
}

/* Set BUF to the minimum number of hex digits representing NUM.  */

static int
hexnumstr (char *buf, ULONGEST num)
{
  int len = hexnumlen (num);

  return hexnumnstr (buf, num, len);
}


/* Set BUF to the hex digits representing NUM, padded to WIDTH characters.  */

static int
hexnumnstr (char *buf, ULONGEST num, int width)
{
  int i;

  buf[width] = '\0';

  for (i = width - 1; i >= 0; i--)
    {
      buf[i] = "0123456789abcdef"[(num & 0xf)];
      num >>= 4;
    }

  return width;
}

/* Mask all but the least significant REMOTE_ADDRESS_SIZE bits.  */

static CORE_ADDR
remote_address_masked (CORE_ADDR addr)
{
  unsigned int address_size = remote_address_size;

  /* If "remoteaddresssize" was not set, default to target address size.  */
  if (!address_size)
    address_size = gdbarch_addr_bit (target_gdbarch ());

  if (address_size > 0
      && address_size < (sizeof (ULONGEST) * 8))
    {
      /* Only create a mask when that mask can safely be constructed
         in a ULONGEST variable.  */
      ULONGEST mask = 1;

      mask = (mask << address_size) - 1;
      addr &= mask;
    }
  return addr;
}

/* Determine whether the remote target supports binary downloading.
   This is accomplished by sending a no-op memory write of zero length
   to the target at the specified address. It does not suffice to send
   the whole packet, since many stubs strip the eighth bit and
   subsequently compute a wrong checksum, which causes real havoc with
   remote_write_bytes.

   NOTE: This can still lose if the serial line is not eight-bit
   clean.  In cases like this, the user should clear "remote
   X-packet".  */

void
remote_target::check_binary_download (CORE_ADDR addr)
{
  struct remote_state *rs = get_remote_state ();

  switch (packet_support (PACKET_X))
    {
    case PACKET_DISABLE:
      break;
    case PACKET_ENABLE:
      break;
    case PACKET_SUPPORT_UNKNOWN:
      {
	char *p;

	p = rs->buf.data ();
	*p++ = 'X';
	p += hexnumstr (p, (ULONGEST) addr);
	*p++ = ',';
	p += hexnumstr (p, (ULONGEST) 0);
	*p++ = ':';
	*p = '\0';

	putpkt_binary (rs->buf.data (), (int) (p - rs->buf.data ()));
	getpkt (&rs->buf, 0);

	if (rs->buf[0] == '\0')
	  {
	    if (remote_debug)
	      fprintf_unfiltered (gdb_stdlog,
				  "binary downloading NOT "
				  "supported by target\n");
	    remote_protocol_packets[PACKET_X].support = PACKET_DISABLE;
	  }
	else
	  {
	    if (remote_debug)
	      fprintf_unfiltered (gdb_stdlog,
				  "binary downloading supported by target\n");
	    remote_protocol_packets[PACKET_X].support = PACKET_ENABLE;
	  }
	break;
      }
    }
}

/* Helper function to resize the payload in order to try to get a good
   alignment.  We try to write an amount of data such that the next write will
   start on an address aligned on REMOTE_ALIGN_WRITES.  */

static int
align_for_efficient_write (int todo, CORE_ADDR memaddr)
{
  return ((memaddr + todo) & ~(REMOTE_ALIGN_WRITES - 1)) - memaddr;
}

/* Write memory data directly to the remote machine.
   This does not inform the data cache; the data cache uses this.
   HEADER is the starting part of the packet.
   MEMADDR is the address in the remote memory space.
   MYADDR is the address of the buffer in our space.
   LEN_UNITS is the number of addressable units to write.
   UNIT_SIZE is the length in bytes of an addressable unit.
   PACKET_FORMAT should be either 'X' or 'M', and indicates if we
   should send data as binary ('X'), or hex-encoded ('M').

   The function creates packet of the form
       <HEADER><ADDRESS>,<LENGTH>:<DATA>

   where encoding of <DATA> is terminated by PACKET_FORMAT.

   If USE_LENGTH is 0, then the <LENGTH> field and the preceding comma
   are omitted.

   Return the transferred status, error or OK (an
   'enum target_xfer_status' value).  Save the number of addressable units
   transferred in *XFERED_LEN_UNITS.  Only transfer a single packet.

   On a platform with an addressable memory size of 2 bytes (UNIT_SIZE == 2), an
   exchange between gdb and the stub could look like (?? in place of the
   checksum):

   -> $m1000,4#??
   <- aaaabbbbccccdddd

   -> $M1000,3:eeeeffffeeee#??
   <- OK

   -> $m1000,4#??
   <- eeeeffffeeeedddd  */

target_xfer_status
remote_target::remote_write_bytes_aux (const char *header, CORE_ADDR memaddr,
				       const gdb_byte *myaddr,
				       ULONGEST len_units,
				       int unit_size,
				       ULONGEST *xfered_len_units,
				       char packet_format, int use_length)
{
  struct remote_state *rs = get_remote_state ();
  char *p;
  char *plen = NULL;
  int plenlen = 0;
  int todo_units;
  int units_written;
  int payload_capacity_bytes;
  int payload_length_bytes;

  if (packet_format != 'X' && packet_format != 'M')
    internal_error (__FILE__, __LINE__,
		    _("remote_write_bytes_aux: bad packet format"));

  if (len_units == 0)
    return TARGET_XFER_EOF;

  payload_capacity_bytes = get_memory_write_packet_size ();

  /* The packet buffer will be large enough for the payload;
     get_memory_packet_size ensures this.  */
  rs->buf[0] = '\0';

  /* Compute the size of the actual payload by subtracting out the
     packet header and footer overhead: "$M<memaddr>,<len>:...#nn".  */

  payload_capacity_bytes -= strlen ("$,:#NN");
  if (!use_length)
    /* The comma won't be used.  */
    payload_capacity_bytes += 1;
  payload_capacity_bytes -= strlen (header);
  payload_capacity_bytes -= hexnumlen (memaddr);

  /* Construct the packet excluding the data: "<header><memaddr>,<len>:".  */

  strcat (rs->buf.data (), header);
  p = rs->buf.data () + strlen (header);

  /* Compute a best guess of the number of bytes actually transfered.  */
  if (packet_format == 'X')
    {
      /* Best guess at number of bytes that will fit.  */
      todo_units = std::min (len_units,
			     (ULONGEST) payload_capacity_bytes / unit_size);
      if (use_length)
	payload_capacity_bytes -= hexnumlen (todo_units);
      todo_units = std::min (todo_units, payload_capacity_bytes / unit_size);
    }
  else
    {
      /* Number of bytes that will fit.  */
      todo_units
	= std::min (len_units,
		    (ULONGEST) (payload_capacity_bytes / unit_size) / 2);
      if (use_length)
	payload_capacity_bytes -= hexnumlen (todo_units);
      todo_units = std::min (todo_units,
			     (payload_capacity_bytes / unit_size) / 2);
    }

  if (todo_units <= 0)
    internal_error (__FILE__, __LINE__,
		    _("minimum packet size too small to write data"));

  /* If we already need another packet, then try to align the end
     of this packet to a useful boundary.  */
  if (todo_units > 2 * REMOTE_ALIGN_WRITES && todo_units < len_units)
    todo_units = align_for_efficient_write (todo_units, memaddr);

  /* Append "<memaddr>".  */
  memaddr = remote_address_masked (memaddr);
  p += hexnumstr (p, (ULONGEST) memaddr);

  if (use_length)
    {
      /* Append ",".  */
      *p++ = ',';

      /* Append the length and retain its location and size.  It may need to be
         adjusted once the packet body has been created.  */
      plen = p;
      plenlen = hexnumstr (p, (ULONGEST) todo_units);
      p += plenlen;
    }

  /* Append ":".  */
  *p++ = ':';
  *p = '\0';

  /* Append the packet body.  */
  if (packet_format == 'X')
    {
      /* Binary mode.  Send target system values byte by byte, in
	 increasing byte addresses.  Only escape certain critical
	 characters.  */
      payload_length_bytes =
	  remote_escape_output (myaddr, todo_units, unit_size, (gdb_byte *) p,
				&units_written, payload_capacity_bytes);

      /* If not all TODO units fit, then we'll need another packet.  Make
	 a second try to keep the end of the packet aligned.  Don't do
	 this if the packet is tiny.  */
      if (units_written < todo_units && units_written > 2 * REMOTE_ALIGN_WRITES)
	{
	  int new_todo_units;

	  new_todo_units = align_for_efficient_write (units_written, memaddr);

	  if (new_todo_units != units_written)
	    payload_length_bytes =
		remote_escape_output (myaddr, new_todo_units, unit_size,
				      (gdb_byte *) p, &units_written,
				      payload_capacity_bytes);
	}

      p += payload_length_bytes;
      if (use_length && units_written < todo_units)
	{
	  /* Escape chars have filled up the buffer prematurely,
	     and we have actually sent fewer units than planned.
	     Fix-up the length field of the packet.  Use the same
	     number of characters as before.  */
	  plen += hexnumnstr (plen, (ULONGEST) units_written,
			      plenlen);
	  *plen = ':';  /* overwrite \0 from hexnumnstr() */
	}
    }
  else
    {
      /* Normal mode: Send target system values byte by byte, in
	 increasing byte addresses.  Each byte is encoded as a two hex
	 value.  */
      p += 2 * bin2hex (myaddr, p, todo_units * unit_size);
      units_written = todo_units;
    }

  putpkt_binary (rs->buf.data (), (int) (p - rs->buf.data ()));
  getpkt (&rs->buf, 0);

  if (rs->buf[0] == 'E')
    return TARGET_XFER_E_IO;

  /* Return UNITS_WRITTEN, not TODO_UNITS, in case escape chars caused us to
     send fewer units than we'd planned.  */
  *xfered_len_units = (ULONGEST) units_written;
  return (*xfered_len_units != 0) ? TARGET_XFER_OK : TARGET_XFER_EOF;
}

/* Write memory data directly to the remote machine.
   This does not inform the data cache; the data cache uses this.
   MEMADDR is the address in the remote memory space.
   MYADDR is the address of the buffer in our space.
   LEN is the number of bytes.

   Return the transferred status, error or OK (an
   'enum target_xfer_status' value).  Save the number of bytes
   transferred in *XFERED_LEN.  Only transfer a single packet.  */

target_xfer_status
remote_target::remote_write_bytes (CORE_ADDR memaddr, const gdb_byte *myaddr,
				   ULONGEST len, int unit_size,
				   ULONGEST *xfered_len)
{
  const char *packet_format = NULL;

  /* Check whether the target supports binary download.  */
  check_binary_download (memaddr);

  switch (packet_support (PACKET_X))
    {
    case PACKET_ENABLE:
      packet_format = "X";
      break;
    case PACKET_DISABLE:
      packet_format = "M";
      break;
    case PACKET_SUPPORT_UNKNOWN:
      internal_error (__FILE__, __LINE__,
		      _("remote_write_bytes: bad internal state"));
    default:
      internal_error (__FILE__, __LINE__, _("bad switch"));
    }

  return remote_write_bytes_aux (packet_format,
				 memaddr, myaddr, len, unit_size, xfered_len,
				 packet_format[0], 1);
}

/* Read memory data directly from the remote machine.
   This does not use the data cache; the data cache uses this.
   MEMADDR is the address in the remote memory space.
   MYADDR is the address of the buffer in our space.
   LEN_UNITS is the number of addressable memory units to read..
   UNIT_SIZE is the length in bytes of an addressable unit.

   Return the transferred status, error or OK (an
   'enum target_xfer_status' value).  Save the number of bytes
   transferred in *XFERED_LEN_UNITS.

   See the comment of remote_write_bytes_aux for an example of
   memory read/write exchange between gdb and the stub.  */

target_xfer_status
remote_target::remote_read_bytes_1 (CORE_ADDR memaddr, gdb_byte *myaddr,
				    ULONGEST len_units,
				    int unit_size, ULONGEST *xfered_len_units)
{
  struct remote_state *rs = get_remote_state ();
  int buf_size_bytes;		/* Max size of packet output buffer.  */
  char *p;
  int todo_units;
  int decoded_bytes;

  buf_size_bytes = get_memory_read_packet_size ();
  /* The packet buffer will be large enough for the payload;
     get_memory_packet_size ensures this.  */

  /* Number of units that will fit.  */
  todo_units = std::min (len_units,
			 (ULONGEST) (buf_size_bytes / unit_size) / 2);

  /* Construct "m"<memaddr>","<len>".  */
  memaddr = remote_address_masked (memaddr);
  p = rs->buf.data ();
  *p++ = 'm';
  p += hexnumstr (p, (ULONGEST) memaddr);
  *p++ = ',';
  p += hexnumstr (p, (ULONGEST) todo_units);
  *p = '\0';
  putpkt (rs->buf);
  getpkt (&rs->buf, 0);
  if (rs->buf[0] == 'E'
      && isxdigit (rs->buf[1]) && isxdigit (rs->buf[2])
      && rs->buf[3] == '\0')
    return TARGET_XFER_E_IO;
  /* Reply describes memory byte by byte, each byte encoded as two hex
     characters.  */
  p = rs->buf.data ();
  decoded_bytes = hex2bin (p, myaddr, todo_units * unit_size);
  /* Return what we have.  Let higher layers handle partial reads.  */
  *xfered_len_units = (ULONGEST) (decoded_bytes / unit_size);
  return (*xfered_len_units != 0) ? TARGET_XFER_OK : TARGET_XFER_EOF;
}

/* Using the set of read-only target sections of remote, read live
   read-only memory.

   For interface/parameters/return description see target.h,
   to_xfer_partial.  */

target_xfer_status
remote_target::remote_xfer_live_readonly_partial (gdb_byte *readbuf,
						  ULONGEST memaddr,
						  ULONGEST len,
						  int unit_size,
						  ULONGEST *xfered_len)
{
  struct target_section *secp;
  struct target_section_table *table;

  secp = target_section_by_addr (this, memaddr);
  if (secp != NULL
      && (bfd_get_section_flags (secp->the_bfd_section->owner,
				 secp->the_bfd_section)
	  & SEC_READONLY))
    {
      struct target_section *p;
      ULONGEST memend = memaddr + len;

      table = target_get_section_table (this);

      for (p = table->sections; p < table->sections_end; p++)
	{
	  if (memaddr >= p->addr)
	    {
	      if (memend <= p->endaddr)
		{
		  /* Entire transfer is within this section.  */
		  return remote_read_bytes_1 (memaddr, readbuf, len, unit_size,
					      xfered_len);
		}
	      else if (memaddr >= p->endaddr)
		{
		  /* This section ends before the transfer starts.  */
		  continue;
		}
	      else
		{
		  /* This section overlaps the transfer.  Just do half.  */
		  len = p->endaddr - memaddr;
		  return remote_read_bytes_1 (memaddr, readbuf, len, unit_size,
					      xfered_len);
		}
	    }
	}
    }

  return TARGET_XFER_EOF;
}

/* Similar to remote_read_bytes_1, but it reads from the remote stub
   first if the requested memory is unavailable in traceframe.
   Otherwise, fall back to remote_read_bytes_1.  */

target_xfer_status
remote_target::remote_read_bytes (CORE_ADDR memaddr,
				  gdb_byte *myaddr, ULONGEST len, int unit_size,
				  ULONGEST *xfered_len)
{
  if (len == 0)
    return TARGET_XFER_EOF;

  if (get_traceframe_number () != -1)
    {
      std::vector<mem_range> available;

      /* If we fail to get the set of available memory, then the
	 target does not support querying traceframe info, and so we
	 attempt reading from the traceframe anyway (assuming the
	 target implements the old QTro packet then).  */
      if (traceframe_available_memory (&available, memaddr, len))
	{
	  if (available.empty () || available[0].start != memaddr)
	    {
	      enum target_xfer_status res;

	      /* Don't read into the traceframe's available
		 memory.  */
	      if (!available.empty ())
		{
		  LONGEST oldlen = len;

		  len = available[0].start - memaddr;
		  gdb_assert (len <= oldlen);
		}

	      /* This goes through the topmost target again.  */
	      res = remote_xfer_live_readonly_partial (myaddr, memaddr,
						       len, unit_size, xfered_len);
	      if (res == TARGET_XFER_OK)
		return TARGET_XFER_OK;
	      else
		{
		  /* No use trying further, we know some memory starting
		     at MEMADDR isn't available.  */
		  *xfered_len = len;
		  return (*xfered_len != 0) ?
		    TARGET_XFER_UNAVAILABLE : TARGET_XFER_EOF;
		}
	    }

	  /* Don't try to read more than how much is available, in
	     case the target implements the deprecated QTro packet to
	     cater for older GDBs (the target's knowledge of read-only
	     sections may be outdated by now).  */
	  len = available[0].length;
	}
    }

  return remote_read_bytes_1 (memaddr, myaddr, len, unit_size, xfered_len);
}



/* Sends a packet with content determined by the printf format string
   FORMAT and the remaining arguments, then gets the reply.  Returns
   whether the packet was a success, a failure, or unknown.  */

packet_result
remote_target::remote_send_printf (const char *format, ...)
{
  struct remote_state *rs = get_remote_state ();
  int max_size = get_remote_packet_size ();
  va_list ap;

  va_start (ap, format);

  rs->buf[0] = '\0';
  int size = vsnprintf (rs->buf.data (), max_size, format, ap);

  va_end (ap);

  if (size >= max_size)
    internal_error (__FILE__, __LINE__, _("Too long remote packet."));

  if (putpkt (rs->buf) < 0)
    error (_("Communication problem with target."));

  rs->buf[0] = '\0';
  getpkt (&rs->buf, 0);

  return packet_check_result (rs->buf);
}

/* Flash writing can take quite some time.  We'll set
   effectively infinite timeout for flash operations.
   In future, we'll need to decide on a better approach.  */
static const int remote_flash_timeout = 1000;

void
remote_target::flash_erase (ULONGEST address, LONGEST length)
{
  int addr_size = gdbarch_addr_bit (target_gdbarch ()) / 8;
  enum packet_result ret;
  scoped_restore restore_timeout
    = make_scoped_restore (&remote_timeout, remote_flash_timeout);

  ret = remote_send_printf ("vFlashErase:%s,%s",
			    phex (address, addr_size),
			    phex (length, 4));
  switch (ret)
    {
    case PACKET_UNKNOWN:
      error (_("Remote target does not support flash erase"));
    case PACKET_ERROR:
      error (_("Error erasing flash with vFlashErase packet"));
    default:
      break;
    }
}

target_xfer_status
remote_target::remote_flash_write (ULONGEST address,
				   ULONGEST length, ULONGEST *xfered_len,
				   const gdb_byte *data)
{
  scoped_restore restore_timeout
    = make_scoped_restore (&remote_timeout, remote_flash_timeout);
  return remote_write_bytes_aux ("vFlashWrite:", address, data, length, 1,
				 xfered_len,'X', 0);
}

void
remote_target::flash_done ()
{
  int ret;

  scoped_restore restore_timeout
    = make_scoped_restore (&remote_timeout, remote_flash_timeout);

  ret = remote_send_printf ("vFlashDone");

  switch (ret)
    {
    case PACKET_UNKNOWN:
      error (_("Remote target does not support vFlashDone"));
    case PACKET_ERROR:
      error (_("Error finishing flash operation"));
    default:
      break;
    }
}

void
remote_target::files_info ()
{
  puts_filtered ("Debugging a target over a serial line.\n");
}

/* Stuff for dealing with the packets which are part of this protocol.
   See comment at top of file for details.  */

/* Close/unpush the remote target, and throw a TARGET_CLOSE_ERROR
   error to higher layers.  Called when a serial error is detected.
   The exception message is STRING, followed by a colon and a blank,
   the system error message for errno at function entry and final dot
   for output compatibility with throw_perror_with_name.  */

static void
unpush_and_perror (const char *string)
{
  int saved_errno = errno;

  remote_unpush_target ();
  throw_error (TARGET_CLOSE_ERROR, "%s: %s.", string,
	       safe_strerror (saved_errno));
}

/* Read a single character from the remote end.  The current quit
   handler is overridden to avoid quitting in the middle of packet
   sequence, as that would break communication with the remote server.
   See remote_serial_quit_handler for more detail.  */

int
remote_target::readchar (int timeout)
{
  int ch;
  struct remote_state *rs = get_remote_state ();

  {
    scoped_restore restore_quit_target
      = make_scoped_restore (&curr_quit_handler_target, this);
    scoped_restore restore_quit
      = make_scoped_restore (&quit_handler, ::remote_serial_quit_handler);

    rs->got_ctrlc_during_io = 0;

    ch = serial_readchar (rs->remote_desc, timeout);

    if (rs->got_ctrlc_during_io)
      set_quit_flag ();
  }

  if (ch >= 0)
    return ch;

  switch ((enum serial_rc) ch)
    {
    case SERIAL_EOF:
      remote_unpush_target ();
      throw_error (TARGET_CLOSE_ERROR, _("Remote connection closed"));
      /* no return */
    case SERIAL_ERROR:
      unpush_and_perror (_("Remote communication error.  "
			   "Target disconnected."));
      /* no return */
    case SERIAL_TIMEOUT:
      break;
    }
  return ch;
}

/* Wrapper for serial_write that closes the target and throws if
   writing fails.  The current quit handler is overridden to avoid
   quitting in the middle of packet sequence, as that would break
   communication with the remote server.  See
   remote_serial_quit_handler for more detail.  */

void
remote_target::remote_serial_write (const char *str, int len)
{
  struct remote_state *rs = get_remote_state ();

  scoped_restore restore_quit_target
    = make_scoped_restore (&curr_quit_handler_target, this);
  scoped_restore restore_quit
    = make_scoped_restore (&quit_handler, ::remote_serial_quit_handler);

  rs->got_ctrlc_during_io = 0;

  if (serial_write (rs->remote_desc, str, len))
    {
      unpush_and_perror (_("Remote communication error.  "
			   "Target disconnected."));
    }

  if (rs->got_ctrlc_during_io)
    set_quit_flag ();
}

/* Return a string representing an escaped version of BUF, of len N.
   E.g. \n is converted to \\n, \t to \\t, etc.  */

static std::string
escape_buffer (const char *buf, int n)
{
  string_file stb;

  stb.putstrn (buf, n, '\\');
  return std::move (stb.string ());
}

/* Display a null-terminated packet on stdout, for debugging, using C
   string notation.  */

static void
print_packet (const char *buf)
{
  puts_filtered ("\"");
  fputstr_filtered (buf, '"', gdb_stdout);
  puts_filtered ("\"");
}

int
remote_target::putpkt (const char *buf)
{
  return putpkt_binary (buf, strlen (buf));
}

/* Wrapper around remote_target::putpkt to avoid exporting
   remote_target.  */

int
putpkt (remote_target *remote, const char *buf)
{
  return remote->putpkt (buf);
}

/* Send a packet to the remote machine, with error checking.  The data
   of the packet is in BUF.  The string in BUF can be at most
   get_remote_packet_size () - 5 to account for the $, # and checksum,
   and for a possible /0 if we are debugging (remote_debug) and want
   to print the sent packet as a string.  */

int
remote_target::putpkt_binary (const char *buf, int cnt)
{
  struct remote_state *rs = get_remote_state ();
  int i;
  unsigned char csum = 0;
  gdb::def_vector<char> data (cnt + 6);
  char *buf2 = data.data ();

  int ch;
  int tcount = 0;
  char *p;

  /* Catch cases like trying to read memory or listing threads while
     we're waiting for a stop reply.  The remote server wouldn't be
     ready to handle this request, so we'd hang and timeout.  We don't
     have to worry about this in synchronous mode, because in that
     case it's not possible to issue a command while the target is
     running.  This is not a problem in non-stop mode, because in that
     case, the stub is always ready to process serial input.  */
  if (!target_is_non_stop_p ()
      && target_is_async_p ()
      && rs->waiting_for_stop_reply)
    {
      error (_("Cannot execute this command while the target is running.\n"
	       "Use the \"interrupt\" command to stop the target\n"
	       "and then try again."));
    }

  /* We're sending out a new packet.  Make sure we don't look at a
     stale cached response.  */
  rs->cached_wait_status = 0;

  /* Copy the packet into buffer BUF2, encapsulating it
     and giving it a checksum.  */

  p = buf2;
  *p++ = '$';

  for (i = 0; i < cnt; i++)
    {
      csum += buf[i];
      *p++ = buf[i];
    }
  *p++ = '#';
  *p++ = tohex ((csum >> 4) & 0xf);
  *p++ = tohex (csum & 0xf);

  /* Send it over and over until we get a positive ack.  */

  while (1)
    {
      int started_error_output = 0;

      if (remote_debug)
	{
	  *p = '\0';

	  int len = (int) (p - buf2);

	  std::string str
	    = escape_buffer (buf2, std::min (len, REMOTE_DEBUG_MAX_CHAR));

	  fprintf_unfiltered (gdb_stdlog, "Sending packet: %s", str.c_str ());

	  if (len > REMOTE_DEBUG_MAX_CHAR)
	    fprintf_unfiltered (gdb_stdlog, "[%d bytes omitted]",
				len - REMOTE_DEBUG_MAX_CHAR);

	  fprintf_unfiltered (gdb_stdlog, "...");

	  gdb_flush (gdb_stdlog);
	}
      remote_serial_write (buf2, p - buf2);

      /* If this is a no acks version of the remote protocol, send the
	 packet and move on.  */
      if (rs->noack_mode)
        break;

      /* Read until either a timeout occurs (-2) or '+' is read.
	 Handle any notification that arrives in the mean time.  */
      while (1)
	{
	  ch = readchar (remote_timeout);

	  if (remote_debug)
	    {
	      switch (ch)
		{
		case '+':
		case '-':
		case SERIAL_TIMEOUT:
		case '$':
		case '%':
		  if (started_error_output)
		    {
		      putchar_unfiltered ('\n');
		      started_error_output = 0;
		    }
		}
	    }

	  switch (ch)
	    {
	    case '+':
	      if (remote_debug)
		fprintf_unfiltered (gdb_stdlog, "Ack\n");
	      return 1;
	    case '-':
	      if (remote_debug)
		fprintf_unfiltered (gdb_stdlog, "Nak\n");
	      /* FALLTHROUGH */
	    case SERIAL_TIMEOUT:
	      tcount++;
	      if (tcount > 3)
		return 0;
	      break;		/* Retransmit buffer.  */
	    case '$':
	      {
	        if (remote_debug)
		  fprintf_unfiltered (gdb_stdlog,
				      "Packet instead of Ack, ignoring it\n");
		/* It's probably an old response sent because an ACK
		   was lost.  Gobble up the packet and ack it so it
		   doesn't get retransmitted when we resend this
		   packet.  */
		skip_frame ();
		remote_serial_write ("+", 1);
		continue;	/* Now, go look for +.  */
	      }

	    case '%':
	      {
		int val;

		/* If we got a notification, handle it, and go back to looking
		   for an ack.  */
		/* We've found the start of a notification.  Now
		   collect the data.  */
		val = read_frame (&rs->buf);
		if (val >= 0)
		  {
		    if (remote_debug)
		      {
			std::string str = escape_buffer (rs->buf.data (), val);

			fprintf_unfiltered (gdb_stdlog,
					    "  Notification received: %s\n",
					    str.c_str ());
		      }
		    handle_notification (rs->notif_state, rs->buf.data ());
		    /* We're in sync now, rewait for the ack.  */
		    tcount = 0;
		  }
		else
		  {
		    if (remote_debug)
		      {
			if (!started_error_output)
			  {
			    started_error_output = 1;
			    fprintf_unfiltered (gdb_stdlog, "putpkt: Junk: ");
			  }
			fputc_unfiltered (ch & 0177, gdb_stdlog);
			fprintf_unfiltered (gdb_stdlog, "%s", rs->buf.data ());
		      }
		  }
		continue;
	      }
	      /* fall-through */
	    default:
	      if (remote_debug)
		{
		  if (!started_error_output)
		    {
		      started_error_output = 1;
		      fprintf_unfiltered (gdb_stdlog, "putpkt: Junk: ");
		    }
		  fputc_unfiltered (ch & 0177, gdb_stdlog);
		}
	      continue;
	    }
	  break;		/* Here to retransmit.  */
	}

#if 0
      /* This is wrong.  If doing a long backtrace, the user should be
         able to get out next time we call QUIT, without anything as
         violent as interrupt_query.  If we want to provide a way out of
         here without getting to the next QUIT, it should be based on
         hitting ^C twice as in remote_wait.  */
      if (quit_flag)
	{
	  quit_flag = 0;
	  interrupt_query ();
	}
#endif
    }

  return 0;
}

/* Come here after finding the start of a frame when we expected an
   ack.  Do our best to discard the rest of this packet.  */

void
remote_target::skip_frame ()
{
  int c;

  while (1)
    {
      c = readchar (remote_timeout);
      switch (c)
	{
	case SERIAL_TIMEOUT:
	  /* Nothing we can do.  */
	  return;
	case '#':
	  /* Discard the two bytes of checksum and stop.  */
	  c = readchar (remote_timeout);
	  if (c >= 0)
	    c = readchar (remote_timeout);

	  return;
	case '*':		/* Run length encoding.  */
	  /* Discard the repeat count.  */
	  c = readchar (remote_timeout);
	  if (c < 0)
	    return;
	  break;
	default:
	  /* A regular character.  */
	  break;
	}
    }
}

/* Come here after finding the start of the frame.  Collect the rest
   into *BUF, verifying the checksum, length, and handling run-length
   compression.  NUL terminate the buffer.  If there is not enough room,
   expand *BUF.

   Returns -1 on error, number of characters in buffer (ignoring the
   trailing NULL) on success. (could be extended to return one of the
   SERIAL status indications).  */

long
remote_target::read_frame (gdb::char_vector *buf_p)
{
  unsigned char csum;
  long bc;
  int c;
  char *buf = buf_p->data ();
  struct remote_state *rs = get_remote_state ();

  csum = 0;
  bc = 0;

  while (1)
    {
      c = readchar (remote_timeout);
      switch (c)
	{
	case SERIAL_TIMEOUT:
	  if (remote_debug)
	    fputs_filtered ("Timeout in mid-packet, retrying\n", gdb_stdlog);
	  return -1;
	case '$':
	  if (remote_debug)
	    fputs_filtered ("Saw new packet start in middle of old one\n",
			    gdb_stdlog);
	  return -1;		/* Start a new packet, count retries.  */
	case '#':
	  {
	    unsigned char pktcsum;
	    int check_0 = 0;
	    int check_1 = 0;

	    buf[bc] = '\0';

	    check_0 = readchar (remote_timeout);
	    if (check_0 >= 0)
	      check_1 = readchar (remote_timeout);

	    if (check_0 == SERIAL_TIMEOUT || check_1 == SERIAL_TIMEOUT)
	      {
		if (remote_debug)
		  fputs_filtered ("Timeout in checksum, retrying\n",
				  gdb_stdlog);
		return -1;
	      }
	    else if (check_0 < 0 || check_1 < 0)
	      {
		if (remote_debug)
		  fputs_filtered ("Communication error in checksum\n",
				  gdb_stdlog);
		return -1;
	      }

	    /* Don't recompute the checksum; with no ack packets we
	       don't have any way to indicate a packet retransmission
	       is necessary.  */
	    if (rs->noack_mode)
	      return bc;

	    pktcsum = (fromhex (check_0) << 4) | fromhex (check_1);
	    if (csum == pktcsum)
              return bc;

	    if (remote_debug)
	      {
		std::string str = escape_buffer (buf, bc);

		fprintf_unfiltered (gdb_stdlog,
				    "Bad checksum, sentsum=0x%x, "
				    "csum=0x%x, buf=%s\n",
				    pktcsum, csum, str.c_str ());
	      }
	    /* Number of characters in buffer ignoring trailing
               NULL.  */
	    return -1;
	  }
	case '*':		/* Run length encoding.  */
          {
	    int repeat;

 	    csum += c;
	    c = readchar (remote_timeout);
	    csum += c;
	    repeat = c - ' ' + 3;	/* Compute repeat count.  */

	    /* The character before ``*'' is repeated.  */

	    if (repeat > 0 && repeat <= 255 && bc > 0)
	      {
		if (bc + repeat - 1 >= buf_p->size () - 1)
		  {
		    /* Make some more room in the buffer.  */
		    buf_p->resize (buf_p->size () + repeat);
		    buf = buf_p->data ();
		  }

		memset (&buf[bc], buf[bc - 1], repeat);
		bc += repeat;
		continue;
	      }

	    buf[bc] = '\0';
	    printf_filtered (_("Invalid run length encoding: %s\n"), buf);
	    return -1;
	  }
	default:
	  if (bc >= buf_p->size () - 1)
	    {
	      /* Make some more room in the buffer.  */
	      buf_p->resize (buf_p->size () * 2);
	      buf = buf_p->data ();
	    }

	  buf[bc++] = c;
	  csum += c;
	  continue;
	}
    }
}

/* Read a packet from the remote machine, with error checking, and
   store it in *BUF.  Resize *BUF if necessary to hold the result.  If
   FOREVER, wait forever rather than timing out; this is used (in
   synchronous mode) to wait for a target that is is executing user
   code to stop.  */
/* FIXME: ezannoni 2000-02-01 this wrapper is necessary so that we
   don't have to change all the calls to getpkt to deal with the
   return value, because at the moment I don't know what the right
   thing to do it for those.  */

void
remote_target::getpkt (gdb::char_vector *buf, int forever)
{
  getpkt_sane (buf, forever);
}


/* Read a packet from the remote machine, with error checking, and
   store it in *BUF.  Resize *BUF if necessary to hold the result.  If
   FOREVER, wait forever rather than timing out; this is used (in
   synchronous mode) to wait for a target that is is executing user
   code to stop.  If FOREVER == 0, this function is allowed to time
   out gracefully and return an indication of this to the caller.
   Otherwise return the number of bytes read.  If EXPECTING_NOTIF,
   consider receiving a notification enough reason to return to the
   caller.  *IS_NOTIF is an output boolean that indicates whether *BUF
   holds a notification or not (a regular packet).  */

int
remote_target::getpkt_or_notif_sane_1 (gdb::char_vector *buf,
				       int forever, int expecting_notif,
				       int *is_notif)
{
  struct remote_state *rs = get_remote_state ();
  int c;
  int tries;
  int timeout;
  int val = -1;

  /* We're reading a new response.  Make sure we don't look at a
     previously cached response.  */
  rs->cached_wait_status = 0;

  strcpy (buf->data (), "timeout");

  if (forever)
    timeout = watchdog > 0 ? watchdog : -1;
  else if (expecting_notif)
    timeout = 0; /* There should already be a char in the buffer.  If
		    not, bail out.  */
  else
    timeout = remote_timeout;

#define MAX_TRIES 3

  /* Process any number of notifications, and then return when
     we get a packet.  */
  for (;;)
    {
      /* If we get a timeout or bad checksum, retry up to MAX_TRIES
	 times.  */
      for (tries = 1; tries <= MAX_TRIES; tries++)
	{
	  /* This can loop forever if the remote side sends us
	     characters continuously, but if it pauses, we'll get
	     SERIAL_TIMEOUT from readchar because of timeout.  Then
	     we'll count that as a retry.

	     Note that even when forever is set, we will only wait
	     forever prior to the start of a packet.  After that, we
	     expect characters to arrive at a brisk pace.  They should
	     show up within remote_timeout intervals.  */
	  do
	    c = readchar (timeout);
	  while (c != SERIAL_TIMEOUT && c != '$' && c != '%');

	  if (c == SERIAL_TIMEOUT)
	    {
	      if (expecting_notif)
		return -1; /* Don't complain, it's normal to not get
			      anything in this case.  */

	      if (forever)	/* Watchdog went off?  Kill the target.  */
		{
		  remote_unpush_target ();
		  throw_error (TARGET_CLOSE_ERROR,
			       _("Watchdog timeout has expired.  "
				 "Target detached."));
		}
	      if (remote_debug)
		fputs_filtered ("Timed out.\n", gdb_stdlog);
	    }
	  else
	    {
	      /* We've found the start of a packet or notification.
		 Now collect the data.  */
	      val = read_frame (buf);
	      if (val >= 0)
		break;
	    }

	  remote_serial_write ("-", 1);
	}

      if (tries > MAX_TRIES)
	{
	  /* We have tried hard enough, and just can't receive the
	     packet/notification.  Give up.  */
	  printf_unfiltered (_("Ignoring packet error, continuing...\n"));

	  /* Skip the ack char if we're in no-ack mode.  */
	  if (!rs->noack_mode)
	    remote_serial_write ("+", 1);
	  return -1;
	}

      /* If we got an ordinary packet, return that to our caller.  */
      if (c == '$')
	{
	  if (remote_debug)
	    {
	      std::string str
		= escape_buffer (buf->data (),
				 std::min (val, REMOTE_DEBUG_MAX_CHAR));

	      fprintf_unfiltered (gdb_stdlog, "Packet received: %s",
				  str.c_str ());

	      if (val > REMOTE_DEBUG_MAX_CHAR)
		fprintf_unfiltered (gdb_stdlog, "[%d bytes omitted]",
				    val - REMOTE_DEBUG_MAX_CHAR);

	      fprintf_unfiltered (gdb_stdlog, "\n");
	    }

	  /* Skip the ack char if we're in no-ack mode.  */
	  if (!rs->noack_mode)
	    remote_serial_write ("+", 1);
	  if (is_notif != NULL)
	    *is_notif = 0;
	  return val;
	}

       /* If we got a notification, handle it, and go back to looking
	 for a packet.  */
      else
	{
	  gdb_assert (c == '%');

	  if (remote_debug)
	    {
	      std::string str = escape_buffer (buf->data (), val);

	      fprintf_unfiltered (gdb_stdlog,
				  "  Notification received: %s\n",
				  str.c_str ());
	    }
	  if (is_notif != NULL)
	    *is_notif = 1;

	  handle_notification (rs->notif_state, buf->data ());

	  /* Notifications require no acknowledgement.  */

	  if (expecting_notif)
	    return val;
	}
    }
}

int
remote_target::getpkt_sane (gdb::char_vector *buf, int forever)
{
  return getpkt_or_notif_sane_1 (buf, forever, 0, NULL);
}

int
remote_target::getpkt_or_notif_sane (gdb::char_vector *buf, int forever,
				     int *is_notif)
{
  return getpkt_or_notif_sane_1 (buf, forever, 1, is_notif);
}

/* Kill any new fork children of process PID that haven't been
   processed by follow_fork.  */

void
remote_target::kill_new_fork_children (int pid)
{
  remote_state *rs = get_remote_state ();
  struct notif_client *notif = &notif_client_stop;

  /* Kill the fork child threads of any threads in process PID
     that are stopped at a fork event.  */
  for (thread_info *thread : all_non_exited_threads ())
    {
      struct target_waitstatus *ws = &thread->pending_follow;

      if (is_pending_fork_parent (ws, pid, thread->ptid))
	{
	  int child_pid = ws->value.related_pid.pid ();
	  int res;

	  res = remote_vkill (child_pid);
	  if (res != 0)
	    error (_("Can't kill fork child process %d"), child_pid);
	}
    }

  /* Check for any pending fork events (not reported or processed yet)
     in process PID and kill those fork child threads as well.  */
  remote_notif_get_pending_events (notif);
  for (auto &event : rs->stop_reply_queue)
    if (is_pending_fork_parent (&event->ws, pid, event->ptid))
      {
	int child_pid = event->ws.value.related_pid.pid ();
	int res;

	res = remote_vkill (child_pid);
	if (res != 0)
	  error (_("Can't kill fork child process %d"), child_pid);
      }
}


/* Target hook to kill the current inferior.  */

void
remote_target::kill ()
{
  int res = -1;
  int pid = inferior_ptid.pid ();
  struct remote_state *rs = get_remote_state ();

  if (packet_support (PACKET_vKill) != PACKET_DISABLE)
    {
      /* If we're stopped while forking and we haven't followed yet,
	 kill the child task.  We need to do this before killing the
	 parent task because if this is a vfork then the parent will
	 be sleeping.  */
      kill_new_fork_children (pid);

      res = remote_vkill (pid);
      if (res == 0)
	{
	  target_mourn_inferior (inferior_ptid);
	  return;
	}
    }

  /* If we are in 'target remote' mode and we are killing the only
     inferior, then we will tell gdbserver to exit and unpush the
     target.  */
  if (res == -1 && !remote_multi_process_p (rs)
      && number_of_live_inferiors () == 1)
    {
      remote_kill_k ();

      /* We've killed the remote end, we get to mourn it.  If we are
	 not in extended mode, mourning the inferior also unpushes
	 remote_ops from the target stack, which closes the remote
	 connection.  */
      target_mourn_inferior (inferior_ptid);

      return;
    }

  error (_("Can't kill process"));
}

/* Send a kill request to the target using the 'vKill' packet.  */

int
remote_target::remote_vkill (int pid)
{
  if (packet_support (PACKET_vKill) == PACKET_DISABLE)
    return -1;

  remote_state *rs = get_remote_state ();

  /* Tell the remote target to detach.  */
  xsnprintf (rs->buf.data (), get_remote_packet_size (), "vKill;%x", pid);
  putpkt (rs->buf);
  getpkt (&rs->buf, 0);

  switch (packet_ok (rs->buf,
		     &remote_protocol_packets[PACKET_vKill]))
    {
    case PACKET_OK:
      return 0;
    case PACKET_ERROR:
      return 1;
    case PACKET_UNKNOWN:
      return -1;
    default:
      internal_error (__FILE__, __LINE__, _("Bad result from packet_ok"));
    }
}

/* Send a kill request to the target using the 'k' packet.  */

void
remote_target::remote_kill_k ()
{
  /* Catch errors so the user can quit from gdb even when we
     aren't on speaking terms with the remote system.  */
  TRY
    {
      putpkt ("k");
    }
  CATCH (ex, RETURN_MASK_ERROR)
    {
      if (ex.error == TARGET_CLOSE_ERROR)
	{
	  /* If we got an (EOF) error that caused the target
	     to go away, then we're done, that's what we wanted.
	     "k" is susceptible to cause a premature EOF, given
	     that the remote server isn't actually required to
	     reply to "k", and it can happen that it doesn't
	     even get to reply ACK to the "k".  */
	  return;
	}

      /* Otherwise, something went wrong.  We didn't actually kill
	 the target.  Just propagate the exception, and let the
	 user or higher layers decide what to do.  */
      throw_exception (ex);
    }
  END_CATCH
}

void
remote_target::mourn_inferior ()
{
  struct remote_state *rs = get_remote_state ();

  /* We're no longer interested in notification events of an inferior
     that exited or was killed/detached.  */
  discard_pending_stop_replies (current_inferior ());

  /* In 'target remote' mode with one inferior, we close the connection.  */
  if (!rs->extended && number_of_live_inferiors () <= 1)
    {
      unpush_target (this);

      /* remote_close takes care of doing most of the clean up.  */
      generic_mourn_inferior ();
      return;
    }

  /* In case we got here due to an error, but we're going to stay
     connected.  */
  rs->waiting_for_stop_reply = 0;

  /* If the current general thread belonged to the process we just
     detached from or has exited, the remote side current general
     thread becomes undefined.  Considering a case like this:

     - We just got here due to a detach.
     - The process that we're detaching from happens to immediately
       report a global breakpoint being hit in non-stop mode, in the
       same thread we had selected before.
     - GDB attaches to this process again.
     - This event happens to be the next event we handle.

     GDB would consider that the current general thread didn't need to
     be set on the stub side (with Hg), since for all it knew,
     GENERAL_THREAD hadn't changed.

     Notice that although in all-stop mode, the remote server always
     sets the current thread to the thread reporting the stop event,
     that doesn't happen in non-stop mode; in non-stop, the stub *must
     not* change the current thread when reporting a breakpoint hit,
     due to the decoupling of event reporting and event handling.

     To keep things simple, we always invalidate our notion of the
     current thread.  */
  record_currthread (rs, minus_one_ptid);

  /* Call common code to mark the inferior as not running.  */
  generic_mourn_inferior ();

  if (!have_inferiors ())
    {
      if (!remote_multi_process_p (rs))
	{
	  /* Check whether the target is running now - some remote stubs
	     automatically restart after kill.	*/
	  putpkt ("?");
	  getpkt (&rs->buf, 0);

	  if (rs->buf[0] == 'S' || rs->buf[0] == 'T')
	    {
	      /* Assume that the target has been restarted.  Set
		 inferior_ptid so that bits of core GDB realizes
		 there's something here, e.g., so that the user can
		 say "kill" again.  */
	      inferior_ptid = magic_null_ptid;
	    }
	}
    }
}

bool
extended_remote_target::supports_disable_randomization ()
{
  return packet_support (PACKET_QDisableRandomization) == PACKET_ENABLE;
}

void
remote_target::extended_remote_disable_randomization (int val)
{
  struct remote_state *rs = get_remote_state ();
  char *reply;

  xsnprintf (rs->buf.data (), get_remote_packet_size (),
	     "QDisableRandomization:%x", val);
  putpkt (rs->buf);
  reply = remote_get_noisy_reply ();
  if (*reply == '\0')
    error (_("Target does not support QDisableRandomization."));
  if (strcmp (reply, "OK") != 0)
    error (_("Bogus QDisableRandomization reply from target: %s"), reply);
}

int
remote_target::extended_remote_run (const std::string &args)
{
  struct remote_state *rs = get_remote_state ();
  int len;
  const char *remote_exec_file = get_remote_exec_file ();

  /* If the user has disabled vRun support, or we have detected that
     support is not available, do not try it.  */
  if (packet_support (PACKET_vRun) == PACKET_DISABLE)
    return -1;

  strcpy (rs->buf.data (), "vRun;");
  len = strlen (rs->buf.data ());

  if (strlen (remote_exec_file) * 2 + len >= get_remote_packet_size ())
    error (_("Remote file name too long for run packet"));
  len += 2 * bin2hex ((gdb_byte *) remote_exec_file, rs->buf.data () + len,
		      strlen (remote_exec_file));

  if (!args.empty ())
    {
      int i;

      gdb_argv argv (args.c_str ());
      for (i = 0; argv[i] != NULL; i++)
	{
	  if (strlen (argv[i]) * 2 + 1 + len >= get_remote_packet_size ())
	    error (_("Argument list too long for run packet"));
	  rs->buf[len++] = ';';
	  len += 2 * bin2hex ((gdb_byte *) argv[i], rs->buf.data () + len,
			      strlen (argv[i]));
	}
    }

  rs->buf[len++] = '\0';

  putpkt (rs->buf);
  getpkt (&rs->buf, 0);

  switch (packet_ok (rs->buf, &remote_protocol_packets[PACKET_vRun]))
    {
    case PACKET_OK:
      /* We have a wait response.  All is well.  */
      return 0;
    case PACKET_UNKNOWN:
      return -1;
    case PACKET_ERROR:
      if (remote_exec_file[0] == '\0')
	error (_("Running the default executable on the remote target failed; "
		 "try \"set remote exec-file\"?"));
      else
	error (_("Running \"%s\" on the remote target failed"),
	       remote_exec_file);
    default:
      gdb_assert_not_reached (_("bad switch"));
    }
}

/* Helper function to send set/unset environment packets.  ACTION is
   either "set" or "unset".  PACKET is either "QEnvironmentHexEncoded"
   or "QEnvironmentUnsetVariable".  VALUE is the variable to be
   sent.  */

void
remote_target::send_environment_packet (const char *action,
					const char *packet,
					const char *value)
{
  remote_state *rs = get_remote_state ();

  /* Convert the environment variable to an hex string, which
     is the best format to be transmitted over the wire.  */
  std::string encoded_value = bin2hex ((const gdb_byte *) value,
					 strlen (value));

  xsnprintf (rs->buf.data (), get_remote_packet_size (),
	     "%s:%s", packet, encoded_value.c_str ());

  putpkt (rs->buf);
  getpkt (&rs->buf, 0);
  if (strcmp (rs->buf.data (), "OK") != 0)
    warning (_("Unable to %s environment variable '%s' on remote."),
	     action, value);
}

/* Helper function to handle the QEnvironment* packets.  */

void
remote_target::extended_remote_environment_support ()
{
  remote_state *rs = get_remote_state ();

  if (packet_support (PACKET_QEnvironmentReset) != PACKET_DISABLE)
    {
      putpkt ("QEnvironmentReset");
      getpkt (&rs->buf, 0);
      if (strcmp (rs->buf.data (), "OK") != 0)
	warning (_("Unable to reset environment on remote."));
    }

  gdb_environ *e = &current_inferior ()->environment;

  if (packet_support (PACKET_QEnvironmentHexEncoded) != PACKET_DISABLE)
    for (const std::string &el : e->user_set_env ())
      send_environment_packet ("set", "QEnvironmentHexEncoded",
			       el.c_str ());

  if (packet_support (PACKET_QEnvironmentUnset) != PACKET_DISABLE)
    for (const std::string &el : e->user_unset_env ())
      send_environment_packet ("unset", "QEnvironmentUnset", el.c_str ());
}

/* Helper function to set the current working directory for the
   inferior in the remote target.  */

void
remote_target::extended_remote_set_inferior_cwd ()
{
  if (packet_support (PACKET_QSetWorkingDir) != PACKET_DISABLE)
    {
      const char *inferior_cwd = get_inferior_cwd ();
      remote_state *rs = get_remote_state ();

      if (inferior_cwd != NULL)
	{
	  std::string hexpath = bin2hex ((const gdb_byte *) inferior_cwd,
					 strlen (inferior_cwd));

	  xsnprintf (rs->buf.data (), get_remote_packet_size (),
		     "QSetWorkingDir:%s", hexpath.c_str ());
	}
      else
	{
	  /* An empty inferior_cwd means that the user wants us to
	     reset the remote server's inferior's cwd.  */
	  xsnprintf (rs->buf.data (), get_remote_packet_size (),
		     "QSetWorkingDir:");
	}

      putpkt (rs->buf);
      getpkt (&rs->buf, 0);
      if (packet_ok (rs->buf,
		     &remote_protocol_packets[PACKET_QSetWorkingDir])
	  != PACKET_OK)
	error (_("\
Remote replied unexpectedly while setting the inferior's working\n\
directory: %s"),
	       rs->buf.data ());

    }
}

/* In the extended protocol we want to be able to do things like
   "run" and have them basically work as expected.  So we need
   a special create_inferior function.  We support changing the
   executable file and the command line arguments, but not the
   environment.  */

void
extended_remote_target::create_inferior (const char *exec_file,
					 const std::string &args,
					 char **env, int from_tty)
{
  int run_worked;
  char *stop_reply;
  struct remote_state *rs = get_remote_state ();
  const char *remote_exec_file = get_remote_exec_file ();

  /* If running asynchronously, register the target file descriptor
     with the event loop.  */
  if (target_can_async_p ())
    target_async (1);

  /* Disable address space randomization if requested (and supported).  */
  if (supports_disable_randomization ())
    extended_remote_disable_randomization (disable_randomization);

  /* If startup-with-shell is on, we inform gdbserver to start the
     remote inferior using a shell.  */
  if (packet_support (PACKET_QStartupWithShell) != PACKET_DISABLE)
    {
      xsnprintf (rs->buf.data (), get_remote_packet_size (),
		 "QStartupWithShell:%d", startup_with_shell ? 1 : 0);
      putpkt (rs->buf);
      getpkt (&rs->buf, 0);
      if (strcmp (rs->buf.data (), "OK") != 0)
	error (_("\
Remote replied unexpectedly while setting startup-with-shell: %s"),
	       rs->buf.data ());
    }

  extended_remote_environment_support ();

  extended_remote_set_inferior_cwd ();

  /* Now restart the remote server.  */
  run_worked = extended_remote_run (args) != -1;
  if (!run_worked)
    {
      /* vRun was not supported.  Fail if we need it to do what the
	 user requested.  */
      if (remote_exec_file[0])
	error (_("Remote target does not support \"set remote exec-file\""));
      if (!args.empty ())
	error (_("Remote target does not support \"set args\" or run ARGS"));

      /* Fall back to "R".  */
      extended_remote_restart ();
    }

  /* vRun's success return is a stop reply.  */
  stop_reply = run_worked ? rs->buf.data () : NULL;
  add_current_inferior_and_thread (stop_reply);

  /* Get updated offsets, if the stub uses qOffsets.  */
  get_offsets ();
}


/* Given a location's target info BP_TGT and the packet buffer BUF,  output
   the list of conditions (in agent expression bytecode format), if any, the
   target needs to evaluate.  The output is placed into the packet buffer
   started from BUF and ended at BUF_END.  */

static int
remote_add_target_side_condition (struct gdbarch *gdbarch,
				  struct bp_target_info *bp_tgt, char *buf,
				  char *buf_end)
{
  if (bp_tgt->conditions.empty ())
    return 0;

  buf += strlen (buf);
  xsnprintf (buf, buf_end - buf, "%s", ";");
  buf++;

  /* Send conditions to the target.  */
  for (agent_expr *aexpr : bp_tgt->conditions)
    {
      xsnprintf (buf, buf_end - buf, "X%x,", aexpr->len);
      buf += strlen (buf);
      for (int i = 0; i < aexpr->len; ++i)
	buf = pack_hex_byte (buf, aexpr->buf[i]);
      *buf = '\0';
    }
  return 0;
}

static void
remote_add_target_side_commands (struct gdbarch *gdbarch,
				 struct bp_target_info *bp_tgt, char *buf)
{
  if (bp_tgt->tcommands.empty ())
    return;

  buf += strlen (buf);

  sprintf (buf, ";cmds:%x,", bp_tgt->persist);
  buf += strlen (buf);

  /* Concatenate all the agent expressions that are commands into the
     cmds parameter.  */
  for (agent_expr *aexpr : bp_tgt->tcommands)
    {
      sprintf (buf, "X%x,", aexpr->len);
      buf += strlen (buf);
      for (int i = 0; i < aexpr->len; ++i)
	buf = pack_hex_byte (buf, aexpr->buf[i]);
      *buf = '\0';
    }
}

/* Insert a breakpoint.  On targets that have software breakpoint
   support, we ask the remote target to do the work; on targets
   which don't, we insert a traditional memory breakpoint.  */

int
remote_target::insert_breakpoint (struct gdbarch *gdbarch,
				  struct bp_target_info *bp_tgt)
{
  /* Try the "Z" s/w breakpoint packet if it is not already disabled.
     If it succeeds, then set the support to PACKET_ENABLE.  If it
     fails, and the user has explicitly requested the Z support then
     report an error, otherwise, mark it disabled and go on.  */

  if (packet_support (PACKET_Z0) != PACKET_DISABLE)
    {
      CORE_ADDR addr = bp_tgt->reqstd_address;
      struct remote_state *rs;
      char *p, *endbuf;

      /* Make sure the remote is pointing at the right process, if
	 necessary.  */
      if (!gdbarch_has_global_breakpoints (target_gdbarch ()))
	set_general_process ();

      rs = get_remote_state ();
      p = rs->buf.data ();
      endbuf = p + get_remote_packet_size ();

      *(p++) = 'Z';
      *(p++) = '0';
      *(p++) = ',';
      addr = (ULONGEST) remote_address_masked (addr);
      p += hexnumstr (p, addr);
      xsnprintf (p, endbuf - p, ",%d", bp_tgt->kind);

      if (supports_evaluation_of_breakpoint_conditions ())
	remote_add_target_side_condition (gdbarch, bp_tgt, p, endbuf);

      if (can_run_breakpoint_commands ())
	remote_add_target_side_commands (gdbarch, bp_tgt, p);

      putpkt (rs->buf);
      getpkt (&rs->buf, 0);

      switch (packet_ok (rs->buf, &remote_protocol_packets[PACKET_Z0]))
	{
	case PACKET_ERROR:
	  return -1;
	case PACKET_OK:
	  return 0;
	case PACKET_UNKNOWN:
	  break;
	}
    }

  /* If this breakpoint has target-side commands but this stub doesn't
     support Z0 packets, throw error.  */
  if (!bp_tgt->tcommands.empty ())
    throw_error (NOT_SUPPORTED_ERROR, _("\
Target doesn't support breakpoints that have target side commands."));

  return memory_insert_breakpoint (this, gdbarch, bp_tgt);
}

int
remote_target::remove_breakpoint (struct gdbarch *gdbarch,
				  struct bp_target_info *bp_tgt,
				  enum remove_bp_reason reason)
{
  CORE_ADDR addr = bp_tgt->placed_address;
  struct remote_state *rs = get_remote_state ();

  if (packet_support (PACKET_Z0) != PACKET_DISABLE)
    {
      char *p = rs->buf.data ();
      char *endbuf = p + get_remote_packet_size ();

      /* Make sure the remote is pointing at the right process, if
	 necessary.  */
      if (!gdbarch_has_global_breakpoints (target_gdbarch ()))
	set_general_process ();

      *(p++) = 'z';
      *(p++) = '0';
      *(p++) = ',';

      addr = (ULONGEST) remote_address_masked (bp_tgt->placed_address);
      p += hexnumstr (p, addr);
      xsnprintf (p, endbuf - p, ",%d", bp_tgt->kind);

      putpkt (rs->buf);
      getpkt (&rs->buf, 0);

      return (rs->buf[0] == 'E');
    }

  return memory_remove_breakpoint (this, gdbarch, bp_tgt, reason);
}

static enum Z_packet_type
watchpoint_to_Z_packet (int type)
{
  switch (type)
    {
    case hw_write:
      return Z_PACKET_WRITE_WP;
      break;
    case hw_read:
      return Z_PACKET_READ_WP;
      break;
    case hw_access:
      return Z_PACKET_ACCESS_WP;
      break;
    default:
      internal_error (__FILE__, __LINE__,
		      _("hw_bp_to_z: bad watchpoint type %d"), type);
    }
}

int
remote_target::insert_watchpoint (CORE_ADDR addr, int len,
				  enum target_hw_bp_type type, struct expression *cond)
{
  struct remote_state *rs = get_remote_state ();
  char *endbuf = rs->buf.data () + get_remote_packet_size ();
  char *p;
  enum Z_packet_type packet = watchpoint_to_Z_packet (type);

  if (packet_support (PACKET_Z0 + packet) == PACKET_DISABLE)
    return 1;

  /* Make sure the remote is pointing at the right process, if
     necessary.  */
  if (!gdbarch_has_global_breakpoints (target_gdbarch ()))
    set_general_process ();

  xsnprintf (rs->buf.data (), endbuf - rs->buf.data (), "Z%x,", packet);
  p = strchr (rs->buf.data (), '\0');
  addr = remote_address_masked (addr);
  p += hexnumstr (p, (ULONGEST) addr);
  xsnprintf (p, endbuf - p, ",%x", len);

  putpkt (rs->buf);
  getpkt (&rs->buf, 0);

  switch (packet_ok (rs->buf, &remote_protocol_packets[PACKET_Z0 + packet]))
    {
    case PACKET_ERROR:
      return -1;
    case PACKET_UNKNOWN:
      return 1;
    case PACKET_OK:
      return 0;
    }
  internal_error (__FILE__, __LINE__,
		  _("remote_insert_watchpoint: reached end of function"));
}

bool
remote_target::watchpoint_addr_within_range (CORE_ADDR addr,
					     CORE_ADDR start, int length)
{
  CORE_ADDR diff = remote_address_masked (addr - start);

  return diff < length;
}


int
remote_target::remove_watchpoint (CORE_ADDR addr, int len,
				  enum target_hw_bp_type type, struct expression *cond)
{
  struct remote_state *rs = get_remote_state ();
  char *endbuf = rs->buf.data () + get_remote_packet_size ();
  char *p;
  enum Z_packet_type packet = watchpoint_to_Z_packet (type);

  if (packet_support (PACKET_Z0 + packet) == PACKET_DISABLE)
    return -1;

  /* Make sure the remote is pointing at the right process, if
     necessary.  */
  if (!gdbarch_has_global_breakpoints (target_gdbarch ()))
    set_general_process ();

  xsnprintf (rs->buf.data (), endbuf - rs->buf.data (), "z%x,", packet);
  p = strchr (rs->buf.data (), '\0');
  addr = remote_address_masked (addr);
  p += hexnumstr (p, (ULONGEST) addr);
  xsnprintf (p, endbuf - p, ",%x", len);
  putpkt (rs->buf);
  getpkt (&rs->buf, 0);

  switch (packet_ok (rs->buf, &remote_protocol_packets[PACKET_Z0 + packet]))
    {
    case PACKET_ERROR:
    case PACKET_UNKNOWN:
      return -1;
    case PACKET_OK:
      return 0;
    }
  internal_error (__FILE__, __LINE__,
		  _("remote_remove_watchpoint: reached end of function"));
}


int remote_hw_watchpoint_limit = -1;
int remote_hw_watchpoint_length_limit = -1;
int remote_hw_breakpoint_limit = -1;

int
remote_target::region_ok_for_hw_watchpoint (CORE_ADDR addr, int len)
{
  if (remote_hw_watchpoint_length_limit == 0)
    return 0;
  else if (remote_hw_watchpoint_length_limit < 0)
    return 1;
  else if (len <= remote_hw_watchpoint_length_limit)
    return 1;
  else
    return 0;
}

int
remote_target::can_use_hw_breakpoint (enum bptype type, int cnt, int ot)
{
  if (type == bp_hardware_breakpoint)
    {
      if (remote_hw_breakpoint_limit == 0)
	return 0;
      else if (remote_hw_breakpoint_limit < 0)
	return 1;
      else if (cnt <= remote_hw_breakpoint_limit)
	return 1;
    }
  else
    {
      if (remote_hw_watchpoint_limit == 0)
	return 0;
      else if (remote_hw_watchpoint_limit < 0)
	return 1;
      else if (ot)
	return -1;
      else if (cnt <= remote_hw_watchpoint_limit)
	return 1;
    }
  return -1;
}

/* The to_stopped_by_sw_breakpoint method of target remote.  */

bool
remote_target::stopped_by_sw_breakpoint ()
{
  struct thread_info *thread = inferior_thread ();

  return (thread->priv != NULL
	  && (get_remote_thread_info (thread)->stop_reason
	      == TARGET_STOPPED_BY_SW_BREAKPOINT));
}

/* The to_supports_stopped_by_sw_breakpoint method of target
   remote.  */

bool
remote_target::supports_stopped_by_sw_breakpoint ()
{
  return (packet_support (PACKET_swbreak_feature) == PACKET_ENABLE);
}

/* The to_stopped_by_hw_breakpoint method of target remote.  */

bool
remote_target::stopped_by_hw_breakpoint ()
{
  struct thread_info *thread = inferior_thread ();

  return (thread->priv != NULL
	  && (get_remote_thread_info (thread)->stop_reason
	      == TARGET_STOPPED_BY_HW_BREAKPOINT));
}

/* The to_supports_stopped_by_hw_breakpoint method of target
   remote.  */

bool
remote_target::supports_stopped_by_hw_breakpoint ()
{
  return (packet_support (PACKET_hwbreak_feature) == PACKET_ENABLE);
}

bool
remote_target::stopped_by_watchpoint ()
{
  struct thread_info *thread = inferior_thread ();

  return (thread->priv != NULL
	  && (get_remote_thread_info (thread)->stop_reason
	      == TARGET_STOPPED_BY_WATCHPOINT));
}

bool
remote_target::stopped_data_address (CORE_ADDR *addr_p)
{
  struct thread_info *thread = inferior_thread ();

  if (thread->priv != NULL
      && (get_remote_thread_info (thread)->stop_reason
	  == TARGET_STOPPED_BY_WATCHPOINT))
    {
      *addr_p = get_remote_thread_info (thread)->watch_data_address;
      return true;
    }

  return false;
}


int
remote_target::insert_hw_breakpoint (struct gdbarch *gdbarch,
				     struct bp_target_info *bp_tgt)
{
  CORE_ADDR addr = bp_tgt->reqstd_address;
  struct remote_state *rs;
  char *p, *endbuf;
  char *message;

  if (packet_support (PACKET_Z1) == PACKET_DISABLE)
    return -1;

  /* Make sure the remote is pointing at the right process, if
     necessary.  */
  if (!gdbarch_has_global_breakpoints (target_gdbarch ()))
    set_general_process ();

  rs = get_remote_state ();
  p = rs->buf.data ();
  endbuf = p + get_remote_packet_size ();

  *(p++) = 'Z';
  *(p++) = '1';
  *(p++) = ',';

  addr = remote_address_masked (addr);
  p += hexnumstr (p, (ULONGEST) addr);
  xsnprintf (p, endbuf - p, ",%x", bp_tgt->kind);

  if (supports_evaluation_of_breakpoint_conditions ())
    remote_add_target_side_condition (gdbarch, bp_tgt, p, endbuf);

  if (can_run_breakpoint_commands ())
    remote_add_target_side_commands (gdbarch, bp_tgt, p);

  putpkt (rs->buf);
  getpkt (&rs->buf, 0);

  switch (packet_ok (rs->buf, &remote_protocol_packets[PACKET_Z1]))
    {
    case PACKET_ERROR:
      if (rs->buf[1] == '.')
        {
          message = strchr (&rs->buf[2], '.');
          if (message)
            error (_("Remote failure reply: %s"), message + 1);
        }
      return -1;
    case PACKET_UNKNOWN:
      return -1;
    case PACKET_OK:
      return 0;
    }
  internal_error (__FILE__, __LINE__,
		  _("remote_insert_hw_breakpoint: reached end of function"));
}


int
remote_target::remove_hw_breakpoint (struct gdbarch *gdbarch,
				     struct bp_target_info *bp_tgt)
{
  CORE_ADDR addr;
  struct remote_state *rs = get_remote_state ();
  char *p = rs->buf.data ();
  char *endbuf = p + get_remote_packet_size ();

  if (packet_support (PACKET_Z1) == PACKET_DISABLE)
    return -1;

  /* Make sure the remote is pointing at the right process, if
     necessary.  */
  if (!gdbarch_has_global_breakpoints (target_gdbarch ()))
    set_general_process ();

  *(p++) = 'z';
  *(p++) = '1';
  *(p++) = ',';

  addr = remote_address_masked (bp_tgt->placed_address);
  p += hexnumstr (p, (ULONGEST) addr);
  xsnprintf (p, endbuf  - p, ",%x", bp_tgt->kind);

  putpkt (rs->buf);
  getpkt (&rs->buf, 0);

  switch (packet_ok (rs->buf, &remote_protocol_packets[PACKET_Z1]))
    {
    case PACKET_ERROR:
    case PACKET_UNKNOWN:
      return -1;
    case PACKET_OK:
      return 0;
    }
  internal_error (__FILE__, __LINE__,
		  _("remote_remove_hw_breakpoint: reached end of function"));
}

/* Verify memory using the "qCRC:" request.  */

int
remote_target::verify_memory (const gdb_byte *data, CORE_ADDR lma, ULONGEST size)
{
  struct remote_state *rs = get_remote_state ();
  unsigned long host_crc, target_crc;
  char *tmp;

  /* It doesn't make sense to use qCRC if the remote target is
     connected but not running.  */
  if (target_has_execution && packet_support (PACKET_qCRC) != PACKET_DISABLE)
    {
      enum packet_result result;

      /* Make sure the remote is pointing at the right process.  */
      set_general_process ();

      /* FIXME: assumes lma can fit into long.  */
      xsnprintf (rs->buf.data (), get_remote_packet_size (), "qCRC:%lx,%lx",
		 (long) lma, (long) size);
      putpkt (rs->buf);

      /* Be clever; compute the host_crc before waiting for target
	 reply.  */
      host_crc = xcrc32 (data, size, 0xffffffff);

      getpkt (&rs->buf, 0);

      result = packet_ok (rs->buf,
			  &remote_protocol_packets[PACKET_qCRC]);
      if (result == PACKET_ERROR)
	return -1;
      else if (result == PACKET_OK)
	{
	  for (target_crc = 0, tmp = &rs->buf[1]; *tmp; tmp++)
	    target_crc = target_crc * 16 + fromhex (*tmp);

	  return (host_crc == target_crc);
	}
    }

  return simple_verify_memory (this, data, lma, size);
}

/* compare-sections command

   With no arguments, compares each loadable section in the exec bfd
   with the same memory range on the target, and reports mismatches.
   Useful for verifying the image on the target against the exec file.  */

static void
compare_sections_command (const char *args, int from_tty)
{
  asection *s;
  const char *sectname;
  bfd_size_type size;
  bfd_vma lma;
  int matched = 0;
  int mismatched = 0;
  int res;
  int read_only = 0;

  if (!exec_bfd)
    error (_("command cannot be used without an exec file"));

  if (args != NULL && strcmp (args, "-r") == 0)
    {
      read_only = 1;
      args = NULL;
    }

  for (s = exec_bfd->sections; s; s = s->next)
    {
      if (!(s->flags & SEC_LOAD))
	continue;		/* Skip non-loadable section.  */

      if (read_only && (s->flags & SEC_READONLY) == 0)
	continue;		/* Skip writeable sections */

      size = bfd_get_section_size (s);
      if (size == 0)
	continue;		/* Skip zero-length section.  */

      sectname = bfd_get_section_name (exec_bfd, s);
      if (args && strcmp (args, sectname) != 0)
	continue;		/* Not the section selected by user.  */

      matched = 1;		/* Do this section.  */
      lma = s->lma;

      gdb::byte_vector sectdata (size);
      bfd_get_section_contents (exec_bfd, s, sectdata.data (), 0, size);

      res = target_verify_memory (sectdata.data (), lma, size);

      if (res == -1)
	error (_("target memory fault, section %s, range %s -- %s"), sectname,
	       paddress (target_gdbarch (), lma),
	       paddress (target_gdbarch (), lma + size));

      printf_filtered ("Section %s, range %s -- %s: ", sectname,
		       paddress (target_gdbarch (), lma),
		       paddress (target_gdbarch (), lma + size));
      if (res)
	printf_filtered ("matched.\n");
      else
	{
	  printf_filtered ("MIS-MATCHED!\n");
	  mismatched++;
	}
    }
  if (mismatched > 0)
    warning (_("One or more sections of the target image does not match\n\
the loaded file\n"));
  if (args && !matched)
    printf_filtered (_("No loaded section named '%s'.\n"), args);
}

/* Write LEN bytes from WRITEBUF into OBJECT_NAME/ANNEX at OFFSET
   into remote target.  The number of bytes written to the remote
   target is returned, or -1 for error.  */

target_xfer_status
remote_target::remote_write_qxfer (const char *object_name,
				   const char *annex, const gdb_byte *writebuf,
				   ULONGEST offset, LONGEST len,
				   ULONGEST *xfered_len,
				   struct packet_config *packet)
{
  int i, buf_len;
  ULONGEST n;
  struct remote_state *rs = get_remote_state ();
  int max_size = get_memory_write_packet_size (); 

  if (packet_config_support (packet) == PACKET_DISABLE)
    return TARGET_XFER_E_IO;

  /* Insert header.  */
  i = snprintf (rs->buf.data (), max_size, 
		"qXfer:%s:write:%s:%s:",
		object_name, annex ? annex : "",
		phex_nz (offset, sizeof offset));
  max_size -= (i + 1);

  /* Escape as much data as fits into rs->buf.  */
  buf_len = remote_escape_output 
    (writebuf, len, 1, (gdb_byte *) rs->buf.data () + i, &max_size, max_size);

  if (putpkt_binary (rs->buf.data (), i + buf_len) < 0
      || getpkt_sane (&rs->buf, 0) < 0
      || packet_ok (rs->buf, packet) != PACKET_OK)
    return TARGET_XFER_E_IO;

  unpack_varlen_hex (rs->buf.data (), &n);

  *xfered_len = n;
  return (*xfered_len != 0) ? TARGET_XFER_OK : TARGET_XFER_EOF;
}

/* Read OBJECT_NAME/ANNEX from the remote target using a qXfer packet.
   Data at OFFSET, of up to LEN bytes, is read into READBUF; the
   number of bytes read is returned, or 0 for EOF, or -1 for error.
   The number of bytes read may be less than LEN without indicating an
   EOF.  PACKET is checked and updated to indicate whether the remote
   target supports this object.  */

target_xfer_status
remote_target::remote_read_qxfer (const char *object_name,
				  const char *annex,
				  gdb_byte *readbuf, ULONGEST offset,
				  LONGEST len,
				  ULONGEST *xfered_len,
				  struct packet_config *packet)
{
  struct remote_state *rs = get_remote_state ();
  LONGEST i, n, packet_len;

  if (packet_config_support (packet) == PACKET_DISABLE)
    return TARGET_XFER_E_IO;

  /* Check whether we've cached an end-of-object packet that matches
     this request.  */
  if (rs->finished_object)
    {
      if (strcmp (object_name, rs->finished_object) == 0
	  && strcmp (annex ? annex : "", rs->finished_annex) == 0
	  && offset == rs->finished_offset)
	return TARGET_XFER_EOF;


      /* Otherwise, we're now reading something different.  Discard
	 the cache.  */
      xfree (rs->finished_object);
      xfree (rs->finished_annex);
      rs->finished_object = NULL;
      rs->finished_annex = NULL;
    }

  /* Request only enough to fit in a single packet.  The actual data
     may not, since we don't know how much of it will need to be escaped;
     the target is free to respond with slightly less data.  We subtract
     five to account for the response type and the protocol frame.  */
  n = std::min<LONGEST> (get_remote_packet_size () - 5, len);
  snprintf (rs->buf.data (), get_remote_packet_size () - 4,
	    "qXfer:%s:read:%s:%s,%s",
	    object_name, annex ? annex : "",
	    phex_nz (offset, sizeof offset),
	    phex_nz (n, sizeof n));
  i = putpkt (rs->buf);
  if (i < 0)
    return TARGET_XFER_E_IO;

  rs->buf[0] = '\0';
  packet_len = getpkt_sane (&rs->buf, 0);
  if (packet_len < 0 || packet_ok (rs->buf, packet) != PACKET_OK)
    return TARGET_XFER_E_IO;

  if (rs->buf[0] != 'l' && rs->buf[0] != 'm')
    error (_("Unknown remote qXfer reply: %s"), rs->buf.data ());

  /* 'm' means there is (or at least might be) more data after this
     batch.  That does not make sense unless there's at least one byte
     of data in this reply.  */
  if (rs->buf[0] == 'm' && packet_len == 1)
    error (_("Remote qXfer reply contained no data."));

  /* Got some data.  */
  i = remote_unescape_input ((gdb_byte *) rs->buf.data () + 1,
			     packet_len - 1, readbuf, n);

  /* 'l' is an EOF marker, possibly including a final block of data,
     or possibly empty.  If we have the final block of a non-empty
     object, record this fact to bypass a subsequent partial read.  */
  if (rs->buf[0] == 'l' && offset + i > 0)
    {
      rs->finished_object = xstrdup (object_name);
      rs->finished_annex = xstrdup (annex ? annex : "");
      rs->finished_offset = offset + i;
    }

  if (i == 0)
    return TARGET_XFER_EOF;
  else
    {
      *xfered_len = i;
      return TARGET_XFER_OK;
    }
}

enum target_xfer_status
remote_target::xfer_partial (enum target_object object,
			     const char *annex, gdb_byte *readbuf,
			     const gdb_byte *writebuf, ULONGEST offset, ULONGEST len,
			     ULONGEST *xfered_len)
{
  struct remote_state *rs;
  int i;
  char *p2;
  char query_type;
  int unit_size = gdbarch_addressable_memory_unit_size (target_gdbarch ());

  set_remote_traceframe ();
  set_general_thread (inferior_ptid);

  rs = get_remote_state ();

  /* Handle memory using the standard memory routines.  */
  if (object == TARGET_OBJECT_MEMORY)
    {
      /* If the remote target is connected but not running, we should
	 pass this request down to a lower stratum (e.g. the executable
	 file).  */
      if (!target_has_execution)
	return TARGET_XFER_EOF;

      if (writebuf != NULL)
	return remote_write_bytes (offset, writebuf, len, unit_size,
				   xfered_len);
      else
	return remote_read_bytes (offset, readbuf, len, unit_size,
				  xfered_len);
    }

  /* Handle SPU memory using qxfer packets.  */
  if (object == TARGET_OBJECT_SPU)
    {
      if (readbuf)
	return remote_read_qxfer ("spu", annex, readbuf, offset, len,
				  xfered_len, &remote_protocol_packets
				  [PACKET_qXfer_spu_read]);
      else
	return remote_write_qxfer ("spu", annex, writebuf, offset, len,
				   xfered_len, &remote_protocol_packets
				   [PACKET_qXfer_spu_write]);
    }

  /* Handle extra signal info using qxfer packets.  */
  if (object == TARGET_OBJECT_SIGNAL_INFO)
    {
      if (readbuf)
	return remote_read_qxfer ("siginfo", annex, readbuf, offset, len,
				  xfered_len, &remote_protocol_packets
				  [PACKET_qXfer_siginfo_read]);
      else
	return remote_write_qxfer ("siginfo", annex,
				   writebuf, offset, len, xfered_len,
				   &remote_protocol_packets
				   [PACKET_qXfer_siginfo_write]);
    }

  if (object == TARGET_OBJECT_STATIC_TRACE_DATA)
    {
      if (readbuf)
	return remote_read_qxfer ("statictrace", annex,
				  readbuf, offset, len, xfered_len,
				  &remote_protocol_packets
				  [PACKET_qXfer_statictrace_read]);
      else
	return TARGET_XFER_E_IO;
    }

  /* Only handle flash writes.  */
  if (writebuf != NULL)
    {
      switch (object)
	{
	case TARGET_OBJECT_FLASH:
	  return remote_flash_write (offset, len, xfered_len,
				     writebuf);

	default:
	  return TARGET_XFER_E_IO;
	}
    }

  /* Map pre-existing objects onto letters.  DO NOT do this for new
     objects!!!  Instead specify new query packets.  */
  switch (object)
    {
    case TARGET_OBJECT_AVR:
      query_type = 'R';
      break;

    case TARGET_OBJECT_AUXV:
      gdb_assert (annex == NULL);
      return remote_read_qxfer ("auxv", annex, readbuf, offset, len,
				xfered_len,
				&remote_protocol_packets[PACKET_qXfer_auxv]);

    case TARGET_OBJECT_AVAILABLE_FEATURES:
      return remote_read_qxfer
	("features", annex, readbuf, offset, len, xfered_len,
	 &remote_protocol_packets[PACKET_qXfer_features]);

    case TARGET_OBJECT_LIBRARIES:
      return remote_read_qxfer
	("libraries", annex, readbuf, offset, len, xfered_len,
	 &remote_protocol_packets[PACKET_qXfer_libraries]);

    case TARGET_OBJECT_LIBRARIES_SVR4:
      return remote_read_qxfer
	("libraries-svr4", annex, readbuf, offset, len, xfered_len,
	 &remote_protocol_packets[PACKET_qXfer_libraries_svr4]);

    case TARGET_OBJECT_MEMORY_MAP:
      gdb_assert (annex == NULL);
      return remote_read_qxfer ("memory-map", annex, readbuf, offset, len,
				 xfered_len,
				&remote_protocol_packets[PACKET_qXfer_memory_map]);

    case TARGET_OBJECT_OSDATA:
      /* Should only get here if we're connected.  */
      gdb_assert (rs->remote_desc);
      return remote_read_qxfer
	("osdata", annex, readbuf, offset, len, xfered_len,
        &remote_protocol_packets[PACKET_qXfer_osdata]);

    case TARGET_OBJECT_THREADS:
      gdb_assert (annex == NULL);
      return remote_read_qxfer ("threads", annex, readbuf, offset, len,
				xfered_len,
				&remote_protocol_packets[PACKET_qXfer_threads]);

    case TARGET_OBJECT_TRACEFRAME_INFO:
      gdb_assert (annex == NULL);
      return remote_read_qxfer
	("traceframe-info", annex, readbuf, offset, len, xfered_len,
	 &remote_protocol_packets[PACKET_qXfer_traceframe_info]);

    case TARGET_OBJECT_FDPIC:
      return remote_read_qxfer ("fdpic", annex, readbuf, offset, len,
				xfered_len,
				&remote_protocol_packets[PACKET_qXfer_fdpic]);

    case TARGET_OBJECT_OPENVMS_UIB:
      return remote_read_qxfer ("uib", annex, readbuf, offset, len,
				xfered_len,
				&remote_protocol_packets[PACKET_qXfer_uib]);

    case TARGET_OBJECT_BTRACE:
      return remote_read_qxfer ("btrace", annex, readbuf, offset, len,
				xfered_len,
        &remote_protocol_packets[PACKET_qXfer_btrace]);

    case TARGET_OBJECT_BTRACE_CONF:
      return remote_read_qxfer ("btrace-conf", annex, readbuf, offset,
				len, xfered_len,
	&remote_protocol_packets[PACKET_qXfer_btrace_conf]);

    case TARGET_OBJECT_EXEC_FILE:
      return remote_read_qxfer ("exec-file", annex, readbuf, offset,
				len, xfered_len,
	&remote_protocol_packets[PACKET_qXfer_exec_file]);

    default:
      return TARGET_XFER_E_IO;
    }

  /* Minimum outbuf size is get_remote_packet_size ().  If LEN is not
     large enough let the caller deal with it.  */
  if (len < get_remote_packet_size ())
    return TARGET_XFER_E_IO;
  len = get_remote_packet_size ();

  /* Except for querying the minimum buffer size, target must be open.  */
  if (!rs->remote_desc)
    error (_("remote query is only available after target open"));

  gdb_assert (annex != NULL);
  gdb_assert (readbuf != NULL);

  p2 = rs->buf.data ();
  *p2++ = 'q';
  *p2++ = query_type;

  /* We used one buffer char for the remote protocol q command and
     another for the query type.  As the remote protocol encapsulation
     uses 4 chars plus one extra in case we are debugging
     (remote_debug), we have PBUFZIZ - 7 left to pack the query
     string.  */
  i = 0;
  while (annex[i] && (i < (get_remote_packet_size () - 8)))
    {
      /* Bad caller may have sent forbidden characters.  */
      gdb_assert (isprint (annex[i]) && annex[i] != '$' && annex[i] != '#');
      *p2++ = annex[i];
      i++;
    }
  *p2 = '\0';
  gdb_assert (annex[i] == '\0');

  i = putpkt (rs->buf);
  if (i < 0)
    return TARGET_XFER_E_IO;

  getpkt (&rs->buf, 0);
  strcpy ((char *) readbuf, rs->buf.data ());

  *xfered_len = strlen ((char *) readbuf);
  return (*xfered_len != 0) ? TARGET_XFER_OK : TARGET_XFER_EOF;
}

/* Implementation of to_get_memory_xfer_limit.  */

ULONGEST
remote_target::get_memory_xfer_limit ()
{
  return get_memory_write_packet_size ();
}

int
remote_target::search_memory (CORE_ADDR start_addr, ULONGEST search_space_len,
			      const gdb_byte *pattern, ULONGEST pattern_len,
			      CORE_ADDR *found_addrp)
{
  int addr_size = gdbarch_addr_bit (target_gdbarch ()) / 8;
  struct remote_state *rs = get_remote_state ();
  int max_size = get_memory_write_packet_size ();
  struct packet_config *packet =
    &remote_protocol_packets[PACKET_qSearch_memory];
  /* Number of packet bytes used to encode the pattern;
     this could be more than PATTERN_LEN due to escape characters.  */
  int escaped_pattern_len;
  /* Amount of pattern that was encodable in the packet.  */
  int used_pattern_len;
  int i;
  int found;
  ULONGEST found_addr;

  /* Don't go to the target if we don't have to.  This is done before
     checking packet_config_support to avoid the possibility that a
     success for this edge case means the facility works in
     general.  */
  if (pattern_len > search_space_len)
    return 0;
  if (pattern_len == 0)
    {
      *found_addrp = start_addr;
      return 1;
    }

  /* If we already know the packet isn't supported, fall back to the simple
     way of searching memory.  */

  if (packet_config_support (packet) == PACKET_DISABLE)
    {
      /* Target doesn't provided special support, fall back and use the
	 standard support (copy memory and do the search here).  */
      return simple_search_memory (this, start_addr, search_space_len,
				   pattern, pattern_len, found_addrp);
    }

  /* Make sure the remote is pointing at the right process.  */
  set_general_process ();

  /* Insert header.  */
  i = snprintf (rs->buf.data (), max_size, 
		"qSearch:memory:%s;%s;",
		phex_nz (start_addr, addr_size),
		phex_nz (search_space_len, sizeof (search_space_len)));
  max_size -= (i + 1);

  /* Escape as much data as fits into rs->buf.  */
  escaped_pattern_len =
    remote_escape_output (pattern, pattern_len, 1,
			  (gdb_byte *) rs->buf.data () + i,
			  &used_pattern_len, max_size);

  /* Bail if the pattern is too large.  */
  if (used_pattern_len != pattern_len)
    error (_("Pattern is too large to transmit to remote target."));

  if (putpkt_binary (rs->buf.data (), i + escaped_pattern_len) < 0
      || getpkt_sane (&rs->buf, 0) < 0
      || packet_ok (rs->buf, packet) != PACKET_OK)
    {
      /* The request may not have worked because the command is not
	 supported.  If so, fall back to the simple way.  */
      if (packet_config_support (packet) == PACKET_DISABLE)
	{
	  return simple_search_memory (this, start_addr, search_space_len,
				       pattern, pattern_len, found_addrp);
	}
      return -1;
    }

  if (rs->buf[0] == '0')
    found = 0;
  else if (rs->buf[0] == '1')
    {
      found = 1;
      if (rs->buf[1] != ',')
	error (_("Unknown qSearch:memory reply: %s"), rs->buf.data ());
      unpack_varlen_hex (&rs->buf[2], &found_addr);
      *found_addrp = found_addr;
    }
  else
    error (_("Unknown qSearch:memory reply: %s"), rs->buf.data ());

  return found;
}

void
remote_target::rcmd (const char *command, struct ui_file *outbuf)
{
  struct remote_state *rs = get_remote_state ();
  char *p = rs->buf.data ();

  if (!rs->remote_desc)
    error (_("remote rcmd is only available after target open"));

  /* Send a NULL command across as an empty command.  */
  if (command == NULL)
    command = "";

  /* The query prefix.  */
  strcpy (rs->buf.data (), "qRcmd,");
  p = strchr (rs->buf.data (), '\0');

  if ((strlen (rs->buf.data ()) + strlen (command) * 2 + 8/*misc*/)
      > get_remote_packet_size ())
    error (_("\"monitor\" command ``%s'' is too long."), command);

  /* Encode the actual command.  */
  bin2hex ((const gdb_byte *) command, p, strlen (command));

  if (putpkt (rs->buf) < 0)
    error (_("Communication problem with target."));

  /* get/display the response */
  while (1)
    {
      char *buf;

      /* XXX - see also remote_get_noisy_reply().  */
      QUIT;			/* Allow user to bail out with ^C.  */
      rs->buf[0] = '\0';
      if (getpkt_sane (&rs->buf, 0) == -1)
        { 
          /* Timeout.  Continue to (try to) read responses.
             This is better than stopping with an error, assuming the stub
             is still executing the (long) monitor command.
             If needed, the user can interrupt gdb using C-c, obtaining
             an effect similar to stop on timeout.  */
          continue;
        }
      buf = rs->buf.data ();
      if (buf[0] == '\0')
	error (_("Target does not support this command."));
      if (buf[0] == 'O' && buf[1] != 'K')
	{
	  remote_console_output (buf + 1); /* 'O' message from stub.  */
	  continue;
	}
      if (strcmp (buf, "OK") == 0)
	break;
      if (strlen (buf) == 3 && buf[0] == 'E'
	  && isdigit (buf[1]) && isdigit (buf[2]))
	{
	  error (_("Protocol error with Rcmd"));
	}
      for (p = buf; p[0] != '\0' && p[1] != '\0'; p += 2)
	{
	  char c = (fromhex (p[0]) << 4) + fromhex (p[1]);

	  fputc_unfiltered (c, outbuf);
	}
      break;
    }
}

std::vector<mem_region>
remote_target::memory_map ()
{
  std::vector<mem_region> result;
  gdb::optional<gdb::char_vector> text
    = target_read_stralloc (current_top_target (), TARGET_OBJECT_MEMORY_MAP, NULL);

  if (text)
    result = parse_memory_map (text->data ());

  return result;
}

static void
packet_command (const char *args, int from_tty)
{
  remote_target *remote = get_current_remote_target ();

  if (remote == nullptr)
    error (_("command can only be used with remote target"));

  remote->packet_command (args, from_tty);
}

void
remote_target::packet_command (const char *args, int from_tty)
{
  if (!args)
    error (_("remote-packet command requires packet text as argument"));

  puts_filtered ("sending: ");
  print_packet (args);
  puts_filtered ("\n");
  putpkt (args);

  remote_state *rs = get_remote_state ();

  getpkt (&rs->buf, 0);
  puts_filtered ("received: ");
  print_packet (rs->buf.data ());
  puts_filtered ("\n");
}

#if 0
/* --------- UNIT_TEST for THREAD oriented PACKETS ------------------- */

static void display_thread_info (struct gdb_ext_thread_info *info);

static void threadset_test_cmd (char *cmd, int tty);

static void threadalive_test (char *cmd, int tty);

static void threadlist_test_cmd (char *cmd, int tty);

int get_and_display_threadinfo (threadref *ref);

static void threadinfo_test_cmd (char *cmd, int tty);

static int thread_display_step (threadref *ref, void *context);

static void threadlist_update_test_cmd (char *cmd, int tty);

static void init_remote_threadtests (void);

#define SAMPLE_THREAD  0x05060708	/* Truncated 64 bit threadid.  */

static void
threadset_test_cmd (const char *cmd, int tty)
{
  int sample_thread = SAMPLE_THREAD;

  printf_filtered (_("Remote threadset test\n"));
  set_general_thread (sample_thread);
}


static void
threadalive_test (const char *cmd, int tty)
{
  int sample_thread = SAMPLE_THREAD;
  int pid = inferior_ptid.pid ();
  ptid_t ptid = ptid_t (pid, sample_thread, 0);

  if (remote_thread_alive (ptid))
    printf_filtered ("PASS: Thread alive test\n");
  else
    printf_filtered ("FAIL: Thread alive test\n");
}

void output_threadid (char *title, threadref *ref);

void
output_threadid (char *title, threadref *ref)
{
  char hexid[20];

  pack_threadid (&hexid[0], ref);	/* Convert threead id into hex.  */
  hexid[16] = 0;
  printf_filtered ("%s  %s\n", title, (&hexid[0]));
}

static void
threadlist_test_cmd (const char *cmd, int tty)
{
  int startflag = 1;
  threadref nextthread;
  int done, result_count;
  threadref threadlist[3];

  printf_filtered ("Remote Threadlist test\n");
  if (!remote_get_threadlist (startflag, &nextthread, 3, &done,
			      &result_count, &threadlist[0]))
    printf_filtered ("FAIL: threadlist test\n");
  else
    {
      threadref *scan = threadlist;
      threadref *limit = scan + result_count;

      while (scan < limit)
	output_threadid (" thread ", scan++);
    }
}

void
display_thread_info (struct gdb_ext_thread_info *info)
{
  output_threadid ("Threadid: ", &info->threadid);
  printf_filtered ("Name: %s\n ", info->shortname);
  printf_filtered ("State: %s\n", info->display);
  printf_filtered ("other: %s\n\n", info->more_display);
}

int
get_and_display_threadinfo (threadref *ref)
{
  int result;
  int set;
  struct gdb_ext_thread_info threadinfo;

  set = TAG_THREADID | TAG_EXISTS | TAG_THREADNAME
    | TAG_MOREDISPLAY | TAG_DISPLAY;
  if (0 != (result = remote_get_threadinfo (ref, set, &threadinfo)))
    display_thread_info (&threadinfo);
  return result;
}

static void
threadinfo_test_cmd (const char *cmd, int tty)
{
  int athread = SAMPLE_THREAD;
  threadref thread;
  int set;

  int_to_threadref (&thread, athread);
  printf_filtered ("Remote Threadinfo test\n");
  if (!get_and_display_threadinfo (&thread))
    printf_filtered ("FAIL cannot get thread info\n");
}

static int
thread_display_step (threadref *ref, void *context)
{
  /* output_threadid(" threadstep ",ref); *//* simple test */
  return get_and_display_threadinfo (ref);
}

static void
threadlist_update_test_cmd (const char *cmd, int tty)
{
  printf_filtered ("Remote Threadlist update test\n");
  remote_threadlist_iterator (thread_display_step, 0, CRAZY_MAX_THREADS);
}

static void
init_remote_threadtests (void)
{
  add_com ("tlist", class_obscure, threadlist_test_cmd,
	   _("Fetch and print the remote list of "
	     "thread identifiers, one pkt only"));
  add_com ("tinfo", class_obscure, threadinfo_test_cmd,
	   _("Fetch and display info about one thread"));
  add_com ("tset", class_obscure, threadset_test_cmd,
	   _("Test setting to a different thread"));
  add_com ("tupd", class_obscure, threadlist_update_test_cmd,
	   _("Iterate through updating all remote thread info"));
  add_com ("talive", class_obscure, threadalive_test,
	   _(" Remote thread alive test "));
}

#endif /* 0 */

/* Convert a thread ID to a string.  Returns the string in a static
   buffer.  */

const char *
remote_target::pid_to_str (ptid_t ptid)
{
  static char buf[64];
  struct remote_state *rs = get_remote_state ();

  if (ptid == null_ptid)
    return normal_pid_to_str (ptid);
  else if (ptid.is_pid ())
    {
      /* Printing an inferior target id.  */

      /* When multi-process extensions are off, there's no way in the
	 remote protocol to know the remote process id, if there's any
	 at all.  There's one exception --- when we're connected with
	 target extended-remote, and we manually attached to a process
	 with "attach PID".  We don't record anywhere a flag that
	 allows us to distinguish that case from the case of
	 connecting with extended-remote and the stub already being
	 attached to a process, and reporting yes to qAttached, hence
	 no smart special casing here.  */
      if (!remote_multi_process_p (rs))
	{
	  xsnprintf (buf, sizeof buf, "Remote target");
	  return buf;
	}

      return normal_pid_to_str (ptid);
    }
  else
    {
      if (magic_null_ptid == ptid)
	xsnprintf (buf, sizeof buf, "Thread <main>");
      else if (remote_multi_process_p (rs))
	if (ptid.lwp () == 0)
	  return normal_pid_to_str (ptid);
	else
	  xsnprintf (buf, sizeof buf, "Thread %d.%ld",
		     ptid.pid (), ptid.lwp ());
      else
	xsnprintf (buf, sizeof buf, "Thread %ld",
		   ptid.lwp ());
      return buf;
    }
}

/* Get the address of the thread local variable in OBJFILE which is
   stored at OFFSET within the thread local storage for thread PTID.  */

CORE_ADDR
remote_target::get_thread_local_address (ptid_t ptid, CORE_ADDR lm,
					 CORE_ADDR offset)
{
  if (packet_support (PACKET_qGetTLSAddr) != PACKET_DISABLE)
    {
      struct remote_state *rs = get_remote_state ();
      char *p = rs->buf.data ();
      char *endp = p + get_remote_packet_size ();
      enum packet_result result;

      strcpy (p, "qGetTLSAddr:");
      p += strlen (p);
      p = write_ptid (p, endp, ptid);
      *p++ = ',';
      p += hexnumstr (p, offset);
      *p++ = ',';
      p += hexnumstr (p, lm);
      *p++ = '\0';

      putpkt (rs->buf);
      getpkt (&rs->buf, 0);
      result = packet_ok (rs->buf,
			  &remote_protocol_packets[PACKET_qGetTLSAddr]);
      if (result == PACKET_OK)
	{
	  ULONGEST addr;

	  unpack_varlen_hex (rs->buf.data (), &addr);
	  return addr;
	}
      else if (result == PACKET_UNKNOWN)
	throw_error (TLS_GENERIC_ERROR,
		     _("Remote target doesn't support qGetTLSAddr packet"));
      else
	throw_error (TLS_GENERIC_ERROR,
		     _("Remote target failed to process qGetTLSAddr request"));
    }
  else
    throw_error (TLS_GENERIC_ERROR,
		 _("TLS not supported or disabled on this target"));
  /* Not reached.  */
  return 0;
}

/* Provide thread local base, i.e. Thread Information Block address.
   Returns 1 if ptid is found and thread_local_base is non zero.  */

bool
remote_target::get_tib_address (ptid_t ptid, CORE_ADDR *addr)
{
  if (packet_support (PACKET_qGetTIBAddr) != PACKET_DISABLE)
    {
      struct remote_state *rs = get_remote_state ();
      char *p = rs->buf.data ();
      char *endp = p + get_remote_packet_size ();
      enum packet_result result;

      strcpy (p, "qGetTIBAddr:");
      p += strlen (p);
      p = write_ptid (p, endp, ptid);
      *p++ = '\0';

      putpkt (rs->buf);
      getpkt (&rs->buf, 0);
      result = packet_ok (rs->buf,
			  &remote_protocol_packets[PACKET_qGetTIBAddr]);
      if (result == PACKET_OK)
	{
	  ULONGEST val;
	  unpack_varlen_hex (rs->buf.data (), &val);
	  if (addr)
	    *addr = (CORE_ADDR) val;
	  return true;
	}
      else if (result == PACKET_UNKNOWN)
	error (_("Remote target doesn't support qGetTIBAddr packet"));
      else
	error (_("Remote target failed to process qGetTIBAddr request"));
    }
  else
    error (_("qGetTIBAddr not supported or disabled on this target"));
  /* Not reached.  */
  return false;
}

/* Support for inferring a target description based on the current
   architecture and the size of a 'g' packet.  While the 'g' packet
   can have any size (since optional registers can be left off the
   end), some sizes are easily recognizable given knowledge of the
   approximate architecture.  */

struct remote_g_packet_guess
{
  remote_g_packet_guess (int bytes_, const struct target_desc *tdesc_)
    : bytes (bytes_),
      tdesc (tdesc_)
  {
  }

  int bytes;
  const struct target_desc *tdesc;
};

struct remote_g_packet_data : public allocate_on_obstack
{
  std::vector<remote_g_packet_guess> guesses;
};

static struct gdbarch_data *remote_g_packet_data_handle;

static void *
remote_g_packet_data_init (struct obstack *obstack)
{
  return new (obstack) remote_g_packet_data;
}

void
register_remote_g_packet_guess (struct gdbarch *gdbarch, int bytes,
				const struct target_desc *tdesc)
{
  struct remote_g_packet_data *data
    = ((struct remote_g_packet_data *)
       gdbarch_data (gdbarch, remote_g_packet_data_handle));

  gdb_assert (tdesc != NULL);

  for (const remote_g_packet_guess &guess : data->guesses)
    if (guess.bytes == bytes)
      internal_error (__FILE__, __LINE__,
		      _("Duplicate g packet description added for size %d"),
		      bytes);

  data->guesses.emplace_back (bytes, tdesc);
}

/* Return true if remote_read_description would do anything on this target
   and architecture, false otherwise.  */

static bool
remote_read_description_p (struct target_ops *target)
{
  struct remote_g_packet_data *data
    = ((struct remote_g_packet_data *)
       gdbarch_data (target_gdbarch (), remote_g_packet_data_handle));

  return !data->guesses.empty ();
}

const struct target_desc *
remote_target::read_description ()
{
  struct remote_g_packet_data *data
    = ((struct remote_g_packet_data *)
       gdbarch_data (target_gdbarch (), remote_g_packet_data_handle));

  /* Do not try this during initial connection, when we do not know
     whether there is a running but stopped thread.  */
  if (!target_has_execution || inferior_ptid == null_ptid)
    return beneath ()->read_description ();

  if (!data->guesses.empty ())
    {
      int bytes = send_g_packet ();

      for (const remote_g_packet_guess &guess : data->guesses)
	if (guess.bytes == bytes)
	  return guess.tdesc;

      /* We discard the g packet.  A minor optimization would be to
	 hold on to it, and fill the register cache once we have selected
	 an architecture, but it's too tricky to do safely.  */
    }

  return beneath ()->read_description ();
}

/* Remote file transfer support.  This is host-initiated I/O, not
   target-initiated; for target-initiated, see remote-fileio.c.  */

/* If *LEFT is at least the length of STRING, copy STRING to
   *BUFFER, update *BUFFER to point to the new end of the buffer, and
   decrease *LEFT.  Otherwise raise an error.  */

static void
remote_buffer_add_string (char **buffer, int *left, const char *string)
{
  int len = strlen (string);

  if (len > *left)
    error (_("Packet too long for target."));

  memcpy (*buffer, string, len);
  *buffer += len;
  *left -= len;

  /* NUL-terminate the buffer as a convenience, if there is
     room.  */
  if (*left)
    **buffer = '\0';
}

/* If *LEFT is large enough, hex encode LEN bytes from BYTES into
   *BUFFER, update *BUFFER to point to the new end of the buffer, and
   decrease *LEFT.  Otherwise raise an error.  */

static void
remote_buffer_add_bytes (char **buffer, int *left, const gdb_byte *bytes,
			 int len)
{
  if (2 * len > *left)
    error (_("Packet too long for target."));

  bin2hex (bytes, *buffer, len);
  *buffer += 2 * len;
  *left -= 2 * len;

  /* NUL-terminate the buffer as a convenience, if there is
     room.  */
  if (*left)
    **buffer = '\0';
}

/* If *LEFT is large enough, convert VALUE to hex and add it to
   *BUFFER, update *BUFFER to point to the new end of the buffer, and
   decrease *LEFT.  Otherwise raise an error.  */

static void
remote_buffer_add_int (char **buffer, int *left, ULONGEST value)
{
  int len = hexnumlen (value);

  if (len > *left)
    error (_("Packet too long for target."));

  hexnumstr (*buffer, value);
  *buffer += len;
  *left -= len;

  /* NUL-terminate the buffer as a convenience, if there is
     room.  */
  if (*left)
    **buffer = '\0';
}

/* Parse an I/O result packet from BUFFER.  Set RETCODE to the return
   value, *REMOTE_ERRNO to the remote error number or zero if none
   was included, and *ATTACHMENT to point to the start of the annex
   if any.  The length of the packet isn't needed here; there may
   be NUL bytes in BUFFER, but they will be after *ATTACHMENT.

   Return 0 if the packet could be parsed, -1 if it could not.  If
   -1 is returned, the other variables may not be initialized.  */

static int
remote_hostio_parse_result (char *buffer, int *retcode,
			    int *remote_errno, char **attachment)
{
  char *p, *p2;

  *remote_errno = 0;
  *attachment = NULL;

  if (buffer[0] != 'F')
    return -1;

  errno = 0;
  *retcode = strtol (&buffer[1], &p, 16);
  if (errno != 0 || p == &buffer[1])
    return -1;

  /* Check for ",errno".  */
  if (*p == ',')
    {
      errno = 0;
      *remote_errno = strtol (p + 1, &p2, 16);
      if (errno != 0 || p + 1 == p2)
	return -1;
      p = p2;
    }

  /* Check for ";attachment".  If there is no attachment, the
     packet should end here.  */
  if (*p == ';')
    {
      *attachment = p + 1;
      return 0;
    }
  else if (*p == '\0')
    return 0;
  else
    return -1;
}

/* Send a prepared I/O packet to the target and read its response.
   The prepared packet is in the global RS->BUF before this function
   is called, and the answer is there when we return.

   COMMAND_BYTES is the length of the request to send, which may include
   binary data.  WHICH_PACKET is the packet configuration to check
   before attempting a packet.  If an error occurs, *REMOTE_ERRNO
   is set to the error number and -1 is returned.  Otherwise the value
   returned by the function is returned.

   ATTACHMENT and ATTACHMENT_LEN should be non-NULL if and only if an
   attachment is expected; an error will be reported if there's a
   mismatch.  If one is found, *ATTACHMENT will be set to point into
   the packet buffer and *ATTACHMENT_LEN will be set to the
   attachment's length.  */

int
remote_target::remote_hostio_send_command (int command_bytes, int which_packet,
					   int *remote_errno, char **attachment,
					   int *attachment_len)
{
  struct remote_state *rs = get_remote_state ();
  int ret, bytes_read;
  char *attachment_tmp;

  if (packet_support (which_packet) == PACKET_DISABLE)
    {
      *remote_errno = FILEIO_ENOSYS;
      return -1;
    }

  putpkt_binary (rs->buf.data (), command_bytes);
  bytes_read = getpkt_sane (&rs->buf, 0);

  /* If it timed out, something is wrong.  Don't try to parse the
     buffer.  */
  if (bytes_read < 0)
    {
      *remote_errno = FILEIO_EINVAL;
      return -1;
    }

  switch (packet_ok (rs->buf, &remote_protocol_packets[which_packet]))
    {
    case PACKET_ERROR:
      *remote_errno = FILEIO_EINVAL;
      return -1;
    case PACKET_UNKNOWN:
      *remote_errno = FILEIO_ENOSYS;
      return -1;
    case PACKET_OK:
      break;
    }

  if (remote_hostio_parse_result (rs->buf.data (), &ret, remote_errno,
				  &attachment_tmp))
    {
      *remote_errno = FILEIO_EINVAL;
      return -1;
    }

  /* Make sure we saw an attachment if and only if we expected one.  */
  if ((attachment_tmp == NULL && attachment != NULL)
      || (attachment_tmp != NULL && attachment == NULL))
    {
      *remote_errno = FILEIO_EINVAL;
      return -1;
    }

  /* If an attachment was found, it must point into the packet buffer;
     work out how many bytes there were.  */
  if (attachment_tmp != NULL)
    {
      *attachment = attachment_tmp;
      *attachment_len = bytes_read - (*attachment - rs->buf.data ());
    }

  return ret;
}

/* See declaration.h.  */

void
readahead_cache::invalidate ()
{
  this->fd = -1;
}

/* See declaration.h.  */

void
readahead_cache::invalidate_fd (int fd)
{
  if (this->fd == fd)
    this->fd = -1;
}

/* Set the filesystem remote_hostio functions that take FILENAME
   arguments will use.  Return 0 on success, or -1 if an error
   occurs (and set *REMOTE_ERRNO).  */

int
remote_target::remote_hostio_set_filesystem (struct inferior *inf,
					     int *remote_errno)
{
  struct remote_state *rs = get_remote_state ();
  int required_pid = (inf == NULL || inf->fake_pid_p) ? 0 : inf->pid;
  char *p = rs->buf.data ();
  int left = get_remote_packet_size () - 1;
  char arg[9];
  int ret;

  if (packet_support (PACKET_vFile_setfs) == PACKET_DISABLE)
    return 0;

  if (rs->fs_pid != -1 && required_pid == rs->fs_pid)
    return 0;

  remote_buffer_add_string (&p, &left, "vFile:setfs:");

  xsnprintf (arg, sizeof (arg), "%x", required_pid);
  remote_buffer_add_string (&p, &left, arg);

  ret = remote_hostio_send_command (p - rs->buf.data (), PACKET_vFile_setfs,
				    remote_errno, NULL, NULL);

  if (packet_support (PACKET_vFile_setfs) == PACKET_DISABLE)
    return 0;

  if (ret == 0)
    rs->fs_pid = required_pid;

  return ret;
}

/* Implementation of to_fileio_open.  */

int
remote_target::remote_hostio_open (inferior *inf, const char *filename,
				   int flags, int mode, int warn_if_slow,
				   int *remote_errno)
{
  struct remote_state *rs = get_remote_state ();
  char *p = rs->buf.data ();
  int left = get_remote_packet_size () - 1;

  if (warn_if_slow)
    {
      static int warning_issued = 0;

      printf_unfiltered (_("Reading %s from remote target...\n"),
			 filename);

      if (!warning_issued)
	{
	  warning (_("File transfers from remote targets can be slow."
		     " Use \"set sysroot\" to access files locally"
		     " instead."));
	  warning_issued = 1;
	}
    }

  if (remote_hostio_set_filesystem (inf, remote_errno) != 0)
    return -1;

  remote_buffer_add_string (&p, &left, "vFile:open:");

  remote_buffer_add_bytes (&p, &left, (const gdb_byte *) filename,
			   strlen (filename));
  remote_buffer_add_string (&p, &left, ",");

  remote_buffer_add_int (&p, &left, flags);
  remote_buffer_add_string (&p, &left, ",");

  remote_buffer_add_int (&p, &left, mode);

  return remote_hostio_send_command (p - rs->buf.data (), PACKET_vFile_open,
				     remote_errno, NULL, NULL);
}

int
remote_target::fileio_open (struct inferior *inf, const char *filename,
			    int flags, int mode, int warn_if_slow,
			    int *remote_errno)
{
  return remote_hostio_open (inf, filename, flags, mode, warn_if_slow,
			     remote_errno);
}

/* Implementation of to_fileio_pwrite.  */

int
remote_target::remote_hostio_pwrite (int fd, const gdb_byte *write_buf, int len,
				     ULONGEST offset, int *remote_errno)
{
  struct remote_state *rs = get_remote_state ();
  char *p = rs->buf.data ();
  int left = get_remote_packet_size ();
  int out_len;

  rs->readahead_cache.invalidate_fd (fd);

  remote_buffer_add_string (&p, &left, "vFile:pwrite:");

  remote_buffer_add_int (&p, &left, fd);
  remote_buffer_add_string (&p, &left, ",");

  remote_buffer_add_int (&p, &left, offset);
  remote_buffer_add_string (&p, &left, ",");

  p += remote_escape_output (write_buf, len, 1, (gdb_byte *) p, &out_len,
			     (get_remote_packet_size ()
			      - (p - rs->buf.data ())));

  return remote_hostio_send_command (p - rs->buf.data (), PACKET_vFile_pwrite,
				     remote_errno, NULL, NULL);
}

int
remote_target::fileio_pwrite (int fd, const gdb_byte *write_buf, int len,
			      ULONGEST offset, int *remote_errno)
{
  return remote_hostio_pwrite (fd, write_buf, len, offset, remote_errno);
}

/* Helper for the implementation of to_fileio_pread.  Read the file
   from the remote side with vFile:pread.  */

int
remote_target::remote_hostio_pread_vFile (int fd, gdb_byte *read_buf, int len,
					  ULONGEST offset, int *remote_errno)
{
  struct remote_state *rs = get_remote_state ();
  char *p = rs->buf.data ();
  char *attachment;
  int left = get_remote_packet_size ();
  int ret, attachment_len;
  int read_len;

  remote_buffer_add_string (&p, &left, "vFile:pread:");

  remote_buffer_add_int (&p, &left, fd);
  remote_buffer_add_string (&p, &left, ",");

  remote_buffer_add_int (&p, &left, len);
  remote_buffer_add_string (&p, &left, ",");

  remote_buffer_add_int (&p, &left, offset);

  ret = remote_hostio_send_command (p - rs->buf.data (), PACKET_vFile_pread,
				    remote_errno, &attachment,
				    &attachment_len);

  if (ret < 0)
    return ret;

  read_len = remote_unescape_input ((gdb_byte *) attachment, attachment_len,
				    read_buf, len);
  if (read_len != ret)
    error (_("Read returned %d, but %d bytes."), ret, (int) read_len);

  return ret;
}

/* See declaration.h.  */

int
readahead_cache::pread (int fd, gdb_byte *read_buf, size_t len,
			ULONGEST offset)
{
  if (this->fd == fd
      && this->offset <= offset
      && offset < this->offset + this->bufsize)
    {
      ULONGEST max = this->offset + this->bufsize;

      if (offset + len > max)
	len = max - offset;

      memcpy (read_buf, this->buf + offset - this->offset, len);
      return len;
    }

  return 0;
}

/* Implementation of to_fileio_pread.  */

int
remote_target::remote_hostio_pread (int fd, gdb_byte *read_buf, int len,
				    ULONGEST offset, int *remote_errno)
{
  int ret;
  struct remote_state *rs = get_remote_state ();
  readahead_cache *cache = &rs->readahead_cache;

  ret = cache->pread (fd, read_buf, len, offset);
  if (ret > 0)
    {
      cache->hit_count++;

      if (remote_debug)
	fprintf_unfiltered (gdb_stdlog, "readahead cache hit %s\n",
			    pulongest (cache->hit_count));
      return ret;
    }

  cache->miss_count++;
  if (remote_debug)
    fprintf_unfiltered (gdb_stdlog, "readahead cache miss %s\n",
			pulongest (cache->miss_count));

  cache->fd = fd;
  cache->offset = offset;
  cache->bufsize = get_remote_packet_size ();
  cache->buf = (gdb_byte *) xrealloc (cache->buf, cache->bufsize);

  ret = remote_hostio_pread_vFile (cache->fd, cache->buf, cache->bufsize,
				   cache->offset, remote_errno);
  if (ret <= 0)
    {
      cache->invalidate_fd (fd);
      return ret;
    }

  cache->bufsize = ret;
  return cache->pread (fd, read_buf, len, offset);
}

int
remote_target::fileio_pread (int fd, gdb_byte *read_buf, int len,
			     ULONGEST offset, int *remote_errno)
{
  return remote_hostio_pread (fd, read_buf, len, offset, remote_errno);
}

/* Implementation of to_fileio_close.  */

int
remote_target::remote_hostio_close (int fd, int *remote_errno)
{
  struct remote_state *rs = get_remote_state ();
  char *p = rs->buf.data ();
  int left = get_remote_packet_size () - 1;

  rs->readahead_cache.invalidate_fd (fd);

  remote_buffer_add_string (&p, &left, "vFile:close:");

  remote_buffer_add_int (&p, &left, fd);

  return remote_hostio_send_command (p - rs->buf.data (), PACKET_vFile_close,
				     remote_errno, NULL, NULL);
}

int
remote_target::fileio_close (int fd, int *remote_errno)
{
  return remote_hostio_close (fd, remote_errno);
}

/* Implementation of to_fileio_unlink.  */

int
remote_target::remote_hostio_unlink (inferior *inf, const char *filename,
				     int *remote_errno)
{
  struct remote_state *rs = get_remote_state ();
  char *p = rs->buf.data ();
  int left = get_remote_packet_size () - 1;

  if (remote_hostio_set_filesystem (inf, remote_errno) != 0)
    return -1;

  remote_buffer_add_string (&p, &left, "vFile:unlink:");

  remote_buffer_add_bytes (&p, &left, (const gdb_byte *) filename,
			   strlen (filename));

  return remote_hostio_send_command (p - rs->buf.data (), PACKET_vFile_unlink,
				     remote_errno, NULL, NULL);
}

int
remote_target::fileio_unlink (struct inferior *inf, const char *filename,
			      int *remote_errno)
{
  return remote_hostio_unlink (inf, filename, remote_errno);
}

/* Implementation of to_fileio_readlink.  */

gdb::optional<std::string>
remote_target::fileio_readlink (struct inferior *inf, const char *filename,
				int *remote_errno)
{
  struct remote_state *rs = get_remote_state ();
  char *p = rs->buf.data ();
  char *attachment;
  int left = get_remote_packet_size ();
  int len, attachment_len;
  int read_len;

  if (remote_hostio_set_filesystem (inf, remote_errno) != 0)
    return {};

  remote_buffer_add_string (&p, &left, "vFile:readlink:");

  remote_buffer_add_bytes (&p, &left, (const gdb_byte *) filename,
			   strlen (filename));

  len = remote_hostio_send_command (p - rs->buf.data (), PACKET_vFile_readlink,
				    remote_errno, &attachment,
				    &attachment_len);

  if (len < 0)
    return {};

  std::string ret (len, '\0');

  read_len = remote_unescape_input ((gdb_byte *) attachment, attachment_len,
				    (gdb_byte *) &ret[0], len);
  if (read_len != len)
    error (_("Readlink returned %d, but %d bytes."), len, read_len);

  return ret;
}

/* Implementation of to_fileio_fstat.  */

int
remote_target::fileio_fstat (int fd, struct stat *st, int *remote_errno)
{
  struct remote_state *rs = get_remote_state ();
  char *p = rs->buf.data ();
  int left = get_remote_packet_size ();
  int attachment_len, ret;
  char *attachment;
  struct fio_stat fst;
  int read_len;

  remote_buffer_add_string (&p, &left, "vFile:fstat:");

  remote_buffer_add_int (&p, &left, fd);

  ret = remote_hostio_send_command (p - rs->buf.data (), PACKET_vFile_fstat,
				    remote_errno, &attachment,
				    &attachment_len);
  if (ret < 0)
    {
      if (*remote_errno != FILEIO_ENOSYS)
	return ret;

      /* Strictly we should return -1, ENOSYS here, but when
	 "set sysroot remote:" was implemented in August 2008
	 BFD's need for a stat function was sidestepped with
	 this hack.  This was not remedied until March 2015
	 so we retain the previous behavior to avoid breaking
	 compatibility.

	 Note that the memset is a March 2015 addition; older
	 GDBs set st_size *and nothing else* so the structure
	 would have garbage in all other fields.  This might
	 break something but retaining the previous behavior
	 here would be just too wrong.  */

      memset (st, 0, sizeof (struct stat));
      st->st_size = INT_MAX;
      return 0;
    }

  read_len = remote_unescape_input ((gdb_byte *) attachment, attachment_len,
				    (gdb_byte *) &fst, sizeof (fst));

  if (read_len != ret)
    error (_("vFile:fstat returned %d, but %d bytes."), ret, read_len);

  if (read_len != sizeof (fst))
    error (_("vFile:fstat returned %d bytes, but expecting %d."),
	   read_len, (int) sizeof (fst));

  remote_fileio_to_host_stat (&fst, st);

  return 0;
}

/* Implementation of to_filesystem_is_local.  */

bool
remote_target::filesystem_is_local ()
{
  /* Valgrind GDB presents itself as a remote target but works
     on the local filesystem: it does not implement remote get
     and users are not expected to set a sysroot.  To handle
     this case we treat the remote filesystem as local if the
     sysroot is exactly TARGET_SYSROOT_PREFIX and if the stub
     does not support vFile:open.  */
  if (strcmp (gdb_sysroot, TARGET_SYSROOT_PREFIX) == 0)
    {
      enum packet_support ps = packet_support (PACKET_vFile_open);

      if (ps == PACKET_SUPPORT_UNKNOWN)
	{
	  int fd, remote_errno;

	  /* Try opening a file to probe support.  The supplied
	     filename is irrelevant, we only care about whether
	     the stub recognizes the packet or not.  */
	  fd = remote_hostio_open (NULL, "just probing",
				   FILEIO_O_RDONLY, 0700, 0,
				   &remote_errno);

	  if (fd >= 0)
	    remote_hostio_close (fd, &remote_errno);

	  ps = packet_support (PACKET_vFile_open);
	}

      if (ps == PACKET_DISABLE)
	{
	  static int warning_issued = 0;

	  if (!warning_issued)
	    {
	      warning (_("remote target does not support file"
			 " transfer, attempting to access files"
			 " from local filesystem."));
	      warning_issued = 1;
	    }

	  return true;
	}
    }

  return false;
}

static int
remote_fileio_errno_to_host (int errnum)
{
  switch (errnum)
    {
      case FILEIO_EPERM:
        return EPERM;
      case FILEIO_ENOENT:
        return ENOENT;
      case FILEIO_EINTR:
        return EINTR;
      case FILEIO_EIO:
        return EIO;
      case FILEIO_EBADF:
        return EBADF;
      case FILEIO_EACCES:
        return EACCES;
      case FILEIO_EFAULT:
        return EFAULT;
      case FILEIO_EBUSY:
        return EBUSY;
      case FILEIO_EEXIST:
        return EEXIST;
      case FILEIO_ENODEV:
        return ENODEV;
      case FILEIO_ENOTDIR:
        return ENOTDIR;
      case FILEIO_EISDIR:
        return EISDIR;
      case FILEIO_EINVAL:
        return EINVAL;
      case FILEIO_ENFILE:
        return ENFILE;
      case FILEIO_EMFILE:
        return EMFILE;
      case FILEIO_EFBIG:
        return EFBIG;
      case FILEIO_ENOSPC:
        return ENOSPC;
      case FILEIO_ESPIPE:
        return ESPIPE;
      case FILEIO_EROFS:
        return EROFS;
      case FILEIO_ENOSYS:
        return ENOSYS;
      case FILEIO_ENAMETOOLONG:
        return ENAMETOOLONG;
    }
  return -1;
}

static char *
remote_hostio_error (int errnum)
{
  int host_error = remote_fileio_errno_to_host (errnum);

  if (host_error == -1)
    error (_("Unknown remote I/O error %d"), errnum);
  else
    error (_("Remote I/O error: %s"), safe_strerror (host_error));
}

/* A RAII wrapper around a remote file descriptor.  */

class scoped_remote_fd
{
public:
  scoped_remote_fd (remote_target *remote, int fd)
    : m_remote (remote), m_fd (fd)
  {
  }

  ~scoped_remote_fd ()
  {
    if (m_fd != -1)
      {
	try
	  {
	    int remote_errno;
	    m_remote->remote_hostio_close (m_fd, &remote_errno);
	  }
	catch (...)
	  {
	    /* Swallow exception before it escapes the dtor.  If
	       something goes wrong, likely the connection is gone,
	       and there's nothing else that can be done.  */
	  }
      }
  }

  DISABLE_COPY_AND_ASSIGN (scoped_remote_fd);

  /* Release ownership of the file descriptor, and return it.  */
  int release () noexcept
  {
    int fd = m_fd;
    m_fd = -1;
    return fd;
  }

  /* Return the owned file descriptor.  */
  int get () const noexcept
  {
    return m_fd;
  }

private:
  /* The remote target.  */
  remote_target *m_remote;

  /* The owned remote I/O file descriptor.  */
  int m_fd;
};

void
remote_file_put (const char *local_file, const char *remote_file, int from_tty)
{
  remote_target *remote = get_current_remote_target ();

  if (remote == nullptr)
    error (_("command can only be used with remote target"));

  remote->remote_file_put (local_file, remote_file, from_tty);
}

void
remote_target::remote_file_put (const char *local_file, const char *remote_file,
				int from_tty)
{
  int retcode, remote_errno, bytes, io_size;
  int bytes_in_buffer;
  int saw_eof;
  ULONGEST offset;

  gdb_file_up file = gdb_fopen_cloexec (local_file, "rb");
  if (file == NULL)
    perror_with_name (local_file);

  scoped_remote_fd fd
    (this, remote_hostio_open (NULL,
			       remote_file, (FILEIO_O_WRONLY | FILEIO_O_CREAT
					     | FILEIO_O_TRUNC),
			       0700, 0, &remote_errno));
  if (fd.get () == -1)
    remote_hostio_error (remote_errno);

  /* Send up to this many bytes at once.  They won't all fit in the
     remote packet limit, so we'll transfer slightly fewer.  */
  io_size = get_remote_packet_size ();
  gdb::byte_vector buffer (io_size);

  bytes_in_buffer = 0;
  saw_eof = 0;
  offset = 0;
  while (bytes_in_buffer || !saw_eof)
    {
      if (!saw_eof)
	{
	  bytes = fread (buffer.data () + bytes_in_buffer, 1,
			 io_size - bytes_in_buffer,
			 file.get ());
	  if (bytes == 0)
	    {
	      if (ferror (file.get ()))
		error (_("Error reading %s."), local_file);
	      else
		{
		  /* EOF.  Unless there is something still in the
		     buffer from the last iteration, we are done.  */
		  saw_eof = 1;
		  if (bytes_in_buffer == 0)
		    break;
		}
	    }
	}
      else
	bytes = 0;

      bytes += bytes_in_buffer;
      bytes_in_buffer = 0;

      retcode = remote_hostio_pwrite (fd.get (), buffer.data (), bytes,
				      offset, &remote_errno);

      if (retcode < 0)
	remote_hostio_error (remote_errno);
      else if (retcode == 0)
	error (_("Remote write of %d bytes returned 0!"), bytes);
      else if (retcode < bytes)
	{
	  /* Short write.  Save the rest of the read data for the next
	     write.  */
	  bytes_in_buffer = bytes - retcode;
	  memmove (buffer.data (), buffer.data () + retcode, bytes_in_buffer);
	}

      offset += retcode;
    }

  if (remote_hostio_close (fd.release (), &remote_errno))
    remote_hostio_error (remote_errno);

  if (from_tty)
    printf_filtered (_("Successfully sent file \"%s\".\n"), local_file);
}

void
remote_file_get (const char *remote_file, const char *local_file, int from_tty)
{
  remote_target *remote = get_current_remote_target ();

  if (remote == nullptr)
    error (_("command can only be used with remote target"));

  remote->remote_file_get (remote_file, local_file, from_tty);
}

void
remote_target::remote_file_get (const char *remote_file, const char *local_file,
				int from_tty)
{
  int remote_errno, bytes, io_size;
  ULONGEST offset;

  scoped_remote_fd fd
    (this, remote_hostio_open (NULL,
			       remote_file, FILEIO_O_RDONLY, 0, 0,
			       &remote_errno));
  if (fd.get () == -1)
    remote_hostio_error (remote_errno);

  gdb_file_up file = gdb_fopen_cloexec (local_file, "wb");
  if (file == NULL)
    perror_with_name (local_file);

  /* Send up to this many bytes at once.  They won't all fit in the
     remote packet limit, so we'll transfer slightly fewer.  */
  io_size = get_remote_packet_size ();
  gdb::byte_vector buffer (io_size);

  offset = 0;
  while (1)
    {
      bytes = remote_hostio_pread (fd.get (), buffer.data (), io_size, offset,
				   &remote_errno);
      if (bytes == 0)
	/* Success, but no bytes, means end-of-file.  */
	break;
      if (bytes == -1)
	remote_hostio_error (remote_errno);

      offset += bytes;

      bytes = fwrite (buffer.data (), 1, bytes, file.get ());
      if (bytes == 0)
	perror_with_name (local_file);
    }

  if (remote_hostio_close (fd.release (), &remote_errno))
    remote_hostio_error (remote_errno);

  if (from_tty)
    printf_filtered (_("Successfully fetched file \"%s\".\n"), remote_file);
}

void
remote_file_delete (const char *remote_file, int from_tty)
{
  remote_target *remote = get_current_remote_target ();

  if (remote == nullptr)
    error (_("command can only be used with remote target"));

  remote->remote_file_delete (remote_file, from_tty);
}

void
remote_target::remote_file_delete (const char *remote_file, int from_tty)
{
  int retcode, remote_errno;

  retcode = remote_hostio_unlink (NULL, remote_file, &remote_errno);
  if (retcode == -1)
    remote_hostio_error (remote_errno);

  if (from_tty)
    printf_filtered (_("Successfully deleted file \"%s\".\n"), remote_file);
}

static void
remote_put_command (const char *args, int from_tty)
{
  if (args == NULL)
    error_no_arg (_("file to put"));

  gdb_argv argv (args);
  if (argv[0] == NULL || argv[1] == NULL || argv[2] != NULL)
    error (_("Invalid parameters to remote put"));

  remote_file_put (argv[0], argv[1], from_tty);
}

static void
remote_get_command (const char *args, int from_tty)
{
  if (args == NULL)
    error_no_arg (_("file to get"));

  gdb_argv argv (args);
  if (argv[0] == NULL || argv[1] == NULL || argv[2] != NULL)
    error (_("Invalid parameters to remote get"));

  remote_file_get (argv[0], argv[1], from_tty);
}

static void
remote_delete_command (const char *args, int from_tty)
{
  if (args == NULL)
    error_no_arg (_("file to delete"));

  gdb_argv argv (args);
  if (argv[0] == NULL || argv[1] != NULL)
    error (_("Invalid parameters to remote delete"));

  remote_file_delete (argv[0], from_tty);
}

static void
remote_command (const char *args, int from_tty)
{
  help_list (remote_cmdlist, "remote ", all_commands, gdb_stdout);
}

bool
remote_target::can_execute_reverse ()
{
  if (packet_support (PACKET_bs) == PACKET_ENABLE
      || packet_support (PACKET_bc) == PACKET_ENABLE)
    return true;
  else
    return false;
}

bool
remote_target::supports_non_stop ()
{
  return true;
}

bool
remote_target::supports_disable_randomization ()
{
  /* Only supported in extended mode.  */
  return false;
}

bool
remote_target::supports_multi_process ()
{
  struct remote_state *rs = get_remote_state ();

  return remote_multi_process_p (rs);
}

static int
remote_supports_cond_tracepoints ()
{
  return packet_support (PACKET_ConditionalTracepoints) == PACKET_ENABLE;
}

bool
remote_target::supports_evaluation_of_breakpoint_conditions ()
{
  return packet_support (PACKET_ConditionalBreakpoints) == PACKET_ENABLE;
}

static int
remote_supports_fast_tracepoints ()
{
  return packet_support (PACKET_FastTracepoints) == PACKET_ENABLE;
}

static int
remote_supports_static_tracepoints ()
{
  return packet_support (PACKET_StaticTracepoints) == PACKET_ENABLE;
}

static int
remote_supports_install_in_trace ()
{
  return packet_support (PACKET_InstallInTrace) == PACKET_ENABLE;
}

bool
remote_target::supports_enable_disable_tracepoint ()
{
  return (packet_support (PACKET_EnableDisableTracepoints_feature)
	  == PACKET_ENABLE);
}

bool
remote_target::supports_string_tracing ()
{
  return packet_support (PACKET_tracenz_feature) == PACKET_ENABLE;
}

bool
remote_target::can_run_breakpoint_commands ()
{
  return packet_support (PACKET_BreakpointCommands) == PACKET_ENABLE;
}

void
remote_target::trace_init ()
{
  struct remote_state *rs = get_remote_state ();

  putpkt ("QTinit");
  remote_get_noisy_reply ();
  if (strcmp (rs->buf.data (), "OK") != 0)
    error (_("Target does not support this command."));
}

/* Recursive routine to walk through command list including loops, and
   download packets for each command.  */

void
remote_target::remote_download_command_source (int num, ULONGEST addr,
					       struct command_line *cmds)
{
  struct remote_state *rs = get_remote_state ();
  struct command_line *cmd;

  for (cmd = cmds; cmd; cmd = cmd->next)
    {
      QUIT;	/* Allow user to bail out with ^C.  */
      strcpy (rs->buf.data (), "QTDPsrc:");
      encode_source_string (num, addr, "cmd", cmd->line,
			    rs->buf.data () + strlen (rs->buf.data ()),
			    rs->buf.size () - strlen (rs->buf.data ()));
      putpkt (rs->buf);
      remote_get_noisy_reply ();
      if (strcmp (rs->buf.data (), "OK"))
	warning (_("Target does not support source download."));

      if (cmd->control_type == while_control
	  || cmd->control_type == while_stepping_control)
	{
	  remote_download_command_source (num, addr, cmd->body_list_0.get ());

	  QUIT;	/* Allow user to bail out with ^C.  */
	  strcpy (rs->buf.data (), "QTDPsrc:");
	  encode_source_string (num, addr, "cmd", "end",
				rs->buf.data () + strlen (rs->buf.data ()),
				rs->buf.size () - strlen (rs->buf.data ()));
	  putpkt (rs->buf);
	  remote_get_noisy_reply ();
	  if (strcmp (rs->buf.data (), "OK"))
	    warning (_("Target does not support source download."));
	}
    }
}

void
remote_target::download_tracepoint (struct bp_location *loc)
{
  CORE_ADDR tpaddr;
  char addrbuf[40];
  std::vector<std::string> tdp_actions;
  std::vector<std::string> stepping_actions;
  char *pkt;
  struct breakpoint *b = loc->owner;
  struct tracepoint *t = (struct tracepoint *) b;
  struct remote_state *rs = get_remote_state ();
  int ret;
  const char *err_msg = _("Tracepoint packet too large for target.");
  size_t size_left;

  /* We use a buffer other than rs->buf because we'll build strings
     across multiple statements, and other statements in between could
     modify rs->buf.  */
  gdb::char_vector buf (get_remote_packet_size ());

  encode_actions_rsp (loc, &tdp_actions, &stepping_actions);

  tpaddr = loc->address;
  sprintf_vma (addrbuf, tpaddr);
  ret = snprintf (buf.data (), buf.size (), "QTDP:%x:%s:%c:%lx:%x",
		  b->number, addrbuf, /* address */
		  (b->enable_state == bp_enabled ? 'E' : 'D'),
		  t->step_count, t->pass_count);

  if (ret < 0 || ret >= buf.size ())
    error ("%s", err_msg);

  /* Fast tracepoints are mostly handled by the target, but we can
     tell the target how big of an instruction block should be moved
     around.  */
  if (b->type == bp_fast_tracepoint)
    {
      /* Only test for support at download time; we may not know
	 target capabilities at definition time.  */
      if (remote_supports_fast_tracepoints ())
	{
	  if (gdbarch_fast_tracepoint_valid_at (loc->gdbarch, tpaddr,
						NULL))
	    {
	      size_left = buf.size () - strlen (buf.data ());
	      ret = snprintf (buf.data () + strlen (buf.data ()),
			      size_left, ":F%x",
			      gdb_insn_length (loc->gdbarch, tpaddr));

	      if (ret < 0 || ret >= size_left)
		error ("%s", err_msg);
	    }
	  else
	    /* If it passed validation at definition but fails now,
	       something is very wrong.  */
	    internal_error (__FILE__, __LINE__,
			    _("Fast tracepoint not "
			      "valid during download"));
	}
      else
	/* Fast tracepoints are functionally identical to regular
	   tracepoints, so don't take lack of support as a reason to
	   give up on the trace run.  */
	warning (_("Target does not support fast tracepoints, "
		   "downloading %d as regular tracepoint"), b->number);
    }
  else if (b->type == bp_static_tracepoint)
    {
      /* Only test for support at download time; we may not know
	 target capabilities at definition time.  */
      if (remote_supports_static_tracepoints ())
	{
	  struct static_tracepoint_marker marker;

	  if (target_static_tracepoint_marker_at (tpaddr, &marker))
	    {
	      size_left = buf.size () - strlen (buf.data ());
	      ret = snprintf (buf.data () + strlen (buf.data ()),
			      size_left, ":S");

	      if (ret < 0 || ret >= size_left)
		error ("%s", err_msg);
	    }
	  else
	    error (_("Static tracepoint not valid during download"));
	}
      else
	/* Fast tracepoints are functionally identical to regular
	   tracepoints, so don't take lack of support as a reason
	   to give up on the trace run.  */
	error (_("Target does not support static tracepoints"));
    }
  /* If the tracepoint has a conditional, make it into an agent
     expression and append to the definition.  */
  if (loc->cond)
    {
      /* Only test support at download time, we may not know target
	 capabilities at definition time.  */
      if (remote_supports_cond_tracepoints ())
	{
	  agent_expr_up aexpr = gen_eval_for_expr (tpaddr,
						   loc->cond.get ());

	  size_left = buf.size () - strlen (buf.data ());

	  ret = snprintf (buf.data () + strlen (buf.data ()),
			  size_left, ":X%x,", aexpr->len);

	  if (ret < 0 || ret >= size_left)
	    error ("%s", err_msg);

	  size_left = buf.size () - strlen (buf.data ());

	  /* Two bytes to encode each aexpr byte, plus the terminating
	     null byte.  */
	  if (aexpr->len * 2 + 1 > size_left)
	    error ("%s", err_msg);

	  pkt = buf.data () + strlen (buf.data ());

	  for (int ndx = 0; ndx < aexpr->len; ++ndx)
	    pkt = pack_hex_byte (pkt, aexpr->buf[ndx]);
	  *pkt = '\0';
	}
      else
	warning (_("Target does not support conditional tracepoints, "
		   "ignoring tp %d cond"), b->number);
    }

  if (b->commands || *default_collect)
    {
      size_left = buf.size () - strlen (buf.data ());

      ret = snprintf (buf.data () + strlen (buf.data ()),
		      size_left, "-");

      if (ret < 0 || ret >= size_left)
	error ("%s", err_msg);
    }

  putpkt (buf.data ());
  remote_get_noisy_reply ();
  if (strcmp (rs->buf.data (), "OK"))
    error (_("Target does not support tracepoints."));

  /* do_single_steps (t); */
  for (auto action_it = tdp_actions.begin ();
       action_it != tdp_actions.end (); action_it++)
    {
      QUIT;	/* Allow user to bail out with ^C.  */

      bool has_more = ((action_it + 1) != tdp_actions.end ()
		       || !stepping_actions.empty ());

      ret = snprintf (buf.data (), buf.size (), "QTDP:-%x:%s:%s%c",
		      b->number, addrbuf, /* address */
		      action_it->c_str (),
		      has_more ? '-' : 0);

      if (ret < 0 || ret >= buf.size ())
	error ("%s", err_msg);

      putpkt (buf.data ());
      remote_get_noisy_reply ();
      if (strcmp (rs->buf.data (), "OK"))
	error (_("Error on target while setting tracepoints."));
    }

  for (auto action_it = stepping_actions.begin ();
       action_it != stepping_actions.end (); action_it++)
    {
      QUIT;	/* Allow user to bail out with ^C.  */

      bool is_first = action_it == stepping_actions.begin ();
      bool has_more = (action_it + 1) != stepping_actions.end ();

      ret = snprintf (buf.data (), buf.size (), "QTDP:-%x:%s:%s%s%s",
		      b->number, addrbuf, /* address */
		      is_first ? "S" : "",
		      action_it->c_str (),
		      has_more ? "-" : "");

      if (ret < 0 || ret >= buf.size ())
	error ("%s", err_msg);

      putpkt (buf.data ());
      remote_get_noisy_reply ();
      if (strcmp (rs->buf.data (), "OK"))
	error (_("Error on target while setting tracepoints."));
    }

  if (packet_support (PACKET_TracepointSource) == PACKET_ENABLE)
    {
      if (b->location != NULL)
	{
	  ret = snprintf (buf.data (), buf.size (), "QTDPsrc:");

	  if (ret < 0 || ret >= buf.size ())
	    error ("%s", err_msg);

	  encode_source_string (b->number, loc->address, "at",
				event_location_to_string (b->location.get ()),
				buf.data () + strlen (buf.data ()),
				buf.size () - strlen (buf.data ()));
	  putpkt (buf.data ());
	  remote_get_noisy_reply ();
	  if (strcmp (rs->buf.data (), "OK"))
	    warning (_("Target does not support source download."));
	}
      if (b->cond_string)
	{
	  ret = snprintf (buf.data (), buf.size (), "QTDPsrc:");

	  if (ret < 0 || ret >= buf.size ())
	    error ("%s", err_msg);

	  encode_source_string (b->number, loc->address,
				"cond", b->cond_string,
				buf.data () + strlen (buf.data ()),
				buf.size () - strlen (buf.data ()));
	  putpkt (buf.data ());
	  remote_get_noisy_reply ();
	  if (strcmp (rs->buf.data (), "OK"))
	    warning (_("Target does not support source download."));
	}
      remote_download_command_source (b->number, loc->address,
				      breakpoint_commands (b));
    }
}

bool
remote_target::can_download_tracepoint ()
{
  struct remote_state *rs = get_remote_state ();
  struct trace_status *ts;
  int status;

  /* Don't try to install tracepoints until we've relocated our
     symbols, and fetched and merged the target's tracepoint list with
     ours.  */
  if (rs->starting_up)
    return false;

  ts = current_trace_status ();
  status = get_trace_status (ts);

  if (status == -1 || !ts->running_known || !ts->running)
    return false;

  /* If we are in a tracing experiment, but remote stub doesn't support
     installing tracepoint in trace, we have to return.  */
  if (!remote_supports_install_in_trace ())
    return false;

  return true;
}


void
remote_target::download_trace_state_variable (const trace_state_variable &tsv)
{
  struct remote_state *rs = get_remote_state ();
  char *p;

  xsnprintf (rs->buf.data (), get_remote_packet_size (), "QTDV:%x:%s:%x:",
	     tsv.number, phex ((ULONGEST) tsv.initial_value, 8),
	     tsv.builtin);
  p = rs->buf.data () + strlen (rs->buf.data ());
  if ((p - rs->buf.data ()) + tsv.name.length () * 2
      >= get_remote_packet_size ())
    error (_("Trace state variable name too long for tsv definition packet"));
  p += 2 * bin2hex ((gdb_byte *) (tsv.name.data ()), p, tsv.name.length ());
  *p++ = '\0';
  putpkt (rs->buf);
  remote_get_noisy_reply ();
  if (rs->buf[0] == '\0')
    error (_("Target does not support this command."));
  if (strcmp (rs->buf.data (), "OK") != 0)
    error (_("Error on target while downloading trace state variable."));
}

void
remote_target::enable_tracepoint (struct bp_location *location)
{
  struct remote_state *rs = get_remote_state ();
  char addr_buf[40];

  sprintf_vma (addr_buf, location->address);
  xsnprintf (rs->buf.data (), get_remote_packet_size (), "QTEnable:%x:%s",
	     location->owner->number, addr_buf);
  putpkt (rs->buf);
  remote_get_noisy_reply ();
  if (rs->buf[0] == '\0')
    error (_("Target does not support enabling tracepoints while a trace run is ongoing."));
  if (strcmp (rs->buf.data (), "OK") != 0)
    error (_("Error on target while enabling tracepoint."));
}

void
remote_target::disable_tracepoint (struct bp_location *location)
{
  struct remote_state *rs = get_remote_state ();
  char addr_buf[40];

  sprintf_vma (addr_buf, location->address);
  xsnprintf (rs->buf.data (), get_remote_packet_size (), "QTDisable:%x:%s",
	     location->owner->number, addr_buf);
  putpkt (rs->buf);
  remote_get_noisy_reply ();
  if (rs->buf[0] == '\0')
    error (_("Target does not support disabling tracepoints while a trace run is ongoing."));
  if (strcmp (rs->buf.data (), "OK") != 0)
    error (_("Error on target while disabling tracepoint."));
}

void
remote_target::trace_set_readonly_regions ()
{
  asection *s;
  bfd *abfd = NULL;
  bfd_size_type size;
  bfd_vma vma;
  int anysecs = 0;
  int offset = 0;

  if (!exec_bfd)
    return;			/* No information to give.  */

  struct remote_state *rs = get_remote_state ();

  strcpy (rs->buf.data (), "QTro");
  offset = strlen (rs->buf.data ());
  for (s = exec_bfd->sections; s; s = s->next)
    {
      char tmp1[40], tmp2[40];
      int sec_length;

      if ((s->flags & SEC_LOAD) == 0 ||
      /*  (s->flags & SEC_CODE) == 0 || */
	  (s->flags & SEC_READONLY) == 0)
	continue;

      anysecs = 1;
      vma = bfd_get_section_vma (abfd, s);
      size = bfd_get_section_size (s);
      sprintf_vma (tmp1, vma);
      sprintf_vma (tmp2, vma + size);
      sec_length = 1 + strlen (tmp1) + 1 + strlen (tmp2);
      if (offset + sec_length + 1 > rs->buf.size ())
	{
	  if (packet_support (PACKET_qXfer_traceframe_info) != PACKET_ENABLE)
	    warning (_("\
Too many sections for read-only sections definition packet."));
	  break;
	}
      xsnprintf (rs->buf.data () + offset, rs->buf.size () - offset, ":%s,%s",
		 tmp1, tmp2);
      offset += sec_length;
    }
  if (anysecs)
    {
      putpkt (rs->buf);
      getpkt (&rs->buf, 0);
    }
}

void
remote_target::trace_start ()
{
  struct remote_state *rs = get_remote_state ();

  putpkt ("QTStart");
  remote_get_noisy_reply ();
  if (rs->buf[0] == '\0')
    error (_("Target does not support this command."));
  if (strcmp (rs->buf.data (), "OK") != 0)
    error (_("Bogus reply from target: %s"), rs->buf.data ());
}

int
remote_target::get_trace_status (struct trace_status *ts)
{
  /* Initialize it just to avoid a GCC false warning.  */
  char *p = NULL;
  /* FIXME we need to get register block size some other way.  */
  extern int trace_regblock_size;
  enum packet_result result;
  struct remote_state *rs = get_remote_state ();

  if (packet_support (PACKET_qTStatus) == PACKET_DISABLE)
    return -1;

  trace_regblock_size
    = rs->get_remote_arch_state (target_gdbarch ())->sizeof_g_packet;

  putpkt ("qTStatus");

  TRY
    {
      p = remote_get_noisy_reply ();
    }
  CATCH (ex, RETURN_MASK_ERROR)
    {
      if (ex.error != TARGET_CLOSE_ERROR)
	{
	  exception_fprintf (gdb_stderr, ex, "qTStatus: ");
	  return -1;
	}
      throw_exception (ex);
    }
  END_CATCH

  result = packet_ok (p, &remote_protocol_packets[PACKET_qTStatus]);

  /* If the remote target doesn't do tracing, flag it.  */
  if (result == PACKET_UNKNOWN)
    return -1;

  /* We're working with a live target.  */
  ts->filename = NULL;

  if (*p++ != 'T')
    error (_("Bogus trace status reply from target: %s"), rs->buf.data ());

  /* Function 'parse_trace_status' sets default value of each field of
     'ts' at first, so we don't have to do it here.  */
  parse_trace_status (p, ts);

  return ts->running;
}

void
remote_target::get_tracepoint_status (struct breakpoint *bp,
				      struct uploaded_tp *utp)
{
  struct remote_state *rs = get_remote_state ();
  char *reply;
  struct bp_location *loc;
  struct tracepoint *tp = (struct tracepoint *) bp;
  size_t size = get_remote_packet_size ();

  if (tp)
    {
      tp->hit_count = 0;
      tp->traceframe_usage = 0;
      for (loc = tp->loc; loc; loc = loc->next)
	{
	  /* If the tracepoint was never downloaded, don't go asking for
	     any status.  */
	  if (tp->number_on_target == 0)
	    continue;
	  xsnprintf (rs->buf.data (), size, "qTP:%x:%s", tp->number_on_target,
		     phex_nz (loc->address, 0));
	  putpkt (rs->buf);
	  reply = remote_get_noisy_reply ();
	  if (reply && *reply)
	    {
	      if (*reply == 'V')
		parse_tracepoint_status (reply + 1, bp, utp);
	    }
	}
    }
  else if (utp)
    {
      utp->hit_count = 0;
      utp->traceframe_usage = 0;
      xsnprintf (rs->buf.data (), size, "qTP:%x:%s", utp->number,
		 phex_nz (utp->addr, 0));
      putpkt (rs->buf);
      reply = remote_get_noisy_reply ();
      if (reply && *reply)
	{
	  if (*reply == 'V')
	    parse_tracepoint_status (reply + 1, bp, utp);
	}
    }
}

void
remote_target::trace_stop ()
{
  struct remote_state *rs = get_remote_state ();

  putpkt ("QTStop");
  remote_get_noisy_reply ();
  if (rs->buf[0] == '\0')
    error (_("Target does not support this command."));
  if (strcmp (rs->buf.data (), "OK") != 0)
    error (_("Bogus reply from target: %s"), rs->buf.data ());
}

int
remote_target::trace_find (enum trace_find_type type, int num,
			   CORE_ADDR addr1, CORE_ADDR addr2,
			   int *tpp)
{
  struct remote_state *rs = get_remote_state ();
  char *endbuf = rs->buf.data () + get_remote_packet_size ();
  char *p, *reply;
  int target_frameno = -1, target_tracept = -1;

  /* Lookups other than by absolute frame number depend on the current
     trace selected, so make sure it is correct on the remote end
     first.  */
  if (type != tfind_number)
    set_remote_traceframe ();

  p = rs->buf.data ();
  strcpy (p, "QTFrame:");
  p = strchr (p, '\0');
  switch (type)
    {
    case tfind_number:
      xsnprintf (p, endbuf - p, "%x", num);
      break;
    case tfind_pc:
      xsnprintf (p, endbuf - p, "pc:%s", phex_nz (addr1, 0));
      break;
    case tfind_tp:
      xsnprintf (p, endbuf - p, "tdp:%x", num);
      break;
    case tfind_range:
      xsnprintf (p, endbuf - p, "range:%s:%s", phex_nz (addr1, 0),
		 phex_nz (addr2, 0));
      break;
    case tfind_outside:
      xsnprintf (p, endbuf - p, "outside:%s:%s", phex_nz (addr1, 0),
		 phex_nz (addr2, 0));
      break;
    default:
      error (_("Unknown trace find type %d"), type);
    }

  putpkt (rs->buf);
  reply = remote_get_noisy_reply ();
  if (*reply == '\0')
    error (_("Target does not support this command."));

  while (reply && *reply)
    switch (*reply)
      {
      case 'F':
	p = ++reply;
	target_frameno = (int) strtol (p, &reply, 16);
	if (reply == p)
	  error (_("Unable to parse trace frame number"));
	/* Don't update our remote traceframe number cache on failure
	   to select a remote traceframe.  */
	if (target_frameno == -1)
	  return -1;
	break;
      case 'T':
	p = ++reply;
	target_tracept = (int) strtol (p, &reply, 16);
	if (reply == p)
	  error (_("Unable to parse tracepoint number"));
	break;
      case 'O':		/* "OK"? */
	if (reply[1] == 'K' && reply[2] == '\0')
	  reply += 2;
	else
	  error (_("Bogus reply from target: %s"), reply);
	break;
      default:
	error (_("Bogus reply from target: %s"), reply);
      }
  if (tpp)
    *tpp = target_tracept;

  rs->remote_traceframe_number = target_frameno;
  return target_frameno;
}

bool
remote_target::get_trace_state_variable_value (int tsvnum, LONGEST *val)
{
  struct remote_state *rs = get_remote_state ();
  char *reply;
  ULONGEST uval;

  set_remote_traceframe ();

  xsnprintf (rs->buf.data (), get_remote_packet_size (), "qTV:%x", tsvnum);
  putpkt (rs->buf);
  reply = remote_get_noisy_reply ();
  if (reply && *reply)
    {
      if (*reply == 'V')
	{
	  unpack_varlen_hex (reply + 1, &uval);
	  *val = (LONGEST) uval;
	  return true;
	}
    }
  return false;
}

int
remote_target::save_trace_data (const char *filename)
{
  struct remote_state *rs = get_remote_state ();
  char *p, *reply;

  p = rs->buf.data ();
  strcpy (p, "QTSave:");
  p += strlen (p);
  if ((p - rs->buf.data ()) + strlen (filename) * 2
      >= get_remote_packet_size ())
    error (_("Remote file name too long for trace save packet"));
  p += 2 * bin2hex ((gdb_byte *) filename, p, strlen (filename));
  *p++ = '\0';
  putpkt (rs->buf);
  reply = remote_get_noisy_reply ();
  if (*reply == '\0')
    error (_("Target does not support this command."));
  if (strcmp (reply, "OK") != 0)
    error (_("Bogus reply from target: %s"), reply);
  return 0;
}

/* This is basically a memory transfer, but needs to be its own packet
   because we don't know how the target actually organizes its trace
   memory, plus we want to be able to ask for as much as possible, but
   not be unhappy if we don't get as much as we ask for.  */

LONGEST
remote_target::get_raw_trace_data (gdb_byte *buf, ULONGEST offset, LONGEST len)
{
  struct remote_state *rs = get_remote_state ();
  char *reply;
  char *p;
  int rslt;

  p = rs->buf.data ();
  strcpy (p, "qTBuffer:");
  p += strlen (p);
  p += hexnumstr (p, offset);
  *p++ = ',';
  p += hexnumstr (p, len);
  *p++ = '\0';

  putpkt (rs->buf);
  reply = remote_get_noisy_reply ();
  if (reply && *reply)
    {
      /* 'l' by itself means we're at the end of the buffer and
	 there is nothing more to get.  */
      if (*reply == 'l')
	return 0;

      /* Convert the reply into binary.  Limit the number of bytes to
	 convert according to our passed-in buffer size, rather than
	 what was returned in the packet; if the target is
	 unexpectedly generous and gives us a bigger reply than we
	 asked for, we don't want to crash.  */
      rslt = hex2bin (reply, buf, len);
      return rslt;
    }

  /* Something went wrong, flag as an error.  */
  return -1;
}

void
remote_target::set_disconnected_tracing (int val)
{
  struct remote_state *rs = get_remote_state ();

  if (packet_support (PACKET_DisconnectedTracing_feature) == PACKET_ENABLE)
    {
      char *reply;

      xsnprintf (rs->buf.data (), get_remote_packet_size (),
		 "QTDisconnected:%x", val);
      putpkt (rs->buf);
      reply = remote_get_noisy_reply ();
      if (*reply == '\0')
	error (_("Target does not support this command."));
      if (strcmp (reply, "OK") != 0)
        error (_("Bogus reply from target: %s"), reply);
    }
  else if (val)
    warning (_("Target does not support disconnected tracing."));
}

int
remote_target::core_of_thread (ptid_t ptid)
{
  struct thread_info *info = find_thread_ptid (ptid);

  if (info != NULL && info->priv != NULL)
    return get_remote_thread_info (info)->core;

  return -1;
}

void
remote_target::set_circular_trace_buffer (int val)
{
  struct remote_state *rs = get_remote_state ();
  char *reply;

  xsnprintf (rs->buf.data (), get_remote_packet_size (),
	     "QTBuffer:circular:%x", val);
  putpkt (rs->buf);
  reply = remote_get_noisy_reply ();
  if (*reply == '\0')
    error (_("Target does not support this command."));
  if (strcmp (reply, "OK") != 0)
    error (_("Bogus reply from target: %s"), reply);
}

traceframe_info_up
remote_target::traceframe_info ()
{
  gdb::optional<gdb::char_vector> text
    = target_read_stralloc (current_top_target (), TARGET_OBJECT_TRACEFRAME_INFO,
			    NULL);
  if (text)
    return parse_traceframe_info (text->data ());

  return NULL;
}

/* Handle the qTMinFTPILen packet.  Returns the minimum length of
   instruction on which a fast tracepoint may be placed.  Returns -1
   if the packet is not supported, and 0 if the minimum instruction
   length is unknown.  */

int
remote_target::get_min_fast_tracepoint_insn_len ()
{
  struct remote_state *rs = get_remote_state ();
  char *reply;

  /* If we're not debugging a process yet, the IPA can't be
     loaded.  */
  if (!target_has_execution)
    return 0;

  /* Make sure the remote is pointing at the right process.  */
  set_general_process ();

  xsnprintf (rs->buf.data (), get_remote_packet_size (), "qTMinFTPILen");
  putpkt (rs->buf);
  reply = remote_get_noisy_reply ();
  if (*reply == '\0')
    return -1;
  else
    {
      ULONGEST min_insn_len;

      unpack_varlen_hex (reply, &min_insn_len);

      return (int) min_insn_len;
    }
}

void
remote_target::set_trace_buffer_size (LONGEST val)
{
  if (packet_support (PACKET_QTBuffer_size) != PACKET_DISABLE)
    {
      struct remote_state *rs = get_remote_state ();
      char *buf = rs->buf.data ();
      char *endbuf = buf + get_remote_packet_size ();
      enum packet_result result;

      gdb_assert (val >= 0 || val == -1);
      buf += xsnprintf (buf, endbuf - buf, "QTBuffer:size:");
      /* Send -1 as literal "-1" to avoid host size dependency.  */
      if (val < 0)
	{
	  *buf++ = '-';
          buf += hexnumstr (buf, (ULONGEST) -val);
	}
      else
	buf += hexnumstr (buf, (ULONGEST) val);

      putpkt (rs->buf);
      remote_get_noisy_reply ();
      result = packet_ok (rs->buf,
		  &remote_protocol_packets[PACKET_QTBuffer_size]);

      if (result != PACKET_OK)
	warning (_("Bogus reply from target: %s"), rs->buf.data ());
    }
}

bool
remote_target::set_trace_notes (const char *user, const char *notes,
				const char *stop_notes)
{
  struct remote_state *rs = get_remote_state ();
  char *reply;
  char *buf = rs->buf.data ();
  char *endbuf = buf + get_remote_packet_size ();
  int nbytes;

  buf += xsnprintf (buf, endbuf - buf, "QTNotes:");
  if (user)
    {
      buf += xsnprintf (buf, endbuf - buf, "user:");
      nbytes = bin2hex ((gdb_byte *) user, buf, strlen (user));
      buf += 2 * nbytes;
      *buf++ = ';';
    }
  if (notes)
    {
      buf += xsnprintf (buf, endbuf - buf, "notes:");
      nbytes = bin2hex ((gdb_byte *) notes, buf, strlen (notes));
      buf += 2 * nbytes;
      *buf++ = ';';
    }
  if (stop_notes)
    {
      buf += xsnprintf (buf, endbuf - buf, "tstop:");
      nbytes = bin2hex ((gdb_byte *) stop_notes, buf, strlen (stop_notes));
      buf += 2 * nbytes;
      *buf++ = ';';
    }
  /* Ensure the buffer is terminated.  */
  *buf = '\0';

  putpkt (rs->buf);
  reply = remote_get_noisy_reply ();
  if (*reply == '\0')
    return false;

  if (strcmp (reply, "OK") != 0)
    error (_("Bogus reply from target: %s"), reply);

  return true;
}

bool
remote_target::use_agent (bool use)
{
  if (packet_support (PACKET_QAgent) != PACKET_DISABLE)
    {
      struct remote_state *rs = get_remote_state ();

      /* If the stub supports QAgent.  */
      xsnprintf (rs->buf.data (), get_remote_packet_size (), "QAgent:%d", use);
      putpkt (rs->buf);
      getpkt (&rs->buf, 0);

      if (strcmp (rs->buf.data (), "OK") == 0)
	{
	  ::use_agent = use;
	  return true;
	}
    }

  return false;
}

bool
remote_target::can_use_agent ()
{
  return (packet_support (PACKET_QAgent) != PACKET_DISABLE);
}

struct btrace_target_info
{
  /* The ptid of the traced thread.  */
  ptid_t ptid;

  /* The obtained branch trace configuration.  */
  struct btrace_config conf;
};

/* Reset our idea of our target's btrace configuration.  */

static void
remote_btrace_reset (remote_state *rs)
{
  memset (&rs->btrace_config, 0, sizeof (rs->btrace_config));
}

/* Synchronize the configuration with the target.  */

void
remote_target::btrace_sync_conf (const btrace_config *conf)
{
  struct packet_config *packet;
  struct remote_state *rs;
  char *buf, *pos, *endbuf;

  rs = get_remote_state ();
  buf = rs->buf.data ();
  endbuf = buf + get_remote_packet_size ();

  packet = &remote_protocol_packets[PACKET_Qbtrace_conf_bts_size];
  if (packet_config_support (packet) == PACKET_ENABLE
      && conf->bts.size != rs->btrace_config.bts.size)
    {
      pos = buf;
      pos += xsnprintf (pos, endbuf - pos, "%s=0x%x", packet->name,
                        conf->bts.size);

      putpkt (buf);
      getpkt (&rs->buf, 0);

      if (packet_ok (buf, packet) == PACKET_ERROR)
	{
	  if (buf[0] == 'E' && buf[1] == '.')
	    error (_("Failed to configure the BTS buffer size: %s"), buf + 2);
	  else
	    error (_("Failed to configure the BTS buffer size."));
	}

      rs->btrace_config.bts.size = conf->bts.size;
    }

  packet = &remote_protocol_packets[PACKET_Qbtrace_conf_pt_size];
  if (packet_config_support (packet) == PACKET_ENABLE
      && conf->pt.size != rs->btrace_config.pt.size)
    {
      pos = buf;
      pos += xsnprintf (pos, endbuf - pos, "%s=0x%x", packet->name,
                        conf->pt.size);

      putpkt (buf);
      getpkt (&rs->buf, 0);

      if (packet_ok (buf, packet) == PACKET_ERROR)
	{
	  if (buf[0] == 'E' && buf[1] == '.')
	    error (_("Failed to configure the trace buffer size: %s"), buf + 2);
	  else
	    error (_("Failed to configure the trace buffer size."));
	}

      rs->btrace_config.pt.size = conf->pt.size;
    }
}

/* Read the current thread's btrace configuration from the target and
   store it into CONF.  */

static void
btrace_read_config (struct btrace_config *conf)
{
  gdb::optional<gdb::char_vector> xml
    = target_read_stralloc (current_top_target (), TARGET_OBJECT_BTRACE_CONF, "");
  if (xml)
    parse_xml_btrace_conf (conf, xml->data ());
}

/* Maybe reopen target btrace.  */

void
remote_target::remote_btrace_maybe_reopen ()
{
  struct remote_state *rs = get_remote_state ();
  int btrace_target_pushed = 0;
#if !defined (HAVE_LIBIPT)
  int warned = 0;
#endif

  scoped_restore_current_thread restore_thread;

  for (thread_info *tp : all_non_exited_threads ())
    {
      set_general_thread (tp->ptid);

      memset (&rs->btrace_config, 0x00, sizeof (struct btrace_config));
      btrace_read_config (&rs->btrace_config);

      if (rs->btrace_config.format == BTRACE_FORMAT_NONE)
	continue;

#if !defined (HAVE_LIBIPT)
      if (rs->btrace_config.format == BTRACE_FORMAT_PT)
	{
	  if (!warned)
	    {
	      warned = 1;
	      warning (_("Target is recording using Intel Processor Trace "
			 "but support was disabled at compile time."));
	    }

	  continue;
	}
#endif /* !defined (HAVE_LIBIPT) */

      /* Push target, once, but before anything else happens.  This way our
	 changes to the threads will be cleaned up by unpushing the target
	 in case btrace_read_config () throws.  */
      if (!btrace_target_pushed)
	{
	  btrace_target_pushed = 1;
	  record_btrace_push_target ();
	  printf_filtered (_("Target is recording using %s.\n"),
			   btrace_format_string (rs->btrace_config.format));
	}

      tp->btrace.target = XCNEW (struct btrace_target_info);
      tp->btrace.target->ptid = tp->ptid;
      tp->btrace.target->conf = rs->btrace_config;
    }
}

/* Enable branch tracing.  */

struct btrace_target_info *
remote_target::enable_btrace (ptid_t ptid, const struct btrace_config *conf)
{
  struct btrace_target_info *tinfo = NULL;
  struct packet_config *packet = NULL;
  struct remote_state *rs = get_remote_state ();
  char *buf = rs->buf.data ();
  char *endbuf = buf + get_remote_packet_size ();

  switch (conf->format)
    {
      case BTRACE_FORMAT_BTS:
	packet = &remote_protocol_packets[PACKET_Qbtrace_bts];
	break;

      case BTRACE_FORMAT_PT:
	packet = &remote_protocol_packets[PACKET_Qbtrace_pt];
	break;
    }

  if (packet == NULL || packet_config_support (packet) != PACKET_ENABLE)
    error (_("Target does not support branch tracing."));

  btrace_sync_conf (conf);

  set_general_thread (ptid);

  buf += xsnprintf (buf, endbuf - buf, "%s", packet->name);
  putpkt (rs->buf);
  getpkt (&rs->buf, 0);

  if (packet_ok (rs->buf, packet) == PACKET_ERROR)
    {
      if (rs->buf[0] == 'E' && rs->buf[1] == '.')
	error (_("Could not enable branch tracing for %s: %s"),
	       target_pid_to_str (ptid), &rs->buf[2]);
      else
	error (_("Could not enable branch tracing for %s."),
	       target_pid_to_str (ptid));
    }

  tinfo = XCNEW (struct btrace_target_info);
  tinfo->ptid = ptid;

  /* If we fail to read the configuration, we lose some information, but the
     tracing itself is not impacted.  */
  TRY
    {
      btrace_read_config (&tinfo->conf);
    }
  CATCH (err, RETURN_MASK_ERROR)
    {
      if (err.message != NULL)
	warning ("%s", err.message);
    }
  END_CATCH

  return tinfo;
}

/* Disable branch tracing.  */

void
remote_target::disable_btrace (struct btrace_target_info *tinfo)
{
  struct packet_config *packet = &remote_protocol_packets[PACKET_Qbtrace_off];
  struct remote_state *rs = get_remote_state ();
  char *buf = rs->buf.data ();
  char *endbuf = buf + get_remote_packet_size ();

  if (packet_config_support (packet) != PACKET_ENABLE)
    error (_("Target does not support branch tracing."));

  set_general_thread (tinfo->ptid);

  buf += xsnprintf (buf, endbuf - buf, "%s", packet->name);
  putpkt (rs->buf);
  getpkt (&rs->buf, 0);

  if (packet_ok (rs->buf, packet) == PACKET_ERROR)
    {
      if (rs->buf[0] == 'E' && rs->buf[1] == '.')
	error (_("Could not disable branch tracing for %s: %s"),
	       target_pid_to_str (tinfo->ptid), &rs->buf[2]);
      else
	error (_("Could not disable branch tracing for %s."),
	       target_pid_to_str (tinfo->ptid));
    }

  xfree (tinfo);
}

/* Teardown branch tracing.  */

void
remote_target::teardown_btrace (struct btrace_target_info *tinfo)
{
  /* We must not talk to the target during teardown.  */
  xfree (tinfo);
}

/* Read the branch trace.  */

enum btrace_error
remote_target::read_btrace (struct btrace_data *btrace,
			    struct btrace_target_info *tinfo,
			    enum btrace_read_type type)
{
  struct packet_config *packet = &remote_protocol_packets[PACKET_qXfer_btrace];
  const char *annex;

  if (packet_config_support (packet) != PACKET_ENABLE)
    error (_("Target does not support branch tracing."));

#if !defined(HAVE_LIBEXPAT)
  error (_("Cannot process branch tracing result. XML parsing not supported."));
#endif

  switch (type)
    {
    case BTRACE_READ_ALL:
      annex = "all";
      break;
    case BTRACE_READ_NEW:
      annex = "new";
      break;
    case BTRACE_READ_DELTA:
      annex = "delta";
      break;
    default:
      internal_error (__FILE__, __LINE__,
		      _("Bad branch tracing read type: %u."),
		      (unsigned int) type);
    }

  gdb::optional<gdb::char_vector> xml
    = target_read_stralloc (current_top_target (), TARGET_OBJECT_BTRACE, annex);
  if (!xml)
    return BTRACE_ERR_UNKNOWN;

  parse_xml_btrace (btrace, xml->data ());

  return BTRACE_ERR_NONE;
}

const struct btrace_config *
remote_target::btrace_conf (const struct btrace_target_info *tinfo)
{
  return &tinfo->conf;
}

bool
remote_target::augmented_libraries_svr4_read ()
{
  return (packet_support (PACKET_augmented_libraries_svr4_read_feature)
	  == PACKET_ENABLE);
}

/* Implementation of to_load.  */

void
remote_target::load (const char *name, int from_tty)
{
  generic_load (name, from_tty);
}

/* Accepts an integer PID; returns a string representing a file that
   can be opened on the remote side to get the symbols for the child
   process.  Returns NULL if the operation is not supported.  */

char *
remote_target::pid_to_exec_file (int pid)
{
  static gdb::optional<gdb::char_vector> filename;
  struct inferior *inf;
  char *annex = NULL;

  if (packet_support (PACKET_qXfer_exec_file) != PACKET_ENABLE)
    return NULL;

  inf = find_inferior_pid (pid);
  if (inf == NULL)
    internal_error (__FILE__, __LINE__,
		    _("not currently attached to process %d"), pid);

  if (!inf->fake_pid_p)
    {
      const int annex_size = 9;

      annex = (char *) alloca (annex_size);
      xsnprintf (annex, annex_size, "%x", pid);
    }

  filename = target_read_stralloc (current_top_target (),
				   TARGET_OBJECT_EXEC_FILE, annex);

  return filename ? filename->data () : nullptr;
}

/* Implement the to_can_do_single_step target_ops method.  */

int
remote_target::can_do_single_step ()
{
  /* We can only tell whether target supports single step or not by
     supported s and S vCont actions if the stub supports vContSupported
     feature.  If the stub doesn't support vContSupported feature,
     we have conservatively to think target doesn't supports single
     step.  */
  if (packet_support (PACKET_vContSupported) == PACKET_ENABLE)
    {
      struct remote_state *rs = get_remote_state ();

      if (packet_support (PACKET_vCont) == PACKET_SUPPORT_UNKNOWN)
	remote_vcont_probe ();

      return rs->supports_vCont.s && rs->supports_vCont.S;
    }
  else
    return 0;
}

/* Implementation of the to_execution_direction method for the remote
   target.  */

enum exec_direction_kind
remote_target::execution_direction ()
{
  struct remote_state *rs = get_remote_state ();

  return rs->last_resume_exec_dir;
}

/* Return pointer to the thread_info struct which corresponds to
   THREAD_HANDLE (having length HANDLE_LEN).  */

thread_info *
remote_target::thread_handle_to_thread_info (const gdb_byte *thread_handle,
					     int handle_len,
					     inferior *inf)
{
  for (thread_info *tp : all_non_exited_threads ())
    {
      remote_thread_info *priv = get_remote_thread_info (tp);

      if (tp->inf == inf && priv != NULL)
        {
	  if (handle_len != priv->thread_handle.size ())
	    error (_("Thread handle size mismatch: %d vs %zu (from remote)"),
	           handle_len, priv->thread_handle.size ());
	  if (memcmp (thread_handle, priv->thread_handle.data (),
	              handle_len) == 0)
	    return tp;
	}
    }

  return NULL;
}

bool
remote_target::can_async_p ()
{
  struct remote_state *rs = get_remote_state ();

  /* We don't go async if the user has explicitly prevented it with the
     "maint set target-async" command.  */
  if (!target_async_permitted)
    return false;

  /* We're async whenever the serial device is.  */
  return serial_can_async_p (rs->remote_desc);
}

bool
remote_target::is_async_p ()
{
  struct remote_state *rs = get_remote_state ();

  if (!target_async_permitted)
    /* We only enable async when the user specifically asks for it.  */
    return false;

  /* We're async whenever the serial device is.  */
  return serial_is_async_p (rs->remote_desc);
}

/* Pass the SERIAL event on and up to the client.  One day this code
   will be able to delay notifying the client of an event until the
   point where an entire packet has been received.  */

static serial_event_ftype remote_async_serial_handler;

static void
remote_async_serial_handler (struct serial *scb, void *context)
{
  /* Don't propogate error information up to the client.  Instead let
     the client find out about the error by querying the target.  */
  inferior_event_handler (INF_REG_EVENT, NULL);
}

static void
remote_async_inferior_event_handler (gdb_client_data data)
{
  inferior_event_handler (INF_REG_EVENT, data);
}

void
remote_target::async (int enable)
{
  struct remote_state *rs = get_remote_state ();

  if (enable)
    {
      serial_async (rs->remote_desc, remote_async_serial_handler, rs);

      /* If there are pending events in the stop reply queue tell the
	 event loop to process them.  */
      if (!rs->stop_reply_queue.empty ())
	mark_async_event_handler (rs->remote_async_inferior_event_token);
      /* For simplicity, below we clear the pending events token
	 without remembering whether it is marked, so here we always
	 mark it.  If there's actually no pending notification to
	 process, this ends up being a no-op (other than a spurious
	 event-loop wakeup).  */
      if (target_is_non_stop_p ())
	mark_async_event_handler (rs->notif_state->get_pending_events_token);
    }
  else
    {
      serial_async (rs->remote_desc, NULL, NULL);
      /* If the core is disabling async, it doesn't want to be
	 disturbed with target events.  Clear all async event sources
	 too.  */
      clear_async_event_handler (rs->remote_async_inferior_event_token);
      if (target_is_non_stop_p ())
	clear_async_event_handler (rs->notif_state->get_pending_events_token);
    }
}

/* Implementation of the to_thread_events method.  */

void
remote_target::thread_events (int enable)
{
  struct remote_state *rs = get_remote_state ();
  size_t size = get_remote_packet_size ();

  if (packet_support (PACKET_QThreadEvents) == PACKET_DISABLE)
    return;

  xsnprintf (rs->buf.data (), size, "QThreadEvents:%x", enable ? 1 : 0);
  putpkt (rs->buf);
  getpkt (&rs->buf, 0);

  switch (packet_ok (rs->buf,
		     &remote_protocol_packets[PACKET_QThreadEvents]))
    {
    case PACKET_OK:
      if (strcmp (rs->buf.data (), "OK") != 0)
	error (_("Remote refused setting thread events: %s"), rs->buf.data ());
      break;
    case PACKET_ERROR:
      warning (_("Remote failure reply: %s"), rs->buf.data ());
      break;
    case PACKET_UNKNOWN:
      break;
    }
}

static void
set_remote_cmd (const char *args, int from_tty)
{
  help_list (remote_set_cmdlist, "set remote ", all_commands, gdb_stdout);
}

static void
show_remote_cmd (const char *args, int from_tty)
{
  /* We can't just use cmd_show_list here, because we want to skip
     the redundant "show remote Z-packet" and the legacy aliases.  */
  struct cmd_list_element *list = remote_show_cmdlist;
  struct ui_out *uiout = current_uiout;

  ui_out_emit_tuple tuple_emitter (uiout, "showlist");
  for (; list != NULL; list = list->next)
    if (strcmp (list->name, "Z-packet") == 0)
      continue;
    else if (list->type == not_set_cmd)
      /* Alias commands are exactly like the original, except they
	 don't have the normal type.  */
      continue;
    else
      {
	ui_out_emit_tuple option_emitter (uiout, "option");

	uiout->field_string ("name", list->name);
	uiout->text (":  ");
	if (list->type == show_cmd)
	  do_show_command (NULL, from_tty, list);
	else
	  cmd_func (list, NULL, from_tty);
      }
}


/* Function to be called whenever a new objfile (shlib) is detected.  */
static void
remote_new_objfile (struct objfile *objfile)
{
  remote_target *remote = get_current_remote_target ();

  if (remote != NULL)			/* Have a remote connection.  */
    remote->remote_check_symbols ();
}

/* Pull all the tracepoints defined on the target and create local
   data structures representing them.  We don't want to create real
   tracepoints yet, we don't want to mess up the user's existing
   collection.  */
  
int
remote_target::upload_tracepoints (struct uploaded_tp **utpp)
{
  struct remote_state *rs = get_remote_state ();
  char *p;

  /* Ask for a first packet of tracepoint definition.  */
  putpkt ("qTfP");
  getpkt (&rs->buf, 0);
  p = rs->buf.data ();
  while (*p && *p != 'l')
    {
      parse_tracepoint_definition (p, utpp);
      /* Ask for another packet of tracepoint definition.  */
      putpkt ("qTsP");
      getpkt (&rs->buf, 0);
      p = rs->buf.data ();
    }
  return 0;
}

int
remote_target::upload_trace_state_variables (struct uploaded_tsv **utsvp)
{
  struct remote_state *rs = get_remote_state ();
  char *p;

  /* Ask for a first packet of variable definition.  */
  putpkt ("qTfV");
  getpkt (&rs->buf, 0);
  p = rs->buf.data ();
  while (*p && *p != 'l')
    {
      parse_tsv_definition (p, utsvp);
      /* Ask for another packet of variable definition.  */
      putpkt ("qTsV");
      getpkt (&rs->buf, 0);
      p = rs->buf.data ();
    }
  return 0;
}

/* The "set/show range-stepping" show hook.  */

static void
show_range_stepping (struct ui_file *file, int from_tty,
		     struct cmd_list_element *c,
		     const char *value)
{
  fprintf_filtered (file,
		    _("Debugger's willingness to use range stepping "
		      "is %s.\n"), value);
}

/* Return true if the vCont;r action is supported by the remote
   stub.  */

bool
remote_target::vcont_r_supported ()
{
  if (packet_support (PACKET_vCont) == PACKET_SUPPORT_UNKNOWN)
    remote_vcont_probe ();

  return (packet_support (PACKET_vCont) == PACKET_ENABLE
	  && get_remote_state ()->supports_vCont.r);
}

/* The "set/show range-stepping" set hook.  */

static void
set_range_stepping (const char *ignore_args, int from_tty,
		    struct cmd_list_element *c)
{
  /* When enabling, check whether range stepping is actually supported
     by the target, and warn if not.  */
  if (use_range_stepping)
    {
      remote_target *remote = get_current_remote_target ();
      if (remote == NULL
	  || !remote->vcont_r_supported ())
	warning (_("Range stepping is not supported by the current target"));
    }
}

void
_initialize_remote (void)
{
  struct cmd_list_element *cmd;
  const char *cmd_name;

  /* architecture specific data */
  remote_g_packet_data_handle =
    gdbarch_data_register_pre_init (remote_g_packet_data_init);

  remote_pspace_data
    = register_program_space_data_with_cleanup (NULL,
						remote_pspace_data_cleanup);

  add_target (remote_target_info, remote_target::open);
  add_target (extended_remote_target_info, extended_remote_target::open);

  /* Hook into new objfile notification.  */
  gdb::observers::new_objfile.attach (remote_new_objfile);

#if 0
  init_remote_threadtests ();
#endif

  /* set/show remote ...  */

  add_prefix_cmd ("remote", class_maintenance, set_remote_cmd, _("\
Remote protocol specific variables\n\
Configure various remote-protocol specific variables such as\n\
the packets being used"),
		  &remote_set_cmdlist, "set remote ",
		  0 /* allow-unknown */, &setlist);
  add_prefix_cmd ("remote", class_maintenance, show_remote_cmd, _("\
Remote protocol specific variables\n\
Configure various remote-protocol specific variables such as\n\
the packets being used"),
		  &remote_show_cmdlist, "show remote ",
		  0 /* allow-unknown */, &showlist);

  add_cmd ("compare-sections", class_obscure, compare_sections_command, _("\
Compare section data on target to the exec file.\n\
Argument is a single section name (default: all loaded sections).\n\
To compare only read-only loaded sections, specify the -r option."),
	   &cmdlist);

  add_cmd ("packet", class_maintenance, packet_command, _("\
Send an arbitrary packet to a remote target.\n\
   maintenance packet TEXT\n\
If GDB is talking to an inferior via the GDB serial protocol, then\n\
this command sends the string TEXT to the inferior, and displays the\n\
response packet.  GDB supplies the initial `$' character, and the\n\
terminating `#' character and checksum."),
	   &maintenancelist);

  add_setshow_boolean_cmd ("remotebreak", no_class, &remote_break, _("\
Set whether to send break if interrupted."), _("\
Show whether to send break if interrupted."), _("\
If set, a break, instead of a cntrl-c, is sent to the remote target."),
			   set_remotebreak, show_remotebreak,
			   &setlist, &showlist);
  cmd_name = "remotebreak";
  cmd = lookup_cmd (&cmd_name, setlist, "", -1, 1);
  deprecate_cmd (cmd, "set remote interrupt-sequence");
  cmd_name = "remotebreak"; /* needed because lookup_cmd updates the pointer */
  cmd = lookup_cmd (&cmd_name, showlist, "", -1, 1);
  deprecate_cmd (cmd, "show remote interrupt-sequence");

  add_setshow_enum_cmd ("interrupt-sequence", class_support,
			interrupt_sequence_modes, &interrupt_sequence_mode,
			_("\
Set interrupt sequence to remote target."), _("\
Show interrupt sequence to remote target."), _("\
Valid value is \"Ctrl-C\", \"BREAK\" or \"BREAK-g\". The default is \"Ctrl-C\"."),
			NULL, show_interrupt_sequence,
			&remote_set_cmdlist,
			&remote_show_cmdlist);

  add_setshow_boolean_cmd ("interrupt-on-connect", class_support,
			   &interrupt_on_connect, _("\
Set whether interrupt-sequence is sent to remote target when gdb connects to."), _("		\
Show whether interrupt-sequence is sent to remote target when gdb connects to."), _("		\
If set, interrupt sequence is sent to remote target."),
			   NULL, NULL,
			   &remote_set_cmdlist, &remote_show_cmdlist);

  /* Install commands for configuring memory read/write packets.  */

  add_cmd ("remotewritesize", no_class, set_memory_write_packet_size, _("\
Set the maximum number of bytes per memory write packet (deprecated)."),
	   &setlist);
  add_cmd ("remotewritesize", no_class, show_memory_write_packet_size, _("\
Show the maximum number of bytes per memory write packet (deprecated)."),
	   &showlist);
  add_cmd ("memory-write-packet-size", no_class,
	   set_memory_write_packet_size, _("\
Set the maximum number of bytes per memory-write packet.\n\
Specify the number of bytes in a packet or 0 (zero) for the\n\
default packet size.  The actual limit is further reduced\n\
dependent on the target.  Specify ``fixed'' to disable the\n\
further restriction and ``limit'' to enable that restriction."),
	   &remote_set_cmdlist);
  add_cmd ("memory-read-packet-size", no_class,
	   set_memory_read_packet_size, _("\
Set the maximum number of bytes per memory-read packet.\n\
Specify the number of bytes in a packet or 0 (zero) for the\n\
default packet size.  The actual limit is further reduced\n\
dependent on the target.  Specify ``fixed'' to disable the\n\
further restriction and ``limit'' to enable that restriction."),
	   &remote_set_cmdlist);
  add_cmd ("memory-write-packet-size", no_class,
	   show_memory_write_packet_size,
	   _("Show the maximum number of bytes per memory-write packet."),
	   &remote_show_cmdlist);
  add_cmd ("memory-read-packet-size", no_class,
	   show_memory_read_packet_size,
	   _("Show the maximum number of bytes per memory-read packet."),
	   &remote_show_cmdlist);

  add_setshow_zuinteger_unlimited_cmd ("hardware-watchpoint-limit", no_class,
			    &remote_hw_watchpoint_limit, _("\
Set the maximum number of target hardware watchpoints."), _("\
Show the maximum number of target hardware watchpoints."), _("\
Specify \"unlimited\" for unlimited hardware watchpoints."),
			    NULL, show_hardware_watchpoint_limit,
			    &remote_set_cmdlist,
			    &remote_show_cmdlist);
  add_setshow_zuinteger_unlimited_cmd ("hardware-watchpoint-length-limit",
			    no_class,
			    &remote_hw_watchpoint_length_limit, _("\
Set the maximum length (in bytes) of a target hardware watchpoint."), _("\
Show the maximum length (in bytes) of a target hardware watchpoint."), _("\
Specify \"unlimited\" to allow watchpoints of unlimited size."),
			    NULL, show_hardware_watchpoint_length_limit,
			    &remote_set_cmdlist, &remote_show_cmdlist);
  add_setshow_zuinteger_unlimited_cmd ("hardware-breakpoint-limit", no_class,
			    &remote_hw_breakpoint_limit, _("\
Set the maximum number of target hardware breakpoints."), _("\
Show the maximum number of target hardware breakpoints."), _("\
Specify \"unlimited\" for unlimited hardware breakpoints."),
			    NULL, show_hardware_breakpoint_limit,
			    &remote_set_cmdlist, &remote_show_cmdlist);

  add_setshow_zuinteger_cmd ("remoteaddresssize", class_obscure,
			     &remote_address_size, _("\
Set the maximum size of the address (in bits) in a memory packet."), _("\
Show the maximum size of the address (in bits) in a memory packet."), NULL,
			     NULL,
			     NULL, /* FIXME: i18n: */
			     &setlist, &showlist);

  init_all_packet_configs ();

  add_packet_config_cmd (&remote_protocol_packets[PACKET_X],
			 "X", "binary-download", 1);

  add_packet_config_cmd (&remote_protocol_packets[PACKET_vCont],
			 "vCont", "verbose-resume", 0);

  add_packet_config_cmd (&remote_protocol_packets[PACKET_QPassSignals],
			 "QPassSignals", "pass-signals", 0);

  add_packet_config_cmd (&remote_protocol_packets[PACKET_QCatchSyscalls],
			 "QCatchSyscalls", "catch-syscalls", 0);

  add_packet_config_cmd (&remote_protocol_packets[PACKET_QProgramSignals],
			 "QProgramSignals", "program-signals", 0);

  add_packet_config_cmd (&remote_protocol_packets[PACKET_QSetWorkingDir],
			 "QSetWorkingDir", "set-working-dir", 0);

  add_packet_config_cmd (&remote_protocol_packets[PACKET_QStartupWithShell],
			 "QStartupWithShell", "startup-with-shell", 0);

  add_packet_config_cmd (&remote_protocol_packets
			 [PACKET_QEnvironmentHexEncoded],
			 "QEnvironmentHexEncoded", "environment-hex-encoded",
			 0);

  add_packet_config_cmd (&remote_protocol_packets[PACKET_QEnvironmentReset],
			 "QEnvironmentReset", "environment-reset",
			 0);

  add_packet_config_cmd (&remote_protocol_packets[PACKET_QEnvironmentUnset],
			 "QEnvironmentUnset", "environment-unset",
			 0);

  add_packet_config_cmd (&remote_protocol_packets[PACKET_qSymbol],
			 "qSymbol", "symbol-lookup", 0);

  add_packet_config_cmd (&remote_protocol_packets[PACKET_P],
			 "P", "set-register", 1);

  add_packet_config_cmd (&remote_protocol_packets[PACKET_p],
			 "p", "fetch-register", 1);

  add_packet_config_cmd (&remote_protocol_packets[PACKET_Z0],
			 "Z0", "software-breakpoint", 0);

  add_packet_config_cmd (&remote_protocol_packets[PACKET_Z1],
			 "Z1", "hardware-breakpoint", 0);

  add_packet_config_cmd (&remote_protocol_packets[PACKET_Z2],
			 "Z2", "write-watchpoint", 0);

  add_packet_config_cmd (&remote_protocol_packets[PACKET_Z3],
			 "Z3", "read-watchpoint", 0);

  add_packet_config_cmd (&remote_protocol_packets[PACKET_Z4],
			 "Z4", "access-watchpoint", 0);

  add_packet_config_cmd (&remote_protocol_packets[PACKET_qXfer_auxv],
			 "qXfer:auxv:read", "read-aux-vector", 0);

  add_packet_config_cmd (&remote_protocol_packets[PACKET_qXfer_exec_file],
			 "qXfer:exec-file:read", "pid-to-exec-file", 0);

  add_packet_config_cmd (&remote_protocol_packets[PACKET_qXfer_features],
			 "qXfer:features:read", "target-features", 0);

  add_packet_config_cmd (&remote_protocol_packets[PACKET_qXfer_libraries],
			 "qXfer:libraries:read", "library-info", 0);

  add_packet_config_cmd (&remote_protocol_packets[PACKET_qXfer_libraries_svr4],
			 "qXfer:libraries-svr4:read", "library-info-svr4", 0);

  add_packet_config_cmd (&remote_protocol_packets[PACKET_qXfer_memory_map],
			 "qXfer:memory-map:read", "memory-map", 0);

  add_packet_config_cmd (&remote_protocol_packets[PACKET_qXfer_spu_read],
                         "qXfer:spu:read", "read-spu-object", 0);

  add_packet_config_cmd (&remote_protocol_packets[PACKET_qXfer_spu_write],
                         "qXfer:spu:write", "write-spu-object", 0);

  add_packet_config_cmd (&remote_protocol_packets[PACKET_qXfer_osdata],
                        "qXfer:osdata:read", "osdata", 0);

  add_packet_config_cmd (&remote_protocol_packets[PACKET_qXfer_threads],
			 "qXfer:threads:read", "threads", 0);

  add_packet_config_cmd (&remote_protocol_packets[PACKET_qXfer_siginfo_read],
                         "qXfer:siginfo:read", "read-siginfo-object", 0);

  add_packet_config_cmd (&remote_protocol_packets[PACKET_qXfer_siginfo_write],
                         "qXfer:siginfo:write", "write-siginfo-object", 0);

  add_packet_config_cmd
    (&remote_protocol_packets[PACKET_qXfer_traceframe_info],
     "qXfer:traceframe-info:read", "traceframe-info", 0);

  add_packet_config_cmd (&remote_protocol_packets[PACKET_qXfer_uib],
			 "qXfer:uib:read", "unwind-info-block", 0);

  add_packet_config_cmd (&remote_protocol_packets[PACKET_qGetTLSAddr],
			 "qGetTLSAddr", "get-thread-local-storage-address",
			 0);

  add_packet_config_cmd (&remote_protocol_packets[PACKET_qGetTIBAddr],
			 "qGetTIBAddr", "get-thread-information-block-address",
			 0);

  add_packet_config_cmd (&remote_protocol_packets[PACKET_bc],
			 "bc", "reverse-continue", 0);

  add_packet_config_cmd (&remote_protocol_packets[PACKET_bs],
			 "bs", "reverse-step", 0);

  add_packet_config_cmd (&remote_protocol_packets[PACKET_qSupported],
			 "qSupported", "supported-packets", 0);

  add_packet_config_cmd (&remote_protocol_packets[PACKET_qSearch_memory],
			 "qSearch:memory", "search-memory", 0);

  add_packet_config_cmd (&remote_protocol_packets[PACKET_qTStatus],
			 "qTStatus", "trace-status", 0);

  add_packet_config_cmd (&remote_protocol_packets[PACKET_vFile_setfs],
			 "vFile:setfs", "hostio-setfs", 0);

  add_packet_config_cmd (&remote_protocol_packets[PACKET_vFile_open],
			 "vFile:open", "hostio-open", 0);

  add_packet_config_cmd (&remote_protocol_packets[PACKET_vFile_pread],
			 "vFile:pread", "hostio-pread", 0);

  add_packet_config_cmd (&remote_protocol_packets[PACKET_vFile_pwrite],
			 "vFile:pwrite", "hostio-pwrite", 0);

  add_packet_config_cmd (&remote_protocol_packets[PACKET_vFile_close],
			 "vFile:close", "hostio-close", 0);

  add_packet_config_cmd (&remote_protocol_packets[PACKET_vFile_unlink],
			 "vFile:unlink", "hostio-unlink", 0);

  add_packet_config_cmd (&remote_protocol_packets[PACKET_vFile_readlink],
			 "vFile:readlink", "hostio-readlink", 0);

  add_packet_config_cmd (&remote_protocol_packets[PACKET_vFile_fstat],
			 "vFile:fstat", "hostio-fstat", 0);

  add_packet_config_cmd (&remote_protocol_packets[PACKET_vAttach],
			 "vAttach", "attach", 0);

  add_packet_config_cmd (&remote_protocol_packets[PACKET_vRun],
			 "vRun", "run", 0);

  add_packet_config_cmd (&remote_protocol_packets[PACKET_QStartNoAckMode],
			 "QStartNoAckMode", "noack", 0);

  add_packet_config_cmd (&remote_protocol_packets[PACKET_vKill],
			 "vKill", "kill", 0);

  add_packet_config_cmd (&remote_protocol_packets[PACKET_qAttached],
			 "qAttached", "query-attached", 0);

  add_packet_config_cmd (&remote_protocol_packets[PACKET_ConditionalTracepoints],
			 "ConditionalTracepoints",
			 "conditional-tracepoints", 0);

  add_packet_config_cmd (&remote_protocol_packets[PACKET_ConditionalBreakpoints],
			 "ConditionalBreakpoints",
			 "conditional-breakpoints", 0);

  add_packet_config_cmd (&remote_protocol_packets[PACKET_BreakpointCommands],
			 "BreakpointCommands",
			 "breakpoint-commands", 0);

  add_packet_config_cmd (&remote_protocol_packets[PACKET_FastTracepoints],
			 "FastTracepoints", "fast-tracepoints", 0);

  add_packet_config_cmd (&remote_protocol_packets[PACKET_TracepointSource],
			 "TracepointSource", "TracepointSource", 0);

  add_packet_config_cmd (&remote_protocol_packets[PACKET_QAllow],
			 "QAllow", "allow", 0);

  add_packet_config_cmd (&remote_protocol_packets[PACKET_StaticTracepoints],
			 "StaticTracepoints", "static-tracepoints", 0);

  add_packet_config_cmd (&remote_protocol_packets[PACKET_InstallInTrace],
			 "InstallInTrace", "install-in-trace", 0);

  add_packet_config_cmd (&remote_protocol_packets[PACKET_qXfer_statictrace_read],
                         "qXfer:statictrace:read", "read-sdata-object", 0);

  add_packet_config_cmd (&remote_protocol_packets[PACKET_qXfer_fdpic],
			 "qXfer:fdpic:read", "read-fdpic-loadmap", 0);

  add_packet_config_cmd (&remote_protocol_packets[PACKET_QDisableRandomization],
			 "QDisableRandomization", "disable-randomization", 0);

  add_packet_config_cmd (&remote_protocol_packets[PACKET_QAgent],
			 "QAgent", "agent", 0);

  add_packet_config_cmd (&remote_protocol_packets[PACKET_QTBuffer_size],
			 "QTBuffer:size", "trace-buffer-size", 0);

  add_packet_config_cmd (&remote_protocol_packets[PACKET_Qbtrace_off],
       "Qbtrace:off", "disable-btrace", 0);

  add_packet_config_cmd (&remote_protocol_packets[PACKET_Qbtrace_bts],
       "Qbtrace:bts", "enable-btrace-bts", 0);

  add_packet_config_cmd (&remote_protocol_packets[PACKET_Qbtrace_pt],
       "Qbtrace:pt", "enable-btrace-pt", 0);

  add_packet_config_cmd (&remote_protocol_packets[PACKET_qXfer_btrace],
       "qXfer:btrace", "read-btrace", 0);

  add_packet_config_cmd (&remote_protocol_packets[PACKET_qXfer_btrace_conf],
       "qXfer:btrace-conf", "read-btrace-conf", 0);

  add_packet_config_cmd (&remote_protocol_packets[PACKET_Qbtrace_conf_bts_size],
       "Qbtrace-conf:bts:size", "btrace-conf-bts-size", 0);

  add_packet_config_cmd (&remote_protocol_packets[PACKET_multiprocess_feature],
       "multiprocess-feature", "multiprocess-feature", 0);

  add_packet_config_cmd (&remote_protocol_packets[PACKET_swbreak_feature],
                         "swbreak-feature", "swbreak-feature", 0);

  add_packet_config_cmd (&remote_protocol_packets[PACKET_hwbreak_feature],
                         "hwbreak-feature", "hwbreak-feature", 0);

  add_packet_config_cmd (&remote_protocol_packets[PACKET_fork_event_feature],
			 "fork-event-feature", "fork-event-feature", 0);

  add_packet_config_cmd (&remote_protocol_packets[PACKET_vfork_event_feature],
			 "vfork-event-feature", "vfork-event-feature", 0);

  add_packet_config_cmd (&remote_protocol_packets[PACKET_Qbtrace_conf_pt_size],
       "Qbtrace-conf:pt:size", "btrace-conf-pt-size", 0);

  add_packet_config_cmd (&remote_protocol_packets[PACKET_vContSupported],
			 "vContSupported", "verbose-resume-supported", 0);

  add_packet_config_cmd (&remote_protocol_packets[PACKET_exec_event_feature],
			 "exec-event-feature", "exec-event-feature", 0);

  add_packet_config_cmd (&remote_protocol_packets[PACKET_vCtrlC],
			 "vCtrlC", "ctrl-c", 0);

  add_packet_config_cmd (&remote_protocol_packets[PACKET_QThreadEvents],
			 "QThreadEvents", "thread-events", 0);

  add_packet_config_cmd (&remote_protocol_packets[PACKET_no_resumed],
			 "N stop reply", "no-resumed-stop-reply", 0);

  /* Assert that we've registered "set remote foo-packet" commands
     for all packet configs.  */
  {
    int i;

    for (i = 0; i < PACKET_MAX; i++)
      {
	/* Ideally all configs would have a command associated.  Some
	   still don't though.  */
	int excepted;

	switch (i)
	  {
	  case PACKET_QNonStop:
	  case PACKET_EnableDisableTracepoints_feature:
	  case PACKET_tracenz_feature:
	  case PACKET_DisconnectedTracing_feature:
	  case PACKET_augmented_libraries_svr4_read_feature:
	  case PACKET_qCRC:
	    /* Additions to this list need to be well justified:
	       pre-existing packets are OK; new packets are not.  */
	    excepted = 1;
	    break;
	  default:
	    excepted = 0;
	    break;
	  }

	/* This catches both forgetting to add a config command, and
	   forgetting to remove a packet from the exception list.  */
	gdb_assert (excepted == (remote_protocol_packets[i].name == NULL));
      }
  }

  /* Keep the old ``set remote Z-packet ...'' working.  Each individual
     Z sub-packet has its own set and show commands, but users may
     have sets to this variable in their .gdbinit files (or in their
     documentation).  */
  add_setshow_auto_boolean_cmd ("Z-packet", class_obscure,
				&remote_Z_packet_detect, _("\
Set use of remote protocol `Z' packets"), _("\
Show use of remote protocol `Z' packets "), _("\
When set, GDB will attempt to use the remote breakpoint and watchpoint\n\
packets."),
				set_remote_protocol_Z_packet_cmd,
				show_remote_protocol_Z_packet_cmd,
				/* FIXME: i18n: Use of remote protocol
				   `Z' packets is %s.  */
				&remote_set_cmdlist, &remote_show_cmdlist);

  add_prefix_cmd ("remote", class_files, remote_command, _("\
Manipulate files on the remote system\n\
Transfer files to and from the remote target system."),
		  &remote_cmdlist, "remote ",
		  0 /* allow-unknown */, &cmdlist);

  add_cmd ("put", class_files, remote_put_command,
	   _("Copy a local file to the remote system."),
	   &remote_cmdlist);

  add_cmd ("get", class_files, remote_get_command,
	   _("Copy a remote file to the local system."),
	   &remote_cmdlist);

  add_cmd ("delete", class_files, remote_delete_command,
	   _("Delete a remote file."),
	   &remote_cmdlist);

  add_setshow_string_noescape_cmd ("exec-file", class_files,
				   &remote_exec_file_var, _("\
Set the remote pathname for \"run\""), _("\
Show the remote pathname for \"run\""), NULL,
				   set_remote_exec_file,
				   show_remote_exec_file,
				   &remote_set_cmdlist,
				   &remote_show_cmdlist);

  add_setshow_boolean_cmd ("range-stepping", class_run,
			   &use_range_stepping, _("\
Enable or disable range stepping."), _("\
Show whether target-assisted range stepping is enabled."), _("\
If on, and the target supports it, when stepping a source line, GDB\n\
tells the target to step the corresponding range of addresses itself instead\n\
of issuing multiple single-steps.  This speeds up source level\n\
stepping.  If off, GDB always issues single-steps, even if range\n\
stepping is supported by the target.  The default is on."),
			   set_range_stepping,
			   show_range_stepping,
			   &setlist,
			   &showlist);

  /* Eventually initialize fileio.  See fileio.c */
  initialize_remote_fileio (remote_set_cmdlist, remote_show_cmdlist);

  /* Take advantage of the fact that the TID field is not used, to tag
     special ptids with it set to != 0.  */
  magic_null_ptid = ptid_t (42000, -1, 1);
  not_sent_ptid = ptid_t (42000, -2, 1);
  any_thread_ptid = ptid_t (42000, 0, 1);
}<|MERGE_RESOLUTION|>--- conflicted
+++ resolved
@@ -8044,16 +8044,6 @@
 
   buf_len = strlen (rs->buf.data ());
 
-<<<<<<< HEAD
-=======
-  /* Further sanity checks, with knowledge of the architecture.  */
-  if (buf_len > 2 * rsa->sizeof_g_packet)
-    error (_("Remote 'g' packet reply is too long (expected %ld bytes, got %d "
-	     "bytes): %s"),
-	   rsa->sizeof_g_packet, buf_len / 2,
-	   rs->buf.data ());
-
->>>>>>> b483a401
   /* Save the size of the packet sent to us by the target.  It is used
      as a heuristic when determining the max size of packets that the
      target can safely receive.  */
