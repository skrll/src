--- conflicted
+++ resolved
@@ -461,11 +461,7 @@
   return true;
 }
 
-<<<<<<< HEAD
-#if defined(PT_STEP) && !defined(__arm__)
-=======
 #ifdef PT_STEP
->>>>>>> 9e014010
 /* Resume execution of a specified PTID, that points to a process or a thread
    within a process.  If one thread is specified, all other threads are
    suspended.  If STEP is nonzero, single-step it.  If SIGNAL is nonzero,
@@ -537,11 +533,7 @@
 void
 nbsd_nat_target::resume (ptid_t ptid, int step, enum gdb_signal signal)
 {
-<<<<<<< HEAD
-#if defined(PT_STEP) && !defined(__arm__)
-=======
 #ifdef PT_STEP
->>>>>>> 9e014010
   if (minus_one_ptid != ptid)
     nbsd_resume (this, ptid, step, signal);
   else
@@ -550,10 +542,7 @@
 	nbsd_resume (this, ptid_t (inf->pid, 0, 0), step, signal);
     }
 #else
-<<<<<<< HEAD
-=======
     gdb_assert(step == 0);
->>>>>>> 9e014010
     if (ptid.pid () == -1)
       ptid = inferior_ptid;
     inf_ptrace_target::resume (ptid, step, signal); 
