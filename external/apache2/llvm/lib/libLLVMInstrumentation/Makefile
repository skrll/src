<<<<<<< HEAD
#	$NetBSD: Makefile,v 1.2 2020/09/07 00:18:25 mrg Exp $
=======
#	$NetBSD: Makefile,v 1.3 2021/05/30 01:56:53 joerg Exp $
>>>>>>> e2aa5677

LIB=	LLVMInstrumentation

.include <bsd.init.mk>

.PATH: ${LLVM_SRCDIR}/lib/Transforms/Instrumentation

SRCS+=	AddressSanitizer.cpp \
	BoundsChecking.cpp \
	CGProfile.cpp \
	ControlHeightReduction.cpp \
	DataFlowSanitizer.cpp \
	GCOVProfiling.cpp \
	HWAddressSanitizer.cpp \
	IndirectCallPromotion.cpp \
	InstrOrderFile.cpp \
	InstrProfiling.cpp \
	Instrumentation.cpp \
	MemorySanitizer.cpp \
	MemProfiler.cpp \
	PGOInstrumentation.cpp \
	PGOMemOPSizeOpt.cpp \
	PoisonChecking.cpp \
	SanitizerCoverage.cpp \
	ThreadSanitizer.cpp \
	ValueProfileCollector.cpp

.if defined(HOSTLIB)
.include <bsd.hostlib.mk>
.else
.include <bsd.lib.mk>
.endif

CWARNFLAGS.gcc+=	${GCC_NO_ADDR_OF_PACKED_MEMBER}<|MERGE_RESOLUTION|>--- conflicted
+++ resolved
@@ -1,8 +1,4 @@
-<<<<<<< HEAD
-#	$NetBSD: Makefile,v 1.2 2020/09/07 00:18:25 mrg Exp $
-=======
 #	$NetBSD: Makefile,v 1.3 2021/05/30 01:56:53 joerg Exp $
->>>>>>> e2aa5677
 
 LIB=	LLVMInstrumentation
 
