<<<<<<< HEAD
/*	$NetBSD: luaconf.h,v 1.21 2017/04/26 13:17:33 mbalmer Exp $	*/
=======
/*	$NetBSD: luaconf.h,v 1.22 2018/05/26 20:17:56 alnsn Exp $	*/
>>>>>>> b2b84690

/*
** Id: luaconf.h,v 1.259 2016/12/22 13:08:50 roberto Exp 
** Configuration file for Lua
** See Copyright Notice in lua.h
*/


#ifndef luaconf_h
#define luaconf_h

#ifndef _KERNEL
#include <limits.h>
#include <stddef.h>
#else /* _KERNEL */
#include <machine/limits.h>
#include <sys/systm.h>
#endif /* _KERNEL */


/*
** ===================================================================
** Search for "@@" to find all configurable definitions.
** ===================================================================
*/


/*
** {====================================================================
** System Configuration: macros to adapt (if needed) Lua to some
** particular platform, for instance compiling it with 32-bit numbers or
** restricting it to C89.
** =====================================================================
*/

/*
@@ LUA_32BITS enables Lua with 32-bit integers and 32-bit floats. You
** can also define LUA_32BITS in the make file, but changing here you
** ensure that all software connected to Lua will be compiled with the
** same configuration.
*/
/* #define LUA_32BITS */


/*
@@ LUA_USE_C89 controls the use of non-ISO-C89 features.
** Define it if you want Lua to avoid the use of a few C99 features
** or Windows-specific features on Windows.
*/
/* #define LUA_USE_C89 */


/*
** By default, Lua on Windows use (some) specific Windows features
*/
#if !defined(LUA_USE_C89) && defined(_WIN32) && !defined(_WIN32_WCE)
#define LUA_USE_WINDOWS  /* enable goodies for regular Windows */
#endif


#if defined(LUA_USE_WINDOWS)
#define LUA_DL_DLL	/* enable support for DLL */
#define LUA_USE_C89	/* broadly, Windows is C89 */
#endif


#if defined(LUA_USE_LINUX)
#define LUA_USE_POSIX
#define LUA_USE_DLOPEN		/* needs an extra library: -ldl */
#define LUA_USE_READLINE	/* needs some extra libraries */
#endif


#if defined(LUA_USE_MACOSX)
#define LUA_USE_POSIX
#define LUA_USE_DLOPEN		/* MacOS does not need -ldl */
#define LUA_USE_READLINE	/* needs an extra library: -lreadline */
#endif


/*
@@ LUA_C89_NUMBERS ensures that Lua uses the largest types available for
** C89 ('long' and 'double'); Windows always has '__int64', so it does
** not need to use this case.
*/
#if defined(LUA_USE_C89) && !defined(LUA_USE_WINDOWS)
#define LUA_C89_NUMBERS
#endif



/*
@@ LUAI_BITSINT defines the (minimum) number of bits in an 'int'.
*/
/* avoid undefined shifts */
#if ((INT_MAX >> 15) >> 15) >= 1
#define LUAI_BITSINT	32
#else
/* 'int' always must have at least 16 bits */
#define LUAI_BITSINT	16
#endif


/*
@@ LUA_INT_TYPE defines the type for Lua integers.
@@ LUA_FLOAT_TYPE defines the type for Lua floats.
** Lua should work fine with any mix of these options (if supported
** by your C compiler). The usual configurations are 64-bit integers
** and 'double' (the default), 32-bit integers and 'float' (for
** restricted platforms), and 'long'/'double' (for C compilers not
** compliant with C99, which may not have support for 'long long').
*/

/* predefined options for LUA_INT_TYPE */
#define LUA_INT_INT		1
#define LUA_INT_LONG		2
#define LUA_INT_LONGLONG	3

/* predefined options for LUA_FLOAT_TYPE */
#define LUA_FLOAT_FLOAT		1
#define LUA_FLOAT_DOUBLE	2
#define LUA_FLOAT_LONGDOUBLE	3

#if defined(LUA_32BITS)		/* { */
/*
** 32-bit integers and 'float'
*/
#if LUAI_BITSINT >= 32  /* use 'int' if big enough */
#define LUA_INT_TYPE	LUA_INT_INT
#else  /* otherwise use 'long' */
#define LUA_INT_TYPE	LUA_INT_LONG
#endif
#define LUA_FLOAT_TYPE	LUA_FLOAT_FLOAT

#elif defined(LUA_C89_NUMBERS)	/* }{ */
/*
** largest types available for C89 ('long' and 'double')
*/
#define LUA_INT_TYPE	LUA_INT_LONG
#define LUA_FLOAT_TYPE	LUA_FLOAT_DOUBLE

#endif				/* } */


/*
** default configuration for 64-bit Lua ('long long' and 'double')
*/
#if !defined(LUA_INT_TYPE)
#define LUA_INT_TYPE	LUA_INT_LONGLONG
#endif

#if !defined(LUA_FLOAT_TYPE)
#define LUA_FLOAT_TYPE	LUA_FLOAT_DOUBLE
#endif

/* }================================================================== */




/*
** {==================================================================
** Configuration for Paths.
** ===================================================================
*/

/*
** LUA_PATH_SEP is the character that separates templates in a path.
** LUA_PATH_MARK is the string that marks the substitution points in a
** template.
** LUA_EXEC_DIR in a Windows path is replaced by the executable's
** directory.
*/
#define LUA_PATH_SEP            ";"
#define LUA_PATH_MARK           "?"
#define LUA_EXEC_DIR            "!"


/*
@@ LUA_PATH_DEFAULT is the default path that Lua uses to look for
** Lua libraries.
@@ LUA_CPATH_DEFAULT is the default path that Lua uses to look for
** C libraries.
** CHANGE them if your machine has a non-conventional directory
** hierarchy or if you want to install your libraries in
** non-conventional directories.
*/
#define LUA_VDIR	LUA_VERSION_MAJOR "." LUA_VERSION_MINOR
#if defined(_WIN32)	/* { */
/*
** In Windows, any exclamation mark ('!') in the path is replaced by the
** path of the directory of the executable file of the current process.
*/
#define LUA_LDIR	"!\\lua\\"
#define LUA_CDIR	"!\\"
#define LUA_SHRDIR	"!\\..\\share\\lua\\" LUA_VDIR "\\"
#define LUA_PATH_DEFAULT  \
		LUA_LDIR"?.lua;"  LUA_LDIR"?\\init.lua;" \
		LUA_CDIR"?.lua;"  LUA_CDIR"?\\init.lua;" \
		LUA_SHRDIR"?.lua;" LUA_SHRDIR"?\\init.lua;" \
		".\\?.lua;" ".\\?\\init.lua"
#define LUA_CPATH_DEFAULT \
		LUA_CDIR"?.dll;" \
		LUA_CDIR"..\\lib\\lua\\" LUA_VDIR "\\?.dll;" \
		LUA_CDIR"loadall.dll;" ".\\?.dll"

#else			/* }{ */

#define LUA_ROOT	"/usr/local/"
#define LUA_LDIR	LUA_ROOT "share/lua/" LUA_VDIR "/"
#define LUA_CDIR	LUA_ROOT "lib/lua/" LUA_VDIR "/"
#define LUA_PATH_DEFAULT  \
		LUA_LDIR"?.lua;"  LUA_LDIR"?/init.lua;" \
		LUA_CDIR"?.lua;"  LUA_CDIR"?/init.lua;" \
		"./?.lua;" "./?/init.lua"
#define LUA_CPATH_DEFAULT \
		LUA_CDIR"?.so;" LUA_CDIR"loadall.so;" "./?.so"
#endif			/* } */


/*
@@ LUA_DIRSEP is the directory separator (for submodules).
** CHANGE it if your machine does not use "/" as the directory separator
** and is not Windows. (On Windows Lua automatically uses "\".)
*/
#if defined(_WIN32)
#define LUA_DIRSEP	"\\"
#else
#define LUA_DIRSEP	"/"
#endif

/* }================================================================== */


/*
** {==================================================================
** Marks for exported symbols in the C code
** ===================================================================
*/

/*
@@ LUA_API is a mark for all core API functions.
@@ LUALIB_API is a mark for all auxiliary library functions.
@@ LUAMOD_API is a mark for all standard library opening functions.
** CHANGE them if you need to define those functions in some special way.
** For instance, if you want to create one Windows DLL with the core and
** the libraries, you may want to use the following definition (define
** LUA_BUILD_AS_DLL to get it).
*/
#if defined(LUA_BUILD_AS_DLL)	/* { */

#if defined(LUA_CORE) || defined(LUA_LIB)	/* { */
#define LUA_API __declspec(dllexport)
#else						/* }{ */
#define LUA_API __declspec(dllimport)
#endif						/* } */

#else				/* }{ */

#define LUA_API		extern

#endif				/* } */


/* more often than not the libs go together with the core */
#define LUALIB_API	LUA_API
#define LUAMOD_API	LUALIB_API


/*
@@ LUAI_FUNC is a mark for all extern functions that are not to be
** exported to outside modules.
@@ LUAI_DDEF and LUAI_DDEC are marks for all extern (const) variables
** that are not to be exported to outside modules (LUAI_DDEF for
** definitions and LUAI_DDEC for declarations).
** CHANGE them if you need to mark them in some special way. Elf/gcc
** (versions 3.2 and later) mark them as "hidden" to optimize access
** when Lua is compiled as a shared library. Not all elf targets support
** this attribute. Unfortunately, gcc does not offer a way to check
** whether the target offers that support, and those without support
** give a warning about it. To avoid these warnings, change to the
** default definition.
*/
#if defined(__GNUC__) && ((__GNUC__*100 + __GNUC_MINOR__) >= 302) && \
    defined(__ELF__)		/* { */
#define LUAI_FUNC	__attribute__((visibility("hidden"))) extern
#else				/* }{ */
#define LUAI_FUNC	extern
#endif				/* } */

#define LUAI_DDEC	LUAI_FUNC
#define LUAI_DDEF	/* empty */

/* }================================================================== */


/*
** {==================================================================
** Compatibility with previous versions
** ===================================================================
*/

/*
@@ LUA_COMPAT_5_2 controls other macros for compatibility with Lua 5.2.
@@ LUA_COMPAT_5_1 controls other macros for compatibility with Lua 5.1.
** You can define it to get all options, or change specific options
** to fit your specific needs.
*/
#if defined(LUA_COMPAT_5_2)	/* { */

/*
@@ LUA_COMPAT_MATHLIB controls the presence of several deprecated
** functions in the mathematical library.
*/
#define LUA_COMPAT_MATHLIB

/*
@@ LUA_COMPAT_BITLIB controls the presence of library 'bit32'.
*/
#define LUA_COMPAT_BITLIB

/*
@@ LUA_COMPAT_IPAIRS controls the effectiveness of the __ipairs metamethod.
*/
#define LUA_COMPAT_IPAIRS

/*
@@ LUA_COMPAT_APIINTCASTS controls the presence of macros for
** manipulating other integer types (lua_pushunsigned, lua_tounsigned,
** luaL_checkint, luaL_checklong, etc.)
*/
#define LUA_COMPAT_APIINTCASTS

#endif				/* } */


#if defined(LUA_COMPAT_5_1)	/* { */

/* Incompatibilities from 5.2 -> 5.3 */
#define LUA_COMPAT_MATHLIB
#define LUA_COMPAT_APIINTCASTS

/*
@@ LUA_COMPAT_UNPACK controls the presence of global 'unpack'.
** You can replace it with 'table.unpack'.
*/
#define LUA_COMPAT_UNPACK

/*
@@ LUA_COMPAT_LOADERS controls the presence of table 'package.loaders'.
** You can replace it with 'package.searchers'.
*/
#define LUA_COMPAT_LOADERS

/*
@@ macro 'lua_cpcall' emulates deprecated function lua_cpcall.
** You can call your C function directly (with light C functions).
*/
#define lua_cpcall(L,f,u)  \
	(lua_pushcfunction(L, (f)), \
	 lua_pushlightuserdata(L,(u)), \
	 lua_pcall(L,1,0,0))


/*
@@ LUA_COMPAT_LOG10 defines the function 'log10' in the math library.
** You can rewrite 'log10(x)' as 'log(x, 10)'.
*/
#define LUA_COMPAT_LOG10

/*
@@ LUA_COMPAT_LOADSTRING defines the function 'loadstring' in the base
** library. You can rewrite 'loadstring(s)' as 'load(s)'.
*/
#define LUA_COMPAT_LOADSTRING

/*
@@ LUA_COMPAT_MAXN defines the function 'maxn' in the table library.
*/
#define LUA_COMPAT_MAXN

/*
@@ The following macros supply trivial compatibility for some
** changes in the API. The macros themselves document how to
** change your code to avoid using them.
*/
#define lua_strlen(L,i)		lua_rawlen(L, (i))

#define lua_objlen(L,i)		lua_rawlen(L, (i))

#define lua_equal(L,idx1,idx2)		lua_compare(L,(idx1),(idx2),LUA_OPEQ)
#define lua_lessthan(L,idx1,idx2)	lua_compare(L,(idx1),(idx2),LUA_OPLT)

/*
@@ LUA_COMPAT_MODULE controls compatibility with previous
** module functions 'module' (Lua) and 'luaL_register' (C).
*/
#define LUA_COMPAT_MODULE

#endif				/* } */


/*
@@ LUA_COMPAT_FLOATSTRING makes Lua format integral floats without a
@@ a float mark ('.0').
** This macro is not on by default even in compatibility mode,
** because this is not really an incompatibility.
*/
/* #define LUA_COMPAT_FLOATSTRING */

/* }================================================================== */



/*
** {==================================================================
** Configuration for Numbers.
** Change these definitions if no predefined LUA_FLOAT_* / LUA_INT_*
** satisfy your needs.
** ===================================================================
*/

#ifndef _KERNEL
/*
@@ LUA_NUMBER is the floating-point type used by Lua.
@@ LUAI_UACNUMBER is the result of a 'default argument promotion'
@@ over a floating number.
@@ l_mathlim(x) corrects limit name 'x' to the proper float type
** by prefixing it with one of FLT/DBL/LDBL.
@@ LUA_NUMBER_FRMLEN is the length modifier for writing floats.
@@ LUA_NUMBER_FMT is the format for writing floats.
@@ lua_number2str converts a float to a string.
@@ l_mathop allows the addition of an 'l' or 'f' to all math operations.
@@ l_floor takes the floor of a float.
@@ lua_str2number converts a decimal numeric string to a number.
*/


/* The following definitions are good for most cases here */

#define l_floor(x)		(l_mathop(floor)(x))

#define lua_number2str(s,sz,n)  \
	l_sprintf((s), sz, LUA_NUMBER_FMT, (LUAI_UACNUMBER)(n))

/*
@@ lua_numbertointeger converts a float number to an integer, or
** returns 0 if float is not within the range of a lua_Integer.
** (The range comparisons are tricky because of rounding. The tests
** here assume a two-complement representation, where MININTEGER always
** has an exact representation as a float; MAXINTEGER may not have one,
** and therefore its conversion to float may have an ill-defined value.)
*/
#define lua_numbertointeger(n,p) \
  ((n) >= (LUA_NUMBER)(LUA_MININTEGER) && \
   (n) < -(LUA_NUMBER)(LUA_MININTEGER) && \
      (*(p) = (LUA_INTEGER)(n), 1))


/* now the variable definitions */

#if LUA_FLOAT_TYPE == LUA_FLOAT_FLOAT		/* { single float */

#define LUA_NUMBER	float

#define l_mathlim(n)		(FLT_##n)

#define LUAI_UACNUMBER	double

#define LUA_NUMBER_FRMLEN	""
#define LUA_NUMBER_FMT		"%.7g"

#define l_mathop(op)		op##f

#define lua_str2number(s,p)	strtof((s), (p))


#elif LUA_FLOAT_TYPE == LUA_FLOAT_LONGDOUBLE	/* }{ long double */

#define LUA_NUMBER	long double

#define l_mathlim(n)		(LDBL_##n)

#define LUAI_UACNUMBER	long double

#define LUA_NUMBER_FRMLEN	"L"
#define LUA_NUMBER_FMT		"%.19Lg"

#define l_mathop(op)		op##l

#define lua_str2number(s,p)	strtold((s), (p))

#elif LUA_FLOAT_TYPE == LUA_FLOAT_DOUBLE	/* }{ double */

#define LUA_NUMBER	double

#define l_mathlim(n)		(DBL_##n)

#define LUAI_UACNUMBER	double

#define LUA_NUMBER_FRMLEN	""
#define LUA_NUMBER_FMT		"%.14g"

#define l_mathop(op)		op

#define lua_str2number(s,p)	strtod((s), (p))

#else						/* }{ */

#error "numeric float type not defined"

#endif					/* } */
#endif /*_KERNEL */



/*
@@ LUA_INTEGER is the integer type used by Lua.
**
@@ LUA_UNSIGNED is the unsigned version of LUA_INTEGER.
**
@@ LUAI_UACINT is the result of a 'default argument promotion'
@@ over a lUA_INTEGER.
@@ LUA_INTEGER_FRMLEN is the length modifier for reading/writing integers.
@@ LUA_INTEGER_FMT is the format for writing integers.
@@ LUA_MAXINTEGER is the maximum value for a LUA_INTEGER.
@@ LUA_MININTEGER is the minimum value for a LUA_INTEGER.
@@ lua_integer2str converts an integer to a string.
*/


/* The following definitions are good for most cases here */

#define LUA_INTEGER_FMT		"%" LUA_INTEGER_FRMLEN "d"

#define LUAI_UACINT		LUA_INTEGER

#define lua_integer2str(s,sz,n)  \
	l_sprintf((s), sz, LUA_INTEGER_FMT, (LUAI_UACINT)(n))

/*
** use LUAI_UACINT here to avoid problems with promotions (which
** can turn a comparison between unsigneds into a signed comparison)
*/
#define LUA_UNSIGNED		unsigned LUAI_UACINT


/* now the variable definitions */

#if LUA_INT_TYPE == LUA_INT_INT		/* { int */

#define LUA_INTEGER		int
#define LUA_INTEGER_FRMLEN	""

#define LUA_MAXINTEGER		INT_MAX
#define LUA_MININTEGER		INT_MIN

#elif LUA_INT_TYPE == LUA_INT_LONG	/* }{ long */

#define LUA_INTEGER		long
#define LUA_INTEGER_FRMLEN	"l"

#define LUA_MAXINTEGER		LONG_MAX
#define LUA_MININTEGER		LONG_MIN

#elif LUA_INT_TYPE == LUA_INT_LONGLONG	/* }{ long long */

/* use presence of macro LLONG_MAX as proxy for C99 compliance */
#if defined(LLONG_MAX)		/* { */
/* use ISO C99 stuff */

#define LUA_INTEGER		long long
#define LUA_INTEGER_FRMLEN	"ll"

#define LUA_MAXINTEGER		LLONG_MAX
#define LUA_MININTEGER		LLONG_MIN

#elif defined(LUA_USE_WINDOWS) /* }{ */
/* in Windows, can use specific Windows types */

#define LUA_INTEGER		__int64
#define LUA_INTEGER_FRMLEN	"I64"

#define LUA_MAXINTEGER		_I64_MAX
#define LUA_MININTEGER		_I64_MIN

#else				/* }{ */

#error "Compiler does not support 'long long'. Use option '-DLUA_32BITS' \
  or '-DLUA_C89_NUMBERS' (see file 'luaconf.h' for details)"

#endif				/* } */

#else				/* }{ */

#error "numeric integer type not defined"

#endif				/* } */

/* }================================================================== */


/*
** {==================================================================
** Dependencies with C99 and other C details
** ===================================================================
*/

/*
@@ l_sprintf is equivalent to 'snprintf' or 'sprintf' in C89.
** (All uses in Lua have only one format item.)
*/
#if !defined(LUA_USE_C89)
#define l_sprintf(s,sz,f,i)	snprintf(s,sz,f,i)
#else
#define l_sprintf(s,sz,f,i)	((void)(sz), sprintf(s,f,i))
#endif


/*
@@ lua_strx2number converts an hexadecimal numeric string to a number.
** In C99, 'strtod' does that conversion. Otherwise, you can
** leave 'lua_strx2number' undefined and Lua will provide its own
** implementation.
*/
#if !defined(LUA_USE_C89)
#define lua_strx2number(s,p)		lua_str2number(s,p)
#endif


/*
@@ lua_number2strx converts a float to an hexadecimal numeric string.
** In C99, 'sprintf' (with format specifiers '%a'/'%A') does that.
** Otherwise, you can leave 'lua_number2strx' undefined and Lua will
** provide its own implementation.
*/
#if !defined(LUA_USE_C89)
#define lua_number2strx(L,b,sz,f,n)  \
	((void)L, l_sprintf(b,sz,f,(LUAI_UACNUMBER)(n)))
#endif


/*
** 'strtof' and 'opf' variants for math functions are not valid in
** C89. Otherwise, the macro 'HUGE_VALF' is a good proxy for testing the
** availability of these variants. ('math.h' is already included in
** all files that use these macros.)
*/
#if defined(LUA_USE_C89) || (defined(HUGE_VAL) && !defined(HUGE_VALF))
#undef l_mathop  /* variants not available */
#undef lua_str2number
#define l_mathop(op)		(lua_Number)op  /* no variant */
#define lua_str2number(s,p)	((lua_Number)strtod((s), (p)))
#endif


/*
@@ LUA_KCONTEXT is the type of the context ('ctx') for continuation
** functions.  It must be a numerical type; Lua will use 'intptr_t' if
** available, otherwise it will use 'ptrdiff_t' (the nearest thing to
** 'intptr_t' in C89)
*/
#define LUA_KCONTEXT	ptrdiff_t

#if !defined(LUA_USE_C89) && defined(__STDC_VERSION__) && \
    __STDC_VERSION__ >= 199901L
#include <stdint.h>
#if defined(INTPTR_MAX)  /* even in C99 this type is optional */
#undef LUA_KCONTEXT
#define LUA_KCONTEXT	intptr_t
#endif
#endif


/*
@@ lua_getlocaledecpoint gets the locale "radix character" (decimal point).
** Change that if you do not want to use C locales. (Code using this
** macro must include header 'locale.h'.)
*/
#if !defined(lua_getlocaledecpoint)
#define lua_getlocaledecpoint()		(localeconv()->decimal_point[0])
#endif
<<<<<<< HEAD

/* }================================================================== */


/*
** {==================================================================
** Language Variations
** =====================================================================
*/

/*
@@ LUA_NOCVTN2S/LUA_NOCVTS2N control how Lua performs some
** coercions. Define LUA_NOCVTN2S to turn off automatic coercion from
** numbers to strings. Define LUA_NOCVTS2N to turn off automatic
** coercion from strings to numbers.
*/
/* #define LUA_NOCVTN2S */
/* #define LUA_NOCVTS2N */


/*
@@ LUA_USE_APICHECK turns on several consistency checks on the C API.
** Define it as a help when debugging C code.
*/
#if defined(LUA_USE_APICHECK)
#include <assert.h>
#define luai_apicheck(l,e)	assert(e)
#endif
=======

/* }================================================================== */


/*
** {==================================================================
** Language Variations
** =====================================================================
*/

/*
@@ LUA_NOCVTN2S/LUA_NOCVTS2N control how Lua performs some
** coercions. Define LUA_NOCVTN2S to turn off automatic coercion from
** numbers to strings. Define LUA_NOCVTS2N to turn off automatic
** coercion from strings to numbers.
*/
/* #define LUA_NOCVTN2S */
/* #define LUA_NOCVTS2N */

>>>>>>> b2b84690

/* }================================================================== */


/*
<<<<<<< HEAD
** {==================================================================
** Macros that affect the API and must be stable (that is, must be the
** same when you compile Lua and when you compile code that links to
** Lua). You probably do not want/need to change them.
** =====================================================================
*/

/*
@@ LUAI_MAXSTACK limits the size of the Lua stack.
** CHANGE it if you need a different limit. This limit is arbitrary;
** its only purpose is to stop Lua from consuming unlimited stack
** space (and to reserve some numbers for pseudo-indices).
*/
#if LUAI_BITSINT >= 32
#define LUAI_MAXSTACK		1000000
#else
#define LUAI_MAXSTACK		15000
#endif


/*
@@ LUA_EXTRASPACE defines the size of a raw memory area associated with
** a Lua state with very fast access.
** CHANGE it if you need a different size.
*/
#define LUA_EXTRASPACE		(sizeof(void *))


/*
@@ LUA_IDSIZE gives the maximum size for the description of the source
@@ of a function in debug information.
** CHANGE it if you want a different size.
*/
#define LUA_IDSIZE	60


/*
@@ LUAL_BUFFERSIZE is the buffer size used by the lauxlib buffer system.
** CHANGE it if it uses too much C-stack space. (For long double,
** 'string.format("%.99f", -1e4932)' needs 5034 bytes, so a
** smaller buffer would force a memory allocation for each call to
** 'string.format'.)
*/
#if LUA_FLOAT_TYPE == LUA_FLOAT_LONGDOUBLE
#define LUAL_BUFFERSIZE		8192
#else
#define LUAL_BUFFERSIZE   ((int)(0x80 * sizeof(void*) * sizeof(lua_Integer)))
#endif

/* }================================================================== */


/*
@@ LUA_QL describes how error messages quote program elements.
** Lua does not use these macros anymore; they are here for
** compatibility only.
*/
#define LUA_QL(x)	"'" x "'"
#define LUA_QS		LUA_QL("%s")

=======
@@ LUA_USE_APICHECK turns on several consistency checks on the C API.
** Define it as a help when debugging C code.
*/
#if defined(LUA_USE_APICHECK)
#include <assert.h>
#define luai_apicheck(l,e)	assert(e)
#endif

/* }================================================================== */


/*
** {==================================================================
** Macros that affect the API and must be stable (that is, must be the
** same when you compile Lua and when you compile code that links to
** Lua). You probably do not want/need to change them.
** =====================================================================
*/

/*
@@ LUAI_MAXSTACK limits the size of the Lua stack.
** CHANGE it if you need a different limit. This limit is arbitrary;
** its only purpose is to stop Lua from consuming unlimited stack
** space (and to reserve some numbers for pseudo-indices).
*/
#if LUAI_BITSINT >= 32
#define LUAI_MAXSTACK		1000000
#else
#define LUAI_MAXSTACK		15000
#endif


/*
@@ LUA_EXTRASPACE defines the size of a raw memory area associated with
** a Lua state with very fast access.
** CHANGE it if you need a different size.
*/
#define LUA_EXTRASPACE		(sizeof(void *))


/*
@@ LUA_IDSIZE gives the maximum size for the description of the source
@@ of a function in debug information.
** CHANGE it if you want a different size.
*/
#define LUA_IDSIZE	60


/*
@@ LUAL_BUFFERSIZE is the buffer size used by the lauxlib buffer system.
** CHANGE it if it uses too much C-stack space. (For long double,
** 'string.format("%.99f", -1e4932)' needs 5034 bytes, so a
** smaller buffer would force a memory allocation for each call to
** 'string.format'.)
*/
#ifdef _KERNEL
#define LUAL_BUFFERSIZE		128
#elif LUA_FLOAT_TYPE == LUA_FLOAT_LONGDOUBLE
#define LUAL_BUFFERSIZE		8192
#else
#define LUAL_BUFFERSIZE   ((int)(0x80 * sizeof(void*) * sizeof(lua_Integer)))
#endif

/* }================================================================== */


/*
@@ LUA_QL describes how error messages quote program elements.
** Lua does not use these macros anymore; they are here for
** compatibility only.
*/
#define LUA_QL(x)	"'" x "'"
#define LUA_QS		LUA_QL("%s")

>>>>>>> b2b84690



/* =================================================================== */

/*
** Local configuration. You can use this space to add your redefinitions
** without modifying the main part of the file.
*/

#ifdef __NetBSD__

#define LUA_STRFTIMEOPTIONS "aAbBcCdDeFgGhHIjklmMnprRsStTuUvVwWxXyYzZ%"

/* Integer types */
#undef LUA_INTEGER
#undef LUA_INTEGER_FRMLEN
#undef LUA_UNSIGNED
#undef LUA_MAXUNSIGNED
#undef LUA_MAXINTEGER
#undef LUA_MININTEGER

#define LUA_INTEGER		intmax_t
#define LUA_INTEGER_FRMLEN	"j"
#define LUA_UNSIGNED		uintmax_t
#define LUA_MAXUNSIGNED		UINTMAX_MAX
#define LUA_MAXINTEGER		INTMAX_MAX
#define LUA_MININTEGER		INTMAX_MIN

/* Path */
#undef LUA_ROOT
#undef LUA_PATH_DEFAULT
#undef LUA_CPATH_DEFAULT

#define LUA_ROOT	"/usr/"
#define LUA_PATH_DEFAULT  \
		LUA_LDIR"?.lua;"  LUA_LDIR"?/init.lua;" \
		LUA_CDIR"?.lua;"  LUA_CDIR"?/init.lua"
#define LUA_CPATH_DEFAULT \
		LUA_CDIR"?.so;" LUA_CDIR"loadall.so"

#ifndef _KERNEL

#include <stdint.h>

#else /* _KERNEL */

#define LUA_NUMBER		LUA_INTEGER
#define LUA_NUMBER_FMT		LUA_INTEGER_FMT

#define l_mathlim(n)		(0)
#define l_randomizePivot()	(~0)

/* setjmp.h */
#define LUAI_THROW(L,c)		longjmp(&((c)->b))
#define LUAI_TRY(L,c,a)		if (setjmp(&((c)->b)) == 0) { a }
#define luai_jmpbuf		label_t

/* time.h */
#include <sys/time.h>
#define time(p)			(time_uptime)

/* stdio.h */
#define lua_writestring(s,l)	printf("%s", (s))
#define lua_writeline()		printf("\n")

/* string.h */
#define strcoll strcmp

/* stdlib.h */
#define abort()			panic("Lua has aborted!")

#endif /* _KERNEL */

#endif /* __NetBSD__ */

#endif
<|MERGE_RESOLUTION|>--- conflicted
+++ resolved
@@ -1,8 +1,4 @@
-<<<<<<< HEAD
-/*	$NetBSD: luaconf.h,v 1.21 2017/04/26 13:17:33 mbalmer Exp $	*/
-=======
 /*	$NetBSD: luaconf.h,v 1.22 2018/05/26 20:17:56 alnsn Exp $	*/
->>>>>>> b2b84690
 
 /*
 ** Id: luaconf.h,v 1.259 2016/12/22 13:08:50 roberto Exp 
@@ -685,7 +681,6 @@
 #if !defined(lua_getlocaledecpoint)
 #define lua_getlocaledecpoint()		(localeconv()->decimal_point[0])
 #endif
-<<<<<<< HEAD
 
 /* }================================================================== */
 
@@ -707,101 +702,6 @@
 
 
 /*
-@@ LUA_USE_APICHECK turns on several consistency checks on the C API.
-** Define it as a help when debugging C code.
-*/
-#if defined(LUA_USE_APICHECK)
-#include <assert.h>
-#define luai_apicheck(l,e)	assert(e)
-#endif
-=======
-
-/* }================================================================== */
-
-
-/*
-** {==================================================================
-** Language Variations
-** =====================================================================
-*/
-
-/*
-@@ LUA_NOCVTN2S/LUA_NOCVTS2N control how Lua performs some
-** coercions. Define LUA_NOCVTN2S to turn off automatic coercion from
-** numbers to strings. Define LUA_NOCVTS2N to turn off automatic
-** coercion from strings to numbers.
-*/
-/* #define LUA_NOCVTN2S */
-/* #define LUA_NOCVTS2N */
-
->>>>>>> b2b84690
-
-/* }================================================================== */
-
-
-/*
-<<<<<<< HEAD
-** {==================================================================
-** Macros that affect the API and must be stable (that is, must be the
-** same when you compile Lua and when you compile code that links to
-** Lua). You probably do not want/need to change them.
-** =====================================================================
-*/
-
-/*
-@@ LUAI_MAXSTACK limits the size of the Lua stack.
-** CHANGE it if you need a different limit. This limit is arbitrary;
-** its only purpose is to stop Lua from consuming unlimited stack
-** space (and to reserve some numbers for pseudo-indices).
-*/
-#if LUAI_BITSINT >= 32
-#define LUAI_MAXSTACK		1000000
-#else
-#define LUAI_MAXSTACK		15000
-#endif
-
-
-/*
-@@ LUA_EXTRASPACE defines the size of a raw memory area associated with
-** a Lua state with very fast access.
-** CHANGE it if you need a different size.
-*/
-#define LUA_EXTRASPACE		(sizeof(void *))
-
-
-/*
-@@ LUA_IDSIZE gives the maximum size for the description of the source
-@@ of a function in debug information.
-** CHANGE it if you want a different size.
-*/
-#define LUA_IDSIZE	60
-
-
-/*
-@@ LUAL_BUFFERSIZE is the buffer size used by the lauxlib buffer system.
-** CHANGE it if it uses too much C-stack space. (For long double,
-** 'string.format("%.99f", -1e4932)' needs 5034 bytes, so a
-** smaller buffer would force a memory allocation for each call to
-** 'string.format'.)
-*/
-#if LUA_FLOAT_TYPE == LUA_FLOAT_LONGDOUBLE
-#define LUAL_BUFFERSIZE		8192
-#else
-#define LUAL_BUFFERSIZE   ((int)(0x80 * sizeof(void*) * sizeof(lua_Integer)))
-#endif
-
-/* }================================================================== */
-
-
-/*
-@@ LUA_QL describes how error messages quote program elements.
-** Lua does not use these macros anymore; they are here for
-** compatibility only.
-*/
-#define LUA_QL(x)	"'" x "'"
-#define LUA_QS		LUA_QL("%s")
-
-=======
 @@ LUA_USE_APICHECK turns on several consistency checks on the C API.
 ** Define it as a help when debugging C code.
 */
@@ -876,7 +776,6 @@
 #define LUA_QL(x)	"'" x "'"
 #define LUA_QS		LUA_QL("%s")
 
->>>>>>> b2b84690
 
 
 
