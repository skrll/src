<<<<<<< HEAD
#	$NetBSD: Makefile,v 1.33 2020/09/07 00:24:37 mrg Exp $
=======
#	$NetBSD: Makefile,v 1.34 2021/05/30 22:24:35 joerg Exp $
>>>>>>> e2aa5677

.include <bsd.own.mk>

# Set this to 2014 for the last release, which does not support newer
# chipsets as well, but cause major problems on older chipsets.
INTEL_DRIVER_DATE?=	2019

.if ${INTEL_DRIVER_DATE} > 2014
DRIVER=		xf86-video-intel
.else
DRIVER=		xf86-video-intel-2014
.endif
DRIVER_NAME=	intel_drv

# main module
SRCS+=		intel_device.c
SRCS+=		intel_options.c
SRCS+=		intel_module.c
SRCS+=		backlight.c
SRCS+=		fd.c

# legacy/i810
.PATH:	${X11SRCDIR.${DRIVER}}/src/legacy/i810
SRCS+=		i810_accel.c
SRCS+=		i810_cursor.c
SRCS+=		i810_dga.c
SRCS+=		i810_dri.c
SRCS+=		i810_driver.c
SRCS+=		i810_hwmc.c
SRCS+=		i810_memory.c
SRCS+=		i810_video.c
SRCS+=		i810_wmark.c

# sna
.PATH:	${X11SRCDIR.${DRIVER}}/src/sna
SRCS+=		blt.c
SRCS+=		kgem.c
SRCS+=		gen2_render.c
SRCS+=		gen3_render.c
SRCS+=		gen4_common.c
SRCS+=		gen4_render.c
SRCS+=		gen4_source.c
SRCS+=		gen4_vertex.c
SRCS+=		gen5_render.c
SRCS+=		gen6_common.c
SRCS+=		gen6_render.c
SRCS+=		gen7_render.c
SRCS+=		gen8_eu.c
SRCS+=		gen8_render.c
SRCS+=		gen8_vertex.c
.if ${INTEL_DRIVER_DATE} > 2014
SRCS+=		gen9_render.c
.endif

SRCS+=		sna_accel.c
SRCS+=		sna_acpi.c
SRCS+=		sna_blt.c
SRCS+=		sna_composite.c
SRCS+=		sna_cpu.c
SRCS+=		sna_damage.c
SRCS+=		sna_display.c
SRCS+=		sna_display_fake.c
SRCS+=		sna_dri2.c
#SRCS+=		sna_dri3.c
SRCS+=		sna_driver.c
SRCS+=		sna_glyphs.c
SRCS+=		sna_gradient.c
SRCS+=		sna_io.c
#SRCS+=		sna_present.c
SRCS+=		sna_render.c
SRCS+=		sna_stream.c
SRCS+=		sna_threads.c
SRCS+=		sna_tiling.c
SRCS+=		sna_transform.c
SRCS+=		sna_trapezoids.c
SRCS+=		sna_trapezoids_boxes.c
SRCS+=		sna_trapezoids_imprecise.c
SRCS+=		sna_trapezoids_mono.c
SRCS+=		sna_trapezoids_precise.c
SRCS+=		sna_vertex.c
SRCS+=		sna_video.c
SRCS+=		sna_video_hwmc.c
SRCS+=		sna_video_overlay.c
SRCS+=		sna_video_sprite.c
SRCS+=		sna_video_textured.c

# sna/brw
.PATH:	${X11SRCDIR.${DRIVER}}/src/sna/brw
SRCS+=		brw_disasm.c
SRCS+=		brw_eu.c
SRCS+=		brw_eu_emit.c
SRCS+=		brw_sf.c
SRCS+=		brw_wm.c

# sna/fb
.PATH:	${X11SRCDIR.${DRIVER}}/src/sna/fb
SRCS+=		fbarc.c
SRCS+=		fbbitmap.c
SRCS+=		fbblt.c
SRCS+=		fbbltone.c
SRCS+=		fbclip.c
SRCS+=		fbcopy.c
SRCS+=		fbfill.c
SRCS+=		fbgc.c
SRCS+=		fbglyph.c
SRCS+=		fbimage.c
SRCS+=		fbline.c
SRCS+=		fbpict.c
SRCS+=		fbpoint.c
SRCS+=		fbpush.c
SRCS+=		fbseg.c
SRCS+=		fbspan.c
SRCS+=		fbstipple.c
SRCS+=		fbtile.c
SRCS+=		fbutil.c

# uxa
.PATH:	${X11SRCDIR.${DRIVER}}/src/uxa
SRCS+=		i830_3d.c
SRCS+=		i830_render.c
SRCS+=		i915_3d.c
SRCS+=		i915_render.c
SRCS+=		i915_video.c
SRCS+=		i965_3d.c
SRCS+=		i965_render.c
SRCS+=		i965_video.c
SRCS+=		intel_batchbuffer.c
SRCS+=		intel_display.c
SRCS+=		intel_dri.c
SRCS+=		intel_driver.c
SRCS+=		intel_hwmc.c
SRCS+=		intel_memory.c
#SRCS+=		intel_present.c
#SRCS+=		intel_sync.c
SRCS+=		intel_uxa.c
SRCS+=		intel_uxa_video.c
SRCS+=		intel_video.c
SRCS+=		intel_video_overlay.c
SRCS+=		uxa.c
SRCS+=		uxa-accel.c
SRCS+=		uxa-glyphs.c
SRCS+=		uxa-render.c
SRCS+=		uxa-unaccel.c

MAN=		intel.4

CPPFLAGS+=      -I${DESTDIR}${X11INCDIR}/X11
CPPFLAGS+=      -I${DESTDIR}${X11INCDIR}/X11/dri
CPPFLAGS+=      -I${DESTDIR}${X11INCDIR}/libdrm
CPPFLAGS+=	-I${X11SRCDIR.${DRIVER}}/src
CPPFLAGS+=	-I${X11SRCDIR.${DRIVER}}/src/render_program
CPPFLAGS+=	-I${X11SRCDIR.${DRIVER}}/xvmc

# Use the Intel-style __sync_* atomic primitives.

CPPFLAGS+=	-DDEFAULT_ACCEL_METHOD=SNA
CPPFLAGS+=	-DENABLE_XVMC=1
CPPFLAGS+=	-DHAS_PIXMAN_GLYPHS=1
CPPFLAGS+=	-DHAS_PIXMAN_TRIANGLES=1
CPPFLAGS+=	-DHAVE_ATOMIC_PRIMITIVES=1
CPPFLAGS+=	-DHAVE_CPUID_H=1
CPPFLAGS+=	-DHAVE_DGAPROC_H=1
CPPFLAGS+=	-DHAVE_DLFCN_H=1
CPPFLAGS+=	-DHAVE_DRI1=1
CPPFLAGS+=	-DHAVE_DRI2=1
CPPFLAGS+=	-DHAVE_DRI2_H=1
CPPFLAGS+=	-DHAVE_DRISTRUCT_H=1
CPPFLAGS+=	-DHAVE_DRI_H=1
CPPFLAGS+=	-DHAVE_GETLINE=1
CPPFLAGS+=	-DHAVE_INTTYPES_H=1
CPPFLAGS+=	-DHAVE_MEMORY_H=1
CPPFLAGS+=	-DHAVE_SAREA_H=1
CPPFLAGS+=	-DHAVE_STDINT_H=1
CPPFLAGS+=	-DHAVE_STDLIB_H=1
CPPFLAGS+=	-DHAVE_STRINGS_H=1
CPPFLAGS+=	-DHAVE_STRING_H=1
CPPFLAGS+=	-DHAVE_STRLCAT=1
CPPFLAGS+=	-DHAVE_STRLCPY=1
CPPFLAGS+=	-DHAVE_STRNDUP=1
CPPFLAGS+=	-DHAVE_SYS_IPC_H=1
CPPFLAGS+=	-DHAVE_SYS_STAT_H=1
CPPFLAGS+=	-DHAVE_SYS_TYPES_H=1
CPPFLAGS+=	-DHAVE_UNISTD_H=1
CPPFLAGS+=	-DHAVE_VGAHW_H=1
CPPFLAGS+=	-DKMS=1
CPPFLAGS+=	-DSTDC_HEADERS=1
CPPFLAGS+=	-DUMS=1
CPPFLAGS+=	-DUSE_BACKLIGHT=1
CPPFLAGS+=	-DUSE_SNA=1
CPPFLAGS+=	-DUSE_UXA=1
# XXX without this we get visual corruption, but it doesn't seem to be tearing
CPPFLAGS+=	-DTEARFREE

# XXX This should not be hard-coded here...
DRI_DRIVER_PATH=	/usr/X11R7/lib/modules/dri
CPPFLAGS+=		-DDRI_DRIVER_PATH=\"${DRI_DRIVER_PATH:Q}\" \
			-DHAVE_XF86_CURSOR_RESET_CURSOR \
			-DDEFAULT_DRI_LEVEL=2

# XXX new version things:
CPPFLAGS+=		-DHAVE_DEV_WSCONS_WSCONSIO_H

# XXX Probably better to set this in Makefile.xf86-driver, conditional
# on ELF &c.
CFLAGS+=	-fvisibility=hidden

LIBDPLIBS+=	Xfont		${.CURDIR}/../../../lib/libXfont
LIBDPLIBS+=	drm_intel	${.CURDIR}/../../../lib/libdrm_intel
LIBDPLIBS+=	pthread		${NETBSDSRCDIR}/lib/libpthread

.include "../Makefile.xf86-driver"

.if ${XORG_SERVER_SUBDIR} == "xorg-server.old"
SRCS+=		i810_xaa.c
.endif

CWARNFLAGS.clang+=	-Wno-parentheses -Wno-tautological-compare \
			-Wno-empty-body -Wno-error

COPTS+=	-fcommon

COPTS.sna_display.c+=	-Wno-stack-protector
COPTS.sna_threads.c+=	-Wno-stack-protector
COPTS.sna_trapezoids.c+=	-Wno-stack-protector
COPTS.sna_trapezoids_boxes.c+=	-Wno-stack-protector
COPTS.sna_trapezoids_imprecise.c+=	-Wno-stack-protector
COPTS.sna_trapezoids_mono.c+=	-Wno-stack-protector
COPTS.sna_trapezoids_precise.c+=	-Wno-stack-protector
COPTS.i965_video.c+=	-Wno-stack-protector

COPTS.sna_damage.c+=		${GCC_NO_ADDR_OF_PACKED_MEMBER}
COPTS.sna_display.c+=		-Wno-error	# XXX deprecated
COPTS.intel_driver.c+=		-Wno-error	# XXX deprecated<|MERGE_RESOLUTION|>--- conflicted
+++ resolved
@@ -1,8 +1,4 @@
-<<<<<<< HEAD
-#	$NetBSD: Makefile,v 1.33 2020/09/07 00:24:37 mrg Exp $
-=======
 #	$NetBSD: Makefile,v 1.34 2021/05/30 22:24:35 joerg Exp $
->>>>>>> e2aa5677
 
 .include <bsd.own.mk>
 
