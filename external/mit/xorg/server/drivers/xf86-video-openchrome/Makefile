<<<<<<< HEAD
#	$NetBSD: Makefile,v 1.13 2018/02/02 01:02:40 mrg Exp $
=======
#	$NetBSD: Makefile,v 1.14 2018/07/10 17:36:38 maya Exp $
>>>>>>> b2b84690

DRIVER=		xf86-video-openchrome
DRIVER_NAME=	openchrome_drv

SRCS=	\
	via_3d.c \
	via_analog.c \
	via_ch7xxx.c \
	via_display.c \
	via_driver.c \
	via_exa.c \
	via_exa_h2.c \
	via_exa_h6.c \
	via_fp.c \
	via_i2c.c \
	via_id.c \
	via_memcpy.c \
	via_memmgr.c \
	via_outputs.c \
	via_ums.c \
	via_sii164.c \
	via_tmds.c \
	via_tv.c \
	via_vgahw.c \
	via_vt162x.c \
<<<<<<< HEAD
=======
	via_vt1632.c \
>>>>>>> b2b84690
	via_xv_overlay.c \
	via_xv.c

# DRI
SRCS+=	\
	via_dri.c \
	via_kms.c \
	via_xvmc.c

MAN=	openchrome.4

CPPFLAGS+=	-I${DESTDIR}${X11INCDIR}/X11
CPPFLAGS+=	-I${DESTDIR}${X11INCDIR}/X11/dri
CPPFLAGS+=	-I${DESTDIR}${X11INCDIR}/libdrm
CPPFLAGS+=	-I${X11SRCDIR.${DRIVER}}/src
CPPFLAGS+=	-DHAVE_CONFIG_H -I${X11SRCDIR.${DRIVER}}/../include

.include "../Makefile.xf86-driver"

# XXX
COPTS.via_dri.c+= -Wno-error
COPTS.via_display.c+= -Wno-error=stack-protector
COPTS.via_driver.c+=	${${ACTIVE_CC} == "gcc":? -Wno-error=discarded-qualifiers :}
COPTS.via_lvds.c+=	${${ACTIVE_CC} == "gcc":? -Wno-error=discarded-qualifiers :}

CWARNFLAGS.clang+=	-Wno-tautological-compare<|MERGE_RESOLUTION|>--- conflicted
+++ resolved
@@ -1,8 +1,4 @@
-<<<<<<< HEAD
-#	$NetBSD: Makefile,v 1.13 2018/02/02 01:02:40 mrg Exp $
-=======
 #	$NetBSD: Makefile,v 1.14 2018/07/10 17:36:38 maya Exp $
->>>>>>> b2b84690
 
 DRIVER=		xf86-video-openchrome
 DRIVER_NAME=	openchrome_drv
@@ -28,10 +24,7 @@
 	via_tv.c \
 	via_vgahw.c \
 	via_vt162x.c \
-<<<<<<< HEAD
-=======
 	via_vt1632.c \
->>>>>>> b2b84690
 	via_xv_overlay.c \
 	via_xv.c
 
