<<<<<<< HEAD
# $NetBSD: Makefile,v 1.45 2021/02/23 15:16:43 joerg Exp $
=======
# $NetBSD: Makefile,v 1.47 2021/05/30 01:57:00 joerg Exp $
>>>>>>> e2aa5677

# Link the gallium mega driver.

LIBISMODULE=	yes
LIBISCXX=     yes

.include <bsd.own.mk>

SHLIB_MAJOR=    0

LIB=		gallium_dri
DRIDIR=		${X11USRLIBDIR}/modules/dri
DRIDEBUGDIR=	${DEBUGDIR}${X11USRLIBDIR}/modules/dri

LLVM_INCLUDE_OBJDIR!=	cd ${NETBSDSRCDIR}/external/apache2/llvm/include && ${PRINTOBJDIR}

CWARNFLAGS.clang += -Wno-atomic-alignment -Wno-unknown-warning-option -Wno-implicit-int-float-conversion

CXXFLAGS+=	-std=c++14
CFLAGS+=	-std=gnu11
CPPFLAGS+=	-I${DESTDIR}${X11INCDIR}/libdrm \
		-I${NETBSDSRCDIR}/external/apache2/llvm/dist/llvm/include \
		-I${LLVM_INCLUDE_OBJDIR} -I${NETBSDSRCDIR}/external/apache2/llvm/config

CFLAGS+=	-pthread
LDFLAGS+=	-pthread

GALLIUM_SUBDIRS= \
	auxiliary \
	auxiliary/cso_cache \
	auxiliary/draw \
	auxiliary/driver_ddebug \
	auxiliary/driver_noop \
	auxiliary/driver_rbug \
	auxiliary/driver_trace \
	auxiliary/hud \
	auxiliary/indices \
	auxiliary/nir \
	auxiliary/os \
	auxiliary/pipebuffer \
	auxiliary/pipe-loader \
	auxiliary/postprocess \
	auxiliary/rbug \
	auxiliary/renderonly \
	auxiliary/rtasm \
	auxiliary/tgsi \
	auxiliary/translate \
	auxiliary/util \
	auxiliary/vl \
	drivers/noop \
	drivers/rbug \
	drivers/softpipe \
	winsys/sw/dri \
	winsys/sw/kms-dri \
	winsys/sw/null \
	winsys/sw/wrapper \
	state_trackers/dri

GALLIUM_SUBDIRS_VDPAU=	\
	state_trackers/vdpau

GALLIUM_SUBDIRS_LLVMPIPE= \
	auxiliary/gallivm \
	drivers/llvmpipe

GALLIUM_SUBDIRS_ATI= \
	drivers/radeon \
	drivers/radeonsi \
	drivers/r300 \
	drivers/r300/compiler \
	drivers/r600 \
	drivers/r600/sb \
	winsys/radeon/drm \
	winsys/amdgpu/drm

GALLIUM_SUBDIRS_I915= \
	drivers/i915 \
	winsys/i915/drm

GALLIUM_SUBDIRS_NOUVEAU= \
	drivers/nouveau \
	drivers/nouveau/nv30 \
	drivers/nouveau/nv50 \
	drivers/nouveau/codegen \
	drivers/nouveau/nvc0 \
	winsys/nouveau/drm

BUILD_RADEON=0
BUILD_NOUVEAU=0
BUILD_VDPAU=0
BUILD_LLVMPIPE=0
BUILD_I915=0
.if ${MACHINE_ARCH} == "i386" || ${MACHINE_ARCH} == "x86_64"
BUILD_I915=1
.endif
.if ${MACHINE_ARCH} == "i386" || ${MACHINE_ARCH} == "x86_64" || ${MACHINE} == "evbarm"
BUILD_NOUVEAU=1
. if ${MKLLVMRT} != "no"
BUILD_RADEON=1
. endif
BUILD_VDPAU=1
.endif

.if ${MACHINE_ARCH} == "i386" || \
    ${MACHINE_ARCH} == "x86_64" || \
    ${MACHINE_ARCH} == "powerpc" || \
    ${MACHINE_ARCH} == "powerpc64" || \
    !empty(MACHINE_ARCH:Maarch64*) || \
    !empty(MACHINE_ARCH:Mmips*) || \
    !empty(MACHINE_ARCH:Mearm*) || \
    !empty(MACHINE_ARCH:Marm*)
. if ${MKLLVMRT} != "no"
BUILD_LLVMPIPE=1
. endif
.endif

DRIVERS=		kms_swrast swrast
.if ${BUILD_RADEON} == 1
DRIVERS+=		r600 r300 radeonsi
GALLIUM_SUBDIRS+=	${GALLIUM_SUBDIRS_ATI}
.endif
.if ${BUILD_NOUVEAU} == 1
DRIVERS+=		nouveau
GALLIUM_SUBDIRS+=	${GALLIUM_SUBDIRS_NOUVEAU}
.endif
.if ${BUILD_VDPAU} == 1
GALLIUM_SUBDIRS+=	${GALLIUM_SUBDIRS_VDPAU}
.endif
.if ${BUILD_I915} == 1
GALLIUM_SUBDIRS+=	${GALLIUM_SUBDIRS_I915}
.endif
.if ${BUILD_LLVMPIPE} == 1
GALLIUM_SUBDIRS+=	${GALLIUM_SUBDIRS_LLVMPIPE}
.endif

GALLIUM_SOURCES.auxiliary/cso_cache= \
	cso_cache.c \
	cso_context.c \
	cso_hash.c

GALLIUM_SOURCES.auxiliary/draw= \
	draw_context.c \
	draw_fs.c \
	draw_gs.c \
	draw_pipe_aaline.c \
	draw_pipe_aapoint.c \
	draw_pipe.c \
	draw_pipe_clip.c \
	draw_pipe_cull.c \
	draw_pipe_flatshade.c \
	draw_pipe_offset.c \
	draw_pipe_pstipple.c \
	draw_pipe_stipple.c \
	draw_pipe_twoside.c \
	draw_pipe_unfilled.c \
	draw_pipe_util.c \
	draw_pipe_validate.c \
	draw_pipe_vbuf.c \
	draw_pipe_wide_line.c \
	draw_pipe_wide_point.c \
	draw_prim_assembler.c \
	draw_pt.c \
	draw_pt_emit.c \
	draw_pt_fetch.c \
	draw_pt_fetch_emit.c \
	draw_pt_fetch_shade_emit.c \
	draw_pt_fetch_shade_pipeline.c \
	draw_pt_post_vs.c \
	draw_pt_so_emit.c \
	draw_pt_util.c \
	draw_pt_vsplit.c \
	draw_vertex.c \
	draw_vs.c \
	draw_vs_exec.c \
	draw_vs_variant.c

.if ${MKLLVMRT} != "no"
GALLIUM_SOURCES.auxiliary/draw+= \
	draw_llvm.c \
	draw_llvm_sample.c \
	draw_pt_fetch_shade_pipeline_llvm.c \
	draw_vs_llvm.c
.endif

GALLIUM_SOURCES.auxiliary/hud= \
	font.c \
	hud_context.c \
	hud_cpu.c \
	hud_nic.c \
	hud_cpufreq.c \
	hud_diskstat.c \
	hud_sensors_temp.c \
	hud_fps.c \
	hud_driver_query.c
GALLIUM_SOURCES.auxiliary/indices= \
	u_primconvert.c
GALLIUM_SOURCES.auxiliary/os= \
	os_process.c
GALLIUM_SOURCES.auxiliary/pipe-loader= \
	pipe_loader.c \
	pipe_loader_drm.c \
	pipe_loader_sw.c

.for _f in ${GALLIUM_SOURCES.auxiliary/pipe-loader}
CPPFLAGS.${_f} +=	-DHAVE_PIPE_LOADER_KMS=1 \
			-DHAVE_PIPE_LOADER_DRI=1 \
			-DGALLIUM_STATIC_TARGETS=1 \
			-I${X11SRCDIR.Mesa}/src/gallium/winsys \
			-I${X11SRCDIR.Mesa}/src/loader \
			-I${X11SRCDIR.Mesa}/../src/util
.endfor

GALLIUM_SOURCES.auxiliary/pipebuffer= \
	pb_buffer_fenced.c \
	pb_bufmgr_cache.c \
	pb_bufmgr_debug.c \
	pb_bufmgr_mm.c \
	pb_bufmgr_slab.c \
	pb_cache.c \
	pb_slab.c \
	pb_validate.c
GALLIUM_SOURCES.auxiliary/postprocess= \
	pp_celshade.c \
	pp_colors.c \
	pp_init.c \
	pp_mlaa.c \
	pp_run.c \
	pp_program.c
GALLIUM_SOURCES.auxiliary/rbug= \
	rbug_connection.c \
	RBUGrbug_context.c \
	RBUGrbug_core.c \
	rbug_demarshal.c \
	rbug_texture.c \
	rbug_shader.c
GALLIUM_SOURCES.auxiliary/rtasm= \
	rtasm_cpu.c \
	rtasm_execmem.c \
	rtasm_x86sse.c
GALLIUM_SOURCES.auxiliary/tgsi= \
	tgsi_aa_point.c \
	tgsi_build.c \
	tgsi_dump.c \
	tgsi_exec.c \
	tgsi_emulate.c \
	tgsi_from_mesa.c \
	tgsi_info.c \
	tgsi_iterate.c \
	tgsi_lowering.c \
	tgsi_parse.c \
	tgsi_point_sprite.c \
	tgsi_sanity.c \
	tgsi_scan.c \
	tgsi_strings.c \
	tgsi_text.c \
	tgsi_transform.c \
	tgsi_two_side.c \
	tgsi_ureg.c \
	tgsi_util.c
GALLIUM_SOURCES.auxiliary/translate= \
	translate.c \
	translate_cache.c \
	translate_generic.c \
	translate_sse.c
GALLIUM_SOURCES.auxiliary/util= \
	os_misc.c \
	u_async_debug.c \
	u_bitmask.c \
	u_blit.c \
	u_blitter.c \
	u_cache.c \
	u_debug.c \
	u_debug_describe.c \
	u_debug_flush.c \
	u_debug_gallium.c \
	u_debug_image.c \
	u_debug_memory.c \
	u_debug_refcnt.c \
	u_debug_stack.c \
	u_debug_symbol.c \
	u_dl.c \
	u_draw.c \
	u_draw_quad.c \
	u_dump_defines.c \
	u_dump_state.c \
	u_format.c \
	u_format_bptc.c \
	u_format_etc.c \
	u_format_latc.c \
	u_format_other.c \
	u_format_rgtc.c \
	u_format_s3tc.c \
	u_format_tests.c \
	u_format_yuv.c \
	u_format_zs.c \
	u_framebuffer.c \
	u_gen_mipmap.c \
	u_handle_table.c \
	u_hash_table.c \
	u_helpers.c \
	u_idalloc.c \
	u_index_modify.c \
	u_linear.c \
	u_log.c \
	u_mm.c \
	u_network.c \
	u_prim.c \
	u_prim_restart.c \
	u_pstipple.c \
	u_resource.c \
	u_ringbuffer.c \
	u_sampler.c \
	u_screen.c \
	u_simple_shaders.c \
	u_suballoc.c \
	u_surface.c \
	u_surfaces.c \
	u_tests.c \
	u_texture.c \
	u_tile.c \
	u_transfer.c \
	u_transfer_helper.c \
	u_threaded_context.c \
	u_upload_mgr.c \
	u_vbuf.c
GALLIUM_SOURCES.auxiliary/nir = \
	tgsi_to_nir.c
GALLIUM_SOURCES.auxiliary/vl= \
	vl_bicubic_filter.c \
	vl_compositor.c \
	vl_compositor_cs.c \
	vl_compositor_gfx.c \
	vl_csc.c \
	vl_decoder.c \
	vl_deint_filter.c \
	vl_idct.c \
	vl_matrix_filter.c \
	vl_mc.c \
	vl_median_filter.c \
	vl_mpeg12_bitstream.c \
	vl_mpeg12_decoder.c \
	vl_vertex_buffers.c \
	vl_video_buffer.c \
	vl_winsys_dri.c \
	vl_zscan.c

# Generated
.PATH: ${X11SRCDIR.Mesa}/../src/gallium/auxiliary
GALLIUM_SOURCES.auxiliary= \
	u_indices_gen.c \
	u_unfilled_gen.c \
	u_format_table.c
.for _f in ${GALLIUM_SOURCES.auxiliary/vl}
CPPFLAGS.${_f} +=	-I${X11SRCDIR.Mesa}/src/loader
.endfor
.for _f in ${GALLIUM_SOURCES.auxiliary}
CPPFLAGS.${_f} +=	-I${X11SRCDIR.Mesa}/src/gallium/auxiliary/util
CPPFLAGS.${_f} +=	-I${X11SRCDIR.Mesa}/src/util
.endfor

GALLIUM_SOURCES.auxiliary/renderonly= \
	renderonly.c

GALLIUM_SOURCES.auxiliary/gallivm= \
	lp_bld_arit.c \
	lp_bld_arit_overflow.c \
	lp_bld_assert.c \
	lp_bld_bitarit.c \
	lp_bld_const.c \
	lp_bld_conv.c \
	lp_bld_flow.c \
	lp_bld_format_aos_array.c \
	lp_bld_format_aos.c \
	lp_bld_format_float.c \
	lp_bld_format.c \
	lp_bld_format_soa.c \
	lp_bld_format_s3tc.c \
	lp_bld_format_srgb.c \
	lp_bld_format_yuv.c \
	lp_bld_gather.c \
	lp_bld_init.c \
	lp_bld_intr.c \
	lp_bld_logic.c \
	lp_bld_misc.cpp \
	lp_bld_pack.c \
	lp_bld_printf.c \
	lp_bld_quad.c \
	lp_bld_sample_aos.c \
	lp_bld_sample.c \
	lp_bld_sample_soa.c \
	lp_bld_struct.c \
	lp_bld_swizzle.c \
	lp_bld_tgsi_action.c \
	lp_bld_tgsi_aos.c \
	lp_bld_tgsi.c \
	lp_bld_tgsi_info.c \
	lp_bld_tgsi_soa.c \
	lp_bld_type.c
	#lp_bld_debug.cpp

.for _f in ${GALLIUM_SOURCES.auxiliary/gallivm}
CPPFLAGS.${_f} +=	-I${X11SRCDIR.Mesa}/src/gallium/auxiliary/util
.endfor


GALLIUM_SOURCES.auxiliary/driver_ddebug = \
        dd_context.c \
	dd_draw.c \
	dd_screen.c

GALLIUM_SOURCES.auxiliary/driver_noop = \
        noop_pipe.c \
        noop_state.c

GALLIUM_SOURCES.auxiliary/driver_trace = \
        tr_context.c \
        tr_dump.c \
        tr_dump_state.c \
        tr_screen.c \
        tr_texture.c

GALLIUM_SOURCES.auxiliary/driver_rbug = \
        DRIVERrbug_core.c \
        DRIVERrbug_context.c \
        rbug_objects.c \
        rbug_screen.c
# Conflicts with auxiliary/rbug/ files
BUILDSYMLINKS+=	${X11SRCDIR.Mesa}/src/gallium/auxiliary/rbug/rbug_core.c		RBUGrbug_core.c
BUILDSYMLINKS+=	${X11SRCDIR.Mesa}/src/gallium/auxiliary/rbug/rbug_context.c		RBUGrbug_context.c
BUILDSYMLINKS+=	${X11SRCDIR.Mesa}/src/gallium/auxiliary/driver_rbug/rbug_core.c	DRIVERrbug_core.c
BUILDSYMLINKS+=	${X11SRCDIR.Mesa}/src/gallium/auxiliary/driver_rbug/rbug_context.c	DRIVERrbug_context.c
CPPFLAGS.DRIVERrbug_core.c+=	-I${X11SRCDIR.Mesa}/src/gallium/auxiliary
CPPFLAGS.DRIVERrbug_core.c+=	-I${X11SRCDIR.Mesa}/src/gallium/auxiliary/driver_rbug
CPPFLAGS.DRIVERrbug_core.c+=	-I${X11SRCDIR.Mesa}/src/gallium/drivers
CPPFLAGS.DRIVERrbug_context.c+=	-I${X11SRCDIR.Mesa}/src/gallium/auxiliary
CPPFLAGS.DRIVERrbug_context.c+=	-I${X11SRCDIR.Mesa}/src/gallium/auxiliary/driver_rbug
CPPFLAGS.DRIVERrbug_context.c+=	-I${X11SRCDIR.Mesa}/src/gallium/drivers

GALLIUM_SOURCES.drivers/i915= \
	i915_blit.c \
	i915_clear.c \
	i915_context.c \
	i915_debug.c \
	i915_debug_fp.c \
	i915_flush.c \
	i915_fpc_emit.c \
	i915_fpc_optimize.c \
	i915_fpc_translate.c \
	i915_prim_emit.c \
	i915_prim_vbuf.c \
	i915_query.c \
	i915_resource_buffer.c \
	i915_resource.c \
	i915_resource_texture.c \
	i915_screen.c \
	i915_state.c \
	i915_state_derived.c \
	i915_state_dynamic.c \
	i915_state_emit.c \
	i915_state_fpc.c \
	i915_state_immediate.c \
	i915_state_sampler.c \
	i915_state_static.c \
	i915_surface.c

GALLIUM_SOURCES.winsys/i915/drm= \
	i915_drm_batchbuffer.c \
	i915_drm_buffer.c \
	i915_drm_fence.c \
	i915_drm_winsys.c

# Conflicts with r600/radeon_video.c and radeon/radeon_video.c
BUILDSYMLINKS+=	${X11SRCDIR.Mesa}/src/gallium/drivers/r600/radeon_video.c r600_radeon_video.c
BUILDSYMLINKS+=	${X11SRCDIR.Mesa}/src/gallium/drivers/radeon/radeon_video.c radeon_radeon_video.c
BUILDSYMLINKS+=	${X11SRCDIR.Mesa}/src/gallium/drivers/r600/radeon_vce.c r600_radeon_vce.c
BUILDSYMLINKS+=	${X11SRCDIR.Mesa}/src/gallium/drivers/radeon/radeon_vce.c radeon_radeon_vce.c
BUILDSYMLINKS+=	${X11SRCDIR.Mesa}/src/gallium/drivers/r600/radeon_uvd.c r600_radeon_uvd.c
BUILDSYMLINKS+=	${X11SRCDIR.Mesa}/src/gallium/drivers/radeon/radeon_uvd.c radeon_radeon_uvd.c

GALLIUM_SOURCES.drivers/radeon = \
        cayman_msaa.c \
        r600_buffer_common.c \
        r600_pipe_common.c \
        r600_query.c \
        r600_streamout.c \
        r600_texture.c \
        radeon_radeon_uvd.c \
	radeon_uvd_enc.c \
	radeon_uvd_enc_1_1.c \
        radeon_vce_40_2_2.c \
	radeon_vce_50.c \
	radeon_vce_52.c \
	radeon_vcn_dec.c \
	radeon_vcn_dec_jpeg.c \
	radeon_vcn_enc.c \
	radeon_vcn_enc_1_2.c \
        radeon_radeon_vce.c \
        radeon_radeon_video.c \

GALLIUM_SOURCES.drivers/r600 = \
	eg_debug.c \
	r600_gpu_load.c \
	r600_perfcounter.c \
	r600_radeon_vce.c \
	r600_radeon_video.c \
        compute_memory_pool.c \
	r600_viewport.c \
        eg_asm.c \
        evergreen_compute.c \
        evergreen_hw_context.c \
        evergreen_state.c \
        r600_asm.c \
        r600_blit.c \
        r600_hw_context.c \
        r600_isa.c \
        r600_pipe.c \
        r600_shader.c \
        r600_state.c \
        r600_state_common.c \
        r600_uvd.c \
        r600_radeon_uvd.c \
	r600_test_dma.c \
        r700_asm.c
GALLIUM_SOURCES.drivers/r600/sb = \
        sb_bc_builder.cpp \
        sb_bc_decoder.cpp \
        sb_bc_dump.cpp \
        sb_bc_finalize.cpp \
        sb_bc_parser.cpp \
        sb_context.cpp \
        sb_core.cpp \
        sb_dce_cleanup.cpp \
        sb_def_use.cpp \
        sb_dump.cpp \
        sb_expr.cpp \
        sb_gcm.cpp \
        sb_gvn.cpp \
        sb_if_conversion.cpp \
        sb_ir.cpp \
        sb_liveness.cpp \
        sb_pass.cpp \
        sb_peephole.cpp \
        sb_psi_ops.cpp \
        sb_ra_checker.cpp \
        sb_ra_coalesce.cpp \
        sb_ra_init.cpp \
        sb_sched.cpp \
        sb_shader.cpp \
        sb_ssa_builder.cpp \
        sb_valtable.cpp

GALLIUM_SOURCES.drivers/r300 = \
	r300_blit.c \
	r300_chipset.c \
	r300_context.c \
	r300_debug.c \
	r300_emit.c \
	r300_flush.c \
	r300_fs.c \
	r300_hyperz.c \
	r300_query.c \
	r300_render.c \
	r300_render_stencilref.c \
	r300_render_translate.c \
	r300_resource.c \
	r300_screen_buffer.c \
	r300_screen.c \
	r300_state.c \
	r300_state_derived.c \
	r300_texture.c \
	r300_texture_desc.c \
	r300_tgsi_to_rc.c \
	r300_transfer.c \
	r300_vs.c \
	r300_vs_draw.c

GALLIUM_SOURCES.drivers/r300/compiler = \
	memory_pool.c \
	r300_fragprog.c \
	r300_fragprog_emit.c \
	r300_fragprog_swizzle.c \
	r3xx_fragprog.c \
	r3xx_vertprog.c \
	r3xx_vertprog_dump.c \
	r500_fragprog.c \
	r500_fragprog_emit.c \
	radeon_code.c \
	radeon_compiler.c \
	radeon_compiler_util.c \
	radeon_dataflow.c \
	radeon_dataflow_deadcode.c \
	radeon_dataflow_swizzles.c \
	radeon_emulate_branches.c \
	radeon_emulate_loops.c \
	radeon_inline_literals.c \
	radeon_list.c \
	radeon_opcodes.c \
	radeon_optimize.c \
	radeon_pair_dead_sources.c \
	radeon_pair_regalloc.c \
	radeon_pair_schedule.c \
	radeon_pair_translate.c \
	radeon_program_alu.c \
	radeon_program.c \
	radeon_program_pair.c \
	radeon_program_print.c \
	radeon_program_tex.c \
	radeon_remove_constants.c \
	radeon_rename_regs.c \
	radeon_variable.c \
	radeon_vert_fc.c

GALLIUM_SOURCES.drivers/radeonsi = \
	cik_sdma.c \
	si_blit.c \
	si_buffer.c \
	si_clear.c \
	si_compute.c \
	si_compute_blit.c \
	si_cp_dma.c \
	si_debug.c \
	si_descriptors.c \
	si_dma.c \
	si_dma_cs.c \
	si_fence.c \
	si_get.c \
	si_gfx_cs.c \
	si_gpu_load.c \
	si_pipe.c \
	si_pm4.c \
	si_perfcounter.c \
	si_query.c \
	si_shader.c \
	si_shader_nir.c \
	si_shader_tgsi_alu.c \
	si_shader_tgsi_mem.c \
	si_shader_tgsi_setup.c \
	si_shaderlib_tgsi.c \
	si_state.c \
	si_state_binning.c \
	si_state_draw.c \
	si_state_msaa.c \
	si_state_shaders.c \
	si_state_streamout.c \
	si_state_viewport.c \
	si_test_dma.c \
	si_test_dma_perf.c \
	si_texture.c \
	si_uvd.c

.for _f in ${GALLIUM_SOURCES.drivers/radeon}
CPPFLAGS.${_f} +=	-I${X11SRCDIR.Mesa}/src/gallium/drivers/radeon
.endfor

.for _f in ${GALLIUM_SOURCES.drivers/r300} ${GALLIUM_SOURCES.drivers/r300/compiler}
CPPFLAGS.${_f} +=	-I${X11SRCDIR.Mesa}/src/gallium/drivers/r300 \
			-I${X11SRCDIR.Mesa}/src/gallium/drivers/r300/compiler
.endfor

.for _f in ${GALLIUM_SOURCES.drivers/r600} ${GALLIUM_SOURCES.drivers/r600/sb} ${GALLIUM_SOURCES.drivers/radeonsi}
CPPFLAGS.${_f} +=	-I${X11SRCDIR.Mesa}/src/gallium/drivers/r600
CPPFLAGS.${_f} +=	-I${X11SRCDIR.Mesa}/../src/gallium/drivers/r600
CPPFLAGS.${_f} +=	-I${X11SRCDIR.Mesa}/src/amd/common
CPPFLAGS.${_f} +=	-I${X11SRCDIR.Mesa}/../src/amd/common
.endfor

.for _f in ${GALLIUM_SOURCES.drivers/radeon}
CPPFLAGS.${_f} +=	-I${X11SRCDIR.Mesa}/src/gallium/drivers/radeonsi
CPPFLAGS.${_f} +=	-I${X11SRCDIR.Mesa}/src/amd/common
.endfor

GALLIUM_SOURCES.drivers/nouveau = \
	nouveau_buffer.c \
	nouveau_fence.c \
	nouveau_heap.c \
	nouveau_mm.c \
	nouveau_screen.c \
	nouveau_video.c \
	nouveau_vp3_video_bsp.c \
	nouveau_vp3_video.c \
	nouveau_vp3_video_vp.c

GALLIUM_SOURCES.drivers/nouveau/nv30 = \
	nv30_clear.c \
	nv30_context.c \
	nv30_draw.c \
	nv30_format.c \
	nv30_fragprog.c \
	nv30_fragtex.c \
	nv30_miptree.c \
	nv30_push.c \
	nv30_query.c \
	nv30_resource.c \
	nv30_screen.c \
	nv30_state.c \
	nv30_state_validate.c \
	nv30_texture.c \
	nv30_transfer.c \
	nv30_vbo.c \
	nv30_vertprog.c \
	nv40_verttex.c \
	nvfx_fragprog.c \
	nvfx_vertprog.c

GALLIUM_SOURCES.drivers/nouveau/nv50 = \
	nv50_compute.c \
	nv50_context.c \
	nv50_formats.c \
	nv50_miptree.c \
	nv50_program.c \
	nv50_push.c \
	nv50_query.c \
	nv50_query_hw.c \
	nv50_query_hw_metric.c \
	nv50_query_hw_sm.c \
	nv50_resource.c \
	nv50_screen.c \
	nv50_shader_state.c \
	nv50_state.c \
	nv50_state_validate.c \
	nv50_surface.c \
	nv50_tex.c \
	nv50_transfer.c \
	nv50_vbo.c \
	nv84_video_bsp.c \
	nv84_video.c \
	nv84_video_vp.c \
	nv98_video_bsp.c \
	nv98_video.c \
	nv98_video_ppp.c \
	nv98_video_vp.c

GALLIUM_SOURCES.drivers/nouveau/codegen = \
	nv50_ir.cpp \
	nv50_ir_bb.cpp \
	nv50_ir_build_util.cpp \
	nv50_ir_emit_gk110.cpp \
	nv50_ir_emit_gm107.cpp \
	nv50_ir_emit_nv50.cpp \
	nv50_ir_emit_nvc0.cpp \
	nv50_ir_from_common.cpp \
	nv50_ir_from_nir.cpp \
	nv50_ir_from_tgsi.cpp \
	nv50_ir_graph.cpp \
	nv50_ir_lowering_gm107.cpp \
	nv50_ir_lowering_helper.cpp \
	nv50_ir_lowering_nv50.cpp \
	nv50_ir_lowering_nvc0.cpp \
	nv50_ir_peephole.cpp \
	nv50_ir_print.cpp \
	nv50_ir_ra.cpp \
	nv50_ir_ssa.cpp \
	nv50_ir_target.cpp \
	nv50_ir_target_nv50.cpp \
	nv50_ir_util.cpp \
	nv50_ir_target_gm107.cpp \
	nv50_ir_target_nvc0.cpp

GALLIUM_SOURCES.drivers/nouveau/nvc0 = \
	nvc0_compute.c \
	nvc0_context.c \
	nvc0_formats.c \
	nvc0_miptree.c \
	nvc0_resource.c \
	nvc0_screen.c \
	nvc0_state.c \
	nvc0_state_validate.c \
	nvc0_surface.c \
	nvc0_tex.c \
	nvc0_transfer.c \
	nvc0_vbo.c \
	nvc0_vbo_translate.c \
	nvc0_program.c \
	nvc0_shader_state.c \
	nvc0_query.c \
	nvc0_query_hw.c \
	nvc0_query_hw_metric.c \
	nvc0_query_hw_sm.c \
	nvc0_query_sw.c \
	nve4_compute.c \
	nvc0_video.c \
	nvc0_video_bsp.c \
	nvc0_video_vp.c \
	nvc0_video_ppp.c


GALLIUM_SOURCES.winsys/nouveau/drm = \
        nouveau_drm_winsys.c

.for _f in ${GALLIUM_SOURCES.drivers/nouveau} \
	   ${GALLIUM_SOURCES.drivers/nouveau/nv30} \
	   ${GALLIUM_SOURCES.drivers/nouveau/nv50} \
	   ${GALLIUM_SOURCES.drivers/nouveau/codegen} \
	   ${GALLIUM_SOURCES.drivers/nouveau/nvc0} \
	   ${GALLIUM_SOURCES.winsys/nouveau/drm}
CPPFLAGS.${_f} +=	-I${X11SRCDIR.Mesa}/src/gallium/drivers/nouveau \
			-I${DESTDIR}${X11INCDIR}/libdrm/nouveau
.endfor

GALLIUM_SOURCES.winsys/radeon/drm = \
        radeon_drm_bo.c \
        radeon_drm_cs.c \
	radeon_drm_surface.c \
        radeon_drm_winsys.c

GALLIUM_SOURCES.winsys/amdgpu/drm = \
	amdgpu_bo.c \
	amdgpu_cs.c \
	amdgpu_surface.c \
	amdgpu_winsys.c

.for _f in ${GALLIUM_SOURCES.winsys/amdgpu/drm}
CPPFLAGS.${_f} +=	-I${X11SRCDIR.Mesa}/src/amd
.endfor

GALLIUM_SOURCES.state_trackers/vdpau = \
	bitmap.c \
	decode.c \
	device.c \
	ftab.c \
	htab.c \
	mixer.c \
	output.c \
	preemption.c \
	presentation.c \
	query.c \
	surface.c

GALLIUM_SOURCES.drivers/llvmpipe = \
	lp_bld_alpha.c \
	lp_bld_blend_aos.c \
	lp_bld_blend.c \
	lp_bld_blend_logicop.c \
	lp_bld_depth.c \
	lp_bld_interp.c \
	lp_clear.c \
	lp_context.c \
	lp_draw_arrays.c \
	lp_fence.c \
	lp_flush.c \
	lp_jit.c \
	lp_memory.c \
	lp_perf.c \
	lp_query.c \
	lp_rast.c \
	lp_rast_debug.c \
	lp_rast_tri.c \
	lp_scene.c \
	lp_scene_queue.c \
	lp_screen.c \
	lp_setup.c \
	lp_setup_line.c \
	lp_setup_point.c \
	lp_setup_tri.c \
	lp_setup_vbuf.c \
	lp_state_blend.c \
	lp_state_clip.c \
	lp_state_derived.c \
	lp_state_fs.c \
	lp_state_gs.c \
	lp_state_rasterizer.c \
	lp_state_sampler.c \
	lp_state_setup.c \
	lp_state_so.c \
	lp_state_surface.c \
	lp_state_vertex.c \
	lp_state_vs.c \
	lp_surface.c \
	lp_tex_sample.c \
	lp_texture.c

GALLIUM_SOURCES.drivers/softpipe = \
	sp_buffer.c \
	sp_clear.c \
	sp_context.c \
	sp_compute.c \
	sp_draw_arrays.c \
	sp_fence.c \
	sp_flush.c \
	sp_fs_exec.c \
	sp_image.c \
	sp_prim_vbuf.c \
	sp_quad_blend.c \
	sp_quad_depth_test.c \
	sp_quad_fs.c \
	sp_quad_pipe.c \
	sp_quad_stipple.c \
	sp_query.c \
	sp_screen.c \
	sp_setup.c \
	sp_state_blend.c \
	sp_state_clip.c \
	sp_state_derived.c \
	sp_state_image.c \
	sp_state_rasterizer.c \
	sp_state_sampler.c \
	sp_state_shader.c \
	sp_state_so.c \
	sp_state_surface.c \
	sp_state_vertex.c \
	sp_surface.c \
	sp_tex_sample.c \
	sp_tex_tile_cache.c \
	sp_texture.c \
	sp_tile_cache.c

GALLIUM_SOURCES.winsys/sw/null = \
	null_sw_winsys.c

GALLIUM_SOURCES.winsys/sw/wrapper = \
	wrapper_sw_winsys.c

GALLIUM_SOURCES.winsys/sw/dri = \
	dri_sw_winsys.c

GALLIUM_SOURCES.winsys/sw/kms-dri = \
	kms_dri_sw_winsys.c

GALLIUM_SOURCES.state_trackers/dri = \
        dri_context.c \
        dri_drawable.c \
	dri_helpers.c \
        dri_query_renderer.c \
        dri_screen.c \
	drisw.c \
	dri2.c
.for _f in ${GALLIUM_SOURCES.state_trackers/dri}
CPPFLAGS.${_f} +=	-I${X11SRCDIR.Mesa}/src/gallium/state_trackers/dri/common
.endfor

# missing
CPPFLAGS+=	\
	-DGALLIUM_SOFTPIPE \
	-DGALLIUM_STATIC_TARGETS=1 \
	-DMESA_EGL_NO_X11_HEADERS

.for _d in ${GALLIUM_SUBDIRS}
SRCS+=	${GALLIUM_SOURCES.${_d}}
.PATH: ${X11SRCDIR.Mesa}/src/gallium/${_d}
. for _s in ${GALLIUM_SOURCES.${_d}}
CPPFLAGS.${_s}+= -I${X11SRCDIR.Mesa}/src/gallium/${_d}
. endfor
.endfor

#. if defined(${GALLIUM_SOURCES.${_d}})
#SRCS+=	${GALLIUM_SOURCES.${_d}}
#. endif

.include "../libloader.mk"

.if ${BUILD_RADEON} == 1
CFLAGS+=	-pthread
LDFLAGS+=	-pthread
.endif

LIBDPLIBS+=	X11-xcb         ${.CURDIR}/../libX11/libX11-xcb
LIBDPLIBS+=	xcb-dri2        ${.CURDIR}/../libxcb/dri2
LIBDPLIBS+=	xcb		${.CURDIR}/../libxcb/libxcb
.if ${BUILD_RADEON} == 1 || ${BUILD_NOUVEAU} == 1
LIBDPLIBS+= 	drm		${.CURDIR}/../libdrm
.if ${BUILD_I915} == 1
LIBDPLIBS+= 	drm_intel	${.CURDIR}/../libdrm_intel
.endif
.if ${BUILD_RADEON} == 1
LIBDPLIBS+= 	drm_radeon	${.CURDIR}/../libdrm_radeon
LIBDPLIBS+= 	drm_amdgpu	${.CURDIR}/../libdrm_amdgpu
.endif	# ${BUILD_RADEON} == 1
.if ${BUILD_NOUVEAU} == 1
LIBDPLIBS+= 	drm_nouveau	${.CURDIR}/../libdrm_nouveau
.endif	# ${BUILD_NOUVEAU} == 1
.endif	# ${BUILD_RADEON} == 1 || ${BUILD_NOUVEAU} == 1
LIBDPLIBS+= 	glapi		${.CURDIR}/../libglapi
LIBDPLIBS+=	expat		${.CURDIR}/../../../../../external/mit/expat/lib/libexpat
LIBDPLIBS+=	terminfo	${.CURDIR}/../../../../../lib/libterminfo
LIBDPLIBS+=	execinfo	${.CURDIR}/../../../../../lib/libexecinfo

LIBDPLIBS+=	elf		${NETBSDSRCDIR}/external/bsd/elftoolchain/lib/libelf
LIBDPLIBS+=	z		${.CURDIR}/../../../../../lib/libz
LIBDPLIBS+=	m		${.CURDIR}/../../../../../lib/libm

# gallium drivers requiring LLVM
.if ${BUILD_LLVMPIPE} == 1 || ${BUILD_RADEON} == 1

LLVMRT_LIBS=	\
		MCJIT \
		ExecutionEngine \
		ExecutionEngineOrcTargetProcess \
		ExecutionEngineOrcShared \
		Orc \
		RuntimeDyld

.if ${BUILD_RADEON} == 1
LLVMRT_LIBS+=	\
		AMDGPUCodeGen \
		AMDGPUMCTargetDesc \
		AMDGPUTargetInfo \
		AMDGPUAsmParser \
		AMDGPUUtils
.endif

.if ${MACHINE_ARCH} == "i386" || ${MACHINE_ARCH} == "x86_64"
# XXX duplicates
LLVMRT_LIBS+=	\
		X86Disassembler \
		X86CodeGen \
		X86MCTargetDesc \
		X86Disassembler \
		X86MCTargetDesc \
		X86TargetInfo
.endif

.if ${MACHINE_CPU} == "aarch64"
LLVMRT_LIBS+=	\
		AArch64AsmParser \
		AArch64CodeGen \
		AArch64MCTargetDesc \
		AArch64Utils \
		AArch64Disassembler \
		AArch64TargetInfo
.endif

.if ${MACHINE_CPU} == "arm"
LLVMRT_LIBS+=	\
		ARMCodeGen \
		ARMDisassembler \
		ARMTargetInfo \
		ARMMCTargetDesc \
		ARMAsmParser \
		ARMUtils
.endif

.if ${MACHINE_CPU} == "mips"
LLVMRT_LIBS+=	\
		MipsCodeGen \
		MipsDisassembler \
		MipsAsmParser \
		MipsMCTargetDesc \
		MipsTargetInfo
.endif

.if ${MACHINE_CPU} == "powerpc"
LLVMRT_LIBS+=	\
		PowerPCCodeGen \
		PowerPCDisassembler \
		PowerPCTargetInfo \
		PowerPCMCTargetDesc \
		PowerPCAsmParser
.endif

LLVMRT_LIBS+=	\
		Passes \
		TransformsCoroutines \
		ObjCARC \
		GlobalISel \
		MCDisassembler \
		SelectionDAG \
		AsmPrinter \
		CodeGen \
		TransformsCFGuard \
		Target \
		InstCombine \
		ScalarOpts \
		DebugInfoCodeView \
		DebugInfoDWARF \
		Object \
		BitReader \
		TextAPI \
		MIRParser \
		MCParser \
		MC \
		ipo \
		BitWriter \
		FrontendOpenMP \
		Instrumentation \
		IRReader \
		AsmParser \
		Vectorize \
		TransformsAggressiveInstCombine \
		ProfileData \
		TransformsUtils \
		Analysis \
		IR \
		Remarks \
		BitstreamReader \
		Linker \
		BinaryFormat \
		Support \
		Demangle

.include "${NETBSDSRCDIR}/external/apache2/llvm/link.mk"

.endif  # ${BUILD_LLVM_PIPE} == 1 || ${BUILD_RADEON} == 1

LDFLAGS+=	-Wl,--version-script=${X11SRCDIR.Mesa}/src/gallium/targets/dri/dri.sym
.if ${MACHINE_ARCH} == "i386" || ${MACHINE_ARCH} == "x86_64" || ${MACHINE_CPU} == "aarch64"
LDFLAGS+=	-Wl,-z,defs
.endif

##  build mesagallium parts
MESA_SRC_MODULES=  main math vbo state_tracker program asm_s
.if ${BUILD_RADEON} == 1
MESA_SRC_MODULES+= amd
.endif

.include "../libmesa.mk"
.include "../libglsl.mk"

# Special addition for just gallium; it misses the rest of asm_c files.
.PATH: ${X11SRCDIR.Mesa}/src/mesa/x86
SRCS+=	common_x86.c

.if ${MACHINE} == "amd64" || ${MACHINE} == "i386"
SRCS+=	streaming-load-memcpy.c
CPPFLAGS.streaming-load-memcpy.c+= -msse4.1
.endif

# Needs 64bit atomics
CPPFLAGS.i386+= -march=i586
CPPFLAGS+=	${CPPFLAGS.${XORG_MACHINE_ARCH:U${MACHINE_ARCH}}}

CPPFLAGS.r600_pipe_common.c+=	-DMESA_LLVM_VERSION_STRING=\"${LLVM_VERSION}\"
CPPFLAGS.si_get.c+=	-DMESA_LLVM_VERSION_STRING=\"${LLVM_VERSION}\"

.include "../driver.mk"


.PATH: ${X11SRCDIR.Mesa}/src/gallium/targets/dri
SRCS+=	target.c

CPPFLAGS+= \
	-I${X11SRCDIR.Mesa}/src/gallium/include \
	-I${X11SRCDIR.Mesa}/src/gallium/auxiliary \
	-I${X11SRCDIR.Mesa}/src/gallium/drivers \
	-I${X11SRCDIR.Mesa}/../src/mesa/drivers/dri/common

CPPFLAGS.target.c += \
	-DDRI_TARGET \
	-DGALLIUM_NOOP \
	-DGALLIUM_RBUG \
	-DGALLIUM_TRACE \
	-DGALLIUM_SOFTPIPE \
	-I${X11SRCDIR.Mesa}/src/gallium/state_trackers/dri \
	-I${X11SRCDIR.Mesa}/src/loader \
	-I${X11SRCDIR.Mesa}/../src/util \
	-I${X11SRCDIR.Mesa}/../src/gallium/drivers \
	-I${X11SRCDIR.Mesa}/src/gallium/winsys

.if ${BUILD_LLVMPIPE} == 1
CPPFLAGS.target.c += \
	-DGALLIUM_LLVMPIPE
.endif  #${BUILD_LLVMPIPE} == 1

.if ${BUILD_I915} == 1
CPPFLAGS.target.c += \
	-DGALLIUM_I915 \
	-DGALLIUM_ILO
.endif

.if ${BUILD_RADEON} == 1
CPPFLAGS.target.c += \
	-DGALLIUM_R200 \
	-DGALLIUM_R300 \
	-DGALLIUM_R600 \
	-DGALLIUM_RADEONSI
.endif	# ${BUILD_RADEON} == 1

.if ${BUILD_NOUVEAU} == 1
CPPFLAGS.target.c += \
	-DGALLIUM_NOUVEAU
.endif	# ${BUILD_NOUVEAU} == 1

CWARNFLAGS.clang+=	-Wno-error=constant-conversion \
			-Wno-error=tautological-constant-out-of-range-compare \
			-Wno-error=pointer-sign \
			-Wno-error=switch \
			-Wno-error=absolute-value \
			-Wno-error=tautological-compare \
			-Wno-error=static-in-inline \
			-Wno-error=logical-not-parentheses \
			-Wno-error=constant-logical-operand \
			-Wno-error=unknown-warning-option \
			-Wno-error=typedef-redefinition \
			-Wno-error=enum-conversion # https://bugs.freedesktop.org/show_bug.cgi?id=109761

CWARNFLAGS+=		-Wno-error=stack-protector

.include <bsd.x11.mk>
LIBDIR=		${X11USRLIBDIR}/modules/dri

.for _d in ${DRIVERS}
SYMLINKS+= gallium_dri.so ${DRIDIR}/${_d}_dri.so
SYMLINKS+= gallium_dri.so.${SHLIB_MAJOR} ${DRIDIR}/${_d}_dri.so.${SHLIB_MAJOR} 
.if ${MKDEBUG} != "no"
SYMLINKS+= gallium_dri.so.${SHLIB_MAJOR}.debug ${DRIDEBUGDIR}/${_d}_dri.so.${SHLIB_MAJOR}.debug
.endif
.endfor

.if ${MACHINE_ARCH} == "sparc" || ${COMMON_MACHINE_ARCH:U} == "sparc"
COPTS+=	${${ACTIVE_CC} == "clang":? -Wa,-Av8plus  :}
.endif

.if ${MACHINE_ARCH} == "vax"
COPTS.nir.c += -O1
.endif

COPTS.u_atomic.c+=	${${ACTIVE_CC} == "gcc" && ${HAVE_GCC:U0} >= 10:? -Wno-builtin-declaration-mismatch :}

.include <bsd.lib.mk>
# Don't regenerate c files
.y.c:<|MERGE_RESOLUTION|>--- conflicted
+++ resolved
@@ -1,8 +1,4 @@
-<<<<<<< HEAD
-# $NetBSD: Makefile,v 1.45 2021/02/23 15:16:43 joerg Exp $
-=======
 # $NetBSD: Makefile,v 1.47 2021/05/30 01:57:00 joerg Exp $
->>>>>>> e2aa5677
 
 # Link the gallium mega driver.
 
