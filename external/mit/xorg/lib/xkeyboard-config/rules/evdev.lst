! model
  pc86            Generic 86-key PC
  pc101           Generic 101-key PC
  pc102           Generic 102-key PC
  pc104           Generic 104-key PC
  pc104alt        Generic 104-key PC with L-shaped Enter key
  pc105           Generic 105-key PC
  dell101         Dell 101-key PC
  latitude        Dell Latitude laptop
  dellm65         Dell Precision M65 laptop
  everex          Everex STEPnote
  flexpro         Keytronic FlexPro
  microsoft       Microsoft Natural
  omnikey101      Northgate OmniKey 101
  winbook         Winbook Model XP5
  pc98            PC-98
  a4techKB21      A4Tech KB-21
  a4techKBS8      A4Tech KBS-8
  a4_rfkb23       A4Tech Wireless Desktop RFKB-23
  airkey          Acer AirKey V
  azonaRF2300     Azona RF2300 wireless Internet
  scorpius        Advance Scorpius KI
  brother         Brother Internet
  btc5113rf       BTC 5113RF Multimedia
  btc5126t        BTC 5126T
  btc6301urf      BTC 6301URF
  btc9000         BTC 9000
  btc9000a        BTC 9000A
  btc9001ah       BTC 9001AH
  btc5090         BTC 5090
  btc9019u        BTC 9019U
  btc9116u        BTC 9116U Mini Wireless Internet and Gaming
  cherryblue      Cherry Blue Line CyBo@rd
  cherryblueb     Cherry CyMotion Master XPress
  cherrybluea     Cherry Blue Line CyBo@rd (alt.)
  cherrycyboard   Cherry CyBo@rd USB-Hub
  cherrycmexpert  Cherry CyMotion Expert
  cherrybunlim    Cherry B.UNLIMITED
  chicony         Chicony Internet
  chicony0108     Chicony KU-0108
  chicony0420     Chicony KU-0420
  chicony9885     Chicony KB-9885
  compaqeak8      Compaq Easy Access
  compaqik7       Compaq Internet (7 keys)
  compaqik13      Compaq Internet (13 keys)
  compaqik18      Compaq Internet (18 keys)
  cymotionlinux   Cherry CyMotion Master Linux
  armada          Compaq Armada laptop
  presario        Compaq Presario laptop
  ipaq            Compaq iPaq
  dell            Dell
  dellsk8125      Dell SK-8125
  dellsk8135      Dell SK-8135
  dellusbmm       Dell USB Multimedia
  inspiron        Dell Inspiron 6000/8000 laptop
  precision_m     Dell Precision M laptop
  dexxa           Dexxa Wireless Desktop
  diamond         Diamond 9801/9802
  dtk2000         DTK2000
  ennyah_dkb1008  Ennyah DKB-1008
  fscaa1667g      Fujitsu-Siemens Amilo laptop
  genius          Genius Comfy KB-16M/Multimedia KWD-910
  geniuscomfy     Genius Comfy KB-12e
  geniuscomfy2    Genius Comfy KB-21e-Scroll
  geniuskb19e     Genius KB-19e NB
  geniuskkb2050hs Genius KKB-2050HS
  gyration        Gyration
  kinesis         Kinesis
  logitech_base   Logitech
  logitech_g15    Logitech G15 extra keys via G15daemon
  hpi6            Hewlett-Packard Internet
  hp250x          Hewlett-Packard NEC SK-2500 Multimedia
  hpxe3gc         Hewlett-Packard Omnibook XE3 GC
  hpxe3gf         Hewlett-Packard Omnibook XE3 GF
  hpxt1000        Hewlett-Packard Omnibook XT1000
  hpdv5           Hewlett-Packard Pavilion dv5
  hpzt11xx        Hewlett-Packard Pavilion ZT1100
  hp500fa         Hewlett-Packard Omnibook 500 FA
  hp5xx           Hewlett-Packard Omnibook 500
  hpnx9020        Hewlett-Packard nx9020
  hp6000          Hewlett-Packard Omnibook 6000/6100
  honeywell_euroboard Honeywell Euroboard
  hpmini110       Hewlett-Packard Mini 110 laptop
  rapidaccess     IBM Rapid Access
  rapidaccess2    IBM Rapid Access II
  thinkpad        IBM ThinkPad 560Z/600/600E/A22E
  thinkpad60      IBM ThinkPad R60/T60/R61/T61
  thinkpadz60     IBM ThinkPad Z60m/Z60t/Z61m/Z61t
  ibm_spacesaver  IBM Space Saver
  logiaccess      Logitech Access
  logiclx300      Logitech Cordless Desktop LX-300
  logii350        Logitech Internet 350
  logimel         Logitech Internet 350
  logicd          Logitech Cordless Desktop
  logicd_it       Logitech Cordless Desktop iTouch
  logicd_nav      Logitech Cordless Desktop Navigator
  logicd_opt      Logitech Cordless Desktop Optical
  logicda         Logitech Cordless Desktop (alt.)
  logicdpa2       Logitech Cordless Desktop Pro (2nd alt.)
  logicfn         Logitech Cordless Freedom/Desktop Navigator
  logicdn         Logitech Cordless Desktop Navigator
  logiitc         Logitech iTouch Cordless Y-RB6
  logiik          Logitech Internet
  itouch          Logitech iTouch
  logicink        Logitech Internet Navigator
  logiex110       Logitech Cordless Desktop EX110
  logiinkse       Logitech iTouch Internet Navigator SE
  logiinkseusb    Logitech iTouch Internet Navigator SE USB
  logiultrax      Logitech Ultra-X
  logiultraxc     Logitech Ultra-X Cordless Media Desktop
  logidinovo      Logitech diNovo
  logidinovoedge  Logitech diNovo Edge
  mx1998          Memorex MX1998
  mx2500          Memorex MX2500 EZ-Access
  mx2750          Memorex MX2750
  microsoft4000   Microsoft Natural Ergonomic 4000
  microsoft7000   Microsoft Natural Wireless Ergonomic 7000
  microsoftinet   Microsoft Internet
  microsoftpro    Microsoft Natural Pro/Internet Pro
  microsoftprousb Microsoft Natural Pro USB/Internet Pro
  microsoftprooem Microsoft Natural Pro OEM
  vsonku306       ViewSonic KU-306 Internet
  microsoftprose  Microsoft Internet Pro (Swedish)
  microsoftoffice Microsoft Office Keyboard
  microsoftmult   Microsoft Wireless Multimedia 1.0A
  microsoftsurface Microsoft Surface
  microsoftelite  Microsoft Natural Elite
  microsoftccurve2k Microsoft Comfort Curve 2000
  oretec          Ortek Multimedia/Internet MCK-800
  propeller       Propeller Voyager KTEZ-1000
  qtronix         QTronix Scorpius 98N+
  samsung4500     Samsung SDM 4500P
  samsung4510     Samsung SDM 4510P
  sanwaskbkg3     Sanwa Supply SKB-KG3
  sk1300          NEC SK-1300
  sk2500          NEC SK-2500
  sk6200          NEC SK-6200
  sk7100          NEC SK-7100
  sp_inet         Super Power Multimedia
  sven            SVEN Ergonomic 2500
  sven303         SVEN Slim 303
  symplon         Symplon PaceBook tablet
  toshiba_s3000   Toshiba Satellite S3000
  trust           Trust Wireless Classic
  trustda         Trust Direct Access
  trust_slimline  Trust Slimline
  tm2020          TypeMatrix EZ-Reach 2020
  tm2030PS2       TypeMatrix EZ-Reach 2030 PS2
  tm2030USB       TypeMatrix EZ-Reach 2030 USB
  tm2030USB-102   TypeMatrix EZ-Reach 2030 USB (102/105:EU mode)
  tm2030USB-106   TypeMatrix EZ-Reach 2030 USB (106:JP mode)
  yahoo           Yahoo! Internet
  macbook78       MacBook/MacBook Pro
  macbook79       MacBook/MacBook Pro (intl.)
  macintosh       Macintosh
  macintosh_old   Macintosh Old
  macintosh_hhk   Happy Hacking for Mac
  acer_c300       Acer C300
  acer_ferrari4k  Acer Ferrari 4000
  acer_laptop     Acer laptop
  asus_laptop     Asus laptop
  apple           Apple
  apple_laptop    Apple laptop
  applealu_ansi   Apple Aluminium (ANSI)
  applealu_iso    Apple Aluminium (ISO)
  applealu_jis    Apple Aluminium (JIS)
  silvercrest     Silvercrest Multimedia Wireless
  emachines       eMachines m6800 laptop
  benqx           BenQ X-Touch
  benqx730        BenQ X-Touch 730
  benqx800        BenQ X-Touch 800
  hhk             Happy Hacking
  classmate       Classmate PC
  olpc            OLPC
  sun_type7_usb   Sun Type 7 USB
  sun_type7_euro_usb Sun Type 7 USB (European)
  sun_type7_unix_usb Sun Type 7 USB (Unix)
  sun_type7_jp_usb Sun Type 7 USB (Japanese)/Japanese 106-key
  sun_type6_usb   Sun Type 6/7 USB
  sun_type6_euro_usb Sun Type 6/7 USB (European)
  sun_type6_unix_usb Sun Type 6 USB (Unix)
  sun_type6_jp_usb Sun Type 6 USB (Japanese)
  sun_type6_jp    Sun Type 6 (Japanese)
  targa_v811      Targa Visionary 811
  unitekkb1925    Unitek KB-1925
  compalfl90      FL90
  creativedw7000  Creative Desktop Wireless 7000
  teck227         Truly Ergonomic 227
  teck229         Truly Ergonomic 229
  apex300         SteelSeries Apex 300 (Apex RAW)
  chromebook      Chromebook

! layout
  us              English (US)
  af              Afghani
  ara             Arabic
  al              Albanian
  am              Armenian
  at              German (Austria)
  au              English (Australian)
  az              Azerbaijani
  by              Belarusian
  be              Belgian
  bd              Bangla
  in              Indian
  ba              Bosnian
  br              Portuguese (Brazil)
  bg              Bulgarian
  dz              Kabylian (azerty layout, no dead keys)
  ma              Arabic (Morocco)
  cm              English (Cameroon)
  mm              Burmese
  ca              French (Canada)
  cd              French (Democratic Republic of the Congo)
  cn              Chinese
  hr              Croatian
  cz              Czech
  dk              Danish
  nl              Dutch
  bt              Dzongkha
  ee              Estonian
  ir              Persian
  iq              Iraqi
  fo              Faroese
  fi              Finnish
  fr              French
  gh              English (Ghana)
  gn              N'Ko (azerty)
  ge              Georgian
  de              German
  gr              Greek
  hu              Hungarian
  is              Icelandic
  il              Hebrew
  it              Italian
  jp              Japanese
  kg              Kyrgyz
  kh              Khmer (Cambodia)
  kz              Kazakh
  la              Lao
  latam           Spanish (Latin American)
  lt              Lithuanian
  lv              Latvian
  mao             Maori
  me              Montenegrin
  mk              Macedonian
  mt              Maltese
  mn              Mongolian
  no              Norwegian
  pl              Polish
  pt              Portuguese
  ro              Romanian
  ru              Russian
  rs              Serbian
  si              Slovenian
  sk              Slovak
  es              Spanish
  se              Swedish
  ch              German (Switzerland)
  sy              Arabic (Syria)
  tj              Tajik
  lk              Sinhala (phonetic)
  th              Thai
  tr              Turkish
  tw              Taiwanese
  ua              Ukrainian
  gb              English (UK)
  uz              Uzbek
  vn              Vietnamese
  kr              Korean
  nec_vndr/jp     Japanese (PC-98)
  ie              Irish
  pk              Urdu (Pakistan)
  mv              Dhivehi
  za              English (South Africa)
  epo             Esperanto
  np              Nepali
  ng              English (Nigeria)
  et              Amharic
  sn              Wolof
  brai            Braille
  tm              Turkmen
  ml              Bambara
  tz              Swahili (Tanzania)
  tg              French (Togo)
  ke              Swahili (Kenya)
  bw              Tswana
  ph              Filipino
  md              Moldavian
  id              Indonesian (Arab Melayu, phonetic)
  jv              Indonesian (Javanese)
  my              Malay (Jawi, Arabic Keyboard)

! variant
  chr             us: Cherokee
  haw             us: Hawaiian
  euro            us: English (US, euro on 5)
  intl            us: English (US, intl., with dead keys)
  alt-intl        us: English (US, alt. intl.)
  colemak         us: English (Colemak)
  colemak_dh      us: English (Colemak-DH)
  dvorak          us: English (Dvorak)
  dvorak-intl     us: English (Dvorak, intl., with dead keys)
  dvorak-alt-intl us: English (Dvorak, alt. intl.)
  dvorak-l        us: English (Dvorak, left-handed)
  dvorak-r        us: English (Dvorak, right-handed)
  dvorak-classic  us: English (classic Dvorak)
  dvp             us: English (programmer Dvorak)
  symbolic        us: English (US, Symbolic)
  rus             us: Russian (US, phonetic)
  mac             us: English (Macintosh)
  altgr-intl      us: English (intl., with AltGr dead keys)
  olpc2           us: English (the divide/multiply toggle the layout)
  hbs             us: Serbo-Croatian (US)
  norman          us: English (Norman)
  workman         us: English (Workman)
  workman-intl    us: English (Workman, intl., with dead keys)
  ps              af: Pashto
  uz              af: Uzbek (Afghanistan)
  olpc-ps         af: Pashto (Afghanistan, OLPC)
  fa-olpc         af: Persian (Afghanistan, Dari OLPC)
  uz-olpc         af: Uzbek (Afghanistan, OLPC)
  azerty          ara: Arabic (AZERTY)
  azerty_digits   ara: Arabic (AZERTY, Eastern Arabic numerals)
  digits          ara: Arabic (Eastern Arabic numerals)
  qwerty          ara: Arabic (QWERTY)
  qwerty_digits   ara: Arabic (QWERTY, Eastern Arabic numerals)
  buckwalter      ara: Arabic (Buckwalter)
  olpc            ara: Arabic (OLPC)
  mac             ara: Arabic (Macintosh)
  plisi           al: Albanian (Plisi)
  veqilharxhi     al: Albanian (Veqilharxhi)
  phonetic        am: Armenian (phonetic)
  phonetic-alt    am: Armenian (alt. phonetic)
  eastern         am: Armenian (eastern)
  western         am: Armenian (western)
  eastern-alt     am: Armenian (alt. eastern)
  nodeadkeys      at: German (Austria, no dead keys)
<<<<<<< HEAD
  sundeadkeys     at: German (Austria, Sun dead keys)
=======
>>>>>>> e2aa5677
  mac             at: German (Austria, Macintosh)
  cyrillic        az: Azerbaijani (Cyrillic)
  legacy          by: Belarusian (legacy)
  latin           by: Belarusian (Latin)
  ru              by: Russian (Belarus)
  intl            by: Belarusian (intl.)
  oss             be: Belgian (alt.)
  oss_latin9      be: Belgian (Latin-9 only, alt.)
<<<<<<< HEAD
  oss_sundeadkeys be: Belgian (Sun dead keys, alt.)
  iso-alternate   be: Belgian (ISO, alt.)
  nodeadkeys      be: Belgian (no dead keys)
  sundeadkeys     be: Belgian (Sun dead keys)
=======
  iso-alternate   be: Belgian (ISO, alt.)
  nodeadkeys      be: Belgian (no dead keys)
>>>>>>> e2aa5677
  wang            be: Belgian (Wang 724 AZERTY)
  probhat         bd: Bangla (Probhat)
  ben             in: Bangla (India)
  ben_probhat     in: Bangla (India, Probhat)
  ben_baishakhi   in: Bangla (India, Baishakhi)
  ben_bornona     in: Bangla (India, Bornona)
  ben_gitanjali   in: Bangla (India, Gitanjali)
  ben_inscript    in: Bangla (India, Baishakhi Inscript)
  eeyek           in: Manipuri (Eeyek)
  guj             in: Gujarati
  guru            in: Punjabi (Gurmukhi)
  jhelum          in: Punjabi (Gurmukhi Jhelum)
  kan             in: Kannada
  kan-kagapa      in: Kannada (KaGaPa, phonetic)
  mal             in: Malayalam
  mal_lalitha     in: Malayalam (Lalitha)
  mal_enhanced    in: Malayalam (enhanced Inscript, with rupee)
  ori             in: Oriya
  olck            in: Ol Chiki
  tam_tamilnet    in: Tamil (TamilNet '99)
  tam_tamilnet_with_tam_nums in: Tamil (TamilNet '99 with Tamil numerals)
  tam_tamilnet_TAB in: Tamil (TamilNet '99, TAB encoding)
  tam_tamilnet_TSCII in: Tamil (TamilNet '99, TSCII encoding)
  tam             in: Tamil (Inscript)
  tel             in: Telugu
  tel-kagapa      in: Telugu (KaGaPa, phonetic)
  tel-sarala      in: Telugu (Sarala)
  urd-phonetic    in: Urdu (phonetic)
  urd-phonetic3   in: Urdu (alt. phonetic)
  urd-winkeys     in: Urdu (Windows)
  bolnagri        in: Hindi (Bolnagri)
  hin-wx          in: Hindi (Wx)
  hin-kagapa      in: Hindi (KaGaPa, phonetic)
  san-kagapa      in: Sanskrit (KaGaPa, phonetic)
  mar-kagapa      in: Marathi (KaGaPa, phonetic)
  eng             in: English (India, with rupee)
<<<<<<< HEAD
  iipa            in: Indic (phonetic, IPA)
=======
  iipa            in: Indic IPA
>>>>>>> e2aa5677
  marathi         in: Marathi (enhanced Inscript)
  alternatequotes ba: Bosnian (with guillemets)
  unicode         ba: Bosnian (with Bosnian digraphs)
  unicodeus       ba: Bosnian (US, with Bosnian digraphs)
  us              ba: Bosnian (US)
  nodeadkeys      br: Portuguese (Brazil, no dead keys)
  dvorak          br: Portuguese (Brazil, Dvorak)
  nativo          br: Portuguese (Brazil, Nativo)
  nativo-us       br: Portuguese (Brazil, Nativo for US keyboards)
  nativo-epo      br: Esperanto (Brazil, Nativo)
  thinkpad        br: Portuguese (Brazil, IBM/Lenovo ThinkPad)
  phonetic        bg: Bulgarian (traditional phonetic)
  bas_phonetic    bg: Bulgarian (new phonetic)
  bekl            bg: Bulgarian (enhanced)
<<<<<<< HEAD
  azerty-deadkeys dz: Kabylian (azerty layout, with dead keys)
  qwerty-gb-deadkeys dz: Kabylian (qwerty-gb layout, with dead keys)
  qwerty-us-deadkeys dz: Kabylian (qwerty-us layout, with dead keys)
  ber             dz: Kabylian (Algeria, Tifinagh)
=======
  azerty-deadkeys dz: Kabyle (azerty layout, dead keys)
  qwerty-gb-deadkeys dz: Kabyle (qwerty-gb layout, dead keys)
  qwerty-us-deadkeys dz: Kabyle (qwerty-us layout, dead keys)
  ber             dz: Berber (Algeria, Tifinagh)
>>>>>>> e2aa5677
  ar              dz: Arabic (Algeria)
  french          ma: French (Morocco)
  tifinagh        ma: Berber (Morocco, Tifinagh)
  tifinagh-alt    ma: Berber (Morocco, Tifinagh alt.)
  tifinagh-alt-phonetic ma: Berber (Morocco, Tifinagh phonetic, alt.)
  tifinagh-extended ma: Berber (Morocco, Tifinagh extended)
  tifinagh-phonetic ma: Berber (Morocco, Tifinagh phonetic)
  tifinagh-extended-phonetic ma: Berber (Morocco, Tifinagh extended phonetic)
  french          cm: French (Cameroon)
  qwerty          cm: Cameroon Multilingual (QWERTY, intl.)
  azerty          cm: Cameroon (AZERTY, intl.)
  dvorak          cm: Cameroon (Dvorak, intl.)
  mmuock          cm: Mmuock
  zawgyi          mm: Burmese Zawgyi
  fr-dvorak       ca: French (Canada, Dvorak)
  fr-legacy       ca: French (Canada, legacy)
  multix          ca: Canadian (intl.)
  multi           ca: Canadian (intl., 1st part)
  multi-2gr       ca: Canadian (intl., 2nd part)
  ike             ca: Inuktitut
  eng             ca: English (Canada)
  mon_trad        cn: Mongolian (Bichig)
  mon_trad_todo   cn: Mongolian (Todo)
  mon_trad_xibe   cn: Mongolian (Xibe)
  mon_trad_manchu cn: Mongolian (Manchu)
  mon_trad_galik  cn: Mongolian (Galik)
  mon_todo_galik  cn: Mongolian (Todo Galik)
  mon_manchu_galik cn: Mongolian (Manchu Galik)
  tib             cn: Tibetan
  tib_asciinum    cn: Tibetan (with ASCII numerals)
  ug              cn: Uyghur
  altgr-pinyin    cn: Hanyu Pinyin (with AltGr dead keys)
  alternatequotes hr: Croatian (with guillemets)
  unicode         hr: Croatian (with Croatian digraphs)
  unicodeus       hr: Croatian (US, with Croatian digraphs)
  us              hr: Croatian (US)
  bksl            cz: Czech (with &lt;\|&gt; key)
  qwerty          cz: Czech (QWERTY)
  qwerty_bksl     cz: Czech (QWERTY, extended backslash)
  qwerty-mac      cz: Czech (QWERTY, Macintosh)
  ucw             cz: Czech (UCW, only accented letters)
  dvorak-ucw      cz: Czech (US, Dvorak, UCW support)
  rus             cz: Russian (Czech, phonetic)
  nodeadkeys      dk: Danish (no dead keys)
  winkeys         dk: Danish (Windows)
  mac             dk: Danish (Macintosh)
  mac_nodeadkeys  dk: Danish (Macintosh, no dead keys)
  dvorak          dk: Danish (Dvorak)
<<<<<<< HEAD
  sundeadkeys     nl: Dutch (Sun dead keys)
=======
>>>>>>> e2aa5677
  mac             nl: Dutch (Macintosh)
  std             nl: Dutch (standard)
  nodeadkeys      ee: Estonian (no dead keys)
  dvorak          ee: Estonian (Dvorak)
  us              ee: Estonian (US)
  pes_keypad      ir: Persian (with Persian keypad)
  ku              ir: Kurdish (Iran, Latin Q)
  ku_f            ir: Kurdish (Iran, F)
  ku_alt          ir: Kurdish (Iran, Latin Alt-Q)
  ku_ara          ir: Kurdish (Iran, Arabic-Latin)
  ku              iq: Kurdish (Iraq, Latin Q)
  ku_f            iq: Kurdish (Iraq, F)
  ku_alt          iq: Kurdish (Iraq, Latin Alt-Q)
  ku_ara          iq: Kurdish (Iraq, Arabic-Latin)
  nodeadkeys      fo: Faroese (no dead keys)
  winkeys         fi: Finnish (Windows)
  classic         fi: Finnish (classic)
  nodeadkeys      fi: Finnish (classic, no dead keys)
  smi             fi: Northern Saami (Finland)
  mac             fi: Finnish (Macintosh)
  nodeadkeys      fr: French (no dead keys)
<<<<<<< HEAD
  sundeadkeys     fr: French (Sun dead keys)
  oss             fr: French (alt.)
  oss_latin9      fr: French (alt., Latin-9 only)
  oss_nodeadkeys  fr: French (alt., no dead keys)
  oss_sundeadkeys fr: French (alt., Sun dead keys)
  latin9          fr: French (legacy, alt.)
  latin9_nodeadkeys fr: French (legacy, alt., no dead keys)
  latin9_sundeadkeys fr: French (legacy, alt., Sun dead keys)
=======
  oss             fr: French (alt.)
  oss_latin9      fr: French (alt., Latin-9 only)
  oss_nodeadkeys  fr: French (alt., no dead keys)
  latin9          fr: French (legacy, alt.)
  latin9_nodeadkeys fr: French (legacy, alt., no dead keys)
>>>>>>> e2aa5677
  bepo            fr: French (BEPO)
  bepo_latin9     fr: French (BEPO, Latin-9 only)
  bepo_afnor      fr: French (BEPO, AFNOR)
  dvorak          fr: French (Dvorak)
  mac             fr: French (Macintosh)
  azerty          fr: French (AZERTY)
  afnor           fr: French (AZERTY, AFNOR)
  bre             fr: French (Breton)
  oci             fr: Occitan
  geo             fr: Georgian (France, AZERTY Tskapo)
  us              fr: French (US)
  generic         gh: English (Ghana, multilingual)
  akan            gh: Akan
  ewe             gh: Ewe
  fula            gh: Fula
  ga              gh: Ga
  hausa           gh: Hausa (Ghana)
  avn             gh: Avatime
  gillbt          gh: English (Ghana, GILLBT)
  ergonomic       ge: Georgian (ergonomic)
  mess            ge: Georgian (MESS)
  ru              ge: Russian (Georgia)
  os              ge: Ossetian (Georgia)
  deadacute       de: German (dead acute)
  deadgraveacute  de: German (dead grave acute)
  nodeadkeys      de: German (no dead keys)
  e1              de: German (E1)
  e2              de: German (E2)
  T3              de: German (T3)
  us              de: German (US)
  ro              de: Romanian (Germany)
  ro_nodeadkeys   de: Romanian (Germany, no dead keys)
  dvorak          de: German (Dvorak)
<<<<<<< HEAD
  sundeadkeys     de: German (Sun dead keys)
=======
>>>>>>> e2aa5677
  neo             de: German (Neo 2)
  mac             de: German (Macintosh)
  mac_nodeadkeys  de: German (Macintosh, no dead keys)
  dsb             de: Lower Sorbian
  dsb_qwertz      de: Lower Sorbian (QWERTZ)
  qwerty          de: German (QWERTY)
  tr              de: Turkish (Germany)
  ru              de: Russian (Germany, phonetic)
  deadtilde       de: German (dead tilde)
  simple          gr: Greek (simple)
  extended        gr: Greek (extended)
  nodeadkeys      gr: Greek (no dead keys)
  polytonic       gr: Greek (polytonic)
  standard        hu: Hungarian (standard)
  nodeadkeys      hu: Hungarian (no dead keys)
  qwerty          hu: Hungarian (QWERTY)
  101_qwertz_comma_dead hu: Hungarian (QWERTZ, 101-key, comma, dead keys)
  101_qwertz_comma_nodead hu: Hungarian (QWERTZ, 101-key, comma, no dead keys)
  101_qwertz_dot_dead hu: Hungarian (QWERTZ, 101-key, dot, dead keys)
  101_qwertz_dot_nodead hu: Hungarian (QWERTZ, 101-key, dot, no dead keys)
  101_qwerty_comma_dead hu: Hungarian (QWERTY, 101-key, comma, dead keys)
  101_qwerty_comma_nodead hu: Hungarian (QWERTY, 101-key, comma, no dead keys)
  101_qwerty_dot_dead hu: Hungarian (QWERTY, 101-key, dot, dead keys)
  101_qwerty_dot_nodead hu: Hungarian (QWERTY, 101-key, dot, no dead keys)
  102_qwertz_comma_dead hu: Hungarian (QWERTZ, 102-key, comma, dead keys)
  102_qwertz_comma_nodead hu: Hungarian (QWERTZ, 102-key, comma, no dead keys)
  102_qwertz_dot_dead hu: Hungarian (QWERTZ, 102-key, dot, dead keys)
  102_qwertz_dot_nodead hu: Hungarian (QWERTZ, 102-key, dot, no dead keys)
  102_qwerty_comma_dead hu: Hungarian (QWERTY, 102-key, comma, dead keys)
  102_qwerty_comma_nodead hu: Hungarian (QWERTY, 102-key, comma, no dead keys)
  102_qwerty_dot_dead hu: Hungarian (QWERTY, 102-key, dot, dead keys)
  102_qwerty_dot_nodead hu: Hungarian (QWERTY, 102-key, dot, no dead keys)
<<<<<<< HEAD
  Sundeadkeys     is: Icelandic (Sun dead keys)
  nodeadkeys      is: Icelandic (no dead keys)
=======
>>>>>>> e2aa5677
  mac_legacy      is: Icelandic (Macintosh, legacy)
  mac             is: Icelandic (Macintosh)
  dvorak          is: Icelandic (Dvorak)
  lyx             il: Hebrew (lyx)
  phonetic        il: Hebrew (phonetic)
  biblical        il: Hebrew (Biblical, Tiro)
  nodeadkeys      it: Italian (no dead keys)
  winkeys         it: Italian (Windows)
  mac             it: Italian (Macintosh)
  us              it: Italian (US)
  geo             it: Georgian (Italy)
  ibm             it: Italian (IBM 142)
  intl            it: Italian (intl., with dead keys)
  scn             it: Sicilian
  fur             it: Friulian (Italy)
  kana            jp: Japanese (Kana)
  kana86          jp: Japanese (Kana 86)
  OADG109A        jp: Japanese (OADG 109A)
  mac             jp: Japanese (Macintosh)
  dvorak          jp: Japanese (Dvorak)
  phonetic        kg: Kyrgyz (phonetic)
  ruskaz          kz: Russian (Kazakhstan, with Kazakh)
  kazrus          kz: Kazakh (with Russian)
  ext             kz: Kazakh (extended)
  latin           kz: Kazakh (Latin)
  stea            la: Lao (STEA)
  nodeadkeys      latam: Spanish (Latin American, no dead keys)
  deadtilde       latam: Spanish (Latin American, dead tilde)
<<<<<<< HEAD
  sundeadkeys     latam: Spanish (Latin American, Sun dead keys)
=======
>>>>>>> e2aa5677
  dvorak          latam: Spanish (Latin American, Dvorak)
  colemak         latam: Spanish (Latin American, Colemak)
  colemak-gaming  latam: Spanish (Latin American, Colemak for gaming)
  std             lt: Lithuanian (standard)
  us              lt: Lithuanian (US)
  ibm             lt: Lithuanian (IBM LST 1205-92)
  lekp            lt: Lithuanian (LEKP)
  lekpa           lt: Lithuanian (LEKPa)
  sgs             lt: Samogitian
  ratise          lt: Lithuanian (Ratise)
  apostrophe      lv: Latvian (apostrophe)
  tilde           lv: Latvian (tilde)
  fkey            lv: Latvian (F)
  modern          lv: Latvian (modern)
  ergonomic       lv: Latvian (ergonomic, ŪGJRMV)
  adapted         lv: Latvian (adapted)
  cyrillic        me: Montenegrin (Cyrillic)
  cyrillicyz      me: Montenegrin (Cyrillic, ZE and ZHE swapped)
  latinunicode    me: Montenegrin (Latin, Unicode)
  latinyz         me: Montenegrin (Latin, QWERTY)
  latinunicodeyz  me: Montenegrin (Latin, Unicode, QWERTY)
  cyrillicalternatequotes me: Montenegrin (Cyrillic, with guillemets)
  latinalternatequotes me: Montenegrin (Latin, with guillemets)
  nodeadkeys      mk: Macedonian (no dead keys)
  us              mt: Maltese (US)
  alt-us          mt: Maltese (US layout with AltGr overrides)
  alt-gb          mt: Maltese (UK, with AltGr overrides)
  nodeadkeys      no: Norwegian (no dead keys)
  winkeys         no: Norwegian (Windows)
  dvorak          no: Norwegian (Dvorak)
  smi             no: Northern Saami (Norway)
  smi_nodeadkeys  no: Northern Saami (Norway, no dead keys)
  mac             no: Norwegian (Macintosh)
  mac_nodeadkeys  no: Norwegian (Macintosh, no dead keys)
  colemak         no: Norwegian (Colemak)
  legacy          pl: Polish (legacy)
  qwertz          pl: Polish (QWERTZ)
  dvorak          pl: Polish (Dvorak)
  dvorak_quotes   pl: Polish (Dvorak, with Polish quotes on quotemark key)
  dvorak_altquotes pl: Polish (Dvorak, with Polish quotes on key 1)
  csb             pl: Kashubian
  szl             pl: Silesian
  ru_phonetic_dvorak pl: Russian (Poland, phonetic Dvorak)
  dvp             pl: Polish (programmer Dvorak)
  nodeadkeys      pt: Portuguese (no dead keys)
<<<<<<< HEAD
  sundeadkeys     pt: Portuguese (Sun dead keys)
  mac             pt: Portuguese (Macintosh)
  mac_nodeadkeys  pt: Portuguese (Macintosh, no dead keys)
  mac_sundeadkeys pt: Portuguese (Macintosh, Sun dead keys)
=======
  mac             pt: Portuguese (Macintosh)
  mac_nodeadkeys  pt: Portuguese (Macintosh, no dead keys)
>>>>>>> e2aa5677
  nativo          pt: Portuguese (Nativo)
  nativo-us       pt: Portuguese (Nativo for US keyboards)
  nativo-epo      pt: Esperanto (Portugal, Nativo)
  std             ro: Romanian (standard)
<<<<<<< HEAD
  std_cedilla     ro: Romanian (standard cedilla)
=======
>>>>>>> e2aa5677
  winkeys         ro: Romanian (Windows)
  phonetic        ru: Russian (phonetic)
  phonetic_winkeys ru: Russian (phonetic, Windows)
  phonetic_YAZHERTY ru: Russian (phonetic, YAZHERTY)
  typewriter      ru: Russian (typewriter)
  legacy          ru: Russian (legacy)
  typewriter-legacy ru: Russian (typewriter, legacy)
  tt              ru: Tatar
  os_legacy       ru: Ossetian (legacy)
  os_winkeys      ru: Ossetian (Windows)
  cv              ru: Chuvash
  cv_latin        ru: Chuvash (Latin)
  udm             ru: Udmurt
  kom             ru: Komi
  sah             ru: Yakut
  xal             ru: Kalmyk
  dos             ru: Russian (DOS)
  mac             ru: Russian (Macintosh)
  srp             ru: Serbian (Russia)
  bak             ru: Bashkirian
  chm             ru: Mari
  phonetic_azerty ru: Russian (phonetic, AZERTY)
  phonetic_dvorak ru: Russian (phonetic, Dvorak)
  phonetic_fr     ru: Russian (phonetic, French)
  yz              rs: Serbian (Cyrillic, ZE and ZHE swapped)
  latin           rs: Serbian (Latin)
  latinunicode    rs: Serbian (Latin, Unicode)
  latinyz         rs: Serbian (Latin, QWERTY)
  latinunicodeyz  rs: Serbian (Latin, Unicode, QWERTY)
  alternatequotes rs: Serbian (Cyrillic, with guillemets)
  latinalternatequotes rs: Serbian (Latin, with guillemets)
  rue             rs: Pannonian Rusyn
  alternatequotes si: Slovenian (with guillemets)
  us              si: Slovenian (US)
  bksl            sk: Slovak (extended backslash)
  qwerty          sk: Slovak (QWERTY)
  qwerty_bksl     sk: Slovak (QWERTY, extended backslash)
  nodeadkeys      es: Spanish (no dead keys)
  winkeys         es: Spanish (Windows)
  deadtilde       es: Spanish (dead tilde)
<<<<<<< HEAD
  sundeadkeys     es: Spanish (Sun dead keys)
=======
>>>>>>> e2aa5677
  dvorak          es: Spanish (Dvorak)
  ast             es: Asturian (Spain, with bottom-dot H and L)
  cat             es: Catalan (Spain, with middle-dot L)
  mac             es: Spanish (Macintosh)
  nodeadkeys      se: Swedish (no dead keys)
  dvorak          se: Swedish (Dvorak)
  rus             se: Russian (Sweden, phonetic)
  rus_nodeadkeys  se: Russian (Sweden, phonetic, no dead keys)
  smi             se: Northern Saami (Sweden)
  mac             se: Swedish (Macintosh)
  svdvorak        se: Swedish (Svdvorak)
  us_dvorak       se: Swedish (Dvorak, intl.)
  us              se: Swedish (US)
  swl             se: Swedish Sign Language
  legacy          ch: German (Switzerland, legacy)
  de_nodeadkeys   ch: German (Switzerland, no dead keys)
<<<<<<< HEAD
  de_sundeadkeys  ch: German (Switzerland, Sun dead keys)
  fr              ch: French (Switzerland)
  fr_nodeadkeys   ch: French (Switzerland, no dead keys)
  fr_sundeadkeys  ch: French (Switzerland, Sun dead keys)
=======
  fr              ch: French (Switzerland)
  fr_nodeadkeys   ch: French (Switzerland, no dead keys)
>>>>>>> e2aa5677
  fr_mac          ch: French (Switzerland, Macintosh)
  de_mac          ch: German (Switzerland, Macintosh)
  syc             sy: Syriac
  syc_phonetic    sy: Syriac (phonetic)
  ku              sy: Kurdish (Syria, Latin Q)
  ku_f            sy: Kurdish (Syria, F)
  ku_alt          sy: Kurdish (Syria, Latin Alt-Q)
  legacy          tj: Tajik (legacy)
  tam_unicode     lk: Tamil (Sri Lanka, TamilNet '99)
  tam_TAB         lk: Tamil (Sri Lanka, TamilNet '99, TAB encoding)
  us              lk: Sinhala (US)
  tis             th: Thai (TIS-820.2538)
  pat             th: Thai (Pattachote)
  f               tr: Turkish (F)
  alt             tr: Turkish (Alt-Q)
<<<<<<< HEAD
  sundeadkeys     tr: Turkish (Sun dead keys)
=======
>>>>>>> e2aa5677
  ku              tr: Kurdish (Turkey, Latin Q)
  ku_f            tr: Kurdish (Turkey, F)
  ku_alt          tr: Kurdish (Turkey, Latin Alt-Q)
  intl            tr: Turkish (intl., with dead keys)
  crh             tr: Crimean Tatar (Turkish Q)
  crh_f           tr: Crimean Tatar (Turkish F)
  crh_alt         tr: Crimean Tatar (Turkish Alt-Q)
  indigenous      tw: Taiwanese (indigenous)
  saisiyat        tw: Saisiyat (Taiwan)
  phonetic        ua: Ukrainian (phonetic)
  typewriter      ua: Ukrainian (typewriter)
  winkeys         ua: Ukrainian (Windows)
  legacy          ua: Ukrainian (legacy)
  rstu            ua: Ukrainian (standard RSTU)
  rstu_ru         ua: Russian (Ukraine, standard RSTU)
  homophonic      ua: Ukrainian (homophonic)
  extd            gb: English (UK, extended, Windows)
  intl            gb: English (UK, intl., with dead keys)
  dvorak          gb: English (UK, Dvorak)
  dvorakukp       gb: English (UK, Dvorak, with UK punctuation)
  mac             gb: English (UK, Macintosh)
  mac_intl        gb: English (UK, Macintosh, intl.)
  colemak         gb: English (UK, Colemak)
  colemak_dh      gb: English (UK, Colemak-DH)
  pl              gb: Polish (British keyboard)
  latin           uz: Uzbek (Latin)
  us              vn: Vietnamese (US)
  fr              vn: Vietnamese (French)
  kr104           kr: Korean (101/104-key compatible)
  CloGaelach      ie: CloGaelach
  UnicodeExpert   ie: Irish (UnicodeExpert)
  ogam            ie: Ogham
  ogam_is434      ie: Ogham (IS434)
  urd-crulp       pk: Urdu (Pakistan, CRULP)
  urd-nla         pk: Urdu (Pakistan, NLA)
  ara             pk: Arabic (Pakistan)
  snd             pk: Sindhi
  legacy          epo: Esperanto (legacy)
  igbo            ng: Igbo
  yoruba          ng: Yoruba
  hausa           ng: Hausa (Nigeria)
  left_hand       brai: Braille (left-handed)
  left_hand_invert brai: Braille (left-handed inverted thumb)
  right_hand      brai: Braille (right-handed)
  right_hand_invert brai: Braille (right-handed inverted thumb)
  alt             tm: Turkmen (Alt-Q)
  fr-oss          ml: French (Mali, alt.)
  us-mac          ml: English (Mali, US, Macintosh)
  us-intl         ml: English (Mali, US, intl.)
  kik             ke: Kikuyu
  qwerty-bay      ph: Filipino (QWERTY, Baybayin)
  capewell-dvorak ph: Filipino (Capewell-Dvorak, Latin)
  capewell-dvorak-bay ph: Filipino (Capewell-Dvorak, Baybayin)
  capewell-qwerf2k6 ph: Filipino (Capewell-QWERF 2006, Latin)
  capewell-qwerf2k6-bay ph: Filipino (Capewell-QWERF 2006, Baybayin)
  colemak         ph: Filipino (Colemak, Latin)
  colemak-bay     ph: Filipino (Colemak, Baybayin)
  dvorak          ph: Filipino (Dvorak, Latin)
  dvorak-bay      ph: Filipino (Dvorak, Baybayin)
  gag             md: Moldavian (Gagauz)
  phoneticx       id: Indonesian (Arab Melayu, extended phonetic)
  phonetic        my: Malay (Jawi, phonetic)

! option
  grp                  Switching to another layout
  grp:switch           Right Alt (while pressed)
  grp:lswitch          Left Alt (while pressed)
  grp:lwin_switch      Left Win (while pressed)
  grp:rwin_switch      Right Win (while pressed)
  grp:win_switch       Any Win (while pressed)
  grp:menu_switch      Menu (while pressed), Shift+Menu for Menu
  grp:caps_switch      Caps Lock (while pressed), Alt+Caps Lock for the original Caps Lock action
  grp:rctrl_switch     Right Ctrl (while pressed)
  grp:toggle           Right Alt
  grp:lalt_toggle      Left Alt
  grp:caps_toggle      Caps Lock
  grp:shift_caps_toggle Shift+Caps Lock
  grp:shift_caps_switch Caps Lock to first layout; Shift+Caps Lock to last layout
  grp:win_menu_switch  Left Win to first layout; Right Win/Menu to last layout
  grp:lctrl_rctrl_switch Left Ctrl to first layout; Right Ctrl to last layout
  grp:alt_caps_toggle  Alt+Caps Lock
  grp:shifts_toggle    Both Shift together
  grp:alts_toggle      Both Alt together
  grp:ctrls_toggle     Both Ctrl together
  grp:ctrl_shift_toggle Ctrl+Shift
  grp:lctrl_lshift_toggle Left Ctrl+Left Shift
  grp:rctrl_rshift_toggle Right Ctrl+Right Shift
  grp:ctrl_alt_toggle  Alt+Ctrl
  grp:alt_shift_toggle Alt+Shift
  grp:lalt_lshift_toggle Left Alt+Left Shift
  grp:alt_space_toggle Alt+Space
  grp:menu_toggle      Menu
  grp:lwin_toggle      Left Win
  grp:win_space_toggle Win+Space
  grp:rwin_toggle      Right Win
  grp:lshift_toggle    Left Shift
  grp:rshift_toggle    Right Shift
  grp:lctrl_toggle     Left Ctrl
  grp:rctrl_toggle     Right Ctrl
  grp:sclk_toggle      Scroll Lock
  grp:lctrl_lwin_rctrl_menu Left Ctrl+Left Win to first layout; Right Ctrl+Menu to second layout
  grp:lctrl_lwin_toggle Left Ctrl+Left Win
  lv2                  Key to choose the 2nd level
  lv2:lsgt_switch      The "&lt; &gt;" key
  lv3                  Key to choose the 3rd level
  lv3:switch           Right Ctrl
  lv3:menu_switch      Menu
  lv3:win_switch       Any Win
  lv3:lwin_switch      Left Win
  lv3:rwin_switch      Right Win
  lv3:alt_switch       Any Alt
  lv3:lalt_switch      Left Alt
  lv3:ralt_switch      Right Alt
  lv3:ralt_switch_multikey Right Alt; Shift+Right Alt as Compose
  lv3:ralt_alt         Right Alt never chooses 3rd level
  lv3:enter_switch     Enter on keypad
  lv3:caps_switch      Caps Lock
  lv3:bksl_switch      Backslash
  lv3:lsgt_switch      The "&lt; &gt;" key
  lv3:caps_switch_latch Caps Lock; acts as onetime lock when pressed together with another 3rd-level chooser
  lv3:bksl_switch_latch Backslash; acts as onetime lock when pressed together with another 3rd level chooser
  lv3:lsgt_switch_latch The "&lt; &gt;" key; acts as onetime lock when pressed together with another 3rd level chooser
  ctrl                 Ctrl position
  ctrl:nocaps          Caps Lock as Ctrl
  ctrl:lctrl_meta      Left Ctrl as Meta
  ctrl:swapcaps        Swap Ctrl and Caps Lock
  ctrl:swapcaps_hyper  Caps Lock as Ctrl, Ctrl as Hyper
  ctrl:ac_ctrl         To the left of "A"
  ctrl:aa_ctrl         At the bottom left
  ctrl:rctrl_ralt      Right Ctrl as Right Alt
  ctrl:menu_rctrl      Menu as Right Ctrl
  ctrl:swap_lalt_lctl  Swap Left Alt with Left Ctrl
  ctrl:swap_lwin_lctl  Swap Left Win with Left Ctrl
  ctrl:swap_rwin_rctl  Swap Right Win with Right Ctrl
  ctrl:swap_lalt_lctl_lwin Left Alt as Ctrl, Left Ctrl as Win, Left Win as Left Alt
  grp_led              Use keyboard LED to show alternative layout
  grp_led:num          Num Lock
  grp_led:caps         Caps Lock
  grp_led:scroll       Scroll Lock
  mod_led              Use keyboard LED to indicate modifiers
  mod_led:compose      Compose
  keypad               Layout of numeric keypad
  keypad:legacy        Legacy
  keypad:oss           Unicode arrows and math operators
  keypad:future        Unicode arrows and math operators on default level
  keypad:legacy_wang   Legacy Wang 724
  keypad:oss_wang      Wang 724 keypad with Unicode arrows and math operators
  keypad:future_wang   Wang 724 keypad with Unicode arrows and math operators on default level
  keypad:hex           Hexadecimal
  keypad:atm           Phone and ATM style
  kpdl                 Numeric keypad Delete behavior
  kpdl:dot             Legacy key with dot
  kpdl:comma           Legacy key with comma
  kpdl:dotoss          Four-level key with dot
  kpdl:dotoss_latin9   Four-level key with dot, Latin-9 only
  kpdl:commaoss        Four-level key with comma
  kpdl:momayyezoss     Four-level key with momayyez
  kpdl:kposs           Four-level key with abstract separators
  kpdl:semi            Semicolon on third level
  caps                 Caps Lock behavior
  caps:internal        Caps Lock uses internal capitalization; Shift "pauses" Caps Lock
  caps:internal_nocancel Caps Lock uses internal capitalization; Shift does not affect Caps Lock
  caps:shift           Caps Lock acts as Shift with locking; Shift "pauses" Caps Lock
  caps:shift_nocancel  Caps Lock acts as Shift with locking; Shift does not affect Caps Lock
  caps:capslock        Caps Lock toggles normal capitalization of alphabetic characters
  caps:shiftlock       Caps Lock toggles Shift Lock (affects all keys)
  caps:swapescape      Swap Esc and Caps Lock
  caps:escape          Make Caps Lock an additional Esc
  caps:escape_shifted_capslock Make Caps Lock an additional Esc, but Shift + Caps Lock is the regular Caps Lock
  caps:backspace       Make Caps Lock an additional Backspace
  caps:super           Make Caps Lock an additional Super
  caps:hyper           Make Caps Lock an additional Hyper
  caps:menu            Make Caps Lock an additional Menu key
  caps:numlock         Make Caps Lock an additional Num Lock
  caps:ctrl_modifier   Make Caps Lock an additional Ctrl
  caps:none            Caps Lock is disabled
  altwin               Alt and Win behavior
  altwin:menu          Add the standard behavior to Menu key
  altwin:menu_win      Menu is mapped to Win
  altwin:meta_alt      Alt and Meta are on Alt
  altwin:alt_win       Alt is mapped to Win and the usual Alt
  altwin:ctrl_win      Ctrl is mapped to Win and the usual Ctrl
  altwin:ctrl_alt_win  Ctrl is mapped to Alt, Alt to Win
  altwin:meta_win      Meta is mapped to Win
  altwin:left_meta_win Meta is mapped to Left Win
  altwin:hyper_win     Hyper is mapped to Win
  altwin:alt_super_win Alt is mapped to Right Win, Super to Menu
  altwin:swap_lalt_lwin Left Alt is swapped with Left Win
  altwin:swap_alt_win  Alt is swapped with Win
  altwin:prtsc_rwin    Win is mapped to PrtSc and the usual Win
  Compose key          Position of Compose key
  compose:ralt         Right Alt
  compose:lwin         Left Win
  compose:lwin-altgr   3rd level of Left Win
  compose:rwin         Right Win
  compose:rwin-altgr   3rd level of Right Win
  compose:menu         Menu
  compose:menu-altgr   3rd level of Menu
  compose:lctrl        Left Ctrl
  compose:lctrl-altgr  3rd level of Left Ctrl
  compose:rctrl        Right Ctrl
  compose:rctrl-altgr  3rd level of Right Ctrl
  compose:caps         Caps Lock
  compose:caps-altgr   3rd level of Caps Lock
  compose:102          The "&lt; &gt;" key
  compose:102-altgr    3rd level of the "&lt; &gt;" key
  compose:paus         Pause
  compose:prsc         PrtSc
  compose:sclk         Scroll Lock
  compat               Compatibility options
  numpad:pc            Default numeric keypad keys
  numpad:mac           Numeric keypad always enters digits (as in macOS)
  numpad:microsoft     Num Lock on: digits; Shift for arrows. Num Lock off: arrows (as in Windows)
  numpad:shift3        Shift does not cancel Num Lock, chooses 3rd level instead
  srvrkeys:none        Special keys (Ctrl+Alt+&lt;key&gt;) handled in a server
  apple:alupckeys      Apple Aluminium emulates Pause, PrtSc, Scroll Lock
  shift:breaks_caps    Shift cancels Caps Lock
  misc:typo            Enable extra typographic characters
  misc:apl             Enable APL overlay characters
  shift:both_capslock  Both Shift together enable Caps Lock
  shift:both_capslock_cancel Both Shift together enable Caps Lock; one Shift key disables it
  shift:both_shiftlock Both Shift together enable Shift Lock
  keypad:pointerkeys   Shift + Num Lock enables PointerKeys
  grab:break_actions   Allow breaking grabs with keyboard actions (warning: security risk)
  grab:debug           Allow grab and window tree logging
  currencysign         Currency signs
  eurosign:e           Euro on E
  eurosign:2           Euro on 2
  eurosign:4           Euro on 4
  eurosign:5           Euro on 5
  rupeesign:4          Rupee on 4
  lv5                  Key to choose 5th level
  lv5:lsgt_switch      The "&lt; &gt;" key chooses 5th level
  lv5:ralt_switch      Right Alt chooses 5th level
<<<<<<< HEAD
=======
  lv5:menu_switch      Menu chooses 5th level
>>>>>>> e2aa5677
  lv5:lsgt_switch_lock The "&lt; &gt;" key chooses 5th level and acts as a one-time lock if pressed with another 5th level chooser
  lv5:ralt_switch_lock Right Alt chooses 5th level and acts as a one-time lock if pressed with another 5th level chooser
  lv5:lwin_switch_lock Left Win chooses 5th level and acts as a one-time lock if pressed with another 5th level chooser
  lv5:rwin_switch_lock Right Win chooses 5th level and acts as a one-time lock if pressed with another 5th level chooser
  lv5:lsgt_switch_lock_cancel The "&lt; &gt;" key chooses 5th level and acts as a one-time lock if pressed with another 5th level chooser
  lv5:lsgt_switch      The "&lt; &gt;" key chooses 5th level
  lv5:ralt_switch      Right Alt chooses 5th level
<<<<<<< HEAD
=======
  lv5:menu_switch      Menu chooses 5th level
>>>>>>> e2aa5677
  lv5:lsgt_switch_lock The "&lt; &gt;" key chooses 5th level and acts as a one-time lock if pressed with another 5th level chooser
  lv5:ralt_switch_lock Right Alt chooses 5th level and acts as a one-time lock if pressed with another 5th level chooser
  lv5:lwin_switch_lock Left Win chooses 5th level and acts as a one-time lock if pressed with another 5th level chooser
  lv5:rwin_switch_lock Right Win chooses 5th level and acts as a one-time lock if pressed with another 5th level chooser
  nbsp                 Non-breaking space input
  nbsp:none            Usual space at any level
  nbsp:level2          Non-breaking space at the 2nd level
  nbsp:level3          Non-breaking space at the 3rd level
  nbsp:level3s         Non-breaking space at the 3rd level, nothing at the 4th level
  nbsp:level3n         Non-breaking space at the 3rd level, thin non-breaking space at the 4th level
  nbsp:level4          Non-breaking space at the 4th level
  nbsp:level4n         Non-breaking space at the 4th level, thin non-breaking space at the 6th level
  nbsp:level4nl        Non-breaking space at the 4th level, thin non-breaking space at the 6th level (via Ctrl+Shift)
  nbsp:zwnj2           Zero-width non-joiner at the 2nd level
  nbsp:zwnj2zwj3       Zero-width non-joiner at the 2nd level, zero-width joiner at the 3rd level
  nbsp:zwnj2zwj3nb4    Zero-width non-joiner at the 2nd level, zero-width joiner at the 3rd level, non-breaking space at the 4th level
  nbsp:zwnj2nb3        Zero-width non-joiner at the 2nd level, non-breaking space at the 3rd level
  nbsp:zwnj2nb3s       Zero-width non-joiner at the 2nd level, non-breaking space at the 3rd level, nothing at the 4th level
  nbsp:zwnj2nb3zwj4    Zero-width non-joiner at the 2nd level, non-breaking space at the 3rd level, zero-width joiner at the 4th level
  nbsp:zwnj2nb3nnb4    Zero-width non-joiner at the 2nd level, non-breaking space at the 3rd level, thin non-breaking space at the 4th level
  nbsp:zwnj3zwj4       Zero-width non-joiner at the 3rd level, zero-width joiner at the 4th level
  japan                Japanese keyboard options
  japan:kana_lock      Kana Lock key is locking
  japan:nicola_f_bs    NICOLA-F style Backspace
  japan:hztg_escape    Make Zenkaku Hankaku an additional Esc
  korean               Korean Hangul/Hanja keys
  korean:ralt_hangul   Make right Alt a Hangul key
  korean:rctrl_hangul  Make right Ctrl a Hangul key
  korean:ralt_hanja    Make right Alt a Hanja key
  korean:rctrl_hanja   Make right Ctrl a Hanja key
  esperanto            Esperanto letters with superscripts
  esperanto:qwerty     At the corresponding key in a QWERTY layout
  esperanto:dvorak     At the corresponding key in a Dvorak layout
  esperanto:colemak    At the corresponding key in a Colemak layout
  solaris              Old Solaris keycodes compatibility
  solaris:sun_compat   Sun key compatibility
  terminate            Key sequence to kill the X server
  terminate:ctrl_alt_bksp Ctrl+Alt+Backspace<|MERGE_RESOLUTION|>--- conflicted
+++ resolved
@@ -206,7 +206,7 @@
   ba              Bosnian
   br              Portuguese (Brazil)
   bg              Bulgarian
-  dz              Kabylian (azerty layout, no dead keys)
+  dz              Berber (Algeria, Latin)
   ma              Arabic (Morocco)
   cm              English (Cameroon)
   mm              Burmese
@@ -336,10 +336,6 @@
   western         am: Armenian (western)
   eastern-alt     am: Armenian (alt. eastern)
   nodeadkeys      at: German (Austria, no dead keys)
-<<<<<<< HEAD
-  sundeadkeys     at: German (Austria, Sun dead keys)
-=======
->>>>>>> e2aa5677
   mac             at: German (Austria, Macintosh)
   cyrillic        az: Azerbaijani (Cyrillic)
   legacy          by: Belarusian (legacy)
@@ -348,15 +344,8 @@
   intl            by: Belarusian (intl.)
   oss             be: Belgian (alt.)
   oss_latin9      be: Belgian (Latin-9 only, alt.)
-<<<<<<< HEAD
-  oss_sundeadkeys be: Belgian (Sun dead keys, alt.)
   iso-alternate   be: Belgian (ISO, alt.)
   nodeadkeys      be: Belgian (no dead keys)
-  sundeadkeys     be: Belgian (Sun dead keys)
-=======
-  iso-alternate   be: Belgian (ISO, alt.)
-  nodeadkeys      be: Belgian (no dead keys)
->>>>>>> e2aa5677
   wang            be: Belgian (Wang 724 AZERTY)
   probhat         bd: Bangla (Probhat)
   ben             in: Bangla (India)
@@ -393,11 +382,7 @@
   san-kagapa      in: Sanskrit (KaGaPa, phonetic)
   mar-kagapa      in: Marathi (KaGaPa, phonetic)
   eng             in: English (India, with rupee)
-<<<<<<< HEAD
-  iipa            in: Indic (phonetic, IPA)
-=======
   iipa            in: Indic IPA
->>>>>>> e2aa5677
   marathi         in: Marathi (enhanced Inscript)
   alternatequotes ba: Bosnian (with guillemets)
   unicode         ba: Bosnian (with Bosnian digraphs)
@@ -412,17 +397,10 @@
   phonetic        bg: Bulgarian (traditional phonetic)
   bas_phonetic    bg: Bulgarian (new phonetic)
   bekl            bg: Bulgarian (enhanced)
-<<<<<<< HEAD
-  azerty-deadkeys dz: Kabylian (azerty layout, with dead keys)
-  qwerty-gb-deadkeys dz: Kabylian (qwerty-gb layout, with dead keys)
-  qwerty-us-deadkeys dz: Kabylian (qwerty-us layout, with dead keys)
-  ber             dz: Kabylian (Algeria, Tifinagh)
-=======
   azerty-deadkeys dz: Kabyle (azerty layout, dead keys)
   qwerty-gb-deadkeys dz: Kabyle (qwerty-gb layout, dead keys)
   qwerty-us-deadkeys dz: Kabyle (qwerty-us layout, dead keys)
   ber             dz: Berber (Algeria, Tifinagh)
->>>>>>> e2aa5677
   ar              dz: Arabic (Algeria)
   french          ma: French (Morocco)
   tifinagh        ma: Berber (Morocco, Tifinagh)
@@ -471,10 +449,6 @@
   mac             dk: Danish (Macintosh)
   mac_nodeadkeys  dk: Danish (Macintosh, no dead keys)
   dvorak          dk: Danish (Dvorak)
-<<<<<<< HEAD
-  sundeadkeys     nl: Dutch (Sun dead keys)
-=======
->>>>>>> e2aa5677
   mac             nl: Dutch (Macintosh)
   std             nl: Dutch (standard)
   nodeadkeys      ee: Estonian (no dead keys)
@@ -496,22 +470,11 @@
   smi             fi: Northern Saami (Finland)
   mac             fi: Finnish (Macintosh)
   nodeadkeys      fr: French (no dead keys)
-<<<<<<< HEAD
-  sundeadkeys     fr: French (Sun dead keys)
-  oss             fr: French (alt.)
-  oss_latin9      fr: French (alt., Latin-9 only)
-  oss_nodeadkeys  fr: French (alt., no dead keys)
-  oss_sundeadkeys fr: French (alt., Sun dead keys)
-  latin9          fr: French (legacy, alt.)
-  latin9_nodeadkeys fr: French (legacy, alt., no dead keys)
-  latin9_sundeadkeys fr: French (legacy, alt., Sun dead keys)
-=======
   oss             fr: French (alt.)
   oss_latin9      fr: French (alt., Latin-9 only)
   oss_nodeadkeys  fr: French (alt., no dead keys)
   latin9          fr: French (legacy, alt.)
   latin9_nodeadkeys fr: French (legacy, alt., no dead keys)
->>>>>>> e2aa5677
   bepo            fr: French (BEPO)
   bepo_latin9     fr: French (BEPO, Latin-9 only)
   bepo_afnor      fr: French (BEPO, AFNOR)
@@ -545,10 +508,6 @@
   ro              de: Romanian (Germany)
   ro_nodeadkeys   de: Romanian (Germany, no dead keys)
   dvorak          de: German (Dvorak)
-<<<<<<< HEAD
-  sundeadkeys     de: German (Sun dead keys)
-=======
->>>>>>> e2aa5677
   neo             de: German (Neo 2)
   mac             de: German (Macintosh)
   mac_nodeadkeys  de: German (Macintosh, no dead keys)
@@ -581,11 +540,6 @@
   102_qwerty_comma_nodead hu: Hungarian (QWERTY, 102-key, comma, no dead keys)
   102_qwerty_dot_dead hu: Hungarian (QWERTY, 102-key, dot, dead keys)
   102_qwerty_dot_nodead hu: Hungarian (QWERTY, 102-key, dot, no dead keys)
-<<<<<<< HEAD
-  Sundeadkeys     is: Icelandic (Sun dead keys)
-  nodeadkeys      is: Icelandic (no dead keys)
-=======
->>>>>>> e2aa5677
   mac_legacy      is: Icelandic (Macintosh, legacy)
   mac             is: Icelandic (Macintosh)
   dvorak          is: Icelandic (Dvorak)
@@ -614,10 +568,6 @@
   stea            la: Lao (STEA)
   nodeadkeys      latam: Spanish (Latin American, no dead keys)
   deadtilde       latam: Spanish (Latin American, dead tilde)
-<<<<<<< HEAD
-  sundeadkeys     latam: Spanish (Latin American, Sun dead keys)
-=======
->>>>>>> e2aa5677
   dvorak          latam: Spanish (Latin American, Dvorak)
   colemak         latam: Spanish (Latin American, Colemak)
   colemak-gaming  latam: Spanish (Latin American, Colemak for gaming)
@@ -663,23 +613,12 @@
   ru_phonetic_dvorak pl: Russian (Poland, phonetic Dvorak)
   dvp             pl: Polish (programmer Dvorak)
   nodeadkeys      pt: Portuguese (no dead keys)
-<<<<<<< HEAD
-  sundeadkeys     pt: Portuguese (Sun dead keys)
   mac             pt: Portuguese (Macintosh)
   mac_nodeadkeys  pt: Portuguese (Macintosh, no dead keys)
-  mac_sundeadkeys pt: Portuguese (Macintosh, Sun dead keys)
-=======
-  mac             pt: Portuguese (Macintosh)
-  mac_nodeadkeys  pt: Portuguese (Macintosh, no dead keys)
->>>>>>> e2aa5677
   nativo          pt: Portuguese (Nativo)
   nativo-us       pt: Portuguese (Nativo for US keyboards)
   nativo-epo      pt: Esperanto (Portugal, Nativo)
   std             ro: Romanian (standard)
-<<<<<<< HEAD
-  std_cedilla     ro: Romanian (standard cedilla)
-=======
->>>>>>> e2aa5677
   winkeys         ro: Romanian (Windows)
   phonetic        ru: Russian (phonetic)
   phonetic_winkeys ru: Russian (phonetic, Windows)
@@ -720,10 +659,6 @@
   nodeadkeys      es: Spanish (no dead keys)
   winkeys         es: Spanish (Windows)
   deadtilde       es: Spanish (dead tilde)
-<<<<<<< HEAD
-  sundeadkeys     es: Spanish (Sun dead keys)
-=======
->>>>>>> e2aa5677
   dvorak          es: Spanish (Dvorak)
   ast             es: Asturian (Spain, with bottom-dot H and L)
   cat             es: Catalan (Spain, with middle-dot L)
@@ -740,15 +675,8 @@
   swl             se: Swedish Sign Language
   legacy          ch: German (Switzerland, legacy)
   de_nodeadkeys   ch: German (Switzerland, no dead keys)
-<<<<<<< HEAD
-  de_sundeadkeys  ch: German (Switzerland, Sun dead keys)
   fr              ch: French (Switzerland)
   fr_nodeadkeys   ch: French (Switzerland, no dead keys)
-  fr_sundeadkeys  ch: French (Switzerland, Sun dead keys)
-=======
-  fr              ch: French (Switzerland)
-  fr_nodeadkeys   ch: French (Switzerland, no dead keys)
->>>>>>> e2aa5677
   fr_mac          ch: French (Switzerland, Macintosh)
   de_mac          ch: German (Switzerland, Macintosh)
   syc             sy: Syriac
@@ -764,10 +692,6 @@
   pat             th: Thai (Pattachote)
   f               tr: Turkish (F)
   alt             tr: Turkish (Alt-Q)
-<<<<<<< HEAD
-  sundeadkeys     tr: Turkish (Sun dead keys)
-=======
->>>>>>> e2aa5677
   ku              tr: Kurdish (Turkey, Latin Q)
   ku_f            tr: Kurdish (Turkey, F)
   ku_alt          tr: Kurdish (Turkey, Latin Alt-Q)
@@ -1002,10 +926,7 @@
   lv5                  Key to choose 5th level
   lv5:lsgt_switch      The "&lt; &gt;" key chooses 5th level
   lv5:ralt_switch      Right Alt chooses 5th level
-<<<<<<< HEAD
-=======
   lv5:menu_switch      Menu chooses 5th level
->>>>>>> e2aa5677
   lv5:lsgt_switch_lock The "&lt; &gt;" key chooses 5th level and acts as a one-time lock if pressed with another 5th level chooser
   lv5:ralt_switch_lock Right Alt chooses 5th level and acts as a one-time lock if pressed with another 5th level chooser
   lv5:lwin_switch_lock Left Win chooses 5th level and acts as a one-time lock if pressed with another 5th level chooser
@@ -1013,10 +934,7 @@
   lv5:lsgt_switch_lock_cancel The "&lt; &gt;" key chooses 5th level and acts as a one-time lock if pressed with another 5th level chooser
   lv5:lsgt_switch      The "&lt; &gt;" key chooses 5th level
   lv5:ralt_switch      Right Alt chooses 5th level
-<<<<<<< HEAD
-=======
   lv5:menu_switch      Menu chooses 5th level
->>>>>>> e2aa5677
   lv5:lsgt_switch_lock The "&lt; &gt;" key chooses 5th level and acts as a one-time lock if pressed with another 5th level chooser
   lv5:ralt_switch_lock Right Alt chooses 5th level and acts as a one-time lock if pressed with another 5th level chooser
   lv5:lwin_switch_lock Left Win chooses 5th level and acts as a one-time lock if pressed with another 5th level chooser
