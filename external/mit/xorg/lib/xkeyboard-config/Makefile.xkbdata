<<<<<<< HEAD
#	$NetBSD: Makefile.xkbdata,v 1.3 2017/02/13 06:11:01 snj Exp $
=======
#	$NetBSD: Makefile.xkbdata,v 1.4 2018/06/01 01:21:02 christos Exp $
>>>>>>> b2b84690

XKBDISTDIR=	${X11SRCDIR.xkeyboard-config}/${XKBNAME}

.PATH:		${XKBDISTDIR}

<<<<<<< HEAD
=======
.SUFFIXES: .in

.in:
	${TOOL_SED} -e 's,<_,<,g' -e 's,</_,</,g' < ${.ALLSRC} > ${.TARGET}


>>>>>>> b2b84690
FILESDIR=	${X11LIBDIR}/xkb/${XKBNAME}<|MERGE_RESOLUTION|>--- conflicted
+++ resolved
@@ -1,20 +1,13 @@
-<<<<<<< HEAD
-#	$NetBSD: Makefile.xkbdata,v 1.3 2017/02/13 06:11:01 snj Exp $
-=======
 #	$NetBSD: Makefile.xkbdata,v 1.4 2018/06/01 01:21:02 christos Exp $
->>>>>>> b2b84690
 
 XKBDISTDIR=	${X11SRCDIR.xkeyboard-config}/${XKBNAME}
 
 .PATH:		${XKBDISTDIR}
 
-<<<<<<< HEAD
-=======
 .SUFFIXES: .in
 
 .in:
 	${TOOL_SED} -e 's,<_,<,g' -e 's,</_,</,g' < ${.ALLSRC} > ${.TARGET}
 
 
->>>>>>> b2b84690
 FILESDIR=	${X11LIBDIR}/xkb/${XKBNAME}