<<<<<<< HEAD
#	$NetBSD: Makefile,v 1.36 2020/09/15 05:14:19 mrg Exp $
=======
#	$NetBSD: Makefile,v 1.38 2021/04/26 21:32:49 christos Exp $
>>>>>>> e2aa5677

NOLINT=	1	# defined

.include <bsd.own.mk>

LIB=		pixman-1

DIST=	${X11SRCDIR.pixman}/pixman
.PATH:	${DIST}

SRCS=					\
	pixman.c			\
	pixman-access.c			\
	pixman-access-accessors.c	\
	pixman-bits-image.c		\
	pixman-combine32.c		\
	pixman-combine-float.c		\
	pixman-conical-gradient.c	\
	pixman-edge.c			\
	pixman-edge-accessors.c		\
	pixman-fast-path.c		\
	pixman-filter.c			\
	pixman-glyph.c			\
	pixman-general.c		\
	pixman-gradient-walker.c	\
	pixman-image.c			\
	pixman-implementation.c		\
	pixman-linear-gradient.c	\
	pixman-matrix.c			\
	pixman-noop.c			\
	pixman-radial-gradient.c	\
	pixman-region16.c		\
	pixman-region32.c		\
	pixman-solid-fill.c		\
	pixman-timer.c			\
	pixman-trap.c			\
	pixman-utils.c

SRCS+=					\
	pixman-x86.c			\
	pixman-mips.c			\
	pixman-arm.c			\
	pixman-ppc.c

# XXX

# missing: HAVE_GCC_VECTOR_EXTENSIONS

.if ${MACHINE_ARCH} == "i386" || ${MACHINE_ARCH} == "x86_64"
. if ${MACHINE_ARCH} == "i386"
SRCS+= pixman-mmx.c
COPTS.pixman-mmx.c=	-mmmx -fvisibility=hidden
.  if defined(HAVE_LLVM)
COPTS.pixman-mmx.c+=	-Wno-error=attributes
.  endif
CPPFLAGS+=		-DUSE_X86_MMX
MKDEPFLAGS+=		-mmmx
. endif
SRCS+=	pixman-sse2.c pixman-ssse3.c
COPTS.pixman-sse2.c=	-msse2 -fvisibility=hidden
COPTS.pixman-ssse3.c=	-msse3 -mssse3 -fvisibility=hidden
CPPFLAGS+=		-DUSE_SSE2 -DUSE_SSSE3
MKDEPFLAGS+=		-msse2 -msse3 -mssse3 -fvisibility=hidden
.endif

.if ${MACHINE_ARCH} == "powerpc"
SRCS+=	pixman-vmx.c
COPTS.pixman-vmx.c=	-maltivec
CPPFLAGS+=		-DUSE_VMX
MKDEPFLAGS+=		-maltivec
.endif

.if !empty(MACHINE_ARCH:Mearm*)
# ARM SIMD
SRCS+=		pixman-arm-simd.c 		\
		pixman-arm-simd-asm.S		\
		pixman-arm-simd-asm-scaled.S
CPPFLAGS+=	-DUSE_ARM_SIMD
# ARM NEON
SRCS+=		pixman-arm-neon.c		\
		pixman-arm-neon-asm.S		\
		pixman-arm-neon-asm-bilinear.S
CPPFLAGS+=	-DUSE_ARM_NEON

AFLAGS+=	${${ACTIVE_CC} == "clang" :? -fno-integrated-as :}
# ARM iwMMX
#SRCS+=		pixman-mmx.c
#COPTS.pixman-mmx.c=	-mcpu=iwmmxt
#CPPFLAGS+=	-DUSE_ARM_IWMMXT
.endif

.if !empty(MACHINE_ARCH:Mmips*64el) && empty(COPTS:M-march=*)
# Loongson MMI
SRCS+=		pixman-mmx.c
CPPFLAGS+=	-DUSE_LOONGSON_MMI
# SIMD instructions use floatpoint registers so we need to enable their use
COPTS.pixman-mmx.c=	-march=loongson2f -mhard-float -Wa,-mhard-float
.endif

.if ${MACHINE_CPU} == "sh3"
# XXX pixman-fast-path.c:1204:1: internal compiler error: Segmentation fault
COPTS.pixman-fast-path.c+=	-O1
.endif

INCS=	pixman.h pixman-version.h
INCSDIR=${X11INCDIR}/pixman-1

CPPFLAGS+=	-DHAVE_CONFIG_H \
		-I${X11SRCDIR.pixman}/../include \
		-I${X11SRCDIR.pixman}/../combine \
		-I${X11SRCDIR.pixman}/pixman

# With pixman 0.28.3, HAVE_PTHREAD_SETSPECIFIC is much faster than TLS
CPPFLAGS+=	-DHAVE_PTHREAD_SETSPECIFIC
#CPPFLAGS+=	-DTLS=__thread

LIBDPLIBS=	m	${.CURDIR}/../../../../../lib/libm

PKGCONFIG=	pixman-1
PKGDIST=	pixman

.include <bsd.x11.mk>
.include <bsd.lib.mk><|MERGE_RESOLUTION|>--- conflicted
+++ resolved
@@ -1,8 +1,4 @@
-<<<<<<< HEAD
-#	$NetBSD: Makefile,v 1.36 2020/09/15 05:14:19 mrg Exp $
-=======
 #	$NetBSD: Makefile,v 1.38 2021/04/26 21:32:49 christos Exp $
->>>>>>> e2aa5677
 
 NOLINT=	1	# defined
 
