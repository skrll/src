<<<<<<< HEAD
#	$NetBSD: libmesa.mk,v 1.13 2020/10/31 13:28:22 nia Exp $
=======
#	$NetBSD: libmesa.mk,v 1.14 2021/04/12 03:57:06 mrg Exp $
>>>>>>> e2aa5677
#
# Consumer of this Makefile should set MESA_SRC_MODULES.

CPPFLAGS.ac_surface.c+=	${${ACTIVE_CC} == "clang":? -Wno-error=enum-conversion :}

# The source file lists derived from src/mesa/Makefile.sources.
# Please keep the organization in line with those files.

# Main sources
PATHS.main=	mesa/main ../../src/mesa/main ../../src/mapi/glapi
INCLUDES.main=	glsl mesa/main ../../src/compiler/nir
SRCS.main= \
	accum.c \
	api_arrayelt.c \
	api_loopback.c \
	api_exec.c \
	arbprogram.c \
	arrayobj.c \
	atifragshader.c \
	attrib.c \
	barrier.c \
	bbox.c \
	blend.c \
	blit.c \
	bufferobj.c \
	buffers.c \
	clear.c \
	clip.c \
	colortab.c \
	compute.c \
	condrender.c \
	conservativeraster.c \
	context.c \
	convolve.c \
	copyimage.c \
	cpuinfo.c \
	MESAdebug.c \
	debug_output.c \
	depth.c \
	dlist.c \
	draw.c \
	drawpix.c \
	drawtex.c \
	draw_validate.c \
	enable.c \
	enums.c \
	errors.c \
	MESAeval.c \
	execmem.c \
	extensions.c \
	extensions_table.c \
	externalobjects.c \
	fbobject.c \
	feedback.c \
	ff_fragment_shader.cpp \
	ffvertex_prog.c \
	fog.c \
	format_fallback.c \
	format_pack.c \
	format_unpack.c \
	format_utils.c \
	formatquery.c \
	formats.c \
	framebuffer.c \
	get.c \
	genmipmap.c \
	getstring.c \
	glformats.c \
	glspirv.c \
	glthread.c \
	hash.c \
	hint.c \
	histogram.c \
	image.c \
	imports.c \
	light.c \
	lines.c \
	marshal.c \
	marshal_generated.c \
	matrix.c \
	mipmap.c \
	mm.c \
	multisample.c \
	objectlabel.c \
	objectpurge.c \
	pack.c \
	pbo.c \
	performance_monitor.c \
	performance_query.c \
	pipelineobj.c \
	MESApixel.c \
	MESApixelstore.c \
	pixeltransfer.c \
	points.c \
	polygon.c \
	program_binary.c \
	program_resource.c \
	querymatrix.c \
	queryobj.c \
	rastpos.c \
	readpix.c \
	remap.c \
	renderbuffer.c \
	robustness.c \
	samplerobj.c \
	scissor.c \
	shaderapi.c \
	shaderimage.c \
	shaderobj.c \
	shader_query.cpp \
	shared.c \
	state.c \
	stencil.c \
	syncobj.c \
	texcompress.c \
	texcompress_astc.cpp \
	texcompress_bptc.c \
	texcompress_cpal.c \
	texcompress_etc.c \
	texcompress_fxt1.c \
	texcompress_rgtc.c \
	texcompress_s3tc.c \
	texenv.c \
	texformat.c \
	texgen.c \
	texgetimage.c \
	teximage.c \
	texobj.c \
	texparam.c \
	texstate.c \
	texstorage.c \
	texstore.c \
	texturebindless.c \
	textureview.c \
	transformfeedback.c \
	uniform_query.cpp \
	uniforms.c \
	varray.c \
	vdpau.c \
	version.c \
	viewport.c \
	vtxfmt.c \
	es1_conversion.c

# AMD common code
PATHS.amd=	amd/common amd/addrlib/src amd/addrlib/src/core \
		amd/addrlib/src/gfx9 amd/addrlib/src/r800
INCLUDES.amd=	amd amd/common ../../src/amd/common \
		amd/addrlib amd/addrlib/inc \
		amd/addrlib/src amd/addrlib/src/core \
		amd/addrlib/src/r800 \
		amd/addrlib/src/chip/r800 \
		amd/addrlib/src/gfx9 \
		amd/addrlib/src/chip/gfx9

SRCS.amd+= \
	addrinterface.cpp \
	addrelemlib.cpp \
	addrlib.cpp \
	addrlib1.cpp \
	addrlib2.cpp \
	addrobject.cpp \
	coord.cpp \
	gfx9addrlib.cpp \
	ciaddrlib.cpp \
	egbaddrlib.cpp \
	siaddrlib.cpp \
	ac_binary.c \
	ac_llvm_build.c \
	ac_llvm_helper.cpp \
	ac_llvm_util.c \
	ac_shader_util.c \
	ac_nir_to_llvm.c \
	ac_gpu_info.c \
	ac_surface.c \
	ac_debug.c

# XXX  avoid source name clashes with glx
.PATH:		${X11SRCDIR.Mesa}/src/mesa/main
BUILDSYMLINKS+=	${X11SRCDIR.Mesa}/src/mesa/main/pixel.c MESApixel.c \
		${X11SRCDIR.Mesa}/src/mesa/main/pixelstore.c MESApixelstore.c \
		${X11SRCDIR.Mesa}/src/mesa/main/eval.c MESAeval.c \
		${X11SRCDIR.Mesa}/src/mesa/main/debug.c MESAdebug.c

# Math sources
PATHS.math=	mesa/math
SRCS.math= \
	m_debug_clip.c \
	m_debug_norm.c \
	m_debug_xform.c \
	m_eval.c \
	m_matrix.c \
	m_translate.c \
	m_vector.c

PATHS.math_xform=	mesa/math
SRCS.math_xform= \
	m_xform.c


# VBO sources
PATHS.vbo=	mesa/vbo
INCLUDES.vbo=	gallium/auxiliary
SRCS.vbo= \
	vbo_context.c \
	vbo_exec_api.c \
	vbo_exec.c \
	vbo_exec_draw.c \
	vbo_exec_eval.c \
	vbo_minmax_index.c \
	vbo_noop.c \
	vbo_primitive_restart.c \
	vbo_save_api.c \
	vbo_save.c \
	vbo_save_draw.c \
	vbo_save_loopback.c

# TNL sources
PATHS.tnl=	mesa/tnl
SRCS.tnl= \
	t_context.c \
	t_draw.c \
	t_pipeline.c \
	t_rebase.c \
	t_split.c \
	t_split_copy.c \
	t_split_inplace.c \
	t_vb_fog.c \
	t_vb_light.c \
	t_vb_normals.c \
	t_vb_points.c \
	t_vb_program.c \
	t_vb_render.c \
	t_vb_texgen.c \
	t_vb_texmat.c \
	t_vb_vertex.c \
	t_vertex.c \
	t_vertex_generic.c \
	t_vertex_sse.c \
	t_vp_build.c

# Software raster sources
PATHS.swrast=		mesa/swrast
INCLUDES.swrast=	mesa/main
SRCS.swrast= \
	s_aaline.c \
	s_aatriangle.c \
	s_alpha.c \
	s_atifragshader.c \
	s_bitmap.c \
	s_blend.c \
	s_blit.c \
	s_clear.c \
	s_context.c \
	s_copypix.c \
	s_depth.c \
	s_drawpix.c \
	s_feedback.c \
	s_fog.c \
	s_fragprog.c \
	s_lines.c \
	s_logic.c \
	s_masking.c \
	s_points.c \
	s_renderbuffer.c \
	s_span.c \
	s_stencil.c \
	s_texcombine.c \
	s_texfetch.c \
	s_texfilter.c \
	s_texrender.c \
	s_texture.c \
	s_triangle.c \
	s_zoom.c

# swrast_setup
PATHS.ss=	mesa/swrast_setup
SRCS.ss= \
	ss_context.c \
	ss_triangle.c 


# Common driver sources
PATHS.common=	mesa/drivers/common
SRCS.common= \
	driverfuncs.c   \
	meta_blit.c     \
	meta_generate_mipmap.c  \
	meta.c

# ASM C driver sources
PATHS.asm_c=	mesa/x86 mesa/x86/rtasm mesa/sparc mesa/x86-64
SRCS.asm_c= \
	common_x86.c \
	x86_xform.c \
	3dnow.c \
	sse.c \
	x86sse.c \
	sparc.c \
	x86-64.c

# ASM assembler driver sources
PATHS.asm_s=	mesa/x86 mesa/x86/rtasm mesa/sparc mesa/x86-64
.if ${MACHINE} == "amd64"
SRCS.asm_s= \
	xform4.S
CPPFLAGS+=	-I${X11SRCDIR.Mesa}/../src/mesa
.elif ${MACHINE} == "sparc" || ${MACHINE} == "sparc64"
SRCS.asm_s= \
	sparc_clip.S \
	norm.S \
	xform.S
.elif ${MACHINE} == "i386"
SRCS.asm_s= \
	common_x86_asm.S \
	x86_xform2.S \
	x86_xform3.S \
	x86_xform4.S \
	x86_cliptest.S \
	mmx_blend.S \
	3dnow_xform1.S \
	3dnow_xform2.S \
	3dnow_xform3.S \
	3dnow_xform4.S \
	sse_xform1.S \
	sse_xform2.S \
	sse_xform3.S \
	sse_xform4.S \
	sse_normal.S \
	read_rgba_span_x86.S \
	streaming-load-memcpy.c \
	sse_minmax.c
CPPFLAGS+=	-I${X11SRCDIR.Mesa}/../src/mesa
.endif

.if ${MACHINE} == "amd64" || ${MACHINE} == "i386"
SRCS.asm_s+= \
	streaming-load-memcpy.c \
	sse_minmax.c
COPTS.sse_minmax.c+= -msse4.1
.endif

# State tracker sources
PATHS.state_tracker=	mesa/state_tracker
INCLUDES.state_tracker=	glsl mesa/main
SRCS.state_tracker= \
	st_atifs_to_tgsi.c \
	st_atom.c \
	st_atom_array.c \
	st_atom_atomicbuf.c \
	st_atom_blend.c \
	st_atom_clip.c \
	st_atom_constbuf.c \
	st_atom_depth.c \
	st_atom_framebuffer.c \
	st_atom_image.c \
	st_atom_msaa.c \
	st_atom_pixeltransfer.c \
	st_atom_rasterizer.c \
	st_atom_sampler.c \
	st_atom_scissor.c \
	st_atom_shader.c \
	st_atom_stipple.c \
	st_atom_storagebuf.c \
	st_atom_tess.c \
	st_atom_texture.c \
	st_atom_viewport.c \
	st_cb_bitmap.c \
	st_cb_bitmap_shader.c \
	st_cb_blit.c \
	st_cb_bufferobjects.c \
	st_cb_clear.c \
	st_cb_compute.c \
	st_cb_condrender.c \
	st_cb_copyimage.c \
	st_cb_drawpixels.c \
	st_cb_drawpixels_shader.c \
	st_cb_drawtex.c \
	st_cb_eglimage.c \
	st_cb_fbo.c \
	st_cb_feedback.c \
	st_cb_flush.c \
	st_cb_memoryobjects.c \
	st_cb_msaa.c \
	st_cb_perfmon.c \
	st_cb_program.c \
	st_cb_queryobj.c \
	st_cb_rasterpos.c \
	st_cb_readpixels.c \
	st_cb_semaphoreobjects.c \
	st_cb_strings.c \
	st_cb_syncobj.c \
	st_cb_texture.c \
	st_cb_texturebarrier.c \
	st_cb_viewport.c \
	st_cb_xformfb.c \
	st_context.c \
	st_copytex.c \
	st_debug.c \
	st_draw.c \
	st_draw_feedback.c \
	st_extensions.c \
	st_format.c \
	st_gen_mipmap.c \
	st_glsl_to_ir.cpp \
	st_glsl_to_nir.cpp \
	st_glsl_to_tgsi.cpp \
	st_glsl_to_tgsi_array_merge.cpp \
	st_glsl_to_tgsi_private.cpp \
	st_glsl_to_tgsi_temprename.cpp \
	st_glsl_types.cpp \
	st_manager.c \
	st_mesa_to_tgsi.c \
	st_nir_builtins.c \
	st_nir_lower_builtin.c \
	st_nir_lower_tex_src_plane.c \
	st_pbo.c \
	st_program.c \
	st_sampler_view.c \
	st_scissor.c \
	st_shader_cache.c \
	st_texture.c \
	st_tgsi_lower_yuv.c

# Program sources
PATHS.program=	mesa/program ../../src/mesa/program
INCLUDES.program=	glsl
SRCS.program= \
	arbprogparse.c \
	ir_to_mesa.cpp \
	prog_cache.c \
	prog_execute.c \
	prog_instruction.c \
	prog_noise.c \
	prog_opt_constant_fold.c \
	prog_optimize.c \
	prog_parameter.c \
	prog_parameter_layout.c \
	prog_print.c \
	prog_statevars.c \
	prog_to_nir.c \
	program.c \
	programopt.c \
	program_parse.tab.c \
	program_parse_extra.c \
	symbol_table.c \
	program_lexer.l

# Generated
#.PATH:	${X11SRCDIR.Mesa}/../src/mesa/program
#SRCS.program+= \
#	lex.yy.c


# Run throught all the modules and setup the SRCS and CPPFLAGS etc.
.for _mod_ in ${MESA_SRC_MODULES}

SRCS+=	${SRCS.${_mod_}}

. for _path_ in ${PATHS.${_mod_}}
.PATH:	${X11SRCDIR.Mesa}/src/${_path_}
. endfor

. for _path_ in ${INCLUDES.${_mod_}}
.  for _s in ${SRCS.${_mod_}}
CPPFLAGS.${_s}+=	-I${X11SRCDIR.Mesa}/src/${_path_}
.  endfor
. endfor

.endfor

CPPFLAGS+=	-I${X11SRCDIR.Mesa}/include
CPPFLAGS+=	-I${X11SRCDIR.Mesa}/src
CPPFLAGS+=	-I${X11SRCDIR.Mesa}/src/mesa
CPPFLAGS+=	-I${X11SRCDIR.Mesa}/src/mapi
CPPFLAGS+=	-I${X11SRCDIR.Mesa}/src/gallium/include
CPPFLAGS+=	-I${X11SRCDIR.Mesa}/../src/mapi/glapi
CPPFLAGS+=	-I${X11SRCDIR.Mesa}/../src/mesa
CPPFLAGS+=	-I${X11SRCDIR.Mesa}/../src/mesa/main
CPPFLAGS+=	-I${X11SRCDIR.Mesa}/src/mesa/drivers/dri/common

CPPFLAGS+=	\
	-DPACKAGE_NAME=\"Mesa\" \
	-DPACKAGE_TARNAME=\"mesa\" \
	-DPACKAGE_VERSION=\"${MESA_VER}\" \
	-DPACKAGE_STRING=\"Mesa\ ${MESA_VER}\" \
	-DVERSION=\"${MESA_VER}\" \
	-DPACKAGE_BUGREPORT=\"https://bugs.freedesktop.org/enter_bug.cgi\?product=Mesa\" \
	-DPACKAGE_URL=\"\" \
	-DPACKAGE=\"mesa\" \

CPPFLAGS+=	\
	-DHAVE_STDLIB_H=1 -DHAVE_STRING_H=1 -DHAVE_MEMORY_H=1 \
	-DHAVE_STRINGS_H=1 -DHAVE_INTTYPES_H=1 -DHAVE_STDINT_H=1 \
	-DHAVE_UNISTD_H=1 -DHAVE_DLFCN_H=1 \
	-DHAVE___BUILTIN_BSWAP32=1 -DHAVE___BUILTIN_BSWAP64=1 \
	-DHAVE___BUILTIN_CLZ=1 -DHAVE___BUILTIN_CLZLL=1 \
	-DHAVE___BUILTIN_CTZ=1 -DHAVE___BUILTIN_EXPECT=1 \
	-DHAVE___BUILTIN_FFS=1 -DHAVE___BUILTIN_FFSLL=1 \
	-DHAVE___BUILTIN_POPCOUNT=1 -DHAVE___BUILTIN_POPCOUNTLL=1 \
	-DHAVE___BUILTIN_UNREACHABLE=1 -DHAVE_FUNC_ATTRIBUTE_CONST=1 \
	-DHAVE_FUNC_ATTRIBUTE_FLATTEN=1 -DHAVE_FUNC_ATTRIBUTE_FORMAT=1 \
	-DHAVE_FUNC_ATTRIBUTE_MALLOC=1 -DHAVE_FUNC_ATTRIBUTE_PACKED=1 \
	-DHAVE_FUNC_ATTRIBUTE_PURE=1 -DHAVE_FUNC_ATTRIBUTE_RETURNS_NONNULL=1 \
	-DHAVE_FUNC_ATTRIBUTE_UNUSED=1 -DHAVE_FUNC_ATTRIBUTE_VISIBILITY=1 \
	-DHAVE_FUNC_ATTRIBUTE_WARN_UNUSED_RESULT=1 \
	-DHAVE_FUNC_ATTRIBUTE_WEAK=1 -DHAVE_FUNC_ATTRIBUTE_ALIAS=1 \
	-DHAVE_FUNC_ATTRIBUTE_NORETURN=1 -DHAVE_ENDIAN_H=1 -DHAVE_DLADDR=1 \
	-DHAVE_CLOCK_GETTIME=1 -DHAVE_PTHREAD_PRIO_INHERIT=1 \
	-DHAVE_PTHREAD=1 \
	-D__STDC_CONSTANT_MACROS \
	-D__STDC_FORMAT_MACROS \
	-D__STDC_LIMIT_MACROS \
	-DUSE_GCC_ATOMIC_BUILTINS \
	-DNDEBUG \
	-DHAVE_SYS_SYSCTL_H \
	-DHAVE_DLFCN_H \
	-DHAVE_STRTOF \
	-DHAVE_MKOSTEMP \
	-DHAVE_TIMESPEC_GET \
	-DHAVE_STRTOD_L \
	-DHAVE_DL_ITERATE_PHDR \
	-DHAVE_POSIX_MEMALIGN \
	-DHAVE_ZLIB \
	-DHAVE_LIBDRM -DGLX_USE_DRM \
	-DGLX_INDIRECT_RENDERING \
	-DGLX_DIRECT_RENDERING \
	-DGLX_USE_TLS \
	-DHAVE_X11_PLATFORM \
	-DHAVE_DRM_PLATFORM \
	-DENABLE_SHADER_CACHE \
	-DHAVE_MINCORE

.if ${MKLLVMRT} != "no"
LLVM_VERSION!=		cd ${NETBSDSRCDIR}/external/apache2/llvm && ${MAKE} -V LLVM_VERSION
HAVE_LLVM_VERSION!=	expr ${LLVM_VERSION:R:R} \* 256 + ${LLVM_VERSION:R:E} \* 16
CPPFLAGS+=	\
	-DHAVE_LLVM=${HAVE_LLVM_VERSION}
CXXFLAGS+=	-fno-rtti
.endif

.include "../asm.mk"

CPPFLAGS+=	\
	-DHAVE_LIBDRM -DGLX_USE_DRM -DGLX_INDIRECT_RENDERING -DGLX_DIRECT_RENDERING -DHAVE_ALIAS -DMESA_EGL_NO_X11_HEADERS

CPPFLAGS+=	\
	-DYYTEXT_POINTER=1

CFLAGS+=	-fvisibility=hidden -fno-strict-aliasing -fno-builtin-memcmp -fcommon

.include "libGL/mesa-ver.mk"<|MERGE_RESOLUTION|>--- conflicted
+++ resolved
@@ -1,8 +1,4 @@
-<<<<<<< HEAD
-#	$NetBSD: libmesa.mk,v 1.13 2020/10/31 13:28:22 nia Exp $
-=======
 #	$NetBSD: libmesa.mk,v 1.14 2021/04/12 03:57:06 mrg Exp $
->>>>>>> e2aa5677
 #
 # Consumer of this Makefile should set MESA_SRC_MODULES.
 
