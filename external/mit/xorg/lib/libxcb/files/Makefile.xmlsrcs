--- conflicted
+++ resolved
@@ -1,8 +1,4 @@
-<<<<<<< HEAD
-#	$NetBSD: Makefile.xmlsrcs,v 1.5 2017/03/05 09:27:53 mrg Exp $
-=======
 #	$NetBSD: Makefile.xmlsrcs,v 1.6 2018/06/07 18:16:55 rjs Exp $
->>>>>>> b2b84690
 
 # list of the libxcb xml-generated .c files.
 
@@ -13,10 +9,7 @@
 	dpms.c \
 	dri2.c \
 	dri3.c \
-<<<<<<< HEAD
-=======
 	ge.c \
->>>>>>> b2b84690
 	glx.c \
 	present.c \
 	randr.c \
