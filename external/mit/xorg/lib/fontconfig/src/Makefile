<<<<<<< HEAD
#	$NetBSD: Makefile,v 1.20 2017/08/29 09:02:10 mrg Exp $
=======
#	$NetBSD: Makefile,v 1.21 2018/05/09 08:15:09 mrg Exp $
>>>>>>> b2b84690

.include <bsd.own.mk>

LIB=	fontconfig

.PATH:	${X11SRCDIR.${LIB}}/src
SRCS=	fcatomic.c \
	fcblanks.c \
	fccache.c \
	fccfg.c \
	fccharset.c \
	fccompat.c \
	fcdbg.c \
	fcdefault.c \
	fcdir.c \
	fcformat.c \
	fcfreetype.c \
	fcfs.c \
	fcinit.c \
	fclang.c \
	fclist.c \
	fcmatch.c \
	fcmatrix.c \
	fcname.c \
	fcobjs.c \
	fcpat.c \
	fcrange.c \
	fcserialize.c \
	fcstat.c \
	fcstr.c \
	fcweight.c \
	fcxml.c \
	ftglue.c

.PATH:	${X11SRCDIR.${LIB}}/doc
MAN=	FcAtomicCreate.3 FcAtomicDeleteNew.3 FcAtomicDestroy.3 FcAtomicLock.3 \
	FcAtomicNewFile.3 FcAtomicOrigFile.3 FcAtomicReplaceOrig.3 \
	FcAtomicUnlock.3 FcBlanksAdd.3 FcBlanksCreate.3 FcBlanksDestroy.3 \
	FcBlanksIsMember.3 FcCacheCopySet.3 FcCacheDir.3 FcCacheNumFont.3 \
	FcCacheNumSubdir.3 FcCacheSubdir.3 FcCharSetAddChar.3 FcCharSetCopy.3 \
	FcCharSetCount.3 FcCharSetCoverage.3 FcCharSetCreate.3 \
	FcCharSetDestroy.3 FcCharSetEqual.3 FcCharSetFirstPage.3 \
	FcCharSetHasChar.3 FcCharSetIntersect.3 FcCharSetIntersectCount.3 \
	FcCharSetIsSubset.3 FcCharSetNew.3 FcCharSetNextPage.3 \
	FcCharSetSubtract.3 FcCharSetSubtractCount.3 FcCharSetUnion.3 \
	FcConfigAppFontAddDir.3 FcConfigAppFontAddFile.3 \
	FcConfigAppFontClear.3 FcConfigBuildFonts.3 FcConfigCreate.3 \
	FcConfigDestroy.3 FcConfigEnableHome.3 FcConfigFilename.3 \
	FcConfigGetBlanks.3 FcConfigGetCache.3 FcConfigGetCacheDirs.3 \
	FcConfigGetConfigDirs.3 FcConfigGetConfigFiles.3 FcConfigGetCurrent.3 \
	FcConfigGetFontDirs.3 FcConfigGetFonts.3 FcConfigGetRescanInterval.3 \
	FcConfigHome.3 FcConfigParseAndLoad.3 FcConfigSetCurrent.3 \
	FcConfigSetRescanInterval.3 FcConfigSubstitute.3 \
	FcConfigSubstituteWithPat.3 FcConfigUptoDate.3 FcDefaultSubstitute.3 \
	FcDirCacheLoad.3 FcDirCacheLoadFile.3 FcDirCacheRead.3 \
	FcDirCacheUnlink.3 FcDirCacheUnload.3 FcDirCacheValid.3 FcDirSave.3 \
	FcDirScan.3 FcFileIsDir.3 FcFileScan.3 FcFini.3 FcFontList.3 \
	FcFontMatch.3 FcFontRenderPrepare.3 FcFontSetAdd.3 FcFontSetCreate.3 \
	FcFontSetDestroy.3 FcFontSetList.3 FcFontSetMatch.3 FcFontSetPrint.3 \
	FcFontSetSort.3 FcFontSetSortDestroy.3 FcFontSort.3 \
	FcFreeTypeCharIndex.3 FcFreeTypeCharSet.3 \
	FcFreeTypeCharSetAndSpacing.3 FcFreeTypeQuery.3 \
	FcFreeTypeQueryFace.3 FcGetLangs.3 FcGetVersion.3 FcInit.3 \
	FcInitBringUptoDate.3 FcInitLoadConfig.3 FcInitLoadConfigAndFonts.3 \
	FcInitReinitialize.3 FcIsLower.3 FcIsUpper.3 FcLangGetCharSet.3 \
	FcLangSetAdd.3 FcLangSetCompare.3 FcLangSetContains.3 FcLangSetCopy.3 \
	FcLangSetCreate.3 FcLangSetDestroy.3 FcLangSetEqual.3 \
	FcLangSetHasLang.3 FcLangSetHash.3 FcMatrixCopy.3 FcMatrixEqual.3 \
	FcMatrixInit.3 FcMatrixMultiply.3 FcMatrixRotate.3 FcMatrixScale.3 \
	FcMatrixShear.3 FcNameConstant.3 FcNameGetConstant.3 \
	FcNameGetObjectType.3 FcNameParse.3 FcNameRegisterConstants.3 \
	FcNameRegisterObjectTypes.3 FcNameUnparse.3 \
	FcNameUnregisterConstants.3 FcNameUnregisterObjectTypes.3 \
	FcObjectSetAdd.3 FcObjectSetBuild.3 FcObjectSetCreate.3 \
	FcObjectSetDestroy.3 FcPatternAdd-Type.3 FcPatternAdd.3 \
	FcPatternAddWeak.3 FcPatternBuild.3 FcPatternCreate.3 FcPatternDel.3 \
	FcPatternDestroy.3 FcPatternDuplicate.3 FcPatternEqual.3 \
	FcPatternEqualSubset.3 FcPatternGet-Type.3 FcPatternGet.3 \
	FcPatternHash.3 FcPatternPrint.3 FcPatternReference.3 \
	FcPatternRemove.3 FcStrBasename.3 FcStrCmp.3 FcStrCmpIgnoreCase.3 \
	FcStrCopy.3 FcStrCopyFilename.3 FcStrDirname.3 FcStrDowncase.3 \
	FcStrFree.3 FcStrListCreate.3 FcStrListDone.3 FcStrListNext.3 \
	FcStrPlus.3 FcStrSetAdd.3 FcStrSetAddFilename.3 FcStrSetCreate.3 \
	FcStrSetDel.3 FcStrSetDestroy.3 FcStrSetEqual.3 FcStrSetMember.3 \
	FcStrStr.3 FcStrStrIgnoreCase.3 FcToLower.3 FcUcs4ToUtf8.3 \
	FcUtf16Len.3 FcUtf16ToUcs4.3 FcUtf8Len.3 FcUtf8ToUcs4.3 \
	FcValueDestroy.3 FcValueEqual.3 FcValuePrint.3 FcValueSave.3 \
	FcCacheCreateTagFile.3 FcCharSetDelChar.3 FcGetDefaultLangs.3 \
	FcLangSetDel.3 FcLangSetSubtract.3 FcLangSetUnion.3

MAN+=	fonts-conf.5

MLINKS= fonts-conf.5 fonts.conf.5

LIBDPLIBS=\
	expat		${NETBSDSRCDIR}/external/mit/expat/lib/libexpat \
	freetype	${.CURDIR}/../../freetype

# XXX FONTCONFIG_PATH was arbitrarily chosen
FONTCONFIG_PATH=/etc/fonts
CPPFLAGS+=	-DHAVE_CONFIG_H
CPPFLAGS+=	-DFONTCONFIG_PATH='"${FONTCONFIG_PATH}"' \
		-DFC_DEFAULT_FONTS='"${X11FONTDIR}"' \
		-DFC_CACHEDIR='"/var/cache/fontconfig"' \
		-DHAVE_FT_BITMAP_SIZE_Y_PPEM \
		-DHAVE_FT_GET_BDF_PROPERTY \
		-DHAVE_FT_GET_NEXT_CHAR \
		-DHAVE_FT_GET_PS_FONT_INFO \
		-DHAVE_FT_GET_X11_FONT_FORMAT \
		-DHAVE_FT_HAS_PS_GLYPH_NAMES \
		-DHAVE_EXPAT -DXFREE86_FT2 -DHAVE_INTTYPES_H \
		-DHAVE_STDINT_H -DHAVE_RANDOM

CPPFLAGS+=	${X11FLAGS.THREADLIB}
CPPFLAGS+=	-I${DESTDIR}${X11INCDIR}/freetype2 \
		-I${X11SRCDIR.freetype}/src \
		-I${X11SRCDIR.freetype}/include \
		-I${X11SRCDIR.freetype}/include/freetype \
		-I${X11SRCDIR.${LIB}}/../include \
		-I. \
		-I${X11SRCDIR.${LIB}}

.include "Makefile.fcarch"

CLEANFILES+= fcarch.h

PKGCONFIG=	fontconfig
PKGCONFIG_SED_FLAGS= \
	-e "s,@sysconfdir@,${X11ETCDIR},; \
	    s,@localstatedir@,/var,; \
	    s,@BASECONFIGDIR@,/etc/fonts,; \
	    s,@fc_cachedir@,${FONTCONFIG_PATH},"

# XXX
CPPFLAGS.fcxml.c=	-Wno-error

CWARNFLAGS.clang+=	-Wno-pointer-sign -Wno-switch

.if ${MACHINE_ARCH} == "sparc" || ${COMMON_MACHINE_ARCH:U} == "sparc"
COPTS.fccache.c+=	${${ACTIVE_CC} == "clang":? -Wa,-Av8plus  :}
COPTS.fccfg.c+=	${${ACTIVE_CC} == "clang":? -Wa,-Av8plus  :}
COPTS.fccharset.c+=	${${ACTIVE_CC} == "clang":? -Wa,-Av8plus  :}
COPTS.fcobjs.c+=	${${ACTIVE_CC} == "clang":? -Wa,-Av8plus  :}
COPTS.fcpat.c+=	${${ACTIVE_CC} == "clang":? -Wa,-Av8plus  :}
COPTS.fcstr.c+=	${${ACTIVE_CC} == "clang":? -Wa,-Av8plus  :}
.endif

.include <bsd.x11.mk>
.include <bsd.lib.mk><|MERGE_RESOLUTION|>--- conflicted
+++ resolved
@@ -1,8 +1,4 @@
-<<<<<<< HEAD
-#	$NetBSD: Makefile,v 1.20 2017/08/29 09:02:10 mrg Exp $
-=======
 #	$NetBSD: Makefile,v 1.21 2018/05/09 08:15:09 mrg Exp $
->>>>>>> b2b84690
 
 .include <bsd.own.mk>
 
