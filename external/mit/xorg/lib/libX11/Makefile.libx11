<<<<<<< HEAD
#	$NetBSD: Makefile.libx11,v 1.21 2020/09/16 10:02:22 nia Exp $
=======
#	$NetBSD: Makefile.libx11,v 1.22 2021/04/27 06:50:26 mrg Exp $
>>>>>>> e2aa5677

LIB=	X11
.PATH:	${X11SRCDIR.${LIB}}/src
.PATH:	${X11SRCDIR.${LIB}}/src/xkb
.PATH:	${X11SRCDIR.${LIB}}/src/xcms
.PATH:	${X11SRCDIR.${LIB}}/src/xlibi18n

SRCS=	\
	AllCells.c \
	AllowEv.c \
	AllPlanes.c \
	AutoRep.c \
	Backgnd.c \
	BdrWidth.c \
	Bell.c \
	Border.c \
	ChAccCon.c \
	ChActPGb.c \
	ChClMode.c \
	ChCmap.c \
	ChGC.c \
	ChKeyCon.c \
	ChkIfEv.c \
	ChkMaskEv.c \
	ChkTypEv.c \
	ChkTypWEv.c \
	ChkWinEv.c \
	ChPntCon.c \
	ChProp.c \
	ChSaveSet.c \
	ChWAttrs.c \
	ChWindow.c \
	CirWin.c \
	CirWinDn.c \
	CirWinUp.c \
	ClDisplay.c \
	ClearArea.c \
	Clear.c \
	ConfWind.c \
	Context.c \
	ConvSel.c \
	CopyArea.c \
	CopyCmap.c \
	CopyGC.c \
	CopyPlane.c \
	CrBFData.c \
	CrCmap.c \
	CrCursor.c \
	CrGC.c \
	CrGlCur.c \
	CrPFBData.c \
	CrPixmap.c \
	CrWindow.c \
	Cursor.c \
	DefCursor.c \
	DelProp.c \
	Depths.c \
	DestSubs.c \
	DestWind.c \
	DisName.c \
	DrArc.c \
	DrArcs.c \
	DrLine.c \
	DrLines.c \
	DrPoint.c \
	DrPoints.c \
	DrRect.c \
	DrRects.c \
	DrSegs.c \
	ErrDes.c \
	ErrHndlr.c \
	evtomask.c \
	EvToWire.c \
	FetchName.c \
	FillArc.c \
	FillArcs.c \
	FillPoly.c \
	FillRct.c \
	FillRcts.c \
	FilterEv.c \
	Flush.c \
	Font.c \
	FontInfo.c \
	FontNames.c \
	FreeCmap.c \
	FreeCols.c \
	FreeCurs.c \
	FreeEData.c \
	FreeEventData.c \
	FreeGC.c \
	FreePix.c \
	FSSaver.c \
	FSWrap.c \
	GCMisc.c \
	Geom.c \
	GetAtomNm.c \
	GetColor.c \
	GetDflt.c \
	GetEventData.c \
	GetFPath.c \
	GetFProp.c \
	GetGCVals.c \
	GetGeom.c \
	GetHColor.c \
	GetHints.c \
	GetIFocus.c \
	GetImage.c \
	GetKCnt.c \
	GetMoEv.c \
	GetNrmHint.c \
	GetPCnt.c \
	GetPntMap.c \
	GetProp.c \
	GetRGBCMap.c \
	GetSOwner.c \
	GetSSaver.c \
	GetStCmap.c \
	GetTxtProp.c \
	GetWAttrs.c \
	GetWMCMapW.c \
	GetWMProto.c \
	globals.c \
	GrButton.c \
	GrKeybd.c \
	GrKey.c \
	GrPointer.c \
	GrServer.c \
	Host.c \
	Iconify.c \
	IfEvent.c \
	imConv.c \
	ImText16.c \
	ImText.c \
	ImUtil.c \
	InitExt.c \
	InsCmap.c \
	IntAtom.c \
	KeyBind.c \
	KeysymStr.c \
	KillCl.c \
	LiHosts.c \
	LiICmaps.c \
	LiProps.c \
	ListExt.c \
	LoadFont.c \
	LockDis.c \
	locking.c \
	LookupCol.c \
	LowerWin.c \
	Macros.c \
	MapRaised.c \
	MapSubs.c \
	MapWindow.c \
	MaskEvent.c \
	Misc.c \
	ModMap.c \
	MoveWin.c \
	NextEvent.c \
	OCWrap.c \
	OMWrap.c \
	OpenDis.c \
	ParseCmd.c \
	ParseCol.c \
	ParseGeom.c \
	PeekEvent.c \
	PeekIfEv.c \
	Pending.c \
	PixFormats.c \
	PmapBgnd.c \
	PmapBord.c \
	PolyReg.c \
	PolyTxt16.c \
	PolyTxt.c \
	PropAlloc.c \
	PutBEvent.c \
	PutImage.c \
	Quarks.c \
	QuBest.c \
	QuColor.c \
	QuColors.c \
	QuCurShp.c \
	QuExt.c \
	QuKeybd.c \
	QuPntr.c \
	QuStipShp.c \
	QuTextE16.c \
	QuTextExt.c \
	QuTileShp.c \
	QuTree.c \
	RaiseWin.c \
	RdBitF.c \
	RecolorC.c \
	ReconfWin.c \
	ReconfWM.c \
	Region.c \
	RegstFlt.c \
	RepWindow.c \
	RestackWs.c \
	RotProp.c \
	ScrResStr.c \
	SelInput.c \
	SendEvent.c \
	SetBack.c \
	SetClMask.c \
	SetClOrig.c \
	SetCRects.c \
	SetDashes.c \
	SetFont.c \
	SetFore.c \
	SetFPath.c \
	SetFunc.c \
	SetHints.c \
	SetIFocus.c \
	SetLocale.c \
	SetLStyle.c \
	SetNrmHint.c \
	SetPMask.c \
	SetPntMap.c \
	SetRGBCMap.c \
	SetSOwner.c \
	SetSSaver.c \
	SetState.c \
	SetStCmap.c \
	SetStip.c \
	SetTile.c \
	SetTSOrig.c \
	SetTxtProp.c \
	SetWMCMapW.c \
	SetWMProto.c \
	StBytes.c \
	StColor.c \
	StColors.c \
	StName.c \
	StNColor.c \
	StrKeysym.c \
	StrToText.c \
	Sync.c \
	Synchro.c \
	Text16.c \
	Text.c \
	TextExt16.c \
	TextExt.c \
	TextToStr.c \
	TrCoords.c \
	UndefCurs.c \
	UngrabBut.c \
	UngrabKbd.c \
	UngrabKey.c \
	UngrabPtr.c \
	UngrabSvr.c \
	UninsCmap.c \
	UnldFont.c \
	UnmapSubs.c \
	UnmapWin.c \
	VisUtil.c \
	WarpPtr.c \
	Window.c \
	WinEvent.c \
	Withdraw.c \
	WMGeom.c \
	WMProps.c \
	WrBitF.c \
	XlibAsync.c \
	XlibInt.c \
	Xrm.c

# We have own pthread stubs in src/lib/libc/thread-stub. See PR/50386.
#SRCS+=	\
#	UIThrStubs.c 

SRCS+=	\
	AddDIC.c \
	AddSF.c \
	CCC.c \
	CvColW.c \
	CvCols.c \
	HVC.c \
	HVCGcC.c \
	HVCGcV.c \
	HVCGcVC.c \
	HVCMnV.c \
	HVCMxC.c \
	HVCMxV.c \
	HVCMxVC.c \
	HVCMxVs.c \
	HVCWpAj.c \
	IdOfPr.c \
	LRGB.c \
	Lab.c \
	LabGcC.c \
	LabGcL.c \
	LabGcLC.c \
	LabMnL.c \
	LabMxC.c \
	LabMxL.c \
	LabMxLC.c \
	LabWpAj.c \
	Luv.c \
	LuvGcC.c \
	LuvGcL.c \
	LuvGcLC.c \
	LuvMnL.c \
	LuvMxC.c \
	LuvMxL.c \
	LuvMxLC.c \
	LuvWpAj.c \
	OfCCC.c \
	PrOfId.c \
	QBlack.c \
	QBlue.c \
	QGreen.c \
	QRed.c \
	QWhite.c \
	QuCol.c \
	QuCols.c \
	SetCCC.c \
	SetGetCols.c \
	StCol.c \
	StCols.c \
	UNDEFINED.c \
	XRGB.c \
	XYZ.c \
	cmsAllCol.c \
	cmsAllNCol.c \
	cmsCmap.c \
	cmsColNm.c \
	cmsGlobls.c \
	cmsInt.c \
	cmsLkCol.c \
	cmsMath.c \
	cmsProp.c \
	cmsTrig.c \
	uvY.c \
	xyY.c

SRCS+=	\
	XKB.c \
	XKBBind.c \
	XKBCompat.c \
	XKBCtrls.c \
	XKBCvt.c \
	XKBGetMap.c \
	XKBGetByName.c \
	XKBNames.c \
	XKBRdBuf.c \
	XKBSetMap.c \
	XKBUse.c \
	XKBleds.c \
	XKBBell.c \
	XKBGeom.c \
	XKBSetGeom.c \
	XKBExtDev.c \
	XKBList.c \
	XKBMisc.c \
	XKBMAlloc.c \
	XKBGAlloc.c \
	XKBAlloc.c

SRCS+=	\
	XDefaultIMIF.c \
	XDefaultOMIF.c \
	xim_trans.c \
	ICWrap.c \
	IMWrap.c \
	imKStoUCS.c \
	lcCT.c \
	lcCharSet.c \
	lcConv.c \
	lcDB.c \
	lcDynamic.c \
	lcFile.c \
	lcGeneric.c \
	lcInit.c \
	lcPrTxt.c \
	lcPubWrap.c \
	lcPublic.c \
	lcRM.c \
	lcStd.c \
	lcTxtPr.c \
	lcUTF8.c \
	lcUtil.c \
	lcWrap.c \
	mbWMProps.c \
	mbWrap.c \
	utf8WMProps.c \
	utf8Wrap.c \
	wcWrap.c

CPPFLAGS+=	${X11FLAGS.THREADLIB} ${X11FLAGS.CONNECTION}
CPPFLAGS+=	-I. -DHAS_SNPRINTF -DLIBX11 -DPOSTLOCALELIBDIR=\"lib\"
CPPFLAGS+=	-I${DESTDIR}${X11INCDIR}/X11
CPPFLAGS+=	-I${X11SRCDIR.X11}/src
CPPFLAGS+=	-I${X11SRCDIR.X11}/src/xkb
CPPFLAGS+=	-I${X11SRCDIR.X11}/src/xcms
CPPFLAGS+=	-I${X11SRCDIR.X11}/src/xlibi18n

# From libX11's config.h
CPPFLAGS+=	-DCOMPOSECACHE -DHAVE_DLOPEN -DHAVE_GETPAGESIZE
CPPFLAGS+=	-DHAVE_INTTYPES_H -DHAVE_MEMORY_H -DHAVE_MMAP
CPPFLAGS+=	-DHAVE_SOCKLEN_T -DHAVE_STDLIB_H -DHAVE_STRINGS_H
CPPFLAGS+=	-DHAVE_STRING_H -DHAVE_STRTOL -DHAVE_SYS_PARAM_H
CPPFLAGS+=	-DHAVE_SYS_SELECT_H -DHAVE_SYS_STAT_H -DHAVE_SYS_TYPES_H
CPPFLAGS+=	-DHAVE_UNISTD_H
CPPFLAGS+=	-DHAVE_STRCASECMP -DHAVE_STRLCPY -DHAVE_STRTOL
CPPFLAGS+=	-DHAVE_SYS_FILIO_H -DHAVE_SYS_IOCTL_H -DHAVE_SYS_SOCKET_H
CPPFLAGS+=	-DHAVE_REALLOCARRAY -D_OPENBSD_SOURCE
CPPFLAGS+=	-DHAVE_STRCASECMP -DHAVE_STRLCPY -DHAVE___BUILTIN_POPCOUNTL

CPPFLAGS+=	-DUSE_XCB
SRCS+=	\
	xcb_disp.c \
	xcb_io.c

CMS_DEFINES=		-DXCMS -DXCMSDB=\"${X11LIBDIR}/Xcms.txt\"
CONN_DEFINES=		${X11FLAGS.CONNECTION}
EDB_DEFINES=		-DERRORDB=\"${X11LIBDIR}/XErrorDB\"
KDB_DEFINES=		-DKEYSYMDB=\"${X11LIBDIR}/XKeysymDB\"
LC_DYNDEFINES=		-DUSE_DYNAMIC_LC
OPEN_DEFINES=		-I${DESTDIR}${X11INCDIR}/X11/extensions
POLL_DEFINES=		-DUSE_POLL
SETID_DEFINES=		-DHASSETUGID
SHM_DEFINES=		-DHAS_SHM
SOCK_DEFINES=		-DBSD44SOCKETS
TRANS_INCLUDES=		-I${X11SRCDIR.xtrans}
XCURSOR_DEFINES=	-DUSE_DYNAMIC_XCURSOR -DLIBXCURSOR=\"libXcursor.so.2\"
XDMAUTHDEFS=		-DHASXDMAUTH
XF86BIGFONT_DEFINES=	-DXF86BIGFONT
XKB_DEFINES=		-DXKB
XLC_DEFINES=		${XLOCALE.DEFINES}
XTRANS_XIM_DEFINES=	-DXIM_t -DTRANS_CLIENT
XTRANS_X_DEFINES=	-DX11_t -DTRANS_CLIENT -DLOCAL_TRANSPORT_LIST=UNIX_TRANS,TCP_TRANS

CPPFLAGS.CopyCmap.c=	$(CMS_DEFINES)
CPPFLAGS.ConnDis.c=	$(XDMAUTHDEFS) $(CONN_DEFINES) $(SOCK_DEFINES) $(POLL_DEFINES) $(XTRANS_X_DEFINES)
CPPFLAGS.CrCmap.c=	$(CMS_DEFINES)
CPPFLAGS.ErrDes.c=	$(EDB_DEFINES)
CPPFLAGS.Font.c=	$(SHM_DEFINES) $(XF86BIGFONT_DEFINES)
CPPFLAGS.FontInfo.c=	$(SHM_DEFINES) $(XF86BIGFONT_DEFINES)
CPPFLAGS.FreeCmap.c=	$(CMS_DEFINES)
CPPFLAGS.GetColor.c=	$(CMS_DEFINES)
CPPFLAGS.KeyBind.c=	$(XKB_DEFINES)
CPPFLAGS.LookupCol.c=	$(CMS_DEFINES)
CPPFLAGS.OpenDis.c=	$(OPEN_DEFINES) $(XTRANS_X_DEFINES) $(XKB_DEFINES)
CPPFLAGS.ParseCol.c=	$(CMS_DEFINES)
CPPFLAGS.SetStCmap.c=	$(CMS_DEFINES)
CPPFLAGS.StNColor.c=	$(CMS_DEFINES)
CPPFLAGS.StrKeysym.c=	$(KDB_DEFINES)
CPPFLAGS.Wrap.c=	$(XDMAUTHDEFS)
CPPFLAGS.XKBBind.c=	$(XKB_DEFINES)
CPPFLAGS.XlibInt.c=	$(CONN_DEFINES) $(POLL_DEFINES) $(XTRANS_X_DEFINES)
CPPFLAGS.cmsColNm.c=	$(CMS_DEFINES)
CPPFLAGS.globals.c=	$(CONN_DEFINES)
CPPFLAGS.imConv.c=	$(XKB_DEFINES)
CPPFLAGS.imTrans.c=	$(CONN_DEFINES) $(XTRANS_XIM_DEFINES)
CPPFLAGS.imTransR.c=	$(CONN_DEFINES) $(XTRANS_XIM_DEFINES)
CPPFLAGS.lcFile.c=	$(XLC_DEFINES) $(SETID_DEFINES)
CPPFLAGS.x11trans.c=	$(TRANS_INCLUDES) $(CONN_DEFINES) $(SOCK_DEFINES) $(XTRANS_X_DEFINES) $(POLL_DEFINES)
CPPFLAGS.ximtrans.c=	$(TRANS_INCLUDES) $(CONN_DEFINES) $(SOCK_DEFINES) $(XTRANS_XIM_DEFINES) $(POLL_DEFINES)

#BUILDSYMLINKS=	transport.c x11trans.c \
#		transport.c ximtrans.c

COPTS.StBytes.c+=	-Wno-error
COPTS.lcUTF8.c+=	-Wno-error
COPTS.Font.c+=		-Wno-error	# XXX xf86bigfstr.h
COPTS.OpenDis.c+=	-Wno-error	# XXX xf86bigfstr.h
COPTS.XlibInt.c+=	-Wno-error	# XXX xcmiscstr.h
COPTS.XKBBind.c+=	-Wno-deprecated-declarations	# uses XKeycodeToKeysym

# XXX
.if ${MACHINE} == "vax"
COPTS.lcWrap.c+=	-O0
.endif

CWARNFLAGS.clang+=	-Wno-string-plus-int

.include "${NETBSDSRCDIR}/external/mit/xorg/tools/makekeys/Makefile.makekeys"<|MERGE_RESOLUTION|>--- conflicted
+++ resolved
@@ -1,8 +1,4 @@
-<<<<<<< HEAD
-#	$NetBSD: Makefile.libx11,v 1.21 2020/09/16 10:02:22 nia Exp $
-=======
 #	$NetBSD: Makefile.libx11,v 1.22 2021/04/27 06:50:26 mrg Exp $
->>>>>>> e2aa5677
 
 LIB=	X11
 .PATH:	${X11SRCDIR.${LIB}}/src
