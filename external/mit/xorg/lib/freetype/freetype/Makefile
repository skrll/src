<<<<<<< HEAD
#	$NetBSD: Makefile,v 1.22 2016/05/16 22:19:10 christos Exp $
=======
#	$NetBSD: Makefile,v 1.23 2018/05/09 07:28:44 maya Exp $
>>>>>>> b2b84690

.include <bsd.own.mk>

SUBDIR=	config

.PATH:	${X11SRCDIR.freetype}/include/freetype

INCSDIR=${X11INCDIR}/freetype2/freetype

INCS=	freetype.h ftadvanc.h ftbbox.h ftbdf.h ftbitmap.h ftbzip2.h ftcache.h \
<<<<<<< HEAD
	ftchapters.h ftcid.h fterrdef.h fterrors.h ftfntfmt.h ftgasp.h \
	ftglyph.h ftgxval.h ftgzip.h ftimage.h ftincrem.h ftlcdfil.h ftlist.h \
	ftlzw.h ftmac.h ftmm.h ftmodapi.h ftmoderr.h ftotval.h ftoutln.h \
	ftpfr.h ftrender.h ftsizes.h ftsnames.h ftstroke.h ftsynth.h \
	ftsystem.h fttrigon.h ftttdrv.h fttypes.h ftwinfnt.h \
	t1tables.h ttnameid.h tttables.h tttags.h ttunpat.h \
	ftautoh.h ftcffdrv.h
=======
	ftchapters.h ftcid.h ftdriver.h fterrdef.h fterrors.h ftfntfmt.h ftgasp.h \
	ftglyph.h ftgxval.h ftgzip.h ftimage.h ftincrem.h ftlcdfil.h ftlist.h \
	ftlzw.h ftmac.h ftmm.h ftmodapi.h ftmoderr.h ftotval.h ftoutln.h \
	ftparams.h ftpfr.h ftrender.h ftsizes.h ftsnames.h ftstroke.h ftsynth.h \
	ftsystem.h fttrigon.h fttypes.h ftwinfnt.h \
	t1tables.h ttnameid.h tttables.h tttags.h
>>>>>>> b2b84690

SCRIPTS=	freetype-config

CLEANFILES+=	${SCRIPTS}

FT_VERSION!=	sed -n '/^version_info=/{s/version_info=.\([0-9]*\):\([0-9]*\):\([0-9]*\)./\1.\2.\3/;p;q;}' < ${X11SRCDIR.freetype}/builds/unix/configure.ac

# XXX hijack config-subst from Xft
CONFIG_SUBST=	${TOOL_SED} \
		-e 's,%prefix%,${X11ROOTDIR},' \
		-e 's,%exec_prefix%,${X11BINDIR},' \
		-e 's,%libdir%,${X11USRLIBDIR},g' \
		-e 's,%includedir%,${X11INCDIR},' \
		-e 's,%ft_version%,${FT_VERSION},' \
		-e 's,%LIBS_CONFIG%,-lfreetype -lz -lbz2,' \
		-e 's,%LIBSSTATIC_CONFIG%,-lfreetype -lz -lbz2,' \
		-e 's,%build_libtool_libs%,yes,' \
		-e 's@%hardcode_libdir_flag_spec%@-Wl,-rpath,${X11USRLIBDIR}@' \
		-e 's,%FT2_EXTRA_LIBS%,,' \
		-e 's,%LIBZ%,-lz,' \
		-e 's,%LIBBZ2%,-lbz2,' \
		-e 's,@FT2_EXTRA_LIBS@,,' \
		-e 's,@LIBZ@,-lz,' \
		-e 's,@LIBBZ2@,-lbz2,'

.PATH: ${X11SRCDIR.freetype}/builds/unix
freetype-config: freetype-config.in
	${_MKTARGET_CREATE}
	${CONFIG_SUBST} < ${.ALLSRC} > ${.TARGET}

.include <bsd.x11.mk>
.include <bsd.prog.mk>
.include <bsd.subdir.mk><|MERGE_RESOLUTION|>--- conflicted
+++ resolved
@@ -1,8 +1,4 @@
-<<<<<<< HEAD
-#	$NetBSD: Makefile,v 1.22 2016/05/16 22:19:10 christos Exp $
-=======
 #	$NetBSD: Makefile,v 1.23 2018/05/09 07:28:44 maya Exp $
->>>>>>> b2b84690
 
 .include <bsd.own.mk>
 
@@ -13,22 +9,12 @@
 INCSDIR=${X11INCDIR}/freetype2/freetype
 
 INCS=	freetype.h ftadvanc.h ftbbox.h ftbdf.h ftbitmap.h ftbzip2.h ftcache.h \
-<<<<<<< HEAD
-	ftchapters.h ftcid.h fterrdef.h fterrors.h ftfntfmt.h ftgasp.h \
-	ftglyph.h ftgxval.h ftgzip.h ftimage.h ftincrem.h ftlcdfil.h ftlist.h \
-	ftlzw.h ftmac.h ftmm.h ftmodapi.h ftmoderr.h ftotval.h ftoutln.h \
-	ftpfr.h ftrender.h ftsizes.h ftsnames.h ftstroke.h ftsynth.h \
-	ftsystem.h fttrigon.h ftttdrv.h fttypes.h ftwinfnt.h \
-	t1tables.h ttnameid.h tttables.h tttags.h ttunpat.h \
-	ftautoh.h ftcffdrv.h
-=======
 	ftchapters.h ftcid.h ftdriver.h fterrdef.h fterrors.h ftfntfmt.h ftgasp.h \
 	ftglyph.h ftgxval.h ftgzip.h ftimage.h ftincrem.h ftlcdfil.h ftlist.h \
 	ftlzw.h ftmac.h ftmm.h ftmodapi.h ftmoderr.h ftotval.h ftoutln.h \
 	ftparams.h ftpfr.h ftrender.h ftsizes.h ftsnames.h ftstroke.h ftsynth.h \
 	ftsystem.h fttrigon.h fttypes.h ftwinfnt.h \
 	t1tables.h ttnameid.h tttables.h tttags.h
->>>>>>> b2b84690
 
 SCRIPTS=	freetype-config
 
