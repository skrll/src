--- conflicted
+++ resolved
@@ -1,11 +1,3 @@
-<<<<<<< HEAD
-#	$NetBSD: shlib_version,v 1.10 2016/05/16 22:19:10 christos Exp $
-#
-# try to keep this in sync with builds/unix/configure.ac:version_info=
-major=18
-minor=0
-teeny=13
-=======
 #	$NetBSD: shlib_version,v 1.12 2018/06/06 03:09:12 snj Exp $
 #
 # XXX our freetype shlib versioning is insane. the rest of the world
@@ -17,5 +9,4 @@
 
 major=18
 minor=16
-teeny=1
->>>>>>> b2b84690
+teeny=1