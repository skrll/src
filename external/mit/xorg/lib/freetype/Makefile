<<<<<<< HEAD
#	$NetBSD: Makefile,v 1.17 2016/05/16 22:19:10 christos Exp $
=======
#	$NetBSD: Makefile,v 1.21 2018/06/06 02:20:07 snj Exp $
>>>>>>> b2b84690

.include <bsd.own.mk>

LIB=	freetype

FREETYPE=	${X11SRCDIR.${LIB}}

SUBDIR=	freetype

.PATH:	${X11SRCDIR.freetype}/include/

INCSDIR=${X11INCDIR}/freetype2

INCS=	ft2build.h

.PATH:	${FREETYPE}/src/base
<<<<<<< HEAD
SRCS=	ftapi.c ftbase.c ftbbox.c ftbdf.c ftdebug.c ftfntfmt.c ftfstype.c \
	ftglyph.c ftinit.c ftlcdfil.c ftmm.c ftpfr.c ftstroke.c ftsynth.c \
	ftsystem.c fttype1.c ftwinfnt.c ftbitmap.c ftcid.c \
	ftgasp.c ftgxval.c ftotval.c ftpatent.c ftpfr.c
=======
SRCS=	ftapi.c ftbase.c ftbbox.c ftbdf.c ftdebug.c ftfstype.c \
	ftglyph.c ftinit.c ftmm.c ftpfr.c ftstroke.c ftsynth.c \
	ftsystem.c fttype1.c ftwinfnt.c ftbitmap.c ftcid.c \
	ftgasp.c ftgxval.c ftotval.c ftpatent.c
>>>>>>> b2b84690

.PATH:	${FREETYPE}/src/autofit
SRCS+=	autofit.c

#.PATH:	${FREETYPE}/src/autohint
#SRCS+=	autohint.c

.PATH:	${FREETYPE}/src/bdf
SRCS+=	bdf.c

.PATH:	${FREETYPE}/src/cache
SRCS+=	ftcache.c

.PATH:	${FREETYPE}/src/cff
SRCS+=	cff.c

.PATH:	${FREETYPE}/src/cid
SRCS+=	type1cid.c

.PATH:	${FREETYPE}/src/gzip
SRCS+=	ftgzip.c

.PATH:	${FREETYPE}/src/bzip2
SRCS+=	ftbzip2.c

.PATH:	${FREETYPE}/src/lzw
SRCS+=	ftlzw.c

.PATH:	${FREETYPE}/src/pcf
SRCS+=	pcf.c

.PATH:	${FREETYPE}/src/pfr
SRCS+=	pfr.c

.PATH:	${FREETYPE}/src/psaux
SRCS+=	psaux.c

.PATH:	${FREETYPE}/src/pshinter
SRCS+=	pshinter.c

.PATH:	${FREETYPE}/src/psnames
SRCS+=	psnames.c

.PATH:	${FREETYPE}/src/raster
SRCS+=	raster.c

.PATH:	${FREETYPE}/src/sfnt
SRCS+=	sfnt.c

.PATH:	${FREETYPE}/src/smooth
SRCS+=	smooth.c

.PATH:	${FREETYPE}/src/truetype
SRCS+=	truetype.c

.PATH:	${FREETYPE}/src/type1
SRCS+=	type1.c

.PATH:	${FREETYPE}/src/type42
SRCS+=	type42.c

.PATH:	${FREETYPE}/src/winfonts
SRCS+=	winfnt.c

CPPFLAGS+=	${X11FLAGS.THREADLIB}
CPPFLAGS+=	-DFT_CONFIG_OPTION_SYSTEM_ZLIB \
		-DFT_CONFIG_CONFIG_H="<ftconfig.h>" \
		-DFT2_BUILD_LIBRARY \
		-DFT_CONFIG_MODULES_H="<ftmodule.h>"
CPPFLAGS+=	-I${DESTDIR}${X11INCDIR}/freetype2 \
		-I${DESTDIR}${X11INCDIR}/freetype2/freetype \
		-I${DESTDIR}${X11INCDIR}/freetype2/freetype/config \
		-I${X11SRCDIR.${LIB}}/include

.if !defined(MKSUBPIXEL) || ${MKSUBPIXEL} != "no"
CPPFLAGS+=	-DFT_CONFIG_OPTION_SUBPIXEL_RENDERING
.endif

LIBDPLIBS= \
	z ${.CURDIR}/../../../../../lib/libz \
	bz2 ${.CURDIR}/../../../../../lib/libbz2

PKGCONFIG=	freetype2
PKGDIST.freetype2=	${.CURDIR}
<<<<<<< HEAD
PKGCONFIG_VERSION.freetype2=	${SHLIB_MAJOR}.${SHLIB_MINOR}.${SHLIB_TEENY}
=======
PKGCONFIG_VERSION.freetype2=	22.1.16
>>>>>>> b2b84690

.include <bsd.x11.mk>
.include <bsd.lib.mk>
.include <bsd.subdir.mk><|MERGE_RESOLUTION|>--- conflicted
+++ resolved
@@ -1,8 +1,4 @@
-<<<<<<< HEAD
-#	$NetBSD: Makefile,v 1.17 2016/05/16 22:19:10 christos Exp $
-=======
 #	$NetBSD: Makefile,v 1.21 2018/06/06 02:20:07 snj Exp $
->>>>>>> b2b84690
 
 .include <bsd.own.mk>
 
@@ -19,17 +15,10 @@
 INCS=	ft2build.h
 
 .PATH:	${FREETYPE}/src/base
-<<<<<<< HEAD
-SRCS=	ftapi.c ftbase.c ftbbox.c ftbdf.c ftdebug.c ftfntfmt.c ftfstype.c \
-	ftglyph.c ftinit.c ftlcdfil.c ftmm.c ftpfr.c ftstroke.c ftsynth.c \
-	ftsystem.c fttype1.c ftwinfnt.c ftbitmap.c ftcid.c \
-	ftgasp.c ftgxval.c ftotval.c ftpatent.c ftpfr.c
-=======
 SRCS=	ftapi.c ftbase.c ftbbox.c ftbdf.c ftdebug.c ftfstype.c \
 	ftglyph.c ftinit.c ftmm.c ftpfr.c ftstroke.c ftsynth.c \
 	ftsystem.c fttype1.c ftwinfnt.c ftbitmap.c ftcid.c \
 	ftgasp.c ftgxval.c ftotval.c ftpatent.c
->>>>>>> b2b84690
 
 .PATH:	${FREETYPE}/src/autofit
 SRCS+=	autofit.c
@@ -114,11 +103,7 @@
 
 PKGCONFIG=	freetype2
 PKGDIST.freetype2=	${.CURDIR}
-<<<<<<< HEAD
-PKGCONFIG_VERSION.freetype2=	${SHLIB_MAJOR}.${SHLIB_MINOR}.${SHLIB_TEENY}
-=======
 PKGCONFIG_VERSION.freetype2=	22.1.16
->>>>>>> b2b84690
 
 .include <bsd.x11.mk>
 .include <bsd.lib.mk>
