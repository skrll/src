<<<<<<< HEAD
#	$NetBSD: Makefile,v 1.3 2014/01/03 20:18:45 christos Exp $
=======
#	$NetBSD: Makefile,v 1.4 2018/07/04 12:25:49 maya Exp $
>>>>>>> b2b84690

.include <bsd.own.mk>

PROG=	fc-match

CPPFLAGS+=	-I${X11SRCDIR.fontconfig} -I.
CPPFLAGS+=	-DHAVE_GETOPT_LONG=1

LDADD+=	-lfontconfig -lfreetype -lexpat -lbz2 -lz
DPADD+=	${LIBFONTCONFIG} ${LIBFREETYPE} ${LIBEXPAT} ${LIBBZ2} ${LIBZ}

.PATH:	${X11SRCDIR.fontconfig}/${PROG}

.include "../../lib/fontconfig/src/Makefile.fcarch"

.include <bsd.x11.mk>
.include <bsd.prog.mk><|MERGE_RESOLUTION|>--- conflicted
+++ resolved
@@ -1,8 +1,4 @@
-<<<<<<< HEAD
-#	$NetBSD: Makefile,v 1.3 2014/01/03 20:18:45 christos Exp $
-=======
 #	$NetBSD: Makefile,v 1.4 2018/07/04 12:25:49 maya Exp $
->>>>>>> b2b84690
 
 .include <bsd.own.mk>
 
