--- conflicted
+++ resolved
@@ -1,8 +1,4 @@
-<<<<<<< HEAD
-#	$NetBSD: Makefile,v 1.21 2021/02/17 03:06:07 mrg Exp $
-=======
 #	$NetBSD: Makefile,v 1.22 2021/04/27 02:11:55 mrg Exp $
->>>>>>> e2aa5677
 
 .include <bsd.own.mk>
 
