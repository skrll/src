<<<<<<< HEAD
#	$NetBSD: Makefile,v 1.5 2015/07/20 23:50:23 mrg Exp $
=======
#	$NetBSD: Makefile,v 1.6 2018/05/09 08:39:55 mrg Exp $
>>>>>>> b2b84690

.include <bsd.own.mk>

PROG=	mkfontscale
SRCS=	mkfontscale.c list.c hash.c ident.c

CPPFLAGS+=	-I${DESTDIR}${X11INCDIR}/freetype2
<<<<<<< HEAD
=======
CPPFLAGS+=	-I${DESTDIR}${X11INCDIR}/freetype2/freetype
>>>>>>> b2b84690

LDADD+=	-lfontenc -lfreetype -lz -lbz2
DPADD+=	${LIBFONTENC} ${LIBFREETYPE} ${LIBZ} ${LIBBZ2}

.PATH:	${X11SRCDIR.${PROG}} ${X11SRCDIR.${PROG}}/man

.include "../../xorg-pkg-ver.mk"

.include <bsd.x11.mk>
.include <bsd.prog.mk><|MERGE_RESOLUTION|>--- conflicted
+++ resolved
@@ -1,8 +1,4 @@
-<<<<<<< HEAD
-#	$NetBSD: Makefile,v 1.5 2015/07/20 23:50:23 mrg Exp $
-=======
 #	$NetBSD: Makefile,v 1.6 2018/05/09 08:39:55 mrg Exp $
->>>>>>> b2b84690
 
 .include <bsd.own.mk>
 
@@ -10,10 +6,7 @@
 SRCS=	mkfontscale.c list.c hash.c ident.c
 
 CPPFLAGS+=	-I${DESTDIR}${X11INCDIR}/freetype2
-<<<<<<< HEAD
-=======
 CPPFLAGS+=	-I${DESTDIR}${X11INCDIR}/freetype2/freetype
->>>>>>> b2b84690
 
 LDADD+=	-lfontenc -lfreetype -lz -lbz2
 DPADD+=	${LIBFONTENC} ${LIBFREETYPE} ${LIBZ} ${LIBBZ2}
