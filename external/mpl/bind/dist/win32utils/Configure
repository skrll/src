#!/usr/bin/perl
#
# Copyright (C) Internet Systems Consortium, Inc. ("ISC")
#
# This Source Code Form is subject to the terms of the Mozilla Public
# License, v. 2.0. If a copy of the MPL was not distributed with this
# file, you can obtain one at https://mozilla.org/MPL/2.0/.
#
# See the COPYRIGHT file distributed with this work for additional
# information regarding copyright ownership.

# Configure
#
# This script builds nmake and visual studio build files
#

require 5.000;
use strict;
use File::Spec;
use Cwd;

# files to configure

my $configfile = "..\\config.h";
my $platformfile = "..\\lib\\isc\\win32\\include\\isc\\platform.h";
my $confshfile = "..\\bin\\tests\\system\\conf.sh";

my @filelist = ("..\\bin\\python\\dnssec-checkds.py",
                "..\\bin\\python\\dnssec-coverage.py",
                "..\\bin\\python\\dnssec-keymgr.py",
                "..\\bin\\python\\isc\\__init__.py",
                "..\\bin\\python\\isc\\checkds.py",
                "..\\bin\\python\\isc\\coverage.py",
                "..\\bin\\python\\isc\\dnskey.py",
                "..\\bin\\python\\isc\\eventlist.py",
                "..\\bin\\python\\isc\\keydict.py",
                "..\\bin\\python\\isc\\keyevent.py",
                "..\\bin\\python\\isc\\keymgr.py",
                "..\\bin\\python\\isc\\keyseries.py",
                "..\\bin\\python\\isc\\keyzone.py",
                "..\\bin\\python\\isc\\policy.py",
                "..\\bin\\python\\isc\\rndc.py",
                "..\\bin\\python\\isc\\tests\\dnskey_test.py",
                "..\\bin\\python\\isc\\tests\\policy_test.py",
                "..\\bin\\python\\isc\\utils.py",
                "..\\lib\\dns\\win32\\libdns.def",
                "..\\lib\\isc\\win32\\libisc.def");

my @projectlist = ("..\\bin\\check\\win32\\checkconf.vcxproj",
                   "..\\bin\\check\\win32\\checkconf.vcxproj.filters",
                   "..\\bin\\check\\win32\\checktool.vcxproj",
                   "..\\bin\\check\\win32\\checktool.vcxproj.filters",
                   "..\\bin\\check\\win32\\checkzone.vcxproj",
                   "..\\bin\\check\\win32\\checkzone.vcxproj.filters",
                   "..\\bin\\confgen\\win32\\confgentool.vcxproj",
                   "..\\bin\\confgen\\win32\\confgentool.vcxproj.filters",
                   "..\\bin\\confgen\\win32\\ddnsconfgen.vcxproj",
                   "..\\bin\\confgen\\win32\\ddnsconfgen.vcxproj.filters",
                   "..\\bin\\confgen\\win32\\rndcconfgen.vcxproj",
                   "..\\bin\\confgen\\win32\\rndcconfgen.vcxproj.filters",
                   "..\\bin\\delv\\win32\\delv.vcxproj",
                   "..\\bin\\delv\\win32\\delv.vcxproj.filters",
                   "..\\bin\\dig\\win32\\dig.vcxproj",
                   "..\\bin\\dig\\win32\\dig.vcxproj.filters",
                   "..\\bin\\dig\\win32\\dighost.vcxproj",
                   "..\\bin\\dig\\win32\\dighost.vcxproj.filters",
                   "..\\bin\\dig\\win32\\host.vcxproj",
                   "..\\bin\\dig\\win32\\host.vcxproj.filters",
                   "..\\bin\\dig\\win32\\nslookup.vcxproj",
                   "..\\bin\\dig\\win32\\nslookup.vcxproj.filters",
                   "..\\bin\\dnssec\\win32\\cds.vcxproj",
                   "..\\bin\\dnssec\\win32\\cds.vcxproj.filters",
                   "..\\bin\\dnssec\\win32\\dnssectool.vcxproj",
                   "..\\bin\\dnssec\\win32\\dnssectool.vcxproj.filters",
                   "..\\bin\\dnssec\\win32\\dsfromkey.vcxproj",
                   "..\\bin\\dnssec\\win32\\dsfromkey.vcxproj.filters",
                   "..\\bin\\dnssec\\win32\\importkey.vcxproj",
                   "..\\bin\\dnssec\\win32\\importkey.vcxproj.filters",
                   "..\\bin\\dnssec\\win32\\keyfromlabel.vcxproj",
                   "..\\bin\\dnssec\\win32\\keyfromlabel.vcxproj.filters",
                   "..\\bin\\dnssec\\win32\\keygen.vcxproj",
                   "..\\bin\\dnssec\\win32\\keygen.vcxproj.filters",
                   "..\\bin\\dnssec\\win32\\revoke.vcxproj",
                   "..\\bin\\dnssec\\win32\\revoke.vcxproj.filters",
                   "..\\bin\\dnssec\\win32\\settime.vcxproj",
                   "..\\bin\\dnssec\\win32\\settime.vcxproj.filters",
                   "..\\bin\\dnssec\\win32\\signzone.vcxproj",
                   "..\\bin\\dnssec\\win32\\signzone.vcxproj.filters",
                   "..\\bin\\dnssec\\win32\\verify.vcxproj",
                   "..\\bin\\dnssec\\win32\\verify.vcxproj.filters",
                   "..\\bin\\named\\win32\\named.vcxproj",
                   "..\\bin\\named\\win32\\named.vcxproj.filters",
                   "..\\bin\\nsupdate\\win32\\nsupdate.vcxproj",
                   "..\\bin\\nsupdate\\win32\\nsupdate.vcxproj.filters",
                   "..\\bin\\pkcs11\\win32\\pk11destroy.vcxproj",
                   "..\\bin\\pkcs11\\win32\\pk11destroy.vcxproj.filters",
                   "..\\bin\\pkcs11\\win32\\pk11keygen.vcxproj",
                   "..\\bin\\pkcs11\\win32\\pk11keygen.vcxproj.filters",
                   "..\\bin\\pkcs11\\win32\\pk11list.vcxproj",
                   "..\\bin\\pkcs11\\win32\\pk11list.vcxproj.filters",
                   "..\\bin\\pkcs11\\win32\\pk11tokens.vcxproj",
                   "..\\bin\\pkcs11\\win32\\pk11tokens.vcxproj.filters",
                   "..\\bin\\rndc\\win32\\rndc.vcxproj",
                   "..\\bin\\rndc\\win32\\rndc.vcxproj.filters",
                   "..\\bin\\rndc\\win32\\rndcutil.vcxproj",
                   "..\\bin\\rndc\\win32\\rndcutil.vcxproj.filters",
                   "..\\bin\\tools\\win32\\arpaname.vcxproj",
                   "..\\bin\\tools\\win32\\arpaname.vcxproj.filters",
                   "..\\bin\\tools\\win32\\journalprint.vcxproj",
                   "..\\bin\\tools\\win32\\journalprint.vcxproj.filters",
                   "..\\bin\\tools\\win32\\mdig.vcxproj",
                   "..\\bin\\tools\\win32\\mdig.vcxproj.filters",
                   "..\\bin\\tools\\win32\\nsec3hash.vcxproj",
                   "..\\bin\\tools\\win32\\nsec3hash.vcxproj.filters",
                   "..\\bin\\tools\\win32\\rrchecker.vcxproj",
                   "..\\bin\\tools\\win32\\rrchecker.vcxproj.filters",
                   "..\\bin\\tests\\system\\win32\\bigkey.vcxproj",
                   "..\\bin\\tests\\system\\win32\\bigkey.vcxproj.filters",
                   "..\\bin\\tests\\system\\win32\\feature-test.vcxproj",
                   "..\\bin\\tests\\system\\win32\\feature-test.vcxproj.filters",
                   "..\\bin\\tests\\system\\win32\\gencheck.vcxproj",
                   "..\\bin\\tests\\system\\win32\\gencheck.vcxproj.filters",
                   "..\\bin\\tests\\system\\win32\\keycreate.vcxproj",
                   "..\\bin\\tests\\system\\win32\\keycreate.vcxproj.filters",
                   "..\\bin\\tests\\system\\win32\\keydelete.vcxproj",
                   "..\\bin\\tests\\system\\win32\\keydelete.vcxproj.filters",
                   "..\\bin\\tests\\system\\win32\\pipequeries.vcxproj",
                   "..\\bin\\tests\\system\\win32\\pipequeries.vcxproj.filters",
                   "..\\bin\\tests\\win32\\backtrace_test.vcxproj",
                   "..\\bin\\tests\\win32\\backtrace_test.vcxproj.filters",
                   "..\\bin\\tests\\win32\\inter_test.vcxproj",
                   "..\\bin\\tests\\win32\\inter_test.vcxproj.filters",
                   "..\\bin\\tests\\win32\\makejournal.vcxproj",
                   "..\\bin\\tests\\win32\\makejournal.vcxproj.filters",
                   "..\\bin\\tests\\win32\\rwlock_test.vcxproj",
                   "..\\bin\\tests\\win32\\rwlock_test.vcxproj.filters",
                   "..\\bin\\tests\\win32\\shutdown_test.vcxproj",
                   "..\\bin\\tests\\win32\\shutdown_test.vcxproj.filters",
                   "..\\bin\\tests\\win32\\sock_test.vcxproj",
                   "..\\bin\\tests\\win32\\sock_test.vcxproj.filters",
                   "..\\bin\\tests\\win32\\task_test.vcxproj",
                   "..\\bin\\tests\\win32\\task_test.vcxproj.filters",
                   "..\\bin\\tests\\win32\\timer_test.vcxproj",
                   "..\\bin\\tests\\win32\\timer_test.vcxproj.filters",
                   "..\\bin\\tests\\win32\\inter_test.vcxproj",
                   "..\\bin\\tests\\win32\\inter_test.vcxproj.filters",
                   "..\\bin\\tests\\win32\\rwlock_test.vcxproj",
                   "..\\bin\\tests\\win32\\rwlock_test.vcxproj.filters",
                   "..\\bin\\tests\\win32\\shutdown_test.vcxproj",
                   "..\\bin\\tests\\win32\\shutdown_test.vcxproj.filters",
                   "..\\bin\\tests\\win32\\sock_test.vcxproj",
                   "..\\bin\\tests\\win32\\sock_test.vcxproj.filters",
                   "..\\bin\\tests\\win32\\task_test.vcxproj",
                   "..\\bin\\tests\\win32\\task_test.vcxproj.filters",
                   "..\\bin\\tests\\win32\\timer_test.vcxproj",
                   "..\\bin\\tests\\win32\\timer_test.vcxproj.filters",
                   "..\\bin\\win32\\BINDInstall\\BINDInstall.vcxproj",
                   "..\\bin\\win32\\BINDInstall\\BINDInstall.vcxproj.filters",
                   "..\\lib\\bind9\\win32\\libbind9.vcxproj",
                   "..\\lib\\bind9\\win32\\libbind9.vcxproj.filters",
                   "..\\lib\\dns\\win32\\gen.vcxproj",
                   "..\\lib\\dns\\win32\\gen.vcxproj.filters",
                   "..\\lib\\dns\\win32\\libdns.vcxproj",
                   "..\\lib\\dns\\win32\\libdns.vcxproj.filters",
                   "..\\lib\\irs\\win32\\libirs.vcxproj",
                   "..\\lib\\irs\\win32\\libirs.vcxproj.filters",
                   "..\\lib\\isc\\win32\\libisc.vcxproj",
                   "..\\lib\\isc\\win32\\libisc.vcxproj.filters",
                   "..\\lib\\isccc\\win32\\libisccc.vcxproj",
                   "..\\lib\\isccc\\win32\\libisccc.vcxproj.filters",
                   "..\\lib\\isccfg\\win32\\libisccfg.vcxproj",
                   "..\\lib\\isccfg\\win32\\libisccfg.vcxproj.filters",
                   "..\\lib\\ns\\win32\\libns.vcxproj",
                   "..\\lib\\samples\\win32\\resolve.vcxproj",
                   "..\\lib\\samples\\win32\\resolve.vcxproj.filters",
                   "..\\lib\\samples\\win32\\async.vcxproj",
                   "..\\lib\\samples\\win32\\async.vcxproj.filters",
                   "..\\lib\\samples\\win32\\gai.vcxproj",
                   "..\\lib\\samples\\win32\\gai.vcxproj.filters",
                   "..\\lib\\samples\\win32\\update.vcxproj",
                   "..\\lib\\samples\\win32\\update.vcxproj.filters",
                   "..\\lib\\samples\\win32\\request.vcxproj",
                   "..\\lib\\samples\\win32\\request.vcxproj.filters",
                   "..\\lib\\samples\\win32\\nsprobe.vcxproj",
                   "..\\lib\\samples\\win32\\nsprobe.vcxproj.filters",
                   "..\\lib\\win32\\bindevt\\bindevt.vcxproj",
                   "..\\lib\\win32\\bindevt\\bindevt.vcxproj.filters",
                   "bind9.sln");

# for config.h

my %configdefh;

my @substdefh = ("CONFIGARGS",
                 "DNS_RDATASET_FIXED",
                 "HAVE_GEOIP2",
                 "HAVE_LIBXML2",
                 "USE_BACKTRACE",
                 "USE_OPENSSL",
                 "USE_PKCS11",
                 "HAVE_READLINE",
                 "HAVE_ZLIB",
                 "ISC_LIST_CHECKINIT",
                 "TUNE_LARGE",
                 "WANT_QUERYTRACE",
                 "WITH_IDN",
                 "CPU_RELAX",
                 "VALIDATION_DEFAULT",
<<<<<<< HEAD
                 "HAVE_CRYPTO_ZALLOC",
                 "HAVE_EVP_CIPHER_CTX_FREE",
                 "HAVE_EVP_CIPHER_CTX_NEW",
                 "HAVE_EVP_MD_CTX_FREE",
                 "HAVE_EVP_MD_CTX_NEW",
                 "HAVE_EVP_MD_CTX_RESET",
                 "HAVE_HMAC_CTX_FREE",
                 "HAVE_HMAC_CTX_GET_MD",
                 "HAVE_HMAC_CTX_NEW",
                 "HAVE_HMAC_CTX_RESET",
=======
>>>>>>> fed14ef0
                 "HAVE_UV_HANDLE_GET_DATA",
                 "HAVE_UV_HANDLE_SET_DATA",
                 "HAVE_UV_IMPORT",
    );

# for platform.h

my %configdefp;

my @substdefp = ();

# for conf.sh

my %configtest;

my @substtest = ("CHECKDS",
                 "COVERAGE",
                 "CRYPTO",
                 "DNSTAP",
                 "FSTRM_CAPTURE",
                 "JSONSTATS",
                 "KEYMGR",
                 "NZD_TOOLS",
                 "XMLSTATS",
                 "ZLIB"),

# includes

my %configinc;

my @substinc = ("GSSAPI_INC",
                "GEOIP_INC",
                "IDN_INC",
                "LIBXML2_INC",
                "LIBUV_INC",
                "OPENSSL_INC",
                "READLINE_INC",
                "ZLIB_INC");

# libraries

my %configlib;

my @substlib = ("GSSAPI_LIB",
                "GEOIP_LIB",
                "IDN_LIB",
                "KRB5_LIB",
                "LIBXML2_LIB",
                "LIBUV_LIB",
                "OPENSSL_LIBCRYPTO",
                "OPENSSL_LIBSSL",
                "READLINE_LIB",
                "READLINE_LIBD",
                "ZLIB_LIB");

# DLLs

my %configdll;

my @substdll = ("COMERR_DLL",
                "GSSAPI_DLL",
                "ICONV_DLL",
                "IDN_DLL",
                "KRB5_DLL",
                "K5SPRT_DLL",
                "LIBXML2_DLL",
                "LIBUV_DLL",
                "OPENSSL_DLLCRYPTO",
                "OPENSSL_DLLSSL",
                "WSHELP_DLL",
                "ZLIB_DLL");

# variables

my %configvar = (
	"TOOLS_VERSION" => "4.0",
);

my @substvar = ("BIND9_VERSION",
                "BUILD_MACHINE",
                "BUILD_PLATFORM",
                "COPTI",
                "COPTML",
                "COPTMLD",
                "COPTX",
                "COPTY",
                "DLZ_SYSTEM_TEST",
                "EXEEXT",
                "expanded_sysconfdir",
                "INTRINSIC",
                "MACHINE",
                "OPENSSL_PATH",
                "PLATFORM",
                "PKCS11_TOOLS",
                "PLATFORM_TOOLSET",
                "prefix",
                "PSSUSPEND",
                "PYTHON",
                "PYTHON_INSTALL_DIR",
                "TOOLS_VERSION",
                "VCREDIST_PATH",
                "WINDOWS_TARGET_PLATFORM_VERSION"),

# defines

my %configdefd;

my @substdefd = ("PK11_LIB_LOCATION",
                 "USE_GSSAPI",
                 "USE_PYTHON");

# conditions

my %configcond;

my @substcond = ("ATOMIC",
                 "GSSAPI",
                 "GEOIP",
                 "IDNKIT",
                 "LIBXML2",
                 "OPENSSL",
                 "PKCS11",
                 "PYTHON",
                 "SAMPLES",
                 "STESTS",
                 "TESTS",
                 "XTESTS",
                 "ZLIB");

my @allcond = (@substcond, "NOTYET", "NOLONGER");

# arguments

# enable-xxx/disable-xxx

my @enablelist = ("developer",
                  "fixed-rrset",
                  "intrinsics",
                  "native-pkcs11",
                  "openssl-hash",
                  "querytrace");

# with-xxx/without-xxx

my @withlist = ("aes",
                "cross-compile",
                "extra-tests",
                "gssapi",
                "geoip2",
                "iconv",
                "idn",
                "openssl",
                "libxml2",
                "pkcs11",
                "pssuspend",
                "python",
                "readline",
                "samples",
                "system-tests",
                "tests",
                "tuning",
                "libuv",
                "vcredist",
                "zlib");

# general arguments

my @optionlist = ("help", "verbose", "legacy", "win32", "x64", "clean");

# usage

my @usage = ("Usage: perl Configure help\n",
             "       perl Configure options* win32|x64\n",
             "       perl Configure clean\n");

# help

my @help = (
"'Configure' configures BIND9 build files.\n\n",
@usage,
"\nGeneral Options and Commands:\n",
"  verbose               (options) print messages\n",
"  help                  (command) print this help\n",
"  win32                 (command) configure for Win32 platform\n",
"  x64                   (command) configure for x64 platform\n",
"  clean                 (command) clean up generated files\n",
"  <none>                (command) print a summary of the configuration\n",
"\nOptional Features:\n",
"  enable-intrinsics     enable intrinsic/atomic functions [default=yes]\n",
"  enable-native-pkcs11  use native PKCS#11 for all crypto [default=no]\n",
"  enable-openssl-hash   use OpenSSL for hash functions [default=yes]\n",
"  enable-fixed-rrset    enable fixed rrset ordering [default=no]\n",
"  enable-developer      enable developer build settings [default=no]\n",
"  enable-querytrace     enable very verbose query trace [default=no]\n",
"\nOptional Packages:\n",
"  with-tests            build with test suite\n",
"  with-extra-tests      build with extra test suite\n",
"  with-system-tests     build with system test suite\n",
"  with-samples          build with sample programs\n",
"  with-openssl[=PATH]   build with OpenSSL yes|path (mandatory)\n",
"  with-libuv[=PATH]     build with libuv yes|path (mandatory)\n",
"  with-pkcs11[=PATH]    build with PKCS#11 support yes|no|provider-path\n",
"  with-gssapi[=PATH]    build with MIT KfW GSSAPI yes|no|path\n",
"  with-libxml2[=PATH]   build with libxml2 library yes|no|path\n",
"  with-geoip2[=PATH]    build with GeoIP2 support yes|no|path\n",
"  with-pssuspend[=COMMAND] specify pssuspend command\n",
"  with-python[=COMMAND] specify python interpreter python|command\n",
"  with-readline[=PATH]  build with readline library support yes|no|path\n",
"  with-idn[=PATH]       build with IDN kit support yes|no|path\n",
"  with-iconv[=PATH]     path of the iconv DLL [default=same than idn]\n",
"  with-zlib[=PATH]      build with zlib library yes|no|path\n",
"  with-vcredist[=PATH]  visual C++ redistributable package yes|path\n",
"  with-tuning=OPTION    tune for platform size (small|default)\n",
"  with-cross-compile    32 / 64 bit build / host platforms\n",
"\nOptional Visual Studio project parameters:\n",
"  with-tools-version=VERSION     set the ToolsVersion attribute to VERSION\n",
"  with-platform-toolset=VERSION  use supplied toolset VERSION for building\n",
"  with-platform-version=VERSION  use supplied Windows SDK VERSION for building\n");

# Parse arguments

my $verbose = 0;
my $legacy_only = 0;
my $want_help = "no";
my $want_win32 = "no";
my $want_x64 = "no";
my $want_clean = "no";
my $want_unknown = "no";
my $unknown_value;
my $enable_intrinsics = "yes";
my $cryptolib = "";
my $enable_native_pkcs11 = "no";
my $enable_crypto_rand = "yes";
my $enable_fixed_rrset = "no";
my $enable_developer = "no";
my $enable_querytrace = "no";
my $enable_rpz_nsip = "yes";
my $enable_rpz_nsdname = "yes";
my $use_tests = "no";
my $use_xtests = "no";
my $use_stests = "no";
my $use_samples = "no";
my $use_libuv = "auto";
my $libuv_path = "..\\..\\";
my $use_openssl = "auto";
my $openssl_path = "..\\..\\";
my $use_pkcs11 = "no";
my $pkcs11_path = "unknown";
my $use_aes = "auto";
my $use_gssapi = "no";
my $validation_default = "auto";
my $gssapi_path = "C:\\Program\ Files\\MIT\\Kerberos\\";
my $use_geoip2 = "no";
my $geoip2_path = "";
my $use_libxml2 = "auto";
my $libxml2_path = "..\\..\\";
my $with_pssuspend = "no";
my $pssuspend_command = "pssuspend.exe";
my $use_python = "auto";
my $python_command = "python.exe";
my $use_readline = "no";
my $readline_path = "..\\..\\";
my $use_idn = "no";
my $idn_path = "..\\..\\";
my $iconv_path = " --idn-- ";
my $use_zlib = "no";
my $zlib_path = "..\\..\\";
my $use_vcredist = "yes";
my $vcredist_path = " --infer-- ";
my $cross_compile = "no";
my $tuning = "default";
my $want_checkfiles = "no";

# no arguments -> usage

if ($#ARGV < 0) {
    foreach (@usage) {
        print $_;
    }
    exit 1;
}

# parse arguments

foreach (@ARGV) {
    if (/^verbose$/i) {
        $verbose = 1;
    } elsif (/^help$/i) {
        $want_help = "yes";
    } elsif (/^disable-(.*)$/i) {
        appargs($_);
        myenable($1, "no");
    } elsif (/^enable-(.*)$/i) {
        appargs($_);
        myenable($1, "yes");
    } elsif (/^without-(.*)$/i) {
        appargs($_);
        mywith($1, "no");
    } elsif (/^with-(.*)=(.*)$/i) {
        appargs($_);
        mywith($1, $2);
    } elsif (/^with-(.*)$/i) {
        appargs($_);
        mywith($1, "yes");
    } elsif (/^legacy$/i) {
        $legacy_only = 1;
    } elsif (/^win32$/i) {
        $want_win32 = "yes";
    } elsif (/^x64$/i) {
        appargs($_);
        $want_x64 = "yes";
    } elsif (/^clean$/i) {
        $want_clean = "yes";
    } elsif (/^checkfiles$/i) {
        $want_checkfiles = "yes";
    } else {
        $want_unknown = "yes";
        $unknown_value = $_;
    }
}

# old legacy mode

if ($legacy_only) {
    print "legacy mode is obsolete (so ignored)\n";
}

if ($want_checkfiles eq "yes") {
        my $status=0;
        foreach (@filelist) {
                my $name = $_;
                $name =~ s/\\/\\\\/g;
                next if -r $_ . ".in";
                s/\\/\//g;
                next if -r $_ . ".in";
                print "remove '$name' from filelist in win32utils/Configure or add to repository\n";
                $status = 1;
        }
        foreach (@projectlist) {
                my $name = $_;
                $name =~ s/\\/\\\\/g;
                next if -r $_ . ".in";
                s/\\/\//g;
                next if -r $_ . ".in";
                print "remove '$name' from projectlist in win32utils/Configure or add to repository\n";
                $status = 1;
        }
        exit($status);
}

# configure the platform

if (($want_win32 eq "yes") && ($want_x64 eq "yes")) {
    die "can't ask for both Win32 and x64 platforms\n";
} elsif ($want_win32 eq "yes") {
    $configvar{"PLATFORM"} = "Win32";
    $configvar{"BUILD_PLATFORM"} = "Win32";
    $configvar{"MACHINE"} = "/machine:X86";
    $configvar{"BUILD_MACHINE"} = "/machine:X86";
} elsif ($want_x64 eq "yes") {
    $configvar{"PLATFORM"} = "x64";
    $configvar{"BUILD_PLATFORM"} = "x64";
    $configvar{"MACHINE"} = "/machine:X64";
    $configvar{"BUILD_MACHINE"} = "/machine:X64";
}
# Standard configure variable
$configvar{"EXEEXT"} = ".exe";

# get the version information

my %Versions;

sub getversion {
    my $data;
    my $name;
    my $value;
    my $version;

    open V, "..\\version" || die $!;
    while (<V>) {
        chomp;
        ($data) = split(/\#/);
        if ($data) {
            ($name, $value) = split(/=/, $data);
            ($name) = split(/\s+/, $name);
            if ($name eq 'PRODUCT' || $name eq 'DESCRIPTION') {
                ($value) =~ s/^["\s]+//;
                ($value) =~ s/["\s]+$//;
            } else {
                ($value) = split(/\s+/, $value);
            }
            $Versions{$name} = $value;
        }
    }
    close V;

    $version = "$Versions{'MAJORVER'}.$Versions{'MINORVER'}";
    if ($Versions{'PATCHVER'} ne "") {
        $version = "$version.$Versions{'PATCHVER'}";
    }
    $version = "$version$Versions{'RELEASETYPE'}$Versions{'RELEASEVER'}";
    $version = "$version$Versions{'EXTENSIONS'}";
    $configvar{"BIND9_VERSION"} = "$version";
}

getversion();

# append seen args to CONFIGARGS define

sub appargs {
    my $arg = $_[0];
    # escape backslashes and double quotes
    $arg =~ s/([\\"])/\\$1/g;
    $arg =~ s/([\s])/\\\\$1/g;
    if (defined($configdefh{"CONFIGARGS"})) {
        $configdefh{"CONFIGARGS"} .= " " . $arg;
    } else {
        $configdefh{"CONFIGARGS"} = $arg;
    }
}

if (!$configdefh{"CONFIGARGS"}) {
    # CONFIGARGS default is "default"
    $configdefh{"CONFIGARGS"} = "\"default\"";
} else {
    my $val = $configdefh{"CONFIGARGS"};
    $configdefh{"CONFIGARGS"} = "\"'$val'\"";
}

# parse enable/disable

sub myenable {
    my $key = $_[0];
    my $val = $_[1];

    if ($key =~ /^intrinsics$/i) {
        if ($val =~ /^no$/i) {
            $enable_intrinsics = "no";
        }
    } elsif ($key =~ /^native-pkcs11$/i) {
        if ($val =~ /^yes$/i) {
            $enable_native_pkcs11 = "yes";
        }
    } elsif ($key =~ /^fixed-rrset$/i) {
        if ($val =~ /^yes$/i) {
            $enable_fixed_rrset = "yes";
        }
    } elsif ($key =~ /^developer$/i) {
        if ($val =~ /^yes$/i) {
            $enable_developer = "yes";
        }
    } elsif ($key =~ /^querytrace$/i) {
        if ($val =~ /^yes$/i) {
            $enable_querytrace = "yes";
        }
    } elsif ($key =~ /^auto-validation$/i) {
        if ($val =~ /^no$/i) {
            $validation_default = "yes";
        }
    } else {
        $want_unknown = "yes";
        if ($val eq "no") {
            $unknown_value = "disable-" . $key;
        } else {
            $unknown_value = "enable-". $key;
        }
    }
}

# enable-developer expansion now

if ($enable_developer eq "yes") {
    $configdefh{"ISC_LIST_CHECKINIT"} = 1;
    $enable_querytrace = "yes";
    # no atf on WIN32
    $enable_fixed_rrset = "yes";
    # TODO: dlz filesystem
    $use_tests = "yes";
    $use_xtests = "yes";
    $use_stests = "yes";
    $use_samples = "yes";
}

# parse with/without

sub mywith {
    my $key = $_[0];
    my $val = $_[1];

    if ($key =~ /^tests$/i) {
        if ($val =~ /^yes$/i) {
            $use_tests = "yes";
        }
    } elsif ($key =~ /^extra-tests$/i) {
        if ($val =~ /^yes$/i) {
            $use_tests = "yes";
            $use_xtests = "yes";
        }
    } elsif ($key =~ /^system-tests$/i) {
        if ($val =~ /^yes$/i) {
            $use_tests = "yes";
            $use_stests = "yes";
        }
    } elsif ($key =~ /^samples$/i) {
        if ($val =~ /^yes$/i) {
            $use_samples = "yes";
        }
    } elsif ($key =~ /^openssl$/i) {
        if ($val =~ /^no$/i) {
            die "OpenSSL support is now mandatory\n";
        } elsif ($val !~ /^yes$/i) {
            $use_openssl = "yes";
            $openssl_path = $val;
        }
    } elsif ($key =~ /^libuv$/i) {
        if ($val =~ /^no$/i) {
            die "libuv is required\n";
        } elsif ($val !~ /^yes$/i) {
            $use_libuv = "yes";
            $libuv_path = $val;
        }
    } elsif ($key =~ /^pkcs11$/i) {
        if ($val =~ /^yes$/i) {
            $use_pkcs11 = "yes";
        } elsif ($val !~ /^no$/i) {
            $use_pkcs11= "yes";
            $pkcs11_path = $val;
            $pkcs11_path =~ s/\.dll$//i;
        }
    } elsif ($key =~ /^aes$/i) {
        if ($val =~ /^no$/i) {
            $use_aes = "no";
        } elsif ($val =~ /^yes$/i) {
            $use_aes = "yes";
        }
    } elsif ($key =~ /^gssapi$/i) {
        if ($val !~ /^no$/i) {
            $use_gssapi = "yes";
            if ($val !~ /^yes$/i) {
                $gssapi_path = $val;
            }
        }
    } elsif ($key =~ /^libxml2$/i) {
        if ($val =~ /^no$/i) {
            $use_libxml2 = "no";
        } elsif ($val !~ /^yes$/i) {
            $use_libxml2 = "yes";
            $libxml2_path = $val;
        }
    } elsif ($key =~ /^geoip2$/i) {
        if ($val !~ /^no$/i) {
            $use_geoip2 = "yes";
            if ($val !~ /^yes$/i) {
                $geoip2_path = $val;
            } else {
                $geoip2_path = "..\\..\\GeoIP2";
            }
        }
    } elsif ($key =~ /^readline$/i) {
        if ($val !~ /^no$/i) {
            $use_readline = "yes";
            if ($val !~ /^yes$/i) {
                $readline_path = $val;
            }
        }
    } elsif ($key =~ /^idn$/i) {
        if ($val !~ /^no$/i) {
            $use_idn = "yes";
            if ($val !~ /^yes$/i) {
                $idn_path = $val;
            }
        }
    } elsif ($key =~ /^iconv$/i) {
        if ($val =~ /^no$/i) {
            $want_unknown = "yes";
            $unknown_value = "without-iconv doesn't make sense)";
        } elsif ($val !~ /^yes$/i) {
            $iconv_path = $val;
        }
    } elsif ($key =~ /^zlib$/i) {
        if ($val !~ /^no$/i) {
            $use_zlib = "yes";
            if ($val !~ /^yes$/i) {
                $zlib_path = $val;
            }
        }
    } elsif ($key =~ /^pssuspend$/i) {
        if ($val =~ /^no$/i) {
            $with_pssuspend = "no";
        } else {
            if ($val !~ /^yes$/i) {
                $pssuspend_command = $val;
            }
        }
    } elsif ($key =~ /^python$/i) {
        if ($val =~ /^no$/i) {
            $use_python = "no";
        } else {
            $use_python = "yes";
            if ($val !~ /^yes$/i) {
                $python_command = $val;
            }
        }
    } elsif ($key =~ /^vcredist$/i) {
        if ($val =~ /^no$/i) {
            $want_unknown = "yes";
            $unknown_value = "without-vcredist (vcredist is required)";
        } elsif ($val !~ /^yes$/i) {
            $vcredist_path = $val;
        }
    } elsif ($key =~ /^cross-compile$/i) {
        if ($val =~ /^yes$/i) {
            $cross_compile = "yes";
        }
    } elsif ($key =~ /^tuning$/i) {
        if ($val =~ /^small$/i) {
            $tuning = "small";
        }
    } elsif ($key =~ /^tools-version$/i) {
        $configvar{"TOOLS_VERSION"} = $val;
    } elsif ($key =~ /^platform-version$/i) {
        $configvar{"WINDOWS_TARGET_PLATFORM_VERSION"} = "<WindowsTargetPlatformVersion>$val</WindowsTargetPlatformVersion>";
    } elsif ($key =~ /^platform-toolset$/i) {
        $configvar{"PLATFORM_TOOLSET"} = "<PlatformToolset>$val</PlatformToolset>";
    } else {
        $want_unknown = "yes";
        if ($val eq "no") {
            $unknown_value = "without-" . $key;
        } else {
            $unknown_value = "with-" . $key;
        }
    }
}

if ($want_help ne "no") {
    foreach (@help) {
        print $_;
    }
    exit 1;
}

# clean up and exit if requested
if ($want_clean eq "yes") {
    my $file;

    unlink($configfile);
    unlink($platformfile);
    unlink($confshfile);

    foreach $file (@filelist) {
        unlink($file);
    }

    foreach $file (@projectlist) {
        unlink($file);
    }

    exit 0;
}

if ($want_unknown ne "no") {
    print STDERR "can't parse $unknown_value\n";
    exit 1;
}

if ($verbose) {
    if ($want_win32 eq "yes") {
        print "configure for win32\n";
    }
    if ($want_x64 eq "yes") {
        print "configure for x64\n";
    }
    if ($cross_compile eq "yes") {
        print "cross compiling";
        if ($want_x64 eq "yes") {
            print ": build on win32 for x64 host\n";
        } elsif ($want_win32 eq "yes") {
            print ": build on x64 for win32 host\n";
        } else {
            print "\n";
        }
    }
    if ($enable_intrinsics eq "yes") {
        print "intrinsics: enabled\n";
    } else {
        print "intrinsics: disabled\n";
    }
    if ($enable_native_pkcs11 eq "yes") {
        print "native-pkcs11: enabled\n";
    } else {
        print "native-pkcs11: disabled\n";
    }
    print "openssl-hash: enabled\n";
    if ($enable_fixed_rrset eq "yes") {
        print "fixed-rrset: enabled\n";
    } else {
        print "fixed-rrset: disabled\n";
    }
    if ($enable_developer eq "yes") {
        print "developer: enabled\n";
    } else {
        print "developer: disabled\n";
    }
    if ($enable_querytrace eq "yes") {
        print "querytrace: enabled\n";
    } else {
        print "querytrace: disabled\n";
    }
    print "libuv-path: $libuv_path\n";
    print "openssl-path: $openssl_path\n";
    if ($use_tests eq "yes") {
        print "tests: enabled\n";
    }
    if ($use_xtests eq "yes") {
        print "extra tests: enabled\n";
    }
    if ($use_stests eq "yes") {
        print "system tests: enabled\n";
    }
    if ($use_samples eq "yes") {
        print "sample programs: enabled\n";
    }
    if ($use_pkcs11 eq "no") {
        print "pkcs11: disabled\n";
    } else {
        print "pkcs11-provider-path: $pkcs11_path\n";
    }
    if ($use_aes eq "no") {
        print "aes: disabled\n";
    } else {
        print "aes: enabled\n";
    }
    if ($use_gssapi eq "no") {
        print "gssapi: disabled\n";
    } else {
        print "gssapi-path: $gssapi_path\n";
    }
    if ($use_libxml2 eq "no") {
        print "libxml2: disabled\n";
    } else {
        print "libxml2-path: $libxml2_path\n";
    }
    if ($use_geoip2 eq "no") {
        print "geoip2: disabled\n";
    } else {
        print "geoip2-path: $geoip2_path\n";
    }
    if ($use_readline eq "no") {
        print "readline: disabled\n";
    } else {
        print "readline-path: $readline_path\n";
    }
    if ($use_idn eq "no") {
        print "idn: disabled\n";
    } else {
        print "idn-path: $idn_path\n";
        if ($iconv_path ne " --idn-- ") {
            print "iconv-path: $iconv_path\n";
        }
    }
    if ($use_zlib eq "no") {
        print "zlib: disabled\n";
    } else {
        print "zlib-path: $zlib_path\n";
    }
    if ($with_pssuspend eq "no") {
        print "pssuspend: disabled\n";
    } else {
        print "pssuspend-command: $pssuspend_command\n";
    }
    if ($use_python eq "no") {
        print "python: disabled\n";
    } else {
        print "python-command: $python_command\n";
    }
    print "vcredist-path: $vcredist_path\n";
}

# Check environment

# infer vcredist when not given
if ($vcredist_path eq " --infer-- ") {
    if ($verbose) {
        print "trying to infer vcredist path from build environment\n";
    }

    my @vcpaths = {};
    push(@vcpaths, $ENV{"VCRedistPath"}) if ($ENV{"VCRedistPath"} ne "");
    push(@vcpaths, File::Spec->catfile( cwd(), "..", ".." ));

    if ($ENV{"FrameworkSDKDir"} ne "" && $want_win32 eq "yes") {
        push(@vcpaths, File::Spec->catfile($ENV{"FrameworkSDKDir"},
                                           "BootStrapper", "Packages",
                                           "vcredist_x86"));
    } elsif ($ENV{"FrameworkSDKDir"} ne "" && $want_x64 eq "yes") {
        push(@vcpaths, File::Spec->catfile($ENV{"FrameworkSDKDir"},
                                           "BootStrapper", "Packages",
                                           "vcredist_x64"));
    }

    if ($ENV{"WindowsSDKDir"} ne "" && $want_win32 eq "yes") {
        push(@vcpaths, File::Spec->catfile($ENV{"WindowsSDKDir"},
                                           "BootStrapper", "Packages",
                                           "vcredist_x86"));
    } elsif ($ENV{"WindowsSDKDir"} ne "" && $want_x64 eq "yes") {
        push(@vcpaths, File::Spec->catfile($ENV{"WindowsSDKDir"},
                                           "BootStrapper", "Packages",
                                           "vcredist_x64"));
    }

    if ($ENV{"WindowsSDKDir_old"} ne "" && $want_win32 eq "yes") {
        push(@vcpaths, File::Spec->catfile($ENV{"WindowsSDKDir_old"},
                                           "BootStrapper", "Packages",
                                           "vcredist_x86"));
    } elsif ($ENV{"WindowsSDKDir_old"} ne "" && $want_x64 eq "yes") {
        push(@vcpaths, File::Spec->catfile($ENV{"WindowsSDKDir_old"},
                                           "BootStrapper", "Packages",
                                           "vcredist_x64"));
    }

    if ($ENV{"VCINSTALLDIR"}) {
        push(@vcpaths, File::Spec->catfile($ENV{"VCINSTALLDIR"},
                                           "redist", "1033"));
    }

    # 'VCToolsRedistDir' is available since Visual Studio 2017.
    if ($ENV{"VCToolsRedistDir"}) {
        push(@vcpaths, $ENV{"VCToolsRedistDir"});
    }

    my $rfile;
    if ($want_win32 eq "yes") {
        $rfile = "vcredist_x86.exe";
    } else {
        $rfile = "vcredist_x64.exe";
    }

    foreach (@vcpaths) {
        my $vp = File::Spec->catfile($_, $rfile);
        if (-f $vp) {
            $vcredist_path = $vp;
            last;
        }
    }

    if ($vcredist_path eq " --infer-- ") {
        die "with-vcredist is REQUIRED\n";
    }

    if ($verbose) {
        print "found vcredist at " . $vcredist_path . "\n";
    }
}

my $msc_ver = 0;

open F, ">mscver.c" || die $!;
print F << 'EOF';
#include <windows.h>
#include <stdio.h>

int
main(void)
{
        printf("%d\n", _MSC_VER);
        return(0);
}
EOF
close F;
my $compret = `cl /nologo /MD mscver.c`;
if (grep { -f and -x } ".\\mscver.exe") {
    $msc_ver = `.\\mscver.exe`;
} else {
    die "can't get _MSC_VER value: $compret\n";
}
if ($verbose) {
    print "_MSC_VER == $msc_ver\n";
}
if ($msc_ver < 1600) {
    print STDERR "too old version of C++ compiler/Visual Studio\n";
    exit 1;
}

# gen single threaded for < VS 2005

if ($msc_ver < 1400) {
    $configvar{"COPTML"} = "/ML";
    $configvar{"COPTMLD"} = "/MLD";
}

# /GX deprecated in VS 2005

if ($msc_ver < 1400) {
    $configvar{"COPTX"} = "/GX";
} else {
    $configvar{"COPTX"} = "/EHsc";
}

# /YX for < VS 2005

if ($msc_ver < 1400) {
    $configvar{"COPTY"} = "/YX";
}

# backtrace for >= VS 2012

if ($msc_ver >= 1700) {
    $configdefh{"USE_BACKTRACE"} = 1;
}

# warn when cross compiling

if ($cross_compile eq "yes") {
    if ($want_x64 eq "yes") {
        $configvar{"BUILD_PLATFORM"} = "Win32";
        $configvar{"BUILD_MACHINE"} = "/machine:X86";
    }
    if ($want_win32 eq "yes") {
        $configvar{"BUILD_PLATFORM"} = "x64";
        $configvar{"BUILD_MACHINE"} = "/machine:X64";
    }
} elsif ($want_win32 eq "yes") {
    open F, ">cross.c" || die $!;
    print F << 'EOF';
#include <windows.h>
#include <stdio.h>

int
main(void)
{
#ifdef _WIN64
        fprintf(stderr, "compiling for x64 when win32 was asked?!\n");
#endif
        return(0);
}
EOF
    close F;
    my $compret = `cl /nologo /MD cross.c`;
    if (grep { -f and -x } ".\\cross.exe") {
        my $cross = `.\\cross.exe`;
        if ($cross) {
            print STDERR $cross;
        }
    } else {
        print STDERR "can't check cross compile: $compret\n";
    }
} else {
    open F, ">cross.c" || die $!;
    print F << 'EOF';
#include <windows.h>
#include <stdio.h>

int
main(void)
{
#ifndef _WIN64
        fprintf(stderr, "compiling in 32 bits when x64 was asked?!\n");
#endif
        return(0);
}
EOF
    close F;
    my $compret = `cl /nologo /MD cross.c`;
    if (grep { -f and -x } ".\\cross.exe") {
        my $cross = `.\\cross.exe`;
        if ($cross) {
            print STDERR $cross;
        }
    } else {
        print STDERR "can't check cross compile: $compret\n";
    }
}

# Process arguments

# enable-native-pkcs11
if ($enable_native_pkcs11 eq "yes") {
    $cryptolib = "pkcs11";
    if ($use_pkcs11 ne "yes") {
        if ($verbose) {
            print "native PKCS#11 support: force with-pkcs11\n";
        }
        $use_pkcs11 = "yes";
    }
    if ($pkcs11_path eq "unknown") {
        if ($verbose) {
            print "native PKCS#11 support: no PKCS#11 provider defined?\n";
        }
    }
}

# enable-fixed-rrset
if ($enable_fixed_rrset eq "yes") {
    $configdefh{"DNS_RDATASET_FIXED"} = 1;
}

# enable-querytrace
if ($enable_querytrace eq "yes") {
    $configdefh{"WANT_QUERYTRACE"} = 1;
}

# with-tests
if ($use_tests eq "yes") {
    $configcond{"TESTS"} = 1;
}

# with-extra-tests
if ($use_xtests eq "yes") {
    $configcond{"XTESTS"} = 1;
}

# with-system-tests
if ($use_stests eq "yes") {
    $configcond{"STESTS"} = 1;
}

# with-samples
if ($use_samples eq "yes") {
    $configcond{"SAMPLES"} = 1;
}

# with-libuv
if ($use_libuv eq "auto") {
    if ($verbose) {
        print "checking for an libuv built directory at sibling root\n";
    }
    opendir DIR, $libuv_path || die "No Directory: $!\n";
    my @dirlist = grep (/^libuv-v[0-9]+\.[0-9]+\.[0-9]+(-rc[0-9]+){0,1}$/i,
                        readdir(DIR));
    closedir(DIR);

    # Make sure we have something
    if (scalar(@dirlist) == 0) {
        die "can't find an libuv at sibling root\n";
    }
    # Now see if we have a directory or just a file.
    # Make sure we are case insensitive
    my $file;
    foreach $file (sort {uc($b) cmp uc($a)} @dirlist) {
        if (-f File::Spec->catfile($libuv_path,
                                   $file,
                                   "include\\uv.h")) {
            $libuv_path = File::Spec->catdir($libuv_path, $file);
            $use_libuv = "yes";
            last;
        }
    }

    # If we have one use it otherwise report the error
    if ($use_libuv eq "auto") {
        die "can't find an libuv built directory at sibling root\n";
    }

    # When a libuv version exposing uv_import() and uv_export() is released, the
    # following three config.h macros will need to be conditionally defined for
    # that libuv version and all later ones.
    # $configdefh{"HAVE_UV_HANDLE_SET_DATA"} = 1;
    # $configdefh{"HAVE_UV_HANDLE_GET_DATA"} = 1;
    # $configdefh{"HAVE_UV_IMPORT"} = 1;
}
# falls into (so no else)
if ($use_libuv eq "yes") {
    $libuv_path = File::Spec->rel2abs($libuv_path);
    if ($verbose) {
        print "checking for libuv built directory at \"$libuv_path\"\n";
    }
    my $libuv_new = 0;
    if (!-f File::Spec->catfile($libuv_path,
                                "include\\uv.h")) {
        die "can't find libuv uv.h include\n";
    }
    my $libuv_inc = File::Spec->catdir($libuv_path, "include");
    my $libuv_libdir = File::Spec->catdir($libuv_path, "build\\Release");
    my $libuv_lib = File::Spec->catfile($libuv_libdir, "uv.lib");
    my $libuv_dll = File::Spec->catfile($libuv_libdir, "uv.dll");
    if (!-f $libuv_lib) {
       die "can't find uv.lib library\n";
    }
    if (!-f $libuv_dll) {
       die "can't find uv.dll library\n";
    }
    $configvar{"LIBUV_PATH"} = "$libuv_path";
    $configinc{"LIBUV_INC"} = "$libuv_inc";
    $configlib{"LIBUV_LIB"} = "$libuv_lib";
    $configdll{"LIBUV_DLL"} = "$libuv_dll";
    # When a libuv version exposing uv_import() and uv_export() is released, the
    # following three config.h macros will need to be conditionally defined for
    # that libuv version and all later ones.
    # $configdefh{"HAVE_UV_HANDLE_SET_DATA"} = 1;
    # $configdefh{"HAVE_UV_HANDLE_GET_DATA"} = 1;
    # $configdefh{"HAVE_UV_IMPORT"} = 1;
}

# with-openssl
if ($use_openssl eq "auto") {
    if ($verbose) {
        print "checking for an OpenSSL built directory at sibling root\n";
    }
    opendir DIR, $openssl_path || die "No Directory: $!\n";
    my @dirlist = grep (/^openssl-[0-9]+\.[0-9]+\.[0-9]+[a-z]{0,1}$/i,
                        readdir(DIR));
    closedir(DIR);

    # Make sure we have something
    if (scalar(@dirlist) == 0) {
        die "can't find an OpenSSL at sibling root\n";
    }
    # Now see if we have a directory or just a file.
    # Make sure we are case insensitive
    my $file;
    foreach $file (sort {uc($b) cmp uc($a)} @dirlist) {
        if (-f File::Spec->catfile($openssl_path,
                                   $file,
                                   "inc32\\openssl\\opensslv.h")) {
            $openssl_path = File::Spec->catdir($openssl_path, $file);
            $use_openssl = "yes";
            last;
        }
        if (-f File::Spec->catfile($openssl_path,
                                   $file,
                                   "include\\openssl\\opensslv.h")) {
            $openssl_path = File::Spec->catdir($openssl_path, $file);
            $use_openssl = "yes";
            last;
        }
    }

    # If we have one use it otherwise report the error
    if ($use_openssl eq "auto") {
        die "can't find an OpenSSL built directory at sibling root\n";
    }
}
# falls into (so no else)
if ($use_openssl eq "yes") {
    my @dirlist;
    $openssl_path = File::Spec->rel2abs($openssl_path);
    if ($verbose) {
        print "checking for OpenSSL built directory at \"$openssl_path\"\n";
    }
    if (!-f File::Spec->catfile($openssl_path,
                                "include/openssl/opensslv.h")) {
	die "can't find OpenSSL 1.1 opensslv.h include\n";
    }
    my $openssl_inc = File::Spec->catdir($openssl_path, "include");
    my $openssl_libdir = $openssl_path;
    my $openssl_libcrypto = File::Spec->catfile($openssl_path, "libcrypto.lib");
    my $openssl_libssl = File::Spec->catfile($openssl_libdir, "libssl.lib");
    my $openssl_dllcrypto = File::Spec->catfile($openssl_libdir, "libcrypto.dll");
    my $openssl_dllssl = File::Spec->catfile($openssl_libdir, "libssl.dll");

    if (!-f $openssl_libcrypto) {
	die "can't find OpenSSL libcrypto.lib library\n";
<<<<<<< HEAD
    }
    opendir DIR, $openssl_path || die "No Directory: $!\n";
    @dirlist = grep (/^libcrypto-[^.]+\.dll$/i, readdir(DIR));
    closedir(DIR);
    # We must get one file only
    if (scalar(@dirlist) == 0) {
	die "can't find OpenSSL libcrypto-*.dll DLL\n";
    }
    if (scalar(@dirlist) != 1) {
	die "found more than one OpenSSL libcrypto-*.dll DLL candidate\n";
    }
    $openssl_dllcrypto = File::Spec->catdir($openssl_path, "$dirlist[0]");

    if (!-f $openssl_libssl) {
	die "can't find OpenSSL libssl.lib library\n";
    }
    opendir DIR, $openssl_path || die "No Directory: $!\n";
=======
    }
    opendir DIR, $openssl_path || die "No Directory: $!\n";
    @dirlist = grep (/^libcrypto-[^.]+\.dll$/i, readdir(DIR));
    closedir(DIR);
    # We must get one file only
    if (scalar(@dirlist) == 0) {
	die "can't find OpenSSL libcrypto-*.dll DLL\n";
    }
    if (scalar(@dirlist) != 1) {
	die "found more than one OpenSSL libcrypto-*.dll DLL candidate\n";
    }
    $openssl_dllcrypto = File::Spec->catdir($openssl_path, "$dirlist[0]");

    if (!-f $openssl_libssl) {
	die "can't find OpenSSL libssl.lib library\n";
    }
    opendir DIR, $openssl_path || die "No Directory: $!\n";
>>>>>>> fed14ef0
    @dirlist = grep (/^libssl-[^.]+\.dll$/i, readdir(DIR));
    closedir(DIR);
    # We must get one file only
    if (scalar(@dirlist) == 0) {
	die "can't find OpenSSL libssl-*.dll DLL\n";
    }
    if (scalar(@dirlist) != 1) {
	die "found more than one OpenSSL libssl-*.dll DLL candidate\n";
    }
    $openssl_dllssl = File::Spec->catdir($openssl_path, "$dirlist[0]");

    $cryptolib = "openssl";
    $configvar{"OPENSSL_PATH"} = "$openssl_path";
    $configinc{"OPENSSL_INC"} = "$openssl_inc";
    $configlib{"OPENSSL_LIBCRYPTO"} = "$openssl_libcrypto";
    $configdll{"OPENSSL_DLLCRYPTO"} = "$openssl_dllcrypto";
    $configlib{"OPENSSL_LIBSSL"} = "$openssl_libssl";
    $configdll{"OPENSSL_DLLSSL"} = "$openssl_dllssl";
}

if ($cryptolib eq "openssl") {
    $configdefh{"USE_OPENSSL"} = 1;
    $configtest{"CRYPTO"} = "OpenSSL";
} else {
    $configdefh{"USE_PKCS11"} = 1;
    $configtest{"CRYPTO"} = "pkcs11";
}

# check OpenSSL
if ($use_openssl eq "yes") {
#prepare the environment
    my $dll = $configdll{"OPENSSL_DLLCRYPTO"};
    my $ret = `copy "$dll" .`;
    if ($? != 0) {
        die "Can't copy OpenSSL DLL to working directory: $ret\n";
    }

    $dll = $configdll{"OPENSSL_DLLSSL"};
    $ret = `copy "$dll" .`;
    if ($? != 0) {
        die "Can't copy OpenSSL DLL to working directory: $ret\n";
    }

    my $include = $configinc{"OPENSSL_INC"};
    my $libcrypto = $configlib{"OPENSSL_LIBCRYPTO"};
    my $libssl = $configlib{"OPENSSL_LIBSSL"};

# check libcrypto
    if ($verbose) {
        print "checking whether linking with OpenSSL libcrypto works\n";
    }

    open F, ">testossl.c" || die $!;
    print F << 'EOF';
#include <openssl/err.h>

int
main(void)
{
        ERR_clear_error();
        return(0);
}
EOF
    close F;

    $compret = `cl /nologo /MD /I "$include" testossl.c "$libcrypto"`;
    if (grep { -f and -x } "./testossl.exe") {
        `./testossl.exe`;
        if ($? != 0) {
            die "OpenSSL libcrypto test failed\n";
        }
    } else {
        die "can't compile OpenSSL libcrypto test: $compret\n";
    }
<<<<<<< HEAD

    if ($verbose) {
	print "checking whether linking with OpenSSL libssl works\n";
    }

    open F, ">testossl.c" || die $!;
    print F << 'EOF';
#include <openssl/ssl.h>

int
main(void)
{
        SSL_CTX *ctx = SSL_CTX_new(SSLv23_method());
        SSL_CTX_free(ctx);
        return(0);
}
EOF
    close F;
    $compret = `cl /nologo /MD /I "$include" testossl.c "$libcrypto" "$libssl"`;
    if (grep { -f and -x } "./testossl.exe") {
        `./testossl.exe`;
        if ($? != 0) {
            die "OpenSSL libssl test failed\n";
        }
    } else {
        die "can't compile OpenSSL libssl test: $compret\n";
    }

# check OpenSSL version
=======

>>>>>>> fed14ef0
    if ($verbose) {
	print "checking whether linking with OpenSSL libssl works\n";
    }

    open F, ">testossl.c" || die $!;
    print F << 'EOF';
#include <openssl/ssl.h>

int
main(void)
{
        SSL_CTX *ctx = SSL_CTX_new(SSLv23_method());
        SSL_CTX_free(ctx);
        return(0);
}
EOF
    close F;
<<<<<<< HEAD

    $compret = `cl /nologo /MD /I "$include" testosslv.c "$libcrypto"`;
    if (grep { -f and -x } "./testosslv.exe") {
        `./testosslv.exe`;
=======
    $compret = `cl /nologo /MD /I "$include" testossl.c "$libcrypto" "$libssl"`;
    if (grep { -f and -x } "./testossl.exe") {
        `./testossl.exe`;
>>>>>>> fed14ef0
        if ($? != 0) {
            die "OpenSSL libssl test failed\n";
        }
    } else {
        die "can't compile OpenSSL libssl test: $compret\n";
    }

<<<<<<< HEAD
# check OpenSSL built-in support for DH/ECDSA/RSA/CRYPTO_ZALLOC/EVP_CIPHER_CTX/EVP_MD_CTX/HMAC_CTX functions
=======
# check OpenSSL version
>>>>>>> fed14ef0
    if ($verbose) {
        printf "checking OpenSSL library version\n";
    }
    open F, ">testosslv.c" || die $!;
    print F << 'EOF';
#include <stdio.h>
#include <openssl/opensslv.h>

int main() {
        if (OPENSSL_VERSION_NUMBER >= 0x10101000L) {
                return (0);
        }
        printf("\n\nFound   OPENSSL_VERSION_NUMBER %#010x\n",
               OPENSSL_VERSION_NUMBER);
        printf("Require OPENSSL_VERSION_NUMBER 0x10101000L or greater (1.1.1)\n\n");
        return (1);
}
EOF
    close F;

<<<<<<< HEAD
    $compret = `cl /nologo /MD /I "$include" testosslfunc.c "$libcrypto"`;
    if (grep { -f and -x } "./testosslfunc.exe") {
        `./testosslfunc.exe`;
        if ($? == 0) {
            $configdefh{"HAVE_DH_GET0_KEY"} = 1;
            $configdefh{"HAVE_ECDSA_SIG_GET0"} = 1;
            $configdefh{"HAVE_RSA_SET0_KEY"} = 1;
            $configdefh{"HAVE_CRYPTO_ZALLOC"} = 1;
            $configdefh{"HAVE_EVP_CIPHER_CTX_FREE"} = 1;
            $configdefh{"HAVE_EVP_CIPHER_CTX_NEW"} = 1;
            $configdefh{"HAVE_EVP_MD_CTX_FREE"} = 1;
            $configdefh{"HAVE_EVP_MD_CTX_NEW"} = 1;
            $configdefh{"HAVE_EVP_MD_CTX_RESET"} = 1;
            $configdefh{"HAVE_HMAC_CTX_FREE"} = 1;
            $configdefh{"HAVE_HMAC_CTX_GET_MD"} = 1;
            $configdefh{"HAVE_HMAC_CTX_NEW"} = 1;
            $configdefh{"HAVE_HMAC_CTX_RESET"} = 1;
=======
    $compret = `cl /nologo /MD /I "$include" testosslv.c "$libcrypto"`;
    if (grep { -f and -x } "./testosslv.exe") {
        `./testosslv.exe`;
        if ($? != 0) {
            die "OpenSSL version test failed\n";
>>>>>>> fed14ef0
        }
    } else {
        die "can't compile OpenSSL version test: $compret\n";
    }

    if ($verbose) {
        print "checking for OpenSSL Ed25519 support\n";
    }
    open F, ">tested25519.c" || die $!;
    print F << 'EOF';
#include <openssl/evp.h>
#include <openssl/objects.h>

int
main(void)
{
        EVP_PKEY_CTX *ctx;

        ctx = EVP_PKEY_CTX_new_id(NID_ED25519, NULL);
        if (ctx == NULL)
                return (2);
        return (0);
}
EOF
    close F;

    $compret = `cl /nologo /MD /I "$include" tested25519.c "$libcrypto"`;
    if (grep { -f and -x } "./tested25519.exe") {
        `./tested25519.exe`;
        if ($? == 0) {
            $configdefh{"HAVE_OPENSSL_ED25519"} = 1;
        } else {
            if ($verbose) {
                print "Ed25519 test failed: disabling Ed25519\n";
            }
        }
    } else {
        if ($verbose) {
            print "can't compile Ed25519 test: $compret\n";
            print "disabling Ed25519\n";
        }
    }

    if ($verbose) {
        print "checking for OpenSSL Ed448 support\n";
    }
    open F, ">tested448.c" || die $!;
    print F << 'EOF';
#include <openssl/evp.h>
#include <openssl/objects.h>

int
main(void)
{
        EVP_PKEY_CTX *ctx;

        ctx = EVP_PKEY_CTX_new_id(NID_ED448, NULL);
        if (ctx == NULL)
                return (2);
        return (0);
}
EOF
    close F;

    $compret = `cl /nologo /MD /I "$include" tested448.c "$libcrypto"`;
    if (grep { -f and -x } "./tested448.exe") {
        `./tested448.exe`;
        if ($? == 0) {
            $configdefh{"HAVE_OPENSSL_ED448"} = 1;
        } else {
            if ($verbose) {
                print "Ed448 test failed: disabling Ed448\n";
            }
        }
    } else {
        if ($verbose) {
            print "can't compile Ed448 test: $compret\n";
            print "disabling Ed448\n";
        }
    }
}

# with-aes
if ($use_openssl eq "no") {
    if ($use_aes ne "pkcs11") {
        $use_aes = "no";
    }
}

if ($cryptolib ne "") {
    print "Cryptographic library for DNSSEC: $cryptolib\n";
} else {
    die "No cryptography library has been found or provided."
}

# with-pkcs11
if ($use_pkcs11 ne "no") {
    $configcond{"PKCS11"} = 1;
    $configvar{"PKCS11_TOOLS"} = "pkcs11";
    $configdefd{"PK11_LIB_LOCATION"} = "PK11_LIB_LOCATION=\"$pkcs11_path\"";
}

# with-gssapi
if ($use_gssapi eq "no") {
    if ($verbose) {
        print "gssapi library is disabled\n";
    }
} else {
    $gssapi_path = File::Spec->rel2abs($gssapi_path);
    if ($verbose) {
        print "checking for gssapi directory at \"$gssapi_path\"\n";
    }
    $configcond{"GSSAPI"} = 1;
    $configdefd{"USE_GSSAPI"} = "GSSAPI";
    if (!-f File::Spec->catfile($gssapi_path, "include",
                                "gssapi", "gssapi.h")) {
        die "can't find gssapi.h include\n";
    }
    if (!-f File::Spec->catfile($gssapi_path, "include",
                                "gssapi", "gssapi_krb5.h")) {
        die "can't find gssapi_krb5.h include\n";
    }
    if (!-f File::Spec->catfile($gssapi_path, "include",
                                "krb5", "krb5.h")) {
        die "can't find krb5.h include\n";
    }
    $configinc{"GSSAPI_INC"} = File::Spec->catdir($gssapi_path, "include");
    my $bits = "32";
    my $gssapi_lib;
    my $krb5_lib;
    if ($want_win32 eq "yes") {
        $bits = "32";
        if (!-f File::Spec->catfile($gssapi_path, "lib", "i386",
                                    "gssapi${bits}.lib")) {
            die "can't find gssapi${bits}.lib library\n";
        }
        $gssapi_lib = File::Spec->catfile($gssapi_path, "lib", "i386",
                                          "gssapi${bits}.lib");
        if (!-f File::Spec->catfile($gssapi_path, "lib", "i386",
                                    "krb5_${bits}.lib")) {
            die "can't find krb5_${bits}.lib library\n";
        }
        $krb5_lib = File::Spec->catfile($gssapi_path, "lib", "i386",
                                             "krb5_${bits}.lib");
    } elsif ($want_x64 eq "yes") {
        $bits = "64";
        if (!-f File::Spec->catfile($gssapi_path, "lib", "amd64",
                                    "gssapi${bits}.lib")) {
            die "can't find gssapi${bits}.lib library\n";
        }
        $gssapi_lib = File::Spec->catfile($gssapi_path, "lib", "amd64",
                                             "gssapi${bits}.lib");
        if (!-f File::Spec->catfile($gssapi_path, "lib", "amd64",
                                    "krb5_${bits}.lib")) {
            die "can't find krb5_${bits}.lib library\n";
        }
        $krb5_lib = File::Spec->catfile($gssapi_path, "lib", "amd64",
                                        "krb5_${bits}.lib");
    } else {
        die "can't happen: no choice between Win32 and x64\n";
    }
    if (!-f File::Spec->catfile($gssapi_path, "bin", "gssapi${bits}.dll")) {
        die "can't find gssapi${bits}.dll DLL\n";
    }
    if (!-f File::Spec->catfile($gssapi_path, "bin", "krb5_${bits}.dll")) {
        die "can't find krb5_${bits}.dll DLL\n";
    }
    if (!-f File::Spec->catfile($gssapi_path, "bin", "comerr${bits}.dll")) {
        die "can't find comerr${bits}.dll DLL\n";
    }
    if (!-f File::Spec->catfile($gssapi_path, "bin", "k5sprt${bits}.dll")) {
        die "can't find k5sprt${bits}.dll DLL\n";
    }
    if (!-f File::Spec->catfile($gssapi_path, "bin", "wshelp${bits}.dll")) {
        die "can't find wshelp${bits}.dll DLL\n";
    }
    $configlib{"GSSAPI_LIB"} = "$gssapi_lib";
    $configlib{"KRB5_LIB"} = "$krb5_lib";
    my $gssapi_dll = File::Spec->catfile($gssapi_path, "bin",
                                         "gssapi${bits}.dll");
    $configdll{"GSSAPI_DLL"} = "$gssapi_dll";
    my $krb5_dll = File::Spec->catfile($gssapi_path, "bin",
                                         "krb5_${bits}.dll");
    $configdll{"KRB5_DLL"} = "$krb5_dll";
    my $comerr_dll = File::Spec->catfile($gssapi_path, "bin",
                                         "comerr${bits}.dll");
    $configdll{"COMERR_DLL"} = "$comerr_dll";
    my $k5sprt_dll = File::Spec->catfile($gssapi_path, "bin",
                                         "k5sprt${bits}.dll");
    $configdll{"K5SPRT_DLL"} = "$k5sprt_dll";
    my $wshelp_dll = File::Spec->catfile($gssapi_path, "bin",
                                         "wshelp${bits}.dll");
    $configdll{"WSHELP_DLL"} = "$wshelp_dll";
}

# disable-auto-validation
$configdefh{"VALIDATION_DEFAULT"} = "\"$validation_default\"";

# with-geoip2
if ($use_geoip2 eq "no") {
    if ($verbose) {
        print "geoip2 library is disabled\n";
    }
} else {
    $configcond{"GEOIP"} = 1;
    $geoip2_path = File::Spec->rel2abs($geoip2_path);
    if ($verbose) {
        print "checking for geoip2 directory at \"$geoip2_path\"\n";
<<<<<<< HEAD
    }
    if (!-f File::Spec->catfile($geoip2_path, "maxminddb.h")) {
        die "can't find maxminddb.h include\n";
    }
    if (!-f File::Spec->catfile($geoip2_path, "maxminddb_config.h")) {
        die "can't find maxminddb_config.h include\n";
    }
    if (!-f File::Spec->catfile($geoip2_path, "libmaxminddb.lib")) {
        die "can't find libmaxminddb.lib library\n";
    }
=======
    }
    if (!-f File::Spec->catfile($geoip2_path, "maxminddb.h")) {
        die "can't find maxminddb.h include\n";
    }
    if (!-f File::Spec->catfile($geoip2_path, "maxminddb_config.h")) {
        die "can't find maxminddb_config.h include\n";
    }
    if (!-f File::Spec->catfile($geoip2_path, "libmaxminddb.lib")) {
        die "can't find libmaxminddb.lib library\n";
    }
>>>>>>> fed14ef0
    $configinc{"GEOIP_INC"} = "$geoip2_path";
    my $geoip2_lib = File::Spec->catfile($geoip2_path, "libmaxminddb.lib");
    $configlib{"GEOIP_LIB"} = "$geoip2_lib";
    my $geoip_inc = qq(/I "$geoip2_path");
    my $geoip2_libs = qq("$geoip2_lib" Ws2_32.Lib);

    if ($verbose) {
        print "checking for GeoIP2 support\n";
    }
    open F, ">testgeoip2.c" || die $!;
    print F << 'EOF';
#include <maxminddb.h>
int main(void) {
       return MMDB_lib_version() != 0;
}
EOF
    close F;
    $compret = `cl /nologo $geoip_inc /MD testgeoip2.c $geoip2_libs`;
    if (grep { -f and -x } ".\\testgeoip2.exe") {
        `.\\testgeoip2.exe`;
        if ($? == 0) {
            die "GeoIP2 test failed\n";
        }
    } else {
        die "can't compile GeoIP2 test: $compret\n";
    }
    $configdefh{"HAVE_GEOIP2"} = 1;
}

# with-readline
if ($use_readline eq "no") {
    if ($verbose) {
        print "readline library is disabled\n";
    }
} else {
    $readline_path = File::Spec->rel2abs($readline_path);
    if ($verbose) {
        print "checking for readline directory at \"$readline_path\"\n";
    }
    if (!-f File::Spec->catfile($readline_path, "readline", "readline.h")) {
        die "can't find readline.h include\n";
    }
    if (!-f File::Spec->catfile($readline_path, "readline", "readline.lib")) {
        die "can't find readline.lib library\n";
    }
    $configdefh{"HAVE_READLINE"} = 1;
    $configinc{"READLINE_INC"} = "$readline_path";
    my $readline_lib = File::Spec->catfile($readline_path,
                                           "readline", "readline.lib");
    $configlib{"READLINE_LIB"} = "$readline_lib";
    if (-f File::Spec->catfile($readline_path, "readline", "readlineD.lib")) {
        my $readline_libd = File::Spec->catfile($readline_path,
                                                "readline", "readlineD.lib");
        $configlib{"READLINE_LIBD"} = "$readline_libd";
    } else {
        $configlib{"READLINE_LIBD"} = "$readline_lib";
    }
}

# with-idn (including with-iconv)
if ($use_idn eq "no") {
    if ($verbose) {
        print "IDN kit is disabled\n";
    }
} else {
    $idn_path = File::Spec->rel2abs($idn_path);
    if ($verbose) {
        print "checking for IDN kit directory at \"$idn_path\"\n";
    }
    if (!-f File::Spec->catfile($idn_path, "idn", "api.h")) {
        die "can't find idn\\api.h include\n";
    }
    if (!-f File::Spec->catfile($idn_path, "idn", "idnkit.lib")) {
        die "can't find idnkit.lib library\n";
    }
    if (!-f File::Spec->catfile($idn_path, "idn", "idnkit.dll")) {
        die "can't find idnkit.dll DLL\n";
    }
    $configcond{"IDNKIT"} = 1;
    $configdefh{"WITH_IDN"} = 1;
    $configinc{"IDN_INC"} = "$idn_path";
    my $idn_lib = File::Spec->catfile($idn_path, "idn", "idnkit.lib");
    $configlib{"IDN_LIB"} = "$idn_lib";
    my $idn_dll = File::Spec->catfile($idn_path, "idn", "idnkit.dll");
    $configdll{"IDN_DLL"} = "$idn_dll";
    if ($iconv_path eq " --idn-- ") {
        my $iconv_dll = File::Spec->catfile($idn_path, "idn", "iconv.dll");
        $configdll{"ICONV_DLL"} = "$iconv_dll";
    } else {
        my $iconv_dll =File::Spec->catfile($iconv_path, "iconv.dll");
        $configdll{"ICONV_DLL"} = "$iconv_dll";
    }
}

# with-libxml2
if ($use_libxml2 eq "no") {
    if ($verbose) {
        print "libxml2 library is disabled\n";
    }
} elsif ($use_libxml2 eq "auto") {
    if ($verbose) {
        print "checking for a libxml2 built directory at sibling root\n";
    }
    opendir DIR, $libxml2_path || die "No Directory: $!\n";
    my @dirlist = grep (/^libxml2-[0-9]+\.[0-9]+\.[0-9]+[a-z]*/i,
                        readdir(DIR));
    closedir(DIR);

    # Make sure we have something
    if (scalar(@dirlist) == 0) {
        die "can't find a libxml2 at sibling root\n";
    }
    # Now see if we have a directory or just a file.
    # Make sure we are case insensitive
    my $file;
    foreach $file (sort {uc($b) cmp uc($a)} @dirlist) {
        if (-f File::Spec->catfile($libxml2_path,
                                   $file,
                                   "include\\libxml",
                                   "xmlversion.h")) {
            $libxml2_path = File::Spec->catdir($libxml2_path, $file);
            $use_libxml2 = "yes";
            last;
        }
    }

    # If we have one use it otherwise report the error
    if ($use_libxml2 eq "auto") {
        die "can't find a libxml2 built directory at sibling root\n";
    }
}
# falls into (so no else)
if ($use_libxml2 eq "yes") {
    $libxml2_path = File::Spec->rel2abs($libxml2_path);
    if ($verbose) {
        print "checking for libxml2 built directory at \"$libxml2_path\"\n";
    }
    if (!-f File::Spec->catfile($libxml2_path,
                                "include\\libxml",
                                "xmlversion.h")) {
        die "can't find libxml2 xmlversion.h include\n";
    }
    if (!-f File::Spec->catfile($libxml2_path,
                                "win32\\bin.msvc",
                                "libxml2.lib")) {
        die "can't find Libxml2 libxml2.lib library\n";
    }
    if (!-f File::Spec->catfile($libxml2_path,
                                "win32\\bin.msvc",
                                "libxml2.dll")) {
        die "can't find Libxml2 DLL\n";
    }
    $configcond{"LIBXML2"} = 1;
    $configdefh{"HAVE_LIBXML2"} = 1;
    $configtest{"XMLSTATS"} = 1;
    my $libxml2_inc = File::Spec->catdir($libxml2_path, "include");
    $configinc{"LIBXML2_INC"} = "$libxml2_inc";
    my $libxml2_libdir = File::Spec->catdir($libxml2_path, "win32\\bin.msvc");
    my $libxml2_lib = File::Spec->catfile($libxml2_libdir, "libxml2.lib");
    $configlib{"LIBXML2_LIB"} = "$libxml2_lib";
    my $libxml2_dll = File::Spec->catfile($libxml2_libdir, "libxml2.dll");
    $configdll{"LIBXML2_DLL"} = "$libxml2_dll";
}

# with-zlib
if ($use_zlib eq "no") {
    if ($verbose) {
        print "zlib library is disabled\n";
    }
} else {
    $configcond{"ZLIB"} = 1;
    $configtest{"ZLIB"} = 1;
    $zlib_path = File::Spec->rel2abs($zlib_path);
    if ($verbose) {
        print "checking for zlib directory at \"$zlib_path\"\n";
    }
    if (!-f File::Spec->catfile($zlib_path, "zlib.h")) {
        die "can't find zlib.h include\n";
    }
    if (!-f File::Spec->catfile($zlib_path, "zdll.lib")) {
        die "can't find zdll.lib library\n";
    }
    if (!-f File::Spec->catfile($zlib_path, "zlib1.dll")) {
        die "can't find zlib1.dll DLL\n";
    }
    $configdefh{"HAVE_ZLIB"} = 1;
    $configinc{"ZLIB_INC"} = "$zlib_path";
    my $zlib_lib = File::Spec->catfile($zlib_path, "zdll.lib");
    $configlib{"ZLIB_LIB"} = "$zlib_lib";
    my $zlib_dll = File::Spec->catfile($zlib_path, "zlib1.dll");
    $configdll{"ZLIB_DLL"} = "$zlib_dll";
}

if ($with_pssuspend ne "no") {
    $configvar{"PSSUSPEND"} = "$pssuspend_command";
}

# with-python
if ($use_python eq "no") {
    if ($verbose) {
        print "python is disabled\n";
    }
} elsif ($use_python eq "auto") {
    if ($verbose) {
        print "checking for python in path\n";
    }
    my $pythonret = `python.exe -c "quit()" 2>&1`;
    if ($? != 0) {
        print STDERR "can't launch the python interpreter: $pythonret\n";
        $use_python = "no";
    }
}
if ($use_python ne "no") {
    if ($use_python ne "auto") {
        if ($verbose) {
           print "checking for $python_command\n";
        }
        my $pythonret = `"$python_command" -c "quit()" 2>&1`;
        if ($? != 0) {
            die "can't launch $python_command: $pythonret\n";
        }
    }
    if ($python_command !~ /\.exe$/i) {
        $python_command = $python_command . ".exe";
    }
    # tried to use the full path without success here
    if ($verbose) {
        print "checking for python module 'argparse'\n";
    }
    my $pythonret = `"$python_command" -c "import argparse" 2>&1`;
    if ($? != 0) {
        if ($use_python ne "auto") {
            die "can't find python module 'argparse': $pythonret\n";
        } else {
            print STDERR "can't find python module 'argparse': $pythonret\n";
            $use_python = "no";
        }
    }
    if ($use_python ne "no") {
        if ($verbose) {
            print "checking for python module 'ply'\n";
        }
        $pythonret = `"$python_command" -c "from ply import *" 2>&1`;
        if ($? != 0) {
            if ($use_python ne "auto") {
                die "can't find python module 'ply': $pythonret\n";
            } else {
                print STDERR "can't find python module 'ply': $pythonret\n";
                $use_python = "no";
            }
        }
    }
    if ($use_python ne "no") {
        if ($verbose) {
            print "checking for python module 'win32api'\n";
        }
        $pythonret = `"$python_command" -c "import win32api" 2>&1`;
        if ($? != 0) {
            if ($use_python ne "auto") {
                die "can't find python module 'win32api': $pythonret\n";
            } else {
                print STDERR
                    "can't find python module 'win32api': $pythonret\n";
                $use_python = "no";
            }
        }
    }
    if ($use_python ne "no") {
        if ($verbose) {
            print "checking for python module 'win32con'\n";
        }
        $pythonret = `"$python_command" -c "import win32con" 2>&1`;
        if ($? != 0) {
            if ($use_python ne "auto") {
                die "can't find python module 'win32con': $pythonret\n";
            } else {
                print STDERR
                    "can't find python module 'win32con': $pythonret\n";
                $use_python = "no";
            }
        }
    }
    if ($use_python ne "no") {
        $configcond{"PYTHON"} = 1;
        $configdefd{"USE_PYTHON"} = "USE_PYTHON";
        $configvar{"PYTHON"} = "$python_command";
        $configtest{"CHECKDS"} = "checkds";
        $configtest{"COVERAGE"} = "coverage";
        $configtest{"KEYMGR"} = "keymgr";
        # Doesn't matter
        $configvar{"prefix"} = "__prefix__";
        $configvar{"expanded_sysconfdir"} = "__prefix__\\etc";
    }
}

# with-vcredist
$vcredist_path = File::Spec->rel2abs($vcredist_path);
if (!grep { -f and -x } $vcredist_path) {
    die "$vcredist_path is not correct\n";
} else {
    $configvar{"VCREDIST_PATH"} = "$vcredist_path";
}

# tuning
if ($tuning ne "small") {
    $configdefh{"TUNE_LARGE"} = 1;
}

# escape spaces

sub kw {
    if ($_[0] =~ / /) {
        return "\"$_[0]\"";
    } else {
        return "$_[0]";
    }
}

# setup config.h with %configdefh

sub setupconfigh {
    my $line;
    my @Lines;

    open F, $configfile . ".win32" || die $!;
    @Lines = <F>;
    close F;

    foreach $line (@Lines) {
        chomp $line;
        if ($line =~ /^@([^@]+)\@$/) {
            if (defined($configdefh{$1})) {
                $line = "#define $1 $configdefh{$1}";
            } else {
                $line = "/* #undef $1 */";
            }
        }
    }

    open F, ">" . $configfile || die $!;
    if ($verbose) {
        print "Setting up $configfile\n";
    }
    foreach $line (@Lines) {
        print F $line . "\n";
    }
    close F;
}

# setup platform.h with %configdefp

sub setupplatformh {
    my $line;
    my @Lines;

    open F, $platformfile . ".in" || die $!;
    @Lines = <F>;
    close F;

    foreach $line (@Lines) {
        chomp $line;
        if ($line =~ /^@([^@]+)\@$/) {
            if (defined($configdefp{$1})) {
                $line = "#define $1 $configdefp{$1}";
            } else {
                $line = "/* #undef $1 */";
            }
        }
    }

    open F, ">" . $platformfile || die $!;
    if ($verbose) {
        print "Setting up $platformfile\n";
    }
    foreach $line (@Lines) {
        print F $line . "\n";
    }
    close F;
}

# setup conf.sh with %configtest and %configvar

sub setupconfsh {
    my $line;
    my @Lines;
    my $val;

    open F, $confshfile . ".win32" || die $!;
    @Lines = <F>;
    close F;

    foreach $line (@Lines) {
        chomp $line;
        while ($line =~ /@([^@]+)\@/) {
            if ($1 ~~ @substtest) {
                if (defined($configtest{$1})) {
                    $val = kw($configtest{$1});
                    $line = "$`$val$'";
                } else {
                    $line = "$`$'";
                }
            } elsif ($1 ~~ @substvar) {
                if (defined($configvar{$1})) {
                    $val = kw($configvar{$1});
                    $line = "$`$val$'";
                } else {
                    $line = "$`$'";
                }
            }  else {
                die "unknown control $& in $confshfile.win32\n";
            }
        }
    }

    open F, ">" . $confshfile || die $!;
    if ($verbose) {
        print "Setting up $confshfile\n";
    }
    binmode(F);
    foreach $line (@Lines) {
        print F $line . "\n";
    }
    close F;
}

# setup a file with %configcond stack and %config{var,defd,inc,lib,dll,test}

sub setupfile {
    my $line;
    my @Linesin;
    my @Linesout;
    my $filename = $_[0];
    my $cond;
    my @conds;
    my $pass = 1;
    my @passes;
    my $val;

    open F, $filename . ".in" || die $!;
    @Linesin = <F>;
    close F;

    foreach $line (@Linesin) {
        chomp $line;
        if ($line =~ /^\@IF (.*)$/) {
            if (defined($cond)) {
                unshift(@conds, $cond);
                unshift(@passes, $pass);
            }
            if ($1 ~~ @allcond) {
                $cond = $1;
                if (defined($configcond{$cond})) {
                    # do nothing
                } else {
                    $pass = 0;
                }
            } else {
                die "unknown condition \@IF $1 in $filename\n";
            }
            next;
        } elsif ($line =~ /^\@ELSE (.*)$/) {
            if ($cond ne $1) {
                die "\@ELSE $1 mismatch in $filename\n";
            }
            if (defined($configcond{$cond})) {
                $pass = 0;
            } else {
                if (scalar(@conds) > 0) {
                    $pass = $passes[0];
                } else {
                    $pass = 1;
                }
            }
            next;
        } elsif ($line =~ /^\@END (.*)$/) {
            if ($cond ne $1) {
                die "\@END $1 mismatch in $filename\n";
            }
            $cond = shift(@conds);
            if (scalar(@passes) > 0) {
                $pass = shift(@passes);
            } else {
                $pass = 1;
            }
            next;
        }
        if ($pass == 0) {
            next;
        }
        while ($line =~ /@([^@ ]*)@/) {
            if ($1 ~~ @substvar) {
                if (defined($configvar{$1})) {
                    $val = kw($configvar{$1});
                    $line = "$`$val$'";
                } else {
                    $line = "$`$'";
                }
            } elsif ($1 ~~ @substdefd) {
                if (defined($configdefd{$1})) {
                    my $def = $configdefd{$1};
                    my $pre = "$`";
                    my $post = "$'";
                    $def =~ s/([\\ "])/\\$1/g;
                    $line = qq($pre/D "$def"$post);
                } else {
                    $line = "$`$'";
                }
            } elsif ($1 ~~ @substinc) {
                if (defined($configinc{$1})) {
                    $line = qq($`/I "$configinc{$1}"$');
                } else {
                    $line = "$`$'";
                }
            } elsif ($1 ~~ @substlib) {
                if (defined($configlib{$1})) {
                    $val = kw($configlib{$1});
                    $line = "$`$val$'";
                } else {
                    $line = "$`$'";
                }
            } elsif ($1 ~~ @substdll) {
                if (defined($configdll{$1})) {
                    $val = kw($configdll{$1});
                    $line = "$`$val$'";
                } else {
                    $line = "$`$'";
                }
            } else {
                die "unknown control $& in $filename\n";
            }
        }
        push @Linesout, $line;
    }

    open F, ">" . $filename || die $!;
    if ($verbose) {
        print "Setting up $filename\n";
    }
    binmode(F);
    foreach $line (@Linesout) {
        print F $line . "\n";
    }
    close F;
}

# setup a project with %configcond stack and %config{var,defd,inc,lib,dll}

sub setupproject {
    my $line;
    my @Linesin;
    my @Linesout;
    my $projectname = $_[0];
    my $cond;
    my @conds;
    my $pass = 1;
    my @passes;
    my $val;

    open F, $projectname . ".in" || die $!;
    @Linesin = <F>;
    close F;

    foreach $line (@Linesin) {
        chomp $line;
        if ($line =~ /^\@IF (.*)$/) {
            if (defined($cond)) {
                unshift(@conds, $cond);
                unshift(@passes, $pass);
            }
            if ($1 ~~ @allcond) {
                $cond = $1;
                if (defined($configcond{$cond})) {
                    # do nothing
                } else {
                    $pass = 0;
                }
            } else {
                die "unknown condition \@IF $1 in $projectname\n";
            }
            next;
        } elsif ($line =~ /^\@ELSE (.*)$/) {
            if ($cond ne $1) {
                die "\@ELSE $1 mismatch in $projectname\n";
            }
            if (defined($configcond{$cond})) {
                $pass = 0;
            } else {
                if (scalar(@conds) > 0) {
                    $pass = $passes[0];
                } else {
                    $pass = 1;
                }
            }
            next;
        } elsif ($line =~ /^\@END (.*)$/) {
            if ($cond ne $1) {
                die "\@END $1 mismatch in $projectname\n";
            }
            $cond = shift(@conds);
            if (scalar(@passes) > 0) {
                $pass = shift(@passes);
            } else {
                $pass = 1;
            }
            next;
        }
        if ($pass == 0) {
            next;
        }
        while ($line =~ /@([^@ ]*)@/) {
            if ($1 ~~ @substvar) {
                if (defined($configvar{$1})) {
                    $val = kw($configvar{$1});
                    $line = "$`$val$'";
                } else {
                    $line = "$`$'";
                }
            } elsif ($1 ~~ @substdefd) {
                if (defined($configdefd{$1})) {
                    $val = kw($configdefd{$1});
                    $line = "$`$val;$'";
                } else {
                    $line = "$`$'";
                }
            } elsif ($1 ~~ @substinc) {
                if (defined($configinc{$1})) {
                    $val = kw($configinc{$1});
                    $line = "$`$val;$'";
                } else {
                    $line = "$`$'";
                }
            } elsif ($1 ~~ @substlib) {
                if (defined($configlib{$1})) {
                    $val = kw($configlib{$1});
                    $line = "$`$val;$'";
                } else {
                    $line = "$`$'";
                }
            } elsif ($1 ~~ @substdll) {
                if (defined($configdll{$1})) {
                    $val = kw($configdll{$1});
                    $line = "$`$val$'";
                } else {
                    $line = "$`$'";
                }
            } else {
                die "unknown control $& in $projectname\n";
            }
        }
        push @Linesout, $line;
    }

    open F, ">" . $projectname || die $!;
    if ($verbose) {
        print "Setting up $projectname\n";
    }
    foreach $line (@Linesout) {
        print F $line . "\n";
    }
    close F;
}

# make versions.h

sub makeversion {
    # List of directories with version files

    my $Version;
    my $Mapapi;
    my $versionfile = "versions.h";
    my $versionpath = "..\\$versionfile";

    my $data;
    my $name;
    my $value;

    # And the mapapi one

    open M, "..\\lib\\dns\\mapapi" || die $!;
    while (<M>) {
        chomp;
        ($data) = split(/\#/);
        if ($data) {
            ($name, $value) = split(/=/, $data);
            ($name) = split(/\s+/, $name);
            if ($name eq 'MAPAPI') {
                ($value) =~ s/^["\s]+//;
                ($value) =~ s/["\s]+$//;
            } else {
                ($value) = split(/\s+/, $value);
            }
            $Mapapi = $value;
        }
    }
    close M;

    # Now set up the output version file

    my $ThisDate = scalar localtime();
    open O, ">$versionpath" ||
        die "Can't open output file $versionpath: $!\n";

    # Standard Header

    print O '/*
 * Copyright (C) 2001  Internet Systems Consortium, Inc. ("ISC")
 *
 * This Source Code Form is subject to the terms of the Mozilla Public
 * License, v. 2.0. If a copy of the MPL was not distributed with this
 * file, You can obtain one at http://mozilla.org/MPL/2.0/.
 */

';

    print O "/*\n";
    print O " * $versionfile.";
    print O "  Generated automatically by Configure.pl.\n";
    print O " * Date generated: $ThisDate\n";
    print O " */\n\n";

    print O '
#ifndef  VERSIONS_H
#define VERSIONS_H 1

';

    $Version = "$Versions{'MAJORVER'}.$Versions{'MINORVER'}";
    if ($Versions{'PATCHVER'} ne "") {
        $Version = "$Version.$Versions{'PATCHVER'}";
    }
    $Version = "$Version$Versions{'RELEASETYPE'}$Versions{'RELEASEVER'}";
    $Version = "$Version$Versions{'EXTENSIONS'}";
    if ($verbose) {
        print "BIND Version: $Version\n";
    }

    print O "#define VERSION \"$Version\"\n";
    print O "#define PRODUCT \"$Versions{'PRODUCT'}\"\n\n";
    print O "#define DESCRIPTION \"$Versions{'DESCRIPTION'}\"\n\n";
    print O
        "#define MAJOR \"$Versions{'MAJORVER'}.$Versions{'MINORVER'}\"\n\n";
    print O "#define MAPAPI \"$Mapapi\"\n\n";

    print O "#endif /* VERSIONS_H */\n";
    close O;
}

# make srcid.h

sub makesrcid {
    my $data;
    my $name;
    my $value;
    my $srcid = "unset_id";

    open SOUT, ">..\\srcid.h" || die "cannot open srcid.h: $!\n";
    if (open (SIN, "..\\srcid")) {
      LOOP: while (<SIN>) {
          chomp;
          ($data) = split(/\#/);
          if ($data) {
              ($name, $value) = split(/=/, $data);
              ($name) = split(/\s+/, $name);
              ($value) = split(/\s+/, $value);
              next LOOP if ($name != "SRCID");
              $srcid = $value;
          }
        }
        close SIN;
    }

    if ($srcid eq "unset_id" and -d "..\\.git") {
        $data = `git rev-list --max-count=1 HEAD`;
        if (length($data) > 0) {
            $srcid = substr($data, 0, 7);
        }
    }

    # Now set up the output version file

    my $ThisDate = scalar localtime();

    # Standard Header

    print SOUT '/*
 * Copyright (C) 2012  Internet Systems Consortium, Inc. ("ISC")
 *
 * This Source Code Form is subject to the terms of the Mozilla Public
 * License, v. 2.0. If a copy of the MPL was not distributed with this
 * file, You can obtain one at http://mozilla.org/MPL/2.0/.
 */

';

    print SOUT "/*\n";
    print SOUT " * srcid.h";
    print SOUT " * Generated automatically by Configure.pl.\n";
    print SOUT " * Date generated: $ThisDate\n";
    print SOUT " */\n\n";

    print SOUT '
#ifndef  SRCID_H
#define SRCID_H 1
';

    if ($verbose) {
        print "BIND SRCID: $srcid\n";
    }

    print SOUT "#define SRCID\t\"$srcid\"\n";
    print SOUT "#endif /* SRCID_H */\n";
    close SOUT;
}

# Build install files

sub makeinstallfile {
    open FOUT, ">InstallFlags" || die "cannot open InstallFlags: $!\n";
    print FOUT "# Flags for BINDInstall\n";
    if ($msc_ver >= 1400) {
        print FOUT "runvcredist\n";
    }
    if ($want_x64 eq "yes") {
        print FOUT "forwin64\n";
    }
    close FOUT;

    open LOUT, ">InstallFiles" || die "cannot open InstallFiles: $!\n";
    print LOUT "# File list for BINDInstall\n";
    if ($msc_ver < 1400) {
        if ($msc_ver >= 1310) {
            print LOUT "mfc71.dll-WCTT\n";
            print LOUT "msvcr71.dll-WCTT\n";
        } elsif (($msc_ver > 1200) && ($msc_ver < 1310)) {
            print LOUT "mfc70.dll-WCTT\n";
            print LOUT "msvcr70.dll-WCTT\n";
        }
    }
    print LOUT "bindevt.dll-BNFT\n";
    print LOUT "libbind9.dll-BCFT\n";
    print LOUT "libisc.dll-BCFT\n";
    print LOUT "libisccfg.dll-BCFT\n";
    print LOUT "libisccc.dll-BCFT\n";
    print LOUT "libdns.dll-BCFT\n";
    print LOUT "libirs.dll-BCFT\n";
    print LOUT "libns.dll-BCFT\n";
    print LOUT "uv.dll-BCFT\n";
    if ($use_openssl eq "yes") {
        my $v;
        my $d;
        my $name;
        ($v, $d, $name) =File::Spec->splitpath($configdll{"OPENSSL_DLLCRYPTO"});
        print LOUT "${name}-BCFT\n";
        ($v, $d, $name) =File::Spec->splitpath($configdll{"OPENSSL_DLLSSL"});
        print LOUT "${name}-BCFT\n";
    }
    if ($use_libxml2 eq "yes") {
        print LOUT "libxml2.dll-BCFT\n";
    }
    if ($use_gssapi eq "yes") {
        if ($want_x64 eq "yes") {
            print LOUT "gssapi64.dll-BCFT\n";
            print LOUT "krb5_64.dll-BCFT\n";
        } else {
            print LOUT "gssapi32.dll-BCFT\n";
            print LOUT "krb5_32.dll-BCFT\n";
        }
    }
    if ($use_idn eq "yes") {
        print LOUT "idnkit.dll-BCFT\n";
        print LOUT "iconv.dll-BCFT\n";
    }
    print LOUT "named.exe-BCFF\n";
    print LOUT "nsupdate.exe-BNFT\n";
    print LOUT "BINDInstall.exe-BNFT\n";
    print LOUT "InstallFlags-BNFT\n";
    print LOUT "InstallFiles-BNFT\n";
    print LOUT "rndc.exe-BNFF\n";
    print LOUT "dig.exe-BNFT\n";
    print LOUT "host.exe-BNFT\n";
    print LOUT "mdig.exe-BNFT\n";
    print LOUT "nslookup.exe-BNFT\n";
    print LOUT "delv.exe-BNFT\n";
    print LOUT "arpaname.exe-BNFT\n";
    print LOUT "nsec3hash.exe-BNFF\n";
    print LOUT "rndc-confgen.exe-BNFF\n";
    print LOUT "ddns-confgen.exe-BNFF\n";
    print LOUT "tsig-keygen.exe-BNFF\n";
    print LOUT "dnssec-keygen.exe-BNFF\n";
    print LOUT "dnssec-signzone.exe-BNFF\n";
    print LOUT "dnssec-dsfromkey.exe-BNFF\n";
    print LOUT "dnssec-importkey.exe-BNFF\n";
    print LOUT "dnssec-keyfromlabel.exe-BNFF\n";
    print LOUT "dnssec-revoke.exe-BNFF\n";
    print LOUT "dnssec-settime.exe-BNFF\n";
    print LOUT "dnssec-verify.exe-BNFF\n";
    print LOUT "named-checkconf.exe-BNFF\n";
    print LOUT "named-checkzone.exe-BNFF\n";
    print LOUT "named-compilezone.exe-BNFF\n";
    print LOUT "named-journalprint.exe-BNFF\n";
    print LOUT "named-rrchecker.exe-BNFF\n";
    if ($use_pkcs11 eq "yes") {
        print LOUT "pkcs11-destroy.exe-BNFF\n";
        print LOUT "pkcs11-keygen.exe-BNFF\n";
        print LOUT "pkcs11-list.exe-BNFF\n";
        print LOUT "pkcs11-tokens.exe-BNFF\n";
    }
    if ($use_python ne "no") {
        print LOUT "dnssec-checkds.py-BNFF\n";
        print LOUT "dnssec-coverage.py-BNFF\n";
        print LOUT "dnssec-keymgr.py-BNFF\n";
    }
    print LOUT "readme1st.txt-BTFT\n";
    close LOUT;
}

# Adjust system tests

# dnstap not supported
#$configtest{"DNSTAP"} = "dnstap";
#$configtest{"FSTRM_CAPTURE"} = "fstrm_capture";

# no json-c library for WIN32
#$configtest{"JSONSTATS"} = 1;

# lmdb not supported
#$configtest{"NZD_TOOLS"} = "nzd";

# TODO check for pkcs11ssl and set PKCS11_TEST

# Status

if ($verbose) {
    my $name;

    print "Configuration Status\n";

    print "\tconfig.h:\n";
    foreach $name (@substdefh) {
        if (defined($configdefh{$name})) {
            print qq(\t\t$name defined to "$configdefh{$name}"\n);
        } else {
            printf qq(\t\t$name undefined\n);
        }
    }

    print "\tplatform.h:\n";
    foreach $name (@substdefp) {
        if (defined($configdefp{$name})) {
            print qq(\t\t$name defined to "$configdefp{$name}"\n);
        } else {
            printf qq(\t\t$name undefined\n);
        }
    }

    print "\tconf.sh:\n";
    foreach $name (@substtest) {
        if (defined($configtest{$name})) {
            print qq(\t\t$name defined to "$configtest{$name}"\n);
        } else {
            printf qq(\t\t$name undefined\n);
        }
    }

    print "\tconditions:\n";
    foreach $name (@substcond) {
        if (defined($configcond{$name})) {
            print "\t\t$name is true\n";
        } else {
            print "\t\t$name is false\n";
        }
    }

    print "\tsubstitutions:\n";
    foreach $name (@substvar) {
        if (defined($configvar{$name})) {
            print qq(\t\t$name -> "$configvar{$name}"\n);
        }
    }

    print "\tdefines:\n";
    foreach $name (@substdefd) {
        if (defined($configdefd{$name})) {
            print qq(\t\t/D "$configdefd{$name}"\n);
        }
    }

    print "\tincludes:\n";
    foreach $name (@substinc) {
        if (defined($configinc{$name})) {
            print qq(\t\t/I "$configinc{$name}"\n);
        }
    }

    print "\tlibraries:\n";
    foreach $name (@substlib) {
        if (defined($configlib{$name})) {
            print "\t\t$configlib{$name}\n";
        }
    }

    print "\tDLLs:\n";
    foreach $name (@substdll) {
        if (defined($configdll{$name})) {
            print "\t\t$configdll{$name}\n";
        }
    }

    print "\n";
}

# Setup
if (($want_win32 eq "yes") || ($want_x64 eq "yes")) {
    setupconfigh();

    setupplatformh();

    setupconfsh();

    my $file;
    foreach $file (@filelist) {
        setupfile($file);
    }

    foreach $file (@projectlist) {
        setupproject($file);
    }

    makeversion();

    makesrcid();

    makeinstallfile();

    print "Configured.\n";
} else {
    print "add win32 or x64 to commit configuration to build files\n";
}

exit 0;

# Notes: Unix configure.in options
#  --enable-developer partially supported
#  --enable-newstats (9.9/9.9sub only)
#  --enable-native-pkcs11 supported
#  --enable-openssl-version-check included without a way to disable it
#  --enable-openssl-hash supported
#  --enable-threads included without a way to disable it
#  --enable-backtrace backtrace included without a way to disable it
#  --enable-symtable incompatible with DLLs (or libtool)
#  --enable-ipv6 included without a way to disable it
#  --enable-atomic supported (renamed to intrinsic)
#  --enable-fixed-rrset supported
#  --enable-querytrace supported
#  --enable-full-report supported by verbose
#  --enable-dnstap not supported (requires libfstrm support on WIN32)
#  --enable-afl not supported (not yet available on Visual Studio C++)
#  --disable-auto-validation supported
#  --with-python supported
#  --with-openssl supported
#  --with-pkcs11 supported
#  --with-aes supported
#  --with-randomdev not supported on WIN32 (makes no sense)
#  --with-geoip2 supported
#  --with-gssapi supported with MIT (K)erberos (f)or (W)indows
#  --with-lmdb no supported on WIN32 (port is not reliable)
#  --with-libxml2 supported
#  --with-json-c not supported on WIN32 (package not available on WIN32)
#  --with-zlib supported
#  --with-purify not supported (package available on WIN32 but for free?)
#  --with-gperftools-profiler not supported (package not available on WIN32)
#  --with-libtool not supported on WIN32 (never)
#  --with-locktype not supported on WIN32 (not yet available on WIN32)
#  --with-readline supported
#  --with-protobuf-c not supported (no reason to until libfstrm is ready)
#  --with-libfrtrm not supported (not yet available on WIN32)
#  --with-docbook-xsl not supported (?)
#  --with-idn[lib] supported
#  --with-[lib]iconv supported (part of IDN)
#  --with-atf not supported on WIN32 (package not available on WIN32)
#  --with-tuning supported
#  --with-dlopen included without a way to disable it
#  --with-dlz-* ?
#
# Notes: MSVC versions
# MSVC 15.x _MSC_VER == 191y (VS 2017)
# MSVC 14.0 _MSC_VER == 1900 (VS 2015)
# MSVC 12.0 _MSC_VER == 1800 (VS 2013)
# MSVC 11.0 _MSC_VER == 1700 (VS 2012)
# MSVC 10.0 _MSC_VER == 1600 (VS 2010)
# MSVC 9.0  _MSC_VER == 1500 (VS 2008)
# MSVC 8.0  _MSC_VER == 1400 (VS 2005)
# MSVC 7.1  _MSC_VER == 1310 (VS .NET 2003)
# MSVC 7.0  _MSC_VER == 1300 (VS .NET (2002))
# MSVC 6.0  _MSC_VER == 1200 (VS 6.0 (1998))
# MSVC 5.0  _MSC_VER == 1100 (VS 97)<|MERGE_RESOLUTION|>--- conflicted
+++ resolved
@@ -206,19 +206,6 @@
                  "WITH_IDN",
                  "CPU_RELAX",
                  "VALIDATION_DEFAULT",
-<<<<<<< HEAD
-                 "HAVE_CRYPTO_ZALLOC",
-                 "HAVE_EVP_CIPHER_CTX_FREE",
-                 "HAVE_EVP_CIPHER_CTX_NEW",
-                 "HAVE_EVP_MD_CTX_FREE",
-                 "HAVE_EVP_MD_CTX_NEW",
-                 "HAVE_EVP_MD_CTX_RESET",
-                 "HAVE_HMAC_CTX_FREE",
-                 "HAVE_HMAC_CTX_GET_MD",
-                 "HAVE_HMAC_CTX_NEW",
-                 "HAVE_HMAC_CTX_RESET",
-=======
->>>>>>> fed14ef0
                  "HAVE_UV_HANDLE_GET_DATA",
                  "HAVE_UV_HANDLE_SET_DATA",
                  "HAVE_UV_IMPORT",
@@ -1371,7 +1358,6 @@
 
     if (!-f $openssl_libcrypto) {
 	die "can't find OpenSSL libcrypto.lib library\n";
-<<<<<<< HEAD
     }
     opendir DIR, $openssl_path || die "No Directory: $!\n";
     @dirlist = grep (/^libcrypto-[^.]+\.dll$/i, readdir(DIR));
@@ -1389,25 +1375,6 @@
 	die "can't find OpenSSL libssl.lib library\n";
     }
     opendir DIR, $openssl_path || die "No Directory: $!\n";
-=======
-    }
-    opendir DIR, $openssl_path || die "No Directory: $!\n";
-    @dirlist = grep (/^libcrypto-[^.]+\.dll$/i, readdir(DIR));
-    closedir(DIR);
-    # We must get one file only
-    if (scalar(@dirlist) == 0) {
-	die "can't find OpenSSL libcrypto-*.dll DLL\n";
-    }
-    if (scalar(@dirlist) != 1) {
-	die "found more than one OpenSSL libcrypto-*.dll DLL candidate\n";
-    }
-    $openssl_dllcrypto = File::Spec->catdir($openssl_path, "$dirlist[0]");
-
-    if (!-f $openssl_libssl) {
-	die "can't find OpenSSL libssl.lib library\n";
-    }
-    opendir DIR, $openssl_path || die "No Directory: $!\n";
->>>>>>> fed14ef0
     @dirlist = grep (/^libssl-[^.]+\.dll$/i, readdir(DIR));
     closedir(DIR);
     # We must get one file only
@@ -1482,7 +1449,6 @@
     } else {
         die "can't compile OpenSSL libcrypto test: $compret\n";
     }
-<<<<<<< HEAD
 
     if ($verbose) {
 	print "checking whether linking with OpenSSL libssl works\n";
@@ -1512,48 +1478,6 @@
     }
 
 # check OpenSSL version
-=======
-
->>>>>>> fed14ef0
-    if ($verbose) {
-	print "checking whether linking with OpenSSL libssl works\n";
-    }
-
-    open F, ">testossl.c" || die $!;
-    print F << 'EOF';
-#include <openssl/ssl.h>
-
-int
-main(void)
-{
-        SSL_CTX *ctx = SSL_CTX_new(SSLv23_method());
-        SSL_CTX_free(ctx);
-        return(0);
-}
-EOF
-    close F;
-<<<<<<< HEAD
-
-    $compret = `cl /nologo /MD /I "$include" testosslv.c "$libcrypto"`;
-    if (grep { -f and -x } "./testosslv.exe") {
-        `./testosslv.exe`;
-=======
-    $compret = `cl /nologo /MD /I "$include" testossl.c "$libcrypto" "$libssl"`;
-    if (grep { -f and -x } "./testossl.exe") {
-        `./testossl.exe`;
->>>>>>> fed14ef0
-        if ($? != 0) {
-            die "OpenSSL libssl test failed\n";
-        }
-    } else {
-        die "can't compile OpenSSL libssl test: $compret\n";
-    }
-
-<<<<<<< HEAD
-# check OpenSSL built-in support for DH/ECDSA/RSA/CRYPTO_ZALLOC/EVP_CIPHER_CTX/EVP_MD_CTX/HMAC_CTX functions
-=======
-# check OpenSSL version
->>>>>>> fed14ef0
     if ($verbose) {
         printf "checking OpenSSL library version\n";
     }
@@ -1574,31 +1498,11 @@
 EOF
     close F;
 
-<<<<<<< HEAD
-    $compret = `cl /nologo /MD /I "$include" testosslfunc.c "$libcrypto"`;
-    if (grep { -f and -x } "./testosslfunc.exe") {
-        `./testosslfunc.exe`;
-        if ($? == 0) {
-            $configdefh{"HAVE_DH_GET0_KEY"} = 1;
-            $configdefh{"HAVE_ECDSA_SIG_GET0"} = 1;
-            $configdefh{"HAVE_RSA_SET0_KEY"} = 1;
-            $configdefh{"HAVE_CRYPTO_ZALLOC"} = 1;
-            $configdefh{"HAVE_EVP_CIPHER_CTX_FREE"} = 1;
-            $configdefh{"HAVE_EVP_CIPHER_CTX_NEW"} = 1;
-            $configdefh{"HAVE_EVP_MD_CTX_FREE"} = 1;
-            $configdefh{"HAVE_EVP_MD_CTX_NEW"} = 1;
-            $configdefh{"HAVE_EVP_MD_CTX_RESET"} = 1;
-            $configdefh{"HAVE_HMAC_CTX_FREE"} = 1;
-            $configdefh{"HAVE_HMAC_CTX_GET_MD"} = 1;
-            $configdefh{"HAVE_HMAC_CTX_NEW"} = 1;
-            $configdefh{"HAVE_HMAC_CTX_RESET"} = 1;
-=======
     $compret = `cl /nologo /MD /I "$include" testosslv.c "$libcrypto"`;
     if (grep { -f and -x } "./testosslv.exe") {
         `./testosslv.exe`;
         if ($? != 0) {
             die "OpenSSL version test failed\n";
->>>>>>> fed14ef0
         }
     } else {
         die "can't compile OpenSSL version test: $compret\n";
@@ -1807,7 +1711,6 @@
     $geoip2_path = File::Spec->rel2abs($geoip2_path);
     if ($verbose) {
         print "checking for geoip2 directory at \"$geoip2_path\"\n";
-<<<<<<< HEAD
     }
     if (!-f File::Spec->catfile($geoip2_path, "maxminddb.h")) {
         die "can't find maxminddb.h include\n";
@@ -1818,18 +1721,6 @@
     if (!-f File::Spec->catfile($geoip2_path, "libmaxminddb.lib")) {
         die "can't find libmaxminddb.lib library\n";
     }
-=======
-    }
-    if (!-f File::Spec->catfile($geoip2_path, "maxminddb.h")) {
-        die "can't find maxminddb.h include\n";
-    }
-    if (!-f File::Spec->catfile($geoip2_path, "maxminddb_config.h")) {
-        die "can't find maxminddb_config.h include\n";
-    }
-    if (!-f File::Spec->catfile($geoip2_path, "libmaxminddb.lib")) {
-        die "can't find libmaxminddb.lib library\n";
-    }
->>>>>>> fed14ef0
     $configinc{"GEOIP_INC"} = "$geoip2_path";
     my $geoip2_lib = File::Spec->catfile($geoip2_path, "libmaxminddb.lib");
     $configlib{"GEOIP_LIB"} = "$geoip2_lib";
