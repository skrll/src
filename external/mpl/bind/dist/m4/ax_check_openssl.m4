--- conflicted
+++ resolved
@@ -68,11 +68,7 @@
 	    AS_IF([test -f "$ssldir/include/openssl/ssl.h"],
 	        [
 		    OPENSSL_CFLAGS="-I$ssldir/include"
-<<<<<<< HEAD
-                    OPENSSL_LIBS="-L$ssldir/lib -lcrypto -lssl"
-=======
                     OPENSSL_LIBS="-L$ssldir/lib -lssl -lcrypto"
->>>>>>> e2aa5677
                     found=true
                     AC_MSG_RESULT([yes])
                     break
