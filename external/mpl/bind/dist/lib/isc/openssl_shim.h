--- conflicted
+++ resolved
@@ -1,8 +1,4 @@
-<<<<<<< HEAD
-/*	$NetBSD: openssl_shim.h,v 1.4 2021/02/19 16:42:19 christos Exp $	*/
-=======
 /*	$NetBSD: openssl_shim.h,v 1.5 2021/04/29 17:26:12 christos Exp $	*/
->>>>>>> fed14ef0
 
 /*
  * Copyright (C) Internet Systems Consortium, Inc. ("ISC")
@@ -22,14 +18,6 @@
 #include <openssl/evp.h>
 #include <openssl/hmac.h>
 #include <openssl/opensslv.h>
-<<<<<<< HEAD
-
-#if !HAVE_CRYPTO_ZALLOC
-void *
-CRYPTO_zalloc(size_t size);
-#define OPENSSL_zalloc(num) CRYPTO_zalloc(num)
-#endif /* if !HAVE_CRYPTO_ZALLOC */
-=======
 #include <openssl/ssl.h>
 
 #if !HAVE_CRYPTO_ZALLOC
@@ -40,7 +28,6 @@
 #if !defined(OPENSSL_zalloc)
 #define OPENSSL_zalloc(num) CRYPTO_zalloc(num, __FILE__, __LINE__)
 #endif
->>>>>>> fed14ef0
 
 #if !HAVE_EVP_CIPHER_CTX_NEW
 EVP_CIPHER_CTX *
@@ -85,9 +72,6 @@
 #if !HAVE_HMAC_CTX_GET_MD
 const EVP_MD *
 HMAC_CTX_get_md(const HMAC_CTX *ctx);
-<<<<<<< HEAD
-#endif /* if !HAVE_HMAC_CTX_GET_MD */
-=======
 #endif /* if !HAVE_HMAC_CTX_GET_MD */
 
 #if !HAVE_SSL_READ_EX
@@ -143,5 +127,4 @@
 
 #if !HAVE_TLS_CLIENT_METHOD
 #define TLS_client_method SSLv23_client_method
-#endif
->>>>>>> fed14ef0
+#endif