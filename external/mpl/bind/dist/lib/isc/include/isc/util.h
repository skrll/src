<<<<<<< HEAD
/*	$NetBSD: util.h,v 1.11 2021/04/05 11:27:03 rillig Exp $	*/
=======
/*	$NetBSD: util.h,v 1.12 2021/04/29 17:26:12 christos Exp $	*/
>>>>>>> fed14ef0

/*
 * Copyright (C) Internet Systems Consortium, Inc. ("ISC")
 *
 * This Source Code Form is subject to the terms of the Mozilla Public
 * License, v. 2.0. If a copy of the MPL was not distributed with this
 * file, you can obtain one at https://mozilla.org/MPL/2.0/.
 *
 * See the COPYRIGHT file distributed with this work for additional
 * information regarding copyright ownership.
 */

#ifndef ISC_UTIL_H
#define ISC_UTIL_H 1

#include <inttypes.h>

/*! \file isc/util.h
 * NOTE:
 *
 * This file is not to be included from any <isc/???.h> (or other) library
 * files.
 *
 * \brief
 * Including this file puts several macros in your name space that are
 * not protected (as all the other ISC functions/macros do) by prepending
 * ISC_ or isc_ to the name.
 */

/***
 *** General Macros.
 ***/

/*%
 * Use this to hide unused function arguments.
 * \code
 * int
 * foo(char *bar)
 * {
 *	UNUSED(bar);
 * }
 * \endcode
 */
#define UNUSED(x) (void)(x)

#if __GNUC__ >= 8 && !defined(__clang__)
#define ISC_NONSTRING __attribute__((nonstring))
#else /* if __GNUC__ >= 8 && !defined(__clang__) */
#define ISC_NONSTRING
#endif /* __GNUC__ */
<<<<<<< HEAD
=======

#if HAVE_FUNC_ATTRIBUTE_CONSTRUCTOR && HAVE_FUNC_ATTRIBUTE_DESTRUCTOR
#define ISC_CONSTRUCTOR(priority) __attribute__((constructor(priority)))
#define ISC_DESTRUCTOR(priority)  __attribute__((destructor(priority)))
#elif WIN32
#define ISC_CONSTRUCTOR(priority)
#define ISC_DESTRUCTOR(priority)
#endif
>>>>>>> fed14ef0

/*%
 * The opposite: silent warnings about stored values which are never read.
 */
#define POST(x) (void)(x)

#define ISC_MAX(a, b) ((a) > (b) ? (a) : (b))
#define ISC_MIN(a, b) ((a) < (b) ? (a) : (b))

#define ISC_CLAMP(v, x, y) ((v) < (x) ? (x) : ((v) > (y) ? (y) : (v)))

/*%
 * Use this to remove the const qualifier of a variable to assign it to
 * a non-const variable or pass it as a non-const function argument ...
 * but only when you are sure it won't then be changed!
 * This is necessary to sometimes shut up some compilers
 * (as with gcc -Wcast-qual) when there is just no other good way to avoid the
 * situation.
 */
#define DE_CONST(konst, var)           \
	do {                           \
		union {                \
			const void *k; \
			void *	    v; \
		} _u;                  \
		_u.k = konst;          \
		var = _u.v;            \
	} while (0)

#define ARRAY_SIZE(x) (sizeof(x) / sizeof(x[0]))

/*%
 * Use this in translation units that would otherwise be empty, to
 * suppress compiler warnings.
 */
#define EMPTY_TRANSLATION_UNIT extern int isc__empty;

/*%
 * We use macros instead of calling the routines directly because
 * the capital letters make the locking stand out.
 * We RUNTIME_CHECK for success since in general there's no way
 * for us to continue if they fail.
 */

#ifdef ISC_UTIL_TRACEON
#define ISC_UTIL_TRACE(a) a
#include <stdio.h> /* Required for fprintf/stderr when tracing. */
#else		   /* ifdef ISC_UTIL_TRACEON */
#define ISC_UTIL_TRACE(a)
#endif /* ifdef ISC_UTIL_TRACEON */

#include <isc/result.h> /* Contractual promise. */

#define LOCK(lp)                                                           \
	do {                                                               \
		ISC_UTIL_TRACE(fprintf(stderr, "LOCKING %p %s %d\n", (lp), \
				       __FILE__, __LINE__));               \
		RUNTIME_CHECK(isc_mutex_lock((lp)) == ISC_R_SUCCESS);      \
		ISC_UTIL_TRACE(fprintf(stderr, "LOCKED %p %s %d\n", (lp),  \
				       __FILE__, __LINE__));               \
	} while (0)
#define UNLOCK(lp)                                                          \
	do {                                                                \
		RUNTIME_CHECK(isc_mutex_unlock((lp)) == ISC_R_SUCCESS);     \
		ISC_UTIL_TRACE(fprintf(stderr, "UNLOCKED %p %s %d\n", (lp), \
				       __FILE__, __LINE__));                \
	} while (0)

#define BROADCAST(cvp)                                                        \
	do {                                                                  \
		ISC_UTIL_TRACE(fprintf(stderr, "BROADCAST %p %s %d\n", (cvp), \
				       __FILE__, __LINE__));                  \
		RUNTIME_CHECK(isc_condition_broadcast((cvp)) ==               \
			      ISC_R_SUCCESS);                                 \
	} while (0)
#define SIGNAL(cvp)                                                          \
	do {                                                                 \
		ISC_UTIL_TRACE(fprintf(stderr, "SIGNAL %p %s %d\n", (cvp),   \
				       __FILE__, __LINE__));                 \
		RUNTIME_CHECK(isc_condition_signal((cvp)) == ISC_R_SUCCESS); \
	} while (0)
#define WAIT(cvp, lp)                                                         \
	do {                                                                  \
		ISC_UTIL_TRACE(fprintf(stderr, "WAIT %p LOCK %p %s %d\n",     \
				       (cvp), (lp), __FILE__, __LINE__));     \
		RUNTIME_CHECK(isc_condition_wait((cvp), (lp)) ==              \
			      ISC_R_SUCCESS);                                 \
		ISC_UTIL_TRACE(fprintf(stderr, "WAITED %p LOCKED %p %s %d\n", \
				       (cvp), (lp), __FILE__, __LINE__));     \
	} while (0)

/*
 * isc_condition_waituntil can return ISC_R_TIMEDOUT, so we
 * don't RUNTIME_CHECK the result.
 *
 *  XXX Also, can't really debug this then...
 */

#define WAITUNTIL(cvp, lp, tp) isc_condition_waituntil((cvp), (lp), (tp))

#define RWLOCK(lp, t)                                                         \
	do {                                                                  \
		ISC_UTIL_TRACE(fprintf(stderr, "RWLOCK %p, %d %s %d\n", (lp), \
				       (t), __FILE__, __LINE__));             \
		RUNTIME_CHECK(isc_rwlock_lock((lp), (t)) == ISC_R_SUCCESS);   \
		ISC_UTIL_TRACE(fprintf(stderr, "RWLOCKED %p, %d %s %d\n",     \
				       (lp), (t), __FILE__, __LINE__));       \
	} while (0)
#define RWUNLOCK(lp, t)                                                       \
	do {                                                                  \
		ISC_UTIL_TRACE(fprintf(stderr, "RWUNLOCK %p, %d %s %d\n",     \
				       (lp), (t), __FILE__, __LINE__));       \
		RUNTIME_CHECK(isc_rwlock_unlock((lp), (t)) == ISC_R_SUCCESS); \
	} while (0)

/*
 * List Macros.
 */
#include <isc/list.h> /* Contractual promise. */

#define LIST(type)		       ISC_LIST(type)
#define INIT_LIST(type)		       ISC_LIST_INIT(type)
#define LINK(type)		       ISC_LINK(type)
#define INIT_LINK(elt, link)	       ISC_LINK_INIT(elt, link)
#define HEAD(list)		       ISC_LIST_HEAD(list)
#define TAIL(list)		       ISC_LIST_TAIL(list)
#define EMPTY(list)		       ISC_LIST_EMPTY(list)
#define PREV(elt, link)		       ISC_LIST_PREV(elt, link)
#define NEXT(elt, link)		       ISC_LIST_NEXT(elt, link)
#define APPEND(list, elt, link)	       ISC_LIST_APPEND(list, elt, link)
#define PREPEND(list, elt, link)       ISC_LIST_PREPEND(list, elt, link)
#define UNLINK(list, elt, link)	       ISC_LIST_UNLINK(list, elt, link)
#define ENQUEUE(list, elt, link)       ISC_LIST_APPEND(list, elt, link)
#define DEQUEUE(list, elt, link)       ISC_LIST_UNLINK(list, elt, link)
#define INSERTBEFORE(li, b, e, ln)     ISC_LIST_INSERTBEFORE(li, b, e, ln)
#define INSERTAFTER(li, a, e, ln)      ISC_LIST_INSERTAFTER(li, a, e, ln)
#define APPENDLIST(list1, list2, link) ISC_LIST_APPENDLIST(list1, list2, link)

/*%
 * Performance
 */
#include <isc/likely.h>

#ifdef HAVE_BUILTIN_UNREACHABLE
#define ISC_UNREACHABLE() __builtin_unreachable();
#else /* ifdef HAVE_BUILTIN_UNREACHABLE */
#define ISC_UNREACHABLE()
#endif /* ifdef HAVE_BUILTIN_UNREACHABLE */

#if !defined(__has_feature)
#define __has_feature(x) 0
#endif /* if !defined(__has_feature) */

/* GCC defines __SANITIZE_ADDRESS__, so reuse the macro for clang */
#if __has_feature(address_sanitizer)
#define __SANITIZE_ADDRESS__ 1
#endif /* if __has_feature(address_sanitizer) */

#if __has_feature(thread_sanitizer)
#define __SANITIZE_THREAD__ 1
#endif /* if __has_feature(thread_sanitizer) */

#if __SANITIZE_THREAD__
#define ISC_NO_SANITIZE_THREAD __attribute__((no_sanitize("thread")))
#else /* if __SANITIZE_THREAD__ */
#define ISC_NO_SANITIZE_THREAD
#endif /* if __SANITIZE_THREAD__ */

#if __GNUC__ > 4 || (__GNUC__ == 4 && __GNUC_MINOR >= 6)
#define STATIC_ASSERT(cond, msg) _Static_assert(cond, msg)
#elif __has_feature(c_static_assert)
#define STATIC_ASSERT(cond, msg) _Static_assert(cond, msg)
#else /* if __GNUC__ > 4 || (__GNUC__ == 4 && __GNUC_MINOR >= 6) */
#define STATIC_ASSERT(cond, msg) INSIST(cond)
#endif /* if __GNUC__ > 4 || (__GNUC__ == 4 && __GNUC_MINOR >= 6) */

#ifdef UNIT_TESTING
extern void
mock_assert(const int result, const char *const expression,
	    const char *const file, const int line);
/*
 *	Allow clang to determine that the following code is not reached
 *	by calling abort() if the condition fails.  The abort() will
 *	never be executed as mock_assert() and _assert_true() longjmp
 *	or exit if the condition is false.
 */
#define REQUIRE(expression)                                                   \
	((!(expression))                                                      \
		 ? (mock_assert(0, #expression, __FILE__, __LINE__), abort()) \
		 : (void)0)
#define ENSURE(expression)                                                    \
	((!(int)(expression))                                                 \
		 ? (mock_assert(0, #expression, __FILE__, __LINE__), abort()) \
		 : (void)0)
#define INSIST(expression)                                                    \
	((!(expression))                                                      \
		 ? (mock_assert(0, #expression, __FILE__, __LINE__), abort()) \
		 : (void)0)
#define INVARIANT(expression)                                                 \
	((!(expression))                                                      \
		 ? (mock_assert(0, #expression, __FILE__, __LINE__), abort()) \
		 : (void)0)
#define _assert_true(c, e, f, l) \
	((c) ? (void)0 : (_assert_true(0, e, f, l), abort()))
#define _assert_int_equal(a, b, f, l) \
	(((a) == (b)) ? (void)0 : (_assert_int_equal(a, b, f, l), abort()))
#define _assert_int_not_equal(a, b, f, l) \
	(((a) != (b)) ? (void)0 : (_assert_int_not_equal(a, b, f, l), abort()))
#else /* UNIT_TESTING */

#ifndef CPPCHECK

/*
 * Assertions
 */
#include <isc/assertions.h> /* Contractual promise. */

/*% Require Assertion */
#define REQUIRE(e)   ISC_REQUIRE(e)
/*% Ensure Assertion */
#define ENSURE(e)    ISC_ENSURE(e)
/*% Insist Assertion */
#define INSIST(e)    ISC_INSIST(e)
/*% Invariant Assertion */
#define INVARIANT(e) ISC_INVARIANT(e)

#else /* CPPCHECK */

/*% Require Assertion */
#define REQUIRE(e) \
	if (!(e))  \
	abort()
/*% Ensure Assertion */
#define ENSURE(e) \
	if (!(e)) \
	abort()
/*% Insist Assertion */
#define INSIST(e) \
	if (!(e)) \
	abort()
/*% Invariant Assertion */
#define INVARIANT(e) \
	if (!(e))    \
	abort()

#endif /* CPPCHECK */

#endif /* UNIT_TESTING */

/*
 * Errors
 */
#include <isc/error.h> /* Contractual promise. */

/*% Unexpected Error */
#define UNEXPECTED_ERROR isc_error_unexpected
/*% Fatal Error */
#define FATAL_ERROR isc_error_fatal

#ifdef UNIT_TESTING

#define RUNTIME_CHECK(expression)                                             \
	((!(expression))                                                      \
		 ? (mock_assert(0, #expression, __FILE__, __LINE__), abort()) \
		 : (void)0)

#else /* UNIT_TESTING */

#ifndef CPPCHECK
/*% Runtime Check */
#define RUNTIME_CHECK(cond) ISC_ERROR_RUNTIMECHECK(cond)
#else /* ifndef CPPCHECK */
#define RUNTIME_CHECK(e) \
	if (!(e))        \
	abort()
#endif /* ifndef CPPCHECK */

#endif /* UNIT_TESTING */

/*%
 * Time
 */
#define TIME_NOW(tp) RUNTIME_CHECK(isc_time_now((tp)) == ISC_R_SUCCESS)
<<<<<<< HEAD
=======
#define TIME_NOW_HIRES(tp) \
	RUNTIME_CHECK(isc_time_now_hires((tp)) == ISC_R_SUCCESS)
>>>>>>> fed14ef0

/*%
 * Alignment
 */
#ifdef __GNUC__
#define ISC_ALIGN(x, a) (((x) + (a)-1) & ~((typeof(x))(a)-1))
#else /* ifdef __GNUC__ */
#define ISC_ALIGN(x, a) (((x) + (a)-1) & ~((uintmax_t)(a)-1))
#endif /* ifdef __GNUC__ */

/*%
 * Misc
 */
#include <isc/deprecated.h>

#endif /* ISC_UTIL_H */<|MERGE_RESOLUTION|>--- conflicted
+++ resolved
@@ -1,8 +1,4 @@
-<<<<<<< HEAD
-/*	$NetBSD: util.h,v 1.11 2021/04/05 11:27:03 rillig Exp $	*/
-=======
 /*	$NetBSD: util.h,v 1.12 2021/04/29 17:26:12 christos Exp $	*/
->>>>>>> fed14ef0
 
 /*
  * Copyright (C) Internet Systems Consortium, Inc. ("ISC")
@@ -53,8 +49,6 @@
 #else /* if __GNUC__ >= 8 && !defined(__clang__) */
 #define ISC_NONSTRING
 #endif /* __GNUC__ */
-<<<<<<< HEAD
-=======
 
 #if HAVE_FUNC_ATTRIBUTE_CONSTRUCTOR && HAVE_FUNC_ATTRIBUTE_DESTRUCTOR
 #define ISC_CONSTRUCTOR(priority) __attribute__((constructor(priority)))
@@ -63,7 +57,6 @@
 #define ISC_CONSTRUCTOR(priority)
 #define ISC_DESTRUCTOR(priority)
 #endif
->>>>>>> fed14ef0
 
 /*%
  * The opposite: silent warnings about stored values which are never read.
@@ -347,11 +340,8 @@
  * Time
  */
 #define TIME_NOW(tp) RUNTIME_CHECK(isc_time_now((tp)) == ISC_R_SUCCESS)
-<<<<<<< HEAD
-=======
 #define TIME_NOW_HIRES(tp) \
 	RUNTIME_CHECK(isc_time_now_hires((tp)) == ISC_R_SUCCESS)
->>>>>>> fed14ef0
 
 /*%
  * Alignment
