<<<<<<< HEAD
/*	$NetBSD: radix.h,v 1.5 2021/02/19 16:42:19 christos Exp $	*/
=======
/*	$NetBSD: radix.h,v 1.7 2021/05/04 13:40:34 rillig Exp $	*/
>>>>>>> e2aa5677

/*
 * Copyright (C) Internet Systems Consortium, Inc. ("ISC")
 *
 * This Source Code Form is subject to the terms of the Mozilla Public
 * License, v. 2.0. If a copy of the MPL was not distributed with this
 * file, you can obtain one at https://mozilla.org/MPL/2.0/.
 *
 * See the COPYRIGHT file distributed with this work for additional
 * information regarding copyright ownership.
 */

#ifndef _RADIX_H
#define _RADIX_H

#include <inttypes.h>
#include <string.h>

#include <isc/magic.h>
#include <isc/mutex.h>
#include <isc/net.h>
#include <isc/refcount.h>
#include <isc/types.h>

#define NETADDR_TO_PREFIX_T(na, pt, bits)                                \
	do {                                                             \
		const void *p = na;                                      \
		memset(&(pt), 0, sizeof(pt));                            \
		if (p != NULL) {                                         \
			(pt).family = (na)->family;                      \
			(pt).bitlen = (bits);                            \
			if ((pt).family == AF_INET6) {                   \
				memmove(&(pt).add.sin6, &(na)->type.in6, \
					((bits) + 7) / 8);               \
			} else                                           \
				memmove(&(pt).add.sin, &(na)->type.in,   \
					((bits) + 7) / 8);               \
		} else {                                                 \
			(pt).family = AF_UNSPEC;                         \
			(pt).bitlen = 0;                                 \
		}                                                        \
		isc_refcount_init(&(pt).refcount, 0);                    \
	} while (0)

typedef struct isc_prefix {
	isc_mem_t *  mctx;
	unsigned int family;   /* AF_INET | AF_INET6, or AF_UNSPEC for
				* "any" */
	unsigned int   bitlen; /* 0 for "any" */
	isc_refcount_t refcount;
	union {
		struct in_addr	sin;
		struct in6_addr sin6;
	} add;
} isc_prefix_t;

typedef void (*isc_radix_destroyfunc_t)(void *);
typedef void (*isc_radix_processfunc_t)(isc_prefix_t *, void **);

#define isc_prefix_tochar(prefix)  ((char *)&(prefix)->add.sin)
#define isc_prefix_touchar(prefix) ((u_char *)&(prefix)->add.sin)

/*
 * We need "first match" when we search the radix tree to preserve
 * compatibility with the existing ACL implementation. Radix trees
 * naturally lend themselves to "best match". In order to get "first match"
 * behavior, we keep track of the order in which entries are added to the
 * tree--and when a search is made, we find all matching entries, and
 * return the one that was added first.
 *
 * An IPv4 prefix and an IPv6 prefix may share a radix tree node if they
 * have the same length and bit pattern (e.g., 127/8 and 7f::/8).  To
 * disambiguate between them, node_num and data are two-element arrays:
 *
 *   - node_num[0] and data[0] are used for IPv4 client addresses
 *   - node_num[1] and data[1] are used for IPv6 client addresses
 *
 * A prefix of 0/0 (aka "any" or "none"), is always stored as IPv4,
 * but matches all IPv6 addresses too.
 */

#define RADIX_V4       0
#define RADIX_V6       1
#define RADIX_FAMILIES 2

#define ISC_RADIX_FAMILY(p) (((p)->family == AF_INET6) ? RADIX_V6 : RADIX_V4)

typedef struct isc_radix_node {
	isc_mem_t *	       mctx;
	uint32_t	       bit;    /* bit length of the prefix */
	isc_prefix_t *	       prefix; /* who we are in radix tree */
	struct isc_radix_node *l, *r;  /* left and right children */
	struct isc_radix_node *parent; /* may be used */
	void *		       data[RADIX_FAMILIES]; /* pointers to IPv4
						      * and IPV6 data */
	int node_num[RADIX_FAMILIES];		     /* which node
						      * this was in
						      * the tree,
						      * or -1 for glue
						      * nodes */
} isc_radix_node_t;

#define RADIX_TREE_MAGIC    ISC_MAGIC('R', 'd', 'x', 'T');
#define RADIX_TREE_VALID(a) ISC_MAGIC_VALID(a, RADIX_TREE_MAGIC);

typedef struct isc_radix_tree {
	unsigned int	  magic;
	isc_mem_t *	  mctx;
	isc_radix_node_t *head;
	uint32_t	  maxbits;	   /* for IP, 32 bit addresses */
	int		  num_active_node; /* for debugging purposes */
	int		  num_added_node;  /* total number of nodes */
} isc_radix_tree_t;

isc_result_t
isc_radix_search(isc_radix_tree_t *radix, isc_radix_node_t **target,
		 isc_prefix_t *prefix);
/*%<
 * Search 'radix' for the best match to 'prefix'.
 * Return the node found in '*target'.
 *
 * Requires:
 * \li	'radix' to be valid.
 * \li	'target' is not NULL and "*target" is NULL.
 * \li	'prefix' to be valid.
 *
 * Returns:
 * \li	ISC_R_NOTFOUND
 * \li	ISC_R_SUCCESS
 */

isc_result_t
isc_radix_insert(isc_radix_tree_t *radix, isc_radix_node_t **target,
		 isc_radix_node_t *source, isc_prefix_t *prefix);
/*%<
 * Insert 'source' or 'prefix' into the radix tree 'radix'.
 * Return the node added in 'target'.
 *
 * Requires:
 * \li	'radix' to be valid.
 * \li	'target' is not NULL and "*target" is NULL.
 * \li	'prefix' to be valid or 'source' to be non NULL and contain
 *	a valid prefix.
 *
 * Returns:
 * \li	ISC_R_NOMEMORY
 * \li	ISC_R_SUCCESS
 */

void
isc_radix_remove(isc_radix_tree_t *radix, isc_radix_node_t *node);
/*%<
 * Remove the node 'node' from the radix tree 'radix'.
 *
 * Requires:
 * \li	'radix' to be valid.
 * \li	'node' to be valid.
 */

isc_result_t
isc_radix_create(isc_mem_t *mctx, isc_radix_tree_t **target, int maxbits);
/*%<
 * Create a radix tree with a maximum depth of 'maxbits';
 *
 * Requires:
 * \li	'mctx' to be valid.
 * \li	'target' to be non NULL and '*target' to be NULL.
 * \li	'maxbits' to be less than or equal to RADIX_MAXBITS.
 *
 * Returns:
 * \li	ISC_R_NOMEMORY
 * \li	ISC_R_SUCCESS
 */

void
isc_radix_destroy(isc_radix_tree_t *radix, isc_radix_destroyfunc_t func);
/*%<
 * Destroy a radix tree optionally calling 'func' to clean up node data.
 *
 * Requires:
 * \li	'radix' to be valid.
 */

void
isc_radix_process(isc_radix_tree_t *radix, isc_radix_processfunc_t func);
/*%<
 * Walk a radix tree calling 'func' to process node data.
 *
 * Requires:
 * \li	'radix' to be valid.
 * \li	'func' to point to a function.
 */

#define RADIX_MAXBITS  128
#define RADIX_NBIT(x)  (0x80 >> ((x)&0x7f))
#define RADIX_NBYTE(x) ((x) >> 3)

#define RADIX_WALK(Xhead, Xnode)                              \
	do {                                                  \
		isc_radix_node_t * Xstack[RADIX_MAXBITS + 1]; \
		isc_radix_node_t **Xsp = Xstack;              \
		isc_radix_node_t * Xrn = (Xhead);             \
		while ((Xnode = Xrn)) {                       \
			if (Xnode->prefix)

#define RADIX_WALK_END                       \
	if (Xrn->l) {                        \
		if (Xrn->r) {                \
			*Xsp++ = Xrn->r;     \
		}                            \
		Xrn = Xrn->l;                \
	} else if (Xrn->r) {                 \
		Xrn = Xrn->r;                \
	} else if (Xsp != Xstack) {          \
		Xrn = *(--Xsp);              \
	} else {                             \
		Xrn = (isc_radix_node_t *)0; \
	}                                    \
	}                                    \
	}                                    \
	while (0)

#endif /* _RADIX_H */<|MERGE_RESOLUTION|>--- conflicted
+++ resolved
@@ -1,8 +1,4 @@
-<<<<<<< HEAD
-/*	$NetBSD: radix.h,v 1.5 2021/02/19 16:42:19 christos Exp $	*/
-=======
 /*	$NetBSD: radix.h,v 1.7 2021/05/04 13:40:34 rillig Exp $	*/
->>>>>>> e2aa5677
 
 /*
  * Copyright (C) Internet Systems Consortium, Inc. ("ISC")
