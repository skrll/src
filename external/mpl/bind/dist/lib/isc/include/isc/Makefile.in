--- conflicted
+++ resolved
@@ -33,12 +33,8 @@
 		region.h resource.h result.h resultclass.h rwlock.h \
 		safe.h serial.h siphash.h sockaddr.h socket.h \
 		stats.h stdio.h strerr.h string.h symtab.h \
-<<<<<<< HEAD
-		task.h taskpool.h timer.h tm.h types.h utf8.h util.h version.h
-=======
 		task.h taskpool.h timer.h tm.h tls.h types.h \
 		utf8.h util.h version.h
->>>>>>> fed14ef0
 
 SUBDIRS =
 TARGETS =
