<<<<<<< HEAD
/*	$NetBSD: netmgr.h,v 1.4 2021/02/19 16:42:19 christos Exp $	*/
=======
/*	$NetBSD: netmgr.h,v 1.5 2021/04/29 17:26:12 christos Exp $	*/
>>>>>>> e2aa5677

/*
 * Copyright (C) Internet Systems Consortium, Inc. ("ISC")
 *
 * This Source Code Form is subject to the terms of the Mozilla Public
 * License, v. 2.0. If a copy of the MPL was not distributed with this
 * file, you can obtain one at https://mozilla.org/MPL/2.0/.
 *
 * See the COPYRIGHT file distributed with this work for additional
 * information regarding copyright ownership.
 */

#pragma once

#include <isc/mem.h>
#include <isc/region.h>
#include <isc/result.h>
#include <isc/tls.h>
#include <isc/types.h>

<<<<<<< HEAD
typedef struct ssl_ctx_st isc_ssl_ctx_t;

=======
>>>>>>> e2aa5677
/*
 * Replacement for isc_sockettype_t provided by socket.h.
 */
typedef enum {
	isc_socktype_tcp = 1,
	isc_socktype_udp = 2,
	isc_socktype_unix = 3,
	isc_socktype_raw = 4
} isc_socktype_t;

typedef void (*isc_nm_recv_cb_t)(isc_nmhandle_t *handle, isc_result_t eresult,
				 isc_region_t *region, void *cbarg);
/*%<
 * Callback function to be used when receiving a packet.
 *
 * 'handle' the handle that can be used to send back the answer.
 * 'eresult' the result of the event.
 * 'region' contains the received data, if any. It will be freed
 *          after return by caller.
 * 'cbarg'  the callback argument passed to isc_nm_listenudp(),
 *          isc_nm_listentcpdns(), or isc_nm_read().
 */
typedef isc_result_t (*isc_nm_accept_cb_t)(isc_nmhandle_t *handle,
					   isc_result_t result, void *cbarg);
/*%<
 * Callback function to be used when accepting a connection. (This differs
 * from isc_nm_cb_t below in that it returns a result code.)
 *
 * 'handle' the handle that can be used to send back the answer.
 * 'eresult' the result of the event.
 * 'cbarg'  the callback argument passed to isc_nm_listentcp() or
 * isc_nm_listentcpdns().
 */

typedef void (*isc_nm_cb_t)(isc_nmhandle_t *handle, isc_result_t result,
			    void *cbarg);
/*%<
 * Callback function for other network completion events (send, connect).
 *
 * 'handle' the handle on which the event took place.
 * 'eresult' the result of the event.
 * 'cbarg'  the callback argument passed to isc_nm_send(),
 *          isc_nm_tcp_connect(), or isc_nm_listentcp()
 */

typedef void (*isc_nm_opaquecb_t)(void *arg);
/*%<
 * Opaque callback function, used for isc_nmhandle 'reset' and 'free'
 * callbacks.
 */

isc_nm_t *
isc_nm_start(isc_mem_t *mctx, uint32_t workers);
/*%<
 * Creates a new network manager with 'workers' worker threads,
 * and starts it running.
 */

void
isc_nm_attach(isc_nm_t *mgr, isc_nm_t **dst);
void
isc_nm_detach(isc_nm_t **mgr0);
void
isc_nm_destroy(isc_nm_t **mgr0);
/*%<
 * Attach/detach a network manager. When all references have been
 * released, the network manager is shut down, freeing all resources.
 * Destroy is working the same way as detach, but it actively waits
 * for all other references to be gone.
 */

void
isc_nm_closedown(isc_nm_t *mgr);
/*%<
 * Close down all active connections, freeing associated resources;
 * prevent new connections from being established. This can optionally
 * be called prior to shutting down the netmgr, to stop all processing
 * before shutting down the task manager.
 */

/* Return thread ID of current thread, or ISC_NETMGR_TID_UNKNOWN */
int
isc_nm_tid(void);

void
isc_nmsocket_close(isc_nmsocket_t **sockp);
/*%<
 * isc_nmsocket_close() detaches a listening socket that was
 * created by isc_nm_listenudp(), isc_nm_listentcp(), or
 * isc_nm_listentcpdns(). Once there are no remaining child
 * sockets with active handles, the socket will be closed.
 */

#ifdef NETMGR_TRACE
#define isc_nmhandle_attach(handle, dest) \
	isc__nmhandle_attach(handle, dest, __FILE__, __LINE__, __func__)
#define isc_nmhandle_detach(handlep) \
	isc__nmhandle_detach(handlep, __FILE__, __LINE__, __func__)
#define FLARG , const char *file, unsigned int line, const char *func
#else
#define isc_nmhandle_attach(handle, dest) isc__nmhandle_attach(handle, dest)
#define isc_nmhandle_detach(handlep)	  isc__nmhandle_detach(handlep)
#define FLARG
#endif

<<<<<<< HEAD
void
isc__nmhandle_attach(isc_nmhandle_t *handle, isc_nmhandle_t **dest FLARG);
void
=======
void
isc__nmhandle_attach(isc_nmhandle_t *handle, isc_nmhandle_t **dest FLARG);
void
>>>>>>> e2aa5677
isc__nmhandle_detach(isc_nmhandle_t **handlep FLARG);
/*%<
 * Increment/decrement the reference counter in a netmgr handle,
 * but (unlike the attach/detach functions) do not change the pointer
 * value. If reference counters drop to zero, the handle can be
 * marked inactive, possibly triggering deletion of its associated
 * socket.
 *
 * (This will be used to prevent a client from being cleaned up when
 * it's passed to an isc_task event handler. The libuv code would not
 * otherwise know that the handle was in use and might free it, along
 * with the client.)
 */
#undef FLARG

int
isc_nmhandle_getfd(isc_nmhandle_t *handle);

void *
isc_nmhandle_getdata(isc_nmhandle_t *handle);

void *
isc_nmhandle_getextra(isc_nmhandle_t *handle);

bool
isc_nmhandle_is_stream(isc_nmhandle_t *handle);

void
isc_nmhandle_setdata(isc_nmhandle_t *handle, void *arg,
		     isc_nm_opaquecb_t doreset, isc_nm_opaquecb_t dofree);
/*%<
 * isc_nmhandle_t has a void* opaque field (for example, ns_client_t).
 * We reuse handle and `opaque` can also be reused between calls.
 * This function sets this field and two callbacks:
 * - doreset resets the `opaque` to initial state
 * - dofree frees everything associated with `opaque`
 */

void
isc_nmhandle_settimeout(isc_nmhandle_t *handle, uint32_t timeout);
<<<<<<< HEAD
/*%<
 * Set the read/recv timeout for the socket connected to 'handle'
 * to 'timeout', and reset the timer.
=======
void
isc_nmhandle_cleartimeout(isc_nmhandle_t *handle);
/*%<
 * Set/clear the read/recv timeout for the socket connected to 'handle'
 * to 'timeout' (in milliseconds), and reset the timer.
>>>>>>> e2aa5677
 *
 * When this is called on a 'wrapper' socket handle (for example,
 * a TCPDNS socket wrapping a TCP connection), the timer is set for
 * both socket layers.
 */

isc_sockaddr_t
isc_nmhandle_peeraddr(isc_nmhandle_t *handle);
/*%<
 * Return the peer address for the given handle.
 */
isc_sockaddr_t
isc_nmhandle_localaddr(isc_nmhandle_t *handle);
/*%<
 * Return the local address for the given handle.
 */

isc_nm_t *
isc_nmhandle_netmgr(isc_nmhandle_t *handle);
/*%<
 * Return a pointer to the netmgr object for the given handle.
 */

isc_result_t
isc_nm_listenudp(isc_nm_t *mgr, isc_nmiface_t *iface, isc_nm_recv_cb_t cb,
		 void *cbarg, size_t extrasize, isc_nmsocket_t **sockp);
/*%<
 * Start listening for UDP packets on interface 'iface' using net manager
 * 'mgr'.
 *
 * On success, 'sockp' will be updated to contain a new listening UDP socket.
 *
 * When a packet is received on the socket, 'cb' will be called with 'cbarg'
 * as its argument.
 *
 * When handles are allocated for the socket, 'extrasize' additional bytes
 * can be allocated along with the handle for an associated object, which
 * can then be freed automatically when the handle is destroyed.
 */

isc_result_t
isc_nm_udpconnect(isc_nm_t *mgr, isc_nmiface_t *local, isc_nmiface_t *peer,
		  isc_nm_cb_t cb, void *cbarg, unsigned int timeout,
		  size_t extrahandlesize);
/*%<
 * Open a UDP socket, bind to 'local' and connect to 'peer', and
 * immediately call 'cb' with a handle so that the caller can begin
 * sending packets over UDP.
 *
 * When handles are allocated for the socket, 'extrasize' additional bytes
 * can be allocated along with the handle for an associated object, which
 * can then be freed automatically when the handle is destroyed.
 *
 * 'timeout' specifies the timeout interval in milliseconds.
 *
 * The connected socket can only be accessed via the handle passed to
 * 'cb'.
 */

void
isc_nm_stoplistening(isc_nmsocket_t *sock);
/*%<
 * Stop listening on socket 'sock'.
 */

void
isc_nm_pause(isc_nm_t *mgr);
/*%<
 * Pause all processing, equivalent to taskmgr exclusive tasks.
 * It won't return until all workers have been paused.
 */

void
isc_nm_resume(isc_nm_t *mgr);
/*%<
 * Resume paused processing. It will return immediately after signalling
 * workers to resume.
 */

void
isc_nm_read(isc_nmhandle_t *handle, isc_nm_recv_cb_t cb, void *cbarg);
/*
 * Begin (or continue) reading on the socket associated with 'handle', and
 * update its recv callback to 'cb', which will be called as soon as there
 * is data to process.
 */

void
isc_nm_pauseread(isc_nmhandle_t *handle);
/*%<
 * Pause reading on this handle's socket, but remember the callback.
 *
 * Requires:
 * \li	'handle' is a valid netmgr handle.
 */

void
isc_nm_cancelread(isc_nmhandle_t *handle);
/*%<
 * Cancel reading on a connected socket. Calls the read/recv callback on
 * active handles with a result code of ISC_R_CANCELED.
 *
 * Requires:
 * \li	'sock' is a valid netmgr socket
 * \li	...for which a read/recv callback has been defined.
 */

void
isc_nm_resumeread(isc_nmhandle_t *handle);
/*%<
 * Resume reading on the handle's socket.
 *
 * Requires:
 * \li	'handle' is a valid netmgr handle.
 * \li	...for a socket with a defined read/recv callback.
 */

void
isc_nm_send(isc_nmhandle_t *handle, isc_region_t *region, isc_nm_cb_t cb,
	    void *cbarg);
/*%<
 * Send the data in 'region' via 'handle'. Afterward, the callback 'cb' is
 * called with the argument 'cbarg'.
 *
 * 'region' is not copied; it has to be allocated beforehand and freed
 * in 'cb'.
 */

isc_result_t
isc_nm_listentcp(isc_nm_t *mgr, isc_nmiface_t *iface,
		 isc_nm_accept_cb_t accept_cb, void *accept_cbarg,
		 size_t extrahandlesize, int backlog, isc_quota_t *quota,
		 isc_nmsocket_t **sockp);
/*%<
 * Start listening for raw messages over the TCP interface 'iface', using
 * net manager 'mgr'.
 *
 * On success, 'sockp' will be updated to contain a new listening TCP
 * socket.
 *
 * When connection is accepted on the socket, 'accept_cb' will be called with
 * 'accept_cbarg' as its argument. The callback is expected to start a read.
 *
 * When handles are allocated for the socket, 'extrasize' additional bytes
 * will be allocated along with the handle for an associated object.
 *
 * If 'quota' is not NULL, then the socket is attached to the specified
 * quota. This allows us to enforce TCP client quota limits.
 *
 */

isc_result_t
isc_nm_tcpconnect(isc_nm_t *mgr, isc_nmiface_t *local, isc_nmiface_t *peer,
		  isc_nm_cb_t cb, void *cbarg, unsigned int timeout,
		  size_t extrahandlesize);
/*%<
 * Create a socket using netmgr 'mgr', bind it to the address 'local',
 * and connect it to the address 'peer'.
 *
 * When the connection is complete or has timed out, call 'cb' with
 * argument 'cbarg'. Allocate 'extrahandlesize' additional bytes along
 * with the handle to use for an associated object.
 *
 * 'timeout' specifies the timeout interval in milliseconds.
 *
 * The connected socket can only be accessed via the handle passed to
 * 'cb'.
 */

isc_result_t
isc_nm_listentcpdns(isc_nm_t *mgr, isc_nmiface_t *iface,
		    isc_nm_recv_cb_t recv_cb, void *recv_cbarg,
		    isc_nm_accept_cb_t accept_cb, void *accept_cbarg,
		    size_t extrahandlesize, int backlog, isc_quota_t *quota,
		    isc_nmsocket_t **sockp);
/*%<
 * Start listening for DNS messages over the TCP interface 'iface', using
 * net manager 'mgr'.
 *
 * On success, 'sockp' will be updated to contain a new listening TCPDNS
 * socket. This is a wrapper around a raw TCP socket, which sends and
 * receives DNS messages via that socket. It handles message buffering
 * and pipelining, and automatically prepends messages with a two-byte
 * length field.
 *
 * When a complete DNS message is received on the socket, 'cb' will be
 * called with 'cbarg' as its argument.
 *
 * When a new TCPDNS connection is accepted, 'accept_cb' will be called
 * with 'accept_cbarg' as its argument.
 *
 * When handles are allocated for the socket, 'extrasize' additional bytes
 * will be allocated along with the handle for an associated object
 * (typically ns_client).
 *
 * 'quota' is passed to isc_nm_listentcp() when opening the raw TCP socket.
 */

isc_result_t
<<<<<<< HEAD
isc_nm_listentlsdns(isc_nm_t *mgr, isc_nmiface_t *iface, isc_nm_recv_cb_t cb,
		    void *cbarg, isc_nm_accept_cb_t accept_cb,
		    void *accept_cbarg, size_t extrahandlesize, int backlog,
		    isc_quota_t *quota, isc_ssl_ctx_t *sslctx,
		    isc_nmsocket_t **sockp);
=======
isc_nm_listentlsdns(isc_nm_t *mgr, isc_nmiface_t *iface,
		    isc_nm_recv_cb_t recv_cb, void *recv_cbarg,
		    isc_nm_accept_cb_t accept_cb, void *accept_cbarg,
		    size_t extrahandlesize, int backlog, isc_quota_t *quota,
		    isc_tlsctx_t *sslctx, isc_nmsocket_t **sockp);
>>>>>>> e2aa5677
/*%<
 * Same as isc_nm_listentcpdns but for an SSL (DoT) socket.
 */

void
isc_nm_tcpdns_sequential(isc_nmhandle_t *handle);
/*%<
 * Disable pipelining on this connection. Each DNS packet will be only
 * processed after the previous completes.
 *
 * The socket must be unpaused after the query is processed.  This is done
 * the response is sent, or if we're dropping the query, it will be done
 * when a handle is fully dereferenced by calling the socket's
 * closehandle_cb callback.
 *
 * Note: This can only be run while a message is being processed; if it is
 * run before any messages are read, no messages will be read.
 *
 * Also note: once this has been set, it cannot be reversed for a given
 * connection.
 */

void
isc_nm_tcpdns_keepalive(isc_nmhandle_t *handle, bool value);
<<<<<<< HEAD
=======
/*%<
 * Enable/disable keepalive on this connection by setting it to 'value'.
 *
 * When keepalive is active, we switch to using the keepalive timeout
 * to determine when to close a connection, rather than the idle timeout.
 */

void
isc_nm_tlsdns_sequential(isc_nmhandle_t *handle);
/*%<
 * Disable pipelining on this connection. Each DNS packet will be only
 * processed after the previous completes.
 *
 * The socket must be unpaused after the query is processed.  This is done
 * the response is sent, or if we're dropping the query, it will be done
 * when a handle is fully dereferenced by calling the socket's
 * closehandle_cb callback.
 *
 * Note: This can only be run while a message is being processed; if it is
 * run before any messages are read, no messages will be read.
 *
 * Also note: once this has been set, it cannot be reversed for a given
 * connection.
 */

void
isc_nm_tlsdns_keepalive(isc_nmhandle_t *handle, bool value);
>>>>>>> e2aa5677
/*%<
 * Enable/disable keepalive on this connection by setting it to 'value'.
 *
 * When keepalive is active, we switch to using the keepalive timeout
 * to determine when to close a connection, rather than the idle timeout.
 */

void
<<<<<<< HEAD
isc_nm_tlsdns_sequential(isc_nmhandle_t *handle);
/*%<
 * Disable pipelining on this connection. Each DNS packet will be only
 * processed after the previous completes.
 *
 * The socket must be unpaused after the query is processed.  This is done
 * the response is sent, or if we're dropping the query, it will be done
 * when a handle is fully dereferenced by calling the socket's
 * closehandle_cb callback.
 *
 * Note: This can only be run while a message is being processed; if it is
 * run before any messages are read, no messages will be read.
 *
 * Also note: once this has been set, it cannot be reversed for a given
 * connection.
 */

void
isc_nm_tlsdns_keepalive(isc_nmhandle_t *handle, bool value);
/*%<
 * Enable/disable keepalive on this connection by setting it to 'value'.
 *
 * When keepalive is active, we switch to using the keepalive timeout
 * to determine when to close a connection, rather than the idle timeout.
 */

void
=======
>>>>>>> e2aa5677
isc_nm_settimeouts(isc_nm_t *mgr, uint32_t init, uint32_t idle,
		   uint32_t keepalive, uint32_t advertised);
/*%<
 * Sets the initial, idle, and keepalive timeout values (in milliseconds) to use
 * for TCP connections, and the timeout value to advertise in responses using
 * the EDNS TCP Keepalive option (which should ordinarily be the same
 * as 'keepalive').
 *
 * Requires:
 * \li	'mgr' is a valid netmgr.
 */

void
isc_nm_gettimeouts(isc_nm_t *mgr, uint32_t *initial, uint32_t *idle,
		   uint32_t *keepalive, uint32_t *advertised);
/*%<
 * Gets the initial, idle, keepalive, or advertised timeout values,
 * in milliseconds.
 *
 * Any integer pointer parameter not set to NULL will be updated to
 * contain the corresponding timeout value.
 *
 * Requires:
 * \li	'mgr' is a valid netmgr.
 */

isc_result_t
isc_nm_listentls(isc_nm_t *mgr, isc_nmiface_t *iface,
		 isc_nm_accept_cb_t accept_cb, void *accept_cbarg,
		 size_t extrahandlesize, int backlog, isc_quota_t *quota,
		 isc_ssl_ctx_t *sslctx, isc_nmsocket_t **sockp);

isc_result_t
isc_nm_tlsconnect(isc_nm_t *mgr, isc_nmiface_t *local, isc_nmiface_t *peer,
		  isc_nm_cb_t cb, void *cbarg, isc_ssl_ctx_t *ctx,
		  unsigned int timeout, size_t extrahandlesize);

void
isc_nm_maxudp(isc_nm_t *mgr, uint32_t maxudp);
/*%<
 * Simulate a broken firewall that blocks UDP messages larger than a given
 * size.
 */

void
isc_nm_setstats(isc_nm_t *mgr, isc_stats_t *stats);
/*%<
 * Set a socket statistics counter set 'stats' for 'mgr'.
 *
 * Requires:
 *\li	'mgr' is valid and doesn't have stats already set.
 *
 *\li	stats is a valid set of statistics counters supporting the
 *	full range of socket-related stats counter numbers.
 */

isc_result_t
isc_nm_tcpdnsconnect(isc_nm_t *mgr, isc_nmiface_t *local, isc_nmiface_t *peer,
		     isc_nm_cb_t cb, void *cbarg, unsigned int timeout,
		     size_t extrahandlesize);
isc_result_t
isc_nm_tlsdnsconnect(isc_nm_t *mgr, isc_nmiface_t *local, isc_nmiface_t *peer,
		     isc_nm_cb_t cb, void *cbarg, unsigned int timeout,
<<<<<<< HEAD
		     size_t extrahandlesize);
=======
		     size_t extrahandlesize, isc_tlsctx_t *sslctx);
>>>>>>> e2aa5677
/*%<
 * Establish a DNS client connection via a TCP or TLS connection, bound to
 * the address 'local' and connected to the address 'peer'.
 *
 * When the connection is complete or has timed out, call 'cb' with
 * argument 'cbarg'. Allocate 'extrahandlesize' additional bytes along
 * with the handle to use for an associated object.
 *
 * 'timeout' specifies the timeout interval in milliseconds.
 *
 * The connected socket can only be accessed via the handle passed to
 * 'cb'.
<<<<<<< HEAD
 */

isc_result_t
isc_nm_tls_create_server_ctx(const char *keyfile, const char *certfile,
			     isc_ssl_ctx_t **ctxp);
=======
 */
>>>>>>> e2aa5677
<|MERGE_RESOLUTION|>--- conflicted
+++ resolved
@@ -1,8 +1,4 @@
-<<<<<<< HEAD
-/*	$NetBSD: netmgr.h,v 1.4 2021/02/19 16:42:19 christos Exp $	*/
-=======
 /*	$NetBSD: netmgr.h,v 1.5 2021/04/29 17:26:12 christos Exp $	*/
->>>>>>> e2aa5677
 
 /*
  * Copyright (C) Internet Systems Consortium, Inc. ("ISC")
@@ -23,11 +19,6 @@
 #include <isc/tls.h>
 #include <isc/types.h>
 
-<<<<<<< HEAD
-typedef struct ssl_ctx_st isc_ssl_ctx_t;
-
-=======
->>>>>>> e2aa5677
 /*
  * Replacement for isc_sockettype_t provided by socket.h.
  */
@@ -133,15 +124,9 @@
 #define FLARG
 #endif
 
-<<<<<<< HEAD
 void
 isc__nmhandle_attach(isc_nmhandle_t *handle, isc_nmhandle_t **dest FLARG);
 void
-=======
-void
-isc__nmhandle_attach(isc_nmhandle_t *handle, isc_nmhandle_t **dest FLARG);
-void
->>>>>>> e2aa5677
 isc__nmhandle_detach(isc_nmhandle_t **handlep FLARG);
 /*%<
  * Increment/decrement the reference counter in a netmgr handle,
@@ -182,17 +167,11 @@
 
 void
 isc_nmhandle_settimeout(isc_nmhandle_t *handle, uint32_t timeout);
-<<<<<<< HEAD
-/*%<
- * Set the read/recv timeout for the socket connected to 'handle'
- * to 'timeout', and reset the timer.
-=======
 void
 isc_nmhandle_cleartimeout(isc_nmhandle_t *handle);
 /*%<
  * Set/clear the read/recv timeout for the socket connected to 'handle'
  * to 'timeout' (in milliseconds), and reset the timer.
->>>>>>> e2aa5677
  *
  * When this is called on a 'wrapper' socket handle (for example,
  * a TCPDNS socket wrapping a TCP connection), the timer is set for
@@ -392,19 +371,11 @@
  */
 
 isc_result_t
-<<<<<<< HEAD
-isc_nm_listentlsdns(isc_nm_t *mgr, isc_nmiface_t *iface, isc_nm_recv_cb_t cb,
-		    void *cbarg, isc_nm_accept_cb_t accept_cb,
-		    void *accept_cbarg, size_t extrahandlesize, int backlog,
-		    isc_quota_t *quota, isc_ssl_ctx_t *sslctx,
-		    isc_nmsocket_t **sockp);
-=======
 isc_nm_listentlsdns(isc_nm_t *mgr, isc_nmiface_t *iface,
 		    isc_nm_recv_cb_t recv_cb, void *recv_cbarg,
 		    isc_nm_accept_cb_t accept_cb, void *accept_cbarg,
 		    size_t extrahandlesize, int backlog, isc_quota_t *quota,
 		    isc_tlsctx_t *sslctx, isc_nmsocket_t **sockp);
->>>>>>> e2aa5677
 /*%<
  * Same as isc_nm_listentcpdns but for an SSL (DoT) socket.
  */
@@ -429,8 +400,6 @@
 
 void
 isc_nm_tcpdns_keepalive(isc_nmhandle_t *handle, bool value);
-<<<<<<< HEAD
-=======
 /*%<
  * Enable/disable keepalive on this connection by setting it to 'value'.
  *
@@ -458,7 +427,6 @@
 
 void
 isc_nm_tlsdns_keepalive(isc_nmhandle_t *handle, bool value);
->>>>>>> e2aa5677
 /*%<
  * Enable/disable keepalive on this connection by setting it to 'value'.
  *
@@ -467,36 +435,6 @@
  */
 
 void
-<<<<<<< HEAD
-isc_nm_tlsdns_sequential(isc_nmhandle_t *handle);
-/*%<
- * Disable pipelining on this connection. Each DNS packet will be only
- * processed after the previous completes.
- *
- * The socket must be unpaused after the query is processed.  This is done
- * the response is sent, or if we're dropping the query, it will be done
- * when a handle is fully dereferenced by calling the socket's
- * closehandle_cb callback.
- *
- * Note: This can only be run while a message is being processed; if it is
- * run before any messages are read, no messages will be read.
- *
- * Also note: once this has been set, it cannot be reversed for a given
- * connection.
- */
-
-void
-isc_nm_tlsdns_keepalive(isc_nmhandle_t *handle, bool value);
-/*%<
- * Enable/disable keepalive on this connection by setting it to 'value'.
- *
- * When keepalive is active, we switch to using the keepalive timeout
- * to determine when to close a connection, rather than the idle timeout.
- */
-
-void
-=======
->>>>>>> e2aa5677
 isc_nm_settimeouts(isc_nm_t *mgr, uint32_t init, uint32_t idle,
 		   uint32_t keepalive, uint32_t advertised);
 /*%<
@@ -523,17 +461,6 @@
  * \li	'mgr' is a valid netmgr.
  */
 
-isc_result_t
-isc_nm_listentls(isc_nm_t *mgr, isc_nmiface_t *iface,
-		 isc_nm_accept_cb_t accept_cb, void *accept_cbarg,
-		 size_t extrahandlesize, int backlog, isc_quota_t *quota,
-		 isc_ssl_ctx_t *sslctx, isc_nmsocket_t **sockp);
-
-isc_result_t
-isc_nm_tlsconnect(isc_nm_t *mgr, isc_nmiface_t *local, isc_nmiface_t *peer,
-		  isc_nm_cb_t cb, void *cbarg, isc_ssl_ctx_t *ctx,
-		  unsigned int timeout, size_t extrahandlesize);
-
 void
 isc_nm_maxudp(isc_nm_t *mgr, uint32_t maxudp);
 /*%<
@@ -560,11 +487,7 @@
 isc_result_t
 isc_nm_tlsdnsconnect(isc_nm_t *mgr, isc_nmiface_t *local, isc_nmiface_t *peer,
 		     isc_nm_cb_t cb, void *cbarg, unsigned int timeout,
-<<<<<<< HEAD
-		     size_t extrahandlesize);
-=======
 		     size_t extrahandlesize, isc_tlsctx_t *sslctx);
->>>>>>> e2aa5677
 /*%<
  * Establish a DNS client connection via a TCP or TLS connection, bound to
  * the address 'local' and connected to the address 'peer'.
@@ -577,12 +500,4 @@
  *
  * The connected socket can only be accessed via the handle passed to
  * 'cb'.
-<<<<<<< HEAD
- */
-
-isc_result_t
-isc_nm_tls_create_server_ctx(const char *keyfile, const char *certfile,
-			     isc_ssl_ctx_t **ctxp);
-=======
- */
->>>>>>> e2aa5677
+ */