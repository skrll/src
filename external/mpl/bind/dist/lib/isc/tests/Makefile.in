# Copyright (C) Internet Systems Consortium, Inc. ("ISC")
#
# This Source Code Form is subject to the terms of the Mozilla Public
# License, v. 2.0. If a copy of the MPL was not distributed with this
# file, You can obtain one at http://mozilla.org/MPL/2.0/.
#
# See the COPYRIGHT file distributed with this work for additional
# information regarding copyright ownership.

srcdir =	@srcdir@
VPATH =		@srcdir@
top_srcdir =	@top_srcdir@

VERSION=@BIND9_VERSION@

@BIND9_MAKE_INCLUDES@

CINCLUDES =	-I. -Iinclude ${ISC_INCLUDES} \
		${OPENSSL_CFLAGS} @CMOCKA_CFLAGS@ \
		${JSON_C_CFLAGS} \
<<<<<<< HEAD
=======
		${LIBUV_CFLAGS} \
>>>>>>> fed14ef0
		${LIBXML2_CFLAGS}
CDEFINES =	-DTESTS="\"${top_builddir}/lib/isc/tests/\""

ISCLIBS =	../libisc.@A@ @NO_LIBTOOL_ISCLIBS@
ISCDEPLIBS =	../libisc.@A@

LIBS =		@LIBS@ @CMOCKA_LIBS@

OBJS =		isctest.@O@

SRCS =		isctest.c aes_test.c buffer_test.c \
		counter_test.c crc64_test.c errno_test.c file_test.c hash_test.c \
		heap_test.c hmac_test.c ht_test.c lex_test.c \
		mem_test.c md_test.c netaddr_test.c parse_test.c pool_test.c \
		quota_test.c radix_test.c random_test.c \
		regex_test.c result_test.c safe_test.c siphash_test.c sockaddr_test.c \
		socket_test.c symtab_test.c task_test.c \
		taskpool_test.c time_test.c timer_test.c \
		tcp_test.c \
		tcp_quota_test.c \
		tcpdns_test.c \
<<<<<<< HEAD
=======
		tlsdns_test.c \
>>>>>>> fed14ef0
		udp_test.c

SUBDIRS =
TARGETS =	aes_test@EXEEXT@ buffer_test@EXEEXT@ \
		counter_test@EXEEXT@ crc64_test@EXEEXT@ \
		errno_test@EXEEXT@ file_test@EXEEXT@ \
		hash_test@EXEEXT@ heap_test@EXEEXT@ hmac_test@EXEEXT@ \
		ht_test@EXEEXT@ \
		lex_test@EXEEXT@ mem_test@EXEEXT@ md_test@EXEEXT@ \
		netaddr_test@EXEEXT@ parse_test@EXEEXT@ pool_test@EXEEXT@ \
		quota_test@EXEEXT@ radix_test@EXEEXT@ \
		random_test@EXEEXT@ regex_test@EXEEXT@ result_test@EXEEXT@ \
		safe_test@EXEEXT@ siphash_test@EXEEXT@ sockaddr_test@EXEEXT@ \
		socket_test@EXEEXT@ symtab_test@EXEEXT@ task_test@EXEEXT@ \
		taskpool_test@EXEEXT@ time_test@EXEEXT@ timer_test@EXEEXT@ \
		tcp_test@EXEEXT@ \
		tcp_quota_test@EXEEXT@ \
		tcpdns_test@EXEEXT@ \
<<<<<<< HEAD
=======
		tlsdns_test@EXEEXT@ \
>>>>>>> fed14ef0
		udp_test@EXEEXT@

@BIND9_MAKE_RULES@

aes_test@EXEEXT@: aes_test.@O@ ${ISCDEPLIBS}
	${LIBTOOL_MODE_LINK} ${PURIFY} ${CC} ${CFLAGS} \
		${LDFLAGS} -o $@ aes_test.@O@ \
		${ISCLIBS} ${LIBS}

buffer_test@EXEEXT@: buffer_test.@O@ isctest.@O@ ${ISCDEPLIBS}
	${LIBTOOL_MODE_LINK} ${PURIFY} ${CC} ${CFLAGS} \
		${LDFLAGS} -o $@ buffer_test.@O@ isctest.@O@ \
		${ISCLIBS} ${LIBS}

counter_test@EXEEXT@: counter_test.@O@ isctest.@O@ ${ISCDEPLIBS}
	${LIBTOOL_MODE_LINK} ${PURIFY} ${CC} ${CFLAGS} \
		${LDFLAGS} -o $@ counter_test.@O@ isctest.@O@ \
		${ISCLIBS} ${LIBS}

crc64_test@EXEEXT@: crc64_test.@O@ ${ISCDEPLIBS}
	${LIBTOOL_MODE_LINK} ${PURIFY} ${CC} ${CFLAGS} \
		${LDFLAGS} -o $@ crc64_test.@O@ \
		${ISCLIBS} ${LIBS}

errno_test@EXEEXT@: errno_test.@O@ ${ISCDEPLIBS}
	${LIBTOOL_MODE_LINK} ${PURIFY} ${CC} ${CFLAGS} \
		${LDFLAGS} -o $@ errno_test.@O@ \
		${ISCLIBS} ${LIBS}

file_test@EXEEXT@: file_test.@O@ ${ISCDEPLIBS}
	${LIBTOOL_MODE_LINK} ${PURIFY} ${CC} ${CFLAGS} \
		${LDFLAGS} -o $@ file_test.@O@ \
		${ISCLIBS} ${LIBS}

hash_test@EXEEXT@: hash_test.@O@ ${ISCDEPLIBS}
	${LIBTOOL_MODE_LINK} ${PURIFY} ${CC} ${CFLAGS} \
		${LDFLAGS} -o $@ hash_test.@O@ \
		${ISCLIBS} ${LIBS}

heap_test@EXEEXT@: heap_test.@O@ isctest.@O@ ${ISCDEPLIBS}
	${LIBTOOL_MODE_LINK} ${PURIFY} ${CC} ${CFLAGS} \
		${LDFLAGS} -o $@ heap_test.@O@ isctest.@O@ \
		${ISCLIBS} ${LIBS}

hmac_test@EXEEXT@: hmac_test.@O@ ${ISCDEPLIBS}
	${LIBTOOL_MODE_LINK} ${PURIFY} ${CC} ${CFLAGS} \
		${LDFLAGS} -o $@ hmac_test.@O@ \
		${ISCLIBS} ${OPENSSL_LIBS} ${LIBS}

ht_test@EXEEXT@: ht_test.@O@ isctest.@O@ ${ISCDEPLIBS}
	${LIBTOOL_MODE_LINK} ${PURIFY} ${CC} ${CFLAGS} \
		${LDFLAGS} -o $@ ht_test.@O@ isctest.@O@ \
		${ISCLIBS} ${LIBS}

lex_test@EXEEXT@: lex_test.@O@ isctest.@O@ ${ISCDEPLIBS}
	${LIBTOOL_MODE_LINK} ${PURIFY} ${CC} ${CFLAGS} \
		${LDFLAGS} -o $@ lex_test.@O@ isctest.@O@ \
		${ISCLIBS} ${LIBS}

md_test@EXEEXT@: md_test.@O@ ${ISCDEPLIBS}
	${LIBTOOL_MODE_LINK} ${PURIFY} ${CC} ${CFLAGS} \
		${LDFLAGS} -o $@ md_test.@O@ \
		${ISCLIBS} ${OPENSSL_LIBS} ${LIBS}

mem_test@EXEEXT@: mem_test.@O@ isctest.@O@ ${ISCDEPLIBS}
	${LIBTOOL_MODE_LINK} ${PURIFY} ${CC} ${CFLAGS} \
		${LDFLAGS} -o $@ mem_test.@O@ isctest.@O@ \
		${ISCLIBS} ${LIBS}

netaddr_test@EXEEXT@: netaddr_test.@O@ ${ISCDEPLIBS}
	${LIBTOOL_MODE_LINK} ${PURIFY} ${CC} ${CFLAGS} \
		${LDFLAGS} -o $@ netaddr_test.@O@ \
		${ISCLIBS} ${LIBS}

parse_test@EXEEXT@: parse_test.@O@ isctest.@O@ ${ISCDEPLIBS}
	${LIBTOOL_MODE_LINK} ${PURIFY} ${CC} ${CFLAGS} \
		${LDFLAGS} -o $@ parse_test.@O@ isctest.@O@ \
		${ISCLIBS} ${LIBS}

pool_test@EXEEXT@: pool_test.@O@ isctest.@O@ ${ISCDEPLIBS}
	${LIBTOOL_MODE_LINK} ${PURIFY} ${CC} ${CFLAGS} \
		${LDFLAGS} -o $@ pool_test.@O@ isctest.@O@ \
		${ISCLIBS} ${LIBS}

quota_test@EXEEXT@: quota_test.@O@ isctest.@O@ ${ISCDEPLIBS}
	${LIBTOOL_MODE_LINK} ${PURIFY} ${CC} ${CFLAGS} \
		${LDFLAGS} -o $@ quota_test.@O@ isctest.@O@ \
		${ISCLIBS} ${LIBS}

radix_test@EXEEXT@: radix_test.@O@ isctest.@O@ ${ISCDEPLIBS}
	${LIBTOOL_MODE_LINK} ${PURIFY} ${CC} ${CFLAGS} \
		${LDFLAGS} -o $@ radix_test.@O@ isctest.@O@ \
		${ISCLIBS} ${LIBS}

random_test@EXEEXT@: random_test.@O@ isctest.@O@ ${ISCDEPLIBS}
	${LIBTOOL_MODE_LINK} ${PURIFY} ${CC} ${CFLAGS} \
		${LDFLAGS} -o $@ random_test.@O@ isctest.@O@ \
		${ISCLIBS} ${LIBS} -lm

regex_test@EXEEXT@: regex_test.@O@ ${ISCDEPLIBS}
	${LIBTOOL_MODE_LINK} ${PURIFY} ${CC} ${CFLAGS} \
		${LDFLAGS} -o $@ regex_test.@O@ \
		${ISCLIBS} ${LIBS}

result_test@EXEEXT@: result_test.@O@ ${ISCDEPLIBS}
	${LIBTOOL_MODE_LINK} ${PURIFY} ${CC} ${CFLAGS} \
		${LDFLAGS} -o $@ result_test.@O@ \
		${ISCLIBS} ${LIBS}

safe_test@EXEEXT@: safe_test.@O@ ${ISCDEPLIBS}
	${LIBTOOL_MODE_LINK} ${PURIFY} ${CC} ${CFLAGS} \
		${LDFLAGS} -o $@ safe_test.@O@ \
		${ISCLIBS} ${LIBS}

siphash_test@EXEEXT@: siphash_test.@O@ ../siphash.c ${ISCDEPLIBS}
	${LIBTOOL_MODE_LINK} ${PURIFY} ${CC} ${CFLAGS} \
		${LDFLAGS} -o $@ siphash_test.@O@ \
		${ISCLIBS} ${LIBS}

socket_test@EXEEXT@: socket_test.@O@ isctest.@O@ ${ISCDEPLIBS}
	${LIBTOOL_MODE_LINK} ${PURIFY} ${CC} ${CFLAGS} \
		${LDFLAGS} -o $@ socket_test.@O@ isctest.@O@ \
		${ISCLIBS} ${LIBS}

sockaddr_test@EXEEXT@: sockaddr_test.@O@ isctest.@O@ ${ISCDEPLIBS}
	${LIBTOOL_MODE_LINK} ${PURIFY} ${CC} ${CFLAGS} \
		${LDFLAGS} -o $@ sockaddr_test.@O@ isctest.@O@ \
		${ISCLIBS} ${LIBS}

symtab_test@EXEEXT@: symtab_test.@O@ isctest.@O@ ${ISCDEPLIBS}
	${LIBTOOL_MODE_LINK} ${PURIFY} ${CC} ${CFLAGS} \
		${LDFLAGS} -o $@ symtab_test.@O@ isctest.@O@ \
		${ISCLIBS} ${LIBS}

task_test@EXEEXT@: task_test.@O@ isctest.@O@ ${ISCDEPLIBS}
	${LIBTOOL_MODE_LINK} ${PURIFY} ${CC} ${CFLAGS} \
		${LDFLAGS} -o $@ task_test.@O@ isctest.@O@ \
		${ISCLIBS} ${LIBS}

taskpool_test@EXEEXT@: taskpool_test.@O@ isctest.@O@ ${ISCDEPLIBS}
	${LIBTOOL_MODE_LINK} ${PURIFY} ${CC} ${CFLAGS} \
		${LDFLAGS} -o $@ taskpool_test.@O@ isctest.@O@ \
		${ISCLIBS} ${LIBS}

tcp_test@EXEEXT@: tcp_test.@O@ isctest.@O@ ${ISCDEPLIBS}
	${LIBTOOL_MODE_LINK} ${PURIFY} ${CC} ${CFLAGS} \
		${LDFLAGS} -o $@ tcp_test.@O@ isctest.@O@ \
<<<<<<< HEAD
		${ISCLIBS} ${LIBS} -luv
=======
		${ISCLIBS} ${LIBS} ${LIBUV_LIBS}
>>>>>>> fed14ef0

tcp_quota_test@EXEEXT@: tcp_quota_test.@O@ isctest.@O@ ${ISCDEPLIBS}
	${LIBTOOL_MODE_LINK} ${PURIFY} ${CC} ${CFLAGS} \
		${LDFLAGS} -o $@ tcp_quota_test.@O@ isctest.@O@ \
<<<<<<< HEAD
		${ISCLIBS} ${LIBS} -luv
=======
		${ISCLIBS} ${LIBS} ${LIBUV_LIBS}
>>>>>>> fed14ef0

tcpdns_test@EXEEXT@: tcpdns_test.@O@ isctest.@O@ ${ISCDEPLIBS}
	${LIBTOOL_MODE_LINK} ${PURIFY} ${CC} ${CFLAGS} \
		${LDFLAGS} -o $@ tcpdns_test.@O@ isctest.@O@ \
<<<<<<< HEAD
		${ISCLIBS} ${LIBS} -luv
=======
		${ISCLIBS} ${LIBS} ${LIBUV_LIBS}

tlsdns_test@EXEEXT@: tlsdns_test.@O@ isctest.@O@ ${ISCDEPLIBS}
	${LIBTOOL_MODE_LINK} ${PURIFY} ${CC} ${CFLAGS} \
		${LDFLAGS} -o $@ tlsdns_test.@O@ isctest.@O@ \
		${ISCLIBS} ${LIBS} ${LIBUV_LIBS} ${OPENSSL_LIBS}
>>>>>>> fed14ef0

time_test@EXEEXT@: time_test.@O@ ${ISCDEPLIBS}
	${LIBTOOL_MODE_LINK} ${PURIFY} ${CC} ${CFLAGS} \
		${LDFLAGS} -o $@ time_test.@O@ \
		${ISCLIBS} ${LIBS}

timer_test@EXEEXT@: timer_test.@O@ isctest.@O@ ${ISCDEPLIBS}
	${LIBTOOL_MODE_LINK} ${PURIFY} ${CC} ${CFLAGS} \
		${LDFLAGS} -o $@ timer_test.@O@ isctest.@O@ \
		${ISCLIBS} ${LIBS}

udp_test@EXEEXT@: udp_test.@O@ isctest.@O@ ${ISCDEPLIBS}
	${LIBTOOL_MODE_LINK} ${PURIFY} ${CC} ${CFLAGS} \
		${LDFLAGS} -o $@ udp_test.@O@ isctest.@O@ \
<<<<<<< HEAD
		${ISCLIBS} ${LIBS} -luv
=======
		${ISCLIBS} ${LIBS} ${LIBUV_LIBS}
>>>>>>> fed14ef0

unit::
	sh ${top_builddir}/unit/unittest.sh

clean distclean::
	rm -f ${TARGETS}
	rm -f atf.out<|MERGE_RESOLUTION|>--- conflicted
+++ resolved
@@ -18,10 +18,7 @@
 CINCLUDES =	-I. -Iinclude ${ISC_INCLUDES} \
 		${OPENSSL_CFLAGS} @CMOCKA_CFLAGS@ \
 		${JSON_C_CFLAGS} \
-<<<<<<< HEAD
-=======
 		${LIBUV_CFLAGS} \
->>>>>>> fed14ef0
 		${LIBXML2_CFLAGS}
 CDEFINES =	-DTESTS="\"${top_builddir}/lib/isc/tests/\""
 
@@ -43,10 +40,7 @@
 		tcp_test.c \
 		tcp_quota_test.c \
 		tcpdns_test.c \
-<<<<<<< HEAD
-=======
 		tlsdns_test.c \
->>>>>>> fed14ef0
 		udp_test.c
 
 SUBDIRS =
@@ -65,10 +59,7 @@
 		tcp_test@EXEEXT@ \
 		tcp_quota_test@EXEEXT@ \
 		tcpdns_test@EXEEXT@ \
-<<<<<<< HEAD
-=======
 		tlsdns_test@EXEEXT@ \
->>>>>>> fed14ef0
 		udp_test@EXEEXT@
 
 @BIND9_MAKE_RULES@
@@ -216,34 +207,22 @@
 tcp_test@EXEEXT@: tcp_test.@O@ isctest.@O@ ${ISCDEPLIBS}
 	${LIBTOOL_MODE_LINK} ${PURIFY} ${CC} ${CFLAGS} \
 		${LDFLAGS} -o $@ tcp_test.@O@ isctest.@O@ \
-<<<<<<< HEAD
-		${ISCLIBS} ${LIBS} -luv
-=======
-		${ISCLIBS} ${LIBS} ${LIBUV_LIBS}
->>>>>>> fed14ef0
+		${ISCLIBS} ${LIBS} ${LIBUV_LIBS}
 
 tcp_quota_test@EXEEXT@: tcp_quota_test.@O@ isctest.@O@ ${ISCDEPLIBS}
 	${LIBTOOL_MODE_LINK} ${PURIFY} ${CC} ${CFLAGS} \
 		${LDFLAGS} -o $@ tcp_quota_test.@O@ isctest.@O@ \
-<<<<<<< HEAD
-		${ISCLIBS} ${LIBS} -luv
-=======
-		${ISCLIBS} ${LIBS} ${LIBUV_LIBS}
->>>>>>> fed14ef0
+		${ISCLIBS} ${LIBS} ${LIBUV_LIBS}
 
 tcpdns_test@EXEEXT@: tcpdns_test.@O@ isctest.@O@ ${ISCDEPLIBS}
 	${LIBTOOL_MODE_LINK} ${PURIFY} ${CC} ${CFLAGS} \
 		${LDFLAGS} -o $@ tcpdns_test.@O@ isctest.@O@ \
-<<<<<<< HEAD
-		${ISCLIBS} ${LIBS} -luv
-=======
 		${ISCLIBS} ${LIBS} ${LIBUV_LIBS}
 
 tlsdns_test@EXEEXT@: tlsdns_test.@O@ isctest.@O@ ${ISCDEPLIBS}
 	${LIBTOOL_MODE_LINK} ${PURIFY} ${CC} ${CFLAGS} \
 		${LDFLAGS} -o $@ tlsdns_test.@O@ isctest.@O@ \
 		${ISCLIBS} ${LIBS} ${LIBUV_LIBS} ${OPENSSL_LIBS}
->>>>>>> fed14ef0
 
 time_test@EXEEXT@: time_test.@O@ ${ISCDEPLIBS}
 	${LIBTOOL_MODE_LINK} ${PURIFY} ${CC} ${CFLAGS} \
@@ -258,11 +237,7 @@
 udp_test@EXEEXT@: udp_test.@O@ isctest.@O@ ${ISCDEPLIBS}
 	${LIBTOOL_MODE_LINK} ${PURIFY} ${CC} ${CFLAGS} \
 		${LDFLAGS} -o $@ udp_test.@O@ isctest.@O@ \
-<<<<<<< HEAD
-		${ISCLIBS} ${LIBS} -luv
-=======
-		${ISCLIBS} ${LIBS} ${LIBUV_LIBS}
->>>>>>> fed14ef0
+		${ISCLIBS} ${LIBS} ${LIBUV_LIBS}
 
 unit::
 	sh ${top_builddir}/unit/unittest.sh
