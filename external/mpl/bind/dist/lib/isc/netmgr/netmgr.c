<<<<<<< HEAD
/*	$NetBSD: netmgr.c,v 1.4 2021/02/19 16:42:20 christos Exp $	*/
=======
/*	$NetBSD: netmgr.c,v 1.6 2021/04/29 17:26:12 christos Exp $	*/
>>>>>>> e2aa5677

/*
 * Copyright (C) Internet Systems Consortium, Inc. ("ISC")
 *
 * This Source Code Form is subject to the terms of the Mozilla Public
 * License, v. 2.0. If a copy of the MPL was not distributed with this
 * file, you can obtain one at https://mozilla.org/MPL/2.0/.
 *
 * See the COPYRIGHT file distributed with this work for additional
 * information regarding copyright ownership.
 */

#include <inttypes.h>
#include <unistd.h>
#include <uv.h>

#include <isc/atomic.h>
#include <isc/buffer.h>
#include <isc/condition.h>
#include <isc/errno.h>
<<<<<<< HEAD
=======
#include <isc/log.h>
>>>>>>> e2aa5677
#include <isc/magic.h>
#include <isc/mem.h>
#include <isc/netmgr.h>
#include <isc/print.h>
#include <isc/quota.h>
#include <isc/random.h>
#include <isc/refcount.h>
#include <isc/region.h>
#include <isc/result.h>
#include <isc/sockaddr.h>
#include <isc/stats.h>
#include <isc/strerr.h>
#include <isc/thread.h>
#include <isc/tls.h>
#include <isc/util.h>

#include "netmgr-int.h"
#include "openssl_shim.h"
#include "uv-compat.h"

#ifdef NETMGR_TRACE
#include <execinfo.h>

#endif

/*%
 * How many isc_nmhandles and isc_nm_uvreqs will we be
 * caching for reuse in a socket.
 */
#define ISC_NM_HANDLES_STACK_SIZE 600
#define ISC_NM_REQS_STACK_SIZE	  600

/*%
 * Shortcut index arrays to get access to statistics counters.
 */

static const isc_statscounter_t udp4statsindex[] = {
	isc_sockstatscounter_udp4open,
	isc_sockstatscounter_udp4openfail,
	isc_sockstatscounter_udp4close,
	isc_sockstatscounter_udp4bindfail,
	isc_sockstatscounter_udp4connectfail,
	isc_sockstatscounter_udp4connect,
	-1,
	-1,
	isc_sockstatscounter_udp4sendfail,
	isc_sockstatscounter_udp4recvfail,
	isc_sockstatscounter_udp4active
};

static const isc_statscounter_t udp6statsindex[] = {
	isc_sockstatscounter_udp6open,
	isc_sockstatscounter_udp6openfail,
	isc_sockstatscounter_udp6close,
	isc_sockstatscounter_udp6bindfail,
	isc_sockstatscounter_udp6connectfail,
	isc_sockstatscounter_udp6connect,
	-1,
	-1,
	isc_sockstatscounter_udp6sendfail,
	isc_sockstatscounter_udp6recvfail,
	isc_sockstatscounter_udp6active
};

static const isc_statscounter_t tcp4statsindex[] = {
	isc_sockstatscounter_tcp4open,	      isc_sockstatscounter_tcp4openfail,
	isc_sockstatscounter_tcp4close,	      isc_sockstatscounter_tcp4bindfail,
	isc_sockstatscounter_tcp4connectfail, isc_sockstatscounter_tcp4connect,
	isc_sockstatscounter_tcp4acceptfail,  isc_sockstatscounter_tcp4accept,
	isc_sockstatscounter_tcp4sendfail,    isc_sockstatscounter_tcp4recvfail,
	isc_sockstatscounter_tcp4active
};

static const isc_statscounter_t tcp6statsindex[] = {
	isc_sockstatscounter_tcp6open,	      isc_sockstatscounter_tcp6openfail,
	isc_sockstatscounter_tcp6close,	      isc_sockstatscounter_tcp6bindfail,
	isc_sockstatscounter_tcp6connectfail, isc_sockstatscounter_tcp6connect,
	isc_sockstatscounter_tcp6acceptfail,  isc_sockstatscounter_tcp6accept,
	isc_sockstatscounter_tcp6sendfail,    isc_sockstatscounter_tcp6recvfail,
	isc_sockstatscounter_tcp6active
};

#if 0
/* XXX: not currently used */
static const isc_statscounter_t unixstatsindex[] = {
	isc_sockstatscounter_unixopen,
	isc_sockstatscounter_unixopenfail,
	isc_sockstatscounter_unixclose,
	isc_sockstatscounter_unixbindfail,
	isc_sockstatscounter_unixconnectfail,
	isc_sockstatscounter_unixconnect,
	isc_sockstatscounter_unixacceptfail,
	isc_sockstatscounter_unixaccept,
	isc_sockstatscounter_unixsendfail,
	isc_sockstatscounter_unixrecvfail,
	isc_sockstatscounter_unixactive
};
#endif /* if 0 */

/*
 * libuv is not thread safe, but has mechanisms to pass messages
 * between threads. Each socket is owned by a thread. For UDP
 * sockets we have a set of sockets for each interface and we can
 * choose a sibling and send the message directly. For TCP, or if
 * we're calling from a non-networking thread, we need to pass the
 * request using async_cb.
 */

ISC_THREAD_LOCAL int isc__nm_tid_v = ISC_NETMGR_TID_UNKNOWN;

static void
nmsocket_maybe_destroy(isc_nmsocket_t *sock FLARG);
static void
nmhandle_free(isc_nmsocket_t *sock, isc_nmhandle_t *handle);
static isc_threadresult_t
nm_thread(isc_threadarg_t worker0);
static void
async_cb(uv_async_t *handle);
static bool
process_queue(isc__networker_t *worker, isc_queue_t *queue);
static bool
process_priority_queue(isc__networker_t *worker);
static bool
process_normal_queue(isc__networker_t *worker);
static void
process_queues(isc__networker_t *worker);

static void
isc__nm_async_stop(isc__networker_t *worker, isc__netievent_t *ev0);
static void
isc__nm_async_pause(isc__networker_t *worker, isc__netievent_t *ev0);
static void
isc__nm_async_resume(isc__networker_t *worker, isc__netievent_t *ev0);
static void
isc__nm_async_detach(isc__networker_t *worker, isc__netievent_t *ev0);
static void
isc__nm_async_close(isc__networker_t *worker, isc__netievent_t *ev0);
/*%<
 * Issue a 'handle closed' callback on the socket.
 */

static void
nmhandle_detach_cb(isc_nmhandle_t **handlep FLARG);

int
isc_nm_tid(void) {
	return (isc__nm_tid_v);
}

bool
isc__nm_in_netthread(void) {
	return (isc__nm_tid_v >= 0);
}

#ifdef WIN32
static void
isc__nm_winsock_initialize(void) {
	WORD wVersionRequested = MAKEWORD(2, 2);
	WSADATA wsaData;
	int result;

	result = WSAStartup(wVersionRequested, &wsaData);
	if (result != 0) {
		char strbuf[ISC_STRERRORSIZE];
		strerror_r(result, strbuf, sizeof(strbuf));
		UNEXPECTED_ERROR(__FILE__, __LINE__,
				 "WSAStartup() failed with error code %lu: %s",
				 result, strbuf);
	}

	/*
	 * Confirm that the WinSock DLL supports version 2.2.  Note that if the
	 * DLL supports versions greater than 2.2 in addition to 2.2, it will
	 * still return 2.2 in wVersion since that is the version we requested.
	 */
	if (LOBYTE(wsaData.wVersion) != 2 || HIBYTE(wsaData.wVersion) != 2) {
		UNEXPECTED_ERROR(__FILE__, __LINE__,
				 "Unusable WinSock DLL version: %u.%u",
				 LOBYTE(wsaData.wVersion),
				 HIBYTE(wsaData.wVersion));
	}
}

static void
isc__nm_winsock_destroy(void) {
	WSACleanup();
}
#endif /* WIN32 */

isc_nm_t *
isc_nm_start(isc_mem_t *mctx, uint32_t workers) {
	isc_nm_t *mgr = NULL;
	char name[32];

#ifdef WIN32
	isc__nm_winsock_initialize();
#endif /* WIN32 */

<<<<<<< HEAD
	isc__nm_tls_initialize();

=======
>>>>>>> e2aa5677
	mgr = isc_mem_get(mctx, sizeof(*mgr));
	*mgr = (isc_nm_t){ .nworkers = workers };

	isc_mem_attach(mctx, &mgr->mctx);
	isc_mutex_init(&mgr->lock);
	isc_condition_init(&mgr->wkstatecond);
	isc_refcount_init(&mgr->references, 1);
	atomic_init(&mgr->maxudp, 0);
	atomic_init(&mgr->interlocked, false);

#ifdef NETMGR_TRACE
	ISC_LIST_INIT(mgr->active_sockets);
#endif

	/*
	 * Default TCP timeout values.
	 * May be updated by isc_nm_tcptimeouts().
	 */
	atomic_init(&mgr->init, 30000);
	atomic_init(&mgr->idle, 30000);
	atomic_init(&mgr->keepalive, 30000);
	atomic_init(&mgr->advertised, 30000);

	isc_mutex_init(&mgr->reqlock);
	isc_mempool_create(mgr->mctx, sizeof(isc__nm_uvreq_t), &mgr->reqpool);
	isc_mempool_setname(mgr->reqpool, "nm_reqpool");
	isc_mempool_setfreemax(mgr->reqpool, 4096);
	isc_mempool_associatelock(mgr->reqpool, &mgr->reqlock);
	isc_mempool_setfillcount(mgr->reqpool, 32);

	isc_mutex_init(&mgr->evlock);
	isc_mempool_create(mgr->mctx, sizeof(isc__netievent_storage_t),
			   &mgr->evpool);
	isc_mempool_setname(mgr->evpool, "nm_evpool");
	isc_mempool_setfreemax(mgr->evpool, 4096);
	isc_mempool_associatelock(mgr->evpool, &mgr->evlock);
	isc_mempool_setfillcount(mgr->evpool, 32);

	mgr->workers = isc_mem_get(mctx, workers * sizeof(isc__networker_t));
	for (size_t i = 0; i < workers; i++) {
		int r;
		isc__networker_t *worker = &mgr->workers[i];
		*worker = (isc__networker_t){
			.mgr = mgr,
			.id = i,
		};

		r = uv_loop_init(&worker->loop);
		RUNTIME_CHECK(r == 0);

		worker->loop.data = &mgr->workers[i];

		r = uv_async_init(&worker->loop, &worker->async, async_cb);
		RUNTIME_CHECK(r == 0);

		isc_mutex_init(&worker->lock);
		isc_condition_init(&worker->cond);

		worker->ievents = isc_queue_new(mgr->mctx, 128);
		worker->ievents_prio = isc_queue_new(mgr->mctx, 128);
		worker->recvbuf = isc_mem_get(mctx, ISC_NETMGR_RECVBUF_SIZE);
		worker->sendbuf = isc_mem_get(mctx, ISC_NETMGR_SENDBUF_SIZE);

		/*
		 * We need to do this here and not in nm_thread to avoid a
		 * race - we could exit isc_nm_start, launch nm_destroy,
		 * and nm_thread would still not be up.
		 */
		mgr->workers_running++;
		isc_thread_create(nm_thread, &mgr->workers[i], &worker->thread);

		snprintf(name, sizeof(name), "net-%zu", i);
		isc_thread_setname(worker->thread, name);
	}

	mgr->magic = NM_MAGIC;
	return (mgr);
}

/*
 * Free the resources of the network manager.
 */
static void
nm_destroy(isc_nm_t **mgr0) {
	REQUIRE(VALID_NM(*mgr0));
	REQUIRE(!isc__nm_in_netthread());

	isc_nm_t *mgr = *mgr0;
	*mgr0 = NULL;

	isc_refcount_destroy(&mgr->references);

	mgr->magic = 0;

	for (size_t i = 0; i < mgr->nworkers; i++) {
		isc__networker_t *worker = &mgr->workers[i];
		isc__netievent_t *event = isc__nm_get_netievent_stop(mgr);
		isc__nm_enqueue_ievent(worker, event);
	}

	LOCK(&mgr->lock);
	while (mgr->workers_running > 0) {
		WAIT(&mgr->wkstatecond, &mgr->lock);
	}
	UNLOCK(&mgr->lock);

	for (size_t i = 0; i < mgr->nworkers; i++) {
		isc__networker_t *worker = &mgr->workers[i];
		isc__netievent_t *ievent = NULL;
		int r;

		/* Empty the async event queues */
		while ((ievent = (isc__netievent_t *)isc_queue_dequeue(
				worker->ievents)) != NULL)
		{
			isc_mempool_put(mgr->evpool, ievent);
		}

		while ((ievent = (isc__netievent_t *)isc_queue_dequeue(
				worker->ievents_prio)) != NULL)
		{
			isc_mempool_put(mgr->evpool, ievent);
		}

		r = uv_loop_close(&worker->loop);
		INSIST(r == 0);

		isc_queue_destroy(worker->ievents);
		isc_queue_destroy(worker->ievents_prio);
		isc_mutex_destroy(&worker->lock);
		isc_condition_destroy(&worker->cond);

		isc_mem_put(mgr->mctx, worker->sendbuf,
			    ISC_NETMGR_SENDBUF_SIZE);
		isc_mem_put(mgr->mctx, worker->recvbuf,
			    ISC_NETMGR_RECVBUF_SIZE);
		isc_thread_join(worker->thread, NULL);
	}

	if (mgr->stats != NULL) {
		isc_stats_detach(&mgr->stats);
	}

	isc_condition_destroy(&mgr->wkstatecond);
	isc_mutex_destroy(&mgr->lock);

	isc_mempool_destroy(&mgr->evpool);
	isc_mutex_destroy(&mgr->evlock);

	isc_mempool_destroy(&mgr->reqpool);
	isc_mutex_destroy(&mgr->reqlock);

	isc_mem_put(mgr->mctx, mgr->workers,
		    mgr->nworkers * sizeof(isc__networker_t));
	isc_mem_putanddetach(&mgr->mctx, mgr, sizeof(*mgr));

#ifdef WIN32
	isc__nm_winsock_destroy();
#endif /* WIN32 */
}

void
isc_nm_pause(isc_nm_t *mgr) {
	REQUIRE(VALID_NM(mgr));
	REQUIRE(!isc__nm_in_netthread());

	isc__nm_acquire_interlocked_force(mgr);

	for (size_t i = 0; i < mgr->nworkers; i++) {
		isc__networker_t *worker = &mgr->workers[i];
		isc__netievent_resume_t *event =
			isc__nm_get_netievent_pause(mgr);
		isc__nm_enqueue_ievent(worker, (isc__netievent_t *)event);
	}

	LOCK(&mgr->lock);
	while (mgr->workers_paused != mgr->workers_running) {
		WAIT(&mgr->wkstatecond, &mgr->lock);
	}
	UNLOCK(&mgr->lock);
}

void
isc_nm_resume(isc_nm_t *mgr) {
	REQUIRE(VALID_NM(mgr));
	REQUIRE(!isc__nm_in_netthread());

	for (size_t i = 0; i < mgr->nworkers; i++) {
		isc__networker_t *worker = &mgr->workers[i];
		isc__netievent_resume_t *event =
			isc__nm_get_netievent_resume(mgr);
		isc__nm_enqueue_ievent(worker, (isc__netievent_t *)event);
	}

	LOCK(&mgr->lock);
	while (mgr->workers_paused != 0) {
		WAIT(&mgr->wkstatecond, &mgr->lock);
	}
	UNLOCK(&mgr->lock);

	isc__nm_drop_interlocked(mgr);
}

void
isc_nm_attach(isc_nm_t *mgr, isc_nm_t **dst) {
	REQUIRE(VALID_NM(mgr));
	REQUIRE(dst != NULL && *dst == NULL);

	isc_refcount_increment(&mgr->references);

	*dst = mgr;
}

void
isc_nm_detach(isc_nm_t **mgr0) {
	isc_nm_t *mgr = NULL;

	REQUIRE(mgr0 != NULL);
	REQUIRE(VALID_NM(*mgr0));

	mgr = *mgr0;
	*mgr0 = NULL;

	if (isc_refcount_decrement(&mgr->references) == 1) {
		nm_destroy(&mgr);
	}
}

void
isc_nm_closedown(isc_nm_t *mgr) {
	REQUIRE(VALID_NM(mgr));

	atomic_store(&mgr->closing, true);
	for (size_t i = 0; i < mgr->nworkers; i++) {
		isc__netievent_t *event = NULL;
		event = isc__nm_get_netievent_shutdown(mgr);
		isc__nm_enqueue_ievent(&mgr->workers[i], event);
	}
}

void
isc_nm_destroy(isc_nm_t **mgr0) {
	isc_nm_t *mgr = NULL;
	int counter = 0;
	uint_fast32_t references;

	REQUIRE(mgr0 != NULL);
	REQUIRE(VALID_NM(*mgr0));

	mgr = *mgr0;

	/*
	 * Close active connections.
	 */
	isc_nm_closedown(mgr);

	/*
	 * Wait for the manager to be dereferenced elsewhere.
	 */
	while ((references = isc_refcount_current(&mgr->references)) > 1 &&
	       counter++ < 1000)
	{
#ifdef WIN32
		_sleep(10);
#else  /* ifdef WIN32 */
		usleep(10000);
#endif /* ifdef WIN32 */
	}

#ifdef NETMGR_TRACE
	isc__nm_dump_active(mgr);
#endif

	INSIST(references == 1);

	/*
	 * Detach final reference.
	 */
	isc_nm_detach(mgr0);
}

void
isc_nm_maxudp(isc_nm_t *mgr, uint32_t maxudp) {
	REQUIRE(VALID_NM(mgr));

	atomic_store(&mgr->maxudp, maxudp);
}

void
isc_nm_settimeouts(isc_nm_t *mgr, uint32_t init, uint32_t idle,
		   uint32_t keepalive, uint32_t advertised) {
	REQUIRE(VALID_NM(mgr));

<<<<<<< HEAD
	atomic_store(&mgr->init, init * 100);
	atomic_store(&mgr->idle, idle * 100);
	atomic_store(&mgr->keepalive, keepalive * 100);
	atomic_store(&mgr->advertised, advertised * 100);
=======
	atomic_store(&mgr->init, init);
	atomic_store(&mgr->idle, idle);
	atomic_store(&mgr->keepalive, keepalive);
	atomic_store(&mgr->advertised, advertised);
>>>>>>> e2aa5677
}

void
isc_nm_gettimeouts(isc_nm_t *mgr, uint32_t *initial, uint32_t *idle,
		   uint32_t *keepalive, uint32_t *advertised) {
	REQUIRE(VALID_NM(mgr));

	if (initial != NULL) {
<<<<<<< HEAD
		*initial = atomic_load(&mgr->init) / 100;
	}

	if (idle != NULL) {
		*idle = atomic_load(&mgr->idle) / 100;
	}

	if (keepalive != NULL) {
		*keepalive = atomic_load(&mgr->keepalive) / 100;
	}

	if (advertised != NULL) {
		*advertised = atomic_load(&mgr->advertised) / 100;
=======
		*initial = atomic_load(&mgr->init);
	}

	if (idle != NULL) {
		*idle = atomic_load(&mgr->idle);
	}

	if (keepalive != NULL) {
		*keepalive = atomic_load(&mgr->keepalive);
	}

	if (advertised != NULL) {
		*advertised = atomic_load(&mgr->advertised);
>>>>>>> e2aa5677
	}
}

/*
 * nm_thread is a single worker thread, that runs uv_run event loop
 * until asked to stop.
 */
static isc_threadresult_t
nm_thread(isc_threadarg_t worker0) {
	isc__networker_t *worker = (isc__networker_t *)worker0;
	isc_nm_t *mgr = worker->mgr;

	isc__nm_tid_v = worker->id;
	isc_thread_setaffinity(isc__nm_tid_v);

	while (true) {
		int r = uv_run(&worker->loop, UV_RUN_DEFAULT);
		/* There's always the async handle until we are done */
		INSIST(r > 0 || worker->finished);

		if (worker->paused) {
			LOCK(&worker->lock);
			/* We need to lock the worker first otherwise
			 * isc_nm_resume() might slip in before WAIT() in the
			 * while loop starts and the signal never gets delivered
			 * and we are forever stuck in the paused loop.
			 */

			LOCK(&mgr->lock);
			mgr->workers_paused++;
			SIGNAL(&mgr->wkstatecond);
			UNLOCK(&mgr->lock);

			while (worker->paused) {
				WAIT(&worker->cond, &worker->lock);
				(void)process_priority_queue(worker);
			}

			LOCK(&mgr->lock);
			mgr->workers_paused--;
			SIGNAL(&mgr->wkstatecond);
			UNLOCK(&mgr->lock);

			UNLOCK(&worker->lock);
		}

		if (r == 0) {
			INSIST(worker->finished);
			break;
		}

		INSIST(!worker->finished);

		/*
		 * Empty the async queue.
		 */
		process_queues(worker);
	}

	LOCK(&mgr->lock);
	mgr->workers_running--;
	SIGNAL(&mgr->wkstatecond);
	UNLOCK(&mgr->lock);

	return ((isc_threadresult_t)0);
}

/*
 * async_cb is a universal callback for 'async' events sent to event loop.
 * It's the only way to safely pass data to the libuv event loop. We use a
 * single async event and a lockless queue of 'isc__netievent_t' structures
 * passed from other threads.
 */
static void
async_cb(uv_async_t *handle) {
	isc__networker_t *worker = (isc__networker_t *)handle->loop->data;
	process_queues(worker);
}

static void
isc__nm_async_stop(isc__networker_t *worker, isc__netievent_t *ev0) {
	UNUSED(ev0);
	worker->finished = true;
	/* Close the async handler */
	uv_close((uv_handle_t *)&worker->async, NULL);
	/* uv_stop(&worker->loop); */
}

static void
isc__nm_async_pause(isc__networker_t *worker, isc__netievent_t *ev0) {
	UNUSED(ev0);
	REQUIRE(worker->paused == false);
	worker->paused = true;
	uv_stop(&worker->loop);
}

static void
isc__nm_async_resume(isc__networker_t *worker, isc__netievent_t *ev0) {
	UNUSED(ev0);
	REQUIRE(worker->paused == true);
	worker->paused = false;
}

static bool
process_priority_queue(isc__networker_t *worker) {
	return (process_queue(worker, worker->ievents_prio));
}

static bool
process_normal_queue(isc__networker_t *worker) {
	return (process_queue(worker, worker->ievents));
}

static void
process_queues(isc__networker_t *worker) {
	if (!process_priority_queue(worker)) {
		return;
	}
	(void)process_normal_queue(worker);
}

/*
 * The two macros here generate the individual cases for the process_netievent()
 * function.  The NETIEVENT_CASE(type) macro is the common case, and
 * NETIEVENT_CASE_NOMORE(type) is a macro that causes the loop in the
 * process_queue() to stop, e.g. it's only used for the netievent that
 * stops/pauses processing the enqueued netievents.
 */
#define NETIEVENT_CASE(type)                                               \
	case netievent_##type: {                                           \
		isc__nm_async_##type(worker, ievent);                      \
		isc__nm_put_netievent_##type(                              \
			worker->mgr, (isc__netievent_##type##_t *)ievent); \
		return (true);                                             \
	}

#define NETIEVENT_CASE_NOMORE(type)                                \
	case netievent_##type: {                                   \
		isc__nm_async_##type(worker, ievent);              \
		isc__nm_put_netievent_##type(worker->mgr, ievent); \
		return (false);                                    \
	}

static bool
process_netievent(isc__networker_t *worker, isc__netievent_t *ievent) {
	REQUIRE(worker->id == isc_nm_tid());

	switch (ievent->type) {
		/* Don't process more ievents when we are stopping */
		NETIEVENT_CASE_NOMORE(stop);

		NETIEVENT_CASE(udpconnect);
		NETIEVENT_CASE(udplisten);
		NETIEVENT_CASE(udpstop);
		NETIEVENT_CASE(udpsend);
		NETIEVENT_CASE(udpread);
		NETIEVENT_CASE(udpcancel);
		NETIEVENT_CASE(udpclose);

		NETIEVENT_CASE(tcpaccept);
		NETIEVENT_CASE(tcpconnect);
		NETIEVENT_CASE(tcplisten);
		NETIEVENT_CASE(tcpstartread);
		NETIEVENT_CASE(tcppauseread);
		NETIEVENT_CASE(tcpsend);
		NETIEVENT_CASE(tcpstop);
		NETIEVENT_CASE(tcpcancel);
		NETIEVENT_CASE(tcpclose);

		NETIEVENT_CASE(tcpdnsaccept);
		NETIEVENT_CASE(tcpdnslisten);
		NETIEVENT_CASE(tcpdnsconnect);
		NETIEVENT_CASE(tcpdnssend);
		NETIEVENT_CASE(tcpdnscancel);
		NETIEVENT_CASE(tcpdnsclose);
		NETIEVENT_CASE(tcpdnsread);
		NETIEVENT_CASE(tcpdnsstop);

<<<<<<< HEAD
		NETIEVENT_CASE(tlsstartread);
		NETIEVENT_CASE(tlssend);
		NETIEVENT_CASE(tlsclose);
		NETIEVENT_CASE(tlsconnect);
		NETIEVENT_CASE(tlsdobio);

=======
		NETIEVENT_CASE(tlsdnscycle);
		NETIEVENT_CASE(tlsdnsaccept);
		NETIEVENT_CASE(tlsdnslisten);
		NETIEVENT_CASE(tlsdnsconnect);
>>>>>>> e2aa5677
		NETIEVENT_CASE(tlsdnssend);
		NETIEVENT_CASE(tlsdnscancel);
		NETIEVENT_CASE(tlsdnsclose);
		NETIEVENT_CASE(tlsdnsread);
		NETIEVENT_CASE(tlsdnsstop);
<<<<<<< HEAD
=======
		NETIEVENT_CASE(tlsdnsshutdown);
>>>>>>> e2aa5677

		NETIEVENT_CASE(connectcb);
		NETIEVENT_CASE(readcb);
		NETIEVENT_CASE(sendcb);

		NETIEVENT_CASE(close);
		NETIEVENT_CASE(detach);

		NETIEVENT_CASE(shutdown);
		NETIEVENT_CASE(resume);
		NETIEVENT_CASE_NOMORE(pause);

	default:
		INSIST(0);
		ISC_UNREACHABLE();
	}
	return (true);
}

static bool
process_queue(isc__networker_t *worker, isc_queue_t *queue) {
	isc__netievent_t *ievent = NULL;

	while ((ievent = (isc__netievent_t *)isc_queue_dequeue(queue)) != NULL)
	{
		if (!process_netievent(worker, ievent)) {
			return (false);
		}
	}
	return (true);
}

void *
isc__nm_get_netievent(isc_nm_t *mgr, isc__netievent_type type) {
	isc__netievent_storage_t *event = isc_mempool_get(mgr->evpool);

	*event = (isc__netievent_storage_t){ .ni.type = type };
	return (event);
}

void
isc__nm_put_netievent(isc_nm_t *mgr, void *ievent) {
	isc_mempool_put(mgr->evpool, ievent);
}

NETIEVENT_SOCKET_DEF(tcpclose);
NETIEVENT_SOCKET_DEF(tcplisten);
NETIEVENT_SOCKET_DEF(tcppauseread);
NETIEVENT_SOCKET_DEF(tcpstartread);
NETIEVENT_SOCKET_DEF(tcpstop);
<<<<<<< HEAD
NETIEVENT_SOCKET_DEF(tlsclose);
NETIEVENT_SOCKET_DEF(tlsconnect);
NETIEVENT_SOCKET_DEF(tlsdobio);
NETIEVENT_SOCKET_DEF(tlsstartread);
=======
>>>>>>> e2aa5677
NETIEVENT_SOCKET_DEF(udpclose);
NETIEVENT_SOCKET_DEF(udplisten);
NETIEVENT_SOCKET_DEF(udpread);
NETIEVENT_SOCKET_DEF(udpsend);
NETIEVENT_SOCKET_DEF(udpstop);

NETIEVENT_SOCKET_DEF(tcpdnsclose);
NETIEVENT_SOCKET_DEF(tcpdnsread);
NETIEVENT_SOCKET_DEF(tcpdnsstop);
NETIEVENT_SOCKET_DEF(tcpdnslisten);
NETIEVENT_SOCKET_REQ_DEF(tcpdnsconnect);
NETIEVENT_SOCKET_REQ_DEF(tcpdnssend);
NETIEVENT_SOCKET_HANDLE_DEF(tcpdnscancel);
NETIEVENT_SOCKET_QUOTA_DEF(tcpdnsaccept);

NETIEVENT_SOCKET_DEF(tlsdnsclose);
NETIEVENT_SOCKET_DEF(tlsdnsread);
NETIEVENT_SOCKET_DEF(tlsdnsstop);
<<<<<<< HEAD
NETIEVENT_SOCKET_REQ_DEF(tlsdnssend);
NETIEVENT_SOCKET_HANDLE_DEF(tlsdnscancel);

NETIEVENT_SOCKET_REQ_DEF(tcpconnect);
NETIEVENT_SOCKET_REQ_DEF(tcpsend);
NETIEVENT_SOCKET_REQ_DEF(tlssend);
=======
NETIEVENT_SOCKET_DEF(tlsdnslisten);
NETIEVENT_SOCKET_REQ_DEF(tlsdnsconnect);
NETIEVENT_SOCKET_REQ_DEF(tlsdnssend);
NETIEVENT_SOCKET_HANDLE_DEF(tlsdnscancel);
NETIEVENT_SOCKET_QUOTA_DEF(tlsdnsaccept);
NETIEVENT_SOCKET_DEF(tlsdnscycle);
NETIEVENT_SOCKET_DEF(tlsdnsshutdown);

NETIEVENT_SOCKET_REQ_DEF(tcpconnect);
NETIEVENT_SOCKET_REQ_DEF(tcpsend);
>>>>>>> e2aa5677
NETIEVENT_SOCKET_REQ_DEF(udpconnect);

NETIEVENT_SOCKET_REQ_RESULT_DEF(connectcb);
NETIEVENT_SOCKET_REQ_RESULT_DEF(readcb);
NETIEVENT_SOCKET_REQ_RESULT_DEF(sendcb);

NETIEVENT_SOCKET_DEF(detach);
NETIEVENT_SOCKET_HANDLE_DEF(tcpcancel);
NETIEVENT_SOCKET_HANDLE_DEF(udpcancel);

NETIEVENT_SOCKET_QUOTA_DEF(tcpaccept);

NETIEVENT_SOCKET_DEF(close);
NETIEVENT_DEF(pause);
NETIEVENT_DEF(resume);
NETIEVENT_DEF(shutdown);
NETIEVENT_DEF(stop);

void
isc__nm_maybe_enqueue_ievent(isc__networker_t *worker,
			     isc__netievent_t *event) {
	/*
	 * If we are already in the matching nmthread, process the ievent
	 * directly.
	 */
	if (worker->id == isc_nm_tid()) {
		process_netievent(worker, event);
		return;
	}

	isc__nm_enqueue_ievent(worker, event);
}

void
isc__nm_enqueue_ievent(isc__networker_t *worker, isc__netievent_t *event) {
	if (event->type > netievent_prio) {
		/*
		 * We need to make sure this signal will be delivered and
		 * the queue will be processed.
		 */
		LOCK(&worker->lock);
		isc_queue_enqueue(worker->ievents_prio, (uintptr_t)event);
		SIGNAL(&worker->cond);
		UNLOCK(&worker->lock);
	} else {
		isc_queue_enqueue(worker->ievents, (uintptr_t)event);
	}
	uv_async_send(&worker->async);
}

bool
isc__nmsocket_active(isc_nmsocket_t *sock) {
	REQUIRE(VALID_NMSOCK(sock));
	if (sock->parent != NULL) {
		return (atomic_load(&sock->parent->active));
	}

	return (atomic_load(&sock->active));
}

bool
isc__nmsocket_deactivate(isc_nmsocket_t *sock) {
	REQUIRE(VALID_NMSOCK(sock));

	if (sock->parent != NULL) {
		return (atomic_compare_exchange_strong(&sock->parent->active,
						       &(bool){ true }, false));
	}

	return (atomic_compare_exchange_strong(&sock->active, &(bool){ true },
					       false));
}

void
isc___nmsocket_attach(isc_nmsocket_t *sock, isc_nmsocket_t **target FLARG) {
	REQUIRE(VALID_NMSOCK(sock));
	REQUIRE(target != NULL && *target == NULL);

	isc_nmsocket_t *rsock = NULL;

	if (sock->parent != NULL) {
		rsock = sock->parent;
		INSIST(rsock->parent == NULL); /* sanity check */
	} else {
		rsock = sock;
	}

	NETMGR_TRACE_LOG("isc__nmsocket_attach():%p->references = %lu\n", rsock,
			 isc_refcount_current(&rsock->references) + 1);

	isc_refcount_increment0(&rsock->references);

	*target = sock;
}

/*
 * Free all resources inside a socket (including its children if any).
 */
static void
nmsocket_cleanup(isc_nmsocket_t *sock, bool dofree FLARG) {
	isc_nmhandle_t *handle = NULL;
	isc__nm_uvreq_t *uvreq = NULL;

	REQUIRE(VALID_NMSOCK(sock));
	REQUIRE(!isc__nmsocket_active(sock));

	NETMGR_TRACE_LOG("nmsocket_cleanup():%p->references = %lu\n", sock,
			 isc_refcount_current(&sock->references));

	atomic_store(&sock->destroying, true);

	if (sock->parent == NULL && sock->children != NULL) {
		/*
		 * We shouldn't be here unless there are no active handles,
		 * so we can clean up and free the children.
		 */
		for (size_t i = 0; i < sock->nchildren; i++) {
			if (!atomic_load(&sock->children[i].destroying)) {
				nmsocket_cleanup(&sock->children[i],
						 false FLARG_PASS);
			}
		}

		/*
		 * This was a parent socket; free the children.
		 */
		isc_mem_put(sock->mgr->mctx, sock->children,
			    sock->nchildren * sizeof(*sock));
		sock->children = NULL;
		sock->nchildren = 0;
	}
	if (sock->statsindex != NULL) {
		isc__nm_decstats(sock->mgr, sock->statsindex[STATID_ACTIVE]);
	}

	sock->statichandle = NULL;

	if (sock->outerhandle != NULL) {
		isc__nmhandle_detach(&sock->outerhandle FLARG_PASS);
	}

	if (sock->outer != NULL) {
		isc___nmsocket_detach(&sock->outer FLARG_PASS);
	}

	while ((handle = isc_astack_pop(sock->inactivehandles)) != NULL) {
		nmhandle_free(sock, handle);
	}

	if (sock->buf != NULL) {
		isc_mem_free(sock->mgr->mctx, sock->buf);
	}

	if (sock->quota != NULL) {
		isc_quota_detach(&sock->quota);
	}

	sock->pquota = NULL;

	if (sock->timer_initialized) {
		sock->timer_initialized = false;
		/* We might be in timer callback */
		if (!uv_is_closing((uv_handle_t *)&sock->timer)) {
			uv_timer_stop(&sock->timer);
			uv_close((uv_handle_t *)&sock->timer, NULL);
		}
	}

	isc_astack_destroy(sock->inactivehandles);

	while ((uvreq = isc_astack_pop(sock->inactivereqs)) != NULL) {
		isc_mempool_put(sock->mgr->reqpool, uvreq);
	}

	isc_astack_destroy(sock->inactivereqs);
	sock->magic = 0;

	isc_mem_free(sock->mgr->mctx, sock->ah_frees);
	isc_mem_free(sock->mgr->mctx, sock->ah_handles);
	isc_mutex_destroy(&sock->lock);
	isc_condition_destroy(&sock->cond);
	isc_condition_destroy(&sock->scond);
#ifdef NETMGR_TRACE
	LOCK(&sock->mgr->lock);
	ISC_LIST_UNLINK(sock->mgr->active_sockets, sock, active_link);
	UNLOCK(&sock->mgr->lock);
#endif
	if (dofree) {
		isc_nm_t *mgr = sock->mgr;
		isc_mem_put(mgr->mctx, sock, sizeof(*sock));
		isc_nm_detach(&mgr);
	} else {
		isc_nm_detach(&sock->mgr);
	}
}

static void
nmsocket_maybe_destroy(isc_nmsocket_t *sock FLARG) {
	int active_handles;
	bool destroy = false;

	if (sock->parent != NULL) {
		/*
		 * This is a child socket and cannot be destroyed except
		 * as a side effect of destroying the parent, so let's go
		 * see if the parent is ready to be destroyed.
		 */
		nmsocket_maybe_destroy(sock->parent FLARG_PASS);
		return;
	}

	/*
	 * This is a parent socket (or a standalone). See whether the
	 * children have active handles before deciding whether to
	 * accept destruction.
	 */
	LOCK(&sock->lock);
	if (atomic_load(&sock->active) || atomic_load(&sock->destroying) ||
	    !atomic_load(&sock->closed) || atomic_load(&sock->references) != 0)
	{
		UNLOCK(&sock->lock);
		return;
	}

	active_handles = atomic_load(&sock->ah);
	if (sock->children != NULL) {
		for (size_t i = 0; i < sock->nchildren; i++) {
			LOCK(&sock->children[i].lock);
			active_handles += atomic_load(&sock->children[i].ah);
			UNLOCK(&sock->children[i].lock);
		}
	}

	if (active_handles == 0 || sock->statichandle != NULL) {
		destroy = true;
	}

	NETMGR_TRACE_LOG("%s:%p->active_handles = %d, .statichandle = %p\n",
			 __func__, sock, active_handles, sock->statichandle);

	if (destroy) {
		atomic_store(&sock->destroying, true);
		UNLOCK(&sock->lock);
		nmsocket_cleanup(sock, true FLARG_PASS);
	} else {
		UNLOCK(&sock->lock);
	}
}

void
isc___nmsocket_prep_destroy(isc_nmsocket_t *sock FLARG) {
	REQUIRE(sock->parent == NULL);

	NETMGR_TRACE_LOG("isc___nmsocket_prep_destroy():%p->references = %lu\n",
			 sock, isc_refcount_current(&sock->references));

	/*
	 * The final external reference to the socket is gone. We can try
	 * destroying the socket, but we have to wait for all the inflight
	 * handles to finish first.
	 */
	atomic_store(&sock->active, false);

	/*
	 * If the socket has children, they'll need to be marked inactive
	 * so they can be cleaned up too.
	 */
	if (sock->children != NULL) {
		for (size_t i = 0; i < sock->nchildren; i++) {
			atomic_store(&sock->children[i].active, false);
		}
	}

	/*
	 * If we're here then we already stopped listening; otherwise
	 * we'd have a hanging reference from the listening process.
	 *
	 * If it's a regular socket we may need to close it.
	 */
	if (!atomic_load(&sock->closed)) {
		switch (sock->type) {
		case isc_nm_udpsocket:
			isc__nm_udp_close(sock);
			return;
		case isc_nm_tcpsocket:
			isc__nm_tcp_close(sock);
			return;
		case isc_nm_tcpdnssocket:
			isc__nm_tcpdns_close(sock);
			return;
<<<<<<< HEAD
		case isc_nm_tlssocket:
			isc__nm_tls_close(sock);
			break;
=======
>>>>>>> e2aa5677
		case isc_nm_tlsdnssocket:
			isc__nm_tlsdns_close(sock);
			return;
		default:
			break;
		}
	}

	nmsocket_maybe_destroy(sock FLARG_PASS);
}

void
isc___nmsocket_detach(isc_nmsocket_t **sockp FLARG) {
	REQUIRE(sockp != NULL && *sockp != NULL);
	REQUIRE(VALID_NMSOCK(*sockp));

	isc_nmsocket_t *sock = *sockp, *rsock = NULL;
	*sockp = NULL;

	/*
	 * If the socket is a part of a set (a child socket) we are
	 * counting references for the whole set at the parent.
	 */
	if (sock->parent != NULL) {
		rsock = sock->parent;
		INSIST(rsock->parent == NULL); /* Sanity check */
	} else {
		rsock = sock;
	}

	NETMGR_TRACE_LOG("isc__nmsocket_detach():%p->references = %lu\n", rsock,
			 isc_refcount_current(&rsock->references) - 1);

	if (isc_refcount_decrement(&rsock->references) == 1) {
		isc___nmsocket_prep_destroy(rsock FLARG_PASS);
	}
}

void
isc_nmsocket_close(isc_nmsocket_t **sockp) {
	REQUIRE(sockp != NULL);
	REQUIRE(VALID_NMSOCK(*sockp));
	REQUIRE((*sockp)->type == isc_nm_udplistener ||
		(*sockp)->type == isc_nm_tcplistener ||
		(*sockp)->type == isc_nm_tcpdnslistener ||
		(*sockp)->type == isc_nm_tlsdnslistener);

	isc__nmsocket_detach(sockp);
}

void
isc___nmsocket_init(isc_nmsocket_t *sock, isc_nm_t *mgr, isc_nmsocket_type type,
		    isc_nmiface_t *iface FLARG) {
	uint16_t family;

	REQUIRE(sock != NULL);
	REQUIRE(mgr != NULL);
	REQUIRE(iface != NULL);

	family = iface->addr.type.sa.sa_family;

	*sock = (isc_nmsocket_t){ .type = type,
				  .iface = iface,
				  .fd = -1,
				  .ah_size = 32,
				  .inactivehandles = isc_astack_new(
					  mgr->mctx, ISC_NM_HANDLES_STACK_SIZE),
				  .inactivereqs = isc_astack_new(
					  mgr->mctx, ISC_NM_REQS_STACK_SIZE) };

#ifdef NETMGR_TRACE
	sock->backtrace_size = backtrace(sock->backtrace, TRACE_SIZE);
	ISC_LINK_INIT(sock, active_link);
	ISC_LIST_INIT(sock->active_handles);
	LOCK(&mgr->lock);
	ISC_LIST_APPEND(mgr->active_sockets, sock, active_link);
	UNLOCK(&mgr->lock);
#endif

	isc_nm_attach(mgr, &sock->mgr);
	sock->uv_handle.handle.data = sock;

	sock->ah_frees = isc_mem_allocate(mgr->mctx,
					  sock->ah_size * sizeof(size_t));
	sock->ah_handles = isc_mem_allocate(
		mgr->mctx, sock->ah_size * sizeof(isc_nmhandle_t *));
	ISC_LINK_INIT(&sock->quotacb, link);
	for (size_t i = 0; i < 32; i++) {
		sock->ah_frees[i] = i;
		sock->ah_handles[i] = NULL;
	}

	switch (type) {
	case isc_nm_udpsocket:
	case isc_nm_udplistener:
		if (family == AF_INET) {
			sock->statsindex = udp4statsindex;
		} else {
			sock->statsindex = udp6statsindex;
		}
		isc__nm_incstats(sock->mgr, sock->statsindex[STATID_ACTIVE]);
		break;
	case isc_nm_tcpsocket:
	case isc_nm_tcplistener:
	case isc_nm_tcpdnssocket:
	case isc_nm_tcpdnslistener:
	case isc_nm_tlsdnssocket:
	case isc_nm_tlsdnslistener:
		if (family == AF_INET) {
			sock->statsindex = tcp4statsindex;
		} else {
			sock->statsindex = tcp6statsindex;
		}
		isc__nm_incstats(sock->mgr, sock->statsindex[STATID_ACTIVE]);
		break;
	default:
		break;
	}

	isc_mutex_init(&sock->lock);
	isc_condition_init(&sock->cond);
	isc_condition_init(&sock->scond);
	isc_refcount_init(&sock->references, 1);

	NETMGR_TRACE_LOG("isc__nmsocket_init():%p->references = %lu\n", sock,
			 isc_refcount_current(&sock->references));

	atomic_init(&sock->active, true);
	atomic_init(&sock->sequential, false);
	atomic_init(&sock->readpaused, false);
	atomic_init(&sock->closing, false);

	atomic_store(&sock->active_child_connections, 0);

	sock->magic = NMSOCK_MAGIC;
}

void
isc__nmsocket_clearcb(isc_nmsocket_t *sock) {
	REQUIRE(VALID_NMSOCK(sock));
	REQUIRE(!isc__nm_in_netthread() || sock->tid == isc_nm_tid());

	sock->recv_cb = NULL;
	sock->recv_cbarg = NULL;
	sock->accept_cb = NULL;
	sock->accept_cbarg = NULL;
	sock->connect_cb = NULL;
	sock->connect_cbarg = NULL;
}

void
isc__nm_free_uvbuf(isc_nmsocket_t *sock, const uv_buf_t *buf) {
	isc__networker_t *worker = NULL;

	REQUIRE(VALID_NMSOCK(sock));
	if (buf->base == NULL) {
		/* Empty buffer: might happen in case of error. */
		return;
	}
	worker = &sock->mgr->workers[sock->tid];

	REQUIRE(worker->recvbuf_inuse);
	if (sock->type == isc_nm_udpsocket && buf->base > worker->recvbuf &&
	    buf->base <= worker->recvbuf + ISC_NETMGR_RECVBUF_SIZE)
	{
		/* Can happen in case of out-of-order recvmmsg in libuv1.36 */
		return;
	}
	REQUIRE(buf->base == worker->recvbuf);
	worker->recvbuf_inuse = false;
}

static isc_nmhandle_t *
alloc_handle(isc_nmsocket_t *sock) {
	isc_nmhandle_t *handle =
		isc_mem_get(sock->mgr->mctx,
			    sizeof(isc_nmhandle_t) + sock->extrahandlesize);

	*handle = (isc_nmhandle_t){ .magic = NMHANDLE_MAGIC };
#ifdef NETMGR_TRACE
	ISC_LINK_INIT(handle, active_link);
#endif
	isc_refcount_init(&handle->references, 1);

	return (handle);
}

isc_nmhandle_t *
isc___nmhandle_get(isc_nmsocket_t *sock, isc_sockaddr_t *peer,
		   isc_sockaddr_t *local FLARG) {
	isc_nmhandle_t *handle = NULL;
	size_t handlenum;
	int pos;

	REQUIRE(VALID_NMSOCK(sock));

	handle = isc_astack_pop(sock->inactivehandles);

	if (handle == NULL) {
		handle = alloc_handle(sock);
	} else {
		isc_refcount_init(&handle->references, 1);
		INSIST(VALID_NMHANDLE(handle));
	}

	NETMGR_TRACE_LOG("isc__nmhandle_get():handle %p->references = %lu\n",
			 handle, isc_refcount_current(&handle->references));

	isc___nmsocket_attach(sock, &handle->sock FLARG_PASS);

#ifdef NETMGR_TRACE
	handle->backtrace_size = backtrace(handle->backtrace, TRACE_SIZE);
#endif

	if (peer != NULL) {
		memmove(&handle->peer, peer, sizeof(isc_sockaddr_t));
	} else {
		memmove(&handle->peer, &sock->peer, sizeof(isc_sockaddr_t));
	}

	if (local != NULL) {
		memmove(&handle->local, local, sizeof(isc_sockaddr_t));
	} else if (sock->iface != NULL) {
		memmove(&handle->local, &sock->iface->addr,
			sizeof(isc_sockaddr_t));
	} else {
		INSIST(0);
		ISC_UNREACHABLE();
	}

	LOCK(&sock->lock);
	/* We need to add this handle to the list of active handles */
	if ((size_t)atomic_load(&sock->ah) == sock->ah_size) {
		sock->ah_frees =
			isc_mem_reallocate(sock->mgr->mctx, sock->ah_frees,
					   sock->ah_size * 2 * sizeof(size_t));
		sock->ah_handles = isc_mem_reallocate(
			sock->mgr->mctx, sock->ah_handles,
			sock->ah_size * 2 * sizeof(isc_nmhandle_t *));

		for (size_t i = sock->ah_size; i < sock->ah_size * 2; i++) {
			sock->ah_frees[i] = i;
			sock->ah_handles[i] = NULL;
		}

		sock->ah_size *= 2;
	}

	handlenum = atomic_fetch_add(&sock->ah, 1);
	pos = sock->ah_frees[handlenum];

	INSIST(sock->ah_handles[pos] == NULL);
	sock->ah_handles[pos] = handle;
	handle->ah_pos = pos;
#ifdef NETMGR_TRACE
	ISC_LIST_APPEND(sock->active_handles, handle, active_link);
#endif
	UNLOCK(&sock->lock);

<<<<<<< HEAD
	if (sock->type == isc_nm_tcpsocket || sock->type == isc_nm_tlssocket ||
=======
	if (sock->type == isc_nm_tcpsocket ||
>>>>>>> e2aa5677
	    (sock->type == isc_nm_udpsocket && atomic_load(&sock->client)) ||
	    (sock->type == isc_nm_tcpdnssocket && atomic_load(&sock->client)) ||
	    (sock->type == isc_nm_tlsdnssocket && atomic_load(&sock->client)))
	{
		INSIST(sock->statichandle == NULL);

		/*
		 * statichandle must be assigned, not attached;
		 * otherwise, if a handle was detached elsewhere
		 * it could never reach 0 references, and the
		 * handle and socket would never be freed.
		 */
		sock->statichandle = handle;
	}

	return (handle);
}

void
isc__nmhandle_attach(isc_nmhandle_t *handle, isc_nmhandle_t **handlep FLARG) {
	REQUIRE(VALID_NMHANDLE(handle));
	REQUIRE(handlep != NULL && *handlep == NULL);

	NETMGR_TRACE_LOG("isc__nmhandle_attach():handle %p->references = %lu\n",
			 handle, isc_refcount_current(&handle->references) + 1);

	isc_refcount_increment(&handle->references);
	*handlep = handle;
}

bool
isc_nmhandle_is_stream(isc_nmhandle_t *handle) {
	REQUIRE(VALID_NMHANDLE(handle));

	return (handle->sock->type == isc_nm_tcpsocket ||
		handle->sock->type == isc_nm_tcpdnssocket ||
<<<<<<< HEAD
		handle->sock->type == isc_nm_tlssocket ||
=======
>>>>>>> e2aa5677
		handle->sock->type == isc_nm_tlsdnssocket);
}

static void
nmhandle_free(isc_nmsocket_t *sock, isc_nmhandle_t *handle) {
	size_t extra = sock->extrahandlesize;

	isc_refcount_destroy(&handle->references);

	if (handle->dofree != NULL) {
		handle->dofree(handle->opaque);
	}

	*handle = (isc_nmhandle_t){ .magic = 0 };

	isc_mem_put(sock->mgr->mctx, handle, sizeof(isc_nmhandle_t) + extra);
}

static void
nmhandle_deactivate(isc_nmsocket_t *sock, isc_nmhandle_t *handle) {
	size_t handlenum;
	bool reuse = false;

	/*
	 * We do all of this under lock to avoid races with socket
	 * destruction.  We have to do this now, because at this point the
	 * socket is either unused or still attached to event->sock.
	 */
	LOCK(&sock->lock);

	INSIST(sock->ah_handles[handle->ah_pos] == handle);
	INSIST(sock->ah_size > handle->ah_pos);
	INSIST(atomic_load(&sock->ah) > 0);

#ifdef NETMGR_TRACE
	ISC_LIST_UNLINK(sock->active_handles, handle, active_link);
#endif

	sock->ah_handles[handle->ah_pos] = NULL;
	handlenum = atomic_fetch_sub(&sock->ah, 1) - 1;
	sock->ah_frees[handlenum] = handle->ah_pos;
	handle->ah_pos = 0;
	if (atomic_load(&sock->active)) {
		reuse = isc_astack_trypush(sock->inactivehandles, handle);
	}
	if (!reuse) {
		nmhandle_free(sock, handle);
	}
	UNLOCK(&sock->lock);
}

void
isc__nmhandle_detach(isc_nmhandle_t **handlep FLARG) {
	isc_nmsocket_t *sock = NULL;
	isc_nmhandle_t *handle = NULL;

	REQUIRE(handlep != NULL);
	REQUIRE(VALID_NMHANDLE(*handlep));

	handle = *handlep;
	*handlep = NULL;

	sock = handle->sock;
	if (sock->tid == isc_nm_tid()) {
		nmhandle_detach_cb(&handle FLARG_PASS);
	} else {
		isc__netievent_detach_t *event =
			isc__nm_get_netievent_detach(sock->mgr, sock);
		/*
		 * we are using implicit "attach" as the last reference
		 * need to be destroyed explicitly in the async callback
		 */
		event->handle = handle;
		FLARG_IEVENT_PASS(event);
		isc__nm_enqueue_ievent(&sock->mgr->workers[sock->tid],
				       (isc__netievent_t *)event);
	}
}

static void
nmhandle_detach_cb(isc_nmhandle_t **handlep FLARG) {
	isc_nmsocket_t *sock = NULL;
	isc_nmhandle_t *handle = NULL;

	REQUIRE(handlep != NULL);
	REQUIRE(VALID_NMHANDLE(*handlep));

	handle = *handlep;
	*handlep = NULL;

	NETMGR_TRACE_LOG("isc__nmhandle_detach():%p->references = %lu\n",
			 handle, isc_refcount_current(&handle->references) - 1);

	if (isc_refcount_decrement(&handle->references) > 1) {
		return;
	}

	/* We need an acquire memory barrier here */
	(void)isc_refcount_current(&handle->references);

	sock = handle->sock;
	handle->sock = NULL;

	if (handle->doreset != NULL) {
		handle->doreset(handle->opaque);
	}

	nmhandle_deactivate(sock, handle);

	/*
	 * The handle is gone now. If the socket has a callback configured
	 * for that (e.g., to perform cleanup after request processing),
	 * call it now, or schedule it to run asynchronously.
	 */
	if (sock->closehandle_cb != NULL) {
		if (sock->tid == isc_nm_tid()) {
			sock->closehandle_cb(sock);
		} else {
			isc__netievent_close_t *event =
				isc__nm_get_netievent_close(sock->mgr, sock);
			isc__nm_enqueue_ievent(&sock->mgr->workers[sock->tid],
					       (isc__netievent_t *)event);
		}
	}

	if (handle == sock->statichandle) {
		/* statichandle is assigned, not attached. */
		sock->statichandle = NULL;
	}

	isc___nmsocket_detach(&sock FLARG_PASS);
}

void *
isc_nmhandle_getdata(isc_nmhandle_t *handle) {
	REQUIRE(VALID_NMHANDLE(handle));

	return (handle->opaque);
}

int
isc_nmhandle_getfd(isc_nmhandle_t *handle) {
	REQUIRE(VALID_NMHANDLE(handle));

	return (handle->sock->fd);
}

void
isc_nmhandle_setdata(isc_nmhandle_t *handle, void *arg,
		     isc_nm_opaquecb_t doreset, isc_nm_opaquecb_t dofree) {
	REQUIRE(VALID_NMHANDLE(handle));

	handle->opaque = arg;
	handle->doreset = doreset;
	handle->dofree = dofree;
}

void
<<<<<<< HEAD
isc_nmhandle_settimeout(isc_nmhandle_t *handle, uint32_t timeout) {
	REQUIRE(VALID_NMHANDLE(handle));

	switch (handle->sock->type) {
	case isc_nm_udpsocket:
		isc__nm_udp_settimeout(handle, timeout);
		break;
	case isc_nm_tcpsocket:
		isc__nm_tcp_settimeout(handle, timeout);
		break;
	case isc_nm_tcpdnssocket:
		isc__nm_tcpdns_settimeout(handle, timeout);
		break;
	case isc_nm_tlsdnssocket:
		isc__nm_tlsdns_settimeout(handle, timeout);
		break;
	default:
		INSIST(0);
		ISC_UNREACHABLE();
	}
}

void *
isc_nmhandle_getextra(isc_nmhandle_t *handle) {
	REQUIRE(VALID_NMHANDLE(handle));

	return (handle->extra);
=======
isc__nm_alloc_dnsbuf(isc_nmsocket_t *sock, size_t len) {
	REQUIRE(len <= NM_BIG_BUF);

	if (sock->buf == NULL) {
		/* We don't have the buffer at all */
		size_t alloc_len = len < NM_REG_BUF ? NM_REG_BUF : NM_BIG_BUF;
		sock->buf = isc_mem_allocate(sock->mgr->mctx, alloc_len);
		sock->buf_size = alloc_len;
	} else {
		/* We have the buffer but it's too small */
		sock->buf = isc_mem_reallocate(sock->mgr->mctx, sock->buf,
					       NM_BIG_BUF);
		sock->buf_size = NM_BIG_BUF;
	}
>>>>>>> e2aa5677
}

void
isc__nm_failed_send_cb(isc_nmsocket_t *sock, isc__nm_uvreq_t *req,
		       isc_result_t eresult) {
	REQUIRE(VALID_NMSOCK(sock));
	REQUIRE(VALID_UVREQ(req));

	if (req->cb.send != NULL) {
		isc__nm_sendcb(sock, req, eresult, true);
	} else {
		isc__nm_uvreq_put(&req, sock);
	}
}

void
isc__nm_failed_accept_cb(isc_nmsocket_t *sock, isc_result_t eresult) {
	REQUIRE(sock->accepting);
	REQUIRE(sock->server);

	/*
	 * Detach the quota early to make room for other connections;
	 * otherwise it'd be detached later asynchronously, and clog
	 * the quota unnecessarily.
	 */
	if (sock->quota != NULL) {
		isc_quota_detach(&sock->quota);
	}

	isc__nmsocket_detach(&sock->server);

	sock->accepting = false;

	switch (eresult) {
	case ISC_R_NOTCONNECTED:
		/* IGNORE: The client disconnected before we could accept */
		break;
	default:
		isc_log_write(isc_lctx, ISC_LOGCATEGORY_GENERAL,
			      ISC_LOGMODULE_NETMGR, ISC_LOG_ERROR,
			      "Accepting TCP connection failed: %s",
			      isc_result_totext(eresult));
	}
}

void
isc__nm_failed_connect_cb(isc_nmsocket_t *sock, isc__nm_uvreq_t *req,
			  isc_result_t eresult) {
	REQUIRE(VALID_NMSOCK(sock));
	REQUIRE(VALID_UVREQ(req));
	REQUIRE(sock->tid == isc_nm_tid());
	REQUIRE(atomic_load(&sock->connecting));
	REQUIRE(req->cb.connect != NULL);

	atomic_store(&sock->connecting, false);

	isc__nmsocket_clearcb(sock);

	isc__nm_connectcb(sock, req, eresult);

	isc__nmsocket_prep_destroy(sock);
}

void
isc__nm_failed_read_cb(isc_nmsocket_t *sock, isc_result_t result) {
	REQUIRE(VALID_NMSOCK(sock));
	switch (sock->type) {
	case isc_nm_udpsocket:
		isc__nm_udp_failed_read_cb(sock, result);
		return;
	case isc_nm_tcpsocket:
		isc__nm_tcp_failed_read_cb(sock, result);
		return;
	case isc_nm_tcpdnssocket:
		isc__nm_tcpdns_failed_read_cb(sock, result);
		return;
	case isc_nm_tlsdnssocket:
		isc__nm_tlsdns_failed_read_cb(sock, result);
		return;
	default:
		INSIST(0);
		ISC_UNREACHABLE();
	}
}

static void
isc__nmsocket_readtimeout_cb(uv_timer_t *timer) {
	isc_nmsocket_t *sock = uv_handle_get_data((uv_handle_t *)timer);

	REQUIRE(VALID_NMSOCK(sock));
	REQUIRE(sock->tid == isc_nm_tid());
	REQUIRE(sock->reading);

	isc__nm_failed_read_cb(sock, ISC_R_TIMEDOUT);
}

void
isc__nmsocket_timer_restart(isc_nmsocket_t *sock) {
	REQUIRE(VALID_NMSOCK(sock));

	if (sock->read_timeout == 0) {
		return;
	}

	int r = uv_timer_start(&sock->timer, isc__nmsocket_readtimeout_cb,
			       sock->read_timeout, 0);
	RUNTIME_CHECK(r == 0);
}

void
isc__nmsocket_timer_start(isc_nmsocket_t *sock) {
	REQUIRE(VALID_NMSOCK(sock));

	if (uv_is_active((uv_handle_t *)&sock->timer)) {
		return;
	}

	isc__nmsocket_timer_restart(sock);
}

void
isc__nmsocket_timer_stop(isc_nmsocket_t *sock) {
	REQUIRE(VALID_NMSOCK(sock));

	if (!uv_is_active((uv_handle_t *)&sock->timer)) {
		return;
	}

	int r = uv_timer_stop(&sock->timer);
	RUNTIME_CHECK(r == 0);
}

isc__nm_uvreq_t *
<<<<<<< HEAD
=======
isc__nm_get_read_req(isc_nmsocket_t *sock, isc_sockaddr_t *sockaddr) {
	isc__nm_uvreq_t *req = NULL;

	req = isc__nm_uvreq_get(sock->mgr, sock);
	req->cb.recv = sock->recv_cb;
	req->cbarg = sock->recv_cbarg;

	if (atomic_load(&sock->client)) {
		isc_nmhandle_attach(sock->statichandle, &req->handle);
	} else {
		req->handle = isc__nmhandle_get(sock, sockaddr, NULL);
	}

	return req;
}

/*%<
 * Allocator for read operations. Limited to size 2^16.
 *
 * Note this doesn't actually allocate anything, it just assigns the
 * worker's receive buffer to a socket, and marks it as "in use".
 */
void
isc__nm_alloc_cb(uv_handle_t *handle, size_t size, uv_buf_t *buf) {
	isc_nmsocket_t *sock = uv_handle_get_data(handle);
	isc__networker_t *worker = NULL;

	REQUIRE(VALID_NMSOCK(sock));
	REQUIRE(isc__nm_in_netthread());

	switch (sock->type) {
	case isc_nm_udpsocket:
		REQUIRE(size <= ISC_NETMGR_RECVBUF_SIZE);
		size = ISC_NETMGR_RECVBUF_SIZE;
		break;
	case isc_nm_tcpdnssocket:
		break;
	case isc_nm_tlsdnssocket:
		/*
		 * We need to limit the individual chunks to be read, so the
		 * BIO_write() will always succeed and the consumed before the
		 * next readcb is called.
		 */
		if (size >= ISC_NETMGR_TLSBUF_SIZE) {
			size = ISC_NETMGR_TLSBUF_SIZE;
		}
		break;
	default:
		INSIST(0);
		ISC_UNREACHABLE();
	}

	worker = &sock->mgr->workers[sock->tid];
	INSIST(!worker->recvbuf_inuse);

	buf->base = worker->recvbuf;
	buf->len = size;
	worker->recvbuf_inuse = true;
}

void
isc__nm_start_reading(isc_nmsocket_t *sock) {
	int r;

	if (sock->reading) {
		return;
	}

	switch (sock->type) {
	case isc_nm_udpsocket:
		r = uv_udp_recv_start(&sock->uv_handle.udp, isc__nm_alloc_cb,
				      isc__nm_udp_read_cb);
		break;
	case isc_nm_tcpdnssocket:
		r = uv_read_start(&sock->uv_handle.stream, isc__nm_alloc_cb,
				  isc__nm_tcpdns_read_cb);
		break;
	case isc_nm_tlsdnssocket:
		r = uv_read_start(&sock->uv_handle.stream, isc__nm_alloc_cb,
				  isc__nm_tlsdns_read_cb);
		break;
	default:
		INSIST(0);
		ISC_UNREACHABLE();
	}
	RUNTIME_CHECK(r == 0);
	sock->reading = true;
}

void
isc__nm_stop_reading(isc_nmsocket_t *sock) {
	int r;

	if (!sock->reading) {
		return;
	}

	switch (sock->type) {
	case isc_nm_udpsocket:
		r = uv_udp_recv_stop(&sock->uv_handle.udp);
		break;
	case isc_nm_tcpdnssocket:
	case isc_nm_tlsdnssocket:
		r = uv_read_stop(&sock->uv_handle.stream);
		break;
	default:
		INSIST(0);
		ISC_UNREACHABLE();
	}
	RUNTIME_CHECK(r == 0);
	sock->reading = false;
}

bool
isc__nm_inactive(isc_nmsocket_t *sock) {
	return (!isc__nmsocket_active(sock) || atomic_load(&sock->closing) ||
		atomic_load(&sock->mgr->closing) ||
		(sock->server != NULL && !isc__nmsocket_active(sock->server)));
}

static isc_result_t
processbuffer(isc_nmsocket_t *sock) {
	switch (sock->type) {
	case isc_nm_tcpdnssocket:
		return (isc__nm_tcpdns_processbuffer(sock));
	case isc_nm_tlsdnssocket:
		return (isc__nm_tcpdns_processbuffer(sock));
	default:
		INSIST(0);
		ISC_UNREACHABLE();
	}
}

/*
 * Process a DNS message.
 *
 * If we only have an incomplete DNS message, we don't touch any
 * timers. If we do have a full message, reset the timer.
 *
 * Stop reading if this is a client socket, or if the server socket
 * has been set to sequential mode, or the number of queries we are
 * processing simultaneously has reached the clients-per-connection
 * limit. In this case we'll be called again by resume_processing()
 * later.
 */
void
isc__nm_process_sock_buffer(isc_nmsocket_t *sock) {
	for (;;) {
		int_fast32_t ah = atomic_load(&sock->ah);
		isc_result_t result = processbuffer(sock);
		switch (result) {
		case ISC_R_NOMORE:
			/*
			 * Don't reset the timer until we have a
			 * full DNS message.
			 */
			isc__nm_start_reading(sock);
			/*
			 * Start the timer only if there are no externally used
			 * active handles, there's always one active handle
			 * attached internally to sock->recv_handle in
			 * accept_connection()
			 */
			if (ah == 1) {
				isc__nmsocket_timer_start(sock);
			}
			return;
		case ISC_R_CANCELED:
			isc__nmsocket_timer_stop(sock);
			isc__nm_stop_reading(sock);
			return;
		case ISC_R_SUCCESS:
			/*
			 * Stop the timer on the successful message read, this
			 * also allows to restart the timer when we have no more
			 * data.
			 */
			isc__nmsocket_timer_stop(sock);

			if (atomic_load(&sock->client) ||
			    atomic_load(&sock->sequential) ||
			    ah >= STREAM_CLIENTS_PER_CONN)
			{
				isc__nm_stop_reading(sock);
				return;
			}
			break;
		default:
			INSIST(0);
		}
	}
}

void
isc__nm_resume_processing(void *arg) {
	isc_nmsocket_t *sock = (isc_nmsocket_t *)arg;

	REQUIRE(VALID_NMSOCK(sock));
	REQUIRE(sock->tid == isc_nm_tid());
	REQUIRE(!atomic_load(&sock->client));

	if (isc__nm_inactive(sock)) {
		return;
	}

	isc__nm_process_sock_buffer(sock);
}

void
isc_nmhandle_cleartimeout(isc_nmhandle_t *handle) {
	REQUIRE(VALID_NMHANDLE(handle));
	REQUIRE(VALID_NMSOCK(handle->sock));

	switch (handle->sock->type) {
	default:
		handle->sock->read_timeout = 0;

		if (uv_is_active((uv_handle_t *)&handle->sock->timer)) {
			isc__nmsocket_timer_stop(handle->sock);
		}
	}
}

void
isc_nmhandle_settimeout(isc_nmhandle_t *handle, uint32_t timeout) {
	REQUIRE(VALID_NMHANDLE(handle));
	REQUIRE(VALID_NMSOCK(handle->sock));

	switch (handle->sock->type) {
	default:
		handle->sock->read_timeout = timeout;
		if (uv_is_active((uv_handle_t *)&handle->sock->timer)) {
			isc__nmsocket_timer_restart(handle->sock);
		}
	}
}

void *
isc_nmhandle_getextra(isc_nmhandle_t *handle) {
	REQUIRE(VALID_NMHANDLE(handle));

	return (handle->extra);
}

isc_sockaddr_t
isc_nmhandle_peeraddr(isc_nmhandle_t *handle) {
	REQUIRE(VALID_NMHANDLE(handle));

	return (handle->peer);
}

isc_sockaddr_t
isc_nmhandle_localaddr(isc_nmhandle_t *handle) {
	REQUIRE(VALID_NMHANDLE(handle));

	return (handle->local);
}

isc_nm_t *
isc_nmhandle_netmgr(isc_nmhandle_t *handle) {
	REQUIRE(VALID_NMHANDLE(handle));
	REQUIRE(VALID_NMSOCK(handle->sock));

	return (handle->sock->mgr);
}

isc__nm_uvreq_t *
>>>>>>> e2aa5677
isc___nm_uvreq_get(isc_nm_t *mgr, isc_nmsocket_t *sock FLARG) {
	isc__nm_uvreq_t *req = NULL;

	REQUIRE(VALID_NM(mgr));
	REQUIRE(VALID_NMSOCK(sock));

	if (sock != NULL && isc__nmsocket_active(sock)) {
		/* Try to reuse one */
		req = isc_astack_pop(sock->inactivereqs);
	}

	if (req == NULL) {
		req = isc_mempool_get(mgr->reqpool);
	}

	*req = (isc__nm_uvreq_t){ .magic = 0 };
	ISC_LINK_INIT(req, link);
	req->uv_req.req.data = req;
	isc___nmsocket_attach(sock, &req->sock FLARG_PASS);
	req->magic = UVREQ_MAGIC;

	return (req);
}

void
isc___nm_uvreq_put(isc__nm_uvreq_t **req0, isc_nmsocket_t *sock FLARG) {
	isc__nm_uvreq_t *req = NULL;
	isc_nmhandle_t *handle = NULL;

	REQUIRE(req0 != NULL);
	REQUIRE(VALID_UVREQ(*req0));

	req = *req0;
	*req0 = NULL;

	INSIST(sock == req->sock);

	req->magic = 0;

	/*
	 * We need to save this first to make sure that handle,
	 * sock, and the netmgr won't all disappear.
	 */
	handle = req->handle;
	req->handle = NULL;

	if (!isc__nmsocket_active(sock) ||
	    !isc_astack_trypush(sock->inactivereqs, req)) {
		isc_mempool_put(sock->mgr->reqpool, req);
	}

	if (handle != NULL) {
		isc__nmhandle_detach(&handle FLARG_PASS);
	}

	isc___nmsocket_detach(&sock FLARG_PASS);
}

void
isc_nm_send(isc_nmhandle_t *handle, isc_region_t *region, isc_nm_cb_t cb,
	    void *cbarg) {
	REQUIRE(VALID_NMHANDLE(handle));

	switch (handle->sock->type) {
	case isc_nm_udpsocket:
	case isc_nm_udplistener:
		isc__nm_udp_send(handle, region, cb, cbarg);
		break;
	case isc_nm_tcpsocket:
		isc__nm_tcp_send(handle, region, cb, cbarg);
		break;
	case isc_nm_tcpdnssocket:
		isc__nm_tcpdns_send(handle, region, cb, cbarg);
		break;
<<<<<<< HEAD
	case isc_nm_tlssocket:
		isc__nm_tls_send(handle, region, cb, cbarg);
		break;
=======
>>>>>>> e2aa5677
	case isc_nm_tlsdnssocket:
		isc__nm_tlsdns_send(handle, region, cb, cbarg);
		break;
	default:
		INSIST(0);
		ISC_UNREACHABLE();
	}
}

void
isc_nm_read(isc_nmhandle_t *handle, isc_nm_recv_cb_t cb, void *cbarg) {
	REQUIRE(VALID_NMHANDLE(handle));

	/*
	 * This is always called via callback (from accept or connect), and
	 * caller must attach to the handle, so the references always need to be
	 * at least 2.
	 */
	REQUIRE(isc_refcount_current(&handle->references) >= 2);

<<<<<<< HEAD
	switch (handle->sock->type) {
	case isc_nm_udpsocket:
		isc__nm_udp_read(handle, cb, cbarg);
		break;
	case isc_nm_tcpsocket:
		isc__nm_tcp_read(handle, cb, cbarg);
		break;
	case isc_nm_tcpdnssocket:
		isc__nm_tcpdns_read(handle, cb, cbarg);
		break;
	case isc_nm_tlssocket:
		isc__nm_tls_read(handle, cb, cbarg);
		break;
	case isc_nm_tlsdnssocket:
		isc__nm_tlsdns_read(handle, cb, cbarg);
=======
	switch (handle->sock->type) {
	case isc_nm_udpsocket:
		isc__nm_udp_read(handle, cb, cbarg);
		break;
	case isc_nm_tcpsocket:
		isc__nm_tcp_read(handle, cb, cbarg);
		break;
	case isc_nm_tcpdnssocket:
		isc__nm_tcpdns_read(handle, cb, cbarg);
		break;
	case isc_nm_tlsdnssocket:
		isc__nm_tlsdns_read(handle, cb, cbarg);
		break;
	default:
		INSIST(0);
		ISC_UNREACHABLE();
	}
}

void
isc_nm_cancelread(isc_nmhandle_t *handle) {
	REQUIRE(VALID_NMHANDLE(handle));

	switch (handle->sock->type) {
	case isc_nm_udpsocket:
		isc__nm_udp_cancelread(handle);
		break;
	case isc_nm_tcpsocket:
		isc__nm_tcp_cancelread(handle);
		break;
	case isc_nm_tcpdnssocket:
		isc__nm_tcpdns_cancelread(handle);
		break;
	case isc_nm_tlsdnssocket:
		isc__nm_tlsdns_cancelread(handle);
>>>>>>> e2aa5677
		break;
	default:
		INSIST(0);
		ISC_UNREACHABLE();
	}
}

void
<<<<<<< HEAD
isc_nm_cancelread(isc_nmhandle_t *handle) {
	REQUIRE(VALID_NMHANDLE(handle));

	switch (handle->sock->type) {
	case isc_nm_udpsocket:
		isc__nm_udp_cancelread(handle);
		break;
	case isc_nm_tcpsocket:
		isc__nm_tcp_cancelread(handle);
		break;
	case isc_nm_tcpdnssocket:
		isc__nm_tcpdns_cancelread(handle);
		break;
	case isc_nm_tlsdnssocket:
		isc__nm_tlsdns_cancelread(handle);
		break;
	default:
		INSIST(0);
		ISC_UNREACHABLE();
	}
}

void
=======
>>>>>>> e2aa5677
isc_nm_pauseread(isc_nmhandle_t *handle) {
	REQUIRE(VALID_NMHANDLE(handle));

	isc_nmsocket_t *sock = handle->sock;

	switch (sock->type) {
	case isc_nm_tcpsocket:
		isc__nm_tcp_pauseread(handle);
		break;
<<<<<<< HEAD
	case isc_nm_tlssocket:
		isc__nm_tls_pauseread(handle);
		break;
=======
>>>>>>> e2aa5677
	default:
		INSIST(0);
		ISC_UNREACHABLE();
	}
}

void
isc_nm_resumeread(isc_nmhandle_t *handle) {
	REQUIRE(VALID_NMHANDLE(handle));

	isc_nmsocket_t *sock = handle->sock;

	switch (sock->type) {
	case isc_nm_tcpsocket:
		isc__nm_tcp_resumeread(handle);
		break;
<<<<<<< HEAD
	case isc_nm_tlssocket:
		isc__nm_tls_resumeread(handle);
		break;
=======
>>>>>>> e2aa5677
	default:
		INSIST(0);
		ISC_UNREACHABLE();
	}
}

void
isc_nm_stoplistening(isc_nmsocket_t *sock) {
	REQUIRE(VALID_NMSOCK(sock));

	switch (sock->type) {
	case isc_nm_udplistener:
		isc__nm_udp_stoplistening(sock);
		break;
	case isc_nm_tcpdnslistener:
		isc__nm_tcpdns_stoplistening(sock);
		break;
	case isc_nm_tcplistener:
		isc__nm_tcp_stoplistening(sock);
		break;
<<<<<<< HEAD
	case isc_nm_tlslistener:
		isc__nm_tls_stoplistening(sock);
		break;
=======
>>>>>>> e2aa5677
	case isc_nm_tlsdnslistener:
		isc__nm_tlsdns_stoplistening(sock);
		break;
	default:
		INSIST(0);
		ISC_UNREACHABLE();
	}
}

void
isc__nm_connectcb(isc_nmsocket_t *sock, isc__nm_uvreq_t *uvreq,
		  isc_result_t eresult) {
	REQUIRE(VALID_NMSOCK(sock));
	REQUIRE(VALID_UVREQ(uvreq));
	REQUIRE(VALID_NMHANDLE(uvreq->handle));

	if (eresult == ISC_R_SUCCESS) {
		isc__netievent_connectcb_t ievent = { .sock = sock,
						      .req = uvreq,
						      .result = eresult };
		isc__nm_async_connectcb(NULL, (isc__netievent_t *)&ievent);
	} else {
		isc__netievent_connectcb_t *ievent =
			isc__nm_get_netievent_connectcb(sock->mgr, sock, uvreq,
							eresult);
		isc__nm_enqueue_ievent(&sock->mgr->workers[sock->tid],
				       (isc__netievent_t *)ievent);
	}
}

void
isc__nm_async_connectcb(isc__networker_t *worker, isc__netievent_t *ev0) {
	isc__netievent_connectcb_t *ievent = (isc__netievent_connectcb_t *)ev0;
	isc_nmsocket_t *sock = ievent->sock;
	isc__nm_uvreq_t *uvreq = ievent->req;
	isc_result_t eresult = ievent->result;

	UNUSED(worker);

	REQUIRE(VALID_NMSOCK(sock));
	REQUIRE(VALID_UVREQ(uvreq));
	REQUIRE(VALID_NMHANDLE(uvreq->handle));
	REQUIRE(ievent->sock->tid == isc_nm_tid());
	REQUIRE(uvreq->cb.connect != NULL);

	uvreq->cb.connect(uvreq->handle, eresult, uvreq->cbarg);

	isc__nm_uvreq_put(&uvreq, sock);
}

void
isc__nm_readcb(isc_nmsocket_t *sock, isc__nm_uvreq_t *uvreq,
	       isc_result_t eresult) {
	REQUIRE(VALID_NMSOCK(sock));
	REQUIRE(VALID_UVREQ(uvreq));
	REQUIRE(VALID_NMHANDLE(uvreq->handle));

	if (eresult == ISC_R_SUCCESS) {
		isc__netievent_readcb_t ievent = { .sock = sock,
						   .req = uvreq,
						   .result = eresult };

		isc__nm_async_readcb(NULL, (isc__netievent_t *)&ievent);
	} else {
		isc__netievent_readcb_t *ievent = isc__nm_get_netievent_readcb(
			sock->mgr, sock, uvreq, eresult);
		isc__nm_enqueue_ievent(&sock->mgr->workers[sock->tid],
				       (isc__netievent_t *)ievent);
	}
}

void
isc__nm_async_readcb(isc__networker_t *worker, isc__netievent_t *ev0) {
	isc__netievent_readcb_t *ievent = (isc__netievent_readcb_t *)ev0;
	isc_nmsocket_t *sock = ievent->sock;
	isc__nm_uvreq_t *uvreq = ievent->req;
	isc_result_t eresult = ievent->result;
	isc_region_t region = { .base = (unsigned char *)uvreq->uvbuf.base,
				.length = uvreq->uvbuf.len };

	UNUSED(worker);

	REQUIRE(VALID_NMSOCK(sock));
	REQUIRE(VALID_UVREQ(uvreq));
	REQUIRE(VALID_NMHANDLE(uvreq->handle));
	REQUIRE(sock->tid == isc_nm_tid());

	uvreq->cb.recv(uvreq->handle, eresult, &region, uvreq->cbarg);

	isc__nm_uvreq_put(&uvreq, sock);
}

void
isc__nm_sendcb(isc_nmsocket_t *sock, isc__nm_uvreq_t *uvreq,
<<<<<<< HEAD
	       isc_result_t eresult) {
=======
	       isc_result_t eresult, bool async) {
>>>>>>> e2aa5677
	REQUIRE(VALID_NMSOCK(sock));
	REQUIRE(VALID_UVREQ(uvreq));
	REQUIRE(VALID_NMHANDLE(uvreq->handle));

<<<<<<< HEAD
	if (eresult == ISC_R_SUCCESS) {
=======
	if (!async) {
>>>>>>> e2aa5677
		isc__netievent_sendcb_t ievent = { .sock = sock,
						   .req = uvreq,
						   .result = eresult };
		isc__nm_async_sendcb(NULL, (isc__netievent_t *)&ievent);
<<<<<<< HEAD
	} else {
		isc__netievent_sendcb_t *ievent = isc__nm_get_netievent_sendcb(
			sock->mgr, sock, uvreq, eresult);
		isc__nm_enqueue_ievent(&sock->mgr->workers[sock->tid],
				       (isc__netievent_t *)ievent);
	}
=======
		return;
	}

	isc__netievent_sendcb_t *ievent =
		isc__nm_get_netievent_sendcb(sock->mgr, sock, uvreq, eresult);
	isc__nm_enqueue_ievent(&sock->mgr->workers[sock->tid],
			       (isc__netievent_t *)ievent);
>>>>>>> e2aa5677
}

void
isc__nm_async_sendcb(isc__networker_t *worker, isc__netievent_t *ev0) {
	isc__netievent_sendcb_t *ievent = (isc__netievent_sendcb_t *)ev0;
	isc_nmsocket_t *sock = ievent->sock;
	isc__nm_uvreq_t *uvreq = ievent->req;
	isc_result_t eresult = ievent->result;

	UNUSED(worker);

	REQUIRE(VALID_NMSOCK(sock));
	REQUIRE(VALID_UVREQ(uvreq));
	REQUIRE(VALID_NMHANDLE(uvreq->handle));
	REQUIRE(sock->tid == isc_nm_tid());

	uvreq->cb.send(uvreq->handle, eresult, uvreq->cbarg);

	isc__nm_uvreq_put(&uvreq, sock);
}

static void
isc__nm_async_close(isc__networker_t *worker, isc__netievent_t *ev0) {
	isc__netievent_close_t *ievent = (isc__netievent_close_t *)ev0;
	isc_nmsocket_t *sock = ievent->sock;
<<<<<<< HEAD

	REQUIRE(VALID_NMSOCK(ievent->sock));
	REQUIRE(sock->tid == isc_nm_tid());
	REQUIRE(sock->closehandle_cb != NULL);

	UNUSED(worker);

	ievent->sock->closehandle_cb(sock);
}

void
isc__nm_async_detach(isc__networker_t *worker, isc__netievent_t *ev0) {
	isc__netievent_detach_t *ievent = (isc__netievent_detach_t *)ev0;
	FLARG_IEVENT(ievent);

	REQUIRE(VALID_NMSOCK(ievent->sock));
=======

	REQUIRE(VALID_NMSOCK(ievent->sock));
	REQUIRE(sock->tid == isc_nm_tid());
	REQUIRE(sock->closehandle_cb != NULL);

	UNUSED(worker);

	ievent->sock->closehandle_cb(sock);
}

void
isc__nm_async_detach(isc__networker_t *worker, isc__netievent_t *ev0) {
	isc__netievent_detach_t *ievent = (isc__netievent_detach_t *)ev0;
	FLARG_IEVENT(ievent);

	REQUIRE(VALID_NMSOCK(ievent->sock));
>>>>>>> e2aa5677
	REQUIRE(VALID_NMHANDLE(ievent->handle));
	REQUIRE(ievent->sock->tid == isc_nm_tid());

	UNUSED(worker);

	nmhandle_detach_cb(&ievent->handle FLARG_PASS);
}

static void
shutdown_walk_cb(uv_handle_t *handle, void *arg) {
	isc_nmsocket_t *sock = uv_handle_get_data(handle);
	UNUSED(arg);

	if (uv_is_closing(handle)) {
		return;
	}

	switch (handle->type) {
	case UV_UDP:
	case UV_TCP:
		break;
	default:
		return;
	}

	REQUIRE(VALID_NMSOCK(sock));
	switch (sock->type) {
	case isc_nm_udpsocket:
		isc__nm_udp_shutdown(sock);
		break;
	case isc_nm_tcpsocket:
		isc__nm_tcp_shutdown(sock);
		break;
	case isc_nm_tcpdnssocket:
		isc__nm_tcpdns_shutdown(sock);
		break;
	case isc_nm_tlsdnssocket:
<<<<<<< HEAD
		/* dummy now */
=======
		isc__nm_tlsdns_shutdown(sock);
>>>>>>> e2aa5677
		break;
	case isc_nm_udplistener:
	case isc_nm_tcplistener:
	case isc_nm_tcpdnslistener:
	case isc_nm_tlsdnslistener:
		return;
	default:
		INSIST(0);
		ISC_UNREACHABLE();
	}
}

void
isc__nm_async_shutdown(isc__networker_t *worker, isc__netievent_t *ev0) {
	UNUSED(ev0);
	uv_walk(&worker->loop, shutdown_walk_cb, NULL);
}

bool
isc__nm_acquire_interlocked(isc_nm_t *mgr) {
	LOCK(&mgr->lock);
	bool success = atomic_compare_exchange_strong(&mgr->interlocked,
						      &(bool){ false }, true);
	UNLOCK(&mgr->lock);
	return (success);
}

void
isc__nm_drop_interlocked(isc_nm_t *mgr) {
	LOCK(&mgr->lock);
	bool success = atomic_compare_exchange_strong(&mgr->interlocked,
						      &(bool){ true }, false);
	INSIST(success);
	BROADCAST(&mgr->wkstatecond);
	UNLOCK(&mgr->lock);
}

void
isc__nm_acquire_interlocked_force(isc_nm_t *mgr) {
	LOCK(&mgr->lock);
	while (!atomic_compare_exchange_strong(&mgr->interlocked,
					       &(bool){ false }, true))
	{
		WAIT(&mgr->wkstatecond, &mgr->lock);
	}
	UNLOCK(&mgr->lock);
}

void
isc_nm_setstats(isc_nm_t *mgr, isc_stats_t *stats) {
	REQUIRE(VALID_NM(mgr));
	REQUIRE(mgr->stats == NULL);
	REQUIRE(isc_stats_ncounters(stats) == isc_sockstatscounter_max);

	isc_stats_attach(stats, &mgr->stats);
}

void
isc__nm_incstats(isc_nm_t *mgr, isc_statscounter_t counterid) {
	REQUIRE(VALID_NM(mgr));
	REQUIRE(counterid != -1);

	if (mgr->stats != NULL) {
		isc_stats_increment(mgr->stats, counterid);
	}
}

void
isc__nm_decstats(isc_nm_t *mgr, isc_statscounter_t counterid) {
	REQUIRE(VALID_NM(mgr));
	REQUIRE(counterid != -1);

	if (mgr->stats != NULL) {
		isc_stats_decrement(mgr->stats, counterid);
	}
}

isc_result_t
isc__nm_socket(int domain, int type, int protocol, uv_os_sock_t *sockp) {
#ifdef WIN32
	SOCKET sock;
	sock = socket(domain, type, protocol);
	if (sock == INVALID_SOCKET) {
		char strbuf[ISC_STRERRORSIZE];
		DWORD socket_errno = WSAGetLastError();
		switch (socket_errno) {
		case WSAEMFILE:
		case WSAENOBUFS:
			return (ISC_R_NORESOURCES);

		case WSAEPROTONOSUPPORT:
		case WSAEPFNOSUPPORT:
		case WSAEAFNOSUPPORT:
			return (ISC_R_FAMILYNOSUPPORT);
		default:
			strerror_r(socket_errno, strbuf, sizeof(strbuf));
			UNEXPECTED_ERROR(
				__FILE__, __LINE__,
				"socket() failed with error code %lu: %s",
				socket_errno, strbuf);
			return (ISC_R_UNEXPECTED);
		}
	}
#else
	int sock = socket(domain, type, protocol);
	if (sock < 0) {
		return (isc_errno_toresult(errno));
	}
#endif
	*sockp = (uv_os_sock_t)sock;
	return (ISC_R_SUCCESS);
}

void
isc__nm_closesocket(uv_os_sock_t sock) {
#ifdef WIN32
	closesocket(sock);
#else
	close(sock);
#endif
}

#define setsockopt_on(socket, level, name) \
	setsockopt(socket, level, name, &(int){ 1 }, sizeof(int))

<<<<<<< HEAD
=======
#define setsockopt_off(socket, level, name) \
	setsockopt(socket, level, name, &(int){ 1 }, sizeof(int))

>>>>>>> e2aa5677
isc_result_t
isc__nm_socket_freebind(uv_os_sock_t fd, sa_family_t sa_family) {
	/*
	 * Set the IP_FREEBIND (or equivalent option) on the uv_handle.
	 */
#ifdef IP_FREEBIND
	UNUSED(sa_family);
	if (setsockopt_on(fd, IPPROTO_IP, IP_FREEBIND) == -1) {
		return (ISC_R_FAILURE);
	}
	return (ISC_R_SUCCESS);
#elif defined(IP_BINDANY) || defined(IPV6_BINDANY)
	if (sa_family == AF_INET) {
#if defined(IP_BINDANY)
		if (setsockopt_on(fd, IPPROTO_IP, IP_BINDANY) == -1) {
			return (ISC_R_FAILURE);
		}
		return (ISC_R_SUCCESS);
#endif
	} else if (sa_family == AF_INET6) {
#if defined(IPV6_BINDANY)
		if (setsockopt_on(fd, IPPROTO_IPV6, IPV6_BINDANY) == -1) {
			return (ISC_R_FAILURE);
		}
		return (ISC_R_SUCCESS);
#endif
	}
	return (ISC_R_NOTIMPLEMENTED);
#elif defined(SO_BINDANY)
	UNUSED(sa_family);
	if (setsockopt_on(fd, SOL_SOCKET, SO_BINDANY) == -1) {
		return (ISC_R_FAILURE);
	}
	return (ISC_R_SUCCESS);
#else
	UNUSED(fd);
	UNUSED(sa_family);
	return (ISC_R_NOTIMPLEMENTED);
#endif
}

isc_result_t
isc__nm_socket_reuse(uv_os_sock_t fd) {
	/*
	 * Generally, the SO_REUSEADDR socket option allows reuse of
	 * local addresses.
	 *
	 * On the BSDs, SO_REUSEPORT implies SO_REUSEADDR but with some
	 * additional refinements for programs that use multicast.
	 *
	 * On Linux, SO_REUSEPORT has different semantics: it _shares_ the port
	 * rather than steal it from the current listener, so we don't use it
	 * here, but rather in isc__nm_socket_reuse_lb().
	 *
	 * On Windows, it also allows a socket to forcibly bind to a port in use
	 * by another socket.
	 */

#if defined(SO_REUSEPORT) && !defined(__linux__)
	if (setsockopt_on(fd, SOL_SOCKET, SO_REUSEPORT) == -1) {
		return (ISC_R_FAILURE);
	}
	return (ISC_R_SUCCESS);
#elif defined(SO_REUSEADDR)
	if (setsockopt_on(fd, SOL_SOCKET, SO_REUSEADDR) == -1) {
		return (ISC_R_FAILURE);
	}
	return (ISC_R_SUCCESS);
#else
	UNUSED(fd);
	return (ISC_R_NOTIMPLEMENTED);
#endif
}

isc_result_t
isc__nm_socket_reuse_lb(uv_os_sock_t fd) {
	/*
	 * On FreeBSD 12+, SO_REUSEPORT_LB socket option allows sockets to be
	 * bound to an identical socket address. For UDP sockets, the use of
	 * this option can provide better distribution of incoming datagrams to
	 * multiple processes (or threads) as compared to the traditional
	 * technique of having multiple processes compete to receive datagrams
	 * on the same socket.
	 *
	 * On Linux, the same thing is achieved simply with SO_REUSEPORT.
	 */
#if defined(SO_REUSEPORT_LB)
	if (setsockopt_on(fd, SOL_SOCKET, SO_REUSEPORT_LB) == -1) {
		return (ISC_R_FAILURE);
	} else {
		return (ISC_R_SUCCESS);
	}
#elif defined(SO_REUSEPORT) && defined(__linux__)
	if (setsockopt_on(fd, SOL_SOCKET, SO_REUSEPORT) == -1) {
		return (ISC_R_FAILURE);
	} else {
		return (ISC_R_SUCCESS);
	}
#else
	UNUSED(fd);
	return (ISC_R_NOTIMPLEMENTED);
#endif
}

isc_result_t
isc__nm_socket_incoming_cpu(uv_os_sock_t fd) {
#ifdef SO_INCOMING_CPU
	if (setsockopt_on(fd, SOL_SOCKET, SO_INCOMING_CPU) == -1) {
		return (ISC_R_FAILURE);
	} else {
		return (ISC_R_SUCCESS);
	}
#else
	UNUSED(fd);
#endif
	return (ISC_R_NOTIMPLEMENTED);
}

isc_result_t
isc__nm_socket_dontfrag(uv_os_sock_t fd, sa_family_t sa_family) {
	/*
	 * Set the Don't Fragment flag on IP packets
	 */
	if (sa_family == AF_INET6) {
#if defined(IPV6_DONTFRAG)
<<<<<<< HEAD
		if (setsockopt_on(fd, IPPROTO_IPV6, IPV6_DONTFRAG) == -1) {
=======
		if (setsockopt_off(fd, IPPROTO_IPV6, IPV6_DONTFRAG) == -1) {
			return (ISC_R_FAILURE);
		} else {
			return (ISC_R_SUCCESS);
		}
#elif defined(IPV6_MTU_DISCOVER) && defined(IP_PMTUDISC_OMIT)
		if (setsockopt(fd, IPPROTO_IPV6, IPV6_MTU_DISCOVER,
			       &(int){ IP_PMTUDISC_OMIT }, sizeof(int)) == -1)
		{
>>>>>>> e2aa5677
			return (ISC_R_FAILURE);
		} else {
			return (ISC_R_SUCCESS);
		}
<<<<<<< HEAD
#elif defined(IPV6_MTU_DISCOVER)
		if (setsockopt(fd, IPPROTO_IPV6, IPV6_MTU_DISCOVER,
			       &(int){ IP_PMTUDISC_DO }, sizeof(int)) == -1)
=======
#elif defined(IPV6_MTU_DISCOVER) && defined(IP_PMTUDISC_DONT)
		if (setsockopt(fd, IPPROTO_IPV6, IPV6_MTU_DISCOVER,
			       &(int){ IP_PMTUDISC_DONT }, sizeof(int)) == -1)
>>>>>>> e2aa5677
		{
			return (ISC_R_FAILURE);
		} else {
			return (ISC_R_SUCCESS);
		}
#else
		UNUSED(fd);
#endif
	} else if (sa_family == AF_INET) {
#if defined(IP_DONTFRAG)
<<<<<<< HEAD
		if (setsockopt_on(fd, IPPROTO_IP, IP_DONTFRAG) == -1) {
=======
		if (setsockopt_off(fd, IPPROTO_IP, IP_DONTFRAG) == -1) {
			return (ISC_R_FAILURE);
		} else {
			return (ISC_R_SUCCESS);
		}
#elif defined(IP_MTU_DISCOVER) && defined(IP_PMTUDISC_OMIT)
		if (setsockopt(fd, IPPROTO_IP, IP_MTU_DISCOVER,
			       &(int){ IP_PMTUDISC_OMIT }, sizeof(int)) == -1)
		{
>>>>>>> e2aa5677
			return (ISC_R_FAILURE);
		} else {
			return (ISC_R_SUCCESS);
		}
<<<<<<< HEAD
#elif defined(IP_MTU_DISCOVER)
		if (setsockopt(fd, IPPROTO_IP, IP_MTU_DISCOVER,
			       &(int){ IP_PMTUDISC_DO }, sizeof(int)) == -1)
=======
#elif defined(IP_MTU_DISCOVER) && defined(IP_PMTUDISC_DONT)
		if (setsockopt(fd, IPPROTO_IP, IP_MTU_DISCOVER,
			       &(int){ IP_PMTUDISC_DONT }, sizeof(int)) == -1)
>>>>>>> e2aa5677
		{
			return (ISC_R_FAILURE);
		} else {
			return (ISC_R_SUCCESS);
		}
#else
		UNUSED(fd);
#endif
	} else {
		return (ISC_R_FAMILYNOSUPPORT);
	}

	return (ISC_R_NOTIMPLEMENTED);
}

#if defined(_WIN32)
#define TIMEOUT_TYPE	DWORD
#define TIMEOUT_DIV	1000
#define TIMEOUT_OPTNAME TCP_MAXRT
#elif defined(TCP_CONNECTIONTIMEOUT)
#define TIMEOUT_TYPE	int
#define TIMEOUT_DIV	1000
#define TIMEOUT_OPTNAME TCP_CONNECTIONTIMEOUT
#elif defined(TCP_RXT_CONNDROPTIME)
#define TIMEOUT_TYPE	int
#define TIMEOUT_DIV	1000
#define TIMEOUT_OPTNAME TCP_RXT_CONNDROPTIME
#elif defined(TCP_USER_TIMEOUT)
#define TIMEOUT_TYPE	unsigned int
#define TIMEOUT_DIV	1
#define TIMEOUT_OPTNAME TCP_USER_TIMEOUT
#elif defined(TCP_KEEPINIT)
#define TIMEOUT_TYPE	int
#define TIMEOUT_DIV	1000
#define TIMEOUT_OPTNAME TCP_KEEPINIT
#endif

isc_result_t
isc__nm_socket_connectiontimeout(uv_os_sock_t fd, int timeout_ms) {
#if defined(TIMEOUT_OPTNAME)
	TIMEOUT_TYPE timeout = timeout_ms / TIMEOUT_DIV;

	if (timeout == 0) {
		timeout = 1;
	}

	if (setsockopt(fd, IPPROTO_TCP, TIMEOUT_OPTNAME, &timeout,
		       sizeof(timeout)) == -1)
	{
		return (ISC_R_FAILURE);
	}

	return (ISC_R_SUCCESS);
#else
	UNUSED(fd);
	UNUSED(timeout_ms);

	return (ISC_R_SUCCESS);
#endif
}

#ifdef NETMGR_TRACE
/*
 * Dump all active sockets in netmgr. We output to stderr
 * as the logger might be already shut down.
 */

static const char *
nmsocket_type_totext(isc_nmsocket_type type) {
	switch (type) {
	case isc_nm_udpsocket:
		return ("isc_nm_udpsocket");
	case isc_nm_udplistener:
		return ("isc_nm_udplistener");
	case isc_nm_tcpsocket:
		return ("isc_nm_tcpsocket");
	case isc_nm_tcplistener:
		return ("isc_nm_tcplistener");
	case isc_nm_tcpdnslistener:
		return ("isc_nm_tcpdnslistener");
	case isc_nm_tcpdnssocket:
		return ("isc_nm_tcpdnssocket");
<<<<<<< HEAD
	case isc_nm_tlssocket:
		return ("isc_nm_tlssocket");
	case isc_nm_tlslistener:
		return ("isc_nm_tlslistener");
=======
>>>>>>> e2aa5677
	case isc_nm_tlsdnslistener:
		return ("isc_nm_tlsdnslistener");
	case isc_nm_tlsdnssocket:
		return ("isc_nm_tlsdnssocket");
	default:
		INSIST(0);
		ISC_UNREACHABLE();
	}
}

static void
nmhandle_dump(isc_nmhandle_t *handle) {
	fprintf(stderr, "Active handle %p, refs %lu\n", handle,
		isc_refcount_current(&handle->references));
	fprintf(stderr, "Created by:\n");
	backtrace_symbols_fd(handle->backtrace, handle->backtrace_size,
			     STDERR_FILENO);
	fprintf(stderr, "\n\n");
}

static void
nmsocket_dump(isc_nmsocket_t *sock) {
	isc_nmhandle_t *handle = NULL;

	LOCK(&sock->lock);
	fprintf(stderr, "\n=================\n");
	fprintf(stderr, "Active %s socket %p, type %s, refs %lu\n",
		sock->client ? "client" : "server", sock,
		nmsocket_type_totext(sock->type),
		isc_refcount_current(&sock->references));
	fprintf(stderr,
		"Parent %p, listener %p, server %p, statichandle = %p\n",
		sock->parent, sock->listener, sock->server, sock->statichandle);
	fprintf(stderr, "Flags:%s%s%s%s%s\n", sock->active ? " active" : "",
		sock->closing ? " closing" : "",
		sock->destroying ? " destroying" : "",
		sock->connecting ? " connecting" : "",
		sock->accepting ? " accepting" : "");
	fprintf(stderr, "Created by:\n");
	backtrace_symbols_fd(sock->backtrace, sock->backtrace_size,
			     STDERR_FILENO);
	fprintf(stderr, "\n");

	for (handle = ISC_LIST_HEAD(sock->active_handles); handle != NULL;
	     handle = ISC_LIST_NEXT(handle, active_link))
	{
		static bool first = true;
		if (first) {
			fprintf(stderr, "Active handles:\n");
			first = false;
		}
		nmhandle_dump(handle);
	}

	fprintf(stderr, "\n");
	UNLOCK(&sock->lock);
}

void
isc__nm_dump_active(isc_nm_t *nm) {
	isc_nmsocket_t *sock = NULL;

	REQUIRE(VALID_NM(nm));

	LOCK(&nm->lock);
	for (sock = ISC_LIST_HEAD(nm->active_sockets); sock != NULL;
	     sock = ISC_LIST_NEXT(sock, active_link))
	{
		static bool first = true;
		if (first) {
			fprintf(stderr, "Outstanding sockets\n");
			first = false;
		}
		nmsocket_dump(sock);
	}
	UNLOCK(&nm->lock);
}
#endif<|MERGE_RESOLUTION|>--- conflicted
+++ resolved
@@ -1,8 +1,4 @@
-<<<<<<< HEAD
-/*	$NetBSD: netmgr.c,v 1.4 2021/02/19 16:42:20 christos Exp $	*/
-=======
 /*	$NetBSD: netmgr.c,v 1.6 2021/04/29 17:26:12 christos Exp $	*/
->>>>>>> e2aa5677
 
 /*
  * Copyright (C) Internet Systems Consortium, Inc. ("ISC")
@@ -23,10 +19,7 @@
 #include <isc/buffer.h>
 #include <isc/condition.h>
 #include <isc/errno.h>
-<<<<<<< HEAD
-=======
 #include <isc/log.h>
->>>>>>> e2aa5677
 #include <isc/magic.h>
 #include <isc/mem.h>
 #include <isc/netmgr.h>
@@ -225,11 +218,6 @@
 	isc__nm_winsock_initialize();
 #endif /* WIN32 */
 
-<<<<<<< HEAD
-	isc__nm_tls_initialize();
-
-=======
->>>>>>> e2aa5677
 	mgr = isc_mem_get(mctx, sizeof(*mgr));
 	*mgr = (isc_nm_t){ .nworkers = workers };
 
@@ -523,17 +511,10 @@
 		   uint32_t keepalive, uint32_t advertised) {
 	REQUIRE(VALID_NM(mgr));
 
-<<<<<<< HEAD
-	atomic_store(&mgr->init, init * 100);
-	atomic_store(&mgr->idle, idle * 100);
-	atomic_store(&mgr->keepalive, keepalive * 100);
-	atomic_store(&mgr->advertised, advertised * 100);
-=======
 	atomic_store(&mgr->init, init);
 	atomic_store(&mgr->idle, idle);
 	atomic_store(&mgr->keepalive, keepalive);
 	atomic_store(&mgr->advertised, advertised);
->>>>>>> e2aa5677
 }
 
 void
@@ -542,21 +523,6 @@
 	REQUIRE(VALID_NM(mgr));
 
 	if (initial != NULL) {
-<<<<<<< HEAD
-		*initial = atomic_load(&mgr->init) / 100;
-	}
-
-	if (idle != NULL) {
-		*idle = atomic_load(&mgr->idle) / 100;
-	}
-
-	if (keepalive != NULL) {
-		*keepalive = atomic_load(&mgr->keepalive) / 100;
-	}
-
-	if (advertised != NULL) {
-		*advertised = atomic_load(&mgr->advertised) / 100;
-=======
 		*initial = atomic_load(&mgr->init);
 	}
 
@@ -570,7 +536,6 @@
 
 	if (advertised != NULL) {
 		*advertised = atomic_load(&mgr->advertised);
->>>>>>> e2aa5677
 	}
 }
 
@@ -749,28 +714,16 @@
 		NETIEVENT_CASE(tcpdnsread);
 		NETIEVENT_CASE(tcpdnsstop);
 
-<<<<<<< HEAD
-		NETIEVENT_CASE(tlsstartread);
-		NETIEVENT_CASE(tlssend);
-		NETIEVENT_CASE(tlsclose);
-		NETIEVENT_CASE(tlsconnect);
-		NETIEVENT_CASE(tlsdobio);
-
-=======
 		NETIEVENT_CASE(tlsdnscycle);
 		NETIEVENT_CASE(tlsdnsaccept);
 		NETIEVENT_CASE(tlsdnslisten);
 		NETIEVENT_CASE(tlsdnsconnect);
->>>>>>> e2aa5677
 		NETIEVENT_CASE(tlsdnssend);
 		NETIEVENT_CASE(tlsdnscancel);
 		NETIEVENT_CASE(tlsdnsclose);
 		NETIEVENT_CASE(tlsdnsread);
 		NETIEVENT_CASE(tlsdnsstop);
-<<<<<<< HEAD
-=======
 		NETIEVENT_CASE(tlsdnsshutdown);
->>>>>>> e2aa5677
 
 		NETIEVENT_CASE(connectcb);
 		NETIEVENT_CASE(readcb);
@@ -821,13 +774,6 @@
 NETIEVENT_SOCKET_DEF(tcppauseread);
 NETIEVENT_SOCKET_DEF(tcpstartread);
 NETIEVENT_SOCKET_DEF(tcpstop);
-<<<<<<< HEAD
-NETIEVENT_SOCKET_DEF(tlsclose);
-NETIEVENT_SOCKET_DEF(tlsconnect);
-NETIEVENT_SOCKET_DEF(tlsdobio);
-NETIEVENT_SOCKET_DEF(tlsstartread);
-=======
->>>>>>> e2aa5677
 NETIEVENT_SOCKET_DEF(udpclose);
 NETIEVENT_SOCKET_DEF(udplisten);
 NETIEVENT_SOCKET_DEF(udpread);
@@ -846,14 +792,6 @@
 NETIEVENT_SOCKET_DEF(tlsdnsclose);
 NETIEVENT_SOCKET_DEF(tlsdnsread);
 NETIEVENT_SOCKET_DEF(tlsdnsstop);
-<<<<<<< HEAD
-NETIEVENT_SOCKET_REQ_DEF(tlsdnssend);
-NETIEVENT_SOCKET_HANDLE_DEF(tlsdnscancel);
-
-NETIEVENT_SOCKET_REQ_DEF(tcpconnect);
-NETIEVENT_SOCKET_REQ_DEF(tcpsend);
-NETIEVENT_SOCKET_REQ_DEF(tlssend);
-=======
 NETIEVENT_SOCKET_DEF(tlsdnslisten);
 NETIEVENT_SOCKET_REQ_DEF(tlsdnsconnect);
 NETIEVENT_SOCKET_REQ_DEF(tlsdnssend);
@@ -864,7 +802,6 @@
 
 NETIEVENT_SOCKET_REQ_DEF(tcpconnect);
 NETIEVENT_SOCKET_REQ_DEF(tcpsend);
->>>>>>> e2aa5677
 NETIEVENT_SOCKET_REQ_DEF(udpconnect);
 
 NETIEVENT_SOCKET_REQ_RESULT_DEF(connectcb);
@@ -1155,12 +1092,6 @@
 		case isc_nm_tcpdnssocket:
 			isc__nm_tcpdns_close(sock);
 			return;
-<<<<<<< HEAD
-		case isc_nm_tlssocket:
-			isc__nm_tls_close(sock);
-			break;
-=======
->>>>>>> e2aa5677
 		case isc_nm_tlsdnssocket:
 			isc__nm_tlsdns_close(sock);
 			return;
@@ -1420,11 +1351,7 @@
 #endif
 	UNLOCK(&sock->lock);
 
-<<<<<<< HEAD
-	if (sock->type == isc_nm_tcpsocket || sock->type == isc_nm_tlssocket ||
-=======
 	if (sock->type == isc_nm_tcpsocket ||
->>>>>>> e2aa5677
 	    (sock->type == isc_nm_udpsocket && atomic_load(&sock->client)) ||
 	    (sock->type == isc_nm_tcpdnssocket && atomic_load(&sock->client)) ||
 	    (sock->type == isc_nm_tlsdnssocket && atomic_load(&sock->client)))
@@ -1461,10 +1388,6 @@
 
 	return (handle->sock->type == isc_nm_tcpsocket ||
 		handle->sock->type == isc_nm_tcpdnssocket ||
-<<<<<<< HEAD
-		handle->sock->type == isc_nm_tlssocket ||
-=======
->>>>>>> e2aa5677
 		handle->sock->type == isc_nm_tlsdnssocket);
 }
 
@@ -1623,35 +1546,6 @@
 }
 
 void
-<<<<<<< HEAD
-isc_nmhandle_settimeout(isc_nmhandle_t *handle, uint32_t timeout) {
-	REQUIRE(VALID_NMHANDLE(handle));
-
-	switch (handle->sock->type) {
-	case isc_nm_udpsocket:
-		isc__nm_udp_settimeout(handle, timeout);
-		break;
-	case isc_nm_tcpsocket:
-		isc__nm_tcp_settimeout(handle, timeout);
-		break;
-	case isc_nm_tcpdnssocket:
-		isc__nm_tcpdns_settimeout(handle, timeout);
-		break;
-	case isc_nm_tlsdnssocket:
-		isc__nm_tlsdns_settimeout(handle, timeout);
-		break;
-	default:
-		INSIST(0);
-		ISC_UNREACHABLE();
-	}
-}
-
-void *
-isc_nmhandle_getextra(isc_nmhandle_t *handle) {
-	REQUIRE(VALID_NMHANDLE(handle));
-
-	return (handle->extra);
-=======
 isc__nm_alloc_dnsbuf(isc_nmsocket_t *sock, size_t len) {
 	REQUIRE(len <= NM_BIG_BUF);
 
@@ -1666,7 +1560,6 @@
 					       NM_BIG_BUF);
 		sock->buf_size = NM_BIG_BUF;
 	}
->>>>>>> e2aa5677
 }
 
 void
@@ -1800,8 +1693,6 @@
 }
 
 isc__nm_uvreq_t *
-<<<<<<< HEAD
-=======
 isc__nm_get_read_req(isc_nmsocket_t *sock, isc_sockaddr_t *sockaddr) {
 	isc__nm_uvreq_t *req = NULL;
 
@@ -2069,7 +1960,6 @@
 }
 
 isc__nm_uvreq_t *
->>>>>>> e2aa5677
 isc___nm_uvreq_get(isc_nm_t *mgr, isc_nmsocket_t *sock FLARG) {
 	isc__nm_uvreq_t *req = NULL;
 
@@ -2144,12 +2034,6 @@
 	case isc_nm_tcpdnssocket:
 		isc__nm_tcpdns_send(handle, region, cb, cbarg);
 		break;
-<<<<<<< HEAD
-	case isc_nm_tlssocket:
-		isc__nm_tls_send(handle, region, cb, cbarg);
-		break;
-=======
->>>>>>> e2aa5677
 	case isc_nm_tlsdnssocket:
 		isc__nm_tlsdns_send(handle, region, cb, cbarg);
 		break;
@@ -2170,7 +2054,6 @@
 	 */
 	REQUIRE(isc_refcount_current(&handle->references) >= 2);
 
-<<<<<<< HEAD
 	switch (handle->sock->type) {
 	case isc_nm_udpsocket:
 		isc__nm_udp_read(handle, cb, cbarg);
@@ -2181,22 +2064,6 @@
 	case isc_nm_tcpdnssocket:
 		isc__nm_tcpdns_read(handle, cb, cbarg);
 		break;
-	case isc_nm_tlssocket:
-		isc__nm_tls_read(handle, cb, cbarg);
-		break;
-	case isc_nm_tlsdnssocket:
-		isc__nm_tlsdns_read(handle, cb, cbarg);
-=======
-	switch (handle->sock->type) {
-	case isc_nm_udpsocket:
-		isc__nm_udp_read(handle, cb, cbarg);
-		break;
-	case isc_nm_tcpsocket:
-		isc__nm_tcp_read(handle, cb, cbarg);
-		break;
-	case isc_nm_tcpdnssocket:
-		isc__nm_tcpdns_read(handle, cb, cbarg);
-		break;
 	case isc_nm_tlsdnssocket:
 		isc__nm_tlsdns_read(handle, cb, cbarg);
 		break;
@@ -2222,7 +2089,6 @@
 		break;
 	case isc_nm_tlsdnssocket:
 		isc__nm_tlsdns_cancelread(handle);
->>>>>>> e2aa5677
 		break;
 	default:
 		INSIST(0);
@@ -2231,22 +2097,14 @@
 }
 
 void
-<<<<<<< HEAD
-isc_nm_cancelread(isc_nmhandle_t *handle) {
+isc_nm_pauseread(isc_nmhandle_t *handle) {
 	REQUIRE(VALID_NMHANDLE(handle));
 
-	switch (handle->sock->type) {
-	case isc_nm_udpsocket:
-		isc__nm_udp_cancelread(handle);
-		break;
+	isc_nmsocket_t *sock = handle->sock;
+
+	switch (sock->type) {
 	case isc_nm_tcpsocket:
-		isc__nm_tcp_cancelread(handle);
-		break;
-	case isc_nm_tcpdnssocket:
-		isc__nm_tcpdns_cancelread(handle);
-		break;
-	case isc_nm_tlsdnssocket:
-		isc__nm_tlsdns_cancelread(handle);
+		isc__nm_tcp_pauseread(handle);
 		break;
 	default:
 		INSIST(0);
@@ -2255,23 +2113,15 @@
 }
 
 void
-=======
->>>>>>> e2aa5677
-isc_nm_pauseread(isc_nmhandle_t *handle) {
+isc_nm_resumeread(isc_nmhandle_t *handle) {
 	REQUIRE(VALID_NMHANDLE(handle));
 
 	isc_nmsocket_t *sock = handle->sock;
 
 	switch (sock->type) {
 	case isc_nm_tcpsocket:
-		isc__nm_tcp_pauseread(handle);
-		break;
-<<<<<<< HEAD
-	case isc_nm_tlssocket:
-		isc__nm_tls_pauseread(handle);
-		break;
-=======
->>>>>>> e2aa5677
+		isc__nm_tcp_resumeread(handle);
+		break;
 	default:
 		INSIST(0);
 		ISC_UNREACHABLE();
@@ -2279,28 +2129,6 @@
 }
 
 void
-isc_nm_resumeread(isc_nmhandle_t *handle) {
-	REQUIRE(VALID_NMHANDLE(handle));
-
-	isc_nmsocket_t *sock = handle->sock;
-
-	switch (sock->type) {
-	case isc_nm_tcpsocket:
-		isc__nm_tcp_resumeread(handle);
-		break;
-<<<<<<< HEAD
-	case isc_nm_tlssocket:
-		isc__nm_tls_resumeread(handle);
-		break;
-=======
->>>>>>> e2aa5677
-	default:
-		INSIST(0);
-		ISC_UNREACHABLE();
-	}
-}
-
-void
 isc_nm_stoplistening(isc_nmsocket_t *sock) {
 	REQUIRE(VALID_NMSOCK(sock));
 
@@ -2314,12 +2142,6 @@
 	case isc_nm_tcplistener:
 		isc__nm_tcp_stoplistening(sock);
 		break;
-<<<<<<< HEAD
-	case isc_nm_tlslistener:
-		isc__nm_tls_stoplistening(sock);
-		break;
-=======
->>>>>>> e2aa5677
 	case isc_nm_tlsdnslistener:
 		isc__nm_tlsdns_stoplistening(sock);
 		break;
@@ -2414,32 +2236,16 @@
 
 void
 isc__nm_sendcb(isc_nmsocket_t *sock, isc__nm_uvreq_t *uvreq,
-<<<<<<< HEAD
-	       isc_result_t eresult) {
-=======
 	       isc_result_t eresult, bool async) {
->>>>>>> e2aa5677
 	REQUIRE(VALID_NMSOCK(sock));
 	REQUIRE(VALID_UVREQ(uvreq));
 	REQUIRE(VALID_NMHANDLE(uvreq->handle));
 
-<<<<<<< HEAD
-	if (eresult == ISC_R_SUCCESS) {
-=======
 	if (!async) {
->>>>>>> e2aa5677
 		isc__netievent_sendcb_t ievent = { .sock = sock,
 						   .req = uvreq,
 						   .result = eresult };
 		isc__nm_async_sendcb(NULL, (isc__netievent_t *)&ievent);
-<<<<<<< HEAD
-	} else {
-		isc__netievent_sendcb_t *ievent = isc__nm_get_netievent_sendcb(
-			sock->mgr, sock, uvreq, eresult);
-		isc__nm_enqueue_ievent(&sock->mgr->workers[sock->tid],
-				       (isc__netievent_t *)ievent);
-	}
-=======
 		return;
 	}
 
@@ -2447,7 +2253,6 @@
 		isc__nm_get_netievent_sendcb(sock->mgr, sock, uvreq, eresult);
 	isc__nm_enqueue_ievent(&sock->mgr->workers[sock->tid],
 			       (isc__netievent_t *)ievent);
->>>>>>> e2aa5677
 }
 
 void
@@ -2473,7 +2278,6 @@
 isc__nm_async_close(isc__networker_t *worker, isc__netievent_t *ev0) {
 	isc__netievent_close_t *ievent = (isc__netievent_close_t *)ev0;
 	isc_nmsocket_t *sock = ievent->sock;
-<<<<<<< HEAD
 
 	REQUIRE(VALID_NMSOCK(ievent->sock));
 	REQUIRE(sock->tid == isc_nm_tid());
@@ -2490,24 +2294,6 @@
 	FLARG_IEVENT(ievent);
 
 	REQUIRE(VALID_NMSOCK(ievent->sock));
-=======
-
-	REQUIRE(VALID_NMSOCK(ievent->sock));
-	REQUIRE(sock->tid == isc_nm_tid());
-	REQUIRE(sock->closehandle_cb != NULL);
-
-	UNUSED(worker);
-
-	ievent->sock->closehandle_cb(sock);
-}
-
-void
-isc__nm_async_detach(isc__networker_t *worker, isc__netievent_t *ev0) {
-	isc__netievent_detach_t *ievent = (isc__netievent_detach_t *)ev0;
-	FLARG_IEVENT(ievent);
-
-	REQUIRE(VALID_NMSOCK(ievent->sock));
->>>>>>> e2aa5677
 	REQUIRE(VALID_NMHANDLE(ievent->handle));
 	REQUIRE(ievent->sock->tid == isc_nm_tid());
 
@@ -2545,11 +2331,7 @@
 		isc__nm_tcpdns_shutdown(sock);
 		break;
 	case isc_nm_tlsdnssocket:
-<<<<<<< HEAD
-		/* dummy now */
-=======
 		isc__nm_tlsdns_shutdown(sock);
->>>>>>> e2aa5677
 		break;
 	case isc_nm_udplistener:
 	case isc_nm_tcplistener:
@@ -2675,12 +2457,9 @@
 #define setsockopt_on(socket, level, name) \
 	setsockopt(socket, level, name, &(int){ 1 }, sizeof(int))
 
-<<<<<<< HEAD
-=======
 #define setsockopt_off(socket, level, name) \
 	setsockopt(socket, level, name, &(int){ 1 }, sizeof(int))
 
->>>>>>> e2aa5677
 isc_result_t
 isc__nm_socket_freebind(uv_os_sock_t fd, sa_family_t sa_family) {
 	/*
@@ -2806,9 +2585,6 @@
 	 */
 	if (sa_family == AF_INET6) {
 #if defined(IPV6_DONTFRAG)
-<<<<<<< HEAD
-		if (setsockopt_on(fd, IPPROTO_IPV6, IPV6_DONTFRAG) == -1) {
-=======
 		if (setsockopt_off(fd, IPPROTO_IPV6, IPV6_DONTFRAG) == -1) {
 			return (ISC_R_FAILURE);
 		} else {
@@ -2818,20 +2594,13 @@
 		if (setsockopt(fd, IPPROTO_IPV6, IPV6_MTU_DISCOVER,
 			       &(int){ IP_PMTUDISC_OMIT }, sizeof(int)) == -1)
 		{
->>>>>>> e2aa5677
 			return (ISC_R_FAILURE);
 		} else {
 			return (ISC_R_SUCCESS);
 		}
-<<<<<<< HEAD
-#elif defined(IPV6_MTU_DISCOVER)
-		if (setsockopt(fd, IPPROTO_IPV6, IPV6_MTU_DISCOVER,
-			       &(int){ IP_PMTUDISC_DO }, sizeof(int)) == -1)
-=======
 #elif defined(IPV6_MTU_DISCOVER) && defined(IP_PMTUDISC_DONT)
 		if (setsockopt(fd, IPPROTO_IPV6, IPV6_MTU_DISCOVER,
 			       &(int){ IP_PMTUDISC_DONT }, sizeof(int)) == -1)
->>>>>>> e2aa5677
 		{
 			return (ISC_R_FAILURE);
 		} else {
@@ -2842,9 +2611,6 @@
 #endif
 	} else if (sa_family == AF_INET) {
 #if defined(IP_DONTFRAG)
-<<<<<<< HEAD
-		if (setsockopt_on(fd, IPPROTO_IP, IP_DONTFRAG) == -1) {
-=======
 		if (setsockopt_off(fd, IPPROTO_IP, IP_DONTFRAG) == -1) {
 			return (ISC_R_FAILURE);
 		} else {
@@ -2854,20 +2620,13 @@
 		if (setsockopt(fd, IPPROTO_IP, IP_MTU_DISCOVER,
 			       &(int){ IP_PMTUDISC_OMIT }, sizeof(int)) == -1)
 		{
->>>>>>> e2aa5677
 			return (ISC_R_FAILURE);
 		} else {
 			return (ISC_R_SUCCESS);
 		}
-<<<<<<< HEAD
-#elif defined(IP_MTU_DISCOVER)
-		if (setsockopt(fd, IPPROTO_IP, IP_MTU_DISCOVER,
-			       &(int){ IP_PMTUDISC_DO }, sizeof(int)) == -1)
-=======
 #elif defined(IP_MTU_DISCOVER) && defined(IP_PMTUDISC_DONT)
 		if (setsockopt(fd, IPPROTO_IP, IP_MTU_DISCOVER,
 			       &(int){ IP_PMTUDISC_DONT }, sizeof(int)) == -1)
->>>>>>> e2aa5677
 		{
 			return (ISC_R_FAILURE);
 		} else {
@@ -2950,13 +2709,6 @@
 		return ("isc_nm_tcpdnslistener");
 	case isc_nm_tcpdnssocket:
 		return ("isc_nm_tcpdnssocket");
-<<<<<<< HEAD
-	case isc_nm_tlssocket:
-		return ("isc_nm_tlssocket");
-	case isc_nm_tlslistener:
-		return ("isc_nm_tlslistener");
-=======
->>>>>>> e2aa5677
 	case isc_nm_tlsdnslistener:
 		return ("isc_nm_tlsdnslistener");
 	case isc_nm_tlsdnssocket:
