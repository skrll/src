<<<<<<< HEAD
/*	$NetBSD: tcp.c,v 1.4 2021/02/19 16:42:20 christos Exp $	*/
=======
/*	$NetBSD: tcp.c,v 1.5 2021/04/29 17:26:12 christos Exp $	*/
>>>>>>> e2aa5677

/*
 * Copyright (C) Internet Systems Consortium, Inc. ("ISC")
 *
 * This Source Code Form is subject to the terms of the Mozilla Public
 * License, v. 2.0. If a copy of the MPL was not distributed with this
 * file, you can obtain one at https://mozilla.org/MPL/2.0/.
 *
 * See the COPYRIGHT file distributed with this work for additional
 * information regarding copyright ownership.
 */

#include <libgen.h>
#include <unistd.h>
#include <uv.h>

#include <isc/atomic.h>
#include <isc/buffer.h>
#include <isc/condition.h>
#include <isc/errno.h>
#include <isc/log.h>
#include <isc/magic.h>
#include <isc/mem.h>
#include <isc/netmgr.h>
#include <isc/quota.h>
#include <isc/random.h>
#include <isc/refcount.h>
#include <isc/region.h>
#include <isc/result.h>
#include <isc/sockaddr.h>
#include <isc/stdtime.h>
#include <isc/thread.h>
#include <isc/util.h>

#include "netmgr-int.h"
#include "uv-compat.h"

static atomic_uint_fast32_t last_tcpquota_log = ATOMIC_VAR_INIT(0);

static bool
can_log_tcp_quota(void) {
	isc_stdtime_t now, last;

	isc_stdtime_get(&now);
	last = atomic_exchange_relaxed(&last_tcpquota_log, now);
	if (now != last) {
		return (true);
	}

	return (false);
}

static isc_result_t
tcp_connect_direct(isc_nmsocket_t *sock, isc__nm_uvreq_t *req);

static void
tcp_close_direct(isc_nmsocket_t *sock);

static isc_result_t
tcp_send_direct(isc_nmsocket_t *sock, isc__nm_uvreq_t *req);
static void
tcp_connect_cb(uv_connect_t *uvreq, int status);

static void
tcp_connection_cb(uv_stream_t *server, int status);

static void
read_cb(uv_stream_t *stream, ssize_t nread, const uv_buf_t *buf);

static void
tcp_close_cb(uv_handle_t *uvhandle);

static isc_result_t
accept_connection(isc_nmsocket_t *ssock, isc_quota_t *quota);

static void
quota_accept_cb(isc_quota_t *quota, void *sock0);

static void
failed_accept_cb(isc_nmsocket_t *sock, isc_result_t eresult);

static void
failed_send_cb(isc_nmsocket_t *sock, isc__nm_uvreq_t *req,
	       isc_result_t eresult);
static void
stop_tcp_parent(isc_nmsocket_t *sock);
static void
stop_tcp_child(isc_nmsocket_t *sock);

static void
<<<<<<< HEAD
start_sock_timer(isc_nmsocket_t *sock);

static void
=======
>>>>>>> e2aa5677
start_reading(isc_nmsocket_t *sock);

static void
stop_reading(isc_nmsocket_t *sock);

static isc__nm_uvreq_t *
get_read_req(isc_nmsocket_t *sock);

static void
tcp_alloc_cb(uv_handle_t *handle, size_t size, uv_buf_t *buf);

static bool
inactive(isc_nmsocket_t *sock) {
	return (!isc__nmsocket_active(sock) || atomic_load(&sock->closing) ||
		atomic_load(&sock->mgr->closing) ||
		(sock->server != NULL && !isc__nmsocket_active(sock->server)));
}

static void
failed_accept_cb(isc_nmsocket_t *sock, isc_result_t eresult) {
	REQUIRE(sock->accepting);
	REQUIRE(sock->server);

	/*
	 * Detach the quota early to make room for other connections;
	 * otherwise it'd be detached later asynchronously, and clog
	 * the quota unnecessarily.
	 */
	if (sock->quota != NULL) {
		isc_quota_detach(&sock->quota);
	}

	isc__nmsocket_detach(&sock->server);

	sock->accepting = false;

	switch (eresult) {
	case ISC_R_NOTCONNECTED:
		/* IGNORE: The client disconnected before we could accept */
		break;
	default:
		isc_log_write(isc_lctx, ISC_LOGCATEGORY_GENERAL,
			      ISC_LOGMODULE_NETMGR, ISC_LOG_ERROR,
			      "Accepting TCP connection failed: %s",
			      isc_result_totext(eresult));
	}
}

static void
failed_connect_cb(isc_nmsocket_t *sock, isc__nm_uvreq_t *req,
		  isc_result_t eresult) {
	REQUIRE(VALID_NMSOCK(sock));
	REQUIRE(VALID_UVREQ(req));
	REQUIRE(sock->tid == isc_nm_tid());
	REQUIRE(atomic_load(&sock->connecting));
	REQUIRE(req->cb.connect != NULL);

	atomic_store(&sock->connecting, false);

	isc__nmsocket_clearcb(sock);
	isc__nm_connectcb(sock, req, eresult);

	isc__nmsocket_prep_destroy(sock);
}

static isc_result_t
tcp_connect_direct(isc_nmsocket_t *sock, isc__nm_uvreq_t *req) {
	isc__networker_t *worker = NULL;
	isc_result_t result = ISC_R_DEFAULT;
	int r;

	REQUIRE(VALID_NMSOCK(sock));
	REQUIRE(VALID_UVREQ(req));

	REQUIRE(isc__nm_in_netthread());
	REQUIRE(sock->tid == isc_nm_tid());
<<<<<<< HEAD

	worker = &sock->mgr->workers[sock->tid];

=======

	worker = &sock->mgr->workers[sock->tid];

>>>>>>> e2aa5677
	atomic_store(&sock->connecting, true);

	r = uv_tcp_init(&worker->loop, &sock->uv_handle.tcp);
	RUNTIME_CHECK(r == 0);
	uv_handle_set_data(&sock->uv_handle.handle, sock);

	r = uv_timer_init(&worker->loop, &sock->timer);
	RUNTIME_CHECK(r == 0);
	uv_handle_set_data((uv_handle_t *)&sock->timer, sock);

	r = uv_tcp_open(&sock->uv_handle.tcp, sock->fd);
	if (r != 0) {
		isc__nm_closesocket(sock->fd);
		isc__nm_incstats(sock->mgr, sock->statsindex[STATID_OPENFAIL]);
		goto done;
	}
	isc__nm_incstats(sock->mgr, sock->statsindex[STATID_OPEN]);

	if (req->local.length != 0) {
		r = uv_tcp_bind(&sock->uv_handle.tcp, &req->local.type.sa, 0);
		if (r != 0) {
			isc__nm_incstats(sock->mgr,
					 sock->statsindex[STATID_BINDFAIL]);
			goto done;
		}
	}

	uv_handle_set_data(&req->uv_req.handle, req);
	r = uv_tcp_connect(&req->uv_req.connect, &sock->uv_handle.tcp,
			   &req->peer.type.sa, tcp_connect_cb);
	if (r != 0) {
		isc__nm_incstats(sock->mgr,
				 sock->statsindex[STATID_CONNECTFAIL]);
		goto done;
	}
	isc__nm_incstats(sock->mgr, sock->statsindex[STATID_CONNECT]);

	atomic_store(&sock->connected, true);

done:
	result = isc__nm_uverr2result(r);

	LOCK(&sock->lock);
	sock->result = result;
	SIGNAL(&sock->cond);
	if (!atomic_load(&sock->active)) {
		WAIT(&sock->scond, &sock->lock);
	}
	INSIST(atomic_load(&sock->active));
	UNLOCK(&sock->lock);

	return (result);
}

void
isc__nm_async_tcpconnect(isc__networker_t *worker, isc__netievent_t *ev0) {
	isc__netievent_tcpconnect_t *ievent =
		(isc__netievent_tcpconnect_t *)ev0;
	isc_nmsocket_t *sock = ievent->sock;
	isc__nm_uvreq_t *req = ievent->req;
	isc_result_t result = ISC_R_SUCCESS;
<<<<<<< HEAD

	UNUSED(worker);

=======

	UNUSED(worker);

>>>>>>> e2aa5677
	REQUIRE(VALID_NMSOCK(sock));
	REQUIRE(sock->type == isc_nm_tcpsocket);
	REQUIRE(sock->iface != NULL);
	REQUIRE(sock->parent == NULL);
	REQUIRE(sock->tid == isc_nm_tid());

	result = tcp_connect_direct(sock, req);
	if (result != ISC_R_SUCCESS) {
		atomic_store(&sock->active, false);
		isc__nm_tcp_close(sock);
		isc__nm_uvreq_put(&req, sock);
	}

	/*
	 * The sock is now attached to the handle.
	 */
	isc__nmsocket_detach(&sock);
}

static void
tcp_connect_cb(uv_connect_t *uvreq, int status) {
	isc_result_t result;
	isc__nm_uvreq_t *req = NULL;
	isc_nmsocket_t *sock = uv_handle_get_data((uv_handle_t *)uvreq->handle);
	struct sockaddr_storage ss;
	int r;

	REQUIRE(VALID_NMSOCK(sock));
	REQUIRE(sock->tid == isc_nm_tid());
	REQUIRE(atomic_load(&sock->connecting));

	req = uv_handle_get_data((uv_handle_t *)uvreq);

	REQUIRE(VALID_UVREQ(req));
	REQUIRE(VALID_NMHANDLE(req->handle));
<<<<<<< HEAD

	/* Socket was closed midflight by isc__nm_tcp_shutdown() */
	if (!isc__nmsocket_active(sock)) {
		result = ISC_R_CANCELED;
		goto error;
	}

	if (status != 0) {
		result = isc__nm_uverr2result(status);
		goto error;
	}

	isc__nm_incstats(sock->mgr, sock->statsindex[STATID_CONNECT]);
	r = uv_tcp_getpeername(&sock->uv_handle.tcp, (struct sockaddr *)&ss,
			       &(int){ sizeof(ss) });
	if (r != 0) {
		result = isc__nm_uverr2result(r);
		goto error;
	}

	atomic_store(&sock->connecting, false);

	result = isc_sockaddr_fromsockaddr(&sock->peer, (struct sockaddr *)&ss);
	RUNTIME_CHECK(result == ISC_R_SUCCESS);

	isc__nm_connectcb(sock, req, ISC_R_SUCCESS);

=======

	/* Socket was closed midflight by isc__nm_tcp_shutdown() */
	if (!isc__nmsocket_active(sock)) {
		result = ISC_R_CANCELED;
		goto error;
	}

	if (status != 0) {
		result = isc__nm_uverr2result(status);
		goto error;
	}

	isc__nm_incstats(sock->mgr, sock->statsindex[STATID_CONNECT]);
	r = uv_tcp_getpeername(&sock->uv_handle.tcp, (struct sockaddr *)&ss,
			       &(int){ sizeof(ss) });
	if (r != 0) {
		result = isc__nm_uverr2result(r);
		goto error;
	}

	atomic_store(&sock->connecting, false);

	result = isc_sockaddr_fromsockaddr(&sock->peer, (struct sockaddr *)&ss);
	RUNTIME_CHECK(result == ISC_R_SUCCESS);

	isc__nm_connectcb(sock, req, ISC_R_SUCCESS);

>>>>>>> e2aa5677
	return;

error:
	failed_connect_cb(sock, req, result);
}

isc_result_t
isc_nm_tcpconnect(isc_nm_t *mgr, isc_nmiface_t *local, isc_nmiface_t *peer,
		  isc_nm_cb_t cb, void *cbarg, unsigned int timeout,
		  size_t extrahandlesize) {
	isc_result_t result = ISC_R_SUCCESS;
	isc_nmsocket_t *sock = NULL;
	isc__netievent_tcpconnect_t *ievent = NULL;
	isc__nm_uvreq_t *req = NULL;
	sa_family_t sa_family;
	uv_os_sock_t fd;

	REQUIRE(VALID_NM(mgr));
	REQUIRE(local != NULL);
	REQUIRE(peer != NULL);

	sa_family = peer->addr.type.sa.sa_family;

	/*
	 * The socket() call can fail spuriously on FreeBSD 12, so we need to
	 * handle the failure early and gracefully.
	 */
	result = isc__nm_socket(sa_family, SOCK_STREAM, 0, &fd);
	if (result != ISC_R_SUCCESS) {
		return (result);
	}

	sock = isc_mem_get(mgr->mctx, sizeof(*sock));
	isc__nmsocket_init(sock, mgr, isc_nm_tcpsocket, local);

	sock->extrahandlesize = extrahandlesize;
	sock->connect_timeout = timeout;
	sock->result = ISC_R_DEFAULT;
	sock->fd = fd;
	atomic_init(&sock->client, true);

	result = isc__nm_socket_connectiontimeout(fd, timeout);
	RUNTIME_CHECK(result == ISC_R_SUCCESS);

	req = isc__nm_uvreq_get(mgr, sock);
	req->cb.connect = cb;
	req->cbarg = cbarg;
	req->peer = peer->addr;
	req->local = local->addr;
	req->handle = isc__nmhandle_get(sock, &req->peer, &sock->iface->addr);

	ievent = isc__nm_get_netievent_tcpconnect(mgr, sock, req);

	if (isc__nm_in_netthread()) {
		atomic_store(&sock->active, true);
		sock->tid = isc_nm_tid();
		isc__nm_async_tcpconnect(&mgr->workers[sock->tid],
					 (isc__netievent_t *)ievent);
		isc__nm_put_netievent_tcpconnect(mgr, ievent);
	} else {
		atomic_init(&sock->active, false);
		sock->tid = isc_random_uniform(mgr->nworkers);
		isc__nm_enqueue_ievent(&mgr->workers[sock->tid],
				       (isc__netievent_t *)ievent);
	}
	LOCK(&sock->lock);
	result = sock->result;
	while (result == ISC_R_DEFAULT) {
		WAIT(&sock->cond, &sock->lock);
		result = sock->result;
	}
	atomic_store(&sock->active, true);
	BROADCAST(&sock->scond);
	UNLOCK(&sock->lock);
	INSIST(result != ISC_R_DEFAULT);

	return (result);
}

static uv_os_sock_t
isc__nm_tcp_lb_socket(sa_family_t sa_family) {
	isc_result_t result;
	uv_os_sock_t sock;

	result = isc__nm_socket(sa_family, SOCK_STREAM, 0, &sock);
	RUNTIME_CHECK(result == ISC_R_SUCCESS);
<<<<<<< HEAD

	(void)isc__nm_socket_incoming_cpu(sock);

	/* FIXME: set mss */

=======

	(void)isc__nm_socket_incoming_cpu(sock);

	/* FIXME: set mss */

>>>>>>> e2aa5677
	result = isc__nm_socket_reuse(sock);
	RUNTIME_CHECK(result == ISC_R_SUCCESS);

#if HAVE_SO_REUSEPORT_LB
	result = isc__nm_socket_reuse_lb(sock);
	RUNTIME_CHECK(result == ISC_R_SUCCESS);
#endif

	return (sock);
}

isc_result_t
isc_nm_listentcp(isc_nm_t *mgr, isc_nmiface_t *iface,
		 isc_nm_accept_cb_t accept_cb, void *accept_cbarg,
		 size_t extrahandlesize, int backlog, isc_quota_t *quota,
		 isc_nmsocket_t **sockp) {
	isc_result_t result = ISC_R_SUCCESS;
	isc_nmsocket_t *sock = NULL;
	sa_family_t sa_family = iface->addr.type.sa.sa_family;
	size_t children_size = 0;
#if !HAVE_SO_REUSEPORT_LB && !defined(WIN32)
	uv_os_sock_t fd = -1;
#endif

	REQUIRE(VALID_NM(mgr));

	sock = isc_mem_get(mgr->mctx, sizeof(*sock));
	isc__nmsocket_init(sock, mgr, isc_nm_tcplistener, iface);

	sock->rchildren = 0;
#if defined(WIN32)
	sock->nchildren = 1;
#else
	sock->nchildren = mgr->nworkers;
#endif
	children_size = sock->nchildren * sizeof(sock->children[0]);
	sock->children = isc_mem_get(mgr->mctx, children_size);
	memset(sock->children, 0, children_size);

	sock->result = ISC_R_DEFAULT;
	sock->tid = isc_random_uniform(sock->nchildren);
	sock->fd = -1;

#if !HAVE_SO_REUSEPORT_LB && !defined(WIN32)
	fd = isc__nm_tcp_lb_socket(sa_family);
#endif

	for (size_t i = 0; i < sock->nchildren; i++) {
		isc__netievent_tcplisten_t *ievent = NULL;
		isc_nmsocket_t *csock = &sock->children[i];

		isc__nmsocket_init(csock, mgr, isc_nm_tcpsocket, iface);
		csock->parent = sock;
		csock->accept_cb = accept_cb;
		csock->accept_cbarg = accept_cbarg;
		csock->extrahandlesize = extrahandlesize;
		csock->backlog = backlog;
		csock->tid = i;
		/*
		 * We don't attach to quota, just assign - to avoid
		 * increasing quota unnecessarily.
		 */
		csock->pquota = quota;
		isc_quota_cb_init(&csock->quotacb, quota_accept_cb, csock);

#if HAVE_SO_REUSEPORT_LB || defined(WIN32)
		csock->fd = isc__nm_tcp_lb_socket(sa_family);
#else
		csock->fd = dup(fd);
#endif
		REQUIRE(csock->fd >= 0);

		ievent = isc__nm_get_netievent_tcplisten(mgr, csock);
		isc__nm_enqueue_ievent(&mgr->workers[i],
				       (isc__netievent_t *)ievent);
	}

#if !HAVE_SO_REUSEPORT_LB && !defined(WIN32)
	isc__nm_closesocket(fd);
#endif

	LOCK(&sock->lock);
	while (sock->rchildren != sock->nchildren) {
		WAIT(&sock->cond, &sock->lock);
	}
	result = sock->result;
	atomic_store(&sock->active, true);
	BROADCAST(&sock->scond);
	UNLOCK(&sock->lock);
	INSIST(result != ISC_R_DEFAULT);

	if (result == ISC_R_SUCCESS) {
		REQUIRE(sock->rchildren == sock->nchildren);
		*sockp = sock;
	} else {
		atomic_store(&sock->active, false);
		isc__nm_tcp_stoplistening(sock);
		isc_nmsocket_close(&sock);
	}

	return (result);
}

void
isc__nm_async_tcplisten(isc__networker_t *worker, isc__netievent_t *ev0) {
	isc__netievent_tcplisten_t *ievent = (isc__netievent_tcplisten_t *)ev0;
	isc_nmiface_t *iface = NULL;
	sa_family_t sa_family;
	int r;
	int flags = 0;
	isc_nmsocket_t *sock = NULL;
	isc_result_t result;

	REQUIRE(VALID_NMSOCK(ievent->sock));
	REQUIRE(ievent->sock->tid == isc_nm_tid());
	REQUIRE(VALID_NMSOCK(ievent->sock->parent));

	sock = ievent->sock;
	iface = sock->iface;
	sa_family = iface->addr.type.sa.sa_family;

	REQUIRE(sock->type == isc_nm_tcpsocket);
	REQUIRE(sock->iface != NULL);
	REQUIRE(sock->parent != NULL);
	REQUIRE(sock->tid == isc_nm_tid());

	/* TODO: set min mss */

	r = uv_tcp_init(&worker->loop, &sock->uv_handle.tcp);
	RUNTIME_CHECK(r == 0);

	uv_handle_set_data(&sock->uv_handle.handle, sock);
	/* This keeps the socket alive after everything else is gone */
	isc__nmsocket_attach(sock, &(isc_nmsocket_t *){ NULL });

	r = uv_timer_init(&worker->loop, &sock->timer);
	RUNTIME_CHECK(r == 0);

	uv_handle_set_data((uv_handle_t *)&sock->timer, sock);

	LOCK(&sock->parent->lock);

	r = uv_tcp_open(&sock->uv_handle.tcp, sock->fd);
	if (r < 0) {
		isc__nm_closesocket(sock->fd);
		isc__nm_incstats(sock->mgr, sock->statsindex[STATID_OPENFAIL]);
		goto done;
	}
	isc__nm_incstats(sock->mgr, sock->statsindex[STATID_OPEN]);

	if (sa_family == AF_INET6) {
		flags = UV_TCP_IPV6ONLY;
	}

#if HAVE_SO_REUSEPORT_LB || defined(WIN32)
	r = isc_uv_tcp_freebind(&sock->uv_handle.tcp,
				&sock->iface->addr.type.sa, flags);
	if (r < 0) {
		isc__nm_incstats(sock->mgr, sock->statsindex[STATID_BINDFAIL]);
		goto done;
	}
#else
	if (sock->parent->fd == -1) {
		r = isc_uv_tcp_freebind(&sock->uv_handle.tcp,
					&sock->iface->addr.type.sa, flags);
		if (r < 0) {
			isc__nm_incstats(sock->mgr,
					 sock->statsindex[STATID_BINDFAIL]);
			goto done;
		}
		sock->parent->uv_handle.tcp.flags = sock->uv_handle.tcp.flags;
		sock->parent->fd = sock->fd;
	} else {
		/* The socket is already bound, just copy the flags */
		sock->uv_handle.tcp.flags = sock->parent->uv_handle.tcp.flags;
	}
#endif

	/*
	 * The callback will run in the same thread uv_listen() was called
	 * from, so a race with tcp_connection_cb() isn't possible.
	 */
	r = uv_listen((uv_stream_t *)&sock->uv_handle.tcp, sock->backlog,
		      tcp_connection_cb);
	if (r != 0) {
		isc_log_write(isc_lctx, ISC_LOGCATEGORY_GENERAL,
			      ISC_LOGMODULE_NETMGR, ISC_LOG_ERROR,
			      "uv_listen failed: %s",
			      isc_result_totext(isc__nm_uverr2result(r)));
		isc__nm_incstats(sock->mgr, sock->statsindex[STATID_BINDFAIL]);
		goto done;
	}

	atomic_store(&sock->listening, true);

done:
	result = isc__nm_uverr2result(r);
	if (result != ISC_R_SUCCESS) {
		sock->pquota = NULL;
	}

	sock->parent->rchildren += 1;
	if (sock->parent->result == ISC_R_DEFAULT) {
		sock->parent->result = result;
	}
	SIGNAL(&sock->parent->cond);
	if (!atomic_load(&sock->parent->active)) {
		WAIT(&sock->parent->scond, &sock->parent->lock);
	}
	INSIST(atomic_load(&sock->parent->active));
	UNLOCK(&sock->parent->lock);
}

static void
tcp_connection_cb(uv_stream_t *server, int status) {
	isc_nmsocket_t *ssock = uv_handle_get_data((uv_handle_t *)server);
	isc_result_t result;
	isc_quota_t *quota = NULL;

	if (status != 0) {
		result = isc__nm_uverr2result(status);
		goto done;
	}

	REQUIRE(VALID_NMSOCK(ssock));
	REQUIRE(ssock->tid == isc_nm_tid());
<<<<<<< HEAD

	if (inactive(ssock)) {
		result = ISC_R_CANCELED;
		goto done;
	}

=======

	if (inactive(ssock)) {
		result = ISC_R_CANCELED;
		goto done;
	}

>>>>>>> e2aa5677
	if (ssock->pquota != NULL) {
		result = isc_quota_attach_cb(ssock->pquota, &quota,
					     &ssock->quotacb);
		if (result == ISC_R_QUOTA) {
			isc__nm_incstats(ssock->mgr,
					 ssock->statsindex[STATID_ACCEPTFAIL]);
			return;
		}
	}

	result = accept_connection(ssock, quota);
done:
	if (result != ISC_R_SUCCESS && result != ISC_R_NOCONN) {
		if ((result != ISC_R_QUOTA && result != ISC_R_SOFTQUOTA) ||
		    can_log_tcp_quota()) {
			isc_log_write(isc_lctx, ISC_LOGCATEGORY_GENERAL,
				      ISC_LOGMODULE_NETMGR, ISC_LOG_ERROR,
				      "TCP connection failed: %s",
				      isc_result_totext(result));
		}
	}
}

static void
enqueue_stoplistening(isc_nmsocket_t *sock) {
	isc__netievent_tcpstop_t *ievent =
		isc__nm_get_netievent_tcpstop(sock->mgr, sock);
	isc__nm_enqueue_ievent(&sock->mgr->workers[sock->tid],
			       (isc__netievent_t *)ievent);
<<<<<<< HEAD
}

void
isc__nm_tcp_stoplistening(isc_nmsocket_t *sock) {
	REQUIRE(VALID_NMSOCK(sock));
	REQUIRE(sock->type == isc_nm_tcplistener);

	if (!atomic_compare_exchange_strong(&sock->closing, &(bool){ false },
					    true)) {
		INSIST(0);
		ISC_UNREACHABLE();
	}
	enqueue_stoplistening(sock);
}

void
isc__nm_async_tcpstop(isc__networker_t *worker, isc__netievent_t *ev0) {
	isc__netievent_tcpstop_t *ievent = (isc__netievent_tcpstop_t *)ev0;
	isc_nmsocket_t *sock = ievent->sock;

	UNUSED(worker);

	REQUIRE(VALID_NMSOCK(sock));
	REQUIRE(sock->tid == isc_nm_tid());

	if (sock->parent != NULL) {
		stop_tcp_child(sock);
		return;
	}

	/*
	 * If network manager is interlocked, re-enqueue the event for later.
	 */
	if (!isc__nm_acquire_interlocked(sock->mgr)) {
		enqueue_stoplistening(sock);
	} else {
		stop_tcp_parent(sock);
		isc__nm_drop_interlocked(sock->mgr);
	}
}

static void
failed_read_cb(isc_nmsocket_t *sock, isc_result_t result) {
	REQUIRE(VALID_NMSOCK(sock));
	REQUIRE(sock->statichandle != NULL);

	stop_reading(sock);

	if (!sock->recv_read) {
		goto destroy;
	}
	sock->recv_read = false;

	if (sock->recv_cb != NULL) {
		isc__nm_uvreq_t *req = get_read_req(sock);
		isc__nmsocket_clearcb(sock);
		isc__nm_readcb(sock, req, result);
	}

destroy:
	isc__nmsocket_prep_destroy(sock);

	/* We need to detach from quota after the read callback function had a
	 * chance to be executed. */
	if (sock->quota) {
		isc_quota_detach(&sock->quota);
	}
}

static void
failed_send_cb(isc_nmsocket_t *sock, isc__nm_uvreq_t *req,
	       isc_result_t eresult) {
	REQUIRE(VALID_NMSOCK(sock));
	REQUIRE(VALID_UVREQ(req));

	if (req->cb.send != NULL) {
		isc__nm_sendcb(sock, req, eresult);
	} else {
		isc__nm_uvreq_put(&req, sock);
	}
}

static isc__nm_uvreq_t *
get_read_req(isc_nmsocket_t *sock) {
	isc__nm_uvreq_t *req = NULL;

	req = isc__nm_uvreq_get(sock->mgr, sock);
	req->cb.recv = sock->recv_cb;
	req->cbarg = sock->recv_cbarg;
	isc_nmhandle_attach(sock->statichandle, &req->handle);

	return req;
=======
}

void
isc__nm_tcp_stoplistening(isc_nmsocket_t *sock) {
	REQUIRE(VALID_NMSOCK(sock));
	REQUIRE(sock->type == isc_nm_tcplistener);

	if (!atomic_compare_exchange_strong(&sock->closing, &(bool){ false },
					    true)) {
		INSIST(0);
		ISC_UNREACHABLE();
	}
	enqueue_stoplistening(sock);
>>>>>>> e2aa5677
}

static void
readtimeout_cb(uv_timer_t *timer) {
	isc_nmsocket_t *sock = uv_handle_get_data((uv_handle_t *)timer);

	REQUIRE(VALID_NMSOCK(sock));
	REQUIRE(sock->tid == isc_nm_tid());
<<<<<<< HEAD
	REQUIRE(sock->reading);
=======

	if (sock->parent != NULL) {
		stop_tcp_child(sock);
		return;
	}
>>>>>>> e2aa5677

	/*
	 * Timeout; stop reading and process whatever we have.
	 */
<<<<<<< HEAD
	failed_read_cb(sock, ISC_R_TIMEDOUT);
}

static void
start_sock_timer(isc_nmsocket_t *sock) {
	if (sock->read_timeout > 0) {
		int r = uv_timer_start(&sock->timer, readtimeout_cb,
				       sock->read_timeout, 0);
		REQUIRE(r == 0);
=======
	if (!isc__nm_acquire_interlocked(sock->mgr)) {
		enqueue_stoplistening(sock);
	} else {
		stop_tcp_parent(sock);
		isc__nm_drop_interlocked(sock->mgr);
>>>>>>> e2aa5677
	}
}

static void
<<<<<<< HEAD
stop_sock_timer(isc_nmsocket_t *sock) {
	int r = uv_timer_stop(&sock->timer);
	REQUIRE(r == 0);
}

static void
start_reading(isc_nmsocket_t *sock) {
	if (sock->reading) {
		return;
	}

	int r = uv_read_start(&sock->uv_handle.stream, tcp_alloc_cb, read_cb);
	REQUIRE(r == 0);
	sock->reading = true;

	start_sock_timer(sock);
}

static void
stop_reading(isc_nmsocket_t *sock) {
	if (!sock->reading) {
		return;
	}

=======
failed_read_cb(isc_nmsocket_t *sock, isc_result_t result) {
	REQUIRE(VALID_NMSOCK(sock));
	REQUIRE(sock->statichandle != NULL);

	stop_reading(sock);

	if (!sock->recv_read) {
		goto destroy;
	}
	sock->recv_read = false;

	if (sock->recv_cb != NULL) {
		isc__nm_uvreq_t *req = get_read_req(sock);
		isc__nmsocket_clearcb(sock);
		isc__nm_readcb(sock, req, result);
	}

destroy:
	isc__nmsocket_prep_destroy(sock);

	/* We need to detach from quota after the read callback function had a
	 * chance to be executed. */
	if (sock->quota) {
		isc_quota_detach(&sock->quota);
	}
}

void
isc__nm_tcp_failed_read_cb(isc_nmsocket_t *sock, isc_result_t result) {
	failed_read_cb(sock, result);
}

static void
failed_send_cb(isc_nmsocket_t *sock, isc__nm_uvreq_t *req,
	       isc_result_t eresult) {
	REQUIRE(VALID_NMSOCK(sock));
	REQUIRE(VALID_UVREQ(req));

	if (req->cb.send != NULL) {
		isc__nm_sendcb(sock, req, eresult, true);
	} else {
		isc__nm_uvreq_put(&req, sock);
	}
}

static isc__nm_uvreq_t *
get_read_req(isc_nmsocket_t *sock) {
	isc__nm_uvreq_t *req = NULL;

	req = isc__nm_uvreq_get(sock->mgr, sock);
	req->cb.recv = sock->recv_cb;
	req->cbarg = sock->recv_cbarg;
	isc_nmhandle_attach(sock->statichandle, &req->handle);

	return req;
}

static void
start_reading(isc_nmsocket_t *sock) {
	if (sock->reading) {
		return;
	}

	int r = uv_read_start(&sock->uv_handle.stream, tcp_alloc_cb, read_cb);
	REQUIRE(r == 0);
	sock->reading = true;
}

static void
stop_reading(isc_nmsocket_t *sock) {
	if (!sock->reading) {
		return;
	}

>>>>>>> e2aa5677
	int r = uv_read_stop(&sock->uv_handle.stream);
	REQUIRE(r == 0);
	sock->reading = false;

<<<<<<< HEAD
	stop_sock_timer(sock);
=======
	isc__nmsocket_timer_stop(sock);
>>>>>>> e2aa5677
}

void
isc__nm_tcp_read(isc_nmhandle_t *handle, isc_nm_recv_cb_t cb, void *cbarg) {
	REQUIRE(VALID_NMHANDLE(handle));
	REQUIRE(VALID_NMSOCK(handle->sock));

	isc_nmsocket_t *sock = handle->sock;
	isc__netievent_tcpstartread_t *ievent = NULL;

	REQUIRE(sock->type == isc_nm_tcpsocket);
	REQUIRE(sock->statichandle == handle);
	REQUIRE(sock->tid == isc_nm_tid());
	REQUIRE(!sock->recv_read);

	sock->recv_cb = cb;
	sock->recv_cbarg = cbarg;
	sock->recv_read = true;
	if (sock->read_timeout == 0) {
		sock->read_timeout =
			(atomic_load(&sock->keepalive)
				 ? atomic_load(&sock->mgr->keepalive)
				 : atomic_load(&sock->mgr->idle));
	}

	ievent = isc__nm_get_netievent_tcpstartread(sock->mgr, sock);

	/*
	 * This MUST be done asynchronously, no matter which thread we're
	 * in. The callback function for isc_nm_read() often calls
	 * isc_nm_read() again; if we tried to do that synchronously
	 * we'd clash in processbuffer() and grow the stack indefinitely.
	 */
	isc__nm_enqueue_ievent(&sock->mgr->workers[sock->tid],
			       (isc__netievent_t *)ievent);

	return;
}

/*%<
 * Allocator for TCP read operations. Limited to size 2^16.
 *
 * Note this doesn't actually allocate anything, it just assigns the
 * worker's receive buffer to a socket, and marks it as "in use".
 */
static void
tcp_alloc_cb(uv_handle_t *handle, size_t size, uv_buf_t *buf) {
	isc_nmsocket_t *sock = uv_handle_get_data(handle);
	isc__networker_t *worker = NULL;

	REQUIRE(VALID_NMSOCK(sock));
	REQUIRE(sock->type == isc_nm_tcpsocket);
	REQUIRE(isc__nm_in_netthread());
	if (size > 65536) {
		size = 65536;
	}

	worker = &sock->mgr->workers[sock->tid];
	INSIST(!worker->recvbuf_inuse);

	buf->base = worker->recvbuf;
	buf->len = size;
	worker->recvbuf_inuse = true;
}

void
isc__nm_async_tcpstartread(isc__networker_t *worker, isc__netievent_t *ev0) {
	isc__netievent_tcpstartread_t *ievent =
		(isc__netievent_tcpstartread_t *)ev0;
	isc_nmsocket_t *sock = ievent->sock;

	REQUIRE(VALID_NMSOCK(sock));
	REQUIRE(sock->tid == isc_nm_tid());
	UNUSED(worker);

	if (inactive(sock)) {
		sock->reading = true;
		failed_read_cb(sock, ISC_R_CANCELED);
		return;
	}

	start_reading(sock);
<<<<<<< HEAD
=======
	isc__nmsocket_timer_start(sock);
>>>>>>> e2aa5677
}

void
isc__nm_tcp_pauseread(isc_nmhandle_t *handle) {
	REQUIRE(VALID_NMHANDLE(handle));
	REQUIRE(VALID_NMSOCK(handle->sock));

	isc__netievent_tcppauseread_t *ievent = NULL;
	isc_nmsocket_t *sock = handle->sock;

	REQUIRE(VALID_NMSOCK(sock));

	if (!atomic_compare_exchange_strong(&sock->readpaused, &(bool){ false },
					    true)) {
		return;
	}

	ievent = isc__nm_get_netievent_tcppauseread(sock->mgr, sock);

	isc__nm_maybe_enqueue_ievent(&sock->mgr->workers[sock->tid],
				     (isc__netievent_t *)ievent);

	return;
}

void
isc__nm_async_tcppauseread(isc__networker_t *worker, isc__netievent_t *ev0) {
	isc__netievent_tcppauseread_t *ievent =
		(isc__netievent_tcppauseread_t *)ev0;
	isc_nmsocket_t *sock = ievent->sock;

	REQUIRE(VALID_NMSOCK(sock));
	REQUIRE(sock->tid == isc_nm_tid());
	UNUSED(worker);

	stop_reading(sock);
}

void
isc__nm_tcp_resumeread(isc_nmhandle_t *handle) {
	REQUIRE(VALID_NMHANDLE(handle));
	REQUIRE(VALID_NMSOCK(handle->sock));

	isc__netievent_tcpstartread_t *ievent = NULL;
	isc_nmsocket_t *sock = handle->sock;

	REQUIRE(sock->tid == isc_nm_tid());
<<<<<<< HEAD

	if (sock->recv_cb == NULL) {
		/* We are no longer reading */
		return;
	}

=======

	if (sock->recv_cb == NULL) {
		/* We are no longer reading */
		return;
	}

>>>>>>> e2aa5677
	if (!isc__nmsocket_active(sock)) {
		sock->reading = true;
		failed_read_cb(sock, ISC_R_CANCELED);
		return;
	}

	if (!atomic_compare_exchange_strong(&sock->readpaused, &(bool){ true },
					    false)) {
		return;
	}

	ievent = isc__nm_get_netievent_tcpstartread(sock->mgr, sock);

	isc__nm_maybe_enqueue_ievent(&sock->mgr->workers[sock->tid],
				     (isc__netievent_t *)ievent);
}

static void
read_cb(uv_stream_t *stream, ssize_t nread, const uv_buf_t *buf) {
	isc_nmsocket_t *sock = uv_handle_get_data((uv_handle_t *)stream);
	isc__nm_uvreq_t *req = NULL;

	REQUIRE(VALID_NMSOCK(sock));
	REQUIRE(sock->tid == isc_nm_tid());
	REQUIRE(sock->reading);
	REQUIRE(buf != NULL);

	if (inactive(sock)) {
		failed_read_cb(sock, ISC_R_CANCELED);
		goto free;
	}

	if (nread < 0) {
		if (nread != UV_EOF) {
			isc__nm_incstats(sock->mgr,
					 sock->statsindex[STATID_RECVFAIL]);
		}

		failed_read_cb(sock, isc__nm_uverr2result(nread));

		goto free;
	}

	req = get_read_req(sock);

	/*
	 * The callback will be called synchronously because the
	 * result is ISC_R_SUCCESS, so we don't need to retain
	 * the buffer
	 */
	req->uvbuf.base = buf->base;
	req->uvbuf.len = nread;

	if (!atomic_load(&sock->client)) {
		sock->read_timeout =
			(atomic_load(&sock->keepalive)
				 ? atomic_load(&sock->mgr->keepalive)
				 : atomic_load(&sock->mgr->idle));
	}

	isc__nm_readcb(sock, req, ISC_R_SUCCESS);

	/* The readcb could have paused the reading */
	if (sock->reading) {
		/* The timer will be updated */
<<<<<<< HEAD
		start_sock_timer(sock);
=======
		isc__nmsocket_timer_restart(sock);
>>>>>>> e2aa5677
	}

free:
	isc__nm_free_uvbuf(sock, buf);
}

static void
quota_accept_cb(isc_quota_t *quota, void *sock0) {
	isc_nmsocket_t *sock = (isc_nmsocket_t *)sock0;
	isc__netievent_tcpaccept_t *ievent = NULL;

	REQUIRE(VALID_NMSOCK(sock));

	/*
	 * Create a tcpaccept event and pass it using the async channel.
	 */
	ievent = isc__nm_get_netievent_tcpaccept(sock->mgr, sock, quota);
	isc__nm_maybe_enqueue_ievent(&sock->mgr->workers[sock->tid],
				     (isc__netievent_t *)ievent);
}

/*
 * This is called after we get a quota_accept_cb() callback.
 */
void
isc__nm_async_tcpaccept(isc__networker_t *worker, isc__netievent_t *ev0) {
	isc__netievent_tcpaccept_t *ievent = (isc__netievent_tcpaccept_t *)ev0;
	isc_nmsocket_t *sock = ievent->sock;
	isc_result_t result;
<<<<<<< HEAD

	UNUSED(worker);

=======

	UNUSED(worker);

>>>>>>> e2aa5677
	REQUIRE(VALID_NMSOCK(sock));
	REQUIRE(sock->tid == isc_nm_tid());

	result = accept_connection(sock, ievent->quota);
	if (result != ISC_R_SUCCESS && result != ISC_R_NOCONN) {
		if ((result != ISC_R_QUOTA && result != ISC_R_SOFTQUOTA) ||
		    can_log_tcp_quota()) {
			isc_log_write(isc_lctx, ISC_LOGCATEGORY_GENERAL,
				      ISC_LOGMODULE_NETMGR, ISC_LOG_ERROR,
				      "TCP connection failed: %s",
				      isc_result_totext(result));
		}
	}
}

static isc_result_t
accept_connection(isc_nmsocket_t *ssock, isc_quota_t *quota) {
	isc_nmsocket_t *csock = NULL;
	isc__networker_t *worker = NULL;
	int r;
	isc_result_t result;
	struct sockaddr_storage ss;
	isc_sockaddr_t local;
	isc_nmhandle_t *handle = NULL;

	REQUIRE(VALID_NMSOCK(ssock));
	REQUIRE(ssock->tid == isc_nm_tid());

	if (inactive(ssock)) {
		if (quota != NULL) {
			isc_quota_detach(&quota);
		}
		return (ISC_R_CANCELED);
	}

	csock = isc_mem_get(ssock->mgr->mctx, sizeof(isc_nmsocket_t));
	isc__nmsocket_init(csock, ssock->mgr, isc_nm_tcpsocket, ssock->iface);
	csock->tid = ssock->tid;
	csock->extrahandlesize = ssock->extrahandlesize;
	isc__nmsocket_attach(ssock, &csock->server);
	csock->recv_cb = ssock->recv_cb;
	csock->recv_cbarg = ssock->recv_cbarg;
	csock->quota = quota;
	csock->accepting = true;

	worker = &csock->mgr->workers[isc_nm_tid()];

	r = uv_tcp_init(&worker->loop, &csock->uv_handle.tcp);
	RUNTIME_CHECK(r == 0);
	uv_handle_set_data(&csock->uv_handle.handle, csock);

	r = uv_timer_init(&worker->loop, &csock->timer);
	RUNTIME_CHECK(r == 0);
	uv_handle_set_data((uv_handle_t *)&csock->timer, csock);

	r = uv_accept(&ssock->uv_handle.stream, &csock->uv_handle.stream);
	if (r != 0) {
		result = isc__nm_uverr2result(r);
		goto failure;
	}

	r = uv_tcp_getpeername(&csock->uv_handle.tcp, (struct sockaddr *)&ss,
			       &(int){ sizeof(ss) });
	if (r != 0) {
		result = isc__nm_uverr2result(r);
		goto failure;
<<<<<<< HEAD
	}

	result = isc_sockaddr_fromsockaddr(&csock->peer,
					   (struct sockaddr *)&ss);
	if (result != ISC_R_SUCCESS) {
		goto failure;
	}

	r = uv_tcp_getsockname(&csock->uv_handle.tcp, (struct sockaddr *)&ss,
			       &(int){ sizeof(ss) });
	if (r != 0) {
		result = isc__nm_uverr2result(r);
		goto failure;
	}

=======
	}

	result = isc_sockaddr_fromsockaddr(&csock->peer,
					   (struct sockaddr *)&ss);
	if (result != ISC_R_SUCCESS) {
		goto failure;
	}

	r = uv_tcp_getsockname(&csock->uv_handle.tcp, (struct sockaddr *)&ss,
			       &(int){ sizeof(ss) });
	if (r != 0) {
		result = isc__nm_uverr2result(r);
		goto failure;
	}

>>>>>>> e2aa5677
	result = isc_sockaddr_fromsockaddr(&local, (struct sockaddr *)&ss);
	if (result != ISC_R_SUCCESS) {
		goto failure;
	}

	handle = isc__nmhandle_get(csock, NULL, &local);

	result = ssock->accept_cb(handle, ISC_R_SUCCESS, ssock->accept_cbarg);
	if (result != ISC_R_SUCCESS) {
		isc_nmhandle_detach(&handle);
		goto failure;
	}

	csock->accepting = false;

	isc__nm_incstats(csock->mgr, csock->statsindex[STATID_ACCEPT]);

	csock->read_timeout = atomic_load(&csock->mgr->init);

	atomic_fetch_add(&ssock->parent->active_child_connections, 1);

	/*
	 * The acceptcb needs to attach to the handle if it wants to keep the
	 * connection alive
	 */
	isc_nmhandle_detach(&handle);

	/*
	 * sock is now attached to the handle.
	 */
	isc__nmsocket_detach(&csock);

	return (ISC_R_SUCCESS);

failure:
	atomic_store(&csock->active, false);

	failed_accept_cb(csock, result);

	isc__nmsocket_prep_destroy(csock);

	isc__nmsocket_detach(&csock);

	return (result);
}

void
isc__nm_tcp_send(isc_nmhandle_t *handle, isc_region_t *region, isc_nm_cb_t cb,
		 void *cbarg) {
	REQUIRE(VALID_NMHANDLE(handle));
	REQUIRE(VALID_NMSOCK(handle->sock));

	isc_nmsocket_t *sock = handle->sock;
	isc__netievent_tcpsend_t *ievent = NULL;
	isc__nm_uvreq_t *uvreq = NULL;

	REQUIRE(sock->type == isc_nm_tcpsocket);

	uvreq = isc__nm_uvreq_get(sock->mgr, sock);
	uvreq->uvbuf.base = (char *)region->base;
	uvreq->uvbuf.len = region->length;

	isc_nmhandle_attach(handle, &uvreq->handle);

	uvreq->cb.send = cb;
	uvreq->cbarg = cbarg;

	ievent = isc__nm_get_netievent_tcpsend(sock->mgr, sock, uvreq);
	isc__nm_maybe_enqueue_ievent(&sock->mgr->workers[sock->tid],
				     (isc__netievent_t *)ievent);

	return;
}

static void
tcp_send_cb(uv_write_t *req, int status) {
	isc__nm_uvreq_t *uvreq = (isc__nm_uvreq_t *)req->data;
	isc_nmsocket_t *sock = uvreq->sock;

	REQUIRE(VALID_UVREQ(uvreq));
	REQUIRE(VALID_NMHANDLE(uvreq->handle));

	if (status < 0) {
		isc__nm_incstats(sock->mgr, sock->statsindex[STATID_SENDFAIL]);
		failed_send_cb(sock, uvreq, isc__nm_uverr2result(status));
		return;
	}

<<<<<<< HEAD
	isc__nm_sendcb(sock, uvreq, ISC_R_SUCCESS);
=======
	isc__nm_sendcb(sock, uvreq, ISC_R_SUCCESS, false);
>>>>>>> e2aa5677
}

/*
 * Handle 'tcpsend' async event - send a packet on the socket
 */
void
isc__nm_async_tcpsend(isc__networker_t *worker, isc__netievent_t *ev0) {
	isc_result_t result;
	isc__netievent_tcpsend_t *ievent = (isc__netievent_tcpsend_t *)ev0;
	isc_nmsocket_t *sock = ievent->sock;
	isc__nm_uvreq_t *uvreq = ievent->req;

	REQUIRE(sock->type == isc_nm_tcpsocket);
	REQUIRE(sock->tid == isc_nm_tid());
	UNUSED(worker);

	result = tcp_send_direct(sock, uvreq);
	if (result != ISC_R_SUCCESS) {
		isc__nm_incstats(sock->mgr, sock->statsindex[STATID_SENDFAIL]);
		failed_send_cb(sock, uvreq, result);
	}
}

static isc_result_t
tcp_send_direct(isc_nmsocket_t *sock, isc__nm_uvreq_t *req) {
	REQUIRE(VALID_NMSOCK(sock));
	REQUIRE(VALID_UVREQ(req));
	REQUIRE(sock->tid == isc_nm_tid());
	REQUIRE(sock->type == isc_nm_tcpsocket);

	int r;

	if (inactive(sock)) {
		return (ISC_R_CANCELED);
	}

	r = uv_write(&req->uv_req.write, &sock->uv_handle.stream, &req->uvbuf,
		     1, tcp_send_cb);
	if (r < 0) {
		return (isc__nm_uverr2result(r));
	}

	return (ISC_R_SUCCESS);
}

static void
tcp_stop_cb(uv_handle_t *handle) {
	isc_nmsocket_t *sock = uv_handle_get_data(handle);
	uv_handle_set_data(handle, NULL);

	REQUIRE(VALID_NMSOCK(sock));
	REQUIRE(sock->tid == isc_nm_tid());
	REQUIRE(atomic_load(&sock->closing));

	if (!atomic_compare_exchange_strong(&sock->closed, &(bool){ false },
					    true)) {
		INSIST(0);
		ISC_UNREACHABLE();
	}

	isc__nm_incstats(sock->mgr, sock->statsindex[STATID_CLOSE]);

	atomic_store(&sock->listening, false);

	isc__nmsocket_detach(&sock);
}

static void
tcp_close_cb(uv_handle_t *handle) {
	isc_nmsocket_t *sock = uv_handle_get_data(handle);
	uv_handle_set_data(handle, NULL);

	REQUIRE(VALID_NMSOCK(sock));
	REQUIRE(sock->tid == isc_nm_tid());
	REQUIRE(atomic_load(&sock->closing));

	if (!atomic_compare_exchange_strong(&sock->closed, &(bool){ false },
					    true)) {
		INSIST(0);
		ISC_UNREACHABLE();
	}

	isc__nm_incstats(sock->mgr, sock->statsindex[STATID_CLOSE]);

	if (sock->server != NULL) {
		isc__nmsocket_detach(&sock->server);
	}

	atomic_store(&sock->connected, false);

	isc__nmsocket_prep_destroy(sock);
}

static void
timer_close_cb(uv_handle_t *handle) {
	isc_nmsocket_t *sock = uv_handle_get_data(handle);
	uv_handle_set_data(handle, NULL);

	if (sock->parent) {
		uv_close(&sock->uv_handle.handle, tcp_stop_cb);
	} else {
		uv_close(&sock->uv_handle.handle, tcp_close_cb);
	}
}

static void
stop_tcp_child(isc_nmsocket_t *sock) {
	REQUIRE(sock->type == isc_nm_tcpsocket);
	REQUIRE(sock->tid == isc_nm_tid());

	if (!atomic_compare_exchange_strong(&sock->closing, &(bool){ false },
					    true)) {
		return;
	}
<<<<<<< HEAD

	tcp_close_direct(sock);

	LOCK(&sock->parent->lock);
	sock->parent->rchildren -= 1;
	UNLOCK(&sock->parent->lock);
	BROADCAST(&sock->parent->cond);
}

=======

	tcp_close_direct(sock);

	LOCK(&sock->parent->lock);
	sock->parent->rchildren -= 1;
	UNLOCK(&sock->parent->lock);
	BROADCAST(&sock->parent->cond);
}

>>>>>>> e2aa5677
static void
stop_tcp_parent(isc_nmsocket_t *sock) {
	REQUIRE(VALID_NMSOCK(sock));
	REQUIRE(sock->type == isc_nm_tcplistener);

	for (size_t i = 0; i < sock->nchildren; i++) {
		isc__netievent_tcpstop_t *ievent = NULL;
		isc_nmsocket_t *csock = &sock->children[i];
		REQUIRE(VALID_NMSOCK(csock));

		atomic_store(&csock->active, false);

		if (csock->tid == isc_nm_tid()) {
			stop_tcp_child(csock);
			continue;
		}

		ievent = isc__nm_get_netievent_tcpstop(sock->mgr, csock);
		isc__nm_enqueue_ievent(&sock->mgr->workers[csock->tid],
				       (isc__netievent_t *)ievent);
	}

	LOCK(&sock->lock);
	while (sock->rchildren > 0) {
		WAIT(&sock->cond, &sock->lock);
	}
	atomic_store(&sock->closed, true);
	UNLOCK(&sock->lock);

	isc__nmsocket_prep_destroy(sock);
}

static void
tcp_close_direct(isc_nmsocket_t *sock) {
	REQUIRE(VALID_NMSOCK(sock));
	REQUIRE(sock->tid == isc_nm_tid());
	REQUIRE(atomic_load(&sock->closing));

	if (sock->server != NULL) {
		REQUIRE(VALID_NMSOCK(sock->server));
		REQUIRE(VALID_NMSOCK(sock->server->parent));
		if (sock->server->parent != NULL) {
			atomic_fetch_sub(
				&sock->server->parent->active_child_connections,
				1);
		}
	}

	if (sock->quota != NULL) {
		isc_quota_detach(&sock->quota);
	}

	stop_reading(sock);
	uv_close((uv_handle_t *)&sock->timer, timer_close_cb);
}

void
isc__nm_tcp_close(isc_nmsocket_t *sock) {
	REQUIRE(VALID_NMSOCK(sock));
	REQUIRE(sock->type == isc_nm_tcpsocket);
	REQUIRE(!isc__nmsocket_active(sock));

	if (!atomic_compare_exchange_strong(&sock->closing, &(bool){ false },
					    true)) {
		return;
	}

	if (sock->tid == isc_nm_tid()) {
		tcp_close_direct(sock);
	} else {
		/*
		 * We need to create an event and pass it using async channel
		 */
		isc__netievent_tcpclose_t *ievent =
			isc__nm_get_netievent_tcpclose(sock->mgr, sock);

		isc__nm_enqueue_ievent(&sock->mgr->workers[sock->tid],
				       (isc__netievent_t *)ievent);
	}
}

void
isc__nm_async_tcpclose(isc__networker_t *worker, isc__netievent_t *ev0) {
	isc__netievent_tcpclose_t *ievent = (isc__netievent_tcpclose_t *)ev0;
	isc_nmsocket_t *sock = ievent->sock;

	REQUIRE(VALID_NMSOCK(sock));
	REQUIRE(sock->tid == isc_nm_tid());

	UNUSED(worker);

	tcp_close_direct(sock);
}

void
isc__nm_tcp_shutdown(isc_nmsocket_t *sock) {
	REQUIRE(VALID_NMSOCK(sock));
	REQUIRE(sock->tid == isc_nm_tid());
	REQUIRE(sock->type == isc_nm_tcpsocket);

	/*
	 * If the socket is active, mark it inactive and
	 * continue. If it isn't active, stop now.
	 */
	if (!isc__nmsocket_deactivate(sock)) {
		return;
	}

	if (atomic_load(&sock->connecting) || sock->accepting) {
		return;
	}

	if (sock->statichandle) {
		failed_read_cb(sock, ISC_R_CANCELED);
		return;
	}
<<<<<<< HEAD

	/*
	 * Otherwise, we just send the socket to abyss...
	 */
	if (sock->parent == NULL) {
		isc__nmsocket_prep_destroy(sock);
	}
}

void
isc__nm_tcp_cancelread(isc_nmhandle_t *handle) {
	isc_nmsocket_t *sock = NULL;
	isc__netievent_tcpcancel_t *ievent = NULL;

	REQUIRE(VALID_NMHANDLE(handle));

	sock = handle->sock;

	REQUIRE(VALID_NMSOCK(sock));
	REQUIRE(sock->type == isc_nm_tcpsocket);

	ievent = isc__nm_get_netievent_tcpcancel(sock->mgr, sock, handle);
	isc__nm_enqueue_ievent(&sock->mgr->workers[sock->tid],
			       (isc__netievent_t *)ievent);
}

void
isc__nm_async_tcpcancel(isc__networker_t *worker, isc__netievent_t *ev0) {
	isc__netievent_tcpcancel_t *ievent = (isc__netievent_tcpcancel_t *)ev0;
	isc_nmsocket_t *sock = ievent->sock;

	REQUIRE(VALID_NMSOCK(sock));
	REQUIRE(sock->tid == isc_nm_tid());
	UNUSED(worker);

	uv_timer_stop(&sock->timer);

	failed_read_cb(sock, ISC_R_EOF);
}

void
isc__nm_tcp_settimeout(isc_nmhandle_t *handle, uint32_t timeout) {
	isc_nmsocket_t *sock = NULL;

	REQUIRE(VALID_NMHANDLE(handle));

	sock = handle->sock;

	sock->read_timeout = timeout;
	if (uv_is_active((uv_handle_t *)&sock->timer)) {
		start_sock_timer(sock);
	}
}

=======

	/*
	 * Otherwise, we just send the socket to abyss...
	 */
	if (sock->parent == NULL) {
		isc__nmsocket_prep_destroy(sock);
	}
}

void
isc__nm_tcp_cancelread(isc_nmhandle_t *handle) {
	isc_nmsocket_t *sock = NULL;
	isc__netievent_tcpcancel_t *ievent = NULL;

	REQUIRE(VALID_NMHANDLE(handle));

	sock = handle->sock;

	REQUIRE(VALID_NMSOCK(sock));
	REQUIRE(sock->type == isc_nm_tcpsocket);

	ievent = isc__nm_get_netievent_tcpcancel(sock->mgr, sock, handle);
	isc__nm_enqueue_ievent(&sock->mgr->workers[sock->tid],
			       (isc__netievent_t *)ievent);
}

void
isc__nm_async_tcpcancel(isc__networker_t *worker, isc__netievent_t *ev0) {
	isc__netievent_tcpcancel_t *ievent = (isc__netievent_tcpcancel_t *)ev0;
	isc_nmsocket_t *sock = ievent->sock;

	REQUIRE(VALID_NMSOCK(sock));
	REQUIRE(sock->tid == isc_nm_tid());
	UNUSED(worker);

	uv_timer_stop(&sock->timer);

	failed_read_cb(sock, ISC_R_EOF);
}

>>>>>>> e2aa5677
int_fast32_t
isc__nm_tcp_listener_nactive(isc_nmsocket_t *listener) {
	int_fast32_t nactive;

	REQUIRE(VALID_NMSOCK(listener));

	nactive = atomic_load(&listener->active_child_connections);
	INSIST(nactive >= 0);
	return nactive;
}<|MERGE_RESOLUTION|>--- conflicted
+++ resolved
@@ -1,8 +1,4 @@
-<<<<<<< HEAD
-/*	$NetBSD: tcp.c,v 1.4 2021/02/19 16:42:20 christos Exp $	*/
-=======
 /*	$NetBSD: tcp.c,v 1.5 2021/04/29 17:26:12 christos Exp $	*/
->>>>>>> e2aa5677
 
 /*
  * Copyright (C) Internet Systems Consortium, Inc. ("ISC")
@@ -93,12 +89,6 @@
 stop_tcp_child(isc_nmsocket_t *sock);
 
 static void
-<<<<<<< HEAD
-start_sock_timer(isc_nmsocket_t *sock);
-
-static void
-=======
->>>>>>> e2aa5677
 start_reading(isc_nmsocket_t *sock);
 
 static void
@@ -175,15 +165,9 @@
 
 	REQUIRE(isc__nm_in_netthread());
 	REQUIRE(sock->tid == isc_nm_tid());
-<<<<<<< HEAD
 
 	worker = &sock->mgr->workers[sock->tid];
 
-=======
-
-	worker = &sock->mgr->workers[sock->tid];
-
->>>>>>> e2aa5677
 	atomic_store(&sock->connecting, true);
 
 	r = uv_tcp_init(&worker->loop, &sock->uv_handle.tcp);
@@ -245,15 +229,9 @@
 	isc_nmsocket_t *sock = ievent->sock;
 	isc__nm_uvreq_t *req = ievent->req;
 	isc_result_t result = ISC_R_SUCCESS;
-<<<<<<< HEAD
 
 	UNUSED(worker);
 
-=======
-
-	UNUSED(worker);
-
->>>>>>> e2aa5677
 	REQUIRE(VALID_NMSOCK(sock));
 	REQUIRE(sock->type == isc_nm_tcpsocket);
 	REQUIRE(sock->iface != NULL);
@@ -289,7 +267,6 @@
 
 	REQUIRE(VALID_UVREQ(req));
 	REQUIRE(VALID_NMHANDLE(req->handle));
-<<<<<<< HEAD
 
 	/* Socket was closed midflight by isc__nm_tcp_shutdown() */
 	if (!isc__nmsocket_active(sock)) {
@@ -317,35 +294,6 @@
 
 	isc__nm_connectcb(sock, req, ISC_R_SUCCESS);
 
-=======
-
-	/* Socket was closed midflight by isc__nm_tcp_shutdown() */
-	if (!isc__nmsocket_active(sock)) {
-		result = ISC_R_CANCELED;
-		goto error;
-	}
-
-	if (status != 0) {
-		result = isc__nm_uverr2result(status);
-		goto error;
-	}
-
-	isc__nm_incstats(sock->mgr, sock->statsindex[STATID_CONNECT]);
-	r = uv_tcp_getpeername(&sock->uv_handle.tcp, (struct sockaddr *)&ss,
-			       &(int){ sizeof(ss) });
-	if (r != 0) {
-		result = isc__nm_uverr2result(r);
-		goto error;
-	}
-
-	atomic_store(&sock->connecting, false);
-
-	result = isc_sockaddr_fromsockaddr(&sock->peer, (struct sockaddr *)&ss);
-	RUNTIME_CHECK(result == ISC_R_SUCCESS);
-
-	isc__nm_connectcb(sock, req, ISC_R_SUCCESS);
-
->>>>>>> e2aa5677
 	return;
 
 error:
@@ -432,19 +380,11 @@
 
 	result = isc__nm_socket(sa_family, SOCK_STREAM, 0, &sock);
 	RUNTIME_CHECK(result == ISC_R_SUCCESS);
-<<<<<<< HEAD
 
 	(void)isc__nm_socket_incoming_cpu(sock);
 
 	/* FIXME: set mss */
 
-=======
-
-	(void)isc__nm_socket_incoming_cpu(sock);
-
-	/* FIXME: set mss */
-
->>>>>>> e2aa5677
 	result = isc__nm_socket_reuse(sock);
 	RUNTIME_CHECK(result == ISC_R_SUCCESS);
 
@@ -671,21 +611,12 @@
 
 	REQUIRE(VALID_NMSOCK(ssock));
 	REQUIRE(ssock->tid == isc_nm_tid());
-<<<<<<< HEAD
 
 	if (inactive(ssock)) {
 		result = ISC_R_CANCELED;
 		goto done;
 	}
 
-=======
-
-	if (inactive(ssock)) {
-		result = ISC_R_CANCELED;
-		goto done;
-	}
-
->>>>>>> e2aa5677
 	if (ssock->pquota != NULL) {
 		result = isc_quota_attach_cb(ssock->pquota, &quota,
 					     &ssock->quotacb);
@@ -715,7 +646,6 @@
 		isc__nm_get_netievent_tcpstop(sock->mgr, sock);
 	isc__nm_enqueue_ievent(&sock->mgr->workers[sock->tid],
 			       (isc__netievent_t *)ievent);
-<<<<<<< HEAD
 }
 
 void
@@ -785,6 +715,11 @@
 	}
 }
 
+void
+isc__nm_tcp_failed_read_cb(isc_nmsocket_t *sock, isc_result_t result) {
+	failed_read_cb(sock, result);
+}
+
 static void
 failed_send_cb(isc_nmsocket_t *sock, isc__nm_uvreq_t *req,
 	       isc_result_t eresult) {
@@ -792,7 +727,7 @@
 	REQUIRE(VALID_UVREQ(req));
 
 	if (req->cb.send != NULL) {
-		isc__nm_sendcb(sock, req, eresult);
+		isc__nm_sendcb(sock, req, eresult, true);
 	} else {
 		isc__nm_uvreq_put(&req, sock);
 	}
@@ -808,67 +743,6 @@
 	isc_nmhandle_attach(sock->statichandle, &req->handle);
 
 	return req;
-=======
-}
-
-void
-isc__nm_tcp_stoplistening(isc_nmsocket_t *sock) {
-	REQUIRE(VALID_NMSOCK(sock));
-	REQUIRE(sock->type == isc_nm_tcplistener);
-
-	if (!atomic_compare_exchange_strong(&sock->closing, &(bool){ false },
-					    true)) {
-		INSIST(0);
-		ISC_UNREACHABLE();
-	}
-	enqueue_stoplistening(sock);
->>>>>>> e2aa5677
-}
-
-static void
-readtimeout_cb(uv_timer_t *timer) {
-	isc_nmsocket_t *sock = uv_handle_get_data((uv_handle_t *)timer);
-
-	REQUIRE(VALID_NMSOCK(sock));
-	REQUIRE(sock->tid == isc_nm_tid());
-<<<<<<< HEAD
-	REQUIRE(sock->reading);
-=======
-
-	if (sock->parent != NULL) {
-		stop_tcp_child(sock);
-		return;
-	}
->>>>>>> e2aa5677
-
-	/*
-	 * Timeout; stop reading and process whatever we have.
-	 */
-<<<<<<< HEAD
-	failed_read_cb(sock, ISC_R_TIMEDOUT);
-}
-
-static void
-start_sock_timer(isc_nmsocket_t *sock) {
-	if (sock->read_timeout > 0) {
-		int r = uv_timer_start(&sock->timer, readtimeout_cb,
-				       sock->read_timeout, 0);
-		REQUIRE(r == 0);
-=======
-	if (!isc__nm_acquire_interlocked(sock->mgr)) {
-		enqueue_stoplistening(sock);
-	} else {
-		stop_tcp_parent(sock);
-		isc__nm_drop_interlocked(sock->mgr);
->>>>>>> e2aa5677
-	}
-}
-
-static void
-<<<<<<< HEAD
-stop_sock_timer(isc_nmsocket_t *sock) {
-	int r = uv_timer_stop(&sock->timer);
-	REQUIRE(r == 0);
 }
 
 static void
@@ -880,8 +754,6 @@
 	int r = uv_read_start(&sock->uv_handle.stream, tcp_alloc_cb, read_cb);
 	REQUIRE(r == 0);
 	sock->reading = true;
-
-	start_sock_timer(sock);
 }
 
 static void
@@ -890,91 +762,11 @@
 		return;
 	}
 
-=======
-failed_read_cb(isc_nmsocket_t *sock, isc_result_t result) {
-	REQUIRE(VALID_NMSOCK(sock));
-	REQUIRE(sock->statichandle != NULL);
-
-	stop_reading(sock);
-
-	if (!sock->recv_read) {
-		goto destroy;
-	}
-	sock->recv_read = false;
-
-	if (sock->recv_cb != NULL) {
-		isc__nm_uvreq_t *req = get_read_req(sock);
-		isc__nmsocket_clearcb(sock);
-		isc__nm_readcb(sock, req, result);
-	}
-
-destroy:
-	isc__nmsocket_prep_destroy(sock);
-
-	/* We need to detach from quota after the read callback function had a
-	 * chance to be executed. */
-	if (sock->quota) {
-		isc_quota_detach(&sock->quota);
-	}
-}
-
-void
-isc__nm_tcp_failed_read_cb(isc_nmsocket_t *sock, isc_result_t result) {
-	failed_read_cb(sock, result);
-}
-
-static void
-failed_send_cb(isc_nmsocket_t *sock, isc__nm_uvreq_t *req,
-	       isc_result_t eresult) {
-	REQUIRE(VALID_NMSOCK(sock));
-	REQUIRE(VALID_UVREQ(req));
-
-	if (req->cb.send != NULL) {
-		isc__nm_sendcb(sock, req, eresult, true);
-	} else {
-		isc__nm_uvreq_put(&req, sock);
-	}
-}
-
-static isc__nm_uvreq_t *
-get_read_req(isc_nmsocket_t *sock) {
-	isc__nm_uvreq_t *req = NULL;
-
-	req = isc__nm_uvreq_get(sock->mgr, sock);
-	req->cb.recv = sock->recv_cb;
-	req->cbarg = sock->recv_cbarg;
-	isc_nmhandle_attach(sock->statichandle, &req->handle);
-
-	return req;
-}
-
-static void
-start_reading(isc_nmsocket_t *sock) {
-	if (sock->reading) {
-		return;
-	}
-
-	int r = uv_read_start(&sock->uv_handle.stream, tcp_alloc_cb, read_cb);
-	REQUIRE(r == 0);
-	sock->reading = true;
-}
-
-static void
-stop_reading(isc_nmsocket_t *sock) {
-	if (!sock->reading) {
-		return;
-	}
-
->>>>>>> e2aa5677
 	int r = uv_read_stop(&sock->uv_handle.stream);
 	REQUIRE(r == 0);
 	sock->reading = false;
 
-<<<<<<< HEAD
-	stop_sock_timer(sock);
-=======
 	isc__nmsocket_timer_stop(sock);
->>>>>>> e2aa5677
 }
 
 void
@@ -1057,10 +849,7 @@
 	}
 
 	start_reading(sock);
-<<<<<<< HEAD
-=======
 	isc__nmsocket_timer_start(sock);
->>>>>>> e2aa5677
 }
 
 void
@@ -1108,21 +897,12 @@
 	isc_nmsocket_t *sock = handle->sock;
 
 	REQUIRE(sock->tid == isc_nm_tid());
-<<<<<<< HEAD
 
 	if (sock->recv_cb == NULL) {
 		/* We are no longer reading */
 		return;
 	}
 
-=======
-
-	if (sock->recv_cb == NULL) {
-		/* We are no longer reading */
-		return;
-	}
-
->>>>>>> e2aa5677
 	if (!isc__nmsocket_active(sock)) {
 		sock->reading = true;
 		failed_read_cb(sock, ISC_R_CANCELED);
@@ -1188,11 +968,7 @@
 	/* The readcb could have paused the reading */
 	if (sock->reading) {
 		/* The timer will be updated */
-<<<<<<< HEAD
-		start_sock_timer(sock);
-=======
 		isc__nmsocket_timer_restart(sock);
->>>>>>> e2aa5677
 	}
 
 free:
@@ -1222,15 +998,9 @@
 	isc__netievent_tcpaccept_t *ievent = (isc__netievent_tcpaccept_t *)ev0;
 	isc_nmsocket_t *sock = ievent->sock;
 	isc_result_t result;
-<<<<<<< HEAD
 
 	UNUSED(worker);
 
-=======
-
-	UNUSED(worker);
-
->>>>>>> e2aa5677
 	REQUIRE(VALID_NMSOCK(sock));
 	REQUIRE(sock->tid == isc_nm_tid());
 
@@ -1297,7 +1067,6 @@
 	if (r != 0) {
 		result = isc__nm_uverr2result(r);
 		goto failure;
-<<<<<<< HEAD
 	}
 
 	result = isc_sockaddr_fromsockaddr(&csock->peer,
@@ -1313,23 +1082,6 @@
 		goto failure;
 	}
 
-=======
-	}
-
-	result = isc_sockaddr_fromsockaddr(&csock->peer,
-					   (struct sockaddr *)&ss);
-	if (result != ISC_R_SUCCESS) {
-		goto failure;
-	}
-
-	r = uv_tcp_getsockname(&csock->uv_handle.tcp, (struct sockaddr *)&ss,
-			       &(int){ sizeof(ss) });
-	if (r != 0) {
-		result = isc__nm_uverr2result(r);
-		goto failure;
-	}
-
->>>>>>> e2aa5677
 	result = isc_sockaddr_fromsockaddr(&local, (struct sockaddr *)&ss);
 	if (result != ISC_R_SUCCESS) {
 		goto failure;
@@ -1418,11 +1170,7 @@
 		return;
 	}
 
-<<<<<<< HEAD
-	isc__nm_sendcb(sock, uvreq, ISC_R_SUCCESS);
-=======
 	isc__nm_sendcb(sock, uvreq, ISC_R_SUCCESS, false);
->>>>>>> e2aa5677
 }
 
 /*
@@ -1537,7 +1285,6 @@
 					    true)) {
 		return;
 	}
-<<<<<<< HEAD
 
 	tcp_close_direct(sock);
 
@@ -1547,17 +1294,6 @@
 	BROADCAST(&sock->parent->cond);
 }
 
-=======
-
-	tcp_close_direct(sock);
-
-	LOCK(&sock->parent->lock);
-	sock->parent->rchildren -= 1;
-	UNLOCK(&sock->parent->lock);
-	BROADCAST(&sock->parent->cond);
-}
-
->>>>>>> e2aa5677
 static void
 stop_tcp_parent(isc_nmsocket_t *sock) {
 	REQUIRE(VALID_NMSOCK(sock));
@@ -1674,7 +1410,6 @@
 		failed_read_cb(sock, ISC_R_CANCELED);
 		return;
 	}
-<<<<<<< HEAD
 
 	/*
 	 * Otherwise, we just send the socket to abyss...
@@ -1715,62 +1450,6 @@
 	failed_read_cb(sock, ISC_R_EOF);
 }
 
-void
-isc__nm_tcp_settimeout(isc_nmhandle_t *handle, uint32_t timeout) {
-	isc_nmsocket_t *sock = NULL;
-
-	REQUIRE(VALID_NMHANDLE(handle));
-
-	sock = handle->sock;
-
-	sock->read_timeout = timeout;
-	if (uv_is_active((uv_handle_t *)&sock->timer)) {
-		start_sock_timer(sock);
-	}
-}
-
-=======
-
-	/*
-	 * Otherwise, we just send the socket to abyss...
-	 */
-	if (sock->parent == NULL) {
-		isc__nmsocket_prep_destroy(sock);
-	}
-}
-
-void
-isc__nm_tcp_cancelread(isc_nmhandle_t *handle) {
-	isc_nmsocket_t *sock = NULL;
-	isc__netievent_tcpcancel_t *ievent = NULL;
-
-	REQUIRE(VALID_NMHANDLE(handle));
-
-	sock = handle->sock;
-
-	REQUIRE(VALID_NMSOCK(sock));
-	REQUIRE(sock->type == isc_nm_tcpsocket);
-
-	ievent = isc__nm_get_netievent_tcpcancel(sock->mgr, sock, handle);
-	isc__nm_enqueue_ievent(&sock->mgr->workers[sock->tid],
-			       (isc__netievent_t *)ievent);
-}
-
-void
-isc__nm_async_tcpcancel(isc__networker_t *worker, isc__netievent_t *ev0) {
-	isc__netievent_tcpcancel_t *ievent = (isc__netievent_tcpcancel_t *)ev0;
-	isc_nmsocket_t *sock = ievent->sock;
-
-	REQUIRE(VALID_NMSOCK(sock));
-	REQUIRE(sock->tid == isc_nm_tid());
-	UNUSED(worker);
-
-	uv_timer_stop(&sock->timer);
-
-	failed_read_cb(sock, ISC_R_EOF);
-}
-
->>>>>>> e2aa5677
 int_fast32_t
 isc__nm_tcp_listener_nactive(isc_nmsocket_t *listener) {
 	int_fast32_t nactive;
