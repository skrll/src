<<<<<<< HEAD
/*	$NetBSD: tcpdns.c,v 1.4 2021/02/19 16:42:20 christos Exp $	*/
=======
/*	$NetBSD: tcpdns.c,v 1.5 2021/04/29 17:26:12 christos Exp $	*/
>>>>>>> e2aa5677

/*
 * Copyright (C) Internet Systems Consortium, Inc. ("ISC")
 *
 * This Source Code Form is subject to the terms of the Mozilla Public
 * License, v. 2.0. If a copy of the MPL was not distributed with this
 * file, you can obtain one at https://mozilla.org/MPL/2.0/.
 *
 * See the COPYRIGHT file distributed with this work for additional
 * information regarding copyright ownership.
 */

#include <libgen.h>
#include <unistd.h>
#include <uv.h>

#include <isc/atomic.h>
#include <isc/buffer.h>
#include <isc/condition.h>
#include <isc/errno.h>
#include <isc/log.h>
#include <isc/magic.h>
#include <isc/mem.h>
#include <isc/netmgr.h>
#include <isc/quota.h>
#include <isc/random.h>
#include <isc/refcount.h>
#include <isc/region.h>
#include <isc/result.h>
#include <isc/sockaddr.h>
#include <isc/stdtime.h>
#include <isc/thread.h>
#include <isc/util.h>

#include "netmgr-int.h"
#include "uv-compat.h"

/*%<
 *
 * Maximum number of simultaneous handles in flight supported for a single
 * connected TCPDNS socket. This value was chosen arbitrarily, and may be
 * changed in the future.
 */

static atomic_uint_fast32_t last_tcpdnsquota_log = ATOMIC_VAR_INIT(0);

static bool
can_log_tcpdns_quota(void) {
	isc_stdtime_t now, last;

	isc_stdtime_get(&now);
	last = atomic_exchange_relaxed(&last_tcpdnsquota_log, now);
	if (now != last) {
		return (true);
	}

	return (false);
}

<<<<<<< HEAD
static void
tcpdns_alloc_cb(uv_handle_t *handle, size_t size, uv_buf_t *buf);
=======
static isc_result_t
tcpdns_connect_direct(isc_nmsocket_t *sock, isc__nm_uvreq_t *req);

static void
tcpdns_close_direct(isc_nmsocket_t *sock);
>>>>>>> e2aa5677

static void
tcpdns_connect_cb(uv_connect_t *uvreq, int status);

static isc_result_t
tcpdns_connect_direct(isc_nmsocket_t *sock, isc__nm_uvreq_t *req);

static void
tcpdns_connection_cb(uv_stream_t *server, int status);

<<<<<<< HEAD
static isc_result_t
tcpdns_send_direct(isc_nmsocket_t *sock, isc__nm_uvreq_t *req);
static void
tcpdns_connect_cb(uv_connect_t *uvreq, int status);

static void
tcpdns_connection_cb(uv_stream_t *server, int status);

static void
read_cb(uv_stream_t *stream, ssize_t nread, const uv_buf_t *buf);

static void
tcpdns_close_cb(uv_handle_t *uvhandle);

static isc_result_t
accept_connection(isc_nmsocket_t *ssock, isc_quota_t *quota);

static void
quota_accept_cb(isc_quota_t *quota, void *sock0);

static void
failed_accept_cb(isc_nmsocket_t *sock, isc_result_t eresult);

static void
failed_send_cb(isc_nmsocket_t *sock, isc__nm_uvreq_t *req,
	       isc_result_t eresult);

static void
stop_tcpdns_parent(isc_nmsocket_t *sock);
static void
stop_tcpdns_child(isc_nmsocket_t *sock);

static void
start_sock_timer(isc_nmsocket_t *sock);

static void
process_sock_buffer(isc_nmsocket_t *sock);

static void
stop_reading(isc_nmsocket_t *sock);

static isc__nm_uvreq_t *
get_read_req(isc_nmsocket_t *sock);
=======
static void
tcpdns_close_cb(uv_handle_t *uvhandle);
>>>>>>> e2aa5677

static isc_result_t
accept_connection(isc_nmsocket_t *ssock, isc_quota_t *quota);

<<<<<<< HEAD
static bool
inactive(isc_nmsocket_t *sock) {
	return (!isc__nmsocket_active(sock) || atomic_load(&sock->closing) ||
		atomic_load(&sock->mgr->closing) ||
		(sock->server != NULL && !isc__nmsocket_active(sock->server)));
}

static void
failed_accept_cb(isc_nmsocket_t *sock, isc_result_t eresult) {
	REQUIRE(sock->accepting);
	REQUIRE(sock->server);

	/*
	 * Detach the quota early to make room for other connections;
	 * otherwise it'd be detached later asynchronously, and clog
	 * the quota unnecessarily.
	 */
	if (sock->quota != NULL) {
		isc_quota_detach(&sock->quota);
	}

	isc__nmsocket_detach(&sock->server);

	sock->accepting = false;

	switch (eresult) {
	case ISC_R_NOTCONNECTED:
		/* IGNORE: The client disconnected before we could accept */
		break;
	default:
		isc_log_write(isc_lctx, ISC_LOGCATEGORY_GENERAL,
			      ISC_LOGMODULE_NETMGR, ISC_LOG_ERROR,
			      "Accepting TCP connection failed: %s",
			      isc_result_totext(eresult));
	}
}
=======
static void
quota_accept_cb(isc_quota_t *quota, void *sock0);

static void
stop_tcpdns_parent(isc_nmsocket_t *sock);
static void
stop_tcpdns_child(isc_nmsocket_t *sock);

static isc_result_t
tcpdns_connect_direct(isc_nmsocket_t *sock, isc__nm_uvreq_t *req) {
	isc__networker_t *worker = NULL;
	isc_result_t result = ISC_R_DEFAULT;
	int r;
>>>>>>> e2aa5677

static void
failed_connect_cb(isc_nmsocket_t *sock, isc__nm_uvreq_t *req,
		  isc_result_t eresult) {
	REQUIRE(VALID_NMSOCK(sock));
	REQUIRE(VALID_UVREQ(req));
<<<<<<< HEAD
	REQUIRE(sock->tid == isc_nm_tid());
	REQUIRE(atomic_load(&sock->connecting));
	REQUIRE(req->cb.connect != NULL);

	atomic_store(&sock->connecting, false);

	isc__nmsocket_clearcb(sock);
	isc__nm_connectcb(sock, req, eresult);

	isc__nmsocket_prep_destroy(sock);
}

static isc_result_t
tcpdns_connect_direct(isc_nmsocket_t *sock, isc__nm_uvreq_t *req) {
	isc__networker_t *worker = NULL;
	isc_result_t result = ISC_R_DEFAULT;
	int r;

	REQUIRE(VALID_NMSOCK(sock));
	REQUIRE(VALID_UVREQ(req));

	REQUIRE(isc__nm_in_netthread());
	REQUIRE(sock->tid == isc_nm_tid());

	worker = &sock->mgr->workers[sock->tid];

	atomic_store(&sock->connecting, true);

=======

	REQUIRE(isc__nm_in_netthread());
	REQUIRE(sock->tid == isc_nm_tid());

	worker = &sock->mgr->workers[sock->tid];

	atomic_store(&sock->connecting, true);

>>>>>>> e2aa5677
	r = uv_tcp_init(&worker->loop, &sock->uv_handle.tcp);
	RUNTIME_CHECK(r == 0);
	uv_handle_set_data(&sock->uv_handle.handle, sock);

	r = uv_timer_init(&worker->loop, &sock->timer);
	RUNTIME_CHECK(r == 0);
	uv_handle_set_data((uv_handle_t *)&sock->timer, sock);

	r = uv_tcp_open(&sock->uv_handle.tcp, sock->fd);
	if (r != 0) {
		isc__nm_closesocket(sock->fd);
		isc__nm_incstats(sock->mgr, sock->statsindex[STATID_OPENFAIL]);
		goto done;
	}
	isc__nm_incstats(sock->mgr, sock->statsindex[STATID_OPEN]);

	if (req->local.length != 0) {
		r = uv_tcp_bind(&sock->uv_handle.tcp, &req->local.type.sa, 0);
		/*
		 * In case of shared socket UV_EINVAL will be returned and needs
		 * to be ignored
		 */
		if (r != 0 && r != UV_EINVAL) {
			isc__nm_incstats(sock->mgr,
					 sock->statsindex[STATID_BINDFAIL]);
			goto done;
		}
	}

	uv_handle_set_data(&req->uv_req.handle, req);
	r = uv_tcp_connect(&req->uv_req.connect, &sock->uv_handle.tcp,
			   &req->peer.type.sa, tcpdns_connect_cb);
	if (r != 0) {
		isc__nm_incstats(sock->mgr,
				 sock->statsindex[STATID_CONNECTFAIL]);
		goto done;
	}
	isc__nm_incstats(sock->mgr, sock->statsindex[STATID_CONNECT]);

	atomic_store(&sock->connected, true);

done:
	result = isc__nm_uverr2result(r);

	LOCK(&sock->lock);
	sock->result = result;
	SIGNAL(&sock->cond);
	if (!atomic_load(&sock->active)) {
		WAIT(&sock->scond, &sock->lock);
	}
	INSIST(atomic_load(&sock->active));
	UNLOCK(&sock->lock);

	return (result);
}

void
isc__nm_async_tcpdnsconnect(isc__networker_t *worker, isc__netievent_t *ev0) {
	isc__netievent_tcpdnsconnect_t *ievent =
		(isc__netievent_tcpdnsconnect_t *)ev0;
	isc_nmsocket_t *sock = ievent->sock;
	isc__nm_uvreq_t *req = ievent->req;
	isc_result_t result = ISC_R_SUCCESS;

	UNUSED(worker);

	REQUIRE(VALID_NMSOCK(sock));
	REQUIRE(sock->type == isc_nm_tcpdnssocket);
	REQUIRE(sock->iface != NULL);
	REQUIRE(sock->parent == NULL);
	REQUIRE(sock->tid == isc_nm_tid());

	result = tcpdns_connect_direct(sock, req);
	if (result != ISC_R_SUCCESS) {
		atomic_store(&sock->active, false);
		isc__nm_tcpdns_close(sock);
		isc__nm_uvreq_put(&req, sock);
	}

	/*
	 * The sock is now attached to the handle.
	 */
	isc__nmsocket_detach(&sock);
}

static void
tcpdns_connect_cb(uv_connect_t *uvreq, int status) {
	isc_result_t result;
	isc__nm_uvreq_t *req = NULL;
	isc_nmsocket_t *sock = uv_handle_get_data((uv_handle_t *)uvreq->handle);
	struct sockaddr_storage ss;
	int r;

	REQUIRE(VALID_NMSOCK(sock));
	REQUIRE(sock->tid == isc_nm_tid());
	REQUIRE(atomic_load(&sock->connecting));

	req = uv_handle_get_data((uv_handle_t *)uvreq);

	REQUIRE(VALID_UVREQ(req));
	REQUIRE(VALID_NMHANDLE(req->handle));
<<<<<<< HEAD

	/* Socket was closed midflight by isc__nm_tcpdns_shutdown() */
	if (!isc__nmsocket_active(sock)) {
		result = ISC_R_CANCELED;
		goto error;
	}

	if (status != 0) {
		result = isc__nm_uverr2result(status);
		goto error;
	}

	isc__nm_incstats(sock->mgr, sock->statsindex[STATID_CONNECT]);
	r = uv_tcp_getpeername(&sock->uv_handle.tcp, (struct sockaddr *)&ss,
			       &(int){ sizeof(ss) });
	if (r != 0) {
		result = isc__nm_uverr2result(r);
		goto error;
	}

=======

	/* Socket was closed midflight by isc__nm_tcpdns_shutdown() */
	if (!isc__nmsocket_active(sock)) {
		result = ISC_R_CANCELED;
		goto error;
	}

	if (status != 0) {
		result = isc__nm_uverr2result(status);
		goto error;
	}

	isc__nm_incstats(sock->mgr, sock->statsindex[STATID_CONNECT]);
	r = uv_tcp_getpeername(&sock->uv_handle.tcp, (struct sockaddr *)&ss,
			       &(int){ sizeof(ss) });
	if (r != 0) {
		result = isc__nm_uverr2result(r);
		goto error;
	}

>>>>>>> e2aa5677
	atomic_store(&sock->connecting, false);

	result = isc_sockaddr_fromsockaddr(&sock->peer, (struct sockaddr *)&ss);
	RUNTIME_CHECK(result == ISC_R_SUCCESS);

	isc__nm_connectcb(sock, req, ISC_R_SUCCESS);

	return;

error:
<<<<<<< HEAD
	failed_connect_cb(sock, req, result);
=======
	isc__nm_failed_connect_cb(sock, req, result);
>>>>>>> e2aa5677
}

isc_result_t
isc_nm_tcpdnsconnect(isc_nm_t *mgr, isc_nmiface_t *local, isc_nmiface_t *peer,
		     isc_nm_cb_t cb, void *cbarg, unsigned int timeout,
		     size_t extrahandlesize) {
	isc_result_t result = ISC_R_SUCCESS;
	isc_nmsocket_t *sock = NULL;
	isc__netievent_tcpdnsconnect_t *ievent = NULL;
	isc__nm_uvreq_t *req = NULL;
	sa_family_t sa_family;
	uv_os_sock_t fd;

	REQUIRE(VALID_NM(mgr));
	REQUIRE(local != NULL);
	REQUIRE(peer != NULL);

	sa_family = peer->addr.type.sa.sa_family;

	/*
	 * The socket() call can fail spuriously on FreeBSD 12, so we need to
	 * handle the failure early and gracefully.
	 */
	result = isc__nm_socket(sa_family, SOCK_STREAM, 0, &fd);
	if (result != ISC_R_SUCCESS) {
		return (result);
	}

	sock = isc_mem_get(mgr->mctx, sizeof(*sock));
	isc__nmsocket_init(sock, mgr, isc_nm_tcpdnssocket, local);

	sock->extrahandlesize = extrahandlesize;
	sock->connect_timeout = timeout;
	sock->result = ISC_R_DEFAULT;
	sock->fd = fd;
	atomic_init(&sock->client, true);

	result = isc__nm_socket_connectiontimeout(fd, timeout);
	RUNTIME_CHECK(result == ISC_R_SUCCESS);

	req = isc__nm_uvreq_get(mgr, sock);
	req->cb.connect = cb;
	req->cbarg = cbarg;
	req->peer = peer->addr;
	req->local = local->addr;
	req->handle = isc__nmhandle_get(sock, &req->peer, &sock->iface->addr);

	ievent = isc__nm_get_netievent_tcpdnsconnect(mgr, sock, req);

	if (isc__nm_in_netthread()) {
		atomic_store(&sock->active, true);
		sock->tid = isc_nm_tid();
		isc__nm_async_tcpdnsconnect(&mgr->workers[sock->tid],
					    (isc__netievent_t *)ievent);
		isc__nm_put_netievent_tcpdnsconnect(mgr, ievent);
	} else {
		atomic_init(&sock->active, false);
		sock->tid = isc_random_uniform(mgr->nworkers);
		isc__nm_enqueue_ievent(&mgr->workers[sock->tid],
				       (isc__netievent_t *)ievent);
<<<<<<< HEAD
	}
	LOCK(&sock->lock);
	result = sock->result;
	while (result == ISC_R_DEFAULT) {
		WAIT(&sock->cond, &sock->lock);
		result = sock->result;
	}
=======
	}
	LOCK(&sock->lock);
	result = sock->result;
	while (result == ISC_R_DEFAULT) {
		WAIT(&sock->cond, &sock->lock);
		result = sock->result;
	}
>>>>>>> e2aa5677
	atomic_store(&sock->active, true);
	BROADCAST(&sock->scond);
	UNLOCK(&sock->lock);
	INSIST(result != ISC_R_DEFAULT);
<<<<<<< HEAD

	return (result);
}

static uv_os_sock_t
isc__nm_tcpdns_lb_socket(sa_family_t sa_family) {
	isc_result_t result;
	uv_os_sock_t sock;

	result = isc__nm_socket(sa_family, SOCK_STREAM, 0, &sock);
	RUNTIME_CHECK(result == ISC_R_SUCCESS);

	(void)isc__nm_socket_incoming_cpu(sock);

	/* FIXME: set mss */

=======

	return (result);
}

static uv_os_sock_t
isc__nm_tcpdns_lb_socket(sa_family_t sa_family) {
	isc_result_t result;
	uv_os_sock_t sock;

	result = isc__nm_socket(sa_family, SOCK_STREAM, 0, &sock);
	RUNTIME_CHECK(result == ISC_R_SUCCESS);

	(void)isc__nm_socket_incoming_cpu(sock);

	/* FIXME: set mss */

>>>>>>> e2aa5677
	result = isc__nm_socket_reuse(sock);
	RUNTIME_CHECK(result == ISC_R_SUCCESS);

#if HAVE_SO_REUSEPORT_LB
	result = isc__nm_socket_reuse_lb(sock);
	RUNTIME_CHECK(result == ISC_R_SUCCESS);
#endif

	return (sock);
}

isc_result_t
isc_nm_listentcpdns(isc_nm_t *mgr, isc_nmiface_t *iface,
		    isc_nm_recv_cb_t recv_cb, void *recv_cbarg,
		    isc_nm_accept_cb_t accept_cb, void *accept_cbarg,
		    size_t extrahandlesize, int backlog, isc_quota_t *quota,
		    isc_nmsocket_t **sockp) {
	isc_result_t result = ISC_R_SUCCESS;
	isc_nmsocket_t *sock = NULL;
	sa_family_t sa_family = iface->addr.type.sa.sa_family;
	size_t children_size = 0;
#if !HAVE_SO_REUSEPORT_LB && !defined(WIN32)
	uv_os_sock_t fd = -1;
#endif

	REQUIRE(VALID_NM(mgr));

	sock = isc_mem_get(mgr->mctx, sizeof(*sock));
	isc__nmsocket_init(sock, mgr, isc_nm_tcpdnslistener, iface);

	sock->rchildren = 0;
#if defined(WIN32)
	sock->nchildren = 1;
#else
	sock->nchildren = mgr->nworkers;
#endif
	children_size = sock->nchildren * sizeof(sock->children[0]);
	sock->children = isc_mem_get(mgr->mctx, children_size);
	memset(sock->children, 0, children_size);

	sock->result = ISC_R_DEFAULT;
	sock->tid = isc_random_uniform(sock->nchildren);
	sock->fd = -1;

#if !HAVE_SO_REUSEPORT_LB && !defined(WIN32)
	fd = isc__nm_tcpdns_lb_socket(sa_family);
#endif

	for (size_t i = 0; i < sock->nchildren; i++) {
		isc__netievent_tcpdnslisten_t *ievent = NULL;
		isc_nmsocket_t *csock = &sock->children[i];

		isc__nmsocket_init(csock, mgr, isc_nm_tcpdnssocket, iface);
		csock->parent = sock;
		csock->accept_cb = accept_cb;
		csock->accept_cbarg = accept_cbarg;
		csock->recv_cb = recv_cb;
		csock->recv_cbarg = recv_cbarg;
		csock->extrahandlesize = extrahandlesize;
		csock->backlog = backlog;
		csock->tid = i;
		/*
		 * We don't attach to quota, just assign - to avoid
		 * increasing quota unnecessarily.
		 */
		csock->pquota = quota;
		isc_quota_cb_init(&csock->quotacb, quota_accept_cb, csock);

#if HAVE_SO_REUSEPORT_LB || defined(WIN32)
		csock->fd = isc__nm_tcpdns_lb_socket(sa_family);
#else
		csock->fd = dup(fd);
#endif
		REQUIRE(csock->fd >= 0);

		ievent = isc__nm_get_netievent_tcpdnslisten(mgr, csock);
		isc__nm_enqueue_ievent(&mgr->workers[i],
				       (isc__netievent_t *)ievent);
	}

#if !HAVE_SO_REUSEPORT_LB && !defined(WIN32)
	isc__nm_closesocket(fd);
#endif

	LOCK(&sock->lock);
	while (sock->rchildren != sock->nchildren) {
		WAIT(&sock->cond, &sock->lock);
	}
	result = sock->result;
	atomic_store(&sock->active, true);
	BROADCAST(&sock->scond);
	UNLOCK(&sock->lock);
	INSIST(result != ISC_R_DEFAULT);

	if (result == ISC_R_SUCCESS) {
		REQUIRE(sock->rchildren == sock->nchildren);
		*sockp = sock;
	} else {
		atomic_store(&sock->active, false);
		isc__nm_tcpdns_stoplistening(sock);
		isc_nmsocket_close(&sock);
	}

	return (result);
}

void
isc__nm_async_tcpdnslisten(isc__networker_t *worker, isc__netievent_t *ev0) {
	isc__netievent_tcpdnslisten_t *ievent =
		(isc__netievent_tcpdnslisten_t *)ev0;
	isc_nmiface_t *iface = NULL;
	sa_family_t sa_family;
	int r;
	int flags = 0;
	isc_nmsocket_t *sock = NULL;
	isc_result_t result = ISC_R_DEFAULT;

	REQUIRE(VALID_NMSOCK(ievent->sock));
	REQUIRE(ievent->sock->tid == isc_nm_tid());
	REQUIRE(VALID_NMSOCK(ievent->sock->parent));

	sock = ievent->sock;
	iface = sock->iface;
	sa_family = iface->addr.type.sa.sa_family;

	REQUIRE(sock->type == isc_nm_tcpdnssocket);
	REQUIRE(sock->iface != NULL);
	REQUIRE(sock->parent != NULL);
	REQUIRE(sock->tid == isc_nm_tid());
<<<<<<< HEAD

	/* TODO: set min mss */

	r = uv_tcp_init(&worker->loop, &sock->uv_handle.tcp);
	RUNTIME_CHECK(r == 0);
	uv_handle_set_data(&sock->uv_handle.handle, sock);
	/* This keeps the socket alive after everything else is gone */
	isc__nmsocket_attach(sock, &(isc_nmsocket_t *){ NULL });

	r = uv_timer_init(&worker->loop, &sock->timer);
	RUNTIME_CHECK(r == 0);
	uv_handle_set_data((uv_handle_t *)&sock->timer, sock);

	LOCK(&sock->parent->lock);

=======

	/* TODO: set min mss */

	r = uv_tcp_init(&worker->loop, &sock->uv_handle.tcp);
	RUNTIME_CHECK(r == 0);
	uv_handle_set_data(&sock->uv_handle.handle, sock);
	/* This keeps the socket alive after everything else is gone */
	isc__nmsocket_attach(sock, &(isc_nmsocket_t *){ NULL });

	r = uv_timer_init(&worker->loop, &sock->timer);
	RUNTIME_CHECK(r == 0);
	uv_handle_set_data((uv_handle_t *)&sock->timer, sock);

	LOCK(&sock->parent->lock);

>>>>>>> e2aa5677
	r = uv_tcp_open(&sock->uv_handle.tcp, sock->fd);
	if (r < 0) {
		isc__nm_closesocket(sock->fd);
		isc__nm_incstats(sock->mgr, sock->statsindex[STATID_OPENFAIL]);
		goto done;
	}
	isc__nm_incstats(sock->mgr, sock->statsindex[STATID_OPEN]);

	if (sa_family == AF_INET6) {
		flags = UV_TCP_IPV6ONLY;
	}

#if HAVE_SO_REUSEPORT_LB || defined(WIN32)
	r = isc_uv_tcp_freebind(&sock->uv_handle.tcp,
				&sock->iface->addr.type.sa, flags);
	if (r < 0) {
		isc__nm_incstats(sock->mgr, sock->statsindex[STATID_BINDFAIL]);
		goto done;
	}
#else
	if (sock->parent->fd == -1) {
		r = isc_uv_tcp_freebind(&sock->uv_handle.tcp,
					&sock->iface->addr.type.sa, flags);
		if (r < 0) {
			isc__nm_incstats(sock->mgr,
					 sock->statsindex[STATID_BINDFAIL]);
			goto done;
		}
		sock->parent->uv_handle.tcp.flags = sock->uv_handle.tcp.flags;
		sock->parent->fd = sock->fd;
	} else {
		/* The socket is already bound, just copy the flags */
		sock->uv_handle.tcp.flags = sock->parent->uv_handle.tcp.flags;
	}
#endif

	/*
	 * The callback will run in the same thread uv_listen() was called
	 * from, so a race with tcpdns_connection_cb() isn't possible.
	 */
	r = uv_listen((uv_stream_t *)&sock->uv_handle.tcp, sock->backlog,
		      tcpdns_connection_cb);
	if (r != 0) {
		isc_log_write(isc_lctx, ISC_LOGCATEGORY_GENERAL,
			      ISC_LOGMODULE_NETMGR, ISC_LOG_ERROR,
			      "uv_listen failed: %s",
			      isc_result_totext(isc__nm_uverr2result(r)));
		isc__nm_incstats(sock->mgr, sock->statsindex[STATID_BINDFAIL]);
		goto done;
	}

	atomic_store(&sock->listening, true);

done:
	result = isc__nm_uverr2result(r);
	if (result != ISC_R_SUCCESS) {
		sock->pquota = NULL;
	}

	sock->parent->rchildren += 1;
	if (sock->parent->result == ISC_R_DEFAULT) {
		sock->parent->result = result;
	}
	SIGNAL(&sock->parent->cond);
	if (!atomic_load(&sock->parent->active)) {
		WAIT(&sock->parent->scond, &sock->parent->lock);
	}
	INSIST(atomic_load(&sock->parent->active));
	UNLOCK(&sock->parent->lock);
}

static void
tcpdns_connection_cb(uv_stream_t *server, int status) {
	isc_nmsocket_t *ssock = uv_handle_get_data((uv_handle_t *)server);
	isc_result_t result;
	isc_quota_t *quota = NULL;

	if (status != 0) {
		result = isc__nm_uverr2result(status);
		goto done;
	}

	REQUIRE(VALID_NMSOCK(ssock));
	REQUIRE(ssock->tid == isc_nm_tid());

<<<<<<< HEAD
	if (inactive(ssock)) {
=======
	if (isc__nm_inactive(ssock)) {
>>>>>>> e2aa5677
		result = ISC_R_CANCELED;
		goto done;
	}

	if (ssock->pquota != NULL) {
		result = isc_quota_attach_cb(ssock->pquota, &quota,
					     &ssock->quotacb);
		if (result == ISC_R_QUOTA) {
			isc__nm_incstats(ssock->mgr,
					 ssock->statsindex[STATID_ACCEPTFAIL]);
			return;
		}
	}

	result = accept_connection(ssock, quota);
done:
	if (result != ISC_R_SUCCESS && result != ISC_R_NOCONN) {
		if ((result != ISC_R_QUOTA && result != ISC_R_SOFTQUOTA) ||
		    can_log_tcpdns_quota())
		{
			isc_log_write(isc_lctx, ISC_LOGCATEGORY_GENERAL,
				      ISC_LOGMODULE_NETMGR, ISC_LOG_ERROR,
				      "TCP connection failed: %s",
				      isc_result_totext(result));
		}
	}
}

static void
enqueue_stoplistening(isc_nmsocket_t *sock) {
	isc__netievent_tcpdnsstop_t *ievent =
		isc__nm_get_netievent_tcpdnsstop(sock->mgr, sock);
	isc__nm_enqueue_ievent(&sock->mgr->workers[sock->tid],
			       (isc__netievent_t *)ievent);
}

void
isc__nm_tcpdns_stoplistening(isc_nmsocket_t *sock) {
	REQUIRE(VALID_NMSOCK(sock));
	REQUIRE(sock->type == isc_nm_tcpdnslistener);

	if (!atomic_compare_exchange_strong(&sock->closing, &(bool){ false },
					    true)) {
		INSIST(0);
		ISC_UNREACHABLE();
	}
	enqueue_stoplistening(sock);
}

void
isc__nm_async_tcpdnsstop(isc__networker_t *worker, isc__netievent_t *ev0) {
	isc__netievent_tcpdnsstop_t *ievent =
		(isc__netievent_tcpdnsstop_t *)ev0;
	isc_nmsocket_t *sock = ievent->sock;

	UNUSED(worker);

	REQUIRE(VALID_NMSOCK(sock));
	REQUIRE(sock->tid == isc_nm_tid());

	if (sock->parent != NULL) {
		stop_tcpdns_child(sock);
		return;
	}

	/*
	 * If network manager is interlocked, re-enqueue the event for later.
	 */
	if (!isc__nm_acquire_interlocked(sock->mgr)) {
		enqueue_stoplistening(sock);
	} else {
		stop_tcpdns_parent(sock);
		isc__nm_drop_interlocked(sock->mgr);
	}
}

<<<<<<< HEAD
static void
failed_read_cb(isc_nmsocket_t *sock, isc_result_t result) {
	REQUIRE(VALID_NMSOCK(sock));
	REQUIRE(result != ISC_R_SUCCESS);

	stop_reading(sock);
=======
void
isc__nm_tcpdns_failed_read_cb(isc_nmsocket_t *sock, isc_result_t result) {
	REQUIRE(VALID_NMSOCK(sock));
	REQUIRE(result != ISC_R_SUCCESS);

	isc__nmsocket_timer_stop(sock);
	isc__nm_stop_reading(sock);
>>>>>>> e2aa5677

	if (!sock->recv_read) {
		goto destroy;
	}
	sock->recv_read = false;

	if (sock->recv_cb != NULL) {
<<<<<<< HEAD
		isc__nm_uvreq_t *req = get_read_req(sock);
=======
		isc__nm_uvreq_t *req = isc__nm_get_read_req(sock, NULL);
>>>>>>> e2aa5677
		isc__nmsocket_clearcb(sock);
		isc__nm_readcb(sock, req, result);
	}

destroy:
	isc__nmsocket_prep_destroy(sock);

	/* We need to detach from quota after the read callback function had a
	 * chance to be executed. */
	if (sock->quota) {
		isc_quota_detach(&sock->quota);
	}
}

<<<<<<< HEAD
static void
failed_send_cb(isc_nmsocket_t *sock, isc__nm_uvreq_t *req,
	       isc_result_t eresult) {
	REQUIRE(VALID_NMSOCK(sock));
	REQUIRE(VALID_UVREQ(req));

	if (req->cb.send != NULL) {
		isc__nm_sendcb(sock, req, eresult);
	} else {
		isc__nm_uvreq_put(&req, sock);
	}
}

static isc__nm_uvreq_t *
get_read_req(isc_nmsocket_t *sock) {
	isc__nm_uvreq_t *req = NULL;

	req = isc__nm_uvreq_get(sock->mgr, sock);
	req->cb.recv = sock->recv_cb;
	req->cbarg = sock->recv_cbarg;

	if (atomic_load(&sock->client)) {
		isc_nmhandle_attach(sock->statichandle, &req->handle);
	} else {
		req->handle = isc__nmhandle_get(sock, NULL, NULL);
	}

	return req;
}

static void
readtimeout_cb(uv_timer_t *timer) {
	isc_nmsocket_t *sock = uv_handle_get_data((uv_handle_t *)timer);

	REQUIRE(VALID_NMSOCK(sock));
	REQUIRE(sock->tid == isc_nm_tid());
	REQUIRE(sock->reading);

	/*
	 * Timeout; stop reading and process whatever we have.
	 */

	failed_read_cb(sock, ISC_R_TIMEDOUT);
}

static void
start_sock_timer(isc_nmsocket_t *sock) {
	if (sock->read_timeout > 0) {
		int r = uv_timer_start(&sock->timer, readtimeout_cb,
				       sock->read_timeout, 0);
		REQUIRE(r == 0);
	}
}

static void
stop_sock_timer(isc_nmsocket_t *sock) {
	int r = uv_timer_stop(&sock->timer);
	REQUIRE(r == 0);
}

static void
start_reading(isc_nmsocket_t *sock) {
	if (sock->reading) {
		return;
	}

	int r = uv_read_start(&sock->uv_handle.stream, tcpdns_alloc_cb,
			      read_cb);
	REQUIRE(r == 0);
	sock->reading = true;

	start_sock_timer(sock);
}

static void
stop_reading(isc_nmsocket_t *sock) {
	if (!sock->reading) {
		return;
	}

	int r = uv_read_stop(&sock->uv_handle.stream);
	REQUIRE(r == 0);
	sock->reading = false;

	stop_sock_timer(sock);
}

void
isc__nm_tcpdns_read(isc_nmhandle_t *handle, isc_nm_recv_cb_t cb, void *cbarg) {
	REQUIRE(VALID_NMHANDLE(handle));
	REQUIRE(VALID_NMSOCK(handle->sock));

	isc_nmsocket_t *sock = handle->sock;
	isc__netievent_tcpdnsread_t *ievent = NULL;

	REQUIRE(sock->type == isc_nm_tcpdnssocket);
	REQUIRE(sock->statichandle == handle);
	REQUIRE(sock->tid == isc_nm_tid());
	REQUIRE(!sock->recv_read);

	sock->recv_cb = cb;
	sock->recv_cbarg = cbarg;
	sock->recv_read = true;
	if (sock->read_timeout == 0) {
		sock->read_timeout =
			(atomic_load(&sock->keepalive)
				 ? atomic_load(&sock->mgr->keepalive)
				 : atomic_load(&sock->mgr->idle));
	}

	ievent = isc__nm_get_netievent_tcpdnsread(sock->mgr, sock);

	/*
	 * This MUST be done asynchronously, no matter which thread we're
	 * in. The callback function for isc_nm_read() often calls
	 * isc_nm_read() again; if we tried to do that synchronously
	 * we'd clash in processbuffer() and grow the stack indefinitely.
	 */
	isc__nm_enqueue_ievent(&sock->mgr->workers[sock->tid],
			       (isc__netievent_t *)ievent);

	return;
}

/*%<
 * Allocator for TCP read operations. Limited to size 2^16.
 *
 * Note this doesn't actually allocate anything, it just assigns the
 * worker's receive buffer to a socket, and marks it as "in use".
 */
static void
tcpdns_alloc_cb(uv_handle_t *handle, size_t size, uv_buf_t *buf) {
	isc_nmsocket_t *sock = uv_handle_get_data(handle);
	isc__networker_t *worker = NULL;

	REQUIRE(VALID_NMSOCK(sock));
	REQUIRE(sock->type == isc_nm_tcpdnssocket);
	REQUIRE(isc__nm_in_netthread());
	UNUSED(size);

	worker = &sock->mgr->workers[sock->tid];
	INSIST(!worker->recvbuf_inuse);

	buf->base = worker->recvbuf;
	buf->len = size;
	worker->recvbuf_inuse = true;
}

void
isc__nm_async_tcpdnsread(isc__networker_t *worker, isc__netievent_t *ev0) {
	isc__netievent_tcpdnsread_t *ievent =
		(isc__netievent_tcpdnsread_t *)ev0;
	isc_nmsocket_t *sock = ievent->sock;

	REQUIRE(VALID_NMSOCK(sock));
	REQUIRE(sock->tid == isc_nm_tid());
	UNUSED(worker);

	if (inactive(sock)) {
		sock->reading = true;
		failed_read_cb(sock, ISC_R_CANCELED);
		return;
	}

	process_sock_buffer(sock);
}

/*
 * Process a single packet from the incoming buffer.
 *
 * Return ISC_R_SUCCESS and attach 'handlep' to a handle if something
 * was processed; return ISC_R_NOMORE if there isn't a full message
 * to be processed.
 *
 * The caller will need to unreference the handle.
 */
static isc_result_t
processbuffer(isc_nmsocket_t *sock) {
	size_t len;
	isc__nm_uvreq_t *req = NULL;
	isc_nmhandle_t *handle = NULL;

	REQUIRE(VALID_NMSOCK(sock));
	REQUIRE(sock->tid == isc_nm_tid());

	if (inactive(sock)) {
		return (ISC_R_CANCELED);
	}

	/*
	 * If we don't even have the length yet, we can't do
	 * anything.
	 */
	if (sock->buf_len < 2) {
		return (ISC_R_NOMORE);
	}

	/*
	 * Process the first packet from the buffer, leaving
	 * the rest (if any) for later.
	 */
	len = ntohs(*(uint16_t *)sock->buf);
	if (len > sock->buf_len - 2) {
		return (ISC_R_NOMORE);
	}

	req = get_read_req(sock);
	REQUIRE(VALID_UVREQ(req));

	/*
	 * We need to launch the resume_processing after the buffer has
	 * been consumed, thus we need to delay the detaching the handle.
	 */
	isc_nmhandle_attach(req->handle, &handle);

	/*
	 * The callback will be called synchronously because the
	 * result is ISC_R_SUCCESS, so we don't need to have
	 * the buffer on the heap
	 */
	req->uvbuf.base = (char *)sock->buf + 2;
	req->uvbuf.len = len;

	/*
	 * If isc__nm_tcpdns_read() was called, it will be satisfied by single
	 * DNS message in the next call.
	 */
	sock->recv_read = false;

	/*
	 * The assertion failure here means that there's a errnoneous extra
	 * nmhandle detach happening in the callback and resume_processing gets
	 * called while we are still processing the buffer.
	 */
	REQUIRE(sock->processing == false);
	sock->processing = true;
	isc__nm_readcb(sock, req, ISC_R_SUCCESS);
	sock->processing = false;

	len += 2;
	sock->buf_len -= len;
	if (len > 0) {
		memmove(sock->buf, sock->buf + len, sock->buf_len);
	}

	isc_nmhandle_detach(&handle);

	return (ISC_R_SUCCESS);
}

static void
read_cb(uv_stream_t *stream, ssize_t nread, const uv_buf_t *buf) {
	isc_nmsocket_t *sock = uv_handle_get_data((uv_handle_t *)stream);
	uint8_t *base = NULL;
	size_t len;

	REQUIRE(VALID_NMSOCK(sock));
	REQUIRE(sock->tid == isc_nm_tid());
	REQUIRE(sock->reading);
	REQUIRE(buf != NULL);

	if (inactive(sock)) {
		failed_read_cb(sock, ISC_R_CANCELED);
		goto free;
	}

	if (nread < 0) {
		if (nread != UV_EOF) {
			isc__nm_incstats(sock->mgr,
					 sock->statsindex[STATID_RECVFAIL]);
		}

		failed_read_cb(sock, isc__nm_uverr2result(nread));

		goto free;
	}

	base = (uint8_t *)buf->base;
	len = nread;

	/*
	 * FIXME: We can avoid the memmove here if we know we have received full
	 * packet; e.g. we should be smarter, a.s. there are just few situations
	 *
	 * The tcp_alloc_buf should be smarter and point the uv_read_start to
	 * the position where previous read has ended in the sock->buf, that way
	 * the data could be read directly into sock->buf.
	 */

	if (sock->buf_len + len > sock->buf_size) {
		alloc_dnsbuf(sock, sock->buf_len + len);
	}
	memmove(sock->buf + sock->buf_len, base, len);
	sock->buf_len += len;

	if (!atomic_load(&sock->client)) {
		sock->read_timeout = atomic_load(&sock->mgr->idle);
	}

	process_sock_buffer(sock);
free:
	isc__nm_free_uvbuf(sock, buf);
}

static void
quota_accept_cb(isc_quota_t *quota, void *sock0) {
	isc_nmsocket_t *sock = (isc_nmsocket_t *)sock0;

	REQUIRE(VALID_NMSOCK(sock));

	/*
	 * Create a tcpdnsaccept event and pass it using the async channel.
	 */

	isc__netievent_tcpdnsaccept_t *ievent =
		isc__nm_get_netievent_tcpdnsaccept(sock->mgr, sock, quota);
	isc__nm_maybe_enqueue_ievent(&sock->mgr->workers[sock->tid],
				     (isc__netievent_t *)ievent);
}

/*
 * This is called after we get a quota_accept_cb() callback.
 */
void
isc__nm_async_tcpdnsaccept(isc__networker_t *worker, isc__netievent_t *ev0) {
	isc__netievent_tcpdnsaccept_t *ievent =
		(isc__netievent_tcpdnsaccept_t *)ev0;
	isc_result_t result;

	UNUSED(worker);

	REQUIRE(VALID_NMSOCK(ievent->sock));
	REQUIRE(ievent->sock->tid == isc_nm_tid());

	result = accept_connection(ievent->sock, ievent->quota);
	if (result != ISC_R_SUCCESS && result != ISC_R_NOCONN) {
		if ((result != ISC_R_QUOTA && result != ISC_R_SOFTQUOTA) ||
		    can_log_tcpdns_quota())
		{
			isc_log_write(isc_lctx, ISC_LOGCATEGORY_GENERAL,
				      ISC_LOGMODULE_NETMGR, ISC_LOG_ERROR,
				      "TCP connection failed: %s",
				      isc_result_totext(result));
		}
	}
=======
void
isc__nm_tcpdns_read(isc_nmhandle_t *handle, isc_nm_recv_cb_t cb, void *cbarg) {
	REQUIRE(VALID_NMHANDLE(handle));
	REQUIRE(VALID_NMSOCK(handle->sock));

	isc_nmsocket_t *sock = handle->sock;
	isc__netievent_tcpdnsread_t *ievent = NULL;

	REQUIRE(sock->type == isc_nm_tcpdnssocket);
	REQUIRE(sock->statichandle == handle);
	REQUIRE(sock->tid == isc_nm_tid());
	REQUIRE(!sock->recv_read);

	sock->recv_cb = cb;
	sock->recv_cbarg = cbarg;
	sock->recv_read = true;
	if (sock->read_timeout == 0) {
		sock->read_timeout =
			(atomic_load(&sock->keepalive)
				 ? atomic_load(&sock->mgr->keepalive)
				 : atomic_load(&sock->mgr->idle));
	}

	ievent = isc__nm_get_netievent_tcpdnsread(sock->mgr, sock);

	/*
	 * This MUST be done asynchronously, no matter which thread we're
	 * in. The callback function for isc_nm_read() often calls
	 * isc_nm_read() again; if we tried to do that synchronously
	 * we'd clash in processbuffer() and grow the stack indefinitely.
	 */
	isc__nm_enqueue_ievent(&sock->mgr->workers[sock->tid],
			       (isc__netievent_t *)ievent);

	return;
>>>>>>> e2aa5677
}

static isc_result_t
accept_connection(isc_nmsocket_t *ssock, isc_quota_t *quota) {
	isc_nmsocket_t *csock = NULL;
	isc__networker_t *worker = NULL;
	int r;
	isc_result_t result;
	struct sockaddr_storage peer_ss;
	struct sockaddr_storage local_ss;
	isc_sockaddr_t local;
	isc_nmhandle_t *handle = NULL;

	REQUIRE(VALID_NMSOCK(ssock));
	REQUIRE(ssock->tid == isc_nm_tid());

	if (inactive(ssock)) {
		if (quota != NULL) {
			isc_quota_detach(&quota);
		}
		return (ISC_R_CANCELED);
	}

	REQUIRE(ssock->accept_cb != NULL);

	csock = isc_mem_get(ssock->mgr->mctx, sizeof(isc_nmsocket_t));
	isc__nmsocket_init(csock, ssock->mgr, isc_nm_tcpdnssocket,
			   ssock->iface);
	csock->tid = ssock->tid;
	csock->extrahandlesize = ssock->extrahandlesize;
	isc__nmsocket_attach(ssock, &csock->server);
	csock->recv_cb = ssock->recv_cb;
	csock->recv_cbarg = ssock->recv_cbarg;
	csock->quota = quota;
	csock->accepting = true;

	worker = &csock->mgr->workers[csock->tid];

	r = uv_tcp_init(&worker->loop, &csock->uv_handle.tcp);
	RUNTIME_CHECK(r == 0);
	uv_handle_set_data(&csock->uv_handle.handle, csock);

	r = uv_timer_init(&worker->loop, &csock->timer);
	RUNTIME_CHECK(r == 0);
	uv_handle_set_data((uv_handle_t *)&csock->timer, csock);

	r = uv_accept(&ssock->uv_handle.stream, &csock->uv_handle.stream);
	if (r != 0) {
		result = isc__nm_uverr2result(r);
		goto failure;
	}

	r = uv_tcp_getpeername(&csock->uv_handle.tcp,
			       (struct sockaddr *)&peer_ss,
			       &(int){ sizeof(peer_ss) });
	if (r != 0) {
		result = isc__nm_uverr2result(r);
		goto failure;
	}

	result = isc_sockaddr_fromsockaddr(&csock->peer,
					   (struct sockaddr *)&peer_ss);
	if (result != ISC_R_SUCCESS) {
		goto failure;
	}

	r = uv_tcp_getsockname(&csock->uv_handle.tcp,
			       (struct sockaddr *)&local_ss,
			       &(int){ sizeof(local_ss) });
	if (r != 0) {
		result = isc__nm_uverr2result(r);
		goto failure;
	}

	result = isc_sockaddr_fromsockaddr(&local,
					   (struct sockaddr *)&local_ss);
	if (result != ISC_R_SUCCESS) {
		goto failure;
	}

	/*
	 * The handle will be either detached on acceptcb failure or in the
	 * readcb.
	 */
	handle = isc__nmhandle_get(csock, NULL, &local);

	result = ssock->accept_cb(handle, ISC_R_SUCCESS, ssock->accept_cbarg);
	if (result != ISC_R_SUCCESS) {
		isc_nmhandle_detach(&handle);
		goto failure;
	}

	csock->accepting = false;

	isc__nm_incstats(csock->mgr, csock->statsindex[STATID_ACCEPT]);

	csock->read_timeout = atomic_load(&csock->mgr->init);

	csock->closehandle_cb = resume_processing;

	/*
	 * We need to keep the handle alive until we fail to read or connection
	 * is closed by the other side, it will be detached via
	 * prep_destroy()->tcpdns_close_direct().
	 */
	isc_nmhandle_attach(handle, &csock->recv_handle);
	start_reading(csock);

	/*
	 * The initial timer has been set, update the read timeout for the next
	 * reads.
	 */
	csock->read_timeout = (atomic_load(&csock->keepalive)
				       ? atomic_load(&csock->mgr->keepalive)
				       : atomic_load(&csock->mgr->idle));

	isc_nmhandle_detach(&handle);

	/*
	 * sock is now attached to the handle.
	 */
	isc__nmsocket_detach(&csock);

	return (ISC_R_SUCCESS);

failure:

	atomic_store(&csock->active, false);

	failed_accept_cb(csock, result);

	isc__nmsocket_prep_destroy(csock);

	isc__nmsocket_detach(&csock);

	return (result);
}

void
isc__nm_tcpdns_send(isc_nmhandle_t *handle, isc_region_t *region,
		    isc_nm_cb_t cb, void *cbarg) {
	REQUIRE(VALID_NMHANDLE(handle));
	REQUIRE(VALID_NMSOCK(handle->sock));

	isc_nmsocket_t *sock = handle->sock;
	isc__netievent_tcpdnssend_t *ievent = NULL;
	isc__nm_uvreq_t *uvreq = NULL;

	REQUIRE(sock->type == isc_nm_tcpdnssocket);

	uvreq = isc__nm_uvreq_get(sock->mgr, sock);
	*(uint16_t *)uvreq->tcplen = htons(region->length);
	uvreq->uvbuf.base = (char *)region->base;
	uvreq->uvbuf.len = region->length;

	isc_nmhandle_attach(handle, &uvreq->handle);

	uvreq->cb.send = cb;
	uvreq->cbarg = cbarg;

	ievent = isc__nm_get_netievent_tcpdnssend(sock->mgr, sock, uvreq);
	isc__nm_maybe_enqueue_ievent(&sock->mgr->workers[sock->tid],
				     (isc__netievent_t *)ievent);

	return;
}

static void
tcpdns_send_cb(uv_write_t *req, int status) {
	isc__nm_uvreq_t *uvreq = (isc__nm_uvreq_t *)req->data;
	isc_nmsocket_t *sock = uvreq->sock;

	REQUIRE(VALID_UVREQ(uvreq));
	REQUIRE(VALID_NMHANDLE(uvreq->handle));

	if (status < 0) {
		isc__nm_incstats(sock->mgr, sock->statsindex[STATID_SENDFAIL]);
		failed_send_cb(sock, uvreq, isc__nm_uverr2result(status));
		return;
	}

	isc__nm_sendcb(sock, uvreq, ISC_R_SUCCESS);
}

/*
 * Handle 'tcpsend' async event - send a packet on the socket
 */
void
isc__nm_async_tcpdnssend(isc__networker_t *worker, isc__netievent_t *ev0) {
	isc_result_t result;
	isc__netievent_tcpdnssend_t *ievent =
		(isc__netievent_tcpdnssend_t *)ev0;
	isc_nmsocket_t *sock = ievent->sock;
	isc__nm_uvreq_t *uvreq = ievent->req;

	REQUIRE(sock->type == isc_nm_tcpdnssocket);
	REQUIRE(sock->tid == isc_nm_tid());
	UNUSED(worker);

	result = tcpdns_send_direct(sock, uvreq);
	if (result != ISC_R_SUCCESS) {
		isc__nm_incstats(sock->mgr, sock->statsindex[STATID_SENDFAIL]);
		failed_send_cb(sock, uvreq, result);
	}
}

static isc_result_t
tcpdns_send_direct(isc_nmsocket_t *sock, isc__nm_uvreq_t *req) {
	REQUIRE(VALID_NMSOCK(sock));
	REQUIRE(VALID_UVREQ(req));
	REQUIRE(sock->tid == isc_nm_tid());
	REQUIRE(sock->type == isc_nm_tcpdnssocket);

	int r;
	uv_buf_t bufs[2] = { { .base = req->tcplen, .len = 2 },
			     { .base = req->uvbuf.base,
			       .len = req->uvbuf.len } };

	if (inactive(sock)) {
		return (ISC_R_CANCELED);
	}

	r = uv_write(&req->uv_req.write, &sock->uv_handle.stream, bufs, 2,
		     tcpdns_send_cb);
	if (r < 0) {
		return (isc__nm_uverr2result(r));
	}

	return (ISC_R_SUCCESS);
}

static void
tcpdns_stop_cb(uv_handle_t *handle) {
	isc_nmsocket_t *sock = uv_handle_get_data(handle);
	uv_handle_set_data(handle, NULL);

	REQUIRE(VALID_NMSOCK(sock));
	REQUIRE(sock->tid == isc_nm_tid());
	REQUIRE(atomic_load(&sock->closing));

	if (!atomic_compare_exchange_strong(&sock->closed, &(bool){ false },
					    true)) {
		INSIST(0);
		ISC_UNREACHABLE();
	}

	isc__nm_incstats(sock->mgr, sock->statsindex[STATID_CLOSE]);

	atomic_store(&sock->listening, false);

	isc__nmsocket_detach(&sock);
}

static void
tcpdns_close_cb(uv_handle_t *handle) {
	isc_nmsocket_t *sock = uv_handle_get_data(handle);
	uv_handle_set_data(handle, NULL);

	REQUIRE(VALID_NMSOCK(sock));
	REQUIRE(sock->tid == isc_nm_tid());
	REQUIRE(atomic_load(&sock->closing));

	if (!atomic_compare_exchange_strong(&sock->closed, &(bool){ false },
					    true)) {
		INSIST(0);
		ISC_UNREACHABLE();
	}

	isc__nm_incstats(sock->mgr, sock->statsindex[STATID_CLOSE]);

	if (sock->server != NULL) {
		isc__nmsocket_detach(&sock->server);
	}

	atomic_store(&sock->connected, false);

	isc__nmsocket_prep_destroy(sock);
}

static void
timer_close_cb(uv_handle_t *handle) {
	isc_nmsocket_t *sock = uv_handle_get_data(handle);
	uv_handle_set_data(handle, NULL);

	if (sock->parent) {
		uv_close(&sock->uv_handle.handle, tcpdns_stop_cb);
	} else {
		uv_close(&sock->uv_handle.handle, tcpdns_close_cb);
	}
}

static void
stop_tcpdns_child(isc_nmsocket_t *sock) {
	REQUIRE(sock->type == isc_nm_tcpdnssocket);
	REQUIRE(sock->tid == isc_nm_tid());

	if (!atomic_compare_exchange_strong(&sock->closing, &(bool){ false },
					    true)) {
		return;
	}

	tcpdns_close_direct(sock);

	LOCK(&sock->parent->lock);
	sock->parent->rchildren -= 1;
	UNLOCK(&sock->parent->lock);
	BROADCAST(&sock->parent->cond);
}

static void
stop_tcpdns_parent(isc_nmsocket_t *sock) {
	REQUIRE(VALID_NMSOCK(sock));
	REQUIRE(sock->type == isc_nm_tcpdnslistener);

	for (size_t i = 0; i < sock->nchildren; i++) {
		isc__netievent_tcpdnsstop_t *ievent = NULL;
		isc_nmsocket_t *csock = &sock->children[i];
		REQUIRE(VALID_NMSOCK(csock));

		atomic_store(&csock->active, false);

		if (csock->tid == isc_nm_tid()) {
			stop_tcpdns_child(csock);
			continue;
		}

		ievent = isc__nm_get_netievent_tcpdnsstop(sock->mgr, csock);
		isc__nm_enqueue_ievent(&sock->mgr->workers[csock->tid],
				       (isc__netievent_t *)ievent);
	}

	LOCK(&sock->lock);
	while (sock->rchildren > 0) {
		WAIT(&sock->cond, &sock->lock);
	}
	atomic_store(&sock->closed, true);
	UNLOCK(&sock->lock);

	isc__nmsocket_prep_destroy(sock);
}

static void
tcpdns_close_direct(isc_nmsocket_t *sock) {
	REQUIRE(VALID_NMSOCK(sock));
	REQUIRE(sock->tid == isc_nm_tid());
	REQUIRE(atomic_load(&sock->closing));

	if (sock->quota != NULL) {
		isc_quota_detach(&sock->quota);
	}

	if (sock->recv_handle != NULL) {
		isc_nmhandle_detach(&sock->recv_handle);
	}

	stop_reading(sock);
	uv_close((uv_handle_t *)&sock->timer, timer_close_cb);
}

void
<<<<<<< HEAD
isc__nm_tcpdns_close(isc_nmsocket_t *sock) {
	REQUIRE(VALID_NMSOCK(sock));
	REQUIRE(sock->type == isc_nm_tcpdnssocket);
	REQUIRE(!isc__nmsocket_active(sock));

	if (!atomic_compare_exchange_strong(&sock->closing, &(bool){ false },
					    true)) {
		return;
	}

	if (sock->tid == isc_nm_tid()) {
		tcpdns_close_direct(sock);
	} else {
		/*
		 * We need to create an event and pass it using async channel
		 */
		isc__netievent_tcpdnsclose_t *ievent =
			isc__nm_get_netievent_tcpdnsclose(sock->mgr, sock);

		isc__nm_enqueue_ievent(&sock->mgr->workers[sock->tid],
				       (isc__netievent_t *)ievent);
=======
isc__nm_async_tcpdnsread(isc__networker_t *worker, isc__netievent_t *ev0) {
	isc__netievent_tcpdnsread_t *ievent =
		(isc__netievent_tcpdnsread_t *)ev0;
	isc_nmsocket_t *sock = ievent->sock;

	UNUSED(worker);

	REQUIRE(VALID_NMSOCK(sock));
	REQUIRE(sock->tid == isc_nm_tid());

	if (isc__nm_inactive(sock)) {
		sock->reading = true;
		isc__nm_failed_read_cb(sock, ISC_R_CANCELED);
		return;
>>>>>>> e2aa5677
	}

	isc__nm_process_sock_buffer(sock);
}

<<<<<<< HEAD
=======
/*
 * Process a single packet from the incoming buffer.
 *
 * Return ISC_R_SUCCESS and attach 'handlep' to a handle if something
 * was processed; return ISC_R_NOMORE if there isn't a full message
 * to be processed.
 *
 * The caller will need to unreference the handle.
 */
isc_result_t
isc__nm_tcpdns_processbuffer(isc_nmsocket_t *sock) {
	size_t len;
	isc__nm_uvreq_t *req = NULL;
	isc_nmhandle_t *handle = NULL;

	REQUIRE(VALID_NMSOCK(sock));
	REQUIRE(sock->tid == isc_nm_tid());

	if (isc__nm_inactive(sock)) {
		return (ISC_R_CANCELED);
	}

	/*
	 * If we don't even have the length yet, we can't do
	 * anything.
	 */
	if (sock->buf_len < 2) {
		return (ISC_R_NOMORE);
	}

	/*
	 * Process the first packet from the buffer, leaving
	 * the rest (if any) for later.
	 */
	len = ntohs(*(uint16_t *)sock->buf);
	if (len > sock->buf_len - 2) {
		return (ISC_R_NOMORE);
	}

	req = isc__nm_get_read_req(sock, NULL);
	REQUIRE(VALID_UVREQ(req));

	/*
	 * We need to launch the resume_processing after the buffer has
	 * been consumed, thus we need to delay the detaching the handle.
	 */
	isc_nmhandle_attach(req->handle, &handle);

	/*
	 * The callback will be called synchronously because the
	 * result is ISC_R_SUCCESS, so we don't need to have
	 * the buffer on the heap
	 */
	req->uvbuf.base = (char *)sock->buf + 2;
	req->uvbuf.len = len;

	/*
	 * If isc__nm_tcpdns_read() was called, it will be satisfied by single
	 * DNS message in the next call.
	 */
	sock->recv_read = false;

	/*
	 * The assertion failure here means that there's a errnoneous extra
	 * nmhandle detach happening in the callback and resume_processing gets
	 * called while we are still processing the buffer.
	 */
	REQUIRE(sock->processing == false);
	sock->processing = true;
	isc__nm_readcb(sock, req, ISC_R_SUCCESS);
	sock->processing = false;

	len += 2;
	sock->buf_len -= len;
	if (sock->buf_len > 0) {
		memmove(sock->buf, sock->buf + len, sock->buf_len);
	}

	isc_nmhandle_detach(&handle);

	return (ISC_R_SUCCESS);
}

void
isc__nm_tcpdns_read_cb(uv_stream_t *stream, ssize_t nread,
		       const uv_buf_t *buf) {
	isc_nmsocket_t *sock = uv_handle_get_data((uv_handle_t *)stream);
	uint8_t *base = NULL;
	size_t len;

	REQUIRE(VALID_NMSOCK(sock));
	REQUIRE(sock->tid == isc_nm_tid());
	REQUIRE(sock->reading);
	REQUIRE(buf != NULL);

	if (isc__nm_inactive(sock)) {
		isc__nm_failed_read_cb(sock, ISC_R_CANCELED);
		goto free;
	}

	if (nread < 0) {
		if (nread != UV_EOF) {
			isc__nm_incstats(sock->mgr,
					 sock->statsindex[STATID_RECVFAIL]);
		}

		isc__nm_failed_read_cb(sock, isc__nm_uverr2result(nread));
		goto free;
	}

	base = (uint8_t *)buf->base;
	len = nread;

	/*
	 * FIXME: We can avoid the memmove here if we know we have received full
	 * packet; e.g. we should be smarter, a.s. there are just few situations
	 *
	 * The tcp_alloc_buf should be smarter and point the uv_read_start to
	 * the position where previous read has ended in the sock->buf, that way
	 * the data could be read directly into sock->buf.
	 */

	if (sock->buf_len + len > sock->buf_size) {
		isc__nm_alloc_dnsbuf(sock, sock->buf_len + len);
	}
	memmove(sock->buf + sock->buf_len, base, len);
	sock->buf_len += len;

	if (!atomic_load(&sock->client)) {
		sock->read_timeout = atomic_load(&sock->mgr->idle);
	}

	isc__nm_process_sock_buffer(sock);
free:
	isc__nm_free_uvbuf(sock, buf);
}

static void
quota_accept_cb(isc_quota_t *quota, void *sock0) {
	isc_nmsocket_t *sock = (isc_nmsocket_t *)sock0;

	REQUIRE(VALID_NMSOCK(sock));

	/*
	 * Create a tcpdnsaccept event and pass it using the async channel.
	 */

	isc__netievent_tcpdnsaccept_t *ievent =
		isc__nm_get_netievent_tcpdnsaccept(sock->mgr, sock, quota);
	isc__nm_maybe_enqueue_ievent(&sock->mgr->workers[sock->tid],
				     (isc__netievent_t *)ievent);
}

/*
 * This is called after we get a quota_accept_cb() callback.
 */
void
isc__nm_async_tcpdnsaccept(isc__networker_t *worker, isc__netievent_t *ev0) {
	isc__netievent_tcpdnsaccept_t *ievent =
		(isc__netievent_tcpdnsaccept_t *)ev0;
	isc_result_t result;

	UNUSED(worker);

	REQUIRE(VALID_NMSOCK(ievent->sock));
	REQUIRE(ievent->sock->tid == isc_nm_tid());

	result = accept_connection(ievent->sock, ievent->quota);
	if (result != ISC_R_SUCCESS && result != ISC_R_NOCONN) {
		if ((result != ISC_R_QUOTA && result != ISC_R_SOFTQUOTA) ||
		    can_log_tcpdns_quota())
		{
			isc_log_write(isc_lctx, ISC_LOGCATEGORY_GENERAL,
				      ISC_LOGMODULE_NETMGR, ISC_LOG_ERROR,
				      "TCP connection failed: %s",
				      isc_result_totext(result));
		}
	}
}

static isc_result_t
accept_connection(isc_nmsocket_t *ssock, isc_quota_t *quota) {
	isc_nmsocket_t *csock = NULL;
	isc__networker_t *worker = NULL;
	int r;
	isc_result_t result;
	struct sockaddr_storage peer_ss;
	struct sockaddr_storage local_ss;
	isc_sockaddr_t local;
	isc_nmhandle_t *handle = NULL;

	REQUIRE(VALID_NMSOCK(ssock));
	REQUIRE(ssock->tid == isc_nm_tid());

	if (isc__nm_inactive(ssock)) {
		if (quota != NULL) {
			isc_quota_detach(&quota);
		}
		return (ISC_R_CANCELED);
	}

	REQUIRE(ssock->accept_cb != NULL);

	csock = isc_mem_get(ssock->mgr->mctx, sizeof(isc_nmsocket_t));
	isc__nmsocket_init(csock, ssock->mgr, isc_nm_tcpdnssocket,
			   ssock->iface);
	csock->tid = ssock->tid;
	csock->extrahandlesize = ssock->extrahandlesize;
	isc__nmsocket_attach(ssock, &csock->server);
	csock->recv_cb = ssock->recv_cb;
	csock->recv_cbarg = ssock->recv_cbarg;
	csock->quota = quota;
	csock->accepting = true;

	worker = &csock->mgr->workers[csock->tid];

	r = uv_tcp_init(&worker->loop, &csock->uv_handle.tcp);
	RUNTIME_CHECK(r == 0);
	uv_handle_set_data(&csock->uv_handle.handle, csock);

	r = uv_timer_init(&worker->loop, &csock->timer);
	RUNTIME_CHECK(r == 0);
	uv_handle_set_data((uv_handle_t *)&csock->timer, csock);

	r = uv_accept(&ssock->uv_handle.stream, &csock->uv_handle.stream);
	if (r != 0) {
		result = isc__nm_uverr2result(r);
		goto failure;
	}

	r = uv_tcp_getpeername(&csock->uv_handle.tcp,
			       (struct sockaddr *)&peer_ss,
			       &(int){ sizeof(peer_ss) });
	if (r != 0) {
		result = isc__nm_uverr2result(r);
		goto failure;
	}

	result = isc_sockaddr_fromsockaddr(&csock->peer,
					   (struct sockaddr *)&peer_ss);
	if (result != ISC_R_SUCCESS) {
		goto failure;
	}

	r = uv_tcp_getsockname(&csock->uv_handle.tcp,
			       (struct sockaddr *)&local_ss,
			       &(int){ sizeof(local_ss) });
	if (r != 0) {
		result = isc__nm_uverr2result(r);
		goto failure;
	}

	result = isc_sockaddr_fromsockaddr(&local,
					   (struct sockaddr *)&local_ss);
	if (result != ISC_R_SUCCESS) {
		goto failure;
	}

	/*
	 * The handle will be either detached on acceptcb failure or in the
	 * readcb.
	 */
	handle = isc__nmhandle_get(csock, NULL, &local);

	result = ssock->accept_cb(handle, ISC_R_SUCCESS, ssock->accept_cbarg);
	if (result != ISC_R_SUCCESS) {
		isc_nmhandle_detach(&handle);
		goto failure;
	}

	csock->accepting = false;

	isc__nm_incstats(csock->mgr, csock->statsindex[STATID_ACCEPT]);

	csock->read_timeout = atomic_load(&csock->mgr->init);

	csock->closehandle_cb = isc__nm_resume_processing;

	/*
	 * We need to keep the handle alive until we fail to read or connection
	 * is closed by the other side, it will be detached via
	 * prep_destroy()->tcpdns_close_direct().
	 */
	isc_nmhandle_attach(handle, &csock->recv_handle);
	isc__nm_process_sock_buffer(csock);

	/*
	 * The initial timer has been set, update the read timeout for the next
	 * reads.
	 */
	csock->read_timeout = (atomic_load(&csock->keepalive)
				       ? atomic_load(&csock->mgr->keepalive)
				       : atomic_load(&csock->mgr->idle));

	isc_nmhandle_detach(&handle);

	/*
	 * sock is now attached to the handle.
	 */
	isc__nmsocket_detach(&csock);

	return (ISC_R_SUCCESS);

failure:

	atomic_store(&csock->active, false);

	isc__nm_failed_accept_cb(csock, result);

	isc__nmsocket_prep_destroy(csock);

	isc__nmsocket_detach(&csock);

	return (result);
}

void
isc__nm_tcpdns_send(isc_nmhandle_t *handle, isc_region_t *region,
		    isc_nm_cb_t cb, void *cbarg) {
	REQUIRE(VALID_NMHANDLE(handle));
	REQUIRE(VALID_NMSOCK(handle->sock));

	isc_nmsocket_t *sock = handle->sock;
	isc__netievent_tcpdnssend_t *ievent = NULL;
	isc__nm_uvreq_t *uvreq = NULL;

	REQUIRE(sock->type == isc_nm_tcpdnssocket);

	uvreq = isc__nm_uvreq_get(sock->mgr, sock);
	*(uint16_t *)uvreq->tcplen = htons(region->length);
	uvreq->uvbuf.base = (char *)region->base;
	uvreq->uvbuf.len = region->length;

	isc_nmhandle_attach(handle, &uvreq->handle);

	uvreq->cb.send = cb;
	uvreq->cbarg = cbarg;

	ievent = isc__nm_get_netievent_tcpdnssend(sock->mgr, sock, uvreq);
	isc__nm_maybe_enqueue_ievent(&sock->mgr->workers[sock->tid],
				     (isc__netievent_t *)ievent);

	return;
}

static void
tcpdns_send_cb(uv_write_t *req, int status) {
	isc__nm_uvreq_t *uvreq = (isc__nm_uvreq_t *)req->data;
	isc_nmsocket_t *sock = uvreq->sock;

	REQUIRE(VALID_UVREQ(uvreq));
	REQUIRE(VALID_NMHANDLE(uvreq->handle));

	if (status < 0) {
		isc__nm_incstats(sock->mgr, sock->statsindex[STATID_SENDFAIL]);
		isc__nm_failed_send_cb(sock, uvreq,
				       isc__nm_uverr2result(status));
		return;
	}

	isc__nm_sendcb(sock, uvreq, ISC_R_SUCCESS, false);
}

/*
 * Handle 'tcpsend' async event - send a packet on the socket
 */
void
isc__nm_async_tcpdnssend(isc__networker_t *worker, isc__netievent_t *ev0) {
	isc__netievent_tcpdnssend_t *ievent =
		(isc__netievent_tcpdnssend_t *)ev0;

	REQUIRE(ievent->sock->type == isc_nm_tcpdnssocket);
	REQUIRE(ievent->sock->tid == isc_nm_tid());
	REQUIRE(VALID_NMSOCK(ievent->sock));
	REQUIRE(VALID_UVREQ(ievent->req));
	REQUIRE(ievent->sock->tid == isc_nm_tid());

	isc_result_t result;
	isc_nmsocket_t *sock = ievent->sock;
	isc__nm_uvreq_t *uvreq = ievent->req;
	uv_buf_t bufs[2] = { { .base = uvreq->tcplen, .len = 2 },
			     { .base = uvreq->uvbuf.base,
			       .len = uvreq->uvbuf.len } };
	int nbufs = 2;
	int r;

	UNUSED(worker);

	if (isc__nm_inactive(sock)) {
		result = ISC_R_CANCELED;
		goto fail;
	}

	r = uv_try_write(&sock->uv_handle.stream, bufs, nbufs);

	if (r == (int)(bufs[0].len + bufs[1].len)) {
		/* Wrote everything */
		isc__nm_sendcb(sock, uvreq, ISC_R_SUCCESS, true);
		return;
	}

	if (r == 1) {
		/* Partial write of DNSMSG length */
		bufs[0].base = uvreq->tcplen + 1;
		bufs[0].len = 1;
	} else if (r > 0) {
		/* Partial write of DNSMSG */
		nbufs = 1;
		bufs[0].base = uvreq->uvbuf.base + (r - 2);
		bufs[0].len = uvreq->uvbuf.len - (r - 2);
	} else if (r == UV_ENOSYS || r == UV_EAGAIN) {
		/* uv_try_write not support, send asynchronously */
	} else {
		/* error sending data */
		result = isc__nm_uverr2result(r);
		goto fail;
	}

	r = uv_write(&uvreq->uv_req.write, &sock->uv_handle.stream, bufs, nbufs,
		     tcpdns_send_cb);
	if (r < 0) {
		result = isc__nm_uverr2result(r);
		goto fail;
	}

	return;

fail:
	if (result != ISC_R_SUCCESS) {
		isc__nm_incstats(sock->mgr, sock->statsindex[STATID_SENDFAIL]);
		isc__nm_failed_send_cb(sock, uvreq, result);
	}
}

static void
tcpdns_stop_cb(uv_handle_t *handle) {
	isc_nmsocket_t *sock = uv_handle_get_data(handle);

	REQUIRE(VALID_NMSOCK(sock));
	REQUIRE(sock->tid == isc_nm_tid());
	REQUIRE(atomic_load(&sock->closing));

	uv_handle_set_data(handle, NULL);

	if (!atomic_compare_exchange_strong(&sock->closed, &(bool){ false },
					    true)) {
		INSIST(0);
		ISC_UNREACHABLE();
	}

	isc__nm_incstats(sock->mgr, sock->statsindex[STATID_CLOSE]);

	atomic_store(&sock->listening, false);

	isc__nmsocket_detach(&sock);
}

static void
tcpdns_close_cb(uv_handle_t *handle) {
	isc_nmsocket_t *sock = uv_handle_get_data(handle);

	uv_handle_set_data(handle, NULL);

	REQUIRE(VALID_NMSOCK(sock));
	REQUIRE(sock->tid == isc_nm_tid());
	REQUIRE(atomic_load(&sock->closing));

	if (!atomic_compare_exchange_strong(&sock->closed, &(bool){ false },
					    true)) {
		INSIST(0);
		ISC_UNREACHABLE();
	}

	isc__nm_incstats(sock->mgr, sock->statsindex[STATID_CLOSE]);

	if (sock->server != NULL) {
		isc__nmsocket_detach(&sock->server);
	}

	atomic_store(&sock->connected, false);

	isc__nmsocket_prep_destroy(sock);
}

static void
timer_close_cb(uv_handle_t *handle) {
	isc_nmsocket_t *sock = uv_handle_get_data(handle);
	uv_handle_set_data(handle, NULL);

	if (sock->parent) {
		uv_close(&sock->uv_handle.handle, tcpdns_stop_cb);
	} else {
		uv_close(&sock->uv_handle.handle, tcpdns_close_cb);
	}
}

static void
stop_tcpdns_child(isc_nmsocket_t *sock) {
	REQUIRE(sock->type == isc_nm_tcpdnssocket);
	REQUIRE(sock->tid == isc_nm_tid());

	if (!atomic_compare_exchange_strong(&sock->closing, &(bool){ false },
					    true)) {
		return;
	}

	tcpdns_close_direct(sock);

	LOCK(&sock->parent->lock);
	sock->parent->rchildren -= 1;
	UNLOCK(&sock->parent->lock);
	BROADCAST(&sock->parent->cond);
}

static void
stop_tcpdns_parent(isc_nmsocket_t *sock) {
	REQUIRE(VALID_NMSOCK(sock));
	REQUIRE(sock->type == isc_nm_tcpdnslistener);

	for (size_t i = 0; i < sock->nchildren; i++) {
		isc__netievent_tcpdnsstop_t *ievent = NULL;
		isc_nmsocket_t *csock = &sock->children[i];
		REQUIRE(VALID_NMSOCK(csock));

		atomic_store(&csock->active, false);

		if (csock->tid == isc_nm_tid()) {
			stop_tcpdns_child(csock);
			continue;
		}

		ievent = isc__nm_get_netievent_tcpdnsstop(sock->mgr, csock);
		isc__nm_enqueue_ievent(&sock->mgr->workers[csock->tid],
				       (isc__netievent_t *)ievent);
	}

	LOCK(&sock->lock);
	while (sock->rchildren > 0) {
		WAIT(&sock->cond, &sock->lock);
	}
	atomic_store(&sock->closed, true);
	UNLOCK(&sock->lock);

	isc__nmsocket_prep_destroy(sock);
}

static void
tcpdns_close_direct(isc_nmsocket_t *sock) {
	REQUIRE(VALID_NMSOCK(sock));
	REQUIRE(sock->tid == isc_nm_tid());
	REQUIRE(atomic_load(&sock->closing));

	if (sock->quota != NULL) {
		isc_quota_detach(&sock->quota);
	}

	if (sock->recv_handle != NULL) {
		isc_nmhandle_detach(&sock->recv_handle);
	}

	isc__nmsocket_timer_stop(sock);
	isc__nm_stop_reading(sock);
	uv_close((uv_handle_t *)&sock->timer, timer_close_cb);
}

void
isc__nm_tcpdns_close(isc_nmsocket_t *sock) {
	REQUIRE(VALID_NMSOCK(sock));
	REQUIRE(sock->type == isc_nm_tcpdnssocket);
	REQUIRE(!isc__nmsocket_active(sock));

	if (!atomic_compare_exchange_strong(&sock->closing, &(bool){ false },
					    true)) {
		return;
	}

	if (sock->tid == isc_nm_tid()) {
		tcpdns_close_direct(sock);
	} else {
		/*
		 * We need to create an event and pass it using async channel
		 */
		isc__netievent_tcpdnsclose_t *ievent =
			isc__nm_get_netievent_tcpdnsclose(sock->mgr, sock);

		isc__nm_enqueue_ievent(&sock->mgr->workers[sock->tid],
				       (isc__netievent_t *)ievent);
	}
}

>>>>>>> e2aa5677
void
isc__nm_async_tcpdnsclose(isc__networker_t *worker, isc__netievent_t *ev0) {
	isc__netievent_tcpdnsclose_t *ievent =
		(isc__netievent_tcpdnsclose_t *)ev0;
	isc_nmsocket_t *sock = ievent->sock;
<<<<<<< HEAD

	REQUIRE(VALID_NMSOCK(sock));
	REQUIRE(sock->tid == isc_nm_tid());

	UNUSED(worker);

	tcpdns_close_direct(sock);
}

void
isc__nm_tcpdns_shutdown(isc_nmsocket_t *sock) {
	REQUIRE(VALID_NMSOCK(sock));
	REQUIRE(sock->tid == isc_nm_tid());
	REQUIRE(sock->type == isc_nm_tcpdnssocket);

	/*
	 * If the socket is active, mark it inactive and
	 * continue. If it isn't active, stop now.
	 */
	if (!isc__nmsocket_deactivate(sock)) {
		return;
	}

	if (atomic_load(&sock->connecting) || sock->accepting) {
		return;
	}

	if (sock->statichandle) {
		failed_read_cb(sock, ISC_R_CANCELED);
		return;
	}

	/*
	 * Otherwise, we just send the socket to abyss...
	 */
	if (sock->parent == NULL) {
		isc__nmsocket_prep_destroy(sock);
	}
}

void
isc__nm_tcpdns_cancelread(isc_nmhandle_t *handle) {
	isc_nmsocket_t *sock = NULL;
	isc__netievent_tcpdnscancel_t *ievent = NULL;

	REQUIRE(VALID_NMHANDLE(handle));

	sock = handle->sock;

	REQUIRE(VALID_NMSOCK(sock));
	REQUIRE(sock->type == isc_nm_tcpdnssocket);

	ievent = isc__nm_get_netievent_tcpdnscancel(sock->mgr, sock, handle);
	isc__nm_enqueue_ievent(&sock->mgr->workers[sock->tid],
			       (isc__netievent_t *)ievent);
}

void
isc__nm_async_tcpdnscancel(isc__networker_t *worker, isc__netievent_t *ev0) {
	isc__netievent_tcpdnscancel_t *ievent =
		(isc__netievent_tcpdnscancel_t *)ev0;
	isc_nmsocket_t *sock = ievent->sock;

	REQUIRE(VALID_NMSOCK(sock));
	REQUIRE(sock->tid == isc_nm_tid());
	UNUSED(worker);

	failed_read_cb(sock, ISC_R_EOF);
}

void
isc__nm_tcpdns_settimeout(isc_nmhandle_t *handle, uint32_t timeout) {
	REQUIRE(VALID_NMHANDLE(handle));
	REQUIRE(VALID_NMSOCK(handle->sock));

	isc_nmsocket_t *sock = handle->sock;

	sock->read_timeout = timeout;
	if (uv_is_active((uv_handle_t *)&sock->timer)) {
		start_sock_timer(sock);
	}
}

void
isc_nm_tcpdns_sequential(isc_nmhandle_t *handle) {
	REQUIRE(VALID_NMHANDLE(handle));
	REQUIRE(VALID_NMSOCK(handle->sock));
	REQUIRE(handle->sock->type == isc_nm_tcpdnssocket);

	isc_nmsocket_t *sock = handle->sock;

	/*
	 * We don't want pipelining on this connection. That means
	 * that we need to pause after reading each request, and
	 * resume only after the request has been processed. This
	 * is done in resume_processing(), which is the socket's
	 * closehandle_cb callback, called whenever a handle
	 * is released.
	 */

	stop_reading(sock);
	atomic_store(&sock->sequential, true);
}

void
isc_nm_tcpdns_keepalive(isc_nmhandle_t *handle, bool value) {
	REQUIRE(VALID_NMHANDLE(handle));
	REQUIRE(VALID_NMSOCK(handle->sock));
	REQUIRE(handle->sock->type != isc_nm_tcpdnssocket);

	isc_nmsocket_t *sock = handle->sock;

	atomic_store(&sock->keepalive, value);
}

static void
process_sock_buffer(isc_nmsocket_t *sock) {
	/*
	 * 1. When process_buffer receives incomplete DNS message,
	 *    we don't touch any timers
	 *
	 * 2. When we receive at least one full DNS message, we stop the timers
	 *    until resume_processing calls this function again and restarts the
	 *    reading and the timers
	 */

	/*
	 * Process a DNS messages.  Stop if this is client socket, or the server
	 * socket has been set to sequential mode or the number of queries we
	 * are processing simultaneously have reached the clients-per-connection
	 * limit.
	 */
	for (;;) {
		isc_result_t result = processbuffer(sock);
		switch (result) {
		case ISC_R_NOMORE:
			start_reading(sock);
			return;
		case ISC_R_CANCELED:
			stop_reading(sock);
			return;
		case ISC_R_SUCCESS:
			if (atomic_load(&sock->client) ||
			    atomic_load(&sock->sequential) ||
			    atomic_load(&sock->ah) >= TCPDNS_CLIENTS_PER_CONN)
			{
				stop_reading(sock);
				return;
			}
			break;
		default:
			INSIST(0);
		}
	}
}

static void
resume_processing(void *arg) {
	isc_nmsocket_t *sock = (isc_nmsocket_t *)arg;

	REQUIRE(VALID_NMSOCK(sock));
	REQUIRE(sock->tid == isc_nm_tid());
	REQUIRE(sock->type == isc_nm_tcpdnssocket);
	REQUIRE(!atomic_load(&sock->client));

	if (inactive(sock)) {
		return;
	}

	if (atomic_load(&sock->ah) == 0) {
		/* Nothing is active; sockets can timeout now */
		start_sock_timer(sock);
	}

	process_sock_buffer(sock);
=======

	UNUSED(worker);

	REQUIRE(VALID_NMSOCK(sock));
	REQUIRE(sock->tid == isc_nm_tid());

	tcpdns_close_direct(sock);
}

void
isc__nm_tcpdns_shutdown(isc_nmsocket_t *sock) {
	REQUIRE(VALID_NMSOCK(sock));
	REQUIRE(sock->tid == isc_nm_tid());
	REQUIRE(sock->type == isc_nm_tcpdnssocket);

	/*
	 * If the socket is active, mark it inactive and
	 * continue. If it isn't active, stop now.
	 */
	if (!isc__nmsocket_deactivate(sock)) {
		return;
	}

	if (atomic_load(&sock->connecting) || sock->accepting) {
		return;
	}

	if (sock->statichandle) {
		isc__nm_failed_read_cb(sock, ISC_R_CANCELED);
		return;
	}

	/*
	 * Otherwise, we just send the socket to abyss...
	 */
	if (sock->parent == NULL) {
		isc__nmsocket_prep_destroy(sock);
	}
}

void
isc__nm_tcpdns_cancelread(isc_nmhandle_t *handle) {
	isc_nmsocket_t *sock = NULL;
	isc__netievent_tcpdnscancel_t *ievent = NULL;

	REQUIRE(VALID_NMHANDLE(handle));

	sock = handle->sock;

	REQUIRE(VALID_NMSOCK(sock));
	REQUIRE(sock->type == isc_nm_tcpdnssocket);

	ievent = isc__nm_get_netievent_tcpdnscancel(sock->mgr, sock, handle);
	isc__nm_enqueue_ievent(&sock->mgr->workers[sock->tid],
			       (isc__netievent_t *)ievent);
}

void
isc__nm_async_tcpdnscancel(isc__networker_t *worker, isc__netievent_t *ev0) {
	isc__netievent_tcpdnscancel_t *ievent =
		(isc__netievent_tcpdnscancel_t *)ev0;
	isc_nmsocket_t *sock = ievent->sock;

	UNUSED(worker);

	REQUIRE(VALID_NMSOCK(sock));
	REQUIRE(sock->tid == isc_nm_tid());

	isc__nm_failed_read_cb(sock, ISC_R_EOF);
}

void
isc_nm_tcpdns_sequential(isc_nmhandle_t *handle) {
	isc_nmsocket_t *sock = NULL;

	REQUIRE(VALID_NMHANDLE(handle));
	REQUIRE(VALID_NMSOCK(handle->sock));
	REQUIRE(handle->sock->type == isc_nm_tcpdnssocket);

	sock = handle->sock;

	/*
	 * We don't want pipelining on this connection. That means
	 * that we need to pause after reading each request, and
	 * resume only after the request has been processed. This
	 * is done in resume_processing(), which is the socket's
	 * closehandle_cb callback, called whenever a handle
	 * is released.
	 */

	isc__nmsocket_timer_stop(sock);
	isc__nm_stop_reading(sock);
	atomic_store(&sock->sequential, true);
}

void
isc_nm_tcpdns_keepalive(isc_nmhandle_t *handle, bool value) {
	isc_nmsocket_t *sock = NULL;

	REQUIRE(VALID_NMHANDLE(handle));
	REQUIRE(VALID_NMSOCK(handle->sock));
	REQUIRE(handle->sock->type != isc_nm_tcpdnssocket);

	sock = handle->sock;

	atomic_store(&sock->keepalive, value);
>>>>>>> e2aa5677
}<|MERGE_RESOLUTION|>--- conflicted
+++ resolved
@@ -1,8 +1,4 @@
-<<<<<<< HEAD
-/*	$NetBSD: tcpdns.c,v 1.4 2021/02/19 16:42:20 christos Exp $	*/
-=======
 /*	$NetBSD: tcpdns.c,v 1.5 2021/04/29 17:26:12 christos Exp $	*/
->>>>>>> e2aa5677
 
 /*
  * Copyright (C) Internet Systems Consortium, Inc. ("ISC")
@@ -62,37 +58,17 @@
 	return (false);
 }
 
-<<<<<<< HEAD
-static void
-tcpdns_alloc_cb(uv_handle_t *handle, size_t size, uv_buf_t *buf);
-=======
 static isc_result_t
 tcpdns_connect_direct(isc_nmsocket_t *sock, isc__nm_uvreq_t *req);
 
 static void
 tcpdns_close_direct(isc_nmsocket_t *sock);
->>>>>>> e2aa5677
 
 static void
 tcpdns_connect_cb(uv_connect_t *uvreq, int status);
 
-static isc_result_t
-tcpdns_connect_direct(isc_nmsocket_t *sock, isc__nm_uvreq_t *req);
-
 static void
 tcpdns_connection_cb(uv_stream_t *server, int status);
-
-<<<<<<< HEAD
-static isc_result_t
-tcpdns_send_direct(isc_nmsocket_t *sock, isc__nm_uvreq_t *req);
-static void
-tcpdns_connect_cb(uv_connect_t *uvreq, int status);
-
-static void
-tcpdns_connection_cb(uv_stream_t *server, int status);
-
-static void
-read_cb(uv_stream_t *stream, ssize_t nread, const uv_buf_t *buf);
 
 static void
 tcpdns_close_cb(uv_handle_t *uvhandle);
@@ -100,78 +76,6 @@
 static isc_result_t
 accept_connection(isc_nmsocket_t *ssock, isc_quota_t *quota);
 
-static void
-quota_accept_cb(isc_quota_t *quota, void *sock0);
-
-static void
-failed_accept_cb(isc_nmsocket_t *sock, isc_result_t eresult);
-
-static void
-failed_send_cb(isc_nmsocket_t *sock, isc__nm_uvreq_t *req,
-	       isc_result_t eresult);
-
-static void
-stop_tcpdns_parent(isc_nmsocket_t *sock);
-static void
-stop_tcpdns_child(isc_nmsocket_t *sock);
-
-static void
-start_sock_timer(isc_nmsocket_t *sock);
-
-static void
-process_sock_buffer(isc_nmsocket_t *sock);
-
-static void
-stop_reading(isc_nmsocket_t *sock);
-
-static isc__nm_uvreq_t *
-get_read_req(isc_nmsocket_t *sock);
-=======
-static void
-tcpdns_close_cb(uv_handle_t *uvhandle);
->>>>>>> e2aa5677
-
-static isc_result_t
-accept_connection(isc_nmsocket_t *ssock, isc_quota_t *quota);
-
-<<<<<<< HEAD
-static bool
-inactive(isc_nmsocket_t *sock) {
-	return (!isc__nmsocket_active(sock) || atomic_load(&sock->closing) ||
-		atomic_load(&sock->mgr->closing) ||
-		(sock->server != NULL && !isc__nmsocket_active(sock->server)));
-}
-
-static void
-failed_accept_cb(isc_nmsocket_t *sock, isc_result_t eresult) {
-	REQUIRE(sock->accepting);
-	REQUIRE(sock->server);
-
-	/*
-	 * Detach the quota early to make room for other connections;
-	 * otherwise it'd be detached later asynchronously, and clog
-	 * the quota unnecessarily.
-	 */
-	if (sock->quota != NULL) {
-		isc_quota_detach(&sock->quota);
-	}
-
-	isc__nmsocket_detach(&sock->server);
-
-	sock->accepting = false;
-
-	switch (eresult) {
-	case ISC_R_NOTCONNECTED:
-		/* IGNORE: The client disconnected before we could accept */
-		break;
-	default:
-		isc_log_write(isc_lctx, ISC_LOGCATEGORY_GENERAL,
-			      ISC_LOGMODULE_NETMGR, ISC_LOG_ERROR,
-			      "Accepting TCP connection failed: %s",
-			      isc_result_totext(eresult));
-	}
-}
-=======
 static void
 quota_accept_cb(isc_quota_t *quota, void *sock0);
 
@@ -185,34 +89,9 @@
 	isc__networker_t *worker = NULL;
 	isc_result_t result = ISC_R_DEFAULT;
 	int r;
->>>>>>> e2aa5677
-
-static void
-failed_connect_cb(isc_nmsocket_t *sock, isc__nm_uvreq_t *req,
-		  isc_result_t eresult) {
+
 	REQUIRE(VALID_NMSOCK(sock));
 	REQUIRE(VALID_UVREQ(req));
-<<<<<<< HEAD
-	REQUIRE(sock->tid == isc_nm_tid());
-	REQUIRE(atomic_load(&sock->connecting));
-	REQUIRE(req->cb.connect != NULL);
-
-	atomic_store(&sock->connecting, false);
-
-	isc__nmsocket_clearcb(sock);
-	isc__nm_connectcb(sock, req, eresult);
-
-	isc__nmsocket_prep_destroy(sock);
-}
-
-static isc_result_t
-tcpdns_connect_direct(isc_nmsocket_t *sock, isc__nm_uvreq_t *req) {
-	isc__networker_t *worker = NULL;
-	isc_result_t result = ISC_R_DEFAULT;
-	int r;
-
-	REQUIRE(VALID_NMSOCK(sock));
-	REQUIRE(VALID_UVREQ(req));
 
 	REQUIRE(isc__nm_in_netthread());
 	REQUIRE(sock->tid == isc_nm_tid());
@@ -221,16 +100,6 @@
 
 	atomic_store(&sock->connecting, true);
 
-=======
-
-	REQUIRE(isc__nm_in_netthread());
-	REQUIRE(sock->tid == isc_nm_tid());
-
-	worker = &sock->mgr->workers[sock->tid];
-
-	atomic_store(&sock->connecting, true);
-
->>>>>>> e2aa5677
 	r = uv_tcp_init(&worker->loop, &sock->uv_handle.tcp);
 	RUNTIME_CHECK(r == 0);
 	uv_handle_set_data(&sock->uv_handle.handle, sock);
@@ -332,7 +201,6 @@
 
 	REQUIRE(VALID_UVREQ(req));
 	REQUIRE(VALID_NMHANDLE(req->handle));
-<<<<<<< HEAD
 
 	/* Socket was closed midflight by isc__nm_tcpdns_shutdown() */
 	if (!isc__nmsocket_active(sock)) {
@@ -353,28 +221,6 @@
 		goto error;
 	}
 
-=======
-
-	/* Socket was closed midflight by isc__nm_tcpdns_shutdown() */
-	if (!isc__nmsocket_active(sock)) {
-		result = ISC_R_CANCELED;
-		goto error;
-	}
-
-	if (status != 0) {
-		result = isc__nm_uverr2result(status);
-		goto error;
-	}
-
-	isc__nm_incstats(sock->mgr, sock->statsindex[STATID_CONNECT]);
-	r = uv_tcp_getpeername(&sock->uv_handle.tcp, (struct sockaddr *)&ss,
-			       &(int){ sizeof(ss) });
-	if (r != 0) {
-		result = isc__nm_uverr2result(r);
-		goto error;
-	}
-
->>>>>>> e2aa5677
 	atomic_store(&sock->connecting, false);
 
 	result = isc_sockaddr_fromsockaddr(&sock->peer, (struct sockaddr *)&ss);
@@ -385,11 +231,7 @@
 	return;
 
 error:
-<<<<<<< HEAD
-	failed_connect_cb(sock, req, result);
-=======
 	isc__nm_failed_connect_cb(sock, req, result);
->>>>>>> e2aa5677
 }
 
 isc_result_t
@@ -450,7 +292,6 @@
 		sock->tid = isc_random_uniform(mgr->nworkers);
 		isc__nm_enqueue_ievent(&mgr->workers[sock->tid],
 				       (isc__netievent_t *)ievent);
-<<<<<<< HEAD
 	}
 	LOCK(&sock->lock);
 	result = sock->result;
@@ -458,20 +299,10 @@
 		WAIT(&sock->cond, &sock->lock);
 		result = sock->result;
 	}
-=======
-	}
-	LOCK(&sock->lock);
-	result = sock->result;
-	while (result == ISC_R_DEFAULT) {
-		WAIT(&sock->cond, &sock->lock);
-		result = sock->result;
-	}
->>>>>>> e2aa5677
 	atomic_store(&sock->active, true);
 	BROADCAST(&sock->scond);
 	UNLOCK(&sock->lock);
 	INSIST(result != ISC_R_DEFAULT);
-<<<<<<< HEAD
 
 	return (result);
 }
@@ -488,24 +319,6 @@
 
 	/* FIXME: set mss */
 
-=======
-
-	return (result);
-}
-
-static uv_os_sock_t
-isc__nm_tcpdns_lb_socket(sa_family_t sa_family) {
-	isc_result_t result;
-	uv_os_sock_t sock;
-
-	result = isc__nm_socket(sa_family, SOCK_STREAM, 0, &sock);
-	RUNTIME_CHECK(result == ISC_R_SUCCESS);
-
-	(void)isc__nm_socket_incoming_cpu(sock);
-
-	/* FIXME: set mss */
-
->>>>>>> e2aa5677
 	result = isc__nm_socket_reuse(sock);
 	RUNTIME_CHECK(result == ISC_R_SUCCESS);
 
@@ -635,7 +448,6 @@
 	REQUIRE(sock->iface != NULL);
 	REQUIRE(sock->parent != NULL);
 	REQUIRE(sock->tid == isc_nm_tid());
-<<<<<<< HEAD
 
 	/* TODO: set min mss */
 
@@ -651,23 +463,6 @@
 
 	LOCK(&sock->parent->lock);
 
-=======
-
-	/* TODO: set min mss */
-
-	r = uv_tcp_init(&worker->loop, &sock->uv_handle.tcp);
-	RUNTIME_CHECK(r == 0);
-	uv_handle_set_data(&sock->uv_handle.handle, sock);
-	/* This keeps the socket alive after everything else is gone */
-	isc__nmsocket_attach(sock, &(isc_nmsocket_t *){ NULL });
-
-	r = uv_timer_init(&worker->loop, &sock->timer);
-	RUNTIME_CHECK(r == 0);
-	uv_handle_set_data((uv_handle_t *)&sock->timer, sock);
-
-	LOCK(&sock->parent->lock);
-
->>>>>>> e2aa5677
 	r = uv_tcp_open(&sock->uv_handle.tcp, sock->fd);
 	if (r < 0) {
 		isc__nm_closesocket(sock->fd);
@@ -753,11 +548,7 @@
 	REQUIRE(VALID_NMSOCK(ssock));
 	REQUIRE(ssock->tid == isc_nm_tid());
 
-<<<<<<< HEAD
-	if (inactive(ssock)) {
-=======
 	if (isc__nm_inactive(ssock)) {
->>>>>>> e2aa5677
 		result = ISC_R_CANCELED;
 		goto done;
 	}
@@ -834,14 +625,6 @@
 	}
 }
 
-<<<<<<< HEAD
-static void
-failed_read_cb(isc_nmsocket_t *sock, isc_result_t result) {
-	REQUIRE(VALID_NMSOCK(sock));
-	REQUIRE(result != ISC_R_SUCCESS);
-
-	stop_reading(sock);
-=======
 void
 isc__nm_tcpdns_failed_read_cb(isc_nmsocket_t *sock, isc_result_t result) {
 	REQUIRE(VALID_NMSOCK(sock));
@@ -849,7 +632,6 @@
 
 	isc__nmsocket_timer_stop(sock);
 	isc__nm_stop_reading(sock);
->>>>>>> e2aa5677
 
 	if (!sock->recv_read) {
 		goto destroy;
@@ -857,11 +639,7 @@
 	sock->recv_read = false;
 
 	if (sock->recv_cb != NULL) {
-<<<<<<< HEAD
-		isc__nm_uvreq_t *req = get_read_req(sock);
-=======
 		isc__nm_uvreq_t *req = isc__nm_get_read_req(sock, NULL);
->>>>>>> e2aa5677
 		isc__nmsocket_clearcb(sock);
 		isc__nm_readcb(sock, req, result);
 	}
@@ -874,94 +652,6 @@
 	if (sock->quota) {
 		isc_quota_detach(&sock->quota);
 	}
-}
-
-<<<<<<< HEAD
-static void
-failed_send_cb(isc_nmsocket_t *sock, isc__nm_uvreq_t *req,
-	       isc_result_t eresult) {
-	REQUIRE(VALID_NMSOCK(sock));
-	REQUIRE(VALID_UVREQ(req));
-
-	if (req->cb.send != NULL) {
-		isc__nm_sendcb(sock, req, eresult);
-	} else {
-		isc__nm_uvreq_put(&req, sock);
-	}
-}
-
-static isc__nm_uvreq_t *
-get_read_req(isc_nmsocket_t *sock) {
-	isc__nm_uvreq_t *req = NULL;
-
-	req = isc__nm_uvreq_get(sock->mgr, sock);
-	req->cb.recv = sock->recv_cb;
-	req->cbarg = sock->recv_cbarg;
-
-	if (atomic_load(&sock->client)) {
-		isc_nmhandle_attach(sock->statichandle, &req->handle);
-	} else {
-		req->handle = isc__nmhandle_get(sock, NULL, NULL);
-	}
-
-	return req;
-}
-
-static void
-readtimeout_cb(uv_timer_t *timer) {
-	isc_nmsocket_t *sock = uv_handle_get_data((uv_handle_t *)timer);
-
-	REQUIRE(VALID_NMSOCK(sock));
-	REQUIRE(sock->tid == isc_nm_tid());
-	REQUIRE(sock->reading);
-
-	/*
-	 * Timeout; stop reading and process whatever we have.
-	 */
-
-	failed_read_cb(sock, ISC_R_TIMEDOUT);
-}
-
-static void
-start_sock_timer(isc_nmsocket_t *sock) {
-	if (sock->read_timeout > 0) {
-		int r = uv_timer_start(&sock->timer, readtimeout_cb,
-				       sock->read_timeout, 0);
-		REQUIRE(r == 0);
-	}
-}
-
-static void
-stop_sock_timer(isc_nmsocket_t *sock) {
-	int r = uv_timer_stop(&sock->timer);
-	REQUIRE(r == 0);
-}
-
-static void
-start_reading(isc_nmsocket_t *sock) {
-	if (sock->reading) {
-		return;
-	}
-
-	int r = uv_read_start(&sock->uv_handle.stream, tcpdns_alloc_cb,
-			      read_cb);
-	REQUIRE(r == 0);
-	sock->reading = true;
-
-	start_sock_timer(sock);
-}
-
-static void
-stop_reading(isc_nmsocket_t *sock) {
-	if (!sock->reading) {
-		return;
-	}
-
-	int r = uv_read_stop(&sock->uv_handle.stream);
-	REQUIRE(r == 0);
-	sock->reading = false;
-
-	stop_sock_timer(sock);
 }
 
 void
@@ -1001,652 +691,12 @@
 	return;
 }
 
-/*%<
- * Allocator for TCP read operations. Limited to size 2^16.
- *
- * Note this doesn't actually allocate anything, it just assigns the
- * worker's receive buffer to a socket, and marks it as "in use".
- */
-static void
-tcpdns_alloc_cb(uv_handle_t *handle, size_t size, uv_buf_t *buf) {
-	isc_nmsocket_t *sock = uv_handle_get_data(handle);
-	isc__networker_t *worker = NULL;
-
-	REQUIRE(VALID_NMSOCK(sock));
-	REQUIRE(sock->type == isc_nm_tcpdnssocket);
-	REQUIRE(isc__nm_in_netthread());
-	UNUSED(size);
-
-	worker = &sock->mgr->workers[sock->tid];
-	INSIST(!worker->recvbuf_inuse);
-
-	buf->base = worker->recvbuf;
-	buf->len = size;
-	worker->recvbuf_inuse = true;
-}
-
 void
 isc__nm_async_tcpdnsread(isc__networker_t *worker, isc__netievent_t *ev0) {
 	isc__netievent_tcpdnsread_t *ievent =
 		(isc__netievent_tcpdnsread_t *)ev0;
 	isc_nmsocket_t *sock = ievent->sock;
 
-	REQUIRE(VALID_NMSOCK(sock));
-	REQUIRE(sock->tid == isc_nm_tid());
-	UNUSED(worker);
-
-	if (inactive(sock)) {
-		sock->reading = true;
-		failed_read_cb(sock, ISC_R_CANCELED);
-		return;
-	}
-
-	process_sock_buffer(sock);
-}
-
-/*
- * Process a single packet from the incoming buffer.
- *
- * Return ISC_R_SUCCESS and attach 'handlep' to a handle if something
- * was processed; return ISC_R_NOMORE if there isn't a full message
- * to be processed.
- *
- * The caller will need to unreference the handle.
- */
-static isc_result_t
-processbuffer(isc_nmsocket_t *sock) {
-	size_t len;
-	isc__nm_uvreq_t *req = NULL;
-	isc_nmhandle_t *handle = NULL;
-
-	REQUIRE(VALID_NMSOCK(sock));
-	REQUIRE(sock->tid == isc_nm_tid());
-
-	if (inactive(sock)) {
-		return (ISC_R_CANCELED);
-	}
-
-	/*
-	 * If we don't even have the length yet, we can't do
-	 * anything.
-	 */
-	if (sock->buf_len < 2) {
-		return (ISC_R_NOMORE);
-	}
-
-	/*
-	 * Process the first packet from the buffer, leaving
-	 * the rest (if any) for later.
-	 */
-	len = ntohs(*(uint16_t *)sock->buf);
-	if (len > sock->buf_len - 2) {
-		return (ISC_R_NOMORE);
-	}
-
-	req = get_read_req(sock);
-	REQUIRE(VALID_UVREQ(req));
-
-	/*
-	 * We need to launch the resume_processing after the buffer has
-	 * been consumed, thus we need to delay the detaching the handle.
-	 */
-	isc_nmhandle_attach(req->handle, &handle);
-
-	/*
-	 * The callback will be called synchronously because the
-	 * result is ISC_R_SUCCESS, so we don't need to have
-	 * the buffer on the heap
-	 */
-	req->uvbuf.base = (char *)sock->buf + 2;
-	req->uvbuf.len = len;
-
-	/*
-	 * If isc__nm_tcpdns_read() was called, it will be satisfied by single
-	 * DNS message in the next call.
-	 */
-	sock->recv_read = false;
-
-	/*
-	 * The assertion failure here means that there's a errnoneous extra
-	 * nmhandle detach happening in the callback and resume_processing gets
-	 * called while we are still processing the buffer.
-	 */
-	REQUIRE(sock->processing == false);
-	sock->processing = true;
-	isc__nm_readcb(sock, req, ISC_R_SUCCESS);
-	sock->processing = false;
-
-	len += 2;
-	sock->buf_len -= len;
-	if (len > 0) {
-		memmove(sock->buf, sock->buf + len, sock->buf_len);
-	}
-
-	isc_nmhandle_detach(&handle);
-
-	return (ISC_R_SUCCESS);
-}
-
-static void
-read_cb(uv_stream_t *stream, ssize_t nread, const uv_buf_t *buf) {
-	isc_nmsocket_t *sock = uv_handle_get_data((uv_handle_t *)stream);
-	uint8_t *base = NULL;
-	size_t len;
-
-	REQUIRE(VALID_NMSOCK(sock));
-	REQUIRE(sock->tid == isc_nm_tid());
-	REQUIRE(sock->reading);
-	REQUIRE(buf != NULL);
-
-	if (inactive(sock)) {
-		failed_read_cb(sock, ISC_R_CANCELED);
-		goto free;
-	}
-
-	if (nread < 0) {
-		if (nread != UV_EOF) {
-			isc__nm_incstats(sock->mgr,
-					 sock->statsindex[STATID_RECVFAIL]);
-		}
-
-		failed_read_cb(sock, isc__nm_uverr2result(nread));
-
-		goto free;
-	}
-
-	base = (uint8_t *)buf->base;
-	len = nread;
-
-	/*
-	 * FIXME: We can avoid the memmove here if we know we have received full
-	 * packet; e.g. we should be smarter, a.s. there are just few situations
-	 *
-	 * The tcp_alloc_buf should be smarter and point the uv_read_start to
-	 * the position where previous read has ended in the sock->buf, that way
-	 * the data could be read directly into sock->buf.
-	 */
-
-	if (sock->buf_len + len > sock->buf_size) {
-		alloc_dnsbuf(sock, sock->buf_len + len);
-	}
-	memmove(sock->buf + sock->buf_len, base, len);
-	sock->buf_len += len;
-
-	if (!atomic_load(&sock->client)) {
-		sock->read_timeout = atomic_load(&sock->mgr->idle);
-	}
-
-	process_sock_buffer(sock);
-free:
-	isc__nm_free_uvbuf(sock, buf);
-}
-
-static void
-quota_accept_cb(isc_quota_t *quota, void *sock0) {
-	isc_nmsocket_t *sock = (isc_nmsocket_t *)sock0;
-
-	REQUIRE(VALID_NMSOCK(sock));
-
-	/*
-	 * Create a tcpdnsaccept event and pass it using the async channel.
-	 */
-
-	isc__netievent_tcpdnsaccept_t *ievent =
-		isc__nm_get_netievent_tcpdnsaccept(sock->mgr, sock, quota);
-	isc__nm_maybe_enqueue_ievent(&sock->mgr->workers[sock->tid],
-				     (isc__netievent_t *)ievent);
-}
-
-/*
- * This is called after we get a quota_accept_cb() callback.
- */
-void
-isc__nm_async_tcpdnsaccept(isc__networker_t *worker, isc__netievent_t *ev0) {
-	isc__netievent_tcpdnsaccept_t *ievent =
-		(isc__netievent_tcpdnsaccept_t *)ev0;
-	isc_result_t result;
-
-	UNUSED(worker);
-
-	REQUIRE(VALID_NMSOCK(ievent->sock));
-	REQUIRE(ievent->sock->tid == isc_nm_tid());
-
-	result = accept_connection(ievent->sock, ievent->quota);
-	if (result != ISC_R_SUCCESS && result != ISC_R_NOCONN) {
-		if ((result != ISC_R_QUOTA && result != ISC_R_SOFTQUOTA) ||
-		    can_log_tcpdns_quota())
-		{
-			isc_log_write(isc_lctx, ISC_LOGCATEGORY_GENERAL,
-				      ISC_LOGMODULE_NETMGR, ISC_LOG_ERROR,
-				      "TCP connection failed: %s",
-				      isc_result_totext(result));
-		}
-	}
-=======
-void
-isc__nm_tcpdns_read(isc_nmhandle_t *handle, isc_nm_recv_cb_t cb, void *cbarg) {
-	REQUIRE(VALID_NMHANDLE(handle));
-	REQUIRE(VALID_NMSOCK(handle->sock));
-
-	isc_nmsocket_t *sock = handle->sock;
-	isc__netievent_tcpdnsread_t *ievent = NULL;
-
-	REQUIRE(sock->type == isc_nm_tcpdnssocket);
-	REQUIRE(sock->statichandle == handle);
-	REQUIRE(sock->tid == isc_nm_tid());
-	REQUIRE(!sock->recv_read);
-
-	sock->recv_cb = cb;
-	sock->recv_cbarg = cbarg;
-	sock->recv_read = true;
-	if (sock->read_timeout == 0) {
-		sock->read_timeout =
-			(atomic_load(&sock->keepalive)
-				 ? atomic_load(&sock->mgr->keepalive)
-				 : atomic_load(&sock->mgr->idle));
-	}
-
-	ievent = isc__nm_get_netievent_tcpdnsread(sock->mgr, sock);
-
-	/*
-	 * This MUST be done asynchronously, no matter which thread we're
-	 * in. The callback function for isc_nm_read() often calls
-	 * isc_nm_read() again; if we tried to do that synchronously
-	 * we'd clash in processbuffer() and grow the stack indefinitely.
-	 */
-	isc__nm_enqueue_ievent(&sock->mgr->workers[sock->tid],
-			       (isc__netievent_t *)ievent);
-
-	return;
->>>>>>> e2aa5677
-}
-
-static isc_result_t
-accept_connection(isc_nmsocket_t *ssock, isc_quota_t *quota) {
-	isc_nmsocket_t *csock = NULL;
-	isc__networker_t *worker = NULL;
-	int r;
-	isc_result_t result;
-	struct sockaddr_storage peer_ss;
-	struct sockaddr_storage local_ss;
-	isc_sockaddr_t local;
-	isc_nmhandle_t *handle = NULL;
-
-	REQUIRE(VALID_NMSOCK(ssock));
-	REQUIRE(ssock->tid == isc_nm_tid());
-
-	if (inactive(ssock)) {
-		if (quota != NULL) {
-			isc_quota_detach(&quota);
-		}
-		return (ISC_R_CANCELED);
-	}
-
-	REQUIRE(ssock->accept_cb != NULL);
-
-	csock = isc_mem_get(ssock->mgr->mctx, sizeof(isc_nmsocket_t));
-	isc__nmsocket_init(csock, ssock->mgr, isc_nm_tcpdnssocket,
-			   ssock->iface);
-	csock->tid = ssock->tid;
-	csock->extrahandlesize = ssock->extrahandlesize;
-	isc__nmsocket_attach(ssock, &csock->server);
-	csock->recv_cb = ssock->recv_cb;
-	csock->recv_cbarg = ssock->recv_cbarg;
-	csock->quota = quota;
-	csock->accepting = true;
-
-	worker = &csock->mgr->workers[csock->tid];
-
-	r = uv_tcp_init(&worker->loop, &csock->uv_handle.tcp);
-	RUNTIME_CHECK(r == 0);
-	uv_handle_set_data(&csock->uv_handle.handle, csock);
-
-	r = uv_timer_init(&worker->loop, &csock->timer);
-	RUNTIME_CHECK(r == 0);
-	uv_handle_set_data((uv_handle_t *)&csock->timer, csock);
-
-	r = uv_accept(&ssock->uv_handle.stream, &csock->uv_handle.stream);
-	if (r != 0) {
-		result = isc__nm_uverr2result(r);
-		goto failure;
-	}
-
-	r = uv_tcp_getpeername(&csock->uv_handle.tcp,
-			       (struct sockaddr *)&peer_ss,
-			       &(int){ sizeof(peer_ss) });
-	if (r != 0) {
-		result = isc__nm_uverr2result(r);
-		goto failure;
-	}
-
-	result = isc_sockaddr_fromsockaddr(&csock->peer,
-					   (struct sockaddr *)&peer_ss);
-	if (result != ISC_R_SUCCESS) {
-		goto failure;
-	}
-
-	r = uv_tcp_getsockname(&csock->uv_handle.tcp,
-			       (struct sockaddr *)&local_ss,
-			       &(int){ sizeof(local_ss) });
-	if (r != 0) {
-		result = isc__nm_uverr2result(r);
-		goto failure;
-	}
-
-	result = isc_sockaddr_fromsockaddr(&local,
-					   (struct sockaddr *)&local_ss);
-	if (result != ISC_R_SUCCESS) {
-		goto failure;
-	}
-
-	/*
-	 * The handle will be either detached on acceptcb failure or in the
-	 * readcb.
-	 */
-	handle = isc__nmhandle_get(csock, NULL, &local);
-
-	result = ssock->accept_cb(handle, ISC_R_SUCCESS, ssock->accept_cbarg);
-	if (result != ISC_R_SUCCESS) {
-		isc_nmhandle_detach(&handle);
-		goto failure;
-	}
-
-	csock->accepting = false;
-
-	isc__nm_incstats(csock->mgr, csock->statsindex[STATID_ACCEPT]);
-
-	csock->read_timeout = atomic_load(&csock->mgr->init);
-
-	csock->closehandle_cb = resume_processing;
-
-	/*
-	 * We need to keep the handle alive until we fail to read or connection
-	 * is closed by the other side, it will be detached via
-	 * prep_destroy()->tcpdns_close_direct().
-	 */
-	isc_nmhandle_attach(handle, &csock->recv_handle);
-	start_reading(csock);
-
-	/*
-	 * The initial timer has been set, update the read timeout for the next
-	 * reads.
-	 */
-	csock->read_timeout = (atomic_load(&csock->keepalive)
-				       ? atomic_load(&csock->mgr->keepalive)
-				       : atomic_load(&csock->mgr->idle));
-
-	isc_nmhandle_detach(&handle);
-
-	/*
-	 * sock is now attached to the handle.
-	 */
-	isc__nmsocket_detach(&csock);
-
-	return (ISC_R_SUCCESS);
-
-failure:
-
-	atomic_store(&csock->active, false);
-
-	failed_accept_cb(csock, result);
-
-	isc__nmsocket_prep_destroy(csock);
-
-	isc__nmsocket_detach(&csock);
-
-	return (result);
-}
-
-void
-isc__nm_tcpdns_send(isc_nmhandle_t *handle, isc_region_t *region,
-		    isc_nm_cb_t cb, void *cbarg) {
-	REQUIRE(VALID_NMHANDLE(handle));
-	REQUIRE(VALID_NMSOCK(handle->sock));
-
-	isc_nmsocket_t *sock = handle->sock;
-	isc__netievent_tcpdnssend_t *ievent = NULL;
-	isc__nm_uvreq_t *uvreq = NULL;
-
-	REQUIRE(sock->type == isc_nm_tcpdnssocket);
-
-	uvreq = isc__nm_uvreq_get(sock->mgr, sock);
-	*(uint16_t *)uvreq->tcplen = htons(region->length);
-	uvreq->uvbuf.base = (char *)region->base;
-	uvreq->uvbuf.len = region->length;
-
-	isc_nmhandle_attach(handle, &uvreq->handle);
-
-	uvreq->cb.send = cb;
-	uvreq->cbarg = cbarg;
-
-	ievent = isc__nm_get_netievent_tcpdnssend(sock->mgr, sock, uvreq);
-	isc__nm_maybe_enqueue_ievent(&sock->mgr->workers[sock->tid],
-				     (isc__netievent_t *)ievent);
-
-	return;
-}
-
-static void
-tcpdns_send_cb(uv_write_t *req, int status) {
-	isc__nm_uvreq_t *uvreq = (isc__nm_uvreq_t *)req->data;
-	isc_nmsocket_t *sock = uvreq->sock;
-
-	REQUIRE(VALID_UVREQ(uvreq));
-	REQUIRE(VALID_NMHANDLE(uvreq->handle));
-
-	if (status < 0) {
-		isc__nm_incstats(sock->mgr, sock->statsindex[STATID_SENDFAIL]);
-		failed_send_cb(sock, uvreq, isc__nm_uverr2result(status));
-		return;
-	}
-
-	isc__nm_sendcb(sock, uvreq, ISC_R_SUCCESS);
-}
-
-/*
- * Handle 'tcpsend' async event - send a packet on the socket
- */
-void
-isc__nm_async_tcpdnssend(isc__networker_t *worker, isc__netievent_t *ev0) {
-	isc_result_t result;
-	isc__netievent_tcpdnssend_t *ievent =
-		(isc__netievent_tcpdnssend_t *)ev0;
-	isc_nmsocket_t *sock = ievent->sock;
-	isc__nm_uvreq_t *uvreq = ievent->req;
-
-	REQUIRE(sock->type == isc_nm_tcpdnssocket);
-	REQUIRE(sock->tid == isc_nm_tid());
-	UNUSED(worker);
-
-	result = tcpdns_send_direct(sock, uvreq);
-	if (result != ISC_R_SUCCESS) {
-		isc__nm_incstats(sock->mgr, sock->statsindex[STATID_SENDFAIL]);
-		failed_send_cb(sock, uvreq, result);
-	}
-}
-
-static isc_result_t
-tcpdns_send_direct(isc_nmsocket_t *sock, isc__nm_uvreq_t *req) {
-	REQUIRE(VALID_NMSOCK(sock));
-	REQUIRE(VALID_UVREQ(req));
-	REQUIRE(sock->tid == isc_nm_tid());
-	REQUIRE(sock->type == isc_nm_tcpdnssocket);
-
-	int r;
-	uv_buf_t bufs[2] = { { .base = req->tcplen, .len = 2 },
-			     { .base = req->uvbuf.base,
-			       .len = req->uvbuf.len } };
-
-	if (inactive(sock)) {
-		return (ISC_R_CANCELED);
-	}
-
-	r = uv_write(&req->uv_req.write, &sock->uv_handle.stream, bufs, 2,
-		     tcpdns_send_cb);
-	if (r < 0) {
-		return (isc__nm_uverr2result(r));
-	}
-
-	return (ISC_R_SUCCESS);
-}
-
-static void
-tcpdns_stop_cb(uv_handle_t *handle) {
-	isc_nmsocket_t *sock = uv_handle_get_data(handle);
-	uv_handle_set_data(handle, NULL);
-
-	REQUIRE(VALID_NMSOCK(sock));
-	REQUIRE(sock->tid == isc_nm_tid());
-	REQUIRE(atomic_load(&sock->closing));
-
-	if (!atomic_compare_exchange_strong(&sock->closed, &(bool){ false },
-					    true)) {
-		INSIST(0);
-		ISC_UNREACHABLE();
-	}
-
-	isc__nm_incstats(sock->mgr, sock->statsindex[STATID_CLOSE]);
-
-	atomic_store(&sock->listening, false);
-
-	isc__nmsocket_detach(&sock);
-}
-
-static void
-tcpdns_close_cb(uv_handle_t *handle) {
-	isc_nmsocket_t *sock = uv_handle_get_data(handle);
-	uv_handle_set_data(handle, NULL);
-
-	REQUIRE(VALID_NMSOCK(sock));
-	REQUIRE(sock->tid == isc_nm_tid());
-	REQUIRE(atomic_load(&sock->closing));
-
-	if (!atomic_compare_exchange_strong(&sock->closed, &(bool){ false },
-					    true)) {
-		INSIST(0);
-		ISC_UNREACHABLE();
-	}
-
-	isc__nm_incstats(sock->mgr, sock->statsindex[STATID_CLOSE]);
-
-	if (sock->server != NULL) {
-		isc__nmsocket_detach(&sock->server);
-	}
-
-	atomic_store(&sock->connected, false);
-
-	isc__nmsocket_prep_destroy(sock);
-}
-
-static void
-timer_close_cb(uv_handle_t *handle) {
-	isc_nmsocket_t *sock = uv_handle_get_data(handle);
-	uv_handle_set_data(handle, NULL);
-
-	if (sock->parent) {
-		uv_close(&sock->uv_handle.handle, tcpdns_stop_cb);
-	} else {
-		uv_close(&sock->uv_handle.handle, tcpdns_close_cb);
-	}
-}
-
-static void
-stop_tcpdns_child(isc_nmsocket_t *sock) {
-	REQUIRE(sock->type == isc_nm_tcpdnssocket);
-	REQUIRE(sock->tid == isc_nm_tid());
-
-	if (!atomic_compare_exchange_strong(&sock->closing, &(bool){ false },
-					    true)) {
-		return;
-	}
-
-	tcpdns_close_direct(sock);
-
-	LOCK(&sock->parent->lock);
-	sock->parent->rchildren -= 1;
-	UNLOCK(&sock->parent->lock);
-	BROADCAST(&sock->parent->cond);
-}
-
-static void
-stop_tcpdns_parent(isc_nmsocket_t *sock) {
-	REQUIRE(VALID_NMSOCK(sock));
-	REQUIRE(sock->type == isc_nm_tcpdnslistener);
-
-	for (size_t i = 0; i < sock->nchildren; i++) {
-		isc__netievent_tcpdnsstop_t *ievent = NULL;
-		isc_nmsocket_t *csock = &sock->children[i];
-		REQUIRE(VALID_NMSOCK(csock));
-
-		atomic_store(&csock->active, false);
-
-		if (csock->tid == isc_nm_tid()) {
-			stop_tcpdns_child(csock);
-			continue;
-		}
-
-		ievent = isc__nm_get_netievent_tcpdnsstop(sock->mgr, csock);
-		isc__nm_enqueue_ievent(&sock->mgr->workers[csock->tid],
-				       (isc__netievent_t *)ievent);
-	}
-
-	LOCK(&sock->lock);
-	while (sock->rchildren > 0) {
-		WAIT(&sock->cond, &sock->lock);
-	}
-	atomic_store(&sock->closed, true);
-	UNLOCK(&sock->lock);
-
-	isc__nmsocket_prep_destroy(sock);
-}
-
-static void
-tcpdns_close_direct(isc_nmsocket_t *sock) {
-	REQUIRE(VALID_NMSOCK(sock));
-	REQUIRE(sock->tid == isc_nm_tid());
-	REQUIRE(atomic_load(&sock->closing));
-
-	if (sock->quota != NULL) {
-		isc_quota_detach(&sock->quota);
-	}
-
-	if (sock->recv_handle != NULL) {
-		isc_nmhandle_detach(&sock->recv_handle);
-	}
-
-	stop_reading(sock);
-	uv_close((uv_handle_t *)&sock->timer, timer_close_cb);
-}
-
-void
-<<<<<<< HEAD
-isc__nm_tcpdns_close(isc_nmsocket_t *sock) {
-	REQUIRE(VALID_NMSOCK(sock));
-	REQUIRE(sock->type == isc_nm_tcpdnssocket);
-	REQUIRE(!isc__nmsocket_active(sock));
-
-	if (!atomic_compare_exchange_strong(&sock->closing, &(bool){ false },
-					    true)) {
-		return;
-	}
-
-	if (sock->tid == isc_nm_tid()) {
-		tcpdns_close_direct(sock);
-	} else {
-		/*
-		 * We need to create an event and pass it using async channel
-		 */
-		isc__netievent_tcpdnsclose_t *ievent =
-			isc__nm_get_netievent_tcpdnsclose(sock->mgr, sock);
-
-		isc__nm_enqueue_ievent(&sock->mgr->workers[sock->tid],
-				       (isc__netievent_t *)ievent);
-=======
-isc__nm_async_tcpdnsread(isc__networker_t *worker, isc__netievent_t *ev0) {
-	isc__netievent_tcpdnsread_t *ievent =
-		(isc__netievent_tcpdnsread_t *)ev0;
-	isc_nmsocket_t *sock = ievent->sock;
-
 	UNUSED(worker);
 
 	REQUIRE(VALID_NMSOCK(sock));
@@ -1656,14 +706,11 @@
 		sock->reading = true;
 		isc__nm_failed_read_cb(sock, ISC_R_CANCELED);
 		return;
->>>>>>> e2aa5677
 	}
 
 	isc__nm_process_sock_buffer(sock);
 }
 
-<<<<<<< HEAD
-=======
 /*
  * Process a single packet from the incoming buffer.
  *
@@ -2254,18 +1301,16 @@
 	}
 }
 
->>>>>>> e2aa5677
 void
 isc__nm_async_tcpdnsclose(isc__networker_t *worker, isc__netievent_t *ev0) {
 	isc__netievent_tcpdnsclose_t *ievent =
 		(isc__netievent_tcpdnsclose_t *)ev0;
 	isc_nmsocket_t *sock = ievent->sock;
-<<<<<<< HEAD
-
-	REQUIRE(VALID_NMSOCK(sock));
-	REQUIRE(sock->tid == isc_nm_tid());
 
 	UNUSED(worker);
+
+	REQUIRE(VALID_NMSOCK(sock));
+	REQUIRE(sock->tid == isc_nm_tid());
 
 	tcpdns_close_direct(sock);
 }
@@ -2289,7 +1334,7 @@
 	}
 
 	if (sock->statichandle) {
-		failed_read_cb(sock, ISC_R_CANCELED);
+		isc__nm_failed_read_cb(sock, ISC_R_CANCELED);
 		return;
 	}
 
@@ -2324,33 +1369,23 @@
 		(isc__netievent_tcpdnscancel_t *)ev0;
 	isc_nmsocket_t *sock = ievent->sock;
 
-	REQUIRE(VALID_NMSOCK(sock));
-	REQUIRE(sock->tid == isc_nm_tid());
 	UNUSED(worker);
 
-	failed_read_cb(sock, ISC_R_EOF);
-}
-
-void
-isc__nm_tcpdns_settimeout(isc_nmhandle_t *handle, uint32_t timeout) {
-	REQUIRE(VALID_NMHANDLE(handle));
-	REQUIRE(VALID_NMSOCK(handle->sock));
-
-	isc_nmsocket_t *sock = handle->sock;
-
-	sock->read_timeout = timeout;
-	if (uv_is_active((uv_handle_t *)&sock->timer)) {
-		start_sock_timer(sock);
-	}
+	REQUIRE(VALID_NMSOCK(sock));
+	REQUIRE(sock->tid == isc_nm_tid());
+
+	isc__nm_failed_read_cb(sock, ISC_R_EOF);
 }
 
 void
 isc_nm_tcpdns_sequential(isc_nmhandle_t *handle) {
+	isc_nmsocket_t *sock = NULL;
+
 	REQUIRE(VALID_NMHANDLE(handle));
 	REQUIRE(VALID_NMSOCK(handle->sock));
 	REQUIRE(handle->sock->type == isc_nm_tcpdnssocket);
 
-	isc_nmsocket_t *sock = handle->sock;
+	sock = handle->sock;
 
 	/*
 	 * We don't want pipelining on this connection. That means
@@ -2361,187 +1396,20 @@
 	 * is released.
 	 */
 
-	stop_reading(sock);
+	isc__nmsocket_timer_stop(sock);
+	isc__nm_stop_reading(sock);
 	atomic_store(&sock->sequential, true);
 }
 
 void
 isc_nm_tcpdns_keepalive(isc_nmhandle_t *handle, bool value) {
+	isc_nmsocket_t *sock = NULL;
+
 	REQUIRE(VALID_NMHANDLE(handle));
 	REQUIRE(VALID_NMSOCK(handle->sock));
 	REQUIRE(handle->sock->type != isc_nm_tcpdnssocket);
 
-	isc_nmsocket_t *sock = handle->sock;
+	sock = handle->sock;
 
 	atomic_store(&sock->keepalive, value);
-}
-
-static void
-process_sock_buffer(isc_nmsocket_t *sock) {
-	/*
-	 * 1. When process_buffer receives incomplete DNS message,
-	 *    we don't touch any timers
-	 *
-	 * 2. When we receive at least one full DNS message, we stop the timers
-	 *    until resume_processing calls this function again and restarts the
-	 *    reading and the timers
-	 */
-
-	/*
-	 * Process a DNS messages.  Stop if this is client socket, or the server
-	 * socket has been set to sequential mode or the number of queries we
-	 * are processing simultaneously have reached the clients-per-connection
-	 * limit.
-	 */
-	for (;;) {
-		isc_result_t result = processbuffer(sock);
-		switch (result) {
-		case ISC_R_NOMORE:
-			start_reading(sock);
-			return;
-		case ISC_R_CANCELED:
-			stop_reading(sock);
-			return;
-		case ISC_R_SUCCESS:
-			if (atomic_load(&sock->client) ||
-			    atomic_load(&sock->sequential) ||
-			    atomic_load(&sock->ah) >= TCPDNS_CLIENTS_PER_CONN)
-			{
-				stop_reading(sock);
-				return;
-			}
-			break;
-		default:
-			INSIST(0);
-		}
-	}
-}
-
-static void
-resume_processing(void *arg) {
-	isc_nmsocket_t *sock = (isc_nmsocket_t *)arg;
-
-	REQUIRE(VALID_NMSOCK(sock));
-	REQUIRE(sock->tid == isc_nm_tid());
-	REQUIRE(sock->type == isc_nm_tcpdnssocket);
-	REQUIRE(!atomic_load(&sock->client));
-
-	if (inactive(sock)) {
-		return;
-	}
-
-	if (atomic_load(&sock->ah) == 0) {
-		/* Nothing is active; sockets can timeout now */
-		start_sock_timer(sock);
-	}
-
-	process_sock_buffer(sock);
-=======
-
-	UNUSED(worker);
-
-	REQUIRE(VALID_NMSOCK(sock));
-	REQUIRE(sock->tid == isc_nm_tid());
-
-	tcpdns_close_direct(sock);
-}
-
-void
-isc__nm_tcpdns_shutdown(isc_nmsocket_t *sock) {
-	REQUIRE(VALID_NMSOCK(sock));
-	REQUIRE(sock->tid == isc_nm_tid());
-	REQUIRE(sock->type == isc_nm_tcpdnssocket);
-
-	/*
-	 * If the socket is active, mark it inactive and
-	 * continue. If it isn't active, stop now.
-	 */
-	if (!isc__nmsocket_deactivate(sock)) {
-		return;
-	}
-
-	if (atomic_load(&sock->connecting) || sock->accepting) {
-		return;
-	}
-
-	if (sock->statichandle) {
-		isc__nm_failed_read_cb(sock, ISC_R_CANCELED);
-		return;
-	}
-
-	/*
-	 * Otherwise, we just send the socket to abyss...
-	 */
-	if (sock->parent == NULL) {
-		isc__nmsocket_prep_destroy(sock);
-	}
-}
-
-void
-isc__nm_tcpdns_cancelread(isc_nmhandle_t *handle) {
-	isc_nmsocket_t *sock = NULL;
-	isc__netievent_tcpdnscancel_t *ievent = NULL;
-
-	REQUIRE(VALID_NMHANDLE(handle));
-
-	sock = handle->sock;
-
-	REQUIRE(VALID_NMSOCK(sock));
-	REQUIRE(sock->type == isc_nm_tcpdnssocket);
-
-	ievent = isc__nm_get_netievent_tcpdnscancel(sock->mgr, sock, handle);
-	isc__nm_enqueue_ievent(&sock->mgr->workers[sock->tid],
-			       (isc__netievent_t *)ievent);
-}
-
-void
-isc__nm_async_tcpdnscancel(isc__networker_t *worker, isc__netievent_t *ev0) {
-	isc__netievent_tcpdnscancel_t *ievent =
-		(isc__netievent_tcpdnscancel_t *)ev0;
-	isc_nmsocket_t *sock = ievent->sock;
-
-	UNUSED(worker);
-
-	REQUIRE(VALID_NMSOCK(sock));
-	REQUIRE(sock->tid == isc_nm_tid());
-
-	isc__nm_failed_read_cb(sock, ISC_R_EOF);
-}
-
-void
-isc_nm_tcpdns_sequential(isc_nmhandle_t *handle) {
-	isc_nmsocket_t *sock = NULL;
-
-	REQUIRE(VALID_NMHANDLE(handle));
-	REQUIRE(VALID_NMSOCK(handle->sock));
-	REQUIRE(handle->sock->type == isc_nm_tcpdnssocket);
-
-	sock = handle->sock;
-
-	/*
-	 * We don't want pipelining on this connection. That means
-	 * that we need to pause after reading each request, and
-	 * resume only after the request has been processed. This
-	 * is done in resume_processing(), which is the socket's
-	 * closehandle_cb callback, called whenever a handle
-	 * is released.
-	 */
-
-	isc__nmsocket_timer_stop(sock);
-	isc__nm_stop_reading(sock);
-	atomic_store(&sock->sequential, true);
-}
-
-void
-isc_nm_tcpdns_keepalive(isc_nmhandle_t *handle, bool value) {
-	isc_nmsocket_t *sock = NULL;
-
-	REQUIRE(VALID_NMHANDLE(handle));
-	REQUIRE(VALID_NMSOCK(handle->sock));
-	REQUIRE(handle->sock->type != isc_nm_tcpdnssocket);
-
-	sock = handle->sock;
-
-	atomic_store(&sock->keepalive, value);
->>>>>>> e2aa5677
 }