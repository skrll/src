--- conflicted
+++ resolved
@@ -1,8 +1,4 @@
-<<<<<<< HEAD
-/*	$NetBSD: udp.c,v 1.5 2021/03/23 20:59:03 christos Exp $	*/
-=======
 /*	$NetBSD: udp.c,v 1.8 2021/04/29 17:26:12 christos Exp $	*/
->>>>>>> e2aa5677
 
 /*
  * Copyright (C) Internet Systems Consortium, Inc. ("ISC")
@@ -57,38 +53,10 @@
 udp_close_direct(isc_nmsocket_t *sock);
 
 static void
-<<<<<<< HEAD
-failed_read_cb(isc_nmsocket_t *sock, isc_result_t result);
-
-static void
-failed_send_cb(isc_nmsocket_t *sock, isc__nm_uvreq_t *req,
-	       isc_result_t eresult);
-
-static void
-=======
->>>>>>> e2aa5677
 stop_udp_parent(isc_nmsocket_t *sock);
 static void
 stop_udp_child(isc_nmsocket_t *sock);
 
-<<<<<<< HEAD
-static void
-start_reading(isc_nmsocket_t *sock);
-static void
-stop_reading(isc_nmsocket_t *sock);
-
-static isc__nm_uvreq_t *
-get_read_req(isc_nmsocket_t *sock, isc_sockaddr_t *sockaddr);
-
-static bool
-inactive(isc_nmsocket_t *sock) {
-	return (!isc__nmsocket_active(sock) ||
-		atomic_load(&sock->mgr->closing) ||
-		(sock->server != NULL && !isc__nmsocket_active(sock->server)));
-}
-
-=======
->>>>>>> e2aa5677
 static uv_os_sock_t
 isc__nm_udp_lb_socket(sa_family_t sa_family) {
 	isc_result_t result;
@@ -148,19 +116,11 @@
 	sock->result = ISC_R_DEFAULT;
 	sock->tid = isc_random_uniform(sock->nchildren);
 	sock->fd = -1;
-<<<<<<< HEAD
 
 #if !HAVE_SO_REUSEPORT_LB && !defined(WIN32)
 	fd = isc__nm_udp_lb_socket(sa_family);
 #endif
 
-=======
-
-#if !HAVE_SO_REUSEPORT_LB && !defined(WIN32)
-	fd = isc__nm_udp_lb_socket(sa_family);
-#endif
-
->>>>>>> e2aa5677
 	for (size_t i = 0; i < sock->nchildren; i++) {
 		isc__netievent_udplisten_t *ievent = NULL;
 		isc_nmsocket_t *csock = &sock->children[i];
@@ -210,35 +170,6 @@
 	}
 
 	return (result);
-<<<<<<< HEAD
-}
-
-/*%<
- * Allocator for UDP recv operations. Limited to size 20 * (2^16 + 2),
- * which allows enough space for recvmmsg() to get multiple messages at
- * a time.
- *
- * Note this doesn't actually allocate anything, it just assigns the
- * worker's receive buffer to a socket, and marks it as "in use".
- */
-static void
-udp_alloc_cb(uv_handle_t *handle, size_t size, uv_buf_t *buf) {
-	isc_nmsocket_t *sock = uv_handle_get_data(handle);
-	isc__networker_t *worker = NULL;
-
-	REQUIRE(VALID_NMSOCK(sock));
-	REQUIRE(sock->type == isc_nm_udpsocket);
-	REQUIRE(isc__nm_in_netthread());
-	REQUIRE(size <= ISC_NETMGR_RECVBUF_SIZE);
-
-	worker = &sock->mgr->workers[sock->tid];
-	INSIST(!worker->recvbuf_inuse);
-
-	buf->base = worker->recvbuf;
-	buf->len = ISC_NETMGR_RECVBUF_SIZE;
-	worker->recvbuf_inuse = true;
-=======
->>>>>>> e2aa5677
 }
 
 /*
@@ -329,12 +260,8 @@
 	uv_send_buffer_size(&sock->uv_handle.handle,
 			    &(int){ ISC_SEND_BUFFER_SIZE });
 #endif
-<<<<<<< HEAD
-	r = uv_udp_recv_start(&sock->uv_handle.udp, udp_alloc_cb, udp_recv_cb);
-=======
 	r = uv_udp_recv_start(&sock->uv_handle.udp, isc__nm_alloc_cb,
 			      udp_recv_cb);
->>>>>>> e2aa5677
 	if (r != 0) {
 		isc__nm_incstats(sock->mgr, sock->statsindex[STATID_BINDFAIL]);
 		goto done;
@@ -458,11 +385,7 @@
 	 *   we can free the buffer and bail.
 	 */
 	if (addr == NULL) {
-<<<<<<< HEAD
-		failed_read_cb(sock, ISC_R_EOF);
-=======
 		isc__nm_failed_read_cb(sock, ISC_R_EOF);
->>>>>>> e2aa5677
 		goto free;
 	}
 
@@ -470,31 +393,19 @@
 	 * - If the socket is no longer active.
 	 */
 	if (!isc__nmsocket_active(sock)) {
-<<<<<<< HEAD
-		failed_read_cb(sock, ISC_R_CANCELED);
-=======
 		isc__nm_failed_read_cb(sock, ISC_R_CANCELED);
->>>>>>> e2aa5677
 		goto free;
 	}
 
 	if (nrecv < 0) {
-<<<<<<< HEAD
-		failed_read_cb(sock, isc__nm_uverr2result(nrecv));
-=======
 		isc__nm_failed_read_cb(sock, isc__nm_uverr2result(nrecv));
->>>>>>> e2aa5677
 		goto free;
 	}
 
 	result = isc_sockaddr_fromsockaddr(&sockaddr, addr);
 	RUNTIME_CHECK(result == ISC_R_SUCCESS);
 
-<<<<<<< HEAD
-	req = get_read_req(sock, &sockaddr);
-=======
 	req = isc__nm_get_read_req(sock, &sockaddr);
->>>>>>> e2aa5677
 
 	/*
 	 * The callback will be called synchronously, because result is
@@ -584,17 +495,9 @@
 	}
 
 	if (isc_nm_tid() == rsock->tid) {
-<<<<<<< HEAD
-		isc__netievent_udpsend_t ievent
-#ifndef __lint__ // XXX: bug
-		= { .sock = rsock, .req = uvreq, .peer = *peer }
-#endif
-		;
-=======
 		isc__netievent_udpsend_t ievent = { .sock = rsock,
 						    .req = uvreq,
 						    .peer = *peer };
->>>>>>> e2aa5677
 
 		isc__nm_async_udpsend(NULL, (isc__netievent_t *)&ievent);
 	} else {
@@ -617,22 +520,6 @@
 	isc__netievent_udpsend_t *ievent = (isc__netievent_udpsend_t *)ev0;
 	isc_nmsocket_t *sock = ievent->sock;
 	isc__nm_uvreq_t *uvreq = ievent->req;
-<<<<<<< HEAD
-
-	REQUIRE(sock->type == isc_nm_udpsocket);
-	REQUIRE(sock->tid == isc_nm_tid());
-	UNUSED(worker);
-
-	if (inactive(sock)) {
-		failed_send_cb(sock, uvreq, ISC_R_CANCELED);
-		return;
-	}
-
-	result = udp_send_direct(sock, uvreq, &ievent->peer);
-	if (result != ISC_R_SUCCESS) {
-		isc__nm_incstats(sock->mgr, sock->statsindex[STATID_SENDFAIL]);
-		failed_send_cb(sock, uvreq, result);
-=======
 
 	REQUIRE(sock->type == isc_nm_udpsocket);
 	REQUIRE(sock->tid == isc_nm_tid());
@@ -647,7 +534,6 @@
 	if (result != ISC_R_SUCCESS) {
 		isc__nm_incstats(sock->mgr, sock->statsindex[STATID_SENDFAIL]);
 		isc__nm_failed_send_cb(sock, uvreq, result);
->>>>>>> e2aa5677
 	}
 }
 
@@ -665,11 +551,7 @@
 		isc__nm_incstats(sock->mgr, sock->statsindex[STATID_SENDFAIL]);
 	}
 
-<<<<<<< HEAD
-	isc__nm_sendcb(sock, uvreq, result);
-=======
 	isc__nm_sendcb(sock, uvreq, result, false);
->>>>>>> e2aa5677
 }
 
 /*
@@ -687,11 +569,7 @@
 	REQUIRE(sock->tid == isc_nm_tid());
 	REQUIRE(sock->type == isc_nm_udpsocket);
 
-<<<<<<< HEAD
-	if (inactive(sock)) {
-=======
 	if (isc__nm_inactive(sock)) {
->>>>>>> e2aa5677
 		return (ISC_R_CANCELED);
 	}
 
@@ -916,15 +794,9 @@
 	return (result);
 }
 
-<<<<<<< HEAD
-static void
-udp_read_cb(uv_udp_t *handle, ssize_t nrecv, const uv_buf_t *buf,
-	    const struct sockaddr *addr, unsigned flags) {
-=======
 void
 isc__nm_udp_read_cb(uv_udp_t *handle, ssize_t nrecv, const uv_buf_t *buf,
 		    const struct sockaddr *addr, unsigned flags) {
->>>>>>> e2aa5677
 	isc_nmsocket_t *sock = uv_handle_get_data((uv_handle_t *)handle);
 	REQUIRE(VALID_NMSOCK(sock));
 
@@ -937,30 +809,17 @@
 	 * does not.
 	 */
 	if (!sock->parent) {
-<<<<<<< HEAD
-		stop_reading(sock);
-	}
-}
-
-static void
-failed_read_cb(isc_nmsocket_t *sock, isc_result_t result) {
-=======
 		isc__nm_stop_reading(sock);
 	}
 }
 
 void
 isc__nm_udp_failed_read_cb(isc_nmsocket_t *sock, isc_result_t result) {
->>>>>>> e2aa5677
 	REQUIRE(VALID_NMSOCK(sock));
 	REQUIRE(result != ISC_R_SUCCESS);
 
 	if (atomic_load(&sock->client)) {
-<<<<<<< HEAD
-		stop_reading(sock);
-=======
 		isc__nm_stop_reading(sock);
->>>>>>> e2aa5677
 
 		if (!sock->recv_read) {
 			goto destroy;
@@ -968,11 +827,7 @@
 		sock->recv_read = false;
 
 		if (sock->recv_cb != NULL) {
-<<<<<<< HEAD
-			isc__nm_uvreq_t *req = get_read_req(sock, NULL);
-=======
 			isc__nm_uvreq_t *req = isc__nm_get_read_req(sock, NULL);
->>>>>>> e2aa5677
 			isc__nmsocket_clearcb(sock);
 			isc__nm_readcb(sock, req, result);
 		}
@@ -995,62 +850,11 @@
 	sock->recv_read = false;
 
 	if (sock->recv_cb != NULL) {
-<<<<<<< HEAD
-		isc__nm_uvreq_t *req = get_read_req(sock, NULL);
-=======
 		isc__nm_uvreq_t *req = isc__nm_get_read_req(sock, NULL);
->>>>>>> e2aa5677
 		isc__nm_readcb(sock, req, result);
 	}
 }
 
-<<<<<<< HEAD
-static void
-failed_send_cb(isc_nmsocket_t *sock, isc__nm_uvreq_t *req,
-	       isc_result_t eresult) {
-	REQUIRE(VALID_NMSOCK(sock));
-	REQUIRE(VALID_UVREQ(req));
-
-	if (req->cb.send != NULL) {
-		isc__nm_sendcb(sock, req, eresult);
-	} else {
-		isc__nm_uvreq_put(&req, sock);
-	}
-}
-
-static isc__nm_uvreq_t *
-get_read_req(isc_nmsocket_t *sock, isc_sockaddr_t *sockaddr) {
-	isc__nm_uvreq_t *req = NULL;
-
-	req = isc__nm_uvreq_get(sock->mgr, sock);
-	req->cb.recv = sock->recv_cb;
-	req->cbarg = sock->recv_cbarg;
-
-	if (atomic_load(&sock->client)) {
-		isc_nmhandle_attach(sock->statichandle, &req->handle);
-	} else {
-		req->handle = isc__nmhandle_get(sock, sockaddr, NULL);
-	}
-
-	return req;
-}
-
-static void
-readtimeout_cb(uv_timer_t *handle) {
-	isc_nmsocket_t *sock = uv_handle_get_data((uv_handle_t *)handle);
-
-	REQUIRE(VALID_NMSOCK(sock));
-	REQUIRE(sock->tid == isc_nm_tid());
-	REQUIRE(sock->reading);
-
-	/*
-	 * Timeout; stop reading and process whatever we have.
-	 */
-	failed_read_cb(sock, ISC_R_TIMEDOUT);
-}
-
-=======
->>>>>>> e2aa5677
 /*
  * Asynchronous 'udpread' call handler: start or resume reading on a
  * socket; pause reading and call the 'recv' callback after each
@@ -1066,57 +870,6 @@
 	REQUIRE(VALID_NMSOCK(sock));
 	REQUIRE(sock->tid == isc_nm_tid());
 
-<<<<<<< HEAD
-	if (inactive(sock)) {
-		sock->reading = true;
-		failed_read_cb(sock, ISC_R_CANCELED);
-		return;
-	}
-
-	start_reading(sock);
-}
-
-static void
-start_sock_timer(isc_nmsocket_t *sock) {
-	if (sock->read_timeout > 0) {
-		int r = uv_timer_start(&sock->timer, readtimeout_cb,
-				       sock->read_timeout, 0);
-		REQUIRE(r == 0);
-	}
-}
-
-static void
-stop_sock_timer(isc_nmsocket_t *sock) {
-	int r = uv_timer_stop(&sock->timer);
-	REQUIRE(r == 0);
-}
-
-static void
-start_reading(isc_nmsocket_t *sock) {
-	if (sock->reading) {
-		return;
-	}
-
-	int r = uv_udp_recv_start(&sock->uv_handle.udp, udp_alloc_cb,
-				  udp_read_cb);
-	REQUIRE(r == 0);
-	sock->reading = true;
-
-	start_sock_timer(sock);
-}
-
-static void
-stop_reading(isc_nmsocket_t *sock) {
-	if (!sock->reading) {
-		return;
-	}
-
-	int r = uv_udp_recv_stop(&sock->uv_handle.udp);
-	REQUIRE(r == 0);
-	sock->reading = false;
-
-	stop_sock_timer(sock);
-=======
 	if (isc__nm_inactive(sock)) {
 		sock->reading = true;
 		isc__nm_failed_read_cb(sock, ISC_R_CANCELED);
@@ -1125,7 +878,6 @@
 
 	isc__nm_start_reading(sock);
 	isc__nmsocket_timer_start(sock);
->>>>>>> e2aa5677
 }
 
 void
@@ -1335,11 +1087,7 @@
 	 * interested in the callback.
 	 */
 	if (sock->statichandle) {
-<<<<<<< HEAD
-		failed_read_cb(sock, ISC_R_CANCELED);
-=======
 		isc__nm_failed_read_cb(sock, ISC_R_CANCELED);
->>>>>>> e2aa5677
 		return;
 	}
 
@@ -1383,22 +1131,5 @@
 	REQUIRE(sock->tid == isc_nm_tid());
 	REQUIRE(atomic_load(&sock->client));
 
-<<<<<<< HEAD
-	failed_read_cb(sock, ISC_R_EOF);
-}
-
-void
-isc__nm_udp_settimeout(isc_nmhandle_t *handle, uint32_t timeout) {
-	REQUIRE(VALID_NMHANDLE(handle));
-	REQUIRE(VALID_NMSOCK(handle->sock));
-
-	isc_nmsocket_t *sock = handle->sock;
-
-	sock->read_timeout = timeout;
-	if (uv_is_active((uv_handle_t *)&sock->timer)) {
-		start_sock_timer(sock);
-	}
-=======
 	isc__nm_failed_read_cb(sock, ISC_R_EOF);
->>>>>>> e2aa5677
 }