--- conflicted
+++ resolved
@@ -53,22 +53,14 @@
 		lex.@O@ lfsr.@O@ lib.@O@ log.@O@ \
 		md.@O@ mem.@O@ mutexblock.@O@ \
 		netmgr/netmgr.@O@ netmgr/tcp.@O@ netmgr/udp.@O@ \
-<<<<<<< HEAD
-		netmgr/tcpdns.@O@ netmgr/tls.@O@ netmgr/tlsdns.@O@ netmgr/uverr2result.@O@ netmgr/uv-compat.@O@ \
-=======
 		netmgr/tcpdns.@O@ netmgr/tlsdns.@O@ netmgr/uverr2result.@O@ netmgr/uv-compat.@O@ \
->>>>>>> fed14ef0
 		netaddr.@O@ netscope.@O@ nonce.@O@ openssl_shim.@O@ pool.@O@ \
 		parseint.@O@ portset.@O@ queue.@O@ quota.@O@ \
 		radix.@O@ random.@O@ ratelimiter.@O@ \
 		region.@O@ regex.@O@ result.@O@ rwlock.@O@ \
 		safe.@O@ serial.@O@ siphash.@O@ sockaddr.@O@ stats.@O@ \
-<<<<<<< HEAD
-		string.@O@ symtab.@O@ task.@O@ taskpool.@O@ \
-=======
 		string.@O@ symtab.@O@ task.@O@ taskpool.@O@ tls.@O@ \
 		trampoline.@O@ \
->>>>>>> fed14ef0
 		utf8.@O@ tm.@O@ timer.@O@ version.@O@ \
 		${UNIXOBJS} ${THREADOBJS}
 SYMTBLOBJS =	backtrace-emptytbl.@O@
@@ -86,12 +78,8 @@
 		parseint.c portset.c queue.c quota.c radix.c random.c \
 		ratelimiter.c region.c regex.c result.c rwlock.c \
 		safe.c serial.c siphash.c sockaddr.c stats.c string.c \
-<<<<<<< HEAD
-		symtab.c task.c taskpool.c timer.c \
-=======
 		symtab.c task.c taskpool.c timer.c tls.c \
 		trampoline.c \
->>>>>>> fed14ef0
 		utf8.c tm.c version.c
 
 LIBS =		${OPENSSL_LIBS} ${JSON_C_LIBS} ${LIBUV_LIBS} ${LIBXML2_LIBS} ${ZLIB_LIBS} @LIBS@
