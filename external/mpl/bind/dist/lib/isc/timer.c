--- conflicted
+++ resolved
@@ -1,8 +1,4 @@
-<<<<<<< HEAD
-/*	$NetBSD: timer.c,v 1.7 2021/02/19 16:42:19 christos Exp $	*/
-=======
 /*	$NetBSD: timer.c,v 1.8 2021/04/03 22:20:26 christos Exp $	*/
->>>>>>> e2aa5677
 
 /*
  * Copyright (C) Internet Systems Consortium, Inc. ("ISC")
