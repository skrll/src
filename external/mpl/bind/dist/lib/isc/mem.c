--- conflicted
+++ resolved
@@ -1,8 +1,4 @@
-<<<<<<< HEAD
-/*	$NetBSD: mem.c,v 1.9 2021/04/05 11:27:02 rillig Exp $	*/
-=======
 /*	$NetBSD: mem.c,v 1.10 2021/04/29 17:26:12 christos Exp $	*/
->>>>>>> fed14ef0
 
 /*
  * Copyright (C) Internet Systems Consortium, Inc. ("ISC")
@@ -27,10 +23,7 @@
 
 #include <isc/bind9.h>
 #include <isc/hash.h>
-<<<<<<< HEAD
-=======
 #include <isc/lib.h>
->>>>>>> fed14ef0
 #include <isc/magic.h>
 #include <isc/mem.h>
 #include <isc/mutex.h>
@@ -127,12 +120,8 @@
 
 static ISC_LIST(isc__mem_t) contexts;
 
-<<<<<<< HEAD
-static isc_once_t once = ISC_ONCE_INIT;
-=======
 static isc_once_t init_once = ISC_ONCE_INIT;
 static isc_once_t shut_once = ISC_ONCE_INIT;
->>>>>>> fed14ef0
 static isc_mutex_t contextslock;
 
 /*%
@@ -764,19 +753,6 @@
 	totallost = 0;
 }
 
-<<<<<<< HEAD
-static void
-mem_create(isc_mem_t **ctxp, unsigned int flags) {
-	REQUIRE(ctxp != NULL && *ctxp == NULL);
-
-	isc__mem_t *ctx;
-
-	STATIC_ASSERT((ALIGNMENT_SIZE & (ALIGNMENT_SIZE - 1)) == 0,
-		      "wrong alignment size");
-
-	RUNTIME_CHECK(isc_once_do(&once, initialize_action) == ISC_R_SUCCESS);
-
-=======
 void
 isc__mem_initialize(void) {
 	RUNTIME_CHECK(isc_once_do(&init_once, mem_initialize) == ISC_R_SUCCESS);
@@ -808,7 +784,6 @@
 	STATIC_ASSERT((ALIGNMENT_SIZE & (ALIGNMENT_SIZE - 1)) == 0,
 		      "wrong alignment size");
 
->>>>>>> fed14ef0
 	ctx = (default_memalloc)(sizeof(*ctx));
 
 	isc_mutex_init(&ctx->lock);
@@ -1791,8 +1766,6 @@
 #if __SANITIZE_ADDRESS__
 void *
 isc__mempool_get(isc_mempool_t *mpctx0 FLARG) {
-<<<<<<< HEAD
-=======
 	void *item = NULL;
 
 	REQUIRE(VALID_MEMPOOL(mpctx0));
@@ -1849,7 +1822,6 @@
 #else /* __SANITIZE_ADDRESS__ */
 void *
 isc__mempool_get(isc_mempool_t *mpctx0 FLARG) {
->>>>>>> fed14ef0
 	REQUIRE(VALID_MEMPOOL(mpctx0));
 
 	isc__mempool_t *mpctx = (isc__mempool_t *)mpctx0;
@@ -2164,18 +2136,12 @@
 
 void
 isc_mem_checkdestroyed(FILE *file) {
-<<<<<<< HEAD
-#if !ISC_MEM_TRACKLINES
-	UNUSED(file);
-#endif /* if !ISC_MEM_TRACKLINES */
-=======
 	atomic_store_release(&checkdestroyed, (uintptr_t)file);
 }
 
 void
 isc__mem_checkdestroyed(void) {
 	FILE *file = (FILE *)atomic_load_acquire(&checkdestroyed);
->>>>>>> fed14ef0
 
 	if (file == NULL) {
 		return;
