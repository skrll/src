--- conflicted
+++ resolved
@@ -1,8 +1,4 @@
-<<<<<<< HEAD
-/*	$NetBSD: resource.c,v 1.4 2019/10/17 16:47:01 christos Exp $	*/
-=======
 /*	$NetBSD: resource.c,v 1.5 2019/11/27 05:48:43 christos Exp $	*/
->>>>>>> 275f442f
 
 /*
  * Copyright (C) Internet Systems Consortium, Inc. ("ISC")
@@ -173,7 +169,6 @@
 			return (ISC_R_SUCCESS);
 	}
 #endif
-	/* cppcheck-suppress duplicateCondition */
 	if (resource == isc_resource_openfiles && rlim_value == RLIM_INFINITY) {
 		if (getrlimit(unixresource, &rl) == 0) {
 			rl.rlim_cur = rl.rlim_max;
