--- conflicted
+++ resolved
@@ -1,8 +1,4 @@
-<<<<<<< HEAD
-/*	$NetBSD: task.c,v 1.11 2021/03/23 20:59:03 christos Exp $	*/
-=======
 /*	$NetBSD: task.c,v 1.14 2021/04/29 17:26:12 christos Exp $	*/
->>>>>>> e2aa5677
 
 /*
  * Copyright (C) Internet Systems Consortium, Inc. ("ISC")
@@ -1391,10 +1387,6 @@
 	REQUIRE(managerp != NULL && *managerp == NULL);
 
 	manager = isc_mem_get(mctx, sizeof(*manager));
-<<<<<<< HEAD
-#ifndef __lint__ // XXX: bug
-=======
->>>>>>> e2aa5677
 	*manager = (isc__taskmgr_t){ .common.impmagic = TASK_MANAGER_MAGIC,
 				     .common.magic = ISCAPI_TASKMGR_MAGIC };
 
