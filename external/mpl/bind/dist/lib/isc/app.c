<<<<<<< HEAD
/*	$NetBSD: app.c,v 1.4 2021/02/19 16:42:19 christos Exp $	*/
=======
/*	$NetBSD: app.c,v 1.5 2021/04/03 22:44:43 christos Exp $	*/
>>>>>>> e2aa5677

/*
 * Copyright (C) Internet Systems Consortium, Inc. ("ISC")
 *
 * This Source Code Form is subject to the terms of the Mozilla Public
 * License, v. 2.0. If a copy of the MPL was not distributed with this
 * file, you can obtain one at https://mozilla.org/MPL/2.0/.
 *
 * See the COPYRIGHT file distributed with this work for additional
 * information regarding copyright ownership.
 */

/*! \file */

#include <errno.h>
#include <stdbool.h>
#include <stddef.h>
#include <stdlib.h>
#include <sys/types.h>
#include <unistd.h>

#ifndef WIN32
#include <inttypes.h>
#include <signal.h>
#include <sys/time.h>
#endif /* WIN32 */

#include <isc/app.h>
#include <isc/atomic.h>
#include <isc/condition.h>
#include <isc/event.h>
#include <isc/mem.h>
#include <isc/mutex.h>
#include <isc/platform.h>
#include <isc/strerr.h>
#include <isc/string.h>
#include <isc/task.h>
#include <isc/thread.h>
#include <isc/time.h>
#include <isc/util.h>

#ifdef WIN32
#include <process.h>
#else /* WIN32 */
#include <pthread.h>
#endif /* WIN32 */

/*%
 * For BIND9 internal applications built with threads, we use a single app
 * context and let multiple worker, I/O, timer threads do actual jobs.
 */

static isc_thread_t blockedthread;
static atomic_bool is_running;

#ifdef WIN32
/*
 * We need to remember which thread is the main thread...
 */
static isc_thread_t main_thread;
#endif /* ifdef WIN32 */

/*
 * The application context of this module.
 */
#define APPCTX_MAGIC	ISC_MAGIC('A', 'p', 'c', 'x')
#define VALID_APPCTX(c) ISC_MAGIC_VALID(c, APPCTX_MAGIC)

#ifdef WIN32
#define NUM_EVENTS 2

enum { RELOAD_EVENT, SHUTDOWN_EVENT };
#endif /* WIN32 */

struct isc_appctx {
	unsigned int magic;
	isc_mem_t *mctx;
	isc_mutex_t lock;
	isc_eventlist_t on_run;
	atomic_bool shutdown_requested;
	atomic_bool running;
	atomic_bool want_shutdown;
	atomic_bool want_reload;
	atomic_bool blocked;
#ifdef WIN32
	HANDLE hEvents[NUM_EVENTS];
#else  /* WIN32 */
	isc_mutex_t readylock;
	isc_condition_t ready;
#endif /* WIN32 */
};

static isc_appctx_t isc_g_appctx;

#ifndef WIN32
static void
handle_signal(int sig, void (*handler)(int)) {
	struct sigaction sa;

	memset(&sa, 0, sizeof(sa));
	sa.sa_handler = handler;

	if (sigfillset(&sa.sa_mask) != 0 || sigaction(sig, &sa, NULL) < 0) {
		char strbuf[ISC_STRERRORSIZE];
		strerror_r(errno, strbuf, sizeof(strbuf));
		isc_error_fatal(__FILE__, __LINE__,
				"handle_signal() %d setup: %s", sig, strbuf);
	}
}
#endif /* ifndef WIN32 */

isc_result_t
isc_app_ctxstart(isc_appctx_t *ctx) {
	REQUIRE(VALID_APPCTX(ctx));

	/*
	 * Start an ISC library application.
	 */

	isc_mutex_init(&ctx->lock);

#ifndef WIN32
	isc_mutex_init(&ctx->readylock);
	isc_condition_init(&ctx->ready);
#endif /* WIN32 */

	ISC_LIST_INIT(ctx->on_run);

	atomic_init(&ctx->shutdown_requested, false);
	atomic_init(&ctx->running, false);
	atomic_init(&ctx->want_shutdown, false);
	atomic_init(&ctx->want_reload, false);
	atomic_init(&ctx->blocked, false);

#ifdef WIN32
	main_thread = GetCurrentThread();

	/* Create the reload event in a non-signaled state */
	ctx->hEvents[RELOAD_EVENT] = CreateEvent(NULL, FALSE, FALSE, NULL);

	/* Create the shutdown event in a non-signaled state */
	ctx->hEvents[SHUTDOWN_EVENT] = CreateEvent(NULL, FALSE, FALSE, NULL);
#else /* WIN32 */
	int presult;
	sigset_t sset;
	char strbuf[ISC_STRERRORSIZE];

	/*
	 * Always ignore SIGPIPE.
	 */
	handle_signal(SIGPIPE, SIG_IGN);

	handle_signal(SIGHUP, SIG_DFL);
	handle_signal(SIGTERM, SIG_DFL);
	handle_signal(SIGINT, SIG_DFL);

	/*
	 * Block SIGHUP, SIGINT, SIGTERM.
	 *
	 * If isc_app_start() is called from the main thread before any other
	 * threads have been created, then the pthread_sigmask() call below
	 * will result in all threads having SIGHUP, SIGINT and SIGTERM
	 * blocked by default, ensuring that only the thread that calls
	 * sigwait() for them will get those signals.
	 */
	if (isc_bind9) {

	if (sigemptyset(&sset) != 0 || sigaddset(&sset, SIGHUP) != 0 ||
	    sigaddset(&sset, SIGINT) != 0 || sigaddset(&sset, SIGTERM) != 0)
	{
		strerror_r(errno, strbuf, sizeof(strbuf));
		isc_error_fatal(__FILE__, __LINE__,
				"isc_app_start() sigsetops: %s", strbuf);
	}
	presult = pthread_sigmask(SIG_BLOCK, &sset, NULL);
	if (presult != 0) {
		strerror_r(presult, strbuf, sizeof(strbuf));
		isc_error_fatal(__FILE__, __LINE__,
				"isc_app_start() pthread_sigmask: %s", strbuf);
	}

	}

#endif /* WIN32 */

	return (ISC_R_SUCCESS);
}

isc_result_t
isc_app_start(void) {
	isc_g_appctx.magic = APPCTX_MAGIC;
	isc_g_appctx.mctx = NULL;
	/* The remaining members will be initialized in ctxstart() */

	return (isc_app_ctxstart(&isc_g_appctx));
}

isc_result_t
isc_app_onrun(isc_mem_t *mctx, isc_task_t *task, isc_taskaction_t action,
	      void *arg) {
	return (isc_app_ctxonrun(&isc_g_appctx, mctx, task, action, arg));
}

isc_result_t
isc_app_ctxonrun(isc_appctx_t *ctx, isc_mem_t *mctx, isc_task_t *task,
		 isc_taskaction_t action, void *arg) {
	isc_event_t *event;
	isc_task_t *cloned_task = NULL;

	if (atomic_load_acquire(&ctx->running)) {
		return (ISC_R_ALREADYRUNNING);
	}

	/*
	 * Note that we store the task to which we're going to send the event
	 * in the event's "sender" field.
	 */
	isc_task_attach(task, &cloned_task);
	event = isc_event_allocate(mctx, cloned_task, ISC_APPEVENT_SHUTDOWN,
				   action, arg, sizeof(*event));

	LOCK(&ctx->lock);
	ISC_LINK_INIT(event, ev_link);
	ISC_LIST_APPEND(ctx->on_run, event, ev_link);
	UNLOCK(&ctx->lock);

	return (ISC_R_SUCCESS);
}

isc_result_t
isc_app_ctxrun(isc_appctx_t *ctx) {
	isc_event_t *event, *next_event;
	isc_task_t *task;

	REQUIRE(VALID_APPCTX(ctx));

#ifdef WIN32
	REQUIRE(main_thread == GetCurrentThread());
#endif /* ifdef WIN32 */

	if (atomic_compare_exchange_strong_acq_rel(&ctx->running,
						   &(bool){ false }, true))
	{
		/*
		 * Post any on-run events (in FIFO order).
		 */
		LOCK(&ctx->lock);
		for (event = ISC_LIST_HEAD(ctx->on_run); event != NULL;
		     event = next_event) {
			next_event = ISC_LIST_NEXT(event, ev_link);
			ISC_LIST_UNLINK(ctx->on_run, event, ev_link);
			task = event->ev_sender;
			event->ev_sender = NULL;
			isc_task_sendanddetach(&task, &event);
		}
		UNLOCK(&ctx->lock);
	}

#ifndef WIN32
	/*
	 * BIND9 internal tools using multiple contexts do not
	 * rely on signal. */
	if (isc_bind9 && ctx != &isc_g_appctx) {
		return (ISC_R_SUCCESS);
	}
#endif /* WIN32 */

	/*
	 * There is no danger if isc_app_shutdown() is called before we
	 * wait for signals.  Signals are blocked, so any such signal will
	 * simply be made pending and we will get it when we call
	 * sigwait().
	 */
	while (!atomic_load_acquire(&ctx->want_shutdown)) {
#ifdef WIN32
		DWORD dwWaitResult = WaitForMultipleObjects(
			NUM_EVENTS, ctx->hEvents, FALSE, INFINITE);

		/* See why we returned */

		if (WaitSucceeded(dwWaitResult, NUM_EVENTS)) {
			/*
			 * The return was due to one of the events
			 * being signaled
			 */
			switch (WaitSucceededIndex(dwWaitResult)) {
			case RELOAD_EVENT:
				atomic_store_release(&ctx->want_reload, true);

				break;

			case SHUTDOWN_EVENT:
				atomic_store_release(&ctx->want_shutdown, true);
				break;
			}
		}
#else  /* WIN32 */
		if (isc_bind9) {
			sigset_t sset;
			int sig;
			/*
			 * BIND9 internal; single context:
			 * Wait for SIGHUP, SIGINT, or SIGTERM.
			 */
			if (sigemptyset(&sset) != 0 ||
			    sigaddset(&sset, SIGHUP) != 0 ||
			    sigaddset(&sset, SIGINT) != 0 ||
			    sigaddset(&sset, SIGTERM) != 0)
			{
				char strbuf[ISC_STRERRORSIZE];
				strerror_r(errno, strbuf, sizeof(strbuf));
				isc_error_fatal(__FILE__, __LINE__,
						"isc_app_run() sigsetops: %s",
						strbuf);
			}

			if (sigwait(&sset, &sig) == 0) {
				switch (sig) {
				case SIGINT:
				case SIGTERM:
					atomic_store_release(
						&ctx->want_shutdown, true);
					break;
				case SIGHUP:
					atomic_store_release(&ctx->want_reload,
							     true);
					break;
				default:
					INSIST(0);
					ISC_UNREACHABLE();
				}
			}
		} else {
			/*
			 * External, or BIND9 using multiple contexts:
			 * wait until woken up.
			 */
			if (atomic_load_acquire(&ctx->want_shutdown)) {
				break;
			}
			if (!atomic_load_acquire(&ctx->want_reload)) {
				LOCK(&ctx->readylock);
				WAIT(&ctx->ready, &ctx->readylock);
				UNLOCK(&ctx->readylock);
			}
		}
#endif /* WIN32 */
		if (atomic_compare_exchange_strong_acq_rel(
			    &ctx->want_reload, &(bool){ true }, false))
		{
			return (ISC_R_RELOAD);
		}

		if (atomic_load_acquire(&ctx->want_shutdown) &&
		    atomic_load_acquire(&ctx->blocked))
		{
			exit(1);
		}
	}

	return (ISC_R_SUCCESS);
}

isc_result_t
isc_app_run(void) {
	isc_result_t result;

	REQUIRE(atomic_compare_exchange_strong_acq_rel(&is_running,
						       &(bool){ false }, true));
	result = isc_app_ctxrun(&isc_g_appctx);
	atomic_store_release(&is_running, false);

	return (result);
}

bool
isc_app_isrunning() {
	return (atomic_load_acquire(&is_running));
}

void
isc_app_ctxshutdown(isc_appctx_t *ctx) {
	REQUIRE(VALID_APPCTX(ctx));

	REQUIRE(atomic_load_acquire(&ctx->running));

	/* If ctx->shutdown_requested == true, we are already shutting
	 * down and we want to just bail out.
	 */
	if (atomic_compare_exchange_strong_acq_rel(&ctx->shutdown_requested,
						   &(bool){ false }, true))
	{
#ifdef WIN32
		SetEvent(ctx->hEvents[SHUTDOWN_EVENT]);
#else  /* WIN32 */
		if (isc_bind9 && ctx != &isc_g_appctx) {
			/* BIND9 internal, but using multiple contexts */
			atomic_store_release(&ctx->want_shutdown, true);
		} else if (isc_bind9) {
			/* BIND9 internal, single context */
			if (kill(getpid(), SIGTERM) < 0) {
				char strbuf[ISC_STRERRORSIZE];
				strerror_r(errno, strbuf, sizeof(strbuf));
				isc_error_fatal(__FILE__, __LINE__,
						"isc_app_shutdown() "
						"kill: %s",
						strbuf);
			}
		} else {
			/* External, multiple contexts */
			atomic_store_release(&ctx->want_shutdown, true);
			SIGNAL(&ctx->ready);
		}
#endif /* WIN32 */
	}
}

void
isc_app_shutdown(void) {
	isc_app_ctxshutdown(&isc_g_appctx);
}

void
isc_app_ctxsuspend(isc_appctx_t *ctx) {
	REQUIRE(VALID_APPCTX(ctx));

	REQUIRE(atomic_load(&ctx->running));

	/*
	 * Don't send the reload signal if we're shutting down.
	 */
	if (!atomic_load_acquire(&ctx->shutdown_requested)) {
#ifdef WIN32
		SetEvent(ctx->hEvents[RELOAD_EVENT]);
#else  /* WIN32 */
		if (isc_bind9 && ctx != &isc_g_appctx) {
			/* BIND9 internal, but using multiple contexts */
			atomic_store_release(&ctx->want_reload, true);
		} else if (isc_bind9) {
			/* BIND9 internal, single context */
			if (kill(getpid(), SIGHUP) < 0) {
				char strbuf[ISC_STRERRORSIZE];
				strerror_r(errno, strbuf, sizeof(strbuf));
				isc_error_fatal(__FILE__, __LINE__,
						"isc_app_reload() "
						"kill: %s",
						strbuf);
			}
		} else {
			/* External, multiple contexts */
			atomic_store_release(&ctx->want_reload, true);
			SIGNAL(&ctx->ready);
		}
#endif /* WIN32 */
	}
}

void
isc_app_reload(void) {
	isc_app_ctxsuspend(&isc_g_appctx);
}

void
isc_app_ctxfinish(isc_appctx_t *ctx) {
	REQUIRE(VALID_APPCTX(ctx));

	isc_mutex_destroy(&ctx->lock);
#ifndef WIN32
	isc_mutex_destroy(&ctx->readylock);
	isc_condition_destroy(&ctx->ready);
#endif /* WIN32 */
}

void
isc_app_finish(void) {
	isc_app_ctxfinish(&isc_g_appctx);
}

void
isc_app_block(void) {
	REQUIRE(atomic_load_acquire(&isc_g_appctx.running));
	REQUIRE(atomic_compare_exchange_strong_acq_rel(&isc_g_appctx.blocked,
						       &(bool){ false }, true));

#ifdef WIN32
	blockedthread = GetCurrentThread();
#else  /* WIN32 */
	sigset_t sset;
	blockedthread = pthread_self();
	RUNTIME_CHECK(sigemptyset(&sset) == 0 &&
		      sigaddset(&sset, SIGINT) == 0 &&
		      sigaddset(&sset, SIGTERM) == 0);
	RUNTIME_CHECK(pthread_sigmask(SIG_UNBLOCK, &sset, NULL) == 0);
#endif /* WIN32 */
}

void
isc_app_unblock(void) {
	REQUIRE(atomic_load_acquire(&isc_g_appctx.running));
	REQUIRE(atomic_compare_exchange_strong_acq_rel(&isc_g_appctx.blocked,
						       &(bool){ true }, false));

#ifdef WIN32
	REQUIRE(blockedthread == GetCurrentThread());
#else  /* WIN32 */
	REQUIRE(blockedthread == pthread_self());

	sigset_t sset;
	RUNTIME_CHECK(sigemptyset(&sset) == 0 &&
		      sigaddset(&sset, SIGINT) == 0 &&
		      sigaddset(&sset, SIGTERM) == 0);
	RUNTIME_CHECK(pthread_sigmask(SIG_BLOCK, &sset, NULL) == 0);
#endif /* WIN32 */
}

isc_result_t
isc_appctx_create(isc_mem_t *mctx, isc_appctx_t **ctxp) {
	isc_appctx_t *ctx;

	REQUIRE(mctx != NULL);
	REQUIRE(ctxp != NULL && *ctxp == NULL);

	ctx = isc_mem_get(mctx, sizeof(*ctx));

	ctx->magic = APPCTX_MAGIC;

	ctx->mctx = NULL;
	isc_mem_attach(mctx, &ctx->mctx);

	*ctxp = ctx;

	return (ISC_R_SUCCESS);
}

void
isc_appctx_destroy(isc_appctx_t **ctxp) {
	isc_appctx_t *ctx;

	REQUIRE(ctxp != NULL);
	ctx = *ctxp;
	*ctxp = NULL;
	REQUIRE(VALID_APPCTX(ctx));

	ctx->magic = 0;

	isc_mem_putanddetach(&ctx->mctx, ctx, sizeof(*ctx));
}<|MERGE_RESOLUTION|>--- conflicted
+++ resolved
@@ -1,8 +1,4 @@
-<<<<<<< HEAD
-/*	$NetBSD: app.c,v 1.4 2021/02/19 16:42:19 christos Exp $	*/
-=======
 /*	$NetBSD: app.c,v 1.5 2021/04/03 22:44:43 christos Exp $	*/
->>>>>>> e2aa5677
 
 /*
  * Copyright (C) Internet Systems Consortium, Inc. ("ISC")
