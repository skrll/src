<<<<<<< HEAD
/*	$NetBSD: resconf_test.c,v 1.6 2021/02/19 16:42:18 christos Exp $	*/
=======
/*	$NetBSD: resconf_test.c,v 1.7 2021/04/29 17:26:12 christos Exp $	*/
>>>>>>> e2aa5677

/*
 * Copyright (C) Internet Systems Consortium, Inc. ("ISC")
 *
 * This Source Code Form is subject to the terms of the Mozilla Public
 * License, v. 2.0. If a copy of the MPL was not distributed with this
 * file, you can obtain one at https://mozilla.org/MPL/2.0/.
 *
 * See the COPYRIGHT file distributed with this work for additional
 * information regarding copyright ownership.
 */

#if HAVE_CMOCKA

#include <sched.h> /* IWYU pragma: keep */
#include <setjmp.h>
#include <stdarg.h>
#include <stddef.h>
#include <stdio.h>
#include <stdlib.h>
#include <string.h>
#include <unistd.h>

#define UNIT_TESTING
#include <cmocka.h>

#include <isc/mem.h>
#include <isc/util.h>

#include <irs/resconf.h>
#include <irs/types.h>

static isc_mem_t *mctx = NULL;

static void
setup_test() {
	isc_mem_create(&mctx);

	/*
	 * the caller might run from another directory, but tests
	 * that access test data files must first chdir to the proper
	 * location.
	 */
	assert_return_code(chdir(TESTS), 0);
}

/* test irs_resconf_load() */
static void
irs_resconf_load_test(void **state) {
	isc_result_t result;
	irs_resconf_t *resconf = NULL;
	unsigned int i;
	struct {
		const char *file;
		isc_result_t loadres;
		isc_result_t (*check)(irs_resconf_t *resconf);
		isc_result_t checkres;
	} tests[] = {
		{ "testdata/domain.conf", ISC_R_SUCCESS, NULL, ISC_R_SUCCESS },
		{ "testdata/nameserver-v4.conf", ISC_R_SUCCESS, NULL,
		  ISC_R_SUCCESS },
		{ "testdata/nameserver-v6.conf", ISC_R_SUCCESS, NULL,
		  ISC_R_SUCCESS },
		{ "testdata/nameserver-v6-scoped.conf", ISC_R_SUCCESS, NULL,
		  ISC_R_SUCCESS },
		{ "testdata/options-debug.conf", ISC_R_SUCCESS, NULL,
		  ISC_R_SUCCESS },
		{ "testdata/options-ndots.conf", ISC_R_SUCCESS, NULL,
		  ISC_R_SUCCESS },
		{ "testdata/options-timeout.conf", ISC_R_SUCCESS, NULL,
		  ISC_R_SUCCESS },
		{ "testdata/options-unknown.conf", ISC_R_SUCCESS, NULL,
		  ISC_R_SUCCESS },
		{ "testdata/options.conf", ISC_R_SUCCESS, NULL, ISC_R_SUCCESS },
		{ "testdata/options-bad-ndots.conf", ISC_R_RANGE, NULL,
		  ISC_R_SUCCESS },
		{ "testdata/options-empty.conf", ISC_R_UNEXPECTEDEND, NULL,
		  ISC_R_SUCCESS },
		{ "testdata/port.conf", ISC_R_SUCCESS, NULL, ISC_R_SUCCESS },
		{ "testdata/resolv.conf", ISC_R_SUCCESS, NULL, ISC_R_SUCCESS },
		{ "testdata/search.conf", ISC_R_SUCCESS, NULL, ISC_R_SUCCESS },
		{ "testdata/sortlist-v4.conf", ISC_R_SUCCESS, NULL,
		  ISC_R_SUCCESS },
		{ "testdata/timeout.conf", ISC_R_SUCCESS, NULL, ISC_R_SUCCESS },
		{ "testdata/unknown.conf", ISC_R_SUCCESS, NULL, ISC_R_SUCCESS }
	};

	UNUSED(state);

	setup_test();

	for (i = 0; i < sizeof(tests) / sizeof(tests[1]); i++) {
		result = irs_resconf_load(mctx, tests[i].file, &resconf);
		if (result != tests[i].loadres) {
			fail_msg("# unexpected result %s loading %s",
				 isc_result_totext(result), tests[i].file);
		}

		if (result == ISC_R_SUCCESS && resconf == NULL) {
			fail_msg("# NULL on success loading %s", tests[i].file);
		} else if (result != ISC_R_SUCCESS && resconf != NULL) {
			fail_msg("# non-NULL on failure loading %s",
				 tests[i].file);
		}

		if (resconf != NULL && tests[i].check != NULL) {
			result = (tests[i].check)(resconf);
			if (result != tests[i].checkres) {
				fail_msg("# unexpected result %s loading %s",
					 isc_result_totext(result),
					 tests[i].file);
			}
		}
		if (resconf != NULL) {
			irs_resconf_destroy(&resconf);
		}
	}

	isc_mem_detach(&mctx);
}

int
main(void) {
	const struct CMUnitTest tests[] = {
		cmocka_unit_test(irs_resconf_load_test),
	};

	return (cmocka_run_group_tests(tests, NULL, NULL));
}

#else /* HAVE_CMOCKA */

#include <stdio.h>

int
main(void) {
	printf("1..0 # Skipped: cmocka not available\n");
	return (SKIPPED_TEST_EXIT_CODE);
}

#endif /* if HAVE_CMOCKA */<|MERGE_RESOLUTION|>--- conflicted
+++ resolved
@@ -1,8 +1,4 @@
-<<<<<<< HEAD
-/*	$NetBSD: resconf_test.c,v 1.6 2021/02/19 16:42:18 christos Exp $	*/
-=======
 /*	$NetBSD: resconf_test.c,v 1.7 2021/04/29 17:26:12 christos Exp $	*/
->>>>>>> e2aa5677
 
 /*
  * Copyright (C) Internet Systems Consortium, Inc. ("ISC")
