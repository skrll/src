--- conflicted
+++ resolved
@@ -1,353 +1,345 @@
-<?xml version="1.0" encoding="utf-8"?>
-<Project DefaultTargets="Build" ToolsVersion="@TOOLS_VERSION@" xmlns="http://schemas.microsoft.com/developer/msbuild/2003">
-  <ItemGroup Label="ProjectConfigurations">
-    <ProjectConfiguration Include="Debug|@PLATFORM@">
-      <Configuration>Debug</Configuration>
-      <Platform>@PLATFORM@</Platform>
-    </ProjectConfiguration>
-    <ProjectConfiguration Include="Release|@PLATFORM@">
-      <Configuration>Release</Configuration>
-      <Platform>@PLATFORM@</Platform>
-    </ProjectConfiguration>
-  </ItemGroup>
-  <PropertyGroup Label="Globals">
-    <ProjectGuid>{5FEBFD4E-CCB0-48B9-B733-E15EEB85C16A}</ProjectGuid>
-    <Keyword>Win32Proj</Keyword>
-    <RootNamespace>libdns</RootNamespace>
-    @WINDOWS_TARGET_PLATFORM_VERSION@
-  </PropertyGroup>
-  <Import Project="$(VCTargetsPath)\Microsoft.Cpp.Default.props" />
-  <PropertyGroup Condition="'$(Configuration)|$(Platform)'=='Debug|@PLATFORM@'" Label="Configuration">
-    <ConfigurationType>DynamicLibrary</ConfigurationType>
-    <UseDebugLibraries>true</UseDebugLibraries>
-    <CharacterSet>MultiByte</CharacterSet>
-    @PLATFORM_TOOLSET@
-  </PropertyGroup>
-  <PropertyGroup Condition="'$(Configuration)|$(Platform)'=='Release|@PLATFORM@'" Label="Configuration">
-    <ConfigurationType>DynamicLibrary</ConfigurationType>
-    <UseDebugLibraries>false</UseDebugLibraries>
-    <WholeProgramOptimization>true</WholeProgramOptimization>
-    <CharacterSet>MultiByte</CharacterSet>
-    @PLATFORM_TOOLSET@
-  </PropertyGroup>
-  <Import Project="$(VCTargetsPath)\Microsoft.Cpp.props" />
-  <ImportGroup Label="ExtensionSettings">
-  </ImportGroup>
-  <ImportGroup Label="PropertySheets" Condition="'$(Configuration)|$(Platform)'=='Debug|@PLATFORM@'">
-    <Import Project="$(UserRootDir)\Microsoft.Cpp.$(Platform).user.props" Condition="exists('$(UserRootDir)\Microsoft.Cpp.$(Platform).user.props')" Label="LocalAppDataPlatform" />
-  </ImportGroup>
-  <ImportGroup Label="PropertySheets" Condition="'$(Configuration)|$(Platform)'=='Release|@PLATFORM@'">
-    <Import Project="$(UserRootDir)\Microsoft.Cpp.$(Platform).user.props" Condition="exists('$(UserRootDir)\Microsoft.Cpp.$(Platform).user.props')" Label="LocalAppDataPlatform" />
-  </ImportGroup>
-  <PropertyGroup Label="UserMacros" />
-  <PropertyGroup Condition="'$(Configuration)|$(Platform)'=='Debug|@PLATFORM@'">
-    <LinkIncremental>true</LinkIncremental>
-    <OutDir>..\..\..\Build\$(Configuration)\</OutDir>
-    <IntDir>.\$(Configuration)\</IntDir>
-    <IntDirSharingDetected>None</IntDirSharingDetected>
-  </PropertyGroup>
-  <PropertyGroup Condition="'$(Configuration)|$(Platform)'=='Release|@PLATFORM@'">
-    <LinkIncremental>false</LinkIncremental>
-    <OutDir>..\..\..\Build\$(Configuration)\</OutDir>
-    <IntDir>.\$(Configuration)\</IntDir>
-    <IntDirSharingDetected>None</IntDirSharingDetected>
-  </PropertyGroup>
-  <ItemDefinitionGroup Condition="'$(Configuration)|$(Platform)'=='Debug|@PLATFORM@'">
-    <ClCompile>
-      <PrecompiledHeader>
-      </PrecompiledHeader>
-      <WarningLevel>Level4</WarningLevel>
-      <TreatWarningAsError>false</TreatWarningAsError>
-      <Optimization>Disabled</Optimization>
-<<<<<<< HEAD
-      <PreprocessorDefinitions>BIND9;WIN32;@USE_GSSAPI@@USE_ISC_SPNEGO@_DEBUG;_WINDOWS;_USRDLL;LIBDNS_EXPORTS;%(PreprocessorDefinitions);%(PreprocessorDefinitions);%(PreprocessorDefinitions)</PreprocessorDefinitions>
-=======
-      <PreprocessorDefinitions>BIND9;WIN32;@USE_GSSAPI@_DEBUG;_WINDOWS;_USRDLL;LIBDNS_EXPORTS;%(PreprocessorDefinitions);%(PreprocessorDefinitions);%(PreprocessorDefinitions)</PreprocessorDefinitions>
->>>>>>> fed14ef0
-      <ForcedIncludeFiles>..\..\..\config.h</ForcedIncludeFiles>
-      <AdditionalIncludeDirectories>.\;..\..\..\;include;..\include;..\..\isc;..\..\isc\win32;..\..\isc\win32\include;..\..\isc\include;@LIBXML2_INC@@OPENSSL_INC@@GSSAPI_INC@@GEOIP_INC@%(AdditionalIncludeDirectories)</AdditionalIncludeDirectories>
-      <FunctionLevelLinking>true</FunctionLevelLinking>
-      <PrecompiledHeaderOutputFile>.\$(Configuration)\$(TargetName).pch</PrecompiledHeaderOutputFile>
-      <AssemblerListingLocation>.\$(Configuration)\</AssemblerListingLocation>
-      <ObjectFileName>.\$(Configuration)\</ObjectFileName>
-      <ProgramDataBaseFileName>$(OutDir)$(TargetName).pdb</ProgramDataBaseFileName>
-      <BrowseInformation>true</BrowseInformation>
-      <CompileAs>CompileAsC</CompileAs>
-    </ClCompile>
-    <Link>
-      <SubSystem>Console</SubSystem>
-      <GenerateDebugInformation>true</GenerateDebugInformation>
-      <OutputFile>..\..\..\Build\$(Configuration)\$(TargetName)$(TargetExt)</OutputFile>
-      <AdditionalLibraryDirectories>..\..\isc\win32\$(Configuration);%(AdditionalLibraryDirectories)</AdditionalLibraryDirectories>
-      <AdditionalDependencies>@OPENSSL_LIBCRYPTO@@OPENSSL_LIBSSL@libisc.lib;@LIBXML2_LIB@@GSSAPI_LIB@@KRB5_LIB@@GEOIP_LIB@ws2_32.lib;%(AdditionalDependencies)</AdditionalDependencies>
-      <ModuleDefinitionFile>$(ProjectName).def</ModuleDefinitionFile>
-      <ImportLibrary>.\$(Configuration)\$(ProjectName).lib</ImportLibrary>
-    </Link>
-  </ItemDefinitionGroup>
-  <ItemDefinitionGroup Condition="'$(Configuration)|$(Platform)'=='Release|@PLATFORM@'">
-    <ClCompile>
-      <WarningLevel>Level1</WarningLevel>
-      <TreatWarningAsError>true</TreatWarningAsError>
-      <PrecompiledHeader>
-      </PrecompiledHeader>
-      <Optimization>MaxSpeed</Optimization>
-      <FunctionLevelLinking>true</FunctionLevelLinking>
-      <IntrinsicFunctions>@INTRINSIC@</IntrinsicFunctions>
-<<<<<<< HEAD
-      <PreprocessorDefinitions>BIND9;WIN32;@USE_GSSAPI@@USE_ISC_SPNEGO@NDEBUG;_WINDOWS;_USRDLL;LIBDNS_EXPORTS;%(PreprocessorDefinitions);%(PreprocessorDefinitions);%(PreprocessorDefinitions)</PreprocessorDefinitions>
-=======
-      <PreprocessorDefinitions>BIND9;WIN32;@USE_GSSAPI@NDEBUG;_WINDOWS;_USRDLL;LIBDNS_EXPORTS;%(PreprocessorDefinitions);%(PreprocessorDefinitions);%(PreprocessorDefinitions)</PreprocessorDefinitions>
->>>>>>> fed14ef0
-      <ForcedIncludeFiles>..\..\..\config.h</ForcedIncludeFiles>
-      <AdditionalIncludeDirectories>.\;..\..\..\;include;..\include;..\..\isc;..\..\isc\win32;..\..\isc\win32\include;..\..\isc\include;@LIBXML2_INC@@OPENSSL_INC@@GSSAPI_INC@@GEOIP_INC@%(AdditionalIncludeDirectories)</AdditionalIncludeDirectories>
-      <InlineFunctionExpansion>OnlyExplicitInline</InlineFunctionExpansion>
-      <StringPooling>true</StringPooling>
-      <PrecompiledHeaderOutputFile>.\$(Configuration)\$(TargetName).pch</PrecompiledHeaderOutputFile>
-      <AssemblerListingLocation>.\$(Configuration)\</AssemblerListingLocation>
-      <ObjectFileName>.\$(Configuration)\</ObjectFileName>
-      <ProgramDataBaseFileName>$(OutDir)$(TargetName).pdb</ProgramDataBaseFileName>
-      <WholeProgramOptimization>false</WholeProgramOptimization>
-      <CompileAs>CompileAsC</CompileAs>
-    </ClCompile>
-    <Link>
-      <SubSystem>Console</SubSystem>
-      <GenerateDebugInformation>false</GenerateDebugInformation>
-      <EnableCOMDATFolding>true</EnableCOMDATFolding>
-      <OptimizeReferences>true</OptimizeReferences>
-      <OutputFile>..\..\..\Build\$(Configuration)\$(TargetName)$(TargetExt)</OutputFile>
-      <AdditionalLibraryDirectories>..\..\isc\win32\$(Configuration);%(AdditionalLibraryDirectories)</AdditionalLibraryDirectories>
-      <AdditionalDependencies>@OPENSSL_LIBCRYPTO@@OPENSSL_LIBSSL@libisc.lib;@LIBXML2_LIB@@GSSAPI_LIB@@KRB5_LIB@@GEOIP_LIB@ws2_32.lib;%(AdditionalDependencies)</AdditionalDependencies>
-      <ModuleDefinitionFile>$(ProjectName).def</ModuleDefinitionFile>
-      <ImportLibrary>.\$(Configuration)\$(ProjectName).lib</ImportLibrary>
-      <LinkTimeCodeGeneration>Default</LinkTimeCodeGeneration>
-    </Link>
-  </ItemDefinitionGroup>
-  <ItemGroup>
-    <None Include="libdns.def" />
-  </ItemGroup>
-  <ItemGroup>
-    <ClCompile Include="..\acl.c" />
-    <ClCompile Include="..\adb.c" />
-    <ClCompile Include="..\badcache.c" />
-    <ClCompile Include="..\byaddr.c" />
-    <ClCompile Include="..\cache.c" />
-    <ClCompile Include="..\callbacks.c" />
-    <ClCompile Include="..\catz.c" />
-    <ClCompile Include="..\client.c" />
-    <ClCompile Include="..\clientinfo.c" />
-    <ClCompile Include="..\compress.c" />
-    <ClCompile Include="..\db.c" />
-    <ClCompile Include="..\dbiterator.c" />
-    <ClCompile Include="..\dbtable.c" />
-    <ClCompile Include="..\diff.c" />
-    <ClCompile Include="..\dispatch.c" />
-    <ClCompile Include="..\dlz.c" />
-    <ClCompile Include="..\dns64.c" />
-    <ClCompile Include="..\dnssec.c" />
-    <ClCompile Include="..\ds.c" />
-    <ClCompile Include="..\dst_api.c" />
-    <ClCompile Include="..\dst_parse.c" />
-    <ClCompile Include="..\dst_result.c" />
-    <ClCompile Include="..\dyndb.c" />
-    <ClCompile Include="..\ecdb.c" />
-    <ClCompile Include="..\ecs.c" />
-    <ClCompile Include="..\fixedname.c" />
-    <ClCompile Include="..\forward.c" />
-@IF GEOIP
-    <ClCompile Include="..\geoip2.c" />
-@END GEOIP
-    <ClCompile Include="..\gssapictx.c" />
-    <ClCompile Include="..\gssapi_link.c" />
-    <ClCompile Include="..\hmac_link.c" />
-    <ClCompile Include="..\ipkeylist.c" />
-    <ClCompile Include="..\iptable.c" />
-    <ClCompile Include="..\journal.c" />
-    <ClCompile Include="..\kasp.c" />
-    <ClCompile Include="..\key.c" />
-    <ClCompile Include="..\keymgr.c" />
-    <ClCompile Include="..\keydata.c" />
-    <ClCompile Include="..\keytable.c" />
-    <ClCompile Include="..\lib.c" />
-    <ClCompile Include="..\log.c" />
-    <ClCompile Include="..\lookup.c" />
-    <ClCompile Include="..\master.c" />
-    <ClCompile Include="..\masterdump.c" />
-    <ClCompile Include="..\message.c" />
-    <ClCompile Include="..\name.c" />
-    <ClCompile Include="..\ncache.c" />
-    <ClCompile Include="..\nsec.c" />
-    <ClCompile Include="..\nsec3.c" />
-    <ClCompile Include="..\nta.c" />
-    <ClCompile Include="..\openssldh_link.c" />
-    <ClCompile Include="..\opensslecdsa_link.c" />
-    <ClCompile Include="..\openssleddsa_link.c" />
-    <ClCompile Include="..\opensslrsa_link.c" />
-    <ClCompile Include="..\openssl_link.c" />
-    <ClCompile Include="..\order.c" />
-    <ClCompile Include="..\peer.c" />
-@IF PKCS11
-    <ClCompile Include="..\pkcs11.c" />
-    <ClCompile Include="..\pkcs11ecdsa_link.c" />
-    <ClCompile Include="..\pkcs11eddsa_link.c" />
-    <ClCompile Include="..\pkcs11rsa_link.c" />
-@END PKCS11
-    <ClCompile Include="..\portlist.c" />
-    <ClCompile Include="..\private.c" />
-    <ClCompile Include="..\rbt.c" />
-    <ClCompile Include="..\rbtdb.c" />
-    <ClCompile Include="..\rcode.c" />
-    <ClCompile Include="..\rdata.c" />
-    <ClCompile Include="..\rdatalist.c" />
-    <ClCompile Include="..\rdataset.c" />
-    <ClCompile Include="..\rdatasetiter.c" />
-    <ClCompile Include="..\rdataslab.c" />
-    <ClCompile Include="..\request.c" />
-    <ClCompile Include="..\resolver.c" />
-    <ClCompile Include="..\result.c" />
-    <ClCompile Include="..\rootns.c" />
-    <ClCompile Include="..\rpz.c" />
-    <ClCompile Include="..\rriterator.c" />
-    <ClCompile Include="..\rrl.c" />
-    <ClCompile Include="..\sdb.c" />
-    <ClCompile Include="..\sdlz.c" />
-    <ClCompile Include="..\soa.c" />
-    <ClCompile Include="..\ssu.c" />
-    <ClCompile Include="..\ssu_external.c" />
-    <ClCompile Include="..\stats.c" />
-    <ClCompile Include="..\tcpmsg.c" />
-    <ClCompile Include="..\time.c" />
-    <ClCompile Include="..\timer.c" />
-    <ClCompile Include="..\tkey.c" />
-    <ClCompile Include="..\tsec.c" />
-    <ClCompile Include="..\tsig.c" />
-    <ClCompile Include="..\ttl.c" />
-    <ClCompile Include="..\update.c" />
-    <ClCompile Include="..\validator.c" />
-    <ClCompile Include="..\view.c" />
-    <ClCompile Include="..\xfrin.c" />
-    <ClCompile Include="..\zone.c" />
-    <ClCompile Include="..\zonekey.c" />
-    <ClCompile Include="..\zoneverify.c" />
-    <ClCompile Include="..\zt.c" />
-    <ClCompile Include="DLLMain.c" />
-    <ClCompile Include="version.c" />
-  </ItemGroup>
-  <ItemGroup>
-    <ClInclude Include="..\code.h" />
-    <ClInclude Include="..\dst_internal.h" />
-    <ClInclude Include="..\dst_openssl.h" />
-    <ClInclude Include="..\dst_parse.h" />
-@IF PKCS11
-    <ClInclude Include="..\dst_pkcs11.h" />
-@END PKCS11
-    <ClInclude Include="..\include\dns\acl.h" />
-    <ClInclude Include="..\include\dns\adb.h" />
-    <ClInclude Include="..\include\dns\badcache.h" />
-    <ClInclude Include="..\include\dns\bit.h" />
-    <ClInclude Include="..\include\dns\byaddr.h" />
-    <ClInclude Include="..\include\dns\cache.h" />
-    <ClInclude Include="..\include\dns\callbacks.h" />
-    <ClInclude Include="..\include\dns\catz.h" />
-    <ClInclude Include="..\include\dns\cert.h" />
-    <ClInclude Include="..\include\dns\client.h" />
-    <ClInclude Include="..\include\dns\clientinfo.h" />
-    <ClInclude Include="..\include\dns\compress.h" />
-    <ClInclude Include="..\include\dns\db.h" />
-    <ClInclude Include="..\include\dns\dbiterator.h" />
-    <ClInclude Include="..\include\dns\dbtable.h" />
-    <ClInclude Include="..\include\dns\diff.h" />
-    <ClInclude Include="..\include\dns\dispatch.h" />
-    <ClInclude Include="..\include\dns\dlz.h" />
-    <ClInclude Include="..\include\dns\dns64.h" />
-    <ClInclude Include="..\include\dns\dnssec.h" />
-    <ClInclude Include="..\include\dns\dnstap.h" />
-    <ClInclude Include="..\include\dns\ds.h" />
-    <ClInclude Include="..\include\dns\dsdigest.h" />
-    <ClInclude Include="..\include\dns\dyndb.h" />
-    <ClInclude Include="..\include\dns\ecdb.h" />
-    <ClInclude Include="..\include\dns\ecs.h" />
-    <ClInclude Include="..\include\dns\edns.h" />
-    <ClInclude Include="..\include\dns\enumclass.h" />
-    <ClInclude Include="..\include\dns\enumtype.h" />
-    <ClInclude Include="..\include\dns\events.h" />
-    <ClInclude Include="..\include\dns\fixedname.h" />
-    <ClInclude Include="..\include\dns\forward.h" />
-@IF GEOIP
-    <ClInclude Include="..\include\dns\geoip.h" />
-@END GEOIP
-    <ClInclude Include="..\include\dns\ipkeylist.h" />
-    <ClInclude Include="..\include\dns\iptable.h" />
-    <ClInclude Include="..\include\dns\journal.h" />
-    <ClInclude Include="..\include\dns\kasp.h" />
-    <ClInclude Include="..\include\dns\keydata.h" />
-    <ClInclude Include="..\include\dns\keyflags.h" />
-    <ClInclude Include="..\include\dns\keymgr.h" />
-    <ClInclude Include="..\include\dns\keytable.h" />
-    <ClInclude Include="..\include\dns\keyvalues.h" />
-    <ClInclude Include="..\include\dns\lib.h" />
-    <ClInclude Include="..\include\dns\log.h" />
-    <ClInclude Include="..\include\dns\lookup.h" />
-    <ClInclude Include="..\include\dns\master.h" />
-    <ClInclude Include="..\include\dns\masterdump.h" />
-    <ClInclude Include="..\include\dns\message.h" />
-    <ClInclude Include="..\include\dns\name.h" />
-    <ClInclude Include="..\include\dns\ncache.h" />
-    <ClInclude Include="..\include\dns\nsec.h" />
-    <ClInclude Include="..\include\dns\nsec3.h" />
-    <ClInclude Include="..\include\dns\nta.h" />
-    <ClInclude Include="..\include\dns\opcode.h" />
-    <ClInclude Include="..\include\dns\order.h" />
-    <ClInclude Include="..\include\dns\peer.h" />
-    <ClInclude Include="..\include\dns\portlist.h" />
-    <ClInclude Include="..\include\dns\private.h" />
-    <ClInclude Include="..\include\dns\rbt.h" />
-    <ClInclude Include="..\include\dns\rcode.h" />
-    <ClInclude Include="..\include\dns\rdata.h" />
-    <ClInclude Include="..\include\dns\rdataclass.h" />
-    <ClInclude Include="..\include\dns\rdatalist.h" />
-    <ClInclude Include="..\include\dns\rdataset.h" />
-    <ClInclude Include="..\include\dns\rdatasetiter.h" />
-    <ClInclude Include="..\include\dns\rdataslab.h" />
-    <ClInclude Include="..\include\dns\rdatastruct.h" />
-    <ClInclude Include="..\include\dns\rdatatype.h" />
-    <ClInclude Include="..\include\dns\request.h" />
-    <ClInclude Include="..\include\dns\resolver.h" />
-    <ClInclude Include="..\include\dns\result.h" />
-    <ClInclude Include="..\include\dns\rootns.h" />
-    <ClInclude Include="..\include\dns\rpz.h" />
-    <ClInclude Include="..\include\dns\rriterator.h" />
-    <ClInclude Include="..\include\dns\rrl.h" />
-    <ClInclude Include="..\include\dns\sdb.h" />
-    <ClInclude Include="..\include\dns\sdlz.h" />
-    <ClInclude Include="..\include\dns\secalg.h" />
-    <ClInclude Include="..\include\dns\secproto.h" />
-    <ClInclude Include="..\include\dns\soa.h" />
-    <ClInclude Include="..\include\dns\ssu.h" />
-    <ClInclude Include="..\include\dns\stats.h" />
-    <ClInclude Include="..\include\dns\tcpmsg.h" />
-    <ClInclude Include="..\include\dns\time.h" />
-    <ClInclude Include="..\include\dns\timer.h" />
-    <ClInclude Include="..\include\dns\tkey.h" />
-    <ClInclude Include="..\include\dns\tsec.h" />
-    <ClInclude Include="..\include\dns\tsig.h" />
-    <ClInclude Include="..\include\dns\ttl.h" />
-    <ClInclude Include="..\include\dns\types.h" />
-    <ClInclude Include="..\include\dns\update.h" />
-    <ClInclude Include="..\include\dns\validator.h" />
-    <ClInclude Include="..\include\dns\version.h" />
-    <ClInclude Include="..\include\dns\view.h" />
-    <ClInclude Include="..\include\dns\xfrin.h" />
-    <ClInclude Include="..\include\dns\zone.h" />
-    <ClInclude Include="..\include\dns\zonekey.h" />
-    <ClInclude Include="..\include\dns\zoneverify.h" />
-    <ClInclude Include="..\include\dns\zt.h" />
-    <ClInclude Include="..\include\dst\dst.h" />
-    <ClInclude Include="..\include\dst\gssapi.h" />
-    <ClInclude Include="..\include\dst\result.h" />
-    <ClInclude Include="..\rbtdb.h" />
-    <ClInclude Include="..\rdatalist_p.h" />
-  </ItemGroup>
-  <Import Project="$(VCTargetsPath)\Microsoft.Cpp.targets" />
-  <ImportGroup Label="ExtensionTargets">
-  </ImportGroup>
-</Project>
+<?xml version="1.0" encoding="utf-8"?>
+<Project DefaultTargets="Build" ToolsVersion="@TOOLS_VERSION@" xmlns="http://schemas.microsoft.com/developer/msbuild/2003">
+  <ItemGroup Label="ProjectConfigurations">
+    <ProjectConfiguration Include="Debug|@PLATFORM@">
+      <Configuration>Debug</Configuration>
+      <Platform>@PLATFORM@</Platform>
+    </ProjectConfiguration>
+    <ProjectConfiguration Include="Release|@PLATFORM@">
+      <Configuration>Release</Configuration>
+      <Platform>@PLATFORM@</Platform>
+    </ProjectConfiguration>
+  </ItemGroup>
+  <PropertyGroup Label="Globals">
+    <ProjectGuid>{5FEBFD4E-CCB0-48B9-B733-E15EEB85C16A}</ProjectGuid>
+    <Keyword>Win32Proj</Keyword>
+    <RootNamespace>libdns</RootNamespace>
+    @WINDOWS_TARGET_PLATFORM_VERSION@
+  </PropertyGroup>
+  <Import Project="$(VCTargetsPath)\Microsoft.Cpp.Default.props" />
+  <PropertyGroup Condition="'$(Configuration)|$(Platform)'=='Debug|@PLATFORM@'" Label="Configuration">
+    <ConfigurationType>DynamicLibrary</ConfigurationType>
+    <UseDebugLibraries>true</UseDebugLibraries>
+    <CharacterSet>MultiByte</CharacterSet>
+    @PLATFORM_TOOLSET@
+  </PropertyGroup>
+  <PropertyGroup Condition="'$(Configuration)|$(Platform)'=='Release|@PLATFORM@'" Label="Configuration">
+    <ConfigurationType>DynamicLibrary</ConfigurationType>
+    <UseDebugLibraries>false</UseDebugLibraries>
+    <WholeProgramOptimization>true</WholeProgramOptimization>
+    <CharacterSet>MultiByte</CharacterSet>
+    @PLATFORM_TOOLSET@
+  </PropertyGroup>
+  <Import Project="$(VCTargetsPath)\Microsoft.Cpp.props" />
+  <ImportGroup Label="ExtensionSettings">
+  </ImportGroup>
+  <ImportGroup Label="PropertySheets" Condition="'$(Configuration)|$(Platform)'=='Debug|@PLATFORM@'">
+    <Import Project="$(UserRootDir)\Microsoft.Cpp.$(Platform).user.props" Condition="exists('$(UserRootDir)\Microsoft.Cpp.$(Platform).user.props')" Label="LocalAppDataPlatform" />
+  </ImportGroup>
+  <ImportGroup Label="PropertySheets" Condition="'$(Configuration)|$(Platform)'=='Release|@PLATFORM@'">
+    <Import Project="$(UserRootDir)\Microsoft.Cpp.$(Platform).user.props" Condition="exists('$(UserRootDir)\Microsoft.Cpp.$(Platform).user.props')" Label="LocalAppDataPlatform" />
+  </ImportGroup>
+  <PropertyGroup Label="UserMacros" />
+  <PropertyGroup Condition="'$(Configuration)|$(Platform)'=='Debug|@PLATFORM@'">
+    <LinkIncremental>true</LinkIncremental>
+    <OutDir>..\..\..\Build\$(Configuration)\</OutDir>
+    <IntDir>.\$(Configuration)\</IntDir>
+    <IntDirSharingDetected>None</IntDirSharingDetected>
+  </PropertyGroup>
+  <PropertyGroup Condition="'$(Configuration)|$(Platform)'=='Release|@PLATFORM@'">
+    <LinkIncremental>false</LinkIncremental>
+    <OutDir>..\..\..\Build\$(Configuration)\</OutDir>
+    <IntDir>.\$(Configuration)\</IntDir>
+    <IntDirSharingDetected>None</IntDirSharingDetected>
+  </PropertyGroup>
+  <ItemDefinitionGroup Condition="'$(Configuration)|$(Platform)'=='Debug|@PLATFORM@'">
+    <ClCompile>
+      <PrecompiledHeader>
+      </PrecompiledHeader>
+      <WarningLevel>Level4</WarningLevel>
+      <TreatWarningAsError>false</TreatWarningAsError>
+      <Optimization>Disabled</Optimization>
+      <PreprocessorDefinitions>BIND9;WIN32;@USE_GSSAPI@_DEBUG;_WINDOWS;_USRDLL;LIBDNS_EXPORTS;%(PreprocessorDefinitions);%(PreprocessorDefinitions);%(PreprocessorDefinitions)</PreprocessorDefinitions>
+      <ForcedIncludeFiles>..\..\..\config.h</ForcedIncludeFiles>
+      <AdditionalIncludeDirectories>.\;..\..\..\;include;..\include;..\..\isc;..\..\isc\win32;..\..\isc\win32\include;..\..\isc\include;@LIBXML2_INC@@OPENSSL_INC@@GSSAPI_INC@@GEOIP_INC@%(AdditionalIncludeDirectories)</AdditionalIncludeDirectories>
+      <FunctionLevelLinking>true</FunctionLevelLinking>
+      <PrecompiledHeaderOutputFile>.\$(Configuration)\$(TargetName).pch</PrecompiledHeaderOutputFile>
+      <AssemblerListingLocation>.\$(Configuration)\</AssemblerListingLocation>
+      <ObjectFileName>.\$(Configuration)\</ObjectFileName>
+      <ProgramDataBaseFileName>$(OutDir)$(TargetName).pdb</ProgramDataBaseFileName>
+      <BrowseInformation>true</BrowseInformation>
+      <CompileAs>CompileAsC</CompileAs>
+    </ClCompile>
+    <Link>
+      <SubSystem>Console</SubSystem>
+      <GenerateDebugInformation>true</GenerateDebugInformation>
+      <OutputFile>..\..\..\Build\$(Configuration)\$(TargetName)$(TargetExt)</OutputFile>
+      <AdditionalLibraryDirectories>..\..\isc\win32\$(Configuration);%(AdditionalLibraryDirectories)</AdditionalLibraryDirectories>
+      <AdditionalDependencies>@OPENSSL_LIBCRYPTO@@OPENSSL_LIBSSL@libisc.lib;@LIBXML2_LIB@@GSSAPI_LIB@@KRB5_LIB@@GEOIP_LIB@ws2_32.lib;%(AdditionalDependencies)</AdditionalDependencies>
+      <ModuleDefinitionFile>$(ProjectName).def</ModuleDefinitionFile>
+      <ImportLibrary>.\$(Configuration)\$(ProjectName).lib</ImportLibrary>
+    </Link>
+  </ItemDefinitionGroup>
+  <ItemDefinitionGroup Condition="'$(Configuration)|$(Platform)'=='Release|@PLATFORM@'">
+    <ClCompile>
+      <WarningLevel>Level1</WarningLevel>
+      <TreatWarningAsError>true</TreatWarningAsError>
+      <PrecompiledHeader>
+      </PrecompiledHeader>
+      <Optimization>MaxSpeed</Optimization>
+      <FunctionLevelLinking>true</FunctionLevelLinking>
+      <IntrinsicFunctions>@INTRINSIC@</IntrinsicFunctions>
+      <PreprocessorDefinitions>BIND9;WIN32;@USE_GSSAPI@NDEBUG;_WINDOWS;_USRDLL;LIBDNS_EXPORTS;%(PreprocessorDefinitions);%(PreprocessorDefinitions);%(PreprocessorDefinitions)</PreprocessorDefinitions>
+      <ForcedIncludeFiles>..\..\..\config.h</ForcedIncludeFiles>
+      <AdditionalIncludeDirectories>.\;..\..\..\;include;..\include;..\..\isc;..\..\isc\win32;..\..\isc\win32\include;..\..\isc\include;@LIBXML2_INC@@OPENSSL_INC@@GSSAPI_INC@@GEOIP_INC@%(AdditionalIncludeDirectories)</AdditionalIncludeDirectories>
+      <InlineFunctionExpansion>OnlyExplicitInline</InlineFunctionExpansion>
+      <StringPooling>true</StringPooling>
+      <PrecompiledHeaderOutputFile>.\$(Configuration)\$(TargetName).pch</PrecompiledHeaderOutputFile>
+      <AssemblerListingLocation>.\$(Configuration)\</AssemblerListingLocation>
+      <ObjectFileName>.\$(Configuration)\</ObjectFileName>
+      <ProgramDataBaseFileName>$(OutDir)$(TargetName).pdb</ProgramDataBaseFileName>
+      <WholeProgramOptimization>false</WholeProgramOptimization>
+      <CompileAs>CompileAsC</CompileAs>
+    </ClCompile>
+    <Link>
+      <SubSystem>Console</SubSystem>
+      <GenerateDebugInformation>false</GenerateDebugInformation>
+      <EnableCOMDATFolding>true</EnableCOMDATFolding>
+      <OptimizeReferences>true</OptimizeReferences>
+      <OutputFile>..\..\..\Build\$(Configuration)\$(TargetName)$(TargetExt)</OutputFile>
+      <AdditionalLibraryDirectories>..\..\isc\win32\$(Configuration);%(AdditionalLibraryDirectories)</AdditionalLibraryDirectories>
+      <AdditionalDependencies>@OPENSSL_LIBCRYPTO@@OPENSSL_LIBSSL@libisc.lib;@LIBXML2_LIB@@GSSAPI_LIB@@KRB5_LIB@@GEOIP_LIB@ws2_32.lib;%(AdditionalDependencies)</AdditionalDependencies>
+      <ModuleDefinitionFile>$(ProjectName).def</ModuleDefinitionFile>
+      <ImportLibrary>.\$(Configuration)\$(ProjectName).lib</ImportLibrary>
+      <LinkTimeCodeGeneration>Default</LinkTimeCodeGeneration>
+    </Link>
+  </ItemDefinitionGroup>
+  <ItemGroup>
+    <None Include="libdns.def" />
+  </ItemGroup>
+  <ItemGroup>
+    <ClCompile Include="..\acl.c" />
+    <ClCompile Include="..\adb.c" />
+    <ClCompile Include="..\badcache.c" />
+    <ClCompile Include="..\byaddr.c" />
+    <ClCompile Include="..\cache.c" />
+    <ClCompile Include="..\callbacks.c" />
+    <ClCompile Include="..\catz.c" />
+    <ClCompile Include="..\client.c" />
+    <ClCompile Include="..\clientinfo.c" />
+    <ClCompile Include="..\compress.c" />
+    <ClCompile Include="..\db.c" />
+    <ClCompile Include="..\dbiterator.c" />
+    <ClCompile Include="..\dbtable.c" />
+    <ClCompile Include="..\diff.c" />
+    <ClCompile Include="..\dispatch.c" />
+    <ClCompile Include="..\dlz.c" />
+    <ClCompile Include="..\dns64.c" />
+    <ClCompile Include="..\dnssec.c" />
+    <ClCompile Include="..\ds.c" />
+    <ClCompile Include="..\dst_api.c" />
+    <ClCompile Include="..\dst_parse.c" />
+    <ClCompile Include="..\dst_result.c" />
+    <ClCompile Include="..\dyndb.c" />
+    <ClCompile Include="..\ecdb.c" />
+    <ClCompile Include="..\ecs.c" />
+    <ClCompile Include="..\fixedname.c" />
+    <ClCompile Include="..\forward.c" />
+@IF GEOIP
+    <ClCompile Include="..\geoip2.c" />
+@END GEOIP
+    <ClCompile Include="..\gssapictx.c" />
+    <ClCompile Include="..\gssapi_link.c" />
+    <ClCompile Include="..\hmac_link.c" />
+    <ClCompile Include="..\ipkeylist.c" />
+    <ClCompile Include="..\iptable.c" />
+    <ClCompile Include="..\journal.c" />
+    <ClCompile Include="..\kasp.c" />
+    <ClCompile Include="..\key.c" />
+    <ClCompile Include="..\keymgr.c" />
+    <ClCompile Include="..\keydata.c" />
+    <ClCompile Include="..\keytable.c" />
+    <ClCompile Include="..\lib.c" />
+    <ClCompile Include="..\log.c" />
+    <ClCompile Include="..\lookup.c" />
+    <ClCompile Include="..\master.c" />
+    <ClCompile Include="..\masterdump.c" />
+    <ClCompile Include="..\message.c" />
+    <ClCompile Include="..\name.c" />
+    <ClCompile Include="..\ncache.c" />
+    <ClCompile Include="..\nsec.c" />
+    <ClCompile Include="..\nsec3.c" />
+    <ClCompile Include="..\nta.c" />
+    <ClCompile Include="..\openssldh_link.c" />
+    <ClCompile Include="..\opensslecdsa_link.c" />
+    <ClCompile Include="..\openssleddsa_link.c" />
+    <ClCompile Include="..\opensslrsa_link.c" />
+    <ClCompile Include="..\openssl_link.c" />
+    <ClCompile Include="..\order.c" />
+    <ClCompile Include="..\peer.c" />
+@IF PKCS11
+    <ClCompile Include="..\pkcs11.c" />
+    <ClCompile Include="..\pkcs11ecdsa_link.c" />
+    <ClCompile Include="..\pkcs11eddsa_link.c" />
+    <ClCompile Include="..\pkcs11rsa_link.c" />
+@END PKCS11
+    <ClCompile Include="..\portlist.c" />
+    <ClCompile Include="..\private.c" />
+    <ClCompile Include="..\rbt.c" />
+    <ClCompile Include="..\rbtdb.c" />
+    <ClCompile Include="..\rcode.c" />
+    <ClCompile Include="..\rdata.c" />
+    <ClCompile Include="..\rdatalist.c" />
+    <ClCompile Include="..\rdataset.c" />
+    <ClCompile Include="..\rdatasetiter.c" />
+    <ClCompile Include="..\rdataslab.c" />
+    <ClCompile Include="..\request.c" />
+    <ClCompile Include="..\resolver.c" />
+    <ClCompile Include="..\result.c" />
+    <ClCompile Include="..\rootns.c" />
+    <ClCompile Include="..\rpz.c" />
+    <ClCompile Include="..\rriterator.c" />
+    <ClCompile Include="..\rrl.c" />
+    <ClCompile Include="..\sdb.c" />
+    <ClCompile Include="..\sdlz.c" />
+    <ClCompile Include="..\soa.c" />
+    <ClCompile Include="..\ssu.c" />
+    <ClCompile Include="..\ssu_external.c" />
+    <ClCompile Include="..\stats.c" />
+    <ClCompile Include="..\tcpmsg.c" />
+    <ClCompile Include="..\time.c" />
+    <ClCompile Include="..\timer.c" />
+    <ClCompile Include="..\tkey.c" />
+    <ClCompile Include="..\tsec.c" />
+    <ClCompile Include="..\tsig.c" />
+    <ClCompile Include="..\ttl.c" />
+    <ClCompile Include="..\update.c" />
+    <ClCompile Include="..\validator.c" />
+    <ClCompile Include="..\view.c" />
+    <ClCompile Include="..\xfrin.c" />
+    <ClCompile Include="..\zone.c" />
+    <ClCompile Include="..\zonekey.c" />
+    <ClCompile Include="..\zoneverify.c" />
+    <ClCompile Include="..\zt.c" />
+    <ClCompile Include="DLLMain.c" />
+    <ClCompile Include="version.c" />
+  </ItemGroup>
+  <ItemGroup>
+    <ClInclude Include="..\code.h" />
+    <ClInclude Include="..\dst_internal.h" />
+    <ClInclude Include="..\dst_openssl.h" />
+    <ClInclude Include="..\dst_parse.h" />
+@IF PKCS11
+    <ClInclude Include="..\dst_pkcs11.h" />
+@END PKCS11
+    <ClInclude Include="..\include\dns\acl.h" />
+    <ClInclude Include="..\include\dns\adb.h" />
+    <ClInclude Include="..\include\dns\badcache.h" />
+    <ClInclude Include="..\include\dns\bit.h" />
+    <ClInclude Include="..\include\dns\byaddr.h" />
+    <ClInclude Include="..\include\dns\cache.h" />
+    <ClInclude Include="..\include\dns\callbacks.h" />
+    <ClInclude Include="..\include\dns\catz.h" />
+    <ClInclude Include="..\include\dns\cert.h" />
+    <ClInclude Include="..\include\dns\client.h" />
+    <ClInclude Include="..\include\dns\clientinfo.h" />
+    <ClInclude Include="..\include\dns\compress.h" />
+    <ClInclude Include="..\include\dns\db.h" />
+    <ClInclude Include="..\include\dns\dbiterator.h" />
+    <ClInclude Include="..\include\dns\dbtable.h" />
+    <ClInclude Include="..\include\dns\diff.h" />
+    <ClInclude Include="..\include\dns\dispatch.h" />
+    <ClInclude Include="..\include\dns\dlz.h" />
+    <ClInclude Include="..\include\dns\dns64.h" />
+    <ClInclude Include="..\include\dns\dnssec.h" />
+    <ClInclude Include="..\include\dns\dnstap.h" />
+    <ClInclude Include="..\include\dns\ds.h" />
+    <ClInclude Include="..\include\dns\dsdigest.h" />
+    <ClInclude Include="..\include\dns\dyndb.h" />
+    <ClInclude Include="..\include\dns\ecdb.h" />
+    <ClInclude Include="..\include\dns\ecs.h" />
+    <ClInclude Include="..\include\dns\edns.h" />
+    <ClInclude Include="..\include\dns\enumclass.h" />
+    <ClInclude Include="..\include\dns\enumtype.h" />
+    <ClInclude Include="..\include\dns\events.h" />
+    <ClInclude Include="..\include\dns\fixedname.h" />
+    <ClInclude Include="..\include\dns\forward.h" />
+@IF GEOIP
+    <ClInclude Include="..\include\dns\geoip.h" />
+@END GEOIP
+    <ClInclude Include="..\include\dns\ipkeylist.h" />
+    <ClInclude Include="..\include\dns\iptable.h" />
+    <ClInclude Include="..\include\dns\journal.h" />
+    <ClInclude Include="..\include\dns\kasp.h" />
+    <ClInclude Include="..\include\dns\keydata.h" />
+    <ClInclude Include="..\include\dns\keyflags.h" />
+    <ClInclude Include="..\include\dns\keymgr.h" />
+    <ClInclude Include="..\include\dns\keytable.h" />
+    <ClInclude Include="..\include\dns\keyvalues.h" />
+    <ClInclude Include="..\include\dns\lib.h" />
+    <ClInclude Include="..\include\dns\log.h" />
+    <ClInclude Include="..\include\dns\lookup.h" />
+    <ClInclude Include="..\include\dns\master.h" />
+    <ClInclude Include="..\include\dns\masterdump.h" />
+    <ClInclude Include="..\include\dns\message.h" />
+    <ClInclude Include="..\include\dns\name.h" />
+    <ClInclude Include="..\include\dns\ncache.h" />
+    <ClInclude Include="..\include\dns\nsec.h" />
+    <ClInclude Include="..\include\dns\nsec3.h" />
+    <ClInclude Include="..\include\dns\nta.h" />
+    <ClInclude Include="..\include\dns\opcode.h" />
+    <ClInclude Include="..\include\dns\order.h" />
+    <ClInclude Include="..\include\dns\peer.h" />
+    <ClInclude Include="..\include\dns\portlist.h" />
+    <ClInclude Include="..\include\dns\private.h" />
+    <ClInclude Include="..\include\dns\rbt.h" />
+    <ClInclude Include="..\include\dns\rcode.h" />
+    <ClInclude Include="..\include\dns\rdata.h" />
+    <ClInclude Include="..\include\dns\rdataclass.h" />
+    <ClInclude Include="..\include\dns\rdatalist.h" />
+    <ClInclude Include="..\include\dns\rdataset.h" />
+    <ClInclude Include="..\include\dns\rdatasetiter.h" />
+    <ClInclude Include="..\include\dns\rdataslab.h" />
+    <ClInclude Include="..\include\dns\rdatastruct.h" />
+    <ClInclude Include="..\include\dns\rdatatype.h" />
+    <ClInclude Include="..\include\dns\request.h" />
+    <ClInclude Include="..\include\dns\resolver.h" />
+    <ClInclude Include="..\include\dns\result.h" />
+    <ClInclude Include="..\include\dns\rootns.h" />
+    <ClInclude Include="..\include\dns\rpz.h" />
+    <ClInclude Include="..\include\dns\rriterator.h" />
+    <ClInclude Include="..\include\dns\rrl.h" />
+    <ClInclude Include="..\include\dns\sdb.h" />
+    <ClInclude Include="..\include\dns\sdlz.h" />
+    <ClInclude Include="..\include\dns\secalg.h" />
+    <ClInclude Include="..\include\dns\secproto.h" />
+    <ClInclude Include="..\include\dns\soa.h" />
+    <ClInclude Include="..\include\dns\ssu.h" />
+    <ClInclude Include="..\include\dns\stats.h" />
+    <ClInclude Include="..\include\dns\tcpmsg.h" />
+    <ClInclude Include="..\include\dns\time.h" />
+    <ClInclude Include="..\include\dns\timer.h" />
+    <ClInclude Include="..\include\dns\tkey.h" />
+    <ClInclude Include="..\include\dns\tsec.h" />
+    <ClInclude Include="..\include\dns\tsig.h" />
+    <ClInclude Include="..\include\dns\ttl.h" />
+    <ClInclude Include="..\include\dns\types.h" />
+    <ClInclude Include="..\include\dns\update.h" />
+    <ClInclude Include="..\include\dns\validator.h" />
+    <ClInclude Include="..\include\dns\version.h" />
+    <ClInclude Include="..\include\dns\view.h" />
+    <ClInclude Include="..\include\dns\xfrin.h" />
+    <ClInclude Include="..\include\dns\zone.h" />
+    <ClInclude Include="..\include\dns\zonekey.h" />
+    <ClInclude Include="..\include\dns\zoneverify.h" />
+    <ClInclude Include="..\include\dns\zt.h" />
+    <ClInclude Include="..\include\dst\dst.h" />
+    <ClInclude Include="..\include\dst\gssapi.h" />
+    <ClInclude Include="..\include\dst\result.h" />
+    <ClInclude Include="..\rbtdb.h" />
+    <ClInclude Include="..\rdatalist_p.h" />
+  </ItemGroup>
+  <Import Project="$(VCTargetsPath)\Microsoft.Cpp.targets" />
+  <ImportGroup Label="ExtensionTargets">
+  </ImportGroup>
+</Project>