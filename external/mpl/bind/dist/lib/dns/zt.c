--- conflicted
+++ resolved
@@ -1,8 +1,4 @@
-<<<<<<< HEAD
-/*	$NetBSD: zt.c,v 1.6 2021/02/19 16:42:16 christos Exp $	*/
-=======
 /*	$NetBSD: zt.c,v 1.7 2021/04/29 17:26:11 christos Exp $	*/
->>>>>>> fed14ef0
 
 /*
  * Copyright (C) Internet Systems Consortium, Inc. ("ISC")
@@ -94,15 +90,7 @@
 		goto cleanup_zt;
 	}
 
-<<<<<<< HEAD
-	result = isc_rwlock_init(&zt->rwlock, 0, 0);
-	if (result != ISC_R_SUCCESS) {
-		goto cleanup_rbt;
-	}
-
-=======
 	isc_rwlock_init(&zt->rwlock, 0, 0);
->>>>>>> fed14ef0
 	zt->mctx = NULL;
 	isc_mem_attach(mctx, &zt->mctx);
 	isc_refcount_init(&zt->references, 1);
@@ -117,12 +105,6 @@
 
 	return (ISC_R_SUCCESS);
 
-<<<<<<< HEAD
-cleanup_rbt:
-	dns_rbt_destroy(&zt->table);
-
-=======
->>>>>>> fed14ef0
 cleanup_zt:
 	isc_mem_put(mctx, zt, sizeof(*zt));
 
