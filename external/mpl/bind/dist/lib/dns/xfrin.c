--- conflicted
+++ resolved
@@ -1,8 +1,4 @@
-<<<<<<< HEAD
-/*	$NetBSD: xfrin.c,v 1.8 2021/04/05 11:27:02 rillig Exp $	*/
-=======
 /*	$NetBSD: xfrin.c,v 1.9 2021/04/29 17:26:11 christos Exp $	*/
->>>>>>> fed14ef0
 
 /*
  * Copyright (C) Internet Systems Consortium, Inc. ("ISC")
@@ -504,8 +500,6 @@
 		FAIL(DNS_R_FORMERR);
 	}
 
-<<<<<<< HEAD
-=======
 	/*
 	 * Immediately reject the entire transfer if the RR that is currently
 	 * being processed is an SOA record that is not placed at the zone
@@ -520,7 +514,6 @@
 		FAIL(DNS_R_NOTZONETOP);
 	}
 
->>>>>>> fed14ef0
 redo:
 	switch (xfr->state) {
 	case XFRST_SOAQUERY:
