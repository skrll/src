<<<<<<< HEAD
/*	$NetBSD: xfrin.c,v 1.7 2021/02/19 16:42:16 christos Exp $	*/
=======
/*	$NetBSD: xfrin.c,v 1.9 2021/04/29 17:26:11 christos Exp $	*/
>>>>>>> e2aa5677

/*
 * Copyright (C) Internet Systems Consortium, Inc. ("ISC")
 *
 * This Source Code Form is subject to the terms of the Mozilla Public
 * License, v. 2.0. If a copy of the MPL was not distributed with this
 * file, you can obtain one at https://mozilla.org/MPL/2.0/.
 *
 * See the COPYRIGHT file distributed with this work for additional
 * information regarding copyright ownership.
 */

/*! \file */

#include <inttypes.h>
#include <stdbool.h>

#include <isc/mem.h>
#include <isc/print.h>
#include <isc/random.h>
#include <isc/string.h> /* Required for HP/UX (and others?) */
#include <isc/task.h>
#include <isc/timer.h>
#include <isc/util.h>

#include <dns/callbacks.h>
#include <dns/catz.h>
#include <dns/db.h>
#include <dns/diff.h>
#include <dns/events.h>
#include <dns/journal.h>
#include <dns/log.h>
#include <dns/message.h>
#include <dns/rdataclass.h>
#include <dns/rdatalist.h>
#include <dns/rdataset.h>
#include <dns/result.h>
#include <dns/soa.h>
#include <dns/tcpmsg.h>
#include <dns/timer.h>
#include <dns/tsig.h>
#include <dns/view.h>
#include <dns/xfrin.h>
#include <dns/zone.h>

#include <dst/dst.h>

/*
 * Incoming AXFR and IXFR.
 */

/*%
 * It would be non-sensical (or at least obtuse) to use FAIL() with an
 * ISC_R_SUCCESS code, but the test is there to keep the Solaris compiler
 * from complaining about "end-of-loop code not reached".
 */
#define FAIL(code)                           \
	do {                                 \
		result = (code);             \
		if (result != ISC_R_SUCCESS) \
			goto failure;        \
	} while (0)

#define CHECK(op)                            \
	do {                                 \
		result = (op);               \
		if (result != ISC_R_SUCCESS) \
			goto failure;        \
	} while (0)

/*%
 * The states of the *XFR state machine.  We handle both IXFR and AXFR
 * with a single integrated state machine because they cannot be distinguished
 * immediately - an AXFR response to an IXFR request can only be detected
 * when the first two (2) response RRs have already been received.
 */
typedef enum {
	XFRST_SOAQUERY,
	XFRST_GOTSOA,
	XFRST_INITIALSOA,
	XFRST_FIRSTDATA,
	XFRST_IXFR_DELSOA,
	XFRST_IXFR_DEL,
	XFRST_IXFR_ADDSOA,
	XFRST_IXFR_ADD,
	XFRST_IXFR_END,
	XFRST_AXFR,
	XFRST_AXFR_END
} xfrin_state_t;

/*%
 * Incoming zone transfer context.
 */

struct dns_xfrin_ctx {
	unsigned int magic;
	isc_mem_t *mctx;
	dns_zone_t *zone;

	int refcount;

	isc_task_t *task;
	isc_timer_t *timer;
	isc_socketmgr_t *socketmgr;

	int connects; /*%< Connect in progress */
	int sends;    /*%< Send in progress */
	int recvs;    /*%< Receive in progress */
	bool shuttingdown;
	isc_result_t shutdown_result;

	dns_name_t name; /*%< Name of zone to transfer */
	dns_rdataclass_t rdclass;

	bool checkid, logit;
	dns_messageid_t id;

	/*%
	 * Requested transfer type (dns_rdatatype_axfr or
	 * dns_rdatatype_ixfr).  The actual transfer type
	 * may differ due to IXFR->AXFR fallback.
	 */
	dns_rdatatype_t reqtype;
	isc_dscp_t dscp;

	isc_sockaddr_t masteraddr;
	isc_sockaddr_t sourceaddr;
	isc_socket_t *socket;

	/*% Buffer for IXFR/AXFR request message */
	isc_buffer_t qbuffer;
	unsigned char qbuffer_data[512];

	/*% Incoming reply TCP message */
	dns_tcpmsg_t tcpmsg;
	bool tcpmsg_valid;

	/*%
	 * Whether the zone originally had a database attached at the time this
	 * transfer context was created.  Used by maybe_free() when making
	 * logging decisions.
	 */
	bool zone_had_db;

	dns_db_t *db;
	dns_dbversion_t *ver;
	dns_diff_t diff; /*%< Pending database changes */
	int difflen;	 /*%< Number of pending tuples */

	xfrin_state_t state;
	uint32_t end_serial;
	bool is_ixfr;

	unsigned int nmsg;  /*%< Number of messages recvd */
	unsigned int nrecs; /*%< Number of records recvd */
	uint64_t nbytes;    /*%< Number of bytes received */

	unsigned int maxrecords; /*%< The maximum number of
				  *   records set for the zone */

	isc_time_t start; /*%< Start time of the transfer */
	isc_time_t end;	  /*%< End time of the transfer */

	dns_tsigkey_t *tsigkey; /*%< Key used to create TSIG */
	isc_buffer_t *lasttsig; /*%< The last TSIG */
	dst_context_t *tsigctx; /*%< TSIG verification context */
	unsigned int sincetsig; /*%< recvd since the last TSIG */
	dns_xfrindone_t done;

	/*%
	 * AXFR- and IXFR-specific data.  Only one is used at a time
	 * according to the is_ixfr flag, so this could be a union,
	 * but keeping them separate makes it a bit simpler to clean
	 * things up when destroying the context.
	 */
	dns_rdatacallbacks_t axfr;

	struct {
		uint32_t request_serial;
		uint32_t current_serial;
		dns_journal_t *journal;
	} ixfr;
};

#define XFRIN_MAGIC    ISC_MAGIC('X', 'f', 'r', 'I')
#define VALID_XFRIN(x) ISC_MAGIC_VALID(x, XFRIN_MAGIC)

/**************************************************************************/
/*
 * Forward declarations.
 */

static isc_result_t
xfrin_create(isc_mem_t *mctx, dns_zone_t *zone, dns_db_t *db, isc_task_t *task,
	     isc_timermgr_t *timermgr, isc_socketmgr_t *socketmgr,
	     dns_name_t *zonename, dns_rdataclass_t rdclass,
	     dns_rdatatype_t reqtype, const isc_sockaddr_t *masteraddr,
	     const isc_sockaddr_t *sourceaddr, isc_dscp_t dscp,
	     dns_tsigkey_t *tsigkey, dns_xfrin_ctx_t **xfrp);

static isc_result_t
axfr_init(dns_xfrin_ctx_t *xfr);
static isc_result_t
axfr_makedb(dns_xfrin_ctx_t *xfr, dns_db_t **dbp);
static isc_result_t
axfr_putdata(dns_xfrin_ctx_t *xfr, dns_diffop_t op, dns_name_t *name,
	     dns_ttl_t ttl, dns_rdata_t *rdata);
static isc_result_t
axfr_apply(dns_xfrin_ctx_t *xfr);
static isc_result_t
axfr_commit(dns_xfrin_ctx_t *xfr);
static isc_result_t
axfr_finalize(dns_xfrin_ctx_t *xfr);

static isc_result_t
ixfr_init(dns_xfrin_ctx_t *xfr);
static isc_result_t
ixfr_apply(dns_xfrin_ctx_t *xfr);
static isc_result_t
ixfr_putdata(dns_xfrin_ctx_t *xfr, dns_diffop_t op, dns_name_t *name,
	     dns_ttl_t ttl, dns_rdata_t *rdata);
static isc_result_t
ixfr_commit(dns_xfrin_ctx_t *xfr);

static isc_result_t
xfr_rr(dns_xfrin_ctx_t *xfr, dns_name_t *name, uint32_t ttl,
       dns_rdata_t *rdata);

static isc_result_t
xfrin_start(dns_xfrin_ctx_t *xfr);

static void
xfrin_connect_done(isc_task_t *task, isc_event_t *event);
static isc_result_t
xfrin_send_request(dns_xfrin_ctx_t *xfr);
static void
xfrin_send_done(isc_task_t *task, isc_event_t *event);
static void
xfrin_recv_done(isc_task_t *task, isc_event_t *event);
static void
xfrin_timeout(isc_task_t *task, isc_event_t *event);

static void
maybe_free(dns_xfrin_ctx_t *xfr);

static void
xfrin_fail(dns_xfrin_ctx_t *xfr, isc_result_t result, const char *msg);
static isc_result_t
render(dns_message_t *msg, isc_mem_t *mctx, isc_buffer_t *buf);

static void
xfrin_logv(int level, const char *zonetext, const isc_sockaddr_t *masteraddr,
	   const char *fmt, va_list ap) ISC_FORMAT_PRINTF(4, 0);

static void
xfrin_log1(int level, const char *zonetext, const isc_sockaddr_t *masteraddr,
	   const char *fmt, ...) ISC_FORMAT_PRINTF(4, 5);

static void
xfrin_log(dns_xfrin_ctx_t *xfr, int level, const char *fmt, ...)
	ISC_FORMAT_PRINTF(3, 4);

/**************************************************************************/
/*
 * AXFR handling
 */

static isc_result_t
axfr_init(dns_xfrin_ctx_t *xfr) {
	isc_result_t result;

	xfr->is_ixfr = false;

	if (xfr->db != NULL) {
		dns_db_detach(&xfr->db);
	}

	CHECK(axfr_makedb(xfr, &xfr->db));
	dns_rdatacallbacks_init(&xfr->axfr);
	CHECK(dns_db_beginload(xfr->db, &xfr->axfr));
	result = ISC_R_SUCCESS;
failure:
	return (result);
}

static isc_result_t
axfr_makedb(dns_xfrin_ctx_t *xfr, dns_db_t **dbp) {
	isc_result_t result;

	result = dns_db_create(xfr->mctx, /* XXX */
			       "rbt",	  /* XXX guess */
			       &xfr->name, dns_dbtype_zone, xfr->rdclass, 0,
			       NULL, /* XXX guess */
			       dbp);
	if (result == ISC_R_SUCCESS) {
		dns_zone_rpz_enable_db(xfr->zone, *dbp);
		dns_zone_catz_enable_db(xfr->zone, *dbp);
	}
	return (result);
}

static isc_result_t
axfr_putdata(dns_xfrin_ctx_t *xfr, dns_diffop_t op, dns_name_t *name,
	     dns_ttl_t ttl, dns_rdata_t *rdata) {
	isc_result_t result;

	dns_difftuple_t *tuple = NULL;

	if (rdata->rdclass != xfr->rdclass) {
		return (DNS_R_BADCLASS);
	}

	CHECK(dns_zone_checknames(xfr->zone, name, rdata));
	CHECK(dns_difftuple_create(xfr->diff.mctx, op, name, ttl, rdata,
				   &tuple));
	dns_diff_append(&xfr->diff, &tuple);
	if (++xfr->difflen > 100) {
		CHECK(axfr_apply(xfr));
	}
	result = ISC_R_SUCCESS;
failure:
	return (result);
}

/*
 * Store a set of AXFR RRs in the database.
 */
static isc_result_t
axfr_apply(dns_xfrin_ctx_t *xfr) {
	isc_result_t result;
	uint64_t records;

	CHECK(dns_diff_load(&xfr->diff, xfr->axfr.add, xfr->axfr.add_private));
	xfr->difflen = 0;
	dns_diff_clear(&xfr->diff);
	if (xfr->maxrecords != 0U) {
		result = dns_db_getsize(xfr->db, xfr->ver, &records, NULL);
		if (result == ISC_R_SUCCESS && records > xfr->maxrecords) {
			result = DNS_R_TOOMANYRECORDS;
			goto failure;
		}
	}
	result = ISC_R_SUCCESS;
failure:
	return (result);
}

static isc_result_t
axfr_commit(dns_xfrin_ctx_t *xfr) {
	isc_result_t result;

	CHECK(axfr_apply(xfr));
	CHECK(dns_db_endload(xfr->db, &xfr->axfr));
	CHECK(dns_zone_verifydb(xfr->zone, xfr->db, NULL));

	result = ISC_R_SUCCESS;
failure:
	return (result);
}

static isc_result_t
axfr_finalize(dns_xfrin_ctx_t *xfr) {
	isc_result_t result;

	CHECK(dns_zone_replacedb(xfr->zone, xfr->db, true));

	result = ISC_R_SUCCESS;
failure:
	return (result);
}

/**************************************************************************/
/*
 * IXFR handling
 */

static isc_result_t
ixfr_init(dns_xfrin_ctx_t *xfr) {
	isc_result_t result;
	char *journalfile;

	if (xfr->reqtype != dns_rdatatype_ixfr) {
		xfrin_log(xfr, ISC_LOG_ERROR,
			  "got incremental response to AXFR request");
		return (DNS_R_FORMERR);
	}

	xfr->is_ixfr = true;
	INSIST(xfr->db != NULL);
	xfr->difflen = 0;

	journalfile = dns_zone_getjournal(xfr->zone);
	if (journalfile != NULL) {
		CHECK(dns_journal_open(xfr->mctx, journalfile,
				       DNS_JOURNAL_CREATE, &xfr->ixfr.journal));
	}

	result = ISC_R_SUCCESS;
failure:
	return (result);
}

static isc_result_t
ixfr_putdata(dns_xfrin_ctx_t *xfr, dns_diffop_t op, dns_name_t *name,
	     dns_ttl_t ttl, dns_rdata_t *rdata) {
	isc_result_t result;
	dns_difftuple_t *tuple = NULL;

	if (rdata->rdclass != xfr->rdclass) {
		return (DNS_R_BADCLASS);
	}

	if (op == DNS_DIFFOP_ADD) {
		CHECK(dns_zone_checknames(xfr->zone, name, rdata));
	}
	CHECK(dns_difftuple_create(xfr->diff.mctx, op, name, ttl, rdata,
				   &tuple));
	dns_diff_append(&xfr->diff, &tuple);
	if (++xfr->difflen > 100) {
		CHECK(ixfr_apply(xfr));
	}
	result = ISC_R_SUCCESS;
failure:
	return (result);
}

/*
 * Apply a set of IXFR changes to the database.
 */
static isc_result_t
ixfr_apply(dns_xfrin_ctx_t *xfr) {
	isc_result_t result;
	uint64_t records;

	if (xfr->ver == NULL) {
		CHECK(dns_db_newversion(xfr->db, &xfr->ver));
		if (xfr->ixfr.journal != NULL) {
			CHECK(dns_journal_begin_transaction(xfr->ixfr.journal));
		}
	}
	CHECK(dns_diff_apply(&xfr->diff, xfr->db, xfr->ver));
	if (xfr->maxrecords != 0U) {
		result = dns_db_getsize(xfr->db, xfr->ver, &records, NULL);
		if (result == ISC_R_SUCCESS && records > xfr->maxrecords) {
			result = DNS_R_TOOMANYRECORDS;
			goto failure;
		}
	}
	if (xfr->ixfr.journal != NULL) {
		result = dns_journal_writediff(xfr->ixfr.journal, &xfr->diff);
		if (result != ISC_R_SUCCESS) {
			goto failure;
		}
	}
	dns_diff_clear(&xfr->diff);
	xfr->difflen = 0;
	result = ISC_R_SUCCESS;
failure:
	return (result);
}

static isc_result_t
ixfr_commit(dns_xfrin_ctx_t *xfr) {
	isc_result_t result;

	CHECK(ixfr_apply(xfr));
	if (xfr->ver != NULL) {
		CHECK(dns_zone_verifydb(xfr->zone, xfr->db, xfr->ver));
		/* XXX enter ready-to-commit state here */
		if (xfr->ixfr.journal != NULL) {
			CHECK(dns_journal_commit(xfr->ixfr.journal));
		}
		dns_db_closeversion(xfr->db, &xfr->ver, true);
		dns_zone_markdirty(xfr->zone);
	}
	result = ISC_R_SUCCESS;
failure:
	return (result);
}

/**************************************************************************/
/*
 * Common AXFR/IXFR protocol code
 */

/*
 * Handle a single incoming resource record according to the current
 * state.
 */
static isc_result_t
xfr_rr(dns_xfrin_ctx_t *xfr, dns_name_t *name, uint32_t ttl,
       dns_rdata_t *rdata) {
	isc_result_t result;

	xfr->nrecs++;

	if (rdata->type == dns_rdatatype_none ||
	    dns_rdatatype_ismeta(rdata->type)) {
		FAIL(DNS_R_FORMERR);
	}

	/*
	 * Immediately reject the entire transfer if the RR that is currently
	 * being processed is an SOA record that is not placed at the zone
	 * apex.
	 */
	if (rdata->type == dns_rdatatype_soa &&
	    !dns_name_equal(&xfr->name, name)) {
		char namebuf[DNS_NAME_FORMATSIZE];
		dns_name_format(name, namebuf, sizeof(namebuf));
		xfrin_log(xfr, ISC_LOG_DEBUG(3), "SOA name mismatch: '%s'",
			  namebuf);
		FAIL(DNS_R_NOTZONETOP);
	}

redo:
	switch (xfr->state) {
	case XFRST_SOAQUERY:
		if (rdata->type != dns_rdatatype_soa) {
			xfrin_log(xfr, ISC_LOG_ERROR,
				  "non-SOA response to SOA query");
			FAIL(DNS_R_FORMERR);
		}
		xfr->end_serial = dns_soa_getserial(rdata);
		if (!DNS_SERIAL_GT(xfr->end_serial, xfr->ixfr.request_serial) &&
		    !dns_zone_isforced(xfr->zone))
		{
			xfrin_log(xfr, ISC_LOG_DEBUG(3),
				  "requested serial %u, "
				  "master has %u, not updating",
				  xfr->ixfr.request_serial, xfr->end_serial);
			FAIL(DNS_R_UPTODATE);
		}
		xfr->state = XFRST_GOTSOA;
		break;

	case XFRST_GOTSOA:
		/*
		 * Skip other records in the answer section.
		 */
		break;

	case XFRST_INITIALSOA:
		if (rdata->type != dns_rdatatype_soa) {
			xfrin_log(xfr, ISC_LOG_ERROR,
				  "first RR in zone transfer must be SOA");
			FAIL(DNS_R_FORMERR);
		}
		/*
		 * Remember the serial number in the initial SOA.
		 * We need it to recognize the end of an IXFR.
		 */
		xfr->end_serial = dns_soa_getserial(rdata);
		if (xfr->reqtype == dns_rdatatype_ixfr &&
		    !DNS_SERIAL_GT(xfr->end_serial, xfr->ixfr.request_serial) &&
		    !dns_zone_isforced(xfr->zone))
		{
			/*
			 * This must be the single SOA record that is
			 * sent when the current version on the master
			 * is not newer than the version in the request.
			 */
			xfrin_log(xfr, ISC_LOG_DEBUG(3),
				  "requested serial %u, "
				  "master has %u, not updating",
				  xfr->ixfr.request_serial, xfr->end_serial);
			FAIL(DNS_R_UPTODATE);
		}
		if (xfr->reqtype == dns_rdatatype_axfr) {
			xfr->checkid = false;
		}
		xfr->state = XFRST_FIRSTDATA;
		break;

	case XFRST_FIRSTDATA:
		/*
		 * If the transfer begins with one SOA record, it is an AXFR,
		 * if it begins with two SOAs, it is an IXFR.
		 */
		if (xfr->reqtype == dns_rdatatype_ixfr &&
		    rdata->type == dns_rdatatype_soa &&
		    xfr->ixfr.request_serial == dns_soa_getserial(rdata))
		{
			xfrin_log(xfr, ISC_LOG_DEBUG(3),
				  "got incremental response");
			CHECK(ixfr_init(xfr));
			xfr->state = XFRST_IXFR_DELSOA;
		} else {
			xfrin_log(xfr, ISC_LOG_DEBUG(3),
				  "got nonincremental response");
			CHECK(axfr_init(xfr));
			xfr->state = XFRST_AXFR;
		}
		goto redo;

	case XFRST_IXFR_DELSOA:
		INSIST(rdata->type == dns_rdatatype_soa);
		CHECK(ixfr_putdata(xfr, DNS_DIFFOP_DEL, name, ttl, rdata));
		xfr->state = XFRST_IXFR_DEL;
		break;

	case XFRST_IXFR_DEL:
		if (rdata->type == dns_rdatatype_soa) {
			uint32_t soa_serial = dns_soa_getserial(rdata);
			xfr->state = XFRST_IXFR_ADDSOA;
			xfr->ixfr.current_serial = soa_serial;
			goto redo;
		}
		CHECK(ixfr_putdata(xfr, DNS_DIFFOP_DEL, name, ttl, rdata));
		break;

	case XFRST_IXFR_ADDSOA:
		INSIST(rdata->type == dns_rdatatype_soa);
		CHECK(ixfr_putdata(xfr, DNS_DIFFOP_ADD, name, ttl, rdata));
		xfr->state = XFRST_IXFR_ADD;
		break;

	case XFRST_IXFR_ADD:
		if (rdata->type == dns_rdatatype_soa) {
			uint32_t soa_serial = dns_soa_getserial(rdata);
			if (soa_serial == xfr->end_serial) {
				CHECK(ixfr_commit(xfr));
				xfr->state = XFRST_IXFR_END;
				break;
			} else if (soa_serial != xfr->ixfr.current_serial) {
				xfrin_log(xfr, ISC_LOG_ERROR,
					  "IXFR out of sync: "
					  "expected serial %u, got %u",
					  xfr->ixfr.current_serial, soa_serial);
				FAIL(DNS_R_FORMERR);
			} else {
				CHECK(ixfr_commit(xfr));
				xfr->state = XFRST_IXFR_DELSOA;
				goto redo;
			}
		}
		if (rdata->type == dns_rdatatype_ns &&
		    dns_name_iswildcard(name)) {
			FAIL(DNS_R_INVALIDNS);
		}
		CHECK(ixfr_putdata(xfr, DNS_DIFFOP_ADD, name, ttl, rdata));
		break;

	case XFRST_AXFR:
		/*
		 * Old BINDs sent cross class A records for non IN classes.
		 */
		if (rdata->type == dns_rdatatype_a &&
		    rdata->rdclass != xfr->rdclass &&
		    xfr->rdclass != dns_rdataclass_in)
		{
			break;
		}
		CHECK(axfr_putdata(xfr, DNS_DIFFOP_ADD, name, ttl, rdata));
		if (rdata->type == dns_rdatatype_soa) {
			CHECK(axfr_commit(xfr));
			xfr->state = XFRST_AXFR_END;
			break;
		}
		break;
	case XFRST_AXFR_END:
	case XFRST_IXFR_END:
		FAIL(DNS_R_EXTRADATA);
	/* NOTREACHED */
	/* FALLTHROUGH */
	default:
		INSIST(0);
		ISC_UNREACHABLE();
	}
	result = ISC_R_SUCCESS;
failure:
	return (result);
}

isc_result_t
dns_xfrin_create(dns_zone_t *zone, dns_rdatatype_t xfrtype,
		 const isc_sockaddr_t *masteraddr,
		 const isc_sockaddr_t *sourceaddr, isc_dscp_t dscp,
		 dns_tsigkey_t *tsigkey, isc_mem_t *mctx,
		 isc_timermgr_t *timermgr, isc_socketmgr_t *socketmgr,
		 isc_task_t *task, dns_xfrindone_t done,
		 dns_xfrin_ctx_t **xfrp) {
	dns_name_t *zonename = dns_zone_getorigin(zone);
	dns_xfrin_ctx_t *xfr = NULL;
	isc_result_t result;
	dns_db_t *db = NULL;

	REQUIRE(xfrp != NULL && *xfrp == NULL);

	(void)dns_zone_getdb(zone, &db);

	if (xfrtype == dns_rdatatype_soa || xfrtype == dns_rdatatype_ixfr) {
		REQUIRE(db != NULL);
	}

	CHECK(xfrin_create(mctx, zone, db, task, timermgr, socketmgr, zonename,
			   dns_zone_getclass(zone), xfrtype, masteraddr,
			   sourceaddr, dscp, tsigkey, &xfr));

	if (db != NULL) {
		xfr->zone_had_db = true;
	}

	CHECK(xfrin_start(xfr));

	xfr->done = done;
	if (xfr->done != NULL) {
		xfr->refcount++;
	}
	*xfrp = xfr;

failure:
	if (db != NULL) {
		dns_db_detach(&db);
	}
	if (result != ISC_R_SUCCESS) {
		char zonetext[DNS_NAME_MAXTEXT + 32];
		dns_zone_name(zone, zonetext, sizeof(zonetext));
		xfrin_log1(ISC_LOG_ERROR, zonetext, masteraddr,
			   "zone transfer setup failed");
	}
	return (result);
}

void
dns_xfrin_shutdown(dns_xfrin_ctx_t *xfr) {
	if (!xfr->shuttingdown) {
		xfrin_fail(xfr, ISC_R_CANCELED, "shut down");
	}
}

void
dns_xfrin_attach(dns_xfrin_ctx_t *source, dns_xfrin_ctx_t **target) {
	REQUIRE(target != NULL && *target == NULL);
	source->refcount++;
	*target = source;
}

void
dns_xfrin_detach(dns_xfrin_ctx_t **xfrp) {
	dns_xfrin_ctx_t *xfr = *xfrp;
	*xfrp = NULL;
	INSIST(xfr->refcount > 0);
	xfr->refcount--;
	maybe_free(xfr);
}

static void
xfrin_cancelio(dns_xfrin_ctx_t *xfr) {
	if (xfr->connects > 0) {
		isc_socket_cancel(xfr->socket, xfr->task,
				  ISC_SOCKCANCEL_CONNECT);
	} else if (xfr->recvs > 0) {
		dns_tcpmsg_cancelread(&xfr->tcpmsg);
	} else if (xfr->sends > 0) {
		isc_socket_cancel(xfr->socket, xfr->task, ISC_SOCKCANCEL_SEND);
	}
}

static void
xfrin_reset(dns_xfrin_ctx_t *xfr) {
	REQUIRE(VALID_XFRIN(xfr));

	xfrin_log(xfr, ISC_LOG_INFO, "resetting");

	xfrin_cancelio(xfr);

	if (xfr->socket != NULL) {
		isc_socket_detach(&xfr->socket);
	}

	if (xfr->lasttsig != NULL) {
		isc_buffer_free(&xfr->lasttsig);
	}

	dns_diff_clear(&xfr->diff);
	xfr->difflen = 0;

	if (xfr->ixfr.journal != NULL) {
		dns_journal_destroy(&xfr->ixfr.journal);
	}

	if (xfr->axfr.add_private != NULL) {
		(void)dns_db_endload(xfr->db, &xfr->axfr);
	}

	if (xfr->tcpmsg_valid) {
		dns_tcpmsg_invalidate(&xfr->tcpmsg);
		xfr->tcpmsg_valid = false;
	}

	if (xfr->ver != NULL) {
		dns_db_closeversion(xfr->db, &xfr->ver, false);
	}
}

static void
xfrin_fail(dns_xfrin_ctx_t *xfr, isc_result_t result, const char *msg) {
	if (result != DNS_R_UPTODATE && result != DNS_R_TOOMANYRECORDS) {
		xfrin_log(xfr, ISC_LOG_ERROR, "%s: %s", msg,
			  isc_result_totext(result));
		if (xfr->is_ixfr) {
			/* Pass special result code to force AXFR retry */
			result = DNS_R_BADIXFR;
		}
	}
	xfrin_cancelio(xfr);
	/*
	 * Close the journal.
	 */
	if (xfr->ixfr.journal != NULL) {
		dns_journal_destroy(&xfr->ixfr.journal);
	}
	if (xfr->done != NULL) {
		(xfr->done)(xfr->zone, result);
		xfr->done = NULL;
	}
	xfr->shuttingdown = true;
	xfr->shutdown_result = result;
	maybe_free(xfr);
}

static isc_result_t
xfrin_create(isc_mem_t *mctx, dns_zone_t *zone, dns_db_t *db, isc_task_t *task,
	     isc_timermgr_t *timermgr, isc_socketmgr_t *socketmgr,
	     dns_name_t *zonename, dns_rdataclass_t rdclass,
	     dns_rdatatype_t reqtype, const isc_sockaddr_t *masteraddr,
	     const isc_sockaddr_t *sourceaddr, isc_dscp_t dscp,
	     dns_tsigkey_t *tsigkey, dns_xfrin_ctx_t **xfrp) {
	dns_xfrin_ctx_t *xfr = NULL;
	isc_result_t result;

	xfr = isc_mem_get(mctx, sizeof(*xfr));
	xfr->mctx = NULL;
	isc_mem_attach(mctx, &xfr->mctx);
	xfr->refcount = 0;
	xfr->zone = NULL;
	dns_zone_iattach(zone, &xfr->zone);
	xfr->task = NULL;
	isc_task_attach(task, &xfr->task);
	xfr->timer = NULL;
	xfr->socketmgr = socketmgr;
	xfr->done = NULL;

	xfr->connects = 0;
	xfr->sends = 0;
	xfr->recvs = 0;
	xfr->shuttingdown = false;
	xfr->shutdown_result = ISC_R_UNSET;

	dns_name_init(&xfr->name, NULL);
	xfr->rdclass = rdclass;
	xfr->checkid = true;
	xfr->logit = true;
	xfr->id = (dns_messageid_t)isc_random16();
	xfr->reqtype = reqtype;
	xfr->dscp = dscp;

	/* sockaddr */
	xfr->socket = NULL;
	/* qbuffer */
	/* qbuffer_data */
	/* tcpmsg */
	xfr->tcpmsg_valid = false;

	xfr->zone_had_db = false;
	xfr->db = NULL;
	if (db != NULL) {
		dns_db_attach(db, &xfr->db);
	}
	xfr->ver = NULL;
	dns_diff_init(xfr->mctx, &xfr->diff);
	xfr->difflen = 0;

	if (reqtype == dns_rdatatype_soa) {
		xfr->state = XFRST_SOAQUERY;
	} else {
		xfr->state = XFRST_INITIALSOA;
	}
	/* end_serial */

	xfr->nmsg = 0;
	xfr->nrecs = 0;
	xfr->nbytes = 0;
	xfr->maxrecords = dns_zone_getmaxrecords(zone);
	isc_time_now(&xfr->start);

	xfr->tsigkey = NULL;
	if (tsigkey != NULL) {
		dns_tsigkey_attach(tsigkey, &xfr->tsigkey);
	}
	xfr->lasttsig = NULL;
	xfr->tsigctx = NULL;
	xfr->sincetsig = 0;
	xfr->is_ixfr = false;

	/* ixfr.request_serial */
	/* ixfr.current_serial */
	xfr->ixfr.journal = NULL;

	xfr->axfr.add = NULL;
	xfr->axfr.add_private = NULL;

	dns_name_dup(zonename, mctx, &xfr->name);

	CHECK(isc_timer_create(timermgr, isc_timertype_inactive, NULL, NULL,
			       task, xfrin_timeout, xfr, &xfr->timer));
	CHECK(dns_timer_setidle(xfr->timer, dns_zone_getmaxxfrin(xfr->zone),
				dns_zone_getidlein(xfr->zone), false));

	xfr->masteraddr = *masteraddr;

	INSIST(isc_sockaddr_pf(masteraddr) == isc_sockaddr_pf(sourceaddr));
	xfr->sourceaddr = *sourceaddr;
	isc_sockaddr_setport(&xfr->sourceaddr, 0);

	/*
	 * Reserve 2 bytes for TCP length at the beginning of the buffer.
	 */
	isc_buffer_init(&xfr->qbuffer, &xfr->qbuffer_data[2],
			sizeof(xfr->qbuffer_data) - 2);

	xfr->magic = XFRIN_MAGIC;
	*xfrp = xfr;
	return (ISC_R_SUCCESS);

failure:
	if (xfr->timer != NULL) {
		isc_timer_detach(&xfr->timer);
	}
	if (dns_name_dynamic(&xfr->name)) {
		dns_name_free(&xfr->name, xfr->mctx);
	}
	if (xfr->tsigkey != NULL) {
		dns_tsigkey_detach(&xfr->tsigkey);
	}
	if (xfr->db != NULL) {
		dns_db_detach(&xfr->db);
	}
	isc_task_detach(&xfr->task);
	dns_zone_idetach(&xfr->zone);
	isc_mem_putanddetach(&xfr->mctx, xfr, sizeof(*xfr));

	return (result);
}

static isc_result_t
xfrin_start(dns_xfrin_ctx_t *xfr) {
	isc_result_t result;
	CHECK(isc_socket_create(xfr->socketmgr,
				isc_sockaddr_pf(&xfr->sourceaddr),
				isc_sockettype_tcp, &xfr->socket));
	isc_socket_setname(xfr->socket, "xfrin", NULL);
#ifndef BROKEN_TCP_BIND_BEFORE_CONNECT
	CHECK(isc_socket_bind(xfr->socket, &xfr->sourceaddr,
			      ISC_SOCKET_REUSEADDRESS));
#endif /* ifndef BROKEN_TCP_BIND_BEFORE_CONNECT */
	isc_socket_dscp(xfr->socket, xfr->dscp);
	CHECK(isc_socket_connect(xfr->socket, &xfr->masteraddr, xfr->task,
				 xfrin_connect_done, xfr));
	xfr->connects++;
	return (ISC_R_SUCCESS);
failure:
	xfrin_fail(xfr, result, "failed setting up socket");
	return (result);
}

/* XXX the resolver could use this, too */

static isc_result_t
render(dns_message_t *msg, isc_mem_t *mctx, isc_buffer_t *buf) {
	dns_compress_t cctx;
	bool cleanup_cctx = false;
	isc_result_t result;

	CHECK(dns_compress_init(&cctx, -1, mctx));
	cleanup_cctx = true;
	CHECK(dns_message_renderbegin(msg, &cctx, buf));
	CHECK(dns_message_rendersection(msg, DNS_SECTION_QUESTION, 0));
	CHECK(dns_message_rendersection(msg, DNS_SECTION_ANSWER, 0));
	CHECK(dns_message_rendersection(msg, DNS_SECTION_AUTHORITY, 0));
	CHECK(dns_message_rendersection(msg, DNS_SECTION_ADDITIONAL, 0));
	CHECK(dns_message_renderend(msg));
	result = ISC_R_SUCCESS;
failure:
	if (cleanup_cctx) {
		dns_compress_invalidate(&cctx);
	}
	return (result);
}

/*
 * A connection has been established.
 */
static void
xfrin_connect_done(isc_task_t *task, isc_event_t *event) {
	isc_socket_connev_t *cev = (isc_socket_connev_t *)event;
	dns_xfrin_ctx_t *xfr = (dns_xfrin_ctx_t *)event->ev_arg;
	isc_result_t result = cev->result;
	char sourcetext[ISC_SOCKADDR_FORMATSIZE];
	char signerbuf[DNS_NAME_FORMATSIZE];
	const char *signer = "", *sep = "";
	isc_sockaddr_t sockaddr;
	dns_zonemgr_t *zmgr;
	isc_time_t now;

	REQUIRE(VALID_XFRIN(xfr));

	UNUSED(task);

	INSIST(event->ev_type == ISC_SOCKEVENT_CONNECT);
	isc_event_free(&event);

	xfr->connects--;
	if (xfr->shuttingdown) {
		maybe_free(xfr);
		return;
	}

	zmgr = dns_zone_getmgr(xfr->zone);
	if (zmgr != NULL) {
		if (result != ISC_R_SUCCESS) {
			TIME_NOW(&now);
			dns_zonemgr_unreachableadd(zmgr, &xfr->masteraddr,
						   &xfr->sourceaddr, &now);
			goto failure;
		} else {
			dns_zonemgr_unreachabledel(zmgr, &xfr->masteraddr,
						   &xfr->sourceaddr);
		}
	}

	result = isc_socket_getsockname(xfr->socket, &sockaddr);
	if (result == ISC_R_SUCCESS) {
		isc_sockaddr_format(&sockaddr, sourcetext, sizeof(sourcetext));
	} else {
		strlcpy(sourcetext, "<UNKNOWN>", sizeof(sourcetext));
	}

	if (xfr->tsigkey != NULL && xfr->tsigkey->key != NULL) {
		dns_name_format(dst_key_name(xfr->tsigkey->key), signerbuf,
				sizeof(signerbuf));
		sep = " TSIG ";
		signer = signerbuf;
	}

	xfrin_log(xfr, ISC_LOG_INFO, "connected using %s%s%s", sourcetext, sep,
		  signer);

	dns_tcpmsg_init(xfr->mctx, xfr->socket, &xfr->tcpmsg);
	xfr->tcpmsg_valid = true;

	CHECK(xfrin_send_request(xfr));
failure:
	if (result != ISC_R_SUCCESS) {
		xfrin_fail(xfr, result, "failed to connect");
	}
}

/*
 * Convert a tuple into a dns_name_t suitable for inserting
 * into the given dns_message_t.
 */
static isc_result_t
tuple2msgname(dns_difftuple_t *tuple, dns_message_t *msg, dns_name_t **target) {
	isc_result_t result;
	dns_rdata_t *rdata = NULL;
	dns_rdatalist_t *rdl = NULL;
	dns_rdataset_t *rds = NULL;
	dns_name_t *name = NULL;

	REQUIRE(target != NULL && *target == NULL);

	CHECK(dns_message_gettemprdata(msg, &rdata));
	dns_rdata_init(rdata);
	dns_rdata_clone(&tuple->rdata, rdata);

	CHECK(dns_message_gettemprdatalist(msg, &rdl));
	dns_rdatalist_init(rdl);
	rdl->type = tuple->rdata.type;
	rdl->rdclass = tuple->rdata.rdclass;
	rdl->ttl = tuple->ttl;
	ISC_LIST_APPEND(rdl->rdata, rdata, link);

	CHECK(dns_message_gettemprdataset(msg, &rds));
	CHECK(dns_rdatalist_tordataset(rdl, rds));

	CHECK(dns_message_gettempname(msg, &name));
	dns_name_init(name, NULL);
	dns_name_clone(&tuple->name, name);
	ISC_LIST_APPEND(name->list, rds, link);

	*target = name;
	return (ISC_R_SUCCESS);

failure:

	if (rds != NULL) {
		dns_rdataset_disassociate(rds);
		dns_message_puttemprdataset(msg, &rds);
	}
	if (rdl != NULL) {
		ISC_LIST_UNLINK(rdl->rdata, rdata, link);
		dns_message_puttemprdatalist(msg, &rdl);
	}
	if (rdata != NULL) {
		dns_message_puttemprdata(msg, &rdata);
	}

	return (result);
}

/*
 * Build an *XFR request and send its length prefix.
 */
static isc_result_t
xfrin_send_request(dns_xfrin_ctx_t *xfr) {
	isc_result_t result;
	isc_region_t region;
	dns_rdataset_t *qrdataset = NULL;
	dns_message_t *msg = NULL;
	dns_difftuple_t *soatuple = NULL;
	dns_name_t *qname = NULL;
	dns_dbversion_t *ver = NULL;
	dns_name_t *msgsoaname = NULL;

	/* Create the request message */
	dns_message_create(xfr->mctx, DNS_MESSAGE_INTENTRENDER, &msg);
	CHECK(dns_message_settsigkey(msg, xfr->tsigkey));

	/* Create a name for the question section. */
	CHECK(dns_message_gettempname(msg, &qname));
	dns_name_init(qname, NULL);
	dns_name_clone(&xfr->name, qname);

	/* Formulate the question and attach it to the question name. */
	CHECK(dns_message_gettemprdataset(msg, &qrdataset));
	dns_rdataset_makequestion(qrdataset, xfr->rdclass, xfr->reqtype);
	ISC_LIST_APPEND(qname->list, qrdataset, link);
	qrdataset = NULL;

	dns_message_addname(msg, qname, DNS_SECTION_QUESTION);
	qname = NULL;

	if (xfr->reqtype == dns_rdatatype_ixfr) {
		/* Get the SOA and add it to the authority section. */
		/* XXX is using the current version the right thing? */
		dns_db_currentversion(xfr->db, &ver);
		CHECK(dns_db_createsoatuple(xfr->db, ver, xfr->mctx,
					    DNS_DIFFOP_EXISTS, &soatuple));
		xfr->ixfr.request_serial = dns_soa_getserial(&soatuple->rdata);
		xfr->ixfr.current_serial = xfr->ixfr.request_serial;
		xfrin_log(xfr, ISC_LOG_DEBUG(3),
			  "requesting IXFR for serial %u",
			  xfr->ixfr.request_serial);

		CHECK(tuple2msgname(soatuple, msg, &msgsoaname));
		dns_message_addname(msg, msgsoaname, DNS_SECTION_AUTHORITY);
	} else if (xfr->reqtype == dns_rdatatype_soa) {
		CHECK(dns_db_getsoaserial(xfr->db, NULL,
					  &xfr->ixfr.request_serial));
	}

	xfr->checkid = true;
	xfr->logit = true;
	xfr->id++;
	xfr->nmsg = 0;
	xfr->nrecs = 0;
	xfr->nbytes = 0;
	isc_time_now(&xfr->start);
	msg->id = xfr->id;
	if (xfr->tsigctx != NULL) {
		dst_context_destroy(&xfr->tsigctx);
	}

	CHECK(render(msg, xfr->mctx, &xfr->qbuffer));

	/*
	 * Free the last tsig, if there is one.
	 */
	if (xfr->lasttsig != NULL) {
		isc_buffer_free(&xfr->lasttsig);
	}

	/*
	 * Save the query TSIG and don't let message_destroy free it.
	 */
	CHECK(dns_message_getquerytsig(msg, xfr->mctx, &xfr->lasttsig));

	isc_buffer_usedregion(&xfr->qbuffer, &region);
	INSIST(region.length <= 65535);

	/*
	 * Record message length and adjust region to include TCP
	 * length field.
	 */
	xfr->qbuffer_data[0] = (region.length >> 8) & 0xff;
	xfr->qbuffer_data[1] = region.length & 0xff;
	region.base -= 2;
	region.length += 2;
	CHECK(isc_socket_send(xfr->socket, &region, xfr->task, xfrin_send_done,
			      xfr));
	xfr->sends++;

failure:
	if (qname != NULL) {
		dns_message_puttempname(msg, &qname);
	}
	if (qrdataset != NULL) {
		dns_message_puttemprdataset(msg, &qrdataset);
	}
	if (msg != NULL) {
		dns_message_detach(&msg);
	}
	if (soatuple != NULL) {
		dns_difftuple_free(&soatuple);
	}
	if (ver != NULL) {
		dns_db_closeversion(xfr->db, &ver, false);
	}
	return (result);
}

static void
xfrin_send_done(isc_task_t *task, isc_event_t *event) {
	isc_socketevent_t *sev = (isc_socketevent_t *)event;
	dns_xfrin_ctx_t *xfr = (dns_xfrin_ctx_t *)event->ev_arg;
	isc_result_t result;

	REQUIRE(VALID_XFRIN(xfr));

	UNUSED(task);

	INSIST(event->ev_type == ISC_SOCKEVENT_SENDDONE);

	xfr->sends--;
	xfrin_log(xfr, ISC_LOG_DEBUG(3), "sent request data");
	CHECK(sev->result);

	CHECK(dns_tcpmsg_readmessage(&xfr->tcpmsg, xfr->task, xfrin_recv_done,
				     xfr));
	xfr->recvs++;
failure:
	isc_event_free(&event);
	if (result != ISC_R_SUCCESS) {
		xfrin_fail(xfr, result, "failed sending request data");
	}
}

static void
xfrin_recv_done(isc_task_t *task, isc_event_t *ev) {
	dns_xfrin_ctx_t *xfr = (dns_xfrin_ctx_t *)ev->ev_arg;
	isc_result_t result;
	dns_message_t *msg = NULL;
	dns_name_t *name;
	dns_tcpmsg_t *tcpmsg;
	const dns_name_t *tsigowner = NULL;

	REQUIRE(VALID_XFRIN(xfr));

	UNUSED(task);

	INSIST(ev->ev_type == DNS_EVENT_TCPMSG);
	tcpmsg = ev->ev_sender;
	isc_event_free(&ev);

	xfr->recvs--;
	if (xfr->shuttingdown) {
		maybe_free(xfr);
		return;
	}

	CHECK(tcpmsg->result);

	xfrin_log(xfr, ISC_LOG_DEBUG(7), "received %u bytes",
		  tcpmsg->buffer.used);

	CHECK(isc_timer_touch(xfr->timer));

	dns_message_create(xfr->mctx, DNS_MESSAGE_INTENTPARSE, &msg);

	CHECK(dns_message_settsigkey(msg, xfr->tsigkey));
	CHECK(dns_message_setquerytsig(msg, xfr->lasttsig));

	msg->tsigctx = xfr->tsigctx;
	xfr->tsigctx = NULL;

	dns_message_setclass(msg, xfr->rdclass);

	if (xfr->nmsg > 0) {
		msg->tcp_continuation = 1;
	}

	result = dns_message_parse(msg, &tcpmsg->buffer,
				   DNS_MESSAGEPARSE_PRESERVEORDER);

	if (result == ISC_R_SUCCESS) {
		dns_message_logpacket(msg, "received message from",
				      &tcpmsg->address, DNS_LOGCATEGORY_XFER_IN,
				      DNS_LOGMODULE_XFER_IN, ISC_LOG_DEBUG(10),
				      xfr->mctx);
	} else {
		xfrin_log(xfr, ISC_LOG_DEBUG(10), "dns_message_parse: %s",
			  dns_result_totext(result));
	}

	if (result != ISC_R_SUCCESS || msg->rcode != dns_rcode_noerror ||
	    msg->opcode != dns_opcode_query || msg->rdclass != xfr->rdclass ||
	    (xfr->checkid && msg->id != xfr->id))
	{
		if (result == ISC_R_SUCCESS && msg->rcode != dns_rcode_noerror)
		{
			result = ISC_RESULTCLASS_DNSRCODE + msg->rcode; /*XXX*/
		} else if (result == ISC_R_SUCCESS &&
			   msg->opcode != dns_opcode_query) {
			result = DNS_R_UNEXPECTEDOPCODE;
		} else if (result == ISC_R_SUCCESS &&
			   msg->rdclass != xfr->rdclass) {
			result = DNS_R_BADCLASS;
		} else if (result == ISC_R_SUCCESS || result == DNS_R_NOERROR) {
			result = DNS_R_UNEXPECTEDID;
		}
		if (xfr->reqtype == dns_rdatatype_axfr ||
		    xfr->reqtype == dns_rdatatype_soa) {
			goto failure;
		}
		xfrin_log(xfr, ISC_LOG_DEBUG(3), "got %s, retrying with AXFR",
			  isc_result_totext(result));
	try_axfr:
		dns_message_detach(&msg);
		xfrin_reset(xfr);
		xfr->reqtype = dns_rdatatype_soa;
		xfr->state = XFRST_SOAQUERY;
		(void)xfrin_start(xfr);
		return;
	} else if (!xfr->checkid && msg->id != xfr->id && xfr->logit) {
		xfrin_log(xfr, ISC_LOG_WARNING,
			  "detected message ID mismatch on incoming AXFR "
			  "stream, transfer will fail in BIND 9.17.2 and "
			  "later if AXFR source is not fixed");
		xfr->logit = false;
	}

	/*
	 * Does the server know about IXFR?  If it doesn't we will get
	 * a message with a empty answer section or a potentially a CNAME /
	 * DNAME, the later is handled by xfr_rr() which will return FORMERR
	 * if the first RR in the answer section is not a SOA record.
	 */
	if (xfr->reqtype == dns_rdatatype_ixfr &&
	    xfr->state == XFRST_INITIALSOA &&
	    msg->counts[DNS_SECTION_ANSWER] == 0)
	{
		xfrin_log(xfr, ISC_LOG_DEBUG(3),
			  "empty answer section, retrying with AXFR");
		goto try_axfr;
	}

	if (xfr->reqtype == dns_rdatatype_soa &&
	    (msg->flags & DNS_MESSAGEFLAG_AA) == 0) {
		FAIL(DNS_R_NOTAUTHORITATIVE);
	}

	result = dns_message_checksig(msg, dns_zone_getview(xfr->zone));
	if (result != ISC_R_SUCCESS) {
		xfrin_log(xfr, ISC_LOG_DEBUG(3), "TSIG check failed: %s",
			  isc_result_totext(result));
		goto failure;
	}

	for (result = dns_message_firstname(msg, DNS_SECTION_ANSWER);
	     result == ISC_R_SUCCESS;
	     result = dns_message_nextname(msg, DNS_SECTION_ANSWER))
	{
		dns_rdataset_t *rds;

		name = NULL;
		dns_message_currentname(msg, DNS_SECTION_ANSWER, &name);
		for (rds = ISC_LIST_HEAD(name->list); rds != NULL;
		     rds = ISC_LIST_NEXT(rds, link))
		{
			for (result = dns_rdataset_first(rds);
			     result == ISC_R_SUCCESS;
			     result = dns_rdataset_next(rds))
			{
				dns_rdata_t rdata = DNS_RDATA_INIT;
				dns_rdataset_current(rds, &rdata);
				CHECK(xfr_rr(xfr, name, rds->ttl, &rdata));
			}
		}
	}
	if (result != ISC_R_NOMORE) {
		goto failure;
	}

	if (dns_message_gettsig(msg, &tsigowner) != NULL) {
		/*
		 * Reset the counter.
		 */
		xfr->sincetsig = 0;

		/*
		 * Free the last tsig, if there is one.
		 */
		if (xfr->lasttsig != NULL) {
			isc_buffer_free(&xfr->lasttsig);
		}

		/*
		 * Update the last tsig pointer.
		 */
		CHECK(dns_message_getquerytsig(msg, xfr->mctx, &xfr->lasttsig));
	} else if (dns_message_gettsigkey(msg) != NULL) {
		xfr->sincetsig++;
		if (xfr->sincetsig > 100 || xfr->nmsg == 0 ||
		    xfr->state == XFRST_AXFR_END ||
		    xfr->state == XFRST_IXFR_END)
		{
			result = DNS_R_EXPECTEDTSIG;
			goto failure;
		}
	}

	/*
	 * Update the number of messages received.
	 */
	xfr->nmsg++;

	/*
	 * Update the number of bytes received.
	 */
	xfr->nbytes += tcpmsg->buffer.used;

	/*
	 * Take the context back.
	 */
	INSIST(xfr->tsigctx == NULL);
	xfr->tsigctx = msg->tsigctx;
	msg->tsigctx = NULL;

	dns_message_detach(&msg);

	switch (xfr->state) {
	case XFRST_GOTSOA:
		xfr->reqtype = dns_rdatatype_axfr;
		xfr->state = XFRST_INITIALSOA;
		CHECK(xfrin_send_request(xfr));
		break;
	case XFRST_AXFR_END:
		CHECK(axfr_finalize(xfr));
	/* FALLTHROUGH */
	case XFRST_IXFR_END:
		/*
		 * Close the journal.
		 */
		if (xfr->ixfr.journal != NULL) {
			dns_journal_destroy(&xfr->ixfr.journal);
		}

		/*
		 * Inform the caller we succeeded.
		 */
		if (xfr->done != NULL) {
			(xfr->done)(xfr->zone, ISC_R_SUCCESS);
			xfr->done = NULL;
		}
		/*
		 * We should have no outstanding events at this
		 * point, thus maybe_free() should succeed.
		 */
		xfr->shuttingdown = true;
		xfr->shutdown_result = ISC_R_SUCCESS;
		maybe_free(xfr);
		break;
	default:
		/*
		 * Read the next message.
		 */
		CHECK(dns_tcpmsg_readmessage(&xfr->tcpmsg, xfr->task,
					     xfrin_recv_done, xfr));
		xfr->recvs++;
	}
	return;

failure:
	if (msg != NULL) {
		dns_message_detach(&msg);
	}
	if (result != ISC_R_SUCCESS) {
		xfrin_fail(xfr, result, "failed while receiving responses");
	}
}

static void
xfrin_timeout(isc_task_t *task, isc_event_t *event) {
	dns_xfrin_ctx_t *xfr = (dns_xfrin_ctx_t *)event->ev_arg;

	REQUIRE(VALID_XFRIN(xfr));

	UNUSED(task);

	isc_event_free(&event);
	/*
	 * This will log "giving up: timeout".
	 */
	xfrin_fail(xfr, ISC_R_TIMEDOUT, "giving up");
}

static void
maybe_free(dns_xfrin_ctx_t *xfr) {
	uint64_t msecs;
	uint64_t persec;
	const char *result_str;

	REQUIRE(VALID_XFRIN(xfr));

	if (!xfr->shuttingdown || xfr->refcount != 0 || xfr->connects != 0 ||
	    xfr->sends != 0 || xfr->recvs != 0)
	{
		return;
	}

	INSIST(!xfr->shuttingdown || xfr->shutdown_result != ISC_R_UNSET);

	/* If we're called through dns_xfrin_detach() and are not
	 * shutting down, we can't know what the transfer status is as
	 * we are only called when the last reference is lost.
	 */
	result_str = (xfr->shuttingdown
			      ? isc_result_totext(xfr->shutdown_result)
			      : "unknown");
	xfrin_log(xfr, ISC_LOG_INFO, "Transfer status: %s", result_str);

	/*
	 * Calculate the length of time the transfer took,
	 * and print a log message with the bytes and rate.
	 */
	isc_time_now(&xfr->end);
	msecs = isc_time_microdiff(&xfr->end, &xfr->start) / 1000;
	if (msecs == 0) {
		msecs = 1;
	}
	persec = (xfr->nbytes * 1000) / msecs;
	xfrin_log(xfr, ISC_LOG_INFO,
		  "Transfer completed: %d messages, %d records, "
		  "%" PRIu64 " bytes, "
		  "%u.%03u secs (%u bytes/sec) (serial %u)",
		  xfr->nmsg, xfr->nrecs, xfr->nbytes,
		  (unsigned int)(msecs / 1000), (unsigned int)(msecs % 1000),
		  (unsigned int)persec, xfr->end_serial);

	if (xfr->socket != NULL) {
		isc_socket_detach(&xfr->socket);
	}

	if (xfr->timer != NULL) {
		isc_timer_detach(&xfr->timer);
	}

	if (xfr->task != NULL) {
		isc_task_detach(&xfr->task);
	}

	if (xfr->tsigkey != NULL) {
		dns_tsigkey_detach(&xfr->tsigkey);
	}

	if (xfr->lasttsig != NULL) {
		isc_buffer_free(&xfr->lasttsig);
	}

	dns_diff_clear(&xfr->diff);

	if (xfr->ixfr.journal != NULL) {
		dns_journal_destroy(&xfr->ixfr.journal);
	}

	if (xfr->axfr.add_private != NULL) {
		(void)dns_db_endload(xfr->db, &xfr->axfr);
	}

	if (xfr->tcpmsg_valid) {
		dns_tcpmsg_invalidate(&xfr->tcpmsg);
	}

	if (xfr->tsigctx != NULL) {
		dst_context_destroy(&xfr->tsigctx);
	}

	if ((xfr->name.attributes & DNS_NAMEATTR_DYNAMIC) != 0) {
		dns_name_free(&xfr->name, xfr->mctx);
	}

	if (xfr->ver != NULL) {
		dns_db_closeversion(xfr->db, &xfr->ver, false);
	}

	if (xfr->db != NULL) {
		dns_db_detach(&xfr->db);
	}

	if (xfr->zone != NULL) {
		if (!xfr->zone_had_db && xfr->shuttingdown &&
		    xfr->shutdown_result == ISC_R_SUCCESS &&
		    dns_zone_gettype(xfr->zone) == dns_zone_mirror)
		{
			dns_zone_log(xfr->zone, ISC_LOG_INFO,
				     "mirror zone is now in use");
		}
		xfrin_log(xfr, ISC_LOG_DEBUG(99), "freeing transfer context");
		/*
		 * xfr->zone must not be detached before xfrin_log() is called.
		 */
		dns_zone_idetach(&xfr->zone);
	}

	isc_mem_putanddetach(&xfr->mctx, xfr, sizeof(*xfr));
}

/*
 * Log incoming zone transfer messages in a format like
 * transfer of <zone> from <address>: <message>
 */
static void
xfrin_logv(int level, const char *zonetext, const isc_sockaddr_t *masteraddr,
	   const char *fmt, va_list ap) {
	char mastertext[ISC_SOCKADDR_FORMATSIZE];
	char msgtext[2048];

	isc_sockaddr_format(masteraddr, mastertext, sizeof(mastertext));
	vsnprintf(msgtext, sizeof(msgtext), fmt, ap);

	isc_log_write(dns_lctx, DNS_LOGCATEGORY_XFER_IN, DNS_LOGMODULE_XFER_IN,
		      level, "transfer of '%s' from %s: %s", zonetext,
		      mastertext, msgtext);
}

/*
 * Logging function for use when a xfrin_ctx_t has not yet been created.
 */

static void
xfrin_log1(int level, const char *zonetext, const isc_sockaddr_t *masteraddr,
	   const char *fmt, ...) {
	va_list ap;

	if (!isc_log_wouldlog(dns_lctx, level)) {
		return;
	}

	va_start(ap, fmt);
	xfrin_logv(level, zonetext, masteraddr, fmt, ap);
	va_end(ap);
}

/*
 * Logging function for use when there is a xfrin_ctx_t.
 */

static void
xfrin_log(dns_xfrin_ctx_t *xfr, int level, const char *fmt, ...) {
	va_list ap;
	char zonetext[DNS_NAME_MAXTEXT + 32];

	if (!isc_log_wouldlog(dns_lctx, level)) {
		return;
	}

	dns_zone_name(xfr->zone, zonetext, sizeof(zonetext));

	va_start(ap, fmt);
	xfrin_logv(level, zonetext, &xfr->masteraddr, fmt, ap);
	va_end(ap);
}<|MERGE_RESOLUTION|>--- conflicted
+++ resolved
@@ -1,8 +1,4 @@
-<<<<<<< HEAD
-/*	$NetBSD: xfrin.c,v 1.7 2021/02/19 16:42:16 christos Exp $	*/
-=======
 /*	$NetBSD: xfrin.c,v 1.9 2021/04/29 17:26:11 christos Exp $	*/
->>>>>>> e2aa5677
 
 /*
  * Copyright (C) Internet Systems Consortium, Inc. ("ISC")
