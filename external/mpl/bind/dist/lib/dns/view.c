<<<<<<< HEAD
/*	$NetBSD: view.c,v 1.10 2021/04/05 11:27:02 rillig Exp $	*/
=======
/*	$NetBSD: view.c,v 1.11 2021/04/29 17:26:11 christos Exp $	*/
>>>>>>> fed14ef0

/*
 * Copyright (C) Internet Systems Consortium, Inc. ("ISC")
 *
 * This Source Code Form is subject to the terms of the Mozilla Public
 * License, v. 2.0. If a copy of the MPL was not distributed with this
 * file, you can obtain one at https://mozilla.org/MPL/2.0/.
 *
 * See the COPYRIGHT file distributed with this work for additional
 * information regarding copyright ownership.
 */

/*! \file */

#include <inttypes.h>
#include <limits.h>
#include <stdbool.h>

#ifdef HAVE_LMDB
<<<<<<< HEAD
=======
#include <lmdb.h>

>>>>>>> fed14ef0
#include <dns/lmdb.h>
#endif /* HAVE_LMDB */

#include <isc/atomic.h>
#include <isc/file.h>
#include <isc/hash.h>
#include <isc/lex.h>
#include <isc/print.h>
#include <isc/stats.h>
#include <isc/string.h> /* Required for HP/UX (and others?) */
#include <isc/task.h>
#include <isc/util.h>

#include <dns/acl.h>
#include <dns/adb.h>
#include <dns/badcache.h>
#include <dns/cache.h>
#include <dns/db.h>
#include <dns/dispatch.h>
#include <dns/dlz.h>
#include <dns/dns64.h>
#include <dns/dnssec.h>
#include <dns/events.h>
#include <dns/forward.h>
#include <dns/keytable.h>
#include <dns/keyvalues.h>
#include <dns/master.h>
#include <dns/masterdump.h>
#include <dns/nta.h>
#include <dns/order.h>
#include <dns/peer.h>
#include <dns/rbt.h>
#include <dns/rdataset.h>
#include <dns/request.h>
#include <dns/resolver.h>
#include <dns/result.h>
#include <dns/rpz.h>
#include <dns/rrl.h>
#include <dns/stats.h>
#include <dns/time.h>
#include <dns/tsig.h>
#include <dns/zone.h>
#include <dns/zt.h>

#define CHECK(op)                            \
	do {                                 \
		result = (op);               \
		if (result != ISC_R_SUCCESS) \
			goto cleanup;        \
	} while (0)

#define RESSHUTDOWN(v) \
	((atomic_load(&(v)->attributes) & DNS_VIEWATTR_RESSHUTDOWN) != 0)
#define ADBSHUTDOWN(v) \
	((atomic_load(&(v)->attributes) & DNS_VIEWATTR_ADBSHUTDOWN) != 0)
#define REQSHUTDOWN(v) \
	((atomic_load(&(v)->attributes) & DNS_VIEWATTR_REQSHUTDOWN) != 0)

#define DNS_VIEW_DELONLYHASH   111
#define DNS_VIEW_FAILCACHESIZE 1021

static void
resolver_shutdown(isc_task_t *task, isc_event_t *event);
static void
adb_shutdown(isc_task_t *task, isc_event_t *event);
static void
req_shutdown(isc_task_t *task, isc_event_t *event);

isc_result_t
dns_view_create(isc_mem_t *mctx, dns_rdataclass_t rdclass, const char *name,
		dns_view_t **viewp) {
	dns_view_t *view;
	isc_result_t result;
	char buffer[1024];

	/*
	 * Create a view.
	 */

	REQUIRE(name != NULL);
	REQUIRE(viewp != NULL && *viewp == NULL);

	view = isc_mem_get(mctx, sizeof(*view));

	view->nta_file = NULL;
	view->mctx = NULL;
	isc_mem_attach(mctx, &view->mctx);
	view->name = isc_mem_strdup(mctx, name);

	result = isc_file_sanitize(NULL, view->name, "nta", buffer,
				   sizeof(buffer));
	if (result != ISC_R_SUCCESS) {
		goto cleanup_name;
	}
	view->nta_file = isc_mem_strdup(mctx, buffer);

	isc_mutex_init(&view->lock);

	view->zonetable = NULL;
	result = dns_zt_create(mctx, rdclass, &view->zonetable);
	if (result != ISC_R_SUCCESS) {
		UNEXPECTED_ERROR(__FILE__, __LINE__,
				 "dns_zt_create() failed: %s",
				 isc_result_totext(result));
		result = ISC_R_UNEXPECTED;
		goto cleanup_mutex;
	}

	view->secroots_priv = NULL;
	view->ntatable_priv = NULL;
	view->fwdtable = NULL;
	result = dns_fwdtable_create(mctx, &view->fwdtable);
	if (result != ISC_R_SUCCESS) {
		UNEXPECTED_ERROR(__FILE__, __LINE__,
				 "dns_fwdtable_create() failed: %s",
				 isc_result_totext(result));
		result = ISC_R_UNEXPECTED;
		goto cleanup_zt;
	}

	view->cache = NULL;
	view->cachedb = NULL;
	ISC_LIST_INIT(view->dlz_searched);
	ISC_LIST_INIT(view->dlz_unsearched);
	view->hints = NULL;
	view->resolver = NULL;
	view->adb = NULL;
	view->requestmgr = NULL;
	view->rdclass = rdclass;
	view->frozen = false;
	view->task = NULL;
	isc_refcount_init(&view->references, 1);
	isc_refcount_init(&view->weakrefs, 1);
	atomic_init(&view->attributes,
		    (DNS_VIEWATTR_RESSHUTDOWN | DNS_VIEWATTR_ADBSHUTDOWN |
		     DNS_VIEWATTR_REQSHUTDOWN));
	view->statickeys = NULL;
	view->dynamickeys = NULL;
	view->matchclients = NULL;
	view->matchdestinations = NULL;
	view->matchrecursiveonly = false;
	result = dns_tsigkeyring_create(view->mctx, &view->dynamickeys);
	if (result != ISC_R_SUCCESS) {
		goto cleanup_weakrefs;
	}
	view->peers = NULL;
	view->order = NULL;
	view->delonly = NULL;
	view->rootdelonly = false;
	view->rootexclude = NULL;
	view->adbstats = NULL;
	view->resstats = NULL;
	view->resquerystats = NULL;
	view->cacheshared = false;
	ISC_LIST_INIT(view->dns64);
	view->dns64cnt = 0;

	/*
	 * Initialize configuration data with default values.
	 */
	view->recursion = true;
	view->qminimization = false;
	view->qmin_strict = false;
	view->auth_nxdomain = false; /* Was true in BIND 8 */
	view->enablevalidation = true;
	view->acceptexpired = false;
	view->use_glue_cache = false;
	view->minimal_any = false;
	view->minimalresponses = dns_minimal_no;
	view->transfer_format = dns_one_answer;
	view->cacheacl = NULL;
	view->cacheonacl = NULL;
	view->checknames = false;
	view->queryacl = NULL;
	view->queryonacl = NULL;
	view->recursionacl = NULL;
	view->recursiononacl = NULL;
	view->sortlist = NULL;
	view->transferacl = NULL;
	view->notifyacl = NULL;
	view->updateacl = NULL;
	view->upfwdacl = NULL;
	view->denyansweracl = NULL;
	view->nocasecompress = NULL;
	view->msgcompression = true;
	view->answeracl_exclude = NULL;
	view->denyanswernames = NULL;
	view->answernames_exclude = NULL;
	view->rrl = NULL;
	view->provideixfr = true;
	view->maxcachettl = 7 * 24 * 3600;
	view->maxncachettl = 3 * 3600;
	view->mincachettl = 0;
	view->minncachettl = 0;
	view->nta_lifetime = 0;
	view->nta_recheck = 0;
	view->prefetch_eligible = 0;
	view->prefetch_trigger = 0;
	view->dstport = 53;
	view->preferred_glue = 0;
	view->flush = false;
	view->maxudp = 0;
	view->staleanswerttl = 1;
	view->staleanswersok = dns_stale_answer_conf;
	view->staleanswersenable = false;
	view->nocookieudp = 0;
	view->padding = 0;
	view->pad_acl = NULL;
	view->maxbits = 0;
	view->rpzs = NULL;
	view->catzs = NULL;
	view->managed_keys = NULL;
	view->redirect = NULL;
	view->redirectzone = NULL;
	dns_fixedname_init(&view->redirectfixed);
	view->requestnsid = false;
	view->sendcookie = true;
	view->requireservercookie = false;
	view->synthfromdnssec = true;
	view->trust_anchor_telemetry = true;
	view->root_key_sentinel = true;
	view->new_zone_dir = NULL;
	view->new_zone_file = NULL;
	view->new_zone_db = NULL;
	view->new_zone_dbenv = NULL;
	view->new_zone_mapsize = 0ULL;
	view->new_zone_config = NULL;
	view->cfg_destroy = NULL;
	view->fail_ttl = 0;
	view->failcache = NULL;
	result = dns_badcache_init(view->mctx, DNS_VIEW_FAILCACHESIZE,
				   &view->failcache);
	if (result != ISC_R_SUCCESS) {
		goto cleanup_dynkeys;
	}
	view->v6bias = 0;
	view->dtenv = NULL;
	view->dttypes = 0;

	view->plugins = NULL;
	view->plugins_free = NULL;
	view->hooktable = NULL;
	view->hooktable_free = NULL;

	isc_mutex_init(&view->new_zone_lock);

	result = dns_order_create(view->mctx, &view->order);
	if (result != ISC_R_SUCCESS) {
		goto cleanup_new_zone_lock;
	}

	result = dns_peerlist_new(view->mctx, &view->peers);
	if (result != ISC_R_SUCCESS) {
		goto cleanup_order;
	}

	result = dns_aclenv_init(view->mctx, &view->aclenv);
	if (result != ISC_R_SUCCESS) {
		goto cleanup_peerlist;
	}

	ISC_LINK_INIT(view, link);
	ISC_EVENT_INIT(&view->resevent, sizeof(view->resevent), 0, NULL,
		       DNS_EVENT_VIEWRESSHUTDOWN, resolver_shutdown, view, NULL,
		       NULL, NULL);
	ISC_EVENT_INIT(&view->adbevent, sizeof(view->adbevent), 0, NULL,
		       DNS_EVENT_VIEWADBSHUTDOWN, adb_shutdown, view, NULL,
		       NULL, NULL);
	ISC_EVENT_INIT(&view->reqevent, sizeof(view->reqevent), 0, NULL,
		       DNS_EVENT_VIEWREQSHUTDOWN, req_shutdown, view, NULL,
		       NULL, NULL);
	view->viewlist = NULL;
	view->magic = DNS_VIEW_MAGIC;

	*viewp = view;

	return (ISC_R_SUCCESS);

cleanup_peerlist:
	if (view->peers != NULL) {
		dns_peerlist_detach(&view->peers);
	}

cleanup_order:
	if (view->order != NULL) {
		dns_order_detach(&view->order);
	}

cleanup_new_zone_lock:
	isc_mutex_destroy(&view->new_zone_lock);

	dns_badcache_destroy(&view->failcache);

cleanup_dynkeys:
	if (view->dynamickeys != NULL) {
		dns_tsigkeyring_detach(&view->dynamickeys);
	}

cleanup_weakrefs:
	isc_refcount_decrementz(&view->weakrefs);
	isc_refcount_destroy(&view->weakrefs);

	isc_refcount_decrementz(&view->references);
	isc_refcount_destroy(&view->references);

	if (view->fwdtable != NULL) {
		dns_fwdtable_destroy(&view->fwdtable);
	}

cleanup_zt:
	if (view->zonetable != NULL) {
		dns_zt_detach(&view->zonetable);
	}

cleanup_mutex:
	isc_mutex_destroy(&view->lock);

	if (view->nta_file != NULL) {
		isc_mem_free(mctx, view->nta_file);
	}

cleanup_name:
	isc_mem_free(mctx, view->name);
	isc_mem_putanddetach(&view->mctx, view, sizeof(*view));

	return (result);
}

static inline void
destroy(dns_view_t *view) {
	dns_dns64_t *dns64;
	dns_dlzdb_t *dlzdb;

	REQUIRE(!ISC_LINK_LINKED(view, link));
	REQUIRE(RESSHUTDOWN(view));
	REQUIRE(ADBSHUTDOWN(view));
	REQUIRE(REQSHUTDOWN(view));

	isc_refcount_destroy(&view->references);
	isc_refcount_destroy(&view->weakrefs);

	if (view->order != NULL) {
		dns_order_detach(&view->order);
	}
	if (view->peers != NULL) {
		dns_peerlist_detach(&view->peers);
	}

	if (view->dynamickeys != NULL) {
		isc_result_t result;
		char template[PATH_MAX];
		char keyfile[PATH_MAX];
		FILE *fp = NULL;

		result = isc_file_mktemplate(NULL, template, sizeof(template));
		if (result == ISC_R_SUCCESS) {
			(void)isc_file_openuniqueprivate(template, &fp);
		}
		if (fp == NULL) {
			dns_tsigkeyring_detach(&view->dynamickeys);
		} else {
			result = dns_tsigkeyring_dumpanddetach(
				&view->dynamickeys, fp);
			if (result == ISC_R_SUCCESS) {
				if (fclose(fp) == 0) {
					result = isc_file_sanitize(
						NULL, view->name, "tsigkeys",
						keyfile, sizeof(keyfile));
					if (result == ISC_R_SUCCESS) {
						result = isc_file_rename(
							template, keyfile);
					}
				}
				if (result != ISC_R_SUCCESS) {
					(void)remove(template);
				}
			} else {
				(void)fclose(fp);
				(void)remove(template);
			}
		}
	}
	if (view->statickeys != NULL) {
		dns_tsigkeyring_detach(&view->statickeys);
	}
	if (view->adb != NULL) {
		dns_adb_detach(&view->adb);
	}
	if (view->resolver != NULL) {
		dns_resolver_detach(&view->resolver);
	}
	dns_rrl_view_destroy(view);
	if (view->rpzs != NULL) {
		dns_rpz_detach_rpzs(&view->rpzs);
	}
	if (view->catzs != NULL) {
		dns_catz_catzs_detach(&view->catzs);
	}
	for (dlzdb = ISC_LIST_HEAD(view->dlz_searched); dlzdb != NULL;
	     dlzdb = ISC_LIST_HEAD(view->dlz_searched))
	{
		ISC_LIST_UNLINK(view->dlz_searched, dlzdb, link);
		dns_dlzdestroy(&dlzdb);
	}
	for (dlzdb = ISC_LIST_HEAD(view->dlz_unsearched); dlzdb != NULL;
	     dlzdb = ISC_LIST_HEAD(view->dlz_unsearched))
	{
		ISC_LIST_UNLINK(view->dlz_unsearched, dlzdb, link);
		dns_dlzdestroy(&dlzdb);
	}
	if (view->requestmgr != NULL) {
		dns_requestmgr_detach(&view->requestmgr);
	}
	if (view->task != NULL) {
		isc_task_detach(&view->task);
	}
	if (view->hints != NULL) {
		dns_db_detach(&view->hints);
	}
	if (view->cachedb != NULL) {
		dns_db_detach(&view->cachedb);
	}
	if (view->cache != NULL) {
		dns_cache_detach(&view->cache);
	}
	if (view->nocasecompress != NULL) {
		dns_acl_detach(&view->nocasecompress);
	}
	if (view->matchclients != NULL) {
		dns_acl_detach(&view->matchclients);
	}
	if (view->matchdestinations != NULL) {
		dns_acl_detach(&view->matchdestinations);
	}
	if (view->cacheacl != NULL) {
		dns_acl_detach(&view->cacheacl);
	}
	if (view->cacheonacl != NULL) {
		dns_acl_detach(&view->cacheonacl);
	}
	if (view->queryacl != NULL) {
		dns_acl_detach(&view->queryacl);
	}
	if (view->queryonacl != NULL) {
		dns_acl_detach(&view->queryonacl);
	}
	if (view->recursionacl != NULL) {
		dns_acl_detach(&view->recursionacl);
	}
	if (view->recursiononacl != NULL) {
		dns_acl_detach(&view->recursiononacl);
	}
	if (view->sortlist != NULL) {
		dns_acl_detach(&view->sortlist);
	}
	if (view->transferacl != NULL) {
		dns_acl_detach(&view->transferacl);
	}
	if (view->notifyacl != NULL) {
		dns_acl_detach(&view->notifyacl);
	}
	if (view->updateacl != NULL) {
		dns_acl_detach(&view->updateacl);
	}
	if (view->upfwdacl != NULL) {
		dns_acl_detach(&view->upfwdacl);
	}
	if (view->denyansweracl != NULL) {
		dns_acl_detach(&view->denyansweracl);
	}
	if (view->pad_acl != NULL) {
		dns_acl_detach(&view->pad_acl);
	}
	if (view->answeracl_exclude != NULL) {
		dns_rbt_destroy(&view->answeracl_exclude);
	}
	if (view->denyanswernames != NULL) {
		dns_rbt_destroy(&view->denyanswernames);
	}
	if (view->answernames_exclude != NULL) {
		dns_rbt_destroy(&view->answernames_exclude);
	}
	if (view->delonly != NULL) {
		dns_name_t *name;
		int i;

		for (i = 0; i < DNS_VIEW_DELONLYHASH; i++) {
			name = ISC_LIST_HEAD(view->delonly[i]);
			while (name != NULL) {
				ISC_LIST_UNLINK(view->delonly[i], name, link);
				dns_name_free(name, view->mctx);
				isc_mem_put(view->mctx, name, sizeof(*name));
				name = ISC_LIST_HEAD(view->delonly[i]);
			}
		}
		isc_mem_put(view->mctx, view->delonly,
			    sizeof(dns_namelist_t) * DNS_VIEW_DELONLYHASH);
		view->delonly = NULL;
	}
	if (view->rootexclude != NULL) {
		dns_name_t *name;
		int i;

		for (i = 0; i < DNS_VIEW_DELONLYHASH; i++) {
			name = ISC_LIST_HEAD(view->rootexclude[i]);
			while (name != NULL) {
				ISC_LIST_UNLINK(view->rootexclude[i], name,
						link);
				dns_name_free(name, view->mctx);
				isc_mem_put(view->mctx, name, sizeof(*name));
				name = ISC_LIST_HEAD(view->rootexclude[i]);
			}
		}
		isc_mem_put(view->mctx, view->rootexclude,
			    sizeof(dns_namelist_t) * DNS_VIEW_DELONLYHASH);
		view->rootexclude = NULL;
	}
	if (view->adbstats != NULL) {
		isc_stats_detach(&view->adbstats);
	}
	if (view->resstats != NULL) {
		isc_stats_detach(&view->resstats);
	}
	if (view->resquerystats != NULL) {
		dns_stats_detach(&view->resquerystats);
	}
	if (view->secroots_priv != NULL) {
		dns_keytable_detach(&view->secroots_priv);
	}
	if (view->ntatable_priv != NULL) {
		dns_ntatable_detach(&view->ntatable_priv);
	}
	for (dns64 = ISC_LIST_HEAD(view->dns64); dns64 != NULL;
	     dns64 = ISC_LIST_HEAD(view->dns64))
	{
		dns_dns64_unlink(&view->dns64, dns64);
		dns_dns64_destroy(&dns64);
	}
	if (view->managed_keys != NULL) {
		dns_zone_detach(&view->managed_keys);
	}
	if (view->redirect != NULL) {
		dns_zone_detach(&view->redirect);
	}
#ifdef HAVE_DNSTAP
	if (view->dtenv != NULL) {
		dns_dt_detach(&view->dtenv);
	}
#endif /* HAVE_DNSTAP */
	dns_view_setnewzones(view, false, NULL, NULL, 0ULL);
	if (view->new_zone_file != NULL) {
		isc_mem_free(view->mctx, view->new_zone_file);
		view->new_zone_file = NULL;
	}
	if (view->new_zone_dir != NULL) {
		isc_mem_free(view->mctx, view->new_zone_dir);
		view->new_zone_dir = NULL;
	}
#ifdef HAVE_LMDB
	if (view->new_zone_dbenv != NULL) {
		mdb_env_close((MDB_env *)view->new_zone_dbenv);
		view->new_zone_dbenv = NULL;
	}
	if (view->new_zone_db != NULL) {
		isc_mem_free(view->mctx, view->new_zone_db);
		view->new_zone_db = NULL;
	}
#endif /* HAVE_LMDB */
	dns_fwdtable_destroy(&view->fwdtable);
	dns_aclenv_destroy(&view->aclenv);
	if (view->failcache != NULL) {
		dns_badcache_destroy(&view->failcache);
	}
	isc_mutex_destroy(&view->new_zone_lock);
	isc_mutex_destroy(&view->lock);
	isc_refcount_destroy(&view->references);
	isc_refcount_destroy(&view->weakrefs);
	isc_mem_free(view->mctx, view->nta_file);
	isc_mem_free(view->mctx, view->name);
	if (view->hooktable != NULL && view->hooktable_free != NULL) {
		view->hooktable_free(view->mctx, &view->hooktable);
	}
	if (view->plugins != NULL && view->plugins_free != NULL) {
		view->plugins_free(view->mctx, &view->plugins);
	}
	isc_mem_putanddetach(&view->mctx, view, sizeof(*view));
}

void
dns_view_attach(dns_view_t *source, dns_view_t **targetp) {
	REQUIRE(DNS_VIEW_VALID(source));
	REQUIRE(targetp != NULL && *targetp == NULL);

	isc_refcount_increment(&source->references);

	*targetp = source;
}

static void
view_flushanddetach(dns_view_t **viewp, bool flush) {
	REQUIRE(viewp != NULL && DNS_VIEW_VALID(*viewp));
	dns_view_t *view = *viewp;
	*viewp = NULL;

	if (flush) {
		view->flush = flush;
	}

	if (isc_refcount_decrement(&view->references) == 1) {
		dns_zone_t *mkzone = NULL, *rdzone = NULL;

		isc_refcount_destroy(&view->references);
		if (!RESSHUTDOWN(view)) {
			dns_resolver_shutdown(view->resolver);
		}
		if (!ADBSHUTDOWN(view)) {
			dns_adb_shutdown(view->adb);
		}
		if (!REQSHUTDOWN(view)) {
			dns_requestmgr_shutdown(view->requestmgr);
		}
		LOCK(&view->lock);
		if (view->zonetable != NULL) {
			if (view->flush) {
				dns_zt_flushanddetach(&view->zonetable);
			} else {
				dns_zt_detach(&view->zonetable);
			}
		}
		if (view->managed_keys != NULL) {
			mkzone = view->managed_keys;
			view->managed_keys = NULL;
			if (view->flush) {
				dns_zone_flush(mkzone);
			}
		}
		if (view->redirect != NULL) {
			rdzone = view->redirect;
			view->redirect = NULL;
			if (view->flush) {
				dns_zone_flush(rdzone);
			}
		}
		if (view->catzs != NULL) {
			dns_catz_catzs_detach(&view->catzs);
		}
		if (view->ntatable_priv != NULL) {
			dns_ntatable_shutdown(view->ntatable_priv);
		}
		UNLOCK(&view->lock);

		/* Need to detach zones outside view lock */
		if (mkzone != NULL) {
			dns_zone_detach(&mkzone);
		}

		if (rdzone != NULL) {
			dns_zone_detach(&rdzone);
		}

		dns_view_weakdetach(&view);
	}
}

void
dns_view_flushanddetach(dns_view_t **viewp) {
	view_flushanddetach(viewp, true);
}

void
dns_view_detach(dns_view_t **viewp) {
	view_flushanddetach(viewp, false);
}

static isc_result_t
dialup(dns_zone_t *zone, void *dummy) {
	UNUSED(dummy);
	dns_zone_dialup(zone);
	return (ISC_R_SUCCESS);
}

void
dns_view_dialup(dns_view_t *view) {
	REQUIRE(DNS_VIEW_VALID(view));
	REQUIRE(view->zonetable != NULL);

	(void)dns_zt_apply(view->zonetable, false, NULL, dialup, NULL);
}

void
dns_view_weakattach(dns_view_t *source, dns_view_t **targetp) {
	REQUIRE(DNS_VIEW_VALID(source));
	REQUIRE(targetp != NULL && *targetp == NULL);

	isc_refcount_increment(&source->weakrefs);

	*targetp = source;
}

void
dns_view_weakdetach(dns_view_t **viewp) {
	dns_view_t *view;

	REQUIRE(viewp != NULL);
	view = *viewp;
	*viewp = NULL;
	REQUIRE(DNS_VIEW_VALID(view));

	if (isc_refcount_decrement(&view->weakrefs) == 1) {
		destroy(view);
	}
}

static void
resolver_shutdown(isc_task_t *task, isc_event_t *event) {
	dns_view_t *view = event->ev_arg;

	REQUIRE(event->ev_type == DNS_EVENT_VIEWRESSHUTDOWN);
	REQUIRE(DNS_VIEW_VALID(view));
	REQUIRE(view->task == task);

	UNUSED(task);

	isc_event_free(&event);

	atomic_fetch_or(&view->attributes, DNS_VIEWATTR_RESSHUTDOWN);
	dns_view_weakdetach(&view);
}

static void
adb_shutdown(isc_task_t *task, isc_event_t *event) {
	dns_view_t *view = event->ev_arg;

	REQUIRE(event->ev_type == DNS_EVENT_VIEWADBSHUTDOWN);
	REQUIRE(DNS_VIEW_VALID(view));
	REQUIRE(view->task == task);

	UNUSED(task);

	isc_event_free(&event);

	atomic_fetch_or(&view->attributes, DNS_VIEWATTR_ADBSHUTDOWN);

	dns_view_weakdetach(&view);
}

static void
req_shutdown(isc_task_t *task, isc_event_t *event) {
	dns_view_t *view = event->ev_arg;

	REQUIRE(event->ev_type == DNS_EVENT_VIEWREQSHUTDOWN);
	REQUIRE(DNS_VIEW_VALID(view));
	REQUIRE(view->task == task);

	UNUSED(task);

	isc_event_free(&event);

	atomic_fetch_or(&view->attributes, DNS_VIEWATTR_REQSHUTDOWN);

	dns_view_weakdetach(&view);
}

isc_result_t
dns_view_createzonetable(dns_view_t *view) {
	REQUIRE(DNS_VIEW_VALID(view));
	REQUIRE(!view->frozen);
	REQUIRE(view->zonetable == NULL);

	return (dns_zt_create(view->mctx, view->rdclass, &view->zonetable));
}

isc_result_t
dns_view_createresolver(dns_view_t *view, isc_taskmgr_t *taskmgr,
			unsigned int ntasks, unsigned int ndisp,
			isc_socketmgr_t *socketmgr, isc_timermgr_t *timermgr,
			unsigned int options, dns_dispatchmgr_t *dispatchmgr,
			dns_dispatch_t *dispatchv4,
			dns_dispatch_t *dispatchv6) {
	isc_result_t result;
	isc_event_t *event;
	isc_mem_t *mctx = NULL;

	REQUIRE(DNS_VIEW_VALID(view));
	REQUIRE(!view->frozen);
	REQUIRE(view->resolver == NULL);

	result = isc_task_create(taskmgr, 0, &view->task);
	if (result != ISC_R_SUCCESS) {
		return (result);
	}
	isc_task_setname(view->task, "view", view);

	result = dns_resolver_create(view, taskmgr, ntasks, ndisp, socketmgr,
				     timermgr, options, dispatchmgr, dispatchv4,
				     dispatchv6, &view->resolver);
	if (result != ISC_R_SUCCESS) {
		isc_task_detach(&view->task);
		return (result);
	}
	event = &view->resevent;
	dns_resolver_whenshutdown(view->resolver, view->task, &event);
	atomic_fetch_and(&view->attributes, ~DNS_VIEWATTR_RESSHUTDOWN);
	isc_refcount_increment(&view->weakrefs);

	isc_mem_create(&mctx);

	result = dns_adb_create(mctx, view, timermgr, taskmgr, &view->adb);
	isc_mem_setname(mctx, "ADB", NULL);
	isc_mem_detach(&mctx);
	if (result != ISC_R_SUCCESS) {
		dns_resolver_shutdown(view->resolver);
		return (result);
	}
	event = &view->adbevent;
	dns_adb_whenshutdown(view->adb, view->task, &event);
	atomic_fetch_and(&view->attributes, ~DNS_VIEWATTR_ADBSHUTDOWN);
	isc_refcount_increment(&view->weakrefs);

	result = dns_requestmgr_create(view->mctx, timermgr, socketmgr,
				       dns_resolver_taskmgr(view->resolver),
				       dns_resolver_dispatchmgr(view->resolver),
				       dispatchv4, dispatchv6,
				       &view->requestmgr);
	if (result != ISC_R_SUCCESS) {
		dns_adb_shutdown(view->adb);
		dns_resolver_shutdown(view->resolver);
		return (result);
	}
	event = &view->reqevent;
	dns_requestmgr_whenshutdown(view->requestmgr, view->task, &event);
	atomic_fetch_and(&view->attributes, ~DNS_VIEWATTR_REQSHUTDOWN);
	isc_refcount_increment(&view->weakrefs);

	return (ISC_R_SUCCESS);
}

void
dns_view_setcache(dns_view_t *view, dns_cache_t *cache, bool shared) {
	REQUIRE(DNS_VIEW_VALID(view));
	REQUIRE(!view->frozen);

	view->cacheshared = shared;
	if (view->cache != NULL) {
		dns_db_detach(&view->cachedb);
		dns_cache_detach(&view->cache);
	}
	dns_cache_attach(cache, &view->cache);
	dns_cache_attachdb(cache, &view->cachedb);
	INSIST(DNS_DB_VALID(view->cachedb));
}

bool
dns_view_iscacheshared(dns_view_t *view) {
	REQUIRE(DNS_VIEW_VALID(view));

	return (view->cacheshared);
}

void
dns_view_sethints(dns_view_t *view, dns_db_t *hints) {
	REQUIRE(DNS_VIEW_VALID(view));
	REQUIRE(!view->frozen);
	REQUIRE(view->hints == NULL);
	REQUIRE(dns_db_iszone(hints));

	dns_db_attach(hints, &view->hints);
}

void
dns_view_setkeyring(dns_view_t *view, dns_tsig_keyring_t *ring) {
	REQUIRE(DNS_VIEW_VALID(view));
	REQUIRE(ring != NULL);
	if (view->statickeys != NULL) {
		dns_tsigkeyring_detach(&view->statickeys);
	}
	dns_tsigkeyring_attach(ring, &view->statickeys);
}

void
dns_view_setdynamickeyring(dns_view_t *view, dns_tsig_keyring_t *ring) {
	REQUIRE(DNS_VIEW_VALID(view));
	REQUIRE(ring != NULL);
	if (view->dynamickeys != NULL) {
		dns_tsigkeyring_detach(&view->dynamickeys);
	}
	dns_tsigkeyring_attach(ring, &view->dynamickeys);
}

void
dns_view_getdynamickeyring(dns_view_t *view, dns_tsig_keyring_t **ringp) {
	REQUIRE(DNS_VIEW_VALID(view));
	REQUIRE(ringp != NULL && *ringp == NULL);
	if (view->dynamickeys != NULL) {
		dns_tsigkeyring_attach(view->dynamickeys, ringp);
	}
}

void
dns_view_restorekeyring(dns_view_t *view) {
	FILE *fp;
	char keyfile[PATH_MAX];
	isc_result_t result;

	REQUIRE(DNS_VIEW_VALID(view));

	if (view->dynamickeys != NULL) {
		result = isc_file_sanitize(NULL, view->name, "tsigkeys",
					   keyfile, sizeof(keyfile));
		if (result == ISC_R_SUCCESS) {
			fp = fopen(keyfile, "r");
			if (fp != NULL) {
				dns_keyring_restore(view->dynamickeys, fp);
				(void)fclose(fp);
			}
		}
	}
}

void
dns_view_setdstport(dns_view_t *view, in_port_t dstport) {
	REQUIRE(DNS_VIEW_VALID(view));
	view->dstport = dstport;
}

void
dns_view_freeze(dns_view_t *view) {
	REQUIRE(DNS_VIEW_VALID(view));
	REQUIRE(!view->frozen);

	if (view->resolver != NULL) {
		INSIST(view->cachedb != NULL);
		dns_resolver_freeze(view->resolver);
	}
	view->frozen = true;
}

void
dns_view_thaw(dns_view_t *view) {
	REQUIRE(DNS_VIEW_VALID(view));
	REQUIRE(view->frozen);

	view->frozen = false;
}

isc_result_t
dns_view_addzone(dns_view_t *view, dns_zone_t *zone) {
	isc_result_t result;

	REQUIRE(DNS_VIEW_VALID(view));
	REQUIRE(!view->frozen);
	REQUIRE(view->zonetable != NULL);

	result = dns_zt_mount(view->zonetable, zone);

	return (result);
}

isc_result_t
dns_view_findzone(dns_view_t *view, const dns_name_t *name,
		  dns_zone_t **zonep) {
	isc_result_t result;

	REQUIRE(DNS_VIEW_VALID(view));

	LOCK(&view->lock);
	if (view->zonetable != NULL) {
		result = dns_zt_find(view->zonetable, name, 0, NULL, zonep);
		if (result == DNS_R_PARTIALMATCH) {
			dns_zone_detach(zonep);
			result = ISC_R_NOTFOUND;
		}
	} else {
		result = ISC_R_NOTFOUND;
	}
	UNLOCK(&view->lock);

	return (result);
}

isc_result_t
dns_view_find(dns_view_t *view, const dns_name_t *name, dns_rdatatype_t type,
	      isc_stdtime_t now, unsigned int options, bool use_hints,
	      bool use_static_stub, dns_db_t **dbp, dns_dbnode_t **nodep,
	      dns_name_t *foundname, dns_rdataset_t *rdataset,
	      dns_rdataset_t *sigrdataset) {
	isc_result_t result;
	dns_db_t *db, *zdb;
	dns_dbnode_t *node, *znode;
	bool is_cache, is_staticstub_zone;
	dns_rdataset_t zrdataset, zsigrdataset;
	dns_zone_t *zone;

	/*
	 * Find an rdataset whose owner name is 'name', and whose type is
	 * 'type'.
	 */

	REQUIRE(DNS_VIEW_VALID(view));
	REQUIRE(view->frozen);
	REQUIRE(type != dns_rdatatype_rrsig);
	REQUIRE(rdataset != NULL); /* XXXBEW - remove this */
	REQUIRE(nodep == NULL || *nodep == NULL);

	/*
	 * Initialize.
	 */
	dns_rdataset_init(&zrdataset);
	dns_rdataset_init(&zsigrdataset);
	zdb = NULL;
	znode = NULL;

	/*
	 * Find a database to answer the query.
	 */
	db = NULL;
	node = NULL;
	is_staticstub_zone = false;
	zone = NULL;
	LOCK(&view->lock);
	if (view->zonetable != NULL) {
		result = dns_zt_find(view->zonetable, name, DNS_ZTFIND_MIRROR,
				     NULL, &zone);
	} else {
		result = ISC_R_NOTFOUND;
	}
	UNLOCK(&view->lock);
	if (zone != NULL && dns_zone_gettype(zone) == dns_zone_staticstub &&
	    !use_static_stub)
	{
		result = ISC_R_NOTFOUND;
	}
	if (result == ISC_R_SUCCESS || result == DNS_R_PARTIALMATCH) {
		result = dns_zone_getdb(zone, &db);
		if (result != ISC_R_SUCCESS && view->cachedb != NULL) {
			dns_db_attach(view->cachedb, &db);
		} else if (result != ISC_R_SUCCESS) {
			goto cleanup;
		}
		if (dns_zone_gettype(zone) == dns_zone_staticstub &&
		    dns_name_equal(name, dns_zone_getorigin(zone)))
		{
			is_staticstub_zone = true;
		}
	} else if (result == ISC_R_NOTFOUND && view->cachedb != NULL) {
		dns_db_attach(view->cachedb, &db);
	} else {
		goto cleanup;
	}

	is_cache = dns_db_iscache(db);

db_find:
	/*
	 * Now look for an answer in the database.
	 */
	result = dns_db_find(db, name, NULL, type, options, now, &node,
			     foundname, rdataset, sigrdataset);

	if (result == DNS_R_DELEGATION || result == ISC_R_NOTFOUND) {
		if (dns_rdataset_isassociated(rdataset)) {
			dns_rdataset_disassociate(rdataset);
		}
		if (sigrdataset != NULL &&
		    dns_rdataset_isassociated(sigrdataset)) {
			dns_rdataset_disassociate(sigrdataset);
		}
		if (node != NULL) {
			dns_db_detachnode(db, &node);
		}
		if (!is_cache) {
			dns_db_detach(&db);
			if (view->cachedb != NULL && !is_staticstub_zone) {
				/*
				 * Either the answer is in the cache, or we
				 * don't know it.
				 * Note that if the result comes from a
				 * static-stub zone we stop the search here
				 * (see the function description in view.h).
				 */
				is_cache = true;
				dns_db_attach(view->cachedb, &db);
				goto db_find;
			}
		} else {
			/*
			 * We don't have the data in the cache.  If we've got
			 * glue from the zone, use it.
			 */
			if (dns_rdataset_isassociated(&zrdataset)) {
				dns_rdataset_clone(&zrdataset, rdataset);
				if (sigrdataset != NULL &&
				    dns_rdataset_isassociated(&zsigrdataset)) {
					dns_rdataset_clone(&zsigrdataset,
							   sigrdataset);
				}
				result = DNS_R_GLUE;
				if (db != NULL) {
					dns_db_detach(&db);
				}
				dns_db_attach(zdb, &db);
				dns_db_attachnode(db, znode, &node);
				goto cleanup;
			}
		}
		/*
		 * We don't know the answer.
		 */
		result = ISC_R_NOTFOUND;
	} else if (result == DNS_R_GLUE) {
		if (view->cachedb != NULL && !is_staticstub_zone) {
			/*
			 * We found an answer, but the cache may be better.
			 * Remember what we've got and go look in the cache.
			 */
			is_cache = true;
			dns_rdataset_clone(rdataset, &zrdataset);
			dns_rdataset_disassociate(rdataset);
			if (sigrdataset != NULL &&
			    dns_rdataset_isassociated(sigrdataset)) {
				dns_rdataset_clone(sigrdataset, &zsigrdataset);
				dns_rdataset_disassociate(sigrdataset);
			}
			dns_db_attach(db, &zdb);
			dns_db_attachnode(zdb, node, &znode);
			dns_db_detachnode(db, &node);
			dns_db_detach(&db);
			dns_db_attach(view->cachedb, &db);
			goto db_find;
		}
		/*
		 * Otherwise, the glue is the best answer.
		 */
		result = ISC_R_SUCCESS;
	}

	if (result == ISC_R_NOTFOUND && use_hints && view->hints != NULL) {
		if (dns_rdataset_isassociated(rdataset)) {
			dns_rdataset_disassociate(rdataset);
		}
		if (sigrdataset != NULL &&
		    dns_rdataset_isassociated(sigrdataset)) {
			dns_rdataset_disassociate(sigrdataset);
		}
		if (db != NULL) {
			if (node != NULL) {
				dns_db_detachnode(db, &node);
			}
			dns_db_detach(&db);
		}
		result = dns_db_find(view->hints, name, NULL, type, options,
				     now, &node, foundname, rdataset,
				     sigrdataset);
		if (result == ISC_R_SUCCESS || result == DNS_R_GLUE) {
			/*
			 * We just used a hint.  Let the resolver know it
			 * should consider priming.
			 */
			dns_resolver_prime(view->resolver);
			dns_db_attach(view->hints, &db);
			result = DNS_R_HINT;
		} else if (result == DNS_R_NXRRSET) {
			dns_db_attach(view->hints, &db);
			result = DNS_R_HINTNXRRSET;
		} else if (result == DNS_R_NXDOMAIN) {
			result = ISC_R_NOTFOUND;
		}

		/*
		 * Cleanup if non-standard hints are used.
		 */
		if (db == NULL && node != NULL) {
			dns_db_detachnode(view->hints, &node);
		}
	}

cleanup:
	if (dns_rdataset_isassociated(&zrdataset)) {
		dns_rdataset_disassociate(&zrdataset);
		if (dns_rdataset_isassociated(&zsigrdataset)) {
			dns_rdataset_disassociate(&zsigrdataset);
		}
	}

	if (zdb != NULL) {
		if (znode != NULL) {
			dns_db_detachnode(zdb, &znode);
		}
		dns_db_detach(&zdb);
	}

	if (db != NULL) {
		if (node != NULL) {
			if (nodep != NULL) {
				*nodep = node;
			} else {
				dns_db_detachnode(db, &node);
			}
		}
		if (dbp != NULL) {
			*dbp = db;
		} else {
			dns_db_detach(&db);
		}
	} else {
		INSIST(node == NULL);
	}

	if (zone != NULL) {
		dns_zone_detach(&zone);
	}

	return (result);
}

isc_result_t
dns_view_simplefind(dns_view_t *view, const dns_name_t *name,
		    dns_rdatatype_t type, isc_stdtime_t now,
		    unsigned int options, bool use_hints,
		    dns_rdataset_t *rdataset, dns_rdataset_t *sigrdataset) {
	isc_result_t result;
	dns_fixedname_t foundname;

	dns_fixedname_init(&foundname);
	result = dns_view_find(view, name, type, now, options, use_hints, false,
			       NULL, NULL, dns_fixedname_name(&foundname),
			       rdataset, sigrdataset);
	if (result == DNS_R_NXDOMAIN) {
		/*
		 * The rdataset and sigrdataset of the relevant NSEC record
		 * may be returned, but the caller cannot use them because
		 * foundname is not returned by this simplified API.  We
		 * disassociate them here to prevent any misuse by the caller.
		 */
		if (dns_rdataset_isassociated(rdataset)) {
			dns_rdataset_disassociate(rdataset);
		}
		if (sigrdataset != NULL &&
		    dns_rdataset_isassociated(sigrdataset)) {
			dns_rdataset_disassociate(sigrdataset);
		}
	} else if (result != ISC_R_SUCCESS && result != DNS_R_GLUE &&
		   result != DNS_R_HINT && result != DNS_R_NCACHENXDOMAIN &&
		   result != DNS_R_NCACHENXRRSET && result != DNS_R_NXRRSET &&
		   result != DNS_R_HINTNXRRSET && result != ISC_R_NOTFOUND)
	{
		if (dns_rdataset_isassociated(rdataset)) {
			dns_rdataset_disassociate(rdataset);
		}
		if (sigrdataset != NULL &&
		    dns_rdataset_isassociated(sigrdataset)) {
			dns_rdataset_disassociate(sigrdataset);
		}
		result = ISC_R_NOTFOUND;
	}

	return (result);
}

isc_result_t
dns_view_findzonecut(dns_view_t *view, const dns_name_t *name,
		     dns_name_t *fname, dns_name_t *dcname, isc_stdtime_t now,
		     unsigned int options, bool use_hints, bool use_cache,
		     dns_rdataset_t *rdataset, dns_rdataset_t *sigrdataset) {
	isc_result_t result;
	dns_db_t *db;
	bool is_cache, use_zone, try_hints;
	dns_zone_t *zone;
	dns_name_t *zfname;
	dns_rdataset_t zrdataset, zsigrdataset;
	dns_fixedname_t zfixedname;
	unsigned int ztoptions = DNS_ZTFIND_MIRROR;

	REQUIRE(DNS_VIEW_VALID(view));
	REQUIRE(view->frozen);

	db = NULL;
	use_zone = false;
	try_hints = false;
	zfname = NULL;

	/*
	 * Initialize.
	 */
	dns_fixedname_init(&zfixedname);
	dns_rdataset_init(&zrdataset);
	dns_rdataset_init(&zsigrdataset);

	/*
	 * Find the right database.
	 */
	zone = NULL;
	LOCK(&view->lock);
	if (view->zonetable != NULL) {
		if ((options & DNS_DBFIND_NOEXACT) != 0) {
			ztoptions |= DNS_ZTFIND_NOEXACT;
		}
		result = dns_zt_find(view->zonetable, name, ztoptions, NULL,
				     &zone);
	} else {
		result = ISC_R_NOTFOUND;
	}
	UNLOCK(&view->lock);
	if (result == ISC_R_SUCCESS || result == DNS_R_PARTIALMATCH) {
		result = dns_zone_getdb(zone, &db);
	}
	if (result == ISC_R_NOTFOUND) {
		/*
		 * We're not directly authoritative for this query name, nor
		 * is it a subdomain of any zone for which we're
		 * authoritative.
		 */
		if (use_cache && view->cachedb != NULL) {
			/*
			 * We have a cache; try it.
			 */
			dns_db_attach(view->cachedb, &db);
		} else if (use_hints && view->hints != NULL) {
			/*
			 * Maybe we have hints...
			 */
			try_hints = true;
			goto finish;
		} else {
			result = DNS_R_NXDOMAIN;
			goto cleanup;
		}
	} else if (result != ISC_R_SUCCESS) {
		/*
		 * Something is broken.
		 */
		goto cleanup;
	}
	is_cache = dns_db_iscache(db);

db_find:
	/*
	 * Look for the zonecut.
	 */
	if (!is_cache) {
		result = dns_db_find(db, name, NULL, dns_rdatatype_ns, options,
				     now, NULL, fname, rdataset, sigrdataset);
		if (result == DNS_R_DELEGATION) {
			result = ISC_R_SUCCESS;
		} else if (result != ISC_R_SUCCESS) {
			goto cleanup;
		}

		if (use_cache && view->cachedb != NULL && db != view->hints) {
			/*
			 * We found an answer, but the cache may be better.
			 */
			zfname = dns_fixedname_name(&zfixedname);
			dns_name_copynf(fname, zfname);
			dns_rdataset_clone(rdataset, &zrdataset);
			dns_rdataset_disassociate(rdataset);
			if (sigrdataset != NULL &&
			    dns_rdataset_isassociated(sigrdataset)) {
				dns_rdataset_clone(sigrdataset, &zsigrdataset);
				dns_rdataset_disassociate(sigrdataset);
			}
			dns_db_detach(&db);
			dns_db_attach(view->cachedb, &db);
			is_cache = true;
			goto db_find;
		}
	} else {
		result = dns_db_findzonecut(db, name, options, now, NULL, fname,
					    dcname, rdataset, sigrdataset);
		if (result == ISC_R_SUCCESS) {
			if (zfname != NULL &&
			    (!dns_name_issubdomain(fname, zfname) ||
			     (dns_zone_gettype(zone) == dns_zone_staticstub &&
			      dns_name_equal(fname, zfname))))
			{
				/*
				 * We found a zonecut in the cache, but our
				 * zone delegation is better.
				 */
				use_zone = true;
			}
		} else if (result == ISC_R_NOTFOUND) {
			if (zfname != NULL) {
				/*
				 * We didn't find anything in the cache, but we
				 * have a zone delegation, so use it.
				 */
				use_zone = true;
				result = ISC_R_SUCCESS;
			} else if (use_hints && view->hints != NULL) {
				/*
				 * Maybe we have hints...
				 */
				try_hints = true;
				result = ISC_R_SUCCESS;
			} else {
				result = DNS_R_NXDOMAIN;
			}
		} else {
			/*
			 * Something bad happened.
			 */
			goto cleanup;
		}
	}

finish:
	if (use_zone) {
		if (dns_rdataset_isassociated(rdataset)) {
			dns_rdataset_disassociate(rdataset);
			if (sigrdataset != NULL &&
			    dns_rdataset_isassociated(sigrdataset)) {
				dns_rdataset_disassociate(sigrdataset);
			}
		}
		dns_name_copynf(zfname, fname);
		if (dcname != NULL) {
			dns_name_copynf(zfname, dcname);
		}
		dns_rdataset_clone(&zrdataset, rdataset);
		if (sigrdataset != NULL &&
		    dns_rdataset_isassociated(&zrdataset)) {
			dns_rdataset_clone(&zsigrdataset, sigrdataset);
		}
	} else if (try_hints) {
		/*
		 * We've found nothing so far, but we have hints.
		 */
		result = dns_db_find(view->hints, dns_rootname, NULL,
				     dns_rdatatype_ns, 0, now, NULL, fname,
				     rdataset, NULL);
		if (result != ISC_R_SUCCESS) {
			/*
			 * We can't even find the hints for the root
			 * nameservers!
			 */
			if (dns_rdataset_isassociated(rdataset)) {
				dns_rdataset_disassociate(rdataset);
			}
			result = ISC_R_NOTFOUND;
		} else if (dcname != NULL) {
			dns_name_copynf(fname, dcname);
		}
	}

cleanup:
	if (dns_rdataset_isassociated(&zrdataset)) {
		dns_rdataset_disassociate(&zrdataset);
		if (dns_rdataset_isassociated(&zsigrdataset)) {
			dns_rdataset_disassociate(&zsigrdataset);
		}
	}
	if (db != NULL) {
		dns_db_detach(&db);
	}
	if (zone != NULL) {
		dns_zone_detach(&zone);
	}

	return (result);
}

isc_result_t
dns_viewlist_find(dns_viewlist_t *list, const char *name,
		  dns_rdataclass_t rdclass, dns_view_t **viewp) {
	dns_view_t *view;

	REQUIRE(list != NULL);

	for (view = ISC_LIST_HEAD(*list); view != NULL;
	     view = ISC_LIST_NEXT(view, link))
	{
		if (strcmp(view->name, name) == 0 && view->rdclass == rdclass) {
			break;
		}
	}
	if (view == NULL) {
		return (ISC_R_NOTFOUND);
	}

	dns_view_attach(view, viewp);

	return (ISC_R_SUCCESS);
}

isc_result_t
dns_viewlist_findzone(dns_viewlist_t *list, const dns_name_t *name,
		      bool allclasses, dns_rdataclass_t rdclass,
		      dns_zone_t **zonep) {
	dns_view_t *view;
	isc_result_t result;
	dns_zone_t *zone1 = NULL, *zone2 = NULL;
	dns_zone_t **zp = NULL;

	REQUIRE(list != NULL);
	REQUIRE(zonep != NULL && *zonep == NULL);

	for (view = ISC_LIST_HEAD(*list); view != NULL;
	     view = ISC_LIST_NEXT(view, link))
	{
		if (!allclasses && view->rdclass != rdclass) {
			continue;
		}

		/*
		 * If the zone is defined in more than one view,
		 * treat it as not found.
		 */
		zp = (zone1 == NULL) ? &zone1 : &zone2;
		LOCK(&view->lock);
		if (view->zonetable != NULL) {
			result = dns_zt_find(view->zonetable, name, 0, NULL,
					     zp);
		} else {
			result = ISC_R_NOTFOUND;
		}
		UNLOCK(&view->lock);
		INSIST(result == ISC_R_SUCCESS || result == ISC_R_NOTFOUND ||
		       result == DNS_R_PARTIALMATCH);

		/* Treat a partial match as no match */
		if (result == DNS_R_PARTIALMATCH) {
			dns_zone_detach(zp);
			result = ISC_R_NOTFOUND;
			POST(result);
		}

		if (zone2 != NULL) {
			dns_zone_detach(&zone1);
			dns_zone_detach(&zone2);
			return (ISC_R_MULTIPLE);
		}
	}

	if (zone1 != NULL) {
		dns_zone_attach(zone1, zonep);
		dns_zone_detach(&zone1);
		return (ISC_R_SUCCESS);
	}

	return (ISC_R_NOTFOUND);
}

isc_result_t
dns_view_load(dns_view_t *view, bool stop, bool newonly) {
	REQUIRE(DNS_VIEW_VALID(view));
	REQUIRE(view->zonetable != NULL);

	return (dns_zt_load(view->zonetable, stop, newonly));
}

isc_result_t
dns_view_asyncload(dns_view_t *view, bool newonly, dns_zt_allloaded_t callback,
		   void *arg) {
	REQUIRE(DNS_VIEW_VALID(view));
	REQUIRE(view->zonetable != NULL);

	return (dns_zt_asyncload(view->zonetable, newonly, callback, arg));
}

isc_result_t
dns_view_gettsig(dns_view_t *view, const dns_name_t *keyname,
		 dns_tsigkey_t **keyp) {
	isc_result_t result;
	REQUIRE(keyp != NULL && *keyp == NULL);

	result = dns_tsigkey_find(keyp, keyname, NULL, view->statickeys);
	if (result == ISC_R_NOTFOUND) {
		result = dns_tsigkey_find(keyp, keyname, NULL,
					  view->dynamickeys);
	}
	return (result);
}

isc_result_t
dns_view_getpeertsig(dns_view_t *view, const isc_netaddr_t *peeraddr,
		     dns_tsigkey_t **keyp) {
	isc_result_t result;
	dns_name_t *keyname = NULL;
	dns_peer_t *peer = NULL;

	result = dns_peerlist_peerbyaddr(view->peers, peeraddr, &peer);
	if (result != ISC_R_SUCCESS) {
		return (result);
	}

	result = dns_peer_getkey(peer, &keyname);
	if (result != ISC_R_SUCCESS) {
		return (result);
	}

	result = dns_view_gettsig(view, keyname, keyp);
	return ((result == ISC_R_NOTFOUND) ? ISC_R_FAILURE : result);
}

isc_result_t
dns_view_checksig(dns_view_t *view, isc_buffer_t *source, dns_message_t *msg) {
	REQUIRE(DNS_VIEW_VALID(view));
	REQUIRE(source != NULL);

	return (dns_tsig_verify(source, msg, view->statickeys,
				view->dynamickeys));
}

isc_result_t
dns_view_dumpdbtostream(dns_view_t *view, FILE *fp) {
	isc_result_t result;

	REQUIRE(DNS_VIEW_VALID(view));

	(void)fprintf(fp, ";\n; Cache dump of view '%s'\n;\n", view->name);
	result = dns_master_dumptostream(view->mctx, view->cachedb, NULL,
					 &dns_master_style_cache,
					 dns_masterformat_text, NULL, fp);
	if (result != ISC_R_SUCCESS) {
		return (result);
	}
	dns_adb_dump(view->adb, fp);
	dns_resolver_printbadcache(view->resolver, fp);
	dns_badcache_print(view->failcache, "SERVFAIL cache", fp);
	return (ISC_R_SUCCESS);
}

isc_result_t
dns_view_flushcache(dns_view_t *view, bool fixuponly) {
	isc_result_t result;

	REQUIRE(DNS_VIEW_VALID(view));

	if (view->cachedb == NULL) {
		return (ISC_R_SUCCESS);
	}
	if (!fixuponly) {
		result = dns_cache_flush(view->cache);
		if (result != ISC_R_SUCCESS) {
			return (result);
		}
	}
	dns_db_detach(&view->cachedb);
	dns_cache_attachdb(view->cache, &view->cachedb);
	if (view->resolver != NULL) {
		dns_resolver_flushbadcache(view->resolver, NULL);
	}
	if (view->failcache != NULL) {
		dns_badcache_flush(view->failcache);
	}

	dns_adb_flush(view->adb);
	return (ISC_R_SUCCESS);
}

isc_result_t
dns_view_flushname(dns_view_t *view, const dns_name_t *name) {
	return (dns_view_flushnode(view, name, false));
}

isc_result_t
dns_view_flushnode(dns_view_t *view, const dns_name_t *name, bool tree) {
	isc_result_t result = ISC_R_SUCCESS;

	REQUIRE(DNS_VIEW_VALID(view));

	if (tree) {
		if (view->adb != NULL) {
			dns_adb_flushnames(view->adb, name);
		}
		if (view->resolver != NULL) {
			dns_resolver_flushbadnames(view->resolver, name);
		}
		if (view->failcache != NULL) {
			dns_badcache_flushtree(view->failcache, name);
		}
	} else {
		if (view->adb != NULL) {
			dns_adb_flushname(view->adb, name);
		}
		if (view->resolver != NULL) {
			dns_resolver_flushbadcache(view->resolver, name);
		}
		if (view->failcache != NULL) {
			dns_badcache_flushname(view->failcache, name);
		}
	}

	if (view->cache != NULL) {
		result = dns_cache_flushnode(view->cache, name, tree);
	}

	return (result);
}

isc_result_t
dns_view_adddelegationonly(dns_view_t *view, const dns_name_t *name) {
	dns_name_t *item;
	unsigned int hash;

	REQUIRE(DNS_VIEW_VALID(view));

	if (view->delonly == NULL) {
		view->delonly = isc_mem_get(view->mctx,
					    sizeof(dns_namelist_t) *
						    DNS_VIEW_DELONLYHASH);
		for (hash = 0; hash < DNS_VIEW_DELONLYHASH; hash++) {
			ISC_LIST_INIT(view->delonly[hash]);
		}
	}
	hash = dns_name_hash(name, false) % DNS_VIEW_DELONLYHASH;
	item = ISC_LIST_HEAD(view->delonly[hash]);
	while (item != NULL && !dns_name_equal(item, name)) {
		item = ISC_LIST_NEXT(item, link);
	}
	if (item != NULL) {
		return (ISC_R_SUCCESS);
	}
	item = isc_mem_get(view->mctx, sizeof(*item));
	dns_name_init(item, NULL);
	dns_name_dup(name, view->mctx, item);
	ISC_LIST_APPEND(view->delonly[hash], item, link);
	return (ISC_R_SUCCESS);
}

isc_result_t
dns_view_excludedelegationonly(dns_view_t *view, const dns_name_t *name) {
	dns_name_t *item;
	unsigned int hash;

	REQUIRE(DNS_VIEW_VALID(view));

	if (view->rootexclude == NULL) {
		view->rootexclude = isc_mem_get(view->mctx,
						sizeof(dns_namelist_t) *
							DNS_VIEW_DELONLYHASH);
		for (hash = 0; hash < DNS_VIEW_DELONLYHASH; hash++) {
			ISC_LIST_INIT(view->rootexclude[hash]);
		}
	}
	hash = dns_name_hash(name, false) % DNS_VIEW_DELONLYHASH;
	item = ISC_LIST_HEAD(view->rootexclude[hash]);
	while (item != NULL && !dns_name_equal(item, name)) {
		item = ISC_LIST_NEXT(item, link);
	}
	if (item != NULL) {
		return (ISC_R_SUCCESS);
	}
	item = isc_mem_get(view->mctx, sizeof(*item));
	dns_name_init(item, NULL);
	dns_name_dup(name, view->mctx, item);
	ISC_LIST_APPEND(view->rootexclude[hash], item, link);
	return (ISC_R_SUCCESS);
}

bool
dns_view_isdelegationonly(dns_view_t *view, const dns_name_t *name) {
	dns_name_t *item;
	unsigned int hash;

	REQUIRE(DNS_VIEW_VALID(view));

	if (!view->rootdelonly && view->delonly == NULL) {
		return (false);
	}

	hash = dns_name_hash(name, false) % DNS_VIEW_DELONLYHASH;
	if (view->rootdelonly && dns_name_countlabels(name) <= 2) {
		if (view->rootexclude == NULL) {
			return (true);
		}
		item = ISC_LIST_HEAD(view->rootexclude[hash]);
		while (item != NULL && !dns_name_equal(item, name)) {
			item = ISC_LIST_NEXT(item, link);
		}
		if (item == NULL) {
			return (true);
		}
	}

	if (view->delonly == NULL) {
		return (false);
	}

	item = ISC_LIST_HEAD(view->delonly[hash]);
	while (item != NULL && !dns_name_equal(item, name)) {
		item = ISC_LIST_NEXT(item, link);
	}
	if (item == NULL) {
		return (false);
	}
	return (true);
}

void
dns_view_setrootdelonly(dns_view_t *view, bool value) {
	REQUIRE(DNS_VIEW_VALID(view));
	view->rootdelonly = value;
}

bool
dns_view_getrootdelonly(dns_view_t *view) {
	REQUIRE(DNS_VIEW_VALID(view));
	return (view->rootdelonly);
}

isc_result_t
dns_view_freezezones(dns_view_t *view, bool value) {
	REQUIRE(DNS_VIEW_VALID(view));
	REQUIRE(view->zonetable != NULL);

	return (dns_zt_freezezones(view->zonetable, value));
}

void
dns_view_setadbstats(dns_view_t *view, isc_stats_t *stats) {
	REQUIRE(DNS_VIEW_VALID(view));
	REQUIRE(!view->frozen);
	REQUIRE(view->adbstats == NULL);

	isc_stats_attach(stats, &view->adbstats);
}

void
dns_view_getadbstats(dns_view_t *view, isc_stats_t **statsp) {
	REQUIRE(DNS_VIEW_VALID(view));
	REQUIRE(statsp != NULL && *statsp == NULL);

	if (view->adbstats != NULL) {
		isc_stats_attach(view->adbstats, statsp);
	}
}

void
dns_view_setresstats(dns_view_t *view, isc_stats_t *stats) {
	REQUIRE(DNS_VIEW_VALID(view));
	REQUIRE(!view->frozen);
	REQUIRE(view->resstats == NULL);

	isc_stats_attach(stats, &view->resstats);
}

void
dns_view_getresstats(dns_view_t *view, isc_stats_t **statsp) {
	REQUIRE(DNS_VIEW_VALID(view));
	REQUIRE(statsp != NULL && *statsp == NULL);

	if (view->resstats != NULL) {
		isc_stats_attach(view->resstats, statsp);
	}
}

void
dns_view_setresquerystats(dns_view_t *view, dns_stats_t *stats) {
	REQUIRE(DNS_VIEW_VALID(view));
	REQUIRE(!view->frozen);
	REQUIRE(view->resquerystats == NULL);

	dns_stats_attach(stats, &view->resquerystats);
}

void
dns_view_getresquerystats(dns_view_t *view, dns_stats_t **statsp) {
	REQUIRE(DNS_VIEW_VALID(view));
	REQUIRE(statsp != NULL && *statsp == NULL);

	if (view->resquerystats != NULL) {
		dns_stats_attach(view->resquerystats, statsp);
	}
}

isc_result_t
dns_view_initntatable(dns_view_t *view, isc_taskmgr_t *taskmgr,
		      isc_timermgr_t *timermgr) {
	REQUIRE(DNS_VIEW_VALID(view));
	if (view->ntatable_priv != NULL) {
		dns_ntatable_detach(&view->ntatable_priv);
	}
	return (dns_ntatable_create(view, taskmgr, timermgr,
				    &view->ntatable_priv));
}

isc_result_t
dns_view_getntatable(dns_view_t *view, dns_ntatable_t **ntp) {
	REQUIRE(DNS_VIEW_VALID(view));
	REQUIRE(ntp != NULL && *ntp == NULL);
	if (view->ntatable_priv == NULL) {
		return (ISC_R_NOTFOUND);
	}
	dns_ntatable_attach(view->ntatable_priv, ntp);
	return (ISC_R_SUCCESS);
}

isc_result_t
dns_view_initsecroots(dns_view_t *view, isc_mem_t *mctx) {
	REQUIRE(DNS_VIEW_VALID(view));
	if (view->secroots_priv != NULL) {
		dns_keytable_detach(&view->secroots_priv);
	}
	return (dns_keytable_create(mctx, &view->secroots_priv));
}

isc_result_t
dns_view_getsecroots(dns_view_t *view, dns_keytable_t **ktp) {
	REQUIRE(DNS_VIEW_VALID(view));
	REQUIRE(ktp != NULL && *ktp == NULL);
	if (view->secroots_priv == NULL) {
		return (ISC_R_NOTFOUND);
	}
	dns_keytable_attach(view->secroots_priv, ktp);
	return (ISC_R_SUCCESS);
}

bool
dns_view_ntacovers(dns_view_t *view, isc_stdtime_t now, const dns_name_t *name,
		   const dns_name_t *anchor) {
	REQUIRE(DNS_VIEW_VALID(view));

	if (view->ntatable_priv == NULL) {
		return (false);
	}

	return (dns_ntatable_covered(view->ntatable_priv, now, name, anchor));
}

isc_result_t
dns_view_issecuredomain(dns_view_t *view, const dns_name_t *name,
			isc_stdtime_t now, bool checknta, bool *ntap,
			bool *secure_domain) {
	isc_result_t result;
	bool secure = false;
	dns_fixedname_t fn;
	dns_name_t *anchor;

	REQUIRE(DNS_VIEW_VALID(view));

	if (view->secroots_priv == NULL) {
		return (ISC_R_NOTFOUND);
	}

	anchor = dns_fixedname_initname(&fn);

	result = dns_keytable_issecuredomain(view->secroots_priv, name, anchor,
					     &secure);
	if (result != ISC_R_SUCCESS) {
		return (result);
	}

	if (ntap != NULL) {
		*ntap = false;
	}
	if (checknta && secure && view->ntatable_priv != NULL &&
	    dns_ntatable_covered(view->ntatable_priv, now, name, anchor))
	{
		if (ntap != NULL) {
			*ntap = true;
		}
		secure = false;
	}

	*secure_domain = secure;
	return (ISC_R_SUCCESS);
}

void
dns_view_untrust(dns_view_t *view, const dns_name_t *keyname,
		 dns_rdata_dnskey_t *dnskey) {
	isc_result_t result;
	dns_keytable_t *sr = NULL;

	REQUIRE(DNS_VIEW_VALID(view));
	REQUIRE(keyname != NULL);
	REQUIRE(dnskey != NULL);

	/*
	 * Clear the revoke bit, if set, so that the key will match what's
	 * in secroots now.
	 */
	dnskey->flags &= ~DNS_KEYFLAG_REVOKE;

	result = dns_view_getsecroots(view, &sr);
	if (result != ISC_R_SUCCESS) {
		return;
	}

	result = dns_keytable_deletekey(sr, keyname, dnskey);
	if (result == ISC_R_SUCCESS) {
		/*
		 * If key was found in secroots, then it was a
		 * configured trust anchor, and we want to fail
		 * secure. If there are no other configured keys,
		 * then leave a null key so that we can't validate
		 * anymore.
		 */
		dns_keytable_marksecure(sr, keyname);
	}

	dns_keytable_detach(&sr);
}

/*
 * Create path to a directory and a filename constructed from viewname.
 * This is a front-end to isc_file_sanitize(), allowing backward
 * compatibility to older versions when a file couldn't be expected
 * to be in the specified directory but might be in the current working
 * directory instead.
 *
 * It first tests for the existence of a file <viewname>.<suffix> in
 * 'directory'. If the file does not exist, it checks again in the
 * current working directory. If it does not exist there either,
 * return the path inside the directory.
 *
 * Returns ISC_R_SUCCESS if a path to an existing file is found or
 * a new path is created; returns ISC_R_NOSPACE if the path won't
 * fit in 'buflen'.
 */

static isc_result_t
nz_legacy(const char *directory, const char *viewname, const char *suffix,
	  char *buffer, size_t buflen) {
	isc_result_t result;
	char newbuf[PATH_MAX];

	result = isc_file_sanitize(directory, viewname, suffix, buffer, buflen);
	if (result != ISC_R_SUCCESS) {
		return (result);
	} else if (directory == NULL || isc_file_exists(buffer)) {
		return (ISC_R_SUCCESS);
	} else {
		/* Save buffer */
		strlcpy(newbuf, buffer, sizeof(newbuf));
	}

	/*
	 * It isn't in the specified directory; check CWD.
	 */
	result = isc_file_sanitize(NULL, viewname, suffix, buffer, buflen);
	if (result != ISC_R_SUCCESS || isc_file_exists(buffer)) {
		return (result);
	}

	/*
	 * File does not exist in either 'directory' or CWD,
	 * so use the path in 'directory'.
	 */
	strlcpy(buffer, newbuf, buflen);
	return (ISC_R_SUCCESS);
}

isc_result_t
dns_view_setnewzones(dns_view_t *view, bool allow, void *cfgctx,
		     void (*cfg_destroy)(void **), uint64_t mapsize) {
	isc_result_t result = ISC_R_SUCCESS;
	char buffer[1024];
#ifdef HAVE_LMDB
	MDB_env *env = NULL;
	int status;
#endif /* ifdef HAVE_LMDB */

#ifndef HAVE_LMDB
	UNUSED(mapsize);
#endif /* ifndef HAVE_LMDB */

	REQUIRE(DNS_VIEW_VALID(view));
	REQUIRE((cfgctx != NULL && cfg_destroy != NULL) || !allow);

	if (view->new_zone_file != NULL) {
		isc_mem_free(view->mctx, view->new_zone_file);
		view->new_zone_file = NULL;
	}

#ifdef HAVE_LMDB
	if (view->new_zone_dbenv != NULL) {
		mdb_env_close((MDB_env *)view->new_zone_dbenv);
		view->new_zone_dbenv = NULL;
	}

	if (view->new_zone_db != NULL) {
		isc_mem_free(view->mctx, view->new_zone_db);
		view->new_zone_db = NULL;
	}
#endif /* HAVE_LMDB */

	if (view->new_zone_config != NULL) {
		view->cfg_destroy(&view->new_zone_config);
		view->cfg_destroy = NULL;
	}

	if (!allow) {
		return (ISC_R_SUCCESS);
	}

	CHECK(nz_legacy(view->new_zone_dir, view->name, "nzf", buffer,
			sizeof(buffer)));

	view->new_zone_file = isc_mem_strdup(view->mctx, buffer);

#ifdef HAVE_LMDB
	CHECK(nz_legacy(view->new_zone_dir, view->name, "nzd", buffer,
			sizeof(buffer)));

	view->new_zone_db = isc_mem_strdup(view->mctx, buffer);

	status = mdb_env_create(&env);
	if (status != MDB_SUCCESS) {
		isc_log_write(dns_lctx, DNS_LOGCATEGORY_GENERAL,
			      ISC_LOGMODULE_OTHER, ISC_LOG_ERROR,
			      "mdb_env_create failed: %s",
			      mdb_strerror(status));
		CHECK(ISC_R_FAILURE);
	}

	if (mapsize != 0ULL) {
		status = mdb_env_set_mapsize(env, mapsize);
		if (status != MDB_SUCCESS) {
			isc_log_write(dns_lctx, DNS_LOGCATEGORY_GENERAL,
				      ISC_LOGMODULE_OTHER, ISC_LOG_ERROR,
				      "mdb_env_set_mapsize failed: %s",
				      mdb_strerror(status));
			CHECK(ISC_R_FAILURE);
		}
		view->new_zone_mapsize = mapsize;
	}

	status = mdb_env_open(env, view->new_zone_db, DNS_LMDB_FLAGS, 0600);
	if (status != MDB_SUCCESS) {
		isc_log_write(dns_lctx, DNS_LOGCATEGORY_GENERAL,
			      ISC_LOGMODULE_OTHER, ISC_LOG_ERROR,
			      "mdb_env_open of '%s' failed: %s",
			      view->new_zone_db, mdb_strerror(status));
		CHECK(ISC_R_FAILURE);
	}

	view->new_zone_dbenv = env;
	env = NULL;
#endif /* HAVE_LMDB */

	view->new_zone_config = cfgctx;
	view->cfg_destroy = cfg_destroy;

cleanup:
	if (result != ISC_R_SUCCESS) {
		if (view->new_zone_file != NULL) {
			isc_mem_free(view->mctx, view->new_zone_file);
			view->new_zone_file = NULL;
		}

#ifdef HAVE_LMDB
		if (view->new_zone_db != NULL) {
			isc_mem_free(view->mctx, view->new_zone_db);
			view->new_zone_db = NULL;
		}
		if (env != NULL) {
			mdb_env_close(env);
		}
#endif /* HAVE_LMDB */
		view->new_zone_config = NULL;
		view->cfg_destroy = NULL;
	}

	return (result);
}

void
dns_view_setnewzonedir(dns_view_t *view, const char *dir) {
	REQUIRE(DNS_VIEW_VALID(view));

	if (view->new_zone_dir != NULL) {
		isc_mem_free(view->mctx, view->new_zone_dir);
		view->new_zone_dir = NULL;
	}

	if (dir == NULL) {
		return;
	}

	view->new_zone_dir = isc_mem_strdup(view->mctx, dir);
}

const char *
dns_view_getnewzonedir(dns_view_t *view) {
	REQUIRE(DNS_VIEW_VALID(view));

	return (view->new_zone_dir);
}

isc_result_t
dns_view_searchdlz(dns_view_t *view, const dns_name_t *name,
		   unsigned int minlabels, dns_clientinfomethods_t *methods,
		   dns_clientinfo_t *clientinfo, dns_db_t **dbp) {
	dns_fixedname_t fname;
	dns_name_t *zonename;
	unsigned int namelabels;
	unsigned int i;
	isc_result_t result;
	dns_dlzfindzone_t findzone;
	dns_dlzdb_t *dlzdb;
	dns_db_t *db, *best = NULL;

	/*
	 * Performs checks to make sure data is as we expect it to be.
	 */
	REQUIRE(DNS_VIEW_VALID(view));
	REQUIRE(name != NULL);
	REQUIRE(dbp != NULL && *dbp == NULL);

	/* setup a "fixed" dns name */
	zonename = dns_fixedname_initname(&fname);

	/* count the number of labels in the name */
	namelabels = dns_name_countlabels(name);

	for (dlzdb = ISC_LIST_HEAD(view->dlz_searched); dlzdb != NULL;
	     dlzdb = ISC_LIST_NEXT(dlzdb, link))
	{
		REQUIRE(DNS_DLZ_VALID(dlzdb));

		/*
		 * loop through starting with the longest domain name and
		 * trying shorter names portions of the name until we find a
		 * match, have an error, or are below the 'minlabels'
		 * threshold.  minlabels is 0, if neither the standard
		 * database nor any previous DLZ database had a zone name
		 * match. Otherwise minlabels is the number of labels
		 * in that name.  We need to beat that for a "better"
		 * match for this DLZ database to be authoritative.
		 */
		for (i = namelabels; i > minlabels && i > 1; i--) {
			if (i == namelabels) {
				dns_name_copynf(name, zonename);
			} else {
				dns_name_split(name, i, NULL, zonename);
			}

			/* ask SDLZ driver if the zone is supported */
			db = NULL;
			findzone = dlzdb->implementation->methods->findzone;
			result = (*findzone)(dlzdb->implementation->driverarg,
					     dlzdb->dbdata, dlzdb->mctx,
					     view->rdclass, zonename, methods,
					     clientinfo, &db);

			if (result != ISC_R_NOTFOUND) {
				if (best != NULL) {
					dns_db_detach(&best);
				}
				if (result == ISC_R_SUCCESS) {
					INSIST(db != NULL);
					dns_db_attach(db, &best);
					dns_db_detach(&db);
					minlabels = i;
				} else {
					if (db != NULL) {
						dns_db_detach(&db);
					}
					break;
				}
			} else if (db != NULL) {
				dns_db_detach(&db);
			}
		}
	}

	if (best != NULL) {
		dns_db_attach(best, dbp);
		dns_db_detach(&best);
		return (ISC_R_SUCCESS);
	}

	return (ISC_R_NOTFOUND);
}

uint32_t
dns_view_getfailttl(dns_view_t *view) {
	REQUIRE(DNS_VIEW_VALID(view));
	return (view->fail_ttl);
}

void
dns_view_setfailttl(dns_view_t *view, uint32_t fail_ttl) {
	REQUIRE(DNS_VIEW_VALID(view));
	view->fail_ttl = fail_ttl;
}

isc_result_t
dns_view_saventa(dns_view_t *view) {
	isc_result_t result;
	bool removefile = false;
	dns_ntatable_t *ntatable = NULL;
	FILE *fp = NULL;

	REQUIRE(DNS_VIEW_VALID(view));

	if (view->nta_lifetime == 0) {
		return (ISC_R_SUCCESS);
	}

	/* Open NTA save file for overwrite. */
	CHECK(isc_stdio_open(view->nta_file, "w", &fp));

	result = dns_view_getntatable(view, &ntatable);
	if (result == ISC_R_NOTFOUND) {
		removefile = true;
		result = ISC_R_SUCCESS;
		goto cleanup;
	} else {
		CHECK(result);
	}

	result = dns_ntatable_save(ntatable, fp);
	if (result == ISC_R_NOTFOUND) {
		removefile = true;
		result = ISC_R_SUCCESS;
	} else if (result == ISC_R_SUCCESS) {
		result = isc_stdio_close(fp);
		fp = NULL;
	}

cleanup:
	if (ntatable != NULL) {
		dns_ntatable_detach(&ntatable);
	}

	if (fp != NULL) {
		(void)isc_stdio_close(fp);
	}

	/* Don't leave half-baked NTA save files lying around. */
	if (result != ISC_R_SUCCESS || removefile) {
		(void)isc_file_remove(view->nta_file);
	}

	return (result);
}

#define TSTR(t) ((t).value.as_textregion.base)
#define TLEN(t) ((t).value.as_textregion.length)

isc_result_t
dns_view_loadnta(dns_view_t *view) {
	isc_result_t result;
	dns_ntatable_t *ntatable = NULL;
	isc_lex_t *lex = NULL;
	isc_token_t token;
	isc_stdtime_t now;

	REQUIRE(DNS_VIEW_VALID(view));

	if (view->nta_lifetime == 0) {
		return (ISC_R_SUCCESS);
	}

	CHECK(isc_lex_create(view->mctx, 1025, &lex));
	CHECK(isc_lex_openfile(lex, view->nta_file));
	CHECK(dns_view_getntatable(view, &ntatable));
	isc_stdtime_get(&now);

	for (;;) {
		int options = (ISC_LEXOPT_EOL | ISC_LEXOPT_EOF);
		char *name, *type, *timestamp;
		size_t len;
		dns_fixedname_t fn;
		const dns_name_t *ntaname;
		isc_buffer_t b;
		isc_stdtime_t t;
		bool forced;

		CHECK(isc_lex_gettoken(lex, options, &token));
		if (token.type == isc_tokentype_eof) {
			break;
		} else if (token.type != isc_tokentype_string) {
			CHECK(ISC_R_UNEXPECTEDTOKEN);
		}
		name = TSTR(token);
		len = TLEN(token);

		if (strcmp(name, ".") == 0) {
			ntaname = dns_rootname;
		} else {
			dns_name_t *fname;
			fname = dns_fixedname_initname(&fn);

			isc_buffer_init(&b, name, (unsigned int)len);
			isc_buffer_add(&b, (unsigned int)len);
			CHECK(dns_name_fromtext(fname, &b, dns_rootname, 0,
						NULL));
			ntaname = fname;
		}

		CHECK(isc_lex_gettoken(lex, options, &token));
		if (token.type != isc_tokentype_string) {
			CHECK(ISC_R_UNEXPECTEDTOKEN);
		}
		type = TSTR(token);

		if (strcmp(type, "regular") == 0) {
			forced = false;
		} else if (strcmp(type, "forced") == 0) {
			forced = true;
		} else {
			CHECK(ISC_R_UNEXPECTEDTOKEN);
		}

		CHECK(isc_lex_gettoken(lex, options, &token));
		if (token.type != isc_tokentype_string) {
			CHECK(ISC_R_UNEXPECTEDTOKEN);
		}
		timestamp = TSTR(token);
		CHECK(dns_time32_fromtext(timestamp, &t));

		CHECK(isc_lex_gettoken(lex, options, &token));
		if (token.type != isc_tokentype_eol &&
		    token.type != isc_tokentype_eof) {
			CHECK(ISC_R_UNEXPECTEDTOKEN);
		}

		if (now <= t) {
			if (t > (now + 604800)) {
				t = now + 604800;
			}

			(void)dns_ntatable_add(ntatable, ntaname, forced, 0, t);
		} else {
			char nb[DNS_NAME_FORMATSIZE];
			dns_name_format(ntaname, nb, sizeof(nb));
			isc_log_write(dns_lctx, DNS_LOGCATEGORY_DNSSEC,
				      DNS_LOGMODULE_NTA, ISC_LOG_INFO,
				      "ignoring expired NTA at %s", nb);
		}
	}

cleanup:
	if (ntatable != NULL) {
		dns_ntatable_detach(&ntatable);
	}

	if (lex != NULL) {
		isc_lex_close(lex);
		isc_lex_destroy(&lex);
	}

	return (result);
}

void
dns_view_setviewcommit(dns_view_t *view) {
	dns_zone_t *redirect = NULL, *managed_keys = NULL;

	REQUIRE(DNS_VIEW_VALID(view));

	LOCK(&view->lock);

	if (view->redirect != NULL) {
		dns_zone_attach(view->redirect, &redirect);
	}
	if (view->managed_keys != NULL) {
		dns_zone_attach(view->managed_keys, &managed_keys);
	}
	if (view->zonetable != NULL) {
		dns_zt_setviewcommit(view->zonetable);
	}

	UNLOCK(&view->lock);

	if (redirect != NULL) {
		dns_zone_setviewcommit(redirect);
		dns_zone_detach(&redirect);
	}
	if (managed_keys != NULL) {
		dns_zone_setviewcommit(managed_keys);
		dns_zone_detach(&managed_keys);
	}
}

void
dns_view_setviewrevert(dns_view_t *view) {
	dns_zone_t *redirect = NULL, *managed_keys = NULL;
	dns_zt_t *zonetable;

	REQUIRE(DNS_VIEW_VALID(view));

	/*
	 * dns_zt_setviewrevert() attempts to lock this view, so we must
	 * release the lock.
	 */
	LOCK(&view->lock);
	if (view->redirect != NULL) {
		dns_zone_attach(view->redirect, &redirect);
	}
	if (view->managed_keys != NULL) {
		dns_zone_attach(view->managed_keys, &managed_keys);
	}
	zonetable = view->zonetable;
	UNLOCK(&view->lock);

	if (redirect != NULL) {
		dns_zone_setviewrevert(redirect);
		dns_zone_detach(&redirect);
	}
	if (managed_keys != NULL) {
		dns_zone_setviewrevert(managed_keys);
		dns_zone_detach(&managed_keys);
	}
	if (zonetable != NULL) {
		dns_zt_setviewrevert(zonetable);
	}
}

bool
dns_view_staleanswerenabled(dns_view_t *view) {
	uint32_t stale_ttl = 0;
	bool result = false;

	REQUIRE(DNS_VIEW_VALID(view));

	if (dns_db_getservestalettl(view->cachedb, &stale_ttl) != ISC_R_SUCCESS)
	{
		return (false);
	}
	if (stale_ttl > 0) {
		if (view->staleanswersok == dns_stale_answer_yes) {
			result = true;
		} else if (view->staleanswersok == dns_stale_answer_conf) {
			result = view->staleanswersenable;
		}
	}

	return (result);
}<|MERGE_RESOLUTION|>--- conflicted
+++ resolved
@@ -1,8 +1,4 @@
-<<<<<<< HEAD
-/*	$NetBSD: view.c,v 1.10 2021/04/05 11:27:02 rillig Exp $	*/
-=======
 /*	$NetBSD: view.c,v 1.11 2021/04/29 17:26:11 christos Exp $	*/
->>>>>>> fed14ef0
 
 /*
  * Copyright (C) Internet Systems Consortium, Inc. ("ISC")
@@ -22,11 +18,8 @@
 #include <stdbool.h>
 
 #ifdef HAVE_LMDB
-<<<<<<< HEAD
-=======
 #include <lmdb.h>
 
->>>>>>> fed14ef0
 #include <dns/lmdb.h>
 #endif /* HAVE_LMDB */
 
