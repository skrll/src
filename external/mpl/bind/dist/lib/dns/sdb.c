--- conflicted
+++ resolved
@@ -1,8 +1,4 @@
-<<<<<<< HEAD
-/*	$NetBSD: sdb.c,v 1.4 2019/10/17 16:47:00 christos Exp $	*/
-=======
 /*	$NetBSD: sdb.c,v 1.5 2019/11/27 05:48:41 christos Exp $	*/
->>>>>>> 275f442f
 
 /*
  * Copyright (C) Internet Systems Consortium, Inc. ("ISC")
