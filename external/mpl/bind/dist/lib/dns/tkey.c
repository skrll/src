<<<<<<< HEAD
/*	$NetBSD: tkey.c,v 1.9 2021/04/05 11:27:02 rillig Exp $	*/
=======
/*	$NetBSD: tkey.c,v 1.10 2021/04/29 17:26:11 christos Exp $	*/
>>>>>>> fed14ef0

/*
 * Copyright (C) Internet Systems Consortium, Inc. ("ISC")
 *
 * This Source Code Form is subject to the terms of the Mozilla Public
 * License, v. 2.0. If a copy of the MPL was not distributed with this
 * file, you can obtain one at https://mozilla.org/MPL/2.0/.
 *
 * See the COPYRIGHT file distributed with this work for additional
 * information regarding copyright ownership.
 */

/*! \file */

#include <inttypes.h>
#include <stdbool.h>

#include <isc/buffer.h>
#include <isc/md.h>
#include <isc/mem.h>
#include <isc/nonce.h>
#include <isc/print.h>
#include <isc/random.h>
#include <isc/string.h>
#include <isc/util.h>

#include <pk11/site.h>

#include <dns/dnssec.h>
#include <dns/fixedname.h>
#include <dns/keyvalues.h>
#include <dns/log.h>
#include <dns/message.h>
#include <dns/name.h>
#include <dns/rdata.h>
#include <dns/rdatalist.h>
#include <dns/rdataset.h>
#include <dns/rdatastruct.h>
#include <dns/result.h>
#include <dns/tkey.h>
#include <dns/tsig.h>

#include <dst/dst.h>
#include <dst/gssapi.h>

#include "dst_internal.h"

#define TEMP_BUFFER_SZ	   8192
#define TKEY_RANDOM_AMOUNT 16

#if USE_PKCS11
#include <pk11/pk11.h>
#endif /* if USE_PKCS11 */

#define RETERR(x)                            \
	do {                                 \
		result = (x);                \
		if (result != ISC_R_SUCCESS) \
			goto failure;        \
	} while (0)

static void
tkey_log(const char *fmt, ...) ISC_FORMAT_PRINTF(1, 2);

static void
tkey_log(const char *fmt, ...) {
	va_list ap;

	va_start(ap, fmt);
	isc_log_vwrite(dns_lctx, DNS_LOGCATEGORY_GENERAL, DNS_LOGMODULE_REQUEST,
		       ISC_LOG_DEBUG(4), fmt, ap);
	va_end(ap);
}

static void
dumpmessage(dns_message_t *msg) {
	isc_buffer_t outbuf;
	unsigned char *output;
	int len = TEMP_BUFFER_SZ;
	isc_result_t result;

	for (;;) {
		output = isc_mem_get(msg->mctx, len);

		isc_buffer_init(&outbuf, output, len);
		result = dns_message_totext(msg, &dns_master_style_debug, 0,
					    &outbuf);
		if (result == ISC_R_NOSPACE) {
			isc_mem_put(msg->mctx, output, len);
			len *= 2;
			continue;
		}

		if (result == ISC_R_SUCCESS) {
			tkey_log("%.*s", (int)isc_buffer_usedlength(&outbuf),
				 (char *)isc_buffer_base(&outbuf));
		} else {
			tkey_log("Warning: dns_message_totext: %s",
				 dns_result_totext(result));
		}
		break;
	}

	if (output != NULL) {
		isc_mem_put(msg->mctx, output, len);
	}
}

isc_result_t
dns_tkeyctx_create(isc_mem_t *mctx, dns_tkeyctx_t **tctxp) {
	dns_tkeyctx_t *tctx;

	REQUIRE(mctx != NULL);
	REQUIRE(tctxp != NULL && *tctxp == NULL);

	tctx = isc_mem_get(mctx, sizeof(dns_tkeyctx_t));
	tctx->mctx = NULL;
	isc_mem_attach(mctx, &tctx->mctx);
	tctx->dhkey = NULL;
	tctx->domain = NULL;
	tctx->gsscred = NULL;
	tctx->gssapi_keytab = NULL;

	*tctxp = tctx;
	return (ISC_R_SUCCESS);
}

void
dns_tkeyctx_destroy(dns_tkeyctx_t **tctxp) {
	isc_mem_t *mctx;
	dns_tkeyctx_t *tctx;

	REQUIRE(tctxp != NULL && *tctxp != NULL);

	tctx = *tctxp;
	*tctxp = NULL;
	mctx = tctx->mctx;

	if (tctx->dhkey != NULL) {
		dst_key_free(&tctx->dhkey);
	}
	if (tctx->domain != NULL) {
		if (dns_name_dynamic(tctx->domain)) {
			dns_name_free(tctx->domain, mctx);
		}
		isc_mem_put(mctx, tctx->domain, sizeof(dns_name_t));
	}
	if (tctx->gssapi_keytab != NULL) {
		isc_mem_free(mctx, tctx->gssapi_keytab);
	}
	if (tctx->gsscred != NULL) {
		dst_gssapi_releasecred(&tctx->gsscred);
	}
	isc_mem_putanddetach(&mctx, tctx, sizeof(dns_tkeyctx_t));
}

static isc_result_t
add_rdata_to_list(dns_message_t *msg, dns_name_t *name, dns_rdata_t *rdata,
		  uint32_t ttl, dns_namelist_t *namelist) {
	isc_result_t result;
	isc_region_t r, newr;
	dns_rdata_t *newrdata = NULL;
	dns_name_t *newname = NULL;
	dns_rdatalist_t *newlist = NULL;
	dns_rdataset_t *newset = NULL;
	isc_buffer_t *tmprdatabuf = NULL;

	RETERR(dns_message_gettemprdata(msg, &newrdata));

	dns_rdata_toregion(rdata, &r);
	isc_buffer_allocate(msg->mctx, &tmprdatabuf, r.length);
	isc_buffer_availableregion(tmprdatabuf, &newr);
	memmove(newr.base, r.base, r.length);
	dns_rdata_fromregion(newrdata, rdata->rdclass, rdata->type, &newr);
	dns_message_takebuffer(msg, &tmprdatabuf);

	RETERR(dns_message_gettempname(msg, &newname));
	dns_name_init(newname, NULL);
	dns_name_dup(name, msg->mctx, newname);

	RETERR(dns_message_gettemprdatalist(msg, &newlist));
	newlist->rdclass = newrdata->rdclass;
	newlist->type = newrdata->type;
	newlist->ttl = ttl;
	ISC_LIST_APPEND(newlist->rdata, newrdata, link);

	RETERR(dns_message_gettemprdataset(msg, &newset));
	RETERR(dns_rdatalist_tordataset(newlist, newset));

	ISC_LIST_INIT(newname->list);
	ISC_LIST_APPEND(newname->list, newset, link);

	ISC_LIST_APPEND(*namelist, newname, link);

	return (ISC_R_SUCCESS);

failure:
	if (newrdata != NULL) {
		if (ISC_LINK_LINKED(newrdata, link)) {
			INSIST(newlist != NULL);
			ISC_LIST_UNLINK(newlist->rdata, newrdata, link);
		}
		dns_message_puttemprdata(msg, &newrdata);
	}
	if (newname != NULL) {
		dns_message_puttempname(msg, &newname);
	}
	if (newset != NULL) {
		dns_rdataset_disassociate(newset);
		dns_message_puttemprdataset(msg, &newset);
	}
	if (newlist != NULL) {
		dns_message_puttemprdatalist(msg, &newlist);
	}
	return (result);
}

static void
free_namelist(dns_message_t *msg, dns_namelist_t *namelist) {
	dns_name_t *name;
	dns_rdataset_t *set;

	while (!ISC_LIST_EMPTY(*namelist)) {
		name = ISC_LIST_HEAD(*namelist);
		ISC_LIST_UNLINK(*namelist, name, link);
		while (!ISC_LIST_EMPTY(name->list)) {
			set = ISC_LIST_HEAD(name->list);
			ISC_LIST_UNLINK(name->list, set, link);
			dns_message_puttemprdataset(msg, &set);
		}
		dns_message_puttempname(msg, &name);
	}
}

static isc_result_t
compute_secret(isc_buffer_t *shared, isc_region_t *queryrandomness,
	       isc_region_t *serverrandomness, isc_buffer_t *secret) {
	isc_md_t *md;
	isc_region_t r, r2;
	unsigned char digests[ISC_MAX_MD_SIZE * 2];
	unsigned char *digest1, *digest2;
	unsigned int digestslen, digestlen1 = 0, digestlen2 = 0;
	unsigned int i;
	isc_result_t result;

	isc_buffer_usedregion(shared, &r);

	md = isc_md_new();
	if (md == NULL) {
		return (ISC_R_NOSPACE);
	}

	/*
	 * MD5 ( query data | DH value ).
	 */
	digest1 = digests;

	result = isc_md_init(md, ISC_MD_MD5);
	if (result != ISC_R_SUCCESS) {
		goto end;
	}

	result = isc_md_update(md, queryrandomness->base,
			       queryrandomness->length);
	if (result != ISC_R_SUCCESS) {
		goto end;
	}

	result = isc_md_update(md, r.base, r.length);
	if (result != ISC_R_SUCCESS) {
		goto end;
	}

	result = isc_md_final(md, digest1, &digestlen1);
	if (result != ISC_R_SUCCESS) {
		goto end;
	}

	result = isc_md_reset(md);
	if (result != ISC_R_SUCCESS) {
		goto end;
	}

	/*
	 * MD5 ( server data | DH value ).
	 */
	digest2 = digests + digestlen1;

	result = isc_md_init(md, ISC_MD_MD5);
	if (result != ISC_R_SUCCESS) {
		goto end;
	}

	result = isc_md_update(md, serverrandomness->base,
			       serverrandomness->length);
	if (result != ISC_R_SUCCESS) {
		goto end;
	}

	result = isc_md_update(md, r.base, r.length);
	if (result != ISC_R_SUCCESS) {
		goto end;
	}

	result = isc_md_final(md, digest2, &digestlen2);
	if (result != ISC_R_SUCCESS) {
		goto end;
	}

	isc_md_free(md);
	md = NULL;

	digestslen = digestlen1 + digestlen2;

	/*
	 * XOR ( DH value, MD5-1 | MD5-2).
	 */
	isc_buffer_availableregion(secret, &r);
	isc_buffer_usedregion(shared, &r2);
	if (r.length < digestslen || r.length < r2.length) {
		return (ISC_R_NOSPACE);
	}
	if (r2.length > digestslen) {
		memmove(r.base, r2.base, r2.length);
		for (i = 0; i < digestslen; i++) {
			r.base[i] ^= digests[i];
		}
		isc_buffer_add(secret, r2.length);
	} else {
		memmove(r.base, digests, digestslen);
		for (i = 0; i < r2.length; i++) {
			r.base[i] ^= r2.base[i];
		}
		isc_buffer_add(secret, digestslen);
	}
	result = ISC_R_SUCCESS;
end:
	if (md != NULL) {
		isc_md_free(md);
	}
	return (result);
}

static isc_result_t
process_dhtkey(dns_message_t *msg, dns_name_t *signer, dns_name_t *name,
	       dns_rdata_tkey_t *tkeyin, dns_tkeyctx_t *tctx,
	       dns_rdata_tkey_t *tkeyout, dns_tsig_keyring_t *ring,
	       dns_namelist_t *namelist) {
	isc_result_t result = ISC_R_SUCCESS;
	dns_name_t *keyname, ourname;
	dns_rdataset_t *keyset = NULL;
	dns_rdata_t keyrdata = DNS_RDATA_INIT, ourkeyrdata = DNS_RDATA_INIT;
	bool found_key = false, found_incompatible = false;
	dst_key_t *pubkey = NULL;
	isc_buffer_t ourkeybuf, *shared = NULL;
	isc_region_t r, r2, ourkeyr;
	unsigned char keydata[DST_KEY_MAXSIZE];
	unsigned int sharedsize;
	isc_buffer_t secret;
	unsigned char *randomdata = NULL, secretdata[256];
	dns_ttl_t ttl = 0;

	if (tctx->dhkey == NULL) {
		tkey_log("process_dhtkey: tkey-dhkey not defined");
		tkeyout->error = dns_tsigerror_badalg;
		return (DNS_R_REFUSED);
	}

	if (!dns_name_equal(&tkeyin->algorithm, DNS_TSIG_HMACMD5_NAME)) {
		tkey_log("process_dhtkey: algorithms other than "
			 "hmac-md5 are not supported");
		tkeyout->error = dns_tsigerror_badalg;
		return (ISC_R_SUCCESS);
	}

	/*
	 * Look for a DH KEY record that will work with ours.
	 */
	for (result = dns_message_firstname(msg, DNS_SECTION_ADDITIONAL);
	     result == ISC_R_SUCCESS && !found_key;
	     result = dns_message_nextname(msg, DNS_SECTION_ADDITIONAL))
	{
		keyname = NULL;
		dns_message_currentname(msg, DNS_SECTION_ADDITIONAL, &keyname);
		keyset = NULL;
		result = dns_message_findtype(keyname, dns_rdatatype_key, 0,
					      &keyset);
		if (result != ISC_R_SUCCESS) {
			continue;
		}

		for (result = dns_rdataset_first(keyset);
		     result == ISC_R_SUCCESS && !found_key;
		     result = dns_rdataset_next(keyset))
		{
			dns_rdataset_current(keyset, &keyrdata);
			pubkey = NULL;
			result = dns_dnssec_keyfromrdata(keyname, &keyrdata,
							 msg->mctx, &pubkey);
			if (result != ISC_R_SUCCESS) {
				dns_rdata_reset(&keyrdata);
				continue;
			}
			if (dst_key_alg(pubkey) == DNS_KEYALG_DH) {
				if (dst_key_paramcompare(pubkey, tctx->dhkey)) {
					found_key = true;
					ttl = keyset->ttl;
					break;
				} else {
					found_incompatible = true;
				}
			}
			dst_key_free(&pubkey);
			dns_rdata_reset(&keyrdata);
		}
	}

	if (!found_key) {
		if (found_incompatible) {
			tkey_log("process_dhtkey: found an incompatible key");
			tkeyout->error = dns_tsigerror_badkey;
			return (ISC_R_SUCCESS);
		} else {
			tkey_log("process_dhtkey: failed to find a key");
			return (DNS_R_FORMERR);
		}
	}

	RETERR(add_rdata_to_list(msg, keyname, &keyrdata, ttl, namelist));

	isc_buffer_init(&ourkeybuf, keydata, sizeof(keydata));
	RETERR(dst_key_todns(tctx->dhkey, &ourkeybuf));
	isc_buffer_usedregion(&ourkeybuf, &ourkeyr);
	dns_rdata_fromregion(&ourkeyrdata, dns_rdataclass_any,
			     dns_rdatatype_key, &ourkeyr);

	dns_name_init(&ourname, NULL);
	dns_name_clone(dst_key_name(tctx->dhkey), &ourname);

	/*
	 * XXXBEW The TTL should be obtained from the database, if it exists.
	 */
	RETERR(add_rdata_to_list(msg, &ourname, &ourkeyrdata, 0, namelist));

	RETERR(dst_key_secretsize(tctx->dhkey, &sharedsize));
	isc_buffer_allocate(msg->mctx, &shared, sharedsize);

	result = dst_key_computesecret(pubkey, tctx->dhkey, shared);
	if (result != ISC_R_SUCCESS) {
		tkey_log("process_dhtkey: failed to compute shared secret: %s",
			 isc_result_totext(result));
		goto failure;
	}
	dst_key_free(&pubkey);

	isc_buffer_init(&secret, secretdata, sizeof(secretdata));

	randomdata = isc_mem_get(tkeyout->mctx, TKEY_RANDOM_AMOUNT);

	isc_nonce_buf(randomdata, TKEY_RANDOM_AMOUNT);

	r.base = randomdata;
	r.length = TKEY_RANDOM_AMOUNT;
	r2.base = tkeyin->key;
	r2.length = tkeyin->keylen;
	RETERR(compute_secret(shared, &r2, &r, &secret));
	isc_buffer_free(&shared);

	RETERR(dns_tsigkey_create(
		name, &tkeyin->algorithm, isc_buffer_base(&secret),
		isc_buffer_usedlength(&secret), true, signer, tkeyin->inception,
		tkeyin->expire, ring->mctx, ring, NULL));

	/* This key is good for a long time */
	tkeyout->inception = tkeyin->inception;
	tkeyout->expire = tkeyin->expire;

	tkeyout->key = randomdata;
	tkeyout->keylen = TKEY_RANDOM_AMOUNT;

	return (ISC_R_SUCCESS);

failure:
	if (!ISC_LIST_EMPTY(*namelist)) {
		free_namelist(msg, namelist);
	}
	if (shared != NULL) {
		isc_buffer_free(&shared);
	}
	if (pubkey != NULL) {
		dst_key_free(&pubkey);
	}
	if (randomdata != NULL) {
		isc_mem_put(tkeyout->mctx, randomdata, TKEY_RANDOM_AMOUNT);
	}
	return (result);
}

static isc_result_t
process_gsstkey(dns_message_t *msg, dns_name_t *name, dns_rdata_tkey_t *tkeyin,
		dns_tkeyctx_t *tctx, dns_rdata_tkey_t *tkeyout,
		dns_tsig_keyring_t *ring) {
	isc_result_t result = ISC_R_SUCCESS;
	dst_key_t *dstkey = NULL;
	dns_tsigkey_t *tsigkey = NULL;
	dns_fixedname_t fixed;
	dns_name_t *principal;
	isc_stdtime_t now;
	isc_region_t intoken;
	isc_buffer_t *outtoken = NULL;
	dns_gss_ctx_id_t gss_ctx = NULL;

	/*
	 * You have to define either a gss credential (principal) to
	 * accept with tkey-gssapi-credential, or you have to
	 * configure a specific keytab (with tkey-gssapi-keytab) in
	 * order to use gsstkey.
	 */
	if (tctx->gsscred == NULL && tctx->gssapi_keytab == NULL) {
		tkey_log("process_gsstkey(): no tkey-gssapi-credential "
			 "or tkey-gssapi-keytab configured");
		return (ISC_R_NOPERM);
	}

	if (!dns_name_equal(&tkeyin->algorithm, DNS_TSIG_GSSAPI_NAME) &&
	    !dns_name_equal(&tkeyin->algorithm, DNS_TSIG_GSSAPIMS_NAME))
	{
		tkeyout->error = dns_tsigerror_badalg;
		tkey_log("process_gsstkey(): dns_tsigerror_badalg"); /* XXXSRA
								      */
		return (ISC_R_SUCCESS);
	}

	/*
	 * XXXDCL need to check for key expiry per 4.1.1
	 * XXXDCL need a way to check fully established, perhaps w/key_flags
	 */

	intoken.base = tkeyin->key;
	intoken.length = tkeyin->keylen;

	result = dns_tsigkey_find(&tsigkey, name, &tkeyin->algorithm, ring);
	if (result == ISC_R_SUCCESS) {
		gss_ctx = dst_key_getgssctx(tsigkey->key);
	}

	principal = dns_fixedname_initname(&fixed);

	/*
	 * Note that tctx->gsscred may be NULL if tctx->gssapi_keytab is set
	 */
	result = dst_gssapi_acceptctx(tctx->gsscred, tctx->gssapi_keytab,
				      &intoken, &outtoken, &gss_ctx, principal,
				      tctx->mctx);
	if (result == DNS_R_INVALIDTKEY) {
		if (tsigkey != NULL) {
			dns_tsigkey_detach(&tsigkey);
		}
		tkeyout->error = dns_tsigerror_badkey;
		tkey_log("process_gsstkey(): dns_tsigerror_badkey"); /* XXXSRA
								      */
		return (ISC_R_SUCCESS);
	}
	if (result != DNS_R_CONTINUE && result != ISC_R_SUCCESS) {
		goto failure;
	}
	/*
	 * XXXDCL Section 4.1.3: Limit GSS_S_CONTINUE_NEEDED to 10 times.
	 */

	isc_stdtime_get(&now);

	if (dns_name_countlabels(principal) == 0U) {
		if (tsigkey != NULL) {
			dns_tsigkey_detach(&tsigkey);
		}
	} else if (tsigkey == NULL) {
#ifdef GSSAPI
		OM_uint32 gret, minor, lifetime;
#endif /* ifdef GSSAPI */
		uint32_t expire;

		RETERR(dst_key_fromgssapi(name, gss_ctx, ring->mctx, &dstkey,
					  &intoken));
		/*
		 * Limit keys to 1 hour or the context's lifetime whichever
		 * is smaller.
		 */
		expire = now + 3600;
#ifdef GSSAPI
		gret = gss_context_time(&minor, gss_ctx, &lifetime);
		if (gret == GSS_S_COMPLETE && now + lifetime < expire) {
			expire = now + lifetime;
		}
#endif /* ifdef GSSAPI */
		RETERR(dns_tsigkey_createfromkey(
			name, &tkeyin->algorithm, dstkey, true, principal, now,
			expire, ring->mctx, ring, &tsigkey));
		dst_key_free(&dstkey);
		tkeyout->inception = now;
		tkeyout->expire = expire;
	} else {
		tkeyout->inception = tsigkey->inception;
		tkeyout->expire = tsigkey->expire;
	}

	if (outtoken) {
		tkeyout->key = isc_mem_get(tkeyout->mctx,
					   isc_buffer_usedlength(outtoken));
		tkeyout->keylen = isc_buffer_usedlength(outtoken);
		memmove(tkeyout->key, isc_buffer_base(outtoken),
			isc_buffer_usedlength(outtoken));
		isc_buffer_free(&outtoken);
	} else {
		tkeyout->key = isc_mem_get(tkeyout->mctx, tkeyin->keylen);
		tkeyout->keylen = tkeyin->keylen;
		memmove(tkeyout->key, tkeyin->key, tkeyin->keylen);
	}

	tkeyout->error = dns_rcode_noerror;

	tkey_log("process_gsstkey(): dns_tsigerror_noerror"); /* XXXSRA */

	/*
	 * We found a TKEY to respond with.  If the request is not TSIG signed,
	 * we need to make sure the response is signed (see RFC 3645, Section
	 * 2.2).
	 */
	if (tsigkey != NULL) {
		if (msg->tsigkey == NULL && msg->sig0key == NULL) {
			dns_message_settsigkey(msg, tsigkey);
		}
		dns_tsigkey_detach(&tsigkey);
	}

	return (ISC_R_SUCCESS);

failure:
	if (tsigkey != NULL) {
		dns_tsigkey_detach(&tsigkey);
	}

	if (dstkey != NULL) {
		dst_key_free(&dstkey);
	}

	if (outtoken != NULL) {
		isc_buffer_free(&outtoken);
	}

	tkey_log("process_gsstkey(): %s", isc_result_totext(result)); /* XXXSRA
								       */

	return (result);
}

static isc_result_t
process_deletetkey(dns_name_t *signer, dns_name_t *name,
		   dns_rdata_tkey_t *tkeyin, dns_rdata_tkey_t *tkeyout,
		   dns_tsig_keyring_t *ring) {
	isc_result_t result;
	dns_tsigkey_t *tsigkey = NULL;
	const dns_name_t *identity;

	result = dns_tsigkey_find(&tsigkey, name, &tkeyin->algorithm, ring);
	if (result != ISC_R_SUCCESS) {
		tkeyout->error = dns_tsigerror_badname;
		return (ISC_R_SUCCESS);
	}

	/*
	 * Only allow a delete if the identity that created the key is the
	 * same as the identity that signed the message.
	 */
	identity = dns_tsigkey_identity(tsigkey);
	if (identity == NULL || !dns_name_equal(identity, signer)) {
		dns_tsigkey_detach(&tsigkey);
		return (DNS_R_REFUSED);
	}

	/*
	 * Set the key to be deleted when no references are left.  If the key
	 * was not generated with TKEY and is in the config file, it may be
	 * reloaded later.
	 */
	dns_tsigkey_setdeleted(tsigkey);

	/* Release the reference */
	dns_tsigkey_detach(&tsigkey);

	return (ISC_R_SUCCESS);
}

isc_result_t
dns_tkey_processquery(dns_message_t *msg, dns_tkeyctx_t *tctx,
		      dns_tsig_keyring_t *ring) {
	isc_result_t result = ISC_R_SUCCESS;
	dns_rdata_tkey_t tkeyin, tkeyout;
	bool freetkeyin = false;
	dns_name_t *qname, *name, *keyname, *signer, tsigner;
	dns_fixedname_t fkeyname;
	dns_rdataset_t *tkeyset;
	dns_rdata_t rdata;
	dns_namelist_t namelist;
	char tkeyoutdata[512];
	isc_buffer_t tkeyoutbuf;

	REQUIRE(msg != NULL);
	REQUIRE(tctx != NULL);
	REQUIRE(ring != NULL);

	ISC_LIST_INIT(namelist);

	/*
	 * Interpret the question section.
	 */
	result = dns_message_firstname(msg, DNS_SECTION_QUESTION);
	if (result != ISC_R_SUCCESS) {
		return (DNS_R_FORMERR);
	}

	qname = NULL;
	dns_message_currentname(msg, DNS_SECTION_QUESTION, &qname);

	/*
	 * Look for a TKEY record that matches the question.
	 */
	tkeyset = NULL;
	name = NULL;
	result = dns_message_findname(msg, DNS_SECTION_ADDITIONAL, qname,
				      dns_rdatatype_tkey, 0, &name, &tkeyset);
	if (result != ISC_R_SUCCESS) {
		/*
		 * Try the answer section, since that's where Win2000
		 * puts it.
		 */
		name = NULL;
		if (dns_message_findname(msg, DNS_SECTION_ANSWER, qname,
					 dns_rdatatype_tkey, 0, &name,
					 &tkeyset) != ISC_R_SUCCESS)
		{
			result = DNS_R_FORMERR;
			tkey_log("dns_tkey_processquery: couldn't find a TKEY "
				 "matching the question");
			goto failure;
		}
	}
	result = dns_rdataset_first(tkeyset);
	if (result != ISC_R_SUCCESS) {
		result = DNS_R_FORMERR;
		goto failure;
	}
	dns_rdata_init(&rdata);
	dns_rdataset_current(tkeyset, &rdata);

	RETERR(dns_rdata_tostruct(&rdata, &tkeyin, NULL));
	freetkeyin = true;

	if (tkeyin.error != dns_rcode_noerror) {
		result = DNS_R_FORMERR;
		goto failure;
	}

	/*
	 * Before we go any farther, verify that the message was signed.
	 * GSSAPI TKEY doesn't require a signature, the rest do.
	 */
	dns_name_init(&tsigner, NULL);
	result = dns_message_signer(msg, &tsigner);
	if (result != ISC_R_SUCCESS) {
		if (tkeyin.mode == DNS_TKEYMODE_GSSAPI &&
		    result == ISC_R_NOTFOUND) {
			signer = NULL;
		} else {
			tkey_log("dns_tkey_processquery: query was not "
				 "properly signed - rejecting");
			result = DNS_R_FORMERR;
			goto failure;
		}
	} else {
		signer = &tsigner;
	}

	tkeyout.common.rdclass = tkeyin.common.rdclass;
	tkeyout.common.rdtype = tkeyin.common.rdtype;
	ISC_LINK_INIT(&tkeyout.common, link);
	tkeyout.mctx = msg->mctx;

	dns_name_init(&tkeyout.algorithm, NULL);
	dns_name_clone(&tkeyin.algorithm, &tkeyout.algorithm);

	tkeyout.inception = tkeyout.expire = 0;
	tkeyout.mode = tkeyin.mode;
	tkeyout.error = 0;
	tkeyout.keylen = tkeyout.otherlen = 0;
	tkeyout.key = tkeyout.other = NULL;

	/*
	 * A delete operation must have a fully specified key name.  If this
	 * is not a delete, we do the following:
	 * if (qname != ".")
	 *	keyname = qname + defaultdomain
	 * else
	 *	keyname = <random hex> + defaultdomain
	 */
	if (tkeyin.mode != DNS_TKEYMODE_DELETE) {
		dns_tsigkey_t *tsigkey = NULL;

		if (tctx->domain == NULL && tkeyin.mode != DNS_TKEYMODE_GSSAPI)
		{
			tkey_log("dns_tkey_processquery: tkey-domain not set");
			result = DNS_R_REFUSED;
			goto failure;
		}

		keyname = dns_fixedname_initname(&fkeyname);

		if (!dns_name_equal(qname, dns_rootname)) {
			unsigned int n = dns_name_countlabels(qname);
			dns_name_copynf(qname, keyname);
			dns_name_getlabelsequence(keyname, 0, n - 1, keyname);
		} else {
			static char hexdigits[16] = { '0', '1', '2', '3',
						      '4', '5', '6', '7',
						      '8', '9', 'A', 'B',
						      'C', 'D', 'E', 'F' };
			unsigned char randomdata[16];
			char randomtext[32];
			isc_buffer_t b;
			unsigned int i, j;

			isc_nonce_buf(randomdata, sizeof(randomdata));

			for (i = 0, j = 0; i < sizeof(randomdata); i++) {
				unsigned char val = randomdata[i];
				randomtext[j++] = hexdigits[val >> 4];
				randomtext[j++] = hexdigits[val & 0xF];
			}
			isc_buffer_init(&b, randomtext, sizeof(randomtext));
			isc_buffer_add(&b, sizeof(randomtext));
			result = dns_name_fromtext(keyname, &b, NULL, 0, NULL);
			if (result != ISC_R_SUCCESS) {
				goto failure;
			}
		}

		if (tkeyin.mode == DNS_TKEYMODE_GSSAPI) {
			/* Yup.  This is a hack */
			result = dns_name_concatenate(keyname, dns_rootname,
						      keyname, NULL);
			if (result != ISC_R_SUCCESS) {
				goto failure;
			}
		} else {
			result = dns_name_concatenate(keyname, tctx->domain,
						      keyname, NULL);
			if (result != ISC_R_SUCCESS) {
				goto failure;
			}
		}

		result = dns_tsigkey_find(&tsigkey, keyname, NULL, ring);

		if (result == ISC_R_SUCCESS) {
			tkeyout.error = dns_tsigerror_badname;
			dns_tsigkey_detach(&tsigkey);
			goto failure_with_tkey;
		} else if (result != ISC_R_NOTFOUND) {
			goto failure;
		}
	} else {
		keyname = qname;
	}

	switch (tkeyin.mode) {
	case DNS_TKEYMODE_DIFFIEHELLMAN:
		tkeyout.error = dns_rcode_noerror;
		RETERR(process_dhtkey(msg, signer, keyname, &tkeyin, tctx,
				      &tkeyout, ring, &namelist));
		break;
	case DNS_TKEYMODE_GSSAPI:
		tkeyout.error = dns_rcode_noerror;
		RETERR(process_gsstkey(msg, keyname, &tkeyin, tctx, &tkeyout,
				       ring));
		break;
	case DNS_TKEYMODE_DELETE:
		tkeyout.error = dns_rcode_noerror;
		RETERR(process_deletetkey(signer, keyname, &tkeyin, &tkeyout,
					  ring));
		break;
	case DNS_TKEYMODE_SERVERASSIGNED:
	case DNS_TKEYMODE_RESOLVERASSIGNED:
		result = DNS_R_NOTIMP;
		goto failure;
	default:
		tkeyout.error = dns_tsigerror_badmode;
	}

failure_with_tkey:

	dns_rdata_init(&rdata);
	isc_buffer_init(&tkeyoutbuf, tkeyoutdata, sizeof(tkeyoutdata));
	result = dns_rdata_fromstruct(&rdata, tkeyout.common.rdclass,
				      tkeyout.common.rdtype, &tkeyout,
				      &tkeyoutbuf);

	if (freetkeyin) {
		dns_rdata_freestruct(&tkeyin);
		freetkeyin = false;
	}

	if (tkeyout.key != NULL) {
		isc_mem_put(tkeyout.mctx, tkeyout.key, tkeyout.keylen);
	}
	if (tkeyout.other != NULL) {
		isc_mem_put(tkeyout.mctx, tkeyout.other, tkeyout.otherlen);
	}
	if (result != ISC_R_SUCCESS) {
		goto failure;
	}

	RETERR(add_rdata_to_list(msg, keyname, &rdata, 0, &namelist));

	RETERR(dns_message_reply(msg, true));

	name = ISC_LIST_HEAD(namelist);
	while (name != NULL) {
		dns_name_t *next = ISC_LIST_NEXT(name, link);
		ISC_LIST_UNLINK(namelist, name, link);
		dns_message_addname(msg, name, DNS_SECTION_ANSWER);
		name = next;
	}

	return (ISC_R_SUCCESS);

failure:

	if (freetkeyin) {
		dns_rdata_freestruct(&tkeyin);
	}
	if (!ISC_LIST_EMPTY(namelist)) {
		free_namelist(msg, &namelist);
	}
	return (result);
}

static isc_result_t
buildquery(dns_message_t *msg, const dns_name_t *name, dns_rdata_tkey_t *tkey,
	   bool win2k) {
	dns_name_t *qname = NULL, *aname = NULL;
	dns_rdataset_t *question = NULL, *tkeyset = NULL;
	dns_rdatalist_t *tkeylist = NULL;
	dns_rdata_t *rdata = NULL;
	isc_buffer_t *dynbuf = NULL, *anamebuf = NULL, *qnamebuf = NULL;
	isc_result_t result;
	unsigned int len;

	REQUIRE(msg != NULL);
	REQUIRE(name != NULL);
	REQUIRE(tkey != NULL);

	RETERR(dns_message_gettempname(msg, &qname));
	RETERR(dns_message_gettempname(msg, &aname));

	RETERR(dns_message_gettemprdataset(msg, &question));
	dns_rdataset_makequestion(question, dns_rdataclass_any,
				  dns_rdatatype_tkey);

	len = 16 + tkey->algorithm.length + tkey->keylen + tkey->otherlen;
	isc_buffer_allocate(msg->mctx, &dynbuf, len);
	isc_buffer_allocate(msg->mctx, &anamebuf, name->length);
	isc_buffer_allocate(msg->mctx, &qnamebuf, name->length);
	RETERR(dns_message_gettemprdata(msg, &rdata));

	RETERR(dns_rdata_fromstruct(rdata, dns_rdataclass_any,
				    dns_rdatatype_tkey, tkey, dynbuf));
	dns_message_takebuffer(msg, &dynbuf);

	RETERR(dns_message_gettemprdatalist(msg, &tkeylist));
	tkeylist->rdclass = dns_rdataclass_any;
	tkeylist->type = dns_rdatatype_tkey;
	ISC_LIST_APPEND(tkeylist->rdata, rdata, link);

	RETERR(dns_message_gettemprdataset(msg, &tkeyset));
	RETERR(dns_rdatalist_tordataset(tkeylist, tkeyset));

	dns_name_init(qname, NULL);
	RETERR(dns_name_copy(name, qname, qnamebuf));

	dns_name_init(aname, NULL);
	RETERR(dns_name_copy(name, aname, anamebuf));

	ISC_LIST_APPEND(qname->list, question, link);
	ISC_LIST_APPEND(aname->list, tkeyset, link);

	dns_message_addname(msg, qname, DNS_SECTION_QUESTION);
	dns_message_takebuffer(msg, &qnamebuf);

	/*
	 * Windows 2000 needs this in the answer section, not the additional
	 * section where the RFC specifies.
	 */
	if (win2k) {
		dns_message_addname(msg, aname, DNS_SECTION_ANSWER);
	} else {
		dns_message_addname(msg, aname, DNS_SECTION_ADDITIONAL);
	}
	dns_message_takebuffer(msg, &anamebuf);

	return (ISC_R_SUCCESS);

failure:
	if (qname != NULL) {
		dns_message_puttempname(msg, &qname);
	}
	if (aname != NULL) {
		dns_message_puttempname(msg, &aname);
	}
	if (question != NULL) {
		dns_rdataset_disassociate(question);
		dns_message_puttemprdataset(msg, &question);
	}
	if (dynbuf != NULL) {
		isc_buffer_free(&dynbuf);
	}
	if (qnamebuf != NULL) {
		isc_buffer_free(&qnamebuf);
	}
	if (anamebuf != NULL) {
		isc_buffer_free(&anamebuf);
	}
	return (result);
}

isc_result_t
dns_tkey_builddhquery(dns_message_t *msg, dst_key_t *key,
		      const dns_name_t *name, const dns_name_t *algorithm,
		      isc_buffer_t *nonce, uint32_t lifetime) {
	dns_rdata_tkey_t tkey;
	dns_rdata_t *rdata = NULL;
	isc_buffer_t *dynbuf = NULL;
	isc_region_t r;
	dns_name_t keyname;
	dns_namelist_t namelist;
	isc_result_t result;
	isc_stdtime_t now;
	dns_name_t *item;

	REQUIRE(msg != NULL);
	REQUIRE(key != NULL);
	REQUIRE(dst_key_alg(key) == DNS_KEYALG_DH);
	REQUIRE(dst_key_isprivate(key));
	REQUIRE(name != NULL);
	REQUIRE(algorithm != NULL);

	tkey.common.rdclass = dns_rdataclass_any;
	tkey.common.rdtype = dns_rdatatype_tkey;
	ISC_LINK_INIT(&tkey.common, link);
	tkey.mctx = msg->mctx;
	dns_name_init(&tkey.algorithm, NULL);
	dns_name_clone(algorithm, &tkey.algorithm);
	isc_stdtime_get(&now);
	tkey.inception = now;
	tkey.expire = now + lifetime;
	tkey.mode = DNS_TKEYMODE_DIFFIEHELLMAN;
	if (nonce != NULL) {
		isc_buffer_usedregion(nonce, &r);
	} else {
		r.base = NULL;
		r.length = 0;
	}
	tkey.error = 0;
	tkey.key = r.base;
	tkey.keylen = r.length;
	tkey.other = NULL;
	tkey.otherlen = 0;

	RETERR(buildquery(msg, name, &tkey, false));

	RETERR(dns_message_gettemprdata(msg, &rdata));
	isc_buffer_allocate(msg->mctx, &dynbuf, 1024);
	RETERR(dst_key_todns(key, dynbuf));
	isc_buffer_usedregion(dynbuf, &r);
	dns_rdata_fromregion(rdata, dns_rdataclass_any, dns_rdatatype_key, &r);
	dns_message_takebuffer(msg, &dynbuf);

	dns_name_init(&keyname, NULL);
	dns_name_clone(dst_key_name(key), &keyname);

	ISC_LIST_INIT(namelist);
	RETERR(add_rdata_to_list(msg, &keyname, rdata, 0, &namelist));
	item = ISC_LIST_HEAD(namelist);
	while (item != NULL) {
		dns_name_t *next = ISC_LIST_NEXT(item, link);
		ISC_LIST_UNLINK(namelist, item, link);
		dns_message_addname(msg, item, DNS_SECTION_ADDITIONAL);
		item = next;
	}

	return (ISC_R_SUCCESS);

failure:

	if (dynbuf != NULL) {
		isc_buffer_free(&dynbuf);
	}
	return (result);
}

isc_result_t
dns_tkey_buildgssquery(dns_message_t *msg, const dns_name_t *name,
		       const dns_name_t *gname, isc_buffer_t *intoken,
<<<<<<< HEAD
		       uint32_t lifetime, gss_ctx_id_t *context, bool win2k,
=======
		       uint32_t lifetime, dns_gss_ctx_id_t *context, bool win2k,
>>>>>>> fed14ef0
		       isc_mem_t *mctx, char **err_message) {
	dns_rdata_tkey_t tkey;
	isc_result_t result;
	isc_stdtime_t now;
	isc_buffer_t token;
	unsigned char array[TEMP_BUFFER_SZ];

	UNUSED(intoken);

	REQUIRE(msg != NULL);
	REQUIRE(name != NULL);
	REQUIRE(gname != NULL);
	REQUIRE(context != NULL);
	REQUIRE(mctx != NULL);

	isc_buffer_init(&token, array, sizeof(array));
	result = dst_gssapi_initctx(gname, NULL, &token, context, mctx,
				    err_message);
	if (result != DNS_R_CONTINUE && result != ISC_R_SUCCESS) {
		return (result);
	}

	tkey.common.rdclass = dns_rdataclass_any;
	tkey.common.rdtype = dns_rdatatype_tkey;
	ISC_LINK_INIT(&tkey.common, link);
	tkey.mctx = NULL;
	dns_name_init(&tkey.algorithm, NULL);

	if (win2k) {
		dns_name_clone(DNS_TSIG_GSSAPIMS_NAME, &tkey.algorithm);
	} else {
		dns_name_clone(DNS_TSIG_GSSAPI_NAME, &tkey.algorithm);
	}

	isc_stdtime_get(&now);
	tkey.inception = now;
	tkey.expire = now + lifetime;
	tkey.mode = DNS_TKEYMODE_GSSAPI;
	tkey.error = 0;
	tkey.key = isc_buffer_base(&token);
	tkey.keylen = isc_buffer_usedlength(&token);
	tkey.other = NULL;
	tkey.otherlen = 0;

	return (buildquery(msg, name, &tkey, win2k));
}

isc_result_t
dns_tkey_builddeletequery(dns_message_t *msg, dns_tsigkey_t *key) {
	dns_rdata_tkey_t tkey;

	REQUIRE(msg != NULL);
	REQUIRE(key != NULL);

	tkey.common.rdclass = dns_rdataclass_any;
	tkey.common.rdtype = dns_rdatatype_tkey;
	ISC_LINK_INIT(&tkey.common, link);
	tkey.mctx = msg->mctx;
	dns_name_init(&tkey.algorithm, NULL);
	dns_name_clone(key->algorithm, &tkey.algorithm);
	tkey.inception = tkey.expire = 0;
	tkey.mode = DNS_TKEYMODE_DELETE;
	tkey.error = 0;
	tkey.keylen = tkey.otherlen = 0;
	tkey.key = tkey.other = NULL;

	return (buildquery(msg, &key->name, &tkey, false));
}

static isc_result_t
find_tkey(dns_message_t *msg, dns_name_t **name, dns_rdata_t *rdata,
	  int section) {
	dns_rdataset_t *tkeyset;
	isc_result_t result;

	result = dns_message_firstname(msg, section);
	while (result == ISC_R_SUCCESS) {
		*name = NULL;
		dns_message_currentname(msg, section, name);
		tkeyset = NULL;
		result = dns_message_findtype(*name, dns_rdatatype_tkey, 0,
					      &tkeyset);
		if (result == ISC_R_SUCCESS) {
			result = dns_rdataset_first(tkeyset);
			if (result != ISC_R_SUCCESS) {
				return (result);
			}
			dns_rdataset_current(tkeyset, rdata);
			return (ISC_R_SUCCESS);
		}
		result = dns_message_nextname(msg, section);
	}
	if (result == ISC_R_NOMORE) {
		return (ISC_R_NOTFOUND);
	}
	return (result);
}

isc_result_t
dns_tkey_processdhresponse(dns_message_t *qmsg, dns_message_t *rmsg,
			   dst_key_t *key, isc_buffer_t *nonce,
			   dns_tsigkey_t **outkey, dns_tsig_keyring_t *ring) {
	dns_rdata_t qtkeyrdata = DNS_RDATA_INIT, rtkeyrdata = DNS_RDATA_INIT;
	dns_name_t keyname, *tkeyname, *theirkeyname, *ourkeyname, *tempname;
	dns_rdataset_t *theirkeyset = NULL, *ourkeyset = NULL;
	dns_rdata_t theirkeyrdata = DNS_RDATA_INIT;
	dst_key_t *theirkey = NULL;
	dns_rdata_tkey_t qtkey, rtkey;
	unsigned char secretdata[256];
	unsigned int sharedsize;
	isc_buffer_t *shared = NULL, secret;
	isc_region_t r, r2;
	isc_result_t result;
	bool freertkey = false;

	REQUIRE(qmsg != NULL);
	REQUIRE(rmsg != NULL);
	REQUIRE(key != NULL);
	REQUIRE(dst_key_alg(key) == DNS_KEYALG_DH);
	REQUIRE(dst_key_isprivate(key));
	if (outkey != NULL) {
		REQUIRE(*outkey == NULL);
	}

	if (rmsg->rcode != dns_rcode_noerror) {
		return (ISC_RESULTCLASS_DNSRCODE + rmsg->rcode);
	}
	RETERR(find_tkey(rmsg, &tkeyname, &rtkeyrdata, DNS_SECTION_ANSWER));
	RETERR(dns_rdata_tostruct(&rtkeyrdata, &rtkey, NULL));
	freertkey = true;

	RETERR(find_tkey(qmsg, &tempname, &qtkeyrdata, DNS_SECTION_ADDITIONAL));
	RETERR(dns_rdata_tostruct(&qtkeyrdata, &qtkey, NULL));

	if (rtkey.error != dns_rcode_noerror ||
	    rtkey.mode != DNS_TKEYMODE_DIFFIEHELLMAN ||
	    rtkey.mode != qtkey.mode ||
	    !dns_name_equal(&rtkey.algorithm, &qtkey.algorithm) ||
	    rmsg->rcode != dns_rcode_noerror)
	{
		tkey_log("dns_tkey_processdhresponse: tkey mode invalid "
			 "or error set(1)");
		result = DNS_R_INVALIDTKEY;
		dns_rdata_freestruct(&qtkey);
		goto failure;
	}

	dns_rdata_freestruct(&qtkey);

	dns_name_init(&keyname, NULL);
	dns_name_clone(dst_key_name(key), &keyname);

	ourkeyname = NULL;
	ourkeyset = NULL;
	RETERR(dns_message_findname(rmsg, DNS_SECTION_ANSWER, &keyname,
				    dns_rdatatype_key, 0, &ourkeyname,
				    &ourkeyset));

	result = dns_message_firstname(rmsg, DNS_SECTION_ANSWER);
	while (result == ISC_R_SUCCESS) {
		theirkeyname = NULL;
		dns_message_currentname(rmsg, DNS_SECTION_ANSWER,
					&theirkeyname);
		if (dns_name_equal(theirkeyname, ourkeyname)) {
			goto next;
		}
		theirkeyset = NULL;
		result = dns_message_findtype(theirkeyname, dns_rdatatype_key,
					      0, &theirkeyset);
		if (result == ISC_R_SUCCESS) {
			RETERR(dns_rdataset_first(theirkeyset));
			break;
		}
	next:
		result = dns_message_nextname(rmsg, DNS_SECTION_ANSWER);
	}

	if (theirkeyset == NULL) {
		tkey_log("dns_tkey_processdhresponse: failed to find server "
			 "key");
		result = ISC_R_NOTFOUND;
		goto failure;
	}

	dns_rdataset_current(theirkeyset, &theirkeyrdata);
	RETERR(dns_dnssec_keyfromrdata(theirkeyname, &theirkeyrdata, rmsg->mctx,
				       &theirkey));

	RETERR(dst_key_secretsize(key, &sharedsize));
	isc_buffer_allocate(rmsg->mctx, &shared, sharedsize);

	RETERR(dst_key_computesecret(theirkey, key, shared));

	isc_buffer_init(&secret, secretdata, sizeof(secretdata));

	r.base = rtkey.key;
	r.length = rtkey.keylen;
	if (nonce != NULL) {
		isc_buffer_usedregion(nonce, &r2);
	} else {
		r2.base = NULL;
		r2.length = 0;
	}
	RETERR(compute_secret(shared, &r2, &r, &secret));

	isc_buffer_usedregion(&secret, &r);
	result = dns_tsigkey_create(tkeyname, &rtkey.algorithm, r.base,
				    r.length, true, NULL, rtkey.inception,
				    rtkey.expire, rmsg->mctx, ring, outkey);
	isc_buffer_free(&shared);
	dns_rdata_freestruct(&rtkey);
	dst_key_free(&theirkey);
	return (result);

failure:
	if (shared != NULL) {
		isc_buffer_free(&shared);
	}

	if (theirkey != NULL) {
		dst_key_free(&theirkey);
	}

	if (freertkey) {
		dns_rdata_freestruct(&rtkey);
	}

	return (result);
}

isc_result_t
dns_tkey_processgssresponse(dns_message_t *qmsg, dns_message_t *rmsg,
			    const dns_name_t *gname, dns_gss_ctx_id_t *context,
			    isc_buffer_t *outtoken, dns_tsigkey_t **outkey,
			    dns_tsig_keyring_t *ring, char **err_message) {
	dns_rdata_t rtkeyrdata = DNS_RDATA_INIT, qtkeyrdata = DNS_RDATA_INIT;
	dns_name_t *tkeyname;
	dns_rdata_tkey_t rtkey, qtkey;
	dst_key_t *dstkey = NULL;
	isc_buffer_t intoken;
	isc_result_t result;
	unsigned char array[TEMP_BUFFER_SZ];

	REQUIRE(outtoken != NULL);
	REQUIRE(qmsg != NULL);
	REQUIRE(rmsg != NULL);
	REQUIRE(gname != NULL);
	REQUIRE(ring != NULL);
	if (outkey != NULL) {
		REQUIRE(*outkey == NULL);
	}

	if (rmsg->rcode != dns_rcode_noerror) {
		return (ISC_RESULTCLASS_DNSRCODE + rmsg->rcode);
	}
	RETERR(find_tkey(rmsg, &tkeyname, &rtkeyrdata, DNS_SECTION_ANSWER));
	RETERR(dns_rdata_tostruct(&rtkeyrdata, &rtkey, NULL));

	/*
	 * Win2k puts the item in the ANSWER section, while the RFC
	 * specifies it should be in the ADDITIONAL section.  Check first
	 * where it should be, and then where it may be.
	 */
	result = find_tkey(qmsg, &tkeyname, &qtkeyrdata,
			   DNS_SECTION_ADDITIONAL);
	if (result == ISC_R_NOTFOUND) {
		result = find_tkey(qmsg, &tkeyname, &qtkeyrdata,
				   DNS_SECTION_ANSWER);
	}
	if (result != ISC_R_SUCCESS) {
		goto failure;
	}

	RETERR(dns_rdata_tostruct(&qtkeyrdata, &qtkey, NULL));

	if (rtkey.error != dns_rcode_noerror ||
	    rtkey.mode != DNS_TKEYMODE_GSSAPI ||
	    !dns_name_equal(&rtkey.algorithm, &qtkey.algorithm))
	{
		tkey_log("dns_tkey_processgssresponse: tkey mode invalid "
			 "or error set(2) %d",
			 rtkey.error);
		dumpmessage(qmsg);
		dumpmessage(rmsg);
		result = DNS_R_INVALIDTKEY;
		goto failure;
	}

	isc_buffer_init(outtoken, array, sizeof(array));
	isc_buffer_init(&intoken, rtkey.key, rtkey.keylen);
	RETERR(dst_gssapi_initctx(gname, &intoken, outtoken, context,
				  ring->mctx, err_message));

	RETERR(dst_key_fromgssapi(dns_rootname, *context, rmsg->mctx, &dstkey,
				  NULL));

	RETERR(dns_tsigkey_createfromkey(
		tkeyname, DNS_TSIG_GSSAPI_NAME, dstkey, false, NULL,
		rtkey.inception, rtkey.expire, ring->mctx, ring, outkey));
	dst_key_free(&dstkey);
	dns_rdata_freestruct(&rtkey);
	return (result);

failure:
	/*
	 * XXXSRA This probably leaks memory from rtkey and qtkey.
	 */
	if (dstkey != NULL) {
		dst_key_free(&dstkey);
	}
	return (result);
}

isc_result_t
dns_tkey_processdeleteresponse(dns_message_t *qmsg, dns_message_t *rmsg,
			       dns_tsig_keyring_t *ring) {
	dns_rdata_t qtkeyrdata = DNS_RDATA_INIT, rtkeyrdata = DNS_RDATA_INIT;
	dns_name_t *tkeyname, *tempname;
	dns_rdata_tkey_t qtkey, rtkey;
	dns_tsigkey_t *tsigkey = NULL;
	isc_result_t result;

	REQUIRE(qmsg != NULL);
	REQUIRE(rmsg != NULL);

	if (rmsg->rcode != dns_rcode_noerror) {
		return (ISC_RESULTCLASS_DNSRCODE + rmsg->rcode);
	}

	RETERR(find_tkey(rmsg, &tkeyname, &rtkeyrdata, DNS_SECTION_ANSWER));
	RETERR(dns_rdata_tostruct(&rtkeyrdata, &rtkey, NULL));

	RETERR(find_tkey(qmsg, &tempname, &qtkeyrdata, DNS_SECTION_ADDITIONAL));
	RETERR(dns_rdata_tostruct(&qtkeyrdata, &qtkey, NULL));

	if (rtkey.error != dns_rcode_noerror ||
	    rtkey.mode != DNS_TKEYMODE_DELETE || rtkey.mode != qtkey.mode ||
	    !dns_name_equal(&rtkey.algorithm, &qtkey.algorithm) ||
	    rmsg->rcode != dns_rcode_noerror)
	{
		tkey_log("dns_tkey_processdeleteresponse: tkey mode invalid "
			 "or error set(3)");
		result = DNS_R_INVALIDTKEY;
		dns_rdata_freestruct(&qtkey);
		dns_rdata_freestruct(&rtkey);
		goto failure;
	}

	dns_rdata_freestruct(&qtkey);

	RETERR(dns_tsigkey_find(&tsigkey, tkeyname, &rtkey.algorithm, ring));

	dns_rdata_freestruct(&rtkey);

	/*
	 * Mark the key as deleted.
	 */
	dns_tsigkey_setdeleted(tsigkey);
	/*
	 * Release the reference.
	 */
	dns_tsigkey_detach(&tsigkey);

failure:
	return (result);
}

isc_result_t
dns_tkey_gssnegotiate(dns_message_t *qmsg, dns_message_t *rmsg,
		      const dns_name_t *server, dns_gss_ctx_id_t *context,
		      dns_tsigkey_t **outkey, dns_tsig_keyring_t *ring,
		      bool win2k, char **err_message) {
	dns_rdata_t rtkeyrdata = DNS_RDATA_INIT, qtkeyrdata = DNS_RDATA_INIT;
	dns_name_t *tkeyname;
	dns_rdata_tkey_t rtkey, qtkey, tkey;
	isc_buffer_t intoken, outtoken;
	dst_key_t *dstkey = NULL;
	isc_result_t result;
	unsigned char array[TEMP_BUFFER_SZ];
	bool freertkey = false;

	REQUIRE(qmsg != NULL);
	REQUIRE(rmsg != NULL);
	REQUIRE(server != NULL);
	if (outkey != NULL) {
		REQUIRE(*outkey == NULL);
	}

	if (rmsg->rcode != dns_rcode_noerror) {
		return (ISC_RESULTCLASS_DNSRCODE + rmsg->rcode);
	}

	RETERR(find_tkey(rmsg, &tkeyname, &rtkeyrdata, DNS_SECTION_ANSWER));
	RETERR(dns_rdata_tostruct(&rtkeyrdata, &rtkey, NULL));
	freertkey = true;

	if (win2k) {
		RETERR(find_tkey(qmsg, &tkeyname, &qtkeyrdata,
				 DNS_SECTION_ANSWER));
	} else {
		RETERR(find_tkey(qmsg, &tkeyname, &qtkeyrdata,
				 DNS_SECTION_ADDITIONAL));
	}

	RETERR(dns_rdata_tostruct(&qtkeyrdata, &qtkey, NULL));

	if (rtkey.error != dns_rcode_noerror ||
	    rtkey.mode != DNS_TKEYMODE_GSSAPI ||
	    !dns_name_equal(&rtkey.algorithm, &qtkey.algorithm))
	{
		tkey_log("dns_tkey_processdhresponse: tkey mode invalid "
			 "or error set(4)");
		result = DNS_R_INVALIDTKEY;
		goto failure;
	}

	isc_buffer_init(&intoken, rtkey.key, rtkey.keylen);
	isc_buffer_init(&outtoken, array, sizeof(array));

	result = dst_gssapi_initctx(server, &intoken, &outtoken, context,
				    ring->mctx, err_message);
	if (result != DNS_R_CONTINUE && result != ISC_R_SUCCESS) {
		return (result);
	}

	if (result == DNS_R_CONTINUE) {
		dns_fixedname_t fixed;

		dns_fixedname_init(&fixed);
		dns_name_copynf(tkeyname, dns_fixedname_name(&fixed));
		tkeyname = dns_fixedname_name(&fixed);

		tkey.common.rdclass = dns_rdataclass_any;
		tkey.common.rdtype = dns_rdatatype_tkey;
		ISC_LINK_INIT(&tkey.common, link);
		tkey.mctx = NULL;
		dns_name_init(&tkey.algorithm, NULL);

		if (win2k) {
			dns_name_clone(DNS_TSIG_GSSAPIMS_NAME, &tkey.algorithm);
		} else {
			dns_name_clone(DNS_TSIG_GSSAPI_NAME, &tkey.algorithm);
		}

		tkey.inception = qtkey.inception;
		tkey.expire = qtkey.expire;
		tkey.mode = DNS_TKEYMODE_GSSAPI;
		tkey.error = 0;
		tkey.key = isc_buffer_base(&outtoken);
		tkey.keylen = isc_buffer_usedlength(&outtoken);
		tkey.other = NULL;
		tkey.otherlen = 0;

		dns_message_reset(qmsg, DNS_MESSAGE_INTENTRENDER);
		RETERR(buildquery(qmsg, tkeyname, &tkey, win2k));
		return (DNS_R_CONTINUE);
	}

	RETERR(dst_key_fromgssapi(dns_rootname, *context, rmsg->mctx, &dstkey,
				  NULL));

	/*
	 * XXXSRA This seems confused.  If we got CONTINUE from initctx,
	 * the GSS negotiation hasn't completed yet, so we can't sign
	 * anything yet.
	 */

	RETERR(dns_tsigkey_createfromkey(
		tkeyname,
		(win2k ? DNS_TSIG_GSSAPIMS_NAME : DNS_TSIG_GSSAPI_NAME), dstkey,
		true, NULL, rtkey.inception, rtkey.expire, ring->mctx, ring,
		outkey));
	dst_key_free(&dstkey);
	dns_rdata_freestruct(&rtkey);
	return (result);

failure:
	/*
	 * XXXSRA This probably leaks memory from qtkey.
	 */
	if (freertkey) {
		dns_rdata_freestruct(&rtkey);
	}
	if (dstkey != NULL) {
		dst_key_free(&dstkey);
	}
	return (result);
}<|MERGE_RESOLUTION|>--- conflicted
+++ resolved
@@ -1,8 +1,4 @@
-<<<<<<< HEAD
-/*	$NetBSD: tkey.c,v 1.9 2021/04/05 11:27:02 rillig Exp $	*/
-=======
 /*	$NetBSD: tkey.c,v 1.10 2021/04/29 17:26:11 christos Exp $	*/
->>>>>>> fed14ef0
 
 /*
  * Copyright (C) Internet Systems Consortium, Inc. ("ISC")
@@ -1115,11 +1111,7 @@
 isc_result_t
 dns_tkey_buildgssquery(dns_message_t *msg, const dns_name_t *name,
 		       const dns_name_t *gname, isc_buffer_t *intoken,
-<<<<<<< HEAD
-		       uint32_t lifetime, gss_ctx_id_t *context, bool win2k,
-=======
 		       uint32_t lifetime, dns_gss_ctx_id_t *context, bool win2k,
->>>>>>> fed14ef0
 		       isc_mem_t *mctx, char **err_message) {
 	dns_rdata_tkey_t tkey;
 	isc_result_t result;
