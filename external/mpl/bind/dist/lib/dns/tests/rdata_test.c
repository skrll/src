<<<<<<< HEAD
/*	$NetBSD: rdata_test.c,v 1.8 2021/02/19 16:42:18 christos Exp $	*/
=======
/*	$NetBSD: rdata_test.c,v 1.9 2021/04/29 17:26:11 christos Exp $	*/
>>>>>>> fed14ef0

/*
 * Copyright (C) Internet Systems Consortium, Inc. ("ISC")
 *
 * This Source Code Form is subject to the terms of the Mozilla Public
 * License, v. 2.0. If a copy of the MPL was not distributed with this
 * file, you can obtain one at https://mozilla.org/MPL/2.0/.
 *
 * See the COPYRIGHT file distributed with this work for additional
 * information regarding copyright ownership.
 */

#if HAVE_CMOCKA

#include <sched.h> /* IWYU pragma: keep */
#include <setjmp.h>
#include <stdarg.h>
#include <stdbool.h>
#include <stddef.h>
#include <stdlib.h>
#include <string.h>
#include <unistd.h>

#define UNIT_TESTING

#include <isc/cmocka.h>
#include <isc/commandline.h>
#include <isc/hex.h>
#include <isc/lex.h>
#include <isc/print.h>
#include <isc/stdio.h>
#include <isc/types.h>
#include <isc/util.h>

#include <dns/rdata.h>

#include "dnstest.h"

static bool debug = false;

/*
 * An array of these structures is passed to compare_ok().
 */
struct compare_ok {
	const char *text1; /* text passed to fromtext_*() */
	const char *text2; /* text passed to fromtext_*() */
	int answer;	   /* -1, 0, 1 */
	int lineno;	   /* source line defining this RDATA */
};
typedef struct compare_ok compare_ok_t;

static int
_setup(void **state) {
	isc_result_t result;

	UNUSED(state);

	result = dns_test_begin(NULL, false);
	assert_int_equal(result, ISC_R_SUCCESS);

	return (0);
}

static int
_teardown(void **state) {
	UNUSED(state);

	dns_test_end();

	return (0);
}

/*
 * An array of these structures is passed to check_text_ok().
 */
typedef struct text_ok {
	const char *text_in;  /* text passed to fromtext_*() */
	const char *text_out; /* text expected from totext_*();
			       * NULL indicates text_in is invalid */
	unsigned int loop;
} text_ok_t;

/*
 * An array of these structures is passed to check_wire_ok().
 */
typedef struct wire_ok {
	unsigned char data[512]; /* RDATA in wire format */
	size_t len;		 /* octets of data to parse */
	bool ok;		 /* is this RDATA valid? */
	unsigned int loop;
} wire_ok_t;

#define COMPARE(r1, r2, answer)          \
	{                                \
		r1, r2, answer, __LINE__ \
	}
#define COMPARE_SENTINEL()              \
	{                               \
		NULL, NULL, 0, __LINE__ \
	}

#define TEXT_VALID_CHANGED(data_in, data_out) \
	{                                     \
		data_in, data_out, 0          \
	}
#define TEXT_VALID(data)      \
	{                     \
		data, data, 0 \
	}
#define TEXT_VALID_LOOP(loop, data) \
	{                           \
		data, data, loop    \
	}
#define TEXT_VALID_LOOPCHG(loop, data_in, data_out) \
	{                                           \
		data_in, data_out, loop             \
	}
#define TEXT_INVALID(data)    \
	{                     \
		data, NULL, 0 \
	}
#define TEXT_SENTINEL() TEXT_INVALID(NULL)

#define VARGC(...) (sizeof((unsigned char[]){ __VA_ARGS__ }))
#define WIRE_TEST(ok, loop, ...)                              \
	{                                                     \
		{ __VA_ARGS__ }, VARGC(__VA_ARGS__), ok, loop \
	}
#define WIRE_VALID(...)		   WIRE_TEST(true, 0, __VA_ARGS__)
#define WIRE_VALID_LOOP(loop, ...) WIRE_TEST(true, loop, __VA_ARGS__)
/*
 * WIRE_INVALID() test cases must always have at least one octet specified to
 * distinguish them from WIRE_SENTINEL().  Use the 'empty_ok' parameter passed
 * to check_wire_ok() for indicating whether empty RDATA is allowed for a given
 * RR type or not.
 */
#define WIRE_INVALID(FIRST, ...) WIRE_TEST(false, 0, FIRST, __VA_ARGS__)
#define WIRE_SENTINEL()		 WIRE_TEST(false, 0)

/*
 * Call dns_rdata_fromwire() for data in 'src', which is 'srclen' octets in
 * size and represents RDATA of given 'type' and 'class'.  Store the resulting
 * uncompressed wire form in 'dst', which is 'dstlen' octets in size, and make
 * 'rdata' refer to that uncompressed wire form.
 */
static isc_result_t
wire_to_rdata(const unsigned char *src, size_t srclen, dns_rdataclass_t rdclass,
	      dns_rdatatype_t type, unsigned char *dst, size_t dstlen,
	      dns_rdata_t *rdata) {
	isc_buffer_t source, target;
	dns_decompress_t dctx;
	isc_result_t result;

	/*
	 * Set up len-octet buffer pointing at data.
	 */
	isc_buffer_constinit(&source, src, srclen);
	isc_buffer_add(&source, srclen);
	isc_buffer_setactive(&source, srclen);

	/*
	 * Initialize target buffer.
	 */
	isc_buffer_init(&target, dst, dstlen);

	/*
	 * Try converting input data into uncompressed wire form.
	 */
	dns_decompress_init(&dctx, -1, DNS_DECOMPRESS_ANY);
	result = dns_rdata_fromwire(rdata, rdclass, type, &source, &dctx, 0,
				    &target);
	dns_decompress_invalidate(&dctx);

	return (result);
}

/*
 * Call dns_rdata_towire() for rdata and write to result to dst.
 */
static isc_result_t
rdata_towire(dns_rdata_t *rdata, unsigned char *dst, size_t dstlen,
	     size_t *length) {
	isc_buffer_t target;
	dns_compress_t cctx;
	isc_result_t result;

	/*
	 * Initialize target buffer.
	 */
	isc_buffer_init(&target, dst, dstlen);

	/*
	 * Try converting input data into uncompressed wire form.
	 */
	dns_compress_init(&cctx, -1, dt_mctx);
	result = dns_rdata_towire(rdata, &cctx, &target);
	dns_compress_invalidate(&cctx);

	*length = isc_buffer_usedlength(&target);

	return (result);
}

static isc_result_t
additionaldata_cb(void *arg, const dns_name_t *name, dns_rdatatype_t qtype) {
	UNUSED(arg);
	UNUSED(name);
	UNUSED(qtype);
	return (ISC_R_SUCCESS);
}

/*
 * call dns_rdata_additionaldata() for rdata.
 */
static isc_result_t
rdata_additionadata(dns_rdata_t *rdata) {
	return (dns_rdata_additionaldata(rdata, additionaldata_cb, NULL));
}

/*
 * Call dns_rdata_checknames() with various owner names chosen to
 * match well known forms.
 *
 * We are currently only checking that the calls do not trigger
 * assertion failures.
 *
 * XXXMPA A future extension could be to record the expected
 * result and the expected value of 'bad'.
 */
static void
rdata_checknames(dns_rdata_t *rdata) {
	dns_fixedname_t fixed, bfixed;
	dns_name_t *name, *bad;
	isc_result_t result;

	name = dns_fixedname_initname(&fixed);
	bad = dns_fixedname_initname(&bfixed);

	(void)dns_rdata_checknames(rdata, dns_rootname, NULL);
	(void)dns_rdata_checknames(rdata, dns_rootname, bad);

	result = dns_name_fromstring(name, "example.net", 0, NULL);
	assert_int_equal(result, ISC_R_SUCCESS);
	(void)dns_rdata_checknames(rdata, name, NULL);
	(void)dns_rdata_checknames(rdata, name, bad);

	result = dns_name_fromstring(name, "in-addr.arpa", 0, NULL);
	assert_int_equal(result, ISC_R_SUCCESS);
	(void)dns_rdata_checknames(rdata, name, NULL);
	(void)dns_rdata_checknames(rdata, name, bad);

	result = dns_name_fromstring(name, "ip6.arpa", 0, NULL);
	assert_int_equal(result, ISC_R_SUCCESS);
	(void)dns_rdata_checknames(rdata, name, NULL);
	(void)dns_rdata_checknames(rdata, name, bad);
}

/*
 * Test whether converting rdata to a type-specific struct and then back to
 * rdata results in the same uncompressed wire form.  This checks whether
 * tostruct_*() and fromstruct_*() routines for given RR class and type behave
 * consistently.
 *
 * This function is called for every correctly processed input RDATA, from both
 * check_text_ok_single() and check_wire_ok_single().
 */
static void
check_struct_conversions(dns_rdata_t *rdata, size_t structsize,
			 unsigned int loop) {
	dns_rdataclass_t rdclass = rdata->rdclass;
	dns_rdatatype_t type = rdata->type;
	isc_result_t result;
	isc_buffer_t target;
	void *rdata_struct;
	char buf[1024];
	unsigned int count = 0;

	rdata_struct = isc_mem_allocate(dt_mctx, structsize);
	assert_non_null(rdata_struct);

	/*
	 * Convert from uncompressed wire form into type-specific struct.
	 */
	result = dns_rdata_tostruct(rdata, rdata_struct, NULL);
	assert_int_equal(result, ISC_R_SUCCESS);

	/*
	 * Convert from type-specific struct into uncompressed wire form.
	 */
	isc_buffer_init(&target, buf, sizeof(buf));
	result = dns_rdata_fromstruct(NULL, rdclass, type, rdata_struct,
				      &target);
	assert_int_equal(result, ISC_R_SUCCESS);

	/*
	 * Ensure results are consistent.
	 */
	assert_int_equal(isc_buffer_usedlength(&target), rdata->length);

	assert_memory_equal(buf, rdata->data, rdata->length);

	/*
	 * Check that one can walk hip rendezvous servers.
	 */
	switch (type) {
	case dns_rdatatype_hip: {
		dns_rdata_hip_t *hip = rdata_struct;

		for (result = dns_rdata_hip_first(hip); result == ISC_R_SUCCESS;
		     result = dns_rdata_hip_next(hip))
		{
			dns_name_t name;
			dns_name_init(&name, NULL);
			dns_rdata_hip_current(hip, &name);
			assert_int_not_equal(dns_name_countlabels(&name), 0);
			assert_true(dns_name_isabsolute(&name));
			count++;
		}
		assert_int_equal(result, ISC_R_NOMORE);
		assert_int_equal(count, loop);
		break;
	}
	}

	isc_mem_free(dt_mctx, rdata_struct);
}

/*
 * Check whether converting supplied text form RDATA into uncompressed wire
 * form succeeds (tests fromtext_*()).  If so, try converting it back into text
 * form and see if it results in the original text (tests totext_*()).
 */
static void
check_text_ok_single(const text_ok_t *text_ok, dns_rdataclass_t rdclass,
		     dns_rdatatype_t type, size_t structsize) {
	unsigned char buf_fromtext[1024], buf_fromwire[1024], buf_towire[1024];
	dns_rdata_t rdata = DNS_RDATA_INIT, rdata2 = DNS_RDATA_INIT;
	char buf_totext[1024] = { 0 };
	isc_buffer_t target;
	isc_result_t result;
	size_t length = 0;

	/*
	 * Try converting text form RDATA into uncompressed wire form.
	 */
	result = dns_test_rdatafromstring(&rdata, rdclass, type, buf_fromtext,
					  sizeof(buf_fromtext),
					  text_ok->text_in, false);
	/*
	 * Check whether result is as expected.
	 */
	if (text_ok->text_out != NULL) {
		if (debug && result != ISC_R_SUCCESS) {
			fprintf(stdout, "#'%s'\n", text_ok->text_in);
		}
		assert_int_equal(result, ISC_R_SUCCESS);
	} else {
		if (debug && result == ISC_R_SUCCESS) {
			fprintf(stdout, "#'%s'\n", text_ok->text_in);
		}
		assert_int_not_equal(result, ISC_R_SUCCESS);
	}

	/*
	 * If text form RDATA was not parsed correctly, performing any
	 * additional checks is pointless.
	 */
	if (result != ISC_R_SUCCESS) {
		return;
	}

	/*
	 * Try converting uncompressed wire form RDATA back into text form and
	 * check whether the resulting text is the same as the original one.
	 */
	isc_buffer_init(&target, buf_totext, sizeof(buf_totext));
	result = dns_rdata_totext(&rdata, NULL, &target);
	assert_int_equal(result, ISC_R_SUCCESS);
	/*
	 * Ensure buf_totext is properly NUL terminated as dns_rdata_totext()
	 * may attempt different output formats writing into the apparently
	 * unused part of the buffer.
	 */
	isc_buffer_putuint8(&target, 0);
	if (debug && strcmp(buf_totext, text_ok->text_out) != 0) {
		fprintf(stdout, "# '%s' != '%s'\n", buf_totext,
			text_ok->text_out);
	}
	assert_string_equal(buf_totext, text_ok->text_out);

	/*
	 * Ensure that fromtext_*() output is valid input for fromwire_*().
	 */
	result = wire_to_rdata(rdata.data, rdata.length, rdclass, type,
			       buf_fromwire, sizeof(buf_fromwire), &rdata2);
	assert_int_equal(result, ISC_R_SUCCESS);
	assert_int_equal(rdata.length, rdata2.length);
	assert_memory_equal(rdata.data, buf_fromwire, rdata.length);

	/*
	 * Ensure that fromtext_*() output is valid input for towire_*().
	 */
	result = rdata_towire(&rdata, buf_towire, sizeof(buf_towire), &length);
	assert_int_equal(result, ISC_R_SUCCESS);
	assert_int_equal(rdata.length, length);
	assert_memory_equal(rdata.data, buf_towire, length);

	/*
	 * Test that additionaldata_*() succeeded.
	 */
	result = rdata_additionadata(&rdata);
	assert_int_equal(result, ISC_R_SUCCESS);

	/*
	 * Exercise checknames_*().
	 */
	rdata_checknames(&rdata);

	/*
	 * Perform two-way conversion checks between uncompressed wire form and
	 * type-specific struct.
	 */
	check_struct_conversions(&rdata, structsize, text_ok->loop);
}

/*
 * Test whether converting rdata to text form and then parsing the result of
 * that conversion again results in the same uncompressed wire form.  This
 * checks whether totext_*() output is parsable by fromtext_*() for given RR
 * class and type.
 *
 * This function is called for every input RDATA which is successfully parsed
 * by check_wire_ok_single() and whose type is not a meta-type.
 */
static void
check_text_conversions(dns_rdata_t *rdata) {
	char buf_totext[1024] = { 0 };
	unsigned char buf_fromtext[1024];
	isc_result_t result;
	isc_buffer_t target;
	dns_rdata_t rdata2 = DNS_RDATA_INIT;

	/*
	 * Convert uncompressed wire form RDATA into text form.  This
	 * conversion must succeed since input RDATA was successfully
	 * parsed by check_wire_ok_single().
	 */
	isc_buffer_init(&target, buf_totext, sizeof(buf_totext));
	result = dns_rdata_totext(rdata, NULL, &target);
	assert_int_equal(result, ISC_R_SUCCESS);
	/*
	 * Ensure buf_totext is properly NUL terminated as dns_rdata_totext()
	 * may attempt different output formats writing into the apparently
	 * unused part of the buffer.
	 */
	isc_buffer_putuint8(&target, 0);
	if (debug) {
		fprintf(stdout, "#'%s'\n", buf_totext);
	}

	/*
	 * Try parsing text form RDATA output by dns_rdata_totext() again.
	 */
	result = dns_test_rdatafromstring(&rdata2, rdata->rdclass, rdata->type,
					  buf_fromtext, sizeof(buf_fromtext),
					  buf_totext, false);
	assert_int_equal(result, ISC_R_SUCCESS);
	assert_int_equal(rdata2.length, rdata->length);
	assert_memory_equal(buf_fromtext, rdata->data, rdata->length);
}

/*
 * Test whether converting rdata to multi-line text form and then parsing the
 * result of that conversion again results in the same uncompressed wire form.
 * This checks whether multi-line totext_*() output is parsable by fromtext_*()
 * for given RR class and type.
 *
 * This function is called for every input RDATA which is successfully parsed
 * by check_wire_ok_single() and whose type is not a meta-type.
 */
static void
check_multiline_text_conversions(dns_rdata_t *rdata) {
	char buf_totext[1024] = { 0 };
	unsigned char buf_fromtext[1024];
	isc_result_t result;
	isc_buffer_t target;
	dns_rdata_t rdata2 = DNS_RDATA_INIT;
	unsigned int flags;

	/*
	 * Convert uncompressed wire form RDATA into multi-line text form.
	 * This conversion must succeed since input RDATA was successfully
	 * parsed by check_wire_ok_single().
	 */
	isc_buffer_init(&target, buf_totext, sizeof(buf_totext));
	flags = dns_master_styleflags(&dns_master_style_default);
	result = dns_rdata_tofmttext(rdata, dns_rootname, flags, 80 - 32, 4,
				     "\n", &target);
	assert_int_equal(result, ISC_R_SUCCESS);
	/*
	 * Ensure buf_totext is properly NUL terminated as
	 * dns_rdata_tofmttext() may attempt different output formats
	 * writing into the apparently unused part of the buffer.
	 */
	isc_buffer_putuint8(&target, 0);
	if (debug) {
		fprintf(stdout, "#'%s'\n", buf_totext);
	}

	/*
	 * Try parsing multi-line text form RDATA output by
	 * dns_rdata_tofmttext() again.
	 */
	result = dns_test_rdatafromstring(&rdata2, rdata->rdclass, rdata->type,
					  buf_fromtext, sizeof(buf_fromtext),
					  buf_totext, false);
	assert_int_equal(result, ISC_R_SUCCESS);
	assert_int_equal(rdata2.length, rdata->length);
	assert_memory_equal(buf_fromtext, rdata->data, rdata->length);
}

/*
 * Test whether supplied wire form RDATA is properly handled as being either
 * valid or invalid for an RR of given rdclass and type.
 */
static void
check_wire_ok_single(const wire_ok_t *wire_ok, dns_rdataclass_t rdclass,
		     dns_rdatatype_t type, size_t structsize) {
	unsigned char buf[1024], buf_towire[1024];
	isc_result_t result;
	dns_rdata_t rdata = DNS_RDATA_INIT;
	size_t length = 0;

	/*
	 * Try converting wire data into uncompressed wire form.
	 */
	result = wire_to_rdata(wire_ok->data, wire_ok->len, rdclass, type, buf,
			       sizeof(buf), &rdata);
	/*
	 * Check whether result is as expected.
	 */
	if (wire_ok->ok) {
		assert_int_equal(result, ISC_R_SUCCESS);
	} else {
		assert_int_not_equal(result, ISC_R_SUCCESS);
	}

	if (result != ISC_R_SUCCESS) {
		return;
	}

	/*
	 * If data was parsed correctly, perform two-way conversion checks
	 * between uncompressed wire form and type-specific struct.
	 *
	 * If the RR type is not a meta-type, additionally perform two-way
	 * conversion checks between:
	 *
	 *   - uncompressed wire form and text form,
	 *   - uncompressed wire form and multi-line text form.
	 */
	check_struct_conversions(&rdata, structsize, wire_ok->loop);
	if (!dns_rdatatype_ismeta(rdata.type)) {
		check_text_conversions(&rdata);
		check_multiline_text_conversions(&rdata);
	}

	/*
	 * Ensure that fromwire_*() output is valid input for towire_*().
	 */
	result = rdata_towire(&rdata, buf_towire, sizeof(buf_towire), &length);
	assert_int_equal(result, ISC_R_SUCCESS);
	assert_int_equal(rdata.length, length);
	assert_memory_equal(rdata.data, buf_towire, length);

	/*
	 * Test that additionaldata_*() succeeded.
	 */
	result = rdata_additionadata(&rdata);
	assert_int_equal(result, ISC_R_SUCCESS);

	/*
	 * Exercise checknames_*().
	 */
	rdata_checknames(&rdata);
}

/*
 * Test fromtext_*() and totext_*() routines for given RR class and type for
 * each text form RDATA in the supplied array.  See the comment for
 * check_text_ok_single() for an explanation of how exactly these routines are
 * tested.
 */
static void
check_text_ok(const text_ok_t *text_ok, dns_rdataclass_t rdclass,
	      dns_rdatatype_t type, size_t structsize) {
	size_t i;

	/*
	 * Check all entries in the supplied array.
	 */
	for (i = 0; text_ok[i].text_in != NULL; i++) {
		check_text_ok_single(&text_ok[i], rdclass, type, structsize);
	}
}

/*
 * For each wire form RDATA in the supplied array, check whether it is properly
 * handled as being either valid or invalid for an RR of given rdclass and
 * type, then check whether trying to process a zero-length wire data buffer
 * yields the expected result.  This checks whether the fromwire_*() routine
 * for given RR class and type behaves as expected.
 */
static void
check_wire_ok(const wire_ok_t *wire_ok, bool empty_ok, dns_rdataclass_t rdclass,
	      dns_rdatatype_t type, size_t structsize) {
	wire_ok_t empty_wire = WIRE_TEST(empty_ok, 0);
	size_t i;

	/*
	 * Check all entries in the supplied array.
	 */
	for (i = 0; wire_ok[i].len != 0; i++) {
		check_wire_ok_single(&wire_ok[i], rdclass, type, structsize);
	}

	/*
	 * Check empty wire data.
	 */
	check_wire_ok_single(&empty_wire, rdclass, type, structsize);
}

/*
 * Check that two records compare as expected with dns_rdata_compare().
 */
static void
check_compare_ok_single(const compare_ok_t *compare_ok,
			dns_rdataclass_t rdclass, dns_rdatatype_t type) {
	dns_rdata_t rdata1 = DNS_RDATA_INIT, rdata2 = DNS_RDATA_INIT;
	unsigned char buf1[1024], buf2[1024];
	isc_result_t result;
	int answer;

	result = dns_test_rdatafromstring(&rdata1, rdclass, type, buf1,
					  sizeof(buf1), compare_ok->text1,
					  false);
	if (result != ISC_R_SUCCESS) {
		fail_msg("# line %d: '%s': expected success, got failure",
			 compare_ok->lineno, compare_ok->text1);
	}

	result = dns_test_rdatafromstring(&rdata2, rdclass, type, buf2,
					  sizeof(buf2), compare_ok->text2,
					  false);

	if (result != ISC_R_SUCCESS) {
		fail_msg("# line %d: '%s': expected success, got failure",
			 compare_ok->lineno, compare_ok->text2);
	}

	answer = dns_rdata_compare(&rdata1, &rdata2);
	if (compare_ok->answer == 0 && answer != 0) {
		fail_msg("# line %d: dns_rdata_compare('%s', '%s'): "
			 "expected equal, got %s",
			 compare_ok->lineno, compare_ok->text1,
			 compare_ok->text2,
			 (answer > 0) ? "greater than" : "less than");
	}
	if (compare_ok->answer < 0 && answer >= 0) {
		fail_msg("# line %d: dns_rdata_compare('%s', '%s'): "
			 "expected less than, got %s",
			 compare_ok->lineno, compare_ok->text1,
			 compare_ok->text2,
			 (answer == 0) ? "equal" : "greater than");
	}
	if (compare_ok->answer > 0 && answer <= 0) {
		fail_msg("line %d: dns_rdata_compare('%s', '%s'): "
			 "expected greater than, got %s",
			 compare_ok->lineno, compare_ok->text1,
			 compare_ok->text2,
			 (answer == 0) ? "equal" : "less than");
	}
}

/*
 * Check that all the records sets in compare_ok compare as expected
 * with dns_rdata_compare().
 */
static void
check_compare_ok(const compare_ok_t *compare_ok, dns_rdataclass_t rdclass,
		 dns_rdatatype_t type) {
	size_t i;
	/*
	 * Check all entries in the supplied array.
	 */
	for (i = 0; compare_ok[i].text1 != NULL; i++) {
		check_compare_ok_single(&compare_ok[i], rdclass, type);
	}
}

/*
 * Test whether supplied sets of text form and/or wire form RDATA are handled
 * as expected.
 *
 * The empty_ok argument denotes whether an attempt to parse a zero-length wire
 * data buffer should succeed or not (it is valid for some RR types).  There is
 * no point in performing a similar check for empty text form RDATA, because
 * dns_rdata_fromtext() returns ISC_R_UNEXPECTEDEND before calling fromtext_*()
 * for the given RR class and type.
 */
static void
check_rdata(const text_ok_t *text_ok, const wire_ok_t *wire_ok,
	    const compare_ok_t *compare_ok, bool empty_ok,
	    dns_rdataclass_t rdclass, dns_rdatatype_t type, size_t structsize) {
	if (text_ok != NULL) {
		check_text_ok(text_ok, rdclass, type, structsize);
	}
	if (wire_ok != NULL) {
		check_wire_ok(wire_ok, empty_ok, rdclass, type, structsize);
	}
	if (compare_ok != NULL) {
		check_compare_ok(compare_ok, rdclass, type);
	}
}

/*
 * Common tests for RR types based on KEY that require key data:
 *
 *   - CDNSKEY (RFC 7344)
 *   - DNSKEY (RFC 4034)
 *   - RKEY (draft-reid-dnsext-rkey-00)
 */
static void
key_required(void **state, dns_rdatatype_t type, size_t size) {
	wire_ok_t wire_ok[] = { /*
				 * RDATA must be at least 5 octets in size:
				 *
				 *   - 2 octets for Flags,
				 *   - 1 octet for Protocol,
				 *   - 1 octet for Algorithm,
				 *   - Public Key must not be empty.
				 *
				 * RFC 2535 section 3.1.2 allows the Public Key
				 * to be empty if bits 0-1 of Flags are both
				 * set, but that only applies to KEY records:
				 * for the RR types tested here, the Public Key
				 * must not be empty.
				 */
				WIRE_INVALID(0x00),
				WIRE_INVALID(0x00, 0x00),
				WIRE_INVALID(0x00, 0x00, 0x00),
				WIRE_INVALID(0xc0, 0x00, 0x00, 0x00),
				WIRE_INVALID(0x00, 0x00, 0x00, 0x00),
				WIRE_VALID(0x00, 0x00, 0x00, 0x00, 0x00),
				WIRE_SENTINEL()
	};

	UNUSED(state);

	check_rdata(NULL, wire_ok, NULL, false, dns_rdataclass_in, type, size);
}

/* APL RDATA manipulations */
static void
apl(void **state) {
	text_ok_t text_ok[] = {
		/* empty list */
		TEXT_VALID(""),
		/* min,max prefix IPv4 */
		TEXT_VALID("1:0.0.0.0/0"), TEXT_VALID("1:127.0.0.1/32"),
		/* min,max prefix IPv6 */
		TEXT_VALID("2:::/0"), TEXT_VALID("2:::1/128"),
		/* negated */
		TEXT_VALID("!1:0.0.0.0/0"), TEXT_VALID("!1:127.0.0.1/32"),
		TEXT_VALID("!2:::/0"), TEXT_VALID("!2:::1/128"),
		/* bits set after prefix length - not disallowed */
		TEXT_VALID("1:127.0.0.0/0"), TEXT_VALID("2:8000::/0"),
		/* multiple */
		TEXT_VALID("1:0.0.0.0/0 1:127.0.0.1/32"),
		TEXT_VALID("1:0.0.0.0/0 !1:127.0.0.1/32"),
		/* family 0, prefix 0, positive */
		TEXT_VALID("\\# 4 00000000"),
		/* family 0, prefix 0, negative */
		TEXT_VALID("\\# 4 00000080"),
		/* prefix too long */
		TEXT_INVALID("1:0.0.0.0/33"), TEXT_INVALID("2:::/129"),
		/*
		 * Sentinel.
		 */
		TEXT_SENTINEL()
	};
	wire_ok_t wire_ok[] = { /* zero length */
				WIRE_VALID(),
				/* prefix too big IPv4 */
				WIRE_INVALID(0x00, 0x01, 33U, 0x00),
				/* prefix too big IPv6 */
				WIRE_INVALID(0x00, 0x02, 129U, 0x00),
				/* trailing zero octet in afdpart */
				WIRE_INVALID(0x00, 0x00, 0x00, 0x01, 0x00),
				/*
				 * Sentinel.
				 */
				WIRE_SENTINEL()
	};

	UNUSED(state);

	check_rdata(text_ok, wire_ok, NULL, true, dns_rdataclass_in,
		    dns_rdatatype_apl, sizeof(dns_rdata_in_apl_t));
}

/*
 * http://broadband-forum.org/ftp/pub/approved-specs/af-saa-0069.000.pdf
 *
 * ATMA RR’s have the following RDATA format:
 *
 *                                           1  1  1  1  1  1
 *             0  1  2  3  4  5  6  7  8  9  0  1  2  3  4  5
 *          +--+--+--+--+--+--+--+--+--+--+--+--+--+--+--+--+
 *          |          FORMAT       |                       |
 *          +--+--+--+--+--+--+--+--+                       |
 *          /                    ADDRESS                    /
 *          |                                               |
 *          +--+--+--+--+--+--+--+--+--+--+--+--+--+--+--+--+
 *
 * The fields have the following meaning:
 *
 * * FORMAT: One octet that indicates the format of ADDRESS. The two
 *   possible values for FORMAT are value 0 indicating ATM End System Address
 *   (AESA) format and value 1 indicating E.164 format.
 *
 * * ADDRESS: Variable length string of octets containing the ATM address of
 *   the node to which this RR pertains.
 *
 * When the format value is 0, indicating that the address is in AESA format,
 * the address is coded as described in ISO 8348/AD 2 using the preferred
 * binary encoding of the ISO NSAP format. When the format value is 1,
 * indicating that the address is in E.164 format, the Address/Number Digits
 * appear in the order in which they would be entered on a numeric keypad.
 * Digits are coded in IA5 characters with the leftmost bit of each digit set
 * to 0.  This ATM address appears in ATM End System Address Octets field (AESA
 * format) or the Address/Number Digits field (E.164 format) of the Called
 * party number information element [ATMUNI3.1]. Subaddress information is
 * intentionally not included because E.164 subaddress information is used for
 * routing.
 *
 * ATMA RRs cause no additional section processing.
 */
static void
atma(void **state) {
	text_ok_t text_ok[] = { TEXT_VALID("00"),
				TEXT_VALID_CHANGED("0.0", "00"),
				/*
				 * multiple consecutive periods
				 */
				TEXT_INVALID("0..0"),
				/*
				 * trailing period
				 */
				TEXT_INVALID("00."),
				/*
				 * leading period
				 */
				TEXT_INVALID(".00"),
				/*
				 * Not full octets.
				 */
				TEXT_INVALID("000"),
				/*
				 * E.164
				 */
				TEXT_VALID("+61200000000"),
				/*
				 * E.164 with periods
				 */
				TEXT_VALID_CHANGED("+61.2.0000.0000", "+6120000"
								      "0000"),
				/*
				 * E.164 with period at end
				 */
				TEXT_INVALID("+61200000000."),
				/*
				 * E.164 with multiple consecutive periods
				 */
				TEXT_INVALID("+612..00000000"),
				/*
				 * E.164 with period before the leading digit.
				 */
				TEXT_INVALID("+.61200000000"),
				/*
				 * Sentinel.
				 */
				TEXT_SENTINEL() };
	wire_ok_t wire_ok[] = {
		/*
		 * Too short.
		 */
		WIRE_INVALID(0x00), WIRE_INVALID(0x01),
		/*
		 * all digits
		 */
		WIRE_VALID(0x01, '6', '1', '2', '0', '0', '0'),
		/*
		 * non digit
		 */
		WIRE_INVALID(0x01, '+', '6', '1', '2', '0', '0', '0'),
		/*
		 * Sentinel.
		 */
		WIRE_SENTINEL()
	};

	UNUSED(state);

	check_rdata(text_ok, wire_ok, NULL, false, dns_rdataclass_in,
		    dns_rdatatype_atma, sizeof(dns_rdata_in_atma_t));
}

/* AMTRELAY RDATA manipulations */
static void
amtrelay(void **state) {
	text_ok_t text_ok[] = {
		TEXT_INVALID(""), TEXT_INVALID("0"), TEXT_INVALID("0 0"),
		/* gateway type 0 */
		TEXT_VALID("0 0 0"), TEXT_VALID("0 1 0"),
		TEXT_INVALID("0 2 0"),	 /* discovery out of range */
		TEXT_VALID("255 1 0"),	 /* max precedence */
		TEXT_INVALID("256 1 0"), /* precedence out of range */

		/* IPv4 gateway */
		TEXT_INVALID("0 0 1"), /* no address */
		TEXT_VALID("0 0 1 0.0.0.0"),
		TEXT_INVALID("0 0 1 0.0.0.0 x"), /* extra */
		TEXT_INVALID("0 0 1 0.0.0.0.0"), /* bad address */
		TEXT_INVALID("0 0 1 ::"),	 /* bad address */
		TEXT_INVALID("0 0 1 ."),	 /* bad address */

		/* IPv6 gateway */
		TEXT_INVALID("0 0 2"), /* no address */
		TEXT_VALID("0 0 2 ::"), TEXT_INVALID("0 0 2 :: xx"), /* extra */
		TEXT_INVALID("0 0 2 0.0.0.0"), /* bad address */
		TEXT_INVALID("0 0 2 ."),       /* bad address */

		/* hostname gateway */
		TEXT_INVALID("0 0 3"), /* no name */
		/* IPv4 is a valid name */
		TEXT_VALID_CHANGED("0 0 3 0.0.0.0", "0 0 3 0.0.0.0."),
		/* IPv6 is a valid name */
		TEXT_VALID_CHANGED("0 0 3 ::", "0 0 3 ::."),
		TEXT_VALID_CHANGED("0 0 3 example", "0 0 3 example."),
		TEXT_VALID("0 0 3 example."),
		TEXT_INVALID("0 0 3 example. x"), /* extra */

		/* unknown gateway */
		TEXT_VALID("\\# 2 0004"), TEXT_VALID("\\# 2 0084"),
		TEXT_VALID("\\# 2 007F"), TEXT_VALID("\\# 3 000400"),
		TEXT_VALID("\\# 3 008400"), TEXT_VALID("\\# 3 00FF00"),

		/*
		 * Sentinel.
		 */
		TEXT_SENTINEL()
	};
	wire_ok_t wire_ok[] = {
		WIRE_INVALID(0x00), WIRE_VALID(0x00, 0x00),
		WIRE_VALID(0x00, 0x80), WIRE_INVALID(0x00, 0x00, 0x00),
		WIRE_INVALID(0x00, 0x80, 0x00),

		WIRE_INVALID(0x00, 0x01), WIRE_INVALID(0x00, 0x01, 0x00),
		WIRE_INVALID(0x00, 0x01, 0x00, 0x00),
		WIRE_INVALID(0x00, 0x01, 0x00, 0x00, 0x00),
		WIRE_VALID(0x00, 0x01, 0x00, 0x00, 0x00, 0x00),
		WIRE_INVALID(0x00, 0x01, 0x00, 0x00, 0x00, 0x00, 0x00),

		WIRE_INVALID(0x00, 0x02), WIRE_INVALID(0x00, 0x02, 0x00),
		WIRE_VALID(0x00, 0x02, 0x00, 0x01, 0x02, 0x03, 0x04, 0x05, 0x06,
			   0x07, 0x08, 0x09, 0x10, 0x11, 0x12, 0x13, 0x14,
			   0x15),
		WIRE_INVALID(0x00, 0x02, 0x00, 0x01, 0x02, 0x03, 0x04, 0x05,
			     0x06, 0x07, 0x08, 0x09, 0x10, 0x11, 0x12, 0x13,
			     0x14, 0x15, 0x16),

		WIRE_INVALID(0x00, 0x03), WIRE_VALID(0x00, 0x03, 0x00),
		WIRE_INVALID(0x00, 0x03, 0x00, 0x00), /* extra */

		WIRE_VALID(0x00, 0x04), WIRE_VALID(0x00, 0x04, 0x00),
		/*
		 * Sentinel.
		 */
		WIRE_SENTINEL()
	};

	UNUSED(state);

	check_rdata(text_ok, wire_ok, NULL, false, dns_rdataclass_in,
		    dns_rdatatype_amtrelay, sizeof(dns_rdata_amtrelay_t));
}

static void
cdnskey(void **state) {
	key_required(state, dns_rdatatype_cdnskey, sizeof(dns_rdata_cdnskey_t));
}

/*
 * CSYNC tests.
 *
 * RFC 7477:
 *
 * 2.1.  The CSYNC Resource Record Format
 *
 * 2.1.1.  The CSYNC Resource Record Wire Format
 *
 *    The CSYNC RDATA consists of the following fields:
 *
 *                           1 1 1 1 1 1 1 1 1 1 2 2 2 2 2 2 2 2 2 2 3 3
 *       0 1 2 3 4 5 6 7 8 9 0 1 2 3 4 5 6 7 8 9 0 1 2 3 4 5 6 7 8 9 0 1
 *      +-+-+-+-+-+-+-+-+-+-+-+-+-+-+-+-+-+-+-+-+-+-+-+-+-+-+-+-+-+-+-+-+
 *      |                          SOA Serial                           |
 *      +-+-+-+-+-+-+-+-+-+-+-+-+-+-+-+-+-+-+-+-+-+-+-+-+-+-+-+-+-+-+-+-+
 *      |       Flags                   |            Type Bit Map       /
 *      +-+-+-+-+-+-+-+-+-+-+-+-+-+-+-+-+-+-+-+-+-+-+-+-+-+-+-+-+-+-+-+-+
 *      /                     Type Bit Map (continued)                  /
 *      +-+-+-+-+-+-+-+-+-+-+-+-+-+-+-+-+-+-+-+-+-+-+-+-+-+-+-+-+-+-+-+-+
 *
 * 2.1.1.1.  The SOA Serial Field
 *
 *    The SOA Serial field contains a copy of the 32-bit SOA serial number
 *    from the child zone.  If the soaminimum flag is set, parental agents
 *    querying children's authoritative servers MUST NOT act on data from
 *    zones advertising an SOA serial number less than this value.  See
 *    [RFC1982] for properly implementing "less than" logic.  If the
 *    soaminimum flag is not set, parental agents MUST ignore the value in
 *    the SOA Serial field.  Clients can set the field to any value if the
 *    soaminimum flag is unset, such as the number zero.
 *
 * (...)
 *
 * 2.1.1.2.  The Flags Field
 *
 *    The Flags field contains 16 bits of boolean flags that define
 *    operations that affect the processing of the CSYNC record.  The flags
 *    defined in this document are as follows:
 *
 *       0x00 0x01: "immediate"
 *
 *       0x00 0x02: "soaminimum"
 *
 *    The definitions for how the flags are to be used can be found in
 *    Section 3.
 *
 *    The remaining flags are reserved for use by future specifications.
 *    Undefined flags MUST be set to 0 by CSYNC publishers.  Parental
 *    agents MUST NOT process a CSYNC record if it contains a 1 value for a
 *    flag that is unknown to or unsupported by the parental agent.
 *
 * 2.1.1.2.1.  The Type Bit Map Field
 *
 *    The Type Bit Map field indicates the record types to be processed by
 *    the parental agent, according to the procedures in Section 3.  The
 *    Type Bit Map field is encoded in the same way as the Type Bit Map
 *    field of the NSEC record, described in [RFC4034], Section 4.1.2.  If
 *    a bit has been set that a parental agent implementation does not
 *    understand, the parental agent MUST NOT act upon the record.
 *    Specifically, a parental agent must not simply copy the data, and it
 *    must understand the semantics associated with a bit in the Type Bit
 *    Map field that has been set to 1.
 */
static void
csync(void **state) {
	text_ok_t text_ok[] = { TEXT_INVALID(""),
				TEXT_INVALID("0"),
				TEXT_VALID("0 0"),
				TEXT_VALID("0 0 A"),
				TEXT_VALID("0 0 NS"),
				TEXT_VALID("0 0 AAAA"),
				TEXT_VALID("0 0 A AAAA"),
				TEXT_VALID("0 0 A NS AAAA"),
				TEXT_INVALID("0 0 A NS AAAA BOGUS"),
				TEXT_SENTINEL() };
	wire_ok_t wire_ok[] = {
		/*
		 * Short.
		 */
		WIRE_INVALID(0x00),
		/*
		 * Short.
		 */
		WIRE_INVALID(0x00, 0x00),
		/*
		 * Short.
		 */
		WIRE_INVALID(0x00, 0x00, 0x00),
		/*
		 * Short.
		 */
		WIRE_INVALID(0x00, 0x00, 0x00, 0x00),
		/*
		 * Short.
		 */
		WIRE_INVALID(0x00, 0x00, 0x00, 0x00, 0x00),
		/*
		 * Serial + flags only.
		 */
		WIRE_VALID(0x00, 0x00, 0x00, 0x00, 0x00, 0x00),
		/*
		 * Bad type map.
		 */
		WIRE_INVALID(0x00, 0x00, 0x00, 0x00, 0x00, 0x00, 0x00),
		/*
		 * Bad type map.
		 */
		WIRE_INVALID(0x00, 0x00, 0x00, 0x00, 0x00, 0x00, 0x00, 0x00),
		/*
		 * Good type map.
		 */
		WIRE_VALID(0x00, 0x00, 0x00, 0x00, 0x00, 0x00, 0x00, 0x01,
			   0x02),
		/*
		 * Sentinel.
		 */
		WIRE_SENTINEL()
	};

	UNUSED(state);

	check_rdata(text_ok, wire_ok, NULL, false, dns_rdataclass_in,
		    dns_rdatatype_csync, sizeof(dns_rdata_csync_t));
}

static void
dnskey(void **state) {
	key_required(state, dns_rdatatype_dnskey, sizeof(dns_rdata_dnskey_t));
}

/*
 * DOA tests.
 *
 * draft-durand-doa-over-dns-03:
 *
 * 3.2.  DOA RDATA Wire Format
 *
 *        +---+---+---+---+---+---+---+---+---+---+---+---+---+---+---+---+
 *     0: |                                                               |
 *        |                        DOA-ENTERPRISE                         |
 *        |                                                               |
 *        +---+---+---+---+---+---+---+---+---+---+---+---+---+---+---+---+
 *     4: |                                                               |
 *        |                           DOA-TYPE                            |
 *        |                                                               |
 *        +---+---+---+---+---+---+---+---+---+---+---+---+---+---+---+---+
 *     8: |         DOA-LOCATION          |         DOA-MEDIA-TYPE        /
 *        +---+---+---+---+---+---+---+---+---+---+---+---+---+---+---+---+
 *    10: /                                                               /
 *        /                  DOA-MEDIA-TYPE (continued)                   /
 *        /                                                               /
 *        +---+---+---+---+---+---+---+---+---+---+---+---+---+---+---+---+
 *        /                                                               /
 *        /                           DOA-DATA                            /
 *        /                                                               /
 *        +---+---+---+---+---+---+---+---+---+---+---+---+---+---+---+---+
 *
 *    DOA-ENTERPRISE: a 32-bit unsigned integer in network order.
 *
 *    DOA-TYPE: a 32-bit unsigned integer in network order.
 *
 *    DOA-LOCATION: an 8-bit unsigned integer.
 *
 *    DOA-MEDIA-TYPE: A <character-string> (see [RFC1035]).  The first
 *    octet of the <character-string> contains the number of characters to
 *    follow.
 *
 *    DOA-DATA: A variable length blob of binary data.  The length of the
 *    DOA-DATA is not contained within the wire format of the RR and has to
 *    be computed from the RDLENGTH of the entire RR once other fields have
 *    been taken into account.
 *
 * 3.3.  DOA RDATA Presentation Format
 *
 *    The DOA-ENTERPRISE field is presented as an unsigned 32-bit decimal
 *    integer with range 0 - 4,294,967,295.
 *
 *    The DOA-TYPE field is presented as an unsigned 32-bit decimal integer
 *    with range 0 - 4,294,967,295.
 *
 *    The DOA-LOCATION field is presented as an unsigned 8-bit decimal
 *    integer with range 0 - 255.
 *
 *    The DOA-MEDIA-TYPE field is presented as a single <character-string>.
 *
 *    The DOA-DATA is presented as Base64 encoded data [RFC4648] unless the
 *    DOA-DATA is empty in which case it is presented as a single dash
 *    character ("-", ASCII 45).  White space is permitted within Base64
 *    data.
 */
static void
doa(void **state) {
	text_ok_t text_ok[] = {
		/*
		 * Valid, non-empty DOA-DATA.
		 */
		TEXT_VALID("0 0 1 \"text/plain\" Zm9v"),
		/*
		 * Valid, non-empty DOA-DATA with whitespace in between.
		 */
		TEXT_VALID_CHANGED("0 0 1 \"text/plain\" Zm 9v", "0 0 1 "
								 "\"text/"
								 "plain\" "
								 "Zm9v"),
		/*
		 * Valid, unquoted DOA-MEDIA-TYPE, non-empty DOA-DATA.
		 */
		TEXT_VALID_CHANGED("0 0 1 text/plain Zm9v", "0 0 1 "
							    "\"text/plain\" "
							    "Zm9v"),
		/*
		 * Invalid, quoted non-empty DOA-DATA.
		 */
		TEXT_INVALID("0 0 1 \"text/plain\" \"Zm9v\""),
		/*
		 * Valid, empty DOA-DATA.
		 */
		TEXT_VALID("0 0 1 \"text/plain\" -"),
		/*
		 * Invalid, quoted empty DOA-DATA.
		 */
		TEXT_INVALID("0 0 1 \"text/plain\" \"-\""),
		/*
		 * Invalid, missing "-" in empty DOA-DATA.
		 */
		TEXT_INVALID("0 0 1 \"text/plain\""),
		/*
		 * Valid, undefined DOA-LOCATION.
		 */
		TEXT_VALID("0 0 100 \"text/plain\" Zm9v"),
		/*
		 * Invalid, DOA-LOCATION too big.
		 */
		TEXT_INVALID("0 0 256 \"text/plain\" ZM9v"),
		/*
		 * Valid, empty DOA-MEDIA-TYPE, non-empty DOA-DATA.
		 */
		TEXT_VALID("0 0 2 \"\" aHR0cHM6Ly93d3cuaXNjLm9yZy8="),
		/*
		 * Valid, empty DOA-MEDIA-TYPE, empty DOA-DATA.
		 */
		TEXT_VALID("0 0 1 \"\" -"),
		/*
		 * Valid, DOA-MEDIA-TYPE with a space.
		 */
		TEXT_VALID("0 0 1 \"plain text\" Zm9v"),
		/*
		 * Invalid, missing DOA-MEDIA-TYPE.
		 */
		TEXT_INVALID("1234567890 1234567890 1"),
		/*
		 * Valid, DOA-DATA over 255 octets.
		 */
		TEXT_VALID("1234567890 1234567890 1 \"image/gif\" "
			   "R0lGODlhKAAZAOMCAGZmZgBmmf///zOZzMz//5nM/zNmmWbM"
			   "/5nMzMzMzACZ/////////////////////yH5BAEKAA8ALAAA"
			   "AAAoABkAAATH8IFJK5U2a4337F5ogRkpnoCJrly7PrCKyh8c"
			   "3HgAhzT35MDbbtO7/IJIHbGiOiaTxVTpSVWWLqNq1UVyapNS"
			   "1wd3OAxug0LhnCubcVhsxysQnOt4ATpvvzHlFzl1AwODhWeF"
			   "AgRpen5/UhheAYMFdUB4SFcpGEGGdQeCAqBBLTuSk30EeXd9"
			   "pEsAbKGxjHqDSE0Sp6ixN4N1BJmbc7lIhmsBich1awPAjkY1"
			   "SZR8bJWrz382SGqIBQQFQd4IsUTaX+ceuudPEQA7"),
		/*
		 * Invalid, bad Base64 in DOA-DATA.
		 */
		TEXT_INVALID("1234567890 1234567890 1 \"image/gif\" R0lGODl"),
		/*
		 * Sentinel.
		 */
		TEXT_SENTINEL()
	};
	wire_ok_t wire_ok[] = {
		/*
		 * Valid, empty DOA-MEDIA-TYPE, empty DOA-DATA.
		 */
		WIRE_VALID(0x12, 0x34, 0x56, 0x78, 0x12, 0x34, 0x56, 0x78, 0x01,
			   0x00),
		/*
		 * Invalid, missing DOA-MEDIA-TYPE.
		 */
		WIRE_INVALID(0x12, 0x34, 0x56, 0x78, 0x12, 0x34, 0x56, 0x78,
			     0x01),
		/*
		 * Invalid, malformed DOA-MEDIA-TYPE length.
		 */
		WIRE_INVALID(0x12, 0x34, 0x56, 0x78, 0x12, 0x34, 0x56, 0x78,
			     0x01, 0xff),
		/*
		 * Valid, empty DOA-DATA.
		 */
		WIRE_VALID(0x12, 0x34, 0x56, 0x78, 0x12, 0x34, 0x56, 0x78, 0x01,
			   0x03, 0x66, 0x6f, 0x6f),
		/*
		 * Valid, non-empty DOA-DATA.
		 */
		WIRE_VALID(0x12, 0x34, 0x56, 0x78, 0x12, 0x34, 0x56, 0x78, 0x01,
			   0x03, 0x66, 0x6f, 0x6f, 0x62, 0x61, 0x72),
		/*
		 * Valid, DOA-DATA over 255 octets.
		 */
		WIRE_VALID(0x12, 0x34, 0x56, 0x78, 0x12, 0x34, 0x56, 0x78, 0x01,
			   0x06, 0x62, 0x69, 0x6e, 0x61, 0x72, 0x79, 0x00, 0x66,
			   0x99, 0xff, 0xff, 0xff, 0x33, 0x99, 0xcc, 0xcc, 0xff,
			   0xff, 0x99, 0xcc, 0xff, 0x33, 0x66, 0x99, 0x66, 0xcc,
			   0xff, 0x99, 0xcc, 0xcc, 0xcc, 0xcc, 0xcc, 0x00, 0x99,
			   0xff, 0xff, 0xff, 0xff, 0xff, 0xff, 0xff, 0xff, 0xff,
			   0xff, 0xff, 0xff, 0xff, 0xff, 0xff, 0xff, 0x21, 0xf9,
			   0x04, 0x01, 0x0a, 0x00, 0x0f, 0x00, 0x2c, 0x00, 0x00,
			   0x00, 0x00, 0x28, 0x00, 0x19, 0x00, 0x00, 0x04, 0xc7,
			   0xf0, 0x81, 0x49, 0x2b, 0x95, 0x36, 0x6b, 0x8d, 0xf7,
			   0xec, 0x5e, 0x68, 0x81, 0x19, 0x29, 0x9e, 0x80, 0x89,
			   0xae, 0x5c, 0xbb, 0x3e, 0xb0, 0x8a, 0xca, 0x1f, 0x1c,
			   0xdc, 0x78, 0x00, 0x87, 0x34, 0xf7, 0xe4, 0xc0, 0xdb,
			   0x6e, 0xd3, 0xbb, 0xfc, 0x82, 0x48, 0x1d, 0xb1, 0xa2,
			   0x3a, 0x26, 0x93, 0xc5, 0x54, 0xe9, 0x49, 0x55, 0x96,
			   0x2e, 0xa3, 0x6a, 0xd5, 0x45, 0x72, 0x6a, 0x93, 0x52,
			   0xd7, 0x07, 0x77, 0x38, 0x0c, 0x6e, 0x83, 0x42, 0xe1,
			   0x9c, 0x2b, 0x9b, 0x71, 0x58, 0x6c, 0xc7, 0x2b, 0x10,
			   0x9c, 0xeb, 0x78, 0x01, 0x3a, 0x6f, 0xbf, 0x31, 0xe5,
			   0x17, 0x39, 0x75, 0x03, 0x03, 0x83, 0x85, 0x67, 0x85,
			   0x02, 0x04, 0x69, 0x7a, 0x7e, 0x7f, 0x52, 0x18, 0x5e,
			   0x01, 0x83, 0x05, 0x75, 0x40, 0x78, 0x48, 0x57, 0x29,
			   0x18, 0x41, 0x86, 0x75, 0x07, 0x82, 0x02, 0xa0, 0x41,
			   0x2d, 0x3b, 0x92, 0x93, 0x7d, 0x04, 0x79, 0x77, 0x7d,
			   0xa4, 0x4b, 0x00, 0x6c, 0xa1, 0xb1, 0x8c, 0x7a, 0x83,
			   0x48, 0x4d, 0x12, 0xa7, 0xa8, 0xb1, 0x37, 0x83, 0x75,
			   0x04, 0x99, 0x9b, 0x73, 0xb9, 0x48, 0x86, 0x6b, 0x01,
			   0x89, 0xc8, 0x75, 0x6b, 0x03, 0xc0, 0x8e, 0x46, 0x35,
			   0x49, 0x94, 0x7c, 0x6c, 0x95, 0xab, 0xcf, 0x7f, 0x36,
			   0x48, 0x6a, 0x88, 0x05, 0x04, 0x05, 0x41, 0xde, 0x08,
			   0xb1, 0x44, 0xda, 0x5f, 0xe7, 0x1e, 0xba, 0xe7, 0x4f,
			   0x11, 0x00, 0x3b),
		/*
		 * Sentinel.
		 */
		WIRE_SENTINEL()
	};

	UNUSED(state);

	check_rdata(text_ok, wire_ok, NULL, false, dns_rdataclass_in,
		    dns_rdatatype_doa, sizeof(dns_rdata_doa_t));
}

/*
 * DS tests.
 *
 * RFC 4034:
 *
 * 5.1.  DS RDATA Wire Format
 *
 *    The RDATA for a DS RR consists of a 2 octet Key Tag field, a 1 octet
 *    Algorithm field, a 1 octet Digest Type field, and a Digest field.
 *
 *                         1 1 1 1 1 1 1 1 1 1 2 2 2 2 2 2 2 2 2 2 3 3
 *     0 1 2 3 4 5 6 7 8 9 0 1 2 3 4 5 6 7 8 9 0 1 2 3 4 5 6 7 8 9 0 1
 *    +-+-+-+-+-+-+-+-+-+-+-+-+-+-+-+-+-+-+-+-+-+-+-+-+-+-+-+-+-+-+-+-+
 *    |           Key Tag             |  Algorithm    |  Digest Type  |
 *    +-+-+-+-+-+-+-+-+-+-+-+-+-+-+-+-+-+-+-+-+-+-+-+-+-+-+-+-+-+-+-+-+
 *    /                                                               /
 *    /                            Digest                             /
 *    /                                                               /
 *    +-+-+-+-+-+-+-+-+-+-+-+-+-+-+-+-+-+-+-+-+-+-+-+-+-+-+-+-+-+-+-+-+
 *
 * 5.1.1.  The Key Tag Field
 *
 *    The Key Tag field lists the key tag of the DNSKEY RR referred to by
 *    the DS record, in network byte order.
 *
 *    The Key Tag used by the DS RR is identical to the Key Tag used by
 *    RRSIG RRs.  Appendix B describes how to compute a Key Tag.
 *
 * 5.1.2.  The Algorithm Field
 *
 *    The Algorithm field lists the algorithm number of the DNSKEY RR
 *    referred to by the DS record.
 *
 *    The algorithm number used by the DS RR is identical to the algorithm
 *    number used by RRSIG and DNSKEY RRs.  Appendix A.1 lists the
 *    algorithm number types.
 *
 * 5.1.3.  The Digest Type Field
 *
 *    The DS RR refers to a DNSKEY RR by including a digest of that DNSKEY
 *    RR.  The Digest Type field identifies the algorithm used to construct
 *    the digest.  Appendix A.2 lists the possible digest algorithm types.
 *
 * 5.1.4.  The Digest Field
 *
 *    The DS record refers to a DNSKEY RR by including a digest of that
 *    DNSKEY RR.
 *
 *    The digest is calculated by concatenating the canonical form of the
 *    fully qualified owner name of the DNSKEY RR with the DNSKEY RDATA,
 *    and then applying the digest algorithm.
 *
 *      digest = digest_algorithm( DNSKEY owner name | DNSKEY RDATA);
 *
 *       "|" denotes concatenation
 *
 *      DNSKEY RDATA = Flags | Protocol | Algorithm | Public Key.
 *
 *    The size of the digest may vary depending on the digest algorithm and
 *    DNSKEY RR size.  As of the time of this writing, the only defined
 *    digest algorithm is SHA-1, which produces a 20 octet digest.
 */
static void
ds(void **state) {
	text_ok_t text_ok[] = {
		/*
		 * Invalid, empty record.
		 */
		TEXT_INVALID(""),
		/*
		 * Invalid, no algorithm.
		 */
		TEXT_INVALID("0"),
		/*
		 * Invalid, no digest type.
		 */
		TEXT_INVALID("0 0"),
		/*
		 * Invalid, no digest.
		 */
		TEXT_INVALID("0 0 0"),
		/*
		 * Valid, 1-octet digest for a reserved digest type.
		 */
		TEXT_VALID("0 0 0 00"),
		/*
		 * Invalid, short SHA-1 digest.
		 */
		TEXT_INVALID("0 0 1 00"),
		TEXT_INVALID("0 0 1 4FDCE83016EDD29077621FE568F8DADDB5809B"),
		/*
		 * Valid, 20-octet SHA-1 digest.
		 */
		TEXT_VALID("0 0 1 4FDCE83016EDD29077621FE568F8DADDB5809B6A"),
		/*
		 * Invalid, excessively long SHA-1 digest.
		 */
		TEXT_INVALID("0 0 1 4FDCE83016EDD29077621FE568F8DADDB5809B"
			     "6A00"),
		/*
		 * Invalid, short SHA-256 digest.
		 */
		TEXT_INVALID("0 0 2 00"),
		TEXT_INVALID("0 0 2 D001BD422FFDA9B745425B71DC17D007E69186"
			     "9BD59C5F237D9BF85434C313"),
		/*
		 * Valid, 32-octet SHA-256 digest.
		 */
		TEXT_VALID_CHANGED("0 0 2 "
				   "D001BD422FFDA9B745425B71DC17D007E691869B"
				   "D59C5F237D9BF85434C3133F",
				   "0 0 2 "
				   "D001BD422FFDA9B745425B71DC17D007E691869B"
				   "D59C5F237D9BF854 34C3133F"),
		/*
		 * Invalid, excessively long SHA-256 digest.
		 */
		TEXT_INVALID("0 0 2 D001BD422FFDA9B745425B71DC17D007E69186"
			     "9BD59C5F237D9BF85434C3133F00"),
		/*
		 * Valid, GOST is no longer supported, hence no length checks.
		 */
		TEXT_VALID("0 0 3 00"),
		/*
		 * Invalid, short SHA-384 digest.
		 */
		TEXT_INVALID("0 0 4 00"),
		TEXT_INVALID("0 0 4 AC748D6C5AA652904A8763D64B7DFFFFA98152"
			     "BE12128D238BEBB4814B648F5A841E15CAA2DE348891"
			     "A37A699F65E5"),
		/*
		 * Valid, 48-octet SHA-384 digest.
		 */
		TEXT_VALID_CHANGED("0 0 4 "
				   "AC748D6C5AA652904A8763D64B7DFFFFA98152BE"
				   "12128D238BEBB4814B648F5A841E15CAA2DE348891A"
				   "37A"
				   "699F65E54D",
				   "0 0 4 "
				   "AC748D6C5AA652904A8763D64B7DFFFFA98152BE"
				   "12128D238BEBB481 "
				   "4B648F5A841E15CAA2DE348891A37A"
				   "699F65E54D"),
		/*
		 * Invalid, excessively long SHA-384 digest.
		 */
		TEXT_INVALID("0 0 4 AC748D6C5AA652904A8763D64B7DFFFFA98152"
			     "BE12128D238BEBB4814B648F5A841E15CAA2DE348891"
			     "A37A699F65E54D00"),
		/*
		 * Valid, 1-octet digest for an unassigned digest type.
		 */
		TEXT_VALID("0 0 5 00"),
		/*
		 * Sentinel.
		 */
		TEXT_SENTINEL()
	};
	wire_ok_t wire_ok[] = {
		/*
		 * Invalid, truncated key tag.
		 */
		WIRE_INVALID(0x00),
		/*
		 * Invalid, no algorithm.
		 */
		WIRE_INVALID(0x00, 0x00),
		/*
		 * Invalid, no digest type.
		 */
		WIRE_INVALID(0x00, 0x00, 0x00),
		/*
		 * Invalid, no digest.
		 */
		WIRE_INVALID(0x00, 0x00, 0x00, 0x00),
		/*
		 * Valid, 1-octet digest for a reserved digest type.
		 */
		WIRE_VALID(0x00, 0x00, 0x00, 0x00, 0x00),
		/*
		 * Invalid, short SHA-1 digest.
		 */
		WIRE_INVALID(0x00, 0x00, 0x00, 0x01, 0x00),
		WIRE_INVALID(0x00, 0x00, 0x00, 0x01, 0x4F, 0xDC, 0xE8, 0x30,
			     0x16, 0xED, 0xD2, 0x90, 0x77, 0x62, 0x1F, 0xE5,
			     0x68, 0xF8, 0xDA, 0xDD, 0xB5, 0x80, 0x9B),
		/*
		 * Valid, 20-octet SHA-1 digest.
		 */
		WIRE_VALID(0x00, 0x00, 0x00, 0x01, 0x4F, 0xDC, 0xE8, 0x30, 0x16,
			   0xED, 0xD2, 0x90, 0x77, 0x62, 0x1F, 0xE5, 0x68, 0xF8,
			   0xDA, 0xDD, 0xB5, 0x80, 0x9B, 0x6A),
		/*
		 * Invalid, excessively long SHA-1 digest.
		 */
		WIRE_INVALID(0x00, 0x00, 0x00, 0x01, 0x4F, 0xDC, 0xE8, 0x30,
			     0x16, 0xED, 0xD2, 0x90, 0x77, 0x62, 0x1F, 0xE5,
			     0x68, 0xF8, 0xDA, 0xDD, 0xB5, 0x80, 0x9B, 0x6A,
			     0x00),
		/*
		 * Invalid, short SHA-256 digest.
		 */
		WIRE_INVALID(0x00, 0x00, 0x00, 0x02, 0x00),
		WIRE_INVALID(0x00, 0x00, 0x00, 0x02, 0xD0, 0x01, 0xBD, 0x42,
			     0x2F, 0xFD, 0xA9, 0xB7, 0x45, 0x42, 0x5B, 0x71,
			     0xDC, 0x17, 0xD0, 0x07, 0xE6, 0x91, 0x86, 0x9B,
			     0xD5, 0x9C, 0x5F, 0x23, 0x7D, 0x9B, 0xF8, 0x54,
			     0x34, 0xC3, 0x13),
		/*
		 * Valid, 32-octet SHA-256 digest.
		 */
		WIRE_VALID(0x00, 0x00, 0x00, 0x02, 0xD0, 0x01, 0xBD, 0x42, 0x2F,
			   0xFD, 0xA9, 0xB7, 0x45, 0x42, 0x5B, 0x71, 0xDC, 0x17,
			   0xD0, 0x07, 0xE6, 0x91, 0x86, 0x9B, 0xD5, 0x9C, 0x5F,
			   0x23, 0x7D, 0x9B, 0xF8, 0x54, 0x34, 0xC3, 0x13,
			   0x3F),
		/*
		 * Invalid, excessively long SHA-256 digest.
		 */
		WIRE_INVALID(0x00, 0x00, 0x00, 0x02, 0xD0, 0x01, 0xBD, 0x42,
			     0x2F, 0xFD, 0xA9, 0xB7, 0x45, 0x42, 0x5B, 0x71,
			     0xDC, 0x17, 0xD0, 0x07, 0xE6, 0x91, 0x86, 0x9B,
			     0xD5, 0x9C, 0x5F, 0x23, 0x7D, 0x9B, 0xF8, 0x54,
			     0x34, 0xC3, 0x13, 0x3F, 0x00),
		/*
		 * Valid, GOST is no longer supported, hence no length checks.
		 */
		WIRE_VALID(0x00, 0x00, 0x00, 0x03, 0x00),
		/*
		 * Invalid, short SHA-384 digest.
		 */
		WIRE_INVALID(0x00, 0x00, 0x00, 0x04, 0x00),
		WIRE_INVALID(0x00, 0x00, 0x00, 0x04, 0xAC, 0x74, 0x8D, 0x6C,
			     0x5A, 0xA6, 0x52, 0x90, 0x4A, 0x87, 0x63, 0xD6,
			     0x4B, 0x7D, 0xFF, 0xFF, 0xA9, 0x81, 0x52, 0xBE,
			     0x12, 0x12, 0x8D, 0x23, 0x8B, 0xEB, 0xB4, 0x81,
			     0x4B, 0x64, 0x8F, 0x5A, 0x84, 0x1E, 0x15, 0xCA,
			     0xA2, 0xDE, 0x34, 0x88, 0x91, 0xA3, 0x7A, 0x69,
			     0x9F, 0x65, 0xE5),
		/*
		 * Valid, 48-octet SHA-384 digest.
		 */
		WIRE_VALID(0x00, 0x00, 0x00, 0x04, 0xAC, 0x74, 0x8D, 0x6C, 0x5A,
			   0xA6, 0x52, 0x90, 0x4A, 0x87, 0x63, 0xD6, 0x4B, 0x7D,
			   0xFF, 0xFF, 0xA9, 0x81, 0x52, 0xBE, 0x12, 0x12, 0x8D,
			   0x23, 0x8B, 0xEB, 0xB4, 0x81, 0x4B, 0x64, 0x8F, 0x5A,
			   0x84, 0x1E, 0x15, 0xCA, 0xA2, 0xDE, 0x34, 0x88, 0x91,
			   0xA3, 0x7A, 0x69, 0x9F, 0x65, 0xE5, 0x4D),
		/*
		 * Invalid, excessively long SHA-384 digest.
		 */
		WIRE_INVALID(0x00, 0x00, 0x00, 0x04, 0xAC, 0x74, 0x8D, 0x6C,
			     0x5A, 0xA6, 0x52, 0x90, 0x4A, 0x87, 0x63, 0xD6,
			     0x4B, 0x7D, 0xFF, 0xFF, 0xA9, 0x81, 0x52, 0xBE,
			     0x12, 0x12, 0x8D, 0x23, 0x8B, 0xEB, 0xB4, 0x81,
			     0x4B, 0x64, 0x8F, 0x5A, 0x84, 0x1E, 0x15, 0xCA,
			     0xA2, 0xDE, 0x34, 0x88, 0x91, 0xA3, 0x7A, 0x69,
			     0x9F, 0x65, 0xE5, 0x4D, 0x00),
		WIRE_VALID(0x00, 0x00, 0x04, 0x00, 0x00),
		/*
		 * Sentinel.
		 */
		WIRE_SENTINEL()
	};

	UNUSED(state);

	check_rdata(text_ok, wire_ok, NULL, false, dns_rdataclass_in,
		    dns_rdatatype_ds, sizeof(dns_rdata_ds_t));
}

/*
 * EDNS Client Subnet tests.
 *
 * RFC 7871:
 *
 * 6.  Option Format
 *
 *    This protocol uses an EDNS0 [RFC6891] option to include client
 *    address information in DNS messages.  The option is structured as
 *    follows:
 *
 *                 +0 (MSB)                            +1 (LSB)
 *       +---+---+---+---+---+---+---+---+---+---+---+---+---+---+---+---+
 *    0: |                          OPTION-CODE                          |
 *       +---+---+---+---+---+---+---+---+---+---+---+---+---+---+---+---+
 *    2: |                         OPTION-LENGTH                         |
 *       +---+---+---+---+---+---+---+---+---+---+---+---+---+---+---+---+
 *    4: |                            FAMILY                             |
 *       +---+---+---+---+---+---+---+---+---+---+---+---+---+---+---+---+
 *    6: |     SOURCE PREFIX-LENGTH      |     SCOPE PREFIX-LENGTH       |
 *       +---+---+---+---+---+---+---+---+---+---+---+---+---+---+---+---+
 *    8: |                           ADDRESS...                          /
 *       +---+---+---+---+---+---+---+---+---+---+---+---+---+---+---+---+
 *
 *    o  (Defined in [RFC6891]) OPTION-CODE, 2 octets, for ECS is 8 (0x00
 *       0x08).
 *
 *    o  (Defined in [RFC6891]) OPTION-LENGTH, 2 octets, contains the
 *       length of the payload (everything after OPTION-LENGTH) in octets.
 *
 *    o  FAMILY, 2 octets, indicates the family of the address contained in
 *       the option, using address family codes as assigned by IANA in
 *       Address Family Numbers [Address_Family_Numbers].
 *
 *    The format of the address part depends on the value of FAMILY.  This
 *    document only defines the format for FAMILY 1 (IPv4) and FAMILY 2
 *    (IPv6), which are as follows:
 *
 *    o  SOURCE PREFIX-LENGTH, an unsigned octet representing the leftmost
 *       number of significant bits of ADDRESS to be used for the lookup.
 *       In responses, it mirrors the same value as in the queries.
 *
 *    o  SCOPE PREFIX-LENGTH, an unsigned octet representing the leftmost
 *       number of significant bits of ADDRESS that the response covers.
 *       In queries, it MUST be set to 0.
 *
 *    o  ADDRESS, variable number of octets, contains either an IPv4 or
 *       IPv6 address, depending on FAMILY, which MUST be truncated to the
 *       number of bits indicated by the SOURCE PREFIX-LENGTH field,
 *       padding with 0 bits to pad to the end of the last octet needed.
 *
 *    o  A server receiving an ECS option that uses either too few or too
 *       many ADDRESS octets, or that has non-zero ADDRESS bits set beyond
 *       SOURCE PREFIX-LENGTH, SHOULD return FORMERR to reject the packet,
 *       as a signal to the software developer making the request to fix
 *       their implementation.
 *
 *    All fields are in network byte order ("big-endian", per [RFC1700],
 *    Data Notation).
 */
static void
edns_client_subnet(void **state) {
	wire_ok_t wire_ok[] = {
		/*
		 * Option code with no content.
		 */
		WIRE_INVALID(0x00, 0x08, 0x00, 0x00),
		/*
		 * Option code family 0, source 0, scope 0.
		 */
		WIRE_VALID(0x00, 0x08, 0x00, 0x04, 0x00, 0x00, 0x00, 0x00),
		/*
		 * Option code family 1 (IPv4), source 0, scope 0.
		 */
		WIRE_VALID(0x00, 0x08, 0x00, 0x04, 0x00, 0x01, 0x00, 0x00),
		/*
		 * Option code family 2 (IPv6) , source 0, scope 0.
		 */
		WIRE_VALID(0x00, 0x08, 0x00, 0x04, 0x00, 0x02, 0x00, 0x00),
		/*
		 * Extra octet.
		 */
		WIRE_INVALID(0x00, 0x08, 0x00, 0x05, 0x00, 0x00, 0x00, 0x00,
			     0x00),
		/*
		 * Source too long for IPv4.
		 */
		WIRE_INVALID(0x00, 0x08, 0x00, 8, 0x00, 0x01, 33, 0x00, 0x00,
			     0x00, 0x00, 0x00),
		/*
		 * Source too long for IPv6.
		 */
		WIRE_INVALID(0x00, 0x08, 0x00, 20, 0x00, 0x02, 129, 0x00, 0x00,
			     0x00, 0x00, 0x00, 0x00, 0x00, 0x00, 0x00, 0x00,
			     0x00, 0x00, 0x00, 0x00, 0x00, 0x00, 0x00),
		/*
		 * Scope too long for IPv4.
		 */
		WIRE_INVALID(0x00, 0x08, 0x00, 8, 0x00, 0x01, 0x00, 33, 0x00,
			     0x00, 0x00, 0x00),
		/*
		 * Scope too long for IPv6.
		 */
		WIRE_INVALID(0x00, 0x08, 0x00, 20, 0x00, 0x02, 0x00, 129, 0x00,
			     0x00, 0x00, 0x00, 0x00, 0x00, 0x00, 0x00, 0x00,
			     0x00, 0x00, 0x00, 0x00, 0x00, 0x00, 0x00),
		/*
		 * When family=0, source and scope should be 0.
		 */
		WIRE_VALID(0x00, 0x08, 0x00, 4, 0x00, 0x00, 0x00, 0x00),
		/*
		 * When family=0, source and scope should be 0.
		 */
		WIRE_INVALID(0x00, 0x08, 0x00, 5, 0x00, 0x00, 0x01, 0x00, 0x00),
		/*
		 * When family=0, source and scope should be 0.
		 */
		WIRE_INVALID(0x00, 0x08, 0x00, 5, 0x00, 0x00, 0x00, 0x01, 0x00),
		/*
		 * Length too short for source IPv4.
		 */
		WIRE_INVALID(0x00, 0x08, 0x00, 7, 0x00, 0x01, 32, 0x00, 0x00,
			     0x00, 0x00),
		/*
		 * Length too short for source IPv6.
		 */
		WIRE_INVALID(0x00, 0x08, 0x00, 19, 0x00, 0x02, 128, 0x00, 0x00,
			     0x00, 0x00, 0x00, 0x00, 0x00, 0x00, 0x00, 0x00,
			     0x00, 0x00, 0x00, 0x00, 0x00, 0x00),
		/*
		 * Sentinel.
		 */
		WIRE_SENTINEL()
	};

	UNUSED(state);

	check_rdata(NULL, wire_ok, NULL, true, dns_rdataclass_in,
		    dns_rdatatype_opt, sizeof(dns_rdata_opt_t));
}

/*
 * http://ana-3.lcs.mit.edu/~jnc/nimrod/dns.txt
 *
 * The RDATA portion of both the NIMLOC and EID records contains
 * uninterpreted binary data.  The representation in the text master file
 * is an even number of hex characters (0 to 9, a to f), case is not
 * significant.  For readability, whitespace may be included in the value
 * field and should be ignored when reading a master file.
 */
static void
eid(void **state) {
	text_ok_t text_ok[] = { TEXT_VALID("AABBCC"),
				TEXT_VALID_CHANGED("AA bb cc", "AABBCC"),
				TEXT_INVALID("aab"),
				/*
				 * Sentinel.
				 */
				TEXT_SENTINEL() };
	wire_ok_t wire_ok[] = { WIRE_VALID(0x00), WIRE_VALID(0xAA, 0xBB, 0xCC),
				/*
				 * Sentinel.
				 */
				WIRE_SENTINEL() };

	UNUSED(state);

	check_rdata(text_ok, wire_ok, NULL, false, dns_rdataclass_in,
		    dns_rdatatype_eid, sizeof(dns_rdata_in_eid_t));
}

/*
 * test that an oversized HIP record will be rejected
 */
static void
hip(void **state) {
	text_ok_t text_ok[] = {
		/* RFC 8005 examples. */
		TEXT_VALID_LOOP(0, "2 200100107B1A74DF365639CC39F1D578 "
				   "AwEAAbdxyhNuSutc5EMzxTs9LBPCIkOFH8cI"
				   "vM4p9+LrV4e19WzK00+CI6zBCQTdtWsuxKbW"
				   "Iy87UOoJTwkUs7lBu+Upr1gsNrut79ryra+b"
				   "SRGQb1slImA8YVJyuIDsj7kwzG7jnERNqnWx"
				   "Z48AWkskmdHaVDP4BcelrTI3rMXdXF5D"),
		TEXT_VALID_LOOP(1, "2 200100107B1A74DF365639CC39F1D578 "
				   "AwEAAbdxyhNuSutc5EMzxTs9LBPCIkOFH8cI"
				   "vM4p9+LrV4e19WzK00+CI6zBCQTdtWsuxKbW"
				   "Iy87UOoJTwkUs7lBu+Upr1gsNrut79ryra+b"
				   "SRGQb1slImA8YVJyuIDsj7kwzG7jnERNqnWx"
				   "Z48AWkskmdHaVDP4BcelrTI3rMXdXF5D "
				   "rvs1.example.com."),
		TEXT_VALID_LOOP(2, "2 200100107B1A74DF365639CC39F1D578 "
				   "AwEAAbdxyhNuSutc5EMzxTs9LBPCIkOFH8cI"
				   "vM4p9+LrV4e19WzK00+CI6zBCQTdtWsuxKbW"
				   "Iy87UOoJTwkUs7lBu+Upr1gsNrut79ryra+b"
				   "SRGQb1slImA8YVJyuIDsj7kwzG7jnERNqnWx"
				   "Z48AWkskmdHaVDP4BcelrTI3rMXdXF5D "
				   "rvs1.example.com. rvs2.example.com."),
		/*
		 * Sentinel.
		 */
		TEXT_SENTINEL()
	};
	unsigned char hipwire[DNS_RDATA_MAXLENGTH] = { 0x01, 0x00, 0x00, 0x01,
						       0x00, 0x00, 0x04, 0x41,
						       0x42, 0x43, 0x44, 0x00 };
	unsigned char buf[1024 * 1024];
	dns_rdata_t rdata = DNS_RDATA_INIT;
	isc_result_t result;
	size_t i;

	UNUSED(state);

	/*
	 * Fill the rest of input buffer with compression pointers.
	 */
	for (i = 12; i < sizeof(hipwire) - 2; i += 2) {
		hipwire[i] = 0xc0;
		hipwire[i + 1] = 0x06;
	}

	result = wire_to_rdata(hipwire, sizeof(hipwire), dns_rdataclass_in,
			       dns_rdatatype_hip, buf, sizeof(buf), &rdata);
	assert_int_equal(result, DNS_R_FORMERR);
	check_text_ok(text_ok, dns_rdataclass_in, dns_rdatatype_hip,
		      sizeof(dns_rdata_hip_t));
}

/*
 * ISDN tests.
 *
 * RFC 1183:
 *
 * 3.2. The ISDN RR
 *
 *    The ISDN RR is defined with mnemonic ISDN and type code 20 (decimal).
 *
 *    An ISDN (Integrated Service Digital Network) number is simply a
 *    telephone number.  The intent of the members of the CCITT is to
 *    upgrade all telephone and data network service to a common service.
 *
 *    The numbering plan (E.163/E.164) is the same as the familiar
 *    international plan for POTS (an un-official acronym, meaning Plain
 *    Old Telephone Service).  In E.166, CCITT says "An E.163/E.164
 *    telephony subscriber may become an ISDN subscriber without a number
 *    change."
 *
 *    ISDN has the following format:
 *
 *    <owner> <ttl> <class> ISDN <ISDN-address> <sa>
 *
 *    The <ISDN-address> field is required; <sa> is optional.
 *
 *    <ISDN-address> identifies the ISDN number of <owner> and DDI (Direct
 *    Dial In) if any, as defined by E.164 [8] and E.163 [7], the ISDN and
 *    PSTN (Public Switched Telephone Network) numbering plan.  E.163
 *    defines the country codes, and E.164 the form of the addresses.  Its
 *    format in master files is a <character-string> syntactically
 *    identical to that used in TXT and HINFO.
 *
 *    <sa> specifies the subaddress (SA).  The format of <sa> in master
 *    files is a <character-string> syntactically identical to that used in
 *    TXT and HINFO.
 *
 *    The format of ISDN is class insensitive.  ISDN RRs cause no
 *    additional section processing.
 *
 *    The <ISDN-address> is a string of characters, normally decimal
 *    digits, beginning with the E.163 country code and ending with the DDI
 *    if any.  Note that ISDN, in Q.931, permits any IA5 character in the
 *    general case.
 *
 *    The <sa> is a string of hexadecimal digits.  For digits 0-9, the
 *    concrete encoding in the Q.931 call setup information element is
 *    identical to BCD.
 *
 *    For example:
 *
 *    Relay.Prime.COM.   IN   ISDN      150862028003217
 *    sh.Prime.COM.      IN   ISDN      150862028003217 004
 *
 *    (Note: "1" is the country code for the North American Integrated
 *    Numbering Area, i.e., the system of "area codes" familiar to people
 *    in those countries.)
 *
 *    The RR data is the ASCII representation of the digits.  It is encoded
 *    as one or two <character-string>s, i.e., count followed by
 *    characters.
 */
static void
isdn(void **state) {
	wire_ok_t wire_ok[] = { /*
				 * "".
				 */
				WIRE_VALID(0x00),
				/*
				 * "\001".
				 */
				WIRE_VALID(0x01, 0x01),
				/*
				 * "\001" "".
				 */
				WIRE_VALID(0x01, 0x01, 0x00),
				/*
				 * "\001" "\001".
				 */
				WIRE_VALID(0x01, 0x01, 0x01, 0x01),
				/*
				 * Sentinel.
				 */
				WIRE_SENTINEL()
	};

	UNUSED(state);

	check_rdata(NULL, wire_ok, NULL, false, dns_rdataclass_in,
		    dns_rdatatype_isdn, sizeof(dns_rdata_isdn_t));
}

/*
 * KEY tests.
 */
static void
key(void **state) {
	wire_ok_t wire_ok[] = { /*
				 * RDATA is comprised of:
				 *
				 *   - 2 octets for Flags,
				 *   - 1 octet for Protocol,
				 *   - 1 octet for Algorithm,
				 *   - variable number of octets for Public Key.
				 *
				 * RFC 2535 section 3.1.2 states that if bits
				 * 0-1 of Flags are both set, the RR stops after
				 * the algorithm octet and thus its length must
				 * be 4 octets.  In any other case, though, the
				 * Public Key part must not be empty.
				 */
				WIRE_INVALID(0x00),
				WIRE_INVALID(0x00, 0x00),
				WIRE_INVALID(0x00, 0x00, 0x00),
				WIRE_VALID(0xc0, 0x00, 0x00, 0x00),
				WIRE_INVALID(0xc0, 0x00, 0x00, 0x00, 0x00),
				WIRE_INVALID(0x00, 0x00, 0x00, 0x00),
				WIRE_VALID(0x00, 0x00, 0x00, 0x00, 0x00),
				WIRE_SENTINEL()
	};

	UNUSED(state);

	check_rdata(NULL, wire_ok, NULL, false, dns_rdataclass_in,
		    dns_rdatatype_key, sizeof(dns_rdata_key_t));
}

/*
 * LOC tests.
 */
static void
loc(void **state) {
	text_ok_t text_ok[] = {
		TEXT_VALID_CHANGED("0 N 0 E 0", "0 0 0.000 N 0 0 0.000 E 0.00m "
						"1m 10000m 10m"),
		TEXT_VALID_CHANGED("0 S 0 W 0", "0 0 0.000 N 0 0 0.000 E 0.00m "
						"1m 10000m 10m"),
		TEXT_VALID_CHANGED("0 0 N 0 0 E 0", "0 0 0.000 N 0 0 0.000 E "
						    "0.00m 1m 10000m 10m"),
		TEXT_VALID_CHANGED("0 0 0 N 0 0 0 E 0",
				   "0 0 0.000 N 0 0 0.000 E 0.00m 1m 10000m "
				   "10m"),
		TEXT_VALID_CHANGED("0 0 0 N 0 0 0 E 0",
				   "0 0 0.000 N 0 0 0.000 E 0.00m 1m 10000m "
				   "10m"),
		TEXT_VALID_CHANGED("0 0 0. N 0 0 0. E 0",
				   "0 0 0.000 N 0 0 0.000 E 0.00m 1m 10000m "
				   "10m"),
		TEXT_VALID_CHANGED("0 0 .0 N 0 0 .0 E 0",
				   "0 0 0.000 N 0 0 0.000 E 0.00m 1m 10000m "
				   "10m"),
		TEXT_INVALID("0 North 0 East 0"),
		TEXT_INVALID("0 South 0 West 0"),
		TEXT_INVALID("0 0 . N 0 0 0. E 0"),
		TEXT_INVALID("0 0 0. N 0 0 . E 0"),
		TEXT_INVALID("0 0 0. N 0 0 0. E m"),
		TEXT_INVALID("0 0 0. N 0 0 0. E 0 ."),
		TEXT_INVALID("0 0 0. N 0 0 0. E 0 m"),
		TEXT_INVALID("0 0 0. N 0 0 0. E 0 0 ."),
		TEXT_INVALID("0 0 0. N 0 0 0. E 0 0 m"),
		TEXT_INVALID("0 0 0. N 0 0 0. E 0 0 0 ."),
		TEXT_INVALID("0 0 0. N 0 0 0. E 0 0 0 m"),
		TEXT_VALID_CHANGED("90 N 180 E 0", "90 0 0.000 N 180 0 0.000 E "
						   "0.00m 1m 10000m 10m"),
		TEXT_INVALID("90 1 N 180 E 0"),
		TEXT_INVALID("90 0 1 N 180 E 0"),
		TEXT_INVALID("90 N 180 1 E 0"),
		TEXT_INVALID("90 N 180 0 1 E 0"),
		TEXT_VALID_CHANGED("90 S 180 W 0", "90 0 0.000 S 180 0 0.000 W "
						   "0.00m 1m 10000m 10m"),
		TEXT_INVALID("90 1 S 180 W 0"),
		TEXT_INVALID("90 0 1 S 180 W 0"),
		TEXT_INVALID("90 S 180 1 W 0"),
		TEXT_INVALID("90 S 180 0 1 W 0"),
<<<<<<< HEAD
=======
		TEXT_INVALID("0 0 0.000 E 0 0 0.000 E -0.95m 1m 10000m 10m"),
>>>>>>> fed14ef0
		TEXT_VALID("0 0 0.000 N 0 0 0.000 E -0.95m 1m 10000m 10m"),
		TEXT_VALID("0 0 0.000 N 0 0 0.000 E -0.05m 1m 10000m 10m"),
		TEXT_VALID("0 0 0.000 N 0 0 0.000 E -100000.00m 1m 10000m 10m"),
		TEXT_VALID("0 0 0.000 N 0 0 0.000 E 42849672.95m 1m 10000m "
			   "10m"),
		/*
		 * Sentinel.
		 */
		TEXT_SENTINEL()
	};

	UNUSED(state);

	check_rdata(text_ok, 0, NULL, false, dns_rdataclass_in,
		    dns_rdatatype_loc, sizeof(dns_rdata_loc_t));
}

/*
 * http://ana-3.lcs.mit.edu/~jnc/nimrod/dns.txt
 *
 * The RDATA portion of both the NIMLOC and EID records contains
 * uninterpreted binary data.  The representation in the text master file
 * is an even number of hex characters (0 to 9, a to f), case is not
 * significant.  For readability, whitespace may be included in the value
 * field and should be ignored when reading a master file.
 */
static void
nimloc(void **state) {
	text_ok_t text_ok[] = { TEXT_VALID("AABBCC"),
				TEXT_VALID_CHANGED("AA bb cc", "AABBCC"),
				TEXT_INVALID("aab"),
				/*
				 * Sentinel.
				 */
				TEXT_SENTINEL() };
	wire_ok_t wire_ok[] = { WIRE_VALID(0x00), WIRE_VALID(0xAA, 0xBB, 0xCC),
				/*
				 * Sentinel.
				 */
				WIRE_SENTINEL() };

	UNUSED(state);

	check_rdata(text_ok, wire_ok, NULL, false, dns_rdataclass_in,
		    dns_rdatatype_nimloc, sizeof(dns_rdata_in_nimloc_t));
}

/*
 * NSEC tests.
 *
 * RFC 4034:
 *
 * 4.1.  NSEC RDATA Wire Format
 *
 *   The RDATA of the NSEC RR is as shown below:
 *
 *                         1 1 1 1 1 1 1 1 1 1 2 2 2 2 2 2 2 2 2 2 3 3
 *     0 1 2 3 4 5 6 7 8 9 0 1 2 3 4 5 6 7 8 9 0 1 2 3 4 5 6 7 8 9 0 1
 *    +-+-+-+-+-+-+-+-+-+-+-+-+-+-+-+-+-+-+-+-+-+-+-+-+-+-+-+-+-+-+-+-+
 *    /                      Next Domain Name                         /
 *    +-+-+-+-+-+-+-+-+-+-+-+-+-+-+-+-+-+-+-+-+-+-+-+-+-+-+-+-+-+-+-+-+
 *    /                       Type Bit Maps                           /
 *    +-+-+-+-+-+-+-+-+-+-+-+-+-+-+-+-+-+-+-+-+-+-+-+-+-+-+-+-+-+-+-+-+
 *
 * 4.1.1.  The Next Domain Name Field
 *
 *    The Next Domain field contains the next owner name (in the canonical
 *    ordering of the zone) that has authoritative data or contains a
 *    delegation point NS RRset; see Section 6.1 for an explanation of
 *    canonical ordering.  The value of the Next Domain Name field in the
 *    last NSEC record in the zone is the name of the zone apex (the owner
 *    name of the zone's SOA RR).  This indicates that the owner name of
 *    the NSEC RR is the last name in the canonical ordering of the zone.
 *
 *    A sender MUST NOT use DNS name compression on the Next Domain Name
 *    field when transmitting an NSEC RR.
 *
 *    Owner names of RRsets for which the given zone is not authoritative
 *    (such as glue records) MUST NOT be listed in the Next Domain Name
 *    unless at least one authoritative RRset exists at the same owner
 *    name.
 *
 * 4.1.2.  The Type Bit Maps Field
 *
 *    The Type Bit Maps field identifies the RRset types that exist at the
 *    NSEC RR's owner name.
 *
 *    The RR type space is split into 256 window blocks, each representing
 *    the low-order 8 bits of the 16-bit RR type space.  Each block that
 *    has at least one active RR type is encoded using a single octet
 *    window number (from 0 to 255), a single octet bitmap length (from 1
 *    to 32) indicating the number of octets used for the window block's
 *    bitmap, and up to 32 octets (256 bits) of bitmap.
 *
 *    Blocks are present in the NSEC RR RDATA in increasing numerical
 *    order.
 *
 *       Type Bit Maps Field = ( Window Block # | Bitmap Length | Bitmap )+
 *
 *       where "|" denotes concatenation.
 *
 *    Each bitmap encodes the low-order 8 bits of RR types within the
 *    window block, in network bit order.  The first bit is bit 0.  For
 *    window block 0, bit 1 corresponds to RR type 1 (A), bit 2 corresponds
 *    to RR type 2 (NS), and so forth.  For window block 1, bit 1
 *    corresponds to RR type 257, and bit 2 to RR type 258.  If a bit is
 *    set, it indicates that an RRset of that type is present for the NSEC
 *    RR's owner name.  If a bit is clear, it indicates that no RRset of
 *    that type is present for the NSEC RR's owner name.
 *
 *    Bits representing pseudo-types MUST be clear, as they do not appear
 *    in zone data.  If encountered, they MUST be ignored upon being read.
 */
static void
nsec(void **state) {
	text_ok_t text_ok[] = { TEXT_INVALID(""), TEXT_INVALID("."),
				TEXT_VALID(". RRSIG"), TEXT_SENTINEL() };
	wire_ok_t wire_ok[] = { WIRE_INVALID(0x00), WIRE_INVALID(0x00, 0x00),
				WIRE_INVALID(0x00, 0x00, 0x00),
				WIRE_VALID(0x00, 0x00, 0x01, 0x02),
				WIRE_SENTINEL() };

	UNUSED(state);

	check_rdata(text_ok, wire_ok, NULL, false, dns_rdataclass_in,
		    dns_rdatatype_nsec, sizeof(dns_rdata_nsec_t));
}

/*
 * NSEC3 tests.
 *
 * RFC 5155.
 */
static void
nsec3(void **state) {
	text_ok_t text_ok[] = { TEXT_INVALID(""),
				TEXT_INVALID("."),
				TEXT_INVALID(". RRSIG"),
				TEXT_INVALID("1 0 10 76931F"),
				TEXT_INVALID("1 0 10 76931F "
					     "IMQ912BREQP1POLAH3RMONG&"
					     "UED541AS"),
				TEXT_INVALID("1 0 10 76931F "
					     "IMQ912BREQP1POLAH3RMONGAUED541AS "
					     "A RRSIG BADTYPE"),
				TEXT_VALID("1 0 10 76931F "
					   "AJHVGTICN6K0VDA53GCHFMT219SRRQLM A "
					   "RRSIG"),
				TEXT_VALID("1 0 10 76931F "
					   "AJHVGTICN6K0VDA53GCHFMT219SRRQLM"),
				TEXT_VALID("1 0 10 - "
					   "AJHVGTICN6K0VDA53GCHFMT219SRRQLM"),
				TEXT_SENTINEL() };

	UNUSED(state);

	check_rdata(text_ok, NULL, NULL, false, dns_rdataclass_in,
		    dns_rdatatype_nsec3, sizeof(dns_rdata_nsec3_t));
}

/* NXT RDATA manipulations */
static void
nxt(void **state) {
	compare_ok_t compare_ok[] = {
		COMPARE("a. A SIG", "a. A SIG", 0),
		/*
		 * Records that differ only in the case of the next
		 * name should be equal.
		 */
		COMPARE("A. A SIG", "a. A SIG", 0),
		/*
		 * Sorting on name field.
		 */
		COMPARE("A. A SIG", "b. A SIG", -1),
		COMPARE("b. A SIG", "A. A SIG", 1),
		/* bit map differs */
		COMPARE("b. A SIG", "b. A AAAA SIG", -1),
		/* order of bit map does not matter */
		COMPARE("b. A SIG AAAA", "b. A AAAA SIG", 0), COMPARE_SENTINEL()
	};

	UNUSED(state);

	check_rdata(NULL, NULL, compare_ok, false, dns_rdataclass_in,
		    dns_rdatatype_nxt, sizeof(dns_rdata_nxt_t));
}

static void
rkey(void **state) {
	text_ok_t text_ok[] = { /*
				 * Valid, flags set to 0 and a key is present.
				 */
				TEXT_VALID("0 0 0 aaaa"),
				/*
				 * Invalid, non-zero flags.
				 */
				TEXT_INVALID("1 0 0 aaaa"),
				TEXT_INVALID("65535 0 0 aaaa"),
				/*
				 * Sentinel.
				 */
				TEXT_SENTINEL()
	};
	wire_ok_t wire_ok[] = { /*
				 * Valid, flags set to 0 and a key is present.
				 */
				WIRE_VALID(0x00, 0x00, 0x00, 0x00, 0x00),
				/*
				 * Invalid, non-zero flags.
				 */
				WIRE_INVALID(0x00, 0x01, 0x00, 0x00, 0x00),
				WIRE_INVALID(0xff, 0xff, 0x00, 0x00, 0x00),
				/*
				 * Sentinel.
				 */
				WIRE_SENTINEL()
	};
	key_required(state, dns_rdatatype_rkey, sizeof(dns_rdata_rkey_t));
	check_rdata(text_ok, wire_ok, NULL, false, dns_rdataclass_in,
		    dns_rdatatype_rkey, sizeof(dns_rdata_rkey_t));
}

/* SSHFP RDATA manipulations */
static void
sshfp(void **state) {
	text_ok_t text_ok[] = { TEXT_INVALID(""),     /* too short */
				TEXT_INVALID("0"),    /* reserved, too short */
				TEXT_VALID("0 0"),    /* no finger print */
				TEXT_VALID("0 0 AA"), /* reserved */
				TEXT_INVALID("0 1 AA"), /* too short SHA 1
							 * digest */
				TEXT_INVALID("0 2 AA"), /* too short SHA 256
							 * digest */
				TEXT_VALID("0 3 AA"),	/* unknown finger print
							 * type */
				/* good length SHA 1 digest */
				TEXT_VALID("1 1 "
					   "00112233445566778899AABBCCDDEEFF171"
					   "81920"),
				/* good length SHA 256 digest */
				TEXT_VALID("4 2 "
					   "A87F1B687AC0E57D2A081A2F282672334D9"
					   "0ED316D2B818CA9580EA3 84D92401"),
				/*
				 * totext splits the fingerprint into chunks and
				 * emits uppercase hex.
				 */
				TEXT_VALID_CHANGED("1 2 "
						   "00112233445566778899aabbccd"
						   "deeff "
						   "00112233445566778899AABBCCD"
						   "DEEFF",
						   "1 2 "
						   "00112233445566778899AABBCCD"
						   "DEEFF"
						   "00112233445566778899AABB "
						   "CCDDEEFF"),
				TEXT_SENTINEL() };
	wire_ok_t wire_ok[] = {
		WIRE_INVALID(0x00),	      /* reserved too short */
		WIRE_VALID(0x00, 0x00),	      /* reserved no finger print */
		WIRE_VALID(0x00, 0x00, 0x00), /* reserved */

		/* too short SHA 1 digests */
		WIRE_INVALID(0x00, 0x01), WIRE_INVALID(0x00, 0x01, 0x00),
		WIRE_INVALID(0x00, 0x01, 0x00, 0x11, 0x22, 0x33, 0x44, 0x55,
			     0x66, 0x77, 0x88, 0x99, 0xAA, 0xBB, 0xCC, 0xDD,
			     0xEE, 0xFF, 0x17, 0x18, 0x19),
		/* good length SHA 1 digest */
		WIRE_VALID(0x00, 0x01, 0x00, 0x11, 0x22, 0x33, 0x44, 0x55, 0x66,
			   0x77, 0x88, 0x99, 0xAA, 0xBB, 0xCC, 0xDD, 0xEE, 0xFF,
			   0x17, 0x18, 0x19, 0x20),
		/* too long SHA 1 digest */
		WIRE_INVALID(0x00, 0x01, 0x00, 0x11, 0x22, 0x33, 0x44, 0x55,
			     0x66, 0x77, 0x88, 0x99, 0xAA, 0xBB, 0xCC, 0xDD,
			     0xEE, 0xFF, 0x17, 0x18, 0x19, 0x20, 0x21),
		/* too short SHA 256 digests */
		WIRE_INVALID(0x00, 0x02), WIRE_INVALID(0x00, 0x02, 0x00),
		WIRE_INVALID(0x00, 0x02, 0x00, 0x11, 0x22, 0x33, 0x44, 0x55,
			     0x66, 0x77, 0x88, 0x99, 0xAA, 0xBB, 0xCC, 0xDD,
			     0xEE, 0xFF, 0x17, 0x18, 0x19, 0x20, 0x21, 0x22,
			     0x23, 0x24, 0x25, 0x26, 0x27, 0x28, 0x29, 0x30,
			     0x31),
		/* good length SHA 256 digest */
		WIRE_VALID(0x00, 0x02, 0x00, 0x11, 0x22, 0x33, 0x44, 0x55, 0x66,
			   0x77, 0x88, 0x99, 0xAA, 0xBB, 0xCC, 0xDD, 0xEE, 0xFF,
			   0x17, 0x18, 0x19, 0x20, 0x21, 0x22, 0x23, 0x24, 0x25,
			   0x26, 0x27, 0x28, 0x29, 0x30, 0x31, 0x32),
		/* too long SHA 256 digest */
		WIRE_INVALID(0x00, 0x02, 0x00, 0x11, 0x22, 0x33, 0x44, 0x55,
			     0x66, 0x77, 0x88, 0x99, 0xAA, 0xBB, 0xCC, 0xDD,
			     0xEE, 0xFF, 0x17, 0x18, 0x19, 0x20, 0x21, 0x22,
			     0x23, 0x24, 0x25, 0x26, 0x27, 0x28, 0x29, 0x30,
			     0x31, 0x32, 0x33),
		/* unknown digest, * no fingerprint */
		WIRE_VALID(0x00, 0x03), WIRE_VALID(0x00, 0x03, 0x00), /* unknown
								       * digest
								       */
		WIRE_SENTINEL()
	};

	UNUSED(state);

	check_rdata(text_ok, wire_ok, NULL, false, dns_rdataclass_in,
		    dns_rdatatype_sshfp, sizeof(dns_rdata_sshfp_t));
}

/*
 * WKS tests.
 *
 * RFC 1035:
 *
 * 3.4.2. WKS RDATA format
 *
 *     +--+--+--+--+--+--+--+--+--+--+--+--+--+--+--+--+
 *     |                    ADDRESS                    |
 *     +--+--+--+--+--+--+--+--+--+--+--+--+--+--+--+--+
 *     |       PROTOCOL        |                       |
 *     +--+--+--+--+--+--+--+--+                       |
 *     |                                               |
 *     /                   <BIT MAP>                   /
 *     /                                               /
 *     +--+--+--+--+--+--+--+--+--+--+--+--+--+--+--+--+
 *
 * where:
 *
 * ADDRESS         An 32 bit Internet address
 *
 * PROTOCOL        An 8 bit IP protocol number
 *
 * <BIT MAP>       A variable length bit map.  The bit map must be a
 *                 multiple of 8 bits long.
 *
 * The WKS record is used to describe the well known services supported by
 * a particular protocol on a particular internet address.  The PROTOCOL
 * field specifies an IP protocol number, and the bit map has one bit per
 * port of the specified protocol.  The first bit corresponds to port 0,
 * the second to port 1, etc.  If the bit map does not include a bit for a
 * protocol of interest, that bit is assumed zero.  The appropriate values
 * and mnemonics for ports and protocols are specified in [RFC-1010].
 *
 * For example, if PROTOCOL=TCP (6), the 26th bit corresponds to TCP port
 * 25 (SMTP).  If this bit is set, a SMTP server should be listening on TCP
 * port 25; if zero, SMTP service is not supported on the specified
 * address.
 */
static void
wks(void **state) {
	text_ok_t text_ok[] = { /*
				 * Valid, IPv4 address in dotted-quad form.
				 */
				TEXT_VALID("127.0.0.1 6"),
				/*
				 * Invalid, IPv4 address not in dotted-quad
				 * form.
				 */
				TEXT_INVALID("127.1 6"),
				/*
				 * Sentinel.
				 */
				TEXT_SENTINEL()
	};
	wire_ok_t wire_ok[] = { /*
				 * Too short.
				 */
				WIRE_INVALID(0x00, 0x08, 0x00, 0x00),
				/*
				 * Minimal TCP.
				 */
				WIRE_VALID(0x00, 0x08, 0x00, 0x00, 6),
				/*
				 * Minimal UDP.
				 */
				WIRE_VALID(0x00, 0x08, 0x00, 0x00, 17),
				/*
				 * Minimal other.
				 */
				WIRE_VALID(0x00, 0x08, 0x00, 0x00, 1),
				/*
				 * Sentinel.
				 */
				WIRE_SENTINEL()
	};

	UNUSED(state);

	check_rdata(text_ok, wire_ok, NULL, false, dns_rdataclass_in,
		    dns_rdatatype_wks, sizeof(dns_rdata_in_wks_t));
}

/*
 * ZONEMD tests.
 *
 * Excerpted from draft-wessels-dns-zone-digest:
 *
 * The ZONEMD RDATA wire format is encoded as follows:
 *
 *                         1 1 1 1 1 1 1 1 1 1 2 2 2 2 2 2 2 2 2 2 3 3
 *     0 1 2 3 4 5 6 7 8 9 0 1 2 3 4 5 6 7 8 9 0 1 2 3 4 5 6 7 8 9 0 1
 *    +-+-+-+-+-+-+-+-+-+-+-+-+-+-+-+-+-+-+-+-+-+-+-+-+-+-+-+-+-+-+-+-+
 *    |                             Serial                            |
 *    +-+-+-+-+-+-+-+-+-+-+-+-+-+-+-+-+-+-+-+-+-+-+-+-+-+-+-+-+-+-+-+-+
 *    |  Digest Type  |   Reserved    |                               |
 *    +-+-+-+-+-+-+-+-+-+-+-+-+-+-+-+-+                               |
 *    |                             Digest                            |
 *    /                                                               /
 *    /                                                               /
 *    +-+-+-+-+-+-+-+-+-+-+-+-+-+-+-+-+-+-+-+-+-+-+-+-+-+-+-+-+-+-+-+-+
 *
 * 2.1.1.  The Serial Field
 *
 *    The Serial field is a 32-bit unsigned integer in network order.  It
 *    is equal to the serial number from the zone's SOA record
 *
 * 2.1.2.  The Digest Type Field
 *
 *    The Digest Type field is an 8-bit unsigned integer that identifies
 *    the algorithm used to construct the digest.
 *
 *    At the time of this writing, SHA384, with value 1, is the only Digest
 *    Type defined for ZONEMD records.
 *
 * 2.1.3.  The Reserved Field
 *
 *    The Reserved field is an 8-bit unsigned integer, which is always set
 *    to zero.
 *
 * 2.1.4.  The Digest Field
 *
 *    The Digest field is a variable-length sequence of octets containing
 *    the message digest.
 */

static void
zonemd(void **state) {
	text_ok_t text_ok[] = { TEXT_INVALID(""),
				TEXT_INVALID("0"),
				TEXT_INVALID("0 0"),
				TEXT_INVALID("0 0 0"),
				TEXT_INVALID("99999999 0 0"),
				TEXT_INVALID("2019020700 0 0"),
				TEXT_INVALID("2019020700 1 0 DEADBEEF"),
				TEXT_VALID("2019020700 2 0 DEADBEEF"),
				TEXT_VALID("2019020700 255 0 DEADBEEF"),
				TEXT_INVALID("2019020700 256 0 DEADBEEF"),
				TEXT_VALID("2019020700 2 255 DEADBEEF"),
				TEXT_INVALID("2019020700 2 256 DEADBEEF"),
				TEXT_VALID("2019020700 1 0 "
					   "7162D2BB75C047A53DE98767C9192BEB"
					   "14DB01E7E2267135DAF0230A 19BA4A31"
					   "6AF6BF64AA5C7BAE24B2992850300509"),
				TEXT_SENTINEL() };
	wire_ok_t wire_ok[] = {
		/*
		 * Short.
		 */
		WIRE_INVALID(0x00),
		/*
		 * Short.
		 */
		WIRE_INVALID(0x00, 0x00),
		/*
		 * Short.
		 */
		WIRE_INVALID(0x00, 0x00, 0x00),
		/*
		 * Short.
		 */
		WIRE_INVALID(0x00, 0x00, 0x00, 0x00),
		/*
		 * Short.
		 */
		WIRE_INVALID(0x00, 0x00, 0x00, 0x00, 0x00),
		/*
		 * Short.
		 */
		WIRE_INVALID(0x00, 0x00, 0x00, 0x00, 0x00, 0x00),
		/*
		 * Minimal, one-octet hash for an undefined digest type.
		 */
		WIRE_VALID(0x00, 0x00, 0x00, 0x00, 0x00, 0x00, 0x00),
		/*
		 * SHA-384 is defined, so we insist there be a digest of
		 * the expected length.
		 */
		WIRE_INVALID(0x00, 0x00, 0x00, 0x00, 0x01, 0x00, 0x00),
		/*
		 * 48-octet digest, valid for SHA-384.
		 */
		WIRE_VALID(0x00, 0x00, 0x00, 0x00, 0x01, 0x00, 0xde, 0xad, 0xbe,
			   0xef, 0xfa, 0xce, 0xde, 0xad, 0xbe, 0xef, 0xfa, 0xce,
			   0xde, 0xad, 0xbe, 0xef, 0xfa, 0xce, 0xde, 0xad, 0xbe,
			   0xef, 0xfa, 0xce, 0xde, 0xad, 0xbe, 0xef, 0xfa, 0xce,
			   0xde, 0xad, 0xbe, 0xef, 0xfa, 0xce, 0xde, 0xad, 0xbe,
			   0xef, 0xfa, 0xce, 0xde, 0xad, 0xbe, 0xef, 0xfa,
			   0xce),
		/*
		 * 56-octet digest, too long for SHA-384.
		 */
		WIRE_INVALID(0x00, 0x00, 0x00, 0x00, 0x01, 0x00, 0xde, 0xad,
			     0xbe, 0xef, 0xfa, 0xce, 0xde, 0xad, 0xbe, 0xef,
			     0xfa, 0xce, 0xde, 0xad, 0xbe, 0xef, 0xfa, 0xce,
			     0xde, 0xad, 0xbe, 0xef, 0xfa, 0xce, 0xde, 0xad,
			     0xbe, 0xef, 0xfa, 0xce, 0xde, 0xad, 0xbe, 0xef,
			     0xfa, 0xce, 0xde, 0xad, 0xbe, 0xef, 0xfa, 0xce,
			     0xde, 0xad, 0xbe, 0xef, 0xfa, 0xce, 0xde, 0xad,
			     0xbe, 0xef, 0xfa, 0xce),
		/*
		 * 56-octet digest, valid for an undefined digest type.
		 */
		WIRE_VALID(0x00, 0x00, 0x00, 0x00, 0x00, 0x00, 0xde, 0xad, 0xbe,
			   0xef, 0xfa, 0xce, 0xde, 0xad, 0xbe, 0xef, 0xfa, 0xce,
			   0xde, 0xad, 0xbe, 0xef, 0xfa, 0xce, 0xde, 0xad, 0xbe,
			   0xef, 0xfa, 0xce, 0xde, 0xad, 0xbe, 0xef, 0xfa, 0xce,
			   0xde, 0xad, 0xbe, 0xef, 0xfa, 0xce, 0xde, 0xad, 0xbe,
			   0xef, 0xfa, 0xce, 0xde, 0xad, 0xbe, 0xef, 0xfa, 0xce,
			   0xde, 0xad, 0xbe, 0xef, 0xfa, 0xce),
		/*
		 * Sentinel.
		 */
		WIRE_SENTINEL()
	};

	UNUSED(state);

	check_rdata(text_ok, wire_ok, NULL, false, dns_rdataclass_in,
		    dns_rdatatype_zonemd, sizeof(dns_rdata_zonemd_t));
}

static void
atcname(void **state) {
	unsigned int i;
	UNUSED(state);
#define UNR "# Unexpected result from dns_rdatatype_atcname for type %u\n"
	for (i = 0; i < 0xffffU; i++) {
		bool tf = dns_rdatatype_atcname((dns_rdatatype_t)i);
		switch (i) {
		case dns_rdatatype_nsec:
		case dns_rdatatype_key:
		case dns_rdatatype_rrsig:
			if (!tf) {
				print_message(UNR, i);
			}
			assert_true(tf);
			break;
		default:
			if (tf) {
				print_message(UNR, i);
			}
			assert_false(tf);
			break;
		}
	}
#undef UNR
}

static void
atparent(void **state) {
	unsigned int i;
	UNUSED(state);
#define UNR "# Unexpected result from dns_rdatatype_atparent for type %u\n"
	for (i = 0; i < 0xffffU; i++) {
		bool tf = dns_rdatatype_atparent((dns_rdatatype_t)i);
		switch (i) {
		case dns_rdatatype_ds:
			if (!tf) {
				print_message(UNR, i);
			}
			assert_true(tf);
			break;
		default:
			if (tf) {
				print_message(UNR, i);
			}
			assert_false(tf);
			break;
		}
	}
#undef UNR
}

static void
iszonecutauth(void **state) {
	unsigned int i;
	UNUSED(state);
#define UNR "# Unexpected result from dns_rdatatype_iszonecutauth for type %u\n"
	for (i = 0; i < 0xffffU; i++) {
		bool tf = dns_rdatatype_iszonecutauth((dns_rdatatype_t)i);
		switch (i) {
		case dns_rdatatype_ns:
		case dns_rdatatype_ds:
		case dns_rdatatype_nsec:
		case dns_rdatatype_key:
		case dns_rdatatype_rrsig:
			if (!tf) {
				print_message(UNR, i);
			}
			assert_true(tf);
			break;
		default:
			if (tf) {
				print_message(UNR, i);
			}
			assert_false(tf);
			break;
		}
	}
#undef UNR
}

int
main(int argc, char **argv) {
	const struct CMUnitTest tests[] = {
		cmocka_unit_test_setup_teardown(amtrelay, _setup, _teardown),
		cmocka_unit_test_setup_teardown(apl, _setup, _teardown),
		cmocka_unit_test_setup_teardown(atma, _setup, _teardown),
		cmocka_unit_test_setup_teardown(cdnskey, _setup, _teardown),
		cmocka_unit_test_setup_teardown(csync, _setup, _teardown),
		cmocka_unit_test_setup_teardown(doa, _setup, _teardown),
		cmocka_unit_test_setup_teardown(dnskey, _setup, _teardown),
		cmocka_unit_test_setup_teardown(ds, _setup, _teardown),
		cmocka_unit_test_setup_teardown(eid, _setup, _teardown),
		cmocka_unit_test_setup_teardown(edns_client_subnet, _setup,
						_teardown),
		cmocka_unit_test_setup_teardown(hip, _setup, _teardown),
		cmocka_unit_test_setup_teardown(isdn, _setup, _teardown),
		cmocka_unit_test_setup_teardown(key, _setup, _teardown),
		cmocka_unit_test_setup_teardown(loc, _setup, _teardown),
		cmocka_unit_test_setup_teardown(nimloc, _setup, _teardown),
		cmocka_unit_test_setup_teardown(nsec, _setup, _teardown),
		cmocka_unit_test_setup_teardown(nsec3, _setup, _teardown),
		cmocka_unit_test_setup_teardown(nxt, _setup, _teardown),
		cmocka_unit_test_setup_teardown(sshfp, _setup, _teardown),
		cmocka_unit_test_setup_teardown(wks, _setup, _teardown),
		cmocka_unit_test_setup_teardown(rkey, _setup, _teardown),
		cmocka_unit_test_setup_teardown(zonemd, _setup, _teardown),
		cmocka_unit_test_setup_teardown(atcname, NULL, NULL),
		cmocka_unit_test_setup_teardown(atparent, NULL, NULL),
		cmocka_unit_test_setup_teardown(iszonecutauth, NULL, NULL),
	};
	struct CMUnitTest selected[sizeof(tests) / sizeof(tests[0])];
	size_t i;
	int c;
<<<<<<< HEAD

	memset(selected, 0, sizeof(selected));

=======

	memset(selected, 0, sizeof(selected));

>>>>>>> fed14ef0
	while ((c = isc_commandline_parse(argc, argv, "dlt:")) != -1) {
		switch (c) {
		case 'd':
			debug = true;
			break;
		case 'l':
			for (i = 0; i < (sizeof(tests) / sizeof(tests[0])); i++)
			{
				if (tests[i].name != NULL) {
					fprintf(stdout, "%s\n", tests[i].name);
				}
			}
			return (0);
		case 't':
			if (!cmocka_add_test_byname(
				    tests, isc_commandline_argument, selected))
			{
				fprintf(stderr, "unknown test '%s'\n",
					isc_commandline_argument);
				exit(1);
			}
			break;
		default:
			break;
		}
	}

	if (selected[0].name != NULL) {
		return (cmocka_run_group_tests(selected, NULL, NULL));
	} else {
		return (cmocka_run_group_tests(tests, NULL, NULL));
	}
}

#else /* HAVE_CMOCKA */

#include <stdio.h>

int
main(void) {
	printf("1..0 # Skipped: cmocka not available\n");
	return (SKIPPED_TEST_EXIT_CODE);
}

#endif /* if HAVE_CMOCKA */<|MERGE_RESOLUTION|>--- conflicted
+++ resolved
@@ -1,8 +1,4 @@
-<<<<<<< HEAD
-/*	$NetBSD: rdata_test.c,v 1.8 2021/02/19 16:42:18 christos Exp $	*/
-=======
 /*	$NetBSD: rdata_test.c,v 1.9 2021/04/29 17:26:11 christos Exp $	*/
->>>>>>> fed14ef0
 
 /*
  * Copyright (C) Internet Systems Consortium, Inc. ("ISC")
@@ -2023,10 +2019,7 @@
 		TEXT_INVALID("90 0 1 S 180 W 0"),
 		TEXT_INVALID("90 S 180 1 W 0"),
 		TEXT_INVALID("90 S 180 0 1 W 0"),
-<<<<<<< HEAD
-=======
 		TEXT_INVALID("0 0 0.000 E 0 0 0.000 E -0.95m 1m 10000m 10m"),
->>>>>>> fed14ef0
 		TEXT_VALID("0 0 0.000 N 0 0 0.000 E -0.95m 1m 10000m 10m"),
 		TEXT_VALID("0 0 0.000 N 0 0 0.000 E -0.05m 1m 10000m 10m"),
 		TEXT_VALID("0 0 0.000 N 0 0 0.000 E -100000.00m 1m 10000m 10m"),
@@ -2670,15 +2663,9 @@
 	struct CMUnitTest selected[sizeof(tests) / sizeof(tests[0])];
 	size_t i;
 	int c;
-<<<<<<< HEAD
 
 	memset(selected, 0, sizeof(selected));
 
-=======
-
-	memset(selected, 0, sizeof(selected));
-
->>>>>>> fed14ef0
 	while ((c = isc_commandline_parse(argc, argv, "dlt:")) != -1) {
 		switch (c) {
 		case 'd':
