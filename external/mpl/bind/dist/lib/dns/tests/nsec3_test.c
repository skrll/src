--- conflicted
+++ resolved
@@ -1,8 +1,4 @@
-<<<<<<< HEAD
-/*	$NetBSD: nsec3_test.c,v 1.6 2021/02/19 16:42:18 christos Exp $	*/
-=======
 /*	$NetBSD: nsec3_test.c,v 1.7 2021/04/29 17:26:11 christos Exp $	*/
->>>>>>> e2aa5677
 
 /*
  * Copyright (C) Internet Systems Consortium, Inc. ("ISC")
