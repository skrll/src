<<<<<<< HEAD
/*	$NetBSD: client.c,v 1.14 2021/04/05 10:19:34 rillig Exp $	*/
=======
/*	$NetBSD: client.c,v 1.15 2021/04/29 17:26:14 christos Exp $	*/
>>>>>>> fed14ef0

/*
 * Copyright (C) Internet Systems Consortium, Inc. ("ISC")
 *
 * This Source Code Form is subject to the terms of the Mozilla Public
 * License, v. 2.0. If a copy of the MPL was not distributed with this
 * file, you can obtain one at https://mozilla.org/MPL/2.0/.
 *
 * See the COPYRIGHT file distributed with this work for additional
 * information regarding copyright ownership.
 */

#include <inttypes.h>
#include <stdbool.h>

#include <isc/aes.h>
#include <isc/atomic.h>
#include <isc/formatcheck.h>
#include <isc/fuzz.h>
#include <isc/hmac.h>
#include <isc/mutex.h>
#include <isc/nonce.h>
#include <isc/once.h>
#include <isc/platform.h>
#include <isc/print.h>
#include <isc/random.h>
#include <isc/safe.h>
#include <isc/serial.h>
#include <isc/siphash.h>
#include <isc/stats.h>
#include <isc/stdio.h>
#include <isc/string.h>
#include <isc/task.h>
#include <isc/timer.h>
#include <isc/util.h>

#include <dns/adb.h>
#include <dns/badcache.h>
#include <dns/cache.h>
#include <dns/db.h>
#include <dns/dispatch.h>
#include <dns/dnstap.h>
#include <dns/edns.h>
#include <dns/events.h>
#include <dns/message.h>
#include <dns/peer.h>
#include <dns/rcode.h>
#include <dns/rdata.h>
#include <dns/rdataclass.h>
#include <dns/rdatalist.h>
#include <dns/rdataset.h>
#include <dns/resolver.h>
#include <dns/stats.h>
#include <dns/tsig.h>
#include <dns/view.h>
#include <dns/zone.h>

#include <ns/client.h>
#include <ns/interfacemgr.h>
#include <ns/log.h>
#include <ns/notify.h>
#include <ns/server.h>
#include <ns/stats.h>
#include <ns/update.h>

/***
 *** Client
 ***/

/*! \file
 * Client Routines
 *
 * Important note!
 *
 * All client state changes, other than that from idle to listening, occur
 * as a result of events.  This guarantees serialization and avoids the
 * need for locking.
 *
 * If a routine is ever created that allows someone other than the client's
 * task to change the client, then the client will have to be locked.
 */

#ifdef NS_CLIENT_TRACE
#define CTRACE(m)                                                         \
	ns_client_log(client, NS_LOGCATEGORY_CLIENT, NS_LOGMODULE_CLIENT, \
		      ISC_LOG_DEBUG(3), "%s", (m))
#define MTRACE(m)                                                          \
	isc_log_write(ns_lctx, NS_LOGCATEGORY_CLIENT, NS_LOGMODULE_CLIENT, \
		      ISC_LOG_DEBUG(3), "clientmgr @%p: %s", manager, (m))
#else /* ifdef NS_CLIENT_TRACE */
#define CTRACE(m) ((void)/*LINTED*/(m))
#define MTRACE(m) ((void)/*LINTED*/(m))
#endif /* ifdef NS_CLIENT_TRACE */

#define TCP_CLIENT(c) (((c)->attributes & NS_CLIENTATTR_TCP) != 0)

#define COOKIE_SIZE 24U /* 8 + 4 + 4 + 8 */
#define ECS_SIZE    20U /* 2 + 1 + 1 + [0..16] */

#define WANTNSID(x)	(((x)->attributes & NS_CLIENTATTR_WANTNSID) != 0)
#define WANTEXPIRE(x)	(((x)->attributes & NS_CLIENTATTR_WANTEXPIRE) != 0)
#define WANTPAD(x)	(((x)->attributes & NS_CLIENTATTR_WANTPAD) != 0)
#define USEKEEPALIVE(x) (((x)->attributes & NS_CLIENTATTR_USEKEEPALIVE) != 0)

#define MANAGER_MAGIC	 ISC_MAGIC('N', 'S', 'C', 'm')
#define VALID_MANAGER(m) ISC_MAGIC_VALID(m, MANAGER_MAGIC)

/*
 * Enable ns_client_dropport() by default.
 */
#ifndef NS_CLIENT_DROPPORT
#define NS_CLIENT_DROPPORT 1
#endif /* ifndef NS_CLIENT_DROPPORT */

#define CLIENT_NMCTXS_PERCPU 8
/*%<
 * Number of 'mctx pools' for clients. (Should this be configurable?)
 * When enabling threads, we use a pool of memory contexts shared by
 * client objects, since concurrent access to a shared context would cause
 * heavy contentions.  The above constant is expected to be enough for
 * completely avoiding contentions among threads for an authoritative-only
 * server.
 */

#define CLIENT_NTASKS_PERCPU 32
/*%<
 * Number of tasks to be used by clients - those are used only when recursing
 */

#if (defined(_WIN32) && !defined(_WIN64)) || !defined(_LP64)
LIBNS_EXTERNAL_DATA atomic_uint_fast32_t ns_client_requests;
#else  /* if defined(_WIN32) && !defined(_WIN64) */
LIBNS_EXTERNAL_DATA atomic_uint_fast64_t ns_client_requests;
#endif /* if defined(_WIN32) && !defined(_WIN64) */

static void
clientmgr_attach(ns_clientmgr_t *source, ns_clientmgr_t **targetp);
static void
clientmgr_detach(ns_clientmgr_t **mp);
static void
clientmgr_destroy(ns_clientmgr_t *manager);
static void
ns_client_endrequest(ns_client_t *client);
static void
ns_client_dumpmessage(ns_client_t *client, const char *reason);
static void
compute_cookie(ns_client_t *client, uint32_t when, uint32_t nonce,
	       const unsigned char *secret, isc_buffer_t *buf);
static void
get_clientmctx(ns_clientmgr_t *manager, isc_mem_t **mctxp);
static void
get_clienttask(ns_clientmgr_t *manager, isc_task_t **taskp);

void
ns_client_recursing(ns_client_t *client) {
	REQUIRE(NS_CLIENT_VALID(client));
	REQUIRE(client->state == NS_CLIENTSTATE_WORKING);

	LOCK(&client->manager->reclock);
	client->state = NS_CLIENTSTATE_RECURSING;
	ISC_LIST_APPEND(client->manager->recursing, client, rlink);
	UNLOCK(&client->manager->reclock);
}

void
ns_client_killoldestquery(ns_client_t *client) {
	ns_client_t *oldest;
	REQUIRE(NS_CLIENT_VALID(client));

	LOCK(&client->manager->reclock);
	oldest = ISC_LIST_HEAD(client->manager->recursing);
	if (oldest != NULL) {
		ISC_LIST_UNLINK(client->manager->recursing, oldest, rlink);
		ns_query_cancel(oldest);
		ns_stats_increment(client->sctx->nsstats,
				   ns_statscounter_reclimitdropped);
	}
	UNLOCK(&client->manager->reclock);
}

void
ns_client_settimeout(ns_client_t *client, unsigned int seconds) {
	UNUSED(client);
	UNUSED(seconds);
	/* XXXWPK TODO use netmgr to set timeout */
}

static void
ns_client_endrequest(ns_client_t *client) {
	INSIST(client->nupdates == 0);
	INSIST(client->state == NS_CLIENTSTATE_WORKING ||
	       client->state == NS_CLIENTSTATE_RECURSING);

	CTRACE("endrequest");

	if (client->state == NS_CLIENTSTATE_RECURSING) {
		LOCK(&client->manager->reclock);
		if (ISC_LINK_LINKED(client, rlink)) {
			ISC_LIST_UNLINK(client->manager->recursing, client,
					rlink);
		}
		UNLOCK(&client->manager->reclock);
	}

	if (client->cleanup != NULL) {
		(client->cleanup)(client);
		client->cleanup = NULL;
	}

	if (client->view != NULL) {
#ifdef ENABLE_AFL
		if (client->sctx->fuzztype == isc_fuzz_resolver) {
			dns_cache_clean(client->view->cache, INT_MAX);
			dns_adb_flush(client->view->adb);
		}
#endif /* ifdef ENABLE_AFL */
		dns_view_detach(&client->view);
	}
	if (client->opt != NULL) {
		INSIST(dns_rdataset_isassociated(client->opt));
		dns_rdataset_disassociate(client->opt);
		dns_message_puttemprdataset(client->message, &client->opt);
	}

	client->signer = NULL;
	client->udpsize = 512;
	client->extflags = 0;
	client->ednsversion = -1;
	dns_ecs_init(&client->ecs);
	dns_message_reset(client->message, DNS_MESSAGE_INTENTPARSE);

	/*
	 * Clean up from recursion - normally this would be done in
	 * fetch_callback(), but if we're shutting down and canceling then
	 * it might not have happened.
	 */
	if (client->recursionquota != NULL) {
		isc_quota_detach(&client->recursionquota);
		if (client->query.prefetch == NULL) {
			ns_stats_decrement(client->sctx->nsstats,
					   ns_statscounter_recursclients);
		}
	}

	/*
	 * Clear all client attributes that are specific to the request
	 */
	client->attributes = 0;
#ifdef ENABLE_AFL
	if (client->sctx->fuzznotify != NULL &&
	    (client->sctx->fuzztype == isc_fuzz_client ||
	     client->sctx->fuzztype == isc_fuzz_tcpclient ||
	     client->sctx->fuzztype == isc_fuzz_resolver))
	{
		client->sctx->fuzznotify();
	}
#endif /* ENABLE_AFL */
}

void
ns_client_drop(ns_client_t *client, isc_result_t result) {
	REQUIRE(NS_CLIENT_VALID(client));
	REQUIRE(client->state == NS_CLIENTSTATE_WORKING ||
		client->state == NS_CLIENTSTATE_RECURSING);

	CTRACE("drop");
	if (result != ISC_R_SUCCESS) {
		ns_client_log(client, DNS_LOGCATEGORY_SECURITY,
			      NS_LOGMODULE_CLIENT, ISC_LOG_DEBUG(3),
			      "request failed: %s", isc_result_totext(result));
	}
}

static void
client_senddone(isc_nmhandle_t *handle, isc_result_t result, void *cbarg) {
	ns_client_t *client = cbarg;

	REQUIRE(client->sendhandle == handle);

	CTRACE("senddone");
	if (result != ISC_R_SUCCESS) {
		ns_client_log(client, DNS_LOGCATEGORY_SECURITY,
			      NS_LOGMODULE_CLIENT, ISC_LOG_DEBUG(3),
			      "send failed: %s", isc_result_totext(result));
	}

	isc_nmhandle_detach(&client->sendhandle);
}

static void
client_allocsendbuf(ns_client_t *client, isc_buffer_t *buffer,
		    unsigned char **datap) {
	unsigned char *data;
	uint32_t bufsize;

	REQUIRE(datap != NULL);

	if (TCP_CLIENT(client)) {
		INSIST(client->tcpbuf == NULL);
		client->tcpbuf = isc_mem_get(client->mctx,
					     NS_CLIENT_TCP_BUFFER_SIZE);
		data = client->tcpbuf;
		isc_buffer_init(buffer, data, NS_CLIENT_TCP_BUFFER_SIZE);
	} else {
		data = client->sendbuf;
		if ((client->attributes & NS_CLIENTATTR_HAVECOOKIE) == 0) {
			if (client->view != NULL) {
				bufsize = client->view->nocookieudp;
			} else {
				bufsize = 512;
			}
		} else {
			bufsize = client->udpsize;
		}
		if (bufsize > client->udpsize) {
			bufsize = client->udpsize;
		}
		if (bufsize > NS_CLIENT_SEND_BUFFER_SIZE) {
			bufsize = NS_CLIENT_SEND_BUFFER_SIZE;
		}
		isc_buffer_init(buffer, data, bufsize);
	}
	*datap = data;
}

static void
client_sendpkg(ns_client_t *client, isc_buffer_t *buffer) {
	isc_region_t r;

	REQUIRE(client->sendhandle == NULL);

	isc_buffer_usedregion(buffer, &r);
	isc_nmhandle_attach(client->handle, &client->sendhandle);
	isc_nm_send(client->handle, &r, client_senddone, client);
}

void
ns_client_sendraw(ns_client_t *client, dns_message_t *message) {
	isc_result_t result;
	unsigned char *data;
	isc_buffer_t buffer;
	isc_region_t r;
	isc_region_t *mr;

	REQUIRE(NS_CLIENT_VALID(client));

	CTRACE("sendraw");

	mr = dns_message_getrawmessage(message);
	if (mr == NULL) {
		result = ISC_R_UNEXPECTEDEND;
		goto done;
	}

	client_allocsendbuf(client, &buffer, &data);

	if (mr->length > isc_buffer_length(&buffer)) {
		result = ISC_R_NOSPACE;
		goto done;
	}

	/*
	 * Copy message to buffer and fixup id.
	 */
	isc_buffer_availableregion(&buffer, &r);
	result = isc_buffer_copyregion(&buffer, mr);
	if (result != ISC_R_SUCCESS) {
		goto done;
	}
	r.base[0] = (client->message->id >> 8) & 0xff;
	r.base[1] = client->message->id & 0xff;

#ifdef HAVE_DNSTAP
	if (client->view != NULL) {
		bool tcp = TCP_CLIENT(client);
		dns_dtmsgtype_t dtmsgtype;
		if (client->message->opcode == dns_opcode_update) {
			dtmsgtype = DNS_DTTYPE_UR;
		} else if ((client->message->flags & DNS_MESSAGEFLAG_RD) != 0) {
			dtmsgtype = DNS_DTTYPE_CR;
		} else {
			dtmsgtype = DNS_DTTYPE_AR;
		}
		dns_dt_send(client->view, dtmsgtype, &client->peeraddr,
			    &client->destsockaddr, tcp, NULL,
			    &client->requesttime, NULL, &buffer);
	}
#endif
<<<<<<< HEAD

	client_sendpkg(client, &buffer);

=======

	client_sendpkg(client, &buffer);

>>>>>>> fed14ef0
	return;
done:
	if (client->tcpbuf != NULL) {
		isc_mem_put(client->mctx, client->tcpbuf,
			    NS_CLIENT_TCP_BUFFER_SIZE);
		client->tcpbuf = NULL;
	}

	ns_client_drop(client, result);
}

void
ns_client_send(ns_client_t *client) {
	isc_result_t result;
	unsigned char *data;
	isc_buffer_t buffer = { .magic = 0 };
	isc_region_t r;
	dns_compress_t cctx;
	bool cleanup_cctx = false;
	unsigned int render_opts;
	unsigned int preferred_glue;
	bool opt_included = false;
	size_t respsize;
	dns_aclenv_t *env;
#ifdef HAVE_DNSTAP
	unsigned char zone[DNS_NAME_MAXWIRE];
	dns_dtmsgtype_t dtmsgtype;
	isc_region_t zr;
#endif /* HAVE_DNSTAP */

	REQUIRE(NS_CLIENT_VALID(client));

	if ((client->query.attributes & NS_QUERYATTR_ANSWERED) != 0) {
		return;
	}

	/*
	 * XXXWPK TODO
	 * Delay the response according to the -T delay option
	 */

	env = ns_interfacemgr_getaclenv(client->manager->interface->mgr);

	CTRACE("send");

	if (client->message->opcode == dns_opcode_query &&
	    (client->attributes & NS_CLIENTATTR_RA) != 0)
	{
		client->message->flags |= DNS_MESSAGEFLAG_RA;
	}

	if ((client->attributes & NS_CLIENTATTR_WANTDNSSEC) != 0) {
		render_opts = 0;
	} else {
		render_opts = DNS_MESSAGERENDER_OMITDNSSEC;
	}

	preferred_glue = 0;
	if (client->view != NULL) {
		if (client->view->preferred_glue == dns_rdatatype_a) {
			preferred_glue = DNS_MESSAGERENDER_PREFER_A;
		} else if (client->view->preferred_glue == dns_rdatatype_aaaa) {
			preferred_glue = DNS_MESSAGERENDER_PREFER_AAAA;
		}
	}
	if (preferred_glue == 0) {
		if (isc_sockaddr_pf(&client->peeraddr) == AF_INET) {
			preferred_glue = DNS_MESSAGERENDER_PREFER_A;
		} else {
			preferred_glue = DNS_MESSAGERENDER_PREFER_AAAA;
		}
	}

	/*
	 * Create an OPT for our reply.
	 */
	if ((client->attributes & NS_CLIENTATTR_WANTOPT) != 0) {
		result = ns_client_addopt(client, client->message,
					  &client->opt);
		if (result != ISC_R_SUCCESS) {
			goto cleanup;
		}
	}

	client_allocsendbuf(client, &buffer, &data);

	result = dns_compress_init(&cctx, -1, client->mctx);
	if (result != ISC_R_SUCCESS) {
		goto cleanup;
	}
	if (client->peeraddr_valid && client->view != NULL) {
		isc_netaddr_t netaddr;
		dns_name_t *name = NULL;

		isc_netaddr_fromsockaddr(&netaddr, &client->peeraddr);
		if (client->message->tsigkey != NULL) {
			name = &client->message->tsigkey->name;
		}

		if (client->view->nocasecompress == NULL ||
		    !dns_acl_allowed(&netaddr, name,
				     client->view->nocasecompress, env))
		{
			dns_compress_setsensitive(&cctx, true);
		}

		if (!client->view->msgcompression) {
			dns_compress_disable(&cctx);
		}
	}
	cleanup_cctx = true;

	result = dns_message_renderbegin(client->message, &cctx, &buffer);
	if (result != ISC_R_SUCCESS) {
		goto cleanup;
	}

	if (client->opt != NULL) {
		result = dns_message_setopt(client->message, client->opt);
		opt_included = true;
		client->opt = NULL;
		if (result != ISC_R_SUCCESS) {
			goto cleanup;
		}
	}
	result = dns_message_rendersection(client->message,
					   DNS_SECTION_QUESTION, 0);
	if (result == ISC_R_NOSPACE) {
		client->message->flags |= DNS_MESSAGEFLAG_TC;
		goto renderend;
	}
	if (result != ISC_R_SUCCESS) {
		goto cleanup;
	}
	/*
	 * Stop after the question if TC was set for rate limiting.
	 */
	if ((client->message->flags & DNS_MESSAGEFLAG_TC) != 0) {
		goto renderend;
	}
	result = dns_message_rendersection(client->message, DNS_SECTION_ANSWER,
					   DNS_MESSAGERENDER_PARTIAL |
						   render_opts);
	if (result == ISC_R_NOSPACE) {
		client->message->flags |= DNS_MESSAGEFLAG_TC;
		goto renderend;
	}
	if (result != ISC_R_SUCCESS) {
		goto cleanup;
	}
	result = dns_message_rendersection(
		client->message, DNS_SECTION_AUTHORITY,
		DNS_MESSAGERENDER_PARTIAL | render_opts);
	if (result == ISC_R_NOSPACE) {
		client->message->flags |= DNS_MESSAGEFLAG_TC;
		goto renderend;
	}
	if (result != ISC_R_SUCCESS) {
		goto cleanup;
	}
	result = dns_message_rendersection(client->message,
					   DNS_SECTION_ADDITIONAL,
					   preferred_glue | render_opts);
	if (result != ISC_R_SUCCESS && result != ISC_R_NOSPACE) {
		goto cleanup;
	}
renderend:
	result = dns_message_renderend(client->message);
	if (result != ISC_R_SUCCESS) {
		goto cleanup;
	}

#ifdef HAVE_DNSTAP
	memset(&zr, 0, sizeof(zr));
	if (((client->message->flags & DNS_MESSAGEFLAG_AA) != 0) &&
	    (client->query.authzone != NULL))
	{
		isc_result_t eresult;
		isc_buffer_t b;
		dns_name_t *zo = dns_zone_getorigin(client->query.authzone);

		isc_buffer_init(&b, zone, sizeof(zone));
		dns_compress_setmethods(&cctx, DNS_COMPRESS_NONE);
		eresult = dns_name_towire(zo, &cctx, &b);
		if (eresult == ISC_R_SUCCESS) {
			isc_buffer_usedregion(&b, &zr);
		}
	}

	if (client->message->opcode == dns_opcode_update) {
		dtmsgtype = DNS_DTTYPE_UR;
	} else if ((client->message->flags & DNS_MESSAGEFLAG_RD) != 0) {
		dtmsgtype = DNS_DTTYPE_CR;
	} else {
		dtmsgtype = DNS_DTTYPE_AR;
	}
#endif /* HAVE_DNSTAP */

	if (cleanup_cctx) {
		dns_compress_invalidate(&cctx);
	}

	if (client->sendcb != NULL) {
		client->sendcb(&buffer);
	} else if (TCP_CLIENT(client)) {
		isc_buffer_usedregion(&buffer, &r);
#ifdef HAVE_DNSTAP
		if (client->view != NULL) {
			dns_dt_send(client->view, dtmsgtype, &client->peeraddr,
				    &client->destsockaddr, true, &zr,
				    &client->requesttime, NULL, &buffer);
		}
#endif /* HAVE_DNSTAP */

		respsize = isc_buffer_usedlength(&buffer);

		client_sendpkg(client, &buffer);

		switch (isc_sockaddr_pf(&client->peeraddr)) {
		case AF_INET:
			isc_stats_increment(client->sctx->tcpoutstats4,
					    ISC_MIN((int)respsize / 16, 256));
			break;
		case AF_INET6:
			isc_stats_increment(client->sctx->tcpoutstats6,
					    ISC_MIN((int)respsize / 16, 256));
			break;
		default:
			INSIST(0);
			ISC_UNREACHABLE();
		}
	} else {
#ifdef HAVE_DNSTAP
		/*
		 * Log dnstap data first, because client_sendpkg() may
		 * leave client->view set to NULL.
		 */
		if (client->view != NULL) {
			dns_dt_send(client->view, dtmsgtype, &client->peeraddr,
				    &client->destsockaddr, false, &zr,
				    &client->requesttime, NULL, &buffer);
		}
#endif /* HAVE_DNSTAP */

		respsize = isc_buffer_usedlength(&buffer);

		client_sendpkg(client, &buffer);

		switch (isc_sockaddr_pf(&client->peeraddr)) {
		case AF_INET:
			isc_stats_increment(client->sctx->udpoutstats4,
					    ISC_MIN((int)respsize / 16, 256));
			break;
		case AF_INET6:
			isc_stats_increment(client->sctx->udpoutstats6,
					    ISC_MIN((int)respsize / 16, 256));
			break;
		default:
			INSIST(0);
			ISC_UNREACHABLE();
		}
	}

	/* update statistics (XXXJT: is it okay to access message->xxxkey?) */
	ns_stats_increment(client->sctx->nsstats, ns_statscounter_response);

	dns_rcodestats_increment(client->sctx->rcodestats,
				 client->message->rcode);
	if (opt_included) {
		ns_stats_increment(client->sctx->nsstats,
				   ns_statscounter_edns0out);
	}
	if (client->message->tsigkey != NULL) {
		ns_stats_increment(client->sctx->nsstats,
				   ns_statscounter_tsigout);
	}
	if (client->message->sig0key != NULL) {
		ns_stats_increment(client->sctx->nsstats,
				   ns_statscounter_sig0out);
	}
	if ((client->message->flags & DNS_MESSAGEFLAG_TC) != 0) {
		ns_stats_increment(client->sctx->nsstats,
				   ns_statscounter_truncatedresp);
	}

	client->query.attributes |= NS_QUERYATTR_ANSWERED;
<<<<<<< HEAD

	return;

=======

	return;

>>>>>>> fed14ef0
cleanup:
	if (client->tcpbuf != NULL) {
		isc_mem_put(client->mctx, client->tcpbuf,
			    NS_CLIENT_TCP_BUFFER_SIZE);
		client->tcpbuf = NULL;
	}

	if (cleanup_cctx) {
		dns_compress_invalidate(&cctx);
	}
}

#if NS_CLIENT_DROPPORT
#define DROPPORT_NO	  0
#define DROPPORT_REQUEST  1
#define DROPPORT_RESPONSE 2
/*%
 * ns_client_dropport determines if certain requests / responses
 * should be dropped based on the port number.
 *
 * Returns:
 * \li	0:	Don't drop.
 * \li	1:	Drop request.
 * \li	2:	Drop (error) response.
 */
static int
ns_client_dropport(in_port_t port) {
	switch (port) {
	case 7:	 /* echo */
	case 13: /* daytime */
	case 19: /* chargen */
	case 37: /* time */
		return (DROPPORT_REQUEST);
	case 464: /* kpasswd */
		return (DROPPORT_RESPONSE);
	}
	return (DROPPORT_NO);
}
#endif /* if NS_CLIENT_DROPPORT */

void
ns_client_error(ns_client_t *client, isc_result_t result) {
	dns_rcode_t rcode;
	dns_message_t *message;

	REQUIRE(NS_CLIENT_VALID(client));

	CTRACE("error");

	message = client->message;

	if (client->rcode_override == -1) {
		rcode = dns_result_torcode(result);
	} else {
		rcode = (dns_rcode_t)(client->rcode_override & 0xfff);
	}

#if NS_CLIENT_DROPPORT
	/*
	 * Don't send FORMERR to ports on the drop port list.
	 */
	if (rcode == dns_rcode_formerr &&
	    ns_client_dropport(isc_sockaddr_getport(&client->peeraddr)) !=
		    DROPPORT_NO)
	{
		char buf[64];
		isc_buffer_t b;

		isc_buffer_init(&b, buf, sizeof(buf) - 1);
		if (dns_rcode_totext(rcode, &b) != ISC_R_SUCCESS) {
			isc_buffer_putstr(&b, "UNKNOWN RCODE");
		}
		ns_client_log(client, DNS_LOGCATEGORY_SECURITY,
			      NS_LOGMODULE_CLIENT, ISC_LOG_DEBUG(10),
			      "dropped error (%.*s) response: suspicious port",
			      (int)isc_buffer_usedlength(&b), buf);
		ns_client_drop(client, ISC_R_SUCCESS);
		return;
	}
#endif /* if NS_CLIENT_DROPPORT */

	/*
	 * Try to rate limit error responses.
	 */
	if (client->view != NULL && client->view->rrl != NULL) {
		bool wouldlog;
		char log_buf[DNS_RRL_LOG_BUF_LEN];
		dns_rrl_result_t rrl_result;
		int loglevel;

		INSIST(rcode != dns_rcode_noerror &&
		       rcode != dns_rcode_nxdomain);
		if ((client->sctx->options & NS_SERVER_LOGQUERIES) != 0) {
			loglevel = DNS_RRL_LOG_DROP;
		} else {
			loglevel = ISC_LOG_DEBUG(1);
		}
		wouldlog = isc_log_wouldlog(ns_lctx, loglevel);
		rrl_result = dns_rrl(
			client->view, &client->peeraddr, TCP_CLIENT(client),
			dns_rdataclass_in, dns_rdatatype_none, NULL, result,
			client->now, wouldlog, log_buf, sizeof(log_buf));
		if (rrl_result != DNS_RRL_RESULT_OK) {
			/*
			 * Log dropped errors in the query category
			 * so that they are not lost in silence.
			 * Starts of rate-limited bursts are logged in
			 * NS_LOGCATEGORY_RRL.
			 */
			if (wouldlog) {
				ns_client_log(client,
					      NS_LOGCATEGORY_QUERY_ERRORS,
					      NS_LOGMODULE_CLIENT, loglevel,
					      "%s", log_buf);
			}
			/*
			 * Some error responses cannot be 'slipped',
			 * so don't try to slip any error responses.
			 */
			if (!client->view->rrl->log_only) {
				ns_stats_increment(client->sctx->nsstats,
						   ns_statscounter_ratedropped);
				ns_stats_increment(client->sctx->nsstats,
						   ns_statscounter_dropped);
				ns_client_drop(client, DNS_R_DROP);
				return;
			}
		}
	}

	/*
	 * Message may be an in-progress reply that we had trouble
	 * with, in which case QR will be set.  We need to clear QR before
	 * calling dns_message_reply() to avoid triggering an assertion.
	 */
	message->flags &= ~DNS_MESSAGEFLAG_QR;
	/*
	 * AA and AD shouldn't be set.
	 */
	message->flags &= ~(DNS_MESSAGEFLAG_AA | DNS_MESSAGEFLAG_AD);
	result = dns_message_reply(message, true);
	if (result != ISC_R_SUCCESS) {
		/*
		 * It could be that we've got a query with a good header,
		 * but a bad question section, so we try again with
		 * want_question_section set to false.
		 */
		result = dns_message_reply(message, false);
		if (result != ISC_R_SUCCESS) {
			ns_client_drop(client, result);
			return;
		}
	}
	message->rcode = rcode;

	if (rcode == dns_rcode_formerr) {
		/*
		 * FORMERR loop avoidance:  If we sent a FORMERR message
		 * with the same ID to the same client less than two
		 * seconds ago, assume that we are in an infinite error
		 * packet dialog with a server for some protocol whose
		 * error responses look enough like DNS queries to
		 * elicit a FORMERR response.  Drop a packet to break
		 * the loop.
		 */
		if (isc_sockaddr_equal(&client->peeraddr,
				       &client->formerrcache.addr) &&
		    message->id == client->formerrcache.id &&
		    (isc_time_seconds(&client->requesttime) -
		     client->formerrcache.time) < 2)
		{
			/* Drop packet. */
			ns_client_log(client, NS_LOGCATEGORY_CLIENT,
				      NS_LOGMODULE_CLIENT, ISC_LOG_DEBUG(1),
				      "possible error packet loop, "
				      "FORMERR dropped");
			ns_client_drop(client, result);
			return;
		}
		client->formerrcache.addr = client->peeraddr;
		client->formerrcache.time =
			isc_time_seconds(&client->requesttime);
		client->formerrcache.id = message->id;
	} else if (rcode == dns_rcode_servfail && client->query.qname != NULL &&
		   client->view != NULL && client->view->fail_ttl != 0 &&
		   ((client->attributes & NS_CLIENTATTR_NOSETFC) == 0))
	{
		/*
		 * SERVFAIL caching: store qname/qtype of failed queries
		 */
		isc_time_t expire;
		isc_interval_t i;
		uint32_t flags = 0;

		if ((message->flags & DNS_MESSAGEFLAG_CD) != 0) {
			flags = NS_FAILCACHE_CD;
		}

		isc_interval_set(&i, client->view->fail_ttl, 0);
		result = isc_time_nowplusinterval(&expire, &i);
		if (result == ISC_R_SUCCESS) {
			dns_badcache_add(
				client->view->failcache, client->query.qname,
				client->query.qtype, true, flags, &expire);
		}
	}

	ns_client_send(client);
}

isc_result_t
ns_client_addopt(ns_client_t *client, dns_message_t *message,
		 dns_rdataset_t **opt) {
	unsigned char ecs[ECS_SIZE];
	char nsid[BUFSIZ], *nsidp;
	unsigned char cookie[COOKIE_SIZE];
	isc_result_t result;
	dns_view_t *view;
	dns_resolver_t *resolver;
	uint16_t udpsize;
	dns_ednsopt_t ednsopts[DNS_EDNSOPTIONS];
	int count = 0;
	unsigned int flags;
	unsigned char expire[4];
	unsigned char advtimo[2];
	dns_aclenv_t *env;

	REQUIRE(NS_CLIENT_VALID(client));
	REQUIRE(opt != NULL && *opt == NULL);
	REQUIRE(message != NULL);

	env = ns_interfacemgr_getaclenv(client->manager->interface->mgr);
	view = client->view;
	resolver = (view != NULL) ? view->resolver : NULL;
	if (resolver != NULL) {
		udpsize = dns_resolver_getudpsize(resolver);
	} else {
		udpsize = client->sctx->udpsize;
	}

	flags = client->extflags & DNS_MESSAGEEXTFLAG_REPLYPRESERVE;

	/* Set EDNS options if applicable */
	if (WANTNSID(client)) {
		if (client->sctx->server_id != NULL) {
			nsidp = client->sctx->server_id;
		} else if (client->sctx->gethostname != NULL) {
			result = client->sctx->gethostname(nsid, sizeof(nsid));
			if (result != ISC_R_SUCCESS) {
				goto no_nsid;
			}
			nsidp = nsid;
		} else {
			goto no_nsid;
		}

		INSIST(count < DNS_EDNSOPTIONS);
		ednsopts[count].code = DNS_OPT_NSID;
		ednsopts[count].length = (uint16_t)strlen(nsidp);
		ednsopts[count].value = (unsigned char *)nsidp;
		count++;
	}
no_nsid:
	if ((client->attributes & NS_CLIENTATTR_WANTCOOKIE) != 0) {
		isc_buffer_t buf;
		isc_stdtime_t now;
		uint32_t nonce;

		isc_buffer_init(&buf, cookie, sizeof(cookie));
		isc_stdtime_get(&now);

		isc_random_buf(&nonce, sizeof(nonce));

		compute_cookie(client, now, nonce, client->sctx->secret, &buf);

		INSIST(count < DNS_EDNSOPTIONS);
		ednsopts[count].code = DNS_OPT_COOKIE;
		ednsopts[count].length = COOKIE_SIZE;
		ednsopts[count].value = cookie;
		count++;
	}
	if ((client->attributes & NS_CLIENTATTR_HAVEEXPIRE) != 0) {
		isc_buffer_t buf;

		INSIST(count < DNS_EDNSOPTIONS);

		isc_buffer_init(&buf, expire, sizeof(expire));
		isc_buffer_putuint32(&buf, client->expire);
		ednsopts[count].code = DNS_OPT_EXPIRE;
		ednsopts[count].length = 4;
		ednsopts[count].value = expire;
		count++;
	}
	if (((client->attributes & NS_CLIENTATTR_HAVEECS) != 0) &&
	    (client->ecs.addr.family == AF_INET ||
	     client->ecs.addr.family == AF_INET6 ||
	     client->ecs.addr.family == AF_UNSPEC))
	{
		isc_buffer_t buf;
		uint8_t addr[16];
		uint32_t plen, addrl;
		uint16_t family = 0;

		/* Add CLIENT-SUBNET option. */

		plen = client->ecs.source;

		/* Round up prefix len to a multiple of 8 */
		addrl = (plen + 7) / 8;

		switch (client->ecs.addr.family) {
		case AF_UNSPEC:
			INSIST(plen == 0);
			family = 0;
			break;
		case AF_INET:
			INSIST(plen <= 32);
			family = 1;
			memmove(addr, &client->ecs.addr.type, addrl);
			break;
		case AF_INET6:
			INSIST(plen <= 128);
			family = 2;
			memmove(addr, &client->ecs.addr.type, addrl);
			break;
		default:
			INSIST(0);
			ISC_UNREACHABLE();
		}

		isc_buffer_init(&buf, ecs, sizeof(ecs));
		/* family */
		isc_buffer_putuint16(&buf, family);
		/* source prefix-length */
		isc_buffer_putuint8(&buf, client->ecs.source);
		/* scope prefix-length */
		isc_buffer_putuint8(&buf, client->ecs.scope);

		/* address */
		if (addrl > 0) {
			/* Mask off last address byte */
			if ((plen % 8) != 0) {
				addr[addrl - 1] &= ~0U << (8 - (plen % 8));
			}
			isc_buffer_putmem(&buf, addr, (unsigned)addrl);
		}

		ednsopts[count].code = DNS_OPT_CLIENT_SUBNET;
		ednsopts[count].length = addrl + 4;
		ednsopts[count].value = ecs;
		count++;
	}
	if (TCP_CLIENT(client) && USEKEEPALIVE(client)) {
		isc_buffer_t buf;
		uint32_t adv;

		INSIST(count < DNS_EDNSOPTIONS);

		isc_nm_gettimeouts(isc_nmhandle_netmgr(client->handle), NULL,
				   NULL, NULL, &adv);
<<<<<<< HEAD
=======
		adv /= 100; /* units of 100 milliseconds */
>>>>>>> fed14ef0
		isc_buffer_init(&buf, advtimo, sizeof(advtimo));
		isc_buffer_putuint16(&buf, (uint16_t)adv);
		ednsopts[count].code = DNS_OPT_TCP_KEEPALIVE;
		ednsopts[count].length = 2;
		ednsopts[count].value = advtimo;
		count++;
	}

	/* Padding must be added last */
	if ((view != NULL) && (view->padding > 0) && WANTPAD(client) &&
	    (TCP_CLIENT(client) ||
	     ((client->attributes & NS_CLIENTATTR_HAVECOOKIE) != 0)))
	{
		isc_netaddr_t netaddr;
		int match;

		isc_netaddr_fromsockaddr(&netaddr, &client->peeraddr);
		result = dns_acl_match(&netaddr, NULL, view->pad_acl, env,
				       &match, NULL);
		if (result == ISC_R_SUCCESS && match > 0) {
			INSIST(count < DNS_EDNSOPTIONS);

			ednsopts[count].code = DNS_OPT_PAD;
			ednsopts[count].length = 0;
			ednsopts[count].value = NULL;
			count++;

			dns_message_setpadding(message, view->padding);
		}
	}

	result = dns_message_buildopt(message, opt, 0, udpsize, flags, ednsopts,
				      count);
	return (result);
}

static void
compute_cookie(ns_client_t *client, uint32_t when, uint32_t nonce,
	       const unsigned char *secret, isc_buffer_t *buf) {
	unsigned char digest[ISC_MAX_MD_SIZE] ISC_NONSTRING = { 0 };
	STATIC_ASSERT(ISC_MAX_MD_SIZE >= ISC_SIPHASH24_TAG_LENGTH, "You need "
								   "to "
								   "increase "
								   "the digest "
								   "buffer.");
	STATIC_ASSERT(ISC_MAX_MD_SIZE >= ISC_AES_BLOCK_LENGTH, "You need to "
							       "increase the "
							       "digest "
							       "buffer.");

	switch (client->sctx->cookiealg) {
	case ns_cookiealg_siphash24: {
		unsigned char input[16 + 16] ISC_NONSTRING = { 0 };
		size_t inputlen = 0;
		isc_netaddr_t netaddr;
		unsigned char *cp;

		cp = isc_buffer_used(buf);
		isc_buffer_putmem(buf, client->cookie, 8);
		isc_buffer_putuint8(buf, NS_COOKIE_VERSION_1);
		isc_buffer_putuint24(buf, 0); /* Reserved */
		isc_buffer_putuint32(buf, when);

		memmove(input, cp, 16);

		isc_netaddr_fromsockaddr(&netaddr, &client->peeraddr);
		switch (netaddr.family) {
		case AF_INET:
			cp = (unsigned char *)&netaddr.type.in;
			memmove(input + 16, cp, 4);
			inputlen = 20;
			break;
		case AF_INET6:
			cp = (unsigned char *)&netaddr.type.in6;
			memmove(input + 16, cp, 16);
			inputlen = 32;
			break;
		default:
			INSIST(0);
			ISC_UNREACHABLE();
		}

		isc_siphash24(secret, input, inputlen, digest);
		isc_buffer_putmem(buf, digest, 8);
		break;
	}
	case ns_cookiealg_aes: {
		unsigned char input[4 + 4 + 16] ISC_NONSTRING = { 0 };
		isc_netaddr_t netaddr;
		unsigned char *cp;
		unsigned int i;

		cp = isc_buffer_used(buf);
		isc_buffer_putmem(buf, client->cookie, 8);
		isc_buffer_putuint32(buf, nonce);
		isc_buffer_putuint32(buf, when);
		memmove(input, cp, 16);
		isc_aes128_crypt(secret, input, digest);
		for (i = 0; i < 8; i++) {
			input[i] = digest[i] ^ digest[i + 8];
		}
		isc_netaddr_fromsockaddr(&netaddr, &client->peeraddr);
		switch (netaddr.family) {
		case AF_INET:
			cp = (unsigned char *)&netaddr.type.in;
			memmove(input + 8, cp, 4);
			memset(input + 12, 0, 4);
			isc_aes128_crypt(secret, input, digest);
			break;
		case AF_INET6:
			cp = (unsigned char *)&netaddr.type.in6;
			memmove(input + 8, cp, 16);
			isc_aes128_crypt(secret, input, digest);
			for (i = 0; i < 8; i++) {
				input[i + 8] = digest[i] ^ digest[i + 8];
			}
			isc_aes128_crypt(client->sctx->secret, input + 8,
					 digest);
			break;
		default:
			INSIST(0);
			ISC_UNREACHABLE();
		}
		for (i = 0; i < 8; i++) {
			digest[i] ^= digest[i + 8];
		}
		isc_buffer_putmem(buf, digest, 8);
		break;
	}

	default:
		INSIST(0);
		ISC_UNREACHABLE();
	}
}

static void
process_cookie(ns_client_t *client, isc_buffer_t *buf, size_t optlen) {
	ns_altsecret_t *altsecret;
	unsigned char dbuf[COOKIE_SIZE];
	unsigned char *old;
	isc_stdtime_t now;
	uint32_t when;
	uint32_t nonce;
	isc_buffer_t db;

	/*
	 * If we have already seen a cookie option skip this cookie option.
	 */
	if ((!client->sctx->answercookie) ||
	    (client->attributes & NS_CLIENTATTR_WANTCOOKIE) != 0)
	{
		isc_buffer_forward(buf, (unsigned int)optlen);
		return;
	}

	client->attributes |= NS_CLIENTATTR_WANTCOOKIE;

	ns_stats_increment(client->sctx->nsstats, ns_statscounter_cookiein);

	if (optlen != COOKIE_SIZE) {
		/*
		 * Not our token.
		 */
		INSIST(optlen >= 8U);
		memmove(client->cookie, isc_buffer_current(buf), 8);
		isc_buffer_forward(buf, (unsigned int)optlen);

		if (optlen == 8U) {
			ns_stats_increment(client->sctx->nsstats,
					   ns_statscounter_cookienew);
		} else {
			ns_stats_increment(client->sctx->nsstats,
					   ns_statscounter_cookiebadsize);
		}
		return;
	}

	/*
	 * Process all of the incoming buffer.
	 */
	old = isc_buffer_current(buf);
	memmove(client->cookie, old, 8);
	isc_buffer_forward(buf, 8);
	nonce = isc_buffer_getuint32(buf);
	when = isc_buffer_getuint32(buf);
	isc_buffer_forward(buf, 8);

	/*
	 * Allow for a 5 minute clock skew between servers sharing a secret.
	 * Only accept COOKIE if we have talked to the client in the last hour.
	 */
	isc_stdtime_get(&now);
	if (isc_serial_gt(when, (now + 300)) || /* In the future. */
	    isc_serial_lt(when, (now - 3600)))
	{ /* In the past. */
		ns_stats_increment(client->sctx->nsstats,
				   ns_statscounter_cookiebadtime);
		return;
	}

	isc_buffer_init(&db, dbuf, sizeof(dbuf));
	compute_cookie(client, when, nonce, client->sctx->secret, &db);

	if (isc_safe_memequal(old, dbuf, COOKIE_SIZE)) {
		ns_stats_increment(client->sctx->nsstats,
				   ns_statscounter_cookiematch);
		client->attributes |= NS_CLIENTATTR_HAVECOOKIE;
		return;
	}

	for (altsecret = ISC_LIST_HEAD(client->sctx->altsecrets);
	     altsecret != NULL; altsecret = ISC_LIST_NEXT(altsecret, link))
	{
		isc_buffer_init(&db, dbuf, sizeof(dbuf));
		compute_cookie(client, when, nonce, altsecret->secret, &db);
		if (isc_safe_memequal(old, dbuf, COOKIE_SIZE)) {
			ns_stats_increment(client->sctx->nsstats,
					   ns_statscounter_cookiematch);
			client->attributes |= NS_CLIENTATTR_HAVECOOKIE;
			return;
		}
	}

	ns_stats_increment(client->sctx->nsstats,
			   ns_statscounter_cookienomatch);
}

static isc_result_t
process_ecs(ns_client_t *client, isc_buffer_t *buf, size_t optlen) {
	uint16_t family;
	uint8_t addrlen, addrbytes, scope, *paddr;
	isc_netaddr_t caddr;

	/*
	 * If we have already seen a ECS option skip this ECS option.
	 */
	if ((client->attributes & NS_CLIENTATTR_HAVEECS) != 0) {
		isc_buffer_forward(buf, (unsigned int)optlen);
		return (ISC_R_SUCCESS);
	}

	/*
	 * XXXMUKS: Is there any need to repeat these checks here
	 * (except query's scope length) when they are done in the OPT
	 * RDATA fromwire code?
	 */

	if (optlen < 4U) {
		ns_client_log(client, NS_LOGCATEGORY_CLIENT,
			      NS_LOGMODULE_CLIENT, ISC_LOG_DEBUG(2),
			      "EDNS client-subnet option too short");
		return (DNS_R_FORMERR);
	}

	family = isc_buffer_getuint16(buf);
	addrlen = isc_buffer_getuint8(buf);
	scope = isc_buffer_getuint8(buf);
	optlen -= 4;

	if (scope != 0U) {
		ns_client_log(client, NS_LOGCATEGORY_CLIENT,
			      NS_LOGMODULE_CLIENT, ISC_LOG_DEBUG(2),
			      "EDNS client-subnet option: invalid scope");
		return (DNS_R_OPTERR);
	}

	memset(&caddr, 0, sizeof(caddr));
	switch (family) {
	case 0:
		/*
		 * XXXMUKS: In queries, if FAMILY is set to 0, SOURCE
		 * PREFIX-LENGTH must be 0 and ADDRESS should not be
		 * present as the address and prefix lengths don't make
		 * sense because the family is unknown.
		 */
		if (addrlen != 0U) {
			ns_client_log(client, NS_LOGCATEGORY_CLIENT,
				      NS_LOGMODULE_CLIENT, ISC_LOG_DEBUG(2),
				      "EDNS client-subnet option: invalid "
				      "address length (%u) for FAMILY=0",
				      addrlen);
			return (DNS_R_OPTERR);
		}
		caddr.family = AF_UNSPEC;
		break;
	case 1:
		if (addrlen > 32U) {
			ns_client_log(client, NS_LOGCATEGORY_CLIENT,
				      NS_LOGMODULE_CLIENT, ISC_LOG_DEBUG(2),
				      "EDNS client-subnet option: invalid "
				      "address length (%u) for IPv4",
				      addrlen);
			return (DNS_R_OPTERR);
		}
		caddr.family = AF_INET;
		break;
	case 2:
		if (addrlen > 128U) {
			ns_client_log(client, NS_LOGCATEGORY_CLIENT,
				      NS_LOGMODULE_CLIENT, ISC_LOG_DEBUG(2),
				      "EDNS client-subnet option: invalid "
				      "address length (%u) for IPv6",
				      addrlen);
			return (DNS_R_OPTERR);
		}
		caddr.family = AF_INET6;
		break;
	default:
		ns_client_log(client, NS_LOGCATEGORY_CLIENT,
			      NS_LOGMODULE_CLIENT, ISC_LOG_DEBUG(2),
			      "EDNS client-subnet option: invalid family");
		return (DNS_R_OPTERR);
	}

	addrbytes = (addrlen + 7) / 8;
	if (isc_buffer_remaininglength(buf) < addrbytes) {
		ns_client_log(client, NS_LOGCATEGORY_CLIENT,
			      NS_LOGMODULE_CLIENT, ISC_LOG_DEBUG(2),
			      "EDNS client-subnet option: address too short");
		return (DNS_R_OPTERR);
	}

	paddr = (uint8_t *)&caddr.type;
	if (addrbytes != 0U) {
		memmove(paddr, isc_buffer_current(buf), addrbytes);
		isc_buffer_forward(buf, addrbytes);
		optlen -= addrbytes;

		if ((addrlen % 8) != 0) {
			uint8_t bits = ~0U << (8 - (addrlen % 8));
			bits &= paddr[addrbytes - 1];
			if (bits != paddr[addrbytes - 1]) {
				return (DNS_R_OPTERR);
			}
		}
	}

	memmove(&client->ecs.addr, &caddr, sizeof(caddr));
	client->ecs.source = addrlen;
	client->ecs.scope = 0;
	client->attributes |= NS_CLIENTATTR_HAVEECS;

	isc_buffer_forward(buf, (unsigned int)optlen);
	return (ISC_R_SUCCESS);
}

static isc_result_t
process_keytag(ns_client_t *client, isc_buffer_t *buf, size_t optlen) {
	if (optlen == 0 || (optlen % 2) != 0) {
		isc_buffer_forward(buf, (unsigned int)optlen);
		return (DNS_R_OPTERR);
	}

	/* Silently drop additional keytag options. */
	if (client->keytag != NULL) {
		isc_buffer_forward(buf, (unsigned int)optlen);
		return (ISC_R_SUCCESS);
	}

	client->keytag = isc_mem_get(client->mctx, optlen);
	{
		client->keytag_len = (uint16_t)optlen;
		memmove(client->keytag, isc_buffer_current(buf), optlen);
	}
	isc_buffer_forward(buf, (unsigned int)optlen);
	return (ISC_R_SUCCESS);
}

static isc_result_t
process_opt(ns_client_t *client, dns_rdataset_t *opt) {
	dns_rdata_t rdata;
	isc_buffer_t optbuf;
	isc_result_t result;
	uint16_t optcode;
	uint16_t optlen;

	/*
	 * Set the client's UDP buffer size.
	 */
	client->udpsize = opt->rdclass;

	/*
	 * If the requested UDP buffer size is less than 512,
	 * ignore it and use 512.
	 */
	if (client->udpsize < 512) {
		client->udpsize = 512;
	}

	/*
	 * Get the flags out of the OPT record.
	 */
	client->extflags = (uint16_t)(opt->ttl & 0xFFFF);

	/*
	 * Do we understand this version of EDNS?
	 *
	 * XXXRTH need library support for this!
	 */
	client->ednsversion = (opt->ttl & 0x00FF0000) >> 16;
	if (client->ednsversion > DNS_EDNS_VERSION) {
		ns_stats_increment(client->sctx->nsstats,
				   ns_statscounter_badednsver);
		result = ns_client_addopt(client, client->message,
					  &client->opt);
		if (result == ISC_R_SUCCESS) {
			result = DNS_R_BADVERS;
		}
		ns_client_error(client, result);
		return (result);
	}

	/* Check for NSID request */
	result = dns_rdataset_first(opt);
	if (result == ISC_R_SUCCESS) {
		dns_rdata_init(&rdata);
		dns_rdataset_current(opt, &rdata);
		isc_buffer_init(&optbuf, rdata.data, rdata.length);
		isc_buffer_add(&optbuf, rdata.length);
		while (isc_buffer_remaininglength(&optbuf) >= 4) {
			optcode = isc_buffer_getuint16(&optbuf);
			optlen = isc_buffer_getuint16(&optbuf);
			switch (optcode) {
			case DNS_OPT_NSID:
				if (!WANTNSID(client)) {
					ns_stats_increment(
						client->sctx->nsstats,
						ns_statscounter_nsidopt);
				}
				client->attributes |= NS_CLIENTATTR_WANTNSID;
				isc_buffer_forward(&optbuf, optlen);
				break;
			case DNS_OPT_COOKIE:
				process_cookie(client, &optbuf, optlen);
				break;
			case DNS_OPT_EXPIRE:
				if (!WANTEXPIRE(client)) {
					ns_stats_increment(
						client->sctx->nsstats,
						ns_statscounter_expireopt);
				}
				client->attributes |= NS_CLIENTATTR_WANTEXPIRE;
				isc_buffer_forward(&optbuf, optlen);
				break;
			case DNS_OPT_CLIENT_SUBNET:
				result = process_ecs(client, &optbuf, optlen);
				if (result != ISC_R_SUCCESS) {
					ns_client_error(client, result);
					return (result);
				}
				ns_stats_increment(client->sctx->nsstats,
						   ns_statscounter_ecsopt);
				break;
			case DNS_OPT_TCP_KEEPALIVE:
				if (!USEKEEPALIVE(client)) {
					ns_stats_increment(
						client->sctx->nsstats,
						ns_statscounter_keepaliveopt);
				}
				client->attributes |=
					NS_CLIENTATTR_USEKEEPALIVE;
				isc_buffer_forward(&optbuf, optlen);
				break;
			case DNS_OPT_PAD:
				client->attributes |= NS_CLIENTATTR_WANTPAD;
				ns_stats_increment(client->sctx->nsstats,
						   ns_statscounter_padopt);
				isc_buffer_forward(&optbuf, optlen);
				break;
			case DNS_OPT_KEY_TAG:
				result = process_keytag(client, &optbuf,
							optlen);
				if (result != ISC_R_SUCCESS) {
					ns_client_error(client, result);
					return (result);
				}
				ns_stats_increment(client->sctx->nsstats,
						   ns_statscounter_keytagopt);
				break;
			default:
				ns_stats_increment(client->sctx->nsstats,
						   ns_statscounter_otheropt);
				isc_buffer_forward(&optbuf, optlen);
				break;
			}
		}
	}

	ns_stats_increment(client->sctx->nsstats, ns_statscounter_edns0in);
	client->attributes |= NS_CLIENTATTR_WANTOPT;

	return (result);
}

void
ns__client_reset_cb(void *client0) {
	ns_client_t *client = client0;

	ns_client_log(client, DNS_LOGCATEGORY_SECURITY, NS_LOGMODULE_CLIENT,
		      ISC_LOG_DEBUG(3), "reset client");

	/*
	 * We never started processing this client, possible if we're
	 * shutting down, just exit.
	 */
	if (client->state == NS_CLIENTSTATE_READY) {
		return;
	}

	ns_client_endrequest(client);
	if (client->tcpbuf != NULL) {
		isc_mem_put(client->mctx, client->tcpbuf,
			    NS_CLIENT_TCP_BUFFER_SIZE);
	}

	if (client->keytag != NULL) {
		isc_mem_put(client->mctx, client->keytag, client->keytag_len);
		client->keytag_len = 0;
	}

	client->state = NS_CLIENTSTATE_READY;
	INSIST(client->recursionquota == NULL);
}

void
ns__client_put_cb(void *client0) {
	ns_client_t *client = client0;

	ns_client_log(client, DNS_LOGCATEGORY_SECURITY, NS_LOGMODULE_CLIENT,
		      ISC_LOG_DEBUG(3), "freeing client");

	/*
	 * Call this first because it requires a valid client.
	 */
	ns_query_free(client);

	client->magic = 0;
	client->shuttingdown = true;

	if (client->manager != NULL) {
		clientmgr_detach(&client->manager);
	}

	isc_mem_put(client->mctx, client->sendbuf, NS_CLIENT_SEND_BUFFER_SIZE);
	if (client->opt != NULL) {
		INSIST(dns_rdataset_isassociated(client->opt));
		dns_rdataset_disassociate(client->opt);
		dns_message_puttemprdataset(client->message, &client->opt);
	}

	dns_message_detach(&client->message);

	/*
	 * Detaching the task must be done after unlinking from
	 * the manager's lists because the manager accesses
	 * client->task.
	 */
	if (client->task != NULL) {
		isc_task_detach(&client->task);
	}

	/*
	 * Destroy the fetchlock mutex that was created in
	 * ns_query_init().
	 */
	isc_mutex_destroy(&client->query.fetchlock);

	if (client->sctx != NULL) {
		ns_server_detach(&client->sctx);
	}

	if (client->mctx != NULL) {
		isc_mem_detach(&client->mctx);
	}
}

/*
 * Handle an incoming request event from the socket (UDP case)
 * or tcpmsg (TCP case).
 */
void
ns__client_request(isc_nmhandle_t *handle, isc_result_t eresult,
		   isc_region_t *region, void *arg) {
	ns_client_t *client;
	ns_clientmgr_t *mgr;
	ns_interface_t *ifp;
	isc_result_t result;
	isc_result_t sigresult = ISC_R_SUCCESS;
	isc_buffer_t *buffer;
	isc_buffer_t tbuffer;
	dns_rdataset_t *opt;
	const dns_name_t *signame;
	bool ra; /* Recursion available. */
	isc_netaddr_t netaddr;
	int match;
	dns_messageid_t id;
	unsigned int flags;
	bool notimp;
	size_t reqsize;
	dns_aclenv_t *env;
#ifdef HAVE_DNSTAP
	dns_dtmsgtype_t dtmsgtype;
#endif /* ifdef HAVE_DNSTAP */
	ifp = (ns_interface_t *)arg;

	if (eresult != ISC_R_SUCCESS) {
		return;
	}

	mgr = ifp->clientmgr;
	if (mgr == NULL) {
		/* The interface was shut down in the meantime, just bail */
		return;
	}

	REQUIRE(VALID_MANAGER(mgr));

	client = isc_nmhandle_getdata(handle);
	if (client == NULL) {
		client = isc_nmhandle_getextra(handle);

		result = ns__client_setup(client, mgr, true);
		if (result != ISC_R_SUCCESS) {
			return;
		}

		ns_client_log(client, DNS_LOGCATEGORY_SECURITY,
			      NS_LOGMODULE_CLIENT, ISC_LOG_DEBUG(3),
			      "allocate new client");
	} else {
		result = ns__client_setup(client, NULL, false);
		if (result != ISC_R_SUCCESS) {
			return;
		}
	}

	client->state = NS_CLIENTSTATE_READY;

	isc_task_pause(client->task);
	if (client->handle == NULL) {
		isc_nmhandle_setdata(handle, client, ns__client_reset_cb,
				     ns__client_put_cb);
		client->handle = handle;
<<<<<<< HEAD
	}

	if (isc_nmhandle_is_stream(handle)) {
		client->attributes |= NS_CLIENTATTR_TCP;
	}

=======
	}

	if (isc_nmhandle_is_stream(handle)) {
		client->attributes |= NS_CLIENTATTR_TCP;
	}

>>>>>>> fed14ef0
	INSIST(client->recursionquota == NULL);

	INSIST(client->state == NS_CLIENTSTATE_READY);

	(void)atomic_fetch_add_relaxed(&ns_client_requests, 1);

	isc_buffer_init(&tbuffer, region->base, region->length);
	isc_buffer_add(&tbuffer, region->length);
	buffer = &tbuffer;

	client->peeraddr = isc_nmhandle_peeraddr(handle);
	client->peeraddr_valid = true;

	reqsize = isc_buffer_usedlength(buffer);

	client->state = NS_CLIENTSTATE_WORKING;

	TIME_NOW(&client->requesttime);
	client->tnow = client->requesttime;
	client->now = isc_time_seconds(&client->tnow);

	isc_netaddr_fromsockaddr(&netaddr, &client->peeraddr);

#if NS_CLIENT_DROPPORT
	if (ns_client_dropport(isc_sockaddr_getport(&client->peeraddr)) ==
	    DROPPORT_REQUEST)
	{
		ns_client_log(client, DNS_LOGCATEGORY_SECURITY,
			      NS_LOGMODULE_CLIENT, ISC_LOG_DEBUG(10),
			      "dropped request: suspicious port");
		isc_task_unpause(client->task);
		return;
	}
#endif /* if NS_CLIENT_DROPPORT */

	env = ns_interfacemgr_getaclenv(client->manager->interface->mgr);
	if (client->sctx->blackholeacl != NULL &&
	    (dns_acl_match(&netaddr, NULL, client->sctx->blackholeacl, env,
			   &match, NULL) == ISC_R_SUCCESS) &&
	    match > 0)
	{
		ns_client_log(client, DNS_LOGCATEGORY_SECURITY,
			      NS_LOGMODULE_CLIENT, ISC_LOG_DEBUG(10),
			      "dropped request: blackholed peer");
		isc_task_unpause(client->task);
		return;
	}

	ns_client_log(client, NS_LOGCATEGORY_CLIENT, NS_LOGMODULE_CLIENT,
		      ISC_LOG_DEBUG(3), "%s request",
		      TCP_CLIENT(client) ? "TCP" : "UDP");

	result = dns_message_peekheader(buffer, &id, &flags);
	if (result != ISC_R_SUCCESS) {
		/*
		 * There isn't enough header to determine whether
		 * this was a request or a response.  Drop it.
		 */
		isc_task_unpause(client->task);
		return;
	}

	/*
	 * The client object handles requests, not responses.
	 * If this is a UDP response, forward it to the dispatcher.
	 * If it's a TCP response, discard it here.
	 */
	if ((flags & DNS_MESSAGEFLAG_QR) != 0) {
		CTRACE("unexpected response");
		isc_task_unpause(client->task);
		return;
	}

	/*
	 * Update some statistics counters.  Don't count responses.
	 */
	if (isc_sockaddr_pf(&client->peeraddr) == PF_INET) {
		ns_stats_increment(client->sctx->nsstats,
				   ns_statscounter_requestv4);
	} else {
		ns_stats_increment(client->sctx->nsstats,
				   ns_statscounter_requestv6);
	}
	if (TCP_CLIENT(client)) {
		ns_stats_increment(client->sctx->nsstats,
				   ns_statscounter_requesttcp);
		switch (isc_sockaddr_pf(&client->peeraddr)) {
		case AF_INET:
			isc_stats_increment(client->sctx->tcpinstats4,
					    ISC_MIN((int)reqsize / 16, 18));
			break;
		case AF_INET6:
			isc_stats_increment(client->sctx->tcpinstats6,
					    ISC_MIN((int)reqsize / 16, 18));
			break;
		default:
			INSIST(0);
			ISC_UNREACHABLE();
		}
	} else {
		switch (isc_sockaddr_pf(&client->peeraddr)) {
		case AF_INET:
			isc_stats_increment(client->sctx->udpinstats4,
					    ISC_MIN((int)reqsize / 16, 18));
			break;
		case AF_INET6:
			isc_stats_increment(client->sctx->udpinstats6,
					    ISC_MIN((int)reqsize / 16, 18));
			break;
		default:
			INSIST(0);
			ISC_UNREACHABLE();
		}
	}

	/*
	 * It's a request.  Parse it.
	 */
	result = dns_message_parse(client->message, buffer, 0);
	if (result != ISC_R_SUCCESS) {
		/*
		 * Parsing the request failed.  Send a response
		 * (typically FORMERR or SERVFAIL).
		 */
		if (result == DNS_R_OPTERR) {
			(void)ns_client_addopt(client, client->message,
					       &client->opt);
		}

		ns_client_log(client, NS_LOGCATEGORY_CLIENT,
			      NS_LOGMODULE_CLIENT, ISC_LOG_DEBUG(1),
			      "message parsing failed: %s",
			      isc_result_totext(result));
		if (result == ISC_R_NOSPACE || result == DNS_R_BADTSIG) {
			result = DNS_R_FORMERR;
		}
		ns_client_error(client, result);
		isc_task_unpause(client->task);
		return;
	}

	/*
	 * Disable pipelined TCP query processing if necessary.
	 */
	if (TCP_CLIENT(client) &&
	    (client->message->opcode != dns_opcode_query ||
	     (client->sctx->keepresporder != NULL &&
	      dns_acl_allowed(&netaddr, NULL, client->sctx->keepresporder,
			      env))))
	{
		isc_nm_tcpdns_sequential(handle);
	}

	dns_opcodestats_increment(client->sctx->opcodestats,
				  client->message->opcode);
	switch (client->message->opcode) {
	case dns_opcode_query:
	case dns_opcode_update:
	case dns_opcode_notify:
		notimp = false;
		break;
	case dns_opcode_iquery:
	default:
		notimp = true;
		break;
	}

	client->message->rcode = dns_rcode_noerror;

	/*
	 * Deal with EDNS.
	 */
	if ((client->sctx->options & NS_SERVER_NOEDNS) != 0) {
		opt = NULL;
	} else {
		opt = dns_message_getopt(client->message);
	}

	client->ecs.source = 0;
	client->ecs.scope = 0;

	if (opt != NULL) {
		/*
		 * Are returning FORMERR to all EDNS queries?
		 * Simulate a STD13 compliant server.
		 */
		if ((client->sctx->options & NS_SERVER_EDNSFORMERR) != 0) {
			ns_client_error(client, DNS_R_FORMERR);
			isc_task_unpause(client->task);
			return;
		}

		/*
		 * Are returning NOTIMP to all EDNS queries?
		 */
		if ((client->sctx->options & NS_SERVER_EDNSNOTIMP) != 0) {
			ns_client_error(client, DNS_R_NOTIMP);
			isc_task_unpause(client->task);
			return;
		}

		/*
		 * Are returning REFUSED to all EDNS queries?
		 */
		if ((client->sctx->options & NS_SERVER_EDNSREFUSED) != 0) {
			ns_client_error(client, DNS_R_REFUSED);
			isc_task_unpause(client->task);
			return;
		}

		/*
		 * Are we dropping all EDNS queries?
		 */
		if ((client->sctx->options & NS_SERVER_DROPEDNS) != 0) {
			ns_client_drop(client, ISC_R_SUCCESS);
			isc_task_unpause(client->task);
			return;
		}

		result = process_opt(client, opt);
		if (result != ISC_R_SUCCESS) {
			isc_task_unpause(client->task);
			return;
		}
	}

	if (client->message->rdclass == 0) {
		if ((client->attributes & NS_CLIENTATTR_WANTCOOKIE) != 0 &&
		    client->message->opcode == dns_opcode_query &&
		    client->message->counts[DNS_SECTION_QUESTION] == 0U)
		{
			result = dns_message_reply(client->message, true);
			if (result != ISC_R_SUCCESS) {
				ns_client_error(client, result);
				isc_task_unpause(client->task);
				return;
			}

			if (notimp) {
				client->message->rcode = dns_rcode_notimp;
			}

			ns_client_send(client);
			isc_task_unpause(client->task);
			return;
		}

		ns_client_log(client, NS_LOGCATEGORY_CLIENT,
			      NS_LOGMODULE_CLIENT, ISC_LOG_DEBUG(1),
			      "message class could not be determined");
		ns_client_dumpmessage(client, "message class could not be "
					      "determined");
		ns_client_error(client, notimp ? DNS_R_NOTIMP : DNS_R_FORMERR);
		isc_task_unpause(client->task);
		return;
	}

	/*
	 * Determine the destination address.  If the receiving interface is
	 * bound to a specific address, we simply use it regardless of the
	 * address family.  All IPv4 queries should fall into this case.
	 * Otherwise, if this is a TCP query, get the address from the
	 * receiving socket (this needs a system call and can be heavy).
	 * For IPv6 UDP queries, we get this from the pktinfo structure (if
	 * supported).
	 *
	 * If all the attempts fail (this can happen due to memory shortage,
	 * etc), we regard this as an error for safety.
	 */
	if ((client->manager->interface->flags & NS_INTERFACEFLAG_ANYADDR) == 0)
	{
		isc_netaddr_fromsockaddr(&client->destaddr,
					 &client->manager->interface->addr);
	} else {
		isc_sockaddr_t sockaddr = isc_nmhandle_localaddr(handle);
		isc_netaddr_fromsockaddr(&client->destaddr, &sockaddr);
	}

	isc_sockaddr_fromnetaddr(&client->destsockaddr, &client->destaddr, 0);

	result = client->sctx->matchingview(&netaddr, &client->destaddr,
					    client->message, env, &sigresult,
					    &client->view);
	if (result != ISC_R_SUCCESS) {
		char classname[DNS_RDATACLASS_FORMATSIZE];

		/*
		 * Do a dummy TSIG verification attempt so that the
		 * response will have a TSIG if the query did, as
		 * required by RFC2845.
		 */
		isc_buffer_t b;
		isc_region_t *r;

		dns_message_resetsig(client->message);

		r = dns_message_getrawmessage(client->message);
		isc_buffer_init(&b, r->base, r->length);
		isc_buffer_add(&b, r->length);
		(void)dns_tsig_verify(&b, client->message, NULL, NULL);

		dns_rdataclass_format(client->message->rdclass, classname,
				      sizeof(classname));
		ns_client_log(client, NS_LOGCATEGORY_CLIENT,
			      NS_LOGMODULE_CLIENT, ISC_LOG_DEBUG(1),
			      "no matching view in class '%s'", classname);
		ns_client_dumpmessage(client, "no matching view in class");
		ns_client_error(client, notimp ? DNS_R_NOTIMP : DNS_R_REFUSED);
		isc_task_unpause(client->task);
		return;
	}

	ns_client_log(client, NS_LOGCATEGORY_CLIENT, NS_LOGMODULE_CLIENT,
		      ISC_LOG_DEBUG(5), "using view '%s'", client->view->name);

	/*
	 * Check for a signature.  We log bad signatures regardless of
	 * whether they ultimately cause the request to be rejected or
	 * not.  We do not log the lack of a signature unless we are
	 * debugging.
	 */
	client->signer = NULL;
	dns_name_init(&client->signername, NULL);
	result = dns_message_signer(client->message, &client->signername);
	if (result != ISC_R_NOTFOUND) {
		signame = NULL;
		if (dns_message_gettsig(client->message, &signame) != NULL) {
			ns_stats_increment(client->sctx->nsstats,
					   ns_statscounter_tsigin);
		} else {
			ns_stats_increment(client->sctx->nsstats,
					   ns_statscounter_sig0in);
		}
	}
	if (result == ISC_R_SUCCESS) {
		char namebuf[DNS_NAME_FORMATSIZE];
		dns_name_format(&client->signername, namebuf, sizeof(namebuf));
		ns_client_log(client, DNS_LOGCATEGORY_SECURITY,
			      NS_LOGMODULE_CLIENT, ISC_LOG_DEBUG(3),
			      "request has valid signature: %s", namebuf);
		client->signer = &client->signername;
	} else if (result == ISC_R_NOTFOUND) {
		ns_client_log(client, DNS_LOGCATEGORY_SECURITY,
			      NS_LOGMODULE_CLIENT, ISC_LOG_DEBUG(3),
			      "request is not signed");
	} else if (result == DNS_R_NOIDENTITY) {
		ns_client_log(client, DNS_LOGCATEGORY_SECURITY,
			      NS_LOGMODULE_CLIENT, ISC_LOG_DEBUG(3),
			      "request is signed by a nonauthoritative key");
	} else {
		char tsigrcode[64];
		isc_buffer_t b;
		dns_rcode_t status;
		isc_result_t tresult;

		/* There is a signature, but it is bad. */
		ns_stats_increment(client->sctx->nsstats,
				   ns_statscounter_invalidsig);
		signame = NULL;
		if (dns_message_gettsig(client->message, &signame) != NULL) {
			char namebuf[DNS_NAME_FORMATSIZE];
			char cnamebuf[DNS_NAME_FORMATSIZE];
			dns_name_format(signame, namebuf, sizeof(namebuf));
			status = client->message->tsigstatus;
			isc_buffer_init(&b, tsigrcode, sizeof(tsigrcode) - 1);
			tresult = dns_tsigrcode_totext(status, &b);
			INSIST(tresult == ISC_R_SUCCESS);
			tsigrcode[isc_buffer_usedlength(&b)] = '\0';
			if (client->message->tsigkey->generated) {
				dns_name_format(
					client->message->tsigkey->creator,
					cnamebuf, sizeof(cnamebuf));
				ns_client_log(
					client, DNS_LOGCATEGORY_SECURITY,
					NS_LOGMODULE_CLIENT, ISC_LOG_ERROR,
					"request has invalid signature: "
					"TSIG %s (%s): %s (%s)",
					namebuf, cnamebuf,
					isc_result_totext(result), tsigrcode);
			} else {
				ns_client_log(
					client, DNS_LOGCATEGORY_SECURITY,
					NS_LOGMODULE_CLIENT, ISC_LOG_ERROR,
					"request has invalid signature: "
					"TSIG %s: %s (%s)",
					namebuf, isc_result_totext(result),
					tsigrcode);
			}
		} else {
			status = client->message->sig0status;
			isc_buffer_init(&b, tsigrcode, sizeof(tsigrcode) - 1);
			tresult = dns_tsigrcode_totext(status, &b);
			INSIST(tresult == ISC_R_SUCCESS);
			tsigrcode[isc_buffer_usedlength(&b)] = '\0';
			ns_client_log(client, DNS_LOGCATEGORY_SECURITY,
				      NS_LOGMODULE_CLIENT, ISC_LOG_ERROR,
				      "request has invalid signature: %s (%s)",
				      isc_result_totext(result), tsigrcode);
		}

		/*
		 * Accept update messages signed by unknown keys so that
		 * update forwarding works transparently through slaves
		 * that don't have all the same keys as the master.
		 */
		if (!(client->message->tsigstatus == dns_tsigerror_badkey &&
		      client->message->opcode == dns_opcode_update))
		{
			ns_client_error(client, sigresult);
			isc_task_unpause(client->task);
			return;
		}
	}

	/*
	 * Decide whether recursive service is available to this client.
	 * We do this here rather than in the query code so that we can
	 * set the RA bit correctly on all kinds of responses, not just
	 * responses to ordinary queries.  Note if you can't query the
	 * cache there is no point in setting RA.
	 */
	ra = false;
	if (client->view->resolver != NULL && client->view->recursion &&
	    ns_client_checkaclsilent(client, NULL, client->view->recursionacl,
				     true) == ISC_R_SUCCESS &&
	    ns_client_checkaclsilent(client, NULL, client->view->cacheacl,
				     true) == ISC_R_SUCCESS &&
	    ns_client_checkaclsilent(client, &client->destaddr,
				     client->view->recursiononacl,
				     true) == ISC_R_SUCCESS &&
	    ns_client_checkaclsilent(client, &client->destaddr,
				     client->view->cacheonacl,
				     true) == ISC_R_SUCCESS)
	{
		ra = true;
	}

	if (ra) {
		client->attributes |= NS_CLIENTATTR_RA;
	}

	ns_client_log(client, DNS_LOGCATEGORY_SECURITY, NS_LOGMODULE_CLIENT,
		      ISC_LOG_DEBUG(3),
		      ra ? "recursion available" : "recursion not available");

	/*
	 * Adjust maximum UDP response size for this client.
	 */
	if (client->udpsize > 512) {
		dns_peer_t *peer = NULL;
		uint16_t udpsize = client->view->maxudp;
		(void)dns_peerlist_peerbyaddr(client->view->peers, &netaddr,
					      &peer);
		if (peer != NULL) {
			dns_peer_getmaxudp(peer, &udpsize);
		}
		if (client->udpsize > udpsize) {
			client->udpsize = udpsize;
		}
	}

	/*
	 * Dispatch the request.
	 */
	switch (client->message->opcode) {
	case dns_opcode_query:
		CTRACE("query");
#ifdef HAVE_DNSTAP
		if (ra && (client->message->flags & DNS_MESSAGEFLAG_RD) != 0) {
			dtmsgtype = DNS_DTTYPE_CQ;
		} else {
			dtmsgtype = DNS_DTTYPE_AQ;
		}

		dns_dt_send(client->view, dtmsgtype, &client->peeraddr,
			    &client->destsockaddr, TCP_CLIENT(client), NULL,
			    &client->requesttime, NULL, buffer);
#endif /* HAVE_DNSTAP */

		ns_query_start(client, handle);
		break;
	case dns_opcode_update:
		CTRACE("update");
#ifdef HAVE_DNSTAP
		dns_dt_send(client->view, DNS_DTTYPE_UQ, &client->peeraddr,
			    &client->destsockaddr, TCP_CLIENT(client), NULL,
			    &client->requesttime, NULL, buffer);
#endif /* HAVE_DNSTAP */
		ns_client_settimeout(client, 60);
		ns_update_start(client, handle, sigresult);
		break;
	case dns_opcode_notify:
		CTRACE("notify");
		ns_client_settimeout(client, 60);
		ns_notify_start(client, handle);
		break;
	case dns_opcode_iquery:
		CTRACE("iquery");
		ns_client_error(client, DNS_R_NOTIMP);
		break;
	default:
		CTRACE("unknown opcode");
		ns_client_error(client, DNS_R_NOTIMP);
	}

	isc_task_unpause(client->task);
}

isc_result_t
ns__client_tcpconn(isc_nmhandle_t *handle, isc_result_t result, void *arg) {
	ns_interface_t *ifp = (ns_interface_t *)arg;
	dns_aclenv_t *env = ns_interfacemgr_getaclenv(ifp->mgr);
	ns_server_t *sctx = ns_interfacemgr_getserver(ifp->mgr);
	unsigned int tcpquota;
	isc_sockaddr_t peeraddr;
	isc_netaddr_t netaddr;
	int match;

	if (result != ISC_R_SUCCESS) {
		return (result);
	}

	if (handle != NULL) {
		peeraddr = isc_nmhandle_peeraddr(handle);
		isc_netaddr_fromsockaddr(&netaddr, &peeraddr);

		if (sctx->blackholeacl != NULL &&
		    (dns_acl_match(&netaddr, NULL, sctx->blackholeacl, env,
				   &match, NULL) == ISC_R_SUCCESS) &&
		    match > 0)
		{
			return (ISC_R_CONNREFUSED);
		}
	}

	tcpquota = isc_quota_getused(&sctx->tcpquota);
	ns_stats_update_if_greater(sctx->nsstats, ns_statscounter_tcphighwater,
				   tcpquota);

	return (ISC_R_SUCCESS);
}

static void
get_clientmctx(ns_clientmgr_t *manager, isc_mem_t **mctxp) {
	isc_mem_t *clientmctx;
	MTRACE("clientmctx");

	int tid = isc_nm_tid();
	if (tid < 0) {
		tid = isc_random_uniform(manager->ncpus);
	}
	int rand = isc_random_uniform(CLIENT_NMCTXS_PERCPU);
	int nextmctx = (rand * manager->ncpus) + tid;
	clientmctx = manager->mctxpool[nextmctx];

	isc_mem_attach(clientmctx, mctxp);
}

static void
get_clienttask(ns_clientmgr_t *manager, isc_task_t **taskp) {
	MTRACE("clienttask");

	int tid = isc_nm_tid();
	if (tid < 0) {
		tid = isc_random_uniform(manager->ncpus);
	}
<<<<<<< HEAD

	int rand = isc_random_uniform(CLIENT_NTASKS_PERCPU);
	int nexttask = (rand * manager->ncpus) + tid;
	isc_task_attach(manager->taskpool[nexttask], taskp);
}

=======

	int rand = isc_random_uniform(CLIENT_NTASKS_PERCPU);
	int nexttask = (rand * manager->ncpus) + tid;
	isc_task_attach(manager->taskpool[nexttask], taskp);
}

>>>>>>> fed14ef0
isc_result_t
ns__client_setup(ns_client_t *client, ns_clientmgr_t *mgr, bool new) {
	isc_result_t result;

	/*
	 * Caller must be holding the manager lock.
	 *
	 * Note: creating a client does not add the client to the
	 * manager's client list or set the client's manager pointer.
	 * The caller is responsible for that.
	 */

	REQUIRE(NS_CLIENT_VALID(client) || (new &&client != NULL));
	REQUIRE(VALID_MANAGER(mgr) || !new);

	if (new) {
		*client = (ns_client_t){ .magic = 0 };

		get_clientmctx(mgr, &client->mctx);
		clientmgr_attach(mgr, &client->manager);
		ns_server_attach(mgr->sctx, &client->sctx);
		get_clienttask(mgr, &client->task);

		dns_message_create(client->mctx, DNS_MESSAGE_INTENTPARSE,
				   &client->message);

		client->sendbuf = isc_mem_get(client->mctx,
					      NS_CLIENT_SEND_BUFFER_SIZE);
		/*
		 * Set magic earlier than usual because ns_query_init()
		 * and the functions it calls will require it.
		 */
		client->magic = NS_CLIENT_MAGIC;
		result = ns_query_init(client);
		if (result != ISC_R_SUCCESS) {
			goto cleanup;
		}
	} else {
		ns_clientmgr_t *oldmgr = client->manager;
		ns_server_t *sctx = client->sctx;
		isc_task_t *task = client->task;
		unsigned char *sendbuf = client->sendbuf;
		dns_message_t *message = client->message;
		isc_mem_t *oldmctx = client->mctx;
		ns_query_t query = client->query;

		/*
		 * Retain these values from the existing client, but
		 * zero every thing else.
		 */
		*client = (ns_client_t){ .magic = 0,
					 .mctx = oldmctx,
					 .manager = oldmgr,
					 .sctx = sctx,
					 .task = task,
					 .sendbuf = sendbuf,
					 .message = message,
					 .query = query };
	}

	client->query.attributes &= ~NS_QUERYATTR_ANSWERED;
	client->state = NS_CLIENTSTATE_INACTIVE;
	client->udpsize = 512;
	client->ednsversion = -1;
	dns_name_init(&client->signername, NULL);
	dns_ecs_init(&client->ecs);
	isc_sockaddr_any(&client->formerrcache.addr);
	client->formerrcache.time = 0;
	client->formerrcache.id = 0;
	ISC_LINK_INIT(client, rlink);
	client->rcode_override = -1; /* not set */

	client->magic = NS_CLIENT_MAGIC;

	CTRACE("client_setup");

	return (ISC_R_SUCCESS);

cleanup:
	if (client->sendbuf != NULL) {
		isc_mem_put(client->mctx, client->sendbuf,
			    NS_CLIENT_SEND_BUFFER_SIZE);
	}

	if (client->message != NULL) {
		dns_message_detach(&client->message);
	}

	if (client->task != NULL) {
		isc_task_detach(&client->task);
	}

	if (client->manager != NULL) {
		clientmgr_detach(&client->manager);
	}
	if (client->mctx != NULL) {
		isc_mem_detach(&client->mctx);
	}
	if (client->sctx != NULL) {
		ns_server_detach(&client->sctx);
	}

	return (result);
}

bool
ns_client_shuttingdown(ns_client_t *client) {
	return (client->shuttingdown);
}

/***
 *** Client Manager
 ***/

static void
clientmgr_attach(ns_clientmgr_t *source, ns_clientmgr_t **targetp) {
	int32_t oldrefs;

	REQUIRE(VALID_MANAGER(source));
	REQUIRE(targetp != NULL && *targetp == NULL);

	oldrefs = isc_refcount_increment0(&source->references);
	isc_log_write(ns_lctx, NS_LOGCATEGORY_CLIENT, NS_LOGMODULE_CLIENT,
		      ISC_LOG_DEBUG(3), "clientmgr @%p attach: %d", source,
		      oldrefs + 1);

	*targetp = source;
}

static void
clientmgr_detach(ns_clientmgr_t **mp) {
	int32_t oldrefs;
	ns_clientmgr_t *mgr = *mp;
	*mp = NULL;

	oldrefs = isc_refcount_decrement(&mgr->references);
	isc_log_write(ns_lctx, NS_LOGCATEGORY_CLIENT, NS_LOGMODULE_CLIENT,
		      ISC_LOG_DEBUG(3), "clientmgr @%p detach: %d", mgr,
		      oldrefs - 1);
	if (oldrefs == 1) {
		clientmgr_destroy(mgr);
	}
}

static void
clientmgr_destroy(ns_clientmgr_t *manager) {
	int i;

	MTRACE("clientmgr_destroy");

	isc_refcount_destroy(&manager->references);
	manager->magic = 0;

	for (i = 0; i < manager->ncpus * CLIENT_NMCTXS_PERCPU; i++) {
		isc_mem_detach(&manager->mctxpool[i]);
	}
	isc_mem_put(manager->mctx, manager->mctxpool,
		    manager->ncpus * CLIENT_NMCTXS_PERCPU *
			    sizeof(isc_mem_t *));

	if (manager->interface != NULL) {
		ns_interface_detach(&manager->interface);
	}

	isc_mutex_destroy(&manager->lock);
	isc_mutex_destroy(&manager->reclock);

	if (manager->excl != NULL) {
		isc_task_detach(&manager->excl);
	}

	for (i = 0; i < manager->ncpus * CLIENT_NTASKS_PERCPU; i++) {
		if (manager->taskpool[i] != NULL) {
			isc_task_detach(&manager->taskpool[i]);
		}
	}
	isc_mem_put(manager->mctx, manager->taskpool,
		    manager->ncpus * CLIENT_NTASKS_PERCPU *
			    sizeof(isc_task_t *));
	ns_server_detach(&manager->sctx);

	isc_mem_put(manager->mctx, manager, sizeof(*manager));
}

isc_result_t
ns_clientmgr_create(isc_mem_t *mctx, ns_server_t *sctx, isc_taskmgr_t *taskmgr,
		    isc_timermgr_t *timermgr, ns_interface_t *interface,
		    int ncpus, ns_clientmgr_t **managerp) {
	ns_clientmgr_t *manager;
	isc_result_t result;
	int i;
	int npools;

	manager = isc_mem_get(mctx, sizeof(*manager));
	*manager = (ns_clientmgr_t){ .magic = 0 };

	isc_mutex_init(&manager->lock);
	isc_mutex_init(&manager->reclock);

	manager->excl = NULL;
	result = isc_taskmgr_excltask(taskmgr, &manager->excl);
	if (result != ISC_R_SUCCESS) {
		goto cleanup_reclock;
	}

	manager->mctx = mctx;
	manager->taskmgr = taskmgr;
	manager->timermgr = timermgr;
	manager->ncpus = ncpus;
<<<<<<< HEAD

	ns_interface_attach(interface, &manager->interface);

=======

	ns_interface_attach(interface, &manager->interface);

>>>>>>> fed14ef0
	manager->exiting = false;
	int ntasks = CLIENT_NTASKS_PERCPU * manager->ncpus;
	manager->taskpool = isc_mem_get(mctx, ntasks * sizeof(isc_task_t *));
	for (i = 0; i < ntasks; i++) {
		manager->taskpool[i] = NULL;
		result = isc_task_create_bound(manager->taskmgr, 20,
					       &manager->taskpool[i],
					       i % CLIENT_NTASKS_PERCPU);
		RUNTIME_CHECK(result == ISC_R_SUCCESS);
	}
	isc_refcount_init(&manager->references, 1);
	manager->sctx = NULL;
	ns_server_attach(sctx, &manager->sctx);

	ISC_LIST_INIT(manager->recursing);

	npools = CLIENT_NMCTXS_PERCPU * manager->ncpus;
	manager->mctxpool = isc_mem_get(manager->mctx,
					npools * sizeof(isc_mem_t *));
	for (i = 0; i < npools; i++) {
		manager->mctxpool[i] = NULL;
		isc_mem_create(&manager->mctxpool[i]);
		isc_mem_setname(manager->mctxpool[i], "client", NULL);
	}

	manager->magic = MANAGER_MAGIC;

	MTRACE("create");

	*managerp = manager;

	return (ISC_R_SUCCESS);

cleanup_reclock:
	isc_mutex_destroy(&manager->reclock);
	isc_mutex_destroy(&manager->lock);

	isc_mem_put(mctx, manager, sizeof(*manager));

	return (result);
}

void
ns_clientmgr_destroy(ns_clientmgr_t **managerp) {
	isc_result_t result;
	ns_clientmgr_t *manager;
	bool unlock = false;

	REQUIRE(managerp != NULL);
	manager = *managerp;
	*managerp = NULL;
	REQUIRE(VALID_MANAGER(manager));

	MTRACE("destroy");

	/*
	 * Check for success because we may already be task-exclusive
	 * at this point.  Only if we succeed at obtaining an exclusive
	 * lock now will we need to relinquish it later.
	 */
	result = isc_task_beginexclusive(manager->excl);
	if (result == ISC_R_SUCCESS) {
		unlock = true;
	}

	manager->exiting = true;

	if (unlock) {
		isc_task_endexclusive(manager->excl);
	}

	if (isc_refcount_decrement(&manager->references) == 1) {
		clientmgr_destroy(manager);
	}
}

isc_sockaddr_t *
ns_client_getsockaddr(ns_client_t *client) {
	return (&client->peeraddr);
}

isc_sockaddr_t *
ns_client_getdestaddr(ns_client_t *client) {
	return (&client->destsockaddr);
}

isc_result_t
ns_client_checkaclsilent(ns_client_t *client, isc_netaddr_t *netaddr,
			 dns_acl_t *acl, bool default_allow) {
	isc_result_t result;
	dns_aclenv_t *env =
		ns_interfacemgr_getaclenv(client->manager->interface->mgr);
	isc_netaddr_t tmpnetaddr;
	int match;

	if (acl == NULL) {
		if (default_allow) {
			goto allow;
		} else {
			goto deny;
		}
	}

	if (netaddr == NULL) {
		isc_netaddr_fromsockaddr(&tmpnetaddr, &client->peeraddr);
		netaddr = &tmpnetaddr;
	}

	result = dns_acl_match(netaddr, client->signer, acl, env, &match, NULL);
	if (result != ISC_R_SUCCESS) {
		goto deny; /* Internal error, already logged. */
	}

	if (match > 0) {
		goto allow;
	}
	goto deny; /* Negative match or no match. */

allow:
	return (ISC_R_SUCCESS);

deny:
	return (DNS_R_REFUSED);
}

isc_result_t
ns_client_checkacl(ns_client_t *client, isc_sockaddr_t *sockaddr,
		   const char *opname, dns_acl_t *acl, bool default_allow,
		   int log_level) {
	isc_result_t result;
	isc_netaddr_t netaddr;

	if (sockaddr != NULL) {
		isc_netaddr_fromsockaddr(&netaddr, sockaddr);
	}

	result = ns_client_checkaclsilent(client, sockaddr ? &netaddr : NULL,
					  acl, default_allow);

	if (result == ISC_R_SUCCESS) {
		ns_client_log(client, DNS_LOGCATEGORY_SECURITY,
			      NS_LOGMODULE_CLIENT, ISC_LOG_DEBUG(3),
			      "%s approved", opname);
	} else {
		ns_client_log(client, DNS_LOGCATEGORY_SECURITY,
			      NS_LOGMODULE_CLIENT, log_level, "%s denied",
			      opname);
	}
	return (result);
}

static void
ns_client_name(ns_client_t *client, char *peerbuf, size_t len) {
	if (client->peeraddr_valid) {
		isc_sockaddr_format(&client->peeraddr, peerbuf,
				    (unsigned int)len);
	} else {
		snprintf(peerbuf, len, "@%p", client);
	}
}

void
ns_client_logv(ns_client_t *client, isc_logcategory_t *category,
	       isc_logmodule_t *module, int level, const char *fmt,
	       va_list ap) {
	char msgbuf[4096];
	char signerbuf[DNS_NAME_FORMATSIZE], qnamebuf[DNS_NAME_FORMATSIZE];
	char peerbuf[ISC_SOCKADDR_FORMATSIZE];
	const char *viewname = "";
	const char *sep1 = "", *sep2 = "", *sep3 = "", *sep4 = "";
	const char *signer = "", *qname = "";
	dns_name_t *q = NULL;

	REQUIRE(client != NULL);

	vsnprintf(msgbuf, sizeof(msgbuf), fmt, ap);

	if (client->signer != NULL) {
		dns_name_format(client->signer, signerbuf, sizeof(signerbuf));
		sep1 = "/key ";
		signer = signerbuf;
	}

	q = client->query.origqname != NULL ? client->query.origqname
					    : client->query.qname;
	if (q != NULL) {
		dns_name_format(q, qnamebuf, sizeof(qnamebuf));
		sep2 = " (";
		sep3 = ")";
		qname = qnamebuf;
	}

	if (client->view != NULL && strcmp(client->view->name, "_bind") != 0 &&
	    strcmp(client->view->name, "_default") != 0)
	{
		sep4 = ": view ";
		viewname = client->view->name;
	}

	if (client->peeraddr_valid) {
		isc_sockaddr_format(&client->peeraddr, peerbuf,
				    sizeof(peerbuf));
	} else {
		snprintf(peerbuf, sizeof(peerbuf), "(no-peer)");
	}

	isc_log_write(ns_lctx, category, module, level,
		      "client @%p %s%s%s%s%s%s%s%s: %s", client, peerbuf, sep1,
		      signer, sep2, qname, sep3, sep4, viewname, msgbuf);
}

void
ns_client_log(ns_client_t *client, isc_logcategory_t *category,
	      isc_logmodule_t *module, int level, const char *fmt, ...) {
	va_list ap;

	if (!isc_log_wouldlog(ns_lctx, level)) {
		return;
	}

	va_start(ap, fmt);
	ns_client_logv(client, category, module, level, fmt, ap);
	va_end(ap);
}

void
ns_client_aclmsg(const char *msg, const dns_name_t *name, dns_rdatatype_t type,
		 dns_rdataclass_t rdclass, char *buf, size_t len) {
	char namebuf[DNS_NAME_FORMATSIZE];
	char typebuf[DNS_RDATATYPE_FORMATSIZE];
	char classbuf[DNS_RDATACLASS_FORMATSIZE];

	dns_name_format(name, namebuf, sizeof(namebuf));
	dns_rdatatype_format(type, typebuf, sizeof(typebuf));
	dns_rdataclass_format(rdclass, classbuf, sizeof(classbuf));
	(void)snprintf(buf, len, "%s '%s/%s/%s'", msg, namebuf, typebuf,
		       classbuf);
}

static void
ns_client_dumpmessage(ns_client_t *client, const char *reason) {
	isc_buffer_t buffer;
	char *buf = NULL;
	int len = 1024;
	isc_result_t result;

	if (!isc_log_wouldlog(ns_lctx, ISC_LOG_DEBUG(1))) {
		return;
	}

	/*
	 * Note that these are multiline debug messages.  We want a newline
	 * to appear in the log after each message.
	 */

	do {
		buf = isc_mem_get(client->mctx, len);
		isc_buffer_init(&buffer, buf, len);
		result = dns_message_totext(
			client->message, &dns_master_style_debug, 0, &buffer);
		if (result == ISC_R_NOSPACE) {
			isc_mem_put(client->mctx, buf, len);
			len += 1024;
		} else if (result == ISC_R_SUCCESS) {
			ns_client_log(client, NS_LOGCATEGORY_CLIENT,
				      NS_LOGMODULE_CLIENT, ISC_LOG_DEBUG(1),
				      "%s\n%.*s", reason,
				      (int)isc_buffer_usedlength(&buffer), buf);
		}
	} while (result == ISC_R_NOSPACE);

	if (buf != NULL) {
		isc_mem_put(client->mctx, buf, len);
	}
}

void
ns_client_dumprecursing(FILE *f, ns_clientmgr_t *manager) {
	ns_client_t *client;
	char namebuf[DNS_NAME_FORMATSIZE];
	char original[DNS_NAME_FORMATSIZE];
	char peerbuf[ISC_SOCKADDR_FORMATSIZE];
	char typebuf[DNS_RDATATYPE_FORMATSIZE];
	char classbuf[DNS_RDATACLASS_FORMATSIZE];
	const char *name;
	const char *sep;
	const char *origfor;
	dns_rdataset_t *rdataset;

	REQUIRE(VALID_MANAGER(manager));

	LOCK(&manager->reclock);
	client = ISC_LIST_HEAD(manager->recursing);
	while (client != NULL) {
		INSIST(client->state == NS_CLIENTSTATE_RECURSING);

		ns_client_name(client, peerbuf, sizeof(peerbuf));
		if (client->view != NULL &&
		    strcmp(client->view->name, "_bind") != 0 &&
		    strcmp(client->view->name, "_default") != 0)
		{
			name = client->view->name;
			sep = ": view ";
		} else {
			name = "";
			sep = "";
		}

		LOCK(&client->query.fetchlock);
		INSIST(client->query.qname != NULL);
		dns_name_format(client->query.qname, namebuf, sizeof(namebuf));
		if (client->query.qname != client->query.origqname &&
		    client->query.origqname != NULL)
		{
			origfor = " for ";
			dns_name_format(client->query.origqname, original,
					sizeof(original));
		} else {
			origfor = "";
			original[0] = '\0';
		}
		rdataset = ISC_LIST_HEAD(client->query.qname->list);
		if (rdataset == NULL && client->query.origqname != NULL) {
			rdataset = ISC_LIST_HEAD(client->query.origqname->list);
		}
		if (rdataset != NULL) {
			dns_rdatatype_format(rdataset->type, typebuf,
					     sizeof(typebuf));
			dns_rdataclass_format(rdataset->rdclass, classbuf,
					      sizeof(classbuf));
		} else {
			strlcpy(typebuf, "-", sizeof(typebuf));
			strlcpy(classbuf, "-", sizeof(classbuf));
		}
		UNLOCK(&client->query.fetchlock);
		fprintf(f,
			"; client %s%s%s: id %u '%s/%s/%s'%s%s "
			"requesttime %u\n",
			peerbuf, sep, name, client->message->id, namebuf,
			typebuf, classbuf, origfor, original,
			isc_time_seconds(&client->requesttime));
		client = ISC_LIST_NEXT(client, rlink);
	}
	UNLOCK(&manager->reclock);
}

void
ns_client_qnamereplace(ns_client_t *client, dns_name_t *name) {
	LOCK(&client->query.fetchlock);
	if (client->query.restarts > 0) {
		/*
		 * client->query.qname was dynamically allocated.
		 */
		dns_message_puttempname(client->message, &client->query.qname);
	}
	client->query.qname = name;
	client->query.attributes &= ~NS_QUERYATTR_REDIRECT;
	UNLOCK(&client->query.fetchlock);
}

isc_result_t
ns_client_sourceip(dns_clientinfo_t *ci, isc_sockaddr_t **addrp) {
	ns_client_t *client = (ns_client_t *)ci->data;

	REQUIRE(NS_CLIENT_VALID(client));
	REQUIRE(addrp != NULL);

	*addrp = &client->peeraddr;
	return (ISC_R_SUCCESS);
}

dns_rdataset_t *
ns_client_newrdataset(ns_client_t *client) {
	dns_rdataset_t *rdataset;
	isc_result_t result;

	REQUIRE(NS_CLIENT_VALID(client));

	rdataset = NULL;
	result = dns_message_gettemprdataset(client->message, &rdataset);
	if (result != ISC_R_SUCCESS) {
		return (NULL);
	}

	return (rdataset);
}

void
ns_client_putrdataset(ns_client_t *client, dns_rdataset_t **rdatasetp) {
	dns_rdataset_t *rdataset;

	REQUIRE(NS_CLIENT_VALID(client));
	REQUIRE(rdatasetp != NULL);

	rdataset = *rdatasetp;

	if (rdataset != NULL) {
		if (dns_rdataset_isassociated(rdataset)) {
			dns_rdataset_disassociate(rdataset);
		}
		dns_message_puttemprdataset(client->message, rdatasetp);
	}
}

isc_result_t
ns_client_newnamebuf(ns_client_t *client) {
	isc_buffer_t *dbuf;

	CTRACE("ns_client_newnamebuf");

	dbuf = NULL;
	isc_buffer_allocate(client->mctx, &dbuf, 1024);
	ISC_LIST_APPEND(client->query.namebufs, dbuf, link);

	CTRACE("ns_client_newnamebuf: done");
	return (ISC_R_SUCCESS);
}

dns_name_t *
ns_client_newname(ns_client_t *client, isc_buffer_t *dbuf, isc_buffer_t *nbuf) {
	dns_name_t *name;
	isc_region_t r;
	isc_result_t result;

	REQUIRE((client->query.attributes & NS_QUERYATTR_NAMEBUFUSED) == 0);

	CTRACE("ns_client_newname");

	name = NULL;
	result = dns_message_gettempname(client->message, &name);
	if (result != ISC_R_SUCCESS) {
		CTRACE("ns_client_newname: "
		       "dns_message_gettempname failed: done");
		return (NULL);
	}
	isc_buffer_availableregion(dbuf, &r);
	isc_buffer_init(nbuf, r.base, r.length);
	dns_name_init(name, NULL);
	dns_name_setbuffer(name, nbuf);
	client->query.attributes |= NS_QUERYATTR_NAMEBUFUSED;

	CTRACE("ns_client_newname: done");
	return (name);
}

isc_buffer_t *
ns_client_getnamebuf(ns_client_t *client) {
	isc_buffer_t *dbuf;
	isc_result_t result;
	isc_region_t r;

	CTRACE("ns_client_getnamebuf");

	/*%
	 * Return a name buffer with space for a maximal name, allocating
	 * a new one if necessary.
	 */
	if (ISC_LIST_EMPTY(client->query.namebufs)) {
		result = ns_client_newnamebuf(client);
		if (result != ISC_R_SUCCESS) {
			CTRACE("ns_client_getnamebuf: "
			       "ns_client_newnamebuf failed: done");
			return (NULL);
		}
	}

	dbuf = ISC_LIST_TAIL(client->query.namebufs);
	INSIST(dbuf != NULL);
	isc_buffer_availableregion(dbuf, &r);
	if (r.length < DNS_NAME_MAXWIRE) {
		result = ns_client_newnamebuf(client);
		if (result != ISC_R_SUCCESS) {
			CTRACE("ns_client_getnamebuf: "
			       "ns_client_newnamebuf failed: done");
			return (NULL);
		}
		dbuf = ISC_LIST_TAIL(client->query.namebufs);
		isc_buffer_availableregion(dbuf, &r);
		INSIST(r.length >= 255);
	}
	CTRACE("ns_client_getnamebuf: done");
	return (dbuf);
}

void
ns_client_keepname(ns_client_t *client, dns_name_t *name, isc_buffer_t *dbuf) {
	isc_region_t r;

	CTRACE("ns_client_keepname");

	/*%
	 * 'name' is using space in 'dbuf', but 'dbuf' has not yet been
	 * adjusted to take account of that.  We do the adjustment.
	 */
	REQUIRE((client->query.attributes & NS_QUERYATTR_NAMEBUFUSED) != 0);

	dns_name_toregion(name, &r);
	isc_buffer_add(dbuf, r.length);
	dns_name_setbuffer(name, NULL);
	client->query.attributes &= ~NS_QUERYATTR_NAMEBUFUSED;
}

void
ns_client_releasename(ns_client_t *client, dns_name_t **namep) {
	dns_name_t *name = *namep;

	/*%
	 * 'name' is no longer needed.  Return it to our pool of temporary
	 * names.  If it is using a name buffer, relinquish its exclusive
	 * rights on the buffer.
	 */

	CTRACE("ns_client_releasename");
	if (dns_name_hasbuffer(name)) {
		INSIST((client->query.attributes & NS_QUERYATTR_NAMEBUFUSED) !=
		       0);
		client->query.attributes &= ~NS_QUERYATTR_NAMEBUFUSED;
	}
	dns_message_puttempname(client->message, namep);
	CTRACE("ns_client_releasename: done");
}

isc_result_t
ns_client_newdbversion(ns_client_t *client, unsigned int n) {
	unsigned int i;
	ns_dbversion_t *dbversion;

	for (i = 0; i < n; i++) {
		dbversion = isc_mem_get(client->mctx, sizeof(*dbversion));
		{
			dbversion->db = NULL;
			dbversion->version = NULL;
			ISC_LIST_INITANDAPPEND(client->query.freeversions,
					       dbversion, link);
		}
	}

	return (ISC_R_SUCCESS);
}

static inline ns_dbversion_t *
client_getdbversion(ns_client_t *client) {
	isc_result_t result;
	ns_dbversion_t *dbversion;

	if (ISC_LIST_EMPTY(client->query.freeversions)) {
		result = ns_client_newdbversion(client, 1);
		if (result != ISC_R_SUCCESS) {
			return (NULL);
		}
	}
	dbversion = ISC_LIST_HEAD(client->query.freeversions);
	INSIST(dbversion != NULL);
	ISC_LIST_UNLINK(client->query.freeversions, dbversion, link);

	return (dbversion);
}

ns_dbversion_t *
ns_client_findversion(ns_client_t *client, dns_db_t *db) {
	ns_dbversion_t *dbversion;

	for (dbversion = ISC_LIST_HEAD(client->query.activeversions);
	     dbversion != NULL; dbversion = ISC_LIST_NEXT(dbversion, link))
	{
		if (dbversion->db == db) {
			break;
		}
	}

	if (dbversion == NULL) {
		/*
		 * This is a new zone for this query.  Add it to
		 * the active list.
		 */
		dbversion = client_getdbversion(client);
		if (dbversion == NULL) {
			return (NULL);
		}
		dns_db_attach(db, &dbversion->db);
		dns_db_currentversion(db, &dbversion->version);
		dbversion->acl_checked = false;
		dbversion->queryok = false;
		ISC_LIST_APPEND(client->query.activeversions, dbversion, link);
	}

	return (dbversion);
}<|MERGE_RESOLUTION|>--- conflicted
+++ resolved
@@ -1,8 +1,4 @@
-<<<<<<< HEAD
-/*	$NetBSD: client.c,v 1.14 2021/04/05 10:19:34 rillig Exp $	*/
-=======
 /*	$NetBSD: client.c,v 1.15 2021/04/29 17:26:14 christos Exp $	*/
->>>>>>> fed14ef0
 
 /*
  * Copyright (C) Internet Systems Consortium, Inc. ("ISC")
@@ -391,15 +387,9 @@
 			    &client->requesttime, NULL, &buffer);
 	}
 #endif
-<<<<<<< HEAD
 
 	client_sendpkg(client, &buffer);
 
-=======
-
-	client_sendpkg(client, &buffer);
-
->>>>>>> fed14ef0
 	return;
 done:
 	if (client->tcpbuf != NULL) {
@@ -686,15 +676,9 @@
 	}
 
 	client->query.attributes |= NS_QUERYATTR_ANSWERED;
-<<<<<<< HEAD
 
 	return;
 
-=======
-
-	return;
-
->>>>>>> fed14ef0
 cleanup:
 	if (client->tcpbuf != NULL) {
 		isc_mem_put(client->mctx, client->tcpbuf,
@@ -1055,10 +1039,7 @@
 
 		isc_nm_gettimeouts(isc_nmhandle_netmgr(client->handle), NULL,
 				   NULL, NULL, &adv);
-<<<<<<< HEAD
-=======
 		adv /= 100; /* units of 100 milliseconds */
->>>>>>> fed14ef0
 		isc_buffer_init(&buf, advtimo, sizeof(advtimo));
 		isc_buffer_putuint16(&buf, (uint16_t)adv);
 		ednsopts[count].code = DNS_OPT_TCP_KEEPALIVE;
@@ -1703,21 +1684,12 @@
 		isc_nmhandle_setdata(handle, client, ns__client_reset_cb,
 				     ns__client_put_cb);
 		client->handle = handle;
-<<<<<<< HEAD
 	}
 
 	if (isc_nmhandle_is_stream(handle)) {
 		client->attributes |= NS_CLIENTATTR_TCP;
 	}
 
-=======
-	}
-
-	if (isc_nmhandle_is_stream(handle)) {
-		client->attributes |= NS_CLIENTATTR_TCP;
-	}
-
->>>>>>> fed14ef0
 	INSIST(client->recursionquota == NULL);
 
 	INSIST(client->state == NS_CLIENTSTATE_READY);
@@ -2284,21 +2256,12 @@
 	if (tid < 0) {
 		tid = isc_random_uniform(manager->ncpus);
 	}
-<<<<<<< HEAD
 
 	int rand = isc_random_uniform(CLIENT_NTASKS_PERCPU);
 	int nexttask = (rand * manager->ncpus) + tid;
 	isc_task_attach(manager->taskpool[nexttask], taskp);
 }
 
-=======
-
-	int rand = isc_random_uniform(CLIENT_NTASKS_PERCPU);
-	int nexttask = (rand * manager->ncpus) + tid;
-	isc_task_attach(manager->taskpool[nexttask], taskp);
-}
-
->>>>>>> fed14ef0
 isc_result_t
 ns__client_setup(ns_client_t *client, ns_clientmgr_t *mgr, bool new) {
 	isc_result_t result;
@@ -2508,15 +2471,9 @@
 	manager->taskmgr = taskmgr;
 	manager->timermgr = timermgr;
 	manager->ncpus = ncpus;
-<<<<<<< HEAD
 
 	ns_interface_attach(interface, &manager->interface);
 
-=======
-
-	ns_interface_attach(interface, &manager->interface);
-
->>>>>>> fed14ef0
 	manager->exiting = false;
 	int ntasks = CLIENT_NTASKS_PERCPU * manager->ncpus;
 	manager->taskpool = isc_mem_get(mctx, ntasks * sizeof(isc_task_t *));
