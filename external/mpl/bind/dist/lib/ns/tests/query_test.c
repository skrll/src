<<<<<<< HEAD
/*	$NetBSD: query_test.c,v 1.8 2021/02/19 16:42:22 christos Exp $	*/
=======
/*	$NetBSD: query_test.c,v 1.9 2021/04/29 17:26:14 christos Exp $	*/
>>>>>>> fed14ef0

/*
 * Copyright (C) Internet Systems Consortium, Inc. ("ISC")
 *
 * This Source Code Form is subject to the terms of the Mozilla Public
 * License, v. 2.0. If a copy of the MPL was not distributed with this
 * file, you can obtain one at https://mozilla.org/MPL/2.0/.
 *
 * See the COPYRIGHT file distributed with this work for additional
 * information regarding copyright ownership.
 */

#include <isc/util.h>

<<<<<<< HEAD
#if HAVE_CMOCKA && !__SANITIZE_ADDRESS__
=======
#if HAVE_CMOCKA
>>>>>>> fed14ef0

#include <inttypes.h>
#include <sched.h> /* IWYU pragma: keep */
#include <setjmp.h>
#include <stdarg.h>
#include <stdbool.h>
#include <stddef.h>
#include <stdlib.h>
#include <string.h>

#define UNIT_TESTING
#include <cmocka.h>

#include <dns/badcache.h>
#include <dns/view.h>

#include <ns/client.h>
#include <ns/hooks.h>
#include <ns/query.h>

#include "nstest.h"

#if defined(USE_LIBTOOL) || LD_WRAP
static int
_setup(void **state) {
	isc_result_t result;

	UNUSED(state);

	result = ns_test_begin(NULL, true);
	assert_int_equal(result, ISC_R_SUCCESS);

	return (0);
}

static int
_teardown(void **state) {
	UNUSED(state);

	ns_test_end();

	return (0);
}

/*****
***** ns__query_sfcache() tests
*****/

/*%
 * Structure containing parameters for ns__query_sfcache_test().
 */
typedef struct {
	const ns_test_id_t id;	    /* libns test identifier */
	unsigned int qflags;	    /* query flags */
	bool cache_entry_present;   /* whether a SERVFAIL
				     * cache entry
				     * matching the query
				     * should be
				     * present */
	uint32_t cache_entry_flags; /* NS_FAILCACHE_* flags to
				     * set for
				     * the SERVFAIL cache entry
				     * */
	bool servfail_expected;	    /* whether a cached
				     * SERVFAIL is
				     * expected to be returned
				     * */
} ns__query_sfcache_test_params_t;

/*%
 * Perform a single ns__query_sfcache() check using given parameters.
 */
static void
run_sfcache_test(const ns__query_sfcache_test_params_t *test) {
	ns_hooktable_t *query_hooks = NULL;
	query_ctx_t *qctx = NULL;
	isc_result_t result;
	const ns_hook_t hook = {
		.action = ns_test_hook_catch_call,
	};

	REQUIRE(test != NULL);
	REQUIRE(test->id.description != NULL);
	REQUIRE(test->cache_entry_present || test->cache_entry_flags == 0);

	/*
	 * Interrupt execution if ns_query_done() is called.
	 */

	ns_hooktable_create(mctx, &query_hooks);
	ns_hook_add(query_hooks, mctx, NS_QUERY_DONE_BEGIN, &hook);
	ns__hook_table = query_hooks;

	/*
	 * Construct a query context for a ./NS query with given flags.
	 */
	{
		const ns_test_qctx_create_params_t qctx_params = {
			.qname = ".",
			.qtype = dns_rdatatype_ns,
			.qflags = test->qflags,
			.with_cache = true,
		};

		result = ns_test_qctx_create(&qctx_params, &qctx);
		assert_int_equal(result, ISC_R_SUCCESS);
	}

	/*
	 * If this test wants a SERVFAIL cache entry matching the query to
	 * exist, create it.
	 */
	if (test->cache_entry_present) {
		isc_interval_t hour;
		isc_time_t expire;

		isc_interval_set(&hour, 3600, 0);
		result = isc_time_nowplusinterval(&expire, &hour);
		assert_int_equal(result, ISC_R_SUCCESS);

		dns_badcache_add(qctx->client->view->failcache, dns_rootname,
				 dns_rdatatype_ns, true,
				 test->cache_entry_flags, &expire);
	}

	/*
	 * Check whether ns__query_sfcache() behaves as expected.
	 */
	ns__query_sfcache(qctx);

	if (test->servfail_expected) {
		if (qctx->result != DNS_R_SERVFAIL) {
			fail_msg("# test \"%s\" on line %d: "
				 "expected SERVFAIL, got %s",
				 test->id.description, test->id.lineno,
				 isc_result_totext(qctx->result));
		}
	} else {
		if (qctx->result != ISC_R_SUCCESS) {
			fail_msg("# test \"%s\" on line %d: "
				 "expected success, got %s",
				 test->id.description, test->id.lineno,
				 isc_result_totext(qctx->result));
		}
	}

	/*
	 * Clean up.
	 */
	ns_test_qctx_destroy(&qctx);
	ns_hooktable_free(mctx, (void **)&query_hooks);
}

/* test ns__query_sfcache() */
static void
ns__query_sfcache_test(void **state) {
	size_t i;

	const ns__query_sfcache_test_params_t tests[] = {
		/*
		 * Sanity check for an empty SERVFAIL cache.
		 */
		{
			NS_TEST_ID("query: RD=1, CD=0; cache: empty"),
			.qflags = DNS_MESSAGEFLAG_RD,
			.cache_entry_present = false,
			.servfail_expected = false,
		},
		/*
		 * Query: RD=1, CD=0.  Cache entry: CD=0.  Should SERVFAIL.
		 */
		{
			NS_TEST_ID("query: RD=1, CD=0; cache: CD=0"),
			.qflags = DNS_MESSAGEFLAG_RD,
			.cache_entry_present = true,
			.cache_entry_flags = 0,
			.servfail_expected = true,
		},
		/*
		 * Query: RD=1, CD=1.  Cache entry: CD=0.  Should not SERVFAIL:
		 * failed validation should not influence CD=1 queries.
		 */
		{
			NS_TEST_ID("query: RD=1, CD=1; cache: CD=0"),
			.qflags = DNS_MESSAGEFLAG_RD | DNS_MESSAGEFLAG_CD,
			.cache_entry_present = true,
			.cache_entry_flags = 0,
			.servfail_expected = false,
		},
		/*
		 * Query: RD=1, CD=1.  Cache entry: CD=1.  Should SERVFAIL:
		 * SERVFAIL responses elicited by CD=1 queries can be
		 * "replayed" for other CD=1 queries during the lifetime of the
		 * SERVFAIL cache entry.
		 */
		{
			NS_TEST_ID("query: RD=1, CD=1; cache: CD=1"),
			.qflags = DNS_MESSAGEFLAG_RD | DNS_MESSAGEFLAG_CD,
			.cache_entry_present = true,
			.cache_entry_flags = NS_FAILCACHE_CD,
			.servfail_expected = true,
		},
		/*
		 * Query: RD=1, CD=0.  Cache entry: CD=1.  Should SERVFAIL: if
		 * a CD=1 query elicited a SERVFAIL, a CD=0 query for the same
		 * QNAME and QTYPE will SERVFAIL as well.
		 */
		{
			NS_TEST_ID("query: RD=1, CD=0; cache: CD=1"),
			.qflags = DNS_MESSAGEFLAG_RD,
			.cache_entry_present = true,
			.cache_entry_flags = NS_FAILCACHE_CD,
			.servfail_expected = true,
		},
		/*
		 * Query: RD=0, CD=0.  Cache entry: CD=0.  Should not SERVFAIL
		 * despite a matching entry being present as the SERVFAIL cache
		 * should not be consulted for non-recursive queries.
		 */
		{
			NS_TEST_ID("query: RD=0, CD=0; cache: CD=0"),
			.qflags = 0,
			.cache_entry_present = true,
			.cache_entry_flags = 0,
			.servfail_expected = false,
		},
	};

	UNUSED(state);

	for (i = 0; i < sizeof(tests) / sizeof(tests[0]); i++) {
		run_sfcache_test(&tests[i]);
	}
}

/*****
***** ns__query_start() tests
*****/

/*%
 * Structure containing parameters for ns__query_start_test().
 */
typedef struct {
	const ns_test_id_t id;	      /* libns test identifier */
	const char *qname;	      /* QNAME */
	dns_rdatatype_t qtype;	      /* QTYPE */
	unsigned int qflags;	      /* query flags */
	bool disable_name_checks;     /* if set to true, owner
				       * name
				       *          checks will
				       * be disabled for the
				       *          view created
				       * */
	bool recursive_service;	      /* if set to true, the view
				       *          created will
				       * have a cache
				       *          database
				       * attached */
	const char *auth_zone_origin; /* origin name of the zone
				       * the
				       * created view will be
				       * authoritative for */
	const char *auth_zone_path;   /* path to load the
				       * authoritative
				       * zone from */
	enum {			      /* expected result: */
	       NS__QUERY_START_R_INVALID,
	       NS__QUERY_START_R_REFUSE, /* query should be REFUSED */
	       NS__QUERY_START_R_CACHE,	 /* query should be answered from
					  * cache */
	       NS__QUERY_START_R_AUTH,	 /* query should be answered using
					  * authoritative data */
	} expected_result;
} ns__query_start_test_params_t;

/*%
 * Perform a single ns__query_start() check using given parameters.
 */
static void
run_start_test(const ns__query_start_test_params_t *test) {
	ns_hooktable_t *query_hooks = NULL;
	query_ctx_t *qctx = NULL;
	isc_result_t result;
	const ns_hook_t hook = {
		.action = ns_test_hook_catch_call,
	};

	REQUIRE(test != NULL);
	REQUIRE(test->id.description != NULL);
	REQUIRE((test->auth_zone_origin == NULL &&
		 test->auth_zone_path == NULL) ||
		(test->auth_zone_origin != NULL &&
		 test->auth_zone_path != NULL));

	/*
	 * Interrupt execution if query_lookup() or ns_query_done() is called.
	 */
	ns_hooktable_create(mctx, &query_hooks);
	ns_hook_add(query_hooks, mctx, NS_QUERY_LOOKUP_BEGIN, &hook);
	ns_hook_add(query_hooks, mctx, NS_QUERY_DONE_BEGIN, &hook);
	ns__hook_table = query_hooks;

	/*
	 * Construct a query context using the supplied parameters.
	 */
	{
		const ns_test_qctx_create_params_t qctx_params = {
			.qname = test->qname,
			.qtype = test->qtype,
			.qflags = test->qflags,
			.with_cache = test->recursive_service,
		};
		result = ns_test_qctx_create(&qctx_params, &qctx);
		assert_int_equal(result, ISC_R_SUCCESS);
	}

	/*
	 * Enable view->checknames by default, disable if requested.
	 */
	qctx->client->view->checknames = !test->disable_name_checks;

	/*
	 * Load zone from file and attach it to the client's view, if
	 * requested.
	 */
	if (test->auth_zone_path != NULL) {
		result = ns_test_serve_zone(test->auth_zone_origin,
					    test->auth_zone_path,
					    qctx->client->view);
		assert_int_equal(result, ISC_R_SUCCESS);
	}

	/*
	 * Check whether ns__query_start() behaves as expected.
	 */
	ns__query_start(qctx);

	switch (test->expected_result) {
	case NS__QUERY_START_R_REFUSE:
		if (qctx->result != DNS_R_REFUSED) {
			fail_msg("# test \"%s\" on line %d: "
				 "expected REFUSED, got %s",
				 test->id.description, test->id.lineno,
				 isc_result_totext(qctx->result));
		}
		if (qctx->zone != NULL) {
			fail_msg("# test \"%s\" on line %d: "
				 "no zone was expected to be attached to "
				 "query context, but some was",
				 test->id.description, test->id.lineno);
		}
		if (qctx->db != NULL) {
			fail_msg("# test \"%s\" on line %d: "
				 "no database was expected to be attached to "
				 "query context, but some was",
				 test->id.description, test->id.lineno);
		}
		break;
	case NS__QUERY_START_R_CACHE:
		if (qctx->result != ISC_R_SUCCESS) {
			fail_msg("# test \"%s\" on line %d: "
				 "expected success, got %s",
				 test->id.description, test->id.lineno,
				 isc_result_totext(qctx->result));
		}
		if (qctx->zone != NULL) {
			fail_msg("# test \"%s\" on line %d: "
				 "no zone was expected to be attached to "
				 "query context, but some was",
				 test->id.description, test->id.lineno);
		}
		if (qctx->db == NULL || qctx->db != qctx->client->view->cachedb)
		{
			fail_msg("# test \"%s\" on line %d: "
				 "cache database was expected to be "
				 "attached to query context, but it was not",
				 test->id.description, test->id.lineno);
		}
		break;
	case NS__QUERY_START_R_AUTH:
		if (qctx->result != ISC_R_SUCCESS) {
			fail_msg("# test \"%s\" on line %d: "
				 "expected success, got %s",
				 test->id.description, test->id.lineno,
				 isc_result_totext(qctx->result));
		}
		if (qctx->zone == NULL) {
			fail_msg("# test \"%s\" on line %d: "
				 "a zone was expected to be attached to query "
				 "context, but it was not",
				 test->id.description, test->id.lineno);
		}
		if (qctx->db == qctx->client->view->cachedb) {
			fail_msg("# test \"%s\" on line %d: "
				 "cache database was not expected to be "
				 "attached to query context, but it is",
				 test->id.description, test->id.lineno);
		}
		break;
	case NS__QUERY_START_R_INVALID:
		fail_msg("# test \"%s\" on line %d has no expected result set",
			 test->id.description, test->id.lineno);
		break;
	default:
		INSIST(0);
		ISC_UNREACHABLE();
	}

	/*
	 * Clean up.
	 */
	if (test->auth_zone_path != NULL) {
		ns_test_cleanup_zone();
	}
	ns_test_qctx_destroy(&qctx);
	ns_hooktable_free(mctx, (void **)&query_hooks);
}

/* test ns__query_start() */
static void
ns__query_start_test(void **state) {
	size_t i;

	const ns__query_start_test_params_t tests[] = {
		/*
		 * Recursive foo/A query to a server without recursive service
		 * and no zones configured.  Query should be REFUSED.
		 */
		{
			NS_TEST_ID("foo/A, no cache, no auth"),
			.qname = "foo",
			.qtype = dns_rdatatype_a,
			.qflags = DNS_MESSAGEFLAG_RD,
			.recursive_service = false,
			.expected_result = NS__QUERY_START_R_REFUSE,
		},
		/*
		 * Recursive foo/A query to a server with recursive service and
		 * no zones configured.  Query should be answered from cache.
		 */
		{
			NS_TEST_ID("foo/A, cache, no auth"),
			.qname = "foo",
			.qtype = dns_rdatatype_a,
			.recursive_service = true,
			.expected_result = NS__QUERY_START_R_CACHE,
		},
		/*
		 * Recursive foo/A query to a server with recursive service and
		 * zone "foo" configured.  Query should be answered from
		 * authoritative data.
		 */
		{
			NS_TEST_ID("foo/A, RD=1, cache, auth for foo"),
			.qname = "foo",
			.qtype = dns_rdatatype_a,
			.qflags = DNS_MESSAGEFLAG_RD,
			.recursive_service = true,
			.auth_zone_origin = "foo",
			.auth_zone_path = "testdata/query/foo.db",
			.expected_result = NS__QUERY_START_R_AUTH,
		},
		/*
		 * Recursive bar/A query to a server without recursive service
		 * and zone "foo" configured.  Query should be REFUSED.
		 */
		{
			NS_TEST_ID("bar/A, RD=1, no cache, auth for foo"),
			.qname = "bar",
			.qtype = dns_rdatatype_a,
			.qflags = DNS_MESSAGEFLAG_RD,
			.recursive_service = false,
			.auth_zone_origin = "foo",
			.auth_zone_path = "testdata/query/foo.db",
			.expected_result = NS__QUERY_START_R_REFUSE,
		},
		/*
		 * Recursive bar/A query to a server with recursive service and
		 * zone "foo" configured.  Query should be answered from
		 * cache.
		 */
		{
			NS_TEST_ID("bar/A, RD=1, cache, auth for foo"),
			.qname = "bar",
			.qtype = dns_rdatatype_a,
			.qflags = DNS_MESSAGEFLAG_RD,
			.recursive_service = true,
			.auth_zone_origin = "foo",
			.auth_zone_path = "testdata/query/foo.db",
			.expected_result = NS__QUERY_START_R_CACHE,
		},
		/*
		 * Recursive bar.foo/DS query to a server with recursive
		 * service and zone "foo" configured.  Query should be answered
		 * from authoritative data.
		 */
		{
			NS_TEST_ID("bar.foo/DS, RD=1, cache, auth for foo"),
			.qname = "bar.foo",
			.qtype = dns_rdatatype_ds,
			.qflags = DNS_MESSAGEFLAG_RD,
			.recursive_service = true,
			.auth_zone_origin = "foo",
			.auth_zone_path = "testdata/query/foo.db",
			.expected_result = NS__QUERY_START_R_AUTH,
		},
		/*
		 * Non-recursive bar.foo/DS query to a server with recursive
		 * service and zone "foo" configured.  Query should be answered
		 * from authoritative data.
		 */
		{
			NS_TEST_ID("bar.foo/DS, RD=0, cache, auth for foo"),
			.qname = "bar.foo",
			.qtype = dns_rdatatype_ds,
			.qflags = 0,
			.recursive_service = true,
			.auth_zone_origin = "foo",
			.auth_zone_path = "testdata/query/foo.db",
			.expected_result = NS__QUERY_START_R_AUTH,
		},
		/*
		 * Recursive foo/DS query to a server with recursive service
		 * and zone "foo" configured.  Query should be answered from
		 * cache.
		 */
		{
			NS_TEST_ID("foo/DS, RD=1, cache, auth for foo"),
			.qname = "foo",
			.qtype = dns_rdatatype_ds,
			.qflags = DNS_MESSAGEFLAG_RD,
			.recursive_service = true,
			.auth_zone_origin = "foo",
			.auth_zone_path = "testdata/query/foo.db",
			.expected_result = NS__QUERY_START_R_CACHE,
		},
		/*
		 * Non-recursive foo/DS query to a server with recursive
		 * service and zone "foo" configured.  Query should be answered
		 * from authoritative data.
		 */
		{
			NS_TEST_ID("foo/DS, RD=0, cache, auth for foo"),
			.qname = "foo",
			.qtype = dns_rdatatype_ds,
			.qflags = 0,
			.recursive_service = true,
			.auth_zone_origin = "foo",
			.auth_zone_path = "testdata/query/foo.db",
			.expected_result = NS__QUERY_START_R_AUTH,
		},
		/*
		 * Recursive _foo/A query to a server with recursive service,
		 * no zones configured and owner name checks disabled.  Query
		 * should be answered from cache.
		 */
		{
			NS_TEST_ID("_foo/A, cache, no auth, name checks off"),
			.qname = "_foo",
			.qtype = dns_rdatatype_a,
			.qflags = DNS_MESSAGEFLAG_RD,
			.disable_name_checks = true,
			.recursive_service = true,
			.expected_result = NS__QUERY_START_R_CACHE,
		},
		/*
		 * Recursive _foo/A query to a server with recursive service,
		 * no zones configured and owner name checks enabled.  Query
		 * should be REFUSED.
		 */
		{
			NS_TEST_ID("_foo/A, cache, no auth, name checks on"),
			.qname = "_foo",
			.qtype = dns_rdatatype_a,
			.qflags = DNS_MESSAGEFLAG_RD,
			.disable_name_checks = false,
			.recursive_service = true,
			.expected_result = NS__QUERY_START_R_REFUSE,
		},
	};

	UNUSED(state);

	for (i = 0; i < sizeof(tests) / sizeof(tests[0]); i++) {
		run_start_test(&tests[i]);
	}
}
#endif /* if defined(USE_LIBTOOL) || LD_WRAP */

int
main(void) {
#if defined(USE_LIBTOOL) || LD_WRAP
	const struct CMUnitTest tests[] = {
		cmocka_unit_test_setup_teardown(ns__query_sfcache_test, _setup,
						_teardown),
		cmocka_unit_test_setup_teardown(ns__query_start_test, _setup,
						_teardown),
	};

	return (cmocka_run_group_tests(tests, NULL, NULL));
#else  /* if defined(USE_LIBTOOL) || LD_WRAP */
	print_message("1..0 # Skip query_test requires libtool or LD_WRAP\n");
#endif /* if defined(USE_LIBTOOL) || LD_WRAP */
}

<<<<<<< HEAD
#else /* HAVE_CMOCKA && !__SANITIZE_ADDRESS__ */
=======
#else /* HAVE_CMOCKA */
>>>>>>> fed14ef0

#include <stdio.h>

int
main(void) {
<<<<<<< HEAD
#if __SANITIZE_ADDRESS__
	/*
	 * We disable this test when the address sanitizer is in
	 * the use, as libuv will trigger errors.
	 */
	printf("1..0 # Skip ASAN is in use\n");
#else  /* ADDRESS_SANIZITER */
	printf("1..0 # Skip cmocka not available\n");
#endif /* __SANITIZE_ADDRESS__ */
	return (0);
=======
	printf("1..0 # Skipped: cmocka not available\n");

	return (SKIPPED_TEST_EXIT_CODE);
>>>>>>> fed14ef0
}

#endif /* HAVE_CMOCKA && !__SANITIZE_ADDRESS__ */<|MERGE_RESOLUTION|>--- conflicted
+++ resolved
@@ -1,8 +1,4 @@
-<<<<<<< HEAD
-/*	$NetBSD: query_test.c,v 1.8 2021/02/19 16:42:22 christos Exp $	*/
-=======
 /*	$NetBSD: query_test.c,v 1.9 2021/04/29 17:26:14 christos Exp $	*/
->>>>>>> fed14ef0
 
 /*
  * Copyright (C) Internet Systems Consortium, Inc. ("ISC")
@@ -17,11 +13,7 @@
 
 #include <isc/util.h>
 
-<<<<<<< HEAD
-#if HAVE_CMOCKA && !__SANITIZE_ADDRESS__
-=======
 #if HAVE_CMOCKA
->>>>>>> fed14ef0
 
 #include <inttypes.h>
 #include <sched.h> /* IWYU pragma: keep */
@@ -627,32 +619,15 @@
 #endif /* if defined(USE_LIBTOOL) || LD_WRAP */
 }
 
-<<<<<<< HEAD
-#else /* HAVE_CMOCKA && !__SANITIZE_ADDRESS__ */
-=======
 #else /* HAVE_CMOCKA */
->>>>>>> fed14ef0
 
 #include <stdio.h>
 
 int
 main(void) {
-<<<<<<< HEAD
-#if __SANITIZE_ADDRESS__
-	/*
-	 * We disable this test when the address sanitizer is in
-	 * the use, as libuv will trigger errors.
-	 */
-	printf("1..0 # Skip ASAN is in use\n");
-#else  /* ADDRESS_SANIZITER */
-	printf("1..0 # Skip cmocka not available\n");
-#endif /* __SANITIZE_ADDRESS__ */
-	return (0);
-=======
 	printf("1..0 # Skipped: cmocka not available\n");
 
 	return (SKIPPED_TEST_EXIT_CODE);
->>>>>>> fed14ef0
 }
 
 #endif /* HAVE_CMOCKA && !__SANITIZE_ADDRESS__ */