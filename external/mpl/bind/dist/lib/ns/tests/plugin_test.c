<<<<<<< HEAD
/*	$NetBSD: plugin_test.c,v 1.4 2021/02/19 16:42:22 christos Exp $	*/
=======
/*	$NetBSD: plugin_test.c,v 1.5 2021/04/29 17:26:14 christos Exp $	*/
>>>>>>> fed14ef0

/*
 * Copyright (C) Internet Systems Consortium, Inc. ("ISC")
 *
 * This Source Code Form is subject to the terms of the Mozilla Public
 * License, v. 2.0. If a copy of the MPL was not distributed with this
 * file, you can obtain one at https://mozilla.org/MPL/2.0/.
 *
 * See the COPYRIGHT file distributed with this work for additional
 * information regarding copyright ownership.
 */

#if HAVE_CMOCKA

#include <limits.h>
#include <sched.h> /* IWYU pragma: keep */
#include <setjmp.h>
#include <stdarg.h>
#include <stdbool.h>
#include <stddef.h>
#include <stdlib.h>
#include <string.h>

#define UNIT_TESTING
#include <cmocka.h>

#include <isc/mem.h>
#include <isc/platform.h>
#include <isc/result.h>
#include <isc/types.h>
#include <isc/util.h>

ISC_PLATFORM_NORETURN_PRE void
_fail(const char *const file, const int line) ISC_PLATFORM_NORETURN_POST;

#include <ns/hooks.h>

#include "nstest.h"

static int
_setup(void **state) {
	isc_result_t result;

	UNUSED(state);

	result = ns_test_begin(NULL, false);
	assert_int_equal(result, ISC_R_SUCCESS);

	return (0);
}

static int
_teardown(void **state) {
	if (*state != NULL) {
		isc_mem_free(mctx, *state);
	}

	ns_test_end();

	return (0);
}

/*%
 * Structure containing parameters for run_full_path_test().
 */
typedef struct {
	const ns_test_id_t id; /* libns test identifier */
	const char *input;     /* source string - plugin name or path
				* */
	size_t output_size;    /* size of target char array to
				* allocate */
	isc_result_t result;   /* expected return value */
	const char *output;    /* expected output string */
} ns_plugin_expandpath_test_params_t;

/*%
 * Perform a single ns_plugin_expandpath() check using given parameters.
 */
static void
run_full_path_test(const ns_plugin_expandpath_test_params_t *test,
		   void **state) {
	char **target = (char **)state;
	isc_result_t result;

	REQUIRE(test != NULL);
	REQUIRE(test->id.description != NULL);
	REQUIRE(test->input != NULL);
	REQUIRE(test->result != ISC_R_SUCCESS || test->output != NULL);

	/*
	 * Prepare a target buffer of given size.  Store it in 'state' so that
	 * it can get cleaned up by _teardown() if the test fails.
	 */
	*target = isc_mem_allocate(mctx, test->output_size);

	/*
	 * Call ns_plugin_expandpath().
	 */
	result = ns_plugin_expandpath(test->input, *target, test->output_size);

	/*
	 * Check return value.
	 */
	if (result != test->result) {
		fail_msg("# test \"%s\" on line %d: "
			 "expected result %d (%s), got %d (%s)",
			 test->id.description, test->id.lineno, test->result,
			 isc_result_totext(test->result), result,
			 isc_result_totext(result));
	}

	/*
	 * Check output string if return value indicates success.
	 */
	if (result == ISC_R_SUCCESS && strcmp(*target, test->output) != 0) {
		fail_msg("# test \"%s\" on line %d: "
			 "expected output \"%s\", got \"%s\"",
			 test->id.description, test->id.lineno, test->output,
			 *target);
	}

	isc_mem_free(mctx, *target);
}

/* test ns_plugin_expandpath() */
static void
ns_plugin_expandpath_test(void **state) {
	size_t i;

	const ns_plugin_expandpath_test_params_t tests[] = {
		{
			NS_TEST_ID("correct use with an absolute path"),
			.input = "/usr/lib/named/foo.so",
			.output_size = PATH_MAX,
			.result = ISC_R_SUCCESS,
			.output = "/usr/lib/named/foo.so",
		},
		{
			NS_TEST_ID("correct use with a relative path"),
			.input = "../../foo.so",
			.output_size = PATH_MAX,
			.result = ISC_R_SUCCESS,
			.output = "../../foo.so",
		},
		{
			NS_TEST_ID("correct use with a filename"),
			.input = "foo.so",
			.output_size = PATH_MAX,
			.result = ISC_R_SUCCESS,
#ifndef WIN32
			.output = NAMED_PLUGINDIR "/foo.so",
#else  /* ifndef WIN32 */
			.output = "foo.so",
#endif /* ifndef WIN32 */
		},
		{
			NS_TEST_ID("no space at all in target buffer"),
			.input = "/usr/lib/named/foo.so",
			.output_size = 0,
			.result = ISC_R_NOSPACE,
		},
		{
			NS_TEST_ID("target buffer too small to fit input"),
			.input = "/usr/lib/named/foo.so",
			.output_size = 1,
			.result = ISC_R_NOSPACE,
		},
		{
			NS_TEST_ID("target buffer too small to fit NULL byte"),
			.input = "/foo.so",
			.output_size = 7,
			.result = ISC_R_NOSPACE,
		},
#ifndef WIN32
		{
			NS_TEST_ID("target buffer too small to fit full path"),
			.input = "foo.so",
			.output_size = 7,
			.result = ISC_R_NOSPACE,
		},
#endif /* ifndef WIN32 */
	};

	for (i = 0; i < sizeof(tests) / sizeof(tests[0]); i++) {
		run_full_path_test(&tests[i], state);
	}
}

int
main(void) {
	const struct CMUnitTest tests[] = {
		cmocka_unit_test_setup_teardown(ns_plugin_expandpath_test,
						_setup, _teardown),
	};

	return (cmocka_run_group_tests(tests, NULL, NULL));
}
#else /* HAVE_CMOCKA */

#include <stdio.h>

int
main(void) {
	printf("1..0 # Skipped: cmocka not available\n");
	return (SKIPPED_TEST_EXIT_CODE);
}

#endif /* if HAVE_CMOCKA */<|MERGE_RESOLUTION|>--- conflicted
+++ resolved
@@ -1,8 +1,4 @@
-<<<<<<< HEAD
-/*	$NetBSD: plugin_test.c,v 1.4 2021/02/19 16:42:22 christos Exp $	*/
-=======
 /*	$NetBSD: plugin_test.c,v 1.5 2021/04/29 17:26:14 christos Exp $	*/
->>>>>>> fed14ef0
 
 /*
  * Copyright (C) Internet Systems Consortium, Inc. ("ISC")
