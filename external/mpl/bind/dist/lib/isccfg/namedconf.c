--- conflicted
+++ resolved
@@ -1,8 +1,4 @@
-<<<<<<< HEAD
-/*	$NetBSD: namedconf.c,v 1.10 2021/04/05 11:27:04 rillig Exp $	*/
-=======
 /*	$NetBSD: namedconf.c,v 1.11 2021/04/29 17:26:13 christos Exp $	*/
->>>>>>> fed14ef0
 
 /*
  * Copyright (C) Internet Systems Consortium, Inc. ("ISC")
@@ -2160,10 +2156,7 @@
 	{ "parent-registration-delay", &cfg_type_duration,
 	  CFG_CLAUSEFLAG_OBSOLETE },
 	{ "publish-safety", &cfg_type_duration, 0 },
-<<<<<<< HEAD
-=======
 	{ "purge-keys", &cfg_type_duration, 0 },
->>>>>>> fed14ef0
 	{ "retire-safety", &cfg_type_duration, 0 },
 	{ "signatures-refresh", &cfg_type_duration, 0 },
 	{ "signatures-validity", &cfg_type_duration, 0 },
