--- conflicted
+++ resolved
@@ -292,15 +292,12 @@
 /* define if OpenSSL supports Ed448 */
 #define HAVE_OPENSSL_ED448 1
 
-<<<<<<< HEAD
-=======
 /* Define to 1 if you have the `OPENSSL_init_crypto' function. */
 #define HAVE_OPENSSL_INIT_CRYPTO 1
 
 /* Define to 1 if you have the `OPENSSL_init_ssl' function. */
 #define HAVE_OPENSSL_INIT_SSL 1
 
->>>>>>> e2aa5677
 /* Define to 1 if you have the `processor_bind' function. */
 /* #undef HAVE_PROCESSOR_BIND */
 
@@ -484,12 +481,9 @@
 /* Define if Thread-Local Storage is available */
 #define HAVE_TLS 1
 
-<<<<<<< HEAD
-=======
 /* Define to 1 if you have the `TLS_client_method' function. */
 #define HAVE_TLS_CLIENT_METHOD 1
 
->>>>>>> e2aa5677
 /* Define to 1 if you have the `TLS_server_method' function. */
 #define HAVE_TLS_SERVER_METHOD 1
 
@@ -601,11 +595,7 @@
 /* Define to 1 if you can safely include both <sys/time.h> and <time.h>. */
 #define TIME_WITH_SYS_TIME 1
 
-<<<<<<< HEAD
-/* Define to use large-system tuning. */
-=======
 /* Define to use default system tuning. */
->>>>>>> e2aa5677
 #define TUNE_LARGE 1
 
 /* define if we can use backtrace */
