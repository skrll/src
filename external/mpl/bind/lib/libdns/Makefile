--- conflicted
+++ resolved
@@ -1,8 +1,4 @@
-<<<<<<< HEAD
-#	$NetBSD: Makefile,v 1.6 2021/02/19 16:42:23 christos Exp $
-=======
 #	$NetBSD: Makefile,v 1.7 2021/04/29 17:26:14 christos Exp $
->>>>>>> fed14ef0
 
 LIB=dns
 #USE_SHLIBDIR=   yes
@@ -32,11 +28,7 @@
 	openssldh_link.c opensslrsa_link.c \
 	opensslecdsa_link.c openssleddsa_link.c
 .if ${MKKERBEROS} != "no"
-<<<<<<< HEAD
-DNSSEC_SRCS+=	gssapi_link.c spnego.c
-=======
 DNSSEC_SRCS+=	gssapi_link.c
->>>>>>> fed14ef0
 
 CWARNFLAGS.clang+=	-Wno-error=tautological-constant-compare
 .endif
