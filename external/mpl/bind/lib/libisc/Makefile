<<<<<<< HEAD
#	$NetBSD: Makefile,v 1.15 2021/02/19 16:42:24 christos Exp $
=======
#	$NetBSD: Makefile,v 1.16 2021/04/29 17:26:15 christos Exp $
>>>>>>> fed14ef0

LIB=isc
#USE_SHLIBDIR=   yes

.include <bsd.own.mk>

LIBUVDIR=${NETBSDSRCDIR}/external/mit/libuv
LIBUVOBJDIR!=   cd ${LIBUVDIR}/lib && ${PRINTOBJDIR}
CPPFLAGS+=-I${LIBUVDIR}/dist/include

.include "${.CURDIR}/../Makefile.inc"

DIST=	${IDIST}/lib/isc
<<<<<<< HEAD
=======
CPPFLAGS+=-I${IDIST}/lib/isc
>>>>>>> fed14ef0

DIST_ISC= ${DIST} ${DIST}/netmgr

.if ${NAMED_USE_PTHREADS} == "yes"
.PATH.c:	${DIST}/unix ${DIST}/nls ${DIST}/pthreads ${DIST_ISC}
.else
.PATH.c:	${DIST}/unix ${DIST}/nls ${DIST}/nothreads ${DIST_ISC}
.endif

UNIX_SRCS=	backtrace.c dir.c entropy.c errno.c errno2result.c \
		file.c fsaccess.c interfaceiter.c net.c os.c resource.c \
		socket.c stdio.c stdtime.c syslog.c time.c \
		backtrace-emptytbl.c meminfo.c

PTHREAD_SRCS=	condition.c mutex.c thread.c

NETMGR_SRCS=    tcp.c udp.c netmgr.c tcpdns.c uv-compat.c uverr2result.c 

CRYPTO_SRCS=	aes.c

SRCS=		app.c assertions.c astack.c base32.c base64.c bind9.c buffer.c \
		bufferlist.c commandline.c crc64.c counter.c error.c event.c \
		hash.c heap.c hex.c hmac.c hp.c httpd.c ht.c \
		iterated_hash.c lex.c lfsr.c lib.c log.c md.c mem.c \
		mutexblock.c netaddr.c netscope.c nonce.c parseint.c \
		pool.c portset.c queue.c quota.c radix.c random.c \
<<<<<<< HEAD
		ratelimiter.c regex.c \
=======
		ratelimiter.c regex.c trampoline.c \
>>>>>>> fed14ef0
		region.c result.c rwlock.c safe.c serial.c siphash.c \
		sockaddr.c stats.c string.c symtab.c task.c \
		taskpool.c timer.c tls.c tlsdns.c tm.c utf8.c version.c \
		${UNIX_SRCS} ${PTHREAD_SRCS} ${CRYPTO_SRCS} ${NETMGR_SRCS}


.if (${USE_INET6} == "no")
CPPFLAGS.net.c=	-Wno-error
SRCS+=		ipv6.c
.endif

LDFLAGS+=-Wl,--version-script=${.CURDIR}/isc.map
LDADD+=-Wl,-Bstatic

.if ${MKPICLIB} != "no"
LDADD+=-L${LIBUVOBJDIR} -luv_pic
DPADD+=${LIBUVOBJDIR}/libuv_pic.a
.else
LDADD+=-L${LIBUVOBJDIR} -luv
DPADD+=${LIBUVOBJDIR}/libuv.a
.endif

LDADD+=-Wl,-Bdynamic

LDADD+=-lz
DPADD+=${LIBZ}

.include <bsd.lib.mk><|MERGE_RESOLUTION|>--- conflicted
+++ resolved
@@ -1,8 +1,4 @@
-<<<<<<< HEAD
-#	$NetBSD: Makefile,v 1.15 2021/02/19 16:42:24 christos Exp $
-=======
 #	$NetBSD: Makefile,v 1.16 2021/04/29 17:26:15 christos Exp $
->>>>>>> fed14ef0
 
 LIB=isc
 #USE_SHLIBDIR=   yes
@@ -16,10 +12,7 @@
 .include "${.CURDIR}/../Makefile.inc"
 
 DIST=	${IDIST}/lib/isc
-<<<<<<< HEAD
-=======
 CPPFLAGS+=-I${IDIST}/lib/isc
->>>>>>> fed14ef0
 
 DIST_ISC= ${DIST} ${DIST}/netmgr
 
@@ -46,11 +39,7 @@
 		iterated_hash.c lex.c lfsr.c lib.c log.c md.c mem.c \
 		mutexblock.c netaddr.c netscope.c nonce.c parseint.c \
 		pool.c portset.c queue.c quota.c radix.c random.c \
-<<<<<<< HEAD
-		ratelimiter.c regex.c \
-=======
 		ratelimiter.c regex.c trampoline.c \
->>>>>>> fed14ef0
 		region.c result.c rwlock.c safe.c serial.c siphash.c \
 		sockaddr.c stats.c string.c symtab.c task.c \
 		taskpool.c timer.c tls.c tlsdns.c tm.c utf8.c version.c \
