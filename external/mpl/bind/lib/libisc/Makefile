<<<<<<< HEAD
#	$NetBSD: Makefile,v 1.15 2021/02/19 16:42:24 christos Exp $
=======
#	$NetBSD: Makefile,v 1.16 2021/04/29 17:26:15 christos Exp $
>>>>>>> e2aa5677

LIB=isc
#USE_SHLIBDIR=   yes

.include <bsd.own.mk>

LIBUVDIR=${NETBSDSRCDIR}/external/mit/libuv
LIBUVOBJDIR!=   cd ${LIBUVDIR}/lib && ${PRINTOBJDIR}
CPPFLAGS+=-I${LIBUVDIR}/dist/include

.include "${.CURDIR}/../Makefile.inc"

DIST=	${IDIST}/lib/isc
<<<<<<< HEAD
=======
CPPFLAGS+=-I${IDIST}/lib/isc
>>>>>>> e2aa5677

DIST_ISC= ${DIST} ${DIST}/netmgr

.if ${NAMED_USE_PTHREADS} == "yes"
.PATH.c:	${DIST}/unix ${DIST}/nls ${DIST}/pthreads ${DIST_ISC}
.else
.PATH.c:	${DIST}/unix ${DIST}/nls ${DIST}/nothreads ${DIST_ISC}
.endif

UNIX_SRCS=	backtrace.c dir.c entropy.c errno.c errno2result.c \
		file.c fsaccess.c interfaceiter.c net.c os.c resource.c \
		socket.c stdio.c stdtime.c syslog.c time.c \
		backtrace-emptytbl.c meminfo.c

PTHREAD_SRCS=	condition.c mutex.c thread.c

NETMGR_SRCS=    tcp.c udp.c netmgr.c tcpdns.c uv-compat.c uverr2result.c 

CRYPTO_SRCS=	aes.c

SRCS=		app.c assertions.c astack.c base32.c base64.c bind9.c buffer.c \
		bufferlist.c commandline.c crc64.c counter.c error.c event.c \
		hash.c heap.c hex.c hmac.c hp.c httpd.c ht.c \
		iterated_hash.c lex.c lfsr.c lib.c log.c md.c mem.c \
		mutexblock.c netaddr.c netscope.c nonce.c parseint.c \
		pool.c portset.c queue.c quota.c radix.c random.c \
		ratelimiter.c regex.c trampoline.c \
		region.c result.c rwlock.c safe.c serial.c siphash.c \
		sockaddr.c stats.c string.c symtab.c task.c \
		taskpool.c timer.c tls.c tlsdns.c tm.c utf8.c version.c \
		${UNIX_SRCS} ${PTHREAD_SRCS} ${CRYPTO_SRCS} ${NETMGR_SRCS}


.if (${USE_INET6} == "no")
CPPFLAGS.net.c=	-Wno-error
SRCS+=		ipv6.c
.endif

LDFLAGS+=-Wl,--version-script=${.CURDIR}/isc.map
LDADD+=-Wl,-Bstatic

.if ${MKPICLIB} != "no"
LDADD+=-L${LIBUVOBJDIR} -luv_pic
DPADD+=${LIBUVOBJDIR}/libuv_pic.a
.else
LDADD+=-L${LIBUVOBJDIR} -luv
DPADD+=${LIBUVOBJDIR}/libuv.a
.endif

LDADD+=-Wl,-Bdynamic

LDADD+=-lz
DPADD+=${LIBZ}

.include <bsd.lib.mk><|MERGE_RESOLUTION|>--- conflicted
+++ resolved
@@ -1,8 +1,4 @@
-<<<<<<< HEAD
-#	$NetBSD: Makefile,v 1.15 2021/02/19 16:42:24 christos Exp $
-=======
 #	$NetBSD: Makefile,v 1.16 2021/04/29 17:26:15 christos Exp $
->>>>>>> e2aa5677
 
 LIB=isc
 #USE_SHLIBDIR=   yes
@@ -16,10 +12,7 @@
 .include "${.CURDIR}/../Makefile.inc"
 
 DIST=	${IDIST}/lib/isc
-<<<<<<< HEAD
-=======
 CPPFLAGS+=-I${IDIST}/lib/isc
->>>>>>> e2aa5677
 
 DIST_ISC= ${DIST} ${DIST}/netmgr
 
