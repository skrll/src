--- conflicted
+++ resolved
@@ -1,8 +1,4 @@
-<<<<<<< HEAD
-# $NetBSD: Makefile.inc,v 1.9 2021/02/20 01:43:04 christos Exp $
-=======
 # $NetBSD: Makefile.inc,v 1.10 2021/04/13 04:14:46 mrg Exp $
->>>>>>> e2aa5677
 
 WARNS?=	1	# XXX -Wshadow -Wcast-qual -Wsign-compare
 
