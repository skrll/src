<<<<<<< HEAD
#	$NetBSD: Makefile,v 1.21 2020/09/26 07:50:41 mrg Exp $
=======
#	$NetBSD: Makefile,v 1.22 2021/04/25 23:55:55 christos Exp $
>>>>>>> e2aa5677

.include <bsd.init.mk>

# We don't install mpfr, just provide it for GCC.
LIBISPRIVATE?= yes

.if ${LIBISPRIVATE} != "yes"
INCS=         mpf2mpfr.h mpfr.h
INCSDIR=      /usr/include
.endif

MPFRDIST=	${.CURDIR}/../../dist

# XXX get_d.c triggers lint div zero errors (which is valid?)
MKLINT=no

LIB=	mpfr

LIBDPLIBS+= gmp ${.CURDIR}/../../../gmp/lib/libgmp

SRCS=	\
	abort_prec_max.c \
	acos.c \
	acosh.c \
	add.c \
	add1.c \
	add1sp.c \
	add_d.c \
	add_ui.c \
	agm.c \
	ai.c \
	asin.c \
	asinh.c \
	atan.c \
	atan2.c \
	atanh.c \
	bernoulli.c \
	beta.c \
	buildopt.c \
	cache.c \
	cbrt.c \
	check.c \
	clear.c \
	clears.c \
	cmp.c \
	cmp2.c \
	cmpabs.c \
	cmpabs_ui.c \
	cmp_d.c \
	cmp_ld.c \
	cmp_si.c \
	cmp_ui.c \
	comparisons.c \
	const_catalan.c \
	const_euler.c \
	const_log2.c \
	const_pi.c \
	constant.c \
	copysign.c \
	cos.c \
	cosh.c \
	cot.c \
	coth.c \
	csc.c \
	csch.c \
	d_div.c \
	d_sub.c \
	digamma.c \
	dim.c \
	div.c \
	div_2exp.c \
	div_2si.c \
	div_2ui.c \
	div_d.c \
	div_ui.c \
	dot.c \
	dump.c \
	eint.c \
	eq.c \
	erf.c \
	erfc.c \
	exceptions.c \
	exp.c \
	exp10.c \
	exp2.c \
	exp3.c \
	exp_2.c \
	expm1.c \
	extract.c \
	factorial.c \
	fits_intmax.c \
	fits_sint.c \
	fits_slong.c \
	fits_sshort.c \
	fits_uint.c \
	fits_uintmax.c \
	fits_ulong.c \
	fits_ushort.c \
	fma.c \
	fmma.c \
	fms.c \
	fpif.c \
	frac.c \
	free_cache.c \
	frexp.c \
	gamma.c \
	gamma_inc.c \
	gammaonethird.c \
	get_d.c \
	get_d128.c \
	get_d64.c \
	get_exp.c \
	get_f.c \
	get_flt.c \
	get_ld.c \
	get_patches.c \
	get_q.c \
	get_si.c \
	get_sj.c \
	get_str.c \
	get_ui.c \
	get_uj.c \
	get_z.c \
	get_z_exp.c \
	gmp_op.c \
	grandom.c \
	hypot.c \
	init.c \
	init2.c \
	inits.c \
	inits2.c \
	inp_str.c \
	int_ceil_log2.c \
	isinf.c \
	isinteger.c \
	isnan.c \
	isnum.c \
	isqrt.c \
	isregular.c \
	iszero.c \
	jn.c \
	li2.c \
	lngamma.c \
	log.c \
	log10.c \
	log1p.c \
	log2.c \
	log_ui.c \
	logging.c \
	min_prec.c \
	minmax.c \
	modf.c \
	mp_clz_tab.c \
	mpfr-gmp.c \
	mpn_exp.c \
	mul.c \
	mul_2exp.c \
	mul_2si.c \
	mul_2ui.c \
	mul_d.c \
	mul_ui.c \
	mulders.c \
	nbits_ulong.c \
	neg.c \
	next.c \
	nrandom.c \
	odd_p.c \
	out_str.c \
	pool.c \
	pow.c \
	pow_si.c \
	pow_ui.c \
	pow_z.c \
	powerof2.c \
	print_raw.c \
	print_rnd_mode.c \
	printf.c \
	random_deviate.c \
	rec_sqrt.c \
	reldiff.c \
	rem1.c \
	rint.c \
	rndna.c \
	root.c \
	round_near_x.c \
	round_p.c \
	round_prec.c \
	scale2.c \
	sec.c \
	sech.c \
	set.c \
	set_d.c \
	set_d128.c \
	set_d64.c \
	set_dfl_prec.c \
	set_exp.c \
	set_f.c \
	set_float128.c \
	set_flt.c \
	set_inf.c \
	set_ld.c \
	set_nan.c \
	set_prc_raw.c \
	set_prec.c \
	set_q.c \
	set_rnd.c \
	set_si.c \
	set_si_2exp.c \
	set_sj.c \
	set_str.c \
	set_str_raw.c \
	set_ui.c \
	set_ui_2exp.c \
	set_uj.c \
	set_z.c \
	set_z_exp.c \
	set_zero.c \
	setmax.c \
	setmin.c \
	setsign.c \
	sgn.c \
	si_op.c \
	signbit.c \
	sin.c \
	sin_cos.c \
	sinh.c \
	sinh_cosh.c \
	sqr.c \
	sqrt.c \
	sqrt_ui.c \
	stack_interface.c \
	strtofr.c \
	sub.c \
	sub1.c \
	sub1sp.c \
	sub_d.c \
	sub_ui.c \
	subnormal.c \
	sum.c \
	swap.c \
	tan.c \
	tanh.c \
	total_order.c \
	ubf.c \
	uceil_exp2.c \
	uceil_log2.c \
	ufloor_log2.c \
	ui_div.c \
	ui_pow.c \
	ui_pow_ui.c \
	ui_sub.c \
	urandom.c \
	urandomb.c \
	vasprintf.c \
	version.c \
	volatile.c \
	yn.c \
	zeta.c \
	zeta_ui.c

# not yet
# float128.c

CPPFLAGS+=	-I. \
		-DHAVE_INTTYPES_H=1 \
		-DHAVE_STDINT_H=1 \
		-DTIME_WITH_SYS_TIME=1 \
		-DHAVE_LOCALE_H=1 \
		-DHAVE_WCHAR_H=1 \
		-DHAVE_STDARG=1 \
		-DHAVE_SYS_TIME_H=1 \
		-DHAVE_STDINT_H=1 \
		-DHAVE_VA_COPY=1 \
		-DHAVE_SETLOCALE=1 \
		-DHAVE_GETTIMEOFDAY=1 \
		-DHAVE_LONG_LONG=1 \
		-DHAVE_INTMAX_T=1 \
		-DMPFR_HAVE_INTMAX_MAX=1 \
		-DMPFR_HAVE_FESETROUND=1 \
		-DHAVE_DENORMS=1 \
		-DHAVE_ROUND=1 \
		-DHAVE_TRUNC=1 \
		-DHAVE_FLOOR=1 \
		-DHAVE_CEIL=1 \
		-DHAVE_ATTRIBUTE_MODE=1

# Find <gmp.h>
.include "../../../gmp/Makefile.arch"
CPPFLAGS+=	-I${NETBSDSRCDIR}/external/lgpl3/gmp/lib/libgmp/arch/${GMP_MACHINE_ARCH}
CPPFLAGS+=	-I${MPFRDIST}/src

# IEEE FP support.  No VAX here.
.if ${MACHINE_ARCH} == "x86_64" || \
    ${MACHINE_ARCH} == "i386"
    ${MACHINE_ARCH} == "mipsel"
CPPFLAGS+=	-DHAVE_LDOUBLE_IEEE_EXT_LITTLE=1
.endif

.if !empty(MACHINE_ARCH:Mmips*64el)
CPPFLAGS+=	-DHAVE_LDOUBLE_IEEE_QUAD_LITTLE=1
.endif

.if ${MACHINE_ARCH} == "sparc64" || \
    ${MACHINE_ARCH} == "powerpc" || \
    ${MACHINE_ARCH} == "powerpc64" || \
    !empty(MACHINE_ARCH:Mmips*64eb)
CPPFLAGS+=	-DHAVE_LDOUBLE_IEEE_QUAD_BIG=1
.endif

.include <bsd.endian.mk>

.if ${TARGET_ENDIANNESS} == "1234"
CPPFLAGS+=	-DHAVE_DOUBLE_IEEE_LITTLE_ENDIAN=1
CPPFLAGS+=	-DHAVE_BIG_ENDIAN=1
.elif ${TARGET_ENDIANNESS} == "4321"
CPPFLAGS+=	-DHAVE_DOUBLE_IEEE_BIG_ENDIAN=1
CPPFLAGS+=	-DHAVE_LITTLE_ENDIAN=1
.endif

CWARNFLAGS.clang+=	-Wno-error=tautological-constant-out-of-range-compare

WITHOUT_MAN=	yes

.include <bsd.lib.mk>

mparam.h: mparam_h.in
	rm -f ${.TARGET} && cp ${.ALLSRC} ${.TARGET}

${SRCS}: mparam.h
CLEANFILES+= mparam.h

GET_PATCHES_SH=	${MPFRDIST}/tools/get_patches.sh
PATCHES=	${MPFRDIST}/PATCHES

get_patches.c: ${GET_PATCHES_SH} ${PATCHES}
	${GET_PATCHES_SH} ${PATCHES} > $@.tmp && mv $@.tmp $@

CLEANFILES+= get_patches.c.tmp get_patches.c

.PATH: ${.CURDIR}/../../dist/src

.if !empty(MACHINE_ARCH:M*arm*)
COPTS += -marm
.endif
.if ${MACHINE_ARCH} == "vax"
COPTS.set_ld.c+=	-Wno-error
.endif

# Don't warn about functions which cannot be stack smash protected as
# there are a lot of them.
COPTS += -Wno-stack-protector<|MERGE_RESOLUTION|>--- conflicted
+++ resolved
@@ -1,8 +1,4 @@
-<<<<<<< HEAD
-#	$NetBSD: Makefile,v 1.21 2020/09/26 07:50:41 mrg Exp $
-=======
 #	$NetBSD: Makefile,v 1.22 2021/04/25 23:55:55 christos Exp $
->>>>>>> e2aa5677
 
 .include <bsd.init.mk>
 
