--- conflicted
+++ resolved
@@ -1,8 +1,4 @@
-<<<<<<< HEAD
-#	$NetBSD: Makefile,v 1.10 2017/01/11 12:10:26 joerg Exp $
-=======
 #	$NetBSD: Makefile,v 1.12 2018/07/17 18:58:10 joerg Exp $
->>>>>>> b2b84690
 
 LIB=		c++
 WARNS=		4
@@ -48,9 +44,6 @@
 CWARNFLAGS.clang+=	-Wno-error=missing-field-initializers -Wno-error=switch
 CWARNFLAGS.clang+=	-Wno-error=implicit-exception-spec-mismatch
 
-<<<<<<< HEAD
-LDFLAGS+=	-Wl,-z,defs
-=======
 .if ${MKSANITIZER} != "yes"
 LDFLAGS+=	-Wl,-z,defs
 .endif
@@ -58,6 +51,5 @@
 .if !empty(MACHINE_ARCH:Marm*) || !empty(MACHINE_ARCH:Mearm*)
 CWARNFLAGS+=		-Wno-atomic-alignment
 .endif
->>>>>>> b2b84690
 
 .include <bsd.lib.mk>