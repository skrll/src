--- conflicted
+++ resolved
@@ -1,8 +1,4 @@
-<<<<<<< HEAD
-# $NetBSD: Makefile.inc,v 1.2 2013/11/29 23:02:49 joerg Exp $
-=======
 # $NetBSD: Makefile.inc,v 1.3 2018/07/17 18:56:58 joerg Exp $
->>>>>>> b2b84690
 
 .include <bsd.own.mk>
 
