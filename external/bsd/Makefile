--- conflicted
+++ resolved
@@ -1,8 +1,4 @@
-<<<<<<< HEAD
-#	$NetBSD: Makefile,v 1.60 2018/08/12 13:02:42 christos Exp $
-=======
 #	$NetBSD: Makefile,v 1.61 2018/09/08 14:11:10 christos Exp $
->>>>>>> 598bd837
 
 .include <bsd.own.mk>
 
@@ -48,10 +44,6 @@
 SUBDIR+= unbound
 .endif
 
-<<<<<<< HEAD
-SUBDIR+= blacklist pdisk nvi ppp smbfs
-=======
 SUBDIR+= blacklist pdisk nvi ppp smbfs libnv
->>>>>>> 598bd837
 
 .include <bsd.subdir.mk>