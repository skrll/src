<<<<<<< HEAD
# $NetBSD: Makefile,v 1.50 2020/01/29 23:42:57 christos Exp $
=======
# $NetBSD: Makefile,v 1.51 2020/04/02 12:56:01 roy Exp $
>>>>>>> 898b1760
#

WARNS?=		6
USE_FORT?=	yes	# network client (local server)

.include <bsd.init.mk>
.include "../../Makefile.inc"

PROG=		dhcpcd
SRCS=		common.c control.c dhcpcd.c duid.c eloop.c logerr.c
SRCS+=		if.c if-options.c route.c sa.c script.c
SRCS+=		dhcp-common.c dhcpcd-embedded.c
SRCS+=		if-bsd.c

<<<<<<< HEAD
CPPFLAGS+=	-DHAVE_CONFIG_H -D_OPENBSD_SOURCE

USE_INET?=	yes

.if defined(SMALLPROG)
CPPFLAGS+=	-DSMALL
.else
CPPFLAGS+=	-DAUTH
SRCS+=		auth.c
.endif

.if (${USE_INET} != "no")
CPPFLAGS+=	-DINET
SRCS+=		bpf.c dhcp.c ipv4.c
.if !defined(SMALLPROG)
CPPFLAGS+=	-DARP
SRCS+=		arp.c
CPPFLAGS+=	-DARPING
CPPFLAGS+=	-DIPV4LL
SRCS+=		ipv4ll.c
.endif
.endif

.if (${USE_INET6} != "no")
CPPFLAGS+=	-DINET6
SRCS+=		ipv6.c ipv6nd.c
# -DSMALL already strips out prefix delegation
# A network could be IPv6 only and require DHCPv6
CPPFLAGS+=	-DDHCP6
SRCS+=		dhcp6.c
.endif

=======
CPPFLAGS+=	-DPRIVSEP -DPRIVSEP_USER=\"_dhcpcd\"
SRCS+=		privsep.c privsep-root.c privsep-inet.c
SRCS+=		privsep-bsd.c

CPPFLAGS+=	-DHAVE_CONFIG_H -D_OPENBSD_SOURCE

USE_INET?=	yes

.if defined(SMALLPROG)
CPPFLAGS+=	-DSMALL
.else
CPPFLAGS+=	-DAUTH
SRCS+=		auth.c
.endif

.if (${USE_INET} != "no")
CPPFLAGS+=	-DINET
SRCS+=		bpf.c dhcp.c ipv4.c
SRCS+=		privsep-bpf.c
.if !defined(SMALLPROG)
CPPFLAGS+=	-DARP
SRCS+=		arp.c
CPPFLAGS+=	-DARPING
CPPFLAGS+=	-DIPV4LL
SRCS+=		ipv4ll.c
.endif
.endif

.if (${USE_INET6} != "no")
CPPFLAGS+=	-DINET6
SRCS+=		ipv6.c ipv6nd.c
# -DSMALL already strips out prefix delegation
# A network could be IPv6 only and require DHCPv6
CPPFLAGS+=	-DDHCP6
SRCS+=		dhcp6.c
.endif

>>>>>>> 898b1760
CPPFLAGS+=	-I${SRCDIR}/include -I${DIST}/src

DPADD+=		${LIBUTIL}
LDADD+=		-lutil

.PATH: ${DIST}/src ${DIST}/src/crypt ${LIBC_NET}

CONFIGFILES=			dhcpcd.conf
FILESDIR_dhcpcd.conf=		/etc
FILESMODE_dhcpcd.conf=		644	# -rw-r--r--

MAN=			dhcpcd.conf.5 dhcpcd.8 
CLEANFILES=		dhcpcd.conf.5 dhcpcd.8 

COPTS.logerr.c+=    ${${ACTIVE_CC} == "clang" && ${MACHINE_ARCH} == "powerpc":? -O0 :}


.for f in dhcpcd.conf.5 dhcpcd.8
${f}:	${f}.in
	${TOOL_SED} ${SED_SYS} ${DIST}/src/${f}.in > $@
.endfor

.include <bsd.prog.mk><|MERGE_RESOLUTION|>--- conflicted
+++ resolved
@@ -1,8 +1,4 @@
-<<<<<<< HEAD
-# $NetBSD: Makefile,v 1.50 2020/01/29 23:42:57 christos Exp $
-=======
 # $NetBSD: Makefile,v 1.51 2020/04/02 12:56:01 roy Exp $
->>>>>>> 898b1760
 #
 
 WARNS?=		6
@@ -17,40 +13,6 @@
 SRCS+=		dhcp-common.c dhcpcd-embedded.c
 SRCS+=		if-bsd.c
 
-<<<<<<< HEAD
-CPPFLAGS+=	-DHAVE_CONFIG_H -D_OPENBSD_SOURCE
-
-USE_INET?=	yes
-
-.if defined(SMALLPROG)
-CPPFLAGS+=	-DSMALL
-.else
-CPPFLAGS+=	-DAUTH
-SRCS+=		auth.c
-.endif
-
-.if (${USE_INET} != "no")
-CPPFLAGS+=	-DINET
-SRCS+=		bpf.c dhcp.c ipv4.c
-.if !defined(SMALLPROG)
-CPPFLAGS+=	-DARP
-SRCS+=		arp.c
-CPPFLAGS+=	-DARPING
-CPPFLAGS+=	-DIPV4LL
-SRCS+=		ipv4ll.c
-.endif
-.endif
-
-.if (${USE_INET6} != "no")
-CPPFLAGS+=	-DINET6
-SRCS+=		ipv6.c ipv6nd.c
-# -DSMALL already strips out prefix delegation
-# A network could be IPv6 only and require DHCPv6
-CPPFLAGS+=	-DDHCP6
-SRCS+=		dhcp6.c
-.endif
-
-=======
 CPPFLAGS+=	-DPRIVSEP -DPRIVSEP_USER=\"_dhcpcd\"
 SRCS+=		privsep.c privsep-root.c privsep-inet.c
 SRCS+=		privsep-bsd.c
@@ -88,7 +50,6 @@
 SRCS+=		dhcp6.c
 .endif
 
->>>>>>> 898b1760
 CPPFLAGS+=	-I${SRCDIR}/include -I${DIST}/src
 
 DPADD+=		${LIBUTIL}
