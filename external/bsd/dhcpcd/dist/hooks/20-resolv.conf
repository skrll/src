# Generate /etc/resolv.conf
# Support resolvconf(8) if available
# We can merge other dhcpcd resolv.conf files into one like resolvconf,
# but resolvconf is preferred as other applications like VPN clients
# can readily hook into it.
# Also, resolvconf can configure local nameservers such as bind
# or dnsmasq. This is important as the libc resolver isn't that powerful.

resolv_conf_dir="$state_dir/resolv.conf"
nocarrier_roaming_dir="$state_dir/roaming"
NL="
"
: ${resolvconf:=resolvconf}
if type "$resolvconf" >/dev/null 2>&1; then
	have_resolvconf=true
else
	have_resolvconf=false
fi

build_resolv_conf()
{
	cf="$state_dir/resolv.conf.$ifname"

	# Build a list of interfaces
	interfaces=$(list_interfaces "$resolv_conf_dir")

	# Build the resolv.conf
	header=
	if [ -n "$interfaces" ]; then
		# Build the header
		for x in ${interfaces}; do
			header="$header${header:+, }$x"
		done

		# Build the search list
		domain=$(cd "$resolv_conf_dir"; \
			key_get_value "domain " ${interfaces})
		search=$(cd "$resolv_conf_dir"; \
			key_get_value "search " ${interfaces})
		set -- ${domain}
		domain="$1"
		[ -n "$2" ] && search="$search $*"
		[ -n "$search" ] && search="$(uniqify $search)"
		[ "$domain" = "$search" ] && search=
		[ -n "$domain" ] && domain="domain $domain$NL"
		[ -n "$search" ] && search="search $search$NL"

		# Build the nameserver list
		srvs=$(cd "$resolv_conf_dir"; \
			key_get_value "nameserver " ${interfaces})
		for x in $(uniqify $srvs); do
			servers="${servers}nameserver $x$NL"
		done
	fi
	header="$signature_base${header:+ $from }$header"

	# Assemble resolv.conf using our head and tail files
	[ -f "$cf" ] && rm -f "$cf"
	[ -d "$resolv_conf_dir" ] || mkdir -p "$resolv_conf_dir"
	echo "$header" > "$cf"
	if [ -f /etc/resolv.conf.head ]; then
		cat /etc/resolv.conf.head >> "$cf"
	else
		echo "# /etc/resolv.conf.head can replace this line" >> "$cf"
	fi
	printf %s "$domain$search$servers" >> "$cf"
	if [ -f /etc/resolv.conf.tail ]; then
		cat /etc/resolv.conf.tail >> "$cf"
	else
		echo "# /etc/resolv.conf.tail can replace this line" >> "$cf"
	fi
	if change_file /etc/resolv.conf "$cf"; then
		chmod 644 /etc/resolv.conf
	fi
	rm -f "$cf"
}

# Extract any ND DNS options from the RA
# Obey the lifetimes
eval_nd_dns()
{

	eval rdnsstime=\$nd${i}_rdnss${j}_lifetime
	[ -z "$rdnsstime" ] && return 1
	ltime=$(($rdnsstime - $offset))
	if [ "$ltime" -gt 0 ]; then
		eval rdnss=\$nd${i}_rdnss${j}_servers
		[ -n "$rdnss" ] && new_rdnss="$new_rdnss${new_rdnss:+ }$rdnss"
	fi

	eval dnssltime=\$nd${i}_dnssl${j}_lifetime
	[ -z "$dnssltime" ] && return 1
	ltime=$(($dnssltime - $offset))
	if [ "$ltime" -gt 0 ]; then
		eval dnssl=\$nd${i}_dnssl${j}_search
		[ -n "$dnssl" ] && new_dnssl="$new_dnssl${new_dnssl:+ }$dnssl"
	fi

	j=$(($j + 1))
	return 0
}

add_resolv_conf()
{
	conf="$signature$NL"
	warn=true

	# Loop to extract the ND DNS options using our indexed shell values
	i=1
	j=1
	while true; do
		eval acquired=\$nd${i}_acquired
		[ -z "$acquired" ] && break
		eval now=\$nd${i}_now
		[ -z "$now" ] && break
		offset=$(($now - $acquired))
		while true; do
			eval_nd_dns || break
		done
		i=$(($i + 1))
		j=1
	done
	[ -n "$new_rdnss" ] && \
	    new_domain_name_servers="$new_domain_name_servers${new_domain_name_servers:+ }$new_rdnss"
	[ -n "$new_dnssl" ] && \
	    new_domain_search="$new_domain_search${new_domain_search:+ }$new_dnssl"

	# Derive a new domain from our various hostname options
	if [ -z "$new_domain_name" ]; then
		if [ "$new_dhcp6_fqdn" != "${new_dhcp6_fqdn#*.}" ]; then
			new_domain_name="${new_dhcp6_fqdn#*.}"
		elif [ "$new_fqdn" != "${new_fqdn#*.}" ]; then
			new_domain_name="${new_fqdn#*.}"
		elif [ "$new_host_name" != "${new_host_name#*.}" ]; then
			new_domain_name="${new_host_name#*.}"
		fi
	fi

	# If we don't have any configuration, remove it
	if [ -z "$new_domain_name_servers" ] &&
	   [ -z "$new_domain_name" ] &&
	   [ -z "$new_domain_search" ]; then
		remove_resolv_conf
		return $?
	fi

	if [ -n "$new_domain_name" ]; then
		set -- $new_domain_name
		if valid_domainname "$1"; then
			conf="${conf}domain $1$NL"
		else
			syslog err "Invalid domain name: $1"
		fi
		# If there is no search this, make this one
		if [ -z "$new_domain_search" ]; then
			new_domain_search="$new_domain_name"
			[ "$new_domain_name" = "$1" ] && warn=true
		fi
	fi
	if [ -n "$new_domain_search" ]; then
		new_domain_search=$(uniqify $new_domain_search)
		if valid_domainname_list $new_domain_search; then
			conf="${conf}search $new_domain_search$NL"
		elif ! $warn; then
			syslog err "Invalid domain name in list:" \
			    "$new_domain_search"
		fi
	fi
	new_domain_name_servers=$(uniqify $new_domain_name_servers)
	for x in ${new_domain_name_servers}; do
		conf="${conf}nameserver $x$NL"
	done
	if $have_resolvconf; then
		[ -n "$ifmetric" ] && export IF_METRIC="$ifmetric"
		printf %s "$conf" | "$resolvconf" -a "$ifname"
		return $?
	fi

	if [ -e "$resolv_conf_dir/$ifname" ]; then
		rm -f "$resolv_conf_dir/$ifname"
	fi
	[ -d "$resolv_conf_dir" ] || mkdir -p "$resolv_conf_dir"
	printf %s "$conf" > "$resolv_conf_dir/$ifname"
	build_resolv_conf
}

remove_resolv_conf()
{
	if $have_resolvconf; then
		"$resolvconf" -d "$ifname" -f
	else
		if [ -e "$resolv_conf_dir/$ifname" ]; then
			rm -f "$resolv_conf_dir/$ifname"
		fi
		build_resolv_conf
	fi
}

# For ease of use, map DHCP6 names onto our DHCP4 names
case "$reason" in
BOUND6|RENEW6|REBIND6|REBOOT6|INFORM6)
	new_domain_name_servers="$new_dhcp6_name_servers"
	new_domain_search="$new_dhcp6_domain_search"
	;;
esac

if $if_configured; then
<<<<<<< HEAD
	if $if_up || [ "$reason" = ROUTERADVERT ]; then
=======
	if $have_resolvconf && [ "$reason" = NOCARRIER_ROAMING ]; then
		# avoid calling resolvconf -c on CARRIER unless we roam
		mkdir -p "$nocarrier_roaming_dir"
		echo " " >"$nocarrier_roaming_dir/$interface"
		"$resolvconf" -C "$interface.*"
	elif $have_resolvconf && [ "$reason" = CARRIER ]; then
		# Not all resolvconf implementations support -c
		if [ -e "$nocarrier_roaming_dir/$interface" ]; then
			rm -f "$nocarrier_roaming_dir/$interface"
			"$resolvconf" -c "$interface.*"
		fi
	elif $if_up || [ "$reason" = ROUTERADVERT ]; then
>>>>>>> 9e014010
		add_resolv_conf
	elif $if_down; then
		remove_resolv_conf
	fi
fi<|MERGE_RESOLUTION|>--- conflicted
+++ resolved
@@ -205,9 +205,6 @@
 esac
 
 if $if_configured; then
-<<<<<<< HEAD
-	if $if_up || [ "$reason" = ROUTERADVERT ]; then
-=======
 	if $have_resolvconf && [ "$reason" = NOCARRIER_ROAMING ]; then
 		# avoid calling resolvconf -c on CARRIER unless we roam
 		mkdir -p "$nocarrier_roaming_dir"
@@ -220,7 +217,6 @@
 			"$resolvconf" -c "$interface.*"
 		fi
 	elif $if_up || [ "$reason" = ROUTERADVERT ]; then
->>>>>>> 9e014010
 		add_resolv_conf
 	elif $if_down; then
 		remove_resolv_conf
