/* SPDX-License-Identifier: BSD-2-Clause */
/*
 * dhcpcd - DHCP client daemon
 * Copyright (c) 2006-2020 Roy Marples <roy@marples.name>
 * All rights reserved

 * Redistribution and use in source and binary forms, with or without
 * modification, are permitted provided that the following conditions
 * are met:
 * 1. Redistributions of source code must retain the above copyright
 *    notice, this list of conditions and the following disclaimer.
 * 2. Redistributions in binary form must reproduce the above copyright
 *    notice, this list of conditions and the following disclaimer in the
 *    documentation and/or other materials provided with the distribution.
 *
 * THIS SOFTWARE IS PROVIDED BY THE AUTHOR AND CONTRIBUTORS ``AS IS'' AND
 * ANY EXPRESS OR IMPLIED WARRANTIES, INCLUDING, BUT NOT LIMITED TO, THE
 * IMPLIED WARRANTIES OF MERCHANTABILITY AND FITNESS FOR A PARTICULAR PURPOSE
 * ARE DISCLAIMED.  IN NO EVENT SHALL THE AUTHOR OR CONTRIBUTORS BE LIABLE
 * FOR ANY DIRECT, INDIRECT, INCIDENTAL, SPECIAL, EXEMPLARY, OR CONSEQUENTIAL
 * DAMAGES (INCLUDING, BUT NOT LIMITED TO, PROCUREMENT OF SUBSTITUTE GOODS
 * OR SERVICES; LOSS OF USE, DATA, OR PROFITS; OR BUSINESS INTERRUPTION)
 * HOWEVER CAUSED AND ON ANY THEORY OF LIABILITY, WHETHER IN CONTRACT, STRICT
 * LIABILITY, OR TORT (INCLUDING NEGLIGENCE OR OTHERWISE) ARISING IN ANY WAY
 * OUT OF THE USE OF THIS SOFTWARE, EVEN IF ADVISED OF THE POSSIBILITY OF
 * SUCH DAMAGE.
 */

#include <sys/param.h>
#include <sys/socket.h>

#include <arpa/inet.h>
#include <net/if.h>
#include <net/route.h>
#include <netinet/if_ether.h>
#include <netinet/in_systm.h>
#include <netinet/in.h>
#include <netinet/ip.h>
#define __FAVOR_BSD /* Nasty glibc hack so we can use BSD semantics for UDP */
#include <netinet/udp.h>
#undef __FAVOR_BSD

#ifdef AF_LINK
#  include <net/if_dl.h>
#endif

#include <assert.h>
#include <ctype.h>
#include <errno.h>
#include <fcntl.h>
#include <inttypes.h>
#include <stdbool.h>
#include <stddef.h>
#include <stdio.h>
#include <stdlib.h>
#include <string.h>
#include <unistd.h>
#include <syslog.h>

#define ELOOP_QUEUE	ELOOP_DHCP
#include "config.h"
#include "arp.h"
#include "bpf.h"
#include "common.h"
#include "dhcp.h"
#include "dhcpcd.h"
#include "dhcp-common.h"
#include "duid.h"
#include "eloop.h"
#include "if.h"
#include "ipv4.h"
#include "ipv4ll.h"
#include "logerr.h"
#include "privsep.h"
#include "sa.h"
#include "script.h"

#define DAD		"Duplicate address detected"
#define DHCP_MIN_LEASE	20

#define IPV4A		ADDRIPV4 | ARRAY
#define IPV4R		ADDRIPV4 | REQUEST

/* We should define a maximum for the NAK exponential backoff */
#define NAKOFF_MAX              60

/* Wait N nanoseconds between sending a RELEASE and dropping the address.
 * This gives the kernel enough time to actually send it. */
#define RELEASE_DELAY_S		0
#define RELEASE_DELAY_NS	10000000

#ifndef IPDEFTTL
#define IPDEFTTL 64 /* RFC1340 */
#endif

/* Support older systems with different defines */
#if !defined(IP_RECVPKTINFO) && defined(IP_PKTINFO)
#define IP_RECVPKTINFO IP_PKTINFO
#endif

/* Assert the correct structure size for on wire */
__CTASSERT(sizeof(struct ip)		== 20);
__CTASSERT(sizeof(struct udphdr)	== 8);
__CTASSERT(sizeof(struct bootp)		== 300);

struct dhcp_op {
	uint8_t value;
	const char *name;
};

static const struct dhcp_op dhcp_ops[] = {
	{ DHCP_DISCOVER,   "DISCOVER" },
	{ DHCP_OFFER,      "OFFER" },
	{ DHCP_REQUEST,    "REQUEST" },
	{ DHCP_DECLINE,    "DECLINE" },
	{ DHCP_ACK,        "ACK" },
	{ DHCP_NAK,        "NAK" },
	{ DHCP_RELEASE,    "RELEASE" },
	{ DHCP_INFORM,     "INFORM" },
	{ DHCP_FORCERENEW, "FORCERENEW"},
	{ 0, NULL }
};

static const char * const dhcp_params[] = {
	"ip_address",
	"subnet_cidr",
	"network_number",
	"filename",
	"server_name",
	NULL
};

static int dhcp_openbpf(struct interface *);
static void dhcp_start1(void *);
#if defined(ARP) && (!defined(KERNEL_RFC5227) || defined(ARPING))
static void dhcp_arp_found(struct arp_state *, const struct arp_msg *);
#endif
static void dhcp_handledhcp(struct interface *, struct bootp *, size_t,
    const struct in_addr *);
static void dhcp_handleifudp(void *);
static int dhcp_initstate(struct interface *);

void
dhcp_printoptions(const struct dhcpcd_ctx *ctx,
    const struct dhcp_opt *opts, size_t opts_len)
{
	const char * const *p;
	size_t i, j;
	const struct dhcp_opt *opt, *opt2;
	int cols;

	for (p = dhcp_params; *p; p++)
		printf("    %s\n", *p);

	for (i = 0, opt = ctx->dhcp_opts; i < ctx->dhcp_opts_len; i++, opt++) {
		for (j = 0, opt2 = opts; j < opts_len; j++, opt2++)
			if (opt->option == opt2->option)
				break;
		if (j == opts_len) {
			cols = printf("%03d %s", opt->option, opt->var);
			dhcp_print_option_encoding(opt, cols);
		}
	}
	for (i = 0, opt = opts; i < opts_len; i++, opt++) {
		cols = printf("%03d %s", opt->option, opt->var);
		dhcp_print_option_encoding(opt, cols);
	}
}

static const uint8_t *
get_option(struct dhcpcd_ctx *ctx,
    const struct bootp *bootp, size_t bootp_len,
    unsigned int opt, size_t *opt_len)
{
	const uint8_t *p, *e;
	uint8_t l, o, ol, overl, *bp;
	const uint8_t *op;
	size_t bl;

	if (bootp == NULL || bootp_len < DHCP_MIN_LEN) {
		errno = EINVAL;
		return NULL;
	}

	/* Check we have the magic cookie */
	if (!IS_DHCP(bootp)) {
		errno = ENOTSUP;
		return NULL;
	}

	p = bootp->vend + 4; /* options after the 4 byte cookie */
	e = (const uint8_t *)bootp + bootp_len;
	ol = o = overl = 0;
	bp = NULL;
	op = NULL;
	bl = 0;
	while (p < e) {
		o = *p++;
		switch (o) {
		case DHO_PAD:
			/* No length to read */
			continue;
		case DHO_END:
			if (overl & 1) {
				/* bit 1 set means parse boot file */
				overl = (uint8_t)(overl & ~1);
				p = bootp->file;
				e = p + sizeof(bootp->file);
			} else if (overl & 2) {
				/* bit 2 set means parse server name */
				overl = (uint8_t)(overl & ~2);
				p = bootp->sname;
				e = p + sizeof(bootp->sname);
			} else
				goto exit;
			/* No length to read */
			continue;
		}

		/* Check we can read the length */
		if (p == e) {
			errno = EINVAL;
			return NULL;
		}
		l = *p++;

		/* Check we can read the option data, if present */
		if (p + l > e) {
			errno = EINVAL;
			return NULL;
		}

		if (o == DHO_OPTSOVERLOADED) {
			/* Ensure we only get this option once by setting
			 * the last bit as well as the value.
			 * This is valid because only the first two bits
			 * actually mean anything in RFC2132 Section 9.3 */
			if (l == 1 && !overl)
				overl = 0x80 | p[0];
		}

		if (o == opt) {
			if (op) {
				/* We must concatonate the options. */
				if (bl + l > ctx->opt_buffer_len) {
					size_t pos;
					uint8_t *nb;

					if (bp)
						pos = (size_t)
						    (bp - ctx->opt_buffer);
					else
						pos = 0;
					nb = realloc(ctx->opt_buffer, bl + l);
					if (nb == NULL)
						return NULL;
					ctx->opt_buffer = nb;
					ctx->opt_buffer_len = bl + l;
					bp = ctx->opt_buffer + pos;
				}
				if (bp == NULL)
					bp = ctx->opt_buffer;
				memcpy(bp, op, ol);
				bp += ol;
			}
			ol = l;
			op = p;
			bl += ol;
		}
		p += l;
	}

exit:
	if (opt_len)
		*opt_len = bl;
	if (bp) {
		memcpy(bp, op, ol);
		return (const uint8_t *)ctx->opt_buffer;
	}
	if (op)
		return op;
	errno = ENOENT;
	return NULL;
}

static int
get_option_addr(struct dhcpcd_ctx *ctx,
    struct in_addr *a, const struct bootp *bootp, size_t bootp_len,
    uint8_t option)
{
	const uint8_t *p;
	size_t len;

	p = get_option(ctx, bootp, bootp_len, option, &len);
	if (!p || len < (ssize_t)sizeof(a->s_addr))
		return -1;
	memcpy(&a->s_addr, p, sizeof(a->s_addr));
	return 0;
}

static int
get_option_uint32(struct dhcpcd_ctx *ctx,
    uint32_t *i, const struct bootp *bootp, size_t bootp_len, uint8_t option)
{
	const uint8_t *p;
	size_t len;
	uint32_t d;

	p = get_option(ctx, bootp, bootp_len, option, &len);
	if (!p || len < (ssize_t)sizeof(d))
		return -1;
	memcpy(&d, p, sizeof(d));
	if (i)
		*i = ntohl(d);
	return 0;
}

static int
get_option_uint16(struct dhcpcd_ctx *ctx,
    uint16_t *i, const struct bootp *bootp, size_t bootp_len, uint8_t option)
{
	const uint8_t *p;
	size_t len;
	uint16_t d;

	p = get_option(ctx, bootp, bootp_len, option, &len);
	if (!p || len < (ssize_t)sizeof(d))
		return -1;
	memcpy(&d, p, sizeof(d));
	if (i)
		*i = ntohs(d);
	return 0;
}

static int
get_option_uint8(struct dhcpcd_ctx *ctx,
    uint8_t *i, const struct bootp *bootp, size_t bootp_len, uint8_t option)
{
	const uint8_t *p;
	size_t len;

	p = get_option(ctx, bootp, bootp_len, option, &len);
	if (!p || len < (ssize_t)sizeof(*p))
		return -1;
	if (i)
		*i = *(p);
	return 0;
}

ssize_t
print_rfc3442(FILE *fp, const uint8_t *data, size_t data_len)
{
	const uint8_t *p = data, *e;
	size_t ocets;
	uint8_t cidr;
	struct in_addr addr;

	/* Minimum is 5 -first is CIDR and a router length of 4 */
	if (data_len < 5) {
		errno = EINVAL;
		return -1;
	}

	e = p + data_len;
	while (p < e) {
		if (p != data) {
			if (fputc(' ', fp) == EOF)
				return -1;
		}
		cidr = *p++;
		if (cidr > 32) {
			errno = EINVAL;
			return -1;
		}
		ocets = (size_t)(cidr + 7) / NBBY;
		if (p + 4 + ocets > e) {
			errno = ERANGE;
			return -1;
		}
		/* If we have ocets then we have a destination and netmask */
		addr.s_addr = 0;
		if (ocets > 0) {
			memcpy(&addr.s_addr, p, ocets);
			p += ocets;
		}
		if (fprintf(fp, "%s/%d", inet_ntoa(addr), cidr) == -1)
			return -1;

		/* Finally, snag the router */
		memcpy(&addr.s_addr, p, 4);
		p += 4;
		if (fprintf(fp, " %s", inet_ntoa(addr)) == -1)
			return -1;
	}

	if (fputc('\0', fp) == EOF)
		return -1;
	return 1;
}

static int
decode_rfc3442_rt(rb_tree_t *routes, struct interface *ifp,
    const uint8_t *data, size_t dl, const struct bootp *bootp)
{
	const uint8_t *p = data;
	const uint8_t *e;
	uint8_t cidr;
	size_t ocets;
	struct rt *rt = NULL;
	struct in_addr dest, netmask, gateway;
	int n;

	/* Minimum is 5 -first is CIDR and a router length of 4 */
	if (dl < 5) {
		errno = EINVAL;
		return -1;
	}

	n = 0;
	e = p + dl;
	while (p < e) {
		cidr = *p++;
		if (cidr > 32) {
			errno = EINVAL;
			return -1;
		}

		ocets = (size_t)(cidr + 7) / NBBY;
		if (p + 4 + ocets > e) {
			errno = ERANGE;
			return -1;
		}

		if ((rt = rt_new(ifp)) == NULL)
			return -1;

		/* If we have ocets then we have a destination and netmask */
		dest.s_addr = 0;
		if (ocets > 0) {
			memcpy(&dest.s_addr, p, ocets);
			p += ocets;
			netmask.s_addr = htonl(~0U << (32 - cidr));
		} else
			netmask.s_addr = 0;

		/* Finally, snag the router */
		memcpy(&gateway.s_addr, p, 4);
		p += 4;

		/* An on-link host route is normally set by having the
		 * gateway match the destination or assigned address */
		if (gateway.s_addr == dest.s_addr ||
		    (gateway.s_addr == bootp->yiaddr ||
		    gateway.s_addr == bootp->ciaddr))
		{
			gateway.s_addr = INADDR_ANY;
			netmask.s_addr = INADDR_BROADCAST;
		}
		if (netmask.s_addr == INADDR_BROADCAST)
			rt->rt_flags = RTF_HOST;

		sa_in_init(&rt->rt_dest, &dest);
		sa_in_init(&rt->rt_netmask, &netmask);
		sa_in_init(&rt->rt_gateway, &gateway);
		if (rt_proto_add(routes, rt))
			n = 1;
	}
	return n;
}

ssize_t
print_rfc3361(FILE *fp, const uint8_t *data, size_t dl)
{
	uint8_t enc;
	char sip[NS_MAXDNAME];
	struct in_addr addr;

	if (dl < 2) {
		errno = EINVAL;
		return 0;
	}

	enc = *data++;
	dl--;
	switch (enc) {
	case 0:
		if (decode_rfc1035(sip, sizeof(sip), data, dl) == -1)
			return -1;
		if (efprintf(fp, "%s", sip) == -1)
			return -1;
		break;
	case 1:
		if (dl % 4 != 0) {
			errno = EINVAL;
			break;
		}
		addr.s_addr = INADDR_BROADCAST;
		for (;
		    dl != 0;
		    data += sizeof(addr.s_addr), dl -= sizeof(addr.s_addr))
		{
			memcpy(&addr.s_addr, data, sizeof(addr.s_addr));
			if (fprintf(fp, "%s", inet_ntoa(addr)) == -1)
				return -1;
			if (dl != sizeof(addr.s_addr)) {
				if (fputc(' ', fp) == EOF)
					return -1;
			}
		}
		if (fputc('\0', fp) == EOF)
			return -1;
		break;
	default:
		errno = EINVAL;
		return 0;
	}

	return 1;
}

static char *
get_option_string(struct dhcpcd_ctx *ctx,
    const struct bootp *bootp, size_t bootp_len, uint8_t option)
{
	size_t len;
	const uint8_t *p;
	char *s;

	p = get_option(ctx, bootp, bootp_len, option, &len);
	if (!p || len == 0 || *p == '\0')
		return NULL;

	s = malloc(sizeof(char) * (len + 1));
	if (s) {
		memcpy(s, p, len);
		s[len] = '\0';
	}
	return s;
}

/* This calculates the netmask that we should use for static routes.
 * This IS different from the calculation used to calculate the netmask
 * for an interface address. */
static uint32_t
route_netmask(uint32_t ip_in)
{
	/* used to be unsigned long - check if error */
	uint32_t p = ntohl(ip_in);
	uint32_t t;

	if (IN_CLASSA(p))
		t = ~IN_CLASSA_NET;
	else {
		if (IN_CLASSB(p))
			t = ~IN_CLASSB_NET;
		else {
			if (IN_CLASSC(p))
				t = ~IN_CLASSC_NET;
			else
				t = 0;
		}
	}

	while (t & p)
		t >>= 1;

	return (htonl(~t));
}

/* We need to obey routing options.
 * If we have a CSR then we only use that.
 * Otherwise we add static routes and then routers. */
static int
get_option_routes(rb_tree_t *routes, struct interface *ifp,
    const struct bootp *bootp, size_t bootp_len)
{
	struct if_options *ifo = ifp->options;
	const uint8_t *p;
	const uint8_t *e;
	struct rt *rt = NULL;
	struct in_addr dest, netmask, gateway;
	size_t len;
	const char *csr = "";
	int n;

	/* If we have CSR's then we MUST use these only */
	if (!has_option_mask(ifo->nomask, DHO_CSR))
		p = get_option(ifp->ctx, bootp, bootp_len, DHO_CSR, &len);
	else
		p = NULL;
	/* Check for crappy MS option */
	if (!p && !has_option_mask(ifo->nomask, DHO_MSCSR)) {
		p = get_option(ifp->ctx, bootp, bootp_len, DHO_MSCSR, &len);
		if (p)
			csr = "MS ";
	}
	if (p && (n = decode_rfc3442_rt(routes, ifp, p, len, bootp)) != -1) {
		const struct dhcp_state *state;

		state = D_CSTATE(ifp);
		if (!(ifo->options & DHCPCD_CSR_WARNED) &&
		    !(state->added & STATE_FAKE))
		{
			logdebugx("%s: using %sClassless Static Routes",
			    ifp->name, csr);
			ifo->options |= DHCPCD_CSR_WARNED;
		}
		return n;
	}

	n = 0;
	/* OK, get our static routes first. */
	if (!has_option_mask(ifo->nomask, DHO_STATICROUTE))
		p = get_option(ifp->ctx, bootp, bootp_len,
		    DHO_STATICROUTE, &len);
	else
		p = NULL;
	/* RFC 2131 Section 5.8 states length MUST be in multiples of 8 */
	if (p && len % 8 == 0) {
		e = p + len;
		while (p < e) {
			memcpy(&dest.s_addr, p, sizeof(dest.s_addr));
			p += 4;
			memcpy(&gateway.s_addr, p, sizeof(gateway.s_addr));
			p += 4;
			/* RFC 2131 Section 5.8 states default route is
			 * illegal */
			if (gateway.s_addr == INADDR_ANY)
				continue;
			if ((rt = rt_new(ifp)) == NULL)
				return -1;

			/* A on-link host route is normally set by having the
			 * gateway match the destination or assigned address */
			if (gateway.s_addr == dest.s_addr ||
			     (gateway.s_addr == bootp->yiaddr ||
			      gateway.s_addr == bootp->ciaddr))
			{
				gateway.s_addr = INADDR_ANY;
				netmask.s_addr = INADDR_BROADCAST;
			} else
				netmask.s_addr = route_netmask(dest.s_addr);
			if (netmask.s_addr == INADDR_BROADCAST)
				rt->rt_flags = RTF_HOST;

			sa_in_init(&rt->rt_dest, &dest);
			sa_in_init(&rt->rt_netmask, &netmask);
			sa_in_init(&rt->rt_gateway, &gateway);
			if (rt_proto_add(routes, rt))
				n++;
		}
	}

	/* Now grab our routers */
	if (!has_option_mask(ifo->nomask, DHO_ROUTER))
		p = get_option(ifp->ctx, bootp, bootp_len, DHO_ROUTER, &len);
	else
		p = NULL;
	if (p && len % 4 == 0) {
		e = p + len;
		dest.s_addr = INADDR_ANY;
		netmask.s_addr = INADDR_ANY;
		while (p < e) {
			if ((rt = rt_new(ifp)) == NULL)
				return -1;
			memcpy(&gateway.s_addr, p, sizeof(gateway.s_addr));
			p += 4;
			sa_in_init(&rt->rt_dest, &dest);
			sa_in_init(&rt->rt_netmask, &netmask);
			sa_in_init(&rt->rt_gateway, &gateway);
			if (rt_proto_add(routes, rt))
				n++;
		}
	}

	return n;
}

uint16_t
dhcp_get_mtu(const struct interface *ifp)
{
	const struct dhcp_state *state;
	uint16_t mtu;

	if (ifp->options->mtu)
		return (uint16_t)ifp->options->mtu;
	mtu = 0; /* bogus gcc warning */
	if ((state = D_CSTATE(ifp)) == NULL ||
	    has_option_mask(ifp->options->nomask, DHO_MTU) ||
	    get_option_uint16(ifp->ctx, &mtu,
			      state->new, state->new_len, DHO_MTU) == -1)
		return 0;
	return mtu;
}

/* Grab our routers from the DHCP message and apply any MTU value
 * the message contains */
int
dhcp_get_routes(rb_tree_t *routes, struct interface *ifp)
{
	const struct dhcp_state *state;

	if ((state = D_CSTATE(ifp)) == NULL || !(state->added & STATE_ADDED))
		return 0;
	return get_option_routes(routes, ifp, state->new, state->new_len);
}

/* Assumes DHCP options */
static int
dhcp_message_add_addr(struct bootp *bootp,
    uint8_t type, struct in_addr addr)
{
	uint8_t *p;
	size_t len;

	p = bootp->vend;
	while (*p != DHO_END) {
		p++;
		p += *p + 1;
	}

	len = (size_t)(p - bootp->vend);
	if (len + 6 > sizeof(bootp->vend)) {
		errno = ENOMEM;
		return -1;
	}

	*p++ = type;
	*p++ = 4;
	memcpy(p, &addr.s_addr, 4);
	p += 4;
	*p = DHO_END;
	return 0;
}

static ssize_t
make_message(struct bootp **bootpm, const struct interface *ifp, uint8_t type)
{
	struct bootp *bootp;
	uint8_t *lp, *p, *e;
	uint8_t *n_params = NULL;
	uint32_t ul;
	uint16_t sz;
	size_t len, i;
	const struct dhcp_opt *opt;
	struct if_options *ifo = ifp->options;
	const struct dhcp_state *state = D_CSTATE(ifp);
	const struct dhcp_lease *lease = &state->lease;
	char hbuf[HOSTNAME_MAX_LEN + 1];
	const char *hostname;
	const struct vivco *vivco;
	int mtu;
#ifdef AUTH
	uint8_t *auth, auth_len;
#endif

	if ((mtu = if_getmtu(ifp)) == -1)
		logerr("%s: if_getmtu", ifp->name);
	else if (mtu < MTU_MIN) {
		if (if_setmtu(ifp, MTU_MIN) == -1)
			logerr("%s: if_setmtu", ifp->name);
		mtu = MTU_MIN;
	}

	if (ifo->options & DHCPCD_BOOTP)
		bootp = calloc(1, sizeof (*bootp));
	else
		/* Make the maximal message we could send */
		bootp = calloc(1, (size_t)(mtu - IP_UDP_SIZE));

	if (bootp == NULL)
		return -1;
	*bootpm = bootp;

	if (state->addr != NULL &&
	    (type == DHCP_INFORM || type == DHCP_RELEASE ||
	    (type == DHCP_REQUEST &&
	    state->addr->mask.s_addr == lease->mask.s_addr &&
	    (state->new == NULL || IS_DHCP(state->new)) &&
	    !(state->added & (STATE_FAKE | STATE_EXPIRED)))))
		bootp->ciaddr = state->addr->addr.s_addr;

	bootp->op = BOOTREQUEST;
	bootp->htype = (uint8_t)ifp->hwtype;
	if (ifp->hwlen != 0 && ifp->hwlen < sizeof(bootp->chaddr)) {
		bootp->hlen = (uint8_t)ifp->hwlen;
		memcpy(&bootp->chaddr, &ifp->hwaddr, ifp->hwlen);
	}

	if (ifo->options & DHCPCD_BROADCAST &&
	    bootp->ciaddr == 0 &&
	    type != DHCP_DECLINE &&
	    type != DHCP_RELEASE)
		bootp->flags = htons(BROADCAST_FLAG);

	if (type != DHCP_DECLINE && type != DHCP_RELEASE) {
		struct timespec tv;
		unsigned long long secs;

		clock_gettime(CLOCK_MONOTONIC, &tv);
		secs = eloop_timespec_diff(&tv, &state->started, NULL);
		if (secs > UINT16_MAX)
			bootp->secs = htons((uint16_t)UINT16_MAX);
		else
			bootp->secs = htons((uint16_t)secs);
	}

	bootp->xid = htonl(state->xid);

	if (ifo->options & DHCPCD_BOOTP)
		return sizeof(*bootp);

	p = bootp->vend;
	e = (uint8_t *)bootp + (mtu - IP_UDP_SIZE) - 1; /* -1 for DHO_END */

	ul = htonl(MAGIC_COOKIE);
	memcpy(p, &ul, sizeof(ul));
	p += sizeof(ul);

#define AREA_LEFT	(size_t)(e - p)
#define AREA_FIT(s)	if ((s) > AREA_LEFT) goto toobig
#define AREA_CHECK(s)	if ((s) + 2UL > AREA_LEFT) goto toobig
#define PUT_ADDR(o, a)	do {		\
	AREA_CHECK(4);			\
	*p++ = (o);			\
	*p++ = 4;			\
	memcpy(p, &(a)->s_addr, 4);	\
	p += 4;				\
} while (0 /* CONSTCOND */)

	/* Options are listed in numerical order as per RFC 7844 Section 3.1
	 * XXX: They should be randomised. */

	bool putip = false;
	if (lease->addr.s_addr && lease->cookie == htonl(MAGIC_COOKIE)) {
		if (type == DHCP_DECLINE ||
		    (type == DHCP_REQUEST &&
		    (state->addr == NULL ||
		    state->added & (STATE_FAKE | STATE_EXPIRED) ||
		    lease->addr.s_addr != state->addr->addr.s_addr)))
		{
			putip = true;
			PUT_ADDR(DHO_IPADDRESS, &lease->addr);
		}
	}

	AREA_CHECK(3);
	*p++ = DHO_MESSAGETYPE;
	*p++ = 1;
	*p++ = type;

	if (lease->addr.s_addr && lease->cookie == htonl(MAGIC_COOKIE)) {
		if (type == DHCP_RELEASE || putip) {
			if (lease->server.s_addr)
				PUT_ADDR(DHO_SERVERID, &lease->server);
		}
	}

	if (type == DHCP_DECLINE) {
		len = strlen(DAD);
		if (len > AREA_LEFT) {
			*p++ = DHO_MESSAGE;
			*p++ = (uint8_t)len;
			memcpy(p, DAD, len);
			p += len;
		}
	}

#define	DHCP_DIR(type) ((type) == DHCP_DISCOVER || (type) == DHCP_INFORM || \
    (type) == DHCP_REQUEST)

	if (DHCP_DIR(type)) {
		/* vendor is already encoded correctly, so just add it */
		if (ifo->vendor[0]) {
			AREA_CHECK(ifo->vendor[0]);
			*p++ = DHO_VENDOR;
			memcpy(p, ifo->vendor, (size_t)ifo->vendor[0] + 1);
			p += ifo->vendor[0] + 1;
		}
	}

	if (type == DHCP_DISCOVER && ifo->options & DHCPCD_REQUEST)
		PUT_ADDR(DHO_IPADDRESS, &ifo->req_addr);

	if (DHCP_DIR(type)) {
		if (type != DHCP_INFORM) {
			if (ifo->leasetime != 0) {
				AREA_CHECK(4);
				*p++ = DHO_LEASETIME;
				*p++ = 4;
				ul = htonl(ifo->leasetime);
				memcpy(p, &ul, 4);
				p += 4;
			}
		}

		AREA_CHECK(0);
		*p++ = DHO_PARAMETERREQUESTLIST;
		n_params = p;
		*p++ = 0;
		for (i = 0, opt = ifp->ctx->dhcp_opts;
		    i < ifp->ctx->dhcp_opts_len;
		    i++, opt++)
		{
			if (!DHC_REQOPT(opt, ifo->requestmask, ifo->nomask))
				continue;
			if (type == DHCP_INFORM &&
			    (opt->option == DHO_RENEWALTIME ||
				opt->option == DHO_REBINDTIME))
				continue;
			AREA_FIT(1);
			*p++ = (uint8_t)opt->option;
		}
		for (i = 0, opt = ifo->dhcp_override;
		    i < ifo->dhcp_override_len;
		    i++, opt++)
		{
			/* Check if added above */
			for (lp = n_params + 1; lp < p; lp++)
				if (*lp == (uint8_t)opt->option)
					break;
			if (lp < p)
				continue;
			if (!DHC_REQOPT(opt, ifo->requestmask, ifo->nomask))
				continue;
			if (type == DHCP_INFORM &&
			    (opt->option == DHO_RENEWALTIME ||
				opt->option == DHO_REBINDTIME))
				continue;
			AREA_FIT(1);
			*p++ = (uint8_t)opt->option;
		}
		*n_params = (uint8_t)(p - n_params - 1);

		if (mtu != -1 &&
		    !(has_option_mask(ifo->nomask, DHO_MAXMESSAGESIZE)))
		{
			AREA_CHECK(2);
			*p++ = DHO_MAXMESSAGESIZE;
			*p++ = 2;
			sz = htons((uint16_t)(mtu - IP_UDP_SIZE));
			memcpy(p, &sz, 2);
			p += 2;
		}

		if (ifo->userclass[0] &&
		    !has_option_mask(ifo->nomask, DHO_USERCLASS))
		{
			AREA_CHECK(ifo->userclass[0]);
			*p++ = DHO_USERCLASS;
			memcpy(p, ifo->userclass,
			    (size_t)ifo->userclass[0] + 1);
			p += ifo->userclass[0] + 1;
		}
	}

	if (state->clientid) {
		AREA_CHECK(state->clientid[0]);
		*p++ = DHO_CLIENTID;
		memcpy(p, state->clientid, (size_t)state->clientid[0] + 1);
		p += state->clientid[0] + 1;
	}

	if (DHCP_DIR(type) &&
	    !has_option_mask(ifo->nomask, DHO_VENDORCLASSID) &&
	    ifo->vendorclassid[0])
	{
		AREA_CHECK(ifo->vendorclassid[0]);
		*p++ = DHO_VENDORCLASSID;
		memcpy(p, ifo->vendorclassid, (size_t)ifo->vendorclassid[0]+1);
		p += ifo->vendorclassid[0] + 1;
	}

	if (type == DHCP_DISCOVER &&
	    !(ifp->ctx->options & DHCPCD_TEST) &&
	    DHC_REQ(ifo->requestmask, ifo->nomask, DHO_RAPIDCOMMIT))
	{
		/* RFC 4039 Section 3 */
		AREA_CHECK(0);
		*p++ = DHO_RAPIDCOMMIT;
		*p++ = 0;
	}

	if (DHCP_DIR(type)) {
		hostname = dhcp_get_hostname(hbuf, sizeof(hbuf), ifo);

		/*
		 * RFC4702 3.1 States that if we send the Client FQDN option
		 * then we MUST NOT also send the Host Name option.
		 * Technically we could, but that is not RFC conformant and
		 * also seems to break some DHCP server implemetations such as
		 * Windows. On the other hand, ISC dhcpd is just as non RFC
		 * conformant by not accepting a partially qualified FQDN.
		 */
		if (ifo->fqdn != FQDN_DISABLE) {
			/* IETF DHC-FQDN option (81), RFC4702 */
			i = 3;
			if (hostname)
				i += encode_rfc1035(hostname, NULL);
			AREA_CHECK(i);
			*p++ = DHO_FQDN;
			*p++ = (uint8_t)i;
			/*
			 * Flags: 0000NEOS
			 * S: 1 => Client requests Server to update
			 *         a RR in DNS as well as PTR
			 * O: 1 => Server indicates to client that
			 *         DNS has been updated
			 * E: 1 => Name data is DNS format
			 * N: 1 => Client requests Server to not
			 *         update DNS
			 */
			if (hostname)
				*p++ = (uint8_t)((ifo->fqdn & 0x09) | 0x04);
			else
				*p++ = (FQDN_NONE & 0x09) | 0x04;
			*p++ = 0; /* from server for PTR RR */
			*p++ = 0; /* from server for A RR if S=1 */
			if (hostname) {
				i = encode_rfc1035(hostname, p);
				p += i;
			}
		} else if (ifo->options & DHCPCD_HOSTNAME && hostname) {
			len = strlen(hostname);
			AREA_CHECK(len);
			*p++ = DHO_HOSTNAME;
			*p++ = (uint8_t)len;
			memcpy(p, hostname, len);
			p += len;
		}
	}

#ifdef AUTH
	auth = NULL;	/* appease GCC */
	auth_len = 0;
	if (ifo->auth.options & DHCPCD_AUTH_SEND) {
		ssize_t alen = dhcp_auth_encode(ifp->ctx, &ifo->auth,
		    state->auth.token,
		    NULL, 0, 4, type, NULL, 0);
		if (alen != -1 && alen > UINT8_MAX) {
			errno = ERANGE;
			alen = -1;
		}
		if (alen == -1)
			logerr("%s: dhcp_auth_encode", ifp->name);
		else if (alen != 0) {
			auth_len = (uint8_t)alen;
			AREA_CHECK(auth_len);
			*p++ = DHO_AUTHENTICATION;
			*p++ = auth_len;
			auth = p;
			p += auth_len;
		}
	}
#endif

	/* RFC 2563 Auto Configure */
	if (type == DHCP_DISCOVER && ifo->options & DHCPCD_IPV4LL &&
	    !(has_option_mask(ifo->nomask, DHO_AUTOCONFIGURE)))
	{
		AREA_CHECK(1);
		*p++ = DHO_AUTOCONFIGURE;
		*p++ = 1;
		*p++ = 1;
	}

	if (DHCP_DIR(type)) {
		if (ifo->mudurl[0]) {
		       AREA_CHECK(ifo->mudurl[0]);
		       *p++ = DHO_MUDURL;
		       memcpy(p, ifo->mudurl, (size_t)ifo->mudurl[0] + 1);
		       p += ifo->mudurl[0] + 1;
		}

		if (ifo->vivco_len &&
		    !has_option_mask(ifo->nomask, DHO_VIVCO))
		{
			AREA_CHECK(sizeof(ul));
			*p++ = DHO_VIVCO;
			lp = p++;
			*lp = sizeof(ul);
			ul = htonl(ifo->vivco_en);
			memcpy(p, &ul, sizeof(ul));
			p += sizeof(ul);
			for (i = 0, vivco = ifo->vivco;
			    i < ifo->vivco_len;
			    i++, vivco++)
			{
				AREA_FIT(vivco->len);
				if (vivco->len + 2 + *lp > 255) {
					logerrx("%s: VIVCO option too big",
					    ifp->name);
					free(bootp);
					return -1;
				}
				*p++ = (uint8_t)vivco->len;
				memcpy(p, vivco->data, vivco->len);
				p += vivco->len;
				*lp = (uint8_t)(*lp + vivco->len + 1);
			}
		}

#ifdef AUTH
		if ((ifo->auth.options & DHCPCD_AUTH_SENDREQUIRE) !=
		    DHCPCD_AUTH_SENDREQUIRE &&
		    !has_option_mask(ifo->nomask, DHO_FORCERENEW_NONCE))
		{
			/* We support HMAC-MD5 */
			AREA_CHECK(1);
			*p++ = DHO_FORCERENEW_NONCE;
			*p++ = 1;
			*p++ = AUTH_ALG_HMAC_MD5;
		}
#endif
	}

	*p++ = DHO_END;
	len = (size_t)(p - (uint8_t *)bootp);

	/* Pad out to the BOOTP message length.
	 * Even if we send a DHCP packet with a variable length vendor area,
	 * some servers / relay agents don't like packets smaller than
	 * a BOOTP message which is fine because that's stipulated
	 * in RFC1542 section 2.1. */
	while (len < sizeof(*bootp)) {
		*p++ = DHO_PAD;
		len++;
	}

#ifdef AUTH
	if (ifo->auth.options & DHCPCD_AUTH_SEND && auth_len != 0)
		dhcp_auth_encode(ifp->ctx, &ifo->auth, state->auth.token,
		    (uint8_t *)bootp, len, 4, type, auth, auth_len);
#endif

	return (ssize_t)len;

toobig:
	logerrx("%s: DHCP message too big", ifp->name);
	free(bootp);
	return -1;
}

static size_t
read_lease(struct interface *ifp, struct bootp **bootp)
{
	union {
		struct bootp bootp;
		uint8_t buf[FRAMELEN_MAX];
	} buf;
	struct dhcp_state *state = D_STATE(ifp);
	ssize_t sbytes;
	size_t bytes;
	uint8_t type;
#ifdef AUTH
	const uint8_t *auth;
	size_t auth_len;
#endif

	/* Safety */
	*bootp = NULL;

	if (state->leasefile[0] == '\0') {
		logdebugx("reading standard input");
		sbytes = read(fileno(stdin), buf.buf, sizeof(buf.buf));
	} else {
		logdebugx("%s: reading lease: %s",
		    ifp->name, state->leasefile);
		sbytes = dhcp_readfile(ifp->ctx, state->leasefile,
		    buf.buf, sizeof(buf.buf));
	}
	if (sbytes == -1) {
		if (errno != ENOENT)
			logerr("%s: %s", ifp->name, state->leasefile);
		return 0;
	}
	bytes = (size_t)sbytes;

	/* Ensure the packet is at lease BOOTP sized
	 * with a vendor area of 4 octets
	 * (it should be more, and our read packet enforces this so this
	 * code should not be needed, but of course people could
	 * scribble whatever in the stored lease file. */
	if (bytes < DHCP_MIN_LEN) {
		logerrx("%s: %s: truncated lease", ifp->name, __func__);
		return 0;
	}

	if (ifp->ctx->options & DHCPCD_DUMPLEASE)
		goto out;

	/* We may have found a BOOTP server */
	if (get_option_uint8(ifp->ctx, &type, &buf.bootp, bytes,
	    DHO_MESSAGETYPE) == -1)
		type = 0;

#ifdef AUTH
	/* Authenticate the message */
	auth = get_option(ifp->ctx, &buf.bootp, bytes,
	    DHO_AUTHENTICATION, &auth_len);
	if (auth) {
		if (dhcp_auth_validate(&state->auth, &ifp->options->auth,
		    &buf.bootp, bytes, 4, type, auth, auth_len) == NULL)
		{
			logerr("%s: authentication failed", ifp->name);
			return 0;
		}
		if (state->auth.token)
			logdebugx("%s: validated using 0x%08" PRIu32,
			    ifp->name, state->auth.token->secretid);
		else
			logdebugx("%s: accepted reconfigure key", ifp->name);
	} else if ((ifp->options->auth.options & DHCPCD_AUTH_SENDREQUIRE) ==
	    DHCPCD_AUTH_SENDREQUIRE)
	{
		logerrx("%s: authentication now required", ifp->name);
		return 0;
	}
#endif

out:
	*bootp = malloc(bytes);
	if (*bootp == NULL) {
		logerr(__func__);
		return 0;
	}
	memcpy(*bootp, buf.buf, bytes);
	return bytes;
}

static const struct dhcp_opt *
dhcp_getoverride(const struct if_options *ifo, unsigned int o)
{
	size_t i;
	const struct dhcp_opt *opt;

	for (i = 0, opt = ifo->dhcp_override;
	    i < ifo->dhcp_override_len;
	    i++, opt++)
	{
		if (opt->option == o)
			return opt;
	}
	return NULL;
}

static const uint8_t *
dhcp_getoption(struct dhcpcd_ctx *ctx,
    size_t *os, unsigned int *code, size_t *len,
    const uint8_t *od, size_t ol, struct dhcp_opt **oopt)
{
	size_t i;
	struct dhcp_opt *opt;

	if (od) {
		if (ol < 2) {
			errno = EINVAL;
			return NULL;
		}
		*os = 2; /* code + len */
		*code = (unsigned int)*od++;
		*len = (size_t)*od++;
		if (*len > ol - *os) {
			errno = ERANGE;
			return NULL;
		}
	}

	*oopt = NULL;
	for (i = 0, opt = ctx->dhcp_opts; i < ctx->dhcp_opts_len; i++, opt++) {
		if (opt->option == *code) {
			*oopt = opt;
			break;
		}
	}

	return od;
}

ssize_t
dhcp_env(FILE *fenv, const char *prefix, const struct interface *ifp,
    const struct bootp *bootp, size_t bootp_len)
{
	const struct if_options *ifo;
	const uint8_t *p;
	struct in_addr addr;
	struct in_addr net;
	struct in_addr brd;
	struct dhcp_opt *opt, *vo;
	size_t i, pl;
	char safe[(BOOTP_FILE_LEN * 4) + 1];
	uint8_t overl = 0;
	uint32_t en;

	ifo = ifp->options;
	if (get_option_uint8(ifp->ctx, &overl, bootp, bootp_len,
	    DHO_OPTSOVERLOADED) == -1)
		overl = 0;

	if (bootp->yiaddr || bootp->ciaddr) {
		/* Set some useful variables that we derive from the DHCP
		 * message but are not necessarily in the options */
		addr.s_addr = bootp->yiaddr ? bootp->yiaddr : bootp->ciaddr;
		if (efprintf(fenv, "%s_ip_address=%s",
		    prefix, inet_ntoa(addr)) == -1)
			return -1;
		if (get_option_addr(ifp->ctx, &net,
		    bootp, bootp_len, DHO_SUBNETMASK) == -1) {
			net.s_addr = ipv4_getnetmask(addr.s_addr);
			if (efprintf(fenv, "%s_subnet_mask=%s",
			    prefix, inet_ntoa(net)) == -1)
				return -1;
		}
		if (efprintf(fenv, "%s_subnet_cidr=%d",
		    prefix, inet_ntocidr(net))== -1)
			return -1;
		if (get_option_addr(ifp->ctx, &brd,
		    bootp, bootp_len, DHO_BROADCAST) == -1)
		{
			brd.s_addr = addr.s_addr | ~net.s_addr;
			if (efprintf(fenv, "%s_broadcast_address=%s",
			    prefix, inet_ntoa(brd)) == -1)
				return -1;
		}
		addr.s_addr = bootp->yiaddr & net.s_addr;
		if (efprintf(fenv, "%s_network_number=%s",
		    prefix, inet_ntoa(addr)) == -1)
			return -1;
	}

	if (*bootp->file && !(overl & 1)) {
		print_string(safe, sizeof(safe), OT_STRING,
		    bootp->file, sizeof(bootp->file));
		if (efprintf(fenv, "%s_filename=%s", prefix, safe) == -1)
			return -1;
	}
	if (*bootp->sname && !(overl & 2)) {
		print_string(safe, sizeof(safe), OT_STRING | OT_DOMAIN,
		    bootp->sname, sizeof(bootp->sname));
		if (efprintf(fenv, "%s_server_name=%s", prefix, safe) == -1)
			return -1;
	}

	/* Zero our indexes */
	for (i = 0, opt = ifp->ctx->dhcp_opts;
	    i < ifp->ctx->dhcp_opts_len;
	    i++, opt++)
		dhcp_zero_index(opt);
	for (i = 0, opt = ifp->options->dhcp_override;
	    i < ifp->options->dhcp_override_len;
	    i++, opt++)
		dhcp_zero_index(opt);
	for (i = 0, opt = ifp->ctx->vivso;
	    i < ifp->ctx->vivso_len;
	    i++, opt++)
		dhcp_zero_index(opt);

	for (i = 0, opt = ifp->ctx->dhcp_opts;
	    i < ifp->ctx->dhcp_opts_len;
	    i++, opt++)
	{
		if (has_option_mask(ifo->nomask, opt->option))
			continue;
		if (dhcp_getoverride(ifo, opt->option))
			continue;
		p = get_option(ifp->ctx, bootp, bootp_len, opt->option, &pl);
		if (p == NULL)
			continue;
		dhcp_envoption(ifp->ctx, fenv, prefix, ifp->name,
		    opt, dhcp_getoption, p, pl);

		if (opt->option != DHO_VIVSO || pl <= (int)sizeof(uint32_t))
			continue;
		memcpy(&en, p, sizeof(en));
		en = ntohl(en);
		vo = vivso_find(en, ifp);
		if (vo == NULL)
			continue;
		/* Skip over en + total size */
		p += sizeof(en) + 1;
		pl -= sizeof(en) + 1;
		dhcp_envoption(ifp->ctx, fenv, prefix, ifp->name,
		    vo, dhcp_getoption, p, pl);
	}

	for (i = 0, opt = ifo->dhcp_override;
	    i < ifo->dhcp_override_len;
	    i++, opt++)
	{
		if (has_option_mask(ifo->nomask, opt->option))
			continue;
		p = get_option(ifp->ctx, bootp, bootp_len, opt->option, &pl);
		if (p == NULL)
			continue;
		dhcp_envoption(ifp->ctx, fenv, prefix, ifp->name,
		    opt, dhcp_getoption, p, pl);
	}

	return 1;
}

static void
get_lease(struct interface *ifp,
    struct dhcp_lease *lease, const struct bootp *bootp, size_t len)
{
	struct dhcpcd_ctx *ctx;

	assert(bootp != NULL);

	memcpy(&lease->cookie, bootp->vend, sizeof(lease->cookie));
	/* BOOTP does not set yiaddr for replies when ciaddr is set. */
	lease->addr.s_addr = bootp->yiaddr ? bootp->yiaddr : bootp->ciaddr;
	ctx = ifp->ctx;
	if (ifp->options->options & (DHCPCD_STATIC | DHCPCD_INFORM)) {
		if (ifp->options->req_addr.s_addr != INADDR_ANY) {
			lease->mask = ifp->options->req_mask;
			if (ifp->options->req_brd.s_addr != INADDR_ANY)
				lease->brd = ifp->options->req_brd;
			else
				lease->brd.s_addr =
				    lease->addr.s_addr | ~lease->mask.s_addr;
		} else {
			const struct ipv4_addr *ia;

			ia = ipv4_iffindaddr(ifp, &lease->addr, NULL);
			assert(ia != NULL);
			lease->mask = ia->mask;
			lease->brd = ia->brd;
		}
	} else {
		if (get_option_addr(ctx, &lease->mask, bootp, len,
		    DHO_SUBNETMASK) == -1)
			lease->mask.s_addr =
			    ipv4_getnetmask(lease->addr.s_addr);
		if (get_option_addr(ctx, &lease->brd, bootp, len,
		    DHO_BROADCAST) == -1)
			lease->brd.s_addr =
			    lease->addr.s_addr | ~lease->mask.s_addr;
	}
	if (get_option_uint32(ctx, &lease->leasetime,
	    bootp, len, DHO_LEASETIME) != 0)
		lease->leasetime = DHCP_INFINITE_LIFETIME;
	if (get_option_uint32(ctx, &lease->renewaltime,
	    bootp, len, DHO_RENEWALTIME) != 0)
		lease->renewaltime = 0;
	if (get_option_uint32(ctx, &lease->rebindtime,
	    bootp, len, DHO_REBINDTIME) != 0)
		lease->rebindtime = 0;
	if (get_option_addr(ctx, &lease->server, bootp, len, DHO_SERVERID) != 0)
		lease->server.s_addr = INADDR_ANY;
}

static const char *
get_dhcp_op(uint8_t type)
{
	const struct dhcp_op *d;

	for (d = dhcp_ops; d->name; d++)
		if (d->value == type)
			return d->name;
	return NULL;
}

static void
dhcp_fallback(void *arg)
{
	struct interface *iface;

	iface = (struct interface *)arg;
	dhcpcd_selectprofile(iface, iface->options->fallback);
	dhcpcd_startinterface(iface);
}

static void
dhcp_new_xid(struct interface *ifp)
{
	struct dhcp_state *state;
	const struct interface *ifp1;
	const struct dhcp_state *state1;

	state = D_STATE(ifp);
	if (ifp->options->options & DHCPCD_XID_HWADDR &&
	    ifp->hwlen >= sizeof(state->xid))
		/* The lower bits are probably more unique on the network */
		memcpy(&state->xid,
		    (ifp->hwaddr + ifp->hwlen) - sizeof(state->xid),
		    sizeof(state->xid));
	else {
again:
		state->xid = arc4random();
	}

	/* Ensure it's unique */
	TAILQ_FOREACH(ifp1, ifp->ctx->ifaces, next) {
		if (ifp == ifp1)
			continue;
		if ((state1 = D_CSTATE(ifp1)) == NULL)
			continue;
		if (state1->xid == state->xid)
			break;
	}
	if (ifp1 != NULL) {
		if (ifp->options->options & DHCPCD_XID_HWADDR &&
		    ifp->hwlen >= sizeof(state->xid))
		{
			logerrx("%s: duplicate xid on %s",
			    ifp->name, ifp1->name);
			    return;
		}
		goto again;
	}

	/* We can't do this when sharing leases across interfaes */
#if 0
	/* As the XID changes, re-apply the filter. */
	if (state->bpf_fd != -1) {
		if (bpf_bootp(ifp, state->bpf_fd) == -1)
			logerr(__func__); /* try to continue */
	}
#endif
}

static void
dhcp_closebpf(struct interface *ifp)
{
	struct dhcpcd_ctx *ctx = ifp->ctx;
	struct dhcp_state *state = D_STATE(ifp);

#ifdef PRIVSEP
	if (IN_PRIVSEP_SE(ctx))
		ps_bpf_closebootp(ifp);
#endif

	if (state->bpf != NULL) {
		eloop_event_delete(ctx->eloop, state->bpf->bpf_fd);
		bpf_close(state->bpf);
		state->bpf = NULL;
	}
}

static void
dhcp_closeinet(struct interface *ifp)
{
	struct dhcpcd_ctx *ctx = ifp->ctx;
	struct dhcp_state *state = D_STATE(ifp);

#ifdef PRIVSEP
	if (IN_PRIVSEP_SE(ctx)) {
		if (state->addr != NULL)
			ps_inet_closebootp(state->addr);
	}
#endif

	if (state->udp_rfd != -1) {
		eloop_event_delete(ctx->eloop, state->udp_rfd);
		close(state->udp_rfd);
		state->udp_rfd = -1;
	}
}

void
dhcp_close(struct interface *ifp)
{
	struct dhcp_state *state = D_STATE(ifp);

	if (state == NULL)
		return;

	dhcp_closebpf(ifp);
	dhcp_closeinet(ifp);

	state->interval = 0;
}

int
dhcp_openudp(struct in_addr *ia)
{
	int s;
	struct sockaddr_in sin;
	int n;

	if ((s = xsocket(PF_INET, SOCK_DGRAM | SOCK_CXNB, IPPROTO_UDP)) == -1)
		return -1;

	n = 1;
	if (setsockopt(s, SOL_SOCKET, SO_REUSEADDR, &n, sizeof(n)) == -1)
		goto errexit;
#ifdef IP_RECVIF
	if (setsockopt(s, IPPROTO_IP, IP_RECVIF, &n, sizeof(n)) == -1)
		goto errexit;
#else
	if (setsockopt(s, IPPROTO_IP, IP_RECVPKTINFO, &n, sizeof(n)) == -1)
		goto errexit;
#endif
#ifdef SO_RERROR
	if (setsockopt(s, SOL_SOCKET, SO_RERROR, &n, sizeof(n)) == -1)
		goto errexit;
#endif

	memset(&sin, 0, sizeof(sin));
	sin.sin_family = AF_INET;
	sin.sin_port = htons(BOOTPC);
	if (ia != NULL)
		sin.sin_addr = *ia;
	if (bind(s, (struct sockaddr *)&sin, sizeof(sin)) == -1)
		goto errexit;

	return s;

errexit:
	close(s);
	return -1;
}

static uint16_t
in_cksum(const void *data, size_t len, uint32_t *isum)
{
	const uint16_t *word = data;
	uint32_t sum = isum != NULL ? *isum : 0;

	for (; len > 1; len -= sizeof(*word))
		sum += *word++;

	if (len == 1)
		sum += htons((uint16_t)(*(const uint8_t *)word << 8));

	if (isum != NULL)
		*isum = sum;

	sum = (sum >> 16) + (sum & 0xffff);
	sum += (sum >> 16);

	return (uint16_t)~sum;
}

static struct bootp_pkt *
dhcp_makeudppacket(size_t *sz, const uint8_t *data, size_t length,
	struct in_addr source, struct in_addr dest)
{
	struct bootp_pkt *udpp;
	struct ip *ip;
	struct udphdr *udp;

	if ((udpp = calloc(1, sizeof(*ip) + sizeof(*udp) + length)) == NULL)
		return NULL;
	ip = &udpp->ip;
	udp = &udpp->udp;

	/* OK, this is important :)
	 * We copy the data to our packet and then create a small part of the
	 * ip structure and an invalid ip_len (basically udp length).
	 * We then fill the udp structure and put the checksum
	 * of the whole packet into the udp checksum.
	 * Finally we complete the ip structure and ip checksum.
	 * If we don't do the ordering like so then the udp checksum will be
	 * broken, so find another way of doing it! */

	memcpy(&udpp->bootp, data, length);

	ip->ip_p = IPPROTO_UDP;
	ip->ip_src.s_addr = source.s_addr;
	if (dest.s_addr == 0)
		ip->ip_dst.s_addr = INADDR_BROADCAST;
	else
		ip->ip_dst.s_addr = dest.s_addr;

	udp->uh_sport = htons(BOOTPC);
	udp->uh_dport = htons(BOOTPS);
	udp->uh_ulen = htons((uint16_t)(sizeof(*udp) + length));
	ip->ip_len = udp->uh_ulen;
	udp->uh_sum = in_cksum(udpp, sizeof(*ip) + sizeof(*udp) + length, NULL);

	ip->ip_v = IPVERSION;
	ip->ip_hl = sizeof(*ip) >> 2;
	ip->ip_id = (uint16_t)arc4random_uniform(UINT16_MAX);
	ip->ip_ttl = IPDEFTTL;
	ip->ip_len = htons((uint16_t)(sizeof(*ip) + sizeof(*udp) + length));
	ip->ip_sum = in_cksum(ip, sizeof(*ip), NULL);
	if (ip->ip_sum == 0)
		ip->ip_sum = 0xffff; /* RFC 768 */

	*sz = sizeof(*ip) + sizeof(*udp) + length;
	return udpp;
}

static ssize_t
dhcp_sendudp(struct interface *ifp, struct in_addr *to, void *data, size_t len)
{
	struct sockaddr_in sin = {
		.sin_family = AF_INET,
		.sin_addr = *to,
		.sin_port = htons(BOOTPS),
#ifdef HAVE_SA_LEN
		.sin_len = sizeof(sin),
#endif
	};
	struct udphdr udp = {
	    .uh_sport = htons(BOOTPC),
	    .uh_dport = htons(BOOTPS),
	    .uh_ulen = htons((uint16_t)(sizeof(udp) + len)),
	};
	struct iovec iov[] = {
	    { .iov_base = &udp, .iov_len = sizeof(udp), },
	    { .iov_base = data, .iov_len = len, },
	};
	struct msghdr msg = {
		.msg_name = (void *)&sin,
		.msg_namelen = sizeof(sin),
		.msg_iov = iov,
		.msg_iovlen = __arraycount(iov),
	};
	struct dhcpcd_ctx *ctx = ifp->ctx;

#ifdef PRIVSEP
	if (ctx->options & DHCPCD_PRIVSEP)
		return ps_inet_sendbootp(ifp, &msg);
#endif
	return sendmsg(ctx->udp_wfd, &msg, 0);
}

static void
send_message(struct interface *ifp, uint8_t type,
    void (*callback)(void *))
{
	struct dhcp_state *state = D_STATE(ifp);
	struct if_options *ifo = ifp->options;
	struct bootp *bootp;
	struct bootp_pkt *udp;
	size_t len, ulen;
	ssize_t r;
	struct in_addr from, to;
	unsigned int RT;

	if (callback == NULL) {
		/* No carrier? Don't bother sending the packet. */
		if (!if_is_link_up(ifp))
			return;
		logdebugx("%s: sending %s with xid 0x%x",
		    ifp->name,
		    ifo->options & DHCPCD_BOOTP ? "BOOTP" : get_dhcp_op(type),
		    state->xid);
		RT = 0; /* bogus gcc warning */
	} else {
		if (state->interval == 0)
			state->interval = 4;
		else {
			state->interval *= 2;
			if (state->interval > 64)
				state->interval = 64;
		}
		RT = (state->interval * MSEC_PER_SEC) +
		    (arc4random_uniform(MSEC_PER_SEC * 2) - MSEC_PER_SEC);
		/* No carrier? Don't bother sending the packet.
		 * However, we do need to advance the timeout. */
		if (!if_is_link_up(ifp))
			goto fail;
		logdebugx("%s: sending %s (xid 0x%x), next in %0.1f seconds",
		    ifp->name,
		    ifo->options & DHCPCD_BOOTP ? "BOOTP" : get_dhcp_op(type),
		    state->xid,
		    (float)RT / MSEC_PER_SEC);
	}

	r = make_message(&bootp, ifp, type);
	if (r == -1)
		goto fail;
	len = (size_t)r;

	if (!(state->added & (STATE_FAKE | STATE_EXPIRED)) &&
	    state->addr != NULL &&
	    ipv4_iffindaddr(ifp, &state->lease.addr, NULL) != NULL)
		from.s_addr = state->lease.addr.s_addr;
	else
		from.s_addr = INADDR_ANY;
	if (from.s_addr != INADDR_ANY &&
	    state->lease.server.s_addr != INADDR_ANY)
		to.s_addr = state->lease.server.s_addr;
	else
		to.s_addr = INADDR_BROADCAST;

	/*
	 * If not listening on the unspecified address we can
	 * only receive broadcast messages via BPF.
	 * Sockets bound to an address cannot receive broadcast messages
	 * even if they are setup to send them.
	 * Broadcasting from UDP is only an optimisation for rebinding
	 * and on BSD, at least, is reliant on the subnet route being
	 * correctly configured to receive the unicast reply.
	 * As such, we always broadcast and receive the reply to it via BPF.
	 * This also guarantees we have a DHCP server attached to the
	 * interface we want to configure because we can't dictate the
	 * interface via IP_PKTINFO unlike for IPv6.
	 */
	if (to.s_addr != INADDR_BROADCAST) {
		if (dhcp_sendudp(ifp, &to, bootp, len) != -1)
			goto out;
		logerr("%s: dhcp_sendudp", ifp->name);
	}

	if (dhcp_openbpf(ifp) == -1)
		goto out;

	udp = dhcp_makeudppacket(&ulen, (uint8_t *)bootp, len, from, to);
	if (udp == NULL) {
		logerr("%s: dhcp_makeudppacket", ifp->name);
		r = 0;
#ifdef PRIVSEP
	} else if (ifp->ctx->options & DHCPCD_PRIVSEP) {
		r = ps_bpf_sendbootp(ifp, udp, ulen);
		free(udp);
#endif
	} else {
		r = bpf_send(state->bpf, ETHERTYPE_IP, udp, ulen);
		free(udp);
	}
	/* If we failed to send a raw packet this normally means
	 * we don't have the ability to work beneath the IP layer
	 * for this interface.
	 * As such we remove it from consideration without actually
	 * stopping the interface. */
	if (r == -1) {
		logerr("%s: bpf_send", ifp->name);
		switch(errno) {
		case ENETDOWN:
		case ENETRESET:
		case ENETUNREACH:
		case ENOBUFS:
			break;
		default:
			if (!(ifp->ctx->options & DHCPCD_TEST))
				dhcp_drop(ifp, "FAIL");
			eloop_timeout_delete(ifp->ctx->eloop,
			    NULL, ifp);
			callback = NULL;
		}
	}

out:
	free(bootp);

fail:
	/* Even if we fail to send a packet we should continue as we are
	 * as our failure timeouts will change out codepath when needed. */
	if (callback != NULL)
		eloop_timeout_add_msec(ifp->ctx->eloop, RT, callback, ifp);
}

static void
send_inform(void *arg)
{

	send_message((struct interface *)arg, DHCP_INFORM, send_inform);
}

static void
send_discover(void *arg)
{

	send_message((struct interface *)arg, DHCP_DISCOVER, send_discover);
}

static void
send_request(void *arg)
{

	send_message((struct interface *)arg, DHCP_REQUEST, send_request);
}

static void
send_renew(void *arg)
{

	send_message((struct interface *)arg, DHCP_REQUEST, send_renew);
}

static void
send_rebind(void *arg)
{

	send_message((struct interface *)arg, DHCP_REQUEST, send_rebind);
}

void
dhcp_discover(void *arg)
{
	struct interface *ifp = arg;
	struct dhcp_state *state = D_STATE(ifp);
	struct if_options *ifo = ifp->options;

	state->state = DHS_DISCOVER;
	dhcp_new_xid(ifp);
	eloop_timeout_delete(ifp->ctx->eloop, NULL, ifp);
	if (!(state->added & STATE_EXPIRED)) {
		if (ifo->fallback)
			eloop_timeout_add_sec(ifp->ctx->eloop,
			    ifo->reboot, dhcp_fallback, ifp);
#ifdef IPV4LL
		else if (ifo->options & DHCPCD_IPV4LL)
			eloop_timeout_add_sec(ifp->ctx->eloop,
			    ifo->reboot, ipv4ll_start, ifp);
#endif
	}
	if (ifo->options & DHCPCD_REQUEST)
		loginfox("%s: soliciting a DHCP lease (requesting %s)",
		    ifp->name, inet_ntoa(ifo->req_addr));
	else
		loginfox("%s: soliciting a %s lease",
		    ifp->name, ifo->options & DHCPCD_BOOTP ? "BOOTP" : "DHCP");
	send_discover(ifp);
}

static void
dhcp_request(void *arg)
{
	struct interface *ifp = arg;
	struct dhcp_state *state = D_STATE(ifp);

	state->state = DHS_REQUEST;
	send_request(ifp);
}

static void
dhcp_expire(void *arg)
{
	struct interface *ifp = arg;
	struct dhcp_state *state = D_STATE(ifp);

	if (ifp->options->options & DHCPCD_LASTLEASE_EXTEND) {
		logwarnx("%s: DHCP lease expired, extending lease", ifp->name);
		state->added |= STATE_EXPIRED;
	} else {
		logerrx("%s: DHCP lease expired", ifp->name);
		dhcp_drop(ifp, "EXPIRE");
		dhcp_unlink(ifp->ctx, state->leasefile);
	}
	state->interval = 0;
	dhcp_discover(ifp);
}

#if defined(ARP) || defined(IN_IFF_DUPLICATED)
static void
dhcp_decline(struct interface *ifp)
{

	send_message(ifp, DHCP_DECLINE, NULL);
}
#endif

static void
dhcp_startrenew(void *arg)
{
	struct interface *ifp = arg;
	struct dhcp_state *state;
	struct dhcp_lease *lease;

	if ((state = D_STATE(ifp)) == NULL)
		return;

	/* Only renew in the bound or renew states */
	if (state->state != DHS_BOUND &&
	    state->state != DHS_RENEW)
		return;

	/* Remove the timeout as the renew may have been forced. */
	eloop_timeout_delete(ifp->ctx->eloop, dhcp_startrenew, ifp);

	lease = &state->lease;
	logdebugx("%s: renewing lease of %s", ifp->name,
	    inet_ntoa(lease->addr));
	state->state = DHS_RENEW;
	dhcp_new_xid(ifp);
	state->interval = 0;
	send_renew(ifp);
}

void
dhcp_renew(struct interface *ifp)
{

	dhcp_startrenew(ifp);
}

static void
dhcp_rebind(void *arg)
{
	struct interface *ifp = arg;
	struct dhcp_state *state = D_STATE(ifp);
	struct dhcp_lease *lease = &state->lease;

	logwarnx("%s: failed to renew DHCP, rebinding", ifp->name);
	logdebugx("%s: expire in %"PRIu32" seconds",
	    ifp->name, lease->leasetime - lease->rebindtime);
	state->state = DHS_REBIND;
	eloop_timeout_delete(ifp->ctx->eloop, send_renew, ifp);
	state->lease.server.s_addr = INADDR_ANY;
	state->interval = 0;
	ifp->options->options &= ~(DHCPCD_CSR_WARNED |
	    DHCPCD_ROUTER_HOST_ROUTE_WARNED);
	send_rebind(ifp);
}

#if defined(ARP) || defined(IN_IFF_DUPLICATED)
static void
dhcp_finish_dad(struct interface *ifp, struct in_addr *ia)
{
	struct dhcp_state *state = D_STATE(ifp);

	if (state->state != DHS_PROBE)
		return;
	if (state->offer == NULL || state->offer->yiaddr != ia->s_addr)
		return;

	logdebugx("%s: DAD completed for %s", ifp->name, inet_ntoa(*ia));
	if (!(ifp->options->options & DHCPCD_INFORM))
		dhcp_bind(ifp);
#ifndef IN_IFF_DUPLICATED
	else {
		struct bootp *bootp;
		size_t len;

		bootp = state->new;
		len = state->new_len;
		state->new = state->offer;
		state->new_len = state->offer_len;
		get_lease(ifp, &state->lease, state->new, state->new_len);
		ipv4_applyaddr(ifp);
		state->new = bootp;
		state->new_len = len;
	}
#endif

#ifdef IPV4LL
	/* Stop IPv4LL now we have a working DHCP address */
	ipv4ll_drop(ifp);
#endif

	if (ifp->options->options & DHCPCD_INFORM)
		dhcp_inform(ifp);
}


static bool
dhcp_addr_duplicated(struct interface *ifp, struct in_addr *ia)
{
	struct dhcp_state *state = D_STATE(ifp);
	unsigned long long opts = ifp->options->options;
	struct dhcpcd_ctx *ctx = ifp->ctx;
	bool deleted = false;
#ifdef IN_IFF_DUPLICATED
	struct ipv4_addr *iap;
#endif

	if ((state->offer == NULL || state->offer->yiaddr != ia->s_addr) &&
	    !IN_ARE_ADDR_EQUAL(ia, &state->lease.addr))
		return deleted;

	/* RFC 2131 3.1.5, Client-server interaction */
	logerrx("%s: DAD detected %s", ifp->name, inet_ntoa(*ia));
	dhcp_unlink(ifp->ctx, state->leasefile);
	if (!(opts & DHCPCD_STATIC) && !state->lease.frominfo)
		dhcp_decline(ifp);
#ifdef IN_IFF_DUPLICATED
	if ((iap = ipv4_iffindaddr(ifp, ia, NULL)) != NULL) {
		ipv4_deladdr(iap, 0);
		deleted = true;
	}
#endif
	eloop_timeout_delete(ctx->eloop, NULL, ifp);
	if (opts & (DHCPCD_STATIC | DHCPCD_INFORM)) {
		state->reason = "EXPIRE";
		script_runreason(ifp, state->reason);
#define NOT_ONLY_SELF (DHCPCD_MASTER | DHCPCD_IPV6RS | DHCPCD_DHCP6)
		if (!(ctx->options & NOT_ONLY_SELF))
			eloop_exit(ifp->ctx->eloop, EXIT_FAILURE);
		return deleted;
	}
	eloop_timeout_add_sec(ifp->ctx->eloop,
	    DHCP_RAND_MAX, dhcp_discover, ifp);
	return deleted;
}
#endif

#ifdef ARP
#ifdef KERNEL_RFC5227
#ifdef ARPING
static void
dhcp_arp_announced(struct arp_state *state)
{

	arp_free(state);
}
#endif
#else
static void
dhcp_arp_defend_failed(struct arp_state *astate)
{
	struct interface *ifp = astate->iface;

	dhcp_drop(ifp, "EXPIRED");
	dhcp_start1(ifp);
}
#endif

#if !defined(KERNEL_RFC5227) || defined(ARPING)
static void dhcp_arp_not_found(struct arp_state *);

static struct arp_state *
dhcp_arp_new(struct interface *ifp, struct in_addr *addr)
{
	struct arp_state *astate;

	astate = arp_new(ifp, addr);
	if (astate == NULL)
		return NULL;

	astate->found_cb = dhcp_arp_found;
	astate->not_found_cb = dhcp_arp_not_found;
#ifdef KERNEL_RFC5227
	astate->announced_cb = dhcp_arp_announced;
#else
	astate->announced_cb = NULL;
	astate->defend_failed_cb = dhcp_arp_defend_failed;
#endif
	return astate;
}
#endif

#ifdef ARPING
static int
dhcp_arping(struct interface *ifp)
{
	struct dhcp_state *state;
	struct if_options *ifo;
	struct arp_state *astate;
	struct in_addr addr;

	state = D_STATE(ifp);
	ifo = ifp->options;

	if (ifo->arping_len == 0 || state->arping_index > ifo->arping_len)
		return 0;

	if (state->arping_index + 1 == ifo->arping_len) {
		state->arping_index++;
		dhcpcd_startinterface(ifp);
		return 1;
	}

	addr.s_addr = ifo->arping[++state->arping_index];
	astate = dhcp_arp_new(ifp, &addr);
	if (astate == NULL) {
		logerr(__func__);
		return -1;
	}
	arp_probe(astate);
	return 1;
}
#endif

#if !defined(KERNEL_RFC5227) || defined(ARPING)
static void
dhcp_arp_not_found(struct arp_state *astate)
{
	struct interface *ifp;

	ifp = astate->iface;
#ifdef ARPING
	if (dhcp_arping(ifp) == 1) {
		arp_free(astate);
		return;
	}
#endif

	dhcp_finish_dad(ifp, &astate->addr);
}

static void
dhcp_arp_found(struct arp_state *astate, const struct arp_msg *amsg)
{
	struct in_addr addr;
	struct interface *ifp = astate->iface;
#ifdef ARPING
	struct dhcp_state *state;
	struct if_options *ifo;

	state = D_STATE(ifp);

	ifo = ifp->options;
	if (state->arping_index != -1 &&
	    state->arping_index < ifo->arping_len &&
	    amsg &&
	    amsg->sip.s_addr == ifo->arping[state->arping_index])
	{
		char buf[HWADDR_LEN * 3];

		hwaddr_ntoa(amsg->sha, ifp->hwlen, buf, sizeof(buf));
		if (dhcpcd_selectprofile(ifp, buf) == -1 &&
		    dhcpcd_selectprofile(ifp, inet_ntoa(amsg->sip)) == -1)
		{
			/* We didn't find a profile for this
			 * address or hwaddr, so move to the next
			 * arping profile */
			dhcp_arp_not_found(astate);
			return;
		}
		arp_free(astate);
		eloop_timeout_delete(ifp->ctx->eloop, NULL, ifp);
		dhcpcd_startinterface(ifp);
		return;
	}
#else
	UNUSED(amsg);
#endif

	addr = astate->addr;
	arp_free(astate);
	dhcp_addr_duplicated(ifp, &addr);
}
#endif

#endif /* ARP */

void
dhcp_bind(struct interface *ifp)
{
	struct dhcpcd_ctx *ctx = ifp->ctx;
	struct dhcp_state *state = D_STATE(ifp);
	struct if_options *ifo = ifp->options;
	struct dhcp_lease *lease = &state->lease;
	uint8_t old_state;

	state->reason = NULL;
	/* If we don't have an offer, we are re-binding a lease on preference,
	 * normally when two interfaces have a lease matching IP addresses. */
	if (state->offer) {
		free(state->old);
		state->old = state->new;
		state->old_len = state->new_len;
		state->new = state->offer;
		state->new_len = state->offer_len;
		state->offer = NULL;
		state->offer_len = 0;
	}
	get_lease(ifp, lease, state->new, state->new_len);
	if (ifo->options & DHCPCD_STATIC) {
		loginfox("%s: using static address %s/%d",
		    ifp->name, inet_ntoa(lease->addr),
		    inet_ntocidr(lease->mask));
		lease->leasetime = DHCP_INFINITE_LIFETIME;
		state->reason = "STATIC";
	} else if (ifo->options & DHCPCD_INFORM) {
		loginfox("%s: received approval for %s",
		    ifp->name, inet_ntoa(lease->addr));
		lease->leasetime = DHCP_INFINITE_LIFETIME;
		state->reason = "INFORM";
	} else {
		if (lease->frominfo)
			state->reason = "TIMEOUT";
		if (lease->leasetime == DHCP_INFINITE_LIFETIME) {
			lease->renewaltime =
			    lease->rebindtime =
			    lease->leasetime;
			loginfox("%s: leased %s for infinity",
			   ifp->name, inet_ntoa(lease->addr));
		} else {
			if (lease->leasetime < DHCP_MIN_LEASE) {
				logwarnx("%s: minimum lease is %d seconds",
				    ifp->name, DHCP_MIN_LEASE);
				lease->leasetime = DHCP_MIN_LEASE;
			}
			if (lease->rebindtime == 0)
				lease->rebindtime =
				    (uint32_t)(lease->leasetime * T2);
			else if (lease->rebindtime >= lease->leasetime) {
				lease->rebindtime =
				    (uint32_t)(lease->leasetime * T2);
				logwarnx("%s: rebind time greater than lease "
				    "time, forcing to %"PRIu32" seconds",
				    ifp->name, lease->rebindtime);
			}
			if (lease->renewaltime == 0)
				lease->renewaltime =
				    (uint32_t)(lease->leasetime * T1);
			else if (lease->renewaltime > lease->rebindtime) {
				lease->renewaltime =
				    (uint32_t)(lease->leasetime * T1);
				logwarnx("%s: renewal time greater than "
				    "rebind time, forcing to %"PRIu32" seconds",
				    ifp->name, lease->renewaltime);
			}
			if (state->state == DHS_RENEW && state->addr &&
			    lease->addr.s_addr == state->addr->addr.s_addr &&
			    !(state->added & STATE_FAKE))
				logdebugx("%s: leased %s for %"PRIu32" seconds",
				    ifp->name, inet_ntoa(lease->addr),
				    lease->leasetime);
			else
				loginfox("%s: leased %s for %"PRIu32" seconds",
				    ifp->name, inet_ntoa(lease->addr),
				    lease->leasetime);
		}
	}
	if (ctx->options & DHCPCD_TEST) {
		state->reason = "TEST";
		script_runreason(ifp, state->reason);
		eloop_exit(ctx->eloop, EXIT_SUCCESS);
		return;
	}
	if (state->reason == NULL) {
		if (state->old &&
		    !(state->added & (STATE_FAKE | STATE_EXPIRED)))
		{
			if (state->old->yiaddr == state->new->yiaddr &&
			    lease->server.s_addr &&
			    state->state != DHS_REBIND)
				state->reason = "RENEW";
			else
				state->reason = "REBIND";
		} else if (state->state == DHS_REBOOT)
			state->reason = "REBOOT";
		else
			state->reason = "BOUND";
	}
	if (lease->leasetime == DHCP_INFINITE_LIFETIME)
		lease->renewaltime = lease->rebindtime = lease->leasetime;
	else {
		eloop_timeout_add_sec(ctx->eloop,
		    lease->renewaltime, dhcp_startrenew, ifp);
		eloop_timeout_add_sec(ctx->eloop,
		    lease->rebindtime, dhcp_rebind, ifp);
		eloop_timeout_add_sec(ctx->eloop,
		    lease->leasetime, dhcp_expire, ifp);
		logdebugx("%s: renew in %"PRIu32" seconds, rebind in %"PRIu32
		    " seconds",
		    ifp->name, lease->renewaltime, lease->rebindtime);
	}
	state->state = DHS_BOUND;
	if (!state->lease.frominfo &&
	    !(ifo->options & (DHCPCD_INFORM | DHCPCD_STATIC))) {
		logdebugx("%s: writing lease: %s",
		    ifp->name, state->leasefile);
		if (dhcp_writefile(ifp->ctx, state->leasefile, 0640,
		    state->new, state->new_len) == -1)
			logerr("dhcp_writefile: %s", state->leasefile);
	}

	old_state = state->added;

	if (!(ifo->options & DHCPCD_CONFIGURE)) {
		struct ipv4_addr *ia;
<<<<<<< HEAD

		script_runreason(ifp, state->reason);
		dhcpcd_daemonise(ifp->ctx);

		/* We we are not configuring the address, we need to keep
		 * the BPF socket open if the address does not exist. */
		ia = ipv4_iffindaddr(ifp, &state->lease.addr, NULL);
		if (ia != NULL) {
			state->addr = ia;
			state->added = STATE_ADDED;
			dhcp_closebpf(ifp);
			goto openudp;
		}
		return;
	}

=======

		script_runreason(ifp, state->reason);
		dhcpcd_daemonise(ifp->ctx);

		/* We we are not configuring the address, we need to keep
		 * the BPF socket open if the address does not exist. */
		ia = ipv4_iffindaddr(ifp, &state->lease.addr, NULL);
		if (ia != NULL) {
			state->addr = ia;
			state->added = STATE_ADDED;
			dhcp_closebpf(ifp);
			goto openudp;
		}
		return;
	}

>>>>>>> 9e014010
	/* Add the address */
	if (ipv4_applyaddr(ifp) == NULL) {
		/* There was an error adding the address.
		 * If we are in oneshot, exit with a failure. */
		if (ctx->options & DHCPCD_ONESHOT) {
			loginfox("exiting due to oneshot");
			eloop_exit(ctx->eloop, EXIT_FAILURE);
		}
		return;
	}

	/* Close the BPF filter as we can now receive DHCP messages
	 * on a UDP socket. */
	dhcp_closebpf(ifp);

openudp:
	/* If not in master mode, open an address specific socket. */
	if (ctx->options & DHCPCD_MASTER ||
	    (state->old != NULL &&
	     state->old->yiaddr == state->new->yiaddr &&
	     old_state & STATE_ADDED && !(old_state & STATE_FAKE)))
		return;

	dhcp_closeinet(ifp);
#ifdef PRIVSEP
	if (IN_PRIVSEP_SE(ctx)) {
		if (ps_inet_openbootp(state->addr) == -1)
		    logerr(__func__);
		return;
	}
#endif

	state->udp_rfd = dhcp_openudp(&state->addr->addr);
	if (state->udp_rfd == -1) {
		logerr(__func__);
		/* Address sharing without master mode is not supported.
		 * It's also possible another DHCP client could be running,
		 * which is even worse.
		 * We still need to work, so re-open BPF. */
		dhcp_openbpf(ifp);
		return;
	}
	eloop_event_add(ctx->eloop, state->udp_rfd, dhcp_handleifudp, ifp);
}

static size_t
dhcp_message_new(struct bootp **bootp,
    const struct in_addr *addr, const struct in_addr *mask)
{
	uint8_t *p;
	uint32_t cookie;

	if ((*bootp = calloc(1, sizeof(**bootp))) == NULL)
		return 0;

	(*bootp)->yiaddr = addr->s_addr;
	p = (*bootp)->vend;

	cookie = htonl(MAGIC_COOKIE);
	memcpy(p, &cookie, sizeof(cookie));
	p += sizeof(cookie);

	if (mask->s_addr != INADDR_ANY) {
		*p++ = DHO_SUBNETMASK;
		*p++ = sizeof(mask->s_addr);
		memcpy(p, &mask->s_addr, sizeof(mask->s_addr));
		p+= sizeof(mask->s_addr);
	}

	*p = DHO_END;
	return sizeof(**bootp);
}

#if defined(ARP) || defined(KERNEL_RFC5227)
static int
dhcp_arp_address(struct interface *ifp)
{
	struct dhcp_state *state;
	struct in_addr addr;
	struct ipv4_addr *ia;

	eloop_timeout_delete(ifp->ctx->eloop, NULL, ifp);

	state = D_STATE(ifp);
	addr.s_addr = state->offer->yiaddr == INADDR_ANY ?
	    state->offer->ciaddr : state->offer->yiaddr;
	/* If the interface already has the address configured
	 * then we can't ARP for duplicate detection. */
	ia = ipv4_iffindaddr(ifp, &addr, NULL);
#ifdef IN_IFF_NOTUSEABLE
	if (ia == NULL || ia->addr_flags & IN_IFF_NOTUSEABLE) {
		state->state = DHS_PROBE;
		if (ia == NULL) {
			struct dhcp_lease l;

			get_lease(ifp, &l, state->offer, state->offer_len);
			/* Add the address now, let the kernel handle DAD. */
			ipv4_addaddr(ifp, &l.addr, &l.mask, &l.brd,
			    l.leasetime, l.rebindtime);
		} else if (ia->addr_flags & IN_IFF_DUPLICATED)
			dhcp_addr_duplicated(ifp, &ia->addr);
		else
			loginfox("%s: waiting for DAD on %s",
			    ifp->name, inet_ntoa(addr));
		return 0;
	}
#else
	if (!(ifp->flags & IFF_NOARP) &&
	    ifp->options->options & DHCPCD_ARP)
	{
		struct arp_state *astate;
		struct dhcp_lease l;

		/* Even if the address exists, we need to defend it. */
		astate = dhcp_arp_new(ifp, &addr);
		if (astate == NULL)
			return -1;

		if (ia == NULL) {
			state->state = DHS_PROBE;
			get_lease(ifp, &l, state->offer, state->offer_len);
			loginfox("%s: probing address %s/%d",
			    ifp->name, inet_ntoa(l.addr), inet_ntocidr(l.mask));
			/* We need to handle DAD. */
			arp_probe(astate);
			return 0;
		}
	}
#endif

	return 1;
}

static void
dhcp_arp_bind(struct interface *ifp)
{

	if (ifp->ctx->options & DHCPCD_TEST ||
	    dhcp_arp_address(ifp) == 1)
		dhcp_bind(ifp);
}
#endif

static void
dhcp_lastlease(void *arg)
{
	struct interface *ifp = arg;
	struct dhcp_state *state = D_STATE(ifp);

	loginfox("%s: timed out contacting a DHCP server, using last lease",
	    ifp->name);
#if defined(ARP) || defined(KERNEL_RFC5227)
	dhcp_arp_bind(ifp);
#else
	dhcp_bind(ifp);
#endif
	/* Set expired here because dhcp_bind() -> ipv4_addaddr() will reset
	 * state */
	state->added |= STATE_EXPIRED;
	state->interval = 0;
	dhcp_discover(ifp);
}

static void
dhcp_static(struct interface *ifp)
{
	struct if_options *ifo;
	struct dhcp_state *state;
	struct ipv4_addr *ia;

	state = D_STATE(ifp);
	ifo = ifp->options;

	ia = NULL;
	if (ifo->req_addr.s_addr == INADDR_ANY &&
	    (ia = ipv4_iffindaddr(ifp, NULL, NULL)) == NULL)
	{
		loginfox("%s: waiting for 3rd party to "
		    "configure IP address", ifp->name);
		state->reason = "3RDPARTY";
		script_runreason(ifp, state->reason);
		return;
	}

	state->offer_len = dhcp_message_new(&state->offer,
	    ia ? &ia->addr : &ifo->req_addr,
	    ia ? &ia->mask : &ifo->req_mask);
	if (state->offer_len)
#if defined(ARP) || defined(KERNEL_RFC5227)
		dhcp_arp_bind(ifp);
#else
		dhcp_bind(ifp);
#endif
}

void
dhcp_inform(struct interface *ifp)
{
	struct dhcp_state *state;
	struct if_options *ifo;
	struct ipv4_addr *ia;

	state = D_STATE(ifp);
	ifo = ifp->options;

	state->state = DHS_INFORM;
	free(state->offer);
	state->offer = NULL;
	state->offer_len = 0;

	if (ifo->req_addr.s_addr == INADDR_ANY) {
		ia = ipv4_iffindaddr(ifp, NULL, NULL);
		if (ia == NULL) {
			loginfox("%s: waiting for 3rd party to "
			    "configure IP address",
			    ifp->name);
			if (!(ifp->ctx->options & DHCPCD_TEST)) {
				state->reason = "3RDPARTY";
				script_runreason(ifp, state->reason);
			}
			return;
		}
	} else {
		ia = ipv4_iffindaddr(ifp, &ifo->req_addr, &ifo->req_mask);
		if (ia == NULL) {
			if (ifp->ctx->options & DHCPCD_TEST) {
				logerrx("%s: cannot add IP address in test mode",
				    ifp->name);
				return;
			}
			ia = ipv4_iffindaddr(ifp, &ifo->req_addr, NULL);
			if (ia != NULL)
				/* Netmask must be different, delete it. */
				ipv4_deladdr(ia, 1);
			state->offer_len = dhcp_message_new(&state->offer,
			    &ifo->req_addr, &ifo->req_mask);
#ifdef ARP
			if (dhcp_arp_address(ifp) != 1)
				return;
#endif
			ia = ipv4_iffindaddr(ifp,
			    &ifo->req_addr, &ifo->req_mask);
			assert(ia != NULL);
		}
	}

	state->addr = ia;
	state->offer_len = dhcp_message_new(&state->offer,
	    &ia->addr, &ia->mask);
	if (state->offer_len) {
		dhcp_new_xid(ifp);
		get_lease(ifp, &state->lease, state->offer, state->offer_len);
		send_inform(ifp);
	}
}

void
dhcp_reboot_newopts(struct interface *ifp, unsigned long long oldopts)
{
	struct if_options *ifo;
	struct dhcp_state *state = D_STATE(ifp);

	if (state == NULL || state->state == DHS_NONE)
		return;
	ifo = ifp->options;
	if ((ifo->options & (DHCPCD_INFORM | DHCPCD_STATIC) &&
		(state->addr == NULL ||
		state->addr->addr.s_addr != ifo->req_addr.s_addr)) ||
	    (oldopts & (DHCPCD_INFORM | DHCPCD_STATIC) &&
		!(ifo->options & (DHCPCD_INFORM | DHCPCD_STATIC))))
	{
		dhcp_drop(ifp, "EXPIRE");
	}
}

#ifdef ARP
static int
dhcp_activeaddr(const struct interface *ifp, const struct in_addr *addr)
{
	const struct interface *ifp1;
	const struct dhcp_state *state;

	TAILQ_FOREACH(ifp1, ifp->ctx->ifaces, next) {
		if (ifp1 == ifp)
			continue;
		if ((state = D_CSTATE(ifp1)) == NULL)
			continue;
		switch(state->state) {
		case DHS_REBOOT:
		case DHS_RENEW:
		case DHS_REBIND:
		case DHS_BOUND:
		case DHS_INFORM:
			break;
		default:
			continue;
		}
		if (state->lease.addr.s_addr == addr->s_addr)
			return 1;
	}
	return 0;
}
#endif

static void
dhcp_reboot(struct interface *ifp)
{
	struct if_options *ifo;
	struct dhcp_state *state = D_STATE(ifp);
#ifdef ARP
	struct ipv4_addr *ia;
#endif

	if (state == NULL || state->state == DHS_NONE)
		return;
	ifo = ifp->options;
	state->state = DHS_REBOOT;
	state->interval = 0;

	if (ifo->options & DHCPCD_LINK && !if_is_link_up(ifp)) {
		loginfox("%s: waiting for carrier", ifp->name);
		return;
	}
	if (ifo->options & DHCPCD_STATIC) {
		dhcp_static(ifp);
		return;
	}
	if (ifo->options & DHCPCD_INFORM) {
		loginfox("%s: informing address of %s",
		    ifp->name, inet_ntoa(state->lease.addr));
		dhcp_inform(ifp);
		return;
	}
	if (ifo->reboot == 0 || state->offer == NULL) {
		dhcp_discover(ifp);
		return;
	}
	if (!IS_DHCP(state->offer))
		return;

	loginfox("%s: rebinding lease of %s",
	    ifp->name, inet_ntoa(state->lease.addr));

#ifdef ARP
#ifndef KERNEL_RFC5227
	/* Create the DHCP ARP state so we can defend it. */
	(void)dhcp_arp_new(ifp, &state->lease.addr);
#endif

	/* If the address exists on the interface and no other interface
	 * is currently using it then announce it to ensure this
	 * interface gets the reply. */
	ia = ipv4_iffindaddr(ifp, &state->lease.addr, NULL);
	if (ia != NULL &&
	    !(ifp->ctx->options & DHCPCD_TEST) &&
#ifdef IN_IFF_NOTUSEABLE
	    !(ia->addr_flags & IN_IFF_NOTUSEABLE) &&
#endif
	    dhcp_activeaddr(ifp, &state->lease.addr) == 0)
		arp_ifannounceaddr(ifp, &state->lease.addr);
#endif

	dhcp_new_xid(ifp);
	state->lease.server.s_addr = INADDR_ANY;
	eloop_timeout_delete(ifp->ctx->eloop, NULL, ifp);

#ifdef IPV4LL
	/* Need to add this before dhcp_expire and friends. */
	if (!ifo->fallback && ifo->options & DHCPCD_IPV4LL)
		eloop_timeout_add_sec(ifp->ctx->eloop,
		    ifo->reboot, ipv4ll_start, ifp);
#endif

	if (ifo->options & DHCPCD_LASTLEASE && state->lease.frominfo)
		eloop_timeout_add_sec(ifp->ctx->eloop,
		    ifo->reboot, dhcp_lastlease, ifp);
	else if (!(ifo->options & DHCPCD_INFORM))
		eloop_timeout_add_sec(ifp->ctx->eloop,
		    ifo->reboot, dhcp_expire, ifp);

	/* Don't bother ARP checking as the server could NAK us first.
	 * Don't call dhcp_request as that would change the state */
	send_request(ifp);
}

void
dhcp_drop(struct interface *ifp, const char *reason)
{
	struct dhcp_state *state;
#ifdef RELEASE_SLOW
	struct timespec ts;
#endif

	state = D_STATE(ifp);
	/* dhcp_start may just have been called and we don't yet have a state
	 * but we do have a timeout, so punt it. */
	if (state == NULL || state->state == DHS_NONE) {
		eloop_timeout_delete(ifp->ctx->eloop, NULL, ifp);
		return;
	}

#ifdef ARP
	if (state->addr != NULL)
		arp_freeaddr(ifp, &state->addr->addr);
#endif
#ifdef ARPING
	state->arping_index = -1;
#endif

	if (ifp->options->options & DHCPCD_RELEASE &&
	    !(ifp->options->options & DHCPCD_INFORM))
	{
		/* Failure to send the release may cause this function to
		 * re-enter so guard by setting the state. */
		if (state->state == DHS_RELEASE)
			return;
		state->state = DHS_RELEASE;

		dhcp_unlink(ifp->ctx, state->leasefile);
		if (if_is_link_up(ifp) &&
		    state->new != NULL &&
		    state->lease.server.s_addr != INADDR_ANY)
		{
			loginfox("%s: releasing lease of %s",
			    ifp->name, inet_ntoa(state->lease.addr));
			dhcp_new_xid(ifp);
			send_message(ifp, DHCP_RELEASE, NULL);
#ifdef RELEASE_SLOW
			/* Give the packet a chance to go */
			ts.tv_sec = RELEASE_DELAY_S;
			ts.tv_nsec = RELEASE_DELAY_NS;
			nanosleep(&ts, NULL);
#endif
		}
	}
#ifdef AUTH
	else if (state->auth.reconf != NULL) {
		/*
		 * Drop the lease as the token may only be present
		 * in the initial reply message and not subsequent
		 * renewals.
		 * If dhcpcd is restarted, the token is lost.
		 * XXX persist this in another file?
		 */
		dhcp_unlink(ifp->ctx, state->leasefile);
	}
#endif

	eloop_timeout_delete(ifp->ctx->eloop, NULL, ifp);
#ifdef AUTH
	dhcp_auth_reset(&state->auth);
#endif

	/* Close DHCP ports so a changed interface family is picked
	 * up by a new BPF state. */
	dhcp_close(ifp);

	state->state = DHS_NONE;
	free(state->offer);
	state->offer = NULL;
	state->offer_len = 0;
	free(state->old);
	state->old = state->new;
	state->old_len = state->new_len;
	state->new = NULL;
	state->new_len = 0;
	state->reason = reason;
	if (ifp->options->options & DHCPCD_CONFIGURE)
		ipv4_applyaddr(ifp);
	else {
		state->addr = NULL;
		state->added = 0;
		script_runreason(ifp, state->reason);
	}
	free(state->old);
	state->old = NULL;
	state->old_len = 0;
	state->lease.addr.s_addr = 0;
	ifp->options->options &= ~(DHCPCD_CSR_WARNED |
	    DHCPCD_ROUTER_HOST_ROUTE_WARNED);
}

static int
blacklisted_ip(const struct if_options *ifo, in_addr_t addr)
{
	size_t i;

	for (i = 0; i < ifo->blacklist_len; i += 2)
		if (ifo->blacklist[i] == (addr & ifo->blacklist[i + 1]))
			return 1;
	return 0;
}

#define	WHTLST_NONE	0
#define	WHTLST_MATCH	1
#define WHTLST_NOMATCH	2
static unsigned int
whitelisted_ip(const struct if_options *ifo, in_addr_t addr)
{
	size_t i;

	if (ifo->whitelist_len == 0)
		return WHTLST_NONE;
	for (i = 0; i < ifo->whitelist_len; i += 2)
		if (ifo->whitelist[i] == (addr & ifo->whitelist[i + 1]))
			return WHTLST_MATCH;
	return WHTLST_NOMATCH;
}

static void
log_dhcp(int loglevel, const char *msg,
    const struct interface *ifp, const struct bootp *bootp, size_t bootp_len,
    const struct in_addr *from, int ad)
{
	const char *tfrom;
	char *a, sname[sizeof(bootp->sname) * 4];
	struct in_addr addr;
	int r;
	uint8_t overl;

	if (strcmp(msg, "NAK:") == 0) {
		a = get_option_string(ifp->ctx, bootp, bootp_len, DHO_MESSAGE);
		if (a) {
			char *tmp;
			size_t al, tmpl;

			al = strlen(a);
			tmpl = (al * 4) + 1;
			tmp = malloc(tmpl);
			if (tmp == NULL) {
				logerr(__func__);
				free(a);
				return;
			}
			print_string(tmp, tmpl, OT_STRING, (uint8_t *)a, al);
			free(a);
			a = tmp;
		}
	} else if (ad && bootp->yiaddr != 0) {
		addr.s_addr = bootp->yiaddr;
		a = strdup(inet_ntoa(addr));
		if (a == NULL) {
			logerr(__func__);
			return;
		}
	} else
		a = NULL;

	tfrom = "from";
	r = get_option_addr(ifp->ctx, &addr, bootp, bootp_len, DHO_SERVERID);
	if (get_option_uint8(ifp->ctx, &overl, bootp, bootp_len,
	    DHO_OPTSOVERLOADED) == -1)
		overl = 0;
	if (bootp->sname[0] && r == 0 && !(overl & 2)) {
		print_string(sname, sizeof(sname), OT_STRING | OT_DOMAIN,
		    bootp->sname, sizeof(bootp->sname));
		if (a == NULL)
			logmessage(loglevel, "%s: %s %s %s %s",
			    ifp->name, msg, tfrom, inet_ntoa(addr), sname);
		else
			logmessage(loglevel, "%s: %s %s %s %s %s",
			    ifp->name, msg, a, tfrom, inet_ntoa(addr), sname);
	} else {
		if (r != 0) {
			tfrom = "via";
			addr = *from;
		}
		if (a == NULL)
			logmessage(loglevel, "%s: %s %s %s",
			    ifp->name, msg, tfrom, inet_ntoa(addr));
		else
			logmessage(loglevel, "%s: %s %s %s %s",
			    ifp->name, msg, a, tfrom, inet_ntoa(addr));
	}
	free(a);
}

/* If we're sharing the same IP address with another interface on the
 * same network, we may receive the DHCP reply on the wrong interface.
 * Try and re-direct it here. */
static void
dhcp_redirect_dhcp(struct interface *ifp, struct bootp *bootp, size_t bootp_len,
    const struct in_addr *from)
{
	struct interface *ifn;
	const struct dhcp_state *state;
	uint32_t xid;

	xid = ntohl(bootp->xid);
	TAILQ_FOREACH(ifn, ifp->ctx->ifaces, next) {
		if (ifn == ifp)
			continue;
		state = D_CSTATE(ifn);
		if (state == NULL || state->state == DHS_NONE)
			continue;
		if (state->xid != xid)
			continue;
		if (ifn->hwlen <= sizeof(bootp->chaddr) &&
		    memcmp(bootp->chaddr, ifn->hwaddr, ifn->hwlen))
			continue;
		logdebugx("%s: redirecting DHCP message to %s",
		    ifp->name, ifn->name);
		dhcp_handledhcp(ifn, bootp, bootp_len, from);
	}
}

static void
dhcp_handledhcp(struct interface *ifp, struct bootp *bootp, size_t bootp_len,
    const struct in_addr *from)
{
	struct dhcp_state *state = D_STATE(ifp);
	struct if_options *ifo = ifp->options;
	struct dhcp_lease *lease = &state->lease;
	uint8_t type, tmp;
	struct in_addr addr;
	unsigned int i;
	char *msg;
	bool bootp_copied;
	uint32_t v6only_time = 0;
	bool use_v6only = false;
#ifdef AUTH
	const uint8_t *auth;
	size_t auth_len;
#endif
#ifdef IN_IFF_DUPLICATED
	struct ipv4_addr *ia;
#endif

#define LOGDHCP0(l, m) \
	log_dhcp((l), (m), ifp, bootp, bootp_len, from, 0)
#define LOGDHCP(l, m) \
	log_dhcp((l), (m), ifp, bootp, bootp_len, from, 1)

#define IS_STATE_ACTIVE(s) ((s)-state != DHS_NONE && \
	(s)->state != DHS_INIT && (s)->state != DHS_BOUND)

	if (bootp->op != BOOTREPLY) {
		if (IS_STATE_ACTIVE(state))
			logdebugx("%s: op (%d) is not BOOTREPLY",
			    ifp->name, bootp->op);
		return;
	}

	if (state->xid != ntohl(bootp->xid)) {
		if (IS_STATE_ACTIVE(state))
			logdebugx("%s: wrong xid 0x%x (expecting 0x%x) from %s",
			    ifp->name, ntohl(bootp->xid), state->xid,
			    inet_ntoa(*from));
		dhcp_redirect_dhcp(ifp, bootp, bootp_len, from);
		return;
	}

	if (ifp->hwlen <= sizeof(bootp->chaddr) &&
	    memcmp(bootp->chaddr, ifp->hwaddr, ifp->hwlen))
	{
		if (IS_STATE_ACTIVE(state)) {
			char buf[sizeof(bootp->chaddr) * 3];

			logdebugx("%s: xid 0x%x is for hwaddr %s",
			    ifp->name, ntohl(bootp->xid),
			    hwaddr_ntoa(bootp->chaddr, sizeof(bootp->chaddr),
				    buf, sizeof(buf)));
		}
		dhcp_redirect_dhcp(ifp, bootp, bootp_len, from);
		return;
	}

	if (!ifp->active)
		return;

	i = whitelisted_ip(ifp->options, from->s_addr);
	switch (i) {
	case WHTLST_NOMATCH:
		logwarnx("%s: non whitelisted DHCP packet from %s",
		    ifp->name, inet_ntoa(*from));
		return;
	case WHTLST_MATCH:
		break;
	case WHTLST_NONE:
		if (blacklisted_ip(ifp->options, from->s_addr) == 1) {
			logwarnx("%s: blacklisted DHCP packet from %s",
			    ifp->name, inet_ntoa(*from));
			return;
		}
	}

	/* We may have found a BOOTP server */
	if (get_option_uint8(ifp->ctx, &type,
	    bootp, bootp_len, DHO_MESSAGETYPE) == -1)
		type = 0;
	else if (ifo->options & DHCPCD_BOOTP) {
		logdebugx("%s: ignoring DHCP reply (expecting BOOTP)",
		    ifp->name);
		return;
	}

#ifdef AUTH
	/* Authenticate the message */
	auth = get_option(ifp->ctx, bootp, bootp_len,
	    DHO_AUTHENTICATION, &auth_len);
	if (auth) {
		if (dhcp_auth_validate(&state->auth, &ifo->auth,
		    (uint8_t *)bootp, bootp_len, 4, type,
		    auth, auth_len) == NULL)
		{
			LOGDHCP0(LOG_ERR, "authentication failed");
			return;
		}
		if (state->auth.token)
			logdebugx("%s: validated using 0x%08" PRIu32,
			    ifp->name, state->auth.token->secretid);
		else
			loginfox("%s: accepted reconfigure key", ifp->name);
	} else if (ifo->auth.options & DHCPCD_AUTH_SEND) {
		if (ifo->auth.options & DHCPCD_AUTH_REQUIRE) {
			LOGDHCP0(LOG_ERR, "no authentication");
			return;
		}
		LOGDHCP0(LOG_WARNING, "no authentication");
	}
#endif

	/* RFC 3203 */
	if (type == DHCP_FORCERENEW) {
		if (from->s_addr == INADDR_ANY ||
		    from->s_addr == INADDR_BROADCAST)
		{
			LOGDHCP(LOG_ERR, "discarding Force Renew");
			return;
		}
#ifdef AUTH
		if (auth == NULL) {
			LOGDHCP(LOG_ERR, "unauthenticated Force Renew");
			if (ifo->auth.options & DHCPCD_AUTH_REQUIRE)
				return;
		}
		if (state->state != DHS_BOUND && state->state != DHS_INFORM) {
			LOGDHCP(LOG_DEBUG, "not bound, ignoring Force Renew");
			return;
		}
		LOGDHCP(LOG_INFO, "Force Renew from");
		/* The rebind and expire timings are still the same, we just
		 * enter the renew state early */
		if (state->state == DHS_BOUND)
			dhcp_renew(ifp);
		else {
			eloop_timeout_delete(ifp->ctx->eloop,
			    send_inform, ifp);
			dhcp_inform(ifp);
		}
#else
		LOGDHCP(LOG_ERR, "unauthenticated Force Renew");
#endif
		return;
	}

	if (state->state == DHS_BOUND) {
		LOGDHCP(LOG_DEBUG, "bound, ignoring");
		return;
	}

	if (state->state == DHS_PROBE) {
		/* Ignore any DHCP messages whilst probing a lease to bind. */
		LOGDHCP(LOG_DEBUG, "probing, ignoring");
		return;
	}

	/* reset the message counter */
	state->interval = 0;

	/* Ensure that no reject options are present */
	for (i = 1; i < 255; i++) {
		if (has_option_mask(ifo->rejectmask, i) &&
		    get_option_uint8(ifp->ctx, &tmp,
		    bootp, bootp_len, (uint8_t)i) == 0)
		{
			LOGDHCP(LOG_WARNING, "reject DHCP");
			return;
		}
	}

	if (type == DHCP_NAK) {
		/* For NAK, only check if we require the ServerID */
		if (has_option_mask(ifo->requiremask, DHO_SERVERID) &&
		    get_option_addr(ifp->ctx, &addr,
		    bootp, bootp_len, DHO_SERVERID) == -1)
		{
			LOGDHCP(LOG_WARNING, "reject NAK");
			return;
		}

		/* We should restart on a NAK */
		LOGDHCP(LOG_WARNING, "NAK:");
		if ((msg = get_option_string(ifp->ctx,
		    bootp, bootp_len, DHO_MESSAGE)))
		{
			logwarnx("%s: message: %s", ifp->name, msg);
			free(msg);
		}
		if (state->state == DHS_INFORM) /* INFORM should not be NAKed */
			return;
		if (!(ifp->ctx->options & DHCPCD_TEST)) {
			dhcp_drop(ifp, "NAK");
			dhcp_unlink(ifp->ctx, state->leasefile);
		}

		/* If we constantly get NAKS then we should slowly back off */
		eloop_timeout_add_sec(ifp->ctx->eloop,
		    state->nakoff, dhcp_discover, ifp);
		if (state->nakoff == 0)
			state->nakoff = 1;
		else {
			state->nakoff *= 2;
			if (state->nakoff > NAKOFF_MAX)
				state->nakoff = NAKOFF_MAX;
		}
		return;
	}

	/* Ensure that all required options are present */
	for (i = 1; i < 255; i++) {
		if (has_option_mask(ifo->requiremask, i) &&
		    get_option_uint8(ifp->ctx, &tmp,
		    bootp, bootp_len, (uint8_t)i) != 0)
		{
			/* If we are BOOTP, then ignore the need for serverid.
			 * To ignore BOOTP, require dhcp_message_type.
			 * However, nothing really stops BOOTP from providing
			 * DHCP style options as well so the above isn't
			 * always true. */
			if (type == 0 && i == DHO_SERVERID)
				continue;
			LOGDHCP(LOG_WARNING, "reject DHCP");
			return;
		}
	}

	if (has_option_mask(ifo->requestmask, DHO_IPV6_PREFERRED_ONLY)) {
		if (get_option_uint32(ifp->ctx, &v6only_time, bootp, bootp_len,
		    DHO_IPV6_PREFERRED_ONLY) == 0 &&
		    (state->state == DHS_DISCOVER || state->state == DHS_REBOOT))
		{
			char v6msg[128];

			use_v6only = true;
			if (v6only_time < MIN_V6ONLY_WAIT)
				v6only_time = MIN_V6ONLY_WAIT;
			snprintf(v6msg, sizeof(v6msg),
			    "IPv6-Only Preferred received (%u seconds)",
			    v6only_time);
			LOGDHCP(LOG_INFO, v6msg);
		}
	}

	/* DHCP Auto-Configure, RFC 2563 */
	if (type == DHCP_OFFER && bootp->yiaddr == 0) {
		LOGDHCP(LOG_WARNING, "no address given");
		if ((msg = get_option_string(ifp->ctx,
		    bootp, bootp_len, DHO_MESSAGE)))
		{
			logwarnx("%s: message: %s", ifp->name, msg);
			free(msg);
		}
#ifdef IPV4LL
		if (state->state == DHS_DISCOVER &&
		    get_option_uint8(ifp->ctx, &tmp, bootp, bootp_len,
		    DHO_AUTOCONFIGURE) == 0)
		{
			switch (tmp) {
			case 0:
				LOGDHCP(LOG_WARNING, "IPv4LL disabled from");
				ipv4ll_drop(ifp);
#ifdef ARP
				arp_drop(ifp);
#endif
				break;
			case 1:
				LOGDHCP(LOG_WARNING, "IPv4LL enabled from");
				ipv4ll_start(ifp);
				break;
			default:
				logerrx("%s: unknown auto configuration "
				    "option %d",
				    ifp->name, tmp);
				break;
			}
			eloop_timeout_delete(ifp->ctx->eloop, NULL, ifp);
			eloop_timeout_add_sec(ifp->ctx->eloop,
			    use_v6only ? v6only_time : DHCP_MAX,
			    dhcp_discover, ifp);
		}
#endif
		return;
	}

	if (use_v6only) {
		dhcp_drop(ifp, "EXPIRE");
		dhcp_unlink(ifp->ctx, state->leasefile);
		eloop_timeout_delete(ifp->ctx->eloop, NULL, ifp);
		eloop_timeout_add_sec(ifp->ctx->eloop, v6only_time,
		    dhcp_discover, ifp);
		return;
	}

	/* Ensure that the address offered is valid */
	if ((type == 0 || type == DHCP_OFFER || type == DHCP_ACK) &&
	    (bootp->ciaddr == INADDR_ANY || bootp->ciaddr == INADDR_BROADCAST)
	    &&
	    (bootp->yiaddr == INADDR_ANY || bootp->yiaddr == INADDR_BROADCAST))
	{
		LOGDHCP(LOG_WARNING, "reject invalid address");
		return;
	}

#ifdef IN_IFF_DUPLICATED
	ia = ipv4_iffindaddr(ifp, &lease->addr, NULL);
	if (ia && ia->addr_flags & IN_IFF_DUPLICATED) {
		LOGDHCP(LOG_WARNING, "declined duplicate address");
		if (type)
			dhcp_decline(ifp);
		ipv4_deladdr(ia, 0);
		eloop_timeout_delete(ifp->ctx->eloop, NULL, ifp);
		eloop_timeout_add_sec(ifp->ctx->eloop,
		    DHCP_RAND_MAX, dhcp_discover, ifp);
		return;
	}
#endif

	bootp_copied = false;
	if ((type == 0 || type == DHCP_OFFER) && state->state == DHS_DISCOVER) {
		lease->frominfo = 0;
		lease->addr.s_addr = bootp->yiaddr;
		memcpy(&lease->cookie, bootp->vend, sizeof(lease->cookie));
		if (type == 0 ||
		    get_option_addr(ifp->ctx,
		    &lease->server, bootp, bootp_len, DHO_SERVERID) != 0)
			lease->server.s_addr = INADDR_ANY;

		/* Test for rapid commit in the OFFER */
		if (!(ifp->ctx->options & DHCPCD_TEST) &&
		    has_option_mask(ifo->requestmask, DHO_RAPIDCOMMIT) &&
		    get_option(ifp->ctx, bootp, bootp_len,
		    DHO_RAPIDCOMMIT, NULL))
		{
			state->state = DHS_REQUEST;
			goto rapidcommit;
		}

		LOGDHCP(LOG_INFO, "offered");
		if (state->offer_len < bootp_len) {
			free(state->offer);
			if ((state->offer = malloc(bootp_len)) == NULL) {
				logerr(__func__);
				state->offer_len = 0;
				return;
			}
		}
		state->offer_len = bootp_len;
		memcpy(state->offer, bootp, bootp_len);
		bootp_copied = true;
		if (ifp->ctx->options & DHCPCD_TEST) {
			free(state->old);
			state->old = state->new;
			state->old_len = state->new_len;
			state->new = state->offer;
			state->new_len = state->offer_len;
			state->offer = NULL;
			state->offer_len = 0;
			state->reason = "TEST";
			script_runreason(ifp, state->reason);
			eloop_exit(ifp->ctx->eloop, EXIT_SUCCESS);
			state->bpf->bpf_flags |= BPF_EOF;
			return;
		}
		eloop_timeout_delete(ifp->ctx->eloop, send_discover, ifp);
		/* We don't request BOOTP addresses */
		if (type) {
			/* We used to ARP check here, but that seems to be in
			 * violation of RFC2131 where it only describes
			 * DECLINE after REQUEST.
			 * It also seems that some MS DHCP servers actually
			 * ignore DECLINE if no REQUEST, ie we decline a
			 * DISCOVER. */
			dhcp_request(ifp);
			return;
		}
	}

	if (type) {
		if (type == DHCP_OFFER) {
			LOGDHCP(LOG_WARNING, "ignoring offer of");
			return;
		}

		/* We should only be dealing with acks */
		if (type != DHCP_ACK) {
			LOGDHCP(LOG_ERR, "not ACK or OFFER");
			return;
		}

		if (state->state == DHS_DISCOVER) {
			/* We only allow ACK of rapid commit DISCOVER. */
			if (has_option_mask(ifo->requestmask,
			    DHO_RAPIDCOMMIT) &&
			    get_option(ifp->ctx, bootp, bootp_len,
			    DHO_RAPIDCOMMIT, NULL))
				state->state = DHS_REQUEST;
			else {
				LOGDHCP(LOG_DEBUG, "ignoring ack of");
				return;
			}
		}

rapidcommit:
		if (!(ifo->options & DHCPCD_INFORM))
			LOGDHCP(LOG_DEBUG, "acknowledged");
		else
		    ifo->options &= ~DHCPCD_STATIC;
	}

	/* No NAK, so reset the backoff
	 * We don't reset on an OFFER message because the server could
	 * potentially NAK the REQUEST. */
	state->nakoff = 0;

	/* BOOTP could have already assigned this above. */
	if (!bootp_copied) {
		if (state->offer_len < bootp_len) {
			free(state->offer);
			if ((state->offer = malloc(bootp_len)) == NULL) {
				logerr(__func__);
				state->offer_len = 0;
				return;
			}
		}
		state->offer_len = bootp_len;
		memcpy(state->offer, bootp, bootp_len);
	}

	lease->frominfo = 0;
	eloop_timeout_delete(ifp->ctx->eloop, NULL, ifp);

#if defined(ARP) || defined(KERNEL_RFC5227)
	dhcp_arp_bind(ifp);
#else
	dhcp_bind(ifp);
#endif
}

static void *
get_udp_data(void *packet, size_t *len)
{
	const struct ip *ip = packet;
	size_t ip_hl = (size_t)ip->ip_hl * 4;
	char *p = packet;

	p += ip_hl + sizeof(struct udphdr);
	*len = (size_t)ntohs(ip->ip_len) - sizeof(struct udphdr) - ip_hl;
	return p;
}

static bool
is_packet_udp_bootp(void *packet, size_t plen)
{
	struct ip *ip = packet;
	size_t ip_hlen;
	struct udphdr udp;

	if (plen < sizeof(*ip))
		return false;

	if (ip->ip_v != IPVERSION || ip->ip_p != IPPROTO_UDP)
		return false;

	/* Sanity. */
	if (ntohs(ip->ip_len) > plen)
		return false;

	ip_hlen = (size_t)ip->ip_hl * 4;
	if (ip_hlen < sizeof(*ip))
		return false;

	/* Check we have a UDP header and BOOTP. */
	if (ip_hlen + sizeof(udp) + offsetof(struct bootp, vend) > plen)
		return false;

	/* Sanity. */
	memcpy(&udp, (char *)ip + ip_hlen, sizeof(udp));
	if (ntohs(udp.uh_ulen) < sizeof(udp))
		return false;
	if (ip_hlen + ntohs(udp.uh_ulen) > plen)
		return false;

	/* Check it's to and from the right ports. */
	if (udp.uh_dport != htons(BOOTPC) || udp.uh_sport != htons(BOOTPS))
		return false;

	return true;
}

/* Lengths have already been checked. */
static bool
checksums_valid(void *packet,
    struct in_addr *from, unsigned int flags)
{
	struct ip *ip = packet;
	union pip {
		struct ip ip;
		uint16_t w[sizeof(struct ip) / 2];
	} pip = {
		.ip = {
			.ip_p = IPPROTO_UDP,
			.ip_src = ip->ip_src,
			.ip_dst = ip->ip_dst,
		}
	};
	size_t ip_hlen;
	struct udphdr udp;
	char *udpp, *uh_sump;
	uint32_t csum;

	if (from != NULL)
		from->s_addr = ip->ip_src.s_addr;

	ip_hlen = (size_t)ip->ip_hl * 4;
	if (in_cksum(ip, ip_hlen, NULL) != 0)
		return false;

	if (flags & BPF_PARTIALCSUM)
		return true;

	udpp = (char *)ip + ip_hlen;
	memcpy(&udp, udpp, sizeof(udp));
	if (udp.uh_sum == 0)
		return true;

	/* UDP checksum is based on a pseudo IP header alongside
	 * the UDP header and payload. */
	pip.ip.ip_len = udp.uh_ulen;
	csum = 0;

	/* Need to zero the UDP sum in the packet for the checksum to work. */
	uh_sump = udpp + offsetof(struct udphdr, uh_sum);
	memset(uh_sump, 0, sizeof(udp.uh_sum));

	/* Checksum pseudo header and then UDP + payload. */
	in_cksum(pip.w, sizeof(pip.w), &csum);
	csum = in_cksum(udpp, ntohs(udp.uh_ulen), &csum);

#if 0	/* Not needed, just here for completeness. */
	/* Put the checksum back. */
	memcpy(uh_sump, &udp.uh_sum, sizeof(udp.uh_sum));
#endif

	return csum == udp.uh_sum;
}

static void
dhcp_handlebootp(struct interface *ifp, struct bootp *bootp, size_t len,
    struct in_addr *from)
{
	size_t v;

	if (len < offsetof(struct bootp, vend)) {
		logerrx("%s: truncated packet (%zu) from %s",
		    ifp->name, len, inet_ntoa(*from));
		return;
	}

	/* Unlikely, but appeases sanitizers. */
	if (len > FRAMELEN_MAX) {
		logerrx("%s: packet exceeded frame length (%zu) from %s",
		    ifp->name, len, inet_ntoa(*from));
		return;
	}

	/* To make our IS_DHCP macro easy, ensure the vendor
	 * area has at least 4 octets. */
	v = len - offsetof(struct bootp, vend);
	while (v < 4) {
		bootp->vend[v++] = '\0';
		len++;
	}

	dhcp_handledhcp(ifp, bootp, len, from);
}

void
dhcp_packet(struct interface *ifp, uint8_t *data, size_t len,
    unsigned int bpf_flags)
{
	struct bootp *bootp;
	struct in_addr from;
	size_t udp_len;
	size_t fl = bpf_frame_header_len(ifp);
#ifdef PRIVSEP
	const struct dhcp_state *state = D_CSTATE(ifp);

	/* It's possible that an interface departs and arrives in short
	 * order to receive a BPF frame out of order.
	 * There is a similar check in ARP, but much lower down the stack.
	 * It's not needed for other inet protocols because we send the
	 * message as a whole and select the interface off that and then
	 * check state. BPF on the other hand is very interface
	 * specific and we do need this check. */
	if (state == NULL)
		return;

	/* Ignore double reads */
	if (IN_PRIVSEP(ifp->ctx)) {
		switch (state->state) {
		case DHS_BOUND: /* FALLTHROUGH */
		case DHS_RENEW:
			return;
		default:
			break;
		}
	}
#endif

	/* Trim frame header */
	if (fl != 0) {
		if (len < fl) {
			logerrx("%s: %s: short frame header %zu",
			    __func__, ifp->name, len);
			return;
		}
		len -= fl;
		/* Move the data to avoid alignment errors. */
		memmove(data, data + fl, len);
	}

	/* Validate filter. */
	if (!is_packet_udp_bootp(data, len)) {
#ifdef BPF_DEBUG
		logerrx("%s: DHCP BPF validation failure", ifp->name);
#endif
		return;
	}

	if (!checksums_valid(data, &from, bpf_flags)) {
		logerrx("%s: checksum failure from %s",
		    ifp->name, inet_ntoa(from));
		return;
	}

	/*
	 * DHCP has a variable option area rather than a fixed vendor area.
	 * Because DHCP uses the BOOTP protocol it should still send BOOTP
	 * sized packets to be RFC compliant.
	 * However some servers send a truncated vendor area.
	 * dhcpcd can work fine without the vendor area being sent.
	 */
	bootp = get_udp_data(data, &udp_len);
	dhcp_handlebootp(ifp, bootp, udp_len, &from);
}

static void
dhcp_readbpf(void *arg)
{
	struct interface *ifp = arg;
	uint8_t buf[FRAMELEN_MAX];
	ssize_t bytes;
	struct dhcp_state *state = D_STATE(ifp);
	struct bpf *bpf = state->bpf;

	bpf->bpf_flags &= ~BPF_EOF;
	while (!(bpf->bpf_flags & BPF_EOF)) {
		bytes = bpf_read(bpf, buf, sizeof(buf));
		if (bytes == -1) {
			if (state->state != DHS_NONE) {
				logerr("%s: %s", __func__, ifp->name);
				dhcp_close(ifp);
			}
			break;
		}
		dhcp_packet(ifp, buf, (size_t)bytes, bpf->bpf_flags);
		/* Check we still have a state after processing. */
		if ((state = D_STATE(ifp)) == NULL)
			break;
		if ((bpf = state->bpf) == NULL)
			break;
	}
}

void
dhcp_recvmsg(struct dhcpcd_ctx *ctx, struct msghdr *msg)
{
	struct sockaddr_in *from = (struct sockaddr_in *)msg->msg_name;
	struct iovec *iov = &msg->msg_iov[0];
	struct interface *ifp;
	const struct dhcp_state *state;

	ifp = if_findifpfromcmsg(ctx, msg, NULL);
	if (ifp == NULL) {
		logerr(__func__);
		return;
	}
	state = D_CSTATE(ifp);
	if (state == NULL) {
		/* Try re-directing it to another interface. */
		dhcp_redirect_dhcp(ifp, (struct bootp *)iov->iov_base,
		    iov->iov_len, &from->sin_addr);
		return;
	}

	if (state->bpf != NULL) {
		/* Avoid a duplicate read if BPF is open for the interface. */
		return;
	}
#ifdef PRIVSEP
	if (IN_PRIVSEP(ctx)) {
		switch (state->state) {
		case DHS_BOUND: /* FALLTHROUGH */
		case DHS_RENEW:
			break;
		default:
			/* Any other state we ignore it or will receive
			 * via BPF. */
			return;
		}
	}
#endif

	dhcp_handlebootp(ifp, iov->iov_base, iov->iov_len,
	    &from->sin_addr);
}

static void
dhcp_readudp(struct dhcpcd_ctx *ctx, struct interface *ifp)
{
	const struct dhcp_state *state;
	struct sockaddr_in from;
	union {
		struct bootp bootp;
		uint8_t buf[10 * 1024]; /* Maximum MTU */
	} iovbuf;
	struct iovec iov = {
		.iov_base = iovbuf.buf,
		.iov_len = sizeof(iovbuf.buf),
	};
	union {
		struct cmsghdr hdr;
#ifdef IP_RECVIF
		uint8_t buf[CMSG_SPACE(sizeof(struct sockaddr_dl))];
#else
		uint8_t buf[CMSG_SPACE(sizeof(struct in_pktinfo))];
#endif
	} cmsgbuf = { .buf = { 0 } };
	struct msghdr msg = {
	    .msg_name = &from, .msg_namelen = sizeof(from),
	    .msg_iov = &iov, .msg_iovlen = 1,
	    .msg_control = cmsgbuf.buf, .msg_controllen = sizeof(cmsgbuf.buf),
	};
	int s;
	ssize_t bytes;

	if (ifp != NULL) {
		state = D_CSTATE(ifp);
		s = state->udp_rfd;
	} else
		s = ctx->udp_rfd;

	bytes = recvmsg(s, &msg, 0);
	if (bytes == -1) {
		logerr(__func__);
		return;
	}

	iov.iov_len = (size_t)bytes;
	dhcp_recvmsg(ctx, &msg);
}

static void
dhcp_handleudp(void *arg)
{
	struct dhcpcd_ctx *ctx = arg;

	dhcp_readudp(ctx, NULL);
}

static void
dhcp_handleifudp(void *arg)
{
	struct interface *ifp = arg;

	dhcp_readudp(ifp->ctx, ifp);
}

static int
dhcp_openbpf(struct interface *ifp)
{
	struct dhcp_state *state;

	state = D_STATE(ifp);

#ifdef PRIVSEP
	if (IN_PRIVSEP_SE(ifp->ctx)) {
		if (ps_bpf_openbootp(ifp) == -1) {
			logerr(__func__);
			return -1;
		}
		return 0;
	}
#endif

	if (state->bpf != NULL)
		return 0;

	state->bpf = bpf_open(ifp, bpf_bootp, NULL);
	if (state->bpf == NULL) {
		if (errno == ENOENT) {
			logerrx("%s not found", bpf_name);
			/* May as well disable IPv4 entirely at
			 * this point as we really need it. */
			ifp->options->options &= ~DHCPCD_IPV4;
		} else
			logerr("%s: %s", __func__, ifp->name);
		return -1;
	}

	eloop_event_add(ifp->ctx->eloop,
	    state->bpf->bpf_fd, dhcp_readbpf, ifp);
	return 0;
}

void
dhcp_free(struct interface *ifp)
{
	struct dhcp_state *state = D_STATE(ifp);
	struct dhcpcd_ctx *ctx;

	dhcp_close(ifp);
#ifdef ARP
	arp_drop(ifp);
#endif
	if (state) {
		state->state = DHS_NONE;
		free(state->old);
		free(state->new);
		free(state->offer);
		free(state->clientid);
		free(state);
	}

	ctx = ifp->ctx;
	/* If we don't have any more DHCP enabled interfaces,
	 * close the global socket and release resources */
	if (ctx->ifaces) {
		TAILQ_FOREACH(ifp, ctx->ifaces, next) {
			state = D_STATE(ifp);
			if (state != NULL && state->state != DHS_NONE)
				break;
		}
	}
	if (ifp == NULL) {
		if (ctx->udp_rfd != -1) {
			eloop_event_delete(ctx->eloop, ctx->udp_rfd);
			close(ctx->udp_rfd);
			ctx->udp_rfd = -1;
		}
		if (ctx->udp_wfd != -1) {
			close(ctx->udp_wfd);
			ctx->udp_wfd = -1;
		}

		free(ctx->opt_buffer);
		ctx->opt_buffer = NULL;
	}
}

static int
dhcp_initstate(struct interface *ifp)
{
	struct dhcp_state *state;

	state = D_STATE(ifp);
	if (state != NULL)
		return 0;

	ifp->if_data[IF_DATA_DHCP] = calloc(1, sizeof(*state));
	state = D_STATE(ifp);
	if (state == NULL)
		return -1;

	state->state = DHS_NONE;
	/* 0 is a valid fd, so init to -1 */
	state->udp_rfd = -1;
#ifdef ARPING
	state->arping_index = -1;
#endif
	return 1;
}

static int
dhcp_init(struct interface *ifp)
{
	struct dhcp_state *state;
	struct if_options *ifo;
	uint8_t len;
	char buf[(sizeof(ifo->clientid) - 1) * 3];

	if (dhcp_initstate(ifp) == -1)
		return -1;

	state = D_STATE(ifp);
	state->state = DHS_INIT;
	state->reason = "PREINIT";
	state->nakoff = 0;
	dhcp_set_leasefile(state->leasefile, sizeof(state->leasefile),
	    AF_INET, ifp);

	ifo = ifp->options;
	/* We need to drop the leasefile so that dhcp_start
	 * doesn't load it. */
	if (ifo->options & DHCPCD_REQUEST)
		dhcp_unlink(ifp->ctx, state->leasefile);

	free(state->clientid);
	state->clientid = NULL;

	if (ifo->options & DHCPCD_ANONYMOUS) {
		/* Removing the option could show that we want anonymous.
		 * As such keep it as it's already in the hwaddr field. */
		goto make_clientid;
	} else if (*ifo->clientid) {
		state->clientid = malloc((size_t)(ifo->clientid[0] + 1));
		if (state->clientid == NULL)
			goto eexit;
		memcpy(state->clientid, ifo->clientid,
		    (size_t)(ifo->clientid[0]) + 1);
	} else if (ifo->options & DHCPCD_CLIENTID) {
		if (ifo->options & DHCPCD_DUID) {
			state->clientid = malloc(ifp->ctx->duid_len + 6);
			if (state->clientid == NULL)
				goto eexit;
			state->clientid[0] =(uint8_t)(ifp->ctx->duid_len + 5);
			state->clientid[1] = 255; /* RFC 4361 */
			memcpy(state->clientid + 2, ifo->iaid, 4);
			memcpy(state->clientid + 6, ifp->ctx->duid,
			    ifp->ctx->duid_len);
		} else {
make_clientid:
			len = (uint8_t)(ifp->hwlen + 1);
			state->clientid = malloc((size_t)len + 1);
			if (state->clientid == NULL)
				goto eexit;
			state->clientid[0] = len;
			state->clientid[1] = (uint8_t)ifp->hwtype;
			memcpy(state->clientid + 2, ifp->hwaddr,
			    ifp->hwlen);
		}
	}

	if (ifo->options & DHCPCD_DUID)
		/* Don't bother logging as DUID and IAID are reported
		 * at device start. */
		return 0;

	if (ifo->options & DHCPCD_CLIENTID && state->clientid != NULL)
		logdebugx("%s: using ClientID %s", ifp->name,
		    hwaddr_ntoa(state->clientid + 1, state->clientid[0],
			buf, sizeof(buf)));
	else if (ifp->hwlen)
		logdebugx("%s: using hwaddr %s", ifp->name,
		    hwaddr_ntoa(ifp->hwaddr, ifp->hwlen, buf, sizeof(buf)));
	return 0;

eexit:
	logerr(__func__);
	return -1;
}

static void
dhcp_start1(void *arg)
{
	struct interface *ifp = arg;
	struct dhcpcd_ctx *ctx = ifp->ctx;
	struct if_options *ifo = ifp->options;
	struct dhcp_state *state;
	uint32_t l;
	int nolease;

	if (!(ifo->options & DHCPCD_IPV4))
		return;

	/* Listen on *.*.*.*:bootpc so that the kernel never sends an
	 * ICMP port unreachable message back to the DHCP server.
	 * Only do this in master mode so we don't swallow messages
	 * for dhcpcd running on another interface. */
	if ((ctx->options & (DHCPCD_MASTER|DHCPCD_PRIVSEP)) == DHCPCD_MASTER
	    && ctx->udp_rfd == -1)
	{
		ctx->udp_rfd = dhcp_openudp(NULL);
		if (ctx->udp_rfd == -1) {
			logerr(__func__);
			return;
		}
		eloop_event_add(ctx->eloop, ctx->udp_rfd, dhcp_handleudp, ctx);
	}
	if (!IN_PRIVSEP(ctx) && ctx->udp_wfd == -1) {
		ctx->udp_wfd = xsocket(PF_INET, SOCK_RAW|SOCK_CXNB,IPPROTO_UDP);
		if (ctx->udp_wfd == -1) {
			logerr(__func__);
			return;
		}
	}

	if (dhcp_init(ifp) == -1) {
		logerr("%s: dhcp_init", ifp->name);
		return;
	}

	state = D_STATE(ifp);
	clock_gettime(CLOCK_MONOTONIC, &state->started);
	state->interval = 0;
	free(state->offer);
	state->offer = NULL;
	state->offer_len = 0;

#ifdef ARPING
	if (ifo->arping_len && state->arping_index < ifo->arping_len) {
		dhcp_arping(ifp);
		return;
	}
#endif

	if (ifo->options & DHCPCD_STATIC) {
		dhcp_static(ifp);
		return;
	}

	if (ifo->options & DHCPCD_INFORM) {
		dhcp_inform(ifp);
		return;
	}

	/* We don't want to read the old lease if we NAK an old test */
	nolease = state->offer && ifp->ctx->options & DHCPCD_TEST;
	if (!nolease && ifo->options & DHCPCD_DHCP) {
		state->offer_len = read_lease(ifp, &state->offer);
		/* Check the saved lease matches the type we want */
		if (state->offer) {
#ifdef IN_IFF_DUPLICATED
			struct in_addr addr;
			struct ipv4_addr *ia;

			addr.s_addr = state->offer->yiaddr;
			ia = ipv4_iffindaddr(ifp, &addr, NULL);
#endif

			if ((!IS_DHCP(state->offer) &&
			    !(ifo->options & DHCPCD_BOOTP)) ||
#ifdef IN_IFF_DUPLICATED
			    (ia && ia->addr_flags & IN_IFF_DUPLICATED) ||
#endif
			    (IS_DHCP(state->offer) &&
			    ifo->options & DHCPCD_BOOTP))
			{
				free(state->offer);
				state->offer = NULL;
				state->offer_len = 0;
			}
		}
	}
	if (state->offer) {
		struct ipv4_addr *ia;
		time_t mtime;

		get_lease(ifp, &state->lease, state->offer, state->offer_len);
		state->lease.frominfo = 1;
		if (state->new == NULL &&
		    (ia = ipv4_iffindaddr(ifp,
		    &state->lease.addr, &state->lease.mask)) != NULL)
		{
			/* We still have the IP address from the last lease.
			 * Fake add the address and routes from it so the lease
			 * can be cleaned up. */
			state->new = malloc(state->offer_len);
			if (state->new) {
				memcpy(state->new,
				    state->offer, state->offer_len);
				state->new_len = state->offer_len;
				state->addr = ia;
				state->added |= STATE_ADDED | STATE_FAKE;
				rt_build(ifp->ctx, AF_INET);
			} else
				logerr(__func__);
		}
		if (!IS_DHCP(state->offer)) {
			free(state->offer);
			state->offer = NULL;
			state->offer_len = 0;
		} else if (!(ifo->options & DHCPCD_LASTLEASE_EXTEND) &&
		    state->lease.leasetime != DHCP_INFINITE_LIFETIME &&
		    dhcp_filemtime(ifp->ctx, state->leasefile, &mtime) == 0)
		{
			time_t now;

			/* Offset lease times and check expiry */
			now = time(NULL);
			if (now == -1 ||
			    (time_t)state->lease.leasetime < now - mtime)
			{
				logdebugx("%s: discarding expired lease",
				    ifp->name);
				free(state->offer);
				state->offer = NULL;
				state->offer_len = 0;
				state->lease.addr.s_addr = 0;
				/* Technically we should discard the lease
				 * as it's expired, just as DHCPv6 addresses
				 * would be by the kernel.
				 * However, this may violate POLA so
				 * we currently leave it be.
				 * If we get a totally different lease from
				 * the DHCP server we'll drop it anyway, as
				 * we will on any other event which would
				 * trigger a lease drop.
				 * This should only happen if dhcpcd stops
				 * running and the lease expires before
				 * dhcpcd starts again. */
#if 0
				if (state->new)
					dhcp_drop(ifp, "EXPIRE");
#endif
			} else {
				l = (uint32_t)(now - mtime);
				state->lease.leasetime -= l;
				state->lease.renewaltime -= l;
				state->lease.rebindtime -= l;
			}
		}
	}

#ifdef IPV4LL
	if (!(ifo->options & DHCPCD_DHCP)) {
		if (ifo->options & DHCPCD_IPV4LL)
			ipv4ll_start(ifp);
		return;
	}
#endif

	if (state->offer == NULL ||
	    !IS_DHCP(state->offer) ||
	    ifo->options & DHCPCD_ANONYMOUS)
		dhcp_discover(ifp);
	else
		dhcp_reboot(ifp);
}

void
dhcp_start(struct interface *ifp)
{
	unsigned int delay;
#ifdef ARPING
	const struct dhcp_state *state;
#endif

	if (!(ifp->options->options & DHCPCD_IPV4))
		return;

	/* If we haven't been given a netmask for our requested address,
	 * set it now. */
	if (ifp->options->req_addr.s_addr != INADDR_ANY &&
	    ifp->options->req_mask.s_addr == INADDR_ANY)
		ifp->options->req_mask.s_addr =
		    ipv4_getnetmask(ifp->options->req_addr.s_addr);

	/* If we haven't specified a ClientID and our hardware address
	 * length is greater than BOOTP CHADDR then we enforce a ClientID
	 * of the hardware address type and the hardware address.
	 * If there is no hardware address and no ClientID set,
	 * force a DUID based ClientID. */
	if (ifp->hwlen > 16)
		ifp->options->options |= DHCPCD_CLIENTID;
	else if (ifp->hwlen == 0 && !(ifp->options->options & DHCPCD_CLIENTID))
		ifp->options->options |= DHCPCD_CLIENTID | DHCPCD_DUID;

	/* Firewire and InfiniBand interfaces require ClientID and
	 * the broadcast option being set. */
	switch (ifp->hwtype) {
	case ARPHRD_IEEE1394:	/* FALLTHROUGH */
	case ARPHRD_INFINIBAND:
		ifp->options->options |= DHCPCD_CLIENTID | DHCPCD_BROADCAST;
		break;
	}

	/* If we violate RFC2131 section 3.7 then require ARP
	 * to detect if any other client wants our address. */
	if (ifp->options->options & DHCPCD_LASTLEASE_EXTEND)
		ifp->options->options |= DHCPCD_ARP;

	/* No point in delaying a static configuration */
	if (ifp->options->options & DHCPCD_STATIC ||
	    !(ifp->options->options & DHCPCD_INITIAL_DELAY))
	{
		dhcp_start1(ifp);
		return;
	}

#ifdef ARPING
	/* If we have arpinged then we have already delayed. */
	state = D_CSTATE(ifp);
	if (state != NULL && state->arping_index != -1) {
		dhcp_start1(ifp);
		return;
	}
#endif
	delay = MSEC_PER_SEC +
		(arc4random_uniform(MSEC_PER_SEC * 2) - MSEC_PER_SEC);
	logdebugx("%s: delaying IPv4 for %0.1f seconds",
	    ifp->name, (float)delay / MSEC_PER_SEC);

	eloop_timeout_add_msec(ifp->ctx->eloop, delay, dhcp_start1, ifp);
}

void
dhcp_abort(struct interface *ifp)
{
	struct dhcp_state *state;

	state = D_STATE(ifp);
#ifdef ARPING
	if (state != NULL)
		state->arping_index = -1;
#endif

	eloop_timeout_delete(ifp->ctx->eloop, dhcp_start1, ifp);

	if (state != NULL && state->added) {
		rt_build(ifp->ctx, AF_INET);
#ifdef ARP
		if (ifp->options->options & DHCPCD_ARP)
			arp_announceaddr(ifp->ctx, &state->addr->addr);
#endif
	}
}

struct ipv4_addr *
dhcp_handleifa(int cmd, struct ipv4_addr *ia, pid_t pid)
{
	struct interface *ifp;
	struct dhcp_state *state;
	struct if_options *ifo;
	uint8_t i;

	ifp = ia->iface;
	state = D_STATE(ifp);
	if (state == NULL || state->state == DHS_NONE)
		return ia;

	if (cmd == RTM_DELADDR) {
		if (state->addr == ia) {
			loginfox("%s: pid %d deleted IP address %s",
			    ifp->name, pid, ia->saddr);
			dhcp_close(ifp);
			state->addr = NULL;
			/* Don't clear the added state as we need
			 * to drop the lease. */
			dhcp_drop(ifp, "EXPIRE");
			dhcp_start1(ifp);
			return ia;
		}
	}

	if (cmd != RTM_NEWADDR)
		return ia;

#ifdef IN_IFF_NOTUSEABLE
	if (!(ia->addr_flags & IN_IFF_NOTUSEABLE))
		dhcp_finish_dad(ifp, &ia->addr);
	else if (ia->addr_flags & IN_IFF_DUPLICATED)
		return dhcp_addr_duplicated(ifp, &ia->addr) ? NULL : ia;
#endif

	ifo = ifp->options;

#ifdef PRIVSEP
	if (IN_PRIVSEP_SE(ifp->ctx) &&
	    !(ifp->ctx->options & (DHCPCD_MASTER | DHCPCD_CONFIGURE)) &&
	    IN_ARE_ADDR_EQUAL(&state->lease.addr, &ia->addr))
	{
		state->addr = ia;
		state->added = STATE_ADDED;
		dhcp_closebpf(ifp);
		if (ps_inet_openbootp(ia) == -1)
		    logerr(__func__);
	}
#endif

	if (ifo->options & DHCPCD_INFORM) {
		if (state->state != DHS_INFORM)
			dhcp_inform(ifp);
		return ia;
	}

	if (!(ifo->options & DHCPCD_STATIC))
		return ia;
	if (ifo->req_addr.s_addr != INADDR_ANY)
		return ia;

	free(state->old);
	state->old = state->new;
	state->new_len = dhcp_message_new(&state->new, &ia->addr, &ia->mask);
	if (state->new == NULL)
		return ia;
	if (ifp->flags & IFF_POINTOPOINT) {
		for (i = 1; i < 255; i++)
			if (i != DHO_ROUTER && has_option_mask(ifo->dstmask,i))
				dhcp_message_add_addr(state->new, i, ia->brd);
	}
	state->reason = "STATIC";
	rt_build(ifp->ctx, AF_INET);
	script_runreason(ifp, state->reason);
	if (ifo->options & DHCPCD_INFORM) {
		state->state = DHS_INFORM;
		dhcp_new_xid(ifp);
		state->lease.server.s_addr = INADDR_ANY;
		state->addr = ia;
		dhcp_inform(ifp);
	}

	return ia;
}

#ifndef SMALL
int
dhcp_dump(struct interface *ifp)
{
	struct dhcp_state *state;

	ifp->if_data[IF_DATA_DHCP] = state = calloc(1, sizeof(*state));
	if (state == NULL) {
		logerr(__func__);
		return -1;
	}
	state->new_len = read_lease(ifp, &state->new);
	if (state->new == NULL) {
		logerr("read_lease");
		return -1;
	}
	state->reason = "DUMP";
	return script_runreason(ifp, state->reason);
}
#endif<|MERGE_RESOLUTION|>--- conflicted
+++ resolved
@@ -2348,7 +2348,6 @@
 
 	if (!(ifo->options & DHCPCD_CONFIGURE)) {
 		struct ipv4_addr *ia;
-<<<<<<< HEAD
 
 		script_runreason(ifp, state->reason);
 		dhcpcd_daemonise(ifp->ctx);
@@ -2365,24 +2364,6 @@
 		return;
 	}
 
-=======
-
-		script_runreason(ifp, state->reason);
-		dhcpcd_daemonise(ifp->ctx);
-
-		/* We we are not configuring the address, we need to keep
-		 * the BPF socket open if the address does not exist. */
-		ia = ipv4_iffindaddr(ifp, &state->lease.addr, NULL);
-		if (ia != NULL) {
-			state->addr = ia;
-			state->added = STATE_ADDED;
-			dhcp_closebpf(ifp);
-			goto openudp;
-		}
-		return;
-	}
-
->>>>>>> 9e014010
 	/* Add the address */
 	if (ipv4_applyaddr(ifp) == NULL) {
 		/* There was an error adding the address.
