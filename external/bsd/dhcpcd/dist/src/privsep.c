/* SPDX-License-Identifier: BSD-2-Clause */
/*
 * Privilege Separation for dhcpcd
 * Copyright (c) 2006-2020 Roy Marples <roy@marples.name>
 * All rights reserved

 * Redistribution and use in source and binary forms, with or without
 * modification, are permitted provided that the following conditions
 * are met:
 * 1. Redistributions of source code must retain the above copyright
 *    notice, this list of conditions and the following disclaimer.
 * 2. Redistributions in binary form must reproduce the above copyright
 *    notice, this list of conditions and the following disclaimer in the
 *    documentation and/or other materials provided with the distribution.
 *
 * THIS SOFTWARE IS PROVIDED BY THE AUTHOR AND CONTRIBUTORS ``AS IS'' AND
 * ANY EXPRESS OR IMPLIED WARRANTIES, INCLUDING, BUT NOT LIMITED TO, THE
 * IMPLIED WARRANTIES OF MERCHANTABILITY AND FITNESS FOR A PARTICULAR PURPOSE
 * ARE DISCLAIMED.  IN NO EVENT SHALL THE AUTHOR OR CONTRIBUTORS BE LIABLE
 * FOR ANY DIRECT, INDIRECT, INCIDENTAL, SPECIAL, EXEMPLARY, OR CONSEQUENTIAL
 * DAMAGES (INCLUDING, BUT NOT LIMITED TO, PROCUREMENT OF SUBSTITUTE GOODS
 * OR SERVICES; LOSS OF USE, DATA, OR PROFITS; OR BUSINESS INTERRUPTION)
 * HOWEVER CAUSED AND ON ANY THEORY OF LIABILITY, WHETHER IN CONTRACT, STRICT
 * LIABILITY, OR TORT (INCLUDING NEGLIGENCE OR OTHERWISE) ARISING IN ANY WAY
 * OUT OF THE USE OF THIS SOFTWARE, EVEN IF ADVISED OF THE POSSIBILITY OF
 * SUCH DAMAGE.
 */

/*
 * The current design is this:
 * Spawn a priv process to carry out privileged actions and
 * spawning unpriv process to initate network connections such as BPF
 * or address specific listener.
 * Spawn an unpriv process to send/receive common network data.
 * Then drop all privs and start running.
 * Every process aside from the privileged actioneer is chrooted.
 * All privsep processes ignore signals - only the master process accepts them.
 *
 * dhcpcd will maintain the config file in the chroot, no need to handle
 * this in a script or something.
 */

#include <sys/resource.h>
#include <sys/socket.h>
#include <sys/stat.h>
#include <sys/types.h>
#include <sys/wait.h>

#ifdef AF_LINK
#include <net/if_dl.h>
#endif

#include <assert.h>
#include <errno.h>
#include <fcntl.h>
#include <grp.h>
#include <paths.h>
#include <pwd.h>
#include <stddef.h>	/* For offsetof, struct padding debug */
#include <signal.h>
#include <stdlib.h>
#include <string.h>
#include <unistd.h>

#include "arp.h"
#include "common.h"
#include "control.h"
#include "dev.h"
#include "dhcp.h"
#include "dhcp6.h"
#include "eloop.h"
#include "ipv6nd.h"
#include "logerr.h"
#include "privsep.h"

#ifdef HAVE_CAPSICUM
#include <sys/capsicum.h>
#include <capsicum_helpers.h>
#endif
#ifdef HAVE_UTIL_H
#include <util.h>
#endif

int
ps_init(struct dhcpcd_ctx *ctx)
{
	struct passwd *pw;
	struct stat st;

	errno = 0;
	if ((ctx->ps_user = pw = getpwnam(PRIVSEP_USER)) == NULL) {
		ctx->options &= ~DHCPCD_PRIVSEP;
		if (errno == 0) {
			logerrx("no such user %s", PRIVSEP_USER);
			/* Just incase logerrx caused an error... */
			errno = 0;
		} else
			logerr("getpwnam");
		return -1;
	}

	if (stat(pw->pw_dir, &st) == -1 || !S_ISDIR(st.st_mode)) {
		ctx->options &= ~DHCPCD_PRIVSEP;
		logerrx("refusing chroot: %s: %s",
		    PRIVSEP_USER, pw->pw_dir);
		errno = 0;
		return -1;
	}

	ctx->options |= DHCPCD_PRIVSEP;
	return 0;
}

static int
ps_dropprivs(struct dhcpcd_ctx *ctx)
{
	struct passwd *pw = ctx->ps_user;

	if (ctx->options & DHCPCD_LAUNCHER)
		logdebugx("chrooting as %s to %s", pw->pw_name, pw->pw_dir);
	if (chroot(pw->pw_dir) == -1 &&
	    (errno != EPERM || ctx->options & DHCPCD_FORKED))
		logerr("%s: chroot: %s", __func__, pw->pw_dir);
	if (chdir("/") == -1)
		logerr("%s: chdir: /", __func__);

	if ((setgroups(1, &pw->pw_gid) == -1 ||
	     setgid(pw->pw_gid) == -1 ||
	     setuid(pw->pw_uid) == -1) &&
	     (errno != EPERM || ctx->options & DHCPCD_FORKED))
	{
		logerr("failed to drop privileges");
		return -1;
	}

	struct rlimit rzero = { .rlim_cur = 0, .rlim_max = 0 };

	if (ctx->ps_control_pid != getpid()) {
		/* Prohibit new files, sockets, etc */
#if defined(__linux__) || defined(__sun) || defined(__OpenBSD__)
		/*
		 * If poll(2) is called with nfds > RLIMIT_NOFILE
		 * then it returns EINVAL.
		 * This blows.
		 * Do the best we can and limit to what we need.
		 * An attacker could potentially close a file and
		 * open a new one still, but that cannot be helped.
		 */
		unsigned long maxfd;
		maxfd = (unsigned long)eloop_event_count(ctx->eloop);
		if (IN_PRIVSEP_SE(ctx))
			maxfd++; /* XXX why? */

		struct rlimit rmaxfd = {
		    .rlim_cur = maxfd,
		    .rlim_max = maxfd
		};
		if (setrlimit(RLIMIT_NOFILE, &rmaxfd) == -1)
			logerr("setrlimit RLIMIT_NOFILE");
#else
		if (setrlimit(RLIMIT_NOFILE, &rzero) == -1)
			logerr("setrlimit RLIMIT_NOFILE");
#endif
	}

#define DHC_NOCHKIO	(DHCPCD_STARTED | DHCPCD_DAEMONISE)
	/* Prohibit writing to files.
	 * Obviously this won't work if we are using a logfile
	 * or redirecting stderr to a file. */
	if ((ctx->options & DHC_NOCHKIO) == DHC_NOCHKIO ||
	    (ctx->logfile == NULL &&
	    (!ctx->stderr_valid || isatty(STDERR_FILENO) == 1)))
	{
		if (setrlimit(RLIMIT_FSIZE, &rzero) == -1)
			logerr("setrlimit RLIMIT_FSIZE");
	}

#ifdef RLIMIT_NPROC
	/* Prohibit forks */
	if (setrlimit(RLIMIT_NPROC, &rzero) == -1)
		logerr("setrlimit RLIMIT_NPROC");
#endif

	return 0;
}

static int
ps_setbuf0(int fd, int ctl, int minlen)
{
	int len;
	socklen_t slen;

	slen = sizeof(len);
	if (getsockopt(fd, SOL_SOCKET, ctl, &len, &slen) == -1)
		return -1;

#ifdef __linux__
	len /= 2;
#endif
	if (len >= minlen)
		return 0;

	return setsockopt(fd, SOL_SOCKET, ctl, &minlen, sizeof(minlen));
}

static int
ps_setbuf(int fd)
{
	/* Ensure we can receive a fully sized privsep message.
	 * Double the send buffer. */
	int minlen = (int)sizeof(struct ps_msg);

	if (ps_setbuf0(fd, SO_RCVBUF, minlen) == -1 ||
	    ps_setbuf0(fd, SO_SNDBUF, minlen * 2) == -1)
	{
		logerr(__func__);
		return -1;
	}
	return 0;
}

int
ps_setbuf_fdpair(int fd[])
{

	if (ps_setbuf(fd[0]) == -1 || ps_setbuf(fd[1]) == -1)
		return -1;
	return 0;
}

#ifdef PRIVSEP_RIGHTS
int
ps_rights_limit_ioctl(int fd)
{
	cap_rights_t rights;

	cap_rights_init(&rights, CAP_IOCTL);
	if (cap_rights_limit(fd, &rights) == -1 && errno != ENOSYS)
		return -1;
	return 0;
}

int
ps_rights_limit_fd_fctnl(int fd)
{
	cap_rights_t rights;

	cap_rights_init(&rights, CAP_READ, CAP_WRITE, CAP_EVENT,
	    CAP_ACCEPT, CAP_FCNTL);
	if (cap_rights_limit(fd, &rights) == -1 && errno != ENOSYS)
		return -1;
	return 0;
}

int
ps_rights_limit_fd(int fd)
{
	cap_rights_t rights;

	cap_rights_init(&rights, CAP_READ, CAP_WRITE, CAP_EVENT, CAP_SHUTDOWN);
	if (cap_rights_limit(fd, &rights) == -1 && errno != ENOSYS)
		return -1;
	return 0;
}

int
ps_rights_limit_fd_sockopt(int fd)
{
	cap_rights_t rights;

	cap_rights_init(&rights, CAP_READ, CAP_WRITE, CAP_EVENT,
	    CAP_GETSOCKOPT, CAP_SETSOCKOPT);
	if (cap_rights_limit(fd, &rights) == -1 && errno != ENOSYS)
		return -1;
	return 0;
}

int
ps_rights_limit_fd_rdonly(int fd)
{
	cap_rights_t rights;

	cap_rights_init(&rights, CAP_READ, CAP_EVENT);
	if (cap_rights_limit(fd, &rights) == -1 && errno != ENOSYS)
		return -1;
	return 0;
}

int
ps_rights_limit_fdpair(int fd[])
{

	if (ps_rights_limit_fd(fd[0]) == -1 || ps_rights_limit_fd(fd[1]) == -1)
		return -1;
	return 0;
}

static int
ps_rights_limit_stdio(struct dhcpcd_ctx *ctx)
{
	const int iebadf = CAPH_IGNORE_EBADF;
	int error = 0;

	if (ctx->stdin_valid &&
	    caph_limit_stream(STDIN_FILENO, CAPH_READ | iebadf) == -1)
		error = -1;
	if (ctx->stdout_valid &&
	    caph_limit_stream(STDOUT_FILENO, CAPH_WRITE | iebadf) == -1)
		error = -1;
	if (ctx->stderr_valid &&
	    caph_limit_stream(STDERR_FILENO, CAPH_WRITE | iebadf) == -1)
		error = -1;

	return error;
}
#endif

pid_t
ps_dostart(struct dhcpcd_ctx *ctx,
    pid_t *priv_pid, int *priv_fd,
    void (*recv_msg)(void *), void (*recv_unpriv_msg),
    void *recv_ctx, int (*callback)(void *), void (*signal_cb)(int, void *),
    unsigned int flags)
{
	int fd[2];
	pid_t pid;

	if (xsocketpair(AF_UNIX, SOCK_DGRAM | SOCK_CXNB, 0, fd) == -1) {
		logerr("%s: socketpair", __func__);
		return -1;
	}
	if (ps_setbuf_fdpair(fd) == -1) {
		logerr("%s: ps_setbuf_fdpair", __func__);
		return -1;
	}
#ifdef PRIVSEP_RIGHTS
	if (ps_rights_limit_fdpair(fd) == -1) {
		logerr("%s: ps_rights_limit_fdpair", __func__);
		return -1;
	}
#endif

	switch (pid = fork()) {
	case -1:
		logerr("fork");
		return -1;
	case 0:
		*priv_fd = fd[1];
		close(fd[0]);
		break;
	default:
		*priv_pid = pid;
		*priv_fd = fd[0];
		close(fd[1]);
		if (recv_unpriv_msg == NULL)
			;
		else if (eloop_event_add(ctx->eloop, *priv_fd,
		    recv_unpriv_msg, recv_ctx) == -1)
		{
			logerr("%s: eloop_event_add", __func__);
			return -1;
		}
		return pid;
	}

	ctx->options |= DHCPCD_FORKED;
	if (ctx->fork_fd != -1) {
		close(ctx->fork_fd);
		ctx->fork_fd = -1;
	}
	pidfile_clean();
	eloop_clear(ctx->eloop);

	/* We are not root */
	if (priv_fd != &ctx->ps_root_fd) {
		ps_freeprocesses(ctx, recv_ctx);
		if (ctx->ps_root_fd != -1) {
			close(ctx->ps_root_fd);
			ctx->ps_root_fd = -1;
		}

#ifdef PRIVSEP_RIGHTS
		/* We cannot limit the root process in any way. */
		if (ps_rights_limit_stdio(ctx) == -1) {
			logerr("ps_rights_limit_stdio");
			goto errexit;
		}
#endif
	}

	if (priv_fd != &ctx->ps_inet_fd && ctx->ps_inet_fd != -1) {
		close(ctx->ps_inet_fd);
		ctx->ps_inet_fd = -1;
	}

	eloop_signal_set_cb(ctx->eloop,
	    dhcpcd_signals, dhcpcd_signals_len, signal_cb, ctx);

	/* ctx->sigset aready has the initial sigmask set in main() */
	if (eloop_signal_mask(ctx->eloop, NULL) == -1) {
		logerr("%s: eloop_signal_mask", __func__);
		goto errexit;
	}

	if (eloop_event_add(ctx->eloop, *priv_fd, recv_msg, recv_ctx) == -1)
	{
		logerr("%s: eloop_event_add", __func__);
		goto errexit;
	}

	if (callback(recv_ctx) == -1)
		goto errexit;

	if (flags & PSF_DROPPRIVS)
		ps_dropprivs(ctx);

	return 0;

errexit:
	/* Failure to start root or inet processes is fatal. */
	if (priv_fd == &ctx->ps_root_fd || priv_fd == &ctx->ps_inet_fd)
		(void)ps_sendcmd(ctx, *priv_fd, PS_STOP, 0, NULL, 0);
	shutdown(*priv_fd, SHUT_RDWR);
	*priv_fd = -1;
	eloop_exit(ctx->eloop, EXIT_FAILURE);
	return -1;
}

int
ps_dostop(struct dhcpcd_ctx *ctx, pid_t *pid, int *fd)
{
	int err = 0;

#ifdef PRIVSEP_DEBUG
	logdebugx("%s: pid=%d fd=%d", __func__, *pid, *fd);
#endif

	if (*fd != -1) {
		eloop_event_delete(ctx->eloop, *fd);
		if (ps_sendcmd(ctx, *fd, PS_STOP, 0, NULL, 0) == -1) {
			logerr(__func__);
			err = -1;
		}
		(void)shutdown(*fd, SHUT_RDWR);
		close(*fd);
		*fd = -1;
	}

	/* Don't wait for the process as it may not respond to the shutdown
	 * request. We'll reap the process on receipt of SIGCHLD. */
	*pid = 0;
	return err;
}

int
ps_start(struct dhcpcd_ctx *ctx)
{
	pid_t pid;

	TAILQ_INIT(&ctx->ps_processes);

	switch (pid = ps_root_start(ctx)) {
	case -1:
		logerr("ps_root_start");
		return -1;
	case 0:
		return 0;
	default:
		logdebugx("spawned privileged actioneer on PID %d", pid);
	}

	/* No point in spawning the generic network listener if we're
	 * not going to use it. */
	if (!ps_inet_canstart(ctx))
		goto started_net;

	switch (pid = ps_inet_start(ctx)) {
	case -1:
		return -1;
	case 0:
		return 0;
	default:
		logdebugx("spawned network proxy on PID %d", pid);
	}

started_net:
	if (!(ctx->options & DHCPCD_TEST)) {
		switch (pid = ps_ctl_start(ctx)) {
		case -1:
			return -1;
		case 0:
			return 0;
		default:
			logdebugx("spawned controller proxy on PID %d", pid);
		}
	}

#ifdef ARC4RANDOM_H
	/* Seed the random number generator early incase it needs /dev/urandom
	 * which won't be available in the chroot. */
	arc4random();
#endif

	return 1;
}

int
ps_entersandbox(const char *_pledge, const char **sandbox)
{

#if !defined(HAVE_PLEDGE)
	UNUSED(_pledge);
#endif

#if defined(HAVE_CAPSICUM)
	if (sandbox != NULL)
		*sandbox = "capsicum";
	return cap_enter();
#elif defined(HAVE_PLEDGE)
	if (sandbox != NULL)
		*sandbox = "pledge";
	return pledge(_pledge, NULL);
#elif defined(HAVE_SECCOMP)
	if (sandbox != NULL)
		*sandbox = "seccomp";
	return ps_seccomp_enter();
#else
	if (sandbox != NULL)
		*sandbox = "posix resource limited";
	return 0;
#endif
}

int
ps_mastersandbox(struct dhcpcd_ctx *ctx, const char *_pledge)
{
	const char *sandbox = NULL;
	bool forked;
	int dropped;

	forked = ctx->options & DHCPCD_FORKED;
	ctx->options &= ~DHCPCD_FORKED;
	dropped = ps_dropprivs(ctx);
	if (forked)
		ctx->options |= DHCPCD_FORKED;

	/*
	 * If we don't have a root process, we cannot use syslog.
	 * If it cannot be opened before chrooting then syslog(3) will fail.
	 * openlog(3) does not return an error which doubly sucks.
	 */
	if (ctx->ps_root_fd == -1) {
		unsigned int logopts = loggetopts();

		logopts &= ~LOGERR_LOG;
		logsetopts(logopts);
	}

	if (dropped == -1) {
		logerr("%s: ps_dropprivs", __func__);
		return -1;
	}

#ifdef PRIVSEP_RIGHTS
	if ((ctx->pf_inet_fd != -1 &&
	    ps_rights_limit_ioctl(ctx->pf_inet_fd) == -1) ||
	     ps_rights_limit_stdio(ctx) == -1)
	{
		logerr("%s: cap_rights_limit", __func__);
		return -1;
	}
#endif

	if (_pledge == NULL)
		_pledge = "stdio";
	if (ps_entersandbox(_pledge, &sandbox) == -1) {
		if (errno == ENOSYS) {
			if (sandbox != NULL)
				logwarnx("sandbox unavailable: %s", sandbox);
			return 0;
		}
		logerr("%s: %s", __func__, sandbox);
		return -1;
<<<<<<< HEAD
	} else if (ctx->options & DHCPCD_LAUNCHER)
=======
	} else if (ctx->options & DHCPCD_LAUNCHER ||
		  ((!(ctx->options & DHCPCD_DAEMONISE)) &&
		   ctx->options & DHCPCD_MASTER))
>>>>>>> 9e014010
		logdebugx("sandbox: %s", sandbox);
	return 0;
}

int
ps_stop(struct dhcpcd_ctx *ctx)
{
	int r, ret = 0;

	if (!(ctx->options & DHCPCD_PRIVSEP) ||
	    ctx->options & DHCPCD_FORKED ||
	    ctx->eloop == NULL)
		return 0;

	r = ps_ctl_stop(ctx);
	if (r != 0)
		ret = r;

	r = ps_inet_stop(ctx);
	if (r != 0)
		ret = r;

	/* We've been chrooted, so we need to tell the
	 * privileged actioneer to remove the pidfile. */
	ps_root_unlink(ctx, ctx->pidfile);

	r = ps_root_stop(ctx);
	if (r != 0)
		ret = r;

	ctx->options &= ~DHCPCD_PRIVSEP;
	return ret;
}

void
ps_freeprocess(struct ps_process *psp)
{

	TAILQ_REMOVE(&psp->psp_ctx->ps_processes, psp, next);
	if (psp->psp_fd != -1) {
		eloop_event_delete(psp->psp_ctx->eloop, psp->psp_fd);
		close(psp->psp_fd);
	}
	if (psp->psp_work_fd != -1) {
		eloop_event_delete(psp->psp_ctx->eloop, psp->psp_work_fd);
		close(psp->psp_work_fd);
	}
#ifdef INET
	if (psp->psp_bpf != NULL)
		bpf_close(psp->psp_bpf);
#endif
	free(psp);
}

static void
ps_free(struct dhcpcd_ctx *ctx)
{
	struct ps_process *psp;
	bool stop = ctx->ps_root_pid == getpid();

	while ((psp = TAILQ_FIRST(&ctx->ps_processes)) != NULL) {
		if (stop)
			ps_dostop(ctx, &psp->psp_pid, &psp->psp_fd);
		ps_freeprocess(psp);
	}
}

int
ps_unrollmsg(struct msghdr *msg, struct ps_msghdr *psm,
    const void *data, size_t len)
{
	uint8_t *datap, *namep, *controlp;

	namep = UNCONST(data);
	controlp = namep + psm->ps_namelen;
	datap = controlp + psm->ps_controllen;

	if (psm->ps_namelen != 0) {
		if (psm->ps_namelen > len) {
			errno = EINVAL;
			return -1;
		}
		msg->msg_name = namep;
		len -= psm->ps_namelen;
	} else
		msg->msg_name = NULL;
	msg->msg_namelen = psm->ps_namelen;

	if (psm->ps_controllen != 0) {
		if (psm->ps_controllen > len) {
			errno = EINVAL;
			return -1;
		}
		msg->msg_control = controlp;
		len -= psm->ps_controllen;
	} else
		msg->msg_control = NULL;
	msg->msg_controllen = psm->ps_controllen;

	if (len != 0) {
		msg->msg_iovlen = 1;
		msg->msg_iov[0].iov_base = datap;
		msg->msg_iov[0].iov_len = len;
	} else {
		msg->msg_iovlen = 0;
		msg->msg_iov[0].iov_base = NULL;
		msg->msg_iov[0].iov_len = 0;
	}
	return 0;
}

ssize_t
ps_sendpsmmsg(struct dhcpcd_ctx *ctx, int fd,
    struct ps_msghdr *psm, const struct msghdr *msg)
{
	struct iovec iov[] = {
		{ .iov_base = UNCONST(psm), .iov_len = sizeof(*psm) },
		{ .iov_base = NULL, },	/* name */
		{ .iov_base = NULL, },	/* control */
		{ .iov_base = NULL, },	/* payload 1 */
		{ .iov_base = NULL, },	/* payload 2 */
		{ .iov_base = NULL, },	/* payload 3 */
	};
	int iovlen;
	ssize_t len;

	if (msg != NULL) {
		struct iovec *iovp = &iov[1];
		int i;

		psm->ps_namelen = msg->msg_namelen;
		psm->ps_controllen = (socklen_t)msg->msg_controllen;

		iovp->iov_base = msg->msg_name;
		iovp->iov_len = msg->msg_namelen;
		iovp++;
		iovp->iov_base = msg->msg_control;
		iovp->iov_len = msg->msg_controllen;
		iovlen = 3;

		for (i = 0; i < (int)msg->msg_iovlen; i++) {
			if ((size_t)(iovlen + i) > __arraycount(iov)) {
				errno =	ENOBUFS;
				return -1;
			}
			iovp++;
			iovp->iov_base = msg->msg_iov[i].iov_base;
			iovp->iov_len = msg->msg_iov[i].iov_len;
		}
		iovlen += i;
	} else
		iovlen = 1;

	len = writev(fd, iov, iovlen);
	if (len == -1) {
		logerr(__func__);
		if (ctx->options & DHCPCD_FORKED &&
		    !(ctx->options & DHCPCD_PRIVSEPROOT))
			eloop_exit(ctx->eloop, EXIT_FAILURE);
	}
	return len;
}

ssize_t
ps_sendpsmdata(struct dhcpcd_ctx *ctx, int fd,
    struct ps_msghdr *psm, const void *data, size_t len)
{
	struct iovec iov[] = {
		{ .iov_base = UNCONST(data), .iov_len = len },
	};
	struct msghdr msg = {
		.msg_iov = iov, .msg_iovlen = 1,
	};

	return ps_sendpsmmsg(ctx, fd, psm, &msg);
}


ssize_t
ps_sendmsg(struct dhcpcd_ctx *ctx, int fd, uint16_t cmd, unsigned long flags,
    const struct msghdr *msg)
{
	struct ps_msghdr psm = {
		.ps_cmd = cmd,
		.ps_flags = flags,
		.ps_namelen = msg->msg_namelen,
		.ps_controllen = (socklen_t)msg->msg_controllen,
	};
	size_t i;

	for (i = 0; i < (size_t)msg->msg_iovlen; i++)
		psm.ps_datalen += msg->msg_iov[i].iov_len;

#if 0	/* For debugging structure padding. */
	logerrx("psa.family %lu %zu", offsetof(struct ps_addr, psa_family), sizeof(psm.ps_id.psi_addr.psa_family));
	logerrx("psa.pad %lu %zu", offsetof(struct ps_addr, psa_pad), sizeof(psm.ps_id.psi_addr.psa_pad));
	logerrx("psa.psa_u %lu %zu", offsetof(struct ps_addr, psa_u), sizeof(psm.ps_id.psi_addr.psa_u));
	logerrx("psa %zu", sizeof(psm.ps_id.psi_addr));

	logerrx("psi.addr %lu %zu", offsetof(struct ps_id, psi_addr), sizeof(psm.ps_id.psi_addr));
	logerrx("psi.index %lu %zu", offsetof(struct ps_id, psi_ifindex), sizeof(psm.ps_id.psi_ifindex));
	logerrx("psi.cmd %lu %zu", offsetof(struct ps_id, psi_cmd), sizeof(psm.ps_id.psi_cmd));
	logerrx("psi.pad %lu %zu", offsetof(struct ps_id, psi_pad), sizeof(psm.ps_id.psi_pad));
	logerrx("psi %zu", sizeof(struct ps_id));

	logerrx("ps_cmd %lu", offsetof(struct ps_msghdr, ps_cmd));
	logerrx("ps_pad %lu %zu", offsetof(struct ps_msghdr, ps_pad), sizeof(psm.ps_pad));
	logerrx("ps_flags %lu %zu", offsetof(struct ps_msghdr, ps_flags), sizeof(psm.ps_flags));

	logerrx("ps_id %lu %zu", offsetof(struct ps_msghdr, ps_id), sizeof(psm.ps_id));

	logerrx("ps_namelen %lu %zu", offsetof(struct ps_msghdr, ps_namelen), sizeof(psm.ps_namelen));
	logerrx("ps_controllen %lu %zu", offsetof(struct ps_msghdr, ps_controllen), sizeof(psm.ps_controllen));
	logerrx("ps_pad2 %lu %zu", offsetof(struct ps_msghdr, ps_pad2), sizeof(psm.ps_pad2));
	logerrx("ps_datalen %lu %zu", offsetof(struct ps_msghdr, ps_datalen), sizeof(psm.ps_datalen));
	logerrx("psm %zu", sizeof(psm));
#endif

	return ps_sendpsmmsg(ctx, fd, &psm, msg);
}

ssize_t
ps_sendcmd(struct dhcpcd_ctx *ctx, int fd, uint16_t cmd, unsigned long flags,
    const void *data, size_t len)
{
	struct ps_msghdr psm = {
		.ps_cmd = cmd,
		.ps_flags = flags,
	};
	struct iovec iov[] = {
		{ .iov_base = UNCONST(data), .iov_len = len }
	};
	struct msghdr msg = {
		.msg_iov = iov, .msg_iovlen = 1,
	};

	return ps_sendpsmmsg(ctx, fd, &psm, &msg);
}

static ssize_t
ps_sendcmdmsg(int fd, uint16_t cmd, const struct msghdr *msg)
{
	struct ps_msghdr psm = { .ps_cmd = cmd };
	uint8_t data[PS_BUFLEN], *p = data;
	struct iovec iov[] = {
		{ .iov_base = &psm, .iov_len = sizeof(psm) },
		{ .iov_base = data, .iov_len = 0 },
	};
	size_t dl = sizeof(data);

	if (msg->msg_namelen != 0) {
		if (msg->msg_namelen > dl)
			goto nobufs;
		psm.ps_namelen = msg->msg_namelen;
		memcpy(p, msg->msg_name, msg->msg_namelen);
		p += msg->msg_namelen;
		dl -= msg->msg_namelen;
	}

	if (msg->msg_controllen != 0) {
		if (msg->msg_controllen > dl)
			goto nobufs;
		psm.ps_controllen = (socklen_t)msg->msg_controllen;
		memcpy(p, msg->msg_control, msg->msg_controllen);
		p += msg->msg_controllen;
		dl -= msg->msg_controllen;
	}

	psm.ps_datalen = msg->msg_iov[0].iov_len;
	if (psm.ps_datalen > dl)
		goto nobufs;

	iov[1].iov_len = psm.ps_namelen + psm.ps_controllen + psm.ps_datalen;
	if (psm.ps_datalen != 0)
		memcpy(p, msg->msg_iov[0].iov_base, psm.ps_datalen);
	return writev(fd, iov, __arraycount(iov));

nobufs:
	errno = ENOBUFS;
	return -1;
}

ssize_t
ps_recvmsg(struct dhcpcd_ctx *ctx, int rfd, uint16_t cmd, int wfd)
{
	struct sockaddr_storage ss = { .ss_family = AF_UNSPEC };
	uint8_t controlbuf[sizeof(struct sockaddr_storage)] = { 0 };
	uint8_t databuf[64 * 1024];
	struct iovec iov[] = {
	    { .iov_base = databuf, .iov_len = sizeof(databuf) }
	};
	struct msghdr msg = {
		.msg_name = &ss, .msg_namelen = sizeof(ss),
		.msg_control = controlbuf, .msg_controllen = sizeof(controlbuf),
		.msg_iov = iov, .msg_iovlen = 1,
	};

	ssize_t len = recvmsg(rfd, &msg, 0);

	if (len == -1)
		logerr("%s: recvmsg", __func__);
	if (len == -1 || len == 0) {
		if (ctx->options & DHCPCD_FORKED &&
		    !(ctx->options & DHCPCD_PRIVSEPROOT))
			eloop_exit(ctx->eloop,
			    len == 0 ? EXIT_SUCCESS : EXIT_FAILURE);
		return len;
	}

	iov[0].iov_len = (size_t)len;
	len = ps_sendcmdmsg(wfd, cmd, &msg);
	if (len == -1) {
		logerr("ps_sendcmdmsg");
		if (ctx->options & DHCPCD_FORKED &&
		    !(ctx->options & DHCPCD_PRIVSEPROOT))
			eloop_exit(ctx->eloop, EXIT_FAILURE);
	}
	return len;
}

ssize_t
ps_recvpsmsg(struct dhcpcd_ctx *ctx, int fd,
    ssize_t (*callback)(void *, struct ps_msghdr *, struct msghdr *),
    void *cbctx)
{
	struct ps_msg psm;
	ssize_t len;
	size_t dlen;
	struct iovec iov[1];
	struct msghdr msg = { .msg_iov = iov, .msg_iovlen = 1 };
	bool stop = false;

	len = read(fd, &psm, sizeof(psm));
#ifdef PRIVSEP_DEBUG
	logdebugx("%s: %zd", __func__, len);
#endif

	if (len == -1 || len == 0)
		stop = true;
	else {
		dlen = (size_t)len;
		if (dlen < sizeof(psm.psm_hdr)) {
			errno = EINVAL;
			return -1;
		}

		if (psm.psm_hdr.ps_cmd == PS_STOP) {
			stop = true;
			len = 0;
		}
	}

	if (stop) {
#ifdef PRIVSEP_DEBUG
		logdebugx("process %d stopping", getpid());
#endif
		ps_free(ctx);
#ifdef PLUGIN_DEV
		dev_stop(ctx);
#endif
		eloop_exit(ctx->eloop, len != -1 ? EXIT_SUCCESS : EXIT_FAILURE);
		return len;
	}
	dlen -= sizeof(psm.psm_hdr);

	if (ps_unrollmsg(&msg, &psm.psm_hdr, psm.psm_data, dlen) == -1)
		return -1;

	if (callback == NULL)
		return 0;

	errno = 0;
	return callback(cbctx, &psm.psm_hdr, &msg);
}

struct ps_process *
ps_findprocess(struct dhcpcd_ctx *ctx, struct ps_id *psid)
{
	struct ps_process *psp;

	TAILQ_FOREACH(psp, &ctx->ps_processes, next) {
		if (memcmp(&psp->psp_id, psid, sizeof(psp->psp_id)) == 0)
			return psp;
	}
	errno = ESRCH;
	return NULL;
}

struct ps_process *
ps_newprocess(struct dhcpcd_ctx *ctx, struct ps_id *psid)
{
	struct ps_process *psp;

	psp = calloc(1, sizeof(*psp));
	if (psp == NULL)
		return NULL;
	psp->psp_ctx = ctx;
	memcpy(&psp->psp_id, psid, sizeof(psp->psp_id));
	psp->psp_work_fd = -1;
	TAILQ_INSERT_TAIL(&ctx->ps_processes, psp, next);
	return psp;
}

void
ps_freeprocesses(struct dhcpcd_ctx *ctx, struct ps_process *notthis)
{
	struct ps_process *psp, *psn;

	TAILQ_FOREACH_SAFE(psp, &ctx->ps_processes, next, psn) {
		if (psp == notthis)
			continue;
		ps_freeprocess(psp);
	}
}<|MERGE_RESOLUTION|>--- conflicted
+++ resolved
@@ -581,13 +581,9 @@
 		}
 		logerr("%s: %s", __func__, sandbox);
 		return -1;
-<<<<<<< HEAD
-	} else if (ctx->options & DHCPCD_LAUNCHER)
-=======
 	} else if (ctx->options & DHCPCD_LAUNCHER ||
 		  ((!(ctx->options & DHCPCD_DAEMONISE)) &&
 		   ctx->options & DHCPCD_MASTER))
->>>>>>> 9e014010
 		logdebugx("sandbox: %s", sandbox);
 	return 0;
 }
