/* SPDX-License-Identifier: BSD-2-Clause */
/*
 * dhcpcd - DHCP client daemon
 * Copyright (c) 2006-2020 Roy Marples <roy@marples.name>
 * All rights reserved

 * Redistribution and use in source and binary forms, with or without
 * modification, are permitted provided that the following conditions
 * are met:
 * 1. Redistributions of source code must retain the above copyright
 *    notice, this list of conditions and the following disclaimer.
 * 2. Redistributions in binary form must reproduce the above copyright
 *    notice, this list of conditions and the following disclaimer in the
 *    documentation and/or other materials provided with the distribution.
 *
 * THIS SOFTWARE IS PROVIDED BY THE AUTHOR AND CONTRIBUTORS ``AS IS'' AND
 * ANY EXPRESS OR IMPLIED WARRANTIES, INCLUDING, BUT NOT LIMITED TO, THE
 * IMPLIED WARRANTIES OF MERCHANTABILITY AND FITNESS FOR A PARTICULAR PURPOSE
 * ARE DISCLAIMED.  IN NO EVENT SHALL THE AUTHOR OR CONTRIBUTORS BE LIABLE
 * FOR ANY DIRECT, INDIRECT, INCIDENTAL, SPECIAL, EXEMPLARY, OR CONSEQUENTIAL
 * DAMAGES (INCLUDING, BUT NOT LIMITED TO, PROCUREMENT OF SUBSTITUTE GOODS
 * OR SERVICES; LOSS OF USE, DATA, OR PROFITS; OR BUSINESS INTERRUPTION)
 * HOWEVER CAUSED AND ON ANY THEORY OF LIABILITY, WHETHER IN CONTRACT, STRICT
 * LIABILITY, OR TORT (INCLUDING NEGLIGENCE OR OTHERWISE) ARISING IN ANY WAY
 * OUT OF THE USE OF THIS SOFTWARE, EVEN IF ADVISED OF THE POSSIBILITY OF
 * SUCH DAMAGE.
 */

#include <arpa/inet.h>

#include <assert.h>
#include <errno.h>
#include <stdbool.h>
#include <stdio.h>
#include <stdlib.h>
#include <string.h>
#include <unistd.h>

#define ELOOP_QUEUE	IPV4LL
#include "config.h"
#include "arp.h"
#include "common.h"
#include "dhcp.h"
#include "eloop.h"
#include "if.h"
#include "if-options.h"
#include "ipv4.h"
#include "ipv4ll.h"
#include "logerr.h"
#include "sa.h"
#include "script.h"

static const struct in_addr inaddr_llmask = {
	.s_addr = HTONL(LINKLOCAL_MASK)
};
static const struct in_addr inaddr_llbcast = {
	.s_addr = HTONL(LINKLOCAL_BCAST)
};

static void
ipv4ll_pickaddr(struct interface *ifp)
{
	struct in_addr addr = { .s_addr = 0 };
	struct ipv4ll_state *state;

	state = IPV4LL_STATE(ifp);
	setstate(state->randomstate);

	do {
		long r;

again:
		/* RFC 3927 Section 2.1 states that the first 256 and
		 * last 256 addresses are reserved for future use.
		 * See ipv4ll_start for why we don't use arc4random. */
		/* coverity[dont_call] */
		r = random();
		addr.s_addr = ntohl(LINKLOCAL_ADDR |
		    ((uint32_t)(r % 0xFD00) + 0x0100));

		/* No point using a failed address */
		if (IN_ARE_ADDR_EQUAL(&addr, &state->pickedaddr))
			goto again;
		/* Ensure we don't have the address on another interface */
	} while (ipv4_findaddr(ifp->ctx, &addr) != NULL);

	/* Restore the original random state */
	setstate(ifp->ctx->randomstate);
	state->pickedaddr = addr;
}

int
ipv4ll_subnetroute(rb_tree_t *routes, struct interface *ifp)
{
	struct ipv4ll_state *state;
	struct rt *rt;
	struct in_addr in;

	assert(ifp != NULL);
	if ((state = IPV4LL_STATE(ifp)) == NULL ||
	    state->addr == NULL)
		return 0;

	if ((rt = rt_new(ifp)) == NULL)
		return -1;

	in.s_addr = state->addr->addr.s_addr & state->addr->mask.s_addr;
	sa_in_init(&rt->rt_dest, &in);
	in.s_addr = state->addr->mask.s_addr;
	sa_in_init(&rt->rt_netmask, &in);
	in.s_addr = INADDR_ANY;
	sa_in_init(&rt->rt_gateway, &in);
	sa_in_init(&rt->rt_ifa, &state->addr->addr);
	rt->rt_dflags |= RTDF_IPV4LL;
	return rt_proto_add(routes, rt) ? 1 : 0;
}

int
ipv4ll_defaultroute(rb_tree_t *routes, struct interface *ifp)
{
	struct ipv4ll_state *state;
	struct rt *rt;
	struct in_addr in;

	assert(ifp != NULL);
	if ((state = IPV4LL_STATE(ifp)) == NULL ||
	    state->addr == NULL)
		return 0;

	if ((rt = rt_new(ifp)) == NULL)
		return -1;

	in.s_addr = INADDR_ANY;
	sa_in_init(&rt->rt_dest, &in);
	sa_in_init(&rt->rt_netmask, &in);
	sa_in_init(&rt->rt_gateway, &in);
	sa_in_init(&rt->rt_ifa, &state->addr->addr);
	rt->rt_dflags |= RTDF_IPV4LL;
#ifdef HAVE_ROUTE_METRIC
<<<<<<< HEAD
	rt->rt_metric += 10000;
=======
	rt->rt_metric += RTMETRIC_IPV4LL;
>>>>>>> 9e014010
#endif
	return rt_proto_add(routes, rt) ? 1 : 0;
}

ssize_t
ipv4ll_env(FILE *fp, const char *prefix, const struct interface *ifp)
{
	const struct ipv4ll_state *state;
	const char *pf = prefix == NULL ? "" : "_";
	struct in_addr netnum;

	assert(ifp != NULL);
	if ((state = IPV4LL_CSTATE(ifp)) == NULL || state->addr == NULL)
		return 0;

	/* Emulate a DHCP environment */
	if (efprintf(fp, "%s%sip_address=%s",
	    prefix, pf, inet_ntoa(state->addr->addr)) == -1)
		return -1;
	if (efprintf(fp, "%s%ssubnet_mask=%s",
	    prefix, pf, inet_ntoa(state->addr->mask)) == -1)
		return -1;
	if (efprintf(fp, "%s%ssubnet_cidr=%d",
	    prefix, pf, inet_ntocidr(state->addr->mask)) == -1)
		return -1;
	if (efprintf(fp, "%s%sbroadcast_address=%s",
	    prefix, pf, inet_ntoa(state->addr->brd)) == -1)
		return -1;
	netnum.s_addr = state->addr->addr.s_addr & state->addr->mask.s_addr;
	if (efprintf(fp, "%s%snetwork_number=%s",
	    prefix, pf, inet_ntoa(netnum)) == -1)
		return -1;
	return 5;
}

static void
ipv4ll_announced_arp(struct arp_state *astate)
{
	struct ipv4ll_state *state = IPV4LL_STATE(astate->iface);

	state->conflicts = 0;
#ifdef KERNEL_RFC5227
	arp_free(astate);
#endif
}

#ifndef KERNEL_RFC5227
/* This is the callback by ARP freeing */
static void
ipv4ll_free_arp(struct arp_state *astate)
{
	struct ipv4ll_state *state;

	state = IPV4LL_STATE(astate->iface);
	if (state != NULL && state->arp == astate)
		state->arp = NULL;
}

/* This is us freeing any ARP state */
static void
ipv4ll_freearp(struct interface *ifp)
{
	struct ipv4ll_state *state;

	state = IPV4LL_STATE(ifp);
	if (state == NULL || state->arp == NULL)
		return;

	eloop_timeout_delete(ifp->ctx->eloop, NULL, state->arp);
	arp_free(state->arp);
	state->arp = NULL;
}
#else
#define	ipv4ll_freearp(ifp)
#endif

static void
ipv4ll_not_found(struct interface *ifp)
{
	struct ipv4ll_state *state;
	struct ipv4_addr *ia;
	struct arp_state *astate;

	state = IPV4LL_STATE(ifp);
	ia = ipv4_iffindaddr(ifp, &state->pickedaddr, &inaddr_llmask);
#ifdef IN_IFF_NOTREADY
	if (ia == NULL || ia->addr_flags & IN_IFF_NOTREADY)
#endif
		loginfox("%s: using IPv4LL address %s",
		  ifp->name, inet_ntoa(state->pickedaddr));
	if (!(ifp->options->options & DHCPCD_CONFIGURE))
		goto run;
	if (ia == NULL) {
		if (ifp->ctx->options & DHCPCD_TEST)
			goto test;
		ia = ipv4_addaddr(ifp, &state->pickedaddr,
		    &inaddr_llmask, &inaddr_llbcast,
		    DHCP_INFINITE_LIFETIME, DHCP_INFINITE_LIFETIME);
	}
	if (ia == NULL)
		return;
#ifdef IN_IFF_NOTREADY
	if (ia->addr_flags & IN_IFF_NOTREADY)
		return;
	logdebugx("%s: DAD completed for %s", ifp->name, ia->saddr);
#endif

test:
	state->addr = ia;
	state->down = false;
	if (ifp->ctx->options & DHCPCD_TEST) {
		script_runreason(ifp, "TEST");
		eloop_exit(ifp->ctx->eloop, EXIT_SUCCESS);
		return;
	}
	rt_build(ifp->ctx, AF_INET);
run:
	astate = arp_announceaddr(ifp->ctx, &ia->addr);
	if (astate != NULL)
		astate->announced_cb = ipv4ll_announced_arp;
	script_runreason(ifp, "IPV4LL");
	dhcpcd_daemonise(ifp->ctx);
}

static void
ipv4ll_found(struct interface *ifp)
{
	struct ipv4ll_state *state = IPV4LL_STATE(ifp);

	ipv4ll_freearp(ifp);
	if (++state->conflicts == MAX_CONFLICTS)
		logerrx("%s: failed to acquire an IPv4LL address",
		    ifp->name);
	ipv4ll_pickaddr(ifp);
	eloop_timeout_add_sec(ifp->ctx->eloop,
	    state->conflicts >= MAX_CONFLICTS ?
	    RATE_LIMIT_INTERVAL : PROBE_WAIT,
	    ipv4ll_start, ifp);
}

static void
ipv4ll_defend_failed(struct interface *ifp)
{
	struct ipv4ll_state *state = IPV4LL_STATE(ifp);

	ipv4ll_freearp(ifp);
	if (ifp->options->options & DHCPCD_CONFIGURE)
		ipv4_deladdr(state->addr, 1);
	state->addr = NULL;
	rt_build(ifp->ctx, AF_INET);
	script_runreason(ifp, "IPV4LL");
	ipv4ll_pickaddr(ifp);
	ipv4ll_start(ifp);
}

#ifndef KERNEL_RFC5227
static void
ipv4ll_not_found_arp(struct arp_state *astate)
{

	ipv4ll_not_found(astate->iface);
}

static void
ipv4ll_found_arp(struct arp_state *astate, __unused const struct arp_msg *amsg)
{

	ipv4ll_found(astate->iface);
}

static void
ipv4ll_defend_failed_arp(struct arp_state *astate)
{

	ipv4ll_defend_failed(astate->iface);
}
#endif

void
ipv4ll_start(void *arg)
{
	struct interface *ifp = arg;
	struct ipv4ll_state *state;
	struct ipv4_addr *ia;
	bool repick;
#ifndef KERNEL_RFC5227
	struct arp_state *astate;
#endif

	if ((state = IPV4LL_STATE(ifp)) == NULL) {
		ifp->if_data[IF_DATA_IPV4LL] = calloc(1, sizeof(*state));
		if ((state = IPV4LL_STATE(ifp)) == NULL) {
			logerr(__func__);
			return;
		}
	}

	/* RFC 3927 Section 2.1 states that the random number generator
	 * SHOULD be seeded with a value derived from persistent information
	 * such as the IEEE 802 MAC address so that it usually picks
	 * the same address without persistent storage. */
	if (!state->seeded) {
		unsigned int seed;
		char *orig;

		if (sizeof(seed) > ifp->hwlen) {
			seed = 0;
			memcpy(&seed, ifp->hwaddr, ifp->hwlen);
		} else
			memcpy(&seed, ifp->hwaddr + ifp->hwlen - sizeof(seed),
			    sizeof(seed));
		/* coverity[dont_call] */
		orig = initstate(seed,
		    state->randomstate, sizeof(state->randomstate));

		/* Save the original state. */
		if (ifp->ctx->randomstate == NULL)
			ifp->ctx->randomstate = orig;

		/* Set back the original state until we need the seeded one. */
		setstate(ifp->ctx->randomstate);
		state->seeded = true;
	}

	/* Find the previosuly used address. */
	if (state->pickedaddr.s_addr != INADDR_ANY)
		ia = ipv4_iffindaddr(ifp, &state->pickedaddr, NULL);
	else
		ia = NULL;

	/* Find an existing IPv4LL address and ensure we can work with it. */
	if (ia == NULL)
		ia = ipv4_iffindlladdr(ifp);

	repick = false;
#ifdef IN_IFF_DUPLICATED
	if (ia != NULL && ia->addr_flags & IN_IFF_DUPLICATED) {
		state->pickedaddr = ia->addr; /* So it's not picked again. */
		repick = true;
		if (ifp->options->options & DHCPCD_CONFIGURE)
			ipv4_deladdr(ia, 0);
		ia = NULL;
	}
#endif

	state->addr = ia;
	state->down = true;
	if (ia != NULL) {
		state->pickedaddr = ia->addr;
#ifdef IN_IFF_TENTATIVE
		if (ia->addr_flags & (IN_IFF_TENTATIVE | IN_IFF_DETACHED)) {
			loginfox("%s: waiting for DAD to complete on %s",
			    ifp->name, inet_ntoa(ia->addr));
			return;
		}
#endif
#ifdef IN_IFF_DUPLICATED
		loginfox("%s: using IPv4LL address %s", ifp->name, ia->saddr);
#endif
	} else {
		loginfox("%s: probing for an IPv4LL address", ifp->name);
		if (repick || state->pickedaddr.s_addr == INADDR_ANY)
			ipv4ll_pickaddr(ifp);
	}

#ifdef KERNEL_RFC5227
	ipv4ll_not_found(ifp);
#else
	ipv4ll_freearp(ifp);
	state->arp = astate = arp_new(ifp, &state->pickedaddr);
	if (state->arp == NULL)
		return;

	astate->found_cb = ipv4ll_found_arp;
	astate->not_found_cb = ipv4ll_not_found_arp;
	astate->announced_cb = ipv4ll_announced_arp;
	astate->defend_failed_cb = ipv4ll_defend_failed_arp;
	astate->free_cb = ipv4ll_free_arp;
	arp_probe(astate);
#endif
}

void
ipv4ll_drop(struct interface *ifp)
{
	struct ipv4ll_state *state;
	bool dropped = false;
	struct ipv4_state *istate;

	assert(ifp != NULL);

	ipv4ll_freearp(ifp);

	if ((ifp->options->options & DHCPCD_NODROP) == DHCPCD_NODROP)
		return;

	state = IPV4LL_STATE(ifp);
	if (state && state->addr != NULL) {
		if (ifp->options->options & DHCPCD_CONFIGURE)
			ipv4_deladdr(state->addr, 1);
		state->addr = NULL;
		dropped = true;
	}

	/* Free any other link local addresses that might exist. */
	if ((istate = IPV4_STATE(ifp)) != NULL) {
		struct ipv4_addr *ia, *ian;

		TAILQ_FOREACH_SAFE(ia, &istate->addrs, next, ian) {
			if (IN_LINKLOCAL(ntohl(ia->addr.s_addr))) {
				if (ifp->options->options & DHCPCD_CONFIGURE)
					ipv4_deladdr(ia, 0);
				dropped = true;
			}
		}
	}

	if (dropped) {
		rt_build(ifp->ctx, AF_INET);
		script_runreason(ifp, "IPV4LL");
	}
}

void
ipv4ll_reset(struct interface *ifp)
{
	struct ipv4ll_state *state = IPV4LL_STATE(ifp);

	if (state == NULL)
		return;
	ipv4ll_freearp(ifp);
	state->pickedaddr.s_addr = INADDR_ANY;
	state->seeded = false;
}

void
ipv4ll_free(struct interface *ifp)
{

	assert(ifp != NULL);

	ipv4ll_freearp(ifp);
	free(IPV4LL_STATE(ifp));
	ifp->if_data[IF_DATA_IPV4LL] = NULL;
}

/* This may cause issues in BSD systems, where running as a single dhcpcd
 * daemon would solve this issue easily. */
#ifdef HAVE_ROUTE_METRIC
int
ipv4ll_recvrt(__unused int cmd, const struct rt *rt)
{
	struct dhcpcd_ctx *ctx;
	struct interface *ifp;

	/* Only interested in default route changes. */
	if (sa_is_unspecified(&rt->rt_dest))
		return 0;

	/* If any interface is running IPv4LL, rebuild our routing table. */
	ctx = rt->rt_ifp->ctx;
	TAILQ_FOREACH(ifp, ctx->ifaces, next) {
		if (IPV4LL_STATE_RUNNING(ifp)) {
			rt_build(ctx, AF_INET);
			break;
		}
	}

	return 0;
}
#endif

struct ipv4_addr *
ipv4ll_handleifa(int cmd, struct ipv4_addr *ia, pid_t pid)
{
	struct interface *ifp;
	struct ipv4ll_state *state;

	ifp = ia->iface;
	state = IPV4LL_STATE(ifp);
	if (state == NULL)
		return ia;

	if (cmd == RTM_DELADDR &&
	    state->addr != NULL &&
	    IN_ARE_ADDR_EQUAL(&state->addr->addr, &ia->addr))
	{
		loginfox("%s: pid %d deleted IP address %s",
		    ifp->name, pid, ia->saddr);
		ipv4ll_defend_failed(ifp);
		return ia;
	}

#ifdef IN_IFF_DUPLICATED
	if (cmd != RTM_NEWADDR)
		return ia;
	if (!IN_ARE_ADDR_EQUAL(&state->pickedaddr, &ia->addr))
		return ia;
	if (!(ia->addr_flags & IN_IFF_NOTUSEABLE))
		ipv4ll_not_found(ifp);
	else if (ia->addr_flags & IN_IFF_DUPLICATED) {
		logerrx("%s: DAD detected %s", ifp->name, ia->saddr);
		ipv4ll_freearp(ifp);
		if (ifp->options->options & DHCPCD_CONFIGURE)
			ipv4_deladdr(ia, 1);
		state->addr = NULL;
		rt_build(ifp->ctx, AF_INET);
		ipv4ll_found(ifp);
		return NULL;
	}
#endif

	return ia;
}<|MERGE_RESOLUTION|>--- conflicted
+++ resolved
@@ -137,11 +137,7 @@
 	sa_in_init(&rt->rt_ifa, &state->addr->addr);
 	rt->rt_dflags |= RTDF_IPV4LL;
 #ifdef HAVE_ROUTE_METRIC
-<<<<<<< HEAD
-	rt->rt_metric += 10000;
-=======
 	rt->rt_metric += RTMETRIC_IPV4LL;
->>>>>>> 9e014010
 #endif
 	return rt_proto_add(routes, rt) ? 1 : 0;
 }
