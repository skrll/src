--- conflicted
+++ resolved
@@ -408,8 +408,6 @@
 		return LINK_UNKNOWN;
 	}
 	return LINK_DOWN;
-<<<<<<< HEAD
-=======
 }
 
 bool
@@ -425,7 +423,6 @@
 	UNUSED(ifp);
 	return false;
 #endif
->>>>>>> 9e014010
 }
 
 static void
