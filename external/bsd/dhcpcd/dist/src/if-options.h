/* SPDX-License-Identifier: BSD-2-Clause */
/*
 * dhcpcd - DHCP client daemon
 * Copyright (c) 2006-2020 Roy Marples <roy@marples.name>
 * All rights reserved

 * Redistribution and use in source and binary forms, with or without
 * modification, are permitted provided that the following conditions
 * are met:
 * 1. Redistributions of source code must retain the above copyright
 *    notice, this list of conditions and the following disclaimer.
 * 2. Redistributions in binary form must reproduce the above copyright
 *    notice, this list of conditions and the following disclaimer in the
 *    documentation and/or other materials provided with the distribution.
 *
 * THIS SOFTWARE IS PROVIDED BY THE AUTHOR AND CONTRIBUTORS ``AS IS'' AND
 * ANY EXPRESS OR IMPLIED WARRANTIES, INCLUDING, BUT NOT LIMITED TO, THE
 * IMPLIED WARRANTIES OF MERCHANTABILITY AND FITNESS FOR A PARTICULAR PURPOSE
 * ARE DISCLAIMED.  IN NO EVENT SHALL THE AUTHOR OR CONTRIBUTORS BE LIABLE
 * FOR ANY DIRECT, INDIRECT, INCIDENTAL, SPECIAL, EXEMPLARY, OR CONSEQUENTIAL
 * DAMAGES (INCLUDING, BUT NOT LIMITED TO, PROCUREMENT OF SUBSTITUTE GOODS
 * OR SERVICES; LOSS OF USE, DATA, OR PROFITS; OR BUSINESS INTERRUPTION)
 * HOWEVER CAUSED AND ON ANY THEORY OF LIABILITY, WHETHER IN CONTRACT, STRICT
 * LIABILITY, OR TORT (INCLUDING NEGLIGENCE OR OTHERWISE) ARISING IN ANY WAY
 * OUT OF THE USE OF THIS SOFTWARE, EVEN IF ADVISED OF THE POSSIBILITY OF
 * SUCH DAMAGE.
 */

#ifndef IF_OPTIONS_H
#define IF_OPTIONS_H

#include <sys/param.h>
#include <sys/socket.h>
#include <net/if.h>
#include <netinet/in.h>

#include <getopt.h>
#include <limits.h>
#include <stdint.h>

#include "auth.h"
#include "route.h"

/* Don't set any optional arguments here so we retain POSIX
 * compatibility with getopt */
#define IF_OPTS "146bc:de:f:gh:i:j:kl:m:no:pqr:s:t:u:v:wxy:z:" \
		"ABC:DEF:GHI:JKLMNO:PQ:S:TUVW:X:Z:"
#define NOERR_IF_OPTS		":" IF_OPTS

#define DEFAULT_TIMEOUT		30
#define DEFAULT_REBOOT		5

#ifndef HOSTNAME_MAX_LEN
#define HOSTNAME_MAX_LEN	250	/* 255 - 3 (FQDN) - 2 (DNS enc) */
#endif
#define VENDORCLASSID_MAX_LEN	255
#define CLIENTID_MAX_LEN	48
#define USERCLASS_MAX_LEN	255
#define VENDOR_MAX_LEN		255
#define	MUDURL_MAX_LEN		255

#define DHCPCD_ARP			(1ULL << 0)
#define DHCPCD_RELEASE			(1ULL << 1)
#define DHCPCD_RTBUILD			(1ULL << 2)
#define DHCPCD_GATEWAY			(1ULL << 3)
#define DHCPCD_STATIC			(1ULL << 4)
#define DHCPCD_DEBUG			(1ULL << 5)
#define DHCPCD_LASTLEASE		(1ULL << 7)
#define DHCPCD_INFORM			(1ULL << 8)
#define DHCPCD_REQUEST			(1ULL << 9)
#define DHCPCD_IPV4LL			(1ULL << 10)
#define DHCPCD_DUID			(1ULL << 11)
#define DHCPCD_PERSISTENT		(1ULL << 12)
#define DHCPCD_DAEMONISE		(1ULL << 14)
#define DHCPCD_DAEMONISED		(1ULL << 15)
#define DHCPCD_TEST			(1ULL << 16)
#define DHCPCD_MASTER			(1ULL << 17)
#define DHCPCD_HOSTNAME			(1ULL << 18)
#define DHCPCD_CLIENTID			(1ULL << 19)
#define DHCPCD_LINK			(1ULL << 20)
#define DHCPCD_ANONYMOUS		(1ULL << 21)
#define DHCPCD_BACKGROUND		(1ULL << 22)
#define DHCPCD_VENDORRAW		(1ULL << 23)
#define DHCPCD_NOWAITIP			(1ULL << 24) /* To force daemonise */
#define DHCPCD_WAITIP			(1ULL << 25)
#define DHCPCD_SLAACPRIVATE		(1ULL << 26)
#define DHCPCD_CSR_WARNED		(1ULL << 27)
#define DHCPCD_XID_HWADDR		(1ULL << 28)
#define DHCPCD_BROADCAST		(1ULL << 29)
#define DHCPCD_DUMPLEASE		(1ULL << 30)
#define DHCPCD_IPV6RS			(1ULL << 31)
#define DHCPCD_IPV6RA_REQRDNSS		(1ULL << 32)
#define DHCPCD_PRIVSEP			(1ULL << 33)
#define DHCPCD_CONFIGURE		(1ULL << 34)
#define DHCPCD_IPV4			(1ULL << 35)
#define DHCPCD_FORKED			(1ULL << 36)
#define DHCPCD_IPV6			(1ULL << 37)
#define DHCPCD_STARTED			(1ULL << 38)
#define DHCPCD_NOALIAS			(1ULL << 39)
#define DHCPCD_IA_FORCED		(1ULL << 40)
#define DHCPCD_STOPPING			(1ULL << 41)
#define DHCPCD_LAUNCHER			(1ULL << 42)
#define DHCPCD_HOSTNAME_SHORT		(1ULL << 43)
#define DHCPCD_EXITING			(1ULL << 44)
#define DHCPCD_WAITIP4			(1ULL << 45)
#define DHCPCD_WAITIP6			(1ULL << 46)
#define DHCPCD_DEV			(1ULL << 47)
#define DHCPCD_IAID			(1ULL << 48)
#define DHCPCD_DHCP			(1ULL << 49)
#define DHCPCD_DHCP6			(1ULL << 50)
#define DHCPCD_IF_UP			(1ULL << 51)
#define DHCPCD_INFORM6			(1ULL << 52)
#define DHCPCD_WANTDHCP			(1ULL << 53)
#define DHCPCD_IPV6RA_AUTOCONF		(1ULL << 54)
#define DHCPCD_ROUTER_HOST_ROUTE_WARNED	(1ULL << 55)
#define DHCPCD_LASTLEASE_EXTEND		(1ULL << 56)
#define DHCPCD_BOOTP			(1ULL << 57)
#define DHCPCD_INITIAL_DELAY		(1ULL << 58)
#define DHCPCD_PRINT_PIDFILE		(1ULL << 59)
#define DHCPCD_ONESHOT			(1ULL << 60)
#define DHCPCD_INACTIVE			(1ULL << 61)
#define	DHCPCD_SLAACTEMP		(1ULL << 62)
#define DHCPCD_PRIVSEPROOT		(1ULL << 63)

#define DHCPCD_NODROP	(DHCPCD_EXITING | DHCPCD_PERSISTENT)

#define DHCPCD_WAITOPTS	(DHCPCD_WAITIP | DHCPCD_WAITIP4 | DHCPCD_WAITIP6)

#define DHCPCD_WARNINGS	(DHCPCD_CSR_WARNED | \
		DHCPCD_ROUTER_HOST_ROUTE_WARNED)

/* These options only make sense in the config file, so don't use any
   valid short options for them */
#define O_BASE			MAX('z', 'Z') + 1
#define O_ARPING		O_BASE + 1
#define O_FALLBACK		O_BASE + 2
#define O_DESTINATION		O_BASE + 3
#define O_IPV6RS		O_BASE + 4
#define O_NOIPV6RS		O_BASE + 5
#define O_IPV6RA_FORK		O_BASE + 6
#define O_LINK_RCVBUF		O_BASE + 7
#define O_ANONYMOUS		O_BASE + 8
#define O_NOALIAS		O_BASE + 9
#define O_IA_NA			O_BASE + 10
#define O_IA_TA			O_BASE + 11
#define O_IA_PD			O_BASE + 12
#define O_HOSTNAME_SHORT	O_BASE + 13
#define O_DEV			O_BASE + 14
#define O_NODEV			O_BASE + 15
#define O_NOIPV4		O_BASE + 16
#define O_NOIPV6		O_BASE + 17
#define O_IAID			O_BASE + 18
#define O_DEFINE		O_BASE + 19
#define O_DEFINE6		O_BASE + 20
#define O_EMBED			O_BASE + 21
#define O_ENCAP			O_BASE + 22
#define O_VENDOPT		O_BASE + 23
#define O_VENDCLASS		O_BASE + 24
#define O_AUTHPROTOCOL		O_BASE + 25
#define O_AUTHTOKEN		O_BASE + 26
#define O_AUTHNOTREQUIRED	O_BASE + 27
#define O_NODHCP		O_BASE + 28
#define O_NODHCP6		O_BASE + 29
#define O_DHCP			O_BASE + 30
#define O_DHCP6			O_BASE + 31
#define O_IPV4			O_BASE + 32
#define O_IPV6			O_BASE + 33
#define O_CONTROLGRP		O_BASE + 34
#define O_SLAAC			O_BASE + 35
#define O_GATEWAY		O_BASE + 36
#define O_NOUP			O_BASE + 37
#define O_IPV6RA_AUTOCONF	O_BASE + 38
#define O_IPV6RA_NOAUTOCONF	O_BASE + 39
#define O_REJECT		O_BASE + 40
#define O_BOOTP			O_BASE + 42
#define O_DEFINEND		O_BASE + 43
#define O_NODELAY		O_BASE + 44
#define O_INFORM6		O_BASE + 45
#define O_LASTLEASE_EXTEND	O_BASE + 46
#define O_INACTIVE		O_BASE + 47
#define O_MUDURL		O_BASE + 48
#define O_MSUSERCLASS		O_BASE + 49
#define O_CONFIGURE		O_BASE + 50
#define O_NOCONFIGURE		O_BASE + 51
<<<<<<< HEAD
=======
#define O_RANDOMISE_HWADDR	O_BASE + 52
>>>>>>> 9e014010

extern const struct option cf_options[];

struct if_sla {
	char ifname[IF_NAMESIZE];
	uint32_t sla;
	uint8_t prefix_len;
	uint64_t suffix;
	bool sla_set;
};

struct if_ia {
	uint8_t iaid[4];
#ifdef INET6
	uint16_t ia_type;
	uint8_t iaid_set;
	struct in6_addr addr;
	uint8_t prefix_len;
#ifndef SMALL
	uint32_t sla_max;
	size_t sla_len;
	struct if_sla *sla;
#endif
#endif
};

struct vivco {
	size_t len;
	uint8_t *data;
};

struct if_options {
	time_t mtime;
	uint8_t iaid[4];
	int metric;
	uint8_t requestmask[256 / NBBY];
	uint8_t requiremask[256 / NBBY];
	uint8_t nomask[256 / NBBY];
	uint8_t rejectmask[256 / NBBY];
	uint8_t dstmask[256 / NBBY];
	uint8_t requestmasknd[(UINT16_MAX + 1) / NBBY];
	uint8_t requiremasknd[(UINT16_MAX + 1) / NBBY];
	uint8_t nomasknd[(UINT16_MAX + 1) / NBBY];
	uint8_t rejectmasknd[(UINT16_MAX + 1) / NBBY];
	uint8_t requestmask6[(UINT16_MAX + 1) / NBBY];
	uint8_t requiremask6[(UINT16_MAX + 1) / NBBY];
	uint8_t nomask6[(UINT16_MAX + 1) / NBBY];
	uint8_t rejectmask6[(UINT16_MAX + 1) / NBBY];
	uint32_t leasetime;
	uint32_t timeout;
	uint32_t reboot;
	unsigned long long options;
	bool randomise_hwaddr;

	struct in_addr req_addr;
	struct in_addr req_mask;
	struct in_addr req_brd;
	rb_tree_t routes;
	struct in6_addr req_addr6;
	uint8_t req_prefix_len;
	unsigned int mtu;
	char **config;

	char **environ;

	char hostname[HOSTNAME_MAX_LEN + 1]; /* We don't store the length */
	uint8_t fqdn;
	uint8_t vendorclassid[VENDORCLASSID_MAX_LEN + 2];
	uint8_t clientid[CLIENTID_MAX_LEN + 2];
	uint8_t userclass[USERCLASS_MAX_LEN + 2];
	uint8_t vendor[VENDOR_MAX_LEN + 2];
	uint8_t mudurl[MUDURL_MAX_LEN + 2];

	size_t blacklist_len;
	in_addr_t *blacklist;
	size_t whitelist_len;
	in_addr_t *whitelist;
	ssize_t arping_len;
	in_addr_t *arping;
	char *fallback;

	struct if_ia *ia;
	size_t ia_len;

	struct dhcp_opt *dhcp_override;
	size_t dhcp_override_len;
	struct dhcp_opt *nd_override;
	size_t nd_override_len;
	struct dhcp_opt *dhcp6_override;
	size_t dhcp6_override_len;
	uint32_t vivco_en;
	struct vivco *vivco;
	size_t vivco_len;
	struct dhcp_opt *vivso_override;
	size_t vivso_override_len;

	struct auth auth;
};

struct if_options *default_config(struct dhcpcd_ctx *);
struct if_options *read_config(struct dhcpcd_ctx *,
    const char *, const char *, const char *);
int add_options(struct dhcpcd_ctx *, const char *,
    struct if_options *, int, char **);
void free_dhcp_opt_embenc(struct dhcp_opt *);
void free_options(struct dhcpcd_ctx *, struct if_options *);

#endif<|MERGE_RESOLUTION|>--- conflicted
+++ resolved
@@ -182,10 +182,7 @@
 #define O_MSUSERCLASS		O_BASE + 49
 #define O_CONFIGURE		O_BASE + 50
 #define O_NOCONFIGURE		O_BASE + 51
-<<<<<<< HEAD
-=======
 #define O_RANDOMISE_HWADDR	O_BASE + 52
->>>>>>> 9e014010
 
 extern const struct option cf_options[];
 
