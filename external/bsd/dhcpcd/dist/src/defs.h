--- conflicted
+++ resolved
@@ -29,11 +29,7 @@
 #define CONFIG_H
 
 #define PACKAGE			"dhcpcd"
-<<<<<<< HEAD
-#define VERSION			"9.3.4"
-=======
 #define VERSION			"9.4.0"
->>>>>>> 9e014010
 
 #ifndef PRIVSEP_USER
 # define PRIVSEP_USER		"_" PACKAGE
