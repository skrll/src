/* SPDX-License-Identifier: BSD-2-Clause */
/*
 * dhcpcd - DHCP client daemon
 * Copyright (c) 2006-2020 Roy Marples <roy@marples.name>
 * All rights reserved

 * Redistribution and use in source and binary forms, with or without
 * modification, are permitted provided that the following conditions
 * are met:
 * 1. Redistributions of source code must retain the above copyright
 *    notice, this list of conditions and the following disclaimer.
 * 2. Redistributions in binary form must reproduce the above copyright
 *    notice, this list of conditions and the following disclaimer in the
 *    documentation and/or other materials provided with the distribution.
 *
 * THIS SOFTWARE IS PROVIDED BY THE AUTHOR AND CONTRIBUTORS ``AS IS'' AND
 * ANY EXPRESS OR IMPLIED WARRANTIES, INCLUDING, BUT NOT LIMITED TO, THE
 * IMPLIED WARRANTIES OF MERCHANTABILITY AND FITNESS FOR A PARTICULAR PURPOSE
 * ARE DISCLAIMED.  IN NO EVENT SHALL THE AUTHOR OR CONTRIBUTORS BE LIABLE
 * FOR ANY DIRECT, INDIRECT, INCIDENTAL, SPECIAL, EXEMPLARY, OR CONSEQUENTIAL
 * DAMAGES (INCLUDING, BUT NOT LIMITED TO, PROCUREMENT OF SUBSTITUTE GOODS
 * OR SERVICES; LOSS OF USE, DATA, OR PROFITS; OR BUSINESS INTERRUPTION)
 * HOWEVER CAUSED AND ON ANY THEORY OF LIABILITY, WHETHER IN CONTRACT, STRICT
 * LIABILITY, OR TORT (INCLUDING NEGLIGENCE OR OTHERWISE) ARISING IN ANY WAY
 * OUT OF THE USE OF THIS SOFTWARE, EVEN IF ADVISED OF THE POSSIBILITY OF
 * SUCH DAMAGE.
 */

static const char dhcpcd_copyright[] = "Copyright (c) 2006-2020 Roy Marples";

#include <sys/file.h>
#include <sys/ioctl.h>
#include <sys/socket.h>
#include <sys/stat.h>
#include <sys/time.h>
#include <sys/types.h>
#include <sys/uio.h>
#include <sys/wait.h>

#include <ctype.h>
#include <errno.h>
#include <fcntl.h>
#include <getopt.h>
#include <limits.h>
#include <paths.h>
#include <signal.h>
#include <stdio.h>
#include <stdlib.h>
#include <string.h>
#include <syslog.h>
#include <unistd.h>
#include <time.h>

#include "config.h"
#include "arp.h"
#include "common.h"
#include "control.h"
#include "dev.h"
#include "dhcp-common.h"
#include "dhcpcd.h"
#include "dhcp.h"
#include "dhcp6.h"
#include "duid.h"
#include "eloop.h"
#include "if.h"
#include "if-options.h"
#include "ipv4.h"
#include "ipv4ll.h"
#include "ipv6.h"
#include "ipv6nd.h"
#include "logerr.h"
#include "privsep.h"
#include "script.h"

#ifdef HAVE_CAPSICUM
#include <sys/capsicum.h>
#endif
#ifdef HAVE_UTIL_H
#include <util.h>
#endif

#ifdef USE_SIGNALS
const int dhcpcd_signals[] = {
	SIGTERM,
	SIGINT,
	SIGALRM,
	SIGHUP,
	SIGUSR1,
	SIGUSR2,
	SIGCHLD,
};
const size_t dhcpcd_signals_len = __arraycount(dhcpcd_signals);

const int dhcpcd_signals_ignore[] = {
	SIGPIPE,
};
const size_t dhcpcd_signals_ignore_len = __arraycount(dhcpcd_signals_ignore);
#endif

const char *dhcpcd_default_script = SCRIPT;

static void
usage(void)
{

printf("usage: "PACKAGE"\t[-146ABbDdEGgHJKLMNPpqTV]\n"
	"\t\t[-C, --nohook hook] [-c, --script script]\n"
	"\t\t[-e, --env value] [-F, --fqdn FQDN] [-f, --config file]\n"
	"\t\t[-h, --hostname hostname] [-I, --clientid clientid]\n"
	"\t\t[-i, --vendorclassid vendorclassid] [-j, --logfile logfile]\n" 
	"\t\t[-l, --leasetime seconds] [-m, --metric metric]\n"
	"\t\t[-O, --nooption option] [-o, --option option]\n"
	"\t\t[-Q, --require option] [-r, --request address]\n"
	"\t\t[-S, --static value]\n"
	"\t\t[-s, --inform address[/cidr[/broadcast_address]]]\n [--inform6]"
	"\t\t[-t, --timeout seconds] [-u, --userclass class]\n"
	"\t\t[-v, --vendor code, value] [-W, --whitelist address[/cidr]] [-w]\n"
	"\t\t[--waitip [4 | 6]] [-y, --reboot seconds]\n"
	"\t\t[-X, --blacklist address[/cidr]] [-Z, --denyinterfaces pattern]\n"
	"\t\t[-z, --allowinterfaces pattern] [--inactive] [interface] [...]\n"
	"       "PACKAGE"\t-n, --rebind [interface]\n"
	"       "PACKAGE"\t-k, --release [interface]\n"
	"       "PACKAGE"\t-U, --dumplease interface\n"
	"       "PACKAGE"\t--version\n"
	"       "PACKAGE"\t-x, --exit [interface]\n");
}

static void
free_globals(struct dhcpcd_ctx *ctx)
{
	struct dhcp_opt *opt;

	if (ctx->ifac) {
		for (; ctx->ifac > 0; ctx->ifac--)
			free(ctx->ifav[ctx->ifac - 1]);
		free(ctx->ifav);
		ctx->ifav = NULL;
	}
	if (ctx->ifdc) {
		for (; ctx->ifdc > 0; ctx->ifdc--)
			free(ctx->ifdv[ctx->ifdc - 1]);
		free(ctx->ifdv);
		ctx->ifdv = NULL;
	}
	if (ctx->ifcc) {
		for (; ctx->ifcc > 0; ctx->ifcc--)
			free(ctx->ifcv[ctx->ifcc - 1]);
		free(ctx->ifcv);
		ctx->ifcv = NULL;
	}

#ifdef INET
	if (ctx->dhcp_opts) {
		for (opt = ctx->dhcp_opts;
		    ctx->dhcp_opts_len > 0;
		    opt++, ctx->dhcp_opts_len--)
			free_dhcp_opt_embenc(opt);
		free(ctx->dhcp_opts);
		ctx->dhcp_opts = NULL;
	}
#endif
#ifdef INET6
	if (ctx->nd_opts) {
		for (opt = ctx->nd_opts;
		    ctx->nd_opts_len > 0;
		    opt++, ctx->nd_opts_len--)
			free_dhcp_opt_embenc(opt);
		free(ctx->nd_opts);
		ctx->nd_opts = NULL;
	}
#ifdef DHCP6
	if (ctx->dhcp6_opts) {
		for (opt = ctx->dhcp6_opts;
		    ctx->dhcp6_opts_len > 0;
		    opt++, ctx->dhcp6_opts_len--)
			free_dhcp_opt_embenc(opt);
		free(ctx->dhcp6_opts);
		ctx->dhcp6_opts = NULL;
	}
#endif
#endif
	if (ctx->vivso) {
		for (opt = ctx->vivso;
		    ctx->vivso_len > 0;
		    opt++, ctx->vivso_len--)
			free_dhcp_opt_embenc(opt);
		free(ctx->vivso);
		ctx->vivso = NULL;
	}
}

static void
handle_exit_timeout(void *arg)
{
	struct dhcpcd_ctx *ctx;

	ctx = arg;
	logerrx("timed out");
	if (!(ctx->options & DHCPCD_MASTER)) {
		struct interface *ifp;

		TAILQ_FOREACH(ifp, ctx->ifaces, next) {
			if (ifp->active == IF_ACTIVE_USER)
				script_runreason(ifp, "STOPPED");
		}
		eloop_exit(ctx->eloop, EXIT_FAILURE);
		return;
	}
	ctx->options |= DHCPCD_NOWAITIP;
	dhcpcd_daemonise(ctx);
}

static const char *
dhcpcd_af(int af)
{

	switch (af) {
	case AF_UNSPEC:
		return "IP";
	case AF_INET:
		return "IPv4";
	case AF_INET6:
		return "IPv6";
	default:
		return NULL;
	}
}

int
dhcpcd_ifafwaiting(const struct interface *ifp)
{
	unsigned long long opts;
	bool foundany = false;

	if (ifp->active != IF_ACTIVE_USER)
		return AF_MAX;

#define DHCPCD_WAITALL	(DHCPCD_WAITIP4 | DHCPCD_WAITIP6)
	opts = ifp->options->options;
#ifdef INET
	if (opts & DHCPCD_WAITIP4 ||
	    (opts & DHCPCD_WAITIP && !(opts & DHCPCD_WAITALL)))
	{
		bool foundaddr = ipv4_hasaddr(ifp);

		if (opts & DHCPCD_WAITIP4 && !foundaddr)
			return AF_INET;
		if (foundaddr)
			foundany = true;
	}
#endif
#ifdef INET6
	if (opts & DHCPCD_WAITIP6 ||
	    (opts & DHCPCD_WAITIP && !(opts & DHCPCD_WAITALL)))
	{
		bool foundaddr = ipv6_hasaddr(ifp);

		if (opts & DHCPCD_WAITIP6 && !foundaddr)
			return AF_INET;
		if (foundaddr)
			foundany = true;
	}
#endif

	if (opts & DHCPCD_WAITIP && !(opts & DHCPCD_WAITALL) && !foundany)
		return AF_UNSPEC;
	return AF_MAX;
}

int
dhcpcd_afwaiting(const struct dhcpcd_ctx *ctx)
{
	unsigned long long opts;
	const struct interface *ifp;
	int af;

	if (!(ctx->options & DHCPCD_WAITOPTS))
		return AF_MAX;

	opts = ctx->options;
	TAILQ_FOREACH(ifp, ctx->ifaces, next) {
#ifdef INET
		if (opts & (DHCPCD_WAITIP | DHCPCD_WAITIP4) &&
		    ipv4_hasaddr(ifp))
			opts &= ~(DHCPCD_WAITIP | DHCPCD_WAITIP4);
#endif
#ifdef INET6
		if (opts & (DHCPCD_WAITIP | DHCPCD_WAITIP6) &&
		    ipv6_hasaddr(ifp))
			opts &= ~(DHCPCD_WAITIP | DHCPCD_WAITIP6);
#endif
		if (!(opts & DHCPCD_WAITOPTS))
			break;
	}
	if (opts & DHCPCD_WAITIP)
		af = AF_UNSPEC;
	else if (opts & DHCPCD_WAITIP4)
		af = AF_INET;
	else if (opts & DHCPCD_WAITIP6)
		af = AF_INET6;
	else
		return AF_MAX;
	return af;
}

static int
dhcpcd_ipwaited(struct dhcpcd_ctx *ctx)
{
	struct interface *ifp;
	int af;

	TAILQ_FOREACH(ifp, ctx->ifaces, next) {
		if ((af = dhcpcd_ifafwaiting(ifp)) != AF_MAX) {
			logdebugx("%s: waiting for an %s address",
			    ifp->name, dhcpcd_af(af));
			return 0;
		}
	}

	if ((af = dhcpcd_afwaiting(ctx)) != AF_MAX) {
		logdebugx("waiting for an %s address",
		    dhcpcd_af(af));
		return 0;
	}

	return 1;
}

/* Returns the pid of the child, otherwise 0. */
void
dhcpcd_daemonise(struct dhcpcd_ctx *ctx)
{
#ifdef THERE_IS_NO_FORK
	eloop_timeout_delete(ctx->eloop, handle_exit_timeout, ctx);
	errno = ENOSYS;
	return;
#else
	int i;
	unsigned int logopts = loggetopts();

	if (ctx->options & DHCPCD_DAEMONISE &&
	    !(ctx->options & (DHCPCD_DAEMONISED | DHCPCD_NOWAITIP)))
	{
		if (!dhcpcd_ipwaited(ctx))
			return;
	}

	if (ctx->options & DHCPCD_ONESHOT) {
		loginfox("exiting due to oneshot");
		eloop_exit(ctx->eloop, EXIT_SUCCESS);
		return;
	}

	eloop_timeout_delete(ctx->eloop, handle_exit_timeout, ctx);
	if (ctx->options & DHCPCD_DAEMONISED ||
	    !(ctx->options & DHCPCD_DAEMONISE))
		return;

	/* Don't use loginfo because this makes no sense in a log. */
	if (!(logopts & LOGERR_QUIET) && ctx->stderr_valid)
		(void)fprintf(stderr,
		    "forked to background, child pid %d\n", getpid());
	i = EXIT_SUCCESS;
	if (write(ctx->fork_fd, &i, sizeof(i)) == -1)
		logerr("write");
	ctx->options |= DHCPCD_DAEMONISED;
	eloop_event_delete(ctx->eloop, ctx->fork_fd);
	close(ctx->fork_fd);
	ctx->fork_fd = -1;

	/*
	 * Stop writing to stderr.
	 * On the happy path, only the master process writes to stderr,
	 * so this just stops wasting fprintf calls to nowhere.
	 * All other calls - ie errors in privsep processes or script output,
	 * will error when printing.
	 * If we *really* want to fix that, then we need to suck
	 * stderr/stdout in the master process and either disacrd it or pass
	 * it to the launcher process and then to stderr.
	 */
	logopts &= ~LOGERR_ERR;
	logsetopts(logopts);
#endif
}

static void
dhcpcd_drop(struct interface *ifp, int stop)
{

#ifdef DHCP6
	dhcp6_drop(ifp, stop ? NULL : "EXPIRE6");
#endif
#ifdef INET6
	ipv6nd_drop(ifp);
	ipv6_drop(ifp);
#endif
#ifdef IPV4LL
	ipv4ll_drop(ifp);
#endif
#ifdef INET
	dhcp_drop(ifp, stop ? "STOP" : "EXPIRE");
#endif
#ifdef ARP
	arp_drop(ifp);
#endif
#if !defined(DHCP6) && !defined(DHCP)
	UNUSED(stop);
#endif
}

static void
stop_interface(struct interface *ifp, const char *reason)
{
	struct dhcpcd_ctx *ctx;

	ctx = ifp->ctx;
	loginfox("%s: removing interface", ifp->name);
	ifp->options->options |= DHCPCD_STOPPING;

	dhcpcd_drop(ifp, 1);
	script_runreason(ifp, reason == NULL ? "STOPPED" : reason);

	/* Delete all timeouts for the interfaces */
	eloop_q_timeout_delete(ctx->eloop, ELOOP_QUEUE_ALL, NULL, ifp);

	/* De-activate the interface */
	ifp->active = IF_INACTIVE;
	ifp->options->options &= ~DHCPCD_STOPPING;

	if (!(ctx->options & (DHCPCD_MASTER | DHCPCD_TEST)))
		eloop_exit(ctx->eloop, EXIT_FAILURE);
}

static void
configure_interface1(struct interface *ifp)
{
	struct if_options *ifo = ifp->options;

	/* Do any platform specific configuration */
	if_conf(ifp);

	/* If we want to release a lease, we can't really persist the
	 * address either. */
	if (ifo->options & DHCPCD_RELEASE)
		ifo->options &= ~DHCPCD_PERSISTENT;

	if (ifp->flags & (IFF_POINTOPOINT | IFF_LOOPBACK)) {
		ifo->options &= ~DHCPCD_ARP;
		if (!(ifp->flags & IFF_MULTICAST))
			ifo->options &= ~DHCPCD_IPV6RS;
		if (!(ifo->options & (DHCPCD_INFORM | DHCPCD_WANTDHCP)))
			ifo->options |= DHCPCD_STATIC;
	}

	if (ifo->metric != -1)
		ifp->metric = (unsigned int)ifo->metric;

#ifdef INET6
	/* We want to setup INET6 on the interface as soon as possible. */
	if (ifp->active == IF_ACTIVE_USER &&
	    ifo->options & DHCPCD_IPV6 &&
	    !(ifp->ctx->options & (DHCPCD_DUMPLEASE | DHCPCD_TEST)))
	{
		/* If not doing any DHCP, disable the RDNSS requirement. */
		if (!(ifo->options & (DHCPCD_DHCP | DHCPCD_DHCP6)))
			ifo->options &= ~DHCPCD_IPV6RA_REQRDNSS;
		if_setup_inet6(ifp);
	}
#endif

	if (!(ifo->options & DHCPCD_IAID)) {
		/*
		 * An IAID is for identifying a unqiue interface within
		 * the client. It is 4 bytes long. Working out a default
		 * value is problematic.
		 *
		 * Interface name and number are not stable
		 * between different OS's. Some OS's also cannot make
		 * up their mind what the interface should be called
		 * (yes, udev, I'm looking at you).
		 * Also, the name could be longer than 4 bytes.
		 * Also, with pluggable interfaces the name and index
		 * could easily get swapped per actual interface.
		 *
		 * The MAC address is 6 bytes long, the final 3
		 * being unique to the manufacturer and the initial 3
		 * being unique to the organisation which makes it.
		 * We could use the last 4 bytes of the MAC address
		 * as the IAID as it's the most stable part given the
		 * above, but equally it's not guaranteed to be
		 * unique.
		 *
		 * Given the above, and our need to reliably work
		 * between reboots without persitent storage,
		 * generating the IAID from the MAC address is the only
		 * logical default.
		 * Saying that, if a VLANID has been specified then we
		 * can use that. It's possible that different interfaces
		 * can have the same VLANID, but this is no worse than
		 * generating the IAID from the duplicate MAC address.
		 *
		 * dhclient uses the last 4 bytes of the MAC address.
		 * dibbler uses an increamenting counter.
		 * wide-dhcpv6 uses 0 or a configured value.
		 * odhcp6c uses 1.
		 * Windows 7 uses the first 3 bytes of the MAC address
		 * and an unknown byte.
		 * dhcpcd-6.1.0 and earlier used the interface name,
		 * falling back to interface index if name > 4.
		 */
		if (ifp->vlanid != 0) {
			uint32_t vlanid;

			/* Maximal VLANID is 4095, so prefix with 0xff
			 * so we don't conflict with an interface index. */
			vlanid = htonl(ifp->vlanid | 0xff000000);
			memcpy(ifo->iaid, &vlanid, sizeof(vlanid));
		} else if (ifo->options & DHCPCD_ANONYMOUS)
			memset(ifo->iaid, 0, sizeof(ifo->iaid));
		else if (ifp->hwlen >= sizeof(ifo->iaid)) {
			memcpy(ifo->iaid,
			    ifp->hwaddr + ifp->hwlen - sizeof(ifo->iaid),
			    sizeof(ifo->iaid));
		} else {
			uint32_t len;

			len = (uint32_t)strlen(ifp->name);
			if (len <= sizeof(ifo->iaid)) {
				memcpy(ifo->iaid, ifp->name, len);
				if (len < sizeof(ifo->iaid))
					memset(ifo->iaid + len, 0,
					    sizeof(ifo->iaid) - len);
			} else {
				/* IAID is the same size as a uint32_t */
				len = htonl(ifp->index);
				memcpy(ifo->iaid, &len, sizeof(ifo->iaid));
			}
		}
		ifo->options |= DHCPCD_IAID;
	}

#ifdef DHCP6
	if (ifo->ia_len == 0 && ifo->options & DHCPCD_IPV6 &&
	    ifp->name[0] != '\0')
	{
		ifo->ia = malloc(sizeof(*ifo->ia));
		if (ifo->ia == NULL)
			logerr(__func__);
		else {
			ifo->ia_len = 1;
			ifo->ia->ia_type = D6_OPTION_IA_NA;
			memcpy(ifo->ia->iaid, ifo->iaid, sizeof(ifo->iaid));
			memset(&ifo->ia->addr, 0, sizeof(ifo->ia->addr));
#ifndef SMALL
			ifo->ia->sla = NULL;
			ifo->ia->sla_len = 0;
#endif
		}
	} else {
		size_t i;

		for (i = 0; i < ifo->ia_len; i++) {
			if (!ifo->ia[i].iaid_set) {
				memcpy(&ifo->ia[i].iaid, ifo->iaid,
				    sizeof(ifo->ia[i].iaid));
				ifo->ia[i].iaid_set = 1;
			}
		}
	}
#endif

	/* If root is network mounted, we don't want to kill the connection
	 * if the DHCP server goes the way of the dodo OR dhcpcd is rebooting
	 * and the lease file has expired. */
	if (is_root_local() == 0)
		ifo->options |= DHCPCD_LASTLEASE_EXTEND;
}

int
dhcpcd_selectprofile(struct interface *ifp, const char *profile)
{
	struct if_options *ifo;
	char pssid[PROFILE_LEN];

	if (ifp->ssid_len) {
		ssize_t r;

		r = print_string(pssid, sizeof(pssid), OT_ESCSTRING,
		    ifp->ssid, ifp->ssid_len);
		if (r == -1) {
			logerr(__func__);
			pssid[0] = '\0';
		}
	} else
		pssid[0] = '\0';
	ifo = read_config(ifp->ctx, ifp->name, pssid, profile);
	if (ifo == NULL) {
		logdebugx("%s: no profile %s", ifp->name, profile);
		return -1;
	}
	if (profile != NULL) {
		strlcpy(ifp->profile, profile, sizeof(ifp->profile));
		loginfox("%s: selected profile %s", ifp->name, profile);
	} else
		*ifp->profile = '\0';

	free_options(ifp->ctx, ifp->options);
	ifp->options = ifo;
	if (profile) {
		add_options(ifp->ctx, ifp->name, ifp->options,
		    ifp->ctx->argc, ifp->ctx->argv);
		configure_interface1(ifp);
	}
	return 1;
}

static void
configure_interface(struct interface *ifp, int argc, char **argv,
    unsigned long long options)
{
	time_t old;

	old = ifp->options ? ifp->options->mtime : 0;
	dhcpcd_selectprofile(ifp, NULL);
	if (ifp->options == NULL) {
		/* dhcpcd cannot continue with this interface. */
		ifp->active = IF_INACTIVE;
		return;
	}
	add_options(ifp->ctx, ifp->name, ifp->options, argc, argv);
	ifp->options->options |= options;
	configure_interface1(ifp);

	/* If the mtime has changed drop any old lease */
	if (old != 0 && ifp->options->mtime != old) {
		logwarnx("%s: config file changed, expiring leases",
		    ifp->name);
		dhcpcd_drop(ifp, 0);
	}
}

static void
dhcpcd_initstate2(struct interface *ifp, unsigned long long options)
{
	struct if_options *ifo;

	if (options) {
		if ((ifo = default_config(ifp->ctx)) == NULL) {
			logerr(__func__);
			return;
		}
		ifo->options |= options;
		free(ifp->options);
		ifp->options = ifo;
	} else
		ifo = ifp->options;

#ifdef INET6
	if (ifo->options & DHCPCD_IPV6 && ipv6_init(ifp->ctx) == -1) {
		logerr(__func__);
		ifo->options &= ~DHCPCD_IPV6;
	}
#endif
}

static void
dhcpcd_initstate1(struct interface *ifp, int argc, char **argv,
    unsigned long long options)
{

	configure_interface(ifp, argc, argv, options);
	if (ifp->active)
		dhcpcd_initstate2(ifp, 0);
}

static void
dhcpcd_initstate(struct interface *ifp, unsigned long long options)
{

	dhcpcd_initstate1(ifp, ifp->ctx->argc, ifp->ctx->argv, options);
}

static void
dhcpcd_reportssid(struct interface *ifp)
{
	char pssid[IF_SSIDLEN * 4];

	if (print_string(pssid, sizeof(pssid), OT_ESCSTRING,
	    ifp->ssid, ifp->ssid_len) == -1)
	{
		logerr(__func__);
		return;
	}

	loginfox("%s: connected to Access Point: %s", ifp->name, pssid);
}

<<<<<<< HEAD
void
dhcpcd_handlecarrier(struct interface *ifp, int carrier, unsigned int flags)
{
	bool was_link_up = if_is_link_up(ifp);

	ifp->carrier = carrier;
	ifp->flags = flags;

	if (!if_is_link_up(ifp)) {
		if (!was_link_up || !ifp->active)
			return;
		loginfox("%s: carrier lost", ifp->name);
		script_runreason(ifp, "NOCARRIER");
#ifdef NOCARRIER_PRESERVE_IP
		if (ifp->flags & IFF_UP &&
		    !(ifp->options->options & DHCPCD_ANONYMOUS))
		{
#ifdef ARP
			arp_drop(ifp);
#endif
#ifdef INET
			dhcp_abort(ifp);
#endif
#ifdef DHCP6
			dhcp6_abort(ifp);
#endif
		} else
#endif
			dhcpcd_drop(ifp, 0);
		if (ifp->options->options & DHCPCD_ANONYMOUS) {
			bool is_up = ifp->flags & IFF_UP;

=======
static void
dhcpcd_nocarrier_roaming(struct interface *ifp)
{

	loginfox("%s: carrier lost - roaming", ifp->name);

#ifdef ARP
	arp_drop(ifp);
#endif
#ifdef INET
	dhcp_abort(ifp);
#endif
#ifdef DHCP6
	dhcp6_abort(ifp);
#endif

	rt_build(ifp->ctx, AF_UNSPEC);
	script_runreason(ifp, "NOCARRIER_ROAMING");
}

void
dhcpcd_handlecarrier(struct interface *ifp, int carrier, unsigned int flags)
{
	bool was_link_up = if_is_link_up(ifp);
	bool was_roaming = if_roaming(ifp);

	ifp->carrier = carrier;
	ifp->flags = flags;

	if (!if_is_link_up(ifp)) {
		if (!ifp->active || (!was_link_up && !was_roaming))
			return;

		/*
		 * If the interface is roaming (generally on wireless)
		 * then while we are not up, we are not down either.
		 * Preserve the network state until we either disconnect
		 * or re-connect.
		 */
		if (!ifp->options->randomise_hwaddr && if_roaming(ifp)) {
			dhcpcd_nocarrier_roaming(ifp);
			return;
		}

		loginfox("%s: carrier lost", ifp->name);
		script_runreason(ifp, "NOCARRIER");
		dhcpcd_drop(ifp, 0);

		if (ifp->options->randomise_hwaddr) {
			bool is_up = ifp->flags & IFF_UP;

>>>>>>> 9e014010
			if (is_up)
				if_down(ifp);
			if (if_randomisemac(ifp) == -1 && errno != ENXIO)
				logerr(__func__);
			if (is_up)
				if_up(ifp);
		}
<<<<<<< HEAD
=======

>>>>>>> 9e014010
		return;
	}

	/*
	 * At this point carrier is NOT DOWN and we have IFF_UP.
	 * We should treat LINK_UNKNOWN as up as the driver may not support
	 * link state changes.
	 * The consideration of any other information about carrier should
	 * be handled in the OS specific if_carrier() function.
	 */
	if (was_link_up)
		return;

	if (ifp->active) {
		if (carrier == LINK_UNKNOWN)
			loginfox("%s: carrier unknown, assuming up", ifp->name);
		else
			loginfox("%s: carrier acquired", ifp->name);
	}

#if !defined(__linux__) && !defined(__NetBSD__)
	/* BSD does not emit RTM_NEWADDR or RTM_CHGADDR when the
	 * hardware address changes so we have to go
	 * through the disovery process to work it out. */
	dhcpcd_handleinterface(ifp->ctx, 0, ifp->name);
<<<<<<< HEAD
#endif

	if (ifp->wireless) {
		uint8_t ossid[IF_SSIDLEN];
		size_t olen;

		olen = ifp->ssid_len;
		memcpy(ossid, ifp->ssid, ifp->ssid_len);
		if_getssid(ifp);

		/* If we changed SSID network, drop leases */
		if ((ifp->ssid_len != olen ||
		    memcmp(ifp->ssid, ossid, ifp->ssid_len)) && ifp->active)
		{
			dhcpcd_reportssid(ifp);
#ifdef NOCARRIER_PRESERVE_IP
			dhcpcd_drop(ifp, 0);
=======
>>>>>>> 9e014010
#endif

	if (ifp->wireless) {
		uint8_t ossid[IF_SSIDLEN];
		size_t olen;

		olen = ifp->ssid_len;
		memcpy(ossid, ifp->ssid, ifp->ssid_len);
		if_getssid(ifp);

		/* If we changed SSID network, drop leases */
		if ((ifp->ssid_len != olen ||
		    memcmp(ifp->ssid, ossid, ifp->ssid_len)) && ifp->active)
		{
			dhcpcd_reportssid(ifp);
			dhcpcd_drop(ifp, 0);
#ifdef IPV4LL
			ipv4ll_reset(ifp);
#endif
		}
	}

	if (!ifp->active)
		return;

	dhcpcd_initstate(ifp, 0);
	script_runreason(ifp, "CARRIER");
<<<<<<< HEAD
#ifdef INET6
#ifdef NOCARRIER_PRESERVE_IP
	/* Set any IPv6 Routers we remembered to expire faster than they
	 * would normally as we maybe on a new network. */
	ipv6nd_startexpire(ifp);
#endif
=======

#ifdef INET6
	/* Set any IPv6 Routers we remembered to expire faster than they
	 * would normally as we maybe on a new network. */
	ipv6nd_startexpire(ifp);
>>>>>>> 9e014010
#ifdef IPV6_MANAGETEMPADDR
	/* RFC4941 Section 3.5 */
	ipv6_regentempaddrs(ifp);
#endif
#endif
<<<<<<< HEAD
=======

>>>>>>> 9e014010
	dhcpcd_startinterface(ifp);
}

static void
warn_iaid_conflict(struct interface *ifp, uint16_t ia_type, uint8_t *iaid)
{
	struct interface *ifn;
#ifdef INET6
	size_t i;
	struct if_ia *ia;
#endif

	TAILQ_FOREACH(ifn, ifp->ctx->ifaces, next) {
		if (ifn == ifp || !ifn->active)
			continue;
		if (ifn->options->options & DHCPCD_ANONYMOUS)
			continue;
		if (ia_type == 0 &&
		    memcmp(ifn->options->iaid, iaid,
		    sizeof(ifn->options->iaid)) == 0)
			break;
#ifdef INET6
		for (i = 0; i < ifn->options->ia_len; i++) {
			ia = &ifn->options->ia[i];
			if (ia->ia_type == ia_type &&
			    memcmp(ia->iaid, iaid, sizeof(ia->iaid)) == 0)
				break;
		}
#endif
	}

	/* This is only a problem if the interfaces are on the same network. */
	if (ifn)
		logerrx("%s: IAID conflicts with one assigned to %s",
		    ifp->name, ifn->name);
}

static void
dhcpcd_initduid(struct dhcpcd_ctx *ctx, struct interface *ifp)
{
	char buf[DUID_LEN * 3];

	if (ctx->duid != NULL) {
		if (ifp == NULL)
			goto log;
		return;
	}

	duid_init(ctx, ifp);
	if (ctx->duid == NULL)
		return;

log:
	loginfox("DUID %s",
	    hwaddr_ntoa(ctx->duid, ctx->duid_len, buf, sizeof(buf)));
}

void
dhcpcd_startinterface(void *arg)
{
	struct interface *ifp = arg;
	struct if_options *ifo = ifp->options;

	if (ifo->options & DHCPCD_LINK && !if_is_link_up(ifp)) {
		loginfox("%s: waiting for carrier", ifp->name);
		return;
	}

	if (ifo->options & (DHCPCD_DUID | DHCPCD_IPV6) &&
	    !(ifo->options & DHCPCD_ANONYMOUS))
	{
		char buf[sizeof(ifo->iaid) * 3];
#ifdef INET6
		size_t i;
		struct if_ia *ia;
#endif

		/* Try and init DUID from the interface hardware address */
		dhcpcd_initduid(ifp->ctx, ifp);

		/* Report IAIDs */
		loginfox("%s: IAID %s", ifp->name,
		    hwaddr_ntoa(ifo->iaid, sizeof(ifo->iaid),
		    buf, sizeof(buf)));
		warn_iaid_conflict(ifp, 0, ifo->iaid);

#ifdef INET6
		for (i = 0; i < ifo->ia_len; i++) {
			ia = &ifo->ia[i];
			if (memcmp(ifo->iaid, ia->iaid, sizeof(ifo->iaid))) {
				loginfox("%s: IA type %u IAID %s",
				    ifp->name, ia->ia_type,
				    hwaddr_ntoa(ia->iaid, sizeof(ia->iaid),
				    buf, sizeof(buf)));
				warn_iaid_conflict(ifp, ia->ia_type, ia->iaid);
			}
		}
#endif
	}

#ifdef INET6
	if (ifo->options & DHCPCD_IPV6 && ipv6_start(ifp) == -1) {
		logerr("%s: ipv6_start", ifp->name);
		ifo->options &= ~DHCPCD_IPV6;
	}

	if (ifo->options & DHCPCD_IPV6) {
		if (ifp->active == IF_ACTIVE_USER) {
			ipv6_startstatic(ifp);

			if (ifo->options & DHCPCD_IPV6RS)
				ipv6nd_startrs(ifp);
		}

#ifdef DHCP6
		/* DHCPv6 could be turned off, but the interface
		 * is still delegated to. */
		if (ifp->active)
			dhcp6_find_delegates(ifp);

		if (ifo->options & DHCPCD_DHCP6) {
			if (ifp->active == IF_ACTIVE_USER) {
				enum DH6S d6_state;

				if (ifo->options & DHCPCD_IA_FORCED)
					d6_state = DH6S_INIT;
				else if (ifo->options & DHCPCD_INFORM6)
					d6_state = DH6S_INFORM;
				else
					d6_state = DH6S_CONFIRM;
				if (dhcp6_start(ifp, d6_state) == -1)
					logerr("%s: dhcp6_start", ifp->name);
			}
		}
#endif
	}
#endif

#ifdef INET
	if (ifo->options & DHCPCD_IPV4 && ifp->active == IF_ACTIVE_USER) {
		/* Ensure we have an IPv4 state before starting DHCP */
		if (ipv4_getstate(ifp) != NULL)
			dhcp_start(ifp);
	}
#endif
}

static void
dhcpcd_prestartinterface(void *arg)
{
	struct interface *ifp = arg;
	struct dhcpcd_ctx *ctx = ifp->ctx;
	bool randmac_down;

	if (ifp->carrier <= LINK_DOWN &&
<<<<<<< HEAD
	    ifp->options->options & DHCPCD_ANONYMOUS &&
=======
	    ifp->options->randomise_hwaddr &&
>>>>>>> 9e014010
	    ifp->flags & IFF_UP)
	{
		if_down(ifp);
		randmac_down = true;
	} else
		randmac_down = false;

	if ((!(ctx->options & DHCPCD_MASTER) ||
	    ifp->options->options & DHCPCD_IF_UP || randmac_down) &&
	    !(ifp->flags & IFF_UP))
	{
		if (ifp->options->randomise_hwaddr &&
		    if_randomisemac(ifp) == -1)
			logerr(__func__);
		if (if_up(ifp) == -1)
			logerr(__func__);
	}

	dhcpcd_startinterface(ifp);
}

static void
run_preinit(struct interface *ifp)
{

	if (ifp->ctx->options & DHCPCD_TEST)
		return;

	script_runreason(ifp, "PREINIT");
	if (ifp->wireless && if_is_link_up(ifp))
		dhcpcd_reportssid(ifp);
	if (ifp->options->options & DHCPCD_LINK && ifp->carrier != LINK_UNKNOWN)
		script_runreason(ifp,
		    ifp->carrier == LINK_UP ? "CARRIER" : "NOCARRIER");
}

void
dhcpcd_activateinterface(struct interface *ifp, unsigned long long options)
{

	if (ifp->active)
		return;

	ifp->active = IF_ACTIVE;
	dhcpcd_initstate2(ifp, options);

	/* It's possible we might not have been able to load
	 * a config. */
	if (!ifp->active)
		return;

	configure_interface1(ifp);
	run_preinit(ifp);
	dhcpcd_prestartinterface(ifp);
}

int
dhcpcd_handleinterface(void *arg, int action, const char *ifname)
{
	struct dhcpcd_ctx *ctx = arg;
	struct ifaddrs *ifaddrs;
	struct if_head *ifs;
	struct interface *ifp, *iff;
	const char * const argv[] = { ifname };
	int e;

	if (action == -1) {
		ifp = if_find(ctx->ifaces, ifname);
		if (ifp == NULL) {
			errno = ESRCH;
			return -1;
		}
		if (ifp->active) {
			logdebugx("%s: interface departed", ifp->name);
			stop_interface(ifp, "DEPARTED");
		}
		TAILQ_REMOVE(ctx->ifaces, ifp, next);
		if_free(ifp);
		return 0;
	}

	ifs = if_discover(ctx, &ifaddrs, -1, UNCONST(argv));
	if (ifs == NULL) {
		logerr(__func__);
		return -1;
	}

	ifp = if_find(ifs, ifname);
	if (ifp == NULL) {
		/* This can happen if an interface is quickly added
		 * and then removed. */
		errno = ENOENT;
		e = -1;
		goto out;
	}
	e = 1;

	/* Check if we already have the interface */
	iff = if_find(ctx->ifaces, ifp->name);

	if (iff != NULL) {
		if (iff->active)
			logdebugx("%s: interface updated", iff->name);
		/* The flags and hwaddr could have changed */
		iff->flags = ifp->flags;
		iff->hwlen = ifp->hwlen;
		if (ifp->hwlen != 0)
			memcpy(iff->hwaddr, ifp->hwaddr, iff->hwlen);
	} else {
		TAILQ_REMOVE(ifs, ifp, next);
		TAILQ_INSERT_TAIL(ctx->ifaces, ifp, next);
		if (ifp->active) {
			logdebugx("%s: interface added", ifp->name);
			dhcpcd_initstate(ifp, 0);
			run_preinit(ifp);
		}
		iff = ifp;
	}

	if (action > 0) {
		if_learnaddrs(ctx, ifs, &ifaddrs);
		if (iff->active)
			dhcpcd_prestartinterface(iff);
	}

out:
	/* Free our discovered list */
	while ((ifp = TAILQ_FIRST(ifs))) {
		TAILQ_REMOVE(ifs, ifp, next);
		if_free(ifp);
	}
	free(ifs);

	return e;
}

static void
dhcpcd_handlelink(void *arg)
{
	struct dhcpcd_ctx *ctx = arg;

	if (if_handlelink(ctx) == -1) {
		if (errno == ENOBUFS || errno == ENOMEM) {
			dhcpcd_linkoverflow(ctx);
			return;
		}
		if (errno != ENOTSUP)
			logerr(__func__);
	}
}

static void
dhcpcd_checkcarrier(void *arg)
{
	struct interface *ifp0 = arg, *ifp;

	ifp = if_find(ifp0->ctx->ifaces, ifp0->name);
	if (ifp == NULL || ifp->carrier == ifp0->carrier)
		return;

	dhcpcd_handlecarrier(ifp, ifp0->carrier, ifp0->flags);
	if_free(ifp0);
}

#ifndef SMALL
static void
dhcpcd_setlinkrcvbuf(struct dhcpcd_ctx *ctx)
{
	socklen_t socklen;

	if (ctx->link_rcvbuf == 0)
		return;

	logdebugx("setting route socket receive buffer size to %d bytes",
	    ctx->link_rcvbuf);

	socklen = sizeof(ctx->link_rcvbuf);
	if (setsockopt(ctx->link_fd, SOL_SOCKET,
	    SO_RCVBUF, &ctx->link_rcvbuf, socklen) == -1)
		logerr(__func__);
}
#endif

static void
dhcpcd_runprestartinterface(void *arg)
{
	struct interface *ifp = arg;

	run_preinit(ifp);
	dhcpcd_prestartinterface(ifp);
}

void
dhcpcd_linkoverflow(struct dhcpcd_ctx *ctx)
{
	socklen_t socklen;
	int rcvbuflen;
	char buf[2048];
	ssize_t rlen;
	size_t rcnt;
	struct if_head *ifaces;
	struct ifaddrs *ifaddrs;
	struct interface *ifp, *ifn, *ifp1;

	socklen = sizeof(rcvbuflen);
	if (getsockopt(ctx->link_fd, SOL_SOCKET,
	    SO_RCVBUF, &rcvbuflen, &socklen) == -1) {
		logerr("%s: getsockopt", __func__);
		rcvbuflen = 0;
	}
#ifdef __linux__
	else
		rcvbuflen /= 2;
#endif

	logerrx("route socket overflowed (rcvbuflen %d)"
	    " - learning interface state", rcvbuflen);

	/* Drain the socket.
	 * We cannot open a new one due to privsep. */
	rcnt = 0;
	do {
		rlen = read(ctx->link_fd, buf, sizeof(buf));
		if (++rcnt % 1000 == 0)
			logwarnx("drained %zu messages", rcnt);
	} while (rlen != -1 || errno == ENOBUFS || errno == ENOMEM);
	if (rcnt % 1000 != 0)
		logwarnx("drained %zu messages", rcnt);

	/* Work out the current interfaces. */
	ifaces = if_discover(ctx, &ifaddrs, ctx->ifc, ctx->ifv);
	if (ifaces == NULL) {
		logerr(__func__);
		return;
	}

	/* Punt departed interfaces */
	TAILQ_FOREACH_SAFE(ifp, ctx->ifaces, next, ifn) {
		if (if_find(ifaces, ifp->name) != NULL)
			continue;
		dhcpcd_handleinterface(ctx, -1, ifp->name);
	}

	/* Add new interfaces */
	while ((ifp = TAILQ_FIRST(ifaces)) != NULL ) {
		TAILQ_REMOVE(ifaces, ifp, next);
		ifp1 = if_find(ctx->ifaces, ifp->name);
		if (ifp1 != NULL) {
			/* If the interface already exists,
			 * check carrier state.
			 * dhcpcd_checkcarrier will free ifp. */
			eloop_timeout_add_sec(ctx->eloop, 0,
			    dhcpcd_checkcarrier, ifp);
			continue;
		}
		TAILQ_INSERT_TAIL(ctx->ifaces, ifp, next);
		if (ifp->active) {
			dhcpcd_initstate(ifp, 0);
			eloop_timeout_add_sec(ctx->eloop, 0,
			    dhcpcd_runprestartinterface, ifp);
		}
	}
	free(ifaces);

	/* Update address state. */
	if_markaddrsstale(ctx->ifaces);
	if_learnaddrs(ctx, ctx->ifaces, &ifaddrs);
	if_deletestaleaddrs(ctx->ifaces);
}

void
dhcpcd_handlehwaddr(struct interface *ifp,
    uint16_t hwtype, const void *hwaddr, uint8_t hwlen)
{
	char buf[sizeof(ifp->hwaddr) * 3];

	if (hwaddr == NULL || !if_valid_hwaddr(hwaddr, hwlen))
		hwlen = 0;

	if (hwlen > sizeof(ifp->hwaddr)) {
		errno = ENOBUFS;
		logerr("%s: %s", __func__, ifp->name);
		return;
	}

	if (ifp->hwtype != hwtype) {
		if (ifp->active)
			loginfox("%s: hardware address type changed"
			    " from %d to %d", ifp->name, ifp->hwtype, hwtype);
		ifp->hwtype = hwtype;
	}

	if (ifp->hwlen == hwlen &&
	    (hwlen == 0 || memcmp(ifp->hwaddr, hwaddr, hwlen) == 0))
		return;

	if (ifp->active) {
		loginfox("%s: old hardware address: %s", ifp->name,
		    hwaddr_ntoa(ifp->hwaddr, ifp->hwlen, buf, sizeof(buf)));
		loginfox("%s: new hardware address: %s", ifp->name,
		    hwaddr_ntoa(hwaddr, hwlen, buf, sizeof(buf)));
	}
	ifp->hwlen = hwlen;
	if (hwaddr != NULL)
		memcpy(ifp->hwaddr, hwaddr, hwlen);
}

static void
if_reboot(struct interface *ifp, int argc, char **argv)
{
#ifdef INET
	unsigned long long oldopts;

	oldopts = ifp->options->options;
#endif
	script_runreason(ifp, "RECONFIGURE");
	dhcpcd_initstate1(ifp, argc, argv, 0);
#ifdef INET
	dhcp_reboot_newopts(ifp, oldopts);
#endif
#ifdef DHCP6
	dhcp6_reboot(ifp);
#endif
	dhcpcd_prestartinterface(ifp);
}

static void
reload_config(struct dhcpcd_ctx *ctx)
{
	struct if_options *ifo;

	free_globals(ctx);
	if ((ifo = read_config(ctx, NULL, NULL, NULL)) == NULL)
		return;
	add_options(ctx, NULL, ifo, ctx->argc, ctx->argv);
	/* We need to preserve these options. */
	if (ctx->options & DHCPCD_STARTED)
		ifo->options |= DHCPCD_STARTED;
	if (ctx->options & DHCPCD_MASTER)
		ifo->options |= DHCPCD_MASTER;
	if (ctx->options & DHCPCD_DAEMONISED)
		ifo->options |= DHCPCD_DAEMONISED;
	if (ctx->options & DHCPCD_PRIVSEP)
		ifo->options |= DHCPCD_PRIVSEP;
	ctx->options = ifo->options;
	free_options(ctx, ifo);
}

static void
reconf_reboot(struct dhcpcd_ctx *ctx, int action, int argc, char **argv, int oi)
{
	int i;
	struct interface *ifp;

	TAILQ_FOREACH(ifp, ctx->ifaces, next) {
		for (i = oi; i < argc; i++) {
			if (strcmp(ifp->name, argv[i]) == 0)
				break;
		}
		if (oi != argc && i == argc)
			continue;
		if (ifp->active == IF_ACTIVE_USER) {
			if (action)
				if_reboot(ifp, argc, argv);
#ifdef INET
			else
				ipv4_applyaddr(ifp);
#endif
		} else if (i != argc) {
			ifp->active = IF_ACTIVE_USER;
			dhcpcd_initstate1(ifp, argc, argv, 0);
			run_preinit(ifp);
			dhcpcd_prestartinterface(ifp);
		}
	}
}

static void
stop_all_interfaces(struct dhcpcd_ctx *ctx, unsigned long long opts)
{
	struct interface *ifp;

	ctx->options |= DHCPCD_EXITING;
	if (ctx->ifaces == NULL)
		return;

	/* Drop the last interface first */
	TAILQ_FOREACH_REVERSE(ifp, ctx->ifaces, if_head, next) {
		if (!ifp->active)
			continue;
		ifp->options->options |= opts;
		if (ifp->options->options & DHCPCD_RELEASE)
			ifp->options->options &= ~DHCPCD_PERSISTENT;
		ifp->options->options |= DHCPCD_EXITING;
		stop_interface(ifp, NULL);
	}
}

static void
dhcpcd_ifrenew(struct interface *ifp)
{

	if (!ifp->active)
		return;

	if (ifp->options->options & DHCPCD_LINK && !if_is_link_up(ifp))
		return;

#ifdef INET
	dhcp_renew(ifp);
#endif
#ifdef INET6
#define DHCPCD_RARENEW (DHCPCD_IPV6 | DHCPCD_IPV6RS)
	if ((ifp->options->options & DHCPCD_RARENEW) == DHCPCD_RARENEW)
		ipv6nd_startrs(ifp);
#endif
#ifdef DHCP6
	dhcp6_renew(ifp);
#endif
}

static void
dhcpcd_renew(struct dhcpcd_ctx *ctx)
{
	struct interface *ifp;

	TAILQ_FOREACH(ifp, ctx->ifaces, next) {
		dhcpcd_ifrenew(ifp);
	}
}

#ifdef USE_SIGNALS
#define sigmsg "received %s, %s"
static void
dhcpcd_signal_cb(int sig, void *arg)
{
	struct dhcpcd_ctx *ctx = arg;
	unsigned long long opts;
	int exit_code;

	if (ctx->options & DHCPCD_DUMPLEASE) {
		eloop_exit(ctx->eloop, EXIT_FAILURE);
		return;
	}

	if (sig != SIGCHLD && ctx->options & DHCPCD_FORKED) {
		if (sig != SIGHUP &&
		    write(ctx->fork_fd, &sig, sizeof(sig)) == -1)
			logerr("%s: write", __func__);
		return;
	}

	opts = 0;
	exit_code = EXIT_FAILURE;
	switch (sig) {
	case SIGINT:
		loginfox(sigmsg, "SIGINT", "stopping");
		break;
	case SIGTERM:
		loginfox(sigmsg, "SIGTERM", "stopping");
		exit_code = EXIT_SUCCESS;
		break;
	case SIGALRM:
		loginfox(sigmsg, "SIGALRM", "releasing");
		opts |= DHCPCD_RELEASE;
		exit_code = EXIT_SUCCESS;
		break;
	case SIGHUP:
		loginfox(sigmsg, "SIGHUP", "rebinding");
		reload_config(ctx);
		/* Preserve any options passed on the commandline
		 * when we were started. */
		reconf_reboot(ctx, 1, ctx->argc, ctx->argv,
		    ctx->argc - ctx->ifc);
		return;
	case SIGUSR1:
		loginfox(sigmsg, "SIGUSR1", "renewing");
		dhcpcd_renew(ctx);
		return;
	case SIGUSR2:
		loginfox(sigmsg, "SIGUSR2", "reopening log");
#ifdef PRIVSEP
		if (IN_PRIVSEP(ctx)) {
			if (ps_root_logreopen(ctx) == -1)
				logerr("ps_root_logreopen");
			return;
		}
#endif
		if (logopen(ctx->logfile) == -1)
			logerr("logopen");
		return;
	case SIGCHLD:
		while (waitpid(-1, NULL, WNOHANG) > 0)
			;
		return;
	default:
		logerrx("received signal %d but don't know what to do with it",
		    sig);
		return;
	}

	if (!(ctx->options & DHCPCD_TEST))
		stop_all_interfaces(ctx, opts);
	eloop_exit(ctx->eloop, exit_code);
}
#endif

int
dhcpcd_handleargs(struct dhcpcd_ctx *ctx, struct fd_list *fd,
    int argc, char **argv)
{
	struct interface *ifp;
	unsigned long long opts;
	int opt, oi, do_reboot, do_renew, af = AF_UNSPEC;
	size_t len, l, nifaces;
	char *tmp, *p;

	/* Special commands for our control socket
	 * as the other end should be blocking until it gets the
	 * expected reply we should be safely able just to change the
	 * write callback on the fd */
	/* Make any change here in privsep-control.c as well. */
	if (strcmp(*argv, "--version") == 0) {
		return control_queue(fd, UNCONST(VERSION),
		    strlen(VERSION) + 1);
	} else if (strcmp(*argv, "--getconfigfile") == 0) {
		return control_queue(fd, UNCONST(fd->ctx->cffile),
		    strlen(fd->ctx->cffile) + 1);
	} else if (strcmp(*argv, "--getinterfaces") == 0) {
		optind = argc = 0;
		goto dumplease;
	} else if (strcmp(*argv, "--listen") == 0) {
		fd->flags |= FD_LISTEN;
		return 0;
	}

	/* Log the command */
	len = 1;
	for (opt = 0; opt < argc; opt++)
		len += strlen(argv[opt]) + 1;
	tmp = malloc(len);
	if (tmp == NULL)
		return -1;
	p = tmp;
	for (opt = 0; opt < argc; opt++) {
		l = strlen(argv[opt]);
		strlcpy(p, argv[opt], len);
		len -= l + 1;
		p += l;
		*p++ = ' ';
	}
	*--p = '\0';
	loginfox("control command: %s", tmp);
	free(tmp);

	optind = 0;
	oi = 0;
	opts = 0;
	do_reboot = do_renew = 0;
	while ((opt = getopt_long(argc, argv, IF_OPTS, cf_options, &oi)) != -1)
	{
		switch (opt) {
		case 'g':
			/* Assumed if below not set */
			break;
		case 'k':
			opts |= DHCPCD_RELEASE;
			break;
		case 'n':
			do_reboot = 1;
			break;
		case 'p':
			opts |= DHCPCD_PERSISTENT;
			break;
		case 'x':
			opts |= DHCPCD_EXITING;
			break;
		case 'N':
			do_renew = 1;
			break;
		case 'U':
			opts |= DHCPCD_DUMPLEASE;
			break;
		case '4':
			af = AF_INET;
			break;
		case '6':
			af = AF_INET6;
			break;
		}
	}

	if (opts & DHCPCD_DUMPLEASE) {
		ctx->options |= DHCPCD_DUMPLEASE;
dumplease:
		nifaces = 0;
		TAILQ_FOREACH(ifp, ctx->ifaces, next) {
			if (!ifp->active)
				continue;
			for (oi = optind; oi < argc; oi++) {
				if (strcmp(ifp->name, argv[oi]) == 0)
					break;
			}
			if (optind == argc || oi < argc) {
				opt = send_interface(NULL, ifp, af);
				if (opt == -1)
					goto dumperr;
				nifaces += (size_t)opt;
			}
		}
		if (write(fd->fd, &nifaces, sizeof(nifaces)) != sizeof(nifaces))
			goto dumperr;
		TAILQ_FOREACH(ifp, ctx->ifaces, next) {
			if (!ifp->active)
				continue;
			for (oi = optind; oi < argc; oi++) {
				if (strcmp(ifp->name, argv[oi]) == 0)
					break;
			}
			if (optind == argc || oi < argc) {
				if (send_interface(fd, ifp, af) == -1)
					goto dumperr;
			}
		}
		ctx->options &= ~DHCPCD_DUMPLEASE;
		return 0;
dumperr:
		ctx->options &= ~DHCPCD_DUMPLEASE;
		return -1;
	}

	/* Only privileged users can control dhcpcd via the socket. */
	if (fd->flags & FD_UNPRIV) {
		errno = EPERM;
		return -1;
	}

	if (opts & (DHCPCD_EXITING | DHCPCD_RELEASE)) {
		if (optind == argc) {
			stop_all_interfaces(ctx, opts);
			eloop_exit(ctx->eloop, EXIT_SUCCESS);
			return 0;
		}
		for (oi = optind; oi < argc; oi++) {
			if ((ifp = if_find(ctx->ifaces, argv[oi])) == NULL)
				continue;
			if (!ifp->active)
				continue;
			ifp->options->options |= opts;
			if (opts & DHCPCD_RELEASE)
				ifp->options->options &= ~DHCPCD_PERSISTENT;
			stop_interface(ifp, NULL);
		}
		return 0;
	}

	if (do_renew) {
		if (optind == argc) {
			dhcpcd_renew(ctx);
			return 0;
		}
		for (oi = optind; oi < argc; oi++) {
			if ((ifp = if_find(ctx->ifaces, argv[oi])) == NULL)
				continue;
			dhcpcd_ifrenew(ifp);
		}
		return 0;
	}

	reload_config(ctx);
	/* XXX: Respect initial commandline options? */
	reconf_reboot(ctx, do_reboot, argc, argv, optind - 1);
	return 0;
}

static void dhcpcd_readdump1(void *);

static void
dhcpcd_readdump2(void *arg)
{
	struct dhcpcd_ctx *ctx = arg;
	ssize_t len;
	int exit_code = EXIT_FAILURE;

	len = read(ctx->control_fd, ctx->ctl_buf + ctx->ctl_bufpos,
	    ctx->ctl_buflen - ctx->ctl_bufpos);
	if (len == -1) {
		logerr(__func__);
		goto finished;
	} else if (len == 0)
		goto finished;
	if ((size_t)len + ctx->ctl_bufpos != ctx->ctl_buflen) {
		ctx->ctl_bufpos += (size_t)len;
		return;
	}

	if (ctx->ctl_buf[ctx->ctl_buflen - 1] != '\0') /* unlikely */
		ctx->ctl_buf[ctx->ctl_buflen - 1] = '\0';
	script_dump(ctx->ctl_buf, ctx->ctl_buflen);
	fflush(stdout);
	if (--ctx->ctl_extra != 0) {
		putchar('\n');
		eloop_event_add(ctx->eloop, ctx->control_fd,
		    dhcpcd_readdump1, ctx);
		return;
	}
	exit_code = EXIT_SUCCESS;

finished:
	shutdown(ctx->control_fd, SHUT_RDWR);
	eloop_exit(ctx->eloop, exit_code);
}

static void
dhcpcd_readdump1(void *arg)
{
	struct dhcpcd_ctx *ctx = arg;
	ssize_t len;

	len = read(ctx->control_fd, &ctx->ctl_buflen, sizeof(ctx->ctl_buflen));
	if (len != sizeof(ctx->ctl_buflen)) {
		if (len != -1)
			errno = EINVAL;
		goto err;
	}
	if (ctx->ctl_buflen > SSIZE_MAX) {
		errno = ENOBUFS;
		goto err;
	}

	free(ctx->ctl_buf);
	ctx->ctl_buf = malloc(ctx->ctl_buflen);
	if (ctx->ctl_buf == NULL)
		goto err;

	ctx->ctl_bufpos = 0;
	eloop_event_add(ctx->eloop, ctx->control_fd,
	    dhcpcd_readdump2, ctx);
	return;

err:
	logerr(__func__);
	eloop_exit(ctx->eloop, EXIT_FAILURE);
}

static void
dhcpcd_readdump0(void *arg)
{
	struct dhcpcd_ctx *ctx = arg;
	ssize_t len;

	len = read(ctx->control_fd, &ctx->ctl_extra, sizeof(ctx->ctl_extra));
	if (len != sizeof(ctx->ctl_extra)) {
		if (len != -1)
			errno = EINVAL;
		logerr(__func__);
		eloop_exit(ctx->eloop, EXIT_FAILURE);
		return;
	}

	if (ctx->ctl_extra == 0) {
		eloop_exit(ctx->eloop, EXIT_SUCCESS);
		return;
	}

	eloop_event_add(ctx->eloop, ctx->control_fd,
	    dhcpcd_readdump1, ctx);
}

static void
dhcpcd_readdumptimeout(void *arg)
{
	struct dhcpcd_ctx *ctx = arg;

	logerrx(__func__);
	eloop_exit(ctx->eloop, EXIT_FAILURE);
}

static int
dhcpcd_readdump(struct dhcpcd_ctx *ctx)
{

	ctx->options |=	DHCPCD_FORKED;
	if (eloop_timeout_add_sec(ctx->eloop, 5,
	    dhcpcd_readdumptimeout, ctx) == -1)
		return -1;
	return eloop_event_add(ctx->eloop, ctx->control_fd,
	    dhcpcd_readdump0, ctx);
}

static void
dhcpcd_fork_cb(void *arg)
{
	struct dhcpcd_ctx *ctx = arg;
	int exit_code;
	ssize_t len;

	len = read(ctx->fork_fd, &exit_code, sizeof(exit_code));
	if (len == -1) {
		logerr(__func__);
		exit_code = EXIT_FAILURE;
	} else if ((size_t)len < sizeof(exit_code)) {
		logerrx("%s: truncated read %zd (expected %zu)",
		    __func__, len, sizeof(exit_code));
		exit_code = EXIT_FAILURE;
	}
	if (ctx->options & DHCPCD_FORKED)
		eloop_exit(ctx->eloop, exit_code);
	else
		dhcpcd_signal_cb(exit_code, ctx);
}

static void
dhcpcd_stderr_cb(void *arg)
{
	struct dhcpcd_ctx *ctx = arg;
	char log[BUFSIZ];
	ssize_t len;

	len = read(ctx->stderr_fd, log, sizeof(log));
	if (len == -1) {
		if (errno != ECONNRESET)
			logerr(__func__);
		return;
	}

	log[len] = '\0';
	fprintf(stderr, "%s", log);
}

int
main(int argc, char **argv, char **envp)
{
	struct dhcpcd_ctx ctx;
	struct ifaddrs *ifaddrs = NULL;
	struct if_options *ifo;
	struct interface *ifp;
	sa_family_t family = AF_UNSPEC;
	int opt, oi = 0, i;
	unsigned int logopts, t;
	ssize_t len;
#if defined(USE_SIGNALS) || !defined(THERE_IS_NO_FORK)
	pid_t pid;
	int fork_fd[2], stderr_fd[2];
#endif
#ifdef USE_SIGNALS
	int sig = 0;
	const char *siga = NULL;
	size_t si;
#endif

#ifdef SETPROCTITLE_H
	setproctitle_init(argc, argv, envp);
#else
	UNUSED(envp);
#endif

	/* Test for --help and --version */
	if (argc > 1) {
		if (strcmp(argv[1], "--help") == 0) {
			usage();
			return EXIT_SUCCESS;
		} else if (strcmp(argv[1], "--version") == 0) {
			printf(""PACKAGE" "VERSION"\n%s\n", dhcpcd_copyright);
			printf("Compiled in features:"
#ifdef INET
			" INET"
#endif
#ifdef ARP
			" ARP"
#endif
#ifdef ARPING
			" ARPing"
#endif
#ifdef IPV4LL
			" IPv4LL"
#endif
#ifdef INET6
			" INET6"
#endif
#ifdef DHCP6
			" DHCPv6"
#endif
#ifdef AUTH
			" AUTH"
#endif
#ifdef PRIVSEP
			" PRIVSEP"
#endif
			"\n");
			return EXIT_SUCCESS;
		}
	}

	memset(&ctx, 0, sizeof(ctx));

	ifo = NULL;
	ctx.cffile = CONFIG;
	ctx.script = UNCONST(dhcpcd_default_script);
	ctx.control_fd = ctx.control_unpriv_fd = ctx.link_fd = -1;
	ctx.pf_inet_fd = -1;
#ifdef PF_LINK
	ctx.pf_link_fd = -1;
#endif

	TAILQ_INIT(&ctx.control_fds);
#ifdef USE_SIGNALS
	ctx.fork_fd = -1;
#endif
#ifdef PLUGIN_DEV
	ctx.dev_fd = -1;
#endif
#ifdef INET
	ctx.udp_rfd = -1;
	ctx.udp_wfd = -1;
#endif
#if defined(INET6) && !defined(__sun)
	ctx.nd_fd = -1;
#endif
#ifdef DHCP6
	ctx.dhcp6_rfd = -1;
	ctx.dhcp6_wfd = -1;
#endif
#ifdef PRIVSEP
	ctx.ps_root_fd = ctx.ps_log_fd = ctx.ps_data_fd = -1;
	ctx.ps_inet_fd = ctx.ps_control_fd = -1;
	TAILQ_INIT(&ctx.ps_processes);
#endif

	/* Check our streams for validity */
	ctx.stdin_valid =  fcntl(STDIN_FILENO,  F_GETFD) != -1;
	ctx.stdout_valid = fcntl(STDOUT_FILENO, F_GETFD) != -1;
	ctx.stderr_valid = fcntl(STDERR_FILENO, F_GETFD) != -1;

	logopts = LOGERR_LOG | LOGERR_LOG_DATE | LOGERR_LOG_PID;
	if (ctx.stderr_valid)
		logopts |= LOGERR_ERR;

	i = 0;

	while ((opt = getopt_long(argc, argv,
	    ctx.options & DHCPCD_PRINT_PIDFILE ? NOERR_IF_OPTS : IF_OPTS,
	    cf_options, &oi)) != -1)
	{
		switch (opt) {
		case '4':
			family = AF_INET;
			break;
		case '6':
			family = AF_INET6;
			break;
		case 'f':
			ctx.cffile = optarg;
			break;
		case 'j':
			free(ctx.logfile);
			ctx.logfile = strdup(optarg);
			break;
#ifdef USE_SIGNALS
		case 'k':
			sig = SIGALRM;
			siga = "ALRM";
			break;
		case 'n':
			sig = SIGHUP;
			siga = "HUP";
			break;
		case 'g':
		case 'p':
			/* Force going via command socket as we're
			 * out of user definable signals. */
			i = 4;
			break;
		case 'q':
			/* -qq disables console output entirely.
			 * This is important for systemd because it logs
			 * both console AND syslog to the same log
			 * resulting in untold confusion. */
			if (logopts & LOGERR_QUIET)
				logopts &= ~LOGERR_ERR;
			else
				logopts |= LOGERR_QUIET;
			break;
		case 'x':
			sig = SIGTERM;
			siga = "TERM";
			break;
		case 'N':
			sig = SIGUSR1;
			siga = "USR1";
			break;
#endif
		case 'P':
			ctx.options |= DHCPCD_PRINT_PIDFILE;
			logopts &= ~(LOGERR_LOG | LOGERR_ERR);
			break;
		case 'T':
			i = 1;
			logopts &= ~LOGERR_LOG;
			break;
		case 'U':
			i = 3;
			break;
		case 'V':
			i = 2;
			break;
		case '?':
			if (ctx.options & DHCPCD_PRINT_PIDFILE)
				continue;
			usage();
			goto exit_failure;
		}
	}

	if (optind != argc - 1)
		ctx.options |= DHCPCD_MASTER;

	logsetopts(logopts);
	logopen(ctx.logfile);

	ctx.argv = argv;
	ctx.argc = argc;
	ctx.ifc = argc - optind;
	ctx.ifv = argv + optind;

	rt_init(&ctx);

	ifo = read_config(&ctx, NULL, NULL, NULL);
	if (ifo == NULL) {
		if (ctx.options & DHCPCD_PRINT_PIDFILE)
			goto printpidfile;
		goto exit_failure;
	}

	opt = add_options(&ctx, NULL, ifo, argc, argv);
	if (opt != 1) {
		if (ctx.options & DHCPCD_PRINT_PIDFILE)
			goto printpidfile;
		if (opt == 0)
			usage();
		goto exit_failure;
	}
	if (i == 2) {
		printf("Interface options:\n");
		if (optind == argc - 1) {
			free_options(&ctx, ifo);
			ifo = read_config(&ctx, argv[optind], NULL, NULL);
			if (ifo == NULL)
				goto exit_failure;
			add_options(&ctx, NULL, ifo, argc, argv);
		}
		if_printoptions();
#ifdef INET
		if (family == 0 || family == AF_INET) {
			printf("\nDHCPv4 options:\n");
			dhcp_printoptions(&ctx,
			    ifo->dhcp_override, ifo->dhcp_override_len);
		}
#endif
#ifdef INET6
		if (family == 0 || family == AF_INET6) {
			printf("\nND options:\n");
			ipv6nd_printoptions(&ctx,
			    ifo->nd_override, ifo->nd_override_len);
#ifdef DHCP6
			printf("\nDHCPv6 options:\n");
			dhcp6_printoptions(&ctx,
			    ifo->dhcp6_override, ifo->dhcp6_override_len);
#endif
		}
#endif
		goto exit_success;
	}
	ctx.options |= ifo->options;

	if (i == 1 || i == 3) {
		if (i == 1)
			ctx.options |= DHCPCD_TEST;
		else
			ctx.options |= DHCPCD_DUMPLEASE;
		ctx.options |= DHCPCD_PERSISTENT;
		ctx.options &= ~DHCPCD_DAEMONISE;
	}

#ifdef THERE_IS_NO_FORK
	ctx.options &= ~DHCPCD_DAEMONISE;
#endif

	if (ctx.options & DHCPCD_DEBUG)
		logsetopts(logopts | LOGERR_DEBUG);

	if (!(ctx.options & (DHCPCD_TEST | DHCPCD_DUMPLEASE))) {
printpidfile:
		/* If we have any other args, we should run as a single dhcpcd
		 *  instance for that interface. */
		if (optind == argc - 1 && !(ctx.options & DHCPCD_MASTER)) {
			const char *per;
			const char *ifname;

			ifname = *ctx.ifv;
			if (ifname == NULL || strlen(ifname) > IF_NAMESIZE) {
				errno = ifname == NULL ? EINVAL : E2BIG;
				logerr("%s: ", ifname);
				goto exit_failure;
			}
			/* Allow a dhcpcd interface per address family */
			switch(family) {
			case AF_INET:
				per = "-4";
				break;
			case AF_INET6:
				per = "-6";
				break;
			default:
				per = "";
			}
			snprintf(ctx.pidfile, sizeof(ctx.pidfile),
			    PIDFILE, ifname, per, ".");
		} else {
			snprintf(ctx.pidfile, sizeof(ctx.pidfile),
			    PIDFILE, "", "", "");
			ctx.options |= DHCPCD_MASTER;
		}
		if (ctx.options & DHCPCD_PRINT_PIDFILE) {
			printf("%s\n", ctx.pidfile);
			goto exit_success;
		}
	}

	if (chdir("/") == -1)
		logerr("%s: chdir: /", __func__);

	/* Freeing allocated addresses from dumping leases can trigger
	 * eloop removals as well, so init here. */
	if ((ctx.eloop = eloop_new()) == NULL) {
		logerr("%s: eloop_init", __func__);
		goto exit_failure;
	}

#ifdef USE_SIGNALS
	for (si = 0; si < dhcpcd_signals_ignore_len; si++)
		signal(dhcpcd_signals_ignore[si], SIG_IGN);

	/* Save signal mask, block and redirect signals to our handler */
	eloop_signal_set_cb(ctx.eloop,
	    dhcpcd_signals, dhcpcd_signals_len,
	    dhcpcd_signal_cb, &ctx);
	if (eloop_signal_mask(ctx.eloop, &ctx.sigset) == -1) {
		logerr("%s: eloop_signal_mask", __func__);
		goto exit_failure;
	}

	if (sig != 0) {
		pid = pidfile_read(ctx.pidfile);
		if (pid != 0 && pid != -1)
			loginfox("sending signal %s to pid %d", siga, pid);
		if (pid == 0 || pid == -1 || kill(pid, sig) != 0) {
			if (sig != SIGHUP && sig != SIGUSR1 && errno != EPERM)
				logerrx(PACKAGE" not running");
			if (pid != 0 && pid != -1 && errno != ESRCH) {
				logerr("kill");
				goto exit_failure;
			}
			unlink(ctx.pidfile);
			if (sig != SIGHUP && sig != SIGUSR1)
				goto exit_failure;
		} else {
			struct timespec ts;

			if (sig == SIGHUP || sig == SIGUSR1)
				goto exit_success;
			/* Spin until it exits */
			loginfox("waiting for pid %d to exit", pid);
			ts.tv_sec = 0;
			ts.tv_nsec = 100000000; /* 10th of a second */
			for(i = 0; i < 100; i++) {
				nanosleep(&ts, NULL);
				if (pidfile_read(ctx.pidfile) == -1)
					goto exit_success;
			}
			logerrx("pid %d failed to exit", pid);
			goto exit_failure;
		}
	}
#endif

#ifdef PRIVSEP
	ps_init(&ctx);
#endif

#ifndef SMALL
	if (ctx.options & DHCPCD_DUMPLEASE &&
	    ioctl(fileno(stdin), FIONREAD, &i, sizeof(i)) == 0 &&
	    i > 0)
	{
		ctx.options |= DHCPCD_FORKED; /* pretend child process */
#ifdef PRIVSEP
		if (IN_PRIVSEP(&ctx) && ps_mastersandbox(&ctx, NULL) == -1)
			goto exit_failure;
#endif
		ifp = calloc(1, sizeof(*ifp));
		if (ifp == NULL) {
			logerr(__func__);
			goto exit_failure;
		}
		ifp->ctx = &ctx;
		ifp->options = ifo;
		switch (family) {
		case AF_INET:
#ifdef INET
			if (dhcp_dump(ifp) == -1)
				goto exit_failure;
			break;
#else
			logerrx("No DHCP support");
			goto exit_failure;
#endif
		case AF_INET6:
#ifdef DHCP6
			if (dhcp6_dump(ifp) == -1)
				goto exit_failure;
			break;
#else
			logerrx("No DHCP6 support");
			goto exit_failure;
#endif
		default:
			logerrx("Family not specified. Please use -4 or -6.");
			goto exit_failure;
		}
		goto exit_success;
	}
#endif

	/* Test against siga instead of sig to avoid gcc
	 * warning about a bogus potential signed overflow.
	 * The end result will be the same. */
	if ((siga == NULL || i == 4 || ctx.ifc != 0) &&
	    !(ctx.options & DHCPCD_TEST))
	{
		ctx.options |= DHCPCD_FORKED; /* avoid socket unlink */
		if (!(ctx.options & DHCPCD_MASTER))
			ctx.control_fd = control_open(argv[optind], family,
			    ctx.options & DHCPCD_DUMPLEASE);
		if (!(ctx.options & DHCPCD_MASTER) && ctx.control_fd == -1)
			ctx.control_fd = control_open(argv[optind], AF_UNSPEC,
			    ctx.options & DHCPCD_DUMPLEASE);
		if (ctx.control_fd == -1)
			ctx.control_fd = control_open(NULL, AF_UNSPEC,
			    ctx.options & DHCPCD_DUMPLEASE);
		if (ctx.control_fd != -1) {
#ifdef PRIVSEP
			if (IN_PRIVSEP(&ctx) &&
			    ps_mastersandbox(&ctx, NULL) == -1)
				goto exit_failure;
#endif
			if (!(ctx.options & DHCPCD_DUMPLEASE))
				loginfox("sending commands to dhcpcd process");
			len = control_send(&ctx, argc, argv);
			if (len > 0)
				logdebugx("send OK");
			else {
				logerr("%s: control_send", __func__);
				goto exit_failure;
			}
			if (ctx.options & DHCPCD_DUMPLEASE) {
				if (dhcpcd_readdump(&ctx) == -1) {
					logerr("%s: dhcpcd_readdump", __func__);
					goto exit_failure;
				}
				goto run_loop;
			}
			goto exit_success;
		} else {
			if (errno != ENOENT)
				logerr("%s: control_open", __func__);
			if (ctx.options & DHCPCD_DUMPLEASE) {
				if (errno == ENOENT)
					logerrx("dhcpcd is not running");
				goto exit_failure;
			}
			if (errno == EPERM || errno == EACCES)
				goto exit_failure;
		}
		ctx.options &= ~DHCPCD_FORKED;
	}

	if (!(ctx.options & DHCPCD_TEST)) {
		/* Ensure we have the needed directories */
		if (mkdir(DBDIR, 0750) == -1 && errno != EEXIST)
			logerr("%s: mkdir: %s", __func__, DBDIR);
		if (mkdir(RUNDIR, 0755) == -1 && errno != EEXIST)
			logerr("%s: mkdir: %s", __func__, RUNDIR);
		if ((pid = pidfile_lock(ctx.pidfile)) != 0) {
			if (pid == -1)
				logerr("%s: pidfile_lock: %s",
				    __func__, ctx.pidfile);
			else
				logerrx(PACKAGE
				    " already running on pid %d (%s)",
				    pid, ctx.pidfile);
			goto exit_failure;
		}
	}

	loginfox(PACKAGE "-" VERSION " starting");
	if (ctx.stdin_valid && freopen(_PATH_DEVNULL, "w", stdin) == NULL)
		logwarn("freopen stdin");
<<<<<<< HEAD

	if (!(ctx.options & DHCPCD_DAEMONISE))
		goto start_master;

#if defined(USE_SIGNALS) && !defined(THERE_IS_NO_FORK)
=======

#if defined(USE_SIGNALS) && !defined(THERE_IS_NO_FORK)
	if (!(ctx.options & DHCPCD_DAEMONISE))
		goto start_master;

>>>>>>> 9e014010
	if (xsocketpair(AF_UNIX, SOCK_DGRAM | SOCK_CXNB, 0, fork_fd) == -1 ||
	    (ctx.stderr_valid &&
	    xsocketpair(AF_UNIX, SOCK_DGRAM | SOCK_CXNB, 0, stderr_fd) == -1))
	{
		logerr("socketpair");
		goto exit_failure;
	}
	switch (pid = fork()) {
	case -1:
		logerr("fork");
		goto exit_failure;
	case 0:
		ctx.fork_fd = fork_fd[1];
		close(fork_fd[0]);
#ifdef PRIVSEP_RIGHTS
		if (ps_rights_limit_fd(ctx.fork_fd) == -1) {
			logerr("ps_rights_limit_fdpair");
			goto exit_failure;
		}
#endif
		eloop_event_add(ctx.eloop, ctx.fork_fd, dhcpcd_fork_cb, &ctx);

		/*
		 * Redirect stderr to the stderr socketpair.
		 * Redirect stdout as well.
		 * dhcpcd doesn't output via stdout, but something in
		 * a called script might.
		 */
		if (ctx.stderr_valid) {
			if (dup2(stderr_fd[1], STDERR_FILENO) == -1 ||
			    (ctx.stdout_valid &&
			    dup2(stderr_fd[1], STDOUT_FILENO) == -1))
				logerr("dup2");
			close(stderr_fd[0]);
			close(stderr_fd[1]);
		} else if (ctx.stdout_valid) {
			if (freopen(_PATH_DEVNULL, "w", stdout) == NULL)
				logerr("freopen stdout");
		}
		if (setsid() == -1) {
			logerr("%s: setsid", __func__);
			goto exit_failure;
		}
		/* Ensure we can never get a controlling terminal */
		switch (pid = fork()) {
		case -1:
			logerr("fork");
			goto exit_failure;
		case 0:
			break;
		default:
			ctx.options |= DHCPCD_FORKED; /* A lie */
			i = EXIT_SUCCESS;
			goto exit1;
		}
		break;
	default:
		setproctitle("[launcher]");
		ctx.options |= DHCPCD_FORKED | DHCPCD_LAUNCHER;
		ctx.fork_fd = fork_fd[0];
		close(fork_fd[1]);
#ifdef PRIVSEP_RIGHTS
		if (ps_rights_limit_fd(ctx.fork_fd) == -1) {
			logerr("ps_rights_limit_fd");
			goto exit_failure;
		}
#endif
		eloop_event_add(ctx.eloop, ctx.fork_fd, dhcpcd_fork_cb, &ctx);

		if (ctx.stderr_valid) {
			ctx.stderr_fd = stderr_fd[0];
			close(stderr_fd[1]);
#ifdef PRIVSEP_RIGHTS
			if (ps_rights_limit_fd(ctx.stderr_fd) == 1) {
				logerr("ps_rights_limit_fd");
				goto exit_failure;
			}
#endif
			eloop_event_add(ctx.eloop, ctx.stderr_fd,
			    dhcpcd_stderr_cb, &ctx);
		}
#ifdef PRIVSEP
		if (IN_PRIVSEP(&ctx) && ps_mastersandbox(&ctx, NULL) == -1)
			goto exit_failure;
#endif
		goto run_loop;
	}

	/* We have now forked, setsid, forked once more.
	 * From this point on, we are the controlling daemon. */
	logdebugx("spawned master process on PID %d", getpid());
start_master:
	ctx.options |= DHCPCD_STARTED;
	logdebugx("spawned master process on PID %d", getpid());
	if ((pid = pidfile_lock(ctx.pidfile)) != 0) {
		logerr("%s: pidfile_lock %d", __func__, pid);
#ifdef PRIVSEP
		/* privsep has not started ... */
		ctx.options &= ~DHCPCD_PRIVSEP;
#endif
		goto exit_failure;
	}
#endif

	os_init();

#if defined(BSD) && defined(INET6)
	/* Disable the kernel RTADV sysctl as early as possible. */
	if (ctx.options & DHCPCD_IPV6 && ctx.options & DHCPCD_IPV6RS)
		if_disable_rtadv();
#endif

#ifdef PRIVSEP
	if (IN_PRIVSEP(&ctx) && ps_start(&ctx) == -1) {
		logerr("ps_start");
		goto exit_failure;
	}
	if (ctx.options & DHCPCD_FORKED)
		goto run_loop;
#endif

	if (!(ctx.options & DHCPCD_TEST)) {
		if (control_start(&ctx,
		    ctx.options & DHCPCD_MASTER ?
		    NULL : argv[optind], family) == -1)
		{
			logerr("%s: control_start", __func__);
			goto exit_failure;
		}
	}

#ifdef PLUGIN_DEV
	/* Start any dev listening plugin which may want to
	 * change the interface name provided by the kernel */
	if (!IN_PRIVSEP(&ctx) &&
	    (ctx.options & (DHCPCD_MASTER | DHCPCD_DEV)) ==
	    (DHCPCD_MASTER | DHCPCD_DEV))
		dev_start(&ctx, dhcpcd_handleinterface);
#endif

	setproctitle("%s%s%s",
	    ctx.options & DHCPCD_MASTER ? "[master]" : argv[optind],
	    ctx.options & DHCPCD_IPV4 ? " [ip4]" : "",
	    ctx.options & DHCPCD_IPV6 ? " [ip6]" : "");

	if (if_opensockets(&ctx) == -1) {
		logerr("%s: if_opensockets", __func__);
		goto exit_failure;
	}
#ifndef SMALL
	dhcpcd_setlinkrcvbuf(&ctx);
#endif

	/* Try and create DUID from the machine UUID. */
	dhcpcd_initduid(&ctx, NULL);

	/* Cache the default vendor option. */
	if (dhcp_vendor(ctx.vendor, sizeof(ctx.vendor)) == -1)
		logerr("dhcp_vendor");

	/* Start handling kernel messages for interfaces, addresses and
	 * routes. */
	eloop_event_add(ctx.eloop, ctx.link_fd, dhcpcd_handlelink, &ctx);

#ifdef PRIVSEP
	if (IN_PRIVSEP(&ctx) && ps_mastersandbox(&ctx, "stdio route") == -1)
		goto exit_failure;
#endif

	/* When running dhcpcd against a single interface, we need to retain
	 * the old behaviour of waiting for an IP address */
	if (ctx.ifc == 1 && !(ctx.options & DHCPCD_BACKGROUND))
		ctx.options |= DHCPCD_WAITIP;

	ctx.ifaces = if_discover(&ctx, &ifaddrs, ctx.ifc, ctx.ifv);
	if (ctx.ifaces == NULL) {
		logerr("%s: if_discover", __func__);
		goto exit_failure;
	}
	for (i = 0; i < ctx.ifc; i++) {
		if ((ifp = if_find(ctx.ifaces, ctx.ifv[i])) == NULL)
			logerrx("%s: interface not found",
			    ctx.ifv[i]);
		else if (!ifp->active)
			logerrx("%s: interface has an invalid configuration",
			    ctx.ifv[i]);
	}
	TAILQ_FOREACH(ifp, ctx.ifaces, next) {
		if (ifp->active == IF_ACTIVE_USER)
			break;
	}
	if (ifp == NULL) {
		if (ctx.ifc == 0) {
			int loglevel;

			loglevel = ctx.options & DHCPCD_INACTIVE ?
			    LOG_DEBUG : LOG_ERR;
			logmessage(loglevel, "no valid interfaces found");
			dhcpcd_daemonise(&ctx);
		} else
			goto exit_failure;
		if (!(ctx.options & DHCPCD_LINK)) {
			logerrx("aborting as link detection is disabled");
			goto exit_failure;
		}
	}

	TAILQ_FOREACH(ifp, ctx.ifaces, next) {
		if (ifp->active)
			dhcpcd_initstate1(ifp, argc, argv, 0);
	}
	if_learnaddrs(&ctx, ctx.ifaces, &ifaddrs);

	if (ctx.options & DHCPCD_BACKGROUND)
		dhcpcd_daemonise(&ctx);

	opt = 0;
	TAILQ_FOREACH(ifp, ctx.ifaces, next) {
		if (ifp->active) {
			run_preinit(ifp);
			if (if_is_link_up(ifp))
				opt = 1;
		}
	}

	if (!(ctx.options & DHCPCD_BACKGROUND)) {
		if (ctx.options & DHCPCD_MASTER)
			t = ifo->timeout;
		else {
			t = 0;
			TAILQ_FOREACH(ifp, ctx.ifaces, next) {
				if (ifp->active) {
					t = ifp->options->timeout;
					break;
				}
			}
		}
		if (opt == 0 &&
		    ctx.options & DHCPCD_LINK &&
		    !(ctx.options & DHCPCD_WAITIP))
		{
			int loglevel;

			loglevel = ctx.options & DHCPCD_INACTIVE ?
			    LOG_DEBUG : LOG_WARNING;
			logmessage(loglevel, "no interfaces have a carrier");
			dhcpcd_daemonise(&ctx);
		} else if (t > 0 &&
		    /* Test mode removes the daemonise bit, so check for both */
		    ctx.options & (DHCPCD_DAEMONISE | DHCPCD_TEST))
		{
			eloop_timeout_add_sec(ctx.eloop, t,
			    handle_exit_timeout, &ctx);
		}
	}
	free_options(&ctx, ifo);
	ifo = NULL;

	TAILQ_FOREACH(ifp, ctx.ifaces, next) {
		if (ifp->active)
			eloop_timeout_add_sec(ctx.eloop, 0,
			    dhcpcd_prestartinterface, ifp);
	}

run_loop:
	i = eloop_start(ctx.eloop, &ctx.sigset);
	if (i < 0) {
		logerr("%s: eloop_start", __func__);
		goto exit_failure;
	}
	goto exit1;

exit_success:
	i = EXIT_SUCCESS;
	goto exit1;

exit_failure:
	i = EXIT_FAILURE;

exit1:
	if (!(ctx.options & DHCPCD_TEST) && control_stop(&ctx) == -1)
		logerr("%s: control_stop", __func__);
	if (ifaddrs != NULL) {
#ifdef PRIVSEP_GETIFADDRS
		if (IN_PRIVSEP(&ctx))
			free(ifaddrs);
		else
#endif
			freeifaddrs(ifaddrs);
	}
	/* ps_stop will clear DHCPCD_PRIVSEP but we need to
	 * remember it to avoid attemping to remove the pidfile */
	oi = ctx.options & DHCPCD_PRIVSEP ? 1 : 0;
#ifdef PRIVSEP
	ps_stop(&ctx);
#endif
	/* Free memory and close fd's */
	if (ctx.ifaces) {
		while ((ifp = TAILQ_FIRST(ctx.ifaces))) {
			TAILQ_REMOVE(ctx.ifaces, ifp, next);
			if_free(ifp);
		}
		free(ctx.ifaces);
		ctx.ifaces = NULL;
	}
	free_options(&ctx, ifo);
#ifdef HAVE_OPEN_MEMSTREAM
	if (ctx.script_fp)
		fclose(ctx.script_fp);
#endif
	free(ctx.script_buf);
	free(ctx.script_env);
	rt_dispose(&ctx);
	free(ctx.duid);
	if (ctx.link_fd != -1) {
		eloop_event_delete(ctx.eloop, ctx.link_fd);
		close(ctx.link_fd);
	}
	if_closesockets(&ctx);
	free_globals(&ctx);
#ifdef INET6
	ipv6_ctxfree(&ctx);
#endif
#ifdef PLUGIN_DEV
	dev_stop(&ctx);
#endif
#ifdef PRIVSEP
	eloop_free(ctx.ps_eloop);
#endif
	eloop_free(ctx.eloop);
	if (ctx.script != dhcpcd_default_script)
		free(ctx.script);
	if (ctx.options & DHCPCD_STARTED && !(ctx.options & DHCPCD_FORKED))
		loginfox(PACKAGE " exited");
	logclose();
	free(ctx.logfile);
	free(ctx.ctl_buf);
#ifdef SETPROCTITLE_H
	setproctitle_fini();
#endif
#ifdef USE_SIGNALS
	if (ctx.options & DHCPCD_STARTED) {
		/* Try to detach from the launch process. */
		if (ctx.fork_fd != -1 &&
		    write(ctx.fork_fd, &i, sizeof(i)) == -1)
			logerr("%s: write", __func__);
	}
	if (ctx.options & DHCPCD_FORKED || oi != 0)
		_exit(i); /* so atexit won't remove our pidfile */
#endif
	return i;
}<|MERGE_RESOLUTION|>--- conflicted
+++ resolved
@@ -695,40 +695,6 @@
 	loginfox("%s: connected to Access Point: %s", ifp->name, pssid);
 }
 
-<<<<<<< HEAD
-void
-dhcpcd_handlecarrier(struct interface *ifp, int carrier, unsigned int flags)
-{
-	bool was_link_up = if_is_link_up(ifp);
-
-	ifp->carrier = carrier;
-	ifp->flags = flags;
-
-	if (!if_is_link_up(ifp)) {
-		if (!was_link_up || !ifp->active)
-			return;
-		loginfox("%s: carrier lost", ifp->name);
-		script_runreason(ifp, "NOCARRIER");
-#ifdef NOCARRIER_PRESERVE_IP
-		if (ifp->flags & IFF_UP &&
-		    !(ifp->options->options & DHCPCD_ANONYMOUS))
-		{
-#ifdef ARP
-			arp_drop(ifp);
-#endif
-#ifdef INET
-			dhcp_abort(ifp);
-#endif
-#ifdef DHCP6
-			dhcp6_abort(ifp);
-#endif
-		} else
-#endif
-			dhcpcd_drop(ifp, 0);
-		if (ifp->options->options & DHCPCD_ANONYMOUS) {
-			bool is_up = ifp->flags & IFF_UP;
-
-=======
 static void
 dhcpcd_nocarrier_roaming(struct interface *ifp)
 {
@@ -780,7 +746,6 @@
 		if (ifp->options->randomise_hwaddr) {
 			bool is_up = ifp->flags & IFF_UP;
 
->>>>>>> 9e014010
 			if (is_up)
 				if_down(ifp);
 			if (if_randomisemac(ifp) == -1 && errno != ENXIO)
@@ -788,10 +753,7 @@
 			if (is_up)
 				if_up(ifp);
 		}
-<<<<<<< HEAD
-=======
-
->>>>>>> 9e014010
+
 		return;
 	}
 
@@ -817,26 +779,6 @@
 	 * hardware address changes so we have to go
 	 * through the disovery process to work it out. */
 	dhcpcd_handleinterface(ifp->ctx, 0, ifp->name);
-<<<<<<< HEAD
-#endif
-
-	if (ifp->wireless) {
-		uint8_t ossid[IF_SSIDLEN];
-		size_t olen;
-
-		olen = ifp->ssid_len;
-		memcpy(ossid, ifp->ssid, ifp->ssid_len);
-		if_getssid(ifp);
-
-		/* If we changed SSID network, drop leases */
-		if ((ifp->ssid_len != olen ||
-		    memcmp(ifp->ssid, ossid, ifp->ssid_len)) && ifp->active)
-		{
-			dhcpcd_reportssid(ifp);
-#ifdef NOCARRIER_PRESERVE_IP
-			dhcpcd_drop(ifp, 0);
-=======
->>>>>>> 9e014010
 #endif
 
 	if (ifp->wireless) {
@@ -864,29 +806,17 @@
 
 	dhcpcd_initstate(ifp, 0);
 	script_runreason(ifp, "CARRIER");
-<<<<<<< HEAD
-#ifdef INET6
-#ifdef NOCARRIER_PRESERVE_IP
-	/* Set any IPv6 Routers we remembered to expire faster than they
-	 * would normally as we maybe on a new network. */
-	ipv6nd_startexpire(ifp);
-#endif
-=======
 
 #ifdef INET6
 	/* Set any IPv6 Routers we remembered to expire faster than they
 	 * would normally as we maybe on a new network. */
 	ipv6nd_startexpire(ifp);
->>>>>>> 9e014010
 #ifdef IPV6_MANAGETEMPADDR
 	/* RFC4941 Section 3.5 */
 	ipv6_regentempaddrs(ifp);
 #endif
 #endif
-<<<<<<< HEAD
-=======
-
->>>>>>> 9e014010
+
 	dhcpcd_startinterface(ifp);
 }
 
@@ -1042,11 +972,7 @@
 	bool randmac_down;
 
 	if (ifp->carrier <= LINK_DOWN &&
-<<<<<<< HEAD
-	    ifp->options->options & DHCPCD_ANONYMOUS &&
-=======
 	    ifp->options->randomise_hwaddr &&
->>>>>>> 9e014010
 	    ifp->flags & IFF_UP)
 	{
 		if_down(ifp);
@@ -2355,19 +2281,11 @@
 	loginfox(PACKAGE "-" VERSION " starting");
 	if (ctx.stdin_valid && freopen(_PATH_DEVNULL, "w", stdin) == NULL)
 		logwarn("freopen stdin");
-<<<<<<< HEAD
-
-	if (!(ctx.options & DHCPCD_DAEMONISE))
-		goto start_master;
-
-#if defined(USE_SIGNALS) && !defined(THERE_IS_NO_FORK)
-=======
 
 #if defined(USE_SIGNALS) && !defined(THERE_IS_NO_FORK)
 	if (!(ctx.options & DHCPCD_DAEMONISE))
 		goto start_master;
 
->>>>>>> 9e014010
 	if (xsocketpair(AF_UNIX, SOCK_DGRAM | SOCK_CXNB, 0, fork_fd) == -1 ||
 	    (ctx.stderr_valid &&
 	    xsocketpair(AF_UNIX, SOCK_DGRAM | SOCK_CXNB, 0, stderr_fd) == -1))
@@ -2461,7 +2379,6 @@
 	logdebugx("spawned master process on PID %d", getpid());
 start_master:
 	ctx.options |= DHCPCD_STARTED;
-	logdebugx("spawned master process on PID %d", getpid());
 	if ((pid = pidfile_lock(ctx.pidfile)) != 0) {
 		logerr("%s: pidfile_lock %d", __func__, pid);
 #ifdef PRIVSEP
