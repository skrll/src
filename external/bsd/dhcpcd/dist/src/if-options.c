/* SPDX-License-Identifier: BSD-2-Clause */
/*
 * dhcpcd - DHCP client daemon
 * Copyright (c) 2006-2020 Roy Marples <roy@marples.name>
 * All rights reserved

 * Redistribution and use in source and binary forms, with or without
 * modification, are permitted provided that the following conditions
 * are met:
 * 1. Redistributions of source code must retain the above copyright
 *    notice, this list of conditions and the following disclaimer.
 * 2. Redistributions in binary form must reproduce the above copyright
 *    notice, this list of conditions and the following disclaimer in the
 *    documentation and/or other materials provided with the distribution.
 *
 * THIS SOFTWARE IS PROVIDED BY THE AUTHOR AND CONTRIBUTORS ``AS IS'' AND
 * ANY EXPRESS OR IMPLIED WARRANTIES, INCLUDING, BUT NOT LIMITED TO, THE
 * IMPLIED WARRANTIES OF MERCHANTABILITY AND FITNESS FOR A PARTICULAR PURPOSE
 * ARE DISCLAIMED.  IN NO EVENT SHALL THE AUTHOR OR CONTRIBUTORS BE LIABLE
 * FOR ANY DIRECT, INDIRECT, INCIDENTAL, SPECIAL, EXEMPLARY, OR CONSEQUENTIAL
 * DAMAGES (INCLUDING, BUT NOT LIMITED TO, PROCUREMENT OF SUBSTITUTE GOODS
 * OR SERVICES; LOSS OF USE, DATA, OR PROFITS; OR BUSINESS INTERRUPTION)
 * HOWEVER CAUSED AND ON ANY THEORY OF LIABILITY, WHETHER IN CONTRACT, STRICT
 * LIABILITY, OR TORT (INCLUDING NEGLIGENCE OR OTHERWISE) ARISING IN ANY WAY
 * OUT OF THE USE OF THIS SOFTWARE, EVEN IF ADVISED OF THE POSSIBILITY OF
 * SUCH DAMAGE.
 */

#include <sys/param.h>
#include <sys/types.h>

#include <arpa/inet.h>

#include <ctype.h>
#include <errno.h>
#include <getopt.h>
#include <grp.h>
#include <inttypes.h>
#include <limits.h>
#include <paths.h>
#include <stdio.h>
#include <stdlib.h>
#include <string.h>
#include <unistd.h>
#include <time.h>

#include "config.h"
#include "common.h"
#include "dhcp.h"
#include "dhcp6.h"
#include "dhcpcd-embedded.h"
#include "duid.h"
#include "if.h"
#include "if-options.h"
#include "ipv4.h"
#include "logerr.h"
#include "sa.h"

#define	IN_CONFIG_BLOCK(ifo)	((ifo)->options & DHCPCD_FORKED)
#define	SET_CONFIG_BLOCK(ifo)	((ifo)->options |= DHCPCD_FORKED)
#define	CLEAR_CONFIG_BLOCK(ifo)	((ifo)->options &= ~DHCPCD_FORKED)

static unsigned long long default_options;

const struct option cf_options[] = {
	{"background",      no_argument,       NULL, 'b'},
	{"script",          required_argument, NULL, 'c'},
	{"debug",           no_argument,       NULL, 'd'},
	{"env",             required_argument, NULL, 'e'},
	{"config",          required_argument, NULL, 'f'},
	{"reconfigure",     no_argument,       NULL, 'g'},
	{"hostname",        optional_argument, NULL, 'h'},
	{"vendorclassid",   optional_argument, NULL, 'i'},
	{"logfile",         required_argument, NULL, 'j'},
	{"release",         no_argument,       NULL, 'k'},
	{"leasetime",       required_argument, NULL, 'l'},
	{"metric",          required_argument, NULL, 'm'},
	{"rebind",          no_argument,       NULL, 'n'},
	{"option",          required_argument, NULL, 'o'},
	{"persistent",      no_argument,       NULL, 'p'},
	{"quiet",           no_argument,       NULL, 'q'},
	{"request",         optional_argument, NULL, 'r'},
	{"inform",          optional_argument, NULL, 's'},
	{"inform6",         optional_argument, NULL, O_INFORM6},
	{"timeout",         required_argument, NULL, 't'},
	{"userclass",       required_argument, NULL, 'u'},
#ifndef SMALL
	{"msuserclass",     required_argument, NULL, O_MSUSERCLASS},
#endif
	{"vendor",          required_argument, NULL, 'v'},
	{"waitip",          optional_argument, NULL, 'w'},
	{"exit",            no_argument,       NULL, 'x'},
	{"allowinterfaces", required_argument, NULL, 'z'},
	{"reboot",          required_argument, NULL, 'y'},
	{"noarp",           no_argument,       NULL, 'A'},
	{"nobackground",    no_argument,       NULL, 'B'},
	{"nohook",          required_argument, NULL, 'C'},
	{"duid",            optional_argument, NULL, 'D'},
	{"lastlease",       no_argument,       NULL, 'E'},
	{"fqdn",            optional_argument, NULL, 'F'},
	{"nogateway",       no_argument,       NULL, 'G'},
	{"xidhwaddr",       no_argument,       NULL, 'H'},
	{"clientid",        optional_argument, NULL, 'I'},
	{"broadcast",       no_argument,       NULL, 'J'},
	{"nolink",          no_argument,       NULL, 'K'},
	{"noipv4ll",        no_argument,       NULL, 'L'},
	{"master",          no_argument,       NULL, 'M'},
	{"renew",           no_argument,       NULL, 'N'},
	{"nooption",        required_argument, NULL, 'O'},
	{"printpidfile",    no_argument,       NULL, 'P'},
	{"require",         required_argument, NULL, 'Q'},
	{"static",          required_argument, NULL, 'S'},
	{"test",            no_argument,       NULL, 'T'},
	{"dumplease",       no_argument,       NULL, 'U'},
	{"variables",       no_argument,       NULL, 'V'},
	{"whitelist",       required_argument, NULL, 'W'},
	{"blacklist",       required_argument, NULL, 'X'},
	{"denyinterfaces",  required_argument, NULL, 'Z'},
	{"oneshot",         no_argument,       NULL, '1'},
	{"ipv4only",        no_argument,       NULL, '4'},
	{"ipv6only",        no_argument,       NULL, '6'},
	{"anonymous",       no_argument,       NULL, O_ANONYMOUS},
	{"randomise_hwaddr",no_argument,       NULL, O_RANDOMISE_HWADDR},
	{"arping",          required_argument, NULL, O_ARPING},
	{"destination",     required_argument, NULL, O_DESTINATION},
	{"fallback",        required_argument, NULL, O_FALLBACK},
	{"ipv6rs",          no_argument,       NULL, O_IPV6RS},
	{"noipv6rs",        no_argument,       NULL, O_NOIPV6RS},
	{"ipv6ra_autoconf", no_argument,       NULL, O_IPV6RA_AUTOCONF},
	{"ipv6ra_noautoconf", no_argument,     NULL, O_IPV6RA_NOAUTOCONF},
	{"ipv6ra_fork",     no_argument,       NULL, O_IPV6RA_FORK},
	{"ipv4",            no_argument,       NULL, O_IPV4},
	{"noipv4",          no_argument,       NULL, O_NOIPV4},
	{"ipv6",            no_argument,       NULL, O_IPV6},
	{"noipv6",          no_argument,       NULL, O_NOIPV6},
	{"noalias",         no_argument,       NULL, O_NOALIAS},
	{"iaid",            required_argument, NULL, O_IAID},
	{"ia_na",           optional_argument, NULL, O_IA_NA},
	{"ia_ta",           optional_argument, NULL, O_IA_TA},
	{"ia_pd",           optional_argument, NULL, O_IA_PD},
	{"hostname_short",  no_argument,       NULL, O_HOSTNAME_SHORT},
	{"dev",             required_argument, NULL, O_DEV},
	{"nodev",           no_argument,       NULL, O_NODEV},
	{"define",          required_argument, NULL, O_DEFINE},
	{"definend",        required_argument, NULL, O_DEFINEND},
	{"define6",         required_argument, NULL, O_DEFINE6},
	{"embed",           required_argument, NULL, O_EMBED},
	{"encap",           required_argument, NULL, O_ENCAP},
	{"vendopt",         required_argument, NULL, O_VENDOPT},
	{"vendclass",       required_argument, NULL, O_VENDCLASS},
	{"authprotocol",    required_argument, NULL, O_AUTHPROTOCOL},
	{"authtoken",       required_argument, NULL, O_AUTHTOKEN},
	{"noauthrequired",  no_argument,       NULL, O_AUTHNOTREQUIRED},
	{"dhcp",            no_argument,       NULL, O_DHCP},
	{"nodhcp",          no_argument,       NULL, O_NODHCP},
	{"dhcp6",           no_argument,       NULL, O_DHCP6},
	{"nodhcp6",         no_argument,       NULL, O_NODHCP6},
	{"controlgroup",    required_argument, NULL, O_CONTROLGRP},
	{"slaac",           required_argument, NULL, O_SLAAC},
	{"gateway",         no_argument,       NULL, O_GATEWAY},
	{"reject",          required_argument, NULL, O_REJECT},
	{"bootp",           no_argument,       NULL, O_BOOTP},
	{"nodelay",         no_argument,       NULL, O_NODELAY},
	{"noup",            no_argument,       NULL, O_NOUP},
	{"lastleaseextend", no_argument,       NULL, O_LASTLEASE_EXTEND},
	{"inactive",        no_argument,       NULL, O_INACTIVE},
	{"mudurl",          required_argument, NULL, O_MUDURL},
	{"link_rcvbuf",     required_argument, NULL, O_LINK_RCVBUF},
	{"configure",       no_argument,       NULL, O_CONFIGURE},
	{"noconfigure",     no_argument,       NULL, O_NOCONFIGURE},
	{NULL,              0,                 NULL, '\0'}
};

static char *
add_environ(char ***array, const char *value, int uniq)
{
	char **newlist, **list = *array;
	size_t i = 0, l, lv;
	char *match = NULL, *p, *n;

	match = strdup(value);
	if (match == NULL) {
		logerr(__func__);
		return NULL;
	}
	p = strchr(match, '=');
	if (p == NULL) {
		logerrx("%s: no assignment: %s", __func__, value);
		free(match);
		return NULL;
	}
	*p++ = '\0';
	l = strlen(match);

	while (list && list[i]) {
		if (match && strncmp(list[i], match, l) == 0) {
			if (uniq) {
				n = strdup(value);
				if (n == NULL) {
					logerr(__func__);
					free(match);
					return NULL;
				}
				free(list[i]);
				list[i] = n;
			} else {
				/* Append a space and the value to it */
				l = strlen(list[i]);
				lv = strlen(p);
				n = realloc(list[i], l + lv + 2);
				if (n == NULL) {
					logerr(__func__);
					free(match);
					return NULL;
				}
				list[i] = n;
				list[i][l] = ' ';
				memcpy(list[i] + l + 1, p, lv);
				list[i][l + lv + 1] = '\0';
			}
			free(match);
			return list[i];
		}
		i++;
	}

	free(match);
	n = strdup(value);
	if (n == NULL) {
		logerr(__func__);
		return NULL;
	}
	newlist = reallocarray(list, i + 2, sizeof(char *));
	if (newlist == NULL) {
		logerr(__func__);
		free(n);
		return NULL;
	}
	newlist[i] = n;
	newlist[i + 1] = NULL;
	*array = newlist;
	return newlist[i];
}

#define PARSE_STRING		0
#define PARSE_STRING_NULL	1
#define PARSE_HWADDR		2
#define parse_string(a, b, c) parse_str((a), (b), (c), PARSE_STRING)
#define parse_nstring(a, b, c) parse_str((a), (b), (c), PARSE_STRING_NULL)
#define parse_hwaddr(a, b, c) parse_str((a), (b), (c), PARSE_HWADDR)
static ssize_t
parse_str(char *sbuf, size_t slen, const char *str, int flags)
{
	size_t l;
	const char *p, *end;
	int i;
	char c[4], cmd;

	end = str + strlen(str);
	/* If surrounded by quotes then it's a string */
	if (*str == '"') {
		p = end - 1;
		if (*p == '"') {
			str++;
			end = p;
		}
	} else {
		l = (size_t)hwaddr_aton(NULL, str);
		if ((ssize_t) l != -1 && l > 1) {
			if (l > slen) {
				errno = ENOBUFS;
				return -1;
			}
			hwaddr_aton((uint8_t *)sbuf, str);
			return (ssize_t)l;
		}
	}

	/* Process escapes */
	l = 0;
	/* If processing a string on the clientid, first byte should be
	 * 0 to indicate a non hardware type */
	if (flags == PARSE_HWADDR && *str) {
		if (sbuf)
			*sbuf++ = 0;
		l++;
	}
	c[3] = '\0';
	while (str < end) {
		if (++l > slen && sbuf) {
			errno = ENOBUFS;
			return -1;
		}
		if (*str == '\\') {
			str++;
			switch((cmd = *str++)) {
			case '\0':
				str--;
				break;
			case 'b':
				if (sbuf)
					*sbuf++ = '\b';
				break;
			case 'n':
				if (sbuf)
					*sbuf++ = '\n';
				break;
			case 'r':
				if (sbuf)
					*sbuf++ = '\r';
				break;
			case 't':
				if (sbuf)
					*sbuf++ = '\t';
				break;
			case 'x':
				/* Grab a hex code */
				c[1] = '\0';
				for (i = 0; i < 2; i++) {
					if (isxdigit((unsigned char)*str) == 0)
						break;
					c[i] = *str++;
				}
				if (c[1] != '\0' && sbuf) {
					c[2] = '\0';
					*sbuf++ = (char)strtol(c, NULL, 16);
				} else
					l--;
				break;
			case '0':
				/* Grab an octal code */
				c[2] = '\0';
				for (i = 0; i < 3; i++) {
					if (*str < '0' || *str > '7')
						break;
					c[i] = *str++;
				}
				if (c[2] != '\0' && sbuf) {
					i = (int)strtol(c, NULL, 8);
					if (i > 255)
						i = 255;
					*sbuf ++= (char)i;
				} else
					l--;
				break;
			default:
				if (sbuf)
					*sbuf++ = cmd;
				break;
			}
		} else {
			if (sbuf)
				*sbuf++ = *str;
			str++;
		}
	}
	if (flags == PARSE_STRING_NULL) {
		l++;
		if (sbuf != NULL) {
			if (l > slen) {
				errno = ENOBUFS;
				return -1;
			}
			*sbuf = '\0';
		}
	}
	return (ssize_t)l;
}

static int
parse_iaid1(uint8_t *iaid, const char *arg, size_t len, int n)
{
	int e;
	uint32_t narg;
	ssize_t s;

	narg = (uint32_t)strtou(arg, NULL, 0, 0, UINT32_MAX, &e);
	if (e == 0) {
		if (n)
			narg = htonl(narg);
		memcpy(iaid, &narg, sizeof(narg));
		return 0;
	}

	if ((s = parse_string((char *)iaid, len, arg)) < 1)
		return -1;
	if (s < 4)
		iaid[3] = '\0';
	if (s < 3)
		iaid[2] = '\0';
	if (s < 2)
		iaid[1] = '\0';
	return 0;
}

static int
parse_iaid(uint8_t *iaid, const char *arg, size_t len)
{

	return parse_iaid1(iaid, arg, len, 1);
}

#ifdef AUTH
static int
parse_uint32(uint32_t *i, const char *arg)
{

	return parse_iaid1((uint8_t *)i, arg, sizeof(uint32_t), 0);
}
#endif

static char **
splitv(int *argc, char **argv, const char *arg)
{
	char **n, **v = argv;
	char *o = strdup(arg), *p, *t, *nt;

	if (o == NULL) {
		logerr(__func__);
		return v;
	}
	p = o;
	while ((t = strsep(&p, ", "))) {
		nt = strdup(t);
		if (nt == NULL) {
			logerr(__func__);
			free(o);
			return v;
		}
		n = reallocarray(v, (size_t)(*argc) + 1, sizeof(char *));
		if (n == NULL) {
			logerr(__func__);
			free(o);
			free(nt);
			return v;
		}
		v = n;
		v[(*argc)++] = nt;
	}
	free(o);
	return v;
}

#ifdef INET
static int
parse_addr(struct in_addr *addr, struct in_addr *net, const char *arg)
{
	char *p;

	if (arg == NULL || *arg == '\0') {
		if (addr != NULL)
			addr->s_addr = 0;
		if (net != NULL)
			net->s_addr = 0;
		return 0;
	}
	if ((p = strchr(arg, '/')) != NULL) {
		int e;
		intmax_t i;

		*p++ = '\0';
		i = strtoi(p, NULL, 10, 0, 32, &e);
		if (e != 0 ||
		    (net != NULL && inet_cidrtoaddr((int)i, net) != 0))
		{
			logerrx("invalid CIDR: %s", p);
			return -1;
		}
	}

	if (addr != NULL && inet_aton(arg, addr) == 0) {
		logerrx("invalid IP address: %s", arg);
		return -1;
	}
	if (p != NULL)
		*--p = '/';
	else if (net != NULL && addr != NULL)
		net->s_addr = ipv4_getnetmask(addr->s_addr);
	return 0;
}
#else
static int
parse_addr(__unused struct in_addr *addr, __unused struct in_addr *net,
    __unused const char *arg)
{

	logerrx("No IPv4 support");
	return -1;
}
#endif

static void
set_option_space(struct dhcpcd_ctx *ctx,
    const char *arg,
    const struct dhcp_opt **d, size_t *dl,
    const struct dhcp_opt **od, size_t *odl,
    struct if_options *ifo,
    uint8_t *request[], uint8_t *require[], uint8_t *no[], uint8_t *reject[])
{

#if !defined(INET) && !defined(INET6)
	UNUSED(ctx);
#endif

#ifdef INET6
	if (strncmp(arg, "nd_", strlen("nd_")) == 0) {
		*d = ctx->nd_opts;
		*dl = ctx->nd_opts_len;
		*od = ifo->nd_override;
		*odl = ifo->nd_override_len;
		*request = ifo->requestmasknd;
		*require = ifo->requiremasknd;
		*no = ifo->nomasknd;
		*reject = ifo->rejectmasknd;
		return;
	}

#ifdef DHCP6
	if (strncmp(arg, "dhcp6_", strlen("dhcp6_")) == 0) {
		*d = ctx->dhcp6_opts;
		*dl = ctx->dhcp6_opts_len;
		*od = ifo->dhcp6_override;
		*odl = ifo->dhcp6_override_len;
		*request = ifo->requestmask6;
		*require = ifo->requiremask6;
		*no = ifo->nomask6;
		*reject = ifo->rejectmask6;
		return;
	}
#endif
#else
	UNUSED(arg);
#endif

#ifdef INET
	*d = ctx->dhcp_opts;
	*dl = ctx->dhcp_opts_len;
	*od = ifo->dhcp_override;
	*odl = ifo->dhcp_override_len;
#else
	*d = NULL;
	*dl = 0;
	*od = NULL;
	*odl = 0;
#endif
	*request = ifo->requestmask;
	*require = ifo->requiremask;
	*no = ifo->nomask;
	*reject = ifo->rejectmask;
}

void
free_dhcp_opt_embenc(struct dhcp_opt *opt)
{
	size_t i;
	struct dhcp_opt *o;

	free(opt->var);

	for (i = 0, o = opt->embopts; i < opt->embopts_len; i++, o++)
		free_dhcp_opt_embenc(o);
	free(opt->embopts);
	opt->embopts_len = 0;
	opt->embopts = NULL;

	for (i = 0, o = opt->encopts; i < opt->encopts_len; i++, o++)
		free_dhcp_opt_embenc(o);
	free(opt->encopts);
	opt->encopts_len = 0;
	opt->encopts = NULL;
}

static char *
strwhite(const char *s)
{

	if (s == NULL)
		return NULL;
	while (*s != ' ' && *s != '\t') {
		if (*s == '\0')
			return NULL;
		s++;
	}
	return UNCONST(s);
}

static char *
strskipwhite(const char *s)
{

	if (s == NULL || *s == '\0')
		return NULL;
	while (*s == ' ' || *s == '\t') {
		s++;
		if (*s == '\0')
			return NULL;
	}
	return UNCONST(s);
}

#ifdef AUTH
/* Find the end pointer of a string. */
static char *
strend(const char *s)
{

	s = strskipwhite(s);
	if (s == NULL)
		return NULL;
	if (*s != '"')
		return strchr(s, ' ');
	s++;
	for (; *s != '"' ; s++) {
		if (*s == '\0')
			return NULL;
		if (*s == '\\') {
			if (*(++s) == '\0')
				return NULL;
		}
	}
	return UNCONST(++s);
}
#endif

static int
parse_option(struct dhcpcd_ctx *ctx, const char *ifname, struct if_options *ifo,
    int opt, const char *arg, struct dhcp_opt **ldop, struct dhcp_opt **edop)
{
	int e, i, t;
	long l;
	unsigned long u;
	char *p = NULL, *bp, *fp, *np;
	ssize_t s;
	struct in_addr addr, addr2;
	in_addr_t *naddr;
	struct rt *rt;
	const struct dhcp_opt *d, *od;
	uint8_t *request, *require, *no, *reject;
	struct dhcp_opt **dop, *ndop;
	size_t *dop_len, dl, odl;
	struct vivco *vivco;
	struct group *grp;
#ifdef AUTH
	struct token *token;
#endif
#ifdef _REENTRANT
	struct group grpbuf;
#endif
#ifdef DHCP6
	size_t sl;
	struct if_ia *ia;
	uint8_t iaid[4];
#ifndef SMALL
	struct if_sla *sla, *slap;
#endif
#endif

	dop = NULL;
	dop_len = NULL;
#ifdef INET6
	i = 0;
#endif

/* Add a guard for static analysers.
 * This should not be needed really because of the argument_required option
 * in the options declaration above. */
#define ARG_REQUIRED if (arg == NULL) goto arg_required

	switch(opt) {
	case 'f': /* FALLTHROUGH */
	case 'g': /* FALLTHROUGH */
	case 'n': /* FALLTHROUGH */
	case 'q': /* FALLTHROUGH */
	case 'x': /* FALLTHROUGH */
	case 'N': /* FALLTHROUGH */
	case 'P': /* FALLTHROUGH */
	case 'T': /* FALLTHROUGH */
	case 'U': /* FALLTHROUGH */
	case 'V': /* We need to handle non interface options */
		break;
	case 'b':
		ifo->options |= DHCPCD_BACKGROUND;
		break;
	case 'c':
		ARG_REQUIRED;
		if (IN_CONFIG_BLOCK(ifo)) {
			logerrx("%s: per interface scripts"
			    " are no longer supported",
			    ifname);
			return -1;
		}
		if (ctx->script != dhcpcd_default_script)
			free(ctx->script);
		s = parse_nstring(NULL, 0, arg);
		if (s == 0) {
			ctx->script = NULL;
			break;
		}
		dl = (size_t)s;
		if (s == -1 || (ctx->script = malloc(dl)) == NULL) {
			ctx->script = NULL;
			logerr(__func__);
			return -1;
		}
		s = parse_nstring(ctx->script, dl, arg);
		if (s == -1 ||
		    ctx->script[0] == '\0' ||
		    strcmp(ctx->script, "/dev/null") == 0)
		{
			free(ctx->script);
			ctx->script = NULL;
		}
		break;
	case 'd':
		ifo->options |= DHCPCD_DEBUG;
		break;
	case 'e':
		ARG_REQUIRED;
		add_environ(&ifo->environ, arg, 1);
		break;
	case 'h':
		if (!arg) {
			ifo->options |= DHCPCD_HOSTNAME;
			break;
		}
		s = parse_nstring(ifo->hostname, sizeof(ifo->hostname), arg);
		if (s == -1) {
			logerr("%s: hostname", __func__);
			return -1;
		}
		if (s != 0 && ifo->hostname[0] == '.') {
			logerrx("hostname cannot begin with .");
			return -1;
		}
		if (ifo->hostname[0] == '\0')
			ifo->options &= ~DHCPCD_HOSTNAME;
		else
			ifo->options |= DHCPCD_HOSTNAME;
		break;
	case 'i':
		if (arg)
			s = parse_string((char *)ifo->vendorclassid + 1,
			    VENDORCLASSID_MAX_LEN, arg);
		else
			s = 0;
		if (s == -1) {
			logerr("vendorclassid");
			return -1;
		}
		*ifo->vendorclassid = (uint8_t)s;
		break;
	case 'j':
		ARG_REQUIRED;
		/* per interface logging is not supported
		 * don't want to overide the commandline */
		if (!IN_CONFIG_BLOCK(ifo) && ctx->logfile == NULL) {
			logclose();
			ctx->logfile = strdup(arg);
			logopen(ctx->logfile);
		}
		break;
	case 'k':
		ifo->options |= DHCPCD_RELEASE;
		break;
	case 'l':
		ARG_REQUIRED;
		if (strcmp(arg, "-1") == 0) {
			ifo->leasetime = DHCP_INFINITE_LIFETIME;
			break;
		}
		ifo->leasetime = (uint32_t)strtou(arg, NULL,
		    0, 0, UINT32_MAX, &e);
		if (e) {
			logerrx("failed to convert leasetime %s", arg);
			return -1;
		}
		break;
	case 'm':
		ARG_REQUIRED;
		ifo->metric = (int)strtoi(arg, NULL, 0, 0, INT32_MAX, &e);
		if (e) {
			logerrx("failed to convert metric %s", arg);
			return -1;
		}
		break;
	case 'o':
		ARG_REQUIRED;
		if (ctx->options & DHCPCD_PRINT_PIDFILE)
			break;
		set_option_space(ctx, arg, &d, &dl, &od, &odl, ifo,
		    &request, &require, &no, &reject);
		if (make_option_mask(d, dl, od, odl, request, arg, 1) != 0 ||
		    make_option_mask(d, dl, od, odl, no, arg, -1) != 0 ||
		    make_option_mask(d, dl, od, odl, reject, arg, -1) != 0)
		{
			logerrx("unknown option: %s", arg);
			return -1;
		}
		break;
	case O_REJECT:
		ARG_REQUIRED;
		if (ctx->options & DHCPCD_PRINT_PIDFILE)
			break;
		set_option_space(ctx, arg, &d, &dl, &od, &odl, ifo,
		    &request, &require, &no, &reject);
		if (make_option_mask(d, dl, od, odl, reject, arg, 1) != 0 ||
		    make_option_mask(d, dl, od, odl, request, arg, -1) != 0 ||
		    make_option_mask(d, dl, od, odl, require, arg, -1) != 0)
		{
			logerrx("unknown option: %s", arg);
			return -1;
		}
		break;
	case 'p':
		ifo->options |= DHCPCD_PERSISTENT;
		break;
	case 'r':
		if (parse_addr(&ifo->req_addr, NULL, arg) != 0)
			return -1;
		ifo->options |= DHCPCD_REQUEST;
		ifo->req_mask.s_addr = 0;
		break;
	case 's':
		if (arg && *arg != '\0') {
			/* Strip out a broadcast address */
			p = strchr(arg, '/');
			if (p != NULL) {
				p = strchr(p + 1, '/');
				if (p != NULL)
					*p = '\0';
			}
			i = parse_addr(&ifo->req_addr, &ifo->req_mask, arg);
			if (p != NULL) {
				/* Ensure the original string is preserved */
				*p++ = '/';
				if (i == 0)
					i = parse_addr(&ifo->req_brd, NULL, p);
			}
			if (i != 0)
				return -1;
		} else {
			ifo->req_addr.s_addr = 0;
			ifo->req_mask.s_addr = 0;
		}
		ifo->options |= DHCPCD_INFORM | DHCPCD_PERSISTENT;
		ifo->options &= ~DHCPCD_STATIC;
		break;
	case O_INFORM6:
		ifo->options |= DHCPCD_INFORM6;
		break;
	case 't':
		ARG_REQUIRED;
		ifo->timeout = (uint32_t)strtou(arg, NULL, 0, 0, UINT32_MAX, &e);
		if (e) {
			logerrx("failed to convert timeout %s", arg);
			return -1;
		}
		break;
	case 'u':
		dl = sizeof(ifo->userclass) - ifo->userclass[0] - 1;
		s = parse_string((char *)ifo->userclass +
		    ifo->userclass[0] + 2, dl, arg);
		if (s == -1) {
			logerr("userclass");
			return -1;
		}
		if (s != 0) {
			ifo->userclass[ifo->userclass[0] + 1] = (uint8_t)s;
			ifo->userclass[0] = (uint8_t)(ifo->userclass[0] + s +1);
		}
		break;
#ifndef SMALL
	case O_MSUSERCLASS:
		/* Some Microsoft DHCP servers expect userclass to be an
		 * opaque blob. This is not RFC 3004 compliant. */
		s = parse_string((char *)ifo->userclass + 1,
		    sizeof(ifo->userclass) - 1, arg);
		if (s == -1) {
			logerr("msuserclass");
			return -1;
		}
		ifo->userclass[0] = (uint8_t)s;
		break;
#endif
	case 'v':
		ARG_REQUIRED;
		p = strchr(arg, ',');
		if (!p || !p[1]) {
			logerrx("invalid vendor format: %s", arg);
			return -1;
		}

		/* If vendor starts with , then it is not encapsulated */
		if (p == arg) {
			arg++;
			s = parse_string((char *)ifo->vendor + 1,
			    VENDOR_MAX_LEN, arg);
			if (s == -1) {
				logerr("vendor");
				return -1;
			}
			ifo->vendor[0] = (uint8_t)s;
			ifo->options |= DHCPCD_VENDORRAW;
			break;
		}

		/* Encapsulated vendor options */
		if (ifo->options & DHCPCD_VENDORRAW) {
			ifo->options &= ~DHCPCD_VENDORRAW;
			ifo->vendor[0] = 0;
		}

		/* Strip and preserve the comma */
		*p = '\0';
		i = (int)strtoi(arg, NULL, 0, 1, 254, &e);
		*p = ',';
		if (e) {
			logerrx("vendor option should be between"
			    " 1 and 254 inclusive");
			return -1;
		}

		arg = p + 1;
		s = VENDOR_MAX_LEN - ifo->vendor[0] - 2;
		if (inet_aton(arg, &addr) == 1) {
			if (s < 6) {
				s = -1;
				errno = ENOBUFS;
			} else {
				memcpy(ifo->vendor + ifo->vendor[0] + 3,
				    &addr.s_addr, sizeof(addr.s_addr));
				s = sizeof(addr.s_addr);
			}
		} else {
			s = parse_string((char *)ifo->vendor +
			    ifo->vendor[0] + 3, (size_t)s, arg);
		}
		if (s == -1) {
			logerr("vendor");
			return -1;
		}
		if (s != 0) {
			ifo->vendor[ifo->vendor[0] + 1] = (uint8_t)i;
			ifo->vendor[ifo->vendor[0] + 2] = (uint8_t)s;
			ifo->vendor[0] = (uint8_t)(ifo->vendor[0] + s + 2);
		}
		break;
	case 'w':
		ifo->options |= DHCPCD_WAITIP;
		if (arg != NULL && arg[0] != '\0') {
			if (arg[0] == '4' || arg[1] == '4')
				ifo->options |= DHCPCD_WAITIP4;
			if (arg[0] == '6' || arg[1] == '6')
				ifo->options |= DHCPCD_WAITIP6;
		}
		break;
	case 'y':
		ARG_REQUIRED;
		ifo->reboot = (uint32_t)strtou(arg, NULL, 0, 0, UINT32_MAX, &e);
		if (e) {
			logerr("failed to convert reboot %s", arg);
			return -1;
		}
		break;
	case 'z':
		ARG_REQUIRED;
		if (!IN_CONFIG_BLOCK(ifo))
			ctx->ifav = splitv(&ctx->ifac, ctx->ifav, arg);
		break;
	case 'A':
		ifo->options &= ~DHCPCD_ARP;
		/* IPv4LL requires ARP */
		ifo->options &= ~DHCPCD_IPV4LL;
		break;
	case 'B':
		ifo->options &= ~DHCPCD_DAEMONISE;
		break;
	case 'C':
		ARG_REQUIRED;
		/* Commas to spaces for shell */
		while ((p = strchr(arg, ',')))
			*p = ' ';
		dl = strlen("skip_hooks=") + strlen(arg) + 1;
		p = malloc(sizeof(char) * dl);
		if (p == NULL) {
			logerr(__func__);
			return -1;
		}
		snprintf(p, dl, "skip_hooks=%s", arg);
		add_environ(&ifo->environ, p, 0);
		free(p);
		break;
	case 'D':
		ifo->options |= DHCPCD_CLIENTID | DHCPCD_DUID;
		if (ifname != NULL) /* duid type only a global option */
			break;
		if (arg == NULL)
			ctx->duid_type = DUID_DEFAULT;
		else if (strcmp(arg, "ll") == 0)
			ctx->duid_type = DUID_LL;
		else if (strcmp(arg, "llt") == 0)
			ctx->duid_type = DUID_LLT;
		else if (strcmp(arg, "uuid") == 0)
			ctx->duid_type = DUID_UUID;
		else {
			dl = hwaddr_aton(NULL, arg);
			if (dl != 0) {
				no = realloc(ctx->duid, dl);
				if (no == NULL)
					logerrx(__func__);
				else {
					ctx->duid = no;
					ctx->duid_len = hwaddr_aton(no, arg);
				}
			}
		}
		break;
	case 'E':
		ifo->options |= DHCPCD_LASTLEASE;
		break;
	case 'F':
		if (!arg) {
			ifo->fqdn = FQDN_BOTH;
			break;
		}
		if (strcmp(arg, "none") == 0)
			ifo->fqdn = FQDN_NONE;
		else if (strcmp(arg, "ptr") == 0)
			ifo->fqdn = FQDN_PTR;
		else if (strcmp(arg, "both") == 0)
			ifo->fqdn = FQDN_BOTH;
		else if (strcmp(arg, "disable") == 0)
			ifo->fqdn = FQDN_DISABLE;
		else {
			logerrx("invalid FQDN value: %s", arg);
			return -1;
		}
		break;
	case 'G':
		ifo->options &= ~DHCPCD_GATEWAY;
		break;
	case 'H':
		ifo->options |= DHCPCD_XID_HWADDR;
		break;
	case 'I':
		/* Strings have a type of 0 */;
		ifo->clientid[1] = 0;
		if (arg)
			s = parse_hwaddr((char *)ifo->clientid + 1,
			    CLIENTID_MAX_LEN, arg);
		else
			s = 0;
		if (s == -1) {
			logerr("clientid");
			return -1;
		}
		ifo->options |= DHCPCD_CLIENTID;
		ifo->clientid[0] = (uint8_t)s;
		ifo->options &= ~DHCPCD_DUID;
		break;
	case 'J':
		ifo->options |= DHCPCD_BROADCAST;
		break;
	case 'K':
		ifo->options &= ~DHCPCD_LINK;
		break;
	case 'L':
		ifo->options &= ~DHCPCD_IPV4LL;
		break;
	case 'M':
		ifo->options |= DHCPCD_MASTER;
		break;
	case 'O':
		ARG_REQUIRED;
		if (ctx->options & DHCPCD_PRINT_PIDFILE)
			break;
		set_option_space(ctx, arg, &d, &dl, &od, &odl, ifo,
		    &request, &require, &no, &reject);
		if (make_option_mask(d, dl, od, odl, request, arg, -1) != 0 ||
		    make_option_mask(d, dl, od, odl, require, arg, -1) != 0 ||
		    make_option_mask(d, dl, od, odl, no, arg, 1) != 0)
		{
			logerrx("unknown option: %s", arg);
			return -1;
		}
		break;
	case 'Q':
		ARG_REQUIRED;
		if (ctx->options & DHCPCD_PRINT_PIDFILE)
			break;
		set_option_space(ctx, arg, &d, &dl, &od, &odl, ifo,
		    &request, &require, &no, &reject);
		if (make_option_mask(d, dl, od, odl, require, arg, 1) != 0 ||
		    make_option_mask(d, dl, od, odl, request, arg, 1) != 0 ||
		    make_option_mask(d, dl, od, odl, no, arg, -1) != 0 ||
		    make_option_mask(d, dl, od, odl, reject, arg, -1) != 0)
		{
			logerrx("unknown option: %s", arg);
			return -1;
		}
		break;
	case 'S':
		ARG_REQUIRED;
		p = strchr(arg, '=');
		if (p == NULL) {
			logerrx("static assignment required");
			return -1;
		}
		p++;
		if (strncmp(arg, "ip_address=", strlen("ip_address=")) == 0) {
			if (parse_addr(&ifo->req_addr,
			    ifo->req_mask.s_addr == 0 ? &ifo->req_mask : NULL,
			    p) != 0)
				return -1;

			ifo->options |= DHCPCD_STATIC;
			ifo->options &= ~DHCPCD_INFORM;
		} else if (strncmp(arg, "subnet_mask=",
		    strlen("subnet_mask=")) == 0)
		{
			if (parse_addr(&ifo->req_mask, NULL, p) != 0)
				return -1;
		} else if (strncmp(arg, "broadcast_address=",
		    strlen("broadcast_address=")) == 0)
		{
			if (parse_addr(&ifo->req_brd, NULL, p) != 0)
				return -1;
		} else if (strncmp(arg, "routes=", strlen("routes=")) == 0 ||
		    strncmp(arg, "static_routes=",
		        strlen("static_routes=")) == 0 ||
		    strncmp(arg, "classless_static_routes=",
		        strlen("classless_static_routes=")) == 0 ||
		    strncmp(arg, "ms_classless_static_routes=",
		        strlen("ms_classless_static_routes=")) == 0)
		{
			struct in_addr addr3;

			fp = np = strwhite(p);
			if (np == NULL) {
				logerrx("all routes need a gateway");
				return -1;
			}
			*np++ = '\0';
			np = strskipwhite(np);
			if (parse_addr(&addr, &addr2, p) == -1 ||
			    parse_addr(&addr3, NULL, np) == -1)
			{
				*fp = ' ';
				return -1;
			}
			*fp = ' ';
			if ((rt = rt_new0(ctx)) == NULL)
				return -1;
			sa_in_init(&rt->rt_dest, &addr);
			sa_in_init(&rt->rt_netmask, &addr2);
			sa_in_init(&rt->rt_gateway, &addr3);
			if (rt_proto_add_ctx(&ifo->routes, rt, ctx))
				add_environ(&ifo->config, arg, 0);
		} else if (strncmp(arg, "routers=", strlen("routers=")) == 0) {
			if (parse_addr(&addr, NULL, p) == -1)
				return -1;
			if ((rt = rt_new0(ctx)) == NULL)
				return -1;
			addr2.s_addr = INADDR_ANY;
			sa_in_init(&rt->rt_dest, &addr2);
			sa_in_init(&rt->rt_netmask, &addr2);
			sa_in_init(&rt->rt_gateway, &addr);
			if (rt_proto_add_ctx(&ifo->routes, rt, ctx))
				add_environ(&ifo->config, arg, 0);
		} else if (strncmp(arg, "interface_mtu=",
		    strlen("interface_mtu=")) == 0 ||
		    strncmp(arg, "mtu=", strlen("mtu=")) == 0)
		{
			ifo->mtu = (unsigned int)strtou(p, NULL, 0,
			    MTU_MIN, MTU_MAX, &e);
			if (e) {
				logerrx("invalid MTU %s", p);
				return -1;
			}
		} else if (strncmp(arg, "ip6_address=", strlen("ip6_address=")) == 0) {
			np = strchr(p, '/');
			if (np)
				*np++ = '\0';
			if ((i = inet_pton(AF_INET6, p, &ifo->req_addr6)) == 1) {
				if (np) {
					ifo->req_prefix_len = (uint8_t)strtou(np,
					    NULL, 0, 0, 128, &e);
					if (e) {
						logerrx("%s: failed to "
						    "convert prefix len",
						    ifname);
						return -1;
					}
				} else
					ifo->req_prefix_len = 128;
			}
			if (np)
				*(--np) = '\0';
			if (i != 1) {
				logerrx("invalid AF_INET6: %s", p);
				memset(&ifo->req_addr6, 0,
				    sizeof(ifo->req_addr6));
				return -1;
			}
		} else
			add_environ(&ifo->config, arg, 1);
		break;
	case 'W':
		if (parse_addr(&addr, &addr2, arg) != 0)
			return -1;
		if (strchr(arg, '/') == NULL)
			addr2.s_addr = INADDR_BROADCAST;
		naddr = reallocarray(ifo->whitelist,
		    ifo->whitelist_len + 2, sizeof(in_addr_t));
		if (naddr == NULL) {
			logerr(__func__);
			return -1;
		}
		ifo->whitelist = naddr;
		ifo->whitelist[ifo->whitelist_len++] = addr.s_addr;
		ifo->whitelist[ifo->whitelist_len++] = addr2.s_addr;
		break;
	case 'X':
		if (parse_addr(&addr, &addr2, arg) != 0)
			return -1;
		if (strchr(arg, '/') == NULL)
			addr2.s_addr = INADDR_BROADCAST;
		naddr = reallocarray(ifo->blacklist,
		    ifo->blacklist_len + 2, sizeof(in_addr_t));
		if (naddr == NULL) {
			logerr(__func__);
			return -1;
		}
		ifo->blacklist = naddr;
		ifo->blacklist[ifo->blacklist_len++] = addr.s_addr;
		ifo->blacklist[ifo->blacklist_len++] = addr2.s_addr;
		break;
	case 'Z':
		ARG_REQUIRED;
		if (!IN_CONFIG_BLOCK(ifo))
			ctx->ifdv = splitv(&ctx->ifdc, ctx->ifdv, arg);
		break;
	case '1':
		ifo->options |= DHCPCD_ONESHOT;
		break;
	case '4':
#ifdef INET
		ifo->options &= ~DHCPCD_IPV6;
		ifo->options |= DHCPCD_IPV4;
		break;
#else
		logerrx("INET has been compiled out");
		return -1;
#endif
	case '6':
#ifdef INET6
		ifo->options &= ~DHCPCD_IPV4;
		ifo->options |= DHCPCD_IPV6;
		break;
#else
		logerrx("INET6 has been compiled out");
		return -1;
#endif
	case O_IPV4:
		ifo->options |= DHCPCD_IPV4;
		break;
	case O_NOIPV4:
		ifo->options &= ~DHCPCD_IPV4;
		break;
	case O_IPV6:
		ifo->options |= DHCPCD_IPV6;
		break;
	case O_NOIPV6:
		ifo->options &= ~DHCPCD_IPV6;
		break;
	case O_ANONYMOUS:
		ifo->options |= DHCPCD_ANONYMOUS;
		ifo->options &= ~DHCPCD_HOSTNAME;
		ifo->fqdn = FQDN_DISABLE;

		/* Block everything */
		memset(ifo->nomask, 0xff, sizeof(ifo->nomask));
		memset(ifo->nomask6, 0xff, sizeof(ifo->nomask6));

		/* Allow the bare minimum through */
#ifdef INET
		del_option_mask(ifo->nomask, DHO_SUBNETMASK);
		del_option_mask(ifo->nomask, DHO_CSR);
		del_option_mask(ifo->nomask, DHO_ROUTER);
		del_option_mask(ifo->nomask, DHO_DNSSERVER);
		del_option_mask(ifo->nomask, DHO_DNSDOMAIN);
		del_option_mask(ifo->nomask, DHO_BROADCAST);
		del_option_mask(ifo->nomask, DHO_STATICROUTE);
		del_option_mask(ifo->nomask, DHO_SERVERID);
		del_option_mask(ifo->nomask, DHO_RENEWALTIME);
		del_option_mask(ifo->nomask, DHO_REBINDTIME);
		del_option_mask(ifo->nomask, DHO_DNSSEARCH);
#endif

#ifdef DHCP6
		del_option_mask(ifo->nomask6, D6_OPTION_DNS_SERVERS);
		del_option_mask(ifo->nomask6, D6_OPTION_DOMAIN_LIST);
		del_option_mask(ifo->nomask6, D6_OPTION_SOL_MAX_RT);
		del_option_mask(ifo->nomask6, D6_OPTION_INF_MAX_RT);
#endif

		break;
	case O_RANDOMISE_HWADDR:
		ifo->randomise_hwaddr = true;
		break;
#ifdef INET
	case O_ARPING:
		while (arg != NULL) {
			fp = strwhite(arg);
			if (fp)
				*fp++ = '\0';
			if (parse_addr(&addr, NULL, arg) != 0)
				return -1;
			naddr = reallocarray(ifo->arping,
			    (size_t)ifo->arping_len + 1, sizeof(in_addr_t));
			if (naddr == NULL) {
				logerr(__func__);
				return -1;
			}
			ifo->arping = naddr;
			ifo->arping[ifo->arping_len++] = addr.s_addr;
			arg = strskipwhite(fp);
		}
		break;
	case O_DESTINATION:
		ARG_REQUIRED;
		if (ctx->options & DHCPCD_PRINT_PIDFILE)
			break;
		set_option_space(ctx, arg, &d, &dl, &od, &odl, ifo,
		    &request, &require, &no, &reject);
		if (make_option_mask(d, dl, od, odl,
		    ifo->dstmask, arg, 2) != 0)
		{
			if (errno == EINVAL)
				logerrx("option does not take"
				    " an IPv4 address: %s", arg);
			else
				logerrx("unknown option: %s", arg);
			return -1;
		}
		break;
	case O_FALLBACK:
		ARG_REQUIRED;
		free(ifo->fallback);
		ifo->fallback = strdup(arg);
		if (ifo->fallback == NULL) {
			logerrx(__func__);
			return -1;
		}
		break;
#endif
	case O_IAID:
		ARG_REQUIRED;
		if (ctx->options & DHCPCD_MASTER && !IN_CONFIG_BLOCK(ifo)) {
			logerrx("IAID must belong in an interface block");
			return -1;
		}
		if (parse_iaid(ifo->iaid, arg, sizeof(ifo->iaid)) == -1) {
			logerrx("invalid IAID %s", arg);
			return -1;
		}
		ifo->options |= DHCPCD_IAID;
		break;
	case O_IPV6RS:
		ifo->options |= DHCPCD_IPV6RS;
		break;
	case O_NOIPV6RS:
		ifo->options &= ~DHCPCD_IPV6RS;
		break;
	case O_IPV6RA_FORK:
		ifo->options &= ~DHCPCD_IPV6RA_REQRDNSS;
		break;
	case O_IPV6RA_AUTOCONF:
		ifo->options |= DHCPCD_IPV6RA_AUTOCONF;
		break;
	case O_IPV6RA_NOAUTOCONF:
		ifo->options &= ~DHCPCD_IPV6RA_AUTOCONF;
		break;
	case O_NOALIAS:
		ifo->options |= DHCPCD_NOALIAS;
		break;
#ifdef DHCP6
	case O_IA_NA:
		i = D6_OPTION_IA_NA;
		/* FALLTHROUGH */
	case O_IA_TA:
		if (i == 0)
			i = D6_OPTION_IA_TA;
		/* FALLTHROUGH */
	case O_IA_PD:
		if (i == 0) {
#ifdef SMALL
			logwarnx("%s: IA_PD not compiled in", ifname);
			return -1;
#else
			if (ctx->options & DHCPCD_MASTER &&
			    !IN_CONFIG_BLOCK(ifo))
			{
				logerrx("IA PD must belong in an "
				    "interface block");
				return -1;
			}
			i = D6_OPTION_IA_PD;
#endif
		}
		if (ctx->options & DHCPCD_MASTER &&
		    !IN_CONFIG_BLOCK(ifo) && arg)
		{
			logerrx("IA with IAID must belong in an "
			    "interface block");
			return -1;
		}
		ifo->options |= DHCPCD_IA_FORCED;
		fp = strwhite(arg);
		if (fp) {
			*fp++ = '\0';
			fp = strskipwhite(fp);
		}
		if (arg) {
			p = strchr(arg, '/');
			if (p)
				*p++ = '\0';
			if (parse_iaid(iaid, arg, sizeof(iaid)) == -1) {
				logerr("invalid IAID: %s", arg);
				return -1;
			}
		}
		ia = NULL;
		for (sl = 0; sl < ifo->ia_len; sl++) {
			if ((arg == NULL && !ifo->ia[sl].iaid_set) ||
			    (arg != NULL && ifo->ia[sl].iaid_set &&
			    ifo->ia[sl].ia_type == (uint16_t)i &&
			    ifo->ia[sl].iaid[0] == iaid[0] &&
			    ifo->ia[sl].iaid[1] == iaid[1] &&
			    ifo->ia[sl].iaid[2] == iaid[2] &&
			    ifo->ia[sl].iaid[3] == iaid[3]))
			{
			        ia = &ifo->ia[sl];
				break;
			}
		}
		if (ia == NULL) {
			ia = reallocarray(ifo->ia,
			    ifo->ia_len + 1, sizeof(*ifo->ia));
			if (ia == NULL) {
				logerr(__func__);
				return -1;
			}
			ifo->ia = ia;
			ia = &ifo->ia[ifo->ia_len++];
			ia->ia_type = (uint16_t)i;
			if (arg) {
				ia->iaid[0] = iaid[0];
				ia->iaid[1] = iaid[1];
				ia->iaid[2] = iaid[2];
				ia->iaid[3] = iaid[3];
				ia->iaid_set = 1;
			} else
				ia->iaid_set = 0;
			if (!ia->iaid_set ||
			    p == NULL ||
			    ia->ia_type == D6_OPTION_IA_TA)
			{
				memset(&ia->addr, 0, sizeof(ia->addr));
				ia->prefix_len = 0;
			} else {
				arg = p;
				p = strchr(arg, '/');
				if (p)
					*p++ = '\0';
				if (inet_pton(AF_INET6, arg, &ia->addr) != 1) {
					logerrx("invalid AF_INET6: %s", arg);
					memset(&ia->addr, 0, sizeof(ia->addr));
				}
				if (p && ia->ia_type == D6_OPTION_IA_PD) {
					ia->prefix_len = (uint8_t)strtou(p,
					    NULL, 0, 8, 120, &e);
					if (e) {
						logerrx("%s: failed to convert"
						    " prefix len",
						    p);
						ia->prefix_len = 0;
					}
				}
			}
#ifndef SMALL
			ia->sla_max = 0;
			ia->sla_len = 0;
			ia->sla = NULL;
#endif
		}

#ifdef SMALL
		break;
#else
		if (ia->ia_type != D6_OPTION_IA_PD)
			break;

		for (p = fp; p; p = fp) {
			fp = strwhite(p);
			if (fp) {
				*fp++ = '\0';
				fp = strskipwhite(fp);
			}
			sla = reallocarray(ia->sla,
			    ia->sla_len + 1, sizeof(*ia->sla));
			if (sla == NULL) {
				logerr(__func__);
				return -1;
			}
			ia->sla = sla;
			sla = &ia->sla[ia->sla_len++];
			np = strchr(p, '/');
			if (np)
				*np++ = '\0';
			if (strlcpy(sla->ifname, p,
			    sizeof(sla->ifname)) >= sizeof(sla->ifname))
			{
				logerrx("%s: interface name too long", arg);
				goto err_sla;
			}
			sla->sla_set = false;
			sla->prefix_len = 0;
			sla->suffix = 1;
			p = np;
			if (p) {
				np = strchr(p, '/');
				if (np)
					*np++ = '\0';
				if (*p != '\0') {
					sla->sla = (uint32_t)strtou(p, NULL,
					    0, 0, UINT32_MAX, &e);
					sla->sla_set = true;
					if (e) {
						logerrx("%s: failed to convert "
						    "sla",
						    ifname);
						goto err_sla;
					}
				}
				p = np;
			}
			if (p) {
				np = strchr(p, '/');
				if (np)
					*np++ = '\0';
				if (*p != '\0') {
					sla->prefix_len = (uint8_t)strtou(p,
				    NULL, 0, 0, 120, &e);
					if (e) {
						logerrx("%s: failed to "
						    "convert prefix len",
						    ifname);
						goto err_sla;
					}
				}
				p = np;
			}
			if (p) {
				np = strchr(p, '/');
				if (np)
					*np = '\0';
				if (*p != '\0') {
					sla->suffix = (uint64_t)strtou(p, NULL,
					    0, 0, UINT64_MAX, &e);
					if (e) {
						logerrx("%s: failed to "
						    "convert suffix",
						    ifname);
						goto err_sla;
					}
				}
			}
			/* Sanity check */
			for (sl = 0; sl < ia->sla_len - 1; sl++) {
				slap = &ia->sla[sl];
				if (slap->sla_set != sla->sla_set) {
					logerrx("%s: cannot mix automatic "
					    "and fixed SLA",
					    sla->ifname);
					goto err_sla;
				}
				if (ia->prefix_len &&
				    (sla->prefix_len == ia->prefix_len ||
				    slap->prefix_len == ia->prefix_len))
				{
					logerrx("%s: cannot delegte the same"
					    "prefix length more than once",
					    sla->ifname);
					goto err_sla;
				}
				if (!sla->sla_set &&
				    strcmp(slap->ifname, sla->ifname) == 0)
				{
					logwarnx("%s: cannot specify the "
					    "same interface twice with "
					    "an automatic SLA",
					    sla->ifname);
					goto err_sla;
				}
				if (slap->sla_set && sla->sla_set &&
				    slap->sla == sla->sla)
				{
					logerrx("%s: cannot"
					    " assign the same SLA %u"
					    " more than once",
					    sla->ifname, sla->sla);
					goto err_sla;
				}
			}
			if (sla->sla_set && sla->sla > ia->sla_max)
				ia->sla_max = sla->sla;
		}
		break;
err_sla:
		ia->sla_len--;
		return -1;
#endif
#endif
	case O_HOSTNAME_SHORT:
		ifo->options |= DHCPCD_HOSTNAME | DHCPCD_HOSTNAME_SHORT;
		break;
	case O_DEV:
		ARG_REQUIRED;
#ifdef PLUGIN_DEV
		if (ctx->dev_load)
			free(ctx->dev_load);
		ctx->dev_load = strdup(arg);
#endif
		break;
	case O_NODEV:
		ifo->options &= ~DHCPCD_DEV;
		break;
	case O_DEFINE:
		dop = &ifo->dhcp_override;
		dop_len = &ifo->dhcp_override_len;
		/* FALLTHROUGH */
	case O_DEFINEND:
		if (dop == NULL) {
			dop = &ifo->nd_override;
			dop_len = &ifo->nd_override_len;
		}
		/* FALLTHROUGH */
	case O_DEFINE6:
		if (dop == NULL) {
			dop = &ifo->dhcp6_override;
			dop_len = &ifo->dhcp6_override_len;
		}
		/* FALLTHROUGH */
	case O_VENDOPT:
		if (dop == NULL) {
			dop = &ifo->vivso_override;
			dop_len = &ifo->vivso_override_len;
		}
		*edop = *ldop = NULL;
		/* FALLTHROUGH */
	case O_EMBED:
		if (dop == NULL) {
			if (*edop) {
				dop = &(*edop)->embopts;
				dop_len = &(*edop)->embopts_len;
			} else if (ldop) {
				dop = &(*ldop)->embopts;
				dop_len = &(*ldop)->embopts_len;
			} else {
				logerrx("embed must be after a define "
				    "or encap");
				return -1;
			}
		}
		/* FALLTHROUGH */
	case O_ENCAP:
		ARG_REQUIRED;
		if (dop == NULL) {
			if (*ldop == NULL) {
				logerrx("encap must be after a define");
				return -1;
			}
			dop = &(*ldop)->encopts;
			dop_len = &(*ldop)->encopts_len;
		}

		/* Shared code for define, define6, embed and encap */

		/* code */
		if (opt == O_EMBED) /* Embedded options don't have codes */
			u = 0;
		else {
			fp = strwhite(arg);
			if (fp == NULL) {
				logerrx("invalid syntax: %s", arg);
				return -1;
			}
			*fp++ = '\0';
			u = (uint32_t)strtou(arg, NULL, 0, 0, UINT32_MAX, &e);
			if (e) {
				logerrx("invalid code: %s", arg);
				return -1;
			}
			arg = strskipwhite(fp);
			if (arg == NULL) {
				logerrx("invalid syntax");
				return -1;
			}
		}
		/* type */
		fp = strwhite(arg);
		if (fp)
			*fp++ = '\0';
		np = strchr(arg, ':');
		/* length */
		if (np) {
			*np++ = '\0';
			bp = NULL; /* No bitflag */
			l = (long)strtou(np, NULL, 0, 0, LONG_MAX, &e);
			if (e) {
				logerrx("failed to convert length");
				return -1;
			}
		} else {
			l = 0;
			bp = strchr(arg, '='); /* bitflag assignment */
			if (bp)
				*bp++ = '\0';
		}
		t = 0;
		if (strcasecmp(arg, "request") == 0) {
			t |= OT_REQUEST;
			arg = strskipwhite(fp);
			fp = strwhite(arg);
			if (fp == NULL) {
				logerrx("incomplete request type");
				return -1;
			}
			*fp++ = '\0';
		} else if (strcasecmp(arg, "norequest") == 0) {
			t |= OT_NOREQ;
			arg = strskipwhite(fp);
			fp = strwhite(arg);
			if (fp == NULL) {
				logerrx("incomplete request type");
				return -1;
			}
			*fp++ = '\0';
		}
		if (strcasecmp(arg, "optional") == 0) {
			t |= OT_OPTIONAL;
			arg = strskipwhite(fp);
			fp = strwhite(arg);
			if (fp == NULL) {
				logerrx("incomplete optional type");
				return -1;
			}
			*fp++ = '\0';
		}
		if (strcasecmp(arg, "index") == 0) {
			t |= OT_INDEX;
			arg = strskipwhite(fp);
			fp = strwhite(arg);
			if (fp == NULL) {
				logerrx("incomplete index type");
				return -1;
			}
			*fp++ = '\0';
		}
		if (strcasecmp(arg, "array") == 0) {
			t |= OT_ARRAY;
			arg = strskipwhite(fp);
			fp = strwhite(arg);
			if (fp == NULL) {
				logerrx("incomplete array type");
				return -1;
			}
			*fp++ = '\0';
		}
		if (strcasecmp(arg, "ipaddress") == 0)
			t |= OT_ADDRIPV4;
		else if (strcasecmp(arg, "ip6address") == 0)
			t |= OT_ADDRIPV6;
		else if (strcasecmp(arg, "string") == 0)
			t |= OT_STRING;
		else if (strcasecmp(arg, "byte") == 0)
			t |= OT_UINT8;
		else if (strcasecmp(arg, "bitflags") == 0)
			t |= OT_BITFLAG;
		else if (strcasecmp(arg, "uint8") == 0)
			t |= OT_UINT8;
		else if (strcasecmp(arg, "int8") == 0)
			t |= OT_INT8;
		else if (strcasecmp(arg, "uint16") == 0)
			t |= OT_UINT16;
		else if (strcasecmp(arg, "int16") == 0)
			t |= OT_INT16;
		else if (strcasecmp(arg, "uint32") == 0)
			t |= OT_UINT32;
		else if (strcasecmp(arg, "int32") == 0)
			t |= OT_INT32;
		else if (strcasecmp(arg, "flag") == 0)
			t |= OT_FLAG;
		else if (strcasecmp(arg, "raw") == 0)
			t |= OT_STRING | OT_RAW;
		else if (strcasecmp(arg, "ascii") == 0)
			t |= OT_STRING | OT_ASCII;
		else if (strcasecmp(arg, "domain") == 0)
			t |= OT_STRING | OT_DOMAIN | OT_RFC1035;
		else if (strcasecmp(arg, "dname") == 0)
			t |= OT_STRING | OT_DOMAIN;
		else if (strcasecmp(arg, "binhex") == 0)
			t |= OT_STRING | OT_BINHEX;
		else if (strcasecmp(arg, "embed") == 0)
			t |= OT_EMBED;
		else if (strcasecmp(arg, "encap") == 0)
			t |= OT_ENCAP;
		else if (strcasecmp(arg, "rfc3361") ==0)
			t |= OT_STRING | OT_RFC3361;
		else if (strcasecmp(arg, "rfc3442") ==0)
			t |= OT_STRING | OT_RFC3442;
		else if (strcasecmp(arg, "option") == 0)
			t |= OT_OPTION;
		else {
			logerrx("unknown type: %s", arg);
			return -1;
		}
		if (l && !(t & (OT_STRING | OT_BINHEX))) {
			logwarnx("ignoring length for type: %s", arg);
			l = 0;
		}
		if (t & OT_ARRAY && t & (OT_STRING | OT_BINHEX) &&
		    !(t & (OT_RFC1035 | OT_DOMAIN)))
		{
			logwarnx("ignoring array for strings");
			t &= ~OT_ARRAY;
		}
		if (t & OT_BITFLAG) {
			if (bp == NULL)
				logwarnx("missing bitflag assignment");
		}
		/* variable */
		if (!fp) {
			if (!(t & OT_OPTION)) {
			        logerrx("type %s requires a variable name",
				    arg);
				return -1;
			}
			np = NULL;
		} else {
			arg = strskipwhite(fp);
			fp = strwhite(arg);
			if (fp)
				*fp++ = '\0';
			if (strcasecmp(arg, "reserved")) {
				np = strdup(arg);
				if (np == NULL) {
					logerr(__func__);
					return -1;
				}
			} else {
				np = NULL;
				t |= OT_RESERVED;
			}
		}
		if (opt != O_EMBED) {
			for (dl = 0, ndop = *dop; dl < *dop_len; dl++, ndop++)
			{
				/* type 0 seems freshly malloced struct
				 * for us to use */
				if (ndop->option == u || ndop->type == 0)
					break;
			}
			if (dl == *dop_len)
				ndop = NULL;
		} else
			ndop = NULL;
		if (ndop == NULL) {
			ndop = reallocarray(*dop, *dop_len + 1, sizeof(**dop));
			if (ndop == NULL) {
				logerr(__func__);
				free(np);
				return -1;
			}
			*dop = ndop;
			ndop = &(*dop)[(*dop_len)++];
			ndop->embopts = NULL;
			ndop->embopts_len = 0;
			ndop->encopts = NULL;
			ndop->encopts_len = 0;
		} else
			free_dhcp_opt_embenc(ndop);
		ndop->option = (uint32_t)u; /* could have been 0 */
		ndop->type = t;
		ndop->len = (size_t)l;
		ndop->var = np;
		if (bp) {
			dl = strlen(bp);
			memcpy(ndop->bitflags, bp, dl);
			memset(ndop->bitflags + dl, 0,
			    sizeof(ndop->bitflags) - dl);
		} else
			memset(ndop->bitflags, 0, sizeof(ndop->bitflags));
		/* Save the define for embed and encap options */
		switch (opt) {
		case O_DEFINE:
		case O_DEFINEND:
		case O_DEFINE6:
		case O_VENDOPT:
			*ldop = ndop;
			break;
		case O_ENCAP:
			*edop = ndop;
			break;
		}
		break;
	case O_VENDCLASS:
		ARG_REQUIRED;
		fp = strwhite(arg);
		if (fp)
			*fp++ = '\0';
		u = (uint32_t)strtou(arg, NULL, 0, 0, UINT32_MAX, &e);
		if (e) {
			logerrx("invalid code: %s", arg);
			return -1;
		}
		fp = strskipwhite(fp);
		if (fp) {
			s = parse_string(NULL, 0, fp);
			if (s == -1) {
				logerr(__func__);
				return -1;
			}
			dl = (size_t)s;
			if (dl + (sizeof(uint16_t) * 2) > UINT16_MAX) {
				logerrx("vendor class is too big");
				return -1;
			}
			np = malloc(dl);
			if (np == NULL) {
				logerr(__func__);
				return -1;
			}
			parse_string(np, dl, fp);
		} else {
			dl = 0;
			np = NULL;
		}
		vivco = reallocarray(ifo->vivco,
		    ifo->vivco_len + 1, sizeof(*ifo->vivco));
		if (vivco == NULL) {
			logerr( __func__);
			free(np);
			return -1;
		}
		ifo->vivco = vivco;
		ifo->vivco_en = (uint32_t)u;
		vivco = &ifo->vivco[ifo->vivco_len++];
		vivco->len = dl;
		vivco->data = (uint8_t *)np;
		break;
	case O_AUTHPROTOCOL:
		ARG_REQUIRED;
#ifdef AUTH
		fp = strwhite(arg);
		if (fp)
			*fp++ = '\0';
		if (strcasecmp(arg, "token") == 0)
			ifo->auth.protocol = AUTH_PROTO_TOKEN;
		else if (strcasecmp(arg, "delayed") == 0)
			ifo->auth.protocol = AUTH_PROTO_DELAYED;
		else if (strcasecmp(arg, "delayedrealm") == 0)
			ifo->auth.protocol = AUTH_PROTO_DELAYEDREALM;
		else {
			logerrx("%s: unsupported protocol", arg);
			return -1;
		}
		arg = strskipwhite(fp);
		fp = strwhite(arg);
		if (arg == NULL) {
			ifo->auth.options |= DHCPCD_AUTH_SEND;
			if (ifo->auth.protocol == AUTH_PROTO_TOKEN)
				ifo->auth.protocol = AUTH_ALG_NONE;
			else
				ifo->auth.algorithm = AUTH_ALG_HMAC_MD5;
			ifo->auth.rdm = AUTH_RDM_MONOTONIC;
			break;
		}
		if (fp)
			*fp++ = '\0';
		if (ifo->auth.protocol == AUTH_PROTO_TOKEN) {
			np = strchr(arg, '/');
			if (np) {
				if (fp == NULL || np < fp)
					*np++ = '\0';
				else
					np = NULL;
			}
			if (parse_uint32(&ifo->auth.token_snd_secretid,
			    arg) == -1)
				logerrx("%s: not a number", arg);
			else
				ifo->auth.token_rcv_secretid =
				    ifo->auth.token_snd_secretid;
			if (np &&
			    parse_uint32(&ifo->auth.token_rcv_secretid,
			    np) == -1)
				logerrx("%s: not a number", arg);
		} else {
			if (strcasecmp(arg, "hmacmd5") == 0 ||
			    strcasecmp(arg, "hmac-md5") == 0)
				ifo->auth.algorithm = AUTH_ALG_HMAC_MD5;
			else {
				logerrx("%s: unsupported algorithm", arg);
				return 1;
			}
		}
		arg = fp;
		if (arg == NULL) {
			ifo->auth.options |= DHCPCD_AUTH_SEND;
			ifo->auth.rdm = AUTH_RDM_MONOTONIC;
			break;
		}
		if (strcasecmp(arg, "monocounter") == 0) {
			ifo->auth.rdm = AUTH_RDM_MONOTONIC;
			ifo->auth.options |= DHCPCD_AUTH_RDM_COUNTER;
		} else if (strcasecmp(arg, "monotonic") ==0 ||
		    strcasecmp(arg, "monotime") == 0)
			ifo->auth.rdm = AUTH_RDM_MONOTONIC;
		else {
			logerrx("%s: unsupported RDM", arg);
			return -1;
		}
		ifo->auth.options |= DHCPCD_AUTH_SEND;
		break;
#else
		logerrx("no authentication support");
		return -1;
#endif
	case O_AUTHTOKEN:
		ARG_REQUIRED;
#ifdef AUTH
		fp = strwhite(arg);
		if (fp == NULL) {
			logerrx("authtoken requires a realm");
			return -1;
		}
		*fp++ = '\0';
		token = calloc(1, sizeof(*token));
		if (token == NULL) {
			logerr(__func__);
			return -1;
		}
		if (parse_uint32(&token->secretid, arg) == -1) {
			logerrx("%s: not a number", arg);
			goto invalid_token;
		}
		arg = fp;
		fp = strend(arg);
		if (fp == NULL) {
			logerrx("authtoken requies an a key");
			goto invalid_token;
		}
		*fp++ = '\0';
		s = parse_string(NULL, 0, arg);
		if (s == -1) {
			logerr("realm_len");
			goto invalid_token;
		}
		if (s != 0) {
			token->realm_len = (size_t)s;
			token->realm = malloc(token->realm_len);
			if (token->realm == NULL) {
				logerr(__func__);
				goto invalid_token;
			}
			parse_string((char *)token->realm, token->realm_len,
			    arg);
		}
		arg = fp;
		fp = strend(arg);
		if (fp == NULL) {
			logerrx("authtoken requies an expiry date");
			goto invalid_token;
		}
		*fp++ = '\0';
		if (*arg == '"') {
			arg++;
			np = strchr(arg, '"');
			if (np)
				*np = '\0';
		}
		if (strcmp(arg, "0") == 0 || strcasecmp(arg, "forever") == 0)
			token->expire =0;
		else {
			struct tm tm;

			memset(&tm, 0, sizeof(tm));
			if (strptime(arg, "%Y-%m-%d %H:%M", &tm) == NULL) {
				logerrx("%s: invalid date time", arg);
				goto invalid_token;
			}
			if ((token->expire = mktime(&tm)) == (time_t)-1) {
				logerr("%s: mktime", __func__);
				goto invalid_token;
			}
		}
		arg = fp;
		s = parse_string(NULL, 0, arg);
		if (s == -1 || s == 0) {
			if (s == -1)
				logerr("token_len");
			else
				logerrx("authtoken needs a key");
			goto invalid_token;
		}
		token->key_len = (size_t)s;
		token->key = malloc(token->key_len);
		if (token->key == NULL) {
			logerr(__func__);
			goto invalid_token;
		}
		parse_string((char *)token->key, token->key_len, arg);
		TAILQ_INSERT_TAIL(&ifo->auth.tokens, token, next);
		break;

invalid_token:
		free(token->realm);
		free(token);
#else
		logerrx("no authentication support");
#endif
		return -1;
	case O_AUTHNOTREQUIRED:
		ifo->auth.options &= ~DHCPCD_AUTH_REQUIRE;
		break;
	case O_DHCP:
		ifo->options |= DHCPCD_DHCP | DHCPCD_WANTDHCP | DHCPCD_IPV4;
		break;
	case O_NODHCP:
		ifo->options &= ~DHCPCD_DHCP;
		break;
	case O_DHCP6:
		ifo->options |= DHCPCD_DHCP6 | DHCPCD_IPV6;
		break;
	case O_NODHCP6:
		ifo->options &= ~DHCPCD_DHCP6;
		break;
	case O_CONTROLGRP:
		ARG_REQUIRED;
#ifdef PRIVSEP
		/* Control group is already set by this point.
		 * We don't need to pledge getpw either with this. */
		if (IN_PRIVSEP(ctx))
			break;
#endif
#ifdef _REENTRANT
		l = sysconf(_SC_GETGR_R_SIZE_MAX);
		if (l == -1)
			dl = 1024;
		else
			dl = (size_t)l;
		p = malloc(dl);
		if (p == NULL) {
			logerr(__func__);
			return -1;
		}
		while ((i = getgrnam_r(arg, &grpbuf, p, dl, &grp)) ==
		    ERANGE)
		{
			size_t nl = dl * 2;
			if (nl < dl) {
				logerrx("control_group: out of buffer");
				free(p);
				return -1;
			}
			dl = nl;
			np = realloc(p, dl);
			if (np == NULL) {
				logerr(__func__);
				free(p);
				return -1;
			}
			p = np;
		}
		if (i != 0) {
			errno = i;
			logerr("getgrnam_r");
			free(p);
			return -1;
		}
		if (grp == NULL) {
			if (!ctx->control_group)
				logerrx("controlgroup: %s: not found", arg);
			free(p);
			return -1;
		}
		ctx->control_group = grp->gr_gid;
		free(p);
#else
		grp = getgrnam(arg);
		if (grp == NULL) {
			if (!ctx->control_group)
				logerrx("controlgroup: %s: not found", arg);
			return -1;
		}
		ctx->control_group = grp->gr_gid;
#endif
		break;
	case O_GATEWAY:
		ifo->options |= DHCPCD_GATEWAY;
		break;
	case O_NOUP:
		ifo->options &= ~DHCPCD_IF_UP;
		break;
	case O_SLAAC:
		ARG_REQUIRED;
		np = strwhite(arg);
		if (np != NULL) {
			*np++ = '\0';
			np = strskipwhite(np);
		}
		if (strcmp(arg, "private") == 0 ||
		    strcmp(arg, "stableprivate") == 0 ||
		    strcmp(arg, "stable") == 0)
			ifo->options |= DHCPCD_SLAACPRIVATE;
		else
			ifo->options &= ~DHCPCD_SLAACPRIVATE;
		if (np != NULL &&
		    (strcmp(np, "temp") == 0 || strcmp(np, "temporary") == 0))
			ifo->options |= DHCPCD_SLAACTEMP;
		break;
	case O_BOOTP:
		ifo->options |= DHCPCD_BOOTP;
		break;
	case O_NODELAY:
		ifo->options &= ~DHCPCD_INITIAL_DELAY;
		break;
	case O_LASTLEASE_EXTEND:
		ifo->options |= DHCPCD_LASTLEASE | DHCPCD_LASTLEASE_EXTEND;
		break;
	case O_INACTIVE:
		ifo->options |= DHCPCD_INACTIVE;
		break;
	case O_MUDURL:
		ARG_REQUIRED;
		s = parse_string((char *)ifo->mudurl + 1, MUDURL_MAX_LEN, arg);
		if (s == -1) {
			logerr("mudurl");
			return -1;
		}
		*ifo->mudurl = (uint8_t)s;
		break;
	case O_LINK_RCVBUF:
#ifndef SMALL
		ARG_REQUIRED;
		ctx->link_rcvbuf = (int)strtoi(arg, NULL, 0, 0, INT32_MAX, &e);
		if (e) {
			logerrx("failed to convert link_rcvbuf %s", arg);
			return -1;
		}
#endif
		break;
	case O_CONFIGURE:
		ifo->options |= DHCPCD_CONFIGURE;
		break;
	case O_NOCONFIGURE:
		ifo->options &= ~DHCPCD_CONFIGURE;
		break;
	default:
		return 0;
	}

	return 1;

#ifdef ARG_REQUIRED
arg_required:
	logerrx("option %d requires an argument", opt);
	return -1;
#undef ARG_REQUIRED
#endif
}

static int
parse_config_line(struct dhcpcd_ctx *ctx, const char *ifname,
    struct if_options *ifo, const char *opt, char *line,
    struct dhcp_opt **ldop, struct dhcp_opt **edop)
{
	unsigned int i;

	for (i = 0; i < sizeof(cf_options) / sizeof(cf_options[0]); i++) {
		if (!cf_options[i].name ||
		    strcmp(cf_options[i].name, opt) != 0)
			continue;

		if (cf_options[i].has_arg == required_argument && !line) {
			logerrx("option requires an argument -- %s", opt);
			return -1;
		}

		return parse_option(ctx, ifname, ifo, cf_options[i].val, line,
		    ldop, edop);
	}

	if (!(ctx->options & DHCPCD_PRINT_PIDFILE))
		logerrx("unknown option: %s", opt);
	return -1;
}

static void
finish_config(struct if_options *ifo)
{

	/* Terminate the encapsulated options */
	if (ifo->vendor[0] && !(ifo->options & DHCPCD_VENDORRAW)) {
		ifo->vendor[0]++;
		ifo->vendor[ifo->vendor[0]] = DHO_END;
		/* We are called twice.
		 * This should be fixed, but in the meantime, this
		 * guard should suffice */
		ifo->options |= DHCPCD_VENDORRAW;
	}

	if (!(ifo->options & DHCPCD_ARP) ||
	    ifo->options & (DHCPCD_INFORM | DHCPCD_STATIC))
		ifo->options &= ~DHCPCD_IPV4LL;

	if (!(ifo->options & DHCPCD_IPV4))
		ifo->options &= ~(DHCPCD_DHCP | DHCPCD_IPV4LL | DHCPCD_WAITIP4);

	if (!(ifo->options & DHCPCD_IPV6))
		ifo->options &=
		    ~(DHCPCD_IPV6RS | DHCPCD_DHCP6 | DHCPCD_WAITIP6);

	if (!(ifo->options & DHCPCD_IPV6RS))
		ifo->options &=
		    ~(DHCPCD_IPV6RA_AUTOCONF | DHCPCD_IPV6RA_REQRDNSS);
}

struct if_options *
default_config(struct dhcpcd_ctx *ctx)
{
	struct if_options *ifo;

	/* Seed our default options */
	if ((ifo = calloc(1, sizeof(*ifo))) == NULL) {
		logerr(__func__);
		return NULL;
	}
	ifo->options |= DHCPCD_IF_UP | DHCPCD_LINK | DHCPCD_INITIAL_DELAY;
	ifo->timeout = DEFAULT_TIMEOUT;
	ifo->reboot = DEFAULT_REBOOT;
	ifo->metric = -1;
	ifo->auth.options |= DHCPCD_AUTH_REQUIRE;
	rb_tree_init(&ifo->routes, &rt_compare_list_ops);
#ifdef AUTH
	TAILQ_INIT(&ifo->auth.tokens);
#endif

	/* Inherit some global defaults */
	if (ctx->options & DHCPCD_CONFIGURE)
		ifo->options |= DHCPCD_CONFIGURE;
	if (ctx->options & DHCPCD_PERSISTENT)
		ifo->options |= DHCPCD_PERSISTENT;
	if (ctx->options & DHCPCD_SLAACPRIVATE)
		ifo->options |= DHCPCD_SLAACPRIVATE;

	return ifo;
}

struct if_options *
read_config(struct dhcpcd_ctx *ctx,
    const char *ifname, const char *ssid, const char *profile)
{
	struct if_options *ifo;
	char buf[UDPLEN_MAX], *bp; /* 64k max config file size */
	char *line, *option, *p;
	ssize_t buflen;
	size_t vlen;
	int skip, have_profile, new_block, had_block;
#if !defined(INET) || !defined(INET6)
	size_t i;
	struct dhcp_opt *opt;
#endif
	struct dhcp_opt *ldop, *edop;

	/* Seed our default options */
	if ((ifo = default_config(ctx)) == NULL)
		return NULL;
	if (default_options == 0) {
		default_options |= DHCPCD_CONFIGURE | DHCPCD_DAEMONISE |
		    DHCPCD_GATEWAY;
#ifdef INET
		skip = socket(PF_INET, SOCK_DGRAM, 0);
		if (skip != -1) {
			close(skip);
			default_options |= DHCPCD_IPV4 | DHCPCD_ARP |
			    DHCPCD_DHCP | DHCPCD_IPV4LL;
		}
#endif
#ifdef INET6
		skip = socket(PF_INET6, SOCK_DGRAM, 0);
		if (skip != -1) {
			close(skip);
			default_options |= DHCPCD_IPV6 | DHCPCD_IPV6RS |
			    DHCPCD_IPV6RA_AUTOCONF | DHCPCD_IPV6RA_REQRDNSS |
			    DHCPCD_DHCP6;
		}
<<<<<<< HEAD
#endif
#ifdef PLUGIN_DEV
		default_options |= DHCPCD_DEV;
#endif
=======
#endif
#ifdef PLUGIN_DEV
		default_options |= DHCPCD_DEV;
#endif
>>>>>>> 9e014010
	}
	ifo->options |= default_options;

	CLEAR_CONFIG_BLOCK(ifo);

	vlen = strlcpy((char *)ifo->vendorclassid + 1, ctx->vendor,
	    sizeof(ifo->vendorclassid) - 1);
	ifo->vendorclassid[0] = (uint8_t)(vlen > 255 ? 0 : vlen);

	/* Reset route order */
	ctx->rt_order = 0;

	/* Parse our embedded options file */
	if (ifname == NULL && !(ctx->options & DHCPCD_PRINT_PIDFILE)) {
		/* Space for initial estimates */
#if defined(INET) && defined(INITDEFINES)
		ifo->dhcp_override =
		    calloc(INITDEFINES, sizeof(*ifo->dhcp_override));
		if (ifo->dhcp_override == NULL)
			logerr(__func__);
		else
			ifo->dhcp_override_len = INITDEFINES;
#endif

#if defined(INET6) && defined(INITDEFINENDS)
		ifo->nd_override =
		    calloc(INITDEFINENDS, sizeof(*ifo->nd_override));
		if (ifo->nd_override == NULL)
			logerr(__func__);
		else
			ifo->nd_override_len = INITDEFINENDS;
#endif
#if defined(INET6) && defined(INITDEFINE6S)
		ifo->dhcp6_override =
		    calloc(INITDEFINE6S, sizeof(*ifo->dhcp6_override));
		if (ifo->dhcp6_override == NULL)
			logerr(__func__);
		else
			ifo->dhcp6_override_len = INITDEFINE6S;
#endif

		/* Now load our embedded config */
#ifdef EMBEDDED_CONFIG
		buflen = dhcp_readfile(ctx, EMBEDDED_CONFIG, buf, sizeof(buf));
		if (buflen == -1) {
			logerr("%s: %s", __func__, EMBEDDED_CONFIG);
			return ifo;
		}
		if (buf[buflen - 1] != '\0') {
			if ((size_t)buflen < sizeof(buf) - 1)
				buflen++;
			buf[buflen - 1] = '\0';
		}
#else
		buflen = (ssize_t)strlcpy(buf, dhcpcd_embedded_conf,
		    sizeof(buf));
		if ((size_t)buflen >= sizeof(buf)) {
			logerrx("%s: embedded config too big", __func__);
			return ifo;
		}
		/* Our embedded config is NULL terminated */
#endif
		bp = buf;
		while ((line = get_line(&bp, &buflen)) != NULL) {
			option = strsep(&line, " \t");
			if (line)
				line = strskipwhite(line);
			/* Trim trailing whitespace */
			if (line) {
				p = line + strlen(line) - 1;
				while (p != line &&
				    (*p == ' ' || *p == '\t') &&
				    *(p - 1) != '\\')
					*p-- = '\0';
			}
			parse_config_line(ctx, NULL, ifo, option, line,
			    &ldop, &edop);
		}

#ifdef INET
		ctx->dhcp_opts = ifo->dhcp_override;
		ctx->dhcp_opts_len = ifo->dhcp_override_len;
#else
		for (i = 0, opt = ifo->dhcp_override;
		    i < ifo->dhcp_override_len;
		    i++, opt++)
			free_dhcp_opt_embenc(opt);
		free(ifo->dhcp_override);
#endif
		ifo->dhcp_override = NULL;
		ifo->dhcp_override_len = 0;

#ifdef INET6
		ctx->nd_opts = ifo->nd_override;
		ctx->nd_opts_len = ifo->nd_override_len;
#ifdef DHCP6
		ctx->dhcp6_opts = ifo->dhcp6_override;
		ctx->dhcp6_opts_len = ifo->dhcp6_override_len;
#endif
#else
		for (i = 0, opt = ifo->nd_override;
		    i < ifo->nd_override_len;
		    i++, opt++)
			free_dhcp_opt_embenc(opt);
		free(ifo->nd_override);
		for (i = 0, opt = ifo->dhcp6_override;
		    i < ifo->dhcp6_override_len;
		    i++, opt++)
			free_dhcp_opt_embenc(opt);
		free(ifo->dhcp6_override);
#endif
		ifo->nd_override = NULL;
		ifo->nd_override_len = 0;
		ifo->dhcp6_override = NULL;
		ifo->dhcp6_override_len = 0;

		ctx->vivso = ifo->vivso_override;
		ctx->vivso_len = ifo->vivso_override_len;
		ifo->vivso_override = NULL;
		ifo->vivso_override_len = 0;
	}

	/* Parse our options file */
	buflen = dhcp_readfile(ctx, ctx->cffile, buf, sizeof(buf));
	if (buflen == -1) {
		/* dhcpcd can continue without it, but no DNS options
		 * would be requested ... */
		logerr("%s: %s", __func__, ctx->cffile);
		return ifo;
	}
	if (buf[buflen - 1] != '\0') {
		if ((size_t)buflen < sizeof(buf) - 1)
			buflen++;
		buf[buflen - 1] = '\0';
	}
	dhcp_filemtime(ctx, ctx->cffile, &ifo->mtime);

	ldop = edop = NULL;
	skip = have_profile = new_block = 0;
	had_block = ifname == NULL ? 1 : 0;
	bp = buf;
	while ((line = get_line(&bp, &buflen)) != NULL) {
		option = strsep(&line, " \t");
		if (line)
			line = strskipwhite(line);
		/* Trim trailing whitespace */
		if (line) {
			p = line + strlen(line) - 1;
			while (p != line &&
			    (*p == ' ' || *p == '\t') &&
			    *(p - 1) != '\\')
				*p-- = '\0';
		}
		if (skip == 0 && new_block) {
			had_block = 1;
			new_block = 0;
			ifo->options &= ~DHCPCD_WAITOPTS;
			SET_CONFIG_BLOCK(ifo);
		}

		/* Start of an interface block, skip if not ours */
		if (strcmp(option, "interface") == 0) {
			char **n;

			new_block = 1;
			if (line == NULL) {
				/* No interface given */
				skip = 1;
				continue;
			}
			if (ifname && strcmp(line, ifname) == 0)
				skip = 0;
			else
				skip = 1;
			if (ifname)
				continue;

			n = reallocarray(ctx->ifcv,
			    (size_t)ctx->ifcc + 1, sizeof(char *));
			if (n == NULL) {
				logerr(__func__);
				continue;
			}
			ctx->ifcv = n;
			ctx->ifcv[ctx->ifcc] = strdup(line);
			if (ctx->ifcv[ctx->ifcc] == NULL) {
				logerr(__func__);
				continue;
			}
			ctx->ifcc++;
			continue;
		}
		/* Start of an ssid block, skip if not ours */
		if (strcmp(option, "ssid") == 0) {
			new_block = 1;
			if (ssid && line && strcmp(line, ssid) == 0)
				skip = 0;
			else
				skip = 1;
			continue;
		}
		/* Start of a profile block, skip if not ours */
		if (strcmp(option, "profile") == 0) {
			new_block = 1;
			if (profile && line && strcmp(line, profile) == 0) {
				skip = 0;
				have_profile = 1;
			} else
				skip = 1;
			continue;
		}
		/* Skip arping if we have selected a profile but not parsing
		 * one. */
		if (profile && !have_profile && strcmp(option, "arping") == 0)
			continue;
		if (skip)
			continue;

		parse_config_line(ctx, ifname, ifo, option, line, &ldop, &edop);
	}

	if (profile && !have_profile) {
		free_options(ctx, ifo);
		errno = ENOENT;
		return NULL;
	}

	if (!had_block)
		ifo->options &= ~DHCPCD_WAITOPTS;
	CLEAR_CONFIG_BLOCK(ifo);
	finish_config(ifo);
	return ifo;
}

int
add_options(struct dhcpcd_ctx *ctx, const char *ifname,
    struct if_options *ifo, int argc, char **argv)
{
	int oi, opt, r;
	unsigned long long wait_opts;

	if (argc == 0)
		return 1;

	optind = 0;
	r = 1;
	/* Don't apply the command line wait options to each interface,
	 * only use the dhcpcd.conf entry for that. */
	if (ifname != NULL)
		wait_opts = ifo->options & DHCPCD_WAITOPTS;
	while ((opt = getopt_long(argc, argv,
	    ctx->options & DHCPCD_PRINT_PIDFILE ? NOERR_IF_OPTS : IF_OPTS,
	    cf_options, &oi)) != -1)
	{
		r = parse_option(ctx, ifname, ifo, opt, optarg, NULL, NULL);
		if (r != 1)
			break;
	}
	if (ifname != NULL) {
		ifo->options &= ~DHCPCD_WAITOPTS;
		ifo->options |= wait_opts;
	}

	finish_config(ifo);
	return r;
}

void
free_options(struct dhcpcd_ctx *ctx, struct if_options *ifo)
{
	size_t i;
#ifdef RT_FREE_ROUTE_TABLE
	struct interface *ifp;
	struct rt *rt;
#endif
	struct dhcp_opt *opt;
	struct vivco *vo;
#ifdef AUTH
	struct token *token;
#endif

	if (ifo == NULL)
		return;

	if (ifo->environ) {
		i = 0;
		while (ifo->environ[i])
			free(ifo->environ[i++]);
		free(ifo->environ);
	}
	if (ifo->config) {
		i = 0;
		while (ifo->config[i])
			free(ifo->config[i++]);
		free(ifo->config);
	}

#ifdef RT_FREE_ROUTE_TABLE
	/* Stupidly, we don't know the interface when creating the options.
	 * As such, make sure each route has one so they can goto the
	 * free list. */
	ifp = ctx->ifaces != NULL ? TAILQ_FIRST(ctx->ifaces) : NULL;
	if (ifp != NULL) {
		RB_TREE_FOREACH(rt, &ifo->routes) {
			if (rt->rt_ifp == NULL)
				rt->rt_ifp = ifp;
		}
	}
#endif
	rt_headclear0(ctx, &ifo->routes, AF_UNSPEC);

	free(ifo->arping);
	free(ifo->blacklist);
	free(ifo->fallback);

	for (opt = ifo->dhcp_override;
	    ifo->dhcp_override_len > 0;
	    opt++, ifo->dhcp_override_len--)
		free_dhcp_opt_embenc(opt);
	free(ifo->dhcp_override);
	for (opt = ifo->nd_override;
	    ifo->nd_override_len > 0;
	    opt++, ifo->nd_override_len--)
		free_dhcp_opt_embenc(opt);
	free(ifo->nd_override);
	for (opt = ifo->dhcp6_override;
	    ifo->dhcp6_override_len > 0;
	    opt++, ifo->dhcp6_override_len--)
		free_dhcp_opt_embenc(opt);
	free(ifo->dhcp6_override);
	for (vo = ifo->vivco;
	    ifo->vivco_len > 0;
	    vo++, ifo->vivco_len--)
		free(vo->data);
	free(ifo->vivco);
	for (opt = ifo->vivso_override;
	    ifo->vivso_override_len > 0;
	    opt++, ifo->vivso_override_len--)
		free_dhcp_opt_embenc(opt);
	free(ifo->vivso_override);

#if defined(INET6) && !defined(SMALL)
	for (; ifo->ia_len > 0; ifo->ia_len--)
		free(ifo->ia[ifo->ia_len - 1].sla);
#endif
	free(ifo->ia);

#ifdef AUTH
	while ((token = TAILQ_FIRST(&ifo->auth.tokens))) {
		TAILQ_REMOVE(&ifo->auth.tokens, token, next);
		if (token->realm_len)
			free(token->realm);
		free(token->key);
		free(token);
	}
#endif
	free(ifo);
}<|MERGE_RESOLUTION|>--- conflicted
+++ resolved
@@ -2407,17 +2407,10 @@
 			    DHCPCD_IPV6RA_AUTOCONF | DHCPCD_IPV6RA_REQRDNSS |
 			    DHCPCD_DHCP6;
 		}
-<<<<<<< HEAD
 #endif
 #ifdef PLUGIN_DEV
 		default_options |= DHCPCD_DEV;
 #endif
-=======
-#endif
-#ifdef PLUGIN_DEV
-		default_options |= DHCPCD_DEV;
-#endif
->>>>>>> 9e014010
 	}
 	ifo->options |= default_options;
 
