/* $OpenBSD$ */

/*
 * Copyright (c) 2007 Nicholas Marriott <nicholas.marriott@gmail.com>
 * Copyright (c) 2014 Tiago Cunha <tcunha@users.sourceforge.net>
 *
 * Permission to use, copy, modify, and distribute this software for any
 * purpose with or without fee is hereby granted, provided that the above
 * copyright notice and this permission notice appear in all copies.
 *
 * THE SOFTWARE IS PROVIDED "AS IS" AND THE AUTHOR DISCLAIMS ALL WARRANTIES
 * WITH REGARD TO THIS SOFTWARE INCLUDING ALL IMPLIED WARRANTIES OF
 * MERCHANTABILITY AND FITNESS. IN NO EVENT SHALL THE AUTHOR BE LIABLE FOR
 * ANY SPECIAL, DIRECT, INDIRECT, OR CONSEQUENTIAL DAMAGES OR ANY DAMAGES
 * WHATSOEVER RESULTING FROM LOSS OF MIND, USE, DATA OR PROFITS, WHETHER
 * IN AN ACTION OF CONTRACT, NEGLIGENCE OR OTHER TORTIOUS ACTION, ARISING
 * OUT OF OR IN CONNECTION WITH THE USE OR PERFORMANCE OF THIS SOFTWARE.
 */

#include <sys/types.h>

#include <ctype.h>
#include <stdlib.h>
#include <string.h>

#include "tmux.h"

/* Mask for bits not included in style. */
#define STYLE_ATTR_MASK (~0)

/* Default style. */
static struct style style_default = {
	{ { { ' ' }, 0, 1, 1 }, 0, 0, 8, 8, 0  },
	0,

	8,
	STYLE_ALIGN_DEFAULT,
	STYLE_LIST_OFF,

	STYLE_RANGE_NONE, 0,

	STYLE_DEFAULT_BASE
};

/*
 * Parse an embedded style of the form "fg=colour,bg=colour,bright,...".  Note
 * that this adds onto the given style, so it must have been initialized
 * already.
 */
int
style_parse(struct style *sy, const struct grid_cell *base, const char *in)
{
	struct style	saved;
	const char	delimiters[] = " ,", *cp;
	char		tmp[256], *found;
	int		value;
	size_t		end;

	if (*in == '\0')
		return (0);
	style_copy(&saved, sy);

	log_debug("%s: %s", __func__, in);
	do {
		while (*in != '\0' && strchr(delimiters, *in) != NULL)
			in++;
		if (*in == '\0')
			break;

		end = strcspn(in, delimiters);
		if (end > (sizeof tmp) - 1)
			goto error;
		memcpy(tmp, in, end);
		tmp[end] = '\0';

		log_debug("%s: %s", __func__, tmp);
		if (strcasecmp(tmp, "default") == 0) {
			sy->gc.fg = base->fg;
			sy->gc.bg = base->bg;
			sy->gc.attr = base->attr;
			sy->gc.flags = base->flags;
<<<<<<< HEAD
		} else if (strcasecmp(tmp, "push-default") == 0)
=======
		} else if (strcasecmp(tmp, "ignore") == 0)
			sy->ignore = 1;
		else if (strcasecmp(tmp, "noignore") == 0)
			sy->ignore = 0;
		else if (strcasecmp(tmp, "push-default") == 0)
>>>>>>> e2aa5677
			sy->default_type = STYLE_DEFAULT_PUSH;
		else if (strcasecmp(tmp, "pop-default") == 0)
			sy->default_type = STYLE_DEFAULT_POP;
		else if (strcasecmp(tmp, "nolist") == 0)
			sy->list = STYLE_LIST_OFF;
		else if (strncasecmp(tmp, "list=", 5) == 0) {
			if (strcasecmp(tmp + 5, "on") == 0)
				sy->list = STYLE_LIST_ON;
			else if (strcasecmp(tmp + 5, "focus") == 0)
				sy->list = STYLE_LIST_FOCUS;
			else if (strcasecmp(tmp + 5, "left-marker") == 0)
				sy->list = STYLE_LIST_LEFT_MARKER;
			else if (strcasecmp(tmp + 5, "right-marker") == 0)
				sy->list = STYLE_LIST_RIGHT_MARKER;
			else
				goto error;
		} else if (strcasecmp(tmp, "norange") == 0) {
			sy->range_type = style_default.range_type;
			sy->range_argument = style_default.range_type;
		} else if (end > 6 && strncasecmp(tmp, "range=", 6) == 0) {
			found = strchr(tmp + 6, '|');
			if (found != NULL) {
				*found++ = '\0';
				if (*found == '\0')
					goto error;
				for (cp = found; *cp != '\0'; cp++) {
					if (!isdigit((u_char)*cp))
						goto error;
				}
			}
			if (strcasecmp(tmp + 6, "left") == 0) {
				if (found != NULL)
					goto error;
				sy->range_type = STYLE_RANGE_LEFT;
				sy->range_argument = 0;
			} else if (strcasecmp(tmp + 6, "right") == 0) {
				if (found != NULL)
					goto error;
				sy->range_type = STYLE_RANGE_RIGHT;
				sy->range_argument = 0;
			} else if (strcasecmp(tmp + 6, "window") == 0) {
				if (found == NULL)
					goto error;
				sy->range_type = STYLE_RANGE_WINDOW;
				sy->range_argument = atoi(found);
			}
		} else if (strcasecmp(tmp, "noalign") == 0)
			sy->align = style_default.align;
		else if (end > 6 && strncasecmp(tmp, "align=", 6) == 0) {
			if (strcasecmp(tmp + 6, "left") == 0)
				sy->align = STYLE_ALIGN_LEFT;
			else if (strcasecmp(tmp + 6, "centre") == 0)
				sy->align = STYLE_ALIGN_CENTRE;
			else if (strcasecmp(tmp + 6, "right") == 0)
				sy->align = STYLE_ALIGN_RIGHT;
			else if (strcasecmp(tmp + 6, "absolute-centre") == 0)
				sy->align = STYLE_ALIGN_ABSOLUTE_CENTRE;
			else
				goto error;
		} else if (end > 5 && strncasecmp(tmp, "fill=", 5) == 0) {
			if ((value = colour_fromstring(tmp + 5)) == -1)
				goto error;
			sy->fill = value;
		} else if (end > 3 && strncasecmp(tmp + 1, "g=", 2) == 0) {
			if ((value = colour_fromstring(tmp + 3)) == -1)
				goto error;
			if (*in == 'f' || *in == 'F') {
				if (value != 8)
					sy->gc.fg = value;
				else
					sy->gc.fg = base->fg;
			} else if (*in == 'b' || *in == 'B') {
				if (value != 8)
					sy->gc.bg = value;
				else
					sy->gc.bg = base->bg;
			} else
				goto error;
		} else if (strcasecmp(tmp, "none") == 0)
			sy->gc.attr = 0;
		else if (end > 2 && strncasecmp(tmp, "no", 2) == 0) {
			if ((value = attributes_fromstring(tmp + 2)) == -1)
				goto error;
			sy->gc.attr &= ~value;
		} else {
			if ((value = attributes_fromstring(tmp)) == -1)
				goto error;
			sy->gc.attr |= value;
		}

		in += end + strspn(in + end, delimiters);
	} while (*in != '\0');

	return (0);

error:
	style_copy(sy, &saved);
	return (-1);
}

/* Convert style to a string. */
const char *
style_tostring(struct style *sy)
{
	struct grid_cell	*gc = &sy->gc;
	int			 off = 0;
	const char		*comma = "", *tmp = "";
	static char		 s[256];
	char			 b[16];

	*s = '\0';

	if (sy->list != STYLE_LIST_OFF) {
		if (sy->list == STYLE_LIST_ON)
			tmp = "on";
		else if (sy->list == STYLE_LIST_FOCUS)
			tmp = "focus";
		else if (sy->list == STYLE_LIST_LEFT_MARKER)
			tmp = "left-marker";
		else if (sy->list == STYLE_LIST_RIGHT_MARKER)
			tmp = "right-marker";
		else
			abort();	// XXX: gcc
		off += xsnprintf(s + off, sizeof s - off, "%slist=%s", comma,
		    tmp);
		comma = ",";
	}
	if (sy->range_type != STYLE_RANGE_NONE) {
		if (sy->range_type == STYLE_RANGE_LEFT)
			tmp = "left";
		else if (sy->range_type == STYLE_RANGE_RIGHT)
			tmp = "right";
		else if (sy->range_type == STYLE_RANGE_WINDOW) {
			snprintf(b, sizeof b, "window|%u", sy->range_argument);
			tmp = b;
		} else
			abort();	// XXX: gcc
		off += xsnprintf(s + off, sizeof s - off, "%srange=%s", comma,
		    tmp);
		comma = ",";
	}
	if (sy->align != STYLE_ALIGN_DEFAULT) {
		if (sy->align == STYLE_ALIGN_LEFT)
			tmp = "left";
		else if (sy->align == STYLE_ALIGN_CENTRE)
			tmp = "centre";
		else if (sy->align == STYLE_ALIGN_RIGHT)
			tmp = "right";
		else if (sy->align == STYLE_ALIGN_ABSOLUTE_CENTRE)
			tmp = "absolute-centre";
		off += xsnprintf(s + off, sizeof s - off, "%salign=%s", comma,
		    tmp);
		comma = ",";
	}
	if (sy->default_type != STYLE_DEFAULT_BASE) {
		if (sy->default_type == STYLE_DEFAULT_PUSH)
			tmp = "push-default";
		else if (sy->default_type == STYLE_DEFAULT_POP)
			tmp = "pop-default";
		off += xsnprintf(s + off, sizeof s - off, "%s%s", comma, tmp);
		comma = ",";
	}
	if (sy->fill != 8) {
		off += xsnprintf(s + off, sizeof s - off, "%sfill=%s", comma,
		    colour_tostring(sy->fill));
		comma = ",";
	}
	if (gc->fg != 8) {
		off += xsnprintf(s + off, sizeof s - off, "%sfg=%s", comma,
		    colour_tostring(gc->fg));
		comma = ",";
	}
	if (gc->bg != 8) {
		off += xsnprintf(s + off, sizeof s - off, "%sbg=%s", comma,
		    colour_tostring(gc->bg));
		comma = ",";
	}
	if (gc->attr != 0) {
		xsnprintf(s + off, sizeof s - off, "%s%s", comma,
		    attributes_tostring(gc->attr));
		comma = ",";
	}

	if (*s == '\0')
		return ("default");
	return (s);
}

/* Apply a style on top of the given style. */
void
style_add(struct grid_cell *gc, struct options *oo, const char *name,
    struct format_tree *ft)
{
	struct style		*sy;
	struct format_tree	*ft0 = NULL;

<<<<<<< HEAD
=======
	if (ft == NULL)
		ft = ft0 = format_create(NULL, NULL, 0, FORMAT_NOJOBS);

	sy = options_string_to_style(oo, name, ft);
	if (sy == NULL)
		sy = &style_default;
	if (sy->gc.fg != 8)
		gc->fg = sy->gc.fg;
	if (sy->gc.bg != 8)
		gc->bg = sy->gc.bg;
	gc->attr |= sy->gc.attr;

	if (ft0 != NULL)
		format_free(ft0);
}

/* Apply a style on top of the default style. */
void
style_apply(struct grid_cell *gc, struct options *oo, const char *name,
    struct format_tree *ft)
{
	memcpy(gc, &grid_default_cell, sizeof *gc);
	style_add(gc, oo, name, ft);
}

>>>>>>> e2aa5677
/* Initialize style from cell. */
void
style_set(struct style *sy, const struct grid_cell *gc)
{
	memcpy(sy, &style_default, sizeof *sy);
	memcpy(&sy->gc, gc, sizeof sy->gc);
}

/* Copy style. */
void
style_copy(struct style *dst, struct style *src)
{
	memcpy(dst, src, sizeof *dst);
}<|MERGE_RESOLUTION|>--- conflicted
+++ resolved
@@ -79,15 +79,11 @@
 			sy->gc.bg = base->bg;
 			sy->gc.attr = base->attr;
 			sy->gc.flags = base->flags;
-<<<<<<< HEAD
-		} else if (strcasecmp(tmp, "push-default") == 0)
-=======
 		} else if (strcasecmp(tmp, "ignore") == 0)
 			sy->ignore = 1;
 		else if (strcasecmp(tmp, "noignore") == 0)
 			sy->ignore = 0;
 		else if (strcasecmp(tmp, "push-default") == 0)
->>>>>>> e2aa5677
 			sy->default_type = STYLE_DEFAULT_PUSH;
 		else if (strcasecmp(tmp, "pop-default") == 0)
 			sy->default_type = STYLE_DEFAULT_POP;
@@ -284,8 +280,6 @@
 	struct style		*sy;
 	struct format_tree	*ft0 = NULL;
 
-<<<<<<< HEAD
-=======
 	if (ft == NULL)
 		ft = ft0 = format_create(NULL, NULL, 0, FORMAT_NOJOBS);
 
@@ -311,7 +305,6 @@
 	style_add(gc, oo, name, ft);
 }
 
->>>>>>> e2aa5677
 /* Initialize style from cell. */
 void
 style_set(struct style *sy, const struct grid_cell *gc)
