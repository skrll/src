--- conflicted
+++ resolved
@@ -34,11 +34,7 @@
 	.name = "switch-client",
 	.alias = "switchc",
 
-<<<<<<< HEAD
-	.args = { "lc:Enpt:rT:Z", 0, 0 },
-=======
 	.args = { "lc:EFnpt:rT:Z", 0, 0 },
->>>>>>> 9e014010
 	.usage = "[-ElnprZ] [-c target-client] [-t target-session] "
 		 "[-T key-table]",
 
@@ -74,16 +70,9 @@
 	}
 	if (cmd_find_target(&target, item, tflag, type, flags) != 0)
 		return (CMD_RETURN_ERROR);
-<<<<<<< HEAD
-	s = item->target.s;
-	wl = item->target.wl;
-	w = wl->window;
-	wp = item->target.wp;
-=======
 	s = target.s;
 	wl = target.wl;
 	wp = target.wp;
->>>>>>> 9e014010
 
 	if (args_has(args, 'r')) {
 		if (tc->flags & CLIENT_READONLY)
@@ -127,14 +116,9 @@
 	} else {
 		if (cmdq_get_client(item) == NULL)
 			return (CMD_RETURN_NORMAL);
-<<<<<<< HEAD
-		if (wl != NULL && wp != NULL) {
-			if (window_push_zoom(w, args_has(self->args, 'Z')))
-=======
 		if (wl != NULL && wp != NULL && wp != wl->window->active) {
 			w = wl->window;
 			if (window_push_zoom(w, 0, args_has(args, 'Z')))
->>>>>>> 9e014010
 				server_redraw_window(w);
 			window_redraw_active_switch(w, wp);
 			window_set_active_pane(w, wp, 1);
@@ -164,11 +148,7 @@
 	server_check_unattached();
 	server_redraw_client(tc);
 	s->curw->flags &= ~WINLINK_ALERTFLAGS;
-<<<<<<< HEAD
-	s->curw->window->latest = c;
-=======
 	s->curw->window->latest = tc;
->>>>>>> 9e014010
 	recalculate_sizes();
 	alerts_check_session(s);
 
