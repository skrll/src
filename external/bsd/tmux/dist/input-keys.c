--- conflicted
+++ resolved
@@ -41,9 +41,6 @@
 };
 RB_HEAD(input_key_tree, input_key_entry);
 
-<<<<<<< HEAD
-static const struct input_key_ent input_keys[] = {
-=======
 /* Tree of input keys. */
 static int	input_key_cmp(struct input_key_entry *,
 		    struct input_key_entry *);
@@ -52,7 +49,6 @@
 
 /* List of default keys, the tree is built from this. */
 static struct input_key_entry input_key_defaults[] = {
->>>>>>> e2aa5677
 	/* Paste keys. */
 	{ .key = KEYC_PASTE_START,
 	  .data = "\033[200~"
@@ -381,18 +377,6 @@
 	return (1);
 }
 
-<<<<<<< HEAD
-/* Translate a key code into an output key sequence. */
-int
-input_key(struct window_pane *wp, key_code key, struct mouse_event *m)
-{
-	const struct input_key_ent	*ike;
-	u_int				 i;
-	size_t				 dlen;
-	char				*out;
-	key_code			 justkey, newkey;
-	struct utf8_data		 ud;
-=======
 /* Build input key tree. */
 void
 input_key_build(void)
@@ -408,7 +392,6 @@
 			RB_INSERT(input_key_tree, &input_key_tree, ike);
 			continue;
 		}
->>>>>>> e2aa5677
 
 		for (j = 2; j < nitems(input_key_modifiers); j++) {
 			key = (ike->key & ~KEYC_BUILD_MODIFIERS);
@@ -469,11 +452,7 @@
 	/* Literal keys go as themselves (can't be more than eight bits). */
 	if (key & KEYC_LITERAL) {
 		ud.data[0] = (u_char)key;
-<<<<<<< HEAD
-		bufferevent_write(wp->event, &ud.data[0], 1);
-=======
 		input_key_write(__func__, bev, (const char *)ud.data, 1);
->>>>>>> e2aa5677
 		return (0);
 	}
 
@@ -482,11 +461,7 @@
 		newkey = options_get_number(global_options, "backspace");
 		if (newkey >= 0x7f)
 			newkey = '\177';
-<<<<<<< HEAD
-		key = newkey|(key & KEYC_MASK_MOD);
-=======
 		key = newkey|(key & (KEYC_MASK_MODIFIERS|KEYC_MASK_FLAGS));
->>>>>>> e2aa5677
 	}
 
 	/*
@@ -498,17 +473,6 @@
 		if (key & KEYC_META)
 			input_key_write(__func__, bev, "\033", 1);
 		ud.data[0] = justkey;
-<<<<<<< HEAD
-		bufferevent_write(wp->event, &ud.data[0], 1);
-		return (0);
-	}
-	if (justkey > 0x7f && justkey < KEYC_BASE) {
-		if (utf8_split(justkey, &ud) != UTF8_DONE)
-			return (-1);
-		if (key & KEYC_ESCAPE)
-			bufferevent_write(wp->event, "\033", 1);
-		bufferevent_write(wp->event, ud.data, ud.size);
-=======
 		input_key_write(__func__, bev, (const char *)ud.data, 1);
 		return (0);
 	}
@@ -517,7 +481,6 @@
 			input_key_write(__func__, bev, "\033", 1);
 		utf8_to_data(justkey, &ud);
 		input_key_write(__func__, bev, (const char *)ud.data, ud.size);
->>>>>>> e2aa5677
 		return (0);
 	}
 
@@ -525,14 +488,6 @@
 	 * Look up in the tree. If not in application keypad or cursor mode,
 	 * remove the flags from the key.
 	 */
-<<<<<<< HEAD
-	if (options_get_number(wp->window->options, "xterm-keys")) {
-		if ((out = xterm_keys_lookup(key)) != NULL) {
-			bufferevent_write(wp->event, out, strlen(out));
-			free(out);
-			return (0);
-		}
-=======
 	if (~s->mode & MODE_KKEYPAD)
 		key &= ~KEYC_KEYPAD;
 	if (~s->mode & MODE_KCURSOR)
@@ -550,7 +505,6 @@
 			input_key_write(__func__, bev, "\033", 1);
 		input_key_write(__func__, bev, ike->data, strlen(ike->data));
 		return (0);
->>>>>>> e2aa5677
 	}
 
 	/* No builtin key sequence; construct an extended key sequence. */
@@ -587,11 +541,6 @@
 		}
 		return (input_key(s, bev, key & ~KEYC_CTRL));
 	}
-<<<<<<< HEAD
-	if (i == nitems(input_keys)) {
-		log_debug("key 0x%llx missing", key);
-		return (-1);
-=======
 	outkey = (key & KEYC_MASK_KEY);
 	switch (key & KEYC_MASK_MODIFIERS) {
 	case KEYC_SHIFT:
@@ -617,23 +566,14 @@
 		break;
 	default:
 		goto missing;
->>>>>>> e2aa5677
 	}
 	xsnprintf(tmp, sizeof tmp, "\033[%llu;%cu", outkey, modifier);
 	input_key_write(__func__, bev, tmp, strlen(tmp));
 	return (0);
 
-<<<<<<< HEAD
-	/* Prefix a \033 for escape. */
-	if (key & KEYC_ESCAPE)
-		bufferevent_write(wp->event, "\033", 1);
-	bufferevent_write(wp->event, ike->data, dlen);
-	return (0);
-=======
 missing:
 	log_debug("key 0x%llx missing", key);
 	return (-1);
->>>>>>> e2aa5677
 }
 
 /* Get mouse event string. */
