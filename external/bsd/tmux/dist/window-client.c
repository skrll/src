--- conflicted
+++ resolved
@@ -351,8 +351,6 @@
 }
 
 static void
-<<<<<<< HEAD
-=======
 window_client_update(struct window_mode_entry *wme)
 {
 	struct window_client_modedata	*data = wme->data;
@@ -363,7 +361,6 @@
 }
 
 static void
->>>>>>> e2aa5677
 window_client_do_detach(void *modedata, void *itemdata,
     __unused struct client *c, key_code key)
 {
