.\" $OpenBSD$
.\"
.\" Copyright (c) 2007 Nicholas Marriott <nicholas.marriott@gmail.com>
.\"
.\" Permission to use, copy, modify, and distribute this software for any
.\" purpose with or without fee is hereby granted, provided that the above
.\" copyright notice and this permission notice appear in all copies.
.\"
.\" THE SOFTWARE IS PROVIDED "AS IS" AND THE AUTHOR DISCLAIMS ALL WARRANTIES
.\" WITH REGARD TO THIS SOFTWARE INCLUDING ALL IMPLIED WARRANTIES OF
.\" MERCHANTABILITY AND FITNESS. IN NO EVENT SHALL THE AUTHOR BE LIABLE FOR
.\" ANY SPECIAL, DIRECT, INDIRECT, OR CONSEQUENTIAL DAMAGES OR ANY DAMAGES
.\" WHATSOEVER RESULTING FROM LOSS OF MIND, USE, DATA OR PROFITS, WHETHER
.\" IN AN ACTION OF CONTRACT, NEGLIGENCE OR OTHER TORTIOUS ACTION, ARISING
.\" OUT OF OR IN CONNECTION WITH THE USE OR PERFORMANCE OF THIS SOFTWARE.
.\"
.Dd January 6, 2020
.Dt TMUX 1
.Os
.Sh NAME
.Nm tmux
.Nd terminal multiplexer
.Sh SYNOPSIS
.Nm tmux
.Bk -words
.Op Fl 2CDluvV
.Op Fl c Ar shell-command
.Op Fl f Ar file
.Op Fl L Ar socket-name
.Op Fl S Ar socket-path
.Op Fl T Ar features
.Op Ar command Op Ar flags
.Ek
.Sh DESCRIPTION
.Nm
is a terminal multiplexer:
it enables a number of terminals to be created, accessed, and
controlled from a single screen.
.Nm
may be detached from a screen
and continue running in the background,
then later reattached.
.Pp
When
.Nm
is started it creates a new
.Em session
with a single
.Em window
and displays it on screen.
A status line at the bottom of the screen
shows information on the current session
and is used to enter interactive commands.
.Pp
A session is a single collection of
.Em pseudo terminals
under the management of
.Nm .
Each session has one or more
windows linked to it.
A window occupies the entire screen
and may be split into rectangular panes,
each of which is a separate pseudo terminal
(the
.Xr pty 4
manual page documents the technical details of pseudo terminals).
Any number of
.Nm
instances may connect to the same session,
and any number of windows may be present in the same session.
Once all sessions are killed,
.Nm
exits.
.Pp
Each session is persistent and will survive accidental disconnection
(such as
.Xr ssh 1
connection timeout) or intentional detaching (with the
.Ql C-b d
key strokes).
.Nm
may be reattached using:
.Pp
.Dl $ tmux attach
.Pp
In
.Nm ,
a session is displayed on screen by a
.Em client
and all sessions are managed by a single
.Em server .
The server and each client are separate processes which communicate through a
socket in
.Pa /tmp .
.Pp
The options are as follows:
.Bl -tag -width "XXXXXXXXXXXX"
.It Fl 2
Force
.Nm
to assume the terminal supports 256 colours.
This is equivalent to
.Fl T Ar 256 .
.It Fl C
Start in control mode (see the
.Sx CONTROL MODE
section).
Given twice
.Xo ( Fl CC ) Xc
disables echo.
.It Fl c Ar shell-command
Execute
.Ar shell-command
using the default shell.
If necessary, the
.Nm
server will be started to retrieve the
.Ic default-shell
option.
This option is for compatibility with
.Xr sh 1
when
.Nm
is used as a login shell.
.It Fl D
Do not start the
.Nm
server as a daemon.
This also turns the
.Ic exit-empty
option off.
With
.Fl D ,
.Ar command
may not be specified.
.It Fl f Ar file
Specify an alternative configuration file.
By default,
.Nm
loads the system configuration file from
.Pa @SYSCONFDIR@/tmux.conf ,
if present, then looks for a user configuration file at
.Pa ~/.tmux.conf .
.Pp
The configuration file is a set of
.Nm
commands which are executed in sequence when the server is first started.
.Nm
loads configuration files once when the server process has started.
The
.Ic source-file
command may be used to load a file later.
.Pp
.Nm
shows any error messages from commands in configuration files in the first
session created, and continues to process the rest of the configuration file.
.It Fl L Ar socket-name
.Nm
stores the server socket in a directory under
.Ev TMUX_TMPDIR
or
.Pa /tmp
if it is unset.
The default socket is named
.Em default .
This option allows a different socket name to be specified, allowing several
independent
.Nm
servers to be run.
Unlike
.Fl S
a full path is not necessary: the sockets are all created in a directory
.Pa tmux-UID
under the directory given by
.Ev TMUX_TMPDIR
or in
.Pa /tmp .
The
.Pa tmux-UID
directory is created by
.Nm
and must not be world readable, writable or executable.
.Pp
If the socket is accidentally removed, the
.Dv SIGUSR1
signal may be sent to the
.Nm
server process to recreate it (note that this will fail if any parent
directories are missing).
.It Fl l
Behave as a login shell.
This flag currently has no effect and is for compatibility with other shells
when using tmux as a login shell.
.It Fl N
Do not start the server even if the command would normally do so (for example
.Ic new-session
or
.Ic start-server ) .
.It Fl S Ar socket-path
Specify a full alternative path to the server socket.
If
.Fl S
is specified, the default socket directory is not used and any
.Fl L
flag is ignored.
.It Fl u
Write UTF-8 output to the terminal even if the first environment
variable of
.Ev LC_ALL ,
.Ev LC_CTYPE ,
or
.Ev LANG
that is set does not contain
.Qq UTF-8
or
.Qq UTF8 .
This is equivalent to
.Fl T Ar UTF-8 .
.It Fl T Ar features
Set terminal features for the client.
This is a comma-separated list of features.
See the
.Ic terminal-features
option.
.It Fl v
Request verbose logging.
Log messages will be saved into
.Pa tmux-client-PID.log
and
.Pa tmux-server-PID.log
files in the current directory, where
.Em PID
is the PID of the server or client process.
If
.Fl v
is specified twice, an additional
.Pa tmux-out-PID.log
file is generated with a copy of everything
.Nm
writes to the terminal.
.Pp
The
.Dv SIGUSR2
signal may be sent to the
.Nm
server process to toggle logging between on (as if
.Fl v
was given) and off.
.It Fl V
Report the
.Nm
version.
.It Ar command Op Ar flags
This specifies one of a set of commands used to control
.Nm ,
as described in the following sections.
If no commands are specified, the
.Ic new-session
command is assumed.
.El
.Sh DEFAULT KEY BINDINGS
.Nm
may be controlled from an attached client by using a key combination of a
prefix key,
.Ql C-b
(Ctrl-b) by default, followed by a command key.
.Pp
The default command key bindings are:
.Pp
.Bl -tag -width "XXXXXXXXXX" -offset indent -compact
.It C-b
Send the prefix key (C-b) through to the application.
.It C-o
Rotate the panes in the current window forwards.
.It C-z
Suspend the
.Nm
client.
.It !
Break the current pane out of the window.
.It \&"
.\" "
Split the current pane into two, top and bottom.
.It #
List all paste buffers.
.It $
Rename the current session.
.It %
Split the current pane into two, left and right.
.It &
Kill the current window.
.It '
Prompt for a window index to select.
.It \&(
Switch the attached client to the previous session.
.It \&)
Switch the attached client to the next session.
.It ,
Rename the current window.
.It -
Delete the most recently copied buffer of text.
.It .
Prompt for an index to move the current window.
.It 0 to 9
Select windows 0 to 9.
.It :
Enter the
.Nm
command prompt.
.It ;
Move to the previously active pane.
.It =
Choose which buffer to paste interactively from a list.
.It \&?
List all key bindings.
.It D
Choose a client to detach.
.It L
Switch the attached client back to the last session.
.It \&[
Enter copy mode to copy text or view the history.
.It \&]
Paste the most recently copied buffer of text.
.It c
Create a new window.
.It d
Detach the current client.
.It f
Prompt to search for text in open windows.
.It i
Display some information about the current window.
.It l
Move to the previously selected window.
.It m
Mark the current pane (see
.Ic select-pane
.Fl m ) .
.It M
Clear the marked pane.
.It n
Change to the next window.
.It o
Select the next pane in the current window.
.It p
Change to the previous window.
.It q
Briefly display pane indexes.
.It r
Force redraw of the attached client.
.It s
Select a new session for the attached client interactively.
.It t
Show the time.
.It w
Choose the current window interactively.
.It x
Kill the current pane.
.It z
Toggle zoom state of the current pane.
.It {
Swap the current pane with the previous pane.
.It }
Swap the current pane with the next pane.
.It ~
Show previous messages from
.Nm ,
if any.
.It Page Up
Enter copy mode and scroll one page up.
.It Up, Down
.It Left, Right
Change to the pane above, below, to the left, or to the right of the current
pane.
.It M-1 to M-5
Arrange panes in one of the five preset layouts: even-horizontal,
even-vertical, main-horizontal, main-vertical, or tiled.
.It Space
Arrange the current window in the next preset layout.
.It M-n
Move to the next window with a bell or activity marker.
.It M-o
Rotate the panes in the current window backwards.
.It M-p
Move to the previous window with a bell or activity marker.
.It C-Up, C-Down
.It C-Left, C-Right
Resize the current pane in steps of one cell.
.It M-Up, M-Down
.It M-Left, M-Right
Resize the current pane in steps of five cells.
.El
.Pp
Key bindings may be changed with the
.Ic bind-key
and
.Ic unbind-key
commands.
.Sh COMMAND PARSING AND EXECUTION
.Nm
supports a large number of commands which can be used to control its
behaviour.
Each command is named and can accept zero or more flags and arguments.
They may be bound to a key with the
.Ic bind-key
command or run from the shell prompt, a shell script, a configuration file or
the command prompt.
For example, the same
.Ic set-option
command run from the shell prompt, from
.Pa ~/.tmux.conf
and bound to a key may look like:
.Bd -literal -offset indent
$ tmux set-option -g status-style bg=cyan

set-option -g status-style bg=cyan

bind-key C set-option -g status-style bg=cyan
.Ed
.Pp
Here, the command name is
.Ql set-option ,
.Ql Fl g
is a flag and
.Ql status-style
and
.Ql bg=cyan
are arguments.
.Pp
.Nm
distinguishes between command parsing and execution.
In order to execute a command,
.Nm
needs it to be split up into its name and arguments.
This is command parsing.
If a command is run from the shell, the shell parses it; from inside
.Nm
or from a configuration file,
.Nm
does.
Examples of when
.Nm
parses commands are:
.Bl -dash -offset indent
.It
in a configuration file;
.It
typed at the command prompt (see
.Ic command-prompt ) ;
.It
given to
.Ic bind-key ;
.It
passed as arguments to
.Ic if-shell
or
.Ic confirm-before .
.El
.Pp
To execute commands, each client has a
.Ql command queue .
A global command queue not attached to any client is used on startup
for configuration files like
.Pa ~/.tmux.conf .
Parsed commands added to the queue are executed in order.
Some commands, like
.Ic if-shell
and
.Ic confirm-before ,
parse their argument to create a new command which is inserted immediately
after themselves.
This means that arguments can be parsed twice or more - once when the parent command (such as
.Ic if-shell )
is parsed and again when it parses and executes its command.
Commands like
.Ic if-shell ,
.Ic run-shell
and
.Ic display-panes
stop execution of subsequent commands on the queue until something happens -
.Ic if-shell
and
.Ic run-shell
until a shell command finishes and
.Ic display-panes
until a key is pressed.
For example, the following commands:
.Bd -literal -offset indent
new-session; new-window
if-shell "true" "split-window"
kill-session
.Ed
.Pp
Will execute
.Ic new-session ,
.Ic new-window ,
.Ic if-shell ,
the shell command
.Xr true 1 ,
.Ic split-window
and
.Ic kill-session
in that order.
.Pp
The
.Sx COMMANDS
section lists the
.Nm
commands and their arguments.
.Sh PARSING SYNTAX
This section describes the syntax of commands parsed by
.Nm ,
for example in a configuration file or at the command prompt.
Note that when commands are entered into the shell, they are parsed by the shell
- see for example
.Xr ksh 1
or
.Xr csh 1 .
.Pp
Each command is terminated by a newline or a semicolon (;).
Commands separated by semicolons together form a
.Ql command sequence
- if a command in the sequence encounters an error, no subsequent commands are
executed.
.Pp
It is recommended that a semicolon used as a command separator should be
written as an individual token, for example from
.Xr sh 1 :
.Bd -literal -offset indent
$ tmux neww \\; splitw
.Ed
.Pp
Or:
.Bd -literal -offset indent
$ tmux neww ';' splitw
.Ed
.Pp
Or from the tmux command prompt:
.Bd -literal -offset indent
neww ; splitw
.Ed
.Pp
However, a trailing semicolon is also interpreted as a command separator,
for example in these
.Xr sh 1
commands:
.Bd -literal -offset indent
$ tmux neww\e\e; splitw
.Ed
.Pp
Or:
.Bd -literal -offset indent
$ tmux 'neww;' splitw
.Ed
.Pp
As in these examples, when running tmux from the shell extra care must be taken
to properly quote semicolons:
.Bl -enum -offset Ds
.It
Semicolons that should be interpreted as a command separator
should be escaped according to the shell conventions.
For
.Xr sh 1
this typically means quoted (such as
.Ql neww ';' splitw )
or escaped (such as
.Ql neww \e\e\e\e; splitw ) .
.It
Individual semicolons or trailing semicolons that should be interpreted as
arguments should be escaped twice: once according to the shell conventions and
a second time for
.Nm ;
for example:
.Bd -literal -offset indent
$ tmux neww 'foo\e\e;' bar
$ tmux neww foo\e\e\e\e; bar
.Ed
.It
Semicolons that are not individual tokens or trailing another token should only
be escaped once according to shell conventions; for example:
.Bd -literal -offset indent
$ tmux neww 'foo-;-bar'
$ tmux neww foo-\e\e;-bar
.Ed
.El
.Pp
Comments are marked by the unquoted # character - any remaining text after a
comment is ignored until the end of the line.
.Pp
If the last character of a line is \e, the line is joined with the following
line (the \e and the newline are completely removed).
This is called line continuation and applies both inside and outside quoted
strings and in comments, but not inside braces.
.Pp
Command arguments may be specified as strings surrounded by single (') quotes,
double quotes (") or braces ({}).
.\" "
This is required when the argument contains any special character.
Single and double quoted strings cannot span multiple lines except with line
continuation.
Braces can span multiple lines.
.Pp
Outside of quotes and inside double quotes, these replacements are performed:
.Bl -dash -offset indent
.It
Environment variables preceded by $ are replaced with their value from the
global environment (see the
.Sx GLOBAL AND SESSION ENVIRONMENT
section).
.It
A leading ~ or ~user is expanded to the home directory of the current or
specified user.
.It
\euXXXX or \euXXXXXXXX is replaced by the Unicode codepoint corresponding to
the given four or eight digit hexadecimal number.
.It
When preceded (escaped) by a \e, the following characters are replaced: \ee by
the escape character; \er by a carriage return; \en by a newline; and \et by a
tab.
.It
\eooo is replaced by a character of the octal value ooo.
Three octal digits are required, for example \e001.
The largest valid character is \e377.
.It
Any other characters preceded by \e are replaced by themselves (that is, the \e
is removed) and are not treated as having any special meaning - so for example
\e; will not mark a command sequence and \e$ will not expand an environment
variable.
.El
.Pp
Braces are parsed as a configuration file (so conditions such as
.Ql %if
are processed) and then converted into a string.
They are designed to avoid the need for additional escaping when passing a
group of
.Nm
commands as an argument (for example to
.Ic if-shell ) .
These two examples produce an identical command - note that no escaping is
needed when using {}:
.Bd -literal -offset indent
if-shell true {
    display -p 'brace-dollar-foo: }$foo'
}

if-shell true "display -p 'brace-dollar-foo: }\e$foo'"
.Ed
.Pp
Braces may be enclosed inside braces, for example:
.Bd -literal -offset indent
bind x if-shell "true" {
    if-shell "true" {
        display "true!"
    }
}
.Ed
.Pp
Environment variables may be set by using the syntax
.Ql name=value ,
for example
.Ql HOME=/home/user .
Variables set during parsing are added to the global environment.
A hidden variable may be set with
.Ql %hidden ,
for example:
.Bd -literal -offset indent
%hidden MYVAR=42
.Ed
.Pp
Hidden variables are not passed to the environment of processes created
by tmux.
See the
.Sx GLOBAL AND SESSION ENVIRONMENT
section.
.Pp
Commands may be parsed conditionally by surrounding them with
.Ql %if ,
.Ql %elif ,
.Ql %else
and
.Ql %endif .
The argument to
.Ql %if
and
.Ql %elif
is expanded as a format (see
.Sx FORMATS )
and if it evaluates to false (zero or empty), subsequent text is ignored until
the closing
.Ql %elif ,
.Ql %else
or
.Ql %endif .
For example:
.Bd -literal -offset indent
%if "#{==:#{host},myhost}"
set -g status-style bg=red
%elif "#{==:#{host},myotherhost}"
set -g status-style bg=green
%else
set -g status-style bg=blue
%endif
.Ed
.Pp
Will change the status line to red if running on
.Ql myhost ,
green if running on
.Ql myotherhost ,
or blue if running on another host.
Conditionals may be given on one line, for example:
.Bd -literal -offset indent
%if #{==:#{host},myhost} set -g status-style bg=red %endif
.Ed
.Sh COMMANDS
This section describes the commands supported by
.Nm .
Most commands accept the optional
.Fl t
(and sometimes
.Fl s )
argument with one of
.Ar target-client ,
.Ar target-session ,
.Ar target-window ,
or
.Ar target-pane .
These specify the client, session, window or pane which a command should affect.
.Pp
.Ar target-client
should be the name of the client,
typically the
.Xr pty 4
file to which the client is connected, for example either of
.Pa /dev/ttyp1
or
.Pa ttyp1
for the client attached to
.Pa /dev/ttyp1 .
If no client is specified,
.Nm
attempts to work out the client currently in use; if that fails, an error is
reported.
Clients may be listed with the
.Ic list-clients
command.
.Pp
.Ar target-session
is tried as, in order:
.Bl -enum -offset Ds
.It
A session ID prefixed with a $.
.It
An exact name of a session (as listed by the
.Ic list-sessions
command).
.It
The start of a session name, for example
.Ql mysess
would match a session named
.Ql mysession .
.It
An
.Xr fnmatch 3
pattern which is matched against the session name.
.El
.Pp
If the session name is prefixed with an
.Ql = ,
only an exact match is accepted (so
.Ql =mysess
will only match exactly
.Ql mysess ,
not
.Ql mysession ) .
.Pp
If a single session is found, it is used as the target session; multiple matches
produce an error.
If a session is omitted, the current session is used if available; if no
current session is available, the most recently used is chosen.
.Pp
.Ar target-window
(or
.Ar src-window
or
.Ar dst-window )
specifies a window in the form
.Em session Ns \&: Ns Em window .
.Em session
follows the same rules as for
.Ar target-session ,
and
.Em window
is looked for in order as:
.Bl -enum -offset Ds
.It
A special token, listed below.
.It
A window index, for example
.Ql mysession:1
is window 1 in session
.Ql mysession .
.It
A window ID, such as @1.
.It
An exact window name, such as
.Ql mysession:mywindow .
.It
The start of a window name, such as
.Ql mysession:mywin .
.It
As an
.Xr fnmatch 3
pattern matched against the window name.
.El
.Pp
Like sessions, a
.Ql =
prefix will do an exact match only.
An empty window name specifies the next unused index if appropriate (for
example the
.Ic new-window
and
.Ic link-window
commands)
otherwise the current window in
.Em session
is chosen.
.Pp
The following special tokens are available to indicate particular windows.
Each has a single-character alternative form.
.Bl -column "XXXXXXXXXX" "X"
.It Sy "Token" Ta Sy "" Ta Sy "Meaning"
.It Li "{start}" Ta "^" Ta "The lowest-numbered window"
.It Li "{end}" Ta "$" Ta "The highest-numbered window"
.It Li "{last}" Ta "!" Ta "The last (previously current) window"
.It Li "{next}" Ta "+" Ta "The next window by number"
.It Li "{previous}" Ta "-" Ta "The previous window by number"
.El
.Pp
.Ar target-pane
(or
.Ar src-pane
or
.Ar dst-pane )
may be a pane ID or takes a similar form to
.Ar target-window
but with the optional addition of a period followed by a pane index or pane ID,
for example:
.Ql mysession:mywindow.1 .
If the pane index is omitted, the currently active pane in the specified
window is used.
The following special tokens are available for the pane index:
.Bl -column "XXXXXXXXXXXXXX" "X"
.It Sy "Token" Ta Sy "" Ta Sy "Meaning"
.It Li "{last}" Ta "!" Ta "The last (previously active) pane"
.It Li "{next}" Ta "+" Ta "The next pane by number"
.It Li "{previous}" Ta "-" Ta "The previous pane by number"
.It Li "{top}" Ta "" Ta "The top pane"
.It Li "{bottom}" Ta "" Ta "The bottom pane"
.It Li "{left}" Ta "" Ta "The leftmost pane"
.It Li "{right}" Ta "" Ta "The rightmost pane"
.It Li "{top-left}" Ta "" Ta "The top-left pane"
.It Li "{top-right}" Ta "" Ta "The top-right pane"
.It Li "{bottom-left}" Ta "" Ta "The bottom-left pane"
.It Li "{bottom-right}" Ta "" Ta "The bottom-right pane"
.It Li "{up-of}" Ta "" Ta "The pane above the active pane"
.It Li "{down-of}" Ta "" Ta "The pane below the active pane"
.It Li "{left-of}" Ta "" Ta "The pane to the left of the active pane"
.It Li "{right-of}" Ta "" Ta "The pane to the right of the active pane"
.El
.Pp
The tokens
.Ql +
and
.Ql -
may be followed by an offset, for example:
.Bd -literal -offset indent
select-window -t:+2
.Ed
.Pp
In addition,
.Em target-session ,
.Em target-window
or
.Em target-pane
may consist entirely of the token
.Ql {mouse}
(alternative form
.Ql = )
to specify the session, window or pane where the most recent mouse event occurred
(see the
.Sx MOUSE SUPPORT
section)
or
.Ql {marked}
(alternative form
.Ql ~ )
to specify the marked pane (see
.Ic select-pane
.Fl m ) .
.Pp
Sessions, window and panes are each numbered with a unique ID; session IDs are
prefixed with a
.Ql $ ,
windows with a
.Ql @ ,
and panes with a
.Ql % .
These are unique and are unchanged for the life of the session, window or pane
in the
.Nm
server.
The pane ID is passed to the child process of the pane in the
.Ev TMUX_PANE
environment variable.
IDs may be displayed using the
.Ql session_id ,
.Ql window_id ,
or
.Ql pane_id
formats (see the
.Sx FORMATS
section) and the
.Ic display-message ,
.Ic list-sessions ,
.Ic list-windows
or
.Ic list-panes
commands.
.Pp
.Ar shell-command
arguments are
.Xr sh 1
commands.
This may be a single argument passed to the shell, for example:
.Bd -literal -offset indent
new-window 'vi ~/.tmux.conf'
.Ed
.Pp
Will run:
.Bd -literal -offset indent
/bin/sh -c 'vi ~/.tmux.conf'
.Ed
.Pp
Additionally, the
.Ic new-window ,
.Ic new-session ,
.Ic split-window ,
.Ic respawn-window
and
.Ic respawn-pane
commands allow
.Ar shell-command
to be given as multiple arguments and executed directly (without
.Ql sh -c ) .
This can avoid issues with shell quoting.
For example:
.Bd -literal -offset indent
$ tmux new-window vi ~/.tmux.conf
.Ed
.Pp
Will run
.Xr vi 1
directly without invoking the shell.
.Pp
.Ar command
.Op Ar arguments
refers to a
.Nm
command, either passed with the command and arguments separately, for example:
.Bd -literal -offset indent
bind-key F1 set-option status off
.Ed
.Pp
Or passed as a single string argument in
.Pa .tmux.conf ,
for example:
.Bd -literal -offset indent
bind-key F1 { set-option status off }
.Ed
.Pp
Example
.Nm
commands include:
.Bd -literal -offset indent
refresh-client -t/dev/ttyp2

rename-session -tfirst newname

set-option -wt:0 monitor-activity on

new-window ; split-window -d

bind-key R source-file ~/.tmux.conf \e; \e
	display-message "source-file done"
.Ed
.Pp
Or from
.Xr sh 1 :
.Bd -literal -offset indent
$ tmux kill-window -t :1

$ tmux new-window \e; split-window -d

$ tmux new-session -d 'vi ~/.tmux.conf' \e; split-window -d \e; attach
.Ed
.Sh CLIENTS AND SESSIONS
The
.Nm
server manages clients, sessions, windows and panes.
Clients are attached to sessions to interact with them, either
when they are created with the
.Ic new-session
command, or later with the
.Ic attach-session
command.
Each session has one or more windows
.Em linked
into it.
Windows may be linked to multiple sessions and are made up of one or
more panes,
each of which contains a pseudo terminal.
Commands for creating, linking and otherwise manipulating windows
are covered
in the
.Sx WINDOWS AND PANES
section.
.Pp
The following commands are available to manage clients and sessions:
.Bl -tag -width Ds
.It Xo Ic attach-session
.Op Fl dErx
.Op Fl c Ar working-directory
.Op Fl f Ar flags
.Op Fl t Ar target-session
.Xc
.D1 (alias: Ic attach )
If run from outside
.Nm ,
create a new client in the current terminal and attach it to
.Ar target-session .
If used from inside, switch the current client.
If
.Fl d
is specified, any other clients attached to the session are detached.
If
.Fl x
is given, send
.Dv SIGHUP
to the parent process of the client as well as
detaching the client, typically causing it to exit.
.Fl f
sets a comma-separated list of client flags.
The flags are:
.Bl -tag -width Ds
.It active-pane
the client has an independent active pane
.It ignore-size
the client does not affect the size of other clients
.It no-output
the client does not receive pane output in control mode
.It pause-after=seconds
output is paused once the pane is
.Ar seconds
behind in control mode
.It read-only
the client is read-only
.It wait-exit
wait for an empty line input before exiting in control mode
.El
.Pp
A leading
.Ql \&!
turns a flag off if the client is already attached.
.Fl r
is an alias for
.Fl f
.Ar read-only,ignore-size .
When a client is read-only, only keys bound to the
.Ic detach-client
or
.Ic switch-client
commands have any effect.
A client with the
.Ar active-pane
flag allows the active pane to be selected independently of the window's active
pane used by clients without the flag.
This only affects the cursor position and commands issued from the client;
other features such as hooks and styles continue to use the window's active
pane.
.Pp
If no server is started,
.Ic attach-session
will attempt to start it; this will fail unless sessions are created in the
configuration file.
.Pp
The
.Ar target-session
rules for
.Ic attach-session
are slightly adjusted: if
.Nm
needs to select the most recently used session, it will prefer the most
recently used
.Em unattached
session.
.Pp
.Fl c
will set the session working directory (used for new windows) to
.Ar working-directory .
.Pp
If
.Fl E
is used, the
.Ic update-environment
option will not be applied.
.It Xo Ic detach-client
.Op Fl aP
.Op Fl E Ar shell-command
.Op Fl s Ar target-session
.Op Fl t Ar target-client
.Xc
.D1 (alias: Ic detach )
Detach the current client if bound to a key, the client specified with
.Fl t ,
or all clients currently attached to the session specified by
.Fl s .
The
.Fl a
option kills all but the client given with
.Fl t .
If
.Fl P
is given, send
.Dv SIGHUP
to the parent process of the client, typically causing it
to exit.
With
.Fl E ,
run
.Ar shell-command
to replace the client.
.It Ic has-session Op Fl t Ar target-session
.D1 (alias: Ic has )
Report an error and exit with 1 if the specified session does not exist.
If it does exist, exit with 0.
.It Ic kill-server
Kill the
.Nm
server and clients and destroy all sessions.
.It Xo Ic kill-session
.Op Fl aC
.Op Fl t Ar target-session
.Xc
Destroy the given session, closing any windows linked to it and no other
sessions, and detaching all clients attached to it.
If
.Fl a
is given, all sessions but the specified one is killed.
The
.Fl C
flag clears alerts (bell, activity, or silence) in all windows linked to the
session.
.It Xo Ic list-clients
.Op Fl F Ar format
.Op Fl t Ar target-session
.Xc
.D1 (alias: Ic lsc )
List all clients attached to the server.
For the meaning of the
.Fl F
flag, see the
.Sx FORMATS
section.
If
.Ar target-session
is specified, list only clients connected to that session.
.It Xo Ic list-commands
.Op Fl F Ar format
.Op Ar command
.Xc
.D1 (alias: Ic lscm )
List the syntax of
.Ar command
or - if omitted - of all commands supported by
.Nm .
.It Xo Ic list-sessions
.Op Fl F Ar format
.Op Fl f Ar filter
.Xc
.D1 (alias: Ic ls )
List all sessions managed by the server.
.Fl F
specifies the format of each line and
.Fl f
a filter.
Only sessions for which the filter is true are shown.
See the
.Sx FORMATS
section.
.It Ic lock-client Op Fl t Ar target-client
.D1 (alias: Ic lockc )
Lock
.Ar target-client ,
see the
.Ic lock-server
command.
.It Ic lock-session Op Fl t Ar target-session
.D1 (alias: Ic locks )
Lock all clients attached to
.Ar target-session .
.It Xo Ic new-session
.Op Fl AdDEPX
.Op Fl c Ar start-directory
.Op Fl e Ar environment
.Op Fl f Ar flags
.Op Fl F Ar format
.Op Fl n Ar window-name
.Op Fl s Ar session-name
.Op Fl t Ar group-name
.Op Fl x Ar width
.Op Fl y Ar height
.Op Ar shell-command
.Xc
.D1 (alias: Ic new )
Create a new session with name
.Ar session-name .
.Pp
The new session is attached to the current terminal unless
.Fl d
is given.
.Ar window-name
and
.Ar shell-command
are the name of and shell command to execute in the initial window.
With
.Fl d ,
the initial size comes from the global
.Ic default-size
option;
.Fl x
and
.Fl y
can be used to specify a different size.
.Ql -
uses the size of the current client if any.
If
.Fl x
or
.Fl y
is given, the
.Ic default-size
option is set for the session.
.Fl f
sets a comma-separated list of client flags (see
.Ic attach-session ) .
.Pp
If run from a terminal, any
.Xr termios 4
special characters are saved and used for new windows in the new session.
.Pp
The
.Fl A
flag makes
.Ic new-session
behave like
.Ic attach-session
if
.Ar session-name
already exists; in this case,
.Fl D
behaves like
.Fl d
to
.Ic attach-session ,
and
.Fl X
behaves like
.Fl x
to
.Ic attach-session .
.Pp
If
.Fl t
is given, it specifies a
.Ic session group .
Sessions in the same group share the same set of windows - new windows are
linked to all sessions in the group and any windows closed removed from all
sessions.
The current and previous window and any session options remain independent and
any session in a group may be killed without affecting the others.
The
.Ar group-name
argument may be:
.Bl -enum -width Ds
.It
the name of an existing group, in which case the new session is added to that
group;
.It
the name of an existing session - the new session is added to the same group
as that session, creating a new group if necessary;
.It
the name for a new group containing only the new session.
.El
.Pp
.Fl n
and
.Ar shell-command
are invalid if
.Fl t
is used.
.Pp
The
.Fl P
option prints information about the new session after it has been created.
By default, it uses the format
.Ql #{session_name}:\&
but a different format may be specified with
.Fl F .
.Pp
If
.Fl E
is used, the
.Ic update-environment
option will not be applied.
.Fl e
takes the form
.Ql VARIABLE=value
and sets an environment variable for the newly created session; it may be
specified multiple times.
.It Xo Ic refresh-client
.Op Fl cDlLRSU
.Op Fl A Ar pane:state
.Op Fl B Ar name:what:format
.Op Fl C Ar XxY
.Op Fl f Ar flags
.Op Fl t Ar target-client
.Op Ar adjustment
.Xc
.D1 (alias: Ic refresh )
Refresh the current client if bound to a key, or a single client if one is given
with
.Fl t .
If
.Fl S
is specified, only update the client's status line.
.Pp
The
.Fl U ,
.Fl D ,
.Fl L
.Fl R ,
and
.Fl c
flags allow the visible portion of a window which is larger than the client
to be changed.
.Fl U
moves the visible part up by
.Ar adjustment
rows and
.Fl D
down,
.Fl L
left by
.Ar adjustment
columns and
.Fl R
right.
.Fl c
returns to tracking the cursor automatically.
If
.Ar adjustment
is omitted, 1 is used.
Note that the visible position is a property of the client not of the
window, changing the current window in the attached session will reset
it.
.Pp
.Fl C
sets the width and height of a control mode client.
.Fl A
allows a control mode client to trigger actions on a pane.
The argument is a pane ID (with leading
.Ql % ) ,
a colon, then one of
.Ql on ,
.Ql off ,
.Ql continue
or
.Ql pause .
If
.Ql off ,
.Nm
will not send output from the pane to the client and if all clients have turned
the pane off, will stop reading from the pane.
If
.Ql continue ,
.Nm
will return to sending output to the pane if it was paused (manually or with the
.Ar pause-after
flag).
If
.Ql pause ,
.Nm
will pause the pane.
.Fl A
may be given multiple times for different panes.
.Pp
.Fl B
sets a subscription to a format for a control mode client.
The argument is split into three items by colons:
.Ar name
is a name for the subscription;
.Ar what
is a type of item to subscribe to;
.Ar format
is the format.
After a subscription is added, changes to the format are reported with the
.Ic %subscription-changed
notification, at most once a second.
If only the name is given, the subscription is removed.
.Ar what
may be empty to check the format only for the attached session, or one of:
a pane ID such as
.Ql %0 ;
.Ql %*
for all panes in the attached session;
a window ID such as
.Ql @0 ;
or
.Ql @*
for all windows in the attached session.
.Pp
.Fl f
sets a comma-separated list of client flags, see
.Ic attach-session .
.Pp
.Fl l
requests the clipboard from the client using the
.Xr xterm 1
escape sequence and stores it in a new paste buffer.
.Pp
.Fl L ,
.Fl R ,
.Fl U
and
.Fl D
move the visible portion of the window left, right, up or down
by
.Ar adjustment ,
if the window is larger than the client.
.Fl c
resets so that the position follows the cursor.
See the
.Ic window-size
option.
.It Xo Ic rename-session
.Op Fl t Ar target-session
.Ar new-name
.Xc
.D1 (alias: Ic rename )
Rename the session to
.Ar new-name .
.It Xo Ic show-messages
.Op Fl JT
.Op Fl t Ar target-client
.Xc
.D1 (alias: Ic showmsgs )
Show server messages or information.
Messages are stored, up to a maximum of the limit set by the
.Ar message-limit
server option.
.Fl J
and
.Fl T
show debugging information about jobs and terminals.
.It Xo Ic source-file
.Op Fl Fnqv
.Ar path
.Ar ...
.Xc
.D1 (alias: Ic source )
Execute commands from one or more files specified by
.Ar path
(which may be
.Xr glob 7
patterns).
If
.Fl F
is present, then
.Ar path
is expanded as a format.
If
.Fl q
is given, no error will be returned if
.Ar path
does not exist.
With
.Fl n ,
the file is parsed but no commands are executed.
.Fl v
shows the parsed commands and line numbers if possible.
.It Ic start-server
.D1 (alias: Ic start )
Start the
.Nm
server, if not already running, without creating any sessions.
.Pp
Note that as by default the
.Nm
server will exit with no sessions, this is only useful if a session is created in
.Pa ~/.tmux.conf ,
.Ic exit-empty
is turned off, or another command is run as part of the same command sequence.
For example:
.Bd -literal -offset indent
$ tmux start \\; show -g
.Ed
.It Xo Ic suspend-client
.Op Fl t Ar target-client
.Xc
.D1 (alias: Ic suspendc )
Suspend a client by sending
.Dv SIGTSTP
(tty stop).
.It Xo Ic switch-client
.Op Fl ElnprZ
.Op Fl c Ar target-client
.Op Fl t Ar target-session
.Op Fl T Ar key-table
.Xc
.D1 (alias: Ic switchc )
Switch the current session for client
.Ar target-client
to
.Ar target-session .
As a special case,
.Fl t
may refer to a pane (a target that contains
.Ql \&: ,
.Ql \&.
or
.Ql % ) ,
to change session, window and pane.
In that case,
.Fl Z
keeps the window zoomed if it was zoomed.
If
.Fl l ,
.Fl n
or
.Fl p
is used, the client is moved to the last, next or previous session
respectively.
.Fl r
toggles the client
.Ic read-only
and
.Ic ignore-size
flags (see the
.Ic attach-session
command).
.Pp
If
.Fl E
is used,
.Ic update-environment
option will not be applied.
.Pp
.Fl T
sets the client's key table; the next key from the client will be interpreted
from
.Ar key-table .
This may be used to configure multiple prefix keys, or to bind commands to
sequences of keys.
For example, to make typing
.Ql abc
run the
.Ic list-keys
command:
.Bd -literal -offset indent
bind-key -Ttable2 c list-keys
bind-key -Ttable1 b switch-client -Ttable2
bind-key -Troot   a switch-client -Ttable1
.Ed
.El
.Sh WINDOWS AND PANES
Each window displayed by
<<<<<<< HEAD
.Nm
may be split into one or more
.Em panes ;
each pane takes up a certain area of the display and is a separate terminal.
A window may be split into panes using the
.Ic split-window
command.
Windows may be split horizontally (with the
.Fl h
flag) or vertically.
Panes may be resized with the
.Ic resize-pane
command (bound to
.Ql C-Up ,
.Ql C-Down
.Ql C-Left
and
.Ql C-Right
by default), the current pane may be changed with the
.Ic select-pane
command and the
.Ic rotate-window
and
.Ic swap-pane
commands may be used to swap panes without changing their position.
Panes are numbered beginning from zero in the order they are created.
.Pp
By default, a
.Nm
=======
.Nm
may be split into one or more
.Em panes ;
each pane takes up a certain area of the display and is a separate terminal.
A window may be split into panes using the
.Ic split-window
command.
Windows may be split horizontally (with the
.Fl h
flag) or vertically.
Panes may be resized with the
.Ic resize-pane
command (bound to
.Ql C-Up ,
.Ql C-Down
.Ql C-Left
and
.Ql C-Right
by default), the current pane may be changed with the
.Ic select-pane
command and the
.Ic rotate-window
and
.Ic swap-pane
commands may be used to swap panes without changing their position.
Panes are numbered beginning from zero in the order they are created.
.Pp
By default, a
.Nm
>>>>>>> 9e014010
pane permits direct access to the terminal contained in the pane.
A pane may also be put into one of several modes:
.Bl -dash -offset indent
.It
Copy mode, which permits a section of a window or its
history to be copied to a
.Em paste buffer
for later insertion into another window.
This mode is entered with the
.Ic copy-mode
command, bound to
.Ql \&[
by default.
<<<<<<< HEAD
=======
Copied text can be pasted with the
.Ic paste-buffer
command, bound to
.Ql \&] .
>>>>>>> 9e014010
.It
View mode, which is like copy mode but is entered when a command that produces
output, such as
.Ic list-keys ,
is executed from a key binding.
.It
Choose mode, which allows an item to be chosen from a list.
This may be a client, a session or window or pane, or a buffer.
This mode is entered with the
.Ic choose-buffer ,
.Ic choose-client
and
.Ic choose-tree
commands.
.El
.Pp
In copy mode an indicator is displayed in the top-right corner of the pane with
the current position and the number of lines in the history.
.Pp
Commands are sent to copy mode using the
.Fl X
flag to the
.Ic send-keys
command.
When a key is pressed, copy mode automatically uses one of two key tables,
depending on the
.Ic mode-keys
option:
.Ic copy-mode
for emacs, or
.Ic copy-mode-vi
for vi.
Key tables may be viewed with the
.Ic list-keys
command.
.Pp
The following commands are supported in copy mode:
.Bl -column "CommandXXXXXXXXXXXXXXXXXXXXXXXXXXXXXXXXXX" "viXXXXXXXXXX" "emacs" -offset indent
.It Sy "Command" Ta Sy "vi" Ta Sy "emacs"
.It Li "append-selection" Ta "" Ta ""
.It Li "append-selection-and-cancel" Ta "A" Ta ""
.It Li "back-to-indentation" Ta "^" Ta "M-m"
.It Li "begin-selection" Ta "Space" Ta "C-Space"
.It Li "bottom-line" Ta "L" Ta ""
.It Li "cancel" Ta "q" Ta "Escape"
.It Li "clear-selection" Ta "Escape" Ta "C-g"
.It Li "copy-end-of-line [<prefix>]" Ta "D" Ta "C-k"
.It Li "copy-line [<prefix>]" Ta "" Ta ""
.It Li "copy-pipe [<command>] [<prefix>]" Ta "" Ta ""
.It Li "copy-pipe-no-clear [<command>] [<prefix>]" Ta "" Ta ""
.It Li "copy-pipe-and-cancel [<command>] [<prefix>]" Ta "" Ta ""
.It Li "copy-selection [<prefix>]" Ta "" Ta ""
.It Li "copy-selection-no-clear [<prefix>]" Ta "" Ta ""
.It Li "copy-selection-and-cancel [<prefix>]" Ta "Enter" Ta "M-w"
.It Li "cursor-down" Ta "j" Ta "Down"
.It Li "cursor-down-and-cancel" Ta "" Ta ""
.It Li "cursor-left" Ta "h" Ta "Left"
.It Li "cursor-right" Ta "l" Ta "Right"
.It Li "cursor-up" Ta "k" Ta "Up"
.It Li "end-of-line" Ta "$" Ta "C-e"
.It Li "goto-line <line>" Ta ":" Ta "g"
.It Li "halfpage-down" Ta "C-d" Ta "M-Down"
.It Li "halfpage-down-and-cancel" Ta "" Ta ""
.It Li "halfpage-up" Ta "C-u" Ta "M-Up"
.It Li "history-bottom" Ta "G" Ta "M->"
.It Li "history-top" Ta "g" Ta "M-<"
.It Li "jump-again" Ta ";" Ta ";"
.It Li "jump-backward <to>" Ta "F" Ta "F"
.It Li "jump-forward <to>" Ta "f" Ta "f"
.It Li "jump-reverse" Ta "," Ta ","
.It Li "jump-to-backward <to>" Ta "T" Ta ""
.It Li "jump-to-forward <to>" Ta "t" Ta ""
.It Li "jump-to-mark" Ta "M-x" Ta "M-x"
.It Li "middle-line" Ta "M" Ta "M-r"
.It Li "next-matching-bracket" Ta "%" Ta "M-C-f"
.It Li "next-paragraph" Ta "}" Ta "M-}"
.It Li "next-space" Ta "W" Ta ""
.It Li "next-space-end" Ta "E" Ta ""
.It Li "next-word" Ta "w" Ta ""
.It Li "next-word-end" Ta "e" Ta "M-f"
.It Li "other-end" Ta "o" Ta ""
.It Li "page-down" Ta "C-f" Ta "PageDown"
.It Li "page-down-and-cancel" Ta "" Ta ""
.It Li "page-up" Ta "C-b" Ta "PageUp"
.It Li "pipe [<command>] [<prefix>]" Ta "" Ta ""
.It Li "pipe-no-clear [<command>] [<prefix>]" Ta "" Ta ""
.It Li "pipe-and-cancel [<command>] [<prefix>]" Ta "" Ta ""
.It Li "previous-matching-bracket" Ta "" Ta "M-C-b"
.It Li "previous-paragraph" Ta "{" Ta "M-{"
.It Li "previous-space" Ta "B" Ta ""
.It Li "previous-word" Ta "b" Ta "M-b"
.It Li "rectangle-on" Ta "" Ta ""
.It Li "rectangle-off" Ta "" Ta ""
.It Li "rectangle-toggle" Ta "v" Ta "R"
.It Li "refresh-from-pane" Ta "r" Ta "r"
.It Li "scroll-down" Ta "C-e" Ta "C-Down"
.It Li "scroll-down-and-cancel" Ta "" Ta ""
.It Li "scroll-up" Ta "C-y" Ta "C-Up"
.It Li "search-again" Ta "n" Ta "n"
.It Li "search-backward <for>" Ta "?" Ta ""
.It Li "search-backward-incremental <for>" Ta "" Ta "C-r"
.It Li "search-backward-text <for>" Ta "" Ta ""
.It Li "search-forward <for>" Ta "/" Ta ""
.It Li "search-forward-incremental <for>" Ta "" Ta "C-s"
.It Li "search-forward-text <for>" Ta "" Ta ""
.It Li "search-reverse" Ta "N" Ta "N"
.It Li "select-line" Ta "V" Ta ""
.It Li "select-word" Ta "" Ta ""
.It Li "set-mark" Ta "X" Ta "X"
.It Li "start-of-line" Ta "0" Ta "C-a"
.It Li "stop-selection" Ta "" Ta ""
.It Li "top-line" Ta "H" Ta "M-R"
.El
.Pp
The search commands come in several varieties:
.Ql search-forward
and
.Ql search-backward
search for a regular expression;
the
.Ql -text
variants search for a plain text string rather than a regular expression;
.Ql -incremental
perform an incremental search and expect to be used with the
.Fl i
flag to the
.Ic command-prompt
command.
.Ql search-again
repeats the last search and
.Ql search-reverse
does the same but reverses the direction (forward becomes backward and backward
becomes forward).
.Pp
Copy commands may take an optional buffer prefix argument which is used
to generate the buffer name (the default is
.Ql buffer
so buffers are named
.Ql buffer0 ,
.Ql buffer1
and so on).
Pipe commands take a command argument which is the command to which the
selected text is piped.
.Ql copy-pipe
variants also copy the selection.
The
.Ql -and-cancel
variants of some commands exit copy mode after they have completed (for copy
commands) or when the cursor reaches the bottom (for scrolling commands).
.Ql -no-clear
variants do not clear the selection.
.Pp
The next and previous word keys use space and the
.Ql - ,
.Ql _
and
.Ql @
characters as word delimiters by default, but this can be adjusted by
setting the
.Em word-separators
session option.
Next word moves to the start of the next word, next word end to the end of the
next word and previous word to the start of the previous word.
The three next and previous space keys work similarly but use a space alone as
the word separator.
.Pp
The jump commands enable quick movement within a line.
For instance, typing
.Ql f
followed by
.Ql /
will move the cursor to the next
.Ql /
character on the current line.
A
.Ql \&;
will then jump to the next occurrence.
.Pp
Commands in copy mode may be prefaced by an optional repeat count.
With vi key bindings, a prefix is entered using the number keys; with
emacs, the Alt (meta) key and a number begins prefix entry.
.Pp
The synopsis for the
.Ic copy-mode
command is:
.Bl -tag -width Ds
.It Xo Ic copy-mode
.Op Fl eHMqu
<<<<<<< HEAD
=======
.Op Fl s Ar src-pane
>>>>>>> 9e014010
.Op Fl t Ar target-pane
.Xc
Enter copy mode.
The
.Fl u
option scrolls one page up.
.Fl M
begins a mouse drag (only valid if bound to a mouse key binding, see
.Sx MOUSE SUPPORT ) .
.Fl H
hides the position indicator in the top right.
.Fl q
cancels copy mode and any other modes.
<<<<<<< HEAD
=======
.Fl s
copies from
.Ar src-pane
instead of
.Ar target-pane .
>>>>>>> 9e014010
.Pp
.Fl e
specifies that scrolling to the bottom of the history (to the visible screen)
should exit copy mode.
While in copy mode, pressing a key other than those used for scrolling will
disable this behaviour.
This is intended to allow fast scrolling through a pane's history, for
example with:
.Bd -literal -offset indent
bind PageUp copy-mode -eu
.Ed
.El
.Pp
A number of preset arrangements of panes are available, these are called layouts.
These may be selected with the
.Ic select-layout
command or cycled with
.Ic next-layout
(bound to
.Ql Space
by default); once a layout is chosen, panes within it may be moved and resized
as normal.
.Pp
The following layouts are supported:
.Bl -tag -width Ds
.It Ic even-horizontal
Panes are spread out evenly from left to right across the window.
.It Ic even-vertical
Panes are spread evenly from top to bottom.
.It Ic main-horizontal
A large (main) pane is shown at the top of the window and the remaining panes
are spread from left to right in the leftover space at the bottom.
Use the
.Em main-pane-height
window option to specify the height of the top pane.
.It Ic main-vertical
Similar to
.Ic main-horizontal
but the large pane is placed on the left and the others spread from top to
bottom along the right.
See the
.Em main-pane-width
window option.
.It Ic tiled
Panes are spread out as evenly as possible over the window in both rows and
columns.
.El
.Pp
In addition,
.Ic select-layout
may be used to apply a previously used layout - the
.Ic list-windows
command displays the layout of each window in a form suitable for use with
.Ic select-layout .
For example:
.Bd -literal -offset indent
$ tmux list-windows
0: ksh [159x48]
    layout: bb62,159x48,0,0{79x48,0,0,79x48,80,0}
$ tmux select-layout bb62,159x48,0,0{79x48,0,0,79x48,80,0}
.Ed
.Pp
.Nm
automatically adjusts the size of the layout for the current window size.
Note that a layout cannot be applied to a window with more panes than that
from which the layout was originally defined.
.Pp
Commands related to windows and panes are as follows:
.Bl -tag -width Ds
.It Xo Ic break-pane
.Op Fl abdP
.Op Fl F Ar format
.Op Fl n Ar window-name
.Op Fl s Ar src-pane
.Op Fl t Ar dst-window
.Xc
.D1 (alias: Ic breakp )
Break
.Ar src-pane
off from its containing window to make it the only pane in
.Ar dst-window .
With
.Fl a
or
.Fl b ,
the window is moved to the next index after or before (existing windows are
moved if necessary).
If
.Fl d
is given, the new window does not become the current window.
The
.Fl P
option prints information about the new window after it has been created.
By default, it uses the format
.Ql #{session_name}:#{window_index}.#{pane_index}
but a different format may be specified with
.Fl F .
.It Xo Ic capture-pane
.Op Fl aepPqCJN
.Op Fl b Ar buffer-name
.Op Fl E Ar end-line
.Op Fl S Ar start-line
.Op Fl t Ar target-pane
.Xc
.D1 (alias: Ic capturep )
Capture the contents of a pane.
If
.Fl p
is given, the output goes to stdout, otherwise to the buffer specified with
.Fl b
or a new buffer if omitted.
If
.Fl a
is given, the alternate screen is used, and the history is not accessible.
If no alternate screen exists, an error will be returned unless
.Fl q
is given.
If
.Fl e
is given, the output includes escape sequences for text and background
attributes.
.Fl C
also escapes non-printable characters as octal \exxx.
.Fl N
preserves trailing spaces at each line's end and
.Fl J
preserves trailing spaces and joins any wrapped lines.
.Fl P
captures only any output that the pane has received that is the beginning of an
as-yet incomplete escape sequence.
.Pp
.Fl S
and
.Fl E
specify the starting and ending line numbers, zero is the first line of the
visible pane and negative numbers are lines in the history.
.Ql -
to
.Fl S
is the start of the history and to
.Fl E
the end of the visible pane.
The default is to capture only the visible contents of the pane.
.It Xo
.Ic choose-client
.Op Fl NrZ
.Op Fl F Ar format
.Op Fl f Ar filter
.Op Fl K Ar key-format
.Op Fl O Ar sort-order
.Op Fl t Ar target-pane
.Op Ar template
.Xc
Put a pane into client mode, allowing a client to be selected interactively from
a list.
Each client is shown on one line.
A shortcut key is shown on the left in brackets allowing for immediate choice,
or the list may be navigated and an item chosen or otherwise manipulated using
the keys below.
.Fl Z
zooms the pane.
The following keys may be used in client mode:
.Bl -column "Key" "Function" -offset indent
.It Sy "Key" Ta Sy "Function"
.It Li "Enter" Ta "Choose selected client"
.It Li "Up" Ta "Select previous client"
.It Li "Down" Ta "Select next client"
.It Li "C-s" Ta "Search by name"
.It Li "n" Ta "Repeat last search"
.It Li "t" Ta "Toggle if client is tagged"
.It Li "T" Ta "Tag no clients"
.It Li "C-t" Ta "Tag all clients"
.It Li "d" Ta "Detach selected client"
.It Li "D" Ta "Detach tagged clients"
.It Li "x" Ta "Detach and HUP selected client"
.It Li "X" Ta "Detach and HUP tagged clients"
.It Li "z" Ta "Suspend selected client"
.It Li "Z" Ta "Suspend tagged clients"
.It Li "f" Ta "Enter a format to filter items"
.It Li "O" Ta "Change sort field"
.It Li "r" Ta "Reverse sort order"
.It Li "v" Ta "Toggle preview"
.It Li "q" Ta "Exit mode"
.El
.Pp
After a client is chosen,
.Ql %%
is replaced by the client name in
.Ar template
and the result executed as a command.
If
.Ar template
is not given, "detach-client -t '%%'" is used.
.Pp
.Fl O
specifies the initial sort field: one of
.Ql name ,
.Ql size ,
.Ql creation ,
or
.Ql activity .
.Fl r
reverses the sort order.
.Fl f
specifies an initial filter: the filter is a format - if it evaluates to zero,
the item in the list is not shown, otherwise it is shown.
If a filter would lead to an empty list, it is ignored.
.Fl F
specifies the format for each item in the list and
.Fl K
a format for each shortcut key; both are evaluated once for each line.
.Fl N
starts without the preview.
This command works only if at least one client is attached.
.It Xo
.Ic choose-tree
.Op Fl GNrswZ
.Op Fl F Ar format
.Op Fl f Ar filter
.Op Fl K Ar key-format
.Op Fl O Ar sort-order
.Op Fl t Ar target-pane
.Op Ar template
.Xc
Put a pane into tree mode, where a session, window or pane may be chosen
interactively from a tree.
Each session, window or pane is shown on one line.
A shortcut key is shown on the left in brackets allowing for immediate choice,
or the tree may be navigated and an item chosen or otherwise manipulated using
the keys below.
.Fl s
starts with sessions collapsed and
.Fl w
with windows collapsed.
.Fl Z
zooms the pane.
The following keys may be used in tree mode:
.Bl -column "Key" "Function" -offset indent
.It Sy "Key" Ta Sy "Function"
.It Li "Enter" Ta "Choose selected item"
.It Li "Up" Ta "Select previous item"
.It Li "Down" Ta "Select next item"
.It Li "+" Ta "Expand selected item"
.It Li "-" Ta "Collapse selected item"
.It Li "M-+" Ta "Expand all items"
.It Li "M--" Ta "Collapse all items"
.It Li "x" Ta "Kill selected item"
.It Li "X" Ta "Kill tagged items"
.It Li "<" Ta "Scroll list of previews left"
.It Li ">" Ta "Scroll list of previews right"
.It Li "C-s" Ta "Search by name"
.It Li "m" Ta "Set the marked pane"
.It Li "M" Ta "Clear the marked pane"
.It Li "n" Ta "Repeat last search"
.It Li "t" Ta "Toggle if item is tagged"
.It Li "T" Ta "Tag no items"
.It Li "C-t" Ta "Tag all items"
.It Li "\&:" Ta "Run a command for each tagged item"
.It Li "f" Ta "Enter a format to filter items"
<<<<<<< HEAD
=======
.It Li "H" Ta "Jump to the starting pane"
>>>>>>> 9e014010
.It Li "O" Ta "Change sort field"
.It Li "r" Ta "Reverse sort order"
.It Li "v" Ta "Toggle preview"
.It Li "q" Ta "Exit mode"
.El
.Pp
After a session, window or pane is chosen,
.Ql %%
is replaced by the target in
.Ar template
and the result executed as a command.
If
.Ar template
is not given, "switch-client -t '%%'" is used.
.Pp
.Fl O
specifies the initial sort field: one of
.Ql index ,
.Ql name ,
or
.Ql time .
.Fl r
reverses the sort order.
.Fl f
specifies an initial filter: the filter is a format - if it evaluates to zero,
the item in the list is not shown, otherwise it is shown.
If a filter would lead to an empty list, it is ignored.
.Fl F
specifies the format for each item in the tree and
.Fl K
a format for each shortcut key; both are evaluated once for each line.
.Fl N
starts without the preview.
.Fl G
includes all sessions in any session groups in the tree rather than only the
first.
This command works only if at least one client is attached.
.It Xo
.Ic customize-mode
.Op Fl NZ
.Op Fl F Ar format
.Op Fl f Ar filter
.Op Fl t Ar target-pane
.Op Ar template
.Xc
Put a pane into customize mode, where options and key bindings may be browsed
and modified from a list.
Option values in the list are shown for the active pane in the current window.
.Fl Z
zooms the pane.
The following keys may be used in customize mode:
.Bl -column "Key" "Function" -offset indent
.It Sy "Key" Ta Sy "Function"
.It Li "Enter" Ta "Set pane, window, session or global option value"
.It Li "Up" Ta "Select previous item"
.It Li "Down" Ta "Select next item"
.It Li "+" Ta "Expand selected item"
.It Li "-" Ta "Collapse selected item"
.It Li "M-+" Ta "Expand all items"
.It Li "M--" Ta "Collapse all items"
.It Li "s" Ta "Set option value or key attribute"
.It Li "S" Ta "Set global option value"
.It Li "w" Ta "Set window option value, if option is for pane and window"
.It Li "d" Ta "Set an option or key to the default"
.It Li "D" Ta "Set tagged options and tagged keys to the default"
.It Li "u" Ta "Unset an option (set to default value if global) or unbind a key"
.It Li "U" Ta "Unset tagged options and unbind tagged keys"
.It Li "C-s" Ta "Search by name"
.It Li "n" Ta "Repeat last search"
.It Li "t" Ta "Toggle if item is tagged"
.It Li "T" Ta "Tag no items"
.It Li "C-t" Ta "Tag all items"
.It Li "f" Ta "Enter a format to filter items"
.It Li "v" Ta "Toggle option information"
.It Li "q" Ta "Exit mode"
.El
.Pp
.Fl f
specifies an initial filter: the filter is a format - if it evaluates to zero,
the item in the list is not shown, otherwise it is shown.
If a filter would lead to an empty list, it is ignored.
.Fl F
specifies the format for each item in the tree.
.Fl N
starts without the option information.
This command works only if at least one client is attached.
.It Xo
.Ic display-panes
.Op Fl bN
.Op Fl d Ar duration
.Op Fl t Ar target-client
.Op Ar template
.Xc
.D1 (alias: Ic displayp )
Display a visible indicator of each pane shown by
.Ar target-client .
See the
.Ic display-panes-colour
and
.Ic display-panes-active-colour
session options.
The indicator is closed when a key is pressed (unless
.Fl N
is given) or
.Ar duration
milliseconds have passed.
If
.Fl d
is not given,
.Ic display-panes-time
is used.
A duration of zero means the indicator stays until a key is pressed.
While the indicator is on screen, a pane may be chosen with the
.Ql 0
to
.Ql 9
keys, which will cause
.Ar template
to be executed as a command with
.Ql %%
substituted by the pane ID.
The default
.Ar template
is "select-pane -t '%%'".
With
.Fl b ,
other commands are not blocked from running until the indicator is closed.
.It Xo Ic find-window
.Op Fl iCNrTZ
.Op Fl t Ar target-pane
.Ar match-string
.Xc
.D1 (alias: Ic findw )
Search for a
.Xr fnmatch 3
pattern or, with
.Fl r ,
regular expression
.Ar match-string
in window names, titles, and visible content (but not history).
The flags control matching behavior:
.Fl C
matches only visible window contents,
.Fl N
matches only the window name and
.Fl T
matches only the window title.
.Fl i
makes the search ignore case.
The default is
.Fl CNT .
.Fl Z
zooms the pane.
.Pp
This command works only if at least one client is attached.
.It Xo Ic join-pane
.Op Fl bdfhv
.Op Fl l Ar size
.Op Fl s Ar src-pane
.Op Fl t Ar dst-pane
.Xc
.D1 (alias: Ic joinp )
Like
.Ic split-window ,
but instead of splitting
.Ar dst-pane
and creating a new pane, split it and move
.Ar src-pane
into the space.
This can be used to reverse
.Ic break-pane .
The
.Fl b
option causes
.Ar src-pane
to be joined to left of or above
.Ar dst-pane .
.Pp
If
.Fl s
is omitted and a marked pane is present (see
.Ic select-pane
.Fl m ) ,
the marked pane is used rather than the current pane.
.It Xo Ic kill-pane
.Op Fl a
.Op Fl t Ar target-pane
.Xc
.D1 (alias: Ic killp )
Destroy the given pane.
If no panes remain in the containing window, it is also destroyed.
The
.Fl a
option kills all but the pane given with
.Fl t .
.It Xo Ic kill-window
.Op Fl a
.Op Fl t Ar target-window
.Xc
.D1 (alias: Ic killw )
Kill the current window or the window at
.Ar target-window ,
removing it from any sessions to which it is linked.
The
.Fl a
option kills all but the window given with
.Fl t .
.It Xo Ic last-pane
.Op Fl deZ
.Op Fl t Ar target-window
.Xc
.D1 (alias: Ic lastp )
Select the last (previously selected) pane.
.Fl Z
keeps the window zoomed if it was zoomed.
.Fl e
enables or
.Fl d
disables input to the pane.
.It Ic last-window Op Fl t Ar target-session
.D1 (alias: Ic last )
Select the last (previously selected) window.
If no
.Ar target-session
is specified, select the last window of the current session.
.It Xo Ic link-window
.Op Fl abdk
.Op Fl s Ar src-window
.Op Fl t Ar dst-window
.Xc
.D1 (alias: Ic linkw )
Link the window at
.Ar src-window
to the specified
.Ar dst-window .
If
.Ar dst-window
is specified and no such window exists, the
.Ar src-window
is linked there.
With
.Fl a
or
.Fl b
the window is moved to the next index after or before
.Ar dst-window
(existing windows are moved if necessary).
If
.Fl k
is given and
.Ar dst-window
exists, it is killed, otherwise an error is generated.
If
.Fl d
is given, the newly linked window is not selected.
.It Xo Ic list-panes
.Op Fl as
.Op Fl F Ar format
.Op Fl f Ar filter
.Op Fl t Ar target
.Xc
.D1 (alias: Ic lsp )
If
.Fl a
is given,
.Ar target
is ignored and all panes on the server are listed.
If
.Fl s
is given,
.Ar target
is a session (or the current session).
If neither is given,
.Ar target
is a window (or the current window).
.Fl F
specifies the format of each line and
.Fl f
a filter.
Only panes for which the filter is true are shown.
See the
.Sx FORMATS
section.
.It Xo Ic list-windows
.Op Fl a
.Op Fl F Ar format
.Op Fl f Ar filter
.Op Fl t Ar target-session
.Xc
.D1 (alias: Ic lsw )
If
.Fl a
is given, list all windows on the server.
Otherwise, list windows in the current session or in
.Ar target-session .
.Fl F
specifies the format of each line and
.Fl f
a filter.
Only windows for which the filter is true are shown.
See the
.Sx FORMATS
section.
.It Xo Ic move-pane
<<<<<<< HEAD
.Op Fl bdhv
=======
.Op Fl bdfhv
>>>>>>> 9e014010
.Op Fl l Ar size
.Op Fl s Ar src-pane
.Op Fl t Ar dst-pane
.Xc
.D1 (alias: Ic movep )
Does the same as
.Ic join-pane .
.It Xo Ic move-window
.Op Fl abrdk
.Op Fl s Ar src-window
.Op Fl t Ar dst-window
.Xc
.D1 (alias: Ic movew )
This is similar to
.Ic link-window ,
except the window at
.Ar src-window
is moved to
.Ar dst-window .
With
.Fl r ,
all windows in the session are renumbered in sequential order, respecting
the
.Ic base-index
option.
.It Xo Ic new-window
.Op Fl abdkPS
.Op Fl c Ar start-directory
.Op Fl e Ar environment
.Op Fl F Ar format
.Op Fl n Ar window-name
.Op Fl t Ar target-window
.Op Ar shell-command
.Xc
.D1 (alias: Ic neww )
Create a new window.
With
.Fl a
or
.Fl b ,
the new window is inserted at the next index after or before the specified
.Ar target-window ,
moving windows up if necessary;
otherwise
.Ar target-window
is the new window location.
.Pp
If
.Fl d
is given, the session does not make the new window the current window.
.Ar target-window
represents the window to be created; if the target already exists an error is
shown, unless the
.Fl k
flag is used, in which case it is destroyed.
If
.Fl S
is given and a window named
.Ar window-name
already exists, it is selected (unless
.Fl d
is also given in which case the command does nothing).
.Pp
.Ar shell-command
is the command to execute.
If
.Ar shell-command
is not specified, the value of the
.Ic default-command
option is used.
.Fl c
specifies the working directory in which the new window is created.
.Pp
When the shell command completes, the window closes.
See the
.Ic remain-on-exit
option to change this behaviour.
.Pp
.Fl e
takes the form
.Ql VARIABLE=value
and sets an environment variable for the newly created window; it may be
specified multiple times.
.Pp
The
.Ev TERM
environment variable must be set to
.Ql screen
or
.Ql tmux
for all programs running
.Em inside
.Nm .
New windows will automatically have
.Ql TERM=screen
added to their environment, but care must be taken not to reset this in shell
start-up files or by the
.Fl e
option.
.Pp
The
.Fl P
option prints information about the new window after it has been created.
By default, it uses the format
.Ql #{session_name}:#{window_index}
but a different format may be specified with
.Fl F .
.It Ic next-layout Op Fl t Ar target-window
.D1 (alias: Ic nextl )
Move a window to the next layout and rearrange the panes to fit.
.It Xo Ic next-window
.Op Fl a
.Op Fl t Ar target-session
.Xc
.D1 (alias: Ic next )
Move to the next window in the session.
If
.Fl a
is used, move to the next window with an alert.
.It Xo Ic pipe-pane
.Op Fl IOo
.Op Fl t Ar target-pane
.Op Ar shell-command
.Xc
.D1 (alias: Ic pipep )
Pipe output sent by the program in
.Ar target-pane
to a shell command or vice versa.
A pane may only be connected to one command at a time, any existing pipe is
closed before
.Ar shell-command
is executed.
The
.Ar shell-command
string may contain the special character sequences supported by the
.Ic status-left
option.
If no
.Ar shell-command
is given, the current pipe (if any) is closed.
.Pp
.Fl I
and
.Fl O
specify which of the
.Ar shell-command
output streams are connected to the pane:
with
.Fl I
stdout is connected (so anything
.Ar shell-command
prints is written to the pane as if it were typed);
with
.Fl O
stdin is connected (so any output in the pane is piped to
.Ar shell-command ) .
Both may be used together and if neither are specified,
.Fl O
is used.
.Pp
The
.Fl o
option only opens a new pipe if no previous pipe exists, allowing a pipe to
be toggled with a single key, for example:
.Bd -literal -offset indent
bind-key C-p pipe-pane -o 'cat >>~/output.#I-#P'
.Ed
.It Xo Ic previous-layout
.Op Fl t Ar target-window
.Xc
.D1 (alias: Ic prevl )
Move to the previous layout in the session.
.It Xo Ic previous-window
.Op Fl a
.Op Fl t Ar target-session
.Xc
.D1 (alias: Ic prev )
Move to the previous window in the session.
With
.Fl a ,
move to the previous window with an alert.
.It Xo Ic rename-window
.Op Fl t Ar target-window
.Ar new-name
.Xc
.D1 (alias: Ic renamew )
Rename the current window, or the window at
.Ar target-window
if specified, to
.Ar new-name .
.It Xo Ic resize-pane
.Op Fl DLMRTUZ
.Op Fl t Ar target-pane
.Op Fl x Ar width
.Op Fl y Ar height
.Op Ar adjustment
.Xc
.D1 (alias: Ic resizep )
Resize a pane, up, down, left or right by
.Ar adjustment
with
.Fl U ,
.Fl D ,
.Fl L
or
.Fl R ,
or
to an absolute size
with
.Fl x
or
.Fl y .
The
.Ar adjustment
is given in lines or columns (the default is 1);
.Fl x
and
.Fl y
may be a given as a number of lines or columns or followed by
.Ql %
for a percentage of the window size (for example
.Ql -x 10% ) .
With
.Fl Z ,
the active pane is toggled between zoomed (occupying the whole of the window)
and unzoomed (its normal position in the layout).
.Pp
.Fl M
begins mouse resizing (only valid if bound to a mouse key binding, see
.Sx MOUSE SUPPORT ) .
.Pp
.Fl T
trims all lines below the current cursor position and moves lines out of the
history to replace them.
.It Xo Ic resize-window
.Op Fl aADLRU
.Op Fl t Ar target-window
.Op Fl x Ar width
.Op Fl y Ar height
.Op Ar adjustment
.Xc
.D1 (alias: Ic resizew )
Resize a window, up, down, left or right by
.Ar adjustment
with
.Fl U ,
.Fl D ,
.Fl L
or
.Fl R ,
or
to an absolute size
with
.Fl x
or
.Fl y .
The
.Ar adjustment
is given in lines or cells (the default is 1).
.Fl A
sets the size of the largest session containing the window;
.Fl a
the size of the smallest.
This command will automatically set
.Ic window-size
to manual in the window options.
.It Xo Ic respawn-pane
.Op Fl k
.Op Fl c Ar start-directory
.Op Fl e Ar environment
.Op Fl t Ar target-pane
.Op Ar shell-command
.Xc
.D1 (alias: Ic respawnp )
Reactivate a pane in which the command has exited (see the
.Ic remain-on-exit
window option).
If
.Ar shell-command
is not given, the command used when the pane was created or last respawned is
executed.
The pane must be already inactive, unless
.Fl k
is given, in which case any existing command is killed.
.Fl c
specifies a new working directory for the pane.
The
.Fl e
option has the same meaning as for the
.Ic new-window
command.
.It Xo Ic respawn-window
.Op Fl k
.Op Fl c Ar start-directory
.Op Fl e Ar environment
.Op Fl t Ar target-window
.Op Ar shell-command
.Xc
.D1 (alias: Ic respawnw )
Reactivate a window in which the command has exited (see the
.Ic remain-on-exit
window option).
If
.Ar shell-command
is not given, the command used when the window was created or last respawned is
executed.
The window must be already inactive, unless
.Fl k
is given, in which case any existing command is killed.
.Fl c
specifies a new working directory for the window.
The
.Fl e
option has the same meaning as for the
.Ic new-window
command.
.It Xo Ic rotate-window
.Op Fl DUZ
.Op Fl t Ar target-window
.Xc
.D1 (alias: Ic rotatew )
Rotate the positions of the panes within a window, either upward (numerically
lower) with
.Fl U
or downward (numerically higher).
.Fl Z
keeps the window zoomed if it was zoomed.
.It Xo Ic select-layout
.Op Fl Enop
.Op Fl t Ar target-pane
.Op Ar layout-name
.Xc
.D1 (alias: Ic selectl )
Choose a specific layout for a window.
If
.Ar layout-name
is not given, the last preset layout used (if any) is reapplied.
.Fl n
and
.Fl p
are equivalent to the
.Ic next-layout
and
.Ic previous-layout
commands.
.Fl o
applies the last set layout if possible (undoes the most recent layout change).
.Fl E
spreads the current pane and any panes next to it out evenly.
.It Xo Ic select-pane
.Op Fl DdeLlMmRUZ
.Op Fl T Ar title
.Op Fl t Ar target-pane
.Xc
.D1 (alias: Ic selectp )
Make pane
.Ar target-pane
the active pane in its window.
If one of
.Fl D ,
.Fl L ,
.Fl R ,
or
.Fl U
is used, respectively the pane below, to the left, to the right, or above the
target pane is used.
.Fl Z
keeps the window zoomed if it was zoomed.
.Fl l
is the same as using the
.Ic last-pane
command.
.Fl e
enables or
.Fl d
disables input to the pane.
.Fl T
sets the pane title.
.Pp
.Fl m
and
.Fl M
are used to set and clear the
.Em marked pane .
There is one marked pane at a time, setting a new marked pane clears the last.
The marked pane is the default target for
.Fl s
to
.Ic join-pane ,
.Ic move-pane ,
.Ic swap-pane
and
.Ic swap-window .
.It Xo Ic select-window
.Op Fl lnpT
.Op Fl t Ar target-window
.Xc
.D1 (alias: Ic selectw )
Select the window at
.Ar target-window .
.Fl l ,
.Fl n
and
.Fl p
are equivalent to the
.Ic last-window ,
.Ic next-window
and
.Ic previous-window
commands.
If
.Fl T
is given and the selected window is already the current window,
the command behaves like
.Ic last-window .
.It Xo Ic split-window
.Op Fl bdfhIvPZ
.Op Fl c Ar start-directory
.Op Fl e Ar environment
.Op Fl l Ar size
.Op Fl t Ar target-pane
.Op Ar shell-command
.Op Fl F Ar format
.Xc
.D1 (alias: Ic splitw )
Create a new pane by splitting
.Ar target-pane :
.Fl h
does a horizontal split and
.Fl v
a vertical split; if neither is specified,
.Fl v
is assumed.
The
.Fl l
option specifies the size of the new pane in lines (for vertical split) or in
columns (for horizontal split);
.Ar size
may be followed by
.Ql %
to specify a percentage of the available space.
The
.Fl b
option causes the new pane to be created to the left of or above
.Ar target-pane .
The
.Fl f
option creates a new pane spanning the full window height (with
.Fl h )
or full window width (with
.Fl v ) ,
instead of splitting the active pane.
.Fl Z
zooms if the window is not zoomed, or keeps it zoomed if already zoomed.
.Pp
An empty
.Ar shell-command
('') will create a pane with no command running in it.
Output can be sent to such a pane with the
.Ic display-message
command.
The
.Fl I
flag (if
.Ar shell-command
is not specified or empty)
will create an empty pane and forward any output from stdin to it.
For example:
.Bd -literal -offset indent
$ make 2>&1|tmux splitw -dI &
.Ed
.Pp
All other options have the same meaning as for the
.Ic new-window
command.
.It Xo Ic swap-pane
.Op Fl dDUZ
.Op Fl s Ar src-pane
.Op Fl t Ar dst-pane
.Xc
.D1 (alias: Ic swapp )
Swap two panes.
If
.Fl U
is used and no source pane is specified with
.Fl s ,
.Ar dst-pane
is swapped with the previous pane (before it numerically);
.Fl D
swaps with the next pane (after it numerically).
.Fl d
instructs
.Nm
not to change the active pane and
.Fl Z
keeps the window zoomed if it was zoomed.
.Pp
If
.Fl s
is omitted and a marked pane is present (see
.Ic select-pane
.Fl m ) ,
the marked pane is used rather than the current pane.
.It Xo Ic swap-window
.Op Fl d
.Op Fl s Ar src-window
.Op Fl t Ar dst-window
.Xc
.D1 (alias: Ic swapw )
This is similar to
.Ic link-window ,
except the source and destination windows are swapped.
It is an error if no window exists at
.Ar src-window .
If
.Fl d
is given, the new window does not become the current window.
.Pp
If
.Fl s
is omitted and a marked pane is present (see
.Ic select-pane
.Fl m ) ,
the window containing the marked pane is used rather than the current window.
.It Xo Ic unlink-window
.Op Fl k
.Op Fl t Ar target-window
.Xc
.D1 (alias: Ic unlinkw )
Unlink
.Ar target-window .
Unless
.Fl k
is given, a window may be unlinked only if it is linked to multiple sessions -
windows may not be linked to no sessions;
if
.Fl k
is specified and the window is linked to only one session, it is unlinked and
destroyed.
.El
.Sh KEY BINDINGS
.Nm
allows a command to be bound to most keys, with or without a prefix key.
When specifying keys, most represent themselves (for example
.Ql A
to
.Ql Z ) .
Ctrl keys may be prefixed with
.Ql C-
or
.Ql ^ ,
and Alt (meta) with
.Ql M- .
In addition, the following special key names are accepted:
.Em Up ,
.Em Down ,
.Em Left ,
.Em Right ,
.Em BSpace ,
.Em BTab ,
.Em DC
(Delete),
.Em End ,
.Em Enter ,
.Em Escape ,
.Em F1
to
.Em F12 ,
.Em Home ,
.Em IC
(Insert),
.Em NPage/PageDown/PgDn ,
.Em PPage/PageUp/PgUp ,
.Em Space ,
and
.Em Tab .
Note that to bind the
.Ql \&"
or
.Ql '
keys, quotation marks are necessary, for example:
.Bd -literal -offset indent
bind-key '"' split-window
bind-key "'" new-window
.Ed
.Pp
A command bound to the
.Em Any
key will execute for all keys which do not have a more specific binding.
.Pp
Commands related to key bindings are as follows:
.Bl -tag -width Ds
.It Xo Ic bind-key
.Op Fl nr
.Op Fl N Ar note
.Op Fl T Ar key-table
.Ar key command Op Ar arguments
.Xc
.D1 (alias: Ic bind )
Bind key
.Ar key
to
.Ar command .
Keys are bound in a key table.
By default (without -T), the key is bound in
the
.Em prefix
key table.
This table is used for keys pressed after the prefix key (for example,
by default
.Ql c
is bound to
.Ic new-window
in the
.Em prefix
table, so
.Ql C-b c
creates a new window).
The
.Em root
table is used for keys pressed without the prefix key: binding
.Ql c
to
.Ic new-window
in the
.Em root
table (not recommended) means a plain
.Ql c
will create a new window.
.Fl n
is an alias
for
.Fl T Ar root .
Keys may also be bound in custom key tables and the
.Ic switch-client
.Fl T
command used to switch to them from a key binding.
The
.Fl r
flag indicates this key may repeat, see the
.Ic repeat-time
option.
.Fl N
attaches a note to the key (shown with
.Ic list-keys
.Fl N ) .
.Pp
To view the default bindings and possible commands, see the
.Ic list-keys
command.
.It Xo Ic list-keys
.Op Fl 1aN
.Op Fl P Ar prefix-string Fl T Ar key-table
.Op Ar key
.Xc
.D1 (alias: Ic lsk )
List key bindings.
There are two forms: the default lists keys as
.Ic bind-key
commands;
.Fl N
lists only keys with attached notes and shows only the key and note for each
key.
.Pp
With the default form, all key tables are listed by default.
.Fl T
lists only keys in
.Ar key-table .
.Pp
With the
.Fl N
form, only keys in the
.Em root
and
.Em prefix
key tables are listed by default;
.Fl T
also lists only keys in
.Ar key-table .
.Fl P
specifies a prefix to print before each key and
.Fl 1
lists only the first matching key.
.Fl a
<<<<<<< HEAD
lists the command for keys that do have a note rather than skipping them.
=======
lists the command for keys that do not have a note rather than skipping them.
>>>>>>> 9e014010
.It Xo Ic send-keys
.Op Fl FHlMRX
.Op Fl N Ar repeat-count
.Op Fl t Ar target-pane
.Ar key Ar ...
.Xc
.D1 (alias: Ic send )
Send a key or keys to a window.
Each argument
.Ar key
is the name of the key (such as
.Ql C-a
or
.Ql NPage )
to send; if the string is not recognised as a key, it is sent as a series of
characters.
All arguments are sent sequentially from first to last.
.Pp
The
.Fl l
flag disables key name lookup and processes the keys as literal UTF-8
characters.
The
.Fl H
flag expects each key to be a hexadecimal number for an ASCII character.
.Pp
The
.Fl R
flag causes the terminal state to be reset.
.Pp
.Fl M
passes through a mouse event (only valid if bound to a mouse key binding, see
.Sx MOUSE SUPPORT ) .
.Pp
.Fl X
is used to send a command into copy mode - see
the
.Sx WINDOWS AND PANES
section.
.Fl N
specifies a repeat count and
.Fl F
expands formats in arguments where appropriate.
.It Xo Ic send-prefix
.Op Fl 2
.Op Fl t Ar target-pane
.Xc
Send the prefix key, or with
.Fl 2
the secondary prefix key, to a window as if it was pressed.
.It Xo Ic unbind-key
.Op Fl anq
.Op Fl T Ar key-table
.Ar key
.Xc
.D1 (alias: Ic unbind )
Unbind the command bound to
.Ar key .
.Fl n
and
.Fl T
are the same as for
.Ic bind-key .
If
.Fl a
is present, all key bindings are removed.
The
.Fl q
option prevents errors being returned.
.El
.Sh OPTIONS
The appearance and behaviour of
.Nm
may be modified by changing the value of various options.
There are four types of option:
.Em server options ,
.Em session options ,
.Em window options ,
and
.Em pane options .
.Pp
The
.Nm
server has a set of global server options which do not apply to any particular
window or session or pane.
These are altered with the
.Ic set-option
.Fl s
command, or displayed with the
.Ic show-options
.Fl s
command.
.Pp
In addition, each individual session may have a set of session options, and
there is a separate set of global session options.
Sessions which do not have a particular option configured inherit the value
from the global session options.
Session options are set or unset with the
.Ic set-option
command and may be listed with the
.Ic show-options
command.
The available server and session options are listed under the
.Ic set-option
command.
.Pp
Similarly, a set of window options is attached to each window and a set of pane
options to each pane.
Pane options inherit from window options.
This means any pane option may be set as a window option to apply the option to
all panes in the window without the option set, for example these commands will
set the background colour to red for all panes except pane 0:
.Bd -literal -offset indent
set -w window-style bg=red
set -pt:.0 window-style bg=blue
.Ed
.Pp
There is also a set of global window options from which any unset window or
pane options are inherited.
Window and pane options are altered with
.Ic set-option
.Fl w
and
.Fl p
commands and displayed with
.Ic show-option
.Fl w
and
.Fl p .
.Pp
.Nm
also supports user options which are prefixed with a
.Ql \&@ .
User options may have any name, so long as they are prefixed with
.Ql \&@ ,
and be set to any string.
For example:
.Bd -literal -offset indent
$ tmux set -wq @foo "abc123"
$ tmux show -wv @foo
abc123
.Ed
.Pp
Commands which set options are as follows:
.Bl -tag -width Ds
.It Xo Ic set-option
.Op Fl aFgopqsuUw
.Op Fl t Ar target-pane
.Ar option Ar value
.Xc
.D1 (alias: Ic set )
Set a pane option with
.Fl p ,
a window option with
.Fl w ,
a server option with
.Fl s ,
otherwise a session option.
If the option is not a user option,
.Fl w
or
.Fl s
may be unnecessary -
.Nm
will infer the type from the option name, assuming
.Fl w
for pane options.
If
.Fl g
is given, the global session or window option is set.
.Pp
.Fl F
expands formats in the option value.
The
.Fl u
flag unsets an option, so a session inherits the option from the global
options (or with
.Fl g ,
restores a global option to the default).
.Fl U
unsets an option (like
.Fl u )
but if the option is a pane option also unsets the option on any panes in the
window.
.Ar value
depends on the option and may be a number, a string, or a flag (on, off, or
omitted to toggle).
.Pp
The
.Fl o
flag prevents setting an option that is already set and the
.Fl q
flag suppresses errors about unknown or ambiguous options.
.Pp
With
.Fl a ,
and if the option expects a string or a style,
.Ar value
is appended to the existing setting.
For example:
.Bd -literal -offset indent
set -g status-left "foo"
set -ag status-left "bar"
.Ed
.Pp
Will result in
.Ql foobar .
And:
.Bd -literal -offset indent
set -g status-style "bg=red"
set -ag status-style "fg=blue"
.Ed
.Pp
Will result in a red background
.Em and
blue foreground.
Without
.Fl a ,
the result would be the default background and a blue foreground.
.It Xo Ic show-options
.Op Fl AgHpqsvw
.Op Fl t Ar target-pane
.Op Ar option
.Xc
.D1 (alias: Ic show )
Show the pane options (or a single option if
.Ar option
is provided) with
.Fl p ,
the window options with
.Fl w ,
the server options with
.Fl s ,
otherwise the session options.
If the option is not a user option,
.Fl w
or
.Fl s
may be unnecessary -
.Nm
will infer the type from the option name, assuming
.Fl w
for pane options.
Global session or window options are listed if
.Fl g
is used.
.Fl v
shows only the option value, not the name.
If
.Fl q
is set, no error will be returned if
.Ar option
is unset.
.Fl H
includes hooks (omitted by default).
.Fl A
includes options inherited from a parent set of options, such options are
marked with an asterisk.
.El
.Pp
Available server options are:
.Bl -tag -width Ds
.It Ic backspace Ar key
Set the key sent by
.Nm
for backspace.
.It Ic buffer-limit Ar number
Set the number of buffers; as new buffers are added to the top of the stack,
old ones are removed from the bottom if necessary to maintain this maximum
length.
.It Xo Ic command-alias[]
.Ar name=value
.Xc
This is an array of custom aliases for commands.
If an unknown command matches
.Ar name ,
it is replaced with
.Ar value .
For example, after:
.Pp
.Dl set -s command-alias[100] zoom='resize-pane -Z'
.Pp
Using:
.Pp
.Dl zoom -t:.1
.Pp
Is equivalent to:
.Pp
.Dl resize-pane -Z -t:.1
.Pp
Note that aliases are expanded when a command is parsed rather than when it is
executed, so binding an alias with
.Ic bind-key
will bind the expanded form.
.It Ic default-terminal Ar terminal
Set the default terminal for new windows created in this session - the
default value of the
.Ev TERM
environment variable.
For
.Nm
to work correctly, this
.Em must
be set to
.Ql screen ,
.Ql tmux
or a derivative of them.
.It Ic copy-command Ar shell-command
Give the command to pipe to if the
.Ic copy-pipe
copy mode command is used without arguments.
.It Ic escape-time Ar time
Set the time in milliseconds for which
.Nm
waits after an escape is input to determine if it is part of a function or meta
key sequences.
The default is 500 milliseconds.
.It Ic editor Ar shell-command
Set the command used when
.Nm
runs an editor.
.It Xo Ic exit-empty
.Op Ic on | off
.Xc
If enabled (the default), the server will exit when there are no active
sessions.
.It Xo Ic exit-unattached
.Op Ic on | off
.Xc
If enabled, the server will exit when there are no attached clients.
.It Xo Ic extended-keys
.Op Ic on | off
.Xc
When enabled, extended keys are requested from the terminal and if supported
are recognised by
.Nm .
.It Xo Ic focus-events
.Op Ic on | off
.Xc
When enabled, focus events are requested from the terminal if supported and
passed through to applications running in
.Nm .
Attached clients should be detached and attached again after changing this
option.
.It Ic history-file Ar path
If not empty, a file to which
.Nm
will write command prompt history on exit and load it from on start.
.It Ic message-limit Ar number
Set the number of error or information messages to save in the message log for
each client.
The default is 100.
.It Xo Ic set-clipboard
.Op Ic on | external | off
.Xc
Attempt to set the terminal clipboard content using the
.Xr xterm 1
escape sequence, if there is an
.Em \&Ms
entry in the
.Xr terminfo 5
description (see the
.Sx TERMINFO EXTENSIONS
section).
.Pp
If set to
.Ic on ,
.Nm
will both accept the escape sequence to create a buffer and attempt to set
the terminal clipboard.
If set to
.Ic external ,
.Nm
will attempt to set the terminal clipboard but ignore attempts
by applications to set
.Nm
buffers.
If
.Ic off ,
.Nm
will neither accept the clipboard escape sequence nor attempt to set the
clipboard.
.Pp
Note that this feature needs to be enabled in
.Xr xterm 1
by setting the resource:
.Bd -literal -offset indent
disallowedWindowOps: 20,21,SetXprop
.Ed
.Pp
Or changing this property from the
.Xr xterm 1
interactive menu when required.
.It Ic terminal-features[] Ar string
Set terminal features for terminal types read from
.Xr terminfo 5 .
.Nm
has a set of named terminal features.
Each will apply appropriate changes to the
.Xr terminfo 5
entry in use.
.Pp
.Nm
can detect features for a few common terminals; this option can be used to
easily tell tmux about features supported by terminals it cannot detect.
The
.Ic terminal-overrides
option allows individual
.Xr terminfo 5
capabilities to be set instead,
.Ic terminal-features
is intended for classes of functionality supported in a standard way but not
reported by
.Xr terminfo 5 .
Care must be taken only to configure this with features the terminal actually
support.
.Pp
This is an array option where each entry is a colon-separated string made up
of a terminal type pattern (matched using
.Xr fnmatch 3 )
followed by a list of terminal features.
The available features are:
.Bl -tag -width Ds
.It 256
Supports 256 colours with the SGR escape sequences.
.It clipboard
Allows setting the system clipboard.
.It ccolour
Allows setting the cursor colour.
.It cstyle
Allows setting the cursor style.
.It extkeys
Supports extended keys.
.It focus
Supports focus reporting.
.It margins
Supports DECSLRM margins.
.It overline
Supports the overline SGR attribute.
.It rectfill
Supports the DECFRA rectangle fill escape sequence.
.It RGB
Supports RGB colour with the SGR escape sequences.
.It strikethrough
Supports the strikethrough SGR escape sequence.
.It sync
Supports synchronized updates.
.It title
Supports
.Xr xterm 1
title setting.
.It usstyle
Allows underscore style and colour to be set.
.El
.It Ic terminal-overrides[] Ar string
Allow terminal descriptions read using
.Xr terminfo 5
to be overridden.
Each entry is a colon-separated string made up of a terminal type pattern
(matched using
.Xr fnmatch 3 )
and a set of
.Em name=value
entries.
.Pp
For example, to set the
.Ql clear
.Xr terminfo 5
entry to
.Ql \ee[H\ee[2J
for all terminal types matching
.Ql rxvt* :
.Pp
.Dl "rxvt*:clear=\ee[H\ee[2J"
.Pp
The terminal entry value is passed through
.Xr strunvis 3
before interpretation.
.It Ic user-keys[] Ar key
Set list of user-defined key escape sequences.
Each item is associated with a key named
.Ql User0 ,
.Ql User1 ,
and so on.
.Pp
For example:
.Bd -literal -offset indent
set -s user-keys[0] "\ee[5;30012~"
bind User0 resize-pane -L 3
.Ed
.El
.Pp
Available session options are:
.Bl -tag -width Ds
.It Xo Ic activity-action
.Op Ic any | none | current | other
.Xc
Set action on window activity when
.Ic monitor-activity
is on.
.Ic any
means activity in any window linked to a session causes a bell or message
(depending on
.Ic visual-activity )
in the current window of that session,
.Ic none
means all activity is ignored (equivalent to
.Ic monitor-activity
being off),
.Ic current
means only activity in windows other than the current window are ignored and
.Ic other
means activity in the current window is ignored but not those in other windows.
.It Ic assume-paste-time Ar milliseconds
If keys are entered faster than one in
.Ar milliseconds ,
they are assumed to have been pasted rather than typed and
.Nm
key bindings are not processed.
The default is one millisecond and zero disables.
.It Ic base-index Ar index
Set the base index from which an unused index should be searched when a new
window is created.
The default is zero.
.It Xo Ic bell-action
.Op Ic any | none | current | other
.Xc
Set action on a bell in a window when
.Ic monitor-bell
is on.
The values are the same as those for
.Ic activity-action .
.It Ic default-command Ar shell-command
Set the command used for new windows (if not specified when the window is
created) to
.Ar shell-command ,
which may be any
.Xr sh 1
command.
The default is an empty string, which instructs
.Nm
to create a login shell using the value of the
.Ic default-shell
option.
.It Ic default-shell Ar path
Specify the default shell.
This is used as the login shell for new windows when the
.Ic default-command
option is set to empty, and must be the full path of the executable.
When started
.Nm
tries to set a default value from the first suitable of the
.Ev SHELL
environment variable, the shell returned by
.Xr getpwuid 3 ,
or
.Pa /bin/sh .
This option should be configured when
.Nm
is used as a login shell.
.It Ic default-size Ar XxY
Set the default size of new windows when the
.Ic window-size
option is set to manual or when a session is created with
.Ic new-session
.Fl d .
The value is the width and height separated by an
.Ql x
character.
The default is 80x24.
.It Xo Ic destroy-unattached
.Op Ic on | off
.Xc
If enabled and the session is no longer attached to any clients, it is
destroyed.
.It Xo Ic detach-on-destroy
.Op Ic off | on | no-detached
.Xc
If on (the default), the client is detached when the session it is attached to
is destroyed.
If off, the client is switched to the most recently active of the remaining
sessions.
If
.Ic no-detached ,
the client is detached only if there are no detached sessions; if detached
sessions exist, the client is switched to the most recently active.
.It Ic display-panes-active-colour Ar colour
Set the colour used by the
.Ic display-panes
command to show the indicator for the active pane.
.It Ic display-panes-colour Ar colour
Set the colour used by the
.Ic display-panes
command to show the indicators for inactive panes.
.It Ic display-panes-time Ar time
Set the time in milliseconds for which the indicators shown by the
.Ic display-panes
command appear.
.It Ic display-time Ar time
Set the amount of time for which status line messages and other on-screen
indicators are displayed.
If set to 0, messages and indicators are displayed until a key is pressed.
.Ar time
is in milliseconds.
.It Ic history-limit Ar lines
Set the maximum number of lines held in window history.
This setting applies only to new windows - existing window histories are not
resized and retain the limit at the point they were created.
.It Ic key-table Ar key-table
Set the default key table to
.Ar key-table
instead of
.Em root .
.It Ic lock-after-time Ar number
Lock the session (like the
.Ic lock-session
command) after
.Ar number
seconds of inactivity.
The default is not to lock (set to 0).
.It Ic lock-command Ar shell-command
Command to run when locking each client.
The default is to run
.Xr lock 1
with
.Fl np .
.It Ic message-command-style Ar style
Set status line message command style.
This is used for the command prompt with
.Xr vi 1
keys when in command mode.
For how to specify
.Ar style ,
see the
.Sx STYLES
section.
.It Ic message-style Ar style
Set status line message style.
This is used for messages and for the command prompt.
For how to specify
.Ar style ,
see the
.Sx STYLES
section.
.It Xo Ic mouse
.Op Ic on | off
.Xc
If on,
.Nm
captures the mouse and allows mouse events to be bound as key bindings.
See the
.Sx MOUSE SUPPORT
section for details.
.It Ic prefix Ar key
Set the key accepted as a prefix key.
In addition to the standard keys described under
.Sx KEY BINDINGS ,
.Ic prefix
can be set to the special key
.Ql None
to set no prefix.
.It Ic prefix2 Ar key
Set a secondary key accepted as a prefix key.
Like
.Ic prefix ,
.Ic prefix2
can be set to
.Ql None .
.It Xo Ic renumber-windows
.Op Ic on | off
.Xc
If on, when a window is closed in a session, automatically renumber the other
windows in numerical order.
This respects the
.Ic base-index
option if it has been set.
If off, do not renumber the windows.
.It Ic repeat-time Ar time
Allow multiple commands to be entered without pressing the prefix-key again
in the specified
.Ar time
milliseconds (the default is 500).
Whether a key repeats may be set when it is bound using the
.Fl r
flag to
.Ic bind-key .
Repeat is enabled for the default keys bound to the
.Ic resize-pane
command.
.It Xo Ic set-titles
.Op Ic on | off
.Xc
Attempt to set the client terminal title using the
.Em tsl
and
.Em fsl
.Xr terminfo 5
entries if they exist.
.Nm
automatically sets these to the \ee]0;...\e007 sequence if
the terminal appears to be
.Xr xterm 1 .
This option is off by default.
.It Ic set-titles-string Ar string
String used to set the client terminal title if
.Ic set-titles
is on.
Formats are expanded, see the
.Sx FORMATS
section.
.It Xo Ic silence-action
.Op Ic any | none | current | other
.Xc
Set action on window silence when
.Ic monitor-silence
is on.
The values are the same as those for
.Ic activity-action .
.It Xo Ic status
.Op Ic off | on | 2 | 3 | 4 | 5
.Xc
Show or hide the status line or specify its size.
Using
.Ic on
gives a status line one row in height;
.Ic 2 ,
.Ic 3 ,
.Ic 4
or
.Ic 5
more rows.
.It Ic status-format[] Ar format
Specify the format to be used for each line of the status line.
The default builds the top status line from the various individual status
options below.
.It Ic status-interval Ar interval
Update the status line every
.Ar interval
seconds.
By default, updates will occur every 15 seconds.
A setting of zero disables redrawing at interval.
.It Xo Ic status-justify
.Op Ic left | centre | right | absolute-centre
.Xc
Set the position of the window list in the status line: left, centre or right.
centre puts the window list in the relative centre of the available free space;
absolute-centre uses the centre of the entire horizontal space.
.It Xo Ic status-keys
.Op Ic vi | emacs
.Xc
Use vi or emacs-style
key bindings in the status line, for example at the command prompt.
The default is emacs, unless the
.Ev VISUAL
or
.Ev EDITOR
environment variables are set and contain the string
.Ql vi .
.It Ic status-left Ar string
Display
.Ar string
(by default the session name) to the left of the status line.
.Ar string
will be passed through
.Xr strftime 3 .
Also see the
.Sx FORMATS
and
.Sx STYLES
sections.
.Pp
For details on how the names and titles can be set see the
.Sx "NAMES AND TITLES"
section.
.Pp
Examples are:
.Bd -literal -offset indent
#(sysctl vm.loadavg)
#[fg=yellow,bold]#(apm -l)%%#[default] [#S]
.Ed
.Pp
The default is
.Ql "[#S] " .
.It Ic status-left-length Ar length
Set the maximum
.Ar length
of the left component of the status line.
The default is 10.
.It Ic status-left-style Ar style
Set the style of the left part of the status line.
For how to specify
.Ar style ,
see the
.Sx STYLES
section.
.It Xo Ic status-position
.Op Ic top | bottom
.Xc
Set the position of the status line.
.It Ic status-right Ar string
Display
.Ar string
to the right of the status line.
By default, the current pane title in double quotes, the date and the time
are shown.
As with
.Ic status-left ,
.Ar string
will be passed to
.Xr strftime 3
and character pairs are replaced.
.It Ic status-right-length Ar length
Set the maximum
.Ar length
of the right component of the status line.
The default is 40.
.It Ic status-right-style Ar style
Set the style of the right part of the status line.
For how to specify
.Ar style ,
see the
.Sx STYLES
section.
.It Ic status-style Ar style
Set status line style.
For how to specify
.Ar style ,
see the
.Sx STYLES
section.
.It Ic update-environment[] Ar variable
Set list of environment variables to be copied into the session environment
when a new session is created or an existing session is attached.
Any variables that do not exist in the source environment are set to be
removed from the session environment (as if
.Fl r
was given to the
.Ic set-environment
command).
.It Xo Ic visual-activity
.Op Ic on | off | both
.Xc
If on, display a message instead of sending a bell when activity occurs in a
window for which the
.Ic monitor-activity
window option is enabled.
If set to both, a bell and a message are produced.
.It Xo Ic visual-bell
.Op Ic on | off | both
.Xc
If on, a message is shown on a bell in a window for which the
.Ic monitor-bell
window option is enabled instead of it being passed through to the
terminal (which normally makes a sound).
If set to both, a bell and a message are produced.
Also see the
.Ic bell-action
option.
.It Xo Ic visual-silence
.Op Ic on | off | both
.Xc
If
.Ic monitor-silence
is enabled, prints a message after the interval has expired on a given window
instead of sending a bell.
If set to both, a bell and a message are produced.
.It Ic word-separators Ar string
Sets the session's conception of what characters are considered word
separators, for the purposes of the next and previous word commands in
copy mode.
The default is
.Ql \ -_@ .
.El
.Pp
Available window options are:
.Pp
.Bl -tag -width Ds -compact
.It Xo Ic aggressive-resize
.Op Ic on | off
.Xc
Aggressively resize the chosen window.
This means that
.Nm
will resize the window to the size of the smallest or largest session
(see the
.Ic window-size
option) for which it is the current window, rather than the session to
which it is attached.
The window may resize when the current window is changed on another
session; this option is good for full-screen programs which support
.Dv SIGWINCH
and poor for interactive programs such as shells.
.Pp
.It Xo Ic automatic-rename
.Op Ic on | off
.Xc
Control automatic window renaming.
When this setting is enabled,
.Nm
will rename the window automatically using the format specified by
.Ic automatic-rename-format .
This flag is automatically disabled for an individual window when a name
is specified at creation with
.Ic new-window
or
.Ic new-session ,
or later with
.Ic rename-window ,
or with a terminal escape sequence.
It may be switched off globally with:
.Bd -literal -offset indent
set-option -wg automatic-rename off
.Ed
.Pp
.It Ic automatic-rename-format Ar format
The format (see
.Sx FORMATS )
used when the
.Ic automatic-rename
option is enabled.
.Pp
.It Ic clock-mode-colour Ar colour
Set clock colour.
.Pp
.It Xo Ic clock-mode-style
.Op Ic 12 | 24
.Xc
Set clock hour format.
.Pp
.It Ic main-pane-height Ar height
.It Ic main-pane-width Ar width
Set the width or height of the main (left or top) pane in the
.Ic main-horizontal
or
.Ic main-vertical
layouts.
If suffixed by
.Ql % ,
this is a percentage of the window size.
.Pp
.It Ic copy-mode-match-style Ar style
Set the style of search matches in copy mode.
For how to specify
.Ar style ,
see the
.Sx STYLES
section.
.Pp
.It Ic copy-mode-mark-style Ar style
Set the style of the line containing the mark in copy mode.
For how to specify
.Ar style ,
see the
.Sx STYLES
section.
.Pp
.It Ic copy-mode-current-match-style Ar style
Set the style of the current search match in copy mode.
For how to specify
.Ar style ,
see the
.Sx STYLES
section.
.Pp
.It Xo Ic mode-keys
.Op Ic vi | emacs
.Xc
Use vi or emacs-style key bindings in copy mode.
The default is emacs, unless
.Ev VISUAL
or
.Ev EDITOR
contains
.Ql vi .
.Pp
.It Ic mode-style Ar style
Set window modes style.
For how to specify
.Ar style ,
see the
.Sx STYLES
section.
.Pp
.It Xo Ic monitor-activity
.Op Ic on | off
.Xc
Monitor for activity in the window.
Windows with activity are highlighted in the status line.
.Pp
.It Xo Ic monitor-bell
.Op Ic on | off
.Xc
Monitor for a bell in the window.
Windows with a bell are highlighted in the status line.
.Pp
.It Xo Ic monitor-silence
.Op Ic interval
.Xc
Monitor for silence (no activity) in the window within
.Ic interval
seconds.
Windows that have been silent for the interval are highlighted in the
status line.
An interval of zero disables the monitoring.
.Pp
.It Ic other-pane-height Ar height
Set the height of the other panes (not the main pane) in the
.Ic main-horizontal
layout.
If this option is set to 0 (the default), it will have no effect.
If both the
.Ic main-pane-height
and
.Ic other-pane-height
options are set, the main pane will grow taller to make the other panes the
specified height, but will never shrink to do so.
If suffixed by
.Ql % ,
this is a percentage of the window size.
.Pp
.It Ic other-pane-width Ar width
Like
.Ic other-pane-height ,
but set the width of other panes in the
.Ic main-vertical
layout.
.Pp
.It Ic pane-active-border-style Ar style
Set the pane border style for the currently active pane.
For how to specify
.Ar style ,
see the
.Sx STYLES
section.
Attributes are ignored.
.Pp
.It Ic pane-base-index Ar index
Like
.Ic base-index ,
but set the starting index for pane numbers.
.Pp
.It Ic pane-border-format Ar format
Set the text shown in pane border status lines.
.Pp
.It Ic pane-border-lines Ar type
Set the type of characters used for drawing pane borders.
.Ar type
may be one of:
.Bl -tag -width Ds
.It single
single lines using ACS or UTF-8 characters
.It double
double lines using UTF-8 characters
.It heavy
heavy lines using UTF-8 characters
.It simple
simple ASCII characters
.It number
the pane number
.El
.Pp
.Ql double
and
.Ql heavy
will fall back to standard ACS line drawing when UTF-8 is not supported.
.Pp
.It Xo Ic pane-border-status
.Op Ic off | top | bottom
.Xc
Turn pane border status lines off or set their position.
.Pp
.It Ic pane-border-style Ar style
Set the pane border style for panes aside from the active pane.
For how to specify
.Ar style ,
see the
.Sx STYLES
section.
Attributes are ignored.
.Pp
.It Ic window-status-activity-style Ar style
Set status line style for windows with an activity alert.
For how to specify
.Ar style ,
see the
.Sx STYLES
section.
.Pp
.It Ic window-status-bell-style Ar style
Set status line style for windows with a bell alert.
For how to specify
.Ar style ,
see the
.Sx STYLES
section.
.Pp
.It Ic window-status-current-format Ar string
Like
.Ar window-status-format ,
but is the format used when the window is the current window.
.Pp
.It Ic window-status-current-style Ar style
Set status line style for the currently active window.
For how to specify
.Ar style ,
see the
.Sx STYLES
section.
.Pp
.It Ic window-status-format Ar string
Set the format in which the window is displayed in the status line window list.
See the
.Sx FORMATS
and
.Sx STYLES
sections.
.Pp
.It Ic window-status-last-style Ar style
Set status line style for the last active window.
For how to specify
.Ar style ,
see the
.Sx STYLES
section.
.Pp
.It Ic window-status-separator Ar string
Sets the separator drawn between windows in the status line.
The default is a single space character.
.Pp
.It Ic window-status-style Ar style
Set status line style for a single window.
For how to specify
.Ar style ,
see the
.Sx STYLES
section.
.Pp
.It Xo Ic window-size
.Ar largest | Ar smallest | Ar manual | Ar latest
.Xc
Configure how
.Nm
determines the window size.
If set to
.Ar largest ,
the size of the largest attached session is used; if
.Ar smallest ,
the size of the smallest.
If
.Ar manual ,
the size of a new window is set from the
.Ic default-size
option and windows are resized automatically.
With
.Ar latest ,
.Nm
uses the size of the client that had the most recent activity.
See also the
.Ic resize-window
command and the
.Ic aggressive-resize
option.
.Pp
.It Xo Ic wrap-search
.Op Ic on | off
.Xc
If this option is set, searches will wrap around the end of the pane contents.
The default is on.
.El
.Pp
Available pane options are:
.Pp
.Bl -tag -width Ds -compact
.It Xo Ic allow-rename
.Op Ic on | off
.Xc
Allow programs in the pane to change the window name using a terminal escape
sequence (\eek...\ee\e\e).
.Pp
.It Xo Ic alternate-screen
.Op Ic on | off
.Xc
This option configures whether programs running inside the pane may use the
terminal alternate screen feature, which allows the
.Em smcup
and
.Em rmcup
.Xr terminfo 5
capabilities.
The alternate screen feature preserves the contents of the window when an
interactive application starts and restores it on exit, so that any output
visible before the application starts reappears unchanged after it exits.
.Pp
.It Xo Ic remain-on-exit
.Op Ic on | off | failed
.Xc
A pane with this flag set is not destroyed when the program running in it
exits.
If set to
.Ic failed ,
then only when the program exit status is not zero.
The pane may be reactivated with the
.Ic respawn-pane
command.
.Pp
.It Xo Ic synchronize-panes
.Op Ic on | off
.Xc
Duplicate input to all other panes in the same window where this option is also
on (only for panes that are not in any mode).
.Pp
.It Ic window-active-style Ar style
Set the pane style when it is the active pane.
For how to specify
.Ar style ,
see the
.Sx STYLES
section.
.Pp
.It Ic window-style Ar style
Set the pane style.
For how to specify
.Ar style ,
see the
.Sx STYLES
section.
.El
.Sh HOOKS
.Nm
allows commands to run on various triggers, called
.Em hooks .
Most
.Nm
commands have an
.Em after
hook and there are a number of hooks not associated with commands.
.Pp
Hooks are stored as array options, members of the array are executed in
order when the hook is triggered.
Like options different hooks may be global or belong to a session, window or pane.
Hooks may be configured with the
.Ic set-hook
or
.Ic set-option
commands and displayed with
.Ic show-hooks
or
.Ic show-options
.Fl H .
The following two commands are equivalent:
.Bd -literal -offset indent.
set-hook -g pane-mode-changed[42] 'set -g status-left-style bg=red'
set-option -g pane-mode-changed[42] 'set -g status-left-style bg=red'
.Ed
.Pp
Setting a hook without specifying an array index clears the hook and sets the
first member of the array.
.Pp
A command's after
hook is run after it completes, except when the command is run as part of a hook
itself.
They are named with an
.Ql after-
prefix.
For example, the following command adds a hook to select the even-vertical
layout after every
.Ic split-window :
.Bd -literal -offset indent
set-hook -g after-split-window "selectl even-vertical"
.Ed
.Pp
All the notifications listed in the
.Sx CONTROL MODE
section are hooks (without any arguments), except
.Ic %exit .
The following additional hooks are available:
.Bl -tag -width "XXXXXXXXXXXXXXXXXXXXXX"
.It alert-activity
Run when a window has activity.
See
.Ic monitor-activity .
.It alert-bell
Run when a window has received a bell.
See
.Ic monitor-bell .
.It alert-silence
Run when a window has been silent.
See
.Ic monitor-silence .
.It client-attached
Run when a client is attached.
.It client-detached
Run when a client is detached
.It client-resized
Run when a client is resized.
.It client-session-changed
Run when a client's attached session is changed.
.It pane-died
Run when the program running in a pane exits, but
.Ic remain-on-exit
is on so the pane has not closed.
.It pane-exited
Run when the program running in a pane exits.
.It pane-focus-in
Run when the focus enters a pane, if the
.Ic focus-events
option is on.
.It pane-focus-out
Run when the focus exits a pane, if the
.Ic focus-events
option is on.
.It pane-set-clipboard
Run when the terminal clipboard is set using the
.Xr xterm 1
escape sequence.
.It session-created
Run when a new session created.
.It session-closed
Run when a session closed.
.It session-renamed
Run when a session is renamed.
.It window-linked
Run when a window is linked into a session.
.It window-renamed
Run when a window is renamed.
.It window-unlinked
Run when a window is unlinked from a session.
.El
.Pp
Hooks are managed with these commands:
.Bl -tag -width Ds
.It Xo Ic set-hook
.Op Fl agpRuw
.Op Fl t Ar target-pane
.Ar hook-name
.Ar command
.Xc
Without
.Fl R ,
sets (or with
.Fl u
unsets) hook
.Ar hook-name
to
.Ar command .
The flags are the same as for
.Ic set-option .
.Pp
With
.Fl R ,
run
.Ar hook-name
immediately.
.It Xo Ic show-hooks
.Op Fl gpw
.Op Fl t Ar target-pane
.Xc
Shows hooks.
The flags are the same as for
.Ic show-options .
.El
.Sh MOUSE SUPPORT
If the
.Ic mouse
option is on (the default is off),
.Nm
allows mouse events to be bound as keys.
The name of each key is made up of a mouse event (such as
.Ql MouseUp1 )
and a location suffix, one of the following:
.Bl -column "XXXXXXXXXXXXX" -offset indent
.It Li "Pane" Ta "the contents of a pane"
.It Li "Border" Ta "a pane border"
.It Li "Status" Ta "the status line window list"
.It Li "StatusLeft" Ta "the left part of the status line"
.It Li "StatusRight" Ta "the right part of the status line"
.It Li "StatusDefault" Ta "any other part of the status line"
.El
.Pp
The following mouse events are available:
.Bl -column "MouseDown1" "MouseDrag1" "WheelDown" -offset indent
.It Li "WheelUp" Ta "WheelDown" Ta ""
.It Li "MouseDown1" Ta "MouseUp1" Ta "MouseDrag1" Ta "MouseDragEnd1"
.It Li "MouseDown2" Ta "MouseUp2" Ta "MouseDrag2" Ta "MouseDragEnd2"
.It Li "MouseDown3" Ta "MouseUp3" Ta "MouseDrag3" Ta "MouseDragEnd3"
.It Li "SecondClick1" Ta "SecondClick2" Ta "SecondClick3"
.It Li "DoubleClick1" Ta "DoubleClick2" Ta "DoubleClick3"
.It Li "TripleClick1" Ta "TripleClick2" Ta "TripleClick3"
.El
.Pp
The
.Ql SecondClick
events are fired for the second click of a double click, even if there may be a
third click which will fire
.Ql TripleClick
instead of
.Ql DoubleClick .
.Pp
Each should be suffixed with a location, for example
.Ql MouseDown1Status .
.Pp
The special token
.Ql {mouse}
or
.Ql =
may be used as
.Ar target-window
or
.Ar target-pane
in commands bound to mouse key bindings.
It resolves to the window or pane over which the mouse event took place
(for example, the window in the status line over which button 1 was released for a
.Ql MouseUp1Status
binding, or the pane over which the wheel was scrolled for a
.Ql WheelDownPane
binding).
.Pp
The
.Ic send-keys
.Fl M
flag may be used to forward a mouse event to a pane.
.Pp
The default key bindings allow the mouse to be used to select and resize panes,
to copy text and to change window using the status line.
These take effect if the
.Ic mouse
option is turned on.
.Sh FORMATS
Certain commands accept the
.Fl F
flag with a
.Ar format
argument.
This is a string which controls the output format of the command.
Format variables are enclosed in
.Ql #{
and
.Ql } ,
for example
.Ql #{session_name} .
The possible variables are listed in the table below, or the name of a
.Nm
option may be used for an option's value.
Some variables have a shorter alias such as
.Ql #S ;
.Ql ##
is replaced by a single
.Ql # ,
.Ql #,
by a
.Ql \&,
and
.Ql #}
by a
.Ql } .
.Pp
Conditionals are available by prefixing with
.Ql \&?
and separating two alternatives with a comma;
if the specified variable exists and is not zero, the first alternative
is chosen, otherwise the second is used.
For example
.Ql #{?session_attached,attached,not attached}
will include the string
.Ql attached
if the session is attached and the string
.Ql not attached
if it is unattached, or
.Ql #{?automatic-rename,yes,no}
will include
.Ql yes
if
.Ic automatic-rename
is enabled, or
.Ql no
if not.
Conditionals can be nested arbitrarily.
Inside a conditional,
.Ql \&,
and
.Ql }
must be escaped as
.Ql #,
and
.Ql #} ,
unless they are part of a
.Ql #{...}
replacement.
For example:
.Bd -literal -offset indent
#{?pane_in_mode,#[fg=white#,bg=red],#[fg=red#,bg=white]}#W .
.Ed
.Pp
String comparisons may be expressed by prefixing two comma-separated
alternatives by
.Ql == ,
.Ql != ,
.Ql < ,
.Ql > ,
.Ql <=
or
.Ql >=
and a colon.
For example
.Ql #{==:#{host},myhost}
will be replaced by
.Ql 1
if running on
.Ql myhost ,
otherwise by
.Ql 0 .
.Ql ||
and
.Ql &&
evaluate to true if either or both of two comma-separated alternatives are
true, for example
.Ql #{||:#{pane_in_mode},#{alternate_on}} .
.Pp
An
.Ql m
specifies an
.Xr fnmatch 3
or regular expression comparison.
The first argument is the pattern and the second the string to compare.
An optional argument specifies flags:
.Ql r
means the pattern is a regular expression instead of the default
.Xr fnmatch 3
pattern, and
.Ql i
means to ignore case.
For example:
.Ql #{m:*foo*,#{host}}
or
.Ql #{m/ri:^A,MYVAR} .
A
.Ql C
performs a search for an
.Xr fnmatch 3
pattern or regular expression in the pane content and evaluates to zero if not
found, or a line number if found.
Like
.Ql m ,
an
.Ql r
flag means search for a regular expression and
.Ql i
ignores case.
For example:
.Ql #{C/r:^Start}
.Pp
Numeric operators may be performed by prefixing two comma-separated alternatives with an
.Ql e
and an operator.
An optional
.Ql f
flag may be given after the operator to use floating point numbers, otherwise integers are used.
This may be followed by a number giving the number of decimal places to use for the result.
The available operators are:
addition
.Ql + ,
subtraction
.Ql - ,
multiplication
.Ql * ,
division
.Ql / ,
modulus
.Ql m
or
.Ql %
(note that
.Ql %
must be escaped as
.Ql %%
in formats which are also expanded by
.Xr strftime 3 )
and numeric comparison operators
.Ql == ,
.Ql != ,
.Ql < ,
.Ql <= ,
.Ql >
and
.Ql >= .
For example,
.Ql #{e|*|f|4:5.5,3}
multiplies 5.5 by 3 for a result with four decimal places and
.Ql #{e|%%:7,3}
returns the modulus of 7 and 3.
.Ql a
replaces a numeric argument by its ASCII equivalent, so
.Ql #{a:98}
results in
.Ql b .
.Pp
A limit may be placed on the length of the resultant string by prefixing it
by an
.Ql = ,
a number and a colon.
Positive numbers count from the start of the string and negative from the end,
so
.Ql #{=5:pane_title}
will include at most the first five characters of the pane title, or
.Ql #{=-5:pane_title}
the last five characters.
A suffix or prefix may be given as a second argument - if provided then it is
appended or prepended to the string if the length has been trimmed, for example
.Ql #{=/5/...:pane_title}
will append
.Ql ...
if the pane title is more than five characters.
Similarly,
.Ql p
pads the string to a given width, for example
.Ql #{p10:pane_title}
will result in a width of at least 10 characters.
A positive width pads on the left, a negative on the right.
<<<<<<< HEAD
=======
.Ql n
expands to the length of the variable and
.Ql w
to its width when displayed, for example
.Ql #{n:window_name} .
>>>>>>> 9e014010
.Pp
Prefixing a time variable with
.Ql t:\&
will convert it to a string, so if
.Ql #{window_activity}
gives
.Ql 1445765102 ,
.Ql #{t:window_activity}
gives
.Ql Sun Oct 25 09:25:02 2015 .
Adding
.Ql p (
.Ql `t/p` )
will use shorter but less accurate time format for times in the past.
A custom format may be given using an
.Ql f
suffix (note that
.Ql %
must be escaped as
.Ql %%
if the format is separately being passed through
.Xr strftime 3 ,
for example in the
.Ic status-left
option):
.Ql #{t/f/%%H#:%%M:window_activity} ,
see
.Xr strftime 3 .
.Pp
The
.Ql b:\&
and
.Ql d:\&
prefixes are
.Xr basename 3
and
.Xr dirname 3
of the variable respectively.
.Ql q:\&
will escape
.Xr sh 1
<<<<<<< HEAD
special characters.
=======
special characters or with a
.Ql h
suffix, escape hash characters (so
.Ql #
becomes
.Ql ## ) .
>>>>>>> 9e014010
.Ql E:\&
will expand the format twice, for example
.Ql #{E:status-left}
is the result of expanding the content of the
.Ic status-left
option rather than the option itself.
.Ql T:\&
is like
.Ql E:\&
but also expands
.Xr strftime 3
specifiers.
.Ql S:\& ,
.Ql W:\&
or
.Ql P:\&
will loop over each session, window or pane and insert the format once
for each.
For windows and panes, two comma-separated formats may be given:
the second is used for the current window or active pane.
For example, to get a list of windows formatted like the status line:
.Bd -literal -offset indent
#{W:#{E:window-status-format} ,#{E:window-status-current-format} }
.Ed
.Pp
.Ql N:\&
checks if a window (without any suffix or with the
.Ql w
suffix) or a session (with the
.Ql s
suffix) name exists, for example
.Ql `N/w:foo`
is replaced with 1 if a window named
.Ql foo
exists.
.Pp
A prefix of the form
.Ql s/foo/bar/:\&
will substitute
.Ql foo
with
.Ql bar
throughout.
The first argument may be an extended regular expression and a final argument may be
.Ql i
to ignore case, for example
.Ql s/a(.)/\e1x/i:\&
would change
.Ql abABab
into
.Ql bxBxbx .
.Pp
In addition, the last line of a shell command's output may be inserted using
.Ql #() .
For example,
.Ql #(uptime)
will insert the system's uptime.
When constructing formats,
.Nm
does not wait for
.Ql #()
commands to finish; instead, the previous result from running the same command is used,
or a placeholder if the command has not been run before.
If the command hasn't exited, the most recent line of output will be used, but the status
line will not be updated more than once a second.
Commands are executed with the
.Nm
global environment set (see the
.Sx GLOBAL AND SESSION ENVIRONMENT
section).
.Pp
An
.Ql l
specifies that a string should be interpreted literally and not expanded.
For example
.Ql #{l:#{?pane_in_mode,yes,no}}
will be replaced by
.Ql #{?pane_in_mode,yes,no} .
.Pp
The following variables are available, where appropriate:
.Bl -column "XXXXXXXXXXXXXXXXXXX" "XXXXX"
.It Sy "Variable name" Ta Sy "Alias" Ta Sy "Replaced with"
.It Li "active_window_index" Ta "" Ta "Index of active window in session"
.It Li "alternate_on" Ta "" Ta "1 if pane is in alternate screen"
.It Li "alternate_saved_x" Ta "" Ta "Saved cursor X in alternate screen"
.It Li "alternate_saved_y" Ta "" Ta "Saved cursor Y in alternate screen"
.It Li "buffer_created" Ta "" Ta "Time buffer created"
.It Li "buffer_name" Ta "" Ta "Name of buffer"
.It Li "buffer_sample" Ta "" Ta "Sample of start of buffer"
.It Li "buffer_size" Ta "" Ta "Size of the specified buffer in bytes"
.It Li "client_activity" Ta "" Ta "Time client last had activity"
.It Li "client_cell_height" Ta "" Ta "Height of each client cell in pixels"
.It Li "client_cell_width" Ta "" Ta "Width of each client cell in pixels"
.It Li "client_control_mode" Ta "" Ta "1 if client is in control mode"
.It Li "client_created" Ta "" Ta "Time client created"
.It Li "client_discarded" Ta "" Ta "Bytes discarded when client behind"
.It Li "client_flags" Ta "" Ta "List of client flags"
.It Li "client_height" Ta "" Ta "Height of client"
.It Li "client_key_table" Ta "" Ta "Current key table"
.It Li "client_last_session" Ta "" Ta "Name of the client's last session"
.It Li "client_name" Ta "" Ta "Name of client"
.It Li "client_pid" Ta "" Ta "PID of client process"
.It Li "client_prefix" Ta "" Ta "1 if prefix key has been pressed"
.It Li "client_readonly" Ta "" Ta "1 if client is readonly"
.It Li "client_session" Ta "" Ta "Name of the client's session"
.It Li "client_termfeatures" Ta "" Ta "Terminal features of client, if any"
.It Li "client_termname" Ta "" Ta "Terminal name of client"
<<<<<<< HEAD
=======
.It Li "client_termtype" Ta "" Ta "Terminal type of client, if available"
>>>>>>> 9e014010
.It Li "client_tty" Ta "" Ta "Pseudo terminal of client"
.It Li "client_utf8" Ta "" Ta "1 if client supports UTF-8"
.It Li "client_width" Ta "" Ta "Width of client"
.It Li "client_written" Ta "" Ta "Bytes written to client"
.It Li "command" Ta "" Ta "Name of command in use, if any"
.It Li "command_list_alias" Ta "" Ta "Command alias if listing commands"
.It Li "command_list_name" Ta "" Ta "Command name if listing commands"
.It Li "command_list_usage" Ta "" Ta "Command usage if listing commands"
<<<<<<< HEAD
=======
.It Li "config_files" Ta "" Ta "List of configuration files loaded"
>>>>>>> 9e014010
.It Li "copy_cursor_line" Ta "" Ta "Line the cursor is on in copy mode"
.It Li "copy_cursor_word" Ta "" Ta "Word under cursor in copy mode"
.It Li "copy_cursor_x" Ta "" Ta "Cursor X position in copy mode"
.It Li "copy_cursor_y" Ta "" Ta "Cursor Y position in copy mode"
<<<<<<< HEAD
=======
.It Li "current_file" Ta "" Ta "Current configuration file"
>>>>>>> 9e014010
.It Li "cursor_character" Ta "" Ta "Character at cursor in pane"
.It Li "cursor_flag" Ta "" Ta "Pane cursor flag"
.It Li "cursor_x" Ta "" Ta "Cursor X position in pane"
.It Li "cursor_y" Ta "" Ta "Cursor Y position in pane"
.It Li "history_bytes" Ta "" Ta "Number of bytes in window history"
.It Li "history_limit" Ta "" Ta "Maximum window history lines"
.It Li "history_size" Ta "" Ta "Size of history in lines"
.It Li "hook" Ta "" Ta "Name of running hook, if any"
.It Li "hook_pane" Ta "" Ta "ID of pane where hook was run, if any"
.It Li "hook_session" Ta "" Ta "ID of session where hook was run, if any"
.It Li "hook_session_name" Ta "" Ta "Name of session where hook was run, if any"
.It Li "hook_window" Ta "" Ta "ID of window where hook was run, if any"
.It Li "hook_window_name" Ta "" Ta "Name of window where hook was run, if any"
.It Li "host" Ta "#H" Ta "Hostname of local host"
.It Li "host_short" Ta "#h" Ta "Hostname of local host (no domain name)"
.It Li "insert_flag" Ta "" Ta "Pane insert flag"
.It Li "keypad_cursor_flag" Ta "" Ta "Pane keypad cursor flag"
.It Li "keypad_flag" Ta "" Ta "Pane keypad flag"
.It Li "last_window_index" Ta "" Ta "Index of last window in session"
.It Li "line" Ta "" Ta "Line number in the list"
.It Li "mouse_all_flag" Ta "" Ta "Pane mouse all flag"
.It Li "mouse_any_flag" Ta "" Ta "Pane mouse any flag"
.It Li "mouse_button_flag" Ta "" Ta "Pane mouse button flag"
.It Li "mouse_line" Ta "" Ta "Line under mouse, if any"
.It Li "mouse_sgr_flag" Ta "" Ta "Pane mouse SGR flag"
.It Li "mouse_standard_flag" Ta "" Ta "Pane mouse standard flag"
.It Li "mouse_utf8_flag" Ta "" Ta "Pane mouse UTF-8 flag"
.It Li "mouse_word" Ta "" Ta "Word under mouse, if any"
.It Li "mouse_x" Ta "" Ta "Mouse X position, if any"
.It Li "mouse_y" Ta "" Ta "Mouse Y position, if any"
.It Li "origin_flag" Ta "" Ta "Pane origin flag"
.It Li "pane_active" Ta "" Ta "1 if active pane"
.It Li "pane_at_bottom" Ta "" Ta "1 if pane is at the bottom of window"
.It Li "pane_at_left" Ta "" Ta "1 if pane is at the left of window"
.It Li "pane_at_right" Ta "" Ta "1 if pane is at the right of window"
.It Li "pane_at_top" Ta "" Ta "1 if pane is at the top of window"
.It Li "pane_bg" Ta "" Ta "Pane background colour"
.It Li "pane_bottom" Ta "" Ta "Bottom of pane"
.It Li "pane_current_command" Ta "" Ta "Current command if available"
.It Li "pane_current_path" Ta "" Ta "Current path if available"
.It Li "pane_dead" Ta "" Ta "1 if pane is dead"
.It Li "pane_dead_status" Ta "" Ta "Exit status of process in dead pane"
<<<<<<< HEAD
=======
.It Li "pane_fg" Ta "" Ta "Pane foreground colour"
>>>>>>> 9e014010
.It Li "pane_format" Ta "" Ta "1 if format is for a pane"
.It Li "pane_height" Ta "" Ta "Height of pane"
.It Li "pane_id" Ta "#D" Ta "Unique pane ID"
.It Li "pane_in_mode" Ta "" Ta "1 if pane is in a mode"
.It Li "pane_index" Ta "#P" Ta "Index of pane"
.It Li "pane_input_off" Ta "" Ta "1 if input to pane is disabled"
.It Li "pane_last" Ta "" Ta "1 if last pane"
.It Li "pane_left" Ta "" Ta "Left of pane"
.It Li "pane_marked" Ta "" Ta "1 if this is the marked pane"
.It Li "pane_marked_set" Ta "" Ta "1 if a marked pane is set"
.It Li "pane_mode" Ta "" Ta "Name of pane mode, if any"
<<<<<<< HEAD
.It Li "pane_path" Ta "#T" Ta "Path of pane (can be set by application)"
=======
.It Li "pane_path" Ta "" Ta "Path of pane (can be set by application)"
>>>>>>> 9e014010
.It Li "pane_pid" Ta "" Ta "PID of first process in pane"
.It Li "pane_pipe" Ta "" Ta "1 if pane is being piped"
.It Li "pane_right" Ta "" Ta "Right of pane"
.It Li "pane_search_string" Ta "" Ta "Last search string in copy mode"
.It Li "pane_start_command" Ta "" Ta "Command pane started with"
.It Li "pane_synchronized" Ta "" Ta "1 if pane is synchronized"
.It Li "pane_tabs" Ta "" Ta "Pane tab positions"
.It Li "pane_title" Ta "#T" Ta "Title of pane (can be set by application)"
.It Li "pane_top" Ta "" Ta "Top of pane"
.It Li "pane_tty" Ta "" Ta "Pseudo terminal of pane"
.It Li "pane_width" Ta "" Ta "Width of pane"
.It Li "pid" Ta "" Ta "Server PID"
.It Li "rectangle_toggle" Ta "" Ta "1 if rectangle selection is activated"
.It Li "scroll_position" Ta "" Ta "Scroll position in copy mode"
.It Li "scroll_region_lower" Ta "" Ta "Bottom of scroll region in pane"
.It Li "scroll_region_upper" Ta "" Ta "Top of scroll region in pane"
<<<<<<< HEAD
=======
.It Li "search_match" Ta "" Ta "Search match if any"
.It Li "search_present" Ta "" Ta "1 if search started in copy mode"
>>>>>>> 9e014010
.It Li "selection_active" Ta "" Ta "1 if selection started and changes with the cursor in copy mode"
.It Li "selection_end_x" Ta "" Ta "X position of the end of the selection"
.It Li "selection_end_y" Ta "" Ta "Y position of the end of the selection"
.It Li "selection_present" Ta "" Ta "1 if selection started in copy mode"
.It Li "selection_start_x" Ta "" Ta "X position of the start of the selection"
.It Li "selection_start_y" Ta "" Ta "Y position of the start of the selection"
.It Li "session_activity" Ta "" Ta "Time of session last activity"
.It Li "session_alerts" Ta "" Ta "List of window indexes with alerts"
.It Li "session_attached" Ta "" Ta "Number of clients session is attached to"
.It Li "session_attached_list" Ta "" Ta "List of clients session is attached to"
.It Li "session_created" Ta "" Ta "Time session created"
.It Li "session_format" Ta "" Ta "1 if format is for a session"
.It Li "session_group" Ta "" Ta "Name of session group"
.It Li "session_group_attached" Ta "" Ta "Number of clients sessions in group are attached to"
.It Li "session_group_attached_list" Ta "" Ta "List of clients sessions in group are attached to"
.It Li "session_group_list" Ta "" Ta "List of sessions in group"
.It Li "session_group_many_attached" Ta "" Ta "1 if multiple clients attached to sessions in group"
.It Li "session_group_size" Ta "" Ta "Size of session group"
.It Li "session_grouped" Ta "" Ta "1 if session in a group"
.It Li "session_id" Ta "" Ta "Unique session ID"
.It Li "session_last_attached" Ta "" Ta "Time session last attached"
.It Li "session_many_attached" Ta "" Ta "1 if multiple clients attached"
.It Li "session_marked" Ta "" Ta "1 if this session contains the marked pane"
.It Li "session_name" Ta "#S" Ta "Name of session"
.It Li "session_path" Ta "" Ta "Working directory of session"
.It Li "session_stack" Ta "" Ta "Window indexes in most recent order"
.It Li "session_windows" Ta "" Ta "Number of windows in session"
.It Li "socket_path" Ta "" Ta "Server socket path"
.It Li "start_time" Ta "" Ta "Server start time"
.It Li "version" Ta "" Ta "Server version"
.It Li "window_active" Ta "" Ta "1 if window active"
.It Li "window_active_clients" Ta "" Ta "Number of clients viewing this window"
.It Li "window_active_clients_list" Ta "" Ta "List of clients viewing this window"
.It Li "window_active_sessions" Ta "" Ta "Number of sessions on which this window is active"
.It Li "window_active_sessions_list" Ta "" Ta "List of sessions on which this window is active"
.It Li "window_activity" Ta "" Ta "Time of window last activity"
.It Li "window_activity_flag" Ta "" Ta "1 if window has activity"
.It Li "window_bell_flag" Ta "" Ta "1 if window has bell"
.It Li "window_bigger" Ta "" Ta "1 if window is larger than client"
.It Li "window_cell_height" Ta "" Ta "Height of each cell in pixels"
.It Li "window_cell_width" Ta "" Ta "Width of each cell in pixels"
.It Li "window_end_flag" Ta "" Ta "1 if window has the highest index"
<<<<<<< HEAD
.It Li "window_flags" Ta "#F" Ta "Window flags"
=======
.It Li "window_flags" Ta "#F" Ta "Window flags with # escaped as ##"
.It Li "window_raw_flags" Ta "" Ta "Window flags with nothing escaped"
>>>>>>> 9e014010
.It Li "window_format" Ta "" Ta "1 if format is for a window"
.It Li "window_height" Ta "" Ta "Height of window"
.It Li "window_id" Ta "" Ta "Unique window ID"
.It Li "window_index" Ta "#I" Ta "Index of window"
.It Li "window_last_flag" Ta "" Ta "1 if window is the last used"
.It Li "window_layout" Ta "" Ta "Window layout description, ignoring zoomed window panes"
.It Li "window_linked" Ta "" Ta "1 if window is linked across sessions"
.It Li "window_linked_sessions" Ta "" Ta "Number of sessions this window is linked to"
.It Li "window_linked_sessions_list" Ta "" Ta "List of sessions this window is linked to"
.It Li "window_marked_flag" Ta "" Ta "1 if window contains the marked pane"
.It Li "window_name" Ta "#W" Ta "Name of window"
.It Li "window_offset_x" Ta "" Ta "X offset into window if larger than client"
.It Li "window_offset_y" Ta "" Ta "Y offset into window if larger than client"
.It Li "window_panes" Ta "" Ta "Number of panes in window"
.It Li "window_silence_flag" Ta "" Ta "1 if window has silence alert"
.It Li "window_stack_index" Ta "" Ta "Index in session most recent stack"
.It Li "window_start_flag" Ta "" Ta "1 if window has the lowest index"
.It Li "window_visible_layout" Ta "" Ta "Window layout description, respecting zoomed window panes"
.It Li "window_width" Ta "" Ta "Width of window"
.It Li "window_zoomed_flag" Ta "" Ta "1 if window is zoomed"
.It Li "wrap_flag" Ta "" Ta "Pane wrap flag"
.El
.Sh STYLES
.Nm
offers various options to specify the colour and attributes of aspects of the
interface, for example
.Ic status-style
for the status line.
In addition, embedded styles may be specified in format options, such as
.Ic status-left ,
by enclosing them in
.Ql #[
and
.Ql \&] .
.Pp
A style may be the single term
.Ql default
to specify the default style (which may come from an option, for example
.Ic status-style
in the status line) or a space
or comma separated list of the following:
.Bl -tag -width Ds
.It Ic fg=colour
Set the foreground colour.
The colour is one of:
.Ic black ,
.Ic red ,
.Ic green ,
.Ic yellow ,
.Ic blue ,
.Ic magenta ,
.Ic cyan ,
.Ic white ;
if supported the bright variants
.Ic brightred ,
.Ic brightgreen ,
.Ic brightyellow ;
.Ic colour0
to
.Ic colour255
from the 256-colour set;
.Ic default
for the default colour;
.Ic terminal
for the terminal default colour; or a hexadecimal RGB string such as
.Ql #ffffff .
.It Ic bg=colour
Set the background colour.
.It Ic none
Set no attributes (turn off any active attributes).
.It Xo Ic acs ,
.Ic bright
(or
.Ic bold ) ,
.Ic dim ,
.Ic underscore ,
.Ic blink ,
.Ic reverse ,
.Ic hidden ,
.Ic italics ,
.Ic overline ,
.Ic strikethrough ,
.Ic double-underscore ,
.Ic curly-underscore ,
.Ic dotted-underscore ,
.Ic dashed-underscore
.Xc
Set an attribute.
Any of the attributes may be prefixed with
.Ql no
to unset.
.Ic acs
is the terminal alternate character set.
.It Xo Ic align=left
(or
.Ic noalign ) ,
.Ic align=centre ,
.Ic align=right
.Xc
Align text to the left, centre or right of the available space if appropriate.
.It Ic fill=colour
Fill the available space with a background colour if appropriate.
.It Xo Ic list=on ,
.Ic list=focus ,
.Ic list=left-marker ,
.Ic list=right-marker ,
.Ic nolist
.Xc
Mark the position of the various window list components in the
.Ic status-format
option:
.Ic list=on
marks the start of the list;
.Ic list=focus
is the part of the list that should be kept in focus if the entire list won't fit
in the available space (typically the current window);
.Ic list=left-marker
and
.Ic list=right-marker
mark the text to be used to mark that text has been trimmed from the left or
right of the list if there is not enough space.
.It Xo Ic push-default ,
.Ic pop-default
.Xc
Store the current colours and attributes as the default or reset to the previous
default.
A
.Ic push-default
affects any subsequent use of the
.Ic default
term until a
.Ic pop-default .
Only one default may be pushed (each
.Ic push-default
replaces the previous saved default).
.It Xo Ic range=left ,
.Ic range=right ,
.Ic range=window|X ,
.Ic norange
.Xc
Mark a range in the
.Ic status-format
option.
.Ic range=left
and
.Ic range=right
are the text used for the
.Ql StatusLeft
and
.Ql StatusRight
mouse keys.
.Ic range=window|X
is the range for a window passed to the
.Ql Status
mouse key, where
.Ql X
is a window index.
.El
.Pp
Examples are:
.Bd -literal -offset indent
fg=yellow bold underscore blink
bg=black,fg=default,noreverse
.Ed
.Sh NAMES AND TITLES
.Nm
distinguishes between names and titles.
Windows and sessions have names, which may be used to specify them in targets
and are displayed in the status line and various lists: the name is the
.Nm
identifier for a window or session.
Only panes have titles.
A pane's title is typically set by the program running inside the pane using
an escape sequence (like it would set the
.Xr xterm 1
window title in
.Xr X 7 ) .
Windows themselves do not have titles - a window's title is the title of its
active pane.
.Nm
itself may set the title of the terminal in which the client is running, see
the
.Ic set-titles
option.
.Pp
A session's name is set with the
.Ic new-session
and
.Ic rename-session
commands.
A window's name is set with one of:
.Bl -enum -width Ds
.It
A command argument (such as
.Fl n
for
.Ic new-window
or
.Ic new-session ) .
.It
An escape sequence (if the
.Ic allow-rename
option is turned on):
.Bd -literal -offset indent
$ printf '\e033kWINDOW_NAME\e033\e\e'
.Ed
.It
Automatic renaming, which sets the name to the active command in the window's
active pane.
See the
.Ic automatic-rename
option.
.El
.Pp
When a pane is first created, its title is the hostname.
A pane's title can be set via the title setting escape sequence, for example:
.Bd -literal -offset indent
$ printf '\e033]2;My Title\e033\e\e'
.Ed
.Pp
It can also be modified with the
.Ic select-pane
.Fl T
command.
.Sh GLOBAL AND SESSION ENVIRONMENT
When the server is started,
.Nm
copies the environment into the
.Em global environment ;
in addition, each session has a
.Em session environment .
When a window is created, the session and global environments are merged.
If a variable exists in both, the value from the session environment is used.
The result is the initial environment passed to the new process.
.Pp
The
.Ic update-environment
session option may be used to update the session environment from the client
when a new session is created or an old reattached.
.Nm
also initialises the
.Ev TMUX
variable with some internal information to allow commands to be executed
from inside, and the
.Ev TERM
variable with the correct terminal setting of
.Ql screen .
.Pp
Variables in both session and global environments may be marked as hidden.
Hidden variables are not passed into the environment of new processes and
instead can only be used by tmux itself (for example in formats, see the
.Sx FORMATS
section).
.Pp
Commands to alter and view the environment are:
.Bl -tag -width Ds
.It Xo Ic set-environment
.Op Fl Fhgru
.Op Fl t Ar target-session
.Ar name Op Ar value
.Xc
.D1 (alias: Ic setenv )
Set or unset an environment variable.
If
.Fl g
is used, the change is made in the global environment; otherwise, it is applied
to the session environment for
.Ar target-session .
If
.Fl F
is present, then
.Ar value
is expanded as a format.
The
.Fl u
flag unsets a variable.
.Fl r
indicates the variable is to be removed from the environment before starting a
new process.
.Fl h
marks the variable as hidden.
.It Xo Ic show-environment
.Op Fl hgs
.Op Fl t Ar target-session
.Op Ar variable
.Xc
.D1 (alias: Ic showenv )
Display the environment for
.Ar target-session
or the global environment with
.Fl g .
If
.Ar variable
is omitted, all variables are shown.
Variables removed from the environment are prefixed with
.Ql - .
If
.Fl s
is used, the output is formatted as a set of Bourne shell commands.
.Fl h
shows hidden variables (omitted by default).
.El
.Sh STATUS LINE
.Nm
includes an optional status line which is displayed in the bottom line of each
terminal.
.Pp
By default, the status line is enabled and one line in height (it may be
disabled or made multiple lines with the
.Ic status
session option) and contains, from left-to-right: the name of the current
session in square brackets; the window list; the title of the active pane
in double quotes; and the time and date.
.Pp
Each line of the status line is configured with the
.Ic status-format
option.
The default is made of three parts: configurable left and right sections (which
may contain dynamic content such as the time or output from a shell command,
see the
.Ic status-left ,
.Ic status-left-length ,
.Ic status-right ,
and
.Ic status-right-length
options below), and a central window list.
By default, the window list shows the index, name and (if any) flag of the
windows present in the current session in ascending numerical order.
It may be customised with the
.Ar window-status-format
and
.Ar window-status-current-format
options.
The flag is one of the following symbols appended to the window name:
.Bl -column "Symbol" "Meaning" -offset indent
.It Sy "Symbol" Ta Sy "Meaning"
.It Li "*" Ta "Denotes the current window."
.It Li "-" Ta "Marks the last window (previously selected)."
.It Li "#" Ta "Window activity is monitored and activity has been detected."
.It Li "\&!" Ta "Window bells are monitored and a bell has occurred in the window."
.It Li "~" Ta "The window has been silent for the monitor-silence interval."
.It Li "M" Ta "The window contains the marked pane."
.It Li "Z" Ta "The window's active pane is zoomed."
.El
.Pp
The # symbol relates to the
.Ic monitor-activity
window option.
The window name is printed in inverted colours if an alert (bell, activity or
silence) is present.
.Pp
The colour and attributes of the status line may be configured, the entire
status line using the
.Ic status-style
session option and individual windows using the
.Ic window-status-style
window option.
.Pp
The status line is automatically refreshed at interval if it has changed, the
interval may be controlled with the
.Ic status-interval
session option.
.Pp
Commands related to the status line are as follows:
.Bl -tag -width Ds
.It Xo Ic command-prompt
<<<<<<< HEAD
.Op Fl 1ikN
=======
.Op Fl 1ikNTW
>>>>>>> 9e014010
.Op Fl I Ar inputs
.Op Fl p Ar prompts
.Op Fl t Ar target-client
.Op Ar template
.Xc
Open the command prompt in a client.
This may be used from inside
.Nm
to execute commands interactively.
.Pp
If
.Ar template
is specified, it is used as the command.
If present,
.Fl I
is a comma-separated list of the initial text for each prompt.
If
.Fl p
is given,
.Ar prompts
is a comma-separated list of prompts which are displayed in order; otherwise
a single prompt is displayed, constructed from
.Ar template
if it is present, or
.Ql \&:
if not.
.Pp
Before the command is executed, the first occurrence of the string
.Ql %%
and all occurrences of
.Ql %1
are replaced by the response to the first prompt, all
.Ql %2
are replaced with the response to the second prompt, and so on for further
prompts.
Up to nine prompt responses may be replaced
.Po
.Ql %1
to
.Ql %9
.Pc .
.Ql %%%
is like
.Ql %%
but any quotation marks are escaped.
.Pp
.Fl 1
makes the prompt only accept one key press, in this case the resulting input
is a single character.
.Fl k
is like
.Fl 1
but the key press is translated to a key name.
.Fl N
makes the prompt only accept numeric key presses.
.Fl i
executes the command every time the prompt input changes instead of when the
user exits the command prompt.
.Fl T
tells
.Nm
that the prompt is for a target which affects what completions are offered when
.Em Tab
is pressed;
.Fl W
is similar but indicates the prompt is for a window.
.Pp
The following keys have a special meaning in the command prompt, depending
on the value of the
.Ic status-keys
option:
.Bl -column "FunctionXXXXXXXXXXXXXXXXXXXXXXXXX" "viXXXX" "emacsX" -offset indent
.It Sy "Function" Ta Sy "vi" Ta Sy "emacs"
.It Li "Cancel command prompt" Ta "q" Ta "Escape"
.It Li "Delete from cursor to start of word" Ta "" Ta "C-w"
.It Li "Delete entire command" Ta "d" Ta "C-u"
.It Li "Delete from cursor to end" Ta "D" Ta "C-k"
.It Li "Execute command" Ta "Enter" Ta "Enter"
.It Li "Get next command from history" Ta "" Ta "Down"
.It Li "Get previous command from history" Ta "" Ta "Up"
.It Li "Insert top paste buffer" Ta "p" Ta "C-y"
.It Li "Look for completions" Ta "Tab" Ta "Tab"
.It Li "Move cursor left" Ta "h" Ta "Left"
.It Li "Move cursor right" Ta "l" Ta "Right"
.It Li "Move cursor to end" Ta "$" Ta "C-e"
.It Li "Move cursor to next word" Ta "w" Ta "M-f"
.It Li "Move cursor to previous word" Ta "b" Ta "M-b"
.It Li "Move cursor to start" Ta "0" Ta "C-a"
.It Li "Transpose characters" Ta "" Ta "C-t"
.El
.It Xo Ic confirm-before
.Op Fl p Ar prompt
.Op Fl t Ar target-client
.Ar command
.Xc
.D1 (alias: Ic confirm )
Ask for confirmation before executing
.Ar command .
If
.Fl p
is given,
.Ar prompt
is the prompt to display; otherwise a prompt is constructed from
.Ar command .
It may contain the special character sequences supported by the
.Ic status-left
option.
.Pp
This command works only from inside
.Nm .
.It Xo Ic display-menu
.Op Fl O
.Op Fl c Ar target-client
.Op Fl t Ar target-pane
.Op Fl T Ar title
.Op Fl x Ar position
.Op Fl y Ar position
.Ar name
.Ar key
.Ar command
.Ar ...
.Xc
.D1 (alias: Ic menu )
Display a menu on
.Ar target-client .
.Ar target-pane
gives the target for any commands run from the menu.
.Pp
A menu is passed as a series of arguments: first the menu item name,
second the key shortcut (or empty for none) and third the command
to run when the menu item is chosen.
The name and command are formats, see the
.Sx FORMATS
and
.Sx STYLES
sections.
If the name begins with a hyphen (-), then the item is disabled (shown dim) and
may not be chosen.
The name may be empty for a separator line, in which case both the key and
command should be omitted.
.Pp
.Fl T
is a format for the menu title (see
.Sx FORMATS ) .
.Pp
.Fl x
and
.Fl y
give the position of the menu.
Both may be a row or column number, or one of the following special values:
.Bl -column "XXXXX" "XXXX" -offset indent
.It Sy "Value" Ta Sy "Flag" Ta Sy "Meaning"
.It Li "C" Ta "Both" Ta "The centre of the terminal"
.It Li "R" Ta Fl x Ta "The right side of the terminal"
.It Li "P" Ta "Both" Ta "The bottom left of the pane"
.It Li "M" Ta "Both" Ta "The mouse position"
.It Li "W" Ta "Both" Ta "The window position on the status line"
.It Li "S" Ta Fl y Ta "The line above or below the status line"
.El
.Pp
Or a format, which is expanded including the following additional variables:
.Bl -column "XXXXXXXXXXXXXXXXXXXXXXXXXX" -offset indent
.It Sy "Variable name" Ta Sy "Replaced with"
.It Li "popup_centre_x" Ta "Centered in the client"
.It Li "popup_centre_y" Ta "Centered in the client"
.It Li "popup_height" Ta "Height of menu or popup"
.It Li "popup_mouse_bottom" Ta "Bottom of at the mouse"
.It Li "popup_mouse_centre_x" Ta "Horizontal centre at the mouse"
.It Li "popup_mouse_centre_y" Ta "Vertical centre at the mouse"
.It Li "popup_mouse_top" Ta "Top at the mouse"
.It Li "popup_mouse_x" Ta "Mouse X position"
.It Li "popup_mouse_y" Ta "Mouse Y position"
.It Li "popup_pane_bottom" Ta "Bottom of the pane"
.It Li "popup_pane_left" Ta "Left of the pane"
.It Li "popup_pane_right" Ta "Right of the pane"
.It Li "popup_pane_top" Ta "Top of the pane"
.It Li "popup_status_line_y" Ta "Above or below the status line"
.It Li "popup_width" Ta "Width of menu or popup"
.It Li "popup_window_status_line_x" Ta "At the window position in status line"
.It Li "popup_window_status_line_y" Ta "At the status line showing the window"
.El
.Pp
Each menu consists of items followed by a key shortcut shown in brackets.
If the menu is too large to fit on the terminal, it is not displayed.
Pressing the key shortcut chooses the corresponding item.
If the mouse is enabled and the menu is opened from a mouse key binding,
releasing the mouse button with an item selected chooses that item and
releasing the mouse button without an item selected closes the menu.
.Fl O
changes this behaviour so that the menu does not close when the mouse button is
released without an item selected the menu is not closed and a mouse button
must be clicked to choose an item.
.Pp
The following keys are also available:
.Bl -column "Key" "Function" -offset indent
.It Sy "Key" Ta Sy "Function"
.It Li "Enter" Ta "Choose selected item"
.It Li "Up" Ta "Select previous item"
.It Li "Down" Ta "Select next item"
.It Li "q" Ta "Exit menu"
.El
.It Xo Ic display-message
.Op Fl aINpv
.Op Fl c Ar target-client
.Op Fl d Ar delay
.Op Fl t Ar target-pane
.Op Ar message
.Xc
.D1 (alias: Ic display )
Display a message.
If
.Fl p
is given, the output is printed to stdout, otherwise it is displayed in the
.Ar target-client
status line for up to
.Ar delay
milliseconds.
If
.Ar delay
is not given, the
.Ic message-time
option is used; a delay of zero waits for a key press.
.Ql N
ignores key presses and closes only after the delay expires.
The format of
.Ar message
is described in the
.Sx FORMATS
section; information is taken from
.Ar target-pane
if
.Fl t
is given, otherwise the active pane.
.Pp
.Fl v
prints verbose logging as the format is parsed and
.Fl a
lists the format variables and their values.
.Pp
.Fl I
forwards any input read from stdin to the empty pane given by
.Ar target-pane .
.It Xo Ic display-popup
.Op Fl CE
.Op Fl c Ar target-client
.Op Fl d Ar start-directory
.Op Fl h Ar height
.Op Fl t Ar target-pane
.Op Fl w Ar width
.Op Fl x Ar position
.Op Fl y Ar position
.Op Ar shell-command
.Xc
.D1 (alias: Ic popup )
Display a popup running
.Ar shell-command
on
.Ar target-client .
A popup is a rectangular box drawn over the top of any panes.
Panes are not updated while a popup is present.
.Pp
.Fl E
closes the popup automatically when
.Ar shell-command
exits.
Two
.Fl E
closes the popup only if
.Ar shell-command
exited with success.
.Pp
.Fl x
and
.Fl y
give the position of the popup, they have the same meaning as for the
.Ic display-menu
command.
.Fl w
and
.Fl h
give the width and height - both may be a percentage (followed by
.Ql % ) .
If omitted, half of the terminal size is used.
.Pp
The
.Fl C
flag closes any popup on the client.
.El
.Sh BUFFERS
.Nm
maintains a set of named
.Em paste buffers .
Each buffer may be either explicitly or automatically named.
Explicitly named buffers are named when created with the
.Ic set-buffer
or
.Ic load-buffer
commands, or by renaming an automatically named buffer with
.Ic set-buffer
.Fl n .
Automatically named buffers are given a name such as
.Ql buffer0001 ,
.Ql buffer0002
and so on.
When the
.Ic buffer-limit
option is reached, the oldest automatically named buffer is deleted.
Explicitly named buffers are not subject to
.Ic buffer-limit
and may be deleted with the
.Ic delete-buffer
command.
.Pp
Buffers may be added using
.Ic copy-mode
or the
.Ic set-buffer
and
.Ic load-buffer
commands, and pasted into a window using the
.Ic paste-buffer
command.
If a buffer command is used and no buffer is specified, the most
recently added automatically named buffer is assumed.
.Pp
A configurable history buffer is also maintained for each window.
By default, up to 2000 lines are kept; this can be altered with the
.Ic history-limit
option (see the
.Ic set-option
command above).
.Pp
The buffer commands are as follows:
.Bl -tag -width Ds
.It Xo
.Ic choose-buffer
.Op Fl NZr
.Op Fl F Ar format
.Op Fl f Ar filter
.Op Fl K Ar key-format
.Op Fl O Ar sort-order
.Op Fl t Ar target-pane
.Op Ar template
.Xc
Put a pane into buffer mode, where a buffer may be chosen interactively from
a list.
Each buffer is shown on one line.
A shortcut key is shown on the left in brackets allowing for immediate choice,
or the list may be navigated and an item chosen or otherwise manipulated using
the keys below.
.Fl Z
zooms the pane.
The following keys may be used in buffer mode:
.Bl -column "Key" "Function" -offset indent
.It Sy "Key" Ta Sy "Function"
.It Li "Enter" Ta "Paste selected buffer"
.It Li "Up" Ta "Select previous buffer"
.It Li "Down" Ta "Select next buffer"
.It Li "C-s" Ta "Search by name or content"
.It Li "n" Ta "Repeat last search"
.It Li "t" Ta "Toggle if buffer is tagged"
.It Li "T" Ta "Tag no buffers"
.It Li "C-t" Ta "Tag all buffers"
.It Li "p" Ta "Paste selected buffer"
.It Li "P" Ta "Paste tagged buffers"
.It Li "d" Ta "Delete selected buffer"
.It Li "D" Ta "Delete tagged buffers"
.It Li "e" Ta "Open the buffer in an editor"
.It Li "f" Ta "Enter a format to filter items"
.It Li "O" Ta "Change sort field"
.It Li "r" Ta "Reverse sort order"
.It Li "v" Ta "Toggle preview"
.It Li "q" Ta "Exit mode"
.El
.Pp
After a buffer is chosen,
.Ql %%
is replaced by the buffer name in
.Ar template
and the result executed as a command.
If
.Ar template
is not given, "paste-buffer -b '%%'" is used.
.Pp
.Fl O
specifies the initial sort field: one of
.Ql time ,
.Ql name
or
.Ql size .
.Fl r
reverses the sort order.
.Fl f
specifies an initial filter: the filter is a format - if it evaluates to zero,
the item in the list is not shown, otherwise it is shown.
If a filter would lead to an empty list, it is ignored.
.Fl F
specifies the format for each item in the list and
.Fl K
a format for each shortcut key; both are evaluated once for each line.
.Fl N
starts without the preview.
This command works only if at least one client is attached.
.It Ic clear-history Op Fl t Ar target-pane
.D1 (alias: Ic clearhist )
Remove and free the history for the specified pane.
.It Ic delete-buffer Op Fl b Ar buffer-name
.D1 (alias: Ic deleteb )
Delete the buffer named
.Ar buffer-name ,
or the most recently added automatically named buffer if not specified.
.It Xo Ic list-buffers
.Op Fl F Ar format
.Op Fl f Ar filter
.Xc
.D1 (alias: Ic lsb )
List the global buffers.
.Fl F
specifies the format of each line and
.Fl f
a filter.
Only buffers for which the filter is true are shown.
See the
.Sx FORMATS
section.
.It Xo Ic load-buffer
.Op Fl w
.Op Fl b Ar buffer-name
.Op Fl t Ar target-client
.Ar path
.Xc
.D1 (alias: Ic loadb )
Load the contents of the specified paste buffer from
.Ar path .
If
.Fl w
is given, the buffer is also sent to the clipboard for
.Ar target-client
using the
.Xr xterm 1
escape sequence, if possible.
.It Xo Ic paste-buffer
.Op Fl dpr
.Op Fl b Ar buffer-name
.Op Fl s Ar separator
.Op Fl t Ar target-pane
.Xc
.D1 (alias: Ic pasteb )
Insert the contents of a paste buffer into the specified pane.
If not specified, paste into the current one.
With
.Fl d ,
also delete the paste buffer.
When output, any linefeed (LF) characters in the paste buffer are replaced with
a separator, by default carriage return (CR).
A custom separator may be specified using the
.Fl s
flag.
The
.Fl r
flag means to do no replacement (equivalent to a separator of LF).
If
.Fl p
is specified, paste bracket control codes are inserted around the
buffer if the application has requested bracketed paste mode.
.It Xo Ic save-buffer
.Op Fl a
.Op Fl b Ar buffer-name
.Ar path
.Xc
.D1 (alias: Ic saveb )
Save the contents of the specified paste buffer to
.Ar path .
The
.Fl a
option appends to rather than overwriting the file.
.It Xo Ic set-buffer
.Op Fl aw
.Op Fl b Ar buffer-name
.Op Fl t Ar target-client
.Op Fl n Ar new-buffer-name
.Ar data
.Xc
.D1 (alias: Ic setb )
Set the contents of the specified buffer to
.Ar data .
If
.Fl w
is given, the buffer is also sent to the clipboard for
.Ar target-client
using the
.Xr xterm 1
escape sequence, if possible.
The
.Fl a
option appends to rather than overwriting the buffer.
The
.Fl n
option renames the buffer to
.Ar new-buffer-name .
.It Xo Ic show-buffer
.Op Fl b Ar buffer-name
.Xc
.D1 (alias: Ic showb )
Display the contents of the specified buffer.
.El
.Sh MISCELLANEOUS
Miscellaneous commands are as follows:
.Bl -tag -width Ds
.It Ic clock-mode Op Fl t Ar target-pane
Display a large clock.
.It Xo Ic if-shell
.Op Fl bF
.Op Fl t Ar target-pane
.Ar shell-command command
.Op Ar command
.Xc
.D1 (alias: Ic if )
Execute the first
.Ar command
if
.Ar shell-command
returns success or the second
.Ar command
otherwise.
Before being executed,
.Ar shell-command
is expanded using the rules specified in the
.Sx FORMATS
section, including those relevant to
.Ar target-pane .
With
.Fl b ,
.Ar shell-command
is run in the background.
.Pp
If
.Fl F
is given,
.Ar shell-command
is not executed but considered success if neither empty nor zero (after formats
are expanded).
.It Ic lock-server
.D1 (alias: Ic lock )
Lock each client individually by running the command specified by the
.Ic lock-command
option.
.It Xo Ic run-shell
.Op Fl bC
.Op Fl d Ar delay
.Op Fl t Ar target-pane
.Op Ar shell-command
.Xc
.D1 (alias: Ic run )
Execute
.Ar shell-command
or (with
.Fl C )
a
.Nm
command in the background without creating a window.
Before being executed,
.Ar shell-command
is expanded using the rules specified in the
.Sx FORMATS
section.
With
.Fl b ,
the command is run in the background.
.Fl d
waits for
.Ar delay
seconds before starting the command.
If
.Fl C
is not given, any output to stdout is displayed in view mode (in the pane
specified by
.Fl t
or the current pane if omitted) after the command finishes.
If the command fails, the exit status is also displayed.
.It Xo Ic wait-for
.Op Fl L | S | U
.Ar channel
.Xc
.D1 (alias: Ic wait )
When used without options, prevents the client from exiting until woken using
.Ic wait-for
.Fl S
with the same channel.
When
.Fl L
is used, the channel is locked and any clients that try to lock the same
channel are made to wait until the channel is unlocked with
.Ic wait-for
.Fl U .
.El
.Sh EXIT MESSAGES
When a
.Nm
client detaches, it prints a message.
This may be one of:
.Bl -tag -width Ds
<<<<<<< HEAD
.It [detached (from session ...)]
The client was detached normally.
.It [detached and SIGHUP]
=======
.It detached (from session ...)
The client was detached normally.
.It detached and SIGHUP
>>>>>>> 9e014010
The client was detached and its parent sent the
.Dv SIGHUP
signal (for example with
.Ic detach-client
.Fl P ) .
<<<<<<< HEAD
.It [lost tty]
=======
.It lost tty
>>>>>>> 9e014010
The client's
.Xr tty 4
or
.Xr pty 4
was unexpectedly destroyed.
<<<<<<< HEAD
.It [terminated]
The client was killed with
.Dv SIGTERM .
.It [exited]
The server exited when it had no sessions.
.It [server exited]
The server exited when it received
.Dv SIGTERM .
.It [server exited unexpectedly]
=======
.It terminated
The client was killed with
.Dv SIGTERM .
.It too far behind
The client is in control mode and became unable to keep up with the data from
.Nm .
.It exited
The server exited when it had no sessions.
.It server exited
The server exited when it received
.Dv SIGTERM .
.It server exited unexpectedly
>>>>>>> 9e014010
The server crashed or otherwise exited without telling the client the reason.
.El
.Sh TERMINFO EXTENSIONS
.Nm
understands some unofficial extensions to
.Xr terminfo 5 .
It is not normally necessary to set these manually, instead the
.Ic terminal-features
option should be used.
.Bl -tag -width Ds
.It Em \&AX
An existing extension that tells
.Nm
the terminal supports default colours.
.It Em \&Bidi
Tell
.Nm
that the terminal supports the VTE bidirectional text extensions.
.It Em \&Cs , Cr
Set the cursor colour.
The first takes a single string argument and is used to set the colour;
the second takes no arguments and restores the default cursor colour.
If set, a sequence such as this may be used
to change the cursor colour from inside
.Nm :
.Bd -literal -offset indent
$ printf '\e033]12;red\e033\e\e'
.Ed
.It Em \&Cmg, \&Clmg, \&Dsmg , \&Enmg
Set, clear, disable or enable DECSLRM margins.
These are set automatically if the terminal reports it is
.Em VT420
compatible.
.It Em \&Dsbp , \&Enbp
Disable and enable bracketed paste.
These are set automatically if the
.Em XT
capability is present.
.It Em \&Dseks , \&Eneks
Disable and enable extended keys.
.It Em \&Dsfcs , \&Enfcs
Disable and enable focus reporting.
These are set automatically if the
.Em XT
capability is present.
.It Em \&Smol
Enable the overline attribute.
.It Em \&Smulx
Set a styled underscore.
The single parameter is one of: 0 for no underscore, 1 for normal
underscore, 2 for double underscore, 3 for curly underscore, 4 for dotted
underscore and 5 for dashed underscore.
.It Em \&Setulc , \&ol
Set the underscore colour or reset to the default.
The argument is (red * 65536) + (green * 256) + blue where each is between 0
and 255.
.It Em \&Ss , Se
Set or reset the cursor style.
If set, a sequence such as this may be used
to change the cursor to an underline:
.Bd -literal -offset indent
$ printf '\e033[4 q'
.Ed
.Pp
If
.Em Se
is not set, \&Ss with argument 0 will be used to reset the cursor style instead.
.It Em \&Sync
Start (parameter is 1) or end (parameter is 2) a synchronized update.
.It Em \&Tc
Indicate that the terminal supports the
.Ql direct colour
RGB escape sequence (for example, \ee[38;2;255;255;255m).
.Pp
If supported, this is used for the initialize colour escape sequence (which
may be enabled by adding the
.Ql initc
and
.Ql ccc
capabilities to the
.Nm
.Xr terminfo 5
entry).
.Pp
This is equivalent to the
.Em RGB
.Xr terminfo 5
capability.
.It Em \&Ms
Store the current buffer in the host terminal's selection (clipboard).
See the
.Em set-clipboard
option above and the
.Xr xterm 1
man page.
.It Em \&XT
This is an existing extension capability that tmux uses to mean that the
terminal supports the
.Xr xterm 1
title set sequences and to automatically set some of the capabilities above.
.El
.Sh CONTROL MODE
.Nm
offers a textual interface called
.Em control mode .
This allows applications to communicate with
.Nm
using a simple text-only protocol.
.Pp
In control mode, a client sends
.Nm
commands or command sequences terminated by newlines on standard input.
Each command will produce one block of output on standard output.
An output block consists of a
.Em %begin
line followed by the output (which may be empty).
The output block ends with a
.Em %end
or
.Em %error .
.Em %begin
and matching
.Em %end
or
.Em %error
have two arguments: an integer time (as seconds from epoch) and command number.
For example:
.Bd -literal -offset indent
%begin 1363006971 2
0: ksh* (1 panes) [80x24] [layout b25f,80x24,0,0,2] @2 (active)
%end 1363006971 2
.Ed
.Pp
The
.Ic refresh-client
.Fl C
command may be used to set the size of a client in control mode.
.Pp
In control mode,
.Nm
outputs notifications.
A notification will never occur inside an output block.
.Pp
The following notifications are defined:
.Bl -tag -width Ds
.It Ic %client-detached Ar client
The client has detached.
.It Ic %client-session-changed Ar client session-id name
The client is now attached to the session with ID
.Ar session-id ,
which is named
.Ar name .
.It Ic %continue Ar pane-id
The pane has been continued after being paused (if the
.Ar pause-after
flag is set, see
.Ic refresh-client
.Fl A ) .
.It Ic %exit Op Ar reason
The
.Nm
client is exiting immediately, either because it is not attached to any session
or an error occurred.
If present,
.Ar reason
describes why the client exited.
.It Ic %extended-output Ar pane-id Ar age Ar ... \&  : Ar value
New form of
.Ic %output
sent when the
.Ar pause-after
flag is set.
.Ar age
is the time in milliseconds for which tmux had buffered the output before it was sent.
Any subsequent arguments up until a single
.Ql \&:
are for future use and should be ignored.
.It Ic %layout-change Ar window-id Ar window-layout Ar window-visible-layout Ar window-flags
The layout of a window with ID
.Ar window-id
changed.
The new layout is
.Ar window-layout .
The window's visible layout is
.Ar window-visible-layout
and the window flags are
.Ar window-flags .
.It Ic %output Ar pane-id Ar value
A window pane produced output.
.Ar value
escapes non-printable characters and backslash as octal \\xxx.
.It Ic %pane-mode-changed Ar pane-id
The pane with ID
.Ar pane-id
has changed mode.
.It Ic %pause Ar pane-id
The pane has been paused (if the
.Ar pause-after
flag is set).
.It Ic %session-changed Ar session-id Ar name
The client is now attached to the session with ID
.Ar session-id ,
which is named
.Ar name .
.It Ic %session-renamed Ar name
The current session was renamed to
.Ar name .
.It Ic %session-window-changed Ar session-id Ar window-id
The session with ID
.Ar session-id
changed its active window to the window with ID
.Ar window-id .
.It Ic %sessions-changed
A session was created or destroyed.
.It Xo Ic %subscription-changed
.Ar name
.Ar session-id
.Ar window-id
.Ar window-index
.Ar pane-id ... \&  :
.Ar value
.Xc
The value of the format associated with subscription
.Ar name
has changed to
.Ar value .
See
.Ic refresh-client
.Fl B .
Any arguments after
.Ar pane-id
up until a single
.Ql \&:
are for future use and should be ignored.
.It Ic %unlinked-window-add Ar window-id
The window with ID
.Ar window-id
was created but is not linked to the current session.
.It Ic %window-add Ar window-id
The window with ID
.Ar window-id
was linked to the current session.
.It Ic %window-close Ar window-id
The window with ID
.Ar window-id
closed.
.It Ic %window-pane-changed Ar window-id Ar pane-id
The active pane in the window with ID
.Ar window-id
changed to the pane with ID
.Ar pane-id .
.It Ic %window-renamed Ar window-id Ar name
The window with ID
.Ar window-id
was renamed to
.Ar name .
.El
.Sh ENVIRONMENT
When
.Nm
is started, it inspects the following environment variables:
.Bl -tag -width LC_CTYPE
.It Ev EDITOR
If the command specified in this variable contains the string
.Ql vi
and
.Ev VISUAL
is unset, use vi-style key bindings.
Overridden by the
.Ic mode-keys
and
.Ic status-keys
options.
.It Ev HOME
The user's login directory.
If unset, the
.Xr passwd 5
database is consulted.
.It Ev LC_CTYPE
The character encoding
.Xr locale 1 .
It is used for two separate purposes.
For output to the terminal, UTF-8 is used if the
.Fl u
option is given or if
.Ev LC_CTYPE
contains
.Qq UTF-8
or
.Qq UTF8 .
Otherwise, only ASCII characters are written and non-ASCII characters
are replaced with underscores
.Pq Ql _ .
For input,
.Nm
always runs with a UTF-8 locale.
If en_US.UTF-8 is provided by the operating system it is used and
.Ev LC_CTYPE
is ignored for input.
Otherwise,
.Ev LC_CTYPE
tells
.Nm
what the UTF-8 locale is called on the current system.
If the locale specified by
.Ev LC_CTYPE
is not available or is not a UTF-8 locale,
.Nm
exits with an error message.
.It Ev LC_TIME
The date and time format
.Xr locale 1 .
It is used for locale-dependent
.Xr strftime 3
format specifiers.
.It Ev PWD
The current working directory to be set in the global environment.
This may be useful if it contains symbolic links.
If the value of the variable does not match the current working
directory, the variable is ignored and the result of
.Xr getcwd 3
is used instead.
.It Ev SHELL
The absolute path to the default shell for new windows.
See the
.Ic default-shell
option for details.
.It Ev TMUX_TMPDIR
The parent directory of the directory containing the server sockets.
See the
.Fl L
option for details.
.It Ev VISUAL
If the command specified in this variable contains the string
.Ql vi ,
use vi-style key bindings.
Overridden by the
.Ic mode-keys
and
.Ic status-keys
options.
.El
.Sh FILES
.Bl -tag -width "@SYSCONFDIR@/tmux.confXXX" -compact
.It Pa ~/.tmux.conf
Default
.Nm
configuration file.
.It Pa @SYSCONFDIR@/tmux.conf
System-wide configuration file.
.El
.Sh EXAMPLES
To create a new
.Nm
session running
.Xr vi 1 :
.Pp
.Dl $ tmux new-session vi
.Pp
Most commands have a shorter form, known as an alias.
For new-session, this is
.Ic new :
.Pp
.Dl $ tmux new vi
.Pp
Alternatively, the shortest unambiguous form of a command is accepted.
If there are several options, they are listed:
.Bd -literal -offset indent
$ tmux n
ambiguous command: n, could be: new-session, new-window, next-window
.Ed
.Pp
Within an active session, a new window may be created by typing
.Ql C-b c
(Ctrl
followed by the
.Ql b
key
followed by the
.Ql c
key).
.Pp
Windows may be navigated with:
.Ql C-b 0
(to select window 0),
.Ql C-b 1
(to select window 1), and so on;
.Ql C-b n
to select the next window; and
.Ql C-b p
to select the previous window.
.Pp
A session may be detached using
.Ql C-b d
(or by an external event such as
.Xr ssh 1
disconnection) and reattached with:
.Pp
.Dl $ tmux attach-session
.Pp
Typing
.Ql C-b \&?
lists the current key bindings in the current window; up and down may be used
to navigate the list or
.Ql q
to exit from it.
.Pp
Commands to be run when the
.Nm
server is started may be placed in the
.Pa ~/.tmux.conf
configuration file.
Common examples include:
.Pp
Changing the default prefix key:
.Bd -literal -offset indent
set-option -g prefix C-a
unbind-key C-b
bind-key C-a send-prefix
.Ed
.Pp
Turning the status line off, or changing its colour:
.Bd -literal -offset indent
set-option -g status off
set-option -g status-style bg=blue
.Ed
.Pp
Setting other options, such as the default command,
or locking after 30 minutes of inactivity:
.Bd -literal -offset indent
set-option -g default-command "exec /bin/ksh"
set-option -g lock-after-time 1800
.Ed
.Pp
Creating new key bindings:
.Bd -literal -offset indent
bind-key b set-option status
bind-key / command-prompt "split-window 'exec man %%'"
bind-key S command-prompt "new-window -n %1 'ssh %1'"
.Ed
.Sh SEE ALSO
.Xr pty 4
.Sh AUTHORS
.An Nicholas Marriott Aq Mt nicholas.marriott@gmail.com<|MERGE_RESOLUTION|>--- conflicted
+++ resolved
@@ -1584,7 +1584,6 @@
 .El
 .Sh WINDOWS AND PANES
 Each window displayed by
-<<<<<<< HEAD
 .Nm
 may be split into one or more
 .Em panes ;
@@ -1614,37 +1613,6 @@
 .Pp
 By default, a
 .Nm
-=======
-.Nm
-may be split into one or more
-.Em panes ;
-each pane takes up a certain area of the display and is a separate terminal.
-A window may be split into panes using the
-.Ic split-window
-command.
-Windows may be split horizontally (with the
-.Fl h
-flag) or vertically.
-Panes may be resized with the
-.Ic resize-pane
-command (bound to
-.Ql C-Up ,
-.Ql C-Down
-.Ql C-Left
-and
-.Ql C-Right
-by default), the current pane may be changed with the
-.Ic select-pane
-command and the
-.Ic rotate-window
-and
-.Ic swap-pane
-commands may be used to swap panes without changing their position.
-Panes are numbered beginning from zero in the order they are created.
-.Pp
-By default, a
-.Nm
->>>>>>> 9e014010
 pane permits direct access to the terminal contained in the pane.
 A pane may also be put into one of several modes:
 .Bl -dash -offset indent
@@ -1658,13 +1626,10 @@
 command, bound to
 .Ql \&[
 by default.
-<<<<<<< HEAD
-=======
 Copied text can be pasted with the
 .Ic paste-buffer
 command, bound to
 .Ql \&] .
->>>>>>> 9e014010
 .It
 View mode, which is like copy mode but is entered when a command that produces
 output, such as
@@ -1853,10 +1818,7 @@
 .Bl -tag -width Ds
 .It Xo Ic copy-mode
 .Op Fl eHMqu
-<<<<<<< HEAD
-=======
 .Op Fl s Ar src-pane
->>>>>>> 9e014010
 .Op Fl t Ar target-pane
 .Xc
 Enter copy mode.
@@ -1870,14 +1832,11 @@
 hides the position indicator in the top right.
 .Fl q
 cancels copy mode and any other modes.
-<<<<<<< HEAD
-=======
 .Fl s
 copies from
 .Ar src-pane
 instead of
 .Ar target-pane .
->>>>>>> 9e014010
 .Pp
 .Fl e
 specifies that scrolling to the bottom of the history (to the visible screen)
@@ -2137,10 +2096,7 @@
 .It Li "C-t" Ta "Tag all items"
 .It Li "\&:" Ta "Run a command for each tagged item"
 .It Li "f" Ta "Enter a format to filter items"
-<<<<<<< HEAD
-=======
 .It Li "H" Ta "Jump to the starting pane"
->>>>>>> 9e014010
 .It Li "O" Ta "Change sort field"
 .It Li "r" Ta "Reverse sort order"
 .It Li "v" Ta "Toggle preview"
@@ -2445,11 +2401,7 @@
 .Sx FORMATS
 section.
 .It Xo Ic move-pane
-<<<<<<< HEAD
-.Op Fl bdhv
-=======
 .Op Fl bdfhv
->>>>>>> 9e014010
 .Op Fl l Ar size
 .Op Fl s Ar src-pane
 .Op Fl t Ar dst-pane
@@ -3134,11 +3086,7 @@
 .Fl 1
 lists only the first matching key.
 .Fl a
-<<<<<<< HEAD
-lists the command for keys that do have a note rather than skipping them.
-=======
 lists the command for keys that do not have a note rather than skipping them.
->>>>>>> 9e014010
 .It Xo Ic send-keys
 .Op Fl FHlMRX
 .Op Fl N Ar repeat-count
@@ -4757,14 +4705,11 @@
 .Ql #{p10:pane_title}
 will result in a width of at least 10 characters.
 A positive width pads on the left, a negative on the right.
-<<<<<<< HEAD
-=======
 .Ql n
 expands to the length of the variable and
 .Ql w
 to its width when displayed, for example
 .Ql #{n:window_name} .
->>>>>>> 9e014010
 .Pp
 Prefixing a time variable with
 .Ql t:\&
@@ -4806,16 +4751,12 @@
 .Ql q:\&
 will escape
 .Xr sh 1
-<<<<<<< HEAD
-special characters.
-=======
 special characters or with a
 .Ql h
 suffix, escape hash characters (so
 .Ql #
 becomes
 .Ql ## ) .
->>>>>>> 9e014010
 .Ql E:\&
 will expand the format twice, for example
 .Ql #{E:status-left}
@@ -4923,10 +4864,7 @@
 .It Li "client_session" Ta "" Ta "Name of the client's session"
 .It Li "client_termfeatures" Ta "" Ta "Terminal features of client, if any"
 .It Li "client_termname" Ta "" Ta "Terminal name of client"
-<<<<<<< HEAD
-=======
 .It Li "client_termtype" Ta "" Ta "Terminal type of client, if available"
->>>>>>> 9e014010
 .It Li "client_tty" Ta "" Ta "Pseudo terminal of client"
 .It Li "client_utf8" Ta "" Ta "1 if client supports UTF-8"
 .It Li "client_width" Ta "" Ta "Width of client"
@@ -4935,18 +4873,12 @@
 .It Li "command_list_alias" Ta "" Ta "Command alias if listing commands"
 .It Li "command_list_name" Ta "" Ta "Command name if listing commands"
 .It Li "command_list_usage" Ta "" Ta "Command usage if listing commands"
-<<<<<<< HEAD
-=======
 .It Li "config_files" Ta "" Ta "List of configuration files loaded"
->>>>>>> 9e014010
 .It Li "copy_cursor_line" Ta "" Ta "Line the cursor is on in copy mode"
 .It Li "copy_cursor_word" Ta "" Ta "Word under cursor in copy mode"
 .It Li "copy_cursor_x" Ta "" Ta "Cursor X position in copy mode"
 .It Li "copy_cursor_y" Ta "" Ta "Cursor Y position in copy mode"
-<<<<<<< HEAD
-=======
 .It Li "current_file" Ta "" Ta "Current configuration file"
->>>>>>> 9e014010
 .It Li "cursor_character" Ta "" Ta "Character at cursor in pane"
 .It Li "cursor_flag" Ta "" Ta "Pane cursor flag"
 .It Li "cursor_x" Ta "" Ta "Cursor X position in pane"
@@ -4989,10 +4921,7 @@
 .It Li "pane_current_path" Ta "" Ta "Current path if available"
 .It Li "pane_dead" Ta "" Ta "1 if pane is dead"
 .It Li "pane_dead_status" Ta "" Ta "Exit status of process in dead pane"
-<<<<<<< HEAD
-=======
 .It Li "pane_fg" Ta "" Ta "Pane foreground colour"
->>>>>>> 9e014010
 .It Li "pane_format" Ta "" Ta "1 if format is for a pane"
 .It Li "pane_height" Ta "" Ta "Height of pane"
 .It Li "pane_id" Ta "#D" Ta "Unique pane ID"
@@ -5004,11 +4933,7 @@
 .It Li "pane_marked" Ta "" Ta "1 if this is the marked pane"
 .It Li "pane_marked_set" Ta "" Ta "1 if a marked pane is set"
 .It Li "pane_mode" Ta "" Ta "Name of pane mode, if any"
-<<<<<<< HEAD
-.It Li "pane_path" Ta "#T" Ta "Path of pane (can be set by application)"
-=======
 .It Li "pane_path" Ta "" Ta "Path of pane (can be set by application)"
->>>>>>> 9e014010
 .It Li "pane_pid" Ta "" Ta "PID of first process in pane"
 .It Li "pane_pipe" Ta "" Ta "1 if pane is being piped"
 .It Li "pane_right" Ta "" Ta "Right of pane"
@@ -5025,11 +4950,8 @@
 .It Li "scroll_position" Ta "" Ta "Scroll position in copy mode"
 .It Li "scroll_region_lower" Ta "" Ta "Bottom of scroll region in pane"
 .It Li "scroll_region_upper" Ta "" Ta "Top of scroll region in pane"
-<<<<<<< HEAD
-=======
 .It Li "search_match" Ta "" Ta "Search match if any"
 .It Li "search_present" Ta "" Ta "1 if search started in copy mode"
->>>>>>> 9e014010
 .It Li "selection_active" Ta "" Ta "1 if selection started and changes with the cursor in copy mode"
 .It Li "selection_end_x" Ta "" Ta "X position of the end of the selection"
 .It Li "selection_end_y" Ta "" Ta "Y position of the end of the selection"
@@ -5072,12 +4994,8 @@
 .It Li "window_cell_height" Ta "" Ta "Height of each cell in pixels"
 .It Li "window_cell_width" Ta "" Ta "Width of each cell in pixels"
 .It Li "window_end_flag" Ta "" Ta "1 if window has the highest index"
-<<<<<<< HEAD
-.It Li "window_flags" Ta "#F" Ta "Window flags"
-=======
 .It Li "window_flags" Ta "#F" Ta "Window flags with # escaped as ##"
 .It Li "window_raw_flags" Ta "" Ta "Window flags with nothing escaped"
->>>>>>> 9e014010
 .It Li "window_format" Ta "" Ta "1 if format is for a window"
 .It Li "window_height" Ta "" Ta "Height of window"
 .It Li "window_id" Ta "" Ta "Unique window ID"
@@ -5444,11 +5362,7 @@
 Commands related to the status line are as follows:
 .Bl -tag -width Ds
 .It Xo Ic command-prompt
-<<<<<<< HEAD
-.Op Fl 1ikN
-=======
 .Op Fl 1ikNTW
->>>>>>> 9e014010
 .Op Fl I Ar inputs
 .Op Fl p Ar prompts
 .Op Fl t Ar target-client
@@ -6051,41 +5965,20 @@
 client detaches, it prints a message.
 This may be one of:
 .Bl -tag -width Ds
-<<<<<<< HEAD
-.It [detached (from session ...)]
-The client was detached normally.
-.It [detached and SIGHUP]
-=======
 .It detached (from session ...)
 The client was detached normally.
 .It detached and SIGHUP
->>>>>>> 9e014010
 The client was detached and its parent sent the
 .Dv SIGHUP
 signal (for example with
 .Ic detach-client
 .Fl P ) .
-<<<<<<< HEAD
-.It [lost tty]
-=======
 .It lost tty
->>>>>>> 9e014010
 The client's
 .Xr tty 4
 or
 .Xr pty 4
 was unexpectedly destroyed.
-<<<<<<< HEAD
-.It [terminated]
-The client was killed with
-.Dv SIGTERM .
-.It [exited]
-The server exited when it had no sessions.
-.It [server exited]
-The server exited when it received
-.Dv SIGTERM .
-.It [server exited unexpectedly]
-=======
 .It terminated
 The client was killed with
 .Dv SIGTERM .
@@ -6098,7 +5991,6 @@
 The server exited when it received
 .Dv SIGTERM .
 .It server exited unexpectedly
->>>>>>> 9e014010
 The server crashed or otherwise exited without telling the client the reason.
 .El
 .Sh TERMINFO EXTENSIONS
