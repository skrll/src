/* $OpenBSD$ */

/*
 * Copyright (c) 2012 Thomas Adam <thomas@xteddy.org>
 *
 * Permission to use, copy, modify, and distribute this software for any
 * purpose with or without fee is hereby granted, provided that the above
 * copyright notice and this permission notice appear in all copies.
 *
 * THE SOFTWARE IS PROVIDED "AS IS" AND THE AUTHOR DISCLAIMS ALL WARRANTIES
 * WITH REGARD TO THIS SOFTWARE INCLUDING ALL IMPLIED WARRANTIES OF
 * MERCHANTABILITY AND FITNESS. IN NO EVENT SHALL THE AUTHOR BE LIABLE FOR
 * ANY SPECIAL, DIRECT, INDIRECT, OR CONSEQUENTIAL DAMAGES OR ANY DAMAGES
 * WHATSOEVER RESULTING FROM LOSS OF MIND, USE, DATA OR PROFITS, WHETHER
 * IN AN ACTION OF CONTRACT, NEGLIGENCE OR OTHER TORTIOUS ACTION, ARISING
 * OUT OF OR IN CONNECTION WITH THE USE OR PERFORMANCE OF THIS SOFTWARE.
 */

#include <sys/types.h>

#include "tmux.h"

/*
 * Enter a mode.
 */

static enum cmd_retval	cmd_choose_tree_exec(struct cmd *, struct cmdq_item *);

const struct cmd_entry cmd_choose_tree_entry = {
	.name = "choose-tree",
	.alias = NULL,

<<<<<<< HEAD
	.args = { "F:Gf:NO:rst:wZ", 0, 1 },
	.usage = "[-GNrswZ] [-F format] [-f filter] [-O sort-order] "
	         CMD_TARGET_PANE_USAGE " [template]",
=======
	.args = { "F:f:GK:NO:rst:wZ", 0, 1 },
	.usage = "[-GNrswZ] [-F format] [-f filter] [-K key-format] "
		 "[-O sort-order] " CMD_TARGET_PANE_USAGE " [template]",
>>>>>>> 9e014010

	.target = { 't', CMD_FIND_PANE, 0 },

	.flags = 0,
	.exec = cmd_choose_tree_exec
};

const struct cmd_entry cmd_choose_client_entry = {
	.name = "choose-client",
	.alias = NULL,

<<<<<<< HEAD
	.args = { "F:f:NO:rt:Z", 0, 1 },
	.usage = "[-NrZ] [-F format] [-f filter] [-O sort-order] "
	         CMD_TARGET_PANE_USAGE " [template]",
=======
	.args = { "F:f:K:NO:rt:Z", 0, 1 },
	.usage = "[-NrZ] [-F format] [-f filter] [-K key-format] "
		 "[-O sort-order] " CMD_TARGET_PANE_USAGE " [template]",
>>>>>>> 9e014010

	.target = { 't', CMD_FIND_PANE, 0 },

	.flags = 0,
	.exec = cmd_choose_tree_exec
};

const struct cmd_entry cmd_choose_buffer_entry = {
	.name = "choose-buffer",
	.alias = NULL,

<<<<<<< HEAD
	.args = { "F:f:NO:rt:Z", 0, 1 },
	.usage = "[-NrZ] [-F format] [-f filter] [-O sort-order] "
	         CMD_TARGET_PANE_USAGE " [template]",
=======
	.args = { "F:f:K:NO:rt:Z", 0, 1 },
	.usage = "[-NrZ] [-F format] [-f filter] [-K key-format] "
		 "[-O sort-order] " CMD_TARGET_PANE_USAGE " [template]",

	.target = { 't', CMD_FIND_PANE, 0 },

	.flags = 0,
	.exec = cmd_choose_tree_exec
};

const struct cmd_entry cmd_customize_mode_entry = {
	.name = "customize-mode",
	.alias = NULL,

	.args = { "F:f:Nt:Z", 0, 0 },
	.usage = "[-NZ] [-F format] [-f filter] " CMD_TARGET_PANE_USAGE,
>>>>>>> 9e014010

	.target = { 't', CMD_FIND_PANE, 0 },

	.flags = 0,
	.exec = cmd_choose_tree_exec
};

static enum cmd_retval
cmd_choose_tree_exec(struct cmd *self, struct cmdq_item *item)
{
	struct args			*args = cmd_get_args(self);
	struct cmd_find_state		*target = cmdq_get_target(item);
	struct window_pane		*wp = target->wp;
	const struct window_mode	*mode;

	if (cmd_get_entry(self) == &cmd_choose_buffer_entry) {
		if (paste_get_top(NULL) == NULL)
			return (CMD_RETURN_NORMAL);
		mode = &window_buffer_mode;
	} else if (cmd_get_entry(self) == &cmd_choose_client_entry) {
		if (server_client_how_many() == 0)
			return (CMD_RETURN_NORMAL);
		mode = &window_client_mode;
	} else if (cmd_get_entry(self) == &cmd_customize_mode_entry)
		mode = &window_customize_mode;
	else
		mode = &window_tree_mode;

	window_pane_set_mode(wp, NULL, mode, target, args);
	return (CMD_RETURN_NORMAL);
}<|MERGE_RESOLUTION|>--- conflicted
+++ resolved
@@ -30,15 +30,9 @@
 	.name = "choose-tree",
 	.alias = NULL,
 
-<<<<<<< HEAD
-	.args = { "F:Gf:NO:rst:wZ", 0, 1 },
-	.usage = "[-GNrswZ] [-F format] [-f filter] [-O sort-order] "
-	         CMD_TARGET_PANE_USAGE " [template]",
-=======
 	.args = { "F:f:GK:NO:rst:wZ", 0, 1 },
 	.usage = "[-GNrswZ] [-F format] [-f filter] [-K key-format] "
 		 "[-O sort-order] " CMD_TARGET_PANE_USAGE " [template]",
->>>>>>> 9e014010
 
 	.target = { 't', CMD_FIND_PANE, 0 },
 
@@ -50,15 +44,9 @@
 	.name = "choose-client",
 	.alias = NULL,
 
-<<<<<<< HEAD
-	.args = { "F:f:NO:rt:Z", 0, 1 },
-	.usage = "[-NrZ] [-F format] [-f filter] [-O sort-order] "
-	         CMD_TARGET_PANE_USAGE " [template]",
-=======
 	.args = { "F:f:K:NO:rt:Z", 0, 1 },
 	.usage = "[-NrZ] [-F format] [-f filter] [-K key-format] "
 		 "[-O sort-order] " CMD_TARGET_PANE_USAGE " [template]",
->>>>>>> 9e014010
 
 	.target = { 't', CMD_FIND_PANE, 0 },
 
@@ -70,11 +58,6 @@
 	.name = "choose-buffer",
 	.alias = NULL,
 
-<<<<<<< HEAD
-	.args = { "F:f:NO:rt:Z", 0, 1 },
-	.usage = "[-NrZ] [-F format] [-f filter] [-O sort-order] "
-	         CMD_TARGET_PANE_USAGE " [template]",
-=======
 	.args = { "F:f:K:NO:rt:Z", 0, 1 },
 	.usage = "[-NrZ] [-F format] [-f filter] [-K key-format] "
 		 "[-O sort-order] " CMD_TARGET_PANE_USAGE " [template]",
@@ -91,7 +74,6 @@
 
 	.args = { "F:f:Nt:Z", 0, 0 },
 	.usage = "[-NZ] [-F format] [-f filter] " CMD_TARGET_PANE_USAGE,
->>>>>>> 9e014010
 
 	.target = { 't', CMD_FIND_PANE, 0 },
 
