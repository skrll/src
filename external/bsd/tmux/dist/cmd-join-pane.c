/* $OpenBSD$ */

/*
 * Copyright (c) 2011 George Nachman <tmux@georgester.com>
 * Copyright (c) 2009 Nicholas Marriott <nicholas.marriott@gmail.com>
 *
 * Permission to use, copy, modify, and distribute this software for any
 * purpose with or without fee is hereby granted, provided that the above
 * copyright notice and this permission notice appear in all copies.
 *
 * THE SOFTWARE IS PROVIDED "AS IS" AND THE AUTHOR DISCLAIMS ALL WARRANTIES
 * WITH REGARD TO THIS SOFTWARE INCLUDING ALL IMPLIED WARRANTIES OF
 * MERCHANTABILITY AND FITNESS. IN NO EVENT SHALL THE AUTHOR BE LIABLE FOR
 * ANY SPECIAL, DIRECT, INDIRECT, OR CONSEQUENTIAL DAMAGES OR ANY DAMAGES
 * WHATSOEVER RESULTING FROM LOSS OF MIND, USE, DATA OR PROFITS, WHETHER
 * IN AN ACTION OF CONTRACT, NEGLIGENCE OR OTHER TORTIOUS ACTION, ARISING
 * OUT OF OR IN CONNECTION WITH THE USE OR PERFORMANCE OF THIS SOFTWARE.
 */

#include <sys/types.h>

#include <stdlib.h>
#include <string.h>
#include <unistd.h>

#include "tmux.h"

/*
 * Join or move a pane into another (like split/swap/kill).
 */

static enum cmd_retval	cmd_join_pane_exec(struct cmd *, struct cmdq_item *);

const struct cmd_entry cmd_join_pane_entry = {
	.name = "join-pane",
	.alias = "joinp",

	.args = { "bdfhvp:l:s:t:", 0, 0 },
	.usage = "[-bdfhv] [-l size] " CMD_SRCDST_PANE_USAGE,

	.source = { 's', CMD_FIND_PANE, CMD_FIND_DEFAULT_MARKED },
	.target = { 't', CMD_FIND_PANE, 0 },

	.flags = 0,
	.exec = cmd_join_pane_exec
};

const struct cmd_entry cmd_move_pane_entry = {
	.name = "move-pane",
	.alias = "movep",

	.args = { "bdfhvp:l:s:t:", 0, 0 },
	.usage = "[-bdfhv] [-l size] " CMD_SRCDST_PANE_USAGE,

	.source = { 's', CMD_FIND_PANE, CMD_FIND_DEFAULT_MARKED },
	.target = { 't', CMD_FIND_PANE, 0 },

	.flags = 0,
	.exec = cmd_join_pane_exec
};

static enum cmd_retval
cmd_join_pane_exec(struct cmd *self, struct cmdq_item *item)
{
	struct args		*args = cmd_get_args(self);
	struct cmd_find_state	*current = cmdq_get_current(item);
	struct cmd_find_state	*target = cmdq_get_target(item);
	struct cmd_find_state	*source = cmdq_get_source(item);
	struct session		*dst_s;
	struct winlink		*src_wl, *dst_wl;
	struct window		*src_w, *dst_w;
	struct window_pane	*src_wp, *dst_wp;
<<<<<<< HEAD
	char			*cause, *copy;
	const char		*errstr, *p;
	size_t			 plen;
	int			 size, percentage, dst_idx, not_same_window;
	int			 flags;
	enum layout_type	 type;
	struct layout_cell	*lc;

	if (self->entry == &cmd_join_pane_entry)
		not_same_window = 1;
	else
		not_same_window = 0;
=======
	char			*cause = NULL;
	int			 size, percentage, dst_idx;
	int			 flags;
	enum layout_type	 type;
	struct layout_cell	*lc;
>>>>>>> 9e014010

	dst_s = target->s;
	dst_wl = target->wl;
	dst_wp = target->wp;
	dst_w = dst_wl->window;
	dst_idx = dst_wl->idx;
	server_unzoom_window(dst_w);

	src_wl = source->wl;
	src_wp = source->wp;
	src_w = src_wl->window;
	server_unzoom_window(src_w);

	if (src_wp == dst_wp) {
		cmdq_error(item, "source and target panes must be different");
		return (CMD_RETURN_ERROR);
	}

	type = LAYOUT_TOPBOTTOM;
	if (args_has(args, 'h'))
		type = LAYOUT_LEFTRIGHT;

	size = -1;
<<<<<<< HEAD
	if ((p = args_get(args, 'l')) != NULL) {
		plen = strlen(p);
		if (p[plen - 1] == '%') {
			copy = xstrdup(p);
			copy[plen - 1] = '\0';
			percentage = strtonum(copy, 0, INT_MAX, &errstr);
			free(copy);
			if (errstr != NULL) {
				cmdq_error(item, "percentage %s", errstr);
				return (CMD_RETURN_ERROR);
			}
			if (type == LAYOUT_TOPBOTTOM)
				size = (dst_wp->sy * percentage) / 100;
			else
				size = (dst_wp->sx * percentage) / 100;
		} else {
			size = args_strtonum(args, 'l', 0, INT_MAX, &cause);
			if (cause != NULL) {
				cmdq_error(item, "size %s", cause);
				free(cause);
				return (CMD_RETURN_ERROR);
			}
=======
	if (args_has(args, 'l')) {
		if (type == LAYOUT_TOPBOTTOM) {
			size = args_percentage(args, 'l', 0, INT_MAX,
			    dst_wp->sy, &cause);
		} else {
			size = args_percentage(args, 'l', 0, INT_MAX,
			    dst_wp->sx, &cause);
>>>>>>> 9e014010
		}
	} else if (args_has(args, 'p')) {
		percentage = args_strtonum(args, 'p', 0, 100, &cause);
		if (cause == NULL) {
			if (type == LAYOUT_TOPBOTTOM)
				size = (dst_wp->sy * percentage) / 100;
			else
				size = (dst_wp->sx * percentage) / 100;
		}
	}
<<<<<<< HEAD
=======
	if (cause != NULL) {
		cmdq_error(item, "size %s", cause);
		free(cause);
		return (CMD_RETURN_ERROR);
	}
>>>>>>> 9e014010

	flags = 0;
	if (args_has(args, 'b'))
		flags |= SPAWN_BEFORE;
	if (args_has(args, 'f'))
		flags |= SPAWN_FULLSIZE;

	lc = layout_split_pane(dst_wp, type, size, flags);
	if (lc == NULL) {
		cmdq_error(item, "create pane failed: pane too small");
		return (CMD_RETURN_ERROR);
	}

	layout_close_pane(src_wp);

	server_client_remove_pane(src_wp);
	window_lost_pane(src_w, src_wp);
	TAILQ_REMOVE(&src_w->panes, src_wp, entry);

	src_wp->window = dst_w;
	options_set_parent(src_wp->options, dst_w->options);
	src_wp->flags |= PANE_STYLECHANGED;
	if (flags & SPAWN_BEFORE)
		TAILQ_INSERT_BEFORE(dst_wp, src_wp, entry);
	else
		TAILQ_INSERT_AFTER(&dst_w->panes, dst_wp, src_wp, entry);
	layout_assign_pane(lc, src_wp, 0);

	recalculate_sizes();

	server_redraw_window(src_w);
	server_redraw_window(dst_w);

	if (!args_has(args, 'd')) {
		window_set_active_pane(dst_w, src_wp, 1);
		session_select(dst_s, dst_idx);
		cmd_find_from_session(current, dst_s, 0);
		server_redraw_session(dst_s);
	} else
		server_status_session(dst_s);

	if (window_count_panes(src_w) == 0)
		server_kill_window(src_w, 1);
	else
		notify_window("window-layout-changed", src_w);
	notify_window("window-layout-changed", dst_w);

	return (CMD_RETURN_NORMAL);
}<|MERGE_RESOLUTION|>--- conflicted
+++ resolved
@@ -70,26 +70,11 @@
 	struct winlink		*src_wl, *dst_wl;
 	struct window		*src_w, *dst_w;
 	struct window_pane	*src_wp, *dst_wp;
-<<<<<<< HEAD
-	char			*cause, *copy;
-	const char		*errstr, *p;
-	size_t			 plen;
-	int			 size, percentage, dst_idx, not_same_window;
-	int			 flags;
-	enum layout_type	 type;
-	struct layout_cell	*lc;
-
-	if (self->entry == &cmd_join_pane_entry)
-		not_same_window = 1;
-	else
-		not_same_window = 0;
-=======
 	char			*cause = NULL;
 	int			 size, percentage, dst_idx;
 	int			 flags;
 	enum layout_type	 type;
 	struct layout_cell	*lc;
->>>>>>> 9e014010
 
 	dst_s = target->s;
 	dst_wl = target->wl;
@@ -113,30 +98,6 @@
 		type = LAYOUT_LEFTRIGHT;
 
 	size = -1;
-<<<<<<< HEAD
-	if ((p = args_get(args, 'l')) != NULL) {
-		plen = strlen(p);
-		if (p[plen - 1] == '%') {
-			copy = xstrdup(p);
-			copy[plen - 1] = '\0';
-			percentage = strtonum(copy, 0, INT_MAX, &errstr);
-			free(copy);
-			if (errstr != NULL) {
-				cmdq_error(item, "percentage %s", errstr);
-				return (CMD_RETURN_ERROR);
-			}
-			if (type == LAYOUT_TOPBOTTOM)
-				size = (dst_wp->sy * percentage) / 100;
-			else
-				size = (dst_wp->sx * percentage) / 100;
-		} else {
-			size = args_strtonum(args, 'l', 0, INT_MAX, &cause);
-			if (cause != NULL) {
-				cmdq_error(item, "size %s", cause);
-				free(cause);
-				return (CMD_RETURN_ERROR);
-			}
-=======
 	if (args_has(args, 'l')) {
 		if (type == LAYOUT_TOPBOTTOM) {
 			size = args_percentage(args, 'l', 0, INT_MAX,
@@ -144,7 +105,6 @@
 		} else {
 			size = args_percentage(args, 'l', 0, INT_MAX,
 			    dst_wp->sx, &cause);
->>>>>>> 9e014010
 		}
 	} else if (args_has(args, 'p')) {
 		percentage = args_strtonum(args, 'p', 0, 100, &cause);
@@ -155,14 +115,11 @@
 				size = (dst_wp->sx * percentage) / 100;
 		}
 	}
-<<<<<<< HEAD
-=======
 	if (cause != NULL) {
 		cmdq_error(item, "size %s", cause);
 		free(cause);
 		return (CMD_RETURN_ERROR);
 	}
->>>>>>> 9e014010
 
 	flags = 0;
 	if (args_has(args, 'b'))
