--- conflicted
+++ resolved
@@ -423,14 +423,11 @@
 int		 utf8proc_wctomb(char *, wchar_t);
 #endif
 
-<<<<<<< HEAD
-=======
 #ifdef NEED_FUZZING
 /* tmux.c */
 #define main __weak main
 #endif
 
->>>>>>> e2aa5677
 /* getopt.c */
 #ifndef HAVE_BSD_GETOPT
 extern int	BSDopterr;
