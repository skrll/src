/* $OpenBSD$ */

/*
 * Copyright (c) 2007 Nicholas Marriott <nicholas.marriott@gmail.com>
 *
 * Permission to use, copy, modify, and distribute this software for any
 * purpose with or without fee is hereby granted, provided that the above
 * copyright notice and this permission notice appear in all copies.
 *
 * THE SOFTWARE IS PROVIDED "AS IS" AND THE AUTHOR DISCLAIMS ALL WARRANTIES
 * WITH REGARD TO THIS SOFTWARE INCLUDING ALL IMPLIED WARRANTIES OF
 * MERCHANTABILITY AND FITNESS. IN NO EVENT SHALL THE AUTHOR BE LIABLE FOR
 * ANY SPECIAL, DIRECT, INDIRECT, OR CONSEQUENTIAL DAMAGES OR ANY DAMAGES
 * WHATSOEVER RESULTING FROM LOSS OF MIND, USE, DATA OR PROFITS, WHETHER
 * IN AN ACTION OF CONTRACT, NEGLIGENCE OR OTHER TORTIOUS ACTION, ARISING
 * OUT OF OR IN CONNECTION WITH THE USE OR PERFORMANCE OF THIS SOFTWARE.
 */

#include <sys/types.h>

#include "tmux.h"

/*
 * Enter copy or clock mode.
 */

static enum cmd_retval	cmd_copy_mode_exec(struct cmd *, struct cmdq_item *);

const struct cmd_entry cmd_copy_mode_entry = {
	.name = "copy-mode",
	.alias = NULL,

<<<<<<< HEAD
	.args = { "eHMt:uq", 0, 0 },
	.usage = "[-eHMuq] " CMD_TARGET_PANE_USAGE,
=======
	.args = { "eHMs:t:uq", 0, 0 },
	.usage = "[-eHMuq] [-s src-pane] " CMD_TARGET_PANE_USAGE,
>>>>>>> 9e014010

	.source =  { 's', CMD_FIND_PANE, 0 },
	.target = { 't', CMD_FIND_PANE, 0 },

	.flags = CMD_AFTERHOOK,
	.exec = cmd_copy_mode_exec
};

const struct cmd_entry cmd_clock_mode_entry = {
	.name = "clock-mode",
	.alias = NULL,

	.args = { "t:", 0, 0 },
	.usage = CMD_TARGET_PANE_USAGE,

	.target = { 't', CMD_FIND_PANE, 0 },

	.flags = CMD_AFTERHOOK,
	.exec = cmd_copy_mode_exec
};

static enum cmd_retval
cmd_copy_mode_exec(struct cmd *self, struct cmdq_item *item)
{
	struct args		*args = cmd_get_args(self);
	struct key_event	*event = cmdq_get_event(item);
	struct cmd_find_state	*source = cmdq_get_source(item);
	struct cmd_find_state	*target = cmdq_get_target(item);
	struct client		*c = cmdq_get_client(item);
	struct session		*s;
	struct window_pane	*wp = target->wp, *swp;

	if (args_has(args, 'q')) {
		window_pane_reset_mode_all(wp);
		return (CMD_RETURN_NORMAL);
	}

	if (args_has(args, 'q')) {
		window_pane_reset_mode_all(wp);
		return (CMD_RETURN_NORMAL);
	}

	if (args_has(args, 'M')) {
		if ((wp = cmd_mouse_pane(&event->m, &s, NULL)) == NULL)
			return (CMD_RETURN_NORMAL);
		if (c == NULL || c->session != s)
			return (CMD_RETURN_NORMAL);
	}

	if (cmd_get_entry(self) == &cmd_clock_mode_entry) {
		window_pane_set_mode(wp, NULL, &window_clock_mode, NULL, NULL);
		return (CMD_RETURN_NORMAL);
	}

	if (args_has(args, 's'))
		swp = source->wp;
	else
		swp = wp;
	if (!window_pane_set_mode(wp, swp, &window_copy_mode, NULL, args)) {
		if (args_has(args, 'M'))
			window_copy_start_drag(c, &event->m);
	}
	if (args_has(args, 'u'))
		window_copy_pageup(wp, 0);

	return (CMD_RETURN_NORMAL);
}<|MERGE_RESOLUTION|>--- conflicted
+++ resolved
@@ -30,13 +30,8 @@
 	.name = "copy-mode",
 	.alias = NULL,
 
-<<<<<<< HEAD
-	.args = { "eHMt:uq", 0, 0 },
-	.usage = "[-eHMuq] " CMD_TARGET_PANE_USAGE,
-=======
 	.args = { "eHMs:t:uq", 0, 0 },
 	.usage = "[-eHMuq] [-s src-pane] " CMD_TARGET_PANE_USAGE,
->>>>>>> 9e014010
 
 	.source =  { 's', CMD_FIND_PANE, 0 },
 	.target = { 't', CMD_FIND_PANE, 0 },
@@ -74,11 +69,6 @@
 		return (CMD_RETURN_NORMAL);
 	}
 
-	if (args_has(args, 'q')) {
-		window_pane_reset_mode_all(wp);
-		return (CMD_RETURN_NORMAL);
-	}
-
 	if (args_has(args, 'M')) {
 		if ((wp = cmd_mouse_pane(&event->m, &s, NULL)) == NULL)
 			return (CMD_RETURN_NORMAL);
