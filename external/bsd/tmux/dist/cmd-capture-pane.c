/* $OpenBSD$ */

/*
 * Copyright (c) 2009 Jonathan Alvarado <radobobo@users.sourceforge.net>
 *
 * Permission to use, copy, modify, and distribute this software for any
 * purpose with or without fee is hereby granted, provided that the above
 * copyright notice and this permission notice appear in all copies.
 *
 * THE SOFTWARE IS PROVIDED "AS IS" AND THE AUTHOR DISCLAIMS ALL WARRANTIES
 * WITH REGARD TO THIS SOFTWARE INCLUDING ALL IMPLIED WARRANTIES OF
 * MERCHANTABILITY AND FITNESS. IN NO EVENT SHALL THE AUTHOR BE LIABLE FOR
 * ANY SPECIAL, DIRECT, INDIRECT, OR CONSEQUENTIAL DAMAGES OR ANY DAMAGES
 * WHATSOEVER RESULTING FROM LOSS OF MIND, USE, DATA OR PROFITS, WHETHER
 * IN AN ACTION OF CONTRACT, NEGLIGENCE OR OTHER TORTIOUS ACTION, ARISING
 * OUT OF OR IN CONNECTION WITH THE USE OR PERFORMANCE OF THIS SOFTWARE.
 */

#include <sys/types.h>

#include <stdlib.h>
#include <string.h>

#include "tmux.h"

/*
 * Write the entire contents of a pane to a buffer or stdout.
 */

static enum cmd_retval	cmd_capture_pane_exec(struct cmd *, struct cmdq_item *);

static char	*cmd_capture_pane_append(char *, size_t *, char *, size_t);
static char	*cmd_capture_pane_pending(struct args *, struct window_pane *,
		     size_t *);
static char	*cmd_capture_pane_history(struct args *, struct cmdq_item *,
		     struct window_pane *, size_t *);

const struct cmd_entry cmd_capture_pane_entry = {
	.name = "capture-pane",
	.alias = "capturep",

	.args = { "ab:CeE:JNpPqS:t:", 0, 0 },
	.usage = "[-aCeJNpPq] " CMD_BUFFER_USAGE " [-E end-line] "
		 "[-S start-line] " CMD_TARGET_PANE_USAGE,

	.target = { 't', CMD_FIND_PANE, 0 },

	.flags = CMD_AFTERHOOK,
	.exec = cmd_capture_pane_exec
};

const struct cmd_entry cmd_clear_history_entry = {
	.name = "clear-history",
	.alias = "clearhist",

	.args = { "t:", 0, 0 },
	.usage = CMD_TARGET_PANE_USAGE,

	.target = { 't', CMD_FIND_PANE, 0 },

	.flags = CMD_AFTERHOOK,
	.exec = cmd_capture_pane_exec
};

static char *
cmd_capture_pane_append(char *buf, size_t *len, char *line, size_t linelen)
{
	buf = xrealloc(buf, *len + linelen + 1);
	memcpy(buf + *len, line, linelen);
	*len += linelen;
	return (buf);
}

static char *
cmd_capture_pane_pending(struct args *args, struct window_pane *wp,
    size_t *len)
{
	struct evbuffer	*pending;
	char		*buf, *line, tmp[5];
	size_t		 linelen;
	u_int		 i;

	pending = input_pending(wp->ictx);
	if (pending == NULL)
		return (xstrdup(""));

	line = (char *)EVBUFFER_DATA(pending);
	linelen = EVBUFFER_LENGTH(pending);

	buf = xstrdup("");
	if (args_has(args, 'C')) {
		for (i = 0; i < linelen; i++) {
			if (line[i] >= ' ' && line[i] != '\\') {
				tmp[0] = line[i];
				tmp[1] = '\0';
			} else
				xsnprintf(tmp, sizeof tmp, "\\%03hho", line[i]);
			buf = cmd_capture_pane_append(buf, len, tmp,
			    strlen(tmp));
		}
	} else
		buf = cmd_capture_pane_append(buf, len, line, linelen);
	return (buf);
}

static char *
cmd_capture_pane_history(struct args *args, struct cmdq_item *item,
    struct window_pane *wp, size_t *len)
{
	struct grid		*gd;
	const struct grid_line	*gl;
	struct grid_cell	*gc = NULL;
	int			 n, with_codes, escape_c0, join_lines, no_trim;
	u_int			 i, sx, top, bottom, tmp;
	char			*cause, *buf, *line;
	const char		*Sflag, *Eflag;
	size_t			 linelen;

	sx = screen_size_x(&wp->base);
	if (args_has(args, 'a')) {
		gd = wp->base.saved_grid;
		if (gd == NULL) {
			if (!args_has(args, 'q')) {
				cmdq_error(item, "no alternate screen");
				return (NULL);
			}
			return (xstrdup(""));
		}
	} else
		gd = wp->base.grid;

	Sflag = args_get(args, 'S');
	if (Sflag != NULL && strcmp(Sflag, "-") == 0)
		top = 0;
	else {
		n = args_strtonum(args, 'S', INT_MIN, SHRT_MAX, &cause);
		if (cause != NULL) {
			top = gd->hsize;
			free(cause);
		} else if (n < 0 && (u_int) -n > gd->hsize)
			top = 0;
		else
			top = gd->hsize + n;
		if (top > gd->hsize + gd->sy - 1)
			top = gd->hsize + gd->sy - 1;
	}

	Eflag = args_get(args, 'E');
	if (Eflag != NULL && strcmp(Eflag, "-") == 0)
		bottom = gd->hsize + gd->sy - 1;
	else {
		n = args_strtonum(args, 'E', INT_MIN, SHRT_MAX, &cause);
		if (cause != NULL) {
			bottom = gd->hsize + gd->sy - 1;
			free(cause);
		} else if (n < 0 && (u_int) -n > gd->hsize)
			bottom = 0;
		else
			bottom = gd->hsize + n;
		if (bottom > gd->hsize + gd->sy - 1)
			bottom = gd->hsize + gd->sy - 1;
	}

	if (bottom < top) {
		tmp = bottom;
		bottom = top;
		top = tmp;
	}

	with_codes = args_has(args, 'e');
	escape_c0 = args_has(args, 'C');
	join_lines = args_has(args, 'J');
	no_trim = args_has(args, 'N');

	buf = NULL;
	for (i = top; i <= bottom; i++) {
		line = grid_string_cells(gd, 0, i, sx, &gc, with_codes,
		    escape_c0, !join_lines && !no_trim);
		linelen = strlen(line);

		buf = cmd_capture_pane_append(buf, len, line, linelen);

		gl = grid_peek_line(gd, i);
		if (!join_lines || !(gl->flags & GRID_LINE_WRAPPED))
			buf[(*len)++] = '\n';

		free(line);
	}
	return (buf);
}

static enum cmd_retval
cmd_capture_pane_exec(struct cmd *self, struct cmdq_item *item)
{
<<<<<<< HEAD
	struct args		*args = self->args;
	struct client		*c = item->client;
	struct window_pane	*wp = item->target.wp;
=======
	struct args		*args = cmd_get_args(self);
	struct client		*c = cmdq_get_client(item);
	struct window_pane	*wp = cmdq_get_target(item)->wp;
>>>>>>> 9e014010
	char			*buf, *cause;
	const char		*bufname;
	size_t			 len;

	if (cmd_get_entry(self) == &cmd_clear_history_entry) {
		window_pane_reset_mode_all(wp);
		grid_clear_history(wp->base.grid);
		return (CMD_RETURN_NORMAL);
	}

	len = 0;
	if (args_has(args, 'P'))
		buf = cmd_capture_pane_pending(args, wp, &len);
	else
		buf = cmd_capture_pane_history(args, item, wp, &len);
	if (buf == NULL)
		return (CMD_RETURN_ERROR);

	if (args_has(args, 'p')) {
<<<<<<< HEAD
		if (!file_can_print(c)) {
			cmdq_error(item, "can't write output to client");
=======
		if (len > 0 && buf[len - 1] == '\n')
			len--;
		if (c->flags & CLIENT_CONTROL)
			control_write(c, "%.*s", (int)len, buf);
		else {
			if (!file_can_print(c)) {
				cmdq_error(item, "can't write to client");
				free(buf);
				return (CMD_RETURN_ERROR);
			}
			file_print_buffer(c, buf, len);
			file_print(c, "\n");
>>>>>>> 9e014010
			free(buf);
		}
<<<<<<< HEAD
		file_print_buffer(c, buf, len);
		if (args_has(args, 'P') && len > 0)
			file_print(c, "\n");
		free(buf);
=======
>>>>>>> 9e014010
	} else {
		bufname = NULL;
		if (args_has(args, 'b'))
			bufname = args_get(args, 'b');

		if (paste_set(buf, len, bufname, &cause) != 0) {
			cmdq_error(item, "%s", cause);
			free(cause);
			free(buf);
			return (CMD_RETURN_ERROR);
		}
	}

	return (CMD_RETURN_NORMAL);
}<|MERGE_RESOLUTION|>--- conflicted
+++ resolved
@@ -192,15 +192,9 @@
 static enum cmd_retval
 cmd_capture_pane_exec(struct cmd *self, struct cmdq_item *item)
 {
-<<<<<<< HEAD
-	struct args		*args = self->args;
-	struct client		*c = item->client;
-	struct window_pane	*wp = item->target.wp;
-=======
 	struct args		*args = cmd_get_args(self);
 	struct client		*c = cmdq_get_client(item);
 	struct window_pane	*wp = cmdq_get_target(item)->wp;
->>>>>>> 9e014010
 	char			*buf, *cause;
 	const char		*bufname;
 	size_t			 len;
@@ -220,10 +214,6 @@
 		return (CMD_RETURN_ERROR);
 
 	if (args_has(args, 'p')) {
-<<<<<<< HEAD
-		if (!file_can_print(c)) {
-			cmdq_error(item, "can't write output to client");
-=======
 		if (len > 0 && buf[len - 1] == '\n')
 			len--;
 		if (c->flags & CLIENT_CONTROL)
@@ -236,16 +226,8 @@
 			}
 			file_print_buffer(c, buf, len);
 			file_print(c, "\n");
->>>>>>> 9e014010
 			free(buf);
 		}
-<<<<<<< HEAD
-		file_print_buffer(c, buf, len);
-		if (args_has(args, 'P') && len > 0)
-			file_print(c, "\n");
-		free(buf);
-=======
->>>>>>> 9e014010
 	} else {
 		bufname = NULL;
 		if (args_has(args, 'b'))
