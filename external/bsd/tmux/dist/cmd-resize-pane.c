--- conflicted
+++ resolved
@@ -55,15 +55,6 @@
 	struct window_pane	*wp = target->wp;
 	struct winlink		*wl = target->wl;
 	struct window		*w = wl->window;
-<<<<<<< HEAD
-	struct client		*c = item->client;
-	struct session		*s = item->target.s;
-	const char	       	*errstr, *p;
-	char			*cause, *copy;
-	u_int			 adjust;
-	int			 x, y, percentage;
-	size_t			 plen;
-=======
 	struct client		*c = cmdq_get_client(item);
 	struct session		*s = target->s;
 	const char	       	*errstr;
@@ -83,7 +74,6 @@
 		wp->flags |= PANE_REDRAW;
 		return (CMD_RETURN_NORMAL);
 	}
->>>>>>> 9e014010
 
 	if (args_has(args, 'M')) {
 		if (!event->m.valid || cmd_mouse_window(&event->m, &s) == NULL)
@@ -115,60 +105,6 @@
 		}
 	}
 
-<<<<<<< HEAD
-	if ((p = args_get(args, 'x')) != NULL) {
-		plen = strlen(p);
-		if (p[plen - 1] == '%') {
-			copy = xstrdup(p);
-			copy[plen - 1] = '\0';
-			percentage = strtonum(copy, 0, INT_MAX, &errstr);
-			free(copy);
-			if (errstr != NULL) {
-				cmdq_error(item, "width %s", errstr);
-				return (CMD_RETURN_ERROR);
-			}
-			x = (w->sx * percentage) / 100;
-			if (x < PANE_MINIMUM)
-				x = PANE_MINIMUM;
-			if (x > INT_MAX)
-				x = INT_MAX;
-		} else {
-			x = args_strtonum(args, 'x', PANE_MINIMUM, INT_MAX,
-			    &cause);
-			if (cause != NULL) {
-				cmdq_error(item, "width %s", cause);
-				free(cause);
-				return (CMD_RETURN_ERROR);
-			}
-		}
-		layout_resize_pane_to(wp, LAYOUT_LEFTRIGHT, x);
-	}
-	if ((p = args_get(args, 'y')) != NULL) {
-		plen = strlen(p);
-		if (p[plen - 1] == '%') {
-			copy = xstrdup(p);
-			copy[plen - 1] = '\0';
-			percentage = strtonum(copy, 0, INT_MAX, &errstr);
-			free(copy);
-			if (errstr != NULL) {
-				cmdq_error(item, "height %s", errstr);
-				return (CMD_RETURN_ERROR);
-			}
-			y = (w->sy * percentage) / 100;
-			if (y < PANE_MINIMUM)
-				y = PANE_MINIMUM;
-			if (y > INT_MAX)
-				y = INT_MAX;
-		}
-		else {
-			y = args_strtonum(args, 'y', PANE_MINIMUM, INT_MAX,
-			    &cause);
-			if (cause != NULL) {
-				cmdq_error(item, "height %s", cause);
-				free(cause);
-				return (CMD_RETURN_ERROR);
-			}
-=======
 	if (args_has(args, 'x')) {
 		x = args_percentage(args, 'x', 0, INT_MAX, w->sx, &cause);
 		if (cause != NULL) {
@@ -184,7 +120,6 @@
 			cmdq_error(item, "height %s", cause);
 			free(cause);
 			return (CMD_RETURN_ERROR);
->>>>>>> 9e014010
 		}
 		layout_resize_pane_to(wp, LAYOUT_TOPBOTTOM, y);
 	}
