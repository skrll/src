--- conflicted
+++ resolved
@@ -114,15 +114,10 @@
 			server_status_window(lastwp->window);
 		} else if (args_has(args, 'd')) {
 			lastwp->flags |= PANE_INPUTOFF;
-<<<<<<< HEAD
-		else {
-			if (window_push_zoom(w, args_has(self->args, 'Z')))
-=======
 			server_redraw_window_borders(lastwp->window);
 			server_status_window(lastwp->window);
 		} else {
 			if (window_push_zoom(w, 0, args_has(args, 'Z')))
->>>>>>> 9e014010
 				server_redraw_window(w);
 			window_redraw_active_switch(w, lastwp);
 			if (window_set_active_pane(w, lastwp, 1)) {
@@ -175,37 +170,20 @@
 		return (CMD_RETURN_NORMAL);
 	}
 
-<<<<<<< HEAD
-	if (args_has(self->args, 'L')) {
-		window_push_zoom(w, 1);
+	if (args_has(args, 'L')) {
+		window_push_zoom(w, 0, 1);
 		wp = window_pane_find_left(wp);
 		window_pop_zoom(w);
-	} else if (args_has(self->args, 'R')) {
-		window_push_zoom(w, 1);
+	} else if (args_has(args, 'R')) {
+		window_push_zoom(w, 0, 1);
 		wp = window_pane_find_right(wp);
 		window_pop_zoom(w);
-	} else if (args_has(self->args, 'U')) {
-		window_push_zoom(w, 1);
+	} else if (args_has(args, 'U')) {
+		window_push_zoom(w, 0, 1);
 		wp = window_pane_find_up(wp);
 		window_pop_zoom(w);
-	} else if (args_has(self->args, 'D')) {
-		window_push_zoom(w, 1);
-=======
-	if (args_has(args, 'L')) {
-		window_push_zoom(w, 0, 1);
-		wp = window_pane_find_left(wp);
-		window_pop_zoom(w);
-	} else if (args_has(args, 'R')) {
-		window_push_zoom(w, 0, 1);
-		wp = window_pane_find_right(wp);
-		window_pop_zoom(w);
-	} else if (args_has(args, 'U')) {
-		window_push_zoom(w, 0, 1);
-		wp = window_pane_find_up(wp);
-		window_pop_zoom(w);
 	} else if (args_has(args, 'D')) {
 		window_push_zoom(w, 0, 1);
->>>>>>> 9e014010
 		wp = window_pane_find_down(wp);
 		window_pop_zoom(w);
 	}
@@ -225,14 +203,6 @@
 		return (CMD_RETURN_NORMAL);
 	}
 
-<<<<<<< HEAD
-	if (args_has(self->args, 'T')) {
-		pane_title = format_single(item, args_get(self->args, 'T'),
-		    c, s, wl, wp);
-		if (screen_set_title(&wp->base, pane_title))
-			server_status_window(wp->window);
-		free(pane_title);
-=======
 	if (args_has(args, 'T')) {
 		title = format_single_from_target(item, args_get(args, 'T'));
 		if (screen_set_title(&wp->base, title)) {
@@ -241,7 +211,6 @@
 			server_status_window(wp->window);
 		}
 		free(title);
->>>>>>> 9e014010
 		return (CMD_RETURN_NORMAL);
 	}
 
@@ -251,25 +220,15 @@
 		activewp = w->active;
 	if (wp == activewp)
 		return (CMD_RETURN_NORMAL);
-<<<<<<< HEAD
-	if (window_push_zoom(w, args_has(self->args, 'Z')))
-=======
 	if (window_push_zoom(w, 0, args_has(args, 'Z')))
->>>>>>> 9e014010
 		server_redraw_window(w);
 	window_redraw_active_switch(w, wp);
 	if (c != NULL && c->session != NULL && (c->flags & CLIENT_ACTIVEPANE))
 		server_client_set_pane(c, wp);
 	else if (window_set_active_pane(w, wp, 1))
 		cmd_find_from_winlink_pane(current, wl, wp, 0);
-<<<<<<< HEAD
-		cmdq_insert_hook(s, item, current, "after-select-pane");
-		cmd_select_pane_redraw(w);
-	}
-=======
 	cmdq_insert_hook(s, item, current, "after-select-pane");
 	cmd_select_pane_redraw(w);
->>>>>>> 9e014010
 	if (window_pop_zoom(w))
 		server_redraw_window(w);
 
