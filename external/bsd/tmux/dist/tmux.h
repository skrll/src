--- conflicted
+++ resolved
@@ -2492,12 +2492,8 @@
 void	 status_init(struct client *);
 void	 status_free(struct client *);
 int	 status_redraw(struct client *);
-<<<<<<< HEAD
-void status_message_set(struct client *, int, int, int, const char *, ...);
-=======
 void status_message_set(struct client *, int, int, int, const char *, ...)
 	    __printflike(5, 0);
->>>>>>> 9bec64ae
 void	 status_message_clear(struct client *);
 int	 status_message_redraw(struct client *);
 void	 status_prompt_set(struct client *, struct cmd_find_state *,
