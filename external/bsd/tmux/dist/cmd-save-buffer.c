--- conflicted
+++ resolved
@@ -78,11 +78,7 @@
 	int			 flags;
 	const char		*bufname = args_get(args, 'b'), *bufdata;
 	size_t			 bufsize;
-<<<<<<< HEAD
-	char			*path;
-=======
 	char			*path, *tmp;
->>>>>>> 9e014010
 
 	if (bufname == NULL) {
 		if ((pb = paste_get_top(NULL)) == NULL) {
@@ -112,17 +108,8 @@
 	if (args_has(args, 'a'))
 		flags = O_APPEND;
 	else
-<<<<<<< HEAD
-		path = format_single(item, args->argv[0], c, s, wl, wp);
-	if (args_has(self->args, 'a'))
-		flags = O_APPEND;
-	else
-		flags = 0;
-	file_write(item->client, path, flags, bufdata, bufsize,
-=======
 		flags = O_TRUNC;
 	file_write(cmdq_get_client(item), path, flags, bufdata, bufsize,
->>>>>>> 9e014010
 	    cmd_save_buffer_done, item);
 	free(path);
 
