--- conflicted
+++ resolved
@@ -244,12 +244,8 @@
 		while (end != pdata + psize && *end != '\n')
 			end++;
 		buf = xreallocarray(buf, 4, end - start + 1);
-<<<<<<< HEAD
-		utf8_strvis(buf, start, end - start, VIS_OCTAL|VIS_TAB);
-=======
 		utf8_strvis(buf, start, end - start,
 		    VIS_OCTAL|VIS_CSTYLE|VIS_TAB);
->>>>>>> 9e014010
 		if (*buf != '\0') {
 			screen_write_cursormove(ctx, cx, cy + i, 0);
 			screen_write_nputs(ctx, sx, &grid_default_cell, "%s",
@@ -396,8 +392,6 @@
 }
 
 static void
-<<<<<<< HEAD
-=======
 window_buffer_update(struct window_mode_entry *wme)
 {
 	struct window_buffer_modedata	*data = wme->data;
@@ -408,7 +402,6 @@
 }
 
 static void
->>>>>>> 9e014010
 window_buffer_do_delete(void *modedata, void *itemdata,
     __unused struct client *c, __unused key_code key)
 {
