/* $OpenBSD$ */

/*
 * Copyright (c) 2007 Nicholas Marriott <nicholas.marriott@gmail.com>
 *
 * Permission to use, copy, modify, and distribute this software for any
 * purpose with or without fee is hereby granted, provided that the above
 * copyright notice and this permission notice appear in all copies.
 *
 * THE SOFTWARE IS PROVIDED "AS IS" AND THE AUTHOR DISCLAIMS ALL WARRANTIES
 * WITH REGARD TO THIS SOFTWARE INCLUDING ALL IMPLIED WARRANTIES OF
 * MERCHANTABILITY AND FITNESS. IN NO EVENT SHALL THE AUTHOR BE LIABLE FOR
 * ANY SPECIAL, DIRECT, INDIRECT, OR CONSEQUENTIAL DAMAGES OR ANY DAMAGES
 * WHATSOEVER RESULTING FROM LOSS OF MIND, USE, DATA OR PROFITS, WHETHER
 * IN AN ACTION OF CONTRACT, NEGLIGENCE OR OTHER TORTIOUS ACTION, ARISING
 * OUT OF OR IN CONNECTION WITH THE USE OR PERFORMANCE OF THIS SOFTWARE.
 */

#include <sys/types.h>

#include <stdlib.h>
#include <string.h>
#include <wchar.h>

#include "tmux.h"

static key_code	key_string_search_table(const char *);
static key_code	key_string_get_modifiers(const char **);

static const struct {
	const char     *string;
	key_code	key;
} key_string_table[] = {
	/* Function keys. */
	{ "F1",		KEYC_F1|KEYC_IMPLIED_META },
	{ "F2",		KEYC_F2|KEYC_IMPLIED_META },
	{ "F3",		KEYC_F3|KEYC_IMPLIED_META },
	{ "F4",		KEYC_F4|KEYC_IMPLIED_META },
	{ "F5",		KEYC_F5|KEYC_IMPLIED_META },
	{ "F6",		KEYC_F6|KEYC_IMPLIED_META },
	{ "F7",		KEYC_F7|KEYC_IMPLIED_META },
	{ "F8",		KEYC_F8|KEYC_IMPLIED_META },
	{ "F9",		KEYC_F9|KEYC_IMPLIED_META },
	{ "F10",	KEYC_F10|KEYC_IMPLIED_META },
	{ "F11",	KEYC_F11|KEYC_IMPLIED_META },
	{ "F12",	KEYC_F12|KEYC_IMPLIED_META },
	{ "IC",		KEYC_IC|KEYC_IMPLIED_META },
	{ "Insert",	KEYC_IC|KEYC_IMPLIED_META },
	{ "DC",		KEYC_DC|KEYC_IMPLIED_META },
	{ "Delete",	KEYC_DC|KEYC_IMPLIED_META },
	{ "Home",	KEYC_HOME|KEYC_IMPLIED_META },
	{ "End",	KEYC_END|KEYC_IMPLIED_META },
	{ "NPage",	KEYC_NPAGE|KEYC_IMPLIED_META },
	{ "PageDown",	KEYC_NPAGE|KEYC_IMPLIED_META },
	{ "PgDn",	KEYC_NPAGE|KEYC_IMPLIED_META },
	{ "PPage",	KEYC_PPAGE|KEYC_IMPLIED_META },
	{ "PageUp",	KEYC_PPAGE|KEYC_IMPLIED_META },
	{ "PgUp",	KEYC_PPAGE|KEYC_IMPLIED_META },
	{ "Tab",	'\011' },
	{ "BTab",	KEYC_BTAB },
	{ "Space",	' ' },
	{ "BSpace",	KEYC_BSPACE },
	{ "Enter",	'\r' },
	{ "Escape",	'\033' },

	/* Arrow keys. */
	{ "Up",		KEYC_UP|KEYC_CURSOR|KEYC_IMPLIED_META },
	{ "Down",	KEYC_DOWN|KEYC_CURSOR|KEYC_IMPLIED_META },
	{ "Left",	KEYC_LEFT|KEYC_CURSOR|KEYC_IMPLIED_META },
	{ "Right",	KEYC_RIGHT|KEYC_CURSOR|KEYC_IMPLIED_META },

	/* Numeric keypad. */
	{ "KP/",	KEYC_KP_SLASH|KEYC_KEYPAD },
	{ "KP*",	KEYC_KP_STAR|KEYC_KEYPAD },
	{ "KP-",	KEYC_KP_MINUS|KEYC_KEYPAD },
	{ "KP7",	KEYC_KP_SEVEN|KEYC_KEYPAD },
	{ "KP8",	KEYC_KP_EIGHT|KEYC_KEYPAD },
	{ "KP9",	KEYC_KP_NINE|KEYC_KEYPAD },
	{ "KP+",	KEYC_KP_PLUS|KEYC_KEYPAD },
	{ "KP4",	KEYC_KP_FOUR|KEYC_KEYPAD },
	{ "KP5",	KEYC_KP_FIVE|KEYC_KEYPAD },
	{ "KP6",	KEYC_KP_SIX|KEYC_KEYPAD },
	{ "KP1",	KEYC_KP_ONE|KEYC_KEYPAD },
	{ "KP2",	KEYC_KP_TWO|KEYC_KEYPAD },
	{ "KP3",	KEYC_KP_THREE|KEYC_KEYPAD },
	{ "KPEnter",	KEYC_KP_ENTER|KEYC_KEYPAD },
	{ "KP0",	KEYC_KP_ZERO|KEYC_KEYPAD },
	{ "KP.",	KEYC_KP_PERIOD|KEYC_KEYPAD },

	/* Mouse keys. */
	KEYC_MOUSE_STRING(MOUSEDOWN1, MouseDown1),
	KEYC_MOUSE_STRING(MOUSEDOWN2, MouseDown2),
	KEYC_MOUSE_STRING(MOUSEDOWN3, MouseDown3),
	KEYC_MOUSE_STRING(MOUSEUP1, MouseUp1),
	KEYC_MOUSE_STRING(MOUSEUP2, MouseUp2),
	KEYC_MOUSE_STRING(MOUSEUP3, MouseUp3),
	KEYC_MOUSE_STRING(MOUSEDRAG1, MouseDrag1),
	KEYC_MOUSE_STRING(MOUSEDRAG2, MouseDrag2),
	KEYC_MOUSE_STRING(MOUSEDRAG3, MouseDrag3),
	KEYC_MOUSE_STRING(MOUSEDRAGEND1, MouseDragEnd1),
	KEYC_MOUSE_STRING(MOUSEDRAGEND2, MouseDragEnd2),
	KEYC_MOUSE_STRING(MOUSEDRAGEND3, MouseDragEnd3),
	KEYC_MOUSE_STRING(WHEELUP, WheelUp),
	KEYC_MOUSE_STRING(WHEELDOWN, WheelDown),
	KEYC_MOUSE_STRING(SECONDCLICK1, SecondClick1),
	KEYC_MOUSE_STRING(SECONDCLICK2, SecondClick2),
	KEYC_MOUSE_STRING(SECONDCLICK3, SecondClick3),
	KEYC_MOUSE_STRING(DOUBLECLICK1, DoubleClick1),
	KEYC_MOUSE_STRING(DOUBLECLICK2, DoubleClick2),
	KEYC_MOUSE_STRING(DOUBLECLICK3, DoubleClick3),
	KEYC_MOUSE_STRING(TRIPLECLICK1, TripleClick1),
	KEYC_MOUSE_STRING(TRIPLECLICK2, TripleClick2),
	KEYC_MOUSE_STRING(TRIPLECLICK3, TripleClick3),
};

/* Find key string in table. */
static key_code
key_string_search_table(const char *string)
{
	u_int	i, user;

	for (i = 0; i < nitems(key_string_table); i++) {
		if (strcasecmp(string, key_string_table[i].string) == 0)
			return (key_string_table[i].key);
	}

	if (sscanf(string, "User%u", &user) == 1 && user < KEYC_NUSER)
		return (KEYC_USER + user);

	return (KEYC_UNKNOWN);
}

/* Find modifiers. */
static key_code
key_string_get_modifiers(const char **string)
{
	key_code	modifiers;

	modifiers = 0;
	while (((*string)[0] != '\0') && (*string)[1] == '-') {
		switch ((*string)[0]) {
		case 'C':
		case 'c':
			modifiers |= KEYC_CTRL;
			break;
		case 'M':
		case 'm':
			modifiers |= KEYC_META;
			break;
		case 'S':
		case 's':
			modifiers |= KEYC_SHIFT;
			break;
		default:
			*string = NULL;
			return (0);
		}
		*string += 2;
	}
	return (modifiers);
}

/* Lookup a string and convert to a key value. */
key_code
key_string_lookup_string(const char *string)
{
<<<<<<< HEAD
	static const char	*other = "!#()+,-.0123456789:;<=>'\r\t";
	key_code		 key;
	u_int			 u;
	key_code		 modifiers;
	struct utf8_data	 ud;
	u_int			 i;
=======
	static const char	*other = "!#()+,-.0123456789:;<=>'\r\t\177";
	key_code		 key, modifiers;
	u_int			 u, i;
	struct utf8_data	 ud, *udp;
>>>>>>> 9e014010
	enum utf8_state		 more;
	utf8_char		 uc;
	char			 m[MB_LEN_MAX + 1];
	int			 mlen;

	/* Is this no key or any key? */
	if (strcasecmp(string, "None") == 0)
		return (KEYC_NONE);
	if (strcasecmp(string, "Any") == 0)
		return (KEYC_ANY);

	/* Is this a hexadecimal value? */
	if (string[0] == '0' && string[1] == 'x') {
		if (sscanf(string + 2, "%x", &u) != 1)
			return (KEYC_UNKNOWN);
		mlen = wctomb(m, u);
		if (mlen <= 0 || mlen > MB_LEN_MAX)
			return (KEYC_UNKNOWN);
		m[mlen] = '\0';

		udp = utf8_fromcstr(m);
		if (udp == NULL ||
		    udp[0].size == 0 ||
		    udp[1].size != 0 ||
		    utf8_from_data(&udp[0], &uc) != UTF8_DONE) {
			free(udp);
			return (KEYC_UNKNOWN);
		}
		free(udp);
		return (uc);
	}

	/* Check for modifiers. */
	modifiers = 0;
	if (string[0] == '^' && string[1] != '\0') {
		modifiers |= KEYC_CTRL;
		string++;
	}
	modifiers |= key_string_get_modifiers(&string);
	if (string == NULL || string[0] == '\0')
		return (KEYC_UNKNOWN);

	/* Is this a standard ASCII key? */
	if (string[1] == '\0' && (u_char)string[0] <= 127) {
		key = (u_char)string[0];
		if (key < 32)
			return (KEYC_UNKNOWN);
	} else {
		/* Try as a UTF-8 key. */
		if ((more = utf8_open(&ud, (u_char)*string)) == UTF8_MORE) {
			if (strlen(string) != ud.size)
				return (KEYC_UNKNOWN);
			for (i = 1; i < ud.size; i++)
				more = utf8_append(&ud, (u_char)string[i]);
			if (more != UTF8_DONE)
				return (KEYC_UNKNOWN);
			if (utf8_from_data(&ud, &uc) != UTF8_DONE)
				return (KEYC_UNKNOWN);
			return (uc|modifiers);
		}

		/* Otherwise look the key up in the table. */
		key = key_string_search_table(string);
		if (key == KEYC_UNKNOWN)
			return (KEYC_UNKNOWN);
		if (~modifiers & KEYC_META)
			key &= ~KEYC_IMPLIED_META;
	}

	/* Convert the standard control keys. */
	if (key < KEYC_BASE && (modifiers & KEYC_CTRL) &&
	    strchr(other, key) == NULL) {
		if (key >= 97 && key <= 122)
			key -= 96;
		else if (key >= 64 && key <= 95)
                       key -= 64;
		else if (key == 32)
			key = 0;
		else if (key == '?')
			key = 127;
		else if (key == 63)
			key = 127;
		else
			return (KEYC_UNKNOWN);
		modifiers &= ~KEYC_CTRL;
	}

	return (key|modifiers);
}

/* Convert a key code into string format, with prefix if necessary. */
const char *
key_string_lookup_key(key_code key, int with_flags)
{
<<<<<<< HEAD
	static char		 out[32];
=======
	key_code		 saved = key;
	static char		 out[64];
>>>>>>> 9e014010
	char			 tmp[8];
	const char		*s;
	u_int			 i;
	struct utf8_data	 ud;
	size_t			 off;

	*out = '\0';

	/* Literal keys are themselves. */
	if (key & KEYC_LITERAL) {
		snprintf(out, sizeof out, "%c", (int)(key & 0xff));
		goto out;
	}

	/* Display C-@ as C-Space. */
<<<<<<< HEAD
	if ((key & KEYC_MASK_KEY) == 0)
		key = ' ' | KEYC_CTRL | (key & KEYC_MASK_MOD);
=======
	if ((key & (KEYC_MASK_KEY|KEYC_MASK_MODIFIERS)) == 0)
		key = ' '|KEYC_CTRL;
>>>>>>> 9e014010

	/* Fill in the modifiers. */
	if (key & KEYC_CTRL)
		strlcat(out, "C-", sizeof out);
	if (key & KEYC_META)
		strlcat(out, "M-", sizeof out);
	if (key & KEYC_SHIFT)
		strlcat(out, "S-", sizeof out);
	key &= KEYC_MASK_KEY;

	/* Handle no key. */
<<<<<<< HEAD
	if (key == KEYC_NONE)
		return ("None");
=======
	if (key == KEYC_NONE) {
		s = "None";
		goto append;
	}
>>>>>>> 9e014010

	/* Handle special keys. */
	if (key == KEYC_UNKNOWN) {
		s = "Unknown";
		goto append;
	}
	if (key == KEYC_ANY) {
		s = "Any";
		goto append;
	}
	if (key == KEYC_FOCUS_IN) {
		s = "FocusIn";
		goto append;
	}
	if (key == KEYC_FOCUS_OUT) {
		s = "FocusOut";
		goto append;
	}
	if (key == KEYC_PASTE_START) {
		s = "PasteStart";
		goto append;
	}
	if (key == KEYC_PASTE_END) {
		s = "PasteEnd";
		goto append;
	}
	if (key == KEYC_MOUSE) {
		s = "Mouse";
		goto append;
	}
	if (key == KEYC_DRAGGING) {
		s = "Dragging";
		goto append;
	}
	if (key == KEYC_MOUSEMOVE_PANE) {
		s = "MouseMovePane";
		goto append;
	}
	if (key == KEYC_MOUSEMOVE_STATUS) {
		s = "MouseMoveStatus";
		goto append;
	}
	if (key == KEYC_MOUSEMOVE_STATUS_LEFT) {
		s = "MouseMoveStatusLeft";
		goto append;
	}
	if (key == KEYC_MOUSEMOVE_STATUS_RIGHT) {
		s = "MouseMoveStatusRight";
		goto append;
	}
	if (key == KEYC_MOUSEMOVE_BORDER) {
		s = "MouseMoveBorder";
		goto append;
	}
	if (key >= KEYC_USER && key < KEYC_USER + KEYC_NUSER) {
		snprintf(tmp, sizeof tmp, "User%u", (u_int)(key - KEYC_USER));
		strlcat(out, tmp, sizeof out);
<<<<<<< HEAD
		return (out);
=======
		goto out;
>>>>>>> 9e014010
	}

	/* Try the key against the string table. */
	for (i = 0; i < nitems(key_string_table); i++) {
		if (key == (key_string_table[i].key & KEYC_MASK_KEY))
			break;
	}
	if (i != nitems(key_string_table)) {
		strlcat(out, key_string_table[i].string, sizeof out);
		goto out;
	}

	/* Is this a UTF-8 key? */
	if (key > 127 && key < KEYC_BASE) {
		utf8_to_data(key, &ud);
		off = strlen(out);
		memcpy(out + off, ud.data, ud.size);
		out[off + ud.size] = '\0';
		goto out;
	}

	/* Invalid keys are errors. */
	if (key > 255) {
<<<<<<< HEAD
		snprintf(out, sizeof out, "Invalid#%llx", key);
		return (out);
=======
		snprintf(out, sizeof out, "Invalid#%llx", saved);
		goto out;
>>>>>>> 9e014010
	}

	/* Check for standard or control key. */
	if (key <= 32) {
		if (key == 0 || key > 26)
			xsnprintf(tmp, sizeof tmp, "C-%c", (int)(64 + key));
		else
			xsnprintf(tmp, sizeof tmp, "C-%c", (int)(96 + key));
	} else if (key >= 32 && key <= 126) {
		tmp[0] = key;
		tmp[1] = '\0';
	} else if (key == 127)
		xsnprintf(tmp, sizeof tmp, "C-?");
	else if (key >= 128)
		xsnprintf(tmp, sizeof tmp, "\\%llo", key);

	strlcat(out, tmp, sizeof out);
	goto out;

append:
	strlcat(out, s, sizeof out);

out:
	if (with_flags && (saved & KEYC_MASK_FLAGS) != 0) {
		strlcat(out, "[", sizeof out);
		if (saved & KEYC_LITERAL)
			strlcat(out, "L", sizeof out);
		if (saved & KEYC_KEYPAD)
			strlcat(out, "K", sizeof out);
		if (saved & KEYC_CURSOR)
			strlcat(out, "C", sizeof out);
		if (saved & KEYC_IMPLIED_META)
			strlcat(out, "I", sizeof out);
		if (saved & KEYC_BUILD_MODIFIERS)
			strlcat(out, "B", sizeof out);
		strlcat(out, "]", sizeof out);
	}
	return (out);

append:
	strlcat(out, s, sizeof out);
	return (out);
}<|MERGE_RESOLUTION|>--- conflicted
+++ resolved
@@ -164,19 +164,10 @@
 key_code
 key_string_lookup_string(const char *string)
 {
-<<<<<<< HEAD
-	static const char	*other = "!#()+,-.0123456789:;<=>'\r\t";
-	key_code		 key;
-	u_int			 u;
-	key_code		 modifiers;
-	struct utf8_data	 ud;
-	u_int			 i;
-=======
 	static const char	*other = "!#()+,-.0123456789:;<=>'\r\t\177";
 	key_code		 key, modifiers;
 	u_int			 u, i;
 	struct utf8_data	 ud, *udp;
->>>>>>> 9e014010
 	enum utf8_state		 more;
 	utf8_char		 uc;
 	char			 m[MB_LEN_MAX + 1];
@@ -255,8 +246,6 @@
                        key -= 64;
 		else if (key == 32)
 			key = 0;
-		else if (key == '?')
-			key = 127;
 		else if (key == 63)
 			key = 127;
 		else
@@ -271,12 +260,8 @@
 const char *
 key_string_lookup_key(key_code key, int with_flags)
 {
-<<<<<<< HEAD
-	static char		 out[32];
-=======
 	key_code		 saved = key;
 	static char		 out[64];
->>>>>>> 9e014010
 	char			 tmp[8];
 	const char		*s;
 	u_int			 i;
@@ -292,13 +277,8 @@
 	}
 
 	/* Display C-@ as C-Space. */
-<<<<<<< HEAD
-	if ((key & KEYC_MASK_KEY) == 0)
-		key = ' ' | KEYC_CTRL | (key & KEYC_MASK_MOD);
-=======
 	if ((key & (KEYC_MASK_KEY|KEYC_MASK_MODIFIERS)) == 0)
 		key = ' '|KEYC_CTRL;
->>>>>>> 9e014010
 
 	/* Fill in the modifiers. */
 	if (key & KEYC_CTRL)
@@ -310,15 +290,10 @@
 	key &= KEYC_MASK_KEY;
 
 	/* Handle no key. */
-<<<<<<< HEAD
-	if (key == KEYC_NONE)
-		return ("None");
-=======
 	if (key == KEYC_NONE) {
 		s = "None";
 		goto append;
 	}
->>>>>>> 9e014010
 
 	/* Handle special keys. */
 	if (key == KEYC_UNKNOWN) {
@@ -376,11 +351,7 @@
 	if (key >= KEYC_USER && key < KEYC_USER + KEYC_NUSER) {
 		snprintf(tmp, sizeof tmp, "User%u", (u_int)(key - KEYC_USER));
 		strlcat(out, tmp, sizeof out);
-<<<<<<< HEAD
-		return (out);
-=======
 		goto out;
->>>>>>> 9e014010
 	}
 
 	/* Try the key against the string table. */
@@ -404,13 +375,8 @@
 
 	/* Invalid keys are errors. */
 	if (key > 255) {
-<<<<<<< HEAD
-		snprintf(out, sizeof out, "Invalid#%llx", key);
-		return (out);
-=======
 		snprintf(out, sizeof out, "Invalid#%llx", saved);
 		goto out;
->>>>>>> 9e014010
 	}
 
 	/* Check for standard or control key. */
@@ -449,8 +415,4 @@
 		strlcat(out, "]", sizeof out);
 	}
 	return (out);
-
-append:
-	strlcat(out, s, sizeof out);
-	return (out);
 }