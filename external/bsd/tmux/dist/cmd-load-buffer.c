--- conflicted
+++ resolved
@@ -53,57 +53,6 @@
 static void
 cmd_load_buffer_done(__unused struct client *c, const char *path, int error,
     int closed, struct evbuffer *buffer, void *data)
-<<<<<<< HEAD
-{
-	struct cmd_load_buffer_data	*cdata = data;
-	struct cmdq_item		*item = cdata->item;
-	void				*bdata = EVBUFFER_DATA(buffer);
-	size_t				 bsize = EVBUFFER_LENGTH(buffer);
-	void				*copy;
-	char				*cause;
-
-	if (!closed)
-		return;
-
-	if (error != 0)
-		cmdq_error(item, "%s: %s", path, strerror(error));
-	else if (bsize != 0) {
-		copy = xmalloc(bsize);
-		memcpy(copy, bdata, bsize);
-		if (paste_set(copy, bsize, cdata->name, &cause) != 0) {
-			cmdq_error(item, "%s", cause);
-			free(cause);
-			free(copy);
-		}
-	}
-	cmdq_continue(item);
-
-	free(cdata->name);
-	free(cdata);
-}
-
-static enum cmd_retval
-cmd_load_buffer_exec(struct cmd *self, struct cmdq_item *item)
-{
-	struct args			*args = self->args;
-	struct cmd_load_buffer_data	*cdata;
-	struct client			*c = cmd_find_client(item, NULL, 1);
-	struct session			*s = item->target.s;
-	struct winlink			*wl = item->target.wl;
-	struct window_pane		*wp = item->target.wp;
-	const char			*bufname = args_get(args, 'b');
-	char				*path;
-
-	cdata = xmalloc(sizeof *cdata);
-	cdata->item = item;
-	if (bufname != NULL)
-		cdata->name = xstrdup(bufname);
-	else
-		cdata->name = NULL;
-
-	path = format_single(item, args->argv[0], c, s, wl, wp);
-	file_read(item->client, path, cmd_load_buffer_done, cdata);
-=======
 {
 	struct cmd_load_buffer_data	*cdata = data;
 	struct client			*tc = cdata->client;
@@ -158,7 +107,6 @@
 
 	path = format_single_from_target(item, args->argv[0]);
 	file_read(cmdq_get_client(item), path, cmd_load_buffer_done, cdata);
->>>>>>> 9e014010
 	free(path);
 
 	return (CMD_RETURN_WAIT);
