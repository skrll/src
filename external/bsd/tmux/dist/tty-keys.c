/* $OpenBSD$ */

/*
 * Copyright (c) 2007 Nicholas Marriott <nicholas.marriott@gmail.com>
 *
 * Permission to use, copy, modify, and distribute this software for any
 * purpose with or without fee is hereby granted, provided that the above
 * copyright notice and this permission notice appear in all copies.
 *
 * THE SOFTWARE IS PROVIDED "AS IS" AND THE AUTHOR DISCLAIMS ALL WARRANTIES
 * WITH REGARD TO THIS SOFTWARE INCLUDING ALL IMPLIED WARRANTIES OF
 * MERCHANTABILITY AND FITNESS. IN NO EVENT SHALL THE AUTHOR BE LIABLE FOR
 * ANY SPECIAL, DIRECT, INDIRECT, OR CONSEQUENTIAL DAMAGES OR ANY DAMAGES
 * WHATSOEVER RESULTING FROM LOSS OF MIND, USE, DATA OR PROFITS, WHETHER
 * IN AN ACTION OF CONTRACT, NEGLIGENCE OR OTHER TORTIOUS ACTION, ARISING
 * OUT OF OR IN CONNECTION WITH THE USE OR PERFORMANCE OF THIS SOFTWARE.
 */

#include <sys/types.h>
#include <sys/time.h>

#include <netinet/in.h>

#include <ctype.h>
#include <limits.h>
#include <resolv.h>
#include <stdlib.h>
#include <string.h>
#include <termios.h>
#include <unistd.h>

#include "tmux.h"

/*
 * Handle keys input from the outside terminal. tty_default_*_keys[] are a base
 * table of supported keys which are looked up in terminfo(5) and translated
 * into a ternary tree.
 */

static void	tty_keys_add1(struct tty_key **, const char *, key_code);
static void	tty_keys_add(struct tty *, const char *, key_code);
static void	tty_keys_free1(struct tty_key *);
static struct tty_key *tty_keys_find1(struct tty_key *, const char *, size_t,
		    size_t *);
static struct tty_key *tty_keys_find(struct tty *, const char *, size_t,
		    size_t *);
static int	tty_keys_next1(struct tty *, const char *, size_t, key_code *,
		    size_t *, int);
static void	tty_keys_callback(int, short, void *);
static int	tty_keys_extended_key(struct tty *, const char *, size_t,
		    size_t *, key_code *);
static int	tty_keys_mouse(struct tty *, const char *, size_t, size_t *,
		    struct mouse_event *);
static int	tty_keys_clipboard(struct tty *, const char *, size_t,
		    size_t *);
static int	tty_keys_device_attributes(struct tty *, const char *, size_t,
		    size_t *);
<<<<<<< HEAD
static int	tty_keys_device_status_report(struct tty *, const char *,
=======
static int	tty_keys_extended_device_attributes(struct tty *, const char *,
>>>>>>> e2aa5677
		    size_t, size_t *);

/* Default raw keys. */
struct tty_default_key_raw {
	const char	       *string;
	key_code		key;
};
static const struct tty_default_key_raw tty_default_raw_keys[] = {
	/* Application escape. */
	{ "\033O[", '\033' },

	/*
	 * Numeric keypad. Just use the vt100 escape sequences here and always
	 * put the terminal into keypad_xmit mode. Translation of numbers
	 * mode/applications mode is done in input-keys.c.
	 */
	{ "\033Oo", KEYC_KP_SLASH|KEYC_KEYPAD },
	{ "\033Oj", KEYC_KP_STAR|KEYC_KEYPAD },
	{ "\033Om", KEYC_KP_MINUS|KEYC_KEYPAD },
	{ "\033Ow", KEYC_KP_SEVEN|KEYC_KEYPAD },
	{ "\033Ox", KEYC_KP_EIGHT|KEYC_KEYPAD },
	{ "\033Oy", KEYC_KP_NINE|KEYC_KEYPAD },
	{ "\033Ok", KEYC_KP_PLUS|KEYC_KEYPAD },
	{ "\033Ot", KEYC_KP_FOUR|KEYC_KEYPAD },
	{ "\033Ou", KEYC_KP_FIVE|KEYC_KEYPAD },
	{ "\033Ov", KEYC_KP_SIX|KEYC_KEYPAD },
	{ "\033Oq", KEYC_KP_ONE|KEYC_KEYPAD },
	{ "\033Or", KEYC_KP_TWO|KEYC_KEYPAD },
	{ "\033Os", KEYC_KP_THREE|KEYC_KEYPAD },
	{ "\033OM", KEYC_KP_ENTER|KEYC_KEYPAD },
	{ "\033Op", KEYC_KP_ZERO|KEYC_KEYPAD },
	{ "\033On", KEYC_KP_PERIOD|KEYC_KEYPAD },

	/* Arrow keys. */
	{ "\033OA", KEYC_UP|KEYC_CURSOR },
	{ "\033OB", KEYC_DOWN|KEYC_CURSOR },
	{ "\033OC", KEYC_RIGHT|KEYC_CURSOR },
	{ "\033OD", KEYC_LEFT|KEYC_CURSOR },

	{ "\033[A", KEYC_UP|KEYC_CURSOR },
	{ "\033[B", KEYC_DOWN|KEYC_CURSOR },
	{ "\033[C", KEYC_RIGHT|KEYC_CURSOR },
	{ "\033[D", KEYC_LEFT|KEYC_CURSOR },

	/*
	 * Meta arrow keys. These do not get the IMPLIED_META flag so they
	 * don't match the xterm-style meta keys in the output tree - Escape+Up
	 * should stay as Escape+Up and not become M-Up.
	 */
	{ "\033\033OA", KEYC_UP|KEYC_CURSOR|KEYC_META },
	{ "\033\033OB", KEYC_DOWN|KEYC_CURSOR|KEYC_META },
	{ "\033\033OC", KEYC_RIGHT|KEYC_CURSOR|KEYC_META },
	{ "\033\033OD", KEYC_LEFT|KEYC_CURSOR|KEYC_META },

	{ "\033\033[A", KEYC_UP|KEYC_CURSOR|KEYC_META },
	{ "\033\033[B", KEYC_DOWN|KEYC_CURSOR|KEYC_META },
	{ "\033\033[C", KEYC_RIGHT|KEYC_CURSOR|KEYC_META },
	{ "\033\033[D", KEYC_LEFT|KEYC_CURSOR|KEYC_META },

	/* Other (xterm) "cursor" keys. */
	{ "\033OH", KEYC_HOME },
	{ "\033OF", KEYC_END },

	{ "\033\033OH", KEYC_HOME|KEYC_META|KEYC_IMPLIED_META },
	{ "\033\033OF", KEYC_END|KEYC_META|KEYC_IMPLIED_META },

	{ "\033[H", KEYC_HOME },
	{ "\033[F", KEYC_END },

	{ "\033\033[H", KEYC_HOME|KEYC_META|KEYC_IMPLIED_META },
	{ "\033\033[F", KEYC_END|KEYC_META|KEYC_IMPLIED_META },

	/* rxvt-style arrow + modifier keys. */
	{ "\033Oa", KEYC_UP|KEYC_CTRL },
	{ "\033Ob", KEYC_DOWN|KEYC_CTRL },
	{ "\033Oc", KEYC_RIGHT|KEYC_CTRL },
	{ "\033Od", KEYC_LEFT|KEYC_CTRL },

	{ "\033[a", KEYC_UP|KEYC_SHIFT },
	{ "\033[b", KEYC_DOWN|KEYC_SHIFT },
	{ "\033[c", KEYC_RIGHT|KEYC_SHIFT },
	{ "\033[d", KEYC_LEFT|KEYC_SHIFT },

	/* rxvt-style function + modifier keys (C = ^, S = $, C-S = @). */
	{ "\033[11^", KEYC_F1|KEYC_CTRL },
	{ "\033[12^", KEYC_F2|KEYC_CTRL },
	{ "\033[13^", KEYC_F3|KEYC_CTRL },
	{ "\033[14^", KEYC_F4|KEYC_CTRL },
	{ "\033[15^", KEYC_F5|KEYC_CTRL },
	{ "\033[17^", KEYC_F6|KEYC_CTRL },
	{ "\033[18^", KEYC_F7|KEYC_CTRL },
	{ "\033[19^", KEYC_F8|KEYC_CTRL },
	{ "\033[20^", KEYC_F9|KEYC_CTRL },
	{ "\033[21^", KEYC_F10|KEYC_CTRL },
	{ "\033[23^", KEYC_F11|KEYC_CTRL },
	{ "\033[24^", KEYC_F12|KEYC_CTRL },
	{ "\033[2^", KEYC_IC|KEYC_CTRL },
	{ "\033[3^", KEYC_DC|KEYC_CTRL },
	{ "\033[7^", KEYC_HOME|KEYC_CTRL },
	{ "\033[8^", KEYC_END|KEYC_CTRL },
	{ "\033[6^", KEYC_NPAGE|KEYC_CTRL },
	{ "\033[5^", KEYC_PPAGE|KEYC_CTRL },

	{ "\033[11$", KEYC_F1|KEYC_SHIFT },
	{ "\033[12$", KEYC_F2|KEYC_SHIFT },
	{ "\033[13$", KEYC_F3|KEYC_SHIFT },
	{ "\033[14$", KEYC_F4|KEYC_SHIFT },
	{ "\033[15$", KEYC_F5|KEYC_SHIFT },
	{ "\033[17$", KEYC_F6|KEYC_SHIFT },
	{ "\033[18$", KEYC_F7|KEYC_SHIFT },
	{ "\033[19$", KEYC_F8|KEYC_SHIFT },
	{ "\033[20$", KEYC_F9|KEYC_SHIFT },
	{ "\033[21$", KEYC_F10|KEYC_SHIFT },
	{ "\033[23$", KEYC_F11|KEYC_SHIFT },
	{ "\033[24$", KEYC_F12|KEYC_SHIFT },
	{ "\033[2$", KEYC_IC|KEYC_SHIFT },
	{ "\033[3$", KEYC_DC|KEYC_SHIFT },
	{ "\033[7$", KEYC_HOME|KEYC_SHIFT },
	{ "\033[8$", KEYC_END|KEYC_SHIFT },
	{ "\033[6$", KEYC_NPAGE|KEYC_SHIFT },
	{ "\033[5$", KEYC_PPAGE|KEYC_SHIFT },

	{ "\033[11@", KEYC_F1|KEYC_CTRL|KEYC_SHIFT },
	{ "\033[12@", KEYC_F2|KEYC_CTRL|KEYC_SHIFT },
	{ "\033[13@", KEYC_F3|KEYC_CTRL|KEYC_SHIFT },
	{ "\033[14@", KEYC_F4|KEYC_CTRL|KEYC_SHIFT },
	{ "\033[15@", KEYC_F5|KEYC_CTRL|KEYC_SHIFT },
	{ "\033[17@", KEYC_F6|KEYC_CTRL|KEYC_SHIFT },
	{ "\033[18@", KEYC_F7|KEYC_CTRL|KEYC_SHIFT },
	{ "\033[19@", KEYC_F8|KEYC_CTRL|KEYC_SHIFT },
	{ "\033[20@", KEYC_F9|KEYC_CTRL|KEYC_SHIFT },
	{ "\033[21@", KEYC_F10|KEYC_CTRL|KEYC_SHIFT },
	{ "\033[23@", KEYC_F11|KEYC_CTRL|KEYC_SHIFT },
	{ "\033[24@", KEYC_F12|KEYC_CTRL|KEYC_SHIFT },
	{ "\033[2@", KEYC_IC|KEYC_CTRL|KEYC_SHIFT },
	{ "\033[3@", KEYC_DC|KEYC_CTRL|KEYC_SHIFT },
	{ "\033[7@", KEYC_HOME|KEYC_CTRL|KEYC_SHIFT },
	{ "\033[8@", KEYC_END|KEYC_CTRL|KEYC_SHIFT },
	{ "\033[6@", KEYC_NPAGE|KEYC_CTRL|KEYC_SHIFT },
	{ "\033[5@", KEYC_PPAGE|KEYC_CTRL|KEYC_SHIFT },

	/* Focus tracking. */
	{ "\033[I", KEYC_FOCUS_IN },
	{ "\033[O", KEYC_FOCUS_OUT },

	/* Paste keys. */
	{ "\033[200~", KEYC_PASTE_START },
	{ "\033[201~", KEYC_PASTE_END },
};

/* Default xterm keys. */
struct tty_default_key_xterm {
	const char	*template;
	key_code	 key;
};
static const struct tty_default_key_xterm tty_default_xterm_keys[] = {
	{ "\033[1;_P", KEYC_F1 },
	{ "\033O1;_P", KEYC_F1 },
	{ "\033O_P", KEYC_F1 },
	{ "\033[1;_Q", KEYC_F2 },
	{ "\033O1;_Q", KEYC_F2 },
	{ "\033O_Q", KEYC_F2 },
	{ "\033[1;_R", KEYC_F3 },
	{ "\033O1;_R", KEYC_F3 },
	{ "\033O_R", KEYC_F3 },
	{ "\033[1;_S", KEYC_F4 },
	{ "\033O1;_S", KEYC_F4 },
	{ "\033O_S", KEYC_F4 },
	{ "\033[15;_~", KEYC_F5 },
	{ "\033[17;_~", KEYC_F6 },
	{ "\033[18;_~", KEYC_F7 },
	{ "\033[19;_~", KEYC_F8 },
	{ "\033[20;_~", KEYC_F9 },
	{ "\033[21;_~", KEYC_F10 },
	{ "\033[23;_~", KEYC_F11 },
	{ "\033[24;_~", KEYC_F12 },
	{ "\033[1;_A", KEYC_UP },
	{ "\033[1;_B", KEYC_DOWN },
	{ "\033[1;_C", KEYC_RIGHT },
	{ "\033[1;_D", KEYC_LEFT },
	{ "\033[1;_H", KEYC_HOME },
	{ "\033[1;_F", KEYC_END },
	{ "\033[5;_~", KEYC_PPAGE },
	{ "\033[6;_~", KEYC_NPAGE },
	{ "\033[2;_~", KEYC_IC },
	{ "\033[3;_~", KEYC_DC },
};
static const key_code tty_default_xterm_modifiers[] = {
	0,
	0,
	KEYC_SHIFT,
	KEYC_META|KEYC_IMPLIED_META,
	KEYC_SHIFT|KEYC_META|KEYC_IMPLIED_META,
	KEYC_CTRL,
	KEYC_SHIFT|KEYC_CTRL,
	KEYC_META|KEYC_IMPLIED_META|KEYC_CTRL,
	KEYC_SHIFT|KEYC_META|KEYC_IMPLIED_META|KEYC_CTRL
};

/*
 * Default terminfo(5) keys. Any keys that have builtin modifiers (that is,
 * where the key itself contains the modifiers) has the KEYC_XTERM flag set so
 * a leading escape is not treated as meta (and probably removed).
 */
struct tty_default_key_code {
	enum tty_code_code	code;
	key_code		key;
};
static const struct tty_default_key_code tty_default_code_keys[] = {
	/* Function keys. */
	{ TTYC_KF1, KEYC_F1 },
	{ TTYC_KF2, KEYC_F2 },
	{ TTYC_KF3, KEYC_F3 },
	{ TTYC_KF4, KEYC_F4 },
	{ TTYC_KF5, KEYC_F5 },
	{ TTYC_KF6, KEYC_F6 },
	{ TTYC_KF7, KEYC_F7 },
	{ TTYC_KF8, KEYC_F8 },
	{ TTYC_KF9, KEYC_F9 },
	{ TTYC_KF10, KEYC_F10 },
	{ TTYC_KF11, KEYC_F11 },
	{ TTYC_KF12, KEYC_F12 },

	{ TTYC_KF13, KEYC_F1|KEYC_SHIFT },
	{ TTYC_KF14, KEYC_F2|KEYC_SHIFT },
	{ TTYC_KF15, KEYC_F3|KEYC_SHIFT },
	{ TTYC_KF16, KEYC_F4|KEYC_SHIFT },
	{ TTYC_KF17, KEYC_F5|KEYC_SHIFT },
	{ TTYC_KF18, KEYC_F6|KEYC_SHIFT },
	{ TTYC_KF19, KEYC_F7|KEYC_SHIFT },
	{ TTYC_KF20, KEYC_F8|KEYC_SHIFT },
	{ TTYC_KF21, KEYC_F9|KEYC_SHIFT },
	{ TTYC_KF22, KEYC_F10|KEYC_SHIFT },
	{ TTYC_KF23, KEYC_F11|KEYC_SHIFT },
	{ TTYC_KF24, KEYC_F12|KEYC_SHIFT },

	{ TTYC_KF25, KEYC_F1|KEYC_CTRL },
	{ TTYC_KF26, KEYC_F2|KEYC_CTRL },
	{ TTYC_KF27, KEYC_F3|KEYC_CTRL },
	{ TTYC_KF28, KEYC_F4|KEYC_CTRL },
	{ TTYC_KF29, KEYC_F5|KEYC_CTRL },
	{ TTYC_KF30, KEYC_F6|KEYC_CTRL },
	{ TTYC_KF31, KEYC_F7|KEYC_CTRL },
	{ TTYC_KF32, KEYC_F8|KEYC_CTRL },
	{ TTYC_KF33, KEYC_F9|KEYC_CTRL },
	{ TTYC_KF34, KEYC_F10|KEYC_CTRL },
	{ TTYC_KF35, KEYC_F11|KEYC_CTRL },
	{ TTYC_KF36, KEYC_F12|KEYC_CTRL },

	{ TTYC_KF37, KEYC_F1|KEYC_SHIFT|KEYC_CTRL },
	{ TTYC_KF38, KEYC_F2|KEYC_SHIFT|KEYC_CTRL },
	{ TTYC_KF39, KEYC_F3|KEYC_SHIFT|KEYC_CTRL },
	{ TTYC_KF40, KEYC_F4|KEYC_SHIFT|KEYC_CTRL },
	{ TTYC_KF41, KEYC_F5|KEYC_SHIFT|KEYC_CTRL },
	{ TTYC_KF42, KEYC_F6|KEYC_SHIFT|KEYC_CTRL },
	{ TTYC_KF43, KEYC_F7|KEYC_SHIFT|KEYC_CTRL },
	{ TTYC_KF44, KEYC_F8|KEYC_SHIFT|KEYC_CTRL },
	{ TTYC_KF45, KEYC_F9|KEYC_SHIFT|KEYC_CTRL },
	{ TTYC_KF46, KEYC_F10|KEYC_SHIFT|KEYC_CTRL },
	{ TTYC_KF47, KEYC_F11|KEYC_SHIFT|KEYC_CTRL },
	{ TTYC_KF48, KEYC_F12|KEYC_SHIFT|KEYC_CTRL },

	{ TTYC_KF49, KEYC_F1|KEYC_META|KEYC_IMPLIED_META },
	{ TTYC_KF50, KEYC_F2|KEYC_META|KEYC_IMPLIED_META },
	{ TTYC_KF51, KEYC_F3|KEYC_META|KEYC_IMPLIED_META },
	{ TTYC_KF52, KEYC_F4|KEYC_META|KEYC_IMPLIED_META },
	{ TTYC_KF53, KEYC_F5|KEYC_META|KEYC_IMPLIED_META },
	{ TTYC_KF54, KEYC_F6|KEYC_META|KEYC_IMPLIED_META },
	{ TTYC_KF55, KEYC_F7|KEYC_META|KEYC_IMPLIED_META },
	{ TTYC_KF56, KEYC_F8|KEYC_META|KEYC_IMPLIED_META },
	{ TTYC_KF57, KEYC_F9|KEYC_META|KEYC_IMPLIED_META },
	{ TTYC_KF58, KEYC_F10|KEYC_META|KEYC_IMPLIED_META },
	{ TTYC_KF59, KEYC_F11|KEYC_META|KEYC_IMPLIED_META },
	{ TTYC_KF60, KEYC_F12|KEYC_META|KEYC_IMPLIED_META },

	{ TTYC_KF61, KEYC_F1|KEYC_META|KEYC_IMPLIED_META|KEYC_SHIFT },
	{ TTYC_KF62, KEYC_F2|KEYC_META|KEYC_IMPLIED_META|KEYC_SHIFT },
	{ TTYC_KF63, KEYC_F3|KEYC_META|KEYC_IMPLIED_META|KEYC_SHIFT },

	{ TTYC_KICH1, KEYC_IC },
	{ TTYC_KDCH1, KEYC_DC },
	{ TTYC_KHOME, KEYC_HOME },
	{ TTYC_KEND, KEYC_END },
	{ TTYC_KNP, KEYC_NPAGE },
	{ TTYC_KPP, KEYC_PPAGE },
	{ TTYC_KCBT, KEYC_BTAB },

	/* Arrow keys from terminfo. */
	{ TTYC_KCUU1, KEYC_UP|KEYC_CURSOR },
	{ TTYC_KCUD1, KEYC_DOWN|KEYC_CURSOR },
	{ TTYC_KCUB1, KEYC_LEFT|KEYC_CURSOR },
	{ TTYC_KCUF1, KEYC_RIGHT|KEYC_CURSOR },

	/* Key and modifier capabilities. */
	{ TTYC_KDC2, KEYC_DC|KEYC_SHIFT },
	{ TTYC_KDC3, KEYC_DC|KEYC_META|KEYC_IMPLIED_META },
	{ TTYC_KDC4, KEYC_DC|KEYC_SHIFT|KEYC_META|KEYC_IMPLIED_META },
	{ TTYC_KDC5, KEYC_DC|KEYC_CTRL },
	{ TTYC_KDC6, KEYC_DC|KEYC_SHIFT|KEYC_CTRL },
	{ TTYC_KDC7, KEYC_DC|KEYC_META|KEYC_IMPLIED_META|KEYC_CTRL },
	{ TTYC_KIND, KEYC_DOWN|KEYC_SHIFT },
	{ TTYC_KDN2, KEYC_DOWN|KEYC_SHIFT },
	{ TTYC_KDN3, KEYC_DOWN|KEYC_META|KEYC_IMPLIED_META },
	{ TTYC_KDN4, KEYC_DOWN|KEYC_SHIFT|KEYC_META|KEYC_IMPLIED_META },
	{ TTYC_KDN5, KEYC_DOWN|KEYC_CTRL },
	{ TTYC_KDN6, KEYC_DOWN|KEYC_SHIFT|KEYC_CTRL },
	{ TTYC_KDN7, KEYC_DOWN|KEYC_META|KEYC_IMPLIED_META|KEYC_CTRL },
	{ TTYC_KEND2, KEYC_END|KEYC_SHIFT },
	{ TTYC_KEND3, KEYC_END|KEYC_META|KEYC_IMPLIED_META },
	{ TTYC_KEND4, KEYC_END|KEYC_SHIFT|KEYC_META|KEYC_IMPLIED_META },
	{ TTYC_KEND5, KEYC_END|KEYC_CTRL },
	{ TTYC_KEND6, KEYC_END|KEYC_SHIFT|KEYC_CTRL },
	{ TTYC_KEND7, KEYC_END|KEYC_META|KEYC_IMPLIED_META|KEYC_CTRL },
	{ TTYC_KHOM2, KEYC_HOME|KEYC_SHIFT },
	{ TTYC_KHOM3, KEYC_HOME|KEYC_META|KEYC_IMPLIED_META },
	{ TTYC_KHOM4, KEYC_HOME|KEYC_SHIFT|KEYC_META|KEYC_IMPLIED_META },
	{ TTYC_KHOM5, KEYC_HOME|KEYC_CTRL },
	{ TTYC_KHOM6, KEYC_HOME|KEYC_SHIFT|KEYC_CTRL },
	{ TTYC_KHOM7, KEYC_HOME|KEYC_META|KEYC_IMPLIED_META|KEYC_CTRL },
	{ TTYC_KIC2, KEYC_IC|KEYC_SHIFT },
	{ TTYC_KIC3, KEYC_IC|KEYC_META|KEYC_IMPLIED_META },
	{ TTYC_KIC4, KEYC_IC|KEYC_SHIFT|KEYC_META|KEYC_IMPLIED_META },
	{ TTYC_KIC5, KEYC_IC|KEYC_CTRL },
	{ TTYC_KIC6, KEYC_IC|KEYC_SHIFT|KEYC_CTRL },
	{ TTYC_KIC7, KEYC_IC|KEYC_META|KEYC_IMPLIED_META|KEYC_CTRL },
	{ TTYC_KLFT2, KEYC_LEFT|KEYC_SHIFT },
	{ TTYC_KLFT3, KEYC_LEFT|KEYC_META|KEYC_IMPLIED_META },
	{ TTYC_KLFT4, KEYC_LEFT|KEYC_SHIFT|KEYC_META|KEYC_IMPLIED_META },
	{ TTYC_KLFT5, KEYC_LEFT|KEYC_CTRL },
	{ TTYC_KLFT6, KEYC_LEFT|KEYC_SHIFT|KEYC_CTRL },
	{ TTYC_KLFT7, KEYC_LEFT|KEYC_META|KEYC_IMPLIED_META|KEYC_CTRL },
	{ TTYC_KNXT2, KEYC_NPAGE|KEYC_SHIFT },
	{ TTYC_KNXT3, KEYC_NPAGE|KEYC_META|KEYC_IMPLIED_META },
	{ TTYC_KNXT4, KEYC_NPAGE|KEYC_SHIFT|KEYC_META|KEYC_IMPLIED_META },
	{ TTYC_KNXT5, KEYC_NPAGE|KEYC_CTRL },
	{ TTYC_KNXT6, KEYC_NPAGE|KEYC_SHIFT|KEYC_CTRL },
	{ TTYC_KNXT7, KEYC_NPAGE|KEYC_META|KEYC_IMPLIED_META|KEYC_CTRL },
	{ TTYC_KPRV2, KEYC_PPAGE|KEYC_SHIFT },
	{ TTYC_KPRV3, KEYC_PPAGE|KEYC_META|KEYC_IMPLIED_META },
	{ TTYC_KPRV4, KEYC_PPAGE|KEYC_SHIFT|KEYC_META|KEYC_IMPLIED_META },
	{ TTYC_KPRV5, KEYC_PPAGE|KEYC_CTRL },
	{ TTYC_KPRV6, KEYC_PPAGE|KEYC_SHIFT|KEYC_CTRL },
	{ TTYC_KPRV7, KEYC_PPAGE|KEYC_META|KEYC_IMPLIED_META|KEYC_CTRL },
	{ TTYC_KRIT2, KEYC_RIGHT|KEYC_SHIFT },
	{ TTYC_KRIT3, KEYC_RIGHT|KEYC_META|KEYC_IMPLIED_META },
	{ TTYC_KRIT4, KEYC_RIGHT|KEYC_SHIFT|KEYC_META|KEYC_IMPLIED_META },
	{ TTYC_KRIT5, KEYC_RIGHT|KEYC_CTRL },
	{ TTYC_KRIT6, KEYC_RIGHT|KEYC_SHIFT|KEYC_CTRL },
	{ TTYC_KRIT7, KEYC_RIGHT|KEYC_META|KEYC_IMPLIED_META|KEYC_CTRL },
	{ TTYC_KRI, KEYC_UP|KEYC_SHIFT },
	{ TTYC_KUP2, KEYC_UP|KEYC_SHIFT },
	{ TTYC_KUP3, KEYC_UP|KEYC_META|KEYC_IMPLIED_META },
	{ TTYC_KUP4, KEYC_UP|KEYC_SHIFT|KEYC_META|KEYC_IMPLIED_META },
	{ TTYC_KUP5, KEYC_UP|KEYC_CTRL },
	{ TTYC_KUP6, KEYC_UP|KEYC_SHIFT|KEYC_CTRL },
	{ TTYC_KUP7, KEYC_UP|KEYC_META|KEYC_IMPLIED_META|KEYC_CTRL },
};

/* Add key to tree. */
static void
tty_keys_add(struct tty *tty, const char *s, key_code key)
{
	struct tty_key	*tk;
	size_t		 size;
	const char	*keystr;

	keystr = key_string_lookup_key(key, 1);
	if ((tk = tty_keys_find(tty, s, strlen(s), &size)) == NULL) {
		log_debug("new key %s: 0x%llx (%s)", s, key, keystr);
		tty_keys_add1(&tty->key_tree, s, key);
	} else {
		log_debug("replacing key %s: 0x%llx (%s)", s, key, keystr);
		tk->key = key;
	}
}

/* Add next node to the tree. */
static void
tty_keys_add1(struct tty_key **tkp, const char *s, key_code key)
{
	struct tty_key	*tk;

	/* Allocate a tree entry if there isn't one already. */
	tk = *tkp;
	if (tk == NULL) {
		tk = *tkp = xcalloc(1, sizeof *tk);
		tk->ch = *s;
		tk->key = KEYC_UNKNOWN;
	}

	/* Find the next entry. */
	if (*s == tk->ch) {
		/* Move forward in string. */
		s++;

		/* If this is the end of the string, no more is necessary. */
		if (*s == '\0') {
			tk->key = key;
			return;
		}

		/* Use the child tree for the next character. */
		tkp = &tk->next;
	} else {
		if (*s < tk->ch)
			tkp = &tk->left;
		else if (*s > tk->ch)
			tkp = &tk->right;
	}

	/* And recurse to add it. */
	tty_keys_add1(tkp, s, key);
}

/* Initialise a key tree from the table. */
void
tty_keys_build(struct tty *tty)
{
	const struct tty_default_key_raw	*tdkr;
	const struct tty_default_key_xterm	*tdkx;
	const struct tty_default_key_code	*tdkc;
	u_int					 i, j;
	const char				*s;
	struct options_entry			*o;
	struct options_array_item		*a;
	union options_value			*ov;
	char					 copy[16];
	key_code				 key;

	if (tty->key_tree != NULL)
		tty_keys_free(tty);
	tty->key_tree = NULL;

	for (i = 0; i < nitems(tty_default_xterm_keys); i++) {
		tdkx = &tty_default_xterm_keys[i];
		for (j = 2; j < nitems(tty_default_xterm_modifiers); j++) {
			strlcpy(copy, tdkx->template, sizeof copy);
			copy[strcspn(copy, "_")] = '0' + j;

			key = tdkx->key|tty_default_xterm_modifiers[j];
			tty_keys_add(tty, copy, key);
		}
	}
	for (i = 0; i < nitems(tty_default_raw_keys); i++) {
		tdkr = &tty_default_raw_keys[i];

		s = tdkr->string;
		if (*s != '\0')
			tty_keys_add(tty, s, tdkr->key);
	}
	for (i = 0; i < nitems(tty_default_code_keys); i++) {
		tdkc = &tty_default_code_keys[i];

		s = tty_term_string(tty->term, tdkc->code);
		if (*s != '\0')
			tty_keys_add(tty, s, tdkc->key);

	}

	o = options_get(global_options, "user-keys");
	if (o != NULL) {
		a = options_array_first(o);
		while (a != NULL) {
			i = options_array_item_index(a);
			ov = options_array_item_value(a);
			tty_keys_add(tty, ov->string, KEYC_USER + i);
			a = options_array_next(a);
		}
	}
}

/* Free the entire key tree. */
void
tty_keys_free(struct tty *tty)
{
	tty_keys_free1(tty->key_tree);
}

/* Free a single key. */
static void
tty_keys_free1(struct tty_key *tk)
{
	if (tk->next != NULL)
		tty_keys_free1(tk->next);
	if (tk->left != NULL)
		tty_keys_free1(tk->left);
	if (tk->right != NULL)
		tty_keys_free1(tk->right);
	free(tk);
}

/* Lookup a key in the tree. */
static struct tty_key *
tty_keys_find(struct tty *tty, const char *buf, size_t len, size_t *size)
{
	*size = 0;
	return (tty_keys_find1(tty->key_tree, buf, len, size));
}

/* Find the next node. */
static struct tty_key *
tty_keys_find1(struct tty_key *tk, const char *buf, size_t len, size_t *size)
{
	/* If no data, no match. */
	if (len == 0)
		return (NULL);

	/* If the node is NULL, this is the end of the tree. No match. */
	if (tk == NULL)
		return (NULL);

	/* Pick the next in the sequence. */
	if (tk->ch == *buf) {
		/* Move forward in the string. */
		buf++; len--;
		(*size)++;

		/* At the end of the string, return the current node. */
		if (len == 0 || (tk->next == NULL && tk->key != KEYC_UNKNOWN))
			return (tk);

		/* Move into the next tree for the following character. */
		tk = tk->next;
	} else {
		if (*buf < tk->ch)
			tk = tk->left;
		else if (*buf > tk->ch)
			tk = tk->right;
	}

	/* Move to the next in the tree. */
	return (tty_keys_find1(tk, buf, len, size));
}

/* Look up part of the next key. */
static int
tty_keys_next1(struct tty *tty, const char *buf, size_t len, key_code *key,
    size_t *size, int expired)
{
	struct client		*c = tty->client;
	struct tty_key		*tk, *tk1;
	struct utf8_data	 ud;
	enum utf8_state		 more;
	utf8_char		 uc;
	u_int			 i;

	log_debug("%s: next key is %zu (%.*s) (expired=%d)", c->name, len,
	    (int)len, buf, expired);

	/* Is this a known key? */
	tk = tty_keys_find(tty, buf, len, size);
	if (tk != NULL && tk->key != KEYC_UNKNOWN) {
		tk1 = tk;
		do
			log_debug("%s: keys in list: %#llx", c->name, tk1->key);
		while ((tk1 = tk1->next) != NULL);
		if (tk->next != NULL && !expired)
			return (1);
		*key = tk->key;
		return (0);
	}

	/* Is this valid UTF-8? */
	more = utf8_open(&ud, (u_char)*buf);
	if (more == UTF8_MORE) {
		*size = ud.size;
		if (len < ud.size) {
			if (!expired)
				return (1);
			return (-1);
		}
		for (i = 1; i < ud.size; i++)
			more = utf8_append(&ud, (u_char)buf[i]);
		if (more != UTF8_DONE)
			return (-1);

		if (utf8_from_data(&ud, &uc) != UTF8_DONE)
			return (-1);
		*key = uc;

		log_debug("%s: UTF-8 key %.*s %#llx", c->name, (int)ud.size,
		    ud.data, *key);
		return (0);
	}

	return (-1);
}

/* Process at least one key in the buffer. Return 0 if no keys present. */
int
tty_keys_next(struct tty *tty)
{
	struct client		*c = tty->client;
	struct timeval		 tv;
	const char		*buf;
	size_t			 len, size;
	cc_t			 bspace;
	int			 delay, expired = 0, n;
	key_code		 key;
	struct mouse_event	 m = { 0 };
	struct key_event	*event;

	/* Get key buffer. */
	buf = (const char *)EVBUFFER_DATA(tty->in);
	len = EVBUFFER_LENGTH(tty->in);
	if (len == 0)
		return (0);
	log_debug("%s: keys are %zu (%.*s)", c->name, len, (int)len, buf);

	/* Is this a clipboard response? */
	switch (tty_keys_clipboard(tty, buf, len, &size)) {
	case 0:		/* yes */
		key = KEYC_UNKNOWN;
		goto complete_key;
	case -1:	/* no, or not valid */
		break;
	case 1:		/* partial */
		goto partial_key;
	}

	/* Is this a device attributes response? */
	switch (tty_keys_device_attributes(tty, buf, len, &size)) {
	case 0:		/* yes */
		key = KEYC_UNKNOWN;
		goto complete_key;
	case -1:	/* no, or not valid */
		break;
	case 1:		/* partial */
		goto partial_key;
	}

<<<<<<< HEAD
	/* Is this a device status report response? */
	switch (tty_keys_device_status_report(tty, buf, len, &size)) {
=======
	/* Is this an extended device attributes response? */
	switch (tty_keys_extended_device_attributes(tty, buf, len, &size)) {
>>>>>>> e2aa5677
	case 0:		/* yes */
		key = KEYC_UNKNOWN;
		goto complete_key;
	case -1:	/* no, or not valid */
		break;
	case 1:		/* partial */
		goto partial_key;
	}

	/* Is this a mouse key press? */
	switch (tty_keys_mouse(tty, buf, len, &size, &m)) {
	case 0:		/* yes */
		key = KEYC_MOUSE;
		goto complete_key;
	case -1:	/* no, or not valid */
		break;
	case -2:	/* yes, but we don't care. */
		key = KEYC_MOUSE;
		goto discard_key;
	case 1:		/* partial */
		goto partial_key;
	}

	/* Is this an extended key press? */
	switch (tty_keys_extended_key(tty, buf, len, &size, &key)) {
	case 0:		/* yes */
		goto complete_key;
	case -1:	/* no, or not valid */
		break;
	case 1:		/* partial */
		goto partial_key;
	}

first_key:
	/* Try to lookup complete key. */
	n = tty_keys_next1(tty, buf, len, &key, &size, expired);
	if (n == 0)	/* found */
		goto complete_key;
	if (n == 1)
		goto partial_key;

	/*
	 * If not a complete key, look for key with an escape prefix (meta
	 * modifier).
	 */
	if (*buf == '\033' && len > 1) {
		/* Look for a key without the escape. */
		n = tty_keys_next1(tty, buf + 1, len - 1, &key, &size, expired);
		if (n == 0) {	/* found */
			if (key & KEYC_IMPLIED_META) {
				/*
				 * We want the escape key as well as the xterm
				 * key, because the xterm sequence implicitly
				 * includes the escape (so if we see
				 * \033\033[1;3D we know it is an Escape
				 * followed by M-Left, not just M-Left).
				 */
				key = '\033';
				size = 1;
				goto complete_key;
			}
			key |= KEYC_META;
			size++;
			goto complete_key;
		}
		if (n == 1)	/* partial */
			goto partial_key;
	}

	/*
	 * At this point, we know the key is not partial (with or without
	 * escape). So pass it through even if the timer has not expired.
	 */
	if (*buf == '\033' && len >= 2) {
		key = (u_char)buf[1] | KEYC_META;
		size = 2;
	} else {
		key = (u_char)buf[0];
		size = 1;
	}
	goto complete_key;

partial_key:
	log_debug("%s: partial key %.*s", c->name, (int)len, buf);

	/* If timer is going, check for expiration. */
	if (tty->flags & TTY_TIMER) {
		if (evtimer_initialized(&tty->key_timer) &&
		    !evtimer_pending(&tty->key_timer, NULL)) {
			expired = 1;
			goto first_key;
		}
		return (0);
	}

	/* Get the time period. */
	delay = options_get_number(global_options, "escape-time");
	tv.tv_sec = delay / 1000;
	tv.tv_usec = (delay % 1000) * 1000L;

	/* Start the timer. */
	if (event_initialized(&tty->key_timer))
		evtimer_del(&tty->key_timer);
	evtimer_set(&tty->key_timer, tty_keys_callback, tty);
	evtimer_add(&tty->key_timer, &tv);

	tty->flags |= TTY_TIMER;
	return (0);

complete_key:
	log_debug("%s: complete key %.*s %#llx", c->name, (int)size, buf, key);

	/*
	 * Check for backspace key using termios VERASE - the terminfo
	 * kbs entry is extremely unreliable, so cannot be safely
	 * used. termios should have a better idea.
	 */
	bspace = tty->tio.c_cc[VERASE];
	if (bspace != _POSIX_VDISABLE && (key & KEYC_MASK_KEY) == bspace)
		key = (key & KEYC_MASK_MODIFIERS)|KEYC_BSPACE;

	/* Remove data from buffer. */
	evbuffer_drain(tty->in, size);

	/* Remove key timer. */
	if (event_initialized(&tty->key_timer))
		evtimer_del(&tty->key_timer);
	tty->flags &= ~TTY_TIMER;

	/* Check for focus events. */
	if (key == KEYC_FOCUS_OUT)
		tty->client->flags &= ~CLIENT_FOCUSED;
	else if (key == KEYC_FOCUS_IN)
		tty->client->flags |= CLIENT_FOCUSED;

	/* Fire the key. */
	if (key != KEYC_UNKNOWN) {
		event = xmalloc(sizeof *event);
		event->key = key;
		memcpy(&event->m, &m, sizeof event->m);
		if (!server_client_handle_key(c, event))
			free(event);
	}

	return (1);

discard_key:
	log_debug("%s: discard key %.*s %#llx", c->name, (int)size, buf, key);

	/* Remove data from buffer. */
	evbuffer_drain(tty->in, size);

	return (1);
}

/* Key timer callback. */
static void
tty_keys_callback(__unused int fd, __unused short events, void *data)
{
	struct tty	*tty = data;

	if (tty->flags & TTY_TIMER) {
		while (tty_keys_next(tty))
			;
	}
}

/*
 * Handle extended key input. This has two forms: \033[27;m;k~ and \033[k;mu,
 * where k is key as a number and m is a modifier. Returns 0 for success, -1
 * for failure, 1 for partial;
 */
static int
tty_keys_extended_key(struct tty *tty, const char *buf, size_t len,
    size_t *size, key_code *key)
{
	struct client	*c = tty->client;
	size_t		 end;
	u_int		 number, modifiers;
	char		 tmp[64];
	cc_t		 bspace;
	key_code	 nkey;
	key_code	 onlykey;

	*size = 0;

	/* First two bytes are always \033[. */
	if (buf[0] != '\033')
		return (-1);
	if (len == 1)
		return (1);
	if (buf[1] != '[')
		return (-1);
	if (len == 2)
		return (1);

	/*
	 * Look for a terminator. Stop at either '~' or anything that isn't a
	 * number or ';'.
	 */
	for (end = 2; end < len && end != sizeof tmp; end++) {
		if (buf[end] == '~')
			break;
		if (!isdigit((u_char)buf[end]) && buf[end] != ';')
			break;
	}
	if (end == len)
		return (1);
	if (end == sizeof tmp || (buf[end] != '~' && buf[end] != 'u'))
		return (-1);

	/* Copy to the buffer. */
	memcpy(tmp, buf + 2, end);
	tmp[end] = '\0';

	/* Try to parse either form of key. */
	if (buf[end] == '~') {
		if (sscanf(tmp, "27;%u;%u", &modifiers, &number) != 2)
			return (-1);
	} else {
		if (sscanf(tmp ,"%u;%u", &number, &modifiers) != 2)
			return (-1);
	}
	*size = end + 1;

	/* Store the key. */
	bspace = tty->tio.c_cc[VERASE];
	if (bspace != _POSIX_VDISABLE && number == bspace)
		nkey = KEYC_BSPACE;
	else
		nkey = number;

	/* Update the modifiers. */
	switch (modifiers) {
	case 2:
		nkey |= KEYC_SHIFT;
		break;
	case 3:
		nkey |= (KEYC_META|KEYC_IMPLIED_META);
		break;
	case 4:
		nkey |= (KEYC_SHIFT|KEYC_META|KEYC_IMPLIED_META);
		break;
	case 5:
		nkey |= KEYC_CTRL;
		break;
	case 6:
		nkey |= (KEYC_SHIFT|KEYC_CTRL);
		break;
	case 7:
		nkey |= (KEYC_META|KEYC_CTRL);
		break;
	case 8:
		nkey |= (KEYC_SHIFT|KEYC_META|KEYC_IMPLIED_META|KEYC_CTRL);
		break;
	default:
		*key = KEYC_NONE;
		break;
	}

	/*
	 * Don't allow both KEYC_CTRL and as an implied modifier. Also convert
	 * C-X into C-x and so on.
	 */
	if (nkey & KEYC_CTRL) {
		onlykey = (nkey & KEYC_MASK_KEY);
		if (onlykey < 32) {
			if (onlykey != 9)
				onlykey = (nkey & ~KEYC_CTRL);
			else
				onlykey = (9|KEYC_CTRL);
		} else {
			if (onlykey >= 97 && onlykey <= 122)
				onlykey -= 96;
			else if (onlykey >= 64 && onlykey <= 95)
				onlykey -= 64;
			else if (onlykey == 32)
				onlykey = 0;
			else if (onlykey == 63)
				onlykey = 127;
			onlykey |= ((nkey & KEYC_MASK_MODIFIERS) & ~KEYC_CTRL);
		}
		nkey = onlykey;
	}

	if (log_get_level() != 0) {
		log_debug("%s: extended key %.*s is %llx (%s)", c->name,
		    (int)*size, buf, nkey, key_string_lookup_key(nkey, 1));
	}
	*key = nkey;
	return (0);
}

/*
 * Handle mouse key input. Returns 0 for success, -1 for failure, 1 for partial
 * (probably a mouse sequence but need more data).
 */
static int
tty_keys_mouse(struct tty *tty, const char *buf, size_t len, size_t *size,
    struct mouse_event *m)
{
	struct client	*c = tty->client;
	u_int		 i, x, y, b, sgr_b;
	u_char		 sgr_type, ch;

	/*
	 * Standard mouse sequences are \033[M followed by three characters
	 * indicating button, X and Y, all based at 32 with 1,1 top-left.
	 *
	 * UTF-8 mouse sequences are similar but the three are expressed as
	 * UTF-8 characters.
	 *
	 * SGR extended mouse sequences are \033[< followed by three numbers in
	 * decimal and separated by semicolons indicating button, X and Y. A
	 * trailing 'M' is click or scroll and trailing 'm' release. All are
	 * based at 0 with 1,1 top-left.
	 */

	*size = 0;
	x = y = b = sgr_b = 0;
	sgr_type = ' ';

	/* First two bytes are always \033[. */
	if (buf[0] != '\033')
		return (-1);
	if (len == 1)
		return (1);
	if (buf[1] != '[')
		return (-1);
	if (len == 2)
		return (1);

	/*
	 * Third byte is M in old standard (and UTF-8 extension which we do not
	 * support), < in SGR extension.
	 */
	if (buf[2] == 'M') {
		/* Read the three inputs. */
		*size = 3;
		for (i = 0; i < 3; i++) {
			if (len <= *size)
				return (1);
			ch = (u_char)buf[(*size)++];
			if (i == 0)
				b = ch;
			else if (i == 1)
				x = ch;
			else
				y = ch;
		}
		log_debug("%s: mouse input: %.*s", c->name, (int)*size, buf);

		/* Check and return the mouse input. */
		if (b < 32)
			return (-1);
		b -= 32;
		if (x >= 33)
			x -= 33;
		else
			x = 256 - x;
		if (y >= 33)
			y -= 33;
		else
			y = 256 - y;
	} else if (buf[2] == '<') {
		/* Read the three inputs. */
		*size = 3;
		while (1) {
			if (len <= *size)
				return (1);
			ch = (u_char)buf[(*size)++];
			if (ch == ';')
				break;
			if (ch < '0' || ch > '9')
				return (-1);
			sgr_b = 10 * sgr_b + (ch - '0');
		}
		while (1) {
			if (len <= *size)
				return (1);
			ch = (u_char)buf[(*size)++];
			if (ch == ';')
				break;
			if (ch < '0' || ch > '9')
				return (-1);
			x = 10 * x + (ch - '0');
		}
		while (1) {
			if (len <= *size)
				return (1);
			ch = (u_char)buf[(*size)++];
			if (ch == 'M' || ch == 'm')
				break;
			if (ch < '0' || ch > '9')
				return (-1);
			y = 10 * y + (ch - '0');
		}
		log_debug("%s: mouse input (SGR): %.*s", c->name, (int)*size,
		    buf);

		/* Check and return the mouse input. */
		if (x < 1 || y < 1)
			return (-1);
		x--;
		y--;
		b = sgr_b;

		/* Type is M for press, m for release. */
		sgr_type = ch;
		if (sgr_type == 'm')
			b |= 3;

		/*
		 * Some terminals (like PuTTY 0.63) mistakenly send
		 * button-release events for scroll-wheel button-press event.
		 * Discard it before it reaches any program running inside
		 * tmux.
		 */
		if (sgr_type == 'm' && (sgr_b & 64))
		    return (-2);
	} else
		return (-1);

	/* Fill mouse event. */
	m->lx = tty->mouse_last_x;
	m->x = x;
	m->ly = tty->mouse_last_y;
	m->y = y;
	m->lb = tty->mouse_last_b;
	m->b = b;
	m->sgr_type = sgr_type;
	m->sgr_b = sgr_b;

	/* Update last mouse state. */
	tty->mouse_last_x = x;
	tty->mouse_last_y = y;
	tty->mouse_last_b = b;

	return (0);
}

/*
 * Handle OSC 52 clipboard input. Returns 0 for success, -1 for failure, 1 for
 * partial.
 */
static int
tty_keys_clipboard(__unused struct tty *tty, const char *buf, size_t len,
    size_t *size)
{
	size_t	 end, terminator, needed;
	char	*copy, *out;
	int	 outlen;

	*size = 0;

	/* First five bytes are always \033]52;. */
	if (buf[0] != '\033')
		return (-1);
	if (len == 1)
		return (1);
	if (buf[1] != ']')
		return (-1);
	if (len == 2)
		return (1);
	if (buf[2] != '5')
		return (-1);
	if (len == 3)
		return (1);
	if (buf[3] != '2')
		return (-1);
	if (len == 4)
		return (1);
	if (buf[4] != ';')
		return (-1);
	if (len == 5)
		return (1);

	/* Find the terminator if any. */
	terminator = 0;	/* XXX: appease gcc (this value is never used) */
	for (end = 5; end < len; end++) {
		if (buf[end] == '\007') {
			terminator = 1;
			break;
		}
		if (end > 5 && buf[end - 1] == '\033' && buf[end] == '\\') {
			terminator = 2;
			break;
		}
	}
	if (end == len)
		return (1);
	*size = end + terminator;

	/* Skip the initial part. */
	buf += 5;
	end -= 5;

	/* Get the second argument. */
	while (end != 0 && *buf != ';') {
		buf++;
		end--;
	}
	if (end == 0 || end == 1)
		return (0);
	buf++;
	end--;

	/* It has to be a string so copy it. */
	copy = xmalloc(end + 1);
	memcpy(copy, buf, end);
	copy[end] = '\0';

	/* Convert from base64. */
	needed = (end / 4) * 3;
	out = xmalloc(needed);
	if ((outlen = b64_pton(copy, (u_char *)out, len)) == -1) {
		free(out);
		free(copy);
		return (0);
	}
	free(copy);

	/* Create a new paste buffer. */
	log_debug("%s: %.*s", __func__, outlen, out);
	paste_add(NULL, out, outlen);

	return (0);
}

/*
 * Handle secondary device attributes input. Returns 0 for success, -1 for
 * failure, 1 for partial.
 */
static int
tty_keys_device_attributes(struct tty *tty, const char *buf, size_t len,
    size_t *size)
{
	struct client	*c = tty->client;
	u_int		 i, n = 0;
	char		 tmp[64], *endptr, p[32] = { 0 }, *cp, *next;
<<<<<<< HEAD
	int		 flags = 0;
=======
>>>>>>> e2aa5677

	*size = 0;
	if (tty->flags & TTY_HAVEDA)
		return (-1);

	/*
	 * First three bytes are always \033[>. Some older Terminal.app
	 * versions respond as for DA (\033[?) so accept and ignore that.
	 */
	if (buf[0] != '\033')
		return (-1);
	if (len == 1)
		return (1);
	if (buf[1] != '[')
		return (-1);
	if (len == 2)
		return (1);
	if (buf[2] != '>' && buf[2] != '?')
		return (-1);
	if (len == 3)
		return (1);

	/* Copy the rest up to a 'c'. */
	for (i = 0; i < (sizeof tmp) - 1; i++) {
		if (3 + i == len)
			return (1);
		if (buf[3 + i] == 'c')
			break;
		tmp[i] = buf[3 + i];
	}
	if (i == (sizeof tmp) - 1)
		return (-1);
	tmp[i] = '\0';
	*size = 4 + i;

<<<<<<< HEAD
	/* Convert version numbers. */
=======
	/* Ignore DA response. */
	if (buf[2] == '?')
		return (0);

	/* Convert all arguments to numbers. */
>>>>>>> e2aa5677
	cp = tmp;
	while ((next = strsep(&cp, ";")) != NULL) {
		p[n] = strtoul(next, &endptr, 10);
		if (*endptr != '\0')
			p[n] = 0;
		n++;
	}

<<<<<<< HEAD
	/* Set terminal flags. */
	switch (p[0]) {
	case 64: /* VT420 */
		flags |= (TERM_DECFRA|TERM_DECSLRM);
		break;
	}
	for (i = 1; i < n; i++)
		log_debug("%s: DA feature: %d", c->name, p[i]);
	log_debug("%s: received DA %.*s", c->name, (int)*size, buf);

	tty_set_flags(tty, flags);
=======
	/* Add terminal features. */
	switch (p[0]) {
	case 41: /* VT420 */
		tty_add_features(&c->term_features, "margins,rectfill", ",");
		break;
	case 'M': /* mintty */
		tty_default_features(&c->term_features, "mintty", 0);
		break;
	case 'T': /* tmux */
		tty_default_features(&c->term_features, "tmux", 0);
		break;
	case 'U': /* rxvt-unicode */
		tty_default_features(&c->term_features, "rxvt-unicode", 0);
		break;
	}
	log_debug("%s: received secondary DA %.*s", c->name, (int)*size, buf);

	tty_update_features(tty);
>>>>>>> e2aa5677
	tty->flags |= TTY_HAVEDA;

	return (0);
}

/*
<<<<<<< HEAD
 * Handle device status report input. Returns 0 for success, -1 for failure, 1
 * for partial.
 */
static int
tty_keys_device_status_report(struct tty *tty, const char *buf, size_t len,
    size_t *size)
{
	struct client	*c = tty->client;
	u_int		 i;
	char		 tmp[64];
	int		 flags = 0;

	*size = 0;
	if (tty->flags & TTY_HAVEDSR)
		return (-1);

	/* First three bytes are always \033[. */
=======
 * Handle extended device attributes input. Returns 0 for success, -1 for
 * failure, 1 for partial.
 */
static int
tty_keys_extended_device_attributes(struct tty *tty, const char *buf,
    size_t len, size_t *size)
{
	struct client	*c = tty->client;
	u_int		 i;
	char		 tmp[128];

	*size = 0;
	if (tty->flags & TTY_HAVEXDA)
		return (-1);

	/* First four bytes are always \033P>|. */
>>>>>>> e2aa5677
	if (buf[0] != '\033')
		return (-1);
	if (len == 1)
		return (1);
<<<<<<< HEAD
	if (buf[1] != '[')
		return (-1);
	if (len == 2)
		return (1);
	if (buf[2] != 'I' && buf[2] != 'T')
		return (-1);
	if (len == 3)
		return (1);

	/* Copy the rest up to a 'n'. */
	for (i = 0; i < (sizeof tmp) - 1 && buf[2 + i] != 'n'; i++) {
		if (2 + i == len)
			return (1);
		tmp[i] = buf[2 + i];
	}
	if (i == (sizeof tmp) - 1)
		return (-1);
	tmp[i] = '\0';
	*size = 3 + i;

	/* Set terminal flags. */
	if (strncmp(tmp, "ITERM2 ", 7) == 0)
		flags |= (TERM_DECSLRM|TERM_256COLOURS|TERM_RGBCOLOURS);
	if (strncmp(tmp, "TMUX ", 5) == 0)
		flags |= (TERM_256COLOURS|TERM_RGBCOLOURS);
	log_debug("%s: received DSR %.*s", c->name, (int)*size, buf);

	tty_set_flags(tty, flags);
	tty->flags |= TTY_HAVEDSR;
=======
	if (buf[1] != 'P')
		return (-1);
	if (len == 2)
		return (1);
	if (buf[2] != '>')
		return (-1);
	if (len == 3)
		return (1);
	if (buf[3] != '|')
		return (-1);
	if (len == 4)
		return (1);

	/* Copy the rest up to a '\033\\'. */
	for (i = 0; i < (sizeof tmp) - 1; i++) {
		if (4 + i == len)
			return (1);
		if (buf[4 + i - 1] == '\033' && buf[4 + i] == '\\')
			break;
		tmp[i] = buf[4 + i];
	}
	if (i == (sizeof tmp) - 1)
		return (-1);
	tmp[i - 1] = '\0';
	*size = 5 + i;

	/* Add terminal features. */
	if (strncmp(tmp, "iTerm2 ", 7) == 0)
		tty_default_features(&c->term_features, "iTerm2", 0);
	else if (strncmp(tmp, "tmux ", 5) == 0)
		tty_default_features(&c->term_features, "tmux", 0);
	else if (strncmp(tmp, "XTerm(", 6) == 0)
		tty_default_features(&c->term_features, "XTerm", 0);
	else if (strncmp(tmp, "mintty ", 7) == 0)
		tty_default_features(&c->term_features, "mintty", 0);
	log_debug("%s: received extended DA %.*s", c->name, (int)*size, buf);

	free(c->term_type);
	c->term_type = xstrdup(tmp);

	tty_update_features(tty);
	tty->flags |= TTY_HAVEXDA;
>>>>>>> e2aa5677

	return (0);
}<|MERGE_RESOLUTION|>--- conflicted
+++ resolved
@@ -55,11 +55,7 @@
 		    size_t *);
 static int	tty_keys_device_attributes(struct tty *, const char *, size_t,
 		    size_t *);
-<<<<<<< HEAD
-static int	tty_keys_device_status_report(struct tty *, const char *,
-=======
 static int	tty_keys_extended_device_attributes(struct tty *, const char *,
->>>>>>> e2aa5677
 		    size_t, size_t *);
 
 /* Default raw keys. */
@@ -691,13 +687,8 @@
 		goto partial_key;
 	}
 
-<<<<<<< HEAD
-	/* Is this a device status report response? */
-	switch (tty_keys_device_status_report(tty, buf, len, &size)) {
-=======
 	/* Is this an extended device attributes response? */
 	switch (tty_keys_extended_device_attributes(tty, buf, len, &size)) {
->>>>>>> e2aa5677
 	case 0:		/* yes */
 		key = KEYC_UNKNOWN;
 		goto complete_key;
@@ -1238,10 +1229,6 @@
 	struct client	*c = tty->client;
 	u_int		 i, n = 0;
 	char		 tmp[64], *endptr, p[32] = { 0 }, *cp, *next;
-<<<<<<< HEAD
-	int		 flags = 0;
-=======
->>>>>>> e2aa5677
 
 	*size = 0;
 	if (tty->flags & TTY_HAVEDA)
@@ -1277,15 +1264,11 @@
 	tmp[i] = '\0';
 	*size = 4 + i;
 
-<<<<<<< HEAD
-	/* Convert version numbers. */
-=======
 	/* Ignore DA response. */
 	if (buf[2] == '?')
 		return (0);
 
 	/* Convert all arguments to numbers. */
->>>>>>> e2aa5677
 	cp = tmp;
 	while ((next = strsep(&cp, ";")) != NULL) {
 		p[n] = strtoul(next, &endptr, 10);
@@ -1294,19 +1277,6 @@
 		n++;
 	}
 
-<<<<<<< HEAD
-	/* Set terminal flags. */
-	switch (p[0]) {
-	case 64: /* VT420 */
-		flags |= (TERM_DECFRA|TERM_DECSLRM);
-		break;
-	}
-	for (i = 1; i < n; i++)
-		log_debug("%s: DA feature: %d", c->name, p[i]);
-	log_debug("%s: received DA %.*s", c->name, (int)*size, buf);
-
-	tty_set_flags(tty, flags);
-=======
 	/* Add terminal features. */
 	switch (p[0]) {
 	case 41: /* VT420 */
@@ -1325,32 +1295,12 @@
 	log_debug("%s: received secondary DA %.*s", c->name, (int)*size, buf);
 
 	tty_update_features(tty);
->>>>>>> e2aa5677
 	tty->flags |= TTY_HAVEDA;
 
 	return (0);
 }
 
 /*
-<<<<<<< HEAD
- * Handle device status report input. Returns 0 for success, -1 for failure, 1
- * for partial.
- */
-static int
-tty_keys_device_status_report(struct tty *tty, const char *buf, size_t len,
-    size_t *size)
-{
-	struct client	*c = tty->client;
-	u_int		 i;
-	char		 tmp[64];
-	int		 flags = 0;
-
-	*size = 0;
-	if (tty->flags & TTY_HAVEDSR)
-		return (-1);
-
-	/* First three bytes are always \033[. */
-=======
  * Handle extended device attributes input. Returns 0 for success, -1 for
  * failure, 1 for partial.
  */
@@ -1367,42 +1317,10 @@
 		return (-1);
 
 	/* First four bytes are always \033P>|. */
->>>>>>> e2aa5677
 	if (buf[0] != '\033')
 		return (-1);
 	if (len == 1)
 		return (1);
-<<<<<<< HEAD
-	if (buf[1] != '[')
-		return (-1);
-	if (len == 2)
-		return (1);
-	if (buf[2] != 'I' && buf[2] != 'T')
-		return (-1);
-	if (len == 3)
-		return (1);
-
-	/* Copy the rest up to a 'n'. */
-	for (i = 0; i < (sizeof tmp) - 1 && buf[2 + i] != 'n'; i++) {
-		if (2 + i == len)
-			return (1);
-		tmp[i] = buf[2 + i];
-	}
-	if (i == (sizeof tmp) - 1)
-		return (-1);
-	tmp[i] = '\0';
-	*size = 3 + i;
-
-	/* Set terminal flags. */
-	if (strncmp(tmp, "ITERM2 ", 7) == 0)
-		flags |= (TERM_DECSLRM|TERM_256COLOURS|TERM_RGBCOLOURS);
-	if (strncmp(tmp, "TMUX ", 5) == 0)
-		flags |= (TERM_256COLOURS|TERM_RGBCOLOURS);
-	log_debug("%s: received DSR %.*s", c->name, (int)*size, buf);
-
-	tty_set_flags(tty, flags);
-	tty->flags |= TTY_HAVEDSR;
-=======
 	if (buf[1] != 'P')
 		return (-1);
 	if (len == 2)
@@ -1445,7 +1363,6 @@
 
 	tty_update_features(tty);
 	tty->flags |= TTY_HAVEXDA;
->>>>>>> e2aa5677
 
 	return (0);
 }