--- conflicted
+++ resolved
@@ -561,11 +561,6 @@
 		tty_add_features(feat, "bpaste,focus,title", ",");
 	}
 
-<<<<<<< HEAD
-	/* Set flag if terminal has 256 colours. */
-	if (tty_term_number(term, TTYC_COLORS) >= 256)
-		term->flags |= TERM_256COLOURS;
-=======
 	/* Add RGB feature if terminal has RGB colours. */
 	if ((tty_term_flag(term, TTYC_TC) || tty_term_has(term, TTYC_RGB)) &&
 	    (!tty_term_has(term, TTYC_SETRGBF) ||
@@ -578,13 +573,6 @@
 	/* Apply the features and overrides again. */
 	tty_apply_features(term, *feat);
 	tty_term_apply_overrides(term);
->>>>>>> 9e014010
-
-	/* Set flag if terminal has RGB colours. */
-	if ((tty_term_flag(term, TTYC_TC) || tty_term_has(term, TTYC_RGB)) ||
-	    (tty_term_has(term, TTYC_SETRGBF) &&
-	    tty_term_has(term, TTYC_SETRGBB)))
-		term->flags |= TERM_RGBCOLOURS;
 
 	/*
 	 * Terminals without am (auto right margin) wrap at at $COLUMNS - 1
@@ -601,13 +589,8 @@
 	 * Flag the terminal here and apply some workarounds in other places to
 	 * do the best possible.
 	 */
-<<<<<<< HEAD
-	if (!tty_term_flag(term, TTYC_XENL))
-		term->flags |= TERM_NOXENL;
-=======
 	if (!tty_term_flag(term, TTYC_AM))
 		term->flags |= TERM_NOAM;
->>>>>>> 9e014010
 
 	/* Generate ACS table. If none is present, use nearest ASCII. */
 	memset(term->acs, 0, sizeof term->acs);
@@ -618,21 +601,6 @@
 	for (; acs[0] != '\0' && acs[1] != '\0'; acs += 2)
 		term->acs[(u_char) acs[0]][0] = acs[1];
 
-<<<<<<< HEAD
-	/* On terminals with xterm titles (XT), fill in tsl and fsl. */
-	if (tty_term_flag(term, TTYC_XT) &&
-	    !tty_term_has(term, TTYC_TSL) &&
-	    !tty_term_has(term, TTYC_FSL)) {
-		code = &term->codes[TTYC_TSL];
-		code->value.string = xstrdup("\033]0;");
-		code->type = TTYCODE_STRING;
-		code = &term->codes[TTYC_FSL];
-		code->value.string = xstrdup("\007");
-		code->type = TTYCODE_STRING;
-	}
-
-=======
->>>>>>> 9e014010
 	/* Log the capabilities. */
 	for (i = 0; i < tty_term_ncodes(); i++)
 		log_debug("%s%s", name, tty_term_describe(term, i));
