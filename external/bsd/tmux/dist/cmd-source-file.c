/* $OpenBSD$ */

/*
 * Copyright (c) 2008 Tiago Cunha <me@tiagocunha.org>
 *
 * Permission to use, copy, modify, and distribute this software for any
 * purpose with or without fee is hereby granted, provided that the above
 * copyright notice and this permission notice appear in all copies.
 *
 * THE SOFTWARE IS PROVIDED "AS IS" AND THE AUTHOR DISCLAIMS ALL WARRANTIES
 * WITH REGARD TO THIS SOFTWARE INCLUDING ALL IMPLIED WARRANTIES OF
 * MERCHANTABILITY AND FITNESS. IN NO EVENT SHALL THE AUTHOR BE LIABLE FOR
 * ANY SPECIAL, DIRECT, INDIRECT, OR CONSEQUENTIAL DAMAGES OR ANY DAMAGES
 * WHATSOEVER RESULTING FROM LOSS OF MIND, USE, DATA OR PROFITS, WHETHER
 * IN AN ACTION OF CONTRACT, NEGLIGENCE OR OTHER TORTIOUS ACTION, ARISING
 * OUT OF OR IN CONNECTION WITH THE USE OR PERFORMANCE OF THIS SOFTWARE.
 */

#include <sys/types.h>

#include <errno.h>
#include <glob.h>
#include <stdlib.h>
#include <string.h>

#include "tmux.h"

/*
 * Sources a configuration file.
 */

static enum cmd_retval	cmd_source_file_exec(struct cmd *, struct cmdq_item *);

const struct cmd_entry cmd_source_file_entry = {
	.name = "source-file",
	.alias = "source",

	.args = { "Fnqv", 1, -1 },
	.usage = "[-Fnqv] path ...",

	.flags = 0,
	.exec = cmd_source_file_exec
};

struct cmd_source_file_data {
	struct cmdq_item	 *item;
	int			  flags;

	struct cmdq_item	 *after;
	enum cmd_retval		  retval;

	u_int			  current;
	char			**files;
	u_int			  nfiles;
};

static enum cmd_retval
cmd_source_file_complete_cb(struct cmdq_item *item, __unused void *data)
{
	cfg_print_causes(item);
	return (CMD_RETURN_NORMAL);
}

static void
cmd_source_file_complete(struct client *c, struct cmd_source_file_data *cdata)
{
	struct cmdq_item	*new_item;

	if (cfg_finished) {
		if (cdata->retval == CMD_RETURN_ERROR && c->session == NULL)
			c->retval = 1;
		new_item = cmdq_get_callback(cmd_source_file_complete_cb, NULL);
		cmdq_insert_after(cdata->after, new_item);
	}

	free(cdata->files);
	free(cdata);
}

static void
cmd_source_file_done(struct client *c, const char *path, int error,
    int closed, struct evbuffer *buffer, void *data)
{
	struct cmd_source_file_data	*cdata = data;
	struct cmdq_item		*item = cdata->item;
	void				*bdata = EVBUFFER_DATA(buffer);
	size_t				 bsize = EVBUFFER_LENGTH(buffer);
	u_int				 n;
	struct cmdq_item		*new_item;

	if (!closed)
		return;

	if (error != 0)
		cmdq_error(item, "%s: %s", path, strerror(error));
	else if (bsize != 0) {
		if (load_cfg_from_buffer(bdata, bsize, path, c, cdata->after,
		    cdata->flags, &new_item) < 0)
			cdata->retval = CMD_RETURN_ERROR;
		else if (new_item != NULL)
			cdata->after = new_item;
	}

	n = ++cdata->current;
	if (n < cdata->nfiles)
		file_read(c, cdata->files[n], cmd_source_file_done, cdata);
	else {
		cmd_source_file_complete(c, cdata);
		cmdq_continue(item);
	}
}

static void
cmd_source_file_add(struct cmd_source_file_data *cdata, const char *path)
{
	log_debug("%s: %s", __func__, path);
	cdata->files = xreallocarray(cdata->files, cdata->nfiles + 1,
	    sizeof *cdata->files);
	cdata->files[cdata->nfiles++] = xstrdup(path);
}

static enum cmd_retval
cmd_source_file_exec(struct cmd *self, struct cmdq_item *item)
{
<<<<<<< HEAD
	struct args			*args = self->args;
	struct cmd_source_file_data	*cdata;
	struct client			*c = item->client;
	enum cmd_retval			 retval = CMD_RETURN_NORMAL;
	char				*pattern, *cwd;
=======
	struct args			*args = cmd_get_args(self);
	struct cmd_source_file_data	*cdata;
	struct client			*c = cmdq_get_client(item);
	enum cmd_retval			 retval = CMD_RETURN_NORMAL;
	char				*pattern, *cwd, *expand = NULL;
>>>>>>> 9e014010
	const char			*path, *error;
	glob_t				 g;
	int				 i, result;
	u_int				 j;

	cdata = xcalloc(1, sizeof *cdata);
	cdata->item = item;

	if (args_has(args, 'q'))
		cdata->flags |= CMD_PARSE_QUIET;
	if (args_has(args, 'n'))
		cdata->flags |= CMD_PARSE_PARSEONLY;
	if (args_has(args, 'v'))
		cdata->flags |= CMD_PARSE_VERBOSE;

	utf8_stravis(&cwd, server_client_get_cwd(c, NULL), VIS_GLOB);

	for (i = 0; i < args->argc; i++) {
<<<<<<< HEAD
		path = args->argv[i];
=======
		if (args_has(args, 'F')) {
			free(expand);
			expand = format_single_from_target(item, args->argv[i]);
			path = expand;
		} else
			path = args->argv[i];
>>>>>>> 9e014010
		if (strcmp(path, "-") == 0) {
			cmd_source_file_add(cdata, "-");
			continue;
		}

		if (*path == '/')
			pattern = xstrdup(path);
		else
			xasprintf(&pattern, "%s/%s", cwd, path);
		log_debug("%s: %s", __func__, pattern);

		if ((result = glob(pattern, 0, NULL, &g)) != 0) {
			if (result != GLOB_NOMATCH ||
			    (~cdata->flags & CMD_PARSE_QUIET)) {
				if (result == GLOB_NOMATCH)
					error = strerror(ENOENT);
				else if (result == GLOB_NOSPACE)
					error = strerror(ENOMEM);
				else
					error = strerror(EINVAL);
				cmdq_error(item, "%s: %s", path, error);
				retval = CMD_RETURN_ERROR;
			}
			free(pattern);
			continue;
		}
		free(expand);
		free(pattern);

		for (j = 0; j < g.gl_pathc; j++)
			cmd_source_file_add(cdata, g.gl_pathv[j]);
	}

	cdata->after = item;
	cdata->retval = retval;

	if (cdata->nfiles != 0) {
		file_read(c, cdata->files[0], cmd_source_file_done, cdata);
		retval = CMD_RETURN_WAIT;
	} else
		cmd_source_file_complete(c, cdata);

	free(cwd);
	return (retval);
}<|MERGE_RESOLUTION|>--- conflicted
+++ resolved
@@ -122,19 +122,11 @@
 static enum cmd_retval
 cmd_source_file_exec(struct cmd *self, struct cmdq_item *item)
 {
-<<<<<<< HEAD
-	struct args			*args = self->args;
-	struct cmd_source_file_data	*cdata;
-	struct client			*c = item->client;
-	enum cmd_retval			 retval = CMD_RETURN_NORMAL;
-	char				*pattern, *cwd;
-=======
 	struct args			*args = cmd_get_args(self);
 	struct cmd_source_file_data	*cdata;
 	struct client			*c = cmdq_get_client(item);
 	enum cmd_retval			 retval = CMD_RETURN_NORMAL;
 	char				*pattern, *cwd, *expand = NULL;
->>>>>>> 9e014010
 	const char			*path, *error;
 	glob_t				 g;
 	int				 i, result;
@@ -153,16 +145,12 @@
 	utf8_stravis(&cwd, server_client_get_cwd(c, NULL), VIS_GLOB);
 
 	for (i = 0; i < args->argc; i++) {
-<<<<<<< HEAD
-		path = args->argv[i];
-=======
 		if (args_has(args, 'F')) {
 			free(expand);
 			expand = format_single_from_target(item, args->argv[i]);
 			path = expand;
 		} else
 			path = args->argv[i];
->>>>>>> 9e014010
 		if (strcmp(path, "-") == 0) {
 			cmd_source_file_add(cdata, "-");
 			continue;
