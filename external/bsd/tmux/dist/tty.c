--- conflicted
+++ resolved
@@ -69,16 +69,9 @@
 		    int *, u_int);
 
 #define tty_use_margin(tty) \
-<<<<<<< HEAD
-	((tty->term->flags|tty->term_flags) & TERM_DECSLRM)
-
-#define tty_pane_full_width(tty, ctx) \
-	((ctx)->xoff == 0 && screen_size_x((ctx)->wp->screen) >= (tty)->sx)
-=======
 	(tty->term->flags & TERM_DECSLRM)
 #define tty_full_width(tty, ctx) \
 	((ctx)->xoff == 0 && (ctx)->sx >= (tty)->sx)
->>>>>>> e2aa5677
 
 #define TTY_BLOCK_INTERVAL (100000 /* 100 milliseconds */)
 #define TTY_BLOCK_START(tty) (1 + ((tty)->sx * (tty)->sy) * 8)
@@ -108,14 +101,8 @@
 	tty->cstyle = 0;
 	tty->ccolour = xstrdup("");
 
-<<<<<<< HEAD
-	tty->flags = 0;
-	tty->term_flags = 0;
-
-=======
 	if (tcgetattr(c->fd, &tty->tio) != 0)
 		return (-1);
->>>>>>> e2aa5677
 	return (0);
 }
 
@@ -299,13 +286,9 @@
 	struct client	*c = tty->client;
 
 	log_debug("%s: start timer fired", c->name);
-<<<<<<< HEAD
-	tty->flags |= (TTY_HAVEDA|TTY_HAVEDSR);
-=======
 	if ((tty->flags & (TTY_HAVEDA|TTY_HAVEXDA)) == 0)
 		tty_update_features(tty);
 	tty->flags |= (TTY_HAVEDA|TTY_HAVEXDA);
->>>>>>> e2aa5677
 }
 
 void
@@ -315,23 +298,6 @@
 	struct termios	 tio;
 	struct timeval	 tv = { .tv_sec = 1 };
 
-<<<<<<< HEAD
-	if (tty->fd != -1 && tcgetattr(tty->fd, &tty->tio) == 0) {
-		setblocking(tty->fd, 0);
-		event_add(&tty->event_in, NULL);
-
-		memcpy(&tio, &tty->tio, sizeof tio);
-		tio.c_iflag &= ~(IXON|IXOFF|ICRNL|INLCR|IGNCR|IMAXBEL|ISTRIP);
-		tio.c_iflag |= IGNBRK;
-		tio.c_oflag &= ~(OPOST|ONLCR|OCRNL|ONLRET);
-		tio.c_lflag &= ~(IEXTEN|ICANON|ECHO|ECHOE|ECHONL|ECHOCTL|
-		    ECHOPRT|ECHOKE|ISIG);
-		tio.c_cc[VMIN] = 1;
-		tio.c_cc[VTIME] = 0;
-		if (tcsetattr(tty->fd, TCSANOW, &tio) == 0)
-			tcflush(tty->fd, TCIOFLUSH);
-	}
-=======
 	setblocking(c->fd, 0);
 	event_add(&tty->event_in, NULL);
 
@@ -345,7 +311,6 @@
 	tio.c_cc[VTIME] = 0;
 	if (tcsetattr(c->fd, TCSANOW, &tio) == 0)
 		tcflush(c->fd, TCIOFLUSH);
->>>>>>> e2aa5677
 
 	tty_putcode(tty, TTYC_SMCUP);
 
@@ -363,24 +328,6 @@
 		tty_puts(tty, "\033[?1000l\033[?1002l\033[?1003l");
 		tty_puts(tty, "\033[?1006l\033[?1005l");
 	}
-<<<<<<< HEAD
-
-	if (tty_term_flag(tty->term, TTYC_XT)) {
-		if (options_get_number(global_options, "focus-events")) {
-			tty->flags |= TTY_FOCUS;
-			tty_puts(tty, "\033[?1004h");
-		}
-		if (~tty->flags & TTY_HAVEDA)
-			tty_puts(tty, "\033[c");
-		if (~tty->flags & TTY_HAVEDSR)
-			tty_puts(tty, "\033[1337n");
-	} else
-		tty->flags |= (TTY_HAVEDA|TTY_HAVEDSR);
-
-	evtimer_set(&tty->start_timer, tty_start_timer_callback, tty);
-	evtimer_add(&tty->start_timer, &tv);
-=======
->>>>>>> e2aa5677
 
 	evtimer_set(&tty->start_timer, tty_start_timer_callback, tty);
 	evtimer_add(&tty->start_timer, &tv);
@@ -452,11 +399,7 @@
 			tty_raw(tty, tty_term_string1(tty->term, TTYC_SS, 0));
 	}
 	if (tty->mode & MODE_BRACKETPASTE)
-<<<<<<< HEAD
-		tty_raw(tty, "\033[?2004l");
-=======
 		tty_raw(tty, tty_term_string(tty->term, TTYC_DSBP));
->>>>>>> e2aa5677
 	if (*tty->ccolour != '\0')
 		tty_raw(tty, tty_term_string(tty->term, TTYC_CR));
 
@@ -464,16 +407,6 @@
 	if (tty_term_has(tty->term, TTYC_KMOUS)) {
 		tty_raw(tty, "\033[?1000l\033[?1002l\033[?1003l");
 		tty_raw(tty, "\033[?1006l\033[?1005l");
-<<<<<<< HEAD
-	}
-
-	if (tty_term_flag(tty->term, TTYC_XT)) {
-		if (tty->flags & TTY_FOCUS) {
-			tty->flags &= ~TTY_FOCUS;
-			tty_raw(tty, "\033[?1004l");
-		}
-=======
->>>>>>> e2aa5677
 	}
 
 	if (tty->term->flags & TERM_VT100LIKE)
@@ -516,18 +449,12 @@
 }
 
 void
-<<<<<<< HEAD
-tty_set_flags(struct tty *tty, int flags)
-{
-	tty->term_flags |= flags;
-=======
 tty_update_features(struct tty *tty)
 {
 	struct client	*c = tty->client;
 
 	if (tty_apply_features(tty->term, c->term_features))
 		tty_term_apply_overrides(tty->term);
->>>>>>> e2aa5677
 
 	if (tty_use_margin(tty))
 		tty_putcode(tty, TTYC_ENMG);
@@ -637,11 +564,7 @@
 {
 	const char	*acs;
 
-<<<<<<< HEAD
-	if ((tty->term->flags & TERM_NOXENL) &&
-=======
 	if ((tty->term->flags & TERM_NOAM) &&
->>>>>>> e2aa5677
 	    ch >= 0x20 && ch != 0x7f &&
 	    tty->cy == tty->sy - 1 &&
 	    tty->cx + 1 >= tty->sx)
@@ -667,11 +590,7 @@
 			 * we think it should be after a line wrap - this means
 			 * it works on sensible terminals as well.
 			 */
-<<<<<<< HEAD
-			if (tty->term->flags & TERM_NOXENL)
-=======
 			if (tty->term->flags & TERM_NOAM)
->>>>>>> e2aa5677
 				tty_putcode2(tty, TTYC_CUP, tty->cy, tty->cx);
 		} else
 			tty->cx++;
@@ -681,11 +600,7 @@
 void
 tty_putn(struct tty *tty, const void *buf, size_t len, u_int width)
 {
-<<<<<<< HEAD
-	if ((tty->term->flags & TERM_NOXENL) &&
-=======
 	if ((tty->term->flags & TERM_NOAM) &&
->>>>>>> e2aa5677
 	    tty->cy == tty->sy - 1 &&
 	    tty->cx + len >= tty->sx)
 		len = tty->sx - tty->cx - 1;
@@ -1256,12 +1171,7 @@
 		 * background colour isn't default (because it doesn't work
 		 * after SGR 0).
 		 */
-<<<<<<< HEAD
-		if (((tty->term->flags|tty->term_flags) & TERM_DECFRA) &&
-		    !COLOUR_DEFAULT(bg)) {
-=======
 		if ((tty->term->flags & TERM_DECFRA) && !COLOUR_DEFAULT(bg)) {
->>>>>>> e2aa5677
 			xsnprintf(tmp, sizeof tmp, "\033[32;%u;%u;%u;%u$x",
 			    py + 1, px + 1, py + ny, px + nx);
 			tty_puts(tty, tmp);
@@ -1963,13 +1873,8 @@
 	    (ctx->xoff + ctx->ocx < ctx->wox ||
 	    ctx->xoff + ctx->ocx + ctx->num > ctx->wox + ctx->wsx)) {
 		if (!ctx->wrapped ||
-<<<<<<< HEAD
-		    !tty_pane_full_width(tty, ctx) ||
-		    (tty->term->flags & TERM_NOXENL) ||
-=======
 		    !tty_full_width(tty, ctx) ||
 		    (tty->term->flags & TERM_NOAM) ||
->>>>>>> e2aa5677
 		    ctx->xoff + ctx->ocx != 0 ||
 		    ctx->yoff + ctx->ocy != tty->cy + 1 ||
 		    tty->cx < tty->sx ||
@@ -2033,11 +1938,7 @@
 	const struct grid_cell	*gcp;
 
 	/* Skip last character if terminal is stupid. */
-<<<<<<< HEAD
-	if ((tty->term->flags & TERM_NOXENL) &&
-=======
 	if ((tty->term->flags & TERM_NOAM) &&
->>>>>>> e2aa5677
 	    tty->cy == tty->sy - 1 &&
 	    tty->cx == tty->sx - 1)
 		return;
@@ -2192,13 +2093,8 @@
     u_int cx, u_int cy)
 {
 	if (!ctx->wrapped ||
-<<<<<<< HEAD
-	    !tty_pane_full_width(tty, ctx) ||
-	    (tty->term->flags & TERM_NOXENL) ||
-=======
 	    !tty_full_width(tty, ctx) ||
 	    (tty->term->flags & TERM_NOAM) ||
->>>>>>> e2aa5677
 	    ctx->xoff + cx != 0 ||
 	    ctx->yoff + cy != tty->cy + 1 ||
 	    tty->cx < tty->sx ||
@@ -2537,11 +2433,7 @@
 	/* Is this a 24-bit colour? */
 	if (gc->fg & COLOUR_FLAG_RGB) {
 		/* Not a 24-bit terminal? Translate to 256-colour palette. */
-<<<<<<< HEAD
-		if ((tty->term->flags|tty->term_flags) & TERM_RGBCOLOURS)
-=======
 		if (tty->term->flags & TERM_RGBCOLOURS)
->>>>>>> e2aa5677
 			return;
 		colour_split_rgb(gc->fg, &r, &g, &b);
 		gc->fg = colour_find_rgb(r, g, b);
@@ -2590,11 +2482,7 @@
 	/* Is this a 24-bit colour? */
 	if (gc->bg & COLOUR_FLAG_RGB) {
 		/* Not a 24-bit terminal? Translate to 256-colour palette. */
-<<<<<<< HEAD
-		if ((tty->term->flags|tty->term_flags) & TERM_RGBCOLOURS)
-=======
 		if (tty->term->flags & TERM_RGBCOLOURS)
->>>>>>> e2aa5677
 			return;
 		colour_split_rgb(gc->bg, &r, &g, &b);
 		gc->bg = colour_find_rgb(r, g, b);
@@ -2630,12 +2518,7 @@
 }
 
 static void
-<<<<<<< HEAD
-tty_check_us(__unused struct tty *tty, struct window_pane *wp,
-    struct grid_cell *gc)
-=======
 tty_check_us(__unused struct tty *tty, int *palette, struct grid_cell *gc)
->>>>>>> e2aa5677
 {
 	int	c;
 
@@ -2768,39 +2651,14 @@
 
 	if (colour & COLOUR_FLAG_RGB) {
 		colour_split_rgb(colour & 0xffffff, &r, &g, &b);
-<<<<<<< HEAD
-		if (*type == '3') {
-			if (!tty_term_has(tty->term, TTYC_SETRGBF))
-				goto fallback_rgb;
-			tty_putcode3(tty, TTYC_SETRGBF, r, g, b);
-		} else {
-			if (!tty_term_has(tty->term, TTYC_SETRGBB))
-				goto fallback_rgb;
-=======
 		if (*type == '3' && tty_term_has(tty->term, TTYC_SETRGBF))
 			tty_putcode3(tty, TTYC_SETRGBF, r, g, b);
 		else if (tty_term_has(tty->term, TTYC_SETRGBB))
->>>>>>> e2aa5677
 			tty_putcode3(tty, TTYC_SETRGBB, r, g, b);
 		return (0);
 	}
 
 	return (-1);
-<<<<<<< HEAD
-
-fallback_256:
-	xsnprintf(s, sizeof s, "\033[%s;5;%dm", type, colour & 0xff);
-	log_debug("%s: 256 colour fallback: %s", tty->client->name, s);
-	tty_puts(tty, s);
-	return (0);
-
-fallback_rgb:
-	xsnprintf(s, sizeof s, "\033[%s;2;%d;%d;%dm", type, r, g, b);
-	log_debug("%s: RGB colour fallback: %s", tty->client->name, s);
-	tty_puts(tty, s);
-	return (0);
-=======
->>>>>>> e2aa5677
 }
 
 static void
