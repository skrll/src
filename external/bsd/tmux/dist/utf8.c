/* $OpenBSD$ */

/*
 * Copyright (c) 2008 Nicholas Marriott <nicholas.marriott@gmail.com>
 *
 * Permission to use, copy, modify, and distribute this software for any
 * purpose with or without fee is hereby granted, provided that the above
 * copyright notice and this permission notice appear in all copies.
 *
 * THE SOFTWARE IS PROVIDED "AS IS" AND THE AUTHOR DISCLAIMS ALL WARRANTIES
 * WITH REGARD TO THIS SOFTWARE INCLUDING ALL IMPLIED WARRANTIES OF
 * MERCHANTABILITY AND FITNESS. IN NO EVENT SHALL THE AUTHOR BE LIABLE FOR
 * ANY SPECIAL, DIRECT, INDIRECT, OR CONSEQUENTIAL DAMAGES OR ANY DAMAGES
 * WHATSOEVER RESULTING FROM LOSS OF MIND, USE, DATA OR PROFITS, WHETHER
 * IN AN ACTION OF CONTRACT, NEGLIGENCE OR OTHER TORTIOUS ACTION, ARISING
 * OUT OF OR IN CONNECTION WITH THE USE OR PERFORMANCE OF THIS SOFTWARE.
 */

#include <sys/types.h>

#include <ctype.h>
#include <errno.h>
#include <stdlib.h>
#include <string.h>
#include <wchar.h>

#include "tmux.h"

struct utf8_item {
	RB_ENTRY(utf8_item)	index_entry;
	u_int			index;

	RB_ENTRY(utf8_item)	data_entry;
	char			data[UTF8_SIZE];
	u_char			size;
};

static int
utf8_data_cmp(struct utf8_item *ui1, struct utf8_item *ui2)
{
	if (ui1->size < ui2->size)
		return (-1);
	if (ui1->size > ui2->size)
		return (1);
	return (memcmp(ui1->data, ui2->data, ui1->size));
}
RB_HEAD(utf8_data_tree, utf8_item);
RB_GENERATE_STATIC(utf8_data_tree, utf8_item, data_entry, utf8_data_cmp);
static struct utf8_data_tree utf8_data_tree = RB_INITIALIZER(utf8_data_tree);

static int
utf8_index_cmp(struct utf8_item *ui1, struct utf8_item *ui2)
{
	if (ui1->index < ui2->index)
		return (-1);
	if (ui1->index > ui2->index)
		return (1);
	return (0);
}
RB_HEAD(utf8_index_tree, utf8_item);
RB_GENERATE_STATIC(utf8_index_tree, utf8_item, index_entry, utf8_index_cmp);
static struct utf8_index_tree utf8_index_tree = RB_INITIALIZER(utf8_index_tree);

static u_int utf8_next_index;

#define UTF8_GET_SIZE(uc) (((uc) >> 24) & 0x1f)
#define UTF8_GET_WIDTH(flags) (((uc) >> 29) - 1)

#define UTF8_SET_SIZE(size) (((utf8_char)(size)) << 24)
#define UTF8_SET_WIDTH(width) ((((utf8_char)(width)) + 1) << 29)

/* Get a UTF-8 item from data. */
static struct utf8_item *
utf8_item_by_data(const char *data, size_t size)
{
	struct utf8_item	ui;

	memcpy(ui.data, data, size);
	ui.size = size;

	return (RB_FIND(utf8_data_tree, &utf8_data_tree, &ui));
}

/* Get a UTF-8 item from data. */
static struct utf8_item *
utf8_item_by_index(u_int index)
{
	struct utf8_item	ui;

	ui.index = index;

	return (RB_FIND(utf8_index_tree, &utf8_index_tree, &ui));
}

/* Add a UTF-8 item. */
static int
utf8_put_item(const u_char *data, size_t size, u_int *index)
{
	struct utf8_item	*ui;

	ui = utf8_item_by_data((const char *)data, size);
	if (ui != NULL) {
		*index = ui->index;
		log_debug("%s: found %.*s = %u", __func__, (int)size, data,
		    *index);
		return (0);
	}

	if (utf8_next_index == 0xffffff + 1)
		return (-1);

	ui = xcalloc(1, sizeof *ui);
	ui->index = utf8_next_index++;
	RB_INSERT(utf8_index_tree, &utf8_index_tree, ui);

	memcpy(ui->data, data, size);
	ui->size = size;
	RB_INSERT(utf8_data_tree, &utf8_data_tree, ui);

	*index = ui->index;
	log_debug("%s: added %.*s = %u", __func__, (int)size, data, *index);
	return (0);
}

/* Get UTF-8 character from data. */
enum utf8_state
utf8_from_data(const struct utf8_data *ud, utf8_char *uc)
{
	u_int	index;

	if (ud->width > 2)
		fatalx("invalid UTF-8 width: %u", ud->width);

	if (ud->size > UTF8_SIZE)
		goto fail;
	if (ud->size <= 3) {
		index = (((utf8_char)ud->data[2] << 16)|
		          ((utf8_char)ud->data[1] << 8)|
		          ((utf8_char)ud->data[0]));
	} else if (utf8_put_item(ud->data, ud->size, &index) != 0)
		goto fail;
	*uc = UTF8_SET_SIZE(ud->size)|UTF8_SET_WIDTH(ud->width)|index;
	log_debug("%s: (%d %d %.*s) -> %08x", __func__, ud->width, ud->size,
	    (int)ud->size, ud->data, *uc);
	return (UTF8_DONE);

fail:
	if (ud->width == 0)
		*uc = UTF8_SET_SIZE(0)|UTF8_SET_WIDTH(0);
	else if (ud->width == 1)
		*uc = UTF8_SET_SIZE(1)|UTF8_SET_WIDTH(1)|0x20;
	else
		*uc = UTF8_SET_SIZE(1)|UTF8_SET_WIDTH(1)|0x2020;
	return (UTF8_ERROR);
}

/* Get UTF-8 data from character. */
void
utf8_to_data(utf8_char uc, struct utf8_data *ud)
{
	struct utf8_item	*ui;
	u_int			 index;

	memset(ud, 0, sizeof *ud);
	ud->size = ud->have = UTF8_GET_SIZE(uc);
	ud->width = UTF8_GET_WIDTH(uc);

	if (ud->size <= 3) {
		ud->data[2] = (uc >> 16);
		ud->data[1] = ((uc >> 8) & 0xff);
		ud->data[0] = (uc & 0xff);
	} else {
		index = (uc & 0xffffff);
		if ((ui = utf8_item_by_index(index)) == NULL)
			memset(ud->data, ' ', ud->size);
		else
			memcpy(ud->data, ui->data, ud->size);
	}

	log_debug("%s: %08x -> (%d %d %.*s)", __func__, uc, ud->width, ud->size,
	    (int)ud->size, ud->data);
}

/* Get UTF-8 character from a single ASCII character. */
u_int
utf8_build_one(u_char ch)
{
	return (UTF8_SET_SIZE(1)|UTF8_SET_WIDTH(1)|ch);
}

/* Set a single character. */
void
utf8_set(struct utf8_data *ud, u_char ch)
{
	static const struct utf8_data empty = { { 0 }, 1, 1, 1 };

	memcpy(ud, &empty, sizeof *ud);
	*ud->data = ch;
}

/* Copy UTF-8 character. */
void
utf8_copy(struct utf8_data *to, const struct utf8_data *from)
{
	u_int	i;

	memcpy(to, from, sizeof *to);

	for (i = to->size; i < sizeof to->data; i++)
		to->data[i] = '\0';
}

/* Get width of Unicode character. */
static enum utf8_state
utf8_width(struct utf8_data *ud, int *width)
{
	wchar_t	wc;

#ifdef HAVE_UTF8PROC
	switch (utf8proc_mbtowc(&wc, ud->data, ud->size)) {
#else
	switch (mbtowc(&wc, (char *)ud->data, ud->size)) {
#endif
	case -1:
		log_debug("UTF-8 %.*s, mbtowc() %d", (int)ud->size, ud->data,
		    errno);
		mbtowc(NULL, NULL, MB_CUR_MAX);
		return (UTF8_ERROR);
	case 0:
		return (UTF8_ERROR);
	}
#ifdef HAVE_UTF8PROC
	*width = utf8proc_wcwidth(wc);
#else
	*width = wcwidth(wc);
#endif
	if (*width >= 0 && *width <= 0xff)
		return (UTF8_DONE);
	log_debug("UTF-8 %.*s, wcwidth() %d", (int)ud->size, ud->data, *width);

#ifndef __OpenBSD__
	/*
	 * Many platforms (particularly and inevitably OS X) have no width for
	 * relatively common characters (wcwidth() returns -1); assume width 1
	 * in this case. This will be wrong for genuinely nonprintable
	 * characters, but they should be rare. We may pass through stuff that
	 * ideally we would block, but this is no worse than sending the same
	 * to the terminal without tmux.
	 */
	if (*width < 0) {
		*width = 1;
		return (UTF8_DONE);
	}
#endif
	return (UTF8_ERROR);
}

/*
 * Open UTF-8 sequence.
 *
 * 11000010-11011111 C2-DF start of 2-byte sequence
 * 11100000-11101111 E0-EF start of 3-byte sequence
 * 11110000-11110100 F0-F4 start of 4-byte sequence
 */
enum utf8_state
utf8_open(struct utf8_data *ud, u_char ch)
{
	memset(ud, 0, sizeof *ud);
	if (ch >= 0xc2 && ch <= 0xdf)
		ud->size = 2;
	else if (ch >= 0xe0 && ch <= 0xef)
		ud->size = 3;
	else if (ch >= 0xf0 && ch <= 0xf4)
		ud->size = 4;
	else
		return (UTF8_ERROR);
	utf8_append(ud, ch);
	return (UTF8_MORE);
}

/* Append character to UTF-8, closing if finished. */
enum utf8_state
utf8_append(struct utf8_data *ud, u_char ch)
{
	int	width;

	if (ud->have >= ud->size)
		fatalx("UTF-8 character overflow");
	if (ud->size > sizeof ud->data)
		fatalx("UTF-8 character size too large");

	if (ud->have != 0 && (ch & 0xc0) != 0x80)
		ud->width = 0xff;

	ud->data[ud->have++] = ch;
	if (ud->have != ud->size)
		return (UTF8_MORE);

	if (ud->width == 0xff)
		return (UTF8_ERROR);
	if (utf8_width(ud, &width) != UTF8_DONE)
		return (UTF8_ERROR);
	ud->width = width;

	return (UTF8_DONE);
}

/*
 * Encode len characters from src into dst, which is guaranteed to have four
 * bytes available for each character from src (for \abc or UTF-8) plus space
 * for \0.
 */
int
utf8_strvis(char *dst, const char *src, size_t len, int flag)
{
	struct utf8_data	 ud;
	const char		*start = dst, *end = src + len;
	enum utf8_state		 more;
	size_t			 i;

	while (src < end) {
		if ((more = utf8_open(&ud, *src)) == UTF8_MORE) {
			while (++src < end && more == UTF8_MORE)
				more = utf8_append(&ud, *src);
			if (more == UTF8_DONE) {
				/* UTF-8 character finished. */
				for (i = 0; i < ud.size; i++)
					*dst++ = ud.data[i];
				continue;
			}
			/* Not a complete, valid UTF-8 character. */
			src -= ud.have;
		}
		if (src[0] == '$' && src < end - 1) {
			if (isalpha((u_char)src[1]) ||
			    src[1] == '_' ||
			    src[1] == '{')
				*dst++ = '\\';
			*dst++ = '$';
		} else if (src < end - 1)
			dst = vis(dst, src[0], flag, src[1]);
		else if (src < end)
			dst = vis(dst, src[0], flag, '\0');
		src++;
	}
	*dst = '\0';
	return (dst - start);
}

/* Same as utf8_strvis but allocate the buffer. */
int
utf8_stravis(char **dst, const char *src, int flag)
{
	char	*buf;
	int	 len;

	buf = xreallocarray(NULL, 4, strlen(src) + 1);
	len = utf8_strvis(buf, src, strlen(src), flag);

	*dst = xrealloc(buf, len + 1);
	return (len);
}

/* Same as utf8_strvis but allocate the buffer. */
int
utf8_stravisx(char **dst, const char *src, size_t srclen, int flag)
{
	char	*buf;
	int	 len;

	buf = xreallocarray(NULL, 4, srclen + 1);
	len = utf8_strvis(buf, src, srclen, flag);

	*dst = xrealloc(buf, len + 1);
	return (len);
}

/* Does this string contain anything that isn't valid UTF-8? */
int
utf8_isvalid(const char *s)
{
	struct utf8_data ud;
	const char	*end;
	enum utf8_state	 more;

	end = s + strlen(s);
	while (s < end) {
		if ((more = utf8_open(&ud, *s)) == UTF8_MORE) {
			while (++s < end && more == UTF8_MORE)
				more = utf8_append(&ud, *s);
			if (more == UTF8_DONE)
				continue;
			return (0);
		}
		if (*s < 0x20 || *s > 0x7e)
			return (0);
		s++;
	}
	return (1);
}

/*
 * Sanitize a string, changing any UTF-8 characters to '_'. Caller should free
 * the returned string. Anything not valid printable ASCII or UTF-8 is
 * stripped.
 */
char *
utf8_sanitize(const char *src)
{
	char		*dst = NULL;
	size_t		 n = 0;
	enum utf8_state	 more;
	struct utf8_data ud;
	u_int		 i;

	while (*src != '\0') {
		dst = xreallocarray(dst, n + 1, sizeof *dst);
		if ((more = utf8_open(&ud, *src)) == UTF8_MORE) {
			while (*++src != '\0' && more == UTF8_MORE)
				more = utf8_append(&ud, *src);
			if (more == UTF8_DONE) {
				dst = xreallocarray(dst, n + ud.width,
				    sizeof *dst);
				for (i = 0; i < ud.width; i++)
					dst[n++] = '_';
				continue;
			}
			src -= ud.have;
		}
		if (*src > 0x1f && *src < 0x7f)
			dst[n++] = *src;
		else
			dst[n++] = '_';
		src++;
	}
	dst = xreallocarray(dst, n + 1, sizeof *dst);
	dst[n] = '\0';
	return (dst);
}

/* Get UTF-8 buffer length. */
size_t
utf8_strlen(const struct utf8_data *s)
{
	size_t	i;

	for (i = 0; s[i].size != 0; i++)
		/* nothing */;
	return (i);
}

/* Get UTF-8 string width. */
u_int
utf8_strwidth(const struct utf8_data *s, ssize_t n)
{
	ssize_t	i;
	u_int	width = 0;

	for (i = 0; s[i].size != 0; i++) {
		if (n != -1 && n == i)
			break;
		width += s[i].width;
	}
	return (width);
}

/*
 * Convert a string into a buffer of UTF-8 characters. Terminated by size == 0.
 * Caller frees.
 */
struct utf8_data *
utf8_fromcstr(const char *src)
{
	struct utf8_data	*dst = NULL;
	size_t			 n = 0;
	enum utf8_state		 more;

	while (*src != '\0') {
		dst = xreallocarray(dst, n + 1, sizeof *dst);
		if ((more = utf8_open(&dst[n], *src)) == UTF8_MORE) {
			while (*++src != '\0' && more == UTF8_MORE)
				more = utf8_append(&dst[n], *src);
			if (more == UTF8_DONE) {
				n++;
				continue;
			}
			src -= dst[n].have;
		}
		utf8_set(&dst[n], *src);
		n++;
		src++;
	}
	dst = xreallocarray(dst, n + 1, sizeof *dst);
	dst[n].size = 0;
	return (dst);
}

/* Convert from a buffer of UTF-8 characters into a string. Caller frees. */
char *
utf8_tocstr(struct utf8_data *src)
{
	char	*dst = NULL;
	size_t	 n = 0;

	for(; src->size != 0; src++) {
		dst = xreallocarray(dst, n + src->size, 1);
		memcpy(dst + n, src->data, src->size);
		n += src->size;
	}
	dst = xreallocarray(dst, n + 1, 1);
	dst[n] = '\0';
	return (dst);
}

/* Get width of UTF-8 string. */
u_int
utf8_cstrwidth(const char *s)
{
	struct utf8_data	tmp;
	u_int			width;
	enum utf8_state		more;

	width = 0;
	while (*s != '\0') {
		if ((more = utf8_open(&tmp, *s)) == UTF8_MORE) {
			while (*++s != '\0' && more == UTF8_MORE)
				more = utf8_append(&tmp, *s);
			if (more == UTF8_DONE) {
				width += tmp.width;
				continue;
			}
			s -= tmp.have;
		}
		if (*s > 0x1f && *s != 0x7f)
			width++;
		s++;
	}
	return (width);
}

/* Pad UTF-8 string to width on the left. Caller frees. */
char *
utf8_padcstr(const char *s, u_int width)
{
	size_t	 slen;
	char	*out;
	u_int	 n, i;

	n = utf8_cstrwidth(s);
	if (n >= width)
		return (xstrdup(s));

	slen = strlen(s);
	out = xmalloc(slen + 1 + (width - n));
	memcpy(out, s, slen);
	for (i = n; i < width; i++)
		out[slen++] = ' ';
	out[slen] = '\0';
	return (out);
}

/* Pad UTF-8 string to width on the right. Caller frees. */
char *
utf8_rpadcstr(const char *s, u_int width)
{
	size_t	 slen;
	char	*out;
<<<<<<< HEAD
	u_int	  n, i;
=======
	u_int	 n, i;
>>>>>>> e2aa5677

	n = utf8_cstrwidth(s);
	if (n >= width)
		return (xstrdup(s));

	slen = strlen(s);
	out = xmalloc(slen + 1 + (width - n));
	for (i = 0; i < width - n; i++)
		out[i] = ' ';
	memcpy(out + i, s, slen);
	out[i + slen] = '\0';
	return (out);
}

int
utf8_cstrhas(const char *s, const struct utf8_data *ud)
{
	struct utf8_data	*copy, *loop;
	int			 found = 0;

	copy = utf8_fromcstr(s);
	for (loop = copy; loop->size != 0; loop++) {
		if (loop->size != ud->size)
			continue;
		if (memcmp(loop->data, ud->data, loop->size) == 0) {
			found = 1;
			break;
		}
	}
	free(copy);

	return (found);
}<|MERGE_RESOLUTION|>--- conflicted
+++ resolved
@@ -565,11 +565,7 @@
 {
 	size_t	 slen;
 	char	*out;
-<<<<<<< HEAD
-	u_int	  n, i;
-=======
 	u_int	 n, i;
->>>>>>> e2aa5677
 
 	n = utf8_cstrwidth(s);
 	if (n >= width)
