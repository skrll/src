--- conflicted
+++ resolved
@@ -52,11 +52,7 @@
 	struct layout_cell	*lc;
 	u_int			 sx, sy, xoff, yoff;
 
-<<<<<<< HEAD
-	window_push_zoom(w, args_has(self->args, 'Z'));
-=======
 	window_push_zoom(w, 0, args_has(args, 'Z'));
->>>>>>> 9e014010
 
 	if (args_has(args, 'D')) {
 		wp = TAILQ_LAST(&w->panes, window_panes);
