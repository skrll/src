--- conflicted
+++ resolved
@@ -33,15 +33,9 @@
 	.name = "bind-key",
 	.alias = "bind",
 
-<<<<<<< HEAD
-	.args = { "nrN:T:", 2, -1 },
-	.usage = "[-nr] [-T key-table] [-N note] key "
-	         "command [arguments]",
-=======
 	.args = { "nrN:T:", 1, -1 },
 	.usage = "[-nr] [-T key-table] [-N note] key "
 	         "[command [arguments]]",
->>>>>>> 9e014010
 
 	.flags = CMD_AFTERHOOK,
 	.exec = cmd_bind_key_exec
@@ -52,11 +46,7 @@
 {
 	struct args		 *args = cmd_get_args(self);
 	key_code		  key;
-<<<<<<< HEAD
-	const char		 *tablename, *note;
-=======
 	const char		 *tablename, *note = args_get(args, 'N');
->>>>>>> 9e014010
 	struct cmd_parse_result	 *pr;
 	char			**argv = args->argv;
 	int			  argc = args->argc, repeat;
@@ -75,25 +65,6 @@
 		tablename = "prefix";
 	repeat = args_has(args, 'r');
 
-<<<<<<< HEAD
-	if (argc == 2)
-		pr = cmd_parse_from_string(argv[1], NULL);
-	else
-		pr = cmd_parse_from_arguments(argc - 1, argv + 1, NULL);
-	switch (pr->status) {
-	case CMD_PARSE_EMPTY:
-		cmdq_error(item, "empty command");
-		return (CMD_RETURN_ERROR);
-	case CMD_PARSE_ERROR:
-		cmdq_error(item, "%s", pr->error);
-		free(pr->error);
-		return (CMD_RETURN_ERROR);
-	case CMD_PARSE_SUCCESS:
-		break;
-	}
-	note = args_get(args, 'N');
-	key_bindings_add(tablename, key, note, repeat, pr->cmdlist);
-=======
 	if (argc != 1) {
 		if (argc == 2)
 			pr = cmd_parse_from_string(argv[1], NULL);
@@ -113,6 +84,5 @@
 		key_bindings_add(tablename, key, note, repeat, pr->cmdlist);
 	} else
 		key_bindings_add(tablename, key, note, repeat, NULL);
->>>>>>> 9e014010
 	return (CMD_RETURN_NORMAL);
 }