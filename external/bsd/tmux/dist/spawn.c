--- conflicted
+++ resolved
@@ -75,11 +75,7 @@
 spawn_window(struct spawn_context *sc, char **cause)
 {
 	struct cmdq_item	*item = sc->item;
-<<<<<<< HEAD
-	struct client		*c = item->client;
-=======
 	struct client		*c = cmdq_get_client(item);
->>>>>>> 9e014010
 	struct session		*s = sc->s;
 	struct window		*w;
 	struct window_pane	*wp;
@@ -155,11 +151,7 @@
 			xasprintf(cause, "couldn't add window %d", idx);
 			return (NULL);
 		}
-<<<<<<< HEAD
-		default_window_size(sc->c, s, NULL, &sx, &sy, &xpixel, &ypixel,
-=======
 		default_window_size(sc->tc, s, NULL, &sx, &sy, &xpixel, &ypixel,
->>>>>>> 9e014010
 		    -1);
 		if ((w = window_create(sx, sy, xpixel, ypixel)) == NULL) {
 			winlink_remove(&s->windows, sc->wl);
@@ -169,11 +161,7 @@
 		if (s->curw == NULL)
 			s->curw = sc->wl;
 		sc->wl->session = s;
-<<<<<<< HEAD
-		w->latest = sc->c;
-=======
 		w->latest = sc->tc;
->>>>>>> 9e014010
 		winlink_set_window(sc->wl, w);
 	} else
 		w = NULL;
@@ -237,15 +225,9 @@
 	 * the pane's stored one unless specified.
 	 */
 	if (sc->cwd != NULL)
-<<<<<<< HEAD
-		cwd = format_single(item, sc->cwd, c, item->target.s, NULL, NULL);
-	else if (~sc->flags & SPAWN_RESPAWN)
-		cwd = xstrdup(server_client_get_cwd(c, item->target.s));
-=======
 		cwd = format_single(item, sc->cwd, c, target->s, NULL, NULL);
 	else if (~sc->flags & SPAWN_RESPAWN)
 		cwd = xstrdup(server_client_get_cwd(c, target->s));
->>>>>>> 9e014010
 	else
 		cwd = NULL;
 
@@ -284,14 +266,9 @@
 	}
 
 	/*
-<<<<<<< HEAD
-	 * Now we have a pane with nothing running in it ready for the new process.
-	 * Work out the command and arguments and store the working directory.
-=======
 	 * Now we have a pane with nothing running in it ready for the new
 	 * process. Work out the command and arguments and store the working
 	 * directory.
->>>>>>> 9e014010
 	 */
 	if (sc->argc == 0 && (~sc->flags & SPAWN_RESPAWN)) {
 		cmd = options_get_string(s->options, "default-command");
@@ -422,12 +399,9 @@
 		now.c_cc[VERASE] = '\177';
 	else
 		now.c_cc[VERASE] = key;
-<<<<<<< HEAD
-=======
 #ifdef IUTF8
 	now.c_iflag |= IUTF8;
 #endif
->>>>>>> 9e014010
 	if (tcsetattr(STDIN_FILENO, TCSANOW, &now) != 0)
 		_exit(1);
 
@@ -479,10 +453,6 @@
 	}
 #endif
 
-<<<<<<< HEAD
-	new_wp->pipe_off = 0;
-=======
->>>>>>> 9e014010
 	new_wp->flags &= ~PANE_EXITED;
 
 	sigprocmask(SIG_SETMASK, &oldset, NULL);
