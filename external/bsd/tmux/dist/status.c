--- conflicted
+++ resolved
@@ -1031,16 +1031,6 @@
 status_prompt_key(struct client *c, key_code key)
 {
 	struct options		*oo = c->session->options;
-<<<<<<< HEAD
-	char			*s, *cp, word[64], prefix = '=';
-	const char		*histstr, *ws = NULL, *keystring;
-	size_t			 size, n, off, idx, used;
-	struct utf8_data	 tmp, *first, *last, *ud;
-	int			 keys;
-
-	if (c->prompt_flags & PROMPT_KEY) {
-		keystring = key_string_lookup_key(key);
-=======
 	char			*s, *cp, prefix = '=';
 	const char		*histstr, *ws = NULL, *keystring;
 	size_t			 size, idx;
@@ -1049,7 +1039,6 @@
 
 	if (c->prompt_flags & PROMPT_KEY) {
 		keystring = key_string_lookup_key(key, 0);
->>>>>>> 9e014010
 		c->prompt_inputcb(c, c->prompt_data, keystring, 1);
 		status_prompt_clear(c);
 		return (0);
