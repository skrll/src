--- conflicted
+++ resolved
@@ -43,22 +43,11 @@
 static void	server_client_set_title(struct client *);
 static void	server_client_reset_state(struct client *);
 static int	server_client_assume_paste(struct session *);
-<<<<<<< HEAD
-static void	server_client_clear_overlay(struct client *);
-static void	server_client_resize_event(int, short, void *);
-=======
->>>>>>> e2aa5677
 
 static void	server_client_dispatch(struct imsg *, void *);
 static void	server_client_dispatch_command(struct client *, struct imsg *);
 static void	server_client_dispatch_identify(struct client *, struct imsg *);
 static void	server_client_dispatch_shell(struct client *);
-static void	server_client_dispatch_write_ready(struct client *,
-		    struct imsg *);
-static void	server_client_dispatch_read_data(struct client *,
-		    struct imsg *);
-static void	server_client_dispatch_read_done(struct client *,
-		    struct imsg *);
 
 /* Compare client windows. */
 static int
@@ -225,16 +214,7 @@
 	c->environ = environ_create();
 
 	c->fd = -1;
-<<<<<<< HEAD
-	c->cwd = NULL;
-
-	TAILQ_INIT(&c->queue);
-
-	c->tty.fd = -1;
-	c->title = NULL;
-=======
 	c->out_fd = -1;
->>>>>>> e2aa5677
 
 	c->queue = cmdq_new();
 	RB_INIT(&c->windows);
@@ -244,19 +224,6 @@
 	c->tty.sy = 24;
 
 	status_init(c);
-<<<<<<< HEAD
-
-	c->message_string = NULL;
-	TAILQ_INIT(&c->message_log);
-
-	c->prompt_string = NULL;
-	c->prompt_buffer = NULL;
-	c->prompt_index = 0;
-
-	RB_INIT(&c->files);
-
-=======
->>>>>>> e2aa5677
 	c->flags |= CLIENT_FOCUSED;
 
 	c->keytable = key_bindings_get_table("root", 1);
@@ -308,13 +275,8 @@
 void
 server_client_lost(struct client *c)
 {
-<<<<<<< HEAD
-	struct message_entry	*msg, *msg1;
-	struct client_file	*cf;
-=======
 	struct client_file	*cf, *cf1;
 	struct client_window	*cw, *cw1;
->>>>>>> e2aa5677
 
 	c->flags |= CLIENT_DEAD;
 
@@ -322,12 +284,6 @@
 	status_prompt_clear(c);
 	status_message_clear(c);
 
-<<<<<<< HEAD
-	RB_FOREACH(cf, client_files, &c->files) {
-		cf->error = EINTR;
-		file_fire_done(cf);
-	}
-=======
 	RB_FOREACH_SAFE(cf, client_files, &c->files, cf1) {
 		cf->error = EINTR;
 		file_fire_done(cf);
@@ -336,7 +292,6 @@
 		RB_REMOVE(client_windows, &c->windows, cw);
 		free(cw);
 	}
->>>>>>> e2aa5677
 
 	TAILQ_REMOVE(&clients, c, entry);
 	log_debug("lost client %p", c);
@@ -350,13 +305,10 @@
 		tty_free(&c->tty);
 	free(c->ttyname);
 
-<<<<<<< HEAD
-=======
 	free(c->term_name);
 	free(c->term_type);
 	tty_term_free_list(c->term_caps, c->term_ncaps);
 
->>>>>>> e2aa5677
 	status_free(c);
 
 	free(c->title);
@@ -1090,11 +1042,7 @@
 		key |= KEYC_SHIFT;
 
 	if (log_get_level() != 0)
-<<<<<<< HEAD
-		log_debug("mouse key is %s", key_string_lookup_key (key));
-=======
 		log_debug("mouse key is %s", key_string_lookup_key (key, 1));
->>>>>>> e2aa5677
 	return (key);
 }
 
@@ -1137,11 +1085,7 @@
 	w->latest = c;
 
 	if (options_get_number(w->options, "window-size") == WINDOW_SIZE_LATEST)
-<<<<<<< HEAD
-		recalculate_size(w);
-=======
 		recalculate_size(w, 0);
->>>>>>> e2aa5677
 }
 
 /*
@@ -1341,11 +1285,7 @@
 		window_pane_key(wp, c, s, wl, key, m);
 
 out:
-<<<<<<< HEAD
-	if (s != NULL)
-=======
 	if (s != NULL && key != KEYC_FOCUS_OUT)
->>>>>>> e2aa5677
 		server_client_update_latest(c);
 	free(event);
 	return (CMD_RETURN_NORMAL);
@@ -1405,13 +1345,7 @@
 	struct client		*c;
 	struct window		*w;
 	struct window_pane	*wp;
-<<<<<<< HEAD
-	struct winlink		*wl;
-	struct session		*s;
-	int			 focus, attached, resize;
-=======
 	int			 focus;
->>>>>>> e2aa5677
 
 	/* Check for window resize. This is done before redrawing. */
 	RB_FOREACH(w, windows, &windows)
@@ -1430,43 +1364,15 @@
 	/*
 	 * Any windows will have been redrawn as part of clients, so clear
 	 * their flags now. Also check pane focus and resize.
-	 *
-	 * As an optimization, panes in windows that are in an attached session
-	 * but not the current window are not resized (this reduces the amount
-	 * of work needed when, for example, resizing an X terminal a
-	 * lot). Windows in no attached session are resized immediately since
-	 * that is likely to have come from a command like split-window and be
-	 * what the user wanted.
 	 */
 	focus = options_get_number(global_options, "focus-events");
 	RB_FOREACH(w, windows, &windows) {
-<<<<<<< HEAD
-		attached = resize = 0;
-		TAILQ_FOREACH(wl, &w->winlinks, wentry) {
-			s = wl->session;
-			if (s->attached != 0)
-				attached = 1;
-			if (s->attached != 0 && s->curw == wl) {
-				resize = 1;
-				break;
-			}
-		}
-		if (!attached)
-			resize = 1;
-		TAILQ_FOREACH(wp, &w->panes, entry) {
-			if (wp->fd != -1) {
-				if (focus)
-					server_client_check_focus(wp);
-				if (resize)
-					server_client_check_resize(wp);
-=======
 		TAILQ_FOREACH(wp, &w->panes, entry) {
 			if (wp->fd != -1) {
 				if (focus)
 					server_client_check_pane_focus(wp);
 				server_client_check_pane_resize(wp);
 				server_client_check_pane_buffer(wp);
->>>>>>> e2aa5677
 			}
 			wp->flags &= ~PANE_REDRAW;
 		}
@@ -1478,11 +1384,7 @@
 static void
 server_client_check_window_resize(struct window *w)
 {
-<<<<<<< HEAD
-	struct timeval	tv = { .tv_usec = 100000 };
-=======
 	struct winlink	*wl;
->>>>>>> e2aa5677
 
 	if (~w->flags & WINDOW_RESIZE)
 		return;
@@ -1498,10 +1400,6 @@
 	resize_window(w, w->new_sx, w->new_sy, w->new_xpixel, w->new_ypixel);
 }
 
-<<<<<<< HEAD
-	log_debug("%s: %%%u forcing resize", __func__, wp->id);
-	window_pane_send_resize(wp, -1);
-=======
 /* Resize timer event. */
 static void
 server_client_resize_timer(__unused int fd, __unused short events, void *data)
@@ -1517,40 +1415,12 @@
 server_client_start_resize_timer(struct window_pane *wp)
 {
 	struct timeval	tv = { .tv_usec = 250000 };
->>>>>>> e2aa5677
 
 	log_debug("%s: %%%u resize timer started", __func__, wp->id);
 	evtimer_add(&wp->resize_timer, &tv);
 }
 
-<<<<<<< HEAD
-/* Resize a pane. */
-static void
-server_client_resize_pane(struct window_pane *wp)
-{
-	log_debug("%s: %%%u resize to %u,%u", __func__, wp->id, wp->sx, wp->sy);
-	window_pane_send_resize(wp, 0);
-
-	wp->flags &= ~PANE_RESIZE;
-
-	wp->osx = wp->sx;
-	wp->osy = wp->sy;
-}
-
-/* Start the resize timer. */
-static void
-server_client_start_resize_timer(struct window_pane *wp)
-{
-	struct timeval	tv = { .tv_usec = 250000 };
-
-	if (!evtimer_pending(&wp->resize_timer, NULL))
-		evtimer_add(&wp->resize_timer, &tv);
-}
-
-/* Resize timer event. */
-=======
 /* Force timer event. */
->>>>>>> e2aa5677
 static void
 server_client_force_timer(__unused int fd, __unused short events, void *data)
 {
@@ -1571,21 +1441,6 @@
 	evtimer_add(&wp->force_timer, &tv);
 }
 
-<<<<<<< HEAD
-	if (~wp->flags & PANE_RESIZE)
-		return;
-	log_debug("%s: %%%u timer fired (was%s resized)", __func__, wp->id,
-	    (wp->flags & PANE_RESIZED) ? "" : " not");
-
-	if (wp->saved_grid == NULL && (wp->flags & PANE_RESIZED)) {
-		log_debug("%s: %%%u deferring timer", __func__, wp->id);
-		server_client_start_resize_timer(wp);
-	} else if (!server_client_resize_force(wp)) {
-		log_debug("%s: %%%u resizing pane", __func__, wp->id);
-		server_client_resize_pane(wp);
-	}
-	wp->flags &= ~PANE_RESIZED;
-=======
 /* Check if pane should be resized. */
 static void
 server_client_check_pane_resize(struct window_pane *wp)
@@ -1631,17 +1486,12 @@
 			server_client_start_force_timer(wp);
 		}
 	}
->>>>>>> e2aa5677
 }
 
 /* Check pane buffer size. */
 static void
 server_client_check_pane_buffer(struct window_pane *wp)
 {
-<<<<<<< HEAD
-	if (~wp->flags & PANE_RESIZE)
-		return;
-=======
 	struct evbuffer			*evb = wp->event->input;
 	size_t				 minimum;
 	struct client			*c;
@@ -1661,7 +1511,6 @@
 		if (c->session == NULL)
 			continue;
 		attached_clients++;
->>>>>>> e2aa5677
 
 		if (~c->flags & CLIENT_CONTROL) {
 			off = 0;
@@ -1693,14 +1542,6 @@
 	    wp->id, minimum, EVBUFFER_LENGTH(evb));
 	evbuffer_drain(evb, minimum);
 
-<<<<<<< HEAD
-	if (!evtimer_pending(&wp->resize_timer, NULL)) {
-		log_debug("%s: %%%u starting timer", __func__, wp->id);
-		server_client_resize_pane(wp);
-		server_client_start_resize_timer(wp);
-	} else
-		log_debug("%s: %%%u timer running", __func__, wp->id);
-=======
 	/*
 	 * Adjust the base offset. If it would roll over, all the offsets into
 	 * the buffer need to be adjusted.
@@ -1733,7 +1574,6 @@
 		bufferevent_disable(wp->event, EV_READ);
 	else
 		bufferevent_enable(wp->event, EV_READ);
->>>>>>> e2aa5677
 }
 
 /* Check whether pane should be focused. */
@@ -1915,18 +1755,6 @@
 server_client_check_exit(struct client *c)
 {
 	struct client_file	*cf;
-<<<<<<< HEAD
-
-	if (~c->flags & CLIENT_EXIT)
-		return;
-	if (c->flags & CLIENT_EXITED)
-		return;
-
-	RB_FOREACH(cf, client_files, &c->files) {
-		if (EVBUFFER_LENGTH(cf->buffer) != 0)
-			return;
-	}
-=======
 	const char		*name = c->exit_session;
 	char			*data;
 	size_t			 size, msize;
@@ -1935,7 +1763,6 @@
 		return;
 	if (~c->flags & CLIENT_EXIT)
 		return;
->>>>>>> e2aa5677
 
 	if (c->flags & CLIENT_CONTROL) {
 		control_discard(c);
@@ -2240,15 +2067,6 @@
 		server_client_dispatch_shell(c);
 		break;
 	case MSG_WRITE_READY:
-<<<<<<< HEAD
-		server_client_dispatch_write_ready(c, imsg);
-		break;
-	case MSG_READ:
-		server_client_dispatch_read_data(c, imsg);
-		break;
-	case MSG_READ_DONE:
-		server_client_dispatch_read_done(c, imsg);
-=======
 		file_write_ready(&c->files, imsg);
 		break;
 	case MSG_READ:
@@ -2256,7 +2074,6 @@
 		break;
 	case MSG_READ_DONE:
 		file_read_done(&c->files, imsg);
->>>>>>> e2aa5677
 		break;
 	}
 }
@@ -2455,21 +2272,10 @@
 	c->fd = open(c->ttyname, O_RDWR|O_NOCTTY);
 #endif
 
-<<<<<<< HEAD
-	if (c->flags & CLIENT_CONTROL) {
-		close(c->fd);
-		c->fd = -1;
-
-		control_start(c);
-		c->tty.fd = -1;
-	} else if (c->fd != -1) {
-		if (tty_init(&c->tty, c, c->fd, c->term) != 0) {
-=======
 	if (c->flags & CLIENT_CONTROL)
 		control_start(c);
 	else if (c->fd != -1) {
 		if (tty_init(&c->tty, c) != 0) {
->>>>>>> e2aa5677
 			close(c->fd);
 			c->fd = -1;
 		} else {
@@ -2505,51 +2311,6 @@
 	proc_kill_peer(c->peer);
 }
 
-<<<<<<< HEAD
-/* Handle write ready message. */
-static void
-server_client_dispatch_write_ready(struct client *c, struct imsg *imsg)
-{
-	struct msg_write_ready	*msg = imsg->data;
-	size_t			 msglen = imsg->hdr.len - IMSG_HEADER_SIZE;
-	struct client_file	 find, *cf;
-
-	if (msglen != sizeof *msg)
-		fatalx("bad MSG_WRITE_READY size");
-	find.stream = msg->stream;
-	if ((cf = RB_FIND(client_files, &c->files, &find)) == NULL)
-		return;
-	if (msg->error != 0) {
-		cf->error = msg->error;
-		file_fire_done(cf);
-	} else
-		file_push(cf);
-}
-
-/* Handle read data message. */
-static void
-server_client_dispatch_read_data(struct client *c, struct imsg *imsg)
-{
-	struct msg_read_data	*msg = imsg->data;
-	size_t			 msglen = imsg->hdr.len - IMSG_HEADER_SIZE;
-	struct client_file	 find, *cf;
-	void			*bdata = msg + 1;
-	size_t			 bsize = msglen - sizeof *msg;
-
-	if (msglen < sizeof *msg)
-		fatalx("bad MSG_READ_DATA size");
-	find.stream = msg->stream;
-	if ((cf = RB_FIND(client_files, &c->files, &find)) == NULL)
-		return;
-
-	log_debug("%s: file %d read %zu bytes", c->name, cf->stream, bsize);
-	if (cf->error == 0) {
-		if (evbuffer_add(cf->buffer, bdata, bsize) != 0) {
-			cf->error = ENOMEM;
-			file_fire_done(cf);
-		} else
-			file_fire_read(cf);
-=======
 /* Get client working directory. */
 const char *
 server_client_get_cwd(struct client *c, struct session *s)
@@ -2580,7 +2341,6 @@
 	if (sscanf(next, "pause-after=%u", &c->pause_age) == 1) {
 		c->pause_age *= 1000;
 		return (CLIENT_CONTROL_PAUSEAFTER);
->>>>>>> e2aa5677
 	}
 	if (strcmp(next, "no-output") == 0)
 		return (CLIENT_CONTROL_NOOUTPUT);
@@ -2589,25 +2349,6 @@
 	return (0);
 }
 
-<<<<<<< HEAD
-/* Handle read done message. */
-static void
-server_client_dispatch_read_done(struct client *c, struct imsg *imsg)
-{
-	struct msg_read_done	*msg = imsg->data;
-	size_t			 msglen = imsg->hdr.len - IMSG_HEADER_SIZE;
-	struct client_file	 find, *cf;
-
-	if (msglen != sizeof *msg)
-		fatalx("bad MSG_READ_DONE size");
-	find.stream = msg->stream;
-	if ((cf = RB_FIND(client_files, &c->files, &find)) == NULL)
-		return;
-
-	log_debug("%s: file %d read done", c->name, cf->stream);
-	cf->error = msg->error;
-	file_fire_done(cf);
-=======
 /* Set client flags. */
 void
 server_client_set_flags(struct client *c, const char *flags)
@@ -2692,7 +2433,6 @@
 	struct client_window	cw = { .window = id };
 
 	return (RB_FIND(client_windows, &c->windows, &cw));
->>>>>>> e2aa5677
 }
 
 /* Get client active pane. */
@@ -2720,19 +2460,6 @@
 	struct session		*s = c->session;
 	struct client_window	*cw;
 
-<<<<<<< HEAD
-	if (!cfg_finished && cfg_client != NULL)
-		return (cfg_client->cwd);
-	if (c != NULL && c->session == NULL && c->cwd != NULL)
-		return (c->cwd);
-	if (s != NULL && s->cwd != NULL)
-		return (s->cwd);
-	if (c != NULL && (s = c->session) != NULL && s->cwd != NULL)
-		return (s->cwd);
-	if ((home = find_home()) != NULL)
-		return (home);
-	return ("/");
-=======
 	if (s == NULL)
 		return;
 
@@ -2761,5 +2488,4 @@
 			free(cw);
 		}
 	}
->>>>>>> e2aa5677
 }