/* $OpenBSD$ */

/*
 * Copyright (c) 2008 Nicholas Marriott <nicholas.marriott@gmail.com>
 *
 * Permission to use, copy, modify, and distribute this software for any
 * purpose with or without fee is hereby granted, provided that the above
 * copyright notice and this permission notice appear in all copies.
 *
 * THE SOFTWARE IS PROVIDED "AS IS" AND THE AUTHOR DISCLAIMS ALL WARRANTIES
 * WITH REGARD TO THIS SOFTWARE INCLUDING ALL IMPLIED WARRANTIES OF
 * MERCHANTABILITY AND FITNESS. IN NO EVENT SHALL THE AUTHOR BE LIABLE FOR
 * ANY SPECIAL, DIRECT, INDIRECT, OR CONSEQUENTIAL DAMAGES OR ANY DAMAGES
 * WHATSOEVER RESULTING FROM LOSS OF MIND, USE, DATA OR PROFITS, WHETHER
 * IN AN ACTION OF CONTRACT, NEGLIGENCE OR OTHER TORTIOUS ACTION, ARISING
 * OUT OF OR IN CONNECTION WITH THE USE OR PERFORMANCE OF THIS SOFTWARE.
 */

#include <sys/types.h>

#include <ctype.h>
#include <errno.h>
#include <stdio.h>
#include <stdlib.h>
#include <string.h>

#include "tmux.h"

struct client		 *cfg_client;
int			  cfg_finished;
static char		**cfg_causes;
static u_int		  cfg_ncauses;
static struct cmdq_item	 *cfg_item;

int                       cfg_quiet = 1;
char                    **cfg_files;
u_int                     cfg_nfiles;

static enum cmd_retval
cfg_client_done(__unused struct cmdq_item *item, __unused void *data)
{
	if (!cfg_finished)
		return (CMD_RETURN_WAIT);
	return (CMD_RETURN_NORMAL);
}

static enum cmd_retval
cfg_done(__unused struct cmdq_item *item, __unused void *data)
{
	if (cfg_finished)
		return (CMD_RETURN_NORMAL);
	cfg_finished = 1;

	if (!RB_EMPTY(&sessions))
		cfg_show_causes(RB_MIN(sessions, &sessions));

	if (cfg_item != NULL)
		cmdq_continue(cfg_item);

	status_prompt_load_history();

	return (CMD_RETURN_NORMAL);
}

void
<<<<<<< HEAD
set_cfg_file(const char *path)
{
	free(cfg_file);
	cfg_file = xstrdup(path);
}

static char *
expand_cfg_file(const char *path, const char *home)
{
	char			*expanded, *name;
	const char		*end;
	struct environ_entry	*value;

	if (strncmp(path, "~/", 2) == 0) {
		if (home == NULL)
			return (NULL);
		xasprintf(&expanded, "%s%s", home, path + 1);
		return (expanded);
	}

	if (*path == '$') {
		end = strchr(path, '/');
		if (end == NULL)
			name = xstrdup(path + 1);
		else
			name = xstrndup(path + 1, end - path - 1);
		value = environ_find(global_environ, name);
		free(name);
		if (value == NULL)
			return (NULL);
		if (end == NULL)
			end = "";
		xasprintf(&expanded, "%s%s", value->value, end);
		return (expanded);
	}

	return (xstrdup(path));
}

void
start_cfg(void)
{
	const char	*home = find_home();
	struct client	*c;
	char		*path, *copy, *next, *expanded;
=======
start_cfg(void)
{
	struct client	 *c;
	u_int		  i;
>>>>>>> 9e014010

	/*
	 * Configuration files are loaded without a client, so commands are run
	 * in the global queue with item->client NULL.
	 *
	 * However, we must block the initial client (but just the initial
	 * client) so that its command runs after the configuration is loaded.
	 * Because start_cfg() is called so early, we can be sure the client's
	 * command queue is currently empty and our callback will be at the
	 * front - we need to get in before MSG_COMMAND.
	 */
	cfg_client = c = TAILQ_FIRST(&clients);
	if (c != NULL) {
		cfg_item = cmdq_get_callback(cfg_client_done, NULL);
		cmdq_append(c, cfg_item);
	}

<<<<<<< HEAD
	if (cfg_file == NULL) {
		path = copy = xstrdup(TMUX_CONF);
		while ((next = strsep(&path, ":")) != NULL) {
			expanded = expand_cfg_file(next, home);
			if (expanded == NULL) {
				log_debug("couldn't expand %s", next);
				continue;
			}
			log_debug("expanded %s to %s", next, expanded);
			load_cfg(expanded, c, NULL, CMD_PARSE_QUIET, NULL);
			free(expanded);
		}
		free(copy);
	} else
		load_cfg(cfg_file, c, NULL, 0, NULL);
=======
	for (i = 0; i < cfg_nfiles; i++) {
		if (cfg_quiet)
			load_cfg(cfg_files[i], c, NULL, CMD_PARSE_QUIET, NULL);
		else
			load_cfg(cfg_files[i], c, NULL, 0, NULL);
	}
>>>>>>> 9e014010

	cmdq_append(NULL, cmdq_get_callback(cfg_done, NULL));
}

int
load_cfg(const char *path, struct client *c, struct cmdq_item *item, int flags,
    struct cmdq_item **new_item)
{
	FILE			*f;
	struct cmd_parse_input	 pi;
	struct cmd_parse_result	*pr;
	struct cmdq_item	*new_item0;
	struct cmdq_state	*state;

	if (new_item != NULL)
		*new_item = NULL;

	log_debug("loading %s", path);
	if ((f = fopen(path, "rb")) == NULL) {
		if (errno == ENOENT && (flags & CMD_PARSE_QUIET))
			return (0);
		cfg_add_cause("%s: %s", path, strerror(errno));
		return (-1);
	}

	memset(&pi, 0, sizeof pi);
	pi.flags = flags;
	pi.file = path;
	pi.line = 1;
	pi.item = item;
	pi.c = c;

	pr = cmd_parse_from_file(f, &pi);
	fclose(f);
	if (pr->status == CMD_PARSE_EMPTY)
		return (0);
	if (pr->status == CMD_PARSE_ERROR) {
		cfg_add_cause("%s", pr->error);
		free(pr->error);
		return (-1);
	}
	if (flags & CMD_PARSE_PARSEONLY) {
		cmd_list_free(pr->cmdlist);
		return (0);
	}

	if (item != NULL)
<<<<<<< HEAD
=======
		state = cmdq_copy_state(cmdq_get_state(item));
	else
		state = cmdq_new_state(NULL, NULL, 0);
	cmdq_add_format(state, "current_file", "%s", pi.file);

	new_item0 = cmdq_get_command(pr->cmdlist, state);
	if (item != NULL)
>>>>>>> 9e014010
		new_item0 = cmdq_insert_after(item, new_item0);
	else
		new_item0 = cmdq_append(NULL, new_item0);
	cmd_list_free(pr->cmdlist);
<<<<<<< HEAD
=======
	cmdq_free_state(state);
>>>>>>> 9e014010

	if (new_item != NULL)
		*new_item = new_item0;
	return (0);
}

int
load_cfg_from_buffer(const void *buf, size_t len, const char *path,
    struct client *c, struct cmdq_item *item, int flags,
    struct cmdq_item **new_item)
{
	struct cmd_parse_input	 pi;
	struct cmd_parse_result	*pr;
	struct cmdq_item	*new_item0;
<<<<<<< HEAD
=======
	struct cmdq_state	*state;
>>>>>>> 9e014010

	if (new_item != NULL)
		*new_item = NULL;

	log_debug("loading %s", path);

	memset(&pi, 0, sizeof pi);
	pi.flags = flags;
	pi.file = path;
	pi.line = 1;
	pi.item = item;
	pi.c = c;

	pr = cmd_parse_from_buffer(buf, len, &pi);
	if (pr->status == CMD_PARSE_EMPTY)
		return (0);
	if (pr->status == CMD_PARSE_ERROR) {
		cfg_add_cause("%s", pr->error);
		free(pr->error);
		return (-1);
	}
	if (flags & CMD_PARSE_PARSEONLY) {
		cmd_list_free(pr->cmdlist);
		return (0);
	}

<<<<<<< HEAD
	new_item0 = cmdq_get_command(pr->cmdlist, NULL, NULL, 0);
=======
	if (item != NULL)
		state = cmdq_copy_state(cmdq_get_state(item));
	else
		state = cmdq_new_state(NULL, NULL, 0);
	cmdq_add_format(state, "current_file", "%s", pi.file);

	new_item0 = cmdq_get_command(pr->cmdlist, state);
>>>>>>> 9e014010
	if (item != NULL)
		new_item0 = cmdq_insert_after(item, new_item0);
	else
		new_item0 = cmdq_append(NULL, new_item0);
	cmd_list_free(pr->cmdlist);
	cmdq_free_state(state);

	if (new_item != NULL)
		*new_item = new_item0;
	return (0);
}

void
cfg_add_cause(const char *fmt, ...)
{
	va_list	 ap;
	char	*msg;

	va_start(ap, fmt);
	xvasprintf(&msg, fmt, ap);
	va_end(ap);

	cfg_ncauses++;
	cfg_causes = xreallocarray(cfg_causes, cfg_ncauses, sizeof *cfg_causes);
	cfg_causes[cfg_ncauses - 1] = msg;
}

void
cfg_print_causes(struct cmdq_item *item)
{
	u_int	 i;

	for (i = 0; i < cfg_ncauses; i++) {
		cmdq_print(item, "%s", cfg_causes[i]);
		free(cfg_causes[i]);
	}

	free(cfg_causes);
	cfg_causes = NULL;
	cfg_ncauses = 0;
}

void
cfg_show_causes(struct session *s)
{
	struct window_pane		*wp;
	struct window_mode_entry	*wme;
	u_int				 i;

	if (s == NULL || cfg_ncauses == 0)
		return;
	wp = s->curw->window->active;

	wme = TAILQ_FIRST(&wp->modes);
	if (wme == NULL || wme->mode != &window_view_mode)
		window_pane_set_mode(wp, NULL, &window_view_mode, NULL, NULL);
	for (i = 0; i < cfg_ncauses; i++) {
		window_copy_add(wp, "%s", cfg_causes[i]);
		free(cfg_causes[i]);
	}

	free(cfg_causes);
	cfg_causes = NULL;
	cfg_ncauses = 0;
}<|MERGE_RESOLUTION|>--- conflicted
+++ resolved
@@ -63,58 +63,10 @@
 }
 
 void
-<<<<<<< HEAD
-set_cfg_file(const char *path)
-{
-	free(cfg_file);
-	cfg_file = xstrdup(path);
-}
-
-static char *
-expand_cfg_file(const char *path, const char *home)
-{
-	char			*expanded, *name;
-	const char		*end;
-	struct environ_entry	*value;
-
-	if (strncmp(path, "~/", 2) == 0) {
-		if (home == NULL)
-			return (NULL);
-		xasprintf(&expanded, "%s%s", home, path + 1);
-		return (expanded);
-	}
-
-	if (*path == '$') {
-		end = strchr(path, '/');
-		if (end == NULL)
-			name = xstrdup(path + 1);
-		else
-			name = xstrndup(path + 1, end - path - 1);
-		value = environ_find(global_environ, name);
-		free(name);
-		if (value == NULL)
-			return (NULL);
-		if (end == NULL)
-			end = "";
-		xasprintf(&expanded, "%s%s", value->value, end);
-		return (expanded);
-	}
-
-	return (xstrdup(path));
-}
-
-void
-start_cfg(void)
-{
-	const char	*home = find_home();
-	struct client	*c;
-	char		*path, *copy, *next, *expanded;
-=======
 start_cfg(void)
 {
 	struct client	 *c;
 	u_int		  i;
->>>>>>> 9e014010
 
 	/*
 	 * Configuration files are loaded without a client, so commands are run
@@ -132,30 +84,12 @@
 		cmdq_append(c, cfg_item);
 	}
 
-<<<<<<< HEAD
-	if (cfg_file == NULL) {
-		path = copy = xstrdup(TMUX_CONF);
-		while ((next = strsep(&path, ":")) != NULL) {
-			expanded = expand_cfg_file(next, home);
-			if (expanded == NULL) {
-				log_debug("couldn't expand %s", next);
-				continue;
-			}
-			log_debug("expanded %s to %s", next, expanded);
-			load_cfg(expanded, c, NULL, CMD_PARSE_QUIET, NULL);
-			free(expanded);
-		}
-		free(copy);
-	} else
-		load_cfg(cfg_file, c, NULL, 0, NULL);
-=======
 	for (i = 0; i < cfg_nfiles; i++) {
 		if (cfg_quiet)
 			load_cfg(cfg_files[i], c, NULL, CMD_PARSE_QUIET, NULL);
 		else
 			load_cfg(cfg_files[i], c, NULL, 0, NULL);
 	}
->>>>>>> 9e014010
 
 	cmdq_append(NULL, cmdq_get_callback(cfg_done, NULL));
 }
@@ -203,8 +137,6 @@
 	}
 
 	if (item != NULL)
-<<<<<<< HEAD
-=======
 		state = cmdq_copy_state(cmdq_get_state(item));
 	else
 		state = cmdq_new_state(NULL, NULL, 0);
@@ -212,15 +144,11 @@
 
 	new_item0 = cmdq_get_command(pr->cmdlist, state);
 	if (item != NULL)
->>>>>>> 9e014010
 		new_item0 = cmdq_insert_after(item, new_item0);
 	else
 		new_item0 = cmdq_append(NULL, new_item0);
 	cmd_list_free(pr->cmdlist);
-<<<<<<< HEAD
-=======
 	cmdq_free_state(state);
->>>>>>> 9e014010
 
 	if (new_item != NULL)
 		*new_item = new_item0;
@@ -235,10 +163,7 @@
 	struct cmd_parse_input	 pi;
 	struct cmd_parse_result	*pr;
 	struct cmdq_item	*new_item0;
-<<<<<<< HEAD
-=======
 	struct cmdq_state	*state;
->>>>>>> 9e014010
 
 	if (new_item != NULL)
 		*new_item = NULL;
@@ -265,9 +190,6 @@
 		return (0);
 	}
 
-<<<<<<< HEAD
-	new_item0 = cmdq_get_command(pr->cmdlist, NULL, NULL, 0);
-=======
 	if (item != NULL)
 		state = cmdq_copy_state(cmdq_get_state(item));
 	else
@@ -275,7 +197,6 @@
 	cmdq_add_format(state, "current_file", "%s", pi.file);
 
 	new_item0 = cmdq_get_command(pr->cmdlist, state);
->>>>>>> 9e014010
 	if (item != NULL)
 		new_item0 = cmdq_insert_after(item, new_item0);
 	else
