--- conflicted
+++ resolved
@@ -714,13 +714,6 @@
 		if (i != mtd->current) {
 			screen_write_clearendofline(&ctx, 8);
 			screen_write_nputs(&ctx, w, &gc0, "%s", text);
-<<<<<<< HEAD
-			format_draw(&ctx, &gc0, w - width, mti->text, NULL);
-		} else {
-			screen_write_clearendofline(&ctx, gc.bg);
-			screen_write_nputs(&ctx, w, &gc, "%s", text);
-			format_draw(&ctx, &gc, w - width, mti->text, NULL);
-=======
 			if (mti->text != NULL) {
 				format_draw(&ctx, &gc0, w - width, mti->text,
 				    NULL);
@@ -732,7 +725,6 @@
 				format_draw(&ctx, &gc, w - width, mti->text,
 				    NULL);
 			}
->>>>>>> e2aa5677
 		}
 		free(text);
 		free(key);
@@ -757,18 +749,12 @@
 	screen_write_cursormove(&ctx, 0, h, 0);
 	screen_write_box(&ctx, w, sy - h);
 
-<<<<<<< HEAD
-	xasprintf(&text, " %s (sort: %s%s)", mti->name,
-	    mtd->sort_list[mtd->sort_crit.field],
-	    mtd->sort_crit.reversed ? ", reversed" : "");
-=======
 	if (mtd->sort_list != NULL) {
 		xasprintf(&text, " %s (sort: %s%s)", mti->name,
 		    mtd->sort_list[mtd->sort_crit.field],
 		    mtd->sort_crit.reversed ? ", reversed" : "");
 	} else
 		xasprintf(&text, " %s", mti->name);
->>>>>>> e2aa5677
 	if (w - 2 >= strlen(text)) {
 		screen_write_cursormove(&ctx, 1, h, 0);
 		screen_write_puts(&ctx, &gc0, "%s", text);
@@ -1135,11 +1121,7 @@
 		break;
 	case 'O':
 		mtd->sort_crit.field++;
-<<<<<<< HEAD
-		if (mtd->sort_crit.field == mtd->sort_size)
-=======
 		if (mtd->sort_crit.field >= mtd->sort_size)
->>>>>>> e2aa5677
 			mtd->sort_crit.field = 0;
 		mode_tree_build(mtd);
 		break;
