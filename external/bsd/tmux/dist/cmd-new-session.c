/* $OpenBSD$ */

/*
 * Copyright (c) 2007 Nicholas Marriott <nicholas.marriott@gmail.com>
 *
 * Permission to use, copy, modify, and distribute this software for any
 * purpose with or without fee is hereby granted, provided that the above
 * copyright notice and this permission notice appear in all copies.
 *
 * THE SOFTWARE IS PROVIDED "AS IS" AND THE AUTHOR DISCLAIMS ALL WARRANTIES
 * WITH REGARD TO THIS SOFTWARE INCLUDING ALL IMPLIED WARRANTIES OF
 * MERCHANTABILITY AND FITNESS. IN NO EVENT SHALL THE AUTHOR BE LIABLE FOR
 * ANY SPECIAL, DIRECT, INDIRECT, OR CONSEQUENTIAL DAMAGES OR ANY DAMAGES
 * WHATSOEVER RESULTING FROM LOSS OF MIND, USE, DATA OR PROFITS, WHETHER
 * IN AN ACTION OF CONTRACT, NEGLIGENCE OR OTHER TORTIOUS ACTION, ARISING
 * OUT OF OR IN CONNECTION WITH THE USE OR PERFORMANCE OF THIS SOFTWARE.
 */

#include <sys/types.h>

#include <errno.h>
#include <fcntl.h>
#include <stdlib.h>
#include <string.h>
#include <termios.h>
#include <unistd.h>

#include "tmux.h"

/*
 * Create a new session and attach to the current terminal unless -d is given.
 */

#define NEW_SESSION_TEMPLATE "#{session_name}:"

static enum cmd_retval	cmd_new_session_exec(struct cmd *, struct cmdq_item *);

const struct cmd_entry cmd_new_session_entry = {
	.name = "new-session",
	.alias = "new",

	.args = { "Ac:dDe:EF:f:n:Ps:t:x:Xy:", 0, -1 },
	.usage = "[-AdDEPX] [-c start-directory] [-e environment] [-F format] "
		 "[-f flags] [-n window-name] [-s session-name] "
		 CMD_TARGET_SESSION_USAGE " [-x width] [-y height] [command]",

	.target = { 't', CMD_FIND_SESSION, CMD_FIND_CANFAIL },

	.flags = CMD_STARTSERVER,
	.exec = cmd_new_session_exec
};

const struct cmd_entry cmd_has_session_entry = {
	.name = "has-session",
	.alias = "has",

	.args = { "t:", 0, 0 },
	.usage = CMD_TARGET_SESSION_USAGE,

	.target = { 't', CMD_FIND_SESSION, 0 },

	.flags = 0,
	.exec = cmd_new_session_exec
};

static enum cmd_retval
cmd_new_session_exec(struct cmd *self, struct cmdq_item *item)
{
	struct args		*args = cmd_get_args(self);
	struct cmd_find_state	*current = cmdq_get_current(item);
	struct cmd_find_state	*target = cmdq_get_target(item);
	struct client		*c = cmdq_get_client(item);
	struct session		*s, *as, *groupwith = NULL;
	struct environ		*env;
	struct options		*oo;
	struct termios		 tio, *tiop;
	struct session_group	*sg = NULL;
	const char		*errstr, *template, *group, *tmp, *add;
	char			*cause, *cwd = NULL, *cp, *newname = NULL;
	char			*name, *prefix = NULL;
	int			 detached, already_attached, is_control = 0;
	u_int			 sx, sy, dsx = 80, dsy = 24;
	struct spawn_context	 sc;
	enum cmd_retval		 retval;
	struct cmd_find_state    fs;
	struct args_value	*value;

	if (cmd_get_entry(self) == &cmd_has_session_entry) {
		/*
		 * cmd_find_target() will fail if the session cannot be found,
		 * so always return success here.
		 */
		return (CMD_RETURN_NORMAL);
	}

	if (args_has(args, 't') && (args->argc != 0 || args_has(args, 'n'))) {
		cmdq_error(item, "command or window name given with target");
		return (CMD_RETURN_ERROR);
	}

	tmp = args_get(args, 's');
	if (tmp != NULL) {
<<<<<<< HEAD
		newname = format_single(item, tmp, c, NULL, NULL, NULL);
		if (!session_check_name(newname)) {
			cmdq_error(item, "bad session name: %s", newname);
			goto fail;
		}
=======
		name = format_single(item, tmp, c, NULL, NULL, NULL);
		newname = session_check_name(name);
		free(name);
>>>>>>> 9e014010
	}
	if (args_has(args, 'A')) {
		if (newname != NULL)
			as = session_find(newname);
		else
<<<<<<< HEAD
			as = item->target.s;
		if (as != NULL) {
			retval = cmd_attach_session(item, as->name,
			    args_has(args, 'D'), args_has(args, 'X'), 0, NULL,
			    args_has(args, 'E'));
=======
			as = target->s;
		if (as != NULL) {
			retval = cmd_attach_session(item, as->name,
			    args_has(args, 'D'), args_has(args, 'X'), 0, NULL,
			    args_has(args, 'E'), args_get(args, 'f'));
>>>>>>> 9e014010
			free(newname);
			return (retval);
		}
	}
	if (newname != NULL && session_find(newname) != NULL) {
		cmdq_error(item, "duplicate session: %s", newname);
		goto fail;
	}

	/* Is this going to be part of a session group? */
	group = args_get(args, 't');
	if (group != NULL) {
		groupwith = target->s;
		if (groupwith == NULL)
			sg = session_group_find(group);
		else
			sg = session_group_contains(groupwith);
		if (sg != NULL)
			prefix = xstrdup(sg->name);
		else if (groupwith != NULL)
			prefix = xstrdup(groupwith->name);
		else
			prefix = session_check_name(group);
	}

	/* Set -d if no client. */
	detached = args_has(args, 'd');
	if (c == NULL)
		detached = 1;
	else if (c->flags & CLIENT_CONTROL)
		is_control = 1;

	/* Is this client already attached? */
	already_attached = 0;
	if (c != NULL && c->session != NULL)
		already_attached = 1;

	/* Get the new session working directory. */
	if ((tmp = args_get(args, 'c')) != NULL)
		cwd = format_single(item, tmp, c, NULL, NULL, NULL);
	else
		cwd = xstrdup(server_client_get_cwd(c, NULL));

	/*
	 * If this is a new client, check for nesting and save the termios
	 * settings (part of which is used for new windows in this session).
	 *
	 * tcgetattr() is used rather than using tty.tio since if the client is
	 * detached, tty_open won't be called. It must be done before opening
	 * the terminal as that calls tcsetattr() to prepare for tmux taking
	 * over.
	 */
	if (!detached &&
	    !already_attached &&
	    c->fd != -1 &&
	    (~c->flags & CLIENT_CONTROL)) {
		if (server_client_check_nested(cmdq_get_client(item))) {
			cmdq_error(item, "sessions should be nested with care, "
			    "unset $TMUX to force");
			goto fail;
		}
		if (tcgetattr(c->fd, &tio) != 0)
			fatal("tcgetattr failed");
		tiop = &tio;
	} else
		tiop = NULL;

	/* Open the terminal if necessary. */
	if (!detached && !already_attached) {
		if (server_client_open(c, &cause) != 0) {
			cmdq_error(item, "open terminal failed: %s", cause);
			free(cause);
			goto fail;
		}
	}

	/* Get default session size. */
	if (args_has(args, 'x')) {
		tmp = args_get(args, 'x');
		if (strcmp(tmp, "-") == 0) {
			if (c != NULL)
				dsx = c->tty.sx;
			else
				dsx = 80;
		} else {
			dsx = strtonum(tmp, 1, USHRT_MAX, &errstr);
			if (errstr != NULL) {
				cmdq_error(item, "width %s", errstr);
				goto fail;
			}
		}
	} else
		dsx = 80;
	if (args_has(args, 'y')) {
		tmp = args_get(args, 'y');
		if (strcmp(tmp, "-") == 0) {
			if (c != NULL)
				dsy = c->tty.sy;
			else
				dsy = 24;
		} else {
			dsy = strtonum(tmp, 1, USHRT_MAX, &errstr);
			if (errstr != NULL) {
				cmdq_error(item, "height %s", errstr);
				goto fail;
			}
		}
	} else
		dsy = 24;

	/* Find new session size. */
	if (!detached && !is_control) {
		sx = c->tty.sx;
		sy = c->tty.sy;
		if (sy > 0 && options_get_number(global_s_options, "status"))
			sy--;
	} else {
		tmp = options_get_string(global_s_options, "default-size");
		if (sscanf(tmp, "%ux%u", &sx, &sy) != 2) {
			sx = dsx;
			sy = dsy;
		} else {
			if (args_has(args, 'x'))
				sx = dsx;
			if (args_has(args, 'y'))
				sy = dsy;
		}
	}
	if (sx == 0)
		sx = 1;
	if (sy == 0)
		sy = 1;

	/* Create the new session. */
	oo = options_create(global_s_options);
	if (args_has(args, 'x') || args_has(args, 'y')) {
		if (!args_has(args, 'x'))
			dsx = sx;
		if (!args_has(args, 'y'))
			dsy = sy;
		options_set_string(oo, "default-size", 0, "%ux%u", dsx, dsy);
	}
	env = environ_create();
	if (c != NULL && !args_has(args, 'E'))
		environ_update(global_s_options, c->environ, env);
	add = args_first_value(args, 'e', &value);
	while (add != NULL) {
		environ_put(env, add, 0);
		add = args_next_value(&value);
	}
	s = session_create(prefix, newname, cwd, env, oo, tiop);

	/* Spawn the initial window. */
	memset(&sc, 0, sizeof sc);
	sc.item = item;
	sc.s = s;
	sc.c = c;

	sc.name = args_get(args, 'n');
	sc.argc = args->argc;
	sc.argv = args->argv;

	sc.idx = -1;
	sc.cwd = args_get(args, 'c');

	sc.flags = 0;

	if (spawn_window(&sc, &cause) == NULL) {
		session_destroy(s, 0, __func__);
		cmdq_error(item, "create window failed: %s", cause);
		free(cause);
		goto fail;
	}

	/*
	 * If a target session is given, this is to be part of a session group,
	 * so add it to the group and synchronize.
	 */
	if (group != NULL) {
		if (sg == NULL) {
			if (groupwith != NULL) {
				sg = session_group_new(groupwith->name);
				session_group_add(sg, groupwith);
			} else
				sg = session_group_new(group);
		}
		session_group_add(sg, s);
		session_group_synchronize_to(s);
		session_select(s, RB_MIN(winlinks, &s->windows)->idx);
	}
	notify_session("session-created", s);

	/*
	 * Set the client to the new session. If a command client exists, it is
	 * taking this session and needs to get MSG_READY and stay around.
	 */
	if (!detached) {
		if (args_has(args, 'f'))
			server_client_set_flags(c, args_get(args, 'f'));
		if (!already_attached) {
			if (~c->flags & CLIENT_CONTROL)
				proc_send(c->peer, MSG_READY, -1, NULL, 0);
		} else if (c->session != NULL)
			c->last_session = c->session;
		c->session = s;
		if (~cmdq_get_flags(item) & CMDQ_STATE_REPEAT)
			server_client_set_key_table(c, NULL);
		tty_update_client_offset(c);
		status_timer_start(c);
		notify_client("client-session-changed", c);
		session_update_activity(s, NULL);
		gettimeofday(&s->last_attached_time, NULL);
		server_redraw_client(c);
	}
	recalculate_sizes();
	server_update_socket();

	/*
	 * If there are still configuration file errors to display, put the new
	 * session's current window into more mode and display them now.
	 */
	if (cfg_finished)
		cfg_show_causes(s);

	/* Print if requested. */
	if (args_has(args, 'P')) {
		if ((template = args_get(args, 'F')) == NULL)
			template = NEW_SESSION_TEMPLATE;
		cp = format_single(item, template, c, s, s->curw, NULL);
		cmdq_print(item, "%s", cp);
		free(cp);
	}

	if (!detached)
		c->flags |= CLIENT_ATTACHED;
	if (!args_has(args, 'd'))
		cmd_find_from_session(current, s, 0);

	cmd_find_from_session(&fs, s, 0);
	cmdq_insert_hook(s, item, &fs, "after-new-session");

	free(cwd);
	free(newname);
	free(prefix);
	return (CMD_RETURN_NORMAL);

fail:
	free(cwd);
	free(newname);
	free(prefix);
	return (CMD_RETURN_ERROR);
}<|MERGE_RESOLUTION|>--- conflicted
+++ resolved
@@ -100,35 +100,19 @@
 
 	tmp = args_get(args, 's');
 	if (tmp != NULL) {
-<<<<<<< HEAD
-		newname = format_single(item, tmp, c, NULL, NULL, NULL);
-		if (!session_check_name(newname)) {
-			cmdq_error(item, "bad session name: %s", newname);
-			goto fail;
-		}
-=======
 		name = format_single(item, tmp, c, NULL, NULL, NULL);
 		newname = session_check_name(name);
 		free(name);
->>>>>>> 9e014010
 	}
 	if (args_has(args, 'A')) {
 		if (newname != NULL)
 			as = session_find(newname);
 		else
-<<<<<<< HEAD
-			as = item->target.s;
-		if (as != NULL) {
-			retval = cmd_attach_session(item, as->name,
-			    args_has(args, 'D'), args_has(args, 'X'), 0, NULL,
-			    args_has(args, 'E'));
-=======
 			as = target->s;
 		if (as != NULL) {
 			retval = cmd_attach_session(item, as->name,
 			    args_has(args, 'D'), args_has(args, 'X'), 0, NULL,
 			    args_has(args, 'E'), args_get(args, 'f'));
->>>>>>> 9e014010
 			free(newname);
 			return (retval);
 		}
@@ -285,7 +269,6 @@
 	memset(&sc, 0, sizeof sc);
 	sc.item = item;
 	sc.s = s;
-	sc.c = c;
 
 	sc.name = args_get(args, 'n');
 	sc.argc = args->argc;
