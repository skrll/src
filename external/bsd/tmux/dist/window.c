--- conflicted
+++ resolved
@@ -423,27 +423,15 @@
 }
 
 void
-<<<<<<< HEAD
-window_pane_send_resize(struct window_pane *wp, int yadjust)
-{
-	struct window	*w = wp->window;
-	struct winsize	 ws;
-=======
 window_pane_send_resize(struct window_pane *wp, int force)
 {
 	struct window	*w = wp->window;
 	struct winsize	 ws;
 	u_int  		 sy;
->>>>>>> 9e014010
 
 	if (wp->fd == -1)
 		return;
 
-<<<<<<< HEAD
-	memset(&ws, 0, sizeof ws);
-	ws.ws_col = wp->sx;
-	ws.ws_row = wp->sy + yadjust;
-=======
 	if (!force)
 		sy = wp->sy;
 	else if (wp->sy <= 1)
@@ -455,7 +443,6 @@
 	memset(&ws, 0, sizeof ws);
 	ws.ws_col = wp->sx;
 	ws.ws_row = sy;
->>>>>>> 9e014010
 	ws.ws_xpixel = w->xpixel * ws.ws_col;
 	ws.ws_ypixel = w->ypixel * ws.ws_row;
 	if (ioctl(wp->fd, TIOCSWINSZ, &ws) == -1)
@@ -649,19 +636,11 @@
 }
 
 int
-<<<<<<< HEAD
-window_push_zoom(struct window *w, int flag)
-{
-	log_debug("%s: @%u %d", __func__, w->id,
-	    flag && (w->flags & WINDOW_ZOOMED));
-	if (flag && (w->flags & WINDOW_ZOOMED))
-=======
 window_push_zoom(struct window *w, int always, int flag)
 {
 	log_debug("%s: @%u %d", __func__, w->id,
 	    flag && (w->flags & WINDOW_ZOOMED));
 	if (flag && (always || (w->flags & WINDOW_ZOOMED)))
->>>>>>> 9e014010
 		w->flags |= WINDOW_WASZOOMED;
 	else
 		w->flags &= ~WINDOW_WASZOOMED;
@@ -1031,85 +1010,6 @@
 	if (wme != NULL && wme->mode->resize != NULL)
 		wme->mode->resize(wme, sx, sy);
 
-<<<<<<< HEAD
-	wp->flags |= (PANE_RESIZE|PANE_RESIZED);
-}
-
-/*
- * Enter alternative screen mode. A copy of the visible screen is saved and the
- * history is not updated
- */
-void
-window_pane_alternate_on(struct window_pane *wp, struct grid_cell *gc,
-    int cursor)
-{
-	struct screen	*s = &wp->base;
-	u_int		 sx, sy;
-
-	if (wp->saved_grid != NULL)
-		return;
-	if (!options_get_number(wp->options, "alternate-screen"))
-		return;
-	sx = screen_size_x(s);
-	sy = screen_size_y(s);
-
-	wp->saved_grid = grid_create(sx, sy, 0);
-	grid_duplicate_lines(wp->saved_grid, 0, s->grid, screen_hsize(s), sy);
-	if (cursor) {
-		wp->saved_cx = s->cx;
-		wp->saved_cy = s->cy;
-	}
-	memcpy(&wp->saved_cell, gc, sizeof wp->saved_cell);
-
-	grid_view_clear(s->grid, 0, 0, sx, sy, 8);
-
-	wp->base.grid->flags &= ~GRID_HISTORY;
-
-	wp->flags |= PANE_REDRAW;
-}
-
-/* Exit alternate screen mode and restore the copied grid. */
-void
-window_pane_alternate_off(struct window_pane *wp, struct grid_cell *gc,
-    int cursor)
-{
-	struct screen	*s = &wp->base;
-	u_int		 sx, sy;
-
-	if (!options_get_number(wp->options, "alternate-screen"))
-		return;
-
-	/*
-	 * Restore the cursor position and cell. This happens even if not
-	 * currently in the alternate screen.
-	 */
-	if (cursor && wp->saved_cx != UINT_MAX && wp->saved_cy != UINT_MAX) {
-		s->cx = wp->saved_cx;
-		if (s->cx > screen_size_x(s) - 1)
-			s->cx = screen_size_x(s) - 1;
-		s->cy = wp->saved_cy;
-		if (s->cy > screen_size_y(s) - 1)
-			s->cy = screen_size_y(s) - 1;
-		memcpy(gc, &wp->saved_cell, sizeof *gc);
-	}
-
-	if (wp->saved_grid == NULL)
-		return;
-	sx = screen_size_x(s);
-	sy = screen_size_y(s);
-
-	/*
-	 * If the current size is bigger, temporarily resize to the old size
-	 * before copying back.
-	 */
-	if (sy > wp->saved_grid->sy)
-		screen_resize(s, sx, wp->saved_grid->sy, 1);
-
-	/* Restore the saved grid. */
-	grid_duplicate_lines(s->grid, screen_hsize(s), wp->saved_grid, 0, sy);
-
-=======
->>>>>>> 9e014010
 	/*
 	 * If the pane has already been resized, set the force flag and make
 	 * the application resize twice to force it to redraw.
@@ -1247,8 +1147,6 @@
 		window_pane_reset_mode(wp);
 }
 
-<<<<<<< HEAD
-=======
 static void
 window_pane_copy_key(struct window_pane *wp, key_code key)
 {
@@ -1265,7 +1163,6 @@
 	}
 }
 
->>>>>>> 9e014010
 int
 window_pane_key(struct window_pane *wp, struct client *c, struct session *s,
     struct winlink *wl, key_code key, struct mouse_event *m)
@@ -1277,46 +1174,23 @@
 
 	wme = TAILQ_FIRST(&wp->modes);
 	if (wme != NULL) {
-<<<<<<< HEAD
-		wp->modelast = time(NULL);
-		if (wme->mode->key != NULL)
-			wme->mode->key(wme, c, s, wl, (key & ~KEYC_XTERM), m);
-=======
 		if (wme->mode->key != NULL && c != NULL) {
 			key &= ~KEYC_MASK_FLAGS;
 			wme->mode->key(wme, c, s, wl, key, m);
 		}
->>>>>>> 9e014010
 		return (0);
 	}
 
 	if (wp->fd == -1 || wp->flags & PANE_INPUTOFF)
 		return (0);
 
-<<<<<<< HEAD
-	if (input_key(wp, key, m) != 0)
-=======
 	if (input_key_pane(wp, key, m) != 0)
->>>>>>> 9e014010
 		return (-1);
 
 	if (KEYC_IS_MOUSE(key))
 		return (0);
-<<<<<<< HEAD
-	if (options_get_number(wp->window->options, "synchronize-panes")) {
-		TAILQ_FOREACH(wp2, &wp->window->panes, entry) {
-			if (wp2 != wp &&
-			    TAILQ_EMPTY(&wp2->modes) &&
-			    wp2->fd != -1 &&
-			    (~wp2->flags & PANE_INPUTOFF) &&
-			    window_pane_visible(wp2))
-				input_key(wp2, key, NULL);
-		}
-	}
-=======
 	if (options_get_number(wp->options, "synchronize-panes"))
 		window_pane_copy_key(wp, key);
->>>>>>> 9e014010
 	return (0);
 }
 
@@ -1700,8 +1574,6 @@
 	file_read(c, "-", window_pane_input_callback, cdata);
 
 	return (0);
-<<<<<<< HEAD
-=======
 }
 
 void *
@@ -1723,5 +1595,4 @@
 	if (size > EVBUFFER_LENGTH(wp->event->input) - used)
 		size = EVBUFFER_LENGTH(wp->event->input) - used;
 	wpo->used += size;
->>>>>>> 9e014010
 }