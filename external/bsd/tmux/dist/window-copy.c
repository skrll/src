--- conflicted
+++ resolved
@@ -1458,7 +1458,6 @@
 		relpos = WINDOW_COPY_REL_POS_ON_SCREEN;
 		sy -= ty;
 	}
-<<<<<<< HEAD
 
 	*selx = sx;
 	*sely = sy;
@@ -1478,27 +1477,6 @@
 	if (!s->sel.flag && s->sel.lineflag == LINE_SEL_NONE)
 		return (0);
 
-=======
-
-	*selx = sx;
-	*sely = sy;
-	return (relpos);
-}
-
-static int
-window_copy_update_selection(struct window_pane *wp, int may_redraw)
-{
-	struct window_copy_mode_data	*data = wp->modedata;
-	struct screen			*s = &data->screen;
-	struct options			*oo = wp->window->options;
-	struct grid_cell		 gc;
-	u_int				 sx, sy, cy, endsx, endsy;
-	int				 startrelpos, endrelpos;
-
-	if (!s->sel.flag && s->sel.lineflag == LINE_SEL_NONE)
-		return (0);
-
->>>>>>> b2b84690
 	window_copy_synchronize_cursor(wp);
 
 	/* Adjust the selection. */
@@ -1645,7 +1623,6 @@
 	if (off == 0) {
 		free(buf);
 		return (NULL);
-<<<<<<< HEAD
 	}
 	if (keys == MODEKEY_EMACS || lastex <= ey_last)
 		off -= 1; /* remove final \n (unless at end in vi mode) */
@@ -1692,54 +1669,6 @@
 }
 
 static void
-=======
-	}
-	if (keys == MODEKEY_EMACS || lastex <= ey_last)
-		off -= 1; /* remove final \n (unless at end in vi mode) */
-	*len = off;
-	return (buf);
-}
-
-static void
-window_copy_copy_buffer(struct window_pane *wp, const char *bufname, void *buf,
-    size_t len)
-{
-	struct screen_write_ctx	ctx;
-
-	if (options_get_number(global_options, "set-clipboard") != 0) {
-		screen_write_start(&ctx, wp, NULL);
-		screen_write_setselection(&ctx, buf, len);
-		screen_write_stop(&ctx);
-		notify_pane("pane-set-clipboard", wp);
-	}
-
-	if (paste_set(buf, len, bufname, NULL) != 0)
-		free(buf);
-}
-
-static void
-window_copy_copy_pipe(struct window_pane *wp, struct session *s,
-    const char *bufname, const char *arg)
-{
-	void		*buf;
-	size_t		 len;
-	struct job	*job;
-	char		*expanded;
-
-	buf = window_copy_get_selection(wp, &len);
-	if (buf == NULL)
-		return;
-	expanded = format_single(NULL, arg, NULL, s, NULL, wp);
-
-	job = job_run(expanded, s, NULL, NULL, NULL, NULL, NULL);
-	bufferevent_write(job->event, buf, len);
-
-	free(expanded);
-	window_copy_copy_buffer(wp, bufname, buf, len);
-}
-
-static void
->>>>>>> b2b84690
 window_copy_copy_selection(struct window_pane *wp, const char *bufname)
 {
 	void	*buf;
@@ -1869,15 +1798,9 @@
 	struct window_copy_mode_data	*data = wp->modedata;
 	struct grid_cell		 gc;
 	const struct utf8_data		*ud;
-<<<<<<< HEAD
 
 	grid_get_cell(data->backing->grid, px, py, &gc);
 
-=======
-
-	grid_get_cell(data->backing->grid, px, py, &gc);
-
->>>>>>> b2b84690
 	ud = &gc.data;
 	if (ud->size != 1 || (gc.flags & GRID_FLAG_PADDING))
 		return (0);
@@ -2495,19 +2418,11 @@
 window_copy_add_formats(struct window_pane *wp, struct format_tree *ft)
 {
 	struct window_copy_mode_data	*data = wp->modedata;
-<<<<<<< HEAD
-	struct screen			*s = &data->screen;
-=======
->>>>>>> b2b84690
 
 	if (wp->mode != &window_copy_mode)
 		return;
 
-<<<<<<< HEAD
-	format_add(ft, "selection_present", "%d", s->sel.flag);
-=======
 	format_add(ft, "selection_present", "%d", data->screen.sel.flag);
->>>>>>> b2b84690
 	format_add(ft, "scroll_position", "%d", data->oy);
 }
 
