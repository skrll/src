/* $OpenBSD$ */

/*
 * Copyright (c) 2012 Nicholas Marriott <nicholas.marriott@gmail.com>
 * Copyright (c) 2012 George Nachman <tmux@georgester.com>
 *
 * Permission to use, copy, modify, and distribute this software for any
 * purpose with or without fee is hereby granted, provided that the above
 * copyright notice and this permission notice appear in all copies.
 *
 * THE SOFTWARE IS PROVIDED "AS IS" AND THE AUTHOR DISCLAIMS ALL WARRANTIES
 * WITH REGARD TO THIS SOFTWARE INCLUDING ALL IMPLIED WARRANTIES OF
 * MERCHANTABILITY AND FITNESS. IN NO EVENT SHALL THE AUTHOR BE LIABLE FOR
 * ANY SPECIAL, DIRECT, INDIRECT, OR CONSEQUENTIAL DAMAGES OR ANY DAMAGES
 * WHATSOEVER RESULTING FROM LOSS OF MIND, USE, DATA OR PROFITS, WHETHER
 * IN AN ACTION OF CONTRACT, NEGLIGENCE OR OTHER TORTIOUS ACTION, ARISING
 * OUT OF OR IN CONNECTION WITH THE USE OR PERFORMANCE OF THIS SOFTWARE.
 */

#include <sys/types.h>

#include <stdlib.h>
#include <string.h>
#include <time.h>
#include <unistd.h>

#include "tmux.h"

/*
 * Block of data to output. Each client has one "all" queue of blocks and
 * another queue for each pane (in struct client_offset). %output blocks are
 * added to both queues and other output lines (notifications) added only to
 * the client queue.
 *
 * When a client becomes writeable, data from blocks on the pane queue are sent
 * up to the maximum size (CLIENT_BUFFER_HIGH). If a block is entirely written,
 * it is removed from both pane and client queues and if this means non-%output
 * blocks are now at the head of the client queue, they are written.
 *
 * This means a %output block holds up any subsequent non-%output blocks until
 * it is written which enforces ordering even if the client cannot accept the
 * entire block in one go.
 */
struct control_block {
	size_t				 size;
	char				*line;
	uint64_t			 t;

	TAILQ_ENTRY(control_block)	 entry;
	TAILQ_ENTRY(control_block)	 all_entry;
};

/* Control client pane. */
struct control_pane {
	u_int				 pane;

	/*
	 * Offsets into the pane data. The first (offset) is the data we have
	 * written; the second (queued) the data we have queued (pointed to by
	 * a block).
	 */
	struct window_pane_offset	 offset;
	struct window_pane_offset	 queued;

	int				 flags;
#define CONTROL_PANE_OFF 0x1
#define CONTROL_PANE_PAUSED 0x2

	int				 pending_flag;
	TAILQ_ENTRY(control_pane)	 pending_entry;

	TAILQ_HEAD(, control_block)	 blocks;

	RB_ENTRY(control_pane)		 entry;
};
RB_HEAD(control_panes, control_pane);

/* Subscription pane. */
struct control_sub_pane {
	u_int				 pane;
	u_int				 idx;
	char				*last;

	RB_ENTRY(control_sub_pane)	 entry;
};
RB_HEAD(control_sub_panes, control_sub_pane);

/* Subscription window. */
struct control_sub_window {
	u_int				 window;
	u_int				 idx;
	char				*last;

	RB_ENTRY(control_sub_window)	 entry;
};
RB_HEAD(control_sub_windows, control_sub_window);

/* Control client subscription. */
struct control_sub {
	char				*name;
	char				*format;

	enum control_sub_type		 type;
	u_int				 id;

	char				*last;
	struct control_sub_panes	 panes;
	struct control_sub_windows	 windows;

	RB_ENTRY(control_sub)		 entry;
};
RB_HEAD(control_subs, control_sub);

/* Control client state. */
struct control_state {
	struct control_panes		 panes;

	TAILQ_HEAD(, control_pane)	 pending_list;
	u_int				 pending_count;

	TAILQ_HEAD(, control_block)	 all_blocks;

	struct bufferevent		*read_event;
	struct bufferevent		*write_event;

	struct control_subs		 subs;
	struct event			 subs_timer;
};

/* Low and high watermarks. */
#define CONTROL_BUFFER_LOW 512
#define CONTROL_BUFFER_HIGH 8192

/* Minimum to write to each client. */
#define CONTROL_WRITE_MINIMUM 32

/* Maximum age for clients that are not using pause mode. */
#define CONTROL_MAXIMUM_AGE 300000

/* Flags to ignore client. */
#define CONTROL_IGNORE_FLAGS \
	(CLIENT_CONTROL_NOOUTPUT| \
	 CLIENT_UNATTACHEDFLAGS)

/* Compare client panes. */
static int
control_pane_cmp(struct control_pane *cp1, struct control_pane *cp2)
{
	if (cp1->pane < cp2->pane)
		return (-1);
	if (cp1->pane > cp2->pane)
		return (1);
	return (0);
}
RB_GENERATE_STATIC(control_panes, control_pane, entry, control_pane_cmp);

/* Compare client subs. */
static int
control_sub_cmp(struct control_sub *csub1, struct control_sub *csub2)
{
	return (strcmp(csub1->name, csub2->name));
}
RB_GENERATE_STATIC(control_subs, control_sub, entry, control_sub_cmp);

/* Compare client subscription panes. */
static int
control_sub_pane_cmp(struct control_sub_pane *csp1,
    struct control_sub_pane *csp2)
{
	if (csp1->pane < csp2->pane)
		return (-1);
	if (csp1->pane > csp2->pane)
		return (1);
	if (csp1->idx < csp2->idx)
		return (-1);
	if (csp1->idx > csp2->idx)
		return (1);
	return (0);
}
RB_GENERATE_STATIC(control_sub_panes, control_sub_pane, entry,
    control_sub_pane_cmp);

/* Compare client subscription windows. */
static int
control_sub_window_cmp(struct control_sub_window *csw1,
    struct control_sub_window *csw2)
{
	if (csw1->window < csw2->window)
		return (-1);
	if (csw1->window > csw2->window)
		return (1);
	if (csw1->idx < csw2->idx)
		return (-1);
	if (csw1->idx > csw2->idx)
		return (1);
	return (0);
}
RB_GENERATE_STATIC(control_sub_windows, control_sub_window, entry,
    control_sub_window_cmp);

/* Free a subscription. */
static void
control_free_sub(struct control_state *cs, struct control_sub *csub)
{
	struct control_sub_pane		*csp, *csp1;
	struct control_sub_window	*csw, *csw1;

	RB_FOREACH_SAFE(csp, control_sub_panes, &csub->panes, csp1) {
		RB_REMOVE(control_sub_panes, &csub->panes, csp);
		free(csp);
	}
	RB_FOREACH_SAFE(csw, control_sub_windows, &csub->windows, csw1) {
		RB_REMOVE(control_sub_windows, &csub->windows, csw);
		free(csw);
	}
	free(csub->last);

	RB_REMOVE(control_subs, &cs->subs, csub);
	free(csub->name);
	free(csub->format);
	free(csub);
}

/* Free a block. */
static void
control_free_block(struct control_state *cs, struct control_block *cb)
{
	free(cb->line);
	TAILQ_REMOVE(&cs->all_blocks, cb, all_entry);
	free(cb);
}

/* Get pane offsets for this client. */
static struct control_pane *
control_get_pane(struct client *c, struct window_pane *wp)
{
	struct control_state	*cs = c->control_state;
	struct control_pane	 cp = { .pane = wp->id };

	return (RB_FIND(control_panes, &cs->panes, &cp));
}

/* Add pane offsets for this client. */
static struct control_pane *
control_add_pane(struct client *c, struct window_pane *wp)
{
	struct control_state	*cs = c->control_state;
	struct control_pane	*cp;

	cp = control_get_pane(c, wp);
	if (cp != NULL)
		return (cp);

	cp = xcalloc(1, sizeof *cp);
	cp->pane = wp->id;
	RB_INSERT(control_panes, &cs->panes, cp);

	memcpy(&cp->offset, &wp->offset, sizeof cp->offset);
	memcpy(&cp->queued, &wp->offset, sizeof cp->queued);
	TAILQ_INIT(&cp->blocks);

	return (cp);
}

/* Discard output for a pane. */
static void
control_discard_pane(struct client *c, struct control_pane *cp)
{
	struct control_state	*cs = c->control_state;
	struct control_block	*cb, *cb1;

	TAILQ_FOREACH_SAFE(cb, &cp->blocks, entry, cb1) {
		TAILQ_REMOVE(&cp->blocks, cb, entry);
		control_free_block(cs, cb);
	}
}

/* Get actual pane for this client. */
static struct window_pane *
control_window_pane(struct client *c, u_int pane)
{
	struct window_pane	*wp;

	if (c->session == NULL)
		return (NULL);
	if ((wp = window_pane_find_by_id(pane)) == NULL)
		return (NULL);
	if (winlink_find_by_window(&c->session->windows, wp->window) == NULL)
		return (NULL);
	return (wp);
}

/* Reset control offsets. */
void
control_reset_offsets(struct client *c)
{
	struct control_state	*cs = c->control_state;
	struct control_pane	*cp, *cp1;

	RB_FOREACH_SAFE(cp, control_panes, &cs->panes, cp1) {
		RB_REMOVE(control_panes, &cs->panes, cp);
		free(cp);
	}

	TAILQ_INIT(&cs->pending_list);
	cs->pending_count = 0;
}

/* Get offsets for client. */
struct window_pane_offset *
control_pane_offset(struct client *c, struct window_pane *wp, int *off)
{
	struct control_state	*cs = c->control_state;
	struct control_pane	*cp;

	if (c->flags & CLIENT_CONTROL_NOOUTPUT) {
		*off = 0;
		return (NULL);
	}

	cp = control_get_pane(c, wp);
	if (cp == NULL || (cp->flags & CONTROL_PANE_PAUSED)) {
		*off = 0;
		return (NULL);
	}
	if (cp->flags & CONTROL_PANE_OFF) {
		*off = 1;
		return (NULL);
	}
	*off = (EVBUFFER_LENGTH(cs->write_event->output) >= CONTROL_BUFFER_LOW);
	return (&cp->offset);
}

/* Set pane as on. */
void
control_set_pane_on(struct client *c, struct window_pane *wp)
{
	struct control_pane	*cp;

	cp = control_get_pane(c, wp);
	if (cp != NULL && (cp->flags & CONTROL_PANE_OFF)) {
		cp->flags &= ~CONTROL_PANE_OFF;
		memcpy(&cp->offset, &wp->offset, sizeof cp->offset);
		memcpy(&cp->queued, &wp->offset, sizeof cp->queued);
	}
}

/* Set pane as off. */
void
control_set_pane_off(struct client *c, struct window_pane *wp)
{
	struct control_pane	*cp;

	cp = control_add_pane(c, wp);
	cp->flags |= CONTROL_PANE_OFF;
}

/* Continue a paused pane. */
void
control_continue_pane(struct client *c, struct window_pane *wp)
{
	struct control_pane	*cp;

	cp = control_get_pane(c, wp);
	if (cp != NULL && (cp->flags & CONTROL_PANE_PAUSED)) {
		cp->flags &= ~CONTROL_PANE_PAUSED;
		memcpy(&cp->offset, &wp->offset, sizeof cp->offset);
		memcpy(&cp->queued, &wp->offset, sizeof cp->queued);
		control_write(c, "%%continue %%%u", wp->id);
	}
}

/* Pause a pane. */
void
control_pause_pane(struct client *c, struct window_pane *wp)
{
	struct control_pane	*cp;

	cp = control_add_pane(c, wp);
	if (~cp->flags & CONTROL_PANE_PAUSED) {
		cp->flags |= CONTROL_PANE_PAUSED;
		control_discard_pane(c, cp);
		control_write(c, "%%pause %%%u", wp->id);
	}
}

/* Write a line. */
static void __printflike(2, 0)
control_vwrite(struct client *c, const char *fmt, va_list ap)
{
	struct control_state	*cs = c->control_state;
	char			*s;

	xvasprintf(&s, fmt, ap);
	log_debug("%s: %s: writing line: %s", __func__, c->name, s);

	bufferevent_write(cs->write_event, s, strlen(s));
	bufferevent_write(cs->write_event, "\n", 1);

	bufferevent_enable(cs->write_event, EV_WRITE);
	free(s);
}

/* Write a line. */
void
control_write(struct client *c, const char *fmt, ...)
{
<<<<<<< HEAD
	va_list	ap;

	va_start(ap, fmt);
	file_vprint(c, fmt, ap);
	file_print(c, "\n");
	va_end(ap);
=======
	struct control_state	*cs = c->control_state;
	struct control_block	*cb;
	va_list			 ap;

	va_start(ap, fmt);

	if (TAILQ_EMPTY(&cs->all_blocks)) {
		control_vwrite(c, fmt, ap);
		va_end(ap);
		return;
	}

	cb = xcalloc(1, sizeof *cb);
	xvasprintf(&cb->line, fmt, ap);
	TAILQ_INSERT_TAIL(&cs->all_blocks, cb, all_entry);
	cb->t = get_timer();

	log_debug("%s: %s: storing line: %s", __func__, c->name, cb->line);
	bufferevent_enable(cs->write_event, EV_WRITE);

	va_end(ap);
}

/* Check age for this pane. */
static int
control_check_age(struct client *c, struct window_pane *wp,
    struct control_pane *cp)
{
	struct control_block	*cb;
	uint64_t		 t, age;

	cb = TAILQ_FIRST(&cp->blocks);
	if (cb == NULL)
		return (0);
	t = get_timer();
	if (cb->t >= t)
		return (0);

	age = t - cb->t;
	log_debug("%s: %s: %%%u is %llu behind", __func__, c->name, wp->id,
	    (unsigned long long)age);

	if (c->flags & CLIENT_CONTROL_PAUSEAFTER) {
		if (age < c->pause_age)
			return (0);
		cp->flags |= CONTROL_PANE_PAUSED;
		control_discard_pane(c, cp);
		control_write(c, "%%pause %%%u", wp->id);
	} else {
		if (age < CONTROL_MAXIMUM_AGE)
			return (0);
		c->exit_message = xstrdup("too far behind");
		c->flags |= CLIENT_EXIT;
		control_discard(c);
	}
	return (1);
}

/* Write output from a pane. */
void
control_write_output(struct client *c, struct window_pane *wp)
{
	struct control_state	*cs = c->control_state;
	struct control_pane	*cp;
	struct control_block	*cb;
	size_t			 new_size;

	if (winlink_find_by_window(&c->session->windows, wp->window) == NULL)
		return;

	if (c->flags & CONTROL_IGNORE_FLAGS) {
		cp = control_get_pane(c, wp);
		if (cp != NULL)
			goto ignore;
		return;
	}
	cp = control_add_pane(c, wp);
	if (cp->flags & (CONTROL_PANE_OFF|CONTROL_PANE_PAUSED))
		goto ignore;
	if (control_check_age(c, wp, cp))
		return;

	window_pane_get_new_data(wp, &cp->queued, &new_size);
	if (new_size == 0)
		return;
	window_pane_update_used_data(wp, &cp->queued, new_size);

	cb = xcalloc(1, sizeof *cb);
	cb->size = new_size;
	TAILQ_INSERT_TAIL(&cs->all_blocks, cb, all_entry);
	cb->t = get_timer();

	TAILQ_INSERT_TAIL(&cp->blocks, cb, entry);
	log_debug("%s: %s: new output block of %zu for %%%u", __func__, c->name,
	    cb->size, wp->id);

	if (!cp->pending_flag) {
		log_debug("%s: %s: %%%u now pending", __func__, c->name,
		    wp->id);
		TAILQ_INSERT_TAIL(&cs->pending_list, cp, pending_entry);
		cp->pending_flag = 1;
		cs->pending_count++;
	}
	bufferevent_enable(cs->write_event, EV_WRITE);
	return;

ignore:
	log_debug("%s: %s: ignoring pane %%%u", __func__, c->name, wp->id);
	window_pane_update_used_data(wp, &cp->offset, SIZE_MAX);
	window_pane_update_used_data(wp, &cp->queued, SIZE_MAX);
>>>>>>> 9e014010
}

/* Control client error callback. */
static enum cmd_retval
control_error(struct cmdq_item *item, void *data)
{
	struct client	*c = cmdq_get_client(item);
	char		*error = data;

	cmdq_guard(item, "begin", 1);
	control_write(c, "parse error: %s", error);
	cmdq_guard(item, "error", 1);

	free(error);
	return (CMD_RETURN_NORMAL);
}

<<<<<<< HEAD
/* Control input callback. Read lines and fire commands. */
static void
control_callback(__unused struct client *c, __unused const char *path,
    int error, int closed, struct evbuffer *buffer, __unused void *data)
=======
/* Control client error callback. */
static void
control_error_callback(__unused struct bufferevent *bufev,
    __unused short what, void *data)
>>>>>>> 9e014010
{
	struct client	*c = data;

<<<<<<< HEAD
	if (closed || error != 0)
		c->flags |= CLIENT_EXIT;
=======
	c->flags |= CLIENT_EXIT;
}

/* Control client input callback. Read lines and fire commands. */
static void
control_read_callback(__unused struct bufferevent *bufev, void *data)
{
	struct client		*c = data;
	struct control_state	*cs = c->control_state;
	struct evbuffer		*buffer = cs->read_event->input;
	char			*line, *error;
	struct cmdq_state	*state;
	enum cmd_parse_status	 status;
>>>>>>> 9e014010

	for (;;) {
		line = evbuffer_readln(buffer, NULL, EVBUFFER_EOL_LF);
		if (line == NULL)
			break;
<<<<<<< HEAD
		log_debug("%s: %s", __func__, line);
		if (*line == '\0') { /* empty line exit */
=======
		log_debug("%s: %s: %s", __func__, c->name, line);
		if (*line == '\0') { /* empty line detach */
>>>>>>> 9e014010
			free(line);
			c->flags |= CLIENT_EXIT;
			break;
		}

		state = cmdq_new_state(NULL, NULL, CMDQ_STATE_CONTROL);
		status = cmd_parse_and_append(line, NULL, c, state, &error);
		if (status == CMD_PARSE_ERROR)
			cmdq_append(c, cmdq_get_callback(control_error, error));
		cmdq_free_state(state);

		free(line);
	}
}

/* Does this control client have outstanding data to write? */
int
control_all_done(struct client *c)
{
	struct control_state	*cs = c->control_state;

	if (!TAILQ_EMPTY(&cs->all_blocks))
		return (0);
	return (EVBUFFER_LENGTH(cs->write_event->output) == 0);
}

/* Flush all blocks until output. */
static void
control_flush_all_blocks(struct client *c)
{
	struct control_state	*cs = c->control_state;
	struct control_block	*cb, *cb1;

	TAILQ_FOREACH_SAFE(cb, &cs->all_blocks, all_entry, cb1) {
		if (cb->size != 0)
			break;
		log_debug("%s: %s: flushing line: %s", __func__, c->name,
		    cb->line);

		bufferevent_write(cs->write_event, cb->line, strlen(cb->line));
		bufferevent_write(cs->write_event, "\n", 1);
		control_free_block(cs, cb);
	}
}

/* Append data to buffer. */
static struct evbuffer *
control_append_data(struct client *c, struct control_pane *cp, uint64_t age,
    struct evbuffer *message, struct window_pane *wp, size_t size)
{
	u_char	*new_data;
	size_t	 new_size;
	u_int	 i;

	if (message == NULL) {
		message = evbuffer_new();
		if (message == NULL)
			fatalx("out of memory");
		if (c->flags & CLIENT_CONTROL_PAUSEAFTER) {
			evbuffer_add_printf(message,
			    "%%extended-output %%%u %llu : ", wp->id,
			    (unsigned long long)age);
		} else
			evbuffer_add_printf(message, "%%output %%%u ", wp->id);
	}

	new_data = window_pane_get_new_data(wp, &cp->offset, &new_size);
	if (new_size < size)
		fatalx("not enough data: %zu < %zu", new_size, size);
	for (i = 0; i < size; i++) {
		if (new_data[i] < ' ' || new_data[i] == '\\')
			evbuffer_add_printf(message, "\\%03o", new_data[i]);
		else
			evbuffer_add_printf(message, "%c", new_data[i]);
	}
	window_pane_update_used_data(wp, &cp->offset, size);
	return (message);
}

/* Write buffer. */
static void
control_write_data(struct client *c, struct evbuffer *message)
{
	struct control_state	*cs = c->control_state;

	log_debug("%s: %s: %.*s", __func__, c->name,
	    (int)EVBUFFER_LENGTH(message), EVBUFFER_DATA(message));

	evbuffer_add(message, "\n", 1);
	bufferevent_write_buffer(cs->write_event, message);
	evbuffer_free(message);
}

/* Write output to client. */
static int
control_write_pending(struct client *c, struct control_pane *cp, size_t limit)
{
	struct control_state	*cs = c->control_state;
	struct window_pane	*wp = NULL;
	struct evbuffer		*message = NULL;
	size_t			 used = 0, size;
	struct control_block	*cb, *cb1;
	uint64_t		 age, t = get_timer();

	wp = control_window_pane(c, cp->pane);
	if (wp == NULL) {
		TAILQ_FOREACH_SAFE(cb, &cp->blocks, entry, cb1) {
			TAILQ_REMOVE(&cp->blocks, cb, entry);
			control_free_block(cs, cb);
		}
		control_flush_all_blocks(c);
		return (0);
	}

	while (used != limit && !TAILQ_EMPTY(&cp->blocks)) {
		if (control_check_age(c, wp, cp)) {
			if (message != NULL)
				evbuffer_free(message);
			message = NULL;
			break;
		}

		cb = TAILQ_FIRST(&cp->blocks);
		if (cb->t < t)
			age = t - cb->t;
		else
			age = 0;
		log_debug("%s: %s: output block %zu (age %llu) for %%%u "
		    "(used %zu/%zu)", __func__, c->name, cb->size,
		    (unsigned long long)age, cp->pane, used, limit);

		size = cb->size;
		if (size > limit - used)
			size = limit - used;
		used += size;

		message = control_append_data(c, cp, age, message, wp, size);

		cb->size -= size;
		if (cb->size == 0) {
			TAILQ_REMOVE(&cp->blocks, cb, entry);
			control_free_block(cs, cb);

			cb = TAILQ_FIRST(&cs->all_blocks);
			if (cb != NULL && cb->size == 0) {
				if (wp != NULL && message != NULL) {
					control_write_data(c, message);
					message = NULL;
				}
				control_flush_all_blocks(c);
			}
		}
	}
	if (message != NULL)
		control_write_data(c, message);
	return (!TAILQ_EMPTY(&cp->blocks));
}

/* Control client write callback. */
static void
control_write_callback(__unused struct bufferevent *bufev, void *data)
{
	struct client		*c = data;
	struct control_state	*cs = c->control_state;
	struct control_pane	*cp, *cp1;
	struct evbuffer		*evb = cs->write_event->output;
	size_t			 space, limit;

	control_flush_all_blocks(c);

	while (EVBUFFER_LENGTH(evb) < CONTROL_BUFFER_HIGH) {
		if (cs->pending_count == 0)
			break;
		space = CONTROL_BUFFER_HIGH - EVBUFFER_LENGTH(evb);
		log_debug("%s: %s: %zu bytes available, %u panes", __func__,
		    c->name, space, cs->pending_count);

		limit = (space / cs->pending_count / 3); /* 3 bytes for \xxx */
		if (limit < CONTROL_WRITE_MINIMUM)
			limit = CONTROL_WRITE_MINIMUM;

		TAILQ_FOREACH_SAFE(cp, &cs->pending_list, pending_entry, cp1) {
			if (EVBUFFER_LENGTH(evb) >= CONTROL_BUFFER_HIGH)
				break;
			if (control_write_pending(c, cp, limit))
				continue;
			TAILQ_REMOVE(&cs->pending_list, cp, pending_entry);
			cp->pending_flag = 0;
			cs->pending_count--;
		}
	}
	if (EVBUFFER_LENGTH(evb) == 0)
		bufferevent_disable(cs->write_event, EV_WRITE);
}

/* Initialize for control mode. */
void
control_start(struct client *c)
{
	struct control_state	*cs;

	if (c->flags & CLIENT_CONTROLCONTROL) {
		close(c->out_fd);
		c->out_fd = -1;
	} else
		setblocking(c->out_fd, 0);
	setblocking(c->fd, 0);

	cs = c->control_state = xcalloc(1, sizeof *cs);
	RB_INIT(&cs->panes);
	TAILQ_INIT(&cs->pending_list);
	TAILQ_INIT(&cs->all_blocks);
	RB_INIT(&cs->subs);

	cs->read_event = bufferevent_new(c->fd, control_read_callback,
	    control_write_callback, control_error_callback, c);
	bufferevent_enable(cs->read_event, EV_READ);

	if (c->flags & CLIENT_CONTROLCONTROL)
		cs->write_event = cs->read_event;
	else {
		cs->write_event = bufferevent_new(c->out_fd, NULL,
		    control_write_callback, control_error_callback, c);
	}
	bufferevent_setwatermark(cs->write_event, EV_WRITE, CONTROL_BUFFER_LOW,
	    0);

	if (c->flags & CLIENT_CONTROLCONTROL) {
		bufferevent_write(cs->write_event, "\033P1000p", 7);
		bufferevent_enable(cs->write_event, EV_WRITE);
	}
}

/* Discard all output for a client. */
void
control_discard(struct client *c)
{
	struct control_state	*cs = c->control_state;
	struct control_pane	*cp;

	RB_FOREACH(cp, control_panes, &cs->panes)
		control_discard_pane(c, cp);
	bufferevent_disable(cs->read_event, EV_READ);
}

/* Stop control mode. */
void
control_stop(struct client *c)
{
	struct control_state	*cs = c->control_state;
	struct control_block	*cb, *cb1;
	struct control_sub	*csub, *csub1;

	if (~c->flags & CLIENT_CONTROLCONTROL)
		bufferevent_free(cs->write_event);
	bufferevent_free(cs->read_event);

	RB_FOREACH_SAFE(csub, control_subs, &cs->subs, csub1)
		control_free_sub(cs, csub);
	if (evtimer_initialized(&cs->subs_timer))
		evtimer_del(&cs->subs_timer);

	TAILQ_FOREACH_SAFE(cb, &cs->all_blocks, all_entry, cb1)
		control_free_block(cs, cb);
	control_reset_offsets(c);

	free(cs);
}

/* Check session subscription. */
static void
control_check_subs_session(struct client *c, struct control_sub *csub)
{
	struct session		*s = c->session;
	struct format_tree	*ft;
	char			*value;

	ft = format_create_defaults(NULL, c, s, NULL, NULL);
	value = format_expand(ft, csub->format);
	format_free(ft);

	if (csub->last != NULL && strcmp(value, csub->last) == 0) {
		free(value);
		return;
	}
	control_write(c,
	    "%%subscription-changed %s $%u - - - : %s",
	    csub->name, s->id, value);
	free(csub->last);
	csub->last = value;
}

/* Check pane subscription. */
static void
control_check_subs_pane(struct client *c, struct control_sub *csub)
{
	struct session		*s = c->session;
	struct window_pane	*wp;
	struct window		*w;
	struct winlink		*wl;
	struct format_tree	*ft;
	char			*value;
	struct control_sub_pane	*csp, find;

	wp = window_pane_find_by_id(csub->id);
	if (wp == NULL)
		return;
	w = wp->window;

	TAILQ_FOREACH(wl, &w->winlinks, wentry) {
		if (wl->session != s)
			continue;

		ft = format_create_defaults(NULL, c, s, wl, wp);
		value = format_expand(ft, csub->format);
		format_free(ft);

		find.pane = wp->id;
		find.idx = wl->idx;

		csp = RB_FIND(control_sub_panes, &csub->panes, &find);
		if (csp == NULL) {
			csp = xcalloc(1, sizeof *csp);
			csp->pane = wp->id;
			csp->idx = wl->idx;
			RB_INSERT(control_sub_panes, &csub->panes, csp);
		}

		if (csp->last != NULL && strcmp(value, csp->last) == 0) {
			free(value);
			continue;
		}
		control_write(c,
		    "%%subscription-changed %s $%u @%u %u %%%u : %s",
		    csub->name, s->id, w->id, wl->idx, wp->id, value);
		free(csp->last);
		csp->last = value;
	}
}

/* Check all panes subscription. */
static void
control_check_subs_all_panes(struct client *c, struct control_sub *csub)
{
	struct session		*s = c->session;
	struct window_pane	*wp;
	struct window		*w;
	struct winlink		*wl;
	struct format_tree	*ft;
	char			*value;
	struct control_sub_pane	*csp, find;

	RB_FOREACH(wl, winlinks, &s->windows) {
		w = wl->window;
		TAILQ_FOREACH(wp, &w->panes, entry) {
			ft = format_create_defaults(NULL, c, s, wl, wp);
			value = format_expand(ft, csub->format);
			format_free(ft);

			find.pane = wp->id;
			find.idx = wl->idx;

			csp = RB_FIND(control_sub_panes, &csub->panes, &find);
			if (csp == NULL) {
				csp = xcalloc(1, sizeof *csp);
				csp->pane = wp->id;
				csp->idx = wl->idx;
				RB_INSERT(control_sub_panes, &csub->panes, csp);
			}

			if (csp->last != NULL &&
			    strcmp(value, csp->last) == 0) {
				free(value);
				continue;
			}
			control_write(c,
			    "%%subscription-changed %s $%u @%u %u %%%u : %s",
			    csub->name, s->id, w->id, wl->idx, wp->id, value);
			free(csp->last);
			csp->last = value;
		}
	}
}

/* Check window subscription. */
static void
control_check_subs_window(struct client *c, struct control_sub *csub)
{
	struct session			*s = c->session;
	struct window			*w;
	struct winlink			*wl;
	struct format_tree		*ft;
	char				*value;
	struct control_sub_window	*csw, find;

	w = window_find_by_id(csub->id);
	if (w == NULL)
		return;

	TAILQ_FOREACH(wl, &w->winlinks, wentry) {
		if (wl->session != s)
			continue;

		ft = format_create_defaults(NULL, c, s, wl, NULL);
		value = format_expand(ft, csub->format);
		format_free(ft);

		find.window = w->id;
		find.idx = wl->idx;

		csw = RB_FIND(control_sub_windows, &csub->windows, &find);
		if (csw == NULL) {
			csw = xcalloc(1, sizeof *csw);
			csw->window = w->id;
			csw->idx = wl->idx;
			RB_INSERT(control_sub_windows, &csub->windows, csw);
		}

		if (csw->last != NULL && strcmp(value, csw->last) == 0) {
			free(value);
			continue;
		}
		control_write(c,
		    "%%subscription-changed %s $%u @%u %u - : %s",
		    csub->name, s->id, w->id, wl->idx, value);
		free(csw->last);
		csw->last = value;
	}
}

<<<<<<< HEAD
void
control_start(struct client *c)
{
	file_read(c, "-", control_callback, c);

	if (c->flags & CLIENT_CONTROLCONTROL)
		file_print(c, "\033P1000p");
=======
/* Check all windows subscription. */
static void
control_check_subs_all_windows(struct client *c, struct control_sub *csub)
{
	struct session			*s = c->session;
	struct window			*w;
	struct winlink			*wl;
	struct format_tree		*ft;
	char				*value;
	struct control_sub_window	*csw, find;

	RB_FOREACH(wl, winlinks, &s->windows) {
		w = wl->window;

		ft = format_create_defaults(NULL, c, s, wl, NULL);
		value = format_expand(ft, csub->format);
		format_free(ft);

		find.window = w->id;
		find.idx = wl->idx;

		csw = RB_FIND(control_sub_windows, &csub->windows, &find);
		if (csw == NULL) {
			csw = xcalloc(1, sizeof *csw);
			csw->window = w->id;
			csw->idx = wl->idx;
			RB_INSERT(control_sub_windows, &csub->windows, csw);
		}

		if (csw->last != NULL && strcmp(value, csw->last) == 0) {
			free(value);
			continue;
		}
		control_write(c,
		    "%%subscription-changed %s $%u @%u %u - : %s",
		    csub->name, s->id, w->id, wl->idx, value);
		free(csw->last);
		csw->last = value;
	}
}

/* Check subscriptions timer. */
static void
control_check_subs_timer(__unused int fd, __unused short events, void *data)
{
	struct client		*c = data;
	struct control_state	*cs = c->control_state;
	struct control_sub	*csub, *csub1;
	struct timeval		 tv = { .tv_sec = 1 };

	log_debug("%s: timer fired", __func__);
	evtimer_add(&cs->subs_timer, &tv);

	RB_FOREACH_SAFE(csub, control_subs, &cs->subs, csub1) {
		switch (csub->type) {
		case CONTROL_SUB_SESSION:
			control_check_subs_session(c, csub);
			break;
		case CONTROL_SUB_PANE:
			control_check_subs_pane(c, csub);
			break;
		case CONTROL_SUB_ALL_PANES:
			control_check_subs_all_panes(c, csub);
			break;
		case CONTROL_SUB_WINDOW:
			control_check_subs_window(c, csub);
			break;
		case CONTROL_SUB_ALL_WINDOWS:
			control_check_subs_all_windows(c, csub);
			break;
		}
	}
}

/* Add a subscription. */
void
control_add_sub(struct client *c, const char *name, enum control_sub_type type,
    int id, const char *format)
{
	struct control_state	*cs = c->control_state;
	struct control_sub	*csub, find;
	struct timeval		 tv = { .tv_sec = 1 };

	find.name = __UNCONST(name);
	if ((csub = RB_FIND(control_subs, &cs->subs, &find)) != NULL)
		control_free_sub(cs, csub);

	csub = xcalloc(1, sizeof *csub);
	csub->name = xstrdup(name);
	csub->type = type;
	csub->id = id;
	csub->format = xstrdup(format);
	RB_INSERT(control_subs, &cs->subs, csub);

	RB_INIT(&csub->panes);
	RB_INIT(&csub->windows);

	if (!evtimer_initialized(&cs->subs_timer))
		evtimer_set(&cs->subs_timer, control_check_subs_timer, c);
	if (!evtimer_pending(&cs->subs_timer, NULL))
		evtimer_add(&cs->subs_timer, &tv);
}

/* Remove a subscription. */
void
control_remove_sub(struct client *c, const char *name)
{
	struct control_state	*cs = c->control_state;
	struct control_sub	*csub, find;

	find.name = __UNCONST(name);
	if ((csub = RB_FIND(control_subs, &cs->subs, &find)) != NULL)
		control_free_sub(cs, csub);
	if (RB_EMPTY(&cs->subs))
		evtimer_del(&cs->subs_timer);
>>>>>>> 9e014010
}<|MERGE_RESOLUTION|>--- conflicted
+++ resolved
@@ -405,14 +405,6 @@
 void
 control_write(struct client *c, const char *fmt, ...)
 {
-<<<<<<< HEAD
-	va_list	ap;
-
-	va_start(ap, fmt);
-	file_vprint(c, fmt, ap);
-	file_print(c, "\n");
-	va_end(ap);
-=======
 	struct control_state	*cs = c->control_state;
 	struct control_block	*cb;
 	va_list			 ap;
@@ -523,7 +515,6 @@
 	log_debug("%s: %s: ignoring pane %%%u", __func__, c->name, wp->id);
 	window_pane_update_used_data(wp, &cp->offset, SIZE_MAX);
 	window_pane_update_used_data(wp, &cp->queued, SIZE_MAX);
->>>>>>> 9e014010
 }
 
 /* Control client error callback. */
@@ -541,24 +532,13 @@
 	return (CMD_RETURN_NORMAL);
 }
 
-<<<<<<< HEAD
-/* Control input callback. Read lines and fire commands. */
-static void
-control_callback(__unused struct client *c, __unused const char *path,
-    int error, int closed, struct evbuffer *buffer, __unused void *data)
-=======
 /* Control client error callback. */
 static void
 control_error_callback(__unused struct bufferevent *bufev,
     __unused short what, void *data)
->>>>>>> 9e014010
 {
 	struct client	*c = data;
 
-<<<<<<< HEAD
-	if (closed || error != 0)
-		c->flags |= CLIENT_EXIT;
-=======
 	c->flags |= CLIENT_EXIT;
 }
 
@@ -572,19 +552,13 @@
 	char			*line, *error;
 	struct cmdq_state	*state;
 	enum cmd_parse_status	 status;
->>>>>>> 9e014010
 
 	for (;;) {
 		line = evbuffer_readln(buffer, NULL, EVBUFFER_EOL_LF);
 		if (line == NULL)
 			break;
-<<<<<<< HEAD
-		log_debug("%s: %s", __func__, line);
-		if (*line == '\0') { /* empty line exit */
-=======
 		log_debug("%s: %s: %s", __func__, c->name, line);
 		if (*line == '\0') { /* empty line detach */
->>>>>>> 9e014010
 			free(line);
 			c->flags |= CLIENT_EXIT;
 			break;
@@ -1015,15 +989,6 @@
 	}
 }
 
-<<<<<<< HEAD
-void
-control_start(struct client *c)
-{
-	file_read(c, "-", control_callback, c);
-
-	if (c->flags & CLIENT_CONTROLCONTROL)
-		file_print(c, "\033P1000p");
-=======
 /* Check all windows subscription. */
 static void
 control_check_subs_all_windows(struct client *c, struct control_sub *csub)
@@ -1139,5 +1104,4 @@
 		control_free_sub(cs, csub);
 	if (RB_EMPTY(&cs->subs))
 		evtimer_del(&cs->subs_timer);
->>>>>>> 9e014010
 }