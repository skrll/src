--- conflicted
+++ resolved
@@ -68,20 +68,12 @@
 	while (bd != NULL) {
 		if ((only != KEYC_UNKNOWN && bd->key != only) ||
 		    KEYC_IS_MOUSE(bd->key) ||
-<<<<<<< HEAD
-		    bd->note == NULL) {
-			bd = key_bindings_next(table, bd);
-			continue;
-		}
-		width = utf8_cstrwidth(key_string_lookup_key(bd->key));
-=======
 		    bd->note == NULL ||
 		    *bd->note == '\0') {
 			bd = key_bindings_next(table, bd);
 			continue;
 		}
 		width = utf8_cstrwidth(key_string_lookup_key(bd->key, 0));
->>>>>>> 9e014010
 		if (width > keywidth)
 			keywidth = width;
 
@@ -94,11 +86,7 @@
 cmd_list_keys_print_notes(struct cmdq_item *item, struct args *args,
     const char *tablename, u_int keywidth, key_code only, const char *prefix)
 {
-<<<<<<< HEAD
-	struct client		*c = cmd_find_client(item, NULL, 1);
-=======
 	struct client		*tc = cmdq_get_target_client(item);
->>>>>>> 9e014010
 	struct key_table	*table;
 	struct key_binding	*bd;
 	const char		*key;
@@ -112,39 +100,23 @@
 	while (bd != NULL) {
 		if ((only != KEYC_UNKNOWN && bd->key != only) ||
 		    KEYC_IS_MOUSE(bd->key) ||
-<<<<<<< HEAD
-		    (bd->note == NULL && !args_has(args, 'a'))) {
-=======
 		    ((bd->note == NULL || *bd->note == '\0') &&
 		    !args_has(args, 'a'))) {
->>>>>>> 9e014010
 			bd = key_bindings_next(table, bd);
 			continue;
 		}
 		found = 1;
-<<<<<<< HEAD
-		key = key_string_lookup_key(bd->key);
-
-		if (bd->note == NULL)
-=======
 		key = key_string_lookup_key(bd->key, 0);
 
 		if (bd->note == NULL || *bd->note == '\0')
->>>>>>> 9e014010
 			note = cmd_list_print(bd->cmdlist, 1);
 		else
 			note = xstrdup(bd->note);
 		tmp = utf8_padcstr(key, keywidth + 1);
-<<<<<<< HEAD
-		if (args_has(args, '1') && c != NULL)
-			status_message_set(c, "%s%s%s", prefix, tmp, note);
-		else
-=======
 		if (args_has(args, '1') && tc != NULL) {
 			status_message_set(tc, -1, 1, 0, "%s%s%s", prefix, tmp,
 			    note);
 		} else
->>>>>>> 9e014010
 			cmdq_print(item, "%s%s%s", prefix, tmp, note);
 		free(tmp);
 		free(note);
@@ -164,11 +136,7 @@
 	*prefix = options_get_number(global_s_options, "prefix");
 	if (!args_has(args, 'P')) {
 		if (*prefix != KEYC_NONE)
-<<<<<<< HEAD
-			xasprintf(&s, "%s ", key_string_lookup_key(*prefix));
-=======
 			xasprintf(&s, "%s ", key_string_lookup_key(*prefix, 0));
->>>>>>> 9e014010
 		else
 			s = xstrdup("");
 	} else
@@ -197,10 +165,7 @@
 			cmdq_error(item, "invalid key: %s", args->argv[0]);
 			return (CMD_RETURN_ERROR);
 		}
-<<<<<<< HEAD
-=======
 		only &= KEYC_MASK_KEY;
->>>>>>> 9e014010
 	}
 
 	tablename = args_get(args, 'T');
@@ -258,11 +223,7 @@
 				bd = key_bindings_next(table, bd);
 				continue;
 			}
-<<<<<<< HEAD
-			key = args_escape(key_string_lookup_key(bd->key));
-=======
 			key = args_escape(key_string_lookup_key(bd->key, 0));
->>>>>>> 9e014010
 
 			if (bd->flags & KEY_BINDING_REPEAT)
 				repeat = 1;
@@ -296,11 +257,7 @@
 				continue;
 			}
 			found = 1;
-<<<<<<< HEAD
-			key = args_escape(key_string_lookup_key(bd->key));
-=======
 			key = args_escape(key_string_lookup_key(bd->key, 0));
->>>>>>> 9e014010
 
 			if (!repeat)
 				r = "";
@@ -360,11 +317,7 @@
 static enum cmd_retval
 cmd_list_keys_commands(struct cmd *self, struct cmdq_item *item)
 {
-<<<<<<< HEAD
-	struct args		 *args = self->args;
-=======
 	struct args		 *args = cmd_get_args(self);
->>>>>>> 9e014010
 	const struct cmd_entry	**entryp;
 	const struct cmd_entry	 *entry;
 	struct format_tree	 *ft;
