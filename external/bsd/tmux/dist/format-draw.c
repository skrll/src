--- conflicted
+++ resolved
@@ -700,11 +700,7 @@
 	 */
 	for (i = 0; i < TOTAL; i++) {
 		screen_init(&s[i], size, 1, 0);
-<<<<<<< HEAD
-		screen_write_start(&ctx[i], NULL, &s[i]);
-=======
 		screen_write_start(&ctx[i], &s[i]);
->>>>>>> 9e014010
 		screen_write_clearendofline(&ctx[i], current_default.bg);
 		width[i] = 0;
 	}
@@ -800,12 +796,8 @@
 
 		/* If this style pushed or popped the default, update it. */
 		if (sy.default_type == STYLE_DEFAULT_PUSH) {
-<<<<<<< HEAD
-			memcpy(&current_default, &saved_sy.gc, sizeof current_default);
-=======
 			memcpy(&current_default, &saved_sy.gc,
 			    sizeof current_default);
->>>>>>> 9e014010
 			sy.default_type = STYLE_DEFAULT_BASE;
 		} else if (sy.default_type == STYLE_DEFAULT_POP) {
 			memcpy(&current_default, base, sizeof current_default);
