--- conflicted
+++ resolved
@@ -1,8 +1,4 @@
-<<<<<<< HEAD
-/*	$NetBSD: entry.c,v 1.7 2015/11/20 23:43:52 christos Exp $	*/
-=======
 /*	$NetBSD: entry.c,v 1.10 2018/07/28 13:55:08 kre Exp $	*/
->>>>>>> b2b84690
 
 /*
  * Copyright 1988,1990,1993,1994 by Paul Vixie
@@ -30,11 +26,7 @@
 #if 0
 static char rcsid[] = "Id: entry.c,v 1.17 2004/01/23 18:56:42 vixie Exp";
 #else
-<<<<<<< HEAD
-__RCSID("$NetBSD: entry.c,v 1.7 2015/11/20 23:43:52 christos Exp $");
-=======
 __RCSID("$NetBSD: entry.c,v 1.10 2018/07/28 13:55:08 kre Exp $");
->>>>>>> b2b84690
 #endif
 #endif
 
@@ -479,11 +471,7 @@
 	if (low < 0 || low >= high)
 		return low;
 	else
-<<<<<<< HEAD
-		return (int)arc4random() % (high - low + 1) + low;
-=======
 		return (int)(arc4random() % (unsigned)((high - low + 1) + low));
->>>>>>> b2b84690
 }
 
 static int
