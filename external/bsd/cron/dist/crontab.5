--- conflicted
+++ resolved
@@ -1,8 +1,4 @@
-<<<<<<< HEAD
-.\"	$NetBSD: crontab.5,v 1.5 2014/03/18 18:20:36 riastradh Exp $
-=======
 .\" $NetBSD: crontab.5,v 1.7 2018/06/15 23:15:56 wiz Exp $
->>>>>>> b2b84690
 .\"
 .\"/* Copyright 1988,1990,1993,1994 by Paul Vixie
 .\" * All rights reserved
