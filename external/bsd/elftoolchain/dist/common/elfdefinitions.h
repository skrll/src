--- conflicted
+++ resolved
@@ -1,8 +1,4 @@
-<<<<<<< HEAD
-/*	$NetBSD: elfdefinitions.h,v 1.4 2020/11/19 20:58:30 jkoshy Exp $	*/
-=======
 /*	$NetBSD: elfdefinitions.h,v 1.7 2021/04/29 17:38:08 jkoshy Exp $	*/
->>>>>>> 9e014010
 
 /*-
  * Copyright (c) 2010,2021 Joseph Koshy
@@ -29,2950 +25,12 @@
  * OUT OF THE USE OF THIS SOFTWARE, EVEN IF ADVISED OF THE POSSIBILITY OF
  * SUCH DAMAGE.
  *
-<<<<<<< HEAD
- * Id: elfdefinitions.h 3858 2020-05-11 22:53:38Z emaste
- */
-
-/*
- * These definitions are based on:
- * - The public specification of the ELF format as defined in the
- *   October 2009 draft of System V ABI.
- *   See: http://www.sco.com/developers/gabi/latest/ch4.intro.html
- * - The May 1998 (version 1.5) draft of "The ELF-64 object format".
- * - Processor-specific ELF ABI definitions for sparc, i386, amd64, mips,
- *   ia64, powerpc, and RISC-V processors.
- * - The "Linkers and Libraries Guide", from Sun Microsystems.
-=======
  * Id: elfdefinitions.h 3942 2021-04-05 12:16:03Z jkoshy
->>>>>>> 9e014010
  */
 
 #ifndef _ELFDEFINITIONS_H_
 #define _ELFDEFINITIONS_H_
 
-<<<<<<< HEAD
-#include <stdint.h>
-
-/*
- * Types of capabilities.
- */
-
-#define	_ELF_DEFINE_CAPABILITIES()				\
-_ELF_DEFINE_CA(CA_SUNW_NULL,	0,	"ignored")		\
-_ELF_DEFINE_CA(CA_SUNW_HW_1,	1,	"hardware capability")	\
-_ELF_DEFINE_CA(CA_SUNW_SW_1,	2,	"software capability")
-
-#undef	_ELF_DEFINE_CA
-#define	_ELF_DEFINE_CA(N, V, DESCR)	N = V ,
-enum {
-	_ELF_DEFINE_CAPABILITIES()
-	CA__LAST__
-};
-
-/*
- * Flags used with dynamic linking entries.
- */
-
-#define	_ELF_DEFINE_DYN_FLAGS()					\
-_ELF_DEFINE_DF(DF_ORIGIN,           0x1,			\
-	"object being loaded may refer to $ORIGIN")		\
-_ELF_DEFINE_DF(DF_SYMBOLIC,         0x2,			\
-	"search library for references before executable")	\
-_ELF_DEFINE_DF(DF_TEXTREL,          0x4,			\
-	"relocation entries may modify text segment")		\
-_ELF_DEFINE_DF(DF_BIND_NOW,         0x8,			\
-	"process relocation entries at load time")		\
-_ELF_DEFINE_DF(DF_STATIC_TLS,       0x10,			\
-	"uses static thread-local storage")			\
-_ELF_DEFINE_DF(DF_1_BIND_NOW,       0x1,			\
-	"process relocation entries at load time")		\
-_ELF_DEFINE_DF(DF_1_GLOBAL,         0x2,			\
-	"unused")						\
-_ELF_DEFINE_DF(DF_1_GROUP,          0x4,			\
-	"object is a member of a group")			\
-_ELF_DEFINE_DF(DF_1_NODELETE,       0x8,			\
-	"object cannot be deleted from a process")		\
-_ELF_DEFINE_DF(DF_1_LOADFLTR,       0x10,			\
-	"immediate load filtees")				\
-_ELF_DEFINE_DF(DF_1_INITFIRST,      0x20,			\
-	"initialize object first")				\
-_ELF_DEFINE_DF(DF_1_NOOPEN,         0x40,			\
-	"disallow dlopen()")					\
-_ELF_DEFINE_DF(DF_1_ORIGIN,         0x80,			\
-	"object being loaded may refer to $ORIGIN")		\
-_ELF_DEFINE_DF(DF_1_DIRECT,         0x100,			\
-	"direct bindings enabled")				\
-_ELF_DEFINE_DF(DF_1_INTERPOSE,      0x400,			\
-	"object is interposer")					\
-_ELF_DEFINE_DF(DF_1_NODEFLIB,       0x800,			\
-	"ignore default library search path")			\
-_ELF_DEFINE_DF(DF_1_NODUMP,         0x1000,			\
-	"disallow dldump()")					\
-_ELF_DEFINE_DF(DF_1_CONFALT,        0x2000,			\
-	"object is a configuration alternative")		\
-_ELF_DEFINE_DF(DF_1_ENDFILTEE,      0x4000,			\
-	"filtee terminates filter search")			\
-_ELF_DEFINE_DF(DF_1_DISPRELDNE,     0x8000,			\
-	"displacement relocation done")				\
-_ELF_DEFINE_DF(DF_1_DISPRELPND,     0x10000,			\
-	"displacement relocation pending")
-#undef	_ELF_DEFINE_DF
-#define	_ELF_DEFINE_DF(N, V, DESCR)	N = V ,
-enum {
-	_ELF_DEFINE_DYN_FLAGS()
-	DF__LAST__
-};
-
-
-/*
- * Dynamic linking entry types.
- */
-
-#define	_ELF_DEFINE_DYN_TYPES()						\
-_ELF_DEFINE_DT(DT_NULL,             0, "end of array")			\
-_ELF_DEFINE_DT(DT_NEEDED,           1, "names a needed library")	\
-_ELF_DEFINE_DT(DT_PLTRELSZ,         2,					\
-	"size in bytes of associated relocation entries")		\
-_ELF_DEFINE_DT(DT_PLTGOT,           3,					\
-	"address associated with the procedure linkage table")		\
-_ELF_DEFINE_DT(DT_HASH,             4,					\
-	"address of the symbol hash table")				\
-_ELF_DEFINE_DT(DT_STRTAB,           5,					\
-	"address of the string table")					\
-_ELF_DEFINE_DT(DT_SYMTAB,           6,					\
-	"address of the symbol table")					\
-_ELF_DEFINE_DT(DT_RELA,             7,					\
-	"address of the relocation table")				\
-_ELF_DEFINE_DT(DT_RELASZ,           8, "size of the DT_RELA table")	\
-_ELF_DEFINE_DT(DT_RELAENT,          9, "size of each DT_RELA entry")	\
-_ELF_DEFINE_DT(DT_STRSZ,            10, "size of the string table")	\
-_ELF_DEFINE_DT(DT_SYMENT,           11,					\
-	"size of a symbol table entry")					\
-_ELF_DEFINE_DT(DT_INIT,             12,					\
-	"address of the initialization function")			\
-_ELF_DEFINE_DT(DT_FINI,             13,					\
-	"address of the finalization function")				\
-_ELF_DEFINE_DT(DT_SONAME,           14, "names the shared object")	\
-_ELF_DEFINE_DT(DT_RPATH,            15,					\
-	"runtime library search path")					\
-_ELF_DEFINE_DT(DT_SYMBOLIC,         16,					\
-	"alter symbol resolution algorithm")				\
-_ELF_DEFINE_DT(DT_REL,              17,					\
-	"address of the DT_REL table")					\
-_ELF_DEFINE_DT(DT_RELSZ,            18, "size of the DT_REL table")	\
-_ELF_DEFINE_DT(DT_RELENT,           19, "size of each DT_REL entry")	\
-_ELF_DEFINE_DT(DT_PLTREL,           20,					\
-	"type of relocation entry in the procedure linkage table")	\
-_ELF_DEFINE_DT(DT_DEBUG,            21, "used for debugging")		\
-_ELF_DEFINE_DT(DT_TEXTREL,          22,					\
-	"text segment may be written to during relocation")		\
-_ELF_DEFINE_DT(DT_JMPREL,           23,					\
-	"address of relocation entries associated with the procedure linkage table") \
-_ELF_DEFINE_DT(DT_BIND_NOW,         24,					\
-	"bind symbols at loading time")					\
-_ELF_DEFINE_DT(DT_INIT_ARRAY,       25,					\
-	"pointers to initialization functions")				\
-_ELF_DEFINE_DT(DT_FINI_ARRAY,       26,					\
-	"pointers to termination functions")				\
-_ELF_DEFINE_DT(DT_INIT_ARRAYSZ,     27, "size of the DT_INIT_ARRAY")	\
-_ELF_DEFINE_DT(DT_FINI_ARRAYSZ,     28, "size of the DT_FINI_ARRAY")	\
-_ELF_DEFINE_DT(DT_RUNPATH,          29,					\
-	"index of library search path string")				\
-_ELF_DEFINE_DT(DT_FLAGS,            30,					\
-	"flags specific to the object being loaded")			\
-_ELF_DEFINE_DT(DT_ENCODING,         32, "standard semantics")		\
-_ELF_DEFINE_DT(DT_PREINIT_ARRAY,    32,					\
-	"pointers to pre-initialization functions")			\
-_ELF_DEFINE_DT(DT_PREINIT_ARRAYSZ,  33,					\
-	"size of pre-initialization array")				\
-_ELF_DEFINE_DT(DT_MAXPOSTAGS,	    34,					\
-	"the number of positive tags")					\
-_ELF_DEFINE_DT(DT_LOOS,             0x6000000DUL,			\
-	"start of OS-specific types")					\
-_ELF_DEFINE_DT(DT_SUNW_AUXILIARY,   0x6000000DUL,			\
-	"offset of string naming auxiliary filtees")			\
-_ELF_DEFINE_DT(DT_SUNW_RTLDINF,     0x6000000EUL, "rtld internal use")	\
-_ELF_DEFINE_DT(DT_SUNW_FILTER,      0x6000000FUL,			\
-	"offset of string naming standard filtees")			\
-_ELF_DEFINE_DT(DT_SUNW_CAP,         0x60000010UL,			\
-	"address of hardware capabilities section")			\
-_ELF_DEFINE_DT(DT_SUNW_ASLR,        0x60000023UL,			\
-	"Address Space Layout Randomization flag")			\
-_ELF_DEFINE_DT(DT_HIOS,             0x6FFFF000UL,			\
-	"end of OS-specific types")					\
-_ELF_DEFINE_DT(DT_VALRNGLO,         0x6FFFFD00UL,			\
-	"start of range using the d_val field")				\
-_ELF_DEFINE_DT(DT_GNU_PRELINKED,    0x6FFFFDF5UL,			\
-	"prelinking timestamp")						\
-_ELF_DEFINE_DT(DT_GNU_CONFLICTSZ,   0x6FFFFDF6UL,			\
-	"size of conflict section")					\
-_ELF_DEFINE_DT(DT_GNU_LIBLISTSZ,    0x6FFFFDF7UL,			\
-	"size of library list")						\
-_ELF_DEFINE_DT(DT_CHECKSUM,         0x6FFFFDF8UL,			\
-	"checksum for the object")					\
-_ELF_DEFINE_DT(DT_PLTPADSZ,         0x6FFFFDF9UL,			\
-	"size of PLT padding")						\
-_ELF_DEFINE_DT(DT_MOVEENT,          0x6FFFFDFAUL,			\
-	"size of DT_MOVETAB entries")					\
-_ELF_DEFINE_DT(DT_MOVESZ,           0x6FFFFDFBUL,			\
-	"total size of the MOVETAB table")				\
-_ELF_DEFINE_DT(DT_FEATURE,          0x6FFFFDFCUL, "feature values")	\
-_ELF_DEFINE_DT(DT_POSFLAG_1,        0x6FFFFDFDUL,			\
-	"dynamic position flags")					\
-_ELF_DEFINE_DT(DT_SYMINSZ,          0x6FFFFDFEUL,			\
-	"size of the DT_SYMINFO table")					\
-_ELF_DEFINE_DT(DT_SYMINENT,         0x6FFFFDFFUL,			\
-	"size of a DT_SYMINFO entry")					\
-_ELF_DEFINE_DT(DT_VALRNGHI,         0x6FFFFDFFUL,			\
-	"end of range using the d_val field")				\
-_ELF_DEFINE_DT(DT_ADDRRNGLO,        0x6FFFFE00UL,			\
-	"start of range using the d_ptr field")				\
-_ELF_DEFINE_DT(DT_GNU_HASH,	    0x6FFFFEF5UL,			\
-	"GNU style hash tables")					\
-_ELF_DEFINE_DT(DT_TLSDESC_PLT,	    0x6FFFFEF6UL,			\
-	"location of PLT entry for TLS descriptor resolver calls")	\
-_ELF_DEFINE_DT(DT_TLSDESC_GOT,	    0x6FFFFEF7UL,			\
-	"location of GOT entry used by TLS descriptor resolver PLT entry") \
-_ELF_DEFINE_DT(DT_GNU_CONFLICT,     0x6FFFFEF8UL,			\
-	"address of conflict section")					\
-_ELF_DEFINE_DT(DT_GNU_LIBLIST,      0x6FFFFEF9UL,			\
-	"address of conflict section")					\
-_ELF_DEFINE_DT(DT_CONFIG,           0x6FFFFEFAUL,			\
-	"configuration file")						\
-_ELF_DEFINE_DT(DT_DEPAUDIT,         0x6FFFFEFBUL,			\
-	"string defining audit libraries")				\
-_ELF_DEFINE_DT(DT_AUDIT,            0x6FFFFEFCUL,			\
-	"string defining audit libraries")				\
-_ELF_DEFINE_DT(DT_PLTPAD,           0x6FFFFEFDUL, "PLT padding")	\
-_ELF_DEFINE_DT(DT_MOVETAB,          0x6FFFFEFEUL,			\
-	"address of a move table")					\
-_ELF_DEFINE_DT(DT_SYMINFO,          0x6FFFFEFFUL,			\
-	"address of the symbol information table")			\
-_ELF_DEFINE_DT(DT_ADDRRNGHI,        0x6FFFFEFFUL,			\
-	"end of range using the d_ptr field")				\
-_ELF_DEFINE_DT(DT_VERSYM,	    0x6FFFFFF0UL,			\
-	"address of the version section")				\
-_ELF_DEFINE_DT(DT_RELACOUNT,        0x6FFFFFF9UL,			\
-	"count of RELA relocations")					\
-_ELF_DEFINE_DT(DT_RELCOUNT,         0x6FFFFFFAUL,			\
-	"count of REL relocations")					\
-_ELF_DEFINE_DT(DT_FLAGS_1,          0x6FFFFFFBUL, "flag values")	\
-_ELF_DEFINE_DT(DT_VERDEF,	    0x6FFFFFFCUL,			\
-	"address of the version definition segment")			\
-_ELF_DEFINE_DT(DT_VERDEFNUM,	    0x6FFFFFFDUL,			\
-	"the number of version definition entries")			\
-_ELF_DEFINE_DT(DT_VERNEED,	    0x6FFFFFFEUL,			\
-	"address of section with needed versions")			\
-_ELF_DEFINE_DT(DT_VERNEEDNUM,       0x6FFFFFFFUL,			\
-	"the number of version needed entries")				\
-_ELF_DEFINE_DT(DT_LOPROC,           0x70000000UL,			\
-	"start of processor-specific types")				\
-_ELF_DEFINE_DT(DT_ARM_SYMTABSZ,	    0x70000001UL,			\
-	"number of entries in the dynamic symbol table")		\
-_ELF_DEFINE_DT(DT_SPARC_REGISTER,   0x70000001UL,			\
-	"index of an STT_SPARC_REGISTER symbol")			\
-_ELF_DEFINE_DT(DT_ARM_PREEMPTMAP,   0x70000002UL,			\
-	"address of the preemption map")				\
-_ELF_DEFINE_DT(DT_MIPS_RLD_VERSION, 0x70000001UL,			\
-	"version ID for runtime linker interface")			\
-_ELF_DEFINE_DT(DT_MIPS_TIME_STAMP,  0x70000002UL,			\
-	"timestamp")							\
-_ELF_DEFINE_DT(DT_MIPS_ICHECKSUM,   0x70000003UL,			\
-	"checksum of all external strings and common sizes")		\
-_ELF_DEFINE_DT(DT_MIPS_IVERSION,    0x70000004UL,			\
-	"string table index of a version string")			\
-_ELF_DEFINE_DT(DT_MIPS_FLAGS,       0x70000005UL,			\
-	"MIPS-specific flags")						\
-_ELF_DEFINE_DT(DT_MIPS_BASE_ADDRESS, 0x70000006UL,			\
-	"base address for the executable/DSO")				\
-_ELF_DEFINE_DT(DT_MIPS_CONFLICT,    0x70000008UL,			\
-	"address of .conflict section")					\
-_ELF_DEFINE_DT(DT_MIPS_LIBLIST,     0x70000009UL,			\
-	"address of .liblist section")					\
-_ELF_DEFINE_DT(DT_MIPS_LOCAL_GOTNO, 0x7000000AUL,			\
-	"number of local GOT entries")					\
-_ELF_DEFINE_DT(DT_MIPS_CONFLICTNO,  0x7000000BUL,			\
-	"number of entries in the .conflict section")			\
-_ELF_DEFINE_DT(DT_MIPS_LIBLISTNO,   0x70000010UL,			\
-	"number of entries in the .liblist section")			\
-_ELF_DEFINE_DT(DT_MIPS_SYMTABNO,    0x70000011UL,			\
-	"number of entries in the .dynsym section")			\
-_ELF_DEFINE_DT(DT_MIPS_UNREFEXTNO,  0x70000012UL,			\
-	"index of first external dynamic symbol not ref'ed locally")	\
-_ELF_DEFINE_DT(DT_MIPS_GOTSYM,      0x70000013UL,			\
-	"index of first dynamic symbol corresponds to a GOT entry")	\
-_ELF_DEFINE_DT(DT_MIPS_HIPAGENO,    0x70000014UL,			\
-	"number of page table entries in GOT")				\
-_ELF_DEFINE_DT(DT_MIPS_RLD_MAP,     0x70000016UL,			\
-	"address of runtime linker map")				\
-_ELF_DEFINE_DT(DT_MIPS_DELTA_CLASS, 0x70000017UL,			\
-	"Delta C++ class definition")					\
-_ELF_DEFINE_DT(DT_MIPS_DELTA_CLASS_NO, 0x70000018UL,			\
-	"number of entries in DT_MIPS_DELTA_CLASS")			\
-_ELF_DEFINE_DT(DT_MIPS_DELTA_INSTANCE, 0x70000019UL,			\
-	"Delta C++ class instances")					\
-_ELF_DEFINE_DT(DT_MIPS_DELTA_INSTANCE_NO, 0x7000001AUL,			\
-	"number of entries in DT_MIPS_DELTA_INSTANCE")			\
-_ELF_DEFINE_DT(DT_MIPS_DELTA_RELOC, 0x7000001BUL,			\
-	"Delta relocations")						\
-_ELF_DEFINE_DT(DT_MIPS_DELTA_RELOC_NO, 0x7000001CUL,			\
-	"number of entries in DT_MIPS_DELTA_RELOC")			\
-_ELF_DEFINE_DT(DT_MIPS_DELTA_SYM,   0x7000001DUL,			\
-	"Delta symbols referred by Delta relocations")			\
-_ELF_DEFINE_DT(DT_MIPS_DELTA_SYM_NO, 0x7000001EUL,			\
-	"number of entries in DT_MIPS_DELTA_SYM")			\
-_ELF_DEFINE_DT(DT_MIPS_DELTA_CLASSSYM, 0x70000020UL,			\
-	"Delta symbols for class declarations")				\
-_ELF_DEFINE_DT(DT_MIPS_DELTA_CLASSSYM_NO, 0x70000021UL,			\
-	"number of entries in DT_MIPS_DELTA_CLASSSYM")			\
-_ELF_DEFINE_DT(DT_MIPS_CXX_FLAGS,   0x70000022UL,			\
-	"C++ flavor flags")						\
-_ELF_DEFINE_DT(DT_MIPS_PIXIE_INIT,  0x70000023UL,			\
-	"address of an initialization routine created by pixie")	\
-_ELF_DEFINE_DT(DT_MIPS_SYMBOL_LIB,  0x70000024UL,			\
-	"address of .MIPS.symlib section")				\
-_ELF_DEFINE_DT(DT_MIPS_LOCALPAGE_GOTIDX, 0x70000025UL,			\
-	"GOT index of first page table entry for a segment")		\
-_ELF_DEFINE_DT(DT_MIPS_LOCAL_GOTIDX, 0x70000026UL,			\
-	"GOT index of first page table entry for a local symbol")	\
-_ELF_DEFINE_DT(DT_MIPS_HIDDEN_GOTIDX, 0x70000027UL,			\
-	"GOT index of first page table entry for a hidden symbol")	\
-_ELF_DEFINE_DT(DT_MIPS_PROTECTED_GOTIDX, 0x70000028UL,			\
-	"GOT index of first page table entry for a protected symbol")	\
-_ELF_DEFINE_DT(DT_MIPS_OPTIONS,     0x70000029UL,			\
-	"address of .MIPS.options section")				\
-_ELF_DEFINE_DT(DT_MIPS_INTERFACE,   0x7000002AUL,			\
-	"address of .MIPS.interface section")				\
-_ELF_DEFINE_DT(DT_MIPS_DYNSTR_ALIGN, 0x7000002BUL, "???")		\
-_ELF_DEFINE_DT(DT_MIPS_INTERFACE_SIZE, 0x7000002CUL,			\
-	"size of .MIPS.interface section")				\
-_ELF_DEFINE_DT(DT_MIPS_RLD_TEXT_RESOLVE_ADDR, 0x7000002DUL,		\
-	"address of _rld_text_resolve in GOT")				\
-_ELF_DEFINE_DT(DT_MIPS_PERF_SUFFIX, 0x7000002EUL,			\
-	"default suffix of DSO to be appended by dlopen")		\
-_ELF_DEFINE_DT(DT_MIPS_COMPACT_SIZE, 0x7000002FUL,			\
-	"size of a ucode compact relocation record (o32)")		\
-_ELF_DEFINE_DT(DT_MIPS_GP_VALUE,    0x70000030UL,			\
-	"GP value of a specified GP relative range")			\
-_ELF_DEFINE_DT(DT_MIPS_AUX_DYNAMIC, 0x70000031UL,			\
-	"address of an auxiliary dynamic table")			\
-_ELF_DEFINE_DT(DT_MIPS_PLTGOT,      0x70000032UL,			\
-	"address of the PLTGOT")					\
-_ELF_DEFINE_DT(DT_MIPS_RLD_OBJ_UPDATE, 0x70000033UL,			\
-	"object list update callback")					\
-_ELF_DEFINE_DT(DT_MIPS_RWPLT,       0x70000034UL,			\
-	"address of a writable PLT")					\
-_ELF_DEFINE_DT(DT_PPC_GOT,          0x70000000UL,			\
-	"value of _GLOBAL_OFFSET_TABLE_")				\
-_ELF_DEFINE_DT(DT_PPC_TLSOPT,       0x70000001UL,			\
-	"TLS descriptor should be optimized")				\
-_ELF_DEFINE_DT(DT_PPC64_GLINK,      0x70000000UL,			\
-	"address of .glink section")					\
-_ELF_DEFINE_DT(DT_PPC64_OPD,        0x70000001UL,			\
-	"address of .opd section")					\
-_ELF_DEFINE_DT(DT_PPC64_OPDSZ,      0x70000002UL,			\
-	"size of .opd section")						\
-_ELF_DEFINE_DT(DT_PPC64_TLSOPT,     0x70000003UL,			\
-	"TLS descriptor should be optimized")				\
-_ELF_DEFINE_DT(DT_AUXILIARY,        0x7FFFFFFDUL,			\
-	"offset of string naming auxiliary filtees")			\
-_ELF_DEFINE_DT(DT_USED,             0x7FFFFFFEUL, "ignored")		\
-_ELF_DEFINE_DT(DT_FILTER,           0x7FFFFFFFUL,			\
-	"index of string naming filtees")				\
-_ELF_DEFINE_DT(DT_HIPROC,           0x7FFFFFFFUL,			\
-	"end of processor-specific types")
-
-#undef	_ELF_DEFINE_DT
-#define	_ELF_DEFINE_DT(N, V, DESCR)	N = V ,
-enum {
-	_ELF_DEFINE_DYN_TYPES()
-	DT__LAST__ = DT_HIPROC
-};
-
-#define	DT_DEPRECATED_SPARC_REGISTER	DT_SPARC_REGISTER
-
-/*
- * Flags used in the executable header (field: e_flags).
- */
-#define	_ELF_DEFINE_EHDR_FLAGS()					\
-_ELF_DEFINE_EF(EF_ARM_RELEXEC,      0x00000001UL,			\
-	"dynamic segment describes only how to relocate segments")	\
-_ELF_DEFINE_EF(EF_ARM_HASENTRY,     0x00000002UL,			\
-	"e_entry contains a program entry point")			\
-_ELF_DEFINE_EF(EF_ARM_SYMSARESORTED, 0x00000004UL,			\
-	"subsection of symbol table is sorted by symbol value")		\
-_ELF_DEFINE_EF(EF_ARM_DYNSYMSUSESEGIDX, 0x00000008UL,			\
-	"dynamic symbol st_shndx = containing segment index + 1")	\
-_ELF_DEFINE_EF(EF_ARM_MAPSYMSFIRST, 0x00000010UL,			\
-	"mapping symbols precede other local symbols in symtab")	\
-_ELF_DEFINE_EF(EF_ARM_BE8,          0x00800000UL,			\
-	"file contains BE-8 code")					\
-_ELF_DEFINE_EF(EF_ARM_LE8,          0x00400000UL,			\
-	"file contains LE-8 code")					\
-_ELF_DEFINE_EF(EF_ARM_EABIMASK,     0xFF000000UL,			\
-	"mask for ARM EABI version number (0 denotes GNU or unknown)")	\
-_ELF_DEFINE_EF(EF_ARM_EABI_UNKNOWN, 0x00000000UL,			\
-	"Unknown or GNU ARM EABI version number")			\
-_ELF_DEFINE_EF(EF_ARM_EABI_VER1,    0x01000000UL,			\
-	"ARM EABI version 1")						\
-_ELF_DEFINE_EF(EF_ARM_EABI_VER2,    0x02000000UL,			\
-	"ARM EABI version 2")						\
-_ELF_DEFINE_EF(EF_ARM_EABI_VER3,    0x03000000UL,			\
-	"ARM EABI version 3")						\
-_ELF_DEFINE_EF(EF_ARM_EABI_VER4,    0x04000000UL,			\
-	"ARM EABI version 4")						\
-_ELF_DEFINE_EF(EF_ARM_EABI_VER5,    0x05000000UL,			\
-	"ARM EABI version 5")						\
-_ELF_DEFINE_EF(EF_ARM_INTERWORK,    0x00000004UL,			\
-	"GNU EABI extension")						\
-_ELF_DEFINE_EF(EF_ARM_APCS_26,      0x00000008UL,			\
-	"GNU EABI extension")						\
-_ELF_DEFINE_EF(EF_ARM_APCS_FLOAT,   0x00000010UL,			\
-	"GNU EABI extension")						\
-_ELF_DEFINE_EF(EF_ARM_PIC,          0x00000020UL,			\
-	"GNU EABI extension")						\
-_ELF_DEFINE_EF(EF_ARM_ALIGN8,       0x00000040UL,			\
-	"GNU EABI extension")						\
-_ELF_DEFINE_EF(EF_ARM_NEW_ABI,      0x00000080UL,			\
-	"GNU EABI extension")						\
-_ELF_DEFINE_EF(EF_ARM_OLD_ABI,      0x00000100UL,			\
-	"GNU EABI extension")						\
-_ELF_DEFINE_EF(EF_ARM_SOFT_FLOAT,   0x00000200UL,			\
-	"GNU EABI extension")						\
-_ELF_DEFINE_EF(EF_ARM_VFP_FLOAT,    0x00000400UL,			\
-	"GNU EABI extension")						\
-_ELF_DEFINE_EF(EF_ARM_MAVERICK_FLOAT, 0x00000800UL,			\
-	"GNU EABI extension")						\
-_ELF_DEFINE_EF(EF_MIPS_NOREORDER,   0x00000001UL,			\
-	"at least one .noreorder directive appeared in the source")	\
-_ELF_DEFINE_EF(EF_MIPS_PIC,         0x00000002UL,			\
-	"file contains position independent code")			\
-_ELF_DEFINE_EF(EF_MIPS_CPIC,        0x00000004UL,			\
-	"file's code uses standard conventions for calling PIC")	\
-_ELF_DEFINE_EF(EF_MIPS_UCODE,       0x00000010UL,			\
-	"file contains UCODE (obsolete)")				\
-_ELF_DEFINE_EF(EF_MIPS_ABI2,        0x00000020UL,			\
-	"file follows MIPS III 32-bit ABI")				\
-_ELF_DEFINE_EF(EF_MIPS_OPTIONS_FIRST, 0x00000080UL,			\
-	"ld(1) should process .MIPS.options section first")		\
-_ELF_DEFINE_EF(EF_MIPS_ARCH_ASE,    0x0F000000UL,			\
-	"file uses application-specific architectural extensions")	\
-_ELF_DEFINE_EF(EF_MIPS_ARCH_ASE_MDMX, 0x08000000UL,			\
-	"file uses MDMX multimedia extensions")				\
-_ELF_DEFINE_EF(EF_MIPS_ARCH_ASE_M16, 0x04000000UL,			\
-	"file uses MIPS-16 ISA extensions")				\
-_ELF_DEFINE_EF(EF_MIPS_ARCH,         0xF0000000UL,			\
-	"4-bit MIPS architecture field")				\
-_ELF_DEFINE_EF(EF_PPC_EMB,          0x80000000UL,			\
-	"Embedded PowerPC flag")					\
-_ELF_DEFINE_EF(EF_PPC_RELOCATABLE,  0x00010000UL,			\
-	"-mrelocatable flag")						\
-_ELF_DEFINE_EF(EF_PPC_RELOCATABLE_LIB, 0x00008000UL,			\
-	"-mrelocatable-lib flag")					\
-_ELF_DEFINE_EF(EF_RISCV_RVC,	    0x00000001UL,			\
-	"Compressed instruction extension")				\
-_ELF_DEFINE_EF(EF_RISCV_FLOAT_ABI_MASK, 0x00000006UL,			\
-	"Floating point ABI")						\
-_ELF_DEFINE_EF(EF_RISCV_FLOAT_ABI_SOFT, 0x00000000UL,			\
-	"Software emulated floating point")				\
-_ELF_DEFINE_EF(EF_RISCV_FLOAT_ABI_SINGLE, 0x00000002UL,			\
-	"Single precision floating point")				\
-_ELF_DEFINE_EF(EF_RISCV_FLOAT_ABI_DOUBLE, 0x00000004UL,			\
-	"Double precision floating point")				\
-_ELF_DEFINE_EF(EF_RISCV_FLOAT_ABI_QUAD, 0x00000006UL,			\
-	"Quad precision floating point")				\
-_ELF_DEFINE_EF(EF_RISCV_RVE,	    0x00000008UL,			\
-	"Compressed instruction ABI")					\
-_ELF_DEFINE_EF(EF_RISCV_TSO,	    0x00000010UL,			\
-	"RVTSO memory consistency model")				\
-_ELF_DEFINE_EF(EF_SPARC_EXT_MASK,   0x00ffff00UL,			\
-	"Vendor Extension mask")					\
-_ELF_DEFINE_EF(EF_SPARC_32PLUS,     0x00000100UL,			\
-	"Generic V8+ features")						\
-_ELF_DEFINE_EF(EF_SPARC_SUN_US1,    0x00000200UL,			\
-	"Sun UltraSPARCTM 1 Extensions")				\
-_ELF_DEFINE_EF(EF_SPARC_HAL_R1,     0x00000400UL, "HAL R1 Extensions")	\
-_ELF_DEFINE_EF(EF_SPARC_SUN_US3,    0x00000800UL,			\
-	"Sun UltraSPARC 3 Extensions")					\
-_ELF_DEFINE_EF(EF_SPARCV9_MM,       0x00000003UL,			\
-	"Mask for Memory Model")					\
-_ELF_DEFINE_EF(EF_SPARCV9_TSO,      0x00000000UL,			\
-	"Total Store Ordering")						\
-_ELF_DEFINE_EF(EF_SPARCV9_PSO,      0x00000001UL,			\
-	"Partial Store Ordering")					\
-_ELF_DEFINE_EF(EF_SPARCV9_RMO,      0x00000002UL,			\
-	"Relaxed Memory Ordering")
-
-#undef	_ELF_DEFINE_EF
-#define	_ELF_DEFINE_EF(N, V, DESCR)	N = V ,
-enum {
-	_ELF_DEFINE_EHDR_FLAGS()
-	EF__LAST__
-};
-
-/*
- * Offsets in the `ei_ident[]` field of an ELF executable header.
- */
-#define	_ELF_DEFINE_EI_OFFSETS()			\
-_ELF_DEFINE_EI(EI_MAG0,     0, "magic number")		\
-_ELF_DEFINE_EI(EI_MAG1,     1, "magic number")		\
-_ELF_DEFINE_EI(EI_MAG2,     2, "magic number")		\
-_ELF_DEFINE_EI(EI_MAG3,     3, "magic number")		\
-_ELF_DEFINE_EI(EI_CLASS,    4, "file class")		\
-_ELF_DEFINE_EI(EI_DATA,     5, "data encoding")		\
-_ELF_DEFINE_EI(EI_VERSION,  6, "file version")		\
-_ELF_DEFINE_EI(EI_OSABI,    7, "OS ABI kind")		\
-_ELF_DEFINE_EI(EI_ABIVERSION, 8, "OS ABI version")	\
-_ELF_DEFINE_EI(EI_PAD,	    9, "padding start")		\
-_ELF_DEFINE_EI(EI_NIDENT,  16, "total size")
-
-#undef	_ELF_DEFINE_EI
-#define	_ELF_DEFINE_EI(N, V, DESCR)	N = V ,
-enum {
-	_ELF_DEFINE_EI_OFFSETS()
-	EI__LAST__
-};
-
-/*
- * The ELF class of an object.
- */
-#define	_ELF_DEFINE_ELFCLASS()				\
-_ELF_DEFINE_EC(ELFCLASSNONE, 0, "Unknown ELF class")	\
-_ELF_DEFINE_EC(ELFCLASS32,   1, "32 bit objects")	\
-_ELF_DEFINE_EC(ELFCLASS64,   2, "64 bit objects")
-
-#undef	_ELF_DEFINE_EC
-#define	_ELF_DEFINE_EC(N, V, DESCR)	N = V ,
-enum {
-	_ELF_DEFINE_ELFCLASS()
-	EC__LAST__
-};
-
-/*
- * Endianness of data in an ELF object.
- */
-
-#define	_ELF_DEFINE_ELF_DATA_ENDIANNESS()			\
-_ELF_DEFINE_ED(ELFDATANONE, 0, "Unknown data endianness")	\
-_ELF_DEFINE_ED(ELFDATA2LSB, 1, "little endian")			\
-_ELF_DEFINE_ED(ELFDATA2MSB, 2, "big endian")
-
-#undef	_ELF_DEFINE_ED
-#define	_ELF_DEFINE_ED(N, V, DESCR)	N = V ,
-enum {
-	_ELF_DEFINE_ELF_DATA_ENDIANNESS()
-	ED__LAST__
-};
-
-/*
- * Values of the magic numbers used in identification array.
- */
-#define	_ELF_DEFINE_ELF_MAGIC()			\
-_ELF_DEFINE_EMAG(ELFMAG0, 0x7FU)		\
-_ELF_DEFINE_EMAG(ELFMAG1, 'E')			\
-_ELF_DEFINE_EMAG(ELFMAG2, 'L')			\
-_ELF_DEFINE_EMAG(ELFMAG3, 'F')
-
-#undef	_ELF_DEFINE_EMAG
-#define	_ELF_DEFINE_EMAG(N, V)		N = V ,
-enum {
-	_ELF_DEFINE_ELF_MAGIC()
-	ELFMAG__LAST__
-};
-
-/*
- * ELF OS ABI field.
- */
-#define	_ELF_DEFINE_ELF_OSABI()						\
-_ELF_DEFINE_EABI(ELFOSABI_NONE,       0,				\
-	"No extensions or unspecified")					\
-_ELF_DEFINE_EABI(ELFOSABI_SYSV,       0, "SYSV")			\
-_ELF_DEFINE_EABI(ELFOSABI_HPUX,       1, "Hewlett-Packard HP-UX")	\
-_ELF_DEFINE_EABI(ELFOSABI_NETBSD,     2, "NetBSD")			\
-_ELF_DEFINE_EABI(ELFOSABI_GNU,        3, "GNU")				\
-_ELF_DEFINE_EABI(ELFOSABI_HURD,       4, "GNU/HURD")			\
-_ELF_DEFINE_EABI(ELFOSABI_86OPEN,     5, "86Open Common ABI")		\
-_ELF_DEFINE_EABI(ELFOSABI_SOLARIS,    6, "Sun Solaris")			\
-_ELF_DEFINE_EABI(ELFOSABI_AIX,        7, "AIX")				\
-_ELF_DEFINE_EABI(ELFOSABI_IRIX,       8, "IRIX")			\
-_ELF_DEFINE_EABI(ELFOSABI_FREEBSD,    9, "FreeBSD")			\
-_ELF_DEFINE_EABI(ELFOSABI_TRU64,      10, "Compaq TRU64 UNIX")		\
-_ELF_DEFINE_EABI(ELFOSABI_MODESTO,    11, "Novell Modesto")		\
-_ELF_DEFINE_EABI(ELFOSABI_OPENBSD,    12, "Open BSD")			\
-_ELF_DEFINE_EABI(ELFOSABI_OPENVMS,    13, "Open VMS")			\
-_ELF_DEFINE_EABI(ELFOSABI_NSK,        14,				\
-	"Hewlett-Packard Non-Stop Kernel")				\
-_ELF_DEFINE_EABI(ELFOSABI_AROS,       15, "Amiga Research OS")		\
-_ELF_DEFINE_EABI(ELFOSABI_FENIXOS,    16,				\
-	"The FenixOS highly scalable multi-core OS")			\
-_ELF_DEFINE_EABI(ELFOSABI_CLOUDABI,   17, "Nuxi CloudABI")		\
-_ELF_DEFINE_EABI(ELFOSABI_OPENVOS,    18, 				\
-	"Stratus Technologies OpenVOS")					\
-_ELF_DEFINE_EABI(ELFOSABI_ARM_AEABI,  64,				\
-	"ARM specific symbol versioning extensions")			\
-_ELF_DEFINE_EABI(ELFOSABI_ARM,        97, "ARM ABI")			\
-_ELF_DEFINE_EABI(ELFOSABI_STANDALONE, 255,				\
-	"Standalone (embedded) application")
-
-#undef	_ELF_DEFINE_EABI
-#define	_ELF_DEFINE_EABI(N, V, DESCR)	N = V ,
-enum {
-	_ELF_DEFINE_ELF_OSABI()
-	ELFOSABI__LAST__
-};
-
-#define	ELFOSABI_LINUX			ELFOSABI_GNU
-
-/*
- * ELF Machine types: (EM_*).
- */
-#define	_ELF_DEFINE_ELF_MACHINES()					\
-_ELF_DEFINE_EM(EM_NONE,             0, "No machine")			\
-_ELF_DEFINE_EM(EM_M32,              1, "AT&T WE 32100")			\
-_ELF_DEFINE_EM(EM_SPARC,            2, "SPARC")				\
-_ELF_DEFINE_EM(EM_386,              3, "Intel 80386")			\
-_ELF_DEFINE_EM(EM_68K,              4, "Motorola 68000")		\
-_ELF_DEFINE_EM(EM_88K,              5, "Motorola 88000")		\
-_ELF_DEFINE_EM(EM_IAMCU,            6, "Intel MCU")			\
-_ELF_DEFINE_EM(EM_860,              7, "Intel 80860")			\
-_ELF_DEFINE_EM(EM_MIPS,             8, "MIPS I Architecture")		\
-_ELF_DEFINE_EM(EM_S370,             9, "IBM System/370 Processor")	\
-_ELF_DEFINE_EM(EM_MIPS_RS3_LE,      10, "MIPS RS3000 Little-endian")	\
-_ELF_DEFINE_EM(EM_PARISC,           15, "Hewlett-Packard PA-RISC")	\
-_ELF_DEFINE_EM(EM_VPP500,           17, "Fujitsu VPP500")		\
-_ELF_DEFINE_EM(EM_SPARC32PLUS,      18,					\
-	"Enhanced instruction set SPARC")				\
-_ELF_DEFINE_EM(EM_960,              19, "Intel 80960")			\
-_ELF_DEFINE_EM(EM_PPC,              20, "PowerPC")			\
-_ELF_DEFINE_EM(EM_PPC64,            21, "64-bit PowerPC")		\
-_ELF_DEFINE_EM(EM_S390,             22, "IBM System/390 Processor")	\
-_ELF_DEFINE_EM(EM_SPU,              23, "IBM SPU/SPC")			\
-_ELF_DEFINE_EM(EM_V800,             36, "NEC V800")			\
-_ELF_DEFINE_EM(EM_FR20,             37, "Fujitsu FR20")			\
-_ELF_DEFINE_EM(EM_RH32,             38, "TRW RH-32")			\
-_ELF_DEFINE_EM(EM_RCE,              39, "Motorola RCE")			\
-_ELF_DEFINE_EM(EM_ARM,              40, "Advanced RISC Machines ARM")	\
-_ELF_DEFINE_EM(EM_ALPHA,            41, "Digital Alpha")		\
-_ELF_DEFINE_EM(EM_SH,               42, "Hitachi SH")			\
-_ELF_DEFINE_EM(EM_SPARCV9,          43, "SPARC Version 9")		\
-_ELF_DEFINE_EM(EM_TRICORE,          44,					\
-	"Siemens TriCore embedded processor")				\
-_ELF_DEFINE_EM(EM_ARC,              45,					\
-	"Argonaut RISC Core, Argonaut Technologies Inc.")		\
-_ELF_DEFINE_EM(EM_H8_300,           46, "Hitachi H8/300")		\
-_ELF_DEFINE_EM(EM_H8_300H,          47, "Hitachi H8/300H")		\
-_ELF_DEFINE_EM(EM_H8S,              48, "Hitachi H8S")			\
-_ELF_DEFINE_EM(EM_H8_500,           49, "Hitachi H8/500")		\
-_ELF_DEFINE_EM(EM_IA_64,            50,					\
-	"Intel IA-64 processor architecture")				\
-_ELF_DEFINE_EM(EM_MIPS_X,           51, "Stanford MIPS-X")		\
-_ELF_DEFINE_EM(EM_COLDFIRE,         52, "Motorola ColdFire")		\
-_ELF_DEFINE_EM(EM_68HC12,           53, "Motorola M68HC12")		\
-_ELF_DEFINE_EM(EM_MMA,              54,					\
-	"Fujitsu MMA Multimedia Accelerator")				\
-_ELF_DEFINE_EM(EM_PCP,              55, "Siemens PCP")			\
-_ELF_DEFINE_EM(EM_NCPU,             56,					\
-	"Sony nCPU embedded RISC processor")				\
-_ELF_DEFINE_EM(EM_NDR1,             57, "Denso NDR1 microprocessor")	\
-_ELF_DEFINE_EM(EM_STARCORE,         58, "Motorola Star*Core processor")	\
-_ELF_DEFINE_EM(EM_ME16,             59, "Toyota ME16 processor")	\
-_ELF_DEFINE_EM(EM_ST100,            60,					\
-	"STMicroelectronics ST100 processor")				\
-_ELF_DEFINE_EM(EM_TINYJ,            61,					\
-	"Advanced Logic Corp. TinyJ embedded processor family")		\
-_ELF_DEFINE_EM(EM_X86_64,           62, "AMD x86-64 architecture")	\
-_ELF_DEFINE_EM(EM_PDSP,             63, "Sony DSP Processor")		\
-_ELF_DEFINE_EM(EM_PDP10,            64,					\
-	"Digital Equipment Corp. PDP-10")				\
-_ELF_DEFINE_EM(EM_PDP11,            65,					\
-	"Digital Equipment Corp. PDP-11")				\
-_ELF_DEFINE_EM(EM_FX66,             66, "Siemens FX66 microcontroller")	\
-_ELF_DEFINE_EM(EM_ST9PLUS,          67,					\
-	"STMicroelectronics ST9+ 8/16 bit microcontroller")		\
-_ELF_DEFINE_EM(EM_ST7,              68,					\
-	"STMicroelectronics ST7 8-bit microcontroller")			\
-_ELF_DEFINE_EM(EM_68HC16,           69,					\
-	"Motorola MC68HC16 Microcontroller")				\
-_ELF_DEFINE_EM(EM_68HC11,           70,					\
-	"Motorola MC68HC11 Microcontroller")				\
-_ELF_DEFINE_EM(EM_68HC08,           71,					\
-	"Motorola MC68HC08 Microcontroller")				\
-_ELF_DEFINE_EM(EM_68HC05,           72,					\
-	"Motorola MC68HC05 Microcontroller")				\
-_ELF_DEFINE_EM(EM_SVX,              73, "Silicon Graphics SVx")		\
-_ELF_DEFINE_EM(EM_ST19,             74,					\
-	"STMicroelectronics ST19 8-bit microcontroller")		\
-_ELF_DEFINE_EM(EM_VAX,              75, "Digital VAX")			\
-_ELF_DEFINE_EM(EM_CRIS,             76,					\
-	"Axis Communications 32-bit embedded processor")		\
-_ELF_DEFINE_EM(EM_JAVELIN,          77,					\
-	"Infineon Technologies 32-bit embedded processor")		\
-_ELF_DEFINE_EM(EM_FIREPATH,         78,					\
-	"Element 14 64-bit DSP Processor")				\
-_ELF_DEFINE_EM(EM_ZSP,              79,					\
-	"LSI Logic 16-bit DSP Processor")				\
-_ELF_DEFINE_EM(EM_MMIX,             80,					\
-	"Donald Knuth's educational 64-bit processor")			\
-_ELF_DEFINE_EM(EM_HUANY,            81,					\
-	"Harvard University machine-independent object files")		\
-_ELF_DEFINE_EM(EM_PRISM,            82, "SiTera Prism")			\
-_ELF_DEFINE_EM(EM_AVR,              83,					\
-	"Atmel AVR 8-bit microcontroller")				\
-_ELF_DEFINE_EM(EM_FR30,             84, "Fujitsu FR30")			\
-_ELF_DEFINE_EM(EM_D10V,             85, "Mitsubishi D10V")		\
-_ELF_DEFINE_EM(EM_D30V,             86, "Mitsubishi D30V")		\
-_ELF_DEFINE_EM(EM_V850,             87, "NEC v850")			\
-_ELF_DEFINE_EM(EM_M32R,             88, "Mitsubishi M32R")		\
-_ELF_DEFINE_EM(EM_MN10300,          89, "Matsushita MN10300")		\
-_ELF_DEFINE_EM(EM_MN10200,          90, "Matsushita MN10200")		\
-_ELF_DEFINE_EM(EM_PJ,               91, "picoJava")			\
-_ELF_DEFINE_EM(EM_OPENRISC,         92,					\
-	"OpenRISC 32-bit embedded processor")				\
-_ELF_DEFINE_EM(EM_ARC_COMPACT,      93,					\
-	"ARC International ARCompact processor")			\
-_ELF_DEFINE_EM(EM_XTENSA,           94,					\
-	"Tensilica Xtensa Architecture")				\
-_ELF_DEFINE_EM(EM_VIDEOCORE,        95,					\
-	"Alphamosaic VideoCore processor")				\
-_ELF_DEFINE_EM(EM_TMM_GPP,          96,					\
-	"Thompson Multimedia General Purpose Processor")		\
-_ELF_DEFINE_EM(EM_NS32K,            97,					\
-	"National Semiconductor 32000 series")				\
-_ELF_DEFINE_EM(EM_TPC,              98, "Tenor Network TPC processor")	\
-_ELF_DEFINE_EM(EM_SNP1K,            99, "Trebia SNP 1000 processor")	\
-_ELF_DEFINE_EM(EM_ST200,            100,				\
-	"STMicroelectronics (www.st.com) ST200 microcontroller")	\
-_ELF_DEFINE_EM(EM_IP2K,             101,				\
-	"Ubicom IP2xxx microcontroller family")				\
-_ELF_DEFINE_EM(EM_MAX,              102, "MAX Processor")		\
-_ELF_DEFINE_EM(EM_CR,               103,				\
-	"National Semiconductor CompactRISC microprocessor")		\
-_ELF_DEFINE_EM(EM_F2MC16,           104, "Fujitsu F2MC16")		\
-_ELF_DEFINE_EM(EM_MSP430,           105,				\
-	"Texas Instruments embedded microcontroller msp430")		\
-_ELF_DEFINE_EM(EM_BLACKFIN,         106,				\
-	"Analog Devices Blackfin (DSP) processor")			\
-_ELF_DEFINE_EM(EM_SE_C33,           107,				\
-	"S1C33 Family of Seiko Epson processors")			\
-_ELF_DEFINE_EM(EM_SEP,              108,				\
-	"Sharp embedded microprocessor")				\
-_ELF_DEFINE_EM(EM_ARCA,             109, "Arca RISC Microprocessor")	\
-_ELF_DEFINE_EM(EM_UNICORE,          110,				\
-	"Microprocessor series from PKU-Unity Ltd. and MPRC of Peking University") \
-_ELF_DEFINE_EM(EM_EXCESS,           111,				\
-	"eXcess: 16/32/64-bit configurable embedded CPU")		\
-_ELF_DEFINE_EM(EM_DXP,              112,				\
-	"Icera Semiconductor Inc. Deep Execution Processor")		\
-_ELF_DEFINE_EM(EM_ALTERA_NIOS2,     113,				\
-	"Altera Nios II soft-core processor")				\
-_ELF_DEFINE_EM(EM_CRX,              114,				\
-	"National Semiconductor CompactRISC CRX microprocessor")	\
-_ELF_DEFINE_EM(EM_XGATE,            115,				\
-	"Motorola XGATE embedded processor")				\
-_ELF_DEFINE_EM(EM_C166,             116,				\
-	"Infineon C16x/XC16x processor")				\
-_ELF_DEFINE_EM(EM_M16C,             117,				\
-	"Renesas M16C series microprocessors")				\
-_ELF_DEFINE_EM(EM_DSPIC30F,         118,				\
-	"Microchip Technology dsPIC30F Digital Signal Controller")	\
-_ELF_DEFINE_EM(EM_CE,               119,				\
-	"Freescale Communication Engine RISC core")			\
-_ELF_DEFINE_EM(EM_M32C,             120,				\
-	"Renesas M32C series microprocessors")				\
-_ELF_DEFINE_EM(EM_TSK3000,          131, "Altium TSK3000 core")		\
-_ELF_DEFINE_EM(EM_RS08,             132,				\
-	"Freescale RS08 embedded processor")				\
-_ELF_DEFINE_EM(EM_SHARC,            133,				\
-	"Analog Devices SHARC family of 32-bit DSP processors")		\
-_ELF_DEFINE_EM(EM_ECOG2,            134,				\
-	"Cyan Technology eCOG2 microprocessor")				\
-_ELF_DEFINE_EM(EM_SCORE7,           135,				\
-	"Sunplus S+core7 RISC processor")				\
-_ELF_DEFINE_EM(EM_DSP24,            136,				\
-	"New Japan Radio (NJR) 24-bit DSP Processor")			\
-_ELF_DEFINE_EM(EM_VIDEOCORE3,       137,				\
-	"Broadcom VideoCore III processor")				\
-_ELF_DEFINE_EM(EM_LATTICEMICO32,    138,				\
-	"RISC processor for Lattice FPGA architecture")			\
-_ELF_DEFINE_EM(EM_SE_C17,           139, "Seiko Epson C17 family")	\
-_ELF_DEFINE_EM(EM_TI_C6000,         140,				\
-	"The Texas Instruments TMS320C6000 DSP family")			\
-_ELF_DEFINE_EM(EM_TI_C2000,         141,				\
-	"The Texas Instruments TMS320C2000 DSP family")			\
-_ELF_DEFINE_EM(EM_TI_C5500,         142,				\
-	"The Texas Instruments TMS320C55x DSP family")			\
-_ELF_DEFINE_EM(EM_MMDSP_PLUS,       160,				\
-	"STMicroelectronics 64bit VLIW Data Signal Processor")		\
-_ELF_DEFINE_EM(EM_CYPRESS_M8C,      161, "Cypress M8C microprocessor")	\
-_ELF_DEFINE_EM(EM_R32C,             162,				\
-	"Renesas R32C series microprocessors")				\
-_ELF_DEFINE_EM(EM_TRIMEDIA,         163,				\
-	"NXP Semiconductors TriMedia architecture family")		\
-_ELF_DEFINE_EM(EM_QDSP6,            164, "QUALCOMM DSP6 Processor")	\
-_ELF_DEFINE_EM(EM_8051,             165, "Intel 8051 and variants")	\
-_ELF_DEFINE_EM(EM_STXP7X,           166,				\
-	"STMicroelectronics STxP7x family of configurable and extensible RISC processors") \
-_ELF_DEFINE_EM(EM_NDS32,            167,				\
-	"Andes Technology compact code size embedded RISC processor family") \
-_ELF_DEFINE_EM(EM_ECOG1,            168,				\
-	"Cyan Technology eCOG1X family")				\
-_ELF_DEFINE_EM(EM_ECOG1X,           168,				\
-	"Cyan Technology eCOG1X family")				\
-_ELF_DEFINE_EM(EM_MAXQ30,           169,				\
-	"Dallas Semiconductor MAXQ30 Core Micro-controllers")		\
-_ELF_DEFINE_EM(EM_XIMO16,           170,				\
-	"New Japan Radio (NJR) 16-bit DSP Processor")			\
-_ELF_DEFINE_EM(EM_MANIK,            171,				\
-	"M2000 Reconfigurable RISC Microprocessor")			\
-_ELF_DEFINE_EM(EM_CRAYNV2,          172,				\
-	"Cray Inc. NV2 vector architecture")				\
-_ELF_DEFINE_EM(EM_RX,               173, "Renesas RX family")		\
-_ELF_DEFINE_EM(EM_METAG,            174,				\
-	"Imagination Technologies META processor architecture")		\
-_ELF_DEFINE_EM(EM_MCST_ELBRUS,      175,				\
-	"MCST Elbrus general purpose hardware architecture")		\
-_ELF_DEFINE_EM(EM_ECOG16,           176,				\
-	"Cyan Technology eCOG16 family")				\
-_ELF_DEFINE_EM(EM_CR16,             177,				\
-	"National Semiconductor CompactRISC CR16 16-bit microprocessor") \
-_ELF_DEFINE_EM(EM_ETPU,             178,				\
-	"Freescale Extended Time Processing Unit")			\
-_ELF_DEFINE_EM(EM_SLE9X,            179,				\
-	"Infineon Technologies SLE9X core")				\
-_ELF_DEFINE_EM(EM_AARCH64,          183,				\
-	"AArch64 (64-bit ARM)")						\
-_ELF_DEFINE_EM(EM_AVR32,            185,				\
-	"Atmel Corporation 32-bit microprocessor family")		\
-_ELF_DEFINE_EM(EM_STM8,             186,				\
-	"STMicroeletronics STM8 8-bit microcontroller")			\
-_ELF_DEFINE_EM(EM_TILE64,           187,				\
-	"Tilera TILE64 multicore architecture family")			\
-_ELF_DEFINE_EM(EM_TILEPRO,          188,				\
-	"Tilera TILEPro multicore architecture family")			\
-_ELF_DEFINE_EM(EM_MICROBLAZE,       189,				\
-	"Xilinx MicroBlaze 32-bit RISC soft processor core")		\
-_ELF_DEFINE_EM(EM_CUDA,             190, "NVIDIA CUDA architecture")	\
-_ELF_DEFINE_EM(EM_TILEGX,           191,				\
-	"Tilera TILE-Gx multicore architecture family")			\
-_ELF_DEFINE_EM(EM_CLOUDSHIELD,      192,				\
-	"CloudShield architecture family")				\
-_ELF_DEFINE_EM(EM_COREA_1ST,        193,				\
-	"KIPO-KAIST Core-A 1st generation processor family")		\
-_ELF_DEFINE_EM(EM_COREA_2ND,        194,				\
-	"KIPO-KAIST Core-A 2nd generation processor family")		\
-_ELF_DEFINE_EM(EM_ARC_COMPACT2,     195, "Synopsys ARCompact V2")	\
-_ELF_DEFINE_EM(EM_OPEN8,            196,				\
-	"Open8 8-bit RISC soft processor core")				\
-_ELF_DEFINE_EM(EM_RL78,             197, "Renesas RL78 family")		\
-_ELF_DEFINE_EM(EM_VIDEOCORE5,       198, "Broadcom VideoCore V processor") \
-_ELF_DEFINE_EM(EM_78KOR,            199, "Renesas 78KOR family")	\
-_ELF_DEFINE_EM(EM_56800EX,          200,				\
-	"Freescale 56800EX Digital Signal Controller")			\
-_ELF_DEFINE_EM(EM_BA1,              201, "Beyond BA1 CPU architecture")	\
-_ELF_DEFINE_EM(EM_BA2,              202, "Beyond BA2 CPU architecture")	\
-_ELF_DEFINE_EM(EM_XCORE,            203, "XMOS xCORE processor family") \
-_ELF_DEFINE_EM(EM_MCHP_PIC,         204, "Microchip 8-bit PIC(r) family") \
-_ELF_DEFINE_EM(EM_INTEL205,         205, "Reserved by Intel")           \
-_ELF_DEFINE_EM(EM_INTEL206,         206, "Reserved by Intel")           \
-_ELF_DEFINE_EM(EM_INTEL207,         207, "Reserved by Intel")           \
-_ELF_DEFINE_EM(EM_INTEL208,         208, "Reserved by Intel")           \
-_ELF_DEFINE_EM(EM_INTEL209,         209, "Reserved by Intel")           \
-_ELF_DEFINE_EM(EM_KM32,             210, "KM211 KM32 32-bit processor") \
-_ELF_DEFINE_EM(EM_KMX32,            211, "KM211 KMX32 32-bit processor") \
-_ELF_DEFINE_EM(EM_KMX16,            212, "KM211 KMX16 16-bit processor") \
-_ELF_DEFINE_EM(EM_KMX8,             213, "KM211 KMX8 8-bit processor")  \
-_ELF_DEFINE_EM(EM_KVARC,            214, "KM211 KMX32 KVARC processor") \
-_ELF_DEFINE_EM(EM_RISCV,            243, "RISC-V")
-
-#undef	_ELF_DEFINE_EM
-#define	_ELF_DEFINE_EM(N, V, DESCR)	N = V ,
-enum {
-	_ELF_DEFINE_ELF_MACHINES()
-	EM__LAST__
-};
-
-/* Other synonyms. */
-#define	EM_AMD64		EM_X86_64
-#define	EM_ARC_A5		EM_ARC_COMPACT
-
-/*
- * ELF file types: (ET_*).
- */
-#define	_ELF_DEFINE_ELF_TYPES()						\
-_ELF_DEFINE_ET(ET_NONE,   0,	    "No file type")			\
-_ELF_DEFINE_ET(ET_REL,    1, 	    "Relocatable object")		\
-_ELF_DEFINE_ET(ET_EXEC,   2, 	    "Executable")			\
-_ELF_DEFINE_ET(ET_DYN,    3, 	    "Shared object")			\
-_ELF_DEFINE_ET(ET_CORE,   4, 	    "Core file")			\
-_ELF_DEFINE_ET(ET_LOOS,   0xFE00U,  "Begin OS-specific range")		\
-_ELF_DEFINE_ET(ET_HIOS,   0xFEFFU,  "End OS-specific range")		\
-_ELF_DEFINE_ET(ET_LOPROC, 0xFF00U,  "Begin processor-specific range")	\
-_ELF_DEFINE_ET(ET_HIPROC, 0xFFFFU,  "End processor-specific range")
-
-#undef	_ELF_DEFINE_ET
-#define	_ELF_DEFINE_ET(N, V, DESCR)	N = V ,
-enum {
-	_ELF_DEFINE_ELF_TYPES()
-	ET__LAST__
-};
-
-/* ELF file format version numbers. */
-#define	EV_NONE		0
-#define	EV_CURRENT	1
-
-/*
- * Flags for section groups.
- */
-#define	GRP_COMDAT 	0x1		/* COMDAT semantics */
-#define	GRP_MASKOS 	0x0ff00000	/* OS-specific flags */
-#define	GRP_MASKPROC 	0xf0000000	/* processor-specific flags */
-
-/*
- * Flags / mask for .gnu.versym sections.
- */
-#define	VERSYM_VERSION	0x7fff
-#define	VERSYM_HIDDEN	0x8000
-
-/*
- * Flags used by program header table entries.
- */
-
-#define	_ELF_DEFINE_PHDR_FLAGS()					\
-_ELF_DEFINE_PF(PF_X,                0x1, "Execute")			\
-_ELF_DEFINE_PF(PF_W,                0x2, "Write")			\
-_ELF_DEFINE_PF(PF_R,                0x4, "Read")			\
-_ELF_DEFINE_PF(PF_MASKOS,           0x0ff00000, "OS-specific flags")	\
-_ELF_DEFINE_PF(PF_MASKPROC,         0xf0000000, "Processor-specific flags") \
-_ELF_DEFINE_PF(PF_ARM_SB,           0x10000000,				\
-	"segment contains the location addressed by the static base")	\
-_ELF_DEFINE_PF(PF_ARM_PI,           0x20000000,				\
-	"segment is position-independent")				\
-_ELF_DEFINE_PF(PF_ARM_ABS,          0x40000000,				\
-	"segment must be loaded at its base address")
-
-#undef	_ELF_DEFINE_PF
-#define	_ELF_DEFINE_PF(N, V, DESCR)	N = V ,
-enum {
-	_ELF_DEFINE_PHDR_FLAGS()
-	PF__LAST__
-};
-
-/*
- * Types of program header table entries.
- */
-
-#define	_ELF_DEFINE_PHDR_TYPES()				\
-_ELF_DEFINE_PT(PT_NULL,             0, "ignored entry")		\
-_ELF_DEFINE_PT(PT_LOAD,             1, "loadable segment")	\
-_ELF_DEFINE_PT(PT_DYNAMIC,          2,				\
-	"contains dynamic linking information")			\
-_ELF_DEFINE_PT(PT_INTERP,           3, "names an interpreter")	\
-_ELF_DEFINE_PT(PT_NOTE,             4, "auxiliary information")	\
-_ELF_DEFINE_PT(PT_SHLIB,            5, "reserved")		\
-_ELF_DEFINE_PT(PT_PHDR,             6,				\
-	"describes the program header itself")			\
-_ELF_DEFINE_PT(PT_TLS,              7, "thread local storage")	\
-_ELF_DEFINE_PT(PT_LOOS,             0x60000000UL,		\
-	"start of OS-specific range")				\
-_ELF_DEFINE_PT(PT_SUNW_UNWIND,      0x6464E550UL,		\
-	"Solaris/amd64 stack unwind tables")			\
-_ELF_DEFINE_PT(PT_GNU_EH_FRAME,     0x6474E550UL,		\
-	"GCC generated .eh_frame_hdr segment")			\
-_ELF_DEFINE_PT(PT_GNU_STACK,	    0x6474E551UL,		\
-	"Stack flags")						\
-_ELF_DEFINE_PT(PT_GNU_RELRO,	    0x6474E552UL,		\
-	"Segment becomes read-only after relocation")		\
-_ELF_DEFINE_PT(PT_OPENBSD_RANDOMIZE,0x65A3DBE6UL,		\
-	"Segment filled with random data")			\
-_ELF_DEFINE_PT(PT_OPENBSD_WXNEEDED, 0x65A3DBE7UL,		\
-	"Program violates W^X")					\
-_ELF_DEFINE_PT(PT_OPENBSD_BOOTDATA, 0x65A41BE6UL,		\
-	"Boot data")						\
-_ELF_DEFINE_PT(PT_SUNWBSS,          0x6FFFFFFAUL,		\
-	"A Solaris .SUNW_bss section")				\
-_ELF_DEFINE_PT(PT_SUNWSTACK,        0x6FFFFFFBUL,		\
-	"A Solaris process stack")				\
-_ELF_DEFINE_PT(PT_SUNWDTRACE,       0x6FFFFFFCUL,		\
-	"Used by dtrace(1)")					\
-_ELF_DEFINE_PT(PT_SUNWCAP,          0x6FFFFFFDUL,		\
-	"Special hardware capability requirements")		\
-_ELF_DEFINE_PT(PT_HIOS,             0x6FFFFFFFUL,		\
-	"end of OS-specific range")				\
-_ELF_DEFINE_PT(PT_LOPROC,           0x70000000UL,		\
-	"start of processor-specific range")			\
-_ELF_DEFINE_PT(PT_ARM_ARCHEXT,      0x70000000UL,		\
-	"platform architecture compatibility information")	\
-_ELF_DEFINE_PT(PT_ARM_EXIDX,        0x70000001UL,		\
-	"exception unwind tables")				\
-_ELF_DEFINE_PT(PT_MIPS_REGINFO,     0x70000000UL,		\
-	"register usage information")				\
-_ELF_DEFINE_PT(PT_MIPS_RTPROC,      0x70000001UL,		\
-	"runtime procedure table")				\
-_ELF_DEFINE_PT(PT_MIPS_OPTIONS,     0x70000002UL,		\
-	"options segment")					\
-_ELF_DEFINE_PT(PT_HIPROC,           0x7FFFFFFFUL,		\
-	"end of processor-specific range")
-
-#undef	_ELF_DEFINE_PT
-#define	_ELF_DEFINE_PT(N, V, DESCR)	N = V ,
-enum {
-	_ELF_DEFINE_PHDR_TYPES()
-	PT__LAST__ = PT_HIPROC
-};
-
-/* synonyms. */
-#define	PT_ARM_UNWIND	PT_ARM_EXIDX
-#define	PT_HISUNW	PT_HIOS
-#define	PT_LOSUNW	PT_SUNWBSS
-
-/*
- * Section flags.
- */
-
-#define	_ELF_DEFINE_SECTION_FLAGS()					\
-_ELF_DEFINE_SHF(SHF_WRITE,           0x1,				\
-	"writable during program execution")				\
-_ELF_DEFINE_SHF(SHF_ALLOC,           0x2,				\
-	"occupies memory during program execution")			\
-_ELF_DEFINE_SHF(SHF_EXECINSTR,       0x4, "executable instructions")	\
-_ELF_DEFINE_SHF(SHF_MERGE,           0x10,				\
-	"may be merged to prevent duplication")				\
-_ELF_DEFINE_SHF(SHF_STRINGS,         0x20,				\
-	"NUL-terminated character strings")				\
-_ELF_DEFINE_SHF(SHF_INFO_LINK,       0x40,				\
-	"the sh_info field holds a link")				\
-_ELF_DEFINE_SHF(SHF_LINK_ORDER,      0x80,				\
-	"special ordering requirements during linking")			\
-_ELF_DEFINE_SHF(SHF_OS_NONCONFORMING, 0x100,				\
-	"requires OS-specific processing during linking")		\
-_ELF_DEFINE_SHF(SHF_GROUP,           0x200,				\
-	"member of a section group")					\
-_ELF_DEFINE_SHF(SHF_TLS,             0x400,				\
-	"holds thread-local storage")					\
-_ELF_DEFINE_SHF(SHF_COMPRESSED,      0x800,				\
-	"holds compressed data")					\
-_ELF_DEFINE_SHF(SHF_MASKOS,          0x0FF00000UL,			\
-	"bits reserved for OS-specific semantics")			\
-_ELF_DEFINE_SHF(SHF_AMD64_LARGE,     0x10000000UL,			\
-	"section uses large code model")				\
-_ELF_DEFINE_SHF(SHF_ENTRYSECT,       0x10000000UL,			\
-	"section contains an entry point (ARM)")			\
-_ELF_DEFINE_SHF(SHF_COMDEF,          0x80000000UL,			\
-	"section may be multiply defined in input to link step (ARM)")	\
-_ELF_DEFINE_SHF(SHF_MIPS_GPREL,      0x10000000UL,			\
-	"section must be part of global data area")			\
-_ELF_DEFINE_SHF(SHF_MIPS_MERGE,      0x20000000UL,			\
-	"section data should be merged to eliminate duplication")	\
-_ELF_DEFINE_SHF(SHF_MIPS_ADDR,       0x40000000UL,			\
-	"section data is addressed by default")				\
-_ELF_DEFINE_SHF(SHF_MIPS_STRING,     0x80000000UL,			\
-	"section data is string data by default")			\
-_ELF_DEFINE_SHF(SHF_MIPS_NOSTRIP,    0x08000000UL,			\
-	"section data may not be stripped")				\
-_ELF_DEFINE_SHF(SHF_MIPS_LOCAL,      0x04000000UL,			\
-	"section data local to process")				\
-_ELF_DEFINE_SHF(SHF_MIPS_NAMES,      0x02000000UL,			\
-	"linker must generate implicit hidden weak names")		\
-_ELF_DEFINE_SHF(SHF_MIPS_NODUPE,     0x01000000UL,			\
-	"linker must retain only one copy")				\
-_ELF_DEFINE_SHF(SHF_ORDERED,         0x40000000UL,			\
-	"section is ordered with respect to other sections")		\
-_ELF_DEFINE_SHF(SHF_EXCLUDE,	     0x80000000UL,			\
-	"section is excluded from executables and shared objects")	\
-_ELF_DEFINE_SHF(SHF_MASKPROC,        0xF0000000UL,			\
-	"bits reserved for processor-specific semantics")
-
-#undef	_ELF_DEFINE_SHF
-#define	_ELF_DEFINE_SHF(N, V, DESCR)	N = V ,
-enum {
-	_ELF_DEFINE_SECTION_FLAGS()
-	SHF__LAST__
-};
-
-/*
- * Special section indices.
- */
-#define _ELF_DEFINE_SECTION_INDICES()					\
-_ELF_DEFINE_SHN(SHN_UNDEF, 	0, 	 "undefined section")		\
-_ELF_DEFINE_SHN(SHN_LORESERVE, 	0xFF00U, "start of reserved area")	\
-_ELF_DEFINE_SHN(SHN_LOPROC, 	0xFF00U,				\
-	"start of processor-specific range")				\
-_ELF_DEFINE_SHN(SHN_BEFORE,	0xFF00U, "used for section ordering")	\
-_ELF_DEFINE_SHN(SHN_AFTER,	0xFF01U, "used for section ordering")	\
-_ELF_DEFINE_SHN(SHN_AMD64_LCOMMON, 0xFF02U, "large common block label") \
-_ELF_DEFINE_SHN(SHN_MIPS_ACOMMON, 0xFF00U,				\
-	"allocated common symbols in a DSO")				\
-_ELF_DEFINE_SHN(SHN_MIPS_TEXT,	0xFF01U, "Reserved (obsolete)")		\
-_ELF_DEFINE_SHN(SHN_MIPS_DATA,	0xFF02U, "Reserved (obsolete)")		\
-_ELF_DEFINE_SHN(SHN_MIPS_SCOMMON, 0xFF03U,				\
-	"gp-addressable common symbols")				\
-_ELF_DEFINE_SHN(SHN_MIPS_SUNDEFINED, 0xFF04U,				\
-	"gp-addressable undefined symbols")				\
-_ELF_DEFINE_SHN(SHN_MIPS_LCOMMON, 0xFF05U, "local common symbols")	\
-_ELF_DEFINE_SHN(SHN_MIPS_LUNDEFINED, 0xFF06U,				\
-	"local undefined symbols")					\
-_ELF_DEFINE_SHN(SHN_HIPROC, 	0xFF1FU,				\
-	"end of processor-specific range")				\
-_ELF_DEFINE_SHN(SHN_LOOS, 	0xFF20U,				\
-	"start of OS-specific range")					\
-_ELF_DEFINE_SHN(SHN_SUNW_IGNORE, 0xFF3FU, "used by dtrace")		\
-_ELF_DEFINE_SHN(SHN_HIOS, 	0xFF3FU,				\
-	"end of OS-specific range")					\
-_ELF_DEFINE_SHN(SHN_ABS, 	0xFFF1U, "absolute references")		\
-_ELF_DEFINE_SHN(SHN_COMMON, 	0xFFF2U, "references to COMMON areas")	\
-_ELF_DEFINE_SHN(SHN_XINDEX, 	0xFFFFU, "extended index")		\
-_ELF_DEFINE_SHN(SHN_HIRESERVE, 	0xFFFFU, "end of reserved area")
-
-#undef	_ELF_DEFINE_SHN
-#define	_ELF_DEFINE_SHN(N, V, DESCR)	N = V ,
-enum {
-	_ELF_DEFINE_SECTION_INDICES()
-	SHN__LAST__
-};
-
-/*
- * Section types.
- */
-
-#define	_ELF_DEFINE_SECTION_TYPES()					\
-_ELF_DEFINE_SHT(SHT_NULL,            0, "inactive header")		\
-_ELF_DEFINE_SHT(SHT_PROGBITS,        1, "program defined information")	\
-_ELF_DEFINE_SHT(SHT_SYMTAB,          2, "symbol table")			\
-_ELF_DEFINE_SHT(SHT_STRTAB,          3, "string table")			\
-_ELF_DEFINE_SHT(SHT_RELA,            4,					\
-	"relocation entries with addends")				\
-_ELF_DEFINE_SHT(SHT_HASH,            5, "symbol hash table")		\
-_ELF_DEFINE_SHT(SHT_DYNAMIC,         6,					\
-	"information for dynamic linking")				\
-_ELF_DEFINE_SHT(SHT_NOTE,            7, "additional notes")		\
-_ELF_DEFINE_SHT(SHT_NOBITS,          8, "section occupying no space")	\
-_ELF_DEFINE_SHT(SHT_REL,             9,					\
-	"relocation entries without addends")				\
-_ELF_DEFINE_SHT(SHT_SHLIB,           10, "reserved")			\
-_ELF_DEFINE_SHT(SHT_DYNSYM,          11, "symbol table")		\
-_ELF_DEFINE_SHT(SHT_INIT_ARRAY,      14,				\
-	"pointers to initialization functions")				\
-_ELF_DEFINE_SHT(SHT_FINI_ARRAY,      15,				\
-	"pointers to termination functions")				\
-_ELF_DEFINE_SHT(SHT_PREINIT_ARRAY,   16,				\
-	"pointers to functions called before initialization")		\
-_ELF_DEFINE_SHT(SHT_GROUP,           17, "defines a section group")	\
-_ELF_DEFINE_SHT(SHT_SYMTAB_SHNDX,    18,				\
-	"used for extended section numbering")				\
-_ELF_DEFINE_SHT(SHT_LOOS,            0x60000000UL,			\
-	"start of OS-specific range")					\
-_ELF_DEFINE_SHT(SHT_SUNW_dof,	     0x6FFFFFF4UL,			\
-	"used by dtrace")						\
-_ELF_DEFINE_SHT(SHT_SUNW_cap,	     0x6FFFFFF5UL,			\
-	"capability requirements")					\
-_ELF_DEFINE_SHT(SHT_GNU_ATTRIBUTES,  0x6FFFFFF5UL,			\
-	"object attributes")						\
-_ELF_DEFINE_SHT(SHT_SUNW_SIGNATURE,  0x6FFFFFF6UL,			\
-	"module verification signature")				\
-_ELF_DEFINE_SHT(SHT_GNU_HASH,	     0x6FFFFFF6UL,			\
-	"GNU Hash sections")						\
-_ELF_DEFINE_SHT(SHT_GNU_LIBLIST,     0x6FFFFFF7UL,			\
-	"List of libraries to be prelinked")				\
-_ELF_DEFINE_SHT(SHT_SUNW_ANNOTATE,   0x6FFFFFF7UL,			\
-	"special section where unresolved references are allowed")	\
-_ELF_DEFINE_SHT(SHT_SUNW_DEBUGSTR,   0x6FFFFFF8UL,			\
-	"debugging information")					\
-_ELF_DEFINE_SHT(SHT_CHECKSUM, 	     0x6FFFFFF8UL,			\
-	"checksum for dynamic shared objects")				\
-_ELF_DEFINE_SHT(SHT_SUNW_DEBUG,      0x6FFFFFF9UL,			\
-	"debugging information")					\
-_ELF_DEFINE_SHT(SHT_SUNW_move,       0x6FFFFFFAUL,			\
-	"information to handle partially initialized symbols")		\
-_ELF_DEFINE_SHT(SHT_SUNW_COMDAT,     0x6FFFFFFBUL,			\
-	"section supporting merging of multiple copies of data")	\
-_ELF_DEFINE_SHT(SHT_SUNW_syminfo,    0x6FFFFFFCUL,			\
-	"additional symbol information")				\
-_ELF_DEFINE_SHT(SHT_SUNW_verdef,     0x6FFFFFFDUL,			\
-	"symbol versioning information")				\
-_ELF_DEFINE_SHT(SHT_SUNW_verneed,    0x6FFFFFFEUL,			\
-	"symbol versioning requirements")				\
-_ELF_DEFINE_SHT(SHT_SUNW_versym,     0x6FFFFFFFUL,			\
-	"symbol versioning table")					\
-_ELF_DEFINE_SHT(SHT_HIOS,            0x6FFFFFFFUL,			\
-	"end of OS-specific range")					\
-_ELF_DEFINE_SHT(SHT_LOPROC,          0x70000000UL,			\
-	"start of processor-specific range")				\
-_ELF_DEFINE_SHT(SHT_ARM_EXIDX,       0x70000001UL,			\
-	"exception index table")					\
-_ELF_DEFINE_SHT(SHT_ARM_PREEMPTMAP,  0x70000002UL,			\
-	"BPABI DLL dynamic linking preemption map")			\
-_ELF_DEFINE_SHT(SHT_ARM_ATTRIBUTES,  0x70000003UL,			\
-	"object file compatibility attributes")				\
-_ELF_DEFINE_SHT(SHT_ARM_DEBUGOVERLAY, 0x70000004UL,			\
-	"overlay debug information")					\
-_ELF_DEFINE_SHT(SHT_ARM_OVERLAYSECTION, 0x70000005UL,			\
-	"overlay debug information")					\
-_ELF_DEFINE_SHT(SHT_MIPS_LIBLIST,    0x70000000UL,			\
-	"DSO library information used in link")				\
-_ELF_DEFINE_SHT(SHT_MIPS_MSYM,       0x70000001UL,			\
-	"MIPS symbol table extension")					\
-_ELF_DEFINE_SHT(SHT_MIPS_CONFLICT,   0x70000002UL,			\
-	"symbol conflicting with DSO-defined symbols ")			\
-_ELF_DEFINE_SHT(SHT_MIPS_GPTAB,      0x70000003UL,			\
-	"global pointer table")						\
-_ELF_DEFINE_SHT(SHT_MIPS_UCODE,      0x70000004UL,			\
-	"reserved")							\
-_ELF_DEFINE_SHT(SHT_MIPS_DEBUG,      0x70000005UL,			\
-	"reserved (obsolete debug information)")			\
-_ELF_DEFINE_SHT(SHT_MIPS_REGINFO,    0x70000006UL,			\
-	"register usage information")					\
-_ELF_DEFINE_SHT(SHT_MIPS_PACKAGE,    0x70000007UL,			\
-	"OSF reserved")							\
-_ELF_DEFINE_SHT(SHT_MIPS_PACKSYM,    0x70000008UL,			\
-	"OSF reserved")							\
-_ELF_DEFINE_SHT(SHT_MIPS_RELD,       0x70000009UL,			\
-	"dynamic relocation")						\
-_ELF_DEFINE_SHT(SHT_MIPS_IFACE,      0x7000000BUL,			\
-	"subprogram interface information")				\
-_ELF_DEFINE_SHT(SHT_MIPS_CONTENT,    0x7000000CUL,			\
-	"section content classification")				\
-_ELF_DEFINE_SHT(SHT_MIPS_OPTIONS,     0x7000000DUL,			\
-	"general options")						\
-_ELF_DEFINE_SHT(SHT_MIPS_DELTASYM,   0x7000001BUL,			\
-	"Delta C++: symbol table")					\
-_ELF_DEFINE_SHT(SHT_MIPS_DELTAINST,  0x7000001CUL,			\
-	"Delta C++: instance table")					\
-_ELF_DEFINE_SHT(SHT_MIPS_DELTACLASS, 0x7000001DUL,			\
-	"Delta C++: class table")					\
-_ELF_DEFINE_SHT(SHT_MIPS_DWARF,      0x7000001EUL,			\
-	"DWARF debug information")					\
-_ELF_DEFINE_SHT(SHT_MIPS_DELTADECL,  0x7000001FUL,			\
-	"Delta C++: declarations")					\
-_ELF_DEFINE_SHT(SHT_MIPS_SYMBOL_LIB, 0x70000020UL,			\
-	"symbol-to-library mapping")					\
-_ELF_DEFINE_SHT(SHT_MIPS_EVENTS,     0x70000021UL,			\
-	"event locations")						\
-_ELF_DEFINE_SHT(SHT_MIPS_TRANSLATE,  0x70000022UL,			\
-	"???")								\
-_ELF_DEFINE_SHT(SHT_MIPS_PIXIE,      0x70000023UL,			\
-	"special pixie sections")					\
-_ELF_DEFINE_SHT(SHT_MIPS_XLATE,      0x70000024UL,			\
-	"address translation table")					\
-_ELF_DEFINE_SHT(SHT_MIPS_XLATE_DEBUG, 0x70000025UL,			\
-	"SGI internal address translation table")			\
-_ELF_DEFINE_SHT(SHT_MIPS_WHIRL,      0x70000026UL,			\
-	"intermediate code")						\
-_ELF_DEFINE_SHT(SHT_MIPS_EH_REGION,  0x70000027UL,			\
-	"C++ exception handling region info")				\
-_ELF_DEFINE_SHT(SHT_MIPS_XLATE_OLD,  0x70000028UL,			\
-	"obsolete")							\
-_ELF_DEFINE_SHT(SHT_MIPS_PDR_EXCEPTION, 0x70000029UL,			\
-	"runtime procedure descriptor table exception information")	\
-_ELF_DEFINE_SHT(SHT_MIPS_ABIFLAGS,   0x7000002AUL,			\
-	"ABI flags")							\
-_ELF_DEFINE_SHT(SHT_SPARC_GOTDATA,   0x70000000UL,			\
-	"SPARC-specific data")						\
-_ELF_DEFINE_SHT(SHT_X86_64_UNWIND,   0x70000001UL,			\
-	"unwind tables for the AMD64")					\
-_ELF_DEFINE_SHT(SHT_ORDERED,         0x7FFFFFFFUL,			\
-	"sort entries in the section")					\
-_ELF_DEFINE_SHT(SHT_HIPROC,          0x7FFFFFFFUL,			\
-	"end of processor-specific range")				\
-_ELF_DEFINE_SHT(SHT_LOUSER,          0x80000000UL,			\
-	"start of application-specific range")				\
-_ELF_DEFINE_SHT(SHT_HIUSER,          0xFFFFFFFFUL,			\
-	"end of application-specific range")
-
-#undef	_ELF_DEFINE_SHT
-#define	_ELF_DEFINE_SHT(N, V, DESCR)	N = V ,
-enum {
-	_ELF_DEFINE_SECTION_TYPES()
-	SHT__LAST__ = SHT_HIUSER
-};
-
-/* Aliases for section types. */
-#define	SHT_AMD64_UNWIND	SHT_X86_64_UNWIND
-#define	SHT_GNU_verdef		SHT_SUNW_verdef
-#define	SHT_GNU_verneed		SHT_SUNW_verneed
-#define	SHT_GNU_versym		SHT_SUNW_versym
-
-/*
- * Symbol binding information.
- */
-
-#define	_ELF_DEFINE_SYMBOL_BINDING()					\
-_ELF_DEFINE_STB(STB_LOCAL,           0,					\
-	"not visible outside defining object file")			\
-_ELF_DEFINE_STB(STB_GLOBAL,          1,					\
-	"visible across all object files being combined")		\
-_ELF_DEFINE_STB(STB_WEAK,            2,					\
-	"visible across all object files but with low precedence")	\
-_ELF_DEFINE_STB(STB_LOOS,            10, "start of OS-specific range")	\
-_ELF_DEFINE_STB(STB_GNU_UNIQUE,      10, "unique symbol (GNU)")		\
-_ELF_DEFINE_STB(STB_HIOS,            12, "end of OS-specific range")	\
-_ELF_DEFINE_STB(STB_LOPROC,          13,				\
-	"start of processor-specific range")				\
-_ELF_DEFINE_STB(STB_HIPROC,          15,				\
-	"end of processor-specific range")
-
-#undef	_ELF_DEFINE_STB
-#define	_ELF_DEFINE_STB(N, V, DESCR)	N = V ,
-enum {
-	_ELF_DEFINE_SYMBOL_BINDING()
-	STB__LAST__
-};
-
-/*
- * Symbol types
- */
-
-#define	_ELF_DEFINE_SYMBOL_TYPES()					\
-_ELF_DEFINE_STT(STT_NOTYPE,          0, "unspecified type")		\
-_ELF_DEFINE_STT(STT_OBJECT,          1, "data object")			\
-_ELF_DEFINE_STT(STT_FUNC,            2, "executable code")		\
-_ELF_DEFINE_STT(STT_SECTION,         3, "section")			\
-_ELF_DEFINE_STT(STT_FILE,            4, "source file")			\
-_ELF_DEFINE_STT(STT_COMMON,          5, "uninitialized common block")	\
-_ELF_DEFINE_STT(STT_TLS,             6, "thread local storage")		\
-_ELF_DEFINE_STT(STT_LOOS,            10, "start of OS-specific types")	\
-_ELF_DEFINE_STT(STT_GNU_IFUNC,       10, "indirect function")	\
-_ELF_DEFINE_STT(STT_HIOS,            12, "end of OS-specific types")	\
-_ELF_DEFINE_STT(STT_LOPROC,          13,				\
-	"start of processor-specific types")				\
-_ELF_DEFINE_STT(STT_ARM_TFUNC,       13, "Thumb function (GNU)")	\
-_ELF_DEFINE_STT(STT_ARM_16BIT,       15, "Thumb label (GNU)")		\
-_ELF_DEFINE_STT(STT_SPARC_REGISTER,  13, "SPARC register information")	\
-_ELF_DEFINE_STT(STT_HIPROC,          15,				\
-	"end of processor-specific types")
-
-#undef	_ELF_DEFINE_STT
-#define	_ELF_DEFINE_STT(N, V, DESCR)	N = V ,
-enum {
-	_ELF_DEFINE_SYMBOL_TYPES()
-	STT__LAST__
-};
-
-/*
- * Symbol binding.
- */
-
-#define	_ELF_DEFINE_SYMBOL_BINDING_KINDS()		\
-_ELF_DEFINE_SYB(SYMINFO_BT_SELF,	0xFFFFU,	\
-	"bound to self")				\
-_ELF_DEFINE_SYB(SYMINFO_BT_PARENT,	0xFFFEU,	\
-	"bound to parent")				\
-_ELF_DEFINE_SYB(SYMINFO_BT_NONE,	0xFFFDU,	\
-	"no special binding")
-
-#undef	_ELF_DEFINE_SYB
-#define	_ELF_DEFINE_SYB(N, V, DESCR)	N = V ,
-enum {
-	_ELF_DEFINE_SYMBOL_BINDING_KINDS()
-	SYMINFO__LAST__
-};
-
-/*
- * Symbol visibility.
- */
-
-#define	_ELF_DEFINE_SYMBOL_VISIBILITY()		\
-_ELF_DEFINE_STV(STV_DEFAULT,         0,		\
-	"as specified by symbol type")		\
-_ELF_DEFINE_STV(STV_INTERNAL,        1,		\
-	"as defined by processor semantics")	\
-_ELF_DEFINE_STV(STV_HIDDEN,          2,		\
-	"hidden from other components")		\
-_ELF_DEFINE_STV(STV_PROTECTED,       3,		\
-	"local references are not preemptable")
-
-#undef	_ELF_DEFINE_STV
-#define	_ELF_DEFINE_STV(N, V, DESCR)	N = V ,
-enum {
-	_ELF_DEFINE_SYMBOL_VISIBILITY()
-	STV__LAST__
-};
-
-/*
- * Symbol flags.
- */
-#define	_ELF_DEFINE_SYMBOL_FLAGS()		\
-_ELF_DEFINE_SYF(SYMINFO_FLG_DIRECT,	0x01,	\
-	"directly assocated reference")		\
-_ELF_DEFINE_SYF(SYMINFO_FLG_COPY,	0x04,	\
-	"definition by copy-relocation")	\
-_ELF_DEFINE_SYF(SYMINFO_FLG_LAZYLOAD,	0x08,	\
-	"object should be lazily loaded")	\
-_ELF_DEFINE_SYF(SYMINFO_FLG_DIRECTBIND,	0x10,	\
-	"reference should be directly bound")	\
-_ELF_DEFINE_SYF(SYMINFO_FLG_NOEXTDIRECT, 0x20,	\
-	"external references not allowed to bind to definition")
-
-#undef	_ELF_DEFINE_SYF
-#define	_ELF_DEFINE_SYF(N, V, DESCR)	N = V ,
-enum {
-	_ELF_DEFINE_SYMBOL_FLAGS()
-	SYMINFO_FLG__LAST__
-};
-
-/*
- * Version dependencies.
- */
-#define	_ELF_DEFINE_VERSIONING_DEPENDENCIES()			\
-_ELF_DEFINE_VERD(VER_NDX_LOCAL,		0,	"local scope")	\
-_ELF_DEFINE_VERD(VER_NDX_GLOBAL,	1,	"global scope")
-#undef	_ELF_DEFINE_VERD
-#define	_ELF_DEFINE_VERD(N, V, DESCR)	N = V ,
-enum {
-	_ELF_DEFINE_VERSIONING_DEPENDENCIES()
-	VER_NDX__LAST__
-};
-
-/*
- * Version flags.
- */
-#define	_ELF_DEFINE_VERSIONING_FLAGS()				\
-_ELF_DEFINE_VERF(VER_FLG_BASE,		0x1,	"file version") \
-_ELF_DEFINE_VERF(VER_FLG_WEAK,		0x2,	"weak version")
-#undef	_ELF_DEFINE_VERF
-#define	_ELF_DEFINE_VERF(N, V, DESCR)	N = V ,
-enum {
-	_ELF_DEFINE_VERSIONING_FLAGS()
-	VER_FLG__LAST__
-};
-
-/*
- * Version needs
- */
-#define	_ELF_DEFINE_VERSIONING_NEEDS()					\
-_ELF_DEFINE_VRN(VER_NEED_NONE,		0,	"invalid version")	\
-_ELF_DEFINE_VRN(VER_NEED_CURRENT,	1,	"current version")
-#undef	_ELF_DEFINE_VRN
-#define	_ELF_DEFINE_VRN(N, V, DESCR)	N = V ,
-enum {
-	_ELF_DEFINE_VERSIONING_NEEDS()
-	VER_NEED__LAST__
-};
-
-/*
- * Version numbers.
- */
-#define	_ELF_DEFINE_VERSIONING_NUMBERS()				\
-_ELF_DEFINE_VRNU(VER_DEF_NONE,		0,	"invalid version")	\
-_ELF_DEFINE_VRNU(VER_DEF_CURRENT,	1, 	"current version")
-#undef	_ELF_DEFINE_VRNU
-#define	_ELF_DEFINE_VRNU(N, V, DESCR)	N = V ,
-enum {
-	_ELF_DEFINE_VERSIONING_NUMBERS()
-	VER_DEF__LAST__
-};
-
-/**
- ** Relocation types.
- **/
-
-#define	_ELF_DEFINE_386_RELOCATIONS()		\
-_ELF_DEFINE_RELOC(R_386_NONE,		0)	\
-_ELF_DEFINE_RELOC(R_386_32,		1)	\
-_ELF_DEFINE_RELOC(R_386_PC32,		2)	\
-_ELF_DEFINE_RELOC(R_386_GOT32,		3)	\
-_ELF_DEFINE_RELOC(R_386_PLT32,		4)	\
-_ELF_DEFINE_RELOC(R_386_COPY,		5)	\
-_ELF_DEFINE_RELOC(R_386_GLOB_DAT,	6)	\
-_ELF_DEFINE_RELOC(R_386_JUMP_SLOT,	7)	\
-_ELF_DEFINE_RELOC(R_386_RELATIVE,	8)	\
-_ELF_DEFINE_RELOC(R_386_GOTOFF,		9)	\
-_ELF_DEFINE_RELOC(R_386_GOTPC,		10)	\
-_ELF_DEFINE_RELOC(R_386_32PLT,		11)	\
-_ELF_DEFINE_RELOC(R_386_TLS_TPOFF,	14)	\
-_ELF_DEFINE_RELOC(R_386_TLS_IE,		15)	\
-_ELF_DEFINE_RELOC(R_386_TLS_GOTIE,	16)	\
-_ELF_DEFINE_RELOC(R_386_TLS_LE,		17)	\
-_ELF_DEFINE_RELOC(R_386_TLS_GD,		18)	\
-_ELF_DEFINE_RELOC(R_386_TLS_LDM,	19)	\
-_ELF_DEFINE_RELOC(R_386_16,		20)	\
-_ELF_DEFINE_RELOC(R_386_PC16,		21)	\
-_ELF_DEFINE_RELOC(R_386_8,		22)	\
-_ELF_DEFINE_RELOC(R_386_PC8,		23)	\
-_ELF_DEFINE_RELOC(R_386_TLS_GD_32,	24)	\
-_ELF_DEFINE_RELOC(R_386_TLS_GD_PUSH,	25)	\
-_ELF_DEFINE_RELOC(R_386_TLS_GD_CALL,	26)	\
-_ELF_DEFINE_RELOC(R_386_TLS_GD_POP,	27)	\
-_ELF_DEFINE_RELOC(R_386_TLS_LDM_32,	28)	\
-_ELF_DEFINE_RELOC(R_386_TLS_LDM_PUSH,	29)	\
-_ELF_DEFINE_RELOC(R_386_TLS_LDM_CALL,	30)	\
-_ELF_DEFINE_RELOC(R_386_TLS_LDM_POP,	31)	\
-_ELF_DEFINE_RELOC(R_386_TLS_LDO_32,	32)	\
-_ELF_DEFINE_RELOC(R_386_TLS_IE_32,	33)	\
-_ELF_DEFINE_RELOC(R_386_TLS_LE_32,	34)	\
-_ELF_DEFINE_RELOC(R_386_TLS_DTPMOD32,	35)	\
-_ELF_DEFINE_RELOC(R_386_TLS_DTPOFF32,	36)	\
-_ELF_DEFINE_RELOC(R_386_TLS_TPOFF32,	37)	\
-_ELF_DEFINE_RELOC(R_386_SIZE32,		38)	\
-_ELF_DEFINE_RELOC(R_386_TLS_GOTDESC,	39)	\
-_ELF_DEFINE_RELOC(R_386_TLS_DESC_CALL,	40)	\
-_ELF_DEFINE_RELOC(R_386_TLS_DESC,	41)	\
-_ELF_DEFINE_RELOC(R_386_IRELATIVE,	42)	\
-_ELF_DEFINE_RELOC(R_386_GOT32X,		43)
-
-
-/*
- */
-#define	_ELF_DEFINE_AARCH64_RELOCATIONS()				\
-_ELF_DEFINE_RELOC(R_AARCH64_NONE,				0)	\
-_ELF_DEFINE_RELOC(R_AARCH64_ABS64,				257)	\
-_ELF_DEFINE_RELOC(R_AARCH64_ABS32,				258)	\
-_ELF_DEFINE_RELOC(R_AARCH64_ABS16,				259)	\
-_ELF_DEFINE_RELOC(R_AARCH64_PREL64,				260)	\
-_ELF_DEFINE_RELOC(R_AARCH64_PREL32,				261)	\
-_ELF_DEFINE_RELOC(R_AARCH64_PREL16,				262)	\
-_ELF_DEFINE_RELOC(R_AARCH64_MOVW_UABS_G0,			263)	\
-_ELF_DEFINE_RELOC(R_AARCH64_MOVW_UABS_G0_NC,			264)	\
-_ELF_DEFINE_RELOC(R_AARCH64_MOVW_UABS_G1,			265)	\
-_ELF_DEFINE_RELOC(R_AARCH64_MOVW_UABS_G1_NC,			266)	\
-_ELF_DEFINE_RELOC(R_AARCH64_MOVW_UABS_G2,			267)	\
-_ELF_DEFINE_RELOC(R_AARCH64_MOVW_UABS_G2_NC,			268)	\
-_ELF_DEFINE_RELOC(R_AARCH64_MOVW_UABS_G3,			269)	\
-_ELF_DEFINE_RELOC(R_AARCH64_MOVW_SABS_G0,			270)	\
-_ELF_DEFINE_RELOC(R_AARCH64_MOVW_SABS_G1,			271)	\
-_ELF_DEFINE_RELOC(R_AARCH64_MOVW_SABS_G2,			272)	\
-_ELF_DEFINE_RELOC(R_AARCH64_LD_PREL_LO19,			273)	\
-_ELF_DEFINE_RELOC(R_AARCH64_ADR_PREL_LO21,			274)	\
-_ELF_DEFINE_RELOC(R_AARCH64_ADR_PREL_PG_HI21,			275)	\
-_ELF_DEFINE_RELOC(R_AARCH64_ADR_PREL_PG_HI21_NC,		276)	\
-_ELF_DEFINE_RELOC(R_AARCH64_ADD_ABS_LO12_NC,			277)	\
-_ELF_DEFINE_RELOC(R_AARCH64_LDST8_ABS_LO12_NC,			278)	\
-_ELF_DEFINE_RELOC(R_AARCH64_TSTBR14,				279)	\
-_ELF_DEFINE_RELOC(R_AARCH64_CONDBR19,				280)	\
-_ELF_DEFINE_RELOC(R_AARCH64_JUMP26,				282)	\
-_ELF_DEFINE_RELOC(R_AARCH64_CALL26,				283)	\
-_ELF_DEFINE_RELOC(R_AARCH64_LDST16_ABS_LO12_NC,			284)	\
-_ELF_DEFINE_RELOC(R_AARCH64_LDST32_ABS_LO12_NC,			285)	\
-_ELF_DEFINE_RELOC(R_AARCH64_LDST64_ABS_LO12_NC,			286)	\
-_ELF_DEFINE_RELOC(R_AARCH64_MOVW_PREL_G0,			287)	\
-_ELF_DEFINE_RELOC(R_AARCH64_MOVW_PREL_G0_NC,			288)	\
-_ELF_DEFINE_RELOC(R_AARCH64_MOVW_PREL_G1,			289)	\
-_ELF_DEFINE_RELOC(R_AARCH64_MOVW_PREL_G1_NC,			290)	\
-_ELF_DEFINE_RELOC(R_AARCH64_MOVW_PREL_G2,			291)	\
-_ELF_DEFINE_RELOC(R_AARCH64_MOVW_PREL_G2_NC,			292)	\
-_ELF_DEFINE_RELOC(R_AARCH64_MOVW_PREL_G3,			293)	\
-_ELF_DEFINE_RELOC(R_AARCH64_LDST128_ABS_LO12_NC,		299)	\
-_ELF_DEFINE_RELOC(R_AARCH64_MOVW_GOTOFF_G0,			300)	\
-_ELF_DEFINE_RELOC(R_AARCH64_MOVW_GOTOFF_G0_NC,			301)	\
-_ELF_DEFINE_RELOC(R_AARCH64_MOVW_GOTOFF_G1,			302)	\
-_ELF_DEFINE_RELOC(R_AARCH64_MOVW_GOTOFF_G1_NC,			303)	\
-_ELF_DEFINE_RELOC(R_AARCH64_MOVW_GOTOFF_G2,			304)	\
-_ELF_DEFINE_RELOC(R_AARCH64_MOVW_GOTOFF_G2_NC,			305)	\
-_ELF_DEFINE_RELOC(R_AARCH64_MOVW_GOTOFF_G3,			306)	\
-_ELF_DEFINE_RELOC(R_AARCH64_GOTREL64,				307)	\
-_ELF_DEFINE_RELOC(R_AARCH64_GOTREL32,				308)	\
-_ELF_DEFINE_RELOC(R_AARCH64_GOT_LD_PREL19,			309)	\
-_ELF_DEFINE_RELOC(R_AARCH64_LD64_GOTOFF_LO15,			310)	\
-_ELF_DEFINE_RELOC(R_AARCH64_ADR_GOT_PAGE,			311)	\
-_ELF_DEFINE_RELOC(R_AARCH64_LD64_GOT_LO12_NC,			312)	\
-_ELF_DEFINE_RELOC(R_AARCH64_LD64_GOTPAGE_LO15,			313)	\
-_ELF_DEFINE_RELOC(R_AARCH64_TLSGD_ADR_PREL21,			512)	\
-_ELF_DEFINE_RELOC(R_AARCH64_TLSGD_ADR_PAGE21,			513)	\
-_ELF_DEFINE_RELOC(R_AARCH64_TLSGD_ADD_LO12_NC,			514)	\
-_ELF_DEFINE_RELOC(R_AARCH64_TLSGD_MOVW_G1,			515)	\
-_ELF_DEFINE_RELOC(R_AARCH64_TLSGD_MOVW_G0_NC,			516)	\
-_ELF_DEFINE_RELOC(R_AARCH64_TLSLD_ADR_PREL21,			517)	\
-_ELF_DEFINE_RELOC(R_AARCH64_TLSLD_ADR_PAGE21,			518)	\
-_ELF_DEFINE_RELOC(R_AARCH64_TLSLD_ADD_LO12_NC,			519)	\
-_ELF_DEFINE_RELOC(R_AARCH64_TLSLD_MOVW_G1,			520)	\
-_ELF_DEFINE_RELOC(R_AARCH64_TLSLD_MOVW_G0_NC,			521)	\
-_ELF_DEFINE_RELOC(R_AARCH64_TLSLD_LD_PREL19,			522)	\
-_ELF_DEFINE_RELOC(R_AARCH64_TLSLD_MOVW_DTPREL_G2,		523)	\
-_ELF_DEFINE_RELOC(R_AARCH64_TLSLD_MOVW_DTPREL_G1,		524)	\
-_ELF_DEFINE_RELOC(R_AARCH64_TLSLD_MOVW_DTPREL_G1_NC,		525)	\
-_ELF_DEFINE_RELOC(R_AARCH64_TLSLD_MOVW_DTPREL_G0,		526)	\
-_ELF_DEFINE_RELOC(R_AARCH64_TLSLD_MOVW_DTPREL_G0_NC,		527)	\
-_ELF_DEFINE_RELOC(R_AARCH64_TLSLD_ADD_DTPREL_HI12,		529)	\
-_ELF_DEFINE_RELOC(R_AARCH64_TLSLD_ADD_DTPREL_LO12_NC,		530)	\
-_ELF_DEFINE_RELOC(R_AARCH64_TLSLD_LDST8_DTPREL_LO12,		531)	\
-_ELF_DEFINE_RELOC(R_AARCH64_TLSLD_LDST8_DTPREL_LO12_NC,		532)	\
-_ELF_DEFINE_RELOC(R_AARCH64_TLSLD_LDST16_DTPREL_LO12,		533)	\
-_ELF_DEFINE_RELOC(R_AARCH64_TLSLD_LDST16_DTPREL_LO12_NC,	534)	\
-_ELF_DEFINE_RELOC(R_AARCH64_TLSLD_LDST32_DTPREL_LO12,		535)	\
-_ELF_DEFINE_RELOC(R_AARCH64_TLSLD_LDST32_DTPREL_LO12_NC,	536)	\
-_ELF_DEFINE_RELOC(R_AARCH64_TLSLD_LDST64_DTPREL_LO12,		537)	\
-_ELF_DEFINE_RELOC(R_AARCH64_TLSLD_LDST64_DTPREL_LO12_NC,	538)	\
-_ELF_DEFINE_RELOC(R_AARCH64_TLSIE_MOVW_GOTTPREL_G1,		539)	\
-_ELF_DEFINE_RELOC(R_AARCH64_TLSIE_MOVW_GOTTPREL_G0_NC,		540)	\
-_ELF_DEFINE_RELOC(R_AARCH64_TLSIE_ADR_GOTTPREL_PAGE21,		541)	\
-_ELF_DEFINE_RELOC(R_AARCH64_TLSIE_LD64_GOTTPREL_LO12_NC,	542)	\
-_ELF_DEFINE_RELOC(R_AARCH64_TLSIE_LD_GOTTPREL_PREL19,		543)	\
-_ELF_DEFINE_RELOC(R_AARCH64_TLSLE_MOVW_TPREL_G2,		544)	\
-_ELF_DEFINE_RELOC(R_AARCH64_TLSLE_MOVW_TPREL_G1,		545)	\
-_ELF_DEFINE_RELOC(R_AARCH64_TLSLE_MOVW_TPREL_G1_NC,		546)	\
-_ELF_DEFINE_RELOC(R_AARCH64_TLSLE_MOVW_TPREL_G0,		547)	\
-_ELF_DEFINE_RELOC(R_AARCH64_TLSLE_MOVW_TPREL_G0_NC,		548)	\
-_ELF_DEFINE_RELOC(R_AARCH64_TLSLE_ADD_TPREL_HI12,		549)	\
-_ELF_DEFINE_RELOC(R_AARCH64_TLSLE_ADD_TPREL_LO12,		550)	\
-_ELF_DEFINE_RELOC(R_AARCH64_TLSLE_ADD_TPREL_LO12_NC,		551)	\
-_ELF_DEFINE_RELOC(R_AARCH64_TLSLE_LDST8_TPREL_LO12,		552)	\
-_ELF_DEFINE_RELOC(R_AARCH64_TLSLE_LDST8_TPREL_LO12_NC,		553)	\
-_ELF_DEFINE_RELOC(R_AARCH64_TLSLE_LDST16_TPREL_LO12,		554)	\
-_ELF_DEFINE_RELOC(R_AARCH64_TLSLE_LDST16_TPREL_LO12_NC,		555)	\
-_ELF_DEFINE_RELOC(R_AARCH64_TLSLE_LDST32_TPREL_LO12,		556)	\
-_ELF_DEFINE_RELOC(R_AARCH64_TLSLE_LDST32_TPREL_LO12_NC,		557)	\
-_ELF_DEFINE_RELOC(R_AARCH64_TLSLE_LDST64_TPREL_LO12,		558)	\
-_ELF_DEFINE_RELOC(R_AARCH64_TLSLE_LDST64_TPREL_LO12_NC,		559)	\
-_ELF_DEFINE_RELOC(R_AARCH64_TLSDESC_LD_PREL19,			560)	\
-_ELF_DEFINE_RELOC(R_AARCH64_TLSDESC_ADR_PREL21,			561)	\
-_ELF_DEFINE_RELOC(R_AARCH64_TLSDESC_ADR_PAGE21,			562)	\
-_ELF_DEFINE_RELOC(R_AARCH64_TLSDESC_LD64_LO12,			563)	\
-_ELF_DEFINE_RELOC(R_AARCH64_TLSDESC_ADD_LO12,			564)	\
-_ELF_DEFINE_RELOC(R_AARCH64_TLSDESC_OFF_G1,			565)	\
-_ELF_DEFINE_RELOC(R_AARCH64_TLSDESC_OFF_G0_NC,			566)	\
-_ELF_DEFINE_RELOC(R_AARCH64_TLSDESC_LDR,			567)	\
-_ELF_DEFINE_RELOC(R_AARCH64_TLSDESC_ADD,			568)	\
-_ELF_DEFINE_RELOC(R_AARCH64_TLSDESC_CALL,			569)	\
-_ELF_DEFINE_RELOC(R_AARCH64_TLSLE_LDST128_TPREL_LO12,		570)	\
-_ELF_DEFINE_RELOC(R_AARCH64_TLSLE_LDST128_TPREL_LO12_NC,	571)	\
-_ELF_DEFINE_RELOC(R_AARCH64_TLSLD_LDST128_DTPREL_LO12,		572)	\
-_ELF_DEFINE_RELOC(R_AARCH64_TLSLD_LDST128_DTPREL_LO12_NC,	573)	\
-_ELF_DEFINE_RELOC(R_AARCH64_COPY,				1024)	\
-_ELF_DEFINE_RELOC(R_AARCH64_GLOB_DAT,				1025)	\
-_ELF_DEFINE_RELOC(R_AARCH64_JUMP_SLOT,				1026)	\
-_ELF_DEFINE_RELOC(R_AARCH64_RELATIVE,				1027)	\
-_ELF_DEFINE_RELOC(R_AARCH64_TLS_DTPREL64,			1028)	\
-_ELF_DEFINE_RELOC(R_AARCH64_TLS_DTPMOD64,			1029)	\
-_ELF_DEFINE_RELOC(R_AARCH64_TLS_TPREL64,			1030)	\
-_ELF_DEFINE_RELOC(R_AARCH64_TLSDESC,				1031)	\
-_ELF_DEFINE_RELOC(R_AARCH64_IRELATIVE,				1032)
-
-/*
- * These are the symbols used in the Sun ``Linkers and Loaders
- * Guide'', Document No: 817-1984-17.  See the X86_64 relocations list
- * below for the spellings used in the ELF specification.
- */
-#define	_ELF_DEFINE_AMD64_RELOCATIONS()		\
-_ELF_DEFINE_RELOC(R_AMD64_NONE,		0)	\
-_ELF_DEFINE_RELOC(R_AMD64_64,		1)	\
-_ELF_DEFINE_RELOC(R_AMD64_PC32,		2)	\
-_ELF_DEFINE_RELOC(R_AMD64_GOT32,	3)	\
-_ELF_DEFINE_RELOC(R_AMD64_PLT32,	4)	\
-_ELF_DEFINE_RELOC(R_AMD64_COPY,		5)	\
-_ELF_DEFINE_RELOC(R_AMD64_GLOB_DAT,	6)	\
-_ELF_DEFINE_RELOC(R_AMD64_JUMP_SLOT,	7)	\
-_ELF_DEFINE_RELOC(R_AMD64_RELATIVE,	8)	\
-_ELF_DEFINE_RELOC(R_AMD64_GOTPCREL,	9)	\
-_ELF_DEFINE_RELOC(R_AMD64_32,		10)	\
-_ELF_DEFINE_RELOC(R_AMD64_32S,		11)	\
-_ELF_DEFINE_RELOC(R_AMD64_16,		12)	\
-_ELF_DEFINE_RELOC(R_AMD64_PC16,		13)	\
-_ELF_DEFINE_RELOC(R_AMD64_8,		14)	\
-_ELF_DEFINE_RELOC(R_AMD64_PC8,		15)	\
-_ELF_DEFINE_RELOC(R_AMD64_PC64,		24)	\
-_ELF_DEFINE_RELOC(R_AMD64_GOTOFF64,	25)	\
-_ELF_DEFINE_RELOC(R_AMD64_GOTPC32,	26)
-
-/*
- * Relocation definitions from the ARM ELF ABI, version "ARM IHI
- * 0044E" released on 30th November 2012.
- */
-#define	_ELF_DEFINE_ARM_RELOCATIONS()			\
-_ELF_DEFINE_RELOC(R_ARM_NONE,			0)	\
-_ELF_DEFINE_RELOC(R_ARM_PC24,			1)	\
-_ELF_DEFINE_RELOC(R_ARM_ABS32,			2)	\
-_ELF_DEFINE_RELOC(R_ARM_REL32,			3)	\
-_ELF_DEFINE_RELOC(R_ARM_LDR_PC_G0,		4)	\
-_ELF_DEFINE_RELOC(R_ARM_ABS16,			5)	\
-_ELF_DEFINE_RELOC(R_ARM_ABS12,			6)	\
-_ELF_DEFINE_RELOC(R_ARM_THM_ABS5,		7)	\
-_ELF_DEFINE_RELOC(R_ARM_ABS8,			8)	\
-_ELF_DEFINE_RELOC(R_ARM_SBREL32,		9)	\
-_ELF_DEFINE_RELOC(R_ARM_THM_CALL,		10)	\
-_ELF_DEFINE_RELOC(R_ARM_THM_PC8,		11)	\
-_ELF_DEFINE_RELOC(R_ARM_BREL_ADJ,		12)	\
-_ELF_DEFINE_RELOC(R_ARM_SWI24,			13)	\
-_ELF_DEFINE_RELOC(R_ARM_TLS_DESC,		13)	\
-_ELF_DEFINE_RELOC(R_ARM_THM_SWI8,		14)	\
-_ELF_DEFINE_RELOC(R_ARM_XPC25,			15)	\
-_ELF_DEFINE_RELOC(R_ARM_THM_XPC22,		16)	\
-_ELF_DEFINE_RELOC(R_ARM_TLS_DTPMOD32,		17)	\
-_ELF_DEFINE_RELOC(R_ARM_TLS_DTPOFF32,		18)	\
-_ELF_DEFINE_RELOC(R_ARM_TLS_TPOFF32,		19)	\
-_ELF_DEFINE_RELOC(R_ARM_COPY,			20)	\
-_ELF_DEFINE_RELOC(R_ARM_GLOB_DAT,		21)	\
-_ELF_DEFINE_RELOC(R_ARM_JUMP_SLOT,		22)	\
-_ELF_DEFINE_RELOC(R_ARM_RELATIVE,		23)	\
-_ELF_DEFINE_RELOC(R_ARM_GOTOFF32,		24)	\
-_ELF_DEFINE_RELOC(R_ARM_BASE_PREL,		25)	\
-_ELF_DEFINE_RELOC(R_ARM_GOT_BREL,		26)	\
-_ELF_DEFINE_RELOC(R_ARM_PLT32,			27)	\
-_ELF_DEFINE_RELOC(R_ARM_CALL,			28)	\
-_ELF_DEFINE_RELOC(R_ARM_JUMP24,			29)	\
-_ELF_DEFINE_RELOC(R_ARM_THM_JUMP24,		30)	\
-_ELF_DEFINE_RELOC(R_ARM_BASE_ABS,		31)	\
-_ELF_DEFINE_RELOC(R_ARM_ALU_PCREL_7_0,		32)	\
-_ELF_DEFINE_RELOC(R_ARM_ALU_PCREL_15_8,		33)	\
-_ELF_DEFINE_RELOC(R_ARM_ALU_PCREL_23_15,	34)	\
-_ELF_DEFINE_RELOC(R_ARM_LDR_SBREL_11_0_NC,	35)	\
-_ELF_DEFINE_RELOC(R_ARM_ALU_SBREL_19_12_NC,	36)	\
-_ELF_DEFINE_RELOC(R_ARM_ALU_SBREL_27_20_CK,	37)	\
-_ELF_DEFINE_RELOC(R_ARM_TARGET1,		38)	\
-_ELF_DEFINE_RELOC(R_ARM_SBREL31,		39)	\
-_ELF_DEFINE_RELOC(R_ARM_V4BX,			40)	\
-_ELF_DEFINE_RELOC(R_ARM_TARGET2,		41)	\
-_ELF_DEFINE_RELOC(R_ARM_PREL31,			42)	\
-_ELF_DEFINE_RELOC(R_ARM_MOVW_ABS_NC,		43)	\
-_ELF_DEFINE_RELOC(R_ARM_MOVT_ABS,		44)	\
-_ELF_DEFINE_RELOC(R_ARM_MOVW_PREL_NC,		45)	\
-_ELF_DEFINE_RELOC(R_ARM_MOVT_PREL,		46)	\
-_ELF_DEFINE_RELOC(R_ARM_THM_MOVW_ABS_NC,	47)	\
-_ELF_DEFINE_RELOC(R_ARM_THM_MOVT_ABS,		48)	\
-_ELF_DEFINE_RELOC(R_ARM_THM_MOVW_PREL_NC,	49)	\
-_ELF_DEFINE_RELOC(R_ARM_THM_MOVT_PREL,		50)	\
-_ELF_DEFINE_RELOC(R_ARM_THM_JUMP19,		51)	\
-_ELF_DEFINE_RELOC(R_ARM_THM_JUMP6,		52)	\
-_ELF_DEFINE_RELOC(R_ARM_THM_ALU_PREL_11_0,	53)	\
-_ELF_DEFINE_RELOC(R_ARM_THM_PC12,		54)	\
-_ELF_DEFINE_RELOC(R_ARM_ABS32_NOI,		55)	\
-_ELF_DEFINE_RELOC(R_ARM_REL32_NOI,		56)	\
-_ELF_DEFINE_RELOC(R_ARM_ALU_PC_G0_NC,		57)	\
-_ELF_DEFINE_RELOC(R_ARM_ALU_PC_G0,		58)	\
-_ELF_DEFINE_RELOC(R_ARM_ALU_PC_G1_NC,		59)	\
-_ELF_DEFINE_RELOC(R_ARM_ALU_PC_G1,		60)	\
-_ELF_DEFINE_RELOC(R_ARM_ALU_PC_G2,		61)	\
-_ELF_DEFINE_RELOC(R_ARM_LDR_PC_G1,		62)	\
-_ELF_DEFINE_RELOC(R_ARM_LDR_PC_G2,		63)	\
-_ELF_DEFINE_RELOC(R_ARM_LDRS_PC_G0,		64)	\
-_ELF_DEFINE_RELOC(R_ARM_LDRS_PC_G1,		65)	\
-_ELF_DEFINE_RELOC(R_ARM_LDRS_PC_G2,		66)	\
-_ELF_DEFINE_RELOC(R_ARM_LDC_PC_G0,		67)	\
-_ELF_DEFINE_RELOC(R_ARM_LDC_PC_G1,		68)	\
-_ELF_DEFINE_RELOC(R_ARM_LDC_PC_G2,		69)	\
-_ELF_DEFINE_RELOC(R_ARM_ALU_SB_G0_NC,		70)	\
-_ELF_DEFINE_RELOC(R_ARM_ALU_SB_G0,		71)	\
-_ELF_DEFINE_RELOC(R_ARM_ALU_SB_G1_NC,		72)	\
-_ELF_DEFINE_RELOC(R_ARM_ALU_SB_G1,		73)	\
-_ELF_DEFINE_RELOC(R_ARM_ALU_SB_G2,		74)	\
-_ELF_DEFINE_RELOC(R_ARM_LDR_SB_G0,		75)	\
-_ELF_DEFINE_RELOC(R_ARM_LDR_SB_G1,		76)	\
-_ELF_DEFINE_RELOC(R_ARM_LDR_SB_G2,		77)	\
-_ELF_DEFINE_RELOC(R_ARM_LDRS_SB_G0,		78)	\
-_ELF_DEFINE_RELOC(R_ARM_LDRS_SB_G1,		79)	\
-_ELF_DEFINE_RELOC(R_ARM_LDRS_SB_G2,		80)	\
-_ELF_DEFINE_RELOC(R_ARM_LDC_SB_G0,		81)	\
-_ELF_DEFINE_RELOC(R_ARM_LDC_SB_G1,		82)	\
-_ELF_DEFINE_RELOC(R_ARM_LDC_SB_G2,		83)	\
-_ELF_DEFINE_RELOC(R_ARM_MOVW_BREL_NC,		84)	\
-_ELF_DEFINE_RELOC(R_ARM_MOVT_BREL,		85)	\
-_ELF_DEFINE_RELOC(R_ARM_MOVW_BREL,		86)	\
-_ELF_DEFINE_RELOC(R_ARM_THM_MOVW_BREL_NC,	87)	\
-_ELF_DEFINE_RELOC(R_ARM_THM_MOVT_BREL,		88)	\
-_ELF_DEFINE_RELOC(R_ARM_THM_MOVW_BREL,		89)	\
-_ELF_DEFINE_RELOC(R_ARM_TLS_GOTDESC,		90)	\
-_ELF_DEFINE_RELOC(R_ARM_TLS_CALL,		91)	\
-_ELF_DEFINE_RELOC(R_ARM_TLS_DESCSEQ,		92)	\
-_ELF_DEFINE_RELOC(R_ARM_THM_TLS_CALL,		93)	\
-_ELF_DEFINE_RELOC(R_ARM_PLT32_ABS,		94)	\
-_ELF_DEFINE_RELOC(R_ARM_GOT_ABS,		95)	\
-_ELF_DEFINE_RELOC(R_ARM_GOT_PREL,		96)	\
-_ELF_DEFINE_RELOC(R_ARM_GOT_BREL12,		97)	\
-_ELF_DEFINE_RELOC(R_ARM_GOTOFF12,		98)	\
-_ELF_DEFINE_RELOC(R_ARM_GOTRELAX,		99)	\
-_ELF_DEFINE_RELOC(R_ARM_GNU_VTENTRY,		100)	\
-_ELF_DEFINE_RELOC(R_ARM_GNU_VTINHERIT,		101)	\
-_ELF_DEFINE_RELOC(R_ARM_THM_JUMP11,		102)	\
-_ELF_DEFINE_RELOC(R_ARM_THM_JUMP8,		103)	\
-_ELF_DEFINE_RELOC(R_ARM_TLS_GD32,		104)	\
-_ELF_DEFINE_RELOC(R_ARM_TLS_LDM32,		105)	\
-_ELF_DEFINE_RELOC(R_ARM_TLS_LDO32,		106)	\
-_ELF_DEFINE_RELOC(R_ARM_TLS_IE32,		107)	\
-_ELF_DEFINE_RELOC(R_ARM_TLS_LE32,		108)	\
-_ELF_DEFINE_RELOC(R_ARM_TLS_LDO12,		109)	\
-_ELF_DEFINE_RELOC(R_ARM_TLS_LE12,		110)	\
-_ELF_DEFINE_RELOC(R_ARM_TLS_IE12GP,		111)	\
-_ELF_DEFINE_RELOC(R_ARM_PRIVATE_0,		112)	\
-_ELF_DEFINE_RELOC(R_ARM_PRIVATE_1,		113)	\
-_ELF_DEFINE_RELOC(R_ARM_PRIVATE_2,		114)	\
-_ELF_DEFINE_RELOC(R_ARM_PRIVATE_3,		115)	\
-_ELF_DEFINE_RELOC(R_ARM_PRIVATE_4,		116)	\
-_ELF_DEFINE_RELOC(R_ARM_PRIVATE_5,		117)	\
-_ELF_DEFINE_RELOC(R_ARM_PRIVATE_6,		118)	\
-_ELF_DEFINE_RELOC(R_ARM_PRIVATE_7,		119)	\
-_ELF_DEFINE_RELOC(R_ARM_PRIVATE_8,		120)	\
-_ELF_DEFINE_RELOC(R_ARM_PRIVATE_9,		121)	\
-_ELF_DEFINE_RELOC(R_ARM_PRIVATE_10,		122)	\
-_ELF_DEFINE_RELOC(R_ARM_PRIVATE_11,		123)	\
-_ELF_DEFINE_RELOC(R_ARM_PRIVATE_12,		124)	\
-_ELF_DEFINE_RELOC(R_ARM_PRIVATE_13,		125)	\
-_ELF_DEFINE_RELOC(R_ARM_PRIVATE_14,		126)	\
-_ELF_DEFINE_RELOC(R_ARM_PRIVATE_15,		127)	\
-_ELF_DEFINE_RELOC(R_ARM_ME_TOO,			128)	\
-_ELF_DEFINE_RELOC(R_ARM_THM_TLS_DESCSEQ16,	129)	\
-_ELF_DEFINE_RELOC(R_ARM_THM_TLS_DESCSEQ32,	130)	\
-_ELF_DEFINE_RELOC(R_ARM_THM_GOT_BREL12,		131)	\
-_ELF_DEFINE_RELOC(R_ARM_IRELATIVE,		140)
-
-#define	_ELF_DEFINE_IA64_RELOCATIONS()			\
-_ELF_DEFINE_RELOC(R_IA_64_NONE,			0)	\
-_ELF_DEFINE_RELOC(R_IA_64_IMM14,		0x21)	\
-_ELF_DEFINE_RELOC(R_IA_64_IMM22,		0x22)	\
-_ELF_DEFINE_RELOC(R_IA_64_IMM64,		0x23)	\
-_ELF_DEFINE_RELOC(R_IA_64_DIR32MSB,		0x24)	\
-_ELF_DEFINE_RELOC(R_IA_64_DIR32LSB,		0x25)	\
-_ELF_DEFINE_RELOC(R_IA_64_DIR64MSB,		0x26)	\
-_ELF_DEFINE_RELOC(R_IA_64_DIR64LSB,		0x27)	\
-_ELF_DEFINE_RELOC(R_IA_64_GPREL22,		0x2a)	\
-_ELF_DEFINE_RELOC(R_IA_64_GPREL64I,		0x2b)	\
-_ELF_DEFINE_RELOC(R_IA_64_GPREL32MSB,		0x2c)	\
-_ELF_DEFINE_RELOC(R_IA_64_GPREL32LSB,		0x2d)	\
-_ELF_DEFINE_RELOC(R_IA_64_GPREL64MSB,		0x2e)	\
-_ELF_DEFINE_RELOC(R_IA_64_GPREL64LSB,		0x2f)	\
-_ELF_DEFINE_RELOC(R_IA_64_LTOFF22,		0x32)	\
-_ELF_DEFINE_RELOC(R_IA_64_LTOFF64I,		0x33)	\
-_ELF_DEFINE_RELOC(R_IA_64_PLTOFF22,		0x3a)	\
-_ELF_DEFINE_RELOC(R_IA_64_PLTOFF64I,		0x3b)	\
-_ELF_DEFINE_RELOC(R_IA_64_PLTOFF64MSB,		0x3e)	\
-_ELF_DEFINE_RELOC(R_IA_64_PLTOFF64LSB,		0x3f)	\
-_ELF_DEFINE_RELOC(R_IA_64_FPTR64I,		0x43)	\
-_ELF_DEFINE_RELOC(R_IA_64_FPTR32MSB,		0x44)	\
-_ELF_DEFINE_RELOC(R_IA_64_FPTR32LSB,		0x45)	\
-_ELF_DEFINE_RELOC(R_IA_64_FPTR64MSB,		0x46)	\
-_ELF_DEFINE_RELOC(R_IA_64_FPTR64LSB,		0x47)	\
-_ELF_DEFINE_RELOC(R_IA_64_PCREL60B,		0x48)	\
-_ELF_DEFINE_RELOC(R_IA_64_PCREL21B,		0x49)	\
-_ELF_DEFINE_RELOC(R_IA_64_PCREL21M,		0x4a)	\
-_ELF_DEFINE_RELOC(R_IA_64_PCREL21F,		0x4b)	\
-_ELF_DEFINE_RELOC(R_IA_64_PCREL32MSB,		0x4c)	\
-_ELF_DEFINE_RELOC(R_IA_64_PCREL32LSB,		0x4d)	\
-_ELF_DEFINE_RELOC(R_IA_64_PCREL64MSB,		0x4e)	\
-_ELF_DEFINE_RELOC(R_IA_64_PCREL64LSB,		0x4f)	\
-_ELF_DEFINE_RELOC(R_IA_64_LTOFF_FPTR22,		0x52)	\
-_ELF_DEFINE_RELOC(R_IA_64_LTOFF_FPTR64I,	0x53)	\
-_ELF_DEFINE_RELOC(R_IA_64_LTOFF_FPTR32MSB,	0x54)	\
-_ELF_DEFINE_RELOC(R_IA_64_LTOFF_FPTR32LSB,	0x55)	\
-_ELF_DEFINE_RELOC(R_IA_64_LTOFF_FPTR64MSB,	0x56)	\
-_ELF_DEFINE_RELOC(R_IA_64_LTOFF_FPTR64LSB,	0x57)	\
-_ELF_DEFINE_RELOC(R_IA_64_SEGREL32MSB,		0x5c)	\
-_ELF_DEFINE_RELOC(R_IA_64_SEGREL32LSB,		0x5d)	\
-_ELF_DEFINE_RELOC(R_IA_64_SEGREL64MSB,		0x5e)	\
-_ELF_DEFINE_RELOC(R_IA_64_SEGREL64LSB,		0x5f)	\
-_ELF_DEFINE_RELOC(R_IA_64_SECREL32MSB,		0x64)	\
-_ELF_DEFINE_RELOC(R_IA_64_SECREL32LSB,		0x65)	\
-_ELF_DEFINE_RELOC(R_IA_64_SECREL64MSB,		0x66)	\
-_ELF_DEFINE_RELOC(R_IA_64_SECREL64LSB,		0x67)	\
-_ELF_DEFINE_RELOC(R_IA_64_REL32MSB,		0x6c)	\
-_ELF_DEFINE_RELOC(R_IA_64_REL32LSB,		0x6d)	\
-_ELF_DEFINE_RELOC(R_IA_64_REL64MSB,		0x6e)	\
-_ELF_DEFINE_RELOC(R_IA_64_REL64LSB,		0x6f)	\
-_ELF_DEFINE_RELOC(R_IA_64_LTV32MSB,		0x74)	\
-_ELF_DEFINE_RELOC(R_IA_64_LTV32LSB,		0x75)	\
-_ELF_DEFINE_RELOC(R_IA_64_LTV64MSB,		0x76)	\
-_ELF_DEFINE_RELOC(R_IA_64_LTV64LSB,		0x77)	\
-_ELF_DEFINE_RELOC(R_IA_64_PCREL21BI,		0x79)	\
-_ELF_DEFINE_RELOC(R_IA_64_PCREL22,		0x7A)	\
-_ELF_DEFINE_RELOC(R_IA_64_PCREL64I,		0x7B)	\
-_ELF_DEFINE_RELOC(R_IA_64_IPLTMSB,		0x80)	\
-_ELF_DEFINE_RELOC(R_IA_64_IPLTLSB,		0x81)	\
-_ELF_DEFINE_RELOC(R_IA_64_SUB,			0x85)	\
-_ELF_DEFINE_RELOC(R_IA_64_LTOFF22X,		0x86)	\
-_ELF_DEFINE_RELOC(R_IA_64_LDXMOV,		0x87)	\
-_ELF_DEFINE_RELOC(R_IA_64_TPREL14,		0x91)	\
-_ELF_DEFINE_RELOC(R_IA_64_TPREL22,		0x92)	\
-_ELF_DEFINE_RELOC(R_IA_64_TPREL64I,		0x93)	\
-_ELF_DEFINE_RELOC(R_IA_64_TPREL64MSB,		0x96)	\
-_ELF_DEFINE_RELOC(R_IA_64_TPREL64LSB,		0x97)	\
-_ELF_DEFINE_RELOC(R_IA_64_LTOFF_TPREL22,	0x9A)	\
-_ELF_DEFINE_RELOC(R_IA_64_DTPMOD64MSB,		0xA6)	\
-_ELF_DEFINE_RELOC(R_IA_64_DTPMOD64LSB,		0xA7)	\
-_ELF_DEFINE_RELOC(R_IA_64_LTOFF_DTPMOD22,	0xAA)	\
-_ELF_DEFINE_RELOC(R_IA_64_DTPREL14,		0xB1)	\
-_ELF_DEFINE_RELOC(R_IA_64_DTPREL22,		0xB2)	\
-_ELF_DEFINE_RELOC(R_IA_64_DTPREL64I,		0xB3)	\
-_ELF_DEFINE_RELOC(R_IA_64_DTPREL32MSB,		0xB4)	\
-_ELF_DEFINE_RELOC(R_IA_64_DTPREL32LSB,		0xB5)	\
-_ELF_DEFINE_RELOC(R_IA_64_DTPREL64MSB,		0xB6)	\
-_ELF_DEFINE_RELOC(R_IA_64_DTPREL64LSB,		0xB7)	\
-_ELF_DEFINE_RELOC(R_IA_64_LTOFF_DTPREL22,	0xBA)
-
-#define	_ELF_DEFINE_MIPS_RELOCATIONS()			\
-_ELF_DEFINE_RELOC(R_MIPS_NONE,			0)	\
-_ELF_DEFINE_RELOC(R_MIPS_16,			1)	\
-_ELF_DEFINE_RELOC(R_MIPS_32,			2)	\
-_ELF_DEFINE_RELOC(R_MIPS_REL32,			3)	\
-_ELF_DEFINE_RELOC(R_MIPS_26,			4)	\
-_ELF_DEFINE_RELOC(R_MIPS_HI16,			5)	\
-_ELF_DEFINE_RELOC(R_MIPS_LO16,			6)	\
-_ELF_DEFINE_RELOC(R_MIPS_GPREL16,		7)	\
-_ELF_DEFINE_RELOC(R_MIPS_LITERAL, 		8)	\
-_ELF_DEFINE_RELOC(R_MIPS_GOT16,			9)	\
-_ELF_DEFINE_RELOC(R_MIPS_PC16,			10)	\
-_ELF_DEFINE_RELOC(R_MIPS_CALL16,		11)	\
-_ELF_DEFINE_RELOC(R_MIPS_GPREL32,		12)	\
-_ELF_DEFINE_RELOC(R_MIPS_SHIFT5,		16)	\
-_ELF_DEFINE_RELOC(R_MIPS_SHIFT6,		17)	\
-_ELF_DEFINE_RELOC(R_MIPS_64,			18)	\
-_ELF_DEFINE_RELOC(R_MIPS_GOT_DISP,		19)	\
-_ELF_DEFINE_RELOC(R_MIPS_GOT_PAGE,		20)	\
-_ELF_DEFINE_RELOC(R_MIPS_GOT_OFST,		21)	\
-_ELF_DEFINE_RELOC(R_MIPS_GOT_HI16,		22)	\
-_ELF_DEFINE_RELOC(R_MIPS_GOT_LO16,		23)	\
-_ELF_DEFINE_RELOC(R_MIPS_SUB,			24)	\
-_ELF_DEFINE_RELOC(R_MIPS_CALLHI16,		30)	\
-_ELF_DEFINE_RELOC(R_MIPS_CALLLO16,		31)	\
-_ELF_DEFINE_RELOC(R_MIPS_JALR,			37)	\
-_ELF_DEFINE_RELOC(R_MIPS_TLS_DTPMOD32,		38)	\
-_ELF_DEFINE_RELOC(R_MIPS_TLS_DTPREL32,		39)	\
-_ELF_DEFINE_RELOC(R_MIPS_TLS_DTPMOD64,		40)	\
-_ELF_DEFINE_RELOC(R_MIPS_TLS_DTPREL64,		41)	\
-_ELF_DEFINE_RELOC(R_MIPS_TLS_GD,		42)	\
-_ELF_DEFINE_RELOC(R_MIPS_TLS_LDM,		43)	\
-_ELF_DEFINE_RELOC(R_MIPS_TLS_DTPREL_HI16,	44)	\
-_ELF_DEFINE_RELOC(R_MIPS_TLS_DTPREL_LO16,	45)	\
-_ELF_DEFINE_RELOC(R_MIPS_TLS_GOTTPREL,		46)	\
-_ELF_DEFINE_RELOC(R_MIPS_TLS_TPREL32,		47)	\
-_ELF_DEFINE_RELOC(R_MIPS_TLS_TPREL64,		48)	\
-_ELF_DEFINE_RELOC(R_MIPS_TLS_TPREL_HI16,	49)	\
-_ELF_DEFINE_RELOC(R_MIPS_TLS_TPREL_LO16,	50)
-
-#define	_ELF_DEFINE_PPC32_RELOCATIONS()		\
-_ELF_DEFINE_RELOC(R_PPC_NONE,		0)	\
-_ELF_DEFINE_RELOC(R_PPC_ADDR32,		1)	\
-_ELF_DEFINE_RELOC(R_PPC_ADDR24,		2)	\
-_ELF_DEFINE_RELOC(R_PPC_ADDR16,		3)	\
-_ELF_DEFINE_RELOC(R_PPC_ADDR16_LO,	4)	\
-_ELF_DEFINE_RELOC(R_PPC_ADDR16_HI,	5)	\
-_ELF_DEFINE_RELOC(R_PPC_ADDR16_HA,	6)	\
-_ELF_DEFINE_RELOC(R_PPC_ADDR14,		7)	\
-_ELF_DEFINE_RELOC(R_PPC_ADDR14_BRTAKEN,	8)	\
-_ELF_DEFINE_RELOC(R_PPC_ADDR14_BRNTAKEN, 9)	\
-_ELF_DEFINE_RELOC(R_PPC_REL24,		10)	\
-_ELF_DEFINE_RELOC(R_PPC_REL14,		11)	\
-_ELF_DEFINE_RELOC(R_PPC_REL14_BRTAKEN,	12)	\
-_ELF_DEFINE_RELOC(R_PPC_REL14_BRNTAKEN,	13)	\
-_ELF_DEFINE_RELOC(R_PPC_GOT16,		14)	\
-_ELF_DEFINE_RELOC(R_PPC_GOT16_LO,	15)	\
-_ELF_DEFINE_RELOC(R_PPC_GOT16_HI,	16)	\
-_ELF_DEFINE_RELOC(R_PPC_GOT16_HA,	17)	\
-_ELF_DEFINE_RELOC(R_PPC_PLTREL24,	18)	\
-_ELF_DEFINE_RELOC(R_PPC_COPY,		19)	\
-_ELF_DEFINE_RELOC(R_PPC_GLOB_DAT,	20)	\
-_ELF_DEFINE_RELOC(R_PPC_JMP_SLOT,	21)	\
-_ELF_DEFINE_RELOC(R_PPC_RELATIVE,	22)	\
-_ELF_DEFINE_RELOC(R_PPC_LOCAL24PC,	23)	\
-_ELF_DEFINE_RELOC(R_PPC_UADDR32,	24)	\
-_ELF_DEFINE_RELOC(R_PPC_UADDR16,	25)	\
-_ELF_DEFINE_RELOC(R_PPC_REL32,		26)	\
-_ELF_DEFINE_RELOC(R_PPC_PLT32,		27)	\
-_ELF_DEFINE_RELOC(R_PPC_PLTREL32,	28)	\
-_ELF_DEFINE_RELOC(R_PPC_PLT16_LO,	29)	\
-_ELF_DEFINE_RELOC(R_PPC_PLT16_HI,	30)	\
-_ELF_DEFINE_RELOC(R_PPC_PLT16_HA,	31)	\
-_ELF_DEFINE_RELOC(R_PPC_SDAREL16,	32)	\
-_ELF_DEFINE_RELOC(R_PPC_SECTOFF,	33)	\
-_ELF_DEFINE_RELOC(R_PPC_SECTOFF_LO,	34)	\
-_ELF_DEFINE_RELOC(R_PPC_SECTOFF_HI,	35)	\
-_ELF_DEFINE_RELOC(R_PPC_SECTOFF_HA,	36)	\
-_ELF_DEFINE_RELOC(R_PPC_ADDR30,		37)	\
-_ELF_DEFINE_RELOC(R_PPC_TLS,		67)	\
-_ELF_DEFINE_RELOC(R_PPC_DTPMOD32,	68)	\
-_ELF_DEFINE_RELOC(R_PPC_TPREL16,	69)	\
-_ELF_DEFINE_RELOC(R_PPC_TPREL16_LO,	70)	\
-_ELF_DEFINE_RELOC(R_PPC_TPREL16_HI,	71)	\
-_ELF_DEFINE_RELOC(R_PPC_TPREL16_HA,	72)	\
-_ELF_DEFINE_RELOC(R_PPC_TPREL32,	73)	\
-_ELF_DEFINE_RELOC(R_PPC_DTPREL16,	74)	\
-_ELF_DEFINE_RELOC(R_PPC_DTPREL16_LO,	75)	\
-_ELF_DEFINE_RELOC(R_PPC_DTPREL16_HI,	76)	\
-_ELF_DEFINE_RELOC(R_PPC_DTPREL16_HA,	77)	\
-_ELF_DEFINE_RELOC(R_PPC_DTPREL32,	78)	\
-_ELF_DEFINE_RELOC(R_PPC_GOT_TLSGD16,	79)	\
-_ELF_DEFINE_RELOC(R_PPC_GOT_TLSGD16_LO,	80)	\
-_ELF_DEFINE_RELOC(R_PPC_GOT_TLSGD16_HI,	81)	\
-_ELF_DEFINE_RELOC(R_PPC_GOT_TLSGD16_HA,	82)	\
-_ELF_DEFINE_RELOC(R_PPC_GOT_TLSLD16,	83)	\
-_ELF_DEFINE_RELOC(R_PPC_GOT_TLSLD16_LO,	84)	\
-_ELF_DEFINE_RELOC(R_PPC_GOT_TLSLD16_HI,	85)	\
-_ELF_DEFINE_RELOC(R_PPC_GOT_TLSLD16_HA,	86)	\
-_ELF_DEFINE_RELOC(R_PPC_GOT_TPREL16,	87)	\
-_ELF_DEFINE_RELOC(R_PPC_GOT_TPREL16_LO,	88)	\
-_ELF_DEFINE_RELOC(R_PPC_GOT_TPREL16_HI,	89)	\
-_ELF_DEFINE_RELOC(R_PPC_GOT_TPREL16_HA,	90)	\
-_ELF_DEFINE_RELOC(R_PPC_GOT_DTPREL16,	91)	\
-_ELF_DEFINE_RELOC(R_PPC_GOT_DTPREL16_LO, 92)	\
-_ELF_DEFINE_RELOC(R_PPC_GOT_DTPREL16_HI, 93)	\
-_ELF_DEFINE_RELOC(R_PPC_GOT_DTPREL16_HA, 94)	\
-_ELF_DEFINE_RELOC(R_PPC_TLSGD,		95)	\
-_ELF_DEFINE_RELOC(R_PPC_TLSLD,		96)	\
-_ELF_DEFINE_RELOC(R_PPC_EMB_NADDR32,	101)	\
-_ELF_DEFINE_RELOC(R_PPC_EMB_NADDR16,	102)	\
-_ELF_DEFINE_RELOC(R_PPC_EMB_NADDR16_LO,	103)	\
-_ELF_DEFINE_RELOC(R_PPC_EMB_NADDR16_HI,	104)	\
-_ELF_DEFINE_RELOC(R_PPC_EMB_NADDR16_HA,	105)	\
-_ELF_DEFINE_RELOC(R_PPC_EMB_SDAI16,	106)	\
-_ELF_DEFINE_RELOC(R_PPC_EMB_SDA2I16,	107)	\
-_ELF_DEFINE_RELOC(R_PPC_EMB_SDA2REL,	108)	\
-_ELF_DEFINE_RELOC(R_PPC_EMB_SDA21,	109)	\
-_ELF_DEFINE_RELOC(R_PPC_EMB_MRKREF,	110)	\
-_ELF_DEFINE_RELOC(R_PPC_EMB_RELSEC16,	111)	\
-_ELF_DEFINE_RELOC(R_PPC_EMB_RELST_LO,	112)	\
-_ELF_DEFINE_RELOC(R_PPC_EMB_RELST_HI,	113)	\
-_ELF_DEFINE_RELOC(R_PPC_EMB_RELST_HA,	114)	\
-_ELF_DEFINE_RELOC(R_PPC_EMB_BIT_FLD,	115)	\
-_ELF_DEFINE_RELOC(R_PPC_EMB_RELSDA,	116)	\
-
-#define	_ELF_DEFINE_PPC64_RELOCATIONS()			\
-_ELF_DEFINE_RELOC(R_PPC64_NONE,			0)	\
-_ELF_DEFINE_RELOC(R_PPC64_ADDR32,		1)	\
-_ELF_DEFINE_RELOC(R_PPC64_ADDR24,		2)	\
-_ELF_DEFINE_RELOC(R_PPC64_ADDR16,		3)	\
-_ELF_DEFINE_RELOC(R_PPC64_ADDR16_LO,		4)	\
-_ELF_DEFINE_RELOC(R_PPC64_ADDR16_HI,		5)	\
-_ELF_DEFINE_RELOC(R_PPC64_ADDR16_HA,		6)	\
-_ELF_DEFINE_RELOC(R_PPC64_ADDR14,		7)	\
-_ELF_DEFINE_RELOC(R_PPC64_ADDR14_BRTAKEN,	8)	\
-_ELF_DEFINE_RELOC(R_PPC64_ADDR14_BRNTAKEN,	9)	\
-_ELF_DEFINE_RELOC(R_PPC64_REL24,		10)	\
-_ELF_DEFINE_RELOC(R_PPC64_REL14,		11)	\
-_ELF_DEFINE_RELOC(R_PPC64_REL14_BRTAKEN,	12)	\
-_ELF_DEFINE_RELOC(R_PPC64_REL14_BRNTAKEN,	13)	\
-_ELF_DEFINE_RELOC(R_PPC64_GOT16,		14)	\
-_ELF_DEFINE_RELOC(R_PPC64_GOT16_LO,		15)	\
-_ELF_DEFINE_RELOC(R_PPC64_GOT16_HI,		16)	\
-_ELF_DEFINE_RELOC(R_PPC64_GOT16_HA,		17)	\
-_ELF_DEFINE_RELOC(R_PPC64_COPY,			19)	\
-_ELF_DEFINE_RELOC(R_PPC64_GLOB_DAT,		20)	\
-_ELF_DEFINE_RELOC(R_PPC64_JMP_SLOT,		21)	\
-_ELF_DEFINE_RELOC(R_PPC64_RELATIVE,		22)	\
-_ELF_DEFINE_RELOC(R_PPC64_UADDR32,		24)	\
-_ELF_DEFINE_RELOC(R_PPC64_UADDR16,		25)	\
-_ELF_DEFINE_RELOC(R_PPC64_REL32,		26)	\
-_ELF_DEFINE_RELOC(R_PPC64_PLT32,		27)	\
-_ELF_DEFINE_RELOC(R_PPC64_PLTREL32,		28)	\
-_ELF_DEFINE_RELOC(R_PPC64_PLT16_LO,		29)	\
-_ELF_DEFINE_RELOC(R_PPC64_PLT16_HI,		30)	\
-_ELF_DEFINE_RELOC(R_PPC64_PLT16_HA,		31)	\
-_ELF_DEFINE_RELOC(R_PPC64_SECTOFF,		33)	\
-_ELF_DEFINE_RELOC(R_PPC64_SECTOFF_LO,		34)	\
-_ELF_DEFINE_RELOC(R_PPC64_SECTOFF_HI,		35)	\
-_ELF_DEFINE_RELOC(R_PPC64_SECTOFF_HA,		36)	\
-_ELF_DEFINE_RELOC(R_PPC64_ADDR30,		37)	\
-_ELF_DEFINE_RELOC(R_PPC64_ADDR64,		38)	\
-_ELF_DEFINE_RELOC(R_PPC64_ADDR16_HIGHER,	39)	\
-_ELF_DEFINE_RELOC(R_PPC64_ADDR16_HIGHERA,	40)	\
-_ELF_DEFINE_RELOC(R_PPC64_ADDR16_HIGHEST,	41)	\
-_ELF_DEFINE_RELOC(R_PPC64_ADDR16_HIGHESTA,	42)	\
-_ELF_DEFINE_RELOC(R_PPC64_UADDR64,		43)	\
-_ELF_DEFINE_RELOC(R_PPC64_REL64,		44)	\
-_ELF_DEFINE_RELOC(R_PPC64_PLT64,		45)	\
-_ELF_DEFINE_RELOC(R_PPC64_PLTREL64,		46)	\
-_ELF_DEFINE_RELOC(R_PPC64_TOC16,		47)	\
-_ELF_DEFINE_RELOC(R_PPC64_TOC16_LO,		48)	\
-_ELF_DEFINE_RELOC(R_PPC64_TOC16_HI,		49)	\
-_ELF_DEFINE_RELOC(R_PPC64_TOC16_HA,		50)	\
-_ELF_DEFINE_RELOC(R_PPC64_TOC,			51)	\
-_ELF_DEFINE_RELOC(R_PPC64_PLTGOT16,		52)	\
-_ELF_DEFINE_RELOC(R_PPC64_PLTGOT16_LO,		53)	\
-_ELF_DEFINE_RELOC(R_PPC64_PLTGOT16_HI,		54)	\
-_ELF_DEFINE_RELOC(R_PPC64_PLTGOT16_HA,		55)	\
-_ELF_DEFINE_RELOC(R_PPC64_ADDR16_DS,		56)	\
-_ELF_DEFINE_RELOC(R_PPC64_ADDR16_LO_DS,		57)	\
-_ELF_DEFINE_RELOC(R_PPC64_GOT16_DS,		58)	\
-_ELF_DEFINE_RELOC(R_PPC64_GOT16_LO_DS,		59)	\
-_ELF_DEFINE_RELOC(R_PPC64_PLT16_LO_DS,		60)	\
-_ELF_DEFINE_RELOC(R_PPC64_SECTOFF_DS,		61)	\
-_ELF_DEFINE_RELOC(R_PPC64_SECTOFF_LO_DS,	62)	\
-_ELF_DEFINE_RELOC(R_PPC64_TOC16_DS,		63)	\
-_ELF_DEFINE_RELOC(R_PPC64_TOC16_LO_DS,		64)	\
-_ELF_DEFINE_RELOC(R_PPC64_PLTGOT16_DS,		65)	\
-_ELF_DEFINE_RELOC(R_PPC64_PLTGOT16_LO_DS,	66)	\
-_ELF_DEFINE_RELOC(R_PPC64_TLS,			67)	\
-_ELF_DEFINE_RELOC(R_PPC64_DTPMOD64,		68)	\
-_ELF_DEFINE_RELOC(R_PPC64_TPREL16,		69)	\
-_ELF_DEFINE_RELOC(R_PPC64_TPREL16_LO,		60)	\
-_ELF_DEFINE_RELOC(R_PPC64_TPREL16_HI,		71)	\
-_ELF_DEFINE_RELOC(R_PPC64_TPREL16_HA,		72)	\
-_ELF_DEFINE_RELOC(R_PPC64_TPREL64,		73)	\
-_ELF_DEFINE_RELOC(R_PPC64_DTPREL16,		74)	\
-_ELF_DEFINE_RELOC(R_PPC64_DTPREL16_LO,		75)	\
-_ELF_DEFINE_RELOC(R_PPC64_DTPREL16_HI,		76)	\
-_ELF_DEFINE_RELOC(R_PPC64_DTPREL16_HA,		77)	\
-_ELF_DEFINE_RELOC(R_PPC64_DTPREL64,		78)	\
-_ELF_DEFINE_RELOC(R_PPC64_GOT_TLSGD16,		79)	\
-_ELF_DEFINE_RELOC(R_PPC64_GOT_TLSGD16_LO,	80)	\
-_ELF_DEFINE_RELOC(R_PPC64_GOT_TLSGD16_HI,	81)	\
-_ELF_DEFINE_RELOC(R_PPC64_GOT_TLSGD16_HA,	82)	\
-_ELF_DEFINE_RELOC(R_PPC64_GOT_TLSLD16,		83)	\
-_ELF_DEFINE_RELOC(R_PPC64_GOT_TLSLD16_LO,	84)	\
-_ELF_DEFINE_RELOC(R_PPC64_GOT_TLSLD16_HI,	85)	\
-_ELF_DEFINE_RELOC(R_PPC64_GOT_TLSLD16_HA,	86)	\
-_ELF_DEFINE_RELOC(R_PPC64_GOT_TPREL16_DS,	87)	\
-_ELF_DEFINE_RELOC(R_PPC64_GOT_TPREL16_LO_DS,	88)	\
-_ELF_DEFINE_RELOC(R_PPC64_GOT_TPREL16_HI,	89)	\
-_ELF_DEFINE_RELOC(R_PPC64_GOT_TPREL16_HA,	90)	\
-_ELF_DEFINE_RELOC(R_PPC64_GOT_DTPREL16_DS,	91)	\
-_ELF_DEFINE_RELOC(R_PPC64_GOT_DTPREL16_LO_DS,	92)	\
-_ELF_DEFINE_RELOC(R_PPC64_GOT_DTPREL16_HI,	93)	\
-_ELF_DEFINE_RELOC(R_PPC64_GOT_DTPREL16_HA,	94)	\
-_ELF_DEFINE_RELOC(R_PPC64_TPREL16_DS,		95)	\
-_ELF_DEFINE_RELOC(R_PPC64_TPREL16_LO_DS,	96)	\
-_ELF_DEFINE_RELOC(R_PPC64_TPREL16_HIGHER,	97)	\
-_ELF_DEFINE_RELOC(R_PPC64_TPREL16_HIGHERA,	98)	\
-_ELF_DEFINE_RELOC(R_PPC64_TPREL16_HIGHEST,	99)	\
-_ELF_DEFINE_RELOC(R_PPC64_TPREL16_HIGHESTA,	100)	\
-_ELF_DEFINE_RELOC(R_PPC64_DTPREL16_DS,		101)	\
-_ELF_DEFINE_RELOC(R_PPC64_DTPREL16_LO_DS,	102)	\
-_ELF_DEFINE_RELOC(R_PPC64_DTPREL16_HIGHER,	103)	\
-_ELF_DEFINE_RELOC(R_PPC64_DTPREL16_HIGHERA,	104)	\
-_ELF_DEFINE_RELOC(R_PPC64_DTPREL16_HIGHEST,	105)	\
-_ELF_DEFINE_RELOC(R_PPC64_DTPREL16_HIGHESTA,	106)	\
-_ELF_DEFINE_RELOC(R_PPC64_TLSGD,		107)	\
-_ELF_DEFINE_RELOC(R_PPC64_TLSLD,		108)
-
-#define	_ELF_DEFINE_RISCV_RELOCATIONS()			\
-_ELF_DEFINE_RELOC(R_RISCV_NONE,			0)	\
-_ELF_DEFINE_RELOC(R_RISCV_32,			1)	\
-_ELF_DEFINE_RELOC(R_RISCV_64,			2)	\
-_ELF_DEFINE_RELOC(R_RISCV_RELATIVE,		3)	\
-_ELF_DEFINE_RELOC(R_RISCV_COPY,			4)	\
-_ELF_DEFINE_RELOC(R_RISCV_JUMP_SLOT,		5)	\
-_ELF_DEFINE_RELOC(R_RISCV_TLS_DTPMOD32,		6)	\
-_ELF_DEFINE_RELOC(R_RISCV_TLS_DTPMOD64,		7)	\
-_ELF_DEFINE_RELOC(R_RISCV_TLS_DTPREL32,		8)	\
-_ELF_DEFINE_RELOC(R_RISCV_TLS_DTPREL64,		9)	\
-_ELF_DEFINE_RELOC(R_RISCV_TLS_TPREL32,		10)	\
-_ELF_DEFINE_RELOC(R_RISCV_TLS_TPREL64,		11)	\
-_ELF_DEFINE_RELOC(R_RISCV_BRANCH,		16)	\
-_ELF_DEFINE_RELOC(R_RISCV_JAL,			17)	\
-_ELF_DEFINE_RELOC(R_RISCV_CALL,			18)	\
-_ELF_DEFINE_RELOC(R_RISCV_CALL_PLT,		19)	\
-_ELF_DEFINE_RELOC(R_RISCV_GOT_HI20,		20)	\
-_ELF_DEFINE_RELOC(R_RISCV_TLS_GOT_HI20,		21)	\
-_ELF_DEFINE_RELOC(R_RISCV_TLS_GD_HI20,		22)	\
-_ELF_DEFINE_RELOC(R_RISCV_PCREL_HI20,		23)	\
-_ELF_DEFINE_RELOC(R_RISCV_PCREL_LO12_I,		24)	\
-_ELF_DEFINE_RELOC(R_RISCV_PCREL_LO12_S,		25)	\
-_ELF_DEFINE_RELOC(R_RISCV_HI20,			26)	\
-_ELF_DEFINE_RELOC(R_RISCV_LO12_I,		27)	\
-_ELF_DEFINE_RELOC(R_RISCV_LO12_S,		28)	\
-_ELF_DEFINE_RELOC(R_RISCV_TPREL_HI20,		29)	\
-_ELF_DEFINE_RELOC(R_RISCV_TPREL_LO12_I,		30)	\
-_ELF_DEFINE_RELOC(R_RISCV_TPREL_LO12_S,		31)	\
-_ELF_DEFINE_RELOC(R_RISCV_TPREL_ADD,		32)	\
-_ELF_DEFINE_RELOC(R_RISCV_ADD8,			33)	\
-_ELF_DEFINE_RELOC(R_RISCV_ADD16,		34)	\
-_ELF_DEFINE_RELOC(R_RISCV_ADD32,		35)	\
-_ELF_DEFINE_RELOC(R_RISCV_ADD64,		36)	\
-_ELF_DEFINE_RELOC(R_RISCV_SUB8,			37)	\
-_ELF_DEFINE_RELOC(R_RISCV_SUB16,		38)	\
-_ELF_DEFINE_RELOC(R_RISCV_SUB32,		39)	\
-_ELF_DEFINE_RELOC(R_RISCV_SUB64,		40)	\
-_ELF_DEFINE_RELOC(R_RISCV_GNU_VTINHERIT,	41)	\
-_ELF_DEFINE_RELOC(R_RISCV_GNU_VTENTRY,		42)	\
-_ELF_DEFINE_RELOC(R_RISCV_ALIGN,		43)	\
-_ELF_DEFINE_RELOC(R_RISCV_RVC_BRANCH,		44)	\
-_ELF_DEFINE_RELOC(R_RISCV_RVC_JUMP,		45)	\
-_ELF_DEFINE_RELOC(R_RISCV_RVC_LUI,		46)	\
-_ELF_DEFINE_RELOC(R_RISCV_GPREL_I,		47)	\
-_ELF_DEFINE_RELOC(R_RISCV_GPREL_S,		48)	\
-_ELF_DEFINE_RELOC(R_RISCV_TPREL_I,		49)	\
-_ELF_DEFINE_RELOC(R_RISCV_TPREL_S,		50)	\
-_ELF_DEFINE_RELOC(R_RISCV_RELAX,		51)	\
-_ELF_DEFINE_RELOC(R_RISCV_SUB6,			52)	\
-_ELF_DEFINE_RELOC(R_RISCV_SET6,			53)	\
-_ELF_DEFINE_RELOC(R_RISCV_SET8,			54)	\
-_ELF_DEFINE_RELOC(R_RISCV_SET16,		55)	\
-_ELF_DEFINE_RELOC(R_RISCV_SET32,		56)	\
-_ELF_DEFINE_RELOC(R_RISCV_32_PCREL,		57)	\
-_ELF_DEFINE_RELOC(R_RISCV_IRELATIVE,		58)
-
-#define	_ELF_DEFINE_SPARC_RELOCATIONS()		\
-_ELF_DEFINE_RELOC(R_SPARC_NONE,		0)	\
-_ELF_DEFINE_RELOC(R_SPARC_8,		1)	\
-_ELF_DEFINE_RELOC(R_SPARC_16,		2)	\
-_ELF_DEFINE_RELOC(R_SPARC_32, 		3)	\
-_ELF_DEFINE_RELOC(R_SPARC_DISP8,	4)	\
-_ELF_DEFINE_RELOC(R_SPARC_DISP16,	5)	\
-_ELF_DEFINE_RELOC(R_SPARC_DISP32,	6)	\
-_ELF_DEFINE_RELOC(R_SPARC_WDISP30,	7)	\
-_ELF_DEFINE_RELOC(R_SPARC_WDISP22,	8)	\
-_ELF_DEFINE_RELOC(R_SPARC_HI22,		9)	\
-_ELF_DEFINE_RELOC(R_SPARC_22,		10)	\
-_ELF_DEFINE_RELOC(R_SPARC_13,		11)	\
-_ELF_DEFINE_RELOC(R_SPARC_LO10,		12)	\
-_ELF_DEFINE_RELOC(R_SPARC_GOT10,	13)	\
-_ELF_DEFINE_RELOC(R_SPARC_GOT13,	14)	\
-_ELF_DEFINE_RELOC(R_SPARC_GOT22,	15)	\
-_ELF_DEFINE_RELOC(R_SPARC_PC10,		16)	\
-_ELF_DEFINE_RELOC(R_SPARC_PC22,		17)	\
-_ELF_DEFINE_RELOC(R_SPARC_WPLT30,	18)	\
-_ELF_DEFINE_RELOC(R_SPARC_COPY,		19)	\
-_ELF_DEFINE_RELOC(R_SPARC_GLOB_DAT,	20)	\
-_ELF_DEFINE_RELOC(R_SPARC_JMP_SLOT,	21)	\
-_ELF_DEFINE_RELOC(R_SPARC_RELATIVE,	22)	\
-_ELF_DEFINE_RELOC(R_SPARC_UA32,		23)	\
-_ELF_DEFINE_RELOC(R_SPARC_PLT32,	24)	\
-_ELF_DEFINE_RELOC(R_SPARC_HIPLT22,	25)	\
-_ELF_DEFINE_RELOC(R_SPARC_LOPLT10,	26)	\
-_ELF_DEFINE_RELOC(R_SPARC_PCPLT32,	27)	\
-_ELF_DEFINE_RELOC(R_SPARC_PCPLT22,	28)	\
-_ELF_DEFINE_RELOC(R_SPARC_PCPLT10,	29)	\
-_ELF_DEFINE_RELOC(R_SPARC_10,		30)	\
-_ELF_DEFINE_RELOC(R_SPARC_11,		31)	\
-_ELF_DEFINE_RELOC(R_SPARC_64,		32)	\
-_ELF_DEFINE_RELOC(R_SPARC_OLO10,	33)	\
-_ELF_DEFINE_RELOC(R_SPARC_HH22,		34)	\
-_ELF_DEFINE_RELOC(R_SPARC_HM10,		35)	\
-_ELF_DEFINE_RELOC(R_SPARC_LM22,		36)	\
-_ELF_DEFINE_RELOC(R_SPARC_PC_HH22,	37)	\
-_ELF_DEFINE_RELOC(R_SPARC_PC_HM10,	38)	\
-_ELF_DEFINE_RELOC(R_SPARC_PC_LM22,	39)	\
-_ELF_DEFINE_RELOC(R_SPARC_WDISP16,	40)	\
-_ELF_DEFINE_RELOC(R_SPARC_WDISP19,	41)	\
-_ELF_DEFINE_RELOC(R_SPARC_GLOB_JMP,	42)	\
-_ELF_DEFINE_RELOC(R_SPARC_7,		43)	\
-_ELF_DEFINE_RELOC(R_SPARC_5,		44)	\
-_ELF_DEFINE_RELOC(R_SPARC_6,		45)	\
-_ELF_DEFINE_RELOC(R_SPARC_DISP64,	46)	\
-_ELF_DEFINE_RELOC(R_SPARC_PLT64,	47)	\
-_ELF_DEFINE_RELOC(R_SPARC_HIX22,	48)	\
-_ELF_DEFINE_RELOC(R_SPARC_LOX10,	49)	\
-_ELF_DEFINE_RELOC(R_SPARC_H44,		50)	\
-_ELF_DEFINE_RELOC(R_SPARC_M44,		51)	\
-_ELF_DEFINE_RELOC(R_SPARC_L44,		52)	\
-_ELF_DEFINE_RELOC(R_SPARC_REGISTER,	53)	\
-_ELF_DEFINE_RELOC(R_SPARC_UA64,		54)	\
-_ELF_DEFINE_RELOC(R_SPARC_UA16,		55)	\
-_ELF_DEFINE_RELOC(R_SPARC_TLS_GD_HI22,	56)	\
-_ELF_DEFINE_RELOC(R_SPARC_TLS_GD_LO10,	57)	\
-_ELF_DEFINE_RELOC(R_SPARC_TLS_GD_ADD,	58)	\
-_ELF_DEFINE_RELOC(R_SPARC_TLS_GD_CALL,	59)	\
-_ELF_DEFINE_RELOC(R_SPARC_TLS_LDM_HI22,	60)	\
-_ELF_DEFINE_RELOC(R_SPARC_TLS_LDM_LO10,	61)	\
-_ELF_DEFINE_RELOC(R_SPARC_TLS_LDM_ADD,	62)	\
-_ELF_DEFINE_RELOC(R_SPARC_TLS_LDM_CALL,	63)	\
-_ELF_DEFINE_RELOC(R_SPARC_TLS_LDO_HIX22, 64)	\
-_ELF_DEFINE_RELOC(R_SPARC_TLS_LDO_LOX10, 65)	\
-_ELF_DEFINE_RELOC(R_SPARC_TLS_LDO_ADD,	66)	\
-_ELF_DEFINE_RELOC(R_SPARC_TLS_IE_HI22,	67)	\
-_ELF_DEFINE_RELOC(R_SPARC_TLS_IE_LO10,	68)	\
-_ELF_DEFINE_RELOC(R_SPARC_TLS_IE_LD,	69)	\
-_ELF_DEFINE_RELOC(R_SPARC_TLS_IE_LDX,	70)	\
-_ELF_DEFINE_RELOC(R_SPARC_TLS_IE_ADD,	71)	\
-_ELF_DEFINE_RELOC(R_SPARC_TLS_LE_HIX22,	72)	\
-_ELF_DEFINE_RELOC(R_SPARC_TLS_LE_LOX10,	73)	\
-_ELF_DEFINE_RELOC(R_SPARC_TLS_DTPMOD32,	74)	\
-_ELF_DEFINE_RELOC(R_SPARC_TLS_DTPMOD64,	75)	\
-_ELF_DEFINE_RELOC(R_SPARC_TLS_DTPOFF32,	76)	\
-_ELF_DEFINE_RELOC(R_SPARC_TLS_DTPOFF64,	77)	\
-_ELF_DEFINE_RELOC(R_SPARC_TLS_TPOFF32,	78)	\
-_ELF_DEFINE_RELOC(R_SPARC_TLS_TPOFF64,	79)	\
-_ELF_DEFINE_RELOC(R_SPARC_GOTDATA_HIX22, 80)	\
-_ELF_DEFINE_RELOC(R_SPARC_GOTDATA_LOX10, 81)	\
-_ELF_DEFINE_RELOC(R_SPARC_GOTDATA_OP_HIX22, 82)	\
-_ELF_DEFINE_RELOC(R_SPARC_GOTDATA_OP_LOX10, 83)	\
-_ELF_DEFINE_RELOC(R_SPARC_GOTDATA_OP,	84)	\
-_ELF_DEFINE_RELOC(R_SPARC_H34,		85)
-
-#define	_ELF_DEFINE_X86_64_RELOCATIONS()	\
-_ELF_DEFINE_RELOC(R_X86_64_NONE,	0)	\
-_ELF_DEFINE_RELOC(R_X86_64_64,		1)	\
-_ELF_DEFINE_RELOC(R_X86_64_PC32,	2)	\
-_ELF_DEFINE_RELOC(R_X86_64_GOT32,	3)	\
-_ELF_DEFINE_RELOC(R_X86_64_PLT32,	4)	\
-_ELF_DEFINE_RELOC(R_X86_64_COPY,	5)	\
-_ELF_DEFINE_RELOC(R_X86_64_GLOB_DAT,	6)	\
-_ELF_DEFINE_RELOC(R_X86_64_JUMP_SLOT,	7)	\
-_ELF_DEFINE_RELOC(R_X86_64_RELATIVE,	8)	\
-_ELF_DEFINE_RELOC(R_X86_64_GOTPCREL,	9)	\
-_ELF_DEFINE_RELOC(R_X86_64_32,		10)	\
-_ELF_DEFINE_RELOC(R_X86_64_32S,		11)	\
-_ELF_DEFINE_RELOC(R_X86_64_16,		12)	\
-_ELF_DEFINE_RELOC(R_X86_64_PC16,	13)	\
-_ELF_DEFINE_RELOC(R_X86_64_8,		14)	\
-_ELF_DEFINE_RELOC(R_X86_64_PC8,		15)	\
-_ELF_DEFINE_RELOC(R_X86_64_DTPMOD64,	16)	\
-_ELF_DEFINE_RELOC(R_X86_64_DTPOFF64,	17)	\
-_ELF_DEFINE_RELOC(R_X86_64_TPOFF64,	18)	\
-_ELF_DEFINE_RELOC(R_X86_64_TLSGD,	19)	\
-_ELF_DEFINE_RELOC(R_X86_64_TLSLD,	20)	\
-_ELF_DEFINE_RELOC(R_X86_64_DTPOFF32,	21)	\
-_ELF_DEFINE_RELOC(R_X86_64_GOTTPOFF,	22)	\
-_ELF_DEFINE_RELOC(R_X86_64_TPOFF32,	23)	\
-_ELF_DEFINE_RELOC(R_X86_64_PC64,	24)	\
-_ELF_DEFINE_RELOC(R_X86_64_GOTOFF64,	25)	\
-_ELF_DEFINE_RELOC(R_X86_64_GOTPC32,	26)	\
-_ELF_DEFINE_RELOC(R_X86_64_GOT64,	27)	\
-_ELF_DEFINE_RELOC(R_X86_64_GOTPCREL64,	28)	\
-_ELF_DEFINE_RELOC(R_X86_64_GOTPC64,	29)	\
-_ELF_DEFINE_RELOC(R_X86_64_GOTPLT64,	30)	\
-_ELF_DEFINE_RELOC(R_X86_64_PLTOFF64,	31)	\
-_ELF_DEFINE_RELOC(R_X86_64_SIZE32,	32)	\
-_ELF_DEFINE_RELOC(R_X86_64_SIZE64,	33)	\
-_ELF_DEFINE_RELOC(R_X86_64_GOTPC32_TLSDESC, 34)	\
-_ELF_DEFINE_RELOC(R_X86_64_TLSDESC_CALL, 35)	\
-_ELF_DEFINE_RELOC(R_X86_64_TLSDESC,	36)	\
-_ELF_DEFINE_RELOC(R_X86_64_IRELATIVE,	37)	\
-_ELF_DEFINE_RELOC(R_X86_64_RELATIVE64,	38)	\
-_ELF_DEFINE_RELOC(R_X86_64_GOTPCRELX,	41)	\
-_ELF_DEFINE_RELOC(R_X86_64_REX_GOTPCRELX, 42)
-
-#define	_ELF_DEFINE_RELOCATIONS()		\
-_ELF_DEFINE_386_RELOCATIONS()			\
-_ELF_DEFINE_AARCH64_RELOCATIONS()		\
-_ELF_DEFINE_AMD64_RELOCATIONS()			\
-_ELF_DEFINE_ARM_RELOCATIONS()			\
-_ELF_DEFINE_IA64_RELOCATIONS()			\
-_ELF_DEFINE_MIPS_RELOCATIONS()			\
-_ELF_DEFINE_PPC32_RELOCATIONS()			\
-_ELF_DEFINE_PPC64_RELOCATIONS()			\
-_ELF_DEFINE_RISCV_RELOCATIONS()			\
-_ELF_DEFINE_SPARC_RELOCATIONS()			\
-_ELF_DEFINE_X86_64_RELOCATIONS()
-
-#undef	_ELF_DEFINE_RELOC
-#define	_ELF_DEFINE_RELOC(N, V)		N = V ,
-enum {
-	_ELF_DEFINE_RELOCATIONS()
-	R__LAST__
-};
-
-#define	PN_XNUM			0xFFFFU /* Use extended section numbering. */
-
-/**
- ** ELF Types.
- **/
-
-typedef uint32_t	Elf32_Addr;	/* Program address. */
-typedef uint8_t		Elf32_Byte;	/* Unsigned tiny integer. */
-typedef uint16_t	Elf32_Half;	/* Unsigned medium integer. */
-typedef uint32_t	Elf32_Off;	/* File offset. */
-typedef uint16_t	Elf32_Section;	/* Section index. */
-typedef int32_t		Elf32_Sword;	/* Signed integer. */
-typedef uint32_t	Elf32_Word;	/* Unsigned integer. */
-typedef uint64_t	Elf32_Lword;	/* Unsigned long integer. */
-
-typedef uint64_t	Elf64_Addr;	/* Program address. */
-typedef uint8_t		Elf64_Byte;	/* Unsigned tiny integer. */
-typedef uint16_t	Elf64_Half;	/* Unsigned medium integer. */
-typedef uint64_t	Elf64_Off;	/* File offset. */
-typedef uint16_t	Elf64_Section;	/* Section index. */
-typedef int32_t		Elf64_Sword;	/* Signed integer. */
-typedef uint32_t	Elf64_Word;	/* Unsigned integer. */
-typedef uint64_t	Elf64_Lword;	/* Unsigned long integer. */
-typedef uint64_t	Elf64_Xword;	/* Unsigned long integer. */
-typedef int64_t		Elf64_Sxword;	/* Signed long integer. */
-
-
-/*
- * Capability descriptors.
- */
-
-/* 32-bit capability descriptor. */
-typedef struct {
-	Elf32_Word	c_tag;	     /* Type of entry. */
-	union {
-		Elf32_Word	c_val; /* Integer value. */
-		Elf32_Addr	c_ptr; /* Pointer value. */
-	} c_un;
-} Elf32_Cap;
-
-/* 64-bit capability descriptor. */
-typedef struct {
-	Elf64_Xword	c_tag;	     /* Type of entry. */
-	union {
-		Elf64_Xword	c_val; /* Integer value. */
-		Elf64_Addr	c_ptr; /* Pointer value. */
-	} c_un;
-} Elf64_Cap;
-
-/*
- * MIPS .conflict section entries.
- */
-
-/* 32-bit entry. */
-typedef struct {
-	Elf32_Addr	c_index;
-} Elf32_Conflict;
-
-/* 64-bit entry. */
-typedef struct {
-	Elf64_Addr	c_index;
-} Elf64_Conflict;
-
-/*
- * Dynamic section entries.
- */
-
-/* 32-bit entry. */
-typedef struct {
-	Elf32_Sword	d_tag;	     /* Type of entry. */
-	union {
-		Elf32_Word	d_val; /* Integer value. */
-		Elf32_Addr	d_ptr; /* Pointer value. */
-	} d_un;
-} Elf32_Dyn;
-
-/* 64-bit entry. */
-typedef struct {
-	Elf64_Sxword	d_tag;	     /* Type of entry. */
-	union {
-		Elf64_Xword	d_val; /* Integer value. */
-		Elf64_Addr	d_ptr; /* Pointer value; */
-	} d_un;
-} Elf64_Dyn;
-
-
-/*
- * The executable header (EHDR).
- */
-
-/* 32 bit EHDR. */
-typedef struct {
-	unsigned char   e_ident[EI_NIDENT]; /* ELF identification. */
-	Elf32_Half      e_type;	     /* Object file type (ET_*). */
-	Elf32_Half      e_machine;   /* Machine type (EM_*). */
-	Elf32_Word      e_version;   /* File format version (EV_*). */
-	Elf32_Addr      e_entry;     /* Start address. */
-	Elf32_Off       e_phoff;     /* File offset to the PHDR table. */
-	Elf32_Off       e_shoff;     /* File offset to the SHDRheader. */
-	Elf32_Word      e_flags;     /* Flags (EF_*). */
-	Elf32_Half      e_ehsize;    /* Elf header size in bytes. */
-	Elf32_Half      e_phentsize; /* PHDR table entry size in bytes. */
-	Elf32_Half      e_phnum;     /* Number of PHDR entries. */
-	Elf32_Half      e_shentsize; /* SHDR table entry size in bytes. */
-	Elf32_Half      e_shnum;     /* Number of SHDR entries. */
-	Elf32_Half      e_shstrndx;  /* Index of section name string table. */
-} Elf32_Ehdr;
-
-
-/* 64 bit EHDR. */
-typedef struct {
-	unsigned char   e_ident[EI_NIDENT]; /* ELF identification. */
-	Elf64_Half      e_type;	     /* Object file type (ET_*). */
-	Elf64_Half      e_machine;   /* Machine type (EM_*). */
-	Elf64_Word      e_version;   /* File format version (EV_*). */
-	Elf64_Addr      e_entry;     /* Start address. */
-	Elf64_Off       e_phoff;     /* File offset to the PHDR table. */
-	Elf64_Off       e_shoff;     /* File offset to the SHDRheader. */
-	Elf64_Word      e_flags;     /* Flags (EF_*). */
-	Elf64_Half      e_ehsize;    /* Elf header size in bytes. */
-	Elf64_Half      e_phentsize; /* PHDR table entry size in bytes. */
-	Elf64_Half      e_phnum;     /* Number of PHDR entries. */
-	Elf64_Half      e_shentsize; /* SHDR table entry size in bytes. */
-	Elf64_Half      e_shnum;     /* Number of SHDR entries. */
-	Elf64_Half      e_shstrndx;  /* Index of section name string table. */
-} Elf64_Ehdr;
-
-
-/*
- * Shared object information.
- */
-
-/* 32-bit entry. */
-typedef struct {
-	Elf32_Word l_name;	     /* The name of a shared object. */
-	Elf32_Word l_time_stamp;     /* 32-bit timestamp. */
-	Elf32_Word l_checksum;	     /* Checksum of visible symbols, sizes. */
-	Elf32_Word l_version;	     /* Interface version string index. */
-	Elf32_Word l_flags;	     /* Flags (LL_*). */
-} Elf32_Lib;
-
-/* 64-bit entry. */
-typedef struct {
-	Elf64_Word l_name;	     /* The name of a shared object. */
-	Elf64_Word l_time_stamp;     /* 32-bit timestamp. */
-	Elf64_Word l_checksum;	     /* Checksum of visible symbols, sizes. */
-	Elf64_Word l_version;	     /* Interface version string index. */
-	Elf64_Word l_flags;	     /* Flags (LL_*). */
-} Elf64_Lib;
-
-#define	_ELF_DEFINE_LL_FLAGS()			\
-_ELF_DEFINE_LL(LL_NONE,			0,	\
-	"no flags")				\
-_ELF_DEFINE_LL(LL_EXACT_MATCH,		0x1,	\
-	"require an exact match")		\
-_ELF_DEFINE_LL(LL_IGNORE_INT_VER,	0x2,	\
-	"ignore version incompatibilities")	\
-_ELF_DEFINE_LL(LL_REQUIRE_MINOR,	0x4,	\
-	"")					\
-_ELF_DEFINE_LL(LL_EXPORTS,		0x8,	\
-	"")					\
-_ELF_DEFINE_LL(LL_DELAY_LOAD,		0x10,	\
-	"")					\
-_ELF_DEFINE_LL(LL_DELTA,		0x20,	\
-	"")
-
-#undef	_ELF_DEFINE_LL
-#define	_ELF_DEFINE_LL(N, V, DESCR)	N = V ,
-enum {
-	_ELF_DEFINE_LL_FLAGS()
-	LL__LAST__
-};
-
-/*
- * Note tags
- */
-
-#define	_ELF_DEFINE_NOTE_ENTRY_TYPES()					\
-_ELF_DEFINE_NT(NT_ABI_TAG,	1,	"Tag indicating the ABI")	\
-_ELF_DEFINE_NT(NT_GNU_HWCAP,	2,	"Hardware capabilities")	\
-_ELF_DEFINE_NT(NT_GNU_BUILD_ID,	3,	"Build id, set by ld(1)")	\
-_ELF_DEFINE_NT(NT_GNU_GOLD_VERSION, 4,					\
-	"Version number of the GNU gold linker")			\
-_ELF_DEFINE_NT(NT_PRSTATUS,	1,	"Process status")		\
-_ELF_DEFINE_NT(NT_FPREGSET,	2,	"Floating point information")	\
-_ELF_DEFINE_NT(NT_PRPSINFO,	3,	"Process information")		\
-_ELF_DEFINE_NT(NT_AUXV,		6,	"Auxiliary vector")		\
-_ELF_DEFINE_NT(NT_PRXFPREG,	0x46E62B7FUL,				\
-	"Linux user_xfpregs structure")					\
-_ELF_DEFINE_NT(NT_PSTATUS,	10,	"Linux process status")		\
-_ELF_DEFINE_NT(NT_FPREGS,	12,	"Linux floating point regset")	\
-_ELF_DEFINE_NT(NT_PSINFO,	13,	"Linux process information")	\
-_ELF_DEFINE_NT(NT_LWPSTATUS,	16,	"Linux lwpstatus_t type")	\
-_ELF_DEFINE_NT(NT_LWPSINFO,	17,	"Linux lwpinfo_t type")		\
-_ELF_DEFINE_NT(NT_FREEBSD_NOINIT_TAG,	2,	"FreeBSD no .init tag")	\
-_ELF_DEFINE_NT(NT_FREEBSD_ARCH_TAG,	3,	"FreeBSD arch tag")	\
-_ELF_DEFINE_NT(NT_FREEBSD_FEATURE_CTL,	4,	"FreeBSD feature control")
-
-#undef	_ELF_DEFINE_NT
-#define	_ELF_DEFINE_NT(N, V, DESCR)	N = V ,
-enum {
-	_ELF_DEFINE_NOTE_ENTRY_TYPES()
-	NT__LAST__
-};
-
-/* Aliases for the ABI tag. */
-#define	NT_FREEBSD_ABI_TAG	NT_ABI_TAG
-#define	NT_GNU_ABI_TAG		NT_ABI_TAG
-#define	NT_NETBSD_IDENT		NT_ABI_TAG
-#define	NT_OPENBSD_IDENT	NT_ABI_TAG
-
-/*
- * Note descriptors.
- */
-
-typedef	struct {
-	uint32_t	n_namesz;    /* Length of note's name. */
-	uint32_t	n_descsz;    /* Length of note's value. */
-	uint32_t	n_type;	     /* Type of note. */
-} Elf_Note;
-
-typedef Elf_Note Elf32_Nhdr;	     /* 32-bit note header. */
-typedef Elf_Note Elf64_Nhdr;	     /* 64-bit note header. */
-
-/*
- * MIPS ELF options descriptor header.
- */
-
-typedef struct {
-	Elf64_Byte	kind;        /* Type of options. */
-	Elf64_Byte     	size;	     /* Size of option descriptor. */
-	Elf64_Half	section;     /* Index of section affected. */
-	Elf64_Word	info;        /* Kind-specific information. */
-} Elf_Options;
-
-/*
- * Option kinds.
- */
-
-#define	_ELF_DEFINE_OPTION_KINDS()					\
-_ELF_DEFINE_ODK(ODK_NULL,       0,      "undefined")			\
-_ELF_DEFINE_ODK(ODK_REGINFO,    1,      "register usage info")		\
-_ELF_DEFINE_ODK(ODK_EXCEPTIONS, 2,      "exception processing info")	\
-_ELF_DEFINE_ODK(ODK_PAD,        3,      "section padding")		\
-_ELF_DEFINE_ODK(ODK_HWPATCH,    4,      "hardware patch applied")	\
-_ELF_DEFINE_ODK(ODK_FILL,       5,      "fill value used by linker")	\
-_ELF_DEFINE_ODK(ODK_TAGS,       6,      "reserved space for tools")	\
-_ELF_DEFINE_ODK(ODK_HWAND,      7,      "hardware AND patch applied")	\
-_ELF_DEFINE_ODK(ODK_HWOR,       8,      "hardware OR patch applied")	\
-_ELF_DEFINE_ODK(ODK_GP_GROUP,   9,					\
-	"GP group to use for text/data sections")			\
-_ELF_DEFINE_ODK(ODK_IDENT,      10,     "ID information")		\
-_ELF_DEFINE_ODK(ODK_PAGESIZE,   11,     "page size information")
-
-#undef	_ELF_DEFINE_ODK
-#define	_ELF_DEFINE_ODK(N, V, DESCR)	N = V ,
-enum {
-	_ELF_DEFINE_OPTION_KINDS()
-	ODK__LAST__
-};
-
-/*
- * ODK_EXCEPTIONS info field masks.
- */
-
-#define	_ELF_DEFINE_ODK_EXCEPTIONS_MASK()				\
-_ELF_DEFINE_OEX(OEX_FPU_MIN,    0x0000001FUL,				\
-	"minimum FPU exception which must be enabled")			\
-_ELF_DEFINE_OEX(OEX_FPU_MAX,    0x00001F00UL,				\
-	"maximum FPU exception which can be enabled")			\
-_ELF_DEFINE_OEX(OEX_PAGE0,      0x00010000UL,				\
-	"page zero must be mapped")					\
-_ELF_DEFINE_OEX(OEX_SMM,        0x00020000UL,				\
-	"run in sequential memory mode")				\
-_ELF_DEFINE_OEX(OEX_PRECISEFP,  0x00040000UL,				\
-	"run in precise FP exception mode")				\
-_ELF_DEFINE_OEX(OEX_DISMISS,    0x00080000UL,				\
-	"dismiss invalid address traps")
-
-#undef	_ELF_DEFINE_OEX
-#define	_ELF_DEFINE_OEX(N, V, DESCR)	N = V ,
-enum {
-	_ELF_DEFINE_ODK_EXCEPTIONS_MASK()
-	OEX__LAST__
-};
-
-/*
- * ODK_PAD info field masks.
- */
-
-#define	_ELF_DEFINE_ODK_PAD_MASK()					\
-_ELF_DEFINE_OPAD(OPAD_PREFIX,   0x0001)					\
-_ELF_DEFINE_OPAD(OPAD_POSTFIX,  0x0002)					\
-_ELF_DEFINE_OPAD(OPAD_SYMBOL,   0x0004)
-
-#undef	_ELF_DEFINE_OPAD
-#define	_ELF_DEFINE_OPAD(N, V)		N = V ,
-enum {
-	_ELF_DEFINE_ODK_PAD_MASK()
-	OPAD__LAST__
-};
-
-/*
- * ODK_HWPATCH info field masks.
- */
-
-#define	_ELF_DEFINE_ODK_HWPATCH_MASK()					\
-_ELF_DEFINE_OHW(OHW_R4KEOP,     0x00000001UL,				\
-	"patch for R4000 branch at end-of-page bug")			\
-_ELF_DEFINE_OHW(OHW_R8KPFETCH,  0x00000002UL,				\
-	"R8000 prefetch bug may occur")					\
-_ELF_DEFINE_OHW(OHW_R5KEOP,     0x00000004UL,				\
-	"patch for R5000 branch at end-of-page bug")			\
-_ELF_DEFINE_OHW(OHW_R5KCVTL,    0x00000008UL,				\
-	"R5000 cvt.[ds].l bug: clean == 1")				\
-_ELF_DEFINE_OHW(OHW_R10KLDL,    0x00000010UL,				\
-	"needd patch for R10000 misaligned load")
-
-#undef	_ELF_DEFINE_OHW
-#define	_ELF_DEFINE_OHW(N, V, DESCR)	N = V ,
-enum {
-	_ELF_DEFINE_ODK_HWPATCH_MASK()
-	OHW__LAST__
-};
-
-/*
- * ODK_HWAND/ODK_HWOR info field and hwp_flags[12] masks.
- */
-
-#define	_ELF_DEFINE_ODK_HWP_MASK()					\
-_ELF_DEFINE_HWP(OHWA0_R4KEOP_CHECKED, 0x00000001UL,			\
-	"object checked for R4000 end-of-page bug")			\
-_ELF_DEFINE_HWP(OHWA0_R4KEOP_CLEAN, 0x00000002UL,			\
-	"object verified clean for R4000 end-of-page bug")		\
-_ELF_DEFINE_HWP(OHWO0_FIXADE,   0x00000001UL,				\
-	"object requires call to fixade")
-
-#undef	_ELF_DEFINE_HWP
-#define	_ELF_DEFINE_HWP(N, V, DESCR)	N = V ,
-enum {
-	_ELF_DEFINE_ODK_HWP_MASK()
-	OHWX0__LAST__
-};
-
-/*
- * ODK_IDENT/ODK_GP_GROUP info field masks.
- */
-
-#define	_ELF_DEFINE_ODK_GP_MASK()					\
-_ELF_DEFINE_OGP(OGP_GROUP,      0x0000FFFFUL, "GP group number")	\
-_ELF_DEFINE_OGP(OGP_SELF,       0x00010000UL,				\
-	"GP group is self-contained")
-
-#undef	_ELF_DEFINE_OGP
-#define	_ELF_DEFINE_OGP(N, V, DESCR)	N = V ,
-enum {
-	_ELF_DEFINE_ODK_GP_MASK()
-	OGP__LAST__
-};
-
-/*
- * MIPS ELF register info descriptor.
- */
-
-/* 32 bit RegInfo entry. */
-typedef struct {
-	Elf32_Word	ri_gprmask;  /* Mask of general register used. */
-	Elf32_Word	ri_cprmask[4]; /* Mask of coprocessor register used. */
-	Elf32_Addr	ri_gp_value; /* GP register value. */
-} Elf32_RegInfo;
-
-/* 64 bit RegInfo entry. */
-typedef struct {
-	Elf64_Word	ri_gprmask;  /* Mask of general register used. */
-	Elf64_Word	ri_pad;	     /* Padding. */
-	Elf64_Word	ri_cprmask[4]; /* Mask of coprocessor register used. */
-	Elf64_Addr	ri_gp_value; /* GP register value. */
-} Elf64_RegInfo;
-
-/*
- * Program Header Table (PHDR) entries.
- */
-
-/* 32 bit PHDR entry. */
-typedef struct {
-	Elf32_Word	p_type;	     /* Type of segment. */
-	Elf32_Off	p_offset;    /* File offset to segment. */
-	Elf32_Addr	p_vaddr;     /* Virtual address in memory. */
-	Elf32_Addr	p_paddr;     /* Physical address (if relevant). */
-	Elf32_Word	p_filesz;    /* Size of segment in file. */
-	Elf32_Word	p_memsz;     /* Size of segment in memory. */
-	Elf32_Word	p_flags;     /* Segment flags. */
-	Elf32_Word	p_align;     /* Alignment constraints. */
-} Elf32_Phdr;
-
-/* 64 bit PHDR entry. */
-typedef struct {
-	Elf64_Word	p_type;	     /* Type of segment. */
-	Elf64_Word	p_flags;     /* Segment flags. */
-	Elf64_Off	p_offset;    /* File offset to segment. */
-	Elf64_Addr	p_vaddr;     /* Virtual address in memory. */
-	Elf64_Addr	p_paddr;     /* Physical address (if relevant). */
-	Elf64_Xword	p_filesz;    /* Size of segment in file. */
-	Elf64_Xword	p_memsz;     /* Size of segment in memory. */
-	Elf64_Xword	p_align;     /* Alignment constraints. */
-} Elf64_Phdr;
-
-
-/*
- * Move entries, for describing data in COMMON blocks in a compact
- * manner.
- */
-
-/* 32-bit move entry. */
-typedef struct {
-	Elf32_Lword	m_value;     /* Initialization value. */
-	Elf32_Word 	m_info;	     /* Encoded size and index. */
-	Elf32_Word	m_poffset;   /* Offset relative to symbol. */
-	Elf32_Half	m_repeat;    /* Repeat count. */
-	Elf32_Half	m_stride;    /* Number of units to skip. */
-} Elf32_Move;
-
-/* 64-bit move entry. */
-typedef struct {
-	Elf64_Lword	m_value;     /* Initialization value. */
-	Elf64_Xword 	m_info;	     /* Encoded size and index. */
-	Elf64_Xword	m_poffset;   /* Offset relative to symbol. */
-	Elf64_Half	m_repeat;    /* Repeat count. */
-	Elf64_Half	m_stride;    /* Number of units to skip. */
-} Elf64_Move;
-
-#define ELF32_M_SYM(I)		((I) >> 8)
-#define ELF32_M_SIZE(I)		((unsigned char) (I))
-#define ELF32_M_INFO(M, S)	(((M) << 8) + (unsigned char) (S))
-
-#define ELF64_M_SYM(I)		((I) >> 8)
-#define ELF64_M_SIZE(I)		((unsigned char) (I))
-#define ELF64_M_INFO(M, S)	(((M) << 8) + (unsigned char) (S))
-
-/*
- * Section Header Table (SHDR) entries.
- */
-
-/* 32 bit SHDR */
-typedef struct {
-	Elf32_Word	sh_name;     /* index of section name */
-	Elf32_Word	sh_type;     /* section type */
-	Elf32_Word	sh_flags;    /* section flags */
-	Elf32_Addr	sh_addr;     /* in-memory address of section */
-	Elf32_Off	sh_offset;   /* file offset of section */
-	Elf32_Word	sh_size;     /* section size in bytes */
-	Elf32_Word	sh_link;     /* section header table link */
-	Elf32_Word	sh_info;     /* extra information */
-	Elf32_Word	sh_addralign; /* alignment constraint */
-	Elf32_Word	sh_entsize;   /* size for fixed-size entries */
-} Elf32_Shdr;
-
-/* 64 bit SHDR */
-typedef struct {
-	Elf64_Word	sh_name;     /* index of section name */
-	Elf64_Word	sh_type;     /* section type */
-	Elf64_Xword	sh_flags;    /* section flags */
-	Elf64_Addr	sh_addr;     /* in-memory address of section */
-	Elf64_Off	sh_offset;   /* file offset of section */
-	Elf64_Xword	sh_size;     /* section size in bytes */
-	Elf64_Word	sh_link;     /* section header table link */
-	Elf64_Word	sh_info;     /* extra information */
-	Elf64_Xword	sh_addralign; /* alignment constraint */
-	Elf64_Xword	sh_entsize;  /* size for fixed-size entries */
-} Elf64_Shdr;
-
-
-/*
- * Symbol table entries.
- */
-
-typedef struct {
-	Elf32_Word	st_name;     /* index of symbol's name */
-	Elf32_Addr	st_value;    /* value for the symbol */
-	Elf32_Word	st_size;     /* size of associated data */
-	unsigned char	st_info;     /* type and binding attributes */
-	unsigned char	st_other;    /* visibility */
-	Elf32_Half	st_shndx;    /* index of related section */
-} Elf32_Sym;
-
-typedef struct {
-	Elf64_Word	st_name;     /* index of symbol's name */
-	unsigned char	st_info;     /* type and binding attributes */
-	unsigned char	st_other;    /* visibility */
-	Elf64_Half	st_shndx;    /* index of related section */
-	Elf64_Addr	st_value;    /* value for the symbol */
-	Elf64_Xword	st_size;     /* size of associated data */
-} Elf64_Sym;
-
-#define ELF32_ST_BIND(I)	((I) >> 4)
-#define ELF32_ST_TYPE(I)	((I) & 0xFU)
-#define ELF32_ST_INFO(B,T)	(((B) << 4) + ((T) & 0xF))
-
-#define ELF64_ST_BIND(I)	((I) >> 4)
-#define ELF64_ST_TYPE(I)	((I) & 0xFU)
-#define ELF64_ST_INFO(B,T)	(((B) << 4) + ((T) & 0xF))
-
-#define ELF32_ST_VISIBILITY(O)	((O) & 0x3)
-#define ELF64_ST_VISIBILITY(O)	((O) & 0x3)
-
-/*
- * Syminfo descriptors, containing additional symbol information.
- */
-
-/* 32-bit entry. */
-typedef struct {
-	Elf32_Half	si_boundto;  /* Entry index with additional flags. */
-	Elf32_Half	si_flags;    /* Flags. */
-} Elf32_Syminfo;
-
-/* 64-bit entry. */
-typedef struct {
-	Elf64_Half	si_boundto;  /* Entry index with additional flags. */
-	Elf64_Half	si_flags;    /* Flags. */
-} Elf64_Syminfo;
-
-/*
- * Relocation descriptors.
- */
-
-typedef struct {
-	Elf32_Addr	r_offset;    /* location to apply relocation to */
-	Elf32_Word	r_info;	     /* type+section for relocation */
-} Elf32_Rel;
-
-typedef struct {
-	Elf32_Addr	r_offset;    /* location to apply relocation to */
-	Elf32_Word	r_info;      /* type+section for relocation */
-	Elf32_Sword	r_addend;    /* constant addend */
-} Elf32_Rela;
-
-typedef struct {
-	Elf64_Addr	r_offset;    /* location to apply relocation to */
-	Elf64_Xword	r_info;      /* type+section for relocation */
-} Elf64_Rel;
-
-typedef struct {
-	Elf64_Addr	r_offset;    /* location to apply relocation to */
-	Elf64_Xword	r_info;      /* type+section for relocation */
-	Elf64_Sxword	r_addend;    /* constant addend */
-} Elf64_Rela;
-
-
-#define ELF32_R_SYM(I)		((I) >> 8)
-#define ELF32_R_TYPE(I)		((unsigned char) (I))
-#define ELF32_R_INFO(S,T)	(((S) << 8) + (unsigned char) (T))
-
-#define ELF64_R_SYM(I)		((I) >> 32)
-#define ELF64_R_TYPE(I)		((I) & 0xFFFFFFFFUL)
-#define ELF64_R_INFO(S,T)	\
-	(((Elf64_Xword) (S) << 32) + ((T) & 0xFFFFFFFFUL))
-
-/*
- * Symbol versioning structures.
- */
-
-/* 32-bit structures. */
-typedef struct
-{
-	Elf32_Word	vda_name;    /* Index to name. */
-	Elf32_Word	vda_next;    /* Offset to next entry. */
-} Elf32_Verdaux;
-
-typedef struct
-{
-	Elf32_Word	vna_hash;    /* Hash value of dependency name. */
-	Elf32_Half	vna_flags;   /* Flags. */
-	Elf32_Half	vna_other;   /* Unused. */
-	Elf32_Word	vna_name;    /* Offset to dependency name. */
-	Elf32_Word	vna_next;    /* Offset to next vernaux entry. */
-} Elf32_Vernaux;
-
-typedef struct
-{
-	Elf32_Half	vd_version;  /* Version information. */
-	Elf32_Half	vd_flags;    /* Flags. */
-	Elf32_Half	vd_ndx;	     /* Index into the versym section. */
-	Elf32_Half	vd_cnt;	     /* Number of aux entries. */
-	Elf32_Word	vd_hash;     /* Hash value of name. */
-	Elf32_Word	vd_aux;	     /* Offset to aux entries. */
-	Elf32_Word	vd_next;     /* Offset to next version definition. */
-} Elf32_Verdef;
-
-typedef struct
-{
-	Elf32_Half	vn_version;  /* Version number. */
-	Elf32_Half	vn_cnt;	     /* Number of aux entries. */
-	Elf32_Word	vn_file;     /* Offset of associated file name. */
-	Elf32_Word	vn_aux;	     /* Offset of vernaux array. */
-	Elf32_Word	vn_next;     /* Offset of next verneed entry. */
-} Elf32_Verneed;
-
-typedef Elf32_Half	Elf32_Versym;
-
-/* 64-bit structures. */
-
-typedef struct {
-	Elf64_Word	vda_name;    /* Index to name. */
-	Elf64_Word	vda_next;    /* Offset to next entry. */
-} Elf64_Verdaux;
-
-typedef struct {
-	Elf64_Word	vna_hash;    /* Hash value of dependency name. */
-	Elf64_Half	vna_flags;   /* Flags. */
-	Elf64_Half	vna_other;   /* Unused. */
-	Elf64_Word	vna_name;    /* Offset to dependency name. */
-	Elf64_Word	vna_next;    /* Offset to next vernaux entry. */
-} Elf64_Vernaux;
-
-typedef struct {
-	Elf64_Half	vd_version;  /* Version information. */
-	Elf64_Half	vd_flags;    /* Flags. */
-	Elf64_Half	vd_ndx;	     /* Index into the versym section. */
-	Elf64_Half	vd_cnt;	     /* Number of aux entries. */
-	Elf64_Word	vd_hash;     /* Hash value of name. */
-	Elf64_Word	vd_aux;	     /* Offset to aux entries. */
-	Elf64_Word	vd_next;     /* Offset to next version definition. */
-} Elf64_Verdef;
-
-typedef struct {
-	Elf64_Half	vn_version;  /* Version number. */
-	Elf64_Half	vn_cnt;	     /* Number of aux entries. */
-	Elf64_Word	vn_file;     /* Offset of associated file name. */
-	Elf64_Word	vn_aux;	     /* Offset of vernaux array. */
-	Elf64_Word	vn_next;     /* Offset of next verneed entry. */
-} Elf64_Verneed;
-
-typedef Elf64_Half	Elf64_Versym;
-
-
-/*
- * The header for GNU-style hash sections.
- */
-
-typedef struct {
-	uint32_t	gh_nbuckets;	/* Number of hash buckets. */
-	uint32_t	gh_symndx;	/* First visible symbol in .dynsym. */
-	uint32_t	gh_maskwords;	/* #maskwords used in bloom filter. */
-	uint32_t	gh_shift2;	/* Bloom filter shift count. */
-} Elf_GNU_Hash_Header;
-=======
 #include <sys/elfdefinitions.h>
->>>>>>> 9e014010
 
 #endif	/* _ELFDEFINITIONS_H_ */