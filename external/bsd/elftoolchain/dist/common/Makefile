--- conflicted
+++ resolved
@@ -1,8 +1,4 @@
-<<<<<<< HEAD
-# Id: Makefile 3938 2021-04-04 18:16:18Z jkoshy
-=======
 # Id: Makefile 3948 2021-04-24 19:21:00Z jkoshy
->>>>>>> fed14ef0
 
 TOP=	..
 
@@ -14,12 +10,6 @@
 .PHONY:	all clean clobber depend obj
 
 all depend:
-<<<<<<< HEAD
-
-clean clobber:
-	rm -f ${CLEANFILES}
-=======
->>>>>>> fed14ef0
 
 cleandepend:
 	rm -f ${.OBJDIR}/.depend
