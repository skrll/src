<<<<<<< HEAD
# Id: Makefile 3594 2018-04-11 18:26:50Z jkoshy
=======
# Id: Makefile 3948 2021-04-24 19:21:00Z jkoshy
>>>>>>> e2aa5677

TOP=	..

SUBDIR=		sys

INCS=		elfdefinitions.h
INCSDIR=	/usr/include

.PHONY:	all clean clobber depend obj

all depend:
<<<<<<< HEAD

clean clobber:
	rm -f ${CLEANFILES}
=======
>>>>>>> e2aa5677

cleandepend:
	rm -f ${.OBJDIR}/.depend

.include "${TOP}/mk/elftoolchain.inc.mk"
.include "${TOP}/mk/elftoolchain.subdir.mk"<|MERGE_RESOLUTION|>--- conflicted
+++ resolved
@@ -1,8 +1,4 @@
-<<<<<<< HEAD
-# Id: Makefile 3594 2018-04-11 18:26:50Z jkoshy
-=======
 # Id: Makefile 3948 2021-04-24 19:21:00Z jkoshy
->>>>>>> e2aa5677
 
 TOP=	..
 
@@ -14,12 +10,6 @@
 .PHONY:	all clean clobber depend obj
 
 all depend:
-<<<<<<< HEAD
-
-clean clobber:
-	rm -f ${CLEANFILES}
-=======
->>>>>>> e2aa5677
 
 cleandepend:
 	rm -f ${.OBJDIR}/.depend
