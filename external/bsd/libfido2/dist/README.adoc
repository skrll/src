== libfido2

image:https://github.com/yubico/libfido2/workflows/linux/badge.svg["Linux Build Status (github actions)", link="https://github.com/Yubico/libfido2/actions"]
image:https://github.com/yubico/libfido2/workflows/macos/badge.svg["macOS Build Status (github actions)", link="https://github.com/Yubico/libfido2/actions"]
image:https://github.com/yubico/libfido2/workflows/windows/badge.svg["Windows Build Status (github actions)", link="https://github.com/Yubico/libfido2/actions"]
image:https://github.com/yubico/libfido2/workflows/fuzzer/badge.svg["Fuzz Status (github actions)", link="https://github.com/Yubico/libfido2/actions"]
image:https://oss-fuzz-build-logs.storage.googleapis.com/badges/libfido2.svg["Fuzz Status (oss-fuzz)", link="https://bugs.chromium.org/p/oss-fuzz/issues/list?sort=-opened&can=1&q=proj:libfido2"]

*libfido2* provides library functionality and command-line tools to
communicate with a FIDO device over USB, and to verify attestation and
assertion signatures.

*libfido2* supports the FIDO U2F (CTAP 1) and FIDO 2.0 (CTAP 2) protocols.

For usage, see the `examples/` directory.

=== License

*libfido2* is licensed under the BSD 2-clause license. See the LICENSE
file for the full license text.

=== Supported Platforms

*libfido2* is known to work on Linux, MacOS, Windows, OpenBSD, and FreeBSD.

=== Documentation

Documentation is available in troff and HTML formats. An
https://developers.yubico.com/libfido2/Manuals/[online mirror of *libfido2*'s documentation]
is also available.

=== Bindings

* .NET: https://github.com/borrrden/Fido2Net[Fido2Net]
* Go: https://github.com/keys-pub/go-libfido2[go-libfido2]
* Perl: https://github.com/jacquesg/p5-FIDO-Raw[p5-FIDO-Raw]
* Rust: https://github.com/PvdBerg1998/libfido2[libfido2]

=== Installation

==== Releases

<<<<<<< HEAD
The current release of *libfido2* is 1.5.0. Please consult Yubico's
=======
The current release of *libfido2* is 1.7.0. Please consult Yubico's
>>>>>>> e2aa5677
https://developers.yubico.com/libfido2/Releases[release page] for source
and binary releases.

==== Ubuntu 20.04 (Focal)
<<<<<<< HEAD

  $ sudo apt install libfido2-1
  $ sudo apt install libfido2-dev
  $ sudo apt install libfido2-doc

==== Ubuntu 18.04 (Bionic) and 16.04 (Xenial)

=======

  $ sudo apt install libfido2-1
  $ sudo apt install libfido2-dev
  $ sudo apt install libfido2-doc

Alternatively, newer versions of *libfido2* are available in Yubico's PPA.
Follow the instructions for Ubuntu 18.04 (Bionic) and 16.04 (Xenial) below.

==== Ubuntu 18.04 (Bionic) and 16.04 (Xenial)

>>>>>>> e2aa5677
  $ sudo apt install software-properties-common
  $ sudo apt-add-repository ppa:yubico/stable
  $ sudo apt update
  $ sudo apt install libfido2-dev

==== MacOS

  $ brew install libfido2

Or from source, on UNIX-like systems:

  $ (rm -rf build && mkdir build && cd build && cmake ..)
  $ make -C build
  $ sudo make -C build install

Depending on the platform,
https://www.freedesktop.org/wiki/Software/pkg-config/[pkg-config] may need to
be installed, or the PKG_CONFIG_PATH environment variable set.

<<<<<<< HEAD
*libfido2* depends on https://github.com/pjk/libcbor[libcbor] and
https://www.openssl.org[OpenSSL]. On Linux, libudev (part of
https://www.freedesktop.org/wiki/Software/systemd[systemd]) is also required.
=======
*libfido2* depends on https://github.com/pjk/libcbor[libcbor],
https://www.openssl.org[OpenSSL], and https://zlib.net[zlib]. On Linux, libudev
(part of https://www.freedesktop.org/wiki/Software/systemd[systemd]) is also
required.
>>>>>>> e2aa5677

For complete, OS-specific installation instructions, please refer to the
`.actions/` (Linux, MacOS) and `windows/` directories.

On Linux, you will need to add a udev rule to be able to access the FIDO
device, or run as root. For example, the udev rule may contain the following:

----
#udev rule for allowing HID access to Yubico devices for FIDO support.

KERNEL=="hidraw*", SUBSYSTEM=="hidraw", \
  MODE="0664", GROUP="plugdev", ATTRS{idVendor}=="1050"
----

On Windows 1903 and newer versions, access to FIDO devices has been restricted
to applications using the operating system's native API. Use of *libfido2*
is still possible in privileged applications.<|MERGE_RESOLUTION|>--- conflicted
+++ resolved
@@ -40,24 +40,11 @@
 
 ==== Releases
 
-<<<<<<< HEAD
-The current release of *libfido2* is 1.5.0. Please consult Yubico's
-=======
 The current release of *libfido2* is 1.7.0. Please consult Yubico's
->>>>>>> e2aa5677
 https://developers.yubico.com/libfido2/Releases[release page] for source
 and binary releases.
 
 ==== Ubuntu 20.04 (Focal)
-<<<<<<< HEAD
-
-  $ sudo apt install libfido2-1
-  $ sudo apt install libfido2-dev
-  $ sudo apt install libfido2-doc
-
-==== Ubuntu 18.04 (Bionic) and 16.04 (Xenial)
-
-=======
 
   $ sudo apt install libfido2-1
   $ sudo apt install libfido2-dev
@@ -68,7 +55,6 @@
 
 ==== Ubuntu 18.04 (Bionic) and 16.04 (Xenial)
 
->>>>>>> e2aa5677
   $ sudo apt install software-properties-common
   $ sudo apt-add-repository ppa:yubico/stable
   $ sudo apt update
@@ -88,16 +74,10 @@
 https://www.freedesktop.org/wiki/Software/pkg-config/[pkg-config] may need to
 be installed, or the PKG_CONFIG_PATH environment variable set.
 
-<<<<<<< HEAD
-*libfido2* depends on https://github.com/pjk/libcbor[libcbor] and
-https://www.openssl.org[OpenSSL]. On Linux, libudev (part of
-https://www.freedesktop.org/wiki/Software/systemd[systemd]) is also required.
-=======
 *libfido2* depends on https://github.com/pjk/libcbor[libcbor],
 https://www.openssl.org[OpenSSL], and https://zlib.net[zlib]. On Linux, libudev
 (part of https://www.freedesktop.org/wiki/Software/systemd[systemd]) is also
 required.
->>>>>>> e2aa5677
 
 For complete, OS-specific installation instructions, please refer to the
 `.actions/` (Linux, MacOS) and `windows/` directories.
