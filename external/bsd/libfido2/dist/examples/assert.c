/*
 * Copyright (c) 2018 Yubico AB. All rights reserved.
 * Use of this source code is governed by a BSD-style
 * license that can be found in the LICENSE file.
 */

#include <fido.h>
#include <fido/es256.h>
#include <fido/rs256.h>
#include <fido/eddsa.h>

#include <stdbool.h>
#include <stdio.h>
#include <stdlib.h>
#include <string.h>
#ifdef HAVE_UNISTD_H
#include <unistd.h>
#endif

<<<<<<< HEAD
#include "fido.h"
#include "fido/es256.h"
#include "fido/rs256.h"
#include "fido/eddsa.h"
#include "extern.h"
#include "../openbsd-compat/openbsd-compat.h"
=======
#include "../openbsd-compat/openbsd-compat.h"
#include "extern.h"
>>>>>>> e2aa5677

static const unsigned char cdh[32] = {
	0xec, 0x8d, 0x8f, 0x78, 0x42, 0x4a, 0x2b, 0xb7,
	0x82, 0x34, 0xaa, 0xca, 0x07, 0xa1, 0xf6, 0x56,
	0x42, 0x1c, 0xb6, 0xf6, 0xb3, 0x00, 0x86, 0x52,
	0x35, 0x2d, 0xa2, 0x62, 0x4a, 0xbe, 0x89, 0x76,
};

static void
usage(void)
{
	fprintf(stderr, "usage: assert [-t ecdsa|rsa|eddsa] [-a cred_id] "
	    "[-h hmac_secret] [-s hmac_salt] [-P pin] [-T seconds] "
	    "[-b blobkey] [-puv] <pubkey> <device>\n");
	exit(EXIT_FAILURE);
}

static void
verify_assert(int type, const unsigned char *authdata_ptr, size_t authdata_len,
    const unsigned char *sig_ptr, size_t sig_len, bool up, bool uv, int ext,
    const char *key)
{
	fido_assert_t	*assert = NULL;
	EC_KEY		*ec = NULL;
	RSA		*rsa = NULL;
	EVP_PKEY	*eddsa = NULL;
	es256_pk_t	*es256_pk = NULL;
	rs256_pk_t	*rs256_pk = NULL;
	eddsa_pk_t	*eddsa_pk = NULL;
	void		*pk;
	int		 r;

	/* credential pubkey */
	switch (type) {
	case COSE_ES256:
		if ((ec = read_ec_pubkey(key)) == NULL)
			errx(1, "read_ec_pubkey");

		if ((es256_pk = es256_pk_new()) == NULL)
			errx(1, "es256_pk_new");

		if (es256_pk_from_EC_KEY(es256_pk, ec) != FIDO_OK)
			errx(1, "es256_pk_from_EC_KEY");

		pk = es256_pk;
		EC_KEY_free(ec);
		ec = NULL;

		break;
	case COSE_RS256:
		if ((rsa = read_rsa_pubkey(key)) == NULL)
			errx(1, "read_rsa_pubkey");

		if ((rs256_pk = rs256_pk_new()) == NULL)
			errx(1, "rs256_pk_new");

		if (rs256_pk_from_RSA(rs256_pk, rsa) != FIDO_OK)
			errx(1, "rs256_pk_from_RSA");

		pk = rs256_pk;
		RSA_free(rsa);
		rsa = NULL;

		break;
	case COSE_EDDSA:
		if ((eddsa = read_eddsa_pubkey(key)) == NULL)
			errx(1, "read_eddsa_pubkey");

		if ((eddsa_pk = eddsa_pk_new()) == NULL)
			errx(1, "eddsa_pk_new");

		if (eddsa_pk_from_EVP_PKEY(eddsa_pk, eddsa) != FIDO_OK)
			errx(1, "eddsa_pk_from_EVP_PKEY");

		pk = eddsa_pk;
		EVP_PKEY_free(eddsa);
		eddsa = NULL;

		break;
	default:
		errx(1, "unknown credential type %d", type);
	}

	if ((assert = fido_assert_new()) == NULL)
		errx(1, "fido_assert_new");

	/* client data hash */
	r = fido_assert_set_clientdata_hash(assert, cdh, sizeof(cdh));
	if (r != FIDO_OK)
		errx(1, "fido_assert_set_clientdata_hash: %s (0x%x)",
		    fido_strerr(r), r);

	/* relying party */
	r = fido_assert_set_rp(assert, "localhost");
	if (r != FIDO_OK)
		errx(1, "fido_assert_set_rp: %s (0x%x)", fido_strerr(r), r);

	/* authdata */
	r = fido_assert_set_count(assert, 1);
	if (r != FIDO_OK)
		errx(1, "fido_assert_set_count: %s (0x%x)", fido_strerr(r), r);
	r = fido_assert_set_authdata(assert, 0, authdata_ptr, authdata_len);
	if (r != FIDO_OK)
		errx(1, "fido_assert_set_authdata: %s (0x%x)", fido_strerr(r), r);

	/* extension */
	r = fido_assert_set_extensions(assert, ext);
	if (r != FIDO_OK)
		errx(1, "fido_assert_set_extensions: %s (0x%x)", fido_strerr(r),
		    r);

	/* user presence */
	if (up && (r = fido_assert_set_up(assert, FIDO_OPT_TRUE)) != FIDO_OK)
		errx(1, "fido_assert_set_up: %s (0x%x)", fido_strerr(r), r);

	/* user verification */
	if (uv && (r = fido_assert_set_uv(assert, FIDO_OPT_TRUE)) != FIDO_OK)
		errx(1, "fido_assert_set_uv: %s (0x%x)", fido_strerr(r), r);

	/* sig */
	r = fido_assert_set_sig(assert, 0, sig_ptr, sig_len);
	if (r != FIDO_OK)
		errx(1, "fido_assert_set_sig: %s (0x%x)", fido_strerr(r), r);

	r = fido_assert_verify(assert, 0, type, pk);
	if (r != FIDO_OK)
		errx(1, "fido_assert_verify: %s (0x%x)", fido_strerr(r), r);

	es256_pk_free(&es256_pk);
	rs256_pk_free(&rs256_pk);
	eddsa_pk_free(&eddsa_pk);

	fido_assert_free(&assert);
}

int
main(int argc, char **argv)
{
	bool		 up = false;
	bool		 uv = false;
	bool		 u2f = false;
	fido_dev_t	*dev = NULL;
	fido_assert_t	*assert = NULL;
	const char	*pin = NULL;
	const char	*blobkey_out = NULL;
	const char	*hmac_out = NULL;
	unsigned char	*body = NULL;
	long long	 seconds = 0;
	size_t		 len;
	int		 type = COSE_ES256;
	int		 ext = 0;
	int		 ch;
	int		 r;

	if ((assert = fido_assert_new()) == NULL)
		errx(1, "fido_assert_new");

	while ((ch = getopt(argc, argv, "P:T:a:b:h:ps:t:uv")) != -1) {
		switch (ch) {
		case 'P':
			pin = optarg;
			break;
		case 'T':
#ifndef SIGNAL_EXAMPLE
			(void)seconds;
			errx(1, "-T not supported");
#else
			if (base10(optarg, &seconds) < 0)
				errx(1, "base10: %s", optarg);
			if (seconds <= 0 || seconds > 30)
				errx(1, "-T: %s must be in (0,30]", optarg);
			break;
#endif
		case 'a':
			if (read_blob(optarg, &body, &len) < 0)
				errx(1, "read_blob: %s", optarg);
			if ((r = fido_assert_allow_cred(assert, body,
			    len)) != FIDO_OK)
				errx(1, "fido_assert_allow_cred: %s (0x%x)",
				    fido_strerr(r), r);
			free(body);
			body = NULL;
			break;
		case 'b':
			ext |= FIDO_EXT_LARGEBLOB_KEY;
			blobkey_out = optarg;
			break;
		case 'h':
			hmac_out = optarg;
			break;
		case 'p':
			up = true;
			break;
		case 's':
			ext |= FIDO_EXT_HMAC_SECRET;
			if (read_blob(optarg, &body, &len) < 0)
				errx(1, "read_blob: %s", optarg);
			if ((r = fido_assert_set_hmac_salt(assert, body,
			    len)) != FIDO_OK)
				errx(1, "fido_assert_set_hmac_salt: %s (0x%x)",
				    fido_strerr(r), r);
			free(body);
			body = NULL;
			break;
		case 't':
			if (strcmp(optarg, "ecdsa") == 0)
				type = COSE_ES256;
			else if (strcmp(optarg, "rsa") == 0)
				type = COSE_RS256;
			else if (strcmp(optarg, "eddsa") == 0)
				type = COSE_EDDSA;
			else
				errx(1, "unknown type %s", optarg);
			break;
		case 'u':
			u2f = true;
			break;
		case 'v':
			uv = true;
			break;
		default:
			usage();
		}
	}

	argc -= optind;
	argv += optind;

	if (argc != 2)
		usage();

	fido_init(0);

	if ((dev = fido_dev_new()) == NULL)
		errx(1, "fido_dev_new");

	r = fido_dev_open(dev, argv[1]);
	if (r != FIDO_OK)
		errx(1, "fido_dev_open: %s (0x%x)", fido_strerr(r), r);
	if (u2f)
		fido_dev_force_u2f(dev);

	/* client data hash */
	r = fido_assert_set_clientdata_hash(assert, cdh, sizeof(cdh));
	if (r != FIDO_OK)
		errx(1, "fido_assert_set_clientdata_hash: %s (0x%x)",
		    fido_strerr(r), r);

	/* relying party */
	r = fido_assert_set_rp(assert, "localhost");
	if (r != FIDO_OK)
		errx(1, "fido_assert_set_rp: %s (0x%x)", fido_strerr(r), r);

	/* extensions */
	r = fido_assert_set_extensions(assert, ext);
	if (r != FIDO_OK)
		errx(1, "fido_assert_set_extensions: %s (0x%x)", fido_strerr(r),
		    r);

	/* user presence */
	if (up && (r = fido_assert_set_up(assert, FIDO_OPT_TRUE)) != FIDO_OK)
		errx(1, "fido_assert_set_up: %s (0x%x)", fido_strerr(r), r);

	/* user verification */
	if (uv && (r = fido_assert_set_uv(assert, FIDO_OPT_TRUE)) != FIDO_OK)
		errx(1, "fido_assert_set_uv: %s (0x%x)", fido_strerr(r), r);

#ifdef SIGNAL_EXAMPLE
	prepare_signal_handler(SIGINT);
	if (seconds) {
		prepare_signal_handler(SIGALRM);
		alarm((unsigned)seconds);
	}
#endif

	r = fido_dev_get_assert(dev, assert, pin);
	if (r != FIDO_OK) {
#ifdef SIGNAL_EXAMPLE
		if (got_signal)
			fido_dev_cancel(dev);
#endif
		errx(1, "fido_dev_get_assert: %s (0x%x)", fido_strerr(r), r);
	}

	r = fido_dev_close(dev);
	if (r != FIDO_OK)
		errx(1, "fido_dev_close: %s (0x%x)", fido_strerr(r), r);

	fido_dev_free(&dev);

	if (fido_assert_count(assert) != 1)
		errx(1, "fido_assert_count: %d signatures returned",
		    (int)fido_assert_count(assert));

	/* when verifying, pin implies uv */
	if (pin)
		uv = true;

	verify_assert(type, fido_assert_authdata_ptr(assert, 0),
	    fido_assert_authdata_len(assert, 0), fido_assert_sig_ptr(assert, 0),
	    fido_assert_sig_len(assert, 0), up, uv, ext, argv[0]);

	if (hmac_out != NULL) {
		/* extract the hmac secret */
		if (write_blob(hmac_out, fido_assert_hmac_secret_ptr(assert, 0),
		    fido_assert_hmac_secret_len(assert, 0)) < 0)
			errx(1, "write_blob");
	}

	if (blobkey_out != NULL) {
		/* extract the hmac secret */
		if (write_blob(blobkey_out,
		    fido_assert_largeblob_key_ptr(assert, 0),
		    fido_assert_largeblob_key_len(assert, 0)) < 0)
			errx(1, "write_blob");
	}

	fido_assert_free(&assert);

	exit(0);
}<|MERGE_RESOLUTION|>--- conflicted
+++ resolved
@@ -17,17 +17,8 @@
 #include <unistd.h>
 #endif
 
-<<<<<<< HEAD
-#include "fido.h"
-#include "fido/es256.h"
-#include "fido/rs256.h"
-#include "fido/eddsa.h"
-#include "extern.h"
-#include "../openbsd-compat/openbsd-compat.h"
-=======
 #include "../openbsd-compat/openbsd-compat.h"
 #include "extern.h"
->>>>>>> e2aa5677
 
 static const unsigned char cdh[32] = {
 	0xec, 0x8d, 0x8f, 0x78, 0x42, 0x4a, 0x2b, 0xb7,
