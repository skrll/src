/*
 * Copyright (c) 2018 Yubico AB. All rights reserved.
 * Use of this source code is governed by a BSD-style
 * license that can be found in the LICENSE file.
 */

#include <errno.h>
#include <fido.h>
#include <stdbool.h>
#include <stdio.h>
#include <stdlib.h>
#include <string.h>
#ifdef HAVE_UNISTD_H
#include <unistd.h>
#endif

<<<<<<< HEAD
#include "fido.h"
#include "extern.h"
#include "../openbsd-compat/openbsd-compat.h"
=======
#include "../openbsd-compat/openbsd-compat.h"
#include "extern.h"
>>>>>>> e2aa5677

static const unsigned char cdh[32] = {
	0xf9, 0x64, 0x57, 0xe7, 0x2d, 0x97, 0xf6, 0xbb,
	0xdd, 0xd7, 0xfb, 0x06, 0x37, 0x62, 0xea, 0x26,
	0x20, 0x44, 0x8e, 0x69, 0x7c, 0x03, 0xf2, 0x31,
	0x2f, 0x99, 0xdc, 0xaf, 0x3e, 0x8a, 0x91, 0x6b,
};

static const unsigned char user_id[32] = {
	0x78, 0x1c, 0x78, 0x60, 0xad, 0x88, 0xd2, 0x63,
	0x32, 0x62, 0x2a, 0xf1, 0x74, 0x5d, 0xed, 0xb2,
	0xe7, 0xa4, 0x2b, 0x44, 0x89, 0x29, 0x39, 0xc5,
	0x56, 0x64, 0x01, 0x27, 0x0d, 0xbb, 0xc4, 0x49,
};

static void
usage(void)
{
	fprintf(stderr, "usage: cred [-t ecdsa|rsa|eddsa] [-k pubkey] "
	    "[-ei cred_id] [-P pin] [-T seconds] [-b blobkey] [-hruv] "
	    "<device>\n");
	exit(EXIT_FAILURE);
}

static void
verify_cred(int type, const char *fmt, const unsigned char *authdata_ptr,
    size_t authdata_len, const unsigned char *x509_ptr, size_t x509_len,
    const unsigned char *sig_ptr, size_t sig_len, bool rk, bool uv, int ext,
    const char *key_out, const char *id_out)
{
	fido_cred_t	*cred;
	int		 r;

	if ((cred = fido_cred_new()) == NULL)
		errx(1, "fido_cred_new");

	/* type */
	r = fido_cred_set_type(cred, type);
	if (r != FIDO_OK)
		errx(1, "fido_cred_set_type: %s (0x%x)", fido_strerr(r), r);

	/* client data hash */
	r = fido_cred_set_clientdata_hash(cred, cdh, sizeof(cdh));
	if (r != FIDO_OK)
		errx(1, "fido_cred_set_clientdata_hash: %s (0x%x)",
		    fido_strerr(r), r);

	/* relying party */
	r = fido_cred_set_rp(cred, "localhost", "sweet home localhost");
	if (r != FIDO_OK)
		errx(1, "fido_cred_set_rp: %s (0x%x)", fido_strerr(r), r);

	/* authdata */
	r = fido_cred_set_authdata(cred, authdata_ptr, authdata_len);
	if (r != FIDO_OK)
		errx(1, "fido_cred_set_authdata: %s (0x%x)", fido_strerr(r), r);

	/* extensions */
	r = fido_cred_set_extensions(cred, ext);
	if (r != FIDO_OK)
		errx(1, "fido_cred_set_extensions: %s (0x%x)", fido_strerr(r), r);

	/* resident key */
	if (rk && (r = fido_cred_set_rk(cred, FIDO_OPT_TRUE)) != FIDO_OK)
		errx(1, "fido_cred_set_rk: %s (0x%x)", fido_strerr(r), r);

	/* user verification */
	if (uv && (r = fido_cred_set_uv(cred, FIDO_OPT_TRUE)) != FIDO_OK)
		errx(1, "fido_cred_set_uv: %s (0x%x)", fido_strerr(r), r);

	/* x509 */
	r = fido_cred_set_x509(cred, x509_ptr, x509_len);
	if (r != FIDO_OK)
		errx(1, "fido_cred_set_x509: %s (0x%x)", fido_strerr(r), r);

	/* sig */
	r = fido_cred_set_sig(cred, sig_ptr, sig_len);
	if (r != FIDO_OK)
		errx(1, "fido_cred_set_sig: %s (0x%x)", fido_strerr(r), r);

	/* fmt */
	r = fido_cred_set_fmt(cred, fmt);
	if (r != FIDO_OK)
		errx(1, "fido_cred_set_fmt: %s (0x%x)", fido_strerr(r), r);

	r = fido_cred_verify(cred);
	if (r != FIDO_OK)
		errx(1, "fido_cred_verify: %s (0x%x)", fido_strerr(r), r);

	if (key_out != NULL) {
		/* extract the credential pubkey */
		if (type == COSE_ES256) {
			if (write_ec_pubkey(key_out, fido_cred_pubkey_ptr(cred),
			    fido_cred_pubkey_len(cred)) < 0)
				errx(1, "write_ec_pubkey");
		} else if (type == COSE_RS256) {
			if (write_rsa_pubkey(key_out, fido_cred_pubkey_ptr(cred),
			    fido_cred_pubkey_len(cred)) < 0)
				errx(1, "write_rsa_pubkey");
		} else if (type == COSE_EDDSA) {
			if (write_eddsa_pubkey(key_out, fido_cred_pubkey_ptr(cred),
			    fido_cred_pubkey_len(cred)) < 0)
				errx(1, "write_eddsa_pubkey");
		}
	}

	if (id_out != NULL) {
		/* extract the credential id */
		if (write_blob(id_out, fido_cred_id_ptr(cred),
		    fido_cred_id_len(cred)) < 0)
			errx(1, "write_blob");
	}

	fido_cred_free(&cred);
}

static fido_dev_t *
open_from_manifest(const fido_dev_info_t *dev_infos, size_t len,
    const char *path)
{
	size_t i;
	fido_dev_t *dev;

	for (i = 0; i < len; i++) {
		const fido_dev_info_t *curr = fido_dev_info_ptr(dev_infos, i);
		if (path == NULL ||
		    strcmp(path, fido_dev_info_path(curr)) == 0) {
			dev = fido_dev_new_with_info(curr);
			if (fido_dev_open_with_info(dev) == FIDO_OK)
				return (dev);
			fido_dev_free(&dev);
		}
	}

	return (NULL);
}

int
main(int argc, char **argv)
{
	bool		 rk = false;
	bool		 uv = false;
	bool		 u2f = false;
	fido_dev_t	*dev;
	fido_cred_t	*cred = NULL;
	const char	*pin = NULL;
	const char	*blobkey_out = NULL;
	const char	*key_out = NULL;
	const char	*id_out = NULL;
	const char	*path = NULL;
	unsigned char	*body = NULL;
	long long	 seconds = 0;
	size_t		 len;
	int		 type = COSE_ES256;
	int		 ext = 0;
	int		 ch;
	int		 r;
	fido_dev_info_t	*dev_infos = NULL;
	size_t		 dev_infos_len = 0;

	if ((cred = fido_cred_new()) == NULL)
		errx(1, "fido_cred_new");

	while ((ch = getopt(argc, argv, "P:T:b:e:hi:k:rt:uv")) != -1) {
		switch (ch) {
		case 'P':
			pin = optarg;
			break;
		case 'T':
#ifndef SIGNAL_EXAMPLE
			(void)seconds;
			errx(1, "-T not supported");
#else
			if (base10(optarg, &seconds) < 0)
				errx(1, "base10: %s", optarg);
			if (seconds <= 0 || seconds > 30)
				errx(1, "-T: %s must be in (0,30]", optarg);
			break;
#endif
<<<<<<< HEAD
=======
		case 'b':
			ext |= FIDO_EXT_LARGEBLOB_KEY;
			blobkey_out = optarg;
			break;
>>>>>>> e2aa5677
		case 'e':
			if (read_blob(optarg, &body, &len) < 0)
				errx(1, "read_blob: %s", optarg);
			r = fido_cred_exclude(cred, body, len);
			if (r != FIDO_OK)
				errx(1, "fido_cred_exclude: %s (0x%x)",
				    fido_strerr(r), r);
			free(body);
			body = NULL;
			break;
		case 'h':
			ext |= FIDO_EXT_HMAC_SECRET;
			break;
		case 'i':
			id_out = optarg;
			break;
		case 'k':
			key_out = optarg;
			break;
		case 'r':
			rk = true;
			break;
		case 't':
			if (strcmp(optarg, "ecdsa") == 0)
				type = COSE_ES256;
			else if (strcmp(optarg, "rsa") == 0)
				type = COSE_RS256;
			else if (strcmp(optarg, "eddsa") == 0)
				type = COSE_EDDSA;
			else
				errx(1, "unknown type %s", optarg);
			break;
		case 'u':
			u2f = true;
			break;
		case 'v':
			uv = true;
			break;
		default:
			usage();
		}
	}

	fido_init(0);

	argc -= optind;
	argv += optind;

	if (argc > 1)
		usage();
	dev_infos = fido_dev_info_new(16);
	fido_dev_info_manifest(dev_infos, 16, &dev_infos_len);
	if (argc == 1)
		path = argv[0];

	if ((dev = open_from_manifest(dev_infos, dev_infos_len, path)) == NULL)
		errx(1, "open_from_manifest");

	if (u2f)
		fido_dev_force_u2f(dev);

	/* type */
	r = fido_cred_set_type(cred, type);
	if (r != FIDO_OK)
		errx(1, "fido_cred_set_type: %s (0x%x)", fido_strerr(r), r);

	/* client data hash */
	r = fido_cred_set_clientdata_hash(cred, cdh, sizeof(cdh));
	if (r != FIDO_OK)
		errx(1, "fido_cred_set_clientdata_hash: %s (0x%x)",
		    fido_strerr(r), r);

	/* relying party */
	r = fido_cred_set_rp(cred, "localhost", "sweet home localhost");
	if (r != FIDO_OK)
		errx(1, "fido_cred_set_rp: %s (0x%x)", fido_strerr(r), r);

	/* user */
	r = fido_cred_set_user(cred, user_id, sizeof(user_id), "john smith",
	    "jsmith", NULL);
	if (r != FIDO_OK)
		errx(1, "fido_cred_set_user: %s (0x%x)", fido_strerr(r), r);

	/* extensions */
	r = fido_cred_set_extensions(cred, ext);
	if (r != FIDO_OK)
		errx(1, "fido_cred_set_extensions: %s (0x%x)", fido_strerr(r), r);

	/* resident key */
	if (rk && (r = fido_cred_set_rk(cred, FIDO_OPT_TRUE)) != FIDO_OK)
		errx(1, "fido_cred_set_rk: %s (0x%x)", fido_strerr(r), r);

	/* user verification */
	if (uv && (r = fido_cred_set_uv(cred, FIDO_OPT_TRUE)) != FIDO_OK)
		errx(1, "fido_cred_set_uv: %s (0x%x)", fido_strerr(r), r);

#ifdef SIGNAL_EXAMPLE
	prepare_signal_handler(SIGINT);
	if (seconds) {
		prepare_signal_handler(SIGALRM);
		alarm((unsigned)seconds);
	}
#endif

	r = fido_dev_make_cred(dev, cred, pin);
	if (r != FIDO_OK) {
#ifdef SIGNAL_EXAMPLE
		if (got_signal)
			fido_dev_cancel(dev);
#endif
		errx(1, "fido_makecred: %s (0x%x)", fido_strerr(r), r);
	}

	r = fido_dev_close(dev);
	if (r != FIDO_OK)
		errx(1, "fido_dev_close: %s (0x%x)", fido_strerr(r), r);

	fido_dev_free(&dev);

	/* when verifying, pin implies uv */
	if (pin)
		uv = true;

	verify_cred(type, fido_cred_fmt(cred), fido_cred_authdata_ptr(cred),
	    fido_cred_authdata_len(cred), fido_cred_x5c_ptr(cred),
	    fido_cred_x5c_len(cred), fido_cred_sig_ptr(cred),
	    fido_cred_sig_len(cred), rk, uv, ext, key_out, id_out);

	if (blobkey_out != NULL) {
		/* extract the "largeBlob" key */
		if (write_blob(blobkey_out, fido_cred_largeblob_key_ptr(cred),
		    fido_cred_largeblob_key_len(cred)) < 0)
			errx(1, "write_blob");
	}

	fido_cred_free(&cred);

	exit(0);
}<|MERGE_RESOLUTION|>--- conflicted
+++ resolved
@@ -14,14 +14,8 @@
 #include <unistd.h>
 #endif
 
-<<<<<<< HEAD
-#include "fido.h"
-#include "extern.h"
-#include "../openbsd-compat/openbsd-compat.h"
-=======
 #include "../openbsd-compat/openbsd-compat.h"
 #include "extern.h"
->>>>>>> e2aa5677
 
 static const unsigned char cdh[32] = {
 	0xf9, 0x64, 0x57, 0xe7, 0x2d, 0x97, 0xf6, 0xbb,
@@ -201,13 +195,10 @@
 				errx(1, "-T: %s must be in (0,30]", optarg);
 			break;
 #endif
-<<<<<<< HEAD
-=======
 		case 'b':
 			ext |= FIDO_EXT_LARGEBLOB_KEY;
 			blobkey_out = optarg;
 			break;
->>>>>>> e2aa5677
 		case 'e':
 			if (read_blob(optarg, &body, &len) < 0)
 				errx(1, "read_blob: %s", optarg);
