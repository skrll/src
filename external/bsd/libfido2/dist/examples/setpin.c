/*
 * Copyright (c) 2018 Yubico AB. All rights reserved.
 * Use of this source code is governed by a BSD-style
 * license that can be found in the LICENSE file.
 */

/*
 * Configure a PIN on a given authenticator.
 */

<<<<<<< HEAD
#include <stdbool.h>
#include <stdint.h>
#include <stdio.h>
#include <stdlib.h>

#include "fido.h"
=======
#include <fido.h>
#include <stdio.h>
#include <stdlib.h>

>>>>>>> e2aa5677
#include "../openbsd-compat/openbsd-compat.h"

static void
setpin(const char *path, const char *pin, const char *oldpin)
{
	fido_dev_t *dev;
	int r;

	fido_init(0);

	if ((dev = fido_dev_new()) == NULL)
		errx(1, "fido_dev_new");

	if ((r = fido_dev_open(dev, path)) != FIDO_OK)
		errx(1, "fido_dev_open: %s (0x%x)", fido_strerr(r), r);

	if ((r = fido_dev_set_pin(dev, pin, oldpin)) != FIDO_OK)
		errx(1, "fido_setpin: %s (0x%x)", fido_strerr(r), r);

	if ((r = fido_dev_close(dev)) != FIDO_OK)
		errx(1, "fido_dev_close: %s (0x%x)", fido_strerr(r), r);

	fido_dev_free(&dev);
}

int
main(int argc, char **argv)
{
	if (argc < 3 || argc > 4) {
		fprintf(stderr, "usage: setpin <pin> [oldpin] <device>\n");
		exit(EXIT_FAILURE);
	}

	if (argc == 3)
		setpin(argv[2], argv[1], NULL);
	else
		setpin(argv[3], argv[1], argv[2]);

	exit(0);
}<|MERGE_RESOLUTION|>--- conflicted
+++ resolved
@@ -8,19 +8,10 @@
  * Configure a PIN on a given authenticator.
  */
 
-<<<<<<< HEAD
-#include <stdbool.h>
-#include <stdint.h>
-#include <stdio.h>
-#include <stdlib.h>
-
-#include "fido.h"
-=======
 #include <fido.h>
 #include <stdio.h>
 #include <stdlib.h>
 
->>>>>>> e2aa5677
 #include "../openbsd-compat/openbsd-compat.h"
 
 static void
