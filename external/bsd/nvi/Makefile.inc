<<<<<<< HEAD
#	$NetBSD: Makefile.inc,v 1.5 2017/01/21 22:27:43 rin Exp $
=======
#	$NetBSD: Makefile.inc,v 1.6 2018/06/25 18:00:34 kamil Exp $
>>>>>>> b2b84690

.include <bsd.own.mk>

SANITIZER_RENAME_SYMBOL+=	regcomp regerror regexec regfree

DIST= ${NETBSDSRCDIR}/external/bsd/nvi/dist
.PATH: ${DIST}
BINDIR=/usr/bin

CWARNFLAGS.clang+=	-Wno-error=unused-const-variable
VERSION=1.81.6-2013-11-20nb4<|MERGE_RESOLUTION|>--- conflicted
+++ resolved
@@ -1,8 +1,4 @@
-<<<<<<< HEAD
-#	$NetBSD: Makefile.inc,v 1.5 2017/01/21 22:27:43 rin Exp $
-=======
 #	$NetBSD: Makefile.inc,v 1.6 2018/06/25 18:00:34 kamil Exp $
->>>>>>> b2b84690
 
 .include <bsd.own.mk>
 
