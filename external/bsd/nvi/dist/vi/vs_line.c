--- conflicted
+++ resolved
@@ -1,8 +1,4 @@
-<<<<<<< HEAD
-/*	$NetBSD: vs_line.c,v 1.4 2017/11/10 14:44:13 rin Exp $ */
-=======
 /*	$NetBSD: vs_line.c,v 1.5 2018/06/03 08:08:37 rin Exp $ */
->>>>>>> b2b84690
 /*-
  * Copyright (c) 1993, 1994
  *	The Regents of the University of California.  All rights reserved.
@@ -20,11 +16,7 @@
 static const char sccsid[] = "Id: vs_line.c,v 10.38 2002/01/19 21:59:07 skimo Exp  (Berkeley) Date: 2002/01/19 21:59:07 ";
 #endif /* not lint */
 #else
-<<<<<<< HEAD
-__RCSID("$NetBSD: vs_line.c,v 1.4 2017/11/10 14:44:13 rin Exp $");
-=======
 __RCSID("$NetBSD: vs_line.c,v 1.5 2018/06/03 08:08:37 rin Exp $");
->>>>>>> b2b84690
 #endif
 
 #include <sys/types.h>
