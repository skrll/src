<<<<<<< HEAD
/*	$NetBSD: vs_relative.c,v 1.4 2017/11/10 14:44:13 rin Exp $ */
=======
/*	$NetBSD: vs_relative.c,v 1.5 2018/06/03 08:08:37 rin Exp $ */
>>>>>>> b2b84690
/*-
 * Copyright (c) 1993, 1994
 *	The Regents of the University of California.  All rights reserved.
 * Copyright (c) 1993, 1994, 1995, 1996
 *	Keith Bostic.  All rights reserved.
 *
 * See the LICENSE file for redistribution information.
 */

#include "config.h"

#include <sys/cdefs.h>
#if 0
#ifndef lint
static const char sccsid[] = "Id: vs_relative.c,v 10.18 2001/07/08 13:02:48 skimo Exp  (Berkeley) Date: 2001/07/08 13:02:48 ";
#endif /* not lint */
#else
<<<<<<< HEAD
__RCSID("$NetBSD: vs_relative.c,v 1.4 2017/11/10 14:44:13 rin Exp $");
=======
__RCSID("$NetBSD: vs_relative.c,v 1.5 2018/06/03 08:08:37 rin Exp $");
>>>>>>> b2b84690
#endif

#include <sys/types.h>
#include <sys/queue.h>
#include <sys/time.h>

#include <bitstring.h>
#include <limits.h>
#include <stdio.h>
#include <string.h>

#include "../common/common.h"
#include "vi.h"

/*
 * vs_column --
 *	Return the logical column of the cursor in the line.
 *
 * PUBLIC: int vs_column __P((SCR *, size_t *));
 */
int
vs_column(SCR *sp, size_t *colp)
{
	VI_PRIVATE *vip;

	vip = VIP(sp);

	*colp = (O_ISSET(sp, O_LEFTRIGHT) ?
	    vip->sc_smap->coff : (vip->sc_smap->soff - 1) * sp->cols) +
	    vip->sc_col - (O_ISSET(sp, O_NUMBER) ? O_NUMBER_LENGTH : 0);
	return (0);
}

/*
 * vs_screens --
 *	Return the screens necessary to display the line, or if specified,
 *	the physical character column within the line, including space
 *	required for the O_NUMBER and O_LIST options.
 *
 * PUBLIC: size_t vs_screens __P((SCR *, db_recno_t, size_t *));
 */
size_t
vs_screens(SCR *sp, db_recno_t lno, size_t *cnop)
{
	size_t cols, screens;

	/* Left-right screens are simple, it's always 1. */
	if (O_ISSET(sp, O_LEFTRIGHT))
		return (1);

	/*
	 * Check for a cached value.  We maintain a cache because, if the
	 * line is large, this routine gets called repeatedly.  One other
	 * hack, lots of time the cursor is on column one, which is an easy
	 * one.
	 */
	if (cnop == NULL) {
		if (VIP(sp)->ss_lno == lno)
			return (VIP(sp)->ss_screens);
	} else if (*cnop == 0)
		return (1);

	/* Figure out how many columns the line/column needs. */
	cols = vs_columns(sp, NULL, lno, cnop, NULL);

	screens = (cols / sp->cols + (cols % sp->cols ? 1 : 0));
	if (screens == 0)
		screens = 1;

	/* Cache the value. */
	if (cnop == NULL) {
		VIP(sp)->ss_lno = lno;
		VIP(sp)->ss_screens = screens;
	}
	return (screens);
}

/*
 * vs_columns --
 *	Return the screen columns necessary to display the line, or,
 *	if specified, the physical character column within the line.
 *
 * PUBLIC: size_t vs_columns __P((SCR *, CHAR_T *, db_recno_t, size_t *, size_t *));
 */
size_t
vs_columns(SCR *sp, CHAR_T *lp, db_recno_t lno, size_t *cnop, size_t *diffp)
{
	size_t chlen, cno, curoff, last = 0, len, scno;
	int ch, leftright, listset;
	CHAR_T *p;

	/*
	 * Initialize the screen offset.
	 */
	scno = 0;

	/* Leading number if O_NUMBER option set. */
	if (O_ISSET(sp, O_NUMBER))
		scno += O_NUMBER_LENGTH;

	/* Need the line to go any further. */
	if (lp == NULL) {
		(void)db_get(sp, lno, 0, &lp, &len);
		if (len == 0)
			goto done;
	}

	/* Missing or empty lines are easy. */
	if (lp == NULL) {
done:		if (diffp != NULL)		/* XXX */
			*diffp = 0;
		return scno;
	}

	/* Store away the values of the list and leftright edit options. */
	listset = O_ISSET(sp, O_LIST);
	leftright = O_ISSET(sp, O_LEFTRIGHT);

	/*
	 * Initialize the pointer into the buffer and current offset.
	 */
	p = lp;
	curoff = 0;

	/* Macro to return the display length of any signal character. */
#define	CHLEN(val) (ch = *(UCHAR_T *)p++) == '\t' &&			\
	    !listset ? TAB_OFF(val) : KEY_COL(sp, ch);

	/*
	 * If folding screens (the historic vi screen format), past the end
	 * of the current screen, and the character was a tab, reset the
	 * current screen column to 0, and the total screen columns to the
	 * last column of the screen.  Otherwise, display the rest of the
	 * character in the next screen.
	 */
#define	TAB_RESET {							\
	curoff += chlen;						\
	if (!leftright && curoff >= sp->cols) {				\
		if (ch == '\t') {					\
			curoff = 0;					\
			scno -= scno % sp->cols;			\
		} else							\
			curoff -= sp->cols;				\
	}								\
}
	if (cnop == NULL) {
		while (len > 0) {
			ch = (UCHAR_T)*p;

			/* singlebyte case */
			if (!INTISWIDE(ch)) {
				chlen = CHLEN(curoff);
				last = scno;
				scno += chlen;
				len--;
				/* p will be modified in CHLEN() */
				TAB_RESET;
				continue;
			}

			/* multibyte case */
<<<<<<< HEAD
			chlen = CHAR_WIDTH(sp, ch);
=======
			chlen = WIDE_COL(sp, ch);
>>>>>>> b2b84690
			last = scno;
			scno += chlen;
			len--;
			p++;

			/*
			 * If multi-width char crosses the end-of-screen,
			 * put it on the next line.
			 */
			curoff += chlen;
			if (!leftright && curoff >= sp->cols) {
				if (curoff == sp->cols)
					curoff = 0;
				else {
					scno -= scno % sp->cols;
					scno += chlen;
					curoff = chlen;
				}
			}
		}
	} else {
		for (cno = *cnop;; --cno) {
			ch = (UCHAR_T)*p;

			/* singlebyte case */
			if (!INTISWIDE(ch)) {
				chlen = CHLEN(curoff);
				last = scno;
				scno += chlen;
				/* p will be modified in CHLEN() */
				TAB_RESET;
				if (cno == 0)
					break;
				continue;
			}

			/* multibyte case */
<<<<<<< HEAD
			chlen = CHAR_WIDTH(sp, ch);
=======
			chlen = WIDE_COL(sp, ch);
>>>>>>> b2b84690
			last = scno;
			scno += chlen;
			p++;

			/*
			 * If multi-width char crosses the end-of-screen,
			 * put it on the next line.
			 */
			curoff += chlen;
			if (!leftright && curoff >= sp->cols) {
				if (curoff == sp->cols)
					curoff = 0;
				else {
					scno -= scno % sp->cols;
					scno += chlen;
					curoff = chlen;
				}
			}

			if (cno == 0)
				break;
		}
	}

	/* Add the trailing '$' if the O_LIST option set. */
	if (listset && cnop == NULL)
		scno += KEY_LEN(sp, '$');

	/*
	 * The text input screen code needs to know how much additional
	 * room the last two characters required, so that it can handle
	 * tab character displays correctly.
	 */
	if (diffp != NULL)
		*diffp = scno - last;
	return (scno);
}

/*
 * vs_rcm --
 *	Return the physical column from the line that will display a
 *	character closest to the currently most attractive character
 *	position (which is stored as a screen column).
 *
 * PUBLIC: size_t vs_rcm __P((SCR *, db_recno_t, int));
 */
size_t
vs_rcm(SCR *sp, db_recno_t lno, int islast)
{
	size_t len;

	/* Last character is easy, and common. */
	if (islast) {
		if (db_get(sp, lno, 0, NULL, &len) || len == 0)
			return (0);
		return (len - 1);
	}

	/* First character is easy, and common. */
	if (sp->rcm == 0)
		return (0);

	return (vs_colpos(sp, lno, sp->rcm));
}

/*
 * vs_colpos --
 *	Return the physical column from the line that will display a
 *	character closest to the specified screen column.
 *
 * PUBLIC: size_t vs_colpos __P((SCR *, db_recno_t, size_t));
 */
size_t
vs_colpos(SCR *sp, db_recno_t lno, size_t cno)
{
	size_t chlen, curoff, len, llen, off, scno;
	int ch = 0, leftright, listset;
	CHAR_T *lp, *p;

	/* Need the line to go any further. */
	(void)db_get(sp, lno, 0, &lp, &llen);

	/* Missing or empty lines are easy. */
	if (lp == NULL || llen == 0)
		return (0);

	/* Store away the values of the list and leftright edit options. */
	listset = O_ISSET(sp, O_LIST);
	leftright = O_ISSET(sp, O_LEFTRIGHT);

	/* Discard screen (logical) lines. */
	off = cno / sp->cols;
	cno %= sp->cols;
	for (scno = 0, p = lp, len = llen; off--;) {
		while (len && scno < sp->cols) {
			ch = (UCHAR_T)*p;
			if (ch == '\t' && !listset) {
				scno += TAB_OFF(scno);
				len--;
				p++;
				continue;
			}

			chlen = KEY_COL(sp, ch);
			if (!INTISWIDE(ch) || scno + chlen < sp->cols) {
				/*
				 * Singlebyte char can be displayed across
				 * the end-of-screen.
				 * If a multi-width char fits into this line,
				 * put it here.
				 */
				scno += chlen;
				len--;
				p++;
			} else if (leftright) {
				/*
				 * Side-scrolling screen is similar to
				 * singlebyte case.
				 */
				scno += chlen;
				len--;
				p++;
			} else {
				/*
				 * If multi-width char crosses the
				 * end-of-screen, put it on the next line.
				 *
				 * We must adjust ch to the last char of the
				 * line.
				 */
				scno = sp->cols;
			}
		}

		/*
		 * If reached the end of the physical line, return the last
		 * physical character in the line.
		 */
		if (len == 0)
			return (llen - 1);

		/*
		 * If folding screens (the historic vi screen format), past
		 * the end of the current screen, and the character was a tab,
		 * reset the current screen column to 0.  Otherwise, the rest
		 * of the character is displayed in the next screen.
		 */
		if (leftright && ch == '\t')
			scno = 0;
		else
			scno -= sp->cols;
	}

	/* Step through the line until reach the right character or EOL. */
	for (curoff = scno; len--;) {
		chlen = CHLEN(curoff);

		/*
		 * If we've reached the specific character, there are three
		 * cases.
		 *
		 * 1: scno == cno, i.e. the current character ends at the
		 *    screen character we care about.
		 *	a: off < llen - 1, i.e. not the last character in
		 *	   the line, return the offset of the next character.
		 *	b: else return the offset of the last character.
		 * 2: scno != cno, i.e. this character overruns the character
		 *    we care about, return the offset of this character.
		 */
		if ((scno += chlen) >= cno) {
			off = p - lp;
			return (scno == cno ?
			    (off < llen - 1 ? off : llen - 1) : off - 1);
		}

		TAB_RESET;
	}

	/* No such character; return the start of the last character. */
	return (llen - 1);
}<|MERGE_RESOLUTION|>--- conflicted
+++ resolved
@@ -1,8 +1,4 @@
-<<<<<<< HEAD
-/*	$NetBSD: vs_relative.c,v 1.4 2017/11/10 14:44:13 rin Exp $ */
-=======
 /*	$NetBSD: vs_relative.c,v 1.5 2018/06/03 08:08:37 rin Exp $ */
->>>>>>> b2b84690
 /*-
  * Copyright (c) 1993, 1994
  *	The Regents of the University of California.  All rights reserved.
@@ -20,11 +16,7 @@
 static const char sccsid[] = "Id: vs_relative.c,v 10.18 2001/07/08 13:02:48 skimo Exp  (Berkeley) Date: 2001/07/08 13:02:48 ";
 #endif /* not lint */
 #else
-<<<<<<< HEAD
-__RCSID("$NetBSD: vs_relative.c,v 1.4 2017/11/10 14:44:13 rin Exp $");
-=======
 __RCSID("$NetBSD: vs_relative.c,v 1.5 2018/06/03 08:08:37 rin Exp $");
->>>>>>> b2b84690
 #endif
 
 #include <sys/types.h>
@@ -186,11 +178,7 @@
 			}
 
 			/* multibyte case */
-<<<<<<< HEAD
-			chlen = CHAR_WIDTH(sp, ch);
-=======
 			chlen = WIDE_COL(sp, ch);
->>>>>>> b2b84690
 			last = scno;
 			scno += chlen;
 			len--;
@@ -228,11 +216,7 @@
 			}
 
 			/* multibyte case */
-<<<<<<< HEAD
-			chlen = CHAR_WIDTH(sp, ch);
-=======
 			chlen = WIDE_COL(sp, ch);
->>>>>>> b2b84690
 			last = scno;
 			scno += chlen;
 			p++;
