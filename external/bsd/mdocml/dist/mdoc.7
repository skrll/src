.\"	Id: mdoc.7,v 1.262 2017/02/16 14:38:12 schwarze Exp 
.\"
.\" Copyright (c) 2009, 2010, 2011 Kristaps Dzonsons <kristaps@bsd.lv>
.\" Copyright (c) 2010, 2011, 2013-2017 Ingo Schwarze <schwarze@openbsd.org>
.\"
.\" Permission to use, copy, modify, and distribute this software for any
.\" purpose with or without fee is hereby granted, provided that the above
.\" copyright notice and this permission notice appear in all copies.
.\"
.\" THE SOFTWARE IS PROVIDED "AS IS" AND THE AUTHOR DISCLAIMS ALL WARRANTIES
.\" WITH REGARD TO THIS SOFTWARE INCLUDING ALL IMPLIED WARRANTIES OF
.\" MERCHANTABILITY AND FITNESS. IN NO EVENT SHALL THE AUTHOR BE LIABLE FOR
.\" ANY SPECIAL, DIRECT, INDIRECT, OR CONSEQUENTIAL DAMAGES OR ANY DAMAGES
.\" WHATSOEVER RESULTING FROM LOSS OF USE, DATA OR PROFITS, WHETHER IN AN
.\" ACTION OF CONTRACT, NEGLIGENCE OR OTHER TORTIOUS ACTION, ARISING OUT OF
.\" OR IN CONNECTION WITH THE USE OR PERFORMANCE OF THIS SOFTWARE.
.\"
<<<<<<< HEAD
.Dd February 16, 2017
=======
.Dd July 27, 2018
>>>>>>> b2b84690
.Dt MDOC 7
.Os
.Sh NAME
.Nm mdoc
.Nd semantic markup language for formatting manual pages
.Sh DESCRIPTION
The
.Nm mdoc
language supports authoring of manual pages for the
.Xr man 1
utility by allowing semantic annotations of words, phrases,
page sections and complete manual pages.
Such annotations are used by formatting tools to achieve a uniform
presentation across all manuals written in
.Nm ,
and to support hyperlinking if supported by the output medium.
.Pp
This reference document describes the structure of manual pages
and the syntax and usage of the
.Nm
language.
The reference implementation of a parsing and formatting tool is
.Xr mandoc 1 ;
the
.Sx COMPATIBILITY
section describes compatibility with other implementations.
.Pp
In an
.Nm
document, lines beginning with the control character
.Sq \&.
are called
.Dq macro lines .
The first word is the macro name.
It consists of two or three letters.
Most macro names begin with a capital letter.
For a list of available macros, see
.Sx MACRO OVERVIEW .
The words following the macro name are arguments to the macro, optionally
including the names of other, callable macros; see
.Sx MACRO SYNTAX
for details.
.Pp
Lines not beginning with the control character are called
.Dq text lines .
They provide free-form text to be printed; the formatting of the text
depends on the respective processing context:
.Bd -literal -offset indent
\&.Sh Macro lines change control state.
Text lines are interpreted within the current state.
.Ed
.Pp
Many aspects of the basic syntax of the
.Nm
language are based on the
.Xr roff 7
language; see the
.Em LANGUAGE SYNTAX
and
.Em MACRO SYNTAX
sections in the
.Xr roff 7
manual for details, in particular regarding
comments, escape sequences, whitespace, and quoting.
However, using
.Xr roff 7
requests in
.Nm
documents is discouraged;
.Xr mandoc 1
supports some of them merely for backward compatibility.
.Sh MANUAL STRUCTURE
A well-formed
.Nm
document consists of a document prologue followed by one or more
sections.
.Pp
The prologue, which consists of the
.Sx \&Dd ,
.Sx \&Dt ,
and
.Sx \&Os
macros in that order, is required for every document.
.Pp
The first section (sections are denoted by
.Sx \&Sh )
must be the NAME section, consisting of at least one
.Sx \&Nm
followed by
.Sx \&Nd .
.Pp
Following that, convention dictates specifying at least the
.Em SYNOPSIS
and
.Em DESCRIPTION
sections, although this varies between manual sections.
.Pp
The following is a well-formed skeleton
.Nm
file for a utility
.Qq progname :
.Bd -literal -offset indent
\&.Dd $\&Mdocdate$
\&.Dt PROGNAME section
\&.Os
\&.Sh NAME
\&.Nm progname
\&.Nd one line about what it does
\&.\e\(dq .Sh LIBRARY
\&.\e\(dq For sections 2, 3, and 9 only.
\&.\e\(dq Not used in OpenBSD.
\&.Sh SYNOPSIS
\&.Nm progname
\&.Op Fl options
\&.Ar
\&.Sh DESCRIPTION
The
\&.Nm
utility processes files ...
\&.\e\(dq .Sh CONTEXT
\&.\e\(dq For section 9 functions only.
\&.\e\(dq .Sh IMPLEMENTATION NOTES
\&.\e\(dq Not used in OpenBSD.
\&.\e\(dq .Sh RETURN VALUES
\&.\e\(dq For sections 2, 3, and 9 function return values only.
\&.\e\(dq .Sh ENVIRONMENT
\&.\e\(dq For sections 1, 6, 7, and 8 only.
\&.\e\(dq .Sh FILES
\&.\e\(dq .Sh EXIT STATUS
\&.\e\(dq For sections 1, 6, and 8 only.
\&.\e\(dq .Sh EXAMPLES
\&.\e\(dq .Sh DIAGNOSTICS
\&.\e\(dq For sections 1, 4, 6, 7, 8, and 9 printf/stderr messages only.
\&.\e\(dq .Sh ERRORS
\&.\e\(dq For sections 2, 3, 4, and 9 errno settings only.
\&.\e\(dq .Sh SEE ALSO
\&.\e\(dq .Xr foobar 1
\&.\e\(dq .Sh STANDARDS
\&.\e\(dq .Sh HISTORY
\&.\e\(dq .Sh AUTHORS
\&.\e\(dq .Sh CAVEATS
\&.\e\(dq .Sh BUGS
\&.\e\(dq .Sh SECURITY CONSIDERATIONS
\&.\e\(dq Not used in OpenBSD.
.Ed
.Pp
The sections in an
.Nm
document are conventionally ordered as they appear above.
Sections should be composed as follows:
.Bl -ohang -offset Ds
.It Em NAME
The name(s) and a one line description of the documented material.
The syntax for this as follows:
.Bd -literal -offset indent
\&.Nm name0 ,
\&.Nm name1 ,
\&.Nm name2
\&.Nd a one line description
.Ed
.Pp
Multiple
.Sq \&Nm
names should be separated by commas.
.Pp
The
.Sx \&Nm
macro(s) must precede the
.Sx \&Nd
macro.
.Pp
See
.Sx \&Nm
and
.Sx \&Nd .
.It Em LIBRARY
The name of the library containing the documented material, which is
assumed to be a function in a section 2, 3, or 9 manual.
The syntax for this is as follows:
.Bd -literal -offset indent
\&.Lb libarm
.Ed
.Pp
See
.Sx \&Lb .
.It Em SYNOPSIS
Documents the utility invocation syntax, function call syntax, or device
configuration.
.Pp
For the first, utilities (sections 1, 6, and 8), this is
generally structured as follows:
.Bd -literal -offset indent
\&.Nm bar
\&.Op Fl v
\&.Op Fl o Ar file
\&.Op Ar
\&.Nm foo
\&.Op Fl v
\&.Op Fl o Ar file
\&.Op Ar
.Ed
.Pp
Commands should be ordered alphabetically.
.Pp
For the second, function calls (sections 2, 3, 9):
.Bd -literal -offset indent
\&.In header.h
\&.Vt extern const char *global;
\&.Ft "char *"
\&.Fn foo "const char *src"
\&.Ft "char *"
\&.Fn bar "const char *src"
.Ed
.Pp
Ordering of
.Sx \&In ,
.Sx \&Vt ,
.Sx \&Fn ,
and
.Sx \&Fo
macros should follow C header-file conventions.
.Pp
And for the third, configurations (section 4):
.Bd -literal -offset indent
\&.Cd \(dqit* at isa? port 0x2e\(dq
\&.Cd \(dqit* at isa? port 0x4e\(dq
.Ed
.Pp
Manuals not in these sections generally don't need a
.Em SYNOPSIS .
.Pp
Some macros are displayed differently in the
.Em SYNOPSIS
section, particularly
.Sx \&Nm ,
.Sx \&Cd ,
.Sx \&Fd ,
.Sx \&Fn ,
.Sx \&Fo ,
.Sx \&In ,
.Sx \&Vt ,
and
.Sx \&Ft .
All of these macros are output on their own line.
If two such dissimilar macros are pairwise invoked (except for
.Sx \&Ft
before
.Sx \&Fo
or
.Sx \&Fn ) ,
they are separated by a vertical space, unless in the case of
.Sx \&Fo ,
.Sx \&Fn ,
and
.Sx \&Ft ,
which are always separated by vertical space.
.Pp
When text and macros following an
.Sx \&Nm
macro starting an input line span multiple output lines,
all output lines but the first will be indented to align
with the text immediately following the
.Sx \&Nm
macro, up to the next
.Sx \&Nm ,
.Sx \&Sh ,
or
.Sx \&Ss
macro or the end of an enclosing block, whichever comes first.
.It Em DESCRIPTION
This begins with an expansion of the brief, one line description in
.Em NAME :
.Bd -literal -offset indent
The
\&.Nm
utility does this, that, and the other.
.Ed
.Pp
It usually follows with a breakdown of the options (if documenting a
command), such as:
.Bd -literal -offset indent
The arguments are as follows:
\&.Bl \-tag \-width Ds
\&.It Fl v
Print verbose information.
\&.El
.Ed
.Pp
List the options in alphabetical order,
uppercase before lowercase for each letter and
with no regard to whether an option takes an argument.
Put digits in ascending order before all letter options.
.Pp
Manuals not documenting a command won't include the above fragment.
.Pp
Since the
.Em DESCRIPTION
section usually contains most of the text of a manual, longer manuals
often use the
.Sx \&Ss
macro to form subsections.
In very long manuals, the
.Em DESCRIPTION
may be split into multiple sections, each started by an
.Sx \&Sh
macro followed by a non-standard section name, and each having
several subsections, like in the present
.Nm
manual.
.It Em CONTEXT
This section lists the contexts in which functions can be called in section 9.
The contexts are autoconf, process, or interrupt.
.It Em IMPLEMENTATION NOTES
Implementation-specific notes should be kept here.
This is useful when implementing standard functions that may have side
effects or notable algorithmic implications.
.It Em RETURN VALUES
This section documents the
return values of functions in sections 2, 3, and 9.
.Pp
See
.Sx \&Rv .
.It Em ENVIRONMENT
Lists the environment variables used by the utility,
and explains the syntax and semantics of their values.
The
.Xr environ 7
manual provides examples of typical content and formatting.
.Pp
See
.Sx \&Ev .
.It Em FILES
Documents files used.
It's helpful to document both the file name and a short description of how
the file is used (created, modified, etc.).
.Pp
See
.Sx \&Pa .
.It Em EXIT STATUS
This section documents the
command exit status for section 1, 6, and 8 utilities.
Historically, this information was described in
.Em DIAGNOSTICS ,
a practise that is now discouraged.
.Pp
See
.Sx \&Ex .
.It Em EXAMPLES
Example usages.
This often contains snippets of well-formed, well-tested invocations.
Make sure that examples work properly!
.It Em DIAGNOSTICS
Documents error messages.
In section 4 and 9 manuals, these are usually messages printed by the
kernel to the console and to the kernel log.
In section 1, 6, 7, and 8, these are usually messages printed by
userland programs to the standard error output.
.Pp
Historically, this section was used in place of
.Em EXIT STATUS
for manuals in sections 1, 6, and 8; however, this practise is
discouraged.
.Pp
See
.Sx \&Bl
.Fl diag .
.It Em ERRORS
Documents
.Xr errno 2
settings in sections 2, 3, 4, and 9.
.Pp
See
.Sx \&Er .
.It Em SEE ALSO
References other manuals with related topics.
This section should exist for most manuals.
Cross-references should conventionally be ordered first by section, then
alphabetically (ignoring case).
.Pp
References to other documentation concerning the topic of the manual page,
for example authoritative books or journal articles, may also be
provided in this section.
.Pp
See
.Sx \&Rs
and
.Sx \&Xr .
.It Em STANDARDS
References any standards implemented or used.
If not adhering to any standards, the
.Em HISTORY
section should be used instead.
.Pp
See
.Sx \&St .
.It Em HISTORY
A brief history of the subject, including where it was first implemented,
and when it was ported to or reimplemented for the operating system at hand.
.It Em AUTHORS
Credits to the person or persons who wrote the code and/or documentation.
Authors should generally be noted by both name and email address.
.Pp
See
.Sx \&An .
.It Em CAVEATS
Common misuses and misunderstandings should be explained
in this section.
.It Em BUGS
Known bugs, limitations, and work-arounds should be described
in this section.
.It Em SECURITY CONSIDERATIONS
Documents any security precautions that operators should consider.
.El
.Sh MACRO OVERVIEW
This overview is sorted such that macros of similar purpose are listed
together, to help find the best macro for any given purpose.
Deprecated macros are not included in the overview, but can be found below
in the alphabetical
.Sx MACRO REFERENCE .
.Ss Document preamble and NAME section macros
.Bl -column "Brq, Bro, Brc" description
.It Sx \&Dd Ta document date: Cm $\&Mdocdate$ | Ar month day , year
.It Sx \&Dt Ta document title: Ar TITLE section Op Ar arch
.It Sx \&Os Ta operating system version: Op Ar system Op Ar version
.It Sx \&Nm Ta document name (one argument)
.It Sx \&Nd Ta document description (one line)
.El
.Ss Sections and cross references
.Bl -column "Brq, Bro, Brc" description
.It Sx \&Sh Ta section header (one line)
.It Sx \&Ss Ta subsection header (one line)
.It Sx \&Sx Ta internal cross reference to a section or subsection
.It Sx \&Xr Ta cross reference to another manual page: Ar name section
.It Sx \&Pp , \&Lp Ta start a text paragraph (no arguments)
.El
.Ss Displays and lists
.Bl -column "Brq, Bro, Brc" description
.It Sx \&Bd , \&Ed Ta display block:
.Fl Ar type
.Op Fl offset Ar width
.Op Fl compact
.It Sx \&D1 Ta indented display (one line)
.It Sx \&Dl Ta indented literal display (one line)
.It Sx \&Ql Ta in-line literal display: Ql text
.It Sx \&Bl , \&El Ta list block:
.Fl Ar type
.Op Fl width Ar val
.Op Fl offset Ar val
.Op Fl compact
.It Sx \&It Ta list item (syntax depends on Fl Ar type )
.It Sx \&Ta Ta table cell separator in Sx \&Bl Fl column No lists
.It Sx \&Rs , \&%* , \&Re Ta bibliographic block (references)
.El
.Ss Spacing control
.Bl -column "Brq, Bro, Brc" description
.It Sx \&Pf Ta prefix, no following horizontal space (one argument)
.It Sx \&Ns Ta roman font, no preceding horizontal space (no arguments)
.It Sx \&Ap Ta apostrophe without surrounding whitespace (no arguments)
.It Sx \&Sm Ta switch horizontal spacing mode: Op Cm on | off
.It Sx \&Bk , \&Ek Ta keep block: Fl words
.It Sx \&br Ta force output line break in text mode (no arguments)
.It Sx \&sp Ta force vertical space: Op Ar height
.El
.Ss Semantic markup for command line utilities:
.Bl -column "Brq, Bro, Brc" description
.It Sx \&Nm Ta start a SYNOPSIS block with the name of a utility
.It Sx \&Fl Ta command line options (flags) (>=0 arguments)
.It Sx \&Cm Ta command modifier (>0 arguments)
.It Sx \&Ar Ta command arguments (>=0 arguments)
.It Sx \&Op , \&Oo , \&Oc Ta optional syntax elements (enclosure)
.It Sx \&Ic Ta internal or interactive command (>0 arguments)
.It Sx \&Ev Ta environmental variable (>0 arguments)
.It Sx \&Pa Ta file system path (>=0 arguments)
.El
.Ss Semantic markup for function libraries:
.Bl -column "Brq, Bro, Brc" description
.It Sx \&Lb Ta function library (one argument)
.It Sx \&In Ta include file (one argument)
.It Sx \&Fd Ta other preprocessor directive (>0 arguments)
.It Sx \&Ft Ta function type (>0 arguments)
.It Sx \&Fo , \&Fc Ta function block: Ar funcname
.It Sx \&Fn Ta function name:
.Op Ar functype
.Ar funcname
.Oo
.Op Ar argtype
.Ar argname
.Oc
.It Sx \&Fa Ta function argument (>0 arguments)
.It Sx \&Vt Ta variable type (>0 arguments)
.It Sx \&Va Ta variable name (>0 arguments)
.It Sx \&Dv Ta defined variable or preprocessor constant (>0 arguments)
.It Sx \&Er Ta error constant (>0 arguments)
.It Sx \&Ev Ta environmental variable (>0 arguments)
.El
.Ss Various semantic markup:
.Bl -column "Brq, Bro, Brc" description
.It Sx \&An Ta author name (>0 arguments)
.It Sx \&Lk Ta hyperlink: Ar uri Op Ar name
.It Sx \&Mt Ta Do mailto Dc hyperlink: Ar address
.It Sx \&Cd Ta kernel configuration declaration (>0 arguments)
.It Sx \&Ad Ta memory address (>0 arguments)
.It Sx \&Ms Ta mathematical symbol (>0 arguments)
.El
.Ss Physical markup
.Bl -column "Brq, Bro, Brc" description
.It Sx \&Em Ta italic font or underline (emphasis) (>0 arguments)
.It Sx \&Sy Ta boldface font (symbolic) (>0 arguments)
.It Sx \&Li Ta typewriter font (literal) (>0 arguments)
.It Sx \&No Ta return to roman font (normal) (no arguments)
.It Sx \&Bf , \&Ef Ta font block:
.Op Fl Ar type | Cm \&Em | \&Li | \&Sy
.El
.Ss Physical enclosures
.Bl -column "Brq, Bro, Brc" description
.It Sx \&Dq , \&Do , \&Dc Ta enclose in typographic double quotes: Dq text
.It Sx \&Qq , \&Qo , \&Qc Ta enclose in typewriter double quotes: Qq text
.It Sx \&Sq , \&So , \&Sc Ta enclose in single quotes: Sq text
.It Sx \&Pq , \&Po , \&Pc Ta enclose in parentheses: Pq text
.It Sx \&Bq , \&Bo , \&Bc Ta enclose in square brackets: Bq text
.It Sx \&Brq , \&Bro , \&Brc Ta enclose in curly braces: Brq text
.It Sx \&Aq , \&Ao , \&Ac Ta enclose in angle brackets: Aq text
.It Sx \&Eo , \&Ec Ta generic enclosure
.El
.Ss Text production
.Bl -column "Brq, Bro, Brc" description
.It Sx \&Ex Fl std Ta standard command exit values: Op Ar utility ...
.It Sx \&Rv Fl std Ta standard function return values: Op Ar function ...
.It Sx \&St Ta reference to a standards document (one argument)
.It Sx \&At Ta At
.It Sx \&Bx Ta Bx
.It Sx \&Bsx Ta Bsx
.It Sx \&Nx Ta Nx
.It Sx \&Fx Ta Fx
.It Sx \&Ox Ta Ox
.It Sx \&Dx Ta Dx
.El
.Sh MACRO REFERENCE
This section is a canonical reference of all macros, arranged
alphabetically.
For the scoping of individual macros, see
.Sx MACRO SYNTAX .
.Ss \&%A
Author name of an
.Sx \&Rs
block.
Multiple authors should each be accorded their own
.Sx \%%A
line.
Author names should be ordered with full or abbreviated forename(s)
first, then full surname.
.Ss \&%B
Book title of an
.Sx \&Rs
block.
This macro may also be used in a non-bibliographic context when
referring to book titles.
.Ss \&%C
Publication city or location of an
.Sx \&Rs
block.
.Ss \&%D
Publication date of an
.Sx \&Rs
block.
Recommended formats of arguments are
.Ar month day , year
or just
.Ar year .
.Ss \&%I
Publisher or issuer name of an
.Sx \&Rs
block.
.Ss \&%J
Journal name of an
.Sx \&Rs
block.
.Ss \&%N
Issue number (usually for journals) of an
.Sx \&Rs
block.
.Ss \&%O
Optional information of an
.Sx \&Rs
block.
.Ss \&%P
Book or journal page number of an
.Sx \&Rs
block.
.Ss \&%Q
Institutional author (school, government, etc.) of an
.Sx \&Rs
block.
Multiple institutional authors should each be accorded their own
.Sx \&%Q
line.
.Ss \&%R
Technical report name of an
.Sx \&Rs
block.
.Ss \&%T
Article title of an
.Sx \&Rs
block.
This macro may also be used in a non-bibliographical context when
referring to article titles.
.Ss \&%U
URI of reference document.
.Ss \&%V
Volume number of an
.Sx \&Rs
block.
.Ss \&Ac
Close an
.Sx \&Ao
block.
Does not have any tail arguments.
.Ss \&Ad
Memory address.
Do not use this for postal addresses.
.Pp
Examples:
.Dl \&.Ad [0,$]
.Dl \&.Ad 0x00000000
.Ss \&An
Author name.
Can be used both for the authors of the program, function, or driver
documented in the manual, or for the authors of the manual itself.
Requires either the name of an author or one of the following arguments:
.Pp
.Bl -tag -width "-nosplitX" -offset indent -compact
.It Fl split
Start a new output line before each subsequent invocation of
.Sx \&An .
.It Fl nosplit
The opposite of
.Fl split .
.El
.Pp
The default is
.Fl nosplit .
The effect of selecting either of the
.Fl split
modes ends at the beginning of the
.Em AUTHORS
section.
In the
.Em AUTHORS
section, the default is
.Fl nosplit
for the first author listing and
.Fl split
for all other author listings.
.Pp
Examples:
.Dl \&.An -nosplit
.Dl \&.An Kristaps Dzonsons \&Aq \&Mt kristaps@bsd.lv
.Ss \&Ao
Begin a block enclosed by angle brackets.
Does not have any head arguments.
.Pp
Examples:
.Dl \&.Fl -key= \&Ns \&Ao \&Ar val \&Ac
.Pp
See also
.Sx \&Aq .
.Ss \&Ap
Inserts an apostrophe without any surrounding whitespace.
This is generally used as a grammatical device when referring to the verb
form of a function.
.Pp
Examples:
.Dl \&.Fn execve \&Ap d
.Ss \&Aq
Encloses its arguments in angle brackets.
.Pp
Examples:
.Dl \&.Fl -key= \&Ns \&Aq \&Ar val
.Pp
.Em Remarks :
this macro is often abused for rendering URIs, which should instead use
.Sx \&Lk
or
.Sx \&Mt ,
or to note pre-processor
.Dq Li #include
statements, which should use
.Sx \&In .
.Pp
See also
.Sx \&Ao .
.Ss \&Ar
Command arguments.
If an argument is not provided, the string
.Dq file ...\&
is used as a default.
.Pp
Examples:
.Dl ".Fl o Ar file"
.Dl ".Ar"
.Dl ".Ar arg1 , arg2 ."
.Pp
The arguments to the
.Sx \&Ar
macro are names and placeholders for command arguments;
for fixed strings to be passed verbatim as arguments, use
.Sx \&Fl
or
.Sx \&Cm .
.Ss \&At
Formats an
.At
version.
Accepts one optional argument:
.Pp
.Bl -tag -width "v[1-7] | 32vX" -offset indent -compact
.It Cm v[1-7] | 32v
A version of
.At .
.It Cm III
.At III .
.It Cm V[.[1-4]]?
A version of
.At V .
.El
.Pp
Note that these arguments do not begin with a hyphen.
.Pp
Examples:
.Dl \&.At
.Dl \&.At III
.Dl \&.At V.1
.Pp
See also
.Sx \&Bsx ,
.Sx \&Bx ,
.Sx \&Dx ,
.Sx \&Fx ,
.Sx \&Nx ,
and
.Sx \&Ox .
.Ss \&Bc
Close a
.Sx \&Bo
block.
Does not have any tail arguments.
.Ss \&Bd
Begin a display block.
Its syntax is as follows:
.Bd -ragged -offset indent
.Pf \. Sx \&Bd
.Fl Ns Ar type
.Op Fl offset Ar width
.Op Fl compact
.Ed
.Pp
Display blocks are used to select a different indentation and
justification than the one used by the surrounding text.
They may contain both macro lines and text lines.
By default, a display block is preceded by a vertical space.
.Pp
The
.Ar type
must be one of the following:
.Bl -tag -width 13n -offset indent
.It Fl centered
Produce one output line from each input line, and center-justify each line.
Using this display type is not recommended; many
.Nm
implementations render it poorly.
.It Fl filled
Change the positions of line breaks to fill each line, and left- and
right-justify the resulting block.
.It Fl literal
Produce one output line from each input line,
and do not justify the block at all.
Preserve white space as it appears in the input.
Always use a constant-width font.
Use this for displaying source code.
.It Fl ragged
Change the positions of line breaks to fill each line, and left-justify
the resulting block.
.It Fl unfilled
The same as
.Fl literal ,
but using the same font as for normal text, which is a variable width font
if supported by the output device.
.El
.Pp
The
.Ar type
must be provided first.
Additional arguments may follow:
.Bl -tag -width 13n -offset indent
.It Fl offset Ar width
Indent the display by the
.Ar width ,
which may be one of the following:
.Bl -item
.It
One of the pre-defined strings
.Cm indent ,
the width of a standard indentation (six constant width characters);
.Cm indent-two ,
twice
.Cm indent ;
.Cm left ,
which has no effect;
.Cm right ,
which justifies to the right margin; or
.Cm center ,
which aligns around an imagined center axis.
.It
A macro invocation, which selects a predefined width
associated with that macro.
The most popular is the imaginary macro
.Ar \&Ds ,
which resolves to
.Sy 6n .
.It
A scaling width as described in
.Xr roff 7 .
.It
An arbitrary string, which indents by the length of this string.
.El
.Pp
When the argument is missing,
.Fl offset
is ignored.
.It Fl compact
Do not assert vertical space before the display.
.El
.Pp
Examples:
.Bd -literal -offset indent
\&.Bd \-literal \-offset indent \-compact
   Hello       world.
\&.Ed
.Ed
.Pp
See also
.Sx \&D1
and
.Sx \&Dl .
.Ss \&Bf
Change the font mode for a scoped block of text.
Its syntax is as follows:
.Bd -ragged -offset indent
.Pf \. Sx \&Bf
.Oo
.Fl emphasis | literal | symbolic |
.Cm \&Em | \&Li | \&Sy
.Oc
.Ed
.Pp
The
.Fl emphasis
and
.Cm \&Em
argument are equivalent, as are
.Fl symbolic
and
.Cm \&Sy ,
and
.Fl literal
and
.Cm \&Li .
Without an argument, this macro does nothing.
The font mode continues until broken by a new font mode in a nested
scope or
.Sx \&Ef
is encountered.
.Pp
See also
.Sx \&Li ,
.Sx \&Ef ,
.Sx \&Em ,
and
.Sx \&Sy .
.Ss \&Bk
For each macro, keep its output together on the same output line,
until the end of the macro or the end of the input line is reached,
whichever comes first.
Line breaks in text lines are unaffected.
The syntax is as follows:
.Pp
.D1 Pf \. Sx \&Bk Fl words
.Pp
The
.Fl words
argument is required; additional arguments are ignored.
.Pp
The following example will not break within each
.Sx \&Op
macro line:
.Bd -literal -offset indent
\&.Bk \-words
\&.Op Fl f Ar flags
\&.Op Fl o Ar output
\&.Ek
.Ed
.Pp
Be careful in using over-long lines within a keep block!
Doing so will clobber the right margin.
.Ss \&Bl
Begin a list.
Lists consist of items specified using the
.Sx \&It
macro, containing a head or a body or both.
The list syntax is as follows:
.Bd -ragged -offset indent
.Pf \. Sx \&Bl
.Fl Ns Ar type
.Op Fl width Ar val
.Op Fl offset Ar val
.Op Fl compact
.Op HEAD ...
.Ed
.Pp
The list
.Ar type
is mandatory and must be specified first.
The
.Fl width
and
.Fl offset
arguments accept macro names as described for
.Sx \&Bd
.Fl offset ,
scaling widths as described in
.Xr roff 7 ,
or use the length of the given string.
The
.Fl offset
is a global indentation for the whole list, affecting both item heads
and bodies.
For those list types supporting it, the
.Fl width
argument requests an additional indentation of item bodies,
to be added to the
.Fl offset .
Unless the
.Fl compact
argument is specified, list entries are separated by vertical space.
.Pp
A list must specify one of the following list types:
.Bl -tag -width 12n -offset indent
.It Fl bullet
No item heads can be specified, but a bullet will be printed at the head
of each item.
Item bodies start on the same output line as the bullet
and are indented according to the
.Fl width
argument.
.It Fl column
A columnated list.
The
.Fl width
argument has no effect; instead, the string length of each argument
specifies the width of one column.
If the first line of the body of a
.Fl column
list is not an
.Sx \&It
macro line,
.Sx \&It
contexts spanning one input line each are implied until an
.Sx \&It
macro line is encountered, at which point items start being interpreted as
described in the
.Sx \&It
documentation.
.It Fl dash
Like
.Fl bullet ,
except that dashes are used in place of bullets.
.It Fl diag
Like
.Fl inset ,
except that item heads are not parsed for macro invocations.
Most often used in the
.Em DIAGNOSTICS
section with error constants in the item heads.
.It Fl enum
A numbered list.
No item heads can be specified.
Formatted like
.Fl bullet ,
except that cardinal numbers are used in place of bullets,
starting at 1.
.It Fl hang
Like
.Fl tag ,
except that the first lines of item bodies are not indented, but follow
the item heads like in
.Fl inset
lists.
.It Fl hyphen
Synonym for
.Fl dash .
.It Fl inset
Item bodies follow items heads on the same line, using normal inter-word
spacing.
Bodies are not indented, and the
.Fl width
argument is ignored.
.It Fl item
No item heads can be specified, and none are printed.
Bodies are not indented, and the
.Fl width
argument is ignored.
.It Fl ohang
Item bodies start on the line following item heads and are not indented.
The
.Fl width
argument is ignored.
.It Fl tag
Item bodies are indented according to the
.Fl width
argument.
When an item head fits inside the indentation, the item body follows
this head on the same output line.
Otherwise, the body starts on the output line following the head.
.El
.Pp
Lists may be nested within lists and displays.
Nesting of
.Fl column
and
.Fl enum
lists may not be portable.
.Pp
See also
.Sx \&El
and
.Sx \&It .
.Ss \&Bo
Begin a block enclosed by square brackets.
Does not have any head arguments.
.Pp
Examples:
.Bd -literal -offset indent -compact
\&.Bo 1 ,
\&.Dv BUFSIZ \&Bc
.Ed
.Pp
See also
.Sx \&Bq .
.Ss \&Bq
Encloses its arguments in square brackets.
.Pp
Examples:
.Dl \&.Bq 1 , \&Dv BUFSIZ
.Pp
.Em Remarks :
this macro is sometimes abused to emulate optional arguments for
commands; the correct macros to use for this purpose are
.Sx \&Op ,
.Sx \&Oo ,
and
.Sx \&Oc .
.Pp
See also
.Sx \&Bo .
.Ss \&Brc
Close a
.Sx \&Bro
block.
Does not have any tail arguments.
.Ss \&Bro
Begin a block enclosed by curly braces.
Does not have any head arguments.
.Pp
Examples:
.Bd -literal -offset indent -compact
\&.Bro 1 , ... ,
\&.Va n \&Brc
.Ed
.Pp
See also
.Sx \&Brq .
.Ss \&Brq
Encloses its arguments in curly braces.
.Pp
Examples:
.Dl \&.Brq 1 , ... , \&Va n
.Pp
See also
.Sx \&Bro .
.Ss \&Bsx
Format the
.Bsx
version provided as an argument, or a default value if
no argument is provided.
.Pp
Examples:
.Dl \&.Bsx 1.0
.Dl \&.Bsx
.Pp
See also
.Sx \&At ,
.Sx \&Bx ,
.Sx \&Dx ,
.Sx \&Fx ,
.Sx \&Nx ,
and
.Sx \&Ox .
.Ss \&Bt
Supported only for compatibility, do not use this in new manuals.
Prints
.Dq is currently in beta test.
.Ss \&Bx
Format the
.Bx
version provided as an argument, or a default value if no
argument is provided.
.Pp
Examples:
.Dl \&.Bx 4.3 Tahoe
.Dl \&.Bx 4.4
.Dl \&.Bx
.Pp
See also
.Sx \&At ,
.Sx \&Bsx ,
.Sx \&Dx ,
.Sx \&Fx ,
.Sx \&Nx ,
and
.Sx \&Ox .
.Ss \&Cd
Kernel configuration declaration.
This denotes strings accepted by
.Xr config 8 .
It is most often used in section 4 manual pages.
.Pp
Examples:
.Dl \&.Cd device le0 at scode?
.Pp
.Em Remarks :
this macro is commonly abused by using quoted literals to retain
whitespace and align consecutive
.Sx \&Cd
declarations.
This practise is discouraged.
.Ss \&Cm
Command modifiers.
Typically used for fixed strings passed as arguments, unless
.Sx \&Fl
is more appropriate.
Also useful when specifying configuration options or keys.
.Pp
Examples:
.Dl ".Nm mt Fl f Ar device Cm rewind"
.Dl ".Nm ps Fl o Cm pid , Ns Cm command"
.Dl ".Nm dd Cm if= Ns Ar file1 Cm of= Ns Ar file2"
.Dl ".Cm IdentityFile Pa ~/.ssh/id_rsa"
.Dl ".Cm LogLevel Dv DEBUG"
.Ss \&D1
One-line indented display.
This is formatted by the default rules and is useful for simple indented
statements.
It is followed by a newline.
.Pp
Examples:
.Dl \&.D1 \&Fl abcdefgh
.Pp
See also
.Sx \&Bd
and
.Sx \&Dl .
.Ss \&Db
This macro is obsolete.
No replacement is needed.
It is ignored by
.Xr mandoc 1
and groff including its arguments.
It was formerly used to toggle a debugging mode.
.Ss \&Dc
Close a
.Sx \&Do
block.
Does not have any tail arguments.
.Ss \&Dd
Document date for display in the page footer.
This is the mandatory first macro of any
.Nm
manual.
Its syntax is as follows:
.Pp
.D1 Pf \. Sx \&Dd Ar month day , year
.Pp
The
.Ar month
is the full English month name, the
.Ar day
is an optionally zero-padded numeral, and the
.Ar year
is the full four-digit year.
.Pp
Other arguments are not portable; the
.Xr mandoc 1
utility handles them as follows:
.Bl -dash -offset 3n -compact
.It
To have the date automatically filled in by the
.Ox
version of
.Xr cvs 1 ,
the special string
.Dq $\&Mdocdate$
can be given as an argument.
.It
The traditional, purely numeric
.Xr man 7
format
.Ar year Ns \(en Ns Ar month Ns \(en Ns Ar day
is accepted, too.
.It
If a date string cannot be parsed, it is used verbatim.
.It
If no date string is given, the current date is used.
.El
.Pp
Examples:
.Dl \&.Dd $\&Mdocdate$
.Dl \&.Dd $\&Mdocdate: July 21 2007$
.Dl \&.Dd July 21, 2007
.Pp
See also
.Sx \&Dt
and
.Sx \&Os .
.Ss \&Dl
One-line indented display.
This is formatted as literal text and is useful for commands and
invocations.
It is followed by a newline.
.Pp
Examples:
.Dl \&.Dl % mandoc mdoc.7 \e(ba less
.Pp
See also
.Sx \&Ql ,
.Sx \&Bd
.Fl literal ,
and
.Sx \&D1 .
.Ss \&Do
Begin a block enclosed by double quotes.
Does not have any head arguments.
.Pp
Examples:
.Bd -literal -offset indent -compact
\&.Do
April is the cruellest month
\&.Dc
\e(em T.S. Eliot
.Ed
.Pp
See also
.Sx \&Dq .
.Ss \&Dq
Encloses its arguments in
.Dq typographic
double-quotes.
.Pp
Examples:
.Bd -literal -offset indent -compact
\&.Dq April is the cruellest month
\e(em T.S. Eliot
.Ed
.Pp
See also
.Sx \&Qq ,
.Sx \&Sq ,
and
.Sx \&Do .
.Ss \&Dt
Document title for display in the page header.
This is the mandatory second macro of any
.Nm
file.
Its syntax is as follows:
.Bd -ragged -offset indent
.Pf \. Sx \&Dt
.Ar TITLE
.Ar section
.Op Ar arch
.Ed
.Pp
Its arguments are as follows:
.Bl -tag -width section -offset 2n
.It Ar TITLE
The document's title (name), defaulting to
.Dq UNTITLED
if unspecified.
To achieve a uniform appearance of page header lines,
it should by convention be all caps.
.It Ar section
The manual section.
This may be one of
.Cm 1
.Pq General Commands ,
.Cm 2
.Pq System Calls ,
.Cm 3
.Pq Library Functions ,
.Cm 3p
.Pq Perl Library ,
.Cm 4
.Pq Device Drivers ,
.Cm 5
.Pq File Formats ,
.Cm 6
.Pq Games ,
.Cm 7
.Pq Miscellaneous Information ,
.Cm 8
.Pq System Manager's Manual ,
or
.Cm 9
.Pq Kernel Developer's Manual .
It should correspond to the manual's filename suffix and defaults to
the empty string if unspecified.
.It Ar arch
This specifies the machine architecture a manual page applies to,
where relevant, for example
.Cm alpha ,
.Cm amd64 ,
.Cm i386 ,
or
.Cm sparc64 .
The list of valid architectures varies by operating system.
.El
.Pp
Examples:
.Dl \&.Dt FOO 1
.Dl \&.Dt FOO 9 i386
.Pp
See also
.Sx \&Dd
and
.Sx \&Os .
.Ss \&Dv
Defined variables such as preprocessor constants, constant symbols,
enumeration values, and so on.
.Pp
Examples:
.Dl \&.Dv NULL
.Dl \&.Dv BUFSIZ
.Dl \&.Dv STDOUT_FILENO
.Pp
See also
.Sx \&Er
and
.Sx \&Ev
for special-purpose constants,
.Sx \&Va
for variable symbols, and
.Sx \&Fd
for listing preprocessor variable definitions in the
.Em SYNOPSIS .
.Ss \&Dx
Format the
.Dx
version provided as an argument, or a default
value if no argument is provided.
.Pp
Examples:
.Dl \&.Dx 2.4.1
.Dl \&.Dx
.Pp
See also
.Sx \&At ,
.Sx \&Bsx ,
.Sx \&Bx ,
.Sx \&Fx ,
.Sx \&Nx ,
and
.Sx \&Ox .
.Ss \&Ec
Close a scope started by
.Sx \&Eo .
Its syntax is as follows:
.Pp
.D1 Pf \. Sx \&Ec Op Ar TERM
.Pp
The
.Ar TERM
argument is used as the enclosure tail, for example, specifying \e(rq
will emulate
.Sx \&Dc .
.Ss \&Ed
End a display context started by
.Sx \&Bd .
.Ss \&Ef
End a font mode context started by
.Sx \&Bf .
.Ss \&Ek
End a keep context started by
.Sx \&Bk .
.Ss \&El
End a list context started by
.Sx \&Bl .
.Pp
See also
.Sx \&Bl
and
.Sx \&It .
.Ss \&Em
Request an italic font.
If the output device does not provide that, underline.
.Pp
This is most often used for stress emphasis (not to be confused with
importance, see
.Sx \&Sy ) .
In the rare cases where none of the semantic markup macros fit,
it can also be used for technical terms and placeholders, except
that for syntax elements,
.Sx \&Sy
and
.Sx \&Ar
are preferred, respectively.
.Pp
Examples:
.Bd -literal -compact -offset indent
Selected lines are those
\&.Em not
matching any of the specified patterns.
Some of the functions use a
\&.Em hold space
to save the pattern space for subsequent retrieval.
.Ed
.Pp
See also
.Sx \&Bf ,
.Sx \&Li ,
.Sx \&No ,
and
.Sx \&Sy .
.Ss \&En
This macro is obsolete.
Use
.Sx \&Eo
or any of the other enclosure macros.
.Pp
It encloses its argument in the delimiters specified by the last
.Sx \&Es
macro.
.Ss \&Eo
An arbitrary enclosure.
Its syntax is as follows:
.Pp
.D1 Pf \. Sx \&Eo Op Ar TERM
.Pp
The
.Ar TERM
argument is used as the enclosure head, for example, specifying \e(lq
will emulate
.Sx \&Do .
.Ss \&Er
Error constants for definitions of the
.Va errno
libc global variable.
This is most often used in section 2 and 3 manual pages.
.Pp
Examples:
.Dl \&.Er EPERM
.Dl \&.Er ENOENT
.Pp
See also
.Sx \&Dv
for general constants.
.Ss \&Es
This macro is obsolete.
Use
.Sx \&Eo
or any of the other enclosure macros.
.Pp
It takes two arguments, defining the delimiters to be used by subsequent
.Sx \&En
macros.
.Ss \&Ev
Environmental variables such as those specified in
.Xr environ 7 .
.Pp
Examples:
.Dl \&.Ev DISPLAY
.Dl \&.Ev PATH
.Pp
See also
.Sx \&Dv
for general constants.
.Ss \&Ex
Insert a standard sentence regarding command exit values of 0 on success
and >0 on failure.
This is most often used in section 1, 6, and 8 manual pages.
Its syntax is as follows:
.Pp
.D1 Pf \. Sx \&Ex Fl std Op Ar utility ...
.Pp
If
.Ar utility
is not specified, the document's name set by
.Sx \&Nm
is used.
Multiple
.Ar utility
arguments are treated as separate utilities.
.Pp
See also
.Sx \&Rv .
.Ss \&Fa
Function argument or parameter.
Its syntax is as follows:
.Bd -ragged -offset indent
.Pf \. Sx \&Fa
.Qo
.Op Ar argtype
.Op Ar argname
.Qc Ar \&...
.Ed
.Pp
Each argument may be a name and a type (recommended for the
.Em SYNOPSIS
section), a name alone (for function invocations),
or a type alone (for function prototypes).
If both a type and a name are given or if the type consists of multiple
words, all words belonging to the same function argument have to be
given in a single argument to the
.Sx \&Fa
macro.
.Pp
This macro is also used to specify the field name of a structure.
.Pp
Most often, the
.Sx \&Fa
macro is used in the
.Em SYNOPSIS
within
.Sx \&Fo
blocks when documenting multi-line function prototypes.
If invoked with multiple arguments, the arguments are separated by a
comma.
Furthermore, if the following macro is another
.Sx \&Fa ,
the last argument will also have a trailing comma.
.Pp
Examples:
.Dl \&.Fa \(dqconst char *p\(dq
.Dl \&.Fa \(dqint a\(dq \(dqint b\(dq \(dqint c\(dq
.Dl \&.Fa \(dqchar *\(dq size_t
.Pp
See also
.Sx \&Fo .
.Ss \&Fc
End a function context started by
.Sx \&Fo .
.Ss \&Fd
Preprocessor directive, in particular for listing it in the
.Em SYNOPSIS .
Historically, it was also used to document include files.
The latter usage has been deprecated in favour of
.Sx \&In .
.Pp
Its syntax is as follows:
.Bd -ragged -offset indent
.Pf \. Sx \&Fd
.Li # Ns Ar directive
.Op Ar argument ...
.Ed
.Pp
Examples:
.Dl \&.Fd #define sa_handler __sigaction_u.__sa_handler
.Dl \&.Fd #define SIO_MAXNFDS
.Dl \&.Fd #ifdef FS_DEBUG
.Dl \&.Ft void
.Dl \&.Fn dbg_open \(dqconst char *\(dq
.Dl \&.Fd #endif
.Pp
See also
.Sx MANUAL STRUCTURE ,
.Sx \&In ,
and
.Sx \&Dv .
.Ss \&Fl
Command-line flag or option.
Used when listing arguments to command-line utilities.
Prints a fixed-width hyphen
.Sq \-
directly followed by each argument.
If no arguments are provided, a hyphen is printed followed by a space.
If the argument is a macro, a hyphen is prefixed to the subsequent macro
output.
.Pp
Examples:
.Dl ".Fl R Op Fl H | L | P"
.Dl ".Op Fl 1AaCcdFfgHhikLlmnopqRrSsTtux"
.Dl ".Fl type Cm d Fl name Pa CVS"
.Dl ".Fl Ar signal_number"
.Dl ".Fl o Fl"
.Pp
See also
.Sx \&Cm .
.Ss \&Fn
A function name.
Its syntax is as follows:
.Bd -ragged -offset indent
.Pf . Sx \&Fn
.Op Ar functype
.Ar funcname
.Op Oo Ar argtype Oc Ar argname
.Ed
.Pp
Function arguments are surrounded in parenthesis and
are delimited by commas.
If no arguments are specified, blank parenthesis are output.
In the
.Em SYNOPSIS
section, this macro starts a new output line,
and a blank line is automatically inserted between function definitions.
.Pp
Examples:
.Dl \&.Fn \(dqint funcname\(dq \(dqint arg0\(dq \(dqint arg1\(dq
.Dl \&.Fn funcname \(dqint arg0\(dq
.Dl \&.Fn funcname arg0
.Pp
.Bd -literal -offset indent -compact
\&.Ft functype
\&.Fn funcname
.Ed
.Pp
When referring to a function documented in another manual page, use
.Sx \&Xr
instead.
See also
.Sx MANUAL STRUCTURE ,
.Sx \&Fo ,
and
.Sx \&Ft .
.Ss \&Fo
Begin a function block.
This is a multi-line version of
.Sx \&Fn .
Its syntax is as follows:
.Pp
.D1 Pf \. Sx \&Fo Ar funcname
.Pp
Invocations usually occur in the following context:
.Bd -ragged -offset indent
.Pf \. Sx \&Ft Ar functype
.br
.Pf \. Sx \&Fo Ar funcname
.br
.Pf \. Sx \&Fa Qq Ar argtype Ar argname
.br
\&.\.\.
.br
.Pf \. Sx \&Fc
.Ed
.Pp
A
.Sx \&Fo
scope is closed by
.Sx \&Fc .
.Pp
See also
.Sx MANUAL STRUCTURE ,
.Sx \&Fa ,
.Sx \&Fc ,
and
.Sx \&Ft .
.Ss \&Fr
This macro is obsolete.
No replacement markup is needed.
.Pp
It was used to show numerical function return values in an italic font.
.Ss \&Ft
A function type.
Its syntax is as follows:
.Pp
.D1 Pf \. Sx \&Ft Ar functype
.Pp
In the
.Em SYNOPSIS
section, a new output line is started after this macro.
.Pp
Examples:
.Dl \&.Ft int
.Bd -literal -offset indent -compact
\&.Ft functype
\&.Fn funcname
.Ed
.Pp
See also
.Sx MANUAL STRUCTURE ,
.Sx \&Fn ,
and
.Sx \&Fo .
.Ss \&Fx
Format the
.Fx
version provided as an argument, or a default value
if no argument is provided.
.Pp
Examples:
.Dl \&.Fx 7.1
.Dl \&.Fx
.Pp
See also
.Sx \&At ,
.Sx \&Bsx ,
.Sx \&Bx ,
.Sx \&Dx ,
.Sx \&Nx ,
and
.Sx \&Ox .
.Ss \&Hf
This macro is not implemented in
.Xr mandoc 1 .
.Pp
It was used to include the contents of a (header) file literally.
The syntax was:
.Pp
.Dl Pf . Sx \&Hf Ar filename
.Ss \&Ic
Designate an internal or interactive command.
This is similar to
.Sx \&Cm
but used for instructions rather than values.
.Pp
Examples:
.Dl \&.Ic :wq
.Dl \&.Ic hash
.Dl \&.Ic alias
.Pp
Note that using
.Sx \&Bd Fl literal
or
.Sx \&D1
is preferred for displaying code; the
.Sx \&Ic
macro is used when referring to specific instructions.
.Ss \&In
The name of an include file.
This macro is most often used in section 2, 3, and 9 manual pages.
.Pp
When invoked as the first macro on an input line in the
.Em SYNOPSIS
section, the argument is displayed in angle brackets
and preceded by
.Qq #include ,
and a blank line is inserted in front if there is a preceding
function declaration.
In other sections, it only encloses its argument in angle brackets
and causes no line break.
.Pp
Examples:
.Dl \&.In sys/types.h
.Pp
See also
.Sx MANUAL STRUCTURE .
.Ss \&It
A list item.
The syntax of this macro depends on the list type.
.Pp
Lists
of type
.Fl hang ,
.Fl ohang ,
.Fl inset ,
and
.Fl diag
have the following syntax:
.Pp
.D1 Pf \. Sx \&It Ar args
.Pp
Lists of type
.Fl bullet ,
.Fl dash ,
.Fl enum ,
.Fl hyphen
and
.Fl item
have the following syntax:
.Pp
.D1 Pf \. Sx \&It
.Pp
with subsequent lines interpreted within the scope of the
.Sx \&It
until either a closing
.Sx \&El
or another
.Sx \&It .
.Pp
The
.Fl tag
list has the following syntax:
.Pp
.D1 Pf \. Sx \&It Op Cm args
.Pp
Subsequent lines are interpreted as with
.Fl bullet
and family.
The line arguments correspond to the list's left-hand side; body
arguments correspond to the list's contents.
.Pp
The
.Fl column
list is the most complicated.
Its syntax is as follows:
.Pp
.D1 Pf \. Sx \&It Ar cell Op Sx \&Ta Ar cell ...
.D1 Pf \. Sx \&It Ar cell Op <TAB> Ar cell ...
.Pp
The arguments consist of one or more lines of text and macros
representing a complete table line.
Cells within the line are delimited by the special
.Sx \&Ta
block macro or by literal tab characters.
.Pp
Using literal tabs is strongly discouraged because they are very
hard to use correctly and
.Nm
code using them is very hard to read.
In particular, a blank character is syntactically significant
before and after the literal tab character.
If a word precedes or follows the tab without an intervening blank,
that word is never interpreted as a macro call, but always output
literally.
.Pp
The tab cell delimiter may only be used within the
.Sx \&It
line itself; on following lines, only the
.Sx \&Ta
macro can be used to delimit cells, and
.Sx \&Ta
is only recognised as a macro when called by other macros,
not as the first macro on a line.
.Pp
Note that quoted strings may span tab-delimited cells on an
.Sx \&It
line.
For example,
.Pp
.Dl .It \(dqcol1 ,\& <TAB> col2 ,\(dq \&;
.Pp
will preserve the whitespace before both commas,
but not the whitespace before the semicolon.
.Pp
See also
.Sx \&Bl .
.Ss \&Lb
Specify a library.
The syntax is as follows:
.Pp
.D1 Pf \. Sx \&Lb Ar library
.Pp
The
.Ar library
parameter may be a system library, such as
.Cm libz
or
.Cm libpam ,
in which case a small library description is printed next to the linker
invocation; or a custom library, in which case the library name is
printed in quotes.
This is most commonly used in the
.Em SYNOPSIS
section as described in
.Sx MANUAL STRUCTURE .
.Pp
Examples:
.Dl \&.Lb libz
.Dl \&.Lb libmandoc
.Ss \&Li
Denotes text that should be in a
.Li literal
font mode.
Note that this is a presentation term and should not be used for
stylistically decorating technical terms.
.Pp
On terminal output devices, this is often indistinguishable from
normal text.
.Pp
See also
.Sx \&Bf ,
.Sx \&Em ,
.Sx \&No ,
and
.Sx \&Sy .
.Ss \&Lk
Format a hyperlink.
Its syntax is as follows:
.Pp
.D1 Pf \. Sx \&Lk Ar uri Op Ar name
.Pp
Examples:
.Dl \&.Lk http://bsd.lv \(dqThe BSD.lv Project\(dq
.Dl \&.Lk http://bsd.lv
.Pp
See also
.Sx \&Mt .
.Ss \&Lp
Synonym for
.Sx \&Pp .
.Ss \&Ms
Display a mathematical symbol.
Its syntax is as follows:
.Pp
.D1 Pf \. Sx \&Ms Ar symbol
.Pp
Examples:
.Dl \&.Ms sigma
.Dl \&.Ms aleph
.Ss \&Mt
Format a
.Dq mailto:
hyperlink.
Its syntax is as follows:
.Pp
.D1 Pf \. Sx \&Mt Ar address
.Pp
Examples:
.Dl \&.Mt discuss@manpages.bsd.lv
.Dl \&.An Kristaps Dzonsons \&Aq \&Mt kristaps@bsd.lv
.Ss \&Nd
A one line description of the manual's content.
This is the mandatory last macro of the
.Em NAME
section and not appropriate for other sections.
.Pp
Examples:
.Dl Pf . Sx \&Nd mdoc language reference
.Dl Pf . Sx \&Nd format and display UNIX manuals
.Pp
The
.Sx \&Nd
macro technically accepts child macros and terminates with a subsequent
.Sx \&Sh
invocation.
Do not assume this behaviour: some
.Xr whatis 1
database generators are not smart enough to parse more than the line
arguments and will display macros verbatim.
.Pp
See also
.Sx \&Nm .
.Ss \&Nm
The name of the manual page, or \(em in particular in section 1, 6,
and 8 pages \(em of an additional command or feature documented in
the manual page.
When first invoked, the
.Sx \&Nm
macro expects a single argument, the name of the manual page.
Usually, the first invocation happens in the
.Em NAME
section of the page.
The specified name will be remembered and used whenever the macro is
called again without arguments later in the page.
The
.Sx \&Nm
macro uses
.Sx Block full-implicit
semantics when invoked as the first macro on an input line in the
.Em SYNOPSIS
section; otherwise, it uses ordinary
.Sx In-line
semantics.
.Pp
Examples:
.Bd -literal -offset indent
\&.Sh SYNOPSIS
\&.Nm cat
\&.Op Fl benstuv
\&.Op Ar
.Ed
.Pp
In the
.Em SYNOPSIS
of section 2, 3 and 9 manual pages, use the
.Sx \&Fn
macro rather than
.Sx \&Nm
to mark up the name of the manual page.
.Ss \&No
Normal text.
Closes the scope of any preceding in-line macro.
When used after physical formatting macros like
.Sx \&Em
or
.Sx \&Sy ,
switches back to the standard font face and weight.
Can also be used to embed plain text strings in macro lines
using semantic annotation macros.
.Pp
Examples:
.Dl ".Em italic , Sy bold , No and roman"
.Pp
.Bd -literal -offset indent -compact
\&.Sm off
\&.Cm :C No / Ar pattern No / Ar replacement No /
\&.Sm on
.Ed
.Pp
See also
.Sx \&Em ,
.Sx \&Li ,
and
.Sx \&Sy .
.Ss \&Ns
Suppress a space between the output of the preceding macro
and the following text or macro.
Following invocation, input is interpreted as normal text
just like after an
.Sx \&No
macro.
.Pp
This has no effect when invoked at the start of a macro line.
.Pp
Examples:
.Dl ".Ar name Ns = Ns Ar value"
.Dl ".Cm :M Ns Ar pattern"
.Dl ".Fl o Ns Ar output"
.Pp
See also
.Sx \&No
and
.Sx \&Sm .
.Ss \&Nx
Format the
.Nx
version provided as an argument, or a default value if
no argument is provided.
.Pp
Examples:
.Dl \&.Nx 5.01
.Dl \&.Nx
.Pp
See also
.Sx \&At ,
.Sx \&Bsx ,
.Sx \&Bx ,
.Sx \&Dx ,
.Sx \&Fx ,
and
.Sx \&Ox .
.Ss \&Oc
Close multi-line
.Sx \&Oo
context.
.Ss \&Oo
Multi-line version of
.Sx \&Op .
.Pp
Examples:
.Bd -literal -offset indent -compact
\&.Oo
\&.Op Fl flag Ns Ar value
\&.Oc
.Ed
.Ss \&Op
Optional part of a command line.
Prints the argument(s) in brackets.
This is most often used in the
.Em SYNOPSIS
section of section 1 and 8 manual pages.
.Pp
Examples:
.Dl \&.Op \&Fl a \&Ar b
.Dl \&.Op \&Ar a | b
.Pp
See also
.Sx \&Oo .
.Ss \&Os
Operating system version for display in the page footer.
This is the mandatory third macro of
any
.Nm
file.
Its syntax is as follows:
.Pp
.D1 Pf \. Sx \&Os Op Ar system Op Ar version
.Pp
The optional
.Ar system
parameter specifies the relevant operating system or environment.
It is suggested to leave it unspecified, in which case
.Xr mandoc 1
uses its
.Fl Ios
argument or, if that isn't specified either,
.Fa sysname
and
.Fa release
as returned by
.Xr uname 3 .
.Pp
Examples:
.Dl \&.Os
.Dl \&.Os KTH/CSC/TCS
.Dl \&.Os BSD 4.3
.Pp
See also
.Sx \&Dd
and
.Sx \&Dt .
.Ss \&Ot
This macro is obsolete.
Use
.Sx \&Ft
instead; with
.Xr mandoc 1 ,
both have the same effect.
.Pp
Historical
.Nm
packages described it as
.Dq "old function type (FORTRAN)" .
.Ss \&Ox
Format the
.Ox
version provided as an argument, or a default value
if no argument is provided.
.Pp
Examples:
.Dl \&.Ox 4.5
.Dl \&.Ox
.Pp
See also
.Sx \&At ,
.Sx \&Bsx ,
.Sx \&Bx ,
.Sx \&Dx ,
.Sx \&Fx ,
and
.Sx \&Nx .
.Ss \&Pa
An absolute or relative file system path, or a file or directory name.
If an argument is not provided, the character
.Sq \(ti
is used as a default.
.Pp
Examples:
.Dl \&.Pa /usr/bin/mandoc
.Dl \&.Pa /usr/share/man/man7/mdoc.7
.Pp
See also
.Sx \&Lk .
.Ss \&Pc
Close parenthesised context opened by
.Sx \&Po .
.Ss \&Pf
Removes the space between its argument and the following macro.
Its syntax is as follows:
.Pp
.D1 .Pf Ar prefix macro arguments ...
.Pp
This is equivalent to:
.Pp
.D1 .No \e& Ns Ar prefix No \&Ns Ar macro arguments ...
.Pp
The
.Ar prefix
argument is not parsed for macro names or delimiters,
but used verbatim as if it were escaped.
.Pp
Examples:
.Dl ".Pf $ Ar variable_name"
.Dl ".Pf . Ar macro_name"
.Dl ".Pf 0x Ar hex_digits"
.Pp
See also
.Sx \&Ns
and
.Sx \&Sm .
.Ss \&Po
Multi-line version of
.Sx \&Pq .
.Ss \&Pp
Break a paragraph.
This will assert vertical space between prior and subsequent macros
and/or text.
.Pp
Paragraph breaks are not needed before or after
.Sx \&Sh
or
.Sx \&Ss
macros or before displays
.Pq Sx \&Bd
or lists
.Pq Sx \&Bl
unless the
.Fl compact
flag is given.
.Ss \&Pq
Parenthesised enclosure.
.Pp
See also
.Sx \&Po .
.Ss \&Qc
Close quoted context opened by
.Sx \&Qo .
.Ss \&Ql
In-line literal display.
This can for example be used for complete command invocations and
for multi-word code fragments when more specific markup is not
appropriate and an indented display is not desired.
While
.Xr mandoc 1
always encloses the arguments in single quotes, other formatters
usually omit the quotes on non-terminal output devices when the
arguments have three or more characters.
.Pp
See also
.Sx \&Dl
and
.Sx \&Bd
.Fl literal .
.Ss \&Qo
Multi-line version of
.Sx \&Qq .
.Ss \&Qq
Encloses its arguments in
.Qq typewriter
double-quotes.
Consider using
.Sx \&Dq .
.Pp
See also
.Sx \&Dq ,
.Sx \&Sq ,
and
.Sx \&Qo .
.Ss \&Re
Close an
.Sx \&Rs
block.
Does not have any tail arguments.
.Ss \&Rs
Begin a bibliographic
.Pq Dq reference
block.
Does not have any head arguments.
The block macro may only contain
.Sx \&%A ,
.Sx \&%B ,
.Sx \&%C ,
.Sx \&%D ,
.Sx \&%I ,
.Sx \&%J ,
.Sx \&%N ,
.Sx \&%O ,
.Sx \&%P ,
.Sx \&%Q ,
.Sx \&%R ,
.Sx \&%T ,
.Sx \&%U ,
and
.Sx \&%V
child macros (at least one must be specified).
.Pp
Examples:
.Bd -literal -offset indent -compact
\&.Rs
\&.%A J. E. Hopcroft
\&.%A J. D. Ullman
\&.%B Introduction to Automata Theory, Languages, and Computation
\&.%I Addison-Wesley
\&.%C Reading, Massachusetts
\&.%D 1979
\&.Re
.Ed
.Pp
If an
.Sx \&Rs
block is used within a SEE ALSO section, a vertical space is asserted
before the rendered output, else the block continues on the current
line.
.Ss \&Rv
Insert a standard sentence regarding a function call's return value of 0
on success and \-1 on error, with the
.Va errno
libc global variable set on error.
Its syntax is as follows:
.Pp
.D1 Pf \. Sx \&Rv Fl std Op Ar function ...
.Pp
If
.Ar function
is not specified, the document's name set by
.Sx \&Nm
is used.
Multiple
.Ar function
arguments are treated as separate functions.
.Pp
See also
.Sx \&Ex .
.Ss \&Sc
Close single-quoted context opened by
.Sx \&So .
.Ss \&Sh
Begin a new section.
For a list of conventional manual sections, see
.Sx MANUAL STRUCTURE .
These sections should be used unless it's absolutely necessary that
custom sections be used.
.Pp
Section names should be unique so that they may be keyed by
.Sx \&Sx .
Although this macro is parsed, it should not consist of child node or it
may not be linked with
.Sx \&Sx .
.Pp
See also
.Sx \&Pp ,
.Sx \&Ss ,
and
.Sx \&Sx .
.Ss \&Sm
Switches the spacing mode for output generated from macros.
Its syntax is as follows:
.Pp
.D1 Pf \. Sx \&Sm Op Cm on | off
.Pp
By default, spacing is
.Cm on .
When switched
.Cm off ,
no white space is inserted between macro arguments and between the
output generated from adjacent macros, but text lines
still get normal spacing between words and sentences.
.Pp
When called without an argument, the
.Sx \&Sm
macro toggles the spacing mode.
Using this is not recommended because it makes the code harder to read.
.Ss \&So
Multi-line version of
.Sx \&Sq .
.Ss \&Sq
Encloses its arguments in
.Sq typewriter
single-quotes.
.Pp
See also
.Sx \&Dq ,
.Sx \&Qq ,
and
.Sx \&So .
.Ss \&Ss
Begin a new subsection.
Unlike with
.Sx \&Sh ,
there is no convention for the naming of subsections.
Except
.Em DESCRIPTION ,
the conventional sections described in
.Sx MANUAL STRUCTURE
rarely have subsections.
.Pp
Sub-section names should be unique so that they may be keyed by
.Sx \&Sx .
Although this macro is parsed, it should not consist of child node or it
may not be linked with
.Sx \&Sx .
.Pp
See also
.Sx \&Pp ,
.Sx \&Sh ,
and
.Sx \&Sx .
.Ss \&St
Replace an abbreviation for a standard with the full form.
The following standards are recognised.
Where multiple lines are given without a blank line in between,
they all refer to the same standard, and using the first form
is recommended.
.Bl -tag -width 1n
.It C language standards
.Pp
.Bl -tag -width "-p1003.1g-2000" -compact
.It \-ansiC
.St -ansiC
.It \-ansiC-89
.St -ansiC-89
.It \-isoC
.St -isoC
.It \-isoC-90
.St -isoC-90
.br
The original C standard.
.Pp
.It \-isoC-amd1
.St -isoC-amd1
.Pp
.It \-isoC-tcor1
.St -isoC-tcor1
.Pp
.It \-isoC-tcor2
.St -isoC-tcor2
.Pp
.It \-isoC-99
.St -isoC-99
.br
The second major version of the C language standard.
.Pp
.It \-isoC-2011
.St -isoC-2011
.br
The third major version of the C language standard.
<<<<<<< HEAD
=======
.Pp
.It \-isoC-2018
.St -isoC-2018
.br
The fourth major version of the C language standard.
>>>>>>> b2b84690
.El
.It POSIX.1 before the Single UNIX Specification
.Pp
.Bl -tag -width "-p1003.1g-2000" -compact
.It \-p1003.1-88
.St -p1003.1-88
.It \-p1003.1
.St -p1003.1
.br
The original POSIX standard, based on ANSI C.
.Pp
.It \-p1003.1-90
.St -p1003.1-90
.It \-iso9945-1-90
.St -iso9945-1-90
.br
The first update of POSIX.1.
.Pp
.It \-p1003.1b-93
.St -p1003.1b-93
.It \-p1003.1b
.St -p1003.1b
.br
Real-time extensions.
.Pp
.It \-p1003.1c-95
.St -p1003.1c-95
.br
POSIX thread interfaces.
.Pp
.It \-p1003.1i-95
.St -p1003.1i-95
.br
Technical Corrigendum.
.Pp
.It \-p1003.1-96
.St -p1003.1-96
.It \-iso9945-1-96
.St -iso9945-1-96
.br
Includes POSIX.1-1990, 1b, 1c, and 1i.
.El
.It X/Open Portability Guide version 4 and related standards
.Pp
.Bl -tag -width "-p1003.1g-2000" -compact
.It \-xpg3
.St -xpg3
.br
An XPG4 precursor, published in 1989.
.Pp
.It \-p1003.2
.St -p1003.2
.It \-p1003.2-92
.St -p1003.2-92
.It \-iso9945-2-93
.St -iso9945-2-93
.br
An XCU4 precursor.
.Pp
.It \-p1003.2a-92
.St -p1003.2a-92
.br
Updates to POSIX.2.
.Pp
.It \-xpg4
.St -xpg4
.br
Based on POSIX.1 and POSIX.2, published in 1992.
.El
.It Single UNIX Specification version 1 and related standards
.Pp
.Bl -tag -width "-p1003.1g-2000" -compact
.It \-susv1
.St -susv1
.It \-xpg4.2
.St -xpg4.2
.br
This standard was published in 1994.
It was used as the basis for UNIX 95 certification.
The following three refer to parts of it.
.Pp
.It \-xsh4.2
.St -xsh4.2
.Pp
.It \-xcurses4.2
.St -xcurses4.2
.Pp
.It \-p1003.1g-2000
.St -p1003.1g-2000
.br
Networking APIs, including sockets.
.Pp
.It \-svid4
.St -svid4 ,
.br
Published in 1995.
.El
.It Single UNIX Specification version 2 and related standards
.Pp
.Bl -tag -width "-p1003.1g-2000" -compact
.It \-susv2
.St -susv2
This Standard was published in 1997
and is also called X/Open Portability Guide version 5.
It was used as the basis for UNIX 98 certification.
The following refer to parts of it.
.Pp
.It \-xbd5
.St -xbd5
.Pp
.It \-xsh5
.St -xsh5
.Pp
.It \-xcu5
.St -xcu5
.Pp
.It \-xns5
.St -xns5
.It \-xns5.2
.St -xns5.2
.El
.It Single UNIX Specification version 3
.Pp
.Bl -tag -width "-p1003.1-2001" -compact
.It \-p1003.1-2001
.St -p1003.1-2001
.It \-susv3
.St -susv3
.br
This standard is based on C99, SUSv2, POSIX.1-1996, 1d, and 1j.
It is also called X/Open Portability Guide version 6.
It is used as the basis for UNIX 03 certification.
.Pp
.It \-p1003.1-2004
.St -p1003.1-2004
.br
The second and last Technical Corrigendum.
.El
.It Single UNIX Specification version 4
.Pp
.Bl -tag -width "-p1003.1g-2000" -compact
.It \-p1003.1-2008
.St -p1003.1-2008
.It \-susv4
.St -susv4
.br
This standard is also called
X/Open Portability Guide version 7.
.Pp
.It \-p1003.1-2013
.St -p1003.1-2013
.br
This is the first Technical Corrigendum.
.El
.It Other standards
.Pp
.Bl -tag -width "-p1003.1g-2000" -compact
.It \-ieee754
.St -ieee754
.br
Floating-point arithmetic.
.Pp
.It \-iso8601
.St -iso8601
.br
Representation of dates and times, published in 1988.
.Pp
.It \-iso8802-3
.St -iso8802-3
.br
Ethernet local area networks.
.Pp
.It \-ieee1275-94
.St -ieee1275-94
.El
.El
.Ss \&Sx
Reference a section or subsection in the same manual page.
The referenced section or subsection name must be identical to the
enclosed argument, including whitespace.
.Pp
Examples:
.Dl \&.Sx MANUAL STRUCTURE
.Pp
See also
.Sx \&Sh
and
.Sx \&Ss .
.Ss \&Sy
Request a boldface font.
.Pp
This is most often used to indicate importance or seriousness (not to be
confused with stress emphasis, see
.Sx \&Em ) .
When none of the semantic macros fit, it is also adequate for syntax
elements that have to be given or that appear verbatim.
.Pp
Examples:
.Bd -literal -compact -offset indent
\&.Sy Warning :
If
\&.Sy s
appears in the owner permissions, set-user-ID mode is set.
This utility replaces the former
\&.Sy dumpdir
program.
.Ed
.Pp
See also
.Sx \&Bf ,
.Sx \&Em ,
.Sx \&Li ,
and
.Sx \&No .
.Ss \&Ta
Table cell separator in
.Sx \&Bl Fl column
lists; can only be used below
.Sx \&It .
.Ss \&Tn
Supported only for compatibility, do not use this in new manuals.
Even though the macro name
.Pq Dq tradename
suggests a semantic function, historic usage is inconsistent, mostly
using it as a presentation-level macro to request a small caps font.
.Ss \&Ud
Supported only for compatibility, do not use this in new manuals.
Prints out
.Dq currently under development.
.Ss \&Ux
Supported only for compatibility, do not use this in new manuals.
Prints out
.Dq Ux .
.Ss \&Va
A variable name.
.Pp
Examples:
.Dl \&.Va foo
.Dl \&.Va const char *bar ;
.Pp
For function arguments and parameters, use
.Sx \&Fa
instead.
For declarations of global variables in the
.Em SYNOPSIS
section, use
.Sx \&Vt .
.Ss \&Vt
A variable type.
.Pp
This is also used for indicating global variables in the
.Em SYNOPSIS
section, in which case a variable name is also specified.
Note that it accepts
.Sx Block partial-implicit
syntax when invoked as the first macro on an input line in the
.Em SYNOPSIS
section, else it accepts ordinary
.Sx In-line
syntax.
In the former case, this macro starts a new output line,
and a blank line is inserted in front if there is a preceding
function definition or include directive.
.Pp
Examples:
.Dl \&.Vt unsigned char
.Dl \&.Vt extern const char * const sys_signame[] \&;
.Pp
For parameters in function prototypes, use
.Sx \&Fa
instead, for function return types
.Sx \&Ft ,
and for variable names outside the
.Em SYNOPSIS
section
.Sx \&Va ,
even when including a type with the name.
See also
.Sx MANUAL STRUCTURE .
.Ss \&Xc
Close a scope opened by
.Sx \&Xo .
.Ss \&Xo
Extend the header of an
.Sx \&It
macro or the body of a partial-implicit block macro
beyond the end of the input line.
This macro originally existed to work around the 9-argument limit
of historic
.Xr roff 7 .
.Ss \&Xr
Link to another manual
.Pq Qq cross-reference .
Its syntax is as follows:
.Pp
.D1 Pf \. Sx \&Xr Ar name section
.Pp
Cross reference the
.Ar name
and
.Ar section
number of another man page.
.Pp
Examples:
.Dl \&.Xr mandoc 1
.Dl \&.Xr mandoc 1 \&;
.Dl \&.Xr mandoc 1 \&Ns s behaviour
.Ss \&br
Emits a line-break.
This macro should not be used; it is implemented for compatibility with
historical manuals.
.Pp
Consider using
.Sx \&Pp
in the event of natural paragraph breaks.
.Ss \&sp
Emits vertical space.
This macro should not be used; it is implemented for compatibility with
historical manuals.
Its syntax is as follows:
.Pp
.D1 Pf \. Sx \&sp Op Ar height
.Pp
The
.Ar height
argument is a scaling width as described in
.Xr roff 7 .
If unspecified,
.Sx \&sp
asserts a single vertical space.
.Sh MACRO SYNTAX
The syntax of a macro depends on its classification.
In this section,
.Sq \-arg
refers to macro arguments, which may be followed by zero or more
.Sq parm
parameters;
.Sq \&Yo
opens the scope of a macro; and if specified,
.Sq \&Yc
closes it out.
.Pp
The
.Em Callable
column indicates that the macro may also be called by passing its name
as an argument to another macro.
For example,
.Sq \&.Op \&Fl O \&Ar file
produces
.Sq Op Fl O Ar file .
To prevent a macro call and render the macro name literally,
escape it by prepending a zero-width space,
.Sq \e& .
For example,
.Sq \&Op \e&Fl O
produces
.Sq Op \&Fl O .
If a macro is not callable but its name appears as an argument
to another macro, it is interpreted as opaque text.
For example,
.Sq \&.Fl \&Sh
produces
.Sq Fl \&Sh .
.Pp
The
.Em Parsed
column indicates whether the macro may call other macros by receiving
their names as arguments.
If a macro is not parsed but the name of another macro appears
as an argument, it is interpreted as opaque text.
.Pp
The
.Em Scope
column, if applicable, describes closure rules.
.Ss Block full-explicit
Multi-line scope closed by an explicit closing macro.
All macros contains bodies; only
.Sx \&Bf
and
.Pq optionally
.Sx \&Bl
contain a head.
.Bd -literal -offset indent
\&.Yo \(lB\-arg \(lBparm...\(rB\(rB \(lBhead...\(rB
\(lBbody...\(rB
\&.Yc
.Ed
.Bl -column "MacroX" "CallableX" "ParsedX" "closed by XXX" -offset indent
.It Em Macro Ta Em Callable Ta Em Parsed Ta Em Scope
.It Sx \&Bd  Ta    \&No     Ta    \&No     Ta    closed by Sx \&Ed
.It Sx \&Bf  Ta    \&No     Ta    \&No     Ta    closed by Sx \&Ef
.It Sx \&Bk  Ta    \&No     Ta    \&No     Ta    closed by Sx \&Ek
.It Sx \&Bl  Ta    \&No     Ta    \&No     Ta    closed by Sx \&El
.It Sx \&Ed  Ta    \&No     Ta    \&No     Ta    opened by Sx \&Bd
.It Sx \&Ef  Ta    \&No     Ta    \&No     Ta    opened by Sx \&Bf
.It Sx \&Ek  Ta    \&No     Ta    \&No     Ta    opened by Sx \&Bk
.It Sx \&El  Ta    \&No     Ta    \&No     Ta    opened by Sx \&Bl
.El
.Ss Block full-implicit
Multi-line scope closed by end-of-file or implicitly by another macro.
All macros have bodies; some
.Po
.Sx \&It Fl bullet ,
.Fl hyphen ,
.Fl dash ,
.Fl enum ,
.Fl item
.Pc
don't have heads; only one
.Po
.Sx \&It
in
.Sx \&Bl Fl column
.Pc
has multiple heads.
.Bd -literal -offset indent
\&.Yo \(lB\-arg \(lBparm...\(rB\(rB \(lBhead... \(lBTa head...\(rB\(rB
\(lBbody...\(rB
.Ed
.Bl -column "MacroX" "CallableX" "ParsedX" "closed by XXXXXXXXXXX" -offset indent
.It Em Macro Ta Em Callable Ta Em Parsed Ta Em Scope
.It Sx \&It Ta \&No Ta Yes  Ta closed by Sx \&It , Sx \&El
.It Sx \&Nd Ta \&No Ta \&No Ta closed by Sx \&Sh
.It Sx \&Nm Ta \&No Ta Yes  Ta closed by Sx \&Nm , Sx \&Sh , Sx \&Ss
.It Sx \&Sh Ta \&No Ta Yes  Ta closed by Sx \&Sh
.It Sx \&Ss Ta \&No Ta Yes  Ta closed by Sx \&Sh , Sx \&Ss
.El
.Pp
Note that the
.Sx \&Nm
macro is a
.Sx Block full-implicit
macro only when invoked as the first macro
in a
.Em SYNOPSIS
section line, else it is
.Sx In-line .
.Ss Block partial-explicit
Like block full-explicit, but also with single-line scope.
Each has at least a body and, in limited circumstances, a head
.Po
.Sx \&Fo ,
.Sx \&Eo
.Pc
and/or tail
.Pq Sx \&Ec .
.Bd -literal -offset indent
\&.Yo \(lB\-arg \(lBparm...\(rB\(rB \(lBhead...\(rB
\(lBbody...\(rB
\&.Yc \(lBtail...\(rB

\&.Yo \(lB\-arg \(lBparm...\(rB\(rB \(lBhead...\(rB \
\(lBbody...\(rB \&Yc \(lBtail...\(rB
.Ed
.Bl -column "MacroX" "CallableX" "ParsedX" "closed by XXXX" -offset indent
.It Em Macro Ta Em Callable Ta Em Parsed Ta Em Scope
.It Sx \&Ac  Ta    Yes      Ta    Yes      Ta    opened by Sx \&Ao
.It Sx \&Ao  Ta    Yes      Ta    Yes      Ta    closed by Sx \&Ac
.It Sx \&Bc  Ta    Yes      Ta    Yes      Ta    closed by Sx \&Bo
.It Sx \&Bo  Ta    Yes      Ta    Yes      Ta    opened by Sx \&Bc
.It Sx \&Brc Ta    Yes      Ta    Yes      Ta    opened by Sx \&Bro
.It Sx \&Bro Ta    Yes      Ta    Yes      Ta    closed by Sx \&Brc
.It Sx \&Dc  Ta    Yes      Ta    Yes      Ta    opened by Sx \&Do
.It Sx \&Do  Ta    Yes      Ta    Yes      Ta    closed by Sx \&Dc
.It Sx \&Ec  Ta    Yes      Ta    Yes      Ta    opened by Sx \&Eo
.It Sx \&Eo  Ta    Yes      Ta    Yes      Ta    closed by Sx \&Ec
.It Sx \&Fc  Ta    Yes      Ta    Yes      Ta    opened by Sx \&Fo
.It Sx \&Fo  Ta    \&No     Ta    \&No     Ta    closed by Sx \&Fc
.It Sx \&Oc  Ta    Yes      Ta    Yes      Ta    closed by Sx \&Oo
.It Sx \&Oo  Ta    Yes      Ta    Yes      Ta    opened by Sx \&Oc
.It Sx \&Pc  Ta    Yes      Ta    Yes      Ta    closed by Sx \&Po
.It Sx \&Po  Ta    Yes      Ta    Yes      Ta    opened by Sx \&Pc
.It Sx \&Qc  Ta    Yes      Ta    Yes      Ta    opened by Sx \&Oo
.It Sx \&Qo  Ta    Yes      Ta    Yes      Ta    closed by Sx \&Oc
.It Sx \&Re  Ta    \&No     Ta    \&No     Ta    opened by Sx \&Rs
.It Sx \&Rs  Ta    \&No     Ta    \&No     Ta    closed by Sx \&Re
.It Sx \&Sc  Ta    Yes      Ta    Yes      Ta    opened by Sx \&So
.It Sx \&So  Ta    Yes      Ta    Yes      Ta    closed by Sx \&Sc
.It Sx \&Xc  Ta    Yes      Ta    Yes      Ta    opened by Sx \&Xo
.It Sx \&Xo  Ta    Yes      Ta    Yes      Ta    closed by Sx \&Xc
.El
.Ss Block partial-implicit
Like block full-implicit, but with single-line scope closed by the
end of the line.
.Bd -literal -offset indent
\&.Yo \(lB\-arg \(lBval...\(rB\(rB \(lBbody...\(rB \(lBres...\(rB
.Ed
.Bl -column "MacroX" "CallableX" "ParsedX" -offset indent
.It Em Macro Ta Em Callable Ta Em Parsed
.It Sx \&Aq  Ta    Yes      Ta    Yes
.It Sx \&Bq  Ta    Yes      Ta    Yes
.It Sx \&Brq Ta    Yes      Ta    Yes
.It Sx \&D1  Ta    \&No     Ta    \&Yes
.It Sx \&Dl  Ta    \&No     Ta    Yes
.It Sx \&Dq  Ta    Yes      Ta    Yes
.It Sx \&En  Ta    Yes      Ta    Yes
.It Sx \&Op  Ta    Yes      Ta    Yes
.It Sx \&Pq  Ta    Yes      Ta    Yes
.It Sx \&Ql  Ta    Yes      Ta    Yes
.It Sx \&Qq  Ta    Yes      Ta    Yes
.It Sx \&Sq  Ta    Yes      Ta    Yes
.It Sx \&Vt  Ta    Yes      Ta    Yes
.El
.Pp
Note that the
.Sx \&Vt
macro is a
.Sx Block partial-implicit
only when invoked as the first macro
in a
.Em SYNOPSIS
section line, else it is
.Sx In-line .
.Ss Special block macro
The
.Sx \&Ta
macro can only be used below
.Sx \&It
in
.Sx \&Bl Fl column
lists.
It delimits blocks representing table cells;
these blocks have bodies, but no heads.
.Bl -column "MacroX" "CallableX" "ParsedX" "closed by XXXX" -offset indent
.It Em Macro Ta Em Callable Ta Em Parsed Ta Em Scope
.It Sx \&Ta  Ta    Yes      Ta    Yes    Ta closed by Sx \&Ta , Sx \&It
.El
.Ss In-line
Closed by the end of the line, fixed argument lengths,
and/or subsequent macros.
In-line macros have only text children.
If a number (or inequality) of arguments is
.Pq n ,
then the macro accepts an arbitrary number of arguments.
.Bd -literal -offset indent
\&.Yo \(lB\-arg \(lBval...\(rB\(rB \(lBargs...\(rB \(lBres...\(rB

\&.Yo \(lB\-arg \(lBval...\(rB\(rB \(lBargs...\(rB Yc...

\&.Yo \(lB\-arg \(lBval...\(rB\(rB arg0 arg1 argN
.Ed
.Bl -column "MacroX" "CallableX" "ParsedX" "Arguments" -offset indent
.It Em Macro Ta Em Callable Ta Em Parsed Ta Em Arguments
.It Sx \&%A  Ta    \&No     Ta    \&No     Ta    >0
.It Sx \&%B  Ta    \&No     Ta    \&No     Ta    >0
.It Sx \&%C  Ta    \&No     Ta    \&No     Ta    >0
.It Sx \&%D  Ta    \&No     Ta    \&No     Ta    >0
.It Sx \&%I  Ta    \&No     Ta    \&No     Ta    >0
.It Sx \&%J  Ta    \&No     Ta    \&No     Ta    >0
.It Sx \&%N  Ta    \&No     Ta    \&No     Ta    >0
.It Sx \&%O  Ta    \&No     Ta    \&No     Ta    >0
.It Sx \&%P  Ta    \&No     Ta    \&No     Ta    >0
.It Sx \&%Q  Ta    \&No     Ta    \&No     Ta    >0
.It Sx \&%R  Ta    \&No     Ta    \&No     Ta    >0
.It Sx \&%T  Ta    \&No     Ta    \&No     Ta    >0
.It Sx \&%U  Ta    \&No     Ta    \&No     Ta    >0
.It Sx \&%V  Ta    \&No     Ta    \&No     Ta    >0
.It Sx \&Ad  Ta    Yes      Ta    Yes      Ta    >0
.It Sx \&An  Ta    Yes      Ta    Yes      Ta    >0
.It Sx \&Ap  Ta    Yes      Ta    Yes      Ta    0
.It Sx \&Ar  Ta    Yes      Ta    Yes      Ta    n
.It Sx \&At  Ta    Yes      Ta    Yes      Ta    1
.It Sx \&Bsx Ta    Yes      Ta    Yes      Ta    n
.It Sx \&Bt  Ta    \&No     Ta    \&No     Ta    0
.It Sx \&Bx  Ta    Yes      Ta    Yes      Ta    n
.It Sx \&Cd  Ta    Yes      Ta    Yes      Ta    >0
.It Sx \&Cm  Ta    Yes      Ta    Yes      Ta    >0
.It Sx \&Db  Ta    \&No     Ta    \&No     Ta    1
.It Sx \&Dd  Ta    \&No     Ta    \&No     Ta    n
.It Sx \&Dt  Ta    \&No     Ta    \&No     Ta    n
.It Sx \&Dv  Ta    Yes      Ta    Yes      Ta    >0
.It Sx \&Dx  Ta    Yes      Ta    Yes      Ta    n
.It Sx \&Em  Ta    Yes      Ta    Yes      Ta    >0
.It Sx \&Er  Ta    Yes      Ta    Yes      Ta    >0
.It Sx \&Es  Ta    Yes      Ta    Yes      Ta    2
.It Sx \&Ev  Ta    Yes      Ta    Yes      Ta    >0
.It Sx \&Ex  Ta    \&No     Ta    \&No     Ta    n
.It Sx \&Fa  Ta    Yes      Ta    Yes      Ta    >0
.It Sx \&Fd  Ta    \&No     Ta    \&No     Ta    >0
.It Sx \&Fl  Ta    Yes      Ta    Yes      Ta    n
.It Sx \&Fn  Ta    Yes      Ta    Yes      Ta    >0
.It Sx \&Fr  Ta    Yes      Ta    Yes      Ta    >0
.It Sx \&Ft  Ta    Yes      Ta    Yes      Ta    >0
.It Sx \&Fx  Ta    Yes      Ta    Yes      Ta    n
.It Sx \&Hf  Ta    \&No     Ta    \&No     Ta    n
.It Sx \&Ic  Ta    Yes      Ta    Yes      Ta    >0
.It Sx \&In  Ta    \&No     Ta    \&No     Ta    1
.It Sx \&Lb  Ta    \&No     Ta    \&No     Ta    1
.It Sx \&Li  Ta    Yes      Ta    Yes      Ta    >0
.It Sx \&Lk  Ta    Yes      Ta    Yes      Ta    >0
.It Sx \&Lp  Ta    \&No     Ta    \&No     Ta    0
.It Sx \&Ms  Ta    Yes      Ta    Yes      Ta    >0
.It Sx \&Mt  Ta    Yes      Ta    Yes      Ta    >0
.It Sx \&Nm  Ta    Yes      Ta    Yes      Ta    n
.It Sx \&No  Ta    Yes      Ta    Yes      Ta    0
.It Sx \&Ns  Ta    Yes      Ta    Yes      Ta    0
.It Sx \&Nx  Ta    Yes      Ta    Yes      Ta    n
.It Sx \&Os  Ta    \&No     Ta    \&No     Ta    n
.It Sx \&Ot  Ta    Yes      Ta    Yes      Ta    >0
.It Sx \&Ox  Ta    Yes      Ta    Yes      Ta    n
.It Sx \&Pa  Ta    Yes      Ta    Yes      Ta    n
.It Sx \&Pf  Ta    Yes      Ta    Yes      Ta    1
.It Sx \&Pp  Ta    \&No     Ta    \&No     Ta    0
.It Sx \&Rv  Ta    \&No     Ta    \&No     Ta    n
.It Sx \&Sm  Ta    \&No     Ta    \&No     Ta    <2
.It Sx \&St  Ta    \&No     Ta    Yes      Ta    1
.It Sx \&Sx  Ta    Yes      Ta    Yes      Ta    >0
.It Sx \&Sy  Ta    Yes      Ta    Yes      Ta    >0
.It Sx \&Tn  Ta    Yes      Ta    Yes      Ta    >0
.It Sx \&Ud  Ta    \&No     Ta    \&No     Ta    0
.It Sx \&Ux  Ta    Yes      Ta    Yes      Ta    n
.It Sx \&Va  Ta    Yes      Ta    Yes      Ta    n
.It Sx \&Vt  Ta    Yes      Ta    Yes      Ta    >0
.It Sx \&Xr  Ta    Yes      Ta    Yes      Ta    2
.It Sx \&br  Ta    \&No     Ta    \&No     Ta    0
.It Sx \&sp  Ta    \&No     Ta    \&No     Ta    1
.El
.Ss Delimiters
When a macro argument consists of one single input character
considered as a delimiter, the argument gets special handling.
This does not apply when delimiters appear in arguments containing
more than one character.
Consequently, to prevent special handling and just handle it
like any other argument, a delimiter can be escaped by prepending
a zero-width space
.Pq Sq \e& .
In text lines, delimiters never need escaping, but may be used
as normal punctuation.
.Pp
For many macros, when the leading arguments are opening delimiters,
these delimiters are put before the macro scope,
and when the trailing arguments are closing delimiters,
these delimiters are put after the macro scope.
Spacing is suppressed after opening delimiters
and before closing delimiters.
For example,
.Pp
.D1 Pf \. \&Aq "( [ word ] ) ."
.Pp
renders as:
.Pp
.D1 Aq ( [ word ] ) .
.Pp
Opening delimiters are:
.Pp
.Bl -tag -width Ds -offset indent -compact
.It \&(
left parenthesis
.It \&[
left bracket
.El
.Pp
Closing delimiters are:
.Pp
.Bl -tag -width Ds -offset indent -compact
.It \&.
period
.It \&,
comma
.It \&:
colon
.It \&;
semicolon
.It \&)
right parenthesis
.It \&]
right bracket
.It \&?
question mark
.It \&!
exclamation mark
.El
.Pp
Note that even a period preceded by a backslash
.Pq Sq \e.\&
gets this special handling; use
.Sq \e&.
to prevent that.
.Pp
Many in-line macros interrupt their scope when they encounter
delimiters, and resume their scope when more arguments follow that
are not delimiters.
For example,
.Pp
.D1 Pf \. \&Fl "a ( b | c \e*(Ba d ) e"
.Pp
renders as:
.Pp
.D1 Fl a ( b | c \*(Ba d ) e
.Pp
This applies to both opening and closing delimiters,
and also to the middle delimiter, which does not suppress spacing:
.Pp
.Bl -tag -width Ds -offset indent -compact
.It \&|
vertical bar
.El
.Pp
As a special case, the predefined string \e*(Ba is handled and rendered
in the same way as a plain
.Sq \&|
character.
Using this predefined string is not recommended in new manuals.
.Ss Font handling
In
.Nm
documents, usage of semantic markup is recommended in order to have
proper fonts automatically selected; only when no fitting semantic markup
is available, consider falling back to
.Sx Physical markup
macros.
Whenever any
.Nm
macro switches the
.Xr roff 7
font mode, it will automatically restore the previous font when exiting
its scope.
Manually switching the font using the
.Xr roff 7
.Ql \ef
font escape sequences is never required.
.Sh COMPATIBILITY
This section provides an incomplete list of compatibility issues
between mandoc and GNU troff
.Pq Qq groff .
.Pp
The following problematic behaviour is found in groff:
.Pp
.Bl -dash -compact
.It
.Sx \&Dd
with non-standard arguments behaves very strangely.
When there are three arguments, they are printed verbatim.
Any other number of arguments is replaced by the current date,
but without any arguments the string
.Dq Epoch
is printed.
.It
.Sx \&Lk
only accepts a single link-name argument; the remainder is misformatted.
.It
.Sx \&Pa
does not format its arguments when used in the FILES section under
certain list types.
.It
.Sx \&Ta
can only be called by other macros, but not at the beginning of a line.
.It
.Sx \&%C
is not implemented (up to and including groff-1.22.2).
.It
.Sq \ef
.Pq font face
and
.Sq \eF
.Pq font family face
.Sx Text Decoration
escapes behave irregularly when specified within line-macro scopes.
.It
Negative scaling units return to prior lines.
Instead, mandoc truncates them to zero.
.El
.Pp
The following features are unimplemented in mandoc:
.Pp
.Bl -dash -compact
.It
.Sx \&Bd
.Fl file Ar file
is unsupported for security reasons.
.It
.Sx \&Bd
.Fl filled
does not adjust the right margin, but is an alias for
.Sx \&Bd
.Fl ragged .
.It
.Sx \&Bd
.Fl literal
does not use a literal font, but is an alias for
.Sx \&Bd
.Fl unfilled .
.It
.Sx \&Bd
.Fl offset Cm center
and
.Fl offset Cm right
don't work.
Groff does not implement centered and flush-right rendering either,
but produces large indentations.
.El
.Sh SEE ALSO
.Xr man 1 ,
.Xr mandoc 1 ,
.Xr eqn 7 ,
.Xr man 7 ,
.Xr mandoc_char 7 ,
.Xr roff 7 ,
.Xr tbl 7
.Pp
The web page
.Lk http://mdocml.bsd.lv/mdoc/ "extended documentation for the mdoc language"
provides a few tutorial-style pages for beginners, an extensive style
guide for advanced authors, and an alphabetic index helping to choose
the best macros for various kinds of content.
.Sh HISTORY
The
.Nm
language first appeared as a troff macro package in
.Bx 4.4 .
It was later significantly updated by Werner Lemberg and Ruslan Ermilov
in groff-1.17.
The standalone implementation that is part of the
.Xr mandoc 1
utility written by Kristaps Dzonsons appeared in
.Ox 4.6 .
.Sh AUTHORS
The
.Nm
reference was written by
.An Kristaps Dzonsons Aq Mt kristaps@bsd.lv .<|MERGE_RESOLUTION|>--- conflicted
+++ resolved
@@ -15,11 +15,7 @@
 .\" ACTION OF CONTRACT, NEGLIGENCE OR OTHER TORTIOUS ACTION, ARISING OUT OF
 .\" OR IN CONNECTION WITH THE USE OR PERFORMANCE OF THIS SOFTWARE.
 .\"
-<<<<<<< HEAD
-.Dd February 16, 2017
-=======
 .Dd July 27, 2018
->>>>>>> b2b84690
 .Dt MDOC 7
 .Os
 .Sh NAME
@@ -2433,14 +2429,11 @@
 .St -isoC-2011
 .br
 The third major version of the C language standard.
-<<<<<<< HEAD
-=======
 .Pp
 .It \-isoC-2018
 .St -isoC-2018
 .br
 The fourth major version of the C language standard.
->>>>>>> b2b84690
 .El
 .It POSIX.1 before the Single UNIX Specification
 .Pp
