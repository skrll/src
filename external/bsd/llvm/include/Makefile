--- conflicted
+++ resolved
@@ -1,8 +1,4 @@
-<<<<<<< HEAD
-#	$NetBSD: Makefile,v 1.42 2018/04/29 18:29:29 jmcneill Exp $
-=======
 #	$NetBSD: Makefile,v 1.43 2018/07/17 18:55:27 joerg Exp $
->>>>>>> b2b84690
 
 .include <bsd.init.mk>
 
@@ -10,23 +6,6 @@
 
 
 .if ${MACHINE_ARCH} == "i386" || ${MACHINE_ARCH} == "x86_64"
-<<<<<<< HEAD
-INCS=	__wmmintrin_aes.h \
-	__wmmintrin_pclmul.h \
-	adxintrin.h \
-	ammintrin.h \
-	avx2intrin.h \
-	avx512bwintrin.h \
-	avx512cdintrin.h \
-	avx512dqintrin.h \
-	avx512fintrin.h \
-	avx512erintrin.h \
-	avx512ifmaintrin.h \
-	avx512ifmavlintrin.h \
-	avx512pfintrin.h \
-	avx512vbmiintrin.h \
-	avx512vbmivlintrin.h \
-=======
 INCS=	adxintrin.h \
 	ammintrin.h \
 	avx2intrin.h \
@@ -43,18 +22,10 @@
 	avx512vbmiintrin.h \
 	avx512vbmivlintrin.h \
 	avx512vlbitalgintrin.h \
->>>>>>> b2b84690
 	avx512vlbwintrin.h \
 	avx512vlcdintrin.h \
 	avx512vldqintrin.h \
 	avx512vlintrin.h \
-<<<<<<< HEAD
-	avx512vpopcntdqintrin.h \
-	avxintrin.h \
-	bmi2intrin.h \
-	bmiintrin.h \
-	clflushoptintrin.h \
-=======
 	avx512vlvbmi2intrin.h \
 	avx512vlvnniintrin.h \
 	avx512vnniintrin.h \
@@ -67,38 +38,26 @@
 	cldemoteintrin.h \
 	clflushoptintrin.h \
 	clwbintrin.h \
->>>>>>> b2b84690
 	clzerointrin.h \
 	cpuid.h \
 	emmintrin.h \
 	f16cintrin.h \
 	fma4intrin.h \
-<<<<<<< HEAD
-	fxsrintrin.h \
-	ia32intrin.h \
-	immintrin.h \
-=======
 	fmaintrin.h \
 	fxsrintrin.h \
 	gfniintrin.h \
 	ia32intrin.h \
 	immintrin.h \
 	invpcidintrin.h \
->>>>>>> b2b84690
 	lwpintrin.h \
 	lzcntintrin.h \
 	mm3dnow.h \
 	mmintrin.h \
 	mm_malloc.h \
-<<<<<<< HEAD
-	mwaitxintrin.h \
-	nmmintrin.h \
-=======
 	movdirintrin.h \
 	mwaitxintrin.h \
 	nmmintrin.h \
 	pconfigintrin.h \
->>>>>>> b2b84690
 	pkuintrin.h \
 	pmmintrin.h \
 	popcntintrin.h \
@@ -121,17 +80,10 @@
 	x86intrin.h \
 	xmmintrin.h \
 	xopintrin.h \
-<<<<<<< HEAD
-	xsavesintrin.h \
-	xsaveintrin.h \
-	xsaveoptintrin.h \
-	xsavecintrin.h \
-=======
 	xsavecintrin.h \
 	xsaveintrin.h \
 	xsaveoptintrin.h \
 	xsavesintrin.h \
->>>>>>> b2b84690
 	xtestintrin.h
 
 .elif ${MACHINE_ARCH} == "powerpc" || ${MACHINE_ARCH} == "powerpc64"
@@ -141,12 +93,9 @@
 .elif ${MACHINE_CPU} == "arm" || ${MACHINE_CPU} == "aarch64"
 INCS=	arm_acle.h \
 	arm_neon.h
-<<<<<<< HEAD
-=======
 .  if ${MACHINE_CPU} == "aarch64"
 INCS+=	arm64intr.h
 .  endif
->>>>>>> b2b84690
 .elif ${MACHINE_CPU} == "mips" || ${MACHINE_CPU} == "mips64"
 INCS=	msa.h
 .endif
@@ -158,29 +107,16 @@
 	${CLANG_SRCDIR}/include/clang/Basic \
 	${CLANG_SRCDIR}/include/clang/Driver \
 	${CLANG_SRCDIR}/include/clang/StaticAnalyzer/Checkers
-<<<<<<< HEAD
-
-TABLEGEN_SRC=	Attributes.td Intrinsics.td Options.td
-
-TABLEGEN_OUTPUT.Attributes.td= \
-	llvm/IR/Attributes.gen|-gen-attrs
-=======
 
 TABLEGEN_SRC=	Attributes.td Intrinsics.td Options.td
 
 TABLEGEN_OUTPUT.Attributes.td= \
 	llvm/IR/Attributes.inc|-gen-attrs
->>>>>>> b2b84690
 
 TABLEGEN_OUTPUT.Intrinsics.td= \
 	llvm/IR/IntrinsicEnums.inc|-gen-intrinsic-enums \
 	llvm/IR/IntrinsicImpl.inc|-gen-intrinsic-impl
 
-<<<<<<< HEAD
-CLANG_TABLEGEN_SRC=	Attr.td CommentCommands.td CommentHTMLTags.td \
-	CommentNodes.td CommentHTMLNamedCharacterReferences.td DeclNodes.td \
-	StmtNodes.td Diagnostic.td arm_neon.td Checkers.td
-=======
 CLANG_TABLEGEN_SRC=	\
 	arm_fp16.td \
 	arm_neon.td \
@@ -194,7 +130,6 @@
 	Diagnostic.td \
 	StmtDataCollectors.td \
 	StmtNodes.td
->>>>>>> b2b84690
 
 CLANG_TABLEGEN_INCLUDES.Attr.td=	-I${CLANG_SRCDIR}/include
 CLANG_TABLEGEN_OUTPUT.Attr.td= \
@@ -261,9 +196,6 @@
 	clang/Basic/arm_neon.inc|-gen-arm-neon-sema \
 	arm_neon.h|-gen-arm-neon
 
-<<<<<<< HEAD
-CLANG_TABLEGEN_INCLUDES.Checkers.td=	-I${CLANG_SRCDIR}/include
-=======
 CLANG_TABLEGEN_INCLUDES.arm_fp16.td=	-I${CLANG_SRCDIR}/include/clang/Basic
 CLANG_TABLEGEN_OUTPUT.arm_fp16.td= \
 	clang/Basic/arm_fp16.inc|-gen-arm-neon-sema
@@ -271,7 +203,6 @@
 CLANG_TABLEGEN_INCLUDES.Checkers.td=	\
 	-I${CLANG_SRCDIR}/include \
 	-I${CLANG_SRCDIR}/include/clang/StaticAnalyzer/Checkers
->>>>>>> b2b84690
 CLANG_TABLEGEN_OUTPUT.Checkers.td= \
 	clang/StaticAnalyzer/Checkers/Checkers.inc|-gen-clang-sa-checkers
 
@@ -291,7 +222,6 @@
 	printf '#define CLANG_VERSION_MAJOR ${CLANG_VERSION:R:R}\n' >> ${.TARGET}.tmp
 	printf '#define CLANG_VERSION_MINOR ${CLANG_VERSION:R:E}\n' >> ${.TARGET}.tmp
 	printf '#define CLANG_VERSION_PATCHLEVEL ${CLANG_VERSION:R:R}\n' >> ${.TARGET}.tmp
-<<<<<<< HEAD
 	mv ${.TARGET}.tmp ${.TARGET}
 
 llvm/Support/VCSRevision.h: ${LLVM_TOPLEVEL}/Makefile.inc
@@ -300,16 +230,6 @@
 	printf '#define LLVM_REVISION "svn-r${LLVM_REVISION}"\n' >> ${.TARGET}.tmp
 	mv ${.TARGET}.tmp ${.TARGET}
 
-=======
-	mv ${.TARGET}.tmp ${.TARGET}
-
-llvm/Support/VCSRevision.h: ${LLVM_TOPLEVEL}/Makefile.inc
-	mkdir -p ${.TARGET:H}
-	printf '#define LLVM_DEFAULT_TARGET_TRIPLE "${MACHINE_GNU_PLATFORM}"\n' >> ${.TARGET}.tmp
-	printf '#define LLVM_REVISION "svn-r${LLVM_REVISION}"\n' >> ${.TARGET}.tmp
-	mv ${.TARGET}.tmp ${.TARGET}
-
->>>>>>> b2b84690
 .if ${MKLLD} != "no"
 DPSRCS+=	lld/Config/Version.inc
 CLEANFILES+=	lld/Config/Version.inc
