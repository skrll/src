<<<<<<< HEAD
#	$NetBSD: Makefile,v 1.11 2017/08/01 20:07:39 joerg Exp $
=======
#	$NetBSD: Makefile,v 1.12 2018/07/17 18:55:26 joerg Exp $
>>>>>>> b2b84690

PROG_CXX=	llvm-readobj
NOMAN=		yes

.include <bsd.init.mk>

.PATH: ${LLVM_SRCDIR}/tools/llvm-readobj

SRCS=	llvm-readobj.cpp \
	ARMWinEHPrinter.cpp \
	COFFDumper.cpp \
	COFFImportDumper.cpp \
	ELFDumper.cpp \
	Error.cpp \
	MachODumper.cpp \
	ObjDumper.cpp \
	WasmDumper.cpp \
<<<<<<< HEAD
	Win64EHDumper.cpp
=======
	Win64EHDumper.cpp \
	WindowsResourceDumper.cpp
>>>>>>> b2b84690

LLVM_LIBS+= \
	DebugInfoDWARF \
	AArch64TargetInfo \
	ARMTargetInfo \
	MipsTargetInfo \
	PowerPCTargetInfo \
	SparcTargetInfo \
	X86TargetInfo \
	DebugInfoCodeView \
	DebugInfoMSF \
	Object \
<<<<<<< HEAD
=======
	MCParser \
>>>>>>> b2b84690
	MC \
	MCParser \
	BitReader \
	IR \
	BinaryFormat \
	Support \
	Demangle

.include "${.PARSEDIR}/../../link.mk"

.include <bsd.prog.mk><|MERGE_RESOLUTION|>--- conflicted
+++ resolved
@@ -1,8 +1,4 @@
-<<<<<<< HEAD
-#	$NetBSD: Makefile,v 1.11 2017/08/01 20:07:39 joerg Exp $
-=======
 #	$NetBSD: Makefile,v 1.12 2018/07/17 18:55:26 joerg Exp $
->>>>>>> b2b84690
 
 PROG_CXX=	llvm-readobj
 NOMAN=		yes
@@ -20,12 +16,8 @@
 	MachODumper.cpp \
 	ObjDumper.cpp \
 	WasmDumper.cpp \
-<<<<<<< HEAD
-	Win64EHDumper.cpp
-=======
 	Win64EHDumper.cpp \
 	WindowsResourceDumper.cpp
->>>>>>> b2b84690
 
 LLVM_LIBS+= \
 	DebugInfoDWARF \
@@ -38,12 +30,8 @@
 	DebugInfoCodeView \
 	DebugInfoMSF \
 	Object \
-<<<<<<< HEAD
-=======
 	MCParser \
->>>>>>> b2b84690
 	MC \
-	MCParser \
 	BitReader \
 	IR \
 	BinaryFormat \
