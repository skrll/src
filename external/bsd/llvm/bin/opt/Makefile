--- conflicted
+++ resolved
@@ -1,8 +1,4 @@
-<<<<<<< HEAD
-#	$NetBSD: Makefile,v 1.18 2017/08/01 20:07:39 joerg Exp $
-=======
 #	$NetBSD: Makefile,v 1.19 2018/07/17 18:55:26 joerg Exp $
->>>>>>> b2b84690
 
 PROG_CXX=	opt
 NOMAN=		yes
@@ -13,10 +9,7 @@
 
 SRCS=	AnalysisWrappers.cpp \
 	BreakpointPrinter.cpp \
-<<<<<<< HEAD
-=======
 	Debugify.cpp \
->>>>>>> b2b84690
 	GraphPrinters.cpp \
 	NewPMDriver.cpp \
 	PassPrinters.cpp \
@@ -24,10 +17,7 @@
 	opt.cpp
 
 LLVM_LIBS+= \
-<<<<<<< HEAD
-=======
 	TransformsAggressiveInstCombine \
->>>>>>> b2b84690
 	Passes \
 	ObjCARC \
 	ipo \
