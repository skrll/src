--- conflicted
+++ resolved
@@ -1,8 +1,4 @@
-<<<<<<< HEAD
-#	$NetBSD: Makefile,v 1.6 2017/08/01 20:07:37 joerg Exp $
-=======
 #	$NetBSD: Makefile,v 1.7 2018/07/17 18:55:25 joerg Exp $
->>>>>>> b2b84690
 
 PROG_CXX=	clang-tblgen
 NOMAN=		yes
