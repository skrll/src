<<<<<<< HEAD
#	$NetBSD: Makefile,v 1.22 2017/01/11 12:02:26 joerg Exp $
=======
#	$NetBSD: Makefile,v 1.23 2018/07/17 18:55:26 joerg Exp $
>>>>>>> b2b84690

PROG_CXX=	llvm-mc
NOMAN=		yes

.include <bsd.init.mk>

.PATH: ${LLVM_SRCDIR}/tools/llvm-mc

SRCS=	llvm-mc.cpp \
	Disassembler.cpp

LLVM_LIBS+= \
	MCDisassembler \
	AArch64CodeGen \
	AArch64TargetInfo \
	AArch64AsmParser \
	AArch64MCTargetDesc \
	AArch64AsmPrinter \
	AArch64Disassembler \
	AArch64Utils \
	ARMCodeGen \
	ARMTargetInfo \
	ARMAsmParser \
	ARMMCTargetDesc \
	ARMAsmPrinter \
	ARMDisassembler \
	ARMUtils \
	MipsCodeGen \
	MipsTargetInfo \
	MipsAsmParser \
	MipsDisassembler \
	MipsMCTargetDesc \
	MipsAsmPrinter \
	PowerPCCodeGen \
	PowerPCAsmParser \
	PowerPCDisassembler \
	PowerPCTargetInfo \
	PowerPCMCTargetDesc \
	PowerPCAsmPrinter \
	SparcAsmParser \
	SparcCodeGen \
	SparcTargetInfo \
	SparcMCTargetDesc \
	SparcDisassembler \
	SparcAsmPrinter \
	X86AsmParser \
	X86CodeGen \
	X86TargetInfo \
	X86MCTargetDesc \
	X86Disassembler \
	X86AsmPrinter \
	X86Utils \
	MCDisassembler \
	Object \
	SelectionDAG \
	CodeGen \
	Target \
	ScalarOpts \
	TransformsUtils \
	Analysis \
	AsmPrinter \
	MCParser \
	MC \
	BinaryFormat \
	IR \
	Support \
	Demangle

LDADD+=	-lz
DPADD+=	${LIBZ}

.include "${.PARSEDIR}/../../link.mk"

.include <bsd.prog.mk><|MERGE_RESOLUTION|>--- conflicted
+++ resolved
@@ -1,8 +1,4 @@
-<<<<<<< HEAD
-#	$NetBSD: Makefile,v 1.22 2017/01/11 12:02:26 joerg Exp $
-=======
 #	$NetBSD: Makefile,v 1.23 2018/07/17 18:55:26 joerg Exp $
->>>>>>> b2b84690
 
 PROG_CXX=	llvm-mc
 NOMAN=		yes
