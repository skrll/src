<<<<<<< HEAD
#	$NetBSD: Makefile,v 1.10 2017/08/01 21:40:03 joerg Exp $
=======
#	$NetBSD: Makefile,v 1.11 2018/07/17 18:55:25 joerg Exp $
>>>>>>> b2b84690

PROG_CXX=	llvm-ar
NOMAN=		yes

.include <bsd.init.mk>

.PATH: ${LLVM_SRCDIR}/tools/llvm-ar

SRCS=	llvm-ar.cpp

LLVM_LIBS+= \
	ToolDriversDlltool \
	ToolDrivers \
	AArch64AsmParser \
	AArch64MCTargetDesc \
	AArch64AsmPrinter \
	AArch64TargetInfo \
	AArch64Utils \
	ARMAsmParser \
	ARMMCTargetDesc \
	ARMAsmPrinter \
	ARMTargetInfo \
<<<<<<< HEAD
=======
	ARMUtils \
>>>>>>> b2b84690
	MipsAsmParser \
	MipsMCTargetDesc \
	MipsAsmPrinter \
	MipsTargetInfo \
	PowerPCAsmParser \
	PowerPCMCTargetDesc \
	PowerPCAsmPrinter \
	PowerPCTargetInfo \
	SparcTargetInfo \
	SparcMCTargetDesc \
	SparcAsmParser \
	SparcAsmPrinter \
	X86AsmParser \
	X86CodeGen \
	X86MCTargetDesc \
	X86AsmPrinter \
	X86Utils \
	X86TargetInfo \
	CodeGen \
	MCDisassembler \
	Object \
	MCParser \
	MC \
	BitReader \
	IR \
	BinaryFormat \
	Option \
	Support \
	Demangle

LDADD+=	-lz
DPADD+=	${LIBZ}

.include "${.PARSEDIR}/../../link.mk"

.include <bsd.prog.mk><|MERGE_RESOLUTION|>--- conflicted
+++ resolved
@@ -1,8 +1,4 @@
-<<<<<<< HEAD
-#	$NetBSD: Makefile,v 1.10 2017/08/01 21:40:03 joerg Exp $
-=======
 #	$NetBSD: Makefile,v 1.11 2018/07/17 18:55:25 joerg Exp $
->>>>>>> b2b84690
 
 PROG_CXX=	llvm-ar
 NOMAN=		yes
@@ -25,10 +21,7 @@
 	ARMMCTargetDesc \
 	ARMAsmPrinter \
 	ARMTargetInfo \
-<<<<<<< HEAD
-=======
 	ARMUtils \
->>>>>>> b2b84690
 	MipsAsmParser \
 	MipsMCTargetDesc \
 	MipsAsmPrinter \
