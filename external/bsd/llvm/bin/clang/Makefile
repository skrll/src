--- conflicted
+++ resolved
@@ -1,8 +1,4 @@
-<<<<<<< HEAD
-#	$NetBSD: Makefile,v 1.36 2017/08/01 20:07:37 joerg Exp $
-=======
 #	$NetBSD: Makefile,v 1.37 2018/07/17 18:55:25 joerg Exp $
->>>>>>> b2b84690
 
 PROG_CXX=	clang
 NOMAN=		yes
@@ -28,15 +24,9 @@
 	clangStaticAnalyzerFrontend \
 	clangStaticAnalyzerCheckers \
 	clangStaticAnalyzerCore \
-<<<<<<< HEAD
-	clangASTMatchers \
-	clangDriver \
-	clangSerialization \
-=======
 	clangCrossTU \
 	clangIndex \
 	clangASTMatchers \
->>>>>>> b2b84690
 	clangCodeGen \
 	clangFrontendRewrite \
 	clangFrontend \
@@ -44,22 +34,15 @@
 	clangParse \
 	clangSema \
 	clangAnalysis \
-<<<<<<< HEAD
-	clangFrontendRewrite \
-=======
 	clangEdit \
 	clangDriver \
->>>>>>> b2b84690
 	clangRewrite \
 	clangAST \
 	clangLex \
 	clangBasic
 
 LLVM_LIBS+= \
-<<<<<<< HEAD
-=======
 	TransformsAggressiveInstCombine \
->>>>>>> b2b84690
 	TransformsCoroutines \
 	ProfileDataCoverage \
 	LTO \
@@ -108,10 +91,6 @@
 	AsmPrinter \
 	DebugInfoCodeView \
 	DebugInfoMSF \
-<<<<<<< HEAD
-	Passes \
-=======
->>>>>>> b2b84690
 	CodeGen \
 	Vectorize \
 	Target \
