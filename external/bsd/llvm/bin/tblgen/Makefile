--- conflicted
+++ resolved
@@ -1,8 +1,4 @@
-<<<<<<< HEAD
-#	$NetBSD: Makefile,v 1.22 2017/08/01 20:07:39 joerg Exp $
-=======
 #	$NetBSD: Makefile,v 1.23 2018/07/17 18:55:26 joerg Exp $
->>>>>>> b2b84690
 
 PROG_CXX=	llvm-tblgen
 NOMAN=		yes
@@ -35,39 +31,26 @@
 	FastISelEmitter.cpp \
 	FixedLenDecoderEmitter.cpp \
 	GlobalISelEmitter.cpp \
-<<<<<<< HEAD
-=======
 	InfoByHwMode.cpp \
->>>>>>> b2b84690
 	InstrInfoEmitter.cpp \
 	InstrDocsEmitter.cpp \
 	IntrinsicEmitter.cpp \
 	OptParserEmitter.cpp \
 	PredicateExpander.cpp \
 	PseudoLoweringEmitter.cpp \
-<<<<<<< HEAD
-	RegisterBankEmitter.cpp \
-	RegisterInfoEmitter.cpp \
-=======
 	RISCVCompressInstEmitter.cpp \
 	RegisterBankEmitter.cpp \
 	RegisterInfoEmitter.cpp \
 	SDNodeProperties.cpp \
->>>>>>> b2b84690
 	SearchableTableEmitter.cpp \
 	SubtargetEmitter.cpp \
 	SubtargetFeatureInfo.cpp \
 	TableGen.cpp \
 	Types.cpp \
-<<<<<<< HEAD
-	X86DisassemblerTables.cpp \
-	X86EVEX2VEXTablesEmitter.cpp \
-=======
 	WebAssemblyDisassemblerEmitter.cpp \
 	X86DisassemblerTables.cpp \
 	X86EVEX2VEXTablesEmitter.cpp \
 	X86FoldTablesEmitter.cpp \
->>>>>>> b2b84690
 	X86ModRMFilters.cpp \
 	X86RecognizableInstr.cpp
 
