--- conflicted
+++ resolved
@@ -1,8 +1,4 @@
-<<<<<<< HEAD
-#	$NetBSD: Makefile,v 1.5 2017/08/01 20:07:38 joerg Exp $
-=======
 #	$NetBSD: Makefile,v 1.6 2018/07/17 18:55:25 joerg Exp $
->>>>>>> b2b84690
 
 PROG_CXX=	llvm-dwarfdump
 NOMAN=		yes
@@ -15,8 +11,6 @@
 	llvm-dwarfdump.cpp
 
 LLVM_LIBS+= \
-<<<<<<< HEAD
-=======
 	AArch64TargetInfo \
 	AArch64MCTargetDesc \
 	AArch64AsmPrinter \
@@ -38,20 +32,14 @@
 	X86MCTargetDesc \
 	X86AsmPrinter \
 	X86Utils \
->>>>>>> b2b84690
 	DebugInfoDWARF \
 	Object \
 	BitReader \
 	IR \
 	BinaryFormat \
-<<<<<<< HEAD
-	MC \
-	MCParser \
-=======
 	MCDisassembler \
 	MCParser \
 	MC \
->>>>>>> b2b84690
 	Support \
 	Demangle
 
