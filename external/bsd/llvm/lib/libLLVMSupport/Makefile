<<<<<<< HEAD
#	$NetBSD: Makefile,v 1.34 2017/08/01 20:07:42 joerg Exp $
=======
#	$NetBSD: Makefile,v 1.35 2018/07/17 18:55:29 joerg Exp $
>>>>>>> b2b84690

LIB=	LLVMSupport

.include <bsd.init.mk>

.PATH: ${LLVM_SRCDIR}/lib/Support

<<<<<<< HEAD
SRCS+=	AMDGPUCodeObjectMetadata.cpp \
=======
SRCS+=	Allocator.cpp \
	AMDGPUMetadata.cpp \
>>>>>>> b2b84690
	APFloat.cpp \
	APInt.cpp \
	APSInt.cpp \
	ARMAttributeParser.cpp \
	ARMBuildAttrs.cpp \
	ARMWinEH.cpp \
<<<<<<< HEAD
	Allocator.cpp \
=======
>>>>>>> b2b84690
	BinaryStreamError.cpp \
	BinaryStreamReader.cpp \
	BinaryStreamRef.cpp \
	BinaryStreamWriter.cpp \
	BlockFrequency.cpp \
	BranchProbability.cpp \
<<<<<<< HEAD
	COM.cpp \
	CachePruning.cpp \
	Chrono.cpp \
=======
	CachePruning.cpp \
	Chrono.cpp \
	circular_raw_ostream.cpp \
	CodeGenCoverage.cpp \
	COM.cpp \
>>>>>>> b2b84690
	CommandLine.cpp \
	Compression.cpp \
	ConvertUTF.cpp \
	ConvertUTFWrapper.cpp \
	CrashRecoveryContext.cpp \
	DAGDeltaAlgorithm.cpp \
	DataExtractor.cpp \
	DebugCounter.cpp \
	Debug.cpp \
	DeltaAlgorithm.cpp \
<<<<<<< HEAD
	DAGDeltaAlgorithm.cpp \
=======
	DJB.cpp \
>>>>>>> b2b84690
	Error.cpp \
	ErrorHandling.cpp \
	FileOutputBuffer.cpp \
	FileUtilities.cpp \
	FoldingSet.cpp \
	FormattedStream.cpp \
	GlobPattern.cpp \
	GraphWriter.cpp \
	Hashing.cpp \
	InitLLVM.cpp \
	IntEqClasses.cpp \
	IntervalMap.cpp \
	JamCRC.cpp \
<<<<<<< HEAD
=======
	JSON.cpp \
	KnownBits.cpp \
>>>>>>> b2b84690
	LEB128.cpp \
	LineIterator.cpp \
	Locale.cpp \
	LockFileManager.cpp \
	LowLevelType.cpp \
<<<<<<< HEAD
	MD5.cpp \
	ManagedStatic.cpp \
	MathExtras.cpp \
=======
	ManagedStatic.cpp \
	MathExtras.cpp \
	MD5.cpp \
>>>>>>> b2b84690
	MemoryBuffer.cpp \
	NativeFormatting.cpp \
	Options.cpp \
	Parallel.cpp \
	PluginLoader.cpp \
	PrettyStackTrace.cpp \
	raw_os_ostream.cpp \
	raw_ostream.cpp \
	regcomp.c \
	regerror.c \
	Regex.cpp \
<<<<<<< HEAD
	SHA1.cpp \
	ScopedPrinter.cpp \
=======
	regexec.c \
	regfree.c \
	regstrlcpy.c \
	ScopedPrinter.cpp \
	SHA1.cpp \
>>>>>>> b2b84690
	SmallPtrSet.cpp \
	SmallVector.cpp \
	SourceMgr.cpp \
	SpecialCaseList.cpp \
	Statistic.cpp \
	StringExtras.cpp \
	StringMap.cpp \
	StringPool.cpp \
	StringRef.cpp \
	StringSaver.cpp \
	SystemUtils.cpp \
<<<<<<< HEAD
	TarWriter.cpp \
	TargetParser.cpp \
	TargetRegistry.cpp \
	TrigramIndex.cpp \
=======
	TargetParser.cpp \
	TargetRegistry.cpp \
	TarWriter.cpp \
>>>>>>> b2b84690
	Timer.cpp \
	ToolOutputFile.cpp \
	TrigramIndex.cpp \
	Triple.cpp \
	Twine.cpp \
	UnicodeCaseFold.cpp \
	Unicode.cpp \
	VersionTuple.cpp \
	Watchdog.cpp \
	WithColor.cpp \
	xxhash.cpp \
	YAMLParser.cpp \
	YAMLTraits.cpp \
<<<<<<< HEAD
	circular_raw_ostream.cpp \
	raw_os_ostream.cpp \
	raw_ostream.cpp \
	regcomp.c \
	regerror.c \
	regexec.c \
	regfree.c \
	regstrlcpy.c \
	xxhash.cpp
=======
>>>>>>> b2b84690

SRCS+=	Atomic.cpp \
	DynamicLibrary.cpp \
	Errno.cpp \
	FormatVariadic.cpp \
	Host.cpp \
	Memory.cpp \
	Mutex.cpp \
	Path.cpp \
	Process.cpp \
	Program.cpp \
	RWMutex.cpp \
	RandomNumberGenerator.cpp \
	ScaledNumber.cpp \
	Signals.cpp \
	ThreadLocal.cpp \
	ThreadPool.cpp \
	Threading.cpp \
	Valgrind.cpp

.PATH: ${LLVM_SRCDIR}/lib/Support/Unix

SRCS+=	Host.inc \
	Memory.inc \
	Mutex.inc \
	Path.inc \
	Process.inc \
	Program.inc \
	RWMutex.inc \
	Signals.inc \
	Watchdog.inc \
	ThreadLocal.inc

.for src in ${SRCS:M*.c}
CPPFLAGS.${src}+=	-std=gnu99
.endfor

.if defined(HOSTLIB)
.include <bsd.hostlib.mk>
.else
.include <bsd.lib.mk>
.endif<|MERGE_RESOLUTION|>--- conflicted
+++ resolved
@@ -1,8 +1,4 @@
-<<<<<<< HEAD
-#	$NetBSD: Makefile,v 1.34 2017/08/01 20:07:42 joerg Exp $
-=======
 #	$NetBSD: Makefile,v 1.35 2018/07/17 18:55:29 joerg Exp $
->>>>>>> b2b84690
 
 LIB=	LLVMSupport
 
@@ -10,39 +6,25 @@
 
 .PATH: ${LLVM_SRCDIR}/lib/Support
 
-<<<<<<< HEAD
-SRCS+=	AMDGPUCodeObjectMetadata.cpp \
-=======
 SRCS+=	Allocator.cpp \
 	AMDGPUMetadata.cpp \
->>>>>>> b2b84690
 	APFloat.cpp \
 	APInt.cpp \
 	APSInt.cpp \
 	ARMAttributeParser.cpp \
 	ARMBuildAttrs.cpp \
 	ARMWinEH.cpp \
-<<<<<<< HEAD
-	Allocator.cpp \
-=======
->>>>>>> b2b84690
 	BinaryStreamError.cpp \
 	BinaryStreamReader.cpp \
 	BinaryStreamRef.cpp \
 	BinaryStreamWriter.cpp \
 	BlockFrequency.cpp \
 	BranchProbability.cpp \
-<<<<<<< HEAD
-	COM.cpp \
-	CachePruning.cpp \
-	Chrono.cpp \
-=======
 	CachePruning.cpp \
 	Chrono.cpp \
 	circular_raw_ostream.cpp \
 	CodeGenCoverage.cpp \
 	COM.cpp \
->>>>>>> b2b84690
 	CommandLine.cpp \
 	Compression.cpp \
 	ConvertUTF.cpp \
@@ -53,11 +35,7 @@
 	DebugCounter.cpp \
 	Debug.cpp \
 	DeltaAlgorithm.cpp \
-<<<<<<< HEAD
-	DAGDeltaAlgorithm.cpp \
-=======
 	DJB.cpp \
->>>>>>> b2b84690
 	Error.cpp \
 	ErrorHandling.cpp \
 	FileOutputBuffer.cpp \
@@ -71,25 +49,16 @@
 	IntEqClasses.cpp \
 	IntervalMap.cpp \
 	JamCRC.cpp \
-<<<<<<< HEAD
-=======
 	JSON.cpp \
 	KnownBits.cpp \
->>>>>>> b2b84690
 	LEB128.cpp \
 	LineIterator.cpp \
 	Locale.cpp \
 	LockFileManager.cpp \
 	LowLevelType.cpp \
-<<<<<<< HEAD
-	MD5.cpp \
-	ManagedStatic.cpp \
-	MathExtras.cpp \
-=======
 	ManagedStatic.cpp \
 	MathExtras.cpp \
 	MD5.cpp \
->>>>>>> b2b84690
 	MemoryBuffer.cpp \
 	NativeFormatting.cpp \
 	Options.cpp \
@@ -101,16 +70,11 @@
 	regcomp.c \
 	regerror.c \
 	Regex.cpp \
-<<<<<<< HEAD
-	SHA1.cpp \
-	ScopedPrinter.cpp \
-=======
 	regexec.c \
 	regfree.c \
 	regstrlcpy.c \
 	ScopedPrinter.cpp \
 	SHA1.cpp \
->>>>>>> b2b84690
 	SmallPtrSet.cpp \
 	SmallVector.cpp \
 	SourceMgr.cpp \
@@ -122,16 +86,9 @@
 	StringRef.cpp \
 	StringSaver.cpp \
 	SystemUtils.cpp \
-<<<<<<< HEAD
-	TarWriter.cpp \
-	TargetParser.cpp \
-	TargetRegistry.cpp \
-	TrigramIndex.cpp \
-=======
 	TargetParser.cpp \
 	TargetRegistry.cpp \
 	TarWriter.cpp \
->>>>>>> b2b84690
 	Timer.cpp \
 	ToolOutputFile.cpp \
 	TrigramIndex.cpp \
@@ -145,18 +102,6 @@
 	xxhash.cpp \
 	YAMLParser.cpp \
 	YAMLTraits.cpp \
-<<<<<<< HEAD
-	circular_raw_ostream.cpp \
-	raw_os_ostream.cpp \
-	raw_ostream.cpp \
-	regcomp.c \
-	regerror.c \
-	regexec.c \
-	regfree.c \
-	regstrlcpy.c \
-	xxhash.cpp
-=======
->>>>>>> b2b84690
 
 SRCS+=	Atomic.cpp \
 	DynamicLibrary.cpp \
