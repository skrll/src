<<<<<<< HEAD
#	$NetBSD: Makefile,v 1.15 2017/08/01 20:07:42 joerg Exp $
=======
#	$NetBSD: Makefile,v 1.16 2018/07/17 18:55:30 joerg Exp $
>>>>>>> b2b84690

LIB=	clangCodeGen

.include <bsd.init.mk>

.PATH: ${CLANG_SRCDIR}/lib/CodeGen

SRCS+=	BackendUtil.cpp \
	CGAtomic.cpp \
	CGBlocks.cpp \
	CGBuiltin.cpp \
	CGCUDANV.cpp \
	CGCUDARuntime.cpp \
	CGCXX.cpp \
	CGCXXABI.cpp \
	CGCall.cpp \
	CGClass.cpp \
	CGCleanup.cpp \
	CGCoroutine.cpp \
	CGDebugInfo.cpp \
	CGDecl.cpp \
	CGDeclCXX.cpp \
	CGException.cpp \
	CGExpr.cpp \
	CGExprAgg.cpp \
	CGExprComplex.cpp \
	CGExprConstant.cpp \
	CGExprCXX.cpp \
	CGExprScalar.cpp \
	CGGPUBuiltin.cpp \
	CGLoopInfo.cpp \
<<<<<<< HEAD
=======
	CGNonTrivialStruct.cpp \
>>>>>>> b2b84690
	CGObjC.cpp \
	CGObjCGNU.cpp \
	CGObjCMac.cpp \
	CGObjCRuntime.cpp \
	CGOpenCLRuntime.cpp \
	CGOpenMPRuntime.cpp \
	CGOpenMPRuntimeNVPTX.cpp \
	CGRecordLayoutBuilder.cpp \
	CGStmt.cpp \
	CGStmtOpenMP.cpp \
	CGVTables.cpp \
	CGVTT.cpp \
	CodeGenABITypes.cpp \
	CodeGenAction.cpp \
	CodeGenFunction.cpp \
	CodeGenModule.cpp \
	CodeGenPGO.cpp \
	CodeGenTBAA.cpp \
	CodeGenTypes.cpp \
	ConstantInitBuilder.cpp \
	CoverageMappingGen.cpp \
	ItaniumCXXABI.cpp \
	MacroPPCallbacks.cpp \
	MicrosoftCXXABI.cpp \
	ModuleBuilder.cpp \
	ObjectFilePCHContainerOperations.cpp \
	SanitizerMetadata.cpp \
	SwiftCallingConv.cpp \
	TargetInfo.cpp \
	VarBypassDetector.cpp

.if defined(HOSTLIB)
.include <bsd.hostlib.mk>
.else
.include <bsd.lib.mk>
.endif<|MERGE_RESOLUTION|>--- conflicted
+++ resolved
@@ -1,8 +1,4 @@
-<<<<<<< HEAD
-#	$NetBSD: Makefile,v 1.15 2017/08/01 20:07:42 joerg Exp $
-=======
 #	$NetBSD: Makefile,v 1.16 2018/07/17 18:55:30 joerg Exp $
->>>>>>> b2b84690
 
 LIB=	clangCodeGen
 
@@ -34,10 +30,7 @@
 	CGExprScalar.cpp \
 	CGGPUBuiltin.cpp \
 	CGLoopInfo.cpp \
-<<<<<<< HEAD
-=======
 	CGNonTrivialStruct.cpp \
->>>>>>> b2b84690
 	CGObjC.cpp \
 	CGObjCGNU.cpp \
 	CGObjCMac.cpp \
