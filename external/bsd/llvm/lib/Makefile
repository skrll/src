--- conflicted
+++ resolved
@@ -1,8 +1,4 @@
-<<<<<<< HEAD
-# $NetBSD: Makefile,v 1.46 2017/08/01 21:40:03 joerg Exp $
-=======
 # $NetBSD: Makefile,v 1.47 2018/07/17 18:55:27 joerg Exp $
->>>>>>> b2b84690
 
 .include <bsd.own.mk>
 
@@ -39,10 +35,7 @@
 	libLLVMSupport \
 	libLLVMTableGen \
 	libLLVMTarget \
-<<<<<<< HEAD
-=======
 	libLLVMTransformsAggressiveInstCombine \
->>>>>>> b2b84690
 	libLLVMTransformsCoroutines \
 	libLLVMTransformsUtils \
 	libLLVMVectorize \
@@ -156,15 +149,9 @@
 SUBDIR+= \
 	libclangASTMatchersDynamic \
 	libclangFormat \
-<<<<<<< HEAD
-	libclangIndex \
-	libclangTooling \
-	libclangToolingCore \
-=======
 	libclangTooling \
 	libclangToolingCore \
 	libclangToolingInclusions \
->>>>>>> b2b84690
 	libclangToolingRefactoring
 .endif
 
