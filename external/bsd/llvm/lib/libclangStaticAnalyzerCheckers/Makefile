--- conflicted
+++ resolved
@@ -1,8 +1,4 @@
-<<<<<<< HEAD
-#	$NetBSD: Makefile,v 1.27 2017/08/01 20:07:43 joerg Exp $
-=======
 #	$NetBSD: Makefile,v 1.28 2018/07/17 18:55:30 joerg Exp $
->>>>>>> b2b84690
 
 LIB=	clangStaticAnalyzerCheckers
 
@@ -20,13 +16,6 @@
 	BlockInCriticalSectionChecker.cpp \
 	BoolAssignmentChecker.cpp \
 	BuiltinFunctionChecker.cpp \
-<<<<<<< HEAD
-	CXXSelfAssignmentChecker.cpp \
-	ClangCheckers.cpp \
-	CStringChecker.cpp \
-	CStringSyntaxChecker.cpp \
-=======
->>>>>>> b2b84690
 	CallAndMessageChecker.cpp \
 	CastSizeChecker.cpp \
 	CastToStructChecker.cpp \
@@ -36,10 +25,6 @@
 	CheckSecuritySyntaxOnly.cpp \
 	CheckSizeofPointer.cpp \
 	ChrootChecker.cpp \
-<<<<<<< HEAD
-	CloneChecker.cpp \
-	ConversionChecker.cpp \
-=======
 	ClangCheckers.cpp \
 	CloneChecker.cpp \
 	ConversionChecker.cpp \
@@ -47,7 +32,6 @@
 	CStringSyntaxChecker.cpp \
 	CXXSelfAssignmentChecker.cpp \
 	DanglingInternalBufferChecker.cpp \
->>>>>>> b2b84690
 	DeadStoresChecker.cpp \
 	DebugCheckers.cpp \
 	DeleteWithNonVirtualDtorChecker.cpp \
@@ -58,37 +42,20 @@
 	DynamicTypePropagation.cpp \
 	ExprInspectionChecker.cpp \
 	FixedAddressChecker.cpp \
-<<<<<<< HEAD
-	GTestChecker.cpp \
-	GenericTaintChecker.cpp \
-=======
 	GCDAntipatternChecker.cpp \
 	GenericTaintChecker.cpp \
 	GTestChecker.cpp \
->>>>>>> b2b84690
 	IdenticalExprChecker.cpp \
 	IteratorChecker.cpp \
 	IvarInvalidationChecker.cpp \
 	LLVMConventionsChecker.cpp \
 	LocalizationChecker.cpp \
-<<<<<<< HEAD
-	MPIBugReporter.cpp \
-	MPIChecker.cpp \
-	MPIFunctionClassifier.cpp \
-=======
->>>>>>> b2b84690
 	MacOSKeychainAPIChecker.cpp \
 	MacOSXAPIChecker.cpp \
 	MallocChecker.cpp \
 	MallocOverflowSecurityChecker.cpp \
 	MallocSizeofChecker.cpp \
 	MisusedMovedObjectChecker.cpp \
-<<<<<<< HEAD
-	NSAutoreleasePoolChecker.cpp \
-	NSErrorChecker.cpp \
-	NoReturnFunctionChecker.cpp \
-	NonNullParamChecker.cpp \
-=======
 	MmapWriteExecChecker.cpp \
 	MPIBugReporter.cpp \
 	MPIChecker.cpp \
@@ -98,7 +65,6 @@
 	NoReturnFunctionChecker.cpp \
 	NSAutoreleasePoolChecker.cpp \
 	NSErrorChecker.cpp \
->>>>>>> b2b84690
 	NullabilityChecker.cpp \
 	NumberObjectConversionChecker.cpp \
 	ObjCAtSyncChecker.cpp \
@@ -133,17 +99,10 @@
 	UninitializedObjectChecker.cpp \
 	UnixAPIChecker.cpp \
 	UnreachableCodeChecker.cpp \
-<<<<<<< HEAD
-	VLASizeChecker.cpp \
-	ValistChecker.cpp \
-	VforkChecker.cpp \
-	VirtualCallChecker.cpp
-=======
 	ValistChecker.cpp \
 	VforkChecker.cpp \
 	VirtualCallChecker.cpp \
 	VLASizeChecker.cpp
->>>>>>> b2b84690
 
 .include "${.PARSEDIR}/../../tablegen.mk"
 
