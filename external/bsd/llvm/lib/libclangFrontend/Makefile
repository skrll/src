<<<<<<< HEAD
#	$NetBSD: Makefile,v 1.16 2017/08/01 20:07:43 joerg Exp $
=======
#	$NetBSD: Makefile,v 1.17 2018/07/17 18:55:30 joerg Exp $
>>>>>>> b2b84690

LIB=	clangFrontend

.include <bsd.init.mk>

.PATH: ${CLANG_SRCDIR}/lib/Frontend

SRCS+=	ASTConsumers.cpp \
	ASTMerge.cpp \
	ASTUnit.cpp \
	CacheTokens.cpp \
	ChainedDiagnosticConsumer.cpp \
	ChainedIncludesSource.cpp \
	CodeGenOptions.cpp \
	CompilerInstance.cpp \
	CompilerInvocation.cpp \
	CreateInvocationFromCommandLine.cpp \
	DependencyFile.cpp \
	DependencyGraph.cpp \
	DiagnosticRenderer.cpp \
	FrontendAction.cpp \
	FrontendActions.cpp \
	FrontendOptions.cpp \
	FrontendTiming.cpp \
	HeaderIncludeGen.cpp \
	InitHeaderSearch.cpp \
	InitPreprocessor.cpp \
	LangStandards.cpp \
	LayoutOverrideSource.cpp \
	LogDiagnosticPrinter.cpp \
	ModuleDependencyCollector.cpp \
	MultiplexConsumer.cpp \
	PCHContainerOperations.cpp \
	PrecompiledPreamble.cpp \
	PrintPreprocessedOutput.cpp \
	SerializedDiagnosticPrinter.cpp \
	SerializedDiagnosticReader.cpp \
	TestModuleFileExtension.cpp \
	TextDiagnostic.cpp \
	TextDiagnosticBuffer.cpp \
	TextDiagnosticPrinter.cpp \
	VerifyDiagnosticConsumer.cpp

.if defined(HOSTLIB)
.include <bsd.hostlib.mk>
.else
.include <bsd.lib.mk>
.endif<|MERGE_RESOLUTION|>--- conflicted
+++ resolved
@@ -1,8 +1,4 @@
-<<<<<<< HEAD
-#	$NetBSD: Makefile,v 1.16 2017/08/01 20:07:43 joerg Exp $
-=======
 #	$NetBSD: Makefile,v 1.17 2018/07/17 18:55:30 joerg Exp $
->>>>>>> b2b84690
 
 LIB=	clangFrontend
 
