<<<<<<< HEAD
#	$NetBSD: Makefile,v 1.12 2017/08/01 20:07:42 joerg Exp $
=======
#	$NetBSD: Makefile,v 1.13 2018/07/17 18:55:30 joerg Exp $
>>>>>>> b2b84690

LIB=	clangDriver

.include <bsd.init.mk>

.PATH: ${CLANG_SRCDIR}/lib/Driver

CPPFLAGS+=	-I${CLANG_SRCDIR}/lib/Driver

SRCS+=	Action.cpp \
	Compilation.cpp \
	Distro.cpp \
	Driver.cpp \
	DriverOptions.cpp \
	Job.cpp \
	Multilib.cpp \
	Phases.cpp \
	SanitizerArgs.cpp \
	Tool.cpp \
	ToolChain.cpp \
	Types.cpp \
	XRayArgs.cpp

.PATH: ${CLANG_SRCDIR}/lib/Driver/ToolChains

SRCS+=	AMDGPU.cpp \
	AVR.cpp \
	Ananas.cpp \
	BareMetal.cpp \
<<<<<<< HEAD
	Bitrig.cpp \
=======
>>>>>>> b2b84690
	Clang.cpp \
	CloudABI.cpp \
	CommonArgs.cpp \
	Contiki.cpp \
	CrossWindows.cpp \
	Cuda.cpp \
	Darwin.cpp \
	DragonFly.cpp \
	FreeBSD.cpp \
	Fuchsia.cpp \
	Gnu.cpp \
	Haiku.cpp \
<<<<<<< HEAD
=======
	HIP.cpp \
>>>>>>> b2b84690
	Hexagon.cpp \
	Linux.cpp \
	MinGW.cpp \
	Minix.cpp \
	MipsLinux.cpp \
	MSVC.cpp \
	Myriad.cpp \
	NaCl.cpp \
	NetBSD.cpp \
	OpenBSD.cpp \
	PS4CPU.cpp \
	Solaris.cpp \
	TCE.cpp \
	WebAssembly.cpp \
	XCore.cpp

.PATH: ${CLANG_SRCDIR}/lib/Driver/ToolChains/Arch

SRCS+=	AArch64.cpp \
	ARM.cpp \
	Mips.cpp \
	PPC.cpp \
<<<<<<< HEAD
=======
	RISCV.cpp \
>>>>>>> b2b84690
	Sparc.cpp \
	SystemZ.cpp \
	X86.cpp


.if defined(HOSTLIB)
.include <bsd.hostlib.mk>
.else
.include <bsd.lib.mk>
.endif<|MERGE_RESOLUTION|>--- conflicted
+++ resolved
@@ -1,8 +1,4 @@
-<<<<<<< HEAD
-#	$NetBSD: Makefile,v 1.12 2017/08/01 20:07:42 joerg Exp $
-=======
 #	$NetBSD: Makefile,v 1.13 2018/07/17 18:55:30 joerg Exp $
->>>>>>> b2b84690
 
 LIB=	clangDriver
 
@@ -32,10 +28,6 @@
 	AVR.cpp \
 	Ananas.cpp \
 	BareMetal.cpp \
-<<<<<<< HEAD
-	Bitrig.cpp \
-=======
->>>>>>> b2b84690
 	Clang.cpp \
 	CloudABI.cpp \
 	CommonArgs.cpp \
@@ -48,10 +40,7 @@
 	Fuchsia.cpp \
 	Gnu.cpp \
 	Haiku.cpp \
-<<<<<<< HEAD
-=======
 	HIP.cpp \
->>>>>>> b2b84690
 	Hexagon.cpp \
 	Linux.cpp \
 	MinGW.cpp \
@@ -74,10 +63,7 @@
 	ARM.cpp \
 	Mips.cpp \
 	PPC.cpp \
-<<<<<<< HEAD
-=======
 	RISCV.cpp \
->>>>>>> b2b84690
 	Sparc.cpp \
 	SystemZ.cpp \
 	X86.cpp
