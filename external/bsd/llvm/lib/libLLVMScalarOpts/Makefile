<<<<<<< HEAD
#	$NetBSD: Makefile,v 1.23 2017/08/01 20:07:42 joerg Exp $
=======
#	$NetBSD: Makefile,v 1.24 2018/07/17 18:55:29 joerg Exp $
>>>>>>> b2b84690

LIB=	LLVMScalarOpts

.include <bsd.init.mk>

.PATH: ${LLVM_SRCDIR}/lib/Transforms/Scalar

SRCS+=	ADCE.cpp \
	AlignmentFromAssumptions.cpp \
	BDCE.cpp \
<<<<<<< HEAD
=======
	CallSiteSplitting.cpp \
>>>>>>> b2b84690
	ConstantHoisting.cpp \
	ConstantProp.cpp \
	CorrelatedValuePropagation.cpp \
	DCE.cpp \
	DeadStoreElimination.cpp \
	DivRemPairs.cpp \
	EarlyCSE.cpp \
	FlattenCFGPass.cpp \
	Float2Int.cpp \
<<<<<<< HEAD
	GVN.cpp \
	GVNHoist.cpp \
	GVNSink.cpp \
	GuardWidening.cpp \
	IVUsersPrinter.cpp \
	IndVarSimplify.cpp \
	InductiveRangeCheckElimination.cpp \
	InferAddressSpaces.cpp \
=======
	GuardWidening.cpp \
	GVN.cpp \
	GVNHoist.cpp \
	GVNSink.cpp \
	InductiveRangeCheckElimination.cpp \
	IndVarSimplify.cpp \
	InferAddressSpaces.cpp \
	InstSimplifyPass.cpp \
	IVUsersPrinter.cpp \
>>>>>>> b2b84690
	JumpThreading.cpp \
	LICM.cpp \
	LoopAccessAnalysisPrinter.cpp \
	LoopDataPrefetch.cpp \
<<<<<<< HEAD
	LoopDistribute.cpp \
=======
>>>>>>> b2b84690
	LoopDeletion.cpp \
	LoopDistribute.cpp \
	LoopIdiomRecognize.cpp \
	LoopInstSimplify.cpp \
	LoopInterchange.cpp \
	LoopLoadElimination.cpp \
	LoopPassManager.cpp \
	LoopPredication.cpp \
	LoopRerollPass.cpp \
	LoopRotation.cpp \
	LoopSimplifyCFG.cpp \
	LoopSink.cpp \
	LoopStrengthReduce.cpp \
	LoopUnrollAndJamPass.cpp \
	LoopUnrollPass.cpp \
	LoopUnswitch.cpp \
	LoopVersioningLICM.cpp \
	LowerAtomic.cpp \
	LowerExpectIntrinsic.cpp \
	LowerGuardIntrinsic.cpp \
	MemCpyOptimizer.cpp \
	MergedLoadStoreMotion.cpp \
<<<<<<< HEAD
=======
	MergeICmps.cpp \
>>>>>>> b2b84690
	NaryReassociate.cpp \
	NewGVN.cpp \
	PartiallyInlineLibCalls.cpp \
	PlaceSafepoints.cpp \
	Reassociate.cpp \
	Reg2Mem.cpp \
	RewriteStatepointsForGC.cpp \
<<<<<<< HEAD
	SCCP.cpp \
	SROA.cpp \
	Scalar.cpp \
	Scalarizer.cpp \
=======
	Scalar.cpp \
	Scalarizer.cpp \
	SCCP.cpp \
>>>>>>> b2b84690
	SeparateConstOffsetFromGEP.cpp \
	SimpleLoopUnswitch.cpp \
	SimplifyCFGPass.cpp \
	Sink.cpp \
<<<<<<< HEAD
	SpeculativeExecution.cpp \
=======
	SpeculateAroundPHIs.cpp \
	SpeculativeExecution.cpp \
	SROA.cpp \
>>>>>>> b2b84690
	StraightLineStrengthReduce.cpp \
	StructurizeCFG.cpp \
	TailRecursionElimination.cpp

.if defined(HOSTLIB)
.include <bsd.hostlib.mk>
.else
.include <bsd.lib.mk>
.endif<|MERGE_RESOLUTION|>--- conflicted
+++ resolved
@@ -1,8 +1,4 @@
-<<<<<<< HEAD
-#	$NetBSD: Makefile,v 1.23 2017/08/01 20:07:42 joerg Exp $
-=======
 #	$NetBSD: Makefile,v 1.24 2018/07/17 18:55:29 joerg Exp $
->>>>>>> b2b84690
 
 LIB=	LLVMScalarOpts
 
@@ -13,10 +9,7 @@
 SRCS+=	ADCE.cpp \
 	AlignmentFromAssumptions.cpp \
 	BDCE.cpp \
-<<<<<<< HEAD
-=======
 	CallSiteSplitting.cpp \
->>>>>>> b2b84690
 	ConstantHoisting.cpp \
 	ConstantProp.cpp \
 	CorrelatedValuePropagation.cpp \
@@ -26,16 +19,6 @@
 	EarlyCSE.cpp \
 	FlattenCFGPass.cpp \
 	Float2Int.cpp \
-<<<<<<< HEAD
-	GVN.cpp \
-	GVNHoist.cpp \
-	GVNSink.cpp \
-	GuardWidening.cpp \
-	IVUsersPrinter.cpp \
-	IndVarSimplify.cpp \
-	InductiveRangeCheckElimination.cpp \
-	InferAddressSpaces.cpp \
-=======
 	GuardWidening.cpp \
 	GVN.cpp \
 	GVNHoist.cpp \
@@ -45,15 +28,10 @@
 	InferAddressSpaces.cpp \
 	InstSimplifyPass.cpp \
 	IVUsersPrinter.cpp \
->>>>>>> b2b84690
 	JumpThreading.cpp \
 	LICM.cpp \
 	LoopAccessAnalysisPrinter.cpp \
 	LoopDataPrefetch.cpp \
-<<<<<<< HEAD
-	LoopDistribute.cpp \
-=======
->>>>>>> b2b84690
 	LoopDeletion.cpp \
 	LoopDistribute.cpp \
 	LoopIdiomRecognize.cpp \
@@ -76,10 +54,7 @@
 	LowerGuardIntrinsic.cpp \
 	MemCpyOptimizer.cpp \
 	MergedLoadStoreMotion.cpp \
-<<<<<<< HEAD
-=======
 	MergeICmps.cpp \
->>>>>>> b2b84690
 	NaryReassociate.cpp \
 	NewGVN.cpp \
 	PartiallyInlineLibCalls.cpp \
@@ -87,27 +62,16 @@
 	Reassociate.cpp \
 	Reg2Mem.cpp \
 	RewriteStatepointsForGC.cpp \
-<<<<<<< HEAD
-	SCCP.cpp \
-	SROA.cpp \
-	Scalar.cpp \
-	Scalarizer.cpp \
-=======
 	Scalar.cpp \
 	Scalarizer.cpp \
 	SCCP.cpp \
->>>>>>> b2b84690
 	SeparateConstOffsetFromGEP.cpp \
 	SimpleLoopUnswitch.cpp \
 	SimplifyCFGPass.cpp \
 	Sink.cpp \
-<<<<<<< HEAD
-	SpeculativeExecution.cpp \
-=======
 	SpeculateAroundPHIs.cpp \
 	SpeculativeExecution.cpp \
 	SROA.cpp \
->>>>>>> b2b84690
 	StraightLineStrengthReduce.cpp \
 	StructurizeCFG.cpp \
 	TailRecursionElimination.cpp
