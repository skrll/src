--- conflicted
+++ resolved
@@ -1,8 +1,4 @@
-<<<<<<< HEAD
-#	$NetBSD: Makefile,v 1.15 2017/01/11 12:02:28 joerg Exp $
-=======
 #	$NetBSD: Makefile,v 1.16 2018/07/17 18:55:27 joerg Exp $
->>>>>>> b2b84690
 
 LIB=	LLVMAsmPrinter
 
@@ -10,32 +6,18 @@
 
 .PATH: ${LLVM_SRCDIR}/lib/CodeGen/AsmPrinter
 
-<<<<<<< HEAD
-SRCS+=	ARMException.cpp \
-	AddressPool.cpp \
-=======
 SRCS+=	AccelTable.cpp \
 	AddressPool.cpp \
 	ARMException.cpp \
->>>>>>> b2b84690
 	AsmPrinter.cpp \
 	AsmPrinterDwarf.cpp \
 	AsmPrinterInlineAsm.cpp \
 	CodeViewDebug.cpp \
-<<<<<<< HEAD
-	DIE.cpp \
-	DIEHash.cpp \
-	DbgValueHistoryCalculator.cpp \
-	DebugHandlerBase.cpp \
-	DebugLocStream.cpp \
-	DwarfAccelTable.cpp \
-=======
 	DbgValueHistoryCalculator.cpp \
 	DebugHandlerBase.cpp \
 	DebugLocStream.cpp \
 	DIE.cpp \
 	DIEHash.cpp \
->>>>>>> b2b84690
 	DwarfCFIException.cpp \
 	DwarfCompileUnit.cpp \
 	DwarfDebug.cpp \
@@ -46,10 +28,7 @@
 	EHStreamer.cpp \
 	ErlangGCPrinter.cpp \
 	OcamlGCPrinter.cpp \
-<<<<<<< HEAD
-=======
 	WinCFGuard.cpp \
->>>>>>> b2b84690
 	WinException.cpp
 
 .if defined(HOSTLIB)
