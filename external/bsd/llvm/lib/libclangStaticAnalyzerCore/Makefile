--- conflicted
+++ resolved
@@ -1,8 +1,4 @@
-<<<<<<< HEAD
-#	$NetBSD: Makefile,v 1.16 2017/08/01 20:07:43 joerg Exp $
-=======
 #	$NetBSD: Makefile,v 1.17 2018/07/17 18:55:30 joerg Exp $
->>>>>>> b2b84690
 
 LIB=	clangStaticAnalyzerCore
 
@@ -37,10 +33,7 @@
 	FunctionSummary.cpp \
 	HTMLDiagnostics.cpp \
 	IssueHash.cpp \
-<<<<<<< HEAD
-=======
 	LoopUnrolling.cpp \
->>>>>>> b2b84690
 	LoopWidening.cpp \
 	MemRegion.cpp \
 	PathDiagnostic.cpp \
@@ -55,13 +48,8 @@
 	SubEngine.cpp \
 	SValBuilder.cpp \
 	SVals.cpp \
-<<<<<<< HEAD
-	SubEngine.cpp \
-	SymbolManager.cpp \
-=======
 	SymbolManager.cpp \
 	WorkList.cpp \
->>>>>>> b2b84690
 	Z3ConstraintManager.cpp
 
 .if defined(HOSTLIB)
