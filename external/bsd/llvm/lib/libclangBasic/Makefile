<<<<<<< HEAD
#	$NetBSD: Makefile,v 1.16 2017/08/01 20:07:42 joerg Exp $
=======
#	$NetBSD: Makefile,v 1.17 2018/07/17 18:55:30 joerg Exp $
>>>>>>> b2b84690

LIB=	clangBasic

.include <bsd.init.mk>

.PATH: ${CLANG_SRCDIR}/lib/Basic

SRCS+=	Attributes.cpp \
	Builtins.cpp \
	CharInfo.cpp \
	Cuda.cpp \
	Diagnostic.cpp \
	DiagnosticIDs.cpp \
	DiagnosticOptions.cpp \
	FileManager.cpp \
	FileSystemStatCache.cpp \
	IdentifierTable.cpp \
	LangOptions.cpp \
	MemoryBufferCache.cpp \
	Module.cpp \
	ObjCRuntime.cpp \
	OpenMPKinds.cpp \
	OperatorPrecedence.cpp \
	SanitizerBlacklist.cpp \
<<<<<<< HEAD
=======
	SanitizerSpecialCaseList.cpp \
>>>>>>> b2b84690
	Sanitizers.cpp \
	SourceLocation.cpp \
	SourceManager.cpp \
	TargetInfo.cpp \
	Targets.cpp \
	TokenKinds.cpp \
	Version.cpp \
<<<<<<< HEAD
	VersionTuple.cpp \
	VirtualFileSystem.cpp \
	Warnings.cpp \
	XRayLists.cpp
=======
	VirtualFileSystem.cpp \
	Warnings.cpp \
	XRayInstr.cpp \
	XRayLists.cpp

.PATH: ${CLANG_SRCDIR}/lib/Basic/Targets

SRCS+=	AArch64.cpp \
	AMDGPU.cpp \
	ARM.cpp \
	AVR.cpp \
	BPF.cpp \
	Hexagon.cpp \
	Lanai.cpp \
	Le64.cpp \
	MSP430.cpp \
	Mips.cpp \
	NVPTX.cpp \
	Nios2.cpp \
	OSTargets.cpp \
	PNaCl.cpp \
	PPC.cpp \
	RISCV.cpp \
	SPIR.cpp \
	Sparc.cpp \
	SystemZ.cpp \
	TCE.cpp \
	WebAssembly.cpp \
	X86.cpp \
	XCore.cpp

CPPFLAGS+=	-I${CLANG_SRCDIR}/lib/Basic
>>>>>>> b2b84690

CPPFLAGS.Version.cpp=	-DSVN_REVISION=\"${CLANG_REVISION}\" \
			-DLLVM_REVISION=\"${LLVM_REVISION}\"

.if defined(HOSTLIB)
.include <bsd.hostlib.mk>
.else
.include <bsd.lib.mk>
.endif<|MERGE_RESOLUTION|>--- conflicted
+++ resolved
@@ -1,8 +1,4 @@
-<<<<<<< HEAD
-#	$NetBSD: Makefile,v 1.16 2017/08/01 20:07:42 joerg Exp $
-=======
 #	$NetBSD: Makefile,v 1.17 2018/07/17 18:55:30 joerg Exp $
->>>>>>> b2b84690
 
 LIB=	clangBasic
 
@@ -27,10 +23,7 @@
 	OpenMPKinds.cpp \
 	OperatorPrecedence.cpp \
 	SanitizerBlacklist.cpp \
-<<<<<<< HEAD
-=======
 	SanitizerSpecialCaseList.cpp \
->>>>>>> b2b84690
 	Sanitizers.cpp \
 	SourceLocation.cpp \
 	SourceManager.cpp \
@@ -38,12 +31,6 @@
 	Targets.cpp \
 	TokenKinds.cpp \
 	Version.cpp \
-<<<<<<< HEAD
-	VersionTuple.cpp \
-	VirtualFileSystem.cpp \
-	Warnings.cpp \
-	XRayLists.cpp
-=======
 	VirtualFileSystem.cpp \
 	Warnings.cpp \
 	XRayInstr.cpp \
@@ -76,7 +63,6 @@
 	XCore.cpp
 
 CPPFLAGS+=	-I${CLANG_SRCDIR}/lib/Basic
->>>>>>> b2b84690
 
 CPPFLAGS.Version.cpp=	-DSVN_REVISION=\"${CLANG_REVISION}\" \
 			-DLLVM_REVISION=\"${LLVM_REVISION}\"
