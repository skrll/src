--- conflicted
+++ resolved
@@ -1,8 +1,4 @@
-<<<<<<< HEAD
-#	$NetBSD: Makefile,v 1.7 2017/01/11 12:02:32 joerg Exp $
-=======
 #	$NetBSD: Makefile,v 1.8 2018/07/17 18:55:29 joerg Exp $
->>>>>>> b2b84690
 
 LIB=	LLVMipo
 
@@ -26,14 +22,7 @@
 	GlobalDCE.cpp \
 	GlobalOpt.cpp \
 	GlobalSplit.cpp \
-<<<<<<< HEAD
-	IPConstantPropagation.cpp \
-	IPO.cpp \
 	InferFunctionAttrs.cpp \
-	InlineSimple.cpp \
-=======
-	InferFunctionAttrs.cpp \
->>>>>>> b2b84690
 	Inliner.cpp \
 	InlineSimple.cpp \
 	Internalize.cpp \
@@ -46,15 +35,10 @@
 	PassManagerBuilder.cpp \
 	PruneEH.cpp \
 	SampleProfile.cpp \
-<<<<<<< HEAD
-	StripDeadPrototypes.cpp \
-	StripSymbols.cpp \
-=======
 	SCCP.cpp \
 	StripDeadPrototypes.cpp \
 	StripSymbols.cpp \
 	SyntheticCountsPropagation.cpp \
->>>>>>> b2b84690
 	ThinLTOBitcodeWriter.cpp \
 	WholeProgramDevirt.cpp
 
