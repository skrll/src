--- conflicted
+++ resolved
@@ -58,17 +58,12 @@
     endif()
   endforeach()
 
-<<<<<<< HEAD
-  ExternalProject_Add(compiler-rt
-    DEPENDS llvm-config clang
-=======
   if(TARGET cxx-headers)
     set(COMPILER_RT_LIBCXX_DEPENDENCY "cxx-headers")
   endif()
 
   ExternalProject_Add(compiler-rt
     DEPENDS llvm-config clang ${COMPILER_RT_LIBCXX_DEPENDENCY}
->>>>>>> b2b84690
     PREFIX ${COMPILER_RT_PREFIX}
     SOURCE_DIR ${COMPILER_RT_SRC_ROOT}
     STAMP_DIR ${STAMP_DIR}
@@ -86,10 +81,7 @@
                -DCOMPILER_RT_INCLUDE_TESTS=${LLVM_INCLUDE_TESTS}
                -DCMAKE_INSTALL_PREFIX=${CMAKE_INSTALL_PREFIX}
                -DLLVM_LIBDIR_SUFFIX=${LLVM_LIBDIR_SUFFIX}
-<<<<<<< HEAD
-=======
                -DLLVM_RUNTIME_OUTPUT_INTDIR=${LLVM_RUNTIME_OUTPUT_INTDIR}
->>>>>>> b2b84690
                -DCMAKE_OSX_DEPLOYMENT_TARGET=${CMAKE_OSX_DEPLOYMENT_TARGET}
                -DCMAKE_OSX_SYSROOT:PATH=${CMAKE_OSX_SYSROOT}
                ${COMPILER_RT_PASSTHROUGH_VARIABLES}
@@ -113,24 +105,12 @@
   install(CODE "execute_process\(COMMAND \${CMAKE_COMMAND} -DCMAKE_INSTALL_PREFIX=\${CMAKE_INSTALL_PREFIX} -P ${BINARY_DIR}/cmake_install.cmake \)"
     COMPONENT compiler-rt)
 
-<<<<<<< HEAD
-  add_custom_target(install-compiler-rt
-                    DEPENDS compiler-rt
-                    COMMAND "${CMAKE_COMMAND}"
-                             -DCMAKE_INSTALL_COMPONENT=compiler-rt
-                             -P "${CMAKE_BINARY_DIR}/cmake_install.cmake"
-                    USES_TERMINAL)
-
-  # Add top-level targets that build specific compiler-rt runtimes.
-  set(COMPILER_RT_RUNTIMES asan builtins dfsan lsan msan profile tsan ubsan)
-=======
   add_llvm_install_targets(install-compiler-rt
                            DEPENDS compiler-rt
                            COMPONENT compiler-rt)
 
   # Add top-level targets that build specific compiler-rt runtimes.
   set(COMPILER_RT_RUNTIMES fuzzer asan builtins dfsan lsan msan profile tsan ubsan ubsan-minimal)
->>>>>>> b2b84690
   foreach(runtime ${COMPILER_RT_RUNTIMES})
     get_ext_project_build_command(build_runtime_cmd ${runtime})
     add_custom_target(${runtime}
@@ -146,13 +126,8 @@
       FileCheck count not llvm-nm llvm-objdump llvm-symbolizer)
 
     # Add top-level targets for various compiler-rt test suites.
-<<<<<<< HEAD
-    set(COMPILER_RT_TEST_SUITES check-asan check-asan-dynamic check-dfsan
-      check-lsan check-msan check-sanitizer check-tsan check-ubsan
-=======
     set(COMPILER_RT_TEST_SUITES check-fuzzer check-asan check-asan-dynamic check-dfsan
       check-lsan check-msan check-sanitizer check-tsan check-ubsan check-ubsan-minimal
->>>>>>> b2b84690
       check-profile check-cfi check-cfi-and-supported check-safestack)
     foreach(test_suite ${COMPILER_RT_TEST_SUITES})
       get_ext_project_build_command(run_test_suite ${test_suite})
