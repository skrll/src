--- conflicted
+++ resolved
@@ -17,13 +17,9 @@
 
 #include "clang/Basic/LangOptions.h"
 #include "clang/Tooling/Core/Replacement.h"
-<<<<<<< HEAD
-#include "llvm/ADT/ArrayRef.h"
-=======
 #include "clang/Tooling/Inclusions/IncludeStyle.h"
 #include "llvm/ADT/ArrayRef.h"
 #include "llvm/Support/Regex.h"
->>>>>>> b2b84690
 #include <system_error>
 
 namespace clang {
@@ -47,17 +43,6 @@
 const std::error_category &getParseCategory();
 std::error_code make_error_code(ParseError e);
 
-<<<<<<< HEAD
-/// \brief The ``FormatStyle`` is used to configure the formatting to follow
-/// specific guidelines.
-struct FormatStyle {
-  /// \brief The extra indent or outdent of access modifiers, e.g. ``public:``.
-  int AccessModifierOffset;
-
-  /// \brief Different styles for aligning after open brackets.
-  enum BracketAlignmentStyle {
-    /// \brief Align parameters on the open bracket, e.g.:
-=======
 /// The ``FormatStyle`` is used to configure the formatting to follow
 /// specific guidelines.
 struct FormatStyle {
@@ -67,27 +52,18 @@
   /// Different styles for aligning after open brackets.
   enum BracketAlignmentStyle {
     /// Align parameters on the open bracket, e.g.:
->>>>>>> b2b84690
     /// \code
     ///   someLongFunction(argument1,
     ///                    argument2);
     /// \endcode
     BAS_Align,
-<<<<<<< HEAD
-    /// \brief Don't align, instead use ``ContinuationIndentWidth``, e.g.:
-=======
     /// Don't align, instead use ``ContinuationIndentWidth``, e.g.:
->>>>>>> b2b84690
     /// \code
     ///   someLongFunction(argument1,
     ///       argument2);
     /// \endcode
     BAS_DontAlign,
-<<<<<<< HEAD
-    /// \brief Always break after an open bracket, if the parameters don't fit
-=======
     /// Always break after an open bracket, if the parameters don't fit
->>>>>>> b2b84690
     /// on a single line, e.g.:
     /// \code
     ///   someLongFunction(
@@ -96,14 +72,13 @@
     BAS_AlwaysBreak,
   };
 
-<<<<<<< HEAD
-  /// \brief If ``true``, horizontally aligns arguments after an open bracket.
+  /// If ``true``, horizontally aligns arguments after an open bracket.
   ///
   /// This applies to round brackets (parentheses), angle brackets and square
   /// brackets.
   BracketAlignmentStyle AlignAfterOpenBracket;
 
-  /// \brief If ``true``, aligns consecutive assignments.
+  /// If ``true``, aligns consecutive assignments.
   ///
   /// This will align the assignment operators of consecutive lines. This
   /// will result in formattings like
@@ -114,7 +89,7 @@
   /// \endcode
   bool AlignConsecutiveAssignments;
 
-  /// \brief If ``true``, aligns consecutive declarations.
+  /// If ``true``, aligns consecutive declarations.
   ///
   /// This will align the declaration names of consecutive lines. This
   /// will result in formattings like
@@ -125,9 +100,9 @@
   /// \endcode
   bool AlignConsecutiveDeclarations;
 
-  /// \brief Different styles for aligning escaped newlines.
+  /// Different styles for aligning escaped newlines.
   enum EscapedNewlineAlignmentStyle {
-    /// \brief Don't align escaped newlines.
+    /// Don't align escaped newlines.
     /// \code
     ///   #define A \
     ///     int aaaa; \
@@ -135,7 +110,7 @@
     ///     int dddddddddd;
     /// \endcode
     ENAS_DontAlign,
-    /// \brief Align escaped newlines as far left as possible.
+    /// Align escaped newlines as far left as possible.
     /// \code
     ///   true:
     ///   #define A   \
@@ -146,7 +121,7 @@
     ///   false:
     /// \endcode
     ENAS_Left,
-    /// \brief Align escaped newlines in the right-most column.
+    /// Align escaped newlines in the right-most column.
     /// \code
     ///   #define A                                                                      \
     ///     int aaaa;                                                                    \
@@ -156,10 +131,10 @@
     ENAS_Right,
   };
 
-  /// \brief Options for aligning backslashes in escaped newlines.
+  /// Options for aligning backslashes in escaped newlines.
   EscapedNewlineAlignmentStyle AlignEscapedNewlines;
 
-  /// \brief If ``true``, horizontally align operands of binary and ternary
+  /// If ``true``, horizontally align operands of binary and ternary
   /// expressions.
   ///
   /// Specifically, this aligns operands of a single expression that needs to be
@@ -170,7 +145,7 @@
   /// \endcode
   bool AlignOperands;
 
-  /// \brief If ``true``, aligns trailing comments.
+  /// If ``true``, aligns trailing comments.
   /// \code
   ///   true:                                   false:
   ///   int a;     // My comment a      vs.     int a; // My comment a
@@ -178,22 +153,29 @@
   /// \endcode
   bool AlignTrailingComments;
 
-  /// \brief Allow putting all parameters of a function declaration onto
+  /// If the function declaration doesn't fit on a line,
+  /// allow putting all parameters of a function declaration onto
   /// the next line even if ``BinPackParameters`` is ``false``.
   /// \code
-  ///   true:                                   false:
-  ///   myFunction(foo,                 vs.     myFunction(foo, bar, plop);
-  ///              bar,
-  ///              plop);
+  ///   true:
+  ///   void myFunction(
+  ///       int a, int b, int c, int d, int e);
+  ///
+  ///   false:
+  ///   void myFunction(int a,
+  ///                   int b,
+  ///                   int c,
+  ///                   int d,
+  ///                   int e);
   /// \endcode
   bool AllowAllParametersOfDeclarationOnNextLine;
 
-  /// \brief Allows contracting simple braced statements to a single line.
+  /// Allows contracting simple braced statements to a single line.
   ///
   /// E.g., this allows ``if (a) { return; }`` to be put on a single line.
   bool AllowShortBlocksOnASingleLine;
 
-  /// \brief If ``true``, short case labels will be contracted to a single line.
+  /// If ``true``, short case labels will be contracted to a single line.
   /// \code
   ///   true:                                   false:
   ///   switch (a) {                    vs.     switch (a) {
@@ -206,12 +188,12 @@
   /// \endcode
   bool AllowShortCaseLabelsOnASingleLine;
 
-  /// \brief Different styles for merging short functions containing at most one
+  /// Different styles for merging short functions containing at most one
   /// statement.
   enum ShortFunctionStyle {
-    /// \brief Never merge functions into a single line.
+    /// Never merge functions into a single line.
     SFS_None,
-    /// \brief Only merge functions defined inside a class. Same as "inline",
+    /// Only merge functions defined inside a class. Same as "inline",
     /// except it does not implies "empty": i.e. top level empty functions
     /// are not merged either.
     /// \code
@@ -225,7 +207,7 @@
     ///   }
     /// \endcode
     SFS_InlineOnly,
-    /// \brief Only merge empty functions.
+    /// Only merge empty functions.
     /// \code
     ///   void f() {}
     ///   void f2() {
@@ -233,7 +215,7 @@
     ///   }
     /// \endcode
     SFS_Empty,
-    /// \brief Only merge functions defined inside a class. Implies "empty".
+    /// Only merge functions defined inside a class. Implies "empty".
     /// \code
     ///   class Foo {
     ///     void f() { foo(); }
@@ -244,7 +226,7 @@
     ///   void f() {}
     /// \endcode
     SFS_Inline,
-    /// \brief Merge all functions fitting on a single line.
+    /// Merge all functions fitting on a single line.
     /// \code
     ///   class Foo {
     ///     void f() { foo(); }
@@ -254,18 +236,18 @@
     SFS_All,
   };
 
-  /// \brief Dependent on the value, ``int f() { return 0; }`` can be put on a
+  /// Dependent on the value, ``int f() { return 0; }`` can be put on a
   /// single line.
   ShortFunctionStyle AllowShortFunctionsOnASingleLine;
 
-  /// \brief If ``true``, ``if (a) return;`` can be put on a single line.
+  /// If ``true``, ``if (a) return;`` can be put on a single line.
   bool AllowShortIfStatementsOnASingleLine;
 
-  /// \brief If ``true``, ``while (true) continue;`` can be put on a single
+  /// If ``true``, ``while (true) continue;`` can be put on a single
   /// line.
   bool AllowShortLoopsOnASingleLine;
 
-  /// \brief Different ways to break after the function definition return type.
+  /// Different ways to break after the function definition return type.
   /// This option is **deprecated** and is retained for backwards compatibility.
   enum DefinitionReturnTypeBreakingStyle {
     /// Break after return type automatically.
@@ -277,7 +259,7 @@
     DRTBS_TopLevel,
   };
 
-  /// \brief Different ways to break after the function definition or
+  /// Different ways to break after the function definition or
   /// declaration return type.
   enum ReturnTypeBreakingStyle {
     /// Break after return type automatically.
@@ -348,1159 +330,15 @@
     RTBS_TopLevelDefinitions,
   };
 
-  /// \brief The function definition return type breaking style to use.  This
-  /// option is **deprecated** and is retained for backwards compatibility.
-  DefinitionReturnTypeBreakingStyle AlwaysBreakAfterDefinitionReturnType;
-
-  /// \brief The function declaration return type breaking style to use.
-  ReturnTypeBreakingStyle AlwaysBreakAfterReturnType;
-
-  /// \brief If ``true``, always break before multiline string literals.
-  ///
-  /// This flag is mean to make cases where there are multiple multiline strings
-  /// in a file look more consistent. Thus, it will only take effect if wrapping
-  /// the string at that point leads to it being indented
-  /// ``ContinuationIndentWidth`` spaces from the start of the line.
-  /// \code
-  ///    true:                                  false:
-  ///    aaaa =                         vs.     aaaa = "bbbb"
-  ///        "bbbb"                                    "cccc";
-  ///        "cccc";
-  /// \endcode
-  bool AlwaysBreakBeforeMultilineStrings;
-
-  /// \brief If ``true``, always break after the ``template<...>`` of a template
-  /// declaration.
-  /// \code
-  ///    true:                                  false:
-  ///    template <typename T>          vs.     template <typename T> class C {};
-  ///    class C {};
-  /// \endcode
-  bool AlwaysBreakTemplateDeclarations;
-
-  /// \brief If ``false``, a function call's arguments will either be all on the
-  /// same line or will have one line each.
-  /// \code
-  ///   true:
-  ///   void f() {
-  ///     f(aaaaaaaaaaaaaaaaaaaa, aaaaaaaaaaaaaaaaaaaa,
-  ///       aaaaaaaaaaaaaaaaaaaaaaaaaaaaaaaaaaaaaaaaaaa);
-  ///   }
-  ///
-  ///   false:
-  ///   void f() {
-  ///     f(aaaaaaaaaaaaaaaaaaaa,
-  ///       aaaaaaaaaaaaaaaaaaaa,
-  ///       aaaaaaaaaaaaaaaaaaaaaaaaaaaaaaaaaaaaaaaaaaa);
-  ///   }
-  /// \endcode
-  bool BinPackArguments;
-
-  /// \brief If ``false``, a function declaration's or function definition's
-  /// parameters will either all be on the same line or will have one line each.
-  /// \code
-  ///   true:
-  ///   void f(int aaaaaaaaaaaaaaaaaaaa, int aaaaaaaaaaaaaaaaaaaa,
-  ///          int aaaaaaaaaaaaaaaaaaaaaaaaaaaaaaaaaaaaaaaaaaa) {}
-  ///
-  ///   false:
-  ///   void f(int aaaaaaaaaaaaaaaaaaaa,
-  ///          int aaaaaaaaaaaaaaaaaaaa,
-  ///          int aaaaaaaaaaaaaaaaaaaaaaaaaaaaaaaaaaaaaaaaaaa) {}
-  /// \endcode
-  bool BinPackParameters;
-
-  /// \brief The style of breaking before or after binary operators.
-  enum BinaryOperatorStyle {
-    /// Break after operators.
-    /// \code
-    ///    LooooooooooongType loooooooooooooooooooooongVariable =
-    ///        someLooooooooooooooooongFunction();
-    ///
-    ///    bool value = aaaaaaaaaaaaaaaaaaaaaaaaaaaaaaaaaaaaaaaaaaaaa +
-    ///                         aaaaaaaaaaaaaaaaaaaaaaaaaaaaaaaaaaaaa ==
-    ///                     aaaaaaaaaaaaaaaaaaaaaaaaaaaaaaaaaaaaaaaaa &&
-    ///                 aaaaaaaaaaaaaaaaaaaaaaaaaaaaaaaaaaaaaaaaaaaaa >
-    ///                     ccccccccccccccccccccccccccccccccccccccccc;
-    /// \endcode
-    BOS_None,
-    /// Break before operators that aren't assignments.
-    /// \code
-    ///    LooooooooooongType loooooooooooooooooooooongVariable =
-    ///        someLooooooooooooooooongFunction();
-    ///
-    ///    bool value = aaaaaaaaaaaaaaaaaaaaaaaaaaaaaaaaaaaaaaaaaaaaa
-    ///                         + aaaaaaaaaaaaaaaaaaaaaaaaaaaaaaaaaaaaa
-    ///                     == aaaaaaaaaaaaaaaaaaaaaaaaaaaaaaaaaaaaaaaaa
-    ///                 && aaaaaaaaaaaaaaaaaaaaaaaaaaaaaaaaaaaaaaaaaaaaa
-    ///                        > ccccccccccccccccccccccccccccccccccccccccc;
-    /// \endcode
-    BOS_NonAssignment,
-    /// Break before operators.
-    /// \code
-    ///    LooooooooooongType loooooooooooooooooooooongVariable
-    ///        = someLooooooooooooooooongFunction();
-    ///
-    ///    bool value = aaaaaaaaaaaaaaaaaaaaaaaaaaaaaaaaaaaaaaaaaaaaa
-    ///                         + aaaaaaaaaaaaaaaaaaaaaaaaaaaaaaaaaaaaa
-    ///                     == aaaaaaaaaaaaaaaaaaaaaaaaaaaaaaaaaaaaaaaaa
-    ///                 && aaaaaaaaaaaaaaaaaaaaaaaaaaaaaaaaaaaaaaaaaaaaa
-    ///                        > ccccccccccccccccccccccccccccccccccccccccc;
-    /// \endcode
-    BOS_All,
-  };
-
-  /// \brief The way to wrap binary operators.
-  BinaryOperatorStyle BreakBeforeBinaryOperators;
-
-  /// \brief Different ways to attach braces to their surrounding context.
-  enum BraceBreakingStyle {
-    /// Always attach braces to surrounding context.
-    /// \code
-    ///   try {
-    ///     foo();
-    ///   } catch () {
-    ///   }
-    ///   void foo() { bar(); }
-    ///   class foo {};
-    ///   if (foo()) {
-    ///   } else {
-    ///   }
-    ///   enum X : int { A, B };
-    /// \endcode
-    BS_Attach,
-    /// Like ``Attach``, but break before braces on function, namespace and
-    /// class definitions.
-    /// \code
-    ///   try {
-    ///     foo();
-    ///   } catch () {
-    ///   }
-    ///   void foo() { bar(); }
-    ///   class foo
-    ///   {
-    ///   };
-    ///   if (foo()) {
-    ///   } else {
-    ///   }
-    ///   enum X : int { A, B };
-    /// \endcode
-    BS_Linux,
-    /// Like ``Attach``, but break before braces on enum, function, and record
-    /// definitions.
-    /// \code
-    ///   try {
-    ///     foo();
-    ///   } catch () {
-    ///   }
-    ///   void foo() { bar(); }
-    ///   class foo
-    ///   {
-    ///   };
-    ///   if (foo()) {
-    ///   } else {
-    ///   }
-    ///   enum X : int { A, B };
-    /// \endcode
-    BS_Mozilla,
-    /// Like ``Attach``, but break before function definitions, ``catch``, and
-    /// ``else``.
-    /// \code
-    ///   try {
-    ///     foo();
-    ///   } catch () {
-    ///   }
-    ///   void foo() { bar(); }
-    ///   class foo
-    ///   {
-    ///   };
-    ///   if (foo()) {
-    ///   } else {
-    ///   }
-    ///   enum X : int
-    ///   {
-    ///     A,
-    ///     B
-    ///   };
-    /// \endcode
-    BS_Stroustrup,
-    /// Always break before braces.
-    /// \code
-    ///   try {
-    ///     foo();
-    ///   }
-    ///   catch () {
-    ///   }
-    ///   void foo() { bar(); }
-    ///   class foo {
-    ///   };
-    ///   if (foo()) {
-    ///   }
-    ///   else {
-    ///   }
-    ///   enum X : int { A, B };
-    /// \endcode
-    BS_Allman,
-    /// Always break before braces and add an extra level of indentation to
-    /// braces of control statements, not to those of class, function
-    /// or other definitions.
-    /// \code
-    ///   try
-    ///     {
-    ///       foo();
-    ///     }
-    ///   catch ()
-    ///     {
-    ///     }
-    ///   void foo() { bar(); }
-    ///   class foo
-    ///   {
-    ///   };
-    ///   if (foo())
-    ///     {
-    ///     }
-    ///   else
-    ///     {
-    ///     }
-    ///   enum X : int
-    ///   {
-    ///     A,
-    ///     B
-    ///   };
-    /// \endcode
-    BS_GNU,
-    /// Like ``Attach``, but break before functions.
-    /// \code
-    ///   try {
-    ///     foo();
-    ///   } catch () {
-    ///   }
-    ///   void foo() { bar(); }
-    ///   class foo {
-    ///   };
-    ///   if (foo()) {
-    ///   } else {
-    ///   }
-    ///   enum X : int { A, B };
-    /// \endcode
-    BS_WebKit,
-    /// Configure each individual brace in `BraceWrapping`.
-    BS_Custom
-  };
-
-  /// \brief The brace breaking style to use.
-  BraceBreakingStyle BreakBeforeBraces;
-
-  /// \brief Precise control over the wrapping of braces.
-  /// \code
-  ///   # Should be declared this way:
-  ///   BreakBeforeBraces: Custom
-  ///   BraceWrapping:
-  ///       AfterClass: true
-  /// \endcode
-  struct BraceWrappingFlags {
-    /// \brief Wrap class definitions.
-    /// \code
-    ///   true:
-    ///   class foo {};
-    ///
-    ///   false:
-    ///   class foo
-    ///   {};
-    /// \endcode
-    bool AfterClass;
-    /// \brief Wrap control statements (``if``/``for``/``while``/``switch``/..).
-    /// \code
-    ///   true:
-    ///   if (foo())
-    ///   {
-    ///   } else
-    ///   {}
-    ///   for (int i = 0; i < 10; ++i)
-    ///   {}
-    ///
-    ///   false:
-    ///   if (foo()) {
-    ///   } else {
-    ///   }
-    ///   for (int i = 0; i < 10; ++i) {
-    ///   }
-    /// \endcode
-    bool AfterControlStatement;
-    /// \brief Wrap enum definitions.
-    /// \code
-    ///   true:
-    ///   enum X : int
-    ///   {
-    ///     B
-    ///   };
-    ///
-    ///   false:
-    ///   enum X : int { B };
-    /// \endcode
-    bool AfterEnum;
-    /// \brief Wrap function definitions.
-    /// \code
-    ///   true:
-    ///   void foo()
-    ///   {
-    ///     bar();
-    ///     bar2();
-    ///   }
-    ///
-    ///   false:
-    ///   void foo() {
-    ///     bar();
-    ///     bar2();
-    ///   }
-    /// \endcode
-    bool AfterFunction;
-    /// \brief Wrap namespace definitions.
-    /// \code
-    ///   true:
-    ///   namespace
-    ///   {
-    ///   int foo();
-    ///   int bar();
-    ///   }
-    ///
-    ///   false:
-    ///   namespace {
-    ///   int foo();
-    ///   int bar();
-    ///   }
-    /// \endcode
-    bool AfterNamespace;
-    /// \brief Wrap ObjC definitions (``@autoreleasepool``, interfaces, ..).
-    bool AfterObjCDeclaration;
-    /// \brief Wrap struct definitions.
-    /// \code
-    ///   true:
-    ///   struct foo
-    ///   {
-    ///     int x;
-    ///   };
-    ///
-    ///   false:
-    ///   struct foo {
-    ///     int x;
-    ///   };
-    /// \endcode
-    bool AfterStruct;
-    /// \brief Wrap union definitions.
-    /// \code
-    ///   true:
-    ///   union foo
-    ///   {
-    ///     int x;
-    ///   }
-    ///
-    ///   false:
-    ///   union foo {
-    ///     int x;
-    ///   }
-    /// \endcode
-    bool AfterUnion;
-    /// \brief Wrap before ``catch``.
-    /// \code
-    ///   true:
-    ///   try {
-    ///     foo();
-    ///   }
-    ///   catch () {
-    ///   }
-    ///
-    ///   false:
-    ///   try {
-    ///     foo();
-    ///   } catch () {
-    ///   }
-    /// \endcode
-    bool BeforeCatch;
-    /// \brief Wrap before ``else``.
-    /// \code
-    ///   true:
-    ///   if (foo()) {
-    ///   }
-    ///   else {
-    ///   }
-    ///
-    ///   false:
-    ///   if (foo()) {
-    ///   } else {
-    ///   }
-    /// \endcode
-    bool BeforeElse;
-    /// \brief Indent the wrapped braces themselves.
-    bool IndentBraces;
-    /// \brief If ``false``, empty function body can be put on a single line.
-    /// This option is used only if the opening brace of the function has
-    /// already been wrapped, i.e. the `AfterFunction` brace wrapping mode is
-    /// set, and the function could/should not be put on a single line (as per
-    /// `AllowShortFunctionsOnASingleLine` and constructor formatting options).
-    /// \code
-    ///   int f()   vs.   inf f()
-    ///   {}              {
-    ///                   }
-    /// \endcode
-    ///
-    bool SplitEmptyFunction;
-    /// \brief If ``false``, empty record (e.g. class, struct or union) body
-    /// can be put on a single line. This option is used only if the opening
-    /// brace of the record has already been wrapped, i.e. the `AfterClass`
-    /// (for classes) brace wrapping mode is set.
-    /// \code
-    ///   class Foo   vs.  class Foo
-    ///   {}               {
-    ///                    }
-    /// \endcode
-    ///
-    bool SplitEmptyRecord;
-    /// \brief If ``false``, empty namespace body can be put on a single line.
-    /// This option is used only if the opening brace of the namespace has
-    /// already been wrapped, i.e. the `AfterNamespace` brace wrapping mode is
-    /// set.
-    /// \code
-    ///   namespace Foo   vs.  namespace Foo
-    ///   {}                   {
-    ///                        }
-    /// \endcode
-    ///
-    bool SplitEmptyNamespace;
-  };
-
-  /// \brief Control of individual brace wrapping cases.
-  ///
-  /// If ``BreakBeforeBraces`` is set to ``BS_Custom``, use this to specify how
-  /// each individual brace case should be handled. Otherwise, this is ignored.
-  BraceWrappingFlags BraceWrapping;
-
-  /// \brief If ``true``, ternary operators will be placed after line breaks.
-  /// \code
-  ///    true:
-  ///    veryVeryVeryVeryVeryVeryVeryVeryVeryVeryVeryLongDescription
-  ///        ? firstValue
-  ///        : SecondValueVeryVeryVeryVeryLong;
-  ///
-  ///    false:
-  ///    veryVeryVeryVeryVeryVeryVeryVeryVeryVeryVeryLongDescription ?
-  ///        firstValue :
-  ///        SecondValueVeryVeryVeryVeryLong;
-  /// \endcode
-  bool BreakBeforeTernaryOperators;
-
-  /// \brief Different ways to break initializers.
-  enum BreakConstructorInitializersStyle {
-    /// Break constructor initializers before the colon and after the commas.
-    /// \code
-    /// Constructor()
-    ///     : initializer1(),
-    ///       initializer2()
-    /// \endcode
-    BCIS_BeforeColon,
-    /// Break constructor initializers before the colon and commas, and align
-    /// the commas with the colon.
-    /// \code
-    /// Constructor()
-    ///     : initializer1()
-    ///     , initializer2()
-    /// \endcode
-    BCIS_BeforeComma,
-    /// Break constructor initializers after the colon and commas.
-    /// \code
-    /// Constructor() :
-    ///     initializer1(),
-    ///     initializer2()
-    /// \endcode
-    BCIS_AfterColon
-  };
-
-  /// \brief The constructor initializers style to use.
-  BreakConstructorInitializersStyle BreakConstructorInitializers;
-
-  /// \brief Break after each annotation on a field in Java files.
-  /// \code{.java}
-  ///    true:                                  false:
-  ///    @Partial                       vs.     @Partial @Mock DataLoad loader;
-  ///    @Mock
-  ///    DataLoad loader;
-  /// \endcode
-  bool BreakAfterJavaFieldAnnotations;
-
-  /// \brief Allow breaking string literals when formatting.
-  bool BreakStringLiterals;
-
-  /// \brief The column limit.
-  ///
-  /// A column limit of ``0`` means that there is no column limit. In this case,
-  /// clang-format will respect the input's line breaking decisions within
-  /// statements unless they contradict other rules.
-  unsigned ColumnLimit;
-
-  /// \brief A regular expression that describes comments with special meaning,
-  /// which should not be split into lines or otherwise changed.
-  /// \code
-  ///    // CommentPragmas: '^ FOOBAR pragma:'
-  ///    // Will leave the following line unaffected
-  ///    #include <vector> // FOOBAR pragma: keep
-  /// \endcode
-  std::string CommentPragmas;
-
-  /// \brief If ``true``, in the class inheritance expression clang-format will
-  /// break before ``:`` and ``,`` if there is multiple inheritance.
-  /// \code
-  ///    true:                                  false:
-  ///    class MyClass                  vs.     class MyClass : public X, public Y {
-  ///        : public X                         };
-  ///        , public Y {
-  ///    };
-  /// \endcode
-  bool BreakBeforeInheritanceComma;
-
-  /// \brief If ``true``, consecutive namespace declarations will be on the same
-  /// line. If ``false``, each namespace is declared on a new line.
-  /// \code
-  ///   true:
-  ///   namespace Foo { namespace Bar {
-  ///   }}
-  ///
-  ///   false:
-  ///   namespace Foo {
-  ///   namespace Bar {
-  ///   }
-  ///   }
-  /// \endcode
-  ///
-  /// If it does not fit on a single line, the overflowing namespaces get
-  /// wrapped:
-  /// \code
-  ///   namespace Foo { namespace Bar {
-  ///   namespace Extra {
-  ///   }}}
-  /// \endcode
-  bool CompactNamespaces;
-
-  /// \brief If the constructor initializers don't fit on a line, put each
-  /// initializer on its own line.
-  /// \code
-  ///   true:
-  ///   SomeClass::Constructor()
-  ///       : aaaaaaaa(aaaaaaaa), aaaaaaaa(aaaaaaaa), aaaaaaaa(aaaaaaaaaaaaaaaaaaaaaaaaa) {
-  ///     return 0;
-  ///   }
-  ///
-  ///   false:
-  ///   SomeClass::Constructor()
-  ///       : aaaaaaaa(aaaaaaaa), aaaaaaaa(aaaaaaaa),
-  ///         aaaaaaaa(aaaaaaaaaaaaaaaaaaaaaaaaa) {
-  ///     return 0;
-  ///   }
-  /// \endcode
-  bool ConstructorInitializerAllOnOneLineOrOnePerLine;
-
-  /// \brief The number of characters to use for indentation of constructor
-  /// initializer lists.
-  unsigned ConstructorInitializerIndentWidth;
-
-  /// \brief Indent width for line continuations.
-  /// \code
-  ///    ContinuationIndentWidth: 2
-  ///
-  ///    int i =         //  VeryVeryVeryVeryVeryLongComment
-  ///      longFunction( // Again a long comment
-  ///        arg);
-  /// \endcode
-  unsigned ContinuationIndentWidth;
-
-  /// \brief If ``true``, format braced lists as best suited for C++11 braced
-  /// lists.
-  ///
-  /// Important differences:
-  /// - No spaces inside the braced list.
-  /// - No line break before the closing brace.
-  /// - Indentation with the continuation indent, not with the block indent.
-  ///
-  /// Fundamentally, C++11 braced lists are formatted exactly like function
-  /// calls would be formatted in their place. If the braced list follows a name
-  /// (e.g. a type or variable name), clang-format formats as if the ``{}`` were
-  /// the parentheses of a function call with that name. If there is no name,
-  /// a zero-length name is assumed.
-  /// \code
-  ///    true:                                  false:
-  ///    vector<int> x{1, 2, 3, 4};     vs.     vector<int> x{ 1, 2, 3, 4 };
-  ///    vector<T> x{{}, {}, {}, {}};           vector<T> x{ {}, {}, {}, {} };
-  ///    f(MyMap[{composite, key}]);            f(MyMap[{ composite, key }]);
-  ///    new int[3]{1, 2, 3};                   new int[3]{ 1, 2, 3 };
-  /// \endcode
-  bool Cpp11BracedListStyle;
-
-  /// \brief If ``true``, analyze the formatted file for the most common
-  /// alignment of ``&`` and ``*``.
-  /// Pointer and reference alignment styles are going to be updated according
-  /// to the preferences found in the file.
-  /// ``PointerAlignment`` is then used only as fallback.
-  bool DerivePointerAlignment;
-
-  /// \brief Disables formatting completely.
-  bool DisableFormat;
-
-  /// \brief If ``true``, clang-format detects whether function calls and
-  /// definitions are formatted with one parameter per line.
-  ///
-  /// Each call can be bin-packed, one-per-line or inconclusive. If it is
-  /// inconclusive, e.g. completely on one line, but a decision needs to be
-  /// made, clang-format analyzes whether there are other bin-packed cases in
-  /// the input file and act accordingly.
-  ///
-  /// NOTE: This is an experimental flag, that might go away or be renamed. Do
-  /// not use this in config files, etc. Use at your own risk.
-  bool ExperimentalAutoDetectBinPacking;
-
-  /// \brief If ``true``, clang-format adds missing namespace end comments and
-  /// fixes invalid existing ones.
-  /// \code
-  ///    true:                                  false:
-  ///    namespace a {                  vs.     namespace a {
-  ///    foo();                                 foo();
-  ///    } // namespace a;                      }
-  /// \endcode
-  bool FixNamespaceComments;
-
-  /// \brief A vector of macros that should be interpreted as foreach loops
-  /// instead of as function calls.
-  ///
-  /// These are expected to be macros of the form:
-  /// \code
-  ///   FOREACH(<variable-declaration>, ...)
-  ///     <loop-body>
-  /// \endcode
-  ///
-  /// In the .clang-format configuration file, this can be configured like:
-  /// \code{.yaml}
-  ///   ForEachMacros: ['RANGES_FOR', 'FOREACH']
-  /// \endcode
-  ///
-  /// For example: BOOST_FOREACH.
-  std::vector<std::string> ForEachMacros;
-
-  /// \brief See documentation of ``IncludeCategories``.
-  struct IncludeCategory {
-    /// \brief The regular expression that this category matches.
-    std::string Regex;
-    /// \brief The priority to assign to this category.
-    int Priority;
-    bool operator==(const IncludeCategory &Other) const {
-      return Regex == Other.Regex && Priority == Other.Priority;
-    }
-  };
-
-  /// \brief Regular expressions denoting the different ``#include`` categories
-  /// used for ordering ``#includes``.
-  ///
-  /// These regular expressions are matched against the filename of an include
-  /// (including the <> or "") in order. The value belonging to the first
-  /// matching regular expression is assigned and ``#includes`` are sorted first
-  /// according to increasing category number and then alphabetically within
-  /// each category.
-  ///
-  /// If none of the regular expressions match, INT_MAX is assigned as
-  /// category. The main header for a source file automatically gets category 0.
-  /// so that it is generally kept at the beginning of the ``#includes``
-  /// (http://llvm.org/docs/CodingStandards.html#include-style). However, you
-  /// can also assign negative priorities if you have certain headers that
-  /// always need to be first.
-  ///
-  /// To configure this in the .clang-format file, use:
-  /// \code{.yaml}
-  ///   IncludeCategories:
-  ///     - Regex:           '^"(llvm|llvm-c|clang|clang-c)/'
-  ///       Priority:        2
-  ///     - Regex:           '^(<|"(gtest|gmock|isl|json)/)'
-  ///       Priority:        3
-  ///     - Regex:           '.*'
-  ///       Priority:        1
-  /// \endcode
-  std::vector<IncludeCategory> IncludeCategories;
-
-  /// \brief Specify a regular expression of suffixes that are allowed in the
-  /// file-to-main-include mapping.
-  ///
-  /// When guessing whether a #include is the "main" include (to assign
-  /// category 0, see above), use this regex of allowed suffixes to the header
-  /// stem. A partial match is done, so that:
-  /// - "" means "arbitrary suffix"
-  /// - "$" means "no suffix"
-  ///
-  /// For example, if configured to "(_test)?$", then a header a.h would be seen
-  /// as the "main" include in both a.cc and a_test.cc.
-  std::string IncludeIsMainRegex;
-=======
-  /// If ``true``, horizontally aligns arguments after an open bracket.
-  ///
-  /// This applies to round brackets (parentheses), angle brackets and square
-  /// brackets.
-  BracketAlignmentStyle AlignAfterOpenBracket;
-
-  /// If ``true``, aligns consecutive assignments.
-  ///
-  /// This will align the assignment operators of consecutive lines. This
-  /// will result in formattings like
-  /// \code
-  ///   int aaaa = 12;
-  ///   int b    = 23;
-  ///   int ccc  = 23;
-  /// \endcode
-  bool AlignConsecutiveAssignments;
-
-  /// If ``true``, aligns consecutive declarations.
-  ///
-  /// This will align the declaration names of consecutive lines. This
-  /// will result in formattings like
-  /// \code
-  ///   int         aaaa = 12;
-  ///   float       b = 23;
-  ///   std::string ccc = 23;
-  /// \endcode
-  bool AlignConsecutiveDeclarations;
-
-  /// Different styles for aligning escaped newlines.
-  enum EscapedNewlineAlignmentStyle {
-    /// Don't align escaped newlines.
-    /// \code
-    ///   #define A \
-    ///     int aaaa; \
-    ///     int b; \
-    ///     int dddddddddd;
-    /// \endcode
-    ENAS_DontAlign,
-    /// Align escaped newlines as far left as possible.
-    /// \code
-    ///   true:
-    ///   #define A   \
-    ///     int aaaa; \
-    ///     int b;    \
-    ///     int dddddddddd;
-    ///
-    ///   false:
-    /// \endcode
-    ENAS_Left,
-    /// Align escaped newlines in the right-most column.
-    /// \code
-    ///   #define A                                                                      \
-    ///     int aaaa;                                                                    \
-    ///     int b;                                                                       \
-    ///     int dddddddddd;
-    /// \endcode
-    ENAS_Right,
-  };
-
-  /// Options for aligning backslashes in escaped newlines.
-  EscapedNewlineAlignmentStyle AlignEscapedNewlines;
-
-  /// If ``true``, horizontally align operands of binary and ternary
-  /// expressions.
-  ///
-  /// Specifically, this aligns operands of a single expression that needs to be
-  /// split over multiple lines, e.g.:
-  /// \code
-  ///   int aaa = bbbbbbbbbbbbbbb +
-  ///             ccccccccccccccc;
-  /// \endcode
-  bool AlignOperands;
-
-  /// If ``true``, aligns trailing comments.
-  /// \code
-  ///   true:                                   false:
-  ///   int a;     // My comment a      vs.     int a; // My comment a
-  ///   int b = 2; // comment  b                int b = 2; // comment about b
-  /// \endcode
-  bool AlignTrailingComments;
-
-  /// If the function declaration doesn't fit on a line,
-  /// allow putting all parameters of a function declaration onto
-  /// the next line even if ``BinPackParameters`` is ``false``.
-  /// \code
-  ///   true:
-  ///   void myFunction(
-  ///       int a, int b, int c, int d, int e);
-  ///
-  ///   false:
-  ///   void myFunction(int a,
-  ///                   int b,
-  ///                   int c,
-  ///                   int d,
-  ///                   int e);
-  /// \endcode
-  bool AllowAllParametersOfDeclarationOnNextLine;
-
-  /// Allows contracting simple braced statements to a single line.
-  ///
-  /// E.g., this allows ``if (a) { return; }`` to be put on a single line.
-  bool AllowShortBlocksOnASingleLine;
-
-  /// If ``true``, short case labels will be contracted to a single line.
-  /// \code
-  ///   true:                                   false:
-  ///   switch (a) {                    vs.     switch (a) {
-  ///   case 1: x = 1; break;                   case 1:
-  ///   case 2: return;                           x = 1;
-  ///   }                                         break;
-  ///                                           case 2:
-  ///                                             return;
-  ///                                           }
-  /// \endcode
-  bool AllowShortCaseLabelsOnASingleLine;
-
-  /// Different styles for merging short functions containing at most one
-  /// statement.
-  enum ShortFunctionStyle {
-    /// Never merge functions into a single line.
-    SFS_None,
-    /// Only merge functions defined inside a class. Same as "inline",
-    /// except it does not implies "empty": i.e. top level empty functions
-    /// are not merged either.
-    /// \code
-    ///   class Foo {
-    ///     void f() { foo(); }
-    ///   };
-    ///   void f() {
-    ///     foo();
-    ///   }
-    ///   void f() {
-    ///   }
-    /// \endcode
-    SFS_InlineOnly,
-    /// Only merge empty functions.
-    /// \code
-    ///   void f() {}
-    ///   void f2() {
-    ///     bar2();
-    ///   }
-    /// \endcode
-    SFS_Empty,
-    /// Only merge functions defined inside a class. Implies "empty".
-    /// \code
-    ///   class Foo {
-    ///     void f() { foo(); }
-    ///   };
-    ///   void f() {
-    ///     foo();
-    ///   }
-    ///   void f() {}
-    /// \endcode
-    SFS_Inline,
-    /// Merge all functions fitting on a single line.
-    /// \code
-    ///   class Foo {
-    ///     void f() { foo(); }
-    ///   };
-    ///   void f() { bar(); }
-    /// \endcode
-    SFS_All,
-  };
-
-  /// Dependent on the value, ``int f() { return 0; }`` can be put on a
-  /// single line.
-  ShortFunctionStyle AllowShortFunctionsOnASingleLine;
-
-  /// If ``true``, ``if (a) return;`` can be put on a single line.
-  bool AllowShortIfStatementsOnASingleLine;
-
-  /// If ``true``, ``while (true) continue;`` can be put on a single
-  /// line.
-  bool AllowShortLoopsOnASingleLine;
-
-  /// Different ways to break after the function definition return type.
-  /// This option is **deprecated** and is retained for backwards compatibility.
-  enum DefinitionReturnTypeBreakingStyle {
-    /// Break after return type automatically.
-    /// ``PenaltyReturnTypeOnItsOwnLine`` is taken into account.
-    DRTBS_None,
-    /// Always break after the return type.
-    DRTBS_All,
-    /// Always break after the return types of top-level functions.
-    DRTBS_TopLevel,
-  };
-
-  /// Different ways to break after the function definition or
-  /// declaration return type.
-  enum ReturnTypeBreakingStyle {
-    /// Break after return type automatically.
-    /// ``PenaltyReturnTypeOnItsOwnLine`` is taken into account.
-    /// \code
-    ///   class A {
-    ///     int f() { return 0; };
-    ///   };
-    ///   int f();
-    ///   int f() { return 1; }
-    /// \endcode
-    RTBS_None,
-    /// Always break after the return type.
-    /// \code
-    ///   class A {
-    ///     int
-    ///     f() {
-    ///       return 0;
-    ///     };
-    ///   };
-    ///   int
-    ///   f();
-    ///   int
-    ///   f() {
-    ///     return 1;
-    ///   }
-    /// \endcode
-    RTBS_All,
-    /// Always break after the return types of top-level functions.
-    /// \code
-    ///   class A {
-    ///     int f() { return 0; };
-    ///   };
-    ///   int
-    ///   f();
-    ///   int
-    ///   f() {
-    ///     return 1;
-    ///   }
-    /// \endcode
-    RTBS_TopLevel,
-    /// Always break after the return type of function definitions.
-    /// \code
-    ///   class A {
-    ///     int
-    ///     f() {
-    ///       return 0;
-    ///     };
-    ///   };
-    ///   int f();
-    ///   int
-    ///   f() {
-    ///     return 1;
-    ///   }
-    /// \endcode
-    RTBS_AllDefinitions,
-    /// Always break after the return type of top-level definitions.
-    /// \code
-    ///   class A {
-    ///     int f() { return 0; };
-    ///   };
-    ///   int f();
-    ///   int
-    ///   f() {
-    ///     return 1;
-    ///   }
-    /// \endcode
-    RTBS_TopLevelDefinitions,
-  };
-
   /// The function definition return type breaking style to use.  This
   /// option is **deprecated** and is retained for backwards compatibility.
   DefinitionReturnTypeBreakingStyle AlwaysBreakAfterDefinitionReturnType;
 
   /// The function declaration return type breaking style to use.
   ReturnTypeBreakingStyle AlwaysBreakAfterReturnType;
->>>>>>> b2b84690
 
   /// If ``true``, always break before multiline string literals.
   ///
-<<<<<<< HEAD
-  /// When ``false``, use the same indentation level as for the switch statement.
-  /// Switch statement body is always indented one level more than case labels.
-  /// \code
-  ///    false:                                 true:
-  ///    switch (fool) {                vs.     switch (fool) {
-  ///    case 1:                                  case 1:
-  ///      bar();                                   bar();
-  ///      break;                                   break;
-  ///    default:                                 default:
-  ///      plop();                                  plop();
-  ///    }                                      }
-  /// \endcode
-  bool IndentCaseLabels;
-
-  /// \brief The number of columns to use for indentation.
-  /// \code
-  ///    IndentWidth: 3
-  ///
-  ///    void f() {
-  ///       someFunction();
-  ///       if (true, false) {
-  ///          f();
-  ///       }
-  ///    }
-  /// \endcode
-  unsigned IndentWidth;
-
-  /// \brief Indent if a function definition or declaration is wrapped after the
-  /// type.
-  /// \code
-  ///    true:
-  ///    LoooooooooooooooooooooooooooooooooooooooongReturnType
-  ///        LoooooooooooooooooooooooooooooooongFunctionDeclaration();
-  ///
-  ///    false:
-  ///    LoooooooooooooooooooooooooooooooooooooooongReturnType
-  ///    LoooooooooooooooooooooooooooooooongFunctionDeclaration();
-  /// \endcode
-  bool IndentWrappedFunctionNames;
-
-  /// \brief Quotation styles for JavaScript strings. Does not affect template
-  /// strings.
-  enum JavaScriptQuoteStyle {
-    /// Leave string quotes as they are.
-    /// \code{.js}
-    ///    string1 = "foo";
-    ///    string2 = 'bar';
-    /// \endcode
-    JSQS_Leave,
-    /// Always use single quotes.
-    /// \code{.js}
-    ///    string1 = 'foo';
-    ///    string2 = 'bar';
-    /// \endcode
-    JSQS_Single,
-    /// Always use double quotes.
-    /// \code{.js}
-    ///    string1 = "foo";
-    ///    string2 = "bar";
-    /// \endcode
-    JSQS_Double
-  };
-
-  /// \brief The JavaScriptQuoteStyle to use for JavaScript strings.
-  JavaScriptQuoteStyle JavaScriptQuotes;
-
-  /// \brief Whether to wrap JavaScript import/export statements.
-  /// \code{.js}
-  ///    true:
-  ///    import {
-  ///        VeryLongImportsAreAnnoying,
-  ///        VeryLongImportsAreAnnoying,
-  ///        VeryLongImportsAreAnnoying,
-  ///    } from 'some/module.js'
-  ///
-  ///    false:
-  ///    import {VeryLongImportsAreAnnoying, VeryLongImportsAreAnnoying, VeryLongImportsAreAnnoying,} from "some/module.js"
-  /// \endcode
-  bool JavaScriptWrapImports;
-
-  /// \brief If true, the empty line at the start of blocks is kept.
-  /// \code
-  ///    true:                                  false:
-  ///    if (foo) {                     vs.     if (foo) {
-  ///                                             bar();
-  ///      bar();                               }
-  ///    }
-  /// \endcode
-  bool KeepEmptyLinesAtTheStartOfBlocks;
-
-  /// \brief Supported languages.
-  ///
-  /// When stored in a configuration file, specifies the language, that the
-  /// configuration targets. When passed to the ``reformat()`` function, enables
-  /// syntax features specific to the language.
-  enum LanguageKind {
-    /// Do not use.
-    LK_None,
-    /// Should be used for C, C++.
-    LK_Cpp,
-    /// Should be used for Java.
-    LK_Java,
-    /// Should be used for JavaScript.
-    LK_JavaScript,
-    /// Should be used for Objective-C, Objective-C++.
-    LK_ObjC,
-    /// Should be used for Protocol Buffers
-    /// (https://developers.google.com/protocol-buffers/).
-    LK_Proto,
-    /// Should be used for TableGen code.
-    LK_TableGen,
-    /// Should be used for Protocol Buffer messages in text format
-    /// (https://developers.google.com/protocol-buffers/).
-    LK_TextProto
-  };
-  bool isCpp() const { return Language == LK_Cpp || Language == LK_ObjC; }
-
-  /// \brief Language, this format style is targeted at.
-  LanguageKind Language;
-
-  /// \brief A regular expression matching macros that start a block.
-  /// \code
-  ///    # With:
-  ///    MacroBlockBegin: "^NS_MAP_BEGIN|\
-  ///    NS_TABLE_HEAD$"
-  ///    MacroBlockEnd: "^\
-  ///    NS_MAP_END|\
-  ///    NS_TABLE_.*_END$"
-  ///
-  ///    NS_MAP_BEGIN
-  ///      foo();
-  ///    NS_MAP_END
-  ///
-  ///    NS_TABLE_HEAD
-  ///      bar();
-  ///    NS_TABLE_FOO_END
-  ///
-  ///    # Without:
-  ///    NS_MAP_BEGIN
-  ///    foo();
-  ///    NS_MAP_END
-  ///
-  ///    NS_TABLE_HEAD
-  ///    bar();
-  ///    NS_TABLE_FOO_END
-  /// \endcode
-  std::string MacroBlockBegin;
-
-  /// \brief A regular expression matching macros that end a block.
-  std::string MacroBlockEnd;
-
-  /// \brief The maximum number of consecutive empty lines to keep.
-  /// \code
-  ///    MaxEmptyLinesToKeep: 1         vs.     MaxEmptyLinesToKeep: 0
-  ///    int f() {                              int f() {
-  ///      int = 1;                                 int i = 1;
-  ///                                               i = foo();
-  ///      i = foo();                               return i;
-  ///                                           }
-  ///      return i;
-  ///    }
-  /// \endcode
-  unsigned MaxEmptyLinesToKeep;
-
-  /// \brief Different ways to indent namespace contents.
-  enum NamespaceIndentationKind {
-    /// Don't indent in namespaces.
-    /// \code
-    ///    namespace out {
-    ///    int i;
-    ///    namespace in {
-    ///    int i;
-    ///    }
-    ///    }
-    /// \endcode
-    NI_None,
-    /// Indent only in inner namespaces (nested in other namespaces).
-    /// \code
-    ///    namespace out {
-    ///    int i;
-    ///    namespace in {
-    ///      int i;
-    ///    }
-    ///    }
-    /// \endcode
-    NI_Inner,
-    /// Indent in all namespaces.
-    /// \code
-    ///    namespace out {
-    ///      int i;
-    ///      namespace in {
-    ///        int i;
-    ///      }
-    ///    }
-    /// \endcode
-    NI_All
-=======
   /// This flag is mean to make cases where there are multiple multiline strings
   /// in a file look more consistent. Thus, it will only take effect if wrapping
   /// the string at that point leads to it being indented
@@ -1547,7 +385,6 @@
       ///    }
       /// \endcode
       BTDS_Yes
->>>>>>> b2b84690
   };
 
   /// The template declaration breaking style to use.
@@ -1585,43 +422,6 @@
   /// \endcode
   bool BinPackParameters;
 
-<<<<<<< HEAD
-  /// \brief The number of characters to use for indentation of ObjC blocks.
-  /// \code{.objc}
-  ///    ObjCBlockIndentWidth: 4
-  ///
-  ///    [operation setCompletionBlock:^{
-  ///        [self onOperationDone];
-  ///    }];
-  /// \endcode
-  unsigned ObjCBlockIndentWidth;
-
-  /// \brief Add a space after ``@property`` in Objective-C, i.e. use
-  /// ``@property (readonly)`` instead of ``@property(readonly)``.
-  bool ObjCSpaceAfterProperty;
-
-  /// \brief Add a space in front of an Objective-C protocol list, i.e. use
-  /// ``Foo <Protocol>`` instead of ``Foo<Protocol>``.
-  bool ObjCSpaceBeforeProtocolList;
-
-  /// \brief The penalty for breaking around an assignment operator.
-  unsigned PenaltyBreakAssignment;
-
-  /// \brief The penalty for breaking a function call after ``call(``.
-  unsigned PenaltyBreakBeforeFirstCallParameter;
-
-  /// \brief The penalty for each line break introduced inside a comment.
-  unsigned PenaltyBreakComment;
-
-  /// \brief The penalty for breaking before the first ``<<``.
-  unsigned PenaltyBreakFirstLessLess;
-
-  /// \brief The penalty for each line break introduced inside a string literal.
-  unsigned PenaltyBreakString;
-
-  /// \brief The penalty for each character outside of the column limit.
-  unsigned PenaltyExcessCharacter;
-=======
   /// The style of wrapping parameters on the same line (bin-packed) or
   /// on one line each.
   enum BinPackStyle {
@@ -2250,223 +1050,9 @@
   ///
   /// For example: BOOST_FOREACH.
   std::vector<std::string> ForEachMacros;
->>>>>>> b2b84690
 
   tooling::IncludeStyle IncludeStyle;
 
-<<<<<<< HEAD
-  /// \brief The ``&`` and ``*`` alignment style.
-  enum PointerAlignmentStyle {
-    /// Align pointer to the left.
-    /// \code
-    ///   int* a;
-    /// \endcode
-    PAS_Left,
-    /// Align pointer to the right.
-    /// \code
-    ///   int *a;
-    /// \endcode
-    PAS_Right,
-    /// Align pointer in the middle.
-    /// \code
-    ///   int * a;
-    /// \endcode
-    PAS_Middle
-  };
-
-  /// \brief Pointer and reference alignment style.
-  PointerAlignmentStyle PointerAlignment;
-
-  /// \brief If ``true``, clang-format will attempt to re-flow comments.
-  /// \code
-  ///    false:
-  ///    // veryVeryVeryVeryVeryVeryVeryVeryVeryVeryVeryLongComment with plenty of information
-  ///    /* second veryVeryVeryVeryVeryVeryVeryVeryVeryVeryVeryLongComment with plenty of information */
-  ///
-  ///    true:
-  ///    // veryVeryVeryVeryVeryVeryVeryVeryVeryVeryVeryLongComment with plenty of
-  ///    // information
-  ///    /* second veryVeryVeryVeryVeryVeryVeryVeryVeryVeryVeryLongComment with plenty of
-  ///     * information */
-  /// \endcode
-  bool ReflowComments;
-
-  /// \brief If ``true``, clang-format will sort ``#includes``.
-  /// \code
-  ///    false:                                 true:
-  ///    #include "b.h"                 vs.     #include "a.h"
-  ///    #include "a.h"                         #include "b.h"
-  /// \endcode
-  bool SortIncludes;
-
-  /// \brief If ``true``, clang-format will sort using declarations.
-  /// \code
-  ///    false:                                 true:
-  ///    using std::cout;               vs.     using std::cin;
-  ///    using std::cin;                        using std::cout;
-  /// \endcode
-  bool SortUsingDeclarations;
-
-  /// \brief If ``true``, a space is inserted after C style casts.
-  /// \code
-  ///    true:                                  false:
-  ///    (int)i;                        vs.     (int) i;
-  /// \endcode
-  bool SpaceAfterCStyleCast;
-
-  /// \brief If \c true, a space will be inserted after the 'template' keyword.
-  /// \code
-  ///    true:                                  false:
-  ///    template <int> void foo();     vs.     template<int> void foo();
-  /// \endcode
-  bool SpaceAfterTemplateKeyword;
-
-  /// \brief If ``false``, spaces will be removed before assignment operators.
-  /// \code
-  ///    true:                                  false:
-  ///    int a = 5;                     vs.     int a=5;
-  ///    a += 42                                a+=42;
-  /// \endcode
-  bool SpaceBeforeAssignmentOperators;
-
-  /// \brief Different ways to put a space before opening parentheses.
-  enum SpaceBeforeParensOptions {
-    /// Never put a space before opening parentheses.
-    /// \code
-    ///    void f() {
-    ///      if(true) {
-    ///        f();
-    ///      }
-    ///    }
-    /// \endcode
-    SBPO_Never,
-    /// Put a space before opening parentheses only after control statement
-    /// keywords (``for/if/while...``).
-    /// \code
-    ///    void f() {
-    ///      if (true) {
-    ///        f();
-    ///      }
-    ///    }
-    /// \endcode
-    SBPO_ControlStatements,
-    /// Always put a space before opening parentheses, except when it's
-    /// prohibited by the syntax rules (in function-like macro definitions) or
-    /// when determined by other style rules (after unary operators, opening
-    /// parentheses, etc.)
-    /// \code
-    ///    void f () {
-    ///      if (true) {
-    ///        f ();
-    ///      }
-    ///    }
-    /// \endcode
-    SBPO_Always
-  };
-
-  /// \brief Defines in which cases to put a space before opening parentheses.
-  SpaceBeforeParensOptions SpaceBeforeParens;
-
-  /// \brief If ``true``, spaces may be inserted into ``()``.
-  /// \code
-  ///    true:                                false:
-  ///    void f( ) {                    vs.   void f() {
-  ///      int x[] = {foo( ), bar( )};          int x[] = {foo(), bar()};
-  ///      if (true) {                          if (true) {
-  ///        f( );                                f();
-  ///      }                                    }
-  ///    }                                    }
-  /// \endcode
-  bool SpaceInEmptyParentheses;
-
-  /// \brief The number of spaces before trailing line comments
-  /// (``//`` - comments).
-  ///
-  /// This does not affect trailing block comments (``/*`` - comments) as
-  /// those commonly have different usage patterns and a number of special
-  /// cases.
-  /// \code
-  ///    SpacesBeforeTrailingComments: 3
-  ///    void f() {
-  ///      if (true) {   // foo1
-  ///        f();        // bar
-  ///      }             // foo
-  ///    }
-  /// \endcode
-  unsigned SpacesBeforeTrailingComments;
-
-  /// \brief If ``true``, spaces will be inserted after ``<`` and before ``>``
-  /// in template argument lists.
-  /// \code
-  ///    true:                                  false:
-  ///    static_cast< int >(arg);       vs.     static_cast<int>(arg);
-  ///    std::function< void(int) > fct;        std::function<void(int)> fct;
-  /// \endcode
-  bool SpacesInAngles;
-
-  /// \brief If ``true``, spaces are inserted inside container literals (e.g.
-  /// ObjC and Javascript array and dict literals).
-  /// \code{.js}
-  ///    true:                                  false:
-  ///    var arr = [ 1, 2, 3 ];         vs.     var arr = [1, 2, 3];
-  ///    f({a : 1, b : 2, c : 3});              f({a: 1, b: 2, c: 3});
-  /// \endcode
-  bool SpacesInContainerLiterals;
-
-  /// \brief If ``true``, spaces may be inserted into C style casts.
-  /// \code
-  ///    true:                                  false:
-  ///    x = ( int32 )y                 vs.     x = (int32)y
-  /// \endcode
-  bool SpacesInCStyleCastParentheses;
-
-  /// \brief If ``true``, spaces will be inserted after ``(`` and before ``)``.
-  /// \code
-  ///    true:                                  false:
-  ///    t f( Deleted & ) & = delete;   vs.     t f(Deleted &) & = delete;
-  /// \endcode
-  bool SpacesInParentheses;
-
-  /// \brief If ``true``, spaces will be inserted after ``[`` and before ``]``.
-  /// Lambdas or unspecified size array declarations will not be affected.
-  /// \code
-  ///    true:                                  false:
-  ///    int a[ 5 ];                    vs.     int a[5];
-  ///    std::unique_ptr<int[]> foo() {} // Won't be affected
-  /// \endcode
-  bool SpacesInSquareBrackets;
-
-  /// \brief Supported language standards.
-  enum LanguageStandard {
-    /// Use C++03-compatible syntax.
-    LS_Cpp03,
-    /// Use features of C++11, C++14 and C++1z (e.g. ``A<A<int>>`` instead of
-    /// ``A<A<int> >``).
-    LS_Cpp11,
-    /// Automatic detection based on the input.
-    LS_Auto
-  };
-
-  /// \brief Format compatible with this standard, e.g. use ``A<A<int> >``
-  /// instead of ``A<A<int>>`` for ``LS_Cpp03``.
-  LanguageStandard Standard;
-
-  /// \brief The number of columns used for tab stops.
-  unsigned TabWidth;
-
-  /// \brief Different ways to use tab in formatting.
-  enum UseTabStyle {
-    /// Never use tab.
-    UT_Never,
-    /// Use tabs only for indentation.
-    UT_ForIndentation,
-    /// Use tabs only for line continuation and indentation.
-    UT_ForContinuationAndIndentation,
-    /// Use tabs whenever we need to fill whitespace that spans at least from
-    /// one tab stop to the next one.
-    UT_Always
-  };
-=======
   /// Indent case labels one level from the switch statement.
   ///
   /// When ``false``, use the same indentation level as for the switch statement.
@@ -2756,13 +1342,10 @@
 
   /// The penalty for breaking before the first ``<<``.
   unsigned PenaltyBreakFirstLessLess;
->>>>>>> b2b84690
 
   /// The penalty for each line break introduced inside a string literal.
   unsigned PenaltyBreakString;
 
-<<<<<<< HEAD
-=======
   /// The penalty for breaking after template declaration.
   unsigned PenaltyBreakTemplateDeclaration;
 
@@ -3089,7 +1672,6 @@
   /// The way to use tab characters in the resulting file.
   UseTabStyle UseTab;
 
->>>>>>> b2b84690
   bool operator==(const FormatStyle &R) const {
     return AccessModifierOffset == R.AccessModifierOffset &&
            AlignAfterOpenBracket == R.AlignAfterOpenBracket &&
@@ -3123,11 +1705,7 @@
            BreakAfterJavaFieldAnnotations == R.BreakAfterJavaFieldAnnotations &&
            BreakStringLiterals == R.BreakStringLiterals &&
            ColumnLimit == R.ColumnLimit && CommentPragmas == R.CommentPragmas &&
-<<<<<<< HEAD
-           BreakBeforeInheritanceComma == R.BreakBeforeInheritanceComma &&
-=======
            BreakInheritanceList == R.BreakInheritanceList &&
->>>>>>> b2b84690
            ConstructorInitializerAllOnOneLineOrOnePerLine ==
                R.ConstructorInitializerAllOnOneLineOrOnePerLine &&
            ConstructorInitializerIndentWidth ==
@@ -3140,15 +1718,10 @@
                R.ExperimentalAutoDetectBinPacking &&
            FixNamespaceComments == R.FixNamespaceComments &&
            ForEachMacros == R.ForEachMacros &&
-<<<<<<< HEAD
-           IncludeCategories == R.IncludeCategories &&
-           IndentCaseLabels == R.IndentCaseLabels &&
-=======
            IncludeStyle.IncludeBlocks == R.IncludeStyle.IncludeBlocks &&
            IncludeStyle.IncludeCategories == R.IncludeStyle.IncludeCategories &&
            IndentCaseLabels == R.IndentCaseLabels &&
            IndentPPDirectives == R.IndentPPDirectives &&
->>>>>>> b2b84690
            IndentWidth == R.IndentWidth && Language == R.Language &&
            IndentWrappedFunctionNames == R.IndentWrappedFunctionNames &&
            JavaScriptQuotes == R.JavaScriptQuotes &&
@@ -3159,19 +1732,11 @@
            MacroBlockEnd == R.MacroBlockEnd &&
            MaxEmptyLinesToKeep == R.MaxEmptyLinesToKeep &&
            NamespaceIndentation == R.NamespaceIndentation &&
-<<<<<<< HEAD
-           ObjCBlockIndentWidth == R.ObjCBlockIndentWidth &&
-           ObjCSpaceAfterProperty == R.ObjCSpaceAfterProperty &&
-           ObjCSpaceBeforeProtocolList == R.ObjCSpaceBeforeProtocolList &&
-           PenaltyBreakAssignment ==
-               R.PenaltyBreakAssignment &&
-=======
            ObjCBinPackProtocolList == R.ObjCBinPackProtocolList &&
            ObjCBlockIndentWidth == R.ObjCBlockIndentWidth &&
            ObjCSpaceAfterProperty == R.ObjCSpaceAfterProperty &&
            ObjCSpaceBeforeProtocolList == R.ObjCSpaceBeforeProtocolList &&
            PenaltyBreakAssignment == R.PenaltyBreakAssignment &&
->>>>>>> b2b84690
            PenaltyBreakBeforeFirstCallParameter ==
                R.PenaltyBreakBeforeFirstCallParameter &&
            PenaltyBreakComment == R.PenaltyBreakComment &&
@@ -3179,13 +1744,6 @@
            PenaltyBreakString == R.PenaltyBreakString &&
            PenaltyExcessCharacter == R.PenaltyExcessCharacter &&
            PenaltyReturnTypeOnItsOwnLine == R.PenaltyReturnTypeOnItsOwnLine &&
-<<<<<<< HEAD
-           PointerAlignment == R.PointerAlignment &&
-           SpaceAfterCStyleCast == R.SpaceAfterCStyleCast &&
-           SpaceAfterTemplateKeyword == R.SpaceAfterTemplateKeyword &&
-           SpaceBeforeAssignmentOperators == R.SpaceBeforeAssignmentOperators &&
-           SpaceBeforeParens == R.SpaceBeforeParens &&
-=======
            PenaltyBreakTemplateDeclaration ==
                R.PenaltyBreakTemplateDeclaration &&
            PointerAlignment == R.PointerAlignment &&
@@ -3200,7 +1758,6 @@
            SpaceBeforeParens == R.SpaceBeforeParens &&
            SpaceBeforeRangeBasedForLoopColon ==
                R.SpaceBeforeRangeBasedForLoopColon &&
->>>>>>> b2b84690
            SpaceInEmptyParentheses == R.SpaceInEmptyParentheses &&
            SpacesBeforeTrailingComments == R.SpacesBeforeTrailingComments &&
            SpacesInAngles == R.SpacesInAngles &&
@@ -3254,11 +1811,7 @@
 /// http://llvm.org/docs/CodingStandards.html.
 FormatStyle getLLVMStyle();
 
-<<<<<<< HEAD
-/// \brief Returns a format style complying with one of Google's style guides:
-=======
 /// Returns a format style complying with one of Google's style guides:
->>>>>>> b2b84690
 /// http://google-styleguide.googlecode.com/svn/trunk/cppguide.xml.
 /// http://google-styleguide.googlecode.com/svn/trunk/javascriptguide.xml.
 /// https://developers.google.com/protocol-buffers/docs/style.
@@ -3276,16 +1829,6 @@
 /// http://www.webkit.org/coding/coding-style.html
 FormatStyle getWebKitStyle();
 
-<<<<<<< HEAD
-/// \brief Returns a format style complying with GNU Coding Standards:
-/// http://www.gnu.org/prep/standards/standards.html
-FormatStyle getGNUStyle();
-
-/// \brief Returns style indicating formatting should be not applied at all.
-FormatStyle getNoStyle();
-
-/// \brief Gets a predefined style for the specified language by name.
-=======
 /// Returns a format style complying with GNU Coding Standards:
 /// http://www.gnu.org/prep/standards/standards.html
 FormatStyle getGNUStyle();
@@ -3294,7 +1837,6 @@
 FormatStyle getNoStyle();
 
 /// Gets a predefined style for the specified language by name.
->>>>>>> b2b84690
 ///
 /// Currently supported names: LLVM, Google, Chromium, Mozilla. Names are
 /// compared case-insensitively.
@@ -3303,20 +1845,13 @@
 bool getPredefinedStyle(StringRef Name, FormatStyle::LanguageKind Language,
                         FormatStyle *Style);
 
-<<<<<<< HEAD
-/// \brief Parse configuration from YAML-formatted text.
-=======
 /// Parse configuration from YAML-formatted text.
->>>>>>> b2b84690
 ///
 /// Style->Language is used to get the base style, if the ``BasedOnStyle``
 /// option is present.
 ///
-<<<<<<< HEAD
-=======
 /// The FormatStyleSet of Style is reset.
 ///
->>>>>>> b2b84690
 /// When ``BasedOnStyle`` is not present, options not present in the YAML
 /// document, are retained in \p Style.
 std::error_code parseConfiguration(StringRef Text, FormatStyle *Style);
@@ -3324,51 +1859,26 @@
 /// Gets configuration in a YAML string.
 std::string configurationAsText(const FormatStyle &Style);
 
-<<<<<<< HEAD
-/// \brief Returns the replacements necessary to sort all ``#include`` blocks
-=======
 /// Returns the replacements necessary to sort all ``#include`` blocks
->>>>>>> b2b84690
 /// that are affected by ``Ranges``.
 tooling::Replacements sortIncludes(const FormatStyle &Style, StringRef Code,
                                    ArrayRef<tooling::Range> Ranges,
                                    StringRef FileName,
                                    unsigned *Cursor = nullptr);
 
-<<<<<<< HEAD
-/// \brief Returns the replacements corresponding to applying and formatting
-=======
 /// Returns the replacements corresponding to applying and formatting
->>>>>>> b2b84690
 /// \p Replaces on success; otheriwse, return an llvm::Error carrying
 /// llvm::StringError.
 llvm::Expected<tooling::Replacements>
 formatReplacements(StringRef Code, const tooling::Replacements &Replaces,
                    const FormatStyle &Style);
 
-<<<<<<< HEAD
-/// \brief Returns the replacements corresponding to applying \p Replaces and
-=======
 /// Returns the replacements corresponding to applying \p Replaces and
->>>>>>> b2b84690
 /// cleaning up the code after that on success; otherwise, return an llvm::Error
 /// carrying llvm::StringError.
 /// This also supports inserting/deleting C++ #include directives:
 /// - If a replacement has offset UINT_MAX, length 0, and a replacement text
 ///   that is an #include directive, this will insert the #include into the
-<<<<<<< HEAD
-///   correct block in the \p Code. When searching for points to insert new
-///   header, this ignores #include's after the #include block(s) in the
-///   beginning of a file to avoid inserting headers into code sections where
-///   new #include's should not be added by default. These code sections
-///   include:
-///     - raw string literals (containing #include).
-///     - #if blocks.
-///     - Special #include's among declarations (e.g. functions).
-/// - If a replacement has offset UINT_MAX, length 1, and a replacement text
-///   that is the name of the header to be removed, the header will be removed
-///   from \p Code if it exists.
-=======
 ///   correct block in the \p Code.
 /// - If a replacement has offset UINT_MAX, length 1, and a replacement text
 ///   that is the name of the header to be removed, the header will be removed
@@ -3376,20 +1886,10 @@
 /// The include manipulation is done via `tooling::HeaderInclude`, see its
 /// documentation for more details on how include insertion points are found and
 /// what edits are produced.
->>>>>>> b2b84690
 llvm::Expected<tooling::Replacements>
 cleanupAroundReplacements(StringRef Code, const tooling::Replacements &Replaces,
                           const FormatStyle &Style);
 
-<<<<<<< HEAD
-/// \brief Represents the status of a formatting attempt.
-struct FormattingAttemptStatus {
-  /// \brief A value of ``false`` means that any of the affected ranges were not
-  /// formatted due to a non-recoverable syntax error.
-  bool FormatComplete = true;
-
-  /// \brief If ``FormatComplete`` is false, ``Line`` records a one-based
-=======
 /// Represents the status of a formatting attempt.
 struct FormattingAttemptStatus {
   /// A value of ``false`` means that any of the affected ranges were not
@@ -3397,17 +1897,12 @@
   bool FormatComplete = true;
 
   /// If ``FormatComplete`` is false, ``Line`` records a one-based
->>>>>>> b2b84690
   /// original line number at which a syntax error might have occurred. This is
   /// based on a best-effort analysis and could be imprecise.
   unsigned Line = 0;
 };
 
-<<<<<<< HEAD
-/// \brief Reformats the given \p Ranges in \p Code.
-=======
 /// Reformats the given \p Ranges in \p Code.
->>>>>>> b2b84690
 ///
 /// Each range is extended on either end to its next bigger logic unit, i.e.
 /// everything that might influence its formatting or might be influenced by its
@@ -3423,11 +1918,7 @@
                                StringRef FileName = "<stdin>",
                                FormattingAttemptStatus *Status = nullptr);
 
-<<<<<<< HEAD
-/// \brief Same as above, except if ``IncompleteFormat`` is non-null, its value
-=======
 /// Same as above, except if ``IncompleteFormat`` is non-null, its value
->>>>>>> b2b84690
 /// will be set to true if any of the affected ranges were not formatted due to
 /// a non-recoverable syntax error.
 tooling::Replacements reformat(const FormatStyle &Style, StringRef Code,
@@ -3435,11 +1926,7 @@
                                StringRef FileName,
                                bool *IncompleteFormat);
 
-<<<<<<< HEAD
-/// \brief Clean up any erroneous/redundant code in the given \p Ranges in \p
-=======
 /// Clean up any erroneous/redundant code in the given \p Ranges in \p
->>>>>>> b2b84690
 /// Code.
 ///
 /// Returns the ``Replacements`` that clean up all \p Ranges in \p Code.
@@ -3447,11 +1934,7 @@
                               ArrayRef<tooling::Range> Ranges,
                               StringRef FileName = "<stdin>");
 
-<<<<<<< HEAD
-/// \brief Fix namespace end comments in the given \p Ranges in \p Code.
-=======
 /// Fix namespace end comments in the given \p Ranges in \p Code.
->>>>>>> b2b84690
 ///
 /// Returns the ``Replacements`` that fix the namespace comments in all
 /// \p Ranges in \p Code.
@@ -3460,11 +1943,7 @@
                                               ArrayRef<tooling::Range> Ranges,
                                               StringRef FileName = "<stdin>");
 
-<<<<<<< HEAD
-/// \brief Sort consecutive using declarations in the given \p Ranges in
-=======
 /// Sort consecutive using declarations in the given \p Ranges in
->>>>>>> b2b84690
 /// \p Code.
 ///
 /// Returns the ``Replacements`` that sort the using declarations in all
@@ -3474,27 +1953,16 @@
                                             ArrayRef<tooling::Range> Ranges,
                                             StringRef FileName = "<stdin>");
 
-<<<<<<< HEAD
-/// \brief Returns the ``LangOpts`` that the formatter expects you to set.
-=======
 /// Returns the ``LangOpts`` that the formatter expects you to set.
->>>>>>> b2b84690
 ///
 /// \param Style determines specific settings for lexing mode.
 LangOptions getFormattingLangOpts(const FormatStyle &Style = getLLVMStyle());
 
-<<<<<<< HEAD
-/// \brief Description to be used for help text for a ``llvm::cl`` option for
-=======
 /// Description to be used for help text for a ``llvm::cl`` option for
->>>>>>> b2b84690
 /// specifying format style. The description is closely related to the operation
 /// of ``getStyle()``.
 extern const char *StyleOptionHelpDescription;
 
-<<<<<<< HEAD
-/// \brief Construct a FormatStyle based on ``StyleName``.
-=======
 /// The suggested format style to use by default. This allows tools using
 /// `getStyle` to have a consistent default style.
 /// Different builds can modify the value to the preferred styles.
@@ -3505,7 +1973,6 @@
 extern const char *DefaultFallbackStyle;
 
 /// Construct a FormatStyle based on ``StyleName``.
->>>>>>> b2b84690
 ///
 /// ``StyleName`` can take several forms:
 /// * "{<key>: <value>, ...}" - Set specic style parameters.
@@ -3534,15 +2001,11 @@
                                      StringRef Code = "",
                                      vfs::FileSystem *FS = nullptr);
 
-<<<<<<< HEAD
-// \brief Returns a string representation of ``Language``.
-=======
 // Guesses the language from the ``FileName`` and ``Code`` to be formatted.
 // Defaults to FormatStyle::LK_Cpp.
 FormatStyle::LanguageKind guessLanguage(StringRef FileName, StringRef Code);
 
 // Returns a string representation of ``Language``.
->>>>>>> b2b84690
 inline StringRef getLanguageName(FormatStyle::LanguageKind Language) {
   switch (Language) {
   case FormatStyle::LK_Cpp:
