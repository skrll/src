--- conflicted
+++ resolved
@@ -13,11 +13,6 @@
 
 #ifndef LLVM_CLANG_REWRITE_CORE_DELTATREE_H
 #define LLVM_CLANG_REWRITE_CORE_DELTATREE_H
-<<<<<<< HEAD
-
-#include "llvm/Support/Compiler.h"
-=======
->>>>>>> b2b84690
 
 namespace clang {
 
@@ -30,11 +25,7 @@
   /// as well, without traversing the whole tree.
   class DeltaTree {
     void *Root;    // "DeltaTreeNode *"
-<<<<<<< HEAD
-    void operator=(const DeltaTree &) = delete;
-=======
 
->>>>>>> b2b84690
   public:
     DeltaTree();
 
