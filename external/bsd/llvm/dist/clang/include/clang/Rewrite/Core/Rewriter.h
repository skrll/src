//===- Rewriter.h - Code rewriting interface --------------------*- C++ -*-===//
//
//                     The LLVM Compiler Infrastructure
//
// This file is distributed under the University of Illinois Open Source
// License. See LICENSE.TXT for details.
//
//===----------------------------------------------------------------------===//
//
//  This file defines the Rewriter class, which is used for code
//  transformations.
//
//===----------------------------------------------------------------------===//

#ifndef LLVM_CLANG_REWRITE_CORE_REWRITER_H
#define LLVM_CLANG_REWRITE_CORE_REWRITER_H

#include "clang/Basic/LLVM.h"
#include "clang/Basic/SourceLocation.h"
#include "clang/Rewrite/Core/RewriteBuffer.h"
<<<<<<< HEAD
#include <cstring>
=======
#include "llvm/ADT/StringRef.h"
>>>>>>> b2b84690
#include <map>
#include <string>

namespace clang {
<<<<<<< HEAD
  class LangOptions;
  class SourceManager;
=======

class LangOptions;
class SourceManager;
>>>>>>> b2b84690

/// Rewriter - This is the main interface to the rewrite buffers.  Its primary
/// job is to dispatch high-level requests to the low-level RewriteBuffers that
/// are involved.
class Rewriter {
  SourceManager *SourceMgr = nullptr;
  const LangOptions *LangOpts = nullptr;
  std::map<FileID, RewriteBuffer> RewriteBuffers;

public:
  struct RewriteOptions {
    /// Given a source range, true to include previous inserts at the
    /// beginning of the range as part of the range itself (true by default).
    bool IncludeInsertsAtBeginOfRange = true;

    /// Given a source range, true to include previous inserts at the
    /// end of the range as part of the range itself (true by default).
    bool IncludeInsertsAtEndOfRange = true;

    /// If true and removing some text leaves a blank line
    /// also remove the empty line (false by default).
    bool RemoveLineIfEmpty = false;

    RewriteOptions() {}
  };

  using buffer_iterator = std::map<FileID, RewriteBuffer>::iterator;
  using const_buffer_iterator = std::map<FileID, RewriteBuffer>::const_iterator;

  explicit Rewriter() = default;
  explicit Rewriter(SourceManager &SM, const LangOptions &LO)
<<<<<<< HEAD
    : SourceMgr(&SM), LangOpts(&LO) {}
  explicit Rewriter() : SourceMgr(nullptr), LangOpts(nullptr) {}
=======
      : SourceMgr(&SM), LangOpts(&LO) {}
>>>>>>> b2b84690

  void setSourceMgr(SourceManager &SM, const LangOptions &LO) {
    SourceMgr = &SM;
    LangOpts = &LO;
  }

  SourceManager &getSourceMgr() const { return *SourceMgr; }
  const LangOptions &getLangOpts() const { return *LangOpts; }

  /// isRewritable - Return true if this location is a raw file location, which
  /// is rewritable.  Locations from macros, etc are not rewritable.
  static bool isRewritable(SourceLocation Loc) {
    return Loc.isFileID();
  }

  /// getRangeSize - Return the size in bytes of the specified range if they
  /// are in the same file.  If not, this returns -1.
  int getRangeSize(SourceRange Range,
                   RewriteOptions opts = RewriteOptions()) const;
  int getRangeSize(const CharSourceRange &Range,
                   RewriteOptions opts = RewriteOptions()) const;

  /// getRewrittenText - Return the rewritten form of the text in the specified
  /// range.  If the start or end of the range was unrewritable or if they are
  /// in different buffers, this returns an empty string.
  ///
  /// Note that this method is not particularly efficient.
  std::string getRewrittenText(SourceRange Range) const;

  /// InsertText - Insert the specified string at the specified location in the
  /// original buffer.  This method returns true (and does nothing) if the input
  /// location was not rewritable, false otherwise.
  ///
  /// \param indentNewLines if true new lines in the string are indented
  /// using the indentation of the source line in position \p Loc.
  bool InsertText(SourceLocation Loc, StringRef Str,
                  bool InsertAfter = true, bool indentNewLines = false);

  /// InsertTextAfter - Insert the specified string at the specified location in
  ///  the original buffer.  This method returns true (and does nothing) if
  ///  the input location was not rewritable, false otherwise.  Text is
  ///  inserted after any other text that has been previously inserted
  ///  at the some point (the default behavior for InsertText).
  bool InsertTextAfter(SourceLocation Loc, StringRef Str) {
    return InsertText(Loc, Str);
  }

  /// Insert the specified string after the token in the
  /// specified location.
  bool InsertTextAfterToken(SourceLocation Loc, StringRef Str);

  /// InsertText - Insert the specified string at the specified location in the
  /// original buffer.  This method returns true (and does nothing) if the input
  /// location was not rewritable, false otherwise.  Text is
  /// inserted before any other text that has been previously inserted
  /// at the some point.
  bool InsertTextBefore(SourceLocation Loc, StringRef Str) {
    return InsertText(Loc, Str, false);
  }

  /// RemoveText - Remove the specified text region.
  bool RemoveText(SourceLocation Start, unsigned Length,
                  RewriteOptions opts = RewriteOptions());

  /// Remove the specified text region.
  bool RemoveText(CharSourceRange range,
                  RewriteOptions opts = RewriteOptions()) {
    return RemoveText(range.getBegin(), getRangeSize(range, opts), opts);
  }

  /// Remove the specified text region.
  bool RemoveText(SourceRange range, RewriteOptions opts = RewriteOptions()) {
    return RemoveText(range.getBegin(), getRangeSize(range, opts), opts);
  }

  /// ReplaceText - This method replaces a range of characters in the input
  /// buffer with a new string.  This is effectively a combined "remove/insert"
  /// operation.
  bool ReplaceText(SourceLocation Start, unsigned OrigLength,
                   StringRef NewStr);

  /// ReplaceText - This method replaces a range of characters in the input
  /// buffer with a new string.  This is effectively a combined "remove/insert"
  /// operation.
  bool ReplaceText(SourceRange range, StringRef NewStr) {
    return ReplaceText(range.getBegin(), getRangeSize(range), NewStr);
  }

  /// ReplaceText - This method replaces a range of characters in the input
  /// buffer with a new string.  This is effectively a combined "remove/insert"
  /// operation.
  bool ReplaceText(SourceRange range, SourceRange replacementRange);

<<<<<<< HEAD
  /// \brief Increase indentation for the lines between the given source range.
=======
  /// Increase indentation for the lines between the given source range.
>>>>>>> b2b84690
  /// To determine what the indentation should be, 'parentIndent' is used
  /// that should be at a source location with an indentation one degree
  /// lower than the given range.
  bool IncreaseIndentation(CharSourceRange range, SourceLocation parentIndent);
  bool IncreaseIndentation(SourceRange range, SourceLocation parentIndent) {
    return IncreaseIndentation(CharSourceRange::getTokenRange(range),
                               parentIndent);
  }

  /// getEditBuffer - This is like getRewriteBufferFor, but always returns a
  /// buffer, and allows you to write on it directly.  This is useful if you
  /// want efficient low-level access to apis for scribbling on one specific
  /// FileID's buffer.
  RewriteBuffer &getEditBuffer(FileID FID);

  /// getRewriteBufferFor - Return the rewrite buffer for the specified FileID.
  /// If no modification has been made to it, return null.
  const RewriteBuffer *getRewriteBufferFor(FileID FID) const {
    std::map<FileID, RewriteBuffer>::const_iterator I =
      RewriteBuffers.find(FID);
    return I == RewriteBuffers.end() ? nullptr : &I->second;
  }

  // Iterators over rewrite buffers.
  buffer_iterator buffer_begin() { return RewriteBuffers.begin(); }
  buffer_iterator buffer_end() { return RewriteBuffers.end(); }
  const_buffer_iterator buffer_begin() const { return RewriteBuffers.begin(); }
  const_buffer_iterator buffer_end() const { return RewriteBuffers.end(); }

  /// overwriteChangedFiles - Save all changed files to disk.
  ///
  /// Returns true if any files were not saved successfully.
  /// Outputs diagnostics via the source manager's diagnostic engine
  /// in case of an error.
  bool overwriteChangedFiles();

private:
  unsigned getLocationOffsetAndFileID(SourceLocation Loc, FileID &FID) const;
};

} // namespace clang

#endif // LLVM_CLANG_REWRITE_CORE_REWRITER_H<|MERGE_RESOLUTION|>--- conflicted
+++ resolved
@@ -18,23 +18,14 @@
 #include "clang/Basic/LLVM.h"
 #include "clang/Basic/SourceLocation.h"
 #include "clang/Rewrite/Core/RewriteBuffer.h"
-<<<<<<< HEAD
-#include <cstring>
-=======
 #include "llvm/ADT/StringRef.h"
->>>>>>> b2b84690
 #include <map>
 #include <string>
 
 namespace clang {
-<<<<<<< HEAD
-  class LangOptions;
-  class SourceManager;
-=======
 
 class LangOptions;
 class SourceManager;
->>>>>>> b2b84690
 
 /// Rewriter - This is the main interface to the rewrite buffers.  Its primary
 /// job is to dispatch high-level requests to the low-level RewriteBuffers that
@@ -66,12 +57,7 @@
 
   explicit Rewriter() = default;
   explicit Rewriter(SourceManager &SM, const LangOptions &LO)
-<<<<<<< HEAD
-    : SourceMgr(&SM), LangOpts(&LO) {}
-  explicit Rewriter() : SourceMgr(nullptr), LangOpts(nullptr) {}
-=======
       : SourceMgr(&SM), LangOpts(&LO) {}
->>>>>>> b2b84690
 
   void setSourceMgr(SourceManager &SM, const LangOptions &LO) {
     SourceMgr = &SM;
@@ -165,11 +151,7 @@
   /// operation.
   bool ReplaceText(SourceRange range, SourceRange replacementRange);
 
-<<<<<<< HEAD
-  /// \brief Increase indentation for the lines between the given source range.
-=======
   /// Increase indentation for the lines between the given source range.
->>>>>>> b2b84690
   /// To determine what the indentation should be, 'parentIndent' is used
   /// that should be at a source location with an indentation one degree
   /// lower than the given range.
