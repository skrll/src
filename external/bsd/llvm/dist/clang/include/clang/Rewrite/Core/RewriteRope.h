--- conflicted
+++ resolved
@@ -16,10 +16,6 @@
 
 #include "llvm/ADT/IntrusiveRefCntPtr.h"
 #include "llvm/ADT/StringRef.h"
-<<<<<<< HEAD
-#include "llvm/Support/Compiler.h"
-=======
->>>>>>> b2b84690
 #include <cassert>
 #include <cstddef>
 #include <iterator>
@@ -62,18 +58,10 @@
   /// different offsets) which is a nice constant time operation.
   struct RopePiece {
     llvm::IntrusiveRefCntPtr<RopeRefCountString> StrData;
-<<<<<<< HEAD
-    unsigned StartOffs;
-    unsigned EndOffs;
-
-    RopePiece() : StrData(nullptr), StartOffs(0), EndOffs(0) {}
-
-=======
     unsigned StartOffs = 0;
     unsigned EndOffs = 0;
 
     RopePiece() = default;
->>>>>>> b2b84690
     RopePiece(llvm::IntrusiveRefCntPtr<RopeRefCountString> Str, unsigned Start,
               unsigned End)
         : StrData(std::move(Str)), StartOffs(Start), EndOffs(End) {}
@@ -111,12 +99,6 @@
   public:
     RopePieceBTreeIterator() = default;
     RopePieceBTreeIterator(const void /*RopePieceBTreeNode*/ *N);
-<<<<<<< HEAD
-    // end iterator
-    RopePieceBTreeIterator()
-      : CurNode(nullptr), CurPiece(nullptr), CurChar(0) {}
-=======
->>>>>>> b2b84690
 
     char operator*() const {
       return (*CurPiece)[CurChar];
@@ -154,11 +136,7 @@
 
   class RopePieceBTree {
     void /*RopePieceBTreeNode*/ *Root;
-<<<<<<< HEAD
-    void operator=(const RopePieceBTree &) = delete;
-=======
-
->>>>>>> b2b84690
+
   public:
     RopePieceBTree();
     RopePieceBTree(const RopePieceBTree &RHS);
@@ -192,26 +170,15 @@
   /// We allocate space for string data out of a buffer of size AllocChunkSize.
   /// This keeps track of how much space is left.
   llvm::IntrusiveRefCntPtr<RopeRefCountString> AllocBuffer;
-<<<<<<< HEAD
-  unsigned AllocOffs;
-=======
->>>>>>> b2b84690
   enum { AllocChunkSize = 4080 };
   unsigned AllocOffs = AllocChunkSize;
 
 public:
-<<<<<<< HEAD
-  RewriteRope() :  AllocBuffer(nullptr), AllocOffs(AllocChunkSize) {}
-  RewriteRope(const RewriteRope &RHS)
-    : Chunks(RHS.Chunks), AllocBuffer(nullptr), AllocOffs(AllocChunkSize) {
-  }
-=======
   RewriteRope() = default;
   RewriteRope(const RewriteRope &RHS) : Chunks(RHS.Chunks) {}
 
   using iterator = RopePieceBTree::iterator;
   using const_iterator = RopePieceBTree::iterator;
->>>>>>> b2b84690
 
   iterator begin() const { return Chunks.begin(); }
   iterator end() const { return Chunks.end(); }
