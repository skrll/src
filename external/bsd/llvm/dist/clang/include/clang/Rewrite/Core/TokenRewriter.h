--- conflicted
+++ resolved
@@ -17,10 +17,7 @@
 
 #include "clang/Basic/SourceLocation.h"
 #include "clang/Lex/Token.h"
-<<<<<<< HEAD
-=======
 #include <cassert>
->>>>>>> b2b84690
 #include <list>
 #include <map>
 #include <memory>
@@ -46,16 +43,8 @@
     std::map<SourceLocation, TokenRefTy> TokenAtLoc;
 
     /// ScratchBuf - This is the buffer that we create scratch tokens from.
-<<<<<<< HEAD
-    ///
     std::unique_ptr<ScratchBuffer> ScratchBuf;
 
-    TokenRewriter(const TokenRewriter &) = delete;
-    void operator=(const TokenRewriter &) = delete;
-=======
-    std::unique_ptr<ScratchBuffer> ScratchBuf;
-
->>>>>>> b2b84690
   public:
     /// TokenRewriter - This creates a TokenRewriter for the file with the
     /// specified FileID.
