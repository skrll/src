--- conflicted
+++ resolved
@@ -53,15 +53,9 @@
   const SourceManager &SourceMgr;
   const LangOptions &LangOpts;
   const PPConditionalDirectiveRecord *PPRec;
-<<<<<<< HEAD
-  EditedSource *Editor;
-
-  bool IsCommitable;
-=======
   EditedSource *Editor = nullptr;
 
   bool IsCommitable = true;
->>>>>>> b2b84690
   SmallVector<Edit, 8> CachedEdits;
   
   llvm::BumpPtrAllocator StrAlloc;
@@ -70,12 +64,7 @@
   explicit Commit(EditedSource &Editor);
   Commit(const SourceManager &SM, const LangOptions &LangOpts,
          const PPConditionalDirectiveRecord *PPRec = nullptr)
-<<<<<<< HEAD
-    : SourceMgr(SM), LangOpts(LangOpts), PPRec(PPRec), Editor(nullptr),
-      IsCommitable(true) { }
-=======
       : SourceMgr(SM), LangOpts(LangOpts), PPRec(PPRec) {}
->>>>>>> b2b84690
 
   bool isCommitable() const { return IsCommitable; }
 
