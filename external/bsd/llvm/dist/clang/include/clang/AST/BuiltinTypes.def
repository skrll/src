--- conflicted
+++ resolved
@@ -210,12 +210,9 @@
 // 'long double'
 FLOATING_TYPE(LongDouble, LongDoubleTy)
 
-<<<<<<< HEAD
-=======
 // '_Float16'
 FLOATING_TYPE(Float16, HalfTy)
 
->>>>>>> b2b84690
 // '__float128'
 FLOATING_TYPE(Float128, Float128Ty)
 
