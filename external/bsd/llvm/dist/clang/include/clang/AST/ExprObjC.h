--- conflicted
+++ resolved
@@ -108,14 +108,6 @@
   static bool classof(const Stmt *T) {
     return T->getStmtClass() == ObjCBoolLiteralExprClass;
   }
-<<<<<<< HEAD
-    
-  // Iterators
-  child_range children() {
-    return child_range(child_iterator(), child_iterator());
-  }
-=======
->>>>>>> b2b84690
 };
 
 /// ObjCBoxedExpr - used for generalized expression boxing.
@@ -172,23 +164,6 @@
   static bool classof(const Stmt *T) {
     return T->getStmtClass() == ObjCBoxedExprClass;
   }
-<<<<<<< HEAD
-  
-  // Iterators
-  child_range children() { return child_range(&SubExpr, &SubExpr+1); }
-
-  typedef ConstExprIterator const_arg_iterator;
-
-  const_arg_iterator arg_begin() const {
-    return reinterpret_cast<Stmt const * const*>(&SubExpr);
-  }
-  const_arg_iterator arg_end() const {
-    return reinterpret_cast<Stmt const * const*>(&SubExpr + 1);
-  }
-  
-  friend class ASTStmtReader;
-=======
->>>>>>> b2b84690
 };
 
 /// ObjCArrayLiteral - used for objective-c array containers; as in:
@@ -223,21 +198,10 @@
   SourceLocation getLocEnd() const LLVM_READONLY { return Range.getEnd(); }
   SourceRange getSourceRange() const LLVM_READONLY { return Range; }
 
-<<<<<<< HEAD
-  static bool classof(const Stmt *T) {
-      return T->getStmtClass() == ObjCArrayLiteralClass;
-  }
-
-  /// \brief Retrieve elements of array of literals.
-  Expr **getElements() { return getTrailingObjects<Expr *>(); }
-
-  /// \brief Retrieve elements of array of literals.
-=======
   /// Retrieve elements of array of literals.
   Expr **getElements() { return getTrailingObjects<Expr *>(); }
 
   /// Retrieve elements of array of literals.
->>>>>>> b2b84690
   const Expr * const *getElements() const {
     return getTrailingObjects<Expr *>();
   }
@@ -263,18 +227,11 @@
   child_range children() {
     return child_range(reinterpret_cast<Stmt **>(getElements()),
                        reinterpret_cast<Stmt **>(getElements()) + NumElements);
-<<<<<<< HEAD
-  }
-
-  friend TrailingObjects;
-  friend class ASTStmtReader;
-=======
   }
 
   static bool classof(const Stmt *T) {
       return T->getStmtClass() == ObjCArrayLiteralClass;
   }
->>>>>>> b2b84690
 };
 
 /// An element in an Objective-C dictionary literal.
@@ -300,31 +257,6 @@
 } // namespace clang
 
 namespace llvm {
-<<<<<<< HEAD
-template <> struct isPodLike<clang::ObjCDictionaryElement> : std::true_type {};
-}
-
-namespace clang {
-/// \brief Internal struct for storing Key/value pair.
-struct ObjCDictionaryLiteral_KeyValuePair {
-  Expr *Key;
-  Expr *Value;
-};
-
-/// \brief Internal struct to describes an element that is a pack
-/// expansion, used if any of the elements in the dictionary literal
-/// are pack expansions.
-struct ObjCDictionaryLiteral_ExpansionData {
-  /// \brief The location of the ellipsis, if this element is a pack
-  /// expansion.
-  SourceLocation EllipsisLoc;
-
-  /// \brief If non-zero, the number of elements that this pack
-  /// expansion will expand to (+1).
-  unsigned NumExpansionsPlusOne;
-};
-
-=======
 
 template <> struct isPodLike<clang::ObjCDictionaryElement> : std::true_type {};
 
@@ -351,7 +283,6 @@
   unsigned NumExpansionsPlusOne;
 };
 
->>>>>>> b2b84690
 /// ObjCDictionaryLiteral - AST node to represent objective-c dictionary
 /// literals; as in:  @{@"name" : NSUserName(), @"date" : [NSDate date] };
 class ObjCDictionaryLiteral final
@@ -359,17 +290,10 @@
       private llvm::TrailingObjects<ObjCDictionaryLiteral,
                                     ObjCDictionaryLiteral_KeyValuePair,
                                     ObjCDictionaryLiteral_ExpansionData> {
-<<<<<<< HEAD
-  /// \brief The number of elements in this dictionary literal.
-  unsigned NumElements : 31;
-
-  /// \brief Determine whether this dictionary literal has any pack expansions.
-=======
   /// The number of elements in this dictionary literal.
   unsigned NumElements : 31;
 
   /// Determine whether this dictionary literal has any pack expansions.
->>>>>>> b2b84690
   ///
   /// If the dictionary literal has pack expansions, then there will
   /// be an array of pack expansion data following the array of
@@ -381,17 +305,8 @@
   SourceRange Range;
   ObjCMethodDecl *DictWithObjectsMethod;
 
-<<<<<<< HEAD
-  typedef ObjCDictionaryLiteral_KeyValuePair KeyValuePair;
-  typedef ObjCDictionaryLiteral_ExpansionData ExpansionData;
-
-  size_t numTrailingObjects(OverloadToken<KeyValuePair>) const {
-    return NumElements;
-  }
-=======
   using KeyValuePair = ObjCDictionaryLiteral_KeyValuePair;
   using ExpansionData = ObjCDictionaryLiteral_ExpansionData;
->>>>>>> b2b84690
 
   ObjCDictionaryLiteral(ArrayRef<ObjCDictionaryElement> VK, 
                         bool HasPackExpansions,
@@ -403,13 +318,10 @@
       : Expr(ObjCDictionaryLiteralClass, Empty), NumElements(NumElements),
         HasPackExpansions(HasPackExpansions) {}
 
-<<<<<<< HEAD
-=======
   size_t numTrailingObjects(OverloadToken<KeyValuePair>) const {
     return NumElements;
   }
 
->>>>>>> b2b84690
 public:
   friend class ASTStmtReader;
   friend class ASTStmtWriter;
@@ -462,14 +374,6 @@
         reinterpret_cast<Stmt **>(getTrailingObjects<KeyValuePair>()) +
             NumElements * 2);
   }
-<<<<<<< HEAD
-    
-  friend class ASTStmtReader;
-  friend class ASTStmtWriter;
-  friend TrailingObjects;
-};
-=======
->>>>>>> b2b84690
 
   static bool classof(const Stmt *T) {
     return T->getStmtClass() == ObjCDictionaryLiteralClass;
@@ -519,14 +423,6 @@
   static bool classof(const Stmt *T) {
     return T->getStmtClass() == ObjCEncodeExprClass;
   }
-<<<<<<< HEAD
-
-  // Iterators
-  child_range children() {
-    return child_range(child_iterator(), child_iterator());
-  }
-=======
->>>>>>> b2b84690
 };
 
 /// ObjCSelectorExpr used for \@selector in Objective-C.
@@ -565,14 +461,6 @@
   static bool classof(const Stmt *T) {
     return T->getStmtClass() == ObjCSelectorExprClass;
   }
-<<<<<<< HEAD
-
-  // Iterators
-  child_range children() {
-    return child_range(child_iterator(), child_iterator());
-  }
-=======
->>>>>>> b2b84690
 };
 
 /// ObjCProtocolExpr used for protocol expression in Objective-C.
@@ -619,17 +507,6 @@
   static bool classof(const Stmt *T) {
     return T->getStmtClass() == ObjCProtocolExprClass;
   }
-<<<<<<< HEAD
-
-  // Iterators
-  child_range children() {
-    return child_range(child_iterator(), child_iterator());
-  }
-
-  friend class ASTStmtReader;
-  friend class ASTStmtWriter;
-=======
->>>>>>> b2b84690
 };
 
 /// ObjCIvarRefExpr - A reference to an ObjC instance variable.
@@ -878,13 +755,10 @@
       return child_range(begin, begin+1);
     }
     return child_range(child_iterator(), child_iterator());
-<<<<<<< HEAD
-=======
   }
 
   static bool classof(const Stmt *T) {
     return T->getStmtClass() == ObjCPropertyRefExprClass;
->>>>>>> b2b84690
   }
 
 private:
@@ -959,11 +833,7 @@
   }
 
   explicit ObjCSubscriptRefExpr(EmptyShell Empty)
-<<<<<<< HEAD
-    : Expr(ObjCSubscriptRefExprClass, Empty) {}
-=======
       : Expr(ObjCSubscriptRefExprClass, Empty) {}
->>>>>>> b2b84690
   
   SourceLocation getRBracket() const { return RBracket; }
   void setRBracket(SourceLocation RB) { RBracket = RB; }
@@ -1030,18 +900,10 @@
 /// The "void *" trailing objects are actually ONE void * (the
 /// receiver pointer), and NumArgs Expr *. But due to the
 /// implementation of children(), these must be together contiguously.
-<<<<<<< HEAD
-
-class ObjCMessageExpr final
-    : public Expr,
-      private llvm::TrailingObjects<ObjCMessageExpr, void *, SourceLocation> {
-  /// \brief Stores either the selector that this message is sending
-=======
 class ObjCMessageExpr final
     : public Expr,
       private llvm::TrailingObjects<ObjCMessageExpr, void *, SourceLocation> {
   /// Stores either the selector that this message is sending
->>>>>>> b2b84690
   /// to (when \c HasMethod is zero) or an \c ObjCMethodDecl pointer
   /// referring to the method that we type-checked against.
   uintptr_t SelectorOrMethod = 0;
@@ -1052,11 +914,7 @@
   /// including the receiver.
   unsigned NumArgs : NumArgsBitWidth;
   
-<<<<<<< HEAD
-  /// \brief The kind of message send this is, which is one of the
-=======
   /// The kind of message send this is, which is one of the
->>>>>>> b2b84690
   /// ReceiverKind values.
   ///
   /// We pad this out to a byte to avoid excessive masking and shifting.
@@ -1088,13 +946,6 @@
   /// The source locations of the open and close square
   /// brackets ('[' and ']', respectively).
   SourceLocation LBracLoc, RBracLoc;
-
-  size_t numTrailingObjects(OverloadToken<void *>) const { return NumArgs + 1; }
-
-  void setNumArgs(unsigned Num) {
-    assert((Num >> NumArgsBitWidth) == 0 && "Num of args is out of range!");
-    NumArgs = Num;
-  }
 
   ObjCMessageExpr(EmptyShell Empty, unsigned NumArgs)
       : Expr(ObjCMessageExprClass, Empty), Kind(0), HasMethod(false),
@@ -1146,11 +997,7 @@
                           ArrayRef<SourceLocation> SelLocs,
                           SelectorLocationsKind SelLocsK);
 
-<<<<<<< HEAD
-  /// \brief Retrieve the pointer value of the message receiver.
-=======
   /// Retrieve the pointer value of the message receiver.
->>>>>>> b2b84690
   void *getReceiverPointer() const { return *getTrailingObjects<void *>(); }
 
   /// Set the pointer value of the message receiver.
@@ -1565,14 +1412,6 @@
     return llvm::make_range(arg_begin(), arg_end());
   }
 
-  llvm::iterator_range<arg_iterator> arguments() {
-    return llvm::make_range(arg_begin(), arg_end());
-  }
-
-  llvm::iterator_range<const_arg_iterator> arguments() const {
-    return llvm::make_range(arg_begin(), arg_end());
-  }
-
   arg_iterator arg_begin() { return reinterpret_cast<Stmt **>(getArgs()); }
 
   arg_iterator arg_end()   { 
@@ -1587,15 +1426,9 @@
     return reinterpret_cast<Stmt const * const*>(getArgs() + NumArgs); 
   }
 
-<<<<<<< HEAD
-  friend TrailingObjects;
-  friend class ASTStmtReader;
-  friend class ASTStmtWriter;
-=======
   static bool classof(const Stmt *T) {
     return T->getStmtClass() == ObjCMessageExprClass;
   }
->>>>>>> b2b84690
 };
 
 /// ObjCIsaExpr - Represent X->isa and X.isa when X is an ObjC 'id' type.
@@ -1739,26 +1572,15 @@
 class ObjCBridgedCastExpr final
     : public ExplicitCastExpr,
       private llvm::TrailingObjects<ObjCBridgedCastExpr, CXXBaseSpecifier *> {
-<<<<<<< HEAD
-=======
   friend class ASTStmtReader;
   friend class ASTStmtWriter;
   friend class CastExpr;
   friend TrailingObjects;
 
->>>>>>> b2b84690
   SourceLocation LParenLoc;
   SourceLocation BridgeKeywordLoc;
   unsigned Kind : 2;
 
-<<<<<<< HEAD
-  friend TrailingObjects;
-  friend class CastExpr;
-  friend class ASTStmtReader;
-  friend class ASTStmtWriter;
-  
-=======
->>>>>>> b2b84690
 public:
   ObjCBridgedCastExpr(SourceLocation LParenLoc, ObjCBridgeCastKind Kind,
                       CastKind CK, SourceLocation BridgeKeywordLoc,
@@ -1794,56 +1616,6 @@
     return T->getStmtClass() == ObjCBridgedCastExprClass;
   }
 };
-<<<<<<< HEAD
-
-/// \brief A runtime availability query.
-///
-/// There are 2 ways to spell this node:
-/// \code
-///   @available(macos 10.10, ios 8, *); // Objective-C
-///   __builtin_available(macos 10.10, ios 8, *); // C, C++, and Objective-C
-/// \endcode
-///
-/// Note that we only need to keep track of one \c VersionTuple here, which is
-/// the one that corresponds to the current deployment target. This is meant to
-/// be used in the condition of an \c if, but it is also usable as top level
-/// expressions.
-///
-class ObjCAvailabilityCheckExpr : public Expr {
-  VersionTuple VersionToCheck;
-  SourceLocation AtLoc, RParen;
-
-  friend class ASTStmtReader;
-public:
-  ObjCAvailabilityCheckExpr(VersionTuple VersionToCheck, SourceLocation AtLoc,
-                            SourceLocation RParen, QualType Ty)
-      : Expr(ObjCAvailabilityCheckExprClass, Ty, VK_RValue, OK_Ordinary, false,
-             false, false, false),
-        VersionToCheck(VersionToCheck), AtLoc(AtLoc), RParen(RParen) {}
-
-  explicit ObjCAvailabilityCheckExpr(EmptyShell Shell)
-      : Expr(ObjCAvailabilityCheckExprClass, Shell) {}
-
-  SourceLocation getLocStart() const { return AtLoc; }
-  SourceLocation getLocEnd() const { return RParen; }
-  SourceRange getSourceRange() const { return {AtLoc, RParen}; }
-
-  /// \brief This may be '*', in which case this should fold to true.
-  bool hasVersion() const { return !VersionToCheck.empty(); }
-  VersionTuple getVersion() { return VersionToCheck; }
-
-  child_range children() {
-    return child_range(child_iterator(), child_iterator());
-  }
-
-  static bool classof(const Stmt *T) {
-    return T->getStmtClass() == ObjCAvailabilityCheckExprClass;
-  }
-};
-
-}  // end namespace clang
-=======
->>>>>>> b2b84690
 
 /// A runtime availability query.
 ///
