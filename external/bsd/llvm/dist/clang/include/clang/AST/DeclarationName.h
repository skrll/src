//===- DeclarationName.h - Representation of declaration names --*- C++ -*-===//
//
//                     The LLVM Compiler Infrastructure
//
// This file is distributed under the University of Illinois Open Source
// License. See LICENSE.TXT for details.
//
//===----------------------------------------------------------------------===//
//
// This file declares the DeclarationName and DeclarationNameTable classes.
//
//===----------------------------------------------------------------------===//

#ifndef LLVM_CLANG_AST_DECLARATIONNAME_H
#define LLVM_CLANG_AST_DECLARATIONNAME_H

#include "clang/Basic/Diagnostic.h"
#include "clang/Basic/IdentifierTable.h"
#include "clang/Basic/PartialDiagnostic.h"
#include "clang/Basic/SourceLocation.h"
#include "llvm/ADT/DenseMapInfo.h"
#include "llvm/Support/Compiler.h"
#include "llvm/Support/type_traits.h"
#include <cassert>
#include <cstdint>
#include <cstring>
#include <string>

namespace clang {
<<<<<<< HEAD
  class ASTContext;
  class CXXDeductionGuideNameExtra;
  class CXXLiteralOperatorIdName;
  class CXXOperatorIdName;
  class CXXSpecialName;
  class DeclarationNameExtra;
  class IdentifierInfo;
  class MultiKeywordSelector;
  enum OverloadedOperatorKind : int;
  struct PrintingPolicy;
  class QualType;
  class TemplateDecl;
  class Type;
  class TypeSourceInfo;
  class UsingDirectiveDecl;

  template <typename> class CanQual;
  typedef CanQual<Type> CanQualType;
=======

class ASTContext;
template <typename> class CanQual;
class CXXDeductionGuideNameExtra;
class CXXLiteralOperatorIdName;
class CXXOperatorIdName;
class CXXSpecialName;
class DeclarationNameExtra;
class IdentifierInfo;
class MultiKeywordSelector;
enum OverloadedOperatorKind : int;
struct PrintingPolicy;
class QualType;
class TemplateDecl;
class Type;
class TypeSourceInfo;
class UsingDirectiveDecl;

using CanQualType = CanQual<Type>;
>>>>>>> b2b84690

/// DeclarationName - The name of a declaration. In the common case,
/// this just stores an IdentifierInfo pointer to a normal
/// name. However, it also provides encodings for Objective-C
/// selectors (optimizing zero- and one-argument selectors, which make
/// up 78% percent of all selectors in Cocoa.h) and special C++ names
/// for constructors, destructors, and conversion functions.
class DeclarationName {
public:
  /// NameKind - The kind of name this object contains.
  enum NameKind {
    Identifier,
    ObjCZeroArgSelector,
    ObjCOneArgSelector,
    ObjCMultiArgSelector,
    CXXConstructorName,
    CXXDestructorName,
    CXXConversionFunctionName,
    CXXDeductionGuideName,
    CXXOperatorName,
    CXXLiteralOperatorName,
    CXXUsingDirective
  };
  static const unsigned NumNameKinds = CXXUsingDirective + 1;

  static const unsigned NumNameKinds = CXXUsingDirective + 1;

private:
  friend class DeclarationNameTable;
  friend class NamedDecl;

  /// StoredNameKind - The kind of name that is actually stored in the
  /// upper bits of the Ptr field. This is only used internally.
  ///
  /// Note: The entries here are synchronized with the entries in Selector,
  /// for efficient translation between the two.
  enum StoredNameKind {
    StoredIdentifier = 0,
    StoredObjCZeroArgSelector = 0x01,
    StoredObjCOneArgSelector = 0x02,
    StoredDeclarationNameExtra = 0x03,
    PtrMask = 0x03
  };

  /// Ptr - The lowest two bits are used to express what kind of name
  /// we're actually storing, using the values of NameKind. Depending
  /// on the kind of name this is, the upper bits of Ptr may have one
  /// of several different meanings:
  ///
  ///   StoredIdentifier - The name is a normal identifier, and Ptr is
  ///   a normal IdentifierInfo pointer.
  ///
  ///   StoredObjCZeroArgSelector - The name is an Objective-C
  ///   selector with zero arguments, and Ptr is an IdentifierInfo
  ///   pointer pointing to the selector name.
  ///
  ///   StoredObjCOneArgSelector - The name is an Objective-C selector
  ///   with one argument, and Ptr is an IdentifierInfo pointer
  ///   pointing to the selector name.
  ///
  ///   StoredDeclarationNameExtra - Ptr is actually a pointer to a
  ///   DeclarationNameExtra structure, whose first value will tell us
  ///   whether this is an Objective-C selector, C++ operator-id name,
  ///   or special C++ name.
  uintptr_t Ptr = 0;

  // Construct a declaration name from the name of a C++ constructor,
  // destructor, or conversion function.
  DeclarationName(DeclarationNameExtra *Name)
      : Ptr(reinterpret_cast<uintptr_t>(Name)) {
    assert((Ptr & PtrMask) == 0 && "Improperly aligned DeclarationNameExtra");
    Ptr |= StoredDeclarationNameExtra;
  }

  /// Construct a declaration name from a raw pointer.
  DeclarationName(uintptr_t Ptr) : Ptr(Ptr) {}

  /// getStoredNameKind - Return the kind of object that is stored in
  /// Ptr.
  StoredNameKind getStoredNameKind() const {
    return static_cast<StoredNameKind>(Ptr & PtrMask);
  }

  /// getExtra - Get the "extra" information associated with this
  /// multi-argument selector or C++ special name.
  DeclarationNameExtra *getExtra() const {
    assert(getStoredNameKind() == StoredDeclarationNameExtra &&
           "Declaration name does not store an Extra structure");
    return reinterpret_cast<DeclarationNameExtra *>(Ptr & ~PtrMask);
  }

  /// getAsCXXSpecialName - If the stored pointer is actually a
  /// CXXSpecialName, returns a pointer to it. Otherwise, returns
  /// a NULL pointer.
  CXXSpecialName *getAsCXXSpecialName() const {
    NameKind Kind = getNameKind();
    if (Kind >= CXXConstructorName && Kind <= CXXConversionFunctionName)
      return reinterpret_cast<CXXSpecialName *>(getExtra());
    return nullptr;
  }

  /// If the stored pointer is actually a CXXDeductionGuideNameExtra, returns a
  /// pointer to it. Otherwise, returns a NULL pointer.
  CXXDeductionGuideNameExtra *getAsCXXDeductionGuideNameExtra() const {
    if (getNameKind() == CXXDeductionGuideName)
      return reinterpret_cast<CXXDeductionGuideNameExtra *>(getExtra());
    return nullptr;
  }

  /// getAsCXXOperatorIdName
  CXXOperatorIdName *getAsCXXOperatorIdName() const {
    if (getNameKind() == CXXOperatorName)
      return reinterpret_cast<CXXOperatorIdName *>(getExtra());
    return nullptr;
  }

  CXXLiteralOperatorIdName *getAsCXXLiteralOperatorIdName() const {
    if (getNameKind() == CXXLiteralOperatorName)
      return reinterpret_cast<CXXLiteralOperatorIdName *>(getExtra());
    return nullptr;
<<<<<<< HEAD
  }

  // Construct a declaration name from the name of a C++ constructor,
  // destructor, or conversion function.
  DeclarationName(DeclarationNameExtra *Name)
    : Ptr(reinterpret_cast<uintptr_t>(Name)) {
    assert((Ptr & PtrMask) == 0 && "Improperly aligned DeclarationNameExtra");
    Ptr |= StoredDeclarationNameExtra;
=======
>>>>>>> b2b84690
  }

  /// getFETokenInfoAsVoidSlow - Retrieves the front end-specified pointer
  /// for this name as a void pointer if it's not an identifier.
  void *getFETokenInfoAsVoidSlow() const;

public:
  /// DeclarationName - Used to create an empty selector.
  DeclarationName() = default;

  // Construct a declaration name from an IdentifierInfo *.
  DeclarationName(const IdentifierInfo *II)
      : Ptr(reinterpret_cast<uintptr_t>(II)) {
    assert((Ptr & PtrMask) == 0 && "Improperly aligned IdentifierInfo");
  }

  // Construct a declaration name from an Objective-C selector.
  DeclarationName(Selector Sel) : Ptr(Sel.InfoPtr) {}

  /// getUsingDirectiveName - Return name for all using-directives.
  static DeclarationName getUsingDirectiveName();

  // operator bool() - Evaluates true when this declaration name is
  // non-empty.
  explicit operator bool() const {
    return ((Ptr & PtrMask) != 0) ||
           (reinterpret_cast<IdentifierInfo *>(Ptr & ~PtrMask));
  }

  /// Evaluates true when this declaration name is empty.
  bool isEmpty() const {
    return !*this;
  }

  /// Predicate functions for querying what type of name this is.
  bool isIdentifier() const { return getStoredNameKind() == StoredIdentifier; }
  bool isObjCZeroArgSelector() const {
    return getStoredNameKind() == StoredObjCZeroArgSelector;
  }
  bool isObjCOneArgSelector() const {
    return getStoredNameKind() == StoredObjCOneArgSelector;
  }

  /// getNameKind - Determine what kind of name this is.
  NameKind getNameKind() const;

  /// Determines whether the name itself is dependent, e.g., because it 
  /// involves a C++ type that is itself dependent.
  ///
  /// Note that this does not capture all of the notions of "dependent name",
  /// because an identifier can be a dependent name if it is used as the 
  /// callee in a call expression with dependent arguments.
  bool isDependentName() const;
  
  /// getNameAsString - Retrieve the human-readable string for this name.
  std::string getAsString() const;

  /// getAsIdentifierInfo - Retrieve the IdentifierInfo * stored in
  /// this declaration name, or NULL if this declaration name isn't a
  /// simple identifier.
  IdentifierInfo *getAsIdentifierInfo() const {
    if (isIdentifier())
      return reinterpret_cast<IdentifierInfo *>(Ptr);
    return nullptr;
  }

  /// getAsOpaqueInteger - Get the representation of this declaration
  /// name as an opaque integer.
  uintptr_t getAsOpaqueInteger() const { return Ptr; }

  /// getAsOpaquePtr - Get the representation of this declaration name as
  /// an opaque pointer.
  void *getAsOpaquePtr() const { return reinterpret_cast<void*>(Ptr); }

  static DeclarationName getFromOpaquePtr(void *P) {
    DeclarationName N;
    N.Ptr = reinterpret_cast<uintptr_t> (P);
    return N;
  }

  static DeclarationName getFromOpaqueInteger(uintptr_t P) {
    DeclarationName N;
    N.Ptr = P;
    return N;
  }

  /// getCXXNameType - If this name is one of the C++ names (of a
  /// constructor, destructor, or conversion function), return the
  /// type associated with that name.
  QualType getCXXNameType() const;

  /// If this name is the name of a C++ deduction guide, return the
  /// template associated with that name.
  TemplateDecl *getCXXDeductionGuideTemplate() const;

  /// getCXXOverloadedOperator - If this name is the name of an
  /// overloadable operator in C++ (e.g., @c operator+), retrieve the
  /// kind of overloaded operator.
  OverloadedOperatorKind getCXXOverloadedOperator() const;

  /// getCXXLiteralIdentifier - If this name is the name of a literal
  /// operator, retrieve the identifier associated with it.
  IdentifierInfo *getCXXLiteralIdentifier() const;

  /// getObjCSelector - Get the Objective-C selector stored in this
  /// declaration name.
  Selector getObjCSelector() const {
    assert((getNameKind() == ObjCZeroArgSelector ||
            getNameKind() == ObjCOneArgSelector ||
            getNameKind() == ObjCMultiArgSelector ||
            Ptr == 0) && "Not a selector!");
    return Selector(Ptr);
  }

  /// getFETokenInfo/setFETokenInfo - The language front-end is
  /// allowed to associate arbitrary metadata with some kinds of
  /// declaration names, including normal identifiers and C++
  /// constructors, destructors, and conversion functions.
  template<typename T>
  T *getFETokenInfo() const {
    if (const IdentifierInfo *Info = getAsIdentifierInfo())
      return Info->getFETokenInfo<T>();
    return static_cast<T*>(getFETokenInfoAsVoidSlow());
  }

  void setFETokenInfo(void *T);

  /// operator== - Determine whether the specified names are identical..
  friend bool operator==(DeclarationName LHS, DeclarationName RHS) {
    return LHS.Ptr == RHS.Ptr;
  }

  /// operator!= - Determine whether the specified names are different.
  friend bool operator!=(DeclarationName LHS, DeclarationName RHS) {
    return LHS.Ptr != RHS.Ptr;
  }

  static DeclarationName getEmptyMarker() {
    return DeclarationName(uintptr_t(-1));
  }

  static DeclarationName getTombstoneMarker() {
    return DeclarationName(uintptr_t(-2));
  }

  static int compare(DeclarationName LHS, DeclarationName RHS);

  void print(raw_ostream &OS, const PrintingPolicy &Policy);

  void dump() const;
};

raw_ostream &operator<<(raw_ostream &OS, DeclarationName N);

/// Ordering on two declaration names. If both names are identifiers,
/// this provides a lexicographical ordering.
inline bool operator<(DeclarationName LHS, DeclarationName RHS) {
  return DeclarationName::compare(LHS, RHS) < 0;
}

/// Ordering on two declaration names. If both names are identifiers,
/// this provides a lexicographical ordering.
inline bool operator>(DeclarationName LHS, DeclarationName RHS) {
  return DeclarationName::compare(LHS, RHS) > 0;
}

/// Ordering on two declaration names. If both names are identifiers,
/// this provides a lexicographical ordering.
inline bool operator<=(DeclarationName LHS, DeclarationName RHS) {
  return DeclarationName::compare(LHS, RHS) <= 0;
}

/// Ordering on two declaration names. If both names are identifiers,
/// this provides a lexicographical ordering.
inline bool operator>=(DeclarationName LHS, DeclarationName RHS) {
  return DeclarationName::compare(LHS, RHS) >= 0;
}

/// DeclarationNameTable - Used to store and retrieve DeclarationName
/// instances for the various kinds of declaration names, e.g., normal
/// identifiers, C++ constructor names, etc. This class contains
/// uniqued versions of each of the C++ special names, which can be
/// retrieved using its member functions (e.g.,
/// getCXXConstructorName).
class DeclarationNameTable {
  const ASTContext &Ctx;
<<<<<<< HEAD
  void *CXXSpecialNamesImpl; // Actually a FoldingSet<CXXSpecialName> *
  CXXOperatorIdName *CXXOperatorNames; // Operator names
  void *CXXLiteralOperatorNames; // Actually a CXXOperatorIdName*
  void *CXXDeductionGuideNames; // FoldingSet<CXXDeductionGuideNameExtra> *

  DeclarationNameTable(const DeclarationNameTable&) = delete;
  void operator=(const DeclarationNameTable&) = delete;
=======

  // Actually a FoldingSet<CXXSpecialName> *
  void *CXXSpecialNamesImpl;

  // Operator names
  CXXOperatorIdName *CXXOperatorNames;

  // Actually a CXXOperatorIdName*
  void *CXXLiteralOperatorNames;

  // FoldingSet<CXXDeductionGuideNameExtra> *
  void *CXXDeductionGuideNames;
>>>>>>> b2b84690

public:
  DeclarationNameTable(const ASTContext &C);
  DeclarationNameTable(const DeclarationNameTable &) = delete;
  DeclarationNameTable &operator=(const DeclarationNameTable &) = delete;

  ~DeclarationNameTable();

  /// getIdentifier - Create a declaration name that is a simple
  /// identifier.
  DeclarationName getIdentifier(const IdentifierInfo *ID) {
    return DeclarationName(ID);
  }

  /// getCXXConstructorName - Returns the name of a C++ constructor
  /// for the given Type.
  DeclarationName getCXXConstructorName(CanQualType Ty);

  /// getCXXDestructorName - Returns the name of a C++ destructor
  /// for the given Type.
  DeclarationName getCXXDestructorName(CanQualType Ty);

  /// Returns the name of a C++ deduction guide for the given template.
  DeclarationName getCXXDeductionGuideName(TemplateDecl *TD);

  /// getCXXConversionFunctionName - Returns the name of a C++
  /// conversion function for the given Type.
  DeclarationName getCXXConversionFunctionName(CanQualType Ty);

  /// getCXXSpecialName - Returns a declaration name for special kind
  /// of C++ name, e.g., for a constructor, destructor, or conversion
  /// function.
  DeclarationName getCXXSpecialName(DeclarationName::NameKind Kind,
                                    CanQualType Ty);

  /// getCXXOperatorName - Get the name of the overloadable C++
  /// operator corresponding to Op.
  DeclarationName getCXXOperatorName(OverloadedOperatorKind Op);

  /// getCXXLiteralOperatorName - Get the name of the literal operator function
  /// with II as the identifier.
  DeclarationName getCXXLiteralOperatorName(IdentifierInfo *II);
};

/// DeclarationNameLoc - Additional source/type location info
/// for a declaration name. Needs a DeclarationName in order
/// to be interpreted correctly.
struct DeclarationNameLoc {
  // The source location for identifier stored elsewhere.
  // struct {} Identifier;

  // Type info for constructors, destructors and conversion functions.
  // Locations (if any) for the tilde (destructor) or operator keyword
  // (conversion) are stored elsewhere.
  struct NT {
    TypeSourceInfo *TInfo;
  };

  // The location (if any) of the operator keyword is stored elsewhere.
  struct CXXOpName {
    unsigned BeginOpNameLoc;
    unsigned EndOpNameLoc;
  };

  // The location (if any) of the operator keyword is stored elsewhere.
  struct CXXLitOpName {
    unsigned OpNameLoc;
  };

  // struct {} CXXUsingDirective;
  // struct {} ObjCZeroArgSelector;
  // struct {} ObjCOneArgSelector;
  // struct {} ObjCMultiArgSelector;
  union {
    struct NT NamedType;
    struct CXXOpName CXXOperatorName;
    struct CXXLitOpName CXXLiteralOperatorName;
  };

  DeclarationNameLoc(DeclarationName Name);

  // FIXME: this should go away once all DNLocs are properly initialized.
  DeclarationNameLoc() { memset((void*) this, 0, sizeof(*this)); }
};

/// DeclarationNameInfo - A collector data type for bundling together
/// a DeclarationName and the correspnding source/type location info.
struct DeclarationNameInfo {
private:
  /// Name - The declaration name, also encoding name kind.
  DeclarationName Name;

  /// Loc - The main source location for the declaration name.
  SourceLocation NameLoc;

  /// Info - Further source/type location info for special kinds of names.
  DeclarationNameLoc LocInfo;

public:
  // FIXME: remove it.
  DeclarationNameInfo() = default;

  DeclarationNameInfo(DeclarationName Name, SourceLocation NameLoc)
      : Name(Name), NameLoc(NameLoc), LocInfo(Name) {}

  DeclarationNameInfo(DeclarationName Name, SourceLocation NameLoc,
                      DeclarationNameLoc LocInfo)
      : Name(Name), NameLoc(NameLoc), LocInfo(LocInfo) {}

  /// getName - Returns the embedded declaration name.
  DeclarationName getName() const { return Name; }

  /// setName - Sets the embedded declaration name.
  void setName(DeclarationName N) { Name = N; }

  /// getLoc - Returns the main location of the declaration name.
  SourceLocation getLoc() const { return NameLoc; }

  /// setLoc - Sets the main location of the declaration name.
  void setLoc(SourceLocation L) { NameLoc = L; }

  const DeclarationNameLoc &getInfo() const { return LocInfo; }
  DeclarationNameLoc &getInfo() { return LocInfo; }
  void setInfo(const DeclarationNameLoc &Info) { LocInfo = Info; }

  /// getNamedTypeInfo - Returns the source type info associated to
  /// the name. Assumes it is a constructor, destructor or conversion.
  TypeSourceInfo *getNamedTypeInfo() const {
    assert(Name.getNameKind() == DeclarationName::CXXConstructorName ||
           Name.getNameKind() == DeclarationName::CXXDestructorName ||
           Name.getNameKind() == DeclarationName::CXXConversionFunctionName);
    return LocInfo.NamedType.TInfo;
  }

  /// setNamedTypeInfo - Sets the source type info associated to
  /// the name. Assumes it is a constructor, destructor or conversion.
  void setNamedTypeInfo(TypeSourceInfo *TInfo) {
    assert(Name.getNameKind() == DeclarationName::CXXConstructorName ||
           Name.getNameKind() == DeclarationName::CXXDestructorName ||
           Name.getNameKind() == DeclarationName::CXXConversionFunctionName);
    LocInfo.NamedType.TInfo = TInfo;
  }

  /// getCXXOperatorNameRange - Gets the range of the operator name
  /// (without the operator keyword). Assumes it is a (non-literal) operator.
  SourceRange getCXXOperatorNameRange() const {
    assert(Name.getNameKind() == DeclarationName::CXXOperatorName);
    return SourceRange(
     SourceLocation::getFromRawEncoding(LocInfo.CXXOperatorName.BeginOpNameLoc),
     SourceLocation::getFromRawEncoding(LocInfo.CXXOperatorName.EndOpNameLoc)
                       );
  }

  /// setCXXOperatorNameRange - Sets the range of the operator name
  /// (without the operator keyword). Assumes it is a C++ operator.
  void setCXXOperatorNameRange(SourceRange R) {
    assert(Name.getNameKind() == DeclarationName::CXXOperatorName);
    LocInfo.CXXOperatorName.BeginOpNameLoc = R.getBegin().getRawEncoding();
    LocInfo.CXXOperatorName.EndOpNameLoc = R.getEnd().getRawEncoding();
  }

  /// getCXXLiteralOperatorNameLoc - Returns the location of the literal
  /// operator name (not the operator keyword).
  /// Assumes it is a literal operator.
  SourceLocation getCXXLiteralOperatorNameLoc() const {
    assert(Name.getNameKind() == DeclarationName::CXXLiteralOperatorName);
    return SourceLocation::
      getFromRawEncoding(LocInfo.CXXLiteralOperatorName.OpNameLoc);
  }

  /// setCXXLiteralOperatorNameLoc - Sets the location of the literal
  /// operator name (not the operator keyword).
  /// Assumes it is a literal operator.
  void setCXXLiteralOperatorNameLoc(SourceLocation Loc) {
    assert(Name.getNameKind() == DeclarationName::CXXLiteralOperatorName);
    LocInfo.CXXLiteralOperatorName.OpNameLoc = Loc.getRawEncoding();
  }

  /// Determine whether this name involves a template parameter.
  bool isInstantiationDependent() const;
  
  /// Determine whether this name contains an unexpanded
  /// parameter pack.
  bool containsUnexpandedParameterPack() const;

  /// getAsString - Retrieve the human-readable string for this name.
  std::string getAsString() const;

  /// printName - Print the human-readable name to a stream.
  void printName(raw_ostream &OS) const;

  /// getBeginLoc - Retrieve the location of the first token.
  SourceLocation getBeginLoc() const { return NameLoc; }

  /// getEndLoc - Retrieve the location of the last token.
  SourceLocation getEndLoc() const;

  /// getSourceRange - The range of the declaration name.
  SourceRange getSourceRange() const LLVM_READONLY {
    return SourceRange(getLocStart(), getLocEnd());
  }

  SourceLocation getLocStart() const LLVM_READONLY {
    return getBeginLoc();
  }

  SourceLocation getLocEnd() const LLVM_READONLY {
    SourceLocation EndLoc = getEndLoc();
    return EndLoc.isValid() ? EndLoc : getLocStart();
  }
};

/// Insertion operator for diagnostics.  This allows sending DeclarationName's
/// into a diagnostic with <<.
inline const DiagnosticBuilder &operator<<(const DiagnosticBuilder &DB,
                                           DeclarationName N) {
  DB.AddTaggedVal(N.getAsOpaqueInteger(),
                  DiagnosticsEngine::ak_declarationname);
  return DB;
}

/// Insertion operator for partial diagnostics.  This allows binding
/// DeclarationName's into a partial diagnostic with <<.
inline const PartialDiagnostic &operator<<(const PartialDiagnostic &PD,
                                           DeclarationName N) {
  PD.AddTaggedVal(N.getAsOpaqueInteger(),
                  DiagnosticsEngine::ak_declarationname);
  return PD;
}

inline raw_ostream &operator<<(raw_ostream &OS,
                                     DeclarationNameInfo DNInfo) {
  DNInfo.printName(OS);
  return OS;
}

} // namespace clang

namespace llvm {

/// Define DenseMapInfo so that DeclarationNames can be used as keys
/// in DenseMap and DenseSets.
template<>
struct DenseMapInfo<clang::DeclarationName> {
  static inline clang::DeclarationName getEmptyKey() {
    return clang::DeclarationName::getEmptyMarker();
  }

  static inline clang::DeclarationName getTombstoneKey() {
    return clang::DeclarationName::getTombstoneMarker();
  }

  static unsigned getHashValue(clang::DeclarationName Name) {
    return DenseMapInfo<void*>::getHashValue(Name.getAsOpaquePtr());
  }

  static inline bool
  isEqual(clang::DeclarationName LHS, clang::DeclarationName RHS) {
    return LHS == RHS;
  }
};

template <>
struct isPodLike<clang::DeclarationName> { static const bool value = true; };

} // namespace llvm

#endif // LLVM_CLANG_AST_DECLARATIONNAME_H<|MERGE_RESOLUTION|>--- conflicted
+++ resolved
@@ -27,26 +27,6 @@
 #include <string>
 
 namespace clang {
-<<<<<<< HEAD
-  class ASTContext;
-  class CXXDeductionGuideNameExtra;
-  class CXXLiteralOperatorIdName;
-  class CXXOperatorIdName;
-  class CXXSpecialName;
-  class DeclarationNameExtra;
-  class IdentifierInfo;
-  class MultiKeywordSelector;
-  enum OverloadedOperatorKind : int;
-  struct PrintingPolicy;
-  class QualType;
-  class TemplateDecl;
-  class Type;
-  class TypeSourceInfo;
-  class UsingDirectiveDecl;
-
-  template <typename> class CanQual;
-  typedef CanQual<Type> CanQualType;
-=======
 
 class ASTContext;
 template <typename> class CanQual;
@@ -66,7 +46,6 @@
 class UsingDirectiveDecl;
 
 using CanQualType = CanQual<Type>;
->>>>>>> b2b84690
 
 /// DeclarationName - The name of a declaration. In the common case,
 /// this just stores an IdentifierInfo pointer to a normal
@@ -90,7 +69,6 @@
     CXXLiteralOperatorName,
     CXXUsingDirective
   };
-  static const unsigned NumNameKinds = CXXUsingDirective + 1;
 
   static const unsigned NumNameKinds = CXXUsingDirective + 1;
 
@@ -187,17 +165,6 @@
     if (getNameKind() == CXXLiteralOperatorName)
       return reinterpret_cast<CXXLiteralOperatorIdName *>(getExtra());
     return nullptr;
-<<<<<<< HEAD
-  }
-
-  // Construct a declaration name from the name of a C++ constructor,
-  // destructor, or conversion function.
-  DeclarationName(DeclarationNameExtra *Name)
-    : Ptr(reinterpret_cast<uintptr_t>(Name)) {
-    assert((Ptr & PtrMask) == 0 && "Improperly aligned DeclarationNameExtra");
-    Ptr |= StoredDeclarationNameExtra;
-=======
->>>>>>> b2b84690
   }
 
   /// getFETokenInfoAsVoidSlow - Retrieves the front end-specified pointer
@@ -384,15 +351,6 @@
 /// getCXXConstructorName).
 class DeclarationNameTable {
   const ASTContext &Ctx;
-<<<<<<< HEAD
-  void *CXXSpecialNamesImpl; // Actually a FoldingSet<CXXSpecialName> *
-  CXXOperatorIdName *CXXOperatorNames; // Operator names
-  void *CXXLiteralOperatorNames; // Actually a CXXOperatorIdName*
-  void *CXXDeductionGuideNames; // FoldingSet<CXXDeductionGuideNameExtra> *
-
-  DeclarationNameTable(const DeclarationNameTable&) = delete;
-  void operator=(const DeclarationNameTable&) = delete;
-=======
 
   // Actually a FoldingSet<CXXSpecialName> *
   void *CXXSpecialNamesImpl;
@@ -405,7 +363,6 @@
 
   // FoldingSet<CXXDeductionGuideNameExtra> *
   void *CXXDeductionGuideNames;
->>>>>>> b2b84690
 
 public:
   DeclarationNameTable(const ASTContext &C);
