//===- CanonicalType.h - C Language Family Type Representation --*- C++ -*-===//
//
//                     The LLVM Compiler Infrastructure
//
// This file is distributed under the University of Illinois Open Source
// License. See LICENSE.TXT for details.
//
//===----------------------------------------------------------------------===//
//
//  This file defines the CanQual class template, which provides access to
//  canonical types.
//
//===----------------------------------------------------------------------===//

#ifndef LLVM_CLANG_AST_CANONICALTYPE_H
#define LLVM_CLANG_AST_CANONICALTYPE_H

#include "clang/AST/Type.h"
<<<<<<< HEAD
#include "llvm/ADT/iterator.h"
#include "llvm/Support/Casting.h"
=======
#include "clang/Basic/Diagnostic.h"
#include "clang/Basic/SourceLocation.h"
#include "llvm/ADT/ArrayRef.h"
#include "llvm/ADT/FoldingSet.h"
#include "llvm/ADT/iterator.h"
#include "llvm/Support/Casting.h"
#include "llvm/Support/PointerLikeTypeTraits.h"
#include <cassert>
#include <iterator>
#include <type_traits>
>>>>>>> b2b84690

namespace clang {

template<typename T> class CanProxy;
template<typename T> struct CanProxyAdaptor;
class CXXRecordDecl;
class EnumDecl;
class Expr;
class IdentifierInfo;
class ObjCInterfaceDecl;
class RecordDecl;
class TagDecl;
class TemplateTypeParmDecl;

//----------------------------------------------------------------------------//
// Canonical, qualified type template
//----------------------------------------------------------------------------//

/// Represents a canonical, potentially-qualified type.
///
/// The CanQual template is a lightweight smart pointer that provides access
/// to the canonical representation of a type, where all typedefs and other
/// syntactic sugar has been eliminated. A CanQualType may also have various
/// qualifiers (const, volatile, restrict) attached to it.
///
/// The template type parameter @p T is one of the Type classes (PointerType,
/// BuiltinType, etc.). The type stored within @c CanQual<T> will be of that
/// type (or some subclass of that type). The typedef @c CanQualType is just
/// a shorthand for @c CanQual<Type>.
///
/// An instance of @c CanQual<T> can be implicitly converted to a
/// @c CanQual<U> when T is derived from U, which essentially provides an
/// implicit upcast. For example, @c CanQual<LValueReferenceType> can be
/// converted to @c CanQual<ReferenceType>. Note that any @c CanQual type can
/// be implicitly converted to a QualType, but the reverse operation requires
/// a call to ASTContext::getCanonicalType().
template<typename T = Type>
class CanQual {
  /// The actual, canonical type.
  QualType Stored;

public:
  /// Constructs a NULL canonical type.
  CanQual() = default;

  /// Converting constructor that permits implicit upcasting of
  /// canonical type pointers.
  template <typename U>
  CanQual(const CanQual<U> &Other,
          typename std::enable_if<std::is_base_of<T, U>::value, int>::type = 0);

  /// Retrieve the underlying type pointer, which refers to a
  /// canonical type.
  ///
  /// The underlying pointer must not be nullptr.
  const T *getTypePtr() const { return cast<T>(Stored.getTypePtr()); }

  /// Retrieve the underlying type pointer, which refers to a
  /// canonical type, or nullptr.
  const T *getTypePtrOrNull() const { 
    return cast_or_null<T>(Stored.getTypePtrOrNull()); 
  }

  /// Implicit conversion to a qualified type.
  operator QualType() const { return Stored; }

<<<<<<< HEAD
  /// \brief Implicit conversion to bool.
=======
  /// Implicit conversion to bool.
>>>>>>> b2b84690
  explicit operator bool() const { return !isNull(); }
  
  bool isNull() const {
    return Stored.isNull();
  }

  SplitQualType split() const { return Stored.split(); }

  /// Retrieve a canonical type pointer with a different static type,
  /// upcasting or downcasting as needed.
  ///
  /// The getAs() function is typically used to try to downcast to a
  /// more specific (canonical) type in the type system. For example:
  ///
  /// @code
  /// void f(CanQual<Type> T) {
  ///   if (CanQual<PointerType> Ptr = T->getAs<PointerType>()) {
  ///     // look at Ptr's pointee type
  ///   }
  /// }
  /// @endcode
  ///
  /// \returns A proxy pointer to the same type, but with the specified
  /// static type (@p U). If the dynamic type is not the specified static type
  /// or a derived class thereof, a NULL canonical type.
  template<typename U> CanProxy<U> getAs() const;

  template<typename U> CanProxy<U> castAs() const;

  /// Overloaded arrow operator that produces a canonical type
  /// proxy.
  CanProxy<T> operator->() const;

  /// Retrieve all qualifiers.
  Qualifiers getQualifiers() const { return Stored.getLocalQualifiers(); }

  /// Retrieve the const/volatile/restrict qualifiers.
  unsigned getCVRQualifiers() const { return Stored.getLocalCVRQualifiers(); }

  /// Determines whether this type has any qualifiers
  bool hasQualifiers() const { return Stored.hasLocalQualifiers(); }

  bool isConstQualified() const {
    return Stored.isLocalConstQualified();
  }

  bool isVolatileQualified() const {
    return Stored.isLocalVolatileQualified();
  }

  bool isRestrictQualified() const {
    return Stored.isLocalRestrictQualified();
  }

  /// Determines if this canonical type is furthermore
  /// canonical as a parameter.  The parameter-canonicalization
  /// process decays arrays to pointers and drops top-level qualifiers.
  bool isCanonicalAsParam() const {
    return Stored.isCanonicalAsParam();
  }

  /// Retrieve the unqualified form of this type.
  CanQual<T> getUnqualifiedType() const;

  /// Retrieves a version of this type with const applied.
  /// Note that this does not always yield a canonical type.
  QualType withConst() const {
    return Stored.withConst();
  }

  /// Determines whether this canonical type is more qualified than
  /// the @p Other canonical type.
  bool isMoreQualifiedThan(CanQual<T> Other) const {
    return Stored.isMoreQualifiedThan(Other.Stored);
  }

  /// Determines whether this canonical type is at least as qualified as
  /// the @p Other canonical type.
  bool isAtLeastAsQualifiedAs(CanQual<T> Other) const {
    return Stored.isAtLeastAsQualifiedAs(Other.Stored);
  }

  /// If the canonical type is a reference type, returns the type that
  /// it refers to; otherwise, returns the type itself.
  CanQual<Type> getNonReferenceType() const;

  /// Retrieve the internal representation of this canonical type.
  void *getAsOpaquePtr() const { return Stored.getAsOpaquePtr(); }

  /// Construct a canonical type from its internal representation.
  static CanQual<T> getFromOpaquePtr(void *Ptr);

  /// Builds a canonical type from a QualType.
  ///
  /// This routine is inherently unsafe, because it requires the user to
  /// ensure that the given type is a canonical type with the correct
  // (dynamic) type.
  static CanQual<T> CreateUnsafe(QualType Other);

  void dump() const { Stored.dump(); }

  void Profile(llvm::FoldingSetNodeID &ID) const {
    ID.AddPointer(getAsOpaquePtr());
  }
};

template<typename T, typename U>
inline bool operator==(CanQual<T> x, CanQual<U> y) {
  return x.getAsOpaquePtr() == y.getAsOpaquePtr();
}

template<typename T, typename U>
inline bool operator!=(CanQual<T> x, CanQual<U> y) {
  return x.getAsOpaquePtr() != y.getAsOpaquePtr();
}

/// Represents a canonical, potentially-qualified type.
using CanQualType = CanQual<Type>;

inline CanQualType Type::getCanonicalTypeUnqualified() const {
  return CanQualType::CreateUnsafe(getCanonicalTypeInternal());
}

inline const DiagnosticBuilder &operator<<(const DiagnosticBuilder &DB,
                                           CanQualType T) {
  DB << static_cast<QualType>(T);
  return DB;
}

//----------------------------------------------------------------------------//
// Internal proxy classes used by canonical types
//----------------------------------------------------------------------------//

#define LLVM_CLANG_CANPROXY_TYPE_ACCESSOR(Accessor)                    \
CanQualType Accessor() const {                                           \
return CanQualType::CreateUnsafe(this->getTypePtr()->Accessor());      \
}

#define LLVM_CLANG_CANPROXY_SIMPLE_ACCESSOR(Type, Accessor)             \
Type Accessor() const { return this->getTypePtr()->Accessor(); }

/// Base class of all canonical proxy types, which is responsible for
/// storing the underlying canonical type and providing basic conversions.
template<typename T>
class CanProxyBase {
protected:
  CanQual<T> Stored;

public:
  /// Retrieve the pointer to the underlying Type
  const T *getTypePtr() const { return Stored.getTypePtr(); }

  /// Implicit conversion to the underlying pointer.
  ///
  /// Also provides the ability to use canonical type proxies in a Boolean
  // context,e.g.,
  /// @code
  ///   if (CanQual<PointerType> Ptr = T->getAs<PointerType>()) { ... }
  /// @endcode
  operator const T*() const { return this->Stored.getTypePtrOrNull(); }

  /// Try to convert the given canonical type to a specific structural
  /// type.
  template<typename U> CanProxy<U> getAs() const {
    return this->Stored.template getAs<U>();
  }

  LLVM_CLANG_CANPROXY_SIMPLE_ACCESSOR(Type::TypeClass, getTypeClass)

  // Type predicates
  LLVM_CLANG_CANPROXY_SIMPLE_ACCESSOR(bool, isObjectType)
  LLVM_CLANG_CANPROXY_SIMPLE_ACCESSOR(bool, isIncompleteType)
  LLVM_CLANG_CANPROXY_SIMPLE_ACCESSOR(bool, isIncompleteOrObjectType)
  LLVM_CLANG_CANPROXY_SIMPLE_ACCESSOR(bool, isVariablyModifiedType)
  LLVM_CLANG_CANPROXY_SIMPLE_ACCESSOR(bool, isIntegerType)
  LLVM_CLANG_CANPROXY_SIMPLE_ACCESSOR(bool, isEnumeralType)
  LLVM_CLANG_CANPROXY_SIMPLE_ACCESSOR(bool, isBooleanType)
  LLVM_CLANG_CANPROXY_SIMPLE_ACCESSOR(bool, isCharType)
  LLVM_CLANG_CANPROXY_SIMPLE_ACCESSOR(bool, isWideCharType)
  LLVM_CLANG_CANPROXY_SIMPLE_ACCESSOR(bool, isIntegralType)
  LLVM_CLANG_CANPROXY_SIMPLE_ACCESSOR(bool, isIntegralOrEnumerationType)
  LLVM_CLANG_CANPROXY_SIMPLE_ACCESSOR(bool, isRealFloatingType)
  LLVM_CLANG_CANPROXY_SIMPLE_ACCESSOR(bool, isComplexType)
  LLVM_CLANG_CANPROXY_SIMPLE_ACCESSOR(bool, isAnyComplexType)
  LLVM_CLANG_CANPROXY_SIMPLE_ACCESSOR(bool, isFloatingType)
  LLVM_CLANG_CANPROXY_SIMPLE_ACCESSOR(bool, isRealType)
  LLVM_CLANG_CANPROXY_SIMPLE_ACCESSOR(bool, isArithmeticType)
  LLVM_CLANG_CANPROXY_SIMPLE_ACCESSOR(bool, isVoidType)
  LLVM_CLANG_CANPROXY_SIMPLE_ACCESSOR(bool, isDerivedType)
  LLVM_CLANG_CANPROXY_SIMPLE_ACCESSOR(bool, isScalarType)
  LLVM_CLANG_CANPROXY_SIMPLE_ACCESSOR(bool, isAggregateType)
  LLVM_CLANG_CANPROXY_SIMPLE_ACCESSOR(bool, isAnyPointerType)
  LLVM_CLANG_CANPROXY_SIMPLE_ACCESSOR(bool, isVoidPointerType)
  LLVM_CLANG_CANPROXY_SIMPLE_ACCESSOR(bool, isFunctionPointerType)
  LLVM_CLANG_CANPROXY_SIMPLE_ACCESSOR(bool, isMemberFunctionPointerType)
  LLVM_CLANG_CANPROXY_SIMPLE_ACCESSOR(bool, isClassType)
  LLVM_CLANG_CANPROXY_SIMPLE_ACCESSOR(bool, isStructureType)
  LLVM_CLANG_CANPROXY_SIMPLE_ACCESSOR(bool, isInterfaceType)
  LLVM_CLANG_CANPROXY_SIMPLE_ACCESSOR(bool, isStructureOrClassType)
  LLVM_CLANG_CANPROXY_SIMPLE_ACCESSOR(bool, isUnionType)
  LLVM_CLANG_CANPROXY_SIMPLE_ACCESSOR(bool, isComplexIntegerType)
  LLVM_CLANG_CANPROXY_SIMPLE_ACCESSOR(bool, isNullPtrType)
  LLVM_CLANG_CANPROXY_SIMPLE_ACCESSOR(bool, isDependentType)
  LLVM_CLANG_CANPROXY_SIMPLE_ACCESSOR(bool, isOverloadableType)
  LLVM_CLANG_CANPROXY_SIMPLE_ACCESSOR(bool, isArrayType)
  LLVM_CLANG_CANPROXY_SIMPLE_ACCESSOR(bool, hasPointerRepresentation)
  LLVM_CLANG_CANPROXY_SIMPLE_ACCESSOR(bool, hasObjCPointerRepresentation)
  LLVM_CLANG_CANPROXY_SIMPLE_ACCESSOR(bool, hasIntegerRepresentation)
  LLVM_CLANG_CANPROXY_SIMPLE_ACCESSOR(bool, hasSignedIntegerRepresentation)
  LLVM_CLANG_CANPROXY_SIMPLE_ACCESSOR(bool, hasUnsignedIntegerRepresentation)
  LLVM_CLANG_CANPROXY_SIMPLE_ACCESSOR(bool, hasFloatingRepresentation)
  LLVM_CLANG_CANPROXY_SIMPLE_ACCESSOR(bool, isPromotableIntegerType)
  LLVM_CLANG_CANPROXY_SIMPLE_ACCESSOR(bool, isSignedIntegerType)
  LLVM_CLANG_CANPROXY_SIMPLE_ACCESSOR(bool, isUnsignedIntegerType)
  LLVM_CLANG_CANPROXY_SIMPLE_ACCESSOR(bool, isSignedIntegerOrEnumerationType)
  LLVM_CLANG_CANPROXY_SIMPLE_ACCESSOR(bool, isUnsignedIntegerOrEnumerationType)
  LLVM_CLANG_CANPROXY_SIMPLE_ACCESSOR(bool, isConstantSizeType)
  LLVM_CLANG_CANPROXY_SIMPLE_ACCESSOR(bool, isSpecifierType)
  LLVM_CLANG_CANPROXY_SIMPLE_ACCESSOR(CXXRecordDecl*, getAsCXXRecordDecl)

  /// Retrieve the proxy-adaptor type.
  ///
  /// This arrow operator is used when CanProxyAdaptor has been specialized
  /// for the given type T. In that case, we reference members of the
  /// CanProxyAdaptor specialization. Otherwise, this operator will be hidden
  /// by the arrow operator in the primary CanProxyAdaptor template.
  const CanProxyAdaptor<T> *operator->() const {
    return static_cast<const CanProxyAdaptor<T> *>(this);
  }
};

/// Replaceable canonical proxy adaptor class that provides the link
/// between a canonical type and the accessors of the type.
///
/// The CanProxyAdaptor is a replaceable class template that is instantiated
/// as part of each canonical proxy type. The primary template merely provides
/// redirection to the underlying type (T), e.g., @c PointerType. One can
/// provide specializations of this class template for each underlying type
/// that provide accessors returning canonical types (@c CanQualType) rather
/// than the more typical @c QualType, to propagate the notion of "canonical"
/// through the system.
template<typename T>
struct CanProxyAdaptor : CanProxyBase<T> {};

/// Canonical proxy type returned when retrieving the members of a
/// canonical type or as the result of the @c CanQual<T>::getAs member
/// function.
///
/// The CanProxy type mainly exists as a proxy through which operator-> will
/// look to either map down to a raw T* (e.g., PointerType*) or to a proxy
/// type that provides canonical-type access to the fields of the type.
template<typename T>
class CanProxy : public CanProxyAdaptor<T> {
public:
  /// Build a NULL proxy.
  CanProxy() = default;

  /// Build a proxy to the given canonical type.
  CanProxy(CanQual<T> Stored) { this->Stored = Stored; }

  /// Implicit conversion to the stored canonical type.
  operator CanQual<T>() const { return this->Stored; }
};

} // namespace clang

namespace llvm {

/// Implement simplify_type for CanQual<T>, so that we can dyn_cast from
/// CanQual<T> to a specific Type class. We're prefer isa/dyn_cast/cast/etc.
/// to return smart pointer (proxies?).
template<typename T>
struct simplify_type< ::clang::CanQual<T>> {
  using SimpleType = const T *;

  static SimpleType getSimplifiedValue(::clang::CanQual<T> Val) {
    return Val.getTypePtr();
  }
};

// Teach SmallPtrSet that CanQual<T> is "basically a pointer".
template<typename T>
struct PointerLikeTypeTraits<clang::CanQual<T>> {
  static void *getAsVoidPointer(clang::CanQual<T> P) {
    return P.getAsOpaquePtr();
  }

  static clang::CanQual<T> getFromVoidPointer(void *P) {
    return clang::CanQual<T>::getFromOpaquePtr(P);
  }

  // qualifier information is encoded in the low bits.
  enum { NumLowBitsAvailable = 0 };
};

} // namespace llvm

namespace clang {

//----------------------------------------------------------------------------//
// Canonical proxy adaptors for canonical type nodes.
//----------------------------------------------------------------------------//

/// Iterator adaptor that turns an iterator over canonical QualTypes
/// into an iterator over CanQualTypes.
template <typename InputIterator>
struct CanTypeIterator
    : llvm::iterator_adaptor_base<
          CanTypeIterator<InputIterator>, InputIterator,
          typename std::iterator_traits<InputIterator>::iterator_category,
          CanQualType,
          typename std::iterator_traits<InputIterator>::difference_type,
          CanProxy<Type>, CanQualType> {
<<<<<<< HEAD
  CanTypeIterator() {}
=======
  CanTypeIterator() = default;
>>>>>>> b2b84690
  explicit CanTypeIterator(InputIterator Iter)
      : CanTypeIterator::iterator_adaptor_base(std::move(Iter)) {}

  CanQualType operator*() const { return CanQualType::CreateUnsafe(*this->I); }
  CanProxy<Type> operator->() const;
};

template<>
struct CanProxyAdaptor<ComplexType> : public CanProxyBase<ComplexType> {
  LLVM_CLANG_CANPROXY_TYPE_ACCESSOR(getElementType)
};

template<>
struct CanProxyAdaptor<PointerType> : public CanProxyBase<PointerType> {
  LLVM_CLANG_CANPROXY_TYPE_ACCESSOR(getPointeeType)
};

template<>
struct CanProxyAdaptor<BlockPointerType>
  : public CanProxyBase<BlockPointerType> {
  LLVM_CLANG_CANPROXY_TYPE_ACCESSOR(getPointeeType)
};

template<>
struct CanProxyAdaptor<ReferenceType> : public CanProxyBase<ReferenceType> {
  LLVM_CLANG_CANPROXY_TYPE_ACCESSOR(getPointeeType)
};

template<>
struct CanProxyAdaptor<LValueReferenceType>
  : public CanProxyBase<LValueReferenceType> {
  LLVM_CLANG_CANPROXY_TYPE_ACCESSOR(getPointeeType)
};

template<>
struct CanProxyAdaptor<RValueReferenceType>
  : public CanProxyBase<RValueReferenceType> {
  LLVM_CLANG_CANPROXY_TYPE_ACCESSOR(getPointeeType)
};

template<>
struct CanProxyAdaptor<MemberPointerType>
  : public CanProxyBase<MemberPointerType> {
  LLVM_CLANG_CANPROXY_TYPE_ACCESSOR(getPointeeType)
  LLVM_CLANG_CANPROXY_SIMPLE_ACCESSOR(const Type *, getClass)
};

// CanProxyAdaptors for arrays are intentionally unimplemented because
// they are not safe.
template<> struct CanProxyAdaptor<ArrayType>;
template<> struct CanProxyAdaptor<ConstantArrayType>;
template<> struct CanProxyAdaptor<IncompleteArrayType>;
template<> struct CanProxyAdaptor<VariableArrayType>;
template<> struct CanProxyAdaptor<DependentSizedArrayType>;

template<>
struct CanProxyAdaptor<DependentSizedExtVectorType>
  : public CanProxyBase<DependentSizedExtVectorType> {
  LLVM_CLANG_CANPROXY_TYPE_ACCESSOR(getElementType)
  LLVM_CLANG_CANPROXY_SIMPLE_ACCESSOR(const Expr *, getSizeExpr)
  LLVM_CLANG_CANPROXY_SIMPLE_ACCESSOR(SourceLocation, getAttributeLoc)
};

template<>
struct CanProxyAdaptor<VectorType> : public CanProxyBase<VectorType> {
  LLVM_CLANG_CANPROXY_TYPE_ACCESSOR(getElementType)
  LLVM_CLANG_CANPROXY_SIMPLE_ACCESSOR(unsigned, getNumElements)
};

template<>
struct CanProxyAdaptor<ExtVectorType> : public CanProxyBase<ExtVectorType> {
  LLVM_CLANG_CANPROXY_TYPE_ACCESSOR(getElementType)
  LLVM_CLANG_CANPROXY_SIMPLE_ACCESSOR(unsigned, getNumElements)
};

template<>
struct CanProxyAdaptor<FunctionType> : public CanProxyBase<FunctionType> {
  LLVM_CLANG_CANPROXY_TYPE_ACCESSOR(getReturnType)
  LLVM_CLANG_CANPROXY_SIMPLE_ACCESSOR(FunctionType::ExtInfo, getExtInfo)
};

template<>
struct CanProxyAdaptor<FunctionNoProtoType>
  : public CanProxyBase<FunctionNoProtoType> {
  LLVM_CLANG_CANPROXY_TYPE_ACCESSOR(getReturnType)
  LLVM_CLANG_CANPROXY_SIMPLE_ACCESSOR(FunctionType::ExtInfo, getExtInfo)
};

template<>
struct CanProxyAdaptor<FunctionProtoType>
  : public CanProxyBase<FunctionProtoType> {
  LLVM_CLANG_CANPROXY_TYPE_ACCESSOR(getReturnType)
  LLVM_CLANG_CANPROXY_SIMPLE_ACCESSOR(FunctionType::ExtInfo, getExtInfo)
  LLVM_CLANG_CANPROXY_SIMPLE_ACCESSOR(unsigned, getNumParams)
  LLVM_CLANG_CANPROXY_SIMPLE_ACCESSOR(bool, hasExtParameterInfos)
  LLVM_CLANG_CANPROXY_SIMPLE_ACCESSOR(
            ArrayRef<FunctionProtoType::ExtParameterInfo>, getExtParameterInfos)
<<<<<<< HEAD
=======

>>>>>>> b2b84690
  CanQualType getParamType(unsigned i) const {
    return CanQualType::CreateUnsafe(this->getTypePtr()->getParamType(i));
  }

  LLVM_CLANG_CANPROXY_SIMPLE_ACCESSOR(bool, isVariadic)
  LLVM_CLANG_CANPROXY_SIMPLE_ACCESSOR(unsigned, getTypeQuals)

<<<<<<< HEAD
  typedef CanTypeIterator<FunctionProtoType::param_type_iterator>
  param_type_iterator;
=======
  using param_type_iterator =
      CanTypeIterator<FunctionProtoType::param_type_iterator>;
>>>>>>> b2b84690

  param_type_iterator param_type_begin() const {
    return param_type_iterator(this->getTypePtr()->param_type_begin());
  }

  param_type_iterator param_type_end() const {
    return param_type_iterator(this->getTypePtr()->param_type_end());
  }

  // Note: canonical function types never have exception specifications
};

template<>
struct CanProxyAdaptor<TypeOfType> : public CanProxyBase<TypeOfType> {
  LLVM_CLANG_CANPROXY_TYPE_ACCESSOR(getUnderlyingType)
};

template<>
struct CanProxyAdaptor<DecltypeType> : public CanProxyBase<DecltypeType> {
  LLVM_CLANG_CANPROXY_SIMPLE_ACCESSOR(Expr *, getUnderlyingExpr)
  LLVM_CLANG_CANPROXY_TYPE_ACCESSOR(getUnderlyingType)
};

template <>
struct CanProxyAdaptor<UnaryTransformType>
    : public CanProxyBase<UnaryTransformType> {
  LLVM_CLANG_CANPROXY_TYPE_ACCESSOR(getBaseType)
  LLVM_CLANG_CANPROXY_TYPE_ACCESSOR(getUnderlyingType)
  LLVM_CLANG_CANPROXY_SIMPLE_ACCESSOR(UnaryTransformType::UTTKind, getUTTKind)
};

template<>
struct CanProxyAdaptor<TagType> : public CanProxyBase<TagType> {
  LLVM_CLANG_CANPROXY_SIMPLE_ACCESSOR(TagDecl *, getDecl)
  LLVM_CLANG_CANPROXY_SIMPLE_ACCESSOR(bool, isBeingDefined)
};

template<>
struct CanProxyAdaptor<RecordType> : public CanProxyBase<RecordType> {
  LLVM_CLANG_CANPROXY_SIMPLE_ACCESSOR(RecordDecl *, getDecl)
  LLVM_CLANG_CANPROXY_SIMPLE_ACCESSOR(bool, isBeingDefined)
  LLVM_CLANG_CANPROXY_SIMPLE_ACCESSOR(bool, hasConstFields)
};

template<>
struct CanProxyAdaptor<EnumType> : public CanProxyBase<EnumType> {
  LLVM_CLANG_CANPROXY_SIMPLE_ACCESSOR(EnumDecl *, getDecl)
  LLVM_CLANG_CANPROXY_SIMPLE_ACCESSOR(bool, isBeingDefined)
};

template<>
struct CanProxyAdaptor<TemplateTypeParmType>
  : public CanProxyBase<TemplateTypeParmType> {
  LLVM_CLANG_CANPROXY_SIMPLE_ACCESSOR(unsigned, getDepth)
  LLVM_CLANG_CANPROXY_SIMPLE_ACCESSOR(unsigned, getIndex)
  LLVM_CLANG_CANPROXY_SIMPLE_ACCESSOR(bool, isParameterPack)
  LLVM_CLANG_CANPROXY_SIMPLE_ACCESSOR(TemplateTypeParmDecl *, getDecl)
  LLVM_CLANG_CANPROXY_SIMPLE_ACCESSOR(IdentifierInfo *, getIdentifier)
};

template<>
struct CanProxyAdaptor<ObjCObjectType>
  : public CanProxyBase<ObjCObjectType> {
  LLVM_CLANG_CANPROXY_TYPE_ACCESSOR(getBaseType)
  LLVM_CLANG_CANPROXY_SIMPLE_ACCESSOR(const ObjCInterfaceDecl *,
                                      getInterface)
  LLVM_CLANG_CANPROXY_SIMPLE_ACCESSOR(bool, isObjCUnqualifiedId)
  LLVM_CLANG_CANPROXY_SIMPLE_ACCESSOR(bool, isObjCUnqualifiedClass)
  LLVM_CLANG_CANPROXY_SIMPLE_ACCESSOR(bool, isObjCQualifiedId)
  LLVM_CLANG_CANPROXY_SIMPLE_ACCESSOR(bool, isObjCQualifiedClass)

  using qual_iterator = ObjCObjectPointerType::qual_iterator;

  LLVM_CLANG_CANPROXY_SIMPLE_ACCESSOR(qual_iterator, qual_begin)
  LLVM_CLANG_CANPROXY_SIMPLE_ACCESSOR(qual_iterator, qual_end)
  LLVM_CLANG_CANPROXY_SIMPLE_ACCESSOR(bool, qual_empty)
  LLVM_CLANG_CANPROXY_SIMPLE_ACCESSOR(unsigned, getNumProtocols)
};

template<>
struct CanProxyAdaptor<ObjCObjectPointerType>
  : public CanProxyBase<ObjCObjectPointerType> {
  LLVM_CLANG_CANPROXY_TYPE_ACCESSOR(getPointeeType)
  LLVM_CLANG_CANPROXY_SIMPLE_ACCESSOR(const ObjCInterfaceType *,
                                      getInterfaceType)
  LLVM_CLANG_CANPROXY_SIMPLE_ACCESSOR(bool, isObjCIdType)
  LLVM_CLANG_CANPROXY_SIMPLE_ACCESSOR(bool, isObjCClassType)
  LLVM_CLANG_CANPROXY_SIMPLE_ACCESSOR(bool, isObjCQualifiedIdType)
  LLVM_CLANG_CANPROXY_SIMPLE_ACCESSOR(bool, isObjCQualifiedClassType)

  using qual_iterator = ObjCObjectPointerType::qual_iterator;

  LLVM_CLANG_CANPROXY_SIMPLE_ACCESSOR(qual_iterator, qual_begin)
  LLVM_CLANG_CANPROXY_SIMPLE_ACCESSOR(qual_iterator, qual_end)
  LLVM_CLANG_CANPROXY_SIMPLE_ACCESSOR(bool, qual_empty)
  LLVM_CLANG_CANPROXY_SIMPLE_ACCESSOR(unsigned, getNumProtocols)
};

//----------------------------------------------------------------------------//
// Method and function definitions
//----------------------------------------------------------------------------//
template<typename T>
inline CanQual<T> CanQual<T>::getUnqualifiedType() const {
  return CanQual<T>::CreateUnsafe(Stored.getLocalUnqualifiedType());
}

template<typename T>
inline CanQual<Type> CanQual<T>::getNonReferenceType() const {
  if (CanQual<ReferenceType> RefType = getAs<ReferenceType>())
    return RefType->getPointeeType();
  else
    return *this;
}

template<typename T>
CanQual<T> CanQual<T>::getFromOpaquePtr(void *Ptr) {
  CanQual<T> Result;
  Result.Stored = QualType::getFromOpaquePtr(Ptr);
  assert((!Result || Result.Stored.getAsOpaquePtr() == (void*)-1 ||
          Result.Stored.isCanonical()) && "Type is not canonical!");
  return Result;
}

template<typename T>
CanQual<T> CanQual<T>::CreateUnsafe(QualType Other) {
  assert((Other.isNull() || Other.isCanonical()) && "Type is not canonical!");
  assert((Other.isNull() || isa<T>(Other.getTypePtr())) &&
         "Dynamic type does not meet the static type's requires");
  CanQual<T> Result;
  Result.Stored = Other;
  return Result;
}

template<typename T>
template<typename U>
CanProxy<U> CanQual<T>::getAs() const {
  static_assert(!TypeIsArrayType<T>::value,
                "ArrayType cannot be used with getAs!");

  if (Stored.isNull())
    return CanProxy<U>();

  if (isa<U>(Stored.getTypePtr()))
    return CanQual<U>::CreateUnsafe(Stored);

  return CanProxy<U>();
}

template<typename T>
template<typename U>
CanProxy<U> CanQual<T>::castAs() const {
  static_assert(!TypeIsArrayType<U>::value,
                "ArrayType cannot be used with castAs!");

  assert(!Stored.isNull() && isa<U>(Stored.getTypePtr()));
  return CanQual<U>::CreateUnsafe(Stored);
}

template<typename T>
CanProxy<T> CanQual<T>::operator->() const {
  return CanProxy<T>(*this);
}

template <typename InputIterator>
CanProxy<Type> CanTypeIterator<InputIterator>::operator->() const {
  return CanProxy<Type>(*this);
}

} // namespace clang

<<<<<<< HEAD
#endif
=======
#endif // LLVM_CLANG_AST_CANONICALTYPE_H
>>>>>>> b2b84690
<|MERGE_RESOLUTION|>--- conflicted
+++ resolved
@@ -16,10 +16,6 @@
 #define LLVM_CLANG_AST_CANONICALTYPE_H
 
 #include "clang/AST/Type.h"
-<<<<<<< HEAD
-#include "llvm/ADT/iterator.h"
-#include "llvm/Support/Casting.h"
-=======
 #include "clang/Basic/Diagnostic.h"
 #include "clang/Basic/SourceLocation.h"
 #include "llvm/ADT/ArrayRef.h"
@@ -30,7 +26,6 @@
 #include <cassert>
 #include <iterator>
 #include <type_traits>
->>>>>>> b2b84690
 
 namespace clang {
 
@@ -97,11 +92,7 @@
   /// Implicit conversion to a qualified type.
   operator QualType() const { return Stored; }
 
-<<<<<<< HEAD
-  /// \brief Implicit conversion to bool.
-=======
   /// Implicit conversion to bool.
->>>>>>> b2b84690
   explicit operator bool() const { return !isNull(); }
   
   bool isNull() const {
@@ -415,11 +406,7 @@
           CanQualType,
           typename std::iterator_traits<InputIterator>::difference_type,
           CanProxy<Type>, CanQualType> {
-<<<<<<< HEAD
-  CanTypeIterator() {}
-=======
   CanTypeIterator() = default;
->>>>>>> b2b84690
   explicit CanTypeIterator(InputIterator Iter)
       : CanTypeIterator::iterator_adaptor_base(std::move(Iter)) {}
 
@@ -517,10 +504,7 @@
   LLVM_CLANG_CANPROXY_SIMPLE_ACCESSOR(bool, hasExtParameterInfos)
   LLVM_CLANG_CANPROXY_SIMPLE_ACCESSOR(
             ArrayRef<FunctionProtoType::ExtParameterInfo>, getExtParameterInfos)
-<<<<<<< HEAD
-=======
-
->>>>>>> b2b84690
+
   CanQualType getParamType(unsigned i) const {
     return CanQualType::CreateUnsafe(this->getTypePtr()->getParamType(i));
   }
@@ -528,13 +512,8 @@
   LLVM_CLANG_CANPROXY_SIMPLE_ACCESSOR(bool, isVariadic)
   LLVM_CLANG_CANPROXY_SIMPLE_ACCESSOR(unsigned, getTypeQuals)
 
-<<<<<<< HEAD
-  typedef CanTypeIterator<FunctionProtoType::param_type_iterator>
-  param_type_iterator;
-=======
   using param_type_iterator =
       CanTypeIterator<FunctionProtoType::param_type_iterator>;
->>>>>>> b2b84690
 
   param_type_iterator param_type_begin() const {
     return param_type_iterator(this->getTypePtr()->param_type_begin());
@@ -705,8 +684,4 @@
 
 } // namespace clang
 
-<<<<<<< HEAD
-#endif
-=======
-#endif // LLVM_CLANG_AST_CANONICALTYPE_H
->>>>>>> b2b84690
+#endif // LLVM_CLANG_AST_CANONICALTYPE_H