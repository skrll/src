--- conflicted
+++ resolved
@@ -17,16 +17,11 @@
 
 #include "clang/AST/DeclAccessPair.h"
 #include "clang/Basic/LLVM.h"
-<<<<<<< HEAD
-#include "llvm/ADT/SmallVector.h"
-#include "llvm/ADT/iterator.h"
-=======
 #include "clang/Basic/Specifiers.h"
 #include "llvm/ADT/SmallVector.h"
 #include "llvm/ADT/iterator.h"
 #include <cstddef>
 #include <iterator>
->>>>>>> b2b84690
 
 namespace clang {
 
@@ -38,17 +33,6 @@
                                   UnresolvedSetIterator, DeclAccessPair *,
                                   std::random_access_iterator_tag, NamedDecl *,
                                   std::ptrdiff_t, NamedDecl *, NamedDecl *> {
-<<<<<<< HEAD
-  friend class UnresolvedSetImpl;
-  friend class ASTUnresolvedSet;
-  friend class OverloadExpr;
-
-  explicit UnresolvedSetIterator(DeclAccessPair *Iter)
-      : iterator_adaptor_base(Iter) {}
-  explicit UnresolvedSetIterator(const DeclAccessPair *Iter)
-      : iterator_adaptor_base(const_cast<DeclAccessPair *>(Iter)) {}
-
-=======
   friend class ASTUnresolvedSet;
   friend class OverloadExpr;
   friend class UnresolvedSetImpl;
@@ -58,7 +42,6 @@
   explicit UnresolvedSetIterator(const DeclAccessPair *Iter)
       : iterator_adaptor_base(const_cast<DeclAccessPair *>(Iter)) {}
 
->>>>>>> b2b84690
 public:
   // Work around a bug in MSVC 2013 where explicitly default constructed
   // temporaries with defaulted ctors are not zero initialized.
@@ -82,10 +65,7 @@
   // UnresolvedSet.
 private:
   template <unsigned N> friend class UnresolvedSet;
-<<<<<<< HEAD
-=======
 
->>>>>>> b2b84690
   UnresolvedSetImpl() = default;
   UnresolvedSetImpl(const UnresolvedSetImpl &) = default;
   UnresolvedSetImpl &operator=(const UnresolvedSetImpl &) = default;
