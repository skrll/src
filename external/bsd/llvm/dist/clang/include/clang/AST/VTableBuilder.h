//===--- VTableBuilder.h - C++ vtable layout builder --------------*- C++ -*-=//
//
//                     The LLVM Compiler Infrastructure
//
// This file is distributed under the University of Illinois Open Source
// License. See LICENSE.TXT for details.
//
//===----------------------------------------------------------------------===//
//
// This contains code dealing with generation of the layout of virtual tables.
//
//===----------------------------------------------------------------------===//

#ifndef LLVM_CLANG_AST_VTABLEBUILDER_H
#define LLVM_CLANG_AST_VTABLEBUILDER_H

#include "clang/AST/BaseSubobject.h"
#include "clang/AST/CXXInheritance.h"
#include "clang/AST/GlobalDecl.h"
#include "clang/AST/RecordLayout.h"
#include "clang/Basic/ABI.h"
#include "llvm/ADT/DenseMap.h"
#include <memory>
#include <utility>

namespace clang {
  class CXXRecordDecl;

/// Represents a single component in a vtable.
class VTableComponent {
public:
  enum Kind {
    CK_VCallOffset,
    CK_VBaseOffset,
    CK_OffsetToTop,
    CK_RTTI,
    CK_FunctionPointer,

    /// A pointer to the complete destructor.
    CK_CompleteDtorPointer,

    /// A pointer to the deleting destructor.
    CK_DeletingDtorPointer,

    /// An entry that is never used.
    ///
    /// In some cases, a vtable function pointer will end up never being
    /// called. Such vtable function pointers are represented as a
    /// CK_UnusedFunctionPointer.
    CK_UnusedFunctionPointer
  };

  VTableComponent() = default;

  static VTableComponent MakeVCallOffset(CharUnits Offset) {
    return VTableComponent(CK_VCallOffset, Offset);
  }

  static VTableComponent MakeVBaseOffset(CharUnits Offset) {
    return VTableComponent(CK_VBaseOffset, Offset);
  }

  static VTableComponent MakeOffsetToTop(CharUnits Offset) {
    return VTableComponent(CK_OffsetToTop, Offset);
  }

  static VTableComponent MakeRTTI(const CXXRecordDecl *RD) {
    return VTableComponent(CK_RTTI, reinterpret_cast<uintptr_t>(RD));
  }

  static VTableComponent MakeFunction(const CXXMethodDecl *MD) {
    assert(!isa<CXXDestructorDecl>(MD) &&
           "Don't use MakeFunction with destructors!");

    return VTableComponent(CK_FunctionPointer,
                           reinterpret_cast<uintptr_t>(MD));
  }

  static VTableComponent MakeCompleteDtor(const CXXDestructorDecl *DD) {
    return VTableComponent(CK_CompleteDtorPointer,
                           reinterpret_cast<uintptr_t>(DD));
  }

  static VTableComponent MakeDeletingDtor(const CXXDestructorDecl *DD) {
    return VTableComponent(CK_DeletingDtorPointer,
                           reinterpret_cast<uintptr_t>(DD));
  }

  static VTableComponent MakeUnusedFunction(const CXXMethodDecl *MD) {
    assert(!isa<CXXDestructorDecl>(MD) &&
           "Don't use MakeUnusedFunction with destructors!");
    return VTableComponent(CK_UnusedFunctionPointer,
                           reinterpret_cast<uintptr_t>(MD));
  }

  /// Get the kind of this vtable component.
  Kind getKind() const {
    return (Kind)(Value & 0x7);
  }

  CharUnits getVCallOffset() const {
    assert(getKind() == CK_VCallOffset && "Invalid component kind!");

    return getOffset();
  }

  CharUnits getVBaseOffset() const {
    assert(getKind() == CK_VBaseOffset && "Invalid component kind!");

    return getOffset();
  }

  CharUnits getOffsetToTop() const {
    assert(getKind() == CK_OffsetToTop && "Invalid component kind!");

    return getOffset();
  }

  const CXXRecordDecl *getRTTIDecl() const {
    assert(isRTTIKind() && "Invalid component kind!");
    return reinterpret_cast<CXXRecordDecl *>(getPointer());
  }

  const CXXMethodDecl *getFunctionDecl() const {
    assert(isFunctionPointerKind() && "Invalid component kind!");
    if (isDestructorKind())
      return getDestructorDecl();
    return reinterpret_cast<CXXMethodDecl *>(getPointer());
  }

  const CXXDestructorDecl *getDestructorDecl() const {
    assert(isDestructorKind() && "Invalid component kind!");
    return reinterpret_cast<CXXDestructorDecl *>(getPointer());
  }

  const CXXMethodDecl *getUnusedFunctionDecl() const {
    assert(getKind() == CK_UnusedFunctionPointer && "Invalid component kind!");
    return reinterpret_cast<CXXMethodDecl *>(getPointer());
  }

  bool isDestructorKind() const { return isDestructorKind(getKind()); }

  bool isUsedFunctionPointerKind() const {
    return isUsedFunctionPointerKind(getKind());
  }

  bool isFunctionPointerKind() const {
    return isFunctionPointerKind(getKind());
  }

  bool isRTTIKind() const { return isRTTIKind(getKind()); }

  GlobalDecl getGlobalDecl() const {
    assert(isUsedFunctionPointerKind() &&
           "GlobalDecl can be created only from virtual function");

    auto *DtorDecl = dyn_cast<CXXDestructorDecl>(getFunctionDecl());
    switch (getKind()) {
    case CK_FunctionPointer:
      return GlobalDecl(getFunctionDecl());
    case CK_CompleteDtorPointer:
      return GlobalDecl(DtorDecl, CXXDtorType::Dtor_Complete);
    case CK_DeletingDtorPointer:
      return GlobalDecl(DtorDecl, CXXDtorType::Dtor_Deleting);
    case CK_VCallOffset:
    case CK_VBaseOffset:
    case CK_OffsetToTop:
    case CK_RTTI:
    case CK_UnusedFunctionPointer:
      llvm_unreachable("Only function pointers kinds");
    }
    llvm_unreachable("Should already return");
  }

private:
  static bool isFunctionPointerKind(Kind ComponentKind) {
    return isUsedFunctionPointerKind(ComponentKind) ||
           ComponentKind == CK_UnusedFunctionPointer;
  }
  static bool isUsedFunctionPointerKind(Kind ComponentKind) {
    return ComponentKind == CK_FunctionPointer ||
           isDestructorKind(ComponentKind);
  }
  static bool isDestructorKind(Kind ComponentKind) {
    return ComponentKind == CK_CompleteDtorPointer ||
           ComponentKind == CK_DeletingDtorPointer;
  }
  static bool isRTTIKind(Kind ComponentKind) {
    return ComponentKind == CK_RTTI;
  }

  VTableComponent(Kind ComponentKind, CharUnits Offset) {
    assert((ComponentKind == CK_VCallOffset ||
            ComponentKind == CK_VBaseOffset ||
            ComponentKind == CK_OffsetToTop) && "Invalid component kind!");
    assert(Offset.getQuantity() < (1LL << 56) && "Offset is too big!");
    assert(Offset.getQuantity() >= -(1LL << 56) && "Offset is too small!");

    Value = (uint64_t(Offset.getQuantity()) << 3) | ComponentKind;
  }

  VTableComponent(Kind ComponentKind, uintptr_t Ptr) {
    assert((isRTTIKind(ComponentKind) || isFunctionPointerKind(ComponentKind)) &&
           "Invalid component kind!");

    assert((Ptr & 7) == 0 && "Pointer not sufficiently aligned!");

    Value = Ptr | ComponentKind;
  }

  CharUnits getOffset() const {
    assert((getKind() == CK_VCallOffset || getKind() == CK_VBaseOffset ||
            getKind() == CK_OffsetToTop) && "Invalid component kind!");

    return CharUnits::fromQuantity(Value >> 3);
  }

  uintptr_t getPointer() const {
    assert((getKind() == CK_RTTI || isFunctionPointerKind()) &&
           "Invalid component kind!");

    return static_cast<uintptr_t>(Value & ~7ULL);
  }

  /// The kind is stored in the lower 3 bits of the value. For offsets, we
  /// make use of the facts that classes can't be larger than 2^55 bytes,
  /// so we store the offset in the lower part of the 61 bits that remain.
  /// (The reason that we're not simply using a PointerIntPair here is that we
  /// need the offsets to be 64-bit, even when on a 32-bit machine).
  int64_t Value;
};

class VTableLayout {
public:
  typedef std::pair<uint64_t, ThunkInfo> VTableThunkTy;
  struct AddressPointLocation {
    unsigned VTableIndex, AddressPointIndex;
  };
  typedef llvm::DenseMap<BaseSubobject, AddressPointLocation>
      AddressPointsMapTy;

private:
  // Stores the component indices of the first component of each virtual table in
  // the virtual table group. To save a little memory in the common case where
  // the vtable group contains a single vtable, an empty vector here represents
  // the vector {0}.
  OwningArrayRef<size_t> VTableIndices;
<<<<<<< HEAD

  OwningArrayRef<VTableComponent> VTableComponents;

  /// \brief Contains thunks needed by vtables, sorted by indices.
  OwningArrayRef<VTableThunkTy> VTableThunks;
=======

  OwningArrayRef<VTableComponent> VTableComponents;
>>>>>>> b2b84690

  /// Contains thunks needed by vtables, sorted by indices.
  OwningArrayRef<VTableThunkTy> VTableThunks;

<<<<<<< HEAD
=======
  /// Address points for all vtables.
  AddressPointsMapTy AddressPoints;

>>>>>>> b2b84690
public:
  VTableLayout(ArrayRef<size_t> VTableIndices,
               ArrayRef<VTableComponent> VTableComponents,
               ArrayRef<VTableThunkTy> VTableThunks,
               const AddressPointsMapTy &AddressPoints);
  ~VTableLayout();

  ArrayRef<VTableComponent> vtable_components() const {
    return VTableComponents;
  }

  ArrayRef<VTableThunkTy> vtable_thunks() const {
    return VTableThunks;
  }

  AddressPointLocation getAddressPoint(BaseSubobject Base) const {
    assert(AddressPoints.count(Base) && "Did not find address point!");
    return AddressPoints.find(Base)->second;
  }

  const AddressPointsMapTy &getAddressPoints() const {
    return AddressPoints;
  }

  size_t getNumVTables() const {
    if (VTableIndices.empty())
      return 1;
    return VTableIndices.size();
  }

  size_t getVTableOffset(size_t i) const {
    if (VTableIndices.empty()) {
      assert(i == 0);
      return 0;
    }
    return VTableIndices[i];
  }

  size_t getVTableSize(size_t i) const {
    if (VTableIndices.empty()) {
      assert(i == 0);
      return vtable_components().size();
    }

    size_t thisIndex = VTableIndices[i];
    size_t nextIndex = (i + 1 == VTableIndices.size())
                           ? vtable_components().size()
                           : VTableIndices[i + 1];
    return nextIndex - thisIndex;
  }
};

class VTableContextBase {
public:
  typedef SmallVector<ThunkInfo, 1> ThunkInfoVectorTy;

  bool isMicrosoft() const { return IsMicrosoftABI; }

  virtual ~VTableContextBase() {}

protected:
  typedef llvm::DenseMap<const CXXMethodDecl *, ThunkInfoVectorTy> ThunksMapTy;

  /// Contains all thunks that a given method decl will need.
  ThunksMapTy Thunks;

  /// Compute and store all vtable related information (vtable layout, vbase
  /// offset offsets, thunks etc) for the given record decl.
  virtual void computeVTableRelatedInformation(const CXXRecordDecl *RD) = 0;

  VTableContextBase(bool MS) : IsMicrosoftABI(MS) {}

public:
  virtual const ThunkInfoVectorTy *getThunkInfo(GlobalDecl GD) {
    const CXXMethodDecl *MD = cast<CXXMethodDecl>(GD.getDecl()->getCanonicalDecl());
    computeVTableRelatedInformation(MD->getParent());

    // This assumes that all the destructors present in the vtable
    // use exactly the same set of thunks.
    ThunksMapTy::const_iterator I = Thunks.find(MD);
    if (I == Thunks.end()) {
      // We did not find a thunk for this method.
      return nullptr;
    }

    return &I->second;
  }

  bool IsMicrosoftABI;
};

class ItaniumVTableContext : public VTableContextBase {
private:

  /// Contains the index (relative to the vtable address point)
  /// where the function pointer for a virtual function is stored.
  typedef llvm::DenseMap<GlobalDecl, int64_t> MethodVTableIndicesTy;
  MethodVTableIndicesTy MethodVTableIndices;

  typedef llvm::DenseMap<const CXXRecordDecl *,
                         std::unique_ptr<const VTableLayout>>
      VTableLayoutMapTy;
  VTableLayoutMapTy VTableLayouts;

  typedef std::pair<const CXXRecordDecl *,
                    const CXXRecordDecl *> ClassPairTy;

  /// vtable offsets for offsets of virtual bases of a class.
  ///
  /// Contains the vtable offset (relative to the address point) in chars
  /// where the offsets for virtual bases of a class are stored.
  typedef llvm::DenseMap<ClassPairTy, CharUnits>
    VirtualBaseClassOffsetOffsetsMapTy;
  VirtualBaseClassOffsetOffsetsMapTy VirtualBaseClassOffsetOffsets;

  void computeVTableRelatedInformation(const CXXRecordDecl *RD) override;

public:
  ItaniumVTableContext(ASTContext &Context);
  ~ItaniumVTableContext() override;

  const VTableLayout &getVTableLayout(const CXXRecordDecl *RD) {
    computeVTableRelatedInformation(RD);
    assert(VTableLayouts.count(RD) && "No layout for this record decl!");

    return *VTableLayouts[RD];
  }

  std::unique_ptr<VTableLayout> createConstructionVTableLayout(
      const CXXRecordDecl *MostDerivedClass, CharUnits MostDerivedClassOffset,
      bool MostDerivedClassIsVirtual, const CXXRecordDecl *LayoutClass);

  /// Locate a virtual function in the vtable.
  ///
  /// Return the index (relative to the vtable address point) where the
  /// function pointer for the given virtual function is stored.
  uint64_t getMethodVTableIndex(GlobalDecl GD);

  /// Return the offset in chars (relative to the vtable address point) where
  /// the offset of the virtual base that contains the given base is stored,
  /// otherwise, if no virtual base contains the given class, return 0. 
  ///
  /// Base must be a virtual base class or an unambiguous base.
  CharUnits getVirtualBaseOffsetOffset(const CXXRecordDecl *RD,
                                       const CXXRecordDecl *VBase);

  static bool classof(const VTableContextBase *VT) {
    return !VT->isMicrosoft();
  }
};

/// Holds information about the inheritance path to a virtual base or function
/// table pointer.  A record may contain as many vfptrs or vbptrs as there are
/// base subobjects.
struct VPtrInfo {
  typedef SmallVector<const CXXRecordDecl *, 1> BasePath;

  VPtrInfo(const CXXRecordDecl *RD)
      : ObjectWithVPtr(RD), IntroducingObject(RD), NextBaseToMangle(RD) {}
<<<<<<< HEAD

  /// This is the most derived class that has this vptr at offset zero. When
  /// single inheritance is used, this is always the most derived class. If
  /// multiple inheritance is used, it may be any direct or indirect base.
  const CXXRecordDecl *ObjectWithVPtr;

  /// This is the class that introduced the vptr by declaring new virtual
  /// methods or virtual bases.
  const CXXRecordDecl *IntroducingObject;

  /// IntroducingObject is at this offset from its containing complete object or
  /// virtual base.
  CharUnits NonVirtualOffset;

  /// The bases from the inheritance path that got used to mangle the vbtable
  /// name.  This is not really a full path like a CXXBasePath.  It holds the
  /// subset of records that need to be mangled into the vbtable symbol name in
  /// order to get a unique name.
  BasePath MangledPath;

  /// The next base to push onto the mangled path if this path is ambiguous in a
  /// derived class.  If it's null, then it's already been pushed onto the path.
  const CXXRecordDecl *NextBaseToMangle;

  /// The set of possibly indirect vbases that contain this vbtable.  When a
  /// derived class indirectly inherits from the same vbase twice, we only keep
  /// vtables and their paths from the first instance.
  BasePath ContainingVBases;

  /// This holds the base classes path from the complete type to the first base
  /// with the given vfptr offset, in the base-to-derived order.  Only used for
  /// vftables.
  BasePath PathToIntroducingObject;

  /// Static offset from the top of the most derived class to this vfptr,
  /// including any virtual base offset.  Only used for vftables.
  CharUnits FullOffsetInMDC;

  /// The vptr is stored inside the non-virtual component of this virtual base.
  const CXXRecordDecl *getVBaseWithVPtr() const {
    return ContainingVBases.empty() ? nullptr : ContainingVBases.front();
  }
};

typedef SmallVector<std::unique_ptr<VPtrInfo>, 2> VPtrInfoVector;

/// All virtual base related information about a given record decl.  Includes
/// information on all virtual base tables and the path components that are used
/// to mangle them.
struct VirtualBaseInfo {
  /// A map from virtual base to vbtable index for doing a conversion from the
  /// the derived class to the a base.
  llvm::DenseMap<const CXXRecordDecl *, unsigned> VBTableIndices;

  /// Information on all virtual base tables used when this record is the most
  /// derived class.
  VPtrInfoVector VBPtrPaths;
=======

  /// This is the most derived class that has this vptr at offset zero. When
  /// single inheritance is used, this is always the most derived class. If
  /// multiple inheritance is used, it may be any direct or indirect base.
  const CXXRecordDecl *ObjectWithVPtr;

  /// This is the class that introduced the vptr by declaring new virtual
  /// methods or virtual bases.
  const CXXRecordDecl *IntroducingObject;

  /// IntroducingObject is at this offset from its containing complete object or
  /// virtual base.
  CharUnits NonVirtualOffset;

  /// The bases from the inheritance path that got used to mangle the vbtable
  /// name.  This is not really a full path like a CXXBasePath.  It holds the
  /// subset of records that need to be mangled into the vbtable symbol name in
  /// order to get a unique name.
  BasePath MangledPath;

  /// The next base to push onto the mangled path if this path is ambiguous in a
  /// derived class.  If it's null, then it's already been pushed onto the path.
  const CXXRecordDecl *NextBaseToMangle;

  /// The set of possibly indirect vbases that contain this vbtable.  When a
  /// derived class indirectly inherits from the same vbase twice, we only keep
  /// vtables and their paths from the first instance.
  BasePath ContainingVBases;

  /// This holds the base classes path from the complete type to the first base
  /// with the given vfptr offset, in the base-to-derived order.  Only used for
  /// vftables.
  BasePath PathToIntroducingObject;

  /// Static offset from the top of the most derived class to this vfptr,
  /// including any virtual base offset.  Only used for vftables.
  CharUnits FullOffsetInMDC;

  /// The vptr is stored inside the non-virtual component of this virtual base.
  const CXXRecordDecl *getVBaseWithVPtr() const {
    return ContainingVBases.empty() ? nullptr : ContainingVBases.front();
  }
};

typedef SmallVector<std::unique_ptr<VPtrInfo>, 2> VPtrInfoVector;

/// All virtual base related information about a given record decl.  Includes
/// information on all virtual base tables and the path components that are used
/// to mangle them.
struct VirtualBaseInfo {
  /// A map from virtual base to vbtable index for doing a conversion from the
  /// the derived class to the a base.
  llvm::DenseMap<const CXXRecordDecl *, unsigned> VBTableIndices;

  /// Information on all virtual base tables used when this record is the most
  /// derived class.
  VPtrInfoVector VBPtrPaths;
};

struct MethodVFTableLocation {
  /// If nonzero, holds the vbtable index of the virtual base with the vfptr.
  uint64_t VBTableIndex;

  /// If nonnull, holds the last vbase which contains the vfptr that the
  /// method definition is adjusted to.
  const CXXRecordDecl *VBase;

  /// This is the offset of the vfptr from the start of the last vbase, or the
  /// complete type if there are no virtual bases.
  CharUnits VFPtrOffset;

  /// Method's index in the vftable.
  uint64_t Index;

  MethodVFTableLocation()
      : VBTableIndex(0), VBase(nullptr), VFPtrOffset(CharUnits::Zero()),
        Index(0) {}

  MethodVFTableLocation(uint64_t VBTableIndex, const CXXRecordDecl *VBase,
                        CharUnits VFPtrOffset, uint64_t Index)
      : VBTableIndex(VBTableIndex), VBase(VBase), VFPtrOffset(VFPtrOffset),
        Index(Index) {}

  bool operator<(const MethodVFTableLocation &other) const {
    if (VBTableIndex != other.VBTableIndex) {
      assert(VBase != other.VBase);
      return VBTableIndex < other.VBTableIndex;
    }
    return std::tie(VFPtrOffset, Index) <
           std::tie(other.VFPtrOffset, other.Index);
  }
>>>>>>> b2b84690
};

class MicrosoftVTableContext : public VTableContextBase {
public:
<<<<<<< HEAD
  struct MethodVFTableLocation {
    /// If nonzero, holds the vbtable index of the virtual base with the vfptr.
    uint64_t VBTableIndex;

    /// If nonnull, holds the last vbase which contains the vfptr that the
    /// method definition is adjusted to.
    const CXXRecordDecl *VBase;

    /// This is the offset of the vfptr from the start of the last vbase, or the
    /// complete type if there are no virtual bases.
    CharUnits VFPtrOffset;

    /// Method's index in the vftable.
    uint64_t Index;

    MethodVFTableLocation()
        : VBTableIndex(0), VBase(nullptr), VFPtrOffset(CharUnits::Zero()),
          Index(0) {}

    MethodVFTableLocation(uint64_t VBTableIndex, const CXXRecordDecl *VBase,
                          CharUnits VFPtrOffset, uint64_t Index)
        : VBTableIndex(VBTableIndex), VBase(VBase),
          VFPtrOffset(VFPtrOffset), Index(Index) {}

    bool operator<(const MethodVFTableLocation &other) const {
      if (VBTableIndex != other.VBTableIndex) {
        assert(VBase != other.VBase);
        return VBTableIndex < other.VBTableIndex;
      }
      return std::tie(VFPtrOffset, Index) <
             std::tie(other.VFPtrOffset, other.Index);
    }
  };
=======
>>>>>>> b2b84690

private:
  ASTContext &Context;

  typedef llvm::DenseMap<GlobalDecl, MethodVFTableLocation>
    MethodVFTableLocationsTy;
  MethodVFTableLocationsTy MethodVFTableLocations;

<<<<<<< HEAD
  typedef llvm::DenseMap<const CXXRecordDecl *, VPtrInfoVector>
=======
  typedef llvm::DenseMap<const CXXRecordDecl *, std::unique_ptr<VPtrInfoVector>>
>>>>>>> b2b84690
      VFPtrLocationsMapTy;
  VFPtrLocationsMapTy VFPtrLocations;

  typedef std::pair<const CXXRecordDecl *, CharUnits> VFTableIdTy;
  typedef llvm::DenseMap<VFTableIdTy, std::unique_ptr<const VTableLayout>>
      VFTableLayoutMapTy;
  VFTableLayoutMapTy VFTableLayouts;

  llvm::DenseMap<const CXXRecordDecl *, std::unique_ptr<VirtualBaseInfo>>
      VBaseInfo;

  void enumerateVFPtrs(const CXXRecordDecl *ForClass, VPtrInfoVector &Result);

  void computeVTableRelatedInformation(const CXXRecordDecl *RD) override;

  void dumpMethodLocations(const CXXRecordDecl *RD,
                           const MethodVFTableLocationsTy &NewMethods,
                           raw_ostream &);

  const VirtualBaseInfo &
  computeVBTableRelatedInformation(const CXXRecordDecl *RD);

  void computeVTablePaths(bool ForVBTables, const CXXRecordDecl *RD,
                          VPtrInfoVector &Paths);

public:
  MicrosoftVTableContext(ASTContext &Context)
      : VTableContextBase(/*MS=*/true), Context(Context) {}

  ~MicrosoftVTableContext() override;

  const VPtrInfoVector &getVFPtrOffsets(const CXXRecordDecl *RD);

  const VTableLayout &getVFTableLayout(const CXXRecordDecl *RD,
                                       CharUnits VFPtrOffset);

  MethodVFTableLocation getMethodVFTableLocation(GlobalDecl GD);

  const ThunkInfoVectorTy *getThunkInfo(GlobalDecl GD) override {
    // Complete destructors don't have a slot in a vftable, so no thunks needed.
    if (isa<CXXDestructorDecl>(GD.getDecl()) &&
        GD.getDtorType() == Dtor_Complete)
      return nullptr;
    return VTableContextBase::getThunkInfo(GD);
  }

  /// Returns the index of VBase in the vbtable of Derived.
  /// VBase must be a morally virtual base of Derived.
  /// The vbtable is an array of i32 offsets.  The first entry is a self entry,
  /// and the rest are offsets from the vbptr to virtual bases.
  unsigned getVBTableIndex(const CXXRecordDecl *Derived,
                           const CXXRecordDecl *VBase);

  const VPtrInfoVector &enumerateVBTables(const CXXRecordDecl *RD);

  static bool classof(const VTableContextBase *VT) { return VT->isMicrosoft(); }
};

} // namespace clang

#endif<|MERGE_RESOLUTION|>--- conflicted
+++ resolved
@@ -245,26 +245,15 @@
   // the vtable group contains a single vtable, an empty vector here represents
   // the vector {0}.
   OwningArrayRef<size_t> VTableIndices;
-<<<<<<< HEAD
 
   OwningArrayRef<VTableComponent> VTableComponents;
-
-  /// \brief Contains thunks needed by vtables, sorted by indices.
-  OwningArrayRef<VTableThunkTy> VTableThunks;
-=======
-
-  OwningArrayRef<VTableComponent> VTableComponents;
->>>>>>> b2b84690
 
   /// Contains thunks needed by vtables, sorted by indices.
   OwningArrayRef<VTableThunkTy> VTableThunks;
 
-<<<<<<< HEAD
-=======
   /// Address points for all vtables.
   AddressPointsMapTy AddressPoints;
 
->>>>>>> b2b84690
 public:
   VTableLayout(ArrayRef<size_t> VTableIndices,
                ArrayRef<VTableComponent> VTableComponents,
@@ -424,7 +413,6 @@
 
   VPtrInfo(const CXXRecordDecl *RD)
       : ObjectWithVPtr(RD), IntroducingObject(RD), NextBaseToMangle(RD) {}
-<<<<<<< HEAD
 
   /// This is the most derived class that has this vptr at offset zero. When
   /// single inheritance is used, this is always the most derived class. If
@@ -482,64 +470,6 @@
   /// Information on all virtual base tables used when this record is the most
   /// derived class.
   VPtrInfoVector VBPtrPaths;
-=======
-
-  /// This is the most derived class that has this vptr at offset zero. When
-  /// single inheritance is used, this is always the most derived class. If
-  /// multiple inheritance is used, it may be any direct or indirect base.
-  const CXXRecordDecl *ObjectWithVPtr;
-
-  /// This is the class that introduced the vptr by declaring new virtual
-  /// methods or virtual bases.
-  const CXXRecordDecl *IntroducingObject;
-
-  /// IntroducingObject is at this offset from its containing complete object or
-  /// virtual base.
-  CharUnits NonVirtualOffset;
-
-  /// The bases from the inheritance path that got used to mangle the vbtable
-  /// name.  This is not really a full path like a CXXBasePath.  It holds the
-  /// subset of records that need to be mangled into the vbtable symbol name in
-  /// order to get a unique name.
-  BasePath MangledPath;
-
-  /// The next base to push onto the mangled path if this path is ambiguous in a
-  /// derived class.  If it's null, then it's already been pushed onto the path.
-  const CXXRecordDecl *NextBaseToMangle;
-
-  /// The set of possibly indirect vbases that contain this vbtable.  When a
-  /// derived class indirectly inherits from the same vbase twice, we only keep
-  /// vtables and their paths from the first instance.
-  BasePath ContainingVBases;
-
-  /// This holds the base classes path from the complete type to the first base
-  /// with the given vfptr offset, in the base-to-derived order.  Only used for
-  /// vftables.
-  BasePath PathToIntroducingObject;
-
-  /// Static offset from the top of the most derived class to this vfptr,
-  /// including any virtual base offset.  Only used for vftables.
-  CharUnits FullOffsetInMDC;
-
-  /// The vptr is stored inside the non-virtual component of this virtual base.
-  const CXXRecordDecl *getVBaseWithVPtr() const {
-    return ContainingVBases.empty() ? nullptr : ContainingVBases.front();
-  }
-};
-
-typedef SmallVector<std::unique_ptr<VPtrInfo>, 2> VPtrInfoVector;
-
-/// All virtual base related information about a given record decl.  Includes
-/// information on all virtual base tables and the path components that are used
-/// to mangle them.
-struct VirtualBaseInfo {
-  /// A map from virtual base to vbtable index for doing a conversion from the
-  /// the derived class to the a base.
-  llvm::DenseMap<const CXXRecordDecl *, unsigned> VBTableIndices;
-
-  /// Information on all virtual base tables used when this record is the most
-  /// derived class.
-  VPtrInfoVector VBPtrPaths;
 };
 
 struct MethodVFTableLocation {
@@ -574,47 +504,10 @@
     return std::tie(VFPtrOffset, Index) <
            std::tie(other.VFPtrOffset, other.Index);
   }
->>>>>>> b2b84690
 };
 
 class MicrosoftVTableContext : public VTableContextBase {
 public:
-<<<<<<< HEAD
-  struct MethodVFTableLocation {
-    /// If nonzero, holds the vbtable index of the virtual base with the vfptr.
-    uint64_t VBTableIndex;
-
-    /// If nonnull, holds the last vbase which contains the vfptr that the
-    /// method definition is adjusted to.
-    const CXXRecordDecl *VBase;
-
-    /// This is the offset of the vfptr from the start of the last vbase, or the
-    /// complete type if there are no virtual bases.
-    CharUnits VFPtrOffset;
-
-    /// Method's index in the vftable.
-    uint64_t Index;
-
-    MethodVFTableLocation()
-        : VBTableIndex(0), VBase(nullptr), VFPtrOffset(CharUnits::Zero()),
-          Index(0) {}
-
-    MethodVFTableLocation(uint64_t VBTableIndex, const CXXRecordDecl *VBase,
-                          CharUnits VFPtrOffset, uint64_t Index)
-        : VBTableIndex(VBTableIndex), VBase(VBase),
-          VFPtrOffset(VFPtrOffset), Index(Index) {}
-
-    bool operator<(const MethodVFTableLocation &other) const {
-      if (VBTableIndex != other.VBTableIndex) {
-        assert(VBase != other.VBase);
-        return VBTableIndex < other.VBTableIndex;
-      }
-      return std::tie(VFPtrOffset, Index) <
-             std::tie(other.VFPtrOffset, other.Index);
-    }
-  };
-=======
->>>>>>> b2b84690
 
 private:
   ASTContext &Context;
@@ -623,11 +516,7 @@
     MethodVFTableLocationsTy;
   MethodVFTableLocationsTy MethodVFTableLocations;
 
-<<<<<<< HEAD
-  typedef llvm::DenseMap<const CXXRecordDecl *, VPtrInfoVector>
-=======
   typedef llvm::DenseMap<const CXXRecordDecl *, std::unique_ptr<VPtrInfoVector>>
->>>>>>> b2b84690
       VFPtrLocationsMapTy;
   VFPtrLocationsMapTy VFPtrLocations;
 
