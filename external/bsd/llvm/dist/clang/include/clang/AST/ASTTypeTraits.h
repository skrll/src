//===--- ASTTypeTraits.h ----------------------------------------*- C++ -*-===//
//
//                     The LLVM Compiler Infrastructure
//
// This file is distributed under the University of Illinois Open Source
// License. See LICENSE.TXT for details.
//
//===----------------------------------------------------------------------===//
//
//  Provides a dynamic type identifier and a dynamically typed node container
//  that can be used to store an AST base node at runtime in the same storage in
//  a type safe way.
//
//===----------------------------------------------------------------------===//

#ifndef LLVM_CLANG_AST_ASTTYPETRAITS_H
#define LLVM_CLANG_AST_ASTTYPETRAITS_H

#include "clang/AST/ASTFwd.h"
#include "clang/AST/Decl.h"
#include "clang/AST/NestedNameSpecifier.h"
#include "clang/AST/Stmt.h"
#include "clang/AST/TemplateBase.h"
#include "clang/AST/TypeLoc.h"
#include "clang/Basic/LLVM.h"
#include "llvm/ADT/DenseMapInfo.h"
#include "llvm/Support/AlignOf.h"

namespace llvm {

class raw_ostream;

}

namespace clang {

struct PrintingPolicy;

namespace ast_type_traits {

/// Kind identifier.
///
/// It can be constructed from any node kind and allows for runtime type
/// hierarchy checks.
/// Use getFromNodeKind<T>() to construct them.
class ASTNodeKind {
public:
  /// Empty identifier. It matches nothing.
  ASTNodeKind() : KindId(NKI_None) {}

  /// Construct an identifier for T.
  template <class T>
  static ASTNodeKind getFromNodeKind() {
    return ASTNodeKind(KindToKindId<T>::Id);
  }

  /// \{
<<<<<<< HEAD
  /// \brief Construct an identifier for the dynamic type of the node
=======
  /// Construct an identifier for the dynamic type of the node
>>>>>>> b2b84690
  static ASTNodeKind getFromNode(const Decl &D);
  static ASTNodeKind getFromNode(const Stmt &S);
  static ASTNodeKind getFromNode(const Type &T);
  /// \}
<<<<<<< HEAD

  /// \brief Returns \c true if \c this and \c Other represent the same kind.
  bool isSame(ASTNodeKind Other) const {
    return KindId != NKI_None && KindId == Other.KindId;
  }

  /// \brief Returns \c true only for the default \c ASTNodeKind()
  bool isNone() const { return KindId == NKI_None; }

  /// \brief Returns \c true if \c this is a base kind of (or same as) \c Other.
  /// \param Distance If non-null, used to return the distance between \c this
  /// and \c Other in the class hierarchy.
  bool isBaseOf(ASTNodeKind Other, unsigned *Distance = nullptr) const;
=======

  /// Returns \c true if \c this and \c Other represent the same kind.
  bool isSame(ASTNodeKind Other) const {
    return KindId != NKI_None && KindId == Other.KindId;
  }

  /// Returns \c true only for the default \c ASTNodeKind()
  bool isNone() const { return KindId == NKI_None; }
>>>>>>> b2b84690

  /// Returns \c true if \c this is a base kind of (or same as) \c Other.
  /// \param Distance If non-null, used to return the distance between \c this
  /// and \c Other in the class hierarchy.
  bool isBaseOf(ASTNodeKind Other, unsigned *Distance = nullptr) const;

  /// String representation of the kind.
  StringRef asStringRef() const;

<<<<<<< HEAD
  /// \brief Strict weak ordering for ASTNodeKind.
=======
  /// Strict weak ordering for ASTNodeKind.
>>>>>>> b2b84690
  bool operator<(const ASTNodeKind &Other) const {
    return KindId < Other.KindId;
  }

<<<<<<< HEAD
  /// \brief Return the most derived type between \p Kind1 and \p Kind2.
=======
  /// Return the most derived type between \p Kind1 and \p Kind2.
>>>>>>> b2b84690
  ///
  /// Return ASTNodeKind() if they are not related.
  static ASTNodeKind getMostDerivedType(ASTNodeKind Kind1, ASTNodeKind Kind2);

<<<<<<< HEAD
  /// \brief Return the most derived common ancestor between Kind1 and Kind2.
=======
  /// Return the most derived common ancestor between Kind1 and Kind2.
>>>>>>> b2b84690
  ///
  /// Return ASTNodeKind() if they are not related.
  static ASTNodeKind getMostDerivedCommonAncestor(ASTNodeKind Kind1,
                                                  ASTNodeKind Kind2);

<<<<<<< HEAD
  /// \brief Hooks for using ASTNodeKind as a key in a DenseMap.
=======
  /// Hooks for using ASTNodeKind as a key in a DenseMap.
>>>>>>> b2b84690
  struct DenseMapInfo {
    // ASTNodeKind() is a good empty key because it is represented as a 0.
    static inline ASTNodeKind getEmptyKey() { return ASTNodeKind(); }
    // NKI_NumberOfKinds is not a valid value, so it is good for a
    // tombstone key.
    static inline ASTNodeKind getTombstoneKey() {
      return ASTNodeKind(NKI_NumberOfKinds);
    }
    static unsigned getHashValue(const ASTNodeKind &Val) { return Val.KindId; }
    static bool isEqual(const ASTNodeKind &LHS, const ASTNodeKind &RHS) {
      return LHS.KindId == RHS.KindId;
    }
  };

  /// Check if the given ASTNodeKind identifies a type that offers pointer
  /// identity. This is useful for the fast path in DynTypedNode.
  bool hasPointerIdentity() const {
    return KindId > NKI_LastKindWithoutPointerIdentity;
  }

private:
  /// Kind ids.
  ///
  /// Includes all possible base and derived kinds.
  enum NodeKindId {
    NKI_None,
    NKI_TemplateArgument,
    NKI_TemplateName,
    NKI_NestedNameSpecifierLoc,
    NKI_QualType,
    NKI_TypeLoc,
    NKI_LastKindWithoutPointerIdentity = NKI_TypeLoc,
    NKI_CXXCtorInitializer,
    NKI_NestedNameSpecifier,
    NKI_Decl,
#define DECL(DERIVED, BASE) NKI_##DERIVED##Decl,
#include "clang/AST/DeclNodes.inc"
    NKI_Stmt,
#define STMT(DERIVED, BASE) NKI_##DERIVED,
#include "clang/AST/StmtNodes.inc"
    NKI_Type,
#define TYPE(DERIVED, BASE) NKI_##DERIVED##Type,
#include "clang/AST/TypeNodes.def"
    NKI_NumberOfKinds
  };

  /// Use getFromNodeKind<T>() to construct the kind.
  ASTNodeKind(NodeKindId KindId) : KindId(KindId) {}

  /// Returns \c true if \c Base is a base kind of (or same as) \c
  ///   Derived.
  /// \param Distance If non-null, used to return the distance between \c Base
  /// and \c Derived in the class hierarchy.
  static bool isBaseOf(NodeKindId Base, NodeKindId Derived, unsigned *Distance);

  /// Helper meta-function to convert a kind T to its enum value.
  ///
  /// This struct is specialized below for all known kinds.
  template <class T> struct KindToKindId {
    static const NodeKindId Id = NKI_None;
  };
  template <class T>
  struct KindToKindId<const T> : KindToKindId<T> {};

  /// Per kind info.
  struct KindInfo {
    /// The id of the parent kind, or None if it has no parent.
    NodeKindId ParentId;
    /// Name of the kind.
    const char *Name;
  };
  static const KindInfo AllKindInfo[NKI_NumberOfKinds];

  NodeKindId KindId;
};

#define KIND_TO_KIND_ID(Class)                                                 \
  template <> struct ASTNodeKind::KindToKindId<Class> {                        \
    static const NodeKindId Id = NKI_##Class;                                  \
  };
KIND_TO_KIND_ID(CXXCtorInitializer)
KIND_TO_KIND_ID(TemplateArgument)
KIND_TO_KIND_ID(TemplateName)
KIND_TO_KIND_ID(NestedNameSpecifier)
KIND_TO_KIND_ID(NestedNameSpecifierLoc)
KIND_TO_KIND_ID(QualType)
KIND_TO_KIND_ID(TypeLoc)
KIND_TO_KIND_ID(Decl)
KIND_TO_KIND_ID(Stmt)
KIND_TO_KIND_ID(Type)
#define DECL(DERIVED, BASE) KIND_TO_KIND_ID(DERIVED##Decl)
#include "clang/AST/DeclNodes.inc"
#define STMT(DERIVED, BASE) KIND_TO_KIND_ID(DERIVED)
#include "clang/AST/StmtNodes.inc"
#define TYPE(DERIVED, BASE) KIND_TO_KIND_ID(DERIVED##Type)
#include "clang/AST/TypeNodes.def"
#undef KIND_TO_KIND_ID

inline raw_ostream &operator<<(raw_ostream &OS, ASTNodeKind K) {
  OS << K.asStringRef();
  return OS;
}

<<<<<<< HEAD
/// \brief A dynamically typed AST node container.
=======
/// A dynamically typed AST node container.
>>>>>>> b2b84690
///
/// Stores an AST node in a type safe way. This allows writing code that
/// works with different kinds of AST nodes, despite the fact that they don't
/// have a common base class.
///
/// Use \c create(Node) to create a \c DynTypedNode from an AST node,
/// and \c get<T>() to retrieve the node as type T if the types match.
///
/// See \c ASTNodeKind for which node base types are currently supported;
/// You can create DynTypedNodes for all nodes in the inheritance hierarchy of
/// the supported base types.
class DynTypedNode {
public:
  /// Creates a \c DynTypedNode from \c Node.
  template <typename T>
  static DynTypedNode create(const T &Node) {
    return BaseConverter<T>::create(Node);
  }

  /// Retrieve the stored node as type \c T.
  ///
  /// Returns NULL if the stored node does not have a type that is
  /// convertible to \c T.
  ///
  /// For types that have identity via their pointer in the AST
  /// (like \c Stmt, \c Decl, \c Type and \c NestedNameSpecifier) the returned
  /// pointer points to the referenced AST node.
  /// For other types (like \c QualType) the value is stored directly
  /// in the \c DynTypedNode, and the returned pointer points at
  /// the storage inside DynTypedNode. For those nodes, do not
  /// use the pointer outside the scope of the DynTypedNode.
  template <typename T>
  const T *get() const {
    return BaseConverter<T>::get(NodeKind, Storage.buffer);
  }

<<<<<<< HEAD
  /// \brief Retrieve the stored node as type \c T.
=======
  /// Retrieve the stored node as type \c T.
>>>>>>> b2b84690
  ///
  /// Similar to \c get(), but asserts that the type is what we are expecting.
  template <typename T>
  const T &getUnchecked() const {
    return BaseConverter<T>::getUnchecked(NodeKind, Storage.buffer);
  }

  ASTNodeKind getNodeKind() const { return NodeKind; }

<<<<<<< HEAD
  /// \brief Returns a pointer that identifies the stored AST node.
=======
  /// Returns a pointer that identifies the stored AST node.
>>>>>>> b2b84690
  ///
  /// Note that this is not supported by all AST nodes. For AST nodes
  /// that don't have a pointer-defined identity inside the AST, this
  /// method returns NULL.
  const void *getMemoizationData() const {
    return NodeKind.hasPointerIdentity()
               ? *reinterpret_cast<void *const *>(Storage.buffer)
               : nullptr;
  }

  /// Prints the node to the given output stream.
  void print(llvm::raw_ostream &OS, const PrintingPolicy &PP) const;

  /// Dumps the node to the given output stream.
  void dump(llvm::raw_ostream &OS, SourceManager &SM) const;

  /// For nodes which represent textual entities in the source code,
  /// return their SourceRange.  For all other nodes, return SourceRange().
  SourceRange getSourceRange() const;

  /// @{
  /// Imposes an order on \c DynTypedNode.
  ///
  /// Supports comparison of nodes that support memoization.
  /// FIXME: Implement comparison for other node types (currently
  /// only Stmt, Decl, Type and NestedNameSpecifier return memoization data).
  bool operator<(const DynTypedNode &Other) const {
    if (!NodeKind.isSame(Other.NodeKind))
      return NodeKind < Other.NodeKind;

    if (ASTNodeKind::getFromNodeKind<QualType>().isSame(NodeKind))
      return getUnchecked<QualType>().getAsOpaquePtr() <
             Other.getUnchecked<QualType>().getAsOpaquePtr();

    if (ASTNodeKind::getFromNodeKind<TypeLoc>().isSame(NodeKind)) {
      auto TLA = getUnchecked<TypeLoc>();
      auto TLB = Other.getUnchecked<TypeLoc>();
      return std::make_pair(TLA.getType().getAsOpaquePtr(),
                            TLA.getOpaqueData()) <
             std::make_pair(TLB.getType().getAsOpaquePtr(),
                            TLB.getOpaqueData());
    }

    if (ASTNodeKind::getFromNodeKind<NestedNameSpecifierLoc>().isSame(
            NodeKind)) {
      auto NNSLA = getUnchecked<NestedNameSpecifierLoc>();
      auto NNSLB = Other.getUnchecked<NestedNameSpecifierLoc>();
      return std::make_pair(NNSLA.getNestedNameSpecifier(),
                            NNSLA.getOpaqueData()) <
             std::make_pair(NNSLB.getNestedNameSpecifier(),
                            NNSLB.getOpaqueData());
    }

    assert(getMemoizationData() && Other.getMemoizationData());
    return getMemoizationData() < Other.getMemoizationData();
  }
  bool operator==(const DynTypedNode &Other) const {
    // DynTypedNode::create() stores the exact kind of the node in NodeKind.
    // If they contain the same node, their NodeKind must be the same.
    if (!NodeKind.isSame(Other.NodeKind))
      return false;

    // FIXME: Implement for other types.
    if (ASTNodeKind::getFromNodeKind<QualType>().isSame(NodeKind))
      return getUnchecked<QualType>() == Other.getUnchecked<QualType>();

    if (ASTNodeKind::getFromNodeKind<TypeLoc>().isSame(NodeKind))
      return getUnchecked<TypeLoc>() == Other.getUnchecked<TypeLoc>();

    if (ASTNodeKind::getFromNodeKind<NestedNameSpecifierLoc>().isSame(NodeKind))
      return getUnchecked<NestedNameSpecifierLoc>() ==
             Other.getUnchecked<NestedNameSpecifierLoc>();

    assert(getMemoizationData() && Other.getMemoizationData());
    return getMemoizationData() == Other.getMemoizationData();
  }
  bool operator!=(const DynTypedNode &Other) const {
    return !operator==(Other);
  }
  /// @}

<<<<<<< HEAD
  /// \brief Hooks for using DynTypedNode as a key in a DenseMap.
=======
  /// Hooks for using DynTypedNode as a key in a DenseMap.
>>>>>>> b2b84690
  struct DenseMapInfo {
    static inline DynTypedNode getEmptyKey() {
      DynTypedNode Node;
      Node.NodeKind = ASTNodeKind::DenseMapInfo::getEmptyKey();
      return Node;
    }
    static inline DynTypedNode getTombstoneKey() {
      DynTypedNode Node;
      Node.NodeKind = ASTNodeKind::DenseMapInfo::getTombstoneKey();
      return Node;
    }
    static unsigned getHashValue(const DynTypedNode &Val) {
      // FIXME: Add hashing support for the remaining types.
      if (ASTNodeKind::getFromNodeKind<TypeLoc>().isSame(Val.NodeKind)) {
        auto TL = Val.getUnchecked<TypeLoc>();
        return llvm::hash_combine(TL.getType().getAsOpaquePtr(),
                                  TL.getOpaqueData());
      }

      if (ASTNodeKind::getFromNodeKind<NestedNameSpecifierLoc>().isSame(
              Val.NodeKind)) {
        auto NNSL = Val.getUnchecked<NestedNameSpecifierLoc>();
        return llvm::hash_combine(NNSL.getNestedNameSpecifier(),
                                  NNSL.getOpaqueData());
      }

      assert(Val.getMemoizationData());
      return llvm::hash_value(Val.getMemoizationData());
    }
    static bool isEqual(const DynTypedNode &LHS, const DynTypedNode &RHS) {
      auto Empty = ASTNodeKind::DenseMapInfo::getEmptyKey();
      auto TombStone = ASTNodeKind::DenseMapInfo::getTombstoneKey();
      return (ASTNodeKind::DenseMapInfo::isEqual(LHS.NodeKind, Empty) &&
              ASTNodeKind::DenseMapInfo::isEqual(RHS.NodeKind, Empty)) ||
             (ASTNodeKind::DenseMapInfo::isEqual(LHS.NodeKind, TombStone) &&
              ASTNodeKind::DenseMapInfo::isEqual(RHS.NodeKind, TombStone)) ||
             LHS == RHS;
    }
  };

private:
  /// Takes care of converting from and to \c T.
  template <typename T, typename EnablerT = void> struct BaseConverter;

  /// Converter that uses dyn_cast<T> from a stored BaseT*.
  template <typename T, typename BaseT> struct DynCastPtrConverter {
    static const T *get(ASTNodeKind NodeKind, const char Storage[]) {
      if (ASTNodeKind::getFromNodeKind<T>().isBaseOf(NodeKind))
        return &getUnchecked(NodeKind, Storage);
      return nullptr;
    }
    static const T &getUnchecked(ASTNodeKind NodeKind, const char Storage[]) {
      assert(ASTNodeKind::getFromNodeKind<T>().isBaseOf(NodeKind));
      return *cast<T>(static_cast<const BaseT *>(
          *reinterpret_cast<const void *const *>(Storage)));
    }
    static DynTypedNode create(const BaseT &Node) {
      DynTypedNode Result;
      Result.NodeKind = ASTNodeKind::getFromNode(Node);
      new (Result.Storage.buffer) const void *(&Node);
      return Result;
    }
  };

  /// Converter that stores T* (by pointer).
  template <typename T> struct PtrConverter {
    static const T *get(ASTNodeKind NodeKind, const char Storage[]) {
      if (ASTNodeKind::getFromNodeKind<T>().isSame(NodeKind))
        return &getUnchecked(NodeKind, Storage);
      return nullptr;
    }
    static const T &getUnchecked(ASTNodeKind NodeKind, const char Storage[]) {
      assert(ASTNodeKind::getFromNodeKind<T>().isSame(NodeKind));
      return *static_cast<const T *>(
          *reinterpret_cast<const void *const *>(Storage));
    }
    static DynTypedNode create(const T &Node) {
      DynTypedNode Result;
      Result.NodeKind = ASTNodeKind::getFromNodeKind<T>();
      new (Result.Storage.buffer) const void *(&Node);
      return Result;
    }
  };

  /// Converter that stores T (by value).
  template <typename T> struct ValueConverter {
    static const T *get(ASTNodeKind NodeKind, const char Storage[]) {
      if (ASTNodeKind::getFromNodeKind<T>().isSame(NodeKind))
        return reinterpret_cast<const T *>(Storage);
      return nullptr;
    }
    static const T &getUnchecked(ASTNodeKind NodeKind, const char Storage[]) {
      assert(ASTNodeKind::getFromNodeKind<T>().isSame(NodeKind));
      return *reinterpret_cast<const T *>(Storage);
    }
    static DynTypedNode create(const T &Node) {
      DynTypedNode Result;
      Result.NodeKind = ASTNodeKind::getFromNodeKind<T>();
      new (Result.Storage.buffer) T(Node);
      return Result;
    }
  };

  ASTNodeKind NodeKind;

  /// Stores the data of the node.
  ///
  /// Note that we can store \c Decls, \c Stmts, \c Types,
  /// \c NestedNameSpecifiers and \c CXXCtorInitializer by pointer as they are
  /// guaranteed to be unique pointers pointing to dedicated storage in the AST.
  /// \c QualTypes, \c NestedNameSpecifierLocs, \c TypeLocs and
  /// \c TemplateArguments on the other hand do not have storage or unique
  /// pointers and thus need to be stored by value.
  llvm::AlignedCharArrayUnion<const void *, TemplateArgument,
                              NestedNameSpecifierLoc, QualType,
                              TypeLoc> Storage;
};

template <typename T>
struct DynTypedNode::BaseConverter<
    T, typename std::enable_if<std::is_base_of<Decl, T>::value>::type>
    : public DynCastPtrConverter<T, Decl> {};

template <typename T>
struct DynTypedNode::BaseConverter<
    T, typename std::enable_if<std::is_base_of<Stmt, T>::value>::type>
    : public DynCastPtrConverter<T, Stmt> {};

template <typename T>
struct DynTypedNode::BaseConverter<
    T, typename std::enable_if<std::is_base_of<Type, T>::value>::type>
    : public DynCastPtrConverter<T, Type> {};

template <>
struct DynTypedNode::BaseConverter<
    NestedNameSpecifier, void> : public PtrConverter<NestedNameSpecifier> {};

template <>
struct DynTypedNode::BaseConverter<
    CXXCtorInitializer, void> : public PtrConverter<CXXCtorInitializer> {};

template <>
struct DynTypedNode::BaseConverter<
    TemplateArgument, void> : public ValueConverter<TemplateArgument> {};

template <>
struct DynTypedNode::BaseConverter<
    TemplateName, void> : public ValueConverter<TemplateName> {};

template <>
struct DynTypedNode::BaseConverter<
    NestedNameSpecifierLoc,
    void> : public ValueConverter<NestedNameSpecifierLoc> {};

template <>
struct DynTypedNode::BaseConverter<QualType,
                                   void> : public ValueConverter<QualType> {};

template <>
struct DynTypedNode::BaseConverter<
    TypeLoc, void> : public ValueConverter<TypeLoc> {};

// The only operation we allow on unsupported types is \c get.
// This allows to conveniently use \c DynTypedNode when having an arbitrary
// AST node that is not supported, but prevents misuse - a user cannot create
// a DynTypedNode from arbitrary types.
template <typename T, typename EnablerT> struct DynTypedNode::BaseConverter {
  static const T *get(ASTNodeKind NodeKind, const char Storage[]) {
    return NULL;
  }
};

} // end namespace ast_type_traits
} // end namespace clang

namespace llvm {

template <>
struct DenseMapInfo<clang::ast_type_traits::ASTNodeKind>
    : clang::ast_type_traits::ASTNodeKind::DenseMapInfo {};

template <>
struct DenseMapInfo<clang::ast_type_traits::DynTypedNode>
    : clang::ast_type_traits::DynTypedNode::DenseMapInfo {};

}  // end namespace llvm

#endif<|MERGE_RESOLUTION|>--- conflicted
+++ resolved
@@ -55,30 +55,11 @@
   }
 
   /// \{
-<<<<<<< HEAD
-  /// \brief Construct an identifier for the dynamic type of the node
-=======
   /// Construct an identifier for the dynamic type of the node
->>>>>>> b2b84690
   static ASTNodeKind getFromNode(const Decl &D);
   static ASTNodeKind getFromNode(const Stmt &S);
   static ASTNodeKind getFromNode(const Type &T);
   /// \}
-<<<<<<< HEAD
-
-  /// \brief Returns \c true if \c this and \c Other represent the same kind.
-  bool isSame(ASTNodeKind Other) const {
-    return KindId != NKI_None && KindId == Other.KindId;
-  }
-
-  /// \brief Returns \c true only for the default \c ASTNodeKind()
-  bool isNone() const { return KindId == NKI_None; }
-
-  /// \brief Returns \c true if \c this is a base kind of (or same as) \c Other.
-  /// \param Distance If non-null, used to return the distance between \c this
-  /// and \c Other in the class hierarchy.
-  bool isBaseOf(ASTNodeKind Other, unsigned *Distance = nullptr) const;
-=======
 
   /// Returns \c true if \c this and \c Other represent the same kind.
   bool isSame(ASTNodeKind Other) const {
@@ -87,7 +68,6 @@
 
   /// Returns \c true only for the default \c ASTNodeKind()
   bool isNone() const { return KindId == NKI_None; }
->>>>>>> b2b84690
 
   /// Returns \c true if \c this is a base kind of (or same as) \c Other.
   /// \param Distance If non-null, used to return the distance between \c this
@@ -97,39 +77,23 @@
   /// String representation of the kind.
   StringRef asStringRef() const;
 
-<<<<<<< HEAD
-  /// \brief Strict weak ordering for ASTNodeKind.
-=======
   /// Strict weak ordering for ASTNodeKind.
->>>>>>> b2b84690
   bool operator<(const ASTNodeKind &Other) const {
     return KindId < Other.KindId;
   }
 
-<<<<<<< HEAD
-  /// \brief Return the most derived type between \p Kind1 and \p Kind2.
-=======
   /// Return the most derived type between \p Kind1 and \p Kind2.
->>>>>>> b2b84690
   ///
   /// Return ASTNodeKind() if they are not related.
   static ASTNodeKind getMostDerivedType(ASTNodeKind Kind1, ASTNodeKind Kind2);
 
-<<<<<<< HEAD
-  /// \brief Return the most derived common ancestor between Kind1 and Kind2.
-=======
   /// Return the most derived common ancestor between Kind1 and Kind2.
->>>>>>> b2b84690
   ///
   /// Return ASTNodeKind() if they are not related.
   static ASTNodeKind getMostDerivedCommonAncestor(ASTNodeKind Kind1,
                                                   ASTNodeKind Kind2);
 
-<<<<<<< HEAD
-  /// \brief Hooks for using ASTNodeKind as a key in a DenseMap.
-=======
   /// Hooks for using ASTNodeKind as a key in a DenseMap.
->>>>>>> b2b84690
   struct DenseMapInfo {
     // ASTNodeKind() is a good empty key because it is represented as a 0.
     static inline ASTNodeKind getEmptyKey() { return ASTNodeKind(); }
@@ -233,11 +197,7 @@
   return OS;
 }
 
-<<<<<<< HEAD
-/// \brief A dynamically typed AST node container.
-=======
 /// A dynamically typed AST node container.
->>>>>>> b2b84690
 ///
 /// Stores an AST node in a type safe way. This allows writing code that
 /// works with different kinds of AST nodes, despite the fact that they don't
@@ -274,11 +234,7 @@
     return BaseConverter<T>::get(NodeKind, Storage.buffer);
   }
 
-<<<<<<< HEAD
-  /// \brief Retrieve the stored node as type \c T.
-=======
   /// Retrieve the stored node as type \c T.
->>>>>>> b2b84690
   ///
   /// Similar to \c get(), but asserts that the type is what we are expecting.
   template <typename T>
@@ -288,11 +244,7 @@
 
   ASTNodeKind getNodeKind() const { return NodeKind; }
 
-<<<<<<< HEAD
-  /// \brief Returns a pointer that identifies the stored AST node.
-=======
   /// Returns a pointer that identifies the stored AST node.
->>>>>>> b2b84690
   ///
   /// Note that this is not supported by all AST nodes. For AST nodes
   /// that don't have a pointer-defined identity inside the AST, this
@@ -374,11 +326,7 @@
   }
   /// @}
 
-<<<<<<< HEAD
-  /// \brief Hooks for using DynTypedNode as a key in a DenseMap.
-=======
   /// Hooks for using DynTypedNode as a key in a DenseMap.
->>>>>>> b2b84690
   struct DenseMapInfo {
     static inline DynTypedNode getEmptyKey() {
       DynTypedNode Node;
