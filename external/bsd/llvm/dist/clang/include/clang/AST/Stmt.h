--- conflicted
+++ resolved
@@ -22,14 +22,10 @@
 #include "clang/Basic/SourceLocation.h"
 #include "llvm/ADT/ArrayRef.h"
 #include "llvm/ADT/PointerIntPair.h"
-<<<<<<< HEAD
-#include "llvm/ADT/iterator.h"
-=======
 #include "llvm/ADT/StringRef.h"
 #include "llvm/ADT/iterator.h"
 #include "llvm/ADT/iterator_range.h"
 #include "llvm/Support/Casting.h"
->>>>>>> b2b84690
 #include "llvm/Support/Compiler.h"
 #include "llvm/Support/ErrorHandling.h"
 #include <algorithm>
@@ -45,26 +41,6 @@
 } // namespace llvm
 
 namespace clang {
-<<<<<<< HEAD
-  class ASTContext;
-  class Attr;
-  class CapturedDecl;
-  class Decl;
-  class Expr;
-  class IdentifierInfo;
-  class LabelDecl;
-  class ODRHash;
-  class ParmVarDecl;
-  class PrinterHelper;
-  struct PrintingPolicy;
-  class QualType;
-  class RecordDecl;
-  class SourceManager;
-  class StringLiteral;
-  class SwitchStmt;
-  class Token;
-  class VarDecl;
-=======
 
 class ASTContext;
 class Attr;
@@ -80,7 +56,6 @@
 class StringLiteral;
 class Token;
 class VarDecl;
->>>>>>> b2b84690
 
 //===----------------------------------------------------------------------===//
 // AST classes for statements.
@@ -103,19 +78,13 @@
 
   // Make vanilla 'new' and 'delete' illegal for Stmts.
 protected:
-<<<<<<< HEAD
+  friend class ASTStmtReader;
+  friend class ASTStmtWriter;
+
   void *operator new(size_t bytes) noexcept {
     llvm_unreachable("Stmts cannot be allocated with regular 'new'.");
   }
-=======
-  friend class ASTStmtReader;
-  friend class ASTStmtWriter;
-
-  void *operator new(size_t bytes) noexcept {
-    llvm_unreachable("Stmts cannot be allocated with regular 'new'.");
-  }
-
->>>>>>> b2b84690
+
   void operator delete(void *data) noexcept {
     llvm_unreachable("Stmts cannot be released with regular 'delete'.");
   }
@@ -138,10 +107,7 @@
 
   class IfStmtBitfields {
     friend class IfStmt;
-<<<<<<< HEAD
-=======
-
->>>>>>> b2b84690
+
     unsigned : NumStmtBits;
 
     unsigned IsConstexpr : 1;
@@ -169,13 +135,8 @@
     friend class OverloadExpr; // ctor
     friend class ParenListExpr; // ctor
     friend class PseudoObjectExpr; // ctor
-<<<<<<< HEAD
-    friend class AtomicExpr; // ctor
-    friend class OpaqueValueExpr; // ctor
-=======
     friend class ShuffleVectorExpr; // ctor
 
->>>>>>> b2b84690
     unsigned : NumStmtBits;
 
     unsigned ValueKind : 2;
@@ -407,49 +368,12 @@
     }
   };
 
-protected:
-  /// Iterator for iterating over Stmt * arrays that contain only Expr *
-  ///
-  /// This is needed because AST nodes use Stmt* arrays to store
-  /// references to children (to be compatible with StmtIterator).
-  struct ExprIterator
-      : llvm::iterator_adaptor_base<ExprIterator, Stmt **,
-                                    std::random_access_iterator_tag, Expr *> {
-    ExprIterator() : iterator_adaptor_base(nullptr) {}
-    ExprIterator(Stmt **I) : iterator_adaptor_base(I) {}
-
-    reference operator*() const {
-      assert((*I)->getStmtClass() >= firstExprConstant &&
-             (*I)->getStmtClass() <= lastExprConstant);
-      return *reinterpret_cast<Expr **>(I);
-    }
-  };
-
-  /// Const iterator for iterating over Stmt * arrays that contain only Expr *
-  struct ConstExprIterator
-      : llvm::iterator_adaptor_base<ConstExprIterator, const Stmt *const *,
-                                    std::random_access_iterator_tag,
-                                    const Expr *const> {
-    ConstExprIterator() : iterator_adaptor_base(nullptr) {}
-    ConstExprIterator(const Stmt *const *I) : iterator_adaptor_base(I) {}
-
-    reference operator*() const {
-      assert((*I)->getStmtClass() >= firstExprConstant &&
-             (*I)->getStmtClass() <= lastExprConstant);
-      return *reinterpret_cast<const Expr *const *>(I);
-    }
-  };
-
 private:
   /// Whether statistic collection is enabled.
   static bool StatisticsEnabled;
 
 protected:
-<<<<<<< HEAD
-  /// \brief Construct an empty statement.
-=======
   /// Construct an empty statement.
->>>>>>> b2b84690
   explicit Stmt(StmtClass SC, EmptyShell) : Stmt(SC) {}
 
 public:
@@ -508,18 +432,12 @@
     return const_cast<Stmt *>(this)->IgnoreImplicit();
   }
 
-<<<<<<< HEAD
-  /// \brief Skip no-op (attributed, compound) container stmts and skip captured
-  /// stmt at the top, if \a IgnoreCaptured is true.
-  Stmt *IgnoreContainers(bool IgnoreCaptured = false);
-=======
   /// Skip no-op (attributed, compound) container stmts and skip captured
   /// stmt at the top, if \a IgnoreCaptured is true.
   Stmt *IgnoreContainers(bool IgnoreCaptured = false);
   const Stmt *IgnoreContainers(bool IgnoreCaptured = false) const {
     return const_cast<Stmt *>(this)->IgnoreContainers(IgnoreCaptured);
   }
->>>>>>> b2b84690
 
   const Stmt *stripLabelLikeStatements() const;
   Stmt *stripLabelLikeStatements() {
@@ -533,13 +451,8 @@
   using child_iterator = StmtIterator;
   using const_child_iterator = ConstStmtIterator;
 
-<<<<<<< HEAD
-  typedef llvm::iterator_range<child_iterator> child_range;
-  typedef llvm::iterator_range<const_child_iterator> const_child_range;
-=======
   using child_range = llvm::iterator_range<child_iterator>;
   using const_child_range = llvm::iterator_range<const_child_iterator>;
->>>>>>> b2b84690
 
   child_range children();
 
@@ -569,11 +482,7 @@
   void Profile(llvm::FoldingSetNodeID &ID, const ASTContext &Context,
                bool Canonical) const;
 
-<<<<<<< HEAD
-  /// \brief Calculate a unique representation for a statement that is
-=======
   /// Calculate a unique representation for a statement that is
->>>>>>> b2b84690
   /// stable across compiler invocations.
   ///
   /// \param ID profile information will be stored in ID.
@@ -629,12 +538,6 @@
                        child_iterator(DG.end(), DG.end()));
   }
 
-<<<<<<< HEAD
-  typedef DeclGroupRef::iterator decl_iterator;
-  typedef DeclGroupRef::const_iterator const_decl_iterator;
-  typedef llvm::iterator_range<decl_iterator> decl_range;
-  typedef llvm::iterator_range<const_decl_iterator> decl_const_range;
-=======
   using decl_iterator = DeclGroupRef::iterator;
   using const_decl_iterator = DeclGroupRef::const_iterator;
   using decl_range = llvm::iterator_range<decl_iterator>;
@@ -645,12 +548,7 @@
   decl_const_range decls() const {
     return decl_const_range(decl_begin(), decl_end());
   }
->>>>>>> b2b84690
-
-  decl_range decls() { return decl_range(decl_begin(), decl_end()); }
-  decl_const_range decls() const {
-    return decl_const_range(decl_begin(), decl_end());
-  }
+
   decl_iterator decl_begin() { return DG.begin(); }
   decl_iterator decl_end() { return DG.end(); }
   const_decl_iterator decl_begin() const { return DG.begin(); }
@@ -705,20 +603,6 @@
   child_range children() {
     return child_range(child_iterator(), child_iterator());
   }
-<<<<<<< HEAD
-
-  friend class ASTStmtReader;
-  friend class ASTStmtWriter;
-};
-
-/// CompoundStmt - This represents a group of statements like { stmt stmt }.
-///
-class CompoundStmt : public Stmt {
-  Stmt** Body;
-  SourceLocation LBraceLoc, RBraceLoc;
-
-  friend class ASTStmtReader;
-=======
 };
 
 /// CompoundStmt - This represents a group of statements like { stmt stmt }.
@@ -733,7 +617,6 @@
   explicit CompoundStmt(EmptyShell Empty) : Stmt(CompoundStmtClass, Empty) {}
 
   void setStmts(ArrayRef<Stmt *> Stmts);
->>>>>>> b2b84690
 
 public:
   static CompoundStmt *Create(const ASTContext &C, ArrayRef<Stmt *> Stmts,
@@ -741,40 +624,16 @@
 
   // Build an empty compound statement with a location.
   explicit CompoundStmt(SourceLocation Loc)
-<<<<<<< HEAD
-    : Stmt(CompoundStmtClass), Body(nullptr), LBraceLoc(Loc), RBraceLoc(Loc) {
-    CompoundStmtBits.NumStmts = 0;
-  }
-
-  // \brief Build an empty compound statement.
-  explicit CompoundStmt(EmptyShell Empty)
-    : Stmt(CompoundStmtClass, Empty), Body(nullptr) {
-    CompoundStmtBits.NumStmts = 0;
-  }
-
-  void setStmts(const ASTContext &C, ArrayRef<Stmt *> Stmts);
-=======
       : Stmt(CompoundStmtClass), LBraceLoc(Loc), RBraceLoc(Loc) {
     CompoundStmtBits.NumStmts = 0;
   }
 
   // Build an empty compound statement.
   static CompoundStmt *CreateEmpty(const ASTContext &C, unsigned NumStmts);
->>>>>>> b2b84690
 
   bool body_empty() const { return CompoundStmtBits.NumStmts == 0; }
   unsigned size() const { return CompoundStmtBits.NumStmts; }
 
-<<<<<<< HEAD
-  typedef Stmt** body_iterator;
-  typedef llvm::iterator_range<body_iterator> body_range;
-
-  body_range body() { return body_range(body_begin(), body_end()); }
-  body_iterator body_begin() { return Body; }
-  body_iterator body_end() { return Body + size(); }
-  Stmt *body_front() { return !body_empty() ? Body[0] : nullptr; }
-  Stmt *body_back() { return !body_empty() ? Body[size()-1] : nullptr; }
-=======
   using body_iterator = Stmt **;
   using body_range = llvm::iterator_range<body_iterator>;
 
@@ -786,7 +645,6 @@
   Stmt *body_back() {
     return !body_empty() ? body_begin()[size() - 1] : nullptr;
   }
->>>>>>> b2b84690
 
   void setLastStmt(Stmt *S) {
     assert(!body_empty() && "setLastStmt");
@@ -810,28 +668,11 @@
     return !body_empty() ? body_begin()[0] : nullptr;
   }
 
-<<<<<<< HEAD
-  typedef Stmt* const * const_body_iterator;
-  typedef llvm::iterator_range<const_body_iterator> body_const_range;
-
-  body_const_range body() const {
-    return body_const_range(body_begin(), body_end());
-  }
-  const_body_iterator body_begin() const { return Body; }
-  const_body_iterator body_end() const { return Body + size(); }
-  const Stmt *body_front() const {
-    return !body_empty() ? Body[0] : nullptr;
-  }
-  const Stmt *body_back() const {
-    return !body_empty() ? Body[size() - 1] : nullptr;
-  }
-=======
   const Stmt *body_back() const {
     return !body_empty() ? body_begin()[size() - 1] : nullptr;
   }
 
   using reverse_body_iterator = std::reverse_iterator<body_iterator>;
->>>>>>> b2b84690
 
   reverse_body_iterator body_rbegin() {
     return reverse_body_iterator(body_end());
@@ -863,20 +704,10 @@
   }
 
   // Iterators
-<<<<<<< HEAD
-  child_range children() {
-    return child_range(Body, Body + CompoundStmtBits.NumStmts);
-  }
-
-  const_child_range children() const {
-    return const_child_range(child_iterator(Body),
-                             child_iterator(Body + CompoundStmtBits.NumStmts));
-=======
   child_range children() { return child_range(body_begin(), body_end()); }
 
   const_child_range children() const {
     return const_child_range(body_begin(), body_end());
->>>>>>> b2b84690
   }
 };
 
@@ -890,17 +721,9 @@
   SourceLocation ColonLoc;
 
   SwitchCase(StmtClass SC, SourceLocation KWLoc, SourceLocation ColonLoc)
-<<<<<<< HEAD
-    : Stmt(SC), NextSwitchCase(nullptr), KeywordLoc(KWLoc), ColonLoc(ColonLoc) {
-  }
-
-  SwitchCase(StmtClass SC, EmptyShell)
-    : Stmt(SC), NextSwitchCase(nullptr) {}
-=======
       : Stmt(SC), KeywordLoc(KWLoc), ColonLoc(ColonLoc) {}
 
   SwitchCase(StmtClass SC, EmptyShell) : Stmt(SC) {}
->>>>>>> b2b84690
 
 public:
   const SwitchCase *getNextSwitchCase() const { return NextSwitchCase; }
@@ -933,10 +756,7 @@
   enum { LHS, RHS, SUBSTMT, END_EXPR };
   Stmt* SubExprs[END_EXPR];  // The expression for the RHS is Non-null for
                              // GNU "case 1 ... 4" extension
-<<<<<<< HEAD
-=======
-
->>>>>>> b2b84690
+
 public:
   CaseStmt(Expr *lhs, Expr *rhs, SourceLocation caseLoc,
            SourceLocation ellipsisLoc, SourceLocation colonLoc)
@@ -1083,11 +903,6 @@
   Stmt *SubStmt;
   SourceLocation AttrLoc;
   unsigned NumAttrs;
-<<<<<<< HEAD
-
-  friend class ASTStmtReader;
-=======
->>>>>>> b2b84690
 
   AttributedStmt(SourceLocation Loc, ArrayRef<const Attr*> Attrs, Stmt *SubStmt)
     : Stmt(AttributedStmtClass), SubStmt(SubStmt), AttrLoc(Loc),
@@ -1096,20 +911,8 @@
   }
 
   explicit AttributedStmt(EmptyShell Empty, unsigned NumAttrs)
-<<<<<<< HEAD
-    : Stmt(AttributedStmtClass, Empty), NumAttrs(NumAttrs) {
-    std::fill_n(getAttrArrayPtr(), NumAttrs, nullptr);
-  }
-
-  const Attr *const *getAttrArrayPtr() const {
-    return reinterpret_cast<const Attr *const *>(this + 1);
-  }
-  const Attr **getAttrArrayPtr() {
-    return reinterpret_cast<const Attr **>(this + 1);
-=======
       : Stmt(AttributedStmtClass, Empty), NumAttrs(NumAttrs) {
     std::fill_n(getAttrArrayPtr(), NumAttrs, nullptr);
->>>>>>> b2b84690
   }
 
   const Attr *const *getAttrArrayPtr() const {
@@ -1225,10 +1028,7 @@
   SourceLocation SwitchLoc;
   enum { INIT, VAR, COND, BODY, END_EXPR };
   Stmt* SubExprs[END_EXPR];
-<<<<<<< HEAD
-=======
-
->>>>>>> b2b84690
+
   // This points to a linked list of case and default statements and, if the
   // SwitchStmt is a switch on an enum value, records whether all the enum
   // values were covered by CaseStmts.  The coverage information value is meant
@@ -1272,11 +1072,7 @@
   void setBody(Stmt *S) { SubExprs[BODY] = S; }
   SwitchCase *getSwitchCaseList() { return FirstCase.getPointer(); }
 
-<<<<<<< HEAD
-  /// \brief Set the case list for this switch statement.
-=======
   /// Set the case list for this switch statement.
->>>>>>> b2b84690
   void setSwitchCaseList(SwitchCase *SC) { FirstCase.setPointer(SC); }
 
   SourceLocation getSwitchLoc() const { return SwitchLoc; }
@@ -1323,10 +1119,7 @@
   SourceLocation WhileLoc;
   enum { VAR, COND, BODY, END_EXPR };
   Stmt* SubExprs[END_EXPR];
-<<<<<<< HEAD
-=======
-
->>>>>>> b2b84690
+
 public:
   WhileStmt(const ASTContext &C, VarDecl *Var, Expr *cond, Stmt *body,
             SourceLocation WL);
@@ -1712,14 +1505,8 @@
         NumClobbers(numclobbers) {}
 
 public:
-<<<<<<< HEAD
-  /// \brief Build an empty inline-assembly statement.
-  explicit AsmStmt(StmtClass SC, EmptyShell Empty) :
-    Stmt(SC, Empty), Exprs(nullptr) { }
-=======
   /// Build an empty inline-assembly statement.
   explicit AsmStmt(StmtClass SC, EmptyShell Empty) : Stmt(SC, Empty) {}
->>>>>>> b2b84690
 
   SourceLocation getAsmLoc() const { return AsmLoc; }
   void setAsmLoc(SourceLocation L) { AsmLoc = L; }
@@ -1782,17 +1569,10 @@
 
   // Input expr iterators.
 
-<<<<<<< HEAD
-  typedef ExprIterator inputs_iterator;
-  typedef ConstExprIterator const_inputs_iterator;
-  typedef llvm::iterator_range<inputs_iterator> inputs_range;
-  typedef llvm::iterator_range<const_inputs_iterator> inputs_const_range;
-=======
   using inputs_iterator = ExprIterator;
   using const_inputs_iterator = ConstExprIterator;
   using inputs_range = llvm::iterator_range<inputs_iterator>;
   using inputs_const_range = llvm::iterator_range<const_inputs_iterator>;
->>>>>>> b2b84690
 
   inputs_iterator begin_inputs() {
     return &Exprs[0] + NumOutputs;
@@ -1818,17 +1598,10 @@
 
   // Output expr iterators.
 
-<<<<<<< HEAD
-  typedef ExprIterator outputs_iterator;
-  typedef ConstExprIterator const_outputs_iterator;
-  typedef llvm::iterator_range<outputs_iterator> outputs_range;
-  typedef llvm::iterator_range<const_outputs_iterator> outputs_const_range;
-=======
   using outputs_iterator = ExprIterator;
   using const_outputs_iterator = ConstExprIterator;
   using outputs_range = llvm::iterator_range<outputs_iterator>;
   using outputs_const_range = llvm::iterator_range<const_outputs_iterator>;
->>>>>>> b2b84690
 
   outputs_iterator begin_outputs() {
     return &Exprs[0];
@@ -1837,23 +1610,17 @@
   outputs_iterator end_outputs() {
     return &Exprs[0] + NumOutputs;
   }
+
   outputs_range outputs() {
     return outputs_range(begin_outputs(), end_outputs());
   }
 
-  outputs_range outputs() {
-    return outputs_range(begin_outputs(), end_outputs());
-  }
-
   const_outputs_iterator begin_outputs() const {
     return &Exprs[0];
   }
 
   const_outputs_iterator end_outputs() const {
     return &Exprs[0] + NumOutputs;
-  }
-  outputs_const_range outputs() const {
-    return outputs_const_range(begin_outputs(), end_outputs());
   }
 
   outputs_const_range outputs() const {
@@ -1884,14 +1651,8 @@
              StringLiteral *asmstr, unsigned numclobbers,
              StringLiteral **clobbers, SourceLocation rparenloc);
 
-<<<<<<< HEAD
-  /// \brief Build an empty inline-assembly statement.
-  explicit GCCAsmStmt(EmptyShell Empty) : AsmStmt(GCCAsmStmtClass, Empty),
-    Constraints(nullptr), Clobbers(nullptr), Names(nullptr) { }
-=======
   /// Build an empty inline-assembly statement.
   explicit GCCAsmStmt(EmptyShell Empty) : AsmStmt(GCCAsmStmtClass, Empty) {}
->>>>>>> b2b84690
 
   SourceLocation getRParenLoc() const { return RParenLoc; }
   void setRParenLoc(SourceLocation L) { RParenLoc = L; }
@@ -1919,33 +1680,18 @@
 
     // Source range for operand references.
     CharSourceRange Range;
-<<<<<<< HEAD
-=======
-
->>>>>>> b2b84690
+
   public:
     AsmStringPiece(const std::string &S) : MyKind(String), Str(S) {}
     AsmStringPiece(unsigned OpNo, const std::string &S, SourceLocation Begin,
                    SourceLocation End)
-<<<<<<< HEAD
-      : MyKind(Operand), Str(S), OperandNo(OpNo),
-        Range(CharSourceRange::getCharRange(Begin, End)) {
-    }
-=======
         : MyKind(Operand), Str(S), OperandNo(OpNo),
           Range(CharSourceRange::getCharRange(Begin, End)) {}
->>>>>>> b2b84690
 
     bool isString() const { return MyKind == String; }
     bool isOperand() const { return MyKind == Operand; }
 
-<<<<<<< HEAD
-    const std::string &getString() const {
-      return Str;
-    }
-=======
     const std::string &getString() const { return Str; }
->>>>>>> b2b84690
 
     unsigned getOperandNo() const {
       assert(isOperand());
@@ -2082,14 +1828,8 @@
             ArrayRef<Expr*> exprs, StringRef asmstr,
             ArrayRef<StringRef> clobbers, SourceLocation endloc);
 
-<<<<<<< HEAD
-  /// \brief Build an empty MS-style inline-assembly statement.
-  explicit MSAsmStmt(EmptyShell Empty) : AsmStmt(MSAsmStmtClass, Empty),
-    NumAsmToks(0), AsmToks(nullptr), Constraints(nullptr), Clobbers(nullptr) { }
-=======
   /// Build an empty MS-style inline-assembly statement.
   explicit MSAsmStmt(EmptyShell Empty) : AsmStmt(MSAsmStmtClass, Empty) {}
->>>>>>> b2b84690
 
   SourceLocation getLBraceLoc() const { return LBraceLoc; }
   void setLBraceLoc(SourceLocation L) { LBraceLoc = L; }
@@ -2292,26 +2032,15 @@
 };
 
 /// Represents a __leave statement.
-<<<<<<< HEAD
-///
 class SEHLeaveStmt : public Stmt {
   SourceLocation LeaveLoc;
-=======
-class SEHLeaveStmt : public Stmt {
-  SourceLocation LeaveLoc;
-
->>>>>>> b2b84690
+
 public:
   explicit SEHLeaveStmt(SourceLocation LL)
       : Stmt(SEHLeaveStmtClass), LeaveLoc(LL) {}
 
-<<<<<<< HEAD
-  /// \brief Build an empty __leave statement.
-  explicit SEHLeaveStmt(EmptyShell Empty) : Stmt(SEHLeaveStmtClass, Empty) { }
-=======
   /// Build an empty __leave statement.
   explicit SEHLeaveStmt(EmptyShell Empty) : Stmt(SEHLeaveStmtClass, Empty) {}
->>>>>>> b2b84690
 
   SourceLocation getLeaveLoc() const { return LeaveLoc; }
   void setLeaveLoc(SourceLocation L) { LeaveLoc = L; }
@@ -2329,11 +2058,7 @@
   }
 };
 
-<<<<<<< HEAD
-/// \brief This captures a statement into a function. For example, the following
-=======
 /// This captures a statement into a function. For example, the following
->>>>>>> b2b84690
 /// pragma annotated compound statement can be represented as a CapturedStmt,
 /// and this compound statement is the body of an anonymous outlined function.
 /// @code
@@ -2344,11 +2069,7 @@
 /// @endcode
 class CapturedStmt : public Stmt {
 public:
-<<<<<<< HEAD
-  /// \brief The different capture forms: by 'this', by reference, capture for
-=======
   /// The different capture forms: by 'this', by reference, capture for
->>>>>>> b2b84690
   /// variable-length array type etc.
   enum VariableCaptureKind {
     VCK_This,
@@ -2357,11 +2078,7 @@
     VCK_VLAType,
   };
 
-<<<<<<< HEAD
-  /// \brief Describes the capture of either a variable, or 'this', or
-=======
   /// Describes the capture of either a variable, or 'this', or
->>>>>>> b2b84690
   /// variable-length array type.
   class Capture {
     llvm::PointerIntPair<VarDecl *, 2, VariableCaptureKind> VarAndKind;
@@ -2377,18 +2094,10 @@
     /// \param Kind The kind of capture (this, ByRef, ...).
     ///
     /// \param Var The variable being captured, or null if capturing this.
-<<<<<<< HEAD
-    ///
     Capture(SourceLocation Loc, VariableCaptureKind Kind,
             VarDecl *Var = nullptr);
 
-    /// \brief Determine the kind of capture.
-=======
-    Capture(SourceLocation Loc, VariableCaptureKind Kind,
-            VarDecl *Var = nullptr);
-
     /// Determine the kind of capture.
->>>>>>> b2b84690
     VariableCaptureKind getCaptureKind() const;
 
     /// Retrieve the source location at which the variable or 'this' was
@@ -2398,28 +2107,6 @@
     /// Determine whether this capture handles the C++ 'this' pointer.
     bool capturesThis() const { return getCaptureKind() == VCK_This; }
 
-<<<<<<< HEAD
-    /// \brief Determine whether this capture handles a variable (by reference).
-    bool capturesVariable() const { return getCaptureKind() == VCK_ByRef; }
-
-    /// \brief Determine whether this capture handles a variable by copy.
-    bool capturesVariableByCopy() const {
-      return getCaptureKind() == VCK_ByCopy;
-    }
-
-    /// \brief Determine whether this capture handles a variable-length array
-    /// type.
-    bool capturesVariableArrayType() const {
-      return getCaptureKind() == VCK_VLAType;
-    }
-
-    /// \brief Retrieve the declaration of the variable being captured.
-    ///
-    /// This operation is only valid if this capture captures a variable.
-    VarDecl *getCapturedVar() const;
-
-    friend class ASTStmtReader;
-=======
     /// Determine whether this capture handles a variable (by reference).
     bool capturesVariable() const { return getCaptureKind() == VCK_ByRef; }
 
@@ -2438,7 +2125,6 @@
     ///
     /// This operation is only valid if this capture captures a variable.
     VarDecl *getCapturedVar() const;
->>>>>>> b2b84690
   };
 
 private:
@@ -2485,19 +2171,6 @@
   Stmt *getCapturedStmt() { return getStoredStmts()[NumCaptures]; }
   const Stmt *getCapturedStmt() const { return getStoredStmts()[NumCaptures]; }
 
-<<<<<<< HEAD
-  /// \brief Retrieve the outlined function declaration.
-  CapturedDecl *getCapturedDecl();
-  const CapturedDecl *getCapturedDecl() const;
-
-  /// \brief Set the outlined function declaration.
-  void setCapturedDecl(CapturedDecl *D);
-
-  /// \brief Retrieve the captured region kind.
-  CapturedRegionKind getCapturedRegionKind() const;
-
-  /// \brief Set the captured region kind.
-=======
   /// Retrieve the outlined function declaration.
   CapturedDecl *getCapturedDecl();
   const CapturedDecl *getCapturedDecl() const;
@@ -2509,7 +2182,6 @@
   CapturedRegionKind getCapturedRegionKind() const;
 
   /// Set the captured region kind.
->>>>>>> b2b84690
   void setCapturedRegionKind(CapturedRegionKind Kind);
 
   /// Retrieve the record declaration for captured variables.
@@ -2524,19 +2196,11 @@
   /// True if this variable has been captured.
   bool capturesVariable(const VarDecl *Var) const;
 
-<<<<<<< HEAD
-  /// \brief An iterator that walks over the captures.
-  typedef Capture *capture_iterator;
-  typedef const Capture *const_capture_iterator;
-  typedef llvm::iterator_range<capture_iterator> capture_range;
-  typedef llvm::iterator_range<const_capture_iterator> capture_const_range;
-=======
   /// An iterator that walks over the captures.
   using capture_iterator = Capture *;
   using const_capture_iterator = const Capture *;
   using capture_range = llvm::iterator_range<capture_iterator>;
   using capture_const_range = llvm::iterator_range<const_capture_iterator>;
->>>>>>> b2b84690
 
   capture_range captures() {
     return capture_range(capture_begin(), capture_end());
@@ -2558,17 +2222,6 @@
   /// Retrieve the number of captures, including 'this'.
   unsigned capture_size() const { return NumCaptures; }
 
-<<<<<<< HEAD
-  /// \brief Iterator that walks over the capture initialization arguments.
-  typedef Expr **capture_init_iterator;
-  typedef llvm::iterator_range<capture_init_iterator> capture_init_range;
-
-  /// \brief Const iterator that walks over the capture initialization
-  /// arguments.
-  typedef Expr *const *const_capture_init_iterator;
-  typedef llvm::iterator_range<const_capture_init_iterator>
-      const_capture_init_range;
-=======
   /// Iterator that walks over the capture initialization arguments.
   using capture_init_iterator = Expr **;
   using capture_init_range = llvm::iterator_range<capture_init_iterator>;
@@ -2578,7 +2231,6 @@
   using const_capture_init_iterator = Expr *const *;
   using const_capture_init_range =
       llvm::iterator_range<const_capture_init_iterator>;
->>>>>>> b2b84690
 
   capture_init_range capture_inits() {
     return capture_init_range(capture_init_begin(), capture_init_end());
@@ -2588,11 +2240,7 @@
     return const_capture_init_range(capture_init_begin(), capture_init_end());
   }
 
-<<<<<<< HEAD
-  /// \brief Retrieve the first initialization argument.
-=======
   /// Retrieve the first initialization argument.
->>>>>>> b2b84690
   capture_init_iterator capture_init_begin() {
     return reinterpret_cast<Expr **>(getStoredStmts());
   }
@@ -2601,11 +2249,7 @@
     return reinterpret_cast<Expr *const *>(getStoredStmts());
   }
 
-<<<<<<< HEAD
-  /// \brief Retrieve the iterator pointing one past the last initialization
-=======
   /// Retrieve the iterator pointing one past the last initialization
->>>>>>> b2b84690
   /// argument.
   capture_init_iterator capture_init_end() {
     return capture_init_begin() + NumCaptures;
