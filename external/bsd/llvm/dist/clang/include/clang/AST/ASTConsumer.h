//===--- ASTConsumer.h - Abstract interface for reading ASTs ----*- C++ -*-===//
//
//                     The LLVM Compiler Infrastructure
//
// This file is distributed under the University of Illinois Open Source
// License. See LICENSE.TXT for details.
//
//===----------------------------------------------------------------------===//
//
//  This file defines the ASTConsumer class.
//
//===----------------------------------------------------------------------===//

#ifndef LLVM_CLANG_AST_ASTCONSUMER_H
#define LLVM_CLANG_AST_ASTCONSUMER_H

namespace clang {
  class ASTContext;
  class CXXMethodDecl;
  class CXXRecordDecl;
  class Decl;
  class DeclGroupRef;
  class ASTMutationListener;
  class ASTDeserializationListener; // layering violation because void* is ugly
  class SemaConsumer; // layering violation required for safe SemaConsumer
  class TagDecl;
  class VarDecl;
  class FunctionDecl;
  class ImportDecl;

/// ASTConsumer - This is an abstract interface that should be implemented by
/// clients that read ASTs.  This abstraction layer allows the client to be
/// independent of the AST producer (e.g. parser vs AST dump file reader, etc).
class ASTConsumer {
  /// Whether this AST consumer also requires information about
  /// semantic analysis.
  bool SemaConsumer;

  friend class SemaConsumer;

public:
  ASTConsumer() : SemaConsumer(false) { }

  virtual ~ASTConsumer() {}

  /// Initialize - This is called to initialize the consumer, providing the
  /// ASTContext.
  virtual void Initialize(ASTContext &Context) {}

  /// HandleTopLevelDecl - Handle the specified top-level declaration.  This is
  /// called by the parser to process every top-level Decl*.
  ///
  /// \returns true to continue parsing, or false to abort parsing.
  virtual bool HandleTopLevelDecl(DeclGroupRef D);

<<<<<<< HEAD
  /// \brief This callback is invoked each time an inline (method or friend)
=======
  /// This callback is invoked each time an inline (method or friend)
>>>>>>> b2b84690
  /// function definition in a class is completed.
  virtual void HandleInlineFunctionDefinition(FunctionDecl *D) {}

  /// HandleInterestingDecl - Handle the specified interesting declaration. This
  /// is called by the AST reader when deserializing things that might interest
  /// the consumer. The default implementation forwards to HandleTopLevelDecl.
  virtual void HandleInterestingDecl(DeclGroupRef D);

  /// HandleTranslationUnit - This method is called when the ASTs for entire
  /// translation unit have been parsed.
  virtual void HandleTranslationUnit(ASTContext &Ctx) {}

  /// HandleTagDeclDefinition - This callback is invoked each time a TagDecl
  /// (e.g. struct, union, enum, class) is completed.  This allows the client to
  /// hack on the type, which can occur at any point in the file (because these
  /// can be defined in declspecs).
  virtual void HandleTagDeclDefinition(TagDecl *D) {}

  /// This callback is invoked the first time each TagDecl is required to
  /// be complete.
  virtual void HandleTagDeclRequiredDefinition(const TagDecl *D) {}

  /// Invoked when a function is implicitly instantiated.
  /// Note that at this point point it does not have a body, its body is
  /// instantiated at the end of the translation unit and passed to
  /// HandleTopLevelDecl.
  virtual void HandleCXXImplicitFunctionInstantiation(FunctionDecl *D) {}

  /// Handle the specified top-level declaration that occurred inside
  /// and ObjC container.
  /// The default implementation ignored them.
  virtual void HandleTopLevelDeclInObjCContainer(DeclGroupRef D);

  /// Handle an ImportDecl that was implicitly created due to an
  /// inclusion directive.
  /// The default implementation passes it to HandleTopLevelDecl.
  virtual void HandleImplicitImportDecl(ImportDecl *D);

  /// CompleteTentativeDefinition - Callback invoked at the end of a translation
  /// unit to notify the consumer that the given tentative definition should be
  /// completed.
  ///
  /// The variable declaration itself will be a tentative
  /// definition. If it had an incomplete array type, its type will
  /// have already been changed to an array of size 1. However, the
  /// declaration remains a tentative definition and has not been
  /// modified by the introduction of an implicit zero initializer.
  virtual void CompleteTentativeDefinition(VarDecl *D) {}

<<<<<<< HEAD
  /// \brief Callback invoked when an MSInheritanceAttr has been attached to a
=======
  /// Callback invoked when an MSInheritanceAttr has been attached to a
>>>>>>> b2b84690
  /// CXXRecordDecl.
  virtual void AssignInheritanceModel(CXXRecordDecl *RD) {}

  /// HandleCXXStaticMemberVarInstantiation - Tell the consumer that this
  // variable has been instantiated.
  virtual void HandleCXXStaticMemberVarInstantiation(VarDecl *D) {}

  /// Callback involved at the end of a translation unit to
  /// notify the consumer that a vtable for the given C++ class is
  /// required.
  ///
  /// \param RD The class whose vtable was used.
  virtual void HandleVTable(CXXRecordDecl *RD) {}

  /// If the consumer is interested in entities getting modified after
  /// their initial creation, it should return a pointer to
  /// an ASTMutationListener here.
  virtual ASTMutationListener *GetASTMutationListener() { return nullptr; }

  /// If the consumer is interested in entities being deserialized from
  /// AST files, it should return a pointer to a ASTDeserializationListener here
  virtual ASTDeserializationListener *GetASTDeserializationListener() {
    return nullptr;
  }

  /// PrintStats - If desired, print any statistics.
  virtual void PrintStats() {}

  /// This callback is called for each function if the Parser was
  /// initialized with \c SkipFunctionBodies set to \c true.
  ///
  /// \return \c true if the function's body should be skipped. The function
  /// body may be parsed anyway if it is needed (for instance, if it contains
  /// the code completion point or is constexpr).
  virtual bool shouldSkipFunctionBody(Decl *D) { return true; }
};

} // end namespace clang.

#endif<|MERGE_RESOLUTION|>--- conflicted
+++ resolved
@@ -53,11 +53,7 @@
   /// \returns true to continue parsing, or false to abort parsing.
   virtual bool HandleTopLevelDecl(DeclGroupRef D);
 
-<<<<<<< HEAD
-  /// \brief This callback is invoked each time an inline (method or friend)
-=======
   /// This callback is invoked each time an inline (method or friend)
->>>>>>> b2b84690
   /// function definition in a class is completed.
   virtual void HandleInlineFunctionDefinition(FunctionDecl *D) {}
 
@@ -107,11 +103,7 @@
   /// modified by the introduction of an implicit zero initializer.
   virtual void CompleteTentativeDefinition(VarDecl *D) {}
 
-<<<<<<< HEAD
-  /// \brief Callback invoked when an MSInheritanceAttr has been attached to a
-=======
   /// Callback invoked when an MSInheritanceAttr has been attached to a
->>>>>>> b2b84690
   /// CXXRecordDecl.
   virtual void AssignInheritanceModel(CXXRecordDecl *RD) {}
 
