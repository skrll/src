--- conflicted
+++ resolved
@@ -293,11 +293,7 @@
   }
 };
 
-<<<<<<< HEAD
-/// \brief Represents the body of a coroutine. This wraps the normal function
-=======
 /// Represents the body of a coroutine. This wraps the normal function
->>>>>>> b2b84690
 /// body and holds the additional semantic context required to set up and tear
 /// down the coroutine frame.
 class CoroutineBodyStmt final
@@ -359,11 +355,7 @@
     return getPromiseDecl()->getType()->isDependentType();
   }
 
-<<<<<<< HEAD
-  /// \brief Retrieve the body of the coroutine as written. This will be either
-=======
   /// Retrieve the body of the coroutine as written. This will be either
->>>>>>> b2b84690
   /// a CompoundStmt or a TryStmt.
   Stmt *getBody() const {
     return getStoredStmts()[SubStmt::Body];
@@ -426,11 +418,7 @@
   }
 };
 
-<<<<<<< HEAD
-/// \brief Represents a 'co_return' statement in the C++ Coroutines TS.
-=======
 /// Represents a 'co_return' statement in the C++ Coroutines TS.
->>>>>>> b2b84690
 ///
 /// This statament models the initialization of the coroutine promise
 /// (encapsulating the eventual notional return value) from an expression
@@ -463,19 +451,11 @@
 
   SourceLocation getKeywordLoc() const { return CoreturnLoc; }
 
-<<<<<<< HEAD
-  /// \brief Retrieve the operand of the 'co_return' statement. Will be nullptr
-  /// if none was specified.
-  Expr *getOperand() const { return static_cast<Expr*>(SubStmts[Operand]); }
-
-  /// \brief Retrieve the promise call that results from this 'co_return'
-=======
   /// Retrieve the operand of the 'co_return' statement. Will be nullptr
   /// if none was specified.
   Expr *getOperand() const { return static_cast<Expr*>(SubStmts[Operand]); }
 
   /// Retrieve the promise call that results from this 'co_return'
->>>>>>> b2b84690
   /// statement. Will be nullptr if either the coroutine has not yet been
   /// finalized or the coroutine has no eventual return type.
   Expr *getPromiseCall() const {
