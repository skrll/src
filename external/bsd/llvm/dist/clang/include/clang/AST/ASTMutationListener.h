--- conflicted
+++ resolved
@@ -22,10 +22,7 @@
   class CXXRecordDecl;
   class Decl;
   class DeclContext;
-<<<<<<< HEAD
-=======
   class Expr;
->>>>>>> b2b84690
   class FieldDecl;
   class FunctionDecl;
   class FunctionTemplateDecl;
@@ -76,20 +73,6 @@
   virtual void AddedCXXTemplateSpecialization(const FunctionTemplateDecl *TD,
                                               const FunctionDecl *D) {}
 
-<<<<<<< HEAD
-  /// \brief A function's exception specification has been evaluated or
-  /// instantiated.
-  virtual void ResolvedExceptionSpec(const FunctionDecl *FD) {}
-
-  /// \brief A function's return type has been deduced.
-  virtual void DeducedReturnType(const FunctionDecl *FD, QualType ReturnType);
-
-  /// \brief A virtual destructor's operator delete has been resolved.
-  virtual void ResolvedOperatorDelete(const CXXDestructorDecl *DD,
-                                      const FunctionDecl *Delete) {}
-
-  /// \brief An implicit member got a definition.
-=======
   /// A function's exception specification has been evaluated or
   /// instantiated.
   virtual void ResolvedExceptionSpec(const FunctionDecl *FD) {}
@@ -103,7 +86,6 @@
                                       Expr *ThisArg) {}
 
   /// An implicit member got a definition.
->>>>>>> b2b84690
   virtual void CompletedImplicitDefinition(const FunctionDecl *D) {}
 
   /// The instantiation of a templated function or variable was
@@ -123,47 +105,22 @@
   /// A default member initializer was instantiated.
   virtual void DefaultMemberInitializerInstantiated(const FieldDecl *D) {}
 
-<<<<<<< HEAD
-  /// \brief A function template's definition was instantiated.
-  virtual void FunctionDefinitionInstantiated(const FunctionDecl *D) {}
-
-  /// \brief A default argument was instantiated.
-  virtual void DefaultArgumentInstantiated(const ParmVarDecl *D) {}
-
-  /// \brief A default member initializer was instantiated.
-  virtual void DefaultMemberInitializerInstantiated(const FieldDecl *D) {}
-
-  /// \brief A new objc category class was added for an interface.
-  virtual void AddedObjCCategoryToInterface(const ObjCCategoryDecl *CatD,
-                                            const ObjCInterfaceDecl *IFD) {}
-
-  /// \brief A declaration is marked used which was not previously marked used.
-=======
   /// A new objc category class was added for an interface.
   virtual void AddedObjCCategoryToInterface(const ObjCCategoryDecl *CatD,
                                             const ObjCInterfaceDecl *IFD) {}
 
   /// A declaration is marked used which was not previously marked used.
->>>>>>> b2b84690
   ///
   /// \param D the declaration marked used
   virtual void DeclarationMarkedUsed(const Decl *D) {}
 
-<<<<<<< HEAD
-  /// \brief A declaration is marked as OpenMP threadprivate which was not
-=======
   /// A declaration is marked as OpenMP threadprivate which was not
->>>>>>> b2b84690
   /// previously marked as threadprivate.
   ///
   /// \param D the declaration marked OpenMP threadprivate.
   virtual void DeclarationMarkedOpenMPThreadPrivate(const Decl *D) {}
 
-<<<<<<< HEAD
-  /// \brief A declaration is marked as OpenMP declaretarget which was not
-=======
   /// A declaration is marked as OpenMP declaretarget which was not
->>>>>>> b2b84690
   /// previously marked as declaretarget.
   ///
   /// \param D the declaration marked OpenMP declaretarget.
@@ -171,22 +128,14 @@
   virtual void DeclarationMarkedOpenMPDeclareTarget(const Decl *D,
                                                     const Attr *Attr) {}
 
-<<<<<<< HEAD
-  /// \brief A definition has been made visible by being redefined locally.
-=======
   /// A definition has been made visible by being redefined locally.
->>>>>>> b2b84690
   ///
   /// \param D The definition that was previously not visible.
   /// \param M The containing module in which the definition was made visible,
   ///        if any.
   virtual void RedefinedHiddenDefinition(const NamedDecl *D, Module *M) {}
   
-<<<<<<< HEAD
-  /// \brief An attribute was added to a RecordDecl
-=======
   /// An attribute was added to a RecordDecl
->>>>>>> b2b84690
   ///
   /// \param Attr The attribute that was added to the Record
   ///
