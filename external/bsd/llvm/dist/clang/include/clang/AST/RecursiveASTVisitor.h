//===--- RecursiveASTVisitor.h - Recursive AST Visitor ----------*- C++ -*-===//
//
//                     The LLVM Compiler Infrastructure
//
// This file is distributed under the University of Illinois Open Source
// License. See LICENSE.TXT for details.
//
//===----------------------------------------------------------------------===//
//
//  This file defines the RecursiveASTVisitor interface, which recursively
//  traverses the entire AST.
//
//===----------------------------------------------------------------------===//
#ifndef LLVM_CLANG_AST_RECURSIVEASTVISITOR_H
#define LLVM_CLANG_AST_RECURSIVEASTVISITOR_H

#include "clang/AST/Attr.h"
#include "clang/AST/Decl.h"
#include "clang/AST/DeclarationName.h"
#include "clang/AST/DeclBase.h"
#include "clang/AST/DeclCXX.h"
#include "clang/AST/DeclFriend.h"
#include "clang/AST/DeclObjC.h"
#include "clang/AST/DeclOpenMP.h"
#include "clang/AST/DeclTemplate.h"
#include "clang/AST/Expr.h"
#include "clang/AST/ExprCXX.h"
#include "clang/AST/ExprObjC.h"
#include "clang/AST/ExprOpenMP.h"
#include "clang/AST/LambdaCapture.h"
#include "clang/AST/NestedNameSpecifier.h"
#include "clang/AST/OpenMPClause.h"
#include "clang/AST/Stmt.h"
#include "clang/AST/StmtCXX.h"
#include "clang/AST/StmtObjC.h"
#include "clang/AST/StmtOpenMP.h"
#include "clang/AST/TemplateBase.h"
#include "clang/AST/TemplateName.h"
#include "clang/AST/Type.h"
#include "clang/AST/TypeLoc.h"
#include "clang/Basic/LLVM.h"
#include "clang/Basic/OpenMPKinds.h"
#include "clang/Basic/Specifiers.h"
#include "llvm/ADT/PointerIntPair.h"
#include "llvm/ADT/SmallVector.h"
#include "llvm/Support/Casting.h"
#include <algorithm>
#include <cstddef>
#include <type_traits>

// The following three macros are used for meta programming.  The code
// using them is responsible for defining macro OPERATOR().

// All unary operators.
#define UNARYOP_LIST()                                                         \
  OPERATOR(PostInc) OPERATOR(PostDec) OPERATOR(PreInc) OPERATOR(PreDec)        \
      OPERATOR(AddrOf) OPERATOR(Deref) OPERATOR(Plus) OPERATOR(Minus)          \
      OPERATOR(Not) OPERATOR(LNot) OPERATOR(Real) OPERATOR(Imag)               \
      OPERATOR(Extension) OPERATOR(Coawait)

// All binary operators (excluding compound assign operators).
#define BINOP_LIST()                                                           \
  OPERATOR(PtrMemD) OPERATOR(PtrMemI) OPERATOR(Mul) OPERATOR(Div)              \
      OPERATOR(Rem) OPERATOR(Add) OPERATOR(Sub) OPERATOR(Shl) OPERATOR(Shr)    \
      OPERATOR(LT) OPERATOR(GT) OPERATOR(LE) OPERATOR(GE) OPERATOR(EQ)         \
<<<<<<< HEAD
      OPERATOR(NE) OPERATOR(And) OPERATOR(Xor) OPERATOR(Or) OPERATOR(LAnd)     \
      OPERATOR(LOr) OPERATOR(Assign) OPERATOR(Comma)
=======
      OPERATOR(NE) OPERATOR(Cmp) OPERATOR(And) OPERATOR(Xor) OPERATOR(Or)      \
      OPERATOR(LAnd) OPERATOR(LOr) OPERATOR(Assign) OPERATOR(Comma)
>>>>>>> b2b84690

// All compound assign operators.
#define CAO_LIST()                                                             \
  OPERATOR(Mul) OPERATOR(Div) OPERATOR(Rem) OPERATOR(Add) OPERATOR(Sub)        \
      OPERATOR(Shl) OPERATOR(Shr) OPERATOR(And) OPERATOR(Or) OPERATOR(Xor)

namespace clang {

// A helper macro to implement short-circuiting when recursing.  It
// invokes CALL_EXPR, which must be a method call, on the derived
// object (s.t. a user of RecursiveASTVisitor can override the method
// in CALL_EXPR).
#define TRY_TO(CALL_EXPR)                                                      \
  do {                                                                         \
    if (!getDerived().CALL_EXPR)                                               \
      return false;                                                            \
  } while (false)

<<<<<<< HEAD
/// \brief A class that does preordor or postorder
=======
/// A class that does preorder or postorder
>>>>>>> b2b84690
/// depth-first traversal on the entire Clang AST and visits each node.
///
/// This class performs three distinct tasks:
///   1. traverse the AST (i.e. go to each node);
///   2. at a given node, walk up the class hierarchy, starting from
///      the node's dynamic type, until the top-most class (e.g. Stmt,
///      Decl, or Type) is reached.
///   3. given a (node, class) combination, where 'class' is some base
///      class of the dynamic type of 'node', call a user-overridable
///      function to actually visit the node.
///
/// These tasks are done by three groups of methods, respectively:
///   1. TraverseDecl(Decl *x) does task #1.  It is the entry point
///      for traversing an AST rooted at x.  This method simply
///      dispatches (i.e. forwards) to TraverseFoo(Foo *x) where Foo
///      is the dynamic type of *x, which calls WalkUpFromFoo(x) and
///      then recursively visits the child nodes of x.
///      TraverseStmt(Stmt *x) and TraverseType(QualType x) work
///      similarly.
///   2. WalkUpFromFoo(Foo *x) does task #2.  It does not try to visit
///      any child node of x.  Instead, it first calls WalkUpFromBar(x)
///      where Bar is the direct parent class of Foo (unless Foo has
///      no parent), and then calls VisitFoo(x) (see the next list item).
///   3. VisitFoo(Foo *x) does task #3.
///
/// These three method groups are tiered (Traverse* > WalkUpFrom* >
/// Visit*).  A method (e.g. Traverse*) may call methods from the same
/// tier (e.g. other Traverse*) or one tier lower (e.g. WalkUpFrom*).
/// It may not call methods from a higher tier.
///
/// Note that since WalkUpFromFoo() calls WalkUpFromBar() (where Bar
/// is Foo's super class) before calling VisitFoo(), the result is
/// that the Visit*() methods for a given node are called in the
/// top-down order (e.g. for a node of type NamespaceDecl, the order will
/// be VisitDecl(), VisitNamedDecl(), and then VisitNamespaceDecl()).
///
/// This scheme guarantees that all Visit*() calls for the same AST
/// node are grouped together.  In other words, Visit*() methods for
/// different nodes are never interleaved.
///
/// Clients of this visitor should subclass the visitor (providing
/// themselves as the template argument, using the curiously recurring
/// template pattern) and override any of the Traverse*, WalkUpFrom*,
/// and Visit* methods for declarations, types, statements,
/// expressions, or other AST nodes where the visitor should customize
/// behavior.  Most users only need to override Visit*.  Advanced
/// users may override Traverse* and WalkUpFrom* to implement custom
/// traversal strategies.  Returning false from one of these overridden
/// functions will abort the entire traversal.
///
/// By default, this visitor tries to visit every part of the explicit
/// source code exactly once.  The default policy towards templates
/// is to descend into the 'pattern' class or function body, not any
/// explicit or implicit instantiations.  Explicit specializations
/// are still visited, and the patterns of partial specializations
/// are visited separately.  This behavior can be changed by
/// overriding shouldVisitTemplateInstantiations() in the derived class
/// to return true, in which case all known implicit and explicit
/// instantiations will be visited at the same time as the pattern
/// from which they were produced.
///
/// By default, this visitor preorder traverses the AST. If postorder traversal
<<<<<<< HEAD
/// is needed, the \c shouldTraversePostOrder method needs to be overriden
=======
/// is needed, the \c shouldTraversePostOrder method needs to be overridden
>>>>>>> b2b84690
/// to return \c true.
template <typename Derived> class RecursiveASTVisitor {
public:
  /// A queue used for performing data recursion over statements.
  /// Parameters involving this type are used to implement data
  /// recursion over Stmts and Exprs within this class, and should
  /// typically not be explicitly specified by derived classes.
  /// The bool bit indicates whether the statement has been traversed or not.
  typedef SmallVectorImpl<llvm::PointerIntPair<Stmt *, 1, bool>>
    DataRecursionQueue;

<<<<<<< HEAD
  /// \brief Return a reference to the derived class.
  Derived &getDerived() { return *static_cast<Derived *>(this); }

  /// \brief Return whether this visitor should recurse into
=======
  /// Return a reference to the derived class.
  Derived &getDerived() { return *static_cast<Derived *>(this); }

  /// Return whether this visitor should recurse into
>>>>>>> b2b84690
  /// template instantiations.
  bool shouldVisitTemplateInstantiations() const { return false; }

  /// Return whether this visitor should recurse into the types of
  /// TypeLocs.
  bool shouldWalkTypesOfTypeLocs() const { return true; }

  /// Return whether this visitor should recurse into implicit
  /// code, e.g., implicit constructors and destructors.
  bool shouldVisitImplicitCode() const { return false; }

<<<<<<< HEAD
  /// \brief Return whether this visitor should traverse post-order.
=======
  /// Return whether this visitor should traverse post-order.
>>>>>>> b2b84690
  bool shouldTraversePostOrder() const { return false; }

  /// Recursively visit a statement or expression, by
  /// dispatching to Traverse*() based on the argument's dynamic type.
  ///
  /// \returns false if the visitation was terminated early, true
  /// otherwise (including when the argument is nullptr).
  bool TraverseStmt(Stmt *S, DataRecursionQueue *Queue = nullptr);

  /// Invoked before visiting a statement or expression via data recursion.
  ///
  /// \returns false to skip visiting the node, true otherwise.
  bool dataTraverseStmtPre(Stmt *S) { return true; }

  /// Invoked after visiting a statement or expression via data recursion.
  /// This is not invoked if the previously invoked \c dataTraverseStmtPre
  /// returned false.
  ///
  /// \returns false if the visitation was terminated early, true otherwise.
  bool dataTraverseStmtPost(Stmt *S) { return true; }

  /// Recursively visit a type, by dispatching to
  /// Traverse*Type() based on the argument's getTypeClass() property.
  ///
  /// \returns false if the visitation was terminated early, true
  /// otherwise (including when the argument is a Null type).
  bool TraverseType(QualType T);

  /// Recursively visit a type with location, by dispatching to
  /// Traverse*TypeLoc() based on the argument type's getTypeClass() property.
  ///
  /// \returns false if the visitation was terminated early, true
  /// otherwise (including when the argument is a Null type location).
  bool TraverseTypeLoc(TypeLoc TL);

<<<<<<< HEAD
  /// \brief Recursively visit an attribute, by dispatching to
=======
  /// Recursively visit an attribute, by dispatching to
>>>>>>> b2b84690
  /// Traverse*Attr() based on the argument's dynamic type.
  ///
  /// \returns false if the visitation was terminated early, true
  /// otherwise (including when the argument is a Null type location).
  bool TraverseAttr(Attr *At);

<<<<<<< HEAD
  /// \brief Recursively visit a declaration, by dispatching to
=======
  /// Recursively visit a declaration, by dispatching to
>>>>>>> b2b84690
  /// Traverse*Decl() based on the argument's dynamic type.
  ///
  /// \returns false if the visitation was terminated early, true
  /// otherwise (including when the argument is NULL).
  bool TraverseDecl(Decl *D);

  /// Recursively visit a C++ nested-name-specifier.
  ///
  /// \returns false if the visitation was terminated early, true otherwise.
  bool TraverseNestedNameSpecifier(NestedNameSpecifier *NNS);

  /// Recursively visit a C++ nested-name-specifier with location
  /// information.
  ///
  /// \returns false if the visitation was terminated early, true otherwise.
  bool TraverseNestedNameSpecifierLoc(NestedNameSpecifierLoc NNS);

  /// Recursively visit a name with its location information.
  ///
  /// \returns false if the visitation was terminated early, true otherwise.
  bool TraverseDeclarationNameInfo(DeclarationNameInfo NameInfo);

  /// Recursively visit a template name and dispatch to the
  /// appropriate method.
  ///
  /// \returns false if the visitation was terminated early, true otherwise.
  bool TraverseTemplateName(TemplateName Template);

  /// Recursively visit a template argument and dispatch to the
  /// appropriate method for the argument type.
  ///
  /// \returns false if the visitation was terminated early, true otherwise.
  // FIXME: migrate callers to TemplateArgumentLoc instead.
  bool TraverseTemplateArgument(const TemplateArgument &Arg);

  /// Recursively visit a template argument location and dispatch to the
  /// appropriate method for the argument type.
  ///
  /// \returns false if the visitation was terminated early, true otherwise.
  bool TraverseTemplateArgumentLoc(const TemplateArgumentLoc &ArgLoc);

  /// Recursively visit a set of template arguments.
  /// This can be overridden by a subclass, but it's not expected that
  /// will be needed -- this visitor always dispatches to another.
  ///
  /// \returns false if the visitation was terminated early, true otherwise.
  // FIXME: take a TemplateArgumentLoc* (or TemplateArgumentListInfo) instead.
  bool TraverseTemplateArguments(const TemplateArgument *Args,
                                 unsigned NumArgs);

  /// Recursively visit a base specifier. This can be overridden by a
  /// subclass.
  ///
  /// \returns false if the visitation was terminated early, true otherwise.
  bool TraverseCXXBaseSpecifier(const CXXBaseSpecifier &Base);

  /// Recursively visit a constructor initializer.  This
  /// automatically dispatches to another visitor for the initializer
  /// expression, but not for the name of the initializer, so may
  /// be overridden for clients that need access to the name.
  ///
  /// \returns false if the visitation was terminated early, true otherwise.
  bool TraverseConstructorInitializer(CXXCtorInitializer *Init);

<<<<<<< HEAD
  /// \brief Recursively visit a lambda capture. \c Init is the expression that
=======
  /// Recursively visit a lambda capture. \c Init is the expression that
>>>>>>> b2b84690
  /// will be used to initialize the capture.
  ///
  /// \returns false if the visitation was terminated early, true otherwise.
  bool TraverseLambdaCapture(LambdaExpr *LE, const LambdaCapture *C,
                             Expr *Init);

  /// Recursively visit the body of a lambda expression.
  ///
  /// This provides a hook for visitors that need more context when visiting
  /// \c LE->getBody().
  ///
  /// \returns false if the visitation was terminated early, true otherwise.
  bool TraverseLambdaBody(LambdaExpr *LE, DataRecursionQueue *Queue = nullptr);

<<<<<<< HEAD
  /// \brief Recursively visit the syntactic or semantic form of an
=======
  /// Recursively visit the syntactic or semantic form of an
>>>>>>> b2b84690
  /// initialization list.
  ///
  /// \returns false if the visitation was terminated early, true otherwise.
  bool TraverseSynOrSemInitListExpr(InitListExpr *S,
                                    DataRecursionQueue *Queue = nullptr);

  // ---- Methods on Attrs ----

<<<<<<< HEAD
  // \brief Visit an attribute.
=======
  // Visit an attribute.
>>>>>>> b2b84690
  bool VisitAttr(Attr *A) { return true; }

// Declare Traverse* and empty Visit* for all Attr classes.
#define ATTR_VISITOR_DECLS_ONLY
#include "clang/AST/AttrVisitor.inc"
#undef ATTR_VISITOR_DECLS_ONLY
<<<<<<< HEAD

// ---- Methods on Stmts ----
=======

// ---- Methods on Stmts ----

  Stmt::child_range getStmtChildren(Stmt *S) { return S->children(); }
>>>>>>> b2b84690

private:
  template<typename T, typename U>
  struct has_same_member_pointer_type : std::false_type {};
  template<typename T, typename U, typename R, typename... P>
  struct has_same_member_pointer_type<R (T::*)(P...), R (U::*)(P...)>
      : std::true_type {};

  // Traverse the given statement. If the most-derived traverse function takes a
  // data recursion queue, pass it on; otherwise, discard it. Note that the
  // first branch of this conditional must compile whether or not the derived
  // class can take a queue, so if we're taking the second arm, make the first
  // arm call our function rather than the derived class version.
#define TRAVERSE_STMT_BASE(NAME, CLASS, VAR, QUEUE)                            \
  (has_same_member_pointer_type<decltype(                                      \
                                    &RecursiveASTVisitor::Traverse##NAME),     \
                                decltype(&Derived::Traverse##NAME)>::value     \
       ? static_cast<typename std::conditional<                                \
             has_same_member_pointer_type<                                     \
                 decltype(&RecursiveASTVisitor::Traverse##NAME),               \
                 decltype(&Derived::Traverse##NAME)>::value,                   \
             Derived &, RecursiveASTVisitor &>::type>(*this)                   \
             .Traverse##NAME(static_cast<CLASS *>(VAR), QUEUE)                 \
       : getDerived().Traverse##NAME(static_cast<CLASS *>(VAR)))

// Try to traverse the given statement, or enqueue it if we're performing data
// recursion in the middle of traversing another statement. Can only be called
// from within a DEF_TRAVERSE_STMT body or similar context.
#define TRY_TO_TRAVERSE_OR_ENQUEUE_STMT(S)                                     \
  do {                                                                         \
    if (!TRAVERSE_STMT_BASE(Stmt, Stmt, S, Queue))                             \
      return false;                                                            \
  } while (false)

public:
// Declare Traverse*() for all concrete Stmt classes.
#define ABSTRACT_STMT(STMT)
#define STMT(CLASS, PARENT) \
  bool Traverse##CLASS(CLASS *S, DataRecursionQueue *Queue = nullptr);
#include "clang/AST/StmtNodes.inc"
  // The above header #undefs ABSTRACT_STMT and STMT upon exit.

  // Define WalkUpFrom*() and empty Visit*() for all Stmt classes.
  bool WalkUpFromStmt(Stmt *S) { return getDerived().VisitStmt(S); }
  bool VisitStmt(Stmt *S) { return true; }
#define STMT(CLASS, PARENT)                                                    \
  bool WalkUpFrom##CLASS(CLASS *S) {                                           \
    TRY_TO(WalkUpFrom##PARENT(S));                                             \
    TRY_TO(Visit##CLASS(S));                                                   \
    return true;                                                               \
  }                                                                            \
  bool Visit##CLASS(CLASS *S) { return true; }
#include "clang/AST/StmtNodes.inc"

// Define Traverse*(), WalkUpFrom*(), and Visit*() for unary
// operator methods.  Unary operators are not classes in themselves
// (they're all opcodes in UnaryOperator) but do have visitors.
#define OPERATOR(NAME)                                                         \
  bool TraverseUnary##NAME(UnaryOperator *S,                                   \
                           DataRecursionQueue *Queue = nullptr) {              \
    if (!getDerived().shouldTraversePostOrder())                               \
      TRY_TO(WalkUpFromUnary##NAME(S));                                        \
    TRY_TO_TRAVERSE_OR_ENQUEUE_STMT(S->getSubExpr());                          \
    return true;                                                               \
  }                                                                            \
  bool WalkUpFromUnary##NAME(UnaryOperator *S) {                               \
    TRY_TO(WalkUpFromUnaryOperator(S));                                        \
    TRY_TO(VisitUnary##NAME(S));                                               \
    return true;                                                               \
  }                                                                            \
  bool VisitUnary##NAME(UnaryOperator *S) { return true; }

  UNARYOP_LIST()
#undef OPERATOR

// Define Traverse*(), WalkUpFrom*(), and Visit*() for binary
// operator methods.  Binary operators are not classes in themselves
// (they're all opcodes in BinaryOperator) but do have visitors.
#define GENERAL_BINOP_FALLBACK(NAME, BINOP_TYPE)                               \
  bool TraverseBin##NAME(BINOP_TYPE *S, DataRecursionQueue *Queue = nullptr) { \
    if (!getDerived().shouldTraversePostOrder())                               \
      TRY_TO(WalkUpFromBin##NAME(S));                                          \
    TRY_TO_TRAVERSE_OR_ENQUEUE_STMT(S->getLHS());                              \
    TRY_TO_TRAVERSE_OR_ENQUEUE_STMT(S->getRHS());                              \
    return true;                                                               \
  }                                                                            \
  bool WalkUpFromBin##NAME(BINOP_TYPE *S) {                                    \
    TRY_TO(WalkUpFrom##BINOP_TYPE(S));                                         \
    TRY_TO(VisitBin##NAME(S));                                                 \
    return true;                                                               \
  }                                                                            \
  bool VisitBin##NAME(BINOP_TYPE *S) { return true; }

#define OPERATOR(NAME) GENERAL_BINOP_FALLBACK(NAME, BinaryOperator)
  BINOP_LIST()
#undef OPERATOR

// Define Traverse*(), WalkUpFrom*(), and Visit*() for compound
// assignment methods.  Compound assignment operators are not
// classes in themselves (they're all opcodes in
// CompoundAssignOperator) but do have visitors.
#define OPERATOR(NAME)                                                         \
  GENERAL_BINOP_FALLBACK(NAME##Assign, CompoundAssignOperator)

  CAO_LIST()
#undef OPERATOR
#undef GENERAL_BINOP_FALLBACK

// ---- Methods on Types ----
// FIXME: revamp to take TypeLoc's rather than Types.

// Declare Traverse*() for all concrete Type classes.
#define ABSTRACT_TYPE(CLASS, BASE)
#define TYPE(CLASS, BASE) bool Traverse##CLASS##Type(CLASS##Type *T);
#include "clang/AST/TypeNodes.def"
  // The above header #undefs ABSTRACT_TYPE and TYPE upon exit.

  // Define WalkUpFrom*() and empty Visit*() for all Type classes.
  bool WalkUpFromType(Type *T) { return getDerived().VisitType(T); }
  bool VisitType(Type *T) { return true; }
#define TYPE(CLASS, BASE)                                                      \
  bool WalkUpFrom##CLASS##Type(CLASS##Type *T) {                               \
    TRY_TO(WalkUpFrom##BASE(T));                                               \
    TRY_TO(Visit##CLASS##Type(T));                                             \
    return true;                                                               \
  }                                                                            \
  bool Visit##CLASS##Type(CLASS##Type *T) { return true; }
#include "clang/AST/TypeNodes.def"

// ---- Methods on TypeLocs ----
// FIXME: this currently just calls the matching Type methods

// Declare Traverse*() for all concrete TypeLoc classes.
#define ABSTRACT_TYPELOC(CLASS, BASE)
#define TYPELOC(CLASS, BASE) bool Traverse##CLASS##TypeLoc(CLASS##TypeLoc TL);
#include "clang/AST/TypeLocNodes.def"
  // The above header #undefs ABSTRACT_TYPELOC and TYPELOC upon exit.

  // Define WalkUpFrom*() and empty Visit*() for all TypeLoc classes.
  bool WalkUpFromTypeLoc(TypeLoc TL) { return getDerived().VisitTypeLoc(TL); }
  bool VisitTypeLoc(TypeLoc TL) { return true; }

  // QualifiedTypeLoc and UnqualTypeLoc are not declared in
  // TypeNodes.def and thus need to be handled specially.
  bool WalkUpFromQualifiedTypeLoc(QualifiedTypeLoc TL) {
    return getDerived().VisitUnqualTypeLoc(TL.getUnqualifiedLoc());
  }
  bool VisitQualifiedTypeLoc(QualifiedTypeLoc TL) { return true; }
  bool WalkUpFromUnqualTypeLoc(UnqualTypeLoc TL) {
    return getDerived().VisitUnqualTypeLoc(TL.getUnqualifiedLoc());
  }
  bool VisitUnqualTypeLoc(UnqualTypeLoc TL) { return true; }

// Note that BASE includes trailing 'Type' which CLASS doesn't.
#define TYPE(CLASS, BASE)                                                      \
  bool WalkUpFrom##CLASS##TypeLoc(CLASS##TypeLoc TL) {                         \
    TRY_TO(WalkUpFrom##BASE##Loc(TL));                                         \
    TRY_TO(Visit##CLASS##TypeLoc(TL));                                         \
    return true;                                                               \
  }                                                                            \
  bool Visit##CLASS##TypeLoc(CLASS##TypeLoc TL) { return true; }
#include "clang/AST/TypeNodes.def"

// ---- Methods on Decls ----

// Declare Traverse*() for all concrete Decl classes.
#define ABSTRACT_DECL(DECL)
#define DECL(CLASS, BASE) bool Traverse##CLASS##Decl(CLASS##Decl *D);
#include "clang/AST/DeclNodes.inc"
  // The above header #undefs ABSTRACT_DECL and DECL upon exit.

  // Define WalkUpFrom*() and empty Visit*() for all Decl classes.
  bool WalkUpFromDecl(Decl *D) { return getDerived().VisitDecl(D); }
  bool VisitDecl(Decl *D) { return true; }
#define DECL(CLASS, BASE)                                                      \
  bool WalkUpFrom##CLASS##Decl(CLASS##Decl *D) {                               \
    TRY_TO(WalkUpFrom##BASE(D));                                               \
    TRY_TO(Visit##CLASS##Decl(D));                                             \
    return true;                                                               \
  }                                                                            \
  bool Visit##CLASS##Decl(CLASS##Decl *D) { return true; }
#include "clang/AST/DeclNodes.inc"

  bool canIgnoreChildDeclWhileTraversingDeclContext(const Decl *Child);

private:
  // These are helper methods used by more than one Traverse* method.
  bool TraverseTemplateParameterListHelper(TemplateParameterList *TPL);

  // Traverses template parameter lists of either a DeclaratorDecl or TagDecl.
  template <typename T>
  bool TraverseDeclTemplateParameterLists(T *D);

#define DEF_TRAVERSE_TMPL_INST(TMPLDECLKIND)                                   \
  bool TraverseTemplateInstantiations(TMPLDECLKIND##TemplateDecl *D);
  DEF_TRAVERSE_TMPL_INST(Class)
  DEF_TRAVERSE_TMPL_INST(Var)
  DEF_TRAVERSE_TMPL_INST(Function)
#undef DEF_TRAVERSE_TMPL_INST
  bool TraverseTemplateArgumentLocsHelper(const TemplateArgumentLoc *TAL,
                                          unsigned Count);
  bool TraverseArrayTypeLocHelper(ArrayTypeLoc TL);
  bool TraverseRecordHelper(RecordDecl *D);
  bool TraverseCXXRecordHelper(CXXRecordDecl *D);
  bool TraverseDeclaratorHelper(DeclaratorDecl *D);
  bool TraverseDeclContextHelper(DeclContext *DC);
  bool TraverseFunctionHelper(FunctionDecl *D);
  bool TraverseVarHelper(VarDecl *D);
  bool TraverseOMPExecutableDirective(OMPExecutableDirective *S);
  bool TraverseOMPLoopDirective(OMPLoopDirective *S);
  bool TraverseOMPClause(OMPClause *C);
#define OPENMP_CLAUSE(Name, Class) bool Visit##Class(Class *C);
#include "clang/Basic/OpenMPKinds.def"
<<<<<<< HEAD
  /// \brief Process clauses with list of variables.
=======
  /// Process clauses with list of variables.
>>>>>>> b2b84690
  template <typename T> bool VisitOMPClauseList(T *Node);
  /// Process clauses with pre-initis.
  bool VisitOMPClauseWithPreInit(OMPClauseWithPreInit *Node);
  bool VisitOMPClauseWithPostUpdate(OMPClauseWithPostUpdate *Node);

  bool dataTraverseNode(Stmt *S, DataRecursionQueue *Queue);
  bool PostVisitStmt(Stmt *S);
};

template <typename Derived>
bool RecursiveASTVisitor<Derived>::dataTraverseNode(Stmt *S,
                                                    DataRecursionQueue *Queue) {
#define DISPATCH_STMT(NAME, CLASS, VAR)                                        \
  return TRAVERSE_STMT_BASE(NAME, CLASS, VAR, Queue);

  // If we have a binary expr, dispatch to the subcode of the binop.  A smart
  // optimizer (e.g. LLVM) will fold this comparison into the switch stmt
  // below.
  if (BinaryOperator *BinOp = dyn_cast<BinaryOperator>(S)) {
    switch (BinOp->getOpcode()) {
#define OPERATOR(NAME)                                                         \
  case BO_##NAME:                                                              \
    DISPATCH_STMT(Bin##NAME, BinaryOperator, S);

      BINOP_LIST()
#undef OPERATOR
#undef BINOP_LIST

#define OPERATOR(NAME)                                                         \
  case BO_##NAME##Assign:                                                      \
    DISPATCH_STMT(Bin##NAME##Assign, CompoundAssignOperator, S);

      CAO_LIST()
#undef OPERATOR
#undef CAO_LIST
    }
  } else if (UnaryOperator *UnOp = dyn_cast<UnaryOperator>(S)) {
    switch (UnOp->getOpcode()) {
#define OPERATOR(NAME)                                                         \
  case UO_##NAME:                                                              \
    DISPATCH_STMT(Unary##NAME, UnaryOperator, S);

      UNARYOP_LIST()
#undef OPERATOR
#undef UNARYOP_LIST
    }
  }

  // Top switch stmt: dispatch to TraverseFooStmt for each concrete FooStmt.
  switch (S->getStmtClass()) {
  case Stmt::NoStmtClass:
    break;
#define ABSTRACT_STMT(STMT)
#define STMT(CLASS, PARENT)                                                    \
  case Stmt::CLASS##Class:                                                     \
    DISPATCH_STMT(CLASS, CLASS, S);
#include "clang/AST/StmtNodes.inc"
  }

  return true;
}

#undef DISPATCH_STMT

template <typename Derived>
bool RecursiveASTVisitor<Derived>::PostVisitStmt(Stmt *S) {
  switch (S->getStmtClass()) {
  case Stmt::NoStmtClass:
    break;
#define ABSTRACT_STMT(STMT)
#define STMT(CLASS, PARENT)                                                    \
  case Stmt::CLASS##Class:                                                     \
    TRY_TO(WalkUpFrom##CLASS(static_cast<CLASS *>(S))); break;
#define INITLISTEXPR(CLASS, PARENT)                                            \
  case Stmt::CLASS##Class:                                                     \
    {                                                                          \
      auto ILE = static_cast<CLASS *>(S);                                      \
      if (auto Syn = ILE->isSemanticForm() ? ILE->getSyntacticForm() : ILE)    \
        TRY_TO(WalkUpFrom##CLASS(Syn));                                        \
      if (auto Sem = ILE->isSemanticForm() ? ILE : ILE->getSemanticForm())     \
        TRY_TO(WalkUpFrom##CLASS(Sem));                                        \
      break;                                                                   \
    }
#include "clang/AST/StmtNodes.inc"
  }

  return true;
}

#undef DISPATCH_STMT

template <typename Derived>
bool RecursiveASTVisitor<Derived>::TraverseStmt(Stmt *S,
                                                DataRecursionQueue *Queue) {
  if (!S)
    return true;

  if (Queue) {
    Queue->push_back({S, false});
    return true;
  }

  SmallVector<llvm::PointerIntPair<Stmt *, 1, bool>, 8> LocalQueue;
  LocalQueue.push_back({S, false});

  while (!LocalQueue.empty()) {
    auto &CurrSAndVisited = LocalQueue.back();
    Stmt *CurrS = CurrSAndVisited.getPointer();
    bool Visited = CurrSAndVisited.getInt();
    if (Visited) {
      LocalQueue.pop_back();
      TRY_TO(dataTraverseStmtPost(CurrS));
      if (getDerived().shouldTraversePostOrder()) {
        TRY_TO(PostVisitStmt(CurrS));
      }
      continue;
    }

    if (getDerived().dataTraverseStmtPre(CurrS)) {
      CurrSAndVisited.setInt(true);
      size_t N = LocalQueue.size();
      TRY_TO(dataTraverseNode(CurrS, &LocalQueue));
      // Process new children in the order they were added.
      std::reverse(LocalQueue.begin() + N, LocalQueue.end());
    } else {
      LocalQueue.pop_back();
    }
  }

  return true;
}

#define DISPATCH(NAME, CLASS, VAR)                                             \
  return getDerived().Traverse##NAME(static_cast<CLASS *>(VAR))

template <typename Derived>
bool RecursiveASTVisitor<Derived>::TraverseType(QualType T) {
  if (T.isNull())
    return true;

  switch (T->getTypeClass()) {
#define ABSTRACT_TYPE(CLASS, BASE)
#define TYPE(CLASS, BASE)                                                      \
  case Type::CLASS:                                                            \
    DISPATCH(CLASS##Type, CLASS##Type, const_cast<Type *>(T.getTypePtr()));
#include "clang/AST/TypeNodes.def"
  }

  return true;
}

template <typename Derived>
bool RecursiveASTVisitor<Derived>::TraverseTypeLoc(TypeLoc TL) {
  if (TL.isNull())
    return true;

  switch (TL.getTypeLocClass()) {
#define ABSTRACT_TYPELOC(CLASS, BASE)
#define TYPELOC(CLASS, BASE)                                                   \
  case TypeLoc::CLASS:                                                         \
    return getDerived().Traverse##CLASS##TypeLoc(TL.castAs<CLASS##TypeLoc>());
#include "clang/AST/TypeLocNodes.def"
  }

  return true;
}

// Define the Traverse*Attr(Attr* A) methods
#define VISITORCLASS RecursiveASTVisitor
#include "clang/AST/AttrVisitor.inc"
#undef VISITORCLASS

template <typename Derived>
bool RecursiveASTVisitor<Derived>::TraverseDecl(Decl *D) {
  if (!D)
    return true;

  // As a syntax visitor, by default we want to ignore declarations for
  // implicit declarations (ones not typed explicitly by the user).
  if (!getDerived().shouldVisitImplicitCode() && D->isImplicit())
    return true;

  switch (D->getKind()) {
#define ABSTRACT_DECL(DECL)
#define DECL(CLASS, BASE)                                                      \
  case Decl::CLASS:                                                            \
    if (!getDerived().Traverse##CLASS##Decl(static_cast<CLASS##Decl *>(D)))    \
      return false;                                                            \
    break;
#include "clang/AST/DeclNodes.inc"
  }

  // Visit any attributes attached to this declaration.
  for (auto *I : D->attrs()) {
    if (!getDerived().TraverseAttr(I))
      return false;
  }
  return true;
}

#undef DISPATCH

template <typename Derived>
bool RecursiveASTVisitor<Derived>::TraverseNestedNameSpecifier(
    NestedNameSpecifier *NNS) {
  if (!NNS)
    return true;

  if (NNS->getPrefix())
    TRY_TO(TraverseNestedNameSpecifier(NNS->getPrefix()));

  switch (NNS->getKind()) {
  case NestedNameSpecifier::Identifier:
  case NestedNameSpecifier::Namespace:
  case NestedNameSpecifier::NamespaceAlias:
  case NestedNameSpecifier::Global:
  case NestedNameSpecifier::Super:
    return true;

  case NestedNameSpecifier::TypeSpec:
  case NestedNameSpecifier::TypeSpecWithTemplate:
    TRY_TO(TraverseType(QualType(NNS->getAsType(), 0)));
  }

  return true;
}

template <typename Derived>
bool RecursiveASTVisitor<Derived>::TraverseNestedNameSpecifierLoc(
    NestedNameSpecifierLoc NNS) {
  if (!NNS)
    return true;

  if (NestedNameSpecifierLoc Prefix = NNS.getPrefix())
    TRY_TO(TraverseNestedNameSpecifierLoc(Prefix));

  switch (NNS.getNestedNameSpecifier()->getKind()) {
  case NestedNameSpecifier::Identifier:
  case NestedNameSpecifier::Namespace:
  case NestedNameSpecifier::NamespaceAlias:
  case NestedNameSpecifier::Global:
  case NestedNameSpecifier::Super:
    return true;

  case NestedNameSpecifier::TypeSpec:
  case NestedNameSpecifier::TypeSpecWithTemplate:
    TRY_TO(TraverseTypeLoc(NNS.getTypeLoc()));
    break;
  }

  return true;
}

template <typename Derived>
bool RecursiveASTVisitor<Derived>::TraverseDeclarationNameInfo(
    DeclarationNameInfo NameInfo) {
  switch (NameInfo.getName().getNameKind()) {
  case DeclarationName::CXXConstructorName:
  case DeclarationName::CXXDestructorName:
  case DeclarationName::CXXConversionFunctionName:
    if (TypeSourceInfo *TSInfo = NameInfo.getNamedTypeInfo())
      TRY_TO(TraverseTypeLoc(TSInfo->getTypeLoc()));
    break;

  case DeclarationName::CXXDeductionGuideName:
    TRY_TO(TraverseTemplateName(
        TemplateName(NameInfo.getName().getCXXDeductionGuideTemplate())));
    break;

  case DeclarationName::Identifier:
  case DeclarationName::ObjCZeroArgSelector:
  case DeclarationName::ObjCOneArgSelector:
  case DeclarationName::ObjCMultiArgSelector:
  case DeclarationName::CXXOperatorName:
  case DeclarationName::CXXLiteralOperatorName:
  case DeclarationName::CXXUsingDirective:
    break;
  }

  return true;
}

template <typename Derived>
bool RecursiveASTVisitor<Derived>::TraverseTemplateName(TemplateName Template) {
  if (DependentTemplateName *DTN = Template.getAsDependentTemplateName())
    TRY_TO(TraverseNestedNameSpecifier(DTN->getQualifier()));
  else if (QualifiedTemplateName *QTN = Template.getAsQualifiedTemplateName())
    TRY_TO(TraverseNestedNameSpecifier(QTN->getQualifier()));

  return true;
}

template <typename Derived>
bool RecursiveASTVisitor<Derived>::TraverseTemplateArgument(
    const TemplateArgument &Arg) {
  switch (Arg.getKind()) {
  case TemplateArgument::Null:
  case TemplateArgument::Declaration:
  case TemplateArgument::Integral:
  case TemplateArgument::NullPtr:
    return true;

  case TemplateArgument::Type:
    return getDerived().TraverseType(Arg.getAsType());

  case TemplateArgument::Template:
  case TemplateArgument::TemplateExpansion:
    return getDerived().TraverseTemplateName(
        Arg.getAsTemplateOrTemplatePattern());

  case TemplateArgument::Expression:
    return getDerived().TraverseStmt(Arg.getAsExpr());

  case TemplateArgument::Pack:
    return getDerived().TraverseTemplateArguments(Arg.pack_begin(),
                                                  Arg.pack_size());
  }

  return true;
}

// FIXME: no template name location?
// FIXME: no source locations for a template argument pack?
template <typename Derived>
bool RecursiveASTVisitor<Derived>::TraverseTemplateArgumentLoc(
    const TemplateArgumentLoc &ArgLoc) {
  const TemplateArgument &Arg = ArgLoc.getArgument();

  switch (Arg.getKind()) {
  case TemplateArgument::Null:
  case TemplateArgument::Declaration:
  case TemplateArgument::Integral:
  case TemplateArgument::NullPtr:
    return true;

  case TemplateArgument::Type: {
    // FIXME: how can TSI ever be NULL?
    if (TypeSourceInfo *TSI = ArgLoc.getTypeSourceInfo())
      return getDerived().TraverseTypeLoc(TSI->getTypeLoc());
    else
      return getDerived().TraverseType(Arg.getAsType());
  }

  case TemplateArgument::Template:
  case TemplateArgument::TemplateExpansion:
    if (ArgLoc.getTemplateQualifierLoc())
      TRY_TO(getDerived().TraverseNestedNameSpecifierLoc(
          ArgLoc.getTemplateQualifierLoc()));
    return getDerived().TraverseTemplateName(
        Arg.getAsTemplateOrTemplatePattern());

  case TemplateArgument::Expression:
    return getDerived().TraverseStmt(ArgLoc.getSourceExpression());

  case TemplateArgument::Pack:
    return getDerived().TraverseTemplateArguments(Arg.pack_begin(),
                                                  Arg.pack_size());
  }

  return true;
}

template <typename Derived>
bool RecursiveASTVisitor<Derived>::TraverseTemplateArguments(
    const TemplateArgument *Args, unsigned NumArgs) {
  for (unsigned I = 0; I != NumArgs; ++I) {
    TRY_TO(TraverseTemplateArgument(Args[I]));
  }

  return true;
}

template <typename Derived>
bool RecursiveASTVisitor<Derived>::TraverseConstructorInitializer(
    CXXCtorInitializer *Init) {
  if (TypeSourceInfo *TInfo = Init->getTypeSourceInfo())
    TRY_TO(TraverseTypeLoc(TInfo->getTypeLoc()));

  if (Init->isWritten() || getDerived().shouldVisitImplicitCode())
    TRY_TO(TraverseStmt(Init->getInit()));

  return true;
}

template <typename Derived>
bool
RecursiveASTVisitor<Derived>::TraverseLambdaCapture(LambdaExpr *LE,
                                                    const LambdaCapture *C,
                                                    Expr *Init) {
  if (LE->isInitCapture(C))
    TRY_TO(TraverseDecl(C->getCapturedVar()));
  else
    TRY_TO(TraverseStmt(Init));
  return true;
}

template <typename Derived>
bool RecursiveASTVisitor<Derived>::TraverseLambdaBody(
    LambdaExpr *LE, DataRecursionQueue *Queue) {
  TRY_TO_TRAVERSE_OR_ENQUEUE_STMT(LE->getBody());
  return true;
}

// ----------------- Type traversal -----------------

// This macro makes available a variable T, the passed-in type.
#define DEF_TRAVERSE_TYPE(TYPE, CODE)                                          \
  template <typename Derived>                                                  \
  bool RecursiveASTVisitor<Derived>::Traverse##TYPE(TYPE *T) {                 \
    if (!getDerived().shouldTraversePostOrder())                               \
      TRY_TO(WalkUpFrom##TYPE(T));                                             \
    { CODE; }                                                                  \
    if (getDerived().shouldTraversePostOrder())                                \
      TRY_TO(WalkUpFrom##TYPE(T));                                             \
    return true;                                                               \
  }

DEF_TRAVERSE_TYPE(BuiltinType, {})

DEF_TRAVERSE_TYPE(ComplexType, { TRY_TO(TraverseType(T->getElementType())); })

DEF_TRAVERSE_TYPE(PointerType, { TRY_TO(TraverseType(T->getPointeeType())); })

DEF_TRAVERSE_TYPE(BlockPointerType,
                  { TRY_TO(TraverseType(T->getPointeeType())); })

DEF_TRAVERSE_TYPE(LValueReferenceType,
                  { TRY_TO(TraverseType(T->getPointeeType())); })

DEF_TRAVERSE_TYPE(RValueReferenceType,
                  { TRY_TO(TraverseType(T->getPointeeType())); })

DEF_TRAVERSE_TYPE(MemberPointerType, {
  TRY_TO(TraverseType(QualType(T->getClass(), 0)));
  TRY_TO(TraverseType(T->getPointeeType()));
})

DEF_TRAVERSE_TYPE(AdjustedType, { TRY_TO(TraverseType(T->getOriginalType())); })

DEF_TRAVERSE_TYPE(DecayedType, { TRY_TO(TraverseType(T->getOriginalType())); })

DEF_TRAVERSE_TYPE(ConstantArrayType,
                  { TRY_TO(TraverseType(T->getElementType())); })

DEF_TRAVERSE_TYPE(IncompleteArrayType,
                  { TRY_TO(TraverseType(T->getElementType())); })

DEF_TRAVERSE_TYPE(VariableArrayType, {
  TRY_TO(TraverseType(T->getElementType()));
  TRY_TO(TraverseStmt(T->getSizeExpr()));
})

DEF_TRAVERSE_TYPE(DependentSizedArrayType, {
  TRY_TO(TraverseType(T->getElementType()));
  if (T->getSizeExpr())
    TRY_TO(TraverseStmt(T->getSizeExpr()));
})
<<<<<<< HEAD
=======

DEF_TRAVERSE_TYPE(DependentAddressSpaceType, {
  TRY_TO(TraverseStmt(T->getAddrSpaceExpr()));
  TRY_TO(TraverseType(T->getPointeeType()));
})

DEF_TRAVERSE_TYPE(DependentVectorType, {
  if (T->getSizeExpr())
    TRY_TO(TraverseStmt(T->getSizeExpr()));
  TRY_TO(TraverseType(T->getElementType()));
})
>>>>>>> b2b84690

DEF_TRAVERSE_TYPE(DependentSizedExtVectorType, {
  if (T->getSizeExpr())
    TRY_TO(TraverseStmt(T->getSizeExpr()));
  TRY_TO(TraverseType(T->getElementType()));
})

DEF_TRAVERSE_TYPE(VectorType, { TRY_TO(TraverseType(T->getElementType())); })

DEF_TRAVERSE_TYPE(ExtVectorType, { TRY_TO(TraverseType(T->getElementType())); })

DEF_TRAVERSE_TYPE(FunctionNoProtoType,
                  { TRY_TO(TraverseType(T->getReturnType())); })

DEF_TRAVERSE_TYPE(FunctionProtoType, {
  TRY_TO(TraverseType(T->getReturnType()));

  for (const auto &A : T->param_types()) {
    TRY_TO(TraverseType(A));
  }

  for (const auto &E : T->exceptions()) {
    TRY_TO(TraverseType(E));
  }

  if (Expr *NE = T->getNoexceptExpr())
    TRY_TO(TraverseStmt(NE));
})

DEF_TRAVERSE_TYPE(UnresolvedUsingType, {})
DEF_TRAVERSE_TYPE(TypedefType, {})

DEF_TRAVERSE_TYPE(TypeOfExprType,
                  { TRY_TO(TraverseStmt(T->getUnderlyingExpr())); })

DEF_TRAVERSE_TYPE(TypeOfType, { TRY_TO(TraverseType(T->getUnderlyingType())); })

DEF_TRAVERSE_TYPE(DecltypeType,
                  { TRY_TO(TraverseStmt(T->getUnderlyingExpr())); })

DEF_TRAVERSE_TYPE(UnaryTransformType, {
  TRY_TO(TraverseType(T->getBaseType()));
  TRY_TO(TraverseType(T->getUnderlyingType()));
})

DEF_TRAVERSE_TYPE(AutoType, { TRY_TO(TraverseType(T->getDeducedType())); })
DEF_TRAVERSE_TYPE(DeducedTemplateSpecializationType, {
  TRY_TO(TraverseTemplateName(T->getTemplateName()));
  TRY_TO(TraverseType(T->getDeducedType()));
})

DEF_TRAVERSE_TYPE(RecordType, {})
DEF_TRAVERSE_TYPE(EnumType, {})
DEF_TRAVERSE_TYPE(TemplateTypeParmType, {})
DEF_TRAVERSE_TYPE(SubstTemplateTypeParmType, {
  TRY_TO(TraverseType(T->getReplacementType()));
})
DEF_TRAVERSE_TYPE(SubstTemplateTypeParmPackType, {
  TRY_TO(TraverseTemplateArgument(T->getArgumentPack()));
})

DEF_TRAVERSE_TYPE(TemplateSpecializationType, {
  TRY_TO(TraverseTemplateName(T->getTemplateName()));
  TRY_TO(TraverseTemplateArguments(T->getArgs(), T->getNumArgs()));
})

DEF_TRAVERSE_TYPE(InjectedClassNameType, {})

DEF_TRAVERSE_TYPE(AttributedType,
                  { TRY_TO(TraverseType(T->getModifiedType())); })

DEF_TRAVERSE_TYPE(ParenType, { TRY_TO(TraverseType(T->getInnerType())); })

DEF_TRAVERSE_TYPE(ElaboratedType, {
  if (T->getQualifier()) {
    TRY_TO(TraverseNestedNameSpecifier(T->getQualifier()));
  }
  TRY_TO(TraverseType(T->getNamedType()));
})

DEF_TRAVERSE_TYPE(DependentNameType,
                  { TRY_TO(TraverseNestedNameSpecifier(T->getQualifier())); })

DEF_TRAVERSE_TYPE(DependentTemplateSpecializationType, {
  TRY_TO(TraverseNestedNameSpecifier(T->getQualifier()));
  TRY_TO(TraverseTemplateArguments(T->getArgs(), T->getNumArgs()));
})

DEF_TRAVERSE_TYPE(PackExpansionType, { TRY_TO(TraverseType(T->getPattern())); })
<<<<<<< HEAD

DEF_TRAVERSE_TYPE(ObjCTypeParamType, {})

=======

DEF_TRAVERSE_TYPE(ObjCTypeParamType, {})

>>>>>>> b2b84690
DEF_TRAVERSE_TYPE(ObjCInterfaceType, {})

DEF_TRAVERSE_TYPE(ObjCObjectType, {
  // We have to watch out here because an ObjCInterfaceType's base
  // type is itself.
  if (T->getBaseType().getTypePtr() != T)
    TRY_TO(TraverseType(T->getBaseType()));
  for (auto typeArg : T->getTypeArgsAsWritten()) {
    TRY_TO(TraverseType(typeArg));
  }
})

DEF_TRAVERSE_TYPE(ObjCObjectPointerType,
                  { TRY_TO(TraverseType(T->getPointeeType())); })

DEF_TRAVERSE_TYPE(AtomicType, { TRY_TO(TraverseType(T->getValueType())); })

DEF_TRAVERSE_TYPE(PipeType, { TRY_TO(TraverseType(T->getElementType())); })

#undef DEF_TRAVERSE_TYPE

// ----------------- TypeLoc traversal -----------------

// This macro makes available a variable TL, the passed-in TypeLoc.
// If requested, it calls WalkUpFrom* for the Type in the given TypeLoc,
// in addition to WalkUpFrom* for the TypeLoc itself, such that existing
// clients that override the WalkUpFrom*Type() and/or Visit*Type() methods
// continue to work.
#define DEF_TRAVERSE_TYPELOC(TYPE, CODE)                                       \
  template <typename Derived>                                                  \
  bool RecursiveASTVisitor<Derived>::Traverse##TYPE##Loc(TYPE##Loc TL) {       \
    if (getDerived().shouldWalkTypesOfTypeLocs())                              \
      TRY_TO(WalkUpFrom##TYPE(const_cast<TYPE *>(TL.getTypePtr())));           \
    TRY_TO(WalkUpFrom##TYPE##Loc(TL));                                         \
    { CODE; }                                                                  \
    return true;                                                               \
  }

template <typename Derived>
bool
RecursiveASTVisitor<Derived>::TraverseQualifiedTypeLoc(QualifiedTypeLoc TL) {
  // Move this over to the 'main' typeloc tree.  Note that this is a
  // move -- we pretend that we were really looking at the unqualified
  // typeloc all along -- rather than a recursion, so we don't follow
  // the normal CRTP plan of going through
  // getDerived().TraverseTypeLoc.  If we did, we'd be traversing
  // twice for the same type (once as a QualifiedTypeLoc version of
  // the type, once as an UnqualifiedTypeLoc version of the type),
  // which in effect means we'd call VisitTypeLoc twice with the
  // 'same' type.  This solves that problem, at the cost of never
  // seeing the qualified version of the type (unless the client
  // subclasses TraverseQualifiedTypeLoc themselves).  It's not a
  // perfect solution.  A perfect solution probably requires making
  // QualifiedTypeLoc a wrapper around TypeLoc -- like QualType is a
  // wrapper around Type* -- rather than being its own class in the
  // type hierarchy.
  return TraverseTypeLoc(TL.getUnqualifiedLoc());
}

DEF_TRAVERSE_TYPELOC(BuiltinType, {})

// FIXME: ComplexTypeLoc is unfinished
DEF_TRAVERSE_TYPELOC(ComplexType, {
  TRY_TO(TraverseType(TL.getTypePtr()->getElementType()));
})

DEF_TRAVERSE_TYPELOC(PointerType,
                     { TRY_TO(TraverseTypeLoc(TL.getPointeeLoc())); })

DEF_TRAVERSE_TYPELOC(BlockPointerType,
                     { TRY_TO(TraverseTypeLoc(TL.getPointeeLoc())); })

DEF_TRAVERSE_TYPELOC(LValueReferenceType,
                     { TRY_TO(TraverseTypeLoc(TL.getPointeeLoc())); })

DEF_TRAVERSE_TYPELOC(RValueReferenceType,
                     { TRY_TO(TraverseTypeLoc(TL.getPointeeLoc())); })

// FIXME: location of base class?
// We traverse this in the type case as well, but how is it not reached through
// the pointee type?
DEF_TRAVERSE_TYPELOC(MemberPointerType, {
  TRY_TO(TraverseType(QualType(TL.getTypePtr()->getClass(), 0)));
  TRY_TO(TraverseTypeLoc(TL.getPointeeLoc()));
})

DEF_TRAVERSE_TYPELOC(AdjustedType,
                     { TRY_TO(TraverseTypeLoc(TL.getOriginalLoc())); })
<<<<<<< HEAD

DEF_TRAVERSE_TYPELOC(DecayedType,
                     { TRY_TO(TraverseTypeLoc(TL.getOriginalLoc())); })

=======

DEF_TRAVERSE_TYPELOC(DecayedType,
                     { TRY_TO(TraverseTypeLoc(TL.getOriginalLoc())); })

>>>>>>> b2b84690
template <typename Derived>
bool RecursiveASTVisitor<Derived>::TraverseArrayTypeLocHelper(ArrayTypeLoc TL) {
  // This isn't available for ArrayType, but is for the ArrayTypeLoc.
  TRY_TO(TraverseStmt(TL.getSizeExpr()));
  return true;
}

DEF_TRAVERSE_TYPELOC(ConstantArrayType, {
  TRY_TO(TraverseTypeLoc(TL.getElementLoc()));
  return TraverseArrayTypeLocHelper(TL);
})

DEF_TRAVERSE_TYPELOC(IncompleteArrayType, {
  TRY_TO(TraverseTypeLoc(TL.getElementLoc()));
  return TraverseArrayTypeLocHelper(TL);
})

DEF_TRAVERSE_TYPELOC(VariableArrayType, {
  TRY_TO(TraverseTypeLoc(TL.getElementLoc()));
  return TraverseArrayTypeLocHelper(TL);
})

DEF_TRAVERSE_TYPELOC(DependentSizedArrayType, {
  TRY_TO(TraverseTypeLoc(TL.getElementLoc()));
  return TraverseArrayTypeLocHelper(TL);
})
<<<<<<< HEAD
=======

DEF_TRAVERSE_TYPELOC(DependentAddressSpaceType, {
  TRY_TO(TraverseStmt(TL.getTypePtr()->getAddrSpaceExpr()));
  TRY_TO(TraverseType(TL.getTypePtr()->getPointeeType()));
})
>>>>>>> b2b84690

// FIXME: order? why not size expr first?
// FIXME: base VectorTypeLoc is unfinished
DEF_TRAVERSE_TYPELOC(DependentSizedExtVectorType, {
  if (TL.getTypePtr()->getSizeExpr())
    TRY_TO(TraverseStmt(TL.getTypePtr()->getSizeExpr()));
  TRY_TO(TraverseType(TL.getTypePtr()->getElementType()));
})

// FIXME: VectorTypeLoc is unfinished
DEF_TRAVERSE_TYPELOC(VectorType, {
  TRY_TO(TraverseType(TL.getTypePtr()->getElementType()));
})
<<<<<<< HEAD
=======

DEF_TRAVERSE_TYPELOC(DependentVectorType, {
  if (TL.getTypePtr()->getSizeExpr())
    TRY_TO(TraverseStmt(TL.getTypePtr()->getSizeExpr()));
  TRY_TO(TraverseType(TL.getTypePtr()->getElementType()));
})
>>>>>>> b2b84690

// FIXME: size and attributes
// FIXME: base VectorTypeLoc is unfinished
DEF_TRAVERSE_TYPELOC(ExtVectorType, {
  TRY_TO(TraverseType(TL.getTypePtr()->getElementType()));
})

DEF_TRAVERSE_TYPELOC(FunctionNoProtoType,
                     { TRY_TO(TraverseTypeLoc(TL.getReturnLoc())); })

// FIXME: location of exception specifications (attributes?)
DEF_TRAVERSE_TYPELOC(FunctionProtoType, {
  TRY_TO(TraverseTypeLoc(TL.getReturnLoc()));

  const FunctionProtoType *T = TL.getTypePtr();

  for (unsigned I = 0, E = TL.getNumParams(); I != E; ++I) {
    if (TL.getParam(I)) {
      TRY_TO(TraverseDecl(TL.getParam(I)));
    } else if (I < T->getNumParams()) {
      TRY_TO(TraverseType(T->getParamType(I)));
    }
  }

  for (const auto &E : T->exceptions()) {
    TRY_TO(TraverseType(E));
  }
<<<<<<< HEAD

  if (Expr *NE = T->getNoexceptExpr())
    TRY_TO(TraverseStmt(NE));
})

DEF_TRAVERSE_TYPELOC(UnresolvedUsingType, {})
DEF_TRAVERSE_TYPELOC(TypedefType, {})

=======

  if (Expr *NE = T->getNoexceptExpr())
    TRY_TO(TraverseStmt(NE));
})

DEF_TRAVERSE_TYPELOC(UnresolvedUsingType, {})
DEF_TRAVERSE_TYPELOC(TypedefType, {})

>>>>>>> b2b84690
DEF_TRAVERSE_TYPELOC(TypeOfExprType,
                     { TRY_TO(TraverseStmt(TL.getUnderlyingExpr())); })

DEF_TRAVERSE_TYPELOC(TypeOfType, {
  TRY_TO(TraverseTypeLoc(TL.getUnderlyingTInfo()->getTypeLoc()));
})

// FIXME: location of underlying expr
DEF_TRAVERSE_TYPELOC(DecltypeType, {
  TRY_TO(TraverseStmt(TL.getTypePtr()->getUnderlyingExpr()));
})

DEF_TRAVERSE_TYPELOC(UnaryTransformType, {
  TRY_TO(TraverseTypeLoc(TL.getUnderlyingTInfo()->getTypeLoc()));
})

DEF_TRAVERSE_TYPELOC(AutoType, {
  TRY_TO(TraverseType(TL.getTypePtr()->getDeducedType()));
})
<<<<<<< HEAD

DEF_TRAVERSE_TYPELOC(DeducedTemplateSpecializationType, {
  TRY_TO(TraverseTemplateName(TL.getTypePtr()->getTemplateName()));
  TRY_TO(TraverseType(TL.getTypePtr()->getDeducedType()));
})

=======

DEF_TRAVERSE_TYPELOC(DeducedTemplateSpecializationType, {
  TRY_TO(TraverseTemplateName(TL.getTypePtr()->getTemplateName()));
  TRY_TO(TraverseType(TL.getTypePtr()->getDeducedType()));
})

>>>>>>> b2b84690
DEF_TRAVERSE_TYPELOC(RecordType, {})
DEF_TRAVERSE_TYPELOC(EnumType, {})
DEF_TRAVERSE_TYPELOC(TemplateTypeParmType, {})
DEF_TRAVERSE_TYPELOC(SubstTemplateTypeParmType, {
  TRY_TO(TraverseType(TL.getTypePtr()->getReplacementType()));
})
DEF_TRAVERSE_TYPELOC(SubstTemplateTypeParmPackType, {
  TRY_TO(TraverseTemplateArgument(TL.getTypePtr()->getArgumentPack()));
})

// FIXME: use the loc for the template name?
DEF_TRAVERSE_TYPELOC(TemplateSpecializationType, {
  TRY_TO(TraverseTemplateName(TL.getTypePtr()->getTemplateName()));
  for (unsigned I = 0, E = TL.getNumArgs(); I != E; ++I) {
    TRY_TO(TraverseTemplateArgumentLoc(TL.getArgLoc(I)));
  }
})

DEF_TRAVERSE_TYPELOC(InjectedClassNameType, {})

DEF_TRAVERSE_TYPELOC(ParenType, { TRY_TO(TraverseTypeLoc(TL.getInnerLoc())); })

DEF_TRAVERSE_TYPELOC(AttributedType,
                     { TRY_TO(TraverseTypeLoc(TL.getModifiedLoc())); })

DEF_TRAVERSE_TYPELOC(ElaboratedType, {
  if (TL.getQualifierLoc()) {
    TRY_TO(TraverseNestedNameSpecifierLoc(TL.getQualifierLoc()));
  }
  TRY_TO(TraverseTypeLoc(TL.getNamedTypeLoc()));
})

DEF_TRAVERSE_TYPELOC(DependentNameType, {
  TRY_TO(TraverseNestedNameSpecifierLoc(TL.getQualifierLoc()));
})

DEF_TRAVERSE_TYPELOC(DependentTemplateSpecializationType, {
  if (TL.getQualifierLoc()) {
    TRY_TO(TraverseNestedNameSpecifierLoc(TL.getQualifierLoc()));
  }
<<<<<<< HEAD

  for (unsigned I = 0, E = TL.getNumArgs(); I != E; ++I) {
    TRY_TO(TraverseTemplateArgumentLoc(TL.getArgLoc(I)));
  }
})

DEF_TRAVERSE_TYPELOC(PackExpansionType,
                     { TRY_TO(TraverseTypeLoc(TL.getPatternLoc())); })

DEF_TRAVERSE_TYPELOC(ObjCTypeParamType, {})

=======

  for (unsigned I = 0, E = TL.getNumArgs(); I != E; ++I) {
    TRY_TO(TraverseTemplateArgumentLoc(TL.getArgLoc(I)));
  }
})

DEF_TRAVERSE_TYPELOC(PackExpansionType,
                     { TRY_TO(TraverseTypeLoc(TL.getPatternLoc())); })

DEF_TRAVERSE_TYPELOC(ObjCTypeParamType, {})

>>>>>>> b2b84690
DEF_TRAVERSE_TYPELOC(ObjCInterfaceType, {})

DEF_TRAVERSE_TYPELOC(ObjCObjectType, {
  // We have to watch out here because an ObjCInterfaceType's base
  // type is itself.
  if (TL.getTypePtr()->getBaseType().getTypePtr() != TL.getTypePtr())
    TRY_TO(TraverseTypeLoc(TL.getBaseLoc()));
  for (unsigned i = 0, n = TL.getNumTypeArgs(); i != n; ++i)
    TRY_TO(TraverseTypeLoc(TL.getTypeArgTInfo(i)->getTypeLoc()));
})

DEF_TRAVERSE_TYPELOC(ObjCObjectPointerType,
                     { TRY_TO(TraverseTypeLoc(TL.getPointeeLoc())); })

DEF_TRAVERSE_TYPELOC(AtomicType, { TRY_TO(TraverseTypeLoc(TL.getValueLoc())); })

DEF_TRAVERSE_TYPELOC(PipeType, { TRY_TO(TraverseTypeLoc(TL.getValueLoc())); })

#undef DEF_TRAVERSE_TYPELOC

// ----------------- Decl traversal -----------------
//
// For a Decl, we automate (in the DEF_TRAVERSE_DECL macro) traversing
// the children that come from the DeclContext associated with it.
// Therefore each Traverse* only needs to worry about children other
// than those.

template <typename Derived>
<<<<<<< HEAD
=======
bool RecursiveASTVisitor<Derived>::canIgnoreChildDeclWhileTraversingDeclContext(
    const Decl *Child) {
  // BlockDecls and CapturedDecls are traversed through BlockExprs and
  // CapturedStmts respectively.
  return isa<BlockDecl>(Child) || isa<CapturedDecl>(Child);
}

template <typename Derived>
>>>>>>> b2b84690
bool RecursiveASTVisitor<Derived>::TraverseDeclContextHelper(DeclContext *DC) {
  if (!DC)
    return true;

  for (auto *Child : DC->decls()) {
<<<<<<< HEAD
    // BlockDecls and CapturedDecls are traversed through BlockExprs and
    // CapturedStmts respectively.
    if (!isa<BlockDecl>(Child) && !isa<CapturedDecl>(Child))
=======
    if (!canIgnoreChildDeclWhileTraversingDeclContext(Child))
>>>>>>> b2b84690
      TRY_TO(TraverseDecl(Child));
  }

  return true;
}

// This macro makes available a variable D, the passed-in decl.
#define DEF_TRAVERSE_DECL(DECL, CODE)                                          \
  template <typename Derived>                                                  \
  bool RecursiveASTVisitor<Derived>::Traverse##DECL(DECL *D) {                 \
    bool ShouldVisitChildren = true;                                           \
    bool ReturnValue = true;                                                   \
    if (!getDerived().shouldTraversePostOrder())                               \
      TRY_TO(WalkUpFrom##DECL(D));                                             \
    { CODE; }                                                                  \
    if (ReturnValue && ShouldVisitChildren)                                    \
      TRY_TO(TraverseDeclContextHelper(dyn_cast<DeclContext>(D)));             \
    if (ReturnValue && getDerived().shouldTraversePostOrder())                 \
      TRY_TO(WalkUpFrom##DECL(D));                                             \
    return ReturnValue;                                                        \
  }

DEF_TRAVERSE_DECL(AccessSpecDecl, {})

DEF_TRAVERSE_DECL(BlockDecl, {
  if (TypeSourceInfo *TInfo = D->getSignatureAsWritten())
    TRY_TO(TraverseTypeLoc(TInfo->getTypeLoc()));
  TRY_TO(TraverseStmt(D->getBody()));
  for (const auto &I : D->captures()) {
    if (I.hasCopyExpr()) {
      TRY_TO(TraverseStmt(I.getCopyExpr()));
    }
  }
  ShouldVisitChildren = false;
})

DEF_TRAVERSE_DECL(CapturedDecl, {
  TRY_TO(TraverseStmt(D->getBody()));
  ShouldVisitChildren = false;
})

DEF_TRAVERSE_DECL(EmptyDecl, {})

DEF_TRAVERSE_DECL(FileScopeAsmDecl,
                  { TRY_TO(TraverseStmt(D->getAsmString())); })

DEF_TRAVERSE_DECL(ImportDecl, {})

DEF_TRAVERSE_DECL(FriendDecl, {
  // Friend is either decl or a type.
  if (D->getFriendType())
    TRY_TO(TraverseTypeLoc(D->getFriendType()->getTypeLoc()));
  else
    TRY_TO(TraverseDecl(D->getFriendDecl()));
})

DEF_TRAVERSE_DECL(FriendTemplateDecl, {
  if (D->getFriendType())
    TRY_TO(TraverseTypeLoc(D->getFriendType()->getTypeLoc()));
  else
    TRY_TO(TraverseDecl(D->getFriendDecl()));
  for (unsigned I = 0, E = D->getNumTemplateParameters(); I < E; ++I) {
    TemplateParameterList *TPL = D->getTemplateParameterList(I);
    for (TemplateParameterList::iterator ITPL = TPL->begin(), ETPL = TPL->end();
         ITPL != ETPL; ++ITPL) {
      TRY_TO(TraverseDecl(*ITPL));
    }
  }
})

DEF_TRAVERSE_DECL(ClassScopeFunctionSpecializationDecl, {
  TRY_TO(TraverseDecl(D->getSpecialization()));

  if (D->hasExplicitTemplateArgs()) {
    const TemplateArgumentListInfo &args = D->templateArgs();
    TRY_TO(TraverseTemplateArgumentLocsHelper(args.getArgumentArray(),
                                              args.size()));
  }
})

DEF_TRAVERSE_DECL(LinkageSpecDecl, {})

DEF_TRAVERSE_DECL(ExportDecl, {})

DEF_TRAVERSE_DECL(ObjCPropertyImplDecl, {// FIXME: implement this
                                        })

DEF_TRAVERSE_DECL(StaticAssertDecl, {
  TRY_TO(TraverseStmt(D->getAssertExpr()));
  TRY_TO(TraverseStmt(D->getMessage()));
})

DEF_TRAVERSE_DECL(
    TranslationUnitDecl,
    {// Code in an unnamed namespace shows up automatically in
     // decls_begin()/decls_end().  Thus we don't need to recurse on
     // D->getAnonymousNamespace().
    })

DEF_TRAVERSE_DECL(PragmaCommentDecl, {})

DEF_TRAVERSE_DECL(PragmaDetectMismatchDecl, {})

DEF_TRAVERSE_DECL(ExternCContextDecl, {})

DEF_TRAVERSE_DECL(NamespaceAliasDecl, {
  TRY_TO(TraverseNestedNameSpecifierLoc(D->getQualifierLoc()));

  // We shouldn't traverse an aliased namespace, since it will be
  // defined (and, therefore, traversed) somewhere else.
  ShouldVisitChildren = false;
})

DEF_TRAVERSE_DECL(LabelDecl, {// There is no code in a LabelDecl.
                             })

DEF_TRAVERSE_DECL(
    NamespaceDecl,
    {// Code in an unnamed namespace shows up automatically in
     // decls_begin()/decls_end().  Thus we don't need to recurse on
     // D->getAnonymousNamespace().
    })

DEF_TRAVERSE_DECL(ObjCCompatibleAliasDecl, {// FIXME: implement
                                           })

DEF_TRAVERSE_DECL(ObjCCategoryDecl, {// FIXME: implement
  if (ObjCTypeParamList *typeParamList = D->getTypeParamList()) {
    for (auto typeParam : *typeParamList) {
      TRY_TO(TraverseObjCTypeParamDecl(typeParam));
    }
  }
})

DEF_TRAVERSE_DECL(ObjCCategoryImplDecl, {// FIXME: implement
                                        })

DEF_TRAVERSE_DECL(ObjCImplementationDecl, {// FIXME: implement
                                          })

DEF_TRAVERSE_DECL(ObjCInterfaceDecl, {// FIXME: implement
  if (ObjCTypeParamList *typeParamList = D->getTypeParamListAsWritten()) {
    for (auto typeParam : *typeParamList) {
      TRY_TO(TraverseObjCTypeParamDecl(typeParam));
    }
  }

  if (TypeSourceInfo *superTInfo = D->getSuperClassTInfo()) {
    TRY_TO(TraverseTypeLoc(superTInfo->getTypeLoc()));
  }
})

DEF_TRAVERSE_DECL(ObjCProtocolDecl, {// FIXME: implement
                                    })

DEF_TRAVERSE_DECL(ObjCMethodDecl, {
  if (D->getReturnTypeSourceInfo()) {
    TRY_TO(TraverseTypeLoc(D->getReturnTypeSourceInfo()->getTypeLoc()));
  }
  for (ParmVarDecl *Parameter : D->parameters()) {
    TRY_TO(TraverseDecl(Parameter));
  }
  if (D->isThisDeclarationADefinition()) {
    TRY_TO(TraverseStmt(D->getBody()));
  }
  ShouldVisitChildren = false;
})

DEF_TRAVERSE_DECL(ObjCTypeParamDecl, {
  if (D->hasExplicitBound()) {
    TRY_TO(TraverseTypeLoc(D->getTypeSourceInfo()->getTypeLoc()));
    // We shouldn't traverse D->getTypeForDecl(); it's a result of
    // declaring the type alias, not something that was written in the
    // source.
  }
})

DEF_TRAVERSE_DECL(ObjCPropertyDecl, {
  if (D->getTypeSourceInfo())
    TRY_TO(TraverseTypeLoc(D->getTypeSourceInfo()->getTypeLoc()));
  else
    TRY_TO(TraverseType(D->getType()));
  ShouldVisitChildren = false;
})

DEF_TRAVERSE_DECL(UsingDecl, {
  TRY_TO(TraverseNestedNameSpecifierLoc(D->getQualifierLoc()));
  TRY_TO(TraverseDeclarationNameInfo(D->getNameInfo()));
})

DEF_TRAVERSE_DECL(UsingPackDecl, {})

DEF_TRAVERSE_DECL(UsingDirectiveDecl, {
  TRY_TO(TraverseNestedNameSpecifierLoc(D->getQualifierLoc()));
})

DEF_TRAVERSE_DECL(UsingShadowDecl, {})

DEF_TRAVERSE_DECL(ConstructorUsingShadowDecl, {})

DEF_TRAVERSE_DECL(OMPThreadPrivateDecl, {
  for (auto *I : D->varlists()) {
    TRY_TO(TraverseStmt(I));
  }
})

DEF_TRAVERSE_DECL(OMPDeclareReductionDecl, {
  TRY_TO(TraverseStmt(D->getCombiner()));
  if (auto *Initializer = D->getInitializer())
    TRY_TO(TraverseStmt(Initializer));
  TRY_TO(TraverseType(D->getType()));
  return true;
})

DEF_TRAVERSE_DECL(OMPCapturedExprDecl, { TRY_TO(TraverseVarHelper(D)); })

// A helper method for TemplateDecl's children.
template <typename Derived>
bool RecursiveASTVisitor<Derived>::TraverseTemplateParameterListHelper(
    TemplateParameterList *TPL) {
  if (TPL) {
    for (TemplateParameterList::iterator I = TPL->begin(), E = TPL->end();
         I != E; ++I) {
      TRY_TO(TraverseDecl(*I));
    }
  }
  return true;
}

template <typename Derived>
template <typename T>
bool RecursiveASTVisitor<Derived>::TraverseDeclTemplateParameterLists(T *D) {
  for (unsigned i = 0; i < D->getNumTemplateParameterLists(); i++) {
    TemplateParameterList *TPL = D->getTemplateParameterList(i);
    TraverseTemplateParameterListHelper(TPL);
  }
  return true;
}

template <typename Derived>
bool RecursiveASTVisitor<Derived>::TraverseTemplateInstantiations(
    ClassTemplateDecl *D) {
  for (auto *SD : D->specializations()) {
    for (auto *RD : SD->redecls()) {
      // We don't want to visit injected-class-names in this traversal.
      if (cast<CXXRecordDecl>(RD)->isInjectedClassName())
        continue;

      switch (
          cast<ClassTemplateSpecializationDecl>(RD)->getSpecializationKind()) {
      // Visit the implicit instantiations with the requested pattern.
      case TSK_Undeclared:
      case TSK_ImplicitInstantiation:
        TRY_TO(TraverseDecl(RD));
        break;

      // We don't need to do anything on an explicit instantiation
      // or explicit specialization because there will be an explicit
      // node for it elsewhere.
      case TSK_ExplicitInstantiationDeclaration:
      case TSK_ExplicitInstantiationDefinition:
      case TSK_ExplicitSpecialization:
        break;
      }
    }
  }

  return true;
}

template <typename Derived>
bool RecursiveASTVisitor<Derived>::TraverseTemplateInstantiations(
    VarTemplateDecl *D) {
  for (auto *SD : D->specializations()) {
    for (auto *RD : SD->redecls()) {
      switch (
          cast<VarTemplateSpecializationDecl>(RD)->getSpecializationKind()) {
      case TSK_Undeclared:
      case TSK_ImplicitInstantiation:
        TRY_TO(TraverseDecl(RD));
        break;

      case TSK_ExplicitInstantiationDeclaration:
      case TSK_ExplicitInstantiationDefinition:
      case TSK_ExplicitSpecialization:
        break;
      }
    }
  }

  return true;
}

// A helper method for traversing the instantiations of a
// function while skipping its specializations.
template <typename Derived>
bool RecursiveASTVisitor<Derived>::TraverseTemplateInstantiations(
    FunctionTemplateDecl *D) {
  for (auto *FD : D->specializations()) {
    for (auto *RD : FD->redecls()) {
      switch (RD->getTemplateSpecializationKind()) {
      case TSK_Undeclared:
      case TSK_ImplicitInstantiation:
        // We don't know what kind of FunctionDecl this is.
        TRY_TO(TraverseDecl(RD));
        break;

      // FIXME: For now traverse explicit instantiations here. Change that
      // once they are represented as dedicated nodes in the AST.
      case TSK_ExplicitInstantiationDeclaration:
      case TSK_ExplicitInstantiationDefinition:
        TRY_TO(TraverseDecl(RD));
        break;

      case TSK_ExplicitSpecialization:
        break;
      }
    }
  }

  return true;
}

// This macro unifies the traversal of class, variable and function
// template declarations.
#define DEF_TRAVERSE_TMPL_DECL(TMPLDECLKIND)                                   \
  DEF_TRAVERSE_DECL(TMPLDECLKIND##TemplateDecl, {                              \
<<<<<<< HEAD
    TRY_TO(TraverseDecl(D->getTemplatedDecl()));                               \
    TRY_TO(TraverseTemplateParameterListHelper(D->getTemplateParameters()));   \
=======
    TRY_TO(TraverseTemplateParameterListHelper(D->getTemplateParameters()));   \
    TRY_TO(TraverseDecl(D->getTemplatedDecl()));                               \
>>>>>>> b2b84690
                                                                               \
    /* By default, we do not traverse the instantiations of                    \
       class templates since they do not appear in the user code. The          \
       following code optionally traverses them.                               \
                                                                               \
       We only traverse the class instantiations when we see the canonical     \
       declaration of the template, to ensure we only visit them once. */      \
    if (getDerived().shouldVisitTemplateInstantiations() &&                    \
        D == D->getCanonicalDecl())                                            \
      TRY_TO(TraverseTemplateInstantiations(D));                               \
                                                                               \
    /* Note that getInstantiatedFromMemberTemplate() is just a link            \
       from a template instantiation back to the template from which           \
       it was instantiated, and thus should not be traversed. */               \
  })

DEF_TRAVERSE_TMPL_DECL(Class)
DEF_TRAVERSE_TMPL_DECL(Var)
DEF_TRAVERSE_TMPL_DECL(Function)

DEF_TRAVERSE_DECL(TemplateTemplateParmDecl, {
  // D is the "T" in something like
  //   template <template <typename> class T> class container { };
  TRY_TO(TraverseDecl(D->getTemplatedDecl()));
  if (D->hasDefaultArgument() && !D->defaultArgumentWasInherited()) {
    TRY_TO(TraverseTemplateArgumentLoc(D->getDefaultArgument()));
  }
  TRY_TO(TraverseTemplateParameterListHelper(D->getTemplateParameters()));
})

DEF_TRAVERSE_DECL(BuiltinTemplateDecl, {
  TRY_TO(TraverseTemplateParameterListHelper(D->getTemplateParameters()));
})

DEF_TRAVERSE_DECL(TemplateTypeParmDecl, {
  // D is the "T" in something like "template<typename T> class vector;"
  if (D->getTypeForDecl())
    TRY_TO(TraverseType(QualType(D->getTypeForDecl(), 0)));
  if (D->hasDefaultArgument() && !D->defaultArgumentWasInherited())
    TRY_TO(TraverseTypeLoc(D->getDefaultArgumentInfo()->getTypeLoc()));
})

DEF_TRAVERSE_DECL(TypedefDecl, {
  TRY_TO(TraverseTypeLoc(D->getTypeSourceInfo()->getTypeLoc()));
  // We shouldn't traverse D->getTypeForDecl(); it's a result of
  // declaring the typedef, not something that was written in the
  // source.
})

DEF_TRAVERSE_DECL(TypeAliasDecl, {
  TRY_TO(TraverseTypeLoc(D->getTypeSourceInfo()->getTypeLoc()));
  // We shouldn't traverse D->getTypeForDecl(); it's a result of
  // declaring the type alias, not something that was written in the
  // source.
})

DEF_TRAVERSE_DECL(TypeAliasTemplateDecl, {
  TRY_TO(TraverseDecl(D->getTemplatedDecl()));
  TRY_TO(TraverseTemplateParameterListHelper(D->getTemplateParameters()));
})

DEF_TRAVERSE_DECL(UnresolvedUsingTypenameDecl, {
  // A dependent using declaration which was marked with 'typename'.
  //   template<class T> class A : public B<T> { using typename B<T>::foo; };
  TRY_TO(TraverseNestedNameSpecifierLoc(D->getQualifierLoc()));
  // We shouldn't traverse D->getTypeForDecl(); it's a result of
  // declaring the type, not something that was written in the
  // source.
})

DEF_TRAVERSE_DECL(EnumDecl, {
  TRY_TO(TraverseDeclTemplateParameterLists(D));

  if (D->getTypeForDecl())
    TRY_TO(TraverseType(QualType(D->getTypeForDecl(), 0)));

  TRY_TO(TraverseNestedNameSpecifierLoc(D->getQualifierLoc()));
  // The enumerators are already traversed by
  // decls_begin()/decls_end().
})

// Helper methods for RecordDecl and its children.
template <typename Derived>
bool RecursiveASTVisitor<Derived>::TraverseRecordHelper(RecordDecl *D) {
  // We shouldn't traverse D->getTypeForDecl(); it's a result of
  // declaring the type, not something that was written in the source.

  TRY_TO(TraverseDeclTemplateParameterLists(D));
  TRY_TO(TraverseNestedNameSpecifierLoc(D->getQualifierLoc()));
  return true;
}

template <typename Derived>
<<<<<<< HEAD
=======
bool RecursiveASTVisitor<Derived>::TraverseCXXBaseSpecifier(
    const CXXBaseSpecifier &Base) {
  TRY_TO(TraverseTypeLoc(Base.getTypeSourceInfo()->getTypeLoc()));
  return true;
}

template <typename Derived>
>>>>>>> b2b84690
bool RecursiveASTVisitor<Derived>::TraverseCXXRecordHelper(CXXRecordDecl *D) {
  if (!TraverseRecordHelper(D))
    return false;
  if (D->isCompleteDefinition()) {
    for (const auto &I : D->bases()) {
<<<<<<< HEAD
      TRY_TO(TraverseTypeLoc(I.getTypeSourceInfo()->getTypeLoc()));
=======
      TRY_TO(TraverseCXXBaseSpecifier(I));
>>>>>>> b2b84690
    }
    // We don't traverse the friends or the conversions, as they are
    // already in decls_begin()/decls_end().
  }
  return true;
}

DEF_TRAVERSE_DECL(RecordDecl, { TRY_TO(TraverseRecordHelper(D)); })

DEF_TRAVERSE_DECL(CXXRecordDecl, { TRY_TO(TraverseCXXRecordHelper(D)); })

#define DEF_TRAVERSE_TMPL_SPEC_DECL(TMPLDECLKIND)                              \
  DEF_TRAVERSE_DECL(TMPLDECLKIND##TemplateSpecializationDecl, {                \
    /* For implicit instantiations ("set<int> x;"), we don't want to           \
       recurse at all, since the instatiated template isn't written in         \
       the source code anywhere.  (Note the instatiated *type* --              \
       set<int> -- is written, and will still get a callback of                \
       TemplateSpecializationType).  For explicit instantiations               \
       ("template set<int>;"), we do need a callback, since this               \
       is the only callback that's made for this instantiation.                \
       We use getTypeAsWritten() to distinguish. */                            \
    if (TypeSourceInfo *TSI = D->getTypeAsWritten())                           \
      TRY_TO(TraverseTypeLoc(TSI->getTypeLoc()));                              \
                                                                               \
    TRY_TO(TraverseNestedNameSpecifierLoc(D->getQualifierLoc()));              \
    if (!getDerived().shouldVisitTemplateInstantiations() &&                   \
        D->getTemplateSpecializationKind() != TSK_ExplicitSpecialization)      \
      /* Returning from here skips traversing the                              \
         declaration context of the *TemplateSpecializationDecl                \
         (embedded in the DEF_TRAVERSE_DECL() macro)                           \
         which contains the instantiated members of the template. */           \
      return true;                                                             \
  })

DEF_TRAVERSE_TMPL_SPEC_DECL(Class)
DEF_TRAVERSE_TMPL_SPEC_DECL(Var)

template <typename Derived>
bool RecursiveASTVisitor<Derived>::TraverseTemplateArgumentLocsHelper(
    const TemplateArgumentLoc *TAL, unsigned Count) {
  for (unsigned I = 0; I < Count; ++I) {
    TRY_TO(TraverseTemplateArgumentLoc(TAL[I]));
  }
  return true;
}

#define DEF_TRAVERSE_TMPL_PART_SPEC_DECL(TMPLDECLKIND, DECLKIND)               \
  DEF_TRAVERSE_DECL(TMPLDECLKIND##TemplatePartialSpecializationDecl, {         \
    /* The partial specialization. */                                          \
    if (TemplateParameterList *TPL = D->getTemplateParameters()) {             \
      for (TemplateParameterList::iterator I = TPL->begin(), E = TPL->end();   \
           I != E; ++I) {                                                      \
        TRY_TO(TraverseDecl(*I));                                              \
      }                                                                        \
    }                                                                          \
    /* The args that remains unspecialized. */                                 \
    TRY_TO(TraverseTemplateArgumentLocsHelper(                                 \
        D->getTemplateArgsAsWritten()->getTemplateArgs(),                      \
        D->getTemplateArgsAsWritten()->NumTemplateArgs));                      \
                                                                               \
    /* Don't need the *TemplatePartialSpecializationHelper, even               \
       though that's our parent class -- we already visit all the              \
       template args here. */                                                  \
    TRY_TO(Traverse##DECLKIND##Helper(D));                                     \
                                                                               \
    /* Instantiations will have been visited with the primary template. */     \
  })

DEF_TRAVERSE_TMPL_PART_SPEC_DECL(Class, CXXRecord)
DEF_TRAVERSE_TMPL_PART_SPEC_DECL(Var, Var)

DEF_TRAVERSE_DECL(EnumConstantDecl, { TRY_TO(TraverseStmt(D->getInitExpr())); })

DEF_TRAVERSE_DECL(UnresolvedUsingValueDecl, {
  // Like UnresolvedUsingTypenameDecl, but without the 'typename':
  //    template <class T> Class A : public Base<T> { using Base<T>::foo; };
  TRY_TO(TraverseNestedNameSpecifierLoc(D->getQualifierLoc()));
  TRY_TO(TraverseDeclarationNameInfo(D->getNameInfo()));
})

DEF_TRAVERSE_DECL(IndirectFieldDecl, {})

template <typename Derived>
bool RecursiveASTVisitor<Derived>::TraverseDeclaratorHelper(DeclaratorDecl *D) {
  TRY_TO(TraverseDeclTemplateParameterLists(D));
  TRY_TO(TraverseNestedNameSpecifierLoc(D->getQualifierLoc()));
  if (D->getTypeSourceInfo())
    TRY_TO(TraverseTypeLoc(D->getTypeSourceInfo()->getTypeLoc()));
  else
    TRY_TO(TraverseType(D->getType()));
  return true;
}

DEF_TRAVERSE_DECL(DecompositionDecl, {
  TRY_TO(TraverseVarHelper(D));
  for (auto *Binding : D->bindings()) {
    TRY_TO(TraverseDecl(Binding));
  }
})

DEF_TRAVERSE_DECL(BindingDecl, {
  if (getDerived().shouldVisitImplicitCode())
    TRY_TO(TraverseStmt(D->getBinding()));
})

DEF_TRAVERSE_DECL(MSPropertyDecl, { TRY_TO(TraverseDeclaratorHelper(D)); })

DEF_TRAVERSE_DECL(FieldDecl, {
  TRY_TO(TraverseDeclaratorHelper(D));
  if (D->isBitField())
    TRY_TO(TraverseStmt(D->getBitWidth()));
  else if (D->hasInClassInitializer())
    TRY_TO(TraverseStmt(D->getInClassInitializer()));
})

DEF_TRAVERSE_DECL(ObjCAtDefsFieldDecl, {
  TRY_TO(TraverseDeclaratorHelper(D));
  if (D->isBitField())
    TRY_TO(TraverseStmt(D->getBitWidth()));
  // FIXME: implement the rest.
})

DEF_TRAVERSE_DECL(ObjCIvarDecl, {
  TRY_TO(TraverseDeclaratorHelper(D));
  if (D->isBitField())
    TRY_TO(TraverseStmt(D->getBitWidth()));
  // FIXME: implement the rest.
})

template <typename Derived>
bool RecursiveASTVisitor<Derived>::TraverseFunctionHelper(FunctionDecl *D) {
  TRY_TO(TraverseDeclTemplateParameterLists(D));
  TRY_TO(TraverseNestedNameSpecifierLoc(D->getQualifierLoc()));
  TRY_TO(TraverseDeclarationNameInfo(D->getNameInfo()));

  // If we're an explicit template specialization, iterate over the
  // template args that were explicitly specified.  If we were doing
  // this in typing order, we'd do it between the return type and
  // the function args, but both are handled by the FunctionTypeLoc
  // above, so we have to choose one side.  I've decided to do before.
  if (const FunctionTemplateSpecializationInfo *FTSI =
          D->getTemplateSpecializationInfo()) {
    if (FTSI->getTemplateSpecializationKind() != TSK_Undeclared &&
        FTSI->getTemplateSpecializationKind() != TSK_ImplicitInstantiation) {
      // A specialization might not have explicit template arguments if it has
      // a templated return type and concrete arguments.
      if (const ASTTemplateArgumentListInfo *TALI =
              FTSI->TemplateArgumentsAsWritten) {
        TRY_TO(TraverseTemplateArgumentLocsHelper(TALI->getTemplateArgs(),
                                                  TALI->NumTemplateArgs));
      }
    }
  }

  // Visit the function type itself, which can be either
  // FunctionNoProtoType or FunctionProtoType, or a typedef.  This
  // also covers the return type and the function parameters,
  // including exception specifications.
  if (TypeSourceInfo *TSI = D->getTypeSourceInfo()) {
    TRY_TO(TraverseTypeLoc(TSI->getTypeLoc()));
  } else if (getDerived().shouldVisitImplicitCode()) {
    // Visit parameter variable declarations of the implicit function
    // if the traverser is visiting implicit code. Parameter variable
    // declarations do not have valid TypeSourceInfo, so to visit them
    // we need to traverse the declarations explicitly.
    for (ParmVarDecl *Parameter : D->parameters()) {
      TRY_TO(TraverseDecl(Parameter));
    }
  }

  if (CXXConstructorDecl *Ctor = dyn_cast<CXXConstructorDecl>(D)) {
    // Constructor initializers.
    for (auto *I : Ctor->inits()) {
      TRY_TO(TraverseConstructorInitializer(I));
    }
  }

  if (D->isThisDeclarationADefinition()) {
    TRY_TO(TraverseStmt(D->getBody())); // Function body.
  }
  return true;
}

DEF_TRAVERSE_DECL(FunctionDecl, {
  // We skip decls_begin/decls_end, which are already covered by
  // TraverseFunctionHelper().
  ShouldVisitChildren = false;
  ReturnValue = TraverseFunctionHelper(D);
})

DEF_TRAVERSE_DECL(CXXDeductionGuideDecl, {
  // We skip decls_begin/decls_end, which are already covered by
  // TraverseFunctionHelper().
  ShouldVisitChildren = false;
  ReturnValue = TraverseFunctionHelper(D);
})

DEF_TRAVERSE_DECL(CXXMethodDecl, {
  // We skip decls_begin/decls_end, which are already covered by
  // TraverseFunctionHelper().
  ShouldVisitChildren = false;
  ReturnValue = TraverseFunctionHelper(D);
})

DEF_TRAVERSE_DECL(CXXConstructorDecl, {
  // We skip decls_begin/decls_end, which are already covered by
  // TraverseFunctionHelper().
  ShouldVisitChildren = false;
  ReturnValue = TraverseFunctionHelper(D);
})

// CXXConversionDecl is the declaration of a type conversion operator.
// It's not a cast expression.
DEF_TRAVERSE_DECL(CXXConversionDecl, {
  // We skip decls_begin/decls_end, which are already covered by
  // TraverseFunctionHelper().
  ShouldVisitChildren = false;
  ReturnValue = TraverseFunctionHelper(D);
})

DEF_TRAVERSE_DECL(CXXDestructorDecl, {
  // We skip decls_begin/decls_end, which are already covered by
  // TraverseFunctionHelper().
  ShouldVisitChildren = false;
  ReturnValue = TraverseFunctionHelper(D);
})

template <typename Derived>
bool RecursiveASTVisitor<Derived>::TraverseVarHelper(VarDecl *D) {
  TRY_TO(TraverseDeclaratorHelper(D));
  // Default params are taken care of when we traverse the ParmVarDecl.
  if (!isa<ParmVarDecl>(D) &&
      (!D->isCXXForRangeDecl() || getDerived().shouldVisitImplicitCode()))
    TRY_TO(TraverseStmt(D->getInit()));
  return true;
}

DEF_TRAVERSE_DECL(VarDecl, { TRY_TO(TraverseVarHelper(D)); })

DEF_TRAVERSE_DECL(ImplicitParamDecl, { TRY_TO(TraverseVarHelper(D)); })

DEF_TRAVERSE_DECL(NonTypeTemplateParmDecl, {
  // A non-type template parameter, e.g. "S" in template<int S> class Foo ...
  TRY_TO(TraverseDeclaratorHelper(D));
  if (D->hasDefaultArgument() && !D->defaultArgumentWasInherited())
    TRY_TO(TraverseStmt(D->getDefaultArgument()));
})

DEF_TRAVERSE_DECL(ParmVarDecl, {
  TRY_TO(TraverseVarHelper(D));

  if (D->hasDefaultArg() && D->hasUninstantiatedDefaultArg() &&
      !D->hasUnparsedDefaultArg())
    TRY_TO(TraverseStmt(D->getUninstantiatedDefaultArg()));

  if (D->hasDefaultArg() && !D->hasUninstantiatedDefaultArg() &&
      !D->hasUnparsedDefaultArg())
    TRY_TO(TraverseStmt(D->getDefaultArg()));
})

#undef DEF_TRAVERSE_DECL

// ----------------- Stmt traversal -----------------
//
// For stmts, we automate (in the DEF_TRAVERSE_STMT macro) iterating
// over the children defined in children() (every stmt defines these,
// though sometimes the range is empty).  Each individual Traverse*
// method only needs to worry about children other than those.  To see
// what children() does for a given class, see, e.g.,
//   http://clang.llvm.org/doxygen/Stmt_8cpp_source.html

// This macro makes available a variable S, the passed-in stmt.
#define DEF_TRAVERSE_STMT(STMT, CODE)                                          \
  template <typename Derived>                                                  \
  bool RecursiveASTVisitor<Derived>::Traverse##STMT(                           \
      STMT *S, DataRecursionQueue *Queue) {                                    \
    bool ShouldVisitChildren = true;                                           \
    bool ReturnValue = true;                                                   \
    if (!getDerived().shouldTraversePostOrder())                               \
      TRY_TO(WalkUpFrom##STMT(S));                                             \
    { CODE; }                                                                  \
    if (ShouldVisitChildren) {                                                 \
<<<<<<< HEAD
      for (Stmt *SubStmt : S->children()) {                                    \
=======
      for (Stmt * SubStmt : getDerived().getStmtChildren(S)) {                 \
>>>>>>> b2b84690
        TRY_TO_TRAVERSE_OR_ENQUEUE_STMT(SubStmt);                              \
      }                                                                        \
    }                                                                          \
    if (!Queue && ReturnValue && getDerived().shouldTraversePostOrder())       \
      TRY_TO(WalkUpFrom##STMT(S));                                             \
    return ReturnValue;                                                        \
  }

DEF_TRAVERSE_STMT(GCCAsmStmt, {
  TRY_TO_TRAVERSE_OR_ENQUEUE_STMT(S->getAsmString());
  for (unsigned I = 0, E = S->getNumInputs(); I < E; ++I) {
    TRY_TO_TRAVERSE_OR_ENQUEUE_STMT(S->getInputConstraintLiteral(I));
  }
  for (unsigned I = 0, E = S->getNumOutputs(); I < E; ++I) {
    TRY_TO_TRAVERSE_OR_ENQUEUE_STMT(S->getOutputConstraintLiteral(I));
  }
  for (unsigned I = 0, E = S->getNumClobbers(); I < E; ++I) {
    TRY_TO_TRAVERSE_OR_ENQUEUE_STMT(S->getClobberStringLiteral(I));
  }
  // children() iterates over inputExpr and outputExpr.
})

DEF_TRAVERSE_STMT(
    MSAsmStmt,
    {// FIXME: MS Asm doesn't currently parse Constraints, Clobbers, etc.  Once
     // added this needs to be implemented.
    })

DEF_TRAVERSE_STMT(CXXCatchStmt, {
  TRY_TO(TraverseDecl(S->getExceptionDecl()));
  // children() iterates over the handler block.
})

DEF_TRAVERSE_STMT(DeclStmt, {
  for (auto *I : S->decls()) {
    TRY_TO(TraverseDecl(I));
  }
  // Suppress the default iteration over children() by
  // returning.  Here's why: A DeclStmt looks like 'type var [=
  // initializer]'.  The decls above already traverse over the
  // initializers, so we don't have to do it again (which
  // children() would do).
  ShouldVisitChildren = false;
})

// These non-expr stmts (most of them), do not need any action except
// iterating over the children.
DEF_TRAVERSE_STMT(BreakStmt, {})
DEF_TRAVERSE_STMT(CXXTryStmt, {})
DEF_TRAVERSE_STMT(CaseStmt, {})
DEF_TRAVERSE_STMT(CompoundStmt, {})
DEF_TRAVERSE_STMT(ContinueStmt, {})
DEF_TRAVERSE_STMT(DefaultStmt, {})
DEF_TRAVERSE_STMT(DoStmt, {})
DEF_TRAVERSE_STMT(ForStmt, {})
DEF_TRAVERSE_STMT(GotoStmt, {})
DEF_TRAVERSE_STMT(IfStmt, {})
DEF_TRAVERSE_STMT(IndirectGotoStmt, {})
DEF_TRAVERSE_STMT(LabelStmt, {})
DEF_TRAVERSE_STMT(AttributedStmt, {})
DEF_TRAVERSE_STMT(NullStmt, {})
DEF_TRAVERSE_STMT(ObjCAtCatchStmt, {})
DEF_TRAVERSE_STMT(ObjCAtFinallyStmt, {})
DEF_TRAVERSE_STMT(ObjCAtSynchronizedStmt, {})
DEF_TRAVERSE_STMT(ObjCAtThrowStmt, {})
DEF_TRAVERSE_STMT(ObjCAtTryStmt, {})
DEF_TRAVERSE_STMT(ObjCForCollectionStmt, {})
DEF_TRAVERSE_STMT(ObjCAutoreleasePoolStmt, {})

DEF_TRAVERSE_STMT(CXXForRangeStmt, {
  if (!getDerived().shouldVisitImplicitCode()) {
    TRY_TO_TRAVERSE_OR_ENQUEUE_STMT(S->getLoopVarStmt());
    TRY_TO_TRAVERSE_OR_ENQUEUE_STMT(S->getRangeInit());
    TRY_TO_TRAVERSE_OR_ENQUEUE_STMT(S->getBody());
    // Visit everything else only if shouldVisitImplicitCode().
    ShouldVisitChildren = false;
  }
})

DEF_TRAVERSE_STMT(MSDependentExistsStmt, {
  TRY_TO(TraverseNestedNameSpecifierLoc(S->getQualifierLoc()));
  TRY_TO(TraverseDeclarationNameInfo(S->getNameInfo()));
})

DEF_TRAVERSE_STMT(ReturnStmt, {})
DEF_TRAVERSE_STMT(SwitchStmt, {})
DEF_TRAVERSE_STMT(WhileStmt, {})

DEF_TRAVERSE_STMT(CXXDependentScopeMemberExpr, {
  TRY_TO(TraverseNestedNameSpecifierLoc(S->getQualifierLoc()));
  TRY_TO(TraverseDeclarationNameInfo(S->getMemberNameInfo()));
  if (S->hasExplicitTemplateArgs()) {
    TRY_TO(TraverseTemplateArgumentLocsHelper(S->getTemplateArgs(),
                                              S->getNumTemplateArgs()));
  }
})

DEF_TRAVERSE_STMT(DeclRefExpr, {
  TRY_TO(TraverseNestedNameSpecifierLoc(S->getQualifierLoc()));
  TRY_TO(TraverseDeclarationNameInfo(S->getNameInfo()));
  TRY_TO(TraverseTemplateArgumentLocsHelper(S->getTemplateArgs(),
                                            S->getNumTemplateArgs()));
})

DEF_TRAVERSE_STMT(DependentScopeDeclRefExpr, {
  TRY_TO(TraverseNestedNameSpecifierLoc(S->getQualifierLoc()));
  TRY_TO(TraverseDeclarationNameInfo(S->getNameInfo()));
  if (S->hasExplicitTemplateArgs()) {
    TRY_TO(TraverseTemplateArgumentLocsHelper(S->getTemplateArgs(),
                                              S->getNumTemplateArgs()));
  }
})

DEF_TRAVERSE_STMT(MemberExpr, {
  TRY_TO(TraverseNestedNameSpecifierLoc(S->getQualifierLoc()));
  TRY_TO(TraverseDeclarationNameInfo(S->getMemberNameInfo()));
  TRY_TO(TraverseTemplateArgumentLocsHelper(S->getTemplateArgs(),
                                            S->getNumTemplateArgs()));
})

DEF_TRAVERSE_STMT(
    ImplicitCastExpr,
    {// We don't traverse the cast type, as it's not written in the
     // source code.
    })

DEF_TRAVERSE_STMT(CStyleCastExpr, {
  TRY_TO(TraverseTypeLoc(S->getTypeInfoAsWritten()->getTypeLoc()));
})

DEF_TRAVERSE_STMT(CXXFunctionalCastExpr, {
  TRY_TO(TraverseTypeLoc(S->getTypeInfoAsWritten()->getTypeLoc()));
})

DEF_TRAVERSE_STMT(CXXConstCastExpr, {
  TRY_TO(TraverseTypeLoc(S->getTypeInfoAsWritten()->getTypeLoc()));
})

DEF_TRAVERSE_STMT(CXXDynamicCastExpr, {
  TRY_TO(TraverseTypeLoc(S->getTypeInfoAsWritten()->getTypeLoc()));
})

DEF_TRAVERSE_STMT(CXXReinterpretCastExpr, {
  TRY_TO(TraverseTypeLoc(S->getTypeInfoAsWritten()->getTypeLoc()));
})

DEF_TRAVERSE_STMT(CXXStaticCastExpr, {
  TRY_TO(TraverseTypeLoc(S->getTypeInfoAsWritten()->getTypeLoc()));
})

template <typename Derived>
bool RecursiveASTVisitor<Derived>::TraverseSynOrSemInitListExpr(
    InitListExpr *S, DataRecursionQueue *Queue) {
  if (S) {
    // Skip this if we traverse postorder. We will visit it later
    // in PostVisitStmt.
    if (!getDerived().shouldTraversePostOrder())
      TRY_TO(WalkUpFromInitListExpr(S));

    // All we need are the default actions.  FIXME: use a helper function.
    for (Stmt *SubStmt : S->children()) {
      TRY_TO_TRAVERSE_OR_ENQUEUE_STMT(SubStmt);
    }
  }
  return true;
}

// This method is called once for each pair of syntactic and semantic
// InitListExpr, and it traverses the subtrees defined by the two forms. This
// may cause some of the children to be visited twice, if they appear both in
// the syntactic and the semantic form.
//
// There is no guarantee about which form \p S takes when this method is called.
template <typename Derived>
bool RecursiveASTVisitor<Derived>::TraverseInitListExpr(
    InitListExpr *S, DataRecursionQueue *Queue) {
  TRY_TO(TraverseSynOrSemInitListExpr(
      S->isSemanticForm() ? S->getSyntacticForm() : S, Queue));
  TRY_TO(TraverseSynOrSemInitListExpr(
      S->isSemanticForm() ? S : S->getSemanticForm(), Queue));
  return true;
}

// GenericSelectionExpr is a special case because the types and expressions
// are interleaved.  We also need to watch out for null types (default
// generic associations).
DEF_TRAVERSE_STMT(GenericSelectionExpr, {
  TRY_TO(TraverseStmt(S->getControllingExpr()));
  for (unsigned i = 0; i != S->getNumAssocs(); ++i) {
    if (TypeSourceInfo *TS = S->getAssocTypeSourceInfo(i))
      TRY_TO(TraverseTypeLoc(TS->getTypeLoc()));
    TRY_TO_TRAVERSE_OR_ENQUEUE_STMT(S->getAssocExpr(i));
  }
  ShouldVisitChildren = false;
})

// PseudoObjectExpr is a special case because of the weirdness with
// syntactic expressions and opaque values.
DEF_TRAVERSE_STMT(PseudoObjectExpr, {
  TRY_TO_TRAVERSE_OR_ENQUEUE_STMT(S->getSyntacticForm());
  for (PseudoObjectExpr::semantics_iterator i = S->semantics_begin(),
                                            e = S->semantics_end();
       i != e; ++i) {
    Expr *sub = *i;
    if (OpaqueValueExpr *OVE = dyn_cast<OpaqueValueExpr>(sub))
      sub = OVE->getSourceExpr();
    TRY_TO_TRAVERSE_OR_ENQUEUE_STMT(sub);
  }
  ShouldVisitChildren = false;
})

DEF_TRAVERSE_STMT(CXXScalarValueInitExpr, {
  // This is called for code like 'return T()' where T is a built-in
  // (i.e. non-class) type.
  TRY_TO(TraverseTypeLoc(S->getTypeSourceInfo()->getTypeLoc()));
})

DEF_TRAVERSE_STMT(CXXNewExpr, {
  // The child-iterator will pick up the other arguments.
  TRY_TO(TraverseTypeLoc(S->getAllocatedTypeSourceInfo()->getTypeLoc()));
})

DEF_TRAVERSE_STMT(OffsetOfExpr, {
  // The child-iterator will pick up the expression representing
  // the field.
  // FIMXE: for code like offsetof(Foo, a.b.c), should we get
  // making a MemberExpr callbacks for Foo.a, Foo.a.b, and Foo.a.b.c?
  TRY_TO(TraverseTypeLoc(S->getTypeSourceInfo()->getTypeLoc()));
})

DEF_TRAVERSE_STMT(UnaryExprOrTypeTraitExpr, {
  // The child-iterator will pick up the arg if it's an expression,
  // but not if it's a type.
  if (S->isArgumentType())
    TRY_TO(TraverseTypeLoc(S->getArgumentTypeInfo()->getTypeLoc()));
})

DEF_TRAVERSE_STMT(CXXTypeidExpr, {
  // The child-iterator will pick up the arg if it's an expression,
  // but not if it's a type.
  if (S->isTypeOperand())
    TRY_TO(TraverseTypeLoc(S->getTypeOperandSourceInfo()->getTypeLoc()));
})

DEF_TRAVERSE_STMT(MSPropertyRefExpr, {
  TRY_TO(TraverseNestedNameSpecifierLoc(S->getQualifierLoc()));
})

DEF_TRAVERSE_STMT(MSPropertySubscriptExpr, {})

DEF_TRAVERSE_STMT(CXXUuidofExpr, {
  // The child-iterator will pick up the arg if it's an expression,
  // but not if it's a type.
  if (S->isTypeOperand())
    TRY_TO(TraverseTypeLoc(S->getTypeOperandSourceInfo()->getTypeLoc()));
})

DEF_TRAVERSE_STMT(TypeTraitExpr, {
  for (unsigned I = 0, N = S->getNumArgs(); I != N; ++I)
    TRY_TO(TraverseTypeLoc(S->getArg(I)->getTypeLoc()));
})

DEF_TRAVERSE_STMT(ArrayTypeTraitExpr, {
  TRY_TO(TraverseTypeLoc(S->getQueriedTypeSourceInfo()->getTypeLoc()));
})

DEF_TRAVERSE_STMT(ExpressionTraitExpr,
                  { TRY_TO_TRAVERSE_OR_ENQUEUE_STMT(S->getQueriedExpression()); })

DEF_TRAVERSE_STMT(VAArgExpr, {
  // The child-iterator will pick up the expression argument.
  TRY_TO(TraverseTypeLoc(S->getWrittenTypeInfo()->getTypeLoc()));
})

DEF_TRAVERSE_STMT(CXXTemporaryObjectExpr, {
  // This is called for code like 'return T()' where T is a class type.
  TRY_TO(TraverseTypeLoc(S->getTypeSourceInfo()->getTypeLoc()));
})

// Walk only the visible parts of lambda expressions.
DEF_TRAVERSE_STMT(LambdaExpr, {
  for (unsigned I = 0, N = S->capture_size(); I != N; ++I) {
    const LambdaCapture *C = S->capture_begin() + I;
    if (C->isExplicit() || getDerived().shouldVisitImplicitCode()) {
      TRY_TO(TraverseLambdaCapture(S, C, S->capture_init_begin()[I]));
    }
  }

  TypeLoc TL = S->getCallOperator()->getTypeSourceInfo()->getTypeLoc();
  FunctionProtoTypeLoc Proto = TL.getAsAdjusted<FunctionProtoTypeLoc>();

  if (S->hasExplicitParameters() && S->hasExplicitResultType()) {
    // Visit the whole type.
    TRY_TO(TraverseTypeLoc(TL));
  } else {
    if (S->hasExplicitParameters()) {
      // Visit parameters.
      for (unsigned I = 0, N = Proto.getNumParams(); I != N; ++I) {
        TRY_TO(TraverseDecl(Proto.getParam(I)));
      }
    } else if (S->hasExplicitResultType()) {
      TRY_TO(TraverseTypeLoc(Proto.getReturnLoc()));
    }

    auto *T = Proto.getTypePtr();
    for (const auto &E : T->exceptions()) {
      TRY_TO(TraverseType(E));
    }

    if (Expr *NE = T->getNoexceptExpr())
      TRY_TO_TRAVERSE_OR_ENQUEUE_STMT(NE);
  }

  ReturnValue = TRAVERSE_STMT_BASE(LambdaBody, LambdaExpr, S, Queue);
  ShouldVisitChildren = false;
})

DEF_TRAVERSE_STMT(CXXUnresolvedConstructExpr, {
  // This is called for code like 'T()', where T is a template argument.
  TRY_TO(TraverseTypeLoc(S->getTypeSourceInfo()->getTypeLoc()));
})

// These expressions all might take explicit template arguments.
// We traverse those if so.  FIXME: implement these.
DEF_TRAVERSE_STMT(CXXConstructExpr, {})
DEF_TRAVERSE_STMT(CallExpr, {})
DEF_TRAVERSE_STMT(CXXMemberCallExpr, {})

// These exprs (most of them), do not need any action except iterating
// over the children.
DEF_TRAVERSE_STMT(AddrLabelExpr, {})
DEF_TRAVERSE_STMT(ArraySubscriptExpr, {})
DEF_TRAVERSE_STMT(OMPArraySectionExpr, {})

DEF_TRAVERSE_STMT(BlockExpr, {
  TRY_TO(TraverseDecl(S->getBlockDecl()));
  return true; // no child statements to loop through.
})

DEF_TRAVERSE_STMT(ChooseExpr, {})
DEF_TRAVERSE_STMT(CompoundLiteralExpr, {
  TRY_TO(TraverseTypeLoc(S->getTypeSourceInfo()->getTypeLoc()));
})
DEF_TRAVERSE_STMT(CXXBindTemporaryExpr, {})
DEF_TRAVERSE_STMT(CXXBoolLiteralExpr, {})

DEF_TRAVERSE_STMT(CXXDefaultArgExpr, {
  if (getDerived().shouldVisitImplicitCode())
    TRY_TO(TraverseStmt(S->getExpr()));
})

DEF_TRAVERSE_STMT(CXXDefaultInitExpr, {})
DEF_TRAVERSE_STMT(CXXDeleteExpr, {})
DEF_TRAVERSE_STMT(ExprWithCleanups, {})
DEF_TRAVERSE_STMT(CXXInheritedCtorInitExpr, {})
DEF_TRAVERSE_STMT(CXXNullPtrLiteralExpr, {})
DEF_TRAVERSE_STMT(CXXStdInitializerListExpr, {})

DEF_TRAVERSE_STMT(CXXPseudoDestructorExpr, {
  TRY_TO(TraverseNestedNameSpecifierLoc(S->getQualifierLoc()));
  if (TypeSourceInfo *ScopeInfo = S->getScopeTypeInfo())
    TRY_TO(TraverseTypeLoc(ScopeInfo->getTypeLoc()));
  if (TypeSourceInfo *DestroyedTypeInfo = S->getDestroyedTypeInfo())
    TRY_TO(TraverseTypeLoc(DestroyedTypeInfo->getTypeLoc()));
})

DEF_TRAVERSE_STMT(CXXThisExpr, {})
DEF_TRAVERSE_STMT(CXXThrowExpr, {})
DEF_TRAVERSE_STMT(UserDefinedLiteral, {})
DEF_TRAVERSE_STMT(DesignatedInitExpr, {})
DEF_TRAVERSE_STMT(DesignatedInitUpdateExpr, {})
DEF_TRAVERSE_STMT(ExtVectorElementExpr, {})
DEF_TRAVERSE_STMT(GNUNullExpr, {})
DEF_TRAVERSE_STMT(ImplicitValueInitExpr, {})
DEF_TRAVERSE_STMT(NoInitExpr, {})
DEF_TRAVERSE_STMT(ArrayInitLoopExpr, {
  // FIXME: The source expression of the OVE should be listed as
  // a child of the ArrayInitLoopExpr.
  if (OpaqueValueExpr *OVE = S->getCommonExpr())
    TRY_TO_TRAVERSE_OR_ENQUEUE_STMT(OVE->getSourceExpr());
})
DEF_TRAVERSE_STMT(ArrayInitIndexExpr, {})
DEF_TRAVERSE_STMT(ObjCBoolLiteralExpr, {})

DEF_TRAVERSE_STMT(ObjCEncodeExpr, {
  if (TypeSourceInfo *TInfo = S->getEncodedTypeSourceInfo())
    TRY_TO(TraverseTypeLoc(TInfo->getTypeLoc()));
})

DEF_TRAVERSE_STMT(ObjCIsaExpr, {})
DEF_TRAVERSE_STMT(ObjCIvarRefExpr, {})

DEF_TRAVERSE_STMT(ObjCMessageExpr, {
  if (TypeSourceInfo *TInfo = S->getClassReceiverTypeInfo())
    TRY_TO(TraverseTypeLoc(TInfo->getTypeLoc()));
})

DEF_TRAVERSE_STMT(ObjCPropertyRefExpr, {})
DEF_TRAVERSE_STMT(ObjCSubscriptRefExpr, {})
DEF_TRAVERSE_STMT(ObjCProtocolExpr, {})
DEF_TRAVERSE_STMT(ObjCSelectorExpr, {})
DEF_TRAVERSE_STMT(ObjCIndirectCopyRestoreExpr, {})

DEF_TRAVERSE_STMT(ObjCBridgedCastExpr, {
  TRY_TO(TraverseTypeLoc(S->getTypeInfoAsWritten()->getTypeLoc()));
})

DEF_TRAVERSE_STMT(ObjCAvailabilityCheckExpr, {})
DEF_TRAVERSE_STMT(ParenExpr, {})
DEF_TRAVERSE_STMT(ParenListExpr, {})
DEF_TRAVERSE_STMT(PredefinedExpr, {})
DEF_TRAVERSE_STMT(ShuffleVectorExpr, {})
DEF_TRAVERSE_STMT(ConvertVectorExpr, {})
DEF_TRAVERSE_STMT(StmtExpr, {})
DEF_TRAVERSE_STMT(UnresolvedLookupExpr, {
  TRY_TO(TraverseNestedNameSpecifierLoc(S->getQualifierLoc()));
  if (S->hasExplicitTemplateArgs()) {
    TRY_TO(TraverseTemplateArgumentLocsHelper(S->getTemplateArgs(),
                                              S->getNumTemplateArgs()));
  }
})

DEF_TRAVERSE_STMT(UnresolvedMemberExpr, {
  TRY_TO(TraverseNestedNameSpecifierLoc(S->getQualifierLoc()));
  if (S->hasExplicitTemplateArgs()) {
    TRY_TO(TraverseTemplateArgumentLocsHelper(S->getTemplateArgs(),
                                              S->getNumTemplateArgs()));
  }
})

DEF_TRAVERSE_STMT(SEHTryStmt, {})
DEF_TRAVERSE_STMT(SEHExceptStmt, {})
DEF_TRAVERSE_STMT(SEHFinallyStmt, {})
DEF_TRAVERSE_STMT(SEHLeaveStmt, {})
DEF_TRAVERSE_STMT(CapturedStmt, { TRY_TO(TraverseDecl(S->getCapturedDecl())); })

DEF_TRAVERSE_STMT(CXXOperatorCallExpr, {})
DEF_TRAVERSE_STMT(OpaqueValueExpr, {})
DEF_TRAVERSE_STMT(TypoExpr, {})
DEF_TRAVERSE_STMT(CUDAKernelCallExpr, {})

// These operators (all of them) do not need any action except
// iterating over the children.
DEF_TRAVERSE_STMT(BinaryConditionalOperator, {})
DEF_TRAVERSE_STMT(ConditionalOperator, {})
DEF_TRAVERSE_STMT(UnaryOperator, {})
DEF_TRAVERSE_STMT(BinaryOperator, {})
DEF_TRAVERSE_STMT(CompoundAssignOperator, {})
DEF_TRAVERSE_STMT(CXXNoexceptExpr, {})
DEF_TRAVERSE_STMT(PackExpansionExpr, {})
DEF_TRAVERSE_STMT(SizeOfPackExpr, {})
DEF_TRAVERSE_STMT(SubstNonTypeTemplateParmPackExpr, {})
DEF_TRAVERSE_STMT(SubstNonTypeTemplateParmExpr, {})
DEF_TRAVERSE_STMT(FunctionParmPackExpr, {})
DEF_TRAVERSE_STMT(MaterializeTemporaryExpr, {})
DEF_TRAVERSE_STMT(CXXFoldExpr, {})
DEF_TRAVERSE_STMT(AtomicExpr, {})

// For coroutines expressions, traverse either the operand
// as written or the implied calls, depending on what the
// derived class requests.
DEF_TRAVERSE_STMT(CoroutineBodyStmt, {
  if (!getDerived().shouldVisitImplicitCode()) {
    TRY_TO_TRAVERSE_OR_ENQUEUE_STMT(S->getBody());
    ShouldVisitChildren = false;
  }
})
DEF_TRAVERSE_STMT(CoreturnStmt, {
  if (!getDerived().shouldVisitImplicitCode()) {
    TRY_TO_TRAVERSE_OR_ENQUEUE_STMT(S->getOperand());
    ShouldVisitChildren = false;
  }
})
DEF_TRAVERSE_STMT(CoawaitExpr, {
  if (!getDerived().shouldVisitImplicitCode()) {
    TRY_TO_TRAVERSE_OR_ENQUEUE_STMT(S->getOperand());
    ShouldVisitChildren = false;
  }
})
DEF_TRAVERSE_STMT(DependentCoawaitExpr, {
  if (!getDerived().shouldVisitImplicitCode()) {
    TRY_TO_TRAVERSE_OR_ENQUEUE_STMT(S->getOperand());
    ShouldVisitChildren = false;
  }
})
DEF_TRAVERSE_STMT(CoyieldExpr, {
  if (!getDerived().shouldVisitImplicitCode()) {
    TRY_TO_TRAVERSE_OR_ENQUEUE_STMT(S->getOperand());
    ShouldVisitChildren = false;
  }
})

// These literals (all of them) do not need any action.
DEF_TRAVERSE_STMT(IntegerLiteral, {})
<<<<<<< HEAD
=======
DEF_TRAVERSE_STMT(FixedPointLiteral, {})
>>>>>>> b2b84690
DEF_TRAVERSE_STMT(CharacterLiteral, {})
DEF_TRAVERSE_STMT(FloatingLiteral, {})
DEF_TRAVERSE_STMT(ImaginaryLiteral, {})
DEF_TRAVERSE_STMT(StringLiteral, {})
DEF_TRAVERSE_STMT(ObjCStringLiteral, {})
DEF_TRAVERSE_STMT(ObjCBoxedExpr, {})
DEF_TRAVERSE_STMT(ObjCArrayLiteral, {})
DEF_TRAVERSE_STMT(ObjCDictionaryLiteral, {})

// Traverse OpenCL: AsType, Convert.
DEF_TRAVERSE_STMT(AsTypeExpr, {})

// OpenMP directives.
template <typename Derived>
bool RecursiveASTVisitor<Derived>::TraverseOMPExecutableDirective(
    OMPExecutableDirective *S) {
  for (auto *C : S->clauses()) {
    TRY_TO(TraverseOMPClause(C));
  }
  return true;
}

template <typename Derived>
bool
RecursiveASTVisitor<Derived>::TraverseOMPLoopDirective(OMPLoopDirective *S) {
  return TraverseOMPExecutableDirective(S);
}

DEF_TRAVERSE_STMT(OMPParallelDirective,
                  { TRY_TO(TraverseOMPExecutableDirective(S)); })

DEF_TRAVERSE_STMT(OMPSimdDirective,
                  { TRY_TO(TraverseOMPExecutableDirective(S)); })

DEF_TRAVERSE_STMT(OMPForDirective,
                  { TRY_TO(TraverseOMPExecutableDirective(S)); })

DEF_TRAVERSE_STMT(OMPForSimdDirective,
                  { TRY_TO(TraverseOMPExecutableDirective(S)); })

DEF_TRAVERSE_STMT(OMPSectionsDirective,
                  { TRY_TO(TraverseOMPExecutableDirective(S)); })

DEF_TRAVERSE_STMT(OMPSectionDirective,
                  { TRY_TO(TraverseOMPExecutableDirective(S)); })

DEF_TRAVERSE_STMT(OMPSingleDirective,
                  { TRY_TO(TraverseOMPExecutableDirective(S)); })

DEF_TRAVERSE_STMT(OMPMasterDirective,
                  { TRY_TO(TraverseOMPExecutableDirective(S)); })

DEF_TRAVERSE_STMT(OMPCriticalDirective, {
  TRY_TO(TraverseDeclarationNameInfo(S->getDirectiveName()));
  TRY_TO(TraverseOMPExecutableDirective(S));
})

DEF_TRAVERSE_STMT(OMPParallelForDirective,
                  { TRY_TO(TraverseOMPExecutableDirective(S)); })

DEF_TRAVERSE_STMT(OMPParallelForSimdDirective,
                  { TRY_TO(TraverseOMPExecutableDirective(S)); })

DEF_TRAVERSE_STMT(OMPParallelSectionsDirective,
                  { TRY_TO(TraverseOMPExecutableDirective(S)); })

DEF_TRAVERSE_STMT(OMPTaskDirective,
                  { TRY_TO(TraverseOMPExecutableDirective(S)); })

DEF_TRAVERSE_STMT(OMPTaskyieldDirective,
                  { TRY_TO(TraverseOMPExecutableDirective(S)); })

DEF_TRAVERSE_STMT(OMPBarrierDirective,
                  { TRY_TO(TraverseOMPExecutableDirective(S)); })

DEF_TRAVERSE_STMT(OMPTaskwaitDirective,
                  { TRY_TO(TraverseOMPExecutableDirective(S)); })

DEF_TRAVERSE_STMT(OMPTaskgroupDirective,
                  { TRY_TO(TraverseOMPExecutableDirective(S)); })

DEF_TRAVERSE_STMT(OMPCancellationPointDirective,
                  { TRY_TO(TraverseOMPExecutableDirective(S)); })

DEF_TRAVERSE_STMT(OMPCancelDirective,
                  { TRY_TO(TraverseOMPExecutableDirective(S)); })

DEF_TRAVERSE_STMT(OMPFlushDirective,
                  { TRY_TO(TraverseOMPExecutableDirective(S)); })

DEF_TRAVERSE_STMT(OMPOrderedDirective,
                  { TRY_TO(TraverseOMPExecutableDirective(S)); })

DEF_TRAVERSE_STMT(OMPAtomicDirective,
                  { TRY_TO(TraverseOMPExecutableDirective(S)); })

DEF_TRAVERSE_STMT(OMPTargetDirective,
                  { TRY_TO(TraverseOMPExecutableDirective(S)); })

DEF_TRAVERSE_STMT(OMPTargetDataDirective,
                  { TRY_TO(TraverseOMPExecutableDirective(S)); })

DEF_TRAVERSE_STMT(OMPTargetEnterDataDirective,
                  { TRY_TO(TraverseOMPExecutableDirective(S)); })

DEF_TRAVERSE_STMT(OMPTargetExitDataDirective,
                  { TRY_TO(TraverseOMPExecutableDirective(S)); })

DEF_TRAVERSE_STMT(OMPTargetParallelDirective,
                  { TRY_TO(TraverseOMPExecutableDirective(S)); })

DEF_TRAVERSE_STMT(OMPTargetParallelForDirective,
                  { TRY_TO(TraverseOMPExecutableDirective(S)); })

DEF_TRAVERSE_STMT(OMPTeamsDirective,
                  { TRY_TO(TraverseOMPExecutableDirective(S)); })

DEF_TRAVERSE_STMT(OMPTargetUpdateDirective,
                  { TRY_TO(TraverseOMPExecutableDirective(S)); })

DEF_TRAVERSE_STMT(OMPTaskLoopDirective,
                  { TRY_TO(TraverseOMPExecutableDirective(S)); })

DEF_TRAVERSE_STMT(OMPTaskLoopSimdDirective,
                  { TRY_TO(TraverseOMPExecutableDirective(S)); })

DEF_TRAVERSE_STMT(OMPDistributeDirective,
                  { TRY_TO(TraverseOMPExecutableDirective(S)); })

DEF_TRAVERSE_STMT(OMPDistributeParallelForDirective,
                  { TRY_TO(TraverseOMPExecutableDirective(S)); })

DEF_TRAVERSE_STMT(OMPDistributeParallelForSimdDirective,
                  { TRY_TO(TraverseOMPExecutableDirective(S)); })

DEF_TRAVERSE_STMT(OMPDistributeSimdDirective,
                  { TRY_TO(TraverseOMPExecutableDirective(S)); })

DEF_TRAVERSE_STMT(OMPTargetParallelForSimdDirective,
                  { TRY_TO(TraverseOMPExecutableDirective(S)); })

DEF_TRAVERSE_STMT(OMPTargetSimdDirective,
                  { TRY_TO(TraverseOMPExecutableDirective(S)); })

DEF_TRAVERSE_STMT(OMPTeamsDistributeDirective,
                  { TRY_TO(TraverseOMPExecutableDirective(S)); })

DEF_TRAVERSE_STMT(OMPTeamsDistributeSimdDirective,
                  { TRY_TO(TraverseOMPExecutableDirective(S)); })

DEF_TRAVERSE_STMT(OMPTeamsDistributeParallelForSimdDirective,
                  { TRY_TO(TraverseOMPExecutableDirective(S)); })

DEF_TRAVERSE_STMT(OMPTeamsDistributeParallelForDirective,
                  { TRY_TO(TraverseOMPExecutableDirective(S)); })

DEF_TRAVERSE_STMT(OMPTargetTeamsDirective,
                  { TRY_TO(TraverseOMPExecutableDirective(S)); })

DEF_TRAVERSE_STMT(OMPTargetTeamsDistributeDirective,
                  { TRY_TO(TraverseOMPExecutableDirective(S)); })

DEF_TRAVERSE_STMT(OMPTargetTeamsDistributeParallelForDirective,
                  { TRY_TO(TraverseOMPExecutableDirective(S)); })

DEF_TRAVERSE_STMT(OMPTargetTeamsDistributeParallelForSimdDirective,
                  { TRY_TO(TraverseOMPExecutableDirective(S)); })

DEF_TRAVERSE_STMT(OMPTargetTeamsDistributeSimdDirective,
                  { TRY_TO(TraverseOMPExecutableDirective(S)); })

// OpenMP clauses.
template <typename Derived>
bool RecursiveASTVisitor<Derived>::TraverseOMPClause(OMPClause *C) {
  if (!C)
    return true;
  switch (C->getClauseKind()) {
#define OPENMP_CLAUSE(Name, Class)                                             \
  case OMPC_##Name:                                                            \
    TRY_TO(Visit##Class(static_cast<Class *>(C)));                             \
    break;
#include "clang/Basic/OpenMPKinds.def"
  case OMPC_threadprivate:
  case OMPC_uniform:
  case OMPC_unknown:
    break;
  }
  return true;
}

template <typename Derived>
bool RecursiveASTVisitor<Derived>::VisitOMPClauseWithPreInit(
    OMPClauseWithPreInit *Node) {
  TRY_TO(TraverseStmt(Node->getPreInitStmt()));
<<<<<<< HEAD
  return true;
}

template <typename Derived>
bool RecursiveASTVisitor<Derived>::VisitOMPClauseWithPostUpdate(
    OMPClauseWithPostUpdate *Node) {
  TRY_TO(VisitOMPClauseWithPreInit(Node));
  TRY_TO(TraverseStmt(Node->getPostUpdateExpr()));
  return true;
}

template <typename Derived>
bool RecursiveASTVisitor<Derived>::VisitOMPIfClause(OMPIfClause *C) {
  TRY_TO(VisitOMPClauseWithPreInit(C));
  TRY_TO(TraverseStmt(C->getCondition()));
  return true;
}

template <typename Derived>
bool RecursiveASTVisitor<Derived>::VisitOMPFinalClause(OMPFinalClause *C) {
  TRY_TO(TraverseStmt(C->getCondition()));
=======
>>>>>>> b2b84690
  return true;
}

template <typename Derived>
<<<<<<< HEAD
bool
RecursiveASTVisitor<Derived>::VisitOMPNumThreadsClause(OMPNumThreadsClause *C) {
  TRY_TO(VisitOMPClauseWithPreInit(C));
  TRY_TO(TraverseStmt(C->getNumThreads()));
=======
bool RecursiveASTVisitor<Derived>::VisitOMPClauseWithPostUpdate(
    OMPClauseWithPostUpdate *Node) {
  TRY_TO(VisitOMPClauseWithPreInit(Node));
  TRY_TO(TraverseStmt(Node->getPostUpdateExpr()));
>>>>>>> b2b84690
  return true;
}

template <typename Derived>
<<<<<<< HEAD
bool RecursiveASTVisitor<Derived>::VisitOMPSafelenClause(OMPSafelenClause *C) {
  TRY_TO(TraverseStmt(C->getSafelen()));
=======
bool RecursiveASTVisitor<Derived>::VisitOMPIfClause(OMPIfClause *C) {
  TRY_TO(VisitOMPClauseWithPreInit(C));
  TRY_TO(TraverseStmt(C->getCondition()));
>>>>>>> b2b84690
  return true;
}

template <typename Derived>
<<<<<<< HEAD
bool RecursiveASTVisitor<Derived>::VisitOMPSimdlenClause(OMPSimdlenClause *C) {
  TRY_TO(TraverseStmt(C->getSimdlen()));
=======
bool RecursiveASTVisitor<Derived>::VisitOMPFinalClause(OMPFinalClause *C) {
  TRY_TO(TraverseStmt(C->getCondition()));
>>>>>>> b2b84690
  return true;
}

template <typename Derived>
bool
<<<<<<< HEAD
RecursiveASTVisitor<Derived>::VisitOMPCollapseClause(OMPCollapseClause *C) {
  TRY_TO(TraverseStmt(C->getNumForLoops()));
=======
RecursiveASTVisitor<Derived>::VisitOMPNumThreadsClause(OMPNumThreadsClause *C) {
  TRY_TO(VisitOMPClauseWithPreInit(C));
  TRY_TO(TraverseStmt(C->getNumThreads()));
  return true;
}

template <typename Derived>
bool RecursiveASTVisitor<Derived>::VisitOMPSafelenClause(OMPSafelenClause *C) {
  TRY_TO(TraverseStmt(C->getSafelen()));
>>>>>>> b2b84690
  return true;
}

template <typename Derived>
<<<<<<< HEAD
=======
bool RecursiveASTVisitor<Derived>::VisitOMPSimdlenClause(OMPSimdlenClause *C) {
  TRY_TO(TraverseStmt(C->getSimdlen()));
  return true;
}

template <typename Derived>
bool
RecursiveASTVisitor<Derived>::VisitOMPCollapseClause(OMPCollapseClause *C) {
  TRY_TO(TraverseStmt(C->getNumForLoops()));
  return true;
}

template <typename Derived>
>>>>>>> b2b84690
bool RecursiveASTVisitor<Derived>::VisitOMPDefaultClause(OMPDefaultClause *) {
  return true;
}

template <typename Derived>
bool RecursiveASTVisitor<Derived>::VisitOMPProcBindClause(OMPProcBindClause *) {
  return true;
}

template <typename Derived>
bool
RecursiveASTVisitor<Derived>::VisitOMPScheduleClause(OMPScheduleClause *C) {
  TRY_TO(VisitOMPClauseWithPreInit(C));
  TRY_TO(TraverseStmt(C->getChunkSize()));
  return true;
}

template <typename Derived>
bool RecursiveASTVisitor<Derived>::VisitOMPOrderedClause(OMPOrderedClause *C) {
  TRY_TO(TraverseStmt(C->getNumForLoops()));
  return true;
}

template <typename Derived>
bool RecursiveASTVisitor<Derived>::VisitOMPNowaitClause(OMPNowaitClause *) {
  return true;
}

template <typename Derived>
bool RecursiveASTVisitor<Derived>::VisitOMPUntiedClause(OMPUntiedClause *) {
  return true;
}

template <typename Derived>
bool
RecursiveASTVisitor<Derived>::VisitOMPMergeableClause(OMPMergeableClause *) {
  return true;
}

template <typename Derived>
bool RecursiveASTVisitor<Derived>::VisitOMPReadClause(OMPReadClause *) {
  return true;
}

template <typename Derived>
bool RecursiveASTVisitor<Derived>::VisitOMPWriteClause(OMPWriteClause *) {
  return true;
}

template <typename Derived>
bool RecursiveASTVisitor<Derived>::VisitOMPUpdateClause(OMPUpdateClause *) {
  return true;
}

template <typename Derived>
bool RecursiveASTVisitor<Derived>::VisitOMPCaptureClause(OMPCaptureClause *) {
  return true;
}

template <typename Derived>
bool RecursiveASTVisitor<Derived>::VisitOMPSeqCstClause(OMPSeqCstClause *) {
  return true;
}

template <typename Derived>
bool RecursiveASTVisitor<Derived>::VisitOMPThreadsClause(OMPThreadsClause *) {
  return true;
}

template <typename Derived>
bool RecursiveASTVisitor<Derived>::VisitOMPSIMDClause(OMPSIMDClause *) {
  return true;
}

template <typename Derived>
bool RecursiveASTVisitor<Derived>::VisitOMPNogroupClause(OMPNogroupClause *) {
  return true;
}

template <typename Derived>
template <typename T>
bool RecursiveASTVisitor<Derived>::VisitOMPClauseList(T *Node) {
  for (auto *E : Node->varlists()) {
    TRY_TO(TraverseStmt(E));
  }
  return true;
}

template <typename Derived>
bool RecursiveASTVisitor<Derived>::VisitOMPPrivateClause(OMPPrivateClause *C) {
  TRY_TO(VisitOMPClauseList(C));
  for (auto *E : C->private_copies()) {
    TRY_TO(TraverseStmt(E));
  }
  return true;
}

template <typename Derived>
bool RecursiveASTVisitor<Derived>::VisitOMPFirstprivateClause(
    OMPFirstprivateClause *C) {
  TRY_TO(VisitOMPClauseList(C));
  TRY_TO(VisitOMPClauseWithPreInit(C));
  for (auto *E : C->private_copies()) {
    TRY_TO(TraverseStmt(E));
  }
  for (auto *E : C->inits()) {
    TRY_TO(TraverseStmt(E));
  }
  return true;
}

template <typename Derived>
bool RecursiveASTVisitor<Derived>::VisitOMPLastprivateClause(
    OMPLastprivateClause *C) {
  TRY_TO(VisitOMPClauseList(C));
  TRY_TO(VisitOMPClauseWithPostUpdate(C));
  for (auto *E : C->private_copies()) {
    TRY_TO(TraverseStmt(E));
  }
  for (auto *E : C->source_exprs()) {
    TRY_TO(TraverseStmt(E));
  }
  for (auto *E : C->destination_exprs()) {
    TRY_TO(TraverseStmt(E));
  }
  for (auto *E : C->assignment_ops()) {
    TRY_TO(TraverseStmt(E));
  }
  return true;
}

template <typename Derived>
bool RecursiveASTVisitor<Derived>::VisitOMPSharedClause(OMPSharedClause *C) {
  TRY_TO(VisitOMPClauseList(C));
  return true;
}

template <typename Derived>
bool RecursiveASTVisitor<Derived>::VisitOMPLinearClause(OMPLinearClause *C) {
  TRY_TO(TraverseStmt(C->getStep()));
  TRY_TO(TraverseStmt(C->getCalcStep()));
  TRY_TO(VisitOMPClauseList(C));
  TRY_TO(VisitOMPClauseWithPostUpdate(C));
  for (auto *E : C->privates()) {
    TRY_TO(TraverseStmt(E));
  }
  for (auto *E : C->inits()) {
    TRY_TO(TraverseStmt(E));
  }
  for (auto *E : C->updates()) {
    TRY_TO(TraverseStmt(E));
  }
  for (auto *E : C->finals()) {
    TRY_TO(TraverseStmt(E));
  }
  return true;
}

template <typename Derived>
bool RecursiveASTVisitor<Derived>::VisitOMPAlignedClause(OMPAlignedClause *C) {
  TRY_TO(TraverseStmt(C->getAlignment()));
  TRY_TO(VisitOMPClauseList(C));
  return true;
}

template <typename Derived>
bool RecursiveASTVisitor<Derived>::VisitOMPCopyinClause(OMPCopyinClause *C) {
  TRY_TO(VisitOMPClauseList(C));
  for (auto *E : C->source_exprs()) {
    TRY_TO(TraverseStmt(E));
  }
  for (auto *E : C->destination_exprs()) {
    TRY_TO(TraverseStmt(E));
  }
  for (auto *E : C->assignment_ops()) {
    TRY_TO(TraverseStmt(E));
  }
  return true;
}

template <typename Derived>
bool RecursiveASTVisitor<Derived>::VisitOMPCopyprivateClause(
    OMPCopyprivateClause *C) {
  TRY_TO(VisitOMPClauseList(C));
  for (auto *E : C->source_exprs()) {
    TRY_TO(TraverseStmt(E));
  }
  for (auto *E : C->destination_exprs()) {
    TRY_TO(TraverseStmt(E));
  }
  for (auto *E : C->assignment_ops()) {
    TRY_TO(TraverseStmt(E));
  }
  return true;
}

template <typename Derived>
bool
RecursiveASTVisitor<Derived>::VisitOMPReductionClause(OMPReductionClause *C) {
  TRY_TO(TraverseNestedNameSpecifierLoc(C->getQualifierLoc()));
  TRY_TO(TraverseDeclarationNameInfo(C->getNameInfo()));
  TRY_TO(VisitOMPClauseList(C));
  TRY_TO(VisitOMPClauseWithPostUpdate(C));
  for (auto *E : C->privates()) {
    TRY_TO(TraverseStmt(E));
  }
  for (auto *E : C->lhs_exprs()) {
    TRY_TO(TraverseStmt(E));
  }
  for (auto *E : C->rhs_exprs()) {
    TRY_TO(TraverseStmt(E));
  }
  for (auto *E : C->reduction_ops()) {
    TRY_TO(TraverseStmt(E));
  }
  return true;
}

template <typename Derived>
bool RecursiveASTVisitor<Derived>::VisitOMPTaskReductionClause(
    OMPTaskReductionClause *C) {
  TRY_TO(TraverseNestedNameSpecifierLoc(C->getQualifierLoc()));
  TRY_TO(TraverseDeclarationNameInfo(C->getNameInfo()));
  TRY_TO(VisitOMPClauseList(C));
  TRY_TO(VisitOMPClauseWithPostUpdate(C));
  for (auto *E : C->privates()) {
    TRY_TO(TraverseStmt(E));
  }
  for (auto *E : C->lhs_exprs()) {
    TRY_TO(TraverseStmt(E));
  }
  for (auto *E : C->rhs_exprs()) {
    TRY_TO(TraverseStmt(E));
  }
  for (auto *E : C->reduction_ops()) {
    TRY_TO(TraverseStmt(E));
  }
  return true;
}

template <typename Derived>
<<<<<<< HEAD
=======
bool RecursiveASTVisitor<Derived>::VisitOMPInReductionClause(
    OMPInReductionClause *C) {
  TRY_TO(TraverseNestedNameSpecifierLoc(C->getQualifierLoc()));
  TRY_TO(TraverseDeclarationNameInfo(C->getNameInfo()));
  TRY_TO(VisitOMPClauseList(C));
  TRY_TO(VisitOMPClauseWithPostUpdate(C));
  for (auto *E : C->privates()) {
    TRY_TO(TraverseStmt(E));
  }
  for (auto *E : C->lhs_exprs()) {
    TRY_TO(TraverseStmt(E));
  }
  for (auto *E : C->rhs_exprs()) {
    TRY_TO(TraverseStmt(E));
  }
  for (auto *E : C->reduction_ops()) {
    TRY_TO(TraverseStmt(E));
  }
  for (auto *E : C->taskgroup_descriptors())
    TRY_TO(TraverseStmt(E));
  return true;
}

template <typename Derived>
>>>>>>> b2b84690
bool RecursiveASTVisitor<Derived>::VisitOMPFlushClause(OMPFlushClause *C) {
  TRY_TO(VisitOMPClauseList(C));
  return true;
}

template <typename Derived>
bool RecursiveASTVisitor<Derived>::VisitOMPDependClause(OMPDependClause *C) {
  TRY_TO(VisitOMPClauseList(C));
  return true;
}

template <typename Derived>
bool RecursiveASTVisitor<Derived>::VisitOMPDeviceClause(OMPDeviceClause *C) {
<<<<<<< HEAD
=======
  TRY_TO(VisitOMPClauseWithPreInit(C));
>>>>>>> b2b84690
  TRY_TO(TraverseStmt(C->getDevice()));
  return true;
}

template <typename Derived>
bool RecursiveASTVisitor<Derived>::VisitOMPMapClause(OMPMapClause *C) {
  TRY_TO(VisitOMPClauseList(C));
  return true;
}

template <typename Derived>
bool RecursiveASTVisitor<Derived>::VisitOMPNumTeamsClause(
    OMPNumTeamsClause *C) {
  TRY_TO(VisitOMPClauseWithPreInit(C));
  TRY_TO(TraverseStmt(C->getNumTeams()));
  return true;
}

template <typename Derived>
bool RecursiveASTVisitor<Derived>::VisitOMPThreadLimitClause(
    OMPThreadLimitClause *C) {
  TRY_TO(VisitOMPClauseWithPreInit(C));
  TRY_TO(TraverseStmt(C->getThreadLimit()));
  return true;
}

template <typename Derived>
bool RecursiveASTVisitor<Derived>::VisitOMPPriorityClause(
    OMPPriorityClause *C) {
  TRY_TO(TraverseStmt(C->getPriority()));
  return true;
}

template <typename Derived>
bool RecursiveASTVisitor<Derived>::VisitOMPGrainsizeClause(
    OMPGrainsizeClause *C) {
  TRY_TO(TraverseStmt(C->getGrainsize()));
  return true;
}

template <typename Derived>
bool RecursiveASTVisitor<Derived>::VisitOMPNumTasksClause(
    OMPNumTasksClause *C) {
  TRY_TO(TraverseStmt(C->getNumTasks()));
  return true;
}

template <typename Derived>
bool RecursiveASTVisitor<Derived>::VisitOMPHintClause(OMPHintClause *C) {
  TRY_TO(TraverseStmt(C->getHint()));
  return true;
}

template <typename Derived>
bool RecursiveASTVisitor<Derived>::VisitOMPDistScheduleClause(
    OMPDistScheduleClause *C) {
  TRY_TO(VisitOMPClauseWithPreInit(C));
  TRY_TO(TraverseStmt(C->getChunkSize()));
  return true;
}

template <typename Derived>
bool
RecursiveASTVisitor<Derived>::VisitOMPDefaultmapClause(OMPDefaultmapClause *C) {
  return true;
}

template <typename Derived>
bool RecursiveASTVisitor<Derived>::VisitOMPToClause(OMPToClause *C) {
  TRY_TO(VisitOMPClauseList(C));
  return true;
}

template <typename Derived>
bool RecursiveASTVisitor<Derived>::VisitOMPFromClause(OMPFromClause *C) {
  TRY_TO(VisitOMPClauseList(C));
  return true;
}

template <typename Derived>
bool RecursiveASTVisitor<Derived>::VisitOMPUseDevicePtrClause(
    OMPUseDevicePtrClause *C) {
  TRY_TO(VisitOMPClauseList(C));
  return true;
}

template <typename Derived>
bool RecursiveASTVisitor<Derived>::VisitOMPIsDevicePtrClause(
    OMPIsDevicePtrClause *C) {
  TRY_TO(VisitOMPClauseList(C));
  return true;
}

// FIXME: look at the following tricky-seeming exprs to see if we
// need to recurse on anything.  These are ones that have methods
// returning decls or qualtypes or nestednamespecifier -- though I'm
// not sure if they own them -- or just seemed very complicated, or
// had lots of sub-types to explore.
//
// VisitOverloadExpr and its children: recurse on template args? etc?

// FIXME: go through all the stmts and exprs again, and see which of them
// create new types, and recurse on the types (TypeLocs?) of those.
// Candidates:
//
//    http://clang.llvm.org/doxygen/classclang_1_1CXXTypeidExpr.html
//    http://clang.llvm.org/doxygen/classclang_1_1UnaryExprOrTypeTraitExpr.html
//    http://clang.llvm.org/doxygen/classclang_1_1TypesCompatibleExpr.html
//    Every class that has getQualifier.

#undef DEF_TRAVERSE_STMT
#undef TRAVERSE_STMT
#undef TRAVERSE_STMT_BASE

#undef TRY_TO

} // end namespace clang

#endif // LLVM_CLANG_AST_RECURSIVEASTVISITOR_H<|MERGE_RESOLUTION|>--- conflicted
+++ resolved
@@ -63,13 +63,8 @@
   OPERATOR(PtrMemD) OPERATOR(PtrMemI) OPERATOR(Mul) OPERATOR(Div)              \
       OPERATOR(Rem) OPERATOR(Add) OPERATOR(Sub) OPERATOR(Shl) OPERATOR(Shr)    \
       OPERATOR(LT) OPERATOR(GT) OPERATOR(LE) OPERATOR(GE) OPERATOR(EQ)         \
-<<<<<<< HEAD
-      OPERATOR(NE) OPERATOR(And) OPERATOR(Xor) OPERATOR(Or) OPERATOR(LAnd)     \
-      OPERATOR(LOr) OPERATOR(Assign) OPERATOR(Comma)
-=======
       OPERATOR(NE) OPERATOR(Cmp) OPERATOR(And) OPERATOR(Xor) OPERATOR(Or)      \
       OPERATOR(LAnd) OPERATOR(LOr) OPERATOR(Assign) OPERATOR(Comma)
->>>>>>> b2b84690
 
 // All compound assign operators.
 #define CAO_LIST()                                                             \
@@ -88,11 +83,7 @@
       return false;                                                            \
   } while (false)
 
-<<<<<<< HEAD
-/// \brief A class that does preordor or postorder
-=======
 /// A class that does preorder or postorder
->>>>>>> b2b84690
 /// depth-first traversal on the entire Clang AST and visits each node.
 ///
 /// This class performs three distinct tasks:
@@ -155,11 +146,7 @@
 /// from which they were produced.
 ///
 /// By default, this visitor preorder traverses the AST. If postorder traversal
-<<<<<<< HEAD
-/// is needed, the \c shouldTraversePostOrder method needs to be overriden
-=======
 /// is needed, the \c shouldTraversePostOrder method needs to be overridden
->>>>>>> b2b84690
 /// to return \c true.
 template <typename Derived> class RecursiveASTVisitor {
 public:
@@ -171,17 +158,10 @@
   typedef SmallVectorImpl<llvm::PointerIntPair<Stmt *, 1, bool>>
     DataRecursionQueue;
 
-<<<<<<< HEAD
-  /// \brief Return a reference to the derived class.
-  Derived &getDerived() { return *static_cast<Derived *>(this); }
-
-  /// \brief Return whether this visitor should recurse into
-=======
   /// Return a reference to the derived class.
   Derived &getDerived() { return *static_cast<Derived *>(this); }
 
   /// Return whether this visitor should recurse into
->>>>>>> b2b84690
   /// template instantiations.
   bool shouldVisitTemplateInstantiations() const { return false; }
 
@@ -193,11 +173,7 @@
   /// code, e.g., implicit constructors and destructors.
   bool shouldVisitImplicitCode() const { return false; }
 
-<<<<<<< HEAD
-  /// \brief Return whether this visitor should traverse post-order.
-=======
   /// Return whether this visitor should traverse post-order.
->>>>>>> b2b84690
   bool shouldTraversePostOrder() const { return false; }
 
   /// Recursively visit a statement or expression, by
@@ -233,22 +209,14 @@
   /// otherwise (including when the argument is a Null type location).
   bool TraverseTypeLoc(TypeLoc TL);
 
-<<<<<<< HEAD
-  /// \brief Recursively visit an attribute, by dispatching to
-=======
   /// Recursively visit an attribute, by dispatching to
->>>>>>> b2b84690
   /// Traverse*Attr() based on the argument's dynamic type.
   ///
   /// \returns false if the visitation was terminated early, true
   /// otherwise (including when the argument is a Null type location).
   bool TraverseAttr(Attr *At);
 
-<<<<<<< HEAD
-  /// \brief Recursively visit a declaration, by dispatching to
-=======
   /// Recursively visit a declaration, by dispatching to
->>>>>>> b2b84690
   /// Traverse*Decl() based on the argument's dynamic type.
   ///
   /// \returns false if the visitation was terminated early, true
@@ -313,11 +281,7 @@
   /// \returns false if the visitation was terminated early, true otherwise.
   bool TraverseConstructorInitializer(CXXCtorInitializer *Init);
 
-<<<<<<< HEAD
-  /// \brief Recursively visit a lambda capture. \c Init is the expression that
-=======
   /// Recursively visit a lambda capture. \c Init is the expression that
->>>>>>> b2b84690
   /// will be used to initialize the capture.
   ///
   /// \returns false if the visitation was terminated early, true otherwise.
@@ -332,11 +296,7 @@
   /// \returns false if the visitation was terminated early, true otherwise.
   bool TraverseLambdaBody(LambdaExpr *LE, DataRecursionQueue *Queue = nullptr);
 
-<<<<<<< HEAD
-  /// \brief Recursively visit the syntactic or semantic form of an
-=======
   /// Recursively visit the syntactic or semantic form of an
->>>>>>> b2b84690
   /// initialization list.
   ///
   /// \returns false if the visitation was terminated early, true otherwise.
@@ -345,26 +305,17 @@
 
   // ---- Methods on Attrs ----
 
-<<<<<<< HEAD
-  // \brief Visit an attribute.
-=======
   // Visit an attribute.
->>>>>>> b2b84690
   bool VisitAttr(Attr *A) { return true; }
 
 // Declare Traverse* and empty Visit* for all Attr classes.
 #define ATTR_VISITOR_DECLS_ONLY
 #include "clang/AST/AttrVisitor.inc"
 #undef ATTR_VISITOR_DECLS_ONLY
-<<<<<<< HEAD
 
 // ---- Methods on Stmts ----
-=======
-
-// ---- Methods on Stmts ----
 
   Stmt::child_range getStmtChildren(Stmt *S) { return S->children(); }
->>>>>>> b2b84690
 
 private:
   template<typename T, typename U>
@@ -578,11 +529,7 @@
   bool TraverseOMPClause(OMPClause *C);
 #define OPENMP_CLAUSE(Name, Class) bool Visit##Class(Class *C);
 #include "clang/Basic/OpenMPKinds.def"
-<<<<<<< HEAD
-  /// \brief Process clauses with list of variables.
-=======
   /// Process clauses with list of variables.
->>>>>>> b2b84690
   template <typename T> bool VisitOMPClauseList(T *Node);
   /// Process clauses with pre-initis.
   bool VisitOMPClauseWithPreInit(OMPClauseWithPreInit *Node);
@@ -1040,8 +987,6 @@
   if (T->getSizeExpr())
     TRY_TO(TraverseStmt(T->getSizeExpr()));
 })
-<<<<<<< HEAD
-=======
 
 DEF_TRAVERSE_TYPE(DependentAddressSpaceType, {
   TRY_TO(TraverseStmt(T->getAddrSpaceExpr()));
@@ -1053,7 +998,6 @@
     TRY_TO(TraverseStmt(T->getSizeExpr()));
   TRY_TO(TraverseType(T->getElementType()));
 })
->>>>>>> b2b84690
 
 DEF_TRAVERSE_TYPE(DependentSizedExtVectorType, {
   if (T->getSizeExpr())
@@ -1143,15 +1087,9 @@
 })
 
 DEF_TRAVERSE_TYPE(PackExpansionType, { TRY_TO(TraverseType(T->getPattern())); })
-<<<<<<< HEAD
 
 DEF_TRAVERSE_TYPE(ObjCTypeParamType, {})
 
-=======
-
-DEF_TRAVERSE_TYPE(ObjCTypeParamType, {})
-
->>>>>>> b2b84690
 DEF_TRAVERSE_TYPE(ObjCInterfaceType, {})
 
 DEF_TRAVERSE_TYPE(ObjCObjectType, {
@@ -1240,17 +1178,10 @@
 
 DEF_TRAVERSE_TYPELOC(AdjustedType,
                      { TRY_TO(TraverseTypeLoc(TL.getOriginalLoc())); })
-<<<<<<< HEAD
 
 DEF_TRAVERSE_TYPELOC(DecayedType,
                      { TRY_TO(TraverseTypeLoc(TL.getOriginalLoc())); })
 
-=======
-
-DEF_TRAVERSE_TYPELOC(DecayedType,
-                     { TRY_TO(TraverseTypeLoc(TL.getOriginalLoc())); })
-
->>>>>>> b2b84690
 template <typename Derived>
 bool RecursiveASTVisitor<Derived>::TraverseArrayTypeLocHelper(ArrayTypeLoc TL) {
   // This isn't available for ArrayType, but is for the ArrayTypeLoc.
@@ -1277,14 +1208,11 @@
   TRY_TO(TraverseTypeLoc(TL.getElementLoc()));
   return TraverseArrayTypeLocHelper(TL);
 })
-<<<<<<< HEAD
-=======
 
 DEF_TRAVERSE_TYPELOC(DependentAddressSpaceType, {
   TRY_TO(TraverseStmt(TL.getTypePtr()->getAddrSpaceExpr()));
   TRY_TO(TraverseType(TL.getTypePtr()->getPointeeType()));
 })
->>>>>>> b2b84690
 
 // FIXME: order? why not size expr first?
 // FIXME: base VectorTypeLoc is unfinished
@@ -1298,15 +1226,12 @@
 DEF_TRAVERSE_TYPELOC(VectorType, {
   TRY_TO(TraverseType(TL.getTypePtr()->getElementType()));
 })
-<<<<<<< HEAD
-=======
 
 DEF_TRAVERSE_TYPELOC(DependentVectorType, {
   if (TL.getTypePtr()->getSizeExpr())
     TRY_TO(TraverseStmt(TL.getTypePtr()->getSizeExpr()));
   TRY_TO(TraverseType(TL.getTypePtr()->getElementType()));
 })
->>>>>>> b2b84690
 
 // FIXME: size and attributes
 // FIXME: base VectorTypeLoc is unfinished
@@ -1334,7 +1259,6 @@
   for (const auto &E : T->exceptions()) {
     TRY_TO(TraverseType(E));
   }
-<<<<<<< HEAD
 
   if (Expr *NE = T->getNoexceptExpr())
     TRY_TO(TraverseStmt(NE));
@@ -1343,16 +1267,6 @@
 DEF_TRAVERSE_TYPELOC(UnresolvedUsingType, {})
 DEF_TRAVERSE_TYPELOC(TypedefType, {})
 
-=======
-
-  if (Expr *NE = T->getNoexceptExpr())
-    TRY_TO(TraverseStmt(NE));
-})
-
-DEF_TRAVERSE_TYPELOC(UnresolvedUsingType, {})
-DEF_TRAVERSE_TYPELOC(TypedefType, {})
-
->>>>>>> b2b84690
 DEF_TRAVERSE_TYPELOC(TypeOfExprType,
                      { TRY_TO(TraverseStmt(TL.getUnderlyingExpr())); })
 
@@ -1372,21 +1286,12 @@
 DEF_TRAVERSE_TYPELOC(AutoType, {
   TRY_TO(TraverseType(TL.getTypePtr()->getDeducedType()));
 })
-<<<<<<< HEAD
 
 DEF_TRAVERSE_TYPELOC(DeducedTemplateSpecializationType, {
   TRY_TO(TraverseTemplateName(TL.getTypePtr()->getTemplateName()));
   TRY_TO(TraverseType(TL.getTypePtr()->getDeducedType()));
 })
 
-=======
-
-DEF_TRAVERSE_TYPELOC(DeducedTemplateSpecializationType, {
-  TRY_TO(TraverseTemplateName(TL.getTypePtr()->getTemplateName()));
-  TRY_TO(TraverseType(TL.getTypePtr()->getDeducedType()));
-})
-
->>>>>>> b2b84690
 DEF_TRAVERSE_TYPELOC(RecordType, {})
 DEF_TRAVERSE_TYPELOC(EnumType, {})
 DEF_TRAVERSE_TYPELOC(TemplateTypeParmType, {})
@@ -1427,7 +1332,6 @@
   if (TL.getQualifierLoc()) {
     TRY_TO(TraverseNestedNameSpecifierLoc(TL.getQualifierLoc()));
   }
-<<<<<<< HEAD
 
   for (unsigned I = 0, E = TL.getNumArgs(); I != E; ++I) {
     TRY_TO(TraverseTemplateArgumentLoc(TL.getArgLoc(I)));
@@ -1439,19 +1343,6 @@
 
 DEF_TRAVERSE_TYPELOC(ObjCTypeParamType, {})
 
-=======
-
-  for (unsigned I = 0, E = TL.getNumArgs(); I != E; ++I) {
-    TRY_TO(TraverseTemplateArgumentLoc(TL.getArgLoc(I)));
-  }
-})
-
-DEF_TRAVERSE_TYPELOC(PackExpansionType,
-                     { TRY_TO(TraverseTypeLoc(TL.getPatternLoc())); })
-
-DEF_TRAVERSE_TYPELOC(ObjCTypeParamType, {})
-
->>>>>>> b2b84690
 DEF_TRAVERSE_TYPELOC(ObjCInterfaceType, {})
 
 DEF_TRAVERSE_TYPELOC(ObjCObjectType, {
@@ -1480,8 +1371,6 @@
 // than those.
 
 template <typename Derived>
-<<<<<<< HEAD
-=======
 bool RecursiveASTVisitor<Derived>::canIgnoreChildDeclWhileTraversingDeclContext(
     const Decl *Child) {
   // BlockDecls and CapturedDecls are traversed through BlockExprs and
@@ -1490,19 +1379,12 @@
 }
 
 template <typename Derived>
->>>>>>> b2b84690
 bool RecursiveASTVisitor<Derived>::TraverseDeclContextHelper(DeclContext *DC) {
   if (!DC)
     return true;
 
   for (auto *Child : DC->decls()) {
-<<<<<<< HEAD
-    // BlockDecls and CapturedDecls are traversed through BlockExprs and
-    // CapturedStmts respectively.
-    if (!isa<BlockDecl>(Child) && !isa<CapturedDecl>(Child))
-=======
     if (!canIgnoreChildDeclWhileTraversingDeclContext(Child))
->>>>>>> b2b84690
       TRY_TO(TraverseDecl(Child));
   }
 
@@ -1830,13 +1712,8 @@
 // template declarations.
 #define DEF_TRAVERSE_TMPL_DECL(TMPLDECLKIND)                                   \
   DEF_TRAVERSE_DECL(TMPLDECLKIND##TemplateDecl, {                              \
-<<<<<<< HEAD
-    TRY_TO(TraverseDecl(D->getTemplatedDecl()));                               \
-    TRY_TO(TraverseTemplateParameterListHelper(D->getTemplateParameters()));   \
-=======
     TRY_TO(TraverseTemplateParameterListHelper(D->getTemplateParameters()));   \
     TRY_TO(TraverseDecl(D->getTemplatedDecl()));                               \
->>>>>>> b2b84690
                                                                                \
     /* By default, we do not traverse the instantiations of                    \
        class templates since they do not appear in the user code. The          \
@@ -1930,8 +1807,6 @@
 }
 
 template <typename Derived>
-<<<<<<< HEAD
-=======
 bool RecursiveASTVisitor<Derived>::TraverseCXXBaseSpecifier(
     const CXXBaseSpecifier &Base) {
   TRY_TO(TraverseTypeLoc(Base.getTypeSourceInfo()->getTypeLoc()));
@@ -1939,17 +1814,12 @@
 }
 
 template <typename Derived>
->>>>>>> b2b84690
 bool RecursiveASTVisitor<Derived>::TraverseCXXRecordHelper(CXXRecordDecl *D) {
   if (!TraverseRecordHelper(D))
     return false;
   if (D->isCompleteDefinition()) {
     for (const auto &I : D->bases()) {
-<<<<<<< HEAD
-      TRY_TO(TraverseTypeLoc(I.getTypeSourceInfo()->getTypeLoc()));
-=======
       TRY_TO(TraverseCXXBaseSpecifier(I));
->>>>>>> b2b84690
     }
     // We don't traverse the friends or the conversions, as they are
     // already in decls_begin()/decls_end().
@@ -2232,11 +2102,7 @@
       TRY_TO(WalkUpFrom##STMT(S));                                             \
     { CODE; }                                                                  \
     if (ShouldVisitChildren) {                                                 \
-<<<<<<< HEAD
-      for (Stmt *SubStmt : S->children()) {                                    \
-=======
       for (Stmt * SubStmt : getDerived().getStmtChildren(S)) {                 \
->>>>>>> b2b84690
         TRY_TO_TRAVERSE_OR_ENQUEUE_STMT(SubStmt);                              \
       }                                                                        \
     }                                                                          \
@@ -2731,10 +2597,7 @@
 
 // These literals (all of them) do not need any action.
 DEF_TRAVERSE_STMT(IntegerLiteral, {})
-<<<<<<< HEAD
-=======
 DEF_TRAVERSE_STMT(FixedPointLiteral, {})
->>>>>>> b2b84690
 DEF_TRAVERSE_STMT(CharacterLiteral, {})
 DEF_TRAVERSE_STMT(FloatingLiteral, {})
 DEF_TRAVERSE_STMT(ImaginaryLiteral, {})
@@ -2929,7 +2792,6 @@
 bool RecursiveASTVisitor<Derived>::VisitOMPClauseWithPreInit(
     OMPClauseWithPreInit *Node) {
   TRY_TO(TraverseStmt(Node->getPreInitStmt()));
-<<<<<<< HEAD
   return true;
 }
 
@@ -2951,71 +2813,24 @@
 template <typename Derived>
 bool RecursiveASTVisitor<Derived>::VisitOMPFinalClause(OMPFinalClause *C) {
   TRY_TO(TraverseStmt(C->getCondition()));
-=======
->>>>>>> b2b84690
-  return true;
-}
-
-template <typename Derived>
-<<<<<<< HEAD
+  return true;
+}
+
+template <typename Derived>
 bool
 RecursiveASTVisitor<Derived>::VisitOMPNumThreadsClause(OMPNumThreadsClause *C) {
   TRY_TO(VisitOMPClauseWithPreInit(C));
   TRY_TO(TraverseStmt(C->getNumThreads()));
-=======
-bool RecursiveASTVisitor<Derived>::VisitOMPClauseWithPostUpdate(
-    OMPClauseWithPostUpdate *Node) {
-  TRY_TO(VisitOMPClauseWithPreInit(Node));
-  TRY_TO(TraverseStmt(Node->getPostUpdateExpr()));
->>>>>>> b2b84690
-  return true;
-}
-
-template <typename Derived>
-<<<<<<< HEAD
+  return true;
+}
+
+template <typename Derived>
 bool RecursiveASTVisitor<Derived>::VisitOMPSafelenClause(OMPSafelenClause *C) {
   TRY_TO(TraverseStmt(C->getSafelen()));
-=======
-bool RecursiveASTVisitor<Derived>::VisitOMPIfClause(OMPIfClause *C) {
-  TRY_TO(VisitOMPClauseWithPreInit(C));
-  TRY_TO(TraverseStmt(C->getCondition()));
->>>>>>> b2b84690
-  return true;
-}
-
-template <typename Derived>
-<<<<<<< HEAD
-bool RecursiveASTVisitor<Derived>::VisitOMPSimdlenClause(OMPSimdlenClause *C) {
-  TRY_TO(TraverseStmt(C->getSimdlen()));
-=======
-bool RecursiveASTVisitor<Derived>::VisitOMPFinalClause(OMPFinalClause *C) {
-  TRY_TO(TraverseStmt(C->getCondition()));
->>>>>>> b2b84690
-  return true;
-}
-
-template <typename Derived>
-bool
-<<<<<<< HEAD
-RecursiveASTVisitor<Derived>::VisitOMPCollapseClause(OMPCollapseClause *C) {
-  TRY_TO(TraverseStmt(C->getNumForLoops()));
-=======
-RecursiveASTVisitor<Derived>::VisitOMPNumThreadsClause(OMPNumThreadsClause *C) {
-  TRY_TO(VisitOMPClauseWithPreInit(C));
-  TRY_TO(TraverseStmt(C->getNumThreads()));
-  return true;
-}
-
-template <typename Derived>
-bool RecursiveASTVisitor<Derived>::VisitOMPSafelenClause(OMPSafelenClause *C) {
-  TRY_TO(TraverseStmt(C->getSafelen()));
->>>>>>> b2b84690
-  return true;
-}
-
-template <typename Derived>
-<<<<<<< HEAD
-=======
+  return true;
+}
+
+template <typename Derived>
 bool RecursiveASTVisitor<Derived>::VisitOMPSimdlenClause(OMPSimdlenClause *C) {
   TRY_TO(TraverseStmt(C->getSimdlen()));
   return true;
@@ -3029,7 +2844,6 @@
 }
 
 template <typename Derived>
->>>>>>> b2b84690
 bool RecursiveASTVisitor<Derived>::VisitOMPDefaultClause(OMPDefaultClause *) {
   return true;
 }
@@ -3271,8 +3085,6 @@
 }
 
 template <typename Derived>
-<<<<<<< HEAD
-=======
 bool RecursiveASTVisitor<Derived>::VisitOMPInReductionClause(
     OMPInReductionClause *C) {
   TRY_TO(TraverseNestedNameSpecifierLoc(C->getQualifierLoc()));
@@ -3297,7 +3109,6 @@
 }
 
 template <typename Derived>
->>>>>>> b2b84690
 bool RecursiveASTVisitor<Derived>::VisitOMPFlushClause(OMPFlushClause *C) {
   TRY_TO(VisitOMPClauseList(C));
   return true;
@@ -3311,10 +3122,7 @@
 
 template <typename Derived>
 bool RecursiveASTVisitor<Derived>::VisitOMPDeviceClause(OMPDeviceClause *C) {
-<<<<<<< HEAD
-=======
   TRY_TO(VisitOMPClauseWithPreInit(C));
->>>>>>> b2b84690
   TRY_TO(TraverseStmt(C->getDevice()));
   return true;
 }
