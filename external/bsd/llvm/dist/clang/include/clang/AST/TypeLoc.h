//===- TypeLoc.h - Type Source Info Wrapper ---------------------*- C++ -*-===//
//
//                     The LLVM Compiler Infrastructure
//
// This file is distributed under the University of Illinois Open Source
// License. See LICENSE.TXT for details.
//
//===----------------------------------------------------------------------===//
//
/// \file
/// Defines the clang::TypeLoc interface and its subclasses.
//
//===----------------------------------------------------------------------===//

#ifndef LLVM_CLANG_AST_TYPELOC_H
#define LLVM_CLANG_AST_TYPELOC_H

#include "clang/AST/Decl.h"
#include "clang/AST/NestedNameSpecifier.h"
#include "clang/AST/TemplateBase.h"
#include "clang/AST/Type.h"
#include "clang/Basic/LLVM.h"
#include "clang/Basic/SourceLocation.h"
#include "clang/Basic/Specifiers.h"
#include "llvm/ADT/ArrayRef.h"
#include "llvm/Support/Casting.h"
#include "llvm/Support/Compiler.h"
#include "llvm/Support/MathExtras.h"
#include <algorithm>
#include <cassert>
#include <cstdint>
#include <cstring>

namespace clang {

class ASTContext;
class CXXRecordDecl;
class Expr;
class ObjCInterfaceDecl;
class ObjCProtocolDecl;
class ObjCTypeParamDecl;
class TemplateTypeParmDecl;
class UnqualTypeLoc;
class UnresolvedUsingTypenameDecl;

// Predeclare all the type nodes.
#define ABSTRACT_TYPELOC(Class, Base)
#define TYPELOC(Class, Base) \
  class Class##TypeLoc;
#include "clang/AST/TypeLocNodes.def"

/// Base wrapper for a particular "section" of type source info.
///
/// A client should use the TypeLoc subclasses through castAs()/getAs()
/// in order to get at the actual information.
class TypeLoc {
protected:
  // The correctness of this relies on the property that, for Type *Ty,
  //   QualType(Ty, 0).getAsOpaquePtr() == (void*) Ty
  const void *Ty = nullptr;
  void *Data = nullptr;

public:
  TypeLoc() = default;
  TypeLoc(QualType ty, void *opaqueData)
      : Ty(ty.getAsOpaquePtr()), Data(opaqueData) {}
  TypeLoc(const Type *ty, void *opaqueData)
      : Ty(ty), Data(opaqueData) {}

  /// Convert to the specified TypeLoc type, asserting that this TypeLoc
  /// is of the desired type.
  ///
  /// \pre T::isKind(*this)
  template<typename T>
  T castAs() const {
    assert(T::isKind(*this));
    T t;
    TypeLoc& tl = t;
    tl = *this;
    return t;
  }

  /// Convert to the specified TypeLoc type, returning a null TypeLoc if
  /// this TypeLoc is not of the desired type.
  template<typename T>
  T getAs() const {
    if (!T::isKind(*this))
      return {};
    T t;
    TypeLoc& tl = t;
    tl = *this;
    return t;
  }

<<<<<<< HEAD
  /// \brief Convert to the specified TypeLoc type, returning a null TypeLoc if
=======
  /// Convert to the specified TypeLoc type, returning a null TypeLoc if
>>>>>>> b2b84690
  /// this TypeLock is not of the desired type. It will consider type
  /// adjustments from a type that wad written as a T to another type that is
  /// still canonically a T (ignores parens, attributes, elaborated types, etc).
  template <typename T>
  T getAsAdjusted() const;

  /// The kinds of TypeLocs.  Equivalent to the Type::TypeClass enum,
  /// except it also defines a Qualified enum that corresponds to the
  /// QualifiedLoc class.
  enum TypeLocClass {
#define ABSTRACT_TYPE(Class, Base)
#define TYPE(Class, Base) \
    Class = Type::Class,
#include "clang/AST/TypeNodes.def"
    Qualified
  };

<<<<<<< HEAD
  TypeLoc() : Ty(nullptr), Data(nullptr) { }
  TypeLoc(QualType ty, void *opaqueData)
    : Ty(ty.getAsOpaquePtr()), Data(opaqueData) { }
  TypeLoc(const Type *ty, void *opaqueData)
    : Ty(ty), Data(opaqueData) { }

=======
>>>>>>> b2b84690
  TypeLocClass getTypeLocClass() const {
    if (getType().hasLocalQualifiers()) return Qualified;
    return (TypeLocClass) getType()->getTypeClass();
  }

  bool isNull() const { return !Ty; }
  explicit operator bool() const { return Ty; }

  /// Returns the size of type source info data block for the given type.
  static unsigned getFullDataSizeForType(QualType Ty);

  /// Returns the alignment of type source info data block for
  /// the given type.
  static unsigned getLocalAlignmentForType(QualType Ty);

  /// Get the type for which this source info wrapper provides
  /// information.
  QualType getType() const {
    return QualType::getFromOpaquePtr(Ty);
  }

  const Type *getTypePtr() const {
    return QualType::getFromOpaquePtr(Ty).getTypePtr();
  }

  /// Get the pointer where source information is stored.
  void *getOpaqueData() const {
    return Data;
  }

  /// Get the begin source location.
  SourceLocation getBeginLoc() const;

  /// Get the end source location.
  SourceLocation getEndLoc() const;

  /// Get the full source range.
  SourceRange getSourceRange() const LLVM_READONLY {
    return SourceRange(getBeginLoc(), getEndLoc());
  }

  SourceLocation getLocStart() const LLVM_READONLY { return getBeginLoc(); }
  SourceLocation getLocEnd() const LLVM_READONLY { return getEndLoc(); }

  /// Get the local source range.
  SourceRange getLocalSourceRange() const {
    return getLocalSourceRangeImpl(*this);
  }

  /// Returns the size of the type source info data block.
  unsigned getFullDataSize() const {
    return getFullDataSizeForType(getType());
  }

  /// Get the next TypeLoc pointed by this TypeLoc, e.g for "int*" the
  /// TypeLoc is a PointerLoc and next TypeLoc is for "int".
  TypeLoc getNextTypeLoc() const {
    return getNextTypeLocImpl(*this);
  }

  /// Skips past any qualifiers, if this is qualified.
  UnqualTypeLoc getUnqualifiedLoc() const; // implemented in this header

  TypeLoc IgnoreParens() const;

<<<<<<< HEAD
  /// \brief Find a type with the location of an explicit type qualifier.
=======
  /// Find a type with the location of an explicit type qualifier.
>>>>>>> b2b84690
  ///
  /// The result, if non-null, will be one of:
  ///   QualifiedTypeLoc
  ///   AtomicTypeLoc
  ///   AttributedTypeLoc, for those type attributes that behave as qualifiers
  TypeLoc findExplicitQualifierLoc() const;

<<<<<<< HEAD
  /// \brief Initializes this to state that every location in this
=======
  /// Initializes this to state that every location in this
>>>>>>> b2b84690
  /// type is the given location.
  ///
  /// This method exists to provide a simple transition for code that
  /// relies on location-less types.
  void initialize(ASTContext &Context, SourceLocation Loc) const {
    initializeImpl(Context, *this, Loc);
  }

  /// Initializes this by copying its information from another
  /// TypeLoc of the same type.
  void initializeFullCopy(TypeLoc Other) {
    assert(getType() == Other.getType());
    copy(Other);
  }

  /// Initializes this by copying its information from another
  /// TypeLoc of the same type.  The given size must be the full data
  /// size.
  void initializeFullCopy(TypeLoc Other, unsigned Size) {
    assert(getType() == Other.getType());
    assert(getFullDataSize() == Size);
    copy(Other);
  }

  /// Copies the other type loc into this one.
  void copy(TypeLoc other);

  friend bool operator==(const TypeLoc &LHS, const TypeLoc &RHS) {
    return LHS.Ty == RHS.Ty && LHS.Data == RHS.Data;
  }

  friend bool operator!=(const TypeLoc &LHS, const TypeLoc &RHS) {
    return !(LHS == RHS);
  }

  /// Find the location of the nullability specifier (__nonnull,
  /// __nullable, or __null_unspecifier), if there is one.
  SourceLocation findNullabilityLoc() const;

private:
  static bool isKind(const TypeLoc&) {
    return true;
  }

  static void initializeImpl(ASTContext &Context, TypeLoc TL,
                             SourceLocation Loc);
  static TypeLoc getNextTypeLocImpl(TypeLoc TL);
  static TypeLoc IgnoreParensImpl(TypeLoc TL);
  static SourceRange getLocalSourceRangeImpl(TypeLoc TL);
};

/// Return the TypeLoc for a type source info.
inline TypeLoc TypeSourceInfo::getTypeLoc() const {
  // TODO: is this alignment already sufficient?
  return TypeLoc(Ty, const_cast<void*>(static_cast<const void*>(this + 1)));
}

/// Wrapper of type source information for a type with
/// no direct qualifiers.
class UnqualTypeLoc : public TypeLoc {
public:
  UnqualTypeLoc() = default;
  UnqualTypeLoc(const Type *Ty, void *Data) : TypeLoc(Ty, Data) {}

  const Type *getTypePtr() const {
    return reinterpret_cast<const Type*>(Ty);
  }

  TypeLocClass getTypeLocClass() const {
    return (TypeLocClass) getTypePtr()->getTypeClass();
  }

private:
  friend class TypeLoc;

  static bool isKind(const TypeLoc &TL) {
    return !TL.getType().hasLocalQualifiers();
  }
};

/// Wrapper of type source information for a type with
/// non-trivial direct qualifiers.
///
/// Currently, we intentionally do not provide source location for
/// type qualifiers.
class QualifiedTypeLoc : public TypeLoc {
public:
  SourceRange getLocalSourceRange() const { return {}; }

  UnqualTypeLoc getUnqualifiedLoc() const {
    unsigned align =
        TypeLoc::getLocalAlignmentForType(QualType(getTypePtr(), 0));
<<<<<<< HEAD
    uintptr_t dataInt = reinterpret_cast<uintptr_t>(Data);
=======
    auto dataInt = reinterpret_cast<uintptr_t>(Data);
>>>>>>> b2b84690
    dataInt = llvm::alignTo(dataInt, align);
    return UnqualTypeLoc(getTypePtr(), reinterpret_cast<void*>(dataInt));
  }

  /// Initializes the local data of this type source info block to
  /// provide no information.
  void initializeLocal(ASTContext &Context, SourceLocation Loc) {
    // do nothing
  }

  void copyLocal(TypeLoc other) {
    // do nothing
  }

  TypeLoc getNextTypeLoc() const {
    return getUnqualifiedLoc();
  }

  /// Returns the size of the type source info data block that is
  /// specific to this type.
  unsigned getLocalDataSize() const {
    // In fact, we don't currently preserve any location information
    // for qualifiers.
    return 0;
  }

  /// Returns the alignment of the type source info data block that is
  /// specific to this type.
  unsigned getLocalDataAlignment() const {
    // We don't preserve any location information.
    return 1;
  }

private:
  friend class TypeLoc;

  static bool isKind(const TypeLoc &TL) {
    return TL.getType().hasLocalQualifiers();
  }
};

inline UnqualTypeLoc TypeLoc::getUnqualifiedLoc() const {
  if (QualifiedTypeLoc Loc = getAs<QualifiedTypeLoc>())
    return Loc.getUnqualifiedLoc();
  return castAs<UnqualTypeLoc>();
}

/// A metaprogramming base class for TypeLoc classes which correspond
/// to a particular Type subclass.  It is accepted for a single
/// TypeLoc class to correspond to multiple Type classes.
///
/// \tparam Base a class from which to derive
/// \tparam Derived the class deriving from this one
/// \tparam TypeClass the concrete Type subclass associated with this
///   location type
/// \tparam LocalData the structure type of local location data for
///   this type
///
/// TypeLocs with non-constant amounts of local data should override
/// getExtraLocalDataSize(); getExtraLocalData() will then point to
/// this extra memory.
///
/// TypeLocs with an inner type should define
///   QualType getInnerType() const
/// and getInnerTypeLoc() will then point to this inner type's
/// location data.
///
/// A word about hierarchies: this template is not designed to be
/// derived from multiple times in a hierarchy.  It is also not
/// designed to be used for classes where subtypes might provide
/// different amounts of source information.  It should be subclassed
/// only at the deepest portion of the hierarchy where all children
/// have identical source information; if that's an abstract type,
/// then further descendents should inherit from
/// InheritingConcreteTypeLoc instead.
template <class Base, class Derived, class TypeClass, class LocalData>
class ConcreteTypeLoc : public Base {
  friend class TypeLoc;

  const Derived *asDerived() const {
    return static_cast<const Derived*>(this);
  }

  static bool isKind(const TypeLoc &TL) {
    return !TL.getType().hasLocalQualifiers() &&
           Derived::classofType(TL.getTypePtr());
  }

  static bool classofType(const Type *Ty) {
    return TypeClass::classof(Ty);
  }

public:
  unsigned getLocalDataAlignment() const {
    return std::max(unsigned(alignof(LocalData)),
                    asDerived()->getExtraLocalDataAlignment());
  }

  unsigned getLocalDataSize() const {
    unsigned size = sizeof(LocalData);
    unsigned extraAlign = asDerived()->getExtraLocalDataAlignment();
    size = llvm::alignTo(size, extraAlign);
    size += asDerived()->getExtraLocalDataSize();
    return size;
  }

  void copyLocal(Derived other) {
    // Some subclasses have no data to copy.
    if (asDerived()->getLocalDataSize() == 0) return;

    // Copy the fixed-sized local data.
    memcpy(getLocalData(), other.getLocalData(), sizeof(LocalData));

    // Copy the variable-sized local data. We need to do this
    // separately because the padding in the source and the padding in
    // the destination might be different.
    memcpy(getExtraLocalData(), other.getExtraLocalData(),
           asDerived()->getExtraLocalDataSize());
  }

  TypeLoc getNextTypeLoc() const {
    return getNextTypeLoc(asDerived()->getInnerType());
  }

  const TypeClass *getTypePtr() const {
    return cast<TypeClass>(Base::getTypePtr());
  }

protected:
  unsigned getExtraLocalDataSize() const {
    return 0;
  }

  unsigned getExtraLocalDataAlignment() const {
    return 1;
  }

  LocalData *getLocalData() const {
    return static_cast<LocalData*>(Base::Data);
  }

  /// Gets a pointer past the Info structure; useful for classes with
  /// local data that can't be captured in the Info (e.g. because it's
  /// of variable size).
  void *getExtraLocalData() const {
    unsigned size = sizeof(LocalData);
    unsigned extraAlign = asDerived()->getExtraLocalDataAlignment();
    size = llvm::alignTo(size, extraAlign);
    return reinterpret_cast<char*>(Base::Data) + size;
  }

  void *getNonLocalData() const {
    auto data = reinterpret_cast<uintptr_t>(Base::Data);
    data += asDerived()->getLocalDataSize();
    data = llvm::alignTo(data, getNextTypeAlign());
    return reinterpret_cast<void*>(data);
  }

  struct HasNoInnerType {};
  HasNoInnerType getInnerType() const { return HasNoInnerType(); }

  TypeLoc getInnerTypeLoc() const {
    return TypeLoc(asDerived()->getInnerType(), getNonLocalData());
  }

private:
  unsigned getInnerTypeSize() const {
    return getInnerTypeSize(asDerived()->getInnerType());
  }

  unsigned getInnerTypeSize(HasNoInnerType _) const {
    return 0;
  }

  unsigned getInnerTypeSize(QualType _) const {
    return getInnerTypeLoc().getFullDataSize();
  }

  unsigned getNextTypeAlign() const {
    return getNextTypeAlign(asDerived()->getInnerType());
  }

  unsigned getNextTypeAlign(HasNoInnerType _) const {
    return 1;
  }

  unsigned getNextTypeAlign(QualType T) const {
    return TypeLoc::getLocalAlignmentForType(T);
  }

  TypeLoc getNextTypeLoc(HasNoInnerType _) const { return {}; }

  TypeLoc getNextTypeLoc(QualType T) const {
    return TypeLoc(T, getNonLocalData());
  }
};

/// A metaprogramming class designed for concrete subtypes of abstract
/// types where all subtypes share equivalently-structured source
/// information.  See the note on ConcreteTypeLoc.
template <class Base, class Derived, class TypeClass>
class InheritingConcreteTypeLoc : public Base {
  friend class TypeLoc;

  static bool classofType(const Type *Ty) {
    return TypeClass::classof(Ty);
  }

  static bool isKind(const TypeLoc &TL) {
    return !TL.getType().hasLocalQualifiers() &&
           Derived::classofType(TL.getTypePtr());
  }
  static bool isKind(const UnqualTypeLoc &TL) {
    return Derived::classofType(TL.getTypePtr());
  }

public:
  const TypeClass *getTypePtr() const {
    return cast<TypeClass>(Base::getTypePtr());
  }
};

struct TypeSpecLocInfo {
  SourceLocation NameLoc;
};

/// A reasonable base class for TypeLocs that correspond to
/// types that are written as a type-specifier.
class TypeSpecTypeLoc : public ConcreteTypeLoc<UnqualTypeLoc,
                                               TypeSpecTypeLoc,
                                               Type,
                                               TypeSpecLocInfo> {
public:
  enum {
    LocalDataSize = sizeof(TypeSpecLocInfo),
    LocalDataAlignment = alignof(TypeSpecLocInfo)
  };

  SourceLocation getNameLoc() const {
    return this->getLocalData()->NameLoc;
  }

  void setNameLoc(SourceLocation Loc) {
    this->getLocalData()->NameLoc = Loc;
  }

  SourceRange getLocalSourceRange() const {
    return SourceRange(getNameLoc(), getNameLoc());
  }

  void initializeLocal(ASTContext &Context, SourceLocation Loc) {
    setNameLoc(Loc);
  }

private:
  friend class TypeLoc;

  static bool isKind(const TypeLoc &TL);
};

struct BuiltinLocInfo {
  SourceRange BuiltinRange;
};

/// Wrapper for source info for builtin types.
class BuiltinTypeLoc : public ConcreteTypeLoc<UnqualTypeLoc,
                                              BuiltinTypeLoc,
                                              BuiltinType,
                                              BuiltinLocInfo> {
public:
  SourceLocation getBuiltinLoc() const {
    return getLocalData()->BuiltinRange.getBegin();
  }

  void setBuiltinLoc(SourceLocation Loc) {
    getLocalData()->BuiltinRange = Loc;
  }
<<<<<<< HEAD
=======

>>>>>>> b2b84690
  void expandBuiltinRange(SourceRange Range) {
    SourceRange &BuiltinRange = getLocalData()->BuiltinRange;
    if (!BuiltinRange.getBegin().isValid()) {
      BuiltinRange = Range;
    } else {
      BuiltinRange.setBegin(std::min(Range.getBegin(), BuiltinRange.getBegin()));
      BuiltinRange.setEnd(std::max(Range.getEnd(), BuiltinRange.getEnd()));
    }
  }

  SourceLocation getNameLoc() const { return getBuiltinLoc(); }

  WrittenBuiltinSpecs& getWrittenBuiltinSpecs() {
    return *(static_cast<WrittenBuiltinSpecs*>(getExtraLocalData()));
  }
  const WrittenBuiltinSpecs& getWrittenBuiltinSpecs() const {
    return *(static_cast<WrittenBuiltinSpecs*>(getExtraLocalData()));
  }

  bool needsExtraLocalData() const {
    BuiltinType::Kind bk = getTypePtr()->getKind();
    return (bk >= BuiltinType::UShort && bk <= BuiltinType::UInt128)
      || (bk >= BuiltinType::Short && bk <= BuiltinType::Float128)
      || bk == BuiltinType::UChar
      || bk == BuiltinType::SChar;
  }

  unsigned getExtraLocalDataSize() const {
    return needsExtraLocalData() ? sizeof(WrittenBuiltinSpecs) : 0;
  }

  unsigned getExtraLocalDataAlignment() const {
    return needsExtraLocalData() ? alignof(WrittenBuiltinSpecs) : 1;
  }

  SourceRange getLocalSourceRange() const {
    return getLocalData()->BuiltinRange;
  }

  TypeSpecifierSign getWrittenSignSpec() const {
    if (needsExtraLocalData())
      return static_cast<TypeSpecifierSign>(getWrittenBuiltinSpecs().Sign);
    else
      return TSS_unspecified;
  }

  bool hasWrittenSignSpec() const {
    return getWrittenSignSpec() != TSS_unspecified;
  }

  void setWrittenSignSpec(TypeSpecifierSign written) {
    if (needsExtraLocalData())
      getWrittenBuiltinSpecs().Sign = written;
  }

  TypeSpecifierWidth getWrittenWidthSpec() const {
    if (needsExtraLocalData())
      return static_cast<TypeSpecifierWidth>(getWrittenBuiltinSpecs().Width);
    else
      return TSW_unspecified;
  }

  bool hasWrittenWidthSpec() const {
    return getWrittenWidthSpec() != TSW_unspecified;
  }

  void setWrittenWidthSpec(TypeSpecifierWidth written) {
    if (needsExtraLocalData())
      getWrittenBuiltinSpecs().Width = written;
  }

  TypeSpecifierType getWrittenTypeSpec() const;

  bool hasWrittenTypeSpec() const {
    return getWrittenTypeSpec() != TST_unspecified;
  }

  void setWrittenTypeSpec(TypeSpecifierType written) {
    if (needsExtraLocalData())
      getWrittenBuiltinSpecs().Type = written;
  }

  bool hasModeAttr() const {
    if (needsExtraLocalData())
      return getWrittenBuiltinSpecs().ModeAttr;
    else
      return false;
  }

  void setModeAttr(bool written) {
    if (needsExtraLocalData())
      getWrittenBuiltinSpecs().ModeAttr = written;
  }

  void initializeLocal(ASTContext &Context, SourceLocation Loc) {
    setBuiltinLoc(Loc);
    if (needsExtraLocalData()) {
      WrittenBuiltinSpecs &wbs = getWrittenBuiltinSpecs();
      wbs.Sign = TSS_unspecified;
      wbs.Width = TSW_unspecified;
      wbs.Type = TST_unspecified;
      wbs.ModeAttr = false;
    }
  }
};

/// Wrapper for source info for typedefs.
class TypedefTypeLoc : public InheritingConcreteTypeLoc<TypeSpecTypeLoc,
                                                        TypedefTypeLoc,
                                                        TypedefType> {
public:
  TypedefNameDecl *getTypedefNameDecl() const {
    return getTypePtr()->getDecl();
  }
};

/// Wrapper for source info for injected class names of class
/// templates.
class InjectedClassNameTypeLoc :
    public InheritingConcreteTypeLoc<TypeSpecTypeLoc,
                                     InjectedClassNameTypeLoc,
                                     InjectedClassNameType> {
public:
  CXXRecordDecl *getDecl() const {
    return getTypePtr()->getDecl();
  }
};

/// Wrapper for source info for unresolved typename using decls.
class UnresolvedUsingTypeLoc :
    public InheritingConcreteTypeLoc<TypeSpecTypeLoc,
                                     UnresolvedUsingTypeLoc,
                                     UnresolvedUsingType> {
public:
  UnresolvedUsingTypenameDecl *getDecl() const {
    return getTypePtr()->getDecl();
  }
};

/// Wrapper for source info for tag types.  Note that this only
/// records source info for the name itself; a type written 'struct foo'
/// should be represented as an ElaboratedTypeLoc.  We currently
/// only do that when C++ is enabled because of the expense of
/// creating an ElaboratedType node for so many type references in C.
class TagTypeLoc : public InheritingConcreteTypeLoc<TypeSpecTypeLoc,
                                                    TagTypeLoc,
                                                    TagType> {
public:
  TagDecl *getDecl() const { return getTypePtr()->getDecl(); }

  /// True if the tag was defined in this type specifier.
  bool isDefinition() const {
    TagDecl *D = getDecl();
    return D->isCompleteDefinition() &&
           (D->getIdentifier() == nullptr || D->getLocation() == getNameLoc());
  }
};

/// Wrapper for source info for record types.
class RecordTypeLoc : public InheritingConcreteTypeLoc<TagTypeLoc,
                                                       RecordTypeLoc,
                                                       RecordType> {
public:
  RecordDecl *getDecl() const { return getTypePtr()->getDecl(); }
};

/// Wrapper for source info for enum types.
class EnumTypeLoc : public InheritingConcreteTypeLoc<TagTypeLoc,
                                                     EnumTypeLoc,
                                                     EnumType> {
public:
  EnumDecl *getDecl() const { return getTypePtr()->getDecl(); }
};

/// Wrapper for template type parameters.
class TemplateTypeParmTypeLoc :
    public InheritingConcreteTypeLoc<TypeSpecTypeLoc,
                                     TemplateTypeParmTypeLoc,
                                     TemplateTypeParmType> {
public:
  TemplateTypeParmDecl *getDecl() const { return getTypePtr()->getDecl(); }
};

struct ObjCTypeParamTypeLocInfo {
  SourceLocation NameLoc;
};

/// ProtocolLAngleLoc, ProtocolRAngleLoc, and the source locations for
/// protocol qualifiers are stored after Info.
class ObjCTypeParamTypeLoc : public ConcreteTypeLoc<UnqualTypeLoc,
                                     ObjCTypeParamTypeLoc,
                                     ObjCTypeParamType,
                                     ObjCTypeParamTypeLocInfo> {
  // SourceLocations are stored after Info, one for each protocol qualifier.
  SourceLocation *getProtocolLocArray() const {
    return (SourceLocation*)this->getExtraLocalData() + 2;
  }

public:
  ObjCTypeParamDecl *getDecl() const { return getTypePtr()->getDecl(); }

  SourceLocation getNameLoc() const {
    return this->getLocalData()->NameLoc;
  }

  void setNameLoc(SourceLocation Loc) {
    this->getLocalData()->NameLoc = Loc;
  }

  SourceLocation getProtocolLAngleLoc() const {
    return getNumProtocols()  ?
      *((SourceLocation*)this->getExtraLocalData()) :
      SourceLocation();
  }
<<<<<<< HEAD
=======

>>>>>>> b2b84690
  void setProtocolLAngleLoc(SourceLocation Loc) {
    *((SourceLocation*)this->getExtraLocalData()) = Loc;
  }

  SourceLocation getProtocolRAngleLoc() const {
    return getNumProtocols()  ?
      *((SourceLocation*)this->getExtraLocalData() + 1) :
      SourceLocation();
  }
<<<<<<< HEAD
=======

>>>>>>> b2b84690
  void setProtocolRAngleLoc(SourceLocation Loc) {
    *((SourceLocation*)this->getExtraLocalData() + 1) = Loc;
  }

  unsigned getNumProtocols() const {
    return this->getTypePtr()->getNumProtocols();
  }

  SourceLocation getProtocolLoc(unsigned i) const {
    assert(i < getNumProtocols() && "Index is out of bounds!");
    return getProtocolLocArray()[i];
  }
<<<<<<< HEAD
=======

>>>>>>> b2b84690
  void setProtocolLoc(unsigned i, SourceLocation Loc) {
    assert(i < getNumProtocols() && "Index is out of bounds!");
    getProtocolLocArray()[i] = Loc;
  }

  ObjCProtocolDecl *getProtocol(unsigned i) const {
    assert(i < getNumProtocols() && "Index is out of bounds!");
    return *(this->getTypePtr()->qual_begin() + i);
  }

  ArrayRef<SourceLocation> getProtocolLocs() const {
    return llvm::makeArrayRef(getProtocolLocArray(), getNumProtocols());
  }

  void initializeLocal(ASTContext &Context, SourceLocation Loc);

  unsigned getExtraLocalDataSize() const {
    if (!this->getNumProtocols()) return 0;
    // When there are protocol qualifers, we have LAngleLoc and RAngleLoc
    // as well.
    return (this->getNumProtocols() + 2) * sizeof(SourceLocation) ;
  }
<<<<<<< HEAD
  unsigned getExtraLocalDataAlignment() const {
    return alignof(SourceLocation);
  }
=======

  unsigned getExtraLocalDataAlignment() const {
    return alignof(SourceLocation);
  }

>>>>>>> b2b84690
  SourceRange getLocalSourceRange() const {
    SourceLocation start = getNameLoc();
    SourceLocation end = getProtocolRAngleLoc();
    if (end.isInvalid()) return SourceRange(start, start);
    return SourceRange(start, end);
  }
};

<<<<<<< HEAD
/// \brief Wrapper for substituted template type parameters.
=======
/// Wrapper for substituted template type parameters.
>>>>>>> b2b84690
class SubstTemplateTypeParmTypeLoc :
    public InheritingConcreteTypeLoc<TypeSpecTypeLoc,
                                     SubstTemplateTypeParmTypeLoc,
                                     SubstTemplateTypeParmType> {
};

  /// Wrapper for substituted template type parameters.
class SubstTemplateTypeParmPackTypeLoc :
    public InheritingConcreteTypeLoc<TypeSpecTypeLoc,
                                     SubstTemplateTypeParmPackTypeLoc,
                                     SubstTemplateTypeParmPackType> {
};

struct AttributedLocInfo {
  union {
    Expr *ExprOperand;

    /// A raw SourceLocation.
    unsigned EnumOperandLoc;
  };

  SourceRange OperandParens;

  SourceLocation AttrLoc;
};

/// Type source information for an attributed type.
class AttributedTypeLoc : public ConcreteTypeLoc<UnqualTypeLoc,
                                                 AttributedTypeLoc,
                                                 AttributedType,
                                                 AttributedLocInfo> {
public:
  AttributedType::Kind getAttrKind() const {
    return getTypePtr()->getAttrKind();
  }

  bool hasAttrExprOperand() const {
    return (getAttrKind() >= AttributedType::FirstExprOperandKind &&
            getAttrKind() <= AttributedType::LastExprOperandKind);
  }

  bool hasAttrEnumOperand() const {
    return (getAttrKind() >= AttributedType::FirstEnumOperandKind &&
            getAttrKind() <= AttributedType::LastEnumOperandKind);
  }

  bool hasAttrOperand() const {
    return hasAttrExprOperand() || hasAttrEnumOperand();
  }

  bool isQualifier() const {
    return getTypePtr()->isQualifier();
  }

  /// The modified type, which is generally canonically different from
  /// the attribute type.
  ///    int main(int, char**) __attribute__((noreturn))
  ///    ~~~     ~~~~~~~~~~~~~
  TypeLoc getModifiedLoc() const {
    return getInnerTypeLoc();
  }

  /// The location of the attribute name, i.e.
  ///    __attribute__((regparm(1000)))
  ///                   ^~~~~~~
  SourceLocation getAttrNameLoc() const {
    return getLocalData()->AttrLoc;
  }
  void setAttrNameLoc(SourceLocation loc) {
    getLocalData()->AttrLoc = loc;
  }

  /// The attribute's expression operand, if it has one.
  ///    void *cur_thread __attribute__((address_space(21)))
  ///                                                  ^~
  Expr *getAttrExprOperand() const {
    assert(hasAttrExprOperand());
    return getLocalData()->ExprOperand;
  }
  void setAttrExprOperand(Expr *e) {
    assert(hasAttrExprOperand());
    getLocalData()->ExprOperand = e;
  }

  /// The location of the attribute's enumerated operand, if it has one.
  ///    void * __attribute__((objc_gc(weak)))
  ///                                  ^~~~
  SourceLocation getAttrEnumOperandLoc() const {
    assert(hasAttrEnumOperand());
    return SourceLocation::getFromRawEncoding(getLocalData()->EnumOperandLoc);
  }
  void setAttrEnumOperandLoc(SourceLocation loc) {
    assert(hasAttrEnumOperand());
    getLocalData()->EnumOperandLoc = loc.getRawEncoding();
  }

  /// The location of the parentheses around the operand, if there is
  /// an operand.
  ///    void * __attribute__((objc_gc(weak)))
  ///                                 ^    ^
  SourceRange getAttrOperandParensRange() const {
    assert(hasAttrOperand());
    return getLocalData()->OperandParens;
  }
  void setAttrOperandParensRange(SourceRange range) {
    assert(hasAttrOperand());
    getLocalData()->OperandParens = range;
  }

  SourceRange getLocalSourceRange() const {
    // Note that this does *not* include the range of the attribute
    // enclosure, e.g.:
    //    __attribute__((foo(bar)))
    //    ^~~~~~~~~~~~~~~        ~~
    // or
    //    [[foo(bar)]]
    //    ^~        ~~
    // That enclosure doesn't necessarily belong to a single attribute
    // anyway.
    SourceRange range(getAttrNameLoc());
    if (hasAttrOperand())
      range.setEnd(getAttrOperandParensRange().getEnd());
    return range;
  }

  void initializeLocal(ASTContext &Context, SourceLocation loc) {
    setAttrNameLoc(loc);
    if (hasAttrExprOperand()) {
      setAttrOperandParensRange(SourceRange(loc));
      setAttrExprOperand(nullptr);
    } else if (hasAttrEnumOperand()) {
      setAttrOperandParensRange(SourceRange(loc));
      setAttrEnumOperandLoc(loc);
    }
  }

  QualType getInnerType() const {
    return getTypePtr()->getModifiedType();
  }
};

<<<<<<< HEAD

=======
>>>>>>> b2b84690
struct ObjCObjectTypeLocInfo {
  SourceLocation TypeArgsLAngleLoc;
  SourceLocation TypeArgsRAngleLoc;
  SourceLocation ProtocolLAngleLoc;
  SourceLocation ProtocolRAngleLoc;
  bool HasBaseTypeAsWritten;
};

// A helper class for defining ObjC TypeLocs that can qualified with
// protocols.
//
// TypeClass basically has to be either ObjCInterfaceType or
// ObjCObjectPointerType.
class ObjCObjectTypeLoc : public ConcreteTypeLoc<UnqualTypeLoc,
                                                 ObjCObjectTypeLoc,
                                                 ObjCObjectType,
                                                 ObjCObjectTypeLocInfo> {
  // TypeSourceInfo*'s are stored after Info, one for each type argument.
  TypeSourceInfo **getTypeArgLocArray() const {
    return (TypeSourceInfo**)this->getExtraLocalData();
  }

  // SourceLocations are stored after the type argument information, one for 
  // each Protocol.
  SourceLocation *getProtocolLocArray() const {
    return (SourceLocation*)(getTypeArgLocArray() + getNumTypeArgs());
  }

public:
  SourceLocation getTypeArgsLAngleLoc() const {
    return this->getLocalData()->TypeArgsLAngleLoc;
  }
<<<<<<< HEAD
=======

>>>>>>> b2b84690
  void setTypeArgsLAngleLoc(SourceLocation Loc) {
    this->getLocalData()->TypeArgsLAngleLoc = Loc;
  }

  SourceLocation getTypeArgsRAngleLoc() const {
    return this->getLocalData()->TypeArgsRAngleLoc;
  }
<<<<<<< HEAD
=======

>>>>>>> b2b84690
  void setTypeArgsRAngleLoc(SourceLocation Loc) {
    this->getLocalData()->TypeArgsRAngleLoc = Loc;
  }

  unsigned getNumTypeArgs() const {
    return this->getTypePtr()->getTypeArgsAsWritten().size();
  }

  TypeSourceInfo *getTypeArgTInfo(unsigned i) const {
    assert(i < getNumTypeArgs() && "Index is out of bounds!");
    return getTypeArgLocArray()[i];
  }

  void setTypeArgTInfo(unsigned i, TypeSourceInfo *TInfo) {
    assert(i < getNumTypeArgs() && "Index is out of bounds!");
    getTypeArgLocArray()[i] = TInfo;
  }

  SourceLocation getProtocolLAngleLoc() const {
    return this->getLocalData()->ProtocolLAngleLoc;
  }
<<<<<<< HEAD
=======

>>>>>>> b2b84690
  void setProtocolLAngleLoc(SourceLocation Loc) {
    this->getLocalData()->ProtocolLAngleLoc = Loc;
  }

  SourceLocation getProtocolRAngleLoc() const {
    return this->getLocalData()->ProtocolRAngleLoc;
  }
<<<<<<< HEAD
=======

>>>>>>> b2b84690
  void setProtocolRAngleLoc(SourceLocation Loc) {
    this->getLocalData()->ProtocolRAngleLoc = Loc;
  }

  unsigned getNumProtocols() const {
    return this->getTypePtr()->getNumProtocols();
  }

  SourceLocation getProtocolLoc(unsigned i) const {
    assert(i < getNumProtocols() && "Index is out of bounds!");
    return getProtocolLocArray()[i];
  }

  void setProtocolLoc(unsigned i, SourceLocation Loc) {
    assert(i < getNumProtocols() && "Index is out of bounds!");
    getProtocolLocArray()[i] = Loc;
  }

  ObjCProtocolDecl *getProtocol(unsigned i) const {
    assert(i < getNumProtocols() && "Index is out of bounds!");
    return *(this->getTypePtr()->qual_begin() + i);
  }


  ArrayRef<SourceLocation> getProtocolLocs() const {
    return llvm::makeArrayRef(getProtocolLocArray(), getNumProtocols());
  }

  bool hasBaseTypeAsWritten() const {
    return getLocalData()->HasBaseTypeAsWritten;
  }

  void setHasBaseTypeAsWritten(bool HasBaseType) {
    getLocalData()->HasBaseTypeAsWritten = HasBaseType;
  }

  TypeLoc getBaseLoc() const {
    return getInnerTypeLoc();
  }

  SourceRange getLocalSourceRange() const {
    SourceLocation start = getTypeArgsLAngleLoc();
    if (start.isInvalid())
      start = getProtocolLAngleLoc();
    SourceLocation end = getProtocolRAngleLoc();
    if (end.isInvalid())
      end = getTypeArgsRAngleLoc();
    return SourceRange(start, end);
  }

  void initializeLocal(ASTContext &Context, SourceLocation Loc);

  unsigned getExtraLocalDataSize() const {
    return this->getNumTypeArgs() * sizeof(TypeSourceInfo *)
         + this->getNumProtocols() * sizeof(SourceLocation);
  }

  unsigned getExtraLocalDataAlignment() const {
    static_assert(alignof(ObjCObjectTypeLoc) >= alignof(TypeSourceInfo *),
                  "not enough alignment for tail-allocated data");
    return alignof(TypeSourceInfo *);
  }

  QualType getInnerType() const {
    return getTypePtr()->getBaseType();
  }
};

struct ObjCInterfaceLocInfo {
  SourceLocation NameLoc;
  SourceLocation NameEndLoc;
};

/// Wrapper for source info for ObjC interfaces.
class ObjCInterfaceTypeLoc : public ConcreteTypeLoc<ObjCObjectTypeLoc,
                                                    ObjCInterfaceTypeLoc,
                                                    ObjCInterfaceType,
                                                    ObjCInterfaceLocInfo> {
public:
  ObjCInterfaceDecl *getIFaceDecl() const {
    return getTypePtr()->getDecl();
  }

  SourceLocation getNameLoc() const {
    return getLocalData()->NameLoc;
  }

  void setNameLoc(SourceLocation Loc) {
    getLocalData()->NameLoc = Loc;
  }
                                                    
  SourceRange getLocalSourceRange() const {
    return SourceRange(getNameLoc(), getNameEndLoc());
  }
  
  SourceLocation getNameEndLoc() const {
    return getLocalData()->NameEndLoc;
  }

  void setNameEndLoc(SourceLocation Loc) {
    getLocalData()->NameEndLoc = Loc;
  }

  void initializeLocal(ASTContext &Context, SourceLocation Loc) {
    setNameLoc(Loc);
    setNameEndLoc(Loc);
  }
};

struct ParenLocInfo {
  SourceLocation LParenLoc;
  SourceLocation RParenLoc;
};

class ParenTypeLoc
  : public ConcreteTypeLoc<UnqualTypeLoc, ParenTypeLoc, ParenType,
                           ParenLocInfo> {
public:
  SourceLocation getLParenLoc() const {
    return this->getLocalData()->LParenLoc;
  }

  SourceLocation getRParenLoc() const {
    return this->getLocalData()->RParenLoc;
  }

  void setLParenLoc(SourceLocation Loc) {
    this->getLocalData()->LParenLoc = Loc;
  }

  void setRParenLoc(SourceLocation Loc) {
    this->getLocalData()->RParenLoc = Loc;
  }

  SourceRange getLocalSourceRange() const {
    return SourceRange(getLParenLoc(), getRParenLoc());
  }

  void initializeLocal(ASTContext &Context, SourceLocation Loc) {
    setLParenLoc(Loc);
    setRParenLoc(Loc);
  }

  TypeLoc getInnerLoc() const {
    return getInnerTypeLoc();
  }

  QualType getInnerType() const {
    return this->getTypePtr()->getInnerType();
  }
};

inline TypeLoc TypeLoc::IgnoreParens() const {
  if (ParenTypeLoc::isKind(*this))
    return IgnoreParensImpl(*this);
  return *this;
}

struct AdjustedLocInfo {}; // Nothing.

<<<<<<< HEAD
struct AdjustedLocInfo { }; // Nothing.

=======
>>>>>>> b2b84690
class AdjustedTypeLoc : public ConcreteTypeLoc<UnqualTypeLoc, AdjustedTypeLoc,
                                               AdjustedType, AdjustedLocInfo> {
public:
  TypeLoc getOriginalLoc() const {
    return getInnerTypeLoc();
  }

  void initializeLocal(ASTContext &Context, SourceLocation Loc) {
    // do nothing
  }

  QualType getInnerType() const {
    // The inner type is the undecayed type, since that's what we have source
    // location information for.
    return getTypePtr()->getOriginalType();
  }

  SourceRange getLocalSourceRange() const { return {}; }

  unsigned getLocalDataSize() const {
    // sizeof(AdjustedLocInfo) is 1, but we don't need its address to be unique
    // anyway.  TypeLocBuilder can't handle data sizes of 1.
    return 0;  // No data.
  }
};

<<<<<<< HEAD
/// \brief Wrapper for source info for pointers decayed from arrays and
=======
/// Wrapper for source info for pointers decayed from arrays and
>>>>>>> b2b84690
/// functions.
class DecayedTypeLoc : public InheritingConcreteTypeLoc<
                           AdjustedTypeLoc, DecayedTypeLoc, DecayedType> {
};

struct PointerLikeLocInfo {
  SourceLocation StarLoc;
};

/// A base class for
template <class Derived, class TypeClass, class LocalData = PointerLikeLocInfo>
class PointerLikeTypeLoc : public ConcreteTypeLoc<UnqualTypeLoc, Derived,
                                                  TypeClass, LocalData> {
public:
  SourceLocation getSigilLoc() const {
    return this->getLocalData()->StarLoc;
  }

  void setSigilLoc(SourceLocation Loc) {
    this->getLocalData()->StarLoc = Loc;
  }

  TypeLoc getPointeeLoc() const {
    return this->getInnerTypeLoc();
  }

  SourceRange getLocalSourceRange() const {
    return SourceRange(getSigilLoc(), getSigilLoc());
  }

  void initializeLocal(ASTContext &Context, SourceLocation Loc) {
    setSigilLoc(Loc);
  }

  QualType getInnerType() const {
    return this->getTypePtr()->getPointeeType();
  }
};

/// Wrapper for source info for pointers.
class PointerTypeLoc : public PointerLikeTypeLoc<PointerTypeLoc,
                                                 PointerType> {
public:
  SourceLocation getStarLoc() const {
    return getSigilLoc();
  }

  void setStarLoc(SourceLocation Loc) {
    setSigilLoc(Loc);
  }
};

/// Wrapper for source info for block pointers.
class BlockPointerTypeLoc : public PointerLikeTypeLoc<BlockPointerTypeLoc,
                                                      BlockPointerType> {
public:
  SourceLocation getCaretLoc() const {
    return getSigilLoc();
  }

  void setCaretLoc(SourceLocation Loc) {
    setSigilLoc(Loc);
  }
};

struct MemberPointerLocInfo : public PointerLikeLocInfo {
  TypeSourceInfo *ClassTInfo;
};

/// Wrapper for source info for member pointers.
class MemberPointerTypeLoc : public PointerLikeTypeLoc<MemberPointerTypeLoc,
                                                       MemberPointerType,
                                                       MemberPointerLocInfo> {
public:
  SourceLocation getStarLoc() const {
    return getSigilLoc();
  }

  void setStarLoc(SourceLocation Loc) {
    setSigilLoc(Loc);
  }

  const Type *getClass() const {
    return getTypePtr()->getClass();
  }

  TypeSourceInfo *getClassTInfo() const {
    return getLocalData()->ClassTInfo;
  }

  void setClassTInfo(TypeSourceInfo* TI) {
    getLocalData()->ClassTInfo = TI;
  }

  void initializeLocal(ASTContext &Context, SourceLocation Loc) {
    setSigilLoc(Loc);
    setClassTInfo(nullptr);
  }

  SourceRange getLocalSourceRange() const {
    if (TypeSourceInfo *TI = getClassTInfo())
      return SourceRange(TI->getTypeLoc().getBeginLoc(), getStarLoc());
    else
      return SourceRange(getStarLoc());
  }
};

/// Wraps an ObjCPointerType with source location information.
class ObjCObjectPointerTypeLoc :
    public PointerLikeTypeLoc<ObjCObjectPointerTypeLoc,
                              ObjCObjectPointerType> {
public:
  SourceLocation getStarLoc() const {
    return getSigilLoc();
  }

  void setStarLoc(SourceLocation Loc) {
    setSigilLoc(Loc);
  }
};

class ReferenceTypeLoc : public PointerLikeTypeLoc<ReferenceTypeLoc,
                                                   ReferenceType> {
public:
  QualType getInnerType() const {
    return getTypePtr()->getPointeeTypeAsWritten();
  }
};

class LValueReferenceTypeLoc :
    public InheritingConcreteTypeLoc<ReferenceTypeLoc,
                                     LValueReferenceTypeLoc,
                                     LValueReferenceType> {
public:
  SourceLocation getAmpLoc() const {
    return getSigilLoc();
  }

  void setAmpLoc(SourceLocation Loc) {
    setSigilLoc(Loc);
  }
};

class RValueReferenceTypeLoc :
    public InheritingConcreteTypeLoc<ReferenceTypeLoc,
                                     RValueReferenceTypeLoc,
                                     RValueReferenceType> {
public:
  SourceLocation getAmpAmpLoc() const {
    return getSigilLoc();
  }

  void setAmpAmpLoc(SourceLocation Loc) {
    setSigilLoc(Loc);
  }
};

struct FunctionLocInfo {
  SourceLocation LocalRangeBegin;
  SourceLocation LParenLoc;
  SourceLocation RParenLoc;
  SourceLocation LocalRangeEnd;
};

/// Wrapper for source info for functions.
class FunctionTypeLoc : public ConcreteTypeLoc<UnqualTypeLoc,
                                               FunctionTypeLoc,
                                               FunctionType,
                                               FunctionLocInfo> {
  bool hasExceptionSpec() const {
    if (auto *FPT = dyn_cast<FunctionProtoType>(getTypePtr())) {
      return FPT->hasExceptionSpec();
    }
    return false;
  }

  SourceRange *getExceptionSpecRangePtr() const {
    assert(hasExceptionSpec() && "No exception spec range");
    // After the Info comes the ParmVarDecl array, and after that comes the
    // exception specification information.
    return (SourceRange *)(getParmArray() + getNumParams());
  }
<<<<<<< HEAD
=======

>>>>>>> b2b84690
public:
  SourceLocation getLocalRangeBegin() const {
    return getLocalData()->LocalRangeBegin;
  }

  void setLocalRangeBegin(SourceLocation L) {
    getLocalData()->LocalRangeBegin = L;
  }

  SourceLocation getLocalRangeEnd() const {
    return getLocalData()->LocalRangeEnd;
  }

  void setLocalRangeEnd(SourceLocation L) {
    getLocalData()->LocalRangeEnd = L;
  }

  SourceLocation getLParenLoc() const {
    return this->getLocalData()->LParenLoc;
  }

  void setLParenLoc(SourceLocation Loc) {
    this->getLocalData()->LParenLoc = Loc;
  }

  SourceLocation getRParenLoc() const {
    return this->getLocalData()->RParenLoc;
  }

  void setRParenLoc(SourceLocation Loc) {
    this->getLocalData()->RParenLoc = Loc;
  }

  SourceRange getParensRange() const {
    return SourceRange(getLParenLoc(), getRParenLoc());
  }

  SourceRange getExceptionSpecRange() const {
    if (hasExceptionSpec())
      return *getExceptionSpecRangePtr();
<<<<<<< HEAD
    return SourceRange();
  }
=======
    return {};
  }

>>>>>>> b2b84690
  void setExceptionSpecRange(SourceRange R) {
    if (hasExceptionSpec())
      *getExceptionSpecRangePtr() = R;
  }

  ArrayRef<ParmVarDecl *> getParams() const {
    return llvm::makeArrayRef(getParmArray(), getNumParams());
  }

  // ParmVarDecls* are stored after Info, one for each parameter.
  ParmVarDecl **getParmArray() const {
    return (ParmVarDecl**) getExtraLocalData();
  }

  unsigned getNumParams() const {
    if (isa<FunctionNoProtoType>(getTypePtr()))
      return 0;
    return cast<FunctionProtoType>(getTypePtr())->getNumParams();
  }
<<<<<<< HEAD
  ParmVarDecl *getParam(unsigned i) const { return getParmArray()[i]; }
  void setParam(unsigned i, ParmVarDecl *VD) { getParmArray()[i] = VD; }

=======

  ParmVarDecl *getParam(unsigned i) const { return getParmArray()[i]; }
  void setParam(unsigned i, ParmVarDecl *VD) { getParmArray()[i] = VD; }

>>>>>>> b2b84690
  TypeLoc getReturnLoc() const {
    return getInnerTypeLoc();
  }

  SourceRange getLocalSourceRange() const {
    return SourceRange(getLocalRangeBegin(), getLocalRangeEnd());
  }

  void initializeLocal(ASTContext &Context, SourceLocation Loc) {
    setLocalRangeBegin(Loc);
    setLParenLoc(Loc);
    setRParenLoc(Loc);
    setLocalRangeEnd(Loc);
    for (unsigned i = 0, e = getNumParams(); i != e; ++i)
      setParam(i, nullptr);
    if (hasExceptionSpec())
      setExceptionSpecRange(Loc);
  }

  /// Returns the size of the type source info data block that is
  /// specific to this type.
  unsigned getExtraLocalDataSize() const {
    unsigned ExceptSpecSize = hasExceptionSpec() ? sizeof(SourceRange) : 0;
    return (getNumParams() * sizeof(ParmVarDecl *)) + ExceptSpecSize;
  }

  unsigned getExtraLocalDataAlignment() const { return alignof(ParmVarDecl *); }

  QualType getInnerType() const { return getTypePtr()->getReturnType(); }
};

class FunctionProtoTypeLoc :
    public InheritingConcreteTypeLoc<FunctionTypeLoc,
                                     FunctionProtoTypeLoc,
                                     FunctionProtoType> {
};

class FunctionNoProtoTypeLoc :
    public InheritingConcreteTypeLoc<FunctionTypeLoc,
                                     FunctionNoProtoTypeLoc,
                                     FunctionNoProtoType> {
};

struct ArrayLocInfo {
  SourceLocation LBracketLoc, RBracketLoc;
  Expr *Size;
};

/// Wrapper for source info for arrays.
class ArrayTypeLoc : public ConcreteTypeLoc<UnqualTypeLoc,
                                            ArrayTypeLoc,
                                            ArrayType,
                                            ArrayLocInfo> {
public:
  SourceLocation getLBracketLoc() const {
    return getLocalData()->LBracketLoc;
  }

  void setLBracketLoc(SourceLocation Loc) {
    getLocalData()->LBracketLoc = Loc;
  }

  SourceLocation getRBracketLoc() const {
    return getLocalData()->RBracketLoc;
  }

  void setRBracketLoc(SourceLocation Loc) {
    getLocalData()->RBracketLoc = Loc;
  }

  SourceRange getBracketsRange() const {
    return SourceRange(getLBracketLoc(), getRBracketLoc());
  }

  Expr *getSizeExpr() const {
    return getLocalData()->Size;
  }

  void setSizeExpr(Expr *Size) {
    getLocalData()->Size = Size;
  }

  TypeLoc getElementLoc() const {
    return getInnerTypeLoc();
  }

  SourceRange getLocalSourceRange() const {
    return SourceRange(getLBracketLoc(), getRBracketLoc());
  }

  void initializeLocal(ASTContext &Context, SourceLocation Loc) {
    setLBracketLoc(Loc);
    setRBracketLoc(Loc);
    setSizeExpr(nullptr);
  }

  QualType getInnerType() const { return getTypePtr()->getElementType(); }
};

class ConstantArrayTypeLoc :
    public InheritingConcreteTypeLoc<ArrayTypeLoc,
                                     ConstantArrayTypeLoc,
                                     ConstantArrayType> {
};

class IncompleteArrayTypeLoc :
    public InheritingConcreteTypeLoc<ArrayTypeLoc,
                                     IncompleteArrayTypeLoc,
                                     IncompleteArrayType> {
};

class DependentSizedArrayTypeLoc :
    public InheritingConcreteTypeLoc<ArrayTypeLoc,
                                     DependentSizedArrayTypeLoc,
                                     DependentSizedArrayType> {
public:
  void initializeLocal(ASTContext &Context, SourceLocation Loc) {
    ArrayTypeLoc::initializeLocal(Context, Loc);
    setSizeExpr(getTypePtr()->getSizeExpr());
  }
};

class VariableArrayTypeLoc :
    public InheritingConcreteTypeLoc<ArrayTypeLoc,
                                     VariableArrayTypeLoc,
                                     VariableArrayType> {
};

// Location information for a TemplateName.  Rudimentary for now.
struct TemplateNameLocInfo {
  SourceLocation NameLoc;
};

struct TemplateSpecializationLocInfo : TemplateNameLocInfo {
  SourceLocation TemplateKWLoc;
  SourceLocation LAngleLoc;
  SourceLocation RAngleLoc;
};

class TemplateSpecializationTypeLoc :
    public ConcreteTypeLoc<UnqualTypeLoc,
                           TemplateSpecializationTypeLoc,
                           TemplateSpecializationType,
                           TemplateSpecializationLocInfo> {
public:
  SourceLocation getTemplateKeywordLoc() const {
    return getLocalData()->TemplateKWLoc;
  }

  void setTemplateKeywordLoc(SourceLocation Loc) {
    getLocalData()->TemplateKWLoc = Loc;
  }

  SourceLocation getLAngleLoc() const {
    return getLocalData()->LAngleLoc;
  }

  void setLAngleLoc(SourceLocation Loc) {
    getLocalData()->LAngleLoc = Loc;
  }

  SourceLocation getRAngleLoc() const {
    return getLocalData()->RAngleLoc;
  }

  void setRAngleLoc(SourceLocation Loc) {
    getLocalData()->RAngleLoc = Loc;
  }

  unsigned getNumArgs() const {
    return getTypePtr()->getNumArgs();
  }

  void setArgLocInfo(unsigned i, TemplateArgumentLocInfo AI) {
    getArgInfos()[i] = AI;
  }

  TemplateArgumentLocInfo getArgLocInfo(unsigned i) const {
    return getArgInfos()[i];
  }

  TemplateArgumentLoc getArgLoc(unsigned i) const {
    return TemplateArgumentLoc(getTypePtr()->getArg(i), getArgLocInfo(i));
  }

  SourceLocation getTemplateNameLoc() const {
    return getLocalData()->NameLoc;
  }

  void setTemplateNameLoc(SourceLocation Loc) {
    getLocalData()->NameLoc = Loc;
  }

  /// - Copy the location information from the given info.
  void copy(TemplateSpecializationTypeLoc Loc) {
    unsigned size = getFullDataSize();
    assert(size == Loc.getFullDataSize());

    // We're potentially copying Expr references here.  We don't
    // bother retaining them because TypeSourceInfos live forever, so
    // as long as the Expr was retained when originally written into
    // the TypeLoc, we're okay.
    memcpy(Data, Loc.Data, size);
  }

  SourceRange getLocalSourceRange() const {
    if (getTemplateKeywordLoc().isValid())
      return SourceRange(getTemplateKeywordLoc(), getRAngleLoc());
    else
      return SourceRange(getTemplateNameLoc(), getRAngleLoc());
  }

  void initializeLocal(ASTContext &Context, SourceLocation Loc) {
    setTemplateKeywordLoc(Loc);
    setTemplateNameLoc(Loc);
    setLAngleLoc(Loc);
    setRAngleLoc(Loc);
    initializeArgLocs(Context, getNumArgs(), getTypePtr()->getArgs(),
                      getArgInfos(), Loc);
  }

  static void initializeArgLocs(ASTContext &Context, unsigned NumArgs,
                                const TemplateArgument *Args,
                                TemplateArgumentLocInfo *ArgInfos,
                                SourceLocation Loc);

  unsigned getExtraLocalDataSize() const {
    return getNumArgs() * sizeof(TemplateArgumentLocInfo);
  }

  unsigned getExtraLocalDataAlignment() const {
    return alignof(TemplateArgumentLocInfo);
  }

private:
  TemplateArgumentLocInfo *getArgInfos() const {
    return static_cast<TemplateArgumentLocInfo*>(getExtraLocalData());
  }
};

struct DependentAddressSpaceLocInfo {
  Expr *ExprOperand;
  SourceRange OperandParens;
  SourceLocation AttrLoc;
};

class DependentAddressSpaceTypeLoc
    : public ConcreteTypeLoc<UnqualTypeLoc,
                             DependentAddressSpaceTypeLoc,
                             DependentAddressSpaceType,
                             DependentAddressSpaceLocInfo> {
public:
  /// The location of the attribute name, i.e.
  ///    int * __attribute__((address_space(11)))
  ///                         ^~~~~~~~~~~~~
  SourceLocation getAttrNameLoc() const {
    return getLocalData()->AttrLoc;
  }
  void setAttrNameLoc(SourceLocation loc) {
    getLocalData()->AttrLoc = loc;
  }

  /// The attribute's expression operand, if it has one.
  ///    int * __attribute__((address_space(11)))
  ///                                       ^~
  Expr *getAttrExprOperand() const {
    return getLocalData()->ExprOperand;
  }
  void setAttrExprOperand(Expr *e) {
    getLocalData()->ExprOperand = e;
  }

  /// The location of the parentheses around the operand, if there is
  /// an operand.
  ///    int * __attribute__((address_space(11)))
  ///                                      ^  ^
  SourceRange getAttrOperandParensRange() const {
    return getLocalData()->OperandParens;
  }
  void setAttrOperandParensRange(SourceRange range) {
    getLocalData()->OperandParens = range;
  }

  SourceRange getLocalSourceRange() const {
    SourceRange range(getAttrNameLoc());
    range.setEnd(getAttrOperandParensRange().getEnd());
    return range;
  }

  ///  Returns the type before the address space attribute application 
  ///  area.   
  ///    int * __attribute__((address_space(11))) *
  ///    ^   ^          
  QualType getInnerType() const {
    return this->getTypePtr()->getPointeeType();
  }

  TypeLoc getPointeeTypeLoc() const {
    return this->getInnerTypeLoc();
  }

  void initializeLocal(ASTContext &Context, SourceLocation loc) {
    setAttrNameLoc(loc);
    setAttrOperandParensRange(SourceRange(loc));
    setAttrExprOperand(getTypePtr()->getAddrSpaceExpr());
  }
};

//===----------------------------------------------------------------------===//
//
//  All of these need proper implementations.
//
//===----------------------------------------------------------------------===//

// FIXME: size expression and attribute locations (or keyword if we
// ever fully support altivec syntax).
class VectorTypeLoc : public InheritingConcreteTypeLoc<TypeSpecTypeLoc,
                                                       VectorTypeLoc,
                                                       VectorType> {
};

// FIXME: size expression and attribute locations (or keyword if we
// ever fully support altivec syntax).
class DependentVectorTypeLoc
    : public InheritingConcreteTypeLoc<TypeSpecTypeLoc,
                                       DependentVectorTypeLoc,
                                       DependentVectorType> {};

// FIXME: size expression and attribute locations.
class ExtVectorTypeLoc : public InheritingConcreteTypeLoc<VectorTypeLoc,
                                                          ExtVectorTypeLoc,
                                                          ExtVectorType> {
};

// FIXME: attribute locations.
// For some reason, this isn't a subtype of VectorType.
class DependentSizedExtVectorTypeLoc :
    public InheritingConcreteTypeLoc<TypeSpecTypeLoc,
                                     DependentSizedExtVectorTypeLoc,
                                     DependentSizedExtVectorType> {
};

// FIXME: location of the '_Complex' keyword.
class ComplexTypeLoc : public InheritingConcreteTypeLoc<TypeSpecTypeLoc,
                                                        ComplexTypeLoc,
                                                        ComplexType> {
};

struct TypeofLocInfo {
  SourceLocation TypeofLoc;
  SourceLocation LParenLoc;
  SourceLocation RParenLoc;
};

struct TypeOfExprTypeLocInfo : public TypeofLocInfo {
};

struct TypeOfTypeLocInfo : public TypeofLocInfo {
  TypeSourceInfo* UnderlyingTInfo;
};

template <class Derived, class TypeClass, class LocalData = TypeofLocInfo>
class TypeofLikeTypeLoc
  : public ConcreteTypeLoc<UnqualTypeLoc, Derived, TypeClass, LocalData> {
public:
  SourceLocation getTypeofLoc() const {
    return this->getLocalData()->TypeofLoc;
  }

  void setTypeofLoc(SourceLocation Loc) {
    this->getLocalData()->TypeofLoc = Loc;
  }

  SourceLocation getLParenLoc() const {
    return this->getLocalData()->LParenLoc;
  }

  void setLParenLoc(SourceLocation Loc) {
    this->getLocalData()->LParenLoc = Loc;
  }

  SourceLocation getRParenLoc() const {
    return this->getLocalData()->RParenLoc;
  }

  void setRParenLoc(SourceLocation Loc) {
    this->getLocalData()->RParenLoc = Loc;
  }

  SourceRange getParensRange() const {
    return SourceRange(getLParenLoc(), getRParenLoc());
  }

  void setParensRange(SourceRange range) {
      setLParenLoc(range.getBegin());
      setRParenLoc(range.getEnd());
  }

  SourceRange getLocalSourceRange() const {
    return SourceRange(getTypeofLoc(), getRParenLoc());
  }

  void initializeLocal(ASTContext &Context, SourceLocation Loc) {
    setTypeofLoc(Loc);
    setLParenLoc(Loc);
    setRParenLoc(Loc);
  }
};

class TypeOfExprTypeLoc : public TypeofLikeTypeLoc<TypeOfExprTypeLoc,
                                                   TypeOfExprType,
                                                   TypeOfExprTypeLocInfo> {
public:
  Expr* getUnderlyingExpr() const {
    return getTypePtr()->getUnderlyingExpr();
  }

  // Reimplemented to account for GNU/C++ extension
  //     typeof unary-expression
  // where there are no parentheses.
  SourceRange getLocalSourceRange() const;
};

class TypeOfTypeLoc
  : public TypeofLikeTypeLoc<TypeOfTypeLoc, TypeOfType, TypeOfTypeLocInfo> {
public:
  QualType getUnderlyingType() const {
    return this->getTypePtr()->getUnderlyingType();
  }

  TypeSourceInfo* getUnderlyingTInfo() const {
    return this->getLocalData()->UnderlyingTInfo;
  }

  void setUnderlyingTInfo(TypeSourceInfo* TI) const {
    this->getLocalData()->UnderlyingTInfo = TI;
  }

  void initializeLocal(ASTContext &Context, SourceLocation Loc);
};

// FIXME: location of the 'decltype' and parens.
class DecltypeTypeLoc : public InheritingConcreteTypeLoc<TypeSpecTypeLoc,
                                                         DecltypeTypeLoc,
                                                         DecltypeType> {
public:
  Expr *getUnderlyingExpr() const { return getTypePtr()->getUnderlyingExpr(); }
};

struct UnaryTransformTypeLocInfo {
  // FIXME: While there's only one unary transform right now, future ones may
  // need different representations
  SourceLocation KWLoc, LParenLoc, RParenLoc;
  TypeSourceInfo *UnderlyingTInfo;
};

class UnaryTransformTypeLoc : public ConcreteTypeLoc<UnqualTypeLoc,
                                                    UnaryTransformTypeLoc,
                                                    UnaryTransformType,
                                                    UnaryTransformTypeLocInfo> {
public:
  SourceLocation getKWLoc() const { return getLocalData()->KWLoc; }
  void setKWLoc(SourceLocation Loc) { getLocalData()->KWLoc = Loc; }

  SourceLocation getLParenLoc() const { return getLocalData()->LParenLoc; }
  void setLParenLoc(SourceLocation Loc) { getLocalData()->LParenLoc = Loc; }

  SourceLocation getRParenLoc() const { return getLocalData()->RParenLoc; }
  void setRParenLoc(SourceLocation Loc) { getLocalData()->RParenLoc = Loc; }

  TypeSourceInfo* getUnderlyingTInfo() const {
    return getLocalData()->UnderlyingTInfo;
  }

  void setUnderlyingTInfo(TypeSourceInfo *TInfo) {
    getLocalData()->UnderlyingTInfo = TInfo;
  }

  SourceRange getLocalSourceRange() const {
    return SourceRange(getKWLoc(), getRParenLoc());
  }

  SourceRange getParensRange() const {
    return SourceRange(getLParenLoc(), getRParenLoc());
  }

  void setParensRange(SourceRange Range) {
    setLParenLoc(Range.getBegin());
    setRParenLoc(Range.getEnd());
  }

  void initializeLocal(ASTContext &Context, SourceLocation Loc);
};

class DeducedTypeLoc
    : public InheritingConcreteTypeLoc<TypeSpecTypeLoc, DeducedTypeLoc,
                                       DeducedType> {};

class AutoTypeLoc
    : public InheritingConcreteTypeLoc<DeducedTypeLoc, AutoTypeLoc, AutoType> {
};

class DeducedTemplateSpecializationTypeLoc
    : public InheritingConcreteTypeLoc<DeducedTypeLoc,
                                       DeducedTemplateSpecializationTypeLoc,
                                       DeducedTemplateSpecializationType> {
public:
  SourceLocation getTemplateNameLoc() const {
    return getNameLoc();
  }
<<<<<<< HEAD
=======

>>>>>>> b2b84690
  void setTemplateNameLoc(SourceLocation Loc) {
    setNameLoc(Loc);
  }
};

struct ElaboratedLocInfo {
  SourceLocation ElaboratedKWLoc;

  /// Data associated with the nested-name-specifier location.
  void *QualifierData;
};

class ElaboratedTypeLoc : public ConcreteTypeLoc<UnqualTypeLoc,
                                                 ElaboratedTypeLoc,
                                                 ElaboratedType,
                                                 ElaboratedLocInfo> {
public:
  SourceLocation getElaboratedKeywordLoc() const {
    return this->getLocalData()->ElaboratedKWLoc;
  }

  void setElaboratedKeywordLoc(SourceLocation Loc) {
    this->getLocalData()->ElaboratedKWLoc = Loc;
  }

  NestedNameSpecifierLoc getQualifierLoc() const {
    return NestedNameSpecifierLoc(getTypePtr()->getQualifier(),
                                  getLocalData()->QualifierData);
  }

  void setQualifierLoc(NestedNameSpecifierLoc QualifierLoc) {
    assert(QualifierLoc.getNestedNameSpecifier()
                                            == getTypePtr()->getQualifier() &&
           "Inconsistent nested-name-specifier pointer");
    getLocalData()->QualifierData = QualifierLoc.getOpaqueData();
  }

  SourceRange getLocalSourceRange() const {
    if (getElaboratedKeywordLoc().isValid())
      if (getQualifierLoc())
        return SourceRange(getElaboratedKeywordLoc(),
                           getQualifierLoc().getEndLoc());
      else
        return SourceRange(getElaboratedKeywordLoc());
    else
      return getQualifierLoc().getSourceRange();
  }

  void initializeLocal(ASTContext &Context, SourceLocation Loc);

  TypeLoc getNamedTypeLoc() const {
    return getInnerTypeLoc();
  }

  QualType getInnerType() const {
    return getTypePtr()->getNamedType();
  }

  void copy(ElaboratedTypeLoc Loc) {
    unsigned size = getFullDataSize();
    assert(size == Loc.getFullDataSize());
    memcpy(Data, Loc.Data, size);
  }
};

// This is exactly the structure of an ElaboratedTypeLoc whose inner
// type is some sort of TypeDeclTypeLoc.
struct DependentNameLocInfo : ElaboratedLocInfo {
  SourceLocation NameLoc;
};

class DependentNameTypeLoc : public ConcreteTypeLoc<UnqualTypeLoc,
                                                    DependentNameTypeLoc,
                                                    DependentNameType,
                                                    DependentNameLocInfo> {
public:
  SourceLocation getElaboratedKeywordLoc() const {
    return this->getLocalData()->ElaboratedKWLoc;
  }

  void setElaboratedKeywordLoc(SourceLocation Loc) {
    this->getLocalData()->ElaboratedKWLoc = Loc;
  }

  NestedNameSpecifierLoc getQualifierLoc() const {
    return NestedNameSpecifierLoc(getTypePtr()->getQualifier(),
                                  getLocalData()->QualifierData);
  }

  void setQualifierLoc(NestedNameSpecifierLoc QualifierLoc) {
    assert(QualifierLoc.getNestedNameSpecifier()
                                            == getTypePtr()->getQualifier() &&
           "Inconsistent nested-name-specifier pointer");
    getLocalData()->QualifierData = QualifierLoc.getOpaqueData();
  }

  SourceLocation getNameLoc() const {
    return this->getLocalData()->NameLoc;
  }

  void setNameLoc(SourceLocation Loc) {
    this->getLocalData()->NameLoc = Loc;
  }

  SourceRange getLocalSourceRange() const {
    if (getElaboratedKeywordLoc().isValid())
      return SourceRange(getElaboratedKeywordLoc(), getNameLoc());
    else
      return SourceRange(getQualifierLoc().getBeginLoc(), getNameLoc());
  }

  void copy(DependentNameTypeLoc Loc) {
    unsigned size = getFullDataSize();
    assert(size == Loc.getFullDataSize());
    memcpy(Data, Loc.Data, size);
  }

  void initializeLocal(ASTContext &Context, SourceLocation Loc);
};

struct DependentTemplateSpecializationLocInfo : DependentNameLocInfo {
  SourceLocation TemplateKWLoc;
  SourceLocation LAngleLoc;
  SourceLocation RAngleLoc;
  // followed by a TemplateArgumentLocInfo[]
};

class DependentTemplateSpecializationTypeLoc :
    public ConcreteTypeLoc<UnqualTypeLoc,
                           DependentTemplateSpecializationTypeLoc,
                           DependentTemplateSpecializationType,
                           DependentTemplateSpecializationLocInfo> {
public:
  SourceLocation getElaboratedKeywordLoc() const {
    return this->getLocalData()->ElaboratedKWLoc;
  }

  void setElaboratedKeywordLoc(SourceLocation Loc) {
    this->getLocalData()->ElaboratedKWLoc = Loc;
  }

  NestedNameSpecifierLoc getQualifierLoc() const {
    if (!getLocalData()->QualifierData)
      return NestedNameSpecifierLoc();

    return NestedNameSpecifierLoc(getTypePtr()->getQualifier(),
                                  getLocalData()->QualifierData);
  }

  void setQualifierLoc(NestedNameSpecifierLoc QualifierLoc) {
    if (!QualifierLoc) {
      // Even if we have a nested-name-specifier in the dependent
      // template specialization type, we won't record the nested-name-specifier
      // location information when this type-source location information is
      // part of a nested-name-specifier.
      getLocalData()->QualifierData = nullptr;
      return;
    }

    assert(QualifierLoc.getNestedNameSpecifier()
                                        == getTypePtr()->getQualifier() &&
           "Inconsistent nested-name-specifier pointer");
    getLocalData()->QualifierData = QualifierLoc.getOpaqueData();
  }

  SourceLocation getTemplateKeywordLoc() const {
    return getLocalData()->TemplateKWLoc;
  }

  void setTemplateKeywordLoc(SourceLocation Loc) {
    getLocalData()->TemplateKWLoc = Loc;
  }

  SourceLocation getTemplateNameLoc() const {
    return this->getLocalData()->NameLoc;
  }

  void setTemplateNameLoc(SourceLocation Loc) {
    this->getLocalData()->NameLoc = Loc;
  }

  SourceLocation getLAngleLoc() const {
    return this->getLocalData()->LAngleLoc;
  }

  void setLAngleLoc(SourceLocation Loc) {
    this->getLocalData()->LAngleLoc = Loc;
  }

  SourceLocation getRAngleLoc() const {
    return this->getLocalData()->RAngleLoc;
  }

  void setRAngleLoc(SourceLocation Loc) {
    this->getLocalData()->RAngleLoc = Loc;
  }

  unsigned getNumArgs() const {
    return getTypePtr()->getNumArgs();
  }

  void setArgLocInfo(unsigned i, TemplateArgumentLocInfo AI) {
    getArgInfos()[i] = AI;
  }

  TemplateArgumentLocInfo getArgLocInfo(unsigned i) const {
    return getArgInfos()[i];
  }

  TemplateArgumentLoc getArgLoc(unsigned i) const {
    return TemplateArgumentLoc(getTypePtr()->getArg(i), getArgLocInfo(i));
  }

  SourceRange getLocalSourceRange() const {
    if (getElaboratedKeywordLoc().isValid())
      return SourceRange(getElaboratedKeywordLoc(), getRAngleLoc());
    else if (getQualifierLoc())
      return SourceRange(getQualifierLoc().getBeginLoc(), getRAngleLoc());
    else if (getTemplateKeywordLoc().isValid())
      return SourceRange(getTemplateKeywordLoc(), getRAngleLoc());
    else
      return SourceRange(getTemplateNameLoc(), getRAngleLoc());
  }

  void copy(DependentTemplateSpecializationTypeLoc Loc) {
    unsigned size = getFullDataSize();
    assert(size == Loc.getFullDataSize());
    memcpy(Data, Loc.Data, size);
  }

  void initializeLocal(ASTContext &Context, SourceLocation Loc);

  unsigned getExtraLocalDataSize() const {
    return getNumArgs() * sizeof(TemplateArgumentLocInfo);
  }

  unsigned getExtraLocalDataAlignment() const {
    return alignof(TemplateArgumentLocInfo);
  }

private:
  TemplateArgumentLocInfo *getArgInfos() const {
    return static_cast<TemplateArgumentLocInfo*>(getExtraLocalData());
  }
};

struct PackExpansionTypeLocInfo {
  SourceLocation EllipsisLoc;
};

class PackExpansionTypeLoc
  : public ConcreteTypeLoc<UnqualTypeLoc, PackExpansionTypeLoc,
                           PackExpansionType, PackExpansionTypeLocInfo> {
public:
  SourceLocation getEllipsisLoc() const {
    return this->getLocalData()->EllipsisLoc;
  }

  void setEllipsisLoc(SourceLocation Loc) {
    this->getLocalData()->EllipsisLoc = Loc;
  }

  SourceRange getLocalSourceRange() const {
    return SourceRange(getEllipsisLoc(), getEllipsisLoc());
  }

  void initializeLocal(ASTContext &Context, SourceLocation Loc) {
    setEllipsisLoc(Loc);
  }

  TypeLoc getPatternLoc() const {
    return getInnerTypeLoc();
  }

  QualType getInnerType() const {
    return this->getTypePtr()->getPattern();
  }
};

struct AtomicTypeLocInfo {
  SourceLocation KWLoc, LParenLoc, RParenLoc;
};

class AtomicTypeLoc : public ConcreteTypeLoc<UnqualTypeLoc, AtomicTypeLoc,
                                             AtomicType, AtomicTypeLocInfo> {
public:
  TypeLoc getValueLoc() const {
    return this->getInnerTypeLoc();
  }

  SourceRange getLocalSourceRange() const {
    return SourceRange(getKWLoc(), getRParenLoc());
  }

  SourceLocation getKWLoc() const {
    return this->getLocalData()->KWLoc;
  }

  void setKWLoc(SourceLocation Loc) {
    this->getLocalData()->KWLoc = Loc;
  }

  SourceLocation getLParenLoc() const {
    return this->getLocalData()->LParenLoc;
  }

  void setLParenLoc(SourceLocation Loc) {
    this->getLocalData()->LParenLoc = Loc;
  }

  SourceLocation getRParenLoc() const {
    return this->getLocalData()->RParenLoc;
  }

  void setRParenLoc(SourceLocation Loc) {
    this->getLocalData()->RParenLoc = Loc;
  }

  SourceRange getParensRange() const {
    return SourceRange(getLParenLoc(), getRParenLoc());
  }

  void setParensRange(SourceRange Range) {
    setLParenLoc(Range.getBegin());
    setRParenLoc(Range.getEnd());
  }

  void initializeLocal(ASTContext &Context, SourceLocation Loc) {
    setKWLoc(Loc);
    setLParenLoc(Loc);
    setRParenLoc(Loc);
  }

  QualType getInnerType() const {
    return this->getTypePtr()->getValueType();
  }
};

struct PipeTypeLocInfo {
  SourceLocation KWLoc;
};

class PipeTypeLoc : public ConcreteTypeLoc<UnqualTypeLoc, PipeTypeLoc, PipeType,
                                           PipeTypeLocInfo> {
public:
  TypeLoc getValueLoc() const { return this->getInnerTypeLoc(); }

  SourceRange getLocalSourceRange() const { return SourceRange(getKWLoc()); }

  SourceLocation getKWLoc() const { return this->getLocalData()->KWLoc; }
  void setKWLoc(SourceLocation Loc) { this->getLocalData()->KWLoc = Loc; }

  void initializeLocal(ASTContext &Context, SourceLocation Loc) {
    setKWLoc(Loc);
  }

  QualType getInnerType() const { return this->getTypePtr()->getElementType(); }
};

template <typename T>
inline T TypeLoc::getAsAdjusted() const {
  TypeLoc Cur = *this;
  while (!T::isKind(Cur)) {
    if (auto PTL = Cur.getAs<ParenTypeLoc>())
      Cur = PTL.getInnerLoc();
    else if (auto ATL = Cur.getAs<AttributedTypeLoc>())
      Cur = ATL.getModifiedLoc();
    else if (auto ETL = Cur.getAs<ElaboratedTypeLoc>())
      Cur = ETL.getNamedTypeLoc();
    else if (auto ATL = Cur.getAs<AdjustedTypeLoc>())
      Cur = ATL.getOriginalLoc();
    else
      break;
  }
  return Cur.getAs<T>();
<<<<<<< HEAD
}
=======
>>>>>>> b2b84690
}

} // namespace clang

#endif // LLVM_CLANG_AST_TYPELOC_H<|MERGE_RESOLUTION|>--- conflicted
+++ resolved
@@ -92,11 +92,7 @@
     return t;
   }
 
-<<<<<<< HEAD
-  /// \brief Convert to the specified TypeLoc type, returning a null TypeLoc if
-=======
   /// Convert to the specified TypeLoc type, returning a null TypeLoc if
->>>>>>> b2b84690
   /// this TypeLock is not of the desired type. It will consider type
   /// adjustments from a type that wad written as a T to another type that is
   /// still canonically a T (ignores parens, attributes, elaborated types, etc).
@@ -114,15 +110,6 @@
     Qualified
   };
 
-<<<<<<< HEAD
-  TypeLoc() : Ty(nullptr), Data(nullptr) { }
-  TypeLoc(QualType ty, void *opaqueData)
-    : Ty(ty.getAsOpaquePtr()), Data(opaqueData) { }
-  TypeLoc(const Type *ty, void *opaqueData)
-    : Ty(ty), Data(opaqueData) { }
-
-=======
->>>>>>> b2b84690
   TypeLocClass getTypeLocClass() const {
     if (getType().hasLocalQualifiers()) return Qualified;
     return (TypeLocClass) getType()->getTypeClass();
@@ -188,11 +175,7 @@
 
   TypeLoc IgnoreParens() const;
 
-<<<<<<< HEAD
-  /// \brief Find a type with the location of an explicit type qualifier.
-=======
   /// Find a type with the location of an explicit type qualifier.
->>>>>>> b2b84690
   ///
   /// The result, if non-null, will be one of:
   ///   QualifiedTypeLoc
@@ -200,11 +183,7 @@
   ///   AttributedTypeLoc, for those type attributes that behave as qualifiers
   TypeLoc findExplicitQualifierLoc() const;
 
-<<<<<<< HEAD
-  /// \brief Initializes this to state that every location in this
-=======
   /// Initializes this to state that every location in this
->>>>>>> b2b84690
   /// type is the given location.
   ///
   /// This method exists to provide a simple transition for code that
@@ -297,11 +276,7 @@
   UnqualTypeLoc getUnqualifiedLoc() const {
     unsigned align =
         TypeLoc::getLocalAlignmentForType(QualType(getTypePtr(), 0));
-<<<<<<< HEAD
-    uintptr_t dataInt = reinterpret_cast<uintptr_t>(Data);
-=======
     auto dataInt = reinterpret_cast<uintptr_t>(Data);
->>>>>>> b2b84690
     dataInt = llvm::alignTo(dataInt, align);
     return UnqualTypeLoc(getTypePtr(), reinterpret_cast<void*>(dataInt));
   }
@@ -579,10 +554,7 @@
   void setBuiltinLoc(SourceLocation Loc) {
     getLocalData()->BuiltinRange = Loc;
   }
-<<<<<<< HEAD
-=======
-
->>>>>>> b2b84690
+
   void expandBuiltinRange(SourceRange Range) {
     SourceRange &BuiltinRange = getLocalData()->BuiltinRange;
     if (!BuiltinRange.getBegin().isValid()) {
@@ -797,10 +769,7 @@
       *((SourceLocation*)this->getExtraLocalData()) :
       SourceLocation();
   }
-<<<<<<< HEAD
-=======
-
->>>>>>> b2b84690
+
   void setProtocolLAngleLoc(SourceLocation Loc) {
     *((SourceLocation*)this->getExtraLocalData()) = Loc;
   }
@@ -810,10 +779,7 @@
       *((SourceLocation*)this->getExtraLocalData() + 1) :
       SourceLocation();
   }
-<<<<<<< HEAD
-=======
-
->>>>>>> b2b84690
+
   void setProtocolRAngleLoc(SourceLocation Loc) {
     *((SourceLocation*)this->getExtraLocalData() + 1) = Loc;
   }
@@ -826,10 +792,7 @@
     assert(i < getNumProtocols() && "Index is out of bounds!");
     return getProtocolLocArray()[i];
   }
-<<<<<<< HEAD
-=======
-
->>>>>>> b2b84690
+
   void setProtocolLoc(unsigned i, SourceLocation Loc) {
     assert(i < getNumProtocols() && "Index is out of bounds!");
     getProtocolLocArray()[i] = Loc;
@@ -852,17 +815,11 @@
     // as well.
     return (this->getNumProtocols() + 2) * sizeof(SourceLocation) ;
   }
-<<<<<<< HEAD
+
   unsigned getExtraLocalDataAlignment() const {
     return alignof(SourceLocation);
   }
-=======
-
-  unsigned getExtraLocalDataAlignment() const {
-    return alignof(SourceLocation);
-  }
-
->>>>>>> b2b84690
+
   SourceRange getLocalSourceRange() const {
     SourceLocation start = getNameLoc();
     SourceLocation end = getProtocolRAngleLoc();
@@ -871,11 +828,7 @@
   }
 };
 
-<<<<<<< HEAD
-/// \brief Wrapper for substituted template type parameters.
-=======
 /// Wrapper for substituted template type parameters.
->>>>>>> b2b84690
 class SubstTemplateTypeParmTypeLoc :
     public InheritingConcreteTypeLoc<TypeSpecTypeLoc,
                                      SubstTemplateTypeParmTypeLoc,
@@ -1017,10 +970,6 @@
   }
 };
 
-<<<<<<< HEAD
-
-=======
->>>>>>> b2b84690
 struct ObjCObjectTypeLocInfo {
   SourceLocation TypeArgsLAngleLoc;
   SourceLocation TypeArgsRAngleLoc;
@@ -1053,10 +1002,7 @@
   SourceLocation getTypeArgsLAngleLoc() const {
     return this->getLocalData()->TypeArgsLAngleLoc;
   }
-<<<<<<< HEAD
-=======
-
->>>>>>> b2b84690
+
   void setTypeArgsLAngleLoc(SourceLocation Loc) {
     this->getLocalData()->TypeArgsLAngleLoc = Loc;
   }
@@ -1064,10 +1010,7 @@
   SourceLocation getTypeArgsRAngleLoc() const {
     return this->getLocalData()->TypeArgsRAngleLoc;
   }
-<<<<<<< HEAD
-=======
-
->>>>>>> b2b84690
+
   void setTypeArgsRAngleLoc(SourceLocation Loc) {
     this->getLocalData()->TypeArgsRAngleLoc = Loc;
   }
@@ -1089,10 +1032,7 @@
   SourceLocation getProtocolLAngleLoc() const {
     return this->getLocalData()->ProtocolLAngleLoc;
   }
-<<<<<<< HEAD
-=======
-
->>>>>>> b2b84690
+
   void setProtocolLAngleLoc(SourceLocation Loc) {
     this->getLocalData()->ProtocolLAngleLoc = Loc;
   }
@@ -1100,10 +1040,7 @@
   SourceLocation getProtocolRAngleLoc() const {
     return this->getLocalData()->ProtocolRAngleLoc;
   }
-<<<<<<< HEAD
-=======
-
->>>>>>> b2b84690
+
   void setProtocolRAngleLoc(SourceLocation Loc) {
     this->getLocalData()->ProtocolRAngleLoc = Loc;
   }
@@ -1264,11 +1201,6 @@
 
 struct AdjustedLocInfo {}; // Nothing.
 
-<<<<<<< HEAD
-struct AdjustedLocInfo { }; // Nothing.
-
-=======
->>>>>>> b2b84690
 class AdjustedTypeLoc : public ConcreteTypeLoc<UnqualTypeLoc, AdjustedTypeLoc,
                                                AdjustedType, AdjustedLocInfo> {
 public:
@@ -1295,11 +1227,7 @@
   }
 };
 
-<<<<<<< HEAD
-/// \brief Wrapper for source info for pointers decayed from arrays and
-=======
 /// Wrapper for source info for pointers decayed from arrays and
->>>>>>> b2b84690
 /// functions.
 class DecayedTypeLoc : public InheritingConcreteTypeLoc<
                            AdjustedTypeLoc, DecayedTypeLoc, DecayedType> {
@@ -1482,10 +1410,7 @@
     // exception specification information.
     return (SourceRange *)(getParmArray() + getNumParams());
   }
-<<<<<<< HEAD
-=======
-
->>>>>>> b2b84690
+
 public:
   SourceLocation getLocalRangeBegin() const {
     return getLocalData()->LocalRangeBegin;
@@ -1526,14 +1451,9 @@
   SourceRange getExceptionSpecRange() const {
     if (hasExceptionSpec())
       return *getExceptionSpecRangePtr();
-<<<<<<< HEAD
-    return SourceRange();
-  }
-=======
     return {};
   }
 
->>>>>>> b2b84690
   void setExceptionSpecRange(SourceRange R) {
     if (hasExceptionSpec())
       *getExceptionSpecRangePtr() = R;
@@ -1553,16 +1473,10 @@
       return 0;
     return cast<FunctionProtoType>(getTypePtr())->getNumParams();
   }
-<<<<<<< HEAD
+
   ParmVarDecl *getParam(unsigned i) const { return getParmArray()[i]; }
   void setParam(unsigned i, ParmVarDecl *VD) { getParmArray()[i] = VD; }
 
-=======
-
-  ParmVarDecl *getParam(unsigned i) const { return getParmArray()[i]; }
-  void setParam(unsigned i, ParmVarDecl *VD) { getParmArray()[i] = VD; }
-
->>>>>>> b2b84690
   TypeLoc getReturnLoc() const {
     return getInnerTypeLoc();
   }
@@ -2073,10 +1987,7 @@
   SourceLocation getTemplateNameLoc() const {
     return getNameLoc();
   }
-<<<<<<< HEAD
-=======
-
->>>>>>> b2b84690
+
   void setTemplateNameLoc(SourceLocation Loc) {
     setNameLoc(Loc);
   }
@@ -2452,11 +2363,7 @@
       break;
   }
   return Cur.getAs<T>();
-<<<<<<< HEAD
 }
-=======
->>>>>>> b2b84690
-}
 
 } // namespace clang
 
