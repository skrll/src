//===- ExternalASTSource.h - Abstract External AST Interface ----*- C++ -*-===//
//
//                     The LLVM Compiler Infrastructure
//
// This file is distributed under the University of Illinois Open Source
// License. See LICENSE.TXT for details.
//
//===----------------------------------------------------------------------===//
//
//  This file defines the ExternalASTSource interface, which enables
//  construction of AST nodes from some external source.
//
//===----------------------------------------------------------------------===//
<<<<<<< HEAD
=======

>>>>>>> b2b84690
#ifndef LLVM_CLANG_AST_EXTERNALASTSOURCE_H
#define LLVM_CLANG_AST_EXTERNALASTSOURCE_H

#include "clang/AST/CharUnits.h"
#include "clang/AST/DeclBase.h"
<<<<<<< HEAD
#include "clang/Basic/Module.h"
=======
#include "clang/Basic/LLVM.h"
#include "clang/Basic/Module.h"
#include "llvm/ADT/ArrayRef.h"
>>>>>>> b2b84690
#include "llvm/ADT/DenseMap.h"
#include "llvm/ADT/IntrusiveRefCntPtr.h"
#include "llvm/ADT/Optional.h"
#include "llvm/ADT/PointerUnion.h"
#include "llvm/ADT/STLExtras.h"
#include "llvm/ADT/SmallVector.h"
#include "llvm/ADT/StringRef.h"
#include "llvm/ADT/iterator.h"
#include "llvm/Support/PointerLikeTypeTraits.h"
#include <cassert>
#include <cstddef>
#include <cstdint>
#include <iterator>
#include <string>
#include <utility>

namespace clang {

class ASTConsumer;
class ASTContext;
class CXXBaseSpecifier;
class CXXCtorInitializer;
<<<<<<< HEAD
=======
class CXXRecordDecl;
>>>>>>> b2b84690
class DeclarationName;
class FieldDecl;
class IdentifierInfo;
class NamedDecl;
class ObjCInterfaceDecl;
class RecordDecl;
class Selector;
class Stmt;
class TagDecl;

<<<<<<< HEAD
/// \brief Abstract interface for external sources of AST nodes.
=======
/// Abstract interface for external sources of AST nodes.
>>>>>>> b2b84690
///
/// External AST sources provide AST nodes constructed from some
/// external source, such as a precompiled header. External AST
/// sources can resolve types and declarations from abstract IDs into
/// actual type and declaration nodes, and read parts of declaration
/// contexts.
class ExternalASTSource : public RefCountedBase<ExternalASTSource> {
<<<<<<< HEAD
  /// Generation number for this external AST source. Must be increased
  /// whenever we might have added new redeclarations for existing decls.
  uint32_t CurrentGeneration;

  /// \brief Whether this AST source also provides information for
  /// semantic analysis.
  bool SemaSource;

  friend class ExternalSemaSource;

public:
  ExternalASTSource() : CurrentGeneration(0), SemaSource(false) { }
=======
  friend class ExternalSemaSource;

  /// Generation number for this external AST source. Must be increased
  /// whenever we might have added new redeclarations for existing decls.
  uint32_t CurrentGeneration = 0;
>>>>>>> b2b84690

  /// Whether this AST source also provides information for
  /// semantic analysis.
  bool SemaSource = false;

public:
  ExternalASTSource() = default;
  virtual ~ExternalASTSource();

  /// RAII class for safely pairing a StartedDeserializing call
  /// with FinishedDeserializing.
  class Deserializing {
    ExternalASTSource *Source;

  public:
    explicit Deserializing(ExternalASTSource *source) : Source(source) {
      assert(Source);
      Source->StartedDeserializing();
    }

    ~Deserializing() {
      Source->FinishedDeserializing();
    }
  };

<<<<<<< HEAD
  /// \brief Get the current generation of this AST source. This number
=======
  /// Get the current generation of this AST source. This number
>>>>>>> b2b84690
  /// is incremented each time the AST source lazily extends an existing
  /// entity.
  uint32_t getGeneration() const { return CurrentGeneration; }

<<<<<<< HEAD
  /// \brief Resolve a declaration ID into a declaration, potentially
=======
  /// Resolve a declaration ID into a declaration, potentially
>>>>>>> b2b84690
  /// building a new declaration.
  ///
  /// This method only needs to be implemented if the AST source ever
  /// passes back decl sets as VisibleDeclaration objects.
  ///
  /// The default implementation of this method is a no-op.
  virtual Decl *GetExternalDecl(uint32_t ID);

  /// Resolve a selector ID into a selector.
  ///
  /// This operation only needs to be implemented if the AST source
  /// returns non-zero for GetNumKnownSelectors().
  ///
  /// The default implementation of this method is a no-op.
  virtual Selector GetExternalSelector(uint32_t ID);

  /// Returns the number of selectors known to the external AST
  /// source.
  ///
  /// The default implementation of this method is a no-op.
  virtual uint32_t GetNumExternalSelectors();

  /// Resolve the offset of a statement in the decl stream into
  /// a statement.
  ///
  /// This operation is meant to be used via a LazyOffsetPtr.  It only
  /// needs to be implemented if the AST source uses methods like
  /// FunctionDecl::setLazyBody when building decls.
  ///
  /// The default implementation of this method is a no-op.
  virtual Stmt *GetExternalDeclStmt(uint64_t Offset);

<<<<<<< HEAD
  /// \brief Resolve the offset of a set of C++ constructor initializers in
=======
  /// Resolve the offset of a set of C++ constructor initializers in
>>>>>>> b2b84690
  /// the decl stream into an array of initializers.
  ///
  /// The default implementation of this method is a no-op.
  virtual CXXCtorInitializer **GetExternalCXXCtorInitializers(uint64_t Offset);

<<<<<<< HEAD
  /// \brief Resolve the offset of a set of C++ base specifiers in the decl
=======
  /// Resolve the offset of a set of C++ base specifiers in the decl
>>>>>>> b2b84690
  /// stream into an array of specifiers.
  ///
  /// The default implementation of this method is a no-op.
  virtual CXXBaseSpecifier *GetExternalCXXBaseSpecifiers(uint64_t Offset);

  /// Update an out-of-date identifier.
  virtual void updateOutOfDateIdentifier(IdentifierInfo &II) {}

  /// Find all declarations with the given name in the given context,
  /// and add them to the context by calling SetExternalVisibleDeclsForName
  /// or SetNoExternalVisibleDeclsForName.
  /// \return \c true if any declarations might have been found, \c false if
  /// we definitely have no declarations with tbis name.
  ///
  /// The default implementation of this method is a no-op returning \c false.
  virtual bool
  FindExternalVisibleDeclsByName(const DeclContext *DC, DeclarationName Name);

  /// Ensures that the table of all visible declarations inside this
  /// context is up to date.
  ///
  /// The default implementation of this function is a no-op.
  virtual void completeVisibleDeclsMap(const DeclContext *DC);

<<<<<<< HEAD
  /// \brief Retrieve the module that corresponds to the given module ID.
  virtual Module *getModule(unsigned ID) { return nullptr; }

=======
  /// Retrieve the module that corresponds to the given module ID.
  virtual Module *getModule(unsigned ID) { return nullptr; }

  /// Determine whether D comes from a PCH which was built with a corresponding
  /// object file.
  virtual bool DeclIsFromPCHWithObjectFile(const Decl *D) { return false; }

>>>>>>> b2b84690
  /// Abstracts clang modules and precompiled header files and holds
  /// everything needed to generate debug info for an imported module
  /// or PCH.
  class ASTSourceDescriptor {
    StringRef PCHModuleName;
    StringRef Path;
    StringRef ASTFile;
    ASTFileSignature Signature;
    const Module *ClangModule = nullptr;

  public:
<<<<<<< HEAD
    ASTSourceDescriptor(){};
    ASTSourceDescriptor(StringRef Name, StringRef Path, StringRef ASTFile,
                        ASTFileSignature Signature)
        : PCHModuleName(std::move(Name)), Path(std::move(Path)),
          ASTFile(std::move(ASTFile)), Signature(Signature){};
    ASTSourceDescriptor(const Module &M);
=======
    ASTSourceDescriptor() = default;
    ASTSourceDescriptor(StringRef Name, StringRef Path, StringRef ASTFile,
                        ASTFileSignature Signature)
        : PCHModuleName(std::move(Name)), Path(std::move(Path)),
          ASTFile(std::move(ASTFile)), Signature(Signature) {}
    ASTSourceDescriptor(const Module &M);

>>>>>>> b2b84690
    std::string getModuleName() const;
    StringRef getPath() const { return Path; }
    StringRef getASTFile() const { return ASTFile; }
    ASTFileSignature getSignature() const { return Signature; }
    const Module *getModuleOrNull() const { return ClangModule; }
  };

  /// Return a descriptor for the corresponding module, if one exists.
  virtual llvm::Optional<ASTSourceDescriptor> getSourceDescriptor(unsigned ID);

  enum ExtKind { EK_Always, EK_Never, EK_ReplyHazy };
<<<<<<< HEAD

  virtual ExtKind hasExternalDefinitions(const Decl *D);
=======
>>>>>>> b2b84690

  virtual ExtKind hasExternalDefinitions(const Decl *D);

  /// Finds all declarations lexically contained within the given
  /// DeclContext, after applying an optional filter predicate.
  ///
  /// \param IsKindWeWant a predicate function that returns true if the passed
  /// declaration kind is one we are looking for.
  ///
  /// The default implementation of this method is a no-op.
  virtual void
  FindExternalLexicalDecls(const DeclContext *DC,
                           llvm::function_ref<bool(Decl::Kind)> IsKindWeWant,
                           SmallVectorImpl<Decl *> &Result);

  /// Finds all declarations lexically contained within the given
  /// DeclContext.
  void FindExternalLexicalDecls(const DeclContext *DC,
                                SmallVectorImpl<Decl *> &Result) {
    FindExternalLexicalDecls(DC, [](Decl::Kind) { return true; }, Result);
  }

  /// Get the decls that are contained in a file in the Offset/Length
  /// range. \p Length can be 0 to indicate a point at \p Offset instead of
  /// a range.
  virtual void FindFileRegionDecls(FileID File, unsigned Offset,
                                   unsigned Length,
                                   SmallVectorImpl<Decl *> &Decls);

<<<<<<< HEAD
  /// \brief Gives the external AST source an opportunity to complete
=======
  /// Gives the external AST source an opportunity to complete
>>>>>>> b2b84690
  /// the redeclaration chain for a declaration. Called each time we
  /// need the most recent declaration of a declaration after the
  /// generation count is incremented.
  virtual void CompleteRedeclChain(const Decl *D);

<<<<<<< HEAD
  /// \brief Gives the external AST source an opportunity to complete
=======
  /// Gives the external AST source an opportunity to complete
>>>>>>> b2b84690
  /// an incomplete type.
  virtual void CompleteType(TagDecl *Tag);

  /// Gives the external AST source an opportunity to complete an
  /// incomplete Objective-C class.
  ///
  /// This routine will only be invoked if the "externally completed" bit is
  /// set on the ObjCInterfaceDecl via the function
  /// \c ObjCInterfaceDecl::setExternallyCompleted().
  virtual void CompleteType(ObjCInterfaceDecl *Class);

<<<<<<< HEAD
  /// \brief Loads comment ranges.
=======
  /// Loads comment ranges.
>>>>>>> b2b84690
  virtual void ReadComments();

  /// Notify ExternalASTSource that we started deserialization of
  /// a decl or type so until FinishedDeserializing is called there may be
  /// decls that are initializing. Must be paired with FinishedDeserializing.
  ///
  /// The default implementation of this method is a no-op.
  virtual void StartedDeserializing();

  /// Notify ExternalASTSource that we finished the deserialization of
  /// a decl or type. Must be paired with StartedDeserializing.
  ///
  /// The default implementation of this method is a no-op.
  virtual void FinishedDeserializing();

  /// Function that will be invoked when we begin parsing a new
  /// translation unit involving this external AST source.
  ///
  /// The default implementation of this method is a no-op.
  virtual void StartTranslationUnit(ASTConsumer *Consumer);

  /// Print any statistics that have been gathered regarding
  /// the external AST source.
  ///
  /// The default implementation of this method is a no-op.
  virtual void PrintStats();
  
  /// Perform layout on the given record.
  ///
  /// This routine allows the external AST source to provide an specific 
  /// layout for a record, overriding the layout that would normally be
  /// constructed. It is intended for clients who receive specific layout
  /// details rather than source code (such as LLDB). The client is expected
  /// to fill in the field offsets, base offsets, virtual base offsets, and
  /// complete object size.
  ///
  /// \param Record The record whose layout is being requested.
  ///
  /// \param Size The final size of the record, in bits.
  ///
  /// \param Alignment The final alignment of the record, in bits.
  ///
  /// \param FieldOffsets The offset of each of the fields within the record,
  /// expressed in bits. All of the fields must be provided with offsets.
  ///
  /// \param BaseOffsets The offset of each of the direct, non-virtual base
  /// classes. If any bases are not given offsets, the bases will be laid 
  /// out according to the ABI.
  ///
  /// \param VirtualBaseOffsets The offset of each of the virtual base classes
  /// (either direct or not). If any bases are not given offsets, the bases will be laid 
  /// out according to the ABI.
  /// 
  /// \returns true if the record layout was provided, false otherwise.
  virtual bool layoutRecordType(
      const RecordDecl *Record, uint64_t &Size, uint64_t &Alignment,
      llvm::DenseMap<const FieldDecl *, uint64_t> &FieldOffsets,
      llvm::DenseMap<const CXXRecordDecl *, CharUnits> &BaseOffsets,
      llvm::DenseMap<const CXXRecordDecl *, CharUnits> &VirtualBaseOffsets);

  //===--------------------------------------------------------------------===//
  // Queries for performance analysis.
  //===--------------------------------------------------------------------===//
  
  struct MemoryBufferSizes {
    size_t malloc_bytes;
    size_t mmap_bytes;
    
    MemoryBufferSizes(size_t malloc_bytes, size_t mmap_bytes)
        : malloc_bytes(malloc_bytes), mmap_bytes(mmap_bytes) {}
  };
  
  /// Return the amount of memory used by memory buffers, breaking down
  /// by heap-backed versus mmap'ed memory.
  MemoryBufferSizes getMemoryBufferSizes() const {
    MemoryBufferSizes sizes(0, 0);
    getMemoryBufferSizes(sizes);
    return sizes;
  }

  virtual void getMemoryBufferSizes(MemoryBufferSizes &sizes) const;

protected:
  static DeclContextLookupResult
  SetExternalVisibleDeclsForName(const DeclContext *DC,
                                 DeclarationName Name,
                                 ArrayRef<NamedDecl*> Decls);

  static DeclContextLookupResult
  SetNoExternalVisibleDeclsForName(const DeclContext *DC,
                                   DeclarationName Name);

<<<<<<< HEAD
  /// \brief Increment the current generation.
=======
  /// Increment the current generation.
>>>>>>> b2b84690
  uint32_t incrementGeneration(ASTContext &C);
};

/// A lazy pointer to an AST node (of base type T) that resides
/// within an external AST source.
///
/// The AST node is identified within the external AST source by a
/// 63-bit offset, and can be retrieved via an operation on the
/// external AST source itself.
template<typename T, typename OffsT, T* (ExternalASTSource::*Get)(OffsT Offset)>
struct LazyOffsetPtr {
  /// Either a pointer to an AST node or the offset within the
  /// external AST source where the AST node can be found.
  ///
  /// If the low bit is clear, a pointer to the AST node. If the low
  /// bit is set, the upper 63 bits are the offset.
  mutable uint64_t Ptr = 0;

public:
  LazyOffsetPtr() = default;
  explicit LazyOffsetPtr(T *Ptr) : Ptr(reinterpret_cast<uint64_t>(Ptr)) {}

  explicit LazyOffsetPtr(uint64_t Offset) : Ptr((Offset << 1) | 0x01) {
    assert((Offset << 1 >> 1) == Offset && "Offsets must require < 63 bits");
    if (Offset == 0)
      Ptr = 0;
  }

  LazyOffsetPtr &operator=(T *Ptr) {
    this->Ptr = reinterpret_cast<uint64_t>(Ptr);
    return *this;
  }

  LazyOffsetPtr &operator=(uint64_t Offset) {
    assert((Offset << 1 >> 1) == Offset && "Offsets must require < 63 bits");
    if (Offset == 0)
      Ptr = 0;
    else
      Ptr = (Offset << 1) | 0x01;

    return *this;
  }

  /// Whether this pointer is non-NULL.
  ///
  /// This operation does not require the AST node to be deserialized.
  explicit operator bool() const { return Ptr != 0; }

  /// Whether this pointer is non-NULL.
  ///
  /// This operation does not require the AST node to be deserialized.
  bool isValid() const { return Ptr != 0; }

  /// Whether this pointer is currently stored as an offset.
  bool isOffset() const { return Ptr & 0x01; }

  /// Retrieve the pointer to the AST node that this lazy pointer points to.
  ///
  /// \param Source the external AST source.
  ///
  /// \returns a pointer to the AST node.
  T* get(ExternalASTSource *Source) const {
    if (isOffset()) {
      assert(Source &&
             "Cannot deserialize a lazy pointer without an AST source");
      Ptr = reinterpret_cast<uint64_t>((Source->*Get)(Ptr >> 1));
    }
    return reinterpret_cast<T*>(Ptr);
  }
};

<<<<<<< HEAD
/// \brief A lazy value (of type T) that is within an AST node of type Owner,
=======
/// A lazy value (of type T) that is within an AST node of type Owner,
>>>>>>> b2b84690
/// where the value might change in later generations of the external AST
/// source.
template<typename Owner, typename T, void (ExternalASTSource::*Update)(Owner)>
struct LazyGenerationalUpdatePtr {
  /// A cache of the value of this pointer, in the most recent generation in
  /// which we queried it.
  struct LazyData {
<<<<<<< HEAD
    LazyData(ExternalASTSource *Source, T Value)
        : ExternalSource(Source), LastGeneration(0), LastValue(Value) {}
    ExternalASTSource *ExternalSource;
    uint32_t LastGeneration;
    T LastValue;
  };

  // Our value is represented as simply T if there is no external AST source.
  typedef llvm::PointerUnion<T, LazyData*> ValueType;
=======
    ExternalASTSource *ExternalSource;
    uint32_t LastGeneration = 0;
    T LastValue;

    LazyData(ExternalASTSource *Source, T Value)
        : ExternalSource(Source), LastValue(Value) {}
  };

  // Our value is represented as simply T if there is no external AST source.
  using ValueType = llvm::PointerUnion<T, LazyData*>;
>>>>>>> b2b84690
  ValueType Value;

  LazyGenerationalUpdatePtr(ValueType V) : Value(V) {}

  // Defined in ASTContext.h
  static ValueType makeValue(const ASTContext &Ctx, T Value);

public:
  explicit LazyGenerationalUpdatePtr(const ASTContext &Ctx, T Value = T())
      : Value(makeValue(Ctx, Value)) {}

  /// Create a pointer that is not potentially updated by later generations of
  /// the external AST source.
  enum NotUpdatedTag { NotUpdated };
  LazyGenerationalUpdatePtr(NotUpdatedTag, T Value = T())
      : Value(Value) {}

  /// Forcibly set this pointer (which must be lazy) as needing updates.
  void markIncomplete() {
    Value.template get<LazyData *>()->LastGeneration = 0;
  }

  /// Set the value of this pointer, in the current generation.
  void set(T NewValue) {
<<<<<<< HEAD
    if (LazyData *LazyVal = Value.template dyn_cast<LazyData*>()) {
=======
    if (auto *LazyVal = Value.template dyn_cast<LazyData *>()) {
>>>>>>> b2b84690
      LazyVal->LastValue = NewValue;
      return;
    }
    Value = NewValue;
  }

  /// Set the value of this pointer, for this and all future generations.
  void setNotUpdated(T NewValue) { Value = NewValue; }

  /// Get the value of this pointer, updating its owner if necessary.
  T get(Owner O) {
<<<<<<< HEAD
    if (LazyData *LazyVal = Value.template dyn_cast<LazyData*>()) {
=======
    if (auto *LazyVal = Value.template dyn_cast<LazyData *>()) {
>>>>>>> b2b84690
      if (LazyVal->LastGeneration != LazyVal->ExternalSource->getGeneration()) {
        LazyVal->LastGeneration = LazyVal->ExternalSource->getGeneration();
        (LazyVal->ExternalSource->*Update)(O);
      }
      return LazyVal->LastValue;
    }
    return Value.template get<T>();
  }

  /// Get the most recently computed value of this pointer without updating it.
  T getNotUpdated() const {
<<<<<<< HEAD
    if (LazyData *LazyVal = Value.template dyn_cast<LazyData*>())
=======
    if (auto *LazyVal = Value.template dyn_cast<LazyData *>())
>>>>>>> b2b84690
      return LazyVal->LastValue;
    return Value.template get<T>();
  }

  void *getOpaqueValue() { return Value.getOpaqueValue(); }
  static LazyGenerationalUpdatePtr getFromOpaqueValue(void *Ptr) {
    return LazyGenerationalUpdatePtr(ValueType::getFromOpaqueValue(Ptr));
  }
};
<<<<<<< HEAD
} // end namespace clang
=======

} // namespace clang
>>>>>>> b2b84690

/// Specialize PointerLikeTypeTraits to allow LazyGenerationalUpdatePtr to be
/// placed into a PointerUnion.
namespace llvm {
<<<<<<< HEAD
=======

>>>>>>> b2b84690
template<typename Owner, typename T,
         void (clang::ExternalASTSource::*Update)(Owner)>
struct PointerLikeTypeTraits<
    clang::LazyGenerationalUpdatePtr<Owner, T, Update>> {
<<<<<<< HEAD
  typedef clang::LazyGenerationalUpdatePtr<Owner, T, Update> Ptr;
  static void *getAsVoidPointer(Ptr P) { return P.getOpaqueValue(); }
  static Ptr getFromVoidPointer(void *P) { return Ptr::getFromOpaqueValue(P); }
=======
  using Ptr = clang::LazyGenerationalUpdatePtr<Owner, T, Update>;

  static void *getAsVoidPointer(Ptr P) { return P.getOpaqueValue(); }
  static Ptr getFromVoidPointer(void *P) { return Ptr::getFromOpaqueValue(P); }

>>>>>>> b2b84690
  enum {
    NumLowBitsAvailable = PointerLikeTypeTraits<T>::NumLowBitsAvailable - 1
  };
};
<<<<<<< HEAD
}

namespace clang {
/// \brief Represents a lazily-loaded vector of data.
=======

} // namespace llvm

namespace clang {

/// Represents a lazily-loaded vector of data.
>>>>>>> b2b84690
///
/// The lazily-loaded vector of data contains data that is partially loaded
/// from an external source and partially added by local translation. The 
/// items loaded from the external source are loaded lazily, when needed for
/// iteration over the complete vector.
template<typename T, typename Source, 
         void (Source::*Loader)(SmallVectorImpl<T>&),
         unsigned LoadedStorage = 2, unsigned LocalStorage = 4>
class LazyVector {
  SmallVector<T, LoadedStorage> Loaded;
  SmallVector<T, LocalStorage> Local;

public:
  /// Iteration over the elements in the vector.
  ///
  /// In a complete iteration, the iterator walks the range [-M, N),
  /// where negative values are used to indicate elements
  /// loaded from the external source while non-negative values are used to
  /// indicate elements added via \c push_back().
  /// However, to provide iteration in source order (for, e.g., chained
  /// precompiled headers), dereferencing the iterator flips the negative
  /// values (corresponding to loaded entities), so that position -M
  /// corresponds to element 0 in the loaded entities vector, position -M+1
  /// corresponds to element 1 in the loaded entities vector, etc. This
  /// gives us a reasonably efficient, source-order walk.
  ///
  /// We define this as a wrapping iterator around an int. The
  /// iterator_adaptor_base class forwards the iterator methods to basic integer
  /// arithmetic.
  class iterator
      : public llvm::iterator_adaptor_base<
            iterator, int, std::random_access_iterator_tag, T, int, T *, T &> {
<<<<<<< HEAD
    LazyVector *Self;

    iterator(LazyVector *Self, int Position)
        : iterator::iterator_adaptor_base(Position), Self(Self) {}

    bool isLoaded() const { return this->I < 0; }
    friend class LazyVector;

=======
    friend class LazyVector;

    LazyVector *Self;

    iterator(LazyVector *Self, int Position)
        : iterator::iterator_adaptor_base(Position), Self(Self) {}

    bool isLoaded() const { return this->I < 0; }

>>>>>>> b2b84690
  public:
    iterator() : iterator(nullptr, 0) {}

    typename iterator::reference operator*() const {
      if (isLoaded())
        return Self->Loaded.end()[this->I];
      return Self->Local.begin()[this->I];
    }
  };

  iterator begin(Source *source, bool LocalOnly = false) {
    if (LocalOnly)
      return iterator(this, 0);
    
    if (source)
      (source->*Loader)(Loaded);
    return iterator(this, -(int)Loaded.size());
  }
  
  iterator end() {
    return iterator(this, Local.size());
  }
  
  void push_back(const T& LocalValue) {
    Local.push_back(LocalValue);
  }
  
  void erase(iterator From, iterator To) {
    if (From.isLoaded() && To.isLoaded()) {
      Loaded.erase(&*From, &*To);
      return;
    }

    if (From.isLoaded()) {
      Loaded.erase(&*From, Loaded.end());
      From = begin(nullptr, true);
    }

    Local.erase(&*From, &*To);
  }
};

/// A lazy pointer to a statement.
using LazyDeclStmtPtr =
    LazyOffsetPtr<Stmt, uint64_t, &ExternalASTSource::GetExternalDeclStmt>;

/// A lazy pointer to a declaration.
using LazyDeclPtr =
    LazyOffsetPtr<Decl, uint32_t, &ExternalASTSource::GetExternalDecl>;

/// A lazy pointer to a set of CXXCtorInitializers.
using LazyCXXCtorInitializersPtr =
    LazyOffsetPtr<CXXCtorInitializer *, uint64_t,
                  &ExternalASTSource::GetExternalCXXCtorInitializers>;

<<<<<<< HEAD
/// \brief A lazy pointer to a set of CXXCtorInitializers.
typedef LazyOffsetPtr<CXXCtorInitializer *, uint64_t,
                      &ExternalASTSource::GetExternalCXXCtorInitializers>
  LazyCXXCtorInitializersPtr;

/// \brief A lazy pointer to a set of CXXBaseSpecifiers.
typedef LazyOffsetPtr<CXXBaseSpecifier, uint64_t,
                      &ExternalASTSource::GetExternalCXXBaseSpecifiers>
  LazyCXXBaseSpecifiersPtr;
=======
/// A lazy pointer to a set of CXXBaseSpecifiers.
using LazyCXXBaseSpecifiersPtr =
    LazyOffsetPtr<CXXBaseSpecifier, uint64_t,
                  &ExternalASTSource::GetExternalCXXBaseSpecifiers>;
>>>>>>> b2b84690

} // namespace clang

<<<<<<< HEAD
#endif
=======
#endif // LLVM_CLANG_AST_EXTERNALASTSOURCE_H
>>>>>>> b2b84690
<|MERGE_RESOLUTION|>--- conflicted
+++ resolved
@@ -11,22 +11,15 @@
 //  construction of AST nodes from some external source.
 //
 //===----------------------------------------------------------------------===//
-<<<<<<< HEAD
-=======
-
->>>>>>> b2b84690
+
 #ifndef LLVM_CLANG_AST_EXTERNALASTSOURCE_H
 #define LLVM_CLANG_AST_EXTERNALASTSOURCE_H
 
 #include "clang/AST/CharUnits.h"
 #include "clang/AST/DeclBase.h"
-<<<<<<< HEAD
-#include "clang/Basic/Module.h"
-=======
 #include "clang/Basic/LLVM.h"
 #include "clang/Basic/Module.h"
 #include "llvm/ADT/ArrayRef.h"
->>>>>>> b2b84690
 #include "llvm/ADT/DenseMap.h"
 #include "llvm/ADT/IntrusiveRefCntPtr.h"
 #include "llvm/ADT/Optional.h"
@@ -49,10 +42,7 @@
 class ASTContext;
 class CXXBaseSpecifier;
 class CXXCtorInitializer;
-<<<<<<< HEAD
-=======
 class CXXRecordDecl;
->>>>>>> b2b84690
 class DeclarationName;
 class FieldDecl;
 class IdentifierInfo;
@@ -63,11 +53,7 @@
 class Stmt;
 class TagDecl;
 
-<<<<<<< HEAD
-/// \brief Abstract interface for external sources of AST nodes.
-=======
 /// Abstract interface for external sources of AST nodes.
->>>>>>> b2b84690
 ///
 /// External AST sources provide AST nodes constructed from some
 /// external source, such as a precompiled header. External AST
@@ -75,26 +61,11 @@
 /// actual type and declaration nodes, and read parts of declaration
 /// contexts.
 class ExternalASTSource : public RefCountedBase<ExternalASTSource> {
-<<<<<<< HEAD
-  /// Generation number for this external AST source. Must be increased
-  /// whenever we might have added new redeclarations for existing decls.
-  uint32_t CurrentGeneration;
-
-  /// \brief Whether this AST source also provides information for
-  /// semantic analysis.
-  bool SemaSource;
-
-  friend class ExternalSemaSource;
-
-public:
-  ExternalASTSource() : CurrentGeneration(0), SemaSource(false) { }
-=======
   friend class ExternalSemaSource;
 
   /// Generation number for this external AST source. Must be increased
   /// whenever we might have added new redeclarations for existing decls.
   uint32_t CurrentGeneration = 0;
->>>>>>> b2b84690
 
   /// Whether this AST source also provides information for
   /// semantic analysis.
@@ -120,20 +91,12 @@
     }
   };
 
-<<<<<<< HEAD
-  /// \brief Get the current generation of this AST source. This number
-=======
   /// Get the current generation of this AST source. This number
->>>>>>> b2b84690
   /// is incremented each time the AST source lazily extends an existing
   /// entity.
   uint32_t getGeneration() const { return CurrentGeneration; }
 
-<<<<<<< HEAD
-  /// \brief Resolve a declaration ID into a declaration, potentially
-=======
   /// Resolve a declaration ID into a declaration, potentially
->>>>>>> b2b84690
   /// building a new declaration.
   ///
   /// This method only needs to be implemented if the AST source ever
@@ -166,21 +129,13 @@
   /// The default implementation of this method is a no-op.
   virtual Stmt *GetExternalDeclStmt(uint64_t Offset);
 
-<<<<<<< HEAD
-  /// \brief Resolve the offset of a set of C++ constructor initializers in
-=======
   /// Resolve the offset of a set of C++ constructor initializers in
->>>>>>> b2b84690
   /// the decl stream into an array of initializers.
   ///
   /// The default implementation of this method is a no-op.
   virtual CXXCtorInitializer **GetExternalCXXCtorInitializers(uint64_t Offset);
 
-<<<<<<< HEAD
-  /// \brief Resolve the offset of a set of C++ base specifiers in the decl
-=======
   /// Resolve the offset of a set of C++ base specifiers in the decl
->>>>>>> b2b84690
   /// stream into an array of specifiers.
   ///
   /// The default implementation of this method is a no-op.
@@ -205,11 +160,6 @@
   /// The default implementation of this function is a no-op.
   virtual void completeVisibleDeclsMap(const DeclContext *DC);
 
-<<<<<<< HEAD
-  /// \brief Retrieve the module that corresponds to the given module ID.
-  virtual Module *getModule(unsigned ID) { return nullptr; }
-
-=======
   /// Retrieve the module that corresponds to the given module ID.
   virtual Module *getModule(unsigned ID) { return nullptr; }
 
@@ -217,7 +167,6 @@
   /// object file.
   virtual bool DeclIsFromPCHWithObjectFile(const Decl *D) { return false; }
 
->>>>>>> b2b84690
   /// Abstracts clang modules and precompiled header files and holds
   /// everything needed to generate debug info for an imported module
   /// or PCH.
@@ -229,14 +178,6 @@
     const Module *ClangModule = nullptr;
 
   public:
-<<<<<<< HEAD
-    ASTSourceDescriptor(){};
-    ASTSourceDescriptor(StringRef Name, StringRef Path, StringRef ASTFile,
-                        ASTFileSignature Signature)
-        : PCHModuleName(std::move(Name)), Path(std::move(Path)),
-          ASTFile(std::move(ASTFile)), Signature(Signature){};
-    ASTSourceDescriptor(const Module &M);
-=======
     ASTSourceDescriptor() = default;
     ASTSourceDescriptor(StringRef Name, StringRef Path, StringRef ASTFile,
                         ASTFileSignature Signature)
@@ -244,7 +185,6 @@
           ASTFile(std::move(ASTFile)), Signature(Signature) {}
     ASTSourceDescriptor(const Module &M);
 
->>>>>>> b2b84690
     std::string getModuleName() const;
     StringRef getPath() const { return Path; }
     StringRef getASTFile() const { return ASTFile; }
@@ -256,11 +196,6 @@
   virtual llvm::Optional<ASTSourceDescriptor> getSourceDescriptor(unsigned ID);
 
   enum ExtKind { EK_Always, EK_Never, EK_ReplyHazy };
-<<<<<<< HEAD
-
-  virtual ExtKind hasExternalDefinitions(const Decl *D);
-=======
->>>>>>> b2b84690
 
   virtual ExtKind hasExternalDefinitions(const Decl *D);
 
@@ -290,21 +225,13 @@
                                    unsigned Length,
                                    SmallVectorImpl<Decl *> &Decls);
 
-<<<<<<< HEAD
-  /// \brief Gives the external AST source an opportunity to complete
-=======
   /// Gives the external AST source an opportunity to complete
->>>>>>> b2b84690
   /// the redeclaration chain for a declaration. Called each time we
   /// need the most recent declaration of a declaration after the
   /// generation count is incremented.
   virtual void CompleteRedeclChain(const Decl *D);
 
-<<<<<<< HEAD
-  /// \brief Gives the external AST source an opportunity to complete
-=======
   /// Gives the external AST source an opportunity to complete
->>>>>>> b2b84690
   /// an incomplete type.
   virtual void CompleteType(TagDecl *Tag);
 
@@ -316,11 +243,7 @@
   /// \c ObjCInterfaceDecl::setExternallyCompleted().
   virtual void CompleteType(ObjCInterfaceDecl *Class);
 
-<<<<<<< HEAD
-  /// \brief Loads comment ranges.
-=======
   /// Loads comment ranges.
->>>>>>> b2b84690
   virtual void ReadComments();
 
   /// Notify ExternalASTSource that we started deserialization of
@@ -413,11 +336,7 @@
   SetNoExternalVisibleDeclsForName(const DeclContext *DC,
                                    DeclarationName Name);
 
-<<<<<<< HEAD
-  /// \brief Increment the current generation.
-=======
   /// Increment the current generation.
->>>>>>> b2b84690
   uint32_t incrementGeneration(ASTContext &C);
 };
 
@@ -489,11 +408,7 @@
   }
 };
 
-<<<<<<< HEAD
-/// \brief A lazy value (of type T) that is within an AST node of type Owner,
-=======
 /// A lazy value (of type T) that is within an AST node of type Owner,
->>>>>>> b2b84690
 /// where the value might change in later generations of the external AST
 /// source.
 template<typename Owner, typename T, void (ExternalASTSource::*Update)(Owner)>
@@ -501,17 +416,6 @@
   /// A cache of the value of this pointer, in the most recent generation in
   /// which we queried it.
   struct LazyData {
-<<<<<<< HEAD
-    LazyData(ExternalASTSource *Source, T Value)
-        : ExternalSource(Source), LastGeneration(0), LastValue(Value) {}
-    ExternalASTSource *ExternalSource;
-    uint32_t LastGeneration;
-    T LastValue;
-  };
-
-  // Our value is represented as simply T if there is no external AST source.
-  typedef llvm::PointerUnion<T, LazyData*> ValueType;
-=======
     ExternalASTSource *ExternalSource;
     uint32_t LastGeneration = 0;
     T LastValue;
@@ -522,7 +426,6 @@
 
   // Our value is represented as simply T if there is no external AST source.
   using ValueType = llvm::PointerUnion<T, LazyData*>;
->>>>>>> b2b84690
   ValueType Value;
 
   LazyGenerationalUpdatePtr(ValueType V) : Value(V) {}
@@ -547,11 +450,7 @@
 
   /// Set the value of this pointer, in the current generation.
   void set(T NewValue) {
-<<<<<<< HEAD
-    if (LazyData *LazyVal = Value.template dyn_cast<LazyData*>()) {
-=======
     if (auto *LazyVal = Value.template dyn_cast<LazyData *>()) {
->>>>>>> b2b84690
       LazyVal->LastValue = NewValue;
       return;
     }
@@ -563,11 +462,7 @@
 
   /// Get the value of this pointer, updating its owner if necessary.
   T get(Owner O) {
-<<<<<<< HEAD
-    if (LazyData *LazyVal = Value.template dyn_cast<LazyData*>()) {
-=======
     if (auto *LazyVal = Value.template dyn_cast<LazyData *>()) {
->>>>>>> b2b84690
       if (LazyVal->LastGeneration != LazyVal->ExternalSource->getGeneration()) {
         LazyVal->LastGeneration = LazyVal->ExternalSource->getGeneration();
         (LazyVal->ExternalSource->*Update)(O);
@@ -579,11 +474,7 @@
 
   /// Get the most recently computed value of this pointer without updating it.
   T getNotUpdated() const {
-<<<<<<< HEAD
-    if (LazyData *LazyVal = Value.template dyn_cast<LazyData*>())
-=======
     if (auto *LazyVal = Value.template dyn_cast<LazyData *>())
->>>>>>> b2b84690
       return LazyVal->LastValue;
     return Value.template get<T>();
   }
@@ -593,52 +484,32 @@
     return LazyGenerationalUpdatePtr(ValueType::getFromOpaqueValue(Ptr));
   }
 };
-<<<<<<< HEAD
-} // end namespace clang
-=======
 
 } // namespace clang
->>>>>>> b2b84690
 
 /// Specialize PointerLikeTypeTraits to allow LazyGenerationalUpdatePtr to be
 /// placed into a PointerUnion.
 namespace llvm {
-<<<<<<< HEAD
-=======
-
->>>>>>> b2b84690
+
 template<typename Owner, typename T,
          void (clang::ExternalASTSource::*Update)(Owner)>
 struct PointerLikeTypeTraits<
     clang::LazyGenerationalUpdatePtr<Owner, T, Update>> {
-<<<<<<< HEAD
-  typedef clang::LazyGenerationalUpdatePtr<Owner, T, Update> Ptr;
+  using Ptr = clang::LazyGenerationalUpdatePtr<Owner, T, Update>;
+
   static void *getAsVoidPointer(Ptr P) { return P.getOpaqueValue(); }
   static Ptr getFromVoidPointer(void *P) { return Ptr::getFromOpaqueValue(P); }
-=======
-  using Ptr = clang::LazyGenerationalUpdatePtr<Owner, T, Update>;
-
-  static void *getAsVoidPointer(Ptr P) { return P.getOpaqueValue(); }
-  static Ptr getFromVoidPointer(void *P) { return Ptr::getFromOpaqueValue(P); }
-
->>>>>>> b2b84690
+
   enum {
     NumLowBitsAvailable = PointerLikeTypeTraits<T>::NumLowBitsAvailable - 1
   };
 };
-<<<<<<< HEAD
-}
+
+} // namespace llvm
 
 namespace clang {
-/// \brief Represents a lazily-loaded vector of data.
-=======
-
-} // namespace llvm
-
-namespace clang {
 
 /// Represents a lazily-loaded vector of data.
->>>>>>> b2b84690
 ///
 /// The lazily-loaded vector of data contains data that is partially loaded
 /// from an external source and partially added by local translation. The 
@@ -671,26 +542,15 @@
   class iterator
       : public llvm::iterator_adaptor_base<
             iterator, int, std::random_access_iterator_tag, T, int, T *, T &> {
-<<<<<<< HEAD
+    friend class LazyVector;
+
     LazyVector *Self;
 
     iterator(LazyVector *Self, int Position)
         : iterator::iterator_adaptor_base(Position), Self(Self) {}
 
     bool isLoaded() const { return this->I < 0; }
-    friend class LazyVector;
-
-=======
-    friend class LazyVector;
-
-    LazyVector *Self;
-
-    iterator(LazyVector *Self, int Position)
-        : iterator::iterator_adaptor_base(Position), Self(Self) {}
-
-    bool isLoaded() const { return this->I < 0; }
-
->>>>>>> b2b84690
+
   public:
     iterator() : iterator(nullptr, 0) {}
 
@@ -746,27 +606,11 @@
     LazyOffsetPtr<CXXCtorInitializer *, uint64_t,
                   &ExternalASTSource::GetExternalCXXCtorInitializers>;
 
-<<<<<<< HEAD
-/// \brief A lazy pointer to a set of CXXCtorInitializers.
-typedef LazyOffsetPtr<CXXCtorInitializer *, uint64_t,
-                      &ExternalASTSource::GetExternalCXXCtorInitializers>
-  LazyCXXCtorInitializersPtr;
-
-/// \brief A lazy pointer to a set of CXXBaseSpecifiers.
-typedef LazyOffsetPtr<CXXBaseSpecifier, uint64_t,
-                      &ExternalASTSource::GetExternalCXXBaseSpecifiers>
-  LazyCXXBaseSpecifiersPtr;
-=======
 /// A lazy pointer to a set of CXXBaseSpecifiers.
 using LazyCXXBaseSpecifiersPtr =
     LazyOffsetPtr<CXXBaseSpecifier, uint64_t,
                   &ExternalASTSource::GetExternalCXXBaseSpecifiers>;
->>>>>>> b2b84690
 
 } // namespace clang
 
-<<<<<<< HEAD
-#endif
-=======
-#endif // LLVM_CLANG_AST_EXTERNALASTSOURCE_H
->>>>>>> b2b84690
+#endif // LLVM_CLANG_AST_EXTERNALASTSOURCE_H