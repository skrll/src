//===-------------- TypeOrdering.h - Total ordering for types -------------===//
//
//                     The LLVM Compiler Infrastructure
//
// This file is distributed under the University of Illinois Open Source
// License. See LICENSE.TXT for details.
//
//===----------------------------------------------------------------------===//
///
/// \file
/// Allows QualTypes to be sorted and hence used in maps and sets.
///
/// Defines clang::QualTypeOrdering, a total ordering on clang::QualType,
/// and hence enables QualType values to be sorted and to be used in
/// std::maps, std::sets, llvm::DenseMaps, and llvm::DenseSets.
///
//===----------------------------------------------------------------------===//

#ifndef LLVM_CLANG_AST_TYPEORDERING_H
#define LLVM_CLANG_AST_TYPEORDERING_H

#include "clang/AST/CanonicalType.h"
#include "clang/AST/Type.h"
#include <functional>

namespace clang {

<<<<<<< HEAD
/// \brief Function object that provides a total ordering on QualType values.
=======
/// Function object that provides a total ordering on QualType values.
>>>>>>> b2b84690
struct QualTypeOrdering {
  bool operator()(QualType T1, QualType T2) const {
    return std::less<void*>()(T1.getAsOpaquePtr(), T2.getAsOpaquePtr());
  }
};

}

namespace llvm {
  template<class> struct DenseMapInfo;

  template<> struct DenseMapInfo<clang::QualType> {
    static inline clang::QualType getEmptyKey() { return clang::QualType(); }

    static inline clang::QualType getTombstoneKey() {
      using clang::QualType;
      return QualType::getFromOpaquePtr(reinterpret_cast<clang::Type *>(-1));
    }

    static unsigned getHashValue(clang::QualType Val) {
      return (unsigned)((uintptr_t)Val.getAsOpaquePtr()) ^
            ((unsigned)((uintptr_t)Val.getAsOpaquePtr() >> 9));
    }

    static bool isEqual(clang::QualType LHS, clang::QualType RHS) {
      return LHS == RHS;
    }
  };

  template<> struct DenseMapInfo<clang::CanQualType> {
    static inline clang::CanQualType getEmptyKey() { 
      return clang::CanQualType(); 
    }
    
    static inline clang::CanQualType getTombstoneKey() {
      using clang::CanQualType;
      return CanQualType::getFromOpaquePtr(reinterpret_cast<clang::Type *>(-1));
    }
    
    static unsigned getHashValue(clang::CanQualType Val) {
      return (unsigned)((uintptr_t)Val.getAsOpaquePtr()) ^
      ((unsigned)((uintptr_t)Val.getAsOpaquePtr() >> 9));
    }
    
    static bool isEqual(clang::CanQualType LHS, clang::CanQualType RHS) {
      return LHS == RHS;
    }
  };
}

#endif<|MERGE_RESOLUTION|>--- conflicted
+++ resolved
@@ -25,11 +25,7 @@
 
 namespace clang {
 
-<<<<<<< HEAD
-/// \brief Function object that provides a total ordering on QualType values.
-=======
 /// Function object that provides a total ordering on QualType values.
->>>>>>> b2b84690
 struct QualTypeOrdering {
   bool operator()(QualType T1, QualType T2) const {
     return std::less<void*>()(T1.getAsOpaquePtr(), T2.getAsOpaquePtr());
