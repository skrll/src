--- conflicted
+++ resolved
@@ -19,22 +19,14 @@
 #define LLVM_CLANG_AST_ASTVECTOR_H
 
 #include "llvm/ADT/PointerIntPair.h"
-<<<<<<< HEAD
-#include "llvm/Support/type_traits.h"
-#include <algorithm>
-=======
 #include <algorithm>
 #include <cassert>
->>>>>>> b2b84690
 #include <cstddef>
 #include <cstring>
 #include <iterator>
 #include <memory>
-<<<<<<< HEAD
-=======
 #include <type_traits>
 #include <utility>
->>>>>>> b2b84690
 
 namespace clang {
 
@@ -57,11 +49,7 @@
 
 public:
   // Default ctor - Initialize to empty.
-<<<<<<< HEAD
-  ASTVector() : Begin(nullptr), End(nullptr), Capacity(nullptr, false) {}
-=======
   ASTVector() : Capacity(nullptr, false) {}
->>>>>>> b2b84690
 
   ASTVector(ASTVector &&O) : Begin(O.Begin), End(O.End), Capacity(O.Capacity) {
     O.Begin = O.End = nullptr;
@@ -69,24 +57,15 @@
     O.Capacity.setInt(false);
   }
 
-<<<<<<< HEAD
-  ASTVector(const ASTContext &C, unsigned N)
-      : Begin(nullptr), End(nullptr), Capacity(nullptr, false) {
-=======
   ASTVector(const ASTContext &C, unsigned N) : Capacity(nullptr, false) {
->>>>>>> b2b84690
     reserve(C, N);
   }
 
   ASTVector &operator=(ASTVector &&RHS) {
     ASTVector O(std::move(RHS));
-<<<<<<< HEAD
+
     using std::swap;
-=======
-
-    using std::swap;
-
->>>>>>> b2b84690
+
     swap(Begin, O.Begin);
     swap(End, O.End);
     swap(Capacity, O.Capacity);
