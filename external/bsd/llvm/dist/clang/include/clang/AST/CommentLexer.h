--- conflicted
+++ resolved
@@ -353,12 +353,7 @@
 
   void lex(Token &T);
 
-<<<<<<< HEAD
-  StringRef getSpelling(const Token &Tok,
-                        const SourceManager &SourceMgr,
-=======
   StringRef getSpelling(const Token &Tok, const SourceManager &SourceMgr,
->>>>>>> b2b84690
                         bool *Invalid = nullptr) const;
 };
 
