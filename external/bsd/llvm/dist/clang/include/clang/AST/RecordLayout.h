--- conflicted
+++ resolved
@@ -111,11 +111,7 @@
     /// Only used for MS-ABI.
     bool EndsWithZeroSizedObject : 1;
 
-<<<<<<< HEAD
-    /// \brief True if this class is zero sized or first base is zero sized or
-=======
     /// True if this class is zero sized or first base is zero sized or
->>>>>>> b2b84690
     /// has this property.  Only used for MS-ABI.
     bool LeadsWithZeroSizedBase : 1;
 
@@ -142,11 +138,8 @@
   ASTRecordLayout(const ASTContext &Ctx, CharUnits size, CharUnits alignment,
                   CharUnits requiredAlignment, CharUnits datasize,
                   ArrayRef<uint64_t> fieldoffsets);
-<<<<<<< HEAD
-=======
 
   using BaseOffsetsMapTy = CXXRecordLayoutInfo::BaseOffsetsMapTy;
->>>>>>> b2b84690
 
   // Constructor for C++ records.
   ASTRecordLayout(const ASTContext &Ctx,
@@ -170,11 +163,6 @@
 
   void Destroy(ASTContext &Ctx);
   
-<<<<<<< HEAD
-  ASTRecordLayout(const ASTRecordLayout &) = delete;
-  void operator=(const ASTRecordLayout &) = delete;
-=======
->>>>>>> b2b84690
 public:
   ASTRecordLayout(const ASTRecordLayout &) = delete;
   ASTRecordLayout &operator=(const ASTRecordLayout &) = delete;
