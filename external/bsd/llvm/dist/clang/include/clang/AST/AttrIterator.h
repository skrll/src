--- conflicted
+++ resolved
@@ -31,10 +31,7 @@
 // Defined in ASTContext.h
 void *operator new(size_t Bytes, const clang::ASTContext &C,
                    size_t Alignment = 8);
-<<<<<<< HEAD
-=======
 
->>>>>>> b2b84690
 // FIXME: Being forced to not have a default argument here due to redeclaration
 //        rules on default arguments sucks
 void *operator new[](size_t Bytes, const clang::ASTContext &C,
@@ -49,11 +46,7 @@
 namespace clang {
 
 /// AttrVec - A vector of Attr, which is how they are stored on the AST.
-<<<<<<< HEAD
-typedef SmallVector<Attr *, 4> AttrVec;
-=======
 using AttrVec = SmallVector<Attr *, 4>;
->>>>>>> b2b84690
 
 /// specific_attr_iterator - Iterates over a subrange of an AttrVec, only
 /// providing attributes that are of a specific type.
