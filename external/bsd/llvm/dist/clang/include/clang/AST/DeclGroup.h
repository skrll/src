//===- DeclGroup.h - Classes for representing groups of Decls ---*- C++ -*-===//
//
//                     The LLVM Compiler Infrastructure
//
// This file is distributed under the University of Illinois Open Source
// License. See LICENSE.TXT for details.
//
//===----------------------------------------------------------------------===//
//
//  This file defines the DeclGroup, DeclGroupRef, and OwningDeclGroup classes.
//
//===----------------------------------------------------------------------===//

#ifndef LLVM_CLANG_AST_DECLGROUP_H
#define LLVM_CLANG_AST_DECLGROUP_H

<<<<<<< HEAD
#include "llvm/Support/DataTypes.h"
=======
>>>>>>> b2b84690
#include "llvm/Support/TrailingObjects.h"
#include <cassert>
#include <cstdint>

namespace clang {

class ASTContext;
class Decl;

class DeclGroup final : private llvm::TrailingObjects<DeclGroup, Decl *> {
  // FIXME: Include a TypeSpecifier object.
<<<<<<< HEAD
  unsigned NumDecls;
=======
  unsigned NumDecls = 0;
>>>>>>> b2b84690

private:
  DeclGroup() = default;
  DeclGroup(unsigned numdecls, Decl** decls);

public:
  friend TrailingObjects;

  static DeclGroup *Create(ASTContext &C, Decl **Decls, unsigned NumDecls);

  unsigned size() const { return NumDecls; }

  Decl*& operator[](unsigned i) {
    assert (i < NumDecls && "Out-of-bounds access.");
    return getTrailingObjects<Decl *>()[i];
  }

  Decl* const& operator[](unsigned i) const {
    assert (i < NumDecls && "Out-of-bounds access.");
    return getTrailingObjects<Decl *>()[i];
  }

  friend TrailingObjects;
};

class DeclGroupRef {
  // Note this is not a PointerIntPair because we need the address of the
  // non-group case to be valid as a Decl** for iteration.
  enum Kind { SingleDeclKind=0x0, DeclGroupKind=0x1, Mask=0x1 };

  Decl* D = nullptr;

  Kind getKind() const {
    return (Kind) (reinterpret_cast<uintptr_t>(D) & Mask);
  }

public:
<<<<<<< HEAD
  DeclGroupRef() : D(nullptr) {}

=======
  DeclGroupRef() = default;
>>>>>>> b2b84690
  explicit DeclGroupRef(Decl* d) : D(d) {}
  explicit DeclGroupRef(DeclGroup* dg)
    : D((Decl*) (reinterpret_cast<uintptr_t>(dg) | DeclGroupKind)) {}

  static DeclGroupRef Create(ASTContext &C, Decl **Decls, unsigned NumDecls) {
    if (NumDecls == 0)
      return DeclGroupRef();
    if (NumDecls == 1)
      return DeclGroupRef(Decls[0]);
    return DeclGroupRef(DeclGroup::Create(C, Decls, NumDecls));
  }

  using iterator = Decl **;
  using const_iterator = Decl * const *;

  bool isNull() const { return D == nullptr; }
  bool isSingleDecl() const { return getKind() == SingleDeclKind; }
  bool isDeclGroup() const { return getKind() == DeclGroupKind; }

  Decl *getSingleDecl() {
    assert(isSingleDecl() && "Isn't a single decl");
    return D;
  }
  const Decl *getSingleDecl() const {
    return const_cast<DeclGroupRef*>(this)->getSingleDecl();
  }

  DeclGroup &getDeclGroup() {
    assert(isDeclGroup() && "Isn't a declgroup");
    return *((DeclGroup*)(reinterpret_cast<uintptr_t>(D) & ~Mask));
  }
  const DeclGroup &getDeclGroup() const {
    return const_cast<DeclGroupRef*>(this)->getDeclGroup();
  }

  iterator begin() {
    if (isSingleDecl())
      return D ? &D : nullptr;
    return &getDeclGroup()[0];
  }

  iterator end() {
    if (isSingleDecl())
      return D ? &D+1 : nullptr;
    DeclGroup &G = getDeclGroup();
    return &G[0] + G.size();
  }

  const_iterator begin() const {
    if (isSingleDecl())
      return D ? &D : nullptr;
    return &getDeclGroup()[0];
  }

  const_iterator end() const {
    if (isSingleDecl())
      return D ? &D+1 : nullptr;
    const DeclGroup &G = getDeclGroup();
    return &G[0] + G.size();
  }

  void *getAsOpaquePtr() const { return D; }
  static DeclGroupRef getFromOpaquePtr(void *Ptr) {
    DeclGroupRef X;
    X.D = static_cast<Decl*>(Ptr);
    return X;
  }
};

} // namespace clang

namespace llvm {

  // DeclGroupRef is "like a pointer", implement PointerLikeTypeTraits.
  template <typename T>
  struct PointerLikeTypeTraits;
  template <>
  struct PointerLikeTypeTraits<clang::DeclGroupRef> {
    static inline void *getAsVoidPointer(clang::DeclGroupRef P) {
      return P.getAsOpaquePtr();
    }

    static inline clang::DeclGroupRef getFromVoidPointer(void *P) {
      return clang::DeclGroupRef::getFromOpaquePtr(P);
    }

    enum { NumLowBitsAvailable = 0 };
  };

} // namespace llvm

#endif // LLVM_CLANG_AST_DECLGROUP_H<|MERGE_RESOLUTION|>--- conflicted
+++ resolved
@@ -14,10 +14,6 @@
 #ifndef LLVM_CLANG_AST_DECLGROUP_H
 #define LLVM_CLANG_AST_DECLGROUP_H
 
-<<<<<<< HEAD
-#include "llvm/Support/DataTypes.h"
-=======
->>>>>>> b2b84690
 #include "llvm/Support/TrailingObjects.h"
 #include <cassert>
 #include <cstdint>
@@ -29,11 +25,7 @@
 
 class DeclGroup final : private llvm::TrailingObjects<DeclGroup, Decl *> {
   // FIXME: Include a TypeSpecifier object.
-<<<<<<< HEAD
-  unsigned NumDecls;
-=======
   unsigned NumDecls = 0;
->>>>>>> b2b84690
 
 private:
   DeclGroup() = default;
@@ -55,8 +47,6 @@
     assert (i < NumDecls && "Out-of-bounds access.");
     return getTrailingObjects<Decl *>()[i];
   }
-
-  friend TrailingObjects;
 };
 
 class DeclGroupRef {
@@ -71,12 +61,7 @@
   }
 
 public:
-<<<<<<< HEAD
-  DeclGroupRef() : D(nullptr) {}
-
-=======
   DeclGroupRef() = default;
->>>>>>> b2b84690
   explicit DeclGroupRef(Decl* d) : D(d) {}
   explicit DeclGroupRef(DeclGroup* dg)
     : D((Decl*) (reinterpret_cast<uintptr_t>(dg) | DeclGroupKind)) {}
