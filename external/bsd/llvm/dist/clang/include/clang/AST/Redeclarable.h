//===- Redeclarable.h - Base for Decls that can be redeclared --*- C++ -*-====//
//
//                     The LLVM Compiler Infrastructure
//
// This file is distributed under the University of Illinois Open Source
// License. See LICENSE.TXT for details.
//
//===----------------------------------------------------------------------===//
//
//  This file defines the Redeclarable interface.
//
//===----------------------------------------------------------------------===//

#ifndef LLVM_CLANG_AST_REDECLARABLE_H
#define LLVM_CLANG_AST_REDECLARABLE_H

#include "clang/AST/ExternalASTSource.h"
<<<<<<< HEAD
=======
#include "llvm/ADT/DenseMapInfo.h"
#include "llvm/ADT/PointerUnion.h"
#include "llvm/ADT/iterator_range.h"
>>>>>>> b2b84690
#include "llvm/Support/Casting.h"
#include <cassert>
#include <cstddef>
#include <iterator>

namespace clang {
class ASTContext;

// Some notes on redeclarables:
//
//  - Every redeclarable is on a circular linked list.
//
//  - Every decl has a pointer to the first element of the chain _and_ a
//    DeclLink that may point to one of 3 possible states:
//      - the "previous" (temporal) element in the chain
//      - the "latest" (temporal) element in the chain
//      - the an "uninitialized-latest" value (when newly-constructed)
//
//  - The first element is also often called the canonical element. Every
//    element has a pointer to it so that "getCanonical" can be fast.
//
//  - Most links in the chain point to previous, except the link out of
//    the first; it points to latest.
//
//  - Elements are called "first", "previous", "latest" or
//    "most-recent" when referring to temporal order: order of addition
//    to the chain.
//
//  - To make matters confusing, the DeclLink type uses the term "next"
//    for its pointer-storage internally (thus functions like
//    NextIsPrevious). It's easiest to just ignore the implementation of
//    DeclLink when making sense of the redeclaration chain.
//
//  - There's also a "definition" link for several types of
//    redeclarable, where only one definition should exist at any given
//    time (and the defn pointer is stored in the decl's "data" which
//    is copied to every element on the chain when it's changed).
//
//    Here is some ASCII art:
//
//      "first"                                     "latest"
//      "canonical"                                 "most recent"
//      +------------+         first                +--------------+
//      |            | <--------------------------- |              |
//      |            |                              |              |
//      |            |                              |              |
//      |            |       +--------------+       |              |
//      |            | first |              |       |              |
//      |            | <---- |              |       |              |
//      |            |       |              |       |              |
//      | @class A   |  link | @interface A |  link | @class A     |
//      | seen first | <---- | seen second  | <---- | seen third   |
//      |            |       |              |       |              |
//      +------------+       +--------------+       +--------------+
//      | data       | defn  | data         |  defn | data         |
//      |            | ----> |              | <---- |              |
//      +------------+       +--------------+       +--------------+
//        |                     |     ^                  ^
//        |                     |defn |                  |
//        | link                +-----+                  |
//        +-->-------------------------------------------+

class ASTContext;
class Decl;

// Some notes on redeclarables:
//
//  - Every redeclarable is on a circular linked list.
//
//  - Every decl has a pointer to the first element of the chain _and_ a
//    DeclLink that may point to one of 3 possible states:
//      - the "previous" (temporal) element in the chain
//      - the "latest" (temporal) element in the chain
//      - the "uninitialized-latest" value (when newly-constructed)
//
//  - The first element is also often called the canonical element. Every
//    element has a pointer to it so that "getCanonical" can be fast.
//
//  - Most links in the chain point to previous, except the link out of
//    the first; it points to latest.
//
//  - Elements are called "first", "previous", "latest" or
//    "most-recent" when referring to temporal order: order of addition
//    to the chain.
//
//  - It's easiest to just ignore the implementation of DeclLink when making
//    sense of the redeclaration chain.
//
//  - There's also a "definition" link for several types of
//    redeclarable, where only one definition should exist at any given
//    time (and the defn pointer is stored in the decl's "data" which
//    is copied to every element on the chain when it's changed).
//
//    Here is some ASCII art:
//
//      "first"                                     "latest"
//      "canonical"                                 "most recent"
//      +------------+         first                +--------------+
//      |            | <--------------------------- |              |
//      |            |                              |              |
//      |            |                              |              |
//      |            |       +--------------+       |              |
//      |            | first |              |       |              |
//      |            | <---- |              |       |              |
//      |            |       |              |       |              |
//      | @class A   |  link | @interface A |  link | @class A     |
//      | seen first | <---- | seen second  | <---- | seen third   |
//      |            |       |              |       |              |
//      +------------+       +--------------+       +--------------+
//      | data       | defn  | data         |  defn | data         |
//      |            | ----> |              | <---- |              |
//      +------------+       +--------------+       +--------------+
//        |                     |     ^                  ^
//        |                     |defn |                  |
//        | link                +-----+                  |
//        +-->-------------------------------------------+

/// Provides common interface for the Decls that can be redeclared.
template<typename decl_type>
class Redeclarable {
protected:
  class DeclLink {
    /// A pointer to a known latest declaration, either statically known or
    /// generationally updated as decls are added by an external source.
<<<<<<< HEAD
    typedef LazyGenerationalUpdatePtr<const Decl*, Decl*,
                                      &ExternalASTSource::CompleteRedeclChain>
                                          KnownLatest;
=======
    using KnownLatest =
        LazyGenerationalUpdatePtr<const Decl *, Decl *,
                                  &ExternalASTSource::CompleteRedeclChain>;
>>>>>>> b2b84690

    /// We store a pointer to the ASTContext in the UninitializedLatest
    /// pointer, but to avoid circular type dependencies when we steal the low
    /// bits of this pointer, we use a raw void* here.
<<<<<<< HEAD
    typedef const void *UninitializedLatest;

    typedef Decl *Previous;
=======
    using UninitializedLatest = const void *;

    using Previous = Decl *;
>>>>>>> b2b84690

    /// A pointer to either an uninitialized latest declaration (where either
    /// we've not yet set the previous decl or there isn't one), or to a known
    /// previous declaration.
<<<<<<< HEAD
    typedef llvm::PointerUnion<Previous, UninitializedLatest> NotKnownLatest;

    mutable llvm::PointerUnion<NotKnownLatest, KnownLatest> Next;
=======
    using NotKnownLatest = llvm::PointerUnion<Previous, UninitializedLatest>;

    mutable llvm::PointerUnion<NotKnownLatest, KnownLatest> Link;
>>>>>>> b2b84690

  public:
    enum PreviousTag { PreviousLink };
    enum LatestTag { LatestLink };

    DeclLink(LatestTag, const ASTContext &Ctx)
<<<<<<< HEAD
        : Next(NotKnownLatest(reinterpret_cast<UninitializedLatest>(&Ctx))) {}
    DeclLink(PreviousTag, decl_type *D)
        : Next(NotKnownLatest(Previous(D))) {}

    bool NextIsPrevious() const {
      return Next.is<NotKnownLatest>() &&
             // FIXME: 'template' is required on the next line due to an
             // apparent clang bug.
             Next.get<NotKnownLatest>().template is<Previous>();
    }

    bool NextIsLatest() const { return !NextIsPrevious(); }

    decl_type *getNext(const decl_type *D) const {
      if (Next.is<NotKnownLatest>()) {
        NotKnownLatest NKL = Next.get<NotKnownLatest>();
=======
        : Link(NotKnownLatest(reinterpret_cast<UninitializedLatest>(&Ctx))) {}
    DeclLink(PreviousTag, decl_type *D) : Link(NotKnownLatest(Previous(D))) {}

    bool isFirst() const {
      return Link.is<KnownLatest>() ||
             // FIXME: 'template' is required on the next line due to an
             // apparent clang bug.
             Link.get<NotKnownLatest>().template is<UninitializedLatest>();
    }

    decl_type *getPrevious(const decl_type *D) const {
      if (Link.is<NotKnownLatest>()) {
        NotKnownLatest NKL = Link.get<NotKnownLatest>();
>>>>>>> b2b84690
        if (NKL.is<Previous>())
          return static_cast<decl_type*>(NKL.get<Previous>());

        // Allocate the generational 'most recent' cache now, if needed.
<<<<<<< HEAD
        Next = KnownLatest(*reinterpret_cast<const ASTContext *>(
=======
        Link = KnownLatest(*reinterpret_cast<const ASTContext *>(
>>>>>>> b2b84690
                               NKL.get<UninitializedLatest>()),
                           const_cast<decl_type *>(D));
      }

<<<<<<< HEAD
      return static_cast<decl_type*>(Next.get<KnownLatest>().get(D));
    }

    void setPrevious(decl_type *D) {
      assert(NextIsPrevious() && "decl became non-canonical unexpectedly");
      Next = Previous(D);
    }

    void setLatest(decl_type *D) {
      assert(NextIsLatest() && "decl became canonical unexpectedly");
      if (Next.is<NotKnownLatest>()) {
        NotKnownLatest NKL = Next.get<NotKnownLatest>();
        Next = KnownLatest(*reinterpret_cast<const ASTContext *>(
                               NKL.get<UninitializedLatest>()),
                           D);
      } else {
        auto Latest = Next.get<KnownLatest>();
        Latest.set(D);
        Next = Latest;
      }
    }

    void markIncomplete() { Next.get<KnownLatest>().markIncomplete(); }

    Decl *getLatestNotUpdated() const {
      assert(NextIsLatest() && "expected a canonical decl");
      if (Next.is<NotKnownLatest>())
        return nullptr;
      return Next.get<KnownLatest>().getNotUpdated();
=======
      return static_cast<decl_type*>(Link.get<KnownLatest>().get(D));
    }

    void setPrevious(decl_type *D) {
      assert(!isFirst() && "decl became non-canonical unexpectedly");
      Link = Previous(D);
    }

    void setLatest(decl_type *D) {
      assert(isFirst() && "decl became canonical unexpectedly");
      if (Link.is<NotKnownLatest>()) {
        NotKnownLatest NKL = Link.get<NotKnownLatest>();
        Link = KnownLatest(*reinterpret_cast<const ASTContext *>(
                               NKL.get<UninitializedLatest>()),
                           D);
      } else {
        auto Latest = Link.get<KnownLatest>();
        Latest.set(D);
        Link = Latest;
      }
    }

    void markIncomplete() { Link.get<KnownLatest>().markIncomplete(); }

    Decl *getLatestNotUpdated() const {
      assert(isFirst() && "expected a canonical decl");
      if (Link.is<NotKnownLatest>())
        return nullptr;
      return Link.get<KnownLatest>().getNotUpdated();
>>>>>>> b2b84690
    }
  };

  static DeclLink PreviousDeclLink(decl_type *D) {
    return DeclLink(DeclLink::PreviousLink, D);
  }

  static DeclLink LatestDeclLink(const ASTContext &Ctx) {
    return DeclLink(DeclLink::LatestLink, Ctx);
  }

  /// Points to the next redeclaration in the chain.
  ///
  /// If isFirst() is false, this is a link to the previous declaration
  /// of this same Decl. If isFirst() is true, this is the first
  /// declaration and Link points to the latest declaration. For example:
  ///
  ///  #1 int f(int x, int y = 1); // <pointer to #3, true>
  ///  #2 int f(int x = 0, int y); // <pointer to #1, false>
  ///  #3 int f(int x, int y) { return x + y; } // <pointer to #2, false>
  ///
  /// If there is only one declaration, it is <pointer to self, true>
  DeclLink RedeclLink;
  decl_type *First;

  decl_type *getNextRedeclaration() const {
    return RedeclLink.getNext(static_cast<const decl_type *>(this));
  }

  decl_type *First;

  decl_type *getNextRedeclaration() const {
    return RedeclLink.getPrevious(static_cast<const decl_type *>(this));
  }

public:
<<<<<<< HEAD
 Redeclarable(const ASTContext &Ctx)
     : RedeclLink(LatestDeclLink(Ctx)), First(static_cast<decl_type *>(this)) {}
=======
  friend class ASTDeclReader;
  friend class ASTDeclWriter;
>>>>>>> b2b84690

  Redeclarable(const ASTContext &Ctx)
      : RedeclLink(LatestDeclLink(Ctx)),
        First(static_cast<decl_type *>(this)) {}

  /// Return the previous declaration of this declaration or NULL if this
  /// is the first declaration.
  decl_type *getPreviousDecl() {
<<<<<<< HEAD
    if (RedeclLink.NextIsPrevious())
=======
    if (!RedeclLink.isFirst())
>>>>>>> b2b84690
      return getNextRedeclaration();
    return nullptr;
  }
  const decl_type *getPreviousDecl() const {
    return const_cast<decl_type *>(
                 static_cast<const decl_type*>(this))->getPreviousDecl();
  }

  /// Return the first declaration of this declaration or itself if this
  /// is the only declaration.
  decl_type *getFirstDecl() { return First; }

  /// Return the first declaration of this declaration or itself if this
  /// is the only declaration.
  const decl_type *getFirstDecl() const { return First; }

  /// True if this is the first declaration in its redeclaration chain.
  bool isFirstDecl() const { return RedeclLink.isFirst(); }

  /// Returns the most recent (re)declaration of this declaration.
  decl_type *getMostRecentDecl() {
    return getFirstDecl()->getNextRedeclaration();
  }

  /// Returns the most recent (re)declaration of this declaration.
  const decl_type *getMostRecentDecl() const {
    return getFirstDecl()->getNextRedeclaration();
  }

<<<<<<< HEAD
  /// \brief Set the previous declaration. If PrevDecl is NULL, set this as the
=======
  /// Set the previous declaration. If PrevDecl is NULL, set this as the
>>>>>>> b2b84690
  /// first and only declaration.
  void setPreviousDecl(decl_type *PrevDecl);

  /// Iterates through all the redeclarations of the same decl.
  class redecl_iterator {
    /// Current - The current declaration.
    decl_type *Current = nullptr;
    decl_type *Starter;
    bool PassedFirst = false;

  public:
    using value_type = decl_type *;
    using reference = decl_type *;
    using pointer = decl_type *;
    using iterator_category = std::forward_iterator_tag;
    using difference_type = std::ptrdiff_t;

<<<<<<< HEAD
    redecl_iterator() : Current(nullptr) { }
    explicit redecl_iterator(decl_type *C)
      : Current(C), Starter(C), PassedFirst(false) { }
=======
    redecl_iterator() = default;
    explicit redecl_iterator(decl_type *C) : Current(C), Starter(C) {}
>>>>>>> b2b84690

    reference operator*() const { return Current; }
    pointer operator->() const { return Current; }

    redecl_iterator& operator++() {
      assert(Current && "Advancing while iterator has reached end");
      // Sanity check to avoid infinite loop on invalid redecl chain.
      if (Current->isFirstDecl()) {
        if (PassedFirst) {
          assert(0 && "Passed first decl twice, invalid redecl chain!");
          Current = nullptr;
          return *this;
        }
        PassedFirst = true;
      }

      // Get either previous decl or latest decl.
      decl_type *Next = Current->getNextRedeclaration();
      Current = (Next != Starter) ? Next : nullptr;
      return *this;
    }

    redecl_iterator operator++(int) {
      redecl_iterator tmp(*this);
      ++(*this);
      return tmp;
    }

    friend bool operator==(redecl_iterator x, redecl_iterator y) {
      return x.Current == y.Current;
    }
    friend bool operator!=(redecl_iterator x, redecl_iterator y) {
      return x.Current != y.Current;
    }
  };

<<<<<<< HEAD
  typedef llvm::iterator_range<redecl_iterator> redecl_range;

  /// \brief Returns an iterator range for all the redeclarations of the same
=======
  using redecl_range = llvm::iterator_range<redecl_iterator>;

  /// Returns an iterator range for all the redeclarations of the same
>>>>>>> b2b84690
  /// decl. It will iterate at least once (when this decl is the only one).
  redecl_range redecls() const {
    return redecl_range(redecl_iterator(const_cast<decl_type *>(
                            static_cast<const decl_type *>(this))),
                        redecl_iterator());
  }
<<<<<<< HEAD

  redecl_iterator redecls_begin() const { return redecls().begin(); }
  redecl_iterator redecls_end() const { return redecls().end(); }
=======
>>>>>>> b2b84690

  redecl_iterator redecls_begin() const { return redecls().begin(); }
  redecl_iterator redecls_end() const { return redecls().end(); }
};

/// Get the primary declaration for a declaration from an AST file. That
/// will be the first-loaded declaration.
Decl *getPrimaryMergedDecl(Decl *D);

/// Provides common interface for the Decls that cannot be redeclared,
/// but can be merged if the same declaration is brought in from multiple
/// modules.
template<typename decl_type>
class Mergeable {
public:
  Mergeable() = default;

  /// Return the first declaration of this declaration or itself if this
  /// is the only declaration.
  decl_type *getFirstDecl() {
    auto *D = static_cast<decl_type *>(this);
    if (!D->isFromASTFile())
      return D;
    return cast<decl_type>(getPrimaryMergedDecl(const_cast<decl_type*>(D)));
  }

  /// Return the first declaration of this declaration or itself if this
  /// is the only declaration.
  const decl_type *getFirstDecl() const {
    const auto *D = static_cast<const decl_type *>(this);
    if (!D->isFromASTFile())
      return D;
    return cast<decl_type>(getPrimaryMergedDecl(const_cast<decl_type*>(D)));
  }

  /// Returns true if this is the first declaration.
  bool isFirstDecl() const { return getFirstDecl() == this; }
};

/// A wrapper class around a pointer that always points to its canonical
/// declaration.
///
/// CanonicalDeclPtr<decl_type> behaves just like decl_type*, except we call
/// decl_type::getCanonicalDecl() on construction.
///
/// This is useful for hashtables that you want to be keyed on a declaration's
/// canonical decl -- if you use CanonicalDeclPtr as the key, you don't need to
/// remember to call getCanonicalDecl() everywhere.
template <typename decl_type> class CanonicalDeclPtr {
public:
<<<<<<< HEAD
  CanonicalDeclPtr() : Ptr(nullptr) {}
=======
  CanonicalDeclPtr() = default;
>>>>>>> b2b84690
  CanonicalDeclPtr(decl_type *Ptr)
      : Ptr(Ptr ? Ptr->getCanonicalDecl() : nullptr) {}
  CanonicalDeclPtr(const CanonicalDeclPtr &) = default;
  CanonicalDeclPtr &operator=(const CanonicalDeclPtr &) = default;

  operator decl_type *() { return Ptr; }
  operator const decl_type *() const { return Ptr; }

  decl_type *operator->() { return Ptr; }
  const decl_type *operator->() const { return Ptr; }

  decl_type &operator*() { return *Ptr; }
  const decl_type &operator*() const { return *Ptr; }

private:
  friend struct llvm::DenseMapInfo<CanonicalDeclPtr<decl_type>>;

<<<<<<< HEAD
  decl_type *Ptr;
};
} // namespace clang

namespace llvm {
=======
  decl_type *Ptr = nullptr;
};

} // namespace clang

namespace llvm {

>>>>>>> b2b84690
template <typename decl_type>
struct DenseMapInfo<clang::CanonicalDeclPtr<decl_type>> {
  using CanonicalDeclPtr = clang::CanonicalDeclPtr<decl_type>;
  using BaseInfo = DenseMapInfo<decl_type *>;

  static CanonicalDeclPtr getEmptyKey() {
    // Construct our CanonicalDeclPtr this way because the regular constructor
    // would dereference P.Ptr, which is not allowed.
    CanonicalDeclPtr P;
    P.Ptr = BaseInfo::getEmptyKey();
    return P;
  }

  static CanonicalDeclPtr getTombstoneKey() {
    CanonicalDeclPtr P;
    P.Ptr = BaseInfo::getTombstoneKey();
    return P;
  }

  static unsigned getHashValue(const CanonicalDeclPtr &P) {
    return BaseInfo::getHashValue(P);
  }

  static bool isEqual(const CanonicalDeclPtr &LHS,
                      const CanonicalDeclPtr &RHS) {
    return BaseInfo::isEqual(LHS, RHS);
  }
};
<<<<<<< HEAD
=======

>>>>>>> b2b84690
} // namespace llvm

#endif // LLVM_CLANG_AST_REDECLARABLE_H<|MERGE_RESOLUTION|>--- conflicted
+++ resolved
@@ -15,19 +15,18 @@
 #define LLVM_CLANG_AST_REDECLARABLE_H
 
 #include "clang/AST/ExternalASTSource.h"
-<<<<<<< HEAD
-=======
 #include "llvm/ADT/DenseMapInfo.h"
 #include "llvm/ADT/PointerUnion.h"
 #include "llvm/ADT/iterator_range.h"
->>>>>>> b2b84690
 #include "llvm/Support/Casting.h"
 #include <cassert>
 #include <cstddef>
 #include <iterator>
 
 namespace clang {
+
 class ASTContext;
+class Decl;
 
 // Some notes on redeclarables:
 //
@@ -37,7 +36,7 @@
 //    DeclLink that may point to one of 3 possible states:
 //      - the "previous" (temporal) element in the chain
 //      - the "latest" (temporal) element in the chain
-//      - the an "uninitialized-latest" value (when newly-constructed)
+//      - the "uninitialized-latest" value (when newly-constructed)
 //
 //  - The first element is also often called the canonical element. Every
 //    element has a pointer to it so that "getCanonical" can be fast.
@@ -49,10 +48,8 @@
 //    "most-recent" when referring to temporal order: order of addition
 //    to the chain.
 //
-//  - To make matters confusing, the DeclLink type uses the term "next"
-//    for its pointer-storage internally (thus functions like
-//    NextIsPrevious). It's easiest to just ignore the implementation of
-//    DeclLink when making sense of the redeclaration chain.
+//  - It's easiest to just ignore the implementation of DeclLink when making
+//    sense of the redeclaration chain.
 //
 //  - There's also a "definition" link for several types of
 //    redeclarable, where only one definition should exist at any given
@@ -83,61 +80,6 @@
 //        | link                +-----+                  |
 //        +-->-------------------------------------------+
 
-class ASTContext;
-class Decl;
-
-// Some notes on redeclarables:
-//
-//  - Every redeclarable is on a circular linked list.
-//
-//  - Every decl has a pointer to the first element of the chain _and_ a
-//    DeclLink that may point to one of 3 possible states:
-//      - the "previous" (temporal) element in the chain
-//      - the "latest" (temporal) element in the chain
-//      - the "uninitialized-latest" value (when newly-constructed)
-//
-//  - The first element is also often called the canonical element. Every
-//    element has a pointer to it so that "getCanonical" can be fast.
-//
-//  - Most links in the chain point to previous, except the link out of
-//    the first; it points to latest.
-//
-//  - Elements are called "first", "previous", "latest" or
-//    "most-recent" when referring to temporal order: order of addition
-//    to the chain.
-//
-//  - It's easiest to just ignore the implementation of DeclLink when making
-//    sense of the redeclaration chain.
-//
-//  - There's also a "definition" link for several types of
-//    redeclarable, where only one definition should exist at any given
-//    time (and the defn pointer is stored in the decl's "data" which
-//    is copied to every element on the chain when it's changed).
-//
-//    Here is some ASCII art:
-//
-//      "first"                                     "latest"
-//      "canonical"                                 "most recent"
-//      +------------+         first                +--------------+
-//      |            | <--------------------------- |              |
-//      |            |                              |              |
-//      |            |                              |              |
-//      |            |       +--------------+       |              |
-//      |            | first |              |       |              |
-//      |            | <---- |              |       |              |
-//      |            |       |              |       |              |
-//      | @class A   |  link | @interface A |  link | @class A     |
-//      | seen first | <---- | seen second  | <---- | seen third   |
-//      |            |       |              |       |              |
-//      +------------+       +--------------+       +--------------+
-//      | data       | defn  | data         |  defn | data         |
-//      |            | ----> |              | <---- |              |
-//      +------------+       +--------------+       +--------------+
-//        |                     |     ^                  ^
-//        |                     |defn |                  |
-//        | link                +-----+                  |
-//        +-->-------------------------------------------+
-
 /// Provides common interface for the Decls that can be redeclared.
 template<typename decl_type>
 class Redeclarable {
@@ -145,65 +87,29 @@
   class DeclLink {
     /// A pointer to a known latest declaration, either statically known or
     /// generationally updated as decls are added by an external source.
-<<<<<<< HEAD
-    typedef LazyGenerationalUpdatePtr<const Decl*, Decl*,
-                                      &ExternalASTSource::CompleteRedeclChain>
-                                          KnownLatest;
-=======
     using KnownLatest =
         LazyGenerationalUpdatePtr<const Decl *, Decl *,
                                   &ExternalASTSource::CompleteRedeclChain>;
->>>>>>> b2b84690
 
     /// We store a pointer to the ASTContext in the UninitializedLatest
     /// pointer, but to avoid circular type dependencies when we steal the low
     /// bits of this pointer, we use a raw void* here.
-<<<<<<< HEAD
-    typedef const void *UninitializedLatest;
-
-    typedef Decl *Previous;
-=======
     using UninitializedLatest = const void *;
 
     using Previous = Decl *;
->>>>>>> b2b84690
 
     /// A pointer to either an uninitialized latest declaration (where either
     /// we've not yet set the previous decl or there isn't one), or to a known
     /// previous declaration.
-<<<<<<< HEAD
-    typedef llvm::PointerUnion<Previous, UninitializedLatest> NotKnownLatest;
-
-    mutable llvm::PointerUnion<NotKnownLatest, KnownLatest> Next;
-=======
     using NotKnownLatest = llvm::PointerUnion<Previous, UninitializedLatest>;
 
     mutable llvm::PointerUnion<NotKnownLatest, KnownLatest> Link;
->>>>>>> b2b84690
 
   public:
     enum PreviousTag { PreviousLink };
     enum LatestTag { LatestLink };
 
     DeclLink(LatestTag, const ASTContext &Ctx)
-<<<<<<< HEAD
-        : Next(NotKnownLatest(reinterpret_cast<UninitializedLatest>(&Ctx))) {}
-    DeclLink(PreviousTag, decl_type *D)
-        : Next(NotKnownLatest(Previous(D))) {}
-
-    bool NextIsPrevious() const {
-      return Next.is<NotKnownLatest>() &&
-             // FIXME: 'template' is required on the next line due to an
-             // apparent clang bug.
-             Next.get<NotKnownLatest>().template is<Previous>();
-    }
-
-    bool NextIsLatest() const { return !NextIsPrevious(); }
-
-    decl_type *getNext(const decl_type *D) const {
-      if (Next.is<NotKnownLatest>()) {
-        NotKnownLatest NKL = Next.get<NotKnownLatest>();
-=======
         : Link(NotKnownLatest(reinterpret_cast<UninitializedLatest>(&Ctx))) {}
     DeclLink(PreviousTag, decl_type *D) : Link(NotKnownLatest(Previous(D))) {}
 
@@ -217,51 +123,15 @@
     decl_type *getPrevious(const decl_type *D) const {
       if (Link.is<NotKnownLatest>()) {
         NotKnownLatest NKL = Link.get<NotKnownLatest>();
->>>>>>> b2b84690
         if (NKL.is<Previous>())
           return static_cast<decl_type*>(NKL.get<Previous>());
 
         // Allocate the generational 'most recent' cache now, if needed.
-<<<<<<< HEAD
-        Next = KnownLatest(*reinterpret_cast<const ASTContext *>(
-=======
         Link = KnownLatest(*reinterpret_cast<const ASTContext *>(
->>>>>>> b2b84690
                                NKL.get<UninitializedLatest>()),
                            const_cast<decl_type *>(D));
       }
 
-<<<<<<< HEAD
-      return static_cast<decl_type*>(Next.get<KnownLatest>().get(D));
-    }
-
-    void setPrevious(decl_type *D) {
-      assert(NextIsPrevious() && "decl became non-canonical unexpectedly");
-      Next = Previous(D);
-    }
-
-    void setLatest(decl_type *D) {
-      assert(NextIsLatest() && "decl became canonical unexpectedly");
-      if (Next.is<NotKnownLatest>()) {
-        NotKnownLatest NKL = Next.get<NotKnownLatest>();
-        Next = KnownLatest(*reinterpret_cast<const ASTContext *>(
-                               NKL.get<UninitializedLatest>()),
-                           D);
-      } else {
-        auto Latest = Next.get<KnownLatest>();
-        Latest.set(D);
-        Next = Latest;
-      }
-    }
-
-    void markIncomplete() { Next.get<KnownLatest>().markIncomplete(); }
-
-    Decl *getLatestNotUpdated() const {
-      assert(NextIsLatest() && "expected a canonical decl");
-      if (Next.is<NotKnownLatest>())
-        return nullptr;
-      return Next.get<KnownLatest>().getNotUpdated();
-=======
       return static_cast<decl_type*>(Link.get<KnownLatest>().get(D));
     }
 
@@ -291,7 +161,6 @@
       if (Link.is<NotKnownLatest>())
         return nullptr;
       return Link.get<KnownLatest>().getNotUpdated();
->>>>>>> b2b84690
     }
   };
 
@@ -315,11 +184,6 @@
   ///
   /// If there is only one declaration, it is <pointer to self, true>
   DeclLink RedeclLink;
-  decl_type *First;
-
-  decl_type *getNextRedeclaration() const {
-    return RedeclLink.getNext(static_cast<const decl_type *>(this));
-  }
 
   decl_type *First;
 
@@ -328,13 +192,8 @@
   }
 
 public:
-<<<<<<< HEAD
- Redeclarable(const ASTContext &Ctx)
-     : RedeclLink(LatestDeclLink(Ctx)), First(static_cast<decl_type *>(this)) {}
-=======
   friend class ASTDeclReader;
   friend class ASTDeclWriter;
->>>>>>> b2b84690
 
   Redeclarable(const ASTContext &Ctx)
       : RedeclLink(LatestDeclLink(Ctx)),
@@ -343,11 +202,7 @@
   /// Return the previous declaration of this declaration or NULL if this
   /// is the first declaration.
   decl_type *getPreviousDecl() {
-<<<<<<< HEAD
-    if (RedeclLink.NextIsPrevious())
-=======
     if (!RedeclLink.isFirst())
->>>>>>> b2b84690
       return getNextRedeclaration();
     return nullptr;
   }
@@ -377,11 +232,7 @@
     return getFirstDecl()->getNextRedeclaration();
   }
 
-<<<<<<< HEAD
-  /// \brief Set the previous declaration. If PrevDecl is NULL, set this as the
-=======
   /// Set the previous declaration. If PrevDecl is NULL, set this as the
->>>>>>> b2b84690
   /// first and only declaration.
   void setPreviousDecl(decl_type *PrevDecl);
 
@@ -399,14 +250,8 @@
     using iterator_category = std::forward_iterator_tag;
     using difference_type = std::ptrdiff_t;
 
-<<<<<<< HEAD
-    redecl_iterator() : Current(nullptr) { }
-    explicit redecl_iterator(decl_type *C)
-      : Current(C), Starter(C), PassedFirst(false) { }
-=======
     redecl_iterator() = default;
     explicit redecl_iterator(decl_type *C) : Current(C), Starter(C) {}
->>>>>>> b2b84690
 
     reference operator*() const { return Current; }
     pointer operator->() const { return Current; }
@@ -443,27 +288,15 @@
     }
   };
 
-<<<<<<< HEAD
-  typedef llvm::iterator_range<redecl_iterator> redecl_range;
-
-  /// \brief Returns an iterator range for all the redeclarations of the same
-=======
   using redecl_range = llvm::iterator_range<redecl_iterator>;
 
   /// Returns an iterator range for all the redeclarations of the same
->>>>>>> b2b84690
   /// decl. It will iterate at least once (when this decl is the only one).
   redecl_range redecls() const {
     return redecl_range(redecl_iterator(const_cast<decl_type *>(
                             static_cast<const decl_type *>(this))),
                         redecl_iterator());
   }
-<<<<<<< HEAD
-
-  redecl_iterator redecls_begin() const { return redecls().begin(); }
-  redecl_iterator redecls_end() const { return redecls().end(); }
-=======
->>>>>>> b2b84690
 
   redecl_iterator redecls_begin() const { return redecls().begin(); }
   redecl_iterator redecls_end() const { return redecls().end(); }
@@ -514,11 +347,7 @@
 /// remember to call getCanonicalDecl() everywhere.
 template <typename decl_type> class CanonicalDeclPtr {
 public:
-<<<<<<< HEAD
-  CanonicalDeclPtr() : Ptr(nullptr) {}
-=======
   CanonicalDeclPtr() = default;
->>>>>>> b2b84690
   CanonicalDeclPtr(decl_type *Ptr)
       : Ptr(Ptr ? Ptr->getCanonicalDecl() : nullptr) {}
   CanonicalDeclPtr(const CanonicalDeclPtr &) = default;
@@ -536,13 +365,6 @@
 private:
   friend struct llvm::DenseMapInfo<CanonicalDeclPtr<decl_type>>;
 
-<<<<<<< HEAD
-  decl_type *Ptr;
-};
-} // namespace clang
-
-namespace llvm {
-=======
   decl_type *Ptr = nullptr;
 };
 
@@ -550,7 +372,6 @@
 
 namespace llvm {
 
->>>>>>> b2b84690
 template <typename decl_type>
 struct DenseMapInfo<clang::CanonicalDeclPtr<decl_type>> {
   using CanonicalDeclPtr = clang::CanonicalDeclPtr<decl_type>;
@@ -579,10 +400,7 @@
     return BaseInfo::isEqual(LHS, RHS);
   }
 };
-<<<<<<< HEAD
-=======
-
->>>>>>> b2b84690
+
 } // namespace llvm
 
 #endif // LLVM_CLANG_AST_REDECLARABLE_H