//===--- Mangle.h - Mangle C++ Names ----------------------------*- C++ -*-===//
//
//                     The LLVM Compiler Infrastructure
//
// This file is distributed under the University of Illinois Open Source
// License. See LICENSE.TXT for details.
//
//===----------------------------------------------------------------------===//
//
// Defines the C++ name mangling interface.
//
//===----------------------------------------------------------------------===//

#ifndef LLVM_CLANG_AST_MANGLE_H
#define LLVM_CLANG_AST_MANGLE_H

#include "clang/AST/Type.h"
#include "clang/Basic/ABI.h"
#include "llvm/ADT/DenseMap.h"
#include "llvm/Support/Casting.h"

namespace llvm {
  class raw_ostream;
}

namespace clang {
  class ASTContext;
  class BlockDecl;
  class CXXConstructorDecl;
  class CXXDestructorDecl;
  class CXXMethodDecl;
  class FunctionDecl;
  struct MethodVFTableLocation;
  class NamedDecl;
  class ObjCMethodDecl;
  class StringLiteral;
  struct ThisAdjustment;
  struct ThunkInfo;
  class VarDecl;

/// MangleContext - Context for tracking state which persists across multiple
/// calls to the C++ name mangler.
class MangleContext {
public:
  enum ManglerKind {
    MK_Itanium,
    MK_Microsoft
  };

private:
  virtual void anchor();

  ASTContext &Context;
  DiagnosticsEngine &Diags;
  const ManglerKind Kind;

  llvm::DenseMap<const BlockDecl*, unsigned> GlobalBlockIds;
  llvm::DenseMap<const BlockDecl*, unsigned> LocalBlockIds;
  llvm::DenseMap<const TagDecl*, uint64_t> AnonStructIds;

public:
  ManglerKind getKind() const { return Kind; }

  explicit MangleContext(ASTContext &Context,
                         DiagnosticsEngine &Diags,
                         ManglerKind Kind)
      : Context(Context), Diags(Diags), Kind(Kind) {}

  virtual ~MangleContext() { }

  ASTContext &getASTContext() const { return Context; }

  DiagnosticsEngine &getDiags() const { return Diags; }

  virtual void startNewFunction() { LocalBlockIds.clear(); }
  
  unsigned getBlockId(const BlockDecl *BD, bool Local) {
    llvm::DenseMap<const BlockDecl *, unsigned> &BlockIds
      = Local? LocalBlockIds : GlobalBlockIds;
    std::pair<llvm::DenseMap<const BlockDecl *, unsigned>::iterator, bool>
      Result = BlockIds.insert(std::make_pair(BD, BlockIds.size()));
    return Result.first->second;
  }

  uint64_t getAnonymousStructId(const TagDecl *TD) {
    std::pair<llvm::DenseMap<const TagDecl *, uint64_t>::iterator, bool>
        Result = AnonStructIds.insert(std::make_pair(TD, AnonStructIds.size()));
    return Result.first->second;
  }

  /// @name Mangler Entry Points
  /// @{

  bool shouldMangleDeclName(const NamedDecl *D);
  virtual bool shouldMangleCXXName(const NamedDecl *D) = 0;
  virtual bool shouldMangleStringLiteral(const StringLiteral *SL) = 0;

  // FIXME: consider replacing raw_ostream & with something like SmallString &.
  void mangleName(const NamedDecl *D, raw_ostream &);
  virtual void mangleCXXName(const NamedDecl *D, raw_ostream &) = 0;
  virtual void mangleThunk(const CXXMethodDecl *MD,
                          const ThunkInfo &Thunk,
                          raw_ostream &) = 0;
  virtual void mangleCXXDtorThunk(const CXXDestructorDecl *DD, CXXDtorType Type,
                                  const ThisAdjustment &ThisAdjustment,
                                  raw_ostream &) = 0;
  virtual void mangleReferenceTemporary(const VarDecl *D,
                                        unsigned ManglingNumber,
                                        raw_ostream &) = 0;
  virtual void mangleCXXRTTI(QualType T, raw_ostream &) = 0;
  virtual void mangleCXXRTTIName(QualType T, raw_ostream &) = 0;
  virtual void mangleCXXCtor(const CXXConstructorDecl *D, CXXCtorType Type,
                             raw_ostream &) = 0;
  virtual void mangleCXXDtor(const CXXDestructorDecl *D, CXXDtorType Type,
                             raw_ostream &) = 0;
  virtual void mangleStringLiteral(const StringLiteral *SL, raw_ostream &) = 0;

  void mangleGlobalBlock(const BlockDecl *BD,
                         const NamedDecl *ID,
                         raw_ostream &Out);
  void mangleCtorBlock(const CXXConstructorDecl *CD, CXXCtorType CT,
                       const BlockDecl *BD, raw_ostream &Out);
  void mangleDtorBlock(const CXXDestructorDecl *CD, CXXDtorType DT,
                       const BlockDecl *BD, raw_ostream &Out);
  void mangleBlock(const DeclContext *DC, const BlockDecl *BD,
                   raw_ostream &Out);

  void mangleObjCMethodNameWithoutSize(const ObjCMethodDecl *MD, raw_ostream &);
  void mangleObjCMethodName(const ObjCMethodDecl *MD, raw_ostream &);

  virtual void mangleStaticGuardVariable(const VarDecl *D, raw_ostream &) = 0;

  virtual void mangleDynamicInitializer(const VarDecl *D, raw_ostream &) = 0;

  virtual void mangleDynamicAtExitDestructor(const VarDecl *D,
                                             raw_ostream &) = 0;

  virtual void mangleSEHFilterExpression(const NamedDecl *EnclosingDecl,
                                         raw_ostream &Out) = 0;

  virtual void mangleSEHFinallyBlock(const NamedDecl *EnclosingDecl,
                                     raw_ostream &Out) = 0;

  /// Generates a unique string for an externally visible type for use with TBAA
  /// or type uniquing.
  /// TODO: Extend this to internal types by generating names that are unique
  /// across translation units so it can be used with LTO.
  virtual void mangleTypeName(QualType T, raw_ostream &) = 0;

  /// @}
};

class ItaniumMangleContext : public MangleContext {
public:
  explicit ItaniumMangleContext(ASTContext &C, DiagnosticsEngine &D)
      : MangleContext(C, D, MK_Itanium) {}

  virtual void mangleCXXVTable(const CXXRecordDecl *RD, raw_ostream &) = 0;
  virtual void mangleCXXVTT(const CXXRecordDecl *RD, raw_ostream &) = 0;
  virtual void mangleCXXCtorVTable(const CXXRecordDecl *RD, int64_t Offset,
                                   const CXXRecordDecl *Type,
                                   raw_ostream &) = 0;
  virtual void mangleItaniumThreadLocalInit(const VarDecl *D,
                                            raw_ostream &) = 0;
  virtual void mangleItaniumThreadLocalWrapper(const VarDecl *D,
                                               raw_ostream &) = 0;

  virtual void mangleCXXCtorComdat(const CXXConstructorDecl *D,
                                   raw_ostream &) = 0;
  virtual void mangleCXXDtorComdat(const CXXDestructorDecl *D,
                                   raw_ostream &) = 0;

  static bool classof(const MangleContext *C) {
    return C->getKind() == MK_Itanium;
  }

  static ItaniumMangleContext *create(ASTContext &Context,
                                      DiagnosticsEngine &Diags);
};

class MicrosoftMangleContext : public MangleContext {
public:
  explicit MicrosoftMangleContext(ASTContext &C, DiagnosticsEngine &D)
      : MangleContext(C, D, MK_Microsoft) {}

  /// Mangle vftable symbols.  Only a subset of the bases along the path
  /// to the vftable are included in the name.  It's up to the caller to pick
  /// them correctly.
  virtual void mangleCXXVFTable(const CXXRecordDecl *Derived,
                                ArrayRef<const CXXRecordDecl *> BasePath,
                                raw_ostream &Out) = 0;

  /// Mangle vbtable symbols.  Only a subset of the bases along the path
  /// to the vbtable are included in the name.  It's up to the caller to pick
  /// them correctly.
  virtual void mangleCXXVBTable(const CXXRecordDecl *Derived,
                                ArrayRef<const CXXRecordDecl *> BasePath,
                                raw_ostream &Out) = 0;

  virtual void mangleThreadSafeStaticGuardVariable(const VarDecl *VD,
                                                   unsigned GuardNum,
                                                   raw_ostream &Out) = 0;

  virtual void mangleVirtualMemPtrThunk(const CXXMethodDecl *MD,
<<<<<<< HEAD
                                        raw_ostream &) = 0;
=======
                                        const MethodVFTableLocation &ML,
                                        raw_ostream &Out) = 0;
>>>>>>> b2b84690

  virtual void mangleCXXVirtualDisplacementMap(const CXXRecordDecl *SrcRD,
                                               const CXXRecordDecl *DstRD,
                                               raw_ostream &Out) = 0;

  virtual void mangleCXXThrowInfo(QualType T, bool IsConst, bool IsVolatile,
                                  bool IsUnaligned, uint32_t NumEntries,
                                  raw_ostream &Out) = 0;

  virtual void mangleCXXCatchableTypeArray(QualType T, uint32_t NumEntries,
                                           raw_ostream &Out) = 0;

  virtual void mangleCXXCatchableType(QualType T, const CXXConstructorDecl *CD,
                                      CXXCtorType CT, uint32_t Size,
                                      uint32_t NVOffset, int32_t VBPtrOffset,
                                      uint32_t VBIndex, raw_ostream &Out) = 0;

  virtual void mangleCXXRTTIBaseClassDescriptor(
      const CXXRecordDecl *Derived, uint32_t NVOffset, int32_t VBPtrOffset,
      uint32_t VBTableOffset, uint32_t Flags, raw_ostream &Out) = 0;

  virtual void mangleCXXRTTIBaseClassArray(const CXXRecordDecl *Derived,
                                           raw_ostream &Out) = 0;
  virtual void
  mangleCXXRTTIClassHierarchyDescriptor(const CXXRecordDecl *Derived,
                                        raw_ostream &Out) = 0;

  virtual void
  mangleCXXRTTICompleteObjectLocator(const CXXRecordDecl *Derived,
                                     ArrayRef<const CXXRecordDecl *> BasePath,
                                     raw_ostream &Out) = 0;

  static bool classof(const MangleContext *C) {
    return C->getKind() == MK_Microsoft;
  }

  static MicrosoftMangleContext *create(ASTContext &Context,
                                        DiagnosticsEngine &Diags);
};
}

#endif<|MERGE_RESOLUTION|>--- conflicted
+++ resolved
@@ -202,12 +202,8 @@
                                                    raw_ostream &Out) = 0;
 
   virtual void mangleVirtualMemPtrThunk(const CXXMethodDecl *MD,
-<<<<<<< HEAD
-                                        raw_ostream &) = 0;
-=======
                                         const MethodVFTableLocation &ML,
                                         raw_ostream &Out) = 0;
->>>>>>> b2b84690
 
   virtual void mangleCXXVirtualDisplacementMap(const CXXRecordDecl *SrcRD,
                                                const CXXRecordDecl *DstRD,
