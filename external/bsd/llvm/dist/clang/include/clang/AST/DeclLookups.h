//===- DeclLookups.h - Low-level interface to all names in a DC -*- C++ -*-===//
//
//                     The LLVM Compiler Infrastructure
//
// This file is distributed under the University of Illinois Open Source
// License. See LICENSE.TXT for details.
//
//===----------------------------------------------------------------------===//
//
//  This file defines DeclContext::all_lookups_iterator.
//
//===----------------------------------------------------------------------===//

#ifndef LLVM_CLANG_AST_DECLLOOKUPS_H
#define LLVM_CLANG_AST_DECLLOOKUPS_H

#include "clang/AST/ASTContext.h"
#include "clang/AST/DeclBase.h"
#include "clang/AST/DeclContextInternals.h"
#include "clang/AST/DeclarationName.h"
#include "clang/AST/ExternalASTSource.h"
#include <cstddef>
#include <iterator>

namespace clang {

/// all_lookups_iterator - An iterator that provides a view over the results
/// of looking up every possible name.
class DeclContext::all_lookups_iterator {
  StoredDeclsMap::iterator It, End;

public:
  using value_type = lookup_result;
  using reference = lookup_result;
  using pointer = lookup_result;
  using iterator_category = std::forward_iterator_tag;
  using difference_type = std::ptrdiff_t;

  all_lookups_iterator() = default;
  all_lookups_iterator(StoredDeclsMap::iterator It,
                       StoredDeclsMap::iterator End)
      : It(It), End(End) {}

  DeclarationName getLookupName() const { return It->first; }

  reference operator*() const { return It->second.getLookupResult(); }
  pointer operator->() const { return It->second.getLookupResult(); }

  all_lookups_iterator& operator++() {
    // Filter out using directives. They don't belong as results from name
    // lookup anyways, except as an implementation detail. Users of the API
    // should not expect to get them (or worse, rely on it).
    do {
      ++It;
    } while (It != End &&
             It->first == DeclarationName::getUsingDirectiveName());
             
    return *this;
  }

  all_lookups_iterator operator++(int) {
    all_lookups_iterator tmp(*this);
    ++(*this);
    return tmp;
  }

  friend bool operator==(all_lookups_iterator x, all_lookups_iterator y) {
    return x.It == y.It;
  }

  friend bool operator!=(all_lookups_iterator x, all_lookups_iterator y) {
    return x.It != y.It;
  }
};

inline DeclContext::lookups_range DeclContext::lookups() const {
  DeclContext *Primary = const_cast<DeclContext*>(this)->getPrimaryContext();
  if (Primary->hasExternalVisibleStorage())
    getParentASTContext().getExternalSource()->completeVisibleDeclsMap(Primary);
  if (StoredDeclsMap *Map = Primary->buildLookup())
    return lookups_range(all_lookups_iterator(Map->begin(), Map->end()),
                         all_lookups_iterator(Map->end(), Map->end()));
<<<<<<< HEAD

  // Synthesize an empty range. This requires that two default constructed
  // versions of these iterators form a valid empty range.
  return lookups_range(all_lookups_iterator(), all_lookups_iterator());
}

inline DeclContext::all_lookups_iterator DeclContext::lookups_begin() const {
  return lookups().begin();
}

inline DeclContext::all_lookups_iterator DeclContext::lookups_end() const {
  return lookups().end();
}

inline DeclContext::lookups_range DeclContext::noload_lookups() const {
  DeclContext *Primary = const_cast<DeclContext*>(this)->getPrimaryContext();
  if (StoredDeclsMap *Map = Primary->getLookupPtr())
    return lookups_range(all_lookups_iterator(Map->begin(), Map->end()),
                         all_lookups_iterator(Map->end(), Map->end()));

=======

>>>>>>> b2b84690
  // Synthesize an empty range. This requires that two default constructed
  // versions of these iterators form a valid empty range.
  return lookups_range(all_lookups_iterator(), all_lookups_iterator());
}

<<<<<<< HEAD
inline
DeclContext::all_lookups_iterator DeclContext::noload_lookups_begin() const {
  return noload_lookups().begin();
}

inline
DeclContext::all_lookups_iterator DeclContext::noload_lookups_end() const {
  return noload_lookups().end();
=======
inline DeclContext::lookups_range
DeclContext::noload_lookups(bool PreserveInternalState) const {
  DeclContext *Primary = const_cast<DeclContext*>(this)->getPrimaryContext();
  if (!PreserveInternalState)
    Primary->loadLazyLocalLexicalLookups();
  if (StoredDeclsMap *Map = Primary->getLookupPtr())
    return lookups_range(all_lookups_iterator(Map->begin(), Map->end()),
                         all_lookups_iterator(Map->end(), Map->end()));

  // Synthesize an empty range. This requires that two default constructed
  // versions of these iterators form a valid empty range.
  return lookups_range(all_lookups_iterator(), all_lookups_iterator());
>>>>>>> b2b84690
}

} // namespace clang

#endif // LLVM_CLANG_AST_DECLLOOKUPS_H<|MERGE_RESOLUTION|>--- conflicted
+++ resolved
@@ -80,45 +80,12 @@
   if (StoredDeclsMap *Map = Primary->buildLookup())
     return lookups_range(all_lookups_iterator(Map->begin(), Map->end()),
                          all_lookups_iterator(Map->end(), Map->end()));
-<<<<<<< HEAD
 
   // Synthesize an empty range. This requires that two default constructed
   // versions of these iterators form a valid empty range.
   return lookups_range(all_lookups_iterator(), all_lookups_iterator());
 }
 
-inline DeclContext::all_lookups_iterator DeclContext::lookups_begin() const {
-  return lookups().begin();
-}
-
-inline DeclContext::all_lookups_iterator DeclContext::lookups_end() const {
-  return lookups().end();
-}
-
-inline DeclContext::lookups_range DeclContext::noload_lookups() const {
-  DeclContext *Primary = const_cast<DeclContext*>(this)->getPrimaryContext();
-  if (StoredDeclsMap *Map = Primary->getLookupPtr())
-    return lookups_range(all_lookups_iterator(Map->begin(), Map->end()),
-                         all_lookups_iterator(Map->end(), Map->end()));
-
-=======
-
->>>>>>> b2b84690
-  // Synthesize an empty range. This requires that two default constructed
-  // versions of these iterators form a valid empty range.
-  return lookups_range(all_lookups_iterator(), all_lookups_iterator());
-}
-
-<<<<<<< HEAD
-inline
-DeclContext::all_lookups_iterator DeclContext::noload_lookups_begin() const {
-  return noload_lookups().begin();
-}
-
-inline
-DeclContext::all_lookups_iterator DeclContext::noload_lookups_end() const {
-  return noload_lookups().end();
-=======
 inline DeclContext::lookups_range
 DeclContext::noload_lookups(bool PreserveInternalState) const {
   DeclContext *Primary = const_cast<DeclContext*>(this)->getPrimaryContext();
@@ -131,7 +98,6 @@
   // Synthesize an empty range. This requires that two default constructed
   // versions of these iterators form a valid empty range.
   return lookups_range(all_lookups_iterator(), all_lookups_iterator());
->>>>>>> b2b84690
 }
 
 } // namespace clang
