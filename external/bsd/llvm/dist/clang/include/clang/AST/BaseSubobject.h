//===- BaseSubobject.h - BaseSubobject class --------------------*- C++ -*-===//
//
//                     The LLVM Compiler Infrastructure
//
// This file is distributed under the University of Illinois Open Source
// License. See LICENSE.TXT for details.
//
//===----------------------------------------------------------------------===//
//
// This file provides a definition of the BaseSubobject class.
//
//===----------------------------------------------------------------------===//

#ifndef LLVM_CLANG_AST_BASESUBOBJECT_H
#define LLVM_CLANG_AST_BASESUBOBJECT_H

#include "clang/AST/CharUnits.h"
<<<<<<< HEAD
#include "clang/AST/DeclCXX.h"
#include "llvm/ADT/DenseMap.h"
#include "llvm/Support/DataTypes.h"
=======
#include "llvm/ADT/DenseMapInfo.h"
>>>>>>> b2b84690
#include "llvm/Support/type_traits.h"
#include <cstdint>
#include <utility>

namespace clang {
<<<<<<< HEAD
=======

class CXXRecordDecl;

>>>>>>> b2b84690
// BaseSubobject - Uniquely identifies a direct or indirect base class. 
// Stores both the base class decl and the offset from the most derived class to
// the base class. Used for vtable and VTT generation.
class BaseSubobject {
  /// Base - The base class declaration.
  const CXXRecordDecl *Base;
  
  /// BaseOffset - The offset from the most derived class to the base class.
  CharUnits BaseOffset;
  
public:
  BaseSubobject() = default;
  BaseSubobject(const CXXRecordDecl *Base, CharUnits BaseOffset)
      : Base(Base), BaseOffset(BaseOffset) {}
  
  /// getBase - Returns the base class declaration.
  const CXXRecordDecl *getBase() const { return Base; }

  /// getBaseOffset - Returns the base class offset.
  CharUnits getBaseOffset() const { return BaseOffset; }

  friend bool operator==(const BaseSubobject &LHS, const BaseSubobject &RHS) {
    return LHS.Base == RHS.Base && LHS.BaseOffset == RHS.BaseOffset;
 }
};

} // namespace clang

namespace llvm {

template<> struct DenseMapInfo<clang::BaseSubobject> {
  static clang::BaseSubobject getEmptyKey() {
    return clang::BaseSubobject(
      DenseMapInfo<const clang::CXXRecordDecl *>::getEmptyKey(),
      clang::CharUnits::fromQuantity(DenseMapInfo<int64_t>::getEmptyKey()));
  }

  static clang::BaseSubobject getTombstoneKey() {
    return clang::BaseSubobject(
      DenseMapInfo<const clang::CXXRecordDecl *>::getTombstoneKey(),
      clang::CharUnits::fromQuantity(DenseMapInfo<int64_t>::getTombstoneKey()));
  }

  static unsigned getHashValue(const clang::BaseSubobject &Base) {
    using PairTy = std::pair<const clang::CXXRecordDecl *, clang::CharUnits>;

    return DenseMapInfo<PairTy>::getHashValue(PairTy(Base.getBase(),
                                                     Base.getBaseOffset()));
  }

  static bool isEqual(const clang::BaseSubobject &LHS, 
                      const clang::BaseSubobject &RHS) {
    return LHS == RHS;
  }
};

// It's OK to treat BaseSubobject as a POD type.
template <> struct isPodLike<clang::BaseSubobject> {
  static const bool value = true;
};

} // namespace llvm

#endif // LLVM_CLANG_AST_BASESUBOBJECT_H<|MERGE_RESOLUTION|>--- conflicted
+++ resolved
@@ -15,24 +15,15 @@
 #define LLVM_CLANG_AST_BASESUBOBJECT_H
 
 #include "clang/AST/CharUnits.h"
-<<<<<<< HEAD
-#include "clang/AST/DeclCXX.h"
-#include "llvm/ADT/DenseMap.h"
-#include "llvm/Support/DataTypes.h"
-=======
 #include "llvm/ADT/DenseMapInfo.h"
->>>>>>> b2b84690
 #include "llvm/Support/type_traits.h"
 #include <cstdint>
 #include <utility>
 
 namespace clang {
-<<<<<<< HEAD
-=======
 
 class CXXRecordDecl;
 
->>>>>>> b2b84690
 // BaseSubobject - Uniquely identifies a direct or indirect base class. 
 // Stores both the base class decl and the offset from the most derived class to
 // the base class. Used for vtable and VTT generation.
