--- conflicted
+++ resolved
@@ -24,10 +24,7 @@
 #include "clang/AST/Type.h"
 #include "clang/Basic/CharInfo.h"
 #include "clang/Basic/LangOptions.h"
-<<<<<<< HEAD
-=======
 #include "clang/Basic/SyncScope.h"
->>>>>>> b2b84690
 #include "clang/Basic/TypeTraits.h"
 #include "llvm/ADT/APFloat.h"
 #include "llvm/ADT/APSInt.h"
@@ -278,10 +275,7 @@
     MLV_LValueCast,           // Specialized form of MLV_InvalidExpression.
     MLV_IncompleteType,
     MLV_ConstQualified,
-<<<<<<< HEAD
-=======
     MLV_ConstQualifiedField,
->>>>>>> b2b84690
     MLV_ConstAddrSpace,
     MLV_ArrayType,
     MLV_NoSetterProperty,
@@ -331,10 +325,7 @@
       CM_LValueCast, // Same as CM_RValue, but indicates GCC cast-as-lvalue ext
       CM_NoSetterProperty,// Implicit assignment to ObjC property without setter
       CM_ConstQualified,
-<<<<<<< HEAD
-=======
       CM_ConstQualifiedField,
->>>>>>> b2b84690
       CM_ConstAddrSpace,
       CM_ArrayType,
       CM_IncompleteType
@@ -463,11 +454,7 @@
     return const_cast<Expr*>(this)->getReferencedDeclOfCallee();
   }
 
-<<<<<<< HEAD
-  /// \brief If this expression is an l-value for an Objective C
-=======
   /// If this expression is an l-value for an Objective C
->>>>>>> b2b84690
   /// property, find the underlying property reference expression.
   const ObjCPropertyRefExpr *getObjCProperty() const;
 
@@ -477,19 +464,11 @@
   /// Returns whether this expression refers to a vector element.
   bool refersToVectorElement() const;
 
-<<<<<<< HEAD
-  /// \brief Returns whether this expression refers to a global register
-  /// variable.
-  bool refersToGlobalRegisterVar() const;
-
-  /// \brief Returns whether this expression has a placeholder type.
-=======
   /// Returns whether this expression refers to a global register
   /// variable.
   bool refersToGlobalRegisterVar() const;
 
   /// Returns whether this expression has a placeholder type.
->>>>>>> b2b84690
   bool hasPlaceholderType() const {
     return getType()->isPlaceholderType();
   }
@@ -560,19 +539,11 @@
 
   /// EvalStatus is a struct with detailed info about an evaluation in progress.
   struct EvalStatus {
-<<<<<<< HEAD
-    /// \brief Whether the evaluated expression has side effects.
-    /// For example, (f() && 0) can be folded, but it still has side effects.
-    bool HasSideEffects;
-
-    /// \brief Whether the evaluation hit undefined behavior.
-=======
     /// Whether the evaluated expression has side effects.
     /// For example, (f() && 0) can be folded, but it still has side effects.
     bool HasSideEffects;
 
     /// Whether the evaluation hit undefined behavior.
->>>>>>> b2b84690
     /// For example, 1.0 / 0.0 can be folded to Inf, but has undefined behavior.
     /// Likewise, INT_MAX + 1 can be folded to INT_MIN, but has UB.
     bool HasUndefinedBehavior;
@@ -654,11 +625,7 @@
   bool HasSideEffects(const ASTContext &Ctx,
                       bool IncludePossibleEffects = true) const;
 
-<<<<<<< HEAD
-  /// \brief Determine whether this expression involves a call to any function
-=======
   /// Determine whether this expression involves a call to any function
->>>>>>> b2b84690
   /// that is not trivial.
   bool hasNonTrivialCall(const ASTContext &Ctx) const;
 
@@ -691,9 +658,6 @@
                                 ArrayRef<const Expr*> Args,
                                 const Expr *This = nullptr) const;
 
-<<<<<<< HEAD
-  /// \brief If the current Expr is a pointer, this will try to statically
-=======
   /// Indicates how the constant expression will be used.
   enum ConstExprUsage { EvaluateForCodeGen, EvaluateForMangling };
 
@@ -702,7 +666,6 @@
                               const ASTContext &Ctx) const;
 
   /// If the current Expr is a pointer, this will try to statically
->>>>>>> b2b84690
   /// determine the number of bytes available where the pointer is pointing.
   /// Returns true if all of the above holds and we were able to figure out the
   /// size, false otherwise.
@@ -712,11 +675,7 @@
   bool tryEvaluateObjectSize(uint64_t &Result, ASTContext &Ctx,
                              unsigned Type) const;
 
-<<<<<<< HEAD
-  /// \brief Enumeration used to describe the kind of Null pointer constant
-=======
   /// Enumeration used to describe the kind of Null pointer constant
->>>>>>> b2b84690
   /// returned from \c isNullPointerConstant().
   enum NullPointerConstantKind {
     /// Expression is not a Null pointer constant.
@@ -881,11 +840,7 @@
   /// behavior if the object isn't dynamically of the derived type.
   const CXXRecordDecl *getBestDynamicClassType() const;
 
-<<<<<<< HEAD
-  /// \brief Get the inner expression that determines the best dynamic class.
-=======
   /// Get the inner expression that determines the best dynamic class.
->>>>>>> b2b84690
   /// If this is a prvalue, we guarantee that it is of the most-derived type
   /// for the object itself.
   const Expr *getBestDynamicClassTypeExpr() const;
@@ -1019,11 +974,7 @@
       private llvm::TrailingObjects<DeclRefExpr, NestedNameSpecifierLoc,
                                     NamedDecl *, ASTTemplateKWAndArgsInfo,
                                     TemplateArgumentLoc> {
-<<<<<<< HEAD
-  /// \brief The declaration that we are referencing.
-=======
   /// The declaration that we are referencing.
->>>>>>> b2b84690
   ValueDecl *D;
 
   /// The location of the declaration name itself.
@@ -1035,7 +986,6 @@
 
   size_t numTrailingObjects(OverloadToken<NestedNameSpecifierLoc>) const {
     return hasQualifier() ? 1 : 0;
-<<<<<<< HEAD
   }
 
   size_t numTrailingObjects(OverloadToken<NamedDecl *>) const {
@@ -1046,20 +996,7 @@
     return hasTemplateKWAndArgsInfo() ? 1 : 0;
   }
 
-  /// \brief Test whether there is a distinct FoundDecl attached to the end of
-=======
-  }
-
-  size_t numTrailingObjects(OverloadToken<NamedDecl *>) const {
-    return hasFoundDecl() ? 1 : 0;
-  }
-
-  size_t numTrailingObjects(OverloadToken<ASTTemplateKWAndArgsInfo>) const {
-    return hasTemplateKWAndArgsInfo() ? 1 : 0;
-  }
-
   /// Test whether there is a distinct FoundDecl attached to the end of
->>>>>>> b2b84690
   /// this DRE.
   bool hasFoundDecl() const { return DeclRefExprBits.HasFoundDecl; }
 
@@ -1110,11 +1047,7 @@
          NamedDecl *FoundD = nullptr,
          const TemplateArgumentListInfo *TemplateArgs = nullptr);
 
-<<<<<<< HEAD
-  /// \brief Construct an empty declaration reference expression.
-=======
   /// Construct an empty declaration reference expression.
->>>>>>> b2b84690
   static DeclRefExpr *CreateEmpty(const ASTContext &Context,
                                   bool HasQualifier,
                                   bool HasFoundDecl,
@@ -1138,11 +1071,7 @@
   /// C++ nested-name-specifier, e.g., \c N::foo.
   bool hasQualifier() const { return DeclRefExprBits.HasQualifier; }
 
-<<<<<<< HEAD
-  /// \brief If the name was qualified, retrieves the nested-name-specifier
-=======
   /// If the name was qualified, retrieves the nested-name-specifier
->>>>>>> b2b84690
   /// that precedes the name, with source-location information.
   NestedNameSpecifierLoc getQualifierLoc() const {
     if (!hasQualifier())
@@ -1150,11 +1079,7 @@
     return *getTrailingObjects<NestedNameSpecifierLoc>();
   }
 
-<<<<<<< HEAD
-  /// \brief If the name was qualified, retrieves the nested-name-specifier
-=======
   /// If the name was qualified, retrieves the nested-name-specifier
->>>>>>> b2b84690
   /// that precedes the name. Otherwise, returns NULL.
   NestedNameSpecifier *getQualifier() const {
     return getQualifierLoc().getNestedNameSpecifier();
@@ -1180,11 +1105,7 @@
     return DeclRefExprBits.HasTemplateKWAndArgsInfo;
   }
 
-<<<<<<< HEAD
-  /// \brief Retrieve the location of the template keyword preceding
-=======
   /// Retrieve the location of the template keyword preceding
->>>>>>> b2b84690
   /// this name, if any.
   SourceLocation getTemplateKeywordLoc() const {
     if (!hasTemplateKWAndArgsInfo()) return SourceLocation();
@@ -1213,11 +1134,7 @@
   /// explicit template argument list.
   bool hasExplicitTemplateArgs() const { return getLAngleLoc().isValid(); }
 
-<<<<<<< HEAD
-  /// \brief Copies the template arguments (if present) into the given
-=======
   /// Copies the template arguments (if present) into the given
->>>>>>> b2b84690
   /// structure.
   void copyTemplateArgumentsInto(TemplateArgumentListInfo &List) const {
     if (hasExplicitTemplateArgs())
@@ -1259,11 +1176,7 @@
     DeclRefExprBits.HadMultipleCandidates = V;
   }
 
-<<<<<<< HEAD
-  /// \brief Does this DeclRefExpr refer to an enclosing local or a captured
-=======
   /// Does this DeclRefExpr refer to an enclosing local or a captured
->>>>>>> b2b84690
   /// variable?
   bool refersToEnclosingVariableOrCapture() const {
     return DeclRefExprBits.RefersToEnclosingVariableOrCapture;
@@ -1287,11 +1200,7 @@
   friend class ASTStmtWriter;
 };
 
-<<<<<<< HEAD
-/// \brief [C99 6.4.2.2] - A predefined identifier such as __func__.
-=======
 /// [C99 6.4.2.2] - A predefined identifier such as __func__.
->>>>>>> b2b84690
 class PredefinedExpr : public Expr {
 public:
   enum IdentType {
@@ -1301,11 +1210,7 @@
     FuncDName,
     FuncSig,
     PrettyFunction,
-<<<<<<< HEAD
-    /// \brief The same as PrettyFunction, except that the
-=======
     /// The same as PrettyFunction, except that the
->>>>>>> b2b84690
     /// 'virtual' keyword is omitted for virtual member functions.
     PrettyFunctionNoVirtual
   };
@@ -1319,11 +1224,7 @@
   PredefinedExpr(SourceLocation L, QualType FNTy, IdentType IT,
                  StringLiteral *SL);
 
-<<<<<<< HEAD
-  /// \brief Construct an empty predefined expression.
-=======
   /// Construct an empty predefined expression.
->>>>>>> b2b84690
   explicit PredefinedExpr(EmptyShell Empty)
       : Expr(PredefinedExprClass, Empty), Loc(), Type(Func), FnName(nullptr) {}
 
@@ -1448,8 +1349,6 @@
   const_child_range children() const {
     return const_child_range(const_child_iterator(), const_child_iterator());
   }
-<<<<<<< HEAD
-=======
 };
 
 class FixedPointLiteral : public Expr, public APIntStorage {
@@ -1491,7 +1390,6 @@
   const_child_range children() const {
     return const_child_range(const_child_iterator(), const_child_iterator());
   }
->>>>>>> b2b84690
 };
 
 class CharacterLiteral : public Expr {
@@ -1997,17 +1895,6 @@
 // __builtin_offsetof(type, identifier(.identifier|[expr])*)
 class OffsetOfNode {
 public:
-<<<<<<< HEAD
-  /// \brief The kind of offsetof node we have.
-  enum Kind {
-    /// \brief An index into an array.
-    Array = 0x00,
-    /// \brief A field.
-    Field = 0x01,
-    /// \brief A field in a dependent type, known only by its name.
-    Identifier = 0x02,
-    /// \brief An implicit indirection through a C++ base class, when the
-=======
   /// The kind of offsetof node we have.
   enum Kind {
     /// An index into an array.
@@ -2017,7 +1904,6 @@
     /// A field in a dependent type, known only by its name.
     Identifier = 0x02,
     /// An implicit indirection through a C++ base class, when the
->>>>>>> b2b84690
     /// field found is in a base class.
     Base = 0x03
   };
@@ -2025,17 +1911,10 @@
 private:
   enum { MaskBits = 2, Mask = 0x03 };
 
-<<<<<<< HEAD
-  /// \brief The source range that covers this part of the designator.
-  SourceRange Range;
-
-  /// \brief The data describing the designator, which comes in three
-=======
   /// The source range that covers this part of the designator.
   SourceRange Range;
 
   /// The data describing the designator, which comes in three
->>>>>>> b2b84690
   /// different forms, depending on the lower two bits.
   ///   - An unsigned index into the array of Expr*'s stored after this node
   ///     in memory, for [constant-expression] designators.
@@ -2047,44 +1926,22 @@
   uintptr_t Data;
 
 public:
-<<<<<<< HEAD
-  /// \brief Create an offsetof node that refers to an array element.
-=======
   /// Create an offsetof node that refers to an array element.
->>>>>>> b2b84690
   OffsetOfNode(SourceLocation LBracketLoc, unsigned Index,
                SourceLocation RBracketLoc)
       : Range(LBracketLoc, RBracketLoc), Data((Index << 2) | Array) {}
 
-<<<<<<< HEAD
-  /// \brief Create an offsetof node that refers to a field.
-=======
   /// Create an offsetof node that refers to a field.
->>>>>>> b2b84690
   OffsetOfNode(SourceLocation DotLoc, FieldDecl *Field, SourceLocation NameLoc)
       : Range(DotLoc.isValid() ? DotLoc : NameLoc, NameLoc),
         Data(reinterpret_cast<uintptr_t>(Field) | OffsetOfNode::Field) {}
 
-<<<<<<< HEAD
-  /// \brief Create an offsetof node that refers to an identifier.
-=======
   /// Create an offsetof node that refers to an identifier.
->>>>>>> b2b84690
   OffsetOfNode(SourceLocation DotLoc, IdentifierInfo *Name,
                SourceLocation NameLoc)
       : Range(DotLoc.isValid() ? DotLoc : NameLoc, NameLoc),
         Data(reinterpret_cast<uintptr_t>(Name) | Identifier) {}
 
-<<<<<<< HEAD
-  /// \brief Create an offsetof node that refers into a C++ base class.
-  explicit OffsetOfNode(const CXXBaseSpecifier *Base)
-      : Range(), Data(reinterpret_cast<uintptr_t>(Base) | OffsetOfNode::Base) {}
-
-  /// \brief Determine what kind of offsetof node this is.
-  Kind getKind() const { return static_cast<Kind>(Data & Mask); }
-
-  /// \brief For an array element node, returns the index into the array
-=======
   /// Create an offsetof node that refers into a C++ base class.
   explicit OffsetOfNode(const CXXBaseSpecifier *Base)
       : Range(), Data(reinterpret_cast<uintptr_t>(Base) | OffsetOfNode::Base) {}
@@ -2093,46 +1950,29 @@
   Kind getKind() const { return static_cast<Kind>(Data & Mask); }
 
   /// For an array element node, returns the index into the array
->>>>>>> b2b84690
   /// of expressions.
   unsigned getArrayExprIndex() const {
     assert(getKind() == Array);
     return Data >> 2;
   }
 
-<<<<<<< HEAD
-  /// \brief For a field offsetof node, returns the field.
-=======
   /// For a field offsetof node, returns the field.
->>>>>>> b2b84690
   FieldDecl *getField() const {
     assert(getKind() == Field);
     return reinterpret_cast<FieldDecl *>(Data & ~(uintptr_t)Mask);
   }
 
-<<<<<<< HEAD
-  /// \brief For a field or identifier offsetof node, returns the name of
-  /// the field.
-  IdentifierInfo *getFieldName() const;
-
-  /// \brief For a base class node, returns the base specifier.
-=======
   /// For a field or identifier offsetof node, returns the name of
   /// the field.
   IdentifierInfo *getFieldName() const;
 
   /// For a base class node, returns the base specifier.
->>>>>>> b2b84690
   CXXBaseSpecifier *getBase() const {
     assert(getKind() == Base);
     return reinterpret_cast<CXXBaseSpecifier *>(Data & ~(uintptr_t)Mask);
   }
 
-<<<<<<< HEAD
-  /// \brief Retrieve the source range that covers this offsetof node.
-=======
   /// Retrieve the source range that covers this offsetof node.
->>>>>>> b2b84690
   ///
   /// For an array element node, the source range contains the locations of
   /// the square brackets. For a field or identifier node, the source range
@@ -2611,19 +2451,11 @@
 
 /// Extra data stored in some MemberExpr objects.
 struct MemberExprNameQualifier {
-<<<<<<< HEAD
-  /// \brief The nested-name-specifier that qualifies the name, including
-  /// source-location information.
-  NestedNameSpecifierLoc QualifierLoc;
-
-  /// \brief The DeclAccessPair through which the MemberDecl was found due to
-=======
   /// The nested-name-specifier that qualifies the name, including
   /// source-location information.
   NestedNameSpecifierLoc QualifierLoc;
 
   /// The DeclAccessPair through which the MemberDecl was found due to
->>>>>>> b2b84690
   /// name qualifiers.
   DeclAccessPair FoundDecl;
 };
@@ -2752,11 +2584,7 @@
     return getTrailingObjects<MemberExprNameQualifier>()->QualifierLoc;
   }
 
-<<<<<<< HEAD
-  /// \brief If the member name was qualified, retrieves the
-=======
   /// If the member name was qualified, retrieves the
->>>>>>> b2b84690
   /// nested-name-specifier that precedes the member name. Otherwise, returns
   /// NULL.
   NestedNameSpecifier *getQualifier() const {
@@ -2815,13 +2643,6 @@
       return 0;
 
     return getTrailingObjects<ASTTemplateKWAndArgsInfo>()->NumTemplateArgs;
-<<<<<<< HEAD
-  }
-
-  ArrayRef<TemplateArgumentLoc> template_arguments() const {
-    return {getTemplateArgs(), getNumTemplateArgs()};
-=======
->>>>>>> b2b84690
   }
 
   ArrayRef<TemplateArgumentLoc> template_arguments() const {
@@ -2866,11 +2687,7 @@
     HadMultipleCandidates = V;
   }
 
-<<<<<<< HEAD
-  /// \brief Returns true if virtual dispatch is performed.
-=======
   /// Returns true if virtual dispatch is performed.
->>>>>>> b2b84690
   /// If the member access is fully qualified, (i.e. X::f()), virtual
   /// dispatching is not performed. In -fapple-kext mode qualified
   /// calls to virtual method will still go through the vtable.
@@ -3003,10 +2820,6 @@
                ty->containsUnexpandedParameterPack()) ||
               (op && op->containsUnexpandedParameterPack()))),
         Op(op) {
-<<<<<<< HEAD
-    assert(kind != CK_Invalid && "creating cast with invalid cast kind");
-=======
->>>>>>> b2b84690
     CastExprBits.Kind = kind;
     setBasePathSize(BasePathSize);
     assert(CastConsistency());
@@ -3050,8 +2863,6 @@
   path_const_iterator path_begin() const { return path_buffer(); }
   path_const_iterator path_end() const { return path_buffer() + path_size(); }
 
-<<<<<<< HEAD
-=======
   const FieldDecl *getTargetUnionField() const {
     assert(getCastKind() == CK_ToUnion);
     return getTargetFieldForToUnionCast(getType(), getSubExpr()->getType());
@@ -3062,7 +2873,6 @@
   static const FieldDecl *getTargetFieldForToUnionCast(const RecordDecl *RD,
                                                        QualType opType);
 
->>>>>>> b2b84690
   static bool classof(const Stmt *T) {
     return T->getStmtClass() >= firstCastExprConstant &&
            T->getStmtClass() <= lastCastExprConstant;
@@ -4178,11 +3988,7 @@
   /// Retrieve the set of initializers.
   Expr **getInits() { return reinterpret_cast<Expr **>(InitExprs.data()); }
 
-<<<<<<< HEAD
-  /// \brief Retrieve the set of initializers.
-=======
   /// Retrieve the set of initializers.
->>>>>>> b2b84690
   Expr * const *getInits() const {
     return reinterpret_cast<Expr * const *>(InitExprs.data());
   }
@@ -4288,13 +4094,10 @@
   /// initializer)?
   bool isTransparent() const;
 
-<<<<<<< HEAD
-=======
   /// Is this the zero initializer {0} in a language which considers it
   /// idiomatic?
   bool isIdiomaticZeroInitializer(const LangOptions &LangOpts) const;
 
->>>>>>> b2b84690
   SourceLocation getLBraceLoc() const { return LBraceLoc; }
   void setLBraceLoc(SourceLocation Loc) { LBraceLoc = Loc; }
   SourceLocation getRBraceLoc() const { return RBraceLoc; }
@@ -4303,12 +4106,9 @@
   bool isSemanticForm() const { return AltForm.getInt(); }
   InitListExpr *getSemanticForm() const {
     return isSemanticForm() ? nullptr : AltForm.getPointer();
-<<<<<<< HEAD
-=======
   }
   bool isSyntacticForm() const {
     return !AltForm.getInt() || !AltForm.getPointer();
->>>>>>> b2b84690
   }
   InitListExpr *getSyntacticForm() const {
     return isSemanticForm() ? AltForm.getPointer() : nullptr;
@@ -4596,7 +4396,6 @@
 
   llvm::ArrayRef<Designator> designators() const {
     return {Designators, NumDesignators};
-<<<<<<< HEAD
   }
 
   Designator *getDesignator(unsigned Idx) { return &designators()[Idx]; }
@@ -4604,15 +4403,6 @@
     return &designators()[Idx];
   }
 
-=======
-  }
-
-  Designator *getDesignator(unsigned Idx) { return &designators()[Idx]; }
-  const Designator *getDesignator(unsigned Idx) const {
-    return &designators()[Idx];
-  }
-
->>>>>>> b2b84690
   void setDesignators(const ASTContext &C, const Designator *Desigs,
                       unsigned NumDesigs);
 
@@ -4682,11 +4472,7 @@
   friend TrailingObjects;
 };
 
-<<<<<<< HEAD
-/// \brief Represents a place-holder for an object not to be initialized by
-=======
 /// Represents a place-holder for an object not to be initialized by
->>>>>>> b2b84690
 /// anything.
 ///
 /// This only makes sense when it appears as part of an updater of a
@@ -4718,156 +4504,6 @@
   const_child_range children() const {
     return const_child_range(const_child_iterator(), const_child_iterator());
   }
-<<<<<<< HEAD
-};
-
-// In cases like:
-//   struct Q { int a, b, c; };
-//   Q *getQ();
-//   void foo() {
-//     struct A { Q q; } a = { *getQ(), .q.b = 3 };
-//   }
-//
-// We will have an InitListExpr for a, with type A, and then a
-// DesignatedInitUpdateExpr for "a.q" with type Q. The "base" for this DIUE
-// is the call expression *getQ(); the "updater" for the DIUE is ".q.b = 3"
-//
-class DesignatedInitUpdateExpr : public Expr {
-  // BaseAndUpdaterExprs[0] is the base expression;
-  // BaseAndUpdaterExprs[1] is an InitListExpr overwriting part of the base.
-  Stmt *BaseAndUpdaterExprs[2];
-
-public:
-  DesignatedInitUpdateExpr(const ASTContext &C, SourceLocation lBraceLoc,
-                           Expr *baseExprs, SourceLocation rBraceLoc);
-
-  explicit DesignatedInitUpdateExpr(EmptyShell Empty)
-    : Expr(DesignatedInitUpdateExprClass, Empty) { }
-
-  SourceLocation getLocStart() const LLVM_READONLY;
-  SourceLocation getLocEnd() const LLVM_READONLY;
-
-  static bool classof(const Stmt *T) {
-    return T->getStmtClass() == DesignatedInitUpdateExprClass;
-  }
-
-  Expr *getBase() const { return cast<Expr>(BaseAndUpdaterExprs[0]); }
-  void setBase(Expr *Base) { BaseAndUpdaterExprs[0] = Base; }
-
-  InitListExpr *getUpdater() const {
-    return cast<InitListExpr>(BaseAndUpdaterExprs[1]);
-  }
-  void setUpdater(Expr *Updater) { BaseAndUpdaterExprs[1] = Updater; }
-
-  // Iterators
-  // children = the base and the updater
-  child_range children() {
-    return child_range(&BaseAndUpdaterExprs[0], &BaseAndUpdaterExprs[0] + 2);
-  }
-  const_child_range children() const {
-    return const_child_range(&BaseAndUpdaterExprs[0],
-                             &BaseAndUpdaterExprs[0] + 2);
-  }
-};
-
-/// \brief Represents a loop initializing the elements of an array.
-///
-/// The need to initialize the elements of an array occurs in a number of
-/// contexts:
-///
-///  * in the implicit copy/move constructor for a class with an array member
-///  * when a lambda-expression captures an array by value
-///  * when a decomposition declaration decomposes an array
-///
-/// There are two subexpressions: a common expression (the source array)
-/// that is evaluated once up-front, and a per-element initializer that
-/// runs once for each array element.
-///
-/// Within the per-element initializer, the common expression may be referenced
-/// via an OpaqueValueExpr, and the current index may be obtained via an
-/// ArrayInitIndexExpr.
-class ArrayInitLoopExpr : public Expr {
-  Stmt *SubExprs[2];
-
-  explicit ArrayInitLoopExpr(EmptyShell Empty)
-      : Expr(ArrayInitLoopExprClass, Empty), SubExprs{} {}
-
-public:
-  explicit ArrayInitLoopExpr(QualType T, Expr *CommonInit, Expr *ElementInit)
-      : Expr(ArrayInitLoopExprClass, T, VK_RValue, OK_Ordinary, false,
-             CommonInit->isValueDependent() || ElementInit->isValueDependent(),
-             T->isInstantiationDependentType(),
-             CommonInit->containsUnexpandedParameterPack() ||
-                 ElementInit->containsUnexpandedParameterPack()),
-        SubExprs{CommonInit, ElementInit} {}
-
-  /// Get the common subexpression shared by all initializations (the source
-  /// array).
-  OpaqueValueExpr *getCommonExpr() const {
-    return cast<OpaqueValueExpr>(SubExprs[0]);
-  }
-
-  /// Get the initializer to use for each array element.
-  Expr *getSubExpr() const { return cast<Expr>(SubExprs[1]); }
-
-  llvm::APInt getArraySize() const {
-    return cast<ConstantArrayType>(getType()->castAsArrayTypeUnsafe())
-        ->getSize();
-  }
-
-  static bool classof(const Stmt *S) {
-    return S->getStmtClass() == ArrayInitLoopExprClass;
-  }
-
-  SourceLocation getLocStart() const LLVM_READONLY {
-    return getCommonExpr()->getLocStart();
-  }
-  SourceLocation getLocEnd() const LLVM_READONLY {
-    return getCommonExpr()->getLocEnd();
-  }
-
-  child_range children() {
-    return child_range(SubExprs, SubExprs + 2);
-  }
-  const_child_range children() const {
-    return const_child_range(SubExprs, SubExprs + 2);
-  }
-
-  friend class ASTReader;
-  friend class ASTStmtReader;
-  friend class ASTStmtWriter;
-};
-
-/// \brief Represents the index of the current element of an array being
-/// initialized by an ArrayInitLoopExpr. This can only appear within the
-/// subexpression of an ArrayInitLoopExpr.
-class ArrayInitIndexExpr : public Expr {
-  explicit ArrayInitIndexExpr(EmptyShell Empty)
-      : Expr(ArrayInitIndexExprClass, Empty) {}
-
-public:
-  explicit ArrayInitIndexExpr(QualType T)
-      : Expr(ArrayInitIndexExprClass, T, VK_RValue, OK_Ordinary,
-             false, false, false, false) {}
-
-  static bool classof(const Stmt *S) {
-    return S->getStmtClass() == ArrayInitIndexExprClass;
-  }
-
-  SourceLocation getLocStart() const LLVM_READONLY { return SourceLocation(); }
-  SourceLocation getLocEnd() const LLVM_READONLY { return SourceLocation(); }
-
-  child_range children() {
-    return child_range(child_iterator(), child_iterator());
-  }
-  const_child_range children() const {
-    return const_child_range(const_child_iterator(), const_child_iterator());
-  }
-
-  friend class ASTReader;
-  friend class ASTStmtReader;
-=======
->>>>>>> b2b84690
 };
 
 // In cases like:
@@ -5103,11 +4739,7 @@
   friend class ASTStmtWriter;
 };
 
-<<<<<<< HEAD
-/// \brief Represents a C11 generic selection.
-=======
 /// Represents a C11 generic selection.
->>>>>>> b2b84690
 ///
 /// A generic selection (C11 6.5.1.1) contains an unevaluated controlling
 /// expression, followed by one or more generic associations.  Each generic
@@ -5659,8 +5291,6 @@
   const_child_range children() const {
     return const_child_range(SubExprs, SubExprs + NumSubExprs);
   }
-<<<<<<< HEAD
-=======
 
   /// Get atomic scope model for the atomic op code.
   /// \return empty atomic scope model if the atomic op code does not have
@@ -5679,7 +5309,6 @@
   std::unique_ptr<AtomicScopeModel> getScopeModel() const {
     return getScopeModel(getOp());
   }
->>>>>>> b2b84690
 };
 
 /// TypoExpr - Internal placeholder for expressions where typo correction
