--- conflicted
+++ resolved
@@ -26,17 +26,11 @@
 #include "llvm/ADT/None.h"
 #include "llvm/ADT/Optional.h"
 #include "llvm/ADT/SmallVector.h"
-#include "llvm/ADT/iterator_range.h"
 #include "llvm/Support/Compiler.h"
-<<<<<<< HEAD
-#include "llvm/Support/ErrorHandling.h"
-#include "llvm/Support/TrailingObjects.h"
-=======
 #include "llvm/Support/TrailingObjects.h"
 #include <cassert>
 #include <cstddef>
 #include <cstdint>
->>>>>>> b2b84690
 
 namespace llvm {
 
@@ -53,11 +47,7 @@
 class TypeSourceInfo;
 class ValueDecl;
 
-<<<<<<< HEAD
-/// \brief Represents a template argument.
-=======
 /// Represents a template argument.
->>>>>>> b2b84690
 class TemplateArgument {
 public:
   /// The kind of template argument we're storing.
@@ -80,24 +70,15 @@
     /// The template argument is an integral value stored in an llvm::APSInt
     /// that was provided for an integral non-type template parameter.
     Integral,
-<<<<<<< HEAD
+
     /// The template argument is a template name that was provided for a
     /// template template parameter.
     Template,
+
     /// The template argument is a pack expansion of a template name that was
     /// provided for a template template parameter.
     TemplateExpansion,
-=======
-
-    /// The template argument is a template name that was provided for a
-    /// template template parameter.
-    Template,
-
-    /// The template argument is a pack expansion of a template name that was
-    /// provided for a template template parameter.
-    TemplateExpansion,
-
->>>>>>> b2b84690
+
     /// The template argument is an expression, and we've not resolved it to one
     /// of the other forms yet, either because it's dependent or because we're
     /// representing a non-canonical template argument (for instance, in a
@@ -156,15 +137,8 @@
     struct TV TypeOrValue;
   };
 
-<<<<<<< HEAD
-  TemplateArgument(TemplateName, bool) = delete;
-  
-public:
-  /// \brief Construct an empty, invalid template argument.
-=======
 public:
   /// Construct an empty, invalid template argument.
->>>>>>> b2b84690
   constexpr TemplateArgument() : TypeOrValue({Null, 0}) {}
 
   /// Construct a template type argument.
@@ -248,11 +222,8 @@
     this->Args.NumArgs = Args.size();
   }
 
-<<<<<<< HEAD
-=======
   TemplateArgument(TemplateName, bool) = delete;
 
->>>>>>> b2b84690
   static TemplateArgument getEmptyPack() { return TemplateArgument(None); }
 
   /// Create a new template argument pack by copying the given set of
@@ -260,11 +231,7 @@
   static TemplateArgument CreatePackCopy(ASTContext &Context,
                                          ArrayRef<TemplateArgument> Args);
 
-<<<<<<< HEAD
-  /// \brief Return the kind of stored template argument.
-=======
   /// Return the kind of stored template argument.
->>>>>>> b2b84690
   ArgKind getKind() const { return (ArgKind)TypeOrValue.Kind; }
 
   /// Determine whether this template argument has no value.
@@ -355,19 +322,11 @@
     Integer.Type = T.getAsOpaquePtr();
   }
 
-<<<<<<< HEAD
-  /// \brief If this is a non-type template argument, get its type. Otherwise,
-  /// returns a null QualType.
-  QualType getNonTypeTemplateArgumentType() const;
-
-  /// \brief Retrieve the template argument as an expression.
-=======
   /// If this is a non-type template argument, get its type. Otherwise,
   /// returns a null QualType.
   QualType getNonTypeTemplateArgumentType() const;
 
   /// Retrieve the template argument as an expression.
->>>>>>> b2b84690
   Expr *getAsExpr() const {
     assert(getKind() == Expression && "Unexpected kind");
     return reinterpret_cast<Expr *>(TypeOrValue.V);
@@ -390,32 +349,20 @@
     return Args.Args + Args.NumArgs;
   }
 
-<<<<<<< HEAD
-  /// \brief Iterator range referencing all of the elements of a template
-=======
   /// Iterator range referencing all of the elements of a template
->>>>>>> b2b84690
   /// argument pack.
   ArrayRef<TemplateArgument> pack_elements() const {
     return llvm::makeArrayRef(pack_begin(), pack_end());
   }
 
-<<<<<<< HEAD
-  /// \brief The number of template arguments in the given template argument
-=======
   /// The number of template arguments in the given template argument
->>>>>>> b2b84690
   /// pack.
   unsigned pack_size() const {
     assert(getKind() == Pack);
     return Args.NumArgs;
   }
 
-<<<<<<< HEAD
-  /// \brief Return the array of arguments in this template argument pack.
-=======
   /// Return the array of arguments in this template argument pack.
->>>>>>> b2b84690
   ArrayRef<TemplateArgument> getPackAsArray() const {
     assert(getKind() == Pack);
     return llvm::makeArrayRef(Args.Args, Args.NumArgs);
@@ -432,15 +379,6 @@
   /// Print this template argument to the given output stream.
   void print(const PrintingPolicy &Policy, raw_ostream &Out) const;
              
-<<<<<<< HEAD
-  /// \brief Debugging aid that dumps the template argument.
-  void dump(raw_ostream &Out) const;
-
-  /// \brief Debugging aid that dumps the template argument to standard error.
-  void dump() const;
-             
-  /// \brief Used to insert TemplateArguments into FoldingSets.
-=======
   /// Debugging aid that dumps the template argument.
   void dump(raw_ostream &Out) const;
 
@@ -448,7 +386,6 @@
   void dump() const;
              
   /// Used to insert TemplateArguments into FoldingSets.
->>>>>>> b2b84690
   void Profile(llvm::FoldingSetNodeID &ID, const ASTContext &Context) const;
 };
 
@@ -611,13 +548,6 @@
   SourceLocation LAngleLoc;
   SourceLocation RAngleLoc;
 
-<<<<<<< HEAD
-  // This can leak if used in an AST node, use ASTTemplateArgumentListInfo
-  // instead.
-  void *operator new(size_t bytes, ASTContext &C) = delete;
-
-=======
->>>>>>> b2b84690
 public:
   TemplateArgumentListInfo() = default;
 
@@ -666,29 +596,12 @@
     : private llvm::TrailingObjects<ASTTemplateArgumentListInfo,
                                     TemplateArgumentLoc> {
 private:
-<<<<<<< HEAD
-  friend TrailingObjects;
-  friend class ASTNodeImporter;
-=======
   friend class ASTNodeImporter;
   friend TrailingObjects;
->>>>>>> b2b84690
 
   ASTTemplateArgumentListInfo(const TemplateArgumentListInfo &List);
 
 public:
-<<<<<<< HEAD
-  /// \brief The source location of the left angle bracket ('<').
-  SourceLocation LAngleLoc;
-
-  /// \brief The source location of the right angle bracket ('>').
-  SourceLocation RAngleLoc;
-
-  /// \brief The number of template arguments in TemplateArgs.
-  unsigned NumTemplateArgs;
-
-  /// \brief Retrieve the template arguments
-=======
   /// The source location of the left angle bracket ('<').
   SourceLocation LAngleLoc;
 
@@ -699,7 +612,6 @@
   unsigned NumTemplateArgs;
 
   /// Retrieve the template arguments
->>>>>>> b2b84690
   const TemplateArgumentLoc *getTemplateArgs() const {
     return getTrailingObjects<TemplateArgumentLoc>();
   }
@@ -716,11 +628,7 @@
   Create(ASTContext &C, const TemplateArgumentListInfo &List);
 };
 
-<<<<<<< HEAD
-/// \brief Represents an explicit template argument list in C++, e.g.,
-=======
 /// Represents an explicit template argument list in C++, e.g.,
->>>>>>> b2b84690
 /// the "<int>" in "sort<int>".
 ///
 /// It is intended to be used as a trailing object on AST nodes, and
@@ -728,15 +636,6 @@
 /// but expects the containing object to also provide storage for
 /// that.
 struct alignas(void *) ASTTemplateKWAndArgsInfo {
-<<<<<<< HEAD
-  /// \brief The source location of the left angle bracket ('<').
-  SourceLocation LAngleLoc;
-
-  /// \brief The source location of the right angle bracket ('>').
-  SourceLocation RAngleLoc;
-
-  /// \brief The source location of the template keyword; this is used
-=======
   /// The source location of the left angle bracket ('<').
   SourceLocation LAngleLoc;
 
@@ -744,17 +643,12 @@
   SourceLocation RAngleLoc;
 
   /// The source location of the template keyword; this is used
->>>>>>> b2b84690
   /// as part of the representation of qualified identifiers, such as
   /// S<T>::template apply<T>.  Will be empty if this expression does
   /// not have a template keyword.
   SourceLocation TemplateKWLoc;
 
-<<<<<<< HEAD
-  /// \brief The number of template arguments in TemplateArgs.
-=======
   /// The number of template arguments in TemplateArgs.
->>>>>>> b2b84690
   unsigned NumTemplateArgs;
 
   void initializeFrom(SourceLocation TemplateKWLoc,
