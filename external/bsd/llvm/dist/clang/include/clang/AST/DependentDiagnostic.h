//==- DependentDiagnostic.h - Dependently-generated diagnostics --*- C++ -*-==//
//
//                     The LLVM Compiler Infrastructure
//
// This file is distributed under the University of Illinois Open Source
// License. See LICENSE.TXT for details.
//
//===----------------------------------------------------------------------===//
//
//  This file defines interfaces for diagnostics which may or may
//  fire based on how a template is instantiated.
//
//  At the moment, the only consumer of this interface is access
//  control.
//
//===----------------------------------------------------------------------===//

#ifndef LLVM_CLANG_AST_DEPENDENTDIAGNOSTIC_H
#define LLVM_CLANG_AST_DEPENDENTDIAGNOSTIC_H

#include "clang/AST/DeclBase.h"
#include "clang/AST/DeclContextInternals.h"
#include "clang/AST/Type.h"
#include "clang/Basic/PartialDiagnostic.h"
#include "clang/Basic/SourceLocation.h"
#include "clang/Basic/Specifiers.h"
#include <cassert>
#include <iterator>

namespace clang {

class ASTContext;
class CXXRecordDecl;
class NamedDecl;

/// A dependently-generated diagnostic.
class DependentDiagnostic {
public:
  enum AccessNonce { Access = 0 };

  static DependentDiagnostic *Create(ASTContext &Context,
                                     DeclContext *Parent,
                                     AccessNonce _,
                                     SourceLocation Loc,
                                     bool IsMemberAccess,
                                     AccessSpecifier AS,
                                     NamedDecl *TargetDecl,
                                     CXXRecordDecl *NamingClass,
                                     QualType BaseObjectType,
                                     const PartialDiagnostic &PDiag) {
    DependentDiagnostic *DD = Create(Context, Parent, PDiag);
    DD->AccessData.Loc = Loc.getRawEncoding();
    DD->AccessData.IsMember = IsMemberAccess;
    DD->AccessData.Access = AS;
    DD->AccessData.TargetDecl = TargetDecl;
    DD->AccessData.NamingClass = NamingClass;
    DD->AccessData.BaseObjectType = BaseObjectType.getAsOpaquePtr();
    return DD;
  }

  unsigned getKind() const {
    return Access;
  }

  bool isAccessToMember() const {
    assert(getKind() == Access);
    return AccessData.IsMember;
  }

  AccessSpecifier getAccess() const {
    assert(getKind() == Access);
    return AccessSpecifier(AccessData.Access);
  }

  SourceLocation getAccessLoc() const {
    assert(getKind() == Access);
    return SourceLocation::getFromRawEncoding(AccessData.Loc);
  }

  NamedDecl *getAccessTarget() const {
    assert(getKind() == Access);
    return AccessData.TargetDecl;
  }

  NamedDecl *getAccessNamingClass() const {
    assert(getKind() == Access);
    return AccessData.NamingClass;
  }

  QualType getAccessBaseObjectType() const {
    assert(getKind() == Access);
    return QualType::getFromOpaquePtr(AccessData.BaseObjectType);
  }

  const PartialDiagnostic &getDiagnostic() const {
    return Diag;
  }

private:
  friend class DeclContext::ddiag_iterator;
  friend class DependentStoredDeclsMap;

  DependentDiagnostic(const PartialDiagnostic &PDiag,
                      PartialDiagnostic::Storage *Storage) 
    : Diag(PDiag, Storage) {}
  
  static DependentDiagnostic *Create(ASTContext &Context,
                                     DeclContext *Parent,
                                     const PartialDiagnostic &PDiag);

  DependentDiagnostic *NextDiagnostic;

  PartialDiagnostic Diag;

  struct {
    unsigned Loc;
    unsigned Access : 2;
    unsigned IsMember : 1;
    NamedDecl *TargetDecl;
    CXXRecordDecl *NamingClass;
    void *BaseObjectType;
  } AccessData;
};

/// An iterator over the dependent diagnostics in a dependent context.
class DeclContext::ddiag_iterator {
public:
<<<<<<< HEAD
  ddiag_iterator() : Ptr(nullptr) {}
=======
  ddiag_iterator() = default;
>>>>>>> b2b84690
  explicit ddiag_iterator(DependentDiagnostic *Ptr) : Ptr(Ptr) {}

  using value_type = DependentDiagnostic *;
  using reference = DependentDiagnostic *;
  using pointer = DependentDiagnostic *;
  using difference_type = int;
  using iterator_category = std::forward_iterator_tag;

  reference operator*() const { return Ptr; }

  ddiag_iterator &operator++() {
    assert(Ptr && "attempt to increment past end of diag list");
    Ptr = Ptr->NextDiagnostic;
    return *this;
  }

  ddiag_iterator operator++(int) {
    ddiag_iterator tmp = *this;
    ++*this;
    return tmp;
  }

  bool operator==(ddiag_iterator Other) const {
    return Ptr == Other.Ptr;
  }

  bool operator!=(ddiag_iterator Other) const {
    return Ptr != Other.Ptr;
  }

  ddiag_iterator &operator+=(difference_type N) {
    assert(N >= 0 && "cannot rewind a DeclContext::ddiag_iterator");
    while (N--)
      ++*this;
    return *this;
  }

  ddiag_iterator operator+(difference_type N) const {
    ddiag_iterator tmp = *this;
    tmp += N;
    return tmp;
  }

private:
  DependentDiagnostic *Ptr = nullptr;
};

inline DeclContext::ddiag_range DeclContext::ddiags() const {
  assert(isDependentContext()
         && "cannot iterate dependent diagnostics of non-dependent context");
  const DependentStoredDeclsMap *Map
    = static_cast<DependentStoredDeclsMap*>(getPrimaryContext()->getLookupPtr());

  if (!Map)
    // Return an empty range using the always-end default constructor.
    return ddiag_range(ddiag_iterator(), ddiag_iterator());

  return ddiag_range(ddiag_iterator(Map->FirstDiagnostic), ddiag_iterator());
}

} // namespace clang

#endif // LLVM_CLANG_AST_DEPENDENTDIAGNOSTIC_H<|MERGE_RESOLUTION|>--- conflicted
+++ resolved
@@ -125,11 +125,7 @@
 /// An iterator over the dependent diagnostics in a dependent context.
 class DeclContext::ddiag_iterator {
 public:
-<<<<<<< HEAD
-  ddiag_iterator() : Ptr(nullptr) {}
-=======
   ddiag_iterator() = default;
->>>>>>> b2b84690
   explicit ddiag_iterator(DependentDiagnostic *Ptr) : Ptr(Ptr) {}
 
   using value_type = DependentDiagnostic *;
