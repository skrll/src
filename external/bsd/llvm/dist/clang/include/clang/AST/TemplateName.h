//===- TemplateName.h - C++ Template Name Representation --------*- C++ -*-===//
//
//                     The LLVM Compiler Infrastructure
//
// This file is distributed under the University of Illinois Open Source
// License. See LICENSE.TXT for details.
//
//===----------------------------------------------------------------------===//
//
//  This file defines the TemplateName interface and subclasses.
//
//===----------------------------------------------------------------------===//

#ifndef LLVM_CLANG_AST_TEMPLATENAME_H
#define LLVM_CLANG_AST_TEMPLATENAME_H

#include "clang/AST/NestedNameSpecifier.h"
#include "clang/Basic/LLVM.h"
#include "llvm/ADT/FoldingSet.h"
#include "llvm/ADT/PointerIntPair.h"
#include "llvm/ADT/PointerUnion.h"
#include "llvm/Support/PointerLikeTypeTraits.h"
#include <cassert>

namespace clang {
  
class ASTContext;
class DependentTemplateName;
class DiagnosticBuilder;
class IdentifierInfo;
class NamedDecl;
class NestedNameSpecifier;
enum OverloadedOperatorKind : int;
class OverloadedTemplateStorage;
struct PrintingPolicy;
class QualifiedTemplateName;
class SubstTemplateTemplateParmPackStorage;
class SubstTemplateTemplateParmStorage;
class TemplateArgument;
class TemplateDecl;
class TemplateTemplateParmDecl;
  
/// Implementation class used to describe either a set of overloaded
/// template names or an already-substituted template template parameter pack.
class UncommonTemplateNameStorage {
protected:
  enum Kind {
    Overloaded,
    SubstTemplateTemplateParm,
    SubstTemplateTemplateParmPack
  };

  struct BitsTag {
    /// A Kind.
    unsigned Kind : 2;
    
    /// The number of stored templates or template arguments,
    /// depending on which subclass we have.
    unsigned Size : 30;
  };

  union {
    struct BitsTag Bits;
    void *PointerAlignment;
  };
  
  UncommonTemplateNameStorage(Kind kind, unsigned size) {
    Bits.Kind = kind;
    Bits.Size = size;
  }
  
public:
  unsigned size() const { return Bits.Size; }
  
  OverloadedTemplateStorage *getAsOverloadedStorage()  {
    return Bits.Kind == Overloaded
             ? reinterpret_cast<OverloadedTemplateStorage *>(this) 
             : nullptr;
  }
  
  SubstTemplateTemplateParmStorage *getAsSubstTemplateTemplateParm() {
    return Bits.Kind == SubstTemplateTemplateParm
             ? reinterpret_cast<SubstTemplateTemplateParmStorage *>(this)
             : nullptr;
  }

  SubstTemplateTemplateParmPackStorage *getAsSubstTemplateTemplateParmPack() {
    return Bits.Kind == SubstTemplateTemplateParmPack
             ? reinterpret_cast<SubstTemplateTemplateParmPackStorage *>(this)
             : nullptr;
  }
};
  
/// A structure for storing the information associated with an
/// overloaded template name.
class OverloadedTemplateStorage : public UncommonTemplateNameStorage {
  friend class ASTContext;

  OverloadedTemplateStorage(unsigned size) 
      : UncommonTemplateNameStorage(Overloaded, size) {}

  NamedDecl **getStorage() {
    return reinterpret_cast<NamedDecl **>(this + 1);
  }
  NamedDecl * const *getStorage() const {
    return reinterpret_cast<NamedDecl *const *>(this + 1);
  }

public:
  using iterator = NamedDecl *const *;

  iterator begin() const { return getStorage(); }
  iterator end() const { return getStorage() + size(); }
};

/// A structure for storing an already-substituted template template
/// parameter pack.
///
/// This kind of template names occurs when the parameter pack has been 
/// provided with a template template argument pack in a context where its
/// enclosing pack expansion could not be fully expanded.
class SubstTemplateTemplateParmPackStorage
  : public UncommonTemplateNameStorage, public llvm::FoldingSetNode
{
  TemplateTemplateParmDecl *Parameter;
  const TemplateArgument *Arguments;
  
public:
  SubstTemplateTemplateParmPackStorage(TemplateTemplateParmDecl *Parameter,
                                       unsigned Size, 
                                       const TemplateArgument *Arguments)
      : UncommonTemplateNameStorage(SubstTemplateTemplateParmPack, Size),
        Parameter(Parameter), Arguments(Arguments) {}
  
  /// Retrieve the template template parameter pack being substituted.
  TemplateTemplateParmDecl *getParameterPack() const {
    return Parameter;
  }
  
  /// Retrieve the template template argument pack with which this
  /// parameter was substituted.
  TemplateArgument getArgumentPack() const;
  
  void Profile(llvm::FoldingSetNodeID &ID, ASTContext &Context);
  
  static void Profile(llvm::FoldingSetNodeID &ID,
                      ASTContext &Context,
                      TemplateTemplateParmDecl *Parameter,
                      const TemplateArgument &ArgPack);
};

/// Represents a C++ template name within the type system.
///
/// A C++ template name refers to a template within the C++ type
/// system. In most cases, a template name is simply a reference to a
/// class template, e.g.
///
/// \code
/// template<typename T> class X { };
///
/// X<int> xi;
/// \endcode
///
/// Here, the 'X' in \c X<int> is a template name that refers to the
/// declaration of the class template X, above. Template names can
/// also refer to function templates, C++0x template aliases, etc.
///
/// Some template names are dependent. For example, consider:
///
/// \code
/// template<typename MetaFun, typename T1, typename T2> struct apply2 {
///   typedef typename MetaFun::template apply<T1, T2>::type type;
/// };
/// \endcode
///
/// Here, "apply" is treated as a template name within the typename
/// specifier in the typedef. "apply" is a nested template, and can
/// only be understood in the context of
class TemplateName {
  using StorageType =
      llvm::PointerUnion4<TemplateDecl *, UncommonTemplateNameStorage *,
                          QualifiedTemplateName *, DependentTemplateName *>;

  StorageType Storage;

  explicit TemplateName(void *Ptr);

public:
  // Kind of name that is actually stored.
  enum NameKind {
    /// A single template declaration.
    Template,

    /// A set of overloaded template declarations.
    OverloadedTemplate,

    /// A qualified template name, where the qualification is kept 
    /// to describe the source code as written.
    QualifiedTemplate,

    /// A dependent template name that has not been resolved to a 
    /// template (or set of templates).
    DependentTemplate,

    /// A template template parameter that has been substituted
    /// for some other template name.
    SubstTemplateTemplateParm,

    /// A template template parameter pack that has been substituted for 
    /// a template template argument pack, but has not yet been expanded into
    /// individual arguments.
    SubstTemplateTemplateParmPack
  };

<<<<<<< HEAD
  TemplateName() : Storage() { }
=======
  TemplateName() = default;
>>>>>>> b2b84690
  explicit TemplateName(TemplateDecl *Template);
  explicit TemplateName(OverloadedTemplateStorage *Storage);
  explicit TemplateName(SubstTemplateTemplateParmStorage *Storage);
  explicit TemplateName(SubstTemplateTemplateParmPackStorage *Storage);
  explicit TemplateName(QualifiedTemplateName *Qual);
  explicit TemplateName(DependentTemplateName *Dep);

<<<<<<< HEAD
  /// \brief Determine whether this template name is NULL.
=======
  /// Determine whether this template name is NULL.
>>>>>>> b2b84690
  bool isNull() const;
  
  // Get the kind of name that is actually stored.
  NameKind getKind() const;

  /// Retrieve the underlying template declaration that
  /// this template name refers to, if known.
  ///
  /// \returns The template declaration that this template name refers
  /// to, if any. If the template name does not refer to a specific
  /// declaration because it is a dependent name, or if it refers to a
  /// set of function templates, returns NULL.
  TemplateDecl *getAsTemplateDecl() const;

  /// Retrieve the underlying, overloaded function template
  // declarations that this template name refers to, if known.
  ///
  /// \returns The set of overloaded function templates that this template
  /// name refers to, if known. If the template name does not refer to a
  /// specific set of function templates because it is a dependent name or
  /// refers to a single template, returns NULL.
  OverloadedTemplateStorage *getAsOverloadedTemplate() const;

  /// Retrieve the substituted template template parameter, if 
  /// known.
  ///
  /// \returns The storage for the substituted template template parameter,
  /// if known. Otherwise, returns NULL.
  SubstTemplateTemplateParmStorage *getAsSubstTemplateTemplateParm() const;

  /// Retrieve the substituted template template parameter pack, if 
  /// known.
  ///
  /// \returns The storage for the substituted template template parameter pack,
  /// if known. Otherwise, returns NULL.
  SubstTemplateTemplateParmPackStorage *
  getAsSubstTemplateTemplateParmPack() const;

  /// Retrieve the underlying qualified template name
  /// structure, if any.
  QualifiedTemplateName *getAsQualifiedTemplateName() const;

  /// Retrieve the underlying dependent template name
  /// structure, if any.
  DependentTemplateName *getAsDependentTemplateName() const;

  TemplateName getUnderlying() const;

  /// Get the template name to substitute when this template name is used as a
  /// template template argument. This refers to the most recent declaration of
  /// the template, including any default template arguments.
  TemplateName getNameToSubstitute() const;

  /// Determines whether this is a dependent template name.
  bool isDependent() const;

  /// Determines whether this is a template name that somehow
  /// depends on a template parameter.
  bool isInstantiationDependent() const;

  /// Determines whether this template name contains an
  /// unexpanded parameter pack (for C++0x variadic templates).
  bool containsUnexpandedParameterPack() const;

  /// Print the template name.
  ///
  /// \param OS the output stream to which the template name will be
  /// printed.
  ///
  /// \param SuppressNNS if true, don't print the
  /// nested-name-specifier that precedes the template name (if it has
  /// one).
  void print(raw_ostream &OS, const PrintingPolicy &Policy,
             bool SuppressNNS = false) const;

  /// Debugging aid that dumps the template name.
  void dump(raw_ostream &OS) const;

  /// Debugging aid that dumps the template name to standard
  /// error.
  void dump() const;

  void Profile(llvm::FoldingSetNodeID &ID) {
    ID.AddPointer(Storage.getOpaqueValue());
  }

  /// Retrieve the template name as a void pointer.
  void *getAsVoidPointer() const { return Storage.getOpaqueValue(); }

  /// Build a template name from a void pointer.
  static TemplateName getFromVoidPointer(void *Ptr) {
    return TemplateName(Ptr);
  }
};

/// Insertion operator for diagnostics.  This allows sending TemplateName's
/// into a diagnostic with <<.
const DiagnosticBuilder &operator<<(const DiagnosticBuilder &DB,
                                    TemplateName N);

/// A structure for storing the information associated with a
/// substituted template template parameter.
class SubstTemplateTemplateParmStorage
  : public UncommonTemplateNameStorage, public llvm::FoldingSetNode {
  friend class ASTContext;

  TemplateTemplateParmDecl *Parameter;
  TemplateName Replacement;

  SubstTemplateTemplateParmStorage(TemplateTemplateParmDecl *parameter,
                                   TemplateName replacement)
      : UncommonTemplateNameStorage(SubstTemplateTemplateParm, 0),
        Parameter(parameter), Replacement(replacement) {}

public:
  TemplateTemplateParmDecl *getParameter() const { return Parameter; }
  TemplateName getReplacement() const { return Replacement; }

  void Profile(llvm::FoldingSetNodeID &ID);
  
  static void Profile(llvm::FoldingSetNodeID &ID,
                      TemplateTemplateParmDecl *parameter,
                      TemplateName replacement);
};

inline TemplateName TemplateName::getUnderlying() const {
  if (SubstTemplateTemplateParmStorage *subst
        = getAsSubstTemplateTemplateParm())
    return subst->getReplacement().getUnderlying();
  return *this;
}

/// Represents a template name that was expressed as a
/// qualified name.
///
/// This kind of template name refers to a template name that was
/// preceded by a nested name specifier, e.g., \c std::vector. Here,
/// the nested name specifier is "std::" and the template name is the
/// declaration for "vector". The QualifiedTemplateName class is only
/// used to provide "sugar" for template names that were expressed
/// with a qualified name, and has no semantic meaning. In this
/// manner, it is to TemplateName what ElaboratedType is to Type,
/// providing extra syntactic sugar for downstream clients.
class QualifiedTemplateName : public llvm::FoldingSetNode {
  friend class ASTContext;

  /// The nested name specifier that qualifies the template name.
  ///
  /// The bit is used to indicate whether the "template" keyword was
  /// present before the template name itself. Note that the
  /// "template" keyword is always redundant in this case (otherwise,
  /// the template name would be a dependent name and we would express
  /// this name with DependentTemplateName).
  llvm::PointerIntPair<NestedNameSpecifier *, 1> Qualifier;

  /// The template declaration or set of overloaded function templates
  /// that this qualified name refers to.
  TemplateDecl *Template;

  QualifiedTemplateName(NestedNameSpecifier *NNS, bool TemplateKeyword,
                        TemplateDecl *Template)
      : Qualifier(NNS, TemplateKeyword? 1 : 0), Template(Template) {}

public:
  /// Return the nested name specifier that qualifies this name.
  NestedNameSpecifier *getQualifier() const { return Qualifier.getPointer(); }

  /// Whether the template name was prefixed by the "template"
  /// keyword.
  bool hasTemplateKeyword() const { return Qualifier.getInt(); }

  /// The template declaration that this qualified name refers
  /// to.
  TemplateDecl *getDecl() const { return Template; }

  /// The template declaration to which this qualified name
  /// refers.
  TemplateDecl *getTemplateDecl() const { return Template; }

  void Profile(llvm::FoldingSetNodeID &ID) {
    Profile(ID, getQualifier(), hasTemplateKeyword(), getTemplateDecl());
  }

  static void Profile(llvm::FoldingSetNodeID &ID, NestedNameSpecifier *NNS,
                      bool TemplateKeyword, TemplateDecl *Template) {
    ID.AddPointer(NNS);
    ID.AddBoolean(TemplateKeyword);
    ID.AddPointer(Template);
  }
};

/// Represents a dependent template name that cannot be
/// resolved prior to template instantiation.
///
/// This kind of template name refers to a dependent template name,
/// including its nested name specifier (if any). For example,
/// DependentTemplateName can refer to "MetaFun::template apply",
/// where "MetaFun::" is the nested name specifier and "apply" is the
/// template name referenced. The "template" keyword is implied.
class DependentTemplateName : public llvm::FoldingSetNode {
  friend class ASTContext;

  /// The nested name specifier that qualifies the template
  /// name.
  ///
  /// The bit stored in this qualifier describes whether the \c Name field
  /// is interpreted as an IdentifierInfo pointer (when clear) or as an
  /// overloaded operator kind (when set).
  llvm::PointerIntPair<NestedNameSpecifier *, 1, bool> Qualifier;

  /// The dependent template name.
  union {
    /// The identifier template name.
    ///
    /// Only valid when the bit on \c Qualifier is clear.
    const IdentifierInfo *Identifier;
    
    /// The overloaded operator name.
    ///
    /// Only valid when the bit on \c Qualifier is set.
    OverloadedOperatorKind Operator;
  };

  /// The canonical template name to which this dependent
  /// template name refers.
  ///
  /// The canonical template name for a dependent template name is
  /// another dependent template name whose nested name specifier is
  /// canonical.
  TemplateName CanonicalTemplateName;

  DependentTemplateName(NestedNameSpecifier *Qualifier,
                        const IdentifierInfo *Identifier)
      : Qualifier(Qualifier, false), Identifier(Identifier), 
        CanonicalTemplateName(this) {}

  DependentTemplateName(NestedNameSpecifier *Qualifier,
                        const IdentifierInfo *Identifier,
                        TemplateName Canon)
      : Qualifier(Qualifier, false), Identifier(Identifier), 
        CanonicalTemplateName(Canon) {}

  DependentTemplateName(NestedNameSpecifier *Qualifier,
                        OverloadedOperatorKind Operator)
      : Qualifier(Qualifier, true), Operator(Operator), 
        CanonicalTemplateName(this) {}
  
  DependentTemplateName(NestedNameSpecifier *Qualifier,
                        OverloadedOperatorKind Operator,
                        TemplateName Canon)
       : Qualifier(Qualifier, true), Operator(Operator), 
         CanonicalTemplateName(Canon) {}
  
public:
  /// Return the nested name specifier that qualifies this name.
  NestedNameSpecifier *getQualifier() const { return Qualifier.getPointer(); }

  /// Determine whether this template name refers to an identifier.
  bool isIdentifier() const { return !Qualifier.getInt(); }

  /// Returns the identifier to which this template name refers.
  const IdentifierInfo *getIdentifier() const { 
    assert(isIdentifier() && "Template name isn't an identifier?");
    return Identifier;
  }
  
  /// Determine whether this template name refers to an overloaded
  /// operator.
  bool isOverloadedOperator() const { return Qualifier.getInt(); }
  
  /// Return the overloaded operator to which this template name refers.
  OverloadedOperatorKind getOperator() const { 
    assert(isOverloadedOperator() &&
           "Template name isn't an overloaded operator?");
    return Operator; 
  }
  
  void Profile(llvm::FoldingSetNodeID &ID) {
    if (isIdentifier())
      Profile(ID, getQualifier(), getIdentifier());
    else
      Profile(ID, getQualifier(), getOperator());
  }

  static void Profile(llvm::FoldingSetNodeID &ID, NestedNameSpecifier *NNS,
                      const IdentifierInfo *Identifier) {
    ID.AddPointer(NNS);
    ID.AddBoolean(false);
    ID.AddPointer(Identifier);
  }

  static void Profile(llvm::FoldingSetNodeID &ID, NestedNameSpecifier *NNS,
                      OverloadedOperatorKind Operator) {
    ID.AddPointer(NNS);
    ID.AddBoolean(true);
    ID.AddInteger(Operator);
  }
};

} // namespace clang.

namespace llvm {

/// The clang::TemplateName class is effectively a pointer.
template<>
struct PointerLikeTypeTraits<clang::TemplateName> {
  static inline void *getAsVoidPointer(clang::TemplateName TN) {
    return TN.getAsVoidPointer();
  }

  static inline clang::TemplateName getFromVoidPointer(void *Ptr) {
    return clang::TemplateName::getFromVoidPointer(Ptr);
  }

  // No bits are available!
  enum { NumLowBitsAvailable = 0 };
};

} // namespace llvm.

#endif // LLVM_CLANG_AST_TEMPLATENAME_H<|MERGE_RESOLUTION|>--- conflicted
+++ resolved
@@ -14,7 +14,6 @@
 #ifndef LLVM_CLANG_AST_TEMPLATENAME_H
 #define LLVM_CLANG_AST_TEMPLATENAME_H
 
-#include "clang/AST/NestedNameSpecifier.h"
 #include "clang/Basic/LLVM.h"
 #include "llvm/ADT/FoldingSet.h"
 #include "llvm/ADT/PointerIntPair.h"
@@ -212,11 +211,7 @@
     SubstTemplateTemplateParmPack
   };
 
-<<<<<<< HEAD
-  TemplateName() : Storage() { }
-=======
   TemplateName() = default;
->>>>>>> b2b84690
   explicit TemplateName(TemplateDecl *Template);
   explicit TemplateName(OverloadedTemplateStorage *Storage);
   explicit TemplateName(SubstTemplateTemplateParmStorage *Storage);
@@ -224,11 +219,7 @@
   explicit TemplateName(QualifiedTemplateName *Qual);
   explicit TemplateName(DependentTemplateName *Dep);
 
-<<<<<<< HEAD
-  /// \brief Determine whether this template name is NULL.
-=======
   /// Determine whether this template name is NULL.
->>>>>>> b2b84690
   bool isNull() const;
   
   // Get the kind of name that is actually stored.
