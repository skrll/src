//===--- APValue.h - Union class for APFloat/APSInt/Complex -----*- C++ -*-===//
//
//                     The LLVM Compiler Infrastructure
//
// This file is distributed under the University of Illinois Open Source
// License. See LICENSE.TXT for details.
//
//===----------------------------------------------------------------------===//
//
//  This file defines the APValue class.
//
//===----------------------------------------------------------------------===//

#ifndef LLVM_CLANG_AST_APVALUE_H
#define LLVM_CLANG_AST_APVALUE_H

#include "clang/Basic/LLVM.h"
#include "llvm/ADT/APFloat.h"
#include "llvm/ADT/APSInt.h"
#include "llvm/ADT/PointerIntPair.h"
#include "llvm/ADT/PointerUnion.h"

namespace clang {
  class AddrLabelExpr;
  class ASTContext;
  class CharUnits;
  class DiagnosticBuilder;
  class Expr;
  class FieldDecl;
  class Decl;
  class ValueDecl;
  class CXXRecordDecl;
  class QualType;

/// APValue - This class implements a discriminated union of [uninitialized]
/// [APSInt] [APFloat], [Complex APSInt] [Complex APFloat], [Expr + Offset],
/// [Vector: N * APValue], [Array: N * APValue]
class APValue {
  typedef llvm::APSInt APSInt;
  typedef llvm::APFloat APFloat;
public:
  enum ValueKind {
    Uninitialized,
    Int,
    Float,
    ComplexInt,
    ComplexFloat,
    LValue,
    Vector,
    Array,
    Struct,
    Union,
    MemberPointer,
    AddrLabelDiff
  };

  class LValueBase {
  public:
    typedef llvm::PointerUnion<const ValueDecl *, const Expr *> PtrTy;

    LValueBase() : CallIndex(0), Version(0) {}

    template <class T>
    LValueBase(T P, unsigned I = 0, unsigned V = 0)
        : Ptr(P), CallIndex(I), Version(V) {}

    template <class T>
    bool is() const { return Ptr.is<T>(); }

    template <class T>
    T get() const { return Ptr.get<T>(); }

    template <class T>
    T dyn_cast() const { return Ptr.dyn_cast<T>(); }

    void *getOpaqueValue() const;

    bool isNull() const;

    explicit operator bool () const;

    PtrTy getPointer() const {
      return Ptr;
    }

    unsigned getCallIndex() const {
      return CallIndex;
    }

    void setCallIndex(unsigned Index) {
      CallIndex = Index;
    }

    unsigned getVersion() const {
      return Version;
    }

    bool operator==(const LValueBase &Other) const {
      return Ptr == Other.Ptr && CallIndex == Other.CallIndex &&
             Version == Other.Version;
    }

  private:
    PtrTy Ptr;
    unsigned CallIndex, Version;
  };

  typedef llvm::PointerIntPair<const Decl *, 1, bool> BaseOrMemberType;
  union LValuePathEntry {
    /// BaseOrMember - The FieldDecl or CXXRecordDecl indicating the next item
    /// in the path. An opaque value of type BaseOrMemberType.
    void *BaseOrMember;
    /// ArrayIndex - The array index of the next item in the path.
    uint64_t ArrayIndex;
  };
  struct NoLValuePath {};
  struct UninitArray {};
  struct UninitStruct {};
private:
  ValueKind Kind;

  struct ComplexAPSInt {
    APSInt Real, Imag;
    ComplexAPSInt() : Real(1), Imag(1) {}
  };
  struct ComplexAPFloat {
    APFloat Real, Imag;
    ComplexAPFloat() : Real(0.0), Imag(0.0) {}
  };
  struct LV;
  struct Vec {
    APValue *Elts;
    unsigned NumElts;
    Vec() : Elts(nullptr), NumElts(0) {}
    ~Vec() { delete[] Elts; }
  };
  struct Arr {
    APValue *Elts;
    unsigned NumElts, ArrSize;
    Arr(unsigned NumElts, unsigned ArrSize);
    ~Arr();
  };
  struct StructData {
    APValue *Elts;
    unsigned NumBases;
    unsigned NumFields;
    StructData(unsigned NumBases, unsigned NumFields);
    ~StructData();
  };
  struct UnionData {
    const FieldDecl *Field;
    APValue *Value;
    UnionData();
    ~UnionData();
  };
  struct AddrLabelDiffData {
    const AddrLabelExpr* LHSExpr;
    const AddrLabelExpr* RHSExpr;
  };
  struct MemberPointerData;

  // We ensure elsewhere that Data is big enough for LV and MemberPointerData.
  typedef llvm::AlignedCharArrayUnion<void *, APSInt, APFloat, ComplexAPSInt,
                                      ComplexAPFloat, Vec, Arr, StructData,
                                      UnionData, AddrLabelDiffData> DataType;
  static const size_t DataSize = sizeof(DataType);

  DataType Data;

public:
  APValue() : Kind(Uninitialized) {}
  explicit APValue(APSInt I) : Kind(Uninitialized) {
    MakeInt(); setInt(std::move(I));
  }
  explicit APValue(APFloat F) : Kind(Uninitialized) {
    MakeFloat(); setFloat(std::move(F));
  }
  explicit APValue(const APValue *E, unsigned N) : Kind(Uninitialized) {
    MakeVector(); setVector(E, N);
  }
  APValue(APSInt R, APSInt I) : Kind(Uninitialized) {
    MakeComplexInt(); setComplexInt(std::move(R), std::move(I));
  }
  APValue(APFloat R, APFloat I) : Kind(Uninitialized) {
    MakeComplexFloat(); setComplexFloat(std::move(R), std::move(I));
  }
  APValue(const APValue &RHS);
  APValue(APValue &&RHS) : Kind(Uninitialized) { swap(RHS); }
<<<<<<< HEAD
  APValue(LValueBase B, const CharUnits &O, NoLValuePath N, unsigned CallIndex,
          bool IsNullPtr = false)
      : Kind(Uninitialized) {
    MakeLValue(); setLValue(B, O, N, CallIndex, IsNullPtr);
  }
  APValue(LValueBase B, const CharUnits &O, ArrayRef<LValuePathEntry> Path,
          bool OnePastTheEnd, unsigned CallIndex, bool IsNullPtr = false)
      : Kind(Uninitialized) {
    MakeLValue(); setLValue(B, O, Path, OnePastTheEnd, CallIndex, IsNullPtr);
=======
  APValue(LValueBase B, const CharUnits &O, NoLValuePath N,
          bool IsNullPtr = false)
      : Kind(Uninitialized) {
    MakeLValue(); setLValue(B, O, N, IsNullPtr);
  }
  APValue(LValueBase B, const CharUnits &O, ArrayRef<LValuePathEntry> Path,
          bool OnePastTheEnd, bool IsNullPtr = false)
      : Kind(Uninitialized) {
    MakeLValue(); setLValue(B, O, Path, OnePastTheEnd, IsNullPtr);
>>>>>>> b2b84690
  }
  APValue(UninitArray, unsigned InitElts, unsigned Size) : Kind(Uninitialized) {
    MakeArray(InitElts, Size);
  }
  APValue(UninitStruct, unsigned B, unsigned M) : Kind(Uninitialized) {
    MakeStruct(B, M);
  }
  explicit APValue(const FieldDecl *D, const APValue &V = APValue())
      : Kind(Uninitialized) {
    MakeUnion(); setUnion(D, V);
  }
  APValue(const ValueDecl *Member, bool IsDerivedMember,
          ArrayRef<const CXXRecordDecl*> Path) : Kind(Uninitialized) {
    MakeMemberPointer(Member, IsDerivedMember, Path);
  }
  APValue(const AddrLabelExpr* LHSExpr, const AddrLabelExpr* RHSExpr)
      : Kind(Uninitialized) {
    MakeAddrLabelDiff(); setAddrLabelDiff(LHSExpr, RHSExpr);
  }

  ~APValue() {
    MakeUninit();
  }

  /// Returns whether the object performed allocations.
  ///
  /// If APValues are constructed via placement new, \c needsCleanup()
  /// indicates whether the destructor must be called in order to correctly
  /// free all allocated memory.
  bool needsCleanup() const;

  /// Swaps the contents of this and the given APValue.
  void swap(APValue &RHS);

  ValueKind getKind() const { return Kind; }
  bool isUninit() const { return Kind == Uninitialized; }
  bool isInt() const { return Kind == Int; }
  bool isFloat() const { return Kind == Float; }
  bool isComplexInt() const { return Kind == ComplexInt; }
  bool isComplexFloat() const { return Kind == ComplexFloat; }
  bool isLValue() const { return Kind == LValue; }
  bool isVector() const { return Kind == Vector; }
  bool isArray() const { return Kind == Array; }
  bool isStruct() const { return Kind == Struct; }
  bool isUnion() const { return Kind == Union; }
  bool isMemberPointer() const { return Kind == MemberPointer; }
  bool isAddrLabelDiff() const { return Kind == AddrLabelDiff; }

  void dump() const;
  void dump(raw_ostream &OS) const;

  void printPretty(raw_ostream &OS, ASTContext &Ctx, QualType Ty) const;
  std::string getAsString(ASTContext &Ctx, QualType Ty) const;

  APSInt &getInt() {
    assert(isInt() && "Invalid accessor");
    return *(APSInt*)(char*)Data.buffer;
  }
  const APSInt &getInt() const {
    return const_cast<APValue*>(this)->getInt();
  }

  APFloat &getFloat() {
    assert(isFloat() && "Invalid accessor");
    return *(APFloat*)(char*)Data.buffer;
  }
  const APFloat &getFloat() const {
    return const_cast<APValue*>(this)->getFloat();
  }

  APSInt &getComplexIntReal() {
    assert(isComplexInt() && "Invalid accessor");
    return ((ComplexAPSInt*)(char*)Data.buffer)->Real;
  }
  const APSInt &getComplexIntReal() const {
    return const_cast<APValue*>(this)->getComplexIntReal();
  }

  APSInt &getComplexIntImag() {
    assert(isComplexInt() && "Invalid accessor");
    return ((ComplexAPSInt*)(char*)Data.buffer)->Imag;
  }
  const APSInt &getComplexIntImag() const {
    return const_cast<APValue*>(this)->getComplexIntImag();
  }

  APFloat &getComplexFloatReal() {
    assert(isComplexFloat() && "Invalid accessor");
    return ((ComplexAPFloat*)(char*)Data.buffer)->Real;
  }
  const APFloat &getComplexFloatReal() const {
    return const_cast<APValue*>(this)->getComplexFloatReal();
  }

  APFloat &getComplexFloatImag() {
    assert(isComplexFloat() && "Invalid accessor");
    return ((ComplexAPFloat*)(char*)Data.buffer)->Imag;
  }
  const APFloat &getComplexFloatImag() const {
    return const_cast<APValue*>(this)->getComplexFloatImag();
  }

  const LValueBase getLValueBase() const;
  CharUnits &getLValueOffset();
  const CharUnits &getLValueOffset() const {
    return const_cast<APValue*>(this)->getLValueOffset();
  }
  bool isLValueOnePastTheEnd() const;
  bool hasLValuePath() const;
  ArrayRef<LValuePathEntry> getLValuePath() const;
  unsigned getLValueCallIndex() const;
<<<<<<< HEAD
=======
  unsigned getLValueVersion() const;
>>>>>>> b2b84690
  bool isNullPointer() const;

  APValue &getVectorElt(unsigned I) {
    assert(isVector() && "Invalid accessor");
    assert(I < getVectorLength() && "Index out of range");
    return ((Vec*)(char*)Data.buffer)->Elts[I];
  }
  const APValue &getVectorElt(unsigned I) const {
    return const_cast<APValue*>(this)->getVectorElt(I);
  }
  unsigned getVectorLength() const {
    assert(isVector() && "Invalid accessor");
    return ((const Vec*)(const void *)Data.buffer)->NumElts;
  }

  APValue &getArrayInitializedElt(unsigned I) {
    assert(isArray() && "Invalid accessor");
    assert(I < getArrayInitializedElts() && "Index out of range");
    return ((Arr*)(char*)Data.buffer)->Elts[I];
  }
  const APValue &getArrayInitializedElt(unsigned I) const {
    return const_cast<APValue*>(this)->getArrayInitializedElt(I);
  }
  bool hasArrayFiller() const {
    return getArrayInitializedElts() != getArraySize();
  }
  APValue &getArrayFiller() {
    assert(isArray() && "Invalid accessor");
    assert(hasArrayFiller() && "No array filler");
    return ((Arr*)(char*)Data.buffer)->Elts[getArrayInitializedElts()];
  }
  const APValue &getArrayFiller() const {
    return const_cast<APValue*>(this)->getArrayFiller();
  }
  unsigned getArrayInitializedElts() const {
    assert(isArray() && "Invalid accessor");
    return ((const Arr*)(const void *)Data.buffer)->NumElts;
  }
  unsigned getArraySize() const {
    assert(isArray() && "Invalid accessor");
    return ((const Arr*)(const void *)Data.buffer)->ArrSize;
  }

  unsigned getStructNumBases() const {
    assert(isStruct() && "Invalid accessor");
    return ((const StructData*)(const char*)Data.buffer)->NumBases;
  }
  unsigned getStructNumFields() const {
    assert(isStruct() && "Invalid accessor");
    return ((const StructData*)(const char*)Data.buffer)->NumFields;
  }
  APValue &getStructBase(unsigned i) {
    assert(isStruct() && "Invalid accessor");
    return ((StructData*)(char*)Data.buffer)->Elts[i];
  }
  APValue &getStructField(unsigned i) {
    assert(isStruct() && "Invalid accessor");
    return ((StructData*)(char*)Data.buffer)->Elts[getStructNumBases() + i];
  }
  const APValue &getStructBase(unsigned i) const {
    return const_cast<APValue*>(this)->getStructBase(i);
  }
  const APValue &getStructField(unsigned i) const {
    return const_cast<APValue*>(this)->getStructField(i);
  }

  const FieldDecl *getUnionField() const {
    assert(isUnion() && "Invalid accessor");
    return ((const UnionData*)(const char*)Data.buffer)->Field;
  }
  APValue &getUnionValue() {
    assert(isUnion() && "Invalid accessor");
    return *((UnionData*)(char*)Data.buffer)->Value;
  }
  const APValue &getUnionValue() const {
    return const_cast<APValue*>(this)->getUnionValue();
  }

  const ValueDecl *getMemberPointerDecl() const;
  bool isMemberPointerToDerivedMember() const;
  ArrayRef<const CXXRecordDecl*> getMemberPointerPath() const;

  const AddrLabelExpr* getAddrLabelDiffLHS() const {
    assert(isAddrLabelDiff() && "Invalid accessor");
    return ((const AddrLabelDiffData*)(const char*)Data.buffer)->LHSExpr;
  }
  const AddrLabelExpr* getAddrLabelDiffRHS() const {
    assert(isAddrLabelDiff() && "Invalid accessor");
    return ((const AddrLabelDiffData*)(const char*)Data.buffer)->RHSExpr;
  }

  void setInt(APSInt I) {
    assert(isInt() && "Invalid accessor");
    *(APSInt *)(char *)Data.buffer = std::move(I);
  }
  void setFloat(APFloat F) {
    assert(isFloat() && "Invalid accessor");
    *(APFloat *)(char *)Data.buffer = std::move(F);
  }
  void setVector(const APValue *E, unsigned N) {
    assert(isVector() && "Invalid accessor");
    ((Vec*)(char*)Data.buffer)->Elts = new APValue[N];
    ((Vec*)(char*)Data.buffer)->NumElts = N;
    for (unsigned i = 0; i != N; ++i)
      ((Vec*)(char*)Data.buffer)->Elts[i] = E[i];
  }
  void setComplexInt(APSInt R, APSInt I) {
    assert(R.getBitWidth() == I.getBitWidth() &&
           "Invalid complex int (type mismatch).");
    assert(isComplexInt() && "Invalid accessor");
    ((ComplexAPSInt *)(char *)Data.buffer)->Real = std::move(R);
    ((ComplexAPSInt *)(char *)Data.buffer)->Imag = std::move(I);
  }
  void setComplexFloat(APFloat R, APFloat I) {
    assert(&R.getSemantics() == &I.getSemantics() &&
           "Invalid complex float (type mismatch).");
    assert(isComplexFloat() && "Invalid accessor");
    ((ComplexAPFloat *)(char *)Data.buffer)->Real = std::move(R);
    ((ComplexAPFloat *)(char *)Data.buffer)->Imag = std::move(I);
  }
  void setLValue(LValueBase B, const CharUnits &O, NoLValuePath,
<<<<<<< HEAD
                 unsigned CallIndex, bool IsNullPtr);
  void setLValue(LValueBase B, const CharUnits &O,
                 ArrayRef<LValuePathEntry> Path, bool OnePastTheEnd,
                 unsigned CallIndex, bool IsNullPtr);
=======
                 bool IsNullPtr);
  void setLValue(LValueBase B, const CharUnits &O,
                 ArrayRef<LValuePathEntry> Path, bool OnePastTheEnd,
                 bool IsNullPtr);
>>>>>>> b2b84690
  void setUnion(const FieldDecl *Field, const APValue &Value) {
    assert(isUnion() && "Invalid accessor");
    ((UnionData*)(char*)Data.buffer)->Field = Field;
    *((UnionData*)(char*)Data.buffer)->Value = Value;
  }
  void setAddrLabelDiff(const AddrLabelExpr* LHSExpr,
                        const AddrLabelExpr* RHSExpr) {
    ((AddrLabelDiffData*)(char*)Data.buffer)->LHSExpr = LHSExpr;
    ((AddrLabelDiffData*)(char*)Data.buffer)->RHSExpr = RHSExpr;
  }

  /// Assign by swapping from a copy of the RHS.
  APValue &operator=(APValue RHS) {
    swap(RHS);
    return *this;
  }

private:
  void DestroyDataAndMakeUninit();
  void MakeUninit() {
    if (Kind != Uninitialized)
      DestroyDataAndMakeUninit();
  }
  void MakeInt() {
    assert(isUninit() && "Bad state change");
    new ((void*)Data.buffer) APSInt(1);
    Kind = Int;
  }
  void MakeFloat() {
    assert(isUninit() && "Bad state change");
    new ((void*)(char*)Data.buffer) APFloat(0.0);
    Kind = Float;
  }
  void MakeVector() {
    assert(isUninit() && "Bad state change");
    new ((void*)(char*)Data.buffer) Vec();
    Kind = Vector;
  }
  void MakeComplexInt() {
    assert(isUninit() && "Bad state change");
    new ((void*)(char*)Data.buffer) ComplexAPSInt();
    Kind = ComplexInt;
  }
  void MakeComplexFloat() {
    assert(isUninit() && "Bad state change");
    new ((void*)(char*)Data.buffer) ComplexAPFloat();
    Kind = ComplexFloat;
  }
  void MakeLValue();
  void MakeArray(unsigned InitElts, unsigned Size);
  void MakeStruct(unsigned B, unsigned M) {
    assert(isUninit() && "Bad state change");
    new ((void*)(char*)Data.buffer) StructData(B, M);
    Kind = Struct;
  }
  void MakeUnion() {
    assert(isUninit() && "Bad state change");
    new ((void*)(char*)Data.buffer) UnionData();
    Kind = Union;
  }
  void MakeMemberPointer(const ValueDecl *Member, bool IsDerivedMember,
                         ArrayRef<const CXXRecordDecl*> Path);
  void MakeAddrLabelDiff() {
    assert(isUninit() && "Bad state change");
    new ((void*)(char*)Data.buffer) AddrLabelDiffData();
    Kind = AddrLabelDiff;
  }
};

} // end namespace clang.

namespace llvm {
template<> struct DenseMapInfo<clang::APValue::LValueBase> {
  static clang::APValue::LValueBase getEmptyKey();
  static clang::APValue::LValueBase getTombstoneKey();
  static unsigned getHashValue(const clang::APValue::LValueBase &Base);
  static bool isEqual(const clang::APValue::LValueBase &LHS,
                      const clang::APValue::LValueBase &RHS);
};
}

#endif<|MERGE_RESOLUTION|>--- conflicted
+++ resolved
@@ -186,17 +186,6 @@
   }
   APValue(const APValue &RHS);
   APValue(APValue &&RHS) : Kind(Uninitialized) { swap(RHS); }
-<<<<<<< HEAD
-  APValue(LValueBase B, const CharUnits &O, NoLValuePath N, unsigned CallIndex,
-          bool IsNullPtr = false)
-      : Kind(Uninitialized) {
-    MakeLValue(); setLValue(B, O, N, CallIndex, IsNullPtr);
-  }
-  APValue(LValueBase B, const CharUnits &O, ArrayRef<LValuePathEntry> Path,
-          bool OnePastTheEnd, unsigned CallIndex, bool IsNullPtr = false)
-      : Kind(Uninitialized) {
-    MakeLValue(); setLValue(B, O, Path, OnePastTheEnd, CallIndex, IsNullPtr);
-=======
   APValue(LValueBase B, const CharUnits &O, NoLValuePath N,
           bool IsNullPtr = false)
       : Kind(Uninitialized) {
@@ -206,7 +195,6 @@
           bool OnePastTheEnd, bool IsNullPtr = false)
       : Kind(Uninitialized) {
     MakeLValue(); setLValue(B, O, Path, OnePastTheEnd, IsNullPtr);
->>>>>>> b2b84690
   }
   APValue(UninitArray, unsigned InitElts, unsigned Size) : Kind(Uninitialized) {
     MakeArray(InitElts, Size);
@@ -318,10 +306,7 @@
   bool hasLValuePath() const;
   ArrayRef<LValuePathEntry> getLValuePath() const;
   unsigned getLValueCallIndex() const;
-<<<<<<< HEAD
-=======
   unsigned getLValueVersion() const;
->>>>>>> b2b84690
   bool isNullPointer() const;
 
   APValue &getVectorElt(unsigned I) {
@@ -443,17 +428,10 @@
     ((ComplexAPFloat *)(char *)Data.buffer)->Imag = std::move(I);
   }
   void setLValue(LValueBase B, const CharUnits &O, NoLValuePath,
-<<<<<<< HEAD
-                 unsigned CallIndex, bool IsNullPtr);
-  void setLValue(LValueBase B, const CharUnits &O,
-                 ArrayRef<LValuePathEntry> Path, bool OnePastTheEnd,
-                 unsigned CallIndex, bool IsNullPtr);
-=======
                  bool IsNullPtr);
   void setLValue(LValueBase B, const CharUnits &O,
                  ArrayRef<LValuePathEntry> Path, bool OnePastTheEnd,
                  bool IsNullPtr);
->>>>>>> b2b84690
   void setUnion(const FieldDecl *Field, const APValue &Value) {
     assert(isUnion() && "Invalid accessor");
     ((UnionData*)(char*)Data.buffer)->Field = Field;
