--- conflicted
+++ resolved
@@ -95,10 +95,7 @@
   bool SRetAfterThis : 1;   // isIndirect()
   bool InReg : 1;           // isDirect() || isExtend() || isIndirect()
   bool CanBeFlattened: 1;   // isDirect()
-<<<<<<< HEAD
-=======
   bool SignExt : 1;         // isExtend()
->>>>>>> b2b84690
 
   bool canHavePaddingType() const {
     return isDirect() || isExtend() || isIndirect() || isExpand();
@@ -137,23 +134,13 @@
     AI.setInReg(true);
     return AI;
   }
-<<<<<<< HEAD
-  static ABIArgInfo getExtend(llvm::Type *T = nullptr) {
-=======
 
   static ABIArgInfo getSignExtend(QualType Ty, llvm::Type *T = nullptr) {
     assert(Ty->isIntegralOrEnumerationType() && "Unexpected QualType");
->>>>>>> b2b84690
     auto AI = ABIArgInfo(Extend);
     AI.setCoerceToType(T);
     AI.setPaddingType(nullptr);
     AI.setDirectOffset(0);
-<<<<<<< HEAD
-    return AI;
-  }
-  static ABIArgInfo getExtendInReg(llvm::Type *T = nullptr) {
-    auto AI = getExtend(T);
-=======
     AI.setSignExt(true);
     return AI;
   }
@@ -179,7 +166,6 @@
 
   static ABIArgInfo getExtendInReg(QualType Ty, llvm::Type *T = nullptr) {
     auto AI = getExtend(Ty, T);
->>>>>>> b2b84690
     AI.setInReg(true);
     return AI;
   }
@@ -290,8 +276,6 @@
   void setDirectOffset(unsigned Offset) {
     assert((isDirect() || isExtend()) && "Not a direct or extend kind");
     DirectOffset = Offset;
-<<<<<<< HEAD
-=======
   }
 
   bool isSignExt() const {
@@ -301,7 +285,6 @@
   void setSignExt(bool SExt) {
     assert(isExtend() && "Invalid kind!");
     SignExt = SExt;
->>>>>>> b2b84690
   }
 
   llvm::Type *getPaddingType() const {
@@ -401,11 +384,7 @@
     AllocaFieldIndex = FieldIndex;
   }
 
-<<<<<<< HEAD
-  /// \brief Return true if this field of an inalloca struct should be returned
-=======
   /// Return true if this field of an inalloca struct should be returned
->>>>>>> b2b84690
   /// to implement a struct return calling convention.
   bool getInAllocaSRet() const {
     assert(isInAlloca() && "Invalid kind!");
@@ -515,11 +494,7 @@
   unsigned EffectiveCallingConvention : 8;
 
   /// The clang::CallingConv that this was originally created with.
-<<<<<<< HEAD
-  unsigned ASTCallingConvention : 7;
-=======
   unsigned ASTCallingConvention : 6;
->>>>>>> b2b84690
 
   /// Whether this is an instance method.
   unsigned InstanceMethod : 1;
@@ -539,12 +514,9 @@
   /// How many arguments to pass inreg.
   unsigned HasRegParm : 1;
   unsigned RegParm : 3;
-<<<<<<< HEAD
-=======
 
   /// Whether this function has nocf_check attribute.
   unsigned NoCfCheck : 1;
->>>>>>> b2b84690
 
   RequiredArgs Required;
 
@@ -630,12 +602,9 @@
   /// Whether this function no longer saves caller registers.
   bool isNoCallerSavedRegs() const { return NoCallerSavedRegs; }
 
-<<<<<<< HEAD
-=======
   /// Whether this function has nocf_check attribute.
   bool isNoCfCheck() const { return NoCfCheck; }
 
->>>>>>> b2b84690
   /// getASTCallingConvention() - Return the AST-specified calling
   /// convention.
   CallingConv getASTCallingConvention() const {
@@ -661,11 +630,7 @@
   FunctionType::ExtInfo getExtInfo() const {
     return FunctionType::ExtInfo(isNoReturn(), getHasRegParm(), getRegParm(),
                                  getASTCallingConvention(), isReturnsRetained(),
-<<<<<<< HEAD
-                                 isNoCallerSavedRegs());
-=======
                                  isNoCallerSavedRegs(), isNoCfCheck());
->>>>>>> b2b84690
   }
 
   CanQualType getReturnType() const { return getArgsBuffer()[0].type; }
@@ -683,17 +648,10 @@
     return getExtParameterInfos()[argIndex];
   }
 
-<<<<<<< HEAD
-  /// \brief Return true if this function uses inalloca arguments.
-  bool usesInAlloca() const { return ArgStruct; }
-
-  /// \brief Get the struct type used to represent all the arguments in memory.
-=======
   /// Return true if this function uses inalloca arguments.
   bool usesInAlloca() const { return ArgStruct; }
 
   /// Get the struct type used to represent all the arguments in memory.
->>>>>>> b2b84690
   llvm::StructType *getArgStruct() const { return ArgStruct; }
   CharUnits getArgStructAlignment() const {
     return CharUnits::fromQuantity(ArgStructAlign);
