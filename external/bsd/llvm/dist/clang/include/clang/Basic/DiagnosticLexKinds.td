//==--- DiagnosticLexKinds.td - liblex diagnostics ------------------------===//
//
//                     The LLVM Compiler Infrastructure
//
// This file is distributed under the University of Illinois Open Source
// License. See LICENSE.TXT for details.
//
//===----------------------------------------------------------------------===//

//===----------------------------------------------------------------------===//
// Lexer Diagnostics
//===----------------------------------------------------------------------===//

let Component = "Lex", CategoryName = "Lexical or Preprocessor Issue" in {

def null_in_char_or_string : Warning<
  "null character(s) preserved in %select{char|string}0 literal">,
  InGroup<NullCharacter>;
def null_in_file : Warning<"null character ignored">, InGroup<NullCharacter>;
def warn_nested_block_comment : Warning<"'/*' within block comment">,
  InGroup<Comment>;
def escaped_newline_block_comment_end : Warning<
  "escaped newline between */ characters at block comment end">,
  InGroup<Comment>;
def backslash_newline_space : Warning<
  "backslash and newline separated by space">,
  InGroup<DiagGroup<"backslash-newline-escape">>;

// Digraphs.
def warn_cxx98_compat_less_colon_colon : Warning<
  "'<::' is treated as digraph '<:' (aka '[') followed by ':' in C++98">,
  InGroup<CXX98Compat>, DefaultIgnore;

def warn_cxx17_compat_spaceship : Warning<
  "'<=>' operator is incompatible with C++ standards before C++2a">,
  InGroup<CXXPre2aCompat>, DefaultIgnore;
def warn_cxx2a_compat_spaceship : Warning<
  "'<=>' is a single token in C++2a; "
  "add a space to avoid a change in behavior">,
  InGroup<CXX2aCompat>;

// Trigraphs.
def trigraph_ignored : Warning<"trigraph ignored">, InGroup<Trigraphs>;
def trigraph_ignored_block_comment : Warning<
  "ignored trigraph would end block comment">, InGroup<Trigraphs>;
def trigraph_ends_block_comment : Warning<"trigraph ends block comment">,
    InGroup<Trigraphs>;
def trigraph_converted : Warning<"trigraph converted to '%0' character">,
    InGroup<Trigraphs>;

def ext_multi_line_line_comment : Extension<"multi-line // comment">,
    InGroup<Comment>;
def ext_line_comment : Extension<
  "// comments are not allowed in this language">,
  InGroup<Comment>;
def ext_no_newline_eof : Extension<"no newline at end of file">, 
  InGroup<NewlineEOF>;
def warn_no_newline_eof : Warning<"no newline at end of file">,
  InGroup<NewlineEOF>, DefaultIgnore;

def warn_cxx98_compat_no_newline_eof : Warning<
  "C++98 requires newline at end of file">,
  InGroup<CXX98CompatPedantic>, DefaultIgnore;

def ext_dollar_in_identifier : Extension<"'$' in identifier">,
  InGroup<DiagGroup<"dollar-in-identifier-extension">>;
def ext_charize_microsoft : Extension<
  "charizing operator #@ is a Microsoft extension">,
  InGroup<MicrosoftCharize>;
def ext_comment_paste_microsoft : Extension<
  "pasting two '/' tokens into a '//' comment is a Microsoft extension">,
  InGroup<MicrosoftCommentPaste>;
def ext_ctrl_z_eof_microsoft : Extension<
  "treating Ctrl-Z as end-of-file is a Microsoft extension">,
  InGroup<MicrosoftEndOfFile>;

def ext_token_used : Extension<"extension used">,
  InGroup<DiagGroup<"language-extension-token">>;

def warn_cxx11_keyword : Warning<"'%0' is a keyword in C++11">,
  InGroup<CXX11Compat>, DefaultIgnore;
def warn_cxx2a_keyword : Warning<"'%0' is a keyword in C++2a">,
  InGroup<CXX2aCompat>, DefaultIgnore;

def ext_unterminated_char_or_string : ExtWarn<
  "missing terminating %select{'|'\"'}0 character">, InGroup<InvalidPPToken>;
def ext_empty_character : ExtWarn<"empty character constant">,
  InGroup<InvalidPPToken>;
def err_unterminated_block_comment : Error<"unterminated /* comment">;
def err_invalid_character_to_charify : Error<
  "invalid argument to convert to character">;
def err_unterminated___pragma : Error<"missing terminating ')' character">;

def err_conflict_marker : Error<"version control conflict marker in file">;

def err_raw_delim_too_long : Error<
  "raw string delimiter longer than 16 characters"
  "; use PREFIX( )PREFIX to delimit raw string">;
def err_invalid_char_raw_delim : Error<
  "invalid character '%0' character in raw string delimiter"
  "; use PREFIX( )PREFIX to delimit raw string">;
def err_unterminated_raw_string : Error<
  "raw string missing terminating delimiter )%0\"">;
def warn_cxx98_compat_raw_string_literal : Warning<
  "raw string literals are incompatible with C++98">,
  InGroup<CXX98Compat>, DefaultIgnore;

def ext_multichar_character_literal : ExtWarn<
  "multi-character character constant">, InGroup<MultiChar>;
def ext_four_char_character_literal : Extension<
  "multi-character character constant">, InGroup<FourByteMultiChar>;


// Unicode and UCNs
def err_invalid_utf8 : Error<
  "source file is not valid UTF-8">;
def err_non_ascii : Error<
  "non-ASCII characters are not allowed outside of literals and identifiers">;
def ext_unicode_whitespace : ExtWarn<
  "treating Unicode character as whitespace">,
  InGroup<DiagGroup<"unicode-whitespace">>;
def warn_utf8_symbol_homoglyph : Warning<
  "treating Unicode character <U+%0> as identifier character rather than "
  "as '%1' symbol">, InGroup<DiagGroup<"unicode-homoglyph">>;

def err_hex_escape_no_digits : Error<
  "\\%0 used with no following hex digits">;
def warn_ucn_escape_no_digits : Warning<
  "\\%0 used with no following hex digits; "
  "treating as '\\' followed by identifier">, InGroup<Unicode>;
def err_ucn_escape_incomplete : Error<
  "incomplete universal character name">;
def warn_ucn_escape_incomplete : Warning<
  "incomplete universal character name; "
  "treating as '\\' followed by identifier">, InGroup<Unicode>;
def note_ucn_four_not_eight : Note<"did you mean to use '\\u'?">;

def err_ucn_escape_basic_scs : Error<
  "character '%0' cannot be specified by a universal character name">;
def err_ucn_control_character : Error<
  "universal character name refers to a control character">;
def err_ucn_escape_invalid : Error<"invalid universal character">;
def warn_ucn_escape_surrogate : Warning<
  "universal character name refers to a surrogate character">,
  InGroup<Unicode>;

def warn_c99_compat_unicode_id : Warning<
  "%select{using this character in an identifier|starting an identifier with "
  "this character}0 is incompatible with C99">,
  InGroup<C99Compat>, DefaultIgnore;
def warn_cxx98_compat_unicode_id : Warning<
  "using this character in an identifier is incompatible with C++98">,
  InGroup<CXX98Compat>, DefaultIgnore;

def warn_cxx98_compat_literal_ucn_escape_basic_scs : Warning<
  "specifying character '%0' with a universal character name "
  "is incompatible with C++98">, InGroup<CXX98Compat>, DefaultIgnore;
def warn_cxx98_compat_literal_ucn_control_character : Warning<
  "universal character name referring to a control character "
  "is incompatible with C++98">, InGroup<CXX98Compat>, DefaultIgnore;
def warn_ucn_not_valid_in_c89 : Warning<
  "universal character names are only valid in C99 or C++; "
  "treating as '\\' followed by identifier">, InGroup<Unicode>;
def warn_ucn_not_valid_in_c89_literal : ExtWarn<
  "universal character names are only valid in C99 or C++">, InGroup<Unicode>;


// Literal
def ext_nonstandard_escape : Extension<
  "use of non-standard escape character '\\%0'">;
def ext_unknown_escape : ExtWarn<"unknown escape sequence '\\%0'">,
  InGroup<DiagGroup<"unknown-escape-sequence">>;
def err_invalid_digit : Error<
  "invalid digit '%0' in %select{decimal|octal|binary}1 constant">;
def err_invalid_suffix_constant : Error<
  "invalid suffix '%0' on %select{integer|floating}1 constant">;
def warn_cxx11_compat_digit_separator : Warning<
  "digit separators are incompatible with C++ standards before C++14">,
  InGroup<CXXPre14Compat>, DefaultIgnore;
def err_digit_separator_not_between_digits : Error<
  "digit separator cannot appear at %select{start|end}0 of digit sequence">;
def warn_extraneous_char_constant : Warning<
  "extraneous characters in character constant ignored">;
def warn_char_constant_too_large : Warning<
  "character constant too long for its type">;
def err_multichar_utf_character_literal : Error<
  "Unicode character literals may not contain multiple characters">;
def err_exponent_has_no_digits : Error<"exponent has no digits">;
<<<<<<< HEAD
def ext_imaginary_constant : Extension<
  "imaginary constants are a GNU extension">, InGroup<GNUImaginaryConstant>;
=======
>>>>>>> b2b84690
def err_hex_constant_requires : Error<
  "hexadecimal floating %select{constant|literal}0 requires "
  "%select{an exponent|a significand}1">;
def ext_hex_constant_invalid : Extension<
  "hexadecimal floating constants are a C99 feature">, InGroup<C99>;
def ext_hex_literal_invalid : Extension<
  "hexadecimal floating literals are a C++17 feature">, InGroup<CXX17>;
<<<<<<< HEAD
def warn_cxx1z_hex_literal : Warning<
  "hexadecimal floating literals are incompatible with "
  "C++ standards before C++17">,
  InGroup<CXXPre1zCompatPedantic>, DefaultIgnore;
=======
def warn_cxx17_hex_literal : Warning<
  "hexadecimal floating literals are incompatible with "
  "C++ standards before C++17">,
  InGroup<CXXPre17CompatPedantic>, DefaultIgnore;
>>>>>>> b2b84690
def ext_binary_literal : Extension<
  "binary integer literals are a GNU extension">, InGroup<GNUBinaryLiteral>;
def ext_binary_literal_cxx14 : Extension<
  "binary integer literals are a C++14 extension">, InGroup<CXX14BinaryLiteral>;
def warn_cxx11_compat_binary_literal : Warning<
  "binary integer literals are incompatible with C++ standards before C++14">,
<<<<<<< HEAD
  InGroup<CXXPre14CompatPedantic>, DefaultIgnore;
=======
  InGroup<CXXPre14CompatBinaryLiteral>, DefaultIgnore;
>>>>>>> b2b84690
def err_pascal_string_too_long : Error<"Pascal string is too long">;
def err_escape_too_large : Error<
  "%select{hex|octal}0 escape sequence out of range">;
def ext_string_too_long : Extension<"string literal of length %0 exceeds "
  "maximum length %1 that %select{C90|ISO C99|C++}2 compilers are required to "
  "support">, InGroup<OverlengthStrings>;
def err_character_too_large : Error<
  "character too large for enclosing character literal type">;
def warn_c99_compat_unicode_literal : Warning<
  "unicode literals are incompatible with C99">,
  InGroup<C99Compat>, DefaultIgnore;
def warn_cxx98_compat_unicode_literal : Warning<
  "unicode literals are incompatible with C++98">,
  InGroup<CXX98Compat>, DefaultIgnore;
def warn_cxx14_compat_u8_character_literal : Warning<
  "unicode literals are incompatible with C++ standards before C++17">,
<<<<<<< HEAD
  InGroup<CXXPre1zCompat>, DefaultIgnore;
=======
  InGroup<CXXPre17Compat>, DefaultIgnore;
>>>>>>> b2b84690
def warn_cxx11_compat_user_defined_literal : Warning<
  "identifier after literal will be treated as a user-defined literal suffix "
  "in C++11">, InGroup<CXX11Compat>, DefaultIgnore;
def warn_cxx11_compat_reserved_user_defined_literal : Warning<
  "identifier after literal will be treated as a reserved user-defined literal "
  "suffix in C++11">,
  InGroup<CXX11CompatReservedUserDefinedLiteral>, DefaultIgnore;
def ext_reserved_user_defined_literal : ExtWarn<
  "invalid suffix on literal; C++11 requires a space between literal and "
  "identifier">, InGroup<ReservedUserDefinedLiteral>, DefaultError;
def ext_ms_reserved_user_defined_literal : ExtWarn<
  "invalid suffix on literal; C++11 requires a space between literal and "
  "identifier">, InGroup<ReservedUserDefinedLiteral>;
def err_unsupported_string_concat : Error<
  "unsupported non-standard concatenation of string literals">;
def err_string_concat_mixed_suffix : Error<
  "differing user-defined suffixes ('%0' and '%1') in string literal "
  "concatenation">;
def err_pp_invalid_udl : Error<
  "%select{character|integer}0 literal with user-defined suffix "
  "cannot be used in preprocessor constant expression">;
def err_bad_string_encoding : Error<
  "illegal character encoding in string literal">;
def warn_bad_string_encoding : ExtWarn<
  "illegal character encoding in string literal">,
  InGroup<InvalidSourceEncoding>;
def err_bad_character_encoding : Error<
  "illegal character encoding in character literal">;
def warn_bad_character_encoding : ExtWarn<
  "illegal character encoding in character literal">,
  InGroup<InvalidSourceEncoding>;
def err_lexing_string : Error<"failure when lexing a string">;
def err_placeholder_in_source : Error<"editor placeholder in source file">;


//===----------------------------------------------------------------------===//
// PTH Diagnostics
//===----------------------------------------------------------------------===//
def err_invalid_pth_file : Error<
    "invalid or corrupt PTH file '%0'">;

//===----------------------------------------------------------------------===//
// Preprocessor Diagnostics
//===----------------------------------------------------------------------===//

let CategoryName = "User-Defined Issue" in {
def pp_hash_warning : Warning<"%0">,
  InGroup<PoundWarning>, ShowInSystemHeader;
def err_pp_hash_error : Error<"%0">;
}

def pp_include_next_in_primary : Warning<
  "#include_next in primary source file">,
  InGroup<DiagGroup<"include-next-outside-header">>;
def pp_include_macros_out_of_predefines : Error<
  "the #__include_macros directive is only for internal use by -imacros">;
def pp_include_next_absolute_path : Warning<
  "#include_next with absolute path">,
  InGroup<DiagGroup<"include-next-absolute-path">>;
def ext_c99_whitespace_required_after_macro_name : ExtWarn<
  "ISO C99 requires whitespace after the macro name">, InGroup<C99>;
def ext_missing_whitespace_after_macro_name : ExtWarn<
  "whitespace required after macro name">;
def warn_missing_whitespace_after_macro_name : Warning<
  "whitespace recommended after macro name">;

class NonportablePath  : Warning<
  "non-portable path to file '%0'; specified path differs in case from file"
  " name on disk">;
def pp_nonportable_path : NonportablePath,
  InGroup<DiagGroup<"nonportable-include-path">>;
def pp_nonportable_system_path : NonportablePath, DefaultIgnore,
  InGroup<DiagGroup<"nonportable-system-include-path">>;
  
def pp_pragma_once_in_main_file : Warning<"#pragma once in main file">,
  InGroup<DiagGroup<"pragma-once-outside-header">>;
def pp_pragma_sysheader_in_main_file : Warning<
  "#pragma system_header ignored in main file">,
  InGroup<DiagGroup<"pragma-system-header-outside-header">>;
def pp_poisoning_existing_macro : Warning<"poisoning existing macro">;
def pp_out_of_date_dependency : Warning<
  "current file is older than dependency %0">;
def ext_pp_undef_builtin_macro : ExtWarn<"undefining builtin macro">,
  InGroup<BuiltinMacroRedefined>;
def ext_pp_redef_builtin_macro : ExtWarn<"redefining builtin macro">,
  InGroup<BuiltinMacroRedefined>;
def pp_disabled_macro_expansion : Warning<
  "disabled expansion of recursive macro">, DefaultIgnore,
  InGroup<DiagGroup<"disabled-macro-expansion">>;
def pp_macro_not_used : Warning<"macro is not used">, DefaultIgnore,
  InGroup<DiagGroup<"unused-macros">>;
def warn_pp_undef_identifier : Warning<
  "%0 is not defined, evaluates to 0">,
  InGroup<DiagGroup<"undef">>, DefaultIgnore;
def warn_pp_ambiguous_macro : Warning<
  "ambiguous expansion of macro %0">, InGroup<AmbiguousMacro>;
def note_pp_ambiguous_macro_chosen : Note<
  "expanding this definition of %0">;
def note_pp_ambiguous_macro_other : Note<
  "other definition of %0">;
def warn_pp_macro_hides_keyword : Extension<
  "keyword is hidden by macro definition">, InGroup<KeywordAsMacro>;
def warn_pp_macro_is_reserved_id : Warning<
  "macro name is a reserved identifier">, DefaultIgnore,
  InGroup<ReservedIdAsMacro>;
def warn_pp_objc_macro_redef_ignored : Warning<
  "ignoring redefinition of Objective-C qualifier macro">,
  InGroup<DiagGroup<"objc-macro-redefinition">>;

def pp_invalid_string_literal : Warning<
  "invalid string literal, ignoring final '\\'">;
def warn_pp_expr_overflow : Warning<
  "integer overflow in preprocessor expression">;
def warn_pp_convert_to_positive : Warning<
  "%select{left|right}0 side of operator converted from negative value to "
  "unsigned: %1">;

def ext_pp_import_directive : Extension<"#import is a language extension">,
  InGroup<DiagGroup<"import-preprocessor-directive-pedantic">>;
def err_pp_import_directive_ms : Error<
  "#import of type library is an unsupported Microsoft feature">;
def ext_pp_include_search_ms : ExtWarn<
  "#include resolved using non-portable Microsoft search rules as: %0">,
  InGroup<MicrosoftInclude>;

def ext_pp_ident_directive : Extension<"#ident is a language extension">;
def ext_pp_include_next_directive : Extension<
  "#include_next is a language extension">, InGroup<GNUIncludeNext>;
def ext_pp_warning_directive : Extension<"#warning is a language extension">;

def ext_pp_extra_tokens_at_eol : ExtWarn<
  "extra tokens at end of #%0 directive">, InGroup<ExtraTokens>;
  
def ext_pp_comma_expr : Extension<"comma operator in operand of #if">;
def ext_pp_bad_vaargs_use : Extension<
  "__VA_ARGS__ can only appear in the expansion of a C99 variadic macro">;
<<<<<<< HEAD
=======

def ext_pp_bad_vaopt_use
    : ExtWarn<
          "__VA_OPT__ can only appear in the expansion of a variadic macro">,
      InGroup<VariadicMacros>;

def err_pp_missing_lparen_in_vaopt_use : Error<
  "missing '(' following __VA_OPT__">;
def err_pp_vaopt_nested_use : Error<
  "__VA_OPT__ cannot be nested within its own replacement tokens">;

def err_vaopt_paste_at_start : Error<
  "'##' cannot appear at start of __VA_OPT__ argument">;

def err_vaopt_paste_at_end
    : Error<"'##' cannot appear at end of __VA_OPT__ argument">;

>>>>>>> b2b84690
def ext_pp_macro_redef : ExtWarn<"%0 macro redefined">, InGroup<MacroRedefined>;
def ext_variadic_macro : Extension<"variadic macros are a C99 feature">,
  InGroup<VariadicMacros>;
def warn_cxx98_compat_variadic_macro : Warning<
  "variadic macros are incompatible with C++98">,
  InGroup<CXX98CompatPedantic>, DefaultIgnore;
def ext_named_variadic_macro : Extension<
  "named variadic macros are a GNU extension">, InGroup<VariadicMacros>;
def err_embedded_directive : Error<
  "embedding a #%0 directive within macro arguments is not supported">;
def ext_embedded_directive : Extension<
  "embedding a directive within macro arguments has undefined behavior">,
  InGroup<DiagGroup<"embedded-directive">>;
def ext_missing_varargs_arg : Extension<
  "must specify at least one argument for '...' parameter of variadic macro">,
  InGroup<GNUZeroVariadicMacroArguments>;
def ext_empty_fnmacro_arg : Extension<
  "empty macro arguments are a C99 feature">, InGroup<C99>;
def warn_cxx98_compat_empty_fnmacro_arg : Warning<
  "empty macro arguments are incompatible with C++98">,
  InGroup<CXX98CompatPedantic>, DefaultIgnore;
def note_macro_here : Note<"macro %0 defined here">;

def err_pp_opencl_variadic_macros :
  Error<"variadic macros not supported in OpenCL">;

def err_pp_invalid_directive : Error<"invalid preprocessing directive">;
def err_pp_directive_required : Error<
  "%0 must be used within a preprocessing directive">;
def err_pp_file_not_found : Error<"'%0' file not found">, DefaultFatal;
def err_pp_through_header_not_found : Error<
  "'%0' required for precompiled header not found">, DefaultFatal;
def err_pp_through_header_not_seen : Error<
  "#include of '%0' not seen while attempting to "
  "%select{create|use}1 precompiled header">, DefaultFatal;
def warn_pp_macro_def_mismatch_with_pch : Warning<
  "definition of macro %0 does not match definition in precompiled header">,
  InGroup<ClangClPch>;
def err_pp_file_not_found_not_fatal : Error<
  "'%0' file not found with <angled> include; use \"quotes\" instead">;
def err_pp_error_opening_file : Error<
  "error opening file '%0': %1">, DefaultFatal;
def err_pp_empty_filename : Error<"empty filename">;
def err_pp_include_too_deep : Error<"#include nested too deeply">;
def err_pp_expects_filename : Error<"expected \"FILENAME\" or <FILENAME>">;
def err_pp_macro_not_identifier : Error<"macro name must be an identifier">;
def err_pp_missing_macro_name : Error<"macro name missing">;
def err_pp_missing_rparen_in_macro_def : Error<
  "missing ')' in macro parameter list">;
def err_pp_invalid_tok_in_arg_list : Error<
  "invalid token in macro parameter list">;
def err_pp_expected_ident_in_arg_list : Error<
  "expected identifier in macro parameter list">;
def err_pp_expected_comma_in_arg_list : Error<
  "expected comma in macro parameter list">;
def err_pp_duplicate_name_in_arg_list : Error<
  "duplicate macro parameter name %0">;
def err_pp_stringize_not_parameter : Error<
  "'%select{#|#@}0' is not followed by a macro parameter">;
def err_pp_malformed_ident : Error<"invalid #ident directive">;
def err_pp_unterminated_conditional : Error<
  "unterminated conditional directive">;
def pp_err_else_after_else : Error<"#else after #else">;
def pp_err_elif_after_else : Error<"#elif after #else">;
def pp_err_else_without_if : Error<"#else without #if">;
def pp_err_elif_without_if : Error<"#elif without #if">;
def err_pp_endif_without_if : Error<"#endif without #if">;
def err_pp_expected_value_in_expr : Error<"expected value in expression">;
def err_pp_expected_rparen : Error<"expected ')' in preprocessor expression">;
def err_pp_expected_eol : Error<
  "expected end of line in preprocessor expression">;
def err_pp_expected_after : Error<"missing %1 after %0">;
def err_pp_nested_paren : Error<"nested parentheses not permitted in %0">;
def err_pp_colon_without_question : Error<"':' without preceding '?'">;
def err_pp_division_by_zero : Error<
  "division by zero in preprocessor expression">;
def err_pp_remainder_by_zero : Error<
  "remainder by zero in preprocessor expression">;
def err_pp_expr_bad_token_binop : Error<
  "token is not a valid binary operator in a preprocessor subexpression">;
def err_pp_expr_bad_token_lparen : Error<
  "function-like macro %0 is not defined">;
def err_pp_expr_bad_token_start_expr : Error<
  "invalid token at start of a preprocessor expression">;
def err_pp_invalid_poison : Error<"can only poison identifier tokens">;
def err_pp_used_poisoned_id : Error<"attempt to use a poisoned identifier">;

def err_feature_check_malformed : Error<
  "builtin feature check macro requires a parenthesized identifier">;

def warn_has_warning_invalid_option :
   ExtWarn<"__has_warning expected option name (e.g. \"-Wundef\")">,
   InGroup<MalformedWarningCheck>;

def err_pp_identifier_arg_not_identifier : Error<
  "cannot convert %0 token to an identifier">;

def warn_pragma_include_alias_mismatch_angle :
   ExtWarn<"angle-bracketed include <%0> cannot be aliased to double-quoted "
   "include \"%1\"">, InGroup<UnknownPragmas>;
def warn_pragma_include_alias_mismatch_quote :
   ExtWarn<"double-quoted include \"%0\" cannot be aliased to angle-bracketed "
   "include <%1>">, InGroup<UnknownPragmas>;
def warn_pragma_include_alias_expected :
   ExtWarn<"pragma include_alias expected '%0'">,
   InGroup<UnknownPragmas>;
def warn_pragma_include_alias_expected_filename :
   ExtWarn<"pragma include_alias expected include filename">,
   InGroup<UnknownPragmas>;

// - #pragma warning(...)
def warn_pragma_warning_expected :
  ExtWarn<"#pragma warning expected '%0'">,
  InGroup<UnknownPragmas>;
def warn_pragma_warning_spec_invalid :
  ExtWarn<"#pragma warning expected 'push', 'pop', 'default', 'disable',"
          " 'error', 'once', 'suppress', 1, 2, 3, or 4">,
  InGroup<UnknownPragmas>;
def warn_pragma_warning_push_level :
  ExtWarn<"#pragma warning(push, level) requires a level between 0 and 4">,
  InGroup<UnknownPragmas>;
def warn_pragma_warning_expected_number :
  ExtWarn<"#pragma warning expected a warning number">,
  InGroup<UnknownPragmas>;

def err__Pragma_malformed : Error<
  "_Pragma takes a parenthesized string literal">;
def err_pragma_message_malformed : Error<
  "pragma %select{message|warning|error}0 requires parenthesized string">;
def err_pragma_push_pop_macro_malformed : Error<
   "pragma %0 requires a parenthesized string">;
def warn_pragma_pop_macro_no_push : Warning<
   "pragma pop_macro could not pop '%0', no matching push_macro">,
  InGroup<IgnoredPragmas>;
def warn_pragma_message : Warning<"%0">,
   InGroup<PoundPragmaMessage>, DefaultWarnNoWerror;
def err_pragma_message : Error<"%0">;
def warn_pragma_ignored : Warning<"unknown pragma ignored">,
   InGroup<UnknownPragmas>, DefaultIgnore;
def ext_on_off_switch_syntax :
   ExtWarn<"expected 'ON' or 'OFF' or 'DEFAULT' in pragma">,
   InGroup<UnknownPragmas>;
def ext_pragma_syntax_eod :
   ExtWarn<"expected end of directive in pragma">,
   InGroup<UnknownPragmas>;
def warn_pragma_diagnostic_invalid :
   ExtWarn<"pragma diagnostic expected 'error', 'warning', 'ignored', 'fatal',"
            " 'push', or 'pop'">,
   InGroup<UnknownPragmas>;
def warn_pragma_diagnostic_cannot_pop :
   ExtWarn<"pragma diagnostic pop could not pop, no matching push">,
   InGroup<UnknownPragmas>;
def warn_pragma_diagnostic_invalid_option :
   ExtWarn<"pragma diagnostic expected option name (e.g. \"-Wundef\")">,
   InGroup<UnknownPragmas>;
def warn_pragma_diagnostic_invalid_token :
   ExtWarn<"unexpected token in pragma diagnostic">,
   InGroup<UnknownPragmas>;
def warn_pragma_diagnostic_unknown_warning :
   ExtWarn<"unknown warning group '%0', ignored">,
   InGroup<UnknownWarningOption>;
// - #pragma __debug
def warn_pragma_debug_unexpected_command : Warning<
  "unexpected debug command '%0'">, InGroup<IgnoredPragmas>;
def warn_pragma_debug_missing_argument : Warning<
  "missing argument to debug command '%0'">, InGroup<IgnoredPragmas>;
// #pragma module
def err_pp_expected_module_name : Error<
  "expected %select{identifier after '.' in |}0module name">;
def err_pp_module_begin_wrong_module : Error<
  "must specify '-fmodule-name=%0' to enter %select{|submodule of }1"
  "this module%select{ (current module is %3)|}2">;
def err_pp_module_begin_no_module_map : Error<
  "no module map available for module %0">;
def err_pp_module_begin_no_submodule : Error<
  "submodule %0.%1 not declared in module map">;
def err_pp_module_begin_without_module_end : Error<
  "no matching '#pragma clang module end' for this "
  "'#pragma clang module begin'">;
def err_pp_module_end_without_module_begin : Error<
  "no matching '#pragma clang module begin' for this "
  "'#pragma clang module end'">;
def note_pp_module_begin_here : Note<
  "entering module '%0' due to this pragma">;
def err_pp_module_build_pth : Error<
  "'#pragma clang module build' not supported in pretokenized header">;
def err_pp_module_build_missing_end : Error<
  "no matching '#pragma clang module endbuild' for this '#pragma clang module build'">;

def err_defined_macro_name : Error<"'defined' cannot be used as a macro name">;
def err_paste_at_start : Error<
  "'##' cannot appear at start of macro expansion">;
def err_paste_at_end : Error<"'##' cannot appear at end of macro expansion">;
def ext_paste_comma : Extension<
  "token pasting of ',' and __VA_ARGS__ is a GNU extension">, InGroup<GNUZeroVariadicMacroArguments>;
def err_unterm_macro_invoc : Error<
  "unterminated function-like macro invocation">;
def err_too_many_args_in_macro_invoc : Error<
  "too many arguments provided to function-like macro invocation">;
def note_suggest_parens_for_macro : Note<
  "parentheses are required around macro argument containing braced "
  "initializer list">;
def note_init_list_at_beginning_of_macro_argument : Note<
  "cannot use initializer list at the beginning of a macro argument">;
def err_too_few_args_in_macro_invoc : Error<
  "too few arguments provided to function-like macro invocation">;
def err_pp_bad_paste : Error<
  "pasting formed '%0', an invalid preprocessing token">;
def ext_pp_bad_paste_ms : ExtWarn<
  "pasting formed '%0', an invalid preprocessing token">, DefaultError,
  InGroup<DiagGroup<"invalid-token-paste">>;
def err_pp_operator_used_as_macro_name : Error<
  "C++ operator %0 (aka %1) used as a macro name">;
def ext_pp_operator_used_as_macro_name : Extension<
  err_pp_operator_used_as_macro_name.Text>, InGroup<MicrosoftCppMacro>;
def err_pp_illegal_floating_literal : Error<
  "floating point literal in preprocessor expression">;
def err_pp_line_requires_integer : Error<
  "#line directive requires a positive integer argument">;
def ext_pp_line_zero : Extension<
  "#line directive with zero argument is a GNU extension">, 
  InGroup<GNUZeroLineDirective>;
def err_pp_line_invalid_filename : Error<
  "invalid filename for #line directive">;
def warn_pp_line_decimal : Warning<
  "%select{#line|GNU line marker}0 directive interprets number as decimal, not octal">;
def err_pp_line_digit_sequence : Error<
  "%select{#line|GNU line marker}0 directive requires a simple digit sequence">;
def err_pp_linemarker_requires_integer : Error<
  "line marker directive requires a positive integer argument">;
def err_pp_linemarker_invalid_filename : Error<
  "invalid filename for line marker directive">;
def err_pp_linemarker_invalid_flag : Error<
  "invalid flag line marker directive">;
def err_pp_linemarker_invalid_pop : Error<
  "invalid line marker flag '2': cannot pop empty include stack">;
def ext_pp_line_too_big : Extension<
  "C requires #line number to be less than %0, allowed as extension">;
def warn_cxx98_compat_pp_line_too_big : Warning<
  "#line number greater than 32767 is incompatible with C++98">,
  InGroup<CXX98CompatPedantic>, DefaultIgnore;

def err_pp_visibility_non_macro : Error<"no macro named %0">;

def err_pp_arc_cf_code_audited_syntax : Error<"expected 'begin' or 'end'">;
def err_pp_double_begin_of_arc_cf_code_audited : Error<
  "already inside '#pragma clang arc_cf_code_audited'">;
def err_pp_unmatched_end_of_arc_cf_code_audited : Error<
  "not currently inside '#pragma clang arc_cf_code_audited'">;
def err_pp_include_in_arc_cf_code_audited : Error<
  "cannot #include files inside '#pragma clang arc_cf_code_audited'">;
def err_pp_eof_in_arc_cf_code_audited : Error<
  "'#pragma clang arc_cf_code_audited' was not ended within this file">;

def warn_pp_date_time : Warning<
  "expansion of date or time macro is not reproducible">,
  ShowInSystemHeader, DefaultIgnore, InGroup<DiagGroup<"date-time">>;

// Module map parsing
def err_mmap_unknown_token : Error<"skipping stray token">;
def err_mmap_expected_module : Error<"expected module declaration">;
def err_mmap_expected_module_name : Error<"expected module name">;
def err_mmap_expected_lbrace : Error<"expected '{' to start module '%0'">;
def err_mmap_expected_rbrace : Error<"expected '}'">;
def note_mmap_lbrace_match : Note<"to match this '{'">;
def err_mmap_expected_rsquare : Error<"expected ']' to close attribute">;
def note_mmap_lsquare_match : Note<"to match this ']'">;
def err_mmap_expected_member : Error<
  "expected umbrella, header, submodule, or module export">;
def err_mmap_expected_header : Error<"expected a header name after '%0'">;
def err_mmap_expected_mmap_file : Error<"expected a module map file name">;
def err_mmap_module_redefinition : Error<
  "redefinition of module '%0'">;
def note_mmap_prev_definition : Note<"previously defined here">;
def err_mmap_umbrella_clash : Error<
  "umbrella for module '%0' already covers this directory">;
def err_mmap_module_id : Error<
  "expected a module name or '*'">;
def err_mmap_expected_library_name : Error<
  "expected %select{library|framework}0 name as a string">;
def err_mmap_config_macro_submodule : Error<
  "configuration macros are only allowed in top-level modules">;
def err_mmap_use_decl_submodule : Error<
  "use declarations are only allowed in top-level modules">;
def err_mmap_expected_config_macro : Error<
  "expected configuration macro name after ','">;
def err_mmap_expected_conflicts_comma : Error<
  "expected ',' after conflicting module name">;
def err_mmap_expected_conflicts_message : Error<
  "expected a message describing the conflict with '%0'">;
def err_mmap_missing_module_unqualified : Error<
  "no module named '%0' visible from '%1'">;
def err_mmap_missing_module_qualified : Error<
  "no module named '%0' in '%1'">;
def err_mmap_top_level_inferred_submodule : Error<
  "only submodules and framework modules may be inferred with wildcard syntax">;
def err_mmap_inferred_no_umbrella : Error<
  "inferred submodules require a module with an umbrella">;
def err_mmap_inferred_framework_submodule : Error<
  "inferred submodule cannot be a framework submodule">;
def err_mmap_explicit_inferred_framework : Error<
  "inferred framework modules cannot be 'explicit'">;
def err_mmap_missing_exclude_name : Error<
  "expected excluded module name">;
def err_mmap_inferred_redef : Error<
  "redefinition of inferred submodule">;
def err_mmap_expected_lbrace_wildcard : Error<
  "expected '{' to start inferred submodule">;
def err_mmap_expected_inferred_member : Error<
  "expected %select{module exclusion with 'exclude'|'export *'}0">;
def err_mmap_expected_export_wildcard : Error<
  "only '*' can be exported from an inferred submodule">;
def err_mmap_explicit_top_level : Error<
  "'explicit' is not permitted on top-level modules">;
def err_mmap_nested_submodule_id : Error<
  "qualified module name can only be used to define modules at the top level">;
def err_mmap_expected_feature : Error<"expected a feature name">;
def err_mmap_expected_attribute : Error<"expected an attribute name">;
def warn_mmap_unknown_attribute : Warning<"unknown attribute '%0'">,
  InGroup<IgnoredAttributes>;
<<<<<<< HEAD
def warn_mmap_mismatched_top_level_private : Warning<
  "top-level module '%0' in private module map, expected a submodule of '%1'">,
  InGroup<PrivateModule>;
def note_mmap_rename_top_level_private_as_submodule : Note<
  "make '%0' a submodule of '%1' to ensure it can be found by name">;
=======
def warn_mmap_mismatched_private_submodule : Warning<
  "private submodule '%0' in private module map, expected top-level module">,
  InGroup<PrivateModule>;
def warn_mmap_mismatched_private_module_name : Warning<
  "expected canonical name for private module '%0'">,
  InGroup<PrivateModule>;
def note_mmap_rename_top_level_private_module : Note<
  "rename '%0' to ensure it can be found by name">;
def warn_mmap_incomplete_framework_module_declaration : Warning<
  "skipping '%0' because module declaration of '%1' lacks the 'framework' qualifier">,
  InGroup<IncompleteFrameworkModuleDeclaration>;
def note_mmap_add_framework_keyword : Note<
  "use 'framework module' to declare module '%0'">;

>>>>>>> b2b84690
def err_mmap_duplicate_header_attribute : Error<
  "header attribute '%0' specified multiple times">;
def err_mmap_invalid_header_attribute_value : Error<
  "expected integer literal as value for header attribute '%0'">;
def err_mmap_expected_header_attribute : Error<
  "expected a header attribute name ('size' or 'mtime')">;
<<<<<<< HEAD
=======
def err_mmap_conflicting_export_as : Error<
  "conflicting re-export of module '%0' as '%1' or '%2'">;
def warn_mmap_redundant_export_as : Warning<
  "module '%0' already re-exported as '%1'">,
  InGroup<PrivateModule>;
def err_mmap_submodule_export_as : Error<
  "only top-level modules can be re-exported as public">;

def warn_quoted_include_in_framework_header : Warning<
  "double-quoted include \"%0\" in framework header, "
  "expected angle-bracketed instead"
  >, InGroup<FrameworkHdrQuotedInclude>, DefaultIgnore;
def warn_framework_include_private_from_public : Warning<
  "public framework header includes private framework header '%0'"
  >, InGroup<FrameworkIncludePrivateFromPublic>;
>>>>>>> b2b84690

def warn_auto_module_import : Warning<
  "treating #%select{include|import|include_next|__include_macros}0 as an "
  "import of module '%1'">, InGroup<AutoImport>, DefaultIgnore;
def note_implicit_top_level_module_import_here : Note<
  "submodule of top-level module '%0' implicitly imported here">;
def warn_uncovered_module_header : Warning<
  "umbrella header for module '%0' does not include header '%1'">, 
  InGroup<IncompleteUmbrella>;
def warn_mmap_umbrella_dir_not_found : Warning<
  "umbrella directory '%0' not found">,
  InGroup<IncompleteUmbrella>;
def err_expected_id_building_module : Error<
  "expected a module name in '__building_module' expression">;
def warn_use_of_private_header_outside_module : Warning<
  "use of private header from outside its module: '%0'">,
  InGroup<DiagGroup<"private-header">>, DefaultError;
def err_undeclared_use_of_module : Error<
  "module %0 does not depend on a module exporting '%1'">;
def warn_non_modular_include_in_framework_module : Warning<
  "include of non-modular header inside framework module '%0': '%1'">,
  InGroup<NonModularIncludeInFrameworkModule>, DefaultIgnore;
def warn_non_modular_include_in_module : Warning<
  "include of non-modular header inside module '%0': '%1'">,
  InGroup<NonModularIncludeInModule>, DefaultIgnore;
def warn_module_conflict : Warning<
  "module '%0' conflicts with already-imported module '%1': %2">, 
  InGroup<ModuleConflict>;

def warn_header_guard : Warning<
  "%0 is used as a header guard here, followed by #define of a different macro">,
  InGroup<DiagGroup<"header-guard">>;
def note_header_guard : Note<
  "%0 is defined here; did you mean %1?">;

def warn_defined_in_object_type_macro : Warning<
  "macro expansion producing 'defined' has undefined behavior">,
  InGroup<ExpansionToDefined>;
def warn_defined_in_function_type_macro : Extension<
  "macro expansion producing 'defined' has undefined behavior">,
  InGroup<ExpansionToDefined>;

let CategoryName = "Nullability Issue" in {

def err_pp_assume_nonnull_syntax : Error<"expected 'begin' or 'end'">;
def err_pp_double_begin_of_assume_nonnull : Error<
  "already inside '#pragma clang assume_nonnull'">;
def err_pp_unmatched_end_of_assume_nonnull : Error<
  "not currently inside '#pragma clang assume_nonnull'">;
def err_pp_include_in_assume_nonnull : Error<
  "cannot #include files inside '#pragma clang assume_nonnull'">;
def err_pp_eof_in_assume_nonnull : Error<
  "'#pragma clang assume_nonnull' was not ended within this file">;

}

}<|MERGE_RESOLUTION|>--- conflicted
+++ resolved
@@ -186,11 +186,6 @@
 def err_multichar_utf_character_literal : Error<
   "Unicode character literals may not contain multiple characters">;
 def err_exponent_has_no_digits : Error<"exponent has no digits">;
-<<<<<<< HEAD
-def ext_imaginary_constant : Extension<
-  "imaginary constants are a GNU extension">, InGroup<GNUImaginaryConstant>;
-=======
->>>>>>> b2b84690
 def err_hex_constant_requires : Error<
   "hexadecimal floating %select{constant|literal}0 requires "
   "%select{an exponent|a significand}1">;
@@ -198,28 +193,17 @@
   "hexadecimal floating constants are a C99 feature">, InGroup<C99>;
 def ext_hex_literal_invalid : Extension<
   "hexadecimal floating literals are a C++17 feature">, InGroup<CXX17>;
-<<<<<<< HEAD
-def warn_cxx1z_hex_literal : Warning<
-  "hexadecimal floating literals are incompatible with "
-  "C++ standards before C++17">,
-  InGroup<CXXPre1zCompatPedantic>, DefaultIgnore;
-=======
 def warn_cxx17_hex_literal : Warning<
   "hexadecimal floating literals are incompatible with "
   "C++ standards before C++17">,
   InGroup<CXXPre17CompatPedantic>, DefaultIgnore;
->>>>>>> b2b84690
 def ext_binary_literal : Extension<
   "binary integer literals are a GNU extension">, InGroup<GNUBinaryLiteral>;
 def ext_binary_literal_cxx14 : Extension<
   "binary integer literals are a C++14 extension">, InGroup<CXX14BinaryLiteral>;
 def warn_cxx11_compat_binary_literal : Warning<
   "binary integer literals are incompatible with C++ standards before C++14">,
-<<<<<<< HEAD
-  InGroup<CXXPre14CompatPedantic>, DefaultIgnore;
-=======
   InGroup<CXXPre14CompatBinaryLiteral>, DefaultIgnore;
->>>>>>> b2b84690
 def err_pascal_string_too_long : Error<"Pascal string is too long">;
 def err_escape_too_large : Error<
   "%select{hex|octal}0 escape sequence out of range">;
@@ -236,11 +220,7 @@
   InGroup<CXX98Compat>, DefaultIgnore;
 def warn_cxx14_compat_u8_character_literal : Warning<
   "unicode literals are incompatible with C++ standards before C++17">,
-<<<<<<< HEAD
-  InGroup<CXXPre1zCompat>, DefaultIgnore;
-=======
   InGroup<CXXPre17Compat>, DefaultIgnore;
->>>>>>> b2b84690
 def warn_cxx11_compat_user_defined_literal : Warning<
   "identifier after literal will be treated as a user-defined literal suffix "
   "in C++11">, InGroup<CXX11Compat>, DefaultIgnore;
@@ -377,8 +357,6 @@
 def ext_pp_comma_expr : Extension<"comma operator in operand of #if">;
 def ext_pp_bad_vaargs_use : Extension<
   "__VA_ARGS__ can only appear in the expansion of a C99 variadic macro">;
-<<<<<<< HEAD
-=======
 
 def ext_pp_bad_vaopt_use
     : ExtWarn<
@@ -396,7 +374,6 @@
 def err_vaopt_paste_at_end
     : Error<"'##' cannot appear at end of __VA_OPT__ argument">;
 
->>>>>>> b2b84690
 def ext_pp_macro_redef : ExtWarn<"%0 macro redefined">, InGroup<MacroRedefined>;
 def ext_variadic_macro : Extension<"variadic macros are a C99 feature">,
   InGroup<VariadicMacros>;
@@ -717,13 +694,6 @@
 def err_mmap_expected_attribute : Error<"expected an attribute name">;
 def warn_mmap_unknown_attribute : Warning<"unknown attribute '%0'">,
   InGroup<IgnoredAttributes>;
-<<<<<<< HEAD
-def warn_mmap_mismatched_top_level_private : Warning<
-  "top-level module '%0' in private module map, expected a submodule of '%1'">,
-  InGroup<PrivateModule>;
-def note_mmap_rename_top_level_private_as_submodule : Note<
-  "make '%0' a submodule of '%1' to ensure it can be found by name">;
-=======
 def warn_mmap_mismatched_private_submodule : Warning<
   "private submodule '%0' in private module map, expected top-level module">,
   InGroup<PrivateModule>;
@@ -738,15 +708,12 @@
 def note_mmap_add_framework_keyword : Note<
   "use 'framework module' to declare module '%0'">;
 
->>>>>>> b2b84690
 def err_mmap_duplicate_header_attribute : Error<
   "header attribute '%0' specified multiple times">;
 def err_mmap_invalid_header_attribute_value : Error<
   "expected integer literal as value for header attribute '%0'">;
 def err_mmap_expected_header_attribute : Error<
   "expected a header attribute name ('size' or 'mtime')">;
-<<<<<<< HEAD
-=======
 def err_mmap_conflicting_export_as : Error<
   "conflicting re-export of module '%0' as '%1' or '%2'">;
 def warn_mmap_redundant_export_as : Warning<
@@ -762,7 +729,6 @@
 def warn_framework_include_private_from_public : Warning<
   "public framework header includes private framework header '%0'"
   >, InGroup<FrameworkIncludePrivateFromPublic>;
->>>>>>> b2b84690
 
 def warn_auto_module_import : Warning<
   "treating #%select{include|import|include_next|__include_macros}0 as an "
