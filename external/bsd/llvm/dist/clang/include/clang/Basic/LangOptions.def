//===--- LangOptions.def - Language option database -------------*- C++ -*-===//
//
//                     The LLVM Compiler Infrastructure
//
// This file is distributed under the University of Illinois Open Source
// License. See LICENSE.TXT for details.
//
//===----------------------------------------------------------------------===//
//
// This file defines the language options. Users of this file must
// define the LANGOPT macro to make use of this information.
//
// Optionally, the user may also define:
//
// BENIGN_LANGOPT: for options that don't affect the construction of the AST in
//     any way (that is, the value can be different between an implicit module
//     and the user of that module).
//
// COMPATIBLE_LANGOPT: for options that affect the construction of the AST in
//     a way that doesn't prevent interoperability (that is, the value can be
//     different between an explicit module and the user of that module).
//
// ENUM_LANGOPT: for options that have enumeration, rather than unsigned, type.
//
// VALUE_LANGOPT: for options that describe a value rather than a flag.
//
// BENIGN_ENUM_LANGOPT, COMPATIBLE_ENUM_LANGOPT,
// BENIGN_VALUE_LANGOPT, COMPATIBLE_VALUE_LANGOPT: combinations of the above.
//
// FIXME: Clients should be able to more easily select whether they want
// different levels of compatibility versus how to handle different kinds
// of option.
//
// The Description field should be a noun phrase, for instance "frobbing all
// widgets" or "C's implicit blintz feature".
//===----------------------------------------------------------------------===//

#ifndef LANGOPT
#  error Define the LANGOPT macro to handle language options
#endif

#ifndef COMPATIBLE_LANGOPT
#  define COMPATIBLE_LANGOPT(Name, Bits, Default, Description) \
     LANGOPT(Name, Bits, Default, Description)
#endif

#ifndef BENIGN_LANGOPT
#  define BENIGN_LANGOPT(Name, Bits, Default, Description) \
     COMPATIBLE_LANGOPT(Name, Bits, Default, Description)
#endif

#ifndef ENUM_LANGOPT
#  define ENUM_LANGOPT(Name, Type, Bits, Default, Description) \
     LANGOPT(Name, Bits, Default, Description)
#endif

#ifndef COMPATIBLE_ENUM_LANGOPT
#  define COMPATIBLE_ENUM_LANGOPT(Name, Type, Bits, Default, Description) \
     ENUM_LANGOPT(Name, Type, Bits, Default, Description)
#endif

#ifndef BENIGN_ENUM_LANGOPT
#  define BENIGN_ENUM_LANGOPT(Name, Type, Bits, Default, Description) \
     COMPATIBLE_ENUM_LANGOPT(Name, Type, Bits, Default, Description)
<<<<<<< HEAD
#endif

#ifndef VALUE_LANGOPT
#  define VALUE_LANGOPT(Name, Bits, Default, Description) \
     LANGOPT(Name, Bits, Default, Description)
#endif

=======
#endif

#ifndef VALUE_LANGOPT
#  define VALUE_LANGOPT(Name, Bits, Default, Description) \
     LANGOPT(Name, Bits, Default, Description)
#endif

>>>>>>> b2b84690
#ifndef COMPATIBLE_VALUE_LANGOPT
#  define COMPATIBLE_VALUE_LANGOPT(Name, Bits, Default, Description) \
     VALUE_LANGOPT(Name, Bits, Default, Description)
#endif

#ifndef BENIGN_VALUE_LANGOPT
#  define BENIGN_VALUE_LANGOPT(Name, Bits, Default, Description) \
     COMPATIBLE_VALUE_LANGOPT(Name, Bits, Default, Description)
#endif

// FIXME: A lot of the BENIGN_ options should be COMPATIBLE_ instead.
LANGOPT(C99               , 1, 0, "C99")
LANGOPT(C11               , 1, 0, "C11")
<<<<<<< HEAD
=======
LANGOPT(C17               , 1, 0, "C17")
>>>>>>> b2b84690
LANGOPT(MSVCCompat        , 1, 0, "Microsoft Visual C++ full compatibility mode")
LANGOPT(MicrosoftExt      , 1, 0, "Microsoft C++ extensions")
LANGOPT(AsmBlocks         , 1, 0, "Microsoft inline asm blocks")
LANGOPT(Borland           , 1, 0, "Borland extensions")
LANGOPT(CPlusPlus         , 1, 0, "C++")
LANGOPT(CPlusPlus11       , 1, 0, "C++11")
LANGOPT(CPlusPlus14       , 1, 0, "C++14")
<<<<<<< HEAD
LANGOPT(CPlusPlus1z       , 1, 0, "C++1z")
=======
LANGOPT(CPlusPlus17       , 1, 0, "C++17")
>>>>>>> b2b84690
LANGOPT(CPlusPlus2a       , 1, 0, "C++2a")
LANGOPT(ObjC1             , 1, 0, "Objective-C 1")
LANGOPT(ObjC2             , 1, 0, "Objective-C 2")
BENIGN_LANGOPT(ObjCDefaultSynthProperties , 1, 0,
               "Objective-C auto-synthesized properties")
BENIGN_LANGOPT(EncodeExtendedBlockSig , 1, 0,
               "Encoding extended block type signature")
BENIGN_LANGOPT(ObjCInferRelatedResultType , 1, 1,
               "Objective-C related result type inference")
LANGOPT(AppExt , 1, 0, "Objective-C App Extension")
LANGOPT(Trigraphs         , 1, 0,"trigraphs")
LANGOPT(LineComment       , 1, 0, "'//' comments")
LANGOPT(Bool              , 1, 0, "bool, true, and false keywords")
LANGOPT(Half              , 1, 0, "half keyword")
LANGOPT(WChar             , 1, CPlusPlus, "wchar_t keyword")
<<<<<<< HEAD
=======
LANGOPT(Char8             , 1, 0, "char8_t keyword")
>>>>>>> b2b84690
LANGOPT(DeclSpecKeyword   , 1, 0, "__declspec keyword")
BENIGN_LANGOPT(DollarIdents   , 1, 1, "'$' in identifiers")
BENIGN_LANGOPT(AsmPreprocessor, 1, 0, "preprocessor in asm mode")
LANGOPT(GNUMode           , 1, 1, "GNU extensions")
LANGOPT(GNUKeywords       , 1, 1, "GNU keywords")
BENIGN_LANGOPT(ImplicitInt, 1, !C99 && !CPlusPlus, "C89 implicit 'int'")
LANGOPT(Digraphs          , 1, 0, "digraphs")
BENIGN_LANGOPT(HexFloats  , 1, C99, "C99 hexadecimal float constants")
LANGOPT(CXXOperatorNames  , 1, 0, "C++ operator name keywords")
LANGOPT(AppleKext         , 1, 0, "Apple kext support")
BENIGN_LANGOPT(PascalStrings, 1, 0, "Pascal string support")
LANGOPT(WritableStrings   , 1, 0, "writable string support")
LANGOPT(ConstStrings      , 1, 0, "const-qualified string support")
LANGOPT(LaxVectorConversions , 1, 1, "lax vector conversions")
LANGOPT(AltiVec           , 1, 0, "AltiVec-style vector initializers")
LANGOPT(ZVector           , 1, 0, "System z vector extensions")
LANGOPT(Exceptions        , 1, 0, "exception handling")
LANGOPT(ObjCExceptions    , 1, 0, "Objective-C exceptions")
LANGOPT(CXXExceptions     , 1, 0, "C++ exceptions")
LANGOPT(DWARFExceptions   , 1, 0, "dwarf exception handling")
LANGOPT(SjLjExceptions    , 1, 0, "setjmp-longjump exception handling")
<<<<<<< HEAD
=======
LANGOPT(SEHExceptions     , 1, 0, "SEH .xdata exception handling")
>>>>>>> b2b84690
LANGOPT(ExternCNoUnwind   , 1, 0, "Assume extern C functions don't unwind")
LANGOPT(TraditionalCPP    , 1, 0, "traditional CPP emulation")
LANGOPT(RTTI              , 1, 1, "run-time type information")
LANGOPT(RTTIData          , 1, 1, "emit run-time type information data")
LANGOPT(MSBitfields       , 1, 0, "Microsoft-compatible structure layout")
LANGOPT(Freestanding, 1, 0, "freestanding implementation")
LANGOPT(NoBuiltin         , 1, 0, "disable builtin functions")
LANGOPT(NoMathBuiltin     , 1, 0, "disable math builtin functions")
LANGOPT(GNUAsm            , 1, 1, "GNU-style inline assembly")
LANGOPT(CoroutinesTS      , 1, 0, "C++ coroutines TS")
LANGOPT(RelaxedTemplateTemplateArgs, 1, 0, "C++17 relaxed matching of template template arguments")
<<<<<<< HEAD
=======

LANGOPT(DoubleSquareBracketAttributes, 1, 0, "'[[]]' attributes extension for all language standard modes")
>>>>>>> b2b84690

BENIGN_LANGOPT(ThreadsafeStatics , 1, 1, "thread-safe static initializers")
LANGOPT(POSIXThreads      , 1, 0, "POSIX thread support")
LANGOPT(Blocks            , 1, 0, "blocks extension to C")
BENIGN_LANGOPT(EmitAllDecls      , 1, 0, "emitting all declarations")
LANGOPT(MathErrno         , 1, 1, "errno in math functions")
BENIGN_LANGOPT(HeinousExtensions , 1, 0, "extensions that we really don't like and may be ripped out at any time")
LANGOPT(Modules           , 1, 0, "modules extension to C")
COMPATIBLE_LANGOPT(ModulesTS  , 1, 0, "C++ Modules TS")
BENIGN_ENUM_LANGOPT(CompilingModule, CompilingModuleKind, 2, CMK_None,
                    "compiling a module interface")
BENIGN_LANGOPT(CompilingPCH, 1, 0, "building a pch")
<<<<<<< HEAD
=======
BENIGN_LANGOPT(BuildingPCHWithObjectFile, 1, 0, "building a pch which has a corresponding object file")
>>>>>>> b2b84690
COMPATIBLE_LANGOPT(ModulesDeclUse    , 1, 0, "require declaration of module uses")
BENIGN_LANGOPT(ModulesSearchAll  , 1, 1, "searching even non-imported modules to find unresolved references")
COMPATIBLE_LANGOPT(ModulesStrictDeclUse, 1, 0, "requiring declaration of module uses and all headers to be in modules")
BENIGN_LANGOPT(ModulesErrorRecovery, 1, 1, "automatically importing modules as needed when performing error recovery")
BENIGN_LANGOPT(ImplicitModules, 1, 1, "building modules that are not specified via -fmodule-file")
COMPATIBLE_LANGOPT(ModulesLocalVisibility, 1, 0, "local submodule visibility")
COMPATIBLE_LANGOPT(Optimize          , 1, 0, "__OPTIMIZE__ predefined macro")
COMPATIBLE_LANGOPT(OptimizeSize      , 1, 0, "__OPTIMIZE_SIZE__ predefined macro")
COMPATIBLE_LANGOPT(Static            , 1, 0, "__STATIC__ predefined macro (as opposed to __DYNAMIC__)")
VALUE_LANGOPT(PackStruct  , 32, 0,
              "default struct packing maximum alignment")
VALUE_LANGOPT(MaxTypeAlign  , 32, 0,
              "default maximum alignment for types")
VALUE_LANGOPT(AlignDouble            , 1, 0, "Controls if doubles should be aligned to 8 bytes (x86 only)")
COMPATIBLE_VALUE_LANGOPT(PICLevel    , 2, 0, "__PIC__ level")
COMPATIBLE_VALUE_LANGOPT(PIE         , 1, 0, "is pie")
COMPATIBLE_LANGOPT(GNUInline         , 1, 0, "GNU inline semantics")
COMPATIBLE_LANGOPT(NoInlineDefine    , 1, 0, "__NO_INLINE__ predefined macro")
COMPATIBLE_LANGOPT(Deprecated        , 1, 0, "__DEPRECATED predefined macro")
COMPATIBLE_LANGOPT(FastMath          , 1, 0, "fast FP math optimizations, and __FAST_MATH__ predefined macro")
COMPATIBLE_LANGOPT(FiniteMathOnly    , 1, 0, "__FINITE_MATH_ONLY__ predefined macro")
COMPATIBLE_LANGOPT(UnsafeFPMath      , 1, 0, "Unsafe Floating Point Math")

BENIGN_LANGOPT(ObjCGCBitmapPrint , 1, 0, "printing of GC's bitmap layout for __weak/__strong ivars")

BENIGN_LANGOPT(AccessControl     , 1, 1, "C++ access control")
LANGOPT(CharIsSigned      , 1, 1, "signed char")
<<<<<<< HEAD
LANGOPT(ShortWChar        , 1, 0, "unsigned short wchar_t")
=======
LANGOPT(WCharSize         , 4, 0, "width of wchar_t")
LANGOPT(WCharIsSigned        , 1, 0, "signed or unsigned wchar_t")
>>>>>>> b2b84690
ENUM_LANGOPT(MSPointerToMemberRepresentationMethod, PragmaMSPointersToMembersKind, 2, PPTMK_BestCase, "member-pointer representation method")
ENUM_LANGOPT(DefaultCallingConv, DefaultCallingConvention, 3, DCC_None, "default calling convention")

LANGOPT(ShortEnums        , 1, 0, "short enum types")

LANGOPT(OpenCL            , 1, 0, "OpenCL")
LANGOPT(OpenCLVersion     , 32, 0, "OpenCL C version")
LANGOPT(OpenCLCPlusPlus   , 1, 0, "OpenCL C++")
LANGOPT(OpenCLCPlusPlusVersion     , 32, 0, "OpenCL C++ version")
LANGOPT(NativeHalfType    , 1, 0, "Native half type support")
LANGOPT(NativeHalfArgsAndReturns, 1, 0, "Native half args and returns")
LANGOPT(HalfArgsAndReturns, 1, 0, "half args and returns")
LANGOPT(CUDA              , 1, 0, "CUDA")
<<<<<<< HEAD
LANGOPT(OpenMP            , 32, 0, "OpenMP support and version of OpenMP (31, 40 or 45)")
LANGOPT(OpenMPUseTLS      , 1, 0, "Use TLS for threadprivates or runtime calls")
LANGOPT(OpenMPIsDevice    , 1, 0, "Generate code only for OpenMP target device")
=======
LANGOPT(HIP               , 1, 0, "HIP")
LANGOPT(OpenMP            , 32, 0, "OpenMP support and version of OpenMP (31, 40 or 45)")
LANGOPT(OpenMPSimd        , 1, 0, "Use SIMD only OpenMP support.")
LANGOPT(OpenMPUseTLS      , 1, 0, "Use TLS for threadprivates or runtime calls")
LANGOPT(OpenMPIsDevice    , 1, 0, "Generate code only for OpenMP target device")
LANGOPT(OpenMPCUDAMode    , 1, 0, "Generate code for OpenMP pragmas in SIMT/SPMD mode")
LANGOPT(OpenMPHostCXXExceptions    , 1, 0, "C++ exceptions handling in the host code.")
>>>>>>> b2b84690
LANGOPT(RenderScript      , 1, 0, "RenderScript")

LANGOPT(CUDAIsDevice      , 1, 0, "compiling for CUDA device")
LANGOPT(CUDAAllowVariadicFunctions, 1, 0, "allowing variadic functions in CUDA device code")
LANGOPT(CUDAHostDeviceConstexpr, 1, 1, "treating unattributed constexpr functions as __host__ __device__")
LANGOPT(CUDADeviceFlushDenormalsToZero, 1, 0, "flushing denormals to zero")
LANGOPT(CUDADeviceApproxTranscendentals, 1, 0, "using approximate transcendental functions")
<<<<<<< HEAD
=======
LANGOPT(CUDARelocatableDeviceCode, 1, 0, "generate relocatable device code")
>>>>>>> b2b84690

LANGOPT(SizedDeallocation , 1, 0, "sized deallocation")
LANGOPT(AlignedAllocation , 1, 0, "aligned allocation")
LANGOPT(AlignedAllocationUnavailable, 1, 0, "aligned allocation functions are unavailable")
LANGOPT(NewAlignOverride  , 32, 0, "maximum alignment guaranteed by '::operator new(size_t)'")
LANGOPT(ConceptsTS , 1, 0, "enable C++ Extensions for Concepts")
BENIGN_LANGOPT(ModulesCodegen , 1, 0, "Modules code generation")
BENIGN_LANGOPT(ModulesDebugInfo , 1, 0, "Modules debug info")
BENIGN_LANGOPT(ElideConstructors , 1, 1, "C++ copy constructor elision")
BENIGN_LANGOPT(DumpRecordLayouts , 1, 0, "dumping the layout of IRgen'd records")
BENIGN_LANGOPT(DumpRecordLayoutsSimple , 1, 0, "dumping the layout of IRgen'd records in a simple form")
BENIGN_LANGOPT(DumpVTableLayouts , 1, 0, "dumping the layouts of emitted vtables")
LANGOPT(NoConstantCFStrings , 1, 0, "no constant CoreFoundation strings")
BENIGN_LANGOPT(InlineVisibilityHidden , 1, 0, "hidden default visibility for inline C++ methods")
BENIGN_LANGOPT(ParseUnknownAnytype, 1, 0, "__unknown_anytype")
BENIGN_LANGOPT(DebuggerSupport , 1, 0, "debugger support")
BENIGN_LANGOPT(DebuggerCastResultToId, 1, 0, "for 'po' in the debugger, cast the result to id if it is of unknown type")
BENIGN_LANGOPT(DebuggerObjCLiteral , 1, 0, "debugger Objective-C literals and subscripting support")

BENIGN_LANGOPT(SpellChecking , 1, 1, "spell-checking")
LANGOPT(SinglePrecisionConstants , 1, 0, "treating double-precision floating point constants as single precision constants")
LANGOPT(FastRelaxedMath , 1, 0, "OpenCL fast relaxed math")
<<<<<<< HEAD
/// \brief FP_CONTRACT mode (on/off/fast).
=======
/// FP_CONTRACT mode (on/off/fast).
>>>>>>> b2b84690
ENUM_LANGOPT(DefaultFPContractMode, FPContractModeKind, 2, FPC_Off, "FP contraction type")
LANGOPT(NoBitFieldTypeAlign , 1, 0, "bit-field type alignment")
LANGOPT(HexagonQdsp6Compat , 1, 0, "hexagon-qdsp6 backward compatibility")
LANGOPT(ObjCAutoRefCount , 1, 0, "Objective-C automated reference counting")
LANGOPT(ObjCWeakRuntime     , 1, 0, "__weak support in the ARC runtime")
LANGOPT(ObjCWeak            , 1, 0, "Objective-C __weak in ARC and MRC files")
LANGOPT(ObjCSubscriptingLegacyRuntime         , 1, 0, "Subscripting support in legacy ObjectiveC runtime")
LANGOPT(CFProtectionBranch , 1, 0, "Control-Flow Branch Protection enabled")
LANGOPT(FakeAddressSpaceMap , 1, 0, "OpenCL fake address space map")
ENUM_LANGOPT(AddressSpaceMapMangling , AddrSpaceMapMangling, 2, ASMM_Target, "OpenCL address space map mangling mode")
LANGOPT(IncludeDefaultHeader, 1, 0, "Include default header file for OpenCL")
BENIGN_LANGOPT(DelayedTemplateParsing , 1, 0, "delayed template parsing")
LANGOPT(BlocksRuntimeOptional , 1, 0, "optional blocks runtime")
LANGOPT(
    CompleteMemberPointers, 1, 0,
    "Require member pointer base types to be complete at the point where the "
    "type's inheritance model would be determined under the Microsoft ABI")

ENUM_LANGOPT(GC, GCMode, 2, NonGC, "Objective-C Garbage Collection mode")
ENUM_LANGOPT(ValueVisibilityMode, Visibility, 3, DefaultVisibility,
             "value symbol visibility")
ENUM_LANGOPT(TypeVisibilityMode, Visibility, 3, DefaultVisibility,
             "type symbol visibility")
ENUM_LANGOPT(StackProtector, StackProtectorMode, 2, SSPOff,
             "stack protector mode")
ENUM_LANGOPT(SignedOverflowBehavior, SignedOverflowBehaviorTy, 2, SOB_Undefined,
             "signed integer overflow handling")

BENIGN_LANGOPT(ArrowDepth, 32, 256,
               "maximum number of operator->s to follow")
BENIGN_LANGOPT(InstantiationDepth, 32, 1024,
               "maximum template instantiation depth")
BENIGN_LANGOPT(ConstexprCallDepth, 32, 512,
               "maximum constexpr call depth")
BENIGN_LANGOPT(ConstexprStepLimit, 32, 1048576,
               "maximum constexpr evaluation steps")
BENIGN_LANGOPT(BracketDepth, 32, 256,
               "maximum bracket nesting depth")
BENIGN_LANGOPT(NumLargeByValueCopy, 32, 0,
        "if non-zero, warn about parameter or return Warn if parameter/return value is larger in bytes than this setting. 0 is no check.")
VALUE_LANGOPT(MSCompatibilityVersion, 32, 0, "Microsoft Visual C/C++ Version")
VALUE_LANGOPT(VtorDispMode, 2, 1, "How many vtordisps to insert")

LANGOPT(ApplePragmaPack, 1, 0, "Apple gcc-compatible #pragma pack handling")

LANGOPT(RetainCommentsFromSystemHeaders, 1, 0, "retain documentation comments from system headers in the AST")

LANGOPT(SanitizeAddressFieldPadding, 2, 0, "controls how aggressive is ASan "
                                           "field padding (0: none, 1:least "
                                           "aggressive, 2: more aggressive)")

LANGOPT(XRayInstrument, 1, 0, "controls whether to do XRay instrumentation")
<<<<<<< HEAD

BENIGN_LANGOPT(AllowEditorPlaceholders, 1, 0,
               "allow editor placeholders in source")
=======
LANGOPT(XRayAlwaysEmitCustomEvents, 1, 0,
        "controls whether to always emit intrinsic calls to "
        "__xray_customevent(...) builtin.")
LANGOPT(XRayAlwaysEmitTypedEvents, 1, 0,
        "controls whether to always emit intrinsic calls to "
        "__xray_typedevent(...) builtin.")

LANGOPT(ForceEmitVTables, 1, 0, "whether to emit all vtables")

BENIGN_LANGOPT(AllowEditorPlaceholders, 1, 0,
               "allow editor placeholders in source")

ENUM_LANGOPT(ClangABICompat, ClangABI, 4, ClangABI::Latest,
             "version of Clang that we should attempt to be ABI-compatible "
             "with")

COMPATIBLE_VALUE_LANGOPT(FunctionAlignment, 5, 0, "Default alignment for functions")

LANGOPT(FixedPoint, 1, 0, "fixed point types")
LANGOPT(PaddingOnUnsignedFixedPoint, 1, 0,
        "unsigned fixed point types having one extra padding bit")
>>>>>>> b2b84690

#undef LANGOPT
#undef COMPATIBLE_LANGOPT
#undef BENIGN_LANGOPT
#undef ENUM_LANGOPT
#undef COMPATIBLE_ENUM_LANGOPT
#undef BENIGN_ENUM_LANGOPT
#undef VALUE_LANGOPT
#undef COMPATIBLE_VALUE_LANGOPT
<<<<<<< HEAD
#undef BENIGN_VALUE_LANGOPT
=======
#undef BENIGN_VALUE_LANGOPT
>>>>>>> b2b84690
<|MERGE_RESOLUTION|>--- conflicted
+++ resolved
@@ -62,7 +62,6 @@
 #ifndef BENIGN_ENUM_LANGOPT
 #  define BENIGN_ENUM_LANGOPT(Name, Type, Bits, Default, Description) \
      COMPATIBLE_ENUM_LANGOPT(Name, Type, Bits, Default, Description)
-<<<<<<< HEAD
 #endif
 
 #ifndef VALUE_LANGOPT
@@ -70,15 +69,6 @@
      LANGOPT(Name, Bits, Default, Description)
 #endif
 
-=======
-#endif
-
-#ifndef VALUE_LANGOPT
-#  define VALUE_LANGOPT(Name, Bits, Default, Description) \
-     LANGOPT(Name, Bits, Default, Description)
-#endif
-
->>>>>>> b2b84690
 #ifndef COMPATIBLE_VALUE_LANGOPT
 #  define COMPATIBLE_VALUE_LANGOPT(Name, Bits, Default, Description) \
      VALUE_LANGOPT(Name, Bits, Default, Description)
@@ -92,10 +82,7 @@
 // FIXME: A lot of the BENIGN_ options should be COMPATIBLE_ instead.
 LANGOPT(C99               , 1, 0, "C99")
 LANGOPT(C11               , 1, 0, "C11")
-<<<<<<< HEAD
-=======
 LANGOPT(C17               , 1, 0, "C17")
->>>>>>> b2b84690
 LANGOPT(MSVCCompat        , 1, 0, "Microsoft Visual C++ full compatibility mode")
 LANGOPT(MicrosoftExt      , 1, 0, "Microsoft C++ extensions")
 LANGOPT(AsmBlocks         , 1, 0, "Microsoft inline asm blocks")
@@ -103,11 +90,7 @@
 LANGOPT(CPlusPlus         , 1, 0, "C++")
 LANGOPT(CPlusPlus11       , 1, 0, "C++11")
 LANGOPT(CPlusPlus14       , 1, 0, "C++14")
-<<<<<<< HEAD
-LANGOPT(CPlusPlus1z       , 1, 0, "C++1z")
-=======
 LANGOPT(CPlusPlus17       , 1, 0, "C++17")
->>>>>>> b2b84690
 LANGOPT(CPlusPlus2a       , 1, 0, "C++2a")
 LANGOPT(ObjC1             , 1, 0, "Objective-C 1")
 LANGOPT(ObjC2             , 1, 0, "Objective-C 2")
@@ -123,10 +106,7 @@
 LANGOPT(Bool              , 1, 0, "bool, true, and false keywords")
 LANGOPT(Half              , 1, 0, "half keyword")
 LANGOPT(WChar             , 1, CPlusPlus, "wchar_t keyword")
-<<<<<<< HEAD
-=======
 LANGOPT(Char8             , 1, 0, "char8_t keyword")
->>>>>>> b2b84690
 LANGOPT(DeclSpecKeyword   , 1, 0, "__declspec keyword")
 BENIGN_LANGOPT(DollarIdents   , 1, 1, "'$' in identifiers")
 BENIGN_LANGOPT(AsmPreprocessor, 1, 0, "preprocessor in asm mode")
@@ -148,10 +128,7 @@
 LANGOPT(CXXExceptions     , 1, 0, "C++ exceptions")
 LANGOPT(DWARFExceptions   , 1, 0, "dwarf exception handling")
 LANGOPT(SjLjExceptions    , 1, 0, "setjmp-longjump exception handling")
-<<<<<<< HEAD
-=======
 LANGOPT(SEHExceptions     , 1, 0, "SEH .xdata exception handling")
->>>>>>> b2b84690
 LANGOPT(ExternCNoUnwind   , 1, 0, "Assume extern C functions don't unwind")
 LANGOPT(TraditionalCPP    , 1, 0, "traditional CPP emulation")
 LANGOPT(RTTI              , 1, 1, "run-time type information")
@@ -163,11 +140,8 @@
 LANGOPT(GNUAsm            , 1, 1, "GNU-style inline assembly")
 LANGOPT(CoroutinesTS      , 1, 0, "C++ coroutines TS")
 LANGOPT(RelaxedTemplateTemplateArgs, 1, 0, "C++17 relaxed matching of template template arguments")
-<<<<<<< HEAD
-=======
 
 LANGOPT(DoubleSquareBracketAttributes, 1, 0, "'[[]]' attributes extension for all language standard modes")
->>>>>>> b2b84690
 
 BENIGN_LANGOPT(ThreadsafeStatics , 1, 1, "thread-safe static initializers")
 LANGOPT(POSIXThreads      , 1, 0, "POSIX thread support")
@@ -180,10 +154,7 @@
 BENIGN_ENUM_LANGOPT(CompilingModule, CompilingModuleKind, 2, CMK_None,
                     "compiling a module interface")
 BENIGN_LANGOPT(CompilingPCH, 1, 0, "building a pch")
-<<<<<<< HEAD
-=======
 BENIGN_LANGOPT(BuildingPCHWithObjectFile, 1, 0, "building a pch which has a corresponding object file")
->>>>>>> b2b84690
 COMPATIBLE_LANGOPT(ModulesDeclUse    , 1, 0, "require declaration of module uses")
 BENIGN_LANGOPT(ModulesSearchAll  , 1, 1, "searching even non-imported modules to find unresolved references")
 COMPATIBLE_LANGOPT(ModulesStrictDeclUse, 1, 0, "requiring declaration of module uses and all headers to be in modules")
@@ -211,12 +182,8 @@
 
 BENIGN_LANGOPT(AccessControl     , 1, 1, "C++ access control")
 LANGOPT(CharIsSigned      , 1, 1, "signed char")
-<<<<<<< HEAD
-LANGOPT(ShortWChar        , 1, 0, "unsigned short wchar_t")
-=======
 LANGOPT(WCharSize         , 4, 0, "width of wchar_t")
 LANGOPT(WCharIsSigned        , 1, 0, "signed or unsigned wchar_t")
->>>>>>> b2b84690
 ENUM_LANGOPT(MSPointerToMemberRepresentationMethod, PragmaMSPointersToMembersKind, 2, PPTMK_BestCase, "member-pointer representation method")
 ENUM_LANGOPT(DefaultCallingConv, DefaultCallingConvention, 3, DCC_None, "default calling convention")
 
@@ -230,11 +197,6 @@
 LANGOPT(NativeHalfArgsAndReturns, 1, 0, "Native half args and returns")
 LANGOPT(HalfArgsAndReturns, 1, 0, "half args and returns")
 LANGOPT(CUDA              , 1, 0, "CUDA")
-<<<<<<< HEAD
-LANGOPT(OpenMP            , 32, 0, "OpenMP support and version of OpenMP (31, 40 or 45)")
-LANGOPT(OpenMPUseTLS      , 1, 0, "Use TLS for threadprivates or runtime calls")
-LANGOPT(OpenMPIsDevice    , 1, 0, "Generate code only for OpenMP target device")
-=======
 LANGOPT(HIP               , 1, 0, "HIP")
 LANGOPT(OpenMP            , 32, 0, "OpenMP support and version of OpenMP (31, 40 or 45)")
 LANGOPT(OpenMPSimd        , 1, 0, "Use SIMD only OpenMP support.")
@@ -242,7 +204,6 @@
 LANGOPT(OpenMPIsDevice    , 1, 0, "Generate code only for OpenMP target device")
 LANGOPT(OpenMPCUDAMode    , 1, 0, "Generate code for OpenMP pragmas in SIMT/SPMD mode")
 LANGOPT(OpenMPHostCXXExceptions    , 1, 0, "C++ exceptions handling in the host code.")
->>>>>>> b2b84690
 LANGOPT(RenderScript      , 1, 0, "RenderScript")
 
 LANGOPT(CUDAIsDevice      , 1, 0, "compiling for CUDA device")
@@ -250,10 +211,7 @@
 LANGOPT(CUDAHostDeviceConstexpr, 1, 1, "treating unattributed constexpr functions as __host__ __device__")
 LANGOPT(CUDADeviceFlushDenormalsToZero, 1, 0, "flushing denormals to zero")
 LANGOPT(CUDADeviceApproxTranscendentals, 1, 0, "using approximate transcendental functions")
-<<<<<<< HEAD
-=======
 LANGOPT(CUDARelocatableDeviceCode, 1, 0, "generate relocatable device code")
->>>>>>> b2b84690
 
 LANGOPT(SizedDeallocation , 1, 0, "sized deallocation")
 LANGOPT(AlignedAllocation , 1, 0, "aligned allocation")
@@ -276,11 +234,7 @@
 BENIGN_LANGOPT(SpellChecking , 1, 1, "spell-checking")
 LANGOPT(SinglePrecisionConstants , 1, 0, "treating double-precision floating point constants as single precision constants")
 LANGOPT(FastRelaxedMath , 1, 0, "OpenCL fast relaxed math")
-<<<<<<< HEAD
-/// \brief FP_CONTRACT mode (on/off/fast).
-=======
 /// FP_CONTRACT mode (on/off/fast).
->>>>>>> b2b84690
 ENUM_LANGOPT(DefaultFPContractMode, FPContractModeKind, 2, FPC_Off, "FP contraction type")
 LANGOPT(NoBitFieldTypeAlign , 1, 0, "bit-field type alignment")
 LANGOPT(HexagonQdsp6Compat , 1, 0, "hexagon-qdsp6 backward compatibility")
@@ -333,11 +287,6 @@
                                            "aggressive, 2: more aggressive)")
 
 LANGOPT(XRayInstrument, 1, 0, "controls whether to do XRay instrumentation")
-<<<<<<< HEAD
-
-BENIGN_LANGOPT(AllowEditorPlaceholders, 1, 0,
-               "allow editor placeholders in source")
-=======
 LANGOPT(XRayAlwaysEmitCustomEvents, 1, 0,
         "controls whether to always emit intrinsic calls to "
         "__xray_customevent(...) builtin.")
@@ -359,7 +308,6 @@
 LANGOPT(FixedPoint, 1, 0, "fixed point types")
 LANGOPT(PaddingOnUnsignedFixedPoint, 1, 0,
         "unsigned fixed point types having one extra padding bit")
->>>>>>> b2b84690
 
 #undef LANGOPT
 #undef COMPATIBLE_LANGOPT
@@ -369,8 +317,4 @@
 #undef BENIGN_ENUM_LANGOPT
 #undef VALUE_LANGOPT
 #undef COMPATIBLE_VALUE_LANGOPT
-<<<<<<< HEAD
-#undef BENIGN_VALUE_LANGOPT
-=======
-#undef BENIGN_VALUE_LANGOPT
->>>>>>> b2b84690
+#undef BENIGN_VALUE_LANGOPT