--- conflicted
+++ resolved
@@ -22,11 +22,7 @@
 
 namespace clang {
 
-<<<<<<< HEAD
-/// \brief Options for controlling the target.
-=======
 /// Options for controlling the target.
->>>>>>> b2b84690
 class TargetOptions {
 public:
   /// The name of the target triple to compile for.
@@ -58,16 +54,6 @@
   /// be a list of strings starting with by '+' or '-'.
   std::vector<std::string> Features;
 
-<<<<<<< HEAD
-  std::vector<std::string> Reciprocals;
-
-  /// Supported OpenCL extensions and optional core features.
-  OpenCLOptions SupportedOpenCLOptions;
-
-  /// \brief The list of OpenCL extensions to enable or disable, as written on
-  /// the command line.
-  std::vector<std::string> OpenCLExtensionsAsWritten;
-=======
   /// Supported OpenCL extensions and optional core features.
   OpenCLOptions SupportedOpenCLOptions;
 
@@ -81,7 +67,6 @@
   /// \brief If enabled, use 32-bit pointers for accessing const/local/shared
   /// address space.
   bool NVPTXUseShortPointers = false;
->>>>>>> b2b84690
 };
 
 }  // end namespace clang
