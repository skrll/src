//==--- DiagnosticParseKinds.td - libparse diagnostics --------------------===//
//
//                     The LLVM Compiler Infrastructure
//
// This file is distributed under the University of Illinois Open Source
// License. See LICENSE.TXT for details.
//
//===----------------------------------------------------------------------===//

//===----------------------------------------------------------------------===//
// Parser Diagnostics
//===----------------------------------------------------------------------===//

let Component = "Parse" in {

def warn_asm_qualifier_ignored : Warning<
  "ignored %0 qualifier on asm">, CatInlineAsm, InGroup<ASMIgnoredQualifier>;
def warn_file_asm_volatile : Warning<
  "meaningless 'volatile' on asm outside function">, CatInlineAsm,
  InGroup<ASMIgnoredQualifier>;

let CategoryName = "Inline Assembly Issue" in {
def err_asm_empty : Error<"__asm used with no assembly instructions">;
def err_inline_ms_asm_parsing : Error<"%0">;
def err_msasm_unsupported_arch : Error<
  "Unsupported architecture '%0' for MS-style inline assembly">;
def err_msasm_unable_to_create_target : Error<
  "MS-style inline assembly is not available: %0">;
def err_gnu_inline_asm_disabled : Error<
  "GNU-style inline assembly is disabled">;
def err_asm_goto_not_supported_yet : Error<
  "'asm goto' constructs are not supported yet">;
}

let CategoryName = "Parse Issue" in {

def ext_empty_translation_unit : Extension<
  "ISO C requires a translation unit to contain at least one declaration">,
  InGroup<DiagGroup<"empty-translation-unit">>;
def warn_cxx98_compat_top_level_semi : Warning<
  "extra ';' outside of a function is incompatible with C++98">,
  InGroup<CXX98CompatExtraSemi>, DefaultIgnore;
def ext_extra_semi : Extension<
  "extra ';' %select{"
  "outside of a function|"
  "inside a %1|"
  "inside instance variable list|"
  "after member function definition}0">,
  InGroup<ExtraSemi>;
def ext_extra_semi_cxx11 : Extension<
  "extra ';' outside of a function is a C++11 extension">,
  InGroup<CXX11ExtraSemi>;
def warn_extra_semi_after_mem_fn_def : Warning<
  "extra ';' after member function definition">,
  InGroup<ExtraSemi>, DefaultIgnore;

def ext_thread_before : Extension<"'__thread' before '%0'">;
def ext_keyword_as_ident : ExtWarn<
  "keyword '%0' will be made available as an identifier "
  "%select{here|for the remainder of the translation unit}1">,
  InGroup<KeywordCompat>;
<<<<<<< HEAD

def ext_nullability : Extension<
  "type nullability specifier %0 is a Clang extension">,
  InGroup<DiagGroup<"nullability-extension">>;

=======

def ext_nullability : Extension<
  "type nullability specifier %0 is a Clang extension">,
  InGroup<DiagGroup<"nullability-extension">>;

>>>>>>> b2b84690
def err_empty_enum : Error<"use of empty enum">;

def ext_ident_list_in_param : Extension<
  "type-less parameter names in function declaration">;
def ext_c99_variable_decl_in_for_loop : Extension<
  "variable declaration in for loop is a C99-specific feature">, InGroup<C99>;
def ext_c99_compound_literal : Extension<
  "compound literals are a C99-specific feature">, InGroup<C99>;
def ext_enumerator_list_comma_c : Extension<
  "commas at the end of enumerator lists are a C99-specific "
  "feature">, InGroup<C99>;
def ext_enumerator_list_comma_cxx : Extension<
  "commas at the end of enumerator lists are a C++11 extension">,
  InGroup<CXX11>;
def warn_cxx98_compat_enumerator_list_comma : Warning<
  "commas at the end of enumerator lists are incompatible with C++98">,
  InGroup<CXX98CompatPedantic>, DefaultIgnore;
def err_enumerator_list_missing_comma : Error<
  "missing ',' between enumerators">;
def err_enumerator_unnamed_no_def : Error<
  "unnamed enumeration must be a definition">;
def ext_cxx11_enum_fixed_underlying_type : Extension<
  "enumeration types with a fixed underlying type are a C++11 extension">, 
  InGroup<CXX11>;
def ext_c_enum_fixed_underlying_type : Extension<
  "enumeration types with a fixed underlying type are a Microsoft extension">,
  InGroup<MicrosoftFixedEnum>;
def warn_cxx98_compat_enum_fixed_underlying_type : Warning<
  "enumeration types with a fixed underlying type are incompatible with C++98">,
  InGroup<CXX98Compat>, DefaultIgnore;
def warn_cxx98_compat_alignof : Warning<
  "alignof expressions are incompatible with C++98">,
  InGroup<CXX98Compat>, DefaultIgnore;
def ext_alignof_expr : ExtWarn<
  "%0 applied to an expression is a GNU extension">, InGroup<GNUAlignofExpression>;

def warn_microsoft_dependent_exists : Warning<
  "dependent %select{__if_not_exists|__if_exists}0 declarations are ignored">, 
  InGroup<DiagGroup<"microsoft-exists">>;
def warn_microsoft_qualifiers_ignored : Warning<
  "qualifiers after comma in declarator list are ignored">,
  InGroup<IgnoredAttributes>;

def ext_c11_generic_selection : Extension<
  "generic selections are a C11-specific feature">, InGroup<C11>;
def err_duplicate_default_assoc : Error<
  "duplicate default generic association">;
def note_previous_default_assoc : Note<
  "previous default generic association is here">;

def ext_c11_alignment : Extension<
  "%0 is a C11-specific feature">, InGroup<C11>;

def ext_c11_noreturn : Extension<
  "_Noreturn functions are a C11-specific feature">, InGroup<C11>;
def err_c11_noreturn_misplaced : Error<
  "'_Noreturn' keyword must precede function declarator">;

def ext_gnu_indirect_goto : Extension<
  "use of GNU indirect-goto extension">, InGroup<GNULabelsAsValue>;
def ext_gnu_address_of_label : Extension<
  "use of GNU address-of-label extension">, InGroup<GNULabelsAsValue>;
def err_stmtexpr_file_scope : Error<
  "statement expression not allowed at file scope">;
def ext_gnu_statement_expr : Extension<
  "use of GNU statement expression extension">, InGroup<GNUStatementExpression>;
def ext_gnu_conditional_expr : Extension<
  "use of GNU ?: conditional expression extension, omitting middle operand">, InGroup<GNUConditionalOmittedOperand>;
def ext_gnu_empty_initializer : Extension<
  "use of GNU empty initializer extension">, InGroup<GNUEmptyInitializer>;
def ext_gnu_array_range : Extension<"use of GNU array range extension">, 
  InGroup<GNUDesignator>;
def ext_gnu_missing_equal_designator : ExtWarn<
  "use of GNU 'missing =' extension in designator">, 
  InGroup<GNUDesignator>;
def err_expected_equal_designator : Error<"expected '=' or another designator">;
def ext_gnu_old_style_field_designator : ExtWarn<
  "use of GNU old-style field designator extension">, 
  InGroup<GNUDesignator>;
def ext_gnu_case_range : Extension<"use of GNU case range extension">,
  InGroup<GNUCaseRange>;

// Generic errors.
def err_expected_expression : Error<"expected expression">;
def err_expected_type : Error<"expected a type">;
def err_expected_external_declaration : Error<"expected external declaration">;
def err_extraneous_closing_brace : Error<"extraneous closing brace ('}')">;
def err_expected_semi_declaration : Error<
  "expected ';' at end of declaration">;
def err_expected_semi_decl_list : Error<
  "expected ';' at end of declaration list">;
def ext_expected_semi_decl_list : ExtWarn<
  "expected ';' at end of declaration list">;
def err_expected_member_name_or_semi : Error<
  "expected member name or ';' after declaration specifiers">;
def err_function_declared_typedef : Error<
  "function definition declared 'typedef'">;
def err_at_defs_cxx : Error<"@defs is not supported in Objective-C++">;
def err_at_in_class : Error<"unexpected '@' in member specification">;
def err_unexpected_semi : Error<"unexpected ';' before %0">;

def err_expected_fn_body : Error<
  "expected function body after function declarator">;
def warn_attribute_on_function_definition : Warning<
  "GCC does not allow %0 attribute in this position on a function definition">, 
  InGroup<GccCompat>;
def warn_gcc_attribute_location : Warning<
  "GCC does not allow an attribute in this position on a function declaration">, 
  InGroup<GccCompat>;
<<<<<<< HEAD
=======
def warn_gcc_variable_decl_in_for_loop : Warning<
  "GCC does not allow variable declarations in for loop initializers before "
  "C99">, InGroup<GccCompat>;
>>>>>>> b2b84690
def warn_attribute_no_decl : Warning<
  "attribute %0 ignored, because it is not attached to a declaration">, 
  InGroup<IgnoredAttributes>;
def err_ms_attributes_not_enabled : Error<
  "'__declspec' attributes are not enabled; use '-fdeclspec' or "
  "'-fms-extensions' to enable support for __declspec attributes">;
def err_expected_method_body : Error<"expected method body">;
def err_declspec_after_virtspec : Error<
  "'%0' qualifier may not appear after the virtual specifier '%1'">;
def err_invalid_token_after_toplevel_declarator : Error<
  "expected ';' after top level declarator">;
def err_invalid_token_after_declarator_suggest_equal : Error<
  "invalid %0 at end of declaration; did you mean '='?">;
def err_expected_statement : Error<"expected statement">;
def err_expected_lparen_after : Error<"expected '(' after '%0'">;
def err_expected_rparen_after : Error<"expected ')' after '%0'">;
def err_expected_punc : Error<"expected ')' or ',' after '%0'">;
def err_expected_less_after : Error<"expected '<' after '%0'">;
def err_expected_lbrace_in_compound_literal : Error<
  "expected '{' in compound literal">;
def err_expected_while : Error<"expected 'while' in do/while loop">;

def err_expected_semi_after_stmt : Error<"expected ';' after %0 statement">;
def err_expected_semi_after_expr : Error<"expected ';' after expression">;
def err_extraneous_token_before_semi : Error<"extraneous '%0' before ';'">;

def err_expected_semi_after_method_proto : Error<
  "expected ';' after method prototype">;
def err_expected_semi_after_namespace_name : Error<
  "expected ';' after namespace name">;
def err_unexpected_namespace_attributes_alias : Error<
  "attributes cannot be specified on namespace alias">;
def err_unexpected_nested_namespace_attribute : Error<
  "attributes cannot be specified on a nested namespace definition">;
def err_inline_namespace_alias : Error<"namespace alias cannot be inline">;
def err_namespace_nonnamespace_scope : Error<
  "namespaces can only be defined in global or namespace scope">;
def ext_nested_namespace_definition : ExtWarn<
  "nested namespace definition is a C++17 extension; "
  "define each namespace separately">, InGroup<CXX17>;
def warn_cxx14_compat_nested_namespace_definition : Warning<
  "nested namespace definition is incompatible with C++ standards before C++17">,
<<<<<<< HEAD
  InGroup<CXXPre1zCompat>, DefaultIgnore;
=======
  InGroup<CXXPre17Compat>, DefaultIgnore;
>>>>>>> b2b84690
def err_inline_nested_namespace_definition : Error<
  "nested namespace definition cannot be 'inline'">;
def err_expected_semi_after_attribute_list : Error<
  "expected ';' after attribute list">;
def err_expected_semi_after_static_assert : Error<
  "expected ';' after static_assert">;
def err_expected_semi_for : Error<"expected ';' in 'for' statement specifier">;
def err_single_decl_assign_in_for_range : Error<
  "range-based 'for' statement uses ':', not '='">;
def warn_missing_selector_name : Warning<
  "%0 used as the name of the previous parameter rather than as part "
  "of the selector">,
  InGroup<DiagGroup<"missing-selector-name">>;
def note_missing_selector_name : Note<
  "introduce a parameter name to make %0 part of the selector">;
def note_force_empty_selector_name : Note<
  "or insert whitespace before ':' to use %0 as parameter name "
  "and have an empty entry in the selector">;
def err_label_end_of_compound_statement : Error<
  "label at end of compound statement: expected statement">;
def err_address_of_label_outside_fn : Error<
  "use of address-of-label extension outside of a function body">;
def err_asm_operand_wide_string_literal : Error<
  "cannot use %select{unicode|wide}0 string literal in 'asm'">;
def err_expected_selector_for_method : Error<
  "expected selector for Objective-C method">;
def err_expected_property_name : Error<"expected property name">;

def err_unexpected_at : Error<"unexpected '@' in program">;
def err_atimport : Error<
"use of '@import' when modules are disabled">;
<<<<<<< HEAD
=======

def warn_atimport_in_framework_header : Warning<
  "use of '@import' in framework header is discouraged, "
  "including this header requires -fmodules">,
  InGroup<FrameworkHdrAtImport>;
>>>>>>> b2b84690

def err_invalid_reference_qualifier_application : Error<
  "'%0' qualifier may not be applied to a reference">;
def err_illegal_decl_reference_to_reference : Error<
  "%0 declared as a reference to a reference">;
def ext_rvalue_reference : ExtWarn<
  "rvalue references are a C++11 extension">, InGroup<CXX11>;
def warn_cxx98_compat_rvalue_reference : Warning<
  "rvalue references are incompatible with C++98">,
  InGroup<CXX98Compat>, DefaultIgnore;
def ext_ref_qualifier : ExtWarn<
  "reference qualifiers on functions are a C++11 extension">, InGroup<CXX11>;
def warn_cxx98_compat_ref_qualifier : Warning<
  "reference qualifiers on functions are incompatible with C++98">,
  InGroup<CXX98Compat>, DefaultIgnore;
def ext_inline_namespace : ExtWarn<
  "inline namespaces are a C++11 feature">, InGroup<CXX11InlineNamespace>;
def warn_cxx98_compat_inline_namespace : Warning<
  "inline namespaces are incompatible with C++98">,
  InGroup<CXX98Compat>, DefaultIgnore;
def ext_generalized_initializer_lists : ExtWarn<
  "generalized initializer lists are a C++11 extension">,
  InGroup<CXX11>;
def warn_cxx98_compat_generalized_initializer_lists : Warning<
  "generalized initializer lists are incompatible with C++98">,
  InGroup<CXX98Compat>, DefaultIgnore;
def err_init_list_bin_op : Error<"initializer list cannot be used on the "
  "%select{left|right}0 hand side of operator '%1'">;
def warn_cxx98_compat_trailing_return_type : Warning<
  "trailing return types are incompatible with C++98">,
  InGroup<CXX98Compat>, DefaultIgnore;
def ext_auto_storage_class : ExtWarn<
  "'auto' storage class specifier is not permitted in C++11, and will not "
  "be supported in future releases">, InGroup<DiagGroup<"auto-storage-class">>;
def ext_decltype_auto_type_specifier : ExtWarn<
  "'decltype(auto)' type specifier is a C++14 extension">, InGroup<CXX14>;
def warn_cxx11_compat_decltype_auto_type_specifier : Warning<
  "'decltype(auto)' type specifier is incompatible with C++ standards before "
  "C++14">, InGroup<CXXPre14Compat>, DefaultIgnore;
def ext_auto_type : Extension<
  "'__auto_type' is a GNU extension">,
  InGroup<GNUAutoType>;
def ext_for_range : ExtWarn<
  "range-based for loop is a C++11 extension">, InGroup<CXX11>;
def warn_cxx98_compat_for_range : Warning<
  "range-based for loop is incompatible with C++98">,
  InGroup<CXX98Compat>, DefaultIgnore;
def err_for_range_identifier : Error<
  "range-based for loop requires type for loop variable">;
def err_for_range_expected_decl : Error<
  "for range declaration must declare a variable">;
def err_argument_required_after_attribute : Error<
  "argument required after attribute">;
def err_missing_param : Error<"expected parameter declarator">;
def err_missing_comma_before_ellipsis : Error<
  "C requires a comma prior to the ellipsis in a variadic function type">;
def err_unexpected_typedef_ident : Error<
  "unexpected type name %0: expected identifier">;
def warn_cxx98_compat_decltype : Warning<
  "'decltype' type specifier is incompatible with C++98">,
  InGroup<CXX98Compat>, DefaultIgnore;
def err_unexpected_scope_on_base_decltype : Error<
  "unexpected namespace scope prior to decltype">;
def err_expected_class_name : Error<"expected class name">;
def err_expected_class_name_not_template : 
  Error<"'typename' is redundant; base classes are implicitly types">;
def err_unspecified_vla_size_with_static : Error<
  "'static' may not be used with an unspecified variable length array size">;
def err_unspecified_size_with_static : Error<
  "'static' may not be used without an array size">;
def err_expected_parentheses_around_typename : Error<
  "expected parentheses around type name in %0 expression">;

def err_expected_case_before_expression: Error<
  "expected 'case' keyword before expression">;

// Declarations.
def err_typename_requires_specqual : Error<
  "type name requires a specifier or qualifier">;
def err_typename_invalid_storageclass : Error<
  "type name does not allow storage class to be specified">;
def err_typename_invalid_functionspec : Error<
  "type name does not allow function specifier to be specified">;
def err_typename_invalid_constexpr : Error<
  "type name does not allow constexpr specifier to be specified">;
def err_typename_identifiers_only : Error<
  "typename is allowed for identifiers only">;

def err_friend_invalid_in_context : Error<
  "'friend' used outside of class">;
def err_templated_using_directive_declaration : Error<
  "cannot template a using %select{directive|declaration}0">;
def err_unexpected_colon_in_nested_name_spec : Error<
  "unexpected ':' in nested name specifier; did you mean '::'?">;
def err_unexpected_token_in_nested_name_spec : Error<
  "'%0' cannot be a part of nested name specifier; did you mean ':'?">;
def err_bool_redeclaration : Error<
  "redeclaration of C++ built-in type 'bool'">;
def ext_c11_static_assert : Extension<
  "_Static_assert is a C11-specific feature">, InGroup<C11>;
def warn_cxx98_compat_static_assert : Warning<
  "static_assert declarations are incompatible with C++98">,
  InGroup<CXX98Compat>, DefaultIgnore;
def err_function_definition_not_allowed : Error<
  "function definition is not allowed here">;
def err_expected_end_of_enumerator : Error<
  "expected '= constant-expression' or end of enumerator definition">;
def err_expected_coloncolon_after_super : Error<
  "expected '::' after '__super'">;

def ext_decomp_decl_empty : ExtWarn<
  "ISO C++17 does not allow a decomposition group to be empty">,
  InGroup<DiagGroup<"empty-decomposition">>;

/// Objective-C parser diagnostics
def err_expected_minus_or_plus : Error<
  "method type specifier must start with '-' or '+'">;
def err_objc_missing_end : Error<"missing '@end'">;
def note_objc_container_start : Note<
  "%select{class|protocol|category|class extension|implementation"
  "|category implementation}0 started here">;
def warn_objc_protocol_qualifier_missing_id : Warning<
  "protocol has no object type specified; defaults to qualified 'id'">;
def err_objc_unknown_at : Error<"expected an Objective-C directive after '@'">;
def err_illegal_super_cast : Error<
  "cannot cast 'super' (it isn't an expression)">;
def err_nsnumber_nonliteral_unary : Error<
  "@%0 must be followed by a number to form an NSNumber object">;
def warn_cstyle_param : Warning<
  "use of C-style parameters in Objective-C method declarations"
  " is deprecated">, InGroup<DeprecatedDeclarations>;

let CategoryName = "ARC Parse Issue" in {
def err_arc_bridge_retain : Error<
  "unknown cast annotation __bridge_retain; did you mean __bridge_retained?">;
// To be default mapped to an error later.
def warn_arc_bridge_cast_nonarc : Warning<
  "'%0' casts have no effect when not using ARC">,
  InGroup<DiagGroup<"arc-bridge-casts-disallowed-in-nonarc">>;
}
  
def err_objc_illegal_visibility_spec : Error<
  "illegal visibility specification">;
def err_objc_illegal_interface_qual : Error<"illegal interface qualifier">;
def err_objc_expected_equal_for_getter : Error<
  "expected '=' for Objective-C getter">;
def err_objc_expected_equal_for_setter : Error<
  "expected '=' for Objective-C setter">;
def err_objc_expected_selector_for_getter_setter : Error<
  "expected selector for Objective-C %select{setter|getter}0">;
def err_objc_property_requires_field_name : Error<
  "property requires fields to be named">;
def err_objc_property_bitfield : Error<"property name cannot be a bit-field">;
def err_objc_expected_property_attr : Error<"unknown property attribute %0">;
def err_objc_properties_require_objc2 : Error<
  "properties are an Objective-C 2 feature">;
def err_objc_unexpected_attr : Error<
  "prefix attribute must be followed by an interface or protocol">;
def err_objc_postfix_attribute : Error <
  "postfix attributes are not allowed on Objective-C directives">;
def err_objc_postfix_attribute_hint : Error <
  "postfix attributes are not allowed on Objective-C directives, place"
  " them in front of '%select{@interface|@protocol}0'">;
def err_objc_directive_only_in_protocol : Error<
  "directive may only be specified in protocols only">;
def err_missing_catch_finally : Error<
  "@try statement without a @catch and @finally clause">;
def err_objc_concat_string : Error<"unexpected token after Objective-C string">;
def err_expected_objc_container : Error<
  "'@end' must appear in an Objective-C context">;
def err_unexpected_protocol_qualifier : Error<
  "@implementation declaration cannot be protocol qualified">;
def err_objc_unexpected_atend : Error<
  "'@end' appears where closing brace '}' is expected">;
def err_synthesized_property_name : Error<
  "expected a property name in @synthesize">;
def warn_semicolon_before_method_body : Warning<
  "semicolon before method body is ignored">,
  InGroup<SemiBeforeMethodBody>, DefaultIgnore;
def note_extra_comma_message_arg : Note<
  "comma separating Objective-C messaging arguments">;

def err_expected_field_designator : Error<
  "expected a field designator, such as '.field = 4'">;

def err_declaration_does_not_declare_param : Error<
  "declaration does not declare a parameter">;
def err_no_matching_param : Error<"parameter named %0 is missing">;

/// Objective-C++ parser diagnostics
def err_expected_token_instead_of_objcxx_keyword : Error<
  "expected %0; %1 is a keyword in Objective-C++">;
def err_expected_member_name_or_semi_objcxx_keyword : Error<
  "expected member name or ';' after declaration specifiers; "
  "%0 is a keyword in Objective-C++">;

/// C++ parser diagnostics
def err_invalid_operator_on_type : Error<
  "cannot use %select{dot|arrow}0 operator on a type">;
def err_expected_unqualified_id : Error<
  "expected %select{identifier|unqualified-id}0">;
def err_brackets_go_after_unqualified_id : Error<
  "brackets are not allowed here; to declare an array, "
  "place the brackets after the %select{identifier|name}0">;
def err_unexpected_unqualified_id : Error<"type-id cannot have a name">;
def err_func_def_no_params : Error<
  "function definition does not declare parameters">;
def err_expected_lparen_after_type : Error<
  "expected '(' for function-style cast or type construction">;
def err_expected_init_in_condition : Error<
  "variable declaration in condition must have an initializer">;
def err_expected_init_in_condition_lparen : Error<
  "variable declaration in condition cannot have a parenthesized initializer">;
def err_extraneous_rparen_in_condition : Error<
  "extraneous ')' after condition, expected a statement">;
def warn_dangling_else : Warning<
  "add explicit braces to avoid dangling else">,
  InGroup<DanglingElse>;
def err_expected_member_or_base_name : Error<
  "expected class member or base class name">;
def err_expected_lbrace_after_base_specifiers : Error<
  "expected '{' after base class list">;
def err_missing_end_of_definition : Error<
  "missing '}' at end of definition of %q0">;
def note_missing_end_of_definition_before : Note<
  "still within definition of %q0 here">;
def ext_ellipsis_exception_spec : Extension<
  "exception specification of '...' is a Microsoft extension">,
  InGroup<MicrosoftExceptionSpec>;
def err_dynamic_and_noexcept_specification : Error<
  "cannot have both throw() and noexcept() clause on the same function">;
def err_except_spec_unparsed : Error<
  "unexpected end of exception specification">;
def warn_cxx98_compat_noexcept_decl : Warning<
  "noexcept specifications are incompatible with C++98">,
  InGroup<CXX98Compat>, DefaultIgnore;
def err_expected_catch : Error<"expected catch">;
def err_using_namespace_in_class : Error<
  "'using namespace' is not allowed in classes">;
def err_constructor_bad_name : Error<
  "missing return type for function %0; did you mean the constructor name %1?">;
def err_destructor_tilde_identifier : Error<
  "expected a class name after '~' to name a destructor">;
def err_destructor_tilde_scope : Error<
  "'~' in destructor name should be after nested name specifier">;
def err_destructor_template_id : Error<
  "destructor name %0 does not refer to a template">;
def err_default_arg_unparsed : Error<
  "unexpected end of default argument expression">;
def err_bracket_depth_exceeded : Error<
  "bracket nesting level exceeded maximum of %0">, DefaultFatal;
def note_bracket_depth : Note<
  "use -fbracket-depth=N to increase maximum nesting level">;
def err_misplaced_ellipsis_in_declaration : Error<
  "'...' must %select{immediately precede declared identifier|"
  "be innermost component of anonymous pack declaration}0">;
def warn_misplaced_ellipsis_vararg : Warning<
  "'...' in this location creates a C-style varargs function"
  "%select{, not a function parameter pack|}0">,
  InGroup<DiagGroup<"ambiguous-ellipsis">>;
def note_misplaced_ellipsis_vararg_existing_ellipsis : Note<
  "preceding '...' declares a function parameter pack">;
def note_misplaced_ellipsis_vararg_add_ellipsis : Note<
  "place '...' %select{immediately before declared identifier|here}0 "
  "to declare a function parameter pack">;
def note_misplaced_ellipsis_vararg_add_comma : Note<
  "insert ',' before '...' to silence this warning">;
def ext_abstract_pack_declarator_parens : ExtWarn<
  "ISO C++11 requires a parenthesized pack declaration to have a name">,
  InGroup<DiagGroup<"anonymous-pack-parens">>;
def err_function_is_not_record : Error<
  "unexpected %0 in function call; perhaps remove the %0?">;
def err_super_in_using_declaration : Error<
  "'__super' cannot be used with a using declaration">;
def ext_constexpr_if : ExtWarn<
  "constexpr if is a C++17 extension">, InGroup<CXX17>;
def warn_cxx14_compat_constexpr_if : Warning<
  "constexpr if is incompatible with C++ standards before C++17">,
<<<<<<< HEAD
  DefaultIgnore, InGroup<CXXPre1zCompat>;
=======
  DefaultIgnore, InGroup<CXXPre17Compat>;
>>>>>>> b2b84690
def ext_init_statement : ExtWarn<
  "'%select{if|switch}0' initialization statements are a C++17 extension">,
  InGroup<CXX17>;
def warn_cxx14_compat_init_statement : Warning<
  "%select{if|switch}0 initialization statements are incompatible with "
<<<<<<< HEAD
  "C++ standards before C++17">, DefaultIgnore, InGroup<CXXPre1zCompat>;
=======
  "C++ standards before C++17">, DefaultIgnore, InGroup<CXXPre17Compat>;
>>>>>>> b2b84690

// C++ derived classes
def err_dup_virtual : Error<"duplicate 'virtual' in base specifier">;

// C++ operator overloading
def err_literal_operator_string_prefix : Error<
  "string literal after 'operator' cannot have an encoding prefix">;
def err_literal_operator_string_not_empty : Error<
  "string literal after 'operator' must be '\"\"'">;
def warn_cxx98_compat_literal_operator : Warning<
  "literal operators are incompatible with C++98">,
  InGroup<CXX98Compat>, DefaultIgnore;

// Classes.
def err_anon_type_definition : Error<
  "declaration of anonymous %0 must be a definition">;
def err_default_delete_in_multiple_declaration : Error<
  "'= %select{default|delete}0' is a function definition and must occur in a "
  "standalone declaration">;

def warn_cxx98_compat_noexcept_expr : Warning<
  "noexcept expressions are incompatible with C++98">,
  InGroup<CXX98Compat>, DefaultIgnore;
def warn_cxx98_compat_nullptr : Warning<
  "'nullptr' is incompatible with C++98">, InGroup<CXX98Compat>, DefaultIgnore;

<<<<<<< HEAD
def warn_cxx14_compat_attribute : Warning<
  "attributes on %select{a namespace|an enumerator}0 declaration are "
  "incompatible with C++ standards before C++17">,
  InGroup<CXXPre1zCompat>, DefaultIgnore;
=======
def ext_ns_enum_attribute : Extension<
  "attributes on %select{a namespace|an enumerator}0 declaration are "
  "a C++17 extension">, InGroup<CXX17>;
def warn_cxx14_compat_ns_enum_attribute : Warning<
  "attributes on %select{a namespace|an enumerator}0 declaration are "
  "incompatible with C++ standards before C++17">,
  InGroup<CXXPre17CompatPedantic>, DefaultIgnore;
>>>>>>> b2b84690
def warn_cxx98_compat_alignas : Warning<"'alignas' is incompatible with C++98">,
  InGroup<CXX98Compat>, DefaultIgnore;
def warn_cxx98_compat_attribute : Warning<
  "C++11 attribute syntax is incompatible with C++98">,
  InGroup<CXX98Compat>, DefaultIgnore;
def err_cxx11_attribute_forbids_arguments : Error<
  "attribute %0 cannot have an argument list">;
def err_attribute_requires_arguments : Error<
  "parentheses must be omitted if %0 attribute's argument list is empty">;
def err_cxx11_attribute_forbids_ellipsis : Error<
  "attribute %0 cannot be used as an attribute pack">;
def err_cxx11_attribute_repeated : Error<
  "attribute %0 cannot appear multiple times in an attribute specifier">;
def warn_cxx14_compat_using_attribute_ns : Warning<
  "default scope specifier for attributes is incompatible with C++ standards "
<<<<<<< HEAD
  "before C++17">, InGroup<CXXPre1zCompat>, DefaultIgnore;
=======
  "before C++17">, InGroup<CXXPre17Compat>, DefaultIgnore;
>>>>>>> b2b84690
def ext_using_attribute_ns : ExtWarn<
  "default scope specifier for attributes is a C++17 extension">,
  InGroup<CXX17>;
def err_using_attribute_ns_conflict : Error<
  "attribute with scope specifier cannot follow default scope specifier">;
def err_attributes_not_allowed : Error<"an attribute list cannot appear here">;
def err_attributes_misplaced : Error<"misplaced attributes; expected attributes here">;
def err_l_square_l_square_not_attribute : Error<
  "C++11 only allows consecutive left square brackets when "
  "introducing an attribute">;
def err_ms_declspec_type : Error<
  "__declspec attributes must be an identifier or string literal">;
def err_ms_property_no_getter_or_putter : Error<
  "property does not specify a getter or a putter">;
def err_ms_property_unknown_accessor : Error<
  "expected 'get' or 'put' in property declaration">;
def err_ms_property_has_set_accessor : Error<
  "putter for property must be specified as 'put', not 'set'">;
def err_ms_property_missing_accessor_kind : Error<
  "missing 'get=' or 'put='">;
def err_ms_property_expected_equal : Error<
  "expected '=' after '%0'">;
def err_ms_property_duplicate_accessor : Error<
  "property declaration specifies '%0' accessor twice">;
def err_ms_property_expected_accessor_name : Error<
  "expected name of accessor method">;
def err_ms_property_expected_comma_or_rparen : Error<
  "expected ',' or ')' at end of property accessor list">;
def err_ms_property_initializer : Error<
  "property declaration cannot have an in-class initializer">;

/// C++ Templates
def err_expected_template : Error<"expected template">;
def err_unknown_template_name : Error<
  "unknown template name %0">;
def err_expected_comma_greater : Error<
  "expected ',' or '>' in template-parameter-list">;
def err_class_on_template_template_param : Error<
  "template template parameter requires 'class' after the parameter list">;
def ext_template_template_param_typename : ExtWarn<
  "template template parameter using 'typename' is a C++17 extension">,
  InGroup<CXX17>;
def warn_cxx14_compat_template_template_param_typename : Warning<
  "template template parameter using 'typename' is "
  "incompatible with C++ standards before C++17">,
<<<<<<< HEAD
  InGroup<CXXPre1zCompat>, DefaultIgnore;
=======
  InGroup<CXXPre17Compat>, DefaultIgnore;
>>>>>>> b2b84690
def err_template_spec_syntax_non_template : Error<
  "identifier followed by '<' indicates a class template specialization but "
  "%0 %select{does not refer to a template|refers to a function template|"
  "<unused>|refers to a variable template|<unused>}1">;
def err_id_after_template_in_nested_name_spec : Error<
  "expected template name after 'template' keyword in nested name specifier">;
def err_unexpected_template_in_unqualified_id : Error<
  "'template' keyword not permitted here">;
def err_two_right_angle_brackets_need_space : Error<
  "a space is required between consecutive right angle brackets (use '> >')">;
def err_right_angle_bracket_equal_needs_space : Error<
  "a space is required between a right angle bracket and an equals sign "
  "(use '> =')">;
def warn_cxx11_right_shift_in_template_arg : Warning<
  "use of right-shift operator ('>>') in template argument will require "
  "parentheses in C++11">, InGroup<CXX11Compat>;
def warn_cxx98_compat_two_right_angle_brackets : Warning<
  "consecutive right angle brackets are incompatible with C++98 (use '> >')">,
  InGroup<CXX98Compat>, DefaultIgnore;
def err_templated_invalid_declaration : Error<
  "a static_assert declaration cannot be a template">;
def err_multiple_template_declarators : Error<
  "%select{|a template declaration|an explicit template specialization|"
  "an explicit template instantiation}0 can "
  "only %select{|declare|declare|instantiate}0 a single entity">;
def err_explicit_instantiation_with_definition : Error<
  "explicit template instantiation cannot have a definition; if this "
  "definition is meant to be an explicit specialization, add '<>' after the "
  "'template' keyword">;
def err_template_defn_explicit_instantiation : Error<
  "%select{function|class|variable}0 cannot be defined in an explicit instantiation; if this "
  "declaration is meant to be a %select{function|class|variable}0 definition, remove the 'template' keyword">;
def err_friend_explicit_instantiation : Error<
  "friend cannot be declared in an explicit instantiation; if this "
  "declaration is meant to be a friend declaration, remove the 'template' keyword">;
def err_explicit_instantiation_enum : Error<
  "enumerations cannot be explicitly instantiated">;
def err_expected_template_parameter : Error<"expected template parameter">;

def err_missing_dependent_template_keyword : Error<
  "use 'template' keyword to treat '%0' as a dependent template name">;
def warn_missing_dependent_template_keyword : ExtWarn<
  "use 'template' keyword to treat '%0' as a dependent template name">;

def ext_extern_template : Extension<
  "extern templates are a C++11 extension">, InGroup<CXX11>;
def warn_cxx98_compat_extern_template : Warning<
  "extern templates are incompatible with C++98">,
  InGroup<CXX98CompatPedantic>, DefaultIgnore;
def warn_static_inline_explicit_inst_ignored : Warning<
  "ignoring '%select{static|inline}0' keyword on explicit template "
  "instantiation">, InGroup<DiagGroup<"static-inline-explicit-instantiation">>;
  
// Constructor template diagnostics.
def err_out_of_line_constructor_template_id : Error<
  "out-of-line constructor for %0 cannot have template arguments">;

def err_expected_qualified_after_typename : Error<
  "expected a qualified name after 'typename'">;
def warn_expected_qualified_after_typename : ExtWarn<
  "expected a qualified name after 'typename'">;

def err_typename_refers_to_non_type_template : Error<
  "typename specifier refers to a non-type template">;
def err_expected_type_name_after_typename : Error<
  "expected an identifier or template-id after '::'">;
def err_explicit_spec_non_template : Error<
  "explicit %select{specialization|instantiation}0 of non-template %1 %2">;
  
def err_default_template_template_parameter_not_template : Error<
  "default template argument for a template template parameter must be a class "
  "template">;

def ext_fold_expression : ExtWarn<
  "pack fold expression is a C++17 extension">,
  InGroup<CXX17>;
def warn_cxx14_compat_fold_expression : Warning<
  "pack fold expression is incompatible with C++ standards before C++17">,
<<<<<<< HEAD
  InGroup<CXXPre1zCompat>, DefaultIgnore;
=======
  InGroup<CXXPre17Compat>, DefaultIgnore;
>>>>>>> b2b84690
def err_expected_fold_operator : Error<
  "expected a foldable binary operator in fold expression">;
def err_fold_operator_mismatch : Error<
  "operators in fold expression must be the same">;

def err_ctor_init_missing_comma : Error<
  "missing ',' between base or member initializers">;

// C++ declarations
def err_friend_decl_defines_type : Error<
  "cannot define a type in a friend declaration">;
def err_missing_whitespace_digraph : Error<
  "found '<::' after a "
  "%select{template name|const_cast|dynamic_cast|reinterpret_cast|static_cast}0"
  " which forms the digraph '<:' (aka '[') and a ':', did you mean '< ::'?">;

def ext_defaulted_deleted_function : ExtWarn<
  "%select{defaulted|deleted}0 function definitions are a C++11 extension">,
  InGroup<CXX11>;
def warn_cxx98_compat_defaulted_deleted_function : Warning<
  "%select{defaulted|deleted}0 function definitions are incompatible with C++98">,
  InGroup<CXX98Compat>, DefaultIgnore;

// C++11 in-class member initialization
def ext_nonstatic_member_init : ExtWarn<
  "in-class initialization of non-static data member is a C++11 extension">,
  InGroup<CXX11>;
def warn_cxx98_compat_nonstatic_member_init : Warning<
  "in-class initialization of non-static data members is incompatible with C++98">,
  InGroup<CXX98Compat>, DefaultIgnore;
<<<<<<< HEAD
def err_bitfield_member_init: Error<
  "bit-field member cannot have an in-class initializer">;
=======
def ext_bitfield_member_init: ExtWarn<
  "default member initializer for bit-field is a C++2a extension">,
  InGroup<CXX2a>;
def warn_cxx17_compat_bitfield_member_init: Warning<
  "default member initializer for bit-field is incompatible with "
  "C++ standards before C++2a">, InGroup<CXXPre2aCompat>, DefaultIgnore;
>>>>>>> b2b84690
def err_incomplete_array_member_init: Error<
  "array bound cannot be deduced from an in-class initializer">;

// C++11 alias-declaration
def ext_alias_declaration : ExtWarn<
  "alias declarations are a C++11 extension">, InGroup<CXX11>;
def warn_cxx98_compat_alias_declaration : Warning<
  "alias declarations are incompatible with C++98">,
  InGroup<CXX98Compat>, DefaultIgnore;
def err_alias_declaration_not_identifier : Error<
  "name defined in alias declaration must be an identifier">;
def err_alias_declaration_specialization : Error<
  "%select{partial specialization|explicit specialization|explicit instantiation}0 of alias templates is not permitted">;
def err_alias_declaration_pack_expansion : Error<
  "alias declaration cannot be a pack expansion">;

<<<<<<< HEAD
// C++1z using-declaration pack expansions
def ext_multi_using_declaration : ExtWarn<
  "use of multiple declarators in a single using declaration is "
  "a C++17 extension">, InGroup<CXX17>;
def warn_cxx1z_compat_multi_using_declaration : Warning<
  "use of multiple declarators in a single using declaration is "
  "incompatible with C++ standards before C++17">,
  InGroup<CXXPre1zCompat>, DefaultIgnore;
def ext_using_declaration_pack : ExtWarn<
  "pack expansion of using declaration is a C++17 extension">, InGroup<CXX17>;
def warn_cxx1z_compat_using_declaration_pack : Warning<
  "pack expansion using declaration is incompatible with C++ standards "
  "before C++17">, InGroup<CXXPre1zCompat>, DefaultIgnore;
=======
// C++17 using-declaration pack expansions
def ext_multi_using_declaration : ExtWarn<
  "use of multiple declarators in a single using declaration is "
  "a C++17 extension">, InGroup<CXX17>;
def warn_cxx17_compat_multi_using_declaration : Warning<
  "use of multiple declarators in a single using declaration is "
  "incompatible with C++ standards before C++17">,
  InGroup<CXXPre17Compat>, DefaultIgnore;
def ext_using_declaration_pack : ExtWarn<
  "pack expansion of using declaration is a C++17 extension">, InGroup<CXX17>;
def warn_cxx17_compat_using_declaration_pack : Warning<
  "pack expansion using declaration is incompatible with C++ standards "
  "before C++17">, InGroup<CXXPre17Compat>, DefaultIgnore;
>>>>>>> b2b84690

// C++11 override control
def ext_override_control_keyword : ExtWarn<
  "'%0' keyword is a C++11 extension">, InGroup<CXX11>;
def warn_cxx98_compat_override_control_keyword : Warning<
  "'%0' keyword is incompatible with C++98">,
  InGroup<CXX98Compat>, DefaultIgnore;
def err_override_control_interface : Error<
  "'%0' keyword not permitted with interface types">;
def ext_ms_sealed_keyword : ExtWarn<
  "'sealed' keyword is a Microsoft extension">,
  InGroup<MicrosoftSealed>;

def err_access_specifier_interface : Error<
  "interface types cannot specify '%select{private|protected}0' access">;

def err_duplicate_virt_specifier : Error<
  "class member already marked '%0'">;

def err_scoped_enum_missing_identifier : Error<
  "scoped enumeration requires a name">;
def ext_scoped_enum : ExtWarn<
  "scoped enumerations are a C++11 extension">, InGroup<CXX11>;
def warn_cxx98_compat_scoped_enum : Warning<
  "scoped enumerations are incompatible with C++98">,
  InGroup<CXX98Compat>, DefaultIgnore;

def err_expected_parameter_pack : Error<
  "expected the name of a parameter pack">;
def err_paren_sizeof_parameter_pack : Error<
  "missing parentheses around the size of parameter pack %0">;
def err_sizeof_parameter_pack : Error<
  "expected parenthesized parameter pack name in 'sizeof...' expression">;

// C++11 lambda expressions
def err_expected_comma_or_rsquare : Error<
  "expected ',' or ']' in lambda capture list">;
def err_this_captured_by_reference : Error<
  "'this' cannot be captured by reference">;
def err_expected_capture : Error<
  "expected variable name or 'this' in lambda capture list">;
def err_expected_lambda_body : Error<"expected body of lambda expression">;
def warn_cxx98_compat_lambda : Warning<
  "lambda expressions are incompatible with C++98">,
  InGroup<CXX98Compat>, DefaultIgnore;
def err_lambda_missing_parens : Error<
  "lambda requires '()' before %select{'mutable'|return type|"
  "attribute specifier|'constexpr'}0">;
def err_lambda_decl_specifier_repeated : Error<
  "%select{'mutable'|'constexpr'}0 cannot appear multiple times in a lambda declarator">;
<<<<<<< HEAD
// C++1z lambda expressions
def err_expected_star_this_capture : Error<
  "expected 'this' following '*' in lambda capture list">;

// C++1z constexpr lambda expressions
def warn_cxx14_compat_constexpr_on_lambda : Warning<
  "constexpr on lambda expressions is incompatible with C++ standards before C++17">,
  InGroup<CXXPre1zCompat>, DefaultIgnore;
def ext_constexpr_on_lambda_cxx1z : ExtWarn<
=======
// C++17 lambda expressions
def err_expected_star_this_capture : Error<
  "expected 'this' following '*' in lambda capture list">;

// C++17 constexpr lambda expressions
def warn_cxx14_compat_constexpr_on_lambda : Warning<
  "constexpr on lambda expressions is incompatible with C++ standards before C++17">,
  InGroup<CXXPre17Compat>, DefaultIgnore;
def ext_constexpr_on_lambda_cxx17 : ExtWarn<
>>>>>>> b2b84690
  "'constexpr' on lambda expressions is a C++17 extension">, InGroup<CXX17>;

// Availability attribute
def err_expected_version : Error<
  "expected a version of the form 'major[.minor[.subminor]]'">;
def warn_expected_consistent_version_separator : Warning<
  "use same version number separators '_' or '.'; as in "
  "'major[.minor[.subminor]]'">, InGroup<Availability>;
def err_zero_version : Error<
  "version number must have non-zero major, minor, or sub-minor version">;
def err_availability_expected_platform : Error<
  "expected a platform name, e.g., 'macos'">;
  
// objc_bridge_related attribute
def err_objcbridge_related_expected_related_class : Error<
  "expected a related ObjectiveC class name, e.g., 'NSColor'">;
def err_objcbridge_related_selector_name : Error<
  "expected a class method selector with single argument, e.g., 'colorWithCGColor:'">;

def err_availability_expected_change : Error<
  "expected 'introduced', 'deprecated', or 'obsoleted'">;
def err_availability_unknown_change : Error<
  "%0 is not an availability stage; use 'introduced', 'deprecated', or "
  "'obsoleted'">;
def err_availability_redundant : Error<
  "redundant %0 availability change; only the last specified change will "
  "be used">;
def warn_availability_and_unavailable : Warning<
  "'unavailable' availability overrides all other availability information">,
  InGroup<Availability>;

// @available(...)
def err_avail_query_expected_platform_name : Error<
  "expected a platform name here">;

def err_avail_query_unrecognized_platform_name : Error<
  "unrecognized platform name %0">;
def err_availability_query_wildcard_required: Error<
  "must handle potential future platforms with '*'">;
def err_availability_query_repeated_platform: Error<
  "version for '%0' already specified">;
def err_availability_query_repeated_star : Error<
  "'*' query has already been specified">;

// External source symbol attribute
def err_external_source_symbol_expected_keyword : Error<
  "expected 'language', 'defined_in', or 'generated_declaration'">;
def err_external_source_symbol_duplicate_clause : Error<
  "duplicate %0 clause in an 'external_source_symbol' attribute">;

// Type safety attributes
def err_type_safety_unknown_flag : Error<
  "invalid comparison flag %0; use 'layout_compatible' or 'must_be_null'">;

// Type traits
def err_type_trait_arity : Error<
  "type trait requires %0%select{| or more}1 argument%select{|s}2; have "
  "%3 argument%s3">;

// Language specific pragmas
// - Generic warnings
def warn_pragma_expected_lparen : Warning<
  "missing '(' after '#pragma %0' - ignoring">, InGroup<IgnoredPragmas>;
def warn_pragma_expected_rparen : Warning<
  "missing ')' after '#pragma %0' - ignoring">, InGroup<IgnoredPragmas>;
def warn_pragma_expected_identifier : Warning<
  "expected identifier in '#pragma %0' - ignored">, InGroup<IgnoredPragmas>;
<<<<<<< HEAD
=======
def warn_pragma_expected_string : Warning<
  "expected string literal in '#pragma %0' - ignoring">, InGroup<IgnoredPragmas>;
def warn_pragma_missing_argument : Warning<
  "missing argument to '#pragma %0'%select{|; expected %2}1">, InGroup<IgnoredPragmas>;
def warn_pragma_invalid_argument : Warning<
  "unexpected argument '%0' to '#pragma %1'%select{|; expected %3}2">, InGroup<IgnoredPragmas>;
>>>>>>> b2b84690

// '#pragma clang section' related errors
def err_pragma_expected_clang_section_name : Error<
  "expected one of [bss|data|rodata|text] section kind in '#pragma %0'">;
def err_pragma_clang_section_expected_equal : Error<
  "expected '=' following '#pragma clang section %select{invalid|bss|data|rodata|text}0'">;
<<<<<<< HEAD
def err_pragma_clang_section_expected_name_or_clear : Error<
  "expected section name or '\"\"' following '#pragma clang section %select{invalid|bss|data|rodata|text}0'">;
=======
>>>>>>> b2b84690
def warn_pragma_expected_section_name : Warning<
  "expected a string literal for the section name in '#pragma %0' - ignored">,
  InGroup<IgnoredPragmas>;

def warn_pragma_expected_section_push_pop_or_name : Warning<
  "expected push, pop or a string literal for the section name in '#pragma %0' - ignored">,
  InGroup<IgnoredPragmas>;
def warn_pragma_expected_section_label_or_name : Warning<
  "expected a stack label or a string literal for the section name in '#pragma %0' - ignored">,
  InGroup<IgnoredPragmas>;
def warn_pragma_expected_init_seg : Warning<
  "expected 'compiler', 'lib', 'user', or a string literal for the section name in '#pragma %0' - ignored">,
  InGroup<IgnoredPragmas>;
def warn_pragma_expected_integer : Warning<
  "expected integer between %0 and %1 inclusive in '#pragma %2' - ignored">,
  InGroup<IgnoredPragmas>;
def warn_pragma_ms_struct : Warning<
  "incorrect use of '#pragma ms_struct on|off' - ignored">,
  InGroup<IgnoredPragmas>;
def warn_pragma_extra_tokens_at_eol : Warning<
  "extra tokens at end of '#pragma %0' - ignored">,
  InGroup<IgnoredPragmas>;
<<<<<<< HEAD
=======
def warn_pragma_expected_comma : Warning<
  "expected ',' in '#pragma %0'">, InGroup<IgnoredPragmas>;
>>>>>>> b2b84690
def warn_pragma_expected_punc : Warning<
  "expected ')' or ',' in '#pragma %0'">, InGroup<IgnoredPragmas>;
def warn_pragma_expected_non_wide_string : Warning<
  "expected non-wide string literal in '#pragma %0'">, InGroup<IgnoredPragmas>;
// - Generic errors
def err_pragma_missing_argument : Error<
  "missing argument to '#pragma %0'%select{|; expected %2}1">;
// - #pragma options
def warn_pragma_options_expected_align : Warning<
  "expected 'align' following '#pragma options' - ignored">,
  InGroup<IgnoredPragmas>;
def warn_pragma_align_expected_equal : Warning<
  "expected '=' following '#pragma %select{align|options align}0' - ignored">,
  InGroup<IgnoredPragmas>;
def warn_pragma_align_invalid_option : Warning<
  "invalid alignment option in '#pragma %select{align|options align}0' - ignored">,
  InGroup<IgnoredPragmas>;
// - #pragma pack
def warn_pragma_unsupported_action : Warning<
  "known but unsupported action '%1' for '#pragma %0' - ignored">,
  InGroup<IgnoredPragmas>;
def warn_pragma_invalid_specific_action : Warning<
  "unknown action '%1' for '#pragma %0' - ignored">,
  InGroup<IgnoredPragmas>;
def warn_pragma_expected_action_or_r_paren : Warning<
  "expected action or ')' in '#pragma %0' - ignored">,
  InGroup<IgnoredPragmas>;
def warn_pragma_invalid_action : Warning<
  "unknown action for '#pragma %0' - ignored">,
  InGroup<IgnoredPragmas>;
def warn_pragma_pack_malformed : Warning<
  "expected integer or identifier in '#pragma pack' - ignored">,
  InGroup<IgnoredPragmas>;
// - #pragma intrinsic
def warn_pragma_intrinsic_builtin : Warning<
  "%0 is not a recognized builtin%select{|; consider including <intrin.h> to access non-builtin intrinsics}1">,
  InGroup<IgnoredPragmaIntrinsic>;
<<<<<<< HEAD
=======
// - #pragma optimize
def warn_pragma_optimize : Warning<
  "'#pragma optimize' is not supported">,
  InGroup<IgnoredPragmaOptimize>;
>>>>>>> b2b84690
// - #pragma unused
def warn_pragma_unused_expected_var : Warning<
  "expected '#pragma unused' argument to be a variable name">,
  InGroup<IgnoredPragmas>;
// - #pragma init_seg
def warn_pragma_init_seg_unsupported_target : Warning<
  "'#pragma init_seg' is only supported when targeting a "
  "Microsoft environment">,
  InGroup<IgnoredPragmas>;
// - #pragma fp_contract
def err_pragma_fp_contract_scope : Error<
  "'#pragma fp_contract' can only appear at file scope or at the start of a "
  "compound statement">; 
// - #pragma stdc unknown
def ext_stdc_pragma_ignored : ExtWarn<"unknown pragma in STDC namespace">,
   InGroup<UnknownPragmas>;
def warn_stdc_fenv_access_not_supported :
   Warning<"pragma STDC FENV_ACCESS ON is not supported, ignoring pragma">,
   InGroup<UnknownPragmas>;
// - #pragma comment
def err_pragma_comment_malformed : Error<
  "pragma comment requires parenthesized identifier and optional string">;
def err_pragma_comment_unknown_kind : Error<"unknown kind of pragma comment">;
// PS4 recognizes only #pragma comment(lib)
def warn_pragma_comment_ignored : Warning<"'#pragma comment %0' ignored">,
  InGroup<IgnoredPragmas>;
// - #pragma detect_mismatch
def err_pragma_detect_mismatch_malformed : Error<
  "pragma detect_mismatch is malformed; it requires two comma-separated "
  "string literals">;
// - #pragma pointers_to_members
def err_pragma_pointers_to_members_unknown_kind : Error<
  "unexpected %0, expected to see one of %select{|'best_case', 'full_generality', }1"
  "'single_inheritance', 'multiple_inheritance', or 'virtual_inheritance'">;
// - #pragma clang optimize on/off
def err_pragma_optimize_invalid_argument : Error<
  "unexpected argument '%0' to '#pragma clang optimize'; "
  "expected 'on' or 'off'">;
def err_pragma_optimize_extra_argument : Error<
  "unexpected extra argument '%0' to '#pragma clang optimize'">;
// - #pragma clang attribute
def err_pragma_attribute_expected_push_pop : Error<
  "expected 'push' or 'pop' after '#pragma clang attribute'">;
def err_pragma_attribute_invalid_argument : Error<
  "unexpected argument '%0' to '#pragma clang attribute'; "
  "expected 'push' or 'pop'">;
def err_pragma_attribute_expected_attribute : Error<
  "expected an attribute after '('">;
def err_pragma_attribute_expected_attribute_name : Error<
  "expected identifier that represents an attribute name">;
def err_pragma_attribute_extra_tokens_after_attribute : Error<
  "extra tokens after attribute in a '#pragma clang attribute push'">;
def err_pragma_attribute_unsupported_attribute : Error<
  "attribute %0 is not supported by '#pragma clang attribute'">;
def err_pragma_attribute_multiple_attributes : Error<
  "more than one attribute specified in '#pragma clang attribute push'">;
def err_pragma_attribute_expected_attribute_syntax : Error<
  "expected an attribute that is specified using the GNU, C++11 or '__declspec'"
  " syntax">;
def note_pragma_attribute_use_attribute_kw : Note<"use the GNU '__attribute__' "
  "syntax">;
def err_pragma_attribute_invalid_subject_set_specifier : Error<
  "expected attribute subject set specifier 'apply_to'">;
def err_pragma_attribute_expected_subject_identifier : Error<
  "expected an identifier that corresponds to an attribute subject rule">;
def err_pragma_attribute_unknown_subject_rule : Error<
  "unknown attribute subject rule '%0'">;
def err_pragma_attribute_expected_subject_sub_identifier : Error<
  "expected an identifier that corresponds to an attribute subject matcher "
  "sub-rule; '%0' matcher %select{does not support sub-rules|supports the "
  "following sub-rules: %2|}1">;
def err_pragma_attribute_unknown_subject_sub_rule : Error<
  "%select{invalid use of|unknown}2 attribute subject matcher sub-rule '%0'; "
  "'%1' matcher %select{does not support sub-rules|supports the following "
  "sub-rules: %3}2">;
def err_pragma_attribute_duplicate_subject : Error<
  "duplicate attribute subject matcher '%0'">;

def err_opencl_unroll_hint_on_non_loop : Error<
  "OpenCL only supports 'opencl_unroll_hint' attribute on for, while, and do statements">;

// OpenCL EXTENSION pragma (OpenCL 1.1 [9.1])
def warn_pragma_expected_colon : Warning<
  "missing ':' after %0 - ignoring">, InGroup<IgnoredPragmas>;
def warn_pragma_expected_predicate : Warning<
  "expected %select{'enable', 'disable', 'begin' or 'end'|'disable'}0 - ignoring">, InGroup<IgnoredPragmas>;
def warn_pragma_begin_end_mismatch : Warning<
  "OpenCL extension end directive mismatches begin directive - ignoring">, InGroup<IgnoredPragmas>;
def warn_pragma_unknown_extension : Warning<
  "unknown OpenCL extension %0 - ignoring">, InGroup<IgnoredPragmas>;
def warn_pragma_unsupported_extension : Warning<
  "unsupported OpenCL extension %0 - ignoring">, InGroup<IgnoredPragmas>;
def warn_pragma_extension_is_core : Warning<
  "OpenCL extension %0 is core feature or supported optional core feature - ignoring">, InGroup<DiagGroup<"pedantic-core-features">>, DefaultIgnore;
<<<<<<< HEAD

// OpenCL errors.
def err_opencl_taking_function_address_parser : Error<
  "taking address of function is not allowed">;
def err_opencl_logical_exclusive_or : Error<
  "^^ is a reserved operator in OpenCL">;
=======

// OpenCL errors.
def err_opencl_taking_function_address_parser : Error<
  "taking address of function is not allowed">;
def err_opencl_logical_exclusive_or : Error<
  "^^ is a reserved operator in OpenCL">;

// OpenCL C++.
def err_openclcxx_virtual_function : Error<
  "virtual functions are not supported in OpenCL C++">;
def err_openclcxx_reserved : Error<
  "'%0' is a reserved keyword in OpenCL C++">;
>>>>>>> b2b84690

// OpenMP support.
def warn_pragma_omp_ignored : Warning<
  "unexpected '#pragma omp ...' in program">, InGroup<SourceUsesOpenMP>, DefaultIgnore;
def warn_omp_extra_tokens_at_eol : Warning<
  "extra tokens at the end of '#pragma omp %0' are ignored">,
  InGroup<ExtraTokens>;
def warn_pragma_expected_colon_r_paren : Warning<
  "missing ':' or ')' after %0 - ignoring">, InGroup<IgnoredPragmas>;
def err_omp_unknown_directive : Error<
  "expected an OpenMP directive">;
def err_omp_unexpected_directive : Error<
<<<<<<< HEAD
  "unexpected OpenMP directive '#pragma omp %0'">;
=======
  "unexpected OpenMP directive %select{|'#pragma omp %1'}0">;
>>>>>>> b2b84690
def err_omp_expected_punc : Error<
  "expected ',' or ')' in '%0' %select{clause|directive}1">;
def err_omp_unexpected_clause : Error<
  "unexpected OpenMP clause '%0' in directive '#pragma omp %1'">;
def err_omp_immediate_directive : Error<
  "'#pragma omp %0' %select{|with '%2' clause }1cannot be an immediate substatement">;
def err_omp_expected_identifier_for_critical : Error<
  "expected identifier specifying the name of the 'omp critical' directive">;
def err_omp_expected_reduction_identifier : Error<
  "expected identifier or one of the following operators: '+', '-', '*', '&', '|', '^', '&&', or '||'">;
def err_omp_decl_in_declare_simd : Error<
  "function declaration is expected after 'declare simd' directive">;
def err_omp_unknown_map_type : Error<
  "incorrect map type, expected one of 'to', 'from', 'tofrom', 'alloc', 'release', or 'delete'">;
def err_omp_unknown_map_type_modifier : Error<
  "incorrect map type modifier, expected 'always'">;
def err_omp_map_type_missing : Error<
  "missing map type">;
def err_omp_declare_simd_inbranch_notinbranch : Error<
  "unexpected '%0' clause, '%1' is specified already">;
def err_expected_end_declare_target : Error<
  "expected '#pragma omp end declare target'">;
def err_omp_declare_target_unexpected_clause: Error<
  "unexpected '%0' clause, only 'to' or 'link' clauses expected">;

// Pragma loop support.
def err_pragma_loop_missing_argument : Error<
  "missing argument; expected %select{an integer value|"
  "'enable'%select{|, 'full'}1%select{|, 'assume_safety'}2 or 'disable'}0">;
def err_pragma_loop_invalid_option : Error<
  "%select{invalid|missing}0 option%select{ %1|}0; expected vectorize, "
  "vectorize_width, interleave, interleave_count, unroll, unroll_count, or distribute">;

def err_pragma_fp_invalid_option : Error<
  "%select{invalid|missing}0 option%select{ %1|}0; expected contract">;
def err_pragma_fp_invalid_argument : Error<
  "unexpected argument '%0' to '#pragma clang fp %1'; "
  "expected 'on', 'fast' or 'off'">;
def err_pragma_fp_scope : Error<
  "'#pragma clang fp' can only appear at file scope or at the start of a "
  "compound statement">;

def err_pragma_invalid_keyword : Error<
  "invalid argument; expected 'enable'%select{|, 'full'}0%select{|, 'assume_safety'}1 or 'disable'">;

// Pragma unroll support.
def warn_pragma_unroll_cuda_value_in_parens : Warning<
  "argument to '#pragma unroll' should not be in parentheses in CUDA C/C++">,
  InGroup<CudaCompat>;

def warn_cuda_attr_lambda_position : Warning<
  "nvcc does not allow '__%0__' to appear after '()' in lambdas">,
  InGroup<CudaCompat>;
def warn_pragma_force_cuda_host_device_bad_arg : Warning<
  "incorrect use of #pragma clang force_cuda_host_device begin|end">,
  InGroup<IgnoredPragmas>;
def err_pragma_cannot_end_force_cuda_host_device : Error<
  "force_cuda_host_device end pragma without matching "
  "force_cuda_host_device begin">;
} // end of Parse Issue category.

let CategoryName = "Modules Issue" in {
def err_unexpected_module_decl : Error<
  "module declaration can only appear at the top level">;
def err_module_expected_ident : Error<
  "expected a module name after '%select{module|import}0'">;
def err_module_implementation_partition : Error<
  "module partition must be declared 'export'">;
def err_attribute_not_module_attr : Error<
  "%0 attribute cannot be applied to a module">;
def err_attribute_not_import_attr : Error<
  "%0 attribute cannot be applied to a module import">;
def err_module_expected_semi : Error<
  "expected ';' after module name">;
def err_missing_before_module_end : Error<"expected %0 at end of module">;

def err_export_empty : Error<"export declaration cannot be empty">;
}

let CategoryName = "Generics Issue" in {

def err_objc_expected_type_parameter : Error<
  "expected type parameter name">;

def err_objc_parameterized_implementation : Error<
  "@implementation cannot have type parameters">;

def err_objc_type_args_after_protocols : Error<
  "protocol qualifiers must precede type arguments">;
<<<<<<< HEAD
=======

def note_meant_to_use_typename : Note<
  "did you mean to use 'typename'?">;
>>>>>>> b2b84690
}

let CategoryName = "Coroutines Issue" in {
def err_for_co_await_not_range_for : Error<
  "'co_await' modifier can only be applied to range-based for loop">;
}

} // end of Parser diagnostics<|MERGE_RESOLUTION|>--- conflicted
+++ resolved
@@ -59,19 +59,11 @@
   "keyword '%0' will be made available as an identifier "
   "%select{here|for the remainder of the translation unit}1">,
   InGroup<KeywordCompat>;
-<<<<<<< HEAD
 
 def ext_nullability : Extension<
   "type nullability specifier %0 is a Clang extension">,
   InGroup<DiagGroup<"nullability-extension">>;
 
-=======
-
-def ext_nullability : Extension<
-  "type nullability specifier %0 is a Clang extension">,
-  InGroup<DiagGroup<"nullability-extension">>;
-
->>>>>>> b2b84690
 def err_empty_enum : Error<"use of empty enum">;
 
 def ext_ident_list_in_param : Extension<
@@ -181,12 +173,9 @@
 def warn_gcc_attribute_location : Warning<
   "GCC does not allow an attribute in this position on a function declaration">, 
   InGroup<GccCompat>;
-<<<<<<< HEAD
-=======
 def warn_gcc_variable_decl_in_for_loop : Warning<
   "GCC does not allow variable declarations in for loop initializers before "
   "C99">, InGroup<GccCompat>;
->>>>>>> b2b84690
 def warn_attribute_no_decl : Warning<
   "attribute %0 ignored, because it is not attached to a declaration">, 
   InGroup<IgnoredAttributes>;
@@ -229,11 +218,7 @@
   "define each namespace separately">, InGroup<CXX17>;
 def warn_cxx14_compat_nested_namespace_definition : Warning<
   "nested namespace definition is incompatible with C++ standards before C++17">,
-<<<<<<< HEAD
-  InGroup<CXXPre1zCompat>, DefaultIgnore;
-=======
   InGroup<CXXPre17Compat>, DefaultIgnore;
->>>>>>> b2b84690
 def err_inline_nested_namespace_definition : Error<
   "nested namespace definition cannot be 'inline'">;
 def err_expected_semi_after_attribute_list : Error<
@@ -265,14 +250,11 @@
 def err_unexpected_at : Error<"unexpected '@' in program">;
 def err_atimport : Error<
 "use of '@import' when modules are disabled">;
-<<<<<<< HEAD
-=======
 
 def warn_atimport_in_framework_header : Warning<
   "use of '@import' in framework header is discouraged, "
   "including this header requires -fmodules">,
   InGroup<FrameworkHdrAtImport>;
->>>>>>> b2b84690
 
 def err_invalid_reference_qualifier_application : Error<
   "'%0' qualifier may not be applied to a reference">;
@@ -551,21 +533,13 @@
   "constexpr if is a C++17 extension">, InGroup<CXX17>;
 def warn_cxx14_compat_constexpr_if : Warning<
   "constexpr if is incompatible with C++ standards before C++17">,
-<<<<<<< HEAD
-  DefaultIgnore, InGroup<CXXPre1zCompat>;
-=======
   DefaultIgnore, InGroup<CXXPre17Compat>;
->>>>>>> b2b84690
 def ext_init_statement : ExtWarn<
   "'%select{if|switch}0' initialization statements are a C++17 extension">,
   InGroup<CXX17>;
 def warn_cxx14_compat_init_statement : Warning<
   "%select{if|switch}0 initialization statements are incompatible with "
-<<<<<<< HEAD
-  "C++ standards before C++17">, DefaultIgnore, InGroup<CXXPre1zCompat>;
-=======
   "C++ standards before C++17">, DefaultIgnore, InGroup<CXXPre17Compat>;
->>>>>>> b2b84690
 
 // C++ derived classes
 def err_dup_virtual : Error<"duplicate 'virtual' in base specifier">;
@@ -592,12 +566,6 @@
 def warn_cxx98_compat_nullptr : Warning<
   "'nullptr' is incompatible with C++98">, InGroup<CXX98Compat>, DefaultIgnore;
 
-<<<<<<< HEAD
-def warn_cxx14_compat_attribute : Warning<
-  "attributes on %select{a namespace|an enumerator}0 declaration are "
-  "incompatible with C++ standards before C++17">,
-  InGroup<CXXPre1zCompat>, DefaultIgnore;
-=======
 def ext_ns_enum_attribute : Extension<
   "attributes on %select{a namespace|an enumerator}0 declaration are "
   "a C++17 extension">, InGroup<CXX17>;
@@ -605,7 +573,6 @@
   "attributes on %select{a namespace|an enumerator}0 declaration are "
   "incompatible with C++ standards before C++17">,
   InGroup<CXXPre17CompatPedantic>, DefaultIgnore;
->>>>>>> b2b84690
 def warn_cxx98_compat_alignas : Warning<"'alignas' is incompatible with C++98">,
   InGroup<CXX98Compat>, DefaultIgnore;
 def warn_cxx98_compat_attribute : Warning<
@@ -621,11 +588,7 @@
   "attribute %0 cannot appear multiple times in an attribute specifier">;
 def warn_cxx14_compat_using_attribute_ns : Warning<
   "default scope specifier for attributes is incompatible with C++ standards "
-<<<<<<< HEAD
-  "before C++17">, InGroup<CXXPre1zCompat>, DefaultIgnore;
-=======
   "before C++17">, InGroup<CXXPre17Compat>, DefaultIgnore;
->>>>>>> b2b84690
 def ext_using_attribute_ns : ExtWarn<
   "default scope specifier for attributes is a C++17 extension">,
   InGroup<CXX17>;
@@ -671,11 +634,7 @@
 def warn_cxx14_compat_template_template_param_typename : Warning<
   "template template parameter using 'typename' is "
   "incompatible with C++ standards before C++17">,
-<<<<<<< HEAD
-  InGroup<CXXPre1zCompat>, DefaultIgnore;
-=======
   InGroup<CXXPre17Compat>, DefaultIgnore;
->>>>>>> b2b84690
 def err_template_spec_syntax_non_template : Error<
   "identifier followed by '<' indicates a class template specialization but "
   "%0 %select{does not refer to a template|refers to a function template|"
@@ -754,11 +713,7 @@
   InGroup<CXX17>;
 def warn_cxx14_compat_fold_expression : Warning<
   "pack fold expression is incompatible with C++ standards before C++17">,
-<<<<<<< HEAD
-  InGroup<CXXPre1zCompat>, DefaultIgnore;
-=======
   InGroup<CXXPre17Compat>, DefaultIgnore;
->>>>>>> b2b84690
 def err_expected_fold_operator : Error<
   "expected a foldable binary operator in fold expression">;
 def err_fold_operator_mismatch : Error<
@@ -789,17 +744,12 @@
 def warn_cxx98_compat_nonstatic_member_init : Warning<
   "in-class initialization of non-static data members is incompatible with C++98">,
   InGroup<CXX98Compat>, DefaultIgnore;
-<<<<<<< HEAD
-def err_bitfield_member_init: Error<
-  "bit-field member cannot have an in-class initializer">;
-=======
 def ext_bitfield_member_init: ExtWarn<
   "default member initializer for bit-field is a C++2a extension">,
   InGroup<CXX2a>;
 def warn_cxx17_compat_bitfield_member_init: Warning<
   "default member initializer for bit-field is incompatible with "
   "C++ standards before C++2a">, InGroup<CXXPre2aCompat>, DefaultIgnore;
->>>>>>> b2b84690
 def err_incomplete_array_member_init: Error<
   "array bound cannot be deduced from an in-class initializer">;
 
@@ -816,21 +766,6 @@
 def err_alias_declaration_pack_expansion : Error<
   "alias declaration cannot be a pack expansion">;
 
-<<<<<<< HEAD
-// C++1z using-declaration pack expansions
-def ext_multi_using_declaration : ExtWarn<
-  "use of multiple declarators in a single using declaration is "
-  "a C++17 extension">, InGroup<CXX17>;
-def warn_cxx1z_compat_multi_using_declaration : Warning<
-  "use of multiple declarators in a single using declaration is "
-  "incompatible with C++ standards before C++17">,
-  InGroup<CXXPre1zCompat>, DefaultIgnore;
-def ext_using_declaration_pack : ExtWarn<
-  "pack expansion of using declaration is a C++17 extension">, InGroup<CXX17>;
-def warn_cxx1z_compat_using_declaration_pack : Warning<
-  "pack expansion using declaration is incompatible with C++ standards "
-  "before C++17">, InGroup<CXXPre1zCompat>, DefaultIgnore;
-=======
 // C++17 using-declaration pack expansions
 def ext_multi_using_declaration : ExtWarn<
   "use of multiple declarators in a single using declaration is "
@@ -844,7 +779,6 @@
 def warn_cxx17_compat_using_declaration_pack : Warning<
   "pack expansion using declaration is incompatible with C++ standards "
   "before C++17">, InGroup<CXXPre17Compat>, DefaultIgnore;
->>>>>>> b2b84690
 
 // C++11 override control
 def ext_override_control_keyword : ExtWarn<
@@ -895,17 +829,6 @@
   "attribute specifier|'constexpr'}0">;
 def err_lambda_decl_specifier_repeated : Error<
   "%select{'mutable'|'constexpr'}0 cannot appear multiple times in a lambda declarator">;
-<<<<<<< HEAD
-// C++1z lambda expressions
-def err_expected_star_this_capture : Error<
-  "expected 'this' following '*' in lambda capture list">;
-
-// C++1z constexpr lambda expressions
-def warn_cxx14_compat_constexpr_on_lambda : Warning<
-  "constexpr on lambda expressions is incompatible with C++ standards before C++17">,
-  InGroup<CXXPre1zCompat>, DefaultIgnore;
-def ext_constexpr_on_lambda_cxx1z : ExtWarn<
-=======
 // C++17 lambda expressions
 def err_expected_star_this_capture : Error<
   "expected 'this' following '*' in lambda capture list">;
@@ -915,7 +838,6 @@
   "constexpr on lambda expressions is incompatible with C++ standards before C++17">,
   InGroup<CXXPre17Compat>, DefaultIgnore;
 def ext_constexpr_on_lambda_cxx17 : ExtWarn<
->>>>>>> b2b84690
   "'constexpr' on lambda expressions is a C++17 extension">, InGroup<CXX17>;
 
 // Availability attribute
@@ -983,26 +905,18 @@
   "missing ')' after '#pragma %0' - ignoring">, InGroup<IgnoredPragmas>;
 def warn_pragma_expected_identifier : Warning<
   "expected identifier in '#pragma %0' - ignored">, InGroup<IgnoredPragmas>;
-<<<<<<< HEAD
-=======
 def warn_pragma_expected_string : Warning<
   "expected string literal in '#pragma %0' - ignoring">, InGroup<IgnoredPragmas>;
 def warn_pragma_missing_argument : Warning<
   "missing argument to '#pragma %0'%select{|; expected %2}1">, InGroup<IgnoredPragmas>;
 def warn_pragma_invalid_argument : Warning<
   "unexpected argument '%0' to '#pragma %1'%select{|; expected %3}2">, InGroup<IgnoredPragmas>;
->>>>>>> b2b84690
 
 // '#pragma clang section' related errors
 def err_pragma_expected_clang_section_name : Error<
   "expected one of [bss|data|rodata|text] section kind in '#pragma %0'">;
 def err_pragma_clang_section_expected_equal : Error<
   "expected '=' following '#pragma clang section %select{invalid|bss|data|rodata|text}0'">;
-<<<<<<< HEAD
-def err_pragma_clang_section_expected_name_or_clear : Error<
-  "expected section name or '\"\"' following '#pragma clang section %select{invalid|bss|data|rodata|text}0'">;
-=======
->>>>>>> b2b84690
 def warn_pragma_expected_section_name : Warning<
   "expected a string literal for the section name in '#pragma %0' - ignored">,
   InGroup<IgnoredPragmas>;
@@ -1025,11 +939,8 @@
 def warn_pragma_extra_tokens_at_eol : Warning<
   "extra tokens at end of '#pragma %0' - ignored">,
   InGroup<IgnoredPragmas>;
-<<<<<<< HEAD
-=======
 def warn_pragma_expected_comma : Warning<
   "expected ',' in '#pragma %0'">, InGroup<IgnoredPragmas>;
->>>>>>> b2b84690
 def warn_pragma_expected_punc : Warning<
   "expected ')' or ',' in '#pragma %0'">, InGroup<IgnoredPragmas>;
 def warn_pragma_expected_non_wide_string : Warning<
@@ -1067,13 +978,10 @@
 def warn_pragma_intrinsic_builtin : Warning<
   "%0 is not a recognized builtin%select{|; consider including <intrin.h> to access non-builtin intrinsics}1">,
   InGroup<IgnoredPragmaIntrinsic>;
-<<<<<<< HEAD
-=======
 // - #pragma optimize
 def warn_pragma_optimize : Warning<
   "'#pragma optimize' is not supported">,
   InGroup<IgnoredPragmaOptimize>;
->>>>>>> b2b84690
 // - #pragma unused
 def warn_pragma_unused_expected_var : Warning<
   "expected '#pragma unused' argument to be a variable name">,
@@ -1168,27 +1076,18 @@
   "unsupported OpenCL extension %0 - ignoring">, InGroup<IgnoredPragmas>;
 def warn_pragma_extension_is_core : Warning<
   "OpenCL extension %0 is core feature or supported optional core feature - ignoring">, InGroup<DiagGroup<"pedantic-core-features">>, DefaultIgnore;
-<<<<<<< HEAD
 
 // OpenCL errors.
 def err_opencl_taking_function_address_parser : Error<
   "taking address of function is not allowed">;
 def err_opencl_logical_exclusive_or : Error<
   "^^ is a reserved operator in OpenCL">;
-=======
-
-// OpenCL errors.
-def err_opencl_taking_function_address_parser : Error<
-  "taking address of function is not allowed">;
-def err_opencl_logical_exclusive_or : Error<
-  "^^ is a reserved operator in OpenCL">;
 
 // OpenCL C++.
 def err_openclcxx_virtual_function : Error<
   "virtual functions are not supported in OpenCL C++">;
 def err_openclcxx_reserved : Error<
   "'%0' is a reserved keyword in OpenCL C++">;
->>>>>>> b2b84690
 
 // OpenMP support.
 def warn_pragma_omp_ignored : Warning<
@@ -1201,11 +1100,7 @@
 def err_omp_unknown_directive : Error<
   "expected an OpenMP directive">;
 def err_omp_unexpected_directive : Error<
-<<<<<<< HEAD
-  "unexpected OpenMP directive '#pragma omp %0'">;
-=======
   "unexpected OpenMP directive %select{|'#pragma omp %1'}0">;
->>>>>>> b2b84690
 def err_omp_expected_punc : Error<
   "expected ',' or ')' in '%0' %select{clause|directive}1">;
 def err_omp_unexpected_clause : Error<
@@ -1295,12 +1190,9 @@
 
 def err_objc_type_args_after_protocols : Error<
   "protocol qualifiers must precede type arguments">;
-<<<<<<< HEAD
-=======
 
 def note_meant_to_use_typename : Note<
   "did you mean to use 'typename'?">;
->>>>>>> b2b84690
 }
 
 let CategoryName = "Coroutines Issue" in {
