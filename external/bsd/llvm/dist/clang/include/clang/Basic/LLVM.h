--- conflicted
+++ resolved
@@ -8,11 +8,7 @@
 //===----------------------------------------------------------------------===//
 //
 /// \file
-<<<<<<< HEAD
-/// \brief Forward-declares and imports various common LLVM datatypes that
-=======
 /// Forward-declares and imports various common LLVM datatypes that
->>>>>>> b2b84690
 /// clang wants to use unqualified.
 ///
 //===----------------------------------------------------------------------===//
@@ -69,16 +65,8 @@
   using llvm::MutableArrayRef;
   using llvm::None;
   using llvm::Optional;
-<<<<<<< HEAD
-  using llvm::StringRef;
-  using llvm::Twine;
-  using llvm::ArrayRef;
-  using llvm::MutableArrayRef;
-  using llvm::OwningArrayRef;
-=======
   using llvm::OwningArrayRef;
   using llvm::SaveAndRestore;
->>>>>>> b2b84690
   using llvm::SmallString;
   using llvm::SmallVector;
   using llvm::SmallVectorImpl;
