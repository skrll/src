//===- FileSystemStatCache.h - Caching for 'stat' calls ---------*- C++ -*-===//
//
//                     The LLVM Compiler Infrastructure
//
// This file is distributed under the University of Illinois Open Source
// License. See LICENSE.TXT for details.
//
//===----------------------------------------------------------------------===//
//
/// \file
/// Defines the FileSystemStatCache interface.
//
//===----------------------------------------------------------------------===//

#ifndef LLVM_CLANG_BASIC_FILESYSTEMSTATCACHE_H
#define LLVM_CLANG_BASIC_FILESYSTEMSTATCACHE_H

#include "clang/Basic/LLVM.h"
#include "llvm/ADT/StringMap.h"
#include "llvm/ADT/StringRef.h"
#include "llvm/Support/Allocator.h"
#include "llvm/Support/FileSystem.h"
<<<<<<< HEAD
#include <memory>
=======
#include <cstdint>
#include <ctime>
#include <memory>
#include <string>
#include <utility>
>>>>>>> b2b84690

namespace clang {

namespace vfs {
<<<<<<< HEAD
class File;
class FileSystem;
}
=======

class File;
class FileSystem;

} // namespace vfs
>>>>>>> b2b84690

// FIXME: should probably replace this with vfs::Status
struct FileData {
  std::string Name;
<<<<<<< HEAD
  uint64_t Size;
  time_t ModTime;
  llvm::sys::fs::UniqueID UniqueID;
  bool IsDirectory;
  bool IsNamedPipe;
  bool InPCH;
  bool IsVFSMapped; // FIXME: remove this when files support multiple names
  FileData()
      : Size(0), ModTime(0), IsDirectory(false), IsNamedPipe(false),
        InPCH(false), IsVFSMapped(false) {}
=======
  uint64_t Size = 0;
  time_t ModTime = 0;
  llvm::sys::fs::UniqueID UniqueID;
  bool IsDirectory = false;
  bool IsNamedPipe = false;
  bool InPCH = false;

  // FIXME: remove this when files support multiple names
  bool IsVFSMapped = false;

  FileData() = default;
>>>>>>> b2b84690
};

/// Abstract interface for introducing a FileManager cache for 'stat'
/// system calls, which is used by precompiled and pretokenized headers to
/// improve performance.
class FileSystemStatCache {
  virtual void anchor();

protected:
  std::unique_ptr<FileSystemStatCache> NextStatCache;

public:
  virtual ~FileSystemStatCache() = default;
  
  enum LookupResult {
    /// We know the file exists and its cached stat data.
    CacheExists,

    /// We know that the file doesn't exist.
    CacheMissing
  };

  /// Get the 'stat' information for the specified path, using the cache
  /// to accelerate it if possible.
  ///
  /// \returns \c true if the path does not exist or \c false if it exists.
  ///
  /// If isFile is true, then this lookup should only return success for files
  /// (not directories).  If it is false this lookup should only return
  /// success for directories (not files).  On a successful file lookup, the
  /// implementation can optionally fill in \p F with a valid \p File object and
  /// the client guarantees that it will close it.
  static bool get(StringRef Path, FileData &Data, bool isFile,
                  std::unique_ptr<vfs::File> *F, FileSystemStatCache *Cache,
                  vfs::FileSystem &FS);

  /// Sets the next stat call cache in the chain of stat caches.
  /// Takes ownership of the given stat cache.
  void setNextStatCache(std::unique_ptr<FileSystemStatCache> Cache) {
    NextStatCache = std::move(Cache);
  }
  
  /// Retrieve the next stat call cache in the chain.
  FileSystemStatCache *getNextStatCache() { return NextStatCache.get(); }
  
  /// Retrieve the next stat call cache in the chain, transferring
  /// ownership of this cache (and, transitively, all of the remaining caches)
  /// to the caller.
  std::unique_ptr<FileSystemStatCache> takeNextStatCache() {
    return std::move(NextStatCache);
  }

protected:
  // FIXME: The pointer here is a non-owning/optional reference to the
  // unique_ptr. Optional<unique_ptr<vfs::File>&> might be nicer, but
  // Optional needs some work to support references so this isn't possible yet.
  virtual LookupResult getStat(StringRef Path, FileData &Data, bool isFile,
                               std::unique_ptr<vfs::File> *F,
                               vfs::FileSystem &FS) = 0;

  LookupResult statChained(StringRef Path, FileData &Data, bool isFile,
                           std::unique_ptr<vfs::File> *F, vfs::FileSystem &FS) {
    if (FileSystemStatCache *Next = getNextStatCache())
      return Next->getStat(Path, Data, isFile, F, FS);

    // If we hit the end of the list of stat caches to try, just compute and
    // return it without a cache.
    return get(Path, Data, isFile, F, nullptr, FS) ? CacheMissing : CacheExists;
  }
};

/// A stat "cache" that can be used by FileManager to keep
/// track of the results of stat() calls that occur throughout the
/// execution of the front end.
class MemorizeStatCalls : public FileSystemStatCache {
public:
  /// The set of stat() calls that have been seen.
  llvm::StringMap<FileData, llvm::BumpPtrAllocator> StatCalls;

  using iterator =
      llvm::StringMap<FileData, llvm::BumpPtrAllocator>::const_iterator;

  iterator begin() const { return StatCalls.begin(); }
  iterator end() const { return StatCalls.end(); }

  LookupResult getStat(StringRef Path, FileData &Data, bool isFile,
                       std::unique_ptr<vfs::File> *F,
                       vfs::FileSystem &FS) override;
};

} // namespace clang

#endif // LLVM_CLANG_BASIC_FILESYSTEMSTATCACHE_H<|MERGE_RESOLUTION|>--- conflicted
+++ resolved
@@ -20,46 +20,24 @@
 #include "llvm/ADT/StringRef.h"
 #include "llvm/Support/Allocator.h"
 #include "llvm/Support/FileSystem.h"
-<<<<<<< HEAD
-#include <memory>
-=======
 #include <cstdint>
 #include <ctime>
 #include <memory>
 #include <string>
 #include <utility>
->>>>>>> b2b84690
 
 namespace clang {
 
 namespace vfs {
-<<<<<<< HEAD
-class File;
-class FileSystem;
-}
-=======
 
 class File;
 class FileSystem;
 
 } // namespace vfs
->>>>>>> b2b84690
 
 // FIXME: should probably replace this with vfs::Status
 struct FileData {
   std::string Name;
-<<<<<<< HEAD
-  uint64_t Size;
-  time_t ModTime;
-  llvm::sys::fs::UniqueID UniqueID;
-  bool IsDirectory;
-  bool IsNamedPipe;
-  bool InPCH;
-  bool IsVFSMapped; // FIXME: remove this when files support multiple names
-  FileData()
-      : Size(0), ModTime(0), IsDirectory(false), IsNamedPipe(false),
-        InPCH(false), IsVFSMapped(false) {}
-=======
   uint64_t Size = 0;
   time_t ModTime = 0;
   llvm::sys::fs::UniqueID UniqueID;
@@ -71,7 +49,6 @@
   bool IsVFSMapped = false;
 
   FileData() = default;
->>>>>>> b2b84690
 };
 
 /// Abstract interface for introducing a FileManager cache for 'stat'
