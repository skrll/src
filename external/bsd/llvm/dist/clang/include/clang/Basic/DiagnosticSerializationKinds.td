//==--- DiagnosticSerializationKinds.td - serialization diagnostics -------===//
//
//                     The LLVM Compiler Infrastructure
//
// This file is distributed under the University of Illinois Open Source
// License. See LICENSE.TXT for details.
//
//===----------------------------------------------------------------------===//

let Component = "Serialization" in {
let CategoryName = "AST Deserialization Issue" in {

def err_fe_unable_to_read_pch_file : Error<
    "unable to read PCH file %0: '%1'">;
def err_fe_not_a_pch_file : Error<
    "input is not a PCH file: '%0'">;
def err_fe_pch_malformed : Error<
    "malformed or corrupted AST file: '%0'">, DefaultFatal;
def err_fe_pch_malformed_block : Error<
    "malformed block record in PCH file: '%0'">, DefaultFatal;
def err_fe_pch_file_modified : Error<
    "file '%0' has been modified since the precompiled header '%1' was built">,
    DefaultFatal;
def err_fe_module_file_modified : Error<
    "file '%0' has been modified since the module file '%1' was built">,
    DefaultFatal;
def err_fe_ast_file_modified : Error<
    "file '%0' has been modified since the AST file '%1' was built">,
    DefaultFatal;
def err_fe_pch_file_overridden : Error<
    "file '%0' from the precompiled header has been overridden">;
def note_pch_required_by : Note<"'%0' required by '%1'">;
def note_pch_rebuild_required : Note<"please rebuild precompiled header '%0'">;
def note_module_cache_path : Note<
    "after modifying system headers, please delete the module cache at '%0'">;

def err_pch_targetopt_mismatch : Error<
    "PCH file was compiled for the %0 '%1' but the current translation "
    "unit is being compiled for target '%2'">;
def err_pch_targetopt_feature_mismatch : Error<
    "%select{AST file was|current translation unit is}0 compiled with the target "
    "feature '%1' but the %select{current translation unit is|AST file was}0 "
    "not">;
def err_pch_langopt_mismatch : Error<"%0 was %select{disabled|enabled}1 in "
    "PCH file but is currently %select{disabled|enabled}2">;
def err_pch_langopt_value_mismatch : Error<
  "%0 differs in PCH file vs. current file">;
def err_pch_diagopt_mismatch : Error<"%0 is currently enabled, but was not in "
  "the PCH file">;
def err_pch_modulecache_mismatch : Error<"PCH was compiled with module cache "
  "path '%0', but the path is currently '%1'">;
  
def err_pch_version_too_old : Error<
    "PCH file uses an older PCH format that is no longer supported">;
def err_pch_version_too_new : Error<
    "PCH file uses a newer PCH format that cannot be read">;
def err_pch_different_branch : Error<
    "PCH file built from a different branch (%0) than the compiler (%1)">;
def err_pch_with_compiler_errors : Error<
    "PCH file contains compiler errors">;

def err_module_file_conflict : Error<
  "module '%0' is defined in both '%1' and '%2'">, DefaultFatal;
def err_module_file_not_found : Error<
  "%select{PCH|module|AST}0 file '%1' not found%select{|: %3}2">, DefaultFatal;
def err_module_file_out_of_date : Error<
  "%select{PCH|module|AST}0 file '%1' is out of date and "
  "needs to be rebuilt%select{|: %3}2">, DefaultFatal;
def err_module_file_invalid : Error<
  "file '%1' is not a valid precompiled %select{PCH|module|AST}0 file">, DefaultFatal;
def note_module_file_imported_by : Note<
  "imported by %select{|module '%2' in }1'%0'">;
def err_module_file_not_module : Error<
  "AST file '%0' was not built as a module">, DefaultFatal;

def err_imported_module_not_found : Error<
    "module '%0' in AST file '%1' (imported by AST file '%2') "
    "is not defined in any loaded module map file; "
    "maybe you need to load '%3'?">, DefaultFatal;
<<<<<<< HEAD
=======
def note_imported_by_pch_module_not_found : Note<
    "consider adding '%0' to the header search path">;
>>>>>>> b2b84690
def err_imported_module_modmap_changed : Error<
    "module '%0' imported by AST file '%1' found in a different module map file"
    " (%2) than when the importing AST file was built (%3)">, DefaultFatal;
def err_imported_module_relocated : Error<
    "module '%0' was built in directory '%1' but now resides in "
    "directory '%2'">, DefaultFatal;
def err_module_different_modmap : Error<
    "module '%0' %select{uses|does not use}1 additional module map '%2'"
    "%select{| not}1 used when the module was built">;

def err_pch_macro_def_undef : Error<
    "macro '%0' was %select{defined|undef'd}1 in the precompiled header but "
    "%select{undef'd|defined}1 on the command line">;
def err_pch_macro_def_conflict : Error<
    "definition of macro '%0' differs between the precompiled header ('%1') "
    "and the command line ('%2')">;
def err_pch_undef : Error<
    "%select{command line contains|precompiled header was built with}0 "
    "'-undef' but %select{precompiled header was not built with it|"
    "it is not present on the command line}0">;
def err_pch_pp_detailed_record : Error<
    "%select{command line contains|precompiled header was built with}0 "
    "'-detailed-preprocessing-record' but %select{precompiled header was not "
    "built with it|it is not present on the command line}0">;

def err_module_odr_violation_missing_decl : Error<
  "%q0 from module '%1' is not present in definition of %q2"
  "%select{ in module '%4'| provided earlier}3">, NoSFINAE;
def note_module_odr_violation_no_possible_decls : Note<
  "definition has no member %0">;
def note_module_odr_violation_possible_decl : Note<
  "declaration of %0 does not match">;
def err_module_odr_violation_different_definitions : Error<
  "%q0 has different definitions in different modules; "
  "%select{definition in module '%2' is here|defined here}1">;
def note_first_module_difference : Note<
  "in first definition, possible difference is here">;
def note_module_odr_violation_different_definitions : Note<
  "definition in module '%0' is here">;
def note_second_module_difference : Note<
  "in second definition, possible difference is here">;

def err_module_odr_violation_different_instantiations : Error<
  "instantiation of %q0 is different in different modules">;

<<<<<<< HEAD
=======
def err_module_odr_violation_definition_data : Error <
  "%q0 has different definitions in different modules; first difference is "
  "%select{definition in module '%2'|defined here}1 found "
  "%select{"
  "%4 base %plural{1:class|:classes}4|"
  "%4 virtual base %plural{1:class|:classes}4|"
  "%ordinal4 base class with type %5|"
  "%ordinal4 %select{non-virtual|virtual}5 base class %6|"
  "%ordinal4 base class %5 with "
  "%select{public|protected|private|no}6 access specifier}3">;

def note_module_odr_violation_definition_data : Note <
  "but in '%0' found "
  "%select{"
  "%2 base %plural{1:class|:classes}2|"
  "%2 virtual base %plural{1:class|:classes}2|"
  "%ordinal2 base class with different type %3|"
  "%ordinal2 %select{non-virtual|virtual}3 base class %4|"
  "%ordinal2 base class %3 with "
  "%select{public|protected|private|no}4 access specifier}1">;

def err_module_odr_violation_template_parameter : Error <
  "%q0 has different definitions in different modules; first difference is "
  "%select{definition in module '%2'|defined here}1 found "
  "%select{"
  "unnamed template parameter|"
  "template parameter %4|"
  "template parameter with %select{no |}4default argument|"
  "template parameter with default argument}3">;


def note_module_odr_violation_template_parameter : Note <
  "but in '%0' found "
  "%select{"
  "unnamed template parameter %2|"
  "template parameter %2|"
  "template parameter with %select{no |}2default argument|"
  "template parameter with different default argument}1">;

>>>>>>> b2b84690
def err_module_odr_violation_mismatch_decl : Error<
  "%q0 has different definitions in different modules; first difference is "
  "%select{definition in module '%2'|defined here}1 found "
  "%select{end of class|public access specifier|private access specifier|"
  "protected access specifier|static assert|field|method|type alias|typedef|"
<<<<<<< HEAD
  "data member|friend declaration}3">;
def note_module_odr_violation_mismatch_decl : Note<"but in '%0' found "
  "%select{end of class|public access specifier|private access specifier|"
  "protected access specifier|static assert|field|method|type alias|typedef|"
  "data member|friend declaration}1">;
=======
  "data member|friend declaration|function template}3">;
def note_module_odr_violation_mismatch_decl : Note<"but in '%0' found "
  "%select{end of class|public access specifier|private access specifier|"
  "protected access specifier|static assert|field|method|type alias|typedef|"
  "data member|friend declaration|function template}1">;
>>>>>>> b2b84690

def err_module_odr_violation_mismatch_decl_diff : Error<
  "%q0 has different definitions in different modules; first difference is "
  "%select{definition in module '%2'|defined here}1 found "
  "%select{"
  "static assert with condition|"
  "static assert with message|"
  "static assert with %select{|no }4message|"
  "field %4|"
  "field %4 with type %5|"
  "%select{non-|}5bitfield %4|"
  "bitfield %4 with one width expression|"
  "%select{non-|}5mutable field %4|"
  "field %4 with %select{no|an}5 initalizer|"
  "field %4 with an initializer|"
  "%select{method %5|constructor|destructor}4|"
  "%select{method %5|constructor|destructor}4 "
    "is %select{not deleted|deleted}6|"
  "%select{method %5|constructor|destructor}4 "
<<<<<<< HEAD
=======
    "is %select{not defaulted|defaulted}6|"
  "%select{method %5|constructor|destructor}4 "
>>>>>>> b2b84690
    "is %select{|pure }6%select{not virtual|virtual}7|"
  "%select{method %5|constructor|destructor}4 "
    "is %select{not static|static}6|"
  "%select{method %5|constructor|destructor}4 "
    "is %select{not volatile|volatile}6|"
  "%select{method %5|constructor|destructor}4 "
    "is %select{not const|const}6|"
  "%select{method %5|constructor|destructor}4 "
    "is %select{not inline|inline}6|"
  "%select{method %5|constructor|destructor}4 "
    "that has %6 parameter%s6|"
  "%select{method %5|constructor|destructor}4 "
    "with %ordinal6 parameter of type %7%select{| decayed from %9}8|"
  "%select{method %5|constructor|destructor}4 "
    "with %ordinal6 parameter named %7|"
  "%select{method %5|constructor|destructor}4 "
    "with %ordinal6 parameter with%select{out|}7 a default argument|"
  "%select{method %5|constructor|destructor}4 "
    "with %ordinal6 parameter with a default argument|"
<<<<<<< HEAD
=======
  "%select{method %5|constructor|destructor}4 "
    "with %select{no |}6template arguments|"
  "%select{method %5|constructor|destructor}4 "
    "with %6 template argument%s6|"
  "%select{method %5|constructor|destructor}4 "
    "with %6 for %ordinal7 template argument|"
  "%select{method %5|constructor|destructor}4 "
    "with %select{no body|body}6|"
  "%select{method %5|constructor|destructor}4 "
    "with body|"
>>>>>>> b2b84690
  "%select{typedef|type alias}4 name %5|"
  "%select{typedef|type alias}4 %5 with underlying type %6|"
  "data member with name %4|"
  "data member %4 with type %5|"
  "data member %4 with%select{out|}5 an initializer|"
  "data member %4 with an initializer|"
  "data member %4 %select{is constexpr|is not constexpr}5|"
  "friend %select{class|function}4|"
  "friend %4|"
  "friend function %4|"
<<<<<<< HEAD
=======
  "function template %4 with %5 template parameter%s5|"
  "function template %4 with %ordinal5 template parameter being a "
    "%select{type|non-type|template}6 template parameter|"
  "function template %4 with %ordinal5 template parameter "
    "%select{with no name|named %7}6|"
  "function template %4 with %ordinal5 template parameter with "
    "%select{no |}6default argument|"
  "function template %4 with %ordinal5 template parameter with "
    "default argument %6|"
  "function template %4 with %ordinal5 template parameter with one type|"
  "function template %4 with %ordinal5 template parameter %select{not |}6"
    "being a template parameter pack|"
>>>>>>> b2b84690
  "}3">;

def note_module_odr_violation_mismatch_decl_diff : Note<"but in '%0' found "
  "%select{"
  "static assert with different condition|"
  "static assert with different message|"
  "static assert with %select{|no }2message|"
  "field %2|"
  "field %2 with type %3|"
  "%select{non-|}3bitfield %2|"
  "bitfield %2 with different width expression|"
  "%select{non-|}3mutable field %2|"
  "field %2 with %select{no|an}3 initializer|"
  "field %2 with a different initializer|"
  "%select{method %3|constructor|destructor}2|"
  "%select{method %3|constructor|destructor}2 "
    "is %select{not deleted|deleted}4|"
  "%select{method %3|constructor|destructor}2 "
<<<<<<< HEAD
=======
    "is %select{not defaulted|defaulted}4|"
  "%select{method %3|constructor|destructor}2 "
>>>>>>> b2b84690
    "is %select{|pure }4%select{not virtual|virtual}5|"
  "%select{method %3|constructor|destructor}2 "
    "is %select{not static|static}4|"
  "%select{method %3|constructor|destructor}2 "
    "is %select{not volatile|volatile}4|"
  "%select{method %3|constructor|destructor}2 "
    "is %select{not const|const}4|"
  "%select{method %3|constructor|destructor}2 "
    "is %select{not inline|inline}4|"
  "%select{method %3|constructor|destructor}2 "
    "that has %4 parameter%s4|"
  "%select{method %3|constructor|destructor}2 "
    "with %ordinal4 parameter of type %5%select{| decayed from %7}6|"
  "%select{method %3|constructor|destructor}2 "
    "with %ordinal4 parameter named %5|"
  "%select{method %3|constructor|destructor}2 "
    "with %ordinal4 parameter with%select{out|}5 a default argument|"
  "%select{method %3|constructor|destructor}2 "
    "with %ordinal4 parameter with a different default argument|"
<<<<<<< HEAD
=======
  "%select{method %3|constructor|destructor}2 "
    "with %select{no |}4template arguments|"
  "%select{method %3|constructor|destructor}2 "
    "with %4 template argument%s4|"
  "%select{method %3|constructor|destructor}2 "
    "with %4 for %ordinal5 template argument|"
  "%select{method %3|constructor|destructor}2 "
    "with %select{no body|body}4|"
  "%select{method %3|constructor|destructor}2 "
    "with different body|"
>>>>>>> b2b84690
  "%select{typedef|type alias}2 name %3|"
  "%select{typedef|type alias}2 %3 with different underlying type %4|"
  "data member with name %2|"
  "data member %2 with different type %3|"
  "data member %2 with%select{out|}3 an initializer|"
  "data member %2 with a different initializer|"
  "data member %2 %select{is constexpr|is not constexpr}3|"
  "friend %select{class|function}2|"
  "friend %2|"
  "friend function %2|"
<<<<<<< HEAD
=======
  "function template %2 with %3 template parameter%s3|"
  "function template %2 with %ordinal3 template paramter being a "
    "%select{type|non-type|template}4 template parameter|"
  "function template %2 with %ordinal3 template parameter "
    "%select{with no name|named %5}4|"
  "function template %2 with %ordinal3 template parameter with "
    "%select{no |}4default argument|"
  "function template %2 with %ordinal3 template parameter with "
    "default argument %4|"
  "function template %2 with %ordinal3 template parameter with different type|"
  "function template %2 with %ordinal3 template parameter %select{not |}4"
    "being a template parameter pack|"
  "}1">;

def err_module_odr_violation_function : Error<
  "%q0 has different definitions in different modules; "
  "%select{definition in module '%2'|defined here}1 "
  "first difference is "
  "%select{"
  "return type is %4|"
  "%ordinal4 parameter with name %5|"
  "%ordinal4 parameter with type %5%select{| decayed from %7}6|"
  "%ordinal4 parameter with%select{out|}5 a default argument|"
  "%ordinal4 parameter with a default argument|"
  "function body"
  "}3">;

def note_module_odr_violation_function : Note<"but in '%0' found "
  "%select{"
  "different return type %2|"
  "%ordinal2 parameter with name %3|"
  "%ordinal2 parameter with type %3%select{| decayed from %5}4|"
  "%ordinal2 parameter with%select{out|}3 a default argument|"
  "%ordinal2 parameter with a different default argument|"
  "a different body"
>>>>>>> b2b84690
  "}1">;

def err_module_odr_violation_mismatch_decl_unknown : Error<
  "%q0 %select{with definition in module '%2'|defined here}1 has different "
  "definitions in different modules; first difference is this "
  "%select{||||static assert|field|method|type alias|typedef|data member|"
  "friend declaration|unexpected decl}3">;
def note_module_odr_violation_mismatch_decl_unknown : Note<
  "but in '%0' found "
  "%select{||||different static assert|different field|different method|"
  "different type alias|different typedef|different data member|"
  "different friend declaration|another unexpected decl}1">;

def warn_duplicate_module_file_extension : Warning<
  "duplicate module file extension block name '%0'">,
  InGroup<ModuleFileExtension>;

def warn_module_system_bit_conflict : Warning<
  "module file '%0' was validated as a system module and is now being imported "
  "as a non-system module; any difference in diagnostic options will be ignored">,
  InGroup<ModuleConflict>;
} // let CategoryName

let CategoryName = "AST Serialization Issue" in {
def warn_module_uses_date_time : Warning<
  "%select{precompiled header|module}0 uses __DATE__ or __TIME__">,
  InGroup<DiagGroup<"pch-date-time">>;
def err_module_no_size_mtime_for_header : Error<
  "cannot emit module %0: %select{size|mtime}1 must be explicitly specified "
  "for missing header file \"%2\"">;
} // let CategoryName
} // let Component
<|MERGE_RESOLUTION|>--- conflicted
+++ resolved
@@ -77,11 +77,8 @@
     "module '%0' in AST file '%1' (imported by AST file '%2') "
     "is not defined in any loaded module map file; "
     "maybe you need to load '%3'?">, DefaultFatal;
-<<<<<<< HEAD
-=======
 def note_imported_by_pch_module_not_found : Note<
     "consider adding '%0' to the header search path">;
->>>>>>> b2b84690
 def err_imported_module_modmap_changed : Error<
     "module '%0' imported by AST file '%1' found in a different module map file"
     " (%2) than when the importing AST file was built (%3)">, DefaultFatal;
@@ -127,8 +124,6 @@
 def err_module_odr_violation_different_instantiations : Error<
   "instantiation of %q0 is different in different modules">;
 
-<<<<<<< HEAD
-=======
 def err_module_odr_violation_definition_data : Error <
   "%q0 has different definitions in different modules; first difference is "
   "%select{definition in module '%2'|defined here}1 found "
@@ -168,25 +163,16 @@
   "template parameter with %select{no |}2default argument|"
   "template parameter with different default argument}1">;
 
->>>>>>> b2b84690
 def err_module_odr_violation_mismatch_decl : Error<
   "%q0 has different definitions in different modules; first difference is "
   "%select{definition in module '%2'|defined here}1 found "
   "%select{end of class|public access specifier|private access specifier|"
   "protected access specifier|static assert|field|method|type alias|typedef|"
-<<<<<<< HEAD
-  "data member|friend declaration}3">;
-def note_module_odr_violation_mismatch_decl : Note<"but in '%0' found "
-  "%select{end of class|public access specifier|private access specifier|"
-  "protected access specifier|static assert|field|method|type alias|typedef|"
-  "data member|friend declaration}1">;
-=======
   "data member|friend declaration|function template}3">;
 def note_module_odr_violation_mismatch_decl : Note<"but in '%0' found "
   "%select{end of class|public access specifier|private access specifier|"
   "protected access specifier|static assert|field|method|type alias|typedef|"
   "data member|friend declaration|function template}1">;
->>>>>>> b2b84690
 
 def err_module_odr_violation_mismatch_decl_diff : Error<
   "%q0 has different definitions in different modules; first difference is "
@@ -206,11 +192,8 @@
   "%select{method %5|constructor|destructor}4 "
     "is %select{not deleted|deleted}6|"
   "%select{method %5|constructor|destructor}4 "
-<<<<<<< HEAD
-=======
     "is %select{not defaulted|defaulted}6|"
   "%select{method %5|constructor|destructor}4 "
->>>>>>> b2b84690
     "is %select{|pure }6%select{not virtual|virtual}7|"
   "%select{method %5|constructor|destructor}4 "
     "is %select{not static|static}6|"
@@ -230,8 +213,6 @@
     "with %ordinal6 parameter with%select{out|}7 a default argument|"
   "%select{method %5|constructor|destructor}4 "
     "with %ordinal6 parameter with a default argument|"
-<<<<<<< HEAD
-=======
   "%select{method %5|constructor|destructor}4 "
     "with %select{no |}6template arguments|"
   "%select{method %5|constructor|destructor}4 "
@@ -242,7 +223,6 @@
     "with %select{no body|body}6|"
   "%select{method %5|constructor|destructor}4 "
     "with body|"
->>>>>>> b2b84690
   "%select{typedef|type alias}4 name %5|"
   "%select{typedef|type alias}4 %5 with underlying type %6|"
   "data member with name %4|"
@@ -253,8 +233,6 @@
   "friend %select{class|function}4|"
   "friend %4|"
   "friend function %4|"
-<<<<<<< HEAD
-=======
   "function template %4 with %5 template parameter%s5|"
   "function template %4 with %ordinal5 template parameter being a "
     "%select{type|non-type|template}6 template parameter|"
@@ -267,7 +245,6 @@
   "function template %4 with %ordinal5 template parameter with one type|"
   "function template %4 with %ordinal5 template parameter %select{not |}6"
     "being a template parameter pack|"
->>>>>>> b2b84690
   "}3">;
 
 def note_module_odr_violation_mismatch_decl_diff : Note<"but in '%0' found "
@@ -286,11 +263,8 @@
   "%select{method %3|constructor|destructor}2 "
     "is %select{not deleted|deleted}4|"
   "%select{method %3|constructor|destructor}2 "
-<<<<<<< HEAD
-=======
     "is %select{not defaulted|defaulted}4|"
   "%select{method %3|constructor|destructor}2 "
->>>>>>> b2b84690
     "is %select{|pure }4%select{not virtual|virtual}5|"
   "%select{method %3|constructor|destructor}2 "
     "is %select{not static|static}4|"
@@ -310,8 +284,6 @@
     "with %ordinal4 parameter with%select{out|}5 a default argument|"
   "%select{method %3|constructor|destructor}2 "
     "with %ordinal4 parameter with a different default argument|"
-<<<<<<< HEAD
-=======
   "%select{method %3|constructor|destructor}2 "
     "with %select{no |}4template arguments|"
   "%select{method %3|constructor|destructor}2 "
@@ -322,7 +294,6 @@
     "with %select{no body|body}4|"
   "%select{method %3|constructor|destructor}2 "
     "with different body|"
->>>>>>> b2b84690
   "%select{typedef|type alias}2 name %3|"
   "%select{typedef|type alias}2 %3 with different underlying type %4|"
   "data member with name %2|"
@@ -333,8 +304,6 @@
   "friend %select{class|function}2|"
   "friend %2|"
   "friend function %2|"
-<<<<<<< HEAD
-=======
   "function template %2 with %3 template parameter%s3|"
   "function template %2 with %ordinal3 template paramter being a "
     "%select{type|non-type|template}4 template parameter|"
@@ -370,7 +339,6 @@
   "%ordinal2 parameter with%select{out|}3 a default argument|"
   "%ordinal2 parameter with a different default argument|"
   "a different body"
->>>>>>> b2b84690
   "}1">;
 
 def err_module_odr_violation_mismatch_decl_unknown : Error<
