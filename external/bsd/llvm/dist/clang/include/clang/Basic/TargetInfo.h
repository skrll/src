--- conflicted
+++ resolved
@@ -20,10 +20,6 @@
 #include "clang/Basic/Specifiers.h"
 #include "clang/Basic/TargetCXXABI.h"
 #include "clang/Basic/TargetOptions.h"
-<<<<<<< HEAD
-#include "clang/Basic/VersionTuple.h"
-=======
->>>>>>> b2b84690
 #include "llvm/ADT/APInt.h"
 #include "llvm/ADT/IntrusiveRefCntPtr.h"
 #include "llvm/ADT/Optional.h"
@@ -65,11 +61,8 @@
   bool TLSSupported;
   bool VLASupported;
   bool NoAsmVariants;  // True if {|} are normal characters.
-<<<<<<< HEAD
-=======
   bool HasLegalHalfType; // True if the backend supports operations on the half
                          // LLVM IR type.
->>>>>>> b2b84690
   bool HasFloat128;
   unsigned char PointerWidth, PointerAlign;
   unsigned char BoolWidth, BoolAlign;
@@ -154,11 +147,7 @@
 
   virtual ~TargetInfo();
 
-<<<<<<< HEAD
-  /// \brief Retrieve the target options.
-=======
   /// Retrieve the target options.
->>>>>>> b2b84690
   TargetOptions &getTargetOpts() const {
     assert(TargetOpts && "Missing target options");
     return *TargetOpts;
@@ -254,11 +243,7 @@
   /// zero-length bitfield.
   unsigned UseZeroLengthBitfieldAlignment : 1;
 
-<<<<<<< HEAD
-  /// \brief  Whether explicit bit field alignment attributes are honored.
-=======
   ///  Whether explicit bit field alignment attributes are honored.
->>>>>>> b2b84690
   unsigned UseExplicitBitFieldAlignment : 1;
 
   /// If non-zero, specifies a fixed alignment value for bitfields that follow
@@ -327,26 +312,15 @@
     }
   }
 
-<<<<<<< HEAD
-  /// \brief Return the width (in bits) of the specified integer type enum.
-=======
   /// Return the width (in bits) of the specified integer type enum.
->>>>>>> b2b84690
   ///
   /// For example, SignedInt -> getIntWidth().
   unsigned getTypeWidth(IntType T) const;
 
-<<<<<<< HEAD
-  /// \brief Return integer type with specified width.
-  virtual IntType getIntTypeByWidth(unsigned BitWidth, bool IsSigned) const;
-
-  /// \brief Return the smallest integer type with at least the specified width.
-=======
   /// Return integer type with specified width.
   virtual IntType getIntTypeByWidth(unsigned BitWidth, bool IsSigned) const;
 
   /// Return the smallest integer type with at least the specified width.
->>>>>>> b2b84690
   virtual IntType getLeastIntTypeByWidth(unsigned BitWidth,
                                          bool IsSigned) const;
 
@@ -370,30 +344,16 @@
     return AddrSpace == 0 ? PointerAlign : getPointerAlignV(AddrSpace);
   }
 
-<<<<<<< HEAD
-  /// \brief Return the maximum width of pointers on this target.
-=======
   /// Return the maximum width of pointers on this target.
->>>>>>> b2b84690
   virtual uint64_t getMaxPointerWidth() const {
     return PointerWidth;
   }
 
-<<<<<<< HEAD
-  /// \brief Get integer value for null pointer.
-  /// \param AddrSpace address space of pointee in source language.
-  virtual uint64_t getNullPointerValue(unsigned AddrSpace) const {
-    return 0;
-  }
-
-  /// \brief Return the size of '_Bool' and C++ 'bool' for this target, in bits.
-=======
   /// Get integer value for null pointer.
   /// \param AddrSpace address space of pointee in source language.
   virtual uint64_t getNullPointerValue(LangAS AddrSpace) const { return 0; }
 
   /// Return the size of '_Bool' and C++ 'bool' for this target, in bits.
->>>>>>> b2b84690
   unsigned getBoolWidth() const { return BoolWidth; }
 
   /// Return the alignment of '_Bool' and C++ 'bool' for this target.
@@ -425,15 +385,6 @@
   unsigned getLongLongWidth() const { return LongLongWidth; }
   unsigned getLongLongAlign() const { return LongLongAlign; }
 
-<<<<<<< HEAD
-  /// \brief Determine whether the __int128 type is supported on this target.
-  virtual bool hasInt128Type() const {
-    return getPointerWidth(0) >= 64;
-  } // FIXME
-
-  /// \brief Determine whether the __float128 type is supported on this target.
-  virtual bool hasFloat128Type() const { return HasFloat128; }
-=======
   /// getShortAccumWidth/Align - Return the size of 'signed short _Accum' and
   /// 'unsigned short _Accum' for this target, in bits.
   unsigned getShortAccumWidth() const { return ShortAccumWidth; }
@@ -526,7 +477,6 @@
   /// getLongFractScale - Return the number of fractional bits
   /// in a 'signed long _Fract' type.
   unsigned getLongFractScale() const { return LongFractWidth - 1; }
->>>>>>> b2b84690
 
   /// getUnsignedShortFractScale - Return the number of fractional bits
   /// in a 'unsigned short _Fract' type.
@@ -563,11 +513,7 @@
   /// object with a fundamental alignment requirement.
   unsigned getSuitableAlign() const { return SuitableAlign; }
 
-<<<<<<< HEAD
-  /// \brief Return the default alignment for __attribute__((aligned)) on
-=======
   /// Return the default alignment for __attribute__((aligned)) on
->>>>>>> b2b84690
   /// this target, to be used if no alignment value is specified.
   unsigned getDefaultAlignForAttributeAligned() const {
     return DefaultAlignForAttributeAligned;
@@ -630,19 +576,11 @@
     return *Float128Format;
   }
 
-<<<<<<< HEAD
-  /// \brief Return true if the 'long double' type should be mangled like
-  /// __float128.
-  virtual bool useFloat128ManglingForLongDouble() const { return false; }
-
-  /// \brief Return the value for the C99 FLT_EVAL_METHOD macro.
-=======
   /// Return true if the 'long double' type should be mangled like
   /// __float128.
   virtual bool useFloat128ManglingForLongDouble() const { return false; }
 
   /// Return the value for the C99 FLT_EVAL_METHOD macro.
->>>>>>> b2b84690
   virtual unsigned getFloatEvalMethod() const { return 0; }
 
   // getLargeArrayMinWidth/Align - Return the minimum array size that is
@@ -656,14 +594,10 @@
   /// Return the maximum width lock-free atomic operation which can be
   /// inlined given the supported features of the given target.
   unsigned getMaxAtomicInlineWidth() const { return MaxAtomicInlineWidth; }
-<<<<<<< HEAD
-  /// \brief Returns true if the given target supports lock-free atomic
-=======
   /// Set the maximum inline or promote width lock-free atomic operation
   /// for the given target.
   virtual void setMaxAtomicWidth() {}
   /// Returns true if the given target supports lock-free atomic
->>>>>>> b2b84690
   /// operations at the specified width and alignment.
   virtual bool hasBuiltinAtomic(uint64_t AtomicSizeInBits,
                                 uint64_t AlignmentInBits) const {
@@ -675,32 +609,10 @@
 
   /// Return the maximum vector alignment supported for the given target.
   unsigned getMaxVectorAlign() const { return MaxVectorAlign; }
-<<<<<<< HEAD
-  /// \brief Return default simd alignment for the given target. Generally, this
-  /// value is type-specific, but this alignment can be used for most of the
-  /// types for the given target.
-  unsigned getSimdDefaultAlign() const { return SimdDefaultAlign; }
-
-  /// Return the alignment (in bits) of the thrown exception object. This is
-  /// only meaningful for targets that allocate C++ exceptions in a system
-  /// runtime, such as those using the Itanium C++ ABI.
-  virtual unsigned getExnObjectAlignment() const {
-    // Itanium says that an _Unwind_Exception has to be "double-word"
-    // aligned (and thus the end of it is also so-aligned), meaning 16
-    // bytes.  Of course, that was written for the actual Itanium,
-    // which is a 64-bit platform.  Classically, the ABI doesn't really
-    // specify the alignment on other platforms, but in practice
-    // libUnwind declares the struct with __attribute__((aligned)), so
-    // we assume that alignment here.  (It's generally 16 bytes, but
-    // some targets overwrite it.)
-    return getDefaultAlignForAttributeAligned();
-  }
-=======
   /// Return default simd alignment for the given target. Generally, this
   /// value is type-specific, but this alignment can be used for most of the
   /// types for the given target.
   unsigned getSimdDefaultAlign() const { return SimdDefaultAlign; }
->>>>>>> b2b84690
 
   /// Return the size of intmax_t and uintmax_t for this target, in bits.
   unsigned getIntMaxTWidth() const {
@@ -710,11 +622,7 @@
   // Return the size of unwind_word for this target.
   virtual unsigned getUnwindWordWidth() const { return getPointerWidth(0); }
 
-<<<<<<< HEAD
-  /// \brief Return the "preferred" register width on this target.
-=======
   /// Return the "preferred" register width on this target.
->>>>>>> b2b84690
   virtual unsigned getRegisterWidth() const {
     // Currently we assume the register width on the target matches the pointer
     // width, we can introduce a new variable for this if/when some target wants
@@ -722,11 +630,7 @@
     return PointerWidth;
   }
 
-<<<<<<< HEAD
-  /// \brief Returns the name of the mcount instrumentation function.
-=======
   /// Returns the name of the mcount instrumentation function.
->>>>>>> b2b84690
   const char *getMCountName() const {
     return MCountName;
   }
@@ -761,21 +665,13 @@
     return ZeroLengthBitfieldBoundary;
   }
 
-<<<<<<< HEAD
-  /// \brief Check whether explicit bitfield alignment attributes should be
-=======
   /// Check whether explicit bitfield alignment attributes should be
->>>>>>> b2b84690
   //  honored, as in "__attribute__((aligned(2))) int b : 1;".
   bool useExplicitBitFieldAlignment() const {
     return UseExplicitBitFieldAlignment;
   }
 
-<<<<<<< HEAD
-  /// \brief Check whether this target support '\#pragma options align=mac68k'.
-=======
   /// Check whether this target support '\#pragma options align=mac68k'.
->>>>>>> b2b84690
   bool hasAlignMac68kSupport() const {
     return HasAlignMac68kSupport;
   }
@@ -790,11 +686,7 @@
   /// For example, SignedLong -> "L".
   const char *getTypeConstantSuffix(IntType T) const;
 
-<<<<<<< HEAD
-  /// \brief Return the printf format modifier for the specified
-=======
   /// Return the printf format modifier for the specified
->>>>>>> b2b84690
   /// integer type enum.
   ///
   /// For example, SignedLong -> "l".
@@ -857,11 +749,7 @@
   /// Returns true for RenderScript.
   bool isRenderScriptTarget() const { return IsRenderScriptTarget; }
 
-<<<<<<< HEAD
-  /// \brief Returns whether the passed in string is a valid clobber in an
-=======
   /// Returns whether the passed in string is a valid clobber in an
->>>>>>> b2b84690
   /// inline asm statement.
   ///
   /// This is used by Sema.
@@ -880,11 +768,6 @@
   /// ReturnCanonical = true and Name = "rax", will return "ax".
   StringRef getNormalizedGCCRegisterName(StringRef Name,
                                          bool ReturnCanonical = false) const;
-<<<<<<< HEAD
- 
-  virtual StringRef getConstraintRegister(const StringRef &Constraint,
-                                          const StringRef &Expression) const {
-=======
 
   /// Extracts a register from the passed constraint (if it is a
   /// single-register constraint) and the asm label expression related to a
@@ -894,7 +777,6 @@
   /// the clobber list and the input/output lists.
   virtual StringRef getConstraintRegister(StringRef Constraint,
                                           StringRef Expression) const {
->>>>>>> b2b84690
     return "";
   }
 
@@ -980,11 +862,7 @@
       ImmRange.Max = INT_MAX;
     }
 
-<<<<<<< HEAD
-    /// \brief Indicate that this is an input operand that is tied to
-=======
     /// Indicate that this is an input operand that is tied to
->>>>>>> b2b84690
     /// the specified output operand.
     ///
     /// Copy over the various constraint information from the output.
@@ -996,11 +874,7 @@
     }
   };
 
-<<<<<<< HEAD
-  /// \brief Validate register name used for global register variables.
-=======
   /// Validate register name used for global register variables.
->>>>>>> b2b84690
   ///
   /// This function returns true if the register passed in RegName can be used
   /// for global register variables on this target. In addition, it returns
@@ -1057,11 +931,7 @@
   /// Returns a string of target-specific clobbers, in LLVM format.
   virtual const char *getClobbers() const = 0;
 
-<<<<<<< HEAD
-  /// \brief Returns true if NaN encoding is IEEE 754-2008.
-=======
   /// Returns true if NaN encoding is IEEE 754-2008.
->>>>>>> b2b84690
   /// Only MIPS allows a different encoding.
   virtual bool isNan2008() const {
     return true;
@@ -1099,11 +969,7 @@
   /// either; the entire thing is pretty badly mangled.
   virtual bool hasProtectedVisibility() const { return true; }
 
-<<<<<<< HEAD
-  /// \brief An optional hook that targets can implement to perform semantic
-=======
   /// An optional hook that targets can implement to perform semantic
->>>>>>> b2b84690
   /// checking on attribute((section("foo"))) specifiers.
   ///
   /// In this case, "foo" is passed in to be checked.  If the section
@@ -1125,12 +991,11 @@
   /// the language based on the target options where applicable.
   virtual void adjust(LangOptions &Opts);
 
-<<<<<<< HEAD
-  /// \brief Adjust target options based on codegen options.
+  /// Adjust target options based on codegen options.
   virtual void adjustTargetOptions(const CodeGenOptions &CGOpts,
                                    TargetOptions &TargetOpts) const {}
 
-  /// \brief Initialize the map with the default set of target features for the
+  /// Initialize the map with the default set of target features for the
   /// CPU this should include all legal feature strings on the target.
   ///
   /// \return False on error (invalid features).
@@ -1138,22 +1003,7 @@
                               DiagnosticsEngine &Diags, StringRef CPU,
                               const std::vector<std::string> &FeatureVec) const;
 
-  /// \brief Get the ABI currently in use.
-=======
-  /// Adjust target options based on codegen options.
-  virtual void adjustTargetOptions(const CodeGenOptions &CGOpts,
-                                   TargetOptions &TargetOpts) const {}
-
-  /// Initialize the map with the default set of target features for the
-  /// CPU this should include all legal feature strings on the target.
-  ///
-  /// \return False on error (invalid features).
-  virtual bool initFeatureMap(llvm::StringMap<bool> &Features,
-                              DiagnosticsEngine &Diags, StringRef CPU,
-                              const std::vector<std::string> &FeatureVec) const;
-
   /// Get the ABI currently in use.
->>>>>>> b2b84690
   virtual StringRef getABI() const { return StringRef(); }
 
   /// Get the C++ ABI currently in use.
@@ -1190,11 +1040,7 @@
     return false;
   }
 
-<<<<<<< HEAD
-  /// \brief Enable or disable a specific target feature;
-=======
   /// Enable or disable a specific target feature;
->>>>>>> b2b84690
   /// the feature name must be valid.
   virtual void setFeatureEnabled(llvm::StringMap<bool> &Features,
                                  StringRef Name,
@@ -1228,13 +1074,6 @@
     return false;
   }
 
-<<<<<<< HEAD
-  // \brief Validate the contents of the __builtin_cpu_supports(const char*)
-  // argument.
-  virtual bool validateCpuSupports(StringRef Name) const { return false; }
-
-  // \brief Returns maximal number of args passed in registers.
-=======
   /// Identify whether this taret supports multiversioning of functions,
   /// which requires support for cpu_supports and cpu_is functionality.
   virtual bool supportsMultiVersioning() const { return false; }
@@ -1254,7 +1093,6 @@
   virtual bool validateCpuIs(StringRef Name) const { return false; }
 
   // Returns maximal number of args passed in registers.
->>>>>>> b2b84690
   unsigned getRegParmMax() const {
     assert(RegParmMax < 7 && "RegParmMax value is larger than AST can handle");
     return RegParmMax;
@@ -1265,11 +1103,7 @@
     return TLSSupported;
   }
 
-<<<<<<< HEAD
-  /// \brief Return the maximum alignment (in bits) of a TLS variable
-=======
   /// Return the maximum alignment (in bits) of a TLS variable
->>>>>>> b2b84690
   ///
   /// Gets the maximum alignment (in bits) of a TLS variable on this target.
   /// Returns zero if there is no such constraint.
@@ -1277,25 +1111,17 @@
     return MaxTLSAlign;
   }
 
-<<<<<<< HEAD
-  /// \brief Whether the target supports SEH __try.
-=======
   /// Whether target supports variable-length arrays.
   bool isVLASupported() const { return VLASupported; }
 
   /// Whether the target supports SEH __try.
->>>>>>> b2b84690
   bool isSEHTrySupported() const {
     return getTriple().isOSWindows() &&
            (getTriple().getArch() == llvm::Triple::x86 ||
             getTriple().getArch() == llvm::Triple::x86_64);
   }
 
-<<<<<<< HEAD
-  /// \brief Return true if {|} are normal characters in the asm string.
-=======
   /// Return true if {|} are normal characters in the asm string.
->>>>>>> b2b84690
   ///
   /// If this returns false (the default), then {abc|xyz} is syntax
   /// that says that when compiling for asm variant #0, "abc" should be
@@ -1328,19 +1154,7 @@
     return LangAS::Default;
   }
 
-<<<<<<< HEAD
-  /// \brief Return an AST address space which can be used opportunistically
-  /// for constant global memory. It must be possible to convert pointers into
-  /// this address space to LangAS::Default. If no such address space exists,
-  /// this may return None, and such optimizations will be disabled.
-  virtual llvm::Optional<unsigned> getConstantAddressSpace() const {
-    return LangAS::Default;
-  }
-
-  /// \brief Retrieve the name of the platform as it is used in the
-=======
   /// Retrieve the name of the platform as it is used in the
->>>>>>> b2b84690
   /// availability attribute.
   StringRef getPlatformName() const { return PlatformName; }
 
@@ -1372,11 +1186,7 @@
     CCCR_Ignore,
   };
 
-<<<<<<< HEAD
-  /// \brief Determines whether a given calling convention is valid for the
-=======
   /// Determines whether a given calling convention is valid for the
->>>>>>> b2b84690
   /// target. A calling convention can either be accepted, produce a warning
   /// and be substituted with the default calling convention, or (someday)
   /// produce an error (such as using thiscall on a non-instance function).
@@ -1389,8 +1199,6 @@
     }
   }
 
-<<<<<<< HEAD
-=======
   enum CallingConvKind {
     CCK_Default,
     CCK_ClangABI4OrPS4,
@@ -1399,22 +1207,12 @@
 
   virtual CallingConvKind getCallingConvKind(bool ClangABICompat4) const;
 
->>>>>>> b2b84690
   /// Controls if __builtin_longjmp / __builtin_setjmp can be lowered to
   /// llvm.eh.sjlj.longjmp / llvm.eh.sjlj.setjmp.
   virtual bool hasSjLjLowering() const {
     return false;
   }
 
-<<<<<<< HEAD
-  /// \brief Whether target allows to overalign ABI-specified preferred alignment
-  virtual bool allowsLargerPreferedTypeAlignment() const { return true; }
-
-  /// \brief Set supported OpenCL extensions and optional core features.
-  virtual void setSupportedOpenCLOpts() {}
-
-  /// \brief Set supported OpenCL extensions as written on command line
-=======
   /// Check if the target supports CFProtection branch.
   virtual bool
   checkCFProtectionBranchSupported(DiagnosticsEngine &Diags) const;
@@ -1430,37 +1228,22 @@
   virtual void setSupportedOpenCLOpts() {}
 
   /// Set supported OpenCL extensions as written on command line
->>>>>>> b2b84690
   virtual void setOpenCLExtensionOpts() {
     for (const auto &Ext : getTargetOpts().OpenCLExtensionsAsWritten) {
       getTargetOpts().SupportedOpenCLOptions.support(Ext);
     }
   }
 
-<<<<<<< HEAD
-  /// \brief Get supported OpenCL extensions and optional core features.
-=======
   /// Get supported OpenCL extensions and optional core features.
->>>>>>> b2b84690
   OpenCLOptions &getSupportedOpenCLOpts() {
     return getTargetOpts().SupportedOpenCLOptions;
   }
 
-<<<<<<< HEAD
-  /// \brief Get const supported OpenCL extensions and optional core features.
-=======
   /// Get const supported OpenCL extensions and optional core features.
->>>>>>> b2b84690
   const OpenCLOptions &getSupportedOpenCLOpts() const {
       return getTargetOpts().SupportedOpenCLOptions;
   }
 
-<<<<<<< HEAD
-  /// \brief Get OpenCL image type address space.
-  virtual LangAS::ID getOpenCLImageAddrSpace() const {
-    return LangAS::opencl_global;
-  }
-=======
   enum OpenCLTypeKind {
     OCLTK_Default,
     OCLTK_ClkEvent,
@@ -1474,7 +1257,6 @@
 
   /// Get address space for OpenCL type.
   virtual LangAS getOpenCLTypeAddrSpace(OpenCLTypeKind TK) const;
->>>>>>> b2b84690
 
   /// \returns Target specific vtbl ptr address space.
   virtual unsigned getVtblPtrAddressSpace() const {
@@ -1491,11 +1273,7 @@
     return None;
   }
 
-<<<<<<< HEAD
-  /// \brief Check the target is valid after it is fully initialized.
-=======
   /// Check the target is valid after it is fully initialized.
->>>>>>> b2b84690
   virtual bool validateTarget(DiagnosticsEngine &Diags) const {
     return true;
   }
@@ -1515,14 +1293,11 @@
   virtual ArrayRef<AddlRegName> getGCCAddlRegNames() const {
     return None;
   }
-<<<<<<< HEAD
-=======
 
  private:
   // Assert the values for the fractional and integral bits for each fixed point
   // type follow the restrictions given in clause 6.2.6.3 of N1169.
   void CheckFixedPointBits() const;
->>>>>>> b2b84690
 };
 
 }  // end namespace clang
