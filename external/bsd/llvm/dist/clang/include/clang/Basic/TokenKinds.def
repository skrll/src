//===--- TokenKinds.def - C Family Token Kind Database ----------*- C++ -*-===//
//
//                     The LLVM Compiler Infrastructure
//
// This file is distributed under the University of Illinois Open Source
// License. See LICENSE.TXT for details.
//
//===----------------------------------------------------------------------===//
//
// This file defines the TokenKind database.  This includes normal tokens like
// tok::ampamp (corresponding to the && token) as well as keywords for various
// languages.  Users of this file must optionally #define the TOK, KEYWORD,
// CXX11_KEYWORD, CONCEPTS_KEYWORD, ALIAS, or PPKEYWORD macros to make use of
// this file.
//
//===----------------------------------------------------------------------===//

#ifndef TOK
#define TOK(X)
#endif
#ifndef PUNCTUATOR
#define PUNCTUATOR(X,Y) TOK(X)
#endif
#ifndef KEYWORD
#define KEYWORD(X,Y) TOK(kw_ ## X)
#endif
#ifndef CXX11_KEYWORD
#define CXX11_KEYWORD(X,Y) KEYWORD(X,KEYCXX11|(Y))
#endif
<<<<<<< HEAD
#ifndef CONCEPTS_KEYWORD
#define CONCEPTS_KEYWORD(X) KEYWORD(X,KEYCONCEPTS)
=======
#ifndef CXX2A_KEYWORD
#define CXX2A_KEYWORD(X,Y) KEYWORD(X,KEYCXX2A|(Y))
#endif
#ifndef CONCEPTS_KEYWORD
#define CONCEPTS_KEYWORD(X) CXX2A_KEYWORD(X,KEYCONCEPTS)
>>>>>>> b2b84690
#endif
#ifndef MODULES_KEYWORD
#define MODULES_KEYWORD(X) KEYWORD(X,KEYMODULES)
#endif
#ifndef TYPE_TRAIT
#define TYPE_TRAIT(N,I,K) KEYWORD(I,K)
#endif
#ifndef TYPE_TRAIT_1
#define TYPE_TRAIT_1(I,E,K) TYPE_TRAIT(1,I,K)
#endif
#ifndef TYPE_TRAIT_2
#define TYPE_TRAIT_2(I,E,K) TYPE_TRAIT(2,I,K)
#endif
#ifndef TYPE_TRAIT_N
#define TYPE_TRAIT_N(I,E,K) TYPE_TRAIT(0,I,K)
#endif
#ifndef ALIAS
#define ALIAS(X,Y,Z)
#endif
#ifndef PPKEYWORD
#define PPKEYWORD(X)
#endif
#ifndef CXX_KEYWORD_OPERATOR
#define CXX_KEYWORD_OPERATOR(X,Y)
#endif
#ifndef OBJC1_AT_KEYWORD
#define OBJC1_AT_KEYWORD(X)
#endif
#ifndef OBJC2_AT_KEYWORD
#define OBJC2_AT_KEYWORD(X)
#endif
#ifndef TESTING_KEYWORD
#define TESTING_KEYWORD(X, L) KEYWORD(X, L)
#endif
#ifndef ANNOTATION
#define ANNOTATION(X) TOK(annot_ ## X)
#endif

//===----------------------------------------------------------------------===//
// Preprocessor keywords.
//===----------------------------------------------------------------------===//

// These have meaning after a '#' at the start of a line. These define enums in
// the tok::pp_* namespace.  Note that IdentifierInfo::getPPKeywordID must be
// manually updated if something is added here.
PPKEYWORD(not_keyword)

// C99 6.10.1 - Conditional Inclusion.
PPKEYWORD(if)
PPKEYWORD(ifdef)
PPKEYWORD(ifndef)
PPKEYWORD(elif)
PPKEYWORD(else)
PPKEYWORD(endif)
PPKEYWORD(defined)

// C99 6.10.2 - Source File Inclusion.
PPKEYWORD(include)
PPKEYWORD(__include_macros)

// C99 6.10.3 - Macro Replacement.
PPKEYWORD(define)
PPKEYWORD(undef)

// C99 6.10.4 - Line Control.
PPKEYWORD(line)

// C99 6.10.5 - Error Directive.
PPKEYWORD(error)

// C99 6.10.6 - Pragma Directive.
PPKEYWORD(pragma)

// GNU Extensions.
PPKEYWORD(import)
PPKEYWORD(include_next)
PPKEYWORD(warning)
PPKEYWORD(ident)
PPKEYWORD(sccs)
PPKEYWORD(assert)
PPKEYWORD(unassert)

// Clang extensions
PPKEYWORD(__public_macro)
PPKEYWORD(__private_macro)

//===----------------------------------------------------------------------===//
// Language keywords.
//===----------------------------------------------------------------------===//

// These define members of the tok::* namespace.

TOK(unknown)             // Not a token.
TOK(eof)                 // End of file.
TOK(eod)                 // End of preprocessing directive (end of line inside a
                         // directive).
TOK(code_completion)     // Code completion marker

// C99 6.4.9: Comments.
TOK(comment)             // Comment (only in -E -C[C] mode)

// C99 6.4.2: Identifiers.
TOK(identifier)          // abcde123
TOK(raw_identifier)      // Used only in raw lexing mode.

// C99 6.4.4.1: Integer Constants
// C99 6.4.4.2: Floating Constants
TOK(numeric_constant)    // 0x123

// C99 6.4.4: Character Constants
TOK(char_constant)       // 'a'
TOK(wide_char_constant)  // L'b'

<<<<<<< HEAD
// C++1z Character Constants
=======
// C++17 Character Constants
>>>>>>> b2b84690
TOK(utf8_char_constant)  // u8'a'

// C++11 Character Constants
TOK(utf16_char_constant) // u'a'
TOK(utf32_char_constant) // U'a'

// C99 6.4.5: String Literals.
TOK(string_literal)      // "foo"
TOK(wide_string_literal) // L"foo"
TOK(angle_string_literal)// <foo>

// C++11 String Literals.
TOK(utf8_string_literal) // u8"foo"
TOK(utf16_string_literal)// u"foo"
TOK(utf32_string_literal)// U"foo"

// C99 6.4.6: Punctuators.
PUNCTUATOR(l_square,            "[")
PUNCTUATOR(r_square,            "]")
PUNCTUATOR(l_paren,             "(")
PUNCTUATOR(r_paren,             ")")
PUNCTUATOR(l_brace,             "{")
PUNCTUATOR(r_brace,             "}")
PUNCTUATOR(period,              ".")
PUNCTUATOR(ellipsis,            "...")
PUNCTUATOR(amp,                 "&")
PUNCTUATOR(ampamp,              "&&")
PUNCTUATOR(ampequal,            "&=")
PUNCTUATOR(star,                "*")
PUNCTUATOR(starequal,           "*=")
PUNCTUATOR(plus,                "+")
PUNCTUATOR(plusplus,            "++")
PUNCTUATOR(plusequal,           "+=")
PUNCTUATOR(minus,               "-")
PUNCTUATOR(arrow,               "->")
PUNCTUATOR(minusminus,          "--")
PUNCTUATOR(minusequal,          "-=")
PUNCTUATOR(tilde,               "~")
PUNCTUATOR(exclaim,             "!")
PUNCTUATOR(exclaimequal,        "!=")
PUNCTUATOR(slash,               "/")
PUNCTUATOR(slashequal,          "/=")
PUNCTUATOR(percent,             "%")
PUNCTUATOR(percentequal,        "%=")
PUNCTUATOR(less,                "<")
PUNCTUATOR(lessless,            "<<")
PUNCTUATOR(lessequal,           "<=")
PUNCTUATOR(lesslessequal,       "<<=")
PUNCTUATOR(spaceship,           "<=>")
PUNCTUATOR(greater,             ">")
PUNCTUATOR(greatergreater,      ">>")
PUNCTUATOR(greaterequal,        ">=")
PUNCTUATOR(greatergreaterequal, ">>=")
PUNCTUATOR(caret,               "^")
PUNCTUATOR(caretequal,          "^=")
PUNCTUATOR(pipe,                "|")
PUNCTUATOR(pipepipe,            "||")
PUNCTUATOR(pipeequal,           "|=")
PUNCTUATOR(question,            "?")
PUNCTUATOR(colon,               ":")
PUNCTUATOR(semi,                ";")
PUNCTUATOR(equal,               "=")
PUNCTUATOR(equalequal,          "==")
PUNCTUATOR(comma,               ",")
PUNCTUATOR(hash,                "#")
PUNCTUATOR(hashhash,            "##")
PUNCTUATOR(hashat,              "#@")

// C++ Support
PUNCTUATOR(periodstar,          ".*")
PUNCTUATOR(arrowstar,           "->*")
PUNCTUATOR(coloncolon,          "::")

// Objective C support.
PUNCTUATOR(at,                  "@")

// CUDA support.
PUNCTUATOR(lesslessless,          "<<<")
PUNCTUATOR(greatergreatergreater, ">>>")

// CL support
PUNCTUATOR(caretcaret,            "^^")

// C99 6.4.1: Keywords.  These turn into kw_* tokens.
// Flags allowed:
//   KEYALL   - This is a keyword in all variants of C and C++, or it
//              is a keyword in the implementation namespace that should
//              always be treated as a keyword
//   KEYC99   - This is a keyword introduced to C in C99
//   KEYC11   - This is a keyword introduced to C in C11
//   KEYCXX   - This is a C++ keyword, or a C++-specific keyword in the
//              implementation namespace
//   KEYNOCXX - This is a keyword in every non-C++ dialect.
//   KEYCXX11 - This is a C++ keyword introduced to C++ in C++11
<<<<<<< HEAD
=======
//   KEYCXX2A - This is a C++ keyword introduced to C++ in C++2a
>>>>>>> b2b84690
//   KEYCONCEPTS - This is a keyword if the C++ extensions for concepts
//                 are enabled.
//   KEYMODULES - This is a keyword if the C++ extensions for modules
//                are enabled.
//   KEYGNU   - This is a keyword if GNU extensions are enabled
//   KEYMS    - This is a keyword if Microsoft extensions are enabled
//   KEYNOMS18 - This is a keyword that must never be enabled under
//               MSVC <= v18.
<<<<<<< HEAD
//   KEYOPENCL  - This is a keyword in OpenCL
//   KEYNOOPENCL  - This is a keyword that is not supported in OpenCL
=======
//   KEYOPENCLC   - This is a keyword in OpenCL C
//   KEYOPENCLCXX - This is a keyword in OpenCL C++
//   KEYNOOPENCL  - This is a keyword that is not supported in OpenCL C
//                  nor in OpenCL C++.
>>>>>>> b2b84690
//   KEYALTIVEC - This is a keyword in AltiVec
//   KEYZVECTOR - This is a keyword for the System z vector extensions,
//                which are heavily based on AltiVec
//   KEYBORLAND - This is a keyword if Borland extensions are enabled
//   KEYCOROUTINES - This is a keyword if support for the C++ coroutines
//                   TS is enabled
//   BOOLSUPPORT - This is a keyword if 'bool' is a built-in type
//   HALFSUPPORT - This is a keyword if 'half' is a built-in type
//   WCHARSUPPORT - This is a keyword if 'wchar_t' is a built-in type
//   CHAR8SUPPORT - This is a keyword if 'char8_t' is a built-in type
//
KEYWORD(auto                        , KEYALL)
KEYWORD(break                       , KEYALL)
KEYWORD(case                        , KEYALL)
KEYWORD(char                        , KEYALL)
KEYWORD(const                       , KEYALL)
KEYWORD(continue                    , KEYALL)
KEYWORD(default                     , KEYALL)
KEYWORD(do                          , KEYALL)
KEYWORD(double                      , KEYALL)
KEYWORD(else                        , KEYALL)
KEYWORD(enum                        , KEYALL)
KEYWORD(extern                      , KEYALL)
KEYWORD(float                       , KEYALL)
KEYWORD(for                         , KEYALL)
KEYWORD(goto                        , KEYALL)
KEYWORD(if                          , KEYALL)
KEYWORD(inline                      , KEYC99|KEYCXX|KEYGNU)
KEYWORD(int                         , KEYALL)
KEYWORD(long                        , KEYALL)
KEYWORD(register                    , KEYALL)
KEYWORD(restrict                    , KEYC99)
KEYWORD(return                      , KEYALL)
KEYWORD(short                       , KEYALL)
KEYWORD(signed                      , KEYALL)
KEYWORD(sizeof                      , KEYALL)
KEYWORD(static                      , KEYALL)
KEYWORD(struct                      , KEYALL)
KEYWORD(switch                      , KEYALL)
KEYWORD(typedef                     , KEYALL)
KEYWORD(union                       , KEYALL)
KEYWORD(unsigned                    , KEYALL)
KEYWORD(void                        , KEYALL)
KEYWORD(volatile                    , KEYALL)
KEYWORD(while                       , KEYALL)
KEYWORD(_Alignas                    , KEYALL)
KEYWORD(_Alignof                    , KEYALL)
KEYWORD(_Atomic                     , KEYALL|KEYNOOPENCL)
KEYWORD(_Bool                       , KEYNOCXX)
KEYWORD(_Complex                    , KEYALL)
KEYWORD(_Generic                    , KEYALL)
KEYWORD(_Imaginary                  , KEYALL)
KEYWORD(_Noreturn                   , KEYALL)
KEYWORD(_Static_assert              , KEYALL)
KEYWORD(_Thread_local               , KEYALL)
KEYWORD(__func__                    , KEYALL)
KEYWORD(__objc_yes                  , KEYALL)
KEYWORD(__objc_no                   , KEYALL)


// C++ 2.11p1: Keywords.
KEYWORD(asm                         , KEYCXX|KEYGNU)
KEYWORD(bool                        , BOOLSUPPORT)
KEYWORD(catch                       , KEYCXX)
KEYWORD(class                       , KEYCXX)
KEYWORD(const_cast                  , KEYCXX)
KEYWORD(delete                      , KEYCXX)
KEYWORD(dynamic_cast                , KEYCXX)
KEYWORD(explicit                    , KEYCXX)
KEYWORD(export                      , KEYCXX)
KEYWORD(false                       , BOOLSUPPORT)
KEYWORD(friend                      , KEYCXX)
KEYWORD(mutable                     , KEYCXX)
KEYWORD(namespace                   , KEYCXX)
KEYWORD(new                         , KEYCXX)
KEYWORD(operator                    , KEYCXX)
KEYWORD(private                     , KEYCXX)
KEYWORD(protected                   , KEYCXX)
KEYWORD(public                      , KEYCXX)
KEYWORD(reinterpret_cast            , KEYCXX)
KEYWORD(static_cast                 , KEYCXX)
KEYWORD(template                    , KEYCXX)
KEYWORD(this                        , KEYCXX)
KEYWORD(throw                       , KEYCXX)
KEYWORD(true                        , BOOLSUPPORT)
KEYWORD(try                         , KEYCXX)
KEYWORD(typename                    , KEYCXX)
KEYWORD(typeid                      , KEYCXX)
KEYWORD(using                       , KEYCXX)
KEYWORD(virtual                     , KEYCXX)
KEYWORD(wchar_t                     , WCHARSUPPORT)

// C++ 2.5p2: Alternative Representations.
CXX_KEYWORD_OPERATOR(and     , ampamp)
CXX_KEYWORD_OPERATOR(and_eq  , ampequal)
CXX_KEYWORD_OPERATOR(bitand  , amp)
CXX_KEYWORD_OPERATOR(bitor   , pipe)
CXX_KEYWORD_OPERATOR(compl   , tilde)
CXX_KEYWORD_OPERATOR(not     , exclaim)
CXX_KEYWORD_OPERATOR(not_eq  , exclaimequal)
CXX_KEYWORD_OPERATOR(or      , pipepipe)
CXX_KEYWORD_OPERATOR(or_eq   , pipeequal)
CXX_KEYWORD_OPERATOR(xor     , caret)
CXX_KEYWORD_OPERATOR(xor_eq  , caretequal)

// C++11 keywords
CXX11_KEYWORD(alignas               , 0)
CXX11_KEYWORD(alignof               , 0)
CXX11_KEYWORD(char16_t              , KEYNOMS18)
CXX11_KEYWORD(char32_t              , KEYNOMS18)
CXX11_KEYWORD(constexpr             , 0)
CXX11_KEYWORD(decltype              , 0)
CXX11_KEYWORD(noexcept              , 0)
CXX11_KEYWORD(nullptr               , 0)
CXX11_KEYWORD(static_assert         , 0)
CXX11_KEYWORD(thread_local          , 0)

<<<<<<< HEAD
// C++ concepts TS keywords
=======
// C++2a / concepts TS keywords
>>>>>>> b2b84690
CONCEPTS_KEYWORD(concept)
CONCEPTS_KEYWORD(requires)

// C++ coroutines TS keywords
KEYWORD(co_await                    , KEYCOROUTINES)
KEYWORD(co_return                   , KEYCOROUTINES)
KEYWORD(co_yield                    , KEYCOROUTINES)

// C++ modules TS keywords
MODULES_KEYWORD(module)
MODULES_KEYWORD(import)
<<<<<<< HEAD
=======

// C++ char8_t proposal
KEYWORD(char8_t                     , CHAR8SUPPORT)

// C11 Extension
KEYWORD(_Float16                    , KEYALL)

// ISO/IEC JTC1 SC22 WG14 N1169 Extension
KEYWORD(_Accum                      , KEYNOCXX)
KEYWORD(_Fract                      , KEYNOCXX)
KEYWORD(_Sat                        , KEYNOCXX)
>>>>>>> b2b84690

// GNU Extensions (in impl-reserved namespace)
KEYWORD(_Decimal32                  , KEYALL)
KEYWORD(_Decimal64                  , KEYALL)
KEYWORD(_Decimal128                 , KEYALL)
KEYWORD(__null                      , KEYCXX)
KEYWORD(__alignof                   , KEYALL)
KEYWORD(__attribute                 , KEYALL)
KEYWORD(__builtin_choose_expr       , KEYALL)
KEYWORD(__builtin_offsetof          , KEYALL)
// __builtin_types_compatible_p is a GNU C extension that we handle like a C++
// type trait.
TYPE_TRAIT_2(__builtin_types_compatible_p, TypeCompatible, KEYNOCXX)
KEYWORD(__builtin_va_arg            , KEYALL)
KEYWORD(__extension__               , KEYALL)
KEYWORD(__float128                  , KEYALL)
KEYWORD(__imag                      , KEYALL)
KEYWORD(__int128                    , KEYALL)
KEYWORD(__label__                   , KEYALL)
KEYWORD(__real                      , KEYALL)
KEYWORD(__thread                    , KEYALL)
KEYWORD(__FUNCTION__                , KEYALL)
KEYWORD(__PRETTY_FUNCTION__         , KEYALL)
KEYWORD(__auto_type                 , KEYALL)

// GNU Extensions (outside impl-reserved namespace)
KEYWORD(typeof                      , KEYGNU)

// MS Extensions
KEYWORD(__FUNCDNAME__               , KEYMS)
KEYWORD(__FUNCSIG__                 , KEYMS)
KEYWORD(L__FUNCTION__               , KEYMS)
TYPE_TRAIT_1(__is_interface_class, IsInterfaceClass, KEYMS)
TYPE_TRAIT_1(__is_sealed, IsSealed, KEYMS)

// MSVC12.0 / VS2013 Type Traits
TYPE_TRAIT_1(__is_destructible, IsDestructible, KEYMS)
TYPE_TRAIT_1(__is_trivially_destructible, IsTriviallyDestructible, KEYCXX)
TYPE_TRAIT_1(__is_nothrow_destructible, IsNothrowDestructible, KEYMS)
TYPE_TRAIT_2(__is_nothrow_assignable, IsNothrowAssignable, KEYCXX)
TYPE_TRAIT_N(__is_constructible, IsConstructible, KEYCXX)
TYPE_TRAIT_N(__is_nothrow_constructible, IsNothrowConstructible, KEYCXX)

// MSVC14.0 / VS2015 Type Traits
TYPE_TRAIT_2(__is_assignable, IsAssignable, KEYCXX)

// GNU and MS Type Traits
TYPE_TRAIT_1(__has_nothrow_assign, HasNothrowAssign, KEYCXX)
TYPE_TRAIT_1(__has_nothrow_move_assign, HasNothrowMoveAssign, KEYCXX)
TYPE_TRAIT_1(__has_nothrow_copy, HasNothrowCopy, KEYCXX)
TYPE_TRAIT_1(__has_nothrow_constructor, HasNothrowConstructor, KEYCXX)
TYPE_TRAIT_1(__has_trivial_assign, HasTrivialAssign, KEYCXX)
TYPE_TRAIT_1(__has_trivial_move_assign, HasTrivialMoveAssign, KEYCXX)
TYPE_TRAIT_1(__has_trivial_copy, HasTrivialCopy, KEYCXX)
TYPE_TRAIT_1(__has_trivial_constructor, HasTrivialDefaultConstructor, KEYCXX)
TYPE_TRAIT_1(__has_trivial_move_constructor, HasTrivialMoveConstructor, KEYCXX)
TYPE_TRAIT_1(__has_trivial_destructor, HasTrivialDestructor, KEYCXX)
TYPE_TRAIT_1(__has_virtual_destructor, HasVirtualDestructor, KEYCXX)
TYPE_TRAIT_1(__is_abstract, IsAbstract, KEYCXX)
TYPE_TRAIT_1(__is_aggregate, IsAggregate, KEYCXX)
TYPE_TRAIT_2(__is_base_of, IsBaseOf, KEYCXX)
TYPE_TRAIT_1(__is_class, IsClass, KEYCXX)
TYPE_TRAIT_2(__is_convertible_to, IsConvertibleTo, KEYCXX)
TYPE_TRAIT_1(__is_empty, IsEmpty, KEYCXX)
TYPE_TRAIT_1(__is_enum, IsEnum, KEYCXX)
TYPE_TRAIT_1(__is_final, IsFinal, KEYCXX)
TYPE_TRAIT_1(__is_literal, IsLiteral, KEYCXX)
// Name for GCC 4.6 compatibility - people have already written libraries using
// this name unfortunately.
ALIAS("__is_literal_type", __is_literal, KEYCXX)
TYPE_TRAIT_1(__is_pod, IsPOD, KEYCXX)
TYPE_TRAIT_1(__is_polymorphic, IsPolymorphic, KEYCXX)
TYPE_TRAIT_1(__is_trivial, IsTrivial, KEYCXX)
TYPE_TRAIT_1(__is_union, IsUnion, KEYCXX)
<<<<<<< HEAD
=======
TYPE_TRAIT_1(__has_unique_object_representations,
             HasUniqueObjectRepresentations, KEYCXX)
>>>>>>> b2b84690

// Clang-only C++ Type Traits
TYPE_TRAIT_N(__is_trivially_constructible, IsTriviallyConstructible, KEYCXX)
TYPE_TRAIT_1(__is_trivially_copyable, IsTriviallyCopyable, KEYCXX)
TYPE_TRAIT_2(__is_trivially_assignable, IsTriviallyAssignable, KEYCXX)
<<<<<<< HEAD
=======
TYPE_TRAIT_2(__reference_binds_to_temporary, ReferenceBindsToTemporary, KEYCXX)
>>>>>>> b2b84690
KEYWORD(__underlying_type           , KEYCXX)

// Embarcadero Expression Traits
KEYWORD(__is_lvalue_expr            , KEYCXX)
KEYWORD(__is_rvalue_expr            , KEYCXX)

// Embarcadero Unary Type Traits
TYPE_TRAIT_1(__is_arithmetic, IsArithmetic, KEYCXX)
TYPE_TRAIT_1(__is_floating_point, IsFloatingPoint, KEYCXX)
TYPE_TRAIT_1(__is_integral, IsIntegral, KEYCXX)
TYPE_TRAIT_1(__is_complete_type, IsCompleteType, KEYCXX)
TYPE_TRAIT_1(__is_void, IsVoid, KEYCXX)
TYPE_TRAIT_1(__is_array, IsArray, KEYCXX)
TYPE_TRAIT_1(__is_function, IsFunction, KEYCXX)
TYPE_TRAIT_1(__is_reference, IsReference, KEYCXX)
TYPE_TRAIT_1(__is_lvalue_reference, IsLvalueReference, KEYCXX)
TYPE_TRAIT_1(__is_rvalue_reference, IsRvalueReference, KEYCXX)
TYPE_TRAIT_1(__is_fundamental, IsFundamental, KEYCXX)
TYPE_TRAIT_1(__is_object, IsObject, KEYCXX)
TYPE_TRAIT_1(__is_scalar, IsScalar, KEYCXX)
TYPE_TRAIT_1(__is_compound, IsCompound, KEYCXX)
TYPE_TRAIT_1(__is_pointer, IsPointer, KEYCXX)
TYPE_TRAIT_1(__is_member_object_pointer, IsMemberObjectPointer, KEYCXX)
TYPE_TRAIT_1(__is_member_function_pointer, IsMemberFunctionPointer, KEYCXX)
TYPE_TRAIT_1(__is_member_pointer, IsMemberPointer, KEYCXX)
TYPE_TRAIT_1(__is_const, IsConst, KEYCXX)
TYPE_TRAIT_1(__is_volatile, IsVolatile, KEYCXX)
TYPE_TRAIT_1(__is_standard_layout, IsStandardLayout, KEYCXX)
TYPE_TRAIT_1(__is_signed, IsSigned, KEYCXX)
TYPE_TRAIT_1(__is_unsigned, IsUnsigned, KEYCXX)

// Embarcadero Binary Type Traits
TYPE_TRAIT_2(__is_same, IsSame, KEYCXX)
TYPE_TRAIT_2(__is_convertible, IsConvertible, KEYCXX)
KEYWORD(__array_rank                , KEYCXX)
KEYWORD(__array_extent              , KEYCXX)

// Apple Extension.
KEYWORD(__private_extern__          , KEYALL)
KEYWORD(__module_private__          , KEYALL)

// Extension that will be enabled for Microsoft, Borland and PS4, but can be
// disabled via '-fno-declspec'.
KEYWORD(__declspec                  , 0)

// Microsoft Extension.
KEYWORD(__cdecl                     , KEYALL)
KEYWORD(__stdcall                   , KEYALL)
KEYWORD(__fastcall                  , KEYALL)
KEYWORD(__thiscall                  , KEYALL)
KEYWORD(__regcall                   , KEYALL)
KEYWORD(__vectorcall                , KEYALL)
KEYWORD(__forceinline               , KEYMS)
KEYWORD(__unaligned                 , KEYMS)
KEYWORD(__super                     , KEYMS)

// OpenCL address space qualifiers
<<<<<<< HEAD
KEYWORD(__global                    , KEYOPENCL)
KEYWORD(__local                     , KEYOPENCL)
KEYWORD(__constant                  , KEYOPENCL)
KEYWORD(__private                   , KEYOPENCL)
KEYWORD(__generic                   , KEYOPENCL)
ALIAS("global", __global            , KEYOPENCL)
ALIAS("local", __local              , KEYOPENCL)
ALIAS("constant", __constant        , KEYOPENCL)
ALIAS("private", __private          , KEYOPENCL)
ALIAS("generic", __generic          , KEYOPENCL)
// OpenCL function qualifiers
KEYWORD(__kernel                    , KEYOPENCL)
ALIAS("kernel", __kernel            , KEYOPENCL)
// OpenCL access qualifiers
KEYWORD(__read_only                 , KEYOPENCL)
KEYWORD(__write_only                , KEYOPENCL)
KEYWORD(__read_write                , KEYOPENCL)
ALIAS("read_only", __read_only      , KEYOPENCL)
ALIAS("write_only", __write_only    , KEYOPENCL)
ALIAS("read_write", __read_write    , KEYOPENCL)
// OpenCL builtins
KEYWORD(__builtin_astype            , KEYOPENCL)
KEYWORD(vec_step                    , KEYOPENCL|KEYALTIVEC|KEYZVECTOR)
#define GENERIC_IMAGE_TYPE(ImgType, Id) KEYWORD(ImgType##_t, KEYOPENCL)
=======
KEYWORD(__global                    , KEYOPENCLC | KEYOPENCLCXX)
KEYWORD(__local                     , KEYOPENCLC | KEYOPENCLCXX)
KEYWORD(__constant                  , KEYOPENCLC | KEYOPENCLCXX)
KEYWORD(__private                   , KEYOPENCLC | KEYOPENCLCXX)
KEYWORD(__generic                   , KEYOPENCLC | KEYOPENCLCXX)
ALIAS("global", __global            , KEYOPENCLC)
ALIAS("local", __local              , KEYOPENCLC)
ALIAS("constant", __constant        , KEYOPENCLC)
ALIAS("private", __private          , KEYOPENCLC)
ALIAS("generic", __generic          , KEYOPENCLC)
// OpenCL function qualifiers
KEYWORD(__kernel                    , KEYOPENCLC | KEYOPENCLCXX)
ALIAS("kernel", __kernel            , KEYOPENCLC | KEYOPENCLCXX)
// OpenCL access qualifiers
KEYWORD(__read_only                 , KEYOPENCLC | KEYOPENCLCXX)
KEYWORD(__write_only                , KEYOPENCLC | KEYOPENCLCXX)
KEYWORD(__read_write                , KEYOPENCLC | KEYOPENCLCXX)
ALIAS("read_only", __read_only      , KEYOPENCLC | KEYOPENCLCXX)
ALIAS("write_only", __write_only    , KEYOPENCLC | KEYOPENCLCXX)
ALIAS("read_write", __read_write    , KEYOPENCLC | KEYOPENCLCXX)
// OpenCL builtins
KEYWORD(__builtin_astype            , KEYOPENCLC)
KEYWORD(vec_step                    , KEYOPENCLC | KEYALTIVEC | KEYZVECTOR)
#define GENERIC_IMAGE_TYPE(ImgType, Id) KEYWORD(ImgType##_t, KEYOPENCLC)
>>>>>>> b2b84690
#include "clang/Basic/OpenCLImageTypes.def"

// OpenMP Type Traits
KEYWORD(__builtin_omp_required_simd_align, KEYALL)

<<<<<<< HEAD
KEYWORD(pipe                        , KEYOPENCL)
=======
KEYWORD(pipe                        , KEYOPENCLC)
>>>>>>> b2b84690

// Borland Extensions.
KEYWORD(__pascal                    , KEYALL)

// Altivec Extension.
KEYWORD(__vector                    , KEYALTIVEC|KEYZVECTOR)
KEYWORD(__pixel                     , KEYALTIVEC)
KEYWORD(__bool                      , KEYALTIVEC|KEYZVECTOR)

// ARM NEON extensions.
ALIAS("__fp16", half                , KEYALL)

// OpenCL Extension.
KEYWORD(half                        , HALFSUPPORT)

// Objective-C ARC keywords.
KEYWORD(__bridge                     , KEYARC)
KEYWORD(__bridge_transfer            , KEYARC)
KEYWORD(__bridge_retained            , KEYARC)
KEYWORD(__bridge_retain              , KEYARC)

// Objective-C keywords.
KEYWORD(__covariant                  , KEYOBJC2)
KEYWORD(__contravariant              , KEYOBJC2)
KEYWORD(__kindof                     , KEYOBJC2)

// Alternate spelling for various tokens.  There are GCC extensions in all
// languages, but should not be disabled in strict conformance mode.
ALIAS("__alignof__"  , __alignof  , KEYALL)
ALIAS("__asm"        , asm        , KEYALL)
ALIAS("__asm__"      , asm        , KEYALL)
ALIAS("__attribute__", __attribute, KEYALL)
ALIAS("__complex"    , _Complex   , KEYALL)
ALIAS("__complex__"  , _Complex   , KEYALL)
ALIAS("__const"      , const      , KEYALL)
ALIAS("__const__"    , const      , KEYALL)
ALIAS("__decltype"   , decltype   , KEYCXX)
ALIAS("__imag__"     , __imag     , KEYALL)
ALIAS("__inline"     , inline     , KEYALL)
ALIAS("__inline__"   , inline     , KEYALL)
ALIAS("__nullptr"    , nullptr    , KEYCXX)
ALIAS("__real__"     , __real     , KEYALL)
ALIAS("__restrict"   , restrict   , KEYALL)
ALIAS("__restrict__" , restrict   , KEYALL)
ALIAS("__signed"     , signed     , KEYALL)
ALIAS("__signed__"   , signed     , KEYALL)
ALIAS("__typeof"     , typeof     , KEYALL)
ALIAS("__typeof__"   , typeof     , KEYALL)
ALIAS("__volatile"   , volatile   , KEYALL)
ALIAS("__volatile__" , volatile   , KEYALL)

// Type nullability.
KEYWORD(_Nonnull                 , KEYALL)
KEYWORD(_Nullable                , KEYALL)
KEYWORD(_Null_unspecified        , KEYALL)

// Microsoft extensions which should be disabled in strict conformance mode
KEYWORD(__ptr64                       , KEYMS)
KEYWORD(__ptr32                       , KEYMS)
KEYWORD(__sptr                        , KEYMS)
KEYWORD(__uptr                        , KEYMS)
KEYWORD(__w64                         , KEYMS)
KEYWORD(__uuidof                      , KEYMS | KEYBORLAND)
KEYWORD(__try                         , KEYMS | KEYBORLAND)
KEYWORD(__finally                     , KEYMS | KEYBORLAND)
KEYWORD(__leave                       , KEYMS | KEYBORLAND)
KEYWORD(__int64                       , KEYMS)
KEYWORD(__if_exists                   , KEYMS)
KEYWORD(__if_not_exists               , KEYMS)
KEYWORD(__single_inheritance          , KEYMS)
KEYWORD(__multiple_inheritance        , KEYMS)
KEYWORD(__virtual_inheritance         , KEYMS)
KEYWORD(__interface                   , KEYMS)
ALIAS("__int8"           , char       , KEYMS)
ALIAS("_int8"            , char       , KEYMS)
ALIAS("__int16"          , short      , KEYMS)
ALIAS("_int16"           , short      , KEYMS)
ALIAS("__int32"          , int        , KEYMS)
ALIAS("_int32"           , int        , KEYMS)
ALIAS("_int64"           , __int64    , KEYMS)
ALIAS("__wchar_t"        , wchar_t    , KEYMS)
ALIAS("_asm"             , asm        , KEYMS)
ALIAS("_alignof"         , __alignof  , KEYMS)
ALIAS("__builtin_alignof", __alignof  , KEYMS)
ALIAS("_cdecl"           , __cdecl    , KEYMS | KEYBORLAND)
ALIAS("_fastcall"        , __fastcall , KEYMS | KEYBORLAND)
ALIAS("_stdcall"         , __stdcall  , KEYMS | KEYBORLAND)
ALIAS("_thiscall"        , __thiscall , KEYMS)
ALIAS("_vectorcall"      , __vectorcall, KEYMS)
ALIAS("_uuidof"          , __uuidof   , KEYMS | KEYBORLAND)
ALIAS("_inline"          , inline     , KEYMS)
ALIAS("_declspec"        , __declspec , KEYMS)

// Borland Extensions which should be disabled in strict conformance mode.
ALIAS("_pascal"      , __pascal   , KEYBORLAND)

// Clang Extensions.
KEYWORD(__builtin_convertvector   , KEYALL)
ALIAS("__char16_t"   , char16_t   , KEYCXX)
ALIAS("__char32_t"   , char32_t   , KEYCXX)

KEYWORD(__builtin_available       , KEYALL)

// Clang-specific keywords enabled only in testing.
TESTING_KEYWORD(__unknown_anytype , KEYALL)


//===----------------------------------------------------------------------===//
// Objective-C @-preceded keywords.
//===----------------------------------------------------------------------===//

// These have meaning after an '@' in Objective-C mode. These define enums in
// the tok::objc_* namespace.

OBJC1_AT_KEYWORD(not_keyword)
OBJC1_AT_KEYWORD(class)
OBJC1_AT_KEYWORD(compatibility_alias)
OBJC1_AT_KEYWORD(defs)
OBJC1_AT_KEYWORD(encode)
OBJC1_AT_KEYWORD(end)
OBJC1_AT_KEYWORD(implementation)
OBJC1_AT_KEYWORD(interface)
OBJC1_AT_KEYWORD(private)
OBJC1_AT_KEYWORD(protected)
OBJC1_AT_KEYWORD(protocol)
OBJC1_AT_KEYWORD(public)
OBJC1_AT_KEYWORD(selector)
OBJC1_AT_KEYWORD(throw)
OBJC1_AT_KEYWORD(try)
OBJC1_AT_KEYWORD(catch)
OBJC1_AT_KEYWORD(finally)
OBJC1_AT_KEYWORD(synchronized)
OBJC1_AT_KEYWORD(autoreleasepool)

OBJC2_AT_KEYWORD(property)
OBJC2_AT_KEYWORD(package)
OBJC2_AT_KEYWORD(required)
OBJC2_AT_KEYWORD(optional)
OBJC2_AT_KEYWORD(synthesize)
OBJC2_AT_KEYWORD(dynamic)
OBJC2_AT_KEYWORD(import)
OBJC2_AT_KEYWORD(available)

// TODO: What to do about context-sensitive keywords like:
//       bycopy/byref/in/inout/oneway/out?

ANNOTATION(cxxscope)     // annotation for a C++ scope spec, e.g. "::foo::bar::"
ANNOTATION(typename)     // annotation for a C typedef name, a C++ (possibly
                         // qualified) typename, e.g. "foo::MyClass", or
                         // template-id that names a type ("std::vector<int>")
ANNOTATION(template_id)  // annotation for a C++ template-id that names a
                         // function template specialization (not a type),
                         // e.g., "std::swap<int>"
ANNOTATION(primary_expr) // annotation for a primary expression
ANNOTATION(decltype)     // annotation for a decltype expression,
                         // e.g., "decltype(foo.bar())"

// Annotation for #pragma unused(...)
// For each argument inside the parentheses the pragma handler will produce
// one 'pragma_unused' annotation token followed by the argument token.
ANNOTATION(pragma_unused)

// Annotation for #pragma GCC visibility...
// The lexer produces these so that they only take effect when the parser
// handles them.
ANNOTATION(pragma_vis)

// Annotation for #pragma pack...
// The lexer produces these so that they only take effect when the parser
// handles them.
ANNOTATION(pragma_pack)

// Annotation for #pragma clang __debug parser_crash...
// The lexer produces these so that they only take effect when the parser
// handles them.
ANNOTATION(pragma_parser_crash)

// Annotation for #pragma clang __debug captured...
// The lexer produces these so that they only take effect when the parser
// handles them.
ANNOTATION(pragma_captured)

// Annotation for #pragma clang __debug dump...
// The lexer produces these so that the parser and semantic analysis can
// look up and dump the operand.
ANNOTATION(pragma_dump)

// Annotation for #pragma ms_struct...
// The lexer produces these so that they only take effect when the parser
// handles them.
ANNOTATION(pragma_msstruct)

// Annotation for #pragma align...
// The lexer produces these so that they only take effect when the parser
// handles them.
ANNOTATION(pragma_align)

// Annotation for #pragma weak id
// The lexer produces these so that they only take effect when the parser
// handles them.
ANNOTATION(pragma_weak)

// Annotation for #pragma weak id = id
// The lexer produces these so that they only take effect when the parser
// handles them.
ANNOTATION(pragma_weakalias)

// Annotation for #pragma redefine_extname...
// The lexer produces these so that they only take effect when the parser
// handles them.
ANNOTATION(pragma_redefine_extname)

// Annotation for #pragma STDC FP_CONTRACT...
// The lexer produces these so that they only take effect when the parser
// handles them.
ANNOTATION(pragma_fp_contract)

// Annotation for #pragma pointers_to_members...
// The lexer produces these so that they only take effect when the parser
// handles them.
ANNOTATION(pragma_ms_pointers_to_members)

// Annotation for #pragma vtordisp...
// The lexer produces these so that they only take effect when the parser
// handles them.
ANNOTATION(pragma_ms_vtordisp)

// Annotation for all microsoft #pragmas...
// The lexer produces these so that they only take effect when the parser
// handles them.
ANNOTATION(pragma_ms_pragma)

// Annotation for #pragma OPENCL EXTENSION...
// The lexer produces these so that they only take effect when the parser
// handles them.
ANNOTATION(pragma_opencl_extension)

// Annotations for OpenMP pragma directives - #pragma omp ...
// The lexer produces these so that they only take effect when the parser
// handles #pragma omp ... directives.
ANNOTATION(pragma_openmp)
ANNOTATION(pragma_openmp_end)

// Annotations for loop pragma directives #pragma clang loop ...
// The lexer produces these so that they only take effect when the parser
// handles #pragma loop ... directives.
ANNOTATION(pragma_loop_hint)

ANNOTATION(pragma_fp)

// Annotation for the attribute pragma directives - #pragma clang attribute ...
ANNOTATION(pragma_attribute)

// Annotations for module import translated from #include etc.
ANNOTATION(module_include)
ANNOTATION(module_begin)
ANNOTATION(module_end)

#undef ANNOTATION
#undef TESTING_KEYWORD
#undef OBJC2_AT_KEYWORD
#undef OBJC1_AT_KEYWORD
#undef CXX_KEYWORD_OPERATOR
#undef PPKEYWORD
#undef ALIAS
#undef TYPE_TRAIT_N
#undef TYPE_TRAIT_2
#undef TYPE_TRAIT_1
#undef TYPE_TRAIT
#undef CONCEPTS_KEYWORD
<<<<<<< HEAD
=======
#undef CXX2A_KEYWORD
>>>>>>> b2b84690
#undef CXX11_KEYWORD
#undef KEYWORD
#undef PUNCTUATOR
#undef TOK<|MERGE_RESOLUTION|>--- conflicted
+++ resolved
@@ -27,16 +27,11 @@
 #ifndef CXX11_KEYWORD
 #define CXX11_KEYWORD(X,Y) KEYWORD(X,KEYCXX11|(Y))
 #endif
-<<<<<<< HEAD
-#ifndef CONCEPTS_KEYWORD
-#define CONCEPTS_KEYWORD(X) KEYWORD(X,KEYCONCEPTS)
-=======
 #ifndef CXX2A_KEYWORD
 #define CXX2A_KEYWORD(X,Y) KEYWORD(X,KEYCXX2A|(Y))
 #endif
 #ifndef CONCEPTS_KEYWORD
 #define CONCEPTS_KEYWORD(X) CXX2A_KEYWORD(X,KEYCONCEPTS)
->>>>>>> b2b84690
 #endif
 #ifndef MODULES_KEYWORD
 #define MODULES_KEYWORD(X) KEYWORD(X,KEYMODULES)
@@ -150,11 +145,7 @@
 TOK(char_constant)       // 'a'
 TOK(wide_char_constant)  // L'b'
 
-<<<<<<< HEAD
-// C++1z Character Constants
-=======
 // C++17 Character Constants
->>>>>>> b2b84690
 TOK(utf8_char_constant)  // u8'a'
 
 // C++11 Character Constants
@@ -249,10 +240,7 @@
 //              implementation namespace
 //   KEYNOCXX - This is a keyword in every non-C++ dialect.
 //   KEYCXX11 - This is a C++ keyword introduced to C++ in C++11
-<<<<<<< HEAD
-=======
 //   KEYCXX2A - This is a C++ keyword introduced to C++ in C++2a
->>>>>>> b2b84690
 //   KEYCONCEPTS - This is a keyword if the C++ extensions for concepts
 //                 are enabled.
 //   KEYMODULES - This is a keyword if the C++ extensions for modules
@@ -261,15 +249,10 @@
 //   KEYMS    - This is a keyword if Microsoft extensions are enabled
 //   KEYNOMS18 - This is a keyword that must never be enabled under
 //               MSVC <= v18.
-<<<<<<< HEAD
-//   KEYOPENCL  - This is a keyword in OpenCL
-//   KEYNOOPENCL  - This is a keyword that is not supported in OpenCL
-=======
 //   KEYOPENCLC   - This is a keyword in OpenCL C
 //   KEYOPENCLCXX - This is a keyword in OpenCL C++
 //   KEYNOOPENCL  - This is a keyword that is not supported in OpenCL C
 //                  nor in OpenCL C++.
->>>>>>> b2b84690
 //   KEYALTIVEC - This is a keyword in AltiVec
 //   KEYZVECTOR - This is a keyword for the System z vector extensions,
 //                which are heavily based on AltiVec
@@ -387,11 +370,7 @@
 CXX11_KEYWORD(static_assert         , 0)
 CXX11_KEYWORD(thread_local          , 0)
 
-<<<<<<< HEAD
-// C++ concepts TS keywords
-=======
 // C++2a / concepts TS keywords
->>>>>>> b2b84690
 CONCEPTS_KEYWORD(concept)
 CONCEPTS_KEYWORD(requires)
 
@@ -403,8 +382,6 @@
 // C++ modules TS keywords
 MODULES_KEYWORD(module)
 MODULES_KEYWORD(import)
-<<<<<<< HEAD
-=======
 
 // C++ char8_t proposal
 KEYWORD(char8_t                     , CHAR8SUPPORT)
@@ -416,7 +393,6 @@
 KEYWORD(_Accum                      , KEYNOCXX)
 KEYWORD(_Fract                      , KEYNOCXX)
 KEYWORD(_Sat                        , KEYNOCXX)
->>>>>>> b2b84690
 
 // GNU Extensions (in impl-reserved namespace)
 KEYWORD(_Decimal32                  , KEYALL)
@@ -491,20 +467,14 @@
 TYPE_TRAIT_1(__is_polymorphic, IsPolymorphic, KEYCXX)
 TYPE_TRAIT_1(__is_trivial, IsTrivial, KEYCXX)
 TYPE_TRAIT_1(__is_union, IsUnion, KEYCXX)
-<<<<<<< HEAD
-=======
 TYPE_TRAIT_1(__has_unique_object_representations,
              HasUniqueObjectRepresentations, KEYCXX)
->>>>>>> b2b84690
 
 // Clang-only C++ Type Traits
 TYPE_TRAIT_N(__is_trivially_constructible, IsTriviallyConstructible, KEYCXX)
 TYPE_TRAIT_1(__is_trivially_copyable, IsTriviallyCopyable, KEYCXX)
 TYPE_TRAIT_2(__is_trivially_assignable, IsTriviallyAssignable, KEYCXX)
-<<<<<<< HEAD
-=======
 TYPE_TRAIT_2(__reference_binds_to_temporary, ReferenceBindsToTemporary, KEYCXX)
->>>>>>> b2b84690
 KEYWORD(__underlying_type           , KEYCXX)
 
 // Embarcadero Expression Traits
@@ -562,32 +532,6 @@
 KEYWORD(__super                     , KEYMS)
 
 // OpenCL address space qualifiers
-<<<<<<< HEAD
-KEYWORD(__global                    , KEYOPENCL)
-KEYWORD(__local                     , KEYOPENCL)
-KEYWORD(__constant                  , KEYOPENCL)
-KEYWORD(__private                   , KEYOPENCL)
-KEYWORD(__generic                   , KEYOPENCL)
-ALIAS("global", __global            , KEYOPENCL)
-ALIAS("local", __local              , KEYOPENCL)
-ALIAS("constant", __constant        , KEYOPENCL)
-ALIAS("private", __private          , KEYOPENCL)
-ALIAS("generic", __generic          , KEYOPENCL)
-// OpenCL function qualifiers
-KEYWORD(__kernel                    , KEYOPENCL)
-ALIAS("kernel", __kernel            , KEYOPENCL)
-// OpenCL access qualifiers
-KEYWORD(__read_only                 , KEYOPENCL)
-KEYWORD(__write_only                , KEYOPENCL)
-KEYWORD(__read_write                , KEYOPENCL)
-ALIAS("read_only", __read_only      , KEYOPENCL)
-ALIAS("write_only", __write_only    , KEYOPENCL)
-ALIAS("read_write", __read_write    , KEYOPENCL)
-// OpenCL builtins
-KEYWORD(__builtin_astype            , KEYOPENCL)
-KEYWORD(vec_step                    , KEYOPENCL|KEYALTIVEC|KEYZVECTOR)
-#define GENERIC_IMAGE_TYPE(ImgType, Id) KEYWORD(ImgType##_t, KEYOPENCL)
-=======
 KEYWORD(__global                    , KEYOPENCLC | KEYOPENCLCXX)
 KEYWORD(__local                     , KEYOPENCLC | KEYOPENCLCXX)
 KEYWORD(__constant                  , KEYOPENCLC | KEYOPENCLCXX)
@@ -612,17 +556,12 @@
 KEYWORD(__builtin_astype            , KEYOPENCLC)
 KEYWORD(vec_step                    , KEYOPENCLC | KEYALTIVEC | KEYZVECTOR)
 #define GENERIC_IMAGE_TYPE(ImgType, Id) KEYWORD(ImgType##_t, KEYOPENCLC)
->>>>>>> b2b84690
 #include "clang/Basic/OpenCLImageTypes.def"
 
 // OpenMP Type Traits
 KEYWORD(__builtin_omp_required_simd_align, KEYALL)
 
-<<<<<<< HEAD
-KEYWORD(pipe                        , KEYOPENCL)
-=======
 KEYWORD(pipe                        , KEYOPENCLC)
->>>>>>> b2b84690
 
 // Borland Extensions.
 KEYWORD(__pascal                    , KEYALL)
@@ -893,10 +832,7 @@
 #undef TYPE_TRAIT_1
 #undef TYPE_TRAIT
 #undef CONCEPTS_KEYWORD
-<<<<<<< HEAD
-=======
 #undef CXX2A_KEYWORD
->>>>>>> b2b84690
 #undef CXX11_KEYWORD
 #undef KEYWORD
 #undef PUNCTUATOR
