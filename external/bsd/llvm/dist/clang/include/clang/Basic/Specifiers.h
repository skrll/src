//===--- Specifiers.h - Declaration and Type Specifiers ---------*- C++ -*-===//
//
//                     The LLVM Compiler Infrastructure
//
// This file is distributed under the University of Illinois Open Source
// License. See LICENSE.TXT for details.
//
//===----------------------------------------------------------------------===//
///
/// \file
/// Defines various enumerations that describe declaration and
/// type specifiers.
///
//===----------------------------------------------------------------------===//

#ifndef LLVM_CLANG_BASIC_SPECIFIERS_H
#define LLVM_CLANG_BASIC_SPECIFIERS_H

#include "llvm/ADT/StringRef.h"
#include "llvm/Support/DataTypes.h"
#include "llvm/Support/ErrorHandling.h"

namespace clang {
  /// Specifies the width of a type, e.g., short, long, or long long.
  enum TypeSpecifierWidth {
    TSW_unspecified,
    TSW_short,
    TSW_long,
    TSW_longlong
  };
  
  /// Specifies the signedness of a type, e.g., signed or unsigned.
  enum TypeSpecifierSign {
    TSS_unspecified,
    TSS_signed,
    TSS_unsigned
  };
  
  enum TypeSpecifiersPipe {
    TSP_unspecified,
    TSP_pipe
  };

<<<<<<< HEAD
  /// \brief Specifies the kind of type.
=======
  /// Specifies the kind of type.
>>>>>>> b2b84690
  enum TypeSpecifierType {
    TST_unspecified,
    TST_void,
    TST_char,
    TST_wchar,        // C++ wchar_t
    TST_char8,        // C++20 char8_t (proposed)
    TST_char16,       // C++11 char16_t
    TST_char32,       // C++11 char32_t
    TST_int,
    TST_int128,
    TST_half,         // OpenCL half, ARM NEON __fp16
    TST_Float16,      // C11 extension ISO/IEC TS 18661-3
    TST_Accum,        // ISO/IEC JTC1 SC22 WG14 N1169 Extension
    TST_Fract,
    TST_float,
    TST_double,
    TST_float128,
    TST_bool,         // _Bool
    TST_decimal32,    // _Decimal32
    TST_decimal64,    // _Decimal64
    TST_decimal128,   // _Decimal128
    TST_enum,
    TST_union,
    TST_struct,
    TST_class,        // C++ class type
    TST_interface,    // C++ (Microsoft-specific) __interface type
    TST_typename,     // Typedef, C++ class-name or enum name, etc.
    TST_typeofType,
    TST_typeofExpr,
    TST_decltype,         // C++11 decltype
    TST_underlyingType,   // __underlying_type for C++11
    TST_auto,             // C++11 auto
    TST_decltype_auto,    // C++1y decltype(auto)
    TST_auto_type,        // __auto_type extension
    TST_unknown_anytype,  // __unknown_anytype extension
    TST_atomic,           // C11 _Atomic
#define GENERIC_IMAGE_TYPE(ImgType, Id) TST_##ImgType##_t, // OpenCL image types
#include "clang/Basic/OpenCLImageTypes.def"
    TST_error // erroneous type
  };

<<<<<<< HEAD
  /// \brief Structure that packs information about the type specifiers that
=======
  /// Structure that packs information about the type specifiers that
>>>>>>> b2b84690
  /// were written in a particular type specifier sequence.
  struct WrittenBuiltinSpecs {
    static_assert(TST_error < 1 << 6, "Type bitfield not wide enough for TST");
    /*DeclSpec::TST*/ unsigned Type  : 6;
    /*DeclSpec::TSS*/ unsigned Sign  : 2;
    /*DeclSpec::TSW*/ unsigned Width : 2;
    unsigned ModeAttr : 1;
  };

  /// A C++ access specifier (public, private, protected), plus the
  /// special value "none" which means different things in different contexts.
  enum AccessSpecifier {
    AS_public,
    AS_protected,
    AS_private,
    AS_none
  };

  /// The categorization of expression values, currently following the
  /// C++11 scheme.
  enum ExprValueKind {
    /// An r-value expression (a pr-value in the C++11 taxonomy)
    /// produces a temporary value.
    VK_RValue,

    /// An l-value expression is a reference to an object with
    /// independent storage.
    VK_LValue,

    /// An x-value expression is a reference to an object with
    /// independent storage but which can be "moved", i.e.
    /// efficiently cannibalized for its resources.
    VK_XValue
  };

  /// A further classification of the kind of object referenced by an
  /// l-value or x-value.
  enum ExprObjectKind {
    /// An ordinary object is located at an address in memory.
    OK_Ordinary,

    /// A bitfield object is a bitfield on a C or C++ record.
    OK_BitField,

    /// A vector component is an element or range of elements on a vector.
    OK_VectorComponent,

    /// An Objective-C property is a logical field of an Objective-C
    /// object which is read and written via Objective-C method calls.
    OK_ObjCProperty,
    
    /// An Objective-C array/dictionary subscripting which reads an
    /// object or writes at the subscripted array/dictionary element via
    /// Objective-C method calls.
    OK_ObjCSubscript
  };

  /// Describes the kind of template specialization that a
  /// particular template specialization declaration represents.
  enum TemplateSpecializationKind {
    /// This template specialization was formed from a template-id but
    /// has not yet been declared, defined, or instantiated.
    TSK_Undeclared = 0,
    /// This template specialization was implicitly instantiated from a
    /// template. (C++ [temp.inst]).
    TSK_ImplicitInstantiation,
    /// This template specialization was declared or defined by an
    /// explicit specialization (C++ [temp.expl.spec]) or partial
    /// specialization (C++ [temp.class.spec]).
    TSK_ExplicitSpecialization,
    /// This template specialization was instantiated from a template
    /// due to an explicit instantiation declaration request
    /// (C++11 [temp.explicit]).
    TSK_ExplicitInstantiationDeclaration,
    /// This template specialization was instantiated from a template
    /// due to an explicit instantiation definition request
    /// (C++ [temp.explicit]).
    TSK_ExplicitInstantiationDefinition
  };

  /// Determine whether this template specialization kind refers
  /// to an instantiation of an entity (as opposed to a non-template or
  /// an explicit specialization).
  inline bool isTemplateInstantiation(TemplateSpecializationKind Kind) {
    return Kind != TSK_Undeclared && Kind != TSK_ExplicitSpecialization;
  }

<<<<<<< HEAD
  /// \brief True if this template specialization kind is an explicit
=======
  /// True if this template specialization kind is an explicit
>>>>>>> b2b84690
  /// specialization, explicit instantiation declaration, or explicit
  /// instantiation definition.
  inline bool isTemplateExplicitInstantiationOrSpecialization(
      TemplateSpecializationKind Kind) {
    switch (Kind) {
    case TSK_ExplicitSpecialization:
    case TSK_ExplicitInstantiationDeclaration:
    case TSK_ExplicitInstantiationDefinition:
      return true;

    case TSK_Undeclared:
    case TSK_ImplicitInstantiation:
      return false;
    }
    llvm_unreachable("bad template specialization kind");
  }

<<<<<<< HEAD
  /// \brief Thread storage-class-specifier.
=======
  /// Thread storage-class-specifier.
>>>>>>> b2b84690
  enum ThreadStorageClassSpecifier {
    TSCS_unspecified,
    /// GNU __thread.
    TSCS___thread,
    /// C++11 thread_local. Implies 'static' at block scope, but not at
    /// class scope.
    TSCS_thread_local,
    /// C11 _Thread_local. Must be combined with either 'static' or 'extern'
    /// if used at block scope.
    TSCS__Thread_local
  };

  /// Storage classes.
  enum StorageClass {
    // These are legal on both functions and variables.
    SC_None,
    SC_Extern,
    SC_Static,
    SC_PrivateExtern,

    // These are only legal on variables.
    SC_Auto,
    SC_Register
  };

  /// Checks whether the given storage class is legal for functions.
  inline bool isLegalForFunction(StorageClass SC) {
    return SC <= SC_PrivateExtern;
  }

  /// Checks whether the given storage class is legal for variables.
  inline bool isLegalForVariable(StorageClass SC) {
    return true;
  }

  /// In-class initialization styles for non-static data members.
  enum InClassInitStyle {
    ICIS_NoInit,   ///< No in-class initializer.
    ICIS_CopyInit, ///< Copy initialization.
    ICIS_ListInit  ///< Direct list-initialization.
  };

  /// CallingConv - Specifies the calling convention that a function uses.
  enum CallingConv {
    CC_C,           // __attribute__((cdecl))
    CC_X86StdCall,  // __attribute__((stdcall))
    CC_X86FastCall, // __attribute__((fastcall))
    CC_X86ThisCall, // __attribute__((thiscall))
    CC_X86VectorCall, // __attribute__((vectorcall))
    CC_X86Pascal,   // __attribute__((pascal))
    CC_Win64,       // __attribute__((ms_abi))
    CC_X86_64SysV,  // __attribute__((sysv_abi))
    CC_X86RegCall, // __attribute__((regcall))
    CC_AAPCS,       // __attribute__((pcs("aapcs")))
    CC_AAPCS_VFP,   // __attribute__((pcs("aapcs-vfp")))
    CC_IntelOclBicc, // __attribute__((intel_ocl_bicc))
    CC_SpirFunction, // default for OpenCL functions on SPIR target
    CC_OpenCLKernel, // inferred for OpenCL kernels
    CC_Swift,        // __attribute__((swiftcall))
    CC_PreserveMost, // __attribute__((preserve_most))
    CC_PreserveAll,  // __attribute__((preserve_all))
  };

<<<<<<< HEAD
  /// \brief Checks whether the given calling convention supports variadic
=======
  /// Checks whether the given calling convention supports variadic
>>>>>>> b2b84690
  /// calls. Unprototyped calls also use the variadic call rules.
  inline bool supportsVariadicCall(CallingConv CC) {
    switch (CC) {
    case CC_X86StdCall:
    case CC_X86FastCall:
    case CC_X86ThisCall:
    case CC_X86RegCall:
    case CC_X86Pascal:
    case CC_X86VectorCall:
    case CC_SpirFunction:
    case CC_OpenCLKernel:
    case CC_Swift:
      return false;
    default:
      return true;
    }
  }

  /// The storage duration for an object (per C++ [basic.stc]).
  enum StorageDuration {
    SD_FullExpression, ///< Full-expression storage duration (for temporaries).
    SD_Automatic,      ///< Automatic storage duration (most local variables).
    SD_Thread,         ///< Thread storage duration.
    SD_Static,         ///< Static storage duration.
    SD_Dynamic         ///< Dynamic storage duration.
  };

  /// Describes the nullability of a particular type.
  enum class NullabilityKind : uint8_t {
    /// Values of this type can never be null.
    NonNull = 0,
    /// Values of this type can be null.
    Nullable,
    /// Whether values of this type can be null is (explicitly)
    /// unspecified. This captures a (fairly rare) case where we
    /// can't conclude anything about the nullability of the type even
    /// though it has been considered.
    Unspecified
  };

<<<<<<< HEAD
=======
  /// Return true if \p L has a weaker nullability annotation than \p R. The
  /// ordering is: Unspecified < Nullable < NonNull.
  inline bool hasWeakerNullability(NullabilityKind L, NullabilityKind R) {
    return uint8_t(L) > uint8_t(R);
  }

>>>>>>> b2b84690
  /// Retrieve the spelling of the given nullability kind.
  llvm::StringRef getNullabilitySpelling(NullabilityKind kind,
                                         bool isContextSensitive = false);

<<<<<<< HEAD
  /// \brief Kinds of parameter ABI.
=======
  /// Kinds of parameter ABI.
>>>>>>> b2b84690
  enum class ParameterABI {
    /// This parameter uses ordinary ABI rules for its type.
    Ordinary,

    /// This parameter (which must have pointer type) is a Swift
    /// indirect result parameter.
    SwiftIndirectResult,

    /// This parameter (which must have pointer-to-pointer type) uses
    /// the special Swift error-result ABI treatment.  There can be at
    /// most one parameter on a given function that uses this treatment.
    SwiftErrorResult,

    /// This parameter (which must have pointer type) uses the special
    /// Swift context-pointer ABI treatment.  There can be at
    /// most one parameter on a given function that uses this treatment.
    SwiftContext
  };

  llvm::StringRef getParameterABISpelling(ParameterABI kind);
} // end namespace clang

#endif // LLVM_CLANG_BASIC_SPECIFIERS_H<|MERGE_RESOLUTION|>--- conflicted
+++ resolved
@@ -41,11 +41,7 @@
     TSP_pipe
   };
 
-<<<<<<< HEAD
-  /// \brief Specifies the kind of type.
-=======
   /// Specifies the kind of type.
->>>>>>> b2b84690
   enum TypeSpecifierType {
     TST_unspecified,
     TST_void,
@@ -87,11 +83,7 @@
     TST_error // erroneous type
   };
 
-<<<<<<< HEAD
-  /// \brief Structure that packs information about the type specifiers that
-=======
   /// Structure that packs information about the type specifiers that
->>>>>>> b2b84690
   /// were written in a particular type specifier sequence.
   struct WrittenBuiltinSpecs {
     static_assert(TST_error < 1 << 6, "Type bitfield not wide enough for TST");
@@ -179,11 +171,7 @@
     return Kind != TSK_Undeclared && Kind != TSK_ExplicitSpecialization;
   }
 
-<<<<<<< HEAD
-  /// \brief True if this template specialization kind is an explicit
-=======
   /// True if this template specialization kind is an explicit
->>>>>>> b2b84690
   /// specialization, explicit instantiation declaration, or explicit
   /// instantiation definition.
   inline bool isTemplateExplicitInstantiationOrSpecialization(
@@ -201,11 +189,7 @@
     llvm_unreachable("bad template specialization kind");
   }
 
-<<<<<<< HEAD
-  /// \brief Thread storage-class-specifier.
-=======
   /// Thread storage-class-specifier.
->>>>>>> b2b84690
   enum ThreadStorageClassSpecifier {
     TSCS_unspecified,
     /// GNU __thread.
@@ -269,11 +253,7 @@
     CC_PreserveAll,  // __attribute__((preserve_all))
   };
 
-<<<<<<< HEAD
-  /// \brief Checks whether the given calling convention supports variadic
-=======
   /// Checks whether the given calling convention supports variadic
->>>>>>> b2b84690
   /// calls. Unprototyped calls also use the variadic call rules.
   inline bool supportsVariadicCall(CallingConv CC) {
     switch (CC) {
@@ -314,24 +294,17 @@
     Unspecified
   };
 
-<<<<<<< HEAD
-=======
   /// Return true if \p L has a weaker nullability annotation than \p R. The
   /// ordering is: Unspecified < Nullable < NonNull.
   inline bool hasWeakerNullability(NullabilityKind L, NullabilityKind R) {
     return uint8_t(L) > uint8_t(R);
   }
 
->>>>>>> b2b84690
   /// Retrieve the spelling of the given nullability kind.
   llvm::StringRef getNullabilitySpelling(NullabilityKind kind,
                                          bool isContextSensitive = false);
 
-<<<<<<< HEAD
-  /// \brief Kinds of parameter ABI.
-=======
   /// Kinds of parameter ABI.
->>>>>>> b2b84690
   enum class ParameterABI {
     /// This parameter uses ordinary ABI rules for its type.
     Ordinary,
