--- conflicted
+++ resolved
@@ -16,13 +16,8 @@
 def PragmaComment : Decl;
 def PragmaDetectMismatch : Decl;
 def ExternCContext : Decl, DeclContext;
-<<<<<<< HEAD
-def Named : Decl<1>;
-  def Namespace : DDecl<Named>, DeclContext;
-=======
 def Named : Decl<"named declarations", 1>;
   def Namespace : DDecl<Named, "namespaces">, DeclContext;
->>>>>>> b2b84690
   def UsingDirective : DDecl<Named>;
   def NamespaceAlias : DDecl<Named>;
   def Label : DDecl<Named, "labels">;
@@ -46,21 +41,12 @@
     def IndirectField : DDecl<Value>;
     def Binding : DDecl<Value>;
     def OMPDeclareReduction : DDecl<Value>, DeclContext;
-<<<<<<< HEAD
-    def Declarator : DDecl<Value, 1>;
-      def Field : DDecl<Declarator>;
-        def ObjCIvar : DDecl<Field>;
-        def ObjCAtDefsField : DDecl<Field>;
-      def MSProperty : DDecl<Declarator>;
-      def Function : DDecl<Declarator>, DeclContext;
-=======
     def Declarator : DDecl<Value, "declarators", 1>;
       def Field : DDecl<Declarator, "non-static data members">;
         def ObjCIvar : DDecl<Field>;
         def ObjCAtDefsField : DDecl<Field>;
       def MSProperty : DDecl<Declarator>;
       def Function : DDecl<Declarator, "functions">, DeclContext;
->>>>>>> b2b84690
         def CXXDeductionGuide : DDecl<Function>;
         def CXXMethod : DDecl<Function>;
           def CXXConstructor : DDecl<CXXMethod>;
@@ -71,11 +57,7 @@
           def VarTemplatePartialSpecialization
             : DDecl<VarTemplateSpecialization>;
         def ImplicitParam : DDecl<Var>;
-<<<<<<< HEAD
-        def ParmVar : DDecl<Var>;
-=======
         def ParmVar : DDecl<Var, "parameters">;
->>>>>>> b2b84690
         def Decomposition : DDecl<Var>;
         def OMPCapturedExpr : DDecl<Var>;
       def NonTypeTemplateParm : DDecl<Declarator>;
@@ -91,13 +73,8 @@
   def UsingPack : DDecl<Named>;
   def UsingShadow : DDecl<Named>;
     def ConstructorUsingShadow : DDecl<UsingShadow>;
-<<<<<<< HEAD
-  def ObjCMethod : DDecl<Named>, DeclContext;
-  def ObjCContainer : DDecl<Named, 1>, DeclContext;
-=======
   def ObjCMethod : DDecl<Named, "Objective-C methods">, DeclContext;
   def ObjCContainer : DDecl<Named, "Objective-C containers", 1>, DeclContext;
->>>>>>> b2b84690
     def ObjCCategory : DDecl<ObjCContainer>;
     def ObjCProtocol : DDecl<ObjCContainer, "Objective-C protocols">;
     def ObjCInterface : DDecl<ObjCContainer, "Objective-C interfaces">;
