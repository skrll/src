--- conflicted
+++ resolved
@@ -11,495 +11,7 @@
 //  file will be generated.  See ARM document DUI0348B.
 //
 //===----------------------------------------------------------------------===//
-//
-// Each intrinsic is a subclass of the Inst class. An intrinsic can either
-// generate a __builtin_* call or it can expand to a set of generic operations.
-//
-// The operations are subclasses of Operation providing a list of DAGs, the
-// last of which is the return value. The available DAG nodes are documented
-// below.
-//
-//===----------------------------------------------------------------------===//
-
-// The base Operation class. All operations must subclass this.
-class Operation<list<dag> ops=[]> {
-  list<dag> Ops = ops;
-  bit Unavailable = 0;
-}
-// An operation that only contains a single DAG.
-class Op<dag op> : Operation<[op]>;
-// A shorter version of Operation - takes a list of DAGs. The last of these will
-// be the return value.
-class LOp<list<dag> ops> : Operation<ops>;
-
-// These defs and classes are used internally to implement the SetTheory
-// expansion and should be ignored.
-foreach Index = 0-63 in
-  def sv##Index;
-class MaskExpand;
-
-//===----------------------------------------------------------------------===//
-// Available operations
-//===----------------------------------------------------------------------===//
-
-// DAG arguments can either be operations (documented below) or variables.
-// Variables are prefixed with '$'. There are variables for each input argument,
-// with the name $pN, where N starts at zero. So the zero'th argument will be
-// $p0, the first $p1 etc.
-
-// op - Binary or unary operator, depending on the number of arguments. The
-//      operator itself is just treated as a raw string and is not checked.
-// example: (op "+", $p0, $p1) -> "__p0 + __p1".
-//          (op "-", $p0)      -> "-__p0"
-def op;
-// call - Invoke another intrinsic. The input types are type checked and
-//        disambiguated. If there is no intrinsic defined that takes
-//        the given types (or if there is a type ambiguity) an error is
-//        generated at tblgen time. The name of the intrinsic is the raw
-//        name as given to the Inst class (not mangled).
-// example: (call "vget_high", $p0) -> "vgetq_high_s16(__p0)"
-//            (assuming $p0 has type int16x8_t).
-def call;
-// cast - Perform a cast to a different type. This gets emitted as a static
-//        C-style cast. For a pure reinterpret cast (T x = *(T*)&y), use
-//        "bitcast".
-//
-//        The syntax is (cast MOD* VAL). The last argument is the value to
-//        cast, preceded by a sequence of type modifiers. The target type
-//        starts off as the type of VAL, and is modified by MOD in sequence.
-//        The available modifiers are:
-//          - $X  - Take the type of parameter/variable X. For example:
-//                  (cast $p0, $p1) would cast $p1 to the type of $p0.
-//          - "R" - The type of the return type.
-//          - A typedef string - A NEON or stdint.h type that is then parsed.
-//                               for example: (cast "uint32x4_t", $p0).
-//          - "U" - Make the type unsigned.
-//          - "S" - Make the type signed.
-//          - "H" - Halve the number of lanes in the type.
-//          - "D" - Double the number of lanes in the type.
-//          - "8" - Convert type to an equivalent vector of 8-bit signed
-//                  integers.
-// example: (cast "R", "U", $p0) -> "(uint32x4_t)__p0" (assuming the return
-//           value is of type "int32x4_t".
-//          (cast $p0, "D", "8", $p1) -> "(int8x16_t)__p1" (assuming __p0
-//           has type float64x1_t or any other vector type of 64 bits).
-//          (cast "int32_t", $p2) -> "(int32_t)__p2"
-def cast;
-// bitcast - Same as "cast", except a reinterpret-cast is produced:
-//             (bitcast "T", $p0) -> "*(T*)&__p0".
-//           The VAL argument is saved to a temporary so it can be used
-//           as an l-value.
-def bitcast;
-// dup - Take a scalar argument and create a vector by duplicating it into
-//       all lanes. The type of the vector is the base type of the intrinsic.
-// example: (dup $p1) -> "(uint32x2_t) {__p1, __p1}" (assuming the base type
-//          is uint32x2_t).
-def dup;
-// splat - Take a vector and a lane index, and return a vector of the same type
-//         containing repeated instances of the source vector at the lane index.
-// example: (splat $p0, $p1) ->
-//            "__builtin_shufflevector(__p0, __p0, __p1, __p1, __p1, __p1)"
-//          (assuming __p0 has four elements).
-def splat;
-// save_temp - Create a temporary (local) variable. The variable takes a name
-//             based on the zero'th parameter and can be referenced using
-//             using that name in subsequent DAGs in the same
-//             operation. The scope of a temp is the operation. If a variable
-//             with the given name already exists, an error will be given at
-//             tblgen time.
-// example: [(save_temp $var, (call "foo", $p0)),
-//           (op "+", $var, $p1)] ->
-//              "int32x2_t __var = foo(__p0); return __var + __p1;"
-def save_temp;
-// name_replace - Return the name of the current intrinsic with the first
-//                argument replaced by the second argument. Raises an error if
-//                the first argument does not exist in the intrinsic name.
-// example: (call (name_replace "_high_", "_"), $p0) (to call the non-high
-//            version of this intrinsic).
-def name_replace;
-// literal - Create a literal piece of code. The code is treated as a raw
-//           string, and must be given a type. The type is a stdint.h or
-//           NEON intrinsic type as given to (cast).
-// example: (literal "int32_t", "0")
-def literal;
-// shuffle - Create a vector shuffle. The syntax is (shuffle ARG0, ARG1, MASK).
-//           The MASK argument is a set of elements. The elements are generated
-//           from the two special defs "mask0" and "mask1". "mask0" expands to
-//           the lane indices in sequence for ARG0, and "mask1" expands to
-//           the lane indices in sequence for ARG1. They can be used as-is, e.g.
-//
-//             (shuffle $p0, $p1, mask0) -> $p0
-//             (shuffle $p0, $p1, mask1) -> $p1
-//
-//           or, more usefully, they can be manipulated using the SetTheory
-//           operators plus some extra operators defined in the NEON emitter.
-//           The operators are described below.
-// example: (shuffle $p0, $p1, (add (highhalf mask0), (highhalf mask1))) ->
-//            A concatenation of the high halves of the input vectors.
-def shuffle;
-
-// add, interleave, decimate: These set operators are vanilla SetTheory
-// operators and take their normal definition.
-def add;
-def interleave;
-def decimate;
-// rotl - Rotate set left by a number of elements.
-// example: (rotl mask0, 3) -> [3, 4, 5, 6, 0, 1, 2]
-def rotl;
-// rotl - Rotate set right by a number of elements.
-// example: (rotr mask0, 3) -> [4, 5, 6, 0, 1, 2, 3]
-def rotr;
-// highhalf - Take only the high half of the input.
-// example: (highhalf mask0) -> [4, 5, 6, 7] (assuming mask0 had 8 elements)
-def highhalf;
-// highhalf - Take only the low half of the input.
-// example: (lowhalf mask0) -> [0, 1, 2, 3] (assuming mask0 had 8 elements)
-def lowhalf;
-// rev - Perform a variable-width reversal of the elements. The zero'th argument
-//       is a width in bits to reverse. The lanes this maps to is determined
-//       based on the element width of the underlying type.
-// example: (rev 32, mask0) -> [3, 2, 1, 0, 7, 6, 5, 4] (if 8-bit elements)
-// example: (rev 32, mask0) -> [1, 0, 3, 2]             (if 16-bit elements)
-def rev;
-// mask0 - The initial sequence of lanes for shuffle ARG0
-def mask0 : MaskExpand;
-// mask0 - The initial sequence of lanes for shuffle ARG1
-def mask1 : MaskExpand;
-
-def OP_NONE  : Operation;
-def OP_UNAVAILABLE : Operation {
-  let Unavailable = 1;
-}
-
-//===----------------------------------------------------------------------===//
-// Instruction definitions
-//===----------------------------------------------------------------------===//
-
-<<<<<<< HEAD
-// Every intrinsic subclasses "Inst". An intrinsic has a name, a prototype and
-// a sequence of typespecs.
-//
-// The name is the base name of the intrinsic, for example "vget_lane". This is
-// then mangled by the tblgen backend to add type information ("vget_lane_s16").
-//
-// A typespec is a sequence of uppercase characters (modifiers) followed by one
-// lowercase character. A typespec encodes a particular "base type" of the
-// intrinsic.
-//
-// An example typespec is "Qs" - quad-size short - uint16x8_t. The available
-// typespec codes are given below.
-//
-// The string given to an Inst class is a sequence of typespecs. The intrinsic
-// is instantiated for every typespec in the sequence. For example "sdQsQd".
-//
-// The prototype is a string that defines the return type of the intrinsic
-// and the type of each argument. The return type and every argument gets a
-// "modifier" that can change in some way the "base type" of the intrinsic.
-//
-// The modifier 'd' means "default" and does not modify the base type in any
-// way. The available modifiers are given below.
-//
-// Typespecs
-// ---------
-// c: char
-// s: short
-// i: int
-// l: long
-// k: 128-bit long
-// f: float
-// h: half-float
-// d: double
-//
-// Typespec modifiers
-// ------------------
-// S: scalar, only used for function mangling.
-// U: unsigned
-// Q: 128b
-// H: 128b without mangling 'q'
-// P: polynomial
-//
-// Prototype modifiers
-// -------------------
-// prototype: return (arg, arg, ...)
-//
-// v: void
-// t: best-fit integer (int/poly args)
-// x: signed integer   (int/float args)
-// u: unsigned integer (int/float args)
-// f: float (int args)
-// F: double (int args)
-// d: default
-// g: default, ignore 'Q' size modifier.
-// j: default, force 'Q' size modifier.
-// w: double width elements, same num elts
-// n: double width elements, half num elts
-// h: half width elements, double num elts
-// q: half width elements, quad num elts
-// e: half width elements, double num elts, unsigned
-// m: half width elements, same num elts
-// i: constant int
-// l: constant uint64
-// s: scalar of element type
-// z: scalar of half width element type, signed
-// r: scalar of double width element type, signed
-// a: scalar of element type (splat to vector type)
-// b: scalar of unsigned integer/long type (int/float args)
-// $: scalar of signed integer/long type (int/float args)
-// y: scalar of float
-// o: scalar of double
-// k: default elt width, double num elts
-// 2,3,4: array of default vectors
-// B,C,D: array of default elts, force 'Q' size modifier.
-// p: pointer type
-// c: const pointer type
-
-// Every intrinsic subclasses Inst.
-class Inst <string n, string p, string t, Operation o> {
-  string Name = n;
-  string Prototype = p;
-  string Types = t;
-  string ArchGuard = "";
-
-  Operation Operation = o;
-  bit CartesianProductOfTypes = 0;
-  bit BigEndianSafe = 0;
-  bit isShift = 0;
-  bit isScalarShift = 0;
-  bit isScalarNarrowShift = 0;
-  bit isVCVT_N = 0;
-  // For immediate checks: the immediate will be assumed to specify the lane of
-  // a Q register. Only used for intrinsics which end up calling polymorphic
-  // builtins.
-  bit isLaneQ = 0;
-
-  // Certain intrinsics have different names than their representative
-  // instructions. This field allows us to handle this correctly when we
-  // are generating tests.
-  string InstName = "";
-
-  // Certain intrinsics even though they are not a WOpInst or LOpInst,
-  // generate a WOpInst/LOpInst instruction (see below for definition
-  // of a WOpInst/LOpInst). For testing purposes we need to know
-  // this. Ex: vset_lane which outputs vmov instructions.
-  bit isHiddenWInst = 0;
-  bit isHiddenLInst = 0;
-}
-
-// The following instruction classes are implemented via builtins.
-// These declarations are used to generate Builtins.def:
-//
-// SInst: Instruction with signed/unsigned suffix (e.g., "s8", "u8", "p8")
-// IInst: Instruction with generic integer suffix (e.g., "i8")
-// WInst: Instruction with only bit size suffix (e.g., "8")
-class SInst<string n, string p, string t> : Inst<n, p, t, OP_NONE> {}
-class IInst<string n, string p, string t> : Inst<n, p, t, OP_NONE> {}
-class WInst<string n, string p, string t> : Inst<n, p, t, OP_NONE> {}
-
-// The following instruction classes are implemented via operators
-// instead of builtins. As such these declarations are only used for
-// the purpose of generating tests.
-//
-// SOpInst:       Instruction with signed/unsigned suffix (e.g., "s8",
-//                "u8", "p8").
-// IOpInst:       Instruction with generic integer suffix (e.g., "i8").
-// WOpInst:       Instruction with bit size only suffix (e.g., "8").
-// LOpInst:       Logical instruction with no bit size suffix.
-// NoTestOpInst:  Intrinsic that has no corresponding instruction.
-class SOpInst<string n, string p, string t, Operation o> : Inst<n, p, t, o> {}
-class IOpInst<string n, string p, string t, Operation o> : Inst<n, p, t, o> {}
-class WOpInst<string n, string p, string t, Operation o> : Inst<n, p, t, o> {}
-class LOpInst<string n, string p, string t, Operation o> : Inst<n, p, t, o> {}
-class NoTestOpInst<string n, string p, string t, Operation o> : Inst<n, p, t, o> {}
-
-//===----------------------------------------------------------------------===//
-// Operations
-//===----------------------------------------------------------------------===//
-
-def OP_ADD      : Op<(op "+", $p0, $p1)>;
-def OP_ADDL     : Op<(op "+", (call "vmovl", $p0), (call "vmovl", $p1))>;
-def OP_ADDLHi   : Op<(op "+", (call "vmovl_high", $p0),
-                              (call "vmovl_high", $p1))>;
-def OP_ADDW     : Op<(op "+", $p0, (call "vmovl", $p1))>;
-def OP_ADDWHi   : Op<(op "+", $p0, (call "vmovl_high", $p1))>;
-def OP_SUB      : Op<(op "-", $p0, $p1)>;
-def OP_SUBL     : Op<(op "-", (call "vmovl", $p0), (call "vmovl", $p1))>;
-def OP_SUBLHi   : Op<(op "-", (call "vmovl_high", $p0),
-                              (call "vmovl_high", $p1))>;
-def OP_SUBW     : Op<(op "-", $p0, (call "vmovl", $p1))>;
-def OP_SUBWHi   : Op<(op "-", $p0, (call "vmovl_high", $p1))>;
-def OP_MUL      : Op<(op "*", $p0, $p1)>;
-def OP_MLA      : Op<(op "+", $p0, (op "*", $p1, $p2))>;
-def OP_MLAL     : Op<(op "+", $p0, (call "vmull", $p1, $p2))>;
-def OP_MULLHi   : Op<(call "vmull", (call "vget_high", $p0),
-                                    (call "vget_high", $p1))>;
-def OP_MULLHi_P64 : Op<(call "vmull",
-                         (cast "poly64_t", (call "vget_high", $p0)),
-                         (cast "poly64_t", (call "vget_high", $p1)))>;
-def OP_MULLHi_N : Op<(call "vmull_n", (call "vget_high", $p0), $p1)>;
-def OP_MLALHi   : Op<(call "vmlal", $p0, (call "vget_high", $p1),
-                                         (call "vget_high", $p2))>;
-def OP_MLALHi_N : Op<(call "vmlal_n", $p0, (call "vget_high", $p1), $p2)>;
-def OP_MLS      : Op<(op "-", $p0, (op "*", $p1, $p2))>;
-def OP_FMLS     : Op<(call "vfma", $p0, (op "-", $p1), $p2)>;
-def OP_MLSL     : Op<(op "-", $p0, (call "vmull", $p1, $p2))>;
-def OP_MLSLHi   : Op<(call "vmlsl", $p0, (call "vget_high", $p1),
-                                         (call "vget_high", $p2))>;
-def OP_MLSLHi_N : Op<(call "vmlsl_n", $p0, (call "vget_high", $p1), $p2)>;
-def OP_MUL_N    : Op<(op "*", $p0, (dup $p1))>;
-def OP_MLA_N    : Op<(op "+", $p0, (op "*", $p1, (dup $p2)))>;
-def OP_MLS_N    : Op<(op "-", $p0, (op "*", $p1, (dup $p2)))>;
-def OP_FMLA_N   : Op<(call "vfma", $p0, $p1, (dup $p2))>;
-def OP_FMLS_N   : Op<(call "vfma", $p0, (op "-", $p1), (dup $p2))>;
-def OP_MLAL_N   : Op<(op "+", $p0, (call "vmull", $p1, (dup $p2)))>;
-def OP_MLSL_N   : Op<(op "-", $p0, (call "vmull", $p1, (dup $p2)))>;
-def OP_MUL_LN   : Op<(op "*", $p0, (splat $p1, $p2))>;
-def OP_MULX_LN  : Op<(call "vmulx", $p0, (splat $p1, $p2))>;
-def OP_MULL_LN  : Op<(call "vmull", $p0, (splat $p1, $p2))>;
-def OP_MULLHi_LN: Op<(call "vmull", (call "vget_high", $p0), (splat $p1, $p2))>;
-def OP_MLA_LN   : Op<(op "+", $p0, (op "*", $p1, (splat $p2, $p3)))>;
-def OP_MLS_LN   : Op<(op "-", $p0, (op "*", $p1, (splat $p2, $p3)))>;
-def OP_MLAL_LN  : Op<(op "+", $p0, (call "vmull", $p1, (splat $p2, $p3)))>;
-def OP_MLALHi_LN: Op<(op "+", $p0, (call "vmull", (call "vget_high", $p1),
-                                                  (splat $p2, $p3)))>;
-def OP_MLSL_LN  : Op<(op "-", $p0, (call "vmull", $p1, (splat $p2, $p3)))>;
-def OP_MLSLHi_LN : Op<(op "-", $p0, (call "vmull", (call "vget_high", $p1),
-                                                   (splat $p2, $p3)))>;
-def OP_QDMULL_LN : Op<(call "vqdmull", $p0, (splat $p1, $p2))>;
-def OP_QDMULLHi_LN : Op<(call "vqdmull", (call "vget_high", $p0),
-                                         (splat $p1, $p2))>;
-def OP_QDMLAL_LN : Op<(call "vqdmlal", $p0, $p1, (splat $p2, $p3))>;
-def OP_QDMLALHi_LN : Op<(call "vqdmlal", $p0, (call "vget_high", $p1),
-                                              (splat $p2, $p3))>;
-def OP_QDMLSL_LN : Op<(call "vqdmlsl", $p0, $p1, (splat $p2, $p3))>;
-def OP_QDMLSLHi_LN : Op<(call "vqdmlsl", $p0, (call "vget_high", $p1),
-                                              (splat $p2, $p3))>;
-def OP_QDMULH_LN : Op<(call "vqdmulh", $p0, (splat $p1, $p2))>;
-def OP_QRDMULH_LN : Op<(call "vqrdmulh", $p0, (splat $p1, $p2))>;
-def OP_QRDMLAH : Op<(call "vqadd", $p0, (call "vqrdmulh", $p1, $p2))>;
-def OP_QRDMLSH : Op<(call "vqsub", $p0, (call "vqrdmulh", $p1, $p2))>;
-def OP_QRDMLAH_LN : Op<(call "vqadd", $p0, (call "vqrdmulh", $p1, (splat $p2, $p3)))>;
-def OP_QRDMLSH_LN : Op<(call "vqsub", $p0, (call "vqrdmulh", $p1, (splat $p2, $p3)))>;
-def OP_FMS_LN   : Op<(call "vfma_lane", $p0, (op "-", $p1), $p2, $p3)>;
-def OP_FMS_LNQ  : Op<(call "vfma_laneq", $p0, (op "-", $p1), $p2, $p3)>;
-def OP_TRN1     : Op<(shuffle $p0, $p1, (interleave (decimate mask0, 2),
-                                                    (decimate mask1, 2)))>;
-def OP_ZIP1     : Op<(shuffle $p0, $p1, (lowhalf (interleave mask0, mask1)))>;
-def OP_UZP1     : Op<(shuffle $p0, $p1, (add (decimate mask0, 2),
-                                             (decimate mask1, 2)))>;
-def OP_TRN2     : Op<(shuffle $p0, $p1, (interleave
-                                          (decimate (rotl mask0, 1), 2),
-                                          (decimate (rotl mask1, 1), 2)))>;
-def OP_ZIP2     : Op<(shuffle $p0, $p1, (highhalf (interleave mask0, mask1)))>;
-def OP_UZP2     : Op<(shuffle $p0, $p1, (add (decimate (rotl mask0, 1), 2),
-                                             (decimate (rotl mask1, 1), 2)))>;
-def OP_EQ       : Op<(cast "R", (op "==", $p0, $p1))>;
-def OP_GE       : Op<(cast "R", (op ">=", $p0, $p1))>;
-def OP_LE       : Op<(cast "R", (op "<=", $p0, $p1))>;
-def OP_GT       : Op<(cast "R", (op ">", $p0, $p1))>;
-def OP_LT       : Op<(cast "R", (op "<", $p0, $p1))>;
-def OP_NEG      : Op<(op "-", $p0)>;
-def OP_NOT      : Op<(op "~", $p0)>;
-def OP_AND      : Op<(op "&", $p0, $p1)>;
-def OP_OR       : Op<(op "|", $p0, $p1)>;
-def OP_XOR      : Op<(op "^", $p0, $p1)>;
-def OP_ANDN     : Op<(op "&", $p0, (op "~", $p1))>;
-def OP_ORN      : Op<(op "|", $p0, (op "~", $p1))>;
-def OP_CAST     : Op<(cast "R", $p0)>;
-def OP_HI       : Op<(shuffle $p0, $p0, (highhalf mask0))>;
-def OP_LO       : Op<(shuffle $p0, $p0, (lowhalf mask0))>;
-def OP_CONC     : Op<(shuffle $p0, $p1, (add mask0, mask1))>;
-def OP_DUP      : Op<(dup $p0)>;
-def OP_DUP_LN   : Op<(splat $p0, $p1)>;
-def OP_SEL      : Op<(cast "R", (op "|",
-                                    (op "&", $p0, (cast $p0, $p1)),
-                                    (op "&", (op "~", $p0), (cast $p0, $p2))))>;
-def OP_REV16    : Op<(shuffle $p0, $p0, (rev 16, mask0))>;
-def OP_REV32    : Op<(shuffle $p0, $p0, (rev 32, mask0))>;
-def OP_REV64    : Op<(shuffle $p0, $p0, (rev 64, mask0))>;
-def OP_XTN      : Op<(call "vcombine", $p0, (call "vmovn", $p1))>;
-def OP_SQXTUN   : Op<(call "vcombine", (cast $p0, "U", $p0),
-                                       (call "vqmovun", $p1))>;
-def OP_QXTN     : Op<(call "vcombine", $p0, (call "vqmovn", $p1))>;
-def OP_VCVT_NA_HI_F16 : Op<(call "vcombine", $p0, (call "vcvt_f16_f32", $p1))>;
-def OP_VCVT_NA_HI_F32 : Op<(call "vcombine", $p0, (call "vcvt_f32_f64", $p1))>;
-def OP_VCVT_EX_HI_F32 : Op<(call "vcvt_f32_f16", (call "vget_high", $p0))>;
-def OP_VCVT_EX_HI_F64 : Op<(call "vcvt_f64_f32", (call "vget_high", $p0))>;
-def OP_VCVTX_HI : Op<(call "vcombine", $p0, (call "vcvtx_f32", $p1))>;
-def OP_REINT    : Op<(cast "R", $p0)>;
-def OP_ADDHNHi  : Op<(call "vcombine", $p0, (call "vaddhn", $p1, $p2))>;
-def OP_RADDHNHi : Op<(call "vcombine", $p0, (call "vraddhn", $p1, $p2))>;
-def OP_SUBHNHi  : Op<(call "vcombine", $p0, (call "vsubhn", $p1, $p2))>;
-def OP_RSUBHNHi : Op<(call "vcombine", $p0, (call "vrsubhn", $p1, $p2))>;
-def OP_ABDL     : Op<(cast "R", (call "vmovl", (cast $p0, "U",
-                                                     (call "vabd", $p0, $p1))))>;
-def OP_ABDLHi   : Op<(call "vabdl", (call "vget_high", $p0),
-                                    (call "vget_high", $p1))>;
-def OP_ABA      : Op<(op "+", $p0, (call "vabd", $p1, $p2))>;
-def OP_ABAL     : Op<(op "+", $p0, (call "vabdl", $p1, $p2))>;
-def OP_ABALHi   : Op<(call "vabal", $p0, (call "vget_high", $p1),
-                                       (call "vget_high", $p2))>;
-def OP_QDMULLHi : Op<(call "vqdmull", (call "vget_high", $p0),
-                                      (call "vget_high", $p1))>;
-def OP_QDMULLHi_N : Op<(call "vqdmull_n", (call "vget_high", $p0), $p1)>;
-def OP_QDMLALHi : Op<(call "vqdmlal", $p0, (call "vget_high", $p1),
-                                           (call "vget_high", $p2))>;
-def OP_QDMLALHi_N : Op<(call "vqdmlal_n", $p0, (call "vget_high", $p1), $p2)>;
-def OP_QDMLSLHi : Op<(call "vqdmlsl", $p0, (call "vget_high", $p1),
-                                           (call "vget_high", $p2))>;
-def OP_QDMLSLHi_N : Op<(call "vqdmlsl_n", $p0, (call "vget_high", $p1), $p2)>;
-def OP_DIV  : Op<(op "/", $p0, $p1)>;
-def OP_LONG_HI : Op<(cast "R", (call (name_replace "_high_", "_"),
-                                                (call "vget_high", $p0), $p1))>;
-def OP_NARROW_HI : Op<(cast "R", (call "vcombine",
-                                       (cast "R", "H", $p0),
-                                       (cast "R", "H",
-                                           (call (name_replace "_high_", "_"),
-                                                 $p1, $p2))))>;
-def OP_MOVL_HI  : LOp<[(save_temp $a1, (call "vget_high", $p0)),
-                       (cast "R",
-                            (call "vshll_n", $a1, (literal "int32_t", "0")))]>;
-def OP_COPY_LN : Op<(call "vset_lane", (call "vget_lane", $p2, $p3), $p0, $p1)>;
-def OP_SCALAR_MUL_LN : Op<(op "*", $p0, (call "vget_lane", $p1, $p2))>;
-def OP_SCALAR_MULX_LN : Op<(call "vmulx", $p0, (call "vget_lane", $p1, $p2))>;
-def OP_SCALAR_VMULX_LN : LOp<[(save_temp $x, (call "vget_lane", $p0,
-                                                    (literal "int32_t", "0"))),
-                              (save_temp $y, (call "vget_lane", $p1, $p2)),
-                              (save_temp $z, (call "vmulx", $x, $y)),
-                              (call "vset_lane", $z, $p0, $p2)]>;
-def OP_SCALAR_VMULX_LNQ : LOp<[(save_temp $x, (call "vget_lane", $p0,
-                                                     (literal "int32_t", "0"))),
-                               (save_temp $y, (call "vget_lane", $p1, $p2)),
-                               (save_temp $z, (call "vmulx", $x, $y)),
-                               (call "vset_lane", $z, $p0, (literal "int32_t",
-                                                                     "0"))]>;
-class ScalarMulOp<string opname> :
-  Op<(call opname, $p0, (call "vget_lane", $p1, $p2))>;
-
-def OP_SCALAR_QDMULL_LN : ScalarMulOp<"vqdmull">;
-def OP_SCALAR_QDMULH_LN : ScalarMulOp<"vqdmulh">;
-def OP_SCALAR_QRDMULH_LN : ScalarMulOp<"vqrdmulh">;
-
-def OP_SCALAR_QRDMLAH_LN : Op<(call "vqadd", $p0, (call "vqrdmulh", $p1,
-                              (call "vget_lane", $p2, $p3)))>;
-def OP_SCALAR_QRDMLSH_LN : Op<(call "vqsub", $p0, (call "vqrdmulh", $p1,
-                              (call "vget_lane", $p2, $p3)))>;
-
-def OP_SCALAR_HALF_GET_LN : Op<(bitcast "float16_t",
-                                   (call "vget_lane",
-                                         (bitcast "int16x4_t", $p0), $p1))>;
-def OP_SCALAR_HALF_GET_LNQ : Op<(bitcast "float16_t",
-                                    (call "vget_lane",
-                                          (bitcast "int16x8_t", $p0), $p1))>;
-def OP_SCALAR_HALF_SET_LN : Op<(bitcast "float16x4_t",
-                                   (call "vset_lane",
-                                         (bitcast "int16_t", $p0),
-                                         (bitcast "int16x4_t", $p1), $p2))>;
-def OP_SCALAR_HALF_SET_LNQ : Op<(bitcast "float16x8_t",
-                                    (call "vset_lane",
-                                          (bitcast "int16_t", $p0),
-                                          (bitcast "int16x8_t", $p1), $p2))>;
-
-=======
+
 include "arm_neon_incl.td"
 
 def OP_ADD      : Op<(op "+", $p0, $p1)>;
@@ -694,7 +206,6 @@
     : Op<(call "vdot", $p0, $p1,
           (bitcast $p1, (splat(bitcast "uint32x4_t", $p2), $p3)))>;
 
->>>>>>> b2b84690
 //===----------------------------------------------------------------------===//
 // Instructions
 //===----------------------------------------------------------------------===//
@@ -1046,10 +557,7 @@
 let ArchGuard = "defined(__ARM_FEATURE_FMA)" in {
   def VFMA : SInst<"vfma", "dddd", "fQf">;
   def VFMS : SOpInst<"vfms", "dddd", "fQf", OP_FMLS>;
-<<<<<<< HEAD
-=======
   def FMLA_N_F32 : SOpInst<"vfma_n", "ddds", "fQf", OP_FMLA_N>;
->>>>>>> b2b84690
 }
 
 ////////////////////////////////////////////////////////////////////////////////
@@ -1076,20 +584,6 @@
 def ST4 : WInst<"vst4", "vp4", "QUlQldQdPlQPl">;
 
 def LD1_X2 : WInst<"vld1_x2", "2c",
-<<<<<<< HEAD
-                   "QUcQUsQUiQcQsQiQhQfQPcQPsUcUsUiUlcsilhfPcPsQUlQldQdPlQPl">;
-def LD3_x3 : WInst<"vld1_x3", "3c",
-                   "QUcQUsQUiQcQsQiQhQfQPcQPsUcUsUiUlcsilhfPcPsQUlQldQdPlQPl">;
-def LD4_x4 : WInst<"vld1_x4", "4c",
-                   "QUcQUsQUiQcQsQiQhQfQPcQPsUcUsUiUlcsilhfPcPsQUlQldQdPlQPl">;
-
-def ST1_X2 : WInst<"vst1_x2", "vp2",
-                   "QUcQUsQUiQcQsQiQhQfQPcQPsUcUsUiUlcsilhfPcPsQUlQldQdPlQPl">;
-def ST1_X3 : WInst<"vst1_x3", "vp3",
-                   "QUcQUsQUiQcQsQiQhQfQPcQPsUcUsUiUlcsilhfPcPsQUlQldQdPlQPl">;
-def ST1_X4 : WInst<"vst1_x4", "vp4",
-                   "QUcQUsQUiQcQsQiQhQfQPcQPsUcUsUiUlcsilhfPcPsQUlQldQdPlQPl">;
-=======
                    "dQdPlQPl">;
 def LD1_X3 : WInst<"vld1_x3", "3c",
                    "dQdPlQPl">;
@@ -1099,7 +593,6 @@
 def ST1_X2 : WInst<"vst1_x2", "vp2", "dQdPlQPl">;
 def ST1_X3 : WInst<"vst1_x3", "vp3", "dQdPlQPl">;
 def ST1_X4 : WInst<"vst1_x4", "vp4", "dQdPlQPl">;
->>>>>>> b2b84690
 
 def LD1_LANE : WInst<"vld1_lane", "dcdi", "dQdPlQPl">;
 def LD2_LANE : WInst<"vld2_lane", "2c2i", "lUlQcQUcQPcQlQUldQdPlQPl">;
@@ -1111,18 +604,9 @@
 def ST4_LANE : WInst<"vst4_lane", "vp4i", "lUlQcQUcQPcQlQUldQdPlQPl">;
 
 def LD1_DUP  : WInst<"vld1_dup", "dc", "dQdPlQPl">;
-<<<<<<< HEAD
-def LD2_DUP  : WInst<"vld2_dup", "2c",
-                     "QUcQUsQUiQUlQcQsQiQlQhQfQdQPcQPsQPldPl">;
-def LD3_DUP  : WInst<"vld3_dup", "3c",
-                     "QUcQUsQUiQUlQcQsQiQlQhQfQdQPcQPsQPldPl">;
-def LD4_DUP  : WInst<"vld4_dup", "4c",
-                     "QUcQUsQUiQUlQcQsQiQlQhQfQdQPcQPsQPldPl">;
-=======
 def LD2_DUP  : WInst<"vld2_dup", "2c", "dQdPlQPl">;
 def LD3_DUP  : WInst<"vld3_dup", "3c", "dQdPlQPl">;
 def LD4_DUP  : WInst<"vld4_dup", "4c", "dQdPlQPl">;
->>>>>>> b2b84690
 
 def VLDRQ : WInst<"vldrq", "sc", "Pk">;
 def VSTRQ : WInst<"vstrq", "vps", "Pk">;
@@ -1158,13 +642,8 @@
 // MUL, MLA, MLS, FMA, FMS definitions with scalar argument
 def VMUL_N_A64 : IOpInst<"vmul_n", "dds", "Qd", OP_MUL_N>;
 
-<<<<<<< HEAD
-def FMLA_N : SOpInst<"vfma_n", "ddds", "fQfQd", OP_FMLA_N>;
-def FMLS_N : SOpInst<"vfms_n", "ddds", "fQfQd", OP_FMLS_N>;
-=======
 def FMLA_N : SOpInst<"vfma_n", "ddds", "dQd", OP_FMLA_N>;
 def FMLS_N : SOpInst<"vfms_n", "ddds", "fdQfQd", OP_FMLS_N>;
->>>>>>> b2b84690
 
 def MLA_N : SOpInst<"vmla_n", "ddds", "Qd", OP_MLA_N>;
 def MLS_N : SOpInst<"vmls_n", "ddds", "Qd", OP_MLS_N>;
@@ -1455,11 +934,7 @@
 
 ////////////////////////////////////////////////////////////////////////////////
 // Crypto
-<<<<<<< HEAD
-let ArchGuard = "__ARM_FEATURE_CRYPTO" in {
-=======
 let ArchGuard = "__ARM_ARCH >= 8 && defined(__ARM_FEATURE_CRYPTO)" in {
->>>>>>> b2b84690
 def AESE : SInst<"vaese", "ddd", "QUc">;
 def AESD : SInst<"vaesd", "ddd", "QUc">;
 def AESMC : SInst<"vaesmc", "dd", "QUc">;
