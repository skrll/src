//===--- Builtins.def - Builtin function info database ----------*- C++ -*-===//
//
//                     The LLVM Compiler Infrastructure
//
// This file is distributed under the University of Illinois Open Source
// License. See LICENSE.TXT for details.
//
//===----------------------------------------------------------------------===//
//
// This file defines the standard builtin function database.  Users of this file
// must define the BUILTIN macro to make use of this information.
//
//===----------------------------------------------------------------------===//

// FIXME: This should really be a .td file, but that requires modifying tblgen.
// Perhaps tblgen should have plugins.

// The first value provided to the macro specifies the function name of the
// builtin, and results in a clang::builtin::BIXX enum value for XX.

// The second value provided to the macro specifies the type of the function
// (result value, then each argument) as follows:
//  v -> void
//  b -> boolean
//  c -> char
//  s -> short
//  i -> int
//  h -> half
//  f -> float
//  d -> double
//  z -> size_t
//  w -> wchar_t
//  F -> constant CFString
//  G -> id
//  H -> SEL
//  M -> struct objc_super
//  a -> __builtin_va_list
//  A -> "reference" to __builtin_va_list
//  V -> Vector, followed by the number of elements and the base type.
//  E -> ext_vector, followed by the number of elements and the base type.
//  X -> _Complex, followed by the base type.
//  Y -> ptrdiff_t
//  P -> FILE
//  J -> jmp_buf
//  SJ -> sigjmp_buf
//  K -> ucontext_t
//  p -> pid_t
//  . -> "...".  This may only occur at the end of the function list.
//
// Types may be prefixed with the following modifiers:
//  L   -> long (e.g. Li for 'long int', Ld for 'long double')
//  LL  -> long long (e.g. LLi for 'long long int', LLd for __float128)
//  LLL -> __int128_t (e.g. LLLi)
//  W   -> int64_t
//  N   -> 'int' size if target is LP64, 'L' otherwise.
//  S   -> signed
//  U   -> unsigned
//  I   -> Required to constant fold to an integer constant expression.
//
// Types may be postfixed with the following modifiers:
// * -> pointer (optionally followed by an address space number, if no address
//               space is specified than any address space will be accepted)
// & -> reference (optionally followed by an address space number)
// C -> const
// D -> volatile

// The third value provided to the macro specifies information about attributes
// of the function.  These must be kept in sync with the predicates in the
// Builtin::Context class.  Currently we have:
//  n -> nothrow
//  r -> noreturn
//  U -> pure
//  c -> const
//  t -> signature is meaningless, use custom typechecking
//  F -> this is a libc/libm function with a '__builtin_' prefix added.
//  f -> this is a libc/libm function without the '__builtin_' prefix. It can
//       be followed by ':headername:' to state which header this function
//       comes from.
//  h -> this function requires a specific header or an explicit declaration.
//  i -> this is a runtime library implemented function without the
//       '__builtin_' prefix. It will be implemented in compiler-rt or libgcc.
//  p:N: -> this is a printf-like function whose Nth argument is the format
//          string.
//  P:N: -> similar to the p:N: attribute, but the function is like vprintf
//          in that it accepts its arguments as a va_list rather than
//          through an ellipsis
//  s:N: -> this is a scanf-like function whose Nth argument is the format
//          string.
//  S:N: -> similar to the s:N: attribute, but the function is like vscanf
//          in that it accepts its arguments as a va_list rather than
//          through an ellipsis
//  e -> const, but only when -fno-math-errno
//  j -> returns_twice (like setjmp)
//  u -> arguments are not evaluated for their side-effects
//  V:N: -> requires vectors of at least N bits to be legal
//  FIXME: gcc has nonnull

#if defined(BUILTIN) && !defined(LIBBUILTIN)
#  define LIBBUILTIN(ID, TYPE, ATTRS, HEADER, BUILTIN_LANG) BUILTIN(ID, TYPE, ATTRS)
#endif

#if defined(BUILTIN) && !defined(LANGBUILTIN)
#  define LANGBUILTIN(ID, TYPE, ATTRS, BUILTIN_LANG) BUILTIN(ID, TYPE, ATTRS)
#endif

// Standard libc/libm functions:
BUILTIN(__builtin_atan2 , "ddd"  , "Fne")
BUILTIN(__builtin_atan2f, "fff"  , "Fne")
BUILTIN(__builtin_atan2l, "LdLdLd", "Fne")
BUILTIN(__builtin_abs  , "ii"  , "ncF")
BUILTIN(__builtin_copysign, "ddd", "ncF")
BUILTIN(__builtin_copysignf, "fff", "ncF")
BUILTIN(__builtin_copysignl, "LdLdLd", "ncF")
BUILTIN(__builtin_copysignf128, "LLdLLdLLd", "ncF")
BUILTIN(__builtin_fabs , "dd"  , "ncF")
BUILTIN(__builtin_fabsf, "ff"  , "ncF")
BUILTIN(__builtin_fabsl, "LdLd", "ncF")
BUILTIN(__builtin_fabsf128, "LLdLLd", "ncF")
BUILTIN(__builtin_fmod , "ddd"  , "Fne")
BUILTIN(__builtin_fmodf, "fff"  , "Fne")
BUILTIN(__builtin_fmodl, "LdLdLd", "Fne")
BUILTIN(__builtin_frexp , "ddi*"  , "Fn")
BUILTIN(__builtin_frexpf, "ffi*"  , "Fn")
BUILTIN(__builtin_frexpl, "LdLdi*", "Fn")
BUILTIN(__builtin_huge_val, "d", "nc")
BUILTIN(__builtin_huge_valf, "f", "nc")
BUILTIN(__builtin_huge_vall, "Ld", "nc")
BUILTIN(__builtin_huge_valf128, "LLd", "nc")
BUILTIN(__builtin_inf  , "d"   , "nc")
BUILTIN(__builtin_inff , "f"   , "nc")
BUILTIN(__builtin_infl , "Ld"  , "nc")
BUILTIN(__builtin_inff128 , "LLd"  , "nc")
BUILTIN(__builtin_labs , "LiLi"  , "Fnc")
BUILTIN(__builtin_llabs, "LLiLLi", "Fnc")
BUILTIN(__builtin_ldexp , "ddi"  , "Fne")
BUILTIN(__builtin_ldexpf, "ffi"  , "Fne")
BUILTIN(__builtin_ldexpl, "LdLdi", "Fne")
BUILTIN(__builtin_modf , "ddd*"  , "Fn")
BUILTIN(__builtin_modff, "fff*"  , "Fn")
BUILTIN(__builtin_modfl, "LdLdLd*", "Fn")
BUILTIN(__builtin_nan,  "dcC*" , "FnU")
BUILTIN(__builtin_nanf, "fcC*" , "FnU")
BUILTIN(__builtin_nanl, "LdcC*", "FnU")
BUILTIN(__builtin_nanf128, "LLdcC*", "FnU")
BUILTIN(__builtin_nans,  "dcC*" , "FnU")
BUILTIN(__builtin_nansf, "fcC*" , "FnU")
BUILTIN(__builtin_nansl, "LdcC*", "FnU")
BUILTIN(__builtin_nansf128, "LLdcC*", "FnU")
BUILTIN(__builtin_powi , "ddi"  , "Fnc")
BUILTIN(__builtin_powif, "ffi"  , "Fnc")
BUILTIN(__builtin_powil, "LdLdi", "Fnc")
BUILTIN(__builtin_pow , "ddd"  , "Fne")
BUILTIN(__builtin_powf, "fff"  , "Fne")
BUILTIN(__builtin_powl, "LdLdLd", "Fne")

// Standard unary libc/libm functions with double/float/long double variants:
BUILTIN(__builtin_acos , "dd"  , "Fne")
BUILTIN(__builtin_acosf, "ff"  , "Fne")
BUILTIN(__builtin_acosl, "LdLd", "Fne")
BUILTIN(__builtin_acosh , "dd"  , "Fne")
BUILTIN(__builtin_acoshf, "ff"  , "Fne")
BUILTIN(__builtin_acoshl, "LdLd", "Fne")
BUILTIN(__builtin_asin , "dd"  , "Fne")
BUILTIN(__builtin_asinf, "ff"  , "Fne")
BUILTIN(__builtin_asinl, "LdLd", "Fne")
BUILTIN(__builtin_asinh , "dd"  , "Fne")
BUILTIN(__builtin_asinhf, "ff"  , "Fne")
BUILTIN(__builtin_asinhl, "LdLd", "Fne")
BUILTIN(__builtin_atan , "dd"  , "Fne")
BUILTIN(__builtin_atanf, "ff"  , "Fne")
BUILTIN(__builtin_atanl, "LdLd", "Fne")
BUILTIN(__builtin_atanh , "dd", "Fne")
BUILTIN(__builtin_atanhf, "ff", "Fne")
BUILTIN(__builtin_atanhl, "LdLd", "Fne")
BUILTIN(__builtin_cbrt , "dd", "Fnc")
BUILTIN(__builtin_cbrtf, "ff", "Fnc")
BUILTIN(__builtin_cbrtl, "LdLd", "Fnc")
BUILTIN(__builtin_ceil , "dd"  , "Fnc")
BUILTIN(__builtin_ceilf, "ff"  , "Fnc")
BUILTIN(__builtin_ceill, "LdLd", "Fnc")
BUILTIN(__builtin_cos , "dd"  , "Fne")
BUILTIN(__builtin_cosf, "ff"  , "Fne")
BUILTIN(__builtin_cosh , "dd"  , "Fne")
BUILTIN(__builtin_coshf, "ff"  , "Fne")
BUILTIN(__builtin_coshl, "LdLd", "Fne")
BUILTIN(__builtin_cosl, "LdLd", "Fne")
BUILTIN(__builtin_erf , "dd", "Fne")
BUILTIN(__builtin_erff, "ff", "Fne")
BUILTIN(__builtin_erfl, "LdLd", "Fne")
BUILTIN(__builtin_erfc , "dd", "Fne")
BUILTIN(__builtin_erfcf, "ff", "Fne")
BUILTIN(__builtin_erfcl, "LdLd", "Fne")
BUILTIN(__builtin_exp , "dd"  , "Fne")
BUILTIN(__builtin_expf, "ff"  , "Fne")
BUILTIN(__builtin_expl, "LdLd", "Fne")
BUILTIN(__builtin_exp2 , "dd"  , "Fne")
BUILTIN(__builtin_exp2f, "ff"  , "Fne")
BUILTIN(__builtin_exp2l, "LdLd", "Fne")
BUILTIN(__builtin_expm1 , "dd", "Fne")
BUILTIN(__builtin_expm1f, "ff", "Fne")
BUILTIN(__builtin_expm1l, "LdLd", "Fne")
BUILTIN(__builtin_fdim, "ddd", "Fne")
BUILTIN(__builtin_fdimf, "fff", "Fne")
BUILTIN(__builtin_fdiml, "LdLdLd", "Fne")
BUILTIN(__builtin_floor , "dd"  , "Fnc")
BUILTIN(__builtin_floorf, "ff"  , "Fnc")
BUILTIN(__builtin_floorl, "LdLd", "Fnc")
BUILTIN(__builtin_fma, "dddd", "Fne")
BUILTIN(__builtin_fmaf, "ffff", "Fne")
BUILTIN(__builtin_fmal, "LdLdLdLd", "Fne")
BUILTIN(__builtin_fmax, "ddd", "Fnc")
BUILTIN(__builtin_fmaxf, "fff", "Fnc")
BUILTIN(__builtin_fmaxl, "LdLdLd", "Fnc")
BUILTIN(__builtin_fmin, "ddd", "Fnc")
BUILTIN(__builtin_fminf, "fff", "Fnc")
BUILTIN(__builtin_fminl, "LdLdLd", "Fnc")
BUILTIN(__builtin_hypot , "ddd"  , "Fne")
BUILTIN(__builtin_hypotf, "fff"  , "Fne")
BUILTIN(__builtin_hypotl, "LdLdLd", "Fne")
BUILTIN(__builtin_ilogb , "id", "Fne")
BUILTIN(__builtin_ilogbf, "if", "Fne")
BUILTIN(__builtin_ilogbl, "iLd", "Fne")
BUILTIN(__builtin_lgamma , "dd", "Fn")
BUILTIN(__builtin_lgammaf, "ff", "Fn")
BUILTIN(__builtin_lgammal, "LdLd", "Fn")
BUILTIN(__builtin_llrint, "LLid", "Fne")
BUILTIN(__builtin_llrintf, "LLif", "Fne")
BUILTIN(__builtin_llrintl, "LLiLd", "Fne")
BUILTIN(__builtin_llround , "LLid", "Fne")
BUILTIN(__builtin_llroundf, "LLif", "Fne")
BUILTIN(__builtin_llroundl, "LLiLd", "Fne")
BUILTIN(__builtin_log , "dd"  , "Fne")
BUILTIN(__builtin_log10 , "dd"  , "Fne")
BUILTIN(__builtin_log10f, "ff"  , "Fne")
BUILTIN(__builtin_log10l, "LdLd", "Fne")
BUILTIN(__builtin_log1p , "dd"  , "Fne")
BUILTIN(__builtin_log1pf, "ff"  , "Fne")
BUILTIN(__builtin_log1pl, "LdLd", "Fne")
BUILTIN(__builtin_log2, "dd"  , "Fne")
BUILTIN(__builtin_log2f, "ff"  , "Fne")
BUILTIN(__builtin_log2l, "LdLd"  , "Fne")
BUILTIN(__builtin_logb , "dd", "Fne")
BUILTIN(__builtin_logbf, "ff", "Fne")
BUILTIN(__builtin_logbl, "LdLd", "Fne")
BUILTIN(__builtin_logf, "ff"  , "Fne")
BUILTIN(__builtin_logl, "LdLd", "Fne")
BUILTIN(__builtin_lrint , "Lid", "Fne")
BUILTIN(__builtin_lrintf, "Lif", "Fne")
BUILTIN(__builtin_lrintl, "LiLd", "Fne")
BUILTIN(__builtin_lround , "Lid", "Fne")
BUILTIN(__builtin_lroundf, "Lif", "Fne")
BUILTIN(__builtin_lroundl, "LiLd", "Fne")
BUILTIN(__builtin_nearbyint , "dd", "Fnc")
BUILTIN(__builtin_nearbyintf, "ff", "Fnc")
BUILTIN(__builtin_nearbyintl, "LdLd", "Fnc")
BUILTIN(__builtin_nextafter , "ddd", "Fne")
BUILTIN(__builtin_nextafterf, "fff", "Fne")
BUILTIN(__builtin_nextafterl, "LdLdLd", "Fne")
BUILTIN(__builtin_nexttoward , "ddLd", "Fne")
BUILTIN(__builtin_nexttowardf, "ffLd", "Fne")
BUILTIN(__builtin_nexttowardl, "LdLdLd", "Fne")
BUILTIN(__builtin_remainder , "ddd", "Fne")
BUILTIN(__builtin_remainderf, "fff", "Fne")
BUILTIN(__builtin_remainderl, "LdLdLd", "Fne")
BUILTIN(__builtin_remquo , "dddi*", "Fn")
BUILTIN(__builtin_remquof, "fffi*", "Fn")
BUILTIN(__builtin_remquol, "LdLdLdi*", "Fn")
BUILTIN(__builtin_rint , "dd", "Fnc")
BUILTIN(__builtin_rintf, "ff", "Fnc")
BUILTIN(__builtin_rintl, "LdLd", "Fnc")
BUILTIN(__builtin_round, "dd"  , "Fnc")
BUILTIN(__builtin_roundf, "ff"  , "Fnc")
BUILTIN(__builtin_roundl, "LdLd"  , "Fnc")
BUILTIN(__builtin_scalbln , "ddLi", "Fne")
BUILTIN(__builtin_scalblnf, "ffLi", "Fne")
BUILTIN(__builtin_scalblnl, "LdLdLi", "Fne")
BUILTIN(__builtin_scalbn , "ddi", "Fne")
BUILTIN(__builtin_scalbnf, "ffi", "Fne")
BUILTIN(__builtin_scalbnl, "LdLdi", "Fne")
BUILTIN(__builtin_sin , "dd"  , "Fne")
BUILTIN(__builtin_sinf, "ff"  , "Fne")
BUILTIN(__builtin_sinh , "dd"  , "Fne")
BUILTIN(__builtin_sinhf, "ff"  , "Fne")
BUILTIN(__builtin_sinhl, "LdLd", "Fne")
BUILTIN(__builtin_sinl, "LdLd", "Fne")
BUILTIN(__builtin_sqrt , "dd"  , "Fne")
BUILTIN(__builtin_sqrtf, "ff"  , "Fne")
BUILTIN(__builtin_sqrtl, "LdLd", "Fne")
BUILTIN(__builtin_tan , "dd"  , "Fne")
BUILTIN(__builtin_tanf, "ff"  , "Fne")
BUILTIN(__builtin_tanh , "dd"  , "Fne")
BUILTIN(__builtin_tanhf, "ff"  , "Fne")
BUILTIN(__builtin_tanhl, "LdLd", "Fne")
BUILTIN(__builtin_tanl, "LdLd", "Fne")
BUILTIN(__builtin_tgamma , "dd", "Fne")
BUILTIN(__builtin_tgammaf, "ff", "Fne")
BUILTIN(__builtin_tgammal, "LdLd", "Fne")
BUILTIN(__builtin_trunc , "dd", "Fnc")
BUILTIN(__builtin_truncf, "ff", "Fnc")
BUILTIN(__builtin_truncl, "LdLd", "Fnc")

// C99 complex builtins
BUILTIN(__builtin_cabs, "dXd", "Fne")
BUILTIN(__builtin_cabsf, "fXf", "Fne")
BUILTIN(__builtin_cabsl, "LdXLd", "Fne")
BUILTIN(__builtin_cacos, "XdXd", "Fne")
BUILTIN(__builtin_cacosf, "XfXf", "Fne")
BUILTIN(__builtin_cacosh, "XdXd", "Fne")
BUILTIN(__builtin_cacoshf, "XfXf", "Fne")
BUILTIN(__builtin_cacoshl, "XLdXLd", "Fne")
BUILTIN(__builtin_cacosl, "XLdXLd", "Fne")
BUILTIN(__builtin_carg, "dXd", "Fne")
BUILTIN(__builtin_cargf, "fXf", "Fne")
BUILTIN(__builtin_cargl, "LdXLd", "Fne")
BUILTIN(__builtin_casin, "XdXd", "Fne")
BUILTIN(__builtin_casinf, "XfXf", "Fne")
BUILTIN(__builtin_casinh, "XdXd", "Fne")
BUILTIN(__builtin_casinhf, "XfXf", "Fne")
BUILTIN(__builtin_casinhl, "XLdXLd", "Fne")
BUILTIN(__builtin_casinl, "XLdXLd", "Fne")
BUILTIN(__builtin_catan, "XdXd", "Fne")
BUILTIN(__builtin_catanf, "XfXf", "Fne")
BUILTIN(__builtin_catanh, "XdXd", "Fne")
BUILTIN(__builtin_catanhf, "XfXf", "Fne")
BUILTIN(__builtin_catanhl, "XLdXLd", "Fne")
BUILTIN(__builtin_catanl, "XLdXLd", "Fne")
BUILTIN(__builtin_ccos, "XdXd", "Fne")
BUILTIN(__builtin_ccosf, "XfXf", "Fne")
BUILTIN(__builtin_ccosl, "XLdXLd", "Fne")
BUILTIN(__builtin_ccosh, "XdXd", "Fne")
BUILTIN(__builtin_ccoshf, "XfXf", "Fne")
BUILTIN(__builtin_ccoshl, "XLdXLd", "Fne")
BUILTIN(__builtin_cexp, "XdXd", "Fne")
BUILTIN(__builtin_cexpf, "XfXf", "Fne")
BUILTIN(__builtin_cexpl, "XLdXLd", "Fne")
BUILTIN(__builtin_cimag, "dXd", "Fnc")
BUILTIN(__builtin_cimagf, "fXf", "Fnc")
BUILTIN(__builtin_cimagl, "LdXLd", "Fnc")
BUILTIN(__builtin_conj, "XdXd", "Fnc")
BUILTIN(__builtin_conjf, "XfXf", "Fnc")
BUILTIN(__builtin_conjl, "XLdXLd", "Fnc")
BUILTIN(__builtin_clog, "XdXd", "Fne")
BUILTIN(__builtin_clogf, "XfXf", "Fne")
BUILTIN(__builtin_clogl, "XLdXLd", "Fne")
BUILTIN(__builtin_cproj, "XdXd", "Fnc")
BUILTIN(__builtin_cprojf, "XfXf", "Fnc")
BUILTIN(__builtin_cprojl, "XLdXLd", "Fnc")
BUILTIN(__builtin_cpow, "XdXdXd", "Fne")
BUILTIN(__builtin_cpowf, "XfXfXf", "Fne")
BUILTIN(__builtin_cpowl, "XLdXLdXLd", "Fne")
BUILTIN(__builtin_creal, "dXd", "Fnc")
BUILTIN(__builtin_crealf, "fXf", "Fnc")
BUILTIN(__builtin_creall, "LdXLd", "Fnc")
BUILTIN(__builtin_csin, "XdXd", "Fne")
BUILTIN(__builtin_csinf, "XfXf", "Fne")
BUILTIN(__builtin_csinl, "XLdXLd", "Fne")
BUILTIN(__builtin_csinh, "XdXd", "Fne")
BUILTIN(__builtin_csinhf, "XfXf", "Fne")
BUILTIN(__builtin_csinhl, "XLdXLd", "Fne")
BUILTIN(__builtin_csqrt, "XdXd", "Fne")
BUILTIN(__builtin_csqrtf, "XfXf", "Fne")
BUILTIN(__builtin_csqrtl, "XLdXLd", "Fne")
BUILTIN(__builtin_ctan, "XdXd", "Fne")
BUILTIN(__builtin_ctanf, "XfXf", "Fne")
BUILTIN(__builtin_ctanl, "XLdXLd", "Fne")
BUILTIN(__builtin_ctanh, "XdXd", "Fne")
BUILTIN(__builtin_ctanhf, "XfXf", "Fne")
BUILTIN(__builtin_ctanhl, "XLdXLd", "Fne")

// FP Comparisons.
BUILTIN(__builtin_isgreater     , "i.", "Fnc")
BUILTIN(__builtin_isgreaterequal, "i.", "Fnc")
BUILTIN(__builtin_isless        , "i.", "Fnc")
BUILTIN(__builtin_islessequal   , "i.", "Fnc")
BUILTIN(__builtin_islessgreater , "i.", "Fnc")
BUILTIN(__builtin_isunordered   , "i.", "Fnc")

// Unary FP classification
BUILTIN(__builtin_fpclassify, "iiiiii.", "Fnc")
BUILTIN(__builtin_isfinite,   "i.", "Fnc")
BUILTIN(__builtin_isinf,      "i.", "Fnc")
BUILTIN(__builtin_isinf_sign, "i.", "Fnc")
BUILTIN(__builtin_isnan,      "i.", "Fnc")
BUILTIN(__builtin_isnormal,   "i.", "Fnc")

// FP signbit builtins
BUILTIN(__builtin_signbit, "i.", "Fnc")
BUILTIN(__builtin_signbitf, "if", "Fnc")
BUILTIN(__builtin_signbitl, "iLd", "Fnc")

// Special FP builtins.
BUILTIN(__builtin_canonicalize, "dd", "nc")
BUILTIN(__builtin_canonicalizef, "ff", "nc")
BUILTIN(__builtin_canonicalizel, "LdLd", "nc")

// Builtins for arithmetic.
BUILTIN(__builtin_clzs , "iUs"  , "nc")
BUILTIN(__builtin_clz  , "iUi"  , "nc")
BUILTIN(__builtin_clzl , "iULi" , "nc")
BUILTIN(__builtin_clzll, "iULLi", "nc")
// TODO: int clzimax(uintmax_t)
BUILTIN(__builtin_ctzs , "iUs"  , "nc")
BUILTIN(__builtin_ctz  , "iUi"  , "nc")
BUILTIN(__builtin_ctzl , "iULi" , "nc")
BUILTIN(__builtin_ctzll, "iULLi", "nc")
// TODO: int ctzimax(uintmax_t)
BUILTIN(__builtin_ffs  , "ii"  , "Fnc")
BUILTIN(__builtin_ffsl , "iLi" , "Fnc")
BUILTIN(__builtin_ffsll, "iLLi", "Fnc")
BUILTIN(__builtin_parity  , "iUi"  , "nc")
BUILTIN(__builtin_parityl , "iULi" , "nc")
BUILTIN(__builtin_parityll, "iULLi", "nc")
BUILTIN(__builtin_popcount  , "iUi"  , "nc")
BUILTIN(__builtin_popcountl , "iULi" , "nc")
BUILTIN(__builtin_popcountll, "iULLi", "nc")

// FIXME: These type signatures are not correct for targets with int != 32-bits
// or with ULL != 64-bits.
BUILTIN(__builtin_bswap16, "UsUs", "nc")
BUILTIN(__builtin_bswap32, "UiUi", "nc")
BUILTIN(__builtin_bswap64, "ULLiULLi", "nc")

BUILTIN(__builtin_bitreverse8, "UcUc", "nc")
BUILTIN(__builtin_bitreverse16, "UsUs", "nc")
BUILTIN(__builtin_bitreverse32, "UiUi", "nc")
BUILTIN(__builtin_bitreverse64, "ULLiULLi", "nc")

// Random GCC builtins
BUILTIN(__builtin_constant_p, "i.", "nctu")
BUILTIN(__builtin_classify_type, "i.", "nctu")
BUILTIN(__builtin___CFStringMakeConstantString, "FC*cC*", "nc")
BUILTIN(__builtin___NSStringMakeConstantString, "FC*cC*", "nc")
BUILTIN(__builtin_va_start, "vA.", "nt")
BUILTIN(__builtin_va_end, "vA", "n")
BUILTIN(__builtin_va_copy, "vAA", "n")
BUILTIN(__builtin_stdarg_start, "vA.", "n")
BUILTIN(__builtin_assume_aligned, "v*vC*z.", "nc")
BUILTIN(__builtin_bcmp, "iv*v*z", "Fn")
BUILTIN(__builtin_bcopy, "vv*v*z", "n")
BUILTIN(__builtin_bzero, "vv*z", "nF")
BUILTIN(__builtin_fprintf, "iP*cC*.", "Fp:1:")
BUILTIN(__builtin_memchr, "v*vC*iz", "nF")
BUILTIN(__builtin_memcmp, "ivC*vC*z", "nF")
BUILTIN(__builtin_memcpy, "v*v*vC*z", "nF")
BUILTIN(__builtin_memmove, "v*v*vC*z", "nF")
BUILTIN(__builtin_mempcpy, "v*v*vC*z", "nF")
BUILTIN(__builtin_memset, "v*v*iz", "nF")
BUILTIN(__builtin_printf, "icC*.", "Fp:0:")
BUILTIN(__builtin_stpcpy, "c*c*cC*", "nF")
BUILTIN(__builtin_stpncpy, "c*c*cC*z", "nF")
BUILTIN(__builtin_strcasecmp, "icC*cC*", "nF")
BUILTIN(__builtin_strcat, "c*c*cC*", "nF")
BUILTIN(__builtin_strchr, "c*cC*i", "nF")
BUILTIN(__builtin_strcmp, "icC*cC*", "nF")
BUILTIN(__builtin_strcpy, "c*c*cC*", "nF")
BUILTIN(__builtin_strcspn, "zcC*cC*", "nF")
BUILTIN(__builtin_strdup, "c*cC*", "nF")
BUILTIN(__builtin_strlen, "zcC*", "nF")
BUILTIN(__builtin_strncasecmp, "icC*cC*z", "nF")
BUILTIN(__builtin_strncat, "c*c*cC*z", "nF")
BUILTIN(__builtin_strncmp, "icC*cC*z", "nF")
BUILTIN(__builtin_strncpy, "c*c*cC*z", "nF")
BUILTIN(__builtin_strndup, "c*cC*z", "nF")
BUILTIN(__builtin_strpbrk, "c*cC*cC*", "nF")
BUILTIN(__builtin_strrchr, "c*cC*i", "nF")
BUILTIN(__builtin_strspn, "zcC*cC*", "nF")
BUILTIN(__builtin_strstr, "c*cC*cC*", "nF")
BUILTIN(__builtin_wcschr, "w*wC*w", "nF")
BUILTIN(__builtin_wcscmp, "iwC*wC*", "nF")
BUILTIN(__builtin_wcslen, "zwC*", "nF")
BUILTIN(__builtin_wcsncmp, "iwC*wC*z", "nF")
BUILTIN(__builtin_wmemchr, "w*wC*wz", "nF")
BUILTIN(__builtin_wmemcmp, "iwC*wC*z", "nF")
BUILTIN(__builtin_return_address, "v*IUi", "n")
BUILTIN(__builtin_extract_return_addr, "v*v*", "n")
BUILTIN(__builtin_frame_address, "v*IUi", "n")
BUILTIN(__builtin___clear_cache, "vc*c*", "n")
BUILTIN(__builtin_flt_rounds, "i", "nc")
BUILTIN(__builtin_setjmp, "iv**", "j")
BUILTIN(__builtin_longjmp, "vv**i", "r")
BUILTIN(__builtin_unwind_init, "v", "")
BUILTIN(__builtin_eh_return_data_regno, "iIi", "nc")
BUILTIN(__builtin_snprintf, "ic*zcC*.", "nFp:2:")
BUILTIN(__builtin_vsprintf, "ic*cC*a", "nFP:1:")
BUILTIN(__builtin_vsnprintf, "ic*zcC*a", "nFP:2:")
BUILTIN(__builtin_thread_pointer, "v*", "nc")

// GCC exception builtins
BUILTIN(__builtin_eh_return, "vzv*", "r") // FIXME: Takes intptr_t, not size_t!
BUILTIN(__builtin_frob_return_addr, "v*v*", "n")
BUILTIN(__builtin_dwarf_cfa, "v*", "n")
BUILTIN(__builtin_init_dwarf_reg_size_table, "vv*", "n")
BUILTIN(__builtin_dwarf_sp_column, "Ui", "n")
BUILTIN(__builtin_extend_pointer, "ULLiv*", "n") // _Unwind_Word == uint64_t

// GCC Object size checking builtins
BUILTIN(__builtin_object_size, "zvC*i", "nu")
BUILTIN(__builtin___memcpy_chk, "v*v*vC*zz", "nF")
BUILTIN(__builtin___memccpy_chk, "v*v*vC*izz", "nF")
BUILTIN(__builtin___memmove_chk, "v*v*vC*zz", "nF")
BUILTIN(__builtin___mempcpy_chk, "v*v*vC*zz", "nF")
BUILTIN(__builtin___memset_chk, "v*v*izz", "nF")
BUILTIN(__builtin___stpcpy_chk, "c*c*cC*z", "nF")
BUILTIN(__builtin___strcat_chk, "c*c*cC*z", "nF")
BUILTIN(__builtin___strcpy_chk, "c*c*cC*z", "nF")
BUILTIN(__builtin___strlcat_chk, "zc*cC*zz", "nF")
BUILTIN(__builtin___strlcpy_chk, "zc*cC*zz", "nF")
BUILTIN(__builtin___strncat_chk, "c*c*cC*zz", "nF")
BUILTIN(__builtin___strncpy_chk, "c*c*cC*zz", "nF")
BUILTIN(__builtin___stpncpy_chk, "c*c*cC*zz", "nF")
BUILTIN(__builtin___snprintf_chk, "ic*zizcC*.", "Fp:4:")
BUILTIN(__builtin___sprintf_chk, "ic*izcC*.", "Fp:3:")
BUILTIN(__builtin___vsnprintf_chk, "ic*zizcC*a", "FP:4:")
BUILTIN(__builtin___vsprintf_chk, "ic*izcC*a", "FP:3:")
BUILTIN(__builtin___fprintf_chk, "iP*icC*.", "Fp:2:")
BUILTIN(__builtin___printf_chk, "iicC*.", "Fp:1:")
BUILTIN(__builtin___vfprintf_chk, "iP*icC*a", "FP:2:")
BUILTIN(__builtin___vprintf_chk, "iicC*a", "FP:1:")

BUILTIN(__builtin_unpredictable, "LiLi"   , "nc")
BUILTIN(__builtin_expect, "LiLiLi"   , "nc")
BUILTIN(__builtin_prefetch, "vvC*.", "nc")
BUILTIN(__builtin_readcyclecounter, "ULLi", "n")
BUILTIN(__builtin_trap, "v", "nr")
BUILTIN(__builtin_debugtrap, "v", "n")
BUILTIN(__builtin_unreachable, "v", "nr")
BUILTIN(__builtin_shufflevector, "v."   , "nc")
BUILTIN(__builtin_convertvector, "v."   , "nct")
BUILTIN(__builtin_alloca, "v*z"   , "Fn")
BUILTIN(__builtin_alloca_with_align, "v*zIz", "Fn")
BUILTIN(__builtin_call_with_static_chain, "v.", "nt")

// "Overloaded" Atomic operator builtins.  These are overloaded to support data
// types of i8, i16, i32, i64, and i128.  The front-end sees calls to the
// non-suffixed version of these (which has a bogus type) and transforms them to
// the right overloaded version in Sema (plus casts).

// FIXME: These assume that char -> i8, short -> i16, int -> i32,
// long long -> i64.

BUILTIN(__sync_fetch_and_add, "v.", "t")
BUILTIN(__sync_fetch_and_add_1, "ccD*c.", "nt")
BUILTIN(__sync_fetch_and_add_2, "ssD*s.", "nt")
BUILTIN(__sync_fetch_and_add_4, "iiD*i.", "nt")
BUILTIN(__sync_fetch_and_add_8, "LLiLLiD*LLi.", "nt")
BUILTIN(__sync_fetch_and_add_16, "LLLiLLLiD*LLLi.", "nt")

BUILTIN(__sync_fetch_and_sub, "v.", "t")
BUILTIN(__sync_fetch_and_sub_1, "ccD*c.", "nt")
BUILTIN(__sync_fetch_and_sub_2, "ssD*s.", "nt")
BUILTIN(__sync_fetch_and_sub_4, "iiD*i.", "nt")
BUILTIN(__sync_fetch_and_sub_8, "LLiLLiD*LLi.", "nt")
BUILTIN(__sync_fetch_and_sub_16, "LLLiLLLiD*LLLi.", "nt")

BUILTIN(__sync_fetch_and_or, "v.", "t")
BUILTIN(__sync_fetch_and_or_1, "ccD*c.", "nt")
BUILTIN(__sync_fetch_and_or_2, "ssD*s.", "nt")
BUILTIN(__sync_fetch_and_or_4, "iiD*i.", "nt")
BUILTIN(__sync_fetch_and_or_8, "LLiLLiD*LLi.", "nt")
BUILTIN(__sync_fetch_and_or_16, "LLLiLLLiD*LLLi.", "nt")

BUILTIN(__sync_fetch_and_and, "v.", "t")
BUILTIN(__sync_fetch_and_and_1, "ccD*c.", "tn")
BUILTIN(__sync_fetch_and_and_2, "ssD*s.", "tn")
BUILTIN(__sync_fetch_and_and_4, "iiD*i.", "tn")
BUILTIN(__sync_fetch_and_and_8, "LLiLLiD*LLi.", "tn")
BUILTIN(__sync_fetch_and_and_16, "LLLiLLLiD*LLLi.", "tn")

BUILTIN(__sync_fetch_and_xor, "v.", "t")
BUILTIN(__sync_fetch_and_xor_1, "ccD*c.", "tn")
BUILTIN(__sync_fetch_and_xor_2, "ssD*s.", "tn")
BUILTIN(__sync_fetch_and_xor_4, "iiD*i.", "tn")
BUILTIN(__sync_fetch_and_xor_8, "LLiLLiD*LLi.", "tn")
BUILTIN(__sync_fetch_and_xor_16, "LLLiLLLiD*LLLi.", "tn")

BUILTIN(__sync_fetch_and_nand, "v.", "t")
BUILTIN(__sync_fetch_and_nand_1, "ccD*c.", "tn")
BUILTIN(__sync_fetch_and_nand_2, "ssD*s.", "tn")
BUILTIN(__sync_fetch_and_nand_4, "iiD*i.", "tn")
BUILTIN(__sync_fetch_and_nand_8, "LLiLLiD*LLi.", "tn")
BUILTIN(__sync_fetch_and_nand_16, "LLLiLLLiD*LLLi.", "tn")

BUILTIN(__sync_add_and_fetch, "v.", "t")
BUILTIN(__sync_add_and_fetch_1, "ccD*c.", "tn")
BUILTIN(__sync_add_and_fetch_2, "ssD*s.", "tn")
BUILTIN(__sync_add_and_fetch_4, "iiD*i.", "tn")
BUILTIN(__sync_add_and_fetch_8, "LLiLLiD*LLi.", "tn")
BUILTIN(__sync_add_and_fetch_16, "LLLiLLLiD*LLLi.", "tn")

BUILTIN(__sync_sub_and_fetch, "v.", "t")
BUILTIN(__sync_sub_and_fetch_1, "ccD*c.", "tn")
BUILTIN(__sync_sub_and_fetch_2, "ssD*s.", "tn")
BUILTIN(__sync_sub_and_fetch_4, "iiD*i.", "tn")
BUILTIN(__sync_sub_and_fetch_8, "LLiLLiD*LLi.", "tn")
BUILTIN(__sync_sub_and_fetch_16, "LLLiLLLiD*LLLi.", "tn")

BUILTIN(__sync_or_and_fetch, "v.", "t")
BUILTIN(__sync_or_and_fetch_1, "ccD*c.", "tn")
BUILTIN(__sync_or_and_fetch_2, "ssD*s.", "tn")
BUILTIN(__sync_or_and_fetch_4, "iiD*i.", "tn")
BUILTIN(__sync_or_and_fetch_8, "LLiLLiD*LLi.", "tn")
BUILTIN(__sync_or_and_fetch_16, "LLLiLLLiD*LLLi.", "tn")

BUILTIN(__sync_and_and_fetch, "v.", "t")
BUILTIN(__sync_and_and_fetch_1, "ccD*c.", "tn")
BUILTIN(__sync_and_and_fetch_2, "ssD*s.", "tn")
BUILTIN(__sync_and_and_fetch_4, "iiD*i.", "tn")
BUILTIN(__sync_and_and_fetch_8, "LLiLLiD*LLi.", "tn")
BUILTIN(__sync_and_and_fetch_16, "LLLiLLLiD*LLLi.", "tn")

BUILTIN(__sync_xor_and_fetch, "v.", "t")
BUILTIN(__sync_xor_and_fetch_1, "ccD*c.", "tn")
BUILTIN(__sync_xor_and_fetch_2, "ssD*s.", "tn")
BUILTIN(__sync_xor_and_fetch_4, "iiD*i.", "tn")
BUILTIN(__sync_xor_and_fetch_8, "LLiLLiD*LLi.", "tn")
BUILTIN(__sync_xor_and_fetch_16, "LLLiLLLiD*LLLi.", "tn")

BUILTIN(__sync_nand_and_fetch, "v.", "t")
BUILTIN(__sync_nand_and_fetch_1, "ccD*c.", "tn")
BUILTIN(__sync_nand_and_fetch_2, "ssD*s.", "tn")
BUILTIN(__sync_nand_and_fetch_4, "iiD*i.", "tn")
BUILTIN(__sync_nand_and_fetch_8, "LLiLLiD*LLi.", "tn")
BUILTIN(__sync_nand_and_fetch_16, "LLLiLLLiD*LLLi.", "tn")

BUILTIN(__sync_bool_compare_and_swap, "v.", "t")
BUILTIN(__sync_bool_compare_and_swap_1, "bcD*cc.", "tn")
BUILTIN(__sync_bool_compare_and_swap_2, "bsD*ss.", "tn")
BUILTIN(__sync_bool_compare_and_swap_4, "biD*ii.", "tn")
BUILTIN(__sync_bool_compare_and_swap_8, "bLLiD*LLiLLi.", "tn")
BUILTIN(__sync_bool_compare_and_swap_16, "bLLLiD*LLLiLLLi.", "tn")

BUILTIN(__sync_val_compare_and_swap, "v.", "t")
BUILTIN(__sync_val_compare_and_swap_1, "ccD*cc.", "tn")
BUILTIN(__sync_val_compare_and_swap_2, "ssD*ss.", "tn")
BUILTIN(__sync_val_compare_and_swap_4, "iiD*ii.", "tn")
BUILTIN(__sync_val_compare_and_swap_8, "LLiLLiD*LLiLLi.", "tn")
BUILTIN(__sync_val_compare_and_swap_16, "LLLiLLLiD*LLLiLLLi.", "tn")

BUILTIN(__sync_lock_test_and_set, "v.", "t")
BUILTIN(__sync_lock_test_and_set_1, "ccD*c.", "tn")
BUILTIN(__sync_lock_test_and_set_2, "ssD*s.", "tn")
BUILTIN(__sync_lock_test_and_set_4, "iiD*i.", "tn")
BUILTIN(__sync_lock_test_and_set_8, "LLiLLiD*LLi.", "tn")
BUILTIN(__sync_lock_test_and_set_16, "LLLiLLLiD*LLLi.", "tn")

BUILTIN(__sync_lock_release, "v.", "t")
BUILTIN(__sync_lock_release_1, "vcD*.", "tn")
BUILTIN(__sync_lock_release_2, "vsD*.", "tn")
BUILTIN(__sync_lock_release_4, "viD*.", "tn")
BUILTIN(__sync_lock_release_8, "vLLiD*.", "tn")
BUILTIN(__sync_lock_release_16, "vLLLiD*.", "tn")

BUILTIN(__sync_swap, "v.", "t")
BUILTIN(__sync_swap_1, "ccD*c.", "tn")
BUILTIN(__sync_swap_2, "ssD*s.", "tn")
BUILTIN(__sync_swap_4, "iiD*i.", "tn")
BUILTIN(__sync_swap_8, "LLiLLiD*LLi.", "tn")
BUILTIN(__sync_swap_16, "LLLiLLLiD*LLLi.", "tn")

// Some of our atomics builtins are handled by AtomicExpr rather than
// as normal builtin CallExprs. This macro is used for such builtins.
#ifndef ATOMIC_BUILTIN
#define ATOMIC_BUILTIN(ID, TYPE, ATTRS) BUILTIN(ID, TYPE, ATTRS)
#endif

// C11 _Atomic operations for <stdatomic.h>.
ATOMIC_BUILTIN(__c11_atomic_init, "v.", "t")
ATOMIC_BUILTIN(__c11_atomic_load, "v.", "t")
ATOMIC_BUILTIN(__c11_atomic_store, "v.", "t")
ATOMIC_BUILTIN(__c11_atomic_exchange, "v.", "t")
ATOMIC_BUILTIN(__c11_atomic_compare_exchange_strong, "v.", "t")
ATOMIC_BUILTIN(__c11_atomic_compare_exchange_weak, "v.", "t")
ATOMIC_BUILTIN(__c11_atomic_fetch_add, "v.", "t")
ATOMIC_BUILTIN(__c11_atomic_fetch_sub, "v.", "t")
ATOMIC_BUILTIN(__c11_atomic_fetch_and, "v.", "t")
ATOMIC_BUILTIN(__c11_atomic_fetch_or, "v.", "t")
ATOMIC_BUILTIN(__c11_atomic_fetch_xor, "v.", "t")
BUILTIN(__c11_atomic_thread_fence, "vi", "n")
BUILTIN(__c11_atomic_signal_fence, "vi", "n")
BUILTIN(__c11_atomic_is_lock_free, "iz", "n")

// GNU atomic builtins.
ATOMIC_BUILTIN(__atomic_load, "v.", "t")
ATOMIC_BUILTIN(__atomic_load_n, "v.", "t")
ATOMIC_BUILTIN(__atomic_store, "v.", "t")
ATOMIC_BUILTIN(__atomic_store_n, "v.", "t")
ATOMIC_BUILTIN(__atomic_exchange, "v.", "t")
ATOMIC_BUILTIN(__atomic_exchange_n, "v.", "t")
ATOMIC_BUILTIN(__atomic_compare_exchange, "v.", "t")
ATOMIC_BUILTIN(__atomic_compare_exchange_n, "v.", "t")
ATOMIC_BUILTIN(__atomic_fetch_add, "v.", "t")
ATOMIC_BUILTIN(__atomic_fetch_sub, "v.", "t")
ATOMIC_BUILTIN(__atomic_fetch_and, "v.", "t")
ATOMIC_BUILTIN(__atomic_fetch_or, "v.", "t")
ATOMIC_BUILTIN(__atomic_fetch_xor, "v.", "t")
ATOMIC_BUILTIN(__atomic_fetch_nand, "v.", "t")
ATOMIC_BUILTIN(__atomic_add_fetch, "v.", "t")
ATOMIC_BUILTIN(__atomic_sub_fetch, "v.", "t")
ATOMIC_BUILTIN(__atomic_and_fetch, "v.", "t")
ATOMIC_BUILTIN(__atomic_or_fetch, "v.", "t")
ATOMIC_BUILTIN(__atomic_xor_fetch, "v.", "t")
ATOMIC_BUILTIN(__atomic_nand_fetch, "v.", "t")
BUILTIN(__atomic_test_and_set, "bvD*i", "n")
BUILTIN(__atomic_clear, "vvD*i", "n")
BUILTIN(__atomic_thread_fence, "vi", "n")
BUILTIN(__atomic_signal_fence, "vi", "n")
BUILTIN(__atomic_always_lock_free, "izvCD*", "n")
BUILTIN(__atomic_is_lock_free, "izvCD*", "n")

// OpenCL 2.0 atomic builtins.
ATOMIC_BUILTIN(__opencl_atomic_init, "v.", "t")
ATOMIC_BUILTIN(__opencl_atomic_load, "v.", "t")
ATOMIC_BUILTIN(__opencl_atomic_store, "v.", "t")
ATOMIC_BUILTIN(__opencl_atomic_exchange, "v.", "t")
ATOMIC_BUILTIN(__opencl_atomic_compare_exchange_strong, "v.", "t")
ATOMIC_BUILTIN(__opencl_atomic_compare_exchange_weak, "v.", "t")
ATOMIC_BUILTIN(__opencl_atomic_fetch_add, "v.", "t")
ATOMIC_BUILTIN(__opencl_atomic_fetch_sub, "v.", "t")
ATOMIC_BUILTIN(__opencl_atomic_fetch_and, "v.", "t")
ATOMIC_BUILTIN(__opencl_atomic_fetch_or, "v.", "t")
ATOMIC_BUILTIN(__opencl_atomic_fetch_xor, "v.", "t")
ATOMIC_BUILTIN(__opencl_atomic_fetch_min, "v.", "t")
ATOMIC_BUILTIN(__opencl_atomic_fetch_max, "v.", "t")

// GCC does not support these, they are a Clang extension.
ATOMIC_BUILTIN(__atomic_fetch_min, "v.", "t")
ATOMIC_BUILTIN(__atomic_fetch_max, "v.", "t")

#undef ATOMIC_BUILTIN

// Non-overloaded atomic builtins.
BUILTIN(__sync_synchronize, "v", "n")
// GCC does not support these, they are a Clang extension.
BUILTIN(__sync_fetch_and_min, "iiD*i", "n")
BUILTIN(__sync_fetch_and_max, "iiD*i", "n")
BUILTIN(__sync_fetch_and_umin, "UiUiD*Ui", "n")
BUILTIN(__sync_fetch_and_umax, "UiUiD*Ui", "n")

// Random libc builtins.
BUILTIN(__builtin_abort, "v", "Fnr")
BUILTIN(__builtin_index, "c*cC*i", "Fn")
BUILTIN(__builtin_rindex, "c*cC*i", "Fn")

// Microsoft builtins.  These are only active with -fms-extensions.
LANGBUILTIN(_alloca,          "v*z", "n", ALL_MS_LANGUAGES)
<<<<<<< HEAD
LANGBUILTIN(__assume,         "vb",  "n", ALL_MS_LANGUAGES)
=======
LANGBUILTIN(__annotation,     "wC*.","n", ALL_MS_LANGUAGES)
LANGBUILTIN(__assume,         "vb",  "n", ALL_MS_LANGUAGES)
LANGBUILTIN(_bittest,                "UcNiC*Ni", "n", ALL_MS_LANGUAGES)
LANGBUILTIN(_bittestandcomplement,   "UcNi*Ni", "n", ALL_MS_LANGUAGES)
LANGBUILTIN(_bittestandreset,        "UcNi*Ni", "n", ALL_MS_LANGUAGES)
LANGBUILTIN(_bittestandset,          "UcNi*Ni", "n", ALL_MS_LANGUAGES)
LANGBUILTIN(_bittest64,              "UcWiC*Wi", "n", ALL_MS_LANGUAGES)
LANGBUILTIN(_bittestandcomplement64, "UcWi*Wi", "n", ALL_MS_LANGUAGES)
LANGBUILTIN(_bittestandreset64,      "UcWi*Wi", "n", ALL_MS_LANGUAGES)
LANGBUILTIN(_bittestandset64,        "UcWi*Wi", "n", ALL_MS_LANGUAGES)
>>>>>>> b2b84690
LIBBUILTIN(_byteswap_ushort, "UsUs",     "fnc", "stdlib.h", ALL_MS_LANGUAGES)
LIBBUILTIN(_byteswap_ulong,  "UNiUNi",   "fnc", "stdlib.h", ALL_MS_LANGUAGES)
LIBBUILTIN(_byteswap_uint64, "ULLiULLi", "fnc", "stdlib.h", ALL_MS_LANGUAGES)
LANGBUILTIN(__debugbreak,     "v",   "n", ALL_MS_LANGUAGES)
LANGBUILTIN(__exception_code, "UNi", "n", ALL_MS_LANGUAGES)
LANGBUILTIN(_exception_code,  "UNi", "n", ALL_MS_LANGUAGES)
LANGBUILTIN(__exception_info, "v*",  "n", ALL_MS_LANGUAGES)
LANGBUILTIN(_exception_info,  "v*",  "n", ALL_MS_LANGUAGES)
LANGBUILTIN(__abnormal_termination, "i", "n", ALL_MS_LANGUAGES)
LANGBUILTIN(_abnormal_termination,  "i", "n", ALL_MS_LANGUAGES)
LANGBUILTIN(__GetExceptionInfo, "v*.", "ntu", ALL_MS_LANGUAGES)
LANGBUILTIN(_InterlockedAnd8,   "ccD*c",        "n", ALL_MS_LANGUAGES)
LANGBUILTIN(_InterlockedAnd16,  "ssD*s",        "n", ALL_MS_LANGUAGES)
LANGBUILTIN(_InterlockedAnd,    "NiNiD*Ni",     "n", ALL_MS_LANGUAGES)
LANGBUILTIN(_InterlockedCompareExchange8,   "ccD*cc",         "n", ALL_MS_LANGUAGES)
LANGBUILTIN(_InterlockedCompareExchange16,  "ssD*ss",         "n", ALL_MS_LANGUAGES)
LANGBUILTIN(_InterlockedCompareExchange,    "NiNiD*NiNi",     "n", ALL_MS_LANGUAGES)
LANGBUILTIN(_InterlockedCompareExchange64,  "LLiLLiD*LLiLLi", "n", ALL_MS_LANGUAGES)
LANGBUILTIN(_InterlockedCompareExchangePointer, "v*v*D*v*v*", "n", ALL_MS_LANGUAGES)
LANGBUILTIN(_InterlockedDecrement16,        "ssD*",     "n", ALL_MS_LANGUAGES)
LANGBUILTIN(_InterlockedDecrement,          "NiNiD*",   "n", ALL_MS_LANGUAGES)
LANGBUILTIN(_InterlockedExchange,           "NiNiD*Ni",     "n", ALL_MS_LANGUAGES)
LANGBUILTIN(_InterlockedExchange8,          "ccD*c",        "n", ALL_MS_LANGUAGES)
LANGBUILTIN(_InterlockedExchange16,         "ssD*s",        "n", ALL_MS_LANGUAGES)
LANGBUILTIN(_InterlockedExchangeAdd8,       "ccD*c",          "n", ALL_MS_LANGUAGES)
LANGBUILTIN(_InterlockedExchangeAdd16,      "ssD*s",          "n", ALL_MS_LANGUAGES)
LANGBUILTIN(_InterlockedExchangeAdd,        "NiNiD*Ni",       "n", ALL_MS_LANGUAGES)
LANGBUILTIN(_InterlockedExchangePointer,    "v*v*D*v*",   "n", ALL_MS_LANGUAGES)
LANGBUILTIN(_InterlockedExchangeSub8,   "ccD*c",        "n", ALL_MS_LANGUAGES)
LANGBUILTIN(_InterlockedExchangeSub16,  "ssD*s",        "n", ALL_MS_LANGUAGES)
LANGBUILTIN(_InterlockedExchangeSub,    "NiNiD*Ni",     "n", ALL_MS_LANGUAGES)
LANGBUILTIN(_InterlockedIncrement16,        "ssD*",     "n", ALL_MS_LANGUAGES)
LANGBUILTIN(_InterlockedIncrement,          "NiNiD*",   "n", ALL_MS_LANGUAGES)
LANGBUILTIN(_InterlockedOr8,  "ccD*c",        "n", ALL_MS_LANGUAGES)
LANGBUILTIN(_InterlockedOr16, "ssD*s",        "n", ALL_MS_LANGUAGES)
LANGBUILTIN(_InterlockedOr,   "NiNiD*Ni",     "n", ALL_MS_LANGUAGES)
LANGBUILTIN(_InterlockedXor8,  "ccD*c",       "n", ALL_MS_LANGUAGES)
LANGBUILTIN(_InterlockedXor16, "ssD*s",       "n", ALL_MS_LANGUAGES)
LANGBUILTIN(_InterlockedXor,   "NiNiD*Ni",    "n", ALL_MS_LANGUAGES)
<<<<<<< HEAD
LANGBUILTIN(_interlockedbittestandset, "UcNiD*Ni", "n", ALL_MS_LANGUAGES)
=======
LANGBUILTIN(_interlockedbittestandreset,     "UcNiD*Ni", "n", ALL_MS_LANGUAGES)
LANGBUILTIN(_interlockedbittestandreset64,   "UcWiD*Wi", "n", ALL_MS_LANGUAGES)
LANGBUILTIN(_interlockedbittestandreset_acq, "UcNiD*Ni", "n", ALL_MS_LANGUAGES)
LANGBUILTIN(_interlockedbittestandreset_nf,  "UcNiD*Ni", "n", ALL_MS_LANGUAGES)
LANGBUILTIN(_interlockedbittestandreset_rel, "UcNiD*Ni", "n", ALL_MS_LANGUAGES)
LANGBUILTIN(_interlockedbittestandset,       "UcNiD*Ni", "n", ALL_MS_LANGUAGES)
LANGBUILTIN(_interlockedbittestandset64,     "UcWiD*Wi", "n", ALL_MS_LANGUAGES)
LANGBUILTIN(_interlockedbittestandset_acq,   "UcNiD*Ni", "n", ALL_MS_LANGUAGES)
LANGBUILTIN(_interlockedbittestandset_nf,    "UcNiD*Ni", "n", ALL_MS_LANGUAGES)
LANGBUILTIN(_interlockedbittestandset_rel,   "UcNiD*Ni", "n", ALL_MS_LANGUAGES)
>>>>>>> b2b84690
LANGBUILTIN(__noop,           "i.",  "n", ALL_MS_LANGUAGES)
LANGBUILTIN(__popcnt16, "UsUs",     "nc", ALL_MS_LANGUAGES)
LANGBUILTIN(__popcnt,   "UiUi",     "nc", ALL_MS_LANGUAGES)
LANGBUILTIN(__popcnt64, "ULLiULLi", "nc", ALL_MS_LANGUAGES)
LANGBUILTIN(_ReturnAddress, "v*", "n", ALL_MS_LANGUAGES)
LANGBUILTIN(_rotl8,  "UcUcUc",    "n", ALL_MS_LANGUAGES)
LANGBUILTIN(_rotl16, "UsUsUc",    "n", ALL_MS_LANGUAGES)
LANGBUILTIN(_rotl,   "UiUii",     "n", ALL_MS_LANGUAGES)
LANGBUILTIN(_lrotl,  "UNiUNii",   "n", ALL_MS_LANGUAGES)
LANGBUILTIN(_rotl64, "ULLiULLii", "n", ALL_MS_LANGUAGES)
LANGBUILTIN(_rotr8,  "UcUcUc",    "n", ALL_MS_LANGUAGES)
LANGBUILTIN(_rotr16, "UsUsUc",    "n", ALL_MS_LANGUAGES)
LANGBUILTIN(_rotr,   "UiUii",     "n", ALL_MS_LANGUAGES)
LANGBUILTIN(_lrotr,  "UNiUNii",   "n", ALL_MS_LANGUAGES)
LANGBUILTIN(_rotr64, "ULLiULLii", "n", ALL_MS_LANGUAGES)
LANGBUILTIN(__va_start,       "vc**.", "nt", ALL_MS_LANGUAGES)
LANGBUILTIN(__fastfail, "vUi",    "nr", ALL_MS_LANGUAGES)

// Microsoft library builtins.
LIBBUILTIN(_setjmpex, "iJ", "fj",   "setjmpex.h", ALL_MS_LANGUAGES)

// C99 library functions
// C99 stdarg.h
LIBBUILTIN(va_start, "vA.",       "fn",    "stdarg.h", ALL_LANGUAGES)
LIBBUILTIN(va_end, "vA",          "fn",    "stdarg.h", ALL_LANGUAGES)
LIBBUILTIN(va_copy, "vAA",        "fn",    "stdarg.h", ALL_LANGUAGES)
// C99 stdlib.h
LIBBUILTIN(abort, "v",            "fr",    "stdlib.h", ALL_LANGUAGES)
LIBBUILTIN(calloc, "v*zz",        "f",     "stdlib.h", ALL_LANGUAGES)
LIBBUILTIN(exit, "vi",            "fr",    "stdlib.h", ALL_LANGUAGES)
LIBBUILTIN(_Exit, "vi",           "fr",    "stdlib.h", ALL_LANGUAGES)
LIBBUILTIN(malloc, "v*z",         "f",     "stdlib.h", ALL_LANGUAGES)
LIBBUILTIN(realloc, "v*v*z",      "f",     "stdlib.h", ALL_LANGUAGES)
LIBBUILTIN(strtod, "dcC*c**",     "f",     "stdlib.h", ALL_LANGUAGES)
LIBBUILTIN(strtof, "fcC*c**",     "f",     "stdlib.h", ALL_LANGUAGES)
LIBBUILTIN(strtold, "LdcC*c**",   "f",     "stdlib.h", ALL_LANGUAGES)
LIBBUILTIN(strtol, "LicC*c**i",   "f",     "stdlib.h", ALL_LANGUAGES)
LIBBUILTIN(strtoll, "LLicC*c**i", "f",     "stdlib.h", ALL_LANGUAGES)
LIBBUILTIN(strtoul, "ULicC*c**i", "f",     "stdlib.h", ALL_LANGUAGES)
LIBBUILTIN(strtoull, "ULLicC*c**i", "f",   "stdlib.h", ALL_LANGUAGES)
// C99 string.h
LIBBUILTIN(memcpy, "v*v*vC*z",    "f",     "string.h", ALL_LANGUAGES)
LIBBUILTIN(memcmp, "ivC*vC*z",    "f",     "string.h", ALL_LANGUAGES)
LIBBUILTIN(memmove, "v*v*vC*z",   "f",     "string.h", ALL_LANGUAGES)
LIBBUILTIN(strcpy, "c*c*cC*",     "f",     "string.h", ALL_LANGUAGES)
LIBBUILTIN(strncpy, "c*c*cC*z",   "f",     "string.h", ALL_LANGUAGES)
LIBBUILTIN(strcmp, "icC*cC*",     "f",     "string.h", ALL_LANGUAGES)
LIBBUILTIN(strncmp, "icC*cC*z",   "f",     "string.h", ALL_LANGUAGES)
LIBBUILTIN(strcat, "c*c*cC*",     "f",     "string.h", ALL_LANGUAGES)
LIBBUILTIN(strncat, "c*c*cC*z",   "f",     "string.h", ALL_LANGUAGES)
LIBBUILTIN(strxfrm, "zc*cC*z",    "f",     "string.h", ALL_LANGUAGES)
LIBBUILTIN(memchr, "v*vC*iz",     "f",     "string.h", ALL_LANGUAGES)
LIBBUILTIN(strchr, "c*cC*i",      "f",     "string.h", ALL_LANGUAGES)
LIBBUILTIN(strcspn, "zcC*cC*",    "f",     "string.h", ALL_LANGUAGES)
LIBBUILTIN(strpbrk, "c*cC*cC*",   "f",     "string.h", ALL_LANGUAGES)
LIBBUILTIN(strrchr, "c*cC*i",     "f",     "string.h", ALL_LANGUAGES)
LIBBUILTIN(strspn, "zcC*cC*",     "f",     "string.h", ALL_LANGUAGES)
LIBBUILTIN(strstr, "c*cC*cC*",    "f",     "string.h", ALL_LANGUAGES)
LIBBUILTIN(strtok, "c*c*cC*",     "f",     "string.h", ALL_LANGUAGES)
LIBBUILTIN(memset, "v*v*iz",      "f",     "string.h", ALL_LANGUAGES)
LIBBUILTIN(strerror, "c*i",       "f",     "string.h", ALL_LANGUAGES)
LIBBUILTIN(strlen, "zcC*",        "f",     "string.h", ALL_LANGUAGES)
// C99 stdio.h
// FIXME: This list is incomplete.
LIBBUILTIN(printf, "icC*.",       "fp:0:", "stdio.h", ALL_LANGUAGES)
LIBBUILTIN(fprintf, "iP*cC*.",    "fp:1:", "stdio.h", ALL_LANGUAGES)
LIBBUILTIN(snprintf, "ic*zcC*.",  "fp:2:", "stdio.h", ALL_LANGUAGES)
LIBBUILTIN(sprintf, "ic*cC*.",    "fp:1:", "stdio.h", ALL_LANGUAGES)
LIBBUILTIN(vprintf, "icC*a",      "fP:0:", "stdio.h", ALL_LANGUAGES)
LIBBUILTIN(vfprintf, "iP*cC*a",   "fP:1:", "stdio.h", ALL_LANGUAGES)
LIBBUILTIN(vsnprintf, "ic*zcC*a", "fP:2:", "stdio.h", ALL_LANGUAGES)
LIBBUILTIN(vsprintf, "ic*cC*a",   "fP:1:", "stdio.h", ALL_LANGUAGES)
LIBBUILTIN(scanf, "icC*R.",       "fs:0:", "stdio.h", ALL_LANGUAGES)
LIBBUILTIN(fscanf, "iP*RcC*R.",   "fs:1:", "stdio.h", ALL_LANGUAGES)
LIBBUILTIN(sscanf, "icC*RcC*R.",  "fs:1:", "stdio.h", ALL_LANGUAGES)
LIBBUILTIN(vscanf, "icC*Ra",      "fS:0:", "stdio.h", ALL_LANGUAGES)
LIBBUILTIN(vfscanf, "iP*RcC*Ra",  "fS:1:", "stdio.h", ALL_LANGUAGES)
LIBBUILTIN(vsscanf, "icC*RcC*Ra", "fS:1:", "stdio.h", ALL_LANGUAGES)
<<<<<<< HEAD
=======
LIBBUILTIN(fopen, "P*cC*cC*",     "f",     "stdio.h", ALL_LANGUAGES)
LIBBUILTIN(fread, "zv*zzP*",      "f",     "stdio.h", ALL_LANGUAGES)
LIBBUILTIN(fwrite, "zvC*zzP*",    "f",     "stdio.h", ALL_LANGUAGES)

>>>>>>> b2b84690
// C99 ctype.h
LIBBUILTIN(isalnum, "ii", "fnU", "ctype.h", ALL_LANGUAGES)
LIBBUILTIN(isalpha, "ii", "fnU", "ctype.h", ALL_LANGUAGES)
LIBBUILTIN(isblank, "ii", "fnU", "ctype.h", ALL_LANGUAGES)
LIBBUILTIN(iscntrl, "ii", "fnU", "ctype.h", ALL_LANGUAGES)
LIBBUILTIN(isdigit, "ii", "fnU", "ctype.h", ALL_LANGUAGES)
LIBBUILTIN(isgraph, "ii", "fnU", "ctype.h", ALL_LANGUAGES)
LIBBUILTIN(islower, "ii", "fnU", "ctype.h", ALL_LANGUAGES)
LIBBUILTIN(isprint, "ii", "fnU", "ctype.h", ALL_LANGUAGES)
LIBBUILTIN(ispunct, "ii", "fnU", "ctype.h", ALL_LANGUAGES)
LIBBUILTIN(isspace, "ii", "fnU", "ctype.h", ALL_LANGUAGES)
LIBBUILTIN(isupper, "ii", "fnU", "ctype.h", ALL_LANGUAGES)
LIBBUILTIN(isxdigit, "ii", "fnU", "ctype.h", ALL_LANGUAGES)
LIBBUILTIN(tolower, "ii", "fnU", "ctype.h", ALL_LANGUAGES)
LIBBUILTIN(toupper, "ii", "fnU", "ctype.h", ALL_LANGUAGES)
// C99 wchar.h
// FIXME: This list is incomplete. We should cover at least the functions that
// take format strings.
LIBBUILTIN(wcschr,  "w*wC*w",   "f", "wchar.h", ALL_LANGUAGES)
LIBBUILTIN(wcscmp,  "iwC*wC*",  "f", "wchar.h", ALL_LANGUAGES)
LIBBUILTIN(wcslen,  "zwC*",     "f", "wchar.h", ALL_LANGUAGES)
LIBBUILTIN(wcsncmp, "iwC*wC*z", "f", "wchar.h", ALL_LANGUAGES)
LIBBUILTIN(wmemchr, "w*wC*wz",  "f", "wchar.h", ALL_LANGUAGES)
LIBBUILTIN(wmemcmp, "iwC*wC*z", "f", "wchar.h", ALL_LANGUAGES)

// C99
// In some systems setjmp is a macro that expands to _setjmp. We undefine
// it here to avoid having two identical LIBBUILTIN entries.
#undef setjmp
LIBBUILTIN(setjmp, "iJ",          "fj",    "setjmp.h", ALL_LANGUAGES)
LIBBUILTIN(longjmp, "vJi",        "fr",    "setjmp.h", ALL_LANGUAGES)

// Non-C library functions, active in GNU mode only.
// Functions with (returns_twice) attribute (marked as "j") are still active in
// all languages, because losing this attribute would result in miscompilation
// when these functions are used in non-GNU mode. PR16138.
LIBBUILTIN(alloca, "v*z",         "f",     "stdlib.h", ALL_GNU_LANGUAGES)
// POSIX string.h
LIBBUILTIN(stpcpy, "c*c*cC*",     "f",     "string.h", ALL_GNU_LANGUAGES)
LIBBUILTIN(stpncpy, "c*c*cC*z",   "f",     "string.h", ALL_GNU_LANGUAGES)
LIBBUILTIN(strdup, "c*cC*",       "f",     "string.h", ALL_GNU_LANGUAGES)
LIBBUILTIN(strndup, "c*cC*z",     "f",     "string.h", ALL_GNU_LANGUAGES)
// POSIX strings.h
LIBBUILTIN(index, "c*cC*i",       "f",     "strings.h", ALL_GNU_LANGUAGES)
LIBBUILTIN(rindex, "c*cC*i",      "f",     "strings.h", ALL_GNU_LANGUAGES)
LIBBUILTIN(bzero, "vv*z",         "f",     "strings.h", ALL_GNU_LANGUAGES)
// In some systems str[n]casejmp is a macro that expands to _str[n]icmp.
// We undefine then here to avoid wrong name.
#undef strcasecmp
#undef strncasecmp
LIBBUILTIN(strcasecmp, "icC*cC*", "f",     "strings.h", ALL_GNU_LANGUAGES)
LIBBUILTIN(strncasecmp, "icC*cC*z", "f",   "strings.h", ALL_GNU_LANGUAGES)
// POSIX unistd.h
LIBBUILTIN(_exit, "vi",           "fr",    "unistd.h", ALL_GNU_LANGUAGES)
LIBBUILTIN(vfork, "p",            "fj",    "unistd.h", ALL_LANGUAGES)
// POSIX setjmp.h

LIBBUILTIN(_setjmp, "iJ",         "fj",   "setjmp.h", ALL_LANGUAGES)
LIBBUILTIN(__sigsetjmp, "iSJi",   "fj",   "setjmp.h", ALL_LANGUAGES)
LIBBUILTIN(sigsetjmp, "iSJi",     "fj",   "setjmp.h", ALL_LANGUAGES)
LIBBUILTIN(setjmp_syscall, "iJ",  "fj",   "setjmp.h", ALL_LANGUAGES)
LIBBUILTIN(savectx, "iJ",         "fj",   "setjmp.h", ALL_LANGUAGES)
LIBBUILTIN(qsetjmp, "iJ",         "fj",   "setjmp.h", ALL_LANGUAGES)
LIBBUILTIN(getcontext, "iK*",     "fj",   "setjmp.h", ALL_LANGUAGES)

LIBBUILTIN(_longjmp, "vJi",       "fr",    "setjmp.h", ALL_GNU_LANGUAGES)
LIBBUILTIN(siglongjmp, "vSJi",    "fr",    "setjmp.h", ALL_GNU_LANGUAGES)
// non-standard but very common
LIBBUILTIN(strlcpy, "zc*cC*z",    "f",     "string.h", ALL_GNU_LANGUAGES)
LIBBUILTIN(strlcat, "zc*cC*z",    "f",     "string.h", ALL_GNU_LANGUAGES)
//   id objc_msgSend(id, SEL, ...)
LIBBUILTIN(objc_msgSend, "GGH.",   "f",     "objc/message.h", OBJC_LANG)
// long double objc_msgSend_fpret(id self, SEL op, ...) 
LIBBUILTIN(objc_msgSend_fpret, "LdGH.", "f", "objc/message.h", OBJC_LANG)
// _Complex long double objc_msgSend_fp2ret(id self, SEL op, ...)
LIBBUILTIN(objc_msgSend_fp2ret, "XLdGH.", "f", "objc/message.h", OBJC_LANG)
// void objc_msgSend_stret (id, SEL, ...)
LIBBUILTIN(objc_msgSend_stret, "vGH.", "f", "objc/message.h", OBJC_LANG)
// id objc_msgSendSuper(struct objc_super *super, SEL op, ...)
LIBBUILTIN(objc_msgSendSuper, "GM*H.", "f", "objc/message.h", OBJC_LANG)
// void objc_msgSendSuper_stret(struct objc_super *super, SEL op, ...)
LIBBUILTIN(objc_msgSendSuper_stret, "vM*H.", "f", "objc/message.h", OBJC_LANG)
//   id objc_getClass(const char *name)
LIBBUILTIN(objc_getClass, "GcC*",   "f",     "objc/runtime.h", OBJC_LANG)
//   id objc_getMetaClass(const char *name)
LIBBUILTIN(objc_getMetaClass, "GcC*",   "f", "objc/runtime.h", OBJC_LANG)
// void objc_enumerationMutation(id)
LIBBUILTIN(objc_enumerationMutation, "vG", "f", "objc/runtime.h", OBJC_LANG)

// id objc_read_weak(id *location)
LIBBUILTIN(objc_read_weak, "GG*", "f", "objc/objc-auto.h", OBJC_LANG)
// id objc_assign_weak(id value, id *location)
LIBBUILTIN(objc_assign_weak, "GGG*", "f", "objc/objc-auto.h", OBJC_LANG)
// id objc_assign_ivar(id value, id dest, ptrdiff_t offset)
LIBBUILTIN(objc_assign_ivar, "GGGY", "f", "objc/objc-auto.h", OBJC_LANG)
// id objc_assign_global(id val, id *dest)
LIBBUILTIN(objc_assign_global, "GGG*", "f", "objc/objc-auto.h", OBJC_LANG)
// id objc_assign_strongCast(id val, id *dest
LIBBUILTIN(objc_assign_strongCast, "GGG*", "f", "objc/objc-auto.h", OBJC_LANG)

// id objc_exception_extract(void *localExceptionData)
LIBBUILTIN(objc_exception_extract, "Gv*", "f", "objc/objc-exception.h", OBJC_LANG)
// void objc_exception_try_enter(void *localExceptionData)
LIBBUILTIN(objc_exception_try_enter, "vv*", "f", "objc/objc-exception.h", OBJC_LANG)
// void objc_exception_try_exit(void *localExceptionData)
LIBBUILTIN(objc_exception_try_exit, "vv*", "f", "objc/objc-exception.h", OBJC_LANG)
// int objc_exception_match(Class exceptionClass, id exception)
LIBBUILTIN(objc_exception_match, "iGG", "f", "objc/objc-exception.h", OBJC_LANG)
// void objc_exception_throw(id exception)
LIBBUILTIN(objc_exception_throw, "vG", "f", "objc/objc-exception.h", OBJC_LANG)

// int objc_sync_enter(id obj)
LIBBUILTIN(objc_sync_enter, "iG", "f", "objc/objc-sync.h", OBJC_LANG)
// int objc_sync_exit(id obj)
LIBBUILTIN(objc_sync_exit, "iG", "f", "objc/objc-sync.h", OBJC_LANG)

BUILTIN(__builtin_objc_memmove_collectable, "v*v*vC*z", "nF")

// void NSLog(NSString *fmt, ...)
LIBBUILTIN(NSLog, "vG.", "fp:0:", "Foundation/NSObjCRuntime.h", OBJC_LANG)
// void NSLogv(NSString *fmt, va_list args)
LIBBUILTIN(NSLogv, "vGa", "fP:0:", "Foundation/NSObjCRuntime.h", OBJC_LANG)

// Builtin math library functions
LIBBUILTIN(atan2, "ddd", "fne", "math.h", ALL_LANGUAGES)
LIBBUILTIN(atan2f, "fff", "fne", "math.h", ALL_LANGUAGES)
LIBBUILTIN(atan2l, "LdLdLd", "fne", "math.h", ALL_LANGUAGES)

LIBBUILTIN(abs, "ii", "fnc", "stdlib.h", ALL_LANGUAGES)
LIBBUILTIN(labs, "LiLi", "fnc", "stdlib.h", ALL_LANGUAGES)
LIBBUILTIN(llabs, "LLiLLi", "fnc", "stdlib.h", ALL_LANGUAGES)

LIBBUILTIN(copysign, "ddd", "fnc", "math.h", ALL_LANGUAGES)
LIBBUILTIN(copysignf, "fff", "fnc", "math.h", ALL_LANGUAGES)
LIBBUILTIN(copysignl, "LdLdLd", "fnc", "math.h", ALL_LANGUAGES)

LIBBUILTIN(fabs, "dd", "fnc", "math.h", ALL_LANGUAGES)
LIBBUILTIN(fabsf, "ff", "fnc", "math.h", ALL_LANGUAGES)
LIBBUILTIN(fabsl, "LdLd", "fnc", "math.h", ALL_LANGUAGES)

// Some systems define finitef as alias of _finitef.
#if defined (finitef)
#undef finitef
#endif
LIBBUILTIN(finite, "id", "fnc", "math.h", GNU_LANG)
LIBBUILTIN(finitef, "if", "fnc", "math.h", GNU_LANG)
LIBBUILTIN(finitel, "iLd", "fnc", "math.h", GNU_LANG)
// glibc's math.h generates calls to __finite
LIBBUILTIN(__finite, "id", "fnc", "math.h", ALL_LANGUAGES)
LIBBUILTIN(__finitef, "if", "fnc", "math.h", ALL_LANGUAGES)
LIBBUILTIN(__finitel, "iLd", "fnc", "math.h", ALL_LANGUAGES)

LIBBUILTIN(fmod, "ddd", "fne", "math.h", ALL_LANGUAGES)
LIBBUILTIN(fmodf, "fff", "fne", "math.h", ALL_LANGUAGES)
LIBBUILTIN(fmodl, "LdLdLd", "fne", "math.h", ALL_LANGUAGES)

LIBBUILTIN(frexp, "ddi*", "fn", "math.h", ALL_LANGUAGES)
LIBBUILTIN(frexpf, "ffi*", "fn", "math.h", ALL_LANGUAGES)
LIBBUILTIN(frexpl, "LdLdi*", "fn", "math.h", ALL_LANGUAGES)

LIBBUILTIN(ldexp, "ddi", "fne", "math.h", ALL_LANGUAGES)
LIBBUILTIN(ldexpf, "ffi", "fne", "math.h", ALL_LANGUAGES)
LIBBUILTIN(ldexpl, "LdLdi", "fne", "math.h", ALL_LANGUAGES)

LIBBUILTIN(modf, "ddd*", "fn", "math.h", ALL_LANGUAGES)
LIBBUILTIN(modff, "fff*", "fn", "math.h", ALL_LANGUAGES)
LIBBUILTIN(modfl, "LdLdLd*", "fn", "math.h", ALL_LANGUAGES)

LIBBUILTIN(nan,  "dcC*", "fUn", "math.h", ALL_LANGUAGES)
LIBBUILTIN(nanf, "fcC*", "fUn", "math.h", ALL_LANGUAGES)
LIBBUILTIN(nanl, "LdcC*", "fUn", "math.h", ALL_LANGUAGES)

LIBBUILTIN(pow, "ddd", "fne", "math.h", ALL_LANGUAGES)
LIBBUILTIN(powf, "fff", "fne", "math.h", ALL_LANGUAGES)
LIBBUILTIN(powl, "LdLdLd", "fne", "math.h", ALL_LANGUAGES)

LIBBUILTIN(acos, "dd", "fne", "math.h", ALL_LANGUAGES)
LIBBUILTIN(acosf, "ff", "fne", "math.h", ALL_LANGUAGES)
LIBBUILTIN(acosl, "LdLd", "fne", "math.h", ALL_LANGUAGES)

LIBBUILTIN(acosh, "dd", "fne", "math.h", ALL_LANGUAGES)
LIBBUILTIN(acoshf, "ff", "fne", "math.h", ALL_LANGUAGES)
LIBBUILTIN(acoshl, "LdLd", "fne", "math.h", ALL_LANGUAGES)

LIBBUILTIN(asin, "dd", "fne", "math.h", ALL_LANGUAGES)
LIBBUILTIN(asinf, "ff", "fne", "math.h", ALL_LANGUAGES)
LIBBUILTIN(asinl, "LdLd", "fne", "math.h", ALL_LANGUAGES)

LIBBUILTIN(asinh, "dd", "fne", "math.h", ALL_LANGUAGES)
LIBBUILTIN(asinhf, "ff", "fne", "math.h", ALL_LANGUAGES)
LIBBUILTIN(asinhl, "LdLd", "fne", "math.h", ALL_LANGUAGES)

LIBBUILTIN(atan, "dd", "fne", "math.h", ALL_LANGUAGES)
LIBBUILTIN(atanf, "ff", "fne", "math.h", ALL_LANGUAGES)
LIBBUILTIN(atanl, "LdLd", "fne", "math.h", ALL_LANGUAGES)

LIBBUILTIN(atanh, "dd", "fne", "math.h", ALL_LANGUAGES)
LIBBUILTIN(atanhf, "ff", "fne", "math.h", ALL_LANGUAGES)
LIBBUILTIN(atanhl, "LdLd", "fne", "math.h", ALL_LANGUAGES)

LIBBUILTIN(cbrt, "dd", "fnc", "math.h", ALL_LANGUAGES)
LIBBUILTIN(cbrtf, "ff", "fnc", "math.h", ALL_LANGUAGES)
LIBBUILTIN(cbrtl, "LdLd", "fnc", "math.h", ALL_LANGUAGES)

LIBBUILTIN(ceil, "dd", "fnc", "math.h", ALL_LANGUAGES)
LIBBUILTIN(ceilf, "ff", "fnc", "math.h", ALL_LANGUAGES)
LIBBUILTIN(ceill, "LdLd", "fnc", "math.h", ALL_LANGUAGES)

LIBBUILTIN(cos, "dd", "fne", "math.h", ALL_LANGUAGES)
LIBBUILTIN(cosf, "ff", "fne", "math.h", ALL_LANGUAGES)
LIBBUILTIN(cosl, "LdLd", "fne", "math.h", ALL_LANGUAGES)

LIBBUILTIN(cosh, "dd", "fne", "math.h", ALL_LANGUAGES)
LIBBUILTIN(coshf, "ff", "fne", "math.h", ALL_LANGUAGES)
LIBBUILTIN(coshl, "LdLd", "fne", "math.h", ALL_LANGUAGES)

LIBBUILTIN(erf, "dd", "fne", "math.h", ALL_LANGUAGES)
LIBBUILTIN(erff, "ff", "fne", "math.h", ALL_LANGUAGES)
LIBBUILTIN(erfl, "LdLd", "fne", "math.h", ALL_LANGUAGES)

LIBBUILTIN(erfc, "dd", "fne", "math.h", ALL_LANGUAGES)
LIBBUILTIN(erfcf, "ff", "fne", "math.h", ALL_LANGUAGES)
LIBBUILTIN(erfcl, "LdLd", "fne", "math.h", ALL_LANGUAGES)

LIBBUILTIN(exp, "dd", "fne", "math.h", ALL_LANGUAGES)
LIBBUILTIN(expf, "ff", "fne", "math.h", ALL_LANGUAGES)
LIBBUILTIN(expl, "LdLd", "fne", "math.h", ALL_LANGUAGES)

LIBBUILTIN(exp2, "dd", "fne", "math.h", ALL_LANGUAGES)
LIBBUILTIN(exp2f, "ff", "fne", "math.h", ALL_LANGUAGES)
LIBBUILTIN(exp2l, "LdLd", "fne", "math.h", ALL_LANGUAGES)

LIBBUILTIN(expm1, "dd", "fne", "math.h", ALL_LANGUAGES)
LIBBUILTIN(expm1f, "ff", "fne", "math.h", ALL_LANGUAGES)
LIBBUILTIN(expm1l, "LdLd", "fne", "math.h", ALL_LANGUAGES)

LIBBUILTIN(fdim, "ddd", "fne", "math.h", ALL_LANGUAGES)
LIBBUILTIN(fdimf, "fff", "fne", "math.h", ALL_LANGUAGES)
LIBBUILTIN(fdiml, "LdLdLd", "fne", "math.h", ALL_LANGUAGES)

LIBBUILTIN(floor, "dd", "fnc", "math.h", ALL_LANGUAGES)
LIBBUILTIN(floorf, "ff", "fnc", "math.h", ALL_LANGUAGES)
LIBBUILTIN(floorl, "LdLd", "fnc", "math.h", ALL_LANGUAGES)

LIBBUILTIN(fma, "dddd", "fne", "math.h", ALL_LANGUAGES)
LIBBUILTIN(fmaf, "ffff", "fne", "math.h", ALL_LANGUAGES)
LIBBUILTIN(fmal, "LdLdLdLd", "fne", "math.h", ALL_LANGUAGES)

LIBBUILTIN(fmax, "ddd", "fnc", "math.h", ALL_LANGUAGES)
LIBBUILTIN(fmaxf, "fff", "fnc", "math.h", ALL_LANGUAGES)
LIBBUILTIN(fmaxl, "LdLdLd", "fnc", "math.h", ALL_LANGUAGES)

LIBBUILTIN(fmin, "ddd", "fnc", "math.h", ALL_LANGUAGES)
LIBBUILTIN(fminf, "fff", "fnc", "math.h", ALL_LANGUAGES)
LIBBUILTIN(fminl, "LdLdLd", "fnc", "math.h", ALL_LANGUAGES)

LIBBUILTIN(hypot, "ddd", "fne", "math.h", ALL_LANGUAGES)
LIBBUILTIN(hypotf, "fff", "fne", "math.h", ALL_LANGUAGES)
LIBBUILTIN(hypotl, "LdLdLd", "fne", "math.h", ALL_LANGUAGES)

LIBBUILTIN(ilogb, "id", "fne", "math.h", ALL_LANGUAGES)
LIBBUILTIN(ilogbf, "if", "fne", "math.h", ALL_LANGUAGES)
LIBBUILTIN(ilogbl, "iLd", "fne", "math.h", ALL_LANGUAGES)

// POSIX math.h declares a global, signgam, that lgamma writes to, so these
// shouldn't have "e" or "c" attributes
LIBBUILTIN(lgamma, "dd", "fn", "math.h", ALL_LANGUAGES)
LIBBUILTIN(lgammaf, "ff", "fn", "math.h", ALL_LANGUAGES)
LIBBUILTIN(lgammal, "LdLd", "fn", "math.h", ALL_LANGUAGES)

LIBBUILTIN(llrint, "LLid", "fne", "math.h", ALL_LANGUAGES)
LIBBUILTIN(llrintf, "LLif", "fne", "math.h", ALL_LANGUAGES)
LIBBUILTIN(llrintl, "LLiLd", "fne", "math.h", ALL_LANGUAGES)

LIBBUILTIN(llround, "LLid", "fne", "math.h", ALL_LANGUAGES)
LIBBUILTIN(llroundf, "LLif", "fne", "math.h", ALL_LANGUAGES)
LIBBUILTIN(llroundl, "LLiLd", "fne", "math.h", ALL_LANGUAGES)

LIBBUILTIN(log, "dd", "fne", "math.h", ALL_LANGUAGES)
LIBBUILTIN(logf, "ff", "fne", "math.h", ALL_LANGUAGES)
LIBBUILTIN(logl, "LdLd", "fne", "math.h", ALL_LANGUAGES)

LIBBUILTIN(log10, "dd", "fne", "math.h", ALL_LANGUAGES)
LIBBUILTIN(log10f, "ff", "fne", "math.h", ALL_LANGUAGES)
LIBBUILTIN(log10l, "LdLd", "fne", "math.h", ALL_LANGUAGES)

LIBBUILTIN(log1p, "dd", "fne", "math.h", ALL_LANGUAGES)
LIBBUILTIN(log1pf, "ff", "fne", "math.h", ALL_LANGUAGES)
LIBBUILTIN(log1pl, "LdLd", "fne", "math.h", ALL_LANGUAGES)

LIBBUILTIN(log2, "dd", "fne", "math.h", ALL_LANGUAGES)
LIBBUILTIN(log2f, "ff", "fne", "math.h", ALL_LANGUAGES)
LIBBUILTIN(log2l, "LdLd", "fne", "math.h", ALL_LANGUAGES)

LIBBUILTIN(logb, "dd", "fne", "math.h", ALL_LANGUAGES)
LIBBUILTIN(logbf, "ff", "fne", "math.h", ALL_LANGUAGES)
LIBBUILTIN(logbl, "LdLd", "fne", "math.h", ALL_LANGUAGES)

LIBBUILTIN(lrint, "Lid", "fne", "math.h", ALL_LANGUAGES)
LIBBUILTIN(lrintf, "Lif", "fne", "math.h", ALL_LANGUAGES)
LIBBUILTIN(lrintl, "LiLd", "fne", "math.h", ALL_LANGUAGES)

LIBBUILTIN(lround, "Lid", "fne", "math.h", ALL_LANGUAGES)
LIBBUILTIN(lroundf, "Lif", "fne", "math.h", ALL_LANGUAGES)
LIBBUILTIN(lroundl, "LiLd", "fne", "math.h", ALL_LANGUAGES)

LIBBUILTIN(nearbyint, "dd", "fnc", "math.h", ALL_LANGUAGES)
LIBBUILTIN(nearbyintf, "ff", "fnc", "math.h", ALL_LANGUAGES)
LIBBUILTIN(nearbyintl, "LdLd", "fnc", "math.h", ALL_LANGUAGES)

LIBBUILTIN(nextafter, "ddd", "fne", "math.h", ALL_LANGUAGES)
LIBBUILTIN(nextafterf, "fff", "fne", "math.h", ALL_LANGUAGES)
LIBBUILTIN(nextafterl, "LdLdLd", "fne", "math.h", ALL_LANGUAGES)

LIBBUILTIN(nexttoward, "ddLd", "fne", "math.h", ALL_LANGUAGES)
LIBBUILTIN(nexttowardf, "ffLd", "fne", "math.h", ALL_LANGUAGES)
LIBBUILTIN(nexttowardl, "LdLdLd", "fne", "math.h", ALL_LANGUAGES)

LIBBUILTIN(remainder, "ddd", "fne", "math.h", ALL_LANGUAGES)
LIBBUILTIN(remainderf, "fff", "fne", "math.h", ALL_LANGUAGES)
LIBBUILTIN(remainderl, "LdLdLd", "fne", "math.h", ALL_LANGUAGES)

LIBBUILTIN(remquo, "dddi*", "fn", "math.h", ALL_LANGUAGES)
LIBBUILTIN(remquof, "fffi*", "fn", "math.h", ALL_LANGUAGES)
LIBBUILTIN(remquol, "LdLdLdi*", "fn", "math.h", ALL_LANGUAGES)

LIBBUILTIN(rint, "dd", "fnc", "math.h", ALL_LANGUAGES)
LIBBUILTIN(rintf, "ff", "fnc", "math.h", ALL_LANGUAGES)
LIBBUILTIN(rintl, "LdLd", "fnc", "math.h", ALL_LANGUAGES)

LIBBUILTIN(round, "dd", "fnc", "math.h", ALL_LANGUAGES)
LIBBUILTIN(roundf, "ff", "fnc", "math.h", ALL_LANGUAGES)
LIBBUILTIN(roundl, "LdLd", "fnc", "math.h", ALL_LANGUAGES)

LIBBUILTIN(scalbln, "ddLi", "fne", "math.h", ALL_LANGUAGES)
LIBBUILTIN(scalblnf, "ffLi", "fne", "math.h", ALL_LANGUAGES)
LIBBUILTIN(scalblnl, "LdLdLi", "fne", "math.h", ALL_LANGUAGES)

LIBBUILTIN(scalbn, "ddi", "fne", "math.h", ALL_LANGUAGES)
LIBBUILTIN(scalbnf, "ffi", "fne", "math.h", ALL_LANGUAGES)
LIBBUILTIN(scalbnl, "LdLdi", "fne", "math.h", ALL_LANGUAGES)

LIBBUILTIN(sin, "dd", "fne", "math.h", ALL_LANGUAGES)
LIBBUILTIN(sinf, "ff", "fne", "math.h", ALL_LANGUAGES)
LIBBUILTIN(sinl, "LdLd", "fne", "math.h", ALL_LANGUAGES)

LIBBUILTIN(sinh, "dd", "fne", "math.h", ALL_LANGUAGES)
LIBBUILTIN(sinhf, "ff", "fne", "math.h", ALL_LANGUAGES)
LIBBUILTIN(sinhl, "LdLd", "fne", "math.h", ALL_LANGUAGES)

LIBBUILTIN(sqrt, "dd", "fne", "math.h", ALL_LANGUAGES)
LIBBUILTIN(sqrtf, "ff", "fne", "math.h", ALL_LANGUAGES)
LIBBUILTIN(sqrtl, "LdLd", "fne", "math.h", ALL_LANGUAGES)

LIBBUILTIN(tan, "dd", "fne", "math.h", ALL_LANGUAGES)
LIBBUILTIN(tanf, "ff", "fne", "math.h", ALL_LANGUAGES)
LIBBUILTIN(tanl, "LdLd", "fne", "math.h", ALL_LANGUAGES)

LIBBUILTIN(tanh, "dd", "fne", "math.h", ALL_LANGUAGES)
LIBBUILTIN(tanhf, "ff", "fne", "math.h", ALL_LANGUAGES)
LIBBUILTIN(tanhl, "LdLd", "fne", "math.h", ALL_LANGUAGES)

LIBBUILTIN(tgamma, "dd", "fne", "math.h", ALL_LANGUAGES)
LIBBUILTIN(tgammaf, "ff", "fne", "math.h", ALL_LANGUAGES)
LIBBUILTIN(tgammal, "LdLd", "fne", "math.h", ALL_LANGUAGES)

LIBBUILTIN(trunc, "dd", "fnc", "math.h", ALL_LANGUAGES)
LIBBUILTIN(truncf, "ff", "fnc", "math.h", ALL_LANGUAGES)
LIBBUILTIN(truncl, "LdLd", "fnc", "math.h", ALL_LANGUAGES)

LIBBUILTIN(cabs, "dXd", "fne", "complex.h", ALL_LANGUAGES)
LIBBUILTIN(cabsf, "fXf", "fne", "complex.h", ALL_LANGUAGES)
LIBBUILTIN(cabsl, "LdXLd", "fne", "complex.h", ALL_LANGUAGES)

LIBBUILTIN(cacos, "XdXd", "fne", "complex.h", ALL_LANGUAGES)
LIBBUILTIN(cacosf, "XfXf", "fne", "complex.h", ALL_LANGUAGES)
LIBBUILTIN(cacosl, "XLdXLd", "fne", "complex.h", ALL_LANGUAGES)

LIBBUILTIN(cacosh, "XdXd", "fne", "complex.h", ALL_LANGUAGES)
LIBBUILTIN(cacoshf, "XfXf", "fne", "complex.h", ALL_LANGUAGES)
LIBBUILTIN(cacoshl, "XLdXLd", "fne", "complex.h", ALL_LANGUAGES)

LIBBUILTIN(carg, "dXd", "fne", "complex.h", ALL_LANGUAGES)
LIBBUILTIN(cargf, "fXf", "fne", "complex.h", ALL_LANGUAGES)
LIBBUILTIN(cargl, "LdXLd", "fne", "complex.h", ALL_LANGUAGES)

LIBBUILTIN(casin, "XdXd", "fne", "complex.h", ALL_LANGUAGES)
LIBBUILTIN(casinf, "XfXf", "fne", "complex.h", ALL_LANGUAGES)
LIBBUILTIN(casinl, "XLdXLd", "fne", "complex.h", ALL_LANGUAGES)

LIBBUILTIN(casinh, "XdXd", "fne", "complex.h", ALL_LANGUAGES)
LIBBUILTIN(casinhf, "XfXf", "fne", "complex.h", ALL_LANGUAGES)
LIBBUILTIN(casinhl, "XLdXLd", "fne", "complex.h", ALL_LANGUAGES)

LIBBUILTIN(catan, "XdXd", "fne", "complex.h", ALL_LANGUAGES)
LIBBUILTIN(catanf, "XfXf", "fne", "complex.h", ALL_LANGUAGES)
LIBBUILTIN(catanl, "XLdXLd", "fne", "complex.h", ALL_LANGUAGES)

LIBBUILTIN(catanh, "XdXd", "fne", "complex.h", ALL_LANGUAGES)
LIBBUILTIN(catanhf, "XfXf", "fne", "complex.h", ALL_LANGUAGES)
LIBBUILTIN(catanhl, "XLdXLd", "fne", "complex.h", ALL_LANGUAGES)

LIBBUILTIN(ccos, "XdXd", "fne", "complex.h", ALL_LANGUAGES)
LIBBUILTIN(ccosf, "XfXf", "fne", "complex.h", ALL_LANGUAGES)
LIBBUILTIN(ccosl, "XLdXLd", "fne", "complex.h", ALL_LANGUAGES)

LIBBUILTIN(ccosh, "XdXd", "fne", "complex.h", ALL_LANGUAGES)
LIBBUILTIN(ccoshf, "XfXf", "fne", "complex.h", ALL_LANGUAGES)
LIBBUILTIN(ccoshl, "XLdXLd", "fne", "complex.h", ALL_LANGUAGES)

LIBBUILTIN(cexp, "XdXd", "fne", "complex.h", ALL_LANGUAGES)
LIBBUILTIN(cexpf, "XfXf", "fne", "complex.h", ALL_LANGUAGES)
LIBBUILTIN(cexpl, "XLdXLd", "fne", "complex.h", ALL_LANGUAGES)

LIBBUILTIN(cimag, "dXd", "fnc", "complex.h", ALL_LANGUAGES)
LIBBUILTIN(cimagf, "fXf", "fnc", "complex.h", ALL_LANGUAGES)
LIBBUILTIN(cimagl, "LdXLd", "fnc", "complex.h", ALL_LANGUAGES)

LIBBUILTIN(conj, "XdXd", "fnc", "complex.h", ALL_LANGUAGES)
LIBBUILTIN(conjf, "XfXf", "fnc", "complex.h", ALL_LANGUAGES)
LIBBUILTIN(conjl, "XLdXLd", "fnc", "complex.h", ALL_LANGUAGES)

LIBBUILTIN(clog, "XdXd", "fne", "complex.h", ALL_LANGUAGES)
LIBBUILTIN(clogf, "XfXf", "fne", "complex.h", ALL_LANGUAGES)
LIBBUILTIN(clogl, "XLdXLd", "fne", "complex.h", ALL_LANGUAGES)

LIBBUILTIN(cproj, "XdXd", "fnc", "complex.h", ALL_LANGUAGES)
LIBBUILTIN(cprojf, "XfXf", "fnc", "complex.h", ALL_LANGUAGES)
LIBBUILTIN(cprojl, "XLdXLd", "fnc", "complex.h", ALL_LANGUAGES)

LIBBUILTIN(cpow, "XdXdXd", "fne", "complex.h", ALL_LANGUAGES)
LIBBUILTIN(cpowf, "XfXfXf", "fne", "complex.h", ALL_LANGUAGES)
LIBBUILTIN(cpowl, "XLdXLdXLd", "fne", "complex.h", ALL_LANGUAGES)

LIBBUILTIN(creal, "dXd", "fnc", "complex.h", ALL_LANGUAGES)
LIBBUILTIN(crealf, "fXf", "fnc", "complex.h", ALL_LANGUAGES)
LIBBUILTIN(creall, "LdXLd", "fnc", "complex.h", ALL_LANGUAGES)

LIBBUILTIN(csin, "XdXd", "fne", "complex.h", ALL_LANGUAGES)
LIBBUILTIN(csinf, "XfXf", "fne", "complex.h", ALL_LANGUAGES)
LIBBUILTIN(csinl, "XLdXLd", "fne", "complex.h", ALL_LANGUAGES)

LIBBUILTIN(csinh, "XdXd", "fne", "complex.h", ALL_LANGUAGES)
LIBBUILTIN(csinhf, "XfXf", "fne", "complex.h", ALL_LANGUAGES)
LIBBUILTIN(csinhl, "XLdXLd", "fne", "complex.h", ALL_LANGUAGES)

LIBBUILTIN(csqrt, "XdXd", "fne", "complex.h", ALL_LANGUAGES)
LIBBUILTIN(csqrtf, "XfXf", "fne", "complex.h", ALL_LANGUAGES)
LIBBUILTIN(csqrtl, "XLdXLd", "fne", "complex.h", ALL_LANGUAGES)

LIBBUILTIN(ctan, "XdXd", "fne", "complex.h", ALL_LANGUAGES)
LIBBUILTIN(ctanf, "XfXf", "fne", "complex.h", ALL_LANGUAGES)
LIBBUILTIN(ctanl, "XLdXLd", "fne", "complex.h", ALL_LANGUAGES)

LIBBUILTIN(ctanh, "XdXd", "fne", "complex.h", ALL_LANGUAGES)
LIBBUILTIN(ctanhf, "XfXf", "fne", "complex.h", ALL_LANGUAGES)
LIBBUILTIN(ctanhl, "XLdXLd", "fne", "complex.h", ALL_LANGUAGES)

// __sinpi and friends are OS X specific library functions, but otherwise much
// like the standard (non-complex) sin (etc).
LIBBUILTIN(__sinpi, "dd", "fne", "math.h", ALL_LANGUAGES)
LIBBUILTIN(__sinpif, "ff", "fne", "math.h", ALL_LANGUAGES)

LIBBUILTIN(__cospi, "dd", "fne", "math.h", ALL_LANGUAGES)
LIBBUILTIN(__cospif, "ff", "fne", "math.h", ALL_LANGUAGES)

LIBBUILTIN(__tanpi, "dd", "fne", "math.h", ALL_LANGUAGES)
LIBBUILTIN(__tanpif, "ff", "fne", "math.h", ALL_LANGUAGES)

// Similarly, __exp10 is OS X only
LIBBUILTIN(__exp10, "dd", "fne", "math.h", ALL_LANGUAGES)
LIBBUILTIN(__exp10f, "ff", "fne", "math.h", ALL_LANGUAGES)

// __sinpi and friends are OS X specific library functions, but otherwise much
// like the standard (non-complex) sin (etc).
LIBBUILTIN(__sinpi, "dd", "fne", "math.h", ALL_LANGUAGES)
LIBBUILTIN(__sinpif, "ff", "fne", "math.h", ALL_LANGUAGES)

LIBBUILTIN(__cospi, "dd", "fne", "math.h", ALL_LANGUAGES)
LIBBUILTIN(__cospif, "ff", "fne", "math.h", ALL_LANGUAGES)

LIBBUILTIN(__tanpi, "dd", "fne", "math.h", ALL_LANGUAGES)
LIBBUILTIN(__tanpif, "ff", "fne", "math.h", ALL_LANGUAGES)

// Similarly, __exp10 is OS X only
LIBBUILTIN(__exp10, "dd", "fne", "math.h", ALL_LANGUAGES)
LIBBUILTIN(__exp10f, "ff", "fne", "math.h", ALL_LANGUAGES)

// Blocks runtime Builtin math library functions
LIBBUILTIN(_Block_object_assign, "vv*vC*iC", "f", "Blocks.h", ALL_LANGUAGES)
LIBBUILTIN(_Block_object_dispose, "vvC*iC", "f", "Blocks.h", ALL_LANGUAGES)
// FIXME: Also declare NSConcreteGlobalBlock and NSConcreteStackBlock.

// Annotation function
BUILTIN(__builtin_annotation, "v.", "tn")

// Invariants
BUILTIN(__builtin_assume, "vb", "n")

// Multiprecision Arithmetic Builtins.
BUILTIN(__builtin_addcb, "UcUcCUcCUcCUc*", "n")
BUILTIN(__builtin_addcs, "UsUsCUsCUsCUs*", "n")
BUILTIN(__builtin_addc, "UiUiCUiCUiCUi*", "n")
BUILTIN(__builtin_addcl, "ULiULiCULiCULiCULi*", "n")
BUILTIN(__builtin_addcll, "ULLiULLiCULLiCULLiCULLi*", "n")
BUILTIN(__builtin_subcb, "UcUcCUcCUcCUc*", "n")
BUILTIN(__builtin_subcs, "UsUsCUsCUsCUs*", "n")
BUILTIN(__builtin_subc, "UiUiCUiCUiCUi*", "n")
BUILTIN(__builtin_subcl, "ULiULiCULiCULiCULi*", "n")
BUILTIN(__builtin_subcll, "ULLiULLiCULLiCULLiCULLi*", "n")

// Checked Arithmetic Builtins for Security.
BUILTIN(__builtin_add_overflow, "v.", "nt")
BUILTIN(__builtin_sub_overflow, "v.", "nt")
BUILTIN(__builtin_mul_overflow, "v.", "nt")
BUILTIN(__builtin_uadd_overflow, "bUiCUiCUi*", "n")
BUILTIN(__builtin_uaddl_overflow, "bULiCULiCULi*", "n")
BUILTIN(__builtin_uaddll_overflow, "bULLiCULLiCULLi*", "n")
BUILTIN(__builtin_usub_overflow, "bUiCUiCUi*", "n")
BUILTIN(__builtin_usubl_overflow, "bULiCULiCULi*", "n")
BUILTIN(__builtin_usubll_overflow, "bULLiCULLiCULLi*", "n")
BUILTIN(__builtin_umul_overflow, "bUiCUiCUi*", "n")
BUILTIN(__builtin_umull_overflow, "bULiCULiCULi*", "n")
BUILTIN(__builtin_umulll_overflow, "bULLiCULLiCULLi*", "n")
BUILTIN(__builtin_sadd_overflow, "bSiCSiCSi*", "n")
BUILTIN(__builtin_saddl_overflow, "bSLiCSLiCSLi*", "n")
BUILTIN(__builtin_saddll_overflow, "bSLLiCSLLiCSLLi*", "n")
BUILTIN(__builtin_ssub_overflow, "bSiCSiCSi*", "n")
BUILTIN(__builtin_ssubl_overflow, "bSLiCSLiCSLi*", "n")
BUILTIN(__builtin_ssubll_overflow, "bSLLiCSLLiCSLLi*", "n")
BUILTIN(__builtin_smul_overflow, "bSiCSiCSi*", "n")
BUILTIN(__builtin_smull_overflow, "bSLiCSLiCSLi*", "n")
BUILTIN(__builtin_smulll_overflow, "bSLLiCSLLiCSLLi*", "n")

// Clang builtins (not available in GCC).
BUILTIN(__builtin_addressof, "v*v&", "nct")
<<<<<<< HEAD
BUILTIN(__builtin_operator_new, "v*z", "c")
BUILTIN(__builtin_operator_delete, "vv*", "n")
BUILTIN(__builtin_char_memchr, "c*cC*iz", "n")

// Safestack builtins
BUILTIN(__builtin___get_unsafe_stack_start, "v*", "Fn")
=======
BUILTIN(__builtin_operator_new, "v*z", "tc")
BUILTIN(__builtin_operator_delete, "vv*", "tn")
BUILTIN(__builtin_char_memchr, "c*cC*iz", "n")
BUILTIN(__builtin_dump_struct, "ivC*v*", "tn")

// Safestack builtins
BUILTIN(__builtin___get_unsafe_stack_start, "v*", "Fn")
BUILTIN(__builtin___get_unsafe_stack_bottom, "v*", "Fn")
BUILTIN(__builtin___get_unsafe_stack_top, "v*", "Fn")
>>>>>>> b2b84690
BUILTIN(__builtin___get_unsafe_stack_ptr, "v*", "Fn")

// Nontemporal loads/stores builtins
BUILTIN(__builtin_nontemporal_store, "v.", "t")
BUILTIN(__builtin_nontemporal_load, "v.", "t")

// Coroutine intrinsics.
BUILTIN(__builtin_coro_resume, "vv*", "")
BUILTIN(__builtin_coro_destroy, "vv*", "")
BUILTIN(__builtin_coro_done, "bv*", "n")
BUILTIN(__builtin_coro_promise, "v*v*IiIb", "n")

BUILTIN(__builtin_coro_size, "z", "n")
BUILTIN(__builtin_coro_frame, "v*", "n")
<<<<<<< HEAD
=======
BUILTIN(__builtin_coro_noop, "v*", "n")
>>>>>>> b2b84690
BUILTIN(__builtin_coro_free, "v*v*", "n")

BUILTIN(__builtin_coro_id, "v*Iiv*v*v*", "n")
BUILTIN(__builtin_coro_alloc, "b", "n")
BUILTIN(__builtin_coro_begin, "v*v*", "n")
BUILTIN(__builtin_coro_end, "bv*Ib", "n")
BUILTIN(__builtin_coro_suspend, "cIb", "n")
BUILTIN(__builtin_coro_param, "bv*v*", "n")
// OpenCL v2.0 s6.13.16, s9.17.3.5 - Pipe functions.
// We need the generic prototype, since the packet type could be anything.
LANGBUILTIN(read_pipe, "i.", "tn", OCLC20_LANG)
LANGBUILTIN(write_pipe, "i.", "tn", OCLC20_LANG)

LANGBUILTIN(reserve_read_pipe, "i.", "tn", OCLC20_LANG)
LANGBUILTIN(reserve_write_pipe, "i.", "tn", OCLC20_LANG)

LANGBUILTIN(commit_write_pipe, "v.", "tn", OCLC20_LANG)
LANGBUILTIN(commit_read_pipe, "v.", "tn", OCLC20_LANG)

LANGBUILTIN(sub_group_reserve_read_pipe, "i.", "tn", OCLC20_LANG)
LANGBUILTIN(sub_group_reserve_write_pipe, "i.", "tn", OCLC20_LANG)

LANGBUILTIN(sub_group_commit_read_pipe, "v.", "tn", OCLC20_LANG)
LANGBUILTIN(sub_group_commit_write_pipe, "v.", "tn", OCLC20_LANG)

LANGBUILTIN(work_group_reserve_read_pipe, "i.", "tn", OCLC20_LANG)
LANGBUILTIN(work_group_reserve_write_pipe, "i.", "tn", OCLC20_LANG)

LANGBUILTIN(work_group_commit_read_pipe, "v.", "tn", OCLC20_LANG)
LANGBUILTIN(work_group_commit_write_pipe, "v.", "tn", OCLC20_LANG)

LANGBUILTIN(get_pipe_num_packets, "Ui.", "tn", OCLC20_LANG)
LANGBUILTIN(get_pipe_max_packets, "Ui.", "tn", OCLC20_LANG)

// OpenCL v2.0 s6.13.17 - Enqueue kernel functions.
// Custom builtin check allows to perform special check of passed block arguments.
LANGBUILTIN(enqueue_kernel, "i.", "tn", OCLC20_LANG)
<<<<<<< HEAD
LANGBUILTIN(get_kernel_work_group_size, "i.", "tn", OCLC20_LANG)
LANGBUILTIN(get_kernel_preferred_work_group_size_multiple, "i.", "tn", OCLC20_LANG)
=======
LANGBUILTIN(get_kernel_work_group_size, "Ui.", "tn", OCLC20_LANG)
LANGBUILTIN(get_kernel_preferred_work_group_size_multiple, "Ui.", "tn", OCLC20_LANG)
LANGBUILTIN(get_kernel_max_sub_group_size_for_ndrange, "Ui.", "tn", OCLC20_LANG)
LANGBUILTIN(get_kernel_sub_group_count_for_ndrange, "Ui.", "tn", OCLC20_LANG)
>>>>>>> b2b84690

// OpenCL v2.0 s6.13.9 - Address space qualifier functions.
LANGBUILTIN(to_global, "v*v*", "tn", OCLC20_LANG)
LANGBUILTIN(to_local, "v*v*", "tn", OCLC20_LANG)
LANGBUILTIN(to_private, "v*v*", "tn", OCLC20_LANG)

<<<<<<< HEAD
=======
// OpenCL half load/store builtin
LANGBUILTIN(__builtin_store_half, "vdh*", "n", ALL_OCLC_LANGUAGES)
LANGBUILTIN(__builtin_store_halff, "vfh*", "n", ALL_OCLC_LANGUAGES)
LANGBUILTIN(__builtin_load_half, "dhC*", "nc", ALL_OCLC_LANGUAGES)
LANGBUILTIN(__builtin_load_halff, "fhC*", "nc", ALL_OCLC_LANGUAGES)

>>>>>>> b2b84690
// Builtins for os_log/os_trace
BUILTIN(__builtin_os_log_format_buffer_size, "zcC*.", "p:0:nut")
BUILTIN(__builtin_os_log_format, "v*v*cC*.", "p:0:nt")

<<<<<<< HEAD
// Builtins for XRay
BUILTIN(__xray_customevent, "vcC*z", "")
=======
// OpenMP 4.0
LANGBUILTIN(omp_is_initial_device, "i", "nc", OMP_LANG)

// Builtins for XRay
BUILTIN(__xray_customevent, "vcC*z", "")
BUILTIN(__xray_typedevent, "vzcC*z", "")
>>>>>>> b2b84690

// Win64-compatible va_list functions
BUILTIN(__builtin_ms_va_start, "vc*&.", "nt")
BUILTIN(__builtin_ms_va_end, "vc*&", "n")
BUILTIN(__builtin_ms_va_copy, "vc*&c*&", "n")

#undef BUILTIN
#undef LIBBUILTIN
#undef LANGBUILTIN<|MERGE_RESOLUTION|>--- conflicted
+++ resolved
@@ -743,9 +743,6 @@
 
 // Microsoft builtins.  These are only active with -fms-extensions.
 LANGBUILTIN(_alloca,          "v*z", "n", ALL_MS_LANGUAGES)
-<<<<<<< HEAD
-LANGBUILTIN(__assume,         "vb",  "n", ALL_MS_LANGUAGES)
-=======
 LANGBUILTIN(__annotation,     "wC*.","n", ALL_MS_LANGUAGES)
 LANGBUILTIN(__assume,         "vb",  "n", ALL_MS_LANGUAGES)
 LANGBUILTIN(_bittest,                "UcNiC*Ni", "n", ALL_MS_LANGUAGES)
@@ -756,7 +753,6 @@
 LANGBUILTIN(_bittestandcomplement64, "UcWi*Wi", "n", ALL_MS_LANGUAGES)
 LANGBUILTIN(_bittestandreset64,      "UcWi*Wi", "n", ALL_MS_LANGUAGES)
 LANGBUILTIN(_bittestandset64,        "UcWi*Wi", "n", ALL_MS_LANGUAGES)
->>>>>>> b2b84690
 LIBBUILTIN(_byteswap_ushort, "UsUs",     "fnc", "stdlib.h", ALL_MS_LANGUAGES)
 LIBBUILTIN(_byteswap_ulong,  "UNiUNi",   "fnc", "stdlib.h", ALL_MS_LANGUAGES)
 LIBBUILTIN(_byteswap_uint64, "ULLiULLi", "fnc", "stdlib.h", ALL_MS_LANGUAGES)
@@ -796,9 +792,6 @@
 LANGBUILTIN(_InterlockedXor8,  "ccD*c",       "n", ALL_MS_LANGUAGES)
 LANGBUILTIN(_InterlockedXor16, "ssD*s",       "n", ALL_MS_LANGUAGES)
 LANGBUILTIN(_InterlockedXor,   "NiNiD*Ni",    "n", ALL_MS_LANGUAGES)
-<<<<<<< HEAD
-LANGBUILTIN(_interlockedbittestandset, "UcNiD*Ni", "n", ALL_MS_LANGUAGES)
-=======
 LANGBUILTIN(_interlockedbittestandreset,     "UcNiD*Ni", "n", ALL_MS_LANGUAGES)
 LANGBUILTIN(_interlockedbittestandreset64,   "UcWiD*Wi", "n", ALL_MS_LANGUAGES)
 LANGBUILTIN(_interlockedbittestandreset_acq, "UcNiD*Ni", "n", ALL_MS_LANGUAGES)
@@ -809,7 +802,6 @@
 LANGBUILTIN(_interlockedbittestandset_acq,   "UcNiD*Ni", "n", ALL_MS_LANGUAGES)
 LANGBUILTIN(_interlockedbittestandset_nf,    "UcNiD*Ni", "n", ALL_MS_LANGUAGES)
 LANGBUILTIN(_interlockedbittestandset_rel,   "UcNiD*Ni", "n", ALL_MS_LANGUAGES)
->>>>>>> b2b84690
 LANGBUILTIN(__noop,           "i.",  "n", ALL_MS_LANGUAGES)
 LANGBUILTIN(__popcnt16, "UsUs",     "nc", ALL_MS_LANGUAGES)
 LANGBUILTIN(__popcnt,   "UiUi",     "nc", ALL_MS_LANGUAGES)
@@ -888,13 +880,10 @@
 LIBBUILTIN(vscanf, "icC*Ra",      "fS:0:", "stdio.h", ALL_LANGUAGES)
 LIBBUILTIN(vfscanf, "iP*RcC*Ra",  "fS:1:", "stdio.h", ALL_LANGUAGES)
 LIBBUILTIN(vsscanf, "icC*RcC*Ra", "fS:1:", "stdio.h", ALL_LANGUAGES)
-<<<<<<< HEAD
-=======
 LIBBUILTIN(fopen, "P*cC*cC*",     "f",     "stdio.h", ALL_LANGUAGES)
 LIBBUILTIN(fread, "zv*zzP*",      "f",     "stdio.h", ALL_LANGUAGES)
 LIBBUILTIN(fwrite, "zvC*zzP*",    "f",     "stdio.h", ALL_LANGUAGES)
 
->>>>>>> b2b84690
 // C99 ctype.h
 LIBBUILTIN(isalnum, "ii", "fnU", "ctype.h", ALL_LANGUAGES)
 LIBBUILTIN(isalpha, "ii", "fnU", "ctype.h", ALL_LANGUAGES)
@@ -1368,21 +1357,6 @@
 LIBBUILTIN(__exp10, "dd", "fne", "math.h", ALL_LANGUAGES)
 LIBBUILTIN(__exp10f, "ff", "fne", "math.h", ALL_LANGUAGES)
 
-// __sinpi and friends are OS X specific library functions, but otherwise much
-// like the standard (non-complex) sin (etc).
-LIBBUILTIN(__sinpi, "dd", "fne", "math.h", ALL_LANGUAGES)
-LIBBUILTIN(__sinpif, "ff", "fne", "math.h", ALL_LANGUAGES)
-
-LIBBUILTIN(__cospi, "dd", "fne", "math.h", ALL_LANGUAGES)
-LIBBUILTIN(__cospif, "ff", "fne", "math.h", ALL_LANGUAGES)
-
-LIBBUILTIN(__tanpi, "dd", "fne", "math.h", ALL_LANGUAGES)
-LIBBUILTIN(__tanpif, "ff", "fne", "math.h", ALL_LANGUAGES)
-
-// Similarly, __exp10 is OS X only
-LIBBUILTIN(__exp10, "dd", "fne", "math.h", ALL_LANGUAGES)
-LIBBUILTIN(__exp10f, "ff", "fne", "math.h", ALL_LANGUAGES)
-
 // Blocks runtime Builtin math library functions
 LIBBUILTIN(_Block_object_assign, "vv*vC*iC", "f", "Blocks.h", ALL_LANGUAGES)
 LIBBUILTIN(_Block_object_dispose, "vvC*iC", "f", "Blocks.h", ALL_LANGUAGES)
@@ -1431,14 +1405,6 @@
 
 // Clang builtins (not available in GCC).
 BUILTIN(__builtin_addressof, "v*v&", "nct")
-<<<<<<< HEAD
-BUILTIN(__builtin_operator_new, "v*z", "c")
-BUILTIN(__builtin_operator_delete, "vv*", "n")
-BUILTIN(__builtin_char_memchr, "c*cC*iz", "n")
-
-// Safestack builtins
-BUILTIN(__builtin___get_unsafe_stack_start, "v*", "Fn")
-=======
 BUILTIN(__builtin_operator_new, "v*z", "tc")
 BUILTIN(__builtin_operator_delete, "vv*", "tn")
 BUILTIN(__builtin_char_memchr, "c*cC*iz", "n")
@@ -1448,7 +1414,6 @@
 BUILTIN(__builtin___get_unsafe_stack_start, "v*", "Fn")
 BUILTIN(__builtin___get_unsafe_stack_bottom, "v*", "Fn")
 BUILTIN(__builtin___get_unsafe_stack_top, "v*", "Fn")
->>>>>>> b2b84690
 BUILTIN(__builtin___get_unsafe_stack_ptr, "v*", "Fn")
 
 // Nontemporal loads/stores builtins
@@ -1463,10 +1428,7 @@
 
 BUILTIN(__builtin_coro_size, "z", "n")
 BUILTIN(__builtin_coro_frame, "v*", "n")
-<<<<<<< HEAD
-=======
 BUILTIN(__builtin_coro_noop, "v*", "n")
->>>>>>> b2b84690
 BUILTIN(__builtin_coro_free, "v*v*", "n")
 
 BUILTIN(__builtin_coro_id, "v*Iiv*v*v*", "n")
@@ -1504,45 +1466,32 @@
 // OpenCL v2.0 s6.13.17 - Enqueue kernel functions.
 // Custom builtin check allows to perform special check of passed block arguments.
 LANGBUILTIN(enqueue_kernel, "i.", "tn", OCLC20_LANG)
-<<<<<<< HEAD
-LANGBUILTIN(get_kernel_work_group_size, "i.", "tn", OCLC20_LANG)
-LANGBUILTIN(get_kernel_preferred_work_group_size_multiple, "i.", "tn", OCLC20_LANG)
-=======
 LANGBUILTIN(get_kernel_work_group_size, "Ui.", "tn", OCLC20_LANG)
 LANGBUILTIN(get_kernel_preferred_work_group_size_multiple, "Ui.", "tn", OCLC20_LANG)
 LANGBUILTIN(get_kernel_max_sub_group_size_for_ndrange, "Ui.", "tn", OCLC20_LANG)
 LANGBUILTIN(get_kernel_sub_group_count_for_ndrange, "Ui.", "tn", OCLC20_LANG)
->>>>>>> b2b84690
 
 // OpenCL v2.0 s6.13.9 - Address space qualifier functions.
 LANGBUILTIN(to_global, "v*v*", "tn", OCLC20_LANG)
 LANGBUILTIN(to_local, "v*v*", "tn", OCLC20_LANG)
 LANGBUILTIN(to_private, "v*v*", "tn", OCLC20_LANG)
 
-<<<<<<< HEAD
-=======
 // OpenCL half load/store builtin
 LANGBUILTIN(__builtin_store_half, "vdh*", "n", ALL_OCLC_LANGUAGES)
 LANGBUILTIN(__builtin_store_halff, "vfh*", "n", ALL_OCLC_LANGUAGES)
 LANGBUILTIN(__builtin_load_half, "dhC*", "nc", ALL_OCLC_LANGUAGES)
 LANGBUILTIN(__builtin_load_halff, "fhC*", "nc", ALL_OCLC_LANGUAGES)
 
->>>>>>> b2b84690
 // Builtins for os_log/os_trace
 BUILTIN(__builtin_os_log_format_buffer_size, "zcC*.", "p:0:nut")
 BUILTIN(__builtin_os_log_format, "v*v*cC*.", "p:0:nt")
 
-<<<<<<< HEAD
-// Builtins for XRay
-BUILTIN(__xray_customevent, "vcC*z", "")
-=======
 // OpenMP 4.0
 LANGBUILTIN(omp_is_initial_device, "i", "nc", OMP_LANG)
 
 // Builtins for XRay
 BUILTIN(__xray_customevent, "vcC*z", "")
 BUILTIN(__xray_typedevent, "vzcC*z", "")
->>>>>>> b2b84690
 
 // Win64-compatible va_list functions
 BUILTIN(__builtin_ms_va_start, "vc*&.", "nt")
