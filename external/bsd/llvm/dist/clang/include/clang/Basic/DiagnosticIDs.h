//===--- DiagnosticIDs.h - Diagnostic IDs Handling --------------*- C++ -*-===//
//
//                     The LLVM Compiler Infrastructure
//
// This file is distributed under the University of Illinois Open Source
// License. See LICENSE.TXT for details.
//
//===----------------------------------------------------------------------===//
///
/// \file
/// Defines the Diagnostic IDs-related interfaces.
///
//===----------------------------------------------------------------------===//

#ifndef LLVM_CLANG_BASIC_DIAGNOSTICIDS_H
#define LLVM_CLANG_BASIC_DIAGNOSTICIDS_H

#include "clang/Basic/LLVM.h"
#include "llvm/ADT/IntrusiveRefCntPtr.h"
#include "llvm/ADT/StringRef.h"
#include <vector>

namespace clang {
  class DiagnosticsEngine;
  class SourceLocation;

  // Import the diagnostic enums themselves.
  namespace diag {
    // Size of each of the diagnostic categories.
    enum {
      DIAG_SIZE_COMMON        =  300,
      DIAG_SIZE_DRIVER        =  200,
      DIAG_SIZE_FRONTEND      =  100,
      DIAG_SIZE_SERIALIZATION =  120,
      DIAG_SIZE_LEX           =  400,
      DIAG_SIZE_PARSE         =  500,
      DIAG_SIZE_AST           =  150,
      DIAG_SIZE_COMMENT       =  100,
      DIAG_SIZE_CROSSTU       =  100,
      DIAG_SIZE_SEMA          = 3500,
      DIAG_SIZE_ANALYSIS      =  100,
      DIAG_SIZE_REFACTORING   = 1000,
    };
    // Start position for diagnostics.
    enum {
<<<<<<< HEAD
      DIAG_START_COMMON        =                                 0,
      DIAG_START_DRIVER        = DIAG_START_COMMON          +  300,
      DIAG_START_FRONTEND      = DIAG_START_DRIVER          +  200,
      DIAG_START_SERIALIZATION = DIAG_START_FRONTEND        +  100,
      DIAG_START_LEX           = DIAG_START_SERIALIZATION   +  120,
      DIAG_START_PARSE         = DIAG_START_LEX             +  400,
      DIAG_START_AST           = DIAG_START_PARSE           +  500,
      DIAG_START_COMMENT       = DIAG_START_AST             +  110,
      DIAG_START_SEMA          = DIAG_START_COMMENT         +  100,
      DIAG_START_ANALYSIS      = DIAG_START_SEMA            + 3500,
      DIAG_UPPER_LIMIT         = DIAG_START_ANALYSIS        +  100
=======
      DIAG_START_COMMON        =                          0,
      DIAG_START_DRIVER        = DIAG_START_COMMON        + DIAG_SIZE_COMMON,
      DIAG_START_FRONTEND      = DIAG_START_DRIVER        + DIAG_SIZE_DRIVER,
      DIAG_START_SERIALIZATION = DIAG_START_FRONTEND      + DIAG_SIZE_FRONTEND,
      DIAG_START_LEX           = DIAG_START_SERIALIZATION + DIAG_SIZE_SERIALIZATION,
      DIAG_START_PARSE         = DIAG_START_LEX           + DIAG_SIZE_LEX,
      DIAG_START_AST           = DIAG_START_PARSE         + DIAG_SIZE_PARSE,
      DIAG_START_COMMENT       = DIAG_START_AST           + DIAG_SIZE_AST,
      DIAG_START_CROSSTU       = DIAG_START_COMMENT       + DIAG_SIZE_CROSSTU,
      DIAG_START_SEMA          = DIAG_START_CROSSTU       + DIAG_SIZE_COMMENT,
      DIAG_START_ANALYSIS      = DIAG_START_SEMA          + DIAG_SIZE_SEMA,
      DIAG_START_REFACTORING   = DIAG_START_ANALYSIS      + DIAG_SIZE_ANALYSIS,
      DIAG_UPPER_LIMIT         = DIAG_START_REFACTORING   + DIAG_SIZE_REFACTORING
>>>>>>> b2b84690
    };

    class CustomDiagInfo;

    /// All of the diagnostics that can be emitted by the frontend.
    typedef unsigned kind;

    // Get typedefs for common diagnostics.
    enum {
#define DIAG(ENUM,FLAGS,DEFAULT_MAPPING,DESC,GROUP,\
             SFINAE,CATEGORY,NOWERROR,SHOWINSYSHEADER) ENUM,
#define COMMONSTART
#include "clang/Basic/DiagnosticCommonKinds.inc"
      NUM_BUILTIN_COMMON_DIAGNOSTICS
#undef DIAG
    };

    /// Enum values that allow the client to map NOTEs, WARNINGs, and EXTENSIONs
    /// to either Ignore (nothing), Remark (emit a remark), Warning
    /// (emit a warning) or Error (emit as an error).  It allows clients to
    /// map ERRORs to Error or Fatal (stop emitting diagnostics after this one).
    enum class Severity {
      // NOTE: 0 means "uncomputed".
      Ignored = 1, ///< Do not present this diagnostic, ignore it.
      Remark = 2,  ///< Present this diagnostic as a remark.
      Warning = 3, ///< Present this diagnostic as a warning.
      Error = 4,   ///< Present this diagnostic as an error.
      Fatal = 5    ///< Present this diagnostic as a fatal error.
    };

    /// Flavors of diagnostics we can emit. Used to filter for a particular
    /// kind of diagnostic (for instance, for -W/-R flags).
    enum class Flavor {
      WarningOrError, ///< A diagnostic that indicates a problem or potential
                      ///< problem. Can be made fatal by -Werror.
      Remark          ///< A diagnostic that indicates normal progress through
                      ///< compilation.
    };
  }

class DiagnosticMapping {
  unsigned Severity : 3;
  unsigned IsUser : 1;
  unsigned IsPragma : 1;
  unsigned HasNoWarningAsError : 1;
  unsigned HasNoErrorAsFatal : 1;
  unsigned WasUpgradedFromWarning : 1;

public:
  static DiagnosticMapping Make(diag::Severity Severity, bool IsUser,
                                bool IsPragma) {
    DiagnosticMapping Result;
    Result.Severity = (unsigned)Severity;
    Result.IsUser = IsUser;
    Result.IsPragma = IsPragma;
    Result.HasNoWarningAsError = 0;
    Result.HasNoErrorAsFatal = 0;
    Result.WasUpgradedFromWarning = 0;
    return Result;
  }

  diag::Severity getSeverity() const { return (diag::Severity)Severity; }
  void setSeverity(diag::Severity Value) { Severity = (unsigned)Value; }

  bool isUser() const { return IsUser; }
  bool isPragma() const { return IsPragma; }

  bool isErrorOrFatal() const {
    return getSeverity() == diag::Severity::Error ||
           getSeverity() == diag::Severity::Fatal;
  }

  bool hasNoWarningAsError() const { return HasNoWarningAsError; }
  void setNoWarningAsError(bool Value) { HasNoWarningAsError = Value; }

  bool hasNoErrorAsFatal() const { return HasNoErrorAsFatal; }
  void setNoErrorAsFatal(bool Value) { HasNoErrorAsFatal = Value; }

  /// Whether this mapping attempted to map the diagnostic to a warning, but
  /// was overruled because the diagnostic was already mapped to an error or
  /// fatal error.
  bool wasUpgradedFromWarning() const { return WasUpgradedFromWarning; }
  void setUpgradedFromWarning(bool Value) { WasUpgradedFromWarning = Value; }

  /// Serialize this mapping as a raw integer.
  unsigned serialize() const {
    return (IsUser << 7) | (IsPragma << 6) | (HasNoWarningAsError << 5) |
           (HasNoErrorAsFatal << 4) | (WasUpgradedFromWarning << 3) | Severity;
  }
  /// Deserialize a mapping.
  static DiagnosticMapping deserialize(unsigned Bits) {
    DiagnosticMapping Result;
    Result.IsUser = (Bits >> 7) & 1;
    Result.IsPragma = (Bits >> 6) & 1;
    Result.HasNoWarningAsError = (Bits >> 5) & 1;
    Result.HasNoErrorAsFatal = (Bits >> 4) & 1;
    Result.WasUpgradedFromWarning = (Bits >> 3) & 1;
    Result.Severity = Bits & 0x7;
    return Result;
  }
};

/// Used for handling and querying diagnostic IDs.
///
/// Can be used and shared by multiple Diagnostics for multiple translation units.
class DiagnosticIDs : public RefCountedBase<DiagnosticIDs> {
public:
  /// The level of the diagnostic, after it has been through mapping.
  enum Level {
    Ignored, Note, Remark, Warning, Error, Fatal
  };

private:
  /// Information for uniquing and looking up custom diags.
  diag::CustomDiagInfo *CustomDiagInfo;

public:
  DiagnosticIDs();
  ~DiagnosticIDs();

<<<<<<< HEAD
  /// \brief Return an ID for a diagnostic with the specified format string and
=======
  /// Return an ID for a diagnostic with the specified format string and
>>>>>>> b2b84690
  /// level.
  ///
  /// If this is the first request for this diagnostic, it is registered and
  /// created, otherwise the existing ID is returned.

  // FIXME: Replace this function with a create-only facilty like
  // createCustomDiagIDFromFormatString() to enforce safe usage. At the time of
  // writing, nearly all callers of this function were invalid.
  unsigned getCustomDiagID(Level L, StringRef FormatString);

  //===--------------------------------------------------------------------===//
  // Diagnostic classification and reporting interfaces.
  //

  /// Given a diagnostic ID, return a description of the issue.
  StringRef getDescription(unsigned DiagID) const;

  /// Return true if the unmapped diagnostic levelof the specified
  /// diagnostic ID is a Warning or Extension.
  ///
  /// This only works on builtin diagnostics, not custom ones, and is not
  /// legal to call on NOTEs.
  static bool isBuiltinWarningOrExtension(unsigned DiagID);

  /// Return true if the specified diagnostic is mapped to errors by
  /// default.
  static bool isDefaultMappingAsError(unsigned DiagID);

  /// Determine whether the given built-in diagnostic ID is a Note.
  static bool isBuiltinNote(unsigned DiagID);

  /// Determine whether the given built-in diagnostic ID is for an
  /// extension of some sort.
  static bool isBuiltinExtensionDiag(unsigned DiagID) {
    bool ignored;
    return isBuiltinExtensionDiag(DiagID, ignored);
  }
  
  /// Determine whether the given built-in diagnostic ID is for an
  /// extension of some sort, and whether it is enabled by default.
  ///
  /// This also returns EnabledByDefault, which is set to indicate whether the
  /// diagnostic is ignored by default (in which case -pedantic enables it) or
  /// treated as a warning/error by default.
  ///
  static bool isBuiltinExtensionDiag(unsigned DiagID, bool &EnabledByDefault);
  

  /// Return the lowest-level warning option that enables the specified
  /// diagnostic.
  ///
  /// If there is no -Wfoo flag that controls the diagnostic, this returns null.
  static StringRef getWarningOptionForDiag(unsigned DiagID);
  
  /// Return the category number that a specified \p DiagID belongs to,
  /// or 0 if no category.
  static unsigned getCategoryNumberForDiag(unsigned DiagID);

  /// Return the number of diagnostic categories.
  static unsigned getNumberOfCategories();

  /// Given a category ID, return the name of the category.
  static StringRef getCategoryNameFromID(unsigned CategoryID);
  
  /// Return true if a given diagnostic falls into an ARC diagnostic
  /// category.
  static bool isARCDiagnostic(unsigned DiagID);

  /// Enumeration describing how the emission of a diagnostic should
  /// be treated when it occurs during C++ template argument deduction.
  enum SFINAEResponse {
    /// The diagnostic should not be reported, but it should cause
    /// template argument deduction to fail.
    ///
    /// The vast majority of errors that occur during template argument 
    /// deduction fall into this category.
    SFINAE_SubstitutionFailure,
    
    /// The diagnostic should be suppressed entirely.
    ///
    /// Warnings generally fall into this category.
    SFINAE_Suppress,
    
    /// The diagnostic should be reported.
    ///
    /// The diagnostic should be reported. Various fatal errors (e.g., 
    /// template instantiation depth exceeded) fall into this category.
    SFINAE_Report,
    
    /// The diagnostic is an access-control diagnostic, which will be
    /// substitution failures in some contexts and reported in others.
    SFINAE_AccessControl
  };
  
  /// Determines whether the given built-in diagnostic ID is
  /// for an error that is suppressed if it occurs during C++ template
  /// argument deduction.
  ///
  /// When an error is suppressed due to SFINAE, the template argument
  /// deduction fails but no diagnostic is emitted. Certain classes of
  /// errors, such as those errors that involve C++ access control,
  /// are not SFINAE errors.
  static SFINAEResponse getDiagnosticSFINAEResponse(unsigned DiagID);

<<<<<<< HEAD
  /// \brief Get the string of all diagnostic flags.
=======
  /// Get the string of all diagnostic flags.
>>>>>>> b2b84690
  ///
  /// \returns A list of all diagnostics flags as they would be written in a
  /// command line invocation including their `no-` variants. For example:
  /// `{"-Wempty-body", "-Wno-empty-body", ...}`
  static std::vector<std::string> getDiagnosticFlags();

<<<<<<< HEAD
  /// \brief Get the set of all diagnostic IDs in the group with the given name.
=======
  /// Get the set of all diagnostic IDs in the group with the given name.
>>>>>>> b2b84690
  ///
  /// \param[out] Diags - On return, the diagnostics in the group.
  /// \returns \c true if the given group is unknown, \c false otherwise.
  bool getDiagnosticsInGroup(diag::Flavor Flavor, StringRef Group,
                             SmallVectorImpl<diag::kind> &Diags) const;

<<<<<<< HEAD
  /// \brief Get the set of all diagnostic IDs.
  void getAllDiagnostics(diag::Flavor Flavor,
                         SmallVectorImpl<diag::kind> &Diags) const;

  /// \brief Get the diagnostic option with the closest edit distance to the
=======
  /// Get the set of all diagnostic IDs.
  static void getAllDiagnostics(diag::Flavor Flavor,
                                std::vector<diag::kind> &Diags);

  /// Get the diagnostic option with the closest edit distance to the
>>>>>>> b2b84690
  /// given group name.
  static StringRef getNearestOption(diag::Flavor Flavor, StringRef Group);

private:
  /// Classify the specified diagnostic ID into a Level, consumable by
  /// the DiagnosticClient.
  /// 
  /// The classification is based on the way the client configured the
  /// DiagnosticsEngine object.
  ///
  /// \param Loc The source location for which we are interested in finding out
  /// the diagnostic state. Can be null in order to query the latest state.
  DiagnosticIDs::Level
  getDiagnosticLevel(unsigned DiagID, SourceLocation Loc,
                     const DiagnosticsEngine &Diag) const LLVM_READONLY;

  diag::Severity
  getDiagnosticSeverity(unsigned DiagID, SourceLocation Loc,
                        const DiagnosticsEngine &Diag) const LLVM_READONLY;

  /// Used to report a diagnostic that is finally fully formed.
  ///
  /// \returns \c true if the diagnostic was emitted, \c false if it was
  /// suppressed.
  bool ProcessDiag(DiagnosticsEngine &Diag) const;

  /// Used to emit a diagnostic that is finally fully formed,
  /// ignoring suppression.
  void EmitDiag(DiagnosticsEngine &Diag, Level DiagLevel) const;

  /// Whether the diagnostic may leave the AST in a state where some
  /// invariants can break.
  bool isUnrecoverable(unsigned DiagID) const;

  friend class DiagnosticsEngine;
};

}  // end namespace clang

#endif<|MERGE_RESOLUTION|>--- conflicted
+++ resolved
@@ -43,19 +43,6 @@
     };
     // Start position for diagnostics.
     enum {
-<<<<<<< HEAD
-      DIAG_START_COMMON        =                                 0,
-      DIAG_START_DRIVER        = DIAG_START_COMMON          +  300,
-      DIAG_START_FRONTEND      = DIAG_START_DRIVER          +  200,
-      DIAG_START_SERIALIZATION = DIAG_START_FRONTEND        +  100,
-      DIAG_START_LEX           = DIAG_START_SERIALIZATION   +  120,
-      DIAG_START_PARSE         = DIAG_START_LEX             +  400,
-      DIAG_START_AST           = DIAG_START_PARSE           +  500,
-      DIAG_START_COMMENT       = DIAG_START_AST             +  110,
-      DIAG_START_SEMA          = DIAG_START_COMMENT         +  100,
-      DIAG_START_ANALYSIS      = DIAG_START_SEMA            + 3500,
-      DIAG_UPPER_LIMIT         = DIAG_START_ANALYSIS        +  100
-=======
       DIAG_START_COMMON        =                          0,
       DIAG_START_DRIVER        = DIAG_START_COMMON        + DIAG_SIZE_COMMON,
       DIAG_START_FRONTEND      = DIAG_START_DRIVER        + DIAG_SIZE_DRIVER,
@@ -69,7 +56,6 @@
       DIAG_START_ANALYSIS      = DIAG_START_SEMA          + DIAG_SIZE_SEMA,
       DIAG_START_REFACTORING   = DIAG_START_ANALYSIS      + DIAG_SIZE_ANALYSIS,
       DIAG_UPPER_LIMIT         = DIAG_START_REFACTORING   + DIAG_SIZE_REFACTORING
->>>>>>> b2b84690
     };
 
     class CustomDiagInfo;
@@ -190,11 +176,7 @@
   DiagnosticIDs();
   ~DiagnosticIDs();
 
-<<<<<<< HEAD
-  /// \brief Return an ID for a diagnostic with the specified format string and
-=======
   /// Return an ID for a diagnostic with the specified format string and
->>>>>>> b2b84690
   /// level.
   ///
   /// If this is the first request for this diagnostic, it is registered and
@@ -299,41 +281,25 @@
   /// are not SFINAE errors.
   static SFINAEResponse getDiagnosticSFINAEResponse(unsigned DiagID);
 
-<<<<<<< HEAD
-  /// \brief Get the string of all diagnostic flags.
-=======
   /// Get the string of all diagnostic flags.
->>>>>>> b2b84690
   ///
   /// \returns A list of all diagnostics flags as they would be written in a
   /// command line invocation including their `no-` variants. For example:
   /// `{"-Wempty-body", "-Wno-empty-body", ...}`
   static std::vector<std::string> getDiagnosticFlags();
 
-<<<<<<< HEAD
-  /// \brief Get the set of all diagnostic IDs in the group with the given name.
-=======
   /// Get the set of all diagnostic IDs in the group with the given name.
->>>>>>> b2b84690
   ///
   /// \param[out] Diags - On return, the diagnostics in the group.
   /// \returns \c true if the given group is unknown, \c false otherwise.
   bool getDiagnosticsInGroup(diag::Flavor Flavor, StringRef Group,
                              SmallVectorImpl<diag::kind> &Diags) const;
 
-<<<<<<< HEAD
-  /// \brief Get the set of all diagnostic IDs.
-  void getAllDiagnostics(diag::Flavor Flavor,
-                         SmallVectorImpl<diag::kind> &Diags) const;
-
-  /// \brief Get the diagnostic option with the closest edit distance to the
-=======
   /// Get the set of all diagnostic IDs.
   static void getAllDiagnostics(diag::Flavor Flavor,
                                 std::vector<diag::kind> &Diags);
 
   /// Get the diagnostic option with the closest edit distance to the
->>>>>>> b2b84690
   /// given group name.
   static StringRef getNearestOption(diag::Flavor Flavor, StringRef Group);
 
