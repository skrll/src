--- conflicted
+++ resolved
@@ -21,11 +21,7 @@
 
 namespace tok {
 
-<<<<<<< HEAD
-/// \brief Provides a simple uniform namespace for tokens from all C languages.
-=======
 /// Provides a simple uniform namespace for tokens from all C languages.
->>>>>>> b2b84690
 enum TokenKind : unsigned short {
 #define TOK(X) X,
 #include "clang/Basic/TokenKinds.def"
@@ -69,11 +65,7 @@
 /// Preprocessor::getSpelling().
 const char *getPunctuatorSpelling(TokenKind Kind) LLVM_READNONE;
 
-<<<<<<< HEAD
-/// \brief Determines the spelling of simple keyword and contextual keyword
-=======
 /// Determines the spelling of simple keyword and contextual keyword
->>>>>>> b2b84690
 /// tokens like 'int' and 'dynamic_cast'. Returns NULL for other token kinds.
 const char *getKeywordSpelling(TokenKind Kind) LLVM_READNONE;
 
