//===- PartialDiagnostic.h - Diagnostic "closures" --------------*- C++ -*-===//
//
//                     The LLVM Compiler Infrastructure
//
// This file is distributed under the University of Illinois Open Source
// License. See LICENSE.TXT for details.
//
//===----------------------------------------------------------------------===//
//
/// \file
/// Implements a partial diagnostic that can be emitted anwyhere
/// in a DiagnosticBuilder stream.
//
//===----------------------------------------------------------------------===//

#ifndef LLVM_CLANG_BASIC_PARTIALDIAGNOSTIC_H
#define LLVM_CLANG_BASIC_PARTIALDIAGNOSTIC_H

#include "clang/Basic/Diagnostic.h"
#include "clang/Basic/LLVM.h"
#include "clang/Basic/SourceLocation.h"
#include "llvm/ADT/SmallVector.h"
#include "llvm/ADT/StringRef.h"
#include <cassert>
#include <cstdint>
#include <string>
#include <type_traits>
#include <utility>

namespace clang {

class DeclContext;
class IdentifierInfo;

class PartialDiagnostic {
public:
  enum {
      // The MaxArguments and MaxFixItHints member enum values from
      // DiagnosticsEngine are private but DiagnosticsEngine declares
      // PartialDiagnostic a friend.  These enum values are redeclared
      // here so that the nested Storage class below can access them.
      MaxArguments = DiagnosticsEngine::MaxArguments
  };

  struct Storage {
<<<<<<< HEAD
    Storage() : NumDiagArgs(0) { }

=======
>>>>>>> b2b84690
    enum {
        /// The maximum number of arguments we can hold. We
        /// currently only support up to 10 arguments (%0-%9).
        ///
        /// A single diagnostic with more than that almost certainly has to
        /// be simplified anyway.
        MaxArguments = PartialDiagnostic::MaxArguments
    };

    /// The number of entries in Arguments.
    unsigned char NumDiagArgs = 0;

<<<<<<< HEAD
    /// \brief Specifies for each argument whether it is in DiagArgumentsStr
=======
    /// Specifies for each argument whether it is in DiagArgumentsStr
>>>>>>> b2b84690
    /// or in DiagArguments.
    unsigned char DiagArgumentsKind[MaxArguments];

    /// The values for the various substitution positions.
    ///
    /// This is used when the argument is not an std::string. The specific value
    /// is mangled into an intptr_t and the interpretation depends on exactly
    /// what sort of argument kind it is.
    intptr_t DiagArgumentsVal[MaxArguments];

    /// The values for the various substitution positions that have
    /// string arguments.
    std::string DiagArgumentsStr[MaxArguments];

<<<<<<< HEAD
    /// \brief The list of ranges added to this diagnostic.
=======
    /// The list of ranges added to this diagnostic.
>>>>>>> b2b84690
    SmallVector<CharSourceRange, 8> DiagRanges;

    /// If valid, provides a hint with some code to insert, remove, or
    /// modify at a particular position.
    SmallVector<FixItHint, 6>  FixItHints;

    Storage() = default;
  };

  /// An allocator for Storage objects, which uses a small cache to
  /// objects, used to reduce malloc()/free() traffic for partial diagnostics.
  class StorageAllocator {
    static const unsigned NumCached = 16;
    Storage Cached[NumCached];
    Storage *FreeList[NumCached];
    unsigned NumFreeListEntries;

  public:
    StorageAllocator();
    ~StorageAllocator();

    /// Allocate new storage.
    Storage *Allocate() {
      if (NumFreeListEntries == 0)
        return new Storage;

      Storage *Result = FreeList[--NumFreeListEntries];
      Result->NumDiagArgs = 0;
      Result->DiagRanges.clear();
      Result->FixItHints.clear();
      return Result;
    }

    /// Free the given storage object.
    void Deallocate(Storage *S) {
      if (S >= Cached && S <= Cached + NumCached) {
        FreeList[NumFreeListEntries++] = S;
        return;
      }

      delete S;
    }
  };

private:
  // NOTE: Sema assumes that PartialDiagnostic is location-invariant
  // in the sense that its bits can be safely memcpy'ed and destructed
  // in the new location.

  /// The diagnostic ID.
  mutable unsigned DiagID = 0;

  /// Storage for args and ranges.
  mutable Storage *DiagStorage = nullptr;

  /// Allocator used to allocate storage for this diagnostic.
  StorageAllocator *Allocator = nullptr;

  /// Retrieve storage for this particular diagnostic.
  Storage *getStorage() const {
    if (DiagStorage)
      return DiagStorage;

    if (Allocator)
      DiagStorage = Allocator->Allocate();
    else {
      assert(Allocator != reinterpret_cast<StorageAllocator *>(~uintptr_t(0)));
      DiagStorage = new Storage;
    }
    return DiagStorage;
  }

  void freeStorage() {
    if (!DiagStorage)
      return;

    // The hot path for PartialDiagnostic is when we just used it to wrap an ID
    // (typically so we have the flexibility of passing a more complex
    // diagnostic into the callee, but that does not commonly occur).
    //
    // Split this out into a slow function for silly compilers (*cough*) which
    // can't do decent partial inlining.
    freeStorageSlow();
  }

  void freeStorageSlow() {
    if (Allocator)
      Allocator->Deallocate(DiagStorage);
    else if (Allocator != reinterpret_cast<StorageAllocator *>(~uintptr_t(0)))
      delete DiagStorage;
    DiagStorage = nullptr;
  }

  void AddSourceRange(const CharSourceRange &R) const {
    if (!DiagStorage)
      DiagStorage = getStorage();

    DiagStorage->DiagRanges.push_back(R);
  }

  void AddFixItHint(const FixItHint &Hint) const {
    if (Hint.isNull())
      return;

    if (!DiagStorage)
      DiagStorage = getStorage();

    DiagStorage->FixItHints.push_back(Hint);
  }

public:
  struct NullDiagnostic {};

  /// Create a null partial diagnostic, which cannot carry a payload,
  /// and only exists to be swapped with a real partial diagnostic.
<<<<<<< HEAD
  PartialDiagnostic(NullDiagnostic)
    : DiagID(0), DiagStorage(nullptr), Allocator(nullptr) { }

  PartialDiagnostic(unsigned DiagID, StorageAllocator &Allocator)
    : DiagID(DiagID), DiagStorage(nullptr), Allocator(&Allocator) { }

  PartialDiagnostic(const PartialDiagnostic &Other)
    : DiagID(Other.DiagID), DiagStorage(nullptr), Allocator(Other.Allocator)
  {
=======
  PartialDiagnostic(NullDiagnostic) {}

  PartialDiagnostic(unsigned DiagID, StorageAllocator &Allocator)
      : DiagID(DiagID), Allocator(&Allocator) {}

  PartialDiagnostic(const PartialDiagnostic &Other)
      : DiagID(Other.DiagID), Allocator(Other.Allocator) {
>>>>>>> b2b84690
    if (Other.DiagStorage) {
      DiagStorage = getStorage();
      *DiagStorage = *Other.DiagStorage;
    }
  }

  PartialDiagnostic(PartialDiagnostic &&Other)
<<<<<<< HEAD
    : DiagID(Other.DiagID), DiagStorage(Other.DiagStorage),
      Allocator(Other.Allocator) {
=======
      : DiagID(Other.DiagID), DiagStorage(Other.DiagStorage),
        Allocator(Other.Allocator) {
>>>>>>> b2b84690
    Other.DiagStorage = nullptr;
  }

  PartialDiagnostic(const PartialDiagnostic &Other, Storage *DiagStorage)
      : DiagID(Other.DiagID), DiagStorage(DiagStorage),
        Allocator(reinterpret_cast<StorageAllocator *>(~uintptr_t(0))) {
    if (Other.DiagStorage)
      *this->DiagStorage = *Other.DiagStorage;
  }

  PartialDiagnostic(const Diagnostic &Other, StorageAllocator &Allocator)
<<<<<<< HEAD
    : DiagID(Other.getID()), DiagStorage(nullptr), Allocator(&Allocator)
  {
=======
      : DiagID(Other.getID()), Allocator(&Allocator) {
>>>>>>> b2b84690
    // Copy arguments.
    for (unsigned I = 0, N = Other.getNumArgs(); I != N; ++I) {
      if (Other.getArgKind(I) == DiagnosticsEngine::ak_std_string)
        AddString(Other.getArgStdStr(I));
      else
        AddTaggedVal(Other.getRawArg(I), Other.getArgKind(I));
    }

    // Copy source ranges.
    for (unsigned I = 0, N = Other.getNumRanges(); I != N; ++I)
      AddSourceRange(Other.getRange(I));

    // Copy fix-its.
    for (unsigned I = 0, N = Other.getNumFixItHints(); I != N; ++I)
      AddFixItHint(Other.getFixItHint(I));
  }

  PartialDiagnostic &operator=(const PartialDiagnostic &Other) {
    DiagID = Other.DiagID;
    if (Other.DiagStorage) {
      if (!DiagStorage)
        DiagStorage = getStorage();

      *DiagStorage = *Other.DiagStorage;
    } else {
      freeStorage();
    }

    return *this;
  }

  PartialDiagnostic &operator=(PartialDiagnostic &&Other) {
    freeStorage();

    DiagID = Other.DiagID;
    DiagStorage = Other.DiagStorage;
    Allocator = Other.Allocator;

    Other.DiagStorage = nullptr;
    return *this;
  }

  ~PartialDiagnostic() {
    freeStorage();
  }

  void swap(PartialDiagnostic &PD) {
    std::swap(DiagID, PD.DiagID);
    std::swap(DiagStorage, PD.DiagStorage);
    std::swap(Allocator, PD.Allocator);
  }

  unsigned getDiagID() const { return DiagID; }

  void AddTaggedVal(intptr_t V, DiagnosticsEngine::ArgumentKind Kind) const {
    if (!DiagStorage)
      DiagStorage = getStorage();

    assert(DiagStorage->NumDiagArgs < Storage::MaxArguments &&
           "Too many arguments to diagnostic!");
    DiagStorage->DiagArgumentsKind[DiagStorage->NumDiagArgs] = Kind;
    DiagStorage->DiagArgumentsVal[DiagStorage->NumDiagArgs++] = V;
  }

  void AddString(StringRef V) const {
    if (!DiagStorage)
      DiagStorage = getStorage();

    assert(DiagStorage->NumDiagArgs < Storage::MaxArguments &&
           "Too many arguments to diagnostic!");
    DiagStorage->DiagArgumentsKind[DiagStorage->NumDiagArgs]
      = DiagnosticsEngine::ak_std_string;
    DiagStorage->DiagArgumentsStr[DiagStorage->NumDiagArgs++] = V;
  }

  void Emit(const DiagnosticBuilder &DB) const {
    if (!DiagStorage)
      return;

    // Add all arguments.
    for (unsigned i = 0, e = DiagStorage->NumDiagArgs; i != e; ++i) {
      if ((DiagnosticsEngine::ArgumentKind)DiagStorage->DiagArgumentsKind[i]
            == DiagnosticsEngine::ak_std_string)
        DB.AddString(DiagStorage->DiagArgumentsStr[i]);
      else
        DB.AddTaggedVal(DiagStorage->DiagArgumentsVal[i],
            (DiagnosticsEngine::ArgumentKind)DiagStorage->DiagArgumentsKind[i]);
    }

    // Add all ranges.
    for (const CharSourceRange &Range : DiagStorage->DiagRanges)
      DB.AddSourceRange(Range);

    // Add all fix-its.
    for (const FixItHint &Fix : DiagStorage->FixItHints)
      DB.AddFixItHint(Fix);
  }

  void EmitToString(DiagnosticsEngine &Diags,
                    SmallVectorImpl<char> &Buf) const {
    // FIXME: It should be possible to render a diagnostic to a string without
    //        messing with the state of the diagnostics engine.
    DiagnosticBuilder DB(Diags.Report(getDiagID()));
    Emit(DB);
    DB.FlushCounts();
    Diagnostic(&Diags).FormatDiagnostic(Buf);
    DB.Clear();
    Diags.Clear();
  }

  /// Clear out this partial diagnostic, giving it a new diagnostic ID
  /// and removing all of its arguments, ranges, and fix-it hints.
  void Reset(unsigned DiagID = 0) {
    this->DiagID = DiagID;
    freeStorage();
  }

  bool hasStorage() const { return DiagStorage != nullptr; }

  /// Retrieve the string argument at the given index.
  StringRef getStringArg(unsigned I) {
    assert(DiagStorage && "No diagnostic storage?");
    assert(I < DiagStorage->NumDiagArgs && "Not enough diagnostic args");
    assert(DiagStorage->DiagArgumentsKind[I]
             == DiagnosticsEngine::ak_std_string && "Not a string arg");
    return DiagStorage->DiagArgumentsStr[I];
  }

  friend const PartialDiagnostic &operator<<(const PartialDiagnostic &PD,
                                             unsigned I) {
    PD.AddTaggedVal(I, DiagnosticsEngine::ak_uint);
    return PD;
  }

  friend const PartialDiagnostic &operator<<(const PartialDiagnostic &PD,
                                             int I) {
    PD.AddTaggedVal(I, DiagnosticsEngine::ak_sint);
    return PD;
  }

  friend inline const PartialDiagnostic &operator<<(const PartialDiagnostic &PD,
                                                    const char *S) {
    PD.AddTaggedVal(reinterpret_cast<intptr_t>(S),
                    DiagnosticsEngine::ak_c_string);
    return PD;
  }

  friend inline const PartialDiagnostic &operator<<(const PartialDiagnostic &PD,
                                                    StringRef S) {

    PD.AddString(S);
    return PD;
  }

  friend inline const PartialDiagnostic &operator<<(const PartialDiagnostic &PD,
                                                    const IdentifierInfo *II) {
    PD.AddTaggedVal(reinterpret_cast<intptr_t>(II),
                    DiagnosticsEngine::ak_identifierinfo);
    return PD;
  }

  // Adds a DeclContext to the diagnostic. The enable_if template magic is here
  // so that we only match those arguments that are (statically) DeclContexts;
  // other arguments that derive from DeclContext (e.g., RecordDecls) will not
  // match.
  template<typename T>
  friend inline
  typename std::enable_if<std::is_same<T, DeclContext>::value,
                          const PartialDiagnostic &>::type
  operator<<(const PartialDiagnostic &PD, T *DC) {
    PD.AddTaggedVal(reinterpret_cast<intptr_t>(DC),
                    DiagnosticsEngine::ak_declcontext);
    return PD;
  }

  friend inline const PartialDiagnostic &operator<<(const PartialDiagnostic &PD,
                                                    SourceRange R) {
    PD.AddSourceRange(CharSourceRange::getTokenRange(R));
    return PD;
  }

  friend inline const PartialDiagnostic &operator<<(const PartialDiagnostic &PD,
                                                    const CharSourceRange &R) {
    PD.AddSourceRange(R);
    return PD;
  }

  friend const PartialDiagnostic &operator<<(const PartialDiagnostic &PD,
                                             const FixItHint &Hint) {
    PD.AddFixItHint(Hint);
    return PD;
  }
};

inline const DiagnosticBuilder &operator<<(const DiagnosticBuilder &DB,
                                           const PartialDiagnostic &PD) {
  PD.Emit(DB);
  return DB;
}

/// A partial diagnostic along with the source location where this
/// diagnostic occurs.
using PartialDiagnosticAt = std::pair<SourceLocation, PartialDiagnostic>;

} // namespace clang

#endif // LLVM_CLANG_BASIC_PARTIALDIAGNOSTIC_H<|MERGE_RESOLUTION|>--- conflicted
+++ resolved
@@ -43,11 +43,6 @@
   };
 
   struct Storage {
-<<<<<<< HEAD
-    Storage() : NumDiagArgs(0) { }
-
-=======
->>>>>>> b2b84690
     enum {
         /// The maximum number of arguments we can hold. We
         /// currently only support up to 10 arguments (%0-%9).
@@ -60,11 +55,7 @@
     /// The number of entries in Arguments.
     unsigned char NumDiagArgs = 0;
 
-<<<<<<< HEAD
-    /// \brief Specifies for each argument whether it is in DiagArgumentsStr
-=======
     /// Specifies for each argument whether it is in DiagArgumentsStr
->>>>>>> b2b84690
     /// or in DiagArguments.
     unsigned char DiagArgumentsKind[MaxArguments];
 
@@ -79,11 +70,7 @@
     /// string arguments.
     std::string DiagArgumentsStr[MaxArguments];
 
-<<<<<<< HEAD
-    /// \brief The list of ranges added to this diagnostic.
-=======
     /// The list of ranges added to this diagnostic.
->>>>>>> b2b84690
     SmallVector<CharSourceRange, 8> DiagRanges;
 
     /// If valid, provides a hint with some code to insert, remove, or
@@ -199,17 +186,6 @@
 
   /// Create a null partial diagnostic, which cannot carry a payload,
   /// and only exists to be swapped with a real partial diagnostic.
-<<<<<<< HEAD
-  PartialDiagnostic(NullDiagnostic)
-    : DiagID(0), DiagStorage(nullptr), Allocator(nullptr) { }
-
-  PartialDiagnostic(unsigned DiagID, StorageAllocator &Allocator)
-    : DiagID(DiagID), DiagStorage(nullptr), Allocator(&Allocator) { }
-
-  PartialDiagnostic(const PartialDiagnostic &Other)
-    : DiagID(Other.DiagID), DiagStorage(nullptr), Allocator(Other.Allocator)
-  {
-=======
   PartialDiagnostic(NullDiagnostic) {}
 
   PartialDiagnostic(unsigned DiagID, StorageAllocator &Allocator)
@@ -217,7 +193,6 @@
 
   PartialDiagnostic(const PartialDiagnostic &Other)
       : DiagID(Other.DiagID), Allocator(Other.Allocator) {
->>>>>>> b2b84690
     if (Other.DiagStorage) {
       DiagStorage = getStorage();
       *DiagStorage = *Other.DiagStorage;
@@ -225,13 +200,8 @@
   }
 
   PartialDiagnostic(PartialDiagnostic &&Other)
-<<<<<<< HEAD
-    : DiagID(Other.DiagID), DiagStorage(Other.DiagStorage),
-      Allocator(Other.Allocator) {
-=======
       : DiagID(Other.DiagID), DiagStorage(Other.DiagStorage),
         Allocator(Other.Allocator) {
->>>>>>> b2b84690
     Other.DiagStorage = nullptr;
   }
 
@@ -243,12 +213,7 @@
   }
 
   PartialDiagnostic(const Diagnostic &Other, StorageAllocator &Allocator)
-<<<<<<< HEAD
-    : DiagID(Other.getID()), DiagStorage(nullptr), Allocator(&Allocator)
-  {
-=======
       : DiagID(Other.getID()), Allocator(&Allocator) {
->>>>>>> b2b84690
     // Copy arguments.
     for (unsigned I = 0, N = Other.getNumArgs(); I != N; ++I) {
       if (Other.getArgKind(I) == DiagnosticsEngine::ak_std_string)
