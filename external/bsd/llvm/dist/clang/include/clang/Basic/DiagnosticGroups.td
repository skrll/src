--- conflicted
+++ resolved
@@ -31,16 +31,12 @@
 def Availability : DiagGroup<"availability">;
 def Section : DiagGroup<"section">;
 def AutoImport : DiagGroup<"auto-import">;
-<<<<<<< HEAD
-def CXX14BinaryLiteral : DiagGroup<"c++14-binary-literal">;
-=======
 def FrameworkHdrQuotedInclude : DiagGroup<"quoted-include-in-framework-header">;
 def FrameworkIncludePrivateFromPublic :
   DiagGroup<"framework-include-private-from-public">;
 def FrameworkHdrAtImport : DiagGroup<"atimport-in-framework-header">;
 def CXX14BinaryLiteral : DiagGroup<"c++14-binary-literal">;
 def CXXPre14CompatBinaryLiteral : DiagGroup<"c++98-c++11-compat-binary-literal">;
->>>>>>> b2b84690
 def GNUBinaryLiteral : DiagGroup<"gnu-binary-literal">;
 def BinaryLiteral : DiagGroup<"binary-literal", [CXX14BinaryLiteral,
                                                  CXXPre14CompatBinaryLiteral,
@@ -73,13 +69,9 @@
 def DoublePromotion : DiagGroup<"double-promotion">;
 def EnumTooLarge : DiagGroup<"enum-too-large">;
 def UnsupportedNan : DiagGroup<"unsupported-nan">;
-<<<<<<< HEAD
-def UnsupportedCB : DiagGroup<"unsupported-cb">;
-=======
 def UnsupportedAbs : DiagGroup<"unsupported-abs">;
 def UnsupportedCB : DiagGroup<"unsupported-cb">;
 def UnsupportedGPOpt : DiagGroup<"unsupported-gpopt">;
->>>>>>> b2b84690
 def NonLiteralNullConversion : DiagGroup<"non-literal-null-conversion">;
 def NullConversion : DiagGroup<"null-conversion">;
 def ImplicitConversionFloatingPointToBool :
@@ -106,10 +98,7 @@
   DiagGroup<"gnu-string-literal-operator-template">;
 def UndefinedVarTemplate : DiagGroup<"undefined-var-template">;
 def UndefinedFuncTemplate : DiagGroup<"undefined-func-template">;
-<<<<<<< HEAD
-=======
 def MissingNoEscape : DiagGroup<"missing-noescape">;
->>>>>>> b2b84690
 
 def DeleteIncomplete : DiagGroup<"delete-incomplete">;
 def DeleteNonVirtualDtor : DiagGroup<"delete-non-virtual-dtor">;
@@ -140,10 +129,7 @@
                                           DeprecatedDynamicExceptionSpec,
                                           DeprecatedIncrementBool,
                                           DeprecatedRegister,
-<<<<<<< HEAD
-=======
                                           DeprecatedThisCapture,
->>>>>>> b2b84690
                                           DeprecatedWritableStr]>,
                  DiagCategory<"Deprecations">;
 
@@ -192,12 +178,6 @@
 // Warnings for C++1y code which is not compatible with prior C++ standards.
 def CXXPre14Compat : DiagGroup<"c++98-c++11-compat">;
 def CXXPre14CompatPedantic : DiagGroup<"c++98-c++11-compat-pedantic",
-<<<<<<< HEAD
-                                       [CXXPre14Compat]>;
-def CXXPre1zCompat : DiagGroup<"c++98-c++11-c++14-compat">;
-def CXXPre1zCompatPedantic : DiagGroup<"c++98-c++11-c++14-compat-pedantic",
-                                       [CXXPre1zCompat]>;
-=======
                                        [CXXPre14Compat,
                                         CXXPre14CompatBinaryLiteral]>;
 def CXXPre17Compat : DiagGroup<"c++98-c++11-c++14-compat">;
@@ -206,7 +186,6 @@
 def CXXPre2aCompat : DiagGroup<"c++98-c++11-c++14-c++17-compat">;
 def CXXPre2aCompatPedantic : DiagGroup<"c++98-c++11-c++14-c++17-compat-pedantic",
                                        [CXXPre2aCompat]>;
->>>>>>> b2b84690
 
 def CXX98CompatBindToTemporaryCopy :
   DiagGroup<"c++98-compat-bind-to-temporary-copy">;
@@ -219,25 +198,16 @@
                             [CXX98CompatLocalTypeTemplateArgs,
                              CXX98CompatUnnamedTypeTemplateArgs,
                              CXXPre14Compat,
-<<<<<<< HEAD
-                             CXXPre1zCompat]>;
-=======
                              CXXPre17Compat,
                              CXXPre2aCompat]>;
->>>>>>> b2b84690
 // Warnings for C++11 features which are Extensions in C++98 mode.
 def CXX98CompatPedantic : DiagGroup<"c++98-compat-pedantic",
                                     [CXX98Compat,
                                      CXX98CompatBindToTemporaryCopy,
-<<<<<<< HEAD
-                                     CXXPre14CompatPedantic,
-                                     CXXPre1zCompatPedantic]>;
-=======
                                      CXX98CompatExtraSemi,
                                      CXXPre14CompatPedantic,
                                      CXXPre17CompatPedantic,
                                      CXXPre2aCompatPedantic]>;
->>>>>>> b2b84690
 
 def CXX11Narrowing : DiagGroup<"c++11-narrowing">;
 
@@ -262,22 +232,6 @@
                              CXX11CompatReservedUserDefinedLiteral,
                              CXX11CompatDeprecatedWritableStr,
                              CXXPre14Compat,
-<<<<<<< HEAD
-                             CXXPre1zCompat]>;
-def : DiagGroup<"c++0x-compat", [CXX11Compat]>;
-def CXX11CompatPedantic : DiagGroup<"c++11-compat-pedantic",
-                                    [CXXPre14CompatPedantic,
-                                     CXXPre1zCompatPedantic]>;
-
-def CXX14Compat : DiagGroup<"c++14-compat", [CXXPre1zCompat]>;
-def CXX14CompatPedantic : DiagGroup<"c++14-compat-pedantic",
-                                    [CXXPre1zCompatPedantic]>;
-
-def CXX17Compat : DiagGroup<"c++17-compat", [DeprecatedRegister,
-                                             DeprecatedIncrementBool,
-                                             CXX17CompatMangling]>;
-def : DiagGroup<"c++1z-compat", [CXX17Compat]>;
-=======
                              CXXPre17Compat,
                              CXXPre2aCompat]>;
 def : DiagGroup<"c++0x-compat", [CXX11Compat]>;
@@ -306,7 +260,6 @@
 def CXX2aCompat : DiagGroup<"c++2a-compat">;
 def CXX2aCompatPedantic : DiagGroup<"c++2a-compat-pedantic",
                                     [CXX2aCompat]>;
->>>>>>> b2b84690
 
 def ExitTimeDestructors : DiagGroup<"exit-time-destructors">;
 def FlexibleArrayExtensions : DiagGroup<"flexible-array-extensions">;
@@ -338,11 +291,8 @@
     [IncompatiblePointerTypesDiscardsQualifiers,
      IncompatibleFunctionPointerTypes]>;
 def IncompleteUmbrella : DiagGroup<"incomplete-umbrella">;
-<<<<<<< HEAD
-=======
 def IncompleteFrameworkModuleDeclaration
   : DiagGroup<"incomplete-framework-module-declaration">;
->>>>>>> b2b84690
 def NonModularIncludeInFrameworkModule
   : DiagGroup<"non-modular-include-in-framework-module">;
 def NonModularIncludeInModule : DiagGroup<"non-modular-include-in-module",
@@ -405,10 +355,7 @@
 def ClassVarargs : DiagGroup<"class-varargs", [NonPODVarargs]>;
 def : DiagGroup<"nonportable-cfstrings">;
 def NonVirtualDtor : DiagGroup<"non-virtual-dtor">;
-<<<<<<< HEAD
-=======
 def NullPointerArithmetic : DiagGroup<"null-pointer-arithmetic">;
->>>>>>> b2b84690
 def : DiagGroup<"effc++", [NonVirtualDtor]>;
 def OveralignedType : DiagGroup<"over-aligned">;
 def AlignedAllocationUnavailable : DiagGroup<"aligned-allocation-unavailable">;
@@ -438,24 +385,17 @@
 def ObjCPointerIntrospectPerformSelector : DiagGroup<"deprecated-objc-pointer-introspection-performSelector">;
 def ObjCPointerIntrospect : DiagGroup<"deprecated-objc-pointer-introspection", [ObjCPointerIntrospectPerformSelector]>;
 def ObjCMultipleMethodNames : DiagGroup<"objc-multiple-method-names">;
-<<<<<<< HEAD
-=======
 def ObjCFlexibleArray : DiagGroup<"objc-flexible-array">;
->>>>>>> b2b84690
 def OpenCLUnsupportedRGBA: DiagGroup<"opencl-unsupported-rgba">;
 def DeprecatedObjCIsaUsage : DiagGroup<"deprecated-objc-isa-usage">;
 def ExplicitInitializeCall : DiagGroup<"explicit-initialize-call">;
 def Packed : DiagGroup<"packed">;
 def Padded : DiagGroup<"padded">;
-<<<<<<< HEAD
-def PessimizingMove : DiagGroup<"pessimizing-move">;
-=======
 
 def PessimizingMove : DiagGroup<"pessimizing-move">;
 def ReturnStdMoveInCXX11 : DiagGroup<"return-std-move-in-c++11">;
 def ReturnStdMove : DiagGroup<"return-std-move">;
 
->>>>>>> b2b84690
 def PointerArith : DiagGroup<"pointer-arith">;
 def PoundWarning : DiagGroup<"#warnings">;
 def PoundPragmaMessage : DiagGroup<"#pragma-messages">,
@@ -472,12 +412,8 @@
 def BindToTemporaryCopy : DiagGroup<"bind-to-temporary-copy",
                                     [CXX98CompatBindToTemporaryCopy]>;
 def SelfAssignmentField : DiagGroup<"self-assign-field">;
-<<<<<<< HEAD
-def SelfAssignment : DiagGroup<"self-assign", [SelfAssignmentField]>;
-=======
 def SelfAssignmentOverloaded : DiagGroup<"self-assign-overloaded">;
 def SelfAssignment : DiagGroup<"self-assign", [SelfAssignmentOverloaded, SelfAssignmentField]>;
->>>>>>> b2b84690
 def SelfMove : DiagGroup<"self-move">;
 def SemiBeforeMethodBody : DiagGroup<"semicolon-before-method-body">;
 def Sentinel : DiagGroup<"sentinel">;
@@ -523,20 +459,13 @@
                                             TautologicalUnsignedZeroCompare,
                                             TautologicalUnsignedEnumZeroCompare]>;
 def TautologicalOutOfRangeCompare : DiagGroup<"tautological-constant-out-of-range-compare">;
-<<<<<<< HEAD
-=======
 def TautologicalConstantCompare : DiagGroup<"tautological-constant-compare",
                                             [TautologicalOutOfRangeCompare]>;
->>>>>>> b2b84690
 def TautologicalPointerCompare : DiagGroup<"tautological-pointer-compare">;
 def TautologicalOverlapCompare : DiagGroup<"tautological-overlap-compare">;
 def TautologicalUndefinedCompare : DiagGroup<"tautological-undefined-compare">;
 def TautologicalCompare : DiagGroup<"tautological-compare",
-<<<<<<< HEAD
-                                    [TautologicalOutOfRangeCompare,
-=======
                                     [TautologicalConstantCompare,
->>>>>>> b2b84690
                                      TautologicalPointerCompare,
                                      TautologicalOverlapCompare,
                                      TautologicalUndefinedCompare]>;
@@ -599,15 +528,6 @@
 def Uninitialized  : DiagGroup<"uninitialized", [UninitializedSometimes,
                                                  UninitializedStaticSelfInit]>;
 def IgnoredPragmaIntrinsic : DiagGroup<"ignored-pragma-intrinsic">;
-<<<<<<< HEAD
-def UnknownPragmas : DiagGroup<"unknown-pragmas">;
-def IgnoredPragmas : DiagGroup<"ignored-pragmas", [IgnoredPragmaIntrinsic]>;
-def PragmaClangAttribute : DiagGroup<"pragma-clang-attribute">;
-def Pragmas : DiagGroup<"pragmas", [UnknownPragmas, IgnoredPragmas,
-                                    PragmaClangAttribute]>;
-def UnknownWarningOption : DiagGroup<"unknown-warning-option">;
-def NSobjectAttribute : DiagGroup<"NSObject-attribute">;
-=======
 // #pragma optimize is often used to avoid to work around MSVC codegen bugs or
 // to disable inlining. It's not completely clear what alternative to suggest
 // (#pragma clang optimize, noinline) so suggest nothing for now.
@@ -625,7 +545,6 @@
 def NSConsumedMismatch : DiagGroup<"nsconsumed-mismatch">;
 def NSReturnsMismatch : DiagGroup<"nsreturns-mismatch">;
 
->>>>>>> b2b84690
 def IndependentClassAttribute : DiagGroup<"IndependentClass-attribute">;
 def UnknownAttributes : DiagGroup<"unknown-attributes">;
 def IgnoredAttributes : DiagGroup<"ignored-attributes">;
@@ -817,16 +736,12 @@
 def IntToPointerCast : DiagGroup<"int-to-pointer-cast",
                                  [IntToVoidPointerCast]>;
 
-<<<<<<< HEAD
-def Move : DiagGroup<"move", [PessimizingMove, RedundantMove, SelfMove]>;
-=======
 def Move : DiagGroup<"move", [
     PessimizingMove,
     RedundantMove,
     ReturnStdMove,
     SelfMove
   ]>;
->>>>>>> b2b84690
 
 def Extra : DiagGroup<"extra", [
     MissingFieldInitializers,
@@ -865,10 +780,7 @@
     VolatileRegisterVar,
     ObjCMissingSuperCalls,
     ObjCDesignatedInit,
-<<<<<<< HEAD
-=======
     ObjCFlexibleArray,
->>>>>>> b2b84690
     OverloadedVirtual,
     PrivateExtern,
     SelTypeCast,
@@ -929,21 +841,11 @@
 // earlier C++ versions.
 def CXX11 : DiagGroup<"c++11-extensions", [CXX11ExtraSemi, CXX11InlineNamespace,
                                            CXX11LongLong]>;
-<<<<<<< HEAD
 
 // A warning group for warnings about using C++14 features as extensions in
 // earlier C++ versions.
 def CXX14 : DiagGroup<"c++14-extensions", [CXX14BinaryLiteral]>;
 
-// A warning group for warnings about using C++1z features as extensions in
-// earlier C++ versions.
-def CXX17 : DiagGroup<"c++17-extensions">;
-=======
-
-// A warning group for warnings about using C++14 features as extensions in
-// earlier C++ versions.
-def CXX14 : DiagGroup<"c++14-extensions", [CXX14BinaryLiteral]>;
-
 // A warning group for warnings about using C++17 features as extensions in
 // earlier C++ versions.
 def CXX17 : DiagGroup<"c++17-extensions">;
@@ -951,7 +853,6 @@
 // A warning group for warnings about using C++2a features as extensions in
 // earlier C++ versions.
 def CXX2a : DiagGroup<"c++2a-extensions">;
->>>>>>> b2b84690
 
 def : DiagGroup<"c++0x-extensions", [CXX11]>;
 def : DiagGroup<"c++1y-extensions", [CXX14]>;
@@ -1018,10 +919,7 @@
 def MicrosoftAnonTag : DiagGroup<"microsoft-anon-tag">;
 def MicrosoftCommentPaste : DiagGroup<"microsoft-comment-paste">;
 def MicrosoftEndOfFile : DiagGroup<"microsoft-end-of-file">;
-<<<<<<< HEAD
-=======
 def MicrosoftInaccessibleBase : DiagGroup<"microsoft-inaccessible-base">;
->>>>>>> b2b84690
 // Aliases.
 def : DiagGroup<"msvc-include", [MicrosoftInclude]>;
                 // -Wmsvc-include = -Wmicrosoft-include
@@ -1112,11 +1010,7 @@
 
 // A warning group for warnings about code that clang accepts when
 // compiling OpenCL C/C++ but which is not compatible with the SPIR spec.
-<<<<<<< HEAD
 def SpirCompat : DiagGroup<"spir-compat">;
-=======
-def SpirCompat : DiagGroup<"spir-compat">;
 
 // Warning for the experimental-isel options.
-def ExperimentalISel : DiagGroup<"experimental-isel">;
->>>>>>> b2b84690
+def ExperimentalISel : DiagGroup<"experimental-isel">;