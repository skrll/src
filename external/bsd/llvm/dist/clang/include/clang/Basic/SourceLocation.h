//===- SourceLocation.h - Compact identifier for Source Files ---*- C++ -*-===//
//
//                     The LLVM Compiler Infrastructure
//
// This file is distributed under the University of Illinois Open Source
// License. See LICENSE.TXT for details.
//
//===----------------------------------------------------------------------===//
//
/// \file
/// Defines the clang::SourceLocation class and associated facilities.
//
//===----------------------------------------------------------------------===//

#ifndef LLVM_CLANG_BASIC_SOURCELOCATION_H
#define LLVM_CLANG_BASIC_SOURCELOCATION_H

#include "clang/Basic/LLVM.h"
#include "llvm/ADT/StringRef.h"
#include "llvm/Support/PointerLikeTypeTraits.h"
#include <cassert>
#include <cstdint>
#include <string>
#include <utility>

namespace llvm {

template <typename T> struct DenseMapInfo;
template <typename T> struct isPodLike;

} // namespace llvm

namespace clang {

class SourceManager;

/// An opaque identifier used by SourceManager which refers to a
/// source file (MemoryBuffer) along with its \#include path and \#line data.
///
class FileID {
  /// A mostly-opaque identifier, where 0 is "invalid", >0 is 
  /// this module, and <-1 is something loaded from another module.
  int ID = 0;

<<<<<<< HEAD
=======
public:
>>>>>>> b2b84690
  bool isValid() const { return ID != 0; }
  bool isInvalid() const { return ID == 0; }

  bool operator==(const FileID &RHS) const { return ID == RHS.ID; }
  bool operator<(const FileID &RHS) const { return ID < RHS.ID; }
  bool operator<=(const FileID &RHS) const { return ID <= RHS.ID; }
  bool operator!=(const FileID &RHS) const { return !(*this == RHS); }
  bool operator>(const FileID &RHS) const { return RHS < *this; }
  bool operator>=(const FileID &RHS) const { return RHS <= *this; }

  static FileID getSentinel() { return get(-1); }
  unsigned getHashValue() const { return static_cast<unsigned>(ID); }

private:
  friend class ASTWriter;
  friend class ASTReader;
  friend class SourceManager;
  
  static FileID get(int V) {
    FileID F;
    F.ID = V;
    return F;
  }

  int getOpaqueValue() const { return ID; }
};

/// Encodes a location in the source. The SourceManager can decode this
/// to get at the full include stack, line and column information.
///
/// Technically, a source location is simply an offset into the manager's view
/// of the input source, which is all input buffers (including macro
/// expansions) concatenated in an effectively arbitrary order. The manager
/// actually maintains two blocks of input buffers. One, starting at offset
/// 0 and growing upwards, contains all buffers from this module. The other,
/// starting at the highest possible offset and growing downwards, contains
/// buffers of loaded modules.
///
/// In addition, one bit of SourceLocation is used for quick access to the
/// information whether the location is in a file or a macro expansion.
///
/// It is important that this type remains small. It is currently 32 bits wide.
class SourceLocation {
  friend class ASTReader;
  friend class ASTWriter;
<<<<<<< HEAD
=======
  friend class SourceManager;

  unsigned ID = 0;

>>>>>>> b2b84690
  enum : unsigned {
    MacroIDBit = 1U << 31
  };

public:
  bool isFileID() const  { return (ID & MacroIDBit) == 0; }
  bool isMacroID() const { return (ID & MacroIDBit) != 0; }

  /// Return true if this is a valid SourceLocation object.
  ///
  /// Invalid SourceLocations are often used when events have no corresponding
  /// location in the source (e.g. a diagnostic is required for a command line
  /// option).
  bool isValid() const { return ID != 0; }
  bool isInvalid() const { return ID == 0; }

private:
  /// Return the offset into the manager's global input view.
  unsigned getOffset() const {
    return ID & ~MacroIDBit;
  }

  static SourceLocation getFileLoc(unsigned ID) {
    assert((ID & MacroIDBit) == 0 && "Ran out of source locations!");
    SourceLocation L;
    L.ID = ID;
    return L;
  }

  static SourceLocation getMacroLoc(unsigned ID) {
    assert((ID & MacroIDBit) == 0 && "Ran out of source locations!");
    SourceLocation L;
    L.ID = MacroIDBit | ID;
    return L;
  }

public:
  /// Return a source location with the specified offset from this
  /// SourceLocation.
  SourceLocation getLocWithOffset(int Offset) const {
    assert(((getOffset()+Offset) & MacroIDBit) == 0 && "offset overflow");
    SourceLocation L;
    L.ID = ID+Offset;
    return L;
  }

  /// When a SourceLocation itself cannot be used, this returns
  /// an (opaque) 32-bit integer encoding for it.
  ///
  /// This should only be passed to SourceLocation::getFromRawEncoding, it
  /// should not be inspected directly.
  unsigned getRawEncoding() const { return ID; }

  /// Turn a raw encoding of a SourceLocation object into
  /// a real SourceLocation.
  ///
  /// \see getRawEncoding.
  static SourceLocation getFromRawEncoding(unsigned Encoding) {
    SourceLocation X;
    X.ID = Encoding;
    return X;
  }

  /// When a SourceLocation itself cannot be used, this returns
  /// an (opaque) pointer encoding for it.
  ///
  /// This should only be passed to SourceLocation::getFromPtrEncoding, it
  /// should not be inspected directly.
  void* getPtrEncoding() const {
    // Double cast to avoid a warning "cast to pointer from integer of different
    // size".
    return (void*)(uintptr_t)getRawEncoding();
  }

  /// Turn a pointer encoding of a SourceLocation object back
  /// into a real SourceLocation.
  static SourceLocation getFromPtrEncoding(const void *Encoding) {
    return getFromRawEncoding((unsigned)(uintptr_t)Encoding);
  }

  static bool isPairOfFileLocations(SourceLocation Start, SourceLocation End) {
    return Start.isValid() && Start.isFileID() && End.isValid() &&
           End.isFileID();
  }

  void print(raw_ostream &OS, const SourceManager &SM) const;
  std::string printToString(const SourceManager &SM) const;
  void dump(const SourceManager &SM) const;
};

inline bool operator==(const SourceLocation &LHS, const SourceLocation &RHS) {
  return LHS.getRawEncoding() == RHS.getRawEncoding();
}

inline bool operator!=(const SourceLocation &LHS, const SourceLocation &RHS) {
  return !(LHS == RHS);
}

inline bool operator<(const SourceLocation &LHS, const SourceLocation &RHS) {
  return LHS.getRawEncoding() < RHS.getRawEncoding();
}

<<<<<<< HEAD
/// \brief A trivial tuple used to represent a source range.
=======
/// A trivial tuple used to represent a source range.
>>>>>>> b2b84690
class SourceRange {
  SourceLocation B;
  SourceLocation E;

public:
  SourceRange() = default;
  SourceRange(SourceLocation loc) : B(loc), E(loc) {}
  SourceRange(SourceLocation begin, SourceLocation end) : B(begin), E(end) {}

  SourceLocation getBegin() const { return B; }
  SourceLocation getEnd() const { return E; }

  void setBegin(SourceLocation b) { B = b; }
  void setEnd(SourceLocation e) { E = e; }

  bool isValid() const { return B.isValid() && E.isValid(); }
  bool isInvalid() const { return !isValid(); }

  bool operator==(const SourceRange &X) const {
    return B == X.B && E == X.E;
  }

  bool operator!=(const SourceRange &X) const {
    return B != X.B || E != X.E;
  }
};
  
/// Represents a character-granular source range.
///
/// The underlying SourceRange can either specify the starting/ending character
/// of the range, or it can specify the start of the range and the start of the
/// last token of the range (a "token range").  In the token range case, the
/// size of the last token must be measured to determine the actual end of the
/// range.
class CharSourceRange { 
  SourceRange Range;
  bool IsTokenRange = false;

public:
  CharSourceRange() = default;
  CharSourceRange(SourceRange R, bool ITR) : Range(R), IsTokenRange(ITR) {}

  static CharSourceRange getTokenRange(SourceRange R) {
    return CharSourceRange(R, true);
  }

  static CharSourceRange getCharRange(SourceRange R) {
    return CharSourceRange(R, false);
  }
    
  static CharSourceRange getTokenRange(SourceLocation B, SourceLocation E) {
    return getTokenRange(SourceRange(B, E));
  }

  static CharSourceRange getCharRange(SourceLocation B, SourceLocation E) {
    return getCharRange(SourceRange(B, E));
  }
  
  /// Return true if the end of this range specifies the start of
  /// the last token.  Return false if the end of this range specifies the last
  /// character in the range.
  bool isTokenRange() const { return IsTokenRange; }
  bool isCharRange() const { return !IsTokenRange; }
  
  SourceLocation getBegin() const { return Range.getBegin(); }
  SourceLocation getEnd() const { return Range.getEnd(); }
  SourceRange getAsRange() const { return Range; }
 
  void setBegin(SourceLocation b) { Range.setBegin(b); }
  void setEnd(SourceLocation e) { Range.setEnd(e); }
  void setTokenRange(bool TR) { IsTokenRange = TR; }
  
  bool isValid() const { return Range.isValid(); }
  bool isInvalid() const { return !isValid(); }
};

<<<<<<< HEAD
/// \brief Represents an unpacked "presumed" location which can be presented
=======
/// Represents an unpacked "presumed" location which can be presented
>>>>>>> b2b84690
/// to the user.
///
/// A 'presumed' location can be modified by \#line and GNU line marker
/// directives and is always the expansion point of a normal location.
///
/// You can get a PresumedLoc from a SourceLocation with SourceManager.
class PresumedLoc {
<<<<<<< HEAD
  const char *Filename;
=======
  const char *Filename = nullptr;
>>>>>>> b2b84690
  unsigned Line, Col;
  SourceLocation IncludeLoc;

public:
<<<<<<< HEAD
  PresumedLoc() : Filename(nullptr) {}
  PresumedLoc(const char *FN, unsigned Ln, unsigned Co, SourceLocation IL)
      : Filename(FN), Line(Ln), Col(Co), IncludeLoc(IL) {}

  /// \brief Return true if this object is invalid or uninitialized.
=======
  PresumedLoc() = default;
  PresumedLoc(const char *FN, unsigned Ln, unsigned Co, SourceLocation IL)
      : Filename(FN), Line(Ln), Col(Co), IncludeLoc(IL) {}

  /// Return true if this object is invalid or uninitialized.
>>>>>>> b2b84690
  ///
  /// This occurs when created with invalid source locations or when walking
  /// off the top of a \#include stack.
  bool isInvalid() const { return Filename == nullptr; }
  bool isValid() const { return Filename != nullptr; }

<<<<<<< HEAD
  /// \brief Return the presumed filename of this location.
=======
  /// Return the presumed filename of this location.
>>>>>>> b2b84690
  ///
  /// This can be affected by \#line etc.
  const char *getFilename() const {
    assert(isValid());
    return Filename;
  }

<<<<<<< HEAD
  /// \brief Return the presumed line number of this location.
=======
  /// Return the presumed line number of this location.
>>>>>>> b2b84690
  ///
  /// This can be affected by \#line etc.
  unsigned getLine() const {
    assert(isValid());
    return Line;
  }

<<<<<<< HEAD
  /// \brief Return the presumed column number of this location.
=======
  /// Return the presumed column number of this location.
>>>>>>> b2b84690
  ///
  /// This cannot be affected by \#line, but is packaged here for convenience.
  unsigned getColumn() const {
    assert(isValid());
    return Col;
  }

<<<<<<< HEAD
  /// \brief Return the presumed include location of this location.
=======
  /// Return the presumed include location of this location.
>>>>>>> b2b84690
  ///
  /// This can be affected by GNU linemarker directives.
  SourceLocation getIncludeLoc() const {
    assert(isValid());
    return IncludeLoc;
  }
};

class FileEntry;

<<<<<<< HEAD
/// \brief A SourceLocation and its associated SourceManager.
=======
/// A SourceLocation and its associated SourceManager.
>>>>>>> b2b84690
///
/// This is useful for argument passing to functions that expect both objects.
class FullSourceLoc : public SourceLocation {
  const SourceManager *SrcMgr = nullptr;

public:
<<<<<<< HEAD
  /// \brief Creates a FullSourceLoc where isValid() returns \c false.
  explicit FullSourceLoc() : SrcMgr(nullptr) {}
=======
  /// Creates a FullSourceLoc where isValid() returns \c false.
  FullSourceLoc() = default;
>>>>>>> b2b84690

  explicit FullSourceLoc(SourceLocation Loc, const SourceManager &SM)
      : SourceLocation(Loc), SrcMgr(&SM) {}

  bool hasManager() const {
      bool hasSrcMgr =  SrcMgr != nullptr;
      assert(hasSrcMgr == isValid() && "FullSourceLoc has location but no manager");
      return hasSrcMgr;
  }

  bool hasManager() const {
      bool hasSrcMgr =  SrcMgr != nullptr;
      assert(hasSrcMgr == isValid() && "FullSourceLoc has location but no manager");
      return hasSrcMgr;
  }

  /// \pre This FullSourceLoc has an associated SourceManager.
  const SourceManager &getManager() const {
    assert(SrcMgr && "SourceManager is NULL.");
    return *SrcMgr;
  }

  FileID getFileID() const;

  FullSourceLoc getExpansionLoc() const;
  FullSourceLoc getSpellingLoc() const;
  FullSourceLoc getFileLoc() const;
<<<<<<< HEAD
  std::pair<FullSourceLoc, FullSourceLoc> getImmediateExpansionRange() const;
=======
>>>>>>> b2b84690
  PresumedLoc getPresumedLoc(bool UseLineDirectives = true) const;
  bool isMacroArgExpansion(FullSourceLoc *StartLoc = nullptr) const;
  FullSourceLoc getImmediateMacroCallerLoc() const;
  std::pair<FullSourceLoc, StringRef> getModuleImportLoc() const;
  unsigned getFileOffset() const;

  unsigned getExpansionLineNumber(bool *Invalid = nullptr) const;
  unsigned getExpansionColumnNumber(bool *Invalid = nullptr) const;

  unsigned getSpellingLineNumber(bool *Invalid = nullptr) const;
  unsigned getSpellingColumnNumber(bool *Invalid = nullptr) const;

  const char *getCharacterData(bool *Invalid = nullptr) const;

  unsigned getLineNumber(bool *Invalid = nullptr) const;
  unsigned getColumnNumber(bool *Invalid = nullptr) const;
<<<<<<< HEAD

  std::pair<FullSourceLoc, FullSourceLoc> getExpansionRange() const;

  const FileEntry *getFileEntry() const;
=======
>>>>>>> b2b84690

  const FileEntry *getFileEntry() const;

  /// Return a StringRef to the source buffer data for the
  /// specified FileID.
  StringRef getBufferData(bool *Invalid = nullptr) const;

  /// Decompose the specified location into a raw FileID + Offset pair.
  ///
  /// The first element is the FileID, the second is the offset from the
  /// start of the buffer of the location.
  std::pair<FileID, unsigned> getDecomposedLoc() const;

  bool isInSystemHeader() const;

  /// Determines the order of 2 source locations in the translation unit.
  ///
  /// \returns true if this source location comes before 'Loc', false otherwise.
  bool isBeforeInTranslationUnitThan(SourceLocation Loc) const;

  /// Determines the order of 2 source locations in the translation unit.
  ///
  /// \returns true if this source location comes before 'Loc', false otherwise.
  bool isBeforeInTranslationUnitThan(FullSourceLoc Loc) const {
    assert(Loc.isValid());
    assert(SrcMgr == Loc.SrcMgr && "Loc comes from another SourceManager!");
    return isBeforeInTranslationUnitThan((SourceLocation)Loc);
  }

<<<<<<< HEAD
  /// \brief Comparison function class, useful for sorting FullSourceLocs.
=======
  /// Comparison function class, useful for sorting FullSourceLocs.
>>>>>>> b2b84690
  struct BeforeThanCompare {
    bool operator()(const FullSourceLoc& lhs, const FullSourceLoc& rhs) const {
      return lhs.isBeforeInTranslationUnitThan(rhs);
    }
  };

  /// Prints information about this FullSourceLoc to stderr.
  ///
  /// This is useful for debugging.
  void dump() const;

  friend bool
  operator==(const FullSourceLoc &LHS, const FullSourceLoc &RHS) {
    return LHS.getRawEncoding() == RHS.getRawEncoding() &&
          LHS.SrcMgr == RHS.SrcMgr;
  }

  friend bool
  operator!=(const FullSourceLoc &LHS, const FullSourceLoc &RHS) {
    return !(LHS == RHS);
  }
<<<<<<< HEAD

};

=======
};
>>>>>>> b2b84690

} // namespace clang

namespace llvm {

  /// Define DenseMapInfo so that FileID's can be used as keys in DenseMap and
  /// DenseSets.
  template <>
  struct DenseMapInfo<clang::FileID> {
    static clang::FileID getEmptyKey() {
      return {};
    }

    static clang::FileID getTombstoneKey() {
      return clang::FileID::getSentinel();
    }

    static unsigned getHashValue(clang::FileID S) {
      return S.getHashValue();
    }

    static bool isEqual(clang::FileID LHS, clang::FileID RHS) {
      return LHS == RHS;
    }
  };
  
  template <>
  struct isPodLike<clang::SourceLocation> { static const bool value = true; };
  template <>
  struct isPodLike<clang::FileID> { static const bool value = true; };

  // Teach SmallPtrSet how to handle SourceLocation.
  template<>
  struct PointerLikeTypeTraits<clang::SourceLocation> {
    enum { NumLowBitsAvailable = 0 };

    static void *getAsVoidPointer(clang::SourceLocation L) {
      return L.getPtrEncoding();
    }

    static clang::SourceLocation getFromVoidPointer(void *P) {
      return clang::SourceLocation::getFromRawEncoding((unsigned)(uintptr_t)P);
    }
  };

} // namespace llvm

#endif // LLVM_CLANG_BASIC_SOURCELOCATION_H<|MERGE_RESOLUTION|>--- conflicted
+++ resolved
@@ -42,10 +42,7 @@
   /// this module, and <-1 is something loaded from another module.
   int ID = 0;
 
-<<<<<<< HEAD
-=======
-public:
->>>>>>> b2b84690
+public:
   bool isValid() const { return ID != 0; }
   bool isInvalid() const { return ID == 0; }
 
@@ -91,13 +88,10 @@
 class SourceLocation {
   friend class ASTReader;
   friend class ASTWriter;
-<<<<<<< HEAD
-=======
   friend class SourceManager;
 
   unsigned ID = 0;
 
->>>>>>> b2b84690
   enum : unsigned {
     MacroIDBit = 1U << 31
   };
@@ -200,11 +194,7 @@
   return LHS.getRawEncoding() < RHS.getRawEncoding();
 }
 
-<<<<<<< HEAD
-/// \brief A trivial tuple used to represent a source range.
-=======
 /// A trivial tuple used to represent a source range.
->>>>>>> b2b84690
 class SourceRange {
   SourceLocation B;
   SourceLocation E;
@@ -281,11 +271,7 @@
   bool isInvalid() const { return !isValid(); }
 };
 
-<<<<<<< HEAD
-/// \brief Represents an unpacked "presumed" location which can be presented
-=======
 /// Represents an unpacked "presumed" location which can be presented
->>>>>>> b2b84690
 /// to the user.
 ///
 /// A 'presumed' location can be modified by \#line and GNU line marker
@@ -293,39 +279,23 @@
 ///
 /// You can get a PresumedLoc from a SourceLocation with SourceManager.
 class PresumedLoc {
-<<<<<<< HEAD
-  const char *Filename;
-=======
   const char *Filename = nullptr;
->>>>>>> b2b84690
   unsigned Line, Col;
   SourceLocation IncludeLoc;
 
 public:
-<<<<<<< HEAD
-  PresumedLoc() : Filename(nullptr) {}
-  PresumedLoc(const char *FN, unsigned Ln, unsigned Co, SourceLocation IL)
-      : Filename(FN), Line(Ln), Col(Co), IncludeLoc(IL) {}
-
-  /// \brief Return true if this object is invalid or uninitialized.
-=======
   PresumedLoc() = default;
   PresumedLoc(const char *FN, unsigned Ln, unsigned Co, SourceLocation IL)
       : Filename(FN), Line(Ln), Col(Co), IncludeLoc(IL) {}
 
   /// Return true if this object is invalid or uninitialized.
->>>>>>> b2b84690
   ///
   /// This occurs when created with invalid source locations or when walking
   /// off the top of a \#include stack.
   bool isInvalid() const { return Filename == nullptr; }
   bool isValid() const { return Filename != nullptr; }
 
-<<<<<<< HEAD
-  /// \brief Return the presumed filename of this location.
-=======
   /// Return the presumed filename of this location.
->>>>>>> b2b84690
   ///
   /// This can be affected by \#line etc.
   const char *getFilename() const {
@@ -333,11 +303,7 @@
     return Filename;
   }
 
-<<<<<<< HEAD
-  /// \brief Return the presumed line number of this location.
-=======
   /// Return the presumed line number of this location.
->>>>>>> b2b84690
   ///
   /// This can be affected by \#line etc.
   unsigned getLine() const {
@@ -345,11 +311,7 @@
     return Line;
   }
 
-<<<<<<< HEAD
-  /// \brief Return the presumed column number of this location.
-=======
   /// Return the presumed column number of this location.
->>>>>>> b2b84690
   ///
   /// This cannot be affected by \#line, but is packaged here for convenience.
   unsigned getColumn() const {
@@ -357,11 +319,7 @@
     return Col;
   }
 
-<<<<<<< HEAD
-  /// \brief Return the presumed include location of this location.
-=======
   /// Return the presumed include location of this location.
->>>>>>> b2b84690
   ///
   /// This can be affected by GNU linemarker directives.
   SourceLocation getIncludeLoc() const {
@@ -372,24 +330,15 @@
 
 class FileEntry;
 
-<<<<<<< HEAD
-/// \brief A SourceLocation and its associated SourceManager.
-=======
 /// A SourceLocation and its associated SourceManager.
->>>>>>> b2b84690
 ///
 /// This is useful for argument passing to functions that expect both objects.
 class FullSourceLoc : public SourceLocation {
   const SourceManager *SrcMgr = nullptr;
 
 public:
-<<<<<<< HEAD
-  /// \brief Creates a FullSourceLoc where isValid() returns \c false.
-  explicit FullSourceLoc() : SrcMgr(nullptr) {}
-=======
   /// Creates a FullSourceLoc where isValid() returns \c false.
   FullSourceLoc() = default;
->>>>>>> b2b84690
 
   explicit FullSourceLoc(SourceLocation Loc, const SourceManager &SM)
       : SourceLocation(Loc), SrcMgr(&SM) {}
@@ -400,12 +349,6 @@
       return hasSrcMgr;
   }
 
-  bool hasManager() const {
-      bool hasSrcMgr =  SrcMgr != nullptr;
-      assert(hasSrcMgr == isValid() && "FullSourceLoc has location but no manager");
-      return hasSrcMgr;
-  }
-
   /// \pre This FullSourceLoc has an associated SourceManager.
   const SourceManager &getManager() const {
     assert(SrcMgr && "SourceManager is NULL.");
@@ -417,10 +360,6 @@
   FullSourceLoc getExpansionLoc() const;
   FullSourceLoc getSpellingLoc() const;
   FullSourceLoc getFileLoc() const;
-<<<<<<< HEAD
-  std::pair<FullSourceLoc, FullSourceLoc> getImmediateExpansionRange() const;
-=======
->>>>>>> b2b84690
   PresumedLoc getPresumedLoc(bool UseLineDirectives = true) const;
   bool isMacroArgExpansion(FullSourceLoc *StartLoc = nullptr) const;
   FullSourceLoc getImmediateMacroCallerLoc() const;
@@ -437,13 +376,6 @@
 
   unsigned getLineNumber(bool *Invalid = nullptr) const;
   unsigned getColumnNumber(bool *Invalid = nullptr) const;
-<<<<<<< HEAD
-
-  std::pair<FullSourceLoc, FullSourceLoc> getExpansionRange() const;
-
-  const FileEntry *getFileEntry() const;
-=======
->>>>>>> b2b84690
 
   const FileEntry *getFileEntry() const;
 
@@ -473,11 +405,7 @@
     return isBeforeInTranslationUnitThan((SourceLocation)Loc);
   }
 
-<<<<<<< HEAD
-  /// \brief Comparison function class, useful for sorting FullSourceLocs.
-=======
   /// Comparison function class, useful for sorting FullSourceLocs.
->>>>>>> b2b84690
   struct BeforeThanCompare {
     bool operator()(const FullSourceLoc& lhs, const FullSourceLoc& rhs) const {
       return lhs.isBeforeInTranslationUnitThan(rhs);
@@ -499,13 +427,7 @@
   operator!=(const FullSourceLoc &LHS, const FullSourceLoc &RHS) {
     return !(LHS == RHS);
   }
-<<<<<<< HEAD
-
-};
-
-=======
-};
->>>>>>> b2b84690
+};
 
 } // namespace clang
 
