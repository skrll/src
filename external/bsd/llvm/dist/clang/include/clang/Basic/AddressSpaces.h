//===- AddressSpaces.h - Language-specific address spaces -------*- C++ -*-===//
//
//                     The LLVM Compiler Infrastructure
//
// This file is distributed under the University of Illinois Open Source
// License. See LICENSE.TXT for details.
//
//===----------------------------------------------------------------------===//
//
/// \file
/// Provides definitions for the various language-specific address
/// spaces.
//
//===----------------------------------------------------------------------===//

#ifndef LLVM_CLANG_BASIC_ADDRESSSPACES_H
#define LLVM_CLANG_BASIC_ADDRESSSPACES_H

#include <cassert>

namespace clang {

<<<<<<< HEAD
/// \brief Defines the address space values used by the address space qualifier
/// of QualType.
///
enum ID {
  // The default value 0 is the value used in QualType for the the situation
  // where there is no address space qualifier. For most languages, this also
  // corresponds to the situation where there is no address space qualifier in
  // the source code, except for OpenCL, where the address space value 0 in
  // QualType represents private address space in OpenCL source code.
  Default = 0,

  // OpenCL specific address spaces.
  opencl_global,
  opencl_local,
  opencl_constant,
=======
/// Defines the address space values used by the address space qualifier
/// of QualType.
///
enum class LangAS : unsigned {
  // The default value 0 is the value used in QualType for the situation
  // where there is no address space qualifier.
  Default = 0,

  // OpenCL specific address spaces.
  // In OpenCL each l-value must have certain non-default address space, each
  // r-value must have no address space (i.e. the default address space). The
  // pointee of a pointer must have non-default address space.
  opencl_global,
  opencl_local,
  opencl_constant,
  opencl_private,
>>>>>>> b2b84690
  opencl_generic,

  // CUDA specific address spaces.
  cuda_device,
  cuda_constant,
  cuda_shared,

  // This denotes the count of language-specific address spaces and also
  // the offset added to the target-specific address spaces, which are usually
  // specified by address space attributes __attribute__(address_space(n))).
  FirstTargetAddressSpace
};

/// The type of a lookup table which maps from language-specific address spaces
/// to target-specific ones.
<<<<<<< HEAD
typedef unsigned Map[FirstTargetAddressSpace];
=======
using LangASMap = unsigned[(unsigned)LangAS::FirstTargetAddressSpace];

/// \return whether \p AS is a target-specific address space rather than a
/// clang AST address space
inline bool isTargetAddressSpace(LangAS AS) {
  return (unsigned)AS >= (unsigned)LangAS::FirstTargetAddressSpace;
}

inline unsigned toTargetAddressSpace(LangAS AS) {
  assert(isTargetAddressSpace(AS));
  return (unsigned)AS - (unsigned)LangAS::FirstTargetAddressSpace;
>>>>>>> b2b84690
}

inline LangAS getLangASFromTargetAS(unsigned TargetAS) {
  return static_cast<LangAS>((TargetAS) +
                             (unsigned)LangAS::FirstTargetAddressSpace);
}

} // namespace clang

#endif // LLVM_CLANG_BASIC_ADDRESSSPACES_H<|MERGE_RESOLUTION|>--- conflicted
+++ resolved
@@ -20,23 +20,6 @@
 
 namespace clang {
 
-<<<<<<< HEAD
-/// \brief Defines the address space values used by the address space qualifier
-/// of QualType.
-///
-enum ID {
-  // The default value 0 is the value used in QualType for the the situation
-  // where there is no address space qualifier. For most languages, this also
-  // corresponds to the situation where there is no address space qualifier in
-  // the source code, except for OpenCL, where the address space value 0 in
-  // QualType represents private address space in OpenCL source code.
-  Default = 0,
-
-  // OpenCL specific address spaces.
-  opencl_global,
-  opencl_local,
-  opencl_constant,
-=======
 /// Defines the address space values used by the address space qualifier
 /// of QualType.
 ///
@@ -53,7 +36,6 @@
   opencl_local,
   opencl_constant,
   opencl_private,
->>>>>>> b2b84690
   opencl_generic,
 
   // CUDA specific address spaces.
@@ -69,9 +51,6 @@
 
 /// The type of a lookup table which maps from language-specific address spaces
 /// to target-specific ones.
-<<<<<<< HEAD
-typedef unsigned Map[FirstTargetAddressSpace];
-=======
 using LangASMap = unsigned[(unsigned)LangAS::FirstTargetAddressSpace];
 
 /// \return whether \p AS is a target-specific address space rather than a
@@ -83,7 +62,6 @@
 inline unsigned toTargetAddressSpace(LangAS AS) {
   assert(isTargetAddressSpace(AS));
   return (unsigned)AS - (unsigned)LangAS::FirstTargetAddressSpace;
->>>>>>> b2b84690
 }
 
 inline LangAS getLangASFromTargetAS(unsigned TargetAS) {
