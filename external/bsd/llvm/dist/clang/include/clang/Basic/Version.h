--- conflicted
+++ resolved
@@ -50,17 +50,10 @@
   /// and the vendor tag.
   std::string getClangFullVersion();
 
-<<<<<<< HEAD
-  /// \brief Like getClangFullVersion(), but with a custom tool name.
-  std::string getClangToolFullVersion(llvm::StringRef ToolName);
-
-  /// \brief Retrieves a string representing the complete clang version suitable
-=======
   /// Like getClangFullVersion(), but with a custom tool name.
   std::string getClangToolFullVersion(llvm::StringRef ToolName);
 
   /// Retrieves a string representing the complete clang version suitable
->>>>>>> b2b84690
   /// for use in the CPP __VERSION__ macro, which includes the clang version
   /// number, the repository version, and the vendor tag.
   std::string getClangFullCPPVersion();
