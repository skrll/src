//===--- TypeTraits.h - C++ Type Traits Support Enumerations ----*- C++ -*-===//
//
//                     The LLVM Compiler Infrastructure
//
// This file is distributed under the University of Illinois Open Source
// License. See LICENSE.TXT for details.
//
//===----------------------------------------------------------------------===//
///
/// \file
/// Defines enumerations for the type traits support.
///
//===----------------------------------------------------------------------===//

#ifndef LLVM_CLANG_BASIC_TYPETRAITS_H
#define LLVM_CLANG_BASIC_TYPETRAITS_H

namespace clang {

<<<<<<< HEAD
  /// \brief Names for traits that operate specifically on types.
=======
  /// Names for traits that operate specifically on types.
>>>>>>> b2b84690
  enum TypeTrait {
    UTT_HasNothrowAssign,
    UTT_HasNothrowMoveAssign,
    UTT_HasNothrowCopy,
    UTT_HasNothrowConstructor,
    UTT_HasTrivialAssign,
    UTT_HasTrivialMoveAssign,
    UTT_HasTrivialCopy,
    UTT_HasTrivialDefaultConstructor,
    UTT_HasTrivialMoveConstructor,
    UTT_HasTrivialDestructor,
    UTT_HasVirtualDestructor,
    UTT_IsAbstract,
    UTT_IsAggregate,
    UTT_IsArithmetic,
    UTT_IsArray,
    UTT_IsClass,
    UTT_IsCompleteType,
    UTT_IsCompound,
    UTT_IsConst,
    UTT_IsDestructible,
    UTT_IsEmpty,
    UTT_IsEnum,
    UTT_IsFinal,
    UTT_IsFloatingPoint,
    UTT_IsFunction,
    UTT_IsFundamental,
    UTT_IsIntegral,
    UTT_IsInterfaceClass,
    UTT_IsLiteral,
    UTT_IsLvalueReference,
    UTT_IsMemberFunctionPointer,
    UTT_IsMemberObjectPointer,
    UTT_IsMemberPointer,
    UTT_IsNothrowDestructible,
    UTT_IsObject,
    UTT_IsPOD,
    UTT_IsPointer,
    UTT_IsPolymorphic,
    UTT_IsReference,
    UTT_IsRvalueReference,
    UTT_IsScalar,
    UTT_IsSealed,
    UTT_IsSigned,
    UTT_IsStandardLayout,
    UTT_IsTrivial,
    UTT_IsTriviallyCopyable,
    UTT_IsTriviallyDestructible,
    UTT_IsUnion,
    UTT_IsUnsigned,
    UTT_IsVoid,
    UTT_IsVolatile,
<<<<<<< HEAD
    UTT_Last = UTT_IsVolatile,
=======
    UTT_HasUniqueObjectRepresentations,
    UTT_Last = UTT_HasUniqueObjectRepresentations,
>>>>>>> b2b84690
    BTT_IsBaseOf,
    BTT_IsConvertible,
    BTT_IsConvertibleTo,
    BTT_IsSame,
    BTT_TypeCompatible,
    BTT_IsAssignable,
    BTT_IsNothrowAssignable,
    BTT_IsTriviallyAssignable,
<<<<<<< HEAD
    BTT_Last = BTT_IsTriviallyAssignable,
=======
    BTT_ReferenceBindsToTemporary,
    BTT_Last = BTT_ReferenceBindsToTemporary,
>>>>>>> b2b84690
    TT_IsConstructible,
    TT_IsNothrowConstructible,
    TT_IsTriviallyConstructible
  };

  /// Names for the array type traits.
  enum ArrayTypeTrait {
    ATT_ArrayRank,
    ATT_ArrayExtent
  };

  /// Names for the "expression or type" traits.
  enum UnaryExprOrTypeTrait {
    UETT_SizeOf,
    UETT_AlignOf,
    UETT_VecStep,
    UETT_OpenMPRequiredSimdAlign,
  };
}

#endif<|MERGE_RESOLUTION|>--- conflicted
+++ resolved
@@ -17,11 +17,7 @@
 
 namespace clang {
 
-<<<<<<< HEAD
-  /// \brief Names for traits that operate specifically on types.
-=======
   /// Names for traits that operate specifically on types.
->>>>>>> b2b84690
   enum TypeTrait {
     UTT_HasNothrowAssign,
     UTT_HasNothrowMoveAssign,
@@ -74,12 +70,8 @@
     UTT_IsUnsigned,
     UTT_IsVoid,
     UTT_IsVolatile,
-<<<<<<< HEAD
-    UTT_Last = UTT_IsVolatile,
-=======
     UTT_HasUniqueObjectRepresentations,
     UTT_Last = UTT_HasUniqueObjectRepresentations,
->>>>>>> b2b84690
     BTT_IsBaseOf,
     BTT_IsConvertible,
     BTT_IsConvertibleTo,
@@ -88,12 +80,8 @@
     BTT_IsAssignable,
     BTT_IsNothrowAssignable,
     BTT_IsTriviallyAssignable,
-<<<<<<< HEAD
-    BTT_Last = BTT_IsTriviallyAssignable,
-=======
     BTT_ReferenceBindsToTemporary,
     BTT_Last = BTT_ReferenceBindsToTemporary,
->>>>>>> b2b84690
     TT_IsConstructible,
     TT_IsNothrowConstructible,
     TT_IsTriviallyConstructible
