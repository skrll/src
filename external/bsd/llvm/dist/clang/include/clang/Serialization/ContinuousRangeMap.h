//===- ContinuousRangeMap.h - Map with int range as key ---------*- C++ -*-===//
//
//                     The LLVM Compiler Infrastructure
//
// This file is distributed under the University of Illinois Open Source
// License. See LICENSE.TXT for details.
//
//===----------------------------------------------------------------------===//
//
//  This file defines the ContinuousRangeMap class, which is a highly
//  specialized container used by serialization.
//
//===----------------------------------------------------------------------===//

#ifndef LLVM_CLANG_SERIALIZATION_CONTINUOUSRANGEMAP_H
#define LLVM_CLANG_SERIALIZATION_CONTINUOUSRANGEMAP_H

#include "clang/Basic/LLVM.h"
#include "llvm/ADT/STLExtras.h"
#include "llvm/ADT/SmallVector.h"
#include <algorithm>
#include <cassert>
#include <utility>

namespace clang {

/// A map from continuous integer ranges to some value, with a very
/// specialized interface.
///
/// CRM maps from integer ranges to values. The ranges are continuous, i.e.
/// where one ends, the next one begins. So if the map contains the stops I0-3,
/// the first range is from I0 to I1, the second from I1 to I2, the third from
/// I2 to I3 and the last from I3 to infinity.
///
/// Ranges must be inserted in order. Inserting a new stop I4 into the map will
/// shrink the fourth range to I3 to I4 and add the new range I4 to inf.
template <typename Int, typename V, unsigned InitialCapacity>
class ContinuousRangeMap {
public:
  using value_type = std::pair<Int, V>;
  using reference = value_type &;
  using const_reference = const value_type &;
  using pointer = value_type *;
  using const_pointer = const value_type *;

private:
  using Representation = SmallVector<value_type, InitialCapacity>;

  Representation Rep;

  struct Compare {
    bool operator ()(const_reference L, Int R) const {
      return L.first < R;
    }
    bool operator ()(Int L, const_reference R) const {
      return L < R.first;
    }
    bool operator ()(Int L, Int R) const {
      return L < R;
    }
    bool operator ()(const_reference L, const_reference R) const {
      return L.first < R.first;
    }
  };

public:
  void insert(const value_type &Val) {
    if (!Rep.empty() && Rep.back() == Val)
      return;

    assert((Rep.empty() || Rep.back().first < Val.first) &&
           "Must insert keys in order.");
    Rep.push_back(Val);
  }
  
  void insertOrReplace(const value_type &Val) {
    iterator I = std::lower_bound(Rep.begin(), Rep.end(), Val, Compare());
    if (I != Rep.end() && I->first == Val.first) {
      I->second = Val.second;
      return;
    }
    
    Rep.insert(I, Val);
  }

  using iterator = typename Representation::iterator;
  using const_iterator = typename Representation::const_iterator;

  iterator begin() { return Rep.begin(); }
  iterator end() { return Rep.end(); }
  const_iterator begin() const { return Rep.begin(); }
  const_iterator end() const { return Rep.end(); }

  iterator find(Int K) {
    iterator I = std::upper_bound(Rep.begin(), Rep.end(), K, Compare());
    // I points to the first entry with a key > K, which is the range that
    // follows the one containing K.
    if (I == Rep.begin())
      return Rep.end();
    --I;
    return I;
  }
  const_iterator find(Int K) const {
    return const_cast<ContinuousRangeMap*>(this)->find(K);
  }

  reference back() { return Rep.back(); }
  const_reference back() const { return Rep.back(); }
  
  /// An object that helps properly build a continuous range map
  /// from a set of values.
  class Builder {
    ContinuousRangeMap &Self;
<<<<<<< HEAD
    
    Builder(const Builder&) = delete;
    Builder &operator=(const Builder&) = delete;
    
=======

>>>>>>> b2b84690
  public:
    explicit Builder(ContinuousRangeMap &Self) : Self(Self) {}
    Builder(const Builder&) = delete;
    Builder &operator=(const Builder&) = delete;
    
    ~Builder() {
<<<<<<< HEAD
      std::sort(Self.Rep.begin(), Self.Rep.end(), Compare());
=======
      llvm::sort(Self.Rep.begin(), Self.Rep.end(), Compare());
>>>>>>> b2b84690
      std::unique(Self.Rep.begin(), Self.Rep.end(),
                  [](const_reference A, const_reference B) {
        // FIXME: we should not allow any duplicate keys, but there are a lot of
        // duplicate 0 -> 0 mappings to remove first.
        assert((A == B || A.first != B.first) &&
               "ContinuousRangeMap::Builder given non-unique keys");
        return A == B;
      });
    }
    
    void insert(const value_type &Val) {
      Self.Rep.push_back(Val);
    }
  };

  friend class Builder;
};

} // namespace clang

#endif // LLVM_CLANG_SERIALIZATION_CONTINUOUSRANGEMAP_H<|MERGE_RESOLUTION|>--- conflicted
+++ resolved
@@ -111,25 +111,14 @@
   /// from a set of values.
   class Builder {
     ContinuousRangeMap &Self;
-<<<<<<< HEAD
-    
-    Builder(const Builder&) = delete;
-    Builder &operator=(const Builder&) = delete;
-    
-=======
 
->>>>>>> b2b84690
   public:
     explicit Builder(ContinuousRangeMap &Self) : Self(Self) {}
     Builder(const Builder&) = delete;
     Builder &operator=(const Builder&) = delete;
     
     ~Builder() {
-<<<<<<< HEAD
-      std::sort(Self.Rep.begin(), Self.Rep.end(), Compare());
-=======
       llvm::sort(Self.Rep.begin(), Self.Rep.end(), Compare());
->>>>>>> b2b84690
       std::unique(Self.Rep.begin(), Self.Rep.end(),
                   [](const_reference A, const_reference B) {
         // FIXME: we should not allow any duplicate keys, but there are a lot of
