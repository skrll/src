--- conflicted
+++ resolved
@@ -46,16 +46,6 @@
   virtual void TypeRead(serialization::TypeIdx Idx, QualType T) { }
   /// A decl was deserialized from the AST file.
   virtual void DeclRead(serialization::DeclID ID, const Decl *D) { }
-<<<<<<< HEAD
-  /// \brief A selector was read from the AST file.
-  virtual void SelectorRead(serialization::SelectorID iD, Selector Sel) {}
-  /// \brief A macro definition was read from the AST file.
-  virtual void MacroDefinitionRead(serialization::PreprocessedEntityID,
-                                   MacroDefinitionRecord *MD) {}
-  /// \brief A module definition was read from the AST file.
-  virtual void ModuleRead(serialization::SubmoduleID ID, Module *Mod) {}
-  /// \brief A module import was read from the AST file.
-=======
   /// A selector was read from the AST file.
   virtual void SelectorRead(serialization::SelectorID iD, Selector Sel) {}
   /// A macro definition was read from the AST file.
@@ -64,7 +54,6 @@
   /// A module definition was read from the AST file.
   virtual void ModuleRead(serialization::SubmoduleID ID, Module *Mod) {}
   /// A module import was read from the AST file.
->>>>>>> b2b84690
   virtual void ModuleImportRead(serialization::SubmoduleID ID,
                                 SourceLocation ImportLoc) {}
 };
