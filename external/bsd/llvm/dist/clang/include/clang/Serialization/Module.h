//===- Module.h - Module description ----------------------------*- C++ -*-===//
//
//                     The LLVM Compiler Infrastructure
//
// This file is distributed under the University of Illinois Open Source
// License. See LICENSE.TXT for details.
//
//===----------------------------------------------------------------------===//
//
//  This file defines the Module class, which describes a module that has
//  been loaded from an AST file.
//
//===----------------------------------------------------------------------===//

#ifndef LLVM_CLANG_SERIALIZATION_MODULE_H
#define LLVM_CLANG_SERIALIZATION_MODULE_H

<<<<<<< HEAD
#include "clang/Basic/FileManager.h"
=======
>>>>>>> b2b84690
#include "clang/Basic/Module.h"
#include "clang/Basic/SourceLocation.h"
#include "clang/Serialization/ASTBitCodes.h"
#include "clang/Serialization/ContinuousRangeMap.h"
#include "clang/Serialization/ModuleFileExtension.h"
<<<<<<< HEAD
=======
#include "llvm/ADT/DenseMap.h"
#include "llvm/ADT/PointerIntPair.h"
>>>>>>> b2b84690
#include "llvm/ADT/SetVector.h"
#include "llvm/ADT/SmallVector.h"
#include "llvm/ADT/StringRef.h"
#include "llvm/Bitcode/BitstreamReader.h"
#include "llvm/Support/Endian.h"
<<<<<<< HEAD
=======
#include <cassert>
#include <cstdint>
>>>>>>> b2b84690
#include <memory>
#include <string>
#include <vector>

namespace llvm {
template <typename Info> class OnDiskChainedHashTable;
template <typename Info> class OnDiskIterableChainedHashTable;
}

namespace clang {

<<<<<<< HEAD
class DeclContext;
class Module;
=======
class FileEntry;
>>>>>>> b2b84690

namespace serialization {

/// Specifies the kind of module that has been loaded.
enum ModuleKind {
<<<<<<< HEAD
  MK_ImplicitModule, ///< File is an implicitly-loaded module.
  MK_ExplicitModule, ///< File is an explicitly-loaded module.
  MK_PCH,            ///< File is a PCH file treated as such.
  MK_Preamble,       ///< File is a PCH file treated as the preamble.
  MK_MainFile,       ///< File is a PCH file treated as the actual main file.
  MK_PrebuiltModule  ///< File is from a prebuilt module path.
=======
  /// File is an implicitly-loaded module.
  MK_ImplicitModule,

  /// File is an explicitly-loaded module.
  MK_ExplicitModule,

  /// File is a PCH file treated as such.
  MK_PCH,

  /// File is a PCH file treated as the preamble.
  MK_Preamble,

  /// File is a PCH file treated as the actual main file.
  MK_MainFile,

  /// File is from a prebuilt module path.
  MK_PrebuiltModule
>>>>>>> b2b84690
};

/// The input file that has been loaded from this AST file, along with
/// bools indicating whether this was an overridden buffer or if it was
/// out-of-date or not-found.
class InputFile {
  enum {
    Overridden = 1,
    OutOfDate = 2,
    NotFound = 3
  };
  llvm::PointerIntPair<const FileEntry *, 2, unsigned> Val;

public:
  InputFile() = default;

  InputFile(const FileEntry *File,
            bool isOverridden = false, bool isOutOfDate = false) {
    assert(!(isOverridden && isOutOfDate) &&
           "an overridden cannot be out-of-date");
    unsigned intVal = 0;
    if (isOverridden)
      intVal = Overridden;
    else if (isOutOfDate)
      intVal = OutOfDate;
    Val.setPointerAndInt(File, intVal);
  }

  static InputFile getNotFound() {
    InputFile File;
    File.Val.setInt(NotFound);
    return File;
  }

  const FileEntry *getFile() const { return Val.getPointer(); }
  bool isOverridden() const { return Val.getInt() == Overridden; }
  bool isOutOfDate() const { return Val.getInt() == OutOfDate; }
  bool isNotFound() const { return Val.getInt() == NotFound; }
};

/// Information about a module that has been loaded by the ASTReader.
///
/// Each instance of the Module class corresponds to a single AST file, which
/// may be a precompiled header, precompiled preamble, a module, or an AST file
/// of some sort loaded as the main file, all of which are specific formulations
/// of the general notion of a "module". A module may depend on any number of
/// other modules.
class ModuleFile {
public:
  ModuleFile(ModuleKind Kind, unsigned Generation)
      : Kind(Kind), Generation(Generation) {}
  ~ModuleFile();

  // === General information ===

<<<<<<< HEAD
  /// \brief The index of this module in the list of modules.
=======
  /// The index of this module in the list of modules.
>>>>>>> b2b84690
  unsigned Index = 0;

  /// The type of this module.
  ModuleKind Kind;

  /// The file name of the module file.
  std::string FileName;

<<<<<<< HEAD
  /// \brief The name of the module.
  std::string ModuleName;

  /// \brief The base directory of the module.
=======
  /// The name of the module.
  std::string ModuleName;

  /// The base directory of the module.
>>>>>>> b2b84690
  std::string BaseDirectory;

  std::string getTimestampFilename() const {
    return FileName + ".timestamp";
  }

<<<<<<< HEAD
  /// \brief The original source file name that was used to build the
=======
  /// The original source file name that was used to build the
>>>>>>> b2b84690
  /// primary AST file, which may have been modified for
  /// relocatable-pch support.
  std::string OriginalSourceFileName;

  /// The actual original source file name that was used to
  /// build this AST file.
  std::string ActualOriginalSourceFileName;

  /// The file ID for the original source file that was used to
  /// build this AST file.
  FileID OriginalSourceFileID;

  /// The directory that the PCH was originally created in. Used to
  /// allow resolving headers even after headers+PCH was moved to a new path.
  std::string OriginalDir;

  std::string ModuleMapPath;

<<<<<<< HEAD
  /// \brief Whether this precompiled header is a relocatable PCH file.
  bool RelocatablePCH = false;

  /// \brief Whether timestamps are included in this module file.
  bool HasTimestamps = false;

  /// \brief The file entry for the module file.
  const FileEntry *File = nullptr;

  /// The signature of the module file, which may be used instead of the size
  /// and modification time to identify this particular file.
  ASTFileSignature Signature;
=======
  /// Whether this precompiled header is a relocatable PCH file.
  bool RelocatablePCH = false;

  /// Whether timestamps are included in this module file.
  bool HasTimestamps = false;

  /// Whether the PCH has a corresponding object file.
  bool PCHHasObjectFile = false;
>>>>>>> b2b84690

  /// The file entry for the module file.
  const FileEntry *File = nullptr;

  /// The signature of the module file, which may be used instead of the size
  /// and modification time to identify this particular file.
  ASTFileSignature Signature;

  /// Whether this module has been directly imported by the
  /// user.
  bool DirectlyImported = false;

  /// The generation of which this module file is a part.
  unsigned Generation;
  
  /// The memory buffer that stores the data associated with
  /// this AST file, owned by the PCMCache in the ModuleManager.
  llvm::MemoryBuffer *Buffer;

<<<<<<< HEAD
  /// \brief The size of this file, in bits.
  uint64_t SizeInBits = 0;

  /// \brief The global bit offset (or base) of this module
  uint64_t GlobalBitOffset = 0;

  /// \brief The serialized bitstream data for this file.
=======
  /// The size of this file, in bits.
  uint64_t SizeInBits = 0;

  /// The global bit offset (or base) of this module
  uint64_t GlobalBitOffset = 0;

  /// The serialized bitstream data for this file.
>>>>>>> b2b84690
  StringRef Data;

  /// The main bitstream cursor for the main block.
  llvm::BitstreamCursor Stream;

  /// The source location where the module was explicitly or implicitly
  /// imported in the local translation unit.
  ///
  /// If module A depends on and imports module B, both modules will have the
  /// same DirectImportLoc, but different ImportLoc (B's ImportLoc will be a
  /// source location inside module A).
  ///
  /// WARNING: This is largely useless. It doesn't tell you when a module was
  /// made visible, just when the first submodule of that module was imported.
  SourceLocation DirectImportLoc;

  /// The source location where this module was first imported.
  SourceLocation ImportLoc;

  /// The first source location in this module.
  SourceLocation FirstLoc;

  /// The list of extension readers that are attached to this module
  /// file.
  std::vector<std::unique_ptr<ModuleFileExtensionReader>> ExtensionReaders;

  /// The module offset map data for this file. If non-empty, the various
  /// ContinuousRangeMaps described below have not yet been populated.
  StringRef ModuleOffsetMap;

  // === Input Files ===

  /// The cursor to the start of the input-files block.
  llvm::BitstreamCursor InputFilesCursor;

<<<<<<< HEAD
  /// \brief Offsets for all of the input file entries in the AST file.
=======
  /// Offsets for all of the input file entries in the AST file.
>>>>>>> b2b84690
  const llvm::support::unaligned_uint64_t *InputFileOffsets = nullptr;

  /// The input files that have been loaded from this AST file.
  std::vector<InputFile> InputFilesLoaded;

  // All user input files reside at the index range [0, NumUserInputFiles), and
  // system input files reside at [NumUserInputFiles, InputFilesLoaded.size()).
  unsigned NumUserInputFiles = 0;

<<<<<<< HEAD
  /// \brief If non-zero, specifies the time when we last validated input
=======
  /// If non-zero, specifies the time when we last validated input
>>>>>>> b2b84690
  /// files.  Zero means we never validated them.
  ///
  /// The time is specified in seconds since the start of the Epoch.
  uint64_t InputFilesValidationTimestamp = 0;

  // === Source Locations ===

  /// Cursor used to read source location entries.
  llvm::BitstreamCursor SLocEntryCursor;

<<<<<<< HEAD
  /// \brief The number of source location entries in this AST file.
  unsigned LocalNumSLocEntries = 0;

  /// \brief The base ID in the source manager's view of this module.
  int SLocEntryBaseID = 0;

  /// \brief The base offset in the source manager's view of this module.
=======
  /// The number of source location entries in this AST file.
  unsigned LocalNumSLocEntries = 0;

  /// The base ID in the source manager's view of this module.
  int SLocEntryBaseID = 0;

  /// The base offset in the source manager's view of this module.
>>>>>>> b2b84690
  unsigned SLocEntryBaseOffset = 0;

  /// Offsets for all of the source location entries in the
  /// AST file.
  const uint32_t *SLocEntryOffsets = nullptr;

  /// SLocEntries that we're going to preload.
  SmallVector<uint64_t, 4> PreloadSLocEntries;

  /// Remapping table for source locations in this module.
  ContinuousRangeMap<uint32_t, int, 2> SLocRemap;

  // === Identifiers ===

<<<<<<< HEAD
  /// \brief The number of identifiers in this AST file.
=======
  /// The number of identifiers in this AST file.
>>>>>>> b2b84690
  unsigned LocalNumIdentifiers = 0;

  /// Offsets into the identifier table data.
  ///
  /// This array is indexed by the identifier ID (-1), and provides
  /// the offset into IdentifierTableData where the string data is
  /// stored.
  const uint32_t *IdentifierOffsets = nullptr;

<<<<<<< HEAD
  /// \brief Base identifier ID for identifiers local to this module.
=======
  /// Base identifier ID for identifiers local to this module.
>>>>>>> b2b84690
  serialization::IdentID BaseIdentifierID = 0;

  /// Remapping table for identifier IDs in this module.
  ContinuousRangeMap<uint32_t, int, 2> IdentifierRemap;

  /// Actual data for the on-disk hash table of identifiers.
  ///
  /// This pointer points into a memory buffer, where the on-disk hash
  /// table for identifiers actually lives.
  const char *IdentifierTableData = nullptr;

  /// A pointer to an on-disk hash table of opaque type
  /// IdentifierHashTable.
  void *IdentifierLookupTable = nullptr;

<<<<<<< HEAD
  /// \brief Offsets of identifiers that we're going to preload within
=======
  /// Offsets of identifiers that we're going to preload within
>>>>>>> b2b84690
  /// IdentifierTableData.
  std::vector<unsigned> PreloadIdentifierOffsets;

  // === Macros ===

  /// The cursor to the start of the preprocessor block, which stores
  /// all of the macro definitions.
  llvm::BitstreamCursor MacroCursor;

<<<<<<< HEAD
  /// \brief The number of macros in this AST file.
=======
  /// The number of macros in this AST file.
>>>>>>> b2b84690
  unsigned LocalNumMacros = 0;

  /// Offsets of macros in the preprocessor block.
  ///
  /// This array is indexed by the macro ID (-1), and provides
  /// the offset into the preprocessor block where macro definitions are
  /// stored.
  const uint32_t *MacroOffsets = nullptr;

<<<<<<< HEAD
  /// \brief Base macro ID for macros local to this module.
=======
  /// Base macro ID for macros local to this module.
>>>>>>> b2b84690
  serialization::MacroID BaseMacroID = 0;

  /// Remapping table for macro IDs in this module.
  ContinuousRangeMap<uint32_t, int, 2> MacroRemap;

<<<<<<< HEAD
  /// \brief The offset of the start of the set of defined macros.
=======
  /// The offset of the start of the set of defined macros.
>>>>>>> b2b84690
  uint64_t MacroStartOffset = 0;

  // === Detailed PreprocessingRecord ===

  /// The cursor to the start of the (optional) detailed preprocessing
  /// record block.
  llvm::BitstreamCursor PreprocessorDetailCursor;

<<<<<<< HEAD
  /// \brief The offset of the start of the preprocessor detail cursor.
=======
  /// The offset of the start of the preprocessor detail cursor.
>>>>>>> b2b84690
  uint64_t PreprocessorDetailStartOffset = 0;

  /// Base preprocessed entity ID for preprocessed entities local to
  /// this module.
  serialization::PreprocessedEntityID BasePreprocessedEntityID = 0;

  /// Remapping table for preprocessed entity IDs in this module.
  ContinuousRangeMap<uint32_t, int, 2> PreprocessedEntityRemap;

  const PPEntityOffset *PreprocessedEntityOffsets = nullptr;
  unsigned NumPreprocessedEntities = 0;
<<<<<<< HEAD

  // === Header search information ===

  /// \brief The number of local HeaderFileInfo structures.
=======

  /// Base ID for preprocessed skipped ranges local to this module.
  unsigned BasePreprocessedSkippedRangeID = 0;

  const PPSkippedRange *PreprocessedSkippedRangeOffsets = nullptr;
  unsigned NumPreprocessedSkippedRanges = 0;

  // === Header search information ===

  /// The number of local HeaderFileInfo structures.
>>>>>>> b2b84690
  unsigned LocalNumHeaderFileInfos = 0;

  /// Actual data for the on-disk hash table of header file
  /// information.
  ///
  /// This pointer points into a memory buffer, where the on-disk hash
  /// table for header file information actually lives.
  const char *HeaderFileInfoTableData = nullptr;

  /// The on-disk hash table that contains information about each of
  /// the header files.
  void *HeaderFileInfoTable = nullptr;

  // === Submodule information ===  
<<<<<<< HEAD
  /// \brief The number of submodules in this module.
  unsigned LocalNumSubmodules = 0;
  
  /// \brief Base submodule ID for submodules local to this module.
=======

  /// The number of submodules in this module.
  unsigned LocalNumSubmodules = 0;
  
  /// Base submodule ID for submodules local to this module.
>>>>>>> b2b84690
  serialization::SubmoduleID BaseSubmoduleID = 0;
  
  /// Remapping table for submodule IDs in this module.
  ContinuousRangeMap<uint32_t, int, 2> SubmoduleRemap;
  
  // === Selectors ===

  /// The number of selectors new to this file.
  ///
  /// This is the number of entries in SelectorOffsets.
  unsigned LocalNumSelectors = 0;

  /// Offsets into the selector lookup table's data array
  /// where each selector resides.
  const uint32_t *SelectorOffsets = nullptr;

<<<<<<< HEAD
  /// \brief Base selector ID for selectors local to this module.
=======
  /// Base selector ID for selectors local to this module.
>>>>>>> b2b84690
  serialization::SelectorID BaseSelectorID = 0;

  /// Remapping table for selector IDs in this module.
  ContinuousRangeMap<uint32_t, int, 2> SelectorRemap;

  /// A pointer to the character data that comprises the selector table
  ///
  /// The SelectorOffsets table refers into this memory.
  const unsigned char *SelectorLookupTableData = nullptr;

  /// A pointer to an on-disk hash table of opaque type
  /// ASTSelectorLookupTable.
  ///
  /// This hash table provides the IDs of all selectors, and the associated
  /// instance and factory methods.
  void *SelectorLookupTable = nullptr;

  // === Declarations ===

  /// DeclsCursor - This is a cursor to the start of the DECLS_BLOCK block. It
  /// has read all the abbreviations at the start of the block and is ready to
  /// jump around with these in context.
  llvm::BitstreamCursor DeclsCursor;

<<<<<<< HEAD
  /// \brief The number of declarations in this AST file.
=======
  /// The number of declarations in this AST file.
>>>>>>> b2b84690
  unsigned LocalNumDecls = 0;

  /// Offset of each declaration within the bitstream, indexed
  /// by the declaration ID (-1).
  const DeclOffset *DeclOffsets = nullptr;

<<<<<<< HEAD
  /// \brief Base declaration ID for declarations local to this module.
=======
  /// Base declaration ID for declarations local to this module.
>>>>>>> b2b84690
  serialization::DeclID BaseDeclID = 0;

  /// Remapping table for declaration IDs in this module.
  ContinuousRangeMap<uint32_t, int, 2> DeclRemap;

  /// Mapping from the module files that this module file depends on
  /// to the base declaration ID for that module as it is understood within this
  /// module.
  ///
  /// This is effectively a reverse global-to-local mapping for declaration
  /// IDs, so that we can interpret a true global ID (for this translation unit)
  /// as a local ID (for this module file).
  llvm::DenseMap<ModuleFile *, serialization::DeclID> GlobalToLocalDeclIDs;

<<<<<<< HEAD
  /// \brief Array of file-level DeclIDs sorted by file.
  const serialization::DeclID *FileSortedDecls = nullptr;
  unsigned NumFileSortedDecls = 0;

  /// \brief Array of category list location information within this 
  /// module file, sorted by the definition ID.
  const serialization::ObjCCategoriesInfo *ObjCCategoriesMap = nullptr;
  
  /// \brief The number of redeclaration info entries in ObjCCategoriesMap.
=======
  /// Array of file-level DeclIDs sorted by file.
  const serialization::DeclID *FileSortedDecls = nullptr;
  unsigned NumFileSortedDecls = 0;

  /// Array of category list location information within this 
  /// module file, sorted by the definition ID.
  const serialization::ObjCCategoriesInfo *ObjCCategoriesMap = nullptr;
  
  /// The number of redeclaration info entries in ObjCCategoriesMap.
>>>>>>> b2b84690
  unsigned LocalNumObjCCategoriesInMap = 0;
  
  /// The Objective-C category lists for categories known to this
  /// module.
  SmallVector<uint64_t, 1> ObjCCategories;

  // === Types ===

<<<<<<< HEAD
  /// \brief The number of types in this AST file.
=======
  /// The number of types in this AST file.
>>>>>>> b2b84690
  unsigned LocalNumTypes = 0;

  /// Offset of each type within the bitstream, indexed by the
  /// type ID, or the representation of a Type*.
  const uint32_t *TypeOffsets = nullptr;

  /// Base type ID for types local to this module as represented in
  /// the global type ID space.
  serialization::TypeID BaseTypeIndex = 0;

  /// Remapping table for type IDs in this module.
  ContinuousRangeMap<uint32_t, int, 2> TypeRemap;

  // === Miscellaneous ===

  /// Diagnostic IDs and their mappings that the user changed.
  SmallVector<uint64_t, 8> PragmaDiagMappings;

  /// List of modules which depend on this module
  llvm::SetVector<ModuleFile *> ImportedBy;

  /// List of modules which this module depends on
  llvm::SetVector<ModuleFile *> Imports;

  /// Determine whether this module was directly imported at
  /// any point during translation.
  bool isDirectlyImported() const { return DirectlyImported; }

<<<<<<< HEAD
  /// \brief Is this a module file for a module (rather than a PCH or similar).
=======
  /// Is this a module file for a module (rather than a PCH or similar).
>>>>>>> b2b84690
  bool isModule() const {
    return Kind == MK_ImplicitModule || Kind == MK_ExplicitModule ||
           Kind == MK_PrebuiltModule;
  }

<<<<<<< HEAD
  /// \brief Dump debugging output for this module.
=======
  /// Dump debugging output for this module.
>>>>>>> b2b84690
  void dump();
};

} // namespace serialization

} // namespace clang

#endif // LLVM_CLANG_SERIALIZATION_MODULE_H<|MERGE_RESOLUTION|>--- conflicted
+++ resolved
@@ -15,60 +15,32 @@
 #ifndef LLVM_CLANG_SERIALIZATION_MODULE_H
 #define LLVM_CLANG_SERIALIZATION_MODULE_H
 
-<<<<<<< HEAD
-#include "clang/Basic/FileManager.h"
-=======
->>>>>>> b2b84690
 #include "clang/Basic/Module.h"
 #include "clang/Basic/SourceLocation.h"
 #include "clang/Serialization/ASTBitCodes.h"
 #include "clang/Serialization/ContinuousRangeMap.h"
 #include "clang/Serialization/ModuleFileExtension.h"
-<<<<<<< HEAD
-=======
 #include "llvm/ADT/DenseMap.h"
 #include "llvm/ADT/PointerIntPair.h"
->>>>>>> b2b84690
 #include "llvm/ADT/SetVector.h"
 #include "llvm/ADT/SmallVector.h"
 #include "llvm/ADT/StringRef.h"
 #include "llvm/Bitcode/BitstreamReader.h"
 #include "llvm/Support/Endian.h"
-<<<<<<< HEAD
-=======
 #include <cassert>
 #include <cstdint>
->>>>>>> b2b84690
 #include <memory>
 #include <string>
 #include <vector>
 
-namespace llvm {
-template <typename Info> class OnDiskChainedHashTable;
-template <typename Info> class OnDiskIterableChainedHashTable;
-}
-
 namespace clang {
 
-<<<<<<< HEAD
-class DeclContext;
-class Module;
-=======
 class FileEntry;
->>>>>>> b2b84690
 
 namespace serialization {
 
 /// Specifies the kind of module that has been loaded.
 enum ModuleKind {
-<<<<<<< HEAD
-  MK_ImplicitModule, ///< File is an implicitly-loaded module.
-  MK_ExplicitModule, ///< File is an explicitly-loaded module.
-  MK_PCH,            ///< File is a PCH file treated as such.
-  MK_Preamble,       ///< File is a PCH file treated as the preamble.
-  MK_MainFile,       ///< File is a PCH file treated as the actual main file.
-  MK_PrebuiltModule  ///< File is from a prebuilt module path.
-=======
   /// File is an implicitly-loaded module.
   MK_ImplicitModule,
 
@@ -86,7 +58,6 @@
 
   /// File is from a prebuilt module path.
   MK_PrebuiltModule
->>>>>>> b2b84690
 };
 
 /// The input file that has been loaded from this AST file, along with
@@ -142,11 +113,7 @@
 
   // === General information ===
 
-<<<<<<< HEAD
-  /// \brief The index of this module in the list of modules.
-=======
   /// The index of this module in the list of modules.
->>>>>>> b2b84690
   unsigned Index = 0;
 
   /// The type of this module.
@@ -155,28 +122,17 @@
   /// The file name of the module file.
   std::string FileName;
 
-<<<<<<< HEAD
-  /// \brief The name of the module.
-  std::string ModuleName;
-
-  /// \brief The base directory of the module.
-=======
   /// The name of the module.
   std::string ModuleName;
 
   /// The base directory of the module.
->>>>>>> b2b84690
   std::string BaseDirectory;
 
   std::string getTimestampFilename() const {
     return FileName + ".timestamp";
   }
 
-<<<<<<< HEAD
-  /// \brief The original source file name that was used to build the
-=======
   /// The original source file name that was used to build the
->>>>>>> b2b84690
   /// primary AST file, which may have been modified for
   /// relocatable-pch support.
   std::string OriginalSourceFileName;
@@ -195,36 +151,21 @@
 
   std::string ModuleMapPath;
 
-<<<<<<< HEAD
-  /// \brief Whether this precompiled header is a relocatable PCH file.
+  /// Whether this precompiled header is a relocatable PCH file.
   bool RelocatablePCH = false;
 
-  /// \brief Whether timestamps are included in this module file.
+  /// Whether timestamps are included in this module file.
   bool HasTimestamps = false;
 
-  /// \brief The file entry for the module file.
+  /// Whether the PCH has a corresponding object file.
+  bool PCHHasObjectFile = false;
+
+  /// The file entry for the module file.
   const FileEntry *File = nullptr;
 
   /// The signature of the module file, which may be used instead of the size
   /// and modification time to identify this particular file.
   ASTFileSignature Signature;
-=======
-  /// Whether this precompiled header is a relocatable PCH file.
-  bool RelocatablePCH = false;
-
-  /// Whether timestamps are included in this module file.
-  bool HasTimestamps = false;
-
-  /// Whether the PCH has a corresponding object file.
-  bool PCHHasObjectFile = false;
->>>>>>> b2b84690
-
-  /// The file entry for the module file.
-  const FileEntry *File = nullptr;
-
-  /// The signature of the module file, which may be used instead of the size
-  /// and modification time to identify this particular file.
-  ASTFileSignature Signature;
 
   /// Whether this module has been directly imported by the
   /// user.
@@ -237,15 +178,6 @@
   /// this AST file, owned by the PCMCache in the ModuleManager.
   llvm::MemoryBuffer *Buffer;
 
-<<<<<<< HEAD
-  /// \brief The size of this file, in bits.
-  uint64_t SizeInBits = 0;
-
-  /// \brief The global bit offset (or base) of this module
-  uint64_t GlobalBitOffset = 0;
-
-  /// \brief The serialized bitstream data for this file.
-=======
   /// The size of this file, in bits.
   uint64_t SizeInBits = 0;
 
@@ -253,7 +185,6 @@
   uint64_t GlobalBitOffset = 0;
 
   /// The serialized bitstream data for this file.
->>>>>>> b2b84690
   StringRef Data;
 
   /// The main bitstream cursor for the main block.
@@ -289,11 +220,7 @@
   /// The cursor to the start of the input-files block.
   llvm::BitstreamCursor InputFilesCursor;
 
-<<<<<<< HEAD
-  /// \brief Offsets for all of the input file entries in the AST file.
-=======
   /// Offsets for all of the input file entries in the AST file.
->>>>>>> b2b84690
   const llvm::support::unaligned_uint64_t *InputFileOffsets = nullptr;
 
   /// The input files that have been loaded from this AST file.
@@ -303,11 +230,7 @@
   // system input files reside at [NumUserInputFiles, InputFilesLoaded.size()).
   unsigned NumUserInputFiles = 0;
 
-<<<<<<< HEAD
-  /// \brief If non-zero, specifies the time when we last validated input
-=======
   /// If non-zero, specifies the time when we last validated input
->>>>>>> b2b84690
   /// files.  Zero means we never validated them.
   ///
   /// The time is specified in seconds since the start of the Epoch.
@@ -318,15 +241,6 @@
   /// Cursor used to read source location entries.
   llvm::BitstreamCursor SLocEntryCursor;
 
-<<<<<<< HEAD
-  /// \brief The number of source location entries in this AST file.
-  unsigned LocalNumSLocEntries = 0;
-
-  /// \brief The base ID in the source manager's view of this module.
-  int SLocEntryBaseID = 0;
-
-  /// \brief The base offset in the source manager's view of this module.
-=======
   /// The number of source location entries in this AST file.
   unsigned LocalNumSLocEntries = 0;
 
@@ -334,7 +248,6 @@
   int SLocEntryBaseID = 0;
 
   /// The base offset in the source manager's view of this module.
->>>>>>> b2b84690
   unsigned SLocEntryBaseOffset = 0;
 
   /// Offsets for all of the source location entries in the
@@ -349,11 +262,7 @@
 
   // === Identifiers ===
 
-<<<<<<< HEAD
-  /// \brief The number of identifiers in this AST file.
-=======
   /// The number of identifiers in this AST file.
->>>>>>> b2b84690
   unsigned LocalNumIdentifiers = 0;
 
   /// Offsets into the identifier table data.
@@ -363,11 +272,7 @@
   /// stored.
   const uint32_t *IdentifierOffsets = nullptr;
 
-<<<<<<< HEAD
-  /// \brief Base identifier ID for identifiers local to this module.
-=======
   /// Base identifier ID for identifiers local to this module.
->>>>>>> b2b84690
   serialization::IdentID BaseIdentifierID = 0;
 
   /// Remapping table for identifier IDs in this module.
@@ -383,11 +288,7 @@
   /// IdentifierHashTable.
   void *IdentifierLookupTable = nullptr;
 
-<<<<<<< HEAD
-  /// \brief Offsets of identifiers that we're going to preload within
-=======
   /// Offsets of identifiers that we're going to preload within
->>>>>>> b2b84690
   /// IdentifierTableData.
   std::vector<unsigned> PreloadIdentifierOffsets;
 
@@ -397,11 +298,7 @@
   /// all of the macro definitions.
   llvm::BitstreamCursor MacroCursor;
 
-<<<<<<< HEAD
-  /// \brief The number of macros in this AST file.
-=======
   /// The number of macros in this AST file.
->>>>>>> b2b84690
   unsigned LocalNumMacros = 0;
 
   /// Offsets of macros in the preprocessor block.
@@ -411,21 +308,13 @@
   /// stored.
   const uint32_t *MacroOffsets = nullptr;
 
-<<<<<<< HEAD
-  /// \brief Base macro ID for macros local to this module.
-=======
   /// Base macro ID for macros local to this module.
->>>>>>> b2b84690
   serialization::MacroID BaseMacroID = 0;
 
   /// Remapping table for macro IDs in this module.
   ContinuousRangeMap<uint32_t, int, 2> MacroRemap;
 
-<<<<<<< HEAD
-  /// \brief The offset of the start of the set of defined macros.
-=======
   /// The offset of the start of the set of defined macros.
->>>>>>> b2b84690
   uint64_t MacroStartOffset = 0;
 
   // === Detailed PreprocessingRecord ===
@@ -434,11 +323,7 @@
   /// record block.
   llvm::BitstreamCursor PreprocessorDetailCursor;
 
-<<<<<<< HEAD
-  /// \brief The offset of the start of the preprocessor detail cursor.
-=======
   /// The offset of the start of the preprocessor detail cursor.
->>>>>>> b2b84690
   uint64_t PreprocessorDetailStartOffset = 0;
 
   /// Base preprocessed entity ID for preprocessed entities local to
@@ -450,12 +335,6 @@
 
   const PPEntityOffset *PreprocessedEntityOffsets = nullptr;
   unsigned NumPreprocessedEntities = 0;
-<<<<<<< HEAD
-
-  // === Header search information ===
-
-  /// \brief The number of local HeaderFileInfo structures.
-=======
 
   /// Base ID for preprocessed skipped ranges local to this module.
   unsigned BasePreprocessedSkippedRangeID = 0;
@@ -466,7 +345,6 @@
   // === Header search information ===
 
   /// The number of local HeaderFileInfo structures.
->>>>>>> b2b84690
   unsigned LocalNumHeaderFileInfos = 0;
 
   /// Actual data for the on-disk hash table of header file
@@ -481,18 +359,11 @@
   void *HeaderFileInfoTable = nullptr;
 
   // === Submodule information ===  
-<<<<<<< HEAD
-  /// \brief The number of submodules in this module.
-  unsigned LocalNumSubmodules = 0;
-  
-  /// \brief Base submodule ID for submodules local to this module.
-=======
 
   /// The number of submodules in this module.
   unsigned LocalNumSubmodules = 0;
   
   /// Base submodule ID for submodules local to this module.
->>>>>>> b2b84690
   serialization::SubmoduleID BaseSubmoduleID = 0;
   
   /// Remapping table for submodule IDs in this module.
@@ -509,11 +380,7 @@
   /// where each selector resides.
   const uint32_t *SelectorOffsets = nullptr;
 
-<<<<<<< HEAD
-  /// \brief Base selector ID for selectors local to this module.
-=======
   /// Base selector ID for selectors local to this module.
->>>>>>> b2b84690
   serialization::SelectorID BaseSelectorID = 0;
 
   /// Remapping table for selector IDs in this module.
@@ -538,22 +405,14 @@
   /// jump around with these in context.
   llvm::BitstreamCursor DeclsCursor;
 
-<<<<<<< HEAD
-  /// \brief The number of declarations in this AST file.
-=======
   /// The number of declarations in this AST file.
->>>>>>> b2b84690
   unsigned LocalNumDecls = 0;
 
   /// Offset of each declaration within the bitstream, indexed
   /// by the declaration ID (-1).
   const DeclOffset *DeclOffsets = nullptr;
 
-<<<<<<< HEAD
-  /// \brief Base declaration ID for declarations local to this module.
-=======
   /// Base declaration ID for declarations local to this module.
->>>>>>> b2b84690
   serialization::DeclID BaseDeclID = 0;
 
   /// Remapping table for declaration IDs in this module.
@@ -568,17 +427,6 @@
   /// as a local ID (for this module file).
   llvm::DenseMap<ModuleFile *, serialization::DeclID> GlobalToLocalDeclIDs;
 
-<<<<<<< HEAD
-  /// \brief Array of file-level DeclIDs sorted by file.
-  const serialization::DeclID *FileSortedDecls = nullptr;
-  unsigned NumFileSortedDecls = 0;
-
-  /// \brief Array of category list location information within this 
-  /// module file, sorted by the definition ID.
-  const serialization::ObjCCategoriesInfo *ObjCCategoriesMap = nullptr;
-  
-  /// \brief The number of redeclaration info entries in ObjCCategoriesMap.
-=======
   /// Array of file-level DeclIDs sorted by file.
   const serialization::DeclID *FileSortedDecls = nullptr;
   unsigned NumFileSortedDecls = 0;
@@ -588,7 +436,6 @@
   const serialization::ObjCCategoriesInfo *ObjCCategoriesMap = nullptr;
   
   /// The number of redeclaration info entries in ObjCCategoriesMap.
->>>>>>> b2b84690
   unsigned LocalNumObjCCategoriesInMap = 0;
   
   /// The Objective-C category lists for categories known to this
@@ -597,11 +444,7 @@
 
   // === Types ===
 
-<<<<<<< HEAD
-  /// \brief The number of types in this AST file.
-=======
   /// The number of types in this AST file.
->>>>>>> b2b84690
   unsigned LocalNumTypes = 0;
 
   /// Offset of each type within the bitstream, indexed by the
@@ -630,21 +473,13 @@
   /// any point during translation.
   bool isDirectlyImported() const { return DirectlyImported; }
 
-<<<<<<< HEAD
-  /// \brief Is this a module file for a module (rather than a PCH or similar).
-=======
   /// Is this a module file for a module (rather than a PCH or similar).
->>>>>>> b2b84690
   bool isModule() const {
     return Kind == MK_ImplicitModule || Kind == MK_ExplicitModule ||
            Kind == MK_PrebuiltModule;
   }
 
-<<<<<<< HEAD
-  /// \brief Dump debugging output for this module.
-=======
   /// Dump debugging output for this module.
->>>>>>> b2b84690
   void dump();
 };
 
