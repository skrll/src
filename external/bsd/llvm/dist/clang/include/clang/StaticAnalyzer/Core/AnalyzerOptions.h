//===- AnalyzerOptions.h - Analysis Engine Options --------------*- C++ -*-===//
//
//                     The LLVM Compiler Infrastructure
//
// This file is distributed under the University of Illinois Open Source
// License. See LICENSE.TXT for details.
//
//===----------------------------------------------------------------------===//
//
// This header defines various options for the static analyzer that are set
// by the frontend and are consulted throughout the analyzer.
//
//===----------------------------------------------------------------------===//

#ifndef LLVM_CLANG_STATICANALYZER_CORE_ANALYZEROPTIONS_H
#define LLVM_CLANG_STATICANALYZER_CORE_ANALYZEROPTIONS_H

#include "clang/Basic/LLVM.h"
#include "llvm/ADT/IntrusiveRefCntPtr.h"
#include "llvm/ADT/Optional.h"
#include "llvm/ADT/StringMap.h"
#include "llvm/ADT/StringRef.h"
#include <string>
#include <utility>
#include <vector>

namespace clang {

namespace ento {

class CheckerBase;

} // namespace ento

namespace ento {
class CheckerBase;
}

/// Analysis - Set of available source code analyses.
enum Analyses {
#define ANALYSIS(NAME, CMDFLAG, DESC, SCOPE) NAME,
#include "clang/StaticAnalyzer/Core/Analyses.def"
NumAnalyses
};

/// AnalysisStores - Set of available analysis store models.
enum AnalysisStores {
#define ANALYSIS_STORE(NAME, CMDFLAG, DESC, CREATFN) NAME##Model,
#include "clang/StaticAnalyzer/Core/Analyses.def"
NumStores
};

/// AnalysisConstraints - Set of available constraint models.
enum AnalysisConstraints {
#define ANALYSIS_CONSTRAINTS(NAME, CMDFLAG, DESC, CREATFN) NAME##Model,
#include "clang/StaticAnalyzer/Core/Analyses.def"
NumConstraints
};

/// AnalysisDiagClients - Set of available diagnostic clients for rendering
///  analysis results.
enum AnalysisDiagClients {
#define ANALYSIS_DIAGNOSTICS(NAME, CMDFLAG, DESC, CREATFN) PD_##NAME,
#include "clang/StaticAnalyzer/Core/Analyses.def"
PD_NONE,
NUM_ANALYSIS_DIAG_CLIENTS
};

/// AnalysisPurgeModes - Set of available strategies for dead symbol removal.
enum AnalysisPurgeMode {
#define ANALYSIS_PURGE(NAME, CMDFLAG, DESC) NAME,
#include "clang/StaticAnalyzer/Core/Analyses.def"
NumPurgeModes
};

/// AnalysisInlineFunctionSelection - Set of inlining function selection heuristics.
enum AnalysisInliningMode {
#define ANALYSIS_INLINING_MODE(NAME, CMDFLAG, DESC) NAME,
#include "clang/StaticAnalyzer/Core/Analyses.def"
NumInliningModes
};

/// Describes the different kinds of C++ member functions which can be
/// considered for inlining by the analyzer.
///
/// These options are cumulative; enabling one kind of member function will
/// enable all kinds with lower enum values.
enum CXXInlineableMemberKind {
  // Uninitialized = 0,

  /// A dummy mode in which no C++ inlining is enabled.
  CIMK_None = 1,

  /// Refers to regular member function and operator calls.
  CIMK_MemberFunctions,

  /// Refers to constructors (implicit or explicit).
  ///
  /// Note that a constructor will not be inlined if the corresponding
  /// destructor is non-trivial.
  CIMK_Constructors,

  /// Refers to destructors (implicit or explicit).
  CIMK_Destructors
};

/// Describes the different modes of inter-procedural analysis.
enum IPAKind {
  IPAK_NotSet = 0,

  /// Perform only intra-procedural analysis.
  IPAK_None = 1,

  /// Inline C functions and blocks when their definitions are available.
  IPAK_BasicInlining = 2,

  /// Inline callees(C, C++, ObjC) when their definitions are available.
  IPAK_Inlining = 3,

  /// Enable inlining of dynamically dispatched methods.
  IPAK_DynamicDispatch = 4,

  /// Enable inlining of dynamically dispatched methods, bifurcate paths when
  /// exact type info is unavailable.
  IPAK_DynamicDispatchBifurcate = 5
};

class AnalyzerOptions : public RefCountedBase<AnalyzerOptions> {
public:
  using ConfigTable = llvm::StringMap<std::string>;

  static std::vector<StringRef>
  getRegisteredCheckers(bool IncludeExperimental = false);

<<<<<<< HEAD
  /// \brief Pair of checker name and enable/disable.
  std::vector<std::pair<std::string, bool> > CheckersControlList;
=======
  /// Pair of checker name and enable/disable.
  std::vector<std::pair<std::string, bool>> CheckersControlList;
>>>>>>> b2b84690
  
  /// A key-value table of use-specified configuration values.
  ConfigTable Config;
  AnalysisStores AnalysisStoreOpt = RegionStoreModel;
  AnalysisConstraints AnalysisConstraintsOpt = RangeConstraintsModel;
  AnalysisDiagClients AnalysisDiagOpt = PD_HTML;
  AnalysisPurgeMode AnalysisPurgeOpt = PurgeStmt;
  
  std::string AnalyzeSpecificFunction;

  /// Store full compiler invocation for reproducible instructions in the
  /// generated report.
  std::string FullCompilerInvocation;
  
  /// The maximum number of times the analyzer visits a block.
  unsigned maxBlockVisitOnPath;
  
<<<<<<< HEAD
  
  /// \brief Disable all analyzer checks.
=======
  /// Disable all analyzer checks.
>>>>>>> b2b84690
  ///
  /// This flag allows one to disable analyzer checks on the code processed by
  /// the given analysis consumer. Note, the code will get parsed and the
  /// command-line options will get checked.
  unsigned DisableAllChecks : 1;

  unsigned ShowCheckerHelp : 1;
  unsigned ShowEnabledCheckerList : 1;
  unsigned AnalyzeAll : 1;
  unsigned AnalyzerDisplayProgress : 1;
  unsigned AnalyzeNestedBlocks : 1;

<<<<<<< HEAD
  /// \brief The flag regulates if we should eagerly assume evaluations of
=======
  /// The flag regulates if we should eagerly assume evaluations of
>>>>>>> b2b84690
  /// conditionals, thus, bifurcating the path.
  ///
  /// This flag indicates how the engine should handle expressions such as: 'x =
  /// (y != 0)'.  When this flag is true then the subexpression 'y != 0' will be
  /// eagerly assumed to be true or false, thus evaluating it to the integers 0
  /// or 1 respectively.  The upside is that this can increase analysis
  /// precision until we have a better way to lazily evaluate such logic.  The
  /// downside is that it eagerly bifurcates paths.
  unsigned eagerlyAssumeBinOpBifurcation : 1;
  
  unsigned TrimGraph : 1;
  unsigned visualizeExplodedGraphWithGraphViz : 1;
  unsigned visualizeExplodedGraphWithUbiGraph : 1;
  unsigned UnoptimizedCFG : 1;
  unsigned PrintStats : 1;
  
  /// Do not re-analyze paths leading to exhausted nodes with a different
  /// strategy. We get better code coverage when retry is enabled.
  unsigned NoRetryExhausted : 1;
  
  /// The inlining stack depth limit.
  // Cap the stack depth at 4 calls (5 stack frames, base + 4 calls).
  unsigned InlineMaxStackDepth = 5;
  
  /// The mode of function selection used during inlining.
  AnalysisInliningMode InliningMode = NoRedundancy;

  enum class ExplorationStrategyKind {
    DFS,
    BFS,
    UnexploredFirst,
    UnexploredFirstQueue,
    BFSBlockDFSContents,
    NotSet
  };

private:
  ExplorationStrategyKind ExplorationStrategy = ExplorationStrategyKind::NotSet;

  /// Describes the kinds for high-level analyzer mode.
  enum UserModeKind {
    UMK_NotSet = 0,

    /// Perform shallow but fast analyzes.
    UMK_Shallow = 1,

    /// Perform deep analyzes.
    UMK_Deep = 2
  };

  /// Controls the high-level analyzer mode, which influences the default 
  /// settings for some of the lower-level config options (such as IPAMode).
  /// \sa getUserMode
  UserModeKind UserMode = UMK_NotSet;

  /// Controls the mode of inter-procedural analysis.
  IPAKind IPAMode = IPAK_NotSet;

  /// Controls which C++ member functions will be considered for inlining.
  CXXInlineableMemberKind CXXMemberInliningMode;
  
  /// \sa includeImplicitDtorsInCFG
  Optional<bool> IncludeImplicitDtorsInCFG;

  /// \sa includeTemporaryDtorsInCFG
  Optional<bool> IncludeTemporaryDtorsInCFG;

  /// \sa IncludeLifetimeInCFG
  Optional<bool> IncludeLifetimeInCFG;

<<<<<<< HEAD
=======
  /// \sa IncludeLoopExitInCFG
  Optional<bool> IncludeLoopExitInCFG;

  /// \sa IncludeRichConstructorsInCFG
  Optional<bool> IncludeRichConstructorsInCFG;

>>>>>>> b2b84690
  /// \sa mayInlineCXXStandardLibrary
  Optional<bool> InlineCXXStandardLibrary;
  
  /// \sa includeScopesInCFG
  Optional<bool> IncludeScopesInCFG;

  /// \sa mayInlineTemplateFunctions
  Optional<bool> InlineTemplateFunctions;

  /// \sa mayInlineCXXAllocator
  Optional<bool> InlineCXXAllocator;

  /// \sa mayInlineCXXContainerMethods
  Optional<bool> InlineCXXContainerMethods;

  /// \sa mayInlineCXXSharedPtrDtor
  Optional<bool> InlineCXXSharedPtrDtor;

  /// \sa mayInlineCXXTemporaryDtors
  Optional<bool> InlineCXXTemporaryDtors;

  /// \sa mayInlineObjCMethod
  Optional<bool> ObjCInliningMode;

  // Cache of the "ipa-always-inline-size" setting.
  // \sa getAlwaysInlineSize
  Optional<unsigned> AlwaysInlineSize;

  /// \sa shouldSuppressNullReturnPaths
  Optional<bool> SuppressNullReturnPaths;

  // \sa getMaxInlinableSize
  Optional<unsigned> MaxInlinableSize;

  /// \sa shouldAvoidSuppressingNullArgumentPaths
  Optional<bool> AvoidSuppressingNullArgumentPaths;

  /// \sa shouldSuppressInlinedDefensiveChecks
  Optional<bool> SuppressInlinedDefensiveChecks;

  /// \sa shouldSuppressFromCXXStandardLibrary
  Optional<bool> SuppressFromCXXStandardLibrary;

  /// \sa shouldCrosscheckWithZ3
  Optional<bool> CrosscheckWithZ3;

  /// \sa reportIssuesInMainSourceFile
  Optional<bool> ReportIssuesInMainSourceFile;

  /// \sa StableReportFilename
  Optional<bool> StableReportFilename;

<<<<<<< HEAD
=======
  Optional<bool> SerializeStats;

>>>>>>> b2b84690
  /// \sa getGraphTrimInterval
  Optional<unsigned> GraphTrimInterval;

  /// \sa getMaxSymbolComplexity
  Optional<unsigned> MaxSymbolComplexity;

  /// \sa getMaxTimesInlineLarge
  Optional<unsigned> MaxTimesInlineLarge;

  /// \sa getMinCFGSizeTreatFunctionsAsLarge
  Optional<unsigned> MinCFGSizeTreatFunctionsAsLarge;

  /// \sa getMaxNodesPerTopLevelFunction
  Optional<unsigned> MaxNodesPerTopLevelFunction;

  /// \sa shouldInlineLambdas
  Optional<bool> InlineLambdas;

  /// \sa shouldWidenLoops
  Optional<bool> WidenLoops;

<<<<<<< HEAD
  /// \sa shouldDisplayNotesAsEvents
  Optional<bool> DisplayNotesAsEvents;

=======
  /// \sa shouldUnrollLoops
  Optional<bool> UnrollLoops;

  /// \sa shouldDisplayNotesAsEvents
  Optional<bool> DisplayNotesAsEvents;

  /// \sa shouldAggressivelySimplifyRelationalComparison
  Optional<bool> AggressiveRelationalComparisonSimplification;

  /// \sa getCTUDir
  Optional<StringRef> CTUDir;

  /// \sa getCTUIndexName
  Optional<StringRef> CTUIndexName;

  /// \sa naiveCTUEnabled
  Optional<bool> NaiveCTU;

  /// \sa shouldElideConstructors
  Optional<bool> ElideConstructors;


>>>>>>> b2b84690
  /// A helper function that retrieves option for a given full-qualified
  /// checker name.
  /// Options for checkers can be specified via 'analyzer-config' command-line
  /// option.
  /// Example:
  /// @code-analyzer-config unix.Malloc:OptionName=CheckerOptionValue @endcode
  /// or @code-analyzer-config unix:OptionName=GroupOptionValue @endcode
  /// for groups of checkers.
  /// @param [in] CheckerName  Full-qualified checker name, like
  /// alpha.unix.StreamChecker.
  /// @param [in] OptionName  Name of the option to get.
  /// @param [in] Default  Default value if no option is specified.
  /// @param [in] SearchInParents If set to true and the searched option was not
  /// specified for the given checker the options for the parent packages will
  /// be searched as well. The inner packages take precedence over the outer
  /// ones.
  /// @retval CheckerOptionValue  An option for a checker if it was specified.
  /// @retval GroupOptionValue  An option for group if it was specified and no
  /// checker-specific options were found. The closer group to checker,
  /// the more priority it has. For example, @c coregroup.subgroup has more
  /// priority than @c coregroup for @c coregroup.subgroup.CheckerName checker.
  /// @retval Default  If nor checker option, nor group option was found.
  StringRef getCheckerOption(StringRef CheckerName, StringRef OptionName,
                             StringRef Default,
                             bool SearchInParents = false);

public:
<<<<<<< HEAD
=======
  AnalyzerOptions()
      : DisableAllChecks(false), ShowCheckerHelp(false),
        ShowEnabledCheckerList(false), AnalyzeAll(false),
        AnalyzerDisplayProgress(false), AnalyzeNestedBlocks(false),
        eagerlyAssumeBinOpBifurcation(false), TrimGraph(false),
        visualizeExplodedGraphWithGraphViz(false),
        visualizeExplodedGraphWithUbiGraph(false), UnoptimizedCFG(false),
        PrintStats(false), NoRetryExhausted(false), CXXMemberInliningMode() {}

>>>>>>> b2b84690
  /// Interprets an option's string value as a boolean. The "true" string is
  /// interpreted as true and the "false" string is interpreted as false.
  ///
  /// If an option value is not provided, returns the given \p DefaultVal.
  /// @param [in] Name Name for option to retrieve.
  /// @param [in] DefaultVal Default value returned if no such option was
  /// specified.
  /// @param [in] C The optional checker parameter that can be used to restrict
  /// the search to the options of this particular checker (and its parents
<<<<<<< HEAD
  /// dependening on search mode).
=======
  /// depending on search mode).
>>>>>>> b2b84690
  /// @param [in] SearchInParents If set to true and the searched option was not
  /// specified for the given checker the options for the parent packages will
  /// be searched as well. The inner packages take precedence over the outer
  /// ones.
  bool getBooleanOption(StringRef Name, bool DefaultVal,
                        const ento::CheckerBase *C = nullptr,
                        bool SearchInParents = false);

  /// Variant that accepts a Optional value to cache the result.
  ///
  /// @param [in,out] V Return value storage, returned if parameter contains
  /// an existing valid option, else it is used to store a return value
  /// @param [in] Name Name for option to retrieve.
  /// @param [in] DefaultVal Default value returned if no such option was
  /// specified.
  /// @param [in] C The optional checker parameter that can be used to restrict
  /// the search to the options of this particular checker (and its parents
<<<<<<< HEAD
  /// dependening on search mode).
=======
  /// depending on search mode).
>>>>>>> b2b84690
  /// @param [in] SearchInParents If set to true and the searched option was not
  /// specified for the given checker the options for the parent packages will
  /// be searched as well. The inner packages take precedence over the outer
  /// ones.
  bool getBooleanOption(Optional<bool> &V, StringRef Name, bool DefaultVal,
                        const ento::CheckerBase *C  = nullptr,
                        bool SearchInParents = false);

  /// Interprets an option's string value as an integer value.
  ///
  /// If an option value is not provided, returns the given \p DefaultVal.
  /// @param [in] Name Name for option to retrieve.
  /// @param [in] DefaultVal Default value returned if no such option was
  /// specified.
  /// @param [in] C The optional checker parameter that can be used to restrict
  /// the search to the options of this particular checker (and its parents
<<<<<<< HEAD
  /// dependening on search mode).
=======
  /// depending on search mode).
>>>>>>> b2b84690
  /// @param [in] SearchInParents If set to true and the searched option was not
  /// specified for the given checker the options for the parent packages will
  /// be searched as well. The inner packages take precedence over the outer
  /// ones.
  int getOptionAsInteger(StringRef Name, int DefaultVal,
                         const ento::CheckerBase *C = nullptr,
                         bool SearchInParents = false);

  /// Query an option's string value.
  ///
  /// If an option value is not provided, returns the given \p DefaultVal.
  /// @param [in] Name Name for option to retrieve.
  /// @param [in] DefaultVal Default value returned if no such option was
  /// specified.
  /// @param [in] C The optional checker parameter that can be used to restrict
  /// the search to the options of this particular checker (and its parents
<<<<<<< HEAD
  /// dependening on search mode).
=======
  /// depending on search mode).
>>>>>>> b2b84690
  /// @param [in] SearchInParents If set to true and the searched option was not
  /// specified for the given checker the options for the parent packages will
  /// be searched as well. The inner packages take precedence over the outer
  /// ones.
  StringRef getOptionAsString(StringRef Name, StringRef DefaultVal,
                              const ento::CheckerBase *C = nullptr,
                              bool SearchInParents = false);

<<<<<<< HEAD
  /// \brief Retrieves and sets the UserMode. This is a high-level option,
=======
  /// Retrieves and sets the UserMode. This is a high-level option,
>>>>>>> b2b84690
  /// which is used to set other low-level options. It is not accessible
  /// outside of AnalyzerOptions.
  UserModeKind getUserMode();

  ExplorationStrategyKind getExplorationStrategy();

  /// Returns the inter-procedural analysis mode.
  IPAKind getIPAMode();

  /// Returns the option controlling which C++ member functions will be
  /// considered for inlining.
  ///
  /// This is controlled by the 'c++-inlining' config option.
  ///
  /// \sa CXXMemberInliningMode
  bool mayInlineCXXMemberFunction(CXXInlineableMemberKind K);

  /// Returns true if ObjectiveC inlining is enabled, false otherwise.
  bool mayInlineObjCMethod();

  /// Returns whether or not the destructors for C++ temporary objects should
  /// be included in the CFG.
  ///
  /// This is controlled by the 'cfg-temporary-dtors' config option, which
  /// accepts the values "true" and "false".
  bool includeTemporaryDtorsInCFG();

  /// Returns whether or not implicit destructors for C++ objects should
  /// be included in the CFG.
  ///
  /// This is controlled by the 'cfg-implicit-dtors' config option, which
  /// accepts the values "true" and "false".
  bool includeImplicitDtorsInCFG();

  /// Returns whether or not end-of-lifetime information should be included in
  /// the CFG.
  ///
  /// This is controlled by the 'cfg-lifetime' config option, which accepts
  /// the values "true" and "false".
  bool includeLifetimeInCFG();

<<<<<<< HEAD
=======
  /// Returns whether or not the end of the loop information should be included
  /// in the CFG.
  ///
  /// This is controlled by the 'cfg-loopexit' config option, which accepts
  /// the values "true" and "false".
  bool includeLoopExitInCFG();

  /// Returns whether or not construction site information should be included
  /// in the CFG C++ constructor elements.
  ///
  /// This is controlled by the 'cfg-rich-constructors' config options,
  /// which accepts the values "true" and "false".
  bool includeRichConstructorsInCFG();

  /// Returns whether or not scope information should be included in the CFG.
  ///
  /// This is controlled by the 'cfg-scope-info' config option, which accepts
  /// the values "true" and "false".
  bool includeScopesInCFG();

>>>>>>> b2b84690
  /// Returns whether or not C++ standard library functions may be considered
  /// for inlining.
  ///
  /// This is controlled by the 'c++-stdlib-inlining' config option, which
  /// accepts the values "true" and "false".
  bool mayInlineCXXStandardLibrary();

  /// Returns whether or not templated functions may be considered for inlining.
  ///
  /// This is controlled by the 'c++-template-inlining' config option, which
  /// accepts the values "true" and "false".
  bool mayInlineTemplateFunctions();

  /// Returns whether or not allocator call may be considered for inlining.
  ///
  /// This is controlled by the 'c++-allocator-inlining' config option, which
  /// accepts the values "true" and "false".
  bool mayInlineCXXAllocator();

  /// Returns whether or not methods of C++ container objects may be considered
  /// for inlining.
  ///
  /// This is controlled by the 'c++-container-inlining' config option, which
  /// accepts the values "true" and "false".
  bool mayInlineCXXContainerMethods();

  /// Returns whether or not the destructor of C++ 'shared_ptr' may be
  /// considered for inlining.
  ///
  /// This covers std::shared_ptr, std::tr1::shared_ptr, and boost::shared_ptr,
  /// and indeed any destructor named "~shared_ptr".
  ///
  /// This is controlled by the 'c++-shared_ptr-inlining' config option, which
  /// accepts the values "true" and "false".
  bool mayInlineCXXSharedPtrDtor();

  /// Returns true if C++ temporary destructors should be inlined during
  /// analysis.
  ///
  /// If temporary destructors are disabled in the CFG via the
  /// 'cfg-temporary-dtors' option, temporary destructors would not be
  /// inlined anyway.
  ///
  /// This is controlled by the 'c++-temp-dtor-inlining' config option, which
  /// accepts the values "true" and "false".
  bool mayInlineCXXTemporaryDtors();

  /// Returns whether or not paths that go through null returns should be
  /// suppressed.
  ///
  /// This is a heuristic for avoiding bug reports with paths that go through
  /// inlined functions that are more defensive than their callers.
  ///
  /// This is controlled by the 'suppress-null-return-paths' config option,
  /// which accepts the values "true" and "false".
  bool shouldSuppressNullReturnPaths();

  /// Returns whether a bug report should \em not be suppressed if its path
  /// includes a call with a null argument, even if that call has a null return.
  ///
  /// This option has no effect when #shouldSuppressNullReturnPaths() is false.
  ///
  /// This is a counter-heuristic to avoid false negatives.
  ///
  /// This is controlled by the 'avoid-suppressing-null-argument-paths' config
  /// option, which accepts the values "true" and "false".
  bool shouldAvoidSuppressingNullArgumentPaths();

  /// Returns whether or not diagnostics containing inlined defensive NULL
  /// checks should be suppressed.
  ///
  /// This is controlled by the 'suppress-inlined-defensive-checks' config
  /// option, which accepts the values "true" and "false".
  bool shouldSuppressInlinedDefensiveChecks();

  /// Returns whether or not diagnostics reported within the C++ standard
  /// library should be suppressed.
  ///
  /// This is controlled by the 'suppress-c++-stdlib' config option,
  /// which accepts the values "true" and "false".
  bool shouldSuppressFromCXXStandardLibrary();

  /// Returns whether bug reports should be crosschecked with the Z3
  /// constraint manager backend.
  ///
  /// This is controlled by the 'crosscheck-with-z3' config option,
  /// which accepts the values "true" and "false".
  bool shouldCrosscheckWithZ3();

  /// Returns whether or not the diagnostic report should be always reported
  /// in the main source file and not the headers.
  ///
  /// This is controlled by the 'report-in-main-source-file' config option,
  /// which accepts the values "true" and "false".
  bool shouldReportIssuesInMainSourceFile();

  /// Returns whether or not the report filename should be random or not.
  ///
  /// This is controlled by the 'stable-report-filename' config option,
  /// which accepts the values "true" and "false". Default = false
  bool shouldWriteStableReportFilename();

<<<<<<< HEAD
=======
  /// \return Whether the analyzer should
  /// serialize statistics to plist output.
  /// Statistics would be serialized in JSON format inside the main dictionary
  /// under the \c statistics key.
  /// Available only if compiled in assert mode or with LLVM statistics
  /// explicitly enabled.
  bool shouldSerializeStats();

>>>>>>> b2b84690
  /// Returns whether irrelevant parts of a bug report path should be pruned
  /// out of the final output.
  ///
  /// This is controlled by the 'prune-paths' config option, which accepts the
  /// values "true" and "false".
  bool shouldPrunePaths();

  /// Returns true if 'static' initializers should be in conditional logic
  /// in the CFG.
  bool shouldConditionalizeStaticInitializers();

  // Returns the size of the functions (in basic blocks), which should be
  // considered to be small enough to always inline.
  //
  // This is controlled by "ipa-always-inline-size" analyzer-config option.
  unsigned getAlwaysInlineSize();

  // Returns the bound on the number of basic blocks in an inlined function
  // (50 by default).
  //
  // This is controlled by "-analyzer-config max-inlinable-size" option.
  unsigned getMaxInlinableSize();

  /// Returns true if the analyzer engine should synthesize fake bodies
  /// for well-known functions.
  bool shouldSynthesizeBodies();

  /// Returns how often nodes in the ExplodedGraph should be recycled to save
  /// memory.
  ///
  /// This is controlled by the 'graph-trim-interval' config option. To disable
  /// node reclamation, set the option to "0".
  unsigned getGraphTrimInterval();

  /// Returns the maximum complexity of symbolic constraint (50 by default).
  ///
  /// This is controlled by "-analyzer-config max-symbol-complexity" option.
  unsigned getMaxSymbolComplexity();

  /// Returns the maximum times a large function could be inlined.
  ///
  /// This is controlled by the 'max-times-inline-large' config option.
  unsigned getMaxTimesInlineLarge();

  /// Returns the number of basic blocks a function needs to have to be
  /// considered large for the 'max-times-inline-large' config option.
  ///
  /// This is controlled by the 'min-cfg-size-treat-functions-as-large' config
  /// option.
  unsigned getMinCFGSizeTreatFunctionsAsLarge();

  /// Returns the maximum number of nodes the analyzer can generate while
  /// exploring a top level function (for each exploded graph).
  /// 150000 is default; 0 means no limit.
  ///
  /// This is controlled by the 'max-nodes' config option.
  unsigned getMaxNodesPerTopLevelFunction();

  /// Returns true if lambdas should be inlined. Otherwise a sink node will be
  /// generated each time a LambdaExpr is visited.
  bool shouldInlineLambdas();
<<<<<<< HEAD

  /// Returns true if the analysis should try to widen loops.
  /// This is controlled by the 'widen-loops' config option.
  bool shouldWidenLoops();

  /// Returns true if the bug reporter should transparently treat extra note
  /// diagnostic pieces as event diagnostic pieces. Useful when the diagnostic
  /// consumer doesn't support the extra note pieces.
  ///
  /// This is controlled by the 'extra-notes-as-events' option, which defaults
  /// to false when unset.
  bool shouldDisplayNotesAsEvents();

public:
  AnalyzerOptions() :
    AnalysisStoreOpt(RegionStoreModel),
    AnalysisConstraintsOpt(RangeConstraintsModel),
    AnalysisDiagOpt(PD_HTML),
    AnalysisPurgeOpt(PurgeStmt),
    DisableAllChecks(0),
    ShowCheckerHelp(0),
    ShowEnabledCheckerList(0),
    AnalyzeAll(0),
    AnalyzerDisplayProgress(0),
    AnalyzeNestedBlocks(0),
    eagerlyAssumeBinOpBifurcation(0),
    TrimGraph(0),
    visualizeExplodedGraphWithGraphViz(0),
    visualizeExplodedGraphWithUbiGraph(0),
    UnoptimizedCFG(0),
    PrintStats(0),
    NoRetryExhausted(0),
    // Cap the stack depth at 4 calls (5 stack frames, base + 4 calls).
    InlineMaxStackDepth(5),
    InliningMode(NoRedundancy),
    UserMode(UMK_NotSet),
    IPAMode(IPAK_NotSet),
    CXXMemberInliningMode() {}
=======
>>>>>>> b2b84690

  /// Returns true if the analysis should try to widen loops.
  /// This is controlled by the 'widen-loops' config option.
  bool shouldWidenLoops();

  /// Returns true if the analysis should try to unroll loops with known bounds.
  /// This is controlled by the 'unroll-loops' config option.
  bool shouldUnrollLoops();

  /// Returns true if the bug reporter should transparently treat extra note
  /// diagnostic pieces as event diagnostic pieces. Useful when the diagnostic
  /// consumer doesn't support the extra note pieces.
  ///
  /// This is controlled by the 'extra-notes-as-events' option, which defaults
  /// to false when unset.
  bool shouldDisplayNotesAsEvents();

  /// Returns true if SValBuilder should rearrange comparisons of symbolic
  /// expressions which consist of a sum of a symbol and a concrete integer
  /// into the format where symbols are on the left-hand side and the integer
  /// is on the right. This is only done if both symbols and both concrete
  /// integers are signed, greater than or equal to the quarter of the minimum
  /// value of the type and less than or equal to the quarter of the maximum
  /// value of that type.
  ///
  /// A + n <REL> B + m becomes A - B <REL> m - n, where A and B symbolic,
  /// n and m are integers. <REL> is any of '==', '!=', '<', '<=', '>' or '>='.
  /// The rearrangement also happens with '-' instead of '+' on either or both
  /// side and also if any or both integers are missing.
  bool shouldAggressivelySimplifyRelationalComparison();

  /// Returns the directory containing the CTU related files.
  StringRef getCTUDir();

  /// Returns the name of the file containing the CTU index of functions.
  StringRef getCTUIndexName();

  /// Returns true when naive cross translation unit analysis is enabled.
  /// This is an experimental feature to inline functions from another
  /// translation units.
  bool naiveCTUEnabled();

  /// Returns true if elidable C++ copy-constructors and move-constructors
  /// should be actually elided during analysis. Both behaviors are allowed
  /// by the C++ standard, and the analyzer, like CodeGen, defaults to eliding.
  /// Starting with C++17 some elisions become mandatory, and in these cases
  /// the option will be ignored.
  bool shouldElideConstructors();
};
  
using AnalyzerOptionsRef = IntrusiveRefCntPtr<AnalyzerOptions>;
  
} // namespace clang

#endif // LLVM_CLANG_STATICANALYZER_CORE_ANALYZEROPTIONS_H<|MERGE_RESOLUTION|>--- conflicted
+++ resolved
@@ -32,10 +32,6 @@
 
 } // namespace ento
 
-namespace ento {
-class CheckerBase;
-}
-
 /// Analysis - Set of available source code analyses.
 enum Analyses {
 #define ANALYSIS(NAME, CMDFLAG, DESC, SCOPE) NAME,
@@ -132,13 +128,8 @@
   static std::vector<StringRef>
   getRegisteredCheckers(bool IncludeExperimental = false);
 
-<<<<<<< HEAD
-  /// \brief Pair of checker name and enable/disable.
-  std::vector<std::pair<std::string, bool> > CheckersControlList;
-=======
   /// Pair of checker name and enable/disable.
   std::vector<std::pair<std::string, bool>> CheckersControlList;
->>>>>>> b2b84690
   
   /// A key-value table of use-specified configuration values.
   ConfigTable Config;
@@ -156,12 +147,7 @@
   /// The maximum number of times the analyzer visits a block.
   unsigned maxBlockVisitOnPath;
   
-<<<<<<< HEAD
-  
-  /// \brief Disable all analyzer checks.
-=======
   /// Disable all analyzer checks.
->>>>>>> b2b84690
   ///
   /// This flag allows one to disable analyzer checks on the code processed by
   /// the given analysis consumer. Note, the code will get parsed and the
@@ -174,11 +160,7 @@
   unsigned AnalyzerDisplayProgress : 1;
   unsigned AnalyzeNestedBlocks : 1;
 
-<<<<<<< HEAD
-  /// \brief The flag regulates if we should eagerly assume evaluations of
-=======
   /// The flag regulates if we should eagerly assume evaluations of
->>>>>>> b2b84690
   /// conditionals, thus, bifurcating the path.
   ///
   /// This flag indicates how the engine should handle expressions such as: 'x =
@@ -249,15 +231,12 @@
   /// \sa IncludeLifetimeInCFG
   Optional<bool> IncludeLifetimeInCFG;
 
-<<<<<<< HEAD
-=======
   /// \sa IncludeLoopExitInCFG
   Optional<bool> IncludeLoopExitInCFG;
 
   /// \sa IncludeRichConstructorsInCFG
   Optional<bool> IncludeRichConstructorsInCFG;
 
->>>>>>> b2b84690
   /// \sa mayInlineCXXStandardLibrary
   Optional<bool> InlineCXXStandardLibrary;
   
@@ -310,11 +289,8 @@
   /// \sa StableReportFilename
   Optional<bool> StableReportFilename;
 
-<<<<<<< HEAD
-=======
   Optional<bool> SerializeStats;
 
->>>>>>> b2b84690
   /// \sa getGraphTrimInterval
   Optional<unsigned> GraphTrimInterval;
 
@@ -336,17 +312,12 @@
   /// \sa shouldWidenLoops
   Optional<bool> WidenLoops;
 
-<<<<<<< HEAD
+  /// \sa shouldUnrollLoops
+  Optional<bool> UnrollLoops;
+
   /// \sa shouldDisplayNotesAsEvents
   Optional<bool> DisplayNotesAsEvents;
 
-=======
-  /// \sa shouldUnrollLoops
-  Optional<bool> UnrollLoops;
-
-  /// \sa shouldDisplayNotesAsEvents
-  Optional<bool> DisplayNotesAsEvents;
-
   /// \sa shouldAggressivelySimplifyRelationalComparison
   Optional<bool> AggressiveRelationalComparisonSimplification;
 
@@ -363,7 +334,6 @@
   Optional<bool> ElideConstructors;
 
 
->>>>>>> b2b84690
   /// A helper function that retrieves option for a given full-qualified
   /// checker name.
   /// Options for checkers can be specified via 'analyzer-config' command-line
@@ -391,8 +361,6 @@
                              bool SearchInParents = false);
 
 public:
-<<<<<<< HEAD
-=======
   AnalyzerOptions()
       : DisableAllChecks(false), ShowCheckerHelp(false),
         ShowEnabledCheckerList(false), AnalyzeAll(false),
@@ -402,7 +370,6 @@
         visualizeExplodedGraphWithUbiGraph(false), UnoptimizedCFG(false),
         PrintStats(false), NoRetryExhausted(false), CXXMemberInliningMode() {}
 
->>>>>>> b2b84690
   /// Interprets an option's string value as a boolean. The "true" string is
   /// interpreted as true and the "false" string is interpreted as false.
   ///
@@ -412,11 +379,7 @@
   /// specified.
   /// @param [in] C The optional checker parameter that can be used to restrict
   /// the search to the options of this particular checker (and its parents
-<<<<<<< HEAD
-  /// dependening on search mode).
-=======
   /// depending on search mode).
->>>>>>> b2b84690
   /// @param [in] SearchInParents If set to true and the searched option was not
   /// specified for the given checker the options for the parent packages will
   /// be searched as well. The inner packages take precedence over the outer
@@ -434,11 +397,7 @@
   /// specified.
   /// @param [in] C The optional checker parameter that can be used to restrict
   /// the search to the options of this particular checker (and its parents
-<<<<<<< HEAD
-  /// dependening on search mode).
-=======
   /// depending on search mode).
->>>>>>> b2b84690
   /// @param [in] SearchInParents If set to true and the searched option was not
   /// specified for the given checker the options for the parent packages will
   /// be searched as well. The inner packages take precedence over the outer
@@ -455,11 +414,7 @@
   /// specified.
   /// @param [in] C The optional checker parameter that can be used to restrict
   /// the search to the options of this particular checker (and its parents
-<<<<<<< HEAD
-  /// dependening on search mode).
-=======
   /// depending on search mode).
->>>>>>> b2b84690
   /// @param [in] SearchInParents If set to true and the searched option was not
   /// specified for the given checker the options for the parent packages will
   /// be searched as well. The inner packages take precedence over the outer
@@ -476,11 +431,7 @@
   /// specified.
   /// @param [in] C The optional checker parameter that can be used to restrict
   /// the search to the options of this particular checker (and its parents
-<<<<<<< HEAD
-  /// dependening on search mode).
-=======
   /// depending on search mode).
->>>>>>> b2b84690
   /// @param [in] SearchInParents If set to true and the searched option was not
   /// specified for the given checker the options for the parent packages will
   /// be searched as well. The inner packages take precedence over the outer
@@ -489,11 +440,7 @@
                               const ento::CheckerBase *C = nullptr,
                               bool SearchInParents = false);
 
-<<<<<<< HEAD
-  /// \brief Retrieves and sets the UserMode. This is a high-level option,
-=======
   /// Retrieves and sets the UserMode. This is a high-level option,
->>>>>>> b2b84690
   /// which is used to set other low-level options. It is not accessible
   /// outside of AnalyzerOptions.
   UserModeKind getUserMode();
@@ -535,8 +482,6 @@
   /// the values "true" and "false".
   bool includeLifetimeInCFG();
 
-<<<<<<< HEAD
-=======
   /// Returns whether or not the end of the loop information should be included
   /// in the CFG.
   ///
@@ -557,7 +502,6 @@
   /// the values "true" and "false".
   bool includeScopesInCFG();
 
->>>>>>> b2b84690
   /// Returns whether or not C++ standard library functions may be considered
   /// for inlining.
   ///
@@ -660,8 +604,6 @@
   /// which accepts the values "true" and "false". Default = false
   bool shouldWriteStableReportFilename();
 
-<<<<<<< HEAD
-=======
   /// \return Whether the analyzer should
   /// serialize statistics to plist output.
   /// Statistics would be serialized in JSON format inside the main dictionary
@@ -670,7 +612,6 @@
   /// explicitly enabled.
   bool shouldSerializeStats();
 
->>>>>>> b2b84690
   /// Returns whether irrelevant parts of a bug report path should be pruned
   /// out of the final output.
   ///
@@ -732,47 +673,6 @@
   /// Returns true if lambdas should be inlined. Otherwise a sink node will be
   /// generated each time a LambdaExpr is visited.
   bool shouldInlineLambdas();
-<<<<<<< HEAD
-
-  /// Returns true if the analysis should try to widen loops.
-  /// This is controlled by the 'widen-loops' config option.
-  bool shouldWidenLoops();
-
-  /// Returns true if the bug reporter should transparently treat extra note
-  /// diagnostic pieces as event diagnostic pieces. Useful when the diagnostic
-  /// consumer doesn't support the extra note pieces.
-  ///
-  /// This is controlled by the 'extra-notes-as-events' option, which defaults
-  /// to false when unset.
-  bool shouldDisplayNotesAsEvents();
-
-public:
-  AnalyzerOptions() :
-    AnalysisStoreOpt(RegionStoreModel),
-    AnalysisConstraintsOpt(RangeConstraintsModel),
-    AnalysisDiagOpt(PD_HTML),
-    AnalysisPurgeOpt(PurgeStmt),
-    DisableAllChecks(0),
-    ShowCheckerHelp(0),
-    ShowEnabledCheckerList(0),
-    AnalyzeAll(0),
-    AnalyzerDisplayProgress(0),
-    AnalyzeNestedBlocks(0),
-    eagerlyAssumeBinOpBifurcation(0),
-    TrimGraph(0),
-    visualizeExplodedGraphWithGraphViz(0),
-    visualizeExplodedGraphWithUbiGraph(0),
-    UnoptimizedCFG(0),
-    PrintStats(0),
-    NoRetryExhausted(0),
-    // Cap the stack depth at 4 calls (5 stack frames, base + 4 calls).
-    InlineMaxStackDepth(5),
-    InliningMode(NoRedundancy),
-    UserMode(UMK_NotSet),
-    IPAMode(IPAK_NotSet),
-    CXXMemberInliningMode() {}
-=======
->>>>>>> b2b84690
 
   /// Returns true if the analysis should try to widen loops.
   /// This is controlled by the 'widen-loops' config option.
