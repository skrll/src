--- conflicted
+++ resolved
@@ -74,16 +74,12 @@
 
 class BasicValueFactory;
 class CallEvent;
-<<<<<<< HEAD
-class CXXConstructorCall;
-=======
 class CheckerManager;
 class ConstraintManager;
 class CXXTempObjectRegion;
 class MemRegion;
 class RegionAndSymbolInvalidationTraits;
 class SymbolManager;
->>>>>>> b2b84690
 
 class ExprEngine : public SubEngine {
 public:
@@ -261,11 +257,8 @@
   ///  nodes by processing the 'effects' of a CFG element.
   void processCFGElement(const CFGElement E, ExplodedNode *Pred,
                          unsigned StmtIdx, NodeBuilderContext *Ctx) override;
-<<<<<<< HEAD
-=======
 
   void ProcessStmt(const Stmt *S, ExplodedNode *Pred);
->>>>>>> b2b84690
 
   void ProcessLoopExit(const Stmt* S, ExplodedNode *Pred);
 
@@ -325,7 +318,6 @@
   /// ProcessSwitch - Called by CoreEngine.  Used to generate successor
   ///  nodes by processing the 'effects' of a switch statement.
   void processSwitch(SwitchNodeBuilder& builder) override;
-<<<<<<< HEAD
 
   /// Called by CoreEngine.  Used to notify checkers that processing a
   /// function has begun. Called for both inlined and and top-level functions.
@@ -334,16 +326,6 @@
                               const BlockEdge &L) override;
 
   /// Called by CoreEngine.  Used to notify checkers that processing a
-=======
-
-  /// Called by CoreEngine.  Used to notify checkers that processing a
-  /// function has begun. Called for both inlined and and top-level functions.
-  void processBeginOfFunction(NodeBuilderContext &BC,
-                              ExplodedNode *Pred, ExplodedNodeSet &Dst,
-                              const BlockEdge &L) override;
-
-  /// Called by CoreEngine.  Used to notify checkers that processing a
->>>>>>> b2b84690
   /// function has ended. Called for both inlined and and top-level functions.
   void processEndOfFunction(NodeBuilderContext& BC,
                             ExplodedNode *Pred,
@@ -381,18 +363,11 @@
                        const CallEvent *Call) override;
 
   /// printState - Called by ProgramStateManager to print checker-specific data.
-<<<<<<< HEAD
-  void printState(raw_ostream &Out, ProgramStateRef State,
-                  const char *NL, const char *Sep) override;
-
-  ProgramStateManager& getStateManager() override { return StateMgr; }
-=======
   void printState(raw_ostream &Out, ProgramStateRef State, const char *NL,
                   const char *Sep,
                   const LocationContext *LCtx = nullptr) override;
 
   ProgramStateManager &getStateManager() override { return StateMgr; }
->>>>>>> b2b84690
 
   StoreManager &getStoreManager() { return StateMgr.getStoreManager(); }
 
@@ -486,10 +461,6 @@
   void VisitAtomicExpr(const AtomicExpr *E, ExplodedNode *Pred,
                        ExplodedNodeSet &Dst);
 
-  /// VisitMemberExpr - Transfer function for builtin atomic expressions
-  void VisitAtomicExpr(const AtomicExpr *E, ExplodedNode *Pred,
-                       ExplodedNodeSet &Dst);
-
   /// Transfer function logic for ObjCAtSynchronizedStmts.
   void VisitObjCAtSynchronizedStmt(const ObjCAtSynchronizedStmt *S,
                                    ExplodedNode *Pred, ExplodedNodeSet &Dst);
@@ -544,10 +515,6 @@
                           const Stmt *S, bool IsBaseDtor,
                           ExplodedNode *Pred, ExplodedNodeSet &Dst,
                           const EvalCallOptions &Options);
-
-  void VisitCXXNewAllocatorCall(const CXXNewExpr *CNE,
-                                ExplodedNode *Pred,
-                                ExplodedNodeSet &Dst);
 
   void VisitCXXNewAllocatorCall(const CXXNewExpr *CNE,
                                 ExplodedNode *Pred,
@@ -592,15 +559,6 @@
                                      const CastExpr *CastE,
                                      StmtNodeBuilder &Bldr,
                                      ExplodedNode *Pred);
-<<<<<<< HEAD
-
-  void handleUOExtension(ExplodedNodeSet::iterator I,
-                         const UnaryOperator* U,
-                         StmtNodeBuilder &Bldr);
-
-public:
-=======
->>>>>>> b2b84690
 
   void handleUOExtension(ExplodedNodeSet::iterator I,
                          const UnaryOperator* U,
@@ -645,14 +603,11 @@
                            ArrayRef<const MemRegion *> Regions,
                            const CallEvent *Call,
                            RegionAndSymbolInvalidationTraits &ITraits) override;
-<<<<<<< HEAD
-=======
 
   /// A simple wrapper when you only need to notify checkers of pointer-escape
   /// of a single value.
   ProgramStateRef escapeValue(ProgramStateRef State, SVal V,
                               PointerEscapeKind K) const;
->>>>>>> b2b84690
 
 public:
   // FIXME: 'tag' should be removed, and a LocationContext should be used
@@ -675,15 +630,12 @@
   void evalStore(ExplodedNodeSet &Dst, const Expr *AssignE, const Expr *StoreE,
                  ExplodedNode *Pred, ProgramStateRef St, SVal TargetLV, SVal Val,
                  const ProgramPointTag *tag = nullptr);
-<<<<<<< HEAD
-=======
 
   /// Return the CFG element corresponding to the worklist element
   /// that is currently being processed by ExprEngine.
   CFGElement getCurrentCFGElement() {
     return (*currBldrCtx->getBlock())[currStmtIdx];
   }
->>>>>>> b2b84690
 
   /// Create a new state in which the call return value is binded to the
   /// call origin expression.
@@ -774,8 +726,6 @@
                                                 const Expr *InitWithAdjustments,
                                                 const Expr *Result = nullptr);
 
-<<<<<<< HEAD
-=======
   /// Returns a region representing the first element of a (possibly
   /// multi-dimensional) array, for the purposes of element construction or
   /// destruction.
@@ -787,7 +737,6 @@
   static SVal makeZeroElementRegion(ProgramStateRef State, SVal LValue,
                                     QualType &Ty, bool &IsArray);
 
->>>>>>> b2b84690
   /// For a DeclStmt or CXXInitCtorInitializer, walk backward in the current CFG
   /// block to find the constructor expression that directly constructed into
   /// the storage for this statement. Returns null if the constructor for this
@@ -795,22 +744,6 @@
   /// constructing into an existing region.
   const CXXConstructExpr *findDirectConstructorForCurrentCFGElement();
 
-<<<<<<< HEAD
-  /// For a CXXConstructExpr, walk forward in the current CFG block to find the
-  /// CFGElement for the DeclStmt or CXXInitCtorInitializer for which is
-  /// directly constructed by this constructor. Returns None if the current
-  /// constructor expression did not directly construct into an existing
-  /// region.
-  Optional<CFGElement> findElementDirectlyInitializedByCurrentConstructor();
-
-  /// For a given constructor, look forward in the current CFG block to
-  /// determine the region into which an object will be constructed by \p CE.
-  /// Returns either a field or local variable region if the object will be
-  /// directly constructed in an existing region or a temporary object region
-  /// if not.
-  const MemRegion *getRegionForConstructedObject(const CXXConstructExpr *CE,
-                                                 ExplodedNode *Pred);
-=======
   /// Update the program state with all the path-sensitive information
   /// that's necessary to perform construction of an object with a given
   /// syntactic construction context. If the construction context is unavailable
@@ -874,7 +807,6 @@
   static bool areAllObjectsFullyConstructed(ProgramStateRef State,
                                             const LocationContext *FromLC,
                                             const LocationContext *ToLC);
->>>>>>> b2b84690
 };
 
 /// Traits for storing the call processing policy inside GDM.
