//===- PathDiagnostic.h - Path-Specific Diagnostic Handling -----*- C++ -*-===//
//
//                     The LLVM Compiler Infrastructure
//
// This file is distributed under the University of Illinois Open Source
// License. See LICENSE.TXT for details.
//
//===----------------------------------------------------------------------===//
//
//  This file defines the PathDiagnostic-related interfaces.
//
//===----------------------------------------------------------------------===//

#ifndef LLVM_CLANG_STATICANALYZER_CORE_BUGREPORTER_PATHDIAGNOSTIC_H
#define LLVM_CLANG_STATICANALYZER_CORE_BUGREPORTER_PATHDIAGNOSTIC_H

#include "clang/AST/Stmt.h"
#include "clang/Analysis/AnalysisDeclContext.h"
#include "clang/Basic/LLVM.h"
#include "clang/Basic/SourceLocation.h"
#include "llvm/ADT/ArrayRef.h"
#include "llvm/ADT/FoldingSet.h"
#include "llvm/ADT/Optional.h"
#include "llvm/ADT/PointerUnion.h"
#include "llvm/ADT/SmallVector.h"
#include "llvm/ADT/StringRef.h"
#include "llvm/Support/Allocator.h"
#include <cassert>
#include <deque>
#include <iterator>
#include <list>
<<<<<<< HEAD
=======
#include <map>
#include <memory>
#include <set>
>>>>>>> b2b84690
#include <string>
#include <utility>
#include <vector>

namespace clang {
class ConditionalOperator;
class AnalysisDeclContext;
class BinaryOperator;
class CallEnter;
class CallExitEnd;
class CallExpr;
class ConditionalOperator;
class Decl;
class Expr;
class LocationContext;
class MemberExpr;
class ProgramPoint;
class SourceManager;

namespace ento {

class ExplodedNode;
class SymExpr;

using SymbolRef = const SymExpr *;

//===----------------------------------------------------------------------===//
// High-level interface for handlers of path-sensitive diagnostics.
//===----------------------------------------------------------------------===//

class PathDiagnostic;

class PathDiagnosticConsumer {
public:
  class PDFileEntry : public llvm::FoldingSetNode {
  public:
    PDFileEntry(llvm::FoldingSetNodeID &NodeID) : NodeID(NodeID) {}

    using ConsumerFiles = std::vector<std::pair<StringRef, StringRef>>;
    
    /// A vector of <consumer,file> pairs.
    ConsumerFiles files;
    
    /// A precomputed hash tag used for uniquing PDFileEntry objects.
    const llvm::FoldingSetNodeID NodeID;

    /// Used for profiling in the FoldingSet.
    void Profile(llvm::FoldingSetNodeID &ID) { ID = NodeID; }
  };
  
  class FilesMade {
    llvm::BumpPtrAllocator Alloc;
    llvm::FoldingSet<PDFileEntry> Set;

  public:
    ~FilesMade();

    bool empty() const { return Set.empty(); }

    void addDiagnostic(const PathDiagnostic &PD,
                       StringRef ConsumerName,
                       StringRef fileName);
    
    PDFileEntry::ConsumerFiles *getFiles(const PathDiagnostic &PD);
  };

private:
  virtual void anchor();

public:
  PathDiagnosticConsumer() = default;
  virtual ~PathDiagnosticConsumer();

  void FlushDiagnostics(FilesMade *FilesMade);

  virtual void FlushDiagnosticsImpl(std::vector<const PathDiagnostic *> &Diags,
                                    FilesMade *filesMade) = 0;

  virtual StringRef getName() const = 0;
<<<<<<< HEAD

  void HandlePathDiagnostic(std::unique_ptr<PathDiagnostic> D);
=======
>>>>>>> b2b84690

  void HandlePathDiagnostic(std::unique_ptr<PathDiagnostic> D);

  enum PathGenerationScheme {
    /// Only runs visitors, no output generated.
    None,

    /// Used for HTML and text output.
    Minimal,

    /// Used for plist output, used for "arrows" generation.
    Extensive,
  };

  virtual PathGenerationScheme getGenerationScheme() const { return Minimal; }
  virtual bool supportsLogicalOpControlFlow() const { return false; }
  
  /// Return true if the PathDiagnosticConsumer supports individual
  /// PathDiagnostics that span multiple files.
  virtual bool supportsCrossFileDiagnostics() const { return false; }

protected:
  bool flushed = false;
  llvm::FoldingSet<PathDiagnostic> Diags;
};

//===----------------------------------------------------------------------===//
// Path-sensitive diagnostics.
//===----------------------------------------------------------------------===//

class PathDiagnosticRange : public SourceRange {
public:
  bool isPoint = false;

  PathDiagnosticRange(SourceRange R, bool isP = false)
<<<<<<< HEAD
    : SourceRange(R), isPoint(isP) {}

  PathDiagnosticRange() : isPoint(false) {}
=======
      : SourceRange(R), isPoint(isP) {}
  PathDiagnosticRange() = default;
>>>>>>> b2b84690
};

using LocationOrAnalysisDeclContext =
    llvm::PointerUnion<const LocationContext *, AnalysisDeclContext *>;

class PathDiagnosticLocation {
private:
  enum Kind { RangeK, SingleLocK, StmtK, DeclK } K = SingleLocK;

  const Stmt *S = nullptr;
  const Decl *D = nullptr;
  const SourceManager *SM = nullptr;
  FullSourceLoc Loc;
  PathDiagnosticRange Range;

<<<<<<< HEAD
  PathDiagnosticLocation(SourceLocation L, const SourceManager &sm,
                         Kind kind)
    : K(kind), S(nullptr), D(nullptr), SM(&sm),
      Loc(genLocation(L)), Range(genRange()) {
  }
=======
  PathDiagnosticLocation(SourceLocation L, const SourceManager &sm, Kind kind)
      : K(kind), SM(&sm), Loc(genLocation(L)), Range(genRange()) {}
>>>>>>> b2b84690

  FullSourceLoc genLocation(
      SourceLocation L = SourceLocation(),
      LocationOrAnalysisDeclContext LAC = (AnalysisDeclContext *)nullptr) const;

  PathDiagnosticRange genRange(
      LocationOrAnalysisDeclContext LAC = (AnalysisDeclContext *)nullptr) const;

public:
  /// Create an invalid location.
<<<<<<< HEAD
  PathDiagnosticLocation()
    : K(SingleLocK), S(nullptr), D(nullptr), SM(nullptr) {}
=======
  PathDiagnosticLocation() = default;
>>>>>>> b2b84690

  /// Create a location corresponding to the given statement.
  PathDiagnosticLocation(const Stmt *s,
                         const SourceManager &sm,
                         LocationOrAnalysisDeclContext lac)
<<<<<<< HEAD
    : K(s->getLocStart().isValid() ? StmtK : SingleLocK),
      S(K == StmtK ? s : nullptr),
      D(nullptr), SM(&sm),
      Loc(genLocation(SourceLocation(), lac)),
      Range(genRange(lac)) {
=======
      : K(s->getLocStart().isValid() ? StmtK : SingleLocK),
        S(K == StmtK ? s : nullptr), SM(&sm),
        Loc(genLocation(SourceLocation(), lac)), Range(genRange(lac)) {
>>>>>>> b2b84690
    assert(K == SingleLocK || S);
    assert(K == SingleLocK || Loc.isValid());
    assert(K == SingleLocK || Range.isValid());
  }

  /// Create a location corresponding to the given declaration.
  PathDiagnosticLocation(const Decl *d, const SourceManager &sm)
<<<<<<< HEAD
    : K(DeclK), S(nullptr), D(d), SM(&sm),
      Loc(genLocation()), Range(genRange()) {
=======
      : K(DeclK), D(d), SM(&sm), Loc(genLocation()), Range(genRange()) {
>>>>>>> b2b84690
    assert(D);
    assert(Loc.isValid());
    assert(Range.isValid());
  }

  /// Create a location at an explicit offset in the source.
  ///
  /// This should only be used if there are no more appropriate constructors.
  PathDiagnosticLocation(SourceLocation loc, const SourceManager &sm)
<<<<<<< HEAD
    : K(SingleLocK), S(nullptr), D(nullptr), SM(&sm), Loc(loc, sm),
      Range(genRange()) {
=======
      : SM(&sm), Loc(loc, sm), Range(genRange()) {
>>>>>>> b2b84690
    assert(Loc.isValid());
    assert(Range.isValid());
  }

  /// Create a location corresponding to the given declaration.
  static PathDiagnosticLocation create(const Decl *D,
                                       const SourceManager &SM) {
    return PathDiagnosticLocation(D, SM);
  }

  /// Create a location for the beginning of the declaration.
  static PathDiagnosticLocation createBegin(const Decl *D,
                                            const SourceManager &SM);

  /// Create a location for the beginning of the declaration.
  /// The third argument is ignored, useful for generic treatment
  /// of statements and declarations.
  static PathDiagnosticLocation
  createBegin(const Decl *D, const SourceManager &SM,
              const LocationOrAnalysisDeclContext LAC) {
    return createBegin(D, SM);
  }

  /// Create a location for the beginning of the statement.
  static PathDiagnosticLocation createBegin(const Stmt *S,
                                            const SourceManager &SM,
                                            const LocationOrAnalysisDeclContext LAC);

  /// Create a location for the end of the statement.
  ///
  /// If the statement is a CompoundStatement, the location will point to the
  /// closing brace instead of following it.
  static PathDiagnosticLocation createEnd(const Stmt *S,
                                          const SourceManager &SM,
                                       const LocationOrAnalysisDeclContext LAC);

  /// Create the location for the operator of the binary expression.
  /// Assumes the statement has a valid location.
  static PathDiagnosticLocation createOperatorLoc(const BinaryOperator *BO,
                                                  const SourceManager &SM);
  static PathDiagnosticLocation createConditionalColonLoc(
                                                  const ConditionalOperator *CO,
                                                  const SourceManager &SM);

  /// For member expressions, return the location of the '.' or '->'.
  /// Assumes the statement has a valid location.
  static PathDiagnosticLocation createMemberLoc(const MemberExpr *ME,
                                                const SourceManager &SM);

  /// Create a location for the beginning of the compound statement.
  /// Assumes the statement has a valid location.
  static PathDiagnosticLocation createBeginBrace(const CompoundStmt *CS,
                                                 const SourceManager &SM);

  /// Create a location for the end of the compound statement.
  /// Assumes the statement has a valid location.
  static PathDiagnosticLocation createEndBrace(const CompoundStmt *CS,
                                               const SourceManager &SM);

  /// Create a location for the beginning of the enclosing declaration body.
  /// Defaults to the beginning of the first statement in the declaration body.
  static PathDiagnosticLocation createDeclBegin(const LocationContext *LC,
                                                const SourceManager &SM);

  /// Constructs a location for the end of the enclosing declaration body.
  /// Defaults to the end of brace.
  static PathDiagnosticLocation createDeclEnd(const LocationContext *LC,
                                                   const SourceManager &SM);

  /// Create a location corresponding to the given valid ExplodedNode.
  static PathDiagnosticLocation create(const ProgramPoint &P,
                                       const SourceManager &SMng);

  /// Create a location corresponding to the next valid ExplodedNode as end
  /// of path location.
  static PathDiagnosticLocation createEndOfPath(const ExplodedNode* N,
                                                const SourceManager &SM);

  /// Convert the given location into a single kind location.
  static PathDiagnosticLocation createSingleLocation(
                                             const PathDiagnosticLocation &PDL);

  bool operator==(const PathDiagnosticLocation &X) const {
    return K == X.K && Loc == X.Loc && Range == X.Range;
  }

  bool operator!=(const PathDiagnosticLocation &X) const {
    return !(*this == X);
  }

  bool isValid() const {
    return SM != nullptr;
  }

  FullSourceLoc asLocation() const {
    return Loc;
  }

  PathDiagnosticRange asRange() const {
    return Range;
  }

  const Stmt *asStmt() const { assert(isValid()); return S; }
  const Stmt *getStmtOrNull() const {
    if (!isValid())
      return nullptr;
    return asStmt();
  }

  const Decl *asDecl() const { assert(isValid()); return D; }

  bool hasRange() const { return K == StmtK || K == RangeK || K == DeclK; }

  void invalidate() {
    *this = PathDiagnosticLocation();
  }

  void flatten();

  const SourceManager& getManager() const { assert(isValid()); return *SM; }
  
  void Profile(llvm::FoldingSetNodeID &ID) const;

  void dump() const;

  /// Given an exploded node, retrieve the statement that should be used 
  /// for the diagnostic location.
  static const Stmt *getStmt(const ExplodedNode *N);

  /// Retrieve the statement corresponding to the successor node.
  static const Stmt *getNextStmt(const ExplodedNode *N);
};

class PathDiagnosticLocationPair {
private:
  PathDiagnosticLocation Start, End;

public:
  PathDiagnosticLocationPair(const PathDiagnosticLocation &start,
                             const PathDiagnosticLocation &end)
      : Start(start), End(end) {}

  const PathDiagnosticLocation &getStart() const { return Start; }
  const PathDiagnosticLocation &getEnd() const { return End; }

  void setStart(const PathDiagnosticLocation &L) { Start = L; }
  void setEnd(const PathDiagnosticLocation &L) { End = L; }

  void flatten() {
    Start.flatten();
    End.flatten();
  }
  
  void Profile(llvm::FoldingSetNodeID &ID) const {
    Start.Profile(ID);
    End.Profile(ID);
  }
};

//===----------------------------------------------------------------------===//
// Path "pieces" for path-sensitive diagnostics.
//===----------------------------------------------------------------------===//

<<<<<<< HEAD
class PathDiagnosticPiece {
=======
class PathDiagnosticPiece: public llvm::FoldingSetNode {
>>>>>>> b2b84690
public:
  enum Kind { ControlFlow, Event, Macro, Call, Note };
  enum DisplayHint { Above, Below };

private:
  const std::string str;
  const Kind kind;
  const DisplayHint Hint;

  /// In the containing bug report, this piece is the last piece from
  /// the main source file.
  bool LastInMainSourceFile = false;
  
  /// A constant string that can be used to tag the PathDiagnosticPiece,
  /// typically with the identification of the creator.  The actual pointer
  /// value is meant to be an identifier; the string itself is useful for
  /// debugging.
  StringRef Tag;

  std::vector<SourceRange> ranges;

<<<<<<< HEAD
  PathDiagnosticPiece() = delete;
  PathDiagnosticPiece(const PathDiagnosticPiece &P) = delete;
  void operator=(const PathDiagnosticPiece &P) = delete;

=======
>>>>>>> b2b84690
protected:
  PathDiagnosticPiece(StringRef s, Kind k, DisplayHint hint = Below);
  PathDiagnosticPiece(Kind k, DisplayHint hint = Below);

public:
  PathDiagnosticPiece() = delete;
  PathDiagnosticPiece(const PathDiagnosticPiece &) = delete;
  PathDiagnosticPiece &operator=(const PathDiagnosticPiece &) = delete;
  virtual ~PathDiagnosticPiece();

  StringRef getString() const { return str; }

  /// Tag this PathDiagnosticPiece with the given C-string.
  void setTag(const char *tag) { Tag = tag; }
  
  /// Return the opaque tag (if any) on the PathDiagnosticPiece.
  const void *getTag() const { return Tag.data(); }
  
  /// Return the string representation of the tag.  This is useful
  /// for debugging.
  StringRef getTagStr() const { return Tag; }
  
  /// getDisplayHint - Return a hint indicating where the diagnostic should
  ///  be displayed by the PathDiagnosticConsumer.
  DisplayHint getDisplayHint() const { return Hint; }

  virtual PathDiagnosticLocation getLocation() const = 0;
  virtual void flattenLocations() = 0;

  Kind getKind() const { return kind; }

  void addRange(SourceRange R) {
    if (!R.isValid())
      return;
    ranges.push_back(R);
  }

  void addRange(SourceLocation B, SourceLocation E) {
    if (!B.isValid() || !E.isValid())
      return;
    ranges.push_back(SourceRange(B,E));
  }

  /// Return the SourceRanges associated with this PathDiagnosticPiece.
  ArrayRef<SourceRange> getRanges() const { return ranges; }

  virtual void Profile(llvm::FoldingSetNodeID &ID) const;

  void setAsLastInMainSourceFile() {
    LastInMainSourceFile = true;
  }

  bool isLastInMainSourceFile() const {
    return LastInMainSourceFile;
  }

  virtual void dump() const = 0;
};

class PathPieces : public std::list<std::shared_ptr<PathDiagnosticPiece>> {
  void flattenTo(PathPieces &Primary, PathPieces &Current,
                 bool ShouldFlattenMacros) const;
<<<<<<< HEAD
public:
=======
>>>>>>> b2b84690

public:
  PathPieces flatten(bool ShouldFlattenMacros) const {
    PathPieces Result;
    flattenTo(Result, Result, ShouldFlattenMacros);
    return Result;
  }

  void dump() const;
};

class PathDiagnosticSpotPiece : public PathDiagnosticPiece {
private:
  PathDiagnosticLocation Pos;

public:
  PathDiagnosticSpotPiece(const PathDiagnosticLocation &pos,
                          StringRef s,
                          PathDiagnosticPiece::Kind k,
                          bool addPosRange = true)
      : PathDiagnosticPiece(s, k), Pos(pos) {
    assert(Pos.isValid() && Pos.asLocation().isValid() &&
           "PathDiagnosticSpotPiece's must have a valid location.");
    if (addPosRange && Pos.hasRange()) addRange(Pos.asRange());
  }

  PathDiagnosticLocation getLocation() const override { return Pos; }
  void flattenLocations() override { Pos.flatten(); }

  void Profile(llvm::FoldingSetNodeID &ID) const override;

  static bool classof(const PathDiagnosticPiece *P) {
    return P->getKind() == Event || P->getKind() == Macro ||
           P->getKind() == Note;
  }
};

/// Interface for classes constructing Stack hints.
///
/// If a PathDiagnosticEvent occurs in a different frame than the final 
/// diagnostic the hints can be used to summarize the effect of the call.
class StackHintGenerator {
public:
  virtual ~StackHintGenerator() = 0;

  /// Construct the Diagnostic message for the given ExplodedNode.
  virtual std::string getMessage(const ExplodedNode *N) = 0;
};

/// Constructs a Stack hint for the given symbol.
///
/// The class knows how to construct the stack hint message based on
/// traversing the CallExpr associated with the call and checking if the given
/// symbol is returned or is one of the arguments.
/// The hint can be customized by redefining 'getMessageForX()' methods.
class StackHintGeneratorForSymbol : public StackHintGenerator {
private:
  SymbolRef Sym;
  std::string Msg;

public:
  StackHintGeneratorForSymbol(SymbolRef S, StringRef M) : Sym(S), Msg(M) {}
<<<<<<< HEAD
  ~StackHintGeneratorForSymbol() override {}
=======
  ~StackHintGeneratorForSymbol() override = default;
>>>>>>> b2b84690

  /// Search the call expression for the symbol Sym and dispatch the
  /// 'getMessageForX()' methods to construct a specific message.
  std::string getMessage(const ExplodedNode *N) override;

  /// Produces the message of the following form:
  ///   'Msg via Nth parameter'
  virtual std::string getMessageForArg(const Expr *ArgE, unsigned ArgIndex);

  virtual std::string getMessageForReturn(const CallExpr *CallExpr) {
    return Msg;
  }

  virtual std::string getMessageForSymbolNotFound() {
    return Msg;
  }
};

class PathDiagnosticEventPiece : public PathDiagnosticSpotPiece {
  Optional<bool> IsPrunable;

  /// If the event occurs in a different frame than the final diagnostic,
  /// supply a message that will be used to construct an extra hint on the
  /// returns from all the calls on the stack from this event to the final
  /// diagnostic.
  std::unique_ptr<StackHintGenerator> CallStackHint;

public:
  PathDiagnosticEventPiece(const PathDiagnosticLocation &pos,
                           StringRef s, bool addPosRange = true,
                           StackHintGenerator *stackHint = nullptr)
<<<<<<< HEAD
    : PathDiagnosticSpotPiece(pos, s, Event, addPosRange),
      CallStackHint(stackHint) {}

=======
      : PathDiagnosticSpotPiece(pos, s, Event, addPosRange),
        CallStackHint(stackHint) {}
>>>>>>> b2b84690
  ~PathDiagnosticEventPiece() override;

  /// Mark the diagnostic piece as being potentially prunable.  This
  /// flag may have been previously set, at which point it will not
  /// be reset unless one specifies to do so.
  void setPrunable(bool isPrunable, bool override = false) {
    if (IsPrunable.hasValue() && !override)
     return;
    IsPrunable = isPrunable;
  }

  /// Return true if the diagnostic piece is prunable.
  bool isPrunable() const {
    return IsPrunable.hasValue() ? IsPrunable.getValue() : false;
  }

  bool hasCallStackHint() { return (bool)CallStackHint; }

  /// Produce the hint for the given node. The node contains 
  /// information about the call for which the diagnostic can be generated.
  std::string getCallStackMessage(const ExplodedNode *N) {
    if (CallStackHint)
      return CallStackHint->getMessage(N);
    return {};  
  }

  void dump() const override;

  static bool classof(const PathDiagnosticPiece *P) {
    return P->getKind() == Event;
  }
};

class PathDiagnosticCallPiece : public PathDiagnosticPiece {
<<<<<<< HEAD
  PathDiagnosticCallPiece(const Decl *callerD,
                          const PathDiagnosticLocation &callReturnPos)
      : PathDiagnosticPiece(Call), Caller(callerD), Callee(nullptr),
        NoExit(false), IsCalleeAnAutosynthesizedPropertyAccessor(false),
        callReturn(callReturnPos) {}

  PathDiagnosticCallPiece(PathPieces &oldPath, const Decl *caller)
      : PathDiagnosticPiece(Call), Caller(caller), Callee(nullptr),
        NoExit(true), IsCalleeAnAutosynthesizedPropertyAccessor(false),
        path(oldPath) {}

=======
>>>>>>> b2b84690
  const Decl *Caller;
  const Decl *Callee = nullptr;

  // Flag signifying that this diagnostic has only call enter and no matching
  // call exit.
  bool NoExit;

  // Flag signifying that the callee function is an Objective-C autosynthesized
  // property getter or setter.
<<<<<<< HEAD
  bool IsCalleeAnAutosynthesizedPropertyAccessor;
=======
  bool IsCalleeAnAutosynthesizedPropertyAccessor = false;
>>>>>>> b2b84690

  // The custom string, which should appear after the call Return Diagnostic.
  // TODO: Should we allow multiple diagnostics?
  std::string CallStackMessage;

  PathDiagnosticCallPiece(const Decl *callerD,
                          const PathDiagnosticLocation &callReturnPos)
      : PathDiagnosticPiece(Call), Caller(callerD), NoExit(false),
        callReturn(callReturnPos) {}
  PathDiagnosticCallPiece(PathPieces &oldPath, const Decl *caller)
      : PathDiagnosticPiece(Call), Caller(caller), NoExit(true),
        path(oldPath) {}

public:
  PathDiagnosticLocation callEnter;
  PathDiagnosticLocation callEnterWithin;
  PathDiagnosticLocation callReturn;  
  PathPieces path;

  ~PathDiagnosticCallPiece() override;

  const Decl *getCaller() const { return Caller; }
  
  const Decl *getCallee() const { return Callee; }
  void setCallee(const CallEnter &CE, const SourceManager &SM);
  
  bool hasCallStackMessage() { return !CallStackMessage.empty(); }
  void setCallStackMessage(StringRef st) { CallStackMessage = st; }

<<<<<<< HEAD
  PathDiagnosticLocation getLocation() const override {
    return callEnter;
  }
=======
  PathDiagnosticLocation getLocation() const override { return callEnter; }
>>>>>>> b2b84690

  std::shared_ptr<PathDiagnosticEventPiece> getCallEnterEvent() const;
  std::shared_ptr<PathDiagnosticEventPiece>
  getCallEnterWithinCallerEvent() const;
  std::shared_ptr<PathDiagnosticEventPiece> getCallExitEvent() const;

  void flattenLocations() override {
    callEnter.flatten();
    callReturn.flatten();
    for (const auto &I : path)
      I->flattenLocations();
  }

  static std::shared_ptr<PathDiagnosticCallPiece>
  construct(const ExplodedNode *N, const CallExitEnd &CE,
            const SourceManager &SM);

  static PathDiagnosticCallPiece *construct(PathPieces &pieces,
                                            const Decl *caller);

  void dump() const override;

  void Profile(llvm::FoldingSetNodeID &ID) const override;

  static bool classof(const PathDiagnosticPiece *P) {
    return P->getKind() == Call;
  }
};

class PathDiagnosticControlFlowPiece : public PathDiagnosticPiece {
  std::vector<PathDiagnosticLocationPair> LPairs;

public:
  PathDiagnosticControlFlowPiece(const PathDiagnosticLocation &startPos,
                                 const PathDiagnosticLocation &endPos,
                                 StringRef s)
      : PathDiagnosticPiece(s, ControlFlow) {
    LPairs.push_back(PathDiagnosticLocationPair(startPos, endPos));
  }

  PathDiagnosticControlFlowPiece(const PathDiagnosticLocation &startPos,
                                 const PathDiagnosticLocation &endPos)
      : PathDiagnosticPiece(ControlFlow) {
    LPairs.push_back(PathDiagnosticLocationPair(startPos, endPos));
  }

<<<<<<< HEAD
    ~PathDiagnosticControlFlowPiece() override;
=======
  ~PathDiagnosticControlFlowPiece() override;
>>>>>>> b2b84690

  PathDiagnosticLocation getStartLocation() const {
    assert(!LPairs.empty() &&
           "PathDiagnosticControlFlowPiece needs at least one location.");
    return LPairs[0].getStart();
  }

  PathDiagnosticLocation getEndLocation() const {
    assert(!LPairs.empty() &&
           "PathDiagnosticControlFlowPiece needs at least one location.");
    return LPairs[0].getEnd();
  }

  void setStartLocation(const PathDiagnosticLocation &L) {
    LPairs[0].setStart(L);
  }

  void setEndLocation(const PathDiagnosticLocation &L) {
    LPairs[0].setEnd(L);
  }

  void push_back(const PathDiagnosticLocationPair &X) { LPairs.push_back(X); }

  PathDiagnosticLocation getLocation() const override {
    return getStartLocation();
  }

  using iterator = std::vector<PathDiagnosticLocationPair>::iterator;

  iterator begin() { return LPairs.begin(); }
  iterator end() { return LPairs.end(); }

  void flattenLocations() override {
<<<<<<< HEAD
    for (iterator I=begin(), E=end(); I!=E; ++I) I->flatten();
=======
    for (auto &I : *this)
      I.flatten();
>>>>>>> b2b84690
  }

  using const_iterator =
      std::vector<PathDiagnosticLocationPair>::const_iterator;

  const_iterator begin() const { return LPairs.begin(); }
  const_iterator end() const { return LPairs.end(); }

  static bool classof(const PathDiagnosticPiece *P) {
    return P->getKind() == ControlFlow;
  }

  void dump() const override;

  void Profile(llvm::FoldingSetNodeID &ID) const override;
};

class PathDiagnosticMacroPiece : public PathDiagnosticSpotPiece {
public:
  PathDiagnosticMacroPiece(const PathDiagnosticLocation &pos)
<<<<<<< HEAD
    : PathDiagnosticSpotPiece(pos, "", Macro) {}

=======
      : PathDiagnosticSpotPiece(pos, "", Macro) {}
>>>>>>> b2b84690
  ~PathDiagnosticMacroPiece() override;

  PathPieces subPieces;
  
  bool containsEvent() const;

  void flattenLocations() override {
    PathDiagnosticSpotPiece::flattenLocations();
    for (const auto &I : subPieces)
      I->flattenLocations();
  }

  static bool classof(const PathDiagnosticPiece *P) {
    return P->getKind() == Macro;
  }

  void dump() const override;

  void Profile(llvm::FoldingSetNodeID &ID) const override;
};

class PathDiagnosticNotePiece: public PathDiagnosticSpotPiece {
public:
  PathDiagnosticNotePiece(const PathDiagnosticLocation &Pos, StringRef S,
                               bool AddPosRange = true)
      : PathDiagnosticSpotPiece(Pos, S, Note, AddPosRange) {}
<<<<<<< HEAD

  ~PathDiagnosticNotePiece() override;

  static inline bool classof(const PathDiagnosticPiece *P) {
=======
  ~PathDiagnosticNotePiece() override;

  static bool classof(const PathDiagnosticPiece *P) {
>>>>>>> b2b84690
    return P->getKind() == Note;
  }

  void dump() const override;

  void Profile(llvm::FoldingSetNodeID &ID) const override;
};

/// File IDs mapped to sets of line numbers.
using FilesToLineNumsMap = std::map<unsigned, std::set<unsigned>>;

/// PathDiagnostic - PathDiagnostic objects represent a single path-sensitive
///  diagnostic.  It represents an ordered-collection of PathDiagnosticPieces,
///  each which represent the pieces of the path.
class PathDiagnostic : public llvm::FoldingSetNode {
  std::string CheckName;
  const Decl *DeclWithIssue;
  std::string BugType;
  std::string VerboseDesc;
  std::string ShortDesc;
  std::string Category;
  std::deque<std::string> OtherDesc;

  /// Loc The location of the path diagnostic report.
  PathDiagnosticLocation Loc;

  PathPieces pathImpl;
  SmallVector<PathPieces *, 3> pathStack;
  
  /// Important bug uniqueing location.
  /// The location info is useful to differentiate between bugs.
  PathDiagnosticLocation UniqueingLoc;
  const Decl *UniqueingDecl;

<<<<<<< HEAD
  PathDiagnostic() = delete;
public:
=======
  /// Lines executed in the path.
  std::unique_ptr<FilesToLineNumsMap> ExecutedLines;

public:
  PathDiagnostic() = delete;
>>>>>>> b2b84690
  PathDiagnostic(StringRef CheckName, const Decl *DeclWithIssue,
                 StringRef bugtype, StringRef verboseDesc, StringRef shortDesc,
                 StringRef category, PathDiagnosticLocation LocationToUnique,
                 const Decl *DeclToUnique,
                 std::unique_ptr<FilesToLineNumsMap> ExecutedLines);
  ~PathDiagnostic();
  
  const PathPieces &path;

  /// Return the path currently used by builders for constructing the 
  /// PathDiagnostic.
  PathPieces &getActivePath() {
    if (pathStack.empty())
      return pathImpl;
    return *pathStack.back();
  }
  
  /// Return a mutable version of 'path'.
  PathPieces &getMutablePieces() {
    return pathImpl;
  }
    
  /// Return the unrolled size of the path.
  unsigned full_size();

  void pushActivePath(PathPieces *p) { pathStack.push_back(p); }
  void popActivePath() { if (!pathStack.empty()) pathStack.pop_back(); }

  bool isWithinCall() const { return !pathStack.empty(); }

<<<<<<< HEAD
  void setEndOfPath(std::unique_ptr<PathDiagnosticPiece> EndPiece) {
=======
  void setEndOfPath(std::shared_ptr<PathDiagnosticPiece> EndPiece) {
>>>>>>> b2b84690
    assert(!Loc.isValid() && "End location already set!");
    Loc = EndPiece->getLocation();
    assert(Loc.isValid() && "Invalid location for end-of-path piece");
    getActivePath().push_back(std::move(EndPiece));
  }

  void appendToDesc(StringRef S) {
    if (!ShortDesc.empty())
      ShortDesc += S;
    VerboseDesc += S;
  }

  /// If the last piece of the report point to the header file, resets
  /// the location of the report to be the last location in the main source
  /// file.
  void resetDiagnosticLocationToMainFile();

  StringRef getVerboseDescription() const { return VerboseDesc; }

  StringRef getShortDescription() const {
    return ShortDesc.empty() ? VerboseDesc : ShortDesc;
  }
<<<<<<< HEAD
=======

>>>>>>> b2b84690
  StringRef getCheckName() const { return CheckName; }
  StringRef getBugType() const { return BugType; }
  StringRef getCategory() const { return Category; }

  /// Return the semantic context where an issue occurred.  If the
  /// issue occurs along a path, this represents the "central" area
  /// where the bug manifests.
  const Decl *getDeclWithIssue() const { return DeclWithIssue; }

  using meta_iterator = std::deque<std::string>::const_iterator;

  meta_iterator meta_begin() const { return OtherDesc.begin(); }
  meta_iterator meta_end() const { return OtherDesc.end(); }
  void addMeta(StringRef s) { OtherDesc.push_back(s); }

  using filesmap_iterator = FilesToLineNumsMap::const_iterator;

  filesmap_iterator executedLines_begin() const {
    return ExecutedLines->begin();
  }

  filesmap_iterator executedLines_end() const { return ExecutedLines->end(); }

  PathDiagnosticLocation getLocation() const {
    return Loc;
  }

  /// Get the location on which the report should be uniqued.
  PathDiagnosticLocation getUniqueingLoc() const {
    return UniqueingLoc;
  }

  /// Get the declaration containing the uniqueing location.
  const Decl *getUniqueingDecl() const {
    return UniqueingDecl;
  }

  void flattenLocations() {
    Loc.flatten();
    for (const auto &I : pathImpl)
      I->flattenLocations();
  }

  /// Profiles the diagnostic, independent of the path it references.
  ///
  /// This can be used to merge diagnostics that refer to the same issue
  /// along different paths.
  void Profile(llvm::FoldingSetNodeID &ID) const;

  /// Profiles the diagnostic, including its path.
  ///
  /// Two diagnostics with the same issue along different paths will generate
  /// different profiles.
  void FullProfile(llvm::FoldingSetNodeID &ID) const;
};  

} // namespace ento

} // namespace clang

#endif // LLVM_CLANG_STATICANALYZER_CORE_BUGREPORTER_PATHDIAGNOSTIC_H<|MERGE_RESOLUTION|>--- conflicted
+++ resolved
@@ -29,18 +29,15 @@
 #include <deque>
 #include <iterator>
 #include <list>
-<<<<<<< HEAD
-=======
 #include <map>
 #include <memory>
 #include <set>
->>>>>>> b2b84690
 #include <string>
 #include <utility>
 #include <vector>
 
 namespace clang {
-class ConditionalOperator;
+
 class AnalysisDeclContext;
 class BinaryOperator;
 class CallEnter;
@@ -114,11 +111,6 @@
                                     FilesMade *filesMade) = 0;
 
   virtual StringRef getName() const = 0;
-<<<<<<< HEAD
-
-  void HandlePathDiagnostic(std::unique_ptr<PathDiagnostic> D);
-=======
->>>>>>> b2b84690
 
   void HandlePathDiagnostic(std::unique_ptr<PathDiagnostic> D);
 
@@ -154,14 +146,8 @@
   bool isPoint = false;
 
   PathDiagnosticRange(SourceRange R, bool isP = false)
-<<<<<<< HEAD
-    : SourceRange(R), isPoint(isP) {}
-
-  PathDiagnosticRange() : isPoint(false) {}
-=======
       : SourceRange(R), isPoint(isP) {}
   PathDiagnosticRange() = default;
->>>>>>> b2b84690
 };
 
 using LocationOrAnalysisDeclContext =
@@ -177,16 +163,8 @@
   FullSourceLoc Loc;
   PathDiagnosticRange Range;
 
-<<<<<<< HEAD
-  PathDiagnosticLocation(SourceLocation L, const SourceManager &sm,
-                         Kind kind)
-    : K(kind), S(nullptr), D(nullptr), SM(&sm),
-      Loc(genLocation(L)), Range(genRange()) {
-  }
-=======
   PathDiagnosticLocation(SourceLocation L, const SourceManager &sm, Kind kind)
       : K(kind), SM(&sm), Loc(genLocation(L)), Range(genRange()) {}
->>>>>>> b2b84690
 
   FullSourceLoc genLocation(
       SourceLocation L = SourceLocation(),
@@ -197,28 +175,15 @@
 
 public:
   /// Create an invalid location.
-<<<<<<< HEAD
-  PathDiagnosticLocation()
-    : K(SingleLocK), S(nullptr), D(nullptr), SM(nullptr) {}
-=======
   PathDiagnosticLocation() = default;
->>>>>>> b2b84690
 
   /// Create a location corresponding to the given statement.
   PathDiagnosticLocation(const Stmt *s,
                          const SourceManager &sm,
                          LocationOrAnalysisDeclContext lac)
-<<<<<<< HEAD
-    : K(s->getLocStart().isValid() ? StmtK : SingleLocK),
-      S(K == StmtK ? s : nullptr),
-      D(nullptr), SM(&sm),
-      Loc(genLocation(SourceLocation(), lac)),
-      Range(genRange(lac)) {
-=======
       : K(s->getLocStart().isValid() ? StmtK : SingleLocK),
         S(K == StmtK ? s : nullptr), SM(&sm),
         Loc(genLocation(SourceLocation(), lac)), Range(genRange(lac)) {
->>>>>>> b2b84690
     assert(K == SingleLocK || S);
     assert(K == SingleLocK || Loc.isValid());
     assert(K == SingleLocK || Range.isValid());
@@ -226,12 +191,7 @@
 
   /// Create a location corresponding to the given declaration.
   PathDiagnosticLocation(const Decl *d, const SourceManager &sm)
-<<<<<<< HEAD
-    : K(DeclK), S(nullptr), D(d), SM(&sm),
-      Loc(genLocation()), Range(genRange()) {
-=======
       : K(DeclK), D(d), SM(&sm), Loc(genLocation()), Range(genRange()) {
->>>>>>> b2b84690
     assert(D);
     assert(Loc.isValid());
     assert(Range.isValid());
@@ -241,12 +201,7 @@
   ///
   /// This should only be used if there are no more appropriate constructors.
   PathDiagnosticLocation(SourceLocation loc, const SourceManager &sm)
-<<<<<<< HEAD
-    : K(SingleLocK), S(nullptr), D(nullptr), SM(&sm), Loc(loc, sm),
-      Range(genRange()) {
-=======
       : SM(&sm), Loc(loc, sm), Range(genRange()) {
->>>>>>> b2b84690
     assert(Loc.isValid());
     assert(Range.isValid());
   }
@@ -410,11 +365,7 @@
 // Path "pieces" for path-sensitive diagnostics.
 //===----------------------------------------------------------------------===//
 
-<<<<<<< HEAD
-class PathDiagnosticPiece {
-=======
 class PathDiagnosticPiece: public llvm::FoldingSetNode {
->>>>>>> b2b84690
 public:
   enum Kind { ControlFlow, Event, Macro, Call, Note };
   enum DisplayHint { Above, Below };
@@ -436,13 +387,6 @@
 
   std::vector<SourceRange> ranges;
 
-<<<<<<< HEAD
-  PathDiagnosticPiece() = delete;
-  PathDiagnosticPiece(const PathDiagnosticPiece &P) = delete;
-  void operator=(const PathDiagnosticPiece &P) = delete;
-
-=======
->>>>>>> b2b84690
 protected:
   PathDiagnosticPiece(StringRef s, Kind k, DisplayHint hint = Below);
   PathDiagnosticPiece(Kind k, DisplayHint hint = Below);
@@ -505,10 +449,6 @@
 class PathPieces : public std::list<std::shared_ptr<PathDiagnosticPiece>> {
   void flattenTo(PathPieces &Primary, PathPieces &Current,
                  bool ShouldFlattenMacros) const;
-<<<<<<< HEAD
-public:
-=======
->>>>>>> b2b84690
 
 public:
   PathPieces flatten(bool ShouldFlattenMacros) const {
@@ -571,11 +511,7 @@
 
 public:
   StackHintGeneratorForSymbol(SymbolRef S, StringRef M) : Sym(S), Msg(M) {}
-<<<<<<< HEAD
-  ~StackHintGeneratorForSymbol() override {}
-=======
   ~StackHintGeneratorForSymbol() override = default;
->>>>>>> b2b84690
 
   /// Search the call expression for the symbol Sym and dispatch the
   /// 'getMessageForX()' methods to construct a specific message.
@@ -607,14 +543,8 @@
   PathDiagnosticEventPiece(const PathDiagnosticLocation &pos,
                            StringRef s, bool addPosRange = true,
                            StackHintGenerator *stackHint = nullptr)
-<<<<<<< HEAD
-    : PathDiagnosticSpotPiece(pos, s, Event, addPosRange),
-      CallStackHint(stackHint) {}
-
-=======
       : PathDiagnosticSpotPiece(pos, s, Event, addPosRange),
         CallStackHint(stackHint) {}
->>>>>>> b2b84690
   ~PathDiagnosticEventPiece() override;
 
   /// Mark the diagnostic piece as being potentially prunable.  This
@@ -649,20 +579,6 @@
 };
 
 class PathDiagnosticCallPiece : public PathDiagnosticPiece {
-<<<<<<< HEAD
-  PathDiagnosticCallPiece(const Decl *callerD,
-                          const PathDiagnosticLocation &callReturnPos)
-      : PathDiagnosticPiece(Call), Caller(callerD), Callee(nullptr),
-        NoExit(false), IsCalleeAnAutosynthesizedPropertyAccessor(false),
-        callReturn(callReturnPos) {}
-
-  PathDiagnosticCallPiece(PathPieces &oldPath, const Decl *caller)
-      : PathDiagnosticPiece(Call), Caller(caller), Callee(nullptr),
-        NoExit(true), IsCalleeAnAutosynthesizedPropertyAccessor(false),
-        path(oldPath) {}
-
-=======
->>>>>>> b2b84690
   const Decl *Caller;
   const Decl *Callee = nullptr;
 
@@ -672,11 +588,7 @@
 
   // Flag signifying that the callee function is an Objective-C autosynthesized
   // property getter or setter.
-<<<<<<< HEAD
-  bool IsCalleeAnAutosynthesizedPropertyAccessor;
-=======
   bool IsCalleeAnAutosynthesizedPropertyAccessor = false;
->>>>>>> b2b84690
 
   // The custom string, which should appear after the call Return Diagnostic.
   // TODO: Should we allow multiple diagnostics?
@@ -706,13 +618,7 @@
   bool hasCallStackMessage() { return !CallStackMessage.empty(); }
   void setCallStackMessage(StringRef st) { CallStackMessage = st; }
 
-<<<<<<< HEAD
-  PathDiagnosticLocation getLocation() const override {
-    return callEnter;
-  }
-=======
   PathDiagnosticLocation getLocation() const override { return callEnter; }
->>>>>>> b2b84690
 
   std::shared_ptr<PathDiagnosticEventPiece> getCallEnterEvent() const;
   std::shared_ptr<PathDiagnosticEventPiece>
@@ -759,11 +665,7 @@
     LPairs.push_back(PathDiagnosticLocationPair(startPos, endPos));
   }
 
-<<<<<<< HEAD
-    ~PathDiagnosticControlFlowPiece() override;
-=======
   ~PathDiagnosticControlFlowPiece() override;
->>>>>>> b2b84690
 
   PathDiagnosticLocation getStartLocation() const {
     assert(!LPairs.empty() &&
@@ -797,12 +699,8 @@
   iterator end() { return LPairs.end(); }
 
   void flattenLocations() override {
-<<<<<<< HEAD
-    for (iterator I=begin(), E=end(); I!=E; ++I) I->flatten();
-=======
     for (auto &I : *this)
       I.flatten();
->>>>>>> b2b84690
   }
 
   using const_iterator =
@@ -823,12 +721,7 @@
 class PathDiagnosticMacroPiece : public PathDiagnosticSpotPiece {
 public:
   PathDiagnosticMacroPiece(const PathDiagnosticLocation &pos)
-<<<<<<< HEAD
-    : PathDiagnosticSpotPiece(pos, "", Macro) {}
-
-=======
       : PathDiagnosticSpotPiece(pos, "", Macro) {}
->>>>>>> b2b84690
   ~PathDiagnosticMacroPiece() override;
 
   PathPieces subPieces;
@@ -855,16 +748,9 @@
   PathDiagnosticNotePiece(const PathDiagnosticLocation &Pos, StringRef S,
                                bool AddPosRange = true)
       : PathDiagnosticSpotPiece(Pos, S, Note, AddPosRange) {}
-<<<<<<< HEAD
-
   ~PathDiagnosticNotePiece() override;
 
-  static inline bool classof(const PathDiagnosticPiece *P) {
-=======
-  ~PathDiagnosticNotePiece() override;
-
   static bool classof(const PathDiagnosticPiece *P) {
->>>>>>> b2b84690
     return P->getKind() == Note;
   }
 
@@ -899,16 +785,11 @@
   PathDiagnosticLocation UniqueingLoc;
   const Decl *UniqueingDecl;
 
-<<<<<<< HEAD
-  PathDiagnostic() = delete;
-public:
-=======
   /// Lines executed in the path.
   std::unique_ptr<FilesToLineNumsMap> ExecutedLines;
 
 public:
   PathDiagnostic() = delete;
->>>>>>> b2b84690
   PathDiagnostic(StringRef CheckName, const Decl *DeclWithIssue,
                  StringRef bugtype, StringRef verboseDesc, StringRef shortDesc,
                  StringRef category, PathDiagnosticLocation LocationToUnique,
@@ -939,11 +820,7 @@
 
   bool isWithinCall() const { return !pathStack.empty(); }
 
-<<<<<<< HEAD
-  void setEndOfPath(std::unique_ptr<PathDiagnosticPiece> EndPiece) {
-=======
   void setEndOfPath(std::shared_ptr<PathDiagnosticPiece> EndPiece) {
->>>>>>> b2b84690
     assert(!Loc.isValid() && "End location already set!");
     Loc = EndPiece->getLocation();
     assert(Loc.isValid() && "Invalid location for end-of-path piece");
@@ -966,10 +843,7 @@
   StringRef getShortDescription() const {
     return ShortDesc.empty() ? VerboseDesc : ShortDesc;
   }
-<<<<<<< HEAD
-=======
-
->>>>>>> b2b84690
+
   StringRef getCheckName() const { return CheckName; }
   StringRef getBugType() const { return BugType; }
   StringRef getCategory() const { return Category; }
