--- conflicted
+++ resolved
@@ -16,20 +16,12 @@
 
 #include "clang/Analysis/ProgramPoint.h"
 #include "clang/Basic/LangOptions.h"
-<<<<<<< HEAD
-#include "clang/StaticAnalyzer/Core/AnalyzerOptions.h"
-#include "clang/StaticAnalyzer/Core/PathSensitive/Store.h"
-#include "llvm/ADT/DenseMap.h"
-#include "llvm/ADT/SmallVector.h"
-#include <utility>
-=======
 #include "clang/StaticAnalyzer/Core/PathSensitive/ProgramState_Fwd.h"
 #include "clang/StaticAnalyzer/Core/PathSensitive/Store.h"
 #include "llvm/ADT/ArrayRef.h"
 #include "llvm/ADT/DenseMap.h"
 #include "llvm/ADT/SmallVector.h"
 #include "llvm/ADT/StringRef.h"
->>>>>>> b2b84690
 #include <vector>
 
 namespace clang {
@@ -43,25 +35,6 @@
 class TranslationUnitDecl;
 
 namespace ento {
-<<<<<<< HEAD
-  class CheckerBase;
-  class CheckerRegistry;
-  class ExprEngine;
-  class AnalysisManager;
-  class BugReporter;
-  class CheckerContext;
-  class ObjCMethodCall;
-  class SVal;
-  class ExplodedNode;
-  class ExplodedNodeSet;
-  class ExplodedGraph;
-  class ProgramState;
-  class NodeBuilder;
-  struct NodeBuilderContext;
-  class MemRegion;
-  class SymbolReaper;
-=======
->>>>>>> b2b84690
 
 class AnalysisManager;
 class BugReporter;
@@ -80,21 +53,6 @@
 class SVal;
 class SymbolReaper;
 
-<<<<<<< HEAD
-template <typename RET, typename... Ps>
-class CheckerFn<RET(Ps...)> {
-  typedef RET (*Func)(void *, Ps...);
-  Func Fn;
-public:
-  CheckerBase *Checker;
-  CheckerFn(CheckerBase *checker, Func fn) : Fn(fn), Checker(checker) { }
-  RET operator()(Ps... ps) const {
-    return Fn(Checker, ps...);
-  }
-};
-
-/// \brief Describes the different reasons a pointer escapes
-=======
 template <typename T> class CheckerFn;
 
 template <typename RET, typename... Ps>
@@ -114,7 +72,6 @@
 };
 
 /// Describes the different reasons a pointer escapes
->>>>>>> b2b84690
 /// during analysis.
 enum PointerEscapeKind {
   /// A pointer escapes due to binding its value to a location
@@ -139,23 +96,15 @@
 // name strings have a lifetime that keeps them alive at least until the path
 // diagnostics have been processed.
 class CheckName {
-<<<<<<< HEAD
+  friend class ::clang::ento::CheckerRegistry;
+
   StringRef Name;
-  friend class ::clang::ento::CheckerRegistry;
-=======
-  friend class ::clang::ento::CheckerRegistry;
-
-  StringRef Name;
-
->>>>>>> b2b84690
+
   explicit CheckName(StringRef Name) : Name(Name) {}
 
 public:
   CheckName() = default;
-<<<<<<< HEAD
-=======
-
->>>>>>> b2b84690
+
   StringRef getName() const { return Name; }
 };
 
@@ -199,38 +148,14 @@
   /// constructor.
   ///
   /// \returns a pointer to the checker object.
-<<<<<<< HEAD
-  template <typename CHECKER>
-  CHECKER *registerChecker() {
+  template <typename CHECKER, typename... AT>
+  CHECKER *registerChecker(AT... Args) {
     CheckerTag tag = getTag<CHECKER>();
     CheckerRef &ref = CheckerTags[tag];
     if (ref)
       return static_cast<CHECKER *>(ref); // already registered.
 
-    CHECKER *checker = new CHECKER();
-    checker->Name = CurrentCheckName;
-    CheckerDtors.push_back(CheckerDtor(checker, destruct<CHECKER>));
-    CHECKER::_register(checker, *this);
-    ref = checker;
-    return checker;
-  }
-
-  template <typename CHECKER>
-  CHECKER *registerChecker(AnalyzerOptions &AOpts) {
-=======
-  template <typename CHECKER, typename... AT>
-  CHECKER *registerChecker(AT... Args) {
->>>>>>> b2b84690
-    CheckerTag tag = getTag<CHECKER>();
-    CheckerRef &ref = CheckerTags[tag];
-    if (ref)
-      return static_cast<CHECKER *>(ref); // already registered.
-
-<<<<<<< HEAD
-    CHECKER *checker = new CHECKER(AOpts);
-=======
     CHECKER *checker = new CHECKER(Args...);
->>>>>>> b2b84690
     checker->Name = CurrentCheckName;
     CheckerDtors.push_back(CheckerDtor(checker, destruct<CHECKER>));
     CHECKER::_register(checker, *this);
@@ -305,11 +230,7 @@
                               wasInlined);
   }
 
-<<<<<<< HEAD
-  /// \brief Run checkers for visiting an obj-c message to nil.
-=======
   /// Run checkers for visiting an obj-c message to nil.
->>>>>>> b2b84690
   void runCheckersForObjCMessageNil(ExplodedNodeSet &Dst,
                                     const ExplodedNodeSet &Src,
                                     const ObjCMethodCall &msg,
@@ -318,12 +239,7 @@
                               Eng);
   }
 
-<<<<<<< HEAD
-
-  /// \brief Run checkers for visiting obj-c messages.
-=======
   /// Run checkers for visiting obj-c messages.
->>>>>>> b2b84690
   void runCheckersForObjCMessage(ObjCMessageVisitKind visitKind,
                                  ExplodedNodeSet &Dst,
                                  const ExplodedNodeSet &Src,
@@ -370,21 +286,13 @@
   void runCheckersForEndAnalysis(ExplodedGraph &G, BugReporter &BR,
                                  ExprEngine &Eng);
 
-<<<<<<< HEAD
-  /// \brief Run checkers on beginning of function.
-=======
   /// Run checkers on beginning of function.
->>>>>>> b2b84690
   void runCheckersForBeginFunction(ExplodedNodeSet &Dst,
                                    const BlockEdge &L,
                                    ExplodedNode *Pred,
                                    ExprEngine &Eng);
 
-<<<<<<< HEAD
-  /// \brief Run checkers on end of function.
-=======
   /// Run checkers on end of function.
->>>>>>> b2b84690
   void runCheckersForEndFunction(NodeBuilderContext &BC,
                                  ExplodedNodeSet &Dst,
                                  ExplodedNode *Pred,
@@ -422,11 +330,7 @@
                                  ExprEngine &Eng,
                                  ProgramPoint::Kind K);
 
-<<<<<<< HEAD
-  /// \brief Run checkers for region changes.
-=======
   /// Run checkers for region changes.
->>>>>>> b2b84690
   ///
   /// This corresponds to the check::RegionChanges callback.
   /// \param state The current program state.
@@ -526,16 +430,6 @@
       CheckerFn<void (const SVal &location, bool isLoad, const Stmt *S,
                       CheckerContext &)>;
   
-<<<<<<< HEAD
-  typedef CheckerFn<void (ExplodedGraph &, BugReporter &, ExprEngine &)>
-      CheckEndAnalysisFunc;
-
-  typedef CheckerFn<void (CheckerContext &)>
-      CheckBeginFunctionFunc;
-
-  typedef CheckerFn<void (CheckerContext &)>
-      CheckEndFunctionFunc;
-=======
   using CheckBindFunc =
       CheckerFn<void (const SVal &location, const SVal &val, const Stmt *S,
                       CheckerContext &)>;
@@ -547,7 +441,6 @@
 
   using CheckEndFunctionFunc =
       CheckerFn<void (const ReturnStmt *, CheckerContext &)>;
->>>>>>> b2b84690
   
   using CheckBranchConditionFunc =
       CheckerFn<void (const Stmt *, CheckerContext &)>;
@@ -560,22 +453,6 @@
   
   using CheckLiveSymbolsFunc = CheckerFn<void (ProgramStateRef,SymbolReaper &)>;
   
-<<<<<<< HEAD
-  typedef CheckerFn<ProgramStateRef (ProgramStateRef,
-                                     const InvalidatedSymbols *symbols,
-                                     ArrayRef<const MemRegion *> ExplicitRegions,
-                                     ArrayRef<const MemRegion *> Regions,
-                                     const LocationContext *LCtx,
-                                     const CallEvent *Call)>
-      CheckRegionChangesFunc;
-  
-  typedef CheckerFn<ProgramStateRef (ProgramStateRef,
-                                     const InvalidatedSymbols &Escaped,
-                                     const CallEvent *Call,
-                                     PointerEscapeKind Kind,
-                                     RegionAndSymbolInvalidationTraits *ITraits)>
-      CheckPointerEscapeFunc;
-=======
   using CheckRegionChangesFunc =
       CheckerFn<ProgramStateRef (ProgramStateRef,
                                  const InvalidatedSymbols *symbols,
@@ -589,7 +466,6 @@
                                  const InvalidatedSymbols &Escaped,
                                  const CallEvent *Call, PointerEscapeKind Kind,
                                  RegionAndSymbolInvalidationTraits *ITraits)>;
->>>>>>> b2b84690
   
   using EvalAssumeFunc =
       CheckerFn<ProgramStateRef (ProgramStateRef, const SVal &cond,
@@ -622,11 +498,7 @@
 
   void _registerForEndAnalysis(CheckEndAnalysisFunc checkfn);
 
-<<<<<<< HEAD
-  void _registerForBeginFunction(CheckEndFunctionFunc checkfn);
-=======
   void _registerForBeginFunction(CheckBeginFunctionFunc checkfn);
->>>>>>> b2b84690
   void _registerForEndFunction(CheckEndFunctionFunc checkfn);
 
   void _registerForBranchCondition(CheckBranchConditionFunc checkfn);
