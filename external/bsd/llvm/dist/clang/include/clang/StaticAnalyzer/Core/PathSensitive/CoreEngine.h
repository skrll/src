//===- CoreEngine.h - Path-Sensitive Dataflow Engine ------------*- C++ -*-===//
//
//                     The LLVM Compiler Infrastructure
//
// This file is distributed under the University of Illinois Open Source
// License. See LICENSE.TXT for details.
//
//===----------------------------------------------------------------------===//
//
//  This file defines a generic engine for intraprocedural, path-sensitive,
//  dataflow analysis via graph reachability.
//
//===----------------------------------------------------------------------===//

#ifndef LLVM_CLANG_STATICANALYZER_CORE_PATHSENSITIVE_COREENGINE_H
#define LLVM_CLANG_STATICANALYZER_CORE_PATHSENSITIVE_COREENGINE_H

#include "clang/AST/Stmt.h"
#include "clang/Analysis/AnalysisDeclContext.h"
#include "clang/Analysis/CFG.h"
#include "clang/Analysis/ProgramPoint.h"
#include "clang/Basic/LLVM.h"
#include "clang/StaticAnalyzer/Core/PathSensitive/BlockCounter.h"
#include "clang/StaticAnalyzer/Core/PathSensitive/ExplodedGraph.h"
#include "clang/StaticAnalyzer/Core/PathSensitive/ProgramState_Fwd.h"
#include "clang/StaticAnalyzer/Core/PathSensitive/WorkList.h"
<<<<<<< HEAD
#include <memory>
=======
#include "llvm/ADT/SmallVector.h"
#include "llvm/Support/Casting.h"
#include <cassert>
#include <memory>
#include <utility>
#include <vector>
>>>>>>> b2b84690

namespace clang {

class AnalyzerOptions;
class CXXBindTemporaryExpr;
class Expr;
class LabelDecl;

namespace ento {

class FunctionSummariesTy;
class SubEngine;

//===----------------------------------------------------------------------===//
/// CoreEngine - Implements the core logic of the graph-reachability
///   analysis. It traverses the CFG and generates the ExplodedGraph.
///   Program "states" are treated as opaque void pointers.
///   The template class CoreEngine (which subclasses CoreEngine)
///   provides the matching component to the engine that knows the actual types
///   for states.  Note that this engine only dispatches to transfer functions
///   at the statement and block-level.  The analyses themselves must implement
///   any transfer function logic and the sub-expression level (if any).
class CoreEngine {
  friend class CommonNodeBuilder;
  friend class EndOfFunctionNodeBuilder;
  friend class ExprEngine;
  friend class IndirectGotoNodeBuilder;
  friend class NodeBuilder;
  friend struct NodeBuilderContext;
  friend class SwitchNodeBuilder;

public:
  using BlocksExhausted =
      std::vector<std::pair<BlockEdge, const ExplodedNode *>>;
  
  using BlocksAborted =
      std::vector<std::pair<const CFGBlock *, const ExplodedNode *>>;

private:
  SubEngine &SubEng;

  /// G - The simulation graph.  Each node is a (location,state) pair.
  mutable ExplodedGraph G;

  /// WList - A set of queued nodes that need to be processed by the
  ///  worklist algorithm.  It is up to the implementation of WList to decide
  ///  the order that nodes are processed.
  std::unique_ptr<WorkList> WList;

  /// BCounterFactory - A factory object for created BlockCounter objects.
  ///   These are used to record for key nodes in the ExplodedGraph the
  ///   number of times different CFGBlocks have been visited along a path.
  BlockCounter::Factory BCounterFactory;

  /// The locations where we stopped doing work because we visited a location
  ///  too many times.
  BlocksExhausted blocksExhausted;
  
  /// The locations where we stopped because the engine aborted analysis,
  /// usually because it could not reason about something.
  BlocksAborted blocksAborted;

  /// The information about functions shared by the whole translation unit.
  /// (This data is owned by AnalysisConsumer.)
  FunctionSummariesTy *FunctionSummaries;

  void generateNode(const ProgramPoint &Loc,
                    ProgramStateRef State,
                    ExplodedNode *Pred);

  void HandleBlockEdge(const BlockEdge &E, ExplodedNode *Pred);
  void HandleBlockEntrance(const BlockEntrance &E, ExplodedNode *Pred);
  void HandleBlockExit(const CFGBlock *B, ExplodedNode *Pred);

  void HandleCallEnter(const CallEnter &CE, ExplodedNode *Pred);

  void HandlePostStmt(const CFGBlock *B, unsigned StmtIdx, ExplodedNode *Pred);

  void HandleBranch(const Stmt *Cond, const Stmt *Term, const CFGBlock *B,
                    ExplodedNode *Pred);
  void HandleCleanupTemporaryBranch(const CXXBindTemporaryExpr *BTE,
                                    const CFGBlock *B, ExplodedNode *Pred);

  /// Handle conditional logic for running static initializers.
  void HandleStaticInit(const DeclStmt *DS, const CFGBlock *B,
                        ExplodedNode *Pred);

private:
<<<<<<< HEAD
  CoreEngine(const CoreEngine &) = delete;
  void operator=(const CoreEngine &) = delete;

=======
>>>>>>> b2b84690
  ExplodedNode *generateCallExitBeginNode(ExplodedNode *N,
                                          const ReturnStmt *RS);

public:
  /// Construct a CoreEngine object to analyze the provided CFG.
<<<<<<< HEAD
  CoreEngine(SubEngine &subengine, FunctionSummariesTy *FS)
      : SubEng(subengine), WList(WorkList::makeDFS()),
        BCounterFactory(G.getAllocator()), FunctionSummaries(FS) {}

=======
  CoreEngine(SubEngine &subengine,
             FunctionSummariesTy *FS,
             AnalyzerOptions &Opts);

  CoreEngine(const CoreEngine &) = delete;
  CoreEngine &operator=(const CoreEngine &) = delete;

>>>>>>> b2b84690
  /// getGraph - Returns the exploded graph.
  ExplodedGraph &getGraph() { return G; }

  /// ExecuteWorkList - Run the worklist algorithm for a maximum number of
  ///  steps.  Returns true if there is still simulation state on the worklist.
  bool ExecuteWorkList(const LocationContext *L, unsigned Steps,
                       ProgramStateRef InitState);

  /// Returns true if there is still simulation state on the worklist.
  bool ExecuteWorkListWithInitialState(const LocationContext *L,
                                       unsigned Steps,
                                       ProgramStateRef InitState, 
                                       ExplodedNodeSet &Dst);

  /// Dispatch the work list item based on the given location information.
  /// Use Pred parameter as the predecessor state.
  void dispatchWorkItem(ExplodedNode* Pred, ProgramPoint Loc,
                        const WorkListUnit& WU);

  // Functions for external checking of whether we have unfinished work
  bool wasBlockAborted() const { return !blocksAborted.empty(); }
  bool wasBlocksExhausted() const { return !blocksExhausted.empty(); }
  bool hasWorkRemaining() const { return wasBlocksExhausted() || 
                                         WList->hasWork() || 
                                         wasBlockAborted(); }

  /// Inform the CoreEngine that a basic block was aborted because
  /// it could not be completely analyzed.
  void addAbortedBlock(const ExplodedNode *node, const CFGBlock *block) {
    blocksAborted.push_back(std::make_pair(block, node));
  }
  
  WorkList *getWorkList() const { return WList.get(); }

  BlocksExhausted::const_iterator blocks_exhausted_begin() const {
    return blocksExhausted.begin();
  }

  BlocksExhausted::const_iterator blocks_exhausted_end() const {
    return blocksExhausted.end();
  }

  BlocksAborted::const_iterator blocks_aborted_begin() const {
    return blocksAborted.begin();
  }

  BlocksAborted::const_iterator blocks_aborted_end() const {
    return blocksAborted.end();
  }

  /// Enqueue the given set of nodes onto the work list.
  void enqueue(ExplodedNodeSet &Set);

  /// Enqueue nodes that were created as a result of processing
  /// a statement onto the work list.
  void enqueue(ExplodedNodeSet &Set, const CFGBlock *Block, unsigned Idx);

  /// enqueue the nodes corresponding to the end of function onto the
  /// end of path / work list.
  void enqueueEndOfFunction(ExplodedNodeSet &Set, const ReturnStmt *RS);

  /// Enqueue a single node created as a result of statement processing.
  void enqueueStmtNode(ExplodedNode *N, const CFGBlock *Block, unsigned Idx);
};

// TODO: Turn into a calss.
struct NodeBuilderContext {
  const CoreEngine &Eng;
  const CFGBlock *Block;
  const LocationContext *LC;

  NodeBuilderContext(const CoreEngine &E, const CFGBlock *B, ExplodedNode *N)
      : Eng(E), Block(B), LC(N->getLocationContext()) { assert(B); }

  /// Return the CFGBlock associated with this builder.
  const CFGBlock *getBlock() const { return Block; }

  /// Returns the number of times the current basic block has been
  /// visited on the exploded graph path.
  unsigned blockCount() const {
    return Eng.WList->getBlockCounter().getNumVisited(
                    LC->getStackFrame(),
                    Block->getBlockID());
  }
};

/// \class NodeBuilder
/// This is the simplest builder which generates nodes in the
/// ExplodedGraph.
///
/// The main benefit of the builder is that it automatically tracks the
/// frontier nodes (or destination set). This is the set of nodes which should
/// be propagated to the next step / builder. They are the nodes which have been
/// added to the builder (either as the input node set or as the newly
/// constructed nodes) but did not have any outgoing transitions added.
class NodeBuilder {
  virtual void anchor();

protected:
  const NodeBuilderContext &C;

  /// Specifies if the builder results have been finalized. For example, if it
  /// is set to false, autotransitions are yet to be generated.
  bool Finalized;

  bool HasGeneratedNodes = false;

  /// The frontier set - a set of nodes which need to be propagated after
  /// the builder dies.
  ExplodedNodeSet &Frontier;

  /// Checks if the results are ready.
  virtual bool checkResults() {
    return Finalized;
  }

  bool hasNoSinksInFrontier() {
    for (const auto  I : Frontier)
      if (I->isSink())
        return false;
    return true;
  }

  /// Allow subclasses to finalize results before result_begin() is executed.
  virtual void finalizeResults() {}
  
  ExplodedNode *generateNodeImpl(const ProgramPoint &PP,
                                 ProgramStateRef State,
                                 ExplodedNode *Pred,
                                 bool MarkAsSink = false);

public:
  NodeBuilder(ExplodedNode *SrcNode, ExplodedNodeSet &DstSet,
              const NodeBuilderContext &Ctx, bool F = true)
      : C(Ctx), Finalized(F), Frontier(DstSet) {
    Frontier.Add(SrcNode);
  }

  NodeBuilder(const ExplodedNodeSet &SrcSet, ExplodedNodeSet &DstSet,
              const NodeBuilderContext &Ctx, bool F = true)
      : C(Ctx), Finalized(F), Frontier(DstSet) {
    Frontier.insert(SrcSet);
    assert(hasNoSinksInFrontier());
  }

  virtual ~NodeBuilder() = default;

  /// Generates a node in the ExplodedGraph.
  ExplodedNode *generateNode(const ProgramPoint &PP,
                             ProgramStateRef State,
                             ExplodedNode *Pred) {
    return generateNodeImpl(PP, State, Pred, false);
  }

  /// Generates a sink in the ExplodedGraph.
  ///
  /// When a node is marked as sink, the exploration from the node is stopped -
  /// the node becomes the last node on the path and certain kinds of bugs are
  /// suppressed.
  ExplodedNode *generateSink(const ProgramPoint &PP,
                             ProgramStateRef State,
                             ExplodedNode *Pred) {
    return generateNodeImpl(PP, State, Pred, true);
  }

  const ExplodedNodeSet &getResults() {
    finalizeResults();
    assert(checkResults());
    return Frontier;
  }

  using iterator = ExplodedNodeSet::iterator;

  /// Iterators through the results frontier.
  iterator begin() {
    finalizeResults();
    assert(checkResults());
    return Frontier.begin();
  }

  iterator end() {
    finalizeResults();
    return Frontier.end();
  }

  const NodeBuilderContext &getContext() { return C; }
  bool hasGeneratedNodes() { return HasGeneratedNodes; }

  void takeNodes(const ExplodedNodeSet &S) {
    for (const auto I : S)
      Frontier.erase(I);
  }

  void takeNodes(ExplodedNode *N) { Frontier.erase(N); }
  void addNodes(const ExplodedNodeSet &S) { Frontier.insert(S); }
  void addNodes(ExplodedNode *N) { Frontier.Add(N); }
};

/// \class NodeBuilderWithSinks
/// This node builder keeps track of the generated sink nodes.
class NodeBuilderWithSinks: public NodeBuilder {
  void anchor() override;
<<<<<<< HEAD
=======

>>>>>>> b2b84690
protected:
  SmallVector<ExplodedNode*, 2> sinksGenerated;
  ProgramPoint &Location;

public:
  NodeBuilderWithSinks(ExplodedNode *Pred, ExplodedNodeSet &DstSet,
                       const NodeBuilderContext &Ctx, ProgramPoint &L)
      : NodeBuilder(Pred, DstSet, Ctx), Location(L) {}

  ExplodedNode *generateNode(ProgramStateRef State,
                             ExplodedNode *Pred,
                             const ProgramPointTag *Tag = nullptr) {
    const ProgramPoint &LocalLoc = (Tag ? Location.withTag(Tag) : Location);
    return NodeBuilder::generateNode(LocalLoc, State, Pred);
  }

  ExplodedNode *generateSink(ProgramStateRef State, ExplodedNode *Pred,
                             const ProgramPointTag *Tag = nullptr) {
    const ProgramPoint &LocalLoc = (Tag ? Location.withTag(Tag) : Location);
    ExplodedNode *N = NodeBuilder::generateSink(LocalLoc, State, Pred);
    if (N && N->isSink())
      sinksGenerated.push_back(N);
    return N;
  }

  const SmallVectorImpl<ExplodedNode*> &getSinks() const {
    return sinksGenerated;
  }
};

/// \class StmtNodeBuilder
/// This builder class is useful for generating nodes that resulted from
/// visiting a statement. The main difference from its parent NodeBuilder is
/// that it creates a statement specific ProgramPoint.
class StmtNodeBuilder: public NodeBuilder {
  NodeBuilder *EnclosingBldr;

public:
  /// Constructs a StmtNodeBuilder. If the builder is going to process
  /// nodes currently owned by another builder(with larger scope), use
  /// Enclosing builder to transfer ownership.
  StmtNodeBuilder(ExplodedNode *SrcNode, ExplodedNodeSet &DstSet,
                  const NodeBuilderContext &Ctx,
                  NodeBuilder *Enclosing = nullptr)
<<<<<<< HEAD
    : NodeBuilder(SrcNode, DstSet, Ctx), EnclosingBldr(Enclosing) {
=======
      : NodeBuilder(SrcNode, DstSet, Ctx), EnclosingBldr(Enclosing) {
>>>>>>> b2b84690
    if (EnclosingBldr)
      EnclosingBldr->takeNodes(SrcNode);
  }

  StmtNodeBuilder(ExplodedNodeSet &SrcSet, ExplodedNodeSet &DstSet,
                  const NodeBuilderContext &Ctx,
                  NodeBuilder *Enclosing = nullptr)
<<<<<<< HEAD
    : NodeBuilder(SrcSet, DstSet, Ctx), EnclosingBldr(Enclosing) {
=======
      : NodeBuilder(SrcSet, DstSet, Ctx), EnclosingBldr(Enclosing) {
>>>>>>> b2b84690
    if (EnclosingBldr)
      for (const auto I : SrcSet)
        EnclosingBldr->takeNodes(I);
  }

  ~StmtNodeBuilder() override;

  using NodeBuilder::generateNode;
  using NodeBuilder::generateSink;

  ExplodedNode *generateNode(const Stmt *S,
                             ExplodedNode *Pred,
                             ProgramStateRef St,
                             const ProgramPointTag *tag = nullptr,
                             ProgramPoint::Kind K = ProgramPoint::PostStmtKind){
    const ProgramPoint &L = ProgramPoint::getProgramPoint(S, K,
                                  Pred->getLocationContext(), tag);
    return NodeBuilder::generateNode(L, St, Pred);
  }

  ExplodedNode *generateSink(const Stmt *S,
                             ExplodedNode *Pred,
                             ProgramStateRef St,
                             const ProgramPointTag *tag = nullptr,
                             ProgramPoint::Kind K = ProgramPoint::PostStmtKind){
    const ProgramPoint &L = ProgramPoint::getProgramPoint(S, K,
                                  Pred->getLocationContext(), tag);
    return NodeBuilder::generateSink(L, St, Pred);
  }
};

/// BranchNodeBuilder is responsible for constructing the nodes
/// corresponding to the two branches of the if statement - true and false.
class BranchNodeBuilder: public NodeBuilder {
<<<<<<< HEAD
  void anchor() override;
=======
>>>>>>> b2b84690
  const CFGBlock *DstT;
  const CFGBlock *DstF;

  bool InFeasibleTrue;
  bool InFeasibleFalse;

  void anchor() override;

public:
  BranchNodeBuilder(ExplodedNode *SrcNode, ExplodedNodeSet &DstSet,
                    const NodeBuilderContext &C,
                    const CFGBlock *dstT, const CFGBlock *dstF)
      : NodeBuilder(SrcNode, DstSet, C), DstT(dstT), DstF(dstF),
        InFeasibleTrue(!DstT), InFeasibleFalse(!DstF) {
    // The branch node builder does not generate autotransitions.
    // If there are no successors it means that both branches are infeasible.
    takeNodes(SrcNode);
  }

  BranchNodeBuilder(const ExplodedNodeSet &SrcSet, ExplodedNodeSet &DstSet,
                    const NodeBuilderContext &C,
                    const CFGBlock *dstT, const CFGBlock *dstF)
      : NodeBuilder(SrcSet, DstSet, C), DstT(dstT), DstF(dstF),
        InFeasibleTrue(!DstT), InFeasibleFalse(!DstF) {
    takeNodes(SrcSet);
  }

  ExplodedNode *generateNode(ProgramStateRef State, bool branch,
                             ExplodedNode *Pred);

  const CFGBlock *getTargetBlock(bool branch) const {
    return branch ? DstT : DstF;
  }

  void markInfeasible(bool branch) {
    if (branch)
      InFeasibleTrue = true;
    else
      InFeasibleFalse = true;
  }

  bool isFeasible(bool branch) {
    return branch ? !InFeasibleTrue : !InFeasibleFalse;
  }
};

class IndirectGotoNodeBuilder {
  CoreEngine& Eng;
  const CFGBlock *Src;
  const CFGBlock &DispatchBlock;
  const Expr *E;
  ExplodedNode *Pred;

public:
  IndirectGotoNodeBuilder(ExplodedNode *pred, const CFGBlock *src, 
                    const Expr *e, const CFGBlock *dispatch, CoreEngine* eng)
      : Eng(*eng), Src(src), DispatchBlock(*dispatch), E(e), Pred(pred) {}

  class iterator {
    friend class IndirectGotoNodeBuilder;

    CFGBlock::const_succ_iterator I;

    iterator(CFGBlock::const_succ_iterator i) : I(i) {}

  public:
    iterator &operator++() { ++I; return *this; }
    bool operator!=(const iterator &X) const { return I != X.I; }

    const LabelDecl *getLabel() const {
      return cast<LabelStmt>((*I)->getLabel())->getDecl();
    }

    const CFGBlock *getBlock() const {
      return *I;
    }
  };

  iterator begin() { return iterator(DispatchBlock.succ_begin()); }
  iterator end() { return iterator(DispatchBlock.succ_end()); }

  ExplodedNode *generateNode(const iterator &I,
                             ProgramStateRef State,
                             bool isSink = false);

  const Expr *getTarget() const { return E; }

  ProgramStateRef getState() const { return Pred->State; }
  
  const LocationContext *getLocationContext() const {
    return Pred->getLocationContext();
  }
};

class SwitchNodeBuilder {
  CoreEngine& Eng;
  const CFGBlock *Src;
  const Expr *Condition;
  ExplodedNode *Pred;

public:
  SwitchNodeBuilder(ExplodedNode *pred, const CFGBlock *src,
                    const Expr *condition, CoreEngine* eng)
      : Eng(*eng), Src(src), Condition(condition), Pred(pred) {}

  class iterator {
    friend class SwitchNodeBuilder;

    CFGBlock::const_succ_reverse_iterator I;

    iterator(CFGBlock::const_succ_reverse_iterator i) : I(i) {}

  public:
    iterator &operator++() { ++I; return *this; }
    bool operator!=(const iterator &X) const { return I != X.I; }
    bool operator==(const iterator &X) const { return I == X.I; }

    const CaseStmt *getCase() const {
      return cast<CaseStmt>((*I)->getLabel());
    }

    const CFGBlock *getBlock() const {
      return *I;
    }
  };

  iterator begin() { return iterator(Src->succ_rbegin()+1); }
  iterator end() { return iterator(Src->succ_rend()); }

  const SwitchStmt *getSwitch() const {
    return cast<SwitchStmt>(Src->getTerminator());
  }

  ExplodedNode *generateCaseStmtNode(const iterator &I,
                                     ProgramStateRef State);

  ExplodedNode *generateDefaultCaseNode(ProgramStateRef State,
                                        bool isSink = false);

  const Expr *getCondition() const { return Condition; }

  ProgramStateRef getState() const { return Pred->State; }
  
  const LocationContext *getLocationContext() const {
    return Pred->getLocationContext();
  }
};

} // namespace ento

} // namespace clang

#endif // LLVM_CLANG_STATICANALYZER_CORE_PATHSENSITIVE_COREENGINE_H<|MERGE_RESOLUTION|>--- conflicted
+++ resolved
@@ -24,16 +24,12 @@
 #include "clang/StaticAnalyzer/Core/PathSensitive/ExplodedGraph.h"
 #include "clang/StaticAnalyzer/Core/PathSensitive/ProgramState_Fwd.h"
 #include "clang/StaticAnalyzer/Core/PathSensitive/WorkList.h"
-<<<<<<< HEAD
-#include <memory>
-=======
 #include "llvm/ADT/SmallVector.h"
 #include "llvm/Support/Casting.h"
 #include <cassert>
 #include <memory>
 #include <utility>
 #include <vector>
->>>>>>> b2b84690
 
 namespace clang {
 
@@ -122,23 +118,11 @@
                         ExplodedNode *Pred);
 
 private:
-<<<<<<< HEAD
-  CoreEngine(const CoreEngine &) = delete;
-  void operator=(const CoreEngine &) = delete;
-
-=======
->>>>>>> b2b84690
   ExplodedNode *generateCallExitBeginNode(ExplodedNode *N,
                                           const ReturnStmt *RS);
 
 public:
   /// Construct a CoreEngine object to analyze the provided CFG.
-<<<<<<< HEAD
-  CoreEngine(SubEngine &subengine, FunctionSummariesTy *FS)
-      : SubEng(subengine), WList(WorkList::makeDFS()),
-        BCounterFactory(G.getAllocator()), FunctionSummaries(FS) {}
-
-=======
   CoreEngine(SubEngine &subengine,
              FunctionSummariesTy *FS,
              AnalyzerOptions &Opts);
@@ -146,7 +130,6 @@
   CoreEngine(const CoreEngine &) = delete;
   CoreEngine &operator=(const CoreEngine &) = delete;
 
->>>>>>> b2b84690
   /// getGraph - Returns the exploded graph.
   ExplodedGraph &getGraph() { return G; }
 
@@ -349,10 +332,7 @@
 /// This node builder keeps track of the generated sink nodes.
 class NodeBuilderWithSinks: public NodeBuilder {
   void anchor() override;
-<<<<<<< HEAD
-=======
-
->>>>>>> b2b84690
+
 protected:
   SmallVector<ExplodedNode*, 2> sinksGenerated;
   ProgramPoint &Location;
@@ -397,11 +377,7 @@
   StmtNodeBuilder(ExplodedNode *SrcNode, ExplodedNodeSet &DstSet,
                   const NodeBuilderContext &Ctx,
                   NodeBuilder *Enclosing = nullptr)
-<<<<<<< HEAD
-    : NodeBuilder(SrcNode, DstSet, Ctx), EnclosingBldr(Enclosing) {
-=======
       : NodeBuilder(SrcNode, DstSet, Ctx), EnclosingBldr(Enclosing) {
->>>>>>> b2b84690
     if (EnclosingBldr)
       EnclosingBldr->takeNodes(SrcNode);
   }
@@ -409,11 +385,7 @@
   StmtNodeBuilder(ExplodedNodeSet &SrcSet, ExplodedNodeSet &DstSet,
                   const NodeBuilderContext &Ctx,
                   NodeBuilder *Enclosing = nullptr)
-<<<<<<< HEAD
-    : NodeBuilder(SrcSet, DstSet, Ctx), EnclosingBldr(Enclosing) {
-=======
       : NodeBuilder(SrcSet, DstSet, Ctx), EnclosingBldr(Enclosing) {
->>>>>>> b2b84690
     if (EnclosingBldr)
       for (const auto I : SrcSet)
         EnclosingBldr->takeNodes(I);
@@ -448,10 +420,6 @@
 /// BranchNodeBuilder is responsible for constructing the nodes
 /// corresponding to the two branches of the if statement - true and false.
 class BranchNodeBuilder: public NodeBuilder {
-<<<<<<< HEAD
-  void anchor() override;
-=======
->>>>>>> b2b84690
   const CFGBlock *DstT;
   const CFGBlock *DstF;
 
