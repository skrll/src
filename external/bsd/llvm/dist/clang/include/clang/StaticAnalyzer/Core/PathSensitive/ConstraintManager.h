--- conflicted
+++ resolved
@@ -45,9 +45,6 @@
   ConditionTruthVal(bool constraint) : Val(constraint) {}
 
   /// Construct a ConstraintVal indicating the constraint is underconstrained.
-<<<<<<< HEAD
-  ConditionTruthVal() {}
-=======
   ConditionTruthVal() = default;
 
   /// \return Stored value, assuming that the value is known.
@@ -55,7 +52,6 @@
   bool getValue() const {
     return *Val;
   }
->>>>>>> b2b84690
 
   /// Return true if the constraint is perfectly constrained to 'true'.
   bool isConstrainedTrue() const {
@@ -81,12 +77,7 @@
 
 class ConstraintManager {
 public:
-<<<<<<< HEAD
-  ConstraintManager() : NotifyAssumeClients(true) {}
-
-=======
   ConstraintManager() = default;
->>>>>>> b2b84690
   virtual ~ConstraintManager();
 
   virtual ProgramStateRef assume(ProgramStateRef state,
@@ -154,11 +145,7 @@
     return ProgramStatePair(StInRange, StOutOfRange);
   }
 
-<<<<<<< HEAD
-  /// \brief If a symbol is perfectly constrained to a constant, attempt
-=======
   /// If a symbol is perfectly constrained to a constant, attempt
->>>>>>> b2b84690
   /// to return the concrete value.
   ///
   /// Note that a ConstraintManager is not obligated to return a concretized
@@ -212,15 +199,9 @@
 std::unique_ptr<ConstraintManager>
 CreateRangeConstraintManager(ProgramStateManager &statemgr,
                              SubEngine *subengine);
-<<<<<<< HEAD
 
 std::unique_ptr<ConstraintManager>
 CreateZ3ConstraintManager(ProgramStateManager &statemgr, SubEngine *subengine);
-=======
->>>>>>> b2b84690
-
-std::unique_ptr<ConstraintManager>
-CreateZ3ConstraintManager(ProgramStateManager &statemgr, SubEngine *subengine);
 
 } // namespace ento
 } // namespace clang
