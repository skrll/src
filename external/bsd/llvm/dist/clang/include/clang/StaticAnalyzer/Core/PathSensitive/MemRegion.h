--- conflicted
+++ resolved
@@ -19,28 +19,17 @@
 #include "clang/AST/ASTContext.h"
 #include "clang/AST/CharUnits.h"
 #include "clang/AST/Decl.h"
-<<<<<<< HEAD
-#include "clang/AST/DeclCXX.h"
-#include "clang/AST/ExprObjC.h"
-#include "clang/Analysis/AnalysisContext.h"
-=======
 #include "clang/AST/DeclObjC.h"
 #include "clang/AST/DeclarationName.h"
 #include "clang/AST/Expr.h"
 #include "clang/AST/ExprObjC.h"
 #include "clang/AST/Type.h"
->>>>>>> b2b84690
 #include "clang/Basic/LLVM.h"
 #include "clang/Basic/SourceLocation.h"
 #include "clang/StaticAnalyzer/Core/PathSensitive/SVals.h"
 #include "clang/StaticAnalyzer/Core/PathSensitive/SymExpr.h"
 #include "llvm/ADT/DenseMap.h"
 #include "llvm/ADT/FoldingSet.h"
-<<<<<<< HEAD
-#include "llvm/Support/Allocator.h"
-#include "llvm/Support/ErrorHandling.h"
-#include <string>
-=======
 #include "llvm/ADT/Optional.h"
 #include "llvm/ADT/PointerIntPair.h"
 #include "llvm/Support/Allocator.h"
@@ -50,7 +39,6 @@
 #include <limits>
 #include <string>
 #include <utility>
->>>>>>> b2b84690
 
 namespace clang {
 
@@ -83,11 +71,7 @@
   // Visual Studio will only create enumerations of size int, not long long.
   static const int64_t Symbolic = std::numeric_limits<int64_t>::max();
 
-<<<<<<< HEAD
-  RegionOffset() : R(nullptr) {}
-=======
   RegionOffset() = default;
->>>>>>> b2b84690
   RegionOffset(const MemRegion *r, int64_t off) : R(r), Offset(off) {}
 
   const MemRegion *getRegion() const { return R; }
@@ -184,10 +168,6 @@
 
   virtual bool isBoundable() const { return false; }
 
-<<<<<<< HEAD
-
-=======
->>>>>>> b2b84690
   /// Get descriptive name for memory region. The name is obtained from
   /// the variable/field declaration retrieved from the memory region.
   /// Regions that point to an element of an array are returned as: "arr[0]".
@@ -198,10 +178,6 @@
   /// \returns variable name for memory region
   std::string getDescriptiveName(bool UseQuotes = true) const;
 
-<<<<<<< HEAD
-
-=======
->>>>>>> b2b84690
   /// Retrieve source range from memory region. The range retrieval
   /// is based on the decl obtained from the memory region.
   /// For a VarRegion the range of the base region is returned.
@@ -210,11 +186,7 @@
   /// The client is responsible for checking if the returned range is valid.
   ///
   /// \returns source range for declaration retrieved from memory region
-<<<<<<< HEAD
-  clang::SourceRange sourceRange() const;
-=======
   SourceRange sourceRange() const;
->>>>>>> b2b84690
 };
 
 /// MemSpaceRegion - A memory region that represents a "memory space";
@@ -283,11 +255,7 @@
   const CodeTextRegion *CR;
   
   StaticGlobalSpaceRegion(MemRegionManager *mgr, const CodeTextRegion *cr)
-<<<<<<< HEAD
-    : GlobalsSpaceRegion(mgr, StaticGlobalSpaceRegionKind), CR(cr) {
-=======
       : GlobalsSpaceRegion(mgr, StaticGlobalSpaceRegionKind), CR(cr) {
->>>>>>> b2b84690
     assert(cr);
   }
 
@@ -310,22 +278,13 @@
 /// RegionStoreManager::invalidateRegions (instead of finding all the dependent
 /// globals, we invalidate the whole parent region).
 class NonStaticGlobalSpaceRegion : public GlobalsSpaceRegion {
-<<<<<<< HEAD
-  virtual void anchor() override;
-=======
   void anchor() override;
->>>>>>> b2b84690
 
 protected:
   NonStaticGlobalSpaceRegion(MemRegionManager *mgr, Kind k)
       : GlobalsSpaceRegion(mgr, k) {
     assert(classof(this));
   }
-<<<<<<< HEAD
-
-public:
-=======
->>>>>>> b2b84690
 
 public:
   static bool classof(const MemRegion *R) {
@@ -344,10 +303,6 @@
       : NonStaticGlobalSpaceRegion(mgr, GlobalSystemSpaceRegionKind) {}
 
 public:
-<<<<<<< HEAD
-
-=======
->>>>>>> b2b84690
   void dumpToStream(raw_ostream &os) const override;
 
   static bool classof(const MemRegion *R) {
@@ -367,10 +322,6 @@
       : NonStaticGlobalSpaceRegion(mgr, GlobalImmutableSpaceRegionKind) {}
 
 public:
-<<<<<<< HEAD
-
-=======
->>>>>>> b2b84690
   void dumpToStream(raw_ostream &os) const override;
 
   static bool classof(const MemRegion *R) {
@@ -388,10 +339,6 @@
       : NonStaticGlobalSpaceRegion(mgr, GlobalInternalSpaceRegionKind) {}
 
 public:
-<<<<<<< HEAD
-
-=======
->>>>>>> b2b84690
   void dumpToStream(raw_ostream &os) const override;
 
   static bool classof(const MemRegion *R) {
@@ -405,10 +352,7 @@
   HeapSpaceRegion(MemRegionManager *mgr)
       : MemSpaceRegion(mgr, HeapSpaceRegionKind) {}
 
-<<<<<<< HEAD
-=======
-public:
->>>>>>> b2b84690
+public:
   void dumpToStream(raw_ostream &os) const override;
 
   static bool classof(const MemRegion *R) {
@@ -421,14 +365,8 @@
 
   UnknownSpaceRegion(MemRegionManager *mgr)
       : MemSpaceRegion(mgr, UnknownSpaceRegionKind) {}
-<<<<<<< HEAD
-
-public:
-
-=======
-
-public:
->>>>>>> b2b84690
+
+public:
   void dumpToStream(raw_ostream &os) const override;
 
   static bool classof(const MemRegion *R) {
@@ -465,10 +403,7 @@
   StackLocalsSpaceRegion(MemRegionManager *mgr, const StackFrameContext *sfc)
       : StackSpaceRegion(mgr, StackLocalsSpaceRegionKind, sfc) {}
 
-<<<<<<< HEAD
-=======
-public:
->>>>>>> b2b84690
+public:
   void dumpToStream(raw_ostream &os) const override;
 
   static bool classof(const MemRegion *R) {
@@ -483,10 +418,7 @@
   StackArgumentsSpaceRegion(MemRegionManager *mgr, const StackFrameContext *sfc)
       : StackSpaceRegion(mgr, StackArgumentsSpaceRegionKind, sfc) {}
 
-<<<<<<< HEAD
-=======
-public:
->>>>>>> b2b84690
+public:
   void dumpToStream(raw_ostream &os) const override;
 
   static bool classof(const MemRegion *R) {
@@ -501,10 +433,7 @@
 
 protected:
   const MemRegion* superRegion;
-<<<<<<< HEAD
-=======
-
->>>>>>> b2b84690
+
   SubRegion(const MemRegion *sReg, Kind k) : MemRegion(k), superRegion(sReg) {
     assert(classof(this));
     assert(sReg);
@@ -538,30 +467,19 @@
 class AllocaRegion : public SubRegion {
   friend class MemRegionManager;
 
-<<<<<<< HEAD
-  unsigned Cnt; // Block counter.  Used to distinguish different pieces of
-                // memory allocated by alloca at the same call site.
-=======
   // Block counter. Used to distinguish different pieces of memory allocated by
   // alloca at the same call site.
   unsigned Cnt;
 
->>>>>>> b2b84690
   const Expr *Ex;
 
   AllocaRegion(const Expr *ex, unsigned cnt, const MemSpaceRegion *superRegion)
       : SubRegion(superRegion, AllocaRegionKind), Cnt(cnt), Ex(ex) {
     assert(Ex);
   }
-<<<<<<< HEAD
 
   static void ProfileRegion(llvm::FoldingSetNodeID& ID, const Expr *Ex,
                             unsigned Cnt, const MemRegion *superRegion);
-=======
->>>>>>> b2b84690
-
-  static void ProfileRegion(llvm::FoldingSetNodeID& ID, const Expr *Ex,
-                            unsigned Cnt, const MemRegion *superRegion);
 
 public:
   const Expr *getExpr() const { return Ex; }
@@ -581,11 +499,7 @@
 
 /// TypedRegion - An abstract class representing regions that are typed.
 class TypedRegion : public SubRegion {
-<<<<<<< HEAD
-  virtual void anchor() override;
-=======
   void anchor() override;
->>>>>>> b2b84690
 
 protected:
   TypedRegion(const MemRegion *sReg, Kind k) : SubRegion(sReg, k) {
@@ -609,11 +523,7 @@
 
 /// TypedValueRegion - An abstract class representing regions having a typed value.
 class TypedValueRegion : public TypedRegion {
-<<<<<<< HEAD
-  virtual void anchor() override;
-=======
   void anchor() override;
->>>>>>> b2b84690
 
 protected:
   TypedValueRegion(const MemRegion* sReg, Kind k) : TypedRegion(sReg, k) {
@@ -646,11 +556,7 @@
 };
 
 class CodeTextRegion : public TypedRegion {
-<<<<<<< HEAD
-  virtual void anchor() override;
-=======
   void anchor() override;
->>>>>>> b2b84690
 
 protected:
   CodeTextRegion(const MemSpaceRegion *sreg, Kind k) : TypedRegion(sreg, k) {
@@ -673,11 +579,7 @@
   const NamedDecl *FD;
 
   FunctionCodeRegion(const NamedDecl *fd, const CodeSpaceRegion* sreg)
-<<<<<<< HEAD
-    : CodeTextRegion(sreg, FunctionCodeRegionKind), FD(fd) {
-=======
       : CodeTextRegion(sreg, FunctionCodeRegionKind), FD(fd) {
->>>>>>> b2b84690
     assert(isa<ObjCMethodDecl>(fd) || isa<FunctionDecl>(fd));
   }
 
@@ -712,10 +614,6 @@
   }
 };
   
-<<<<<<< HEAD
-  
-=======
->>>>>>> b2b84690
 /// BlockCodeRegion - A region that represents code texts of blocks (closures).
 ///  Blocks are represented with two kinds of regions.  BlockCodeRegions
 ///  represent the "code", while BlockDataRegions represent instances of blocks,
@@ -771,11 +669,7 @@
   friend class MemRegionManager;
 
   const BlockCodeRegion *BC;
-<<<<<<< HEAD
-  const LocationContext *LC; // Can be null */
-=======
   const LocationContext *LC; // Can be null
->>>>>>> b2b84690
   unsigned BlockCount;
   void *ReferencedVars = nullptr;
   void *OriginalVars = nullptr;
@@ -791,31 +685,13 @@
            isa<UnknownSpaceRegion>(sreg));
   }
 
-<<<<<<< HEAD
-  BlockDataRegion(const BlockCodeRegion *bc, const LocationContext *lc,
-                  unsigned count, const MemSpaceRegion *sreg)
-      : TypedRegion(sreg, BlockDataRegionKind), BC(bc), LC(lc),
-        BlockCount(count), ReferencedVars(nullptr), OriginalVars(nullptr) {
-    assert(bc);
-    assert(lc);
-    assert(isa<GlobalImmutableSpaceRegion>(sreg) ||
-           isa<StackLocalsSpaceRegion>(sreg) ||
-           isa<UnknownSpaceRegion>(sreg));
-  }
-
-=======
->>>>>>> b2b84690
   static void ProfileRegion(llvm::FoldingSetNodeID&, const BlockCodeRegion *,
                             const LocationContext *, unsigned,
                             const MemRegion *);
 
 public:
   const BlockCodeRegion *getCodeRegion() const { return BC; }
-<<<<<<< HEAD
-  
-=======
-
->>>>>>> b2b84690
+
   const BlockDecl *getDecl() const { return BC->getDecl(); }
 
   QualType getLocationType() const override { return BC->getLocationType(); }
@@ -882,7 +758,6 @@
 ///  regions do not need to be typed.
 class SymbolicRegion : public SubRegion {
   friend class MemRegionManager;
-<<<<<<< HEAD
 
   const SymbolRef sym;
 
@@ -896,27 +771,8 @@
   }
 
 public:
-  SymbolRef getSymbol() const {
-    return sym;
-  }
-
-=======
-
-  const SymbolRef sym;
-
-  SymbolicRegion(const SymbolRef s, const MemSpaceRegion *sreg)
-      : SubRegion(sreg, SymbolicRegionKind), sym(s) {
-    assert(s);
-    assert(s->getType()->isAnyPointerType() ||
-           s->getType()->isReferenceType() ||
-           s->getType()->isBlockPointerType());
-    assert(isa<UnknownSpaceRegion>(sreg) || isa<HeapSpaceRegion>(sreg));
-  }
-
-public:
   SymbolRef getSymbol() const { return sym; }
 
->>>>>>> b2b84690
   bool isBoundable() const override { return true; }
 
   DefinedOrUnknownSVal getExtent(SValBuilder &svalBuilder) const override;
@@ -937,23 +793,13 @@
 /// StringRegion - Region associated with a StringLiteral.
 class StringRegion : public TypedValueRegion {
   friend class MemRegionManager;
-<<<<<<< HEAD
-
-  const StringLiteral* Str;
+
+  const StringLiteral *Str;
 
   StringRegion(const StringLiteral *str, const GlobalInternalSpaceRegion *sreg)
       : TypedValueRegion(sreg, StringRegionKind), Str(str) {
     assert(str);
   }
-=======
-
-  const StringLiteral *Str;
->>>>>>> b2b84690
-
-  StringRegion(const StringLiteral *str, const GlobalInternalSpaceRegion *sreg)
-      : TypedValueRegion(sreg, StringRegionKind), Str(str) {
-    assert(str);
-  }
 
   static void ProfileRegion(llvm::FoldingSetNodeID &ID,
                             const StringLiteral *Str,
@@ -964,21 +810,10 @@
 
   QualType getValueType() const override { return Str->getType(); }
 
-<<<<<<< HEAD
-  QualType getValueType() const override {
-    return Str->getType();
-  }
-
   DefinedOrUnknownSVal getExtent(SValBuilder &svalBuilder) const override;
 
   bool isBoundable() const override { return false; }
 
-=======
-  DefinedOrUnknownSVal getExtent(SValBuilder &svalBuilder) const override;
-
-  bool isBoundable() const override { return false; }
-
->>>>>>> b2b84690
   void Profile(llvm::FoldingSetNodeID& ID) const override {
     ProfileRegion(ID, Str, superRegion);
   }
@@ -994,32 +829,12 @@
 class ObjCStringRegion : public TypedValueRegion {
   friend class MemRegionManager;
 
-<<<<<<< HEAD
-  const ObjCStringLiteral* Str;
-=======
   const ObjCStringLiteral *Str;
->>>>>>> b2b84690
 
   ObjCStringRegion(const ObjCStringLiteral *str,
                    const GlobalInternalSpaceRegion *sreg)
       : TypedValueRegion(sreg, ObjCStringRegionKind), Str(str) {
     assert(str);
-<<<<<<< HEAD
-  }
-
-  static void ProfileRegion(llvm::FoldingSetNodeID& ID,
-                            const ObjCStringLiteral* Str,
-                            const MemRegion* superRegion);
-  
-public:
-  
-  const ObjCStringLiteral* getObjCStringLiteral() const { return Str; }
-
-  QualType getValueType() const override {
-    return Str->getType();
-  }
-
-=======
   }
 
   static void ProfileRegion(llvm::FoldingSetNodeID &ID,
@@ -1031,7 +846,6 @@
 
   QualType getValueType() const override { return Str->getType(); }
 
->>>>>>> b2b84690
   bool isBoundable() const override { return false; }
 
   void Profile(llvm::FoldingSetNodeID& ID) const override {
@@ -1066,13 +880,7 @@
                             const MemRegion* superRegion);
 
 public:
-<<<<<<< HEAD
-  QualType getValueType() const override {
-    return CL->getType();
-  }
-=======
   QualType getValueType() const override { return CL->getType(); }
->>>>>>> b2b84690
 
   bool isBoundable() const override { return !CL->isFileScope(); }
 
@@ -1142,24 +950,14 @@
   }
 
   void dumpToStream(raw_ostream &os) const override;
-<<<<<<< HEAD
-=======
 
   bool canPrintPrettyAsExpr() const override;
 
   void printPrettyAsExpr(raw_ostream &os) const override;
->>>>>>> b2b84690
 
   static bool classof(const MemRegion* R) {
     return R->getKind() == VarRegionKind;
   }
-<<<<<<< HEAD
-
-  bool canPrintPrettyAsExpr() const override;
-
-  void printPrettyAsExpr(raw_ostream &os) const override;
-=======
->>>>>>> b2b84690
 };
   
 /// CXXThisRegion - Represents the region for the implicit 'this' parameter
@@ -1171,14 +969,10 @@
   CXXThisRegion(const PointerType *thisPointerTy,
                 const StackArgumentsSpaceRegion *sReg)
       : TypedValueRegion(sReg, CXXThisRegionKind),
-<<<<<<< HEAD
-        ThisPointerTy(thisPointerTy) {}
-=======
         ThisPointerTy(thisPointerTy) {
     assert(ThisPointerTy->getPointeeType()->getAsCXXRecordDecl() &&
            "Invalid region type!");
   }
->>>>>>> b2b84690
 
   static void ProfileRegion(llvm::FoldingSetNodeID &ID,
                             const PointerType *PT,
@@ -1205,21 +999,12 @@
   friend class MemRegionManager;
 
   FieldRegion(const FieldDecl *fd, const SubRegion* sReg)
-<<<<<<< HEAD
-    : DeclRegion(fd, sReg, FieldRegionKind) {}
-=======
       : DeclRegion(fd, sReg, FieldRegionKind) {}
 
   static void ProfileRegion(llvm::FoldingSetNodeID& ID, const FieldDecl *FD,
                             const MemRegion* superRegion) {
     DeclRegion::ProfileRegion(ID, FD, superRegion, FieldRegionKind);
   }
->>>>>>> b2b84690
-
-  static void ProfileRegion(llvm::FoldingSetNodeID& ID, const FieldDecl *FD,
-                            const MemRegion* superRegion) {
-    DeclRegion::ProfileRegion(ID, FD, superRegion, FieldRegionKind);
-  }
 
 public:
   const FieldDecl *getDecl() const { return cast<FieldDecl>(D); }
@@ -1230,8 +1015,6 @@
   }
 
   DefinedOrUnknownSVal getExtent(SValBuilder &svalBuilder) const override;
-<<<<<<< HEAD
-=======
 
   void dumpToStream(raw_ostream &os) const override;
 
@@ -1239,21 +1022,10 @@
   void printPretty(raw_ostream &os) const override;
   bool canPrintPrettyAsExpr() const override;
   void printPrettyAsExpr(raw_ostream &os) const override;
->>>>>>> b2b84690
 
   static bool classof(const MemRegion* R) {
     return R->getKind() == FieldRegionKind;
   }
-<<<<<<< HEAD
-
-  void dumpToStream(raw_ostream &os) const override;
-
-  bool canPrintPretty() const override;
-  void printPretty(raw_ostream &os) const override;
-  bool canPrintPrettyAsExpr() const override;
-  void printPrettyAsExpr(raw_ostream &os) const override;
-=======
->>>>>>> b2b84690
 };
 
 class ObjCIvarRegion : public DeclRegion {
@@ -1308,13 +1080,8 @@
   NonLoc Index;
 
   ElementRegion(QualType elementType, NonLoc Idx, const SubRegion *sReg)
-<<<<<<< HEAD
-      : TypedValueRegion(sReg, ElementRegionKind),
-        ElementType(elementType), Index(Idx) {
-=======
       : TypedValueRegion(sReg, ElementRegionKind), ElementType(elementType),
         Index(Idx) {
->>>>>>> b2b84690
     assert((!Idx.getAs<nonloc::ConcreteInt>() ||
             Idx.castAs<nonloc::ConcreteInt>().getValue().isSigned()) &&
            "The index must be signed");
@@ -1328,15 +1095,9 @@
 public:
   NonLoc getIndex() const { return Index; }
 
-<<<<<<< HEAD
-  QualType getValueType() const override {
-    return ElementType;
-  }
-=======
   QualType getValueType() const override { return ElementType; }
 
   QualType getElementType() const { return ElementType; }
->>>>>>> b2b84690
 
   /// Compute the offset within the array. The array might also be a subobject.
   RegionRawOffset getAsArrayOffset() const;
@@ -1369,13 +1130,7 @@
 public:
   const Expr *getExpr() const { return Ex; }
 
-<<<<<<< HEAD
-  QualType getValueType() const override {
-    return Ex->getType();
-  }
-=======
   QualType getValueType() const override { return Ex->getType(); }
->>>>>>> b2b84690
 
   void dumpToStream(raw_ostream &os) const override;
 
@@ -1411,24 +1166,14 @@
   void dumpToStream(raw_ostream &os) const override;
 
   void Profile(llvm::FoldingSetNodeID &ID) const override;
-<<<<<<< HEAD
-=======
 
   bool canPrintPrettyAsExpr() const override;
 
   void printPrettyAsExpr(raw_ostream &os) const override;
->>>>>>> b2b84690
 
   static bool classof(const MemRegion *region) {
     return region->getKind() == CXXBaseObjectRegionKind;
   }
-<<<<<<< HEAD
-
-  bool canPrintPrettyAsExpr() const override;
-
-  void printPrettyAsExpr(raw_ostream &os) const override;
-=======
->>>>>>> b2b84690
 };
 
 template<typename RegionTy>
@@ -1459,25 +1204,12 @@
   llvm::DenseMap<const CodeTextRegion *, StaticGlobalSpaceRegion *>
     StaticsGlobalSpaceRegions;
 
-<<<<<<< HEAD
-  HeapSpaceRegion *heap;
-  UnknownSpaceRegion *unknown;
-  CodeSpaceRegion *code;
-
-public:
-  MemRegionManager(ASTContext &c, llvm::BumpPtrAllocator &a)
-    : C(c), A(a), InternalGlobals(nullptr), SystemGlobals(nullptr),
-      ImmutableGlobals(nullptr), heap(nullptr), unknown(nullptr),
-      code(nullptr) {}
-
-=======
   HeapSpaceRegion *heap = nullptr;
   UnknownSpaceRegion *unknown = nullptr;
   CodeSpaceRegion *code = nullptr;
 
 public:
   MemRegionManager(ASTContext &c, llvm::BumpPtrAllocator &a) : C(c), A(a) {}
->>>>>>> b2b84690
   ~MemRegionManager();
 
   ASTContext &getContext() { return C; }
@@ -1668,15 +1400,10 @@
 
     /// Suppress pointer-escaping of a region.
     TK_SuppressEscape = 0x2,
-<<<<<<< HEAD
+
     // Do not invalidate super region.
     TK_DoNotInvalidateSuperRegion = 0x4,
-=======
-
-    // Do not invalidate super region.
-    TK_DoNotInvalidateSuperRegion = 0x4,
-
->>>>>>> b2b84690
+
     /// When applied to a MemSpaceRegion, indicates the entire memory space
     /// should be invalidated.
     TK_EntireMemSpace = 0x8
