--- conflicted
+++ resolved
@@ -24,14 +24,11 @@
 #include "clang/Basic/LLVM.h"
 #include "llvm/ADT/ArrayRef.h"
 #include "llvm/ADT/DenseSet.h"
-<<<<<<< HEAD
-=======
 #include "llvm/ADT/Optional.h"
 #include "llvm/ADT/SmallVector.h"
 #include <cassert>
 #include <cstdint>
 #include <memory>
->>>>>>> b2b84690
 
 namespace clang {
 
@@ -101,13 +98,8 @@
     return getDefaultBinding(lcv.getStore(), lcv.getRegion());
   }
 
-<<<<<<< HEAD
-  /// Return a state with the specified value bound to the given location.
-  /// \param[in] store The analysis state.
-=======
   /// Return a store with the specified value bound to the given location.
   /// \param[in] store The store in which to make the binding.
->>>>>>> b2b84690
   /// \param[in] loc The symbolic memory location.
   /// \param[in] val The value to bind to location \c loc.
   /// \return A StoreRef object that contains the same
@@ -178,11 +170,7 @@
   SVal evalDerivedToBase(SVal Derived, QualType DerivedPtrType,
                          bool IsVirtual);
 
-<<<<<<< HEAD
-  /// \brief Attempts to do a down cast. Used to model BaseToDerived and C++
-=======
   /// Attempts to do a down cast. Used to model BaseToDerived and C++
->>>>>>> b2b84690
   ///        dynamic_cast.
   /// The callback may result in the following 3 scenarios:
   ///  - Successful cast (ex: derived is subclass of base).
@@ -282,21 +270,12 @@
     bool First = true;
 
   public:
-<<<<<<< HEAD
-    FindUniqueBinding(SymbolRef sym)
-      : Sym(sym), Binding(nullptr), First(true) {}
+    FindUniqueBinding(SymbolRef sym) : Sym(sym) {}
+
+    explicit operator bool() { return First && Binding; }
 
     bool HandleBinding(StoreManager& SMgr, Store store, const MemRegion* R,
                        SVal val) override;
-    explicit operator bool() { return First && Binding; }
-=======
-    FindUniqueBinding(SymbolRef sym) : Sym(sym) {}
-
-    explicit operator bool() { return First && Binding; }
-
-    bool HandleBinding(StoreManager& SMgr, Store store, const MemRegion* R,
-                       SVal val) override;
->>>>>>> b2b84690
     const MemRegion *getRegion() { return Binding; }
   };
 
