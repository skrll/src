--- conflicted
+++ resolved
@@ -174,20 +174,12 @@
     return Pred->getLocationContext()->getAnalysisDeclContext();
   }
 
-<<<<<<< HEAD
-  /// \brief Get the blockID.
-=======
   /// Get the blockID.
->>>>>>> b2b84690
   unsigned getBlockID() const {
     return NB.getContext().getBlock()->getBlockID();
   }
 
-<<<<<<< HEAD
-  /// \brief If the given node corresponds to a PostStore program point,
-=======
   /// If the given node corresponds to a PostStore program point,
->>>>>>> b2b84690
   /// retrieve the location region as it was uttered in the code.
   ///
   /// This utility can be useful for generating extensive diagnostics, for
@@ -238,11 +230,7 @@
     return addTransitionImpl(State, false, Pred, Tag);
   }
 
-<<<<<<< HEAD
-  /// \brief Generate a sink node. Generating a sink stops exploration of the
-=======
   /// Generate a sink node. Generating a sink stops exploration of the
->>>>>>> b2b84690
   /// given path. To create a sink node for the purpose of reporting an error,
   /// checkers should use generateErrorNode() instead.
   ExplodedNode *generateSink(ProgramStateRef State, ExplodedNode *Pred,
@@ -250,11 +238,7 @@
     return addTransitionImpl(State ? State : getState(), true, Pred, Tag);
   }
 
-<<<<<<< HEAD
-  /// \brief Generate a transition to a node that will be used to report
-=======
   /// Generate a transition to a node that will be used to report
->>>>>>> b2b84690
   /// an error. This node will be a sink. That is, it will stop exploration of
   /// the given path.
   ///
@@ -267,11 +251,7 @@
                        (Tag ? Tag : Location.getTag()));
   }
 
-<<<<<<< HEAD
-  /// \brief Generate a transition to a node that will be used to report
-=======
   /// Generate a transition to a node that will be used to report
->>>>>>> b2b84690
   /// an error. This node will not be a sink. That is, exploration will
   /// continue along this path.
   ///
@@ -284,29 +264,17 @@
     return addTransition(State, (Tag ? Tag : Location.getTag()));
   }
 
-<<<<<<< HEAD
-  /// \brief Emit the diagnostics report.
-=======
   /// Emit the diagnostics report.
->>>>>>> b2b84690
   void emitReport(std::unique_ptr<BugReport> R) {
     Changed = true;
     Eng.getBugReporter().emitReport(std::move(R));
   }
 
-<<<<<<< HEAD
-  /// \brief Returns the word that should be used to refer to the declaration
-  /// in the report.
-  StringRef getDeclDescription(const Decl *D);
-
-  /// \brief Get the declaration of the called function (path-sensitive).
-=======
   /// Returns the word that should be used to refer to the declaration
   /// in the report.
   StringRef getDeclDescription(const Decl *D);
 
   /// Get the declaration of the called function (path-sensitive).
->>>>>>> b2b84690
   const FunctionDecl *getCalleeDecl(const CallExpr *CE) const;
 
   /// Get the name of the called function (path-sensitive).
