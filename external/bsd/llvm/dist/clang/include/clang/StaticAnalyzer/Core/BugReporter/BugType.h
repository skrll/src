--- conflicted
+++ resolved
@@ -38,14 +38,6 @@
   virtual void anchor();
 
 public:
-<<<<<<< HEAD
-  BugType(class CheckName check, StringRef name, StringRef cat)
-      : Check(check), Name(name), Category(cat), SuppressonSink(false) {}
-  BugType(const CheckerBase *checker, StringRef name, StringRef cat)
-      : Check(checker->getCheckName()), Name(name), Category(cat),
-        SuppressonSink(false) {}
-  virtual ~BugType() {}
-=======
   BugType(CheckName Check, StringRef Name, StringRef Cat)
       : Check(Check), Name(Name), Category(Cat), Checker(nullptr),
         SuppressOnSink(false) {}
@@ -53,13 +45,9 @@
       : Check(Checker->getCheckName()), Name(Name), Category(Cat),
         Checker(Checker), SuppressOnSink(false) {}
   virtual ~BugType() = default;
->>>>>>> b2b84690
 
   StringRef getName() const { return Name; }
   StringRef getCategory() const { return Category; }
-<<<<<<< HEAD
-  StringRef getCheckName() const { return Check.getName(); }
-=======
   StringRef getCheckName() const {
     // FIXME: This is a workaround to ensure that the correct check name is used
     // The check names are set after the constructors are run.
@@ -71,7 +59,6 @@
     assert(!CheckName.empty() && "Check name is not set properly.");
     return CheckName;
   }
->>>>>>> b2b84690
 
   /// isSuppressOnSink - Returns true if bug reports associated with this bug
   ///  type should be suppressed if the end node of the report is post-dominated
