//===- ExplodedGraph.h - Local, Path-Sens. "Exploded Graph" -----*- C++ -*-===//
//
//                     The LLVM Compiler Infrastructure
//
// This file is distributed under the University of Illinois Open Source
// License. See LICENSE.TXT for details.
//
//===----------------------------------------------------------------------===//
//
//  This file defines the template classes ExplodedNode and ExplodedGraph,
//  which represent a path-sensitive, intra-procedural "exploded graph."
//  See "Precise interprocedural dataflow analysis via graph reachability"
//  by Reps, Horwitz, and Sagiv
//  (http://portal.acm.org/citation.cfm?id=199462) for the definition of an
//  exploded graph.
//
//===----------------------------------------------------------------------===//

#ifndef LLVM_CLANG_STATICANALYZER_CORE_PATHSENSITIVE_EXPLODEDGRAPH_H
#define LLVM_CLANG_STATICANALYZER_CORE_PATHSENSITIVE_EXPLODEDGRAPH_H

#include "clang/Analysis/AnalysisDeclContext.h"
#include "clang/Analysis/ProgramPoint.h"
#include "clang/Analysis/Support/BumpVector.h"
#include "clang/Basic/LLVM.h"
#include "clang/StaticAnalyzer/Core/PathSensitive/ProgramState.h"
#include "clang/StaticAnalyzer/Core/PathSensitive/ProgramState_Fwd.h"
#include "clang/StaticAnalyzer/Core/PathSensitive/SVals.h"
#include "llvm/ADT/ArrayRef.h"
#include "llvm/ADT/DenseMap.h"
#include "llvm/ADT/DepthFirstIterator.h"
#include "llvm/ADT/FoldingSet.h"
#include "llvm/ADT/GraphTraits.h"
<<<<<<< HEAD
#include "llvm/ADT/SmallPtrSet.h"
#include "llvm/Support/Allocator.h"
#include "llvm/Support/Casting.h"
=======
#include "llvm/ADT/Optional.h"
#include "llvm/ADT/STLExtras.h"
#include "llvm/ADT/SetVector.h"
#include "llvm/Support/Allocator.h"
#include "llvm/Support/Compiler.h"
#include <cassert>
#include <cstdint>
>>>>>>> b2b84690
#include <memory>
#include <utility>
#include <vector>

namespace clang {

class CFG;
class Decl;
class Expr;
class ParentMap;
class Stmt;

namespace ento {

class ExplodedGraph;

//===----------------------------------------------------------------------===//
// ExplodedGraph "implementation" classes.  These classes are not typed to
// contain a specific kind of state.  Typed-specialized versions are defined
// on top of these classes.
//===----------------------------------------------------------------------===//

// ExplodedNode is not constified all over the engine because we need to add
// successors to it at any time after creating it.

class ExplodedNode : public llvm::FoldingSetNode {
  friend class BranchNodeBuilder;
  friend class CoreEngine;
  friend class EndOfFunctionNodeBuilder;
  friend class ExplodedGraph;
  friend class IndirectGotoNodeBuilder;
  friend class NodeBuilder;
  friend class SwitchNodeBuilder;

  /// Efficiently stores a list of ExplodedNodes, or an optional flag.
  ///
  /// NodeGroup provides opaque storage for a list of ExplodedNodes, optimizing
  /// for the case when there is only one node in the group. This is a fairly
  /// common case in an ExplodedGraph, where most nodes have only one
  /// predecessor and many have only one successor. It can also be used to
  /// store a flag rather than a node list, which ExplodedNode uses to mark
  /// whether a node is a sink. If the flag is set, the group is implicitly
  /// empty and no nodes may be added.
  class NodeGroup {
    // Conceptually a discriminated union. If the low bit is set, the node is
    // a sink. If the low bit is not set, the pointer refers to the storage
    // for the nodes in the group.
    // This is not a PointerIntPair in order to keep the storage type opaque.
    uintptr_t P;
    
  public:
    NodeGroup(bool Flag = false) : P(Flag) {
      assert(getFlag() == Flag);
    }

    ExplodedNode * const *begin() const;

    ExplodedNode * const *end() const;

    unsigned size() const;

    bool empty() const { return P == 0 || getFlag() != 0; }

    /// Adds a node to the list.
    ///
    /// The group must not have been created with its flag set.
    void addNode(ExplodedNode *N, ExplodedGraph &G);

    /// Replaces the single node in this group with a new node.
    ///
    /// Note that this should only be used when you know the group was not
    /// created with its flag set, and that the group is empty or contains
    /// only a single node.
    void replaceNode(ExplodedNode *node);

    /// Returns whether this group was created with its flag set.
    bool getFlag() const {
      return (P & 1);
    }
  };

  /// Location - The program location (within a function body) associated
  ///  with this node.
  const ProgramPoint Location;

  /// State - The state associated with this node.
  ProgramStateRef State;

  /// Preds - The predecessors of this node.
  NodeGroup Preds;

  /// Succs - The successors of this node.
  NodeGroup Succs;

public:
  explicit ExplodedNode(const ProgramPoint &loc, ProgramStateRef state,
                        bool IsSink)
      : Location(loc), State(std::move(state)), Succs(IsSink) {
    assert(isSink() == IsSink);
  }

  /// getLocation - Returns the edge associated with the given node.
  ProgramPoint getLocation() const { return Location; }

  const LocationContext *getLocationContext() const {
    return getLocation().getLocationContext();
  }

  const StackFrameContext *getStackFrame() const {
    return getLocation().getStackFrame();
  }

  const Decl &getCodeDecl() const { return *getLocationContext()->getDecl(); }

  CFG &getCFG() const { return *getLocationContext()->getCFG(); }

  ParentMap &getParentMap() const {return getLocationContext()->getParentMap();}

  template <typename T>
  T &getAnalysis() const {
    return *getLocationContext()->getAnalysis<T>();
  }

  const ProgramStateRef &getState() const { return State; }

  template <typename T>
  Optional<T> getLocationAs() const LLVM_LVALUE_FUNCTION {
    return Location.getAs<T>();
  }

  /// Get the value of an arbitrary expression at this node.
  SVal getSVal(const Stmt *S) const {
    return getState()->getSVal(S, getLocationContext());
  }

  static void Profile(llvm::FoldingSetNodeID &ID,
                      const ProgramPoint &Loc,
                      const ProgramStateRef &state,
                      bool IsSink) {
    ID.Add(Loc);
    ID.AddPointer(state.get());
    ID.AddBoolean(IsSink);
  }

  void Profile(llvm::FoldingSetNodeID& ID) const {
    // We avoid copy constructors by not using accessors.
    Profile(ID, Location, State, isSink());
  }

  /// addPredeccessor - Adds a predecessor to the current node, and
  ///  in tandem add this node as a successor of the other node.
  void addPredecessor(ExplodedNode *V, ExplodedGraph &G);

  unsigned succ_size() const { return Succs.size(); }
  unsigned pred_size() const { return Preds.size(); }
  bool succ_empty() const { return Succs.empty(); }
  bool pred_empty() const { return Preds.empty(); }

  bool isSink() const { return Succs.getFlag(); }

  bool hasSinglePred() const {
    return (pred_size() == 1);
  }

  ExplodedNode *getFirstPred() {
    return pred_empty() ? nullptr : *(pred_begin());
  }

  const ExplodedNode *getFirstPred() const {
    return const_cast<ExplodedNode*>(this)->getFirstPred();
  }

  const ExplodedNode *getFirstSucc() const {
    return succ_empty() ? nullptr : *(succ_begin());
  }

  // Iterators over successor and predecessor vertices.
  using succ_iterator = ExplodedNode * const *;
  using const_succ_iterator = const ExplodedNode * const *;
  using pred_iterator = ExplodedNode * const *;
  using const_pred_iterator = const ExplodedNode * const *;

  pred_iterator pred_begin() { return Preds.begin(); }
  pred_iterator pred_end() { return Preds.end(); }

  const_pred_iterator pred_begin() const {
    return const_cast<ExplodedNode*>(this)->pred_begin();
  }
  const_pred_iterator pred_end() const {
    return const_cast<ExplodedNode*>(this)->pred_end();
  }

  succ_iterator succ_begin() { return Succs.begin(); }
  succ_iterator succ_end() { return Succs.end(); }

  const_succ_iterator succ_begin() const {
    return const_cast<ExplodedNode*>(this)->succ_begin();
  }
  const_succ_iterator succ_end() const {
    return const_cast<ExplodedNode*>(this)->succ_end();
  }

  // For debugging.

public:
  class Auditor {
  public:
    virtual ~Auditor();

    virtual void AddEdge(ExplodedNode *Src, ExplodedNode *Dst) = 0;
  };

  static void SetAuditor(Auditor* A);
  
private:
  void replaceSuccessor(ExplodedNode *node) { Succs.replaceNode(node); }
  void replacePredecessor(ExplodedNode *node) { Preds.replaceNode(node); }
};

using InterExplodedGraphMap =
    llvm::DenseMap<const ExplodedNode *, const ExplodedNode *>;

class ExplodedGraph {
protected:
  friend class CoreEngine;

  // Type definitions.
  using NodeVector = std::vector<ExplodedNode *>;

  /// The roots of the simulation graph. Usually there will be only
  /// one, but clients are free to establish multiple subgraphs within a single
  /// SimulGraph. Moreover, these subgraphs can often merge when paths from
  /// different roots reach the same state at the same program location.
  NodeVector Roots;

  /// The nodes in the simulation graph which have been
  /// specially marked as the endpoint of an abstract simulation path.
  NodeVector EndNodes;

  /// Nodes - The nodes in the graph.
  llvm::FoldingSet<ExplodedNode> Nodes;

  /// BVC - Allocator and context for allocating nodes and their predecessor
  /// and successor groups.
  BumpVectorContext BVC;

  /// NumNodes - The number of nodes in the graph.
  unsigned NumNodes = 0;
  
  /// A list of recently allocated nodes that can potentially be recycled.
  NodeVector ChangedNodes;
  
  /// A list of nodes that can be reused.
  NodeVector FreeNodes;
  
  /// Determines how often nodes are reclaimed.
  ///
  /// If this is 0, nodes will never be reclaimed.
  unsigned ReclaimNodeInterval = 0;
  
  /// Counter to determine when to reclaim nodes.
  unsigned ReclaimCounter;

public:
  ExplodedGraph();
  ~ExplodedGraph();

  /// Retrieve the node associated with a (Location,State) pair,
  ///  where the 'Location' is a ProgramPoint in the CFG.  If no node for
  ///  this pair exists, it is created. IsNew is set to true if
  ///  the node was freshly created.
  ExplodedNode *getNode(const ProgramPoint &L, ProgramStateRef State,
                        bool IsSink = false,
                        bool* IsNew = nullptr);

<<<<<<< HEAD
  /// \brief Create a node for a (Location, State) pair,
=======
  /// Create a node for a (Location, State) pair,
>>>>>>> b2b84690
  ///  but don't store it for deduplication later.  This
  ///  is useful when copying an already completed
  ///  ExplodedGraph for further processing.
  ExplodedNode *createUncachedNode(const ProgramPoint &L,
    ProgramStateRef State,
    bool IsSink = false);

  std::unique_ptr<ExplodedGraph> MakeEmptyGraph() const {
    return llvm::make_unique<ExplodedGraph>();
  }

  /// addRoot - Add an untyped node to the set of roots.
  ExplodedNode *addRoot(ExplodedNode *V) {
    Roots.push_back(V);
    return V;
  }

  /// addEndOfPath - Add an untyped node to the set of EOP nodes.
  ExplodedNode *addEndOfPath(ExplodedNode *V) {
    EndNodes.push_back(V);
    return V;
  }

  unsigned num_roots() const { return Roots.size(); }
  unsigned num_eops() const { return EndNodes.size(); }

  bool empty() const { return NumNodes == 0; }
  unsigned size() const { return NumNodes; }

  void reserve(unsigned NodeCount) { Nodes.reserve(NodeCount); }

  // Iterators.
  using NodeTy = ExplodedNode;
  using AllNodesTy = llvm::FoldingSet<ExplodedNode>;
  using roots_iterator = NodeVector::iterator;
  using const_roots_iterator = NodeVector::const_iterator;
  using eop_iterator = NodeVector::iterator;
  using const_eop_iterator = NodeVector::const_iterator;
  using node_iterator = AllNodesTy::iterator;
  using const_node_iterator = AllNodesTy::const_iterator;

  node_iterator nodes_begin() { return Nodes.begin(); }

  node_iterator nodes_end() { return Nodes.end(); }

  const_node_iterator nodes_begin() const { return Nodes.begin(); }

  const_node_iterator nodes_end() const { return Nodes.end(); }

  roots_iterator roots_begin() { return Roots.begin(); }

  roots_iterator roots_end() { return Roots.end(); }

  const_roots_iterator roots_begin() const { return Roots.begin(); }

  const_roots_iterator roots_end() const { return Roots.end(); }

  eop_iterator eop_begin() { return EndNodes.begin(); }

  eop_iterator eop_end() { return EndNodes.end(); }

  const_eop_iterator eop_begin() const { return EndNodes.begin(); }

  const_eop_iterator eop_end() const { return EndNodes.end(); }

  llvm::BumpPtrAllocator & getAllocator() { return BVC.getAllocator(); }
  BumpVectorContext &getNodeAllocator() { return BVC; }

  using NodeMap = llvm::DenseMap<const ExplodedNode *, ExplodedNode *>;

  /// Creates a trimmed version of the graph that only contains paths leading
  /// to the given nodes.
  ///
  /// \param Nodes The nodes which must appear in the final graph. Presumably
  ///              these are end-of-path nodes (i.e. they have no successors).
  /// \param[out] ForwardMap A optional map from nodes in this graph to nodes in
  ///                        the returned graph.
  /// \param[out] InverseMap An optional map from nodes in the returned graph to
  ///                        nodes in this graph.
  /// \returns The trimmed graph
  std::unique_ptr<ExplodedGraph>
  trim(ArrayRef<const NodeTy *> Nodes,
       InterExplodedGraphMap *ForwardMap = nullptr,
       InterExplodedGraphMap *InverseMap = nullptr) const;

  /// Enable tracking of recently allocated nodes for potential reclamation
  /// when calling reclaimRecentlyAllocatedNodes().
  void enableNodeReclamation(unsigned Interval) {
    ReclaimCounter = ReclaimNodeInterval = Interval;
  }

  /// Reclaim "uninteresting" nodes created since the last time this method
  /// was called.
  void reclaimRecentlyAllocatedNodes();

  /// Returns true if nodes for the given expression kind are always
  ///        kept around.
  static bool isInterestingLValueExpr(const Expr *Ex);

private:
  bool shouldCollect(const ExplodedNode *node);
  void collectNode(ExplodedNode *node);
};

class ExplodedNodeSet {
  using ImplTy = llvm::SmallSetVector<ExplodedNode *, 4>;
  ImplTy Impl;

public:
  ExplodedNodeSet(ExplodedNode *N) {
    assert(N && !static_cast<ExplodedNode*>(N)->isSink());
    Impl.insert(N);
  }

  ExplodedNodeSet() = default;

  void Add(ExplodedNode *N) {
    if (N && !static_cast<ExplodedNode*>(N)->isSink()) Impl.insert(N);
  }

  using iterator = ImplTy::iterator;
  using const_iterator = ImplTy::const_iterator;

  unsigned size() const { return Impl.size();  }
  bool empty()    const { return Impl.empty(); }
  bool erase(ExplodedNode *N) { return Impl.remove(N); }

  void clear() { Impl.clear(); }

  void insert(const ExplodedNodeSet &S) {
    assert(&S != this);
    if (empty())
      Impl = S.Impl;
    else
      Impl.insert(S.begin(), S.end());
  }

  iterator begin() { return Impl.begin(); }
  iterator end() { return Impl.end(); }

  const_iterator begin() const { return Impl.begin(); }
  const_iterator end() const { return Impl.end(); }
};

} // namespace ento

} // namespace clang

// GraphTraits

namespace llvm {

  template<> struct GraphTraits<clang::ento::ExplodedNode*> {
<<<<<<< HEAD
    typedef clang::ento::ExplodedNode *NodeRef;
    typedef clang::ento::ExplodedNode::succ_iterator ChildIteratorType;
    typedef llvm::df_iterator<NodeRef> nodes_iterator;
=======
    using NodeRef = clang::ento::ExplodedNode *;
    using ChildIteratorType = clang::ento::ExplodedNode::succ_iterator;
    using nodes_iterator = llvm::df_iterator<NodeRef>;
>>>>>>> b2b84690

    static NodeRef getEntryNode(NodeRef N) { return N; }

    static ChildIteratorType child_begin(NodeRef N) { return N->succ_begin(); }

    static ChildIteratorType child_end(NodeRef N) { return N->succ_end(); }

    static nodes_iterator nodes_begin(NodeRef N) { return df_begin(N); }

    static nodes_iterator nodes_end(NodeRef N) { return df_end(N); }
  };

  template<> struct GraphTraits<const clang::ento::ExplodedNode*> {
<<<<<<< HEAD
    typedef const clang::ento::ExplodedNode *NodeRef;
    typedef clang::ento::ExplodedNode::const_succ_iterator ChildIteratorType;
    typedef llvm::df_iterator<NodeRef> nodes_iterator;
=======
    using NodeRef = const clang::ento::ExplodedNode *;
    using ChildIteratorType = clang::ento::ExplodedNode::const_succ_iterator;
    using nodes_iterator = llvm::df_iterator<NodeRef>;
>>>>>>> b2b84690

    static NodeRef getEntryNode(NodeRef N) { return N; }

    static ChildIteratorType child_begin(NodeRef N) { return N->succ_begin(); }

    static ChildIteratorType child_end(NodeRef N) { return N->succ_end(); }

    static nodes_iterator nodes_begin(NodeRef N) { return df_begin(N); }

    static nodes_iterator nodes_end(NodeRef N) { return df_end(N); }
  };

} // namespace llvm

#endif // LLVM_CLANG_STATICANALYZER_CORE_PATHSENSITIVE_EXPLODEDGRAPH_H<|MERGE_RESOLUTION|>--- conflicted
+++ resolved
@@ -31,11 +31,6 @@
 #include "llvm/ADT/DepthFirstIterator.h"
 #include "llvm/ADT/FoldingSet.h"
 #include "llvm/ADT/GraphTraits.h"
-<<<<<<< HEAD
-#include "llvm/ADT/SmallPtrSet.h"
-#include "llvm/Support/Allocator.h"
-#include "llvm/Support/Casting.h"
-=======
 #include "llvm/ADT/Optional.h"
 #include "llvm/ADT/STLExtras.h"
 #include "llvm/ADT/SetVector.h"
@@ -43,7 +38,6 @@
 #include "llvm/Support/Compiler.h"
 #include <cassert>
 #include <cstdint>
->>>>>>> b2b84690
 #include <memory>
 #include <utility>
 #include <vector>
@@ -319,11 +313,7 @@
                         bool IsSink = false,
                         bool* IsNew = nullptr);
 
-<<<<<<< HEAD
-  /// \brief Create a node for a (Location, State) pair,
-=======
   /// Create a node for a (Location, State) pair,
->>>>>>> b2b84690
   ///  but don't store it for deduplication later.  This
   ///  is useful when copying an already completed
   ///  ExplodedGraph for further processing.
@@ -477,15 +467,9 @@
 namespace llvm {
 
   template<> struct GraphTraits<clang::ento::ExplodedNode*> {
-<<<<<<< HEAD
-    typedef clang::ento::ExplodedNode *NodeRef;
-    typedef clang::ento::ExplodedNode::succ_iterator ChildIteratorType;
-    typedef llvm::df_iterator<NodeRef> nodes_iterator;
-=======
     using NodeRef = clang::ento::ExplodedNode *;
     using ChildIteratorType = clang::ento::ExplodedNode::succ_iterator;
     using nodes_iterator = llvm::df_iterator<NodeRef>;
->>>>>>> b2b84690
 
     static NodeRef getEntryNode(NodeRef N) { return N; }
 
@@ -499,15 +483,9 @@
   };
 
   template<> struct GraphTraits<const clang::ento::ExplodedNode*> {
-<<<<<<< HEAD
-    typedef const clang::ento::ExplodedNode *NodeRef;
-    typedef clang::ento::ExplodedNode::const_succ_iterator ChildIteratorType;
-    typedef llvm::df_iterator<NodeRef> nodes_iterator;
-=======
     using NodeRef = const clang::ento::ExplodedNode *;
     using ChildIteratorType = clang::ento::ExplodedNode::const_succ_iterator;
     using nodes_iterator = llvm::df_iterator<NodeRef>;
->>>>>>> b2b84690
 
     static NodeRef getEntryNode(NodeRef N) { return N; }
 
