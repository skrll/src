//===- Environment.h - Map from Stmt* to Locations/Values -------*- C++ -*-===//
//
//                     The LLVM Compiler Infrastructure
//
// This file is distributed under the University of Illinois Open Source
// License. See LICENSE.TXT for details.
//
//===----------------------------------------------------------------------===//
//
//  This file defined the Environment and EnvironmentManager classes.
//
//===----------------------------------------------------------------------===//

#ifndef LLVM_CLANG_STATICANALYZER_CORE_PATHSENSITIVE_ENVIRONMENT_H
#define LLVM_CLANG_STATICANALYZER_CORE_PATHSENSITIVE_ENVIRONMENT_H

#include "clang/Analysis/AnalysisDeclContext.h"
#include "clang/StaticAnalyzer/Core/PathSensitive/ProgramState_Fwd.h"
#include "clang/StaticAnalyzer/Core/PathSensitive/SVals.h"
#include "llvm/ADT/ImmutableMap.h"
#include <utility>

namespace clang {

class Stmt;

namespace ento {

class SValBuilder;
class SymbolReaper;

/// An entry in the environment consists of a Stmt and an LocationContext.
/// This allows the environment to manage context-sensitive bindings,
/// which is essentially for modeling recursive function analysis, among
/// other things.
class EnvironmentEntry : public std::pair<const Stmt *,
                                          const StackFrameContext *> {
public:
  EnvironmentEntry(const Stmt *s, const LocationContext *L);

  const Stmt *getStmt() const { return first; }
  const LocationContext *getLocationContext() const { return second; }
  
  /// Profile an EnvironmentEntry for inclusion in a FoldingSet.
  static void Profile(llvm::FoldingSetNodeID &ID,
                      const EnvironmentEntry &E) {
    ID.AddPointer(E.getStmt());
    ID.AddPointer(E.getLocationContext());
  }
  
  void Profile(llvm::FoldingSetNodeID &ID) const {
    Profile(ID, *this);
  }
};

/// An immutable map from EnvironemntEntries to SVals.
class Environment {
private:
  friend class EnvironmentManager;

  using BindingsTy = llvm::ImmutableMap<EnvironmentEntry, SVal>;

  BindingsTy ExprBindings;

  Environment(BindingsTy eb) : ExprBindings(eb) {}

  SVal lookupExpr(const EnvironmentEntry &E) const;

public:
  using iterator = BindingsTy::iterator;

  iterator begin() const { return ExprBindings.begin(); }
  iterator end() const { return ExprBindings.end(); }

  /// Fetches the current binding of the expression in the
  /// Environment.
  SVal getSVal(const EnvironmentEntry &E, SValBuilder &svalBuilder) const;

  /// Profile - Profile the contents of an Environment object for use
  ///  in a FoldingSet.
  static void Profile(llvm::FoldingSetNodeID& ID, const Environment* env) {
    env->ExprBindings.Profile(ID);
  }

  /// Profile - Used to profile the contents of this object for inclusion
  ///  in a FoldingSet.
  void Profile(llvm::FoldingSetNodeID& ID) const {
    Profile(ID, this);
  }

  bool operator==(const Environment& RHS) const {
    return ExprBindings == RHS.ExprBindings;
  }

  void print(raw_ostream &Out, const char *NL, const char *Sep,
             const LocationContext *WithLC = nullptr) const;
};

class EnvironmentManager {
private:
  using FactoryTy = Environment::BindingsTy::Factory;

  FactoryTy F;

public:
<<<<<<< HEAD
  EnvironmentManager(llvm::BumpPtrAllocator& Allocator) : F(Allocator) {}
=======
  EnvironmentManager(llvm::BumpPtrAllocator &Allocator) : F(Allocator) {}
>>>>>>> b2b84690

  Environment getInitialEnvironment() {
    return Environment(F.getEmptyMap());
  }

  /// Bind a symbolic value to the given environment entry.
  Environment bindExpr(Environment Env, const EnvironmentEntry &E, SVal V,
                       bool Invalidate);

  Environment removeDeadBindings(Environment Env,
                                 SymbolReaper &SymReaper,
                                 ProgramStateRef state);
};

} // namespace ento

} // namespace clang

#endif // LLVM_CLANG_STATICANALYZER_CORE_PATHSENSITIVE_ENVIRONMENT_H<|MERGE_RESOLUTION|>--- conflicted
+++ resolved
@@ -103,11 +103,7 @@
   FactoryTy F;
 
 public:
-<<<<<<< HEAD
-  EnvironmentManager(llvm::BumpPtrAllocator& Allocator) : F(Allocator) {}
-=======
   EnvironmentManager(llvm::BumpPtrAllocator &Allocator) : F(Allocator) {}
->>>>>>> b2b84690
 
   Environment getInitialEnvironment() {
     return Environment(F.getEmptyMap());
