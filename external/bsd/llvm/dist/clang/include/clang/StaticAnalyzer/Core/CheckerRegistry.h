--- conflicted
+++ resolved
@@ -67,14 +67,9 @@
 #endif
 
 namespace clang {
-<<<<<<< HEAD
-class DiagnosticsEngine;
-class AnalyzerOptions;
-=======
 
 class AnalyzerOptions;
 class DiagnosticsEngine;
->>>>>>> b2b84690
 
 namespace ento {
 
