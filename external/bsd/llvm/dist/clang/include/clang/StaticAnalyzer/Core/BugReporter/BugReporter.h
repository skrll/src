--- conflicted
+++ resolved
@@ -85,19 +85,11 @@
             getOriginalNode(const ExplodedNode *N) = 0;
   };
 
-<<<<<<< HEAD
-  typedef const SourceRange *ranges_iterator;
-  typedef SmallVector<std::unique_ptr<BugReporterVisitor>, 8> VisitorList;
-  typedef VisitorList::iterator visitor_iterator;
-  typedef SmallVector<StringRef, 2> ExtraTextList;
-  typedef SmallVector<std::shared_ptr<PathDiagnosticNotePiece>, 4> NoteList;
-=======
   using ranges_iterator = const SourceRange *;
   using VisitorList = SmallVector<std::unique_ptr<BugReporterVisitor>, 8>;
   using visitor_iterator = VisitorList::iterator;
   using ExtraTextList = SmallVector<StringRef, 2>;
   using NoteList = SmallVector<std::shared_ptr<PathDiagnosticNotePiece>, 4>;
->>>>>>> b2b84690
 
 protected:
   friend class BugReportEquivClass;
@@ -116,13 +108,8 @@
   ExtraTextList ExtraText;
   NoteList Notes;
 
-<<<<<<< HEAD
-  typedef llvm::DenseSet<SymbolRef> Symbols;
-  typedef llvm::DenseSet<const MemRegion *> Regions;
-=======
   using Symbols = llvm::DenseSet<SymbolRef>;
   using Regions = llvm::DenseSet<const MemRegion *>;
->>>>>>> b2b84690
 
   /// A (stack of) a set of symbols that are registered with this
   /// report as being "interesting", and thus used to help decide which
@@ -178,20 +165,6 @@
 
 public:
   BugReport(BugType& bt, StringRef desc, const ExplodedNode *errornode)
-<<<<<<< HEAD
-    : BT(bt), DeclWithIssue(nullptr), Description(desc), ErrorNode(errornode),
-      ConfigurationChangeToken(0), DoNotPrunePath(false) {}
-
-  BugReport(BugType& bt, StringRef shortDesc, StringRef desc,
-            const ExplodedNode *errornode)
-    : BT(bt), DeclWithIssue(nullptr), ShortDescription(shortDesc),
-      Description(desc), ErrorNode(errornode), ConfigurationChangeToken(0),
-      DoNotPrunePath(false) {}
-
-  BugReport(BugType &bt, StringRef desc, PathDiagnosticLocation l)
-    : BT(bt), DeclWithIssue(nullptr), Description(desc), Location(l),
-      ErrorNode(nullptr), ConfigurationChangeToken(0), DoNotPrunePath(false) {}
-=======
       : BT(bt), Description(desc), ErrorNode(errornode) {}
 
   BugReport(BugType& bt, StringRef shortDesc, StringRef desc,
@@ -201,7 +174,6 @@
 
   BugReport(BugType &bt, StringRef desc, PathDiagnosticLocation l)
       : BT(bt), Description(desc), Location(l) {}
->>>>>>> b2b84690
 
   /// Create a BugReport with a custom uniqueing location.
   ///
@@ -212,27 +184,15 @@
   /// the allocation site, rather then the location where the bug is reported.
   BugReport(BugType& bt, StringRef desc, const ExplodedNode *errornode,
             PathDiagnosticLocation LocationToUnique, const Decl *DeclToUnique)
-<<<<<<< HEAD
-    : BT(bt), DeclWithIssue(nullptr), Description(desc),
-      UniqueingLocation(LocationToUnique),
-      UniqueingDecl(DeclToUnique),
-      ErrorNode(errornode), ConfigurationChangeToken(0),
-      DoNotPrunePath(false) {}
-=======
       : BT(bt), Description(desc), UniqueingLocation(LocationToUnique),
         UniqueingDecl(DeclToUnique), ErrorNode(errornode) {}
->>>>>>> b2b84690
 
   virtual ~BugReport();
 
   const BugType& getBugType() const { return BT; }
   BugType& getBugType() { return BT; }
 
-<<<<<<< HEAD
-  /// \brief True when the report has an execution path associated with it.
-=======
   /// True when the report has an execution path associated with it.
->>>>>>> b2b84690
   ///
   /// A report is said to be path-sensitive if it was thrown against a
   /// particular exploded node in the path-sensitive analysis graph.
@@ -328,11 +288,7 @@
     return Notes;
   }
 
-<<<<<<< HEAD
-  /// \brief This allows for addition of meta data to the diagnostic.
-=======
   /// This allows for addition of meta data to the diagnostic.
->>>>>>> b2b84690
   ///
   /// Currently, only the HTMLDiagnosticClient knows how to display it. 
   void addExtraText(StringRef S) {
@@ -375,11 +331,7 @@
     Ranges.push_back(R);
   }
 
-<<<<<<< HEAD
-  /// \brief Get the SourceRanges associated with the report.
-=======
   /// Get the SourceRanges associated with the report.
->>>>>>> b2b84690
   virtual llvm::iterator_range<ranges_iterator> getRanges();
 
   /// Add custom or predefined bug report visitors to this report.
@@ -390,12 +342,9 @@
   /// registerFindLastStore(), registerNilReceiverVisitor(), and
   /// registerVarDeclsLastStore().
   void addVisitor(std::unique_ptr<BugReporterVisitor> visitor);
-<<<<<<< HEAD
-=======
 
   /// Remove all visitors attached to this bug report.
   void clearVisitors();
->>>>>>> b2b84690
 
   /// Iterators through the custom diagnostic visitors.
   visitor_iterator visitor_begin() { return Callbacks.begin(); }
@@ -417,10 +366,6 @@
   /// List of *owned* BugReport objects.
   llvm::ilist<BugReport> Reports;
 
-<<<<<<< HEAD
-  friend class BugReporter;
-=======
->>>>>>> b2b84690
   void AddReport(std::unique_ptr<BugReport> R) {
     Reports.push_back(R.release());
   }
@@ -544,21 +489,12 @@
   /// folded based on the profile value, which is done to coalesce similar
   /// reports.
   void emitReport(std::unique_ptr<BugReport> R);
-<<<<<<< HEAD
 
   void EmitBasicReport(const Decl *DeclWithIssue, const CheckerBase *Checker,
                        StringRef BugName, StringRef BugCategory,
                        StringRef BugStr, PathDiagnosticLocation Loc,
                        ArrayRef<SourceRange> Ranges = None);
 
-=======
-
-  void EmitBasicReport(const Decl *DeclWithIssue, const CheckerBase *Checker,
-                       StringRef BugName, StringRef BugCategory,
-                       StringRef BugStr, PathDiagnosticLocation Loc,
-                       ArrayRef<SourceRange> Ranges = None);
-
->>>>>>> b2b84690
   void EmitBasicReport(const Decl *DeclWithIssue, CheckName CheckName,
                        StringRef BugName, StringRef BugCategory,
                        StringRef BugStr, PathDiagnosticLocation Loc,
@@ -579,13 +515,7 @@
 
 public:
   GRBugReporter(BugReporterData& d, ExprEngine& eng)
-<<<<<<< HEAD
-    : BugReporter(d, GRBugReporterKind), Eng(eng) {}
-
-  ~GRBugReporter() override;
-=======
       : BugReporter(d, GRBugReporterKind), Eng(eng) {}
->>>>>>> b2b84690
 
   ~GRBugReporter() override;
 
@@ -599,23 +529,12 @@
 
   /// \p bugReports A set of bug reports within a *single* equivalence class
   ///
-<<<<<<< HEAD
-  /// Which report is used for path generation is not specified. The
-  /// bug reporter will try to pick the shortest path, but this is not
-  /// guaranteed.
-  ///
-  /// \return True if the report was valid and a path was generated,
-  ///         false if the reports should be considered invalid.
-  bool generatePathDiagnostic(PathDiagnostic &PD, PathDiagnosticConsumer &PC,
-                              ArrayRef<BugReport*> &bugReports) override;
-=======
   /// \return A mapping from consumers to the corresponding diagnostics.
   /// Iterates through the bug reports within a single equivalence class,
   /// stops at a first non-invalidated report.
   std::unique_ptr<DiagnosticForConsumerMapTy>
   generatePathDiagnostics(ArrayRef<PathDiagnosticConsumer *> consumers,
                           ArrayRef<BugReport *> &bugReports) override;
->>>>>>> b2b84690
 
   /// classof - Used by isa<>, cast<>, and dyn_cast<>.
   static bool classof(const BugReporter* R) {
