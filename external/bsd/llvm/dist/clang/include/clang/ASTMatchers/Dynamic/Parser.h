--- conflicted
+++ resolved
@@ -36,11 +36,7 @@
 #ifndef LLVM_CLANG_ASTMATCHERS_DYNAMIC_PARSER_H
 #define LLVM_CLANG_ASTMATCHERS_DYNAMIC_PARSER_H
 
-<<<<<<< HEAD
-#include "clang/ASTMatchers/Dynamic/Diagnostics.h"
-=======
 #include "clang/ASTMatchers/ASTMatchersInternal.h"
->>>>>>> b2b84690
 #include "clang/ASTMatchers/Dynamic/Registry.h"
 #include "clang/ASTMatchers/Dynamic/VariantValue.h"
 #include "llvm/ADT/ArrayRef.h"
@@ -96,11 +92,7 @@
                                                   ArrayRef<ParserValue> Args,
                                                   Diagnostics *Error) = 0;
 
-<<<<<<< HEAD
-    /// \brief Look up a matcher by name.
-=======
     /// Look up a matcher by name.
->>>>>>> b2b84690
     ///
     /// \param MatcherName The matcher name found by the parser.
     ///
@@ -109,11 +101,7 @@
     virtual llvm::Optional<MatcherCtor>
     lookupMatcherCtor(StringRef MatcherName) = 0;
 
-<<<<<<< HEAD
-    /// \brief Compute the list of completion types for \p Context.
-=======
     /// Compute the list of completion types for \p Context.
->>>>>>> b2b84690
     ///
     /// Each element of \p Context represents a matcher invocation, going from
     /// outermost to innermost. Elements are pairs consisting of a reference to
@@ -124,11 +112,7 @@
     virtual std::vector<ArgKind> getAcceptedCompletionTypes(
         llvm::ArrayRef<std::pair<MatcherCtor, unsigned>> Context);
 
-<<<<<<< HEAD
-    /// \brief Compute the list of completions that match any of
-=======
     /// Compute the list of completions that match any of
->>>>>>> b2b84690
     /// \p AcceptedTypes.
     ///
     /// \param AcceptedTypes All types accepted for this completion.
@@ -141,19 +125,11 @@
     getMatcherCompletions(llvm::ArrayRef<ArgKind> AcceptedTypes);
   };
 
-<<<<<<< HEAD
-  /// \brief Sema implementation that uses the matcher registry to process the
-  ///   tokens.
-  class RegistrySema : public Parser::Sema {
-   public:
-     ~RegistrySema() override;
-=======
   /// Sema implementation that uses the matcher registry to process the
   ///   tokens.
   class RegistrySema : public Parser::Sema {
   public:
     ~RegistrySema() override;
->>>>>>> b2b84690
 
     llvm::Optional<MatcherCtor>
     lookupMatcherCtor(StringRef MatcherName) override;
@@ -166,15 +142,6 @@
 
     std::vector<ArgKind> getAcceptedCompletionTypes(
         llvm::ArrayRef<std::pair<MatcherCtor, unsigned>> Context) override;
-<<<<<<< HEAD
-
-    std::vector<MatcherCompletion>
-    getMatcherCompletions(llvm::ArrayRef<ArgKind> AcceptedTypes) override;
-  };
-
-  typedef llvm::StringMap<VariantValue> NamedValueMap;
-=======
->>>>>>> b2b84690
 
     std::vector<MatcherCompletion>
     getMatcherCompletions(llvm::ArrayRef<ArgKind> AcceptedTypes) override;
@@ -211,21 +178,12 @@
     return parseMatcherExpression(MatcherCode, nullptr, Error);
   }
 
-<<<<<<< HEAD
-  /// \brief Parse an expression.
+  /// Parse an expression.
   ///
   /// Parses any expression supported by this parser. In general, the
   /// \c parseMatcherExpression function is a better approach to get a matcher
   /// object.
   ///
-=======
-  /// Parse an expression.
-  ///
-  /// Parses any expression supported by this parser. In general, the
-  /// \c parseMatcherExpression function is a better approach to get a matcher
-  /// object.
-  ///
->>>>>>> b2b84690
   /// \param S The Sema instance that will help the parser
   ///   construct the matchers. If null, it uses the default registry.
   ///
@@ -244,11 +202,7 @@
     return parseExpression(Code, nullptr, Value, Error);
   }
 
-<<<<<<< HEAD
-  /// \brief Complete an expression at the given offset.
-=======
   /// Complete an expression at the given offset.
->>>>>>> b2b84690
   ///
   /// \param S The Sema instance that will help the parser
   ///   construct the matchers. If null, it uses the default registry.
@@ -297,12 +251,8 @@
   const NamedValueMap *const NamedValues;
   Diagnostics *const Error;
 
-<<<<<<< HEAD
-  typedef std::vector<std::pair<MatcherCtor, unsigned> > ContextStackTy;
-=======
   using ContextStackTy = std::vector<std::pair<MatcherCtor, unsigned>>;
 
->>>>>>> b2b84690
   ContextStackTy ContextStack;
   std::vector<MatcherCompletion> Completions;
 };
