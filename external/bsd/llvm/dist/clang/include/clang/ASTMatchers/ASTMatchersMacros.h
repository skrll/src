--- conflicted
+++ resolved
@@ -50,11 +50,7 @@
 #ifndef LLVM_CLANG_ASTMATCHERS_ASTMATCHERSMACROS_H
 #define LLVM_CLANG_ASTMATCHERS_ASTMATCHERSMACROS_H
 
-<<<<<<< HEAD
-/// \brief AST_MATCHER_FUNCTION(ReturnType, DefineMatcher) { ... }
-=======
 /// AST_MATCHER_FUNCTION(ReturnType, DefineMatcher) { ... }
->>>>>>> b2b84690
 /// defines a zero parameter function named DefineMatcher() that returns a
 /// ReturnType object.
 #define AST_MATCHER_FUNCTION(ReturnType, DefineMatcher)                        \
@@ -65,11 +61,7 @@
   }                                                                            \
   inline ReturnType DefineMatcher##_getInstance()
 
-<<<<<<< HEAD
-/// \brief AST_MATCHER_FUNCTION_P(ReturnType, DefineMatcher, ParamType, Param) {
-=======
 /// AST_MATCHER_FUNCTION_P(ReturnType, DefineMatcher, ParamType, Param) {
->>>>>>> b2b84690
 /// ... }
 /// defines a single-parameter function named DefineMatcher() that returns a
 /// ReturnType object.
@@ -367,14 +359,6 @@
               ::clang::ast_matchers::internal::BoundNodesTreeBuilder *Builder) \
           const
 
-<<<<<<< HEAD
-/// \brief Creates a variadic matcher for both a specific \c Type as well as
-/// the corresponding \c TypeLoc.
-#define AST_TYPE_MATCHER(NodeType, MatcherName)                                \
-  const ::clang::ast_matchers::internal::VariadicDynCastAllOfMatcher<          \
-      Type, NodeType> MatcherName
-=======
->>>>>>> b2b84690
 // FIXME: add a matcher for TypeLoc derived classes using its custom casting
 // API (no longer dyn_cast) if/when we need such matching
 
@@ -417,8 +401,6 @@
       ::clang::ast_matchers::internal::TypeMatcher##MatcherName##Getter,       \
       ::clang::ast_matchers::internal::TypeTraverseMatcher,                    \
       ReturnTypesF>::Func MatcherName
-<<<<<<< HEAD
-=======
 
 #define AST_TYPELOC_TRAVERSE_MATCHER_DECL(MatcherName, FunctionName,           \
                                           ReturnTypesF)                        \
@@ -443,7 +425,6 @@
       ::clang::ast_matchers::internal::TypeLocTraverseMatcher,                 \
       ReturnTypesF>::Func MatcherName##Loc;                                    \
   AST_TYPE_TRAVERSE_MATCHER_DEF(MatcherName, ReturnTypesF)
->>>>>>> b2b84690
 
 /// AST_TYPELOC_TRAVERSE_MATCHER(MatcherName, FunctionName) works
 /// identical to \c AST_TYPE_TRAVERSE_MATCHER but operates on \c TypeLocs.
