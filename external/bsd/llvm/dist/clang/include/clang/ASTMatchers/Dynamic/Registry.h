--- conflicted
+++ resolved
@@ -1,8 +1,4 @@
-<<<<<<< HEAD
-//===--- Registry.h - Matcher registry --------------------------*- C++ -*-===//
-=======
 //===- Registry.h - Matcher registry ----------------------------*- C++ -*-===//
->>>>>>> b2b84690
 //
 //                     The LLVM Compiler Infrastructure
 //
@@ -38,15 +34,9 @@
 
 class MatcherDescriptor;
 
-<<<<<<< HEAD
-} // end namespace internal
-
-typedef const internal::MatcherDescriptor *MatcherCtor;
-=======
 } // namespace internal
 
 using MatcherCtor = const internal::MatcherDescriptor *;
->>>>>>> b2b84690
 
 struct MatcherCompletion {
   MatcherCompletion() = default;
@@ -59,15 +49,6 @@
     return TypedText == Other.TypedText && MatcherDecl == Other.MatcherDecl;
   }
 
-<<<<<<< HEAD
-  /// \brief The text to type to select this matcher.
-  std::string TypedText;
-
-  /// \brief The "declaration" of the matcher, with type information.
-  std::string MatcherDecl;
-
-  /// \brief Value corresponding to the "specificity" of the converted matcher.
-=======
   /// The text to type to select this matcher.
   std::string TypedText;
 
@@ -75,7 +56,6 @@
   std::string MatcherDecl;
 
   /// Value corresponding to the "specificity" of the converted matcher.
->>>>>>> b2b84690
   ///
   /// Zero specificity indicates that this conversion would produce a trivial
   /// matcher that will either always or never match.
@@ -87,32 +67,12 @@
 public:
   Registry() = delete;
 
-<<<<<<< HEAD
-  /// \brief Look up a matcher in the registry by name,
-=======
   /// Look up a matcher in the registry by name,
->>>>>>> b2b84690
   ///
   /// \return An opaque value which may be used to refer to the matcher
   /// constructor, or Optional<MatcherCtor>() if not found.
   static llvm::Optional<MatcherCtor> lookupMatcherCtor(StringRef MatcherName);
 
-<<<<<<< HEAD
-  /// \brief Compute the list of completion types for \p Context.
-  ///
-  /// Each element of \p Context represents a matcher invocation, going from
-  /// outermost to innermost. Elements are pairs consisting of a reference to
-  /// the matcher constructor and the index of the next element in the
-  /// argument list of that matcher (or for the last element, the index of
-  /// the completion point in the argument list). An empty list requests
-  /// completion for the root matcher.
-  static std::vector<ArgKind> getAcceptedCompletionTypes(
-      llvm::ArrayRef<std::pair<MatcherCtor, unsigned>> Context);
-
-  /// \brief Compute the list of completions that match any of
-  /// \p AcceptedTypes.
-  ///
-=======
   /// Compute the list of completion types for \p Context.
   ///
   /// Each element of \p Context represents a matcher invocation, going from
@@ -127,7 +87,6 @@
   /// Compute the list of completions that match any of
   /// \p AcceptedTypes.
   ///
->>>>>>> b2b84690
   /// \param AcceptedTypes All types accepted for this completion.
   ///
   /// \return All completions for the specified types.
@@ -137,11 +96,7 @@
   static std::vector<MatcherCompletion>
   getMatcherCompletions(ArrayRef<ArgKind> AcceptedTypes);
 
-<<<<<<< HEAD
-  /// \brief Construct a matcher from the registry.
-=======
   /// Construct a matcher from the registry.
->>>>>>> b2b84690
   ///
   /// \param Ctor The matcher constructor to instantiate.
   ///
@@ -174,14 +129,8 @@
                                               Diagnostics *Error);
 };
 
-<<<<<<< HEAD
-} // end namespace dynamic
-} // end namespace ast_matchers
-} // end namespace clang
-=======
 } // namespace dynamic
 } // namespace ast_matchers
 } // namespace clang
->>>>>>> b2b84690
 
 #endif // LLVM_CLANG_AST_MATCHERS_DYNAMIC_REGISTRY_H