//===--- VariantValue.h - Polymorphic value type -*- C++ -*-===/
//                     The LLVM Compiler Infrastructure
//
// This file is distributed under the University of Illinois Open Source
// License. See LICENSE.TXT for details.
//
//===----------------------------------------------------------------------===//
///
/// \file
/// Polymorphic value type.
///
/// Supports all the types required for dynamic Matcher construction.
///  Used by the registry to construct matchers in a generic way.
///
//===----------------------------------------------------------------------===//

#ifndef LLVM_CLANG_ASTMATCHERS_DYNAMIC_VARIANTVALUE_H
#define LLVM_CLANG_ASTMATCHERS_DYNAMIC_VARIANTVALUE_H

#include "clang/ASTMatchers/ASTMatchers.h"
#include "clang/ASTMatchers/ASTMatchersInternal.h"
#include "llvm/ADT/IntrusiveRefCntPtr.h"
#include "llvm/ADT/Optional.h"
#include <memory>
#include <vector>

namespace clang {
namespace ast_matchers {
namespace dynamic {

<<<<<<< HEAD
/// \brief Kind identifier.
=======
/// Kind identifier.
>>>>>>> b2b84690
///
/// It supports all types that VariantValue can contain.
class ArgKind {
 public:
  enum Kind {
    AK_Matcher,
    AK_Boolean,
    AK_Double,
    AK_Unsigned,
    AK_String
  };
<<<<<<< HEAD
  /// \brief Constructor for non-matcher types.
  ArgKind(Kind K) : K(K) { assert(K != AK_Matcher); }

  /// \brief Constructor for matcher types.
=======
  /// Constructor for non-matcher types.
  ArgKind(Kind K) : K(K) { assert(K != AK_Matcher); }

  /// Constructor for matcher types.
>>>>>>> b2b84690
  ArgKind(ast_type_traits::ASTNodeKind MatcherKind)
      : K(AK_Matcher), MatcherKind(MatcherKind) {}

  Kind getArgKind() const { return K; }
  ast_type_traits::ASTNodeKind getMatcherKind() const {
    assert(K == AK_Matcher);
    return MatcherKind;
  }

<<<<<<< HEAD
  /// \brief Determines if this type can be converted to \p To.
=======
  /// Determines if this type can be converted to \p To.
>>>>>>> b2b84690
  ///
  /// \param To the requested destination type.
  ///
  /// \param Specificity value corresponding to the "specificity" of the
  ///   conversion.
  bool isConvertibleTo(ArgKind To, unsigned *Specificity) const;

  bool operator<(const ArgKind &Other) const {
    if (K == AK_Matcher && Other.K == AK_Matcher)
      return MatcherKind < Other.MatcherKind;
    return K < Other.K;
  }

<<<<<<< HEAD
  /// \brief String representation of the type.
=======
  /// String representation of the type.
>>>>>>> b2b84690
  std::string asString() const;

private:
  Kind K;
  ast_type_traits::ASTNodeKind MatcherKind;
};

using ast_matchers::internal::DynTypedMatcher;

/// A variant matcher object.
///
/// The purpose of this object is to abstract simple and polymorphic matchers
/// into a single object type.
/// Polymorphic matchers might be implemented as a list of all the possible
/// overloads of the matcher. \c VariantMatcher knows how to select the
/// appropriate overload when needed.
/// To get a real matcher object out of a \c VariantMatcher you can do:
///  - getSingleMatcher() which returns a matcher, only if it is not ambiguous
///    to decide which matcher to return. Eg. it contains only a single
///    matcher, or a polymorphic one with only one overload.
///  - hasTypedMatcher<T>()/getTypedMatcher<T>(): These calls will determine if
///    the underlying matcher(s) can unambiguously return a Matcher<T>.
class VariantMatcher {
  /// Methods that depend on T from hasTypedMatcher/getTypedMatcher.
  class MatcherOps {
  public:
    MatcherOps(ast_type_traits::ASTNodeKind NodeKind) : NodeKind(NodeKind) {}

    bool canConstructFrom(const DynTypedMatcher &Matcher,
                          bool &IsExactMatch) const;

<<<<<<< HEAD
    /// \brief Convert \p Matcher the destination type and return it as a new
=======
    /// Convert \p Matcher the destination type and return it as a new
>>>>>>> b2b84690
    /// DynTypedMatcher.
    virtual DynTypedMatcher
    convertMatcher(const DynTypedMatcher &Matcher) const = 0;

<<<<<<< HEAD
    /// \brief Constructs a variadic typed matcher from \p InnerMatchers.
=======
    /// Constructs a variadic typed matcher from \p InnerMatchers.
>>>>>>> b2b84690
    /// Will try to convert each inner matcher to the destination type and
    /// return llvm::None if it fails to do so.
    llvm::Optional<DynTypedMatcher>
    constructVariadicOperator(DynTypedMatcher::VariadicOperator Op,
                              ArrayRef<VariantMatcher> InnerMatchers) const;

  protected:
    ~MatcherOps() = default;

  private:
    ast_type_traits::ASTNodeKind NodeKind;
  };

  /// Payload interface to be specialized by each matcher type.
  ///
  /// It follows a similar interface as VariantMatcher itself.
  class Payload {
  public:
    virtual ~Payload();
    virtual llvm::Optional<DynTypedMatcher> getSingleMatcher() const = 0;
    virtual std::string getTypeAsString() const = 0;
    virtual llvm::Optional<DynTypedMatcher>
    getTypedMatcher(const MatcherOps &Ops) const = 0;
    virtual bool isConvertibleTo(ast_type_traits::ASTNodeKind Kind,
                                 unsigned *Specificity) const = 0;
  };

public:
  /// A null matcher.
  VariantMatcher();

  /// Clones the provided matcher.
  static VariantMatcher SingleMatcher(const DynTypedMatcher &Matcher);

  /// Clones the provided matchers.
  ///
  /// They should be the result of a polymorphic matcher.
  static VariantMatcher
  PolymorphicMatcher(std::vector<DynTypedMatcher> Matchers);

  /// Creates a 'variadic' operator matcher.
  ///
  /// It will bind to the appropriate type on getTypedMatcher<T>().
  static VariantMatcher
  VariadicOperatorMatcher(DynTypedMatcher::VariadicOperator Op,
                          std::vector<VariantMatcher> Args);

  /// Makes the matcher the "null" matcher.
  void reset();

  /// Whether the matcher is null.
  bool isNull() const { return !Value; }

  /// Return a single matcher, if there is no ambiguity.
  ///
  /// \returns the matcher, if there is only one matcher. An empty Optional, if
  /// the underlying matcher is a polymorphic matcher with more than one
  /// representation.
  llvm::Optional<DynTypedMatcher> getSingleMatcher() const;

  /// Determines if the contained matcher can be converted to
  ///   \c Matcher<T>.
  ///
  /// For the Single case, it returns true if it can be converted to
  /// \c Matcher<T>.
  /// For the Polymorphic case, it returns true if one, and only one, of the
  /// overloads can be converted to \c Matcher<T>. If there are more than one
  /// that can, the result would be ambiguous and false is returned.
  template <class T>
  bool hasTypedMatcher() const {
    if (!Value) return false;
    return Value->getTypedMatcher(TypedMatcherOps<T>()).hasValue();
  }

<<<<<<< HEAD
  /// \brief Determines if the contained matcher can be converted to \p Kind.
=======
  /// Determines if the contained matcher can be converted to \p Kind.
>>>>>>> b2b84690
  ///
  /// \param Kind the requested destination type.
  ///
  /// \param Specificity value corresponding to the "specificity" of the
  ///   conversion.
  bool isConvertibleTo(ast_type_traits::ASTNodeKind Kind,
                       unsigned *Specificity) const {
    if (Value)
      return Value->isConvertibleTo(Kind, Specificity);
    return false;
  }

  /// Return this matcher as a \c Matcher<T>.
  ///
  /// Handles the different types (Single, Polymorphic) accordingly.
  /// Asserts that \c hasTypedMatcher<T>() is true.
  template <class T>
  ast_matchers::internal::Matcher<T> getTypedMatcher() const {
    assert(hasTypedMatcher<T>() && "hasTypedMatcher<T>() == false");
    return Value->getTypedMatcher(TypedMatcherOps<T>())
        ->template convertTo<T>();
  }

  /// String representation of the type of the value.
  ///
  /// If the underlying matcher is a polymorphic one, the string will show all
  /// the types.
  std::string getTypeAsString() const;

private:
  explicit VariantMatcher(std::shared_ptr<Payload> Value)
      : Value(std::move(Value)) {}

  template <typename T> struct TypedMatcherOps;

  class SinglePayload;
  class PolymorphicPayload;
  class VariadicOpPayload;

  std::shared_ptr<const Payload> Value;
};

template <typename T>
struct VariantMatcher::TypedMatcherOps final : VariantMatcher::MatcherOps {
  TypedMatcherOps()
      : MatcherOps(ast_type_traits::ASTNodeKind::getFromNodeKind<T>()) {}
  typedef ast_matchers::internal::Matcher<T> MatcherT;

  DynTypedMatcher
  convertMatcher(const DynTypedMatcher &Matcher) const override {
    return DynTypedMatcher(Matcher.convertTo<T>());
  }
};

/// Variant value class.
///
/// Basically, a tagged union with value type semantics.
/// It is used by the registry as the return value and argument type for the
/// matcher factory methods.
/// It can be constructed from any of the supported types. It supports
/// copy/assignment.
///
/// Supported types:
///  - \c bool
//   - \c double
///  - \c unsigned
///  - \c llvm::StringRef
///  - \c VariantMatcher (\c DynTypedMatcher / \c Matcher<T>)
class VariantValue {
public:
  VariantValue() : Type(VT_Nothing) {}

  VariantValue(const VariantValue &Other);
  ~VariantValue();
  VariantValue &operator=(const VariantValue &Other);

<<<<<<< HEAD
  /// \brief Specific constructors for each supported type.
=======
  /// Specific constructors for each supported type.
>>>>>>> b2b84690
  VariantValue(bool Boolean);
  VariantValue(double Double);
  VariantValue(unsigned Unsigned);
  VariantValue(StringRef String);
  VariantValue(const VariantMatcher &Matchers);

<<<<<<< HEAD
  /// \brief Constructs an \c unsigned value (disambiguation from bool).
  VariantValue(int Signed) : VariantValue(static_cast<unsigned>(Signed)) {}

  /// \brief Returns true iff this is not an empty value.
  explicit operator bool() const { return hasValue(); }
  bool hasValue() const { return Type != VT_Nothing; }

  /// \brief Boolean value functions.
=======
  /// Constructs an \c unsigned value (disambiguation from bool).
  VariantValue(int Signed) : VariantValue(static_cast<unsigned>(Signed)) {}

  /// Returns true iff this is not an empty value.
  explicit operator bool() const { return hasValue(); }
  bool hasValue() const { return Type != VT_Nothing; }

  /// Boolean value functions.
>>>>>>> b2b84690
  bool isBoolean() const;
  bool getBoolean() const;
  void setBoolean(bool Boolean);

<<<<<<< HEAD
  /// \brief Double value functions.
=======
  /// Double value functions.
>>>>>>> b2b84690
  bool isDouble() const;
  double getDouble() const;
  void setDouble(double Double);

<<<<<<< HEAD
  /// \brief Unsigned value functions.
=======
  /// Unsigned value functions.
>>>>>>> b2b84690
  bool isUnsigned() const;
  unsigned getUnsigned() const;
  void setUnsigned(unsigned Unsigned);

  /// String value functions.
  bool isString() const;
  const std::string &getString() const;
  void setString(StringRef String);

  /// Matcher value functions.
  bool isMatcher() const;
  const VariantMatcher &getMatcher() const;
  void setMatcher(const VariantMatcher &Matcher);

<<<<<<< HEAD
  /// \brief Determines if the contained value can be converted to \p Kind.
=======
  /// Determines if the contained value can be converted to \p Kind.
>>>>>>> b2b84690
  ///
  /// \param Kind the requested destination type.
  ///
  /// \param Specificity value corresponding to the "specificity" of the
  ///   conversion.
  bool isConvertibleTo(ArgKind Kind, unsigned* Specificity) const;

<<<<<<< HEAD
  /// \brief Determines if the contained value can be converted to any kind
=======
  /// Determines if the contained value can be converted to any kind
>>>>>>> b2b84690
  /// in \p Kinds.
  ///
  /// \param Kinds the requested destination types.
  ///
  /// \param Specificity value corresponding to the "specificity" of the
  ///   conversion. It is the maximum specificity of all the possible
  ///   conversions.
  bool isConvertibleTo(ArrayRef<ArgKind> Kinds, unsigned *Specificity) const;

<<<<<<< HEAD
  /// \brief String representation of the type of the value.
=======
  /// String representation of the type of the value.
>>>>>>> b2b84690
  std::string getTypeAsString() const;

private:
  void reset();

  /// All supported value types.
  enum ValueType {
    VT_Nothing,
    VT_Boolean,
    VT_Double,
    VT_Unsigned,
    VT_String,
    VT_Matcher
  };

  /// All supported value types.
  union AllValues {
    unsigned Unsigned;
    double Double;
    bool Boolean;
    std::string *String;
    VariantMatcher *Matcher;
  };

  ValueType Type;
  AllValues Value;
};

} // end namespace dynamic
} // end namespace ast_matchers
} // end namespace clang

#endif  // LLVM_CLANG_AST_MATCHERS_DYNAMIC_VARIANT_VALUE_H<|MERGE_RESOLUTION|>--- conflicted
+++ resolved
@@ -28,11 +28,7 @@
 namespace ast_matchers {
 namespace dynamic {
 
-<<<<<<< HEAD
-/// \brief Kind identifier.
-=======
 /// Kind identifier.
->>>>>>> b2b84690
 ///
 /// It supports all types that VariantValue can contain.
 class ArgKind {
@@ -44,17 +40,10 @@
     AK_Unsigned,
     AK_String
   };
-<<<<<<< HEAD
-  /// \brief Constructor for non-matcher types.
-  ArgKind(Kind K) : K(K) { assert(K != AK_Matcher); }
-
-  /// \brief Constructor for matcher types.
-=======
   /// Constructor for non-matcher types.
   ArgKind(Kind K) : K(K) { assert(K != AK_Matcher); }
 
   /// Constructor for matcher types.
->>>>>>> b2b84690
   ArgKind(ast_type_traits::ASTNodeKind MatcherKind)
       : K(AK_Matcher), MatcherKind(MatcherKind) {}
 
@@ -64,11 +53,7 @@
     return MatcherKind;
   }
 
-<<<<<<< HEAD
-  /// \brief Determines if this type can be converted to \p To.
-=======
   /// Determines if this type can be converted to \p To.
->>>>>>> b2b84690
   ///
   /// \param To the requested destination type.
   ///
@@ -82,11 +67,7 @@
     return K < Other.K;
   }
 
-<<<<<<< HEAD
-  /// \brief String representation of the type.
-=======
   /// String representation of the type.
->>>>>>> b2b84690
   std::string asString() const;
 
 private:
@@ -118,20 +99,12 @@
     bool canConstructFrom(const DynTypedMatcher &Matcher,
                           bool &IsExactMatch) const;
 
-<<<<<<< HEAD
-    /// \brief Convert \p Matcher the destination type and return it as a new
-=======
     /// Convert \p Matcher the destination type and return it as a new
->>>>>>> b2b84690
     /// DynTypedMatcher.
     virtual DynTypedMatcher
     convertMatcher(const DynTypedMatcher &Matcher) const = 0;
 
-<<<<<<< HEAD
-    /// \brief Constructs a variadic typed matcher from \p InnerMatchers.
-=======
     /// Constructs a variadic typed matcher from \p InnerMatchers.
->>>>>>> b2b84690
     /// Will try to convert each inner matcher to the destination type and
     /// return llvm::None if it fails to do so.
     llvm::Optional<DynTypedMatcher>
@@ -206,11 +179,7 @@
     return Value->getTypedMatcher(TypedMatcherOps<T>()).hasValue();
   }
 
-<<<<<<< HEAD
-  /// \brief Determines if the contained matcher can be converted to \p Kind.
-=======
   /// Determines if the contained matcher can be converted to \p Kind.
->>>>>>> b2b84690
   ///
   /// \param Kind the requested destination type.
   ///
@@ -287,27 +256,13 @@
   ~VariantValue();
   VariantValue &operator=(const VariantValue &Other);
 
-<<<<<<< HEAD
-  /// \brief Specific constructors for each supported type.
-=======
   /// Specific constructors for each supported type.
->>>>>>> b2b84690
   VariantValue(bool Boolean);
   VariantValue(double Double);
   VariantValue(unsigned Unsigned);
   VariantValue(StringRef String);
   VariantValue(const VariantMatcher &Matchers);
 
-<<<<<<< HEAD
-  /// \brief Constructs an \c unsigned value (disambiguation from bool).
-  VariantValue(int Signed) : VariantValue(static_cast<unsigned>(Signed)) {}
-
-  /// \brief Returns true iff this is not an empty value.
-  explicit operator bool() const { return hasValue(); }
-  bool hasValue() const { return Type != VT_Nothing; }
-
-  /// \brief Boolean value functions.
-=======
   /// Constructs an \c unsigned value (disambiguation from bool).
   VariantValue(int Signed) : VariantValue(static_cast<unsigned>(Signed)) {}
 
@@ -316,25 +271,16 @@
   bool hasValue() const { return Type != VT_Nothing; }
 
   /// Boolean value functions.
->>>>>>> b2b84690
   bool isBoolean() const;
   bool getBoolean() const;
   void setBoolean(bool Boolean);
 
-<<<<<<< HEAD
-  /// \brief Double value functions.
-=======
   /// Double value functions.
->>>>>>> b2b84690
   bool isDouble() const;
   double getDouble() const;
   void setDouble(double Double);
 
-<<<<<<< HEAD
-  /// \brief Unsigned value functions.
-=======
   /// Unsigned value functions.
->>>>>>> b2b84690
   bool isUnsigned() const;
   unsigned getUnsigned() const;
   void setUnsigned(unsigned Unsigned);
@@ -349,11 +295,7 @@
   const VariantMatcher &getMatcher() const;
   void setMatcher(const VariantMatcher &Matcher);
 
-<<<<<<< HEAD
-  /// \brief Determines if the contained value can be converted to \p Kind.
-=======
   /// Determines if the contained value can be converted to \p Kind.
->>>>>>> b2b84690
   ///
   /// \param Kind the requested destination type.
   ///
@@ -361,11 +303,7 @@
   ///   conversion.
   bool isConvertibleTo(ArgKind Kind, unsigned* Specificity) const;
 
-<<<<<<< HEAD
-  /// \brief Determines if the contained value can be converted to any kind
-=======
   /// Determines if the contained value can be converted to any kind
->>>>>>> b2b84690
   /// in \p Kinds.
   ///
   /// \param Kinds the requested destination types.
@@ -375,11 +313,7 @@
   ///   conversions.
   bool isConvertibleTo(ArrayRef<ArgKind> Kinds, unsigned *Specificity) const;
 
-<<<<<<< HEAD
-  /// \brief String representation of the type of the value.
-=======
   /// String representation of the type of the value.
->>>>>>> b2b84690
   std::string getTypeAsString() const;
 
 private:
