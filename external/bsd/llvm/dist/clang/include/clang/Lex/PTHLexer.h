//===- PTHLexer.h - Lexer based on Pre-tokenized input ----------*- C++ -*-===//
//
//                     The LLVM Compiler Infrastructure
//
// This file is distributed under the University of Illinois Open Source
// License. See LICENSE.TXT for details.
//
//===----------------------------------------------------------------------===//
//
// This file defines the PTHLexer interface.
//
//===----------------------------------------------------------------------===//

#ifndef LLVM_CLANG_LEX_PTHLEXER_H
#define LLVM_CLANG_LEX_PTHLEXER_H

#include "clang/Basic/SourceLocation.h"
#include "clang/Basic/TokenKinds.h"
#include "clang/Lex/PreprocessorLexer.h"
#include "clang/Lex/Token.h"

namespace clang {

class Preprocessor;
class PTHManager;

class PTHLexer : public PreprocessorLexer {
  SourceLocation FileStartLoc;

  /// TokBuf - Buffer from PTH file containing raw token data.
  const unsigned char* TokBuf;

  /// CurPtr - Pointer into current offset of the token buffer where
  ///  the next token will be read.
  const unsigned char* CurPtr;

  /// LastHashTokPtr - Pointer into TokBuf of the last processed '#'
  ///  token that appears at the start of a line.
  const unsigned char* LastHashTokPtr = nullptr;

  /// PPCond - Pointer to a side table in the PTH file that provides a
  ///  a concise summary of the preprocessor conditional block structure.
  ///  This is used to perform quick skipping of conditional blocks.
  const unsigned char* PPCond;

  /// CurPPCondPtr - Pointer inside PPCond that refers to the next entry
  ///  to process when doing quick skipping of preprocessor blocks.
  const unsigned char* CurPPCondPtr;

<<<<<<< HEAD
  PTHLexer(const PTHLexer &) = delete;
  void operator=(const PTHLexer &) = delete;

=======
>>>>>>> b2b84690
  /// ReadToken - Used by PTHLexer to read tokens TokBuf.
  void ReadToken(Token &T);
  
  bool LexEndOfFile(Token &Result);

  /// PTHMgr - The PTHManager object that created this PTHLexer.
  PTHManager& PTHMgr;

  Token EofToken;

protected:
  friend class PTHManager;

  /// Create a PTHLexer for the specified token stream.
  PTHLexer(Preprocessor &pp, FileID FID, const unsigned char *D,
           const unsigned char* ppcond, PTHManager &PM);
<<<<<<< HEAD
public:
  ~PTHLexer() override {}
=======

public:
  PTHLexer(const PTHLexer &) = delete;
  PTHLexer &operator=(const PTHLexer &) = delete;
  ~PTHLexer() override = default;
>>>>>>> b2b84690

  /// Lex - Return the next token.
  bool Lex(Token &Tok);

  void getEOF(Token &Tok);

  /// DiscardToEndOfLine - Read the rest of the current preprocessor line as an
  /// uninterpreted string.  This switches the lexer out of directive mode.
  void DiscardToEndOfLine();

  /// isNextPPTokenLParen - Return 1 if the next unexpanded token will return a
  /// tok::l_paren token, 0 if it is something else and 2 if there are no more
  /// tokens controlled by this lexer.
  unsigned isNextPPTokenLParen() {
    // isNextPPTokenLParen is not on the hot path, and all we care about is
    // whether or not we are at a token with kind tok::eof or tok::l_paren.
    // Just read the first byte from the current token pointer to determine
    // its kind.
    tok::TokenKind x = (tok::TokenKind)*CurPtr;
    return x == tok::eof ? 2 : x == tok::l_paren;
  }

  /// IndirectLex - An indirect call to 'Lex' that can be invoked via
  ///  the PreprocessorLexer interface.
  void IndirectLex(Token &Result) override { Lex(Result); }

  /// getSourceLocation - Return a source location for the token in
  /// the current file.
  SourceLocation getSourceLocation() override;

  /// SkipBlock - Used by Preprocessor to skip the current conditional block.
  bool SkipBlock();
};

} // namespace clang

#endif // LLVM_CLANG_LEX_PTHLEXER_H<|MERGE_RESOLUTION|>--- conflicted
+++ resolved
@@ -47,12 +47,6 @@
   ///  to process when doing quick skipping of preprocessor blocks.
   const unsigned char* CurPPCondPtr;
 
-<<<<<<< HEAD
-  PTHLexer(const PTHLexer &) = delete;
-  void operator=(const PTHLexer &) = delete;
-
-=======
->>>>>>> b2b84690
   /// ReadToken - Used by PTHLexer to read tokens TokBuf.
   void ReadToken(Token &T);
   
@@ -69,16 +63,11 @@
   /// Create a PTHLexer for the specified token stream.
   PTHLexer(Preprocessor &pp, FileID FID, const unsigned char *D,
            const unsigned char* ppcond, PTHManager &PM);
-<<<<<<< HEAD
-public:
-  ~PTHLexer() override {}
-=======
 
 public:
   PTHLexer(const PTHLexer &) = delete;
   PTHLexer &operator=(const PTHLexer &) = delete;
   ~PTHLexer() override = default;
->>>>>>> b2b84690
 
   /// Lex - Return the next token.
   bool Lex(Token &Tok);
