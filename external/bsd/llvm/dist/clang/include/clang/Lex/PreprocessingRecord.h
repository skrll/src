//===- PreprocessingRecord.h - Record of Preprocessing ----------*- C++ -*-===//
//
//                     The LLVM Compiler Infrastructure
//
// This file is distributed under the University of Illinois Open Source
// License. See LICENSE.TXT for details.
//
//===----------------------------------------------------------------------===//
//
//  This file defines the PreprocessingRecord class, which maintains a record
//  of what occurred during preprocessing.
//
//===----------------------------------------------------------------------===//

#ifndef LLVM_CLANG_LEX_PREPROCESSINGRECORD_H
#define LLVM_CLANG_LEX_PREPROCESSINGRECORD_H

#include "clang/Basic/LLVM.h"
#include "clang/Basic/SourceLocation.h"
#include "clang/Lex/PPCallbacks.h"
#include "llvm/ADT/DenseMap.h"
#include "llvm/ADT/None.h"
#include "llvm/ADT/Optional.h"
<<<<<<< HEAD
#include "llvm/ADT/iterator.h"
=======
#include "llvm/ADT/PointerUnion.h"
#include "llvm/ADT/StringRef.h"
#include "llvm/ADT/iterator.h"
#include "llvm/ADT/iterator_range.h"
>>>>>>> b2b84690
#include "llvm/Support/Allocator.h"
#include "llvm/Support/Compiler.h"
#include <cassert>
#include <cstddef>
#include <iterator>
#include <utility>
#include <vector>

namespace clang {

<<<<<<< HEAD
/// \brief Allocates memory within a Clang preprocessing record.
void *operator new(size_t bytes, clang::PreprocessingRecord &PR,
                   unsigned alignment = 8) noexcept;

/// \brief Frees memory allocated in a Clang preprocessing record.
=======
class PreprocessingRecord;

} // namespace clang

/// Allocates memory within a Clang preprocessing record.
void *operator new(size_t bytes, clang::PreprocessingRecord &PR,
                   unsigned alignment = 8) noexcept;

/// Frees memory allocated in a Clang preprocessing record.
>>>>>>> b2b84690
void operator delete(void *ptr, clang::PreprocessingRecord &PR,
                     unsigned) noexcept;

namespace clang {
<<<<<<< HEAD
  class MacroDefinitionRecord;
  class FileEntry;
=======
>>>>>>> b2b84690

class FileEntry;
class IdentifierInfo;
class MacroInfo;
class SourceManager;
class Token;

  /// Base class that describes a preprocessed entity, which may be a
  /// preprocessor directive or macro expansion.
  class PreprocessedEntity {
  public:
    /// The kind of preprocessed entity an object describes.
    enum EntityKind {
      /// Indicates a problem trying to load the preprocessed entity.
      InvalidKind,

      /// A macro expansion.
      MacroExpansionKind,
      
      /// \defgroup Preprocessing directives
      /// @{
      
      /// A macro definition.
      MacroDefinitionKind,
      
      /// An inclusion directive, such as \c \#include, \c
      /// \#import, or \c \#include_next.
      InclusionDirectiveKind,

      /// @}

      FirstPreprocessingDirective = MacroDefinitionKind,
      LastPreprocessingDirective = InclusionDirectiveKind
    };

  private:
    /// The kind of preprocessed entity that this object describes.
    EntityKind Kind;
    
    /// The source range that covers this preprocessed entity.
    SourceRange Range;
    
  protected:
    friend class PreprocessingRecord;

    PreprocessedEntity(EntityKind Kind, SourceRange Range)
        : Kind(Kind), Range(Range) {}

  public:
    /// Retrieve the kind of preprocessed entity stored in this object.
    EntityKind getKind() const { return Kind; }
    
    /// Retrieve the source range that covers this entire preprocessed 
    /// entity.
    SourceRange getSourceRange() const LLVM_READONLY { return Range; }

    /// Returns true if there was a problem loading the preprocessed
    /// entity.
    bool isInvalid() const { return Kind == InvalidKind; }

    // Only allow allocation of preprocessed entities using the allocator 
    // in PreprocessingRecord or by doing a placement new.
    void *operator new(size_t bytes, PreprocessingRecord &PR,
                       unsigned alignment = 8) noexcept {
      return ::operator new(bytes, PR, alignment);
    }

    void *operator new(size_t bytes, void *mem) noexcept { return mem; }

    void operator delete(void *ptr, PreprocessingRecord &PR,
                         unsigned alignment) noexcept {
      return ::operator delete(ptr, PR, alignment);
    }

    void operator delete(void *, std::size_t) noexcept {}
    void operator delete(void *, void *) noexcept {}

  private:
    // Make vanilla 'new' and 'delete' illegal for preprocessed entities.
    void *operator new(size_t bytes) noexcept;
    void operator delete(void *data) noexcept;
  };
  
  /// Records the presence of a preprocessor directive.
  class PreprocessingDirective : public PreprocessedEntity {
  public:
    PreprocessingDirective(EntityKind Kind, SourceRange Range) 
        : PreprocessedEntity(Kind, Range) {}
    
    // Implement isa/cast/dyncast/etc.
    static bool classof(const PreprocessedEntity *PD) { 
      return PD->getKind() >= FirstPreprocessingDirective &&
             PD->getKind() <= LastPreprocessingDirective;
    }
  };

<<<<<<< HEAD
  /// \brief Record the location of a macro definition.
  class MacroDefinitionRecord : public PreprocessingDirective {
    /// \brief The name of the macro being defined.
=======
  /// Record the location of a macro definition.
  class MacroDefinitionRecord : public PreprocessingDirective {
    /// The name of the macro being defined.
>>>>>>> b2b84690
    const IdentifierInfo *Name;

  public:
    explicit MacroDefinitionRecord(const IdentifierInfo *Name,
                                   SourceRange Range)
        : PreprocessingDirective(MacroDefinitionKind, Range), Name(Name) {}

<<<<<<< HEAD
    /// \brief Retrieve the name of the macro being defined.
    const IdentifierInfo *getName() const { return Name; }

    /// \brief Retrieve the location of the macro name in the definition.
=======
    /// Retrieve the name of the macro being defined.
    const IdentifierInfo *getName() const { return Name; }

    /// Retrieve the location of the macro name in the definition.
>>>>>>> b2b84690
    SourceLocation getLocation() const { return getSourceRange().getBegin(); }
    
    // Implement isa/cast/dyncast/etc.
    static bool classof(const PreprocessedEntity *PE) {
      return PE->getKind() == MacroDefinitionKind;
    }
  };
  
  /// Records the location of a macro expansion.
  class MacroExpansion : public PreprocessedEntity {
    /// The definition of this macro or the name of the macro if it is
    /// a builtin macro.
    llvm::PointerUnion<IdentifierInfo *, MacroDefinitionRecord *> NameOrDef;

  public:
    MacroExpansion(IdentifierInfo *BuiltinName, SourceRange Range)
        : PreprocessedEntity(MacroExpansionKind, Range),
          NameOrDef(BuiltinName) {}

    MacroExpansion(MacroDefinitionRecord *Definition, SourceRange Range)
        : PreprocessedEntity(MacroExpansionKind, Range), NameOrDef(Definition) {
    }

    /// True if it is a builtin macro.
    bool isBuiltinMacro() const { return NameOrDef.is<IdentifierInfo *>(); }

<<<<<<< HEAD
    /// \brief The name of the macro being expanded.
=======
    /// The name of the macro being expanded.
>>>>>>> b2b84690
    const IdentifierInfo *getName() const {
      if (MacroDefinitionRecord *Def = getDefinition())
        return Def->getName();
      return NameOrDef.get<IdentifierInfo *>();
    }

<<<<<<< HEAD
    /// \brief The definition of the macro being expanded. May return null if
=======
    /// The definition of the macro being expanded. May return null if
>>>>>>> b2b84690
    /// this is a builtin macro.
    MacroDefinitionRecord *getDefinition() const {
      return NameOrDef.dyn_cast<MacroDefinitionRecord *>();
    }

    // Implement isa/cast/dyncast/etc.
    static bool classof(const PreprocessedEntity *PE) {
      return PE->getKind() == MacroExpansionKind;
    }
  };

  /// Record the location of an inclusion directive, such as an
  /// \c \#include or \c \#import statement.
  class InclusionDirective : public PreprocessingDirective {
  public:
    /// The kind of inclusion directives known to the
    /// preprocessor.
    enum InclusionKind {
      /// An \c \#include directive.
      Include,

      /// An Objective-C \c \#import directive.
      Import,

      /// A GNU \c \#include_next directive.
      IncludeNext,

      /// A Clang \c \#__include_macros directive.
      IncludeMacros
    };

  private:
    /// The name of the file that was included, as written in
    /// the source.
    StringRef FileName;

    /// Whether the file name was in quotation marks; otherwise, it was
    /// in angle brackets.
    unsigned InQuotes : 1;

    /// The kind of inclusion directive we have.
    ///
    /// This is a value of type InclusionKind.
    unsigned Kind : 2;

    /// Whether the inclusion directive was automatically turned into
    /// a module import.
    unsigned ImportedModule : 1;

    /// The file that was included.
    const FileEntry *File;

  public:
    InclusionDirective(PreprocessingRecord &PPRec,
                       InclusionKind Kind, StringRef FileName, 
                       bool InQuotes, bool ImportedModule,
                       const FileEntry *File, SourceRange Range);
    
    /// Determine what kind of inclusion directive this is.
    InclusionKind getKind() const { return static_cast<InclusionKind>(Kind); }
    
    /// Retrieve the included file name as it was written in the source.
    StringRef getFileName() const { return FileName; }
    
    /// Determine whether the included file name was written in quotes;
    /// otherwise, it was written in angle brackets.
    bool wasInQuotes() const { return InQuotes; }

    /// Determine whether the inclusion directive was automatically
    /// turned into a module import.
    bool importedModule() const { return ImportedModule; }
    
    /// Retrieve the file entry for the actual file that was included
    /// by this directive.
    const FileEntry *getFile() const { return File; }
        
    // Implement isa/cast/dyncast/etc.
    static bool classof(const PreprocessedEntity *PE) {
      return PE->getKind() == InclusionDirectiveKind;
    }
  };
  
  /// An abstract class that should be subclassed by any external source
  /// of preprocessing record entries.
  class ExternalPreprocessingRecordSource {
  public:
    virtual ~ExternalPreprocessingRecordSource();
    
    /// Read a preallocated preprocessed entity from the external source.
    ///
    /// \returns null if an error occurred that prevented the preprocessed
    /// entity from being loaded.
    virtual PreprocessedEntity *ReadPreprocessedEntity(unsigned Index) = 0;

    /// Returns a pair of [Begin, End) indices of preallocated
    /// preprocessed entities that \p Range encompasses.
    virtual std::pair<unsigned, unsigned>
        findPreprocessedEntitiesInRange(SourceRange Range) = 0;

    /// Optionally returns true or false if the preallocated preprocessed
    /// entity with index \p Index came from file \p FID.
    virtual Optional<bool> isPreprocessedEntityInFileID(unsigned Index,
                                                        FileID FID) {
      return None;
    }

    /// Read a preallocated skipped range from the external source.
    virtual SourceRange ReadSkippedRange(unsigned Index) = 0;
  };
  
  /// A record of the steps taken while preprocessing a source file,
  /// including the various preprocessing directives processed, macros 
  /// expanded, etc.
  class PreprocessingRecord : public PPCallbacks {
    SourceManager &SourceMgr;
    
    /// Allocator used to store preprocessing objects.
    llvm::BumpPtrAllocator BumpAlloc;

    /// The set of preprocessed entities in this record, in order they
    /// were seen.
    std::vector<PreprocessedEntity *> PreprocessedEntities;
    
    /// The set of preprocessed entities in this record that have been
    /// loaded from external sources.
    ///
    /// The entries in this vector are loaded lazily from the external source,
    /// and are referenced by the iterator using negative indices.
    std::vector<PreprocessedEntity *> LoadedPreprocessedEntities;

<<<<<<< HEAD
    /// \brief The set of ranges that were skipped by the preprocessor,
    std::vector<SourceRange> SkippedRanges;

    /// \brief Global (loaded or local) ID for a preprocessed entity.
=======
    /// The set of ranges that were skipped by the preprocessor,
    std::vector<SourceRange> SkippedRanges;

    bool SkippedRangesAllLoaded = true;

    /// Global (loaded or local) ID for a preprocessed entity.
>>>>>>> b2b84690
    /// Negative values are used to indicate preprocessed entities
    /// loaded from the external source while non-negative values are used to
    /// indicate preprocessed entities introduced by the current preprocessor.
    /// Value -1 corresponds to element 0 in the loaded entities vector,
    /// value -2 corresponds to element 1 in the loaded entities vector, etc.
    /// Value 0 is an invalid value, the index to local entities is 1-based,
    /// value 1 corresponds to element 0 in the local entities vector,
    /// value 2 corresponds to element 1 in the local entities vector, etc.
    class PPEntityID {
      friend class PreprocessingRecord;

      int ID = 0;

      explicit PPEntityID(int ID) : ID(ID) {}

    public:
      PPEntityID() = default;
    };

    static PPEntityID getPPEntityID(unsigned Index, bool isLoaded) {
      return isLoaded ? PPEntityID(-int(Index)-1) : PPEntityID(Index+1);
    }

<<<<<<< HEAD
    /// \brief Mapping from MacroInfo structures to their definitions.
=======
    /// Mapping from MacroInfo structures to their definitions.
>>>>>>> b2b84690
    llvm::DenseMap<const MacroInfo *, MacroDefinitionRecord *> MacroDefinitions;

    /// External source of preprocessed entities.
    ExternalPreprocessingRecordSource *ExternalSource = nullptr;

    /// Retrieve the preprocessed entity at the given ID.
    PreprocessedEntity *getPreprocessedEntity(PPEntityID PPID);

    /// Retrieve the loaded preprocessed entity at the given index.
    PreprocessedEntity *getLoadedPreprocessedEntity(unsigned Index);
    
    /// Determine the number of preprocessed entities that were
    /// loaded (or can be loaded) from an external source.
    unsigned getNumLoadedPreprocessedEntities() const {
      return LoadedPreprocessedEntities.size();
    }

    /// Returns a pair of [Begin, End) indices of local preprocessed
    /// entities that \p Range encompasses.
    std::pair<unsigned, unsigned>
      findLocalPreprocessedEntitiesInRange(SourceRange Range) const;
    unsigned findBeginLocalPreprocessedEntity(SourceLocation Loc) const;
    unsigned findEndLocalPreprocessedEntity(SourceLocation Loc) const;

    /// Allocate space for a new set of loaded preprocessed entities.
    ///
    /// \returns The index into the set of loaded preprocessed entities, which
    /// corresponds to the first newly-allocated entity.
    unsigned allocateLoadedEntities(unsigned NumEntities);

<<<<<<< HEAD
    /// \brief Register a new macro definition.
=======
    /// Allocate space for a new set of loaded preprocessed skipped
    /// ranges.
    ///
    /// \returns The index into the set of loaded preprocessed ranges, which
    /// corresponds to the first newly-allocated range.
    unsigned allocateSkippedRanges(unsigned NumRanges);

    /// Ensures that all external skipped ranges have been loaded.
    void ensureSkippedRangesLoaded();

    /// Register a new macro definition.
>>>>>>> b2b84690
    void RegisterMacroDefinition(MacroInfo *Macro, MacroDefinitionRecord *Def);

  public:
    /// Construct a new preprocessing record.
    explicit PreprocessingRecord(SourceManager &SM);

<<<<<<< HEAD
    /// \brief Allocate memory in the preprocessing record.
=======
    /// Allocate memory in the preprocessing record.
>>>>>>> b2b84690
    void *Allocate(unsigned Size, unsigned Align = 8) {
      return BumpAlloc.Allocate(Size, Align);
    }
    
    /// Deallocate memory in the preprocessing record.
    void Deallocate(void *Ptr) {}

    size_t getTotalMemory() const;

    SourceManager &getSourceManager() const { return SourceMgr; }

    /// Iteration over the preprocessed entities.
    ///
    /// In a complete iteration, the iterator walks the range [-M, N),
    /// where negative values are used to indicate preprocessed entities
    /// loaded from the external source while non-negative values are used to
    /// indicate preprocessed entities introduced by the current preprocessor.
    /// However, to provide iteration in source order (for, e.g., chained
    /// precompiled headers), dereferencing the iterator flips the negative
    /// values (corresponding to loaded entities), so that position -M
    /// corresponds to element 0 in the loaded entities vector, position -M+1
    /// corresponds to element 1 in the loaded entities vector, etc. This
    /// gives us a reasonably efficient, source-order walk.
    ///
    /// We define this as a wrapping iterator around an int. The
    /// iterator_adaptor_base class forwards the iterator methods to basic
    /// integer arithmetic.
    class iterator : public llvm::iterator_adaptor_base<
                         iterator, int, std::random_access_iterator_tag,
                         PreprocessedEntity *, int, PreprocessedEntity *,
                         PreprocessedEntity *> {
<<<<<<< HEAD
=======
      friend class PreprocessingRecord;

>>>>>>> b2b84690
      PreprocessingRecord *Self;

      iterator(PreprocessingRecord *Self, int Position)
          : iterator::iterator_adaptor_base(Position), Self(Self) {}
<<<<<<< HEAD
      friend class PreprocessingRecord;
=======
>>>>>>> b2b84690

    public:
      iterator() : iterator(nullptr, 0) {}

      PreprocessedEntity *operator*() const {
        bool isLoaded = this->I < 0;
        unsigned Index = isLoaded ?
            Self->LoadedPreprocessedEntities.size() + this->I : this->I;
        PPEntityID ID = Self->getPPEntityID(Index, isLoaded);
        return Self->getPreprocessedEntity(ID);
      }
      PreprocessedEntity *operator->() const { return **this; }
    };

    /// Begin iterator for all preprocessed entities.
    iterator begin() {
      return iterator(this, -(int)LoadedPreprocessedEntities.size());
    }

    /// End iterator for all preprocessed entities.
    iterator end() {
      return iterator(this, PreprocessedEntities.size());
    }

    /// Begin iterator for local, non-loaded, preprocessed entities.
    iterator local_begin() {
      return iterator(this, 0);
    }

    /// End iterator for local, non-loaded, preprocessed entities.
    iterator local_end() {
      return iterator(this, PreprocessedEntities.size());
    }

<<<<<<< HEAD
    /// \brief iterator range for the given range of loaded
=======
    /// iterator range for the given range of loaded
>>>>>>> b2b84690
    /// preprocessed entities.
    llvm::iterator_range<iterator> getIteratorsForLoadedRange(unsigned start,
                                                              unsigned count) {
      unsigned end = start + count;
      assert(end <= LoadedPreprocessedEntities.size());
      return llvm::make_range(
          iterator(this, int(start) - LoadedPreprocessedEntities.size()),
          iterator(this, int(end) - LoadedPreprocessedEntities.size()));
    }

<<<<<<< HEAD
    /// \brief Returns a range of preprocessed entities that source range \p R
    /// encompasses.
    ///
    /// \param R the range to look for preprocessed entities.
    ///
=======
    /// Returns a range of preprocessed entities that source range \p R
    /// encompasses.
    ///
    /// \param R the range to look for preprocessed entities.
>>>>>>> b2b84690
    llvm::iterator_range<iterator>
    getPreprocessedEntitiesInRange(SourceRange R);

    /// Returns true if the preprocessed entity that \p PPEI iterator
    /// points to is coming from the file \p FID.
    ///
    /// Can be used to avoid implicit deserializations of preallocated
    /// preprocessed entities if we only care about entities of a specific file
    /// and not from files \#included in the range given at
    /// \see getPreprocessedEntitiesInRange.
    bool isEntityInFileID(iterator PPEI, FileID FID);

    /// Add a new preprocessed entity to this record.
    PPEntityID addPreprocessedEntity(PreprocessedEntity *Entity);

    /// Set the external source for preprocessed entities.
    void SetExternalSource(ExternalPreprocessingRecordSource &Source);

    /// Retrieve the external source for preprocessed entities.
    ExternalPreprocessingRecordSource *getExternalSource() const {
      return ExternalSource;
    }

<<<<<<< HEAD
    /// \brief Retrieve the macro definition that corresponds to the given
    /// \c MacroInfo.
    MacroDefinitionRecord *findMacroDefinition(const MacroInfo *MI);

    /// \brief Retrieve all ranges that got skipped while preprocessing.
    const std::vector<SourceRange> &getSkippedRanges() const {
=======
    /// Retrieve the macro definition that corresponds to the given
    /// \c MacroInfo.
    MacroDefinitionRecord *findMacroDefinition(const MacroInfo *MI);

    /// Retrieve all ranges that got skipped while preprocessing.
    const std::vector<SourceRange> &getSkippedRanges() {
      ensureSkippedRangesLoaded();
>>>>>>> b2b84690
      return SkippedRanges;
    }
        
  private:
<<<<<<< HEAD
=======
    friend class ASTReader;
    friend class ASTWriter;

>>>>>>> b2b84690
    void MacroExpands(const Token &Id, const MacroDefinition &MD,
                      SourceRange Range, const MacroArgs *Args) override;
    void MacroDefined(const Token &Id, const MacroDirective *MD) override;
    void MacroUndefined(const Token &Id, const MacroDefinition &MD,
                        const MacroDirective *Undef) override;
    void InclusionDirective(SourceLocation HashLoc, const Token &IncludeTok,
                            StringRef FileName, bool IsAngled,
                            CharSourceRange FilenameRange,
                            const FileEntry *File, StringRef SearchPath,
<<<<<<< HEAD
                            StringRef RelativePath,
                            const Module *Imported) override;
=======
                            StringRef RelativePath, const Module *Imported,
                            SrcMgr::CharacteristicKind FileType) override;
>>>>>>> b2b84690
    void Ifdef(SourceLocation Loc, const Token &MacroNameTok,
               const MacroDefinition &MD) override;
    void Ifndef(SourceLocation Loc, const Token &MacroNameTok,
                const MacroDefinition &MD) override;
<<<<<<< HEAD
    /// \brief Hook called whenever the 'defined' operator is seen.
    void Defined(const Token &MacroNameTok, const MacroDefinition &MD,
                 SourceRange Range) override;

    void SourceRangeSkipped(SourceRange Range) override;
=======

    /// Hook called whenever the 'defined' operator is seen.
    void Defined(const Token &MacroNameTok, const MacroDefinition &MD,
                 SourceRange Range) override;

    void SourceRangeSkipped(SourceRange Range,
                            SourceLocation EndifLoc) override;
>>>>>>> b2b84690

    void addMacroExpansion(const Token &Id, const MacroInfo *MI,
                           SourceRange Range);

    /// Cached result of the last \see getPreprocessedEntitiesInRange
    /// query.
    struct {
      SourceRange Range;
      std::pair<int, int> Result;
    } CachedRangeQuery;

    std::pair<int, int> getPreprocessedEntitiesInRangeSlow(SourceRange R);
  };

<<<<<<< HEAD
=======
} // namespace clang

>>>>>>> b2b84690
inline void *operator new(size_t bytes, clang::PreprocessingRecord &PR,
                          unsigned alignment) noexcept {
  return PR.Allocate(bytes, alignment);
}

inline void operator delete(void *ptr, clang::PreprocessingRecord &PR,
                            unsigned) noexcept {
  PR.Deallocate(ptr);
}

#endif // LLVM_CLANG_LEX_PREPROCESSINGRECORD_H<|MERGE_RESOLUTION|>--- conflicted
+++ resolved
@@ -21,14 +21,10 @@
 #include "llvm/ADT/DenseMap.h"
 #include "llvm/ADT/None.h"
 #include "llvm/ADT/Optional.h"
-<<<<<<< HEAD
-#include "llvm/ADT/iterator.h"
-=======
 #include "llvm/ADT/PointerUnion.h"
 #include "llvm/ADT/StringRef.h"
 #include "llvm/ADT/iterator.h"
 #include "llvm/ADT/iterator_range.h"
->>>>>>> b2b84690
 #include "llvm/Support/Allocator.h"
 #include "llvm/Support/Compiler.h"
 #include <cassert>
@@ -39,13 +35,6 @@
 
 namespace clang {
 
-<<<<<<< HEAD
-/// \brief Allocates memory within a Clang preprocessing record.
-void *operator new(size_t bytes, clang::PreprocessingRecord &PR,
-                   unsigned alignment = 8) noexcept;
-
-/// \brief Frees memory allocated in a Clang preprocessing record.
-=======
 class PreprocessingRecord;
 
 } // namespace clang
@@ -55,16 +44,10 @@
                    unsigned alignment = 8) noexcept;
 
 /// Frees memory allocated in a Clang preprocessing record.
->>>>>>> b2b84690
 void operator delete(void *ptr, clang::PreprocessingRecord &PR,
                      unsigned) noexcept;
 
 namespace clang {
-<<<<<<< HEAD
-  class MacroDefinitionRecord;
-  class FileEntry;
-=======
->>>>>>> b2b84690
 
 class FileEntry;
 class IdentifierInfo;
@@ -161,15 +144,9 @@
     }
   };
 
-<<<<<<< HEAD
-  /// \brief Record the location of a macro definition.
-  class MacroDefinitionRecord : public PreprocessingDirective {
-    /// \brief The name of the macro being defined.
-=======
   /// Record the location of a macro definition.
   class MacroDefinitionRecord : public PreprocessingDirective {
     /// The name of the macro being defined.
->>>>>>> b2b84690
     const IdentifierInfo *Name;
 
   public:
@@ -177,17 +154,10 @@
                                    SourceRange Range)
         : PreprocessingDirective(MacroDefinitionKind, Range), Name(Name) {}
 
-<<<<<<< HEAD
-    /// \brief Retrieve the name of the macro being defined.
-    const IdentifierInfo *getName() const { return Name; }
-
-    /// \brief Retrieve the location of the macro name in the definition.
-=======
     /// Retrieve the name of the macro being defined.
     const IdentifierInfo *getName() const { return Name; }
 
     /// Retrieve the location of the macro name in the definition.
->>>>>>> b2b84690
     SourceLocation getLocation() const { return getSourceRange().getBegin(); }
     
     // Implement isa/cast/dyncast/etc.
@@ -214,22 +184,14 @@
     /// True if it is a builtin macro.
     bool isBuiltinMacro() const { return NameOrDef.is<IdentifierInfo *>(); }
 
-<<<<<<< HEAD
-    /// \brief The name of the macro being expanded.
-=======
     /// The name of the macro being expanded.
->>>>>>> b2b84690
     const IdentifierInfo *getName() const {
       if (MacroDefinitionRecord *Def = getDefinition())
         return Def->getName();
       return NameOrDef.get<IdentifierInfo *>();
     }
 
-<<<<<<< HEAD
-    /// \brief The definition of the macro being expanded. May return null if
-=======
     /// The definition of the macro being expanded. May return null if
->>>>>>> b2b84690
     /// this is a builtin macro.
     MacroDefinitionRecord *getDefinition() const {
       return NameOrDef.dyn_cast<MacroDefinitionRecord *>();
@@ -360,19 +322,12 @@
     /// and are referenced by the iterator using negative indices.
     std::vector<PreprocessedEntity *> LoadedPreprocessedEntities;
 
-<<<<<<< HEAD
-    /// \brief The set of ranges that were skipped by the preprocessor,
-    std::vector<SourceRange> SkippedRanges;
-
-    /// \brief Global (loaded or local) ID for a preprocessed entity.
-=======
     /// The set of ranges that were skipped by the preprocessor,
     std::vector<SourceRange> SkippedRanges;
 
     bool SkippedRangesAllLoaded = true;
 
     /// Global (loaded or local) ID for a preprocessed entity.
->>>>>>> b2b84690
     /// Negative values are used to indicate preprocessed entities
     /// loaded from the external source while non-negative values are used to
     /// indicate preprocessed entities introduced by the current preprocessor.
@@ -396,11 +351,7 @@
       return isLoaded ? PPEntityID(-int(Index)-1) : PPEntityID(Index+1);
     }
 
-<<<<<<< HEAD
-    /// \brief Mapping from MacroInfo structures to their definitions.
-=======
     /// Mapping from MacroInfo structures to their definitions.
->>>>>>> b2b84690
     llvm::DenseMap<const MacroInfo *, MacroDefinitionRecord *> MacroDefinitions;
 
     /// External source of preprocessed entities.
@@ -431,9 +382,6 @@
     /// corresponds to the first newly-allocated entity.
     unsigned allocateLoadedEntities(unsigned NumEntities);
 
-<<<<<<< HEAD
-    /// \brief Register a new macro definition.
-=======
     /// Allocate space for a new set of loaded preprocessed skipped
     /// ranges.
     ///
@@ -445,18 +393,13 @@
     void ensureSkippedRangesLoaded();
 
     /// Register a new macro definition.
->>>>>>> b2b84690
     void RegisterMacroDefinition(MacroInfo *Macro, MacroDefinitionRecord *Def);
 
   public:
     /// Construct a new preprocessing record.
     explicit PreprocessingRecord(SourceManager &SM);
 
-<<<<<<< HEAD
-    /// \brief Allocate memory in the preprocessing record.
-=======
     /// Allocate memory in the preprocessing record.
->>>>>>> b2b84690
     void *Allocate(unsigned Size, unsigned Align = 8) {
       return BumpAlloc.Allocate(Size, Align);
     }
@@ -488,19 +431,12 @@
                          iterator, int, std::random_access_iterator_tag,
                          PreprocessedEntity *, int, PreprocessedEntity *,
                          PreprocessedEntity *> {
-<<<<<<< HEAD
-=======
       friend class PreprocessingRecord;
 
->>>>>>> b2b84690
       PreprocessingRecord *Self;
 
       iterator(PreprocessingRecord *Self, int Position)
           : iterator::iterator_adaptor_base(Position), Self(Self) {}
-<<<<<<< HEAD
-      friend class PreprocessingRecord;
-=======
->>>>>>> b2b84690
 
     public:
       iterator() : iterator(nullptr, 0) {}
@@ -535,11 +471,7 @@
       return iterator(this, PreprocessedEntities.size());
     }
 
-<<<<<<< HEAD
-    /// \brief iterator range for the given range of loaded
-=======
     /// iterator range for the given range of loaded
->>>>>>> b2b84690
     /// preprocessed entities.
     llvm::iterator_range<iterator> getIteratorsForLoadedRange(unsigned start,
                                                               unsigned count) {
@@ -550,18 +482,10 @@
           iterator(this, int(end) - LoadedPreprocessedEntities.size()));
     }
 
-<<<<<<< HEAD
-    /// \brief Returns a range of preprocessed entities that source range \p R
-    /// encompasses.
-    ///
-    /// \param R the range to look for preprocessed entities.
-    ///
-=======
     /// Returns a range of preprocessed entities that source range \p R
     /// encompasses.
     ///
     /// \param R the range to look for preprocessed entities.
->>>>>>> b2b84690
     llvm::iterator_range<iterator>
     getPreprocessedEntitiesInRange(SourceRange R);
 
@@ -585,14 +509,6 @@
       return ExternalSource;
     }
 
-<<<<<<< HEAD
-    /// \brief Retrieve the macro definition that corresponds to the given
-    /// \c MacroInfo.
-    MacroDefinitionRecord *findMacroDefinition(const MacroInfo *MI);
-
-    /// \brief Retrieve all ranges that got skipped while preprocessing.
-    const std::vector<SourceRange> &getSkippedRanges() const {
-=======
     /// Retrieve the macro definition that corresponds to the given
     /// \c MacroInfo.
     MacroDefinitionRecord *findMacroDefinition(const MacroInfo *MI);
@@ -600,17 +516,13 @@
     /// Retrieve all ranges that got skipped while preprocessing.
     const std::vector<SourceRange> &getSkippedRanges() {
       ensureSkippedRangesLoaded();
->>>>>>> b2b84690
       return SkippedRanges;
     }
         
   private:
-<<<<<<< HEAD
-=======
     friend class ASTReader;
     friend class ASTWriter;
 
->>>>>>> b2b84690
     void MacroExpands(const Token &Id, const MacroDefinition &MD,
                       SourceRange Range, const MacroArgs *Args) override;
     void MacroDefined(const Token &Id, const MacroDirective *MD) override;
@@ -620,24 +532,12 @@
                             StringRef FileName, bool IsAngled,
                             CharSourceRange FilenameRange,
                             const FileEntry *File, StringRef SearchPath,
-<<<<<<< HEAD
-                            StringRef RelativePath,
-                            const Module *Imported) override;
-=======
                             StringRef RelativePath, const Module *Imported,
                             SrcMgr::CharacteristicKind FileType) override;
->>>>>>> b2b84690
     void Ifdef(SourceLocation Loc, const Token &MacroNameTok,
                const MacroDefinition &MD) override;
     void Ifndef(SourceLocation Loc, const Token &MacroNameTok,
                 const MacroDefinition &MD) override;
-<<<<<<< HEAD
-    /// \brief Hook called whenever the 'defined' operator is seen.
-    void Defined(const Token &MacroNameTok, const MacroDefinition &MD,
-                 SourceRange Range) override;
-
-    void SourceRangeSkipped(SourceRange Range) override;
-=======
 
     /// Hook called whenever the 'defined' operator is seen.
     void Defined(const Token &MacroNameTok, const MacroDefinition &MD,
@@ -645,7 +545,6 @@
 
     void SourceRangeSkipped(SourceRange Range,
                             SourceLocation EndifLoc) override;
->>>>>>> b2b84690
 
     void addMacroExpansion(const Token &Id, const MacroInfo *MI,
                            SourceRange Range);
@@ -660,11 +559,8 @@
     std::pair<int, int> getPreprocessedEntitiesInRangeSlow(SourceRange R);
   };
 
-<<<<<<< HEAD
-=======
 } // namespace clang
 
->>>>>>> b2b84690
 inline void *operator new(size_t bytes, clang::PreprocessingRecord &PR,
                           unsigned alignment) noexcept {
   return PR.Allocate(bytes, alignment);
