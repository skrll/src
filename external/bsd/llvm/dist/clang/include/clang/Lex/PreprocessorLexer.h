--- conflicted
+++ resolved
@@ -17,10 +17,7 @@
 
 #include "clang/Lex/MultipleIncludeOpt.h"
 #include "clang/Lex/Token.h"
-<<<<<<< HEAD
-=======
 #include "clang/Basic/SourceLocation.h"
->>>>>>> b2b84690
 #include "llvm/ADT/ArrayRef.h"
 #include "llvm/ADT/SmallVector.h"
 #include <cassert>
@@ -79,25 +76,9 @@
   /// we are currently in.
   SmallVector<PPConditionalInfo, 4> ConditionalStack;
 
-<<<<<<< HEAD
-  PreprocessorLexer(const PreprocessorLexer &) = delete;
-  void operator=(const PreprocessorLexer &) = delete;
-  friend class Preprocessor;
-
-  PreprocessorLexer(Preprocessor *pp, FileID fid);
-
-  PreprocessorLexer()
-    : PP(nullptr), InitialNumSLocEntries(0),
-      ParsingPreprocessorDirective(false),
-      ParsingFilename(false),
-      LexingRawMode(false) {}
-
-  virtual ~PreprocessorLexer() {}
-=======
   PreprocessorLexer() : FID() {}
   PreprocessorLexer(Preprocessor *pp, FileID fid);
   virtual ~PreprocessorLexer() = default;
->>>>>>> b2b84690
 
   virtual void IndirectLex(Token& Result) = 0;
 
