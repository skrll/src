--- conflicted
+++ resolved
@@ -75,11 +75,8 @@
 /// or buffering/seeking of tokens, only forward lexing is supported.  It relies
 /// on the specified Preprocessor object to handle preprocessor directives, etc.
 class Lexer : public PreprocessorLexer {
-<<<<<<< HEAD
-=======
   friend class Preprocessor;
 
->>>>>>> b2b84690
   void anchor() override;
 
   //===--------------------------------------------------------------------===//
@@ -135,13 +132,6 @@
   // CurrentConflictMarkerState - The kind of conflict marker we are handling.
   ConflictMarkerKind CurrentConflictMarkerState;
 
-<<<<<<< HEAD
-  Lexer(const Lexer &) = delete;
-  void operator=(const Lexer &) = delete;
-  friend class Preprocessor;
-
-=======
->>>>>>> b2b84690
   void InitLexer(const char *BufStart, const char *BufPtr, const char *BufEnd);
 
 public:
@@ -299,11 +289,7 @@
                               const SourceManager &SourceMgr,
                               const LangOptions &LangOpts,
                               bool *Invalid = nullptr);
-<<<<<<< HEAD
-  
-=======
-
->>>>>>> b2b84690
+
   /// getSpelling() - Return the 'spelling' of the Tok token.  The spelling of a
   /// token is the characters used to represent the token in the source file
   /// after trigraph expansion and escaped-newline folding.  In particular, this
@@ -311,11 +297,7 @@
   /// UCNs, etc.
   static std::string getSpelling(const Token &Tok,
                                  const SourceManager &SourceMgr,
-<<<<<<< HEAD
-                                 const LangOptions &LangOpts, 
-=======
                                  const LangOptions &LangOpts,
->>>>>>> b2b84690
                                  bool *Invalid = nullptr);
 
   /// getSpelling - This method is used to get the spelling of the
@@ -331,11 +313,7 @@
                                const SourceManager &SourceMgr,
                                const LangOptions &LangOpts,
                                bool *invalid = nullptr);
-<<<<<<< HEAD
-  
-=======
-
->>>>>>> b2b84690
+
   /// MeasureTokenLength - Relex the token at the specified location and return
   /// its length in bytes in the input file.  If the token needs cleaning (e.g.
   /// includes a trigraph or an escaped newline) then this count includes bytes
@@ -395,11 +373,7 @@
                                             const SourceManager &SM,
                                             const LangOptions &LangOpts);
 
-<<<<<<< HEAD
-  /// \brief Given a token range, produce a corresponding CharSourceRange that
-=======
   /// Given a token range, produce a corresponding CharSourceRange that
->>>>>>> b2b84690
   /// is not a token range. This allows the source range to be used by
   /// components that don't have access to the lexer and thus can't find the
   /// end of the range for themselves.
@@ -419,11 +393,7 @@
                : Range;
   }
 
-<<<<<<< HEAD
-  /// \brief Returns true if the given MacroID location points at the first
-=======
   /// Returns true if the given MacroID location points at the first
->>>>>>> b2b84690
   /// token of the macro expansion.
   ///
   /// \param MacroBegin If non-null and function returns true, it is set to
@@ -490,11 +460,7 @@
                                          const SourceManager &SM,
                                          const LangOptions &LangOpts);
 
-<<<<<<< HEAD
-  /// \brief Retrieve the name of the immediate macro expansion.
-=======
   /// Retrieve the name of the immediate macro expansion.
->>>>>>> b2b84690
   ///
   /// This routine starts from a source location, and finds the name of the
   /// macro responsible for its immediate expansion. It looks through any
@@ -514,11 +480,7 @@
   static StringRef getImmediateMacroNameForDiagnostics(
       SourceLocation Loc, const SourceManager &SM, const LangOptions &LangOpts);
 
-<<<<<<< HEAD
-  /// \brief Compute the preamble of the given file.
-=======
   /// Compute the preamble of the given file.
->>>>>>> b2b84690
   ///
   /// The preamble of a file contains the initial comments, include directives,
   /// and other preprocessor directives that occur before the code in this
@@ -533,15 +495,9 @@
   /// \returns The offset into the file where the preamble ends and the rest
   /// of the file begins along with a boolean value indicating whether
   /// the preamble ends at the beginning of a new line.
-<<<<<<< HEAD
-  static std::pair<unsigned, bool> ComputePreamble(StringRef Buffer,
-                                                   const LangOptions &LangOpts,
-                                                   unsigned MaxLines = 0);
-=======
   static PreambleBounds ComputePreamble(StringRef Buffer,
                                         const LangOptions &LangOpts,
                                         unsigned MaxLines = 0);
->>>>>>> b2b84690
 
   /// Finds the token that comes right after the given location.
   ///
@@ -588,10 +544,7 @@
   static StringRef getIndentationForLine(SourceLocation Loc,
                                          const SourceManager &SM);
 
-<<<<<<< HEAD
-=======
 private:
->>>>>>> b2b84690
   //===--------------------------------------------------------------------===//
   // Internal implementation interfaces.
 
@@ -773,11 +726,7 @@
   ///         invalid.
   uint32_t tryReadUCN(const char *&CurPtr, const char *SlashLoc, Token *Tok);
 
-<<<<<<< HEAD
-  /// \brief Try to consume a UCN as part of an identifier at the current
-=======
   /// Try to consume a UCN as part of an identifier at the current
->>>>>>> b2b84690
   /// location.
   /// \param CurPtr Initially points to the range of characters in the source
   ///               buffer containing the '\'. Updated to point past the end of
@@ -791,11 +740,7 @@
   bool tryConsumeIdentifierUCN(const char *&CurPtr, unsigned Size,
                                Token &Result);
 
-<<<<<<< HEAD
-  /// \brief Try to consume an identifier character encoded in UTF-8.
-=======
   /// Try to consume an identifier character encoded in UTF-8.
->>>>>>> b2b84690
   /// \param CurPtr Points to the start of the (potential) UTF-8 code unit
   ///        sequence. On success, updated to point past the end of it.
   /// \return \c true if a UTF-8 sequence mapping to an acceptable identifier
