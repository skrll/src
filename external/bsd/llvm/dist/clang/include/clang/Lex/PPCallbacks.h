--- conflicted
+++ resolved
@@ -204,31 +204,19 @@
                              PragmaMessageKind Kind, StringRef Str) {
   }
 
-<<<<<<< HEAD
-  /// \brief Callback invoked when a \#pragma gcc diagnostic push directive
-=======
   /// Callback invoked when a \#pragma gcc diagnostic push directive
->>>>>>> b2b84690
   /// is read.
   virtual void PragmaDiagnosticPush(SourceLocation Loc,
                                     StringRef Namespace) {
   }
 
-<<<<<<< HEAD
-  /// \brief Callback invoked when a \#pragma gcc diagnostic pop directive
-=======
   /// Callback invoked when a \#pragma gcc diagnostic pop directive
->>>>>>> b2b84690
   /// is read.
   virtual void PragmaDiagnosticPop(SourceLocation Loc,
                                    StringRef Namespace) {
   }
 
-<<<<<<< HEAD
-  /// \brief Callback invoked when a \#pragma gcc diagnostic directive is read.
-=======
   /// Callback invoked when a \#pragma gcc diagnostic directive is read.
->>>>>>> b2b84690
   virtual void PragmaDiagnostic(SourceLocation Loc, StringRef Namespace,
                                 diag::Severity mapping, StringRef Str) {}
 
@@ -271,11 +259,7 @@
                             const MacroDirective *MD) {
   }
 
-<<<<<<< HEAD
-  /// \brief Hook called whenever a macro \#undef is seen.
-=======
   /// Hook called whenever a macro \#undef is seen.
->>>>>>> b2b84690
   /// \param MacroNameTok The active Token
   /// \param MD A MacroDefinition for the named macro.
   /// \param Undef New MacroDirective if the macro was defined, null otherwise.
@@ -305,11 +289,7 @@
     CVK_NotEvaluated, CVK_False, CVK_True
   };
 
-<<<<<<< HEAD
-  /// \brief Hook called whenever an \#if is seen.
-=======
   /// Hook called whenever an \#if is seen.
->>>>>>> b2b84690
   /// \param Loc the source location of the directive.
   /// \param ConditionRange The SourceRange of the expression being tested.
   /// \param ConditionValue The evaluated value of the condition.
@@ -392,12 +372,8 @@
                           StringRef FileName, bool IsAngled,
                           CharSourceRange FilenameRange, const FileEntry *File,
                           StringRef SearchPath, StringRef RelativePath,
-<<<<<<< HEAD
-                          const Module *Imported) override {
-=======
                           const Module *Imported,
                           SrcMgr::CharacteristicKind FileType) override {
->>>>>>> b2b84690
     First->InclusionDirective(HashLoc, IncludeTok, FileName, IsAngled,
                               FilenameRange, File, SearchPath, RelativePath,
                               Imported, FileType);
@@ -422,15 +398,12 @@
     Second->Ident(Loc, str);
   }
 
-<<<<<<< HEAD
-=======
   void PragmaDirective(SourceLocation Loc,
                        PragmaIntroducerKind Introducer) override {
     First->PragmaDirective(Loc, Introducer);
     Second->PragmaDirective(Loc, Introducer);
   }
 
->>>>>>> b2b84690
   void PragmaComment(SourceLocation Loc, const IdentifierInfo *Kind,
                      StringRef Str) override {
     First->PragmaComment(Loc, Kind, Str);
@@ -443,14 +416,11 @@
     Second->PragmaDetectMismatch(Loc, Name, Value);
   }
 
-<<<<<<< HEAD
-=======
   void PragmaDebug(SourceLocation Loc, StringRef DebugType) override {
     First->PragmaDebug(Loc, DebugType);
     Second->PragmaDebug(Loc, DebugType);
   }
 
->>>>>>> b2b84690
   void PragmaMessage(SourceLocation Loc, StringRef Namespace,
                      PragmaMessageKind Kind, StringRef Str) override {
     First->PragmaMessage(Loc, Namespace, Kind, Str);
@@ -495,8 +465,6 @@
     Second->PragmaWarningPop(Loc);
   }
 
-<<<<<<< HEAD
-=======
   void PragmaAssumeNonNullBegin(SourceLocation Loc) override {
     First->PragmaAssumeNonNullBegin(Loc);
     Second->PragmaAssumeNonNullBegin(Loc);
@@ -507,7 +475,6 @@
     Second->PragmaAssumeNonNullEnd(Loc);
   }
 
->>>>>>> b2b84690
   void MacroExpands(const Token &MacroNameTok, const MacroDefinition &MD,
                     SourceRange Range, const MacroArgs *Args) override {
     First->MacroExpands(MacroNameTok, MD, Range, Args);
@@ -533,75 +500,46 @@
     Second->Defined(MacroNameTok, MD, Range);
   }
 
-<<<<<<< HEAD
-  void SourceRangeSkipped(SourceRange Range) override {
-    First->SourceRangeSkipped(Range);
-    Second->SourceRangeSkipped(Range);
-  }
-
-  /// \brief Hook called whenever an \#if is seen.
-=======
   void SourceRangeSkipped(SourceRange Range, SourceLocation EndifLoc) override {
     First->SourceRangeSkipped(Range, EndifLoc);
     Second->SourceRangeSkipped(Range, EndifLoc);
   }
 
   /// Hook called whenever an \#if is seen.
->>>>>>> b2b84690
   void If(SourceLocation Loc, SourceRange ConditionRange,
           ConditionValueKind ConditionValue) override {
     First->If(Loc, ConditionRange, ConditionValue);
     Second->If(Loc, ConditionRange, ConditionValue);
   }
 
-<<<<<<< HEAD
-  /// \brief Hook called whenever an \#elif is seen.
-=======
   /// Hook called whenever an \#elif is seen.
->>>>>>> b2b84690
   void Elif(SourceLocation Loc, SourceRange ConditionRange,
             ConditionValueKind ConditionValue, SourceLocation IfLoc) override {
     First->Elif(Loc, ConditionRange, ConditionValue, IfLoc);
     Second->Elif(Loc, ConditionRange, ConditionValue, IfLoc);
   }
 
-<<<<<<< HEAD
-  /// \brief Hook called whenever an \#ifdef is seen.
-=======
   /// Hook called whenever an \#ifdef is seen.
->>>>>>> b2b84690
   void Ifdef(SourceLocation Loc, const Token &MacroNameTok,
              const MacroDefinition &MD) override {
     First->Ifdef(Loc, MacroNameTok, MD);
     Second->Ifdef(Loc, MacroNameTok, MD);
   }
 
-<<<<<<< HEAD
-  /// \brief Hook called whenever an \#ifndef is seen.
-=======
   /// Hook called whenever an \#ifndef is seen.
->>>>>>> b2b84690
   void Ifndef(SourceLocation Loc, const Token &MacroNameTok,
               const MacroDefinition &MD) override {
     First->Ifndef(Loc, MacroNameTok, MD);
     Second->Ifndef(Loc, MacroNameTok, MD);
   }
 
-<<<<<<< HEAD
-  /// \brief Hook called whenever an \#else is seen.
-=======
   /// Hook called whenever an \#else is seen.
->>>>>>> b2b84690
   void Else(SourceLocation Loc, SourceLocation IfLoc) override {
     First->Else(Loc, IfLoc);
     Second->Else(Loc, IfLoc);
   }
 
-<<<<<<< HEAD
-  /// \brief Hook called whenever an \#endif is seen.
-=======
   /// Hook called whenever an \#endif is seen.
->>>>>>> b2b84690
   void Endif(SourceLocation Loc, SourceLocation IfLoc) override {
     First->Endif(Loc, IfLoc);
     Second->Endif(Loc, IfLoc);
