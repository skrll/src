--- conflicted
+++ resolved
@@ -17,15 +17,10 @@
 #include "clang/Basic/IdentifierTable.h"
 #include "clang/Basic/SourceLocation.h"
 #include "llvm/ADT/STLExtras.h"
-<<<<<<< HEAD
-#include "llvm/Support/Allocator.h"
-#include "llvm/Support/OnDiskHashTable.h"
-=======
 #include "llvm/ADT/StringRef.h"
 #include "llvm/Support/Allocator.h"
 #include "llvm/Support/OnDiskHashTable.h"
 #include <memory>
->>>>>>> b2b84690
 
 namespace llvm {
 
@@ -35,12 +30,6 @@
 
 namespace clang {
 
-<<<<<<< HEAD
-class FileEntry;
-class Preprocessor;
-class PTHLexer;
-=======
->>>>>>> b2b84690
 class DiagnosticsEngine;
 class FileSystemStatCache;
 class Preprocessor;
@@ -55,13 +44,6 @@
 
   using PTHStringIdLookup = llvm::OnDiskChainedHashTable<PTHStringLookupTrait>;
   using PTHFileLookup = llvm::OnDiskChainedHashTable<PTHFileLookupTrait>;
-
-  friend class PTHStatCache;
-
-  class PTHStringLookupTrait;
-  class PTHFileLookupTrait;
-  typedef llvm::OnDiskChainedHashTable<PTHStringLookupTrait> PTHStringIdLookup;
-  typedef llvm::OnDiskChainedHashTable<PTHFileLookupTrait> PTHFileLookup;
 
   /// The memory mapped PTH file.
   std::unique_ptr<const llvm::MemoryBuffer> Buf;
@@ -109,12 +91,6 @@
              std::unique_ptr<IdentifierInfo *[], llvm::FreeDeleter> perIDCache,
              std::unique_ptr<PTHStringIdLookup> stringIdLookup, unsigned numIds,
              const unsigned char *spellingBase, const char *originalSourceFile);
-<<<<<<< HEAD
-
-  PTHManager(const PTHManager &) = delete;
-  void operator=(const PTHManager &) = delete;
-=======
->>>>>>> b2b84690
 
   /// getSpellingAtPTHOffset - Used by PTHLexer classes to get the cached
   ///  spelling for a token.
@@ -134,11 +110,8 @@
   // The current PTH version.
   enum { Version = 10 };
 
-<<<<<<< HEAD
-=======
   PTHManager(const PTHManager &) = delete;
   PTHManager &operator=(const PTHManager &) = delete;
->>>>>>> b2b84690
   ~PTHManager() override;
 
   /// getOriginalSourceFile - Return the full path to the original header
@@ -154,11 +127,7 @@
   IdentifierInfo *get(StringRef Name) override;
 
   /// Create - This method creates PTHManager objects.  The 'file' argument
-<<<<<<< HEAD
-  ///  is the name of the PTH file.  This method returns NULL upon failure.
-=======
   ///  is the name of the PTH file.  This method returns nullptr upon failure.
->>>>>>> b2b84690
   static PTHManager *Create(StringRef file, DiagnosticsEngine &Diags);
 
   void setPreprocessor(Preprocessor *pp) { PP = pp; }
