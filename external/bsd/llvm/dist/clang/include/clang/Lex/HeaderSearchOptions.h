//===- HeaderSearchOptions.h ------------------------------------*- C++ -*-===//
//
//                     The LLVM Compiler Infrastructure
//
// This file is distributed under the University of Illinois Open Source
// License. See LICENSE.TXT for details.
//
//===----------------------------------------------------------------------===//

#ifndef LLVM_CLANG_LEX_HEADERSEARCHOPTIONS_H
#define LLVM_CLANG_LEX_HEADERSEARCHOPTIONS_H

#include "clang/Basic/LLVM.h"
#include "llvm/ADT/CachedHashString.h"
<<<<<<< HEAD
#include "llvm/ADT/IntrusiveRefCntPtr.h"
=======
>>>>>>> b2b84690
#include "llvm/ADT/SetVector.h"
#include "llvm/ADT/StringRef.h"
#include <cstdint> 
#include <string>
#include <vector>
#include <map>

namespace clang {

namespace frontend {
<<<<<<< HEAD
  /// IncludeDirGroup - Identifies the group an include Entry belongs to,
  /// representing its relative positive in the search list.
  /// \#include directives whose paths are enclosed by string quotes ("")
  /// start searching at the Quoted group (specified by '-iquote'),
  /// then search the Angled group, then the System group, etc.
  enum IncludeDirGroup {
    Quoted = 0,     ///< '\#include ""' paths, added by 'gcc -iquote'.
    Angled,         ///< Paths for '\#include <>' added by '-I'.
    IndexHeaderMap, ///< Like Angled, but marks header maps used when
                       ///  building frameworks.
    System,         ///< Like Angled, but marks system directories.
    ExternCSystem,  ///< Like System, but headers are implicitly wrapped in
                    ///  extern "C".
    CSystem,        ///< Like System, but only used for C.
    CXXSystem,      ///< Like System, but only used for C++.
    ObjCSystem,     ///< Like System, but only used for ObjC.
    ObjCXXSystem,   ///< Like System, but only used for ObjC++.
    After           ///< Like System, but searched after the system directories.
  };
}
=======

/// IncludeDirGroup - Identifies the group an include Entry belongs to,
/// representing its relative positive in the search list.
/// \#include directives whose paths are enclosed by string quotes ("")
/// start searching at the Quoted group (specified by '-iquote'),
/// then search the Angled group, then the System group, etc.
enum IncludeDirGroup {
  /// '\#include ""' paths, added by 'gcc -iquote'.
  Quoted = 0,

  /// Paths for '\#include <>' added by '-I'.
  Angled,

  /// Like Angled, but marks header maps used when building frameworks.
  IndexHeaderMap, 

  /// Like Angled, but marks system directories.
  System,

  /// Like System, but headers are implicitly wrapped in extern "C".
  ExternCSystem,

  /// Like System, but only used for C.
  CSystem,

  /// Like System, but only used for C++.
  CXXSystem,

  /// Like System, but only used for ObjC.
  ObjCSystem,

  /// Like System, but only used for ObjC++.
  ObjCXXSystem,

  /// Like System, but searched after the system directories.
  After
};

} // namespace frontend
>>>>>>> b2b84690

/// HeaderSearchOptions - Helper class for storing options related to the
/// initialization of the HeaderSearch object.
class HeaderSearchOptions {
public:
  struct Entry {
    std::string Path;
    frontend::IncludeDirGroup Group;
    unsigned IsFramework : 1;
    
    /// IgnoreSysRoot - This is false if an absolute path should be treated
    /// relative to the sysroot, or true if it should always be the absolute
    /// path.
    unsigned IgnoreSysRoot : 1;

    Entry(StringRef path, frontend::IncludeDirGroup group, bool isFramework,
          bool ignoreSysRoot)
        : Path(path), Group(group), IsFramework(isFramework),
          IgnoreSysRoot(ignoreSysRoot) {}
  };

  struct SystemHeaderPrefix {
    /// A prefix to be matched against paths in \#include directives.
    std::string Prefix;

    /// True if paths beginning with this prefix should be treated as system
    /// headers.
    bool IsSystemHeader;

    SystemHeaderPrefix(StringRef Prefix, bool IsSystemHeader)
        : Prefix(Prefix), IsSystemHeader(IsSystemHeader) {}
  };

  /// If non-empty, the directory to use as a "virtual system root" for include
  /// paths.
  std::string Sysroot;

  /// User specified include entries.
  std::vector<Entry> UserEntries;

  /// User-specified system header prefixes.
  std::vector<SystemHeaderPrefix> SystemHeaderPrefixes;

  /// The directory which holds the compiler resource files (builtin includes,
  /// etc.).
  std::string ResourceDir;

  /// The directory used for the module cache.
  std::string ModuleCachePath;

<<<<<<< HEAD
  /// \brief The directory used for a user build.
  std::string ModuleUserBuildPath;

  /// \brief The directories used to load prebuilt module files.
=======
  /// The directory used for a user build.
  std::string ModuleUserBuildPath;

  /// The mapping of module names to prebuilt module files.
  std::map<std::string, std::string> PrebuiltModuleFiles;

  /// The directories used to load prebuilt module files.
>>>>>>> b2b84690
  std::vector<std::string> PrebuiltModulePaths;

  /// The module/pch container format.
  std::string ModuleFormat;

<<<<<<< HEAD
  /// \brief Whether we should disable the use of the hash string within the
=======
  /// Whether we should disable the use of the hash string within the
>>>>>>> b2b84690
  /// module cache.
  ///
  /// Note: Only used for testing!
  unsigned DisableModuleHash : 1;

<<<<<<< HEAD
  /// \brief Implicit module maps.  This option is enabld by default when
  /// modules is enabled.
  unsigned ImplicitModuleMaps : 1;

  /// \brief Set the 'home directory' of a module map file to the current
  /// working directory (or the home directory of the module map file that
  /// contained the 'extern module' directive importing this module map file
  /// if any) rather than the directory containing the module map file.
  //
  /// The home directory is where we look for files named in the module map
  /// file.
  unsigned ModuleMapFileHomeIsCwd : 1;
=======
  /// Implicit module maps.  This option is enabld by default when
  /// modules is enabled.
  unsigned ImplicitModuleMaps : 1;
>>>>>>> b2b84690

  /// Set the 'home directory' of a module map file to the current
  /// working directory (or the home directory of the module map file that
  /// contained the 'extern module' directive importing this module map file
  /// if any) rather than the directory containing the module map file.
  //
  /// The home directory is where we look for files named in the module map
  /// file.
  unsigned ModuleMapFileHomeIsCwd : 1;

  /// The interval (in seconds) between pruning operations.
  ///
  /// This operation is expensive, because it requires Clang to walk through
  /// the directory structure of the module cache, stat()'ing and removing
  /// files.
  ///
  /// The default value is large, e.g., the operation runs once a week.
  unsigned ModuleCachePruneInterval = 7 * 24 * 60 * 60;

  /// The time (in seconds) after which an unused module file will be
  /// considered unused and will, therefore, be pruned.
  ///
  /// When the module cache is pruned, any module file that has not been
  /// accessed in this many seconds will be removed. The default value is
  /// large, e.g., a month, to avoid forcing infrequently-used modules to be
  /// regenerated often.
  unsigned ModuleCachePruneAfter = 31 * 24 * 60 * 60;

  /// The time in seconds when the build session started.
  ///
  /// This time is used by other optimizations in header search and module
  /// loading.
  uint64_t BuildSessionTimestamp = 0;

<<<<<<< HEAD
  /// \brief The time in seconds when the build session started.
  ///
  /// This time is used by other optimizations in header search and module
  /// loading.
  uint64_t BuildSessionTimestamp;

  /// \brief The set of macro names that should be ignored for the purposes
  /// of computing the module hash.
  llvm::SmallSetVector<llvm::CachedHashString, 16> ModulesIgnoreMacros;

  /// \brief The set of user-provided virtual filesystem overlay files.
=======
  /// The set of macro names that should be ignored for the purposes
  /// of computing the module hash.
  llvm::SmallSetVector<llvm::CachedHashString, 16> ModulesIgnoreMacros;

  /// The set of user-provided virtual filesystem overlay files.
>>>>>>> b2b84690
  std::vector<std::string> VFSOverlayFiles;

  /// Include the compiler builtin includes.
  unsigned UseBuiltinIncludes : 1;

  /// Include the system standard include search directories.
  unsigned UseStandardSystemIncludes : 1;

  /// Include the system standard C++ library include search directories.
  unsigned UseStandardCXXIncludes : 1;

  /// Use libc++ instead of the default libstdc++.
  unsigned UseLibcxx : 1;

  /// Whether header search information should be output as for -v.
  unsigned Verbose : 1;

<<<<<<< HEAD
  /// \brief If true, skip verifying input files used by modules if the
=======
  /// If true, skip verifying input files used by modules if the
>>>>>>> b2b84690
  /// module was already verified during this build session (see
  /// \c BuildSessionTimestamp).
  unsigned ModulesValidateOncePerBuildSession : 1;

<<<<<<< HEAD
  /// \brief Whether to validate system input files when a module is loaded.
=======
  /// Whether to validate system input files when a module is loaded.
>>>>>>> b2b84690
  unsigned ModulesValidateSystemHeaders : 1;

  /// Whether the module includes debug information (-gmodules).
  unsigned UseDebugInfo : 1;

  unsigned ModulesValidateDiagnosticOptions : 1;

  unsigned ModulesHashContent : 1;

  HeaderSearchOptions(StringRef _Sysroot = "/")
<<<<<<< HEAD
      : Sysroot(_Sysroot), ModuleFormat("raw"), DisableModuleHash(0),
        ImplicitModuleMaps(0), ModuleMapFileHomeIsCwd(0),
        ModuleCachePruneInterval(7 * 24 * 60 * 60),
        ModuleCachePruneAfter(31 * 24 * 60 * 60), BuildSessionTimestamp(0),
=======
      : Sysroot(_Sysroot), ModuleFormat("raw"), DisableModuleHash(false),
        ImplicitModuleMaps(false), ModuleMapFileHomeIsCwd(false),
>>>>>>> b2b84690
        UseBuiltinIncludes(true), UseStandardSystemIncludes(true),
        UseStandardCXXIncludes(true), UseLibcxx(false), Verbose(false),
        ModulesValidateOncePerBuildSession(false),
        ModulesValidateSystemHeaders(false), UseDebugInfo(false),
        ModulesValidateDiagnosticOptions(true), ModulesHashContent(false) {}

  /// AddPath - Add the \p Path path to the specified \p Group list.
  void AddPath(StringRef Path, frontend::IncludeDirGroup Group,
               bool IsFramework, bool IgnoreSysRoot) {
    UserEntries.emplace_back(Path, Group, IsFramework, IgnoreSysRoot);
  }

  /// AddSystemHeaderPrefix - Override whether \#include directives naming a
  /// path starting with \p Prefix should be considered as naming a system
  /// header.
  void AddSystemHeaderPrefix(StringRef Prefix, bool IsSystemHeader) {
    SystemHeaderPrefixes.emplace_back(Prefix, IsSystemHeader);
  }

  void AddVFSOverlayFile(StringRef Name) {
    VFSOverlayFiles.push_back(Name);
  }

  void AddPrebuiltModulePath(StringRef Name) {
    PrebuiltModulePaths.push_back(Name);
  }
};

} // namespace clang

#endif // LLVM_CLANG_LEX_HEADERSEARCHOPTIONS_H<|MERGE_RESOLUTION|>--- conflicted
+++ resolved
@@ -12,10 +12,6 @@
 
 #include "clang/Basic/LLVM.h"
 #include "llvm/ADT/CachedHashString.h"
-<<<<<<< HEAD
-#include "llvm/ADT/IntrusiveRefCntPtr.h"
-=======
->>>>>>> b2b84690
 #include "llvm/ADT/SetVector.h"
 #include "llvm/ADT/StringRef.h"
 #include <cstdint> 
@@ -26,28 +22,6 @@
 namespace clang {
 
 namespace frontend {
-<<<<<<< HEAD
-  /// IncludeDirGroup - Identifies the group an include Entry belongs to,
-  /// representing its relative positive in the search list.
-  /// \#include directives whose paths are enclosed by string quotes ("")
-  /// start searching at the Quoted group (specified by '-iquote'),
-  /// then search the Angled group, then the System group, etc.
-  enum IncludeDirGroup {
-    Quoted = 0,     ///< '\#include ""' paths, added by 'gcc -iquote'.
-    Angled,         ///< Paths for '\#include <>' added by '-I'.
-    IndexHeaderMap, ///< Like Angled, but marks header maps used when
-                       ///  building frameworks.
-    System,         ///< Like Angled, but marks system directories.
-    ExternCSystem,  ///< Like System, but headers are implicitly wrapped in
-                    ///  extern "C".
-    CSystem,        ///< Like System, but only used for C.
-    CXXSystem,      ///< Like System, but only used for C++.
-    ObjCSystem,     ///< Like System, but only used for ObjC.
-    ObjCXXSystem,   ///< Like System, but only used for ObjC++.
-    After           ///< Like System, but searched after the system directories.
-  };
-}
-=======
 
 /// IncludeDirGroup - Identifies the group an include Entry belongs to,
 /// representing its relative positive in the search list.
@@ -87,7 +61,6 @@
 };
 
 } // namespace frontend
->>>>>>> b2b84690
 
 /// HeaderSearchOptions - Helper class for storing options related to the
 /// initialization of the HeaderSearch object.
@@ -138,12 +111,6 @@
   /// The directory used for the module cache.
   std::string ModuleCachePath;
 
-<<<<<<< HEAD
-  /// \brief The directory used for a user build.
-  std::string ModuleUserBuildPath;
-
-  /// \brief The directories used to load prebuilt module files.
-=======
   /// The directory used for a user build.
   std::string ModuleUserBuildPath;
 
@@ -151,40 +118,20 @@
   std::map<std::string, std::string> PrebuiltModuleFiles;
 
   /// The directories used to load prebuilt module files.
->>>>>>> b2b84690
   std::vector<std::string> PrebuiltModulePaths;
 
   /// The module/pch container format.
   std::string ModuleFormat;
 
-<<<<<<< HEAD
-  /// \brief Whether we should disable the use of the hash string within the
-=======
   /// Whether we should disable the use of the hash string within the
->>>>>>> b2b84690
   /// module cache.
   ///
   /// Note: Only used for testing!
   unsigned DisableModuleHash : 1;
 
-<<<<<<< HEAD
-  /// \brief Implicit module maps.  This option is enabld by default when
-  /// modules is enabled.
-  unsigned ImplicitModuleMaps : 1;
-
-  /// \brief Set the 'home directory' of a module map file to the current
-  /// working directory (or the home directory of the module map file that
-  /// contained the 'extern module' directive importing this module map file
-  /// if any) rather than the directory containing the module map file.
-  //
-  /// The home directory is where we look for files named in the module map
-  /// file.
-  unsigned ModuleMapFileHomeIsCwd : 1;
-=======
   /// Implicit module maps.  This option is enabld by default when
   /// modules is enabled.
   unsigned ImplicitModuleMaps : 1;
->>>>>>> b2b84690
 
   /// Set the 'home directory' of a module map file to the current
   /// working directory (or the home directory of the module map file that
@@ -219,25 +166,11 @@
   /// loading.
   uint64_t BuildSessionTimestamp = 0;
 
-<<<<<<< HEAD
-  /// \brief The time in seconds when the build session started.
-  ///
-  /// This time is used by other optimizations in header search and module
-  /// loading.
-  uint64_t BuildSessionTimestamp;
-
-  /// \brief The set of macro names that should be ignored for the purposes
-  /// of computing the module hash.
-  llvm::SmallSetVector<llvm::CachedHashString, 16> ModulesIgnoreMacros;
-
-  /// \brief The set of user-provided virtual filesystem overlay files.
-=======
   /// The set of macro names that should be ignored for the purposes
   /// of computing the module hash.
   llvm::SmallSetVector<llvm::CachedHashString, 16> ModulesIgnoreMacros;
 
   /// The set of user-provided virtual filesystem overlay files.
->>>>>>> b2b84690
   std::vector<std::string> VFSOverlayFiles;
 
   /// Include the compiler builtin includes.
@@ -255,20 +188,12 @@
   /// Whether header search information should be output as for -v.
   unsigned Verbose : 1;
 
-<<<<<<< HEAD
-  /// \brief If true, skip verifying input files used by modules if the
-=======
   /// If true, skip verifying input files used by modules if the
->>>>>>> b2b84690
   /// module was already verified during this build session (see
   /// \c BuildSessionTimestamp).
   unsigned ModulesValidateOncePerBuildSession : 1;
 
-<<<<<<< HEAD
-  /// \brief Whether to validate system input files when a module is loaded.
-=======
   /// Whether to validate system input files when a module is loaded.
->>>>>>> b2b84690
   unsigned ModulesValidateSystemHeaders : 1;
 
   /// Whether the module includes debug information (-gmodules).
@@ -279,15 +204,8 @@
   unsigned ModulesHashContent : 1;
 
   HeaderSearchOptions(StringRef _Sysroot = "/")
-<<<<<<< HEAD
-      : Sysroot(_Sysroot), ModuleFormat("raw"), DisableModuleHash(0),
-        ImplicitModuleMaps(0), ModuleMapFileHomeIsCwd(0),
-        ModuleCachePruneInterval(7 * 24 * 60 * 60),
-        ModuleCachePruneAfter(31 * 24 * 60 * 60), BuildSessionTimestamp(0),
-=======
       : Sysroot(_Sysroot), ModuleFormat("raw"), DisableModuleHash(false),
         ImplicitModuleMaps(false), ModuleMapFileHomeIsCwd(false),
->>>>>>> b2b84690
         UseBuiltinIncludes(true), UseStandardSystemIncludes(true),
         UseStandardCXXIncludes(true), UseLibcxx(false), Verbose(false),
         ModulesValidateOncePerBuildSession(false),
