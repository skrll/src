//===- MacroInfo.h - Information about #defined identifiers -----*- C++ -*-===//
//
//                     The LLVM Compiler Infrastructure
//
// This file is distributed under the University of Illinois Open Source
// License. See LICENSE.TXT for details.
//
//===----------------------------------------------------------------------===//
//
/// \file
/// Defines the clang::MacroInfo and clang::MacroDirective classes.
//
//===----------------------------------------------------------------------===//

#ifndef LLVM_CLANG_LEX_MACROINFO_H
#define LLVM_CLANG_LEX_MACROINFO_H

#include "clang/Lex/Token.h"
<<<<<<< HEAD
=======
#include "clang/Basic/LLVM.h"
#include "clang/Basic/SourceLocation.h"
>>>>>>> b2b84690
#include "llvm/ADT/ArrayRef.h"
#include "llvm/ADT/FoldingSet.h"
#include "llvm/ADT/PointerIntPair.h"
#include "llvm/ADT/SmallVector.h"
#include "llvm/Support/Allocator.h"
#include <algorithm>
#include <cassert>

namespace clang {
<<<<<<< HEAD
class Module;
class ModuleMacro;
class Preprocessor;
=======
>>>>>>> b2b84690

class DefMacroDirective;
class IdentifierInfo;
class Module;
class Preprocessor;
class SourceManager;

/// Encapsulates the data about a macro definition (e.g. its tokens).
///
/// There's an instance of this class for every #define.
class MacroInfo {
  //===--------------------------------------------------------------------===//
  // State set when the macro is defined.

  /// The location the macro is defined.
  SourceLocation Location;

  /// The location of the last token in the macro.
  SourceLocation EndLocation;

  /// The list of arguments for a function-like macro.
  ///
  /// ParameterList points to the first of NumParameters pointers.
  ///
  /// This can be empty, for, e.g. "#define X()".  In a C99-style variadic
  /// macro, this includes the \c __VA_ARGS__ identifier on the list.
<<<<<<< HEAD
  IdentifierInfo **ParameterList;

  /// \see ParameterList
  unsigned NumParameters;

  /// \brief This is the list of tokens that the macro is defined to.
=======
  IdentifierInfo **ParameterList = nullptr;

  /// \see ParameterList
  unsigned NumParameters = 0;

  /// This is the list of tokens that the macro is defined to.
>>>>>>> b2b84690
  SmallVector<Token, 8> ReplacementTokens;

  /// Length in characters of the macro definition.
  mutable unsigned DefinitionLength;
  mutable bool IsDefinitionLengthCached : 1;

  /// True if this macro is function-like, false if it is object-like.
  bool IsFunctionLike : 1;

  /// True if this macro is of the form "#define X(...)" or
  /// "#define X(Y,Z,...)".
  ///
  /// The __VA_ARGS__ token should be replaced with the contents of "..." in an
  /// invocation.
  bool IsC99Varargs : 1;

  /// True if this macro is of the form "#define X(a...)".
  ///
  /// The "a" identifier in the replacement list will be replaced with all
  /// arguments of the macro starting with the specified one.
  bool IsGNUVarargs : 1;

  /// True if this macro requires processing before expansion.
  ///
  /// This is the case for builtin macros such as __LINE__, so long as they have
  /// not been redefined, but not for regular predefined macros from the
  /// "<built-in>" memory buffer (see Preprocessing::getPredefinesFileID).
  bool IsBuiltinMacro : 1;

  /// Whether this macro contains the sequence ", ## __VA_ARGS__"
  bool HasCommaPasting : 1;

  //===--------------------------------------------------------------------===//
  // State that changes as the macro is used.

  /// True if we have started an expansion of this macro already.
  ///
  /// This disables recursive expansion, which would be quite bad for things
  /// like \#define A A.
  bool IsDisabled : 1;

  /// True if this macro is either defined in the main file and has
  /// been used, or if it is not defined in the main file.
  ///
  /// This is used to emit -Wunused-macros diagnostics.
  bool IsUsed : 1;

  /// True if this macro can be redefined without emitting a warning.
  bool IsAllowRedefinitionsWithoutWarning : 1;

  /// Must warn if the macro is unused at the end of translation unit.
  bool IsWarnIfUnused : 1;

<<<<<<< HEAD
  /// \brief Whether this macro was used as header guard.
=======
  /// Whether this macro was used as header guard.
>>>>>>> b2b84690
  bool UsedForHeaderGuard : 1;

  // Only the Preprocessor gets to create and destroy these.
  MacroInfo(SourceLocation DefLoc);
  ~MacroInfo() = default;

public:
<<<<<<< HEAD
  /// \brief Return the location that the macro was defined at.
=======
  /// Return the location that the macro was defined at.
>>>>>>> b2b84690
  SourceLocation getDefinitionLoc() const { return Location; }

  /// Set the location of the last token in the macro.
  void setDefinitionEndLoc(SourceLocation EndLoc) { EndLocation = EndLoc; }

  /// Return the location of the last token in the macro.
  SourceLocation getDefinitionEndLoc() const { return EndLocation; }

<<<<<<< HEAD
  /// \brief Get length in characters of the macro definition.
=======
  /// Get length in characters of the macro definition.
>>>>>>> b2b84690
  unsigned getDefinitionLength(const SourceManager &SM) const {
    if (IsDefinitionLengthCached)
      return DefinitionLength;
    return getDefinitionLengthSlow(SM);
  }

  /// Return true if the specified macro definition is equal to
  /// this macro in spelling, arguments, and whitespace.
  ///
  /// \param Syntactically if true, the macro definitions can be identical even
  /// if they use different identifiers for the function macro parameters.
  /// Otherwise the comparison is lexical and this implements the rules in
  /// C99 6.10.3.
  bool isIdenticalTo(const MacroInfo &Other, Preprocessor &PP,
                     bool Syntactically) const;

<<<<<<< HEAD
  /// \brief Set or clear the isBuiltinMacro flag.
  void setIsBuiltinMacro(bool Val = true) { IsBuiltinMacro = Val; }

  /// \brief Set the value of the IsUsed flag.
=======
  /// Set or clear the isBuiltinMacro flag.
  void setIsBuiltinMacro(bool Val = true) { IsBuiltinMacro = Val; }

  /// Set the value of the IsUsed flag.
>>>>>>> b2b84690
  void setIsUsed(bool Val) { IsUsed = Val; }

  /// Set the value of the IsAllowRedefinitionsWithoutWarning flag.
  void setIsAllowRedefinitionsWithoutWarning(bool Val) {
    IsAllowRedefinitionsWithoutWarning = Val;
  }

<<<<<<< HEAD
  /// \brief Set the value of the IsWarnIfUnused flag.
  void setIsWarnIfUnused(bool val) { IsWarnIfUnused = val; }

  /// \brief Set the specified list of identifiers as the parameter list for
=======
  /// Set the value of the IsWarnIfUnused flag.
  void setIsWarnIfUnused(bool val) { IsWarnIfUnused = val; }

  /// Set the specified list of identifiers as the parameter list for
>>>>>>> b2b84690
  /// this macro.
  void setParameterList(ArrayRef<IdentifierInfo *> List,
                       llvm::BumpPtrAllocator &PPAllocator) {
    assert(ParameterList == nullptr && NumParameters == 0 &&
           "Parameter list already set!");
    if (List.empty())
      return;

    NumParameters = List.size();
    ParameterList = PPAllocator.Allocate<IdentifierInfo *>(List.size());
    std::copy(List.begin(), List.end(), ParameterList);
  }

  /// Parameters - The list of parameters for a function-like macro.  This can 
  /// be empty, for, e.g. "#define X()".
<<<<<<< HEAD
  typedef IdentifierInfo *const *param_iterator;
=======
  using param_iterator = IdentifierInfo *const *;
>>>>>>> b2b84690
  bool param_empty() const { return NumParameters == 0; }
  param_iterator param_begin() const { return ParameterList; }
  param_iterator param_end() const { return ParameterList + NumParameters; }
  unsigned getNumParams() const { return NumParameters; }
  ArrayRef<const IdentifierInfo *> params() const {
    return ArrayRef<const IdentifierInfo *>(ParameterList, NumParameters);
  }

<<<<<<< HEAD
  /// \brief Return the parameter number of the specified identifier,
=======
  /// Return the parameter number of the specified identifier,
>>>>>>> b2b84690
  /// or -1 if the identifier is not a formal parameter identifier.
  int getParameterNum(const IdentifierInfo *Arg) const {
    for (param_iterator I = param_begin(), E = param_end(); I != E; ++I)
      if (*I == Arg)
        return I - param_begin();
    return -1;
  }

  /// Function/Object-likeness.  Keep track of whether this macro has formal
  /// parameters.
  void setIsFunctionLike() { IsFunctionLike = true; }
  bool isFunctionLike() const { return IsFunctionLike; }
  bool isObjectLike() const { return !IsFunctionLike; }

  /// Varargs querying methods.  This can only be set for function-like macros.
  void setIsC99Varargs() { IsC99Varargs = true; }
  void setIsGNUVarargs() { IsGNUVarargs = true; }
  bool isC99Varargs() const { return IsC99Varargs; }
  bool isGNUVarargs() const { return IsGNUVarargs; }
  bool isVariadic() const { return IsC99Varargs | IsGNUVarargs; }

  /// Return true if this macro requires processing before expansion.
  ///
  /// This is true only for builtin macro, such as \__LINE__, whose values
  /// are not given by fixed textual expansions.  Regular predefined macros
  /// from the "<built-in>" buffer are not reported as builtins by this
  /// function.
  bool isBuiltinMacro() const { return IsBuiltinMacro; }

  bool hasCommaPasting() const { return HasCommaPasting; }
  void setHasCommaPasting() { HasCommaPasting = true; }

  /// Return false if this macro is defined in the main file and has
  /// not yet been used.
  bool isUsed() const { return IsUsed; }

  /// Return true if this macro can be redefined without warning.
  bool isAllowRedefinitionsWithoutWarning() const {
    return IsAllowRedefinitionsWithoutWarning;
  }

<<<<<<< HEAD
  /// \brief Return true if we should emit a warning if the macro is unused.
  bool isWarnIfUnused() const { return IsWarnIfUnused; }

  /// \brief Return the number of tokens that this macro expands to.
  ///
=======
  /// Return true if we should emit a warning if the macro is unused.
  bool isWarnIfUnused() const { return IsWarnIfUnused; }

  /// Return the number of tokens that this macro expands to.
>>>>>>> b2b84690
  unsigned getNumTokens() const { return ReplacementTokens.size(); }

  const Token &getReplacementToken(unsigned Tok) const {
    assert(Tok < ReplacementTokens.size() && "Invalid token #");
    return ReplacementTokens[Tok];
  }

  using tokens_iterator = SmallVectorImpl<Token>::const_iterator;

  tokens_iterator tokens_begin() const { return ReplacementTokens.begin(); }
  tokens_iterator tokens_end() const { return ReplacementTokens.end(); }
  bool tokens_empty() const { return ReplacementTokens.empty(); }
  ArrayRef<Token> tokens() const { return ReplacementTokens; }

  /// Add the specified token to the replacement text for the macro.
  void AddTokenToBody(const Token &Tok) {
    assert(
        !IsDefinitionLengthCached &&
        "Changing replacement tokens after definition length got calculated");
    ReplacementTokens.push_back(Tok);
  }

  /// Return true if this macro is enabled.
  ///
  /// In other words, that we are not currently in an expansion of this macro.
  bool isEnabled() const { return !IsDisabled; }

  void EnableMacro() {
    assert(IsDisabled && "Cannot enable an already-enabled macro!");
    IsDisabled = false;
  }

  void DisableMacro() {
    assert(!IsDisabled && "Cannot disable an already-disabled macro!");
    IsDisabled = true;
  }

<<<<<<< HEAD
  /// \brief Determine whether this macro was used for a header guard.
=======
  /// Determine whether this macro was used for a header guard.
>>>>>>> b2b84690
  bool isUsedForHeaderGuard() const { return UsedForHeaderGuard; }

  void setUsedForHeaderGuard(bool Val) { UsedForHeaderGuard = Val; }

  void dump() const;

private:
<<<<<<< HEAD
  unsigned getDefinitionLengthSlow(const SourceManager &SM) const;

=======
>>>>>>> b2b84690
  friend class Preprocessor;

  unsigned getDefinitionLengthSlow(const SourceManager &SM) const;
};

/// Encapsulates changes to the "macros namespace" (the location where
/// the macro name became active, the location where it was undefined, etc.).
///
/// MacroDirectives, associated with an identifier, are used to model the macro
/// history. Usually a macro definition (MacroInfo) is where a macro name
/// becomes active (MacroDirective) but #pragma push_macro / pop_macro can
/// create additional DefMacroDirectives for the same MacroInfo.
class MacroDirective {
public:
  enum Kind { MD_Define, MD_Undefine, MD_Visibility };

protected:
  /// Previous macro directive for the same identifier, or nullptr.
  MacroDirective *Previous = nullptr;

  SourceLocation Loc;

  /// MacroDirective kind.
  unsigned MDKind : 2;

<<<<<<< HEAD
  /// \brief True if the macro directive was loaded from a PCH file.
=======
  /// True if the macro directive was loaded from a PCH file.
>>>>>>> b2b84690
  unsigned IsFromPCH : 1;

  // Used by VisibilityMacroDirective ----------------------------------------//

  /// Whether the macro has public visibility (when described in a
  /// module).
  unsigned IsPublic : 1;

  MacroDirective(Kind K, SourceLocation Loc)
<<<<<<< HEAD
      : Previous(nullptr), Loc(Loc), MDKind(K), IsFromPCH(false),
        IsPublic(true) {}
=======
      : Loc(Loc), MDKind(K), IsFromPCH(false), IsPublic(true) {}
>>>>>>> b2b84690

public:
  Kind getKind() const { return Kind(MDKind); }

  SourceLocation getLocation() const { return Loc; }

<<<<<<< HEAD
  /// \brief Set previous definition of the macro with the same name.
=======
  /// Set previous definition of the macro with the same name.
>>>>>>> b2b84690
  void setPrevious(MacroDirective *Prev) { Previous = Prev; }

  /// Get previous definition of the macro with the same name.
  const MacroDirective *getPrevious() const { return Previous; }

  /// Get previous definition of the macro with the same name.
  MacroDirective *getPrevious() { return Previous; }

  /// Return true if the macro directive was loaded from a PCH file.
  bool isFromPCH() const { return IsFromPCH; }

  void setIsFromPCH() { IsFromPCH = true; }

  class DefInfo {
    DefMacroDirective *DefDirective = nullptr;
    SourceLocation UndefLoc;
    bool IsPublic = true;

  public:
<<<<<<< HEAD
    DefInfo() : DefDirective(nullptr), IsPublic(true) {}

=======
    DefInfo() = default;
>>>>>>> b2b84690
    DefInfo(DefMacroDirective *DefDirective, SourceLocation UndefLoc,
            bool isPublic)
        : DefDirective(DefDirective), UndefLoc(UndefLoc), IsPublic(isPublic) {}

    const DefMacroDirective *getDirective() const { return DefDirective; }
    DefMacroDirective *getDirective() { return DefDirective; }

    inline SourceLocation getLocation() const;
    inline MacroInfo *getMacroInfo();

    const MacroInfo *getMacroInfo() const {
      return const_cast<DefInfo *>(this)->getMacroInfo();
    }

    SourceLocation getUndefLocation() const { return UndefLoc; }
    bool isUndefined() const { return UndefLoc.isValid(); }

    bool isPublic() const { return IsPublic; }

    bool isValid() const { return DefDirective != nullptr; }
    bool isInvalid() const { return !isValid(); }

    explicit operator bool() const { return isValid(); }
<<<<<<< HEAD

    inline DefInfo getPreviousDefinition();
=======

    inline DefInfo getPreviousDefinition();

>>>>>>> b2b84690
    const DefInfo getPreviousDefinition() const {
      return const_cast<DefInfo *>(this)->getPreviousDefinition();
    }
  };

  /// Traverses the macro directives history and returns the next
  /// macro definition directive along with info about its undefined location
  /// (if there is one) and if it is public or private.
  DefInfo getDefinition();
  const DefInfo getDefinition() const {
    return const_cast<MacroDirective *>(this)->getDefinition();
  }

  bool isDefined() const {
    if (const DefInfo Def = getDefinition())
      return !Def.isUndefined();
    return false;
  }

  const MacroInfo *getMacroInfo() const {
    return getDefinition().getMacroInfo();
  }
  MacroInfo *getMacroInfo() { return getDefinition().getMacroInfo(); }

  /// Find macro definition active in the specified source location. If
  /// this macro was not defined there, return NULL.
  const DefInfo findDirectiveAtLoc(SourceLocation L, SourceManager &SM) const;

  void dump() const;

  static bool classof(const MacroDirective *) { return true; }
};

/// A directive for a defined macro or a macro imported from a module.
class DefMacroDirective : public MacroDirective {
  MacroInfo *Info;

public:
  DefMacroDirective(MacroInfo *MI, SourceLocation Loc)
      : MacroDirective(MD_Define, Loc), Info(MI) {
    assert(MI && "MacroInfo is null");
  }
  explicit DefMacroDirective(MacroInfo *MI)
      : DefMacroDirective(MI, MI->getDefinitionLoc()) {}

  /// The data for the macro definition.
  const MacroInfo *getInfo() const { return Info; }
  MacroInfo *getInfo() { return Info; }

  static bool classof(const MacroDirective *MD) {
    return MD->getKind() == MD_Define;
  }

  static bool classof(const DefMacroDirective *) { return true; }
};

<<<<<<< HEAD
/// \brief A directive for an undefined macro.
=======
/// A directive for an undefined macro.
>>>>>>> b2b84690
class UndefMacroDirective : public MacroDirective {
public:
  explicit UndefMacroDirective(SourceLocation UndefLoc)
      : MacroDirective(MD_Undefine, UndefLoc) {
    assert(UndefLoc.isValid() && "Invalid UndefLoc!");
  }

  static bool classof(const MacroDirective *MD) {
    return MD->getKind() == MD_Undefine;
  }

  static bool classof(const UndefMacroDirective *) { return true; }
};

<<<<<<< HEAD
/// \brief A directive for setting the module visibility of a macro.
=======
/// A directive for setting the module visibility of a macro.
>>>>>>> b2b84690
class VisibilityMacroDirective : public MacroDirective {
public:
  explicit VisibilityMacroDirective(SourceLocation Loc, bool Public)
      : MacroDirective(MD_Visibility, Loc) {
    IsPublic = Public;
  }

  /// Determine whether this macro is part of the public API of its
  /// module.
  bool isPublic() const { return IsPublic; }

  static bool classof(const MacroDirective *MD) {
    return MD->getKind() == MD_Visibility;
  }

  static bool classof(const VisibilityMacroDirective *) { return true; }
};

inline SourceLocation MacroDirective::DefInfo::getLocation() const {
  if (isInvalid())
    return {};
  return DefDirective->getLocation();
}

inline MacroInfo *MacroDirective::DefInfo::getMacroInfo() {
  if (isInvalid())
    return nullptr;
  return DefDirective->getInfo();
}

inline MacroDirective::DefInfo
MacroDirective::DefInfo::getPreviousDefinition() {
  if (isInvalid() || DefDirective->getPrevious() == nullptr)
<<<<<<< HEAD
    return DefInfo();
  return DefDirective->getPrevious()->getDefinition();
}

/// \brief Represents a macro directive exported by a module.
=======
    return {};
  return DefDirective->getPrevious()->getDefinition();
}

/// Represents a macro directive exported by a module.
>>>>>>> b2b84690
///
/// There's an instance of this class for every macro #define or #undef that is
/// the final directive for a macro name within a module. These entities also
/// represent the macro override graph.
///
/// These are stored in a FoldingSet in the preprocessor.
class ModuleMacro : public llvm::FoldingSetNode {
<<<<<<< HEAD
  /// The name defined by the macro.
  IdentifierInfo *II;
  /// The body of the #define, or nullptr if this is a #undef.
  MacroInfo *Macro;
  /// The module that exports this macro.
  Module *OwningModule;
  /// The number of module macros that override this one.
  unsigned NumOverriddenBy;
  /// The number of modules whose macros are directly overridden by this one.
  unsigned NumOverrides;
  // ModuleMacro *OverriddenMacros[NumOverrides];

  friend class Preprocessor;

  ModuleMacro(Module *OwningModule, IdentifierInfo *II, MacroInfo *Macro,
              ArrayRef<ModuleMacro *> Overrides)
      : II(II), Macro(Macro), OwningModule(OwningModule), NumOverriddenBy(0),
=======
  friend class Preprocessor;

  /// The name defined by the macro.
  IdentifierInfo *II;

  /// The body of the #define, or nullptr if this is a #undef.
  MacroInfo *Macro;

  /// The module that exports this macro.
  Module *OwningModule;

  /// The number of module macros that override this one.
  unsigned NumOverriddenBy = 0;

  /// The number of modules whose macros are directly overridden by this one.
  unsigned NumOverrides;

  ModuleMacro(Module *OwningModule, IdentifierInfo *II, MacroInfo *Macro,
              ArrayRef<ModuleMacro *> Overrides)
      : II(II), Macro(Macro), OwningModule(OwningModule),
>>>>>>> b2b84690
        NumOverrides(Overrides.size()) {
    std::copy(Overrides.begin(), Overrides.end(),
              reinterpret_cast<ModuleMacro **>(this + 1));
  }

public:
  static ModuleMacro *create(Preprocessor &PP, Module *OwningModule,
                             IdentifierInfo *II, MacroInfo *Macro,
                             ArrayRef<ModuleMacro *> Overrides);

  void Profile(llvm::FoldingSetNodeID &ID) const {
    return Profile(ID, OwningModule, II);
  }
<<<<<<< HEAD
=======

>>>>>>> b2b84690
  static void Profile(llvm::FoldingSetNodeID &ID, Module *OwningModule,
                      IdentifierInfo *II) {
    ID.AddPointer(OwningModule);
    ID.AddPointer(II);
  }

<<<<<<< HEAD
=======
  /// Get the name of the macro.
  IdentifierInfo *getName() const { return II; }

>>>>>>> b2b84690
  /// Get the ID of the module that exports this macro.
  Module *getOwningModule() const { return OwningModule; }

  /// Get definition for this exported #define, or nullptr if this
  /// represents a #undef.
  MacroInfo *getMacroInfo() const { return Macro; }

  /// Iterators over the overridden module IDs.
  /// \{
<<<<<<< HEAD
  typedef ModuleMacro *const *overrides_iterator;
  overrides_iterator overrides_begin() const {
    return reinterpret_cast<overrides_iterator>(this + 1);
  }
  overrides_iterator overrides_end() const {
    return overrides_begin() + NumOverrides;
  }
=======
  using overrides_iterator = ModuleMacro *const *;

  overrides_iterator overrides_begin() const {
    return reinterpret_cast<overrides_iterator>(this + 1);
  }

  overrides_iterator overrides_end() const {
    return overrides_begin() + NumOverrides;
  }

>>>>>>> b2b84690
  ArrayRef<ModuleMacro *> overrides() const {
    return llvm::makeArrayRef(overrides_begin(), overrides_end());
  }
  /// \}

  /// Get the number of macros that override this one.
  unsigned getNumOverridingMacros() const { return NumOverriddenBy; }
};

<<<<<<< HEAD
/// \brief A description of the current definition of a macro.
=======
/// A description of the current definition of a macro.
>>>>>>> b2b84690
///
/// The definition of a macro comprises a set of (at least one) defining
/// entities, which are either local MacroDirectives or imported ModuleMacros.
class MacroDefinition {
  llvm::PointerIntPair<DefMacroDirective *, 1, bool> LatestLocalAndAmbiguous;
  ArrayRef<ModuleMacro *> ModuleMacros;

public:
<<<<<<< HEAD
  MacroDefinition() : LatestLocalAndAmbiguous(), ModuleMacros() {}
=======
  MacroDefinition() = default;
>>>>>>> b2b84690
  MacroDefinition(DefMacroDirective *MD, ArrayRef<ModuleMacro *> MMs,
                  bool IsAmbiguous)
      : LatestLocalAndAmbiguous(MD, IsAmbiguous), ModuleMacros(MMs) {}

<<<<<<< HEAD
  /// \brief Determine whether there is a definition of this macro.
=======
  /// Determine whether there is a definition of this macro.
>>>>>>> b2b84690
  explicit operator bool() const {
    return getLocalDirective() || !ModuleMacros.empty();
  }

<<<<<<< HEAD
  /// \brief Get the MacroInfo that should be used for this definition.
=======
  /// Get the MacroInfo that should be used for this definition.
>>>>>>> b2b84690
  MacroInfo *getMacroInfo() const {
    if (!ModuleMacros.empty())
      return ModuleMacros.back()->getMacroInfo();
    if (auto *MD = getLocalDirective())
      return MD->getMacroInfo();
    return nullptr;
  }

<<<<<<< HEAD
  /// \brief \c true if the definition is ambiguous, \c false otherwise.
  bool isAmbiguous() const { return LatestLocalAndAmbiguous.getInt(); }

  /// \brief Get the latest non-imported, non-\#undef'd macro definition
=======
  /// \c true if the definition is ambiguous, \c false otherwise.
  bool isAmbiguous() const { return LatestLocalAndAmbiguous.getInt(); }

  /// Get the latest non-imported, non-\#undef'd macro definition
>>>>>>> b2b84690
  /// for this macro.
  DefMacroDirective *getLocalDirective() const {
    return LatestLocalAndAmbiguous.getPointer();
  }

<<<<<<< HEAD
  /// \brief Get the active module macros for this macro.
=======
  /// Get the active module macros for this macro.
>>>>>>> b2b84690
  ArrayRef<ModuleMacro *> getModuleMacros() const { return ModuleMacros; }

  template <typename Fn> void forAllDefinitions(Fn F) const {
    if (auto *MD = getLocalDirective())
      F(MD->getMacroInfo());
    for (auto *MM : getModuleMacros())
      F(MM->getMacroInfo());
  }
};

<<<<<<< HEAD
} // end namespace clang
=======
} // namespace clang
>>>>>>> b2b84690

#endif // LLVM_CLANG_LEX_MACROINFO_H<|MERGE_RESOLUTION|>--- conflicted
+++ resolved
@@ -16,11 +16,8 @@
 #define LLVM_CLANG_LEX_MACROINFO_H
 
 #include "clang/Lex/Token.h"
-<<<<<<< HEAD
-=======
 #include "clang/Basic/LLVM.h"
 #include "clang/Basic/SourceLocation.h"
->>>>>>> b2b84690
 #include "llvm/ADT/ArrayRef.h"
 #include "llvm/ADT/FoldingSet.h"
 #include "llvm/ADT/PointerIntPair.h"
@@ -30,12 +27,6 @@
 #include <cassert>
 
 namespace clang {
-<<<<<<< HEAD
-class Module;
-class ModuleMacro;
-class Preprocessor;
-=======
->>>>>>> b2b84690
 
 class DefMacroDirective;
 class IdentifierInfo;
@@ -62,21 +53,12 @@
   ///
   /// This can be empty, for, e.g. "#define X()".  In a C99-style variadic
   /// macro, this includes the \c __VA_ARGS__ identifier on the list.
-<<<<<<< HEAD
-  IdentifierInfo **ParameterList;
-
-  /// \see ParameterList
-  unsigned NumParameters;
-
-  /// \brief This is the list of tokens that the macro is defined to.
-=======
   IdentifierInfo **ParameterList = nullptr;
 
   /// \see ParameterList
   unsigned NumParameters = 0;
 
   /// This is the list of tokens that the macro is defined to.
->>>>>>> b2b84690
   SmallVector<Token, 8> ReplacementTokens;
 
   /// Length in characters of the macro definition.
@@ -130,11 +112,7 @@
   /// Must warn if the macro is unused at the end of translation unit.
   bool IsWarnIfUnused : 1;
 
-<<<<<<< HEAD
-  /// \brief Whether this macro was used as header guard.
-=======
   /// Whether this macro was used as header guard.
->>>>>>> b2b84690
   bool UsedForHeaderGuard : 1;
 
   // Only the Preprocessor gets to create and destroy these.
@@ -142,11 +120,7 @@
   ~MacroInfo() = default;
 
 public:
-<<<<<<< HEAD
-  /// \brief Return the location that the macro was defined at.
-=======
   /// Return the location that the macro was defined at.
->>>>>>> b2b84690
   SourceLocation getDefinitionLoc() const { return Location; }
 
   /// Set the location of the last token in the macro.
@@ -155,11 +129,7 @@
   /// Return the location of the last token in the macro.
   SourceLocation getDefinitionEndLoc() const { return EndLocation; }
 
-<<<<<<< HEAD
-  /// \brief Get length in characters of the macro definition.
-=======
   /// Get length in characters of the macro definition.
->>>>>>> b2b84690
   unsigned getDefinitionLength(const SourceManager &SM) const {
     if (IsDefinitionLengthCached)
       return DefinitionLength;
@@ -176,17 +146,10 @@
   bool isIdenticalTo(const MacroInfo &Other, Preprocessor &PP,
                      bool Syntactically) const;
 
-<<<<<<< HEAD
-  /// \brief Set or clear the isBuiltinMacro flag.
-  void setIsBuiltinMacro(bool Val = true) { IsBuiltinMacro = Val; }
-
-  /// \brief Set the value of the IsUsed flag.
-=======
   /// Set or clear the isBuiltinMacro flag.
   void setIsBuiltinMacro(bool Val = true) { IsBuiltinMacro = Val; }
 
   /// Set the value of the IsUsed flag.
->>>>>>> b2b84690
   void setIsUsed(bool Val) { IsUsed = Val; }
 
   /// Set the value of the IsAllowRedefinitionsWithoutWarning flag.
@@ -194,17 +157,10 @@
     IsAllowRedefinitionsWithoutWarning = Val;
   }
 
-<<<<<<< HEAD
-  /// \brief Set the value of the IsWarnIfUnused flag.
-  void setIsWarnIfUnused(bool val) { IsWarnIfUnused = val; }
-
-  /// \brief Set the specified list of identifiers as the parameter list for
-=======
   /// Set the value of the IsWarnIfUnused flag.
   void setIsWarnIfUnused(bool val) { IsWarnIfUnused = val; }
 
   /// Set the specified list of identifiers as the parameter list for
->>>>>>> b2b84690
   /// this macro.
   void setParameterList(ArrayRef<IdentifierInfo *> List,
                        llvm::BumpPtrAllocator &PPAllocator) {
@@ -220,11 +176,7 @@
 
   /// Parameters - The list of parameters for a function-like macro.  This can 
   /// be empty, for, e.g. "#define X()".
-<<<<<<< HEAD
-  typedef IdentifierInfo *const *param_iterator;
-=======
   using param_iterator = IdentifierInfo *const *;
->>>>>>> b2b84690
   bool param_empty() const { return NumParameters == 0; }
   param_iterator param_begin() const { return ParameterList; }
   param_iterator param_end() const { return ParameterList + NumParameters; }
@@ -233,11 +185,7 @@
     return ArrayRef<const IdentifierInfo *>(ParameterList, NumParameters);
   }
 
-<<<<<<< HEAD
-  /// \brief Return the parameter number of the specified identifier,
-=======
   /// Return the parameter number of the specified identifier,
->>>>>>> b2b84690
   /// or -1 if the identifier is not a formal parameter identifier.
   int getParameterNum(const IdentifierInfo *Arg) const {
     for (param_iterator I = param_begin(), E = param_end(); I != E; ++I)
@@ -279,18 +227,10 @@
     return IsAllowRedefinitionsWithoutWarning;
   }
 
-<<<<<<< HEAD
-  /// \brief Return true if we should emit a warning if the macro is unused.
-  bool isWarnIfUnused() const { return IsWarnIfUnused; }
-
-  /// \brief Return the number of tokens that this macro expands to.
-  ///
-=======
   /// Return true if we should emit a warning if the macro is unused.
   bool isWarnIfUnused() const { return IsWarnIfUnused; }
 
   /// Return the number of tokens that this macro expands to.
->>>>>>> b2b84690
   unsigned getNumTokens() const { return ReplacementTokens.size(); }
 
   const Token &getReplacementToken(unsigned Tok) const {
@@ -328,11 +268,7 @@
     IsDisabled = true;
   }
 
-<<<<<<< HEAD
-  /// \brief Determine whether this macro was used for a header guard.
-=======
   /// Determine whether this macro was used for a header guard.
->>>>>>> b2b84690
   bool isUsedForHeaderGuard() const { return UsedForHeaderGuard; }
 
   void setUsedForHeaderGuard(bool Val) { UsedForHeaderGuard = Val; }
@@ -340,11 +276,6 @@
   void dump() const;
 
 private:
-<<<<<<< HEAD
-  unsigned getDefinitionLengthSlow(const SourceManager &SM) const;
-
-=======
->>>>>>> b2b84690
   friend class Preprocessor;
 
   unsigned getDefinitionLengthSlow(const SourceManager &SM) const;
@@ -359,7 +290,11 @@
 /// create additional DefMacroDirectives for the same MacroInfo.
 class MacroDirective {
 public:
-  enum Kind { MD_Define, MD_Undefine, MD_Visibility };
+  enum Kind {
+    MD_Define,
+    MD_Undefine,
+    MD_Visibility
+  };
 
 protected:
   /// Previous macro directive for the same identifier, or nullptr.
@@ -370,11 +305,7 @@
   /// MacroDirective kind.
   unsigned MDKind : 2;
 
-<<<<<<< HEAD
-  /// \brief True if the macro directive was loaded from a PCH file.
-=======
   /// True if the macro directive was loaded from a PCH file.
->>>>>>> b2b84690
   unsigned IsFromPCH : 1;
 
   // Used by VisibilityMacroDirective ----------------------------------------//
@@ -384,23 +315,14 @@
   unsigned IsPublic : 1;
 
   MacroDirective(Kind K, SourceLocation Loc)
-<<<<<<< HEAD
-      : Previous(nullptr), Loc(Loc), MDKind(K), IsFromPCH(false),
-        IsPublic(true) {}
-=======
       : Loc(Loc), MDKind(K), IsFromPCH(false), IsPublic(true) {}
->>>>>>> b2b84690
 
 public:
   Kind getKind() const { return Kind(MDKind); }
 
   SourceLocation getLocation() const { return Loc; }
 
-<<<<<<< HEAD
-  /// \brief Set previous definition of the macro with the same name.
-=======
   /// Set previous definition of the macro with the same name.
->>>>>>> b2b84690
   void setPrevious(MacroDirective *Prev) { Previous = Prev; }
 
   /// Get previous definition of the macro with the same name.
@@ -420,12 +342,7 @@
     bool IsPublic = true;
 
   public:
-<<<<<<< HEAD
-    DefInfo() : DefDirective(nullptr), IsPublic(true) {}
-
-=======
     DefInfo() = default;
->>>>>>> b2b84690
     DefInfo(DefMacroDirective *DefDirective, SourceLocation UndefLoc,
             bool isPublic)
         : DefDirective(DefDirective), UndefLoc(UndefLoc), IsPublic(isPublic) {}
@@ -449,14 +366,9 @@
     bool isInvalid() const { return !isValid(); }
 
     explicit operator bool() const { return isValid(); }
-<<<<<<< HEAD
 
     inline DefInfo getPreviousDefinition();
-=======
-
-    inline DefInfo getPreviousDefinition();
-
->>>>>>> b2b84690
+
     const DefInfo getPreviousDefinition() const {
       return const_cast<DefInfo *>(this)->getPreviousDefinition();
     }
@@ -513,11 +425,7 @@
   static bool classof(const DefMacroDirective *) { return true; }
 };
 
-<<<<<<< HEAD
-/// \brief A directive for an undefined macro.
-=======
 /// A directive for an undefined macro.
->>>>>>> b2b84690
 class UndefMacroDirective : public MacroDirective {
 public:
   explicit UndefMacroDirective(SourceLocation UndefLoc)
@@ -532,11 +440,7 @@
   static bool classof(const UndefMacroDirective *) { return true; }
 };
 
-<<<<<<< HEAD
-/// \brief A directive for setting the module visibility of a macro.
-=======
 /// A directive for setting the module visibility of a macro.
->>>>>>> b2b84690
 class VisibilityMacroDirective : public MacroDirective {
 public:
   explicit VisibilityMacroDirective(SourceLocation Loc, bool Public)
@@ -570,19 +474,11 @@
 inline MacroDirective::DefInfo
 MacroDirective::DefInfo::getPreviousDefinition() {
   if (isInvalid() || DefDirective->getPrevious() == nullptr)
-<<<<<<< HEAD
-    return DefInfo();
-  return DefDirective->getPrevious()->getDefinition();
-}
-
-/// \brief Represents a macro directive exported by a module.
-=======
     return {};
   return DefDirective->getPrevious()->getDefinition();
 }
 
 /// Represents a macro directive exported by a module.
->>>>>>> b2b84690
 ///
 /// There's an instance of this class for every macro #define or #undef that is
 /// the final directive for a macro name within a module. These entities also
@@ -590,25 +486,6 @@
 ///
 /// These are stored in a FoldingSet in the preprocessor.
 class ModuleMacro : public llvm::FoldingSetNode {
-<<<<<<< HEAD
-  /// The name defined by the macro.
-  IdentifierInfo *II;
-  /// The body of the #define, or nullptr if this is a #undef.
-  MacroInfo *Macro;
-  /// The module that exports this macro.
-  Module *OwningModule;
-  /// The number of module macros that override this one.
-  unsigned NumOverriddenBy;
-  /// The number of modules whose macros are directly overridden by this one.
-  unsigned NumOverrides;
-  // ModuleMacro *OverriddenMacros[NumOverrides];
-
-  friend class Preprocessor;
-
-  ModuleMacro(Module *OwningModule, IdentifierInfo *II, MacroInfo *Macro,
-              ArrayRef<ModuleMacro *> Overrides)
-      : II(II), Macro(Macro), OwningModule(OwningModule), NumOverriddenBy(0),
-=======
   friend class Preprocessor;
 
   /// The name defined by the macro.
@@ -629,7 +506,6 @@
   ModuleMacro(Module *OwningModule, IdentifierInfo *II, MacroInfo *Macro,
               ArrayRef<ModuleMacro *> Overrides)
       : II(II), Macro(Macro), OwningModule(OwningModule),
->>>>>>> b2b84690
         NumOverrides(Overrides.size()) {
     std::copy(Overrides.begin(), Overrides.end(),
               reinterpret_cast<ModuleMacro **>(this + 1));
@@ -643,22 +519,16 @@
   void Profile(llvm::FoldingSetNodeID &ID) const {
     return Profile(ID, OwningModule, II);
   }
-<<<<<<< HEAD
-=======
-
->>>>>>> b2b84690
+
   static void Profile(llvm::FoldingSetNodeID &ID, Module *OwningModule,
                       IdentifierInfo *II) {
     ID.AddPointer(OwningModule);
     ID.AddPointer(II);
   }
 
-<<<<<<< HEAD
-=======
   /// Get the name of the macro.
   IdentifierInfo *getName() const { return II; }
 
->>>>>>> b2b84690
   /// Get the ID of the module that exports this macro.
   Module *getOwningModule() const { return OwningModule; }
 
@@ -668,26 +538,16 @@
 
   /// Iterators over the overridden module IDs.
   /// \{
-<<<<<<< HEAD
-  typedef ModuleMacro *const *overrides_iterator;
+  using overrides_iterator = ModuleMacro *const *;
+
   overrides_iterator overrides_begin() const {
     return reinterpret_cast<overrides_iterator>(this + 1);
   }
+
   overrides_iterator overrides_end() const {
     return overrides_begin() + NumOverrides;
   }
-=======
-  using overrides_iterator = ModuleMacro *const *;
-
-  overrides_iterator overrides_begin() const {
-    return reinterpret_cast<overrides_iterator>(this + 1);
-  }
-
-  overrides_iterator overrides_end() const {
-    return overrides_begin() + NumOverrides;
-  }
-
->>>>>>> b2b84690
+
   ArrayRef<ModuleMacro *> overrides() const {
     return llvm::makeArrayRef(overrides_begin(), overrides_end());
   }
@@ -697,11 +557,7 @@
   unsigned getNumOverridingMacros() const { return NumOverriddenBy; }
 };
 
-<<<<<<< HEAD
-/// \brief A description of the current definition of a macro.
-=======
 /// A description of the current definition of a macro.
->>>>>>> b2b84690
 ///
 /// The definition of a macro comprises a set of (at least one) defining
 /// entities, which are either local MacroDirectives or imported ModuleMacros.
@@ -710,29 +566,17 @@
   ArrayRef<ModuleMacro *> ModuleMacros;
 
 public:
-<<<<<<< HEAD
-  MacroDefinition() : LatestLocalAndAmbiguous(), ModuleMacros() {}
-=======
   MacroDefinition() = default;
->>>>>>> b2b84690
   MacroDefinition(DefMacroDirective *MD, ArrayRef<ModuleMacro *> MMs,
                   bool IsAmbiguous)
       : LatestLocalAndAmbiguous(MD, IsAmbiguous), ModuleMacros(MMs) {}
 
-<<<<<<< HEAD
-  /// \brief Determine whether there is a definition of this macro.
-=======
   /// Determine whether there is a definition of this macro.
->>>>>>> b2b84690
   explicit operator bool() const {
     return getLocalDirective() || !ModuleMacros.empty();
   }
 
-<<<<<<< HEAD
-  /// \brief Get the MacroInfo that should be used for this definition.
-=======
   /// Get the MacroInfo that should be used for this definition.
->>>>>>> b2b84690
   MacroInfo *getMacroInfo() const {
     if (!ModuleMacros.empty())
       return ModuleMacros.back()->getMacroInfo();
@@ -741,27 +585,16 @@
     return nullptr;
   }
 
-<<<<<<< HEAD
-  /// \brief \c true if the definition is ambiguous, \c false otherwise.
-  bool isAmbiguous() const { return LatestLocalAndAmbiguous.getInt(); }
-
-  /// \brief Get the latest non-imported, non-\#undef'd macro definition
-=======
   /// \c true if the definition is ambiguous, \c false otherwise.
   bool isAmbiguous() const { return LatestLocalAndAmbiguous.getInt(); }
 
   /// Get the latest non-imported, non-\#undef'd macro definition
->>>>>>> b2b84690
   /// for this macro.
   DefMacroDirective *getLocalDirective() const {
     return LatestLocalAndAmbiguous.getPointer();
   }
 
-<<<<<<< HEAD
-  /// \brief Get the active module macros for this macro.
-=======
   /// Get the active module macros for this macro.
->>>>>>> b2b84690
   ArrayRef<ModuleMacro *> getModuleMacros() const { return ModuleMacros; }
 
   template <typename Fn> void forAllDefinitions(Fn F) const {
@@ -772,10 +605,6 @@
   }
 };
 
-<<<<<<< HEAD
-} // end namespace clang
-=======
 } // namespace clang
->>>>>>> b2b84690
 
 #endif // LLVM_CLANG_LEX_MACROINFO_H