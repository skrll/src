--- conflicted
+++ resolved
@@ -42,21 +42,11 @@
 
 /// Specifies the working directory and command of a compilation.
 struct CompileCommand {
-<<<<<<< HEAD
-  CompileCommand() {}
-  CompileCommand(Twine Directory, Twine Filename,
-                 std::vector<std::string> CommandLine, Twine Output)
-      : Directory(Directory.str()),
-        Filename(Filename.str()),
-        CommandLine(std::move(CommandLine)),
-        Output(Output.str()){}
-=======
   CompileCommand() = default;
   CompileCommand(Twine Directory, Twine Filename,
                  std::vector<std::string> CommandLine, Twine Output)
       : Directory(Directory.str()), Filename(Filename.str()),
         CommandLine(std::move(CommandLine)), Output(Output.str()){}
->>>>>>> b2b84690
 
   /// The working directory the command was executed from.
   std::string Directory;
@@ -64,11 +54,7 @@
   /// The source file associated with the command.
   std::string Filename;
 
-<<<<<<< HEAD
-  /// \brief The command line that was executed.
-=======
   /// The command line that was executed.
->>>>>>> b2b84690
   std::vector<std::string> CommandLine;
 
   /// The output file associated with the command.
@@ -220,20 +206,6 @@
   /// and 'FilePath' as positional argument.
   std::vector<CompileCommand>
   getCompileCommands(StringRef FilePath) const override;
-<<<<<<< HEAD
-
-  /// \brief Returns the list of all files available in the compilation database.
-  ///
-  /// Note: This is always an empty list for the fixed compilation database.
-  std::vector<std::string> getAllFiles() const override;
-
-  /// \brief Returns all compile commands for all the files in the compilation
-  /// database.
-  ///
-  /// Note: This is always an empty list for the fixed compilation database.
-  std::vector<CompileCommand> getAllCompileCommands() const override;
-=======
->>>>>>> b2b84690
 
 private:
   /// This is built up to contain a single entry vector to be returned from
@@ -251,8 +223,4 @@
 } // namespace tooling
 } // namespace clang
 
-<<<<<<< HEAD
-#endif
-=======
-#endif // LLVM_CLANG_TOOLING_COMPILATIONDATABASE_H
->>>>>>> b2b84690
+#endif // LLVM_CLANG_TOOLING_COMPILATIONDATABASE_H