//===- Tooling.h - Framework for standalone Clang tools ---------*- C++ -*-===//
//
//                     The LLVM Compiler Infrastructure
//
// This file is distributed under the University of Illinois Open Source
// License. See LICENSE.TXT for details.
//
//===----------------------------------------------------------------------===//
//
//  This file implements functions to run clang tools standalone instead
//  of running them as a plugin.
//
//  A ClangTool is initialized with a CompilationDatabase and a set of files
//  to run over. The tool will then run a user-specified FrontendAction over
//  all TUs in which the given files are compiled.
//
//  It is also possible to run a FrontendAction over a snippet of code by
//  calling runToolOnCode, which is useful for unit testing.
//
//  Applications that need more fine grained control over how to run
//  multiple FrontendActions over code can use ToolInvocation.
//
//  Example tools:
//  - running clang -fsyntax-only over source code from an editor to get
//    fast syntax checks
//  - running match/replace tools over C++ code
//
//===----------------------------------------------------------------------===//

#ifndef LLVM_CLANG_TOOLING_TOOLING_H
#define LLVM_CLANG_TOOLING_TOOLING_H

#include "clang/AST/ASTConsumer.h"
<<<<<<< HEAD
#include "clang/Frontend/PCHContainerOperations.h"
#include "clang/Basic/Diagnostic.h"
=======
>>>>>>> b2b84690
#include "clang/Basic/FileManager.h"
#include "clang/Basic/LLVM.h"
#include "clang/Basic/VirtualFileSystem.h"
#include "clang/Frontend/FrontendAction.h"
<<<<<<< HEAD
#include "clang/Lex/ModuleLoader.h"
=======
#include "clang/Frontend/PCHContainerOperations.h"
>>>>>>> b2b84690
#include "clang/Tooling/ArgumentsAdjusters.h"
#include "llvm/ADT/ArrayRef.h"
#include "llvm/ADT/IntrusiveRefCntPtr.h"
#include "llvm/ADT/StringMap.h"
#include "llvm/ADT/StringRef.h"
#include "llvm/ADT/StringSet.h"
#include "llvm/ADT/Twine.h"
#include "llvm/Option/Option.h"
#include <memory>
#include <string>
#include <utility>
#include <vector>

namespace clang {

class CompilerInstance;
class CompilerInvocation;
class DiagnosticConsumer;
class DiagnosticsEngine;
class SourceManager;

namespace driver {

class Compilation;

} // namespace driver

namespace tooling {

class CompilationDatabase;

/// Interface to process a clang::CompilerInvocation.
///
/// If your tool is based on FrontendAction, you should be deriving from
/// FrontendActionFactory instead.
class ToolAction {
public:
  virtual ~ToolAction();

<<<<<<< HEAD
  /// \brief Perform an action for an invocation.
  virtual bool
  runInvocation(std::shared_ptr<clang::CompilerInvocation> Invocation,
=======
  /// Perform an action for an invocation.
  virtual bool
  runInvocation(std::shared_ptr<CompilerInvocation> Invocation,
>>>>>>> b2b84690
                FileManager *Files,
                std::shared_ptr<PCHContainerOperations> PCHContainerOps,
                DiagnosticConsumer *DiagConsumer) = 0;
};

/// Interface to generate clang::FrontendActions.
///
/// Having a factory interface allows, for example, a new FrontendAction to be
/// created for each translation unit processed by ClangTool.  This class is
/// also a ToolAction which uses the FrontendActions created by create() to
/// process each translation unit.
class FrontendActionFactory : public ToolAction {
public:
  ~FrontendActionFactory() override;

<<<<<<< HEAD
  /// \brief Invokes the compiler with a FrontendAction created by create().
  bool runInvocation(std::shared_ptr<clang::CompilerInvocation> Invocation,
=======
  /// Invokes the compiler with a FrontendAction created by create().
  bool runInvocation(std::shared_ptr<CompilerInvocation> Invocation,
>>>>>>> b2b84690
                     FileManager *Files,
                     std::shared_ptr<PCHContainerOperations> PCHContainerOps,
                     DiagnosticConsumer *DiagConsumer) override;

  /// Returns a new clang::FrontendAction.
  ///
  /// The caller takes ownership of the returned action.
  virtual FrontendAction *create() = 0;
};

/// Returns a new FrontendActionFactory for a given type.
///
/// T must derive from clang::FrontendAction.
///
/// Example:
/// FrontendActionFactory *Factory =
///   newFrontendActionFactory<clang::SyntaxOnlyAction>();
template <typename T>
std::unique_ptr<FrontendActionFactory> newFrontendActionFactory();

/// Callbacks called before and after each source file processed by a
/// FrontendAction created by the FrontedActionFactory returned by \c
/// newFrontendActionFactory.
class SourceFileCallbacks {
public:
  virtual ~SourceFileCallbacks() = default;

  /// Called before a source file is processed by a FrontEndAction.
  /// \see clang::FrontendAction::BeginSourceFileAction
  virtual bool handleBeginSource(CompilerInstance &CI) {
    return true;
  }

  /// Called after a source file is processed by a FrontendAction.
  /// \see clang::FrontendAction::EndSourceFileAction
  virtual void handleEndSource() {}
};

/// Returns a new FrontendActionFactory for any type that provides an
/// implementation of newASTConsumer().
///
/// FactoryT must implement: ASTConsumer *newASTConsumer().
///
/// Example:
/// struct ProvidesASTConsumers {
///   clang::ASTConsumer *newASTConsumer();
/// } Factory;
/// std::unique_ptr<FrontendActionFactory> FactoryAdapter(
///   newFrontendActionFactory(&Factory));
template <typename FactoryT>
inline std::unique_ptr<FrontendActionFactory> newFrontendActionFactory(
    FactoryT *ConsumerFactory, SourceFileCallbacks *Callbacks = nullptr);

/// Runs (and deletes) the tool on 'Code' with the -fsyntax-only flag.
///
/// \param ToolAction The action to run over the code.
/// \param Code C++ code.
/// \param FileName The file name which 'Code' will be mapped as.
/// \param PCHContainerOps  The PCHContainerOperations for loading and creating
///                         clang modules.
///
/// \return - True if 'ToolAction' was successfully executed.
<<<<<<< HEAD
bool runToolOnCode(clang::FrontendAction *ToolAction, const Twine &Code,
                   const Twine &FileName = "input.cc",
                   std::shared_ptr<PCHContainerOperations> PCHContainerOps =
                       std::make_shared<PCHContainerOperations>());

/// The first part of the pair is the filename, the second part the
/// file-content.
typedef std::vector<std::pair<std::string, std::string>> FileContentMappings;
=======
bool runToolOnCode(FrontendAction *ToolAction, const Twine &Code,
                   const Twine &FileName = "input.cc",
                   std::shared_ptr<PCHContainerOperations> PCHContainerOps =
                       std::make_shared<PCHContainerOperations>());
>>>>>>> b2b84690

/// The first part of the pair is the filename, the second part the
/// file-content.
using FileContentMappings = std::vector<std::pair<std::string, std::string>>;

/// Runs (and deletes) the tool on 'Code' with the -fsyntax-only flag and
///        with additional other flags.
///
/// \param ToolAction The action to run over the code.
/// \param Code C++ code.
/// \param Args Additional flags to pass on.
/// \param FileName The file name which 'Code' will be mapped as.
/// \param ToolName The name of the binary running the tool. Standard library
///                 header paths will be resolved relative to this.
/// \param PCHContainerOps   The PCHContainerOperations for loading and creating
///                          clang modules.
///
/// \return - True if 'ToolAction' was successfully executed.
bool runToolOnCodeWithArgs(
<<<<<<< HEAD
    clang::FrontendAction *ToolAction, const Twine &Code,
=======
    FrontendAction *ToolAction, const Twine &Code,
>>>>>>> b2b84690
    const std::vector<std::string> &Args, const Twine &FileName = "input.cc",
    const Twine &ToolName = "clang-tool",
    std::shared_ptr<PCHContainerOperations> PCHContainerOps =
        std::make_shared<PCHContainerOperations>(),
    const FileContentMappings &VirtualMappedFiles = FileContentMappings());

<<<<<<< HEAD
/// \brief Builds an AST for 'Code'.
=======
// Similar to the overload except this takes a VFS.
bool runToolOnCodeWithArgs(
    FrontendAction *ToolAction, const Twine &Code,
    llvm::IntrusiveRefCntPtr<vfs::FileSystem> VFS,
    const std::vector<std::string> &Args, const Twine &FileName = "input.cc",
    const Twine &ToolName = "clang-tool",
    std::shared_ptr<PCHContainerOperations> PCHContainerOps =
        std::make_shared<PCHContainerOperations>());

/// Builds an AST for 'Code'.
>>>>>>> b2b84690
///
/// \param Code C++ code.
/// \param FileName The file name which 'Code' will be mapped as.
/// \param PCHContainerOps The PCHContainerOperations for loading and creating
/// clang modules.
///
/// \return The resulting AST or null if an error occurred.
std::unique_ptr<ASTUnit>
buildASTFromCode(const Twine &Code, const Twine &FileName = "input.cc",
                 std::shared_ptr<PCHContainerOperations> PCHContainerOps =
                     std::make_shared<PCHContainerOperations>());

/// Builds an AST for 'Code' with additional flags.
///
/// \param Code C++ code.
/// \param Args Additional flags to pass on.
/// \param FileName The file name which 'Code' will be mapped as.
/// \param ToolName The name of the binary running the tool. Standard library
///                 header paths will be resolved relative to this.
/// \param PCHContainerOps The PCHContainerOperations for loading and creating
/// clang modules.
///
/// \param Adjuster A function to filter the command line arguments as specified.
///
/// \return The resulting AST or null if an error occurred.
std::unique_ptr<ASTUnit> buildASTFromCodeWithArgs(
    const Twine &Code, const std::vector<std::string> &Args,
    const Twine &FileName = "input.cc", const Twine &ToolName = "clang-tool",
    std::shared_ptr<PCHContainerOperations> PCHContainerOps =
      std::make_shared<PCHContainerOperations>(),
    ArgumentsAdjuster Adjuster = getClangStripDependencyFileAdjuster());

<<<<<<< HEAD
/// \brief Utility to run a FrontendAction in a single clang invocation.
class ToolInvocation {
public:
  /// \brief Create a tool invocation.
=======
/// Utility to run a FrontendAction in a single clang invocation.
class ToolInvocation {
public:
  /// Create a tool invocation.
>>>>>>> b2b84690
  ///
  /// \param CommandLine The command line arguments to clang. Note that clang
  /// uses its binary name (CommandLine[0]) to locate its builtin headers.
  /// Callers have to ensure that they are installed in a compatible location
  /// (see clang driver implementation) or mapped in via mapVirtualFile.
  /// \param FAction The action to be executed. Class takes ownership.
  /// \param Files The FileManager used for the execution. Class does not take
  /// ownership.
  /// \param PCHContainerOps The PCHContainerOperations for loading and creating
  /// clang modules.
  ToolInvocation(std::vector<std::string> CommandLine, FrontendAction *FAction,
                 FileManager *Files,
                 std::shared_ptr<PCHContainerOperations> PCHContainerOps =
                     std::make_shared<PCHContainerOperations>());

<<<<<<< HEAD
  /// \brief Create a tool invocation.
=======
  /// Create a tool invocation.
>>>>>>> b2b84690
  ///
  /// \param CommandLine The command line arguments to clang.
  /// \param Action The action to be executed.
  /// \param Files The FileManager used for the execution.
  /// \param PCHContainerOps The PCHContainerOperations for loading and creating
  /// clang modules.
  ToolInvocation(std::vector<std::string> CommandLine, ToolAction *Action,
                 FileManager *Files,
                 std::shared_ptr<PCHContainerOperations> PCHContainerOps);

  ~ToolInvocation();

<<<<<<< HEAD
  /// \brief Set a \c DiagnosticConsumer to use during parsing.
=======
  /// Set a \c DiagnosticConsumer to use during parsing.
>>>>>>> b2b84690
  void setDiagnosticConsumer(DiagnosticConsumer *DiagConsumer) {
    this->DiagConsumer = DiagConsumer;
  }

  /// Map a virtual file to be used while running the tool.
  ///
  /// \param FilePath The path at which the content will be mapped.
  /// \param Content A null terminated buffer of the file's content.
  // FIXME: remove this when all users have migrated!
  void mapVirtualFile(StringRef FilePath, StringRef Content);

  /// Run the clang invocation.
  ///
  /// \returns True if there were no errors during execution.
  bool run();

 private:
  void addFileMappingsTo(SourceManager &SourceManager);

  bool runInvocation(const char *BinaryName,
<<<<<<< HEAD
                     clang::driver::Compilation *Compilation,
                     std::shared_ptr<clang::CompilerInvocation> Invocation,
=======
                     driver::Compilation *Compilation,
                     std::shared_ptr<CompilerInvocation> Invocation,
>>>>>>> b2b84690
                     std::shared_ptr<PCHContainerOperations> PCHContainerOps);

  std::vector<std::string> CommandLine;
  ToolAction *Action;
  bool OwnsAction;
  FileManager *Files;
  std::shared_ptr<PCHContainerOperations> PCHContainerOps;
  // Maps <file name> -> <file content>.
  llvm::StringMap<StringRef> MappedFileContents;
  DiagnosticConsumer *DiagConsumer = nullptr;
};

/// Utility to run a FrontendAction over a set of files.
///
/// This class is written to be usable for command line utilities.
/// By default the class uses ClangSyntaxOnlyAdjuster to modify
/// command line arguments before the arguments are used to run
/// a frontend action. One could install an additional command line
/// arguments adjuster by calling the appendArgumentsAdjuster() method.
class ClangTool {
public:
  /// Constructs a clang tool to run over a list of files.
  ///
  /// \param Compilations The CompilationDatabase which contains the compile
  ///        command lines for the given source paths.
  /// \param SourcePaths The source files to run over. If a source files is
  ///        not found in Compilations, it is skipped.
  /// \param PCHContainerOps The PCHContainerOperations for loading and creating
  /// clang modules.
<<<<<<< HEAD
  ClangTool(const CompilationDatabase &Compilations,
            ArrayRef<std::string> SourcePaths,
            std::shared_ptr<PCHContainerOperations> PCHContainerOps =
                std::make_shared<PCHContainerOperations>());

  ~ClangTool();

  /// \brief Set a \c DiagnosticConsumer to use during parsing.
=======
  /// \param BaseFS VFS used for all underlying file accesses when running the
  /// tool.
  ClangTool(const CompilationDatabase &Compilations,
            ArrayRef<std::string> SourcePaths,
            std::shared_ptr<PCHContainerOperations> PCHContainerOps =
                std::make_shared<PCHContainerOperations>(),
            IntrusiveRefCntPtr<vfs::FileSystem> BaseFS =
                vfs::getRealFileSystem());

  ~ClangTool();

  /// Set a \c DiagnosticConsumer to use during parsing.
>>>>>>> b2b84690
  void setDiagnosticConsumer(DiagnosticConsumer *DiagConsumer) {
    this->DiagConsumer = DiagConsumer;
  }

  /// Map a virtual file to be used while running the tool.
  ///
  /// \param FilePath The path at which the content will be mapped.
  /// \param Content A null terminated buffer of the file's content.
  void mapVirtualFile(StringRef FilePath, StringRef Content);

<<<<<<< HEAD
  /// \brief Append a command line arguments adjuster to the adjuster chain.
=======
  /// Append a command line arguments adjuster to the adjuster chain.
>>>>>>> b2b84690
  ///
  /// \param Adjuster An argument adjuster, which will be run on the output of
  ///        previous argument adjusters.
  void appendArgumentsAdjuster(ArgumentsAdjuster Adjuster);

  /// Clear the command line arguments adjuster chain.
  void clearArgumentsAdjusters();

  /// Runs an action over all files specified in the command line.
  ///
  /// \param Action Tool action.
  ///
  /// \returns 0 on success; 1 if any error occurred; 2 if there is no error but
  /// some files are skipped due to missing compile commands.
  int run(ToolAction *Action);

  /// Create an AST for each file specified in the command line and
  /// append them to ASTs.
  int buildASTs(std::vector<std::unique_ptr<ASTUnit>> &ASTs);

  /// Returns the file manager used in the tool.
  ///
  /// The file manager is shared between all translation units.
  FileManager &getFiles() { return *Files; }

<<<<<<< HEAD
 private:
  const CompilationDatabase &Compilations;
  std::vector<std::string> SourcePaths;
  std::shared_ptr<PCHContainerOperations> PCHContainerOps;

=======
  llvm::ArrayRef<std::string> getSourcePaths() const { return SourcePaths; }

private:
  const CompilationDatabase &Compilations;
  std::vector<std::string> SourcePaths;
  std::shared_ptr<PCHContainerOperations> PCHContainerOps;

>>>>>>> b2b84690
  llvm::IntrusiveRefCntPtr<vfs::OverlayFileSystem> OverlayFileSystem;
  llvm::IntrusiveRefCntPtr<vfs::InMemoryFileSystem> InMemoryFileSystem;
  llvm::IntrusiveRefCntPtr<FileManager> Files;

  // Contains a list of pairs (<file name>, <file content>).
<<<<<<< HEAD
  std::vector< std::pair<StringRef, StringRef> > MappedFileContents;
  llvm::StringSet<> SeenWorkingDirectories;

  ArgumentsAdjuster ArgsAdjuster;
=======
  std::vector<std::pair<StringRef, StringRef>> MappedFileContents;

  llvm::StringSet<> SeenWorkingDirectories;
>>>>>>> b2b84690

  ArgumentsAdjuster ArgsAdjuster;

  DiagnosticConsumer *DiagConsumer = nullptr;
};

template <typename T>
std::unique_ptr<FrontendActionFactory> newFrontendActionFactory() {
  class SimpleFrontendActionFactory : public FrontendActionFactory {
  public:
<<<<<<< HEAD
    clang::FrontendAction *create() override { return new T; }
=======
    FrontendAction *create() override { return new T; }
>>>>>>> b2b84690
  };

  return std::unique_ptr<FrontendActionFactory>(
      new SimpleFrontendActionFactory);
}

template <typename FactoryT>
inline std::unique_ptr<FrontendActionFactory> newFrontendActionFactory(
    FactoryT *ConsumerFactory, SourceFileCallbacks *Callbacks) {
  class FrontendActionFactoryAdapter : public FrontendActionFactory {
  public:
    explicit FrontendActionFactoryAdapter(FactoryT *ConsumerFactory,
                                          SourceFileCallbacks *Callbacks)
        : ConsumerFactory(ConsumerFactory), Callbacks(Callbacks) {}

<<<<<<< HEAD
    clang::FrontendAction *create() override {
=======
    FrontendAction *create() override {
>>>>>>> b2b84690
      return new ConsumerFactoryAdaptor(ConsumerFactory, Callbacks);
    }

  private:
    class ConsumerFactoryAdaptor : public ASTFrontendAction {
    public:
      ConsumerFactoryAdaptor(FactoryT *ConsumerFactory,
                             SourceFileCallbacks *Callbacks)
          : ConsumerFactory(ConsumerFactory), Callbacks(Callbacks) {}

<<<<<<< HEAD
      std::unique_ptr<clang::ASTConsumer>
      CreateASTConsumer(clang::CompilerInstance &, StringRef) override {
=======
      std::unique_ptr<ASTConsumer>
      CreateASTConsumer(CompilerInstance &, StringRef) override {
>>>>>>> b2b84690
        return ConsumerFactory->newASTConsumer();
      }

    protected:
      bool BeginSourceFileAction(CompilerInstance &CI) override {
<<<<<<< HEAD
        if (!clang::ASTFrontendAction::BeginSourceFileAction(CI))
=======
        if (!ASTFrontendAction::BeginSourceFileAction(CI))
>>>>>>> b2b84690
          return false;
        if (Callbacks)
          return Callbacks->handleBeginSource(CI);
        return true;
      }
<<<<<<< HEAD
=======

>>>>>>> b2b84690
      void EndSourceFileAction() override {
        if (Callbacks)
          Callbacks->handleEndSource();
        ASTFrontendAction::EndSourceFileAction();
      }

    private:
      FactoryT *ConsumerFactory;
      SourceFileCallbacks *Callbacks;
    };
    FactoryT *ConsumerFactory;
    SourceFileCallbacks *Callbacks;
  };

  return std::unique_ptr<FrontendActionFactory>(
      new FrontendActionFactoryAdapter(ConsumerFactory, Callbacks));
}

/// Returns the absolute path of \c File, by prepending it with
/// the current directory if \c File is not absolute.
///
/// Otherwise returns \c File.
/// If 'File' starts with "./", the returned path will not contain the "./".
/// Otherwise, the returned path will contain the literal path-concatenation of
/// the current directory and \c File.
///
/// The difference to llvm::sys::fs::make_absolute is the canonicalization this
/// does by removing "./" and computing native paths.
///
/// \param File Either an absolute or relative path.
std::string getAbsolutePath(StringRef File);

<<<<<<< HEAD
/// \brief Changes CommandLine to contain implicit flags that would have been
=======
/// Changes CommandLine to contain implicit flags that would have been
>>>>>>> b2b84690
/// defined had the compiler driver been invoked through the path InvokedAs.
///
/// For example, when called with \c InvokedAs set to `i686-linux-android-g++`,
/// the arguments '-target', 'i686-linux-android`, `--driver-mode=g++` will
/// be inserted after the first argument in \c CommandLine.
///
/// This function will not add new `-target` or `--driver-mode` flags if they
/// are already present in `CommandLine` (even if they have different settings
/// than would have been inserted).
///
/// \pre `llvm::InitializeAllTargets()` has been called.
///
/// \param CommandLine the command line used to invoke the compiler driver or
/// Clang tool, including the path to the executable as \c CommandLine[0].
/// \param InvokedAs the path to the driver used to infer implicit flags.
///
/// \note This will not set \c CommandLine[0] to \c InvokedAs. The tooling
/// infrastructure expects that CommandLine[0] is a tool path relative to which
/// the builtin headers can be found.
void addTargetAndModeForProgramName(std::vector<std::string> &CommandLine,
                                    StringRef InvokedAs);

<<<<<<< HEAD
/// \brief Creates a \c CompilerInvocation.
clang::CompilerInvocation *newInvocation(
    clang::DiagnosticsEngine *Diagnostics,
    const llvm::opt::ArgStringList &CC1Args);

} // end namespace tooling
} // end namespace clang
=======
/// Creates a \c CompilerInvocation.
CompilerInvocation *newInvocation(DiagnosticsEngine *Diagnostics,
                                  const llvm::opt::ArgStringList &CC1Args);

} // namespace tooling

} // namespace clang
>>>>>>> b2b84690

#endif // LLVM_CLANG_TOOLING_TOOLING_H<|MERGE_RESOLUTION|>--- conflicted
+++ resolved
@@ -31,20 +31,11 @@
 #define LLVM_CLANG_TOOLING_TOOLING_H
 
 #include "clang/AST/ASTConsumer.h"
-<<<<<<< HEAD
-#include "clang/Frontend/PCHContainerOperations.h"
-#include "clang/Basic/Diagnostic.h"
-=======
->>>>>>> b2b84690
 #include "clang/Basic/FileManager.h"
 #include "clang/Basic/LLVM.h"
 #include "clang/Basic/VirtualFileSystem.h"
 #include "clang/Frontend/FrontendAction.h"
-<<<<<<< HEAD
-#include "clang/Lex/ModuleLoader.h"
-=======
 #include "clang/Frontend/PCHContainerOperations.h"
->>>>>>> b2b84690
 #include "clang/Tooling/ArgumentsAdjusters.h"
 #include "llvm/ADT/ArrayRef.h"
 #include "llvm/ADT/IntrusiveRefCntPtr.h"
@@ -84,15 +75,9 @@
 public:
   virtual ~ToolAction();
 
-<<<<<<< HEAD
-  /// \brief Perform an action for an invocation.
-  virtual bool
-  runInvocation(std::shared_ptr<clang::CompilerInvocation> Invocation,
-=======
   /// Perform an action for an invocation.
   virtual bool
   runInvocation(std::shared_ptr<CompilerInvocation> Invocation,
->>>>>>> b2b84690
                 FileManager *Files,
                 std::shared_ptr<PCHContainerOperations> PCHContainerOps,
                 DiagnosticConsumer *DiagConsumer) = 0;
@@ -108,13 +93,8 @@
 public:
   ~FrontendActionFactory() override;
 
-<<<<<<< HEAD
-  /// \brief Invokes the compiler with a FrontendAction created by create().
-  bool runInvocation(std::shared_ptr<clang::CompilerInvocation> Invocation,
-=======
   /// Invokes the compiler with a FrontendAction created by create().
   bool runInvocation(std::shared_ptr<CompilerInvocation> Invocation,
->>>>>>> b2b84690
                      FileManager *Files,
                      std::shared_ptr<PCHContainerOperations> PCHContainerOps,
                      DiagnosticConsumer *DiagConsumer) override;
@@ -177,21 +157,10 @@
 ///                         clang modules.
 ///
 /// \return - True if 'ToolAction' was successfully executed.
-<<<<<<< HEAD
-bool runToolOnCode(clang::FrontendAction *ToolAction, const Twine &Code,
-                   const Twine &FileName = "input.cc",
-                   std::shared_ptr<PCHContainerOperations> PCHContainerOps =
-                       std::make_shared<PCHContainerOperations>());
-
-/// The first part of the pair is the filename, the second part the
-/// file-content.
-typedef std::vector<std::pair<std::string, std::string>> FileContentMappings;
-=======
 bool runToolOnCode(FrontendAction *ToolAction, const Twine &Code,
                    const Twine &FileName = "input.cc",
                    std::shared_ptr<PCHContainerOperations> PCHContainerOps =
                        std::make_shared<PCHContainerOperations>());
->>>>>>> b2b84690
 
 /// The first part of the pair is the filename, the second part the
 /// file-content.
@@ -211,20 +180,13 @@
 ///
 /// \return - True if 'ToolAction' was successfully executed.
 bool runToolOnCodeWithArgs(
-<<<<<<< HEAD
-    clang::FrontendAction *ToolAction, const Twine &Code,
-=======
     FrontendAction *ToolAction, const Twine &Code,
->>>>>>> b2b84690
     const std::vector<std::string> &Args, const Twine &FileName = "input.cc",
     const Twine &ToolName = "clang-tool",
     std::shared_ptr<PCHContainerOperations> PCHContainerOps =
         std::make_shared<PCHContainerOperations>(),
     const FileContentMappings &VirtualMappedFiles = FileContentMappings());
 
-<<<<<<< HEAD
-/// \brief Builds an AST for 'Code'.
-=======
 // Similar to the overload except this takes a VFS.
 bool runToolOnCodeWithArgs(
     FrontendAction *ToolAction, const Twine &Code,
@@ -235,7 +197,6 @@
         std::make_shared<PCHContainerOperations>());
 
 /// Builds an AST for 'Code'.
->>>>>>> b2b84690
 ///
 /// \param Code C++ code.
 /// \param FileName The file name which 'Code' will be mapped as.
@@ -268,17 +229,10 @@
       std::make_shared<PCHContainerOperations>(),
     ArgumentsAdjuster Adjuster = getClangStripDependencyFileAdjuster());
 
-<<<<<<< HEAD
-/// \brief Utility to run a FrontendAction in a single clang invocation.
-class ToolInvocation {
-public:
-  /// \brief Create a tool invocation.
-=======
 /// Utility to run a FrontendAction in a single clang invocation.
 class ToolInvocation {
 public:
   /// Create a tool invocation.
->>>>>>> b2b84690
   ///
   /// \param CommandLine The command line arguments to clang. Note that clang
   /// uses its binary name (CommandLine[0]) to locate its builtin headers.
@@ -294,11 +248,7 @@
                  std::shared_ptr<PCHContainerOperations> PCHContainerOps =
                      std::make_shared<PCHContainerOperations>());
 
-<<<<<<< HEAD
-  /// \brief Create a tool invocation.
-=======
   /// Create a tool invocation.
->>>>>>> b2b84690
   ///
   /// \param CommandLine The command line arguments to clang.
   /// \param Action The action to be executed.
@@ -311,11 +261,7 @@
 
   ~ToolInvocation();
 
-<<<<<<< HEAD
-  /// \brief Set a \c DiagnosticConsumer to use during parsing.
-=======
   /// Set a \c DiagnosticConsumer to use during parsing.
->>>>>>> b2b84690
   void setDiagnosticConsumer(DiagnosticConsumer *DiagConsumer) {
     this->DiagConsumer = DiagConsumer;
   }
@@ -336,13 +282,8 @@
   void addFileMappingsTo(SourceManager &SourceManager);
 
   bool runInvocation(const char *BinaryName,
-<<<<<<< HEAD
-                     clang::driver::Compilation *Compilation,
-                     std::shared_ptr<clang::CompilerInvocation> Invocation,
-=======
                      driver::Compilation *Compilation,
                      std::shared_ptr<CompilerInvocation> Invocation,
->>>>>>> b2b84690
                      std::shared_ptr<PCHContainerOperations> PCHContainerOps);
 
   std::vector<std::string> CommandLine;
@@ -372,16 +313,6 @@
   ///        not found in Compilations, it is skipped.
   /// \param PCHContainerOps The PCHContainerOperations for loading and creating
   /// clang modules.
-<<<<<<< HEAD
-  ClangTool(const CompilationDatabase &Compilations,
-            ArrayRef<std::string> SourcePaths,
-            std::shared_ptr<PCHContainerOperations> PCHContainerOps =
-                std::make_shared<PCHContainerOperations>());
-
-  ~ClangTool();
-
-  /// \brief Set a \c DiagnosticConsumer to use during parsing.
-=======
   /// \param BaseFS VFS used for all underlying file accesses when running the
   /// tool.
   ClangTool(const CompilationDatabase &Compilations,
@@ -394,7 +325,6 @@
   ~ClangTool();
 
   /// Set a \c DiagnosticConsumer to use during parsing.
->>>>>>> b2b84690
   void setDiagnosticConsumer(DiagnosticConsumer *DiagConsumer) {
     this->DiagConsumer = DiagConsumer;
   }
@@ -405,11 +335,7 @@
   /// \param Content A null terminated buffer of the file's content.
   void mapVirtualFile(StringRef FilePath, StringRef Content);
 
-<<<<<<< HEAD
-  /// \brief Append a command line arguments adjuster to the adjuster chain.
-=======
   /// Append a command line arguments adjuster to the adjuster chain.
->>>>>>> b2b84690
   ///
   /// \param Adjuster An argument adjuster, which will be run on the output of
   ///        previous argument adjusters.
@@ -435,13 +361,6 @@
   /// The file manager is shared between all translation units.
   FileManager &getFiles() { return *Files; }
 
-<<<<<<< HEAD
- private:
-  const CompilationDatabase &Compilations;
-  std::vector<std::string> SourcePaths;
-  std::shared_ptr<PCHContainerOperations> PCHContainerOps;
-
-=======
   llvm::ArrayRef<std::string> getSourcePaths() const { return SourcePaths; }
 
 private:
@@ -449,22 +368,14 @@
   std::vector<std::string> SourcePaths;
   std::shared_ptr<PCHContainerOperations> PCHContainerOps;
 
->>>>>>> b2b84690
   llvm::IntrusiveRefCntPtr<vfs::OverlayFileSystem> OverlayFileSystem;
   llvm::IntrusiveRefCntPtr<vfs::InMemoryFileSystem> InMemoryFileSystem;
   llvm::IntrusiveRefCntPtr<FileManager> Files;
 
   // Contains a list of pairs (<file name>, <file content>).
-<<<<<<< HEAD
-  std::vector< std::pair<StringRef, StringRef> > MappedFileContents;
+  std::vector<std::pair<StringRef, StringRef>> MappedFileContents;
+
   llvm::StringSet<> SeenWorkingDirectories;
-
-  ArgumentsAdjuster ArgsAdjuster;
-=======
-  std::vector<std::pair<StringRef, StringRef>> MappedFileContents;
-
-  llvm::StringSet<> SeenWorkingDirectories;
->>>>>>> b2b84690
 
   ArgumentsAdjuster ArgsAdjuster;
 
@@ -475,11 +386,7 @@
 std::unique_ptr<FrontendActionFactory> newFrontendActionFactory() {
   class SimpleFrontendActionFactory : public FrontendActionFactory {
   public:
-<<<<<<< HEAD
-    clang::FrontendAction *create() override { return new T; }
-=======
     FrontendAction *create() override { return new T; }
->>>>>>> b2b84690
   };
 
   return std::unique_ptr<FrontendActionFactory>(
@@ -495,11 +402,7 @@
                                           SourceFileCallbacks *Callbacks)
         : ConsumerFactory(ConsumerFactory), Callbacks(Callbacks) {}
 
-<<<<<<< HEAD
-    clang::FrontendAction *create() override {
-=======
     FrontendAction *create() override {
->>>>>>> b2b84690
       return new ConsumerFactoryAdaptor(ConsumerFactory, Callbacks);
     }
 
@@ -510,32 +413,20 @@
                              SourceFileCallbacks *Callbacks)
           : ConsumerFactory(ConsumerFactory), Callbacks(Callbacks) {}
 
-<<<<<<< HEAD
-      std::unique_ptr<clang::ASTConsumer>
-      CreateASTConsumer(clang::CompilerInstance &, StringRef) override {
-=======
       std::unique_ptr<ASTConsumer>
       CreateASTConsumer(CompilerInstance &, StringRef) override {
->>>>>>> b2b84690
         return ConsumerFactory->newASTConsumer();
       }
 
     protected:
       bool BeginSourceFileAction(CompilerInstance &CI) override {
-<<<<<<< HEAD
-        if (!clang::ASTFrontendAction::BeginSourceFileAction(CI))
-=======
         if (!ASTFrontendAction::BeginSourceFileAction(CI))
->>>>>>> b2b84690
           return false;
         if (Callbacks)
           return Callbacks->handleBeginSource(CI);
         return true;
       }
-<<<<<<< HEAD
-=======
-
->>>>>>> b2b84690
+
       void EndSourceFileAction() override {
         if (Callbacks)
           Callbacks->handleEndSource();
@@ -568,11 +459,7 @@
 /// \param File Either an absolute or relative path.
 std::string getAbsolutePath(StringRef File);
 
-<<<<<<< HEAD
-/// \brief Changes CommandLine to contain implicit flags that would have been
-=======
 /// Changes CommandLine to contain implicit flags that would have been
->>>>>>> b2b84690
 /// defined had the compiler driver been invoked through the path InvokedAs.
 ///
 /// For example, when called with \c InvokedAs set to `i686-linux-android-g++`,
@@ -595,15 +482,6 @@
 void addTargetAndModeForProgramName(std::vector<std::string> &CommandLine,
                                     StringRef InvokedAs);
 
-<<<<<<< HEAD
-/// \brief Creates a \c CompilerInvocation.
-clang::CompilerInvocation *newInvocation(
-    clang::DiagnosticsEngine *Diagnostics,
-    const llvm::opt::ArgStringList &CC1Args);
-
-} // end namespace tooling
-} // end namespace clang
-=======
 /// Creates a \c CompilerInvocation.
 CompilerInvocation *newInvocation(DiagnosticsEngine *Diagnostics,
                                   const llvm::opt::ArgStringList &CC1Args);
@@ -611,6 +489,5 @@
 } // namespace tooling
 
 } // namespace clang
->>>>>>> b2b84690
 
 #endif // LLVM_CLANG_TOOLING_TOOLING_H