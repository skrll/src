--- conflicted
+++ resolved
@@ -16,16 +16,8 @@
 #define LLVM_CLANG_TOOLING_FILEMATCHTRIE_H
 
 #include "clang/Basic/LLVM.h"
-<<<<<<< HEAD
-#include <memory>
-
-namespace llvm {
-class StringRef;
-}
-=======
 #include "llvm/ADT/StringRef.h"
 #include <memory>
->>>>>>> b2b84690
 
 namespace clang {
 namespace tooling {
@@ -94,11 +86,4 @@
 } // namespace tooling
 } // namespace clang
 
-<<<<<<< HEAD
-} // end namespace tooling
-} // end namespace clang
-
-#endif
-=======
-#endif // LLVM_CLANG_TOOLING_FILEMATCHTRIE_H
->>>>>>> b2b84690
+#endif // LLVM_CLANG_TOOLING_FILEMATCHTRIE_H