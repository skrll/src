--- conflicted
+++ resolved
@@ -30,11 +30,7 @@
 
 namespace tooling {
 
-<<<<<<< HEAD
-/// \brief A tool to run refactorings.
-=======
 /// A tool to run refactorings.
->>>>>>> b2b84690
 ///
 /// This is a refactoring specific version of \see ClangTool. FrontendActions
 /// passed to run() and runAndSave() should add replacements to
@@ -47,11 +43,7 @@
                   std::shared_ptr<PCHContainerOperations> PCHContainerOps =
                       std::make_shared<PCHContainerOperations>());
 
-<<<<<<< HEAD
-  /// \brief Returns the file path to replacements map to which replacements
-=======
   /// Returns the file path to replacements map to which replacements
->>>>>>> b2b84690
   /// should be added during the run of the tool.
   std::map<std::string, Replacements> &getReplacements();
 
@@ -62,9 +54,6 @@
   int runAndSave(FrontendActionFactory *ActionFactory);
 
   /// Apply all stored replacements to the given Rewriter.
-  ///
-  /// FileToReplaces will be deduplicated with `groupReplacementsByFile` before
-  /// application.
   ///
   /// FileToReplaces will be deduplicated with `groupReplacementsByFile` before
   /// application.
@@ -83,11 +72,7 @@
   std::map<std::string, Replacements> FileToReplaces;
 };
 
-<<<<<<< HEAD
-/// \brief Groups \p Replaces by the file path and applies each group of
-=======
 /// Groups \p Replaces by the file path and applies each group of
->>>>>>> b2b84690
 /// Replacements on the related file in \p Rewriter. In addition to applying
 /// given Replacements, this function also formats the changed code.
 ///
