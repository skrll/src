--- conflicted
+++ resolved
@@ -22,8 +22,6 @@
 #ifndef LLVM_CLANG_SEMA_DELAYEDDIAGNOSTIC_H
 #define LLVM_CLANG_SEMA_DELAYEDDIAGNOSTIC_H
 
-<<<<<<< HEAD
-=======
 #include "clang/AST/DeclAccessPair.h"
 #include "clang/AST/DeclBase.h"
 #include "clang/AST/DeclCXX.h"
@@ -32,7 +30,6 @@
 #include "clang/Basic/PartialDiagnostic.h"
 #include "clang/Basic/SourceLocation.h"
 #include "clang/Basic/Specifiers.h"
->>>>>>> b2b84690
 #include "clang/Sema/Sema.h"
 #include "llvm/ADT/ArrayRef.h"
 #include "llvm/ADT/SmallVector.h"
@@ -142,21 +139,13 @@
   void Destroy();
 
   static DelayedDiagnostic makeAvailability(AvailabilityResult AR,
-<<<<<<< HEAD
-                                            SourceLocation Loc,
-=======
                                             ArrayRef<SourceLocation> Locs,
->>>>>>> b2b84690
                                             const NamedDecl *ReferringDecl,
                                             const NamedDecl *OffendingDecl,
                                             const ObjCInterfaceDecl *UnknownObjCClass,
                                             const ObjCPropertyDecl  *ObjCProperty,
                                             StringRef Msg,
                                             bool ObjCPropertyAccess);
-<<<<<<< HEAD
-
-=======
->>>>>>> b2b84690
 
   static DelayedDiagnostic makeAccess(SourceLocation Loc,
                                       const AccessedEntity &Entity) {
@@ -198,13 +187,6 @@
 
   const NamedDecl *getAvailabilityOffendingDecl() const {
     return AvailabilityData.OffendingDecl;
-<<<<<<< HEAD
-  }
-
-  StringRef getAvailabilityMessage() const {
-    assert(Kind == Availability && "Not an availability diagnostic.");
-    return StringRef(AvailabilityData.Message, AvailabilityData.MessageLen);
-=======
   }
 
   StringRef getAvailabilityMessage() const {
@@ -216,7 +198,6 @@
     assert(Kind == Availability && "Not an availability diagnostic.");
     return llvm::makeArrayRef(AvailabilityData.SelectorLocs,
                               AvailabilityData.NumSelectorLocs);
->>>>>>> b2b84690
   }
 
   AvailabilityResult getAvailabilityResult() const {
@@ -249,7 +230,6 @@
 
   const ObjCPropertyDecl *getObjCProperty() const {
     return AvailabilityData.ObjCProperty;
-<<<<<<< HEAD
   }
 
   bool getObjCPropertyAccess() const {
@@ -257,16 +237,6 @@
   }
 
 private:
-
-=======
-  }
-
-  bool getObjCPropertyAccess() const {
-    return AvailabilityData.ObjCPropertyAccess;
-  }
-
-private:
->>>>>>> b2b84690
   struct AD {
     const NamedDecl *ReferringDecl;
     const NamedDecl *OffendingDecl;
@@ -274,11 +244,8 @@
     const ObjCPropertyDecl  *ObjCProperty;
     const char *Message;
     size_t MessageLen;
-<<<<<<< HEAD
-=======
     SourceLocation *SelectorLocs;
     size_t NumSelectorLocs;
->>>>>>> b2b84690
     AvailabilityResult AR;
     bool ObjCPropertyAccess;
   };
@@ -303,11 +270,6 @@
   const DelayedDiagnosticPool *Parent;
   SmallVector<DelayedDiagnostic, 4> Diagnostics;
 
-<<<<<<< HEAD
-  DelayedDiagnosticPool(const DelayedDiagnosticPool &) = delete;
-  void operator=(const DelayedDiagnosticPool &) = delete;
-=======
->>>>>>> b2b84690
 public:
   DelayedDiagnosticPool(const DelayedDiagnosticPool *parent) : Parent(parent) {}
 
@@ -330,17 +292,6 @@
     for (SmallVectorImpl<DelayedDiagnostic>::iterator
            i = Diagnostics.begin(), e = Diagnostics.end(); i != e; ++i)
       i->Destroy();
-  }
-
-  DelayedDiagnosticPool(DelayedDiagnosticPool &&Other)
-    : Parent(Other.Parent), Diagnostics(std::move(Other.Diagnostics)) {
-    Other.Diagnostics.clear();
-  }
-  DelayedDiagnosticPool &operator=(DelayedDiagnosticPool &&Other) {
-    Parent = Other.Parent;
-    Diagnostics = std::move(Other.Diagnostics);
-    Other.Diagnostics.clear();
-    return *this;
   }
 
   const DelayedDiagnosticPool *getParent() const { return Parent; }
