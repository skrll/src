//===--- SemaInternal.h - Internal Sema Interfaces --------------*- C++ -*-===//
//
//                     The LLVM Compiler Infrastructure
//
// This file is distributed under the University of Illinois Open Source
// License. See LICENSE.TXT for details.
//
//===----------------------------------------------------------------------===//
//
// This file provides common API and #includes for the internal
// implementation of Sema.
//
//===----------------------------------------------------------------------===//

#ifndef LLVM_CLANG_SEMA_SEMAINTERNAL_H
#define LLVM_CLANG_SEMA_SEMAINTERNAL_H

#include "clang/AST/ASTContext.h"
#include "clang/Sema/Lookup.h"
#include "clang/Sema/Sema.h"
#include "clang/Sema/SemaDiagnostic.h"

namespace clang {

inline PartialDiagnostic Sema::PDiag(unsigned DiagID) {
  return PartialDiagnostic(DiagID, Context.getDiagAllocator());
}

inline bool
FTIHasSingleVoidParameter(const DeclaratorChunk::FunctionTypeInfo &FTI) {
  return FTI.NumParams == 1 && !FTI.isVariadic &&
         FTI.Params[0].Ident == nullptr && FTI.Params[0].Param &&
         cast<ParmVarDecl>(FTI.Params[0].Param)->getType()->isVoidType();
}

inline bool
FTIHasNonVoidParameters(const DeclaratorChunk::FunctionTypeInfo &FTI) {
  // Assume FTI is well-formed.
  return FTI.NumParams && !FTIHasSingleVoidParameter(FTI);
}

// This requires the variable to be non-dependent and the initializer
// to not be value dependent.
inline bool IsVariableAConstantExpression(VarDecl *Var, ASTContext &Context) {
  const VarDecl *DefVD = nullptr;
  return !isa<ParmVarDecl>(Var) &&
    Var->isUsableInConstantExpressions(Context) &&
    Var->getAnyInitializer(DefVD) && DefVD->checkInitIsICE(); 
}

// Helper function to check whether D's attributes match current CUDA mode.
// Decls with mismatched attributes and related diagnostics may have to be
// ignored during this CUDA compilation pass.
inline bool DeclAttrsMatchCUDAMode(const LangOptions &LangOpts, Decl *D) {
  if (!LangOpts.CUDA || !D)
    return true;
  bool isDeviceSideDecl = D->hasAttr<CUDADeviceAttr>() ||
                          D->hasAttr<CUDASharedAttr>() ||
                          D->hasAttr<CUDAGlobalAttr>();
  return isDeviceSideDecl == LangOpts.CUDAIsDevice;
}

// Directly mark a variable odr-used. Given a choice, prefer to use 
// MarkVariableReferenced since it does additional checks and then 
// calls MarkVarDeclODRUsed.
// If the variable must be captured:
//  - if FunctionScopeIndexToStopAt is null, capture it in the CurContext
//  - else capture it in the DeclContext that maps to the 
//    *FunctionScopeIndexToStopAt on the FunctionScopeInfo stack.  
inline void MarkVarDeclODRUsed(VarDecl *Var,
    SourceLocation Loc, Sema &SemaRef,
    const unsigned *const FunctionScopeIndexToStopAt) {
  // Keep track of used but undefined variables.
  // FIXME: We shouldn't suppress this warning for static data members.
  if (Var->hasDefinition(SemaRef.Context) == VarDecl::DeclarationOnly &&
<<<<<<< HEAD
      (!Var->isExternallyVisible() || Var->isInline()) &&
=======
      (!Var->isExternallyVisible() || Var->isInline() ||
       SemaRef.isExternalWithNoLinkageType(Var)) &&
>>>>>>> b2b84690
      !(Var->isStaticDataMember() && Var->hasInit())) {
    SourceLocation &old = SemaRef.UndefinedButUsed[Var->getCanonicalDecl()];
    if (old.isInvalid())
      old = Loc;
  }
  QualType CaptureType, DeclRefType;
  SemaRef.tryCaptureVariable(Var, Loc, Sema::TryCapture_Implicit, 
    /*EllipsisLoc*/ SourceLocation(),
    /*BuildAndDiagnose*/ true, 
    CaptureType, DeclRefType, 
    FunctionScopeIndexToStopAt);

  Var->markUsed(SemaRef.Context);
}

/// Return a DLL attribute from the declaration.
inline InheritableAttr *getDLLAttr(Decl *D) {
  assert(!(D->hasAttr<DLLImportAttr>() && D->hasAttr<DLLExportAttr>()) &&
         "A declaration cannot be both dllimport and dllexport.");
  if (auto *Import = D->getAttr<DLLImportAttr>())
    return Import;
  if (auto *Export = D->getAttr<DLLExportAttr>())
    return Export;
  return nullptr;
}

class TypoCorrectionConsumer : public VisibleDeclConsumer {
  typedef SmallVector<TypoCorrection, 1> TypoResultList;
  typedef llvm::StringMap<TypoResultList> TypoResultsMap;
  typedef std::map<unsigned, TypoResultsMap> TypoEditDistanceMap;

public:
  TypoCorrectionConsumer(Sema &SemaRef,
                         const DeclarationNameInfo &TypoName,
                         Sema::LookupNameKind LookupKind,
                         Scope *S, CXXScopeSpec *SS,
                         std::unique_ptr<CorrectionCandidateCallback> CCC,
                         DeclContext *MemberContext,
                         bool EnteringContext)
      : Typo(TypoName.getName().getAsIdentifierInfo()), CurrentTCIndex(0),
        SavedTCIndex(0), SemaRef(SemaRef), S(S),
        SS(SS ? llvm::make_unique<CXXScopeSpec>(*SS) : nullptr),
        CorrectionValidator(std::move(CCC)), MemberContext(MemberContext),
        Result(SemaRef, TypoName, LookupKind),
        Namespaces(SemaRef.Context, SemaRef.CurContext, SS),
        EnteringContext(EnteringContext), SearchNamespaces(false) {
    Result.suppressDiagnostics();
    // Arrange for ValidatedCorrections[0] to always be an empty correction.
    ValidatedCorrections.push_back(TypoCorrection());
  }

  bool includeHiddenDecls() const override { return true; }

  // Methods for adding potential corrections to the consumer.
  void FoundDecl(NamedDecl *ND, NamedDecl *Hiding, DeclContext *Ctx,
                 bool InBaseClass) override;
  void FoundName(StringRef Name);
  void addKeywordResult(StringRef Keyword);
  void addCorrection(TypoCorrection Correction);

  bool empty() const {
    return CorrectionResults.empty() && ValidatedCorrections.size() == 1;
  }

<<<<<<< HEAD
  /// \brief Return the list of TypoCorrections for the given identifier from
=======
  /// Return the list of TypoCorrections for the given identifier from
>>>>>>> b2b84690
  /// the set of corrections that have the closest edit distance, if any.
  TypoResultList &operator[](StringRef Name) {
    return CorrectionResults.begin()->second[Name];
  }

<<<<<<< HEAD
  /// \brief Return the edit distance of the corrections that have the
=======
  /// Return the edit distance of the corrections that have the
>>>>>>> b2b84690
  /// closest/best edit distance from the original typop.
  unsigned getBestEditDistance(bool Normalized) {
    if (CorrectionResults.empty())
      return (std::numeric_limits<unsigned>::max)();

    unsigned BestED = CorrectionResults.begin()->first;
    return Normalized ? TypoCorrection::NormalizeEditDistance(BestED) : BestED;
  }

<<<<<<< HEAD
  /// \brief Set-up method to add to the consumer the set of namespaces to use
=======
  /// Set-up method to add to the consumer the set of namespaces to use
>>>>>>> b2b84690
  /// in performing corrections to nested name specifiers. This method also
  /// implicitly adds all of the known classes in the current AST context to the
  /// to the consumer for correcting nested name specifiers.
  void
  addNamespaces(const llvm::MapVector<NamespaceDecl *, bool> &KnownNamespaces);

<<<<<<< HEAD
  /// \brief Return the next typo correction that passes all internal filters
=======
  /// Return the next typo correction that passes all internal filters
>>>>>>> b2b84690
  /// and is deemed valid by the consumer's CorrectionCandidateCallback,
  /// starting with the corrections that have the closest edit distance. An
  /// empty TypoCorrection is returned once no more viable corrections remain
  /// in the consumer.
  const TypoCorrection &getNextCorrection();

<<<<<<< HEAD
  /// \brief Get the last correction returned by getNextCorrection().
=======
  /// Get the last correction returned by getNextCorrection().
>>>>>>> b2b84690
  const TypoCorrection &getCurrentCorrection() {
    return CurrentTCIndex < ValidatedCorrections.size()
               ? ValidatedCorrections[CurrentTCIndex]
               : ValidatedCorrections[0];  // The empty correction.
  }

<<<<<<< HEAD
  /// \brief Return the next typo correction like getNextCorrection, but keep
=======
  /// Return the next typo correction like getNextCorrection, but keep
>>>>>>> b2b84690
  /// the internal state pointed to the current correction (i.e. the next time
  /// getNextCorrection is called, it will return the same correction returned
  /// by peekNextcorrection).
  const TypoCorrection &peekNextCorrection() {
    auto Current = CurrentTCIndex;
    const TypoCorrection &TC = getNextCorrection();
    CurrentTCIndex = Current;
    return TC;
  }

<<<<<<< HEAD
  /// \brief Reset the consumer's position in the stream of viable corrections
=======
  /// Reset the consumer's position in the stream of viable corrections
>>>>>>> b2b84690
  /// (i.e. getNextCorrection() will return each of the previously returned
  /// corrections in order before returning any new corrections).
  void resetCorrectionStream() {
    CurrentTCIndex = 0;
  }

<<<<<<< HEAD
  /// \brief Return whether the end of the stream of corrections has been
=======
  /// Return whether the end of the stream of corrections has been
>>>>>>> b2b84690
  /// reached.
  bool finished() {
    return CorrectionResults.empty() &&
           CurrentTCIndex >= ValidatedCorrections.size();
  }

<<<<<<< HEAD
  /// \brief Save the current position in the correction stream (overwriting any
=======
  /// Save the current position in the correction stream (overwriting any
>>>>>>> b2b84690
  /// previously saved position).
  void saveCurrentPosition() {
    SavedTCIndex = CurrentTCIndex;
  }

<<<<<<< HEAD
  /// \brief Restore the saved position in the correction stream.
=======
  /// Restore the saved position in the correction stream.
>>>>>>> b2b84690
  void restoreSavedPosition() {
    CurrentTCIndex = SavedTCIndex;
  }

  ASTContext &getContext() const { return SemaRef.Context; }
  const LookupResult &getLookupResult() const { return Result; }

  bool isAddressOfOperand() const { return CorrectionValidator->IsAddressOfOperand; }
  const CXXScopeSpec *getSS() const { return SS.get(); }
  Scope *getScope() const { return S; }
  CorrectionCandidateCallback *getCorrectionValidator() const {
    return CorrectionValidator.get();
  }

private:
  class NamespaceSpecifierSet {
    struct SpecifierInfo {
      DeclContext* DeclCtx;
      NestedNameSpecifier* NameSpecifier;
      unsigned EditDistance;
    };

    typedef SmallVector<DeclContext*, 4> DeclContextList;
    typedef SmallVector<SpecifierInfo, 16> SpecifierInfoList;

    ASTContext &Context;
    DeclContextList CurContextChain;
    std::string CurNameSpecifier;
    SmallVector<const IdentifierInfo*, 4> CurContextIdentifiers;
    SmallVector<const IdentifierInfo*, 4> CurNameSpecifierIdentifiers;

    std::map<unsigned, SpecifierInfoList> DistanceMap;

<<<<<<< HEAD
    /// \brief Helper for building the list of DeclContexts between the current
=======
    /// Helper for building the list of DeclContexts between the current
>>>>>>> b2b84690
    /// context and the top of the translation unit
    static DeclContextList buildContextChain(DeclContext *Start);

    unsigned buildNestedNameSpecifier(DeclContextList &DeclChain,
                                      NestedNameSpecifier *&NNS);

   public:
    NamespaceSpecifierSet(ASTContext &Context, DeclContext *CurContext,
                          CXXScopeSpec *CurScopeSpec);

<<<<<<< HEAD
    /// \brief Add the DeclContext (a namespace or record) to the set, computing
    /// the corresponding NestedNameSpecifier and its distance in the process.
    void addNameSpecifier(DeclContext *Ctx);

    /// \brief Provides flat iteration over specifiers, sorted by distance.
=======
    /// Add the DeclContext (a namespace or record) to the set, computing
    /// the corresponding NestedNameSpecifier and its distance in the process.
    void addNameSpecifier(DeclContext *Ctx);

    /// Provides flat iteration over specifiers, sorted by distance.
>>>>>>> b2b84690
    class iterator
        : public llvm::iterator_facade_base<iterator, std::forward_iterator_tag,
                                            SpecifierInfo> {
      /// Always points to the last element in the distance map.
      const std::map<unsigned, SpecifierInfoList>::iterator OuterBack;
      /// Iterator on the distance map.
      std::map<unsigned, SpecifierInfoList>::iterator Outer;
      /// Iterator on an element in the distance map.
      SpecifierInfoList::iterator Inner;

    public:
      iterator(NamespaceSpecifierSet &Set, bool IsAtEnd)
          : OuterBack(std::prev(Set.DistanceMap.end())),
            Outer(Set.DistanceMap.begin()),
            Inner(!IsAtEnd ? Outer->second.begin() : OuterBack->second.end()) {
        assert(!Set.DistanceMap.empty());
      }

      iterator &operator++() {
        ++Inner;
        if (Inner == Outer->second.end() && Outer != OuterBack) {
          ++Outer;
          Inner = Outer->second.begin();
        }
        return *this;
      }

      SpecifierInfo &operator*() { return *Inner; }
      bool operator==(const iterator &RHS) const { return Inner == RHS.Inner; }
    };

    iterator begin() { return iterator(*this, /*IsAtEnd=*/false); }
    iterator end() { return iterator(*this, /*IsAtEnd=*/true); }
  };

  void addName(StringRef Name, NamedDecl *ND,
               NestedNameSpecifier *NNS = nullptr, bool isKeyword = false);

<<<<<<< HEAD
  /// \brief Find any visible decls for the given typo correction candidate.
=======
  /// Find any visible decls for the given typo correction candidate.
>>>>>>> b2b84690
  /// If none are found, it to the set of candidates for which qualified lookups
  /// will be performed to find possible nested name specifier changes.
  bool resolveCorrection(TypoCorrection &Candidate);

<<<<<<< HEAD
  /// \brief Perform qualified lookups on the queued set of typo correction
=======
  /// Perform qualified lookups on the queued set of typo correction
>>>>>>> b2b84690
  /// candidates and add the nested name specifier changes to each candidate if
  /// a lookup succeeds (at which point the candidate will be returned to the
  /// main pool of potential corrections).
  void performQualifiedLookups();

<<<<<<< HEAD
  /// \brief The name written that is a typo in the source.
  IdentifierInfo *Typo;

  /// \brief The results found that have the smallest edit distance
=======
  /// The name written that is a typo in the source.
  IdentifierInfo *Typo;

  /// The results found that have the smallest edit distance
>>>>>>> b2b84690
  /// found (so far) with the typo name.
  ///
  /// The pointer value being set to the current DeclContext indicates
  /// whether there is a keyword with this name.
  TypoEditDistanceMap CorrectionResults;

  SmallVector<TypoCorrection, 4> ValidatedCorrections;
  size_t CurrentTCIndex;
  size_t SavedTCIndex;

  Sema &SemaRef;
  Scope *S;
  std::unique_ptr<CXXScopeSpec> SS;
  std::unique_ptr<CorrectionCandidateCallback> CorrectionValidator;
  DeclContext *MemberContext;
  LookupResult Result;
  NamespaceSpecifierSet Namespaces;
  SmallVector<TypoCorrection, 2> QualifiedResults;
  bool EnteringContext;
  bool SearchNamespaces;
};

inline Sema::TypoExprState::TypoExprState() {}

inline Sema::TypoExprState::TypoExprState(TypoExprState &&other) noexcept {
  *this = std::move(other);
}

inline Sema::TypoExprState &Sema::TypoExprState::
operator=(Sema::TypoExprState &&other) noexcept {
  Consumer = std::move(other.Consumer);
  DiagHandler = std::move(other.DiagHandler);
  RecoveryHandler = std::move(other.RecoveryHandler);
  return *this;
}

} // end namespace clang

#endif<|MERGE_RESOLUTION|>--- conflicted
+++ resolved
@@ -73,12 +73,8 @@
   // Keep track of used but undefined variables.
   // FIXME: We shouldn't suppress this warning for static data members.
   if (Var->hasDefinition(SemaRef.Context) == VarDecl::DeclarationOnly &&
-<<<<<<< HEAD
-      (!Var->isExternallyVisible() || Var->isInline()) &&
-=======
       (!Var->isExternallyVisible() || Var->isInline() ||
        SemaRef.isExternalWithNoLinkageType(Var)) &&
->>>>>>> b2b84690
       !(Var->isStaticDataMember() && Var->hasInit())) {
     SourceLocation &old = SemaRef.UndefinedButUsed[Var->getCanonicalDecl()];
     if (old.isInvalid())
@@ -143,21 +139,13 @@
     return CorrectionResults.empty() && ValidatedCorrections.size() == 1;
   }
 
-<<<<<<< HEAD
-  /// \brief Return the list of TypoCorrections for the given identifier from
-=======
   /// Return the list of TypoCorrections for the given identifier from
->>>>>>> b2b84690
   /// the set of corrections that have the closest edit distance, if any.
   TypoResultList &operator[](StringRef Name) {
     return CorrectionResults.begin()->second[Name];
   }
 
-<<<<<<< HEAD
-  /// \brief Return the edit distance of the corrections that have the
-=======
   /// Return the edit distance of the corrections that have the
->>>>>>> b2b84690
   /// closest/best edit distance from the original typop.
   unsigned getBestEditDistance(bool Normalized) {
     if (CorrectionResults.empty())
@@ -167,44 +155,28 @@
     return Normalized ? TypoCorrection::NormalizeEditDistance(BestED) : BestED;
   }
 
-<<<<<<< HEAD
-  /// \brief Set-up method to add to the consumer the set of namespaces to use
-=======
   /// Set-up method to add to the consumer the set of namespaces to use
->>>>>>> b2b84690
   /// in performing corrections to nested name specifiers. This method also
   /// implicitly adds all of the known classes in the current AST context to the
   /// to the consumer for correcting nested name specifiers.
   void
   addNamespaces(const llvm::MapVector<NamespaceDecl *, bool> &KnownNamespaces);
 
-<<<<<<< HEAD
-  /// \brief Return the next typo correction that passes all internal filters
-=======
   /// Return the next typo correction that passes all internal filters
->>>>>>> b2b84690
   /// and is deemed valid by the consumer's CorrectionCandidateCallback,
   /// starting with the corrections that have the closest edit distance. An
   /// empty TypoCorrection is returned once no more viable corrections remain
   /// in the consumer.
   const TypoCorrection &getNextCorrection();
 
-<<<<<<< HEAD
-  /// \brief Get the last correction returned by getNextCorrection().
-=======
   /// Get the last correction returned by getNextCorrection().
->>>>>>> b2b84690
   const TypoCorrection &getCurrentCorrection() {
     return CurrentTCIndex < ValidatedCorrections.size()
                ? ValidatedCorrections[CurrentTCIndex]
                : ValidatedCorrections[0];  // The empty correction.
   }
 
-<<<<<<< HEAD
-  /// \brief Return the next typo correction like getNextCorrection, but keep
-=======
   /// Return the next typo correction like getNextCorrection, but keep
->>>>>>> b2b84690
   /// the internal state pointed to the current correction (i.e. the next time
   /// getNextCorrection is called, it will return the same correction returned
   /// by peekNextcorrection).
@@ -215,43 +187,27 @@
     return TC;
   }
 
-<<<<<<< HEAD
-  /// \brief Reset the consumer's position in the stream of viable corrections
-=======
   /// Reset the consumer's position in the stream of viable corrections
->>>>>>> b2b84690
   /// (i.e. getNextCorrection() will return each of the previously returned
   /// corrections in order before returning any new corrections).
   void resetCorrectionStream() {
     CurrentTCIndex = 0;
   }
 
-<<<<<<< HEAD
-  /// \brief Return whether the end of the stream of corrections has been
-=======
   /// Return whether the end of the stream of corrections has been
->>>>>>> b2b84690
   /// reached.
   bool finished() {
     return CorrectionResults.empty() &&
            CurrentTCIndex >= ValidatedCorrections.size();
   }
 
-<<<<<<< HEAD
-  /// \brief Save the current position in the correction stream (overwriting any
-=======
   /// Save the current position in the correction stream (overwriting any
->>>>>>> b2b84690
   /// previously saved position).
   void saveCurrentPosition() {
     SavedTCIndex = CurrentTCIndex;
   }
 
-<<<<<<< HEAD
-  /// \brief Restore the saved position in the correction stream.
-=======
   /// Restore the saved position in the correction stream.
->>>>>>> b2b84690
   void restoreSavedPosition() {
     CurrentTCIndex = SavedTCIndex;
   }
@@ -285,11 +241,7 @@
 
     std::map<unsigned, SpecifierInfoList> DistanceMap;
 
-<<<<<<< HEAD
-    /// \brief Helper for building the list of DeclContexts between the current
-=======
     /// Helper for building the list of DeclContexts between the current
->>>>>>> b2b84690
     /// context and the top of the translation unit
     static DeclContextList buildContextChain(DeclContext *Start);
 
@@ -300,19 +252,11 @@
     NamespaceSpecifierSet(ASTContext &Context, DeclContext *CurContext,
                           CXXScopeSpec *CurScopeSpec);
 
-<<<<<<< HEAD
-    /// \brief Add the DeclContext (a namespace or record) to the set, computing
-    /// the corresponding NestedNameSpecifier and its distance in the process.
-    void addNameSpecifier(DeclContext *Ctx);
-
-    /// \brief Provides flat iteration over specifiers, sorted by distance.
-=======
     /// Add the DeclContext (a namespace or record) to the set, computing
     /// the corresponding NestedNameSpecifier and its distance in the process.
     void addNameSpecifier(DeclContext *Ctx);
 
     /// Provides flat iteration over specifiers, sorted by distance.
->>>>>>> b2b84690
     class iterator
         : public llvm::iterator_facade_base<iterator, std::forward_iterator_tag,
                                             SpecifierInfo> {
@@ -351,36 +295,21 @@
   void addName(StringRef Name, NamedDecl *ND,
                NestedNameSpecifier *NNS = nullptr, bool isKeyword = false);
 
-<<<<<<< HEAD
-  /// \brief Find any visible decls for the given typo correction candidate.
-=======
   /// Find any visible decls for the given typo correction candidate.
->>>>>>> b2b84690
   /// If none are found, it to the set of candidates for which qualified lookups
   /// will be performed to find possible nested name specifier changes.
   bool resolveCorrection(TypoCorrection &Candidate);
 
-<<<<<<< HEAD
-  /// \brief Perform qualified lookups on the queued set of typo correction
-=======
   /// Perform qualified lookups on the queued set of typo correction
->>>>>>> b2b84690
   /// candidates and add the nested name specifier changes to each candidate if
   /// a lookup succeeds (at which point the candidate will be returned to the
   /// main pool of potential corrections).
   void performQualifiedLookups();
 
-<<<<<<< HEAD
-  /// \brief The name written that is a typo in the source.
-  IdentifierInfo *Typo;
-
-  /// \brief The results found that have the smallest edit distance
-=======
   /// The name written that is a typo in the source.
   IdentifierInfo *Typo;
 
   /// The results found that have the smallest edit distance
->>>>>>> b2b84690
   /// found (so far) with the typo name.
   ///
   /// The pointer value being set to the current DeclContext indicates
