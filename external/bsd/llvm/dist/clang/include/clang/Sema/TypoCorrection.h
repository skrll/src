//===- TypoCorrection.h - Class for typo correction results -----*- C++ -*-===//
//
//                     The LLVM Compiler Infrastructure
//
// This file is distributed under the University of Illinois Open Source
// License. See LICENSE.TXT for details.
//
//===----------------------------------------------------------------------===//
//
// This file defines the TypoCorrection class, which stores the results of
// Sema's typo correction (Sema::CorrectTypo).
//
//===----------------------------------------------------------------------===//

#ifndef LLVM_CLANG_SEMA_TYPOCORRECTION_H
#define LLVM_CLANG_SEMA_TYPOCORRECTION_H

#include "clang/AST/Decl.h"
#include "clang/AST/DeclarationName.h"
#include "clang/Basic/LLVM.h"
#include "clang/Basic/PartialDiagnostic.h"
#include "clang/Basic/SourceLocation.h"
#include "clang/Sema/DeclSpec.h"
<<<<<<< HEAD
#include "clang/Sema/Ownership.h"
=======
#include "llvm/ADT/ArrayRef.h"
>>>>>>> b2b84690
#include "llvm/ADT/SmallVector.h"
#include "llvm/Support/Casting.h"
#include <cstddef>
#include <limits>
#include <string>
#include <utility>
#include <vector>

namespace clang {

class DeclContext;
class IdentifierInfo;
class LangOptions;
class MemberExpr;
class NestedNameSpecifier;
class Sema;

/// Simple class containing the result of Sema::CorrectTypo
class TypoCorrection {
public:
  // "Distance" for unusable corrections
  static const unsigned InvalidDistance = std::numeric_limits<unsigned>::max();

  // The largest distance still considered valid (larger edit distances are
  // mapped to InvalidDistance by getEditDistance).
  static const unsigned MaximumDistance = 10000U;

  // Relative weightings of the "edit distance" components. The higher the
  // weight, the more of a penalty to fitness the component will give (higher
  // weights mean greater contribution to the total edit distance, with the
  // best correction candidates having the lowest edit distance).
  static const unsigned CharDistanceWeight = 100U;
  static const unsigned QualifierDistanceWeight = 110U;
  static const unsigned CallbackDistanceWeight = 150U;

  TypoCorrection(const DeclarationName &Name, NamedDecl *NameDecl,
                 NestedNameSpecifier *NNS = nullptr, unsigned CharDistance = 0,
                 unsigned QualifierDistance = 0)
      : CorrectionName(Name), CorrectionNameSpec(NNS),
        CharDistance(CharDistance), QualifierDistance(QualifierDistance) {
    if (NameDecl)
      CorrectionDecls.push_back(NameDecl);
  }

  TypoCorrection(NamedDecl *Name, NestedNameSpecifier *NNS = nullptr,
                 unsigned CharDistance = 0)
      : CorrectionName(Name->getDeclName()), CorrectionNameSpec(NNS),
        CharDistance(CharDistance) {
    if (Name)
      CorrectionDecls.push_back(Name);
  }

  TypoCorrection(DeclarationName Name, NestedNameSpecifier *NNS = nullptr,
                 unsigned CharDistance = 0)
      : CorrectionName(Name), CorrectionNameSpec(NNS),
        CharDistance(CharDistance) {}

<<<<<<< HEAD
  TypoCorrection()
      : CorrectionNameSpec(nullptr), CharDistance(0), QualifierDistance(0),
        CallbackDistance(0), ForceSpecifierReplacement(false),
        RequiresImport(false) {}
=======
  TypoCorrection() = default;
>>>>>>> b2b84690

  /// Gets the DeclarationName of the typo correction
  DeclarationName getCorrection() const { return CorrectionName; }
<<<<<<< HEAD
=======

>>>>>>> b2b84690
  IdentifierInfo *getCorrectionAsIdentifierInfo() const {
    return CorrectionName.getAsIdentifierInfo();
  }

<<<<<<< HEAD
  /// \brief Gets the NestedNameSpecifier needed to use the typo correction
  NestedNameSpecifier *getCorrectionSpecifier() const {
    return CorrectionNameSpec;
  }
=======
  /// Gets the NestedNameSpecifier needed to use the typo correction
  NestedNameSpecifier *getCorrectionSpecifier() const {
    return CorrectionNameSpec;
  }

>>>>>>> b2b84690
  void setCorrectionSpecifier(NestedNameSpecifier *NNS) {
    CorrectionNameSpec = NNS;
    ForceSpecifierReplacement = (NNS != nullptr);
  }

  void WillReplaceSpecifier(bool ForceReplacement) {
    ForceSpecifierReplacement = ForceReplacement;
  }

  bool WillReplaceSpecifier() const {
    return ForceSpecifierReplacement;
  }

  void setQualifierDistance(unsigned ED) {
    QualifierDistance = ED;
  }

  void setCallbackDistance(unsigned ED) {
    CallbackDistance = ED;
  }

  // Convert the given weighted edit distance to a roughly equivalent number of
  // single-character edits (typically for comparison to the length of the
  // string being edited).
  static unsigned NormalizeEditDistance(unsigned ED) {
    if (ED > MaximumDistance)
      return InvalidDistance;
    return (ED + CharDistanceWeight / 2) / CharDistanceWeight;
  }

  /// Gets the "edit distance" of the typo correction from the typo.
  /// If Normalized is true, scale the distance down by the CharDistanceWeight
  /// to return the edit distance in terms of single-character edits.
  unsigned getEditDistance(bool Normalized = true) const {
    if (CharDistance > MaximumDistance || QualifierDistance > MaximumDistance ||
        CallbackDistance > MaximumDistance)
      return InvalidDistance;
    unsigned ED =
        CharDistance * CharDistanceWeight +
        QualifierDistance * QualifierDistanceWeight +
        CallbackDistance * CallbackDistanceWeight;
    if (ED > MaximumDistance)
      return InvalidDistance;
    // Half the CharDistanceWeight is added to ED to simulate rounding since
    // integer division truncates the value (i.e. round-to-nearest-int instead
    // of round-to-zero).
    return Normalized ? NormalizeEditDistance(ED) : ED;
  }

<<<<<<< HEAD
  /// \brief Get the correction declaration found by name lookup (before we
=======
  /// Get the correction declaration found by name lookup (before we
>>>>>>> b2b84690
  /// looked through using shadow declarations and the like).
  NamedDecl *getFoundDecl() const {
    return hasCorrectionDecl() ? *(CorrectionDecls.begin()) : nullptr;
  }

<<<<<<< HEAD
  /// \brief Gets the pointer to the declaration of the typo correction
=======
  /// Gets the pointer to the declaration of the typo correction
>>>>>>> b2b84690
  NamedDecl *getCorrectionDecl() const {
    auto *D = getFoundDecl();
    return D ? D->getUnderlyingDecl() : nullptr;
  }
  template <class DeclClass>
  DeclClass *getCorrectionDeclAs() const {
    return dyn_cast_or_null<DeclClass>(getCorrectionDecl());
  }

  /// Clears the list of NamedDecls.
  void ClearCorrectionDecls() {
    CorrectionDecls.clear();
  }

  /// Clears the list of NamedDecls before adding the new one.
  void setCorrectionDecl(NamedDecl *CDecl) {
    CorrectionDecls.clear();
    addCorrectionDecl(CDecl);
  }

  /// Clears the list of NamedDecls and adds the given set.
  void setCorrectionDecls(ArrayRef<NamedDecl*> Decls) {
    CorrectionDecls.clear();
    CorrectionDecls.insert(CorrectionDecls.begin(), Decls.begin(), Decls.end());
  }

  /// Add the given NamedDecl to the list of NamedDecls that are the
  /// declarations associated with the DeclarationName of this TypoCorrection
  void addCorrectionDecl(NamedDecl *CDecl);

  std::string getAsString(const LangOptions &LO) const;

  std::string getQuoted(const LangOptions &LO) const {
    return "'" + getAsString(LO) + "'";
  }

<<<<<<< HEAD
  /// \brief Returns whether this TypoCorrection has a non-empty DeclarationName
=======
  /// Returns whether this TypoCorrection has a non-empty DeclarationName
>>>>>>> b2b84690
  explicit operator bool() const { return bool(CorrectionName); }

  /// Mark this TypoCorrection as being a keyword.
  /// Since addCorrectionDeclsand setCorrectionDecl don't allow NULL to be
  /// added to the list of the correction's NamedDecl pointers, NULL is added
  /// as the only element in the list to mark this TypoCorrection as a keyword.
  void makeKeyword() {
    CorrectionDecls.clear();
    CorrectionDecls.push_back(nullptr);
    ForceSpecifierReplacement = true;
  }

  // Check if this TypoCorrection is a keyword by checking if the first
  // item in CorrectionDecls is NULL.
  bool isKeyword() const {
    return !CorrectionDecls.empty() && CorrectionDecls.front() == nullptr;
  }

  // Check if this TypoCorrection is the given keyword.
  template<std::size_t StrLen>
  bool isKeyword(const char (&Str)[StrLen]) const {
    return isKeyword() && getCorrectionAsIdentifierInfo()->isStr(Str);
  }

  // Returns true if the correction either is a keyword or has a known decl.
  bool isResolved() const { return !CorrectionDecls.empty(); }

  bool isOverloaded() const {
    return CorrectionDecls.size() > 1;
  }

  void setCorrectionRange(CXXScopeSpec *SS,
                          const DeclarationNameInfo &TypoName) {
    CorrectionRange = TypoName.getSourceRange();
    if (ForceSpecifierReplacement && SS && !SS->isEmpty())
      CorrectionRange.setBegin(SS->getBeginLoc());
  }

  SourceRange getCorrectionRange() const {
    return CorrectionRange;
  }

  using decl_iterator = SmallVectorImpl<NamedDecl *>::iterator;

  decl_iterator begin() {
    return isKeyword() ? CorrectionDecls.end() : CorrectionDecls.begin();
  }

  decl_iterator end() { return CorrectionDecls.end(); }

  using const_decl_iterator = SmallVectorImpl<NamedDecl *>::const_iterator;

  const_decl_iterator begin() const {
    return isKeyword() ? CorrectionDecls.end() : CorrectionDecls.begin();
  }

  const_decl_iterator end() const { return CorrectionDecls.end(); }

  /// Returns whether this typo correction is correcting to a
  /// declaration that was declared in a module that has not been imported.
  bool requiresImport() const { return RequiresImport; }
  void setRequiresImport(bool Req) { RequiresImport = Req; }

  /// Extra diagnostics are printed after the first diagnostic for the typo.
  /// This can be used to attach external notes to the diag.
  void addExtraDiagnostic(PartialDiagnostic PD) {
    ExtraDiagnostics.push_back(std::move(PD));
  }
  ArrayRef<PartialDiagnostic> getExtraDiagnostics() const {
    return ExtraDiagnostics;
  }

private:
  bool hasCorrectionDecl() const {
    return (!isKeyword() && !CorrectionDecls.empty());
  }

  // Results.
  DeclarationName CorrectionName;
  NestedNameSpecifier *CorrectionNameSpec = nullptr;
  SmallVector<NamedDecl *, 1> CorrectionDecls;
  unsigned CharDistance = 0;
  unsigned QualifierDistance = 0;
  unsigned CallbackDistance = 0;
  SourceRange CorrectionRange;
<<<<<<< HEAD
  bool ForceSpecifierReplacement;
  bool RequiresImport;
=======
  bool ForceSpecifierReplacement = false;
  bool RequiresImport = false;
>>>>>>> b2b84690

  std::vector<PartialDiagnostic> ExtraDiagnostics;
};

/// Base class for callback objects used by Sema::CorrectTypo to check
/// the validity of a potential typo correction.
class CorrectionCandidateCallback {
public:
  static const unsigned InvalidDistance = TypoCorrection::InvalidDistance;

  explicit CorrectionCandidateCallback(IdentifierInfo *Typo = nullptr,
                                       NestedNameSpecifier *TypoNNS = nullptr)
<<<<<<< HEAD
      : WantTypeSpecifiers(true), WantExpressionKeywords(true),
        WantCXXNamedCasts(true), WantFunctionLikeCasts(true),
        WantRemainingKeywords(true), WantObjCSuper(false),
        IsObjCIvarLookup(false), IsAddressOfOperand(false), Typo(Typo),
        TypoNNS(TypoNNS) {}
=======
      : Typo(Typo), TypoNNS(TypoNNS) {}
>>>>>>> b2b84690

  virtual ~CorrectionCandidateCallback() = default;

  /// Simple predicate used by the default RankCandidate to
  /// determine whether to return an edit distance of 0 or InvalidDistance.
  /// This can be overridden by validators that only need to determine if a
  /// candidate is viable, without ranking potentially viable candidates.
  /// Only ValidateCandidate or RankCandidate need to be overridden by a
  /// callback wishing to check the viability of correction candidates.
  /// The default predicate always returns true if the candidate is not a type
  /// name or keyword, true for types if WantTypeSpecifiers is true, and true
  /// for keywords if WantTypeSpecifiers, WantExpressionKeywords,
  /// WantCXXNamedCasts, WantRemainingKeywords, or WantObjCSuper is true.
  virtual bool ValidateCandidate(const TypoCorrection &candidate);

  /// Method used by Sema::CorrectTypo to assign an "edit distance" rank
  /// to a candidate (where a lower value represents a better candidate), or
  /// returning InvalidDistance if the candidate is not at all viable. For
  /// validation callbacks that only need to determine if a candidate is viable,
  /// the default RankCandidate returns either 0 or InvalidDistance depending
  /// whether ValidateCandidate returns true or false.
  virtual unsigned RankCandidate(const TypoCorrection &candidate) {
    return (!MatchesTypo(candidate) && ValidateCandidate(candidate))
               ? 0
               : InvalidDistance;
  }

  void setTypoName(IdentifierInfo *II) { Typo = II; }
  void setTypoNNS(NestedNameSpecifier *NNS) { TypoNNS = NNS; }

  // Flags for context-dependent keywords. WantFunctionLikeCasts is only
  // used/meaningful when WantCXXNamedCasts is false.
  // TODO: Expand these to apply to non-keywords or possibly remove them.
<<<<<<< HEAD
  bool WantTypeSpecifiers;
  bool WantExpressionKeywords;
  bool WantCXXNamedCasts;
  bool WantFunctionLikeCasts;
  bool WantRemainingKeywords;
  bool WantObjCSuper;
  // Temporary hack for the one case where a CorrectTypoContext enum is used
  // when looking up results.
  bool IsObjCIvarLookup;
  bool IsAddressOfOperand;
=======
  bool WantTypeSpecifiers = true;
  bool WantExpressionKeywords = true;
  bool WantCXXNamedCasts = true;
  bool WantFunctionLikeCasts = true;
  bool WantRemainingKeywords = true;
  bool WantObjCSuper = false;
  // Temporary hack for the one case where a CorrectTypoContext enum is used
  // when looking up results.
  bool IsObjCIvarLookup = false;
  bool IsAddressOfOperand = false;
>>>>>>> b2b84690

protected:
  bool MatchesTypo(const TypoCorrection &candidate) {
    return Typo && candidate.isResolved() && !candidate.requiresImport() &&
           candidate.getCorrectionAsIdentifierInfo() == Typo &&
           // FIXME: This probably does not return true when both
           // NestedNameSpecifiers have the same textual representation.
           candidate.getCorrectionSpecifier() == TypoNNS;
  }

  IdentifierInfo *Typo;
  NestedNameSpecifier *TypoNNS;
};

/// Simple template class for restricting typo correction candidates
/// to ones having a single Decl* of the given type.
template <class C>
class DeclFilterCCC : public CorrectionCandidateCallback {
public:
  bool ValidateCandidate(const TypoCorrection &candidate) override {
    return candidate.getCorrectionDeclAs<C>();
  }
};

// Callback class to limit the allowed keywords and to only accept typo
// corrections that are keywords or whose decls refer to functions (or template
// functions) that accept the given number of arguments.
class FunctionCallFilterCCC : public CorrectionCandidateCallback {
public:
  FunctionCallFilterCCC(Sema &SemaRef, unsigned NumArgs,
                        bool HasExplicitTemplateArgs,
                        MemberExpr *ME = nullptr);

  bool ValidateCandidate(const TypoCorrection &candidate) override;

private:
  unsigned NumArgs;
  bool HasExplicitTemplateArgs;
  DeclContext *CurContext;
  MemberExpr *MemberFn;
};

// Callback class that effectively disabled typo correction
class NoTypoCorrectionCCC : public CorrectionCandidateCallback {
public:
  NoTypoCorrectionCCC() {
    WantTypeSpecifiers = false;
    WantExpressionKeywords = false;
    WantCXXNamedCasts = false;
    WantFunctionLikeCasts = false;
    WantRemainingKeywords = false;
  }

  bool ValidateCandidate(const TypoCorrection &candidate) override {
    return false;
  }
};

} // namespace clang

#endif // LLVM_CLANG_SEMA_TYPOCORRECTION_H<|MERGE_RESOLUTION|>--- conflicted
+++ resolved
@@ -21,11 +21,7 @@
 #include "clang/Basic/PartialDiagnostic.h"
 #include "clang/Basic/SourceLocation.h"
 #include "clang/Sema/DeclSpec.h"
-<<<<<<< HEAD
-#include "clang/Sema/Ownership.h"
-=======
 #include "llvm/ADT/ArrayRef.h"
->>>>>>> b2b84690
 #include "llvm/ADT/SmallVector.h"
 #include "llvm/Support/Casting.h"
 #include <cstddef>
@@ -83,37 +79,20 @@
       : CorrectionName(Name), CorrectionNameSpec(NNS),
         CharDistance(CharDistance) {}
 
-<<<<<<< HEAD
-  TypoCorrection()
-      : CorrectionNameSpec(nullptr), CharDistance(0), QualifierDistance(0),
-        CallbackDistance(0), ForceSpecifierReplacement(false),
-        RequiresImport(false) {}
-=======
   TypoCorrection() = default;
->>>>>>> b2b84690
 
   /// Gets the DeclarationName of the typo correction
   DeclarationName getCorrection() const { return CorrectionName; }
-<<<<<<< HEAD
-=======
-
->>>>>>> b2b84690
+
   IdentifierInfo *getCorrectionAsIdentifierInfo() const {
     return CorrectionName.getAsIdentifierInfo();
   }
 
-<<<<<<< HEAD
-  /// \brief Gets the NestedNameSpecifier needed to use the typo correction
-  NestedNameSpecifier *getCorrectionSpecifier() const {
-    return CorrectionNameSpec;
-  }
-=======
   /// Gets the NestedNameSpecifier needed to use the typo correction
   NestedNameSpecifier *getCorrectionSpecifier() const {
     return CorrectionNameSpec;
   }
 
->>>>>>> b2b84690
   void setCorrectionSpecifier(NestedNameSpecifier *NNS) {
     CorrectionNameSpec = NNS;
     ForceSpecifierReplacement = (NNS != nullptr);
@@ -163,21 +142,13 @@
     return Normalized ? NormalizeEditDistance(ED) : ED;
   }
 
-<<<<<<< HEAD
-  /// \brief Get the correction declaration found by name lookup (before we
-=======
   /// Get the correction declaration found by name lookup (before we
->>>>>>> b2b84690
   /// looked through using shadow declarations and the like).
   NamedDecl *getFoundDecl() const {
     return hasCorrectionDecl() ? *(CorrectionDecls.begin()) : nullptr;
   }
 
-<<<<<<< HEAD
-  /// \brief Gets the pointer to the declaration of the typo correction
-=======
   /// Gets the pointer to the declaration of the typo correction
->>>>>>> b2b84690
   NamedDecl *getCorrectionDecl() const {
     auto *D = getFoundDecl();
     return D ? D->getUnderlyingDecl() : nullptr;
@@ -214,11 +185,7 @@
     return "'" + getAsString(LO) + "'";
   }
 
-<<<<<<< HEAD
-  /// \brief Returns whether this TypoCorrection has a non-empty DeclarationName
-=======
   /// Returns whether this TypoCorrection has a non-empty DeclarationName
->>>>>>> b2b84690
   explicit operator bool() const { return bool(CorrectionName); }
 
   /// Mark this TypoCorrection as being a keyword.
@@ -304,13 +271,8 @@
   unsigned QualifierDistance = 0;
   unsigned CallbackDistance = 0;
   SourceRange CorrectionRange;
-<<<<<<< HEAD
-  bool ForceSpecifierReplacement;
-  bool RequiresImport;
-=======
   bool ForceSpecifierReplacement = false;
   bool RequiresImport = false;
->>>>>>> b2b84690
 
   std::vector<PartialDiagnostic> ExtraDiagnostics;
 };
@@ -323,15 +285,7 @@
 
   explicit CorrectionCandidateCallback(IdentifierInfo *Typo = nullptr,
                                        NestedNameSpecifier *TypoNNS = nullptr)
-<<<<<<< HEAD
-      : WantTypeSpecifiers(true), WantExpressionKeywords(true),
-        WantCXXNamedCasts(true), WantFunctionLikeCasts(true),
-        WantRemainingKeywords(true), WantObjCSuper(false),
-        IsObjCIvarLookup(false), IsAddressOfOperand(false), Typo(Typo),
-        TypoNNS(TypoNNS) {}
-=======
       : Typo(Typo), TypoNNS(TypoNNS) {}
->>>>>>> b2b84690
 
   virtual ~CorrectionCandidateCallback() = default;
 
@@ -365,18 +319,6 @@
   // Flags for context-dependent keywords. WantFunctionLikeCasts is only
   // used/meaningful when WantCXXNamedCasts is false.
   // TODO: Expand these to apply to non-keywords or possibly remove them.
-<<<<<<< HEAD
-  bool WantTypeSpecifiers;
-  bool WantExpressionKeywords;
-  bool WantCXXNamedCasts;
-  bool WantFunctionLikeCasts;
-  bool WantRemainingKeywords;
-  bool WantObjCSuper;
-  // Temporary hack for the one case where a CorrectTypoContext enum is used
-  // when looking up results.
-  bool IsObjCIvarLookup;
-  bool IsAddressOfOperand;
-=======
   bool WantTypeSpecifiers = true;
   bool WantExpressionKeywords = true;
   bool WantCXXNamedCasts = true;
@@ -387,7 +329,6 @@
   // when looking up results.
   bool IsObjCIvarLookup = false;
   bool IsAddressOfOperand = false;
->>>>>>> b2b84690
 
 protected:
   bool MatchesTypo(const TypoCorrection &candidate) {
