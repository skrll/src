--- conflicted
+++ resolved
@@ -70,11 +70,7 @@
     /// argument list (first) to the outermost template argument list (last).
     SmallVector<ArgList, 4> TemplateArgumentLists;
 
-<<<<<<< HEAD
-    /// \brief The number of outer levels of template arguments that are not
-=======
     /// The number of outer levels of template arguments that are not
->>>>>>> b2b84690
     /// being substituted.
     unsigned NumRetainedOuterLevels = 0;
     
@@ -94,21 +90,13 @@
       return TemplateArgumentLists.size() + NumRetainedOuterLevels;
     }
 
-<<<<<<< HEAD
-    /// \brief Determine the number of substituted levels in this template
-=======
     /// Determine the number of substituted levels in this template
->>>>>>> b2b84690
     /// argument list.
     unsigned getNumSubstitutedLevels() const {
       return TemplateArgumentLists.size();
     }
 
-<<<<<<< HEAD
-    /// \brief Retrieve the template argument at a given depth and index.
-=======
     /// Retrieve the template argument at a given depth and index.
->>>>>>> b2b84690
     const TemplateArgument &operator()(unsigned Depth, unsigned Index) const {
       assert(NumRetainedOuterLevels <= Depth && Depth < getNumLevels());
       assert(Index < TemplateArgumentLists[getNumLevels() - Depth - 1].size());
@@ -156,24 +144,15 @@
       TemplateArgumentLists.push_back(Args);
     }
 
-<<<<<<< HEAD
-    /// \brief Add an outermost level that we are not substituting. We have no
-=======
     /// Add an outermost level that we are not substituting. We have no
->>>>>>> b2b84690
     /// arguments at this level, and do not remove it from the depth of inner
     /// template parameters that we instantiate.
     void addOuterRetainedLevel() {
       ++NumRetainedOuterLevels;
     }
 
-<<<<<<< HEAD
-    /// \brief Retrieve the innermost template argument list.
-    const ArgList &getInnermost() const { 
-=======
     /// Retrieve the innermost template argument list.
     const ArgList &getInnermost() const {
->>>>>>> b2b84690
       return TemplateArgumentLists.front(); 
     }
   };
@@ -248,13 +227,8 @@
   /// set of parameter declarations.
   class LocalInstantiationScope {
   public:
-<<<<<<< HEAD
-    /// \brief A set of declarations.
-    typedef SmallVector<ParmVarDecl *, 4> DeclArgumentPack;
-=======
     /// A set of declarations.
     using DeclArgumentPack = SmallVector<ParmVarDecl *, 4>;
->>>>>>> b2b84690
 
   private:
     /// Reference to the semantic analysis that is performing
@@ -313,24 +287,10 @@
     /// ArgsInPartiallySubstitutedPack.
     unsigned NumArgsInPartiallySubstitutedPack;
 
-<<<<<<< HEAD
-    // This class is non-copyable
-    LocalInstantiationScope(
-      const LocalInstantiationScope &) = delete;
-    void operator=(const LocalInstantiationScope &) = delete;
-
-  public:
-    LocalInstantiationScope(Sema &SemaRef, bool CombineWithOuterScope = false)
-      : SemaRef(SemaRef), Outer(SemaRef.CurrentInstantiationScope),
-        Exited(false), CombineWithOuterScope(CombineWithOuterScope),
-        PartiallySubstitutedPack(nullptr)
-    {
-=======
   public:
     LocalInstantiationScope(Sema &SemaRef, bool CombineWithOuterScope = false)
         : SemaRef(SemaRef), Outer(SemaRef.CurrentInstantiationScope),
           CombineWithOuterScope(CombineWithOuterScope) {
->>>>>>> b2b84690
       SemaRef.CurrentInstantiationScope = this;
     }
 
@@ -483,16 +443,9 @@
   public:
     TemplateDeclInstantiator(Sema &SemaRef, DeclContext *Owner,
                              const MultiLevelTemplateArgumentList &TemplateArgs)
-<<<<<<< HEAD
-      : SemaRef(SemaRef),
-        SubstIndex(SemaRef, SemaRef.ArgumentPackSubstitutionIndex),
-        Owner(Owner), TemplateArgs(TemplateArgs), LateAttrs(nullptr),
-        StartingScope(nullptr) {}
-=======
         : SemaRef(SemaRef),
           SubstIndex(SemaRef, SemaRef.ArgumentPackSubstitutionIndex),
           Owner(Owner), TemplateArgs(TemplateArgs) {}
->>>>>>> b2b84690
 
 // Define all the decl visitors using DeclNodes.inc
 #define DECL(DERIVED, BASE) \
