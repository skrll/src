--- conflicted
+++ resolved
@@ -28,10 +28,7 @@
 #include "clang/Basic/Specifiers.h"
 #include "clang/Sema/Overload.h"
 #include "clang/Sema/Ownership.h"
-<<<<<<< HEAD
-=======
 #include "llvm/ADT/ArrayRef.h"
->>>>>>> b2b84690
 #include "llvm/ADT/SmallVector.h"
 #include "llvm/ADT/StringRef.h"
 #include "llvm/ADT/iterator_range.h"
@@ -93,19 +90,12 @@
     /// The entity being initialized is a field of block descriptor for
     /// the copied-in c++ object.
     EK_BlockElement,
-<<<<<<< HEAD
+
     /// The entity being initialized is a field of block descriptor for the
     /// copied-in lambda object that's used in the lambda to block conversion.
     EK_LambdaToBlockConversionBlockElement,
-    /// \brief The entity being initialized is the real or imaginary part of a
-=======
-
-    /// The entity being initialized is a field of block descriptor for the
-    /// copied-in lambda object that's used in the lambda to block conversion.
-    EK_LambdaToBlockConversionBlockElement,
 
     /// The entity being initialized is the real or imaginary part of a
->>>>>>> b2b84690
     /// complex number.
     EK_ComplexElement,
 
@@ -124,12 +114,8 @@
     /// The entity being initialized is a function parameter; function
     /// is member of group of audited CF APIs.
     EK_Parameter_CF_Audited,
-<<<<<<< HEAD
-    /// \brief The entity being initialized is a structured binding of a
-=======
 
     /// The entity being initialized is a structured binding of a
->>>>>>> b2b84690
     /// decomposition declaration.
     EK_Binding,
 
@@ -149,13 +135,8 @@
   /// The type of the object or reference being initialized.
   QualType Type;
 
-<<<<<<< HEAD
-  /// \brief The mangling number for the next reference temporary to be created.
-  mutable unsigned ManglingNumber;
-=======
   /// The mangling number for the next reference temporary to be created.
   mutable unsigned ManglingNumber = 0;
->>>>>>> b2b84690
 
   struct LN {
     /// When Kind == EK_Result, EK_Exception, EK_New, the
@@ -170,28 +151,17 @@
   };
 
   struct VD {
-<<<<<<< HEAD
-    /// \brief The VarDecl, FieldDecl, or BindingDecl being initialized.
-    ValueDecl *VariableOrMember;
-
-    /// \brief When Kind == EK_Member, whether this is an implicit member
-=======
     /// The VarDecl, FieldDecl, or BindingDecl being initialized.
     ValueDecl *VariableOrMember;
 
     /// When Kind == EK_Member, whether this is an implicit member
->>>>>>> b2b84690
     /// initialization in a copy or move constructor. These can perform array
     /// copies.
     bool IsImplicitFieldInit;
   };
 
   struct C {
-<<<<<<< HEAD
-    /// \brief The name of the variable being captured by an EK_LambdaCapture.
-=======
     /// The name of the variable being captured by an EK_LambdaCapture.
->>>>>>> b2b84690
     IdentifierInfo *VarID;
 
     /// The source location at which the capture occurs.
@@ -199,11 +169,7 @@
   };
 
   union {
-<<<<<<< HEAD
-    /// \brief When Kind == EK_Variable, EK_Member or EK_Binding, the variable.
-=======
     /// When Kind == EK_Variable, EK_Member or EK_Binding, the variable.
->>>>>>> b2b84690
     VD Variable;
     
     /// When Kind == EK_RelatedResult, the ObjectiveC method where
@@ -233,66 +199,35 @@
     struct C Capture;
   };
 
-<<<<<<< HEAD
-  InitializedEntity() : ManglingNumber(0) {}
-
-  /// \brief Create the initialization entity for a variable.
-  InitializedEntity(VarDecl *Var, EntityKind EK = EK_Variable)
-    : Kind(EK), Parent(nullptr), Type(Var->getType()),
-      ManglingNumber(0), Variable{Var, false} { }
-=======
   InitializedEntity() = default;
 
   /// Create the initialization entity for a variable.
   InitializedEntity(VarDecl *Var, EntityKind EK = EK_Variable)
       : Kind(EK), Type(Var->getType()), Variable{Var, false} {}
->>>>>>> b2b84690
   
   /// Create the initialization entity for the result of a
   /// function, throwing an object, performing an explicit cast, or
   /// initializing a parameter for which there is no declaration.
   InitializedEntity(EntityKind Kind, SourceLocation Loc, QualType Type,
                     bool NRVO = false)
-<<<<<<< HEAD
-    : Kind(Kind), Parent(nullptr), Type(Type), ManglingNumber(0)
-  {
-=======
       : Kind(Kind), Type(Type) {
->>>>>>> b2b84690
     LocAndNRVO.Location = Loc.getRawEncoding();
     LocAndNRVO.NRVO = NRVO;
   }
   
-<<<<<<< HEAD
-  /// \brief Create the initialization entity for a member subobject.
-  InitializedEntity(FieldDecl *Member, const InitializedEntity *Parent,
-                    bool Implicit) 
-    : Kind(EK_Member), Parent(Parent), Type(Member->getType()),
-      ManglingNumber(0), Variable{Member, Implicit} {
-  }
-=======
   /// Create the initialization entity for a member subobject.
   InitializedEntity(FieldDecl *Member, const InitializedEntity *Parent,
                     bool Implicit) 
       : Kind(EK_Member), Parent(Parent), Type(Member->getType()),
         Variable{Member, Implicit} {}
->>>>>>> b2b84690
   
   /// Create the initialization entity for an array element.
   InitializedEntity(ASTContext &Context, unsigned Index, 
                     const InitializedEntity &Parent);
 
-<<<<<<< HEAD
-  /// \brief Create the initialization entity for a lambda capture.
-  InitializedEntity(IdentifierInfo *VarID, QualType FieldType, SourceLocation Loc)
-    : Kind(EK_LambdaCapture), Parent(nullptr), Type(FieldType),
-      ManglingNumber(0)
-  {
-=======
   /// Create the initialization entity for a lambda capture.
   InitializedEntity(IdentifierInfo *VarID, QualType FieldType, SourceLocation Loc)
       : Kind(EK_LambdaCapture), Type(FieldType) {
->>>>>>> b2b84690
     Capture.VarID = VarID;
     Capture.Location = Loc.getRawEncoding();
   }
@@ -357,11 +292,7 @@
                              BlockVarLoc, Type, NRVO);
   }
 
-<<<<<<< HEAD
-  /// \brief Create the initialization entity for an exception object.
-=======
   /// Create the initialization entity for an exception object.
->>>>>>> b2b84690
   static InitializedEntity InitializeException(SourceLocation ThrowLoc,
                                                QualType Type, bool NRVO) {
     return InitializedEntity(EK_Exception, ThrowLoc, Type, NRVO);
@@ -382,11 +313,7 @@
     return InitializeTemporary(TypeInfo, TypeInfo->getType());
   }
   
-<<<<<<< HEAD
-  /// \brief Create the initialization entity for a temporary.
-=======
   /// Create the initialization entity for a temporary.
->>>>>>> b2b84690
   static InitializedEntity InitializeTemporary(TypeSourceInfo *TypeInfo,
                                                QualType Type) {
     InitializedEntity Result(EK_Temporary, SourceLocation(), Type);
@@ -408,26 +335,12 @@
                  bool IsInheritedVirtualBase,
                  const InitializedEntity *Parent = nullptr);
 
-<<<<<<< HEAD
-  /// \brief Create the initialization entity for a base class subobject.
-  static InitializedEntity
-  InitializeBase(ASTContext &Context, const CXXBaseSpecifier *Base,
-                 bool IsInheritedVirtualBase,
-                 const InitializedEntity *Parent = nullptr);
-
-  /// \brief Create the initialization entity for a delegated constructor.
-=======
   /// Create the initialization entity for a delegated constructor.
->>>>>>> b2b84690
   static InitializedEntity InitializeDelegation(QualType Type) {
     return InitializedEntity(EK_Delegating, SourceLocation(), Type);
   }
   
-<<<<<<< HEAD
-  /// \brief Create the initialization entity for a member subobject.
-=======
   /// Create the initialization entity for a member subobject.
->>>>>>> b2b84690
   static InitializedEntity
   InitializeMember(FieldDecl *Member,
                    const InitializedEntity *Parent = nullptr,
@@ -435,11 +348,7 @@
     return InitializedEntity(Member, Parent, Implicit);
   }
   
-<<<<<<< HEAD
-  /// \brief Create the initialization entity for a member subobject.
-=======
   /// Create the initialization entity for a member subobject.
->>>>>>> b2b84690
   static InitializedEntity
   InitializeMember(IndirectFieldDecl *Member,
                    const InitializedEntity *Parent = nullptr,
@@ -454,20 +363,12 @@
     return InitializedEntity(Context, Index, Parent);
   }
 
-<<<<<<< HEAD
-  /// \brief Create the initialization entity for a structured binding.
-=======
   /// Create the initialization entity for a structured binding.
->>>>>>> b2b84690
   static InitializedEntity InitializeBinding(VarDecl *Binding) {
     return InitializedEntity(Binding, EK_Binding);
   }
 
-<<<<<<< HEAD
-  /// \brief Create the initialization entity for a lambda capture.
-=======
   /// Create the initialization entity for a lambda capture.
->>>>>>> b2b84690
   static InitializedEntity InitializeLambdaCapture(IdentifierInfo *VarID,
                                                    QualType FieldType,
                                                    SourceLocation Loc) {
@@ -540,31 +441,19 @@
     return Base & 0x1;
   }
 
-<<<<<<< HEAD
-  /// \brief Determine whether this is an array new with an unknown bound.
-=======
   /// Determine whether this is an array new with an unknown bound.
->>>>>>> b2b84690
   bool isVariableLengthArrayNew() const {
     return getKind() == EK_New && dyn_cast_or_null<IncompleteArrayType>(
                                       getType()->getAsArrayTypeUnsafe());
   }
 
-<<<<<<< HEAD
-  /// \brief Is this the implicit initialization of a member of a class from
-=======
   /// Is this the implicit initialization of a member of a class from
->>>>>>> b2b84690
   /// a defaulted constructor?
   bool isImplicitMemberInitializer() const {
     return getKind() == EK_Member && Variable.IsImplicitFieldInit;
   }
 
-<<<<<<< HEAD
-  /// \brief Determine the location of the 'return' keyword when initializing
-=======
   /// Determine the location of the 'return' keyword when initializing
->>>>>>> b2b84690
   /// the result of a function call.
   SourceLocation getReturnLoc() const {
     assert(getKind() == EK_Result && "No 'return' location!");
@@ -578,45 +467,29 @@
     return SourceLocation::getFromRawEncoding(LocAndNRVO.Location);
   }
 
-<<<<<<< HEAD
-  /// \brief If this is an array, vector, or complex number element, get the
-=======
   /// If this is an array, vector, or complex number element, get the
->>>>>>> b2b84690
   /// element's index.
   unsigned getElementIndex() const {
     assert(getKind() == EK_ArrayElement || getKind() == EK_VectorElement ||
            getKind() == EK_ComplexElement);
     return Index;
   }
-<<<<<<< HEAD
-  /// \brief If this is already the initializer for an array or vector
-=======
 
   /// If this is already the initializer for an array or vector
->>>>>>> b2b84690
   /// element, sets the element index.
   void setElementIndex(unsigned Index) {
     assert(getKind() == EK_ArrayElement || getKind() == EK_VectorElement ||
            getKind() == EK_ComplexElement);
     this->Index = Index;
   }
-<<<<<<< HEAD
-  /// \brief For a lambda capture, return the capture's name.
-=======
 
   /// For a lambda capture, return the capture's name.
->>>>>>> b2b84690
   StringRef getCapturedVarName() const {
     assert(getKind() == EK_LambdaCapture && "Not a lambda capture!");
     return Capture.VarID->getName();
   }
-<<<<<<< HEAD
-  /// \brief Determine the location of the capture when initializing
-=======
 
   /// Determine the location of the capture when initializing
->>>>>>> b2b84690
   /// field from a captured variable in a lambda.
   SourceLocation getCaptureLoc() const {
     assert(getKind() == EK_LambdaCapture && "Not a lambda capture!");
@@ -769,22 +642,14 @@
                               InitLoc, LParenLoc, RParenLoc);
   }
 
-<<<<<<< HEAD
-  /// \brief Create an initialization from an initializer (which, for direct
-=======
   /// Create an initialization from an initializer (which, for direct
->>>>>>> b2b84690
   /// initialization from a parenthesized list, will be a ParenListExpr).
   static InitializationKind CreateForInit(SourceLocation Loc, bool DirectInit,
                                           Expr *Init) {
     if (!Init) return CreateDefault(Loc);
     if (!DirectInit) return CreateCopy(Loc, Init->getLocStart());
-<<<<<<< HEAD
-    if (isa<InitListExpr>(Init)) return CreateDirectList(Loc);
-=======
     if (isa<InitListExpr>(Init))
       return CreateDirectList(Loc, Init->getLocStart(), Init->getLocEnd());
->>>>>>> b2b84690
     return CreateDirect(Loc, Init->getLocStart(), Init->getLocEnd());
   }
   
@@ -909,19 +774,12 @@
     /// temporary object, which is permitted (but not required) by
     /// C++98/03 but not C++0x.
     SK_ExtraneousCopyToTemporary,
-<<<<<<< HEAD
-    /// \brief Direct-initialization from a reference-related object in the
-    /// final stage of class copy-initialization.
-    SK_FinalCopy,
-    /// \brief Perform a user-defined conversion, either via a conversion
-=======
 
     /// Direct-initialization from a reference-related object in the
     /// final stage of class copy-initialization.
     SK_FinalCopy,
 
     /// Perform a user-defined conversion, either via a conversion
->>>>>>> b2b84690
     /// function or via a constructor.
     SK_UserConversion,
 
@@ -933,17 +791,11 @@
 
     /// Perform a qualification conversion, producing an lvalue.
     SK_QualificationConversionLValue,
-<<<<<<< HEAD
-    /// \brief Perform a conversion adding _Atomic to a type.
-    SK_AtomicConversion,
-    /// \brief Perform a load from a glvalue, producing an rvalue.
-=======
 
     /// Perform a conversion adding _Atomic to a type.
     SK_AtomicConversion,
 
     /// Perform a load from a glvalue, producing an rvalue.
->>>>>>> b2b84690
     SK_LValueToRValue,
 
     /// Perform an implicit conversion sequence.
@@ -951,17 +803,11 @@
 
     /// Perform an implicit conversion sequence without narrowing.
     SK_ConversionSequenceNoNarrowing,
-<<<<<<< HEAD
-    /// \brief Perform list-initialization without a constructor.
-    SK_ListInitialization,
-    /// \brief Unwrap the single-element initializer list for a reference.
-=======
 
     /// Perform list-initialization without a constructor.
     SK_ListInitialization,
 
     /// Unwrap the single-element initializer list for a reference.
->>>>>>> b2b84690
     SK_UnwrapInitList,
 
     /// Rewrap the single-element initializer list for a reference.
@@ -969,19 +815,12 @@
 
     /// Perform initialization via a constructor.
     SK_ConstructorInitialization,
-<<<<<<< HEAD
-    /// \brief Perform initialization via a constructor, taking arguments from
-    /// a single InitListExpr.
-    SK_ConstructorInitializationFromList,
-    /// \brief Zero-initialize the object
-=======
 
     /// Perform initialization via a constructor, taking arguments from
     /// a single InitListExpr.
     SK_ConstructorInitializationFromList,
 
     /// Zero-initialize the object
->>>>>>> b2b84690
     SK_ZeroInitialization,
 
     /// C assignment
@@ -993,17 +832,6 @@
     /// An initialization that "converts" an Objective-C object
     /// (not a point to an object) to another Objective-C object type.
     SK_ObjCObjectConversion,
-<<<<<<< HEAD
-    /// \brief Array indexing for initialization by elementwise copy.
-    SK_ArrayLoopIndex,
-    /// \brief Array initialization by elementwise copy.
-    SK_ArrayLoopInit,
-    /// \brief Array initialization (from an array rvalue).
-    SK_ArrayInit,
-    /// \brief Array initialization (from an array rvalue) as a GNU extension.
-    SK_GNUArrayInit,
-    /// \brief Array initialization from a parenthesized initializer list.
-=======
 
     /// Array indexing for initialization by elementwise copy.
     SK_ArrayLoopIndex,
@@ -1018,7 +846,6 @@
     SK_GNUArrayInit,
 
     /// Array initialization from a parenthesized initializer list.
->>>>>>> b2b84690
     /// This is a GNU C++ extension.
     SK_ParenthesizedArrayInit,
 
@@ -1033,16 +860,6 @@
 
     /// Construct a std::initializer_list from an initializer list.
     SK_StdInitializerList,
-<<<<<<< HEAD
-    /// \brief Perform initialization via a constructor taking a single
-    /// std::initializer_list argument.
-    SK_StdInitializerListConstructorCall,
-    /// \brief Initialize an OpenCL sampler from an integer.
-    SK_OCLSamplerInit,
-    /// \brief Initialize queue_t from 0.
-    SK_OCLZeroQueue,
-    /// \brief Passing zero to a function where OpenCL event_t is expected.
-=======
 
     /// Perform initialization via a constructor taking a single
     /// std::initializer_list argument.
@@ -1055,7 +872,6 @@
     SK_OCLZeroQueue,
 
     /// Passing zero to a function where OpenCL event_t is expected.
->>>>>>> b2b84690
     SK_OCLZeroEvent
   };
   
@@ -1111,17 +927,11 @@
   enum FailureKind {
     /// Too many initializers provided for a reference.
     FK_TooManyInitsForReference,
-<<<<<<< HEAD
-    /// \brief Reference initialized from a parenthesized initializer list.
-    FK_ParenthesizedListInitForReference,
-    /// \brief Array must be initialized with an initializer list.
-=======
 
     /// Reference initialized from a parenthesized initializer list.
     FK_ParenthesizedListInitForReference,
 
     /// Array must be initialized with an initializer list.
->>>>>>> b2b84690
     FK_ArrayNeedsInitList,
 
     /// Array must be initialized with an initializer list or a 
@@ -1162,13 +972,6 @@
 
     /// Non-const lvalue reference binding to a temporary.
     FK_NonConstLValueReferenceBindingToTemporary,
-<<<<<<< HEAD
-    /// \brief Non-const lvalue reference binding to a bit-field.
-    FK_NonConstLValueReferenceBindingToBitfield,
-    /// \brief Non-const lvalue reference binding to a vector element.
-    FK_NonConstLValueReferenceBindingToVectorElement,
-    /// \brief Non-const lvalue reference binding to an lvalue of unrelated
-=======
 
     /// Non-const lvalue reference binding to a bit-field.
     FK_NonConstLValueReferenceBindingToBitfield,
@@ -1177,7 +980,6 @@
     FK_NonConstLValueReferenceBindingToVectorElement,
 
     /// Non-const lvalue reference binding to an lvalue of unrelated
->>>>>>> b2b84690
     /// type.
     FK_NonConstLValueReferenceBindingToUnrelated,
 
@@ -1198,17 +1000,11 @@
 
     /// Too many initializers for scalar
     FK_TooManyInitsForScalar,
-<<<<<<< HEAD
-    /// \brief Scalar initialized from a parenthesized initializer list.
-    FK_ParenthesizedListInitForScalar,
-    /// \brief Reference initialization from an initializer list
-=======
 
     /// Scalar initialized from a parenthesized initializer list.
     FK_ParenthesizedListInitForScalar,
 
     /// Reference initialization from an initializer list
->>>>>>> b2b84690
     FK_ReferenceBindingToInitList,
 
     /// Initialization of some unused destination type with an
@@ -1239,19 +1035,12 @@
     /// Initializer has a placeholder type which cannot be
     /// resolved by initialization.
     FK_PlaceholderType,
-<<<<<<< HEAD
-    /// \brief Trying to take the address of a function that doesn't support
-    /// having its address taken.
-    FK_AddressOfUnaddressableFunction,
-    /// \brief List-copy-initialization chose an explicit constructor.
-=======
 
     /// Trying to take the address of a function that doesn't support
     /// having its address taken.
     FK_AddressOfUnaddressableFunction,
 
     /// List-copy-initialization chose an explicit constructor.
->>>>>>> b2b84690
     FK_ExplicitConstructor,
   };
   
@@ -1268,21 +1057,13 @@
   /// The incomplete type that caused a failure.
   QualType FailedIncompleteType;
 
-<<<<<<< HEAD
-  /// \brief The fixit that needs to be applied to make this initialization
-=======
   /// The fixit that needs to be applied to make this initialization
->>>>>>> b2b84690
   /// succeed.
   std::string ZeroInitializationFixit;
   SourceLocation ZeroInitializationFixitLoc;
 
 public:
-<<<<<<< HEAD
-  /// \brief Call for initializations are invalid but that would be valid
-=======
   /// Call for initializations are invalid but that would be valid
->>>>>>> b2b84690
   /// zero initialzations if Fixit was applied.
   void SetZeroInitializationFixit(const std::string& Fixit, SourceLocation L) {
     ZeroInitializationFixit = Fixit;
@@ -1290,12 +1071,7 @@
   }
 
 private:
-<<<<<<< HEAD
-  
-  /// \brief Prints a follow-up note that highlights the location of
-=======
   /// Prints a follow-up note that highlights the location of
->>>>>>> b2b84690
   /// the initialized entity, if it's remote.
   void PrintInitLocationNote(Sema &S, const InitializedEntity &Entity);
 
@@ -1373,11 +1149,7 @@
   /// Set the kind of sequence computed.
   void setSequenceKind(enum SequenceKind SK) { SequenceKind = SK; }
   
-<<<<<<< HEAD
-  /// \brief Determine whether the initialization sequence is valid.
-=======
   /// Determine whether the initialization sequence is valid.
->>>>>>> b2b84690
   explicit operator bool() const { return !Failed(); }
 
   /// Determine whether the initialization sequence is invalid.
@@ -1388,18 +1160,11 @@
   step_iterator step_begin() const { return Steps.begin(); }
   step_iterator step_end()   const { return Steps.end(); }
 
-<<<<<<< HEAD
-  typedef llvm::iterator_range<step_iterator> step_range;
+  using step_range = llvm::iterator_range<step_iterator>;
+
   step_range steps() const { return {step_begin(), step_end()}; }
 
-  /// \brief Determine whether this initialization is a direct reference 
-=======
-  using step_range = llvm::iterator_range<step_iterator>;
-
-  step_range steps() const { return {step_begin(), step_end()}; }
-
   /// Determine whether this initialization is a direct reference 
->>>>>>> b2b84690
   /// binding (C++ [dcl.init.ref]).
   bool isDirectReferenceBinding() const;
   
@@ -1459,19 +1224,11 @@
   /// \param T The type of the temporary being created.
   void AddExtraneousCopyToTemporary(QualType T);
 
-<<<<<<< HEAD
-  /// \brief Add a new step that makes a copy of the input to an object of
-  /// the given type, as the final step in class copy-initialization.
-  void AddFinalCopy(QualType T);
-
-  /// \brief Add a new step invoking a conversion function, which is either
-=======
   /// Add a new step that makes a copy of the input to an object of
   /// the given type, as the final step in class copy-initialization.
   void AddFinalCopy(QualType T);
 
   /// Add a new step invoking a conversion function, which is either
->>>>>>> b2b84690
   /// a constructor or a conversion function.
   void AddUserConversionStep(FunctionDecl *Function,
                              DeclAccessPair FoundDecl,
@@ -1483,19 +1240,11 @@
   void AddQualificationConversionStep(QualType Ty,
                                      ExprValueKind Category);
 
-<<<<<<< HEAD
-  /// \brief Add a new step that performs conversion from non-atomic to atomic
-  /// type.
-  void AddAtomicConversionStep(QualType Ty);
-
-  /// \brief Add a new step that performs a load of the given type.
-=======
   /// Add a new step that performs conversion from non-atomic to atomic
   /// type.
   void AddAtomicConversionStep(QualType Ty);
 
   /// Add a new step that performs a load of the given type.
->>>>>>> b2b84690
   ///
   /// Although the term "LValueToRValue" is conventional, this applies to both
   /// lvalues and xvalues.
@@ -1536,16 +1285,8 @@
   /// always a no-op.
   void AddObjCObjectConversionStep(QualType T);
 
-<<<<<<< HEAD
-  /// \brief Add an array initialization loop step.
-  void AddArrayInitLoopStep(QualType T, QualType EltTy);
-
-  /// \brief Add an array initialization step.
-  void AddArrayInitStep(QualType T, bool IsGNUExtension);
-=======
   /// Add an array initialization loop step.
   void AddArrayInitLoopStep(QualType T, QualType EltTy);
->>>>>>> b2b84690
 
   /// Add an array initialization step.
   void AddArrayInitStep(QualType T, bool IsGNUExtension);
@@ -1572,17 +1313,10 @@
   /// constant.
   void AddOCLZeroEventStep(QualType T);
 
-<<<<<<< HEAD
-  /// \brief Add a step to initialize an OpenCL queue_t from 0.
-  void AddOCLZeroQueueStep(QualType T);
-
-  /// \brief Add steps to unwrap a initializer list for a reference around a
-=======
   /// Add a step to initialize an OpenCL queue_t from 0.
   void AddOCLZeroQueueStep(QualType T);
 
   /// Add steps to unwrap a initializer list for a reference around a
->>>>>>> b2b84690
   /// single element and rewrap it at the end.
   void RewrapReferenceInitList(QualType T, InitListExpr *Syntactic);
 
