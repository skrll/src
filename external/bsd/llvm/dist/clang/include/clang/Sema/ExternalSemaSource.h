//===--- ExternalSemaSource.h - External Sema Interface ---------*- C++ -*-===//
//
//                     The LLVM Compiler Infrastructure
//
// This file is distributed under the University of Illinois Open Source
// License. See LICENSE.TXT for details.
//
//===----------------------------------------------------------------------===//
//
//  This file defines the ExternalSemaSource interface.
//
//===----------------------------------------------------------------------===//
#ifndef LLVM_CLANG_SEMA_EXTERNALSEMASOURCE_H
#define LLVM_CLANG_SEMA_EXTERNALSEMASOURCE_H

#include "clang/AST/ExternalASTSource.h"
#include "clang/AST/Type.h"
#include "clang/Sema/TypoCorrection.h"
#include "clang/Sema/Weak.h"
#include "llvm/ADT/MapVector.h"
#include <utility>

namespace llvm {
template <class T, unsigned n> class SmallSetVector;
}

namespace clang {

class CXXConstructorDecl;
class CXXDeleteExpr;
class CXXRecordDecl;
class DeclaratorDecl;
class LookupResult;
struct ObjCMethodList;
class Scope;
class Sema;
class TypedefNameDecl;
class ValueDecl;
class VarDecl;
struct LateParsedTemplate;

/// A simple structure that captures a vtable use for the purposes of
/// the \c ExternalSemaSource.
struct ExternalVTableUse {
  CXXRecordDecl *Record;
  SourceLocation Location;
  bool DefinitionRequired;
};
  
/// An abstract interface that should be implemented by
/// external AST sources that also provide information for semantic
/// analysis.
class ExternalSemaSource : public ExternalASTSource {
public:
  ExternalSemaSource() {
    ExternalASTSource::SemaSource = true;
  }

  ~ExternalSemaSource() override;

  /// Initialize the semantic source with the Sema instance
  /// being used to perform semantic analysis on the abstract syntax
  /// tree.
  virtual void InitializeSema(Sema &S) {}

  /// Inform the semantic consumer that Sema is no longer available.
  virtual void ForgetSema() {}

  /// Load the contents of the global method pool for a given
  /// selector.
  virtual void ReadMethodPool(Selector Sel);

  /// Load the contents of the global method pool for a given
  /// selector if necessary.
  virtual void updateOutOfDateSelector(Selector Sel);

<<<<<<< HEAD
  /// \brief Load the set of namespaces that are known to the external source,
=======
  /// Load the set of namespaces that are known to the external source,
>>>>>>> b2b84690
  /// which will be used during typo correction.
  virtual void ReadKnownNamespaces(
                           SmallVectorImpl<NamespaceDecl *> &Namespaces);

  /// Load the set of used but not defined functions or variables with
  /// internal linkage, or used but not defined internal functions.
  virtual void
  ReadUndefinedButUsed(llvm::MapVector<NamedDecl *, SourceLocation> &Undefined);

  virtual void ReadMismatchingDeleteExpressions(llvm::MapVector<
      FieldDecl *, llvm::SmallVector<std::pair<SourceLocation, bool>, 4>> &);

  /// Do last resort, unqualified lookup on a LookupResult that
  /// Sema cannot find.
  ///
  /// \param R a LookupResult that is being recovered.
  ///
  /// \param S the Scope of the identifier occurrence.
  ///
  /// \return true to tell Sema to recover using the LookupResult.
  virtual bool LookupUnqualified(LookupResult &R, Scope *S) { return false; }

  /// Read the set of tentative definitions known to the external Sema
  /// source.
  ///
  /// The external source should append its own tentative definitions to the
  /// given vector of tentative definitions. Note that this routine may be
  /// invoked multiple times; the external source should take care not to
  /// introduce the same declarations repeatedly.
  virtual void ReadTentativeDefinitions(
                                  SmallVectorImpl<VarDecl *> &TentativeDefs) {}
  
  /// Read the set of unused file-scope declarations known to the
  /// external Sema source.
  ///
  /// The external source should append its own unused, filed-scope to the
  /// given vector of declarations. Note that this routine may be
  /// invoked multiple times; the external source should take care not to
  /// introduce the same declarations repeatedly.
  virtual void ReadUnusedFileScopedDecls(
                 SmallVectorImpl<const DeclaratorDecl *> &Decls) {}
  
  /// Read the set of delegating constructors known to the
  /// external Sema source.
  ///
  /// The external source should append its own delegating constructors to the
  /// given vector of declarations. Note that this routine may be
  /// invoked multiple times; the external source should take care not to
  /// introduce the same declarations repeatedly.
  virtual void ReadDelegatingConstructors(
                 SmallVectorImpl<CXXConstructorDecl *> &Decls) {}

  /// Read the set of ext_vector type declarations known to the
  /// external Sema source.
  ///
  /// The external source should append its own ext_vector type declarations to
  /// the given vector of declarations. Note that this routine may be
  /// invoked multiple times; the external source should take care not to
  /// introduce the same declarations repeatedly.
  virtual void ReadExtVectorDecls(SmallVectorImpl<TypedefNameDecl *> &Decls) {}

<<<<<<< HEAD
  /// \brief Read the set of potentially unused typedefs known to the source.
=======
  /// Read the set of potentially unused typedefs known to the source.
>>>>>>> b2b84690
  ///
  /// The external source should append its own potentially unused local
  /// typedefs to the given vector of declarations. Note that this routine may
  /// be invoked multiple times; the external source should take care not to
  /// introduce the same declarations repeatedly.
  virtual void ReadUnusedLocalTypedefNameCandidates(
      llvm::SmallSetVector<const TypedefNameDecl *, 4> &Decls) {}

  /// Read the set of referenced selectors known to the
  /// external Sema source.
  ///
  /// The external source should append its own referenced selectors to the 
  /// given vector of selectors. Note that this routine 
  /// may be invoked multiple times; the external source should take care not 
  /// to introduce the same selectors repeatedly.
  virtual void ReadReferencedSelectors(
                 SmallVectorImpl<std::pair<Selector, SourceLocation> > &Sels) {}

  /// Read the set of weak, undeclared identifiers known to the
  /// external Sema source.
  ///
  /// The external source should append its own weak, undeclared identifiers to
  /// the given vector. Note that this routine may be invoked multiple times; 
  /// the external source should take care not to introduce the same identifiers
  /// repeatedly.
  virtual void ReadWeakUndeclaredIdentifiers(
                 SmallVectorImpl<std::pair<IdentifierInfo *, WeakInfo> > &WI) {}

  /// Read the set of used vtables known to the external Sema source.
  ///
  /// The external source should append its own used vtables to the given
  /// vector. Note that this routine may be invoked multiple times; the external
  /// source should take care not to introduce the same vtables repeatedly.
  virtual void ReadUsedVTables(SmallVectorImpl<ExternalVTableUse> &VTables) {}

  /// Read the set of pending instantiations known to the external
  /// Sema source.
  ///
  /// The external source should append its own pending instantiations to the
  /// given vector. Note that this routine may be invoked multiple times; the
  /// external source should take care not to introduce the same instantiations
  /// repeatedly.
  virtual void ReadPendingInstantiations(
                 SmallVectorImpl<std::pair<ValueDecl *, 
                                           SourceLocation> > &Pending) {}

  /// Read the set of late parsed template functions for this source.
  ///
  /// The external source should insert its own late parsed template functions
  /// into the map. Note that this routine may be invoked multiple times; the
  /// external source should take care not to introduce the same map entries
  /// repeatedly.
  virtual void ReadLateParsedTemplates(
      llvm::MapVector<const FunctionDecl *, std::unique_ptr<LateParsedTemplate>>
          &LPTMap) {}

  /// \copydoc Sema::CorrectTypo
  /// \note LookupKind must correspond to a valid Sema::LookupNameKind
  ///
  /// ExternalSemaSource::CorrectTypo is always given the first chance to
  /// correct a typo (really, to offer suggestions to repair a failed lookup).
  /// It will even be called when SpellChecking is turned off or after a
  /// fatal error has already been detected.
  virtual TypoCorrection CorrectTypo(const DeclarationNameInfo &Typo,
                                     int LookupKind, Scope *S, CXXScopeSpec *SS,
                                     CorrectionCandidateCallback &CCC,
                                     DeclContext *MemberContext,
                                     bool EnteringContext,
                                     const ObjCObjectPointerType *OPT) {
    return TypoCorrection();
  }

  /// Produces a diagnostic note if the external source contains a
  /// complete definition for \p T.
  ///
  /// \param Loc the location at which a complete type was required but not
  /// provided
  ///
  /// \param T the \c QualType that should have been complete at \p Loc
  ///
  /// \return true if a diagnostic was produced, false otherwise.
  virtual bool MaybeDiagnoseMissingCompleteType(SourceLocation Loc,
                                                QualType T) {
    return false;
  }

  // isa/cast/dyn_cast support
  static bool classof(const ExternalASTSource *Source) {
    return Source->SemaSource;
  }
}; 

} // end namespace clang

#endif<|MERGE_RESOLUTION|>--- conflicted
+++ resolved
@@ -74,11 +74,7 @@
   /// selector if necessary.
   virtual void updateOutOfDateSelector(Selector Sel);
 
-<<<<<<< HEAD
-  /// \brief Load the set of namespaces that are known to the external source,
-=======
   /// Load the set of namespaces that are known to the external source,
->>>>>>> b2b84690
   /// which will be used during typo correction.
   virtual void ReadKnownNamespaces(
                            SmallVectorImpl<NamespaceDecl *> &Namespaces);
@@ -140,11 +136,7 @@
   /// introduce the same declarations repeatedly.
   virtual void ReadExtVectorDecls(SmallVectorImpl<TypedefNameDecl *> &Decls) {}
 
-<<<<<<< HEAD
-  /// \brief Read the set of potentially unused typedefs known to the source.
-=======
   /// Read the set of potentially unused typedefs known to the source.
->>>>>>> b2b84690
   ///
   /// The external source should append its own potentially unused local
   /// typedefs to the given vector of declarations. Note that this routine may
