--- conflicted
+++ resolved
@@ -8,25 +8,13 @@
 //===----------------------------------------------------------------------===//
 ///
 /// \file
-<<<<<<< HEAD
-/// \brief This file provides some common utility functions for processing
-=======
 /// This file provides some common utility functions for processing
->>>>>>> b2b84690
 /// Lambdas.
 ///
 //===----------------------------------------------------------------------===//
 
 #ifndef LLVM_CLANG_SEMA_SEMALAMBDA_H
 #define LLVM_CLANG_SEMA_SEMALAMBDA_H
-<<<<<<< HEAD
-#include "clang/AST/ASTLambda.h"
-#include "clang/Sema/ScopeInfo.h"
-namespace clang {
-class Sema;
-
-/// \brief Examines the FunctionScopeInfo stack to determine the nearest
-=======
 
 #include "clang/AST/ASTLambda.h"
 
@@ -37,7 +25,6 @@
 class Sema;
 
 /// Examines the FunctionScopeInfo stack to determine the nearest
->>>>>>> b2b84690
 /// enclosing lambda (to the current lambda) that is 'capture-capable' for 
 /// the variable referenced in the current lambda (i.e. \p VarToCapture).
 /// If successful, returns the index into Sema's FunctionScopeInfo stack
