--- conflicted
+++ resolved
@@ -67,11 +67,7 @@
         Arg(Template.getAsOpaquePtr()), 
         SS(SS), Loc(TemplateLoc), EllipsisLoc() { }
     
-<<<<<<< HEAD
-    /// \brief Determine whether the given template argument is invalid.
-=======
     /// Determine whether the given template argument is invalid.
->>>>>>> b2b84690
     bool isInvalid() const { return Arg == nullptr; }
     
     /// Determine what kind of template argument we have.
@@ -124,11 +120,7 @@
   private:
     KindType Kind;
     
-<<<<<<< HEAD
-    /// \brief The actual template argument representation, which may be
-=======
     /// The actual template argument representation, which may be
->>>>>>> b2b84690
     /// an \c Sema::TypeTy* (for a type), an Expr* (for an
     /// expression), or an Sema::TemplateTy (for a template).
     void *Arg;
@@ -157,11 +149,7 @@
       : private llvm::TrailingObjects<TemplateIdAnnotation,
                                       ParsedTemplateArgument> {
     friend TrailingObjects;
-<<<<<<< HEAD
-    /// \brief The nested-name-specifier that precedes the template name.
-=======
     /// The nested-name-specifier that precedes the template name.
->>>>>>> b2b84690
     CXXScopeSpec SS;
 
     /// TemplateKWLoc - The location of the template keyword.
@@ -211,12 +199,7 @@
            SourceLocation LAngleLoc, SourceLocation RAngleLoc,
            ArrayRef<ParsedTemplateArgument> TemplateArgs,
            SmallVectorImpl<TemplateIdAnnotation *> &CleanupList) {
-<<<<<<< HEAD
-
-      TemplateIdAnnotation *TemplateId = new (std::malloc(
-=======
       TemplateIdAnnotation *TemplateId = new (llvm::safe_malloc(
->>>>>>> b2b84690
           totalSizeToAlloc<ParsedTemplateArgument>(TemplateArgs.size())))
           TemplateIdAnnotation(SS, TemplateKWLoc, TemplateNameLoc, Name,
                                OperatorKind, OpaqueTemplateName, TemplateKind,
