//===--- MultiplexExternalSemaSource.h - External Sema Interface-*- C++ -*-===//
//
//                     The LLVM Compiler Infrastructure
//
// This file is distributed under the University of Illinois Open Source
// License. See LICENSE.TXT for details.
//
//===----------------------------------------------------------------------===//
//
//  This file defines ExternalSemaSource interface, dispatching to all clients
//
//===----------------------------------------------------------------------===//
#ifndef LLVM_CLANG_SEMA_MULTIPLEXEXTERNALSEMASOURCE_H
#define LLVM_CLANG_SEMA_MULTIPLEXEXTERNALSEMASOURCE_H

#include "clang/Sema/ExternalSemaSource.h"
#include "clang/Sema/Weak.h"
#include "llvm/ADT/SmallVector.h"
#include <utility>

namespace clang {

  class CXXConstructorDecl;
  class CXXRecordDecl;
  class DeclaratorDecl;
  struct ExternalVTableUse;
  class LookupResult;
  class NamespaceDecl;
  class Scope;
  class Sema;
  class TypedefNameDecl;
  class ValueDecl;
  class VarDecl;


/// An abstract interface that should be implemented by
/// external AST sources that also provide information for semantic
/// analysis.
class MultiplexExternalSemaSource : public ExternalSemaSource {

private:
  SmallVector<ExternalSemaSource *, 2> Sources; // doesn't own them.

public:
  
  ///Constructs a new multiplexing external sema source and appends the
  /// given element to it.
  ///
  ///\param[in] s1 - A non-null (old) ExternalSemaSource.
  ///\param[in] s2 - A non-null (new) ExternalSemaSource.
  ///
  MultiplexExternalSemaSource(ExternalSemaSource& s1, ExternalSemaSource& s2);

  ~MultiplexExternalSemaSource() override;

  ///Appends new source to the source list.
  ///
  ///\param[in] source - An ExternalSemaSource.
  ///
  void addSource(ExternalSemaSource &source);

  //===--------------------------------------------------------------------===//
  // ExternalASTSource.
  //===--------------------------------------------------------------------===//

  /// Resolve a declaration ID into a declaration, potentially
  /// building a new declaration.
  Decl *GetExternalDecl(uint32_t ID) override;
<<<<<<< HEAD

  /// \brief Complete the redeclaration chain if it's been extended since the
  /// previous generation of the AST source.
  void CompleteRedeclChain(const Decl *D) override;

  /// \brief Resolve a selector ID into a selector.
  Selector GetExternalSelector(uint32_t ID) override;
=======

  /// Complete the redeclaration chain if it's been extended since the
  /// previous generation of the AST source.
  void CompleteRedeclChain(const Decl *D) override;
>>>>>>> b2b84690

  /// Resolve a selector ID into a selector.
  Selector GetExternalSelector(uint32_t ID) override;

  /// Returns the number of selectors known to the external AST
  /// source.
  uint32_t GetNumExternalSelectors() override;

  /// Resolve the offset of a statement in the decl stream into
  /// a statement.
  Stmt *GetExternalDeclStmt(uint64_t Offset) override;

  /// Resolve the offset of a set of C++ base specifiers in the decl
  /// stream into an array of specifiers.
  CXXBaseSpecifier *GetExternalCXXBaseSpecifiers(uint64_t Offset) override;

<<<<<<< HEAD
  /// \brief Resolve a handle to a list of ctor initializers into the list of
=======
  /// Resolve a handle to a list of ctor initializers into the list of
>>>>>>> b2b84690
  /// initializers themselves.
  CXXCtorInitializer **GetExternalCXXCtorInitializers(uint64_t Offset) override;

  ExtKind hasExternalDefinitions(const Decl *D) override;

  /// Find all declarations with the given name in the
  /// given context.
  bool FindExternalVisibleDeclsByName(const DeclContext *DC,
                                      DeclarationName Name) override;

  /// Ensures that the table of all visible declarations inside this
  /// context is up to date.
  void completeVisibleDeclsMap(const DeclContext *DC) override;

  /// Finds all declarations lexically contained within the given
  /// DeclContext, after applying an optional filter predicate.
  ///
  /// \param IsKindWeWant a predicate function that returns true if the passed
  /// declaration kind is one we are looking for.
  void
  FindExternalLexicalDecls(const DeclContext *DC,
                           llvm::function_ref<bool(Decl::Kind)> IsKindWeWant,
                           SmallVectorImpl<Decl *> &Result) override;

<<<<<<< HEAD
  /// \brief Get the decls that are contained in a file in the Offset/Length
=======
  /// Get the decls that are contained in a file in the Offset/Length
>>>>>>> b2b84690
  /// range. \p Length can be 0 to indicate a point at \p Offset instead of
  /// a range. 
  void FindFileRegionDecls(FileID File, unsigned Offset,unsigned Length,
                           SmallVectorImpl<Decl *> &Decls) override;

  /// Gives the external AST source an opportunity to complete
  /// an incomplete type.
  void CompleteType(TagDecl *Tag) override;

  /// Gives the external AST source an opportunity to complete an
  /// incomplete Objective-C class.
  ///
  /// This routine will only be invoked if the "externally completed" bit is
  /// set on the ObjCInterfaceDecl via the function 
  /// \c ObjCInterfaceDecl::setExternallyCompleted().
  void CompleteType(ObjCInterfaceDecl *Class) override;

<<<<<<< HEAD
  /// \brief Loads comment ranges.
=======
  /// Loads comment ranges.
>>>>>>> b2b84690
  void ReadComments() override;

  /// Notify ExternalASTSource that we started deserialization of
  /// a decl or type so until FinishedDeserializing is called there may be
  /// decls that are initializing. Must be paired with FinishedDeserializing.
  void StartedDeserializing() override;

  /// Notify ExternalASTSource that we finished the deserialization of
  /// a decl or type. Must be paired with StartedDeserializing.
  void FinishedDeserializing() override;

  /// Function that will be invoked when we begin parsing a new
  /// translation unit involving this external AST source.
  void StartTranslationUnit(ASTConsumer *Consumer) override;

  /// Print any statistics that have been gathered regarding
  /// the external AST source.
  void PrintStats() override;
<<<<<<< HEAD
  
  
  /// \brief Perform layout on the given record.
=======

  /// Retrieve the module that corresponds to the given module ID.
  Module *getModule(unsigned ID) override;

  bool DeclIsFromPCHWithObjectFile(const Decl *D) override;

  /// Perform layout on the given record.
>>>>>>> b2b84690
  ///
  /// This routine allows the external AST source to provide an specific 
  /// layout for a record, overriding the layout that would normally be
  /// constructed. It is intended for clients who receive specific layout
  /// details rather than source code (such as LLDB). The client is expected
  /// to fill in the field offsets, base offsets, virtual base offsets, and
  /// complete object size.
  ///
  /// \param Record The record whose layout is being requested.
  ///
  /// \param Size The final size of the record, in bits.
  ///
  /// \param Alignment The final alignment of the record, in bits.
  ///
  /// \param FieldOffsets The offset of each of the fields within the record,
  /// expressed in bits. All of the fields must be provided with offsets.
  ///
  /// \param BaseOffsets The offset of each of the direct, non-virtual base
  /// classes. If any bases are not given offsets, the bases will be laid 
  /// out according to the ABI.
  ///
  /// \param VirtualBaseOffsets The offset of each of the virtual base classes
  /// (either direct or not). If any bases are not given offsets, the bases will 
  /// be laid out according to the ABI.
  /// 
  /// \returns true if the record layout was provided, false otherwise.
  bool
  layoutRecordType(const RecordDecl *Record,
                   uint64_t &Size, uint64_t &Alignment,
                   llvm::DenseMap<const FieldDecl *, uint64_t> &FieldOffsets,
                 llvm::DenseMap<const CXXRecordDecl *, CharUnits> &BaseOffsets,
                 llvm::DenseMap<const CXXRecordDecl *,
                                CharUnits> &VirtualBaseOffsets) override;

  /// Return the amount of memory used by memory buffers, breaking down
  /// by heap-backed versus mmap'ed memory.
  void getMemoryBufferSizes(MemoryBufferSizes &sizes) const override;

  //===--------------------------------------------------------------------===//
  // ExternalSemaSource.
  //===--------------------------------------------------------------------===//

  /// Initialize the semantic source with the Sema instance
  /// being used to perform semantic analysis on the abstract syntax
  /// tree.
  void InitializeSema(Sema &S) override;

<<<<<<< HEAD
  /// \brief Inform the semantic consumer that Sema is no longer available.
=======
  /// Inform the semantic consumer that Sema is no longer available.
>>>>>>> b2b84690
  void ForgetSema() override;

  /// Load the contents of the global method pool for a given
  /// selector.
  void ReadMethodPool(Selector Sel) override;

  /// Load the contents of the global method pool for a given
  /// selector if necessary.
  void updateOutOfDateSelector(Selector Sel) override;

  /// Load the set of namespaces that are known to the external source,
  /// which will be used during typo correction.
  void
  ReadKnownNamespaces(SmallVectorImpl<NamespaceDecl*> &Namespaces) override;

  /// Load the set of used but not defined functions or variables with
  /// internal linkage, or used but not defined inline functions.
  void ReadUndefinedButUsed(
      llvm::MapVector<NamedDecl *, SourceLocation> &Undefined) override;

  void ReadMismatchingDeleteExpressions(llvm::MapVector<
      FieldDecl *, llvm::SmallVector<std::pair<SourceLocation, bool>, 4>> &
                                            Exprs) override;

<<<<<<< HEAD
  /// \brief Do last resort, unqualified lookup on a LookupResult that
=======
  /// Do last resort, unqualified lookup on a LookupResult that
>>>>>>> b2b84690
  /// Sema cannot find.
  ///
  /// \param R a LookupResult that is being recovered.
  ///
  /// \param S the Scope of the identifier occurrence.
  ///
  /// \return true to tell Sema to recover using the LookupResult.
  bool LookupUnqualified(LookupResult &R, Scope *S) override;

  /// Read the set of tentative definitions known to the external Sema
  /// source.
  ///
  /// The external source should append its own tentative definitions to the
  /// given vector of tentative definitions. Note that this routine may be
  /// invoked multiple times; the external source should take care not to
  /// introduce the same declarations repeatedly.
  void ReadTentativeDefinitions(SmallVectorImpl<VarDecl*> &Defs) override;

<<<<<<< HEAD
  /// \brief Read the set of unused file-scope declarations known to the
=======
  /// Read the set of unused file-scope declarations known to the
>>>>>>> b2b84690
  /// external Sema source.
  ///
  /// The external source should append its own unused, filed-scope to the
  /// given vector of declarations. Note that this routine may be
  /// invoked multiple times; the external source should take care not to
  /// introduce the same declarations repeatedly.
  void ReadUnusedFileScopedDecls(
                        SmallVectorImpl<const DeclaratorDecl*> &Decls) override;

<<<<<<< HEAD
  /// \brief Read the set of delegating constructors known to the
=======
  /// Read the set of delegating constructors known to the
>>>>>>> b2b84690
  /// external Sema source.
  ///
  /// The external source should append its own delegating constructors to the
  /// given vector of declarations. Note that this routine may be
  /// invoked multiple times; the external source should take care not to
  /// introduce the same declarations repeatedly.
  void ReadDelegatingConstructors(
                          SmallVectorImpl<CXXConstructorDecl*> &Decls) override;

  /// Read the set of ext_vector type declarations known to the
  /// external Sema source.
  ///
  /// The external source should append its own ext_vector type declarations to
  /// the given vector of declarations. Note that this routine may be
  /// invoked multiple times; the external source should take care not to
  /// introduce the same declarations repeatedly.
  void ReadExtVectorDecls(SmallVectorImpl<TypedefNameDecl*> &Decls) override;

<<<<<<< HEAD
  /// \brief Read the set of potentially unused typedefs known to the source.
=======
  /// Read the set of potentially unused typedefs known to the source.
>>>>>>> b2b84690
  ///
  /// The external source should append its own potentially unused local
  /// typedefs to the given vector of declarations. Note that this routine may
  /// be invoked multiple times; the external source should take care not to
  /// introduce the same declarations repeatedly.
  void ReadUnusedLocalTypedefNameCandidates(
      llvm::SmallSetVector<const TypedefNameDecl *, 4> &Decls) override;

  /// Read the set of referenced selectors known to the
  /// external Sema source.
  ///
  /// The external source should append its own referenced selectors to the 
  /// given vector of selectors. Note that this routine 
  /// may be invoked multiple times; the external source should take care not 
  /// to introduce the same selectors repeatedly.
  void ReadReferencedSelectors(SmallVectorImpl<std::pair<Selector,
                                              SourceLocation> > &Sels) override;

  /// Read the set of weak, undeclared identifiers known to the
  /// external Sema source.
  ///
  /// The external source should append its own weak, undeclared identifiers to
  /// the given vector. Note that this routine may be invoked multiple times; 
  /// the external source should take care not to introduce the same identifiers
  /// repeatedly.
  void ReadWeakUndeclaredIdentifiers(
           SmallVectorImpl<std::pair<IdentifierInfo*, WeakInfo> > &WI) override;

  /// Read the set of used vtables known to the external Sema source.
  ///
  /// The external source should append its own used vtables to the given
  /// vector. Note that this routine may be invoked multiple times; the external
  /// source should take care not to introduce the same vtables repeatedly.
  void ReadUsedVTables(SmallVectorImpl<ExternalVTableUse> &VTables) override;

  /// Read the set of pending instantiations known to the external
  /// Sema source.
  ///
  /// The external source should append its own pending instantiations to the
  /// given vector. Note that this routine may be invoked multiple times; the
  /// external source should take care not to introduce the same instantiations
  /// repeatedly.
  void ReadPendingInstantiations(
     SmallVectorImpl<std::pair<ValueDecl*, SourceLocation> >& Pending) override;

  /// Read the set of late parsed template functions for this source.
  ///
  /// The external source should insert its own late parsed template functions
  /// into the map. Note that this routine may be invoked multiple times; the
  /// external source should take care not to introduce the same map entries
  /// repeatedly.
  void ReadLateParsedTemplates(
      llvm::MapVector<const FunctionDecl *, std::unique_ptr<LateParsedTemplate>>
          &LPTMap) override;

  /// \copydoc ExternalSemaSource::CorrectTypo
  /// \note Returns the first nonempty correction.
  TypoCorrection CorrectTypo(const DeclarationNameInfo &Typo,
                             int LookupKind, Scope *S, CXXScopeSpec *SS,
                             CorrectionCandidateCallback &CCC,
                             DeclContext *MemberContext,
                             bool EnteringContext,
                             const ObjCObjectPointerType *OPT) override;

<<<<<<< HEAD
  /// \brief Produces a diagnostic note if one of the attached sources
=======
  /// Produces a diagnostic note if one of the attached sources
>>>>>>> b2b84690
  /// contains a complete definition for \p T. Queries the sources in list
  /// order until the first one claims that a diagnostic was produced.
  ///
  /// \param Loc the location at which a complete type was required but not
  /// provided
  ///
  /// \param T the \c QualType that should have been complete at \p Loc
  ///
  /// \return true if a diagnostic was produced, false otherwise.
  bool MaybeDiagnoseMissingCompleteType(SourceLocation Loc,
                                        QualType T) override;

  // isa/cast/dyn_cast support
  static bool classof(const MultiplexExternalSemaSource*) { return true; }
  //static bool classof(const ExternalSemaSource*) { return true; }
}; 

} // end namespace clang

#endif<|MERGE_RESOLUTION|>--- conflicted
+++ resolved
@@ -66,20 +66,10 @@
   /// Resolve a declaration ID into a declaration, potentially
   /// building a new declaration.
   Decl *GetExternalDecl(uint32_t ID) override;
-<<<<<<< HEAD
-
-  /// \brief Complete the redeclaration chain if it's been extended since the
-  /// previous generation of the AST source.
-  void CompleteRedeclChain(const Decl *D) override;
-
-  /// \brief Resolve a selector ID into a selector.
-  Selector GetExternalSelector(uint32_t ID) override;
-=======
 
   /// Complete the redeclaration chain if it's been extended since the
   /// previous generation of the AST source.
   void CompleteRedeclChain(const Decl *D) override;
->>>>>>> b2b84690
 
   /// Resolve a selector ID into a selector.
   Selector GetExternalSelector(uint32_t ID) override;
@@ -96,11 +86,7 @@
   /// stream into an array of specifiers.
   CXXBaseSpecifier *GetExternalCXXBaseSpecifiers(uint64_t Offset) override;
 
-<<<<<<< HEAD
-  /// \brief Resolve a handle to a list of ctor initializers into the list of
-=======
   /// Resolve a handle to a list of ctor initializers into the list of
->>>>>>> b2b84690
   /// initializers themselves.
   CXXCtorInitializer **GetExternalCXXCtorInitializers(uint64_t Offset) override;
 
@@ -125,11 +111,7 @@
                            llvm::function_ref<bool(Decl::Kind)> IsKindWeWant,
                            SmallVectorImpl<Decl *> &Result) override;
 
-<<<<<<< HEAD
-  /// \brief Get the decls that are contained in a file in the Offset/Length
-=======
   /// Get the decls that are contained in a file in the Offset/Length
->>>>>>> b2b84690
   /// range. \p Length can be 0 to indicate a point at \p Offset instead of
   /// a range. 
   void FindFileRegionDecls(FileID File, unsigned Offset,unsigned Length,
@@ -147,11 +129,7 @@
   /// \c ObjCInterfaceDecl::setExternallyCompleted().
   void CompleteType(ObjCInterfaceDecl *Class) override;
 
-<<<<<<< HEAD
-  /// \brief Loads comment ranges.
-=======
   /// Loads comment ranges.
->>>>>>> b2b84690
   void ReadComments() override;
 
   /// Notify ExternalASTSource that we started deserialization of
@@ -170,11 +148,6 @@
   /// Print any statistics that have been gathered regarding
   /// the external AST source.
   void PrintStats() override;
-<<<<<<< HEAD
-  
-  
-  /// \brief Perform layout on the given record.
-=======
 
   /// Retrieve the module that corresponds to the given module ID.
   Module *getModule(unsigned ID) override;
@@ -182,7 +155,6 @@
   bool DeclIsFromPCHWithObjectFile(const Decl *D) override;
 
   /// Perform layout on the given record.
->>>>>>> b2b84690
   ///
   /// This routine allows the external AST source to provide an specific 
   /// layout for a record, overriding the layout that would normally be
@@ -230,11 +202,7 @@
   /// tree.
   void InitializeSema(Sema &S) override;
 
-<<<<<<< HEAD
-  /// \brief Inform the semantic consumer that Sema is no longer available.
-=======
   /// Inform the semantic consumer that Sema is no longer available.
->>>>>>> b2b84690
   void ForgetSema() override;
 
   /// Load the contents of the global method pool for a given
@@ -259,11 +227,7 @@
       FieldDecl *, llvm::SmallVector<std::pair<SourceLocation, bool>, 4>> &
                                             Exprs) override;
 
-<<<<<<< HEAD
-  /// \brief Do last resort, unqualified lookup on a LookupResult that
-=======
   /// Do last resort, unqualified lookup on a LookupResult that
->>>>>>> b2b84690
   /// Sema cannot find.
   ///
   /// \param R a LookupResult that is being recovered.
@@ -282,11 +246,7 @@
   /// introduce the same declarations repeatedly.
   void ReadTentativeDefinitions(SmallVectorImpl<VarDecl*> &Defs) override;
 
-<<<<<<< HEAD
-  /// \brief Read the set of unused file-scope declarations known to the
-=======
   /// Read the set of unused file-scope declarations known to the
->>>>>>> b2b84690
   /// external Sema source.
   ///
   /// The external source should append its own unused, filed-scope to the
@@ -296,11 +256,7 @@
   void ReadUnusedFileScopedDecls(
                         SmallVectorImpl<const DeclaratorDecl*> &Decls) override;
 
-<<<<<<< HEAD
-  /// \brief Read the set of delegating constructors known to the
-=======
   /// Read the set of delegating constructors known to the
->>>>>>> b2b84690
   /// external Sema source.
   ///
   /// The external source should append its own delegating constructors to the
@@ -319,11 +275,7 @@
   /// introduce the same declarations repeatedly.
   void ReadExtVectorDecls(SmallVectorImpl<TypedefNameDecl*> &Decls) override;
 
-<<<<<<< HEAD
-  /// \brief Read the set of potentially unused typedefs known to the source.
-=======
   /// Read the set of potentially unused typedefs known to the source.
->>>>>>> b2b84690
   ///
   /// The external source should append its own potentially unused local
   /// typedefs to the given vector of declarations. Note that this routine may
@@ -388,11 +340,7 @@
                              bool EnteringContext,
                              const ObjCObjectPointerType *OPT) override;
 
-<<<<<<< HEAD
-  /// \brief Produces a diagnostic note if one of the attached sources
-=======
   /// Produces a diagnostic note if one of the attached sources
->>>>>>> b2b84690
   /// contains a complete definition for \p T. Queries the sources in list
   /// order until the first one claims that a diagnostic was produced.
   ///
