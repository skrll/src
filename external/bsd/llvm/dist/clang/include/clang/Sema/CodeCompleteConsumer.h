//===- CodeCompleteConsumer.h - Code Completion Interface -------*- C++ -*-===//
//
//                     The LLVM Compiler Infrastructure
//
// This file is distributed under the University of Illinois Open Source
// License. See LICENSE.TXT for details.
//
//===----------------------------------------------------------------------===//
//
//  This file defines the CodeCompleteConsumer class.
//
//===----------------------------------------------------------------------===//

#ifndef LLVM_CLANG_SEMA_CODECOMPLETECONSUMER_H
#define LLVM_CLANG_SEMA_CODECOMPLETECONSUMER_H

#include "clang-c/Index.h"
<<<<<<< HEAD
#include "clang/AST/CanonicalType.h"
#include "clang/AST/DeclBase.h"
=======
>>>>>>> b2b84690
#include "clang/AST/Type.h"
#include "clang/Basic/LLVM.h"
#include "clang/Sema/CodeCompleteOptions.h"
<<<<<<< HEAD
#include "llvm/ADT/DenseMap.h"
=======
#include "clang/Sema/DeclSpec.h"
#include "llvm/ADT/ArrayRef.h"
#include "llvm/ADT/DenseMap.h"
#include "llvm/ADT/None.h"
#include "llvm/ADT/Optional.h"
#include "llvm/ADT/SmallPtrSet.h"
>>>>>>> b2b84690
#include "llvm/ADT/SmallVector.h"
#include "llvm/ADT/StringRef.h"
#include "llvm/Support/Allocator.h"
#include "llvm/Support/type_traits.h"
#include <cassert>
#include <memory>
#include <string>
#include <utility>

namespace clang {

class ASTContext;
class Decl;
class DeclContext;
class FunctionDecl;
class FunctionTemplateDecl;
class IdentifierInfo;
class LangOptions;
class NamedDecl;
class NestedNameSpecifier;
class Preprocessor;
class RawComment;
class Sema;
class UsingShadowDecl;

/// Default priority values for code-completion results based
/// on their kind.
enum {
  /// Priority for the next initialization in a constructor initializer
  /// list.
  CCP_NextInitializer = 7,

  /// Priority for an enumeration constant inside a switch whose
  /// condition is of the enumeration type.
  CCP_EnumInCase = 7,

  /// Priority for a send-to-super completion.
  CCP_SuperCompletion = 20,

  /// Priority for a declaration that is in the local scope.
  CCP_LocalDeclaration = 34,

  /// Priority for a member declaration found from the current
  /// method or member function.
  CCP_MemberDeclaration = 35,

  /// Priority for a language keyword (that isn't any of the other
  /// categories).
  CCP_Keyword = 40,

  /// Priority for a code pattern.
  CCP_CodePattern = 40,

  /// Priority for a non-type declaration.
  CCP_Declaration = 50,

  /// Priority for a type.
  CCP_Type = CCP_Declaration,

  /// Priority for a constant value (e.g., enumerator).
  CCP_Constant = 65,

  /// Priority for a preprocessor macro.
  CCP_Macro = 70,

  /// Priority for a nested-name-specifier.
  CCP_NestedNameSpecifier = 75,

  /// Priority for a result that isn't likely to be what the user wants,
  /// but is included for completeness.
  CCP_Unlikely = 80,

  /// Priority for the Objective-C "_cmd" implicit parameter.
  CCP_ObjC_cmd = CCP_Unlikely
};

/// Priority value deltas that are added to code-completion results
/// based on the context of the result.
enum {
  /// The result is in a base class.
  CCD_InBaseClass = 2,

  /// The result is a C++ non-static member function whose qualifiers
  /// exactly match the object type on which the member function can be called.
  CCD_ObjectQualifierMatch = -1,

  /// The selector of the given message exactly matches the selector
  /// of the current method, which might imply that some kind of delegation
  /// is occurring.
  CCD_SelectorMatch = -3,

  /// Adjustment to the "bool" type in Objective-C, where the typedef
  /// "BOOL" is preferred.
  CCD_bool_in_ObjC = 1,

  /// Adjustment for KVC code pattern priorities when it doesn't look
  /// like the
  CCD_ProbablyNotObjCCollection = 15,

<<<<<<< HEAD
  /// \brief An Objective-C method being used as a property.
  CCD_MethodAsProperty = 2,

  /// \brief An Objective-C block property completed as a setter with a
=======
  /// An Objective-C method being used as a property.
  CCD_MethodAsProperty = 2,

  /// An Objective-C block property completed as a setter with a
>>>>>>> b2b84690
  /// block placeholder.
  CCD_BlockPropertySetter = 3
};

/// Priority value factors by which we will divide or multiply the
/// priority of a code-completion result.
enum {
  /// Divide by this factor when a code-completion result's type exactly
  /// matches the type we expect.
  CCF_ExactTypeMatch = 4,

  /// Divide by this factor when a code-completion result's type is
  /// similar to the type we expect (e.g., both arithmetic types, both
  /// Objective-C object pointer types).
  CCF_SimilarTypeMatch = 2
};

/// A simplified classification of types used when determining
/// "similar" types for code completion.
enum SimplifiedTypeClass {
  STC_Arithmetic,
  STC_Array,
  STC_Block,
  STC_Function,
  STC_ObjectiveC,
  STC_Other,
  STC_Pointer,
  STC_Record,
  STC_Void
};

/// Determine the simplified type class of the given canonical type.
SimplifiedTypeClass getSimplifiedTypeClass(CanQualType T);

/// Determine the type that this declaration will have if it is used
/// as a type or in an expression.
QualType getDeclUsageType(ASTContext &C, const NamedDecl *ND);

/// Determine the priority to be given to a macro code completion result
/// with the given name.
///
/// \param MacroName The name of the macro.
///
/// \param LangOpts Options describing the current language dialect.
///
/// \param PreferredTypeIsPointer Whether the preferred type for the context
/// of this macro is a pointer type.
unsigned getMacroUsagePriority(StringRef MacroName,
                               const LangOptions &LangOpts,
                               bool PreferredTypeIsPointer = false);

/// Determine the libclang cursor kind associated with the given
/// declaration.
CXCursorKind getCursorKindForDecl(const Decl *D);

/// The context in which code completion occurred, so that the
/// code-completion consumer can process the results accordingly.
class CodeCompletionContext {
public:
  enum Kind {
    /// An unspecified code-completion context.
    CCC_Other,

    /// An unspecified code-completion context where we should also add
    /// macro completions.
    CCC_OtherWithMacros,

    /// Code completion occurred within a "top-level" completion context,
    /// e.g., at namespace or global scope.
    CCC_TopLevel,

    /// Code completion occurred within an Objective-C interface,
    /// protocol, or category interface.
    CCC_ObjCInterface,

    /// Code completion occurred within an Objective-C implementation
    /// or category implementation.
    CCC_ObjCImplementation,

    /// Code completion occurred within the instance variable list of
    /// an Objective-C interface, implementation, or category implementation.
    CCC_ObjCIvarList,

    /// Code completion occurred within a class, struct, or union.
    CCC_ClassStructUnion,

    /// Code completion occurred where a statement (or declaration) is
    /// expected in a function, method, or block.
    CCC_Statement,

    /// Code completion occurred where an expression is expected.
    CCC_Expression,

    /// Code completion occurred where an Objective-C message receiver
    /// is expected.
    CCC_ObjCMessageReceiver,

    /// Code completion occurred on the right-hand side of a member
    /// access expression using the dot operator.
    ///
    /// The results of this completion are the members of the type being
    /// accessed. The type itself is available via
    /// \c CodeCompletionContext::getType().
    CCC_DotMemberAccess,

    /// Code completion occurred on the right-hand side of a member
    /// access expression using the arrow operator.
    ///
    /// The results of this completion are the members of the type being
    /// accessed. The type itself is available via
    /// \c CodeCompletionContext::getType().
    CCC_ArrowMemberAccess,

    /// Code completion occurred on the right-hand side of an Objective-C
    /// property access expression.
    ///
    /// The results of this completion are the members of the type being
    /// accessed. The type itself is available via
    /// \c CodeCompletionContext::getType().
    CCC_ObjCPropertyAccess,

    /// Code completion occurred after the "enum" keyword, to indicate
    /// an enumeration name.
    CCC_EnumTag,

    /// Code completion occurred after the "union" keyword, to indicate
    /// a union name.
    CCC_UnionTag,

    /// Code completion occurred after the "struct" or "class" keyword,
    /// to indicate a struct or class name.
    CCC_ClassOrStructTag,

    /// Code completion occurred where a protocol name is expected.
    CCC_ObjCProtocolName,

    /// Code completion occurred where a namespace or namespace alias
    /// is expected.
    CCC_Namespace,

    /// Code completion occurred where a type name is expected.
    CCC_Type,

    /// Code completion occurred where a new name is expected.
    CCC_Name,

    /// Code completion occurred where a new name is expected and a
    /// qualified name is permissible.
    CCC_PotentiallyQualifiedName,

    /// Code completion occurred where an macro is being defined.
    CCC_MacroName,

    /// Code completion occurred where a macro name is expected
    /// (without any arguments, in the case of a function-like macro).
    CCC_MacroNameUse,

    /// Code completion occurred within a preprocessor expression.
    CCC_PreprocessorExpression,

    /// Code completion occurred where a preprocessor directive is
    /// expected.
    CCC_PreprocessorDirective,

    /// Code completion occurred in a context where natural language is
    /// expected, e.g., a comment or string literal.
    ///
    /// This context usually implies that no completions should be added,
    /// unless they come from an appropriate natural-language dictionary.
    CCC_NaturalLanguage,

    /// Code completion for a selector, as in an \@selector expression.
    CCC_SelectorName,

    /// Code completion within a type-qualifier list.
    CCC_TypeQualifiers,

    /// Code completion in a parenthesized expression, which means that
    /// we may also have types here in C and Objective-C (as well as in C++).
    CCC_ParenthesizedExpression,

    /// Code completion where an Objective-C instance message is
    /// expected.
    CCC_ObjCInstanceMessage,

    /// Code completion where an Objective-C class message is expected.
    CCC_ObjCClassMessage,

    /// Code completion where the name of an Objective-C class is
    /// expected.
    CCC_ObjCInterfaceName,

    /// Code completion where an Objective-C category name is expected.
    CCC_ObjCCategoryName,

    /// An unknown context, in which we are recovering from a parsing
    /// error and don't know which completions we should give.
    CCC_Recovery
  };

  using VisitedContextSet = llvm::SmallPtrSet<DeclContext *, 8>;

private:
  Kind CCKind;

  /// The type that would prefer to see at this point (e.g., the type
  /// of an initializer or function parameter).
  QualType PreferredType;

  /// The type of the base object in a member access expression.
  QualType BaseType;

  /// The identifiers for Objective-C selector parts.
  ArrayRef<IdentifierInfo *> SelIdents;

  /// The scope specifier that comes before the completion token e.g.
  /// "a::b::"
  llvm::Optional<CXXScopeSpec> ScopeSpecifier;

  /// A set of declaration contexts visited by Sema when doing lookup for
  /// code completion.
  VisitedContextSet VisitedContexts;

public:
  /// Construct a new code-completion context of the given kind.
  CodeCompletionContext(Kind CCKind) : CCKind(CCKind), SelIdents(None) {}

  /// Construct a new code-completion context of the given kind.
  CodeCompletionContext(Kind CCKind, QualType T,
                        ArrayRef<IdentifierInfo *> SelIdents = None)
      : CCKind(CCKind), SelIdents(SelIdents) {
    if (CCKind == CCC_DotMemberAccess || CCKind == CCC_ArrowMemberAccess ||
        CCKind == CCC_ObjCPropertyAccess || CCKind == CCC_ObjCClassMessage ||
        CCKind == CCC_ObjCInstanceMessage)
      BaseType = T;
    else
      PreferredType = T;
  }

  /// Retrieve the kind of code-completion context.
  Kind getKind() const { return CCKind; }

  /// Retrieve the type that this expression would prefer to have, e.g.,
  /// if the expression is a variable initializer or a function argument, the
  /// type of the corresponding variable or function parameter.
  QualType getPreferredType() const { return PreferredType; }

  /// Retrieve the type of the base object in a member-access
  /// expression.
  QualType getBaseType() const { return BaseType; }

  /// Retrieve the Objective-C selector identifiers.
  ArrayRef<IdentifierInfo *> getSelIdents() const { return SelIdents; }

  /// Determines whether we want C++ constructors as results within this
  /// context.
  bool wantConstructorResults() const;

  /// Sets the scope specifier that comes before the completion token.
  /// This is expected to be set in code completions on qualfied specifiers
  /// (e.g. "a::b::").
  void setCXXScopeSpecifier(CXXScopeSpec SS) {
    this->ScopeSpecifier = std::move(SS);
  }

  /// Adds a visited context.
  void addVisitedContext(DeclContext *Ctx) {
    VisitedContexts.insert(Ctx);
  }

  /// Retrieves all visited contexts.
  const VisitedContextSet &getVisitedContexts() const {
    return VisitedContexts;
  }

  llvm::Optional<const CXXScopeSpec *> getCXXScopeSpecifier() {
    if (ScopeSpecifier)
      return ScopeSpecifier.getPointer();
    return llvm::None;
  }
};

/// Get string representation of \p Kind, useful for for debugging.
llvm::StringRef getCompletionKindString(CodeCompletionContext::Kind Kind);

/// A "string" used to describe how code completion can
/// be performed for an entity.
///
/// A code completion string typically shows how a particular entity can be
/// used. For example, the code completion string for a function would show
/// the syntax to call it, including the parentheses, placeholders for the
/// arguments, etc.
class CodeCompletionString {
public:
  /// The different kinds of "chunks" that can occur within a code
  /// completion string.
  enum ChunkKind {
    /// The piece of text that the user is expected to type to
    /// match the code-completion string, typically a keyword or the name of a
    /// declarator or macro.
    CK_TypedText,

    /// A piece of text that should be placed in the buffer, e.g.,
    /// parentheses or a comma in a function call.
    CK_Text,

    /// A code completion string that is entirely optional. For example,
    /// an optional code completion string that describes the default arguments
    /// in a function call.
    CK_Optional,

    /// A string that acts as a placeholder for, e.g., a function
    /// call argument.
    CK_Placeholder,

    /// A piece of text that describes something about the result but
    /// should not be inserted into the buffer.
    CK_Informative,
    /// A piece of text that describes the type of an entity or, for
    /// functions and methods, the return type.
    CK_ResultType,

    /// A piece of text that describes the parameter that corresponds
    /// to the code-completion location within a function call, message send,
    /// macro invocation, etc.
    CK_CurrentParameter,

    /// A left parenthesis ('(').
    CK_LeftParen,

    /// A right parenthesis (')').
    CK_RightParen,

    /// A left bracket ('[').
    CK_LeftBracket,

    /// A right bracket (']').
    CK_RightBracket,

    /// A left brace ('{').
    CK_LeftBrace,

    /// A right brace ('}').
    CK_RightBrace,

    /// A left angle bracket ('<').
    CK_LeftAngle,

    /// A right angle bracket ('>').
    CK_RightAngle,

    /// A comma separator (',').
    CK_Comma,

    /// A colon (':').
    CK_Colon,

    /// A semicolon (';').
    CK_SemiColon,

    /// An '=' sign.
    CK_Equal,

    /// Horizontal whitespace (' ').
    CK_HorizontalSpace,

    /// Vertical whitespace ('\\n' or '\\r\\n', depending on the
    /// platform).
    CK_VerticalSpace
  };

  /// One piece of the code completion string.
  struct Chunk {
    /// The kind of data stored in this piece of the code completion
    /// string.
    ChunkKind Kind = CK_Text;

    union {
      /// The text string associated with a CK_Text, CK_Placeholder,
      /// CK_Informative, or CK_Comma chunk.
      /// The string is owned by the chunk and will be deallocated
      /// (with delete[]) when the chunk is destroyed.
      const char *Text;

      /// The code completion string associated with a CK_Optional chunk.
      /// The optional code completion string is owned by the chunk, and will
      /// be deallocated (with delete) when the chunk is destroyed.
      CodeCompletionString *Optional;
    };

<<<<<<< HEAD
    Chunk() : Kind(CK_Text), Text(nullptr) { }
=======
    Chunk() : Text(nullptr) {}
>>>>>>> b2b84690

    explicit Chunk(ChunkKind Kind, const char *Text = "");

    /// Create a new text chunk.
    static Chunk CreateText(const char *Text);

    /// Create a new optional chunk.
    static Chunk CreateOptional(CodeCompletionString *Optional);

    /// Create a new placeholder chunk.
    static Chunk CreatePlaceholder(const char *Placeholder);

    /// Create a new informative chunk.
    static Chunk CreateInformative(const char *Informative);

    /// Create a new result type chunk.
    static Chunk CreateResultType(const char *ResultType);

    /// Create a new current-parameter chunk.
    static Chunk CreateCurrentParameter(const char *CurrentParameter);
  };

private:
  friend class CodeCompletionBuilder;
  friend class CodeCompletionResult;

  /// The number of chunks stored in this string.
  unsigned NumChunks : 16;

  /// The number of annotations for this code-completion result.
  unsigned NumAnnotations : 16;

  /// The priority of this code-completion string.
  unsigned Priority : 16;

  /// The availability of this code-completion result.
  unsigned Availability : 2;

  /// The name of the parent context.
  StringRef ParentName;

  /// A brief documentation comment attached to the declaration of
  /// entity being completed by this result.
  const char *BriefComment;
<<<<<<< HEAD
  
  CodeCompletionString(const CodeCompletionString &) = delete;
  void operator=(const CodeCompletionString &) = delete;
=======
>>>>>>> b2b84690

  CodeCompletionString(const Chunk *Chunks, unsigned NumChunks,
                       unsigned Priority, CXAvailabilityKind Availability,
                       const char **Annotations, unsigned NumAnnotations,
                       StringRef ParentName,
                       const char *BriefComment);
  ~CodeCompletionString() = default;
<<<<<<< HEAD

  friend class CodeCompletionBuilder;
  friend class CodeCompletionResult;
=======
>>>>>>> b2b84690

public:
  CodeCompletionString(const CodeCompletionString &) = delete;
  CodeCompletionString &operator=(const CodeCompletionString &) = delete;

  using iterator = const Chunk *;

  iterator begin() const { return reinterpret_cast<const Chunk *>(this + 1); }
  iterator end() const { return begin() + NumChunks; }
  bool empty() const { return NumChunks == 0; }
  unsigned size() const { return NumChunks; }

  const Chunk &operator[](unsigned I) const {
    assert(I < size() && "Chunk index out-of-range");
    return begin()[I];
  }

  /// Returns the text in the TypedText chunk.
  const char *getTypedText() const;

  /// Retrieve the priority of this code completion result.
  unsigned getPriority() const { return Priority; }

  /// Retrieve the availability of this code completion result.
  unsigned getAvailability() const { return Availability; }

  /// Retrieve the number of annotations for this code completion result.
  unsigned getAnnotationCount() const;

  /// Retrieve the annotation string specified by \c AnnotationNr.
  const char *getAnnotation(unsigned AnnotationNr) const;

  /// Retrieve the name of the parent context.
  StringRef getParentContextName() const {
    return ParentName;
  }

  const char *getBriefComment() const {
    return BriefComment;
  }

  /// Retrieve a string representation of the code completion string,
  /// which is mainly useful for debugging.
  std::string getAsString() const;
};

/// An allocator used specifically for the purpose of code completion.
class CodeCompletionAllocator : public llvm::BumpPtrAllocator {
public:
<<<<<<< HEAD
  /// \brief Copy the given string into this allocator.
  const char *CopyString(const Twine &String);
};

/// \brief Allocator for a cached set of global code completions.
=======
  /// Copy the given string into this allocator.
  const char *CopyString(const Twine &String);
};

/// Allocator for a cached set of global code completions.
>>>>>>> b2b84690
class GlobalCodeCompletionAllocator : public CodeCompletionAllocator {};

class CodeCompletionTUInfo {
  llvm::DenseMap<const DeclContext *, StringRef> ParentNames;
  std::shared_ptr<GlobalCodeCompletionAllocator> AllocatorRef;

public:
  explicit CodeCompletionTUInfo(
      std::shared_ptr<GlobalCodeCompletionAllocator> Allocator)
      : AllocatorRef(std::move(Allocator)) {}

  std::shared_ptr<GlobalCodeCompletionAllocator> getAllocatorRef() const {
    return AllocatorRef;
  }

  CodeCompletionAllocator &getAllocator() const {
    assert(AllocatorRef);
    return *AllocatorRef;
  }

  StringRef getParentName(const DeclContext *DC);
};

} // namespace clang

namespace llvm {

template <> struct isPodLike<clang::CodeCompletionString::Chunk> {
  static const bool value = true;
};

} // namespace llvm

namespace clang {

/// A builder class used to construct new code-completion strings.
class CodeCompletionBuilder {
public:
  using Chunk = CodeCompletionString::Chunk;

private:
  CodeCompletionAllocator &Allocator;
  CodeCompletionTUInfo &CCTUInfo;
  unsigned Priority = 0;
  CXAvailabilityKind Availability = CXAvailability_Available;
  StringRef ParentName;
  const char *BriefComment = nullptr;

  /// The chunks stored in this string.
  SmallVector<Chunk, 4> Chunks;

  SmallVector<const char *, 2> Annotations;

public:
  CodeCompletionBuilder(CodeCompletionAllocator &Allocator,
                        CodeCompletionTUInfo &CCTUInfo)
<<<<<<< HEAD
    : Allocator(Allocator), CCTUInfo(CCTUInfo),
      Priority(0), Availability(CXAvailability_Available),
      BriefComment(nullptr) { }
=======
      : Allocator(Allocator), CCTUInfo(CCTUInfo) {}
>>>>>>> b2b84690

  CodeCompletionBuilder(CodeCompletionAllocator &Allocator,
                        CodeCompletionTUInfo &CCTUInfo,
                        unsigned Priority, CXAvailabilityKind Availability)
<<<<<<< HEAD
    : Allocator(Allocator), CCTUInfo(CCTUInfo),
      Priority(Priority), Availability(Availability),
      BriefComment(nullptr) { }
=======
      : Allocator(Allocator), CCTUInfo(CCTUInfo), Priority(Priority),
        Availability(Availability) {}
>>>>>>> b2b84690

  /// Retrieve the allocator into which the code completion
  /// strings should be allocated.
  CodeCompletionAllocator &getAllocator() const { return Allocator; }

  CodeCompletionTUInfo &getCodeCompletionTUInfo() const { return CCTUInfo; }

  /// Take the resulting completion string.
  ///
  /// This operation can only be performed once.
  CodeCompletionString *TakeString();

  /// Add a new typed-text chunk.
  void AddTypedTextChunk(const char *Text);

  /// Add a new text chunk.
  void AddTextChunk(const char *Text);

  /// Add a new optional chunk.
  void AddOptionalChunk(CodeCompletionString *Optional);

  /// Add a new placeholder chunk.
  void AddPlaceholderChunk(const char *Placeholder);

  /// Add a new informative chunk.
  void AddInformativeChunk(const char *Text);

  /// Add a new result-type chunk.
  void AddResultTypeChunk(const char *ResultType);

  /// Add a new current-parameter chunk.
  void AddCurrentParameterChunk(const char *CurrentParameter);

  /// Add a new chunk.
  void AddChunk(CodeCompletionString::ChunkKind CK, const char *Text = "");

  void AddAnnotation(const char *A) { Annotations.push_back(A); }

  /// Add the parent context information to this code completion.
  void addParentContext(const DeclContext *DC);

  const char *getBriefComment() const { return BriefComment; }
  void addBriefComment(StringRef Comment);

  StringRef getParentName() const { return ParentName; }
};

/// Captures a result of code completion.
class CodeCompletionResult {
public:
  /// Describes the kind of result generated.
  enum ResultKind {
    /// Refers to a declaration.
    RK_Declaration = 0,

    /// Refers to a keyword or symbol.
    RK_Keyword,

    /// Refers to a macro.
    RK_Macro,

    /// Refers to a precomputed pattern.
    RK_Pattern
  };

  /// When Kind == RK_Declaration or RK_Pattern, the declaration we are
  /// referring to. In the latter case, the declaration might be NULL.
  const NamedDecl *Declaration = nullptr;

  union {
    /// When Kind == RK_Keyword, the string representing the keyword
    /// or symbol's spelling.
    const char *Keyword;

    /// When Kind == RK_Pattern, the code-completion string that
    /// describes the completion text to insert.
    CodeCompletionString *Pattern;

    /// When Kind == RK_Macro, the identifier that refers to a macro.
    const IdentifierInfo *Macro;
  };

  /// The priority of this particular code-completion result.
  unsigned Priority;

  /// Specifies which parameter (of a function, Objective-C method,
  /// macro, etc.) we should start with when formatting the result.
  unsigned StartParameter = 0;

  /// The kind of result stored here.
  ResultKind Kind;

  /// The cursor kind that describes this result.
  CXCursorKind CursorKind;

  /// The availability of this result.
  CXAvailabilityKind Availability = CXAvailability_Available;

  /// Fix-its that *must* be applied before inserting the text for the
  /// corresponding completion.
  ///
  /// By default, CodeCompletionBuilder only returns completions with empty
  /// fix-its. Extra completions with non-empty fix-its should be explicitly
  /// requested by setting CompletionOptions::IncludeFixIts.
  ///
  /// For the clients to be able to compute position of the cursor after
  /// applying fix-its, the following conditions are guaranteed to hold for
  /// RemoveRange of the stored fix-its:
  ///  - Ranges in the fix-its are guaranteed to never contain the completion
  ///  point (or identifier under completion point, if any) inside them, except
  ///  at the start or at the end of the range.
  ///  - If a fix-it range starts or ends with completion point (or starts or
  ///  ends after the identifier under completion point), it will contain at
  ///  least one character. It allows to unambiguously recompute completion
  ///  point after applying the fix-it.
  ///
  /// The intuition is that provided fix-its change code around the identifier
  /// we complete, but are not allowed to touch the identifier itself or the
  /// completion point. One example of completions with corrections are the ones
  /// replacing '.' with '->' and vice versa:
  ///
  /// std::unique_ptr<std::vector<int>> vec_ptr;
  /// In 'vec_ptr.^', one of the completions is 'push_back', it requires
  /// replacing '.' with '->'.
  /// In 'vec_ptr->^', one of the completions is 'release', it requires
  /// replacing '->' with '.'.
  std::vector<FixItHint> FixIts;

  /// Whether this result is hidden by another name.
  bool Hidden : 1;

  /// Whether this result was found via lookup into a base class.
  bool QualifierIsInformative : 1;

  /// Whether this declaration is the beginning of a
  /// nested-name-specifier and, therefore, should be followed by '::'.
  bool StartsNestedNameSpecifier : 1;

  /// Whether all parameters (of a function, Objective-C
  /// method, etc.) should be considered "informative".
  bool AllParametersAreInformative : 1;

  /// Whether we're completing a declaration of the given entity,
  /// rather than a use of that entity.
  bool DeclaringEntity : 1;

  /// If the result should have a nested-name-specifier, this is it.
  /// When \c QualifierIsInformative, the nested-name-specifier is
  /// informative rather than required.
  NestedNameSpecifier *Qualifier = nullptr;

<<<<<<< HEAD
  /// \brief Build a result that refers to a declaration.
  CodeCompletionResult(const NamedDecl *Declaration,
                       unsigned Priority,
=======
  /// If this Decl was unshadowed by using declaration, this can store a
  /// pointer to the UsingShadowDecl which was used in the unshadowing process.
  /// This information can be used to uprank CodeCompletionResults / which have
  /// corresponding `using decl::qualified::name;` nearby.
  const UsingShadowDecl *ShadowDecl = nullptr;

  /// Build a result that refers to a declaration.
  CodeCompletionResult(const NamedDecl *Declaration, unsigned Priority,
>>>>>>> b2b84690
                       NestedNameSpecifier *Qualifier = nullptr,
                       bool QualifierIsInformative = false,
                       bool Accessible = true,
                       std::vector<FixItHint> FixIts = std::vector<FixItHint>())
      : Declaration(Declaration), Priority(Priority), Kind(RK_Declaration),
        FixIts(std::move(FixIts)), Hidden(false),
        QualifierIsInformative(QualifierIsInformative),
        StartsNestedNameSpecifier(false), AllParametersAreInformative(false),
        DeclaringEntity(false), Qualifier(Qualifier) {
    // FIXME: Add assert to check FixIts range requirements.
    computeCursorKindAndAvailability(Accessible);
  }

  /// Build a result that refers to a keyword or symbol.
  CodeCompletionResult(const char *Keyword, unsigned Priority = CCP_Keyword)
<<<<<<< HEAD
    : Declaration(nullptr), Keyword(Keyword), Priority(Priority),
      StartParameter(0), Kind(RK_Keyword), CursorKind(CXCursor_NotImplemented),
      Availability(CXAvailability_Available), Hidden(false),
      QualifierIsInformative(0), StartsNestedNameSpecifier(false),
      AllParametersAreInformative(false), DeclaringEntity(false),
      Qualifier(nullptr) {}
=======
      : Keyword(Keyword), Priority(Priority), Kind(RK_Keyword),
        CursorKind(CXCursor_NotImplemented), Hidden(false),
        QualifierIsInformative(false), StartsNestedNameSpecifier(false),
        AllParametersAreInformative(false), DeclaringEntity(false) {}
>>>>>>> b2b84690

  /// Build a result that refers to a macro.
  CodeCompletionResult(const IdentifierInfo *Macro,
                       unsigned Priority = CCP_Macro)
<<<<<<< HEAD
    : Declaration(nullptr), Macro(Macro), Priority(Priority), StartParameter(0),
      Kind(RK_Macro), CursorKind(CXCursor_MacroDefinition),
      Availability(CXAvailability_Available), Hidden(false),
      QualifierIsInformative(0), StartsNestedNameSpecifier(false),
      AllParametersAreInformative(false), DeclaringEntity(false),
      Qualifier(nullptr) {}
=======
      : Macro(Macro), Priority(Priority), Kind(RK_Macro),
        CursorKind(CXCursor_MacroDefinition), Hidden(false),
        QualifierIsInformative(false), StartsNestedNameSpecifier(false),
        AllParametersAreInformative(false), DeclaringEntity(false) {}
>>>>>>> b2b84690

  /// Build a result that refers to a pattern.
  CodeCompletionResult(CodeCompletionString *Pattern,
                       unsigned Priority = CCP_CodePattern,
                       CXCursorKind CursorKind = CXCursor_NotImplemented,
                   CXAvailabilityKind Availability = CXAvailability_Available,
                       const NamedDecl *D = nullptr)
<<<<<<< HEAD
    : Declaration(D), Pattern(Pattern), Priority(Priority), StartParameter(0),
      Kind(RK_Pattern), CursorKind(CursorKind), Availability(Availability),
      Hidden(false), QualifierIsInformative(0),
      StartsNestedNameSpecifier(false), AllParametersAreInformative(false),
      DeclaringEntity(false), Qualifier(nullptr)
  {
  }
=======
      : Declaration(D), Pattern(Pattern), Priority(Priority), Kind(RK_Pattern),
        CursorKind(CursorKind), Availability(Availability), Hidden(false),
        QualifierIsInformative(false), StartsNestedNameSpecifier(false),
        AllParametersAreInformative(false), DeclaringEntity(false) {}
>>>>>>> b2b84690

  /// Build a result that refers to a pattern with an associated
  /// declaration.
  CodeCompletionResult(CodeCompletionString *Pattern, const NamedDecl *D,
                       unsigned Priority)
<<<<<<< HEAD
    : Declaration(D), Pattern(Pattern), Priority(Priority), StartParameter(0),
      Kind(RK_Pattern), Availability(CXAvailability_Available), Hidden(false),
      QualifierIsInformative(false), StartsNestedNameSpecifier(false),
      AllParametersAreInformative(false), DeclaringEntity(false),
      Qualifier(nullptr) {
=======
      : Declaration(D), Pattern(Pattern), Priority(Priority), Kind(RK_Pattern),
        Hidden(false), QualifierIsInformative(false),
        StartsNestedNameSpecifier(false), AllParametersAreInformative(false),
        DeclaringEntity(false) {
>>>>>>> b2b84690
    computeCursorKindAndAvailability();
  }

  /// Retrieve the declaration stored in this result.
  const NamedDecl *getDeclaration() const {
    assert(Kind == RK_Declaration && "Not a declaration result");
    return Declaration;
  }

  /// Retrieve the keyword stored in this result.
  const char *getKeyword() const {
    assert(Kind == RK_Keyword && "Not a keyword result");
    return Keyword;
  }

  /// Create a new code-completion string that describes how to insert
  /// this result into a program.
  ///
  /// \param S The semantic analysis that created the result.
  ///
  /// \param Allocator The allocator that will be used to allocate the
  /// string itself.
  CodeCompletionString *CreateCodeCompletionString(Sema &S,
                                         const CodeCompletionContext &CCContext,
                                           CodeCompletionAllocator &Allocator,
                                           CodeCompletionTUInfo &CCTUInfo,
                                           bool IncludeBriefComments);
  CodeCompletionString *CreateCodeCompletionString(ASTContext &Ctx,
                                                   Preprocessor &PP,
                                         const CodeCompletionContext &CCContext,
                                           CodeCompletionAllocator &Allocator,
                                           CodeCompletionTUInfo &CCTUInfo,
                                           bool IncludeBriefComments);
  /// Creates a new code-completion string for the macro result. Similar to the
  /// above overloads, except this only requires preprocessor information.
  /// The result kind must be `RK_Macro`.
  CodeCompletionString *
  CreateCodeCompletionStringForMacro(Preprocessor &PP,
                                     CodeCompletionAllocator &Allocator,
                                     CodeCompletionTUInfo &CCTUInfo);

  /// Retrieve the name that should be used to order a result.
  ///
  /// If the name needs to be constructed as a string, that string will be
  /// saved into Saved and the returned StringRef will refer to it.
  StringRef getOrderedName(std::string &Saved) const;

private:
  void computeCursorKindAndAvailability(bool Accessible = true);
};

bool operator<(const CodeCompletionResult &X, const CodeCompletionResult &Y);

inline bool operator>(const CodeCompletionResult &X,
                      const CodeCompletionResult &Y) {
  return Y < X;
}

inline bool operator<=(const CodeCompletionResult &X,
                      const CodeCompletionResult &Y) {
  return !(Y < X);
}

inline bool operator>=(const CodeCompletionResult &X,
                       const CodeCompletionResult &Y) {
  return !(X < Y);
}

raw_ostream &operator<<(raw_ostream &OS,
                              const CodeCompletionString &CCS);

/// Abstract interface for a consumer of code-completion
/// information.
class CodeCompleteConsumer {
protected:
  const CodeCompleteOptions CodeCompleteOpts;

  /// Whether the output format for the code-completion consumer is
  /// binary.
  bool OutputIsBinary;

public:
  class OverloadCandidate {
  public:
    /// Describes the type of overload candidate.
    enum CandidateKind {
      /// The candidate is a function declaration.
      CK_Function,

      /// The candidate is a function template.
      CK_FunctionTemplate,

      /// The "candidate" is actually a variable, expression, or block
      /// for which we only have a function prototype.
      CK_FunctionType
    };

  private:
    /// The kind of overload candidate.
    CandidateKind Kind;

    union {
      /// The function overload candidate, available when
      /// Kind == CK_Function.
      FunctionDecl *Function;

      /// The function template overload candidate, available when
      /// Kind == CK_FunctionTemplate.
      FunctionTemplateDecl *FunctionTemplate;

      /// The function type that describes the entity being called,
      /// when Kind == CK_FunctionType.
      const FunctionType *Type;
    };

  public:
    OverloadCandidate(FunctionDecl *Function)
        : Kind(CK_Function), Function(Function) {}

    OverloadCandidate(FunctionTemplateDecl *FunctionTemplateDecl)
        : Kind(CK_FunctionTemplate), FunctionTemplate(FunctionTemplateDecl) {}

    OverloadCandidate(const FunctionType *Type)
        : Kind(CK_FunctionType), Type(Type) {}

    /// Determine the kind of overload candidate.
    CandidateKind getKind() const { return Kind; }

    /// Retrieve the function overload candidate or the templated
    /// function declaration for a function template.
    FunctionDecl *getFunction() const;

    /// Retrieve the function template overload candidate.
    FunctionTemplateDecl *getFunctionTemplate() const {
      assert(getKind() == CK_FunctionTemplate && "Not a function template");
      return FunctionTemplate;
    }

    /// Retrieve the function type of the entity, regardless of how the
    /// function is stored.
    const FunctionType *getFunctionType() const;

    /// Create a new code-completion string that describes the function
    /// signature of this overload candidate.
    CodeCompletionString *CreateSignatureString(unsigned CurrentArg,
                                                Sema &S,
                                      CodeCompletionAllocator &Allocator,
                                      CodeCompletionTUInfo &CCTUInfo,
                                      bool IncludeBriefComments) const;
  };

  CodeCompleteConsumer(const CodeCompleteOptions &CodeCompleteOpts,
                       bool OutputIsBinary)
      : CodeCompleteOpts(CodeCompleteOpts), OutputIsBinary(OutputIsBinary) {}

  /// Whether the code-completion consumer wants to see macros.
  bool includeMacros() const {
    return CodeCompleteOpts.IncludeMacros;
  }

  /// Whether the code-completion consumer wants to see code patterns.
  bool includeCodePatterns() const {
    return CodeCompleteOpts.IncludeCodePatterns;
  }

  /// Whether to include global (top-level) declaration results.
  bool includeGlobals() const { return CodeCompleteOpts.IncludeGlobals; }

  /// Whether to include declarations in namespace contexts (including
  /// the global namespace). If this is false, `includeGlobals()` will be
  /// ignored.
  bool includeNamespaceLevelDecls() const {
    return CodeCompleteOpts.IncludeNamespaceLevelDecls;
  }

  /// Whether to include brief documentation comments within the set of
  /// code completions returned.
  bool includeBriefComments() const {
    return CodeCompleteOpts.IncludeBriefComments;
  }

  /// Whether to include completion items with small fix-its, e.g. change
  /// '.' to '->' on member access, etc.
  bool includeFixIts() const { return CodeCompleteOpts.IncludeFixIts; }

  /// Hint whether to load data from the external AST in order to provide
  /// full results. If false, declarations from the preamble may be omitted.
  bool loadExternal() const {
    return CodeCompleteOpts.LoadExternal;
  }

  /// Determine whether the output of this consumer is binary.
  bool isOutputBinary() const { return OutputIsBinary; }

  /// Deregisters and destroys this code-completion consumer.
  virtual ~CodeCompleteConsumer();

  /// \name Code-completion filtering
<<<<<<< HEAD
  /// \brief Check if the result should be filtered out.
=======
  /// Check if the result should be filtered out.
>>>>>>> b2b84690
  virtual bool isResultFilteredOut(StringRef Filter,
                                   CodeCompletionResult Results) {
    return false;
  }

  /// \name Code-completion callbacks
  //@{
  /// Process the finalized code-completion results.
  virtual void ProcessCodeCompleteResults(Sema &S,
                                          CodeCompletionContext Context,
                                          CodeCompletionResult *Results,
                                          unsigned NumResults) {}

  /// \param S the semantic-analyzer object for which code-completion is being
  /// done.
  ///
  /// \param CurrentArg the index of the current argument.
  ///
  /// \param Candidates an array of overload candidates.
  ///
  /// \param NumCandidates the number of overload candidates
  virtual void ProcessOverloadCandidates(Sema &S, unsigned CurrentArg,
                                         OverloadCandidate *Candidates,
                                         unsigned NumCandidates) {}
  //@}

  /// Retrieve the allocator that will be used to allocate
  /// code completion strings.
  virtual CodeCompletionAllocator &getAllocator() = 0;

  virtual CodeCompletionTUInfo &getCodeCompletionTUInfo() = 0;
};

/// Get the documentation comment used to produce
/// CodeCompletionString::BriefComment for RK_Declaration.
const RawComment *getCompletionComment(const ASTContext &Ctx,
                                       const NamedDecl *Decl);

/// Get the documentation comment used to produce
/// CodeCompletionString::BriefComment for RK_Pattern.
const RawComment *getPatternCompletionComment(const ASTContext &Ctx,
                                              const NamedDecl *Decl);

/// Get the documentation comment used to produce
/// CodeCompletionString::BriefComment for OverloadCandidate.
const RawComment *
getParameterComment(const ASTContext &Ctx,
                    const CodeCompleteConsumer::OverloadCandidate &Result,
                    unsigned ArgIndex);

/// A simple code-completion consumer that prints the results it
/// receives in a simple format.
class PrintingCodeCompleteConsumer : public CodeCompleteConsumer {
  /// The raw output stream.
  raw_ostream &OS;

  CodeCompletionTUInfo CCTUInfo;

public:
  /// Create a new printing code-completion consumer that prints its
  /// results to the given raw output stream.
  PrintingCodeCompleteConsumer(const CodeCompleteOptions &CodeCompleteOpts,
                               raw_ostream &OS)
      : CodeCompleteConsumer(CodeCompleteOpts, false), OS(OS),
        CCTUInfo(std::make_shared<GlobalCodeCompletionAllocator>()) {}

<<<<<<< HEAD
  /// \brief Prints the finalized code-completion results.
=======
  /// Prints the finalized code-completion results.
>>>>>>> b2b84690
  void ProcessCodeCompleteResults(Sema &S, CodeCompletionContext Context,
                                  CodeCompletionResult *Results,
                                  unsigned NumResults) override;

  void ProcessOverloadCandidates(Sema &S, unsigned CurrentArg,
                                 OverloadCandidate *Candidates,
                                 unsigned NumCandidates) override;

  bool isResultFilteredOut(StringRef Filter, CodeCompletionResult Results) override;

  CodeCompletionAllocator &getAllocator() override {
    return CCTUInfo.getAllocator();
  }

  CodeCompletionTUInfo &getCodeCompletionTUInfo() override { return CCTUInfo; }
};

} // namespace clang

#endif // LLVM_CLANG_SEMA_CODECOMPLETECONSUMER_H<|MERGE_RESOLUTION|>--- conflicted
+++ resolved
@@ -15,24 +15,15 @@
 #define LLVM_CLANG_SEMA_CODECOMPLETECONSUMER_H
 
 #include "clang-c/Index.h"
-<<<<<<< HEAD
-#include "clang/AST/CanonicalType.h"
-#include "clang/AST/DeclBase.h"
-=======
->>>>>>> b2b84690
 #include "clang/AST/Type.h"
 #include "clang/Basic/LLVM.h"
 #include "clang/Sema/CodeCompleteOptions.h"
-<<<<<<< HEAD
-#include "llvm/ADT/DenseMap.h"
-=======
 #include "clang/Sema/DeclSpec.h"
 #include "llvm/ADT/ArrayRef.h"
 #include "llvm/ADT/DenseMap.h"
 #include "llvm/ADT/None.h"
 #include "llvm/ADT/Optional.h"
 #include "llvm/ADT/SmallPtrSet.h"
->>>>>>> b2b84690
 #include "llvm/ADT/SmallVector.h"
 #include "llvm/ADT/StringRef.h"
 #include "llvm/Support/Allocator.h"
@@ -132,17 +123,10 @@
   /// like the
   CCD_ProbablyNotObjCCollection = 15,
 
-<<<<<<< HEAD
-  /// \brief An Objective-C method being used as a property.
-  CCD_MethodAsProperty = 2,
-
-  /// \brief An Objective-C block property completed as a setter with a
-=======
   /// An Objective-C method being used as a property.
   CCD_MethodAsProperty = 2,
 
   /// An Objective-C block property completed as a setter with a
->>>>>>> b2b84690
   /// block placeholder.
   CCD_BlockPropertySetter = 3
 };
@@ -533,11 +517,7 @@
       CodeCompletionString *Optional;
     };
 
-<<<<<<< HEAD
-    Chunk() : Kind(CK_Text), Text(nullptr) { }
-=======
     Chunk() : Text(nullptr) {}
->>>>>>> b2b84690
 
     explicit Chunk(ChunkKind Kind, const char *Text = "");
 
@@ -582,12 +562,6 @@
   /// A brief documentation comment attached to the declaration of
   /// entity being completed by this result.
   const char *BriefComment;
-<<<<<<< HEAD
-  
-  CodeCompletionString(const CodeCompletionString &) = delete;
-  void operator=(const CodeCompletionString &) = delete;
-=======
->>>>>>> b2b84690
 
   CodeCompletionString(const Chunk *Chunks, unsigned NumChunks,
                        unsigned Priority, CXAvailabilityKind Availability,
@@ -595,12 +569,6 @@
                        StringRef ParentName,
                        const char *BriefComment);
   ~CodeCompletionString() = default;
-<<<<<<< HEAD
-
-  friend class CodeCompletionBuilder;
-  friend class CodeCompletionResult;
-=======
->>>>>>> b2b84690
 
 public:
   CodeCompletionString(const CodeCompletionString &) = delete;
@@ -650,19 +618,11 @@
 /// An allocator used specifically for the purpose of code completion.
 class CodeCompletionAllocator : public llvm::BumpPtrAllocator {
 public:
-<<<<<<< HEAD
-  /// \brief Copy the given string into this allocator.
-  const char *CopyString(const Twine &String);
-};
-
-/// \brief Allocator for a cached set of global code completions.
-=======
   /// Copy the given string into this allocator.
   const char *CopyString(const Twine &String);
 };
 
 /// Allocator for a cached set of global code completions.
->>>>>>> b2b84690
 class GlobalCodeCompletionAllocator : public CodeCompletionAllocator {};
 
 class CodeCompletionTUInfo {
@@ -719,25 +679,13 @@
 public:
   CodeCompletionBuilder(CodeCompletionAllocator &Allocator,
                         CodeCompletionTUInfo &CCTUInfo)
-<<<<<<< HEAD
-    : Allocator(Allocator), CCTUInfo(CCTUInfo),
-      Priority(0), Availability(CXAvailability_Available),
-      BriefComment(nullptr) { }
-=======
       : Allocator(Allocator), CCTUInfo(CCTUInfo) {}
->>>>>>> b2b84690
 
   CodeCompletionBuilder(CodeCompletionAllocator &Allocator,
                         CodeCompletionTUInfo &CCTUInfo,
                         unsigned Priority, CXAvailabilityKind Availability)
-<<<<<<< HEAD
-    : Allocator(Allocator), CCTUInfo(CCTUInfo),
-      Priority(Priority), Availability(Availability),
-      BriefComment(nullptr) { }
-=======
       : Allocator(Allocator), CCTUInfo(CCTUInfo), Priority(Priority),
         Availability(Availability) {}
->>>>>>> b2b84690
 
   /// Retrieve the allocator into which the code completion
   /// strings should be allocated.
@@ -889,11 +837,6 @@
   /// informative rather than required.
   NestedNameSpecifier *Qualifier = nullptr;
 
-<<<<<<< HEAD
-  /// \brief Build a result that refers to a declaration.
-  CodeCompletionResult(const NamedDecl *Declaration,
-                       unsigned Priority,
-=======
   /// If this Decl was unshadowed by using declaration, this can store a
   /// pointer to the UsingShadowDecl which was used in the unshadowing process.
   /// This information can be used to uprank CodeCompletionResults / which have
@@ -902,7 +845,6 @@
 
   /// Build a result that refers to a declaration.
   CodeCompletionResult(const NamedDecl *Declaration, unsigned Priority,
->>>>>>> b2b84690
                        NestedNameSpecifier *Qualifier = nullptr,
                        bool QualifierIsInformative = false,
                        bool Accessible = true,
@@ -918,36 +860,18 @@
 
   /// Build a result that refers to a keyword or symbol.
   CodeCompletionResult(const char *Keyword, unsigned Priority = CCP_Keyword)
-<<<<<<< HEAD
-    : Declaration(nullptr), Keyword(Keyword), Priority(Priority),
-      StartParameter(0), Kind(RK_Keyword), CursorKind(CXCursor_NotImplemented),
-      Availability(CXAvailability_Available), Hidden(false),
-      QualifierIsInformative(0), StartsNestedNameSpecifier(false),
-      AllParametersAreInformative(false), DeclaringEntity(false),
-      Qualifier(nullptr) {}
-=======
       : Keyword(Keyword), Priority(Priority), Kind(RK_Keyword),
         CursorKind(CXCursor_NotImplemented), Hidden(false),
         QualifierIsInformative(false), StartsNestedNameSpecifier(false),
         AllParametersAreInformative(false), DeclaringEntity(false) {}
->>>>>>> b2b84690
 
   /// Build a result that refers to a macro.
   CodeCompletionResult(const IdentifierInfo *Macro,
                        unsigned Priority = CCP_Macro)
-<<<<<<< HEAD
-    : Declaration(nullptr), Macro(Macro), Priority(Priority), StartParameter(0),
-      Kind(RK_Macro), CursorKind(CXCursor_MacroDefinition),
-      Availability(CXAvailability_Available), Hidden(false),
-      QualifierIsInformative(0), StartsNestedNameSpecifier(false),
-      AllParametersAreInformative(false), DeclaringEntity(false),
-      Qualifier(nullptr) {}
-=======
       : Macro(Macro), Priority(Priority), Kind(RK_Macro),
         CursorKind(CXCursor_MacroDefinition), Hidden(false),
         QualifierIsInformative(false), StartsNestedNameSpecifier(false),
         AllParametersAreInformative(false), DeclaringEntity(false) {}
->>>>>>> b2b84690
 
   /// Build a result that refers to a pattern.
   CodeCompletionResult(CodeCompletionString *Pattern,
@@ -955,37 +879,19 @@
                        CXCursorKind CursorKind = CXCursor_NotImplemented,
                    CXAvailabilityKind Availability = CXAvailability_Available,
                        const NamedDecl *D = nullptr)
-<<<<<<< HEAD
-    : Declaration(D), Pattern(Pattern), Priority(Priority), StartParameter(0),
-      Kind(RK_Pattern), CursorKind(CursorKind), Availability(Availability),
-      Hidden(false), QualifierIsInformative(0),
-      StartsNestedNameSpecifier(false), AllParametersAreInformative(false),
-      DeclaringEntity(false), Qualifier(nullptr)
-  {
-  }
-=======
       : Declaration(D), Pattern(Pattern), Priority(Priority), Kind(RK_Pattern),
         CursorKind(CursorKind), Availability(Availability), Hidden(false),
         QualifierIsInformative(false), StartsNestedNameSpecifier(false),
         AllParametersAreInformative(false), DeclaringEntity(false) {}
->>>>>>> b2b84690
 
   /// Build a result that refers to a pattern with an associated
   /// declaration.
   CodeCompletionResult(CodeCompletionString *Pattern, const NamedDecl *D,
                        unsigned Priority)
-<<<<<<< HEAD
-    : Declaration(D), Pattern(Pattern), Priority(Priority), StartParameter(0),
-      Kind(RK_Pattern), Availability(CXAvailability_Available), Hidden(false),
-      QualifierIsInformative(false), StartsNestedNameSpecifier(false),
-      AllParametersAreInformative(false), DeclaringEntity(false),
-      Qualifier(nullptr) {
-=======
       : Declaration(D), Pattern(Pattern), Priority(Priority), Kind(RK_Pattern),
         Hidden(false), QualifierIsInformative(false),
         StartsNestedNameSpecifier(false), AllParametersAreInformative(false),
         DeclaringEntity(false) {
->>>>>>> b2b84690
     computeCursorKindAndAvailability();
   }
 
@@ -1184,11 +1090,7 @@
   virtual ~CodeCompleteConsumer();
 
   /// \name Code-completion filtering
-<<<<<<< HEAD
-  /// \brief Check if the result should be filtered out.
-=======
   /// Check if the result should be filtered out.
->>>>>>> b2b84690
   virtual bool isResultFilteredOut(StringRef Filter,
                                    CodeCompletionResult Results) {
     return false;
@@ -1255,11 +1157,7 @@
       : CodeCompleteConsumer(CodeCompleteOpts, false), OS(OS),
         CCTUInfo(std::make_shared<GlobalCodeCompletionAllocator>()) {}
 
-<<<<<<< HEAD
-  /// \brief Prints the finalized code-completion results.
-=======
   /// Prints the finalized code-completion results.
->>>>>>> b2b84690
   void ProcessCodeCompleteResults(Sema &S, CodeCompletionContext Context,
                                   CodeCompletionResult *Results,
                                   unsigned NumResults) override;
