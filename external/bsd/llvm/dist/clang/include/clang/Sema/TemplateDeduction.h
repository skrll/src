--- conflicted
+++ resolved
@@ -10,12 +10,8 @@
 // This file provides types used with Sema's template argument deduction
 // routines.
 //
-<<<<<<< HEAD
-//===----------------------------------------------------------------------===/
-=======
 //===----------------------------------------------------------------------===//
 
->>>>>>> b2b84690
 #ifndef LLVM_CLANG_SEMA_TEMPLATEDEDUCTION_H
 #define LLVM_CLANG_SEMA_TEMPLATEDEDUCTION_H
 
@@ -32,13 +28,8 @@
 
 namespace clang {
 
-<<<<<<< HEAD
-struct DeducedPack;
-class TemplateArgumentList;
-=======
 class Decl;
 struct DeducedPack;
->>>>>>> b2b84690
 class Sema;
 
 namespace sema {
@@ -57,22 +48,6 @@
   /// Have we suppressed an error during deduction?
   bool HasSFINAEDiagnostic = false;
 
-<<<<<<< HEAD
-  /// \brief The template parameter depth for which we're performing deduction.
-  unsigned DeducedDepth;
-
-  /// \brief Warnings (and follow-on notes) that were suppressed due to
-  /// SFINAE while performing template argument deduction.
-  SmallVector<PartialDiagnosticAt, 4> SuppressedDiagnostics;
-
-  TemplateDeductionInfo(const TemplateDeductionInfo &) = delete;
-  void operator=(const TemplateDeductionInfo &) = delete;
-
-public:
-  TemplateDeductionInfo(SourceLocation Loc, unsigned DeducedDepth = 0)
-    : Deduced(nullptr), Loc(Loc), HasSFINAEDiagnostic(false),
-      DeducedDepth(DeducedDepth), CallArgIndex(0) {}
-=======
   /// The template parameter depth for which we're performing deduction.
   unsigned DeducedDepth;
 
@@ -85,7 +60,6 @@
       : Loc(Loc), DeducedDepth(DeducedDepth) {}
   TemplateDeductionInfo(const TemplateDeductionInfo &) = delete;
   TemplateDeductionInfo &operator=(const TemplateDeductionInfo &) = delete;
->>>>>>> b2b84690
 
   /// Returns the location at which template argument is
   /// occurring.
@@ -93,21 +67,13 @@
     return Loc;
   }
 
-<<<<<<< HEAD
-  /// \brief The depth of template parameters for which deduction is being
-=======
   /// The depth of template parameters for which deduction is being
->>>>>>> b2b84690
   /// performed.
   unsigned getDeducedDepth() const {
     return DeducedDepth;
   }
 
-<<<<<<< HEAD
-  /// \brief Take ownership of the deduced template argument list.
-=======
   /// Take ownership of the deduced template argument list.
->>>>>>> b2b84690
   TemplateArgumentList *take() {
     TemplateArgumentList *Result = Deduced;
     Deduced = nullptr;
@@ -122,11 +88,7 @@
     clearSFINAEDiagnostic();
   }
 
-<<<<<<< HEAD
-  /// \brief Discard any SFINAE diagnostics.
-=======
   /// Discard any SFINAE diagnostics.
->>>>>>> b2b84690
   void clearSFINAEDiagnostic() {
     SuppressedDiagnostics.clear();
     HasSFINAEDiagnostic = false;
@@ -138,11 +100,7 @@
     return SuppressedDiagnostics.front();
   }
 
-<<<<<<< HEAD
-  /// \brief Provide a new template argument list that contains the
-=======
   /// Provide a new template argument list that contains the
->>>>>>> b2b84690
   /// results of template argument deduction.
   void reset(TemplateArgumentList *NewDeduced) {
     Deduced = NewDeduced;
@@ -228,24 +186,14 @@
   /// FIXME: Finish documenting this.
   TemplateArgument SecondArg;
 
-<<<<<<< HEAD
-  /// \brief The index of the function argument that caused a deduction
-=======
   /// The index of the function argument that caused a deduction
->>>>>>> b2b84690
   /// failure.
   ///
   ///   TDK_DeducedMismatch: this is the index of the argument that had a
   ///   different argument type from its substituted parameter type.
-<<<<<<< HEAD
-  unsigned CallArgIndex;
-
-  /// \brief Information on packs that we're currently expanding.
-=======
   unsigned CallArgIndex = 0;
 
   /// Information on packs that we're currently expanding.
->>>>>>> b2b84690
   ///
   /// FIXME: This should be kept internal to SemaTemplateDeduction.
   SmallVector<DeducedPack *, 8> PendingDeducedPacks;
@@ -266,11 +214,7 @@
   /// this deduction failure.
   void *Data;
 
-<<<<<<< HEAD
-  /// \brief A diagnostic indicating why deduction failed.
-=======
   /// A diagnostic indicating why deduction failed.
->>>>>>> b2b84690
   alignas(PartialDiagnosticAt) char Diagnostic[sizeof(PartialDiagnosticAt)];
 
   /// Retrieve the diagnostic which caused this deduction failure,
@@ -293,11 +237,7 @@
   /// refers to, if any.
   const TemplateArgument *getSecondArg();
 
-<<<<<<< HEAD
-  /// \brief Return the index of the call argument that this deduction
-=======
   /// Return the index of the call argument that this deduction
->>>>>>> b2b84690
   /// failure refers to, if any.
   llvm::Optional<unsigned> getCallArgIndex();
 
@@ -313,11 +253,7 @@
 /// TODO: In the future, we may need to unify/generalize this with
 /// OverloadCandidate.
 struct TemplateSpecCandidate {
-<<<<<<< HEAD
-  /// \brief The declaration that was looked up, together with its access.
-=======
   /// The declaration that was looked up, together with its access.
->>>>>>> b2b84690
   /// Might be a UsingShadowDecl, but usually a FunctionTemplateDecl.
   DeclAccessPair FoundDecl;
 
@@ -345,33 +281,20 @@
 class TemplateSpecCandidateSet {
   SmallVector<TemplateSpecCandidate, 16> Candidates;
   SourceLocation Loc;
+
   // Stores whether we're taking the address of these candidates. This helps us
   // produce better error messages when dealing with the pass_object_size
   // attribute on parameters.
   bool ForTakingAddress;
 
-<<<<<<< HEAD
-  TemplateSpecCandidateSet(
-      const TemplateSpecCandidateSet &) = delete;
-  void operator=(const TemplateSpecCandidateSet &) = delete;
-=======
-  // Stores whether we're taking the address of these candidates. This helps us
-  // produce better error messages when dealing with the pass_object_size
-  // attribute on parameters.
-  bool ForTakingAddress;
->>>>>>> b2b84690
-
   void destroyCandidates();
 
 public:
   TemplateSpecCandidateSet(SourceLocation Loc, bool ForTakingAddress = false)
       : Loc(Loc), ForTakingAddress(ForTakingAddress) {}
-<<<<<<< HEAD
-=======
   TemplateSpecCandidateSet(const TemplateSpecCandidateSet &) = delete;
   TemplateSpecCandidateSet &
   operator=(const TemplateSpecCandidateSet &) = delete;
->>>>>>> b2b84690
   ~TemplateSpecCandidateSet() { destroyCandidates(); }
 
   SourceLocation getLocation() const { return Loc; }
