//===- ScopeInfo.h - Information about a semantic context -------*- C++ -*-===//
//
//                     The LLVM Compiler Infrastructure
//
// This file is distributed under the University of Illinois Open Source
// License. See LICENSE.TXT for details.
//
//===----------------------------------------------------------------------===//
//
// This file defines FunctionScopeInfo and its subclasses, which contain
// information about a single function, block, lambda, or method body.
//
//===----------------------------------------------------------------------===//

#ifndef LLVM_CLANG_SEMA_SCOPEINFO_H
#define LLVM_CLANG_SEMA_SCOPEINFO_H

#include "clang/AST/Expr.h"
#include "clang/AST/Type.h"
#include "clang/Basic/CapturedStmt.h"
#include "clang/Basic/LLVM.h"
#include "clang/Basic/PartialDiagnostic.h"
<<<<<<< HEAD
#include "clang/Sema/CleanupInfo.h"
#include "clang/Sema/Ownership.h"
=======
#include "clang/Basic/SourceLocation.h"
#include "clang/Sema/CleanupInfo.h"
>>>>>>> b2b84690
#include "llvm/ADT/DenseMap.h"
#include "llvm/ADT/DenseMapInfo.h"
#include "llvm/ADT/MapVector.h"
#include "llvm/ADT/PointerIntPair.h"
#include "llvm/ADT/SmallPtrSet.h"
#include "llvm/ADT/SmallSet.h"
#include "llvm/ADT/SmallVector.h"
<<<<<<< HEAD
#include "llvm/ADT/StringSwitch.h"
=======
#include "llvm/ADT/StringRef.h"
#include "llvm/ADT/StringSwitch.h"
#include "llvm/Support/Casting.h"
#include "llvm/Support/ErrorHandling.h"
>>>>>>> b2b84690
#include <algorithm>
#include <cassert>
#include <utility>

namespace clang {

class BlockDecl;
class CapturedDecl;
class CXXMethodDecl;
class CXXRecordDecl;
class ImplicitParamDecl;
class NamedDecl;
class ObjCIvarRefExpr;
class ObjCMessageExpr;
class ObjCPropertyDecl;
class ObjCPropertyRefExpr;
class ParmVarDecl;
class RecordDecl;
class ReturnStmt;
class Scope;
class Stmt;
class SwitchStmt;
class TemplateParameterList;
class TemplateTypeParmDecl;
class VarDecl;
<<<<<<< HEAD
class ObjCIvarRefExpr;
class ObjCPropertyRefExpr;
class ObjCMessageExpr;
=======
>>>>>>> b2b84690

namespace sema {

/// Contains information about the compound statement currently being
/// parsed.
class CompoundScopeInfo {
public:
  /// Whether this compound stamement contains `for' or `while' loops
  /// with empty bodies.
  bool HasEmptyLoopBodies = false;

  /// Whether this compound statement corresponds to a GNU statement
  /// expression.
  bool IsStmtExpr;

  CompoundScopeInfo(bool IsStmtExpr) : IsStmtExpr(IsStmtExpr) {}

  void setHasEmptyLoopBodies() {
    HasEmptyLoopBodies = true;
  }
};

class PossiblyUnreachableDiag {
public:
  PartialDiagnostic PD;
  SourceLocation Loc;
  const Stmt *stmt;
  
  PossiblyUnreachableDiag(const PartialDiagnostic &PD, SourceLocation Loc,
                          const Stmt *stmt)
      : PD(PD), Loc(Loc), stmt(stmt) {}
};
    
/// Retains information about a function, method, or block that is
/// currently being parsed.
class FunctionScopeInfo {
protected:
  enum ScopeKind {
    SK_Function,
    SK_Block,
    SK_Lambda,
    SK_CapturedRegion
  };
  
public:
<<<<<<< HEAD
  /// \brief What kind of scope we are describing.
  ///
=======
  /// What kind of scope we are describing.
>>>>>>> b2b84690
  ScopeKind Kind : 3;

  /// Whether this function contains a VLA, \@try, try, C++
  /// initializer, or anything else that can't be jumped past.
  bool HasBranchProtectedScope : 1;

<<<<<<< HEAD
  /// \brief Whether this function contains any switches or direct gotos.
  bool HasBranchIntoScope : 1;

  /// \brief Whether this function contains any indirect gotos.
  bool HasIndirectGoto : 1;

  /// \brief Whether a statement was dropped because it was invalid.
  bool HasDroppedStmt : 1;

  /// \brief True if current scope is for OpenMP declare reduction combiner.
  bool HasOMPDeclareReductionCombiner : 1;

  /// \brief Whether there is a fallthrough statement in this function.
  bool HasFallthroughStmt : 1;

  /// \brief Whether we make reference to a declaration that could be
=======
  /// Whether this function contains any switches or direct gotos.
  bool HasBranchIntoScope : 1;

  /// Whether this function contains any indirect gotos.
  bool HasIndirectGoto : 1;

  /// Whether a statement was dropped because it was invalid.
  bool HasDroppedStmt : 1;

  /// True if current scope is for OpenMP declare reduction combiner.
  bool HasOMPDeclareReductionCombiner : 1;

  /// Whether there is a fallthrough statement in this function.
  bool HasFallthroughStmt : 1;

  /// Whether we make reference to a declaration that could be
>>>>>>> b2b84690
  /// unavailable.
  bool HasPotentialAvailabilityViolations : 1;

  /// A flag that is set when parsing a method that must call super's
  /// implementation, such as \c -dealloc, \c -finalize, or any method marked
  /// with \c __attribute__((objc_requires_super)).
  bool ObjCShouldCallSuper : 1;

  /// True when this is a method marked as a designated initializer.
  bool ObjCIsDesignatedInit : 1;
<<<<<<< HEAD
  /// This starts true for a method marked as designated initializer and will
  /// be set to false if there is an invocation to a designated initializer of
  /// the super class.
  bool ObjCWarnForNoDesignatedInitChain : 1;

  /// True when this is an initializer method not marked as a designated
  /// initializer within a class that has at least one initializer marked as a
  /// designated initializer.
  bool ObjCIsSecondaryInit : 1;
  /// This starts true for a secondary initializer method and will be set to
  /// false if there is an invocation of an initializer on 'self'.
  bool ObjCWarnForNoInitDelegation : 1;

  /// \brief True only when this function has not already built, or attempted
  /// to build, the initial and final coroutine suspend points
  bool NeedsCoroutineSuspends : 1;

  /// \brief An enumeration represeting the kind of the first coroutine statement
  /// in the function. One of co_return, co_await, or co_yield.
  unsigned char FirstCoroutineStmtKind : 2;

  /// First coroutine statement in the current function.
  /// (ex co_return, co_await, co_yield)
  SourceLocation FirstCoroutineStmtLoc;

  /// First 'return' statement in the current function.
  SourceLocation FirstReturnLoc;

  /// First C++ 'try' statement in the current function.
  SourceLocation FirstCXXTryLoc;

  /// First SEH '__try' statement in the current function.
  SourceLocation FirstSEHTryLoc;
=======
>>>>>>> b2b84690

  /// This starts true for a method marked as designated initializer and will
  /// be set to false if there is an invocation to a designated initializer of
  /// the super class.
  bool ObjCWarnForNoDesignatedInitChain : 1;

  /// True when this is an initializer method not marked as a designated
  /// initializer within a class that has at least one initializer marked as a
  /// designated initializer.
  bool ObjCIsSecondaryInit : 1;

  /// This starts true for a secondary initializer method and will be set to
  /// false if there is an invocation of an initializer on 'self'.
  bool ObjCWarnForNoInitDelegation : 1;

  /// True only when this function has not already built, or attempted
  /// to build, the initial and final coroutine suspend points
  bool NeedsCoroutineSuspends : 1;

  /// An enumeration represeting the kind of the first coroutine statement
  /// in the function. One of co_return, co_await, or co_yield.
  unsigned char FirstCoroutineStmtKind : 2;

  /// First coroutine statement in the current function.
  /// (ex co_return, co_await, co_yield)
  SourceLocation FirstCoroutineStmtLoc;

  /// First 'return' statement in the current function.
  SourceLocation FirstReturnLoc;

  /// First C++ 'try' statement in the current function.
  SourceLocation FirstCXXTryLoc;

  /// First SEH '__try' statement in the current function.
  SourceLocation FirstSEHTryLoc;

  /// Used to determine if errors occurred in this function or block.
  DiagnosticErrorTrap ErrorTrap;

  /// SwitchStack - This is the current set of active switch statements in the
  /// block.
  SmallVector<SwitchStmt*, 8> SwitchStack;

  /// The list of return statements that occur within the function or
  /// block, if there is any chance of applying the named return value
  /// optimization, or if we need to infer a return type.
  SmallVector<ReturnStmt*, 4> Returns;

<<<<<<< HEAD
  /// \brief The promise object for this coroutine, if any.
  VarDecl *CoroutinePromise = nullptr;

  /// \brief The initial and final coroutine suspend points.
  std::pair<Stmt *, Stmt *> CoroutineSuspends;

  /// \brief The stack of currently active compound stamement scopes in the
=======
  /// The promise object for this coroutine, if any.
  VarDecl *CoroutinePromise = nullptr;

  /// A mapping between the coroutine function parameters that were moved
  /// to the coroutine frame, and their move statements.
  llvm::SmallMapVector<ParmVarDecl *, Stmt *, 4> CoroutineParameterMoves;

  /// The initial and final coroutine suspend points.
  std::pair<Stmt *, Stmt *> CoroutineSuspends;

  /// The stack of currently active compound stamement scopes in the
>>>>>>> b2b84690
  /// function.
  SmallVector<CompoundScopeInfo, 4> CompoundScopes;

  /// A list of PartialDiagnostics created but delayed within the
  /// current function scope.  These diagnostics are vetted for reachability
  /// prior to being emitted.
  SmallVector<PossiblyUnreachableDiag, 4> PossiblyUnreachableDiags;
  
<<<<<<< HEAD
  /// \brief A list of parameters which have the nonnull attribute and are
  /// modified in the function.
  llvm::SmallPtrSet<const ParmVarDecl*, 8> ModifiedNonNullParams;
=======
  /// A list of parameters which have the nonnull attribute and are
  /// modified in the function.
  llvm::SmallPtrSet<const ParmVarDecl *, 8> ModifiedNonNullParams;
>>>>>>> b2b84690

public:
  /// Represents a simple identification of a weak object.
  ///
  /// Part of the implementation of -Wrepeated-use-of-weak.
  ///
  /// This is used to determine if two weak accesses refer to the same object.
  /// Here are some examples of how various accesses are "profiled":
  ///
  /// Access Expression |     "Base" Decl     |          "Property" Decl
  /// :---------------: | :-----------------: | :------------------------------:
  /// self.property     | self (VarDecl)      | property (ObjCPropertyDecl)
  /// self.implicitProp | self (VarDecl)      | -implicitProp (ObjCMethodDecl)
  /// self->ivar.prop   | ivar (ObjCIvarDecl) | prop (ObjCPropertyDecl)
  /// cxxObj.obj.prop   | obj (FieldDecl)     | prop (ObjCPropertyDecl)
  /// [self foo].prop   | 0 (unknown)         | prop (ObjCPropertyDecl)
  /// self.prop1.prop2  | prop1 (ObjCPropertyDecl)    | prop2 (ObjCPropertyDecl)
  /// MyClass.prop      | MyClass (ObjCInterfaceDecl) | -prop (ObjCMethodDecl)
  /// MyClass.foo.prop  | +foo (ObjCMethodDecl)       | -prop (ObjCPropertyDecl)
  /// weakVar           | 0 (known)           | weakVar (VarDecl)
  /// self->weakIvar    | self (VarDecl)      | weakIvar (ObjCIvarDecl)
  ///
  /// Objects are identified with only two Decls to make it reasonably fast to
  /// compare them.
  class WeakObjectProfileTy {
    /// The base object decl, as described in the class documentation.
    ///
    /// The extra flag is "true" if the Base and Property are enough to uniquely
    /// identify the object in memory.
    ///
    /// \sa isExactProfile()
    using BaseInfoTy = llvm::PointerIntPair<const NamedDecl *, 1, bool>;
    BaseInfoTy Base;

    /// The "property" decl, as described in the class documentation.
    ///
    /// Note that this may not actually be an ObjCPropertyDecl, e.g. in the
    /// case of "implicit" properties (regular methods accessed via dot syntax).
    const NamedDecl *Property = nullptr;

    /// Used to find the proper base profile for a given base expression.
    static BaseInfoTy getBaseInfo(const Expr *BaseE);

    inline WeakObjectProfileTy();
    static inline WeakObjectProfileTy getSentinel();

  public:
    WeakObjectProfileTy(const ObjCPropertyRefExpr *RE);
    WeakObjectProfileTy(const Expr *Base, const ObjCPropertyDecl *Property);
    WeakObjectProfileTy(const DeclRefExpr *RE);
    WeakObjectProfileTy(const ObjCIvarRefExpr *RE);

    const NamedDecl *getBase() const { return Base.getPointer(); }
    const NamedDecl *getProperty() const { return Property; }

    /// Returns true if the object base specifies a known object in memory,
    /// rather than, say, an instance variable or property of another object.
    ///
    /// Note that this ignores the effects of aliasing; that is, \c foo.bar is
    /// considered an exact profile if \c foo is a local variable, even if
    /// another variable \c foo2 refers to the same object as \c foo.
    ///
    /// For increased precision, accesses with base variables that are
    /// properties or ivars of 'self' (e.g. self.prop1.prop2) are considered to
    /// be exact, though this is not true for arbitrary variables
    /// (foo.prop1.prop2).
    bool isExactProfile() const {
      return Base.getInt();
    }

    bool operator==(const WeakObjectProfileTy &Other) const {
      return Base == Other.Base && Property == Other.Property;
    }

    // For use in DenseMap.
    // We can't specialize the usual llvm::DenseMapInfo at the end of the file
    // because by that point the DenseMap in FunctionScopeInfo has already been
    // instantiated.
    class DenseMapInfo {
    public:
      static inline WeakObjectProfileTy getEmptyKey() {
        return WeakObjectProfileTy();
      }

      static inline WeakObjectProfileTy getTombstoneKey() {
        return WeakObjectProfileTy::getSentinel();
      }

      static unsigned getHashValue(const WeakObjectProfileTy &Val) {
        using Pair = std::pair<BaseInfoTy, const NamedDecl *>;

        return llvm::DenseMapInfo<Pair>::getHashValue(Pair(Val.Base,
                                                           Val.Property));
      }

      static bool isEqual(const WeakObjectProfileTy &LHS,
                          const WeakObjectProfileTy &RHS) {
        return LHS == RHS;
      }
    };
  };

  /// Represents a single use of a weak object.
  ///
  /// Stores both the expression and whether the access is potentially unsafe
  /// (i.e. it could potentially be warned about).
  ///
  /// Part of the implementation of -Wrepeated-use-of-weak.
  class WeakUseTy {
    llvm::PointerIntPair<const Expr *, 1, bool> Rep;

  public:
    WeakUseTy(const Expr *Use, bool IsRead) : Rep(Use, IsRead) {}

    const Expr *getUseExpr() const { return Rep.getPointer(); }
    bool isUnsafe() const { return Rep.getInt(); }
    void markSafe() { Rep.setInt(false); }

    bool operator==(const WeakUseTy &Other) const {
      return Rep == Other.Rep;
    }
  };

  /// Used to collect uses of a particular weak object in a function body.
  ///
  /// Part of the implementation of -Wrepeated-use-of-weak.
  using WeakUseVector = SmallVector<WeakUseTy, 4>;

  /// Used to collect all uses of weak objects in a function body.
  ///
  /// Part of the implementation of -Wrepeated-use-of-weak.
  using WeakObjectUseMap =
      llvm::SmallDenseMap<WeakObjectProfileTy, WeakUseVector, 8,
                          WeakObjectProfileTy::DenseMapInfo>;

private:
  /// Used to collect all uses of weak objects in this function body.
  ///
  /// Part of the implementation of -Wrepeated-use-of-weak.
  WeakObjectUseMap WeakObjectUses;

protected:
  FunctionScopeInfo(const FunctionScopeInfo&) = default;

public:
  FunctionScopeInfo(DiagnosticsEngine &Diag)
      : Kind(SK_Function), HasBranchProtectedScope(false),
        HasBranchIntoScope(false), HasIndirectGoto(false),
        HasDroppedStmt(false), HasOMPDeclareReductionCombiner(false),
        HasFallthroughStmt(false), HasPotentialAvailabilityViolations(false),
        ObjCShouldCallSuper(false), ObjCIsDesignatedInit(false),
        ObjCWarnForNoDesignatedInitChain(false), ObjCIsSecondaryInit(false),
        ObjCWarnForNoInitDelegation(false), NeedsCoroutineSuspends(true),
        ErrorTrap(Diag) {}

  virtual ~FunctionScopeInfo();

  /// Record that a weak object was accessed.
  ///
  /// Part of the implementation of -Wrepeated-use-of-weak.
  template <typename ExprT>
  inline void recordUseOfWeak(const ExprT *E, bool IsRead = true);

  void recordUseOfWeak(const ObjCMessageExpr *Msg,
                       const ObjCPropertyDecl *Prop);

  /// Record that a given expression is a "safe" access of a weak object (e.g.
  /// assigning it to a strong variable.)
  ///
  /// Part of the implementation of -Wrepeated-use-of-weak.
  void markSafeWeakUse(const Expr *E);

  const WeakObjectUseMap &getWeakObjectUses() const {
    return WeakObjectUses;
  }

  void setHasBranchIntoScope() {
    HasBranchIntoScope = true;
  }

  void setHasBranchProtectedScope() {
    HasBranchProtectedScope = true;
  }

  void setHasIndirectGoto() {
    HasIndirectGoto = true;
  }

  void setHasDroppedStmt() {
    HasDroppedStmt = true;
  }

  void setHasOMPDeclareReductionCombiner() {
    HasOMPDeclareReductionCombiner = true;
  }

  void setHasFallthroughStmt() {
    HasFallthroughStmt = true;
  }

  void setHasCXXTry(SourceLocation TryLoc) {
    setHasBranchProtectedScope();
    FirstCXXTryLoc = TryLoc;
  }

  void setHasSEHTry(SourceLocation TryLoc) {
    setHasBranchProtectedScope();
    FirstSEHTryLoc = TryLoc;
  }

  bool NeedsScopeChecking() const {
    return !HasDroppedStmt &&
        (HasIndirectGoto ||
          (HasBranchProtectedScope && HasBranchIntoScope));
  }
<<<<<<< HEAD

  bool isCoroutine() const { return !FirstCoroutineStmtLoc.isInvalid(); }

  void setFirstCoroutineStmt(SourceLocation Loc, StringRef Keyword) {
    assert(FirstCoroutineStmtLoc.isInvalid() &&
                   "first coroutine statement location already set");
    FirstCoroutineStmtLoc = Loc;
    FirstCoroutineStmtKind = llvm::StringSwitch<unsigned char>(Keyword)
            .Case("co_return", 0)
            .Case("co_await", 1)
            .Case("co_yield", 2);
  }

  StringRef getFirstCoroutineStmtKeyword() const {
    assert(FirstCoroutineStmtLoc.isValid()
                   && "no coroutine statement available");
    switch (FirstCoroutineStmtKind) {
    case 0: return "co_return";
    case 1: return "co_await";
    case 2: return "co_yield";
    default:
      llvm_unreachable("FirstCoroutineStmtKind has an invalid value");
    };
  }

  void setNeedsCoroutineSuspends(bool value = true) {
    assert((!value || CoroutineSuspends.first == nullptr) &&
            "we already have valid suspend points");
    NeedsCoroutineSuspends = value;
  }

  bool hasInvalidCoroutineSuspends() const {
    return !NeedsCoroutineSuspends && CoroutineSuspends.first == nullptr;
  }

  void setCoroutineSuspends(Stmt *Initial, Stmt *Final) {
    assert(Initial && Final && "suspend points cannot be null");
    assert(CoroutineSuspends.first == nullptr && "suspend points already set");
    NeedsCoroutineSuspends = false;
    CoroutineSuspends.first = Initial;
    CoroutineSuspends.second = Final;
  }

  FunctionScopeInfo(DiagnosticsEngine &Diag)
    : Kind(SK_Function),
      HasBranchProtectedScope(false),
      HasBranchIntoScope(false),
      HasIndirectGoto(false),
      HasDroppedStmt(false),
      HasOMPDeclareReductionCombiner(false),
      HasFallthroughStmt(false),
      HasPotentialAvailabilityViolations(false),
      ObjCShouldCallSuper(false),
      ObjCIsDesignatedInit(false),
      ObjCWarnForNoDesignatedInitChain(false),
      ObjCIsSecondaryInit(false),
      ObjCWarnForNoInitDelegation(false),
      NeedsCoroutineSuspends(true),
      ErrorTrap(Diag) { }
=======
>>>>>>> b2b84690

  bool isCoroutine() const { return !FirstCoroutineStmtLoc.isInvalid(); }

  void setFirstCoroutineStmt(SourceLocation Loc, StringRef Keyword) {
    assert(FirstCoroutineStmtLoc.isInvalid() &&
                   "first coroutine statement location already set");
    FirstCoroutineStmtLoc = Loc;
    FirstCoroutineStmtKind = llvm::StringSwitch<unsigned char>(Keyword)
            .Case("co_return", 0)
            .Case("co_await", 1)
            .Case("co_yield", 2);
  }

  StringRef getFirstCoroutineStmtKeyword() const {
    assert(FirstCoroutineStmtLoc.isValid()
                   && "no coroutine statement available");
    switch (FirstCoroutineStmtKind) {
    case 0: return "co_return";
    case 1: return "co_await";
    case 2: return "co_yield";
    default:
      llvm_unreachable("FirstCoroutineStmtKind has an invalid value");
    };
  }

  void setNeedsCoroutineSuspends(bool value = true) {
    assert((!value || CoroutineSuspends.first == nullptr) &&
            "we already have valid suspend points");
    NeedsCoroutineSuspends = value;
  }

  bool hasInvalidCoroutineSuspends() const {
    return !NeedsCoroutineSuspends && CoroutineSuspends.first == nullptr;
  }

  void setCoroutineSuspends(Stmt *Initial, Stmt *Final) {
    assert(Initial && Final && "suspend points cannot be null");
    assert(CoroutineSuspends.first == nullptr && "suspend points already set");
    NeedsCoroutineSuspends = false;
    CoroutineSuspends.first = Initial;
    CoroutineSuspends.second = Final;
  }

  /// Clear out the information in this function scope, making it
  /// suitable for reuse.
  void Clear();
};

<<<<<<< HEAD
class CapturingScopeInfo : public FunctionScopeInfo {
protected:
  CapturingScopeInfo(const CapturingScopeInfo&) = default;

public:
  enum ImplicitCaptureStyle {
    ImpCap_None, ImpCap_LambdaByval, ImpCap_LambdaByref, ImpCap_Block,
    ImpCap_CapturedRegion
=======
class Capture {
  // There are three categories of capture: capturing 'this', capturing
  // local variables, and C++1y initialized captures (which can have an
  // arbitrary initializer, and don't really capture in the traditional
  // sense at all).
  //
  // There are three ways to capture a local variable:
  //  - capture by copy in the C++11 sense,
  //  - capture by reference in the C++11 sense, and
  //  - __block capture.
  // Lambdas explicitly specify capture by copy or capture by reference.
  // For blocks, __block capture applies to variables with that annotation,
  // variables of reference type are captured by reference, and other
  // variables are captured by copy.
  enum CaptureKind {
    Cap_ByCopy, Cap_ByRef, Cap_Block, Cap_VLA
  };
  enum {
    IsNestedCapture = 0x1,
    IsThisCaptured = 0x2
>>>>>>> b2b84690
  };

  /// The variable being captured (if we are not capturing 'this') and whether
  /// this is a nested capture, and whether we are capturing 'this'
  llvm::PointerIntPair<VarDecl*, 2> VarAndNestedAndThis;

<<<<<<< HEAD
  class Capture {
    // There are three categories of capture: capturing 'this', capturing
    // local variables, and C++1y initialized captures (which can have an
    // arbitrary initializer, and don't really capture in the traditional
    // sense at all).
    //
    // There are three ways to capture a local variable:
    //  - capture by copy in the C++11 sense,
    //  - capture by reference in the C++11 sense, and
    //  - __block capture.
    // Lambdas explicitly specify capture by copy or capture by reference.
    // For blocks, __block capture applies to variables with that annotation,
    // variables of reference type are captured by reference, and other
    // variables are captured by copy.
    enum CaptureKind {
      Cap_ByCopy, Cap_ByRef, Cap_Block, Cap_VLA
    };
    enum {
      IsNestedCapture = 0x1,
      IsThisCaptured = 0x2
    };
    /// The variable being captured (if we are not capturing 'this') and whether
    /// this is a nested capture, and whether we are capturing 'this'
    llvm::PointerIntPair<VarDecl*, 2> VarAndNestedAndThis;
    /// Expression to initialize a field of the given type, and the kind of
    /// capture (if this is a capture and not an init-capture). The expression
    /// is only required if we are capturing ByVal and the variable's type has
    /// a non-trivial copy constructor.
    llvm::PointerIntPair<void *, 2, CaptureKind> InitExprAndCaptureKind;
    
    /// \brief The source location at which the first capture occurred.
    SourceLocation Loc;
=======
  /// Expression to initialize a field of the given type, and the kind of
  /// capture (if this is a capture and not an init-capture). The expression
  /// is only required if we are capturing ByVal and the variable's type has
  /// a non-trivial copy constructor.
  llvm::PointerIntPair<void *, 2, CaptureKind> InitExprAndCaptureKind;

  /// The source location at which the first capture occurred.
  SourceLocation Loc;

  /// The location of the ellipsis that expands a parameter pack.
  SourceLocation EllipsisLoc;

  /// The type as it was captured, which is in effect the type of the
  /// non-static data member that would hold the capture.
  QualType CaptureType;

  /// Whether an explicit capture has been odr-used in the body of the
  /// lambda.
  bool ODRUsed = false;
>>>>>>> b2b84690

  /// Whether an explicit capture has been non-odr-used in the body of
  /// the lambda.
  bool NonODRUsed = false;

public:
  Capture(VarDecl *Var, bool Block, bool ByRef, bool IsNested,
          SourceLocation Loc, SourceLocation EllipsisLoc,
          QualType CaptureType, Expr *Cpy)
      : VarAndNestedAndThis(Var, IsNested ? IsNestedCapture : 0),
        InitExprAndCaptureKind(
            Cpy, !Var ? Cap_VLA : Block ? Cap_Block : ByRef ? Cap_ByRef
                                                            : Cap_ByCopy),
        Loc(Loc), EllipsisLoc(EllipsisLoc), CaptureType(CaptureType) {}

  enum IsThisCapture { ThisCapture };
  Capture(IsThisCapture, bool IsNested, SourceLocation Loc,
          QualType CaptureType, Expr *Cpy, const bool ByCopy)
      : VarAndNestedAndThis(
            nullptr, (IsThisCaptured | (IsNested ? IsNestedCapture : 0))),
        InitExprAndCaptureKind(Cpy, ByCopy ? Cap_ByCopy : Cap_ByRef),
        Loc(Loc), CaptureType(CaptureType) {}

  bool isThisCapture() const {
    return VarAndNestedAndThis.getInt() & IsThisCaptured;
  }

<<<<<<< HEAD
    /// \brief Whether an explicit capture has been odr-used in the body of the
    /// lambda.
    bool ODRUsed;

    /// \brief Whether an explicit capture has been non-odr-used in the body of
    /// the lambda.
    bool NonODRUsed;

  public:
    Capture(VarDecl *Var, bool Block, bool ByRef, bool IsNested,
            SourceLocation Loc, SourceLocation EllipsisLoc,
            QualType CaptureType, Expr *Cpy)
        : VarAndNestedAndThis(Var, IsNested ? IsNestedCapture : 0),
          InitExprAndCaptureKind(
              Cpy, !Var ? Cap_VLA : Block ? Cap_Block : ByRef ? Cap_ByRef
                                                              : Cap_ByCopy),
          Loc(Loc), EllipsisLoc(EllipsisLoc), CaptureType(CaptureType),
          ODRUsed(false), NonODRUsed(false) {}

    enum IsThisCapture { ThisCapture };
    Capture(IsThisCapture, bool IsNested, SourceLocation Loc,
            QualType CaptureType, Expr *Cpy, const bool ByCopy)
        : VarAndNestedAndThis(
              nullptr, (IsThisCaptured | (IsNested ? IsNestedCapture : 0))),
          InitExprAndCaptureKind(Cpy, ByCopy ? Cap_ByCopy : Cap_ByRef),
          Loc(Loc), EllipsisLoc(), CaptureType(CaptureType), ODRUsed(false),
          NonODRUsed(false) {}

    bool isThisCapture() const {
      return VarAndNestedAndThis.getInt() & IsThisCaptured;
    }
    bool isVariableCapture() const {
      return !isThisCapture() && !isVLATypeCapture();
    }
    bool isCopyCapture() const {
      return InitExprAndCaptureKind.getInt() == Cap_ByCopy;
    }
    bool isReferenceCapture() const {
      return InitExprAndCaptureKind.getInt() == Cap_ByRef;
    }
    bool isBlockCapture() const {
      return InitExprAndCaptureKind.getInt() == Cap_Block;
    }
    bool isVLATypeCapture() const {
      return InitExprAndCaptureKind.getInt() == Cap_VLA;
    }
    bool isNested() const {
      return VarAndNestedAndThis.getInt() & IsNestedCapture;
    }
    bool isODRUsed() const { return ODRUsed; }
    bool isNonODRUsed() const { return NonODRUsed; }
    void markUsed(bool IsODRUse) { (IsODRUse ? ODRUsed : NonODRUsed) = true; }

    VarDecl *getVariable() const {
      return VarAndNestedAndThis.getPointer();
    }
    
    /// \brief Retrieve the location at which this variable was captured.
    SourceLocation getLocation() const { return Loc; }
    
    /// \brief Retrieve the source location of the ellipsis, whose presence
    /// indicates that the capture is a pack expansion.
    SourceLocation getEllipsisLoc() const { return EllipsisLoc; }
    
    /// \brief Retrieve the capture type for this capture, which is effectively
    /// the type of the non-static data member in the lambda/block structure
    /// that would store this capture.
    QualType getCaptureType() const {
      assert(!isThisCapture());
      return CaptureType;
    }

    Expr *getInitExpr() const {
      assert(!isVLATypeCapture() && "no init expression for type capture");
      return static_cast<Expr *>(InitExprAndCaptureKind.getPointer());
    }
=======
  bool isVariableCapture() const {
    return !isThisCapture() && !isVLATypeCapture();
  }

  bool isCopyCapture() const {
    return InitExprAndCaptureKind.getInt() == Cap_ByCopy;
  }

  bool isReferenceCapture() const {
    return InitExprAndCaptureKind.getInt() == Cap_ByRef;
  }

  bool isBlockCapture() const {
    return InitExprAndCaptureKind.getInt() == Cap_Block;
  }

  bool isVLATypeCapture() const {
    return InitExprAndCaptureKind.getInt() == Cap_VLA;
  }

  bool isNested() const {
    return VarAndNestedAndThis.getInt() & IsNestedCapture;
  }

  bool isODRUsed() const { return ODRUsed; }
  bool isNonODRUsed() const { return NonODRUsed; }
  void markUsed(bool IsODRUse) { (IsODRUse ? ODRUsed : NonODRUsed) = true; }

  VarDecl *getVariable() const {
    assert(isVariableCapture());
    return VarAndNestedAndThis.getPointer();
  }

  /// Retrieve the location at which this variable was captured.
  SourceLocation getLocation() const { return Loc; }

  /// Retrieve the source location of the ellipsis, whose presence
  /// indicates that the capture is a pack expansion.
  SourceLocation getEllipsisLoc() const { return EllipsisLoc; }

  /// Retrieve the capture type for this capture, which is effectively
  /// the type of the non-static data member in the lambda/block structure
  /// that would store this capture.
  QualType getCaptureType() const {
    assert(!isThisCapture());
    return CaptureType;
  }

  Expr *getInitExpr() const {
    assert(!isVLATypeCapture() && "no init expression for type capture");
    return static_cast<Expr *>(InitExprAndCaptureKind.getPointer());
  }
};

class CapturingScopeInfo : public FunctionScopeInfo {
protected:
  CapturingScopeInfo(const CapturingScopeInfo&) = default;

public:
  enum ImplicitCaptureStyle {
    ImpCap_None, ImpCap_LambdaByval, ImpCap_LambdaByref, ImpCap_Block,
    ImpCap_CapturedRegion
>>>>>>> b2b84690
  };

  ImplicitCaptureStyle ImpCaptureStyle;

  CapturingScopeInfo(DiagnosticsEngine &Diag, ImplicitCaptureStyle Style)
      : FunctionScopeInfo(Diag), ImpCaptureStyle(Style) {}

  /// CaptureMap - A map of captured variables to (index+1) into Captures.
  llvm::DenseMap<VarDecl*, unsigned> CaptureMap;

  /// CXXThisCaptureIndex - The (index+1) of the capture of 'this';
  /// zero if 'this' is not captured.
  unsigned CXXThisCaptureIndex = 0;

  /// Captures - The captures.
  SmallVector<Capture, 4> Captures;

  /// - Whether the target type of return statements in this context
  /// is deduced (e.g. a lambda or block with omitted return type).
  bool HasImplicitReturnType = false;

  /// ReturnType - The target type of return statements in this context,
  /// or null if unknown.
  QualType ReturnType;

  void addCapture(VarDecl *Var, bool isBlock, bool isByref, bool isNested,
                  SourceLocation Loc, SourceLocation EllipsisLoc, 
                  QualType CaptureType, Expr *Cpy) {
    Captures.push_back(Capture(Var, isBlock, isByref, isNested, Loc, 
                               EllipsisLoc, CaptureType, Cpy));
    CaptureMap[Var] = Captures.size();
  }

  void addVLATypeCapture(SourceLocation Loc, QualType CaptureType) {
    Captures.push_back(Capture(/*Var*/ nullptr, /*isBlock*/ false,
                               /*isByref*/ false, /*isNested*/ false, Loc,
                               /*EllipsisLoc*/ SourceLocation(), CaptureType,
                               /*Cpy*/ nullptr));
  }

  // Note, we do not need to add the type of 'this' since that is always
  // retrievable from Sema::getCurrentThisType - and is also encoded within the
  // type of the corresponding FieldDecl.
  void addThisCapture(bool isNested, SourceLocation Loc,
                      Expr *Cpy, bool ByCopy);

  /// Determine whether the C++ 'this' is captured.
  bool isCXXThisCaptured() const { return CXXThisCaptureIndex != 0; }
  
  /// Retrieve the capture of C++ 'this', if it has been captured.
  Capture &getCXXThisCapture() {
    assert(isCXXThisCaptured() && "this has not been captured");
    return Captures[CXXThisCaptureIndex - 1];
  }
  
  /// Determine whether the given variable has been captured.
  bool isCaptured(VarDecl *Var) const {
    return CaptureMap.count(Var);
  }

<<<<<<< HEAD
  /// \brief Determine whether the given variable-array type has been captured.
  bool isVLATypeCaptured(const VariableArrayType *VAT) const;

  /// \brief Retrieve the capture of the given variable, if it has been
=======
  /// Determine whether the given variable-array type has been captured.
  bool isVLATypeCaptured(const VariableArrayType *VAT) const;

  /// Retrieve the capture of the given variable, if it has been
>>>>>>> b2b84690
  /// captured already.
  Capture &getCapture(VarDecl *Var) {
    assert(isCaptured(Var) && "Variable has not been captured");
    return Captures[CaptureMap[Var] - 1];
  }

  const Capture &getCapture(VarDecl *Var) const {
    llvm::DenseMap<VarDecl*, unsigned>::const_iterator Known
      = CaptureMap.find(Var);
    assert(Known != CaptureMap.end() && "Variable has not been captured");
    return Captures[Known->second - 1];
  }

  static bool classof(const FunctionScopeInfo *FSI) { 
    return FSI->Kind == SK_Block || FSI->Kind == SK_Lambda
                                 || FSI->Kind == SK_CapturedRegion;
  }
};

<<<<<<< HEAD
/// \brief Retains information about a block that is currently being parsed.
=======
/// Retains information about a block that is currently being parsed.
>>>>>>> b2b84690
class BlockScopeInfo final : public CapturingScopeInfo {
public:
  BlockDecl *TheDecl;
  
  /// TheScope - This is the scope for the block itself, which contains
  /// arguments etc.
  Scope *TheScope;

  /// BlockType - The function type of the block, if one was given.
  /// Its return type may be BuiltinType::Dependent.
  QualType FunctionType;

  BlockScopeInfo(DiagnosticsEngine &Diag, Scope *BlockScope, BlockDecl *Block)
      : CapturingScopeInfo(Diag, ImpCap_Block), TheDecl(Block),
        TheScope(BlockScope) {
    Kind = SK_Block;
  }

  ~BlockScopeInfo() override;

  static bool classof(const FunctionScopeInfo *FSI) { 
    return FSI->Kind == SK_Block; 
  }
};

<<<<<<< HEAD
/// \brief Retains information about a captured region.
=======
/// Retains information about a captured region.
>>>>>>> b2b84690
class CapturedRegionScopeInfo final : public CapturingScopeInfo {
public:
  /// The CapturedDecl for this statement.
  CapturedDecl *TheCapturedDecl;

  /// The captured record type.
  RecordDecl *TheRecordDecl;

  /// This is the enclosing scope of the captured region.
  Scope *TheScope;

  /// The implicit parameter for the captured variables.
  ImplicitParamDecl *ContextParam;
<<<<<<< HEAD
  /// \brief The kind of captured region.
  unsigned short CapRegionKind;
=======

  /// The kind of captured region.
  unsigned short CapRegionKind;

>>>>>>> b2b84690
  unsigned short OpenMPLevel;

  CapturedRegionScopeInfo(DiagnosticsEngine &Diag, Scope *S, CapturedDecl *CD,
                          RecordDecl *RD, ImplicitParamDecl *Context,
                          CapturedRegionKind K, unsigned OpenMPLevel)
<<<<<<< HEAD
    : CapturingScopeInfo(Diag, ImpCap_CapturedRegion),
      TheCapturedDecl(CD), TheRecordDecl(RD), TheScope(S),
      ContextParam(Context), CapRegionKind(K), OpenMPLevel(OpenMPLevel)
  {
=======
      : CapturingScopeInfo(Diag, ImpCap_CapturedRegion),
        TheCapturedDecl(CD), TheRecordDecl(RD), TheScope(S),
        ContextParam(Context), CapRegionKind(K), OpenMPLevel(OpenMPLevel) {
>>>>>>> b2b84690
    Kind = SK_CapturedRegion;
  }

  ~CapturedRegionScopeInfo() override;

  /// A descriptive name for the kind of captured region this is.
  StringRef getRegionName() const {
    switch (CapRegionKind) {
    case CR_Default:
      return "default captured statement";
    case CR_ObjCAtFinally:
      return "Objective-C @finally statement";
    case CR_OpenMP:
      return "OpenMP region";
    }
    llvm_unreachable("Invalid captured region kind!");
  }

  static bool classof(const FunctionScopeInfo *FSI) {
    return FSI->Kind == SK_CapturedRegion;
  }
};

class LambdaScopeInfo final : public CapturingScopeInfo {
public:
  /// The class that describes the lambda.
  CXXRecordDecl *Lambda = nullptr;

  /// The lambda's compiler-generated \c operator().
  CXXMethodDecl *CallOperator = nullptr;

  /// Source range covering the lambda introducer [...].
  SourceRange IntroducerRange;

  /// Source location of the '&' or '=' specifying the default capture
  /// type, if any.
  SourceLocation CaptureDefaultLoc;

  /// The number of captures in the \c Captures list that are
  /// explicit captures.
  unsigned NumExplicitCaptures = 0;

  /// Whether this is a mutable lambda.
  bool Mutable = false;

<<<<<<< HEAD
  /// \brief Whether any of the capture expressions requires cleanups.
  CleanupInfo Cleanup;
=======
  /// Whether the (empty) parameter list is explicit.
  bool ExplicitParams = false;
>>>>>>> b2b84690

  /// Whether any of the capture expressions requires cleanups.
  CleanupInfo Cleanup;

<<<<<<< HEAD
  /// \brief If this is a generic lambda, use this as the depth of 
=======
  /// Whether the lambda contains an unexpanded parameter pack.
  bool ContainsUnexpandedParameterPack = false;

  /// If this is a generic lambda, use this as the depth of 
>>>>>>> b2b84690
  /// each 'auto' parameter, during initial AST construction.
  unsigned AutoTemplateParameterDepth = 0;

  /// Store the list of the auto parameters for a generic lambda.
  /// If this is a generic lambda, store the list of the auto 
  /// parameters converted into TemplateTypeParmDecls into a vector
  /// that can be used to construct the generic lambda's template
  /// parameter list, during initial AST construction.
  SmallVector<TemplateTypeParmDecl*, 4> AutoTemplateParams;

  /// If this is a generic lambda, and the template parameter
  /// list has been created (from the AutoTemplateParams) then
  /// store a reference to it (cache it to avoid reconstructing it).
  TemplateParameterList *GLTemplateParameterList = nullptr;
  
  /// Contains all variable-referring-expressions (i.e. DeclRefExprs
  ///  or MemberExprs) that refer to local variables in a generic lambda
  ///  or a lambda in a potentially-evaluated-if-used context.
  ///  
  ///  Potentially capturable variables of a nested lambda that might need 
  ///   to be captured by the lambda are housed here.  
  ///  This is specifically useful for generic lambdas or
  ///  lambdas within a potentially evaluated-if-used context.
  ///  If an enclosing variable is named in an expression of a lambda nested
  ///  within a generic lambda, we don't always know know whether the variable 
  ///  will truly be odr-used (i.e. need to be captured) by that nested lambda,
  ///  until its instantiation. But we still need to capture it in the 
  ///  enclosing lambda if all intervening lambdas can capture the variable.
  llvm::SmallVector<Expr*, 4> PotentiallyCapturingExprs;

  /// Contains all variable-referring-expressions that refer
  ///  to local variables that are usable as constant expressions and
  ///  do not involve an odr-use (they may still need to be captured
  ///  if the enclosing full-expression is instantiation dependent).
  llvm::SmallSet<Expr *, 8> NonODRUsedCapturingExprs;

<<<<<<< HEAD
=======
  /// A map of explicit capture indices to their introducer source ranges.
  llvm::DenseMap<unsigned, SourceRange> ExplicitCaptureRanges;

>>>>>>> b2b84690
  /// Contains all of the variables defined in this lambda that shadow variables
  /// that were defined in parent contexts. Used to avoid warnings when the
  /// shadowed variables are uncaptured by this lambda.
  struct ShadowedOuterDecl {
    const VarDecl *VD;
    const VarDecl *ShadowedDecl;
  };
  llvm::SmallVector<ShadowedOuterDecl, 4> ShadowingDecls;

  SourceLocation PotentialThisCaptureLocation;

  LambdaScopeInfo(DiagnosticsEngine &Diag)
<<<<<<< HEAD
    : CapturingScopeInfo(Diag, ImpCap_None), Lambda(nullptr),
      CallOperator(nullptr), NumExplicitCaptures(0), Mutable(false),
      ExplicitParams(false), Cleanup{},
      ContainsUnexpandedParameterPack(false), AutoTemplateParameterDepth(0),
      GLTemplateParameterList(nullptr) {
    Kind = SK_Lambda;
  }

  /// \brief Note when all explicit captures have been added.
=======
      : CapturingScopeInfo(Diag, ImpCap_None) {
    Kind = SK_Lambda;
  }

  /// Note when all explicit captures have been added.
>>>>>>> b2b84690
  void finishedExplicitCaptures() {
    NumExplicitCaptures = Captures.size();
  }

  static bool classof(const FunctionScopeInfo *FSI) {
    return FSI->Kind == SK_Lambda;
  }

  /// Is this scope known to be for a generic lambda? (This will be false until
  /// we parse the first 'auto'-typed parameter.
  bool isGenericLambda() const {
    return !AutoTemplateParams.empty() || GLTemplateParameterList;
  }

  /// Add a variable that might potentially be captured by the 
  /// lambda and therefore the enclosing lambdas. 
  /// 
  /// This is also used by enclosing lambda's to speculatively capture 
  /// variables that nested lambda's - depending on their enclosing
  /// specialization - might need to capture.
  /// Consider:
  /// void f(int, int); <-- don't capture
  /// void f(const int&, double); <-- capture
  /// void foo() {
  ///   const int x = 10;
  ///   auto L = [=](auto a) { // capture 'x'
  ///      return [=](auto b) { 
  ///        f(x, a);  // we may or may not need to capture 'x'
  ///      };
  ///   };
  /// }
  void addPotentialCapture(Expr *VarExpr) {
    assert(isa<DeclRefExpr>(VarExpr) || isa<MemberExpr>(VarExpr));
    PotentiallyCapturingExprs.push_back(VarExpr);
  }
  
  void addPotentialThisCapture(SourceLocation Loc) {
    PotentialThisCaptureLocation = Loc;
  }

  bool hasPotentialThisCapture() const { 
    return PotentialThisCaptureLocation.isValid(); 
  }

  /// Mark a variable's reference in a lambda as non-odr using.
  ///
  /// For generic lambdas, if a variable is named in a potentially evaluated 
  /// expression, where the enclosing full expression is dependent then we 
  /// must capture the variable (given a default capture).
  /// This is accomplished by recording all references to variables 
  /// (DeclRefExprs or MemberExprs) within said nested lambda in its array of 
  /// PotentialCaptures. All such variables have to be captured by that lambda,
  /// except for as described below.
  /// If that variable is usable as a constant expression and is named in a 
  /// manner that does not involve its odr-use (e.g. undergoes 
  /// lvalue-to-rvalue conversion, or discarded) record that it is so. Upon the
  /// act of analyzing the enclosing full expression (ActOnFinishFullExpr)
  /// if we can determine that the full expression is not instantiation-
  /// dependent, then we can entirely avoid its capture. 
  ///
  ///   const int n = 0;
  ///   [&] (auto x) {
  ///     (void)+n + x;
  ///   };
  /// Interestingly, this strategy would involve a capture of n, even though 
  /// it's obviously not odr-used here, because the full-expression is 
  /// instantiation-dependent.  It could be useful to avoid capturing such
  /// variables, even when they are referred to in an instantiation-dependent
  /// expression, if we can unambiguously determine that they shall never be
  /// odr-used.  This would involve removal of the variable-referring-expression
  /// from the array of PotentialCaptures during the lvalue-to-rvalue 
  /// conversions.  But per the working draft N3797, (post-chicago 2013) we must
  /// capture such variables. 
  /// Before anyone is tempted to implement a strategy for not-capturing 'n',
  /// consider the insightful warning in: 
  ///    /cfe-commits/Week-of-Mon-20131104/092596.html
  /// "The problem is that the set of captures for a lambda is part of the ABI
  ///  (since lambda layout can be made visible through inline functions and the
  ///  like), and there are no guarantees as to which cases we'll manage to build
  ///  an lvalue-to-rvalue conversion in, when parsing a template -- some
  ///  seemingly harmless change elsewhere in Sema could cause us to start or stop
  ///  building such a node. So we need a rule that anyone can implement and get
  ///  exactly the same result".
  void markVariableExprAsNonODRUsed(Expr *CapturingVarExpr) {
    assert(isa<DeclRefExpr>(CapturingVarExpr) 
        || isa<MemberExpr>(CapturingVarExpr));
    NonODRUsedCapturingExprs.insert(CapturingVarExpr);
  }
  bool isVariableExprMarkedAsNonODRUsed(Expr *CapturingVarExpr) const {
    assert(isa<DeclRefExpr>(CapturingVarExpr) 
      || isa<MemberExpr>(CapturingVarExpr));
    return NonODRUsedCapturingExprs.count(CapturingVarExpr);
  }
  void removePotentialCapture(Expr *E) {
    PotentiallyCapturingExprs.erase(
        std::remove(PotentiallyCapturingExprs.begin(), 
            PotentiallyCapturingExprs.end(), E), 
        PotentiallyCapturingExprs.end());
  }
  void clearPotentialCaptures() {
    PotentiallyCapturingExprs.clear();
    PotentialThisCaptureLocation = SourceLocation();
  }
  unsigned getNumPotentialVariableCaptures() const { 
    return PotentiallyCapturingExprs.size(); 
  }

  bool hasPotentialCaptures() const { 
    return getNumPotentialVariableCaptures() || 
                                  PotentialThisCaptureLocation.isValid(); 
  }

  // When passed the index, returns the VarDecl and Expr associated
  // with the index.
  void getPotentialVariableCapture(unsigned Idx, VarDecl *&VD, Expr *&E) const;
};

FunctionScopeInfo::WeakObjectProfileTy::WeakObjectProfileTy()
<<<<<<< HEAD
  : Base(nullptr, false), Property(nullptr) {}
=======
    : Base(nullptr, false) {}
>>>>>>> b2b84690

FunctionScopeInfo::WeakObjectProfileTy
FunctionScopeInfo::WeakObjectProfileTy::getSentinel() {
  FunctionScopeInfo::WeakObjectProfileTy Result;
  Result.Base.setInt(true);
  return Result;
}

template <typename ExprT>
void FunctionScopeInfo::recordUseOfWeak(const ExprT *E, bool IsRead) {
  assert(E);
  WeakUseVector &Uses = WeakObjectUses[WeakObjectProfileTy(E)];
  Uses.push_back(WeakUseTy(E, IsRead));
}

inline void
CapturingScopeInfo::addThisCapture(bool isNested, SourceLocation Loc,
                                   Expr *Cpy,
                                   const bool ByCopy) {
  Captures.push_back(Capture(Capture::ThisCapture, isNested, Loc, QualType(),
                             Cpy, ByCopy));
  CXXThisCaptureIndex = Captures.size();
}

} // namespace sema

} // namespace clang

#endif // LLVM_CLANG_SEMA_SCOPEINFO_H<|MERGE_RESOLUTION|>--- conflicted
+++ resolved
@@ -20,13 +20,8 @@
 #include "clang/Basic/CapturedStmt.h"
 #include "clang/Basic/LLVM.h"
 #include "clang/Basic/PartialDiagnostic.h"
-<<<<<<< HEAD
-#include "clang/Sema/CleanupInfo.h"
-#include "clang/Sema/Ownership.h"
-=======
 #include "clang/Basic/SourceLocation.h"
 #include "clang/Sema/CleanupInfo.h"
->>>>>>> b2b84690
 #include "llvm/ADT/DenseMap.h"
 #include "llvm/ADT/DenseMapInfo.h"
 #include "llvm/ADT/MapVector.h"
@@ -34,14 +29,10 @@
 #include "llvm/ADT/SmallPtrSet.h"
 #include "llvm/ADT/SmallSet.h"
 #include "llvm/ADT/SmallVector.h"
-<<<<<<< HEAD
-#include "llvm/ADT/StringSwitch.h"
-=======
 #include "llvm/ADT/StringRef.h"
 #include "llvm/ADT/StringSwitch.h"
 #include "llvm/Support/Casting.h"
 #include "llvm/Support/ErrorHandling.h"
->>>>>>> b2b84690
 #include <algorithm>
 #include <cassert>
 #include <utility>
@@ -67,12 +58,6 @@
 class TemplateParameterList;
 class TemplateTypeParmDecl;
 class VarDecl;
-<<<<<<< HEAD
-class ObjCIvarRefExpr;
-class ObjCPropertyRefExpr;
-class ObjCMessageExpr;
-=======
->>>>>>> b2b84690
 
 namespace sema {
 
@@ -118,36 +103,13 @@
   };
   
 public:
-<<<<<<< HEAD
-  /// \brief What kind of scope we are describing.
-  ///
-=======
   /// What kind of scope we are describing.
->>>>>>> b2b84690
   ScopeKind Kind : 3;
 
   /// Whether this function contains a VLA, \@try, try, C++
   /// initializer, or anything else that can't be jumped past.
   bool HasBranchProtectedScope : 1;
 
-<<<<<<< HEAD
-  /// \brief Whether this function contains any switches or direct gotos.
-  bool HasBranchIntoScope : 1;
-
-  /// \brief Whether this function contains any indirect gotos.
-  bool HasIndirectGoto : 1;
-
-  /// \brief Whether a statement was dropped because it was invalid.
-  bool HasDroppedStmt : 1;
-
-  /// \brief True if current scope is for OpenMP declare reduction combiner.
-  bool HasOMPDeclareReductionCombiner : 1;
-
-  /// \brief Whether there is a fallthrough statement in this function.
-  bool HasFallthroughStmt : 1;
-
-  /// \brief Whether we make reference to a declaration that could be
-=======
   /// Whether this function contains any switches or direct gotos.
   bool HasBranchIntoScope : 1;
 
@@ -164,7 +126,6 @@
   bool HasFallthroughStmt : 1;
 
   /// Whether we make reference to a declaration that could be
->>>>>>> b2b84690
   /// unavailable.
   bool HasPotentialAvailabilityViolations : 1;
 
@@ -175,7 +136,7 @@
 
   /// True when this is a method marked as a designated initializer.
   bool ObjCIsDesignatedInit : 1;
-<<<<<<< HEAD
+
   /// This starts true for a method marked as designated initializer and will
   /// be set to false if there is an invocation to a designated initializer of
   /// the super class.
@@ -185,42 +146,6 @@
   /// initializer within a class that has at least one initializer marked as a
   /// designated initializer.
   bool ObjCIsSecondaryInit : 1;
-  /// This starts true for a secondary initializer method and will be set to
-  /// false if there is an invocation of an initializer on 'self'.
-  bool ObjCWarnForNoInitDelegation : 1;
-
-  /// \brief True only when this function has not already built, or attempted
-  /// to build, the initial and final coroutine suspend points
-  bool NeedsCoroutineSuspends : 1;
-
-  /// \brief An enumeration represeting the kind of the first coroutine statement
-  /// in the function. One of co_return, co_await, or co_yield.
-  unsigned char FirstCoroutineStmtKind : 2;
-
-  /// First coroutine statement in the current function.
-  /// (ex co_return, co_await, co_yield)
-  SourceLocation FirstCoroutineStmtLoc;
-
-  /// First 'return' statement in the current function.
-  SourceLocation FirstReturnLoc;
-
-  /// First C++ 'try' statement in the current function.
-  SourceLocation FirstCXXTryLoc;
-
-  /// First SEH '__try' statement in the current function.
-  SourceLocation FirstSEHTryLoc;
-=======
->>>>>>> b2b84690
-
-  /// This starts true for a method marked as designated initializer and will
-  /// be set to false if there is an invocation to a designated initializer of
-  /// the super class.
-  bool ObjCWarnForNoDesignatedInitChain : 1;
-
-  /// True when this is an initializer method not marked as a designated
-  /// initializer within a class that has at least one initializer marked as a
-  /// designated initializer.
-  bool ObjCIsSecondaryInit : 1;
 
   /// This starts true for a secondary initializer method and will be set to
   /// false if there is an invocation of an initializer on 'self'.
@@ -259,15 +184,6 @@
   /// optimization, or if we need to infer a return type.
   SmallVector<ReturnStmt*, 4> Returns;
 
-<<<<<<< HEAD
-  /// \brief The promise object for this coroutine, if any.
-  VarDecl *CoroutinePromise = nullptr;
-
-  /// \brief The initial and final coroutine suspend points.
-  std::pair<Stmt *, Stmt *> CoroutineSuspends;
-
-  /// \brief The stack of currently active compound stamement scopes in the
-=======
   /// The promise object for this coroutine, if any.
   VarDecl *CoroutinePromise = nullptr;
 
@@ -279,7 +195,6 @@
   std::pair<Stmt *, Stmt *> CoroutineSuspends;
 
   /// The stack of currently active compound stamement scopes in the
->>>>>>> b2b84690
   /// function.
   SmallVector<CompoundScopeInfo, 4> CompoundScopes;
 
@@ -288,15 +203,9 @@
   /// prior to being emitted.
   SmallVector<PossiblyUnreachableDiag, 4> PossiblyUnreachableDiags;
   
-<<<<<<< HEAD
-  /// \brief A list of parameters which have the nonnull attribute and are
-  /// modified in the function.
-  llvm::SmallPtrSet<const ParmVarDecl*, 8> ModifiedNonNullParams;
-=======
   /// A list of parameters which have the nonnull attribute and are
   /// modified in the function.
   llvm::SmallPtrSet<const ParmVarDecl *, 8> ModifiedNonNullParams;
->>>>>>> b2b84690
 
 public:
   /// Represents a simple identification of a weak object.
@@ -512,7 +421,6 @@
         (HasIndirectGoto ||
           (HasBranchProtectedScope && HasBranchIntoScope));
   }
-<<<<<<< HEAD
 
   bool isCoroutine() const { return !FirstCoroutineStmtLoc.isInvalid(); }
 
@@ -556,82 +464,11 @@
     CoroutineSuspends.second = Final;
   }
 
-  FunctionScopeInfo(DiagnosticsEngine &Diag)
-    : Kind(SK_Function),
-      HasBranchProtectedScope(false),
-      HasBranchIntoScope(false),
-      HasIndirectGoto(false),
-      HasDroppedStmt(false),
-      HasOMPDeclareReductionCombiner(false),
-      HasFallthroughStmt(false),
-      HasPotentialAvailabilityViolations(false),
-      ObjCShouldCallSuper(false),
-      ObjCIsDesignatedInit(false),
-      ObjCWarnForNoDesignatedInitChain(false),
-      ObjCIsSecondaryInit(false),
-      ObjCWarnForNoInitDelegation(false),
-      NeedsCoroutineSuspends(true),
-      ErrorTrap(Diag) { }
-=======
->>>>>>> b2b84690
-
-  bool isCoroutine() const { return !FirstCoroutineStmtLoc.isInvalid(); }
-
-  void setFirstCoroutineStmt(SourceLocation Loc, StringRef Keyword) {
-    assert(FirstCoroutineStmtLoc.isInvalid() &&
-                   "first coroutine statement location already set");
-    FirstCoroutineStmtLoc = Loc;
-    FirstCoroutineStmtKind = llvm::StringSwitch<unsigned char>(Keyword)
-            .Case("co_return", 0)
-            .Case("co_await", 1)
-            .Case("co_yield", 2);
-  }
-
-  StringRef getFirstCoroutineStmtKeyword() const {
-    assert(FirstCoroutineStmtLoc.isValid()
-                   && "no coroutine statement available");
-    switch (FirstCoroutineStmtKind) {
-    case 0: return "co_return";
-    case 1: return "co_await";
-    case 2: return "co_yield";
-    default:
-      llvm_unreachable("FirstCoroutineStmtKind has an invalid value");
-    };
-  }
-
-  void setNeedsCoroutineSuspends(bool value = true) {
-    assert((!value || CoroutineSuspends.first == nullptr) &&
-            "we already have valid suspend points");
-    NeedsCoroutineSuspends = value;
-  }
-
-  bool hasInvalidCoroutineSuspends() const {
-    return !NeedsCoroutineSuspends && CoroutineSuspends.first == nullptr;
-  }
-
-  void setCoroutineSuspends(Stmt *Initial, Stmt *Final) {
-    assert(Initial && Final && "suspend points cannot be null");
-    assert(CoroutineSuspends.first == nullptr && "suspend points already set");
-    NeedsCoroutineSuspends = false;
-    CoroutineSuspends.first = Initial;
-    CoroutineSuspends.second = Final;
-  }
-
   /// Clear out the information in this function scope, making it
   /// suitable for reuse.
   void Clear();
 };
 
-<<<<<<< HEAD
-class CapturingScopeInfo : public FunctionScopeInfo {
-protected:
-  CapturingScopeInfo(const CapturingScopeInfo&) = default;
-
-public:
-  enum ImplicitCaptureStyle {
-    ImpCap_None, ImpCap_LambdaByval, ImpCap_LambdaByref, ImpCap_Block,
-    ImpCap_CapturedRegion
-=======
 class Capture {
   // There are three categories of capture: capturing 'this', capturing
   // local variables, and C++1y initialized captures (which can have an
@@ -652,47 +489,12 @@
   enum {
     IsNestedCapture = 0x1,
     IsThisCaptured = 0x2
->>>>>>> b2b84690
   };
 
   /// The variable being captured (if we are not capturing 'this') and whether
   /// this is a nested capture, and whether we are capturing 'this'
   llvm::PointerIntPair<VarDecl*, 2> VarAndNestedAndThis;
 
-<<<<<<< HEAD
-  class Capture {
-    // There are three categories of capture: capturing 'this', capturing
-    // local variables, and C++1y initialized captures (which can have an
-    // arbitrary initializer, and don't really capture in the traditional
-    // sense at all).
-    //
-    // There are three ways to capture a local variable:
-    //  - capture by copy in the C++11 sense,
-    //  - capture by reference in the C++11 sense, and
-    //  - __block capture.
-    // Lambdas explicitly specify capture by copy or capture by reference.
-    // For blocks, __block capture applies to variables with that annotation,
-    // variables of reference type are captured by reference, and other
-    // variables are captured by copy.
-    enum CaptureKind {
-      Cap_ByCopy, Cap_ByRef, Cap_Block, Cap_VLA
-    };
-    enum {
-      IsNestedCapture = 0x1,
-      IsThisCaptured = 0x2
-    };
-    /// The variable being captured (if we are not capturing 'this') and whether
-    /// this is a nested capture, and whether we are capturing 'this'
-    llvm::PointerIntPair<VarDecl*, 2> VarAndNestedAndThis;
-    /// Expression to initialize a field of the given type, and the kind of
-    /// capture (if this is a capture and not an init-capture). The expression
-    /// is only required if we are capturing ByVal and the variable's type has
-    /// a non-trivial copy constructor.
-    llvm::PointerIntPair<void *, 2, CaptureKind> InitExprAndCaptureKind;
-    
-    /// \brief The source location at which the first capture occurred.
-    SourceLocation Loc;
-=======
   /// Expression to initialize a field of the given type, and the kind of
   /// capture (if this is a capture and not an init-capture). The expression
   /// is only required if we are capturing ByVal and the variable's type has
@@ -712,7 +514,6 @@
   /// Whether an explicit capture has been odr-used in the body of the
   /// lambda.
   bool ODRUsed = false;
->>>>>>> b2b84690
 
   /// Whether an explicit capture has been non-odr-used in the body of
   /// the lambda.
@@ -740,84 +541,6 @@
     return VarAndNestedAndThis.getInt() & IsThisCaptured;
   }
 
-<<<<<<< HEAD
-    /// \brief Whether an explicit capture has been odr-used in the body of the
-    /// lambda.
-    bool ODRUsed;
-
-    /// \brief Whether an explicit capture has been non-odr-used in the body of
-    /// the lambda.
-    bool NonODRUsed;
-
-  public:
-    Capture(VarDecl *Var, bool Block, bool ByRef, bool IsNested,
-            SourceLocation Loc, SourceLocation EllipsisLoc,
-            QualType CaptureType, Expr *Cpy)
-        : VarAndNestedAndThis(Var, IsNested ? IsNestedCapture : 0),
-          InitExprAndCaptureKind(
-              Cpy, !Var ? Cap_VLA : Block ? Cap_Block : ByRef ? Cap_ByRef
-                                                              : Cap_ByCopy),
-          Loc(Loc), EllipsisLoc(EllipsisLoc), CaptureType(CaptureType),
-          ODRUsed(false), NonODRUsed(false) {}
-
-    enum IsThisCapture { ThisCapture };
-    Capture(IsThisCapture, bool IsNested, SourceLocation Loc,
-            QualType CaptureType, Expr *Cpy, const bool ByCopy)
-        : VarAndNestedAndThis(
-              nullptr, (IsThisCaptured | (IsNested ? IsNestedCapture : 0))),
-          InitExprAndCaptureKind(Cpy, ByCopy ? Cap_ByCopy : Cap_ByRef),
-          Loc(Loc), EllipsisLoc(), CaptureType(CaptureType), ODRUsed(false),
-          NonODRUsed(false) {}
-
-    bool isThisCapture() const {
-      return VarAndNestedAndThis.getInt() & IsThisCaptured;
-    }
-    bool isVariableCapture() const {
-      return !isThisCapture() && !isVLATypeCapture();
-    }
-    bool isCopyCapture() const {
-      return InitExprAndCaptureKind.getInt() == Cap_ByCopy;
-    }
-    bool isReferenceCapture() const {
-      return InitExprAndCaptureKind.getInt() == Cap_ByRef;
-    }
-    bool isBlockCapture() const {
-      return InitExprAndCaptureKind.getInt() == Cap_Block;
-    }
-    bool isVLATypeCapture() const {
-      return InitExprAndCaptureKind.getInt() == Cap_VLA;
-    }
-    bool isNested() const {
-      return VarAndNestedAndThis.getInt() & IsNestedCapture;
-    }
-    bool isODRUsed() const { return ODRUsed; }
-    bool isNonODRUsed() const { return NonODRUsed; }
-    void markUsed(bool IsODRUse) { (IsODRUse ? ODRUsed : NonODRUsed) = true; }
-
-    VarDecl *getVariable() const {
-      return VarAndNestedAndThis.getPointer();
-    }
-    
-    /// \brief Retrieve the location at which this variable was captured.
-    SourceLocation getLocation() const { return Loc; }
-    
-    /// \brief Retrieve the source location of the ellipsis, whose presence
-    /// indicates that the capture is a pack expansion.
-    SourceLocation getEllipsisLoc() const { return EllipsisLoc; }
-    
-    /// \brief Retrieve the capture type for this capture, which is effectively
-    /// the type of the non-static data member in the lambda/block structure
-    /// that would store this capture.
-    QualType getCaptureType() const {
-      assert(!isThisCapture());
-      return CaptureType;
-    }
-
-    Expr *getInitExpr() const {
-      assert(!isVLATypeCapture() && "no init expression for type capture");
-      return static_cast<Expr *>(InitExprAndCaptureKind.getPointer());
-    }
-=======
   bool isVariableCapture() const {
     return !isThisCapture() && !isVLATypeCapture();
   }
@@ -880,7 +603,6 @@
   enum ImplicitCaptureStyle {
     ImpCap_None, ImpCap_LambdaByval, ImpCap_LambdaByref, ImpCap_Block,
     ImpCap_CapturedRegion
->>>>>>> b2b84690
   };
 
   ImplicitCaptureStyle ImpCaptureStyle;
@@ -941,17 +663,10 @@
     return CaptureMap.count(Var);
   }
 
-<<<<<<< HEAD
-  /// \brief Determine whether the given variable-array type has been captured.
-  bool isVLATypeCaptured(const VariableArrayType *VAT) const;
-
-  /// \brief Retrieve the capture of the given variable, if it has been
-=======
   /// Determine whether the given variable-array type has been captured.
   bool isVLATypeCaptured(const VariableArrayType *VAT) const;
 
   /// Retrieve the capture of the given variable, if it has been
->>>>>>> b2b84690
   /// captured already.
   Capture &getCapture(VarDecl *Var) {
     assert(isCaptured(Var) && "Variable has not been captured");
@@ -971,11 +686,7 @@
   }
 };
 
-<<<<<<< HEAD
-/// \brief Retains information about a block that is currently being parsed.
-=======
 /// Retains information about a block that is currently being parsed.
->>>>>>> b2b84690
 class BlockScopeInfo final : public CapturingScopeInfo {
 public:
   BlockDecl *TheDecl;
@@ -1001,11 +712,7 @@
   }
 };
 
-<<<<<<< HEAD
-/// \brief Retains information about a captured region.
-=======
 /// Retains information about a captured region.
->>>>>>> b2b84690
 class CapturedRegionScopeInfo final : public CapturingScopeInfo {
 public:
   /// The CapturedDecl for this statement.
@@ -1019,30 +726,18 @@
 
   /// The implicit parameter for the captured variables.
   ImplicitParamDecl *ContextParam;
-<<<<<<< HEAD
-  /// \brief The kind of captured region.
-  unsigned short CapRegionKind;
-=======
 
   /// The kind of captured region.
   unsigned short CapRegionKind;
 
->>>>>>> b2b84690
   unsigned short OpenMPLevel;
 
   CapturedRegionScopeInfo(DiagnosticsEngine &Diag, Scope *S, CapturedDecl *CD,
                           RecordDecl *RD, ImplicitParamDecl *Context,
                           CapturedRegionKind K, unsigned OpenMPLevel)
-<<<<<<< HEAD
-    : CapturingScopeInfo(Diag, ImpCap_CapturedRegion),
-      TheCapturedDecl(CD), TheRecordDecl(RD), TheScope(S),
-      ContextParam(Context), CapRegionKind(K), OpenMPLevel(OpenMPLevel)
-  {
-=======
       : CapturingScopeInfo(Diag, ImpCap_CapturedRegion),
         TheCapturedDecl(CD), TheRecordDecl(RD), TheScope(S),
         ContextParam(Context), CapRegionKind(K), OpenMPLevel(OpenMPLevel) {
->>>>>>> b2b84690
     Kind = SK_CapturedRegion;
   }
 
@@ -1088,25 +783,16 @@
   /// Whether this is a mutable lambda.
   bool Mutable = false;
 
-<<<<<<< HEAD
-  /// \brief Whether any of the capture expressions requires cleanups.
-  CleanupInfo Cleanup;
-=======
   /// Whether the (empty) parameter list is explicit.
   bool ExplicitParams = false;
->>>>>>> b2b84690
 
   /// Whether any of the capture expressions requires cleanups.
   CleanupInfo Cleanup;
 
-<<<<<<< HEAD
-  /// \brief If this is a generic lambda, use this as the depth of 
-=======
   /// Whether the lambda contains an unexpanded parameter pack.
   bool ContainsUnexpandedParameterPack = false;
 
   /// If this is a generic lambda, use this as the depth of 
->>>>>>> b2b84690
   /// each 'auto' parameter, during initial AST construction.
   unsigned AutoTemplateParameterDepth = 0;
 
@@ -1143,12 +829,9 @@
   ///  if the enclosing full-expression is instantiation dependent).
   llvm::SmallSet<Expr *, 8> NonODRUsedCapturingExprs;
 
-<<<<<<< HEAD
-=======
   /// A map of explicit capture indices to their introducer source ranges.
   llvm::DenseMap<unsigned, SourceRange> ExplicitCaptureRanges;
 
->>>>>>> b2b84690
   /// Contains all of the variables defined in this lambda that shadow variables
   /// that were defined in parent contexts. Used to avoid warnings when the
   /// shadowed variables are uncaptured by this lambda.
@@ -1161,23 +844,11 @@
   SourceLocation PotentialThisCaptureLocation;
 
   LambdaScopeInfo(DiagnosticsEngine &Diag)
-<<<<<<< HEAD
-    : CapturingScopeInfo(Diag, ImpCap_None), Lambda(nullptr),
-      CallOperator(nullptr), NumExplicitCaptures(0), Mutable(false),
-      ExplicitParams(false), Cleanup{},
-      ContainsUnexpandedParameterPack(false), AutoTemplateParameterDepth(0),
-      GLTemplateParameterList(nullptr) {
-    Kind = SK_Lambda;
-  }
-
-  /// \brief Note when all explicit captures have been added.
-=======
       : CapturingScopeInfo(Diag, ImpCap_None) {
     Kind = SK_Lambda;
   }
 
   /// Note when all explicit captures have been added.
->>>>>>> b2b84690
   void finishedExplicitCaptures() {
     NumExplicitCaptures = Captures.size();
   }
@@ -1296,11 +967,7 @@
 };
 
 FunctionScopeInfo::WeakObjectProfileTy::WeakObjectProfileTy()
-<<<<<<< HEAD
-  : Base(nullptr, false), Property(nullptr) {}
-=======
     : Base(nullptr, false) {}
->>>>>>> b2b84690
 
 FunctionScopeInfo::WeakObjectProfileTy
 FunctionScopeInfo::WeakObjectProfileTy::getSentinel() {
