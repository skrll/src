//===- Lookup.h - Classes for name lookup -----------------------*- C++ -*-===//
//
//                     The LLVM Compiler Infrastructure
//
// This file is distributed under the University of Illinois Open Source
// License. See LICENSE.TXT for details.
//
//===----------------------------------------------------------------------===//
//
// This file defines the LookupResult class, which is integral to
// Sema's name-lookup subsystem.
//
//===----------------------------------------------------------------------===//

#ifndef LLVM_CLANG_SEMA_LOOKUP_H
#define LLVM_CLANG_SEMA_LOOKUP_H

#include "clang/AST/Decl.h"
#include "clang/AST/DeclBase.h"
#include "clang/AST/DeclCXX.h"
#include "clang/AST/DeclarationName.h"
#include "clang/AST/Type.h"
#include "clang/AST/UnresolvedSet.h"
#include "clang/Basic/LLVM.h"
#include "clang/Basic/LangOptions.h"
#include "clang/Basic/SourceLocation.h"
#include "clang/Basic/Specifiers.h"
#include "clang/Sema/Sema.h"
#include "llvm/ADT/MapVector.h"
#include "llvm/ADT/Optional.h"
#include "llvm/ADT/STLExtras.h"
#include "llvm/Support/Casting.h"
#include <cassert>
#include <utility>

#include "llvm/ADT/Optional.h"

namespace clang {

class CXXBasePaths;

/// Represents the results of name lookup.
///
/// An instance of the LookupResult class captures the results of a
/// single name lookup, which can return no result (nothing found),
/// a single declaration, a set of overloaded functions, or an
/// ambiguity. Use the getKind() method to determine which of these
/// results occurred for a given lookup.
class LookupResult {
public:
  enum LookupResultKind {
    /// No entity found met the criteria.
    NotFound = 0,

    /// No entity found met the criteria within the current 
    /// instantiation,, but there were dependent base classes of the 
    /// current instantiation that could not be searched.
    NotFoundInCurrentInstantiation,
    
    /// Name lookup found a single declaration that met the
    /// criteria.  getFoundDecl() will return this declaration.
    Found,

    /// Name lookup found a set of overloaded functions that
    /// met the criteria.
    FoundOverloaded,

    /// Name lookup found an unresolvable value declaration
    /// and cannot yet complete.  This only happens in C++ dependent
    /// contexts with dependent using declarations.
    FoundUnresolvedValue,

    /// Name lookup results in an ambiguity; use
    /// getAmbiguityKind to figure out what kind of ambiguity
    /// we have.
    Ambiguous
  };

  enum AmbiguityKind {
    /// Name lookup results in an ambiguity because multiple
    /// entities that meet the lookup criteria were found in
    /// subobjects of different types. For example:
    /// @code
    /// struct A { void f(int); }
    /// struct B { void f(double); }
    /// struct C : A, B { };
    /// void test(C c) {
    ///   c.f(0); // error: A::f and B::f come from subobjects of different
    ///           // types. overload resolution is not performed.
    /// }
    /// @endcode
    AmbiguousBaseSubobjectTypes,

    /// Name lookup results in an ambiguity because multiple
    /// nonstatic entities that meet the lookup criteria were found
    /// in different subobjects of the same type. For example:
    /// @code
    /// struct A { int x; };
    /// struct B : A { };
    /// struct C : A { };
    /// struct D : B, C { };
    /// int test(D d) {
    ///   return d.x; // error: 'x' is found in two A subobjects (of B and C)
    /// }
    /// @endcode
    AmbiguousBaseSubobjects,

    /// Name lookup results in an ambiguity because multiple definitions
    /// of entity that meet the lookup criteria were found in different
    /// declaration contexts.
    /// @code
    /// namespace A {
    ///   int i;
    ///   namespace B { int i; }
    ///   int test() {
    ///     using namespace B;
    ///     return i; // error 'i' is found in namespace A and A::B
    ///    }
    /// }
    /// @endcode
    AmbiguousReference,

    /// Name lookup results in an ambiguity because an entity with a
    /// tag name was hidden by an entity with an ordinary name from
    /// a different context.
    /// @code
    /// namespace A { struct Foo {}; }
    /// namespace B { void Foo(); }
    /// namespace C {
    ///   using namespace A;
    ///   using namespace B;
    /// }
    /// void test() {
    ///   C::Foo(); // error: tag 'A::Foo' is hidden by an object in a
    ///             // different namespace
    /// }
    /// @endcode
    AmbiguousTagHiding
  };

  /// A little identifier for flagging temporary lookup results.
  enum TemporaryToken {
    Temporary
  };

  using iterator = UnresolvedSetImpl::iterator;

  LookupResult(Sema &SemaRef, const DeclarationNameInfo &NameInfo,
               Sema::LookupNameKind LookupKind,
               Sema::RedeclarationKind Redecl = Sema::NotForRedeclaration)
<<<<<<< HEAD
    : ResultKind(NotFound),
      Paths(nullptr),
      NamingClass(nullptr),
      SemaPtr(&SemaRef),
      NameInfo(NameInfo),
      LookupKind(LookupKind),
      IDNS(0),
      Redecl(Redecl != Sema::NotForRedeclaration),
      HideTags(true),
      Diagnose(Redecl == Sema::NotForRedeclaration),
      AllowHidden(false),
      Shadowed(false)
  {
=======
      : SemaPtr(&SemaRef), NameInfo(NameInfo), LookupKind(LookupKind),
        Redecl(Redecl != Sema::NotForRedeclaration),
        ExternalRedecl(Redecl == Sema::ForExternalRedeclaration),
        Diagnose(Redecl == Sema::NotForRedeclaration) {
>>>>>>> b2b84690
    configure();
  }

  // TODO: consider whether this constructor should be restricted to take
  // as input a const IdentifierInfo* (instead of Name),
  // forcing other cases towards the constructor taking a DNInfo.
  LookupResult(Sema &SemaRef, DeclarationName Name,
               SourceLocation NameLoc, Sema::LookupNameKind LookupKind,
               Sema::RedeclarationKind Redecl = Sema::NotForRedeclaration)
<<<<<<< HEAD
    : ResultKind(NotFound),
      Paths(nullptr),
      NamingClass(nullptr),
      SemaPtr(&SemaRef),
      NameInfo(Name, NameLoc),
      LookupKind(LookupKind),
      IDNS(0),
      Redecl(Redecl != Sema::NotForRedeclaration),
      HideTags(true),
      Diagnose(Redecl == Sema::NotForRedeclaration),
      AllowHidden(false),
      Shadowed(false)
  {
=======
      : SemaPtr(&SemaRef), NameInfo(Name, NameLoc), LookupKind(LookupKind),
        Redecl(Redecl != Sema::NotForRedeclaration),
        ExternalRedecl(Redecl == Sema::ForExternalRedeclaration),
        Diagnose(Redecl == Sema::NotForRedeclaration) {
>>>>>>> b2b84690
    configure();
  }

  /// Creates a temporary lookup result, initializing its core data
  /// using the information from another result.  Diagnostics are always
  /// disabled.
  LookupResult(TemporaryToken _, const LookupResult &Other)
<<<<<<< HEAD
    : ResultKind(NotFound),
      Paths(nullptr),
      NamingClass(nullptr),
      SemaPtr(Other.SemaPtr),
      NameInfo(Other.NameInfo),
      LookupKind(Other.LookupKind),
      IDNS(Other.IDNS),
      Redecl(Other.Redecl),
      HideTags(Other.HideTags),
      Diagnose(false),
      AllowHidden(Other.AllowHidden),
      Shadowed(false)
  {}
=======
      : SemaPtr(Other.SemaPtr), NameInfo(Other.NameInfo),
        LookupKind(Other.LookupKind), IDNS(Other.IDNS), Redecl(Other.Redecl),
        ExternalRedecl(Other.ExternalRedecl), HideTags(Other.HideTags),
        AllowHidden(Other.AllowHidden) {}

  // FIXME: Remove these deleted methods once the default build includes
  // -Wdeprecated.
  LookupResult(const LookupResult &) = delete;
  LookupResult &operator=(const LookupResult &) = delete;

  LookupResult(LookupResult &&Other)
      : ResultKind(std::move(Other.ResultKind)),
        Ambiguity(std::move(Other.Ambiguity)), Decls(std::move(Other.Decls)),
        Paths(std::move(Other.Paths)),
        NamingClass(std::move(Other.NamingClass)),
        BaseObjectType(std::move(Other.BaseObjectType)),
        SemaPtr(std::move(Other.SemaPtr)), NameInfo(std::move(Other.NameInfo)),
        NameContextRange(std::move(Other.NameContextRange)),
        LookupKind(std::move(Other.LookupKind)), IDNS(std::move(Other.IDNS)),
        Redecl(std::move(Other.Redecl)),
        ExternalRedecl(std::move(Other.ExternalRedecl)),
        HideTags(std::move(Other.HideTags)),
        Diagnose(std::move(Other.Diagnose)),
        AllowHidden(std::move(Other.AllowHidden)),
        Shadowed(std::move(Other.Shadowed)) {
    Other.Paths = nullptr;
    Other.Diagnose = false;
  }

  LookupResult &operator=(LookupResult &&Other) {
    ResultKind = std::move(Other.ResultKind);
    Ambiguity = std::move(Other.Ambiguity);
    Decls = std::move(Other.Decls);
    Paths = std::move(Other.Paths);
    NamingClass = std::move(Other.NamingClass);
    BaseObjectType = std::move(Other.BaseObjectType);
    SemaPtr = std::move(Other.SemaPtr);
    NameInfo = std::move(Other.NameInfo);
    NameContextRange = std::move(Other.NameContextRange);
    LookupKind = std::move(Other.LookupKind);
    IDNS = std::move(Other.IDNS);
    Redecl = std::move(Other.Redecl);
    ExternalRedecl = std::move(Other.ExternalRedecl);
    HideTags = std::move(Other.HideTags);
    Diagnose = std::move(Other.Diagnose);
    AllowHidden = std::move(Other.AllowHidden);
    Shadowed = std::move(Other.Shadowed);
    Other.Paths = nullptr;
    Other.Diagnose = false;
    return *this;
  }
>>>>>>> b2b84690

  // FIXME: Remove these deleted methods once the default build includes
  // -Wdeprecated.
  LookupResult(const LookupResult &) = delete;
  LookupResult &operator=(const LookupResult &) = delete;

  LookupResult(LookupResult &&Other)
      : ResultKind(std::move(Other.ResultKind)),
        Ambiguity(std::move(Other.Ambiguity)), Decls(std::move(Other.Decls)),
        Paths(std::move(Other.Paths)),
        NamingClass(std::move(Other.NamingClass)),
        BaseObjectType(std::move(Other.BaseObjectType)),
        SemaPtr(std::move(Other.SemaPtr)), NameInfo(std::move(Other.NameInfo)),
        NameContextRange(std::move(Other.NameContextRange)),
        LookupKind(std::move(Other.LookupKind)), IDNS(std::move(Other.IDNS)),
        Redecl(std::move(Other.Redecl)), HideTags(std::move(Other.HideTags)),
        Diagnose(std::move(Other.Diagnose)),
        AllowHidden(std::move(Other.AllowHidden)),
        Shadowed(std::move(Other.Shadowed)) {
    Other.Paths = nullptr;
    Other.Diagnose = false;
  }
  LookupResult &operator=(LookupResult &&Other) {
    ResultKind = std::move(Other.ResultKind);
    Ambiguity = std::move(Other.Ambiguity);
    Decls = std::move(Other.Decls);
    Paths = std::move(Other.Paths);
    NamingClass = std::move(Other.NamingClass);
    BaseObjectType = std::move(Other.BaseObjectType);
    SemaPtr = std::move(Other.SemaPtr);
    NameInfo = std::move(Other.NameInfo);
    NameContextRange = std::move(Other.NameContextRange);
    LookupKind = std::move(Other.LookupKind);
    IDNS = std::move(Other.IDNS);
    Redecl = std::move(Other.Redecl);
    HideTags = std::move(Other.HideTags);
    Diagnose = std::move(Other.Diagnose);
    AllowHidden = std::move(Other.AllowHidden);
    Shadowed = std::move(Other.Shadowed);
    Other.Paths = nullptr;
    Other.Diagnose = false;
    return *this;
  }

  ~LookupResult() {
    if (Diagnose) diagnose();
    if (Paths) deletePaths(Paths);
  }

  /// Gets the name info to look up.
  const DeclarationNameInfo &getLookupNameInfo() const {
    return NameInfo;
  }

  /// Sets the name info to look up.
  void setLookupNameInfo(const DeclarationNameInfo &NameInfo) {
    this->NameInfo = NameInfo;
  }

  /// Gets the name to look up.
  DeclarationName getLookupName() const {
    return NameInfo.getName();
  }

  /// Sets the name to look up.
  void setLookupName(DeclarationName Name) {
    NameInfo.setName(Name);
  }

  /// Gets the kind of lookup to perform.
  Sema::LookupNameKind getLookupKind() const {
    return LookupKind;
  }

  /// True if this lookup is just looking for an existing declaration.
  bool isForRedeclaration() const {
    return Redecl;
  }

  /// True if this lookup is just looking for an existing declaration to link
  /// against a declaration with external linkage.
  bool isForExternalRedeclaration() const {
    return ExternalRedecl;
  }

  Sema::RedeclarationKind redeclarationKind() const {
    return ExternalRedecl ? Sema::ForExternalRedeclaration :
           Redecl ? Sema::ForVisibleRedeclaration : Sema::NotForRedeclaration;
  }

  /// Specify whether hidden declarations are visible, e.g.,
  /// for recovery reasons.
  void setAllowHidden(bool AH) {
    AllowHidden = AH;
  }

  /// Determine whether this lookup is permitted to see hidden
  /// declarations, such as those in modules that have not yet been imported.
  bool isHiddenDeclarationVisible(NamedDecl *ND) const {
    return AllowHidden ||
<<<<<<< HEAD
           (isForRedeclaration() && ND->hasExternalFormalLinkage());
=======
           (isForExternalRedeclaration() && ND->isExternallyDeclarable());
>>>>>>> b2b84690
  }

  /// Sets whether tag declarations should be hidden by non-tag
  /// declarations during resolution.  The default is true.
  void setHideTags(bool Hide) {
    HideTags = Hide;
  }

  bool isAmbiguous() const {
    return getResultKind() == Ambiguous;
  }

  /// Determines if this names a single result which is not an
  /// unresolved value using decl.  If so, it is safe to call
  /// getFoundDecl().
  bool isSingleResult() const {
    return getResultKind() == Found;
  }

  /// Determines if the results are overloaded.
  bool isOverloadedResult() const {
    return getResultKind() == FoundOverloaded;
  }

  bool isUnresolvableResult() const {
    return getResultKind() == FoundUnresolvedValue;
  }

  LookupResultKind getResultKind() const {
    assert(sanity());
    return ResultKind;
  }

  AmbiguityKind getAmbiguityKind() const {
    assert(isAmbiguous());
    return Ambiguity;
  }

  const UnresolvedSetImpl &asUnresolvedSet() const {
    return Decls;
  }

  iterator begin() const { return iterator(Decls.begin()); }
  iterator end() const { return iterator(Decls.end()); }

  /// Return true if no decls were found
  bool empty() const { return Decls.empty(); }

  /// Return the base paths structure that's associated with
  /// these results, or null if none is.
  CXXBasePaths *getBasePaths() const {
    return Paths;
  }

  /// Determine whether the given declaration is visible to the
  /// program.
  static bool isVisible(Sema &SemaRef, NamedDecl *D) {
    // If this declaration is not hidden, it's visible.
    if (!D->isHidden())
      return true;

    // During template instantiation, we can refer to hidden declarations, if
    // they were visible in any module along the path of instantiation.
    return isVisibleSlow(SemaRef, D);
  }

  /// Retrieve the accepted (re)declaration of the given declaration,
  /// if there is one.
  NamedDecl *getAcceptableDecl(NamedDecl *D) const {
    if (!D->isInIdentifierNamespace(IDNS))
      return nullptr;

    if (isVisible(getSema(), D) || isHiddenDeclarationVisible(D))
      return D;

    return getAcceptableDeclSlow(D);
  }

private:
  static bool isVisibleSlow(Sema &SemaRef, NamedDecl *D);
  NamedDecl *getAcceptableDeclSlow(NamedDecl *D) const;

public:
  /// Returns the identifier namespace mask for this lookup.
  unsigned getIdentifierNamespace() const {
    return IDNS;
  }

  /// Returns whether these results arose from performing a
  /// lookup into a class.
  bool isClassLookup() const {
    return NamingClass != nullptr;
  }

  /// Returns the 'naming class' for this lookup, i.e. the
  /// class which was looked into to find these results.
  ///
  /// C++0x [class.access.base]p5:
  ///   The access to a member is affected by the class in which the
  ///   member is named. This naming class is the class in which the
  ///   member name was looked up and found. [Note: this class can be
  ///   explicit, e.g., when a qualified-id is used, or implicit,
  ///   e.g., when a class member access operator (5.2.5) is used
  ///   (including cases where an implicit "this->" is added). If both
  ///   a class member access operator and a qualified-id are used to
  ///   name the member (as in p->T::m), the class naming the member
  ///   is the class named by the nested-name-specifier of the
  ///   qualified-id (that is, T). -- end note ]
  ///
  /// This is set by the lookup routines when they find results in a class.
  CXXRecordDecl *getNamingClass() const {
    return NamingClass;
  }

  /// Sets the 'naming class' for this lookup.
  void setNamingClass(CXXRecordDecl *Record) {
    NamingClass = Record;
  }

  /// Returns the base object type associated with this lookup;
  /// important for [class.protected].  Most lookups do not have an
  /// associated base object.
  QualType getBaseObjectType() const {
    return BaseObjectType;
  }

  /// Sets the base object type for this lookup.
  void setBaseObjectType(QualType T) {
    BaseObjectType = T;
  }

  /// Add a declaration to these results with its natural access.
  /// Does not test the acceptance criteria.
  void addDecl(NamedDecl *D) {
    addDecl(D, D->getAccess());
  }

  /// Add a declaration to these results with the given access.
  /// Does not test the acceptance criteria.
  void addDecl(NamedDecl *D, AccessSpecifier AS) {
    Decls.addDecl(D, AS);
    ResultKind = Found;
  }

  /// Add all the declarations from another set of lookup
  /// results.
  void addAllDecls(const LookupResult &Other) {
    Decls.append(Other.Decls.begin(), Other.Decls.end());
    ResultKind = Found;
  }

  /// Determine whether no result was found because we could not
  /// search into dependent base classes of the current instantiation.
  bool wasNotFoundInCurrentInstantiation() const {
    return ResultKind == NotFoundInCurrentInstantiation;
  }
  
  /// Note that while no result was found in the current instantiation,
  /// there were dependent base classes that could not be searched.
  void setNotFoundInCurrentInstantiation() {
    assert(ResultKind == NotFound && Decls.empty());
    ResultKind = NotFoundInCurrentInstantiation;
  }

  /// Determine whether the lookup result was shadowed by some other
  /// declaration that lookup ignored.
  bool isShadowed() const { return Shadowed; }

  /// Note that we found and ignored a declaration while performing
  /// lookup.
  void setShadowed() { Shadowed = true; }

  /// Resolves the result kind of the lookup, possibly hiding
  /// decls.
  ///
  /// This should be called in any environment where lookup might
  /// generate multiple lookup results.
  void resolveKind();

  /// Re-resolves the result kind of the lookup after a set of
  /// removals has been performed.
  void resolveKindAfterFilter() {
    if (Decls.empty()) {
      if (ResultKind != NotFoundInCurrentInstantiation)
        ResultKind = NotFound;

      if (Paths) {
        deletePaths(Paths);
        Paths = nullptr;
      }
    } else {
      llvm::Optional<AmbiguityKind> SavedAK;
      bool WasAmbiguous = false;
      if (ResultKind == Ambiguous) {
        SavedAK = Ambiguity;
        WasAmbiguous = true;
      }
      ResultKind = Found;
      resolveKind();

      // If we didn't make the lookup unambiguous, restore the old
      // ambiguity kind.
      if (ResultKind == Ambiguous) {
        (void)WasAmbiguous;
        assert(WasAmbiguous);
        Ambiguity = SavedAK.getValue();
      } else if (Paths) {
        deletePaths(Paths);
        Paths = nullptr;
      }
    }
  }

  template <class DeclClass>
  DeclClass *getAsSingle() const {
    if (getResultKind() != Found) return nullptr;
    return dyn_cast<DeclClass>(getFoundDecl());
  }

  /// Fetch the unique decl found by this lookup.  Asserts
  /// that one was found.
  ///
  /// This is intended for users who have examined the result kind
  /// and are certain that there is only one result.
  NamedDecl *getFoundDecl() const {
    assert(getResultKind() == Found
           && "getFoundDecl called on non-unique result");
    return (*begin())->getUnderlyingDecl();
  }

  /// Fetches a representative decl.  Useful for lazy diagnostics.
  NamedDecl *getRepresentativeDecl() const {
    assert(!Decls.empty() && "cannot get representative of empty set");
    return *begin();
  }

  /// Asks if the result is a single tag decl.
  bool isSingleTagDecl() const {
    return getResultKind() == Found && isa<TagDecl>(getFoundDecl());
  }

  /// Make these results show that the name was found in
  /// base classes of different types.
  ///
  /// The given paths object is copied and invalidated.
  void setAmbiguousBaseSubobjectTypes(CXXBasePaths &P);

  /// Make these results show that the name was found in
  /// distinct base classes of the same type.
  ///
  /// The given paths object is copied and invalidated.
  void setAmbiguousBaseSubobjects(CXXBasePaths &P);

  /// Make these results show that the name was found in
  /// different contexts and a tag decl was hidden by an ordinary
  /// decl in a different context.
  void setAmbiguousQualifiedTagHiding() {
    setAmbiguous(AmbiguousTagHiding);
  }

  /// Clears out any current state.
  void clear() {
    ResultKind = NotFound;
    Decls.clear();
    if (Paths) deletePaths(Paths);
    Paths = nullptr;
    NamingClass = nullptr;
    Shadowed = false;
  }

  /// Clears out any current state and re-initializes for a
  /// different kind of lookup.
  void clear(Sema::LookupNameKind Kind) {
    clear();
    LookupKind = Kind;
    configure();
  }

  /// Change this lookup's redeclaration kind.
  void setRedeclarationKind(Sema::RedeclarationKind RK) {
<<<<<<< HEAD
    Redecl = RK;
=======
    Redecl = (RK != Sema::NotForRedeclaration);
    ExternalRedecl = (RK == Sema::ForExternalRedeclaration);
>>>>>>> b2b84690
    configure();
  }

  void dump();
  void print(raw_ostream &);

  /// Suppress the diagnostics that would normally fire because of this
  /// lookup.  This happens during (e.g.) redeclaration lookups.
  void suppressDiagnostics() {
    Diagnose = false;
  }

  /// Determines whether this lookup is suppressing diagnostics.
  bool isSuppressingDiagnostics() const {
    return !Diagnose;
  }

  /// Sets a 'context' source range.
  void setContextRange(SourceRange SR) {
    NameContextRange = SR;
  }

  /// Gets the source range of the context of this name; for C++
  /// qualified lookups, this is the source range of the scope
  /// specifier.
  SourceRange getContextRange() const {
    return NameContextRange;
  }

  /// Gets the location of the identifier.  This isn't always defined:
  /// sometimes we're doing lookups on synthesized names.
  SourceLocation getNameLoc() const {
    return NameInfo.getLoc();
  }

  /// Get the Sema object that this lookup result is searching
  /// with.
  Sema &getSema() const { return *SemaPtr; }

  /// A class for iterating through a result set and possibly
  /// filtering out results.  The results returned are possibly
  /// sugared.
  class Filter {
    friend class LookupResult;

    LookupResult &Results;
    LookupResult::iterator I;
    bool Changed = false;
    bool CalledDone = false;
    
    Filter(LookupResult &Results) : Results(Results), I(Results.begin()) {}

  public:
    Filter(Filter &&F)
        : Results(F.Results), I(F.I), Changed(F.Changed),
          CalledDone(F.CalledDone) {
      F.CalledDone = true;
    }
<<<<<<< HEAD
=======

>>>>>>> b2b84690
    ~Filter() {
      assert(CalledDone &&
             "LookupResult::Filter destroyed without done() call");
    }

    bool hasNext() const {
      return I != Results.end();
    }

    NamedDecl *next() {
      assert(I != Results.end() && "next() called on empty filter");
      return *I++;
    }

    /// Restart the iteration.
    void restart() {
      I = Results.begin();
    }

    /// Erase the last element returned from this iterator.
    void erase() {
      Results.Decls.erase(--I);
      Changed = true;
    }

    /// Replaces the current entry with the given one, preserving the
    /// access bits.
    void replace(NamedDecl *D) {
      Results.Decls.replace(I-1, D);
      Changed = true;
    }

    /// Replaces the current entry with the given one.
    void replace(NamedDecl *D, AccessSpecifier AS) {
      Results.Decls.replace(I-1, D, AS);
      Changed = true;
    }

    void done() {
      assert(!CalledDone && "done() called twice");
      CalledDone = true;

      if (Changed)
        Results.resolveKindAfterFilter();
    }
  };

  /// Create a filter for this result set.
  Filter makeFilter() {
    return Filter(*this);
  }

  void setFindLocalExtern(bool FindLocalExtern) {
    if (FindLocalExtern)
      IDNS |= Decl::IDNS_LocalExtern;
    else
      IDNS &= ~Decl::IDNS_LocalExtern;
  }

private:
  void diagnose() {
    if (isAmbiguous())
      getSema().DiagnoseAmbiguousLookup(*this);
    else if (isClassLookup() && getSema().getLangOpts().AccessControl)
      getSema().CheckLookupAccess(*this);
  }

  void setAmbiguous(AmbiguityKind AK) {
    ResultKind = Ambiguous;
    Ambiguity = AK;
  }

  void addDeclsFromBasePaths(const CXXBasePaths &P);
  void configure();

  // Sanity checks.
  bool sanity() const;

  bool sanityCheckUnresolved() const {
    for (iterator I = begin(), E = end(); I != E; ++I)
      if (isa<UnresolvedUsingValueDecl>((*I)->getUnderlyingDecl()))
        return true;
    return false;
  }

  static void deletePaths(CXXBasePaths *);

  // Results.
  LookupResultKind ResultKind = NotFound;
  AmbiguityKind Ambiguity; // ill-defined unless ambiguous
  UnresolvedSet<8> Decls;
  CXXBasePaths *Paths = nullptr;
  CXXRecordDecl *NamingClass = nullptr;
  QualType BaseObjectType;

  // Parameters.
  Sema *SemaPtr;
  DeclarationNameInfo NameInfo;
  SourceRange NameContextRange;
  Sema::LookupNameKind LookupKind;
  unsigned IDNS = 0; // set by configure()

  bool Redecl;
  bool ExternalRedecl;

  /// True if tag declarations should be hidden if non-tags
  ///   are present
  bool HideTags = true;

  bool Diagnose = false;

  /// True if we should allow hidden declarations to be 'visible'.
  bool AllowHidden = false;

  /// True if the found declarations were shadowed by some other
  /// declaration that we skipped. This only happens when \c LookupKind
  /// is \c LookupRedeclarationWithLinkage.
  bool Shadowed = false;
};

/// Consumes visible declarations found when searching for
/// all visible names within a given scope or context.
///
/// This abstract class is meant to be subclassed by clients of \c
/// Sema::LookupVisibleDecls(), each of which should override the \c
/// FoundDecl() function to process declarations as they are found.
class VisibleDeclConsumer {
public:
  /// Destroys the visible declaration consumer.
  virtual ~VisibleDeclConsumer();

  /// Determine whether hidden declarations (from unimported
  /// modules) should be given to this consumer. By default, they
  /// are not included.
  virtual bool includeHiddenDecls() const;

  /// Invoked each time \p Sema::LookupVisibleDecls() finds a
  /// declaration visible from the current scope or context.
  ///
  /// \param ND the declaration found.
  ///
  /// \param Hiding a declaration that hides the declaration \p ND,
  /// or NULL if no such declaration exists.
  ///
  /// \param Ctx the original context from which the lookup started.
  ///
  /// \param InBaseClass whether this declaration was found in base
  /// class of the context we searched.
  virtual void FoundDecl(NamedDecl *ND, NamedDecl *Hiding, DeclContext *Ctx,
                         bool InBaseClass) = 0;

  /// Callback to inform the client that Sema entered into a new context
  /// to find a visible declaration.
  //
  /// \param Ctx the context which Sema entered.
  virtual void EnteredContext(DeclContext *Ctx) {}
};

/// A class for storing results from argument-dependent lookup.
class ADLResult {
private:
  /// A map from canonical decls to the 'most recent' decl.
  llvm::MapVector<NamedDecl*, NamedDecl*> Decls;

  struct select_second {
    NamedDecl *operator()(std::pair<NamedDecl*, NamedDecl*> P) const {
      return P.second;
    }
  };

public:
  /// Adds a new ADL candidate to this map.
  void insert(NamedDecl *D);

  /// Removes any data associated with a given decl.
  void erase(NamedDecl *D) {
    Decls.erase(cast<NamedDecl>(D->getCanonicalDecl()));
  }

<<<<<<< HEAD
  typedef llvm::mapped_iterator<decltype(Decls)::iterator, select_second>
      iterator;
=======
  using iterator =
      llvm::mapped_iterator<decltype(Decls)::iterator, select_second>;
>>>>>>> b2b84690

  iterator begin() { return iterator(Decls.begin(), select_second()); }
  iterator end() { return iterator(Decls.end(), select_second()); }
};

} // namespace clang

#endif // LLVM_CLANG_SEMA_LOOKUP_H<|MERGE_RESOLUTION|>--- conflicted
+++ resolved
@@ -33,8 +33,6 @@
 #include <cassert>
 #include <utility>
 
-#include "llvm/ADT/Optional.h"
-
 namespace clang {
 
 class CXXBasePaths;
@@ -148,26 +146,10 @@
   LookupResult(Sema &SemaRef, const DeclarationNameInfo &NameInfo,
                Sema::LookupNameKind LookupKind,
                Sema::RedeclarationKind Redecl = Sema::NotForRedeclaration)
-<<<<<<< HEAD
-    : ResultKind(NotFound),
-      Paths(nullptr),
-      NamingClass(nullptr),
-      SemaPtr(&SemaRef),
-      NameInfo(NameInfo),
-      LookupKind(LookupKind),
-      IDNS(0),
-      Redecl(Redecl != Sema::NotForRedeclaration),
-      HideTags(true),
-      Diagnose(Redecl == Sema::NotForRedeclaration),
-      AllowHidden(false),
-      Shadowed(false)
-  {
-=======
       : SemaPtr(&SemaRef), NameInfo(NameInfo), LookupKind(LookupKind),
         Redecl(Redecl != Sema::NotForRedeclaration),
         ExternalRedecl(Redecl == Sema::ForExternalRedeclaration),
         Diagnose(Redecl == Sema::NotForRedeclaration) {
->>>>>>> b2b84690
     configure();
   }
 
@@ -177,26 +159,10 @@
   LookupResult(Sema &SemaRef, DeclarationName Name,
                SourceLocation NameLoc, Sema::LookupNameKind LookupKind,
                Sema::RedeclarationKind Redecl = Sema::NotForRedeclaration)
-<<<<<<< HEAD
-    : ResultKind(NotFound),
-      Paths(nullptr),
-      NamingClass(nullptr),
-      SemaPtr(&SemaRef),
-      NameInfo(Name, NameLoc),
-      LookupKind(LookupKind),
-      IDNS(0),
-      Redecl(Redecl != Sema::NotForRedeclaration),
-      HideTags(true),
-      Diagnose(Redecl == Sema::NotForRedeclaration),
-      AllowHidden(false),
-      Shadowed(false)
-  {
-=======
       : SemaPtr(&SemaRef), NameInfo(Name, NameLoc), LookupKind(LookupKind),
         Redecl(Redecl != Sema::NotForRedeclaration),
         ExternalRedecl(Redecl == Sema::ForExternalRedeclaration),
         Diagnose(Redecl == Sema::NotForRedeclaration) {
->>>>>>> b2b84690
     configure();
   }
 
@@ -204,21 +170,6 @@
   /// using the information from another result.  Diagnostics are always
   /// disabled.
   LookupResult(TemporaryToken _, const LookupResult &Other)
-<<<<<<< HEAD
-    : ResultKind(NotFound),
-      Paths(nullptr),
-      NamingClass(nullptr),
-      SemaPtr(Other.SemaPtr),
-      NameInfo(Other.NameInfo),
-      LookupKind(Other.LookupKind),
-      IDNS(Other.IDNS),
-      Redecl(Other.Redecl),
-      HideTags(Other.HideTags),
-      Diagnose(false),
-      AllowHidden(Other.AllowHidden),
-      Shadowed(false)
-  {}
-=======
       : SemaPtr(Other.SemaPtr), NameInfo(Other.NameInfo),
         LookupKind(Other.LookupKind), IDNS(Other.IDNS), Redecl(Other.Redecl),
         ExternalRedecl(Other.ExternalRedecl), HideTags(Other.HideTags),
@@ -270,50 +221,6 @@
     Other.Diagnose = false;
     return *this;
   }
->>>>>>> b2b84690
-
-  // FIXME: Remove these deleted methods once the default build includes
-  // -Wdeprecated.
-  LookupResult(const LookupResult &) = delete;
-  LookupResult &operator=(const LookupResult &) = delete;
-
-  LookupResult(LookupResult &&Other)
-      : ResultKind(std::move(Other.ResultKind)),
-        Ambiguity(std::move(Other.Ambiguity)), Decls(std::move(Other.Decls)),
-        Paths(std::move(Other.Paths)),
-        NamingClass(std::move(Other.NamingClass)),
-        BaseObjectType(std::move(Other.BaseObjectType)),
-        SemaPtr(std::move(Other.SemaPtr)), NameInfo(std::move(Other.NameInfo)),
-        NameContextRange(std::move(Other.NameContextRange)),
-        LookupKind(std::move(Other.LookupKind)), IDNS(std::move(Other.IDNS)),
-        Redecl(std::move(Other.Redecl)), HideTags(std::move(Other.HideTags)),
-        Diagnose(std::move(Other.Diagnose)),
-        AllowHidden(std::move(Other.AllowHidden)),
-        Shadowed(std::move(Other.Shadowed)) {
-    Other.Paths = nullptr;
-    Other.Diagnose = false;
-  }
-  LookupResult &operator=(LookupResult &&Other) {
-    ResultKind = std::move(Other.ResultKind);
-    Ambiguity = std::move(Other.Ambiguity);
-    Decls = std::move(Other.Decls);
-    Paths = std::move(Other.Paths);
-    NamingClass = std::move(Other.NamingClass);
-    BaseObjectType = std::move(Other.BaseObjectType);
-    SemaPtr = std::move(Other.SemaPtr);
-    NameInfo = std::move(Other.NameInfo);
-    NameContextRange = std::move(Other.NameContextRange);
-    LookupKind = std::move(Other.LookupKind);
-    IDNS = std::move(Other.IDNS);
-    Redecl = std::move(Other.Redecl);
-    HideTags = std::move(Other.HideTags);
-    Diagnose = std::move(Other.Diagnose);
-    AllowHidden = std::move(Other.AllowHidden);
-    Shadowed = std::move(Other.Shadowed);
-    Other.Paths = nullptr;
-    Other.Diagnose = false;
-    return *this;
-  }
 
   ~LookupResult() {
     if (Diagnose) diagnose();
@@ -371,11 +278,7 @@
   /// declarations, such as those in modules that have not yet been imported.
   bool isHiddenDeclarationVisible(NamedDecl *ND) const {
     return AllowHidden ||
-<<<<<<< HEAD
-           (isForRedeclaration() && ND->hasExternalFormalLinkage());
-=======
            (isForExternalRedeclaration() && ND->isExternallyDeclarable());
->>>>>>> b2b84690
   }
 
   /// Sets whether tag declarations should be hidden by non-tag
@@ -656,12 +559,8 @@
 
   /// Change this lookup's redeclaration kind.
   void setRedeclarationKind(Sema::RedeclarationKind RK) {
-<<<<<<< HEAD
-    Redecl = RK;
-=======
     Redecl = (RK != Sema::NotForRedeclaration);
     ExternalRedecl = (RK == Sema::ForExternalRedeclaration);
->>>>>>> b2b84690
     configure();
   }
 
@@ -720,10 +619,7 @@
           CalledDone(F.CalledDone) {
       F.CalledDone = true;
     }
-<<<<<<< HEAD
-=======
-
->>>>>>> b2b84690
+
     ~Filter() {
       assert(CalledDone &&
              "LookupResult::Filter destroyed without done() call");
@@ -903,13 +799,8 @@
     Decls.erase(cast<NamedDecl>(D->getCanonicalDecl()));
   }
 
-<<<<<<< HEAD
-  typedef llvm::mapped_iterator<decltype(Decls)::iterator, select_second>
-      iterator;
-=======
   using iterator =
       llvm::mapped_iterator<decltype(Decls)::iterator, select_second>;
->>>>>>> b2b84690
 
   iterator begin() { return iterator(Decls.begin(), select_second()); }
   iterator end() { return iterator(Decls.end(), select_second()); }
