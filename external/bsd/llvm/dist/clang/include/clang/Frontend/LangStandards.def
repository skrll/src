//===-- LangStandards.def - Language Standard Data --------------*- C++ -*-===//
//
//                     The LLVM Compiler Infrastructure
//
// This file is distributed under the University of Illinois Open Source
// License. See LICENSE.TXT for details.
//
//===----------------------------------------------------------------------===//

#ifndef LANGSTANDARD
#error "LANGSTANDARD must be defined before including this file"
#endif

/// LANGSTANDARD(IDENT, NAME, LANG, DESC, FEATURES)
///
/// \param IDENT - The name of the standard as a C++ identifier.
/// \param NAME - The name of the standard.
/// \param LANG - The InputKind::Language for which this is a standard.
/// \param DESC - A short description of the standard.
/// \param FEATURES - The standard features as flags, these are enums from the
/// clang::frontend namespace, which is assumed to be be available.

/// LANGSTANDARD_ALIAS(IDENT, ALIAS)
/// \param IDENT - The name of the standard as a C++ identifier.
/// \param ALIAS - The alias of the standard.

/// LANGSTANDARD_ALIAS_DEPR(IDENT, ALIAS)
/// Same as LANGSTANDARD_ALIAS, but for a deprecated alias.

#ifndef LANGSTANDARD_ALIAS
#define LANGSTANDARD_ALIAS(IDENT, ALIAS)
#endif

#ifndef LANGSTANDARD_ALIAS_DEPR
#define LANGSTANDARD_ALIAS_DEPR(IDENT, ALIAS) LANGSTANDARD_ALIAS(IDENT, ALIAS)
#endif

// C89-ish modes.
LANGSTANDARD(c89, "c89",
             C, "ISO C 1990",
             ImplicitInt)
LANGSTANDARD_ALIAS(c89, "c90")
LANGSTANDARD_ALIAS(c89, "iso9899:1990")

LANGSTANDARD(c94, "iso9899:199409",
             C, "ISO C 1990 with amendment 1",
             Digraphs | ImplicitInt)

LANGSTANDARD(gnu89, "gnu89",
             C, "ISO C 1990 with GNU extensions",
             LineComment | Digraphs | GNUMode | ImplicitInt)
LANGSTANDARD_ALIAS(gnu89, "gnu90")

// C99-ish modes
LANGSTANDARD(c99, "c99",
             C, "ISO C 1999",
             LineComment | C99 | Digraphs | HexFloat)
LANGSTANDARD_ALIAS(c99, "iso9899:1999")
LANGSTANDARD_ALIAS_DEPR(c99, "c9x")
LANGSTANDARD_ALIAS_DEPR(c99, "iso9899:199x")

LANGSTANDARD(gnu99, "gnu99",
             C, "ISO C 1999 with GNU extensions",
             LineComment | C99 | Digraphs | GNUMode | HexFloat)
LANGSTANDARD_ALIAS_DEPR(gnu99, "gnu9x")

// C11 modes
LANGSTANDARD(c11, "c11",
             C, "ISO C 2011",
             LineComment | C99 | C11 | Digraphs | HexFloat)
LANGSTANDARD_ALIAS(c11, "iso9899:2011")
LANGSTANDARD_ALIAS_DEPR(c11, "c1x")
LANGSTANDARD_ALIAS_DEPR(c11, "iso9899:201x")

LANGSTANDARD(gnu11, "gnu11",
             C, "ISO C 2011 with GNU extensions",
             LineComment | C99 | C11 | Digraphs | GNUMode | HexFloat)
LANGSTANDARD_ALIAS_DEPR(gnu11, "gnu1x")
<<<<<<< HEAD
=======

// C17 modes
LANGSTANDARD(c17, "c17",
             C, "ISO C 2017",
             LineComment | C99 | C11 | C17 | Digraphs | HexFloat)
LANGSTANDARD_ALIAS(c17, "iso9899:2017")
LANGSTANDARD(gnu17, "gnu17",
             C, "ISO C 2017 with GNU extensions",
             LineComment | C99 | C11 | C17 | Digraphs | GNUMode | HexFloat)
>>>>>>> b2b84690

// C++ modes
LANGSTANDARD(cxx98, "c++98",
             CXX, "ISO C++ 1998 with amendments",
             LineComment | CPlusPlus | Digraphs)
LANGSTANDARD_ALIAS(cxx98, "c++03")

LANGSTANDARD(gnucxx98, "gnu++98",
             CXX, "ISO C++ 1998 with amendments and GNU extensions",
             LineComment | CPlusPlus | Digraphs | GNUMode)
LANGSTANDARD_ALIAS(gnucxx98, "gnu++03")

LANGSTANDARD(cxx11, "c++11",
             CXX, "ISO C++ 2011 with amendments",
             LineComment | CPlusPlus | CPlusPlus11 | Digraphs)
LANGSTANDARD_ALIAS_DEPR(cxx11, "c++0x")

LANGSTANDARD(gnucxx11, "gnu++11", CXX,
             "ISO C++ 2011 with amendments and GNU extensions",
             LineComment | CPlusPlus | CPlusPlus11 | Digraphs | GNUMode)
LANGSTANDARD_ALIAS_DEPR(gnucxx11, "gnu++0x")
<<<<<<< HEAD

LANGSTANDARD(cxx14, "c++14",
             CXX, "ISO C++ 2014 with amendments",
             LineComment | CPlusPlus | CPlusPlus11 | CPlusPlus14 | Digraphs)
LANGSTANDARD_ALIAS_DEPR(cxx14, "c++1y")

=======

LANGSTANDARD(cxx14, "c++14",
             CXX, "ISO C++ 2014 with amendments",
             LineComment | CPlusPlus | CPlusPlus11 | CPlusPlus14 | Digraphs)
LANGSTANDARD_ALIAS_DEPR(cxx14, "c++1y")

>>>>>>> b2b84690
LANGSTANDARD(gnucxx14, "gnu++14",
             CXX, "ISO C++ 2014 with amendments and GNU extensions",
             LineComment | CPlusPlus | CPlusPlus11 | CPlusPlus14 | Digraphs |
             GNUMode)
LANGSTANDARD_ALIAS_DEPR(gnucxx14, "gnu++1y")

LANGSTANDARD(cxx17, "c++17",
             CXX, "ISO C++ 2017 with amendments",
<<<<<<< HEAD
             LineComment | CPlusPlus | CPlusPlus11 | CPlusPlus14 | CPlusPlus1z |
=======
             LineComment | CPlusPlus | CPlusPlus11 | CPlusPlus14 | CPlusPlus17 |
>>>>>>> b2b84690
             Digraphs | HexFloat)
LANGSTANDARD_ALIAS_DEPR(cxx17, "c++1z")

LANGSTANDARD(gnucxx17, "gnu++17",
             CXX, "ISO C++ 2017 with amendments and GNU extensions",
<<<<<<< HEAD
             LineComment | CPlusPlus | CPlusPlus11 | CPlusPlus14 | CPlusPlus1z |
=======
             LineComment | CPlusPlus | CPlusPlus11 | CPlusPlus14 | CPlusPlus17 |
>>>>>>> b2b84690
             Digraphs | HexFloat | GNUMode)
LANGSTANDARD_ALIAS_DEPR(gnucxx17, "gnu++1z")

LANGSTANDARD(cxx2a, "c++2a",
             CXX, "Working draft for ISO C++ 2020",
<<<<<<< HEAD
             LineComment | CPlusPlus | CPlusPlus11 | CPlusPlus14 | CPlusPlus1z |
=======
             LineComment | CPlusPlus | CPlusPlus11 | CPlusPlus14 | CPlusPlus17 |
>>>>>>> b2b84690
             CPlusPlus2a | Digraphs | HexFloat)

LANGSTANDARD(gnucxx2a, "gnu++2a",
             CXX, "Working draft for ISO C++ 2020 with GNU extensions",
<<<<<<< HEAD
             LineComment | CPlusPlus | CPlusPlus11 | CPlusPlus14 | CPlusPlus1z |
=======
             LineComment | CPlusPlus | CPlusPlus11 | CPlusPlus14 | CPlusPlus17 |
>>>>>>> b2b84690
             CPlusPlus2a | Digraphs | HexFloat | GNUMode)

// OpenCL
LANGSTANDARD(opencl10, "cl1.0",
             OpenCL, "OpenCL 1.0",
             LineComment | C99 | Digraphs | HexFloat | OpenCL)
LANGSTANDARD_ALIAS_DEPR(opencl10, "cl")

LANGSTANDARD(opencl11, "cl1.1",
             OpenCL, "OpenCL 1.1",
             LineComment | C99 | Digraphs | HexFloat | OpenCL)
LANGSTANDARD(opencl12, "cl1.2",
             OpenCL, "OpenCL 1.2",
             LineComment | C99 | Digraphs | HexFloat | OpenCL)
LANGSTANDARD(opencl20, "cl2.0",
             OpenCL, "OpenCL 2.0",
             LineComment | C99 | Digraphs | HexFloat | OpenCL)
<<<<<<< HEAD
=======
LANGSTANDARD(openclcpp, "c++",
             OpenCL, "OpenCL C++ 1.0",
             LineComment | CPlusPlus | CPlusPlus11 | CPlusPlus14 | Digraphs | OpenCL)
>>>>>>> b2b84690

LANGSTANDARD_ALIAS_DEPR(opencl10, "CL")
LANGSTANDARD_ALIAS_DEPR(opencl11, "CL1.1")
LANGSTANDARD_ALIAS_DEPR(opencl12, "CL1.2")
LANGSTANDARD_ALIAS_DEPR(opencl20, "CL2.0")

// CUDA
LANGSTANDARD(cuda, "cuda", CUDA, "NVIDIA CUDA(tm)",
<<<<<<< HEAD
=======
             LineComment | CPlusPlus | Digraphs)

// HIP
LANGSTANDARD(hip, "hip", HIP, "HIP",
>>>>>>> b2b84690
             LineComment | CPlusPlus | Digraphs)

#undef LANGSTANDARD
#undef LANGSTANDARD_ALIAS
#undef LANGSTANDARD_ALIAS_DEPR<|MERGE_RESOLUTION|>--- conflicted
+++ resolved
@@ -76,8 +76,6 @@
              C, "ISO C 2011 with GNU extensions",
              LineComment | C99 | C11 | Digraphs | GNUMode | HexFloat)
 LANGSTANDARD_ALIAS_DEPR(gnu11, "gnu1x")
-<<<<<<< HEAD
-=======
 
 // C17 modes
 LANGSTANDARD(c17, "c17",
@@ -87,7 +85,6 @@
 LANGSTANDARD(gnu17, "gnu17",
              C, "ISO C 2017 with GNU extensions",
              LineComment | C99 | C11 | C17 | Digraphs | GNUMode | HexFloat)
->>>>>>> b2b84690
 
 // C++ modes
 LANGSTANDARD(cxx98, "c++98",
@@ -109,21 +106,12 @@
              "ISO C++ 2011 with amendments and GNU extensions",
              LineComment | CPlusPlus | CPlusPlus11 | Digraphs | GNUMode)
 LANGSTANDARD_ALIAS_DEPR(gnucxx11, "gnu++0x")
-<<<<<<< HEAD
 
 LANGSTANDARD(cxx14, "c++14",
              CXX, "ISO C++ 2014 with amendments",
              LineComment | CPlusPlus | CPlusPlus11 | CPlusPlus14 | Digraphs)
 LANGSTANDARD_ALIAS_DEPR(cxx14, "c++1y")
 
-=======
-
-LANGSTANDARD(cxx14, "c++14",
-             CXX, "ISO C++ 2014 with amendments",
-             LineComment | CPlusPlus | CPlusPlus11 | CPlusPlus14 | Digraphs)
-LANGSTANDARD_ALIAS_DEPR(cxx14, "c++1y")
-
->>>>>>> b2b84690
 LANGSTANDARD(gnucxx14, "gnu++14",
              CXX, "ISO C++ 2014 with amendments and GNU extensions",
              LineComment | CPlusPlus | CPlusPlus11 | CPlusPlus14 | Digraphs |
@@ -132,40 +120,24 @@
 
 LANGSTANDARD(cxx17, "c++17",
              CXX, "ISO C++ 2017 with amendments",
-<<<<<<< HEAD
-             LineComment | CPlusPlus | CPlusPlus11 | CPlusPlus14 | CPlusPlus1z |
-=======
              LineComment | CPlusPlus | CPlusPlus11 | CPlusPlus14 | CPlusPlus17 |
->>>>>>> b2b84690
              Digraphs | HexFloat)
 LANGSTANDARD_ALIAS_DEPR(cxx17, "c++1z")
 
 LANGSTANDARD(gnucxx17, "gnu++17",
              CXX, "ISO C++ 2017 with amendments and GNU extensions",
-<<<<<<< HEAD
-             LineComment | CPlusPlus | CPlusPlus11 | CPlusPlus14 | CPlusPlus1z |
-=======
              LineComment | CPlusPlus | CPlusPlus11 | CPlusPlus14 | CPlusPlus17 |
->>>>>>> b2b84690
              Digraphs | HexFloat | GNUMode)
 LANGSTANDARD_ALIAS_DEPR(gnucxx17, "gnu++1z")
 
 LANGSTANDARD(cxx2a, "c++2a",
              CXX, "Working draft for ISO C++ 2020",
-<<<<<<< HEAD
-             LineComment | CPlusPlus | CPlusPlus11 | CPlusPlus14 | CPlusPlus1z |
-=======
              LineComment | CPlusPlus | CPlusPlus11 | CPlusPlus14 | CPlusPlus17 |
->>>>>>> b2b84690
              CPlusPlus2a | Digraphs | HexFloat)
 
 LANGSTANDARD(gnucxx2a, "gnu++2a",
              CXX, "Working draft for ISO C++ 2020 with GNU extensions",
-<<<<<<< HEAD
-             LineComment | CPlusPlus | CPlusPlus11 | CPlusPlus14 | CPlusPlus1z |
-=======
              LineComment | CPlusPlus | CPlusPlus11 | CPlusPlus14 | CPlusPlus17 |
->>>>>>> b2b84690
              CPlusPlus2a | Digraphs | HexFloat | GNUMode)
 
 // OpenCL
@@ -183,12 +155,9 @@
 LANGSTANDARD(opencl20, "cl2.0",
              OpenCL, "OpenCL 2.0",
              LineComment | C99 | Digraphs | HexFloat | OpenCL)
-<<<<<<< HEAD
-=======
 LANGSTANDARD(openclcpp, "c++",
              OpenCL, "OpenCL C++ 1.0",
              LineComment | CPlusPlus | CPlusPlus11 | CPlusPlus14 | Digraphs | OpenCL)
->>>>>>> b2b84690
 
 LANGSTANDARD_ALIAS_DEPR(opencl10, "CL")
 LANGSTANDARD_ALIAS_DEPR(opencl11, "CL1.1")
@@ -197,13 +166,10 @@
 
 // CUDA
 LANGSTANDARD(cuda, "cuda", CUDA, "NVIDIA CUDA(tm)",
-<<<<<<< HEAD
-=======
              LineComment | CPlusPlus | Digraphs)
 
 // HIP
 LANGSTANDARD(hip, "hip", HIP, "HIP",
->>>>>>> b2b84690
              LineComment | CPlusPlus | Digraphs)
 
 #undef LANGSTANDARD
