//===- VerifyDiagnosticConsumer.h - Verifying Diagnostic Client -*- C++ -*-===//
//
//                     The LLVM Compiler Infrastructure
//
// This file is distributed under the University of Illinois Open Source
// License. See LICENSE.TXT for details.
//
//===----------------------------------------------------------------------===//

#ifndef LLVM_CLANG_FRONTEND_VERIFYDIAGNOSTICCONSUMER_H
#define LLVM_CLANG_FRONTEND_VERIFYDIAGNOSTICCONSUMER_H

#include "clang/Basic/Diagnostic.h"
#include "clang/Basic/LLVM.h"
#include "clang/Basic/SourceLocation.h"
#include "clang/Lex/Preprocessor.h"
#include "llvm/ADT/DenseMap.h"
#include "llvm/ADT/PointerIntPair.h"
<<<<<<< HEAD
#include "llvm/ADT/STLExtras.h"
#include <climits>
#include <memory>
=======
#include "llvm/ADT/StringRef.h"
#include <cassert>
#include <limits>
#include <memory>
#include <string>
#include <vector>
>>>>>>> b2b84690

namespace clang {

class FileEntry;
class LangOptions;
class SourceManager;
class TextDiagnosticBuffer;

/// VerifyDiagnosticConsumer - Create a diagnostic client which will use
/// markers in the input source to check that all the emitted diagnostics match
/// those expected.
///
/// USING THE DIAGNOSTIC CHECKER:
///
/// Indicating that a line expects an error or a warning is simple. Put a
/// comment on the line that has the diagnostic, use:
///
/// \code
///   expected-{error,warning,remark,note}
/// \endcode
///
/// to tag if it's an expected error, remark or warning, and place the expected
/// text between {{ and }} markers. The full text doesn't have to be included,
/// only enough to ensure that the correct diagnostic was emitted.
///
/// Here's an example:
///
/// \code
///   int A = B; // expected-error {{use of undeclared identifier 'B'}}
/// \endcode
///
/// You can place as many diagnostics on one line as you wish. To make the code
/// more readable, you can use slash-newline to separate out the diagnostics.
///
/// Alternatively, it is possible to specify the line on which the diagnostic
/// should appear by appending "@<line>" to "expected-<type>", for example:
///
/// \code
///   #warning some text
///   // expected-warning@10 {{some text}}
/// \endcode
///
/// The line number may be absolute (as above), or relative to the current
/// line by prefixing the number with either '+' or '-'.
///
/// If the diagnostic is generated in a separate file, for example in a shared
/// header file, it may be beneficial to be able to declare the file in which
/// the diagnostic will appear, rather than placing the expected-* directive in
/// the actual file itself.  This can be done using the following syntax:
///
/// \code
///   // expected-error@path/include.h:15 {{error message}}
/// \endcode
///
/// The path can be absolute or relative and the same search paths will be used
/// as for #include directives.  The line number in an external file may be
/// substituted with '*' meaning that any line number will match (useful where
/// the included file is, for example, a system header where the actual line
/// number may change and is not critical).
///
/// The simple syntax above allows each specification to match exactly one
/// error.  You can use the extended syntax to customize this. The extended
/// syntax is "expected-<type> <n> {{diag text}}", where \<type> is one of
/// "error", "warning" or "note", and \<n> is a positive integer. This allows
/// the diagnostic to appear as many times as specified. Example:
///
/// \code
///   void f(); // expected-note 2 {{previous declaration is here}}
/// \endcode
///
/// Where the diagnostic is expected to occur a minimum number of times, this
/// can be specified by appending a '+' to the number. Example:
///
/// \code
///   void f(); // expected-note 0+ {{previous declaration is here}}
///   void g(); // expected-note 1+ {{previous declaration is here}}
/// \endcode
///
/// In the first example, the diagnostic becomes optional, i.e. it will be
/// swallowed if it occurs, but will not generate an error if it does not
/// occur.  In the second example, the diagnostic must occur at least once.
/// As a short-hand, "one or more" can be specified simply by '+'. Example:
///
/// \code
///   void g(); // expected-note + {{previous declaration is here}}
/// \endcode
///
/// A range can also be specified by "<n>-<m>".  Example:
///
/// \code
///   void f(); // expected-note 0-1 {{previous declaration is here}}
/// \endcode
///
/// In this example, the diagnostic may appear only once, if at all.
///
/// Regex matching mode may be selected by appending '-re' to type and
/// including regexes wrapped in double curly braces in the directive, such as:
///
/// \code
///   expected-error-re {{format specifies type 'wchar_t **' (aka '{{.+}}')}}
/// \endcode
///
/// Examples matching error: "variable has incomplete type 'struct s'"
///
/// \code
///   // expected-error {{variable has incomplete type 'struct s'}}
///   // expected-error {{variable has incomplete type}}
///
///   // expected-error-re {{variable has type 'struct {{.}}'}}
///   // expected-error-re {{variable has type 'struct {{.*}}'}}
///   // expected-error-re {{variable has type 'struct {{(.*)}}'}}
///   // expected-error-re {{variable has type 'struct{{[[:space:]](.*)}}'}}
/// \endcode
///
/// VerifyDiagnosticConsumer expects at least one expected-* directive to
/// be found inside the source code.  If no diagnostics are expected the
/// following directive can be used to indicate this:
///
/// \code
///   // expected-no-diagnostics
/// \endcode
///
class VerifyDiagnosticConsumer: public DiagnosticConsumer,
                                public CommentHandler {
public:
  /// Directive - Abstract class representing a parsed verify directive.
  ///
  class Directive {
  public:
    static std::unique_ptr<Directive> create(bool RegexKind,
                                             SourceLocation DirectiveLoc,
                                             SourceLocation DiagnosticLoc,
                                             bool MatchAnyLine, StringRef Text,
                                             unsigned Min, unsigned Max);

  public:
    /// Constant representing n or more matches.
    static const unsigned MaxCount = std::numeric_limits<unsigned>::max();

    SourceLocation DirectiveLoc;
    SourceLocation DiagnosticLoc;
    const std::string Text;
    unsigned Min, Max;
    bool MatchAnyLine;

    Directive(const Directive &) = delete;
    Directive &operator=(const Directive &) = delete;
    virtual ~Directive() = default;

    // Returns true if directive text is valid.
    // Otherwise returns false and populates E.
    virtual bool isValid(std::string &Error) = 0;

    // Returns true on match.
    virtual bool match(StringRef S) = 0;

  protected:
    Directive(SourceLocation DirectiveLoc, SourceLocation DiagnosticLoc,
              bool MatchAnyLine, StringRef Text, unsigned Min, unsigned Max)
<<<<<<< HEAD
      : DirectiveLoc(DirectiveLoc), DiagnosticLoc(DiagnosticLoc),
        Text(Text), Min(Min), Max(Max), MatchAnyLine(MatchAnyLine) {
    assert(!DirectiveLoc.isInvalid() && "DirectiveLoc is invalid!");
    assert(!DiagnosticLoc.isInvalid() && "DiagnosticLoc is invalid!");
    }

  private:
    Directive(const Directive &) = delete;
    void operator=(const Directive &) = delete;
  };

  typedef std::vector<std::unique_ptr<Directive>> DirectiveList;
=======
        : DirectiveLoc(DirectiveLoc), DiagnosticLoc(DiagnosticLoc),
          Text(Text), Min(Min), Max(Max), MatchAnyLine(MatchAnyLine) {
      assert(!DirectiveLoc.isInvalid() && "DirectiveLoc is invalid!");
      assert((!DiagnosticLoc.isInvalid() || MatchAnyLine) &&
             "DiagnosticLoc is invalid!");
    }
  };

  using DirectiveList = std::vector<std::unique_ptr<Directive>>;
>>>>>>> b2b84690

  /// ExpectedData - owns directive objects and deletes on destructor.
  struct ExpectedData {
    DirectiveList Errors;
    DirectiveList Warnings;
    DirectiveList Remarks;
    DirectiveList Notes;

    void Reset() {
      Errors.clear();
      Warnings.clear();
      Remarks.clear();
      Notes.clear();
    }
  };

  enum DirectiveStatus {
    HasNoDirectives,
    HasNoDirectivesReported,
    HasExpectedNoDiagnostics,
    HasOtherExpectedDirectives
  };

private:
  DiagnosticsEngine &Diags;
  DiagnosticConsumer *PrimaryClient;
  std::unique_ptr<DiagnosticConsumer> PrimaryClientOwner;
  std::unique_ptr<TextDiagnosticBuffer> Buffer;
<<<<<<< HEAD
  const Preprocessor *CurrentPreprocessor;
  const LangOptions *LangOpts;
  SourceManager *SrcManager;
  unsigned ActiveSourceFiles;
=======
  const Preprocessor *CurrentPreprocessor = nullptr;
  const LangOptions *LangOpts = nullptr;
  SourceManager *SrcManager = nullptr;
  unsigned ActiveSourceFiles = 0;
>>>>>>> b2b84690
  DirectiveStatus Status;
  ExpectedData ED;

  void CheckDiagnostics();

  void setSourceManager(SourceManager &SM) {
    assert((!SrcManager || SrcManager == &SM) && "SourceManager changed!");
    SrcManager = &SM;
  }

  // These facilities are used for validation in debug builds.
  class UnparsedFileStatus {
    llvm::PointerIntPair<const FileEntry *, 1, bool> Data;
  public:
    UnparsedFileStatus(const FileEntry *File, bool FoundDirectives)
<<<<<<< HEAD
      : Data(File, FoundDirectives) {}
    const FileEntry *getFile() const { return Data.getPointer(); }
    bool foundDirectives() const { return Data.getInt(); }
  };
  typedef llvm::DenseMap<FileID, const FileEntry *> ParsedFilesMap;
  typedef llvm::DenseMap<FileID, UnparsedFileStatus> UnparsedFilesMap;
=======
        : Data(File, FoundDirectives) {}

    const FileEntry *getFile() const { return Data.getPointer(); }
    bool foundDirectives() const { return Data.getInt(); }
  };

  using ParsedFilesMap = llvm::DenseMap<FileID, const FileEntry *>;
  using UnparsedFilesMap = llvm::DenseMap<FileID, UnparsedFileStatus>;

>>>>>>> b2b84690
  ParsedFilesMap ParsedFiles;
  UnparsedFilesMap UnparsedFiles;

public:
  /// Create a new verifying diagnostic client, which will issue errors to
  /// the currently-attached diagnostic client when a diagnostic does not match 
  /// what is expected (as indicated in the source file).
  VerifyDiagnosticConsumer(DiagnosticsEngine &Diags);
  ~VerifyDiagnosticConsumer() override;

  void BeginSourceFile(const LangOptions &LangOpts,
                       const Preprocessor *PP) override;

  void EndSourceFile() override;

  enum ParsedStatus {
    /// File has been processed via HandleComment.
    IsParsed,

    /// File has diagnostics and may have directives.
    IsUnparsed,

    /// File has diagnostics but guaranteed no directives.
    IsUnparsedNoDirectives
  };

  /// Update lists of parsed and unparsed files.
  void UpdateParsedFileStatus(SourceManager &SM, FileID FID, ParsedStatus PS);

  bool HandleComment(Preprocessor &PP, SourceRange Comment) override;

  void HandleDiagnostic(DiagnosticsEngine::Level DiagLevel,
                        const Diagnostic &Info) override;
};

} // namespace clang

#endif // LLVM_CLANG_FRONTEND_VERIFYDIAGNOSTICCONSUMER_H<|MERGE_RESOLUTION|>--- conflicted
+++ resolved
@@ -16,18 +16,12 @@
 #include "clang/Lex/Preprocessor.h"
 #include "llvm/ADT/DenseMap.h"
 #include "llvm/ADT/PointerIntPair.h"
-<<<<<<< HEAD
-#include "llvm/ADT/STLExtras.h"
-#include <climits>
-#include <memory>
-=======
 #include "llvm/ADT/StringRef.h"
 #include <cassert>
 #include <limits>
 #include <memory>
 #include <string>
 #include <vector>
->>>>>>> b2b84690
 
 namespace clang {
 
@@ -187,20 +181,6 @@
   protected:
     Directive(SourceLocation DirectiveLoc, SourceLocation DiagnosticLoc,
               bool MatchAnyLine, StringRef Text, unsigned Min, unsigned Max)
-<<<<<<< HEAD
-      : DirectiveLoc(DirectiveLoc), DiagnosticLoc(DiagnosticLoc),
-        Text(Text), Min(Min), Max(Max), MatchAnyLine(MatchAnyLine) {
-    assert(!DirectiveLoc.isInvalid() && "DirectiveLoc is invalid!");
-    assert(!DiagnosticLoc.isInvalid() && "DiagnosticLoc is invalid!");
-    }
-
-  private:
-    Directive(const Directive &) = delete;
-    void operator=(const Directive &) = delete;
-  };
-
-  typedef std::vector<std::unique_ptr<Directive>> DirectiveList;
-=======
         : DirectiveLoc(DirectiveLoc), DiagnosticLoc(DiagnosticLoc),
           Text(Text), Min(Min), Max(Max), MatchAnyLine(MatchAnyLine) {
       assert(!DirectiveLoc.isInvalid() && "DirectiveLoc is invalid!");
@@ -210,7 +190,6 @@
   };
 
   using DirectiveList = std::vector<std::unique_ptr<Directive>>;
->>>>>>> b2b84690
 
   /// ExpectedData - owns directive objects and deletes on destructor.
   struct ExpectedData {
@@ -239,17 +218,10 @@
   DiagnosticConsumer *PrimaryClient;
   std::unique_ptr<DiagnosticConsumer> PrimaryClientOwner;
   std::unique_ptr<TextDiagnosticBuffer> Buffer;
-<<<<<<< HEAD
-  const Preprocessor *CurrentPreprocessor;
-  const LangOptions *LangOpts;
-  SourceManager *SrcManager;
-  unsigned ActiveSourceFiles;
-=======
   const Preprocessor *CurrentPreprocessor = nullptr;
   const LangOptions *LangOpts = nullptr;
   SourceManager *SrcManager = nullptr;
   unsigned ActiveSourceFiles = 0;
->>>>>>> b2b84690
   DirectiveStatus Status;
   ExpectedData ED;
 
@@ -263,26 +235,18 @@
   // These facilities are used for validation in debug builds.
   class UnparsedFileStatus {
     llvm::PointerIntPair<const FileEntry *, 1, bool> Data;
+
   public:
     UnparsedFileStatus(const FileEntry *File, bool FoundDirectives)
-<<<<<<< HEAD
-      : Data(File, FoundDirectives) {}
+        : Data(File, FoundDirectives) {}
+
     const FileEntry *getFile() const { return Data.getPointer(); }
     bool foundDirectives() const { return Data.getInt(); }
   };
-  typedef llvm::DenseMap<FileID, const FileEntry *> ParsedFilesMap;
-  typedef llvm::DenseMap<FileID, UnparsedFileStatus> UnparsedFilesMap;
-=======
-        : Data(File, FoundDirectives) {}
-
-    const FileEntry *getFile() const { return Data.getPointer(); }
-    bool foundDirectives() const { return Data.getInt(); }
-  };
 
   using ParsedFilesMap = llvm::DenseMap<FileID, const FileEntry *>;
   using UnparsedFilesMap = llvm::DenseMap<FileID, UnparsedFileStatus>;
 
->>>>>>> b2b84690
   ParsedFilesMap ParsedFiles;
   UnparsedFilesMap UnparsedFiles;
 
