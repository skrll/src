//===- ASTUnit.h - ASTUnit utility ------------------------------*- C++ -*-===//
//
//                     The LLVM Compiler Infrastructure
//
// This file is distributed under the University of Illinois Open Source
// License. See LICENSE.TXT for details.
//
//===----------------------------------------------------------------------===//
//
// ASTUnit utility class.
//
//===----------------------------------------------------------------------===//

#ifndef LLVM_CLANG_FRONTEND_ASTUNIT_H
#define LLVM_CLANG_FRONTEND_ASTUNIT_H

#include "clang-c/Index.h"
#include "clang/AST/ASTContext.h"
<<<<<<< HEAD
=======
#include "clang/Basic/Diagnostic.h"
>>>>>>> b2b84690
#include "clang/Basic/FileSystemOptions.h"
#include "clang/Basic/LLVM.h"
#include "clang/Basic/LangOptions.h"
#include "clang/Basic/SourceLocation.h"
#include "clang/Basic/SourceManager.h"
#include "clang/Basic/TargetOptions.h"
#include "clang/Lex/HeaderSearchOptions.h"
#include "clang/Lex/ModuleLoader.h"
#include "clang/Lex/PreprocessingRecord.h"
#include "clang/Sema/CodeCompleteConsumer.h"
#include "clang/Serialization/ASTBitCodes.h"
#include "clang/Frontend/PrecompiledPreamble.h"
<<<<<<< HEAD
#include "llvm/ADT/IntrusiveRefCntPtr.h"
#include "llvm/ADT/SmallVector.h"
#include "llvm/ADT/StringMap.h"
#include "llvm/Support/MD5.h"
#include <cassert>
=======
#include "llvm/ADT/ArrayRef.h"
#include "llvm/ADT/DenseMap.h"
#include "llvm/ADT/IntrusiveRefCntPtr.h"
#include "llvm/ADT/None.h"
#include "llvm/ADT/Optional.h"
#include "llvm/ADT/STLExtras.h"
#include "llvm/ADT/SmallVector.h"
#include "llvm/ADT/StringMap.h"
#include "llvm/ADT/StringRef.h"
#include "llvm/ADT/iterator_range.h"
#include <cassert>
#include <cstddef>
#include <cstdint>
>>>>>>> b2b84690
#include <memory>
#include <string>
#include <utility>
#include <vector>

namespace llvm {

class MemoryBuffer;

} // namespace llvm

namespace clang {

class ASTContext;
class ASTDeserializationListener;
class ASTMutationListener;
class ASTReader;
<<<<<<< HEAD
class CompilerInvocation;
=======
>>>>>>> b2b84690
class CompilerInstance;
class CompilerInvocation;
class Decl;
class FileEntry;
class FileManager;
class FrontendAction;
class HeaderSearch;
class InputKind;
class MemoryBufferCache;
<<<<<<< HEAD
class Preprocessor;
class PreprocessorOptions;
class PCHContainerOperations;
class PCHContainerReader;
class TargetInfo;
class FrontendAction;
class ASTDeserializationListener;

namespace vfs {
class FileSystem;
}

/// \brief Utility class for loading a ASTContext from an AST file.
///
=======
class PCHContainerOperations;
class PCHContainerReader;
class Preprocessor;
class PreprocessorOptions;
class Sema;
class TargetInfo;

namespace vfs {

class FileSystem;

} // namespace vfs

/// \brief Enumerates the available scopes for skipping function bodies.
enum class SkipFunctionBodiesScope { None, Preamble, PreambleAndMainFile };

/// Utility class for loading a ASTContext from an AST file.
>>>>>>> b2b84690
class ASTUnit {
public:
  struct StandaloneFixIt {
    std::pair<unsigned, unsigned> RemoveRange;
    std::pair<unsigned, unsigned> InsertFromRange;
    std::string CodeToInsert;
    bool BeforePreviousInsertions;
  };

  struct StandaloneDiagnostic {
    unsigned ID;
    DiagnosticsEngine::Level Level;
    std::string Message;
    std::string Filename;
    unsigned LocOffset;
<<<<<<< HEAD
    std::vector<std::pair<unsigned, unsigned> > Ranges;
=======
    std::vector<std::pair<unsigned, unsigned>> Ranges;
>>>>>>> b2b84690
    std::vector<StandaloneFixIt> FixIts;
  };

private:
  std::shared_ptr<LangOptions>            LangOpts;
  IntrusiveRefCntPtr<DiagnosticsEngine>   Diagnostics;
  IntrusiveRefCntPtr<FileManager>         FileMgr;
  IntrusiveRefCntPtr<SourceManager>       SourceMgr;
  IntrusiveRefCntPtr<MemoryBufferCache>   PCMCache;
  std::unique_ptr<HeaderSearch>           HeaderInfo;
  IntrusiveRefCntPtr<TargetInfo>          Target;
  std::shared_ptr<Preprocessor>           PP;
  IntrusiveRefCntPtr<ASTContext>          Ctx;
  std::shared_ptr<TargetOptions>          TargetOpts;
  std::shared_ptr<HeaderSearchOptions>    HSOpts;
  std::shared_ptr<PreprocessorOptions>    PPOpts;
  IntrusiveRefCntPtr<ASTReader> Reader;
<<<<<<< HEAD
  bool HadModuleLoaderFatalFailure;
=======
  bool HadModuleLoaderFatalFailure = false;
>>>>>>> b2b84690

  struct ASTWriterData;
  std::unique_ptr<ASTWriterData> WriterData;

  FileSystemOptions FileSystemOpts;

  /// The AST consumer that received information about the translation
  /// unit as it was parsed or loaded.
  std::unique_ptr<ASTConsumer> Consumer;

<<<<<<< HEAD
  /// \brief The semantic analysis object used to type-check the translation
=======
  /// The semantic analysis object used to type-check the translation
>>>>>>> b2b84690
  /// unit.
  std::unique_ptr<Sema> TheSema;

  /// Optional owned invocation, just used to make the invocation used in
  /// LoadFromCommandLine available.
  std::shared_ptr<CompilerInvocation> Invocation;

  /// Fake module loader: the AST unit doesn't need to load any modules.
  TrivialModuleLoader ModuleLoader;

  // OnlyLocalDecls - when true, walking this AST should only visit declarations
  // that come from the AST itself, not from included precompiled headers.
  // FIXME: This is temporary; eventually, CIndex will always do this.
<<<<<<< HEAD
  bool OnlyLocalDecls;
=======
  bool OnlyLocalDecls = false;
>>>>>>> b2b84690

  /// Whether to capture any diagnostics produced.
  bool CaptureDiagnostics = false;

  /// Track whether the main file was loaded from an AST or not.
  bool MainFileIsAST;

  /// What kind of translation unit this AST represents.
  TranslationUnitKind TUKind = TU_Complete;

  /// Whether we should time each operation.
  bool WantTiming;

  /// Whether the ASTUnit should delete the remapped buffers.
  bool OwnsRemappedFileBuffers = true;
  
  /// Track the top-level decls which appeared in an ASTUnit which was loaded
  /// from a source file.
  //
  // FIXME: This is just an optimization hack to avoid deserializing large parts
  // of a PCH file when using the Index library on an ASTUnit loaded from
  // source. In the long term we should make the Index library use efficient and
  // more scalable search mechanisms.
  std::vector<Decl*> TopLevelDecls;

  /// Sorted (by file offset) vector of pairs of file offset/Decl.
  using LocDeclsTy = SmallVector<std::pair<unsigned, Decl *>, 64>;
  using FileDeclsTy = llvm::DenseMap<FileID, LocDeclsTy *>;

  /// Map from FileID to the file-level declarations that it contains.
  /// The files and decls are only local (and non-preamble) ones.
  FileDeclsTy FileDecls;
  
  /// The name of the original source file used to generate this ASTUnit.
  std::string OriginalSourceFile;

<<<<<<< HEAD
  /// \brief The set of diagnostics produced when creating the preamble.
=======
  /// The set of diagnostics produced when creating the preamble.
>>>>>>> b2b84690
  SmallVector<StandaloneDiagnostic, 4> PreambleDiagnostics;

  /// The set of diagnostics produced when creating this
  /// translation unit.
  SmallVector<StoredDiagnostic, 4> StoredDiagnostics;

  /// The set of diagnostics produced when failing to parse, e.g. due
  /// to failure to load the PCH.
  SmallVector<StoredDiagnostic, 4> FailedParseDiagnostics;

  /// The number of stored diagnostics that come from the driver
  /// itself.
  ///
  /// Diagnostics that come from the driver are retained from one parse to
  /// the next.
  unsigned NumStoredDiagnosticsFromDriver = 0;
  
  /// Counter that determines when we want to try building a
  /// precompiled preamble.
  ///
  /// If zero, we will never build a precompiled preamble. Otherwise,
  /// it's treated as a counter that decrements each time we reparse
  /// without the benefit of a precompiled preamble. When it hits 1,
  /// we'll attempt to rebuild the precompiled header. This way, if
  /// building the precompiled preamble fails, we won't try again for
  /// some number of calls.
  unsigned PreambleRebuildCounter = 0;

<<<<<<< HEAD
  /// \brief Cache pairs "filename - source location"
  ///
  /// Cache contains only source locations from preamble so it is
  /// guaranteed that they stay valid when the SourceManager is recreated.
  /// This cache is used when loading preambule to increase performance
  /// of that loading. It must be cleared when preamble is recreated.
  llvm::StringMap<SourceLocation> PreambleSrcLocCache;

private:
  /// The contents of the preamble.
  llvm::Optional<PrecompiledPreamble> Preamble;
=======
  /// Cache pairs "filename - source location"
  ///
  /// Cache contains only source locations from preamble so it is
  /// guaranteed that they stay valid when the SourceManager is recreated.
  /// This cache is used when loading preamble to increase performance
  /// of that loading. It must be cleared when preamble is recreated.
  llvm::StringMap<SourceLocation> PreambleSrcLocCache;
>>>>>>> b2b84690

  /// The contents of the preamble.
  llvm::Optional<PrecompiledPreamble> Preamble;

  /// When non-NULL, this is the buffer used to store the contents of
  /// the main file when it has been padded for use with the precompiled
  /// preamble.
  std::unique_ptr<llvm::MemoryBuffer> SavedMainFileBuffer;

  /// The number of warnings that occurred while parsing the preamble.
  ///
  /// This value will be used to restore the state of the \c DiagnosticsEngine
  /// object when re-using the precompiled preamble. Note that only the
  /// number of warnings matters, since we will not save the preamble
  /// when any errors are present.
  unsigned NumWarningsInPreamble = 0;

  /// A list of the serialization ID numbers for each of the top-level
  /// declarations parsed within the precompiled preamble.
  std::vector<serialization::DeclID> TopLevelDeclsInPreamble;
  
  /// Whether we should be caching code-completion results.
  bool ShouldCacheCodeCompletionResults : 1;

  /// Whether to include brief documentation within the set of code
  /// completions cached.
  bool IncludeBriefCommentsInCodeCompletion : 1;

  /// True if non-system source files should be treated as volatile
  /// (likely to change while trying to use them).
  bool UserFilesAreVolatile : 1;
 
  static void ConfigureDiags(IntrusiveRefCntPtr<DiagnosticsEngine> Diags,
                             ASTUnit &AST, bool CaptureDiagnostics);

  void TranslateStoredDiagnostics(FileManager &FileMgr,
                                  SourceManager &SrcMan,
                      const SmallVectorImpl<StandaloneDiagnostic> &Diags,
                            SmallVectorImpl<StoredDiagnostic> &Out);

  void clearFileLevelDecls();

public:
  /// A cached code-completion result, which may be introduced in one of
  /// many different contexts.
  struct CachedCodeCompletionResult {
    /// The code-completion string corresponding to this completion
    /// result.
    CodeCompletionString *Completion;
    
    /// A bitmask that indicates which code-completion contexts should
    /// contain this completion result.
    ///
    /// The bits in the bitmask correspond to the values of
    /// CodeCompleteContext::Kind. To map from a completion context kind to a
    /// bit, shift 1 by that number of bits. Many completions can occur in
    /// several different contexts.
    uint64_t ShowInContexts;
    
    /// The priority given to this code-completion result.
    unsigned Priority;
    
    /// The libclang cursor kind corresponding to this code-completion 
    /// result.
    CXCursorKind Kind;
    
    /// The availability of this code-completion result.
    CXAvailabilityKind Availability;
    
    /// The simplified type class for a non-macro completion result.
    SimplifiedTypeClass TypeClass;
    
    /// The type of a non-macro completion result, stored as a unique
    /// integer used by the string map of cached completion types.
    ///
    /// This value will be zero if the type is not known, or a unique value
    /// determined by the formatted type string. Se \c CachedCompletionTypes
    /// for more information.
    unsigned Type;
  };
  
  /// Retrieve the mapping from formatted type names to unique type
  /// identifiers.
  llvm::StringMap<unsigned> &getCachedCompletionTypes() {
    return CachedCompletionTypes; 
  }
  
<<<<<<< HEAD
  /// \brief Retrieve the allocator used to cache global code completions.
=======
  /// Retrieve the allocator used to cache global code completions.
>>>>>>> b2b84690
  std::shared_ptr<GlobalCodeCompletionAllocator>
  getCachedCompletionAllocator() {
    return CachedCompletionAllocator;
  }

  CodeCompletionTUInfo &getCodeCompletionTUInfo() {
    if (!CCTUInfo)
      CCTUInfo = llvm::make_unique<CodeCompletionTUInfo>(
          std::make_shared<GlobalCodeCompletionAllocator>());
    return *CCTUInfo;
  }

private:
<<<<<<< HEAD
  /// \brief Allocator used to store cached code completions.
=======
  /// Allocator used to store cached code completions.
>>>>>>> b2b84690
  std::shared_ptr<GlobalCodeCompletionAllocator> CachedCompletionAllocator;

  std::unique_ptr<CodeCompletionTUInfo> CCTUInfo;

  /// The set of cached code-completion results.
  std::vector<CachedCodeCompletionResult> CachedCompletionResults;
  
  /// A mapping from the formatted type name to a unique number for that
  /// type, which is used for type equality comparisons.
  llvm::StringMap<unsigned> CachedCompletionTypes;
  
  /// A string hash of the top-level declaration and macro definition 
  /// names processed the last time that we reparsed the file.
  ///
  /// This hash value is used to determine when we need to refresh the 
  /// global code-completion cache.
  unsigned CompletionCacheTopLevelHashValue = 0;

  /// A string hash of the top-level declaration and macro definition 
  /// names processed the last time that we reparsed the precompiled preamble.
  ///
  /// This hash value is used to determine when we need to refresh the 
  /// global code-completion cache after a rebuild of the precompiled preamble.
  unsigned PreambleTopLevelHashValue = 0;

  /// The current hash value for the top-level declaration and macro
  /// definition names
  unsigned CurrentTopLevelHashValue = 0;
  
  /// Bit used by CIndex to mark when a translation unit may be in an
  /// inconsistent state, and is not safe to free.
  unsigned UnsafeToFree : 1;

  /// \brief Enumerator specifying the scope for skipping function bodies.
  SkipFunctionBodiesScope SkipFunctionBodies = SkipFunctionBodiesScope::None;

  /// Cache any "global" code-completion results, so that we can avoid
  /// recomputing them with each completion.
  void CacheCodeCompletionResults();
  
  /// Clear out and deallocate 
  void ClearCachedCompletionResults();
  
<<<<<<< HEAD
  ASTUnit(const ASTUnit &) = delete;
  void operator=(const ASTUnit &) = delete;
  
=======
>>>>>>> b2b84690
  explicit ASTUnit(bool MainFileIsAST);

  bool Parse(std::shared_ptr<PCHContainerOperations> PCHContainerOps,
             std::unique_ptr<llvm::MemoryBuffer> OverrideMainBuffer,
             IntrusiveRefCntPtr<vfs::FileSystem> VFS);

  std::unique_ptr<llvm::MemoryBuffer> getMainBufferWithPrecompiledPreamble(
      std::shared_ptr<PCHContainerOperations> PCHContainerOps,
<<<<<<< HEAD
      const CompilerInvocation &PreambleInvocationIn,
=======
      CompilerInvocation &PreambleInvocationIn,
>>>>>>> b2b84690
      IntrusiveRefCntPtr<vfs::FileSystem> VFS, bool AllowRebuild = true,
      unsigned MaxLines = 0);
  void RealizeTopLevelDeclsFromPreamble();

  /// Transfers ownership of the objects (like SourceManager) from
  /// \param CI to this ASTUnit.
  void transferASTDataFromCompilerInstance(CompilerInstance &CI);

  /// Allows us to assert that ASTUnit is not being used concurrently,
  /// which is not supported.
  ///
  /// Clients should create instances of the ConcurrencyCheck class whenever
  /// using the ASTUnit in a way that isn't intended to be concurrent, which is
  /// just about any usage.
  /// Becomes a noop in release mode; only useful for debug mode checking.
  class ConcurrencyState {
    void *Mutex; // a llvm::sys::MutexImpl in debug;

  public:
    ConcurrencyState();
    ~ConcurrencyState();

    void start();
    void finish();
  };
  ConcurrencyState ConcurrencyCheckValue;

public:
  friend class ConcurrencyCheck;

  class ConcurrencyCheck {
    ASTUnit &Self;
    
  public:
    explicit ConcurrencyCheck(ASTUnit &Self) : Self(Self) { 
      Self.ConcurrencyCheckValue.start();
    }

    ~ConcurrencyCheck() {
      Self.ConcurrencyCheckValue.finish();
    }
  };
<<<<<<< HEAD
  friend class ConcurrencyCheck;

=======

  ASTUnit(const ASTUnit &) = delete;
  ASTUnit &operator=(const ASTUnit &) = delete;
>>>>>>> b2b84690
  ~ASTUnit();

  bool isMainFileAST() const { return MainFileIsAST; }

  bool isUnsafeToFree() const { return UnsafeToFree; }
  void setUnsafeToFree(bool Value) { UnsafeToFree = Value; }

  const DiagnosticsEngine &getDiagnostics() const { return *Diagnostics; }
  DiagnosticsEngine &getDiagnostics() { return *Diagnostics; }
  
  const SourceManager &getSourceManager() const { return *SourceMgr; }
  SourceManager &getSourceManager() { return *SourceMgr; }

  const Preprocessor &getPreprocessor() const { return *PP; }
<<<<<<< HEAD
        Preprocessor &getPreprocessor()       { return *PP; }
=======
  Preprocessor &getPreprocessor() { return *PP; }
>>>>>>> b2b84690
  std::shared_ptr<Preprocessor> getPreprocessorPtr() const { return PP; }

  const ASTContext &getASTContext() const { return *Ctx; }
  ASTContext &getASTContext() { return *Ctx; }

  void setASTContext(ASTContext *ctx) { Ctx = ctx; }
  void setPreprocessor(std::shared_ptr<Preprocessor> pp);
<<<<<<< HEAD

  bool hasSema() const { return (bool)TheSema; }
=======

  /// Enable source-range based diagnostic messages.
  ///
  /// If diagnostic messages with source-range information are to be expected
  /// and AST comes not from file (e.g. after LoadFromCompilerInvocation) this
  /// function has to be called.
  /// The function is to be called only once and the AST should be associated
  /// with the same source file afterwards.
  void enableSourceFileDiagnostics();

  bool hasSema() const { return (bool)TheSema; }

>>>>>>> b2b84690
  Sema &getSema() const { 
    assert(TheSema && "ASTUnit does not have a Sema object!");
    return *TheSema;
  }

  const LangOptions &getLangOpts() const {
    assert(LangOpts && "ASTUnit does not have language options");
    return *LangOpts;
  }

  const HeaderSearchOptions &getHeaderSearchOpts() const {
    assert(HSOpts && "ASTUnit does not have header search options");
    return *HSOpts;
  }
  
  const PreprocessorOptions &getPreprocessorOpts() const {
    assert(PPOpts && "ASTUnit does not have preprocessor options");
    return *PPOpts;
  }
  
  const FileManager &getFileManager() const { return *FileMgr; }
  FileManager &getFileManager() { return *FileMgr; }

  const FileSystemOptions &getFileSystemOpts() const { return FileSystemOpts; }

  IntrusiveRefCntPtr<ASTReader> getASTReader() const;

<<<<<<< HEAD
  StringRef getOriginalSourceFileName() {
=======
  StringRef getOriginalSourceFileName() const {
>>>>>>> b2b84690
    return OriginalSourceFile;
  }

  ASTMutationListener *getASTMutationListener();
  ASTDeserializationListener *getDeserializationListener();

  bool getOnlyLocalDecls() const { return OnlyLocalDecls; }

  bool getOwnsRemappedFileBuffers() const { return OwnsRemappedFileBuffers; }
  void setOwnsRemappedFileBuffers(bool val) { OwnsRemappedFileBuffers = val; }

  StringRef getMainFileName() const;

  /// If this ASTUnit came from an AST file, returns the filename for it.
  StringRef getASTFileName() const;

  using top_level_iterator = std::vector<Decl *>::iterator;

  top_level_iterator top_level_begin() {
    assert(!isMainFileAST() && "Invalid call for AST based ASTUnit!");
    if (!TopLevelDeclsInPreamble.empty())
      RealizeTopLevelDeclsFromPreamble();
    return TopLevelDecls.begin();
  }

  top_level_iterator top_level_end() {
    assert(!isMainFileAST() && "Invalid call for AST based ASTUnit!");
    if (!TopLevelDeclsInPreamble.empty())
      RealizeTopLevelDeclsFromPreamble();
    return TopLevelDecls.end();
  }

  std::size_t top_level_size() const {
    assert(!isMainFileAST() && "Invalid call for AST based ASTUnit!");
    return TopLevelDeclsInPreamble.size() + TopLevelDecls.size();
  }

  bool top_level_empty() const {
    assert(!isMainFileAST() && "Invalid call for AST based ASTUnit!");
    return TopLevelDeclsInPreamble.empty() && TopLevelDecls.empty();
  }

  /// Add a new top-level declaration.
  void addTopLevelDecl(Decl *D) {
    TopLevelDecls.push_back(D);
  }

  /// Add a new local file-level declaration.
  void addFileLevelDecl(Decl *D);

  /// Get the decls that are contained in a file in the Offset/Length
  /// range. \p Length can be 0 to indicate a point at \p Offset instead of
  /// a range. 
  void findFileRegionDecls(FileID File, unsigned Offset, unsigned Length,
                           SmallVectorImpl<Decl *> &Decls);

<<<<<<< HEAD
  /// \brief Retrieve a reference to the current top-level name hash value.
=======
  /// Retrieve a reference to the current top-level name hash value.
>>>>>>> b2b84690
  ///
  /// Note: This is used internally by the top-level tracking action
  unsigned &getCurrentTopLevelHashValue() { return CurrentTopLevelHashValue; }

  /// Get the source location for the given file:line:col triplet.
  ///
  /// The difference with SourceManager::getLocation is that this method checks
  /// whether the requested location points inside the precompiled preamble
  /// in which case the returned source location will be a "loaded" one.
  SourceLocation getLocation(const FileEntry *File,
                             unsigned Line, unsigned Col) const;

  /// Get the source location for the given file:offset pair.
  SourceLocation getLocation(const FileEntry *File, unsigned Offset) const;

  /// If \p Loc is a loaded location from the preamble, returns
  /// the corresponding local location of the main file, otherwise it returns
  /// \p Loc.
  SourceLocation mapLocationFromPreamble(SourceLocation Loc) const;

  /// If \p Loc is a local location of the main file but inside the
  /// preamble chunk, returns the corresponding loaded location from the
  /// preamble, otherwise it returns \p Loc.
  SourceLocation mapLocationToPreamble(SourceLocation Loc) const;

  bool isInPreambleFileID(SourceLocation Loc) const;
  bool isInMainFileID(SourceLocation Loc) const;
  SourceLocation getStartOfMainFileID() const;
  SourceLocation getEndOfPreambleFileID() const;

  /// \see mapLocationFromPreamble.
  SourceRange mapRangeFromPreamble(SourceRange R) const {
    return SourceRange(mapLocationFromPreamble(R.getBegin()),
                       mapLocationFromPreamble(R.getEnd()));
  }

  /// \see mapLocationToPreamble.
  SourceRange mapRangeToPreamble(SourceRange R) const {
    return SourceRange(mapLocationToPreamble(R.getBegin()),
                       mapLocationToPreamble(R.getEnd()));
  }
  
  // Retrieve the diagnostics associated with this AST
  using stored_diag_iterator = StoredDiagnostic *;
  using stored_diag_const_iterator = const StoredDiagnostic *;

  stored_diag_const_iterator stored_diag_begin() const { 
    return StoredDiagnostics.begin(); 
  }

  stored_diag_iterator stored_diag_begin() { 
    return StoredDiagnostics.begin(); 
  }

  stored_diag_const_iterator stored_diag_end() const { 
    return StoredDiagnostics.end(); 
  }

  stored_diag_iterator stored_diag_end() { 
    return StoredDiagnostics.end(); 
  }

  unsigned stored_diag_size() const { return StoredDiagnostics.size(); }

  stored_diag_iterator stored_diag_afterDriver_begin() {
    if (NumStoredDiagnosticsFromDriver > StoredDiagnostics.size())
      NumStoredDiagnosticsFromDriver = 0;
    return StoredDiagnostics.begin() + NumStoredDiagnosticsFromDriver; 
  }

  using cached_completion_iterator =
      std::vector<CachedCodeCompletionResult>::iterator;
  
  cached_completion_iterator cached_completion_begin() {
    return CachedCompletionResults.begin();
  }

  cached_completion_iterator cached_completion_end() {
    return CachedCompletionResults.end();
  }

  unsigned cached_completion_size() const { 
    return CachedCompletionResults.size(); 
  }

  /// Returns an iterator range for the local preprocessing entities
  /// of the local Preprocessor, if this is a parsed source file, or the loaded
  /// preprocessing entities of the primary module if this is an AST file.
  llvm::iterator_range<PreprocessingRecord::iterator>
  getLocalPreprocessingEntities() const;

  /// Type for a function iterating over a number of declarations.
  /// \returns true to continue iteration and false to abort.
  using DeclVisitorFn = bool (*)(void *context, const Decl *D);

  /// Iterate over local declarations (locally parsed if this is a parsed
  /// source file or the loaded declarations of the primary module if this is an
  /// AST file).
  /// \returns true if the iteration was complete or false if it was aborted.
  bool visitLocalTopLevelDecls(void *context, DeclVisitorFn Fn);

  /// Get the PCH file if one was included.
  const FileEntry *getPCHFile();

  /// Returns true if the ASTUnit was constructed from a serialized
  /// module file.
  bool isModuleFile() const;

  std::unique_ptr<llvm::MemoryBuffer>
  getBufferForFile(StringRef Filename, std::string *ErrorStr = nullptr);

  /// Determine what kind of translation unit this AST represents.
  TranslationUnitKind getTranslationUnitKind() const { return TUKind; }

<<<<<<< HEAD
  /// \brief Determine the input kind this AST unit represents.
  InputKind getInputKind() const;

  /// \brief A mapping from a file name to the memory buffer that stores the
  /// remapped contents of that file.
  typedef std::pair<std::string, llvm::MemoryBuffer *> RemappedFile;

  /// \brief Create a ASTUnit. Gets ownership of the passed CompilerInvocation.
=======
  /// Determine the input kind this AST unit represents.
  InputKind getInputKind() const;

  /// A mapping from a file name to the memory buffer that stores the
  /// remapped contents of that file.
  using RemappedFile = std::pair<std::string, llvm::MemoryBuffer *>;

  /// Create a ASTUnit. Gets ownership of the passed CompilerInvocation.
>>>>>>> b2b84690
  static std::unique_ptr<ASTUnit>
  create(std::shared_ptr<CompilerInvocation> CI,
         IntrusiveRefCntPtr<DiagnosticsEngine> Diags, bool CaptureDiagnostics,
         bool UserFilesAreVolatile);

  enum WhatToLoad {
    /// Load options and the preprocessor state.
    LoadPreprocessorOnly,
<<<<<<< HEAD
    /// Load the AST, but do not restore Sema state.
    LoadASTOnly,
    /// Load everything, including Sema.
    LoadEverything
  };
=======

    /// Load the AST, but do not restore Sema state.
    LoadASTOnly,
>>>>>>> b2b84690

    /// Load everything, including Sema.
    LoadEverything
  };

  /// Create a ASTUnit from an AST file.
  ///
  /// \param Filename - The AST file to load.
  ///
  /// \param PCHContainerRdr - The PCHContainerOperations to use for loading and
  /// creating modules.
  /// \param Diags - The diagnostics engine to use for reporting errors; its
  /// lifetime is expected to extend past that of the returned ASTUnit.
  ///
  /// \returns - The initialized ASTUnit or null if the AST failed to load.
  static std::unique_ptr<ASTUnit> LoadFromASTFile(
      const std::string &Filename, const PCHContainerReader &PCHContainerRdr,
      WhatToLoad ToLoad, IntrusiveRefCntPtr<DiagnosticsEngine> Diags,
      const FileSystemOptions &FileSystemOpts, bool UseDebugInfo = false,
      bool OnlyLocalDecls = false, ArrayRef<RemappedFile> RemappedFiles = None,
      bool CaptureDiagnostics = false, bool AllowPCHWithCompilerErrors = false,
      bool UserFilesAreVolatile = false);

private:
  /// Helper function for \c LoadFromCompilerInvocation() and
  /// \c LoadFromCommandLine(), which loads an AST from a compiler invocation.
  ///
  /// \param PrecompilePreambleAfterNParses After how many parses the preamble
  /// of this translation unit should be precompiled, to improve the performance
  /// of reparsing. Set to zero to disable preambles.
  ///
  /// \param VFS - A vfs::FileSystem to be used for all file accesses. Note that
  /// preamble is saved to a temporary directory on a RealFileSystem, so in order
  /// for it to be loaded correctly, VFS should have access to it(i.e., be an
  /// overlay over RealFileSystem).
  ///
  /// \returns \c true if a catastrophic failure occurred (which means that the
  /// \c ASTUnit itself is invalid), or \c false otherwise.
  bool LoadFromCompilerInvocation(
      std::shared_ptr<PCHContainerOperations> PCHContainerOps,
      unsigned PrecompilePreambleAfterNParses,
      IntrusiveRefCntPtr<vfs::FileSystem> VFS);

public:
  /// Create an ASTUnit from a source file, via a CompilerInvocation
  /// object, by invoking the optionally provided ASTFrontendAction. 
  ///
  /// \param CI - The compiler invocation to use; it must have exactly one input
  /// source file. The ASTUnit takes ownership of the CompilerInvocation object.
  ///
  /// \param PCHContainerOps - The PCHContainerOperations to use for loading and
  /// creating modules.
  ///
  /// \param Diags - The diagnostics engine to use for reporting errors; its
  /// lifetime is expected to extend past that of the returned ASTUnit.
  ///
  /// \param Action - The ASTFrontendAction to invoke. Its ownership is not
  /// transferred.
  ///
  /// \param Unit - optionally an already created ASTUnit. Its ownership is not
  /// transferred.
  ///
  /// \param Persistent - if true the returned ASTUnit will be complete.
  /// false means the caller is only interested in getting info through the
  /// provided \see Action.
  ///
  /// \param ErrAST - If non-null and parsing failed without any AST to return
  /// (e.g. because the PCH could not be loaded), this accepts the ASTUnit
  /// mainly to allow the caller to see the diagnostics.
  /// This will only receive an ASTUnit if a new one was created. If an already
  /// created ASTUnit was passed in \p Unit then the caller can check that.
  ///
  static ASTUnit *LoadFromCompilerInvocationAction(
      std::shared_ptr<CompilerInvocation> CI,
      std::shared_ptr<PCHContainerOperations> PCHContainerOps,
      IntrusiveRefCntPtr<DiagnosticsEngine> Diags,
      FrontendAction *Action = nullptr, ASTUnit *Unit = nullptr,
      bool Persistent = true, StringRef ResourceFilesPath = StringRef(),
      bool OnlyLocalDecls = false, bool CaptureDiagnostics = false,
      unsigned PrecompilePreambleAfterNParses = 0,
      bool CacheCodeCompletionResults = false,
      bool IncludeBriefCommentsInCodeCompletion = false,
      bool UserFilesAreVolatile = false,
      std::unique_ptr<ASTUnit> *ErrAST = nullptr);

  /// LoadFromCompilerInvocation - Create an ASTUnit from a source file, via a
  /// CompilerInvocation object.
  ///
  /// \param CI - The compiler invocation to use; it must have exactly one input
  /// source file. The ASTUnit takes ownership of the CompilerInvocation object.
  ///
  /// \param PCHContainerOps - The PCHContainerOperations to use for loading and
  /// creating modules.
  ///
  /// \param Diags - The diagnostics engine to use for reporting errors; its
  /// lifetime is expected to extend past that of the returned ASTUnit.
  //
  // FIXME: Move OnlyLocalDecls, UseBumpAllocator to setters on the ASTUnit, we
  // shouldn't need to specify them at construction time.
  static std::unique_ptr<ASTUnit> LoadFromCompilerInvocation(
      std::shared_ptr<CompilerInvocation> CI,
      std::shared_ptr<PCHContainerOperations> PCHContainerOps,
      IntrusiveRefCntPtr<DiagnosticsEngine> Diags, FileManager *FileMgr,
      bool OnlyLocalDecls = false, bool CaptureDiagnostics = false,
      unsigned PrecompilePreambleAfterNParses = 0,
      TranslationUnitKind TUKind = TU_Complete,
      bool CacheCodeCompletionResults = false,
      bool IncludeBriefCommentsInCodeCompletion = false,
      bool UserFilesAreVolatile = false);

  /// LoadFromCommandLine - Create an ASTUnit from a vector of command line
  /// arguments, which must specify exactly one source file.
  ///
  /// \param ArgBegin - The beginning of the argument vector.
  ///
  /// \param ArgEnd - The end of the argument vector.
  ///
  /// \param PCHContainerOps - The PCHContainerOperations to use for loading and
  /// creating modules.
  ///
  /// \param Diags - The diagnostics engine to use for reporting errors; its
  /// lifetime is expected to extend past that of the returned ASTUnit.
  ///
  /// \param ResourceFilesPath - The path to the compiler resource files.
  ///
  /// \param ModuleFormat - If provided, uses the specific module format.
  ///
  /// \param ErrAST - If non-null and parsing failed without any AST to return
  /// (e.g. because the PCH could not be loaded), this accepts the ASTUnit
  /// mainly to allow the caller to see the diagnostics.
  ///
  /// \param VFS - A vfs::FileSystem to be used for all file accesses. Note that
  /// preamble is saved to a temporary directory on a RealFileSystem, so in order
  /// for it to be loaded correctly, VFS should have access to it(i.e., be an
  /// overlay over RealFileSystem). RealFileSystem will be used if \p VFS is nullptr.
  ///
  // FIXME: Move OnlyLocalDecls, UseBumpAllocator to setters on the ASTUnit, we
  // shouldn't need to specify them at construction time.
  static ASTUnit *LoadFromCommandLine(
      const char **ArgBegin, const char **ArgEnd,
      std::shared_ptr<PCHContainerOperations> PCHContainerOps,
      IntrusiveRefCntPtr<DiagnosticsEngine> Diags, StringRef ResourceFilesPath,
      bool OnlyLocalDecls = false, bool CaptureDiagnostics = false,
      ArrayRef<RemappedFile> RemappedFiles = None,
      bool RemappedFilesKeepOriginalName = true,
      unsigned PrecompilePreambleAfterNParses = 0,
      TranslationUnitKind TUKind = TU_Complete,
      bool CacheCodeCompletionResults = false,
      bool IncludeBriefCommentsInCodeCompletion = false,
<<<<<<< HEAD
      bool AllowPCHWithCompilerErrors = false, bool SkipFunctionBodies = false,
      bool SingleFileParse = false,
      bool UserFilesAreVolatile = false, bool ForSerialization = false,
=======
      bool AllowPCHWithCompilerErrors = false,
      SkipFunctionBodiesScope SkipFunctionBodies =
          SkipFunctionBodiesScope::None,
      bool SingleFileParse = false, bool UserFilesAreVolatile = false,
      bool ForSerialization = false,
>>>>>>> b2b84690
      llvm::Optional<StringRef> ModuleFormat = llvm::None,
      std::unique_ptr<ASTUnit> *ErrAST = nullptr,
      IntrusiveRefCntPtr<vfs::FileSystem> VFS = nullptr);

<<<<<<< HEAD
  /// \brief Reparse the source files using the same command-line options that
=======
  /// Reparse the source files using the same command-line options that
>>>>>>> b2b84690
  /// were originally used to produce this translation unit.
  ///
  /// \param VFS - A vfs::FileSystem to be used for all file accesses. Note that
  /// preamble is saved to a temporary directory on a RealFileSystem, so in order
  /// for it to be loaded correctly, VFS should give an access to this(i.e. be an
  /// overlay over RealFileSystem). FileMgr->getVirtualFileSystem() will be used if
  /// \p VFS is nullptr.
  ///
  /// \returns True if a failure occurred that causes the ASTUnit not to
  /// contain any translation-unit information, false otherwise.
  bool Reparse(std::shared_ptr<PCHContainerOperations> PCHContainerOps,
               ArrayRef<RemappedFile> RemappedFiles = None,
               IntrusiveRefCntPtr<vfs::FileSystem> VFS = nullptr);
<<<<<<< HEAD

  /// \brief Free data that will be re-generated on the next parse.
  ///
  /// Preamble-related data is not affected.
  void ResetForParse();
=======
>>>>>>> b2b84690

  /// Free data that will be re-generated on the next parse.
  ///
  /// Preamble-related data is not affected.
  void ResetForParse();

  /// Perform code completion at the given file, line, and
  /// column within this translation unit.
  ///
  /// \param File The file in which code completion will occur.
  ///
  /// \param Line The line at which code completion will occur.
  ///
  /// \param Column The column at which code completion will occur.
  ///
  /// \param IncludeMacros Whether to include macros in the code-completion 
  /// results.
  ///
  /// \param IncludeCodePatterns Whether to include code patterns (such as a 
  /// for loop) in the code-completion results.
  ///
  /// \param IncludeBriefComments Whether to include brief documentation within
  /// the set of code completions returned.
  ///
  /// FIXME: The Diag, LangOpts, SourceMgr, FileMgr, StoredDiagnostics, and
  /// OwnedBuffers parameters are all disgusting hacks. They will go away.
  void CodeComplete(StringRef File, unsigned Line, unsigned Column,
                    ArrayRef<RemappedFile> RemappedFiles, bool IncludeMacros,
                    bool IncludeCodePatterns, bool IncludeBriefComments,
                    CodeCompleteConsumer &Consumer,
                    std::shared_ptr<PCHContainerOperations> PCHContainerOps,
                    DiagnosticsEngine &Diag, LangOptions &LangOpts,
                    SourceManager &SourceMgr, FileManager &FileMgr,
                    SmallVectorImpl<StoredDiagnostic> &StoredDiagnostics,
                    SmallVectorImpl<const llvm::MemoryBuffer *> &OwnedBuffers);

  /// Save this translation unit to a file with the given name.
  ///
  /// \returns true if there was a file error or false if the save was
  /// successful.
  bool Save(StringRef File);

  /// Serialize this translation unit with the given output stream.
  ///
  /// \returns True if an error occurred, false otherwise.
  bool serialize(raw_ostream &OS);
};

} // namespace clang

#endif // LLVM_CLANG_FRONTEND_ASTUNIT_H<|MERGE_RESOLUTION|>--- conflicted
+++ resolved
@@ -16,10 +16,7 @@
 
 #include "clang-c/Index.h"
 #include "clang/AST/ASTContext.h"
-<<<<<<< HEAD
-=======
 #include "clang/Basic/Diagnostic.h"
->>>>>>> b2b84690
 #include "clang/Basic/FileSystemOptions.h"
 #include "clang/Basic/LLVM.h"
 #include "clang/Basic/LangOptions.h"
@@ -32,13 +29,6 @@
 #include "clang/Sema/CodeCompleteConsumer.h"
 #include "clang/Serialization/ASTBitCodes.h"
 #include "clang/Frontend/PrecompiledPreamble.h"
-<<<<<<< HEAD
-#include "llvm/ADT/IntrusiveRefCntPtr.h"
-#include "llvm/ADT/SmallVector.h"
-#include "llvm/ADT/StringMap.h"
-#include "llvm/Support/MD5.h"
-#include <cassert>
-=======
 #include "llvm/ADT/ArrayRef.h"
 #include "llvm/ADT/DenseMap.h"
 #include "llvm/ADT/IntrusiveRefCntPtr.h"
@@ -52,7 +42,6 @@
 #include <cassert>
 #include <cstddef>
 #include <cstdint>
->>>>>>> b2b84690
 #include <memory>
 #include <string>
 #include <utility>
@@ -70,10 +59,6 @@
 class ASTDeserializationListener;
 class ASTMutationListener;
 class ASTReader;
-<<<<<<< HEAD
-class CompilerInvocation;
-=======
->>>>>>> b2b84690
 class CompilerInstance;
 class CompilerInvocation;
 class Decl;
@@ -83,22 +68,6 @@
 class HeaderSearch;
 class InputKind;
 class MemoryBufferCache;
-<<<<<<< HEAD
-class Preprocessor;
-class PreprocessorOptions;
-class PCHContainerOperations;
-class PCHContainerReader;
-class TargetInfo;
-class FrontendAction;
-class ASTDeserializationListener;
-
-namespace vfs {
-class FileSystem;
-}
-
-/// \brief Utility class for loading a ASTContext from an AST file.
-///
-=======
 class PCHContainerOperations;
 class PCHContainerReader;
 class Preprocessor;
@@ -116,7 +85,6 @@
 enum class SkipFunctionBodiesScope { None, Preamble, PreambleAndMainFile };
 
 /// Utility class for loading a ASTContext from an AST file.
->>>>>>> b2b84690
 class ASTUnit {
 public:
   struct StandaloneFixIt {
@@ -132,11 +100,7 @@
     std::string Message;
     std::string Filename;
     unsigned LocOffset;
-<<<<<<< HEAD
-    std::vector<std::pair<unsigned, unsigned> > Ranges;
-=======
     std::vector<std::pair<unsigned, unsigned>> Ranges;
->>>>>>> b2b84690
     std::vector<StandaloneFixIt> FixIts;
   };
 
@@ -154,11 +118,7 @@
   std::shared_ptr<HeaderSearchOptions>    HSOpts;
   std::shared_ptr<PreprocessorOptions>    PPOpts;
   IntrusiveRefCntPtr<ASTReader> Reader;
-<<<<<<< HEAD
-  bool HadModuleLoaderFatalFailure;
-=======
   bool HadModuleLoaderFatalFailure = false;
->>>>>>> b2b84690
 
   struct ASTWriterData;
   std::unique_ptr<ASTWriterData> WriterData;
@@ -169,11 +129,7 @@
   /// unit as it was parsed or loaded.
   std::unique_ptr<ASTConsumer> Consumer;
 
-<<<<<<< HEAD
-  /// \brief The semantic analysis object used to type-check the translation
-=======
   /// The semantic analysis object used to type-check the translation
->>>>>>> b2b84690
   /// unit.
   std::unique_ptr<Sema> TheSema;
 
@@ -187,11 +143,7 @@
   // OnlyLocalDecls - when true, walking this AST should only visit declarations
   // that come from the AST itself, not from included precompiled headers.
   // FIXME: This is temporary; eventually, CIndex will always do this.
-<<<<<<< HEAD
-  bool OnlyLocalDecls;
-=======
   bool OnlyLocalDecls = false;
->>>>>>> b2b84690
 
   /// Whether to capture any diagnostics produced.
   bool CaptureDiagnostics = false;
@@ -228,11 +180,7 @@
   /// The name of the original source file used to generate this ASTUnit.
   std::string OriginalSourceFile;
 
-<<<<<<< HEAD
-  /// \brief The set of diagnostics produced when creating the preamble.
-=======
   /// The set of diagnostics produced when creating the preamble.
->>>>>>> b2b84690
   SmallVector<StandaloneDiagnostic, 4> PreambleDiagnostics;
 
   /// The set of diagnostics produced when creating this
@@ -261,19 +209,6 @@
   /// some number of calls.
   unsigned PreambleRebuildCounter = 0;
 
-<<<<<<< HEAD
-  /// \brief Cache pairs "filename - source location"
-  ///
-  /// Cache contains only source locations from preamble so it is
-  /// guaranteed that they stay valid when the SourceManager is recreated.
-  /// This cache is used when loading preambule to increase performance
-  /// of that loading. It must be cleared when preamble is recreated.
-  llvm::StringMap<SourceLocation> PreambleSrcLocCache;
-
-private:
-  /// The contents of the preamble.
-  llvm::Optional<PrecompiledPreamble> Preamble;
-=======
   /// Cache pairs "filename - source location"
   ///
   /// Cache contains only source locations from preamble so it is
@@ -281,7 +216,6 @@
   /// This cache is used when loading preamble to increase performance
   /// of that loading. It must be cleared when preamble is recreated.
   llvm::StringMap<SourceLocation> PreambleSrcLocCache;
->>>>>>> b2b84690
 
   /// The contents of the preamble.
   llvm::Optional<PrecompiledPreamble> Preamble;
@@ -369,11 +303,7 @@
     return CachedCompletionTypes; 
   }
   
-<<<<<<< HEAD
-  /// \brief Retrieve the allocator used to cache global code completions.
-=======
   /// Retrieve the allocator used to cache global code completions.
->>>>>>> b2b84690
   std::shared_ptr<GlobalCodeCompletionAllocator>
   getCachedCompletionAllocator() {
     return CachedCompletionAllocator;
@@ -387,11 +317,7 @@
   }
 
 private:
-<<<<<<< HEAD
-  /// \brief Allocator used to store cached code completions.
-=======
   /// Allocator used to store cached code completions.
->>>>>>> b2b84690
   std::shared_ptr<GlobalCodeCompletionAllocator> CachedCompletionAllocator;
 
   std::unique_ptr<CodeCompletionTUInfo> CCTUInfo;
@@ -435,12 +361,6 @@
   /// Clear out and deallocate 
   void ClearCachedCompletionResults();
   
-<<<<<<< HEAD
-  ASTUnit(const ASTUnit &) = delete;
-  void operator=(const ASTUnit &) = delete;
-  
-=======
->>>>>>> b2b84690
   explicit ASTUnit(bool MainFileIsAST);
 
   bool Parse(std::shared_ptr<PCHContainerOperations> PCHContainerOps,
@@ -449,11 +369,7 @@
 
   std::unique_ptr<llvm::MemoryBuffer> getMainBufferWithPrecompiledPreamble(
       std::shared_ptr<PCHContainerOperations> PCHContainerOps,
-<<<<<<< HEAD
-      const CompilerInvocation &PreambleInvocationIn,
-=======
       CompilerInvocation &PreambleInvocationIn,
->>>>>>> b2b84690
       IntrusiveRefCntPtr<vfs::FileSystem> VFS, bool AllowRebuild = true,
       unsigned MaxLines = 0);
   void RealizeTopLevelDeclsFromPreamble();
@@ -496,14 +412,9 @@
       Self.ConcurrencyCheckValue.finish();
     }
   };
-<<<<<<< HEAD
-  friend class ConcurrencyCheck;
-
-=======
 
   ASTUnit(const ASTUnit &) = delete;
   ASTUnit &operator=(const ASTUnit &) = delete;
->>>>>>> b2b84690
   ~ASTUnit();
 
   bool isMainFileAST() const { return MainFileIsAST; }
@@ -518,11 +429,7 @@
   SourceManager &getSourceManager() { return *SourceMgr; }
 
   const Preprocessor &getPreprocessor() const { return *PP; }
-<<<<<<< HEAD
-        Preprocessor &getPreprocessor()       { return *PP; }
-=======
   Preprocessor &getPreprocessor() { return *PP; }
->>>>>>> b2b84690
   std::shared_ptr<Preprocessor> getPreprocessorPtr() const { return PP; }
 
   const ASTContext &getASTContext() const { return *Ctx; }
@@ -530,10 +437,6 @@
 
   void setASTContext(ASTContext *ctx) { Ctx = ctx; }
   void setPreprocessor(std::shared_ptr<Preprocessor> pp);
-<<<<<<< HEAD
-
-  bool hasSema() const { return (bool)TheSema; }
-=======
 
   /// Enable source-range based diagnostic messages.
   ///
@@ -546,7 +449,6 @@
 
   bool hasSema() const { return (bool)TheSema; }
 
->>>>>>> b2b84690
   Sema &getSema() const { 
     assert(TheSema && "ASTUnit does not have a Sema object!");
     return *TheSema;
@@ -574,11 +476,7 @@
 
   IntrusiveRefCntPtr<ASTReader> getASTReader() const;
 
-<<<<<<< HEAD
-  StringRef getOriginalSourceFileName() {
-=======
   StringRef getOriginalSourceFileName() const {
->>>>>>> b2b84690
     return OriginalSourceFile;
   }
 
@@ -635,11 +533,7 @@
   void findFileRegionDecls(FileID File, unsigned Offset, unsigned Length,
                            SmallVectorImpl<Decl *> &Decls);
 
-<<<<<<< HEAD
-  /// \brief Retrieve a reference to the current top-level name hash value.
-=======
   /// Retrieve a reference to the current top-level name hash value.
->>>>>>> b2b84690
   ///
   /// Note: This is used internally by the top-level tracking action
   unsigned &getCurrentTopLevelHashValue() { return CurrentTopLevelHashValue; }
@@ -754,16 +648,6 @@
   /// Determine what kind of translation unit this AST represents.
   TranslationUnitKind getTranslationUnitKind() const { return TUKind; }
 
-<<<<<<< HEAD
-  /// \brief Determine the input kind this AST unit represents.
-  InputKind getInputKind() const;
-
-  /// \brief A mapping from a file name to the memory buffer that stores the
-  /// remapped contents of that file.
-  typedef std::pair<std::string, llvm::MemoryBuffer *> RemappedFile;
-
-  /// \brief Create a ASTUnit. Gets ownership of the passed CompilerInvocation.
-=======
   /// Determine the input kind this AST unit represents.
   InputKind getInputKind() const;
 
@@ -772,7 +656,6 @@
   using RemappedFile = std::pair<std::string, llvm::MemoryBuffer *>;
 
   /// Create a ASTUnit. Gets ownership of the passed CompilerInvocation.
->>>>>>> b2b84690
   static std::unique_ptr<ASTUnit>
   create(std::shared_ptr<CompilerInvocation> CI,
          IntrusiveRefCntPtr<DiagnosticsEngine> Diags, bool CaptureDiagnostics,
@@ -781,17 +664,9 @@
   enum WhatToLoad {
     /// Load options and the preprocessor state.
     LoadPreprocessorOnly,
-<<<<<<< HEAD
+
     /// Load the AST, but do not restore Sema state.
     LoadASTOnly,
-    /// Load everything, including Sema.
-    LoadEverything
-  };
-=======
-
-    /// Load the AST, but do not restore Sema state.
-    LoadASTOnly,
->>>>>>> b2b84690
 
     /// Load everything, including Sema.
     LoadEverything
@@ -941,26 +816,16 @@
       TranslationUnitKind TUKind = TU_Complete,
       bool CacheCodeCompletionResults = false,
       bool IncludeBriefCommentsInCodeCompletion = false,
-<<<<<<< HEAD
-      bool AllowPCHWithCompilerErrors = false, bool SkipFunctionBodies = false,
-      bool SingleFileParse = false,
-      bool UserFilesAreVolatile = false, bool ForSerialization = false,
-=======
       bool AllowPCHWithCompilerErrors = false,
       SkipFunctionBodiesScope SkipFunctionBodies =
           SkipFunctionBodiesScope::None,
       bool SingleFileParse = false, bool UserFilesAreVolatile = false,
       bool ForSerialization = false,
->>>>>>> b2b84690
       llvm::Optional<StringRef> ModuleFormat = llvm::None,
       std::unique_ptr<ASTUnit> *ErrAST = nullptr,
       IntrusiveRefCntPtr<vfs::FileSystem> VFS = nullptr);
 
-<<<<<<< HEAD
-  /// \brief Reparse the source files using the same command-line options that
-=======
   /// Reparse the source files using the same command-line options that
->>>>>>> b2b84690
   /// were originally used to produce this translation unit.
   ///
   /// \param VFS - A vfs::FileSystem to be used for all file accesses. Note that
@@ -974,14 +839,6 @@
   bool Reparse(std::shared_ptr<PCHContainerOperations> PCHContainerOps,
                ArrayRef<RemappedFile> RemappedFiles = None,
                IntrusiveRefCntPtr<vfs::FileSystem> VFS = nullptr);
-<<<<<<< HEAD
-
-  /// \brief Free data that will be re-generated on the next parse.
-  ///
-  /// Preamble-related data is not affected.
-  void ResetForParse();
-=======
->>>>>>> b2b84690
 
   /// Free data that will be re-generated on the next parse.
   ///
