//===-- FrontendActions.h - Useful Frontend Actions -------------*- C++ -*-===//
//
//                     The LLVM Compiler Infrastructure
//
// This file is distributed under the University of Illinois Open Source
// License. See LICENSE.TXT for details.
//
//===----------------------------------------------------------------------===//

#ifndef LLVM_CLANG_FRONTEND_FRONTENDACTIONS_H
#define LLVM_CLANG_FRONTEND_FRONTENDACTIONS_H

#include "clang/Frontend/FrontendAction.h"
#include <string>
#include <vector>

namespace clang {

class Module;
class FileEntry;
  
//===----------------------------------------------------------------------===//
// Custom Consumer Actions
//===----------------------------------------------------------------------===//

class InitOnlyAction : public FrontendAction {
  void ExecuteAction() override;

  std::unique_ptr<ASTConsumer> CreateASTConsumer(CompilerInstance &CI,
                                                 StringRef InFile) override;

public:
  // Don't claim to only use the preprocessor, we want to follow the AST path,
  // but do nothing.
  bool usesPreprocessorOnly() const override { return false; }
<<<<<<< HEAD
=======
};

class DumpCompilerOptionsAction : public FrontendAction {
  std::unique_ptr<ASTConsumer> CreateASTConsumer(CompilerInstance &CI,
                                                 StringRef InFile) override {
    return nullptr;
  }

  void ExecuteAction() override;

public:
  bool usesPreprocessorOnly() const override { return true; }
>>>>>>> b2b84690
};

//===----------------------------------------------------------------------===//
// AST Consumer Actions
//===----------------------------------------------------------------------===//

class ASTPrintAction : public ASTFrontendAction {
protected:
  std::unique_ptr<ASTConsumer> CreateASTConsumer(CompilerInstance &CI,
                                                 StringRef InFile) override;
};

class ASTDumpAction : public ASTFrontendAction {
protected:
  std::unique_ptr<ASTConsumer> CreateASTConsumer(CompilerInstance &CI,
                                                 StringRef InFile) override;
};

class ASTDeclListAction : public ASTFrontendAction {
protected:
  std::unique_ptr<ASTConsumer> CreateASTConsumer(CompilerInstance &CI,
                                                 StringRef InFile) override;
};

class ASTViewAction : public ASTFrontendAction {
protected:
  std::unique_ptr<ASTConsumer> CreateASTConsumer(CompilerInstance &CI,
                                                 StringRef InFile) override;
};

class DeclContextPrintAction : public ASTFrontendAction {
protected:
  std::unique_ptr<ASTConsumer> CreateASTConsumer(CompilerInstance &CI,
                                                 StringRef InFile) override;
};

class GeneratePCHAction : public ASTFrontendAction {
protected:
  std::unique_ptr<ASTConsumer> CreateASTConsumer(CompilerInstance &CI,
                                                 StringRef InFile) override;

  TranslationUnitKind getTranslationUnitKind() override {
    return TU_Prefix;
  }

  bool hasASTFileSupport() const override { return false; }

  bool shouldEraseOutputFiles() override;

public:
  /// Compute the AST consumer arguments that will be used to
  /// create the PCHGenerator instance returned by CreateASTConsumer.
  ///
<<<<<<< HEAD
  /// \returns true if an error occurred, false otherwise.
  static std::unique_ptr<raw_pwrite_stream>
  ComputeASTConsumerArguments(CompilerInstance &CI, StringRef InFile,
                              std::string &Sysroot, std::string &OutputFile);
=======
  /// \returns false if an error occurred, true otherwise.
  static bool ComputeASTConsumerArguments(CompilerInstance &CI,
                                          std::string &Sysroot);

  /// Creates file to write the PCH into and returns a stream to write it
  /// into. On error, returns null.
  static std::unique_ptr<llvm::raw_pwrite_stream>
  CreateOutputFile(CompilerInstance &CI, StringRef InFile,
                   std::string &OutputFile);
>>>>>>> b2b84690

  bool BeginSourceFileAction(CompilerInstance &CI) override;
};

class GenerateModuleAction : public ASTFrontendAction {
  virtual std::unique_ptr<raw_pwrite_stream>
  CreateOutputFile(CompilerInstance &CI, StringRef InFile) = 0;

protected:
  std::unique_ptr<ASTConsumer> CreateASTConsumer(CompilerInstance &CI,
                                                 StringRef InFile) override;

  TranslationUnitKind getTranslationUnitKind() override {
    return TU_Module;
  }

  bool hasASTFileSupport() const override { return false; }
};

class GenerateModuleFromModuleMapAction : public GenerateModuleAction {
private:
  bool BeginSourceFileAction(CompilerInstance &CI) override;

  std::unique_ptr<raw_pwrite_stream>
  CreateOutputFile(CompilerInstance &CI, StringRef InFile) override;
};

class GenerateModuleInterfaceAction : public GenerateModuleAction {
private:
  bool BeginSourceFileAction(CompilerInstance &CI) override;

  std::unique_ptr<raw_pwrite_stream>
  CreateOutputFile(CompilerInstance &CI, StringRef InFile) override;
};

class SyntaxOnlyAction : public ASTFrontendAction {
protected:
  std::unique_ptr<ASTConsumer> CreateASTConsumer(CompilerInstance &CI,
                                                 StringRef InFile) override;

public:
  ~SyntaxOnlyAction() override;
  bool hasCodeCompletionSupport() const override { return true; }
};

/// Dump information about the given module file, to be used for
/// basic debugging and discovery.
class DumpModuleInfoAction : public ASTFrontendAction {
protected:
  std::unique_ptr<ASTConsumer> CreateASTConsumer(CompilerInstance &CI,
                                                 StringRef InFile) override;
  bool BeginInvocation(CompilerInstance &CI) override;
  void ExecuteAction() override;

<<<<<<< HEAD
public:
  bool hasPCHSupport() const override { return false; }
  bool hasASTFileSupport() const override { return true; }
  bool hasIRSupport() const override { return false; }
  bool hasCodeCompletionSupport() const override { return false; }
};

class VerifyPCHAction : public ASTFrontendAction {
=======
public:
  bool hasPCHSupport() const override { return false; }
  bool hasASTFileSupport() const override { return true; }
  bool hasIRSupport() const override { return false; }
  bool hasCodeCompletionSupport() const override { return false; }
};

class VerifyPCHAction : public ASTFrontendAction {
protected:
  std::unique_ptr<ASTConsumer> CreateASTConsumer(CompilerInstance &CI,
                                                 StringRef InFile) override;

  void ExecuteAction() override;

public:
  bool hasCodeCompletionSupport() const override { return false; }
};

class TemplightDumpAction : public ASTFrontendAction {
>>>>>>> b2b84690
protected:
  std::unique_ptr<ASTConsumer> CreateASTConsumer(CompilerInstance &CI,
                                                 StringRef InFile) override;

  void ExecuteAction() override;
<<<<<<< HEAD

public:
  bool hasCodeCompletionSupport() const override { return false; }
=======
>>>>>>> b2b84690
};

/**
 * Frontend action adaptor that merges ASTs together.
 *
 * This action takes an existing AST file and "merges" it into the AST
 * context, producing a merged context. This action is an action
 * adaptor, which forwards most of its calls to another action that
 * will consume the merged context.
 */
class ASTMergeAction : public FrontendAction {
<<<<<<< HEAD
  /// \brief The action that the merge action adapts.
=======
  /// The action that the merge action adapts.
>>>>>>> b2b84690
  std::unique_ptr<FrontendAction> AdaptedAction;
  
  /// The set of AST files to merge.
  std::vector<std::string> ASTFiles;

protected:
  std::unique_ptr<ASTConsumer> CreateASTConsumer(CompilerInstance &CI,
                                                 StringRef InFile) override;

  bool BeginSourceFileAction(CompilerInstance &CI) override;

  void ExecuteAction() override;
  void EndSourceFileAction() override;

public:
  ASTMergeAction(std::unique_ptr<FrontendAction> AdaptedAction,
                 ArrayRef<std::string> ASTFiles);
  ~ASTMergeAction() override;

  bool usesPreprocessorOnly() const override;
  TranslationUnitKind getTranslationUnitKind() override;
  bool hasPCHSupport() const override;
  bool hasASTFileSupport() const override;
  bool hasCodeCompletionSupport() const override;
};

class PrintPreambleAction : public FrontendAction {
protected:
  void ExecuteAction() override;
  std::unique_ptr<ASTConsumer> CreateASTConsumer(CompilerInstance &,
                                                 StringRef) override {
    return nullptr;
  }

  bool usesPreprocessorOnly() const override { return true; }
};
  
//===----------------------------------------------------------------------===//
// Preprocessor Actions
//===----------------------------------------------------------------------===//

class DumpRawTokensAction : public PreprocessorFrontendAction {
protected:
  void ExecuteAction() override;
};

class DumpTokensAction : public PreprocessorFrontendAction {
protected:
  void ExecuteAction() override;
};

class GeneratePTHAction : public PreprocessorFrontendAction {
protected:
  void ExecuteAction() override;
};

class PreprocessOnlyAction : public PreprocessorFrontendAction {
protected:
  void ExecuteAction() override;
};

class PrintPreprocessedAction : public PreprocessorFrontendAction {
protected:
  void ExecuteAction() override;

  bool hasPCHSupport() const override { return true; }
};
  
}  // end namespace clang

#endif<|MERGE_RESOLUTION|>--- conflicted
+++ resolved
@@ -33,8 +33,6 @@
   // Don't claim to only use the preprocessor, we want to follow the AST path,
   // but do nothing.
   bool usesPreprocessorOnly() const override { return false; }
-<<<<<<< HEAD
-=======
 };
 
 class DumpCompilerOptionsAction : public FrontendAction {
@@ -47,7 +45,6 @@
 
 public:
   bool usesPreprocessorOnly() const override { return true; }
->>>>>>> b2b84690
 };
 
 //===----------------------------------------------------------------------===//
@@ -101,12 +98,6 @@
   /// Compute the AST consumer arguments that will be used to
   /// create the PCHGenerator instance returned by CreateASTConsumer.
   ///
-<<<<<<< HEAD
-  /// \returns true if an error occurred, false otherwise.
-  static std::unique_ptr<raw_pwrite_stream>
-  ComputeASTConsumerArguments(CompilerInstance &CI, StringRef InFile,
-                              std::string &Sysroot, std::string &OutputFile);
-=======
   /// \returns false if an error occurred, true otherwise.
   static bool ComputeASTConsumerArguments(CompilerInstance &CI,
                                           std::string &Sysroot);
@@ -116,7 +107,6 @@
   static std::unique_ptr<llvm::raw_pwrite_stream>
   CreateOutputFile(CompilerInstance &CI, StringRef InFile,
                    std::string &OutputFile);
->>>>>>> b2b84690
 
   bool BeginSourceFileAction(CompilerInstance &CI) override;
 };
@@ -171,7 +161,6 @@
   bool BeginInvocation(CompilerInstance &CI) override;
   void ExecuteAction() override;
 
-<<<<<<< HEAD
 public:
   bool hasPCHSupport() const override { return false; }
   bool hasASTFileSupport() const override { return true; }
@@ -180,38 +169,22 @@
 };
 
 class VerifyPCHAction : public ASTFrontendAction {
-=======
-public:
-  bool hasPCHSupport() const override { return false; }
-  bool hasASTFileSupport() const override { return true; }
-  bool hasIRSupport() const override { return false; }
+protected:
+  std::unique_ptr<ASTConsumer> CreateASTConsumer(CompilerInstance &CI,
+                                                 StringRef InFile) override;
+
+  void ExecuteAction() override;
+
+public:
   bool hasCodeCompletionSupport() const override { return false; }
 };
 
-class VerifyPCHAction : public ASTFrontendAction {
-protected:
-  std::unique_ptr<ASTConsumer> CreateASTConsumer(CompilerInstance &CI,
-                                                 StringRef InFile) override;
-
-  void ExecuteAction() override;
-
-public:
-  bool hasCodeCompletionSupport() const override { return false; }
-};
-
 class TemplightDumpAction : public ASTFrontendAction {
->>>>>>> b2b84690
-protected:
-  std::unique_ptr<ASTConsumer> CreateASTConsumer(CompilerInstance &CI,
-                                                 StringRef InFile) override;
-
-  void ExecuteAction() override;
-<<<<<<< HEAD
-
-public:
-  bool hasCodeCompletionSupport() const override { return false; }
-=======
->>>>>>> b2b84690
+protected:
+  std::unique_ptr<ASTConsumer> CreateASTConsumer(CompilerInstance &CI,
+                                                 StringRef InFile) override;
+
+  void ExecuteAction() override;
 };
 
 /**
@@ -223,11 +196,7 @@
  * will consume the merged context.
  */
 class ASTMergeAction : public FrontendAction {
-<<<<<<< HEAD
-  /// \brief The action that the merge action adapts.
-=======
   /// The action that the merge action adapts.
->>>>>>> b2b84690
   std::unique_ptr<FrontendAction> AdaptedAction;
   
   /// The set of AST files to merge.
