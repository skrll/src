--- conflicted
+++ resolved
@@ -29,11 +29,7 @@
   raw_ostream &OS;
   IntrusiveRefCntPtr<DiagnosticOptions> DiagOpts;
 
-<<<<<<< HEAD
-  /// \brief Handle to the currently active text diagnostic emitter.
-=======
   /// Handle to the currently active text diagnostic emitter.
->>>>>>> b2b84690
   std::unique_ptr<TextDiagnostic> TextDiag;
 
   /// A string to prefix to error messages.
