--- conflicted
+++ resolved
@@ -38,10 +38,7 @@
 CODEGENOPT(Autolink          , 1, 1) ///< -fno-autolink
 CODEGENOPT(ObjCAutoRefCountExceptions , 1, 0) ///< Whether ARC should be EH-safe.
 CODEGENOPT(Backchain         , 1, 0) ///< -mbackchain
-<<<<<<< HEAD
-=======
 CODEGENOPT(ControlFlowGuard  , 1, 0) ///< -cfguard
->>>>>>> b2b84690
 CODEGENOPT(CoverageExtraChecksum, 1, 0) ///< Whether we need a second checksum for functions in GCNO files.
 CODEGENOPT(CoverageNoFunctionNamesInData, 1, 0) ///< Do not include function names in GCDA files.
 CODEGENOPT(CoverageExitBlockBeforeBody, 1, 0) ///< Whether to emit the exit block before the body blocks in GCNO files.
@@ -76,25 +73,15 @@
 CODEGENOPT(EmitGcovArcs      , 1, 0) ///< Emit coverage data files, aka. GCDA.
 CODEGENOPT(EmitGcovNotes     , 1, 0) ///< Emit coverage "notes" files, aka GCNO.
 CODEGENOPT(EmitOpenCLArgMetadata , 1, 0) ///< Emit OpenCL kernel arg metadata.
-<<<<<<< HEAD
-CODEGENOPT(EmulatedTLS       , 1, 0) ///< Set when -femulated-tls is enabled.
-/// \brief Embed Bitcode mode (off/all/bitcode/marker).
-=======
 CODEGENOPT(EmulatedTLS       , 1, 0) ///< Set by default or -f[no-]emulated-tls.
 CODEGENOPT(ExplicitEmulatedTLS , 1, 0) ///< Set if -f[no-]emulated-tls is used.
 /// Embed Bitcode mode (off/all/bitcode/marker).
->>>>>>> b2b84690
 ENUM_CODEGENOPT(EmbedBitcode, EmbedBitcodeKind, 2, Embed_Off)
 CODEGENOPT(ForbidGuardVariables , 1, 0) ///< Issue errors if C++ guard variables
                                         ///< are required.
 CODEGENOPT(FunctionSections  , 1, 0) ///< Set when -ffunction-sections is enabled.
 CODEGENOPT(InstrumentFunctions , 1, 0) ///< Set when -finstrument-functions is
                                        ///< enabled.
-<<<<<<< HEAD
-
-CODEGENOPT(XRayInstrumentFunctions , 1, 0) ///< Set when -fxray-instrument is
-                                           ///< enabled.
-=======
 CODEGENOPT(InstrumentFunctionsAfterInlining , 1, 0) ///< Set when
                           ///< -finstrument-functions-after-inlining is enabled.
 CODEGENOPT(InstrumentFunctionEntryBare , 1, 0) ///< Set when
@@ -112,7 +99,6 @@
 
 ///< Set when -fxray-always-emit-typedevents is enabled.
 CODEGENOPT(XRayAlwaysEmitTypedEvents , 1, 0)
->>>>>>> b2b84690
 
 ///< Set the minimum number of instructions in a function to determine selective
 ///< XRay instrumentation.
@@ -124,11 +110,7 @@
                                      ///< be generated.
 CODEGENOPT(PrepareForLTO     , 1, 0) ///< Set when -flto is enabled on the
                                      ///< compile step.
-<<<<<<< HEAD
-CODEGENOPT(EmitSummaryIndex, 1, 0)   ///< Set when -flto=thin is enabled on the
-=======
 CODEGENOPT(PrepareForThinLTO , 1, 0) ///< Set when -flto=thin is enabled on the
->>>>>>> b2b84690
                                      ///< compile step.
 CODEGENOPT(LTOUnit, 1, 0) ///< Emit IR to support LTO unit features (CFI, whole
                           ///< program vtable opt).
@@ -148,19 +130,12 @@
 CODEGENOPT(NoImplicitFloat   , 1, 0) ///< Set when -mno-implicit-float is enabled.
 CODEGENOPT(NoInfsFPMath      , 1, 0) ///< Assume FP arguments, results not +-Inf.
 CODEGENOPT(NoSignedZeros     , 1, 0) ///< Allow ignoring the signedness of FP zero
-<<<<<<< HEAD
-=======
 CODEGENOPT(Reassociate       , 1, 0) ///< Allow reassociation of FP math ops
->>>>>>> b2b84690
 CODEGENOPT(ReciprocalMath    , 1, 0) ///< Allow FP divisions to be reassociated.
 CODEGENOPT(NoTrappingMath    , 1, 0) ///< Set when -fno-trapping-math is enabled.
 CODEGENOPT(NoNaNsFPMath      , 1, 0) ///< Assume FP arguments, results not NaN.
 CODEGENOPT(FlushDenorm       , 1, 0) ///< Allow FP denorm numbers to be flushed to zero
 CODEGENOPT(CorrectlyRoundedDivSqrt, 1, 0) ///< -cl-fp32-correctly-rounded-divide-sqrt
-<<<<<<< HEAD
-CODEGENOPT(NoZeroInitializedInBSS , 1, 0) ///< -fno-zero-initialized-in-bss.
-/// \brief Method of Objective-C dispatch to use.
-=======
 
 /// When false, this attempts to generate code as if the result of an
 /// overflowing conversion matches the overflowing behavior of a target's native
@@ -170,29 +145,16 @@
 CODEGENOPT(UniformWGSize     , 1, 0) ///< -cl-uniform-work-group-size
 CODEGENOPT(NoZeroInitializedInBSS , 1, 0) ///< -fno-zero-initialized-in-bss.
 /// Method of Objective-C dispatch to use.
->>>>>>> b2b84690
 ENUM_CODEGENOPT(ObjCDispatchMethod, ObjCDispatchMethodKind, 2, Legacy)
 CODEGENOPT(OmitLeafFramePointer , 1, 0) ///< Set when -momit-leaf-frame-pointer is
                                         ///< enabled.
 
-<<<<<<< HEAD
-/// A version of Clang that we should attempt to be ABI-compatible with.
-ENUM_CODEGENOPT(ClangABICompat, ClangABI, 4, ClangABI::Latest)
-
-VALUE_CODEGENOPT(OptimizationLevel, 2, 0) ///< The -O[0-3] option specified.
-VALUE_CODEGENOPT(OptimizeSize, 2, 0) ///< If -Os (==1) or -Oz (==2) is specified.
-
-/// \brief Choose profile instrumenation kind or no instrumentation.
-ENUM_CODEGENOPT(ProfileInstr, ProfileInstrKind, 2, ProfileNone)
-/// \brief Choose profile kind for PGO use compilation.
-=======
 VALUE_CODEGENOPT(OptimizationLevel, 2, 0) ///< The -O[0-3] option specified.
 VALUE_CODEGENOPT(OptimizeSize, 2, 0) ///< If -Os (==1) or -Oz (==2) is specified.
 
 /// Choose profile instrumenation kind or no instrumentation.
 ENUM_CODEGENOPT(ProfileInstr, ProfileInstrKind, 2, ProfileNone)
 /// Choose profile kind for PGO use compilation.
->>>>>>> b2b84690
 ENUM_CODEGENOPT(ProfileUse, ProfileInstrKind, 2, ProfileNone)
 CODEGENOPT(CoverageMapping , 1, 0) ///< Generate coverage mapping regions to
                                    ///< enable code coverage analysis.
@@ -209,12 +171,9 @@
 CODEGENOPT(SaveTempLabels    , 1, 0) ///< Save temporary labels.
 CODEGENOPT(SanitizeAddressUseAfterScope , 1, 0) ///< Enable use-after-scope detection
                                                 ///< in AddressSanitizer
-<<<<<<< HEAD
-=======
 CODEGENOPT(SanitizeAddressPoisonClassMemberArrayNewCookie, 1,
            0) ///< Enable poisoning operator new[] which is not a replaceable
               ///< global allocation function in AddressSanitizer
->>>>>>> b2b84690
 CODEGENOPT(SanitizeAddressGlobalsDeadStripping, 1, 0) ///< Enable linker dead stripping
                                                       ///< of globals in AddressSanitizer
 CODEGENOPT(SanitizeMemoryTrackOrigins, 2, 0) ///< Enable tracking origins in
@@ -222,13 +181,10 @@
 CODEGENOPT(SanitizeMemoryUseAfterDtor, 1, 0) ///< Enable use-after-delete detection
                                              ///< in MemorySanitizer
 CODEGENOPT(SanitizeCfiCrossDso, 1, 0) ///< Enable cross-dso support in CFI.
-<<<<<<< HEAD
-=======
 CODEGENOPT(SanitizeMinimalRuntime, 1, 0) ///< Use "_minimal" sanitizer runtime for
                                          ///< diagnostics.
 CODEGENOPT(SanitizeCfiICallGeneralizePointers, 1, 0) ///< Generalize pointer types in
                                                      ///< CFI icall function signatures
->>>>>>> b2b84690
 CODEGENOPT(SanitizeCoverageType, 2, 0) ///< Type of sanitizer coverage
                                        ///< instrumentation.
 CODEGENOPT(SanitizeCoverageIndirectCalls, 1, 0) ///< Enable sanitizer coverage
@@ -248,13 +204,9 @@
 CODEGENOPT(SanitizeCoverageTracePCGuard, 1, 0) ///< Enable PC tracing with guard
                                                ///< in sanitizer coverage.
 CODEGENOPT(SanitizeCoverageInline8bitCounters, 1, 0) ///< Use inline 8bit counters.
-<<<<<<< HEAD
-CODEGENOPT(SanitizeCoverageNoPrune, 1, 0) ///< Disable coverage pruning.
-=======
 CODEGENOPT(SanitizeCoveragePCTable, 1, 0) ///< Create a PC Table.
 CODEGENOPT(SanitizeCoverageNoPrune, 1, 0) ///< Disable coverage pruning.
 CODEGENOPT(SanitizeCoverageStackDepth, 1, 0) ///< Enable max stack depth tracing
->>>>>>> b2b84690
 CODEGENOPT(SanitizeStats     , 1, 0) ///< Collect statistics for sanitizers.
 CODEGENOPT(SimplifyLibCalls  , 1, 1) ///< Set when -fbuiltin is enabled.
 CODEGENOPT(SoftFloat         , 1, 0) ///< -soft-float.
@@ -286,10 +238,7 @@
                                             ///< alignment, if not 0.
 VALUE_CODEGENOPT(StackProbeSize    , 32, 4096) ///< Overrides default stack
                                                ///< probe size, even if 0.
-<<<<<<< HEAD
-=======
 CODEGENOPT(NoStackArgProbe, 1, 0) ///< Set when -mno-stack-arg-probe is used
->>>>>>> b2b84690
 CODEGENOPT(DebugColumnInfo, 1, 0) ///< Whether or not to use column information
                                   ///< in debug info.
 
@@ -303,13 +252,10 @@
 CODEGENOPT(SplitDwarfInlining, 1, 1) ///< Whether to include inlining info in the
                                      ///< skeleton CU to allow for symbolication
 				     ///< of inline stack frames without .dwo files.
-<<<<<<< HEAD
-=======
 CODEGENOPT(DebugFwdTemplateParams, 1, 0) ///< Whether to emit complete
                                          ///< template parameter descriptions in
                                          ///< forward declarations (versus just
                                          ///< including them in the name).
->>>>>>> b2b84690
 
 CODEGENOPT(EmitLLVMUseLists, 1, 0) ///< Control whether to serialize use-lists.
 
@@ -329,7 +275,6 @@
 
 /// The kind of generated debug info.
 ENUM_CODEGENOPT(DebugInfo, codegenoptions::DebugInfoKind, 3, codegenoptions::NoDebugInfo)
-<<<<<<< HEAD
 
 /// Whether to generate macro debug info.
 CODEGENOPT(MacroDebugInfo, 1, 0)
@@ -338,16 +283,6 @@
 ENUM_CODEGENOPT(DebuggerTuning, llvm::DebuggerKind, 2,
                 llvm::DebuggerKind::Default)
 
-=======
-
-/// Whether to generate macro debug info.
-CODEGENOPT(MacroDebugInfo, 1, 0)
-
-/// Tune the debug info for this debugger.
-ENUM_CODEGENOPT(DebuggerTuning, llvm::DebuggerKind, 2,
-                llvm::DebuggerKind::Default)
-
->>>>>>> b2b84690
 /// Dwarf version. Version zero indicates to LLVM that no DWARF should be
 /// emitted.
 VALUE_CODEGENOPT(DwarfVersion, 3, 0)
@@ -388,8 +323,6 @@
 
 /// Whether 3-component vector type is preserved.
 CODEGENOPT(PreserveVec3Type, 1, 0)
-<<<<<<< HEAD
-=======
 
 /// Whether to emit .debug_gnu_pubnames section instead of .debug_pubnames.
 CODEGENOPT(GnuPubnames, 1, 0)
@@ -402,7 +335,6 @@
 /// Whether to emit all vtables
 CODEGENOPT(ForceEmitVTables, 1, 0)
 
->>>>>>> b2b84690
 
 #undef CODEGENOPT
 #undef ENUM_CODEGENOPT
