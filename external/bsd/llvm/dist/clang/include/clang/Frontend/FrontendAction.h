//===-- FrontendAction.h - Generic Frontend Action Interface ----*- C++ -*-===//
//
//                     The LLVM Compiler Infrastructure
//
// This file is distributed under the University of Illinois Open Source
// License. See LICENSE.TXT for details.
//
//===----------------------------------------------------------------------===//
///
/// \file
/// Defines the clang::FrontendAction interface and various convenience
/// abstract classes (clang::ASTFrontendAction, clang::PluginASTAction,
/// clang::PreprocessorFrontendAction, and clang::WrapperFrontendAction)
/// derived from it.
///
//===----------------------------------------------------------------------===//

#ifndef LLVM_CLANG_FRONTEND_FRONTENDACTION_H
#define LLVM_CLANG_FRONTEND_FRONTENDACTION_H

#include "clang/AST/ASTConsumer.h"
#include "clang/Basic/LLVM.h"
#include "clang/Basic/LangOptions.h"
#include "clang/Frontend/ASTUnit.h"
#include "clang/Frontend/FrontendOptions.h"
#include "llvm/ADT/StringRef.h"
#include <memory>
#include <string>
#include <vector>

namespace clang {
class ASTMergeAction;
class CompilerInstance;

/// Abstract base class for actions which can be performed by the frontend.
class FrontendAction {
  FrontendInputFile CurrentInput;
  std::unique_ptr<ASTUnit> CurrentASTUnit;
  CompilerInstance *Instance;
  friend class ASTMergeAction;
  friend class WrapperFrontendAction;

private:
  std::unique_ptr<ASTConsumer> CreateWrappedASTConsumer(CompilerInstance &CI,
                                                        StringRef InFile);

protected:
  /// @name Implementation Action Interface
  /// @{

  /// Create the AST consumer object for this action, if supported.
  ///
  /// This routine is called as part of BeginSourceFile(), which will
  /// fail if the AST consumer cannot be created. This will not be called if the
  /// action has indicated that it only uses the preprocessor.
  ///
  /// \param CI - The current compiler instance, provided as a convenience, see
  /// getCompilerInstance().
  ///
  /// \param InFile - The current input file, provided as a convenience, see
  /// getCurrentFile().
  ///
  /// \return The new AST consumer, or null on failure.
  virtual std::unique_ptr<ASTConsumer> CreateASTConsumer(CompilerInstance &CI,
                                                         StringRef InFile) = 0;

  /// Callback before starting processing a single input, giving the
  /// opportunity to modify the CompilerInvocation or do some other action
  /// before BeginSourceFileAction is called.
  ///
  /// \return True on success; on failure BeginSourceFileAction(),
  /// ExecuteAction() and EndSourceFileAction() will not be called.
  virtual bool BeginInvocation(CompilerInstance &CI) { return true; }

  /// Callback at the start of processing a single input.
  ///
  /// \return True on success; on failure ExecutionAction() and
  /// EndSourceFileAction() will not be called.
  virtual bool BeginSourceFileAction(CompilerInstance &CI) {
    return true;
  }

  /// Callback to run the program action, using the initialized
  /// compiler instance.
  ///
  /// This is guaranteed to only be called between BeginSourceFileAction()
  /// and EndSourceFileAction().
  virtual void ExecuteAction() = 0;

  /// Callback at the end of processing a single input.
  ///
  /// This is guaranteed to only be called following a successful call to
  /// BeginSourceFileAction (and BeginSourceFile).
  virtual void EndSourceFileAction() {}

  /// Callback at the end of processing a single input, to determine
  /// if the output files should be erased or not.
  ///
  /// By default it returns true if a compiler error occurred.
  /// This is guaranteed to only be called following a successful call to
  /// BeginSourceFileAction (and BeginSourceFile).
  virtual bool shouldEraseOutputFiles();

  /// @}

public:
  FrontendAction();
  virtual ~FrontendAction();

  /// @name Compiler Instance Access
  /// @{

  CompilerInstance &getCompilerInstance() const {
    assert(Instance && "Compiler instance not registered!");
    return *Instance;
  }

  void setCompilerInstance(CompilerInstance *Value) { Instance = Value; }

  /// @}
  /// @name Current File Information
  /// @{

  bool isCurrentFileAST() const {
    assert(!CurrentInput.isEmpty() && "No current file!");
    return (bool)CurrentASTUnit;
  }

  const FrontendInputFile &getCurrentInput() const {
    return CurrentInput;
  }

  const StringRef getCurrentFile() const {
    assert(!CurrentInput.isEmpty() && "No current file!");
    return CurrentInput.getFile();
  }

  InputKind getCurrentFileKind() const {
    assert(!CurrentInput.isEmpty() && "No current file!");
    return CurrentInput.getKind();
  }

  ASTUnit &getCurrentASTUnit() const {
    assert(CurrentASTUnit && "No current AST unit!");
    return *CurrentASTUnit;
  }

  Module *getCurrentModule() const;

  std::unique_ptr<ASTUnit> takeCurrentASTUnit() {
    return std::move(CurrentASTUnit);
  }

  void setCurrentInput(const FrontendInputFile &CurrentInput,
                       std::unique_ptr<ASTUnit> AST = nullptr);

  /// @}
  /// @name Supported Modes
  /// @{

<<<<<<< HEAD
  /// \brief Is this action invoked on a model file?
=======
  /// Is this action invoked on a model file?
>>>>>>> b2b84690
  ///
  /// Model files are incomplete translation units that relies on type
  /// information from another translation unit. Check ParseModelFileAction for
  /// details.
  virtual bool isModelParsingAction() const { return false; }

<<<<<<< HEAD
  /// \brief Does this action only use the preprocessor?
=======
  /// Does this action only use the preprocessor?
>>>>>>> b2b84690
  ///
  /// If so no AST context will be created and this action will be invalid
  /// with AST file inputs.
  virtual bool usesPreprocessorOnly() const = 0;

  /// For AST-based actions, the kind of translation unit we're handling.
  virtual TranslationUnitKind getTranslationUnitKind() { return TU_Complete; }

<<<<<<< HEAD
  /// \brief Does this action support use with PCH?
  virtual bool hasPCHSupport() const { return true; }

  /// \brief Does this action support use with AST files?
=======
  /// Does this action support use with PCH?
  virtual bool hasPCHSupport() const { return true; }

  /// Does this action support use with AST files?
>>>>>>> b2b84690
  virtual bool hasASTFileSupport() const { return true; }

  /// Does this action support use with IR files?
  virtual bool hasIRSupport() const { return false; }

  /// Does this action support use with code completion?
  virtual bool hasCodeCompletionSupport() const { return false; }

  /// @}
  /// @name Public Action Interface
  /// @{

  /// Prepare the action for processing the input file \p Input.
  ///
  /// This is run after the options and frontend have been initialized,
  /// but prior to executing any per-file processing.
  ///
  /// \param CI - The compiler instance this action is being run from. The
  /// action may store and use this object up until the matching EndSourceFile
  /// action.
  ///
  /// \param Input - The input filename and kind. Some input kinds are handled
  /// specially, for example AST inputs, since the AST file itself contains
  /// several objects which would normally be owned by the
  /// CompilerInstance. When processing AST input files, these objects should
  /// generally not be initialized in the CompilerInstance -- they will
  /// automatically be shared with the AST file in between
  /// BeginSourceFile() and EndSourceFile().
  ///
  /// \return True on success; on failure the compilation of this file should
  /// be aborted and neither Execute() nor EndSourceFile() should be called.
  bool BeginSourceFile(CompilerInstance &CI, const FrontendInputFile &Input);

  /// Set the source manager's main input file, and run the action.
  bool Execute();

  /// Perform any per-file post processing, deallocate per-file
  /// objects, and run statistics and output file cleanup code.
  void EndSourceFile();

  /// @}
};

/// Abstract base class to use for AST consumer-based frontend actions.
class ASTFrontendAction : public FrontendAction {
protected:
  /// Implement the ExecuteAction interface by running Sema on
  /// the already-initialized AST consumer.
  ///
  /// This will also take care of instantiating a code completion consumer if
  /// the user requested it and the action supports it.
  void ExecuteAction() override;

public:
  ASTFrontendAction() {}
  bool usesPreprocessorOnly() const override { return false; }
};

class PluginASTAction : public ASTFrontendAction {
  virtual void anchor();
public:
  std::unique_ptr<ASTConsumer> CreateASTConsumer(CompilerInstance &CI,
                                                 StringRef InFile) override = 0;

<<<<<<< HEAD
  /// \brief Parse the given plugin command line arguments.
=======
  /// Parse the given plugin command line arguments.
>>>>>>> b2b84690
  ///
  /// \param CI - The compiler instance, for use in reporting diagnostics.
  /// \return True if the parsing succeeded; otherwise the plugin will be
  /// destroyed and no action run. The plugin is responsible for using the
  /// CompilerInstance's Diagnostic object to report errors.
  virtual bool ParseArgs(const CompilerInstance &CI,
                         const std::vector<std::string> &arg) = 0;

  enum ActionType {
    Cmdline,             ///< Action is determined by the cc1 command-line
    ReplaceAction,       ///< Replace the main action
    AddBeforeMainAction, ///< Execute the action before the main action
    AddAfterMainAction   ///< Execute the action after the main action
  };
<<<<<<< HEAD
  /// \brief Get the action type for this plugin
=======
  /// Get the action type for this plugin
>>>>>>> b2b84690
  ///
  /// \return The action type. If the type is Cmdline then by default the
  /// plugin does nothing and what it does is determined by the cc1
  /// command-line.
  virtual ActionType getActionType() { return Cmdline; }
};

/// Abstract base class to use for preprocessor-based frontend actions.
class PreprocessorFrontendAction : public FrontendAction {
protected:
  /// Provide a default implementation which returns aborts;
  /// this method should never be called by FrontendAction clients.
  std::unique_ptr<ASTConsumer> CreateASTConsumer(CompilerInstance &CI,
                                                 StringRef InFile) override;

public:
  bool usesPreprocessorOnly() const override { return true; }
};

/// A frontend action which simply wraps some other runtime-specified
/// frontend action.
///
/// Deriving from this class allows an action to inject custom logic around
/// some existing action's behavior. It implements every virtual method in
/// the FrontendAction interface by forwarding to the wrapped action.
class WrapperFrontendAction : public FrontendAction {
  std::unique_ptr<FrontendAction> WrappedAction;

protected:
  std::unique_ptr<ASTConsumer> CreateASTConsumer(CompilerInstance &CI,
                                                 StringRef InFile) override;
  bool BeginInvocation(CompilerInstance &CI) override;
  bool BeginSourceFileAction(CompilerInstance &CI) override;
  void ExecuteAction() override;
  void EndSourceFileAction() override;

public:
  /// Construct a WrapperFrontendAction from an existing action, taking
  /// ownership of it.
  WrapperFrontendAction(std::unique_ptr<FrontendAction> WrappedAction);

  bool usesPreprocessorOnly() const override;
  TranslationUnitKind getTranslationUnitKind() override;
  bool hasPCHSupport() const override;
  bool hasASTFileSupport() const override;
  bool hasIRSupport() const override;
  bool hasCodeCompletionSupport() const override;
};

}  // end namespace clang

#endif<|MERGE_RESOLUTION|>--- conflicted
+++ resolved
@@ -158,22 +158,14 @@
   /// @name Supported Modes
   /// @{
 
-<<<<<<< HEAD
-  /// \brief Is this action invoked on a model file?
-=======
   /// Is this action invoked on a model file?
->>>>>>> b2b84690
   ///
   /// Model files are incomplete translation units that relies on type
   /// information from another translation unit. Check ParseModelFileAction for
   /// details.
   virtual bool isModelParsingAction() const { return false; }
 
-<<<<<<< HEAD
-  /// \brief Does this action only use the preprocessor?
-=======
   /// Does this action only use the preprocessor?
->>>>>>> b2b84690
   ///
   /// If so no AST context will be created and this action will be invalid
   /// with AST file inputs.
@@ -182,17 +174,10 @@
   /// For AST-based actions, the kind of translation unit we're handling.
   virtual TranslationUnitKind getTranslationUnitKind() { return TU_Complete; }
 
-<<<<<<< HEAD
-  /// \brief Does this action support use with PCH?
-  virtual bool hasPCHSupport() const { return true; }
-
-  /// \brief Does this action support use with AST files?
-=======
   /// Does this action support use with PCH?
   virtual bool hasPCHSupport() const { return true; }
 
   /// Does this action support use with AST files?
->>>>>>> b2b84690
   virtual bool hasASTFileSupport() const { return true; }
 
   /// Does this action support use with IR files?
@@ -257,11 +242,7 @@
   std::unique_ptr<ASTConsumer> CreateASTConsumer(CompilerInstance &CI,
                                                  StringRef InFile) override = 0;
 
-<<<<<<< HEAD
-  /// \brief Parse the given plugin command line arguments.
-=======
   /// Parse the given plugin command line arguments.
->>>>>>> b2b84690
   ///
   /// \param CI - The compiler instance, for use in reporting diagnostics.
   /// \return True if the parsing succeeded; otherwise the plugin will be
@@ -276,11 +257,7 @@
     AddBeforeMainAction, ///< Execute the action before the main action
     AddAfterMainAction   ///< Execute the action after the main action
   };
-<<<<<<< HEAD
-  /// \brief Get the action type for this plugin
-=======
   /// Get the action type for this plugin
->>>>>>> b2b84690
   ///
   /// \return The action type. If the type is Cmdline then by default the
   /// plugin does nothing and what it does is determined by the cc1
