//===--- ASTConsumers.h - ASTConsumer implementations -----------*- C++ -*-===//
//
//                     The LLVM Compiler Infrastructure
//
// This file is distributed under the University of Illinois Open Source
// License. See LICENSE.TXT for details.
//
//===----------------------------------------------------------------------===//
//
// AST Consumers.
//
//===----------------------------------------------------------------------===//

#ifndef LLVM_CLANG_FRONTEND_ASTCONSUMERS_H
#define LLVM_CLANG_FRONTEND_ASTCONSUMERS_H

#include "clang/Basic/LLVM.h"
#include <memory>

namespace clang {

class ASTConsumer;
class CodeGenOptions;
class DiagnosticsEngine;
class FileManager;
class LangOptions;
class Preprocessor;
class TargetOptions;

// AST pretty-printer: prints out the AST in a format that is close to the
// original C code.  The output is intended to be in a format such that
// clang could re-parse the output back into the same AST, but the
// implementation is still incomplete.
std::unique_ptr<ASTConsumer> CreateASTPrinter(std::unique_ptr<raw_ostream> OS,
                                              StringRef FilterString);

<<<<<<< HEAD
// AST dumper: dumps the raw AST in human-readable form to stderr; this is
// intended for debugging.
std::unique_ptr<ASTConsumer> CreateASTDumper(StringRef FilterString,
=======
// AST dumper: dumps the raw AST in human-readable form to the given output
// stream, or stdout if OS is nullptr.
std::unique_ptr<ASTConsumer> CreateASTDumper(std::unique_ptr<raw_ostream> OS,
                                             StringRef FilterString,
>>>>>>> b2b84690
                                             bool DumpDecls, bool Deserialize,
                                             bool DumpLookups);

// AST Decl node lister: prints qualified names of all filterable AST Decl
// nodes.
std::unique_ptr<ASTConsumer> CreateASTDeclNodeLister();

// Graphical AST viewer: for each function definition, creates a graph of
// the AST and displays it with the graph viewer "dotty".  Also outputs
// function declarations to stderr.
std::unique_ptr<ASTConsumer> CreateASTViewer();

// DeclContext printer: prints out the DeclContext tree in human-readable form
// to stderr; this is intended for debugging.
std::unique_ptr<ASTConsumer> CreateDeclContextPrinter();

} // end clang namespace

#endif<|MERGE_RESOLUTION|>--- conflicted
+++ resolved
@@ -34,16 +34,10 @@
 std::unique_ptr<ASTConsumer> CreateASTPrinter(std::unique_ptr<raw_ostream> OS,
                                               StringRef FilterString);
 
-<<<<<<< HEAD
-// AST dumper: dumps the raw AST in human-readable form to stderr; this is
-// intended for debugging.
-std::unique_ptr<ASTConsumer> CreateASTDumper(StringRef FilterString,
-=======
 // AST dumper: dumps the raw AST in human-readable form to the given output
 // stream, or stdout if OS is nullptr.
 std::unique_ptr<ASTConsumer> CreateASTDumper(std::unique_ptr<raw_ostream> OS,
                                              StringRef FilterString,
->>>>>>> b2b84690
                                              bool DumpDecls, bool Deserialize,
                                              bool DumpLookups);
 
