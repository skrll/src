//===--- TextDiagnostic.h - Text Diagnostic Pretty-Printing -----*- C++ -*-===//
//
//                     The LLVM Compiler Infrastructure
//
// This file is distributed under the University of Illinois Open Source
// License. See LICENSE.TXT for details.
//
//===----------------------------------------------------------------------===//
//
// This is a utility class that provides support for textual pretty-printing of
// diagnostics. It is used to implement the different code paths which require
// such functionality in a consistent way.
//
//===----------------------------------------------------------------------===//

#ifndef LLVM_CLANG_FRONTEND_TEXTDIAGNOSTIC_H
#define LLVM_CLANG_FRONTEND_TEXTDIAGNOSTIC_H

#include "clang/Frontend/DiagnosticRenderer.h"

namespace clang {

/// Class to encapsulate the logic for formatting and printing a textual
/// diagnostic message.
///
/// This class provides an interface for building and emitting a textual
/// diagnostic, including all of the macro backtraces, caret diagnostics, FixIt
/// Hints, and code snippets. In the presence of macros this involves
/// a recursive process, synthesizing notes for each macro expansion.
///
/// The purpose of this class is to isolate the implementation of printing
/// beautiful text diagnostics from any particular interfaces. The Clang
/// DiagnosticClient is implemented through this class as is diagnostic
/// printing coming out of libclang.
class TextDiagnostic : public DiagnosticRenderer {
  raw_ostream &OS;

public:
  TextDiagnostic(raw_ostream &OS,
                 const LangOptions &LangOpts,
                 DiagnosticOptions *DiagOpts);

  ~TextDiagnostic() override;

<<<<<<< HEAD
  /// \brief Print the diagonstic level to a raw_ostream.
=======
  /// Print the diagonstic level to a raw_ostream.
>>>>>>> b2b84690
  ///
  /// This is a static helper that handles colorizing the level and formatting
  /// it into an arbitrary output stream. This is used internally by the
  /// TextDiagnostic emission code, but it can also be used directly by
  /// consumers that don't have a source manager or other state that the full
  /// TextDiagnostic logic requires.
  static void printDiagnosticLevel(raw_ostream &OS,
                                   DiagnosticsEngine::Level Level,
                                   bool ShowColors,
                                   bool CLFallbackMode = false);

  /// Pretty-print a diagnostic message to a raw_ostream.
  ///
  /// This is a static helper to handle the line wrapping, colorizing, and
  /// rendering of a diagnostic message to a particular ostream. It is
  /// publicly visible so that clients which do not have sufficient state to
  /// build a complete TextDiagnostic object can still get consistent
  /// formatting of their diagnostic messages.
  ///
  /// \param OS Where the message is printed
  /// \param IsSupplemental true if this is a continuation note diagnostic
  /// \param Message The text actually printed
  /// \param CurrentColumn The starting column of the first line, accounting
  ///                      for any prefix.
  /// \param Columns The number of columns to use in line-wrapping, 0 disables
  ///                all line-wrapping.
  /// \param ShowColors Enable colorizing of the message.
  static void printDiagnosticMessage(raw_ostream &OS, bool IsSupplemental,
                                     StringRef Message, unsigned CurrentColumn,
                                     unsigned Columns, bool ShowColors);

protected:
  void emitDiagnosticMessage(FullSourceLoc Loc, PresumedLoc PLoc,
                             DiagnosticsEngine::Level Level, StringRef Message,
                             ArrayRef<CharSourceRange> Ranges,
                             DiagOrStoredDiag D) override;

  void emitDiagnosticLoc(FullSourceLoc Loc, PresumedLoc PLoc,
                         DiagnosticsEngine::Level Level,
                         ArrayRef<CharSourceRange> Ranges) override;

  void emitCodeContext(FullSourceLoc Loc, DiagnosticsEngine::Level Level,
                       SmallVectorImpl<CharSourceRange> &Ranges,
                       ArrayRef<FixItHint> Hints) override {
    emitSnippetAndCaret(Loc, Level, Ranges, Hints);
  }

  void emitIncludeLocation(FullSourceLoc Loc, PresumedLoc PLoc) override;

  void emitImportLocation(FullSourceLoc Loc, PresumedLoc PLoc,
                          StringRef ModuleName) override;

  void emitBuildingModuleLocation(FullSourceLoc Loc, PresumedLoc PLoc,
                                  StringRef ModuleName) override;

private:
  void emitFilename(StringRef Filename, const SourceManager &SM);

  void emitSnippetAndCaret(FullSourceLoc Loc, DiagnosticsEngine::Level Level,
                           SmallVectorImpl<CharSourceRange> &Ranges,
                           ArrayRef<FixItHint> Hints);

  void emitSnippet(StringRef SourceLine);

  void emitParseableFixits(ArrayRef<FixItHint> Hints, const SourceManager &SM);
};

} // end namespace clang

#endif<|MERGE_RESOLUTION|>--- conflicted
+++ resolved
@@ -42,11 +42,7 @@
 
   ~TextDiagnostic() override;
 
-<<<<<<< HEAD
-  /// \brief Print the diagonstic level to a raw_ostream.
-=======
   /// Print the diagonstic level to a raw_ostream.
->>>>>>> b2b84690
   ///
   /// This is a static helper that handles colorizing the level and formatting
   /// it into an arbitrary output stream. This is used internally by the
