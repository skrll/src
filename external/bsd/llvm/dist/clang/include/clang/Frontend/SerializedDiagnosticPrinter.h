--- conflicted
+++ resolved
@@ -25,11 +25,7 @@
 
 namespace serialized_diags {
 
-<<<<<<< HEAD
-/// \brief Returns a DiagnosticConsumer that serializes diagnostics to
-=======
 /// Returns a DiagnosticConsumer that serializes diagnostics to
->>>>>>> b2b84690
 ///  a bitcode file.
 ///
 /// The created DiagnosticConsumer is designed for quick and lightweight
