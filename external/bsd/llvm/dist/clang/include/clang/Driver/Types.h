--- conflicted
+++ resolved
@@ -77,12 +77,9 @@
   /// isCuda - Is this a CUDA input.
   bool isCuda(ID Id);
 
-<<<<<<< HEAD
-=======
   /// isHIP - Is this a HIP input.
   bool isHIP(ID Id);
 
->>>>>>> b2b84690
   /// isObjC - Is this an "ObjC" input (Obj-C and Obj-C++ sources and headers).
   bool isObjC(ID Id);
 
