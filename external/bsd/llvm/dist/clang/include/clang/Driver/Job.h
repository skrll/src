--- conflicted
+++ resolved
@@ -12,16 +12,6 @@
 
 #include "clang/Basic/LLVM.h"
 #include "llvm/ADT/ArrayRef.h"
-<<<<<<< HEAD
-#include "llvm/ADT/SmallVector.h"
-#include "llvm/ADT/iterator.h"
-#include "llvm/Option/Option.h"
-#include <memory>
-
-namespace llvm {
-  class raw_ostream;
-}
-=======
 #include "llvm/ADT/Optional.h"
 #include "llvm/ADT/SmallVector.h"
 #include "llvm/ADT/StringRef.h"
@@ -31,7 +21,6 @@
 #include <string>
 #include <utility>
 #include <vector>
->>>>>>> b2b84690
 
 namespace clang {
 namespace driver {
@@ -39,7 +28,6 @@
 class Action;
 class InputInfo;
 class Tool;
-class InputInfo;
 
 // Re-export this as clang::driver::ArgStringList.
 using llvm::opt::ArgStringList;
@@ -73,11 +61,7 @@
 
   /// Response file name, if this command is set to use one, or nullptr
   /// otherwise
-<<<<<<< HEAD
-  const char *ResponseFile;
-=======
   const char *ResponseFile = nullptr;
->>>>>>> b2b84690
 
   /// The input file list in case we need to emit a file list instead of a
   /// proper response file
@@ -109,11 +93,7 @@
   // FIXME: This really shouldn't be copyable, but is currently copied in some
   // error handling in Driver::generateCompilationDiagnostics.
   Command(const Command &) = default;
-<<<<<<< HEAD
-  virtual ~Command() {}
-=======
   virtual ~Command() = default;
->>>>>>> b2b84690
 
   virtual void Print(llvm::raw_ostream &OS, const char *Terminator, bool Quote,
                      CrashReportInfo *CrashInfo = nullptr) const;
@@ -136,11 +116,7 @@
     InputFileList = std::move(List);
   }
 
-<<<<<<< HEAD
-  /// \brief Sets the environment to be used by the new process.
-=======
   /// Sets the environment to be used by the new process.
->>>>>>> b2b84690
   /// \param NewEnvironment An array of environment variables.
   /// \remark If the environment remains unset, then the environment
   ///         from the parent process will be used.
@@ -166,11 +142,7 @@
   void Print(llvm::raw_ostream &OS, const char *Terminator, bool Quote,
              CrashReportInfo *CrashInfo = nullptr) const override;
 
-<<<<<<< HEAD
-  int Execute(const StringRef **Redirects, std::string *ErrMsg,
-=======
   int Execute(ArrayRef<Optional<StringRef>> Redirects, std::string *ErrMsg,
->>>>>>> b2b84690
               bool *ExecutionFailed) const override;
 
 private:
@@ -187,28 +159,17 @@
   void Print(llvm::raw_ostream &OS, const char *Terminator, bool Quote,
              CrashReportInfo *CrashInfo = nullptr) const override;
 
-<<<<<<< HEAD
-  int Execute(const StringRef **Redirects, std::string *ErrMsg,
-=======
   int Execute(ArrayRef<Optional<StringRef>> Redirects, std::string *ErrMsg,
->>>>>>> b2b84690
               bool *ExecutionFailed) const override;
 };
 
 /// JobList - A sequence of jobs to perform.
 class JobList {
 public:
-<<<<<<< HEAD
-  typedef SmallVector<std::unique_ptr<Command>, 4> list_type;
-  typedef list_type::size_type size_type;
-  typedef llvm::pointee_iterator<list_type::iterator> iterator;
-  typedef llvm::pointee_iterator<list_type::const_iterator> const_iterator;
-=======
   using list_type = SmallVector<std::unique_ptr<Command>, 4>;
   using size_type = list_type::size_type;
   using iterator = llvm::pointee_iterator<list_type::iterator>;
   using const_iterator = llvm::pointee_iterator<list_type::const_iterator>;
->>>>>>> b2b84690
 
 private:
   list_type Jobs;
