//===- Compilation.h - Compilation Task Data Structure ----------*- C++ -*-===//
//
//                     The LLVM Compiler Infrastructure
//
// This file is distributed under the University of Illinois Open Source
// License. See LICENSE.TXT for details.
//
//===----------------------------------------------------------------------===//

#ifndef LLVM_CLANG_DRIVER_COMPILATION_H
#define LLVM_CLANG_DRIVER_COMPILATION_H

<<<<<<< HEAD
=======
#include "clang/Basic/LLVM.h"
>>>>>>> b2b84690
#include "clang/Driver/Action.h"
#include "clang/Driver/Job.h"
#include "clang/Driver/Util.h"
#include "llvm/ADT/ArrayRef.h"
#include "llvm/ADT/DenseMap.h"
<<<<<<< HEAD
#include <map>
=======
#include "llvm/ADT/Optional.h"
#include "llvm/ADT/StringRef.h"
#include "llvm/Option/Option.h"
#include <cassert>
#include <iterator>
#include <map>
#include <memory>
#include <utility>
#include <vector>
>>>>>>> b2b84690

namespace llvm {
namespace opt {

class DerivedArgList;
class InputArgList;

} // namespace opt
} // namespace llvm

namespace clang {
namespace driver {
<<<<<<< HEAD
  class Driver;
  class JobList;
  class ToolChain;
=======

class Driver;
class ToolChain;
>>>>>>> b2b84690

/// Compilation - A set of tasks to perform for a single driver
/// invocation.
class Compilation {
  /// The driver we were created by.
  const Driver &TheDriver;

  /// The default tool chain.
  const ToolChain &DefaultToolChain;

  /// A mask of all the programming models the host has to support in the
  /// current compilation.
<<<<<<< HEAD
  unsigned ActiveOffloadMask;
=======
  unsigned ActiveOffloadMask = 0;
>>>>>>> b2b84690

  /// Array with the toolchains of offloading host and devices in the order they
  /// were requested by the user. We are preserving that order in case the code
  /// generation needs to derive a programming-model-specific semantic out of
  /// it.
  std::multimap<Action::OffloadKind, const ToolChain *>
      OrderedOffloadingToolchains;

  /// The original (untranslated) input argument list.
  llvm::opt::InputArgList *Args;

  /// The driver translated arguments. Note that toolchains may perform their
  /// own argument translation.
  llvm::opt::DerivedArgList *TranslatedArgs;

  /// The list of actions we've created via MakeAction.  This is not accessible
  /// to consumers; it's here just to manage ownership.
  std::vector<std::unique_ptr<Action>> AllActions;

  /// The list of actions.  This is maintained and modified by consumers, via
  /// getActions().
  ActionList Actions;

  /// The root list of jobs.
  JobList Jobs;

  /// Cache of translated arguments for a particular tool chain, bound
  /// architecture, and device offload kind.
  struct TCArgsKey final {
    const ToolChain *TC = nullptr;
    StringRef BoundArch;
    Action::OffloadKind DeviceOffloadKind = Action::OFK_None;
<<<<<<< HEAD
=======

    TCArgsKey(const ToolChain *TC, StringRef BoundArch,
              Action::OffloadKind DeviceOffloadKind)
        : TC(TC), BoundArch(BoundArch), DeviceOffloadKind(DeviceOffloadKind) {}

>>>>>>> b2b84690
    bool operator<(const TCArgsKey &K) const {
      if (TC < K.TC)
        return true;
      else if (TC == K.TC && BoundArch < K.BoundArch)
        return true;
      else if (TC == K.TC && BoundArch == K.BoundArch &&
               DeviceOffloadKind < K.DeviceOffloadKind)
        return true;
      return false;
    }
<<<<<<< HEAD
    TCArgsKey(const ToolChain *TC, StringRef BoundArch,
              Action::OffloadKind DeviceOffloadKind)
        : TC(TC), BoundArch(BoundArch), DeviceOffloadKind(DeviceOffloadKind) {}
=======
>>>>>>> b2b84690
  };
  std::map<TCArgsKey, llvm::opt::DerivedArgList *> TCArgs;

  /// Temporary files which should be removed on exit.
  llvm::opt::ArgStringList TempFiles;

  /// Result files which should be removed on failure.
  ArgStringMap ResultFiles;

  /// Result files which are generated correctly on failure, and which should
  /// only be removed if we crash.
  ArgStringMap FailureResultFiles;

  /// Optional redirection for stdin, stdout, stderr.
  std::vector<Optional<StringRef>> Redirects;

  /// Whether we're compiling for diagnostic purposes.
  bool ForDiagnostics = false;

  /// Whether an error during the parsing of the input args.
  bool ContainsError;

  /// Whether to keep temporary files regardless of -save-temps.
  bool ForceKeepTempFiles = false;

  /// Whether we're compiling for diagnostic purposes.
  bool ForDiagnostics;

  /// Whether an error during the parsing of the input args.
  bool ContainsError;

public:
  Compilation(const Driver &D, const ToolChain &DefaultToolChain,
              llvm::opt::InputArgList *Args,
              llvm::opt::DerivedArgList *TranslatedArgs, bool ContainsError);
  ~Compilation();

  const Driver &getDriver() const { return TheDriver; }

  const ToolChain &getDefaultToolChain() const { return DefaultToolChain; }

  unsigned isOffloadingHostKind(Action::OffloadKind Kind) const {
    return ActiveOffloadMask & Kind;
  }

  /// Iterator that visits device toolchains of a given kind.
<<<<<<< HEAD
  typedef const std::multimap<Action::OffloadKind,
                              const ToolChain *>::const_iterator
      const_offload_toolchains_iterator;
  typedef std::pair<const_offload_toolchains_iterator,
                    const_offload_toolchains_iterator>
      const_offload_toolchains_range;
=======
  using const_offload_toolchains_iterator =
      const std::multimap<Action::OffloadKind,
                          const ToolChain *>::const_iterator;
  using const_offload_toolchains_range =
      std::pair<const_offload_toolchains_iterator,
                const_offload_toolchains_iterator>;
>>>>>>> b2b84690

  template <Action::OffloadKind Kind>
  const_offload_toolchains_range getOffloadToolChains() const {
    return OrderedOffloadingToolchains.equal_range(Kind);
  }

  /// Return true if an offloading tool chain of a given kind exists.
  template <Action::OffloadKind Kind> bool hasOffloadToolChain() const {
    return OrderedOffloadingToolchains.find(Kind) !=
           OrderedOffloadingToolchains.end();
  }

  /// Return an offload toolchain of the provided kind. Only one is expected to
  /// exist.
  template <Action::OffloadKind Kind>
  const ToolChain *getSingleOffloadToolChain() const {
    auto TCs = getOffloadToolChains<Kind>();

    assert(TCs.first != TCs.second &&
           "No tool chains of the selected kind exist!");
    assert(std::next(TCs.first) == TCs.second &&
           "More than one tool chain of the this kind exist.");
    return TCs.first->second;
  }

  void addOffloadDeviceToolChain(const ToolChain *DeviceToolChain,
                                 Action::OffloadKind OffloadKind) {
    assert(OffloadKind != Action::OFK_Host && OffloadKind != Action::OFK_None &&
           "This is not a device tool chain!");

    // Update the host offload kind to also contain this kind.
    ActiveOffloadMask |= OffloadKind;
    OrderedOffloadingToolchains.insert(
        std::make_pair(OffloadKind, DeviceToolChain));
  }

  const llvm::opt::InputArgList &getInputArgs() const { return *Args; }

  const llvm::opt::DerivedArgList &getArgs() const { return *TranslatedArgs; }

  llvm::opt::DerivedArgList &getArgs() { return *TranslatedArgs; }

  ActionList &getActions() { return Actions; }
  const ActionList &getActions() const { return Actions; }

  /// Creates a new Action owned by this Compilation.
  ///
  /// The new Action is *not* added to the list returned by getActions().
  template <typename T, typename... Args> T *MakeAction(Args &&... Arg) {
    T *RawPtr = new T(std::forward<Args>(Arg)...);
    AllActions.push_back(std::unique_ptr<Action>(RawPtr));
    return RawPtr;
  }

  JobList &getJobs() { return Jobs; }
  const JobList &getJobs() const { return Jobs; }

  void addCommand(std::unique_ptr<Command> C) { Jobs.addJob(std::move(C)); }

  const llvm::opt::ArgStringList &getTempFiles() const { return TempFiles; }

  const ArgStringMap &getResultFiles() const { return ResultFiles; }

  const ArgStringMap &getFailureResultFiles() const {
    return FailureResultFiles;
  }

  /// Returns the sysroot path.
  StringRef getSysRoot() const;

  /// getArgsForToolChain - Return the derived argument list for the
  /// tool chain \p TC (or the default tool chain, if TC is not specified).
  /// If a device offloading kind is specified, a translation specific for that
  /// kind is performed, if any.
  ///
  /// \param BoundArch - The bound architecture name, or 0.
  /// \param DeviceOffloadKind - The offload device kind that should be used in
  /// the translation, if any.
  const llvm::opt::DerivedArgList &
  getArgsForToolChain(const ToolChain *TC, StringRef BoundArch,
                      Action::OffloadKind DeviceOffloadKind);

  /// addTempFile - Add a file to remove on exit, and returns its
  /// argument.
  const char *addTempFile(const char *Name) {
    TempFiles.push_back(Name);
    return Name;
  }

  /// addResultFile - Add a file to remove on failure, and returns its
  /// argument.
  const char *addResultFile(const char *Name, const JobAction *JA) {
    ResultFiles[JA] = Name;
    return Name;
  }

  /// addFailureResultFile - Add a file to remove if we crash, and returns its
  /// argument.
  const char *addFailureResultFile(const char *Name, const JobAction *JA) {
    FailureResultFiles[JA] = Name;
    return Name;
  }

  /// CleanupFile - Delete a given file.
  ///
  /// \param IssueErrors - Report failures as errors.
  /// \return Whether the file was removed successfully.
  bool CleanupFile(const char *File, bool IssueErrors = false) const;

  /// CleanupFileList - Remove the files in the given list.
  ///
  /// \param IssueErrors - Report failures as errors.
  /// \return Whether all files were removed successfully.
  bool CleanupFileList(const llvm::opt::ArgStringList &Files,
                       bool IssueErrors = false) const;

  /// CleanupFileMap - Remove the files in the given map.
  ///
  /// \param JA - If specified, only delete the files associated with this
  /// JobAction.  Otherwise, delete all files in the map.
  /// \param IssueErrors - Report failures as errors.
  /// \return Whether all files were removed successfully.
  bool CleanupFileMap(const ArgStringMap &Files,
                      const JobAction *JA,
                      bool IssueErrors = false) const;

  /// ExecuteCommand - Execute an actual command.
  ///
  /// \param FailingCommand - For non-zero results, this will be set to the
  /// Command which failed, if any.
  /// \return The result code of the subprocess.
  int ExecuteCommand(const Command &C, const Command *&FailingCommand) const;

  /// ExecuteJob - Execute a single job.
  ///
  /// \param FailingCommands - For non-zero results, this will be a vector of
  /// failing commands and their associated result code.
  void ExecuteJobs(
      const JobList &Jobs,
      SmallVectorImpl<std::pair<int, const Command *>> &FailingCommands) const;

  /// initCompilationForDiagnostics - Remove stale state and suppress output
  /// so compilation can be reexecuted to generate additional diagnostic
  /// information (e.g., preprocessed source(s)).
  void initCompilationForDiagnostics();

  /// Return true if we're compiling for diagnostics.
  bool isForDiagnostics() const { return ForDiagnostics; }

  /// Return whether an error during the parsing of the input args.
  bool containsError() const { return ContainsError; }

  /// Redirect - Redirect output of this compilation. Can only be done once.
  ///
<<<<<<< HEAD
  /// \param Redirects - array of pointers to paths. The array
  /// should have a size of three. The inferior process's
  /// stdin(0), stdout(1), and stderr(2) will be redirected to the
  /// corresponding paths. This compilation instance becomes
  /// the owner of Redirects and will delete the array and StringRef's.
  void Redirect(const StringRef** Redirects);
=======
  /// \param Redirects - array of optional paths. The array should have a size
  /// of three. The inferior process's stdin(0), stdout(1), and stderr(2) will
  /// be redirected to the corresponding paths, if provided (not llvm::None).
  void Redirect(ArrayRef<Optional<StringRef>> Redirects);
>>>>>>> b2b84690
};

} // namespace driver
} // namespace clang

#endif // LLVM_CLANG_DRIVER_COMPILATION_H<|MERGE_RESOLUTION|>--- conflicted
+++ resolved
@@ -10,18 +10,12 @@
 #ifndef LLVM_CLANG_DRIVER_COMPILATION_H
 #define LLVM_CLANG_DRIVER_COMPILATION_H
 
-<<<<<<< HEAD
-=======
 #include "clang/Basic/LLVM.h"
->>>>>>> b2b84690
 #include "clang/Driver/Action.h"
 #include "clang/Driver/Job.h"
 #include "clang/Driver/Util.h"
 #include "llvm/ADT/ArrayRef.h"
 #include "llvm/ADT/DenseMap.h"
-<<<<<<< HEAD
-#include <map>
-=======
 #include "llvm/ADT/Optional.h"
 #include "llvm/ADT/StringRef.h"
 #include "llvm/Option/Option.h"
@@ -31,7 +25,6 @@
 #include <memory>
 #include <utility>
 #include <vector>
->>>>>>> b2b84690
 
 namespace llvm {
 namespace opt {
@@ -44,15 +37,9 @@
 
 namespace clang {
 namespace driver {
-<<<<<<< HEAD
-  class Driver;
-  class JobList;
-  class ToolChain;
-=======
 
 class Driver;
 class ToolChain;
->>>>>>> b2b84690
 
 /// Compilation - A set of tasks to perform for a single driver
 /// invocation.
@@ -65,11 +52,7 @@
 
   /// A mask of all the programming models the host has to support in the
   /// current compilation.
-<<<<<<< HEAD
-  unsigned ActiveOffloadMask;
-=======
   unsigned ActiveOffloadMask = 0;
->>>>>>> b2b84690
 
   /// Array with the toolchains of offloading host and devices in the order they
   /// were requested by the user. We are preserving that order in case the code
@@ -102,14 +85,11 @@
     const ToolChain *TC = nullptr;
     StringRef BoundArch;
     Action::OffloadKind DeviceOffloadKind = Action::OFK_None;
-<<<<<<< HEAD
-=======
 
     TCArgsKey(const ToolChain *TC, StringRef BoundArch,
               Action::OffloadKind DeviceOffloadKind)
         : TC(TC), BoundArch(BoundArch), DeviceOffloadKind(DeviceOffloadKind) {}
 
->>>>>>> b2b84690
     bool operator<(const TCArgsKey &K) const {
       if (TC < K.TC)
         return true;
@@ -120,12 +100,6 @@
         return true;
       return false;
     }
-<<<<<<< HEAD
-    TCArgsKey(const ToolChain *TC, StringRef BoundArch,
-              Action::OffloadKind DeviceOffloadKind)
-        : TC(TC), BoundArch(BoundArch), DeviceOffloadKind(DeviceOffloadKind) {}
-=======
->>>>>>> b2b84690
   };
   std::map<TCArgsKey, llvm::opt::DerivedArgList *> TCArgs;
 
@@ -150,12 +124,6 @@
 
   /// Whether to keep temporary files regardless of -save-temps.
   bool ForceKeepTempFiles = false;
-
-  /// Whether we're compiling for diagnostic purposes.
-  bool ForDiagnostics;
-
-  /// Whether an error during the parsing of the input args.
-  bool ContainsError;
 
 public:
   Compilation(const Driver &D, const ToolChain &DefaultToolChain,
@@ -172,21 +140,12 @@
   }
 
   /// Iterator that visits device toolchains of a given kind.
-<<<<<<< HEAD
-  typedef const std::multimap<Action::OffloadKind,
-                              const ToolChain *>::const_iterator
-      const_offload_toolchains_iterator;
-  typedef std::pair<const_offload_toolchains_iterator,
-                    const_offload_toolchains_iterator>
-      const_offload_toolchains_range;
-=======
   using const_offload_toolchains_iterator =
       const std::multimap<Action::OffloadKind,
                           const ToolChain *>::const_iterator;
   using const_offload_toolchains_range =
       std::pair<const_offload_toolchains_iterator,
                 const_offload_toolchains_iterator>;
->>>>>>> b2b84690
 
   template <Action::OffloadKind Kind>
   const_offload_toolchains_range getOffloadToolChains() const {
@@ -341,19 +300,10 @@
 
   /// Redirect - Redirect output of this compilation. Can only be done once.
   ///
-<<<<<<< HEAD
-  /// \param Redirects - array of pointers to paths. The array
-  /// should have a size of three. The inferior process's
-  /// stdin(0), stdout(1), and stderr(2) will be redirected to the
-  /// corresponding paths. This compilation instance becomes
-  /// the owner of Redirects and will delete the array and StringRef's.
-  void Redirect(const StringRef** Redirects);
-=======
   /// \param Redirects - array of optional paths. The array should have a size
   /// of three. The inferior process's stdin(0), stdout(1), and stderr(2) will
   /// be redirected to the corresponding paths, if provided (not llvm::None).
   void Redirect(ArrayRef<Optional<StringRef>> Redirects);
->>>>>>> b2b84690
 };
 
 } // namespace driver
