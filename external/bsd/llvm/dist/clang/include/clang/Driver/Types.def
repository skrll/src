//===--- Types.def - Driver Type info ---------------------------*- C++ -*-===//
//
//                     The LLVM Compiler Infrastructure
//
// This file is distributed under the University of Illinois Open Source
// License. See LICENSE.TXT for details.
//
//===----------------------------------------------------------------------===//
//
// This file defines the driver type information. Users of this file
// must define the TYPE macro to make use of this information.
//
//===----------------------------------------------------------------------===//

#ifndef TYPE
#error "Define TYPE prior to including this file!"
#endif

// TYPE(NAME, ID, PP_TYPE, TEMP_SUFFIX, FLAGS)

// The first value is the type name as a string; for types which can
// be user specified this should be the equivalent -x option.

// The second value is the type id, which will result in a
// clang::driver::types::TY_XX enum constant.

// The third value is that id of the type for preprocessed inputs of
// this type, or INVALID if this type is not preprocessed.

// The fourth value is the suffix to use when creating temporary files
// of this type, or null if unspecified.

// The fifth value is a string containing option flags. Valid values:
//  a - The type should only be assembled.
//  p - The type should only be precompiled.
//  u - The type can be user specified (with -x).
//  m - Precompiling this type produces a module file.
//  A - The type's temporary suffix should be appended when generating
//      outputs of this type.


// C family source language (with and without preprocessing).
TYPE("cpp-output",               PP_C,         INVALID,         "i",     "u")
TYPE("c",                        C,            PP_C,            "c",     "u")
TYPE("cl",                       CL,           PP_C,            "cl",    "u")
TYPE("cuda-cpp-output",          PP_CUDA,      INVALID,         "cui",   "u")
TYPE("cuda",                     CUDA,         PP_CUDA,         "cu",    "u")
TYPE("cuda",                     CUDA_DEVICE,  PP_CUDA,         "cu",    "")
<<<<<<< HEAD
=======
TYPE("hip-cpp-output",           PP_HIP,       INVALID,         "cui",   "u")
TYPE("hip",                      HIP,          PP_HIP,          "cu",    "u")
TYPE("hip",                      HIP_DEVICE,   PP_HIP,          "cu",    "")
>>>>>>> b2b84690
TYPE("objective-c-cpp-output",   PP_ObjC,      INVALID,         "mi",    "u")
TYPE("objc-cpp-output",          PP_ObjC_Alias, INVALID,        "mi",    "u")
TYPE("objective-c",              ObjC,         PP_ObjC,         "m",     "u")
TYPE("c++-cpp-output",           PP_CXX,       INVALID,         "ii",    "u")
TYPE("c++",                      CXX,          PP_CXX,          "cpp",   "u")
TYPE("objective-c++-cpp-output", PP_ObjCXX,    INVALID,         "mii",   "u")
TYPE("objc++-cpp-output",        PP_ObjCXX_Alias, INVALID,      "mii",   "u")
TYPE("objective-c++",            ObjCXX,       PP_ObjCXX,       "mm",    "u")
TYPE("renderscript",             RenderScript, PP_C,            "rs",    "u")

// C family input files to precompile.
TYPE("c-header-cpp-output",      PP_CHeader,   INVALID,         "i",     "p")
TYPE("c-header",                 CHeader,      PP_CHeader,      "h",     "pu")
TYPE("cl-header",                CLHeader,     PP_CHeader,      "h",     "pu")
TYPE("objective-c-header-cpp-output", PP_ObjCHeader, INVALID,   "mi",    "p")
TYPE("objective-c-header",       ObjCHeader,   PP_ObjCHeader,   "h",     "pu")
TYPE("c++-header-cpp-output",    PP_CXXHeader, INVALID,         "ii",    "p")
TYPE("c++-header",               CXXHeader,    PP_CXXHeader,    "hh",    "pu")
TYPE("objective-c++-header-cpp-output", PP_ObjCXXHeader, INVALID, "mii", "p")
TYPE("objective-c++-header",     ObjCXXHeader, PP_ObjCXXHeader, "h",     "pu")
TYPE("c++-module",               CXXModule,    PP_CXXModule,    "cppm",  "mu")
TYPE("c++-module-cpp-output",    PP_CXXModule, INVALID,         "iim",   "m")

// Other languages.
TYPE("ada",                      Ada,          INVALID,         nullptr, "u")
TYPE("assembler",                PP_Asm,       INVALID,         "s",     "au")
TYPE("assembler-with-cpp",       Asm,          PP_Asm,          "S",     "au")
TYPE("f95",                      PP_Fortran,   INVALID,         nullptr, "u")
TYPE("f95-cpp-input",            Fortran,      PP_Fortran,      nullptr, "u")
TYPE("java",                     Java,         INVALID,         nullptr, "u")

// LLVM IR/LTO types. We define separate types for IR and LTO because LTO
// outputs should use the standard suffixes.
TYPE("ir",                       LLVM_IR,      INVALID,         "ll",    "u")
TYPE("ir",                       LLVM_BC,      INVALID,         "bc",    "u")
TYPE("lto-ir",                   LTO_IR,       INVALID,         "s",     "")
TYPE("lto-bc",                   LTO_BC,       INVALID,         "o",     "")

// Misc.
TYPE("ast",                      AST,          INVALID,         "ast",   "u")
TYPE("pcm",                      ModuleFile,   INVALID,         "pcm",   "u")
TYPE("plist",                    Plist,        INVALID,         "plist", "")
TYPE("rewritten-objc",           RewrittenObjC,INVALID,         "cpp",   "")
TYPE("rewritten-legacy-objc",    RewrittenLegacyObjC,INVALID,   "cpp",   "")
TYPE("remap",                    Remap,        INVALID,         "remap", "")
TYPE("precompiled-header",       PCH,          INVALID,         "gch",   "A")
TYPE("object",                   Object,       INVALID,         "o",     "")
TYPE("treelang",                 Treelang,     INVALID,         nullptr, "u")
TYPE("image",                    Image,        INVALID,         "out",   "")
TYPE("dSYM",                     dSYM,         INVALID,         "dSYM",  "A")
TYPE("dependencies",             Dependencies, INVALID,         "d",     "")
TYPE("cuda-fatbin",              CUDA_FATBIN,  INVALID,         "fatbin","A")
TYPE("none",                     Nothing,      INVALID,         nullptr, "u")<|MERGE_RESOLUTION|>--- conflicted
+++ resolved
@@ -46,12 +46,9 @@
 TYPE("cuda-cpp-output",          PP_CUDA,      INVALID,         "cui",   "u")
 TYPE("cuda",                     CUDA,         PP_CUDA,         "cu",    "u")
 TYPE("cuda",                     CUDA_DEVICE,  PP_CUDA,         "cu",    "")
-<<<<<<< HEAD
-=======
 TYPE("hip-cpp-output",           PP_HIP,       INVALID,         "cui",   "u")
 TYPE("hip",                      HIP,          PP_HIP,          "cu",    "u")
 TYPE("hip",                      HIP_DEVICE,   PP_HIP,          "cu",    "")
->>>>>>> b2b84690
 TYPE("objective-c-cpp-output",   PP_ObjC,      INVALID,         "mi",    "u")
 TYPE("objc-cpp-output",          PP_ObjC_Alias, INVALID,        "mi",    "u")
 TYPE("objective-c",              ObjC,         PP_ObjC,         "m",     "u")
