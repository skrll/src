//===- ToolChain.h - Collections of tools for one platform ------*- C++ -*-===//
//
//                     The LLVM Compiler Infrastructure
//
// This file is distributed under the University of Illinois Open Source
// License. See LICENSE.TXT for details.
//
//===----------------------------------------------------------------------===//

#ifndef LLVM_CLANG_DRIVER_TOOLCHAIN_H
#define LLVM_CLANG_DRIVER_TOOLCHAIN_H

<<<<<<< HEAD
#include "clang/Basic/Sanitizers.h"
#include "clang/Basic/VersionTuple.h"
#include "clang/Driver/Action.h"
#include "clang/Driver/Multilib.h"
#include "clang/Driver/Types.h"
#include "clang/Driver/Util.h"
=======
#include "clang/Basic/LLVM.h"
#include "clang/Basic/Sanitizers.h"
#include "clang/Driver/Action.h"
#include "clang/Driver/Multilib.h"
#include "clang/Driver/Types.h"
#include "llvm/ADT/ArrayRef.h"
>>>>>>> b2b84690
#include "llvm/ADT/SmallVector.h"
#include "llvm/ADT/StringRef.h"
#include "llvm/ADT/Triple.h"
<<<<<<< HEAD
#include "llvm/Target/TargetOptions.h"
=======
#include "llvm/MC/MCTargetOptions.h"
#include "llvm/Option/Option.h"
#include "llvm/Support/VersionTuple.h"
#include "llvm/Target/TargetOptions.h"
#include <cassert>
>>>>>>> b2b84690
#include <memory>
#include <string>
#include <utility>

namespace llvm {
namespace opt {

class Arg;
class ArgList;
class DerivedArgList;

} // namespace opt
} // namespace llvm

namespace clang {
<<<<<<< HEAD
class ObjCRuntime;
namespace vfs {
class FileSystem;
}

namespace driver {
  class Compilation;
  class CudaInstallationDetector;
  class Driver;
  class JobAction;
  class RegisterEffectiveTriple;
  class SanitizerArgs;
  class Tool;
  class XRayArgs;
=======

class ObjCRuntime;

namespace vfs {

class FileSystem;

} // namespace vfs

namespace driver {

class Driver;
class InputInfo;
class SanitizerArgs;
class Tool;
class XRayArgs;

/// Helper structure used to pass information extracted from clang executable
/// name such as `i686-linux-android-g++`.
struct ParsedClangName {
  /// Target part of the executable name, as `i686-linux-android`.
  std::string TargetPrefix;

  /// Driver mode part of the executable name, as `g++`.
  std::string ModeSuffix;

  /// Corresponding driver mode argument, as '--driver-mode=g++'
  const char *DriverMode = nullptr;

  /// True if TargetPrefix is recognized as a registered target name.
  bool TargetIsValid = false;

  ParsedClangName() = default;
  ParsedClangName(std::string Suffix, const char *Mode)
      : ModeSuffix(Suffix), DriverMode(Mode) {}
  ParsedClangName(std::string Target, std::string Suffix, const char *Mode,
                  bool IsRegistered)
      : TargetPrefix(Target), ModeSuffix(Suffix), DriverMode(Mode),
        TargetIsValid(IsRegistered) {}

  bool isEmpty() const {
    return TargetPrefix.empty() && ModeSuffix.empty() && DriverMode == nullptr;
  }
};
>>>>>>> b2b84690

/// ToolChain - Access to tools for a single platform.
class ToolChain {
public:
<<<<<<< HEAD
  typedef SmallVector<std::string, 16> path_list;
=======
  using path_list = SmallVector<std::string, 16>;
>>>>>>> b2b84690

  enum CXXStdlibType {
    CST_Libcxx,
    CST_Libstdcxx
  };

  enum RuntimeLibType {
    RLT_CompilerRT,
    RLT_Libgcc
  };

  enum RTTIMode {
<<<<<<< HEAD
    RM_EnabledExplicitly,
    RM_EnabledImplicitly,
    RM_DisabledExplicitly,
    RM_DisabledImplicitly
=======
    RM_Enabled,
    RM_Disabled,
>>>>>>> b2b84690
  };

private:
  friend class RegisterEffectiveTriple;

  const Driver &D;
  llvm::Triple Triple;
  const llvm::opt::ArgList &Args;
  // We need to initialize CachedRTTIArg before CachedRTTIMode
  const llvm::opt::Arg *const CachedRTTIArg;
  const RTTIMode CachedRTTIMode;

  // We need to initialize CachedRTTIArg before CachedRTTIMode
  const llvm::opt::Arg *const CachedRTTIArg;

  const RTTIMode CachedRTTIMode;

  /// The list of toolchain specific path prefixes to search for files.
  path_list FilePaths;

  /// The list of toolchain specific path prefixes to search for programs.
  path_list ProgramPaths;

  mutable std::unique_ptr<Tool> Clang;
  mutable std::unique_ptr<Tool> Assemble;
  mutable std::unique_ptr<Tool> Link;
  mutable std::unique_ptr<Tool> OffloadBundler;
<<<<<<< HEAD
=======

>>>>>>> b2b84690
  Tool *getClang() const;
  Tool *getAssemble() const;
  Tool *getLink() const;
  Tool *getClangAs() const;
  Tool *getOffloadBundler() const;

  mutable std::unique_ptr<SanitizerArgs> SanitizerArguments;
  mutable std::unique_ptr<XRayArgs> XRayArguments;
<<<<<<< HEAD

  /// The effective clang triple for the current Job.
  mutable llvm::Triple EffectiveTriple;

  /// Set the toolchain's effective clang triple.
  void setEffectiveTriple(llvm::Triple ET) const {
    EffectiveTriple = std::move(ET);
  }

  friend class RegisterEffectiveTriple;
=======

  /// The effective clang triple for the current Job.
  mutable llvm::Triple EffectiveTriple;

  /// Set the toolchain's effective clang triple.
  void setEffectiveTriple(llvm::Triple ET) const {
    EffectiveTriple = std::move(ET);
  }
>>>>>>> b2b84690

protected:
  MultilibSet Multilibs;

  ToolChain(const Driver &D, const llvm::Triple &T,
            const llvm::opt::ArgList &Args);

  void setTripleEnvironment(llvm::Triple::EnvironmentType Env);

  virtual Tool *buildAssembler() const;
  virtual Tool *buildLinker() const;
  virtual Tool *getTool(Action::ActionClass AC) const;

  /// \name Utilities for implementing subclasses.
  ///@{
  static void addSystemInclude(const llvm::opt::ArgList &DriverArgs,
                               llvm::opt::ArgStringList &CC1Args,
                               const Twine &Path);
  static void addExternCSystemInclude(const llvm::opt::ArgList &DriverArgs,
                                      llvm::opt::ArgStringList &CC1Args,
                                      const Twine &Path);
  static void
      addExternCSystemIncludeIfExists(const llvm::opt::ArgList &DriverArgs,
                                      llvm::opt::ArgStringList &CC1Args,
                                      const Twine &Path);
  static void addSystemIncludes(const llvm::opt::ArgList &DriverArgs,
                                llvm::opt::ArgStringList &CC1Args,
                                ArrayRef<StringRef> Paths);
  ///@}

public:
  virtual ~ToolChain();

  // Accessors

  const Driver &getDriver() const { return D; }
  vfs::FileSystem &getVFS() const;
  const llvm::Triple &getTriple() const { return Triple; }

  /// Get the toolchain's aux triple, if it has one.
  ///
  /// Exactly what the aux triple represents depends on the toolchain, but for
  /// example when compiling CUDA code for the GPU, the triple might be NVPTX,
  /// while the aux triple is the host (CPU) toolchain, e.g. x86-linux-gnu.
  virtual const llvm::Triple *getAuxTriple() const { return nullptr; }

<<<<<<< HEAD
=======
  /// Some toolchains need to modify the file name, for example to replace the
  /// extension for object files with .cubin for OpenMP offloading to Nvidia
  /// GPUs.
  virtual std::string getInputFilename(const InputInfo &Input) const;

>>>>>>> b2b84690
  llvm::Triple::ArchType getArch() const { return Triple.getArch(); }
  StringRef getArchName() const { return Triple.getArchName(); }
  StringRef getPlatform() const { return Triple.getVendorName(); }
  StringRef getOS() const { return Triple.getOSName(); }

<<<<<<< HEAD
  /// \brief Provide the default architecture name (as expected by -arch) for
=======
  /// Provide the default architecture name (as expected by -arch) for
>>>>>>> b2b84690
  /// this toolchain.
  StringRef getDefaultUniversalArchName() const;

  std::string getTripleString() const {
    return Triple.getTriple();
  }

  /// Get the toolchain's effective clang triple.
  const llvm::Triple &getEffectiveTriple() const {
    assert(!EffectiveTriple.getTriple().empty() && "No effective triple");
    return EffectiveTriple;
  }

  path_list &getFilePaths() { return FilePaths; }
  const path_list &getFilePaths() const { return FilePaths; }

  path_list &getProgramPaths() { return ProgramPaths; }
  const path_list &getProgramPaths() const { return ProgramPaths; }

  const MultilibSet &getMultilibs() const { return Multilibs; }

  const SanitizerArgs& getSanitizerArgs() const;

  const XRayArgs& getXRayArgs() const;

  // Returns the Arg * that explicitly turned on/off rtti, or nullptr.
  const llvm::opt::Arg *getRTTIArg() const { return CachedRTTIArg; }

  // Returns the RTTIMode for the toolchain with the current arguments.
  RTTIMode getRTTIMode() const { return CachedRTTIMode; }

<<<<<<< HEAD
  /// \brief Return any implicit target and/or mode flag for an invocation of
=======
  /// Return any implicit target and/or mode flag for an invocation of
>>>>>>> b2b84690
  /// the compiler driver as `ProgName`.
  ///
  /// For example, when called with i686-linux-android-g++, the first element
  /// of the return value will be set to `"i686-linux-android"` and the second
  /// will be set to "--driver-mode=g++"`.
<<<<<<< HEAD
  ///
  /// \pre `llvm::InitializeAllTargets()` has been called.
  /// \param ProgName The name the Clang driver was invoked with (from,
  /// e.g., argv[0])
  /// \return A pair of (`target`, `mode-flag`), where one or both may be empty.
  static std::pair<std::string, std::string>
  getTargetAndModeFromProgramName(StringRef ProgName);
=======
  /// It is OK if the target name is not registered. In this case the return
  /// value contains false in the field TargetIsValid.
  ///
  /// \pre `llvm::InitializeAllTargets()` has been called.
  /// \param ProgName The name the Clang driver was invoked with (from,
  /// e.g., argv[0]).
  /// \return A structure of type ParsedClangName that contains the executable
  /// name parts.
  static ParsedClangName getTargetAndModeFromProgramName(StringRef ProgName);
>>>>>>> b2b84690

  // Tool access.

  /// TranslateArgs - Create a new derived argument list for any argument
  /// translations this ToolChain may wish to perform, or 0 if no tool chain
  /// specific translations are needed. If \p DeviceOffloadKind is specified
  /// the translation specific for that offload kind is performed.
  ///
  /// \param BoundArch - The bound architecture name, or 0.
  /// \param DeviceOffloadKind - The device offload kind used for the
  /// translation.
  virtual llvm::opt::DerivedArgList *
  TranslateArgs(const llvm::opt::DerivedArgList &Args, StringRef BoundArch,
                Action::OffloadKind DeviceOffloadKind) const {
    return nullptr;
  }

  /// TranslateOpenMPTargetArgs - Create a new derived argument list for
  /// that contains the OpenMP target specific flags passed via
  /// -Xopenmp-target -opt=val OR -Xopenmp-target=<triple> -opt=val
  virtual llvm::opt::DerivedArgList *TranslateOpenMPTargetArgs(
      const llvm::opt::DerivedArgList &Args, bool SameTripleAsHost,
      SmallVectorImpl<llvm::opt::Arg *> &AllocatedArgs) const;

  /// Choose a tool to use to handle the action \p JA.
  ///
  /// This can be overridden when a particular ToolChain needs to use
  /// a compiler other than Clang.
  virtual Tool *SelectTool(const JobAction &JA) const;

  // Helper methods

  std::string GetFilePath(const char *Name) const;
  std::string GetProgramPath(const char *Name) const;

  /// Returns the linker path, respecting the -fuse-ld= argument to determine
  /// the linker suffix or name.
  std::string GetLinkerPath() const;

<<<<<<< HEAD
  /// \brief Dispatch to the specific toolchain for verbose printing.
=======
  /// Dispatch to the specific toolchain for verbose printing.
>>>>>>> b2b84690
  ///
  /// This is used when handling the verbose option to print detailed,
  /// toolchain-specific information useful for understanding the behavior of
  /// the driver on a specific platform.
  virtual void printVerboseInfo(raw_ostream &OS) const {}

  // Platform defaults information

<<<<<<< HEAD
  /// \brief Returns true if the toolchain is targeting a non-native
=======
  /// Returns true if the toolchain is targeting a non-native
>>>>>>> b2b84690
  /// architecture.
  virtual bool isCrossCompiling() const;

  /// HasNativeLTOLinker - Check whether the linker and related tools have
  /// native LLVM support.
  virtual bool HasNativeLLVMSupport() const;

  /// LookupTypeForExtension - Return the default language type to use for the
  /// given extension.
  virtual types::ID LookupTypeForExtension(StringRef Ext) const;

  /// IsBlocksDefault - Does this tool chain enable -fblocks by default.
  virtual bool IsBlocksDefault() const { return false; }

  /// IsIntegratedAssemblerDefault - Does this tool chain enable -integrated-as
  /// by default.
  virtual bool IsIntegratedAssemblerDefault() const { return false; }

<<<<<<< HEAD
  /// \brief Check if the toolchain should use the integrated assembler.
=======
  /// Check if the toolchain should use the integrated assembler.
>>>>>>> b2b84690
  virtual bool useIntegratedAs() const;

  /// IsMathErrnoDefault - Does this tool chain use -fmath-errno by default.
  virtual bool IsMathErrnoDefault() const { return true; }

  /// IsEncodeExtendedBlockSignatureDefault - Does this tool chain enable
  /// -fencode-extended-block-signature by default.
  virtual bool IsEncodeExtendedBlockSignatureDefault() const { return false; }

  /// IsObjCNonFragileABIDefault - Does this tool chain set
  /// -fobjc-nonfragile-abi by default.
  virtual bool IsObjCNonFragileABIDefault() const { return false; }

  /// UseObjCMixedDispatchDefault - When using non-legacy dispatch, should the
  /// mixed dispatch method be used?
  virtual bool UseObjCMixedDispatch() const { return false; }

  /// Check whether to enable x86 relax relocations by default.
  virtual bool useRelaxRelocations() const;

  /// GetDefaultStackProtectorLevel - Get the default stack protector level for
  /// this tool chain (0=off, 1=on, 2=strong, 3=all).
  virtual unsigned GetDefaultStackProtectorLevel(bool KernelOrKext) const {
    return 0;
  }

  /// GetDefaultLinker - Get the default linker to use.
<<<<<<< HEAD
  virtual const char *getDefaultLinker() const {
    return "ld";
  }
=======
  virtual const char *getDefaultLinker() const { return "ld"; }
>>>>>>> b2b84690

  /// GetDefaultRuntimeLibType - Get the default runtime library variant to use.
  virtual RuntimeLibType GetDefaultRuntimeLibType() const {
    return ToolChain::RLT_Libgcc;
  }

  virtual CXXStdlibType GetDefaultCXXStdlibType() const {
    return ToolChain::CST_Libstdcxx;
  }

<<<<<<< HEAD
=======
  virtual std::string getCompilerRTPath() const;

>>>>>>> b2b84690
  virtual std::string getCompilerRT(const llvm::opt::ArgList &Args,
                                    StringRef Component,
                                    bool Shared = false) const;

  const char *getCompilerRTArgString(const llvm::opt::ArgList &Args,
                                     StringRef Component,
                                     bool Shared = false) const;

  // Returns <ResourceDir>/lib/<OSName>/<arch>.  This is used by runtimes (such
  // as OpenMP) to find arch-specific libraries.
  std::string getArchSpecificLibPath() const;

<<<<<<< HEAD
=======
  // Returns <OSname> part of above.
  StringRef getOSLibName() const;

>>>>>>> b2b84690
  /// needsProfileRT - returns true if instrumentation profile is on.
  static bool needsProfileRT(const llvm::opt::ArgList &Args);

  /// IsUnwindTablesDefault - Does this tool chain use -funwind-tables
  /// by default.
  virtual bool IsUnwindTablesDefault(const llvm::opt::ArgList &Args) const;

  /// Test whether this toolchain defaults to PIC.
  virtual bool isPICDefault() const = 0;

  /// Test whether this toolchain defaults to PIE.
  virtual bool isPIEDefault() const = 0;

  /// Tests whether this toolchain forces its default for PIC, PIE or
  /// non-PIC.  If this returns true, any PIC related flags should be ignored
  /// and instead the results of \c isPICDefault() and \c isPIEDefault() are
  /// used exclusively.
  virtual bool isPICDefaultForced() const = 0;

  /// SupportsProfiling - Does this tool chain support -pg.
  virtual bool SupportsProfiling() const { return true; }

  /// Complain if this tool chain doesn't support Objective-C ARC.
  virtual void CheckObjCARC() const {}

  /// UseDwarfDebugFlags - Embed the compile options to clang into the Dwarf
  /// compile unit information.
  virtual bool UseDwarfDebugFlags() const { return false; }

  // Return the DWARF version to emit, in the absence of arguments
  // to the contrary.
  virtual unsigned GetDefaultDwarfVersion() const { return 4; }

  // True if the driver should assume "-fstandalone-debug"
  // in the absence of an option specifying otherwise,
  // provided that debugging was requested in the first place.
  // i.e. a value of 'true' does not imply that debugging is wanted.
  virtual bool GetDefaultStandaloneDebug() const { return false; }

  // Return the default debugger "tuning."
  virtual llvm::DebuggerKind getDefaultDebuggerTuning() const {
    return llvm::DebuggerKind::GDB;
  }

<<<<<<< HEAD
  /// UseSjLjExceptions - Does this tool chain use SjLj exceptions.
  virtual bool UseSjLjExceptions(const llvm::opt::ArgList &Args) const {
    return false;
  }

  /// SupportsEmbeddedBitcode - Does this tool chain support embedded bitcode.
  virtual bool SupportsEmbeddedBitcode() const {
    return false;
  }
=======
  /// GetExceptionModel - Return the tool chain exception model.
  virtual llvm::ExceptionHandling
  GetExceptionModel(const llvm::opt::ArgList &Args) const;

  /// SupportsEmbeddedBitcode - Does this tool chain support embedded bitcode.
  virtual bool SupportsEmbeddedBitcode() const { return false; }
>>>>>>> b2b84690

  /// getThreadModel() - Which thread model does this target use?
  virtual std::string getThreadModel() const { return "posix"; }

  /// isThreadModelSupported() - Does this target support a thread model?
  virtual bool isThreadModelSupported(const StringRef Model) const;

  /// ComputeLLVMTriple - Return the LLVM target triple to use, after taking
  /// command line arguments into account.
  virtual std::string
  ComputeLLVMTriple(const llvm::opt::ArgList &Args,
                    types::ID InputType = types::TY_INVALID) const;

  /// ComputeEffectiveClangTriple - Return the Clang triple to use for this
  /// target, which may take into account the command line arguments. For
  /// example, on Darwin the -mmacosx-version-min= command line argument (which
  /// sets the deployment target) determines the version in the triple passed to
  /// Clang.
  virtual std::string ComputeEffectiveClangTriple(
      const llvm::opt::ArgList &Args,
      types::ID InputType = types::TY_INVALID) const;

  /// getDefaultObjCRuntime - Return the default Objective-C runtime
  /// for this platform.
  ///
  /// FIXME: this really belongs on some sort of DeploymentTarget abstraction
  virtual ObjCRuntime getDefaultObjCRuntime(bool isNonFragile) const;

  /// hasBlocksRuntime - Given that the user is compiling with
  /// -fblocks, does this tool chain guarantee the existence of a
  /// blocks runtime?
  ///
  /// FIXME: this really belongs on some sort of DeploymentTarget abstraction
  virtual bool hasBlocksRuntime() const { return true; }

  /// Add the clang cc1 arguments for system include paths.
  ///
  /// This routine is responsible for adding the necessary cc1 arguments to
  /// include headers from standard system header directories.
  virtual void
  AddClangSystemIncludeArgs(const llvm::opt::ArgList &DriverArgs,
                            llvm::opt::ArgStringList &CC1Args) const;

  /// Add options that need to be passed to cc1 for this target.
  virtual void addClangTargetOptions(const llvm::opt::ArgList &DriverArgs,
                                     llvm::opt::ArgStringList &CC1Args,
                                     Action::OffloadKind DeviceOffloadKind) const;

<<<<<<< HEAD
  /// \brief Add warning options that need to be passed to cc1 for this target.
=======
  /// Add warning options that need to be passed to cc1 for this target.
>>>>>>> b2b84690
  virtual void addClangWarningOptions(llvm::opt::ArgStringList &CC1Args) const;

  // GetRuntimeLibType - Determine the runtime library type to use with the
  // given compilation arguments.
  virtual RuntimeLibType
  GetRuntimeLibType(const llvm::opt::ArgList &Args) const;

  // GetCXXStdlibType - Determine the C++ standard library type to use with the
  // given compilation arguments.
  virtual CXXStdlibType GetCXXStdlibType(const llvm::opt::ArgList &Args) const;

  /// AddClangCXXStdlibIncludeArgs - Add the clang -cc1 level arguments to set
  /// the include paths to use for the given C++ standard library type.
  virtual void
  AddClangCXXStdlibIncludeArgs(const llvm::opt::ArgList &DriverArgs,
                               llvm::opt::ArgStringList &CC1Args) const;

  /// Returns if the C++ standard library should be linked in.
  /// Note that e.g. -lm should still be linked even if this returns false.
  bool ShouldLinkCXXStdlib(const llvm::opt::ArgList &Args) const;

  /// AddCXXStdlibLibArgs - Add the system specific linker arguments to use
  /// for the given C++ standard library type.
  virtual void AddCXXStdlibLibArgs(const llvm::opt::ArgList &Args,
                                   llvm::opt::ArgStringList &CmdArgs) const;

  /// AddFilePathLibArgs - Add each thing in getFilePaths() as a "-L" option.
  void AddFilePathLibArgs(const llvm::opt::ArgList &Args,
                          llvm::opt::ArgStringList &CmdArgs) const;

  /// AddCCKextLibArgs - Add the system specific linker arguments to use
  /// for kernel extensions (Darwin-specific).
  virtual void AddCCKextLibArgs(const llvm::opt::ArgList &Args,
                                llvm::opt::ArgStringList &CmdArgs) const;

  /// AddFastMathRuntimeIfAvailable - If a runtime library exists that sets
  /// global flags for unsafe floating point math, add it and return true.
  ///
  /// This checks for presence of the -Ofast, -ffast-math or -funsafe-math flags.
  virtual bool AddFastMathRuntimeIfAvailable(
      const llvm::opt::ArgList &Args, llvm::opt::ArgStringList &CmdArgs) const;
<<<<<<< HEAD
=======

>>>>>>> b2b84690
  /// addProfileRTLibs - When -fprofile-instr-profile is specified, try to pass
  /// a suitable profile runtime library to the linker.
  virtual void addProfileRTLibs(const llvm::opt::ArgList &Args,
                                llvm::opt::ArgStringList &CmdArgs) const;

<<<<<<< HEAD
  /// \brief Add arguments to use system-specific CUDA includes.
  virtual void AddCudaIncludeArgs(const llvm::opt::ArgList &DriverArgs,
                                  llvm::opt::ArgStringList &CC1Args) const;

  /// \brief Add arguments to use MCU GCC toolchain includes.
  virtual void AddIAMCUIncludeArgs(const llvm::opt::ArgList &DriverArgs,
                                   llvm::opt::ArgStringList &CC1Args) const;

  /// \brief On Windows, returns the MSVC compatibility version.
  virtual VersionTuple computeMSVCVersion(const Driver *D,
                                          const llvm::opt::ArgList &Args) const;

  /// \brief Return sanitizers which are available in this toolchain.
  virtual SanitizerMask getSupportedSanitizers() const;

  /// \brief Return sanitizers which are enabled by default.
=======
  /// Add arguments to use system-specific CUDA includes.
  virtual void AddCudaIncludeArgs(const llvm::opt::ArgList &DriverArgs,
                                  llvm::opt::ArgStringList &CC1Args) const;

  /// Add arguments to use MCU GCC toolchain includes.
  virtual void AddIAMCUIncludeArgs(const llvm::opt::ArgList &DriverArgs,
                                   llvm::opt::ArgStringList &CC1Args) const;

  /// On Windows, returns the MSVC compatibility version.
  virtual VersionTuple computeMSVCVersion(const Driver *D,
                                          const llvm::opt::ArgList &Args) const;

  /// Return sanitizers which are available in this toolchain.
  virtual SanitizerMask getSupportedSanitizers() const;

  /// Return sanitizers which are enabled by default.
>>>>>>> b2b84690
  virtual SanitizerMask getDefaultSanitizers() const { return 0; }
};

/// Set a ToolChain's effective triple. Reset it when the registration object
/// is destroyed.
class RegisterEffectiveTriple {
  const ToolChain &TC;

public:
  RegisterEffectiveTriple(const ToolChain &TC, llvm::Triple T) : TC(TC) {
    TC.setEffectiveTriple(std::move(T));
  }

  ~RegisterEffectiveTriple() { TC.setEffectiveTriple(llvm::Triple()); }
};

} // namespace driver

} // namespace clang

#endif // LLVM_CLANG_DRIVER_TOOLCHAIN_H<|MERGE_RESOLUTION|>--- conflicted
+++ resolved
@@ -10,33 +10,20 @@
 #ifndef LLVM_CLANG_DRIVER_TOOLCHAIN_H
 #define LLVM_CLANG_DRIVER_TOOLCHAIN_H
 
-<<<<<<< HEAD
-#include "clang/Basic/Sanitizers.h"
-#include "clang/Basic/VersionTuple.h"
-#include "clang/Driver/Action.h"
-#include "clang/Driver/Multilib.h"
-#include "clang/Driver/Types.h"
-#include "clang/Driver/Util.h"
-=======
 #include "clang/Basic/LLVM.h"
 #include "clang/Basic/Sanitizers.h"
 #include "clang/Driver/Action.h"
 #include "clang/Driver/Multilib.h"
 #include "clang/Driver/Types.h"
 #include "llvm/ADT/ArrayRef.h"
->>>>>>> b2b84690
 #include "llvm/ADT/SmallVector.h"
 #include "llvm/ADT/StringRef.h"
 #include "llvm/ADT/Triple.h"
-<<<<<<< HEAD
-#include "llvm/Target/TargetOptions.h"
-=======
 #include "llvm/MC/MCTargetOptions.h"
 #include "llvm/Option/Option.h"
 #include "llvm/Support/VersionTuple.h"
 #include "llvm/Target/TargetOptions.h"
 #include <cassert>
->>>>>>> b2b84690
 #include <memory>
 #include <string>
 #include <utility>
@@ -52,22 +39,6 @@
 } // namespace llvm
 
 namespace clang {
-<<<<<<< HEAD
-class ObjCRuntime;
-namespace vfs {
-class FileSystem;
-}
-
-namespace driver {
-  class Compilation;
-  class CudaInstallationDetector;
-  class Driver;
-  class JobAction;
-  class RegisterEffectiveTriple;
-  class SanitizerArgs;
-  class Tool;
-  class XRayArgs;
-=======
 
 class ObjCRuntime;
 
@@ -112,16 +83,11 @@
     return TargetPrefix.empty() && ModeSuffix.empty() && DriverMode == nullptr;
   }
 };
->>>>>>> b2b84690
 
 /// ToolChain - Access to tools for a single platform.
 class ToolChain {
 public:
-<<<<<<< HEAD
-  typedef SmallVector<std::string, 16> path_list;
-=======
   using path_list = SmallVector<std::string, 16>;
->>>>>>> b2b84690
 
   enum CXXStdlibType {
     CST_Libcxx,
@@ -134,15 +100,8 @@
   };
 
   enum RTTIMode {
-<<<<<<< HEAD
-    RM_EnabledExplicitly,
-    RM_EnabledImplicitly,
-    RM_DisabledExplicitly,
-    RM_DisabledImplicitly
-=======
     RM_Enabled,
     RM_Disabled,
->>>>>>> b2b84690
   };
 
 private:
@@ -151,9 +110,6 @@
   const Driver &D;
   llvm::Triple Triple;
   const llvm::opt::ArgList &Args;
-  // We need to initialize CachedRTTIArg before CachedRTTIMode
-  const llvm::opt::Arg *const CachedRTTIArg;
-  const RTTIMode CachedRTTIMode;
 
   // We need to initialize CachedRTTIArg before CachedRTTIMode
   const llvm::opt::Arg *const CachedRTTIArg;
@@ -170,10 +126,7 @@
   mutable std::unique_ptr<Tool> Assemble;
   mutable std::unique_ptr<Tool> Link;
   mutable std::unique_ptr<Tool> OffloadBundler;
-<<<<<<< HEAD
-=======
-
->>>>>>> b2b84690
+
   Tool *getClang() const;
   Tool *getAssemble() const;
   Tool *getLink() const;
@@ -182,7 +135,6 @@
 
   mutable std::unique_ptr<SanitizerArgs> SanitizerArguments;
   mutable std::unique_ptr<XRayArgs> XRayArguments;
-<<<<<<< HEAD
 
   /// The effective clang triple for the current Job.
   mutable llvm::Triple EffectiveTriple;
@@ -191,18 +143,6 @@
   void setEffectiveTriple(llvm::Triple ET) const {
     EffectiveTriple = std::move(ET);
   }
-
-  friend class RegisterEffectiveTriple;
-=======
-
-  /// The effective clang triple for the current Job.
-  mutable llvm::Triple EffectiveTriple;
-
-  /// Set the toolchain's effective clang triple.
-  void setEffectiveTriple(llvm::Triple ET) const {
-    EffectiveTriple = std::move(ET);
-  }
->>>>>>> b2b84690
 
 protected:
   MultilibSet Multilibs;
@@ -249,24 +189,17 @@
   /// while the aux triple is the host (CPU) toolchain, e.g. x86-linux-gnu.
   virtual const llvm::Triple *getAuxTriple() const { return nullptr; }
 
-<<<<<<< HEAD
-=======
   /// Some toolchains need to modify the file name, for example to replace the
   /// extension for object files with .cubin for OpenMP offloading to Nvidia
   /// GPUs.
   virtual std::string getInputFilename(const InputInfo &Input) const;
 
->>>>>>> b2b84690
   llvm::Triple::ArchType getArch() const { return Triple.getArch(); }
   StringRef getArchName() const { return Triple.getArchName(); }
   StringRef getPlatform() const { return Triple.getVendorName(); }
   StringRef getOS() const { return Triple.getOSName(); }
 
-<<<<<<< HEAD
-  /// \brief Provide the default architecture name (as expected by -arch) for
-=======
   /// Provide the default architecture name (as expected by -arch) for
->>>>>>> b2b84690
   /// this toolchain.
   StringRef getDefaultUniversalArchName() const;
 
@@ -298,25 +231,12 @@
   // Returns the RTTIMode for the toolchain with the current arguments.
   RTTIMode getRTTIMode() const { return CachedRTTIMode; }
 
-<<<<<<< HEAD
-  /// \brief Return any implicit target and/or mode flag for an invocation of
-=======
   /// Return any implicit target and/or mode flag for an invocation of
->>>>>>> b2b84690
   /// the compiler driver as `ProgName`.
   ///
   /// For example, when called with i686-linux-android-g++, the first element
   /// of the return value will be set to `"i686-linux-android"` and the second
   /// will be set to "--driver-mode=g++"`.
-<<<<<<< HEAD
-  ///
-  /// \pre `llvm::InitializeAllTargets()` has been called.
-  /// \param ProgName The name the Clang driver was invoked with (from,
-  /// e.g., argv[0])
-  /// \return A pair of (`target`, `mode-flag`), where one or both may be empty.
-  static std::pair<std::string, std::string>
-  getTargetAndModeFromProgramName(StringRef ProgName);
-=======
   /// It is OK if the target name is not registered. In this case the return
   /// value contains false in the field TargetIsValid.
   ///
@@ -326,7 +246,6 @@
   /// \return A structure of type ParsedClangName that contains the executable
   /// name parts.
   static ParsedClangName getTargetAndModeFromProgramName(StringRef ProgName);
->>>>>>> b2b84690
 
   // Tool access.
 
@@ -366,11 +285,7 @@
   /// the linker suffix or name.
   std::string GetLinkerPath() const;
 
-<<<<<<< HEAD
-  /// \brief Dispatch to the specific toolchain for verbose printing.
-=======
   /// Dispatch to the specific toolchain for verbose printing.
->>>>>>> b2b84690
   ///
   /// This is used when handling the verbose option to print detailed,
   /// toolchain-specific information useful for understanding the behavior of
@@ -379,11 +294,7 @@
 
   // Platform defaults information
 
-<<<<<<< HEAD
-  /// \brief Returns true if the toolchain is targeting a non-native
-=======
   /// Returns true if the toolchain is targeting a non-native
->>>>>>> b2b84690
   /// architecture.
   virtual bool isCrossCompiling() const;
 
@@ -402,11 +313,7 @@
   /// by default.
   virtual bool IsIntegratedAssemblerDefault() const { return false; }
 
-<<<<<<< HEAD
-  /// \brief Check if the toolchain should use the integrated assembler.
-=======
   /// Check if the toolchain should use the integrated assembler.
->>>>>>> b2b84690
   virtual bool useIntegratedAs() const;
 
   /// IsMathErrnoDefault - Does this tool chain use -fmath-errno by default.
@@ -434,13 +341,7 @@
   }
 
   /// GetDefaultLinker - Get the default linker to use.
-<<<<<<< HEAD
-  virtual const char *getDefaultLinker() const {
-    return "ld";
-  }
-=======
   virtual const char *getDefaultLinker() const { return "ld"; }
->>>>>>> b2b84690
 
   /// GetDefaultRuntimeLibType - Get the default runtime library variant to use.
   virtual RuntimeLibType GetDefaultRuntimeLibType() const {
@@ -451,11 +352,8 @@
     return ToolChain::CST_Libstdcxx;
   }
 
-<<<<<<< HEAD
-=======
   virtual std::string getCompilerRTPath() const;
 
->>>>>>> b2b84690
   virtual std::string getCompilerRT(const llvm::opt::ArgList &Args,
                                     StringRef Component,
                                     bool Shared = false) const;
@@ -468,12 +366,9 @@
   // as OpenMP) to find arch-specific libraries.
   std::string getArchSpecificLibPath() const;
 
-<<<<<<< HEAD
-=======
   // Returns <OSname> part of above.
   StringRef getOSLibName() const;
 
->>>>>>> b2b84690
   /// needsProfileRT - returns true if instrumentation profile is on.
   static bool needsProfileRT(const llvm::opt::ArgList &Args);
 
@@ -518,24 +413,12 @@
     return llvm::DebuggerKind::GDB;
   }
 
-<<<<<<< HEAD
-  /// UseSjLjExceptions - Does this tool chain use SjLj exceptions.
-  virtual bool UseSjLjExceptions(const llvm::opt::ArgList &Args) const {
-    return false;
-  }
-
-  /// SupportsEmbeddedBitcode - Does this tool chain support embedded bitcode.
-  virtual bool SupportsEmbeddedBitcode() const {
-    return false;
-  }
-=======
   /// GetExceptionModel - Return the tool chain exception model.
   virtual llvm::ExceptionHandling
   GetExceptionModel(const llvm::opt::ArgList &Args) const;
 
   /// SupportsEmbeddedBitcode - Does this tool chain support embedded bitcode.
   virtual bool SupportsEmbeddedBitcode() const { return false; }
->>>>>>> b2b84690
 
   /// getThreadModel() - Which thread model does this target use?
   virtual std::string getThreadModel() const { return "posix"; }
@@ -584,11 +467,7 @@
                                      llvm::opt::ArgStringList &CC1Args,
                                      Action::OffloadKind DeviceOffloadKind) const;
 
-<<<<<<< HEAD
-  /// \brief Add warning options that need to be passed to cc1 for this target.
-=======
   /// Add warning options that need to be passed to cc1 for this target.
->>>>>>> b2b84690
   virtual void addClangWarningOptions(llvm::opt::ArgStringList &CC1Args) const;
 
   // GetRuntimeLibType - Determine the runtime library type to use with the
@@ -630,33 +509,12 @@
   /// This checks for presence of the -Ofast, -ffast-math or -funsafe-math flags.
   virtual bool AddFastMathRuntimeIfAvailable(
       const llvm::opt::ArgList &Args, llvm::opt::ArgStringList &CmdArgs) const;
-<<<<<<< HEAD
-=======
-
->>>>>>> b2b84690
+
   /// addProfileRTLibs - When -fprofile-instr-profile is specified, try to pass
   /// a suitable profile runtime library to the linker.
   virtual void addProfileRTLibs(const llvm::opt::ArgList &Args,
                                 llvm::opt::ArgStringList &CmdArgs) const;
 
-<<<<<<< HEAD
-  /// \brief Add arguments to use system-specific CUDA includes.
-  virtual void AddCudaIncludeArgs(const llvm::opt::ArgList &DriverArgs,
-                                  llvm::opt::ArgStringList &CC1Args) const;
-
-  /// \brief Add arguments to use MCU GCC toolchain includes.
-  virtual void AddIAMCUIncludeArgs(const llvm::opt::ArgList &DriverArgs,
-                                   llvm::opt::ArgStringList &CC1Args) const;
-
-  /// \brief On Windows, returns the MSVC compatibility version.
-  virtual VersionTuple computeMSVCVersion(const Driver *D,
-                                          const llvm::opt::ArgList &Args) const;
-
-  /// \brief Return sanitizers which are available in this toolchain.
-  virtual SanitizerMask getSupportedSanitizers() const;
-
-  /// \brief Return sanitizers which are enabled by default.
-=======
   /// Add arguments to use system-specific CUDA includes.
   virtual void AddCudaIncludeArgs(const llvm::opt::ArgList &DriverArgs,
                                   llvm::opt::ArgStringList &CC1Args) const;
@@ -673,7 +531,6 @@
   virtual SanitizerMask getSupportedSanitizers() const;
 
   /// Return sanitizers which are enabled by default.
->>>>>>> b2b84690
   virtual SanitizerMask getDefaultSanitizers() const { return 0; }
 };
 
