--- conflicted
+++ resolved
@@ -10,16 +10,10 @@
 #ifndef LLVM_CLANG_DRIVER_ACTION_H
 #define LLVM_CLANG_DRIVER_ACTION_H
 
-<<<<<<< HEAD
-#include "clang/Basic/Cuda.h"
-#include "clang/Driver/Types.h"
-#include "clang/Driver/Util.h"
-=======
 #include "clang/Basic/LLVM.h"
 #include "clang/Driver/Types.h"
 #include "clang/Driver/Util.h"
 #include "llvm/ADT/ArrayRef.h"
->>>>>>> b2b84690
 #include "llvm/ADT/STLExtras.h"
 #include "llvm/ADT/SmallVector.h"
 #include "llvm/ADT/StringRef.h"
@@ -27,9 +21,6 @@
 #include <string>
 
 namespace llvm {
-
-class StringRef;
-
 namespace opt {
 
 class Arg;
@@ -56,19 +47,11 @@
 /// actions via MakeAction().
 class Action {
 public:
-<<<<<<< HEAD
-  typedef ActionList::size_type size_type;
-  typedef ActionList::iterator input_iterator;
-  typedef ActionList::const_iterator input_const_iterator;
-  typedef llvm::iterator_range<input_iterator> input_range;
-  typedef llvm::iterator_range<input_const_iterator> input_const_range;
-=======
   using size_type = ActionList::size_type;
   using input_iterator = ActionList::iterator;
   using input_const_iterator = ActionList::const_iterator;
   using input_range = llvm::iterator_range<input_iterator>;
   using input_const_range = llvm::iterator_range<input_const_iterator>;
->>>>>>> b2b84690
 
   enum ActionClass {
     InputClass = 0,
@@ -92,25 +75,12 @@
     JobClassFirst = PreprocessJobClass,
     JobClassLast = OffloadUnbundlingJobClass
   };
-<<<<<<< HEAD
 
   // The offloading kind determines if this action is binded to a particular
   // programming model. Each entry reserves one bit. We also have a special kind
   // to designate the host offloading tool chain.
   enum OffloadKind {
     OFK_None = 0x00,
-    // The host offloading tool chain.
-    OFK_Host = 0x01,
-    // The device offloading tool chains - one bit for each programming model.
-    OFK_Cuda = 0x02,
-    OFK_OpenMP = 0x04,
-=======
-
-  // The offloading kind determines if this action is binded to a particular
-  // programming model. Each entry reserves one bit. We also have a special kind
-  // to designate the host offloading tool chain.
-  enum OffloadKind {
-    OFK_None = 0x00,
 
     // The host offloading tool chain.
     OFK_Host = 0x01,
@@ -119,7 +89,6 @@
     OFK_Cuda = 0x02,
     OFK_OpenMP = 0x04,
     OFK_HIP = 0x08,
->>>>>>> b2b84690
   };
 
   static const char *getClassName(ActionClass AC);
@@ -147,15 +116,10 @@
   /// Multiple programming models may be supported simultaneously by the same
   /// host.
   unsigned ActiveOffloadKindMask = 0u;
-<<<<<<< HEAD
+
   /// Offloading kind of the device.
   OffloadKind OffloadingDeviceKind = OFK_None;
-=======
-
-  /// Offloading kind of the device.
-  OffloadKind OffloadingDeviceKind = OFK_None;
-
->>>>>>> b2b84690
+
   /// The Offloading architecture associated with this action.
   const char *OffloadingArch = nullptr;
 
@@ -193,10 +157,7 @@
   void setCannotBeCollapsedWithNextDependentAction() {
     CanBeCollapsedWithNextDependentAction = false;
   }
-<<<<<<< HEAD
-=======
-
->>>>>>> b2b84690
+
   /// Return true if this function can be collapsed with others.
   bool isCollapsingWithNextDependentActionLegal() const {
     return CanBeCollapsedWithNextDependentAction;
@@ -204,40 +165,26 @@
 
   /// Return a string containing the offload kind of the action.
   std::string getOffloadingKindPrefix() const;
-<<<<<<< HEAD
-=======
-
->>>>>>> b2b84690
+
   /// Return a string that can be used as prefix in order to generate unique
   /// files for each offloading kind. By default, no prefix is used for
   /// non-device kinds, except if \a CreatePrefixForHost is set.
   static std::string
   GetOffloadingFileNamePrefix(OffloadKind Kind,
-<<<<<<< HEAD
-                              llvm::StringRef NormalizedTriple,
-                              bool CreatePrefixForHost = false);
-=======
                               StringRef NormalizedTriple,
                               bool CreatePrefixForHost = false);
 
->>>>>>> b2b84690
   /// Return a string containing a offload kind name.
   static StringRef GetOffloadKindName(OffloadKind Kind);
 
   /// Set the device offload info of this action and propagate it to its
   /// dependences.
   void propagateDeviceOffloadInfo(OffloadKind OKind, const char *OArch);
-<<<<<<< HEAD
+
   /// Append the host offload info of this action and propagate it to its
   /// dependences.
   void propagateHostOffloadInfo(unsigned OKinds, const char *OArch);
-=======
-
-  /// Append the host offload info of this action and propagate it to its
-  /// dependences.
-  void propagateHostOffloadInfo(unsigned OKinds, const char *OArch);
-
->>>>>>> b2b84690
+
   /// Set the offload info of this action to be the same as the provided action,
   /// and propagate it to its dependences.
   void propagateOffloadInfo(const Action *A);
@@ -245,10 +192,7 @@
   unsigned getOffloadingHostActiveKinds() const {
     return ActiveOffloadKindMask;
   }
-<<<<<<< HEAD
-=======
-
->>>>>>> b2b84690
+
   OffloadKind getOffloadingDeviceKind() const { return OffloadingDeviceKind; }
   const char *getOffloadingArch() const { return OffloadingArch; }
 
@@ -308,15 +252,9 @@
   /// toolchain, and offload kind to each action.
   class DeviceDependences final {
   public:
-<<<<<<< HEAD
-    typedef SmallVector<const ToolChain *, 3> ToolChainList;
-    typedef SmallVector<const char *, 3> BoundArchList;
-    typedef SmallVector<OffloadKind, 3> OffloadKindList;
-=======
     using ToolChainList = SmallVector<const ToolChain *, 3>;
     using BoundArchList = SmallVector<const char *, 3>;
     using OffloadKindList = SmallVector<OffloadKind, 3>;
->>>>>>> b2b84690
 
   private:
     // Lists that keep the information for each dependency. All the lists are
@@ -326,20 +264,13 @@
 
     /// The dependence actions.
     ActionList DeviceActions;
-<<<<<<< HEAD
+
     /// The offloading toolchains that should be used with the action.
     ToolChainList DeviceToolChains;
+
     /// The architectures that should be used with this action.
     BoundArchList DeviceBoundArchs;
-=======
-
-    /// The offloading toolchains that should be used with the action.
-    ToolChainList DeviceToolChains;
-
-    /// The architectures that should be used with this action.
-    BoundArchList DeviceBoundArchs;
-
->>>>>>> b2b84690
+
     /// The offload kind of each dependence.
     OffloadKindList DeviceOffloadKinds;
 
@@ -350,21 +281,12 @@
              OffloadKind OKind);
 
     /// Get each of the individual arrays.
-<<<<<<< HEAD
-    const ActionList &getActions() const { return DeviceActions; };
-    const ToolChainList &getToolChains() const { return DeviceToolChains; };
-    const BoundArchList &getBoundArchs() const { return DeviceBoundArchs; };
-    const OffloadKindList &getOffloadKinds() const {
-      return DeviceOffloadKinds;
-    };
-=======
     const ActionList &getActions() const { return DeviceActions; }
     const ToolChainList &getToolChains() const { return DeviceToolChains; }
     const BoundArchList &getBoundArchs() const { return DeviceBoundArchs; }
     const OffloadKindList &getOffloadKinds() const {
       return DeviceOffloadKinds;
     }
->>>>>>> b2b84690
   };
 
   /// Type used to communicate host actions. It associates bound architecture,
@@ -372,20 +294,13 @@
   class HostDependence final {
     /// The dependence action.
     Action &HostAction;
-<<<<<<< HEAD
+
     /// The offloading toolchain that should be used with the action.
     const ToolChain &HostToolChain;
+
     /// The architectures that should be used with this action.
     const char *HostBoundArch = nullptr;
-=======
-
-    /// The offloading toolchain that should be used with the action.
-    const ToolChain &HostToolChain;
-
-    /// The architectures that should be used with this action.
-    const char *HostBoundArch = nullptr;
-
->>>>>>> b2b84690
+
     /// The offload kind of each dependence.
     unsigned HostOffloadKinds = 0u;
 
@@ -393,26 +308,12 @@
     HostDependence(Action &A, const ToolChain &TC, const char *BoundArch,
                    const unsigned OffloadKinds)
         : HostAction(A), HostToolChain(TC), HostBoundArch(BoundArch),
-<<<<<<< HEAD
-          HostOffloadKinds(OffloadKinds){};
-=======
           HostOffloadKinds(OffloadKinds) {}
 
->>>>>>> b2b84690
     /// Constructor version that obtains the offload kinds from the device
     /// dependencies.
     HostDependence(Action &A, const ToolChain &TC, const char *BoundArch,
                    const DeviceDependences &DDeps);
-<<<<<<< HEAD
-    Action *getAction() const { return &HostAction; };
-    const ToolChain *getToolChain() const { return &HostToolChain; };
-    const char *getBoundArch() const { return HostBoundArch; };
-    unsigned getOffloadKinds() const { return HostOffloadKinds; };
-  };
-
-  typedef llvm::function_ref<void(Action *, const ToolChain *, const char *)>
-      OffloadActionWorkTy;
-=======
     Action *getAction() const { return &HostAction; }
     const ToolChain *getToolChain() const { return &HostToolChain; }
     const char *getBoundArch() const { return HostBoundArch; }
@@ -421,7 +322,6 @@
 
   using OffloadActionWorkTy =
       llvm::function_ref<void(Action *, const ToolChain *, const char *)>;
->>>>>>> b2b84690
 
 private:
   /// The host offloading toolchain that should be used with the action.
@@ -486,10 +386,7 @@
 
 class PreprocessJobAction : public JobAction {
   void anchor() override;
-<<<<<<< HEAD
-=======
-
->>>>>>> b2b84690
+
 public:
   PreprocessJobAction(Action *Input, types::ID OutputType);
 
@@ -500,10 +397,7 @@
 
 class PrecompileJobAction : public JobAction {
   void anchor() override;
-<<<<<<< HEAD
-=======
-
->>>>>>> b2b84690
+
 public:
   PrecompileJobAction(Action *Input, types::ID OutputType);
 
@@ -514,10 +408,7 @@
 
 class AnalyzeJobAction : public JobAction {
   void anchor() override;
-<<<<<<< HEAD
-=======
-
->>>>>>> b2b84690
+
 public:
   AnalyzeJobAction(Action *Input, types::ID OutputType);
 
@@ -528,10 +419,7 @@
 
 class MigrateJobAction : public JobAction {
   void anchor() override;
-<<<<<<< HEAD
-=======
-
->>>>>>> b2b84690
+
 public:
   MigrateJobAction(Action *Input, types::ID OutputType);
 
@@ -542,10 +430,7 @@
 
 class CompileJobAction : public JobAction {
   void anchor() override;
-<<<<<<< HEAD
-=======
-
->>>>>>> b2b84690
+
 public:
   CompileJobAction(Action *Input, types::ID OutputType);
 
@@ -556,10 +441,7 @@
 
 class BackendJobAction : public JobAction {
   void anchor() override;
-<<<<<<< HEAD
-=======
-
->>>>>>> b2b84690
+
 public:
   BackendJobAction(Action *Input, types::ID OutputType);
 
@@ -570,10 +452,7 @@
 
 class AssembleJobAction : public JobAction {
   void anchor() override;
-<<<<<<< HEAD
-=======
-
->>>>>>> b2b84690
+
 public:
   AssembleJobAction(Action *Input, types::ID OutputType);
 
@@ -584,10 +463,7 @@
 
 class LinkJobAction : public JobAction {
   void anchor() override;
-<<<<<<< HEAD
-=======
-
->>>>>>> b2b84690
+
 public:
   LinkJobAction(ActionList &Inputs, types::ID Type);
 
@@ -598,10 +474,7 @@
 
 class LipoJobAction : public JobAction {
   void anchor() override;
-<<<<<<< HEAD
-=======
-
->>>>>>> b2b84690
+
 public:
   LipoJobAction(ActionList &Inputs, types::ID Type);
 
@@ -612,10 +485,7 @@
 
 class DsymutilJobAction : public JobAction {
   void anchor() override;
-<<<<<<< HEAD
-=======
-
->>>>>>> b2b84690
+
 public:
   DsymutilJobAction(ActionList &Inputs, types::ID Type);
 
@@ -626,9 +496,10 @@
 
 class VerifyJobAction : public JobAction {
   void anchor() override;
-<<<<<<< HEAD
+
 public:
   VerifyJobAction(ActionClass Kind, Action *Input, types::ID Type);
+
   static bool classof(const Action *A) {
     return A->getKind() == VerifyDebugInfoJobClass ||
            A->getKind() == VerifyPCHJobClass;
@@ -637,26 +508,10 @@
 
 class VerifyDebugInfoJobAction : public VerifyJobAction {
   void anchor() override;
+
 public:
   VerifyDebugInfoJobAction(Action *Input, types::ID Type);
-=======
-
-public:
-  VerifyJobAction(ActionClass Kind, Action *Input, types::ID Type);
-
-  static bool classof(const Action *A) {
-    return A->getKind() == VerifyDebugInfoJobClass ||
-           A->getKind() == VerifyPCHJobClass;
-  }
-};
-
-class VerifyDebugInfoJobAction : public VerifyJobAction {
-  void anchor() override;
-
-public:
-  VerifyDebugInfoJobAction(Action *Input, types::ID Type);
-
->>>>>>> b2b84690
+
   static bool classof(const Action *A) {
     return A->getKind() == VerifyDebugInfoJobClass;
   }
@@ -664,15 +519,10 @@
 
 class VerifyPCHJobAction : public VerifyJobAction {
   void anchor() override;
-<<<<<<< HEAD
+
 public:
   VerifyPCHJobAction(Action *Input, types::ID Type);
-=======
-
-public:
-  VerifyPCHJobAction(Action *Input, types::ID Type);
-
->>>>>>> b2b84690
+
   static bool classof(const Action *A) {
     return A->getKind() == VerifyPCHJobClass;
   }
@@ -697,14 +547,6 @@
   /// Type that provides information about the actions that depend on this
   /// unbundling action.
   struct DependentActionInfo final {
-<<<<<<< HEAD
-    /// \brief The tool chain of the dependent action.
-    const ToolChain *DependentToolChain = nullptr;
-    /// \brief The bound architecture of the dependent action.
-    StringRef DependentBoundArch;
-    /// \brief The offload kind of the dependent action.
-    const OffloadKind DependentOffloadKind = OFK_None;
-=======
     /// The tool chain of the dependent action.
     const ToolChain *DependentToolChain = nullptr;
 
@@ -714,17 +556,12 @@
     /// The offload kind of the dependent action.
     const OffloadKind DependentOffloadKind = OFK_None;
 
->>>>>>> b2b84690
     DependentActionInfo(const ToolChain *DependentToolChain,
                         StringRef DependentBoundArch,
                         const OffloadKind DependentOffloadKind)
         : DependentToolChain(DependentToolChain),
           DependentBoundArch(DependentBoundArch),
-<<<<<<< HEAD
-          DependentOffloadKind(DependentOffloadKind){};
-=======
           DependentOffloadKind(DependentOffloadKind) {}
->>>>>>> b2b84690
   };
 
 private:
