--- conflicted
+++ resolved
@@ -30,64 +30,37 @@
   std::vector<std::string> ExtraDeps;
   int CoverageFeatures = 0;
   int MsanTrackOrigins = 0;
-<<<<<<< HEAD
-  bool MsanUseAfterDtor = false;
-  bool CfiCrossDso = false;
-  int AsanFieldPadding = 0;
-  bool AsanSharedRuntime = false;
-=======
   bool MsanUseAfterDtor = true;
   bool CfiCrossDso = false;
   bool CfiICallGeneralizePointers = false;
   int AsanFieldPadding = 0;
   bool SharedRuntime = false;
->>>>>>> b2b84690
   bool AsanUseAfterScope = true;
   bool AsanGlobalsDeadStripping = false;
   bool LinkCXXRuntimes = false;
   bool NeedPIE = false;
-<<<<<<< HEAD
-=======
   bool SafeStackRuntime = false;
->>>>>>> b2b84690
   bool Stats = false;
   bool TsanMemoryAccess = true;
   bool TsanFuncEntryExit = true;
   bool TsanAtomics = true;
-<<<<<<< HEAD
-=======
   bool MinimalRuntime = false;
   // True if cross-dso CFI support if provided by the system (i.e. Android).
   bool ImplicitCfiRuntime = false;
->>>>>>> b2b84690
 
  public:
   /// Parses the sanitizer arguments from an argument list.
   SanitizerArgs(const ToolChain &TC, const llvm::opt::ArgList &Args);
 
-<<<<<<< HEAD
-  bool needsAsanRt() const { return Sanitizers.has(SanitizerKind::Address); }
-  bool needsSharedAsanRt() const { return AsanSharedRuntime; }
-=======
   bool needsSharedRt() const { return SharedRuntime; }
 
   bool needsAsanRt() const { return Sanitizers.has(SanitizerKind::Address); }
   bool needsHwasanRt() const { return Sanitizers.has(SanitizerKind::HWAddress); }
->>>>>>> b2b84690
   bool needsTsanRt() const { return Sanitizers.has(SanitizerKind::Thread); }
   bool needsMsanRt() const { return Sanitizers.has(SanitizerKind::Memory); }
   bool needsFuzzer() const { return Sanitizers.has(SanitizerKind::Fuzzer); }
   bool needsLsanRt() const {
     return Sanitizers.has(SanitizerKind::Leak) &&
-<<<<<<< HEAD
-           !Sanitizers.has(SanitizerKind::Address);
-  }
-  bool needsUbsanRt() const;
-  bool needsDfsanRt() const { return Sanitizers.has(SanitizerKind::DataFlow); }
-  bool needsSafeStackRt() const {
-    return Sanitizers.has(SanitizerKind::SafeStack);
-  }
-=======
            !Sanitizers.has(SanitizerKind::Address) &&
            !Sanitizers.has(SanitizerKind::HWAddress);
   }
@@ -95,17 +68,13 @@
   bool requiresMinimalRuntime() const { return MinimalRuntime; }
   bool needsDfsanRt() const { return Sanitizers.has(SanitizerKind::DataFlow); }
   bool needsSafeStackRt() const { return SafeStackRuntime; }
->>>>>>> b2b84690
   bool needsCfiRt() const;
   bool needsCfiDiagRt() const;
   bool needsStatsRt() const { return Stats; }
   bool needsEsanRt() const {
     return Sanitizers.hasOneOf(SanitizerKind::Efficiency);
   }
-<<<<<<< HEAD
-=======
   bool needsScudoRt() const { return Sanitizers.has(SanitizerKind::Scudo); }
->>>>>>> b2b84690
 
   bool requiresPIE() const;
   bool needsUnwindTables() const;
