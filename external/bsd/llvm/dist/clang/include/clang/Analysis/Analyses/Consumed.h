//===- Consumed.h -----------------------------------------------*- C++ -*-===//
//
//                     The LLVM Compiler Infrastructure
//
// This file is distributed under the University of Illinois Open Source
// License. See LICENSE.TXT for details.
//
//===----------------------------------------------------------------------===//
//
// A intra-procedural analysis for checking consumed properties.  This is based,
// in part, on research on linear types.
//
//===----------------------------------------------------------------------===//

#ifndef LLVM_CLANG_ANALYSIS_ANALYSES_CONSUMED_H
#define LLVM_CLANG_ANALYSIS_ANALYSES_CONSUMED_H

<<<<<<< HEAD
#include "clang/AST/DeclCXX.h"
#include "clang/AST/ExprCXX.h"
#include "clang/AST/StmtCXX.h"
#include "clang/Analysis/Analyses/PostOrderCFGView.h"
#include "clang/Analysis/AnalysisContext.h"
=======
#include "clang/Analysis/Analyses/PostOrderCFGView.h"
#include "clang/Analysis/CFG.h"
#include "clang/Basic/LLVM.h"
#include "clang/Basic/PartialDiagnostic.h"
>>>>>>> b2b84690
#include "clang/Basic/SourceLocation.h"
#include "llvm/ADT/DenseMap.h"
#include "llvm/ADT/SmallVector.h"
#include "llvm/ADT/StringRef.h"
#include <list>
#include <memory>
#include <utility>
#include <vector>

namespace clang {

class AnalysisDeclContext;
class CXXBindTemporaryExpr;
class FunctionDecl;
class PostOrderCFGView;
class Stmt;
class VarDecl;

namespace consumed {
  
  class ConsumedStmtVisitor;

  enum ConsumedState {
    // No state information for the given variable.
    CS_None,
    
    CS_Unknown,
    CS_Unconsumed,
    CS_Consumed
  };
  
  using OptionalNotes = SmallVector<PartialDiagnosticAt, 1>;
  using DelayedDiag = std::pair<PartialDiagnosticAt, OptionalNotes>;
  using DiagList = std::list<DelayedDiag>;

  class ConsumedWarningsHandlerBase {
  public:
    virtual ~ConsumedWarningsHandlerBase();

    /// Emit the warnings and notes left by the analysis.
    virtual void emitDiagnostics() {}
    
    /// Warn that a variable's state doesn't match at the entry and exit
    /// of a loop.
    ///
    /// \param Loc -- The location of the end of the loop.
    ///
    /// \param VariableName -- The name of the variable that has a mismatched
    /// state.
    virtual void warnLoopStateMismatch(SourceLocation Loc,
                                       StringRef VariableName) {}
    
    /// Warn about parameter typestate mismatches upon return.
    ///
    /// \param Loc -- The SourceLocation of the return statement.
    ///
    /// \param ExpectedState -- The state the return value was expected to be
    /// in.
    ///
    /// \param ObservedState -- The state the return value was observed to be
    /// in.
    virtual void warnParamReturnTypestateMismatch(SourceLocation Loc,
                                                  StringRef VariableName,
                                                  StringRef ExpectedState,
                                                  StringRef ObservedState) {}
    
    // FIXME: Add documentation.
    virtual void warnParamTypestateMismatch(SourceLocation LOC,
                                            StringRef ExpectedState,
                                            StringRef ObservedState) {}
    
    // FIXME: This can be removed when the attr propagation fix for templated
    //        classes lands.
    /// Warn about return typestates set for unconsumable types.
    /// 
    /// \param Loc -- The location of the attributes.
    ///
    /// \param TypeName -- The name of the unconsumable type.
    virtual void warnReturnTypestateForUnconsumableType(SourceLocation Loc,
                                                        StringRef TypeName) {}
    
    /// Warn about return typestate mismatches.
    ///
    /// \param Loc -- The SourceLocation of the return statement.
    ///
    /// \param ExpectedState -- The state the return value was expected to be
    /// in.
    ///
    /// \param ObservedState -- The state the return value was observed to be
    /// in.
    virtual void warnReturnTypestateMismatch(SourceLocation Loc,
                                             StringRef ExpectedState,
                                             StringRef ObservedState) {}

    /// Warn about use-while-consumed errors.
    /// \param MethodName -- The name of the method that was incorrectly
    /// invoked.
    ///
    /// \param State -- The state the object was used in.
    ///
    /// \param Loc -- The SourceLocation of the method invocation.
    virtual void warnUseOfTempInInvalidState(StringRef MethodName,
                                             StringRef State,
                                             SourceLocation Loc) {}

    /// Warn about use-while-consumed errors.
    /// \param MethodName -- The name of the method that was incorrectly
    /// invoked.
    ///
    /// \param State -- The state the object was used in.
    ///
    /// \param VariableName -- The name of the variable that holds the unique
    /// value.
    ///
    /// \param Loc -- The SourceLocation of the method invocation.
    virtual void warnUseInInvalidState(StringRef MethodName,
                                       StringRef VariableName,
                                       StringRef State,
                                       SourceLocation Loc) {}
  };

  class ConsumedStateMap {
    using VarMapType = llvm::DenseMap<const VarDecl *, ConsumedState>;
    using TmpMapType =
        llvm::DenseMap<const CXXBindTemporaryExpr *, ConsumedState>;
    
  protected:
    bool Reachable = true;
    const Stmt *From = nullptr;
    VarMapType VarMap;
    TmpMapType TmpMap;
    
  public:
<<<<<<< HEAD
    ConsumedStateMap() : Reachable(true), From(nullptr) {}
=======
    ConsumedStateMap() = default;
>>>>>>> b2b84690
    ConsumedStateMap(const ConsumedStateMap &Other)
        : Reachable(Other.Reachable), From(Other.From), VarMap(Other.VarMap),
          TmpMap() {}
    
    /// Warn if any of the parameters being tracked are not in the state
    /// they were declared to be in upon return from a function.
    void checkParamsForReturnTypestate(SourceLocation BlameLoc,
      ConsumedWarningsHandlerBase &WarningsHandler) const;
    
    /// Clear the TmpMap.
    void clearTemporaries();
    
    /// Get the consumed state of a given variable.
    ConsumedState getState(const VarDecl *Var) const;
    
    /// Get the consumed state of a given temporary value.
    ConsumedState getState(const CXXBindTemporaryExpr *Tmp) const;
    
<<<<<<< HEAD
    /// \brief Merge this state map with another map.
=======
    /// Merge this state map with another map.
>>>>>>> b2b84690
    void intersect(const ConsumedStateMap &Other);

    void intersectAtLoopHead(const CFGBlock *LoopHead, const CFGBlock *LoopBack,
      const ConsumedStateMap *LoopBackStates,
      ConsumedWarningsHandlerBase &WarningsHandler);
    
    /// Return true if this block is reachable.
    bool isReachable() const { return Reachable; }
    
    /// Mark the block as unreachable.
    void markUnreachable();
    
    /// Set the source for a decision about the branching of states.
    /// \param Source -- The statement that was the origin of a branching
    /// decision.
    void setSource(const Stmt *Source) { this->From = Source; }
    
    /// Set the consumed state of a given variable.
    void setState(const VarDecl *Var, ConsumedState State);
    
    /// Set the consumed state of a given temporary value.
    void setState(const CXXBindTemporaryExpr *Tmp, ConsumedState State);
    
<<<<<<< HEAD
    /// \brief Remove the temporary value from our state map.
=======
    /// Remove the temporary value from our state map.
>>>>>>> b2b84690
    void remove(const CXXBindTemporaryExpr *Tmp);
    
    /// Tests to see if there is a mismatch in the states stored in two
    /// maps.
    ///
    /// \param Other -- The second map to compare against.
    bool operator!=(const ConsumedStateMap *Other) const;
  };
  
  class ConsumedBlockInfo {
    std::vector<std::unique_ptr<ConsumedStateMap>> StateMapsArray;
    std::vector<unsigned int> VisitOrder;
    
  public:
    ConsumedBlockInfo() = default;

    ConsumedBlockInfo(unsigned int NumBlocks, PostOrderCFGView *SortedGraph)
        : StateMapsArray(NumBlocks), VisitOrder(NumBlocks, 0) {
      unsigned int VisitOrderCounter = 0;
      for (const auto BI : *SortedGraph)
        VisitOrder[BI->getBlockID()] = VisitOrderCounter++;
    }
    
    bool allBackEdgesVisited(const CFGBlock *CurrBlock,
                             const CFGBlock *TargetBlock);

    void addInfo(const CFGBlock *Block, ConsumedStateMap *StateMap,
                 std::unique_ptr<ConsumedStateMap> &OwnedStateMap);
    void addInfo(const CFGBlock *Block,
                 std::unique_ptr<ConsumedStateMap> StateMap);

    ConsumedStateMap* borrowInfo(const CFGBlock *Block);
    
    void discardInfo(const CFGBlock *Block);

    std::unique_ptr<ConsumedStateMap> getInfo(const CFGBlock *Block);

    bool isBackEdge(const CFGBlock *From, const CFGBlock *To);
    bool isBackEdgeTarget(const CFGBlock *Block);
  };

  /// A class that handles the analysis of uniqueness violations.
  class ConsumedAnalyzer {
    ConsumedBlockInfo BlockInfo;
    std::unique_ptr<ConsumedStateMap> CurrStates;

    ConsumedState ExpectedReturnState;
    
    void determineExpectedReturnState(AnalysisDeclContext &AC,
                                      const FunctionDecl *D);
    bool splitState(const CFGBlock *CurrBlock,
                    const ConsumedStmtVisitor &Visitor);
    
  public:
    ConsumedWarningsHandlerBase &WarningsHandler;

    ConsumedAnalyzer(ConsumedWarningsHandlerBase &WarningsHandler)
        : WarningsHandler(WarningsHandler) {}

    ConsumedState getExpectedReturnState() const { return ExpectedReturnState; }
    
    /// Check a function's CFG for consumed violations.
    ///
    /// We traverse the blocks in the CFG, keeping track of the state of each
    /// value who's type has uniquness annotations.  If methods are invoked in
    /// the wrong state a warning is issued.  Each block in the CFG is traversed
    /// exactly once.
    void run(AnalysisDeclContext &AC);
  };

} // namespace consumed

} // namespace clang

#endif // LLVM_CLANG_ANALYSIS_ANALYSES_CONSUMED_H<|MERGE_RESOLUTION|>--- conflicted
+++ resolved
@@ -15,18 +15,10 @@
 #ifndef LLVM_CLANG_ANALYSIS_ANALYSES_CONSUMED_H
 #define LLVM_CLANG_ANALYSIS_ANALYSES_CONSUMED_H
 
-<<<<<<< HEAD
-#include "clang/AST/DeclCXX.h"
-#include "clang/AST/ExprCXX.h"
-#include "clang/AST/StmtCXX.h"
-#include "clang/Analysis/Analyses/PostOrderCFGView.h"
-#include "clang/Analysis/AnalysisContext.h"
-=======
 #include "clang/Analysis/Analyses/PostOrderCFGView.h"
 #include "clang/Analysis/CFG.h"
 #include "clang/Basic/LLVM.h"
 #include "clang/Basic/PartialDiagnostic.h"
->>>>>>> b2b84690
 #include "clang/Basic/SourceLocation.h"
 #include "llvm/ADT/DenseMap.h"
 #include "llvm/ADT/SmallVector.h"
@@ -160,11 +152,7 @@
     TmpMapType TmpMap;
     
   public:
-<<<<<<< HEAD
-    ConsumedStateMap() : Reachable(true), From(nullptr) {}
-=======
     ConsumedStateMap() = default;
->>>>>>> b2b84690
     ConsumedStateMap(const ConsumedStateMap &Other)
         : Reachable(Other.Reachable), From(Other.From), VarMap(Other.VarMap),
           TmpMap() {}
@@ -183,11 +171,7 @@
     /// Get the consumed state of a given temporary value.
     ConsumedState getState(const CXXBindTemporaryExpr *Tmp) const;
     
-<<<<<<< HEAD
-    /// \brief Merge this state map with another map.
-=======
     /// Merge this state map with another map.
->>>>>>> b2b84690
     void intersect(const ConsumedStateMap &Other);
 
     void intersectAtLoopHead(const CFGBlock *LoopHead, const CFGBlock *LoopBack,
@@ -211,11 +195,7 @@
     /// Set the consumed state of a given temporary value.
     void setState(const CXXBindTemporaryExpr *Tmp, ConsumedState State);
     
-<<<<<<< HEAD
-    /// \brief Remove the temporary value from our state map.
-=======
     /// Remove the temporary value from our state map.
->>>>>>> b2b84690
     void remove(const CXXBindTemporaryExpr *Tmp);
     
     /// Tests to see if there is a mismatch in the states stored in two
