//===- LiveVariables.h - Live Variable Analysis for Source CFGs -*- C++ --*-//
//
//                     The LLVM Compiler Infrastructure
//
// This file is distributed under the University of Illinois Open Source
// License. See LICENSE.TXT for details.
//
//===----------------------------------------------------------------------===//
//
// This file implements Live Variables analysis for source-level CFGs.
//
//===----------------------------------------------------------------------===//

#ifndef LLVM_CLANG_ANALYSIS_ANALYSES_LIVEVARIABLES_H
#define LLVM_CLANG_ANALYSIS_ANALYSES_LIVEVARIABLES_H

#include "clang/AST/Decl.h"
<<<<<<< HEAD
#include "clang/Analysis/AnalysisContext.h"
=======
#include "clang/Analysis/AnalysisDeclContext.h"
>>>>>>> b2b84690
#include "llvm/ADT/ImmutableSet.h"

namespace clang {

class CFG;
class CFGBlock;
class Stmt;
class DeclRefExpr;
class SourceManager;
  
class LiveVariables : public ManagedAnalysis {
public:
  class LivenessValues {
  public:

    llvm::ImmutableSet<const Stmt *> liveStmts;
    llvm::ImmutableSet<const VarDecl *> liveDecls;
    llvm::ImmutableSet<const BindingDecl *> liveBindings;
    
    bool equals(const LivenessValues &V) const;

    LivenessValues()
<<<<<<< HEAD
      : liveStmts(nullptr), liveDecls(nullptr) {}
=======
      : liveStmts(nullptr), liveDecls(nullptr), liveBindings(nullptr) {}
>>>>>>> b2b84690

    LivenessValues(llvm::ImmutableSet<const Stmt *> LiveStmts,
                   llvm::ImmutableSet<const VarDecl *> LiveDecls,
                   llvm::ImmutableSet<const BindingDecl *> LiveBindings)
        : liveStmts(LiveStmts), liveDecls(LiveDecls),
          liveBindings(LiveBindings) {}

    bool isLive(const Stmt *S) const;
    bool isLive(const VarDecl *D) const;
    
    friend class LiveVariables;    
  };
  
  class Observer {
    virtual void anchor();
  public:
    virtual ~Observer() {}
    
    /// A callback invoked right before invoking the
    ///  liveness transfer function on the given statement.
    virtual void observeStmt(const Stmt *S,
                             const CFGBlock *currentBlock,
                             const LivenessValues& V) {}
    
    /// Called when the live variables analysis registers
    /// that a variable is killed.
    virtual void observerKill(const DeclRefExpr *DR) {}
  };

  ~LiveVariables() override;

  /// Compute the liveness information for a given CFG.
  static LiveVariables *computeLiveness(AnalysisDeclContext &analysisContext,
                                        bool killAtAssign);
  
  /// Return true if a variable is live at the end of a
  /// specified block.
  bool isLive(const CFGBlock *B, const VarDecl *D);
  
  /// Returns true if a variable is live at the beginning of the
  ///  the statement.  This query only works if liveness information
  ///  has been recorded at the statement level (see runOnAllBlocks), and
  ///  only returns liveness information for block-level expressions.
  bool isLive(const Stmt *S, const VarDecl *D);
  
  /// Returns true the block-level expression "value" is live
  ///  before the given block-level expression (see runOnAllBlocks).
  bool isLive(const Stmt *Loc, const Stmt *StmtVal);
    
  /// Print to stderr the liveness information associated with
  /// each basic block.
  void dumpBlockLiveness(const SourceManager& M);

  void runOnAllBlocks(Observer &obs);
  
  static LiveVariables *create(AnalysisDeclContext &analysisContext) {
    return computeLiveness(analysisContext, true);
  }
  
  static const void *getTag();
  
private:
  LiveVariables(void *impl);
  void *impl;
};
  
class RelaxedLiveVariables : public LiveVariables {
public:
  static LiveVariables *create(AnalysisDeclContext &analysisContext) {
    return computeLiveness(analysisContext, false);
  }
  
  static const void *getTag();
};
  
} // end namespace clang

#endif<|MERGE_RESOLUTION|>--- conflicted
+++ resolved
@@ -15,11 +15,7 @@
 #define LLVM_CLANG_ANALYSIS_ANALYSES_LIVEVARIABLES_H
 
 #include "clang/AST/Decl.h"
-<<<<<<< HEAD
-#include "clang/Analysis/AnalysisContext.h"
-=======
 #include "clang/Analysis/AnalysisDeclContext.h"
->>>>>>> b2b84690
 #include "llvm/ADT/ImmutableSet.h"
 
 namespace clang {
@@ -42,11 +38,7 @@
     bool equals(const LivenessValues &V) const;
 
     LivenessValues()
-<<<<<<< HEAD
-      : liveStmts(nullptr), liveDecls(nullptr) {}
-=======
       : liveStmts(nullptr), liveDecls(nullptr), liveBindings(nullptr) {}
->>>>>>> b2b84690
 
     LivenessValues(llvm::ImmutableSet<const Stmt *> LiveStmts,
                    llvm::ImmutableSet<const VarDecl *> LiveDecls,
