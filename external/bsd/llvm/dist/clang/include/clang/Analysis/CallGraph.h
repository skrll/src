--- conflicted
+++ resolved
@@ -42,13 +42,8 @@
 class CallGraph : public RecursiveASTVisitor<CallGraph> {
   friend class CallGraphNode;
 
-<<<<<<< HEAD
-  typedef llvm::DenseMap<const Decl *, std::unique_ptr<CallGraphNode>>
-      FunctionMapTy;
-=======
   using FunctionMapTy =
       llvm::DenseMap<const Decl *, std::unique_ptr<CallGraphNode>>;
->>>>>>> b2b84690
 
   /// FunctionMap owns all CallGraphNodes.
   FunctionMapTy FunctionMap;
@@ -187,23 +182,6 @@
 namespace llvm {
 
 template <> struct GraphTraits<clang::CallGraphNode*> {
-<<<<<<< HEAD
-  typedef clang::CallGraphNode NodeType;
-  typedef clang::CallGraphNode *NodeRef;
-  typedef NodeType::iterator ChildIteratorType;
-
-  static NodeType *getEntryNode(clang::CallGraphNode *CGN) { return CGN; }
-  static inline ChildIteratorType child_begin(NodeType *N) {
-    return N->begin();
-  }
-  static inline ChildIteratorType child_end(NodeType *N) { return N->end(); }
-};
-
-template <> struct GraphTraits<const clang::CallGraphNode*> {
-  typedef const clang::CallGraphNode NodeType;
-  typedef const clang::CallGraphNode *NodeRef;
-  typedef NodeType::const_iterator ChildIteratorType;
-=======
   using NodeType = clang::CallGraphNode;
   using NodeRef = clang::CallGraphNode *;
   using ChildIteratorType = NodeType::iterator;
@@ -217,7 +195,6 @@
   using NodeType = const clang::CallGraphNode;
   using NodeRef = const clang::CallGraphNode *;
   using ChildIteratorType = NodeType::const_iterator;
->>>>>>> b2b84690
 
   static NodeType *getEntryNode(const clang::CallGraphNode *CGN) { return CGN; }
   static ChildIteratorType child_begin(NodeType *N) { return N->begin();}
@@ -236,13 +213,8 @@
   }
 
   // nodes_iterator/begin/end - Allow iteration over all nodes in the graph
-<<<<<<< HEAD
-  typedef mapped_iterator<clang::CallGraph::iterator, decltype(&CGGetValue)>
-      nodes_iterator;
-=======
   using nodes_iterator =
       mapped_iterator<clang::CallGraph::iterator, decltype(&CGGetValue)>;
->>>>>>> b2b84690
 
   static nodes_iterator nodes_begin(clang::CallGraph *CG) {
     return nodes_iterator(CG->begin(), &CGGetValue);
@@ -267,14 +239,8 @@
   }
 
   // nodes_iterator/begin/end - Allow iteration over all nodes in the graph
-<<<<<<< HEAD
-  typedef mapped_iterator<clang::CallGraph::const_iterator,
-                          decltype(&CGGetValue)>
-      nodes_iterator;
-=======
   using nodes_iterator =
       mapped_iterator<clang::CallGraph::const_iterator, decltype(&CGGetValue)>;
->>>>>>> b2b84690
 
   static nodes_iterator nodes_begin(const clang::CallGraph *CG) {
     return nodes_iterator(CG->begin(), &CGGetValue);
@@ -283,14 +249,8 @@
   static nodes_iterator nodes_end(const clang::CallGraph *CG) {
     return nodes_iterator(CG->end(), &CGGetValue);
   }
-<<<<<<< HEAD
-  static unsigned size(const clang::CallGraph *CG) {
-    return CG->size();
-  }
-=======
 
   static unsigned size(const clang::CallGraph *CG) { return CG->size(); }
->>>>>>> b2b84690
 };
 
 } // namespace llvm
