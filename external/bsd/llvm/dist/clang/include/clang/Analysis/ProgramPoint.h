--- conflicted
+++ resolved
@@ -644,13 +644,10 @@
   // CallExitBegin uses the callee's location context.
   CallExitBegin(const StackFrameContext *L, const ReturnStmt *RS)
     : ProgramPoint(RS, CallExitBeginKind, L, nullptr) { }
-<<<<<<< HEAD
-=======
 
   const ReturnStmt *getReturnStmt() const {
     return static_cast<const ReturnStmt *>(getData1());
   }
->>>>>>> b2b84690
 
 private:
   friend class ProgramPoint;
