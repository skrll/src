//===- ASTMatchersInternal.cpp - Structural query framework ---------------===//
//
//                     The LLVM Compiler Infrastructure
//
// This file is distributed under the University of Illinois Open Source
// License. See LICENSE.TXT for details.
//
//===----------------------------------------------------------------------===//
//
//  Implements the base layer of the matcher framework.
//
//===----------------------------------------------------------------------===//

#include "clang/ASTMatchers/ASTMatchersInternal.h"
<<<<<<< HEAD
#include "llvm/ADT/SmallString.h"
#include "llvm/ADT/SmallVector.h"
#include "llvm/Support/ManagedStatic.h"
=======
#include "clang/AST/ASTContext.h"
#include "clang/AST/ASTTypeTraits.h"
#include "clang/AST/Decl.h"
#include "clang/AST/DeclTemplate.h"
#include "clang/AST/PrettyPrinter.h"
#include "clang/ASTMatchers/ASTMatchers.h"
#include "clang/Basic/LLVM.h"
#include "llvm/ADT/ArrayRef.h"
#include "llvm/ADT/IntrusiveRefCntPtr.h"
#include "llvm/ADT/None.h"
#include "llvm/ADT/SmallString.h"
#include "llvm/ADT/SmallVector.h"
#include "llvm/ADT/StringRef.h"
#include "llvm/Support/Casting.h"
#include "llvm/Support/ErrorHandling.h"
#include "llvm/Support/ManagedStatic.h"
#include "llvm/Support/raw_ostream.h"
#include <algorithm>
#include <cassert>
#include <cstddef>
#include <string>
#include <utility>
#include <vector>
>>>>>>> b2b84690

namespace clang {
namespace ast_matchers {

AST_MATCHER_P(ObjCMessageExpr, hasAnySelectorMatcher, std::vector<std::string>,
              Matches) {
  std::string SelString = Node.getSelector().getAsString();
  for (const std::string &S : Matches)
    if (S == SelString)
      return true;
  return false;
}

namespace internal {

bool NotUnaryOperator(const ast_type_traits::DynTypedNode &DynNode,
                      ASTMatchFinder *Finder, BoundNodesTreeBuilder *Builder,
                      ArrayRef<DynTypedMatcher> InnerMatchers);

bool AllOfVariadicOperator(const ast_type_traits::DynTypedNode &DynNode,
                           ASTMatchFinder *Finder,
                           BoundNodesTreeBuilder *Builder,
                           ArrayRef<DynTypedMatcher> InnerMatchers);

bool EachOfVariadicOperator(const ast_type_traits::DynTypedNode &DynNode,
                            ASTMatchFinder *Finder,
                            BoundNodesTreeBuilder *Builder,
                            ArrayRef<DynTypedMatcher> InnerMatchers);

bool AnyOfVariadicOperator(const ast_type_traits::DynTypedNode &DynNode,
                           ASTMatchFinder *Finder,
                           BoundNodesTreeBuilder *Builder,
                           ArrayRef<DynTypedMatcher> InnerMatchers);

<<<<<<< HEAD

=======
>>>>>>> b2b84690
void BoundNodesTreeBuilder::visitMatches(Visitor *ResultVisitor) {
  if (Bindings.empty())
    Bindings.push_back(BoundNodesMap());
  for (BoundNodesMap &Binding : Bindings) {
    ResultVisitor->visitMatch(BoundNodes(Binding));
  }
}

namespace {

<<<<<<< HEAD
typedef bool (*VariadicOperatorFunction)(
=======
using VariadicOperatorFunction = bool (*)(
>>>>>>> b2b84690
    const ast_type_traits::DynTypedNode &DynNode, ASTMatchFinder *Finder,
    BoundNodesTreeBuilder *Builder, ArrayRef<DynTypedMatcher> InnerMatchers);

template <VariadicOperatorFunction Func>
class VariadicMatcher : public DynMatcherInterface {
public:
  VariadicMatcher(std::vector<DynTypedMatcher> InnerMatchers)
      : InnerMatchers(std::move(InnerMatchers)) {}

  bool dynMatches(const ast_type_traits::DynTypedNode &DynNode,
                  ASTMatchFinder *Finder,
                  BoundNodesTreeBuilder *Builder) const override {
    return Func(DynNode, Finder, Builder, InnerMatchers);
  }

private:
  std::vector<DynTypedMatcher> InnerMatchers;
};

class IdDynMatcher : public DynMatcherInterface {
public:
  IdDynMatcher(StringRef ID,
               IntrusiveRefCntPtr<DynMatcherInterface> InnerMatcher)
      : ID(ID), InnerMatcher(std::move(InnerMatcher)) {}

  bool dynMatches(const ast_type_traits::DynTypedNode &DynNode,
                  ASTMatchFinder *Finder,
                  BoundNodesTreeBuilder *Builder) const override {
    bool Result = InnerMatcher->dynMatches(DynNode, Finder, Builder);
    if (Result) Builder->setBinding(ID, DynNode);
    return Result;
  }

private:
  const std::string ID;
  const IntrusiveRefCntPtr<DynMatcherInterface> InnerMatcher;
};

<<<<<<< HEAD
/// \brief A matcher that always returns true.
=======
/// A matcher that always returns true.
>>>>>>> b2b84690
///
/// We only ever need one instance of this matcher, so we create a global one
/// and reuse it to reduce the overhead of the matcher and increase the chance
/// of cache hits.
class TrueMatcherImpl : public DynMatcherInterface {
public:
  TrueMatcherImpl() {
    Retain(); // Reference count will never become zero.
  }
<<<<<<< HEAD
  bool dynMatches(const ast_type_traits::DynTypedNode &, ASTMatchFinder *,
                  BoundNodesTreeBuilder *) const override {
    return true;
  }
};
static llvm::ManagedStatic<TrueMatcherImpl> TrueMatcherInstance;

}  // namespace

DynTypedMatcher DynTypedMatcher::constructVariadic(
    DynTypedMatcher::VariadicOperator Op,
    ast_type_traits::ASTNodeKind SupportedKind,
    std::vector<DynTypedMatcher> InnerMatchers) {
  assert(InnerMatchers.size() > 0 && "Array must not be empty.");
  assert(std::all_of(InnerMatchers.begin(), InnerMatchers.end(),
                     [SupportedKind](const DynTypedMatcher &M) {
                       return M.canConvertTo(SupportedKind);
                     }) &&
         "InnerMatchers must be convertible to SupportedKind!");

  // We must relax the restrict kind here.
  // The different operators might deal differently with a mismatch.
  // Make it the same as SupportedKind, since that is the broadest type we are
  // allowed to accept.
  auto RestrictKind = SupportedKind;

  switch (Op) {
  case VO_AllOf:
    // In the case of allOf() we must pass all the checks, so making
    // RestrictKind the most restrictive can save us time. This way we reject
    // invalid types earlier and we can elide the kind checks inside the
    // matcher.
    for (auto &IM : InnerMatchers) {
      RestrictKind = ast_type_traits::ASTNodeKind::getMostDerivedType(
          RestrictKind, IM.RestrictKind);
    }
    return DynTypedMatcher(
        SupportedKind, RestrictKind,
        new VariadicMatcher<AllOfVariadicOperator>(std::move(InnerMatchers)));

  case VO_AnyOf:
    return DynTypedMatcher(
        SupportedKind, RestrictKind,
        new VariadicMatcher<AnyOfVariadicOperator>(std::move(InnerMatchers)));

  case VO_EachOf:
    return DynTypedMatcher(
        SupportedKind, RestrictKind,
        new VariadicMatcher<EachOfVariadicOperator>(std::move(InnerMatchers)));

  case VO_UnaryNot:
    // FIXME: Implement the Not operator to take a single matcher instead of a
    // vector.
    return DynTypedMatcher(
        SupportedKind, RestrictKind,
        new VariadicMatcher<NotUnaryOperator>(std::move(InnerMatchers)));
  }
=======

  bool dynMatches(const ast_type_traits::DynTypedNode &, ASTMatchFinder *,
                  BoundNodesTreeBuilder *) const override {
    return true;
  }
};

} // namespace

static llvm::ManagedStatic<TrueMatcherImpl> TrueMatcherInstance;

DynTypedMatcher DynTypedMatcher::constructVariadic(
    DynTypedMatcher::VariadicOperator Op,
    ast_type_traits::ASTNodeKind SupportedKind,
    std::vector<DynTypedMatcher> InnerMatchers) {
  assert(!InnerMatchers.empty() && "Array must not be empty.");
  assert(std::all_of(InnerMatchers.begin(), InnerMatchers.end(),
                     [SupportedKind](const DynTypedMatcher &M) {
                       return M.canConvertTo(SupportedKind);
                     }) &&
         "InnerMatchers must be convertible to SupportedKind!");

  // We must relax the restrict kind here.
  // The different operators might deal differently with a mismatch.
  // Make it the same as SupportedKind, since that is the broadest type we are
  // allowed to accept.
  auto RestrictKind = SupportedKind;

  switch (Op) {
  case VO_AllOf:
    // In the case of allOf() we must pass all the checks, so making
    // RestrictKind the most restrictive can save us time. This way we reject
    // invalid types earlier and we can elide the kind checks inside the
    // matcher.
    for (auto &IM : InnerMatchers) {
      RestrictKind = ast_type_traits::ASTNodeKind::getMostDerivedType(
          RestrictKind, IM.RestrictKind);
    }
    return DynTypedMatcher(
        SupportedKind, RestrictKind,
        new VariadicMatcher<AllOfVariadicOperator>(std::move(InnerMatchers)));

  case VO_AnyOf:
    return DynTypedMatcher(
        SupportedKind, RestrictKind,
        new VariadicMatcher<AnyOfVariadicOperator>(std::move(InnerMatchers)));

  case VO_EachOf:
    return DynTypedMatcher(
        SupportedKind, RestrictKind,
        new VariadicMatcher<EachOfVariadicOperator>(std::move(InnerMatchers)));

  case VO_UnaryNot:
    // FIXME: Implement the Not operator to take a single matcher instead of a
    // vector.
    return DynTypedMatcher(
        SupportedKind, RestrictKind,
        new VariadicMatcher<NotUnaryOperator>(std::move(InnerMatchers)));
  }
>>>>>>> b2b84690
  llvm_unreachable("Invalid Op value.");
}

DynTypedMatcher DynTypedMatcher::trueMatcher(
    ast_type_traits::ASTNodeKind NodeKind) {
  return DynTypedMatcher(NodeKind, NodeKind, &*TrueMatcherInstance);
}

bool DynTypedMatcher::canMatchNodesOfKind(
    ast_type_traits::ASTNodeKind Kind) const {
  return RestrictKind.isBaseOf(Kind);
}

DynTypedMatcher DynTypedMatcher::dynCastTo(
    const ast_type_traits::ASTNodeKind Kind) const {
  auto Copy = *this;
  Copy.SupportedKind = Kind;
  Copy.RestrictKind =
      ast_type_traits::ASTNodeKind::getMostDerivedType(Kind, RestrictKind);
  return Copy;
<<<<<<< HEAD
}

bool DynTypedMatcher::matches(const ast_type_traits::DynTypedNode &DynNode,
                              ASTMatchFinder *Finder,
                              BoundNodesTreeBuilder *Builder) const {
  if (RestrictKind.isBaseOf(DynNode.getNodeKind()) &&
      Implementation->dynMatches(DynNode, Finder, Builder)) {
    return true;
  }
  // Delete all bindings when a matcher does not match.
  // This prevents unexpected exposure of bound nodes in unmatches
  // branches of the match tree.
  Builder->removeBindings([](const BoundNodesMap &) { return true; });
  return false;
}

=======
}

bool DynTypedMatcher::matches(const ast_type_traits::DynTypedNode &DynNode,
                              ASTMatchFinder *Finder,
                              BoundNodesTreeBuilder *Builder) const {
  if (RestrictKind.isBaseOf(DynNode.getNodeKind()) &&
      Implementation->dynMatches(DynNode, Finder, Builder)) {
    return true;
  }
  // Delete all bindings when a matcher does not match.
  // This prevents unexpected exposure of bound nodes in unmatches
  // branches of the match tree.
  Builder->removeBindings([](const BoundNodesMap &) { return true; });
  return false;
}

>>>>>>> b2b84690
bool DynTypedMatcher::matchesNoKindCheck(
    const ast_type_traits::DynTypedNode &DynNode, ASTMatchFinder *Finder,
    BoundNodesTreeBuilder *Builder) const {
  assert(RestrictKind.isBaseOf(DynNode.getNodeKind()));
  if (Implementation->dynMatches(DynNode, Finder, Builder)) {
    return true;
  }
  // Delete all bindings when a matcher does not match.
  // This prevents unexpected exposure of bound nodes in unmatches
  // branches of the match tree.
  Builder->removeBindings([](const BoundNodesMap &) { return true; });
  return false;
}

llvm::Optional<DynTypedMatcher> DynTypedMatcher::tryBind(StringRef ID) const {
  if (!AllowBind) return llvm::None;
  auto Result = *this;
  Result.Implementation =
      new IdDynMatcher(ID, std::move(Result.Implementation));
  return std::move(Result);
}

bool DynTypedMatcher::canConvertTo(ast_type_traits::ASTNodeKind To) const {
  const auto From = getSupportedKind();
  auto QualKind = ast_type_traits::ASTNodeKind::getFromNodeKind<QualType>();
  auto TypeKind = ast_type_traits::ASTNodeKind::getFromNodeKind<Type>();
  /// Mimic the implicit conversions of Matcher<>.
  /// - From Matcher<Type> to Matcher<QualType>
  if (From.isSame(TypeKind) && To.isSame(QualKind)) return true;
  /// - From Matcher<Base> to Matcher<Derived>
  return From.isBaseOf(To);
}

void BoundNodesTreeBuilder::addMatch(const BoundNodesTreeBuilder &Other) {
  Bindings.append(Other.Bindings.begin(), Other.Bindings.end());
}

bool NotUnaryOperator(const ast_type_traits::DynTypedNode &DynNode,
                      ASTMatchFinder *Finder, BoundNodesTreeBuilder *Builder,
                      ArrayRef<DynTypedMatcher> InnerMatchers) {
  if (InnerMatchers.size() != 1)
    return false;

  // The 'unless' matcher will always discard the result:
  // If the inner matcher doesn't match, unless returns true,
  // but the inner matcher cannot have bound anything.
  // If the inner matcher matches, the result is false, and
  // any possible binding will be discarded.
  // We still need to hand in all the bound nodes up to this
  // point so the inner matcher can depend on bound nodes,
  // and we need to actively discard the bound nodes, otherwise
  // the inner matcher will reset the bound nodes if it doesn't
  // match, but this would be inversed by 'unless'.
  BoundNodesTreeBuilder Discard(*Builder);
  return !InnerMatchers[0].matches(DynNode, Finder, &Discard);
}

bool AllOfVariadicOperator(const ast_type_traits::DynTypedNode &DynNode,
                           ASTMatchFinder *Finder,
                           BoundNodesTreeBuilder *Builder,
                           ArrayRef<DynTypedMatcher> InnerMatchers) {
  // allOf leads to one matcher for each alternative in the first
  // matcher combined with each alternative in the second matcher.
  // Thus, we can reuse the same Builder.
  for (const DynTypedMatcher &InnerMatcher : InnerMatchers) {
    if (!InnerMatcher.matchesNoKindCheck(DynNode, Finder, Builder))
      return false;
  }
  return true;
}

bool EachOfVariadicOperator(const ast_type_traits::DynTypedNode &DynNode,
                            ASTMatchFinder *Finder,
                            BoundNodesTreeBuilder *Builder,
                            ArrayRef<DynTypedMatcher> InnerMatchers) {
  BoundNodesTreeBuilder Result;
  bool Matched = false;
  for (const DynTypedMatcher &InnerMatcher : InnerMatchers) {
    BoundNodesTreeBuilder BuilderInner(*Builder);
    if (InnerMatcher.matches(DynNode, Finder, &BuilderInner)) {
      Matched = true;
      Result.addMatch(BuilderInner);
    }
  }
  *Builder = std::move(Result);
  return Matched;
}

bool AnyOfVariadicOperator(const ast_type_traits::DynTypedNode &DynNode,
                           ASTMatchFinder *Finder,
                           BoundNodesTreeBuilder *Builder,
                           ArrayRef<DynTypedMatcher> InnerMatchers) {
  for (const DynTypedMatcher &InnerMatcher : InnerMatchers) {
    BoundNodesTreeBuilder Result = *Builder;
    if (InnerMatcher.matches(DynNode, Finder, &Result)) {
      *Builder = std::move(Result);
      return true;
    }
  }
  return false;
}

<<<<<<< HEAD
Matcher<NamedDecl> hasAnyNameFunc(ArrayRef<const StringRef *> NameRefs) {
  std::vector<std::string> Names;
  for (auto *Name : NameRefs)
    Names.emplace_back(*Name);
  return internal::Matcher<NamedDecl>(
      new internal::HasNameMatcher(std::move(Names)));
=======
inline static
std::vector<std::string> vectorFromRefs(ArrayRef<const StringRef *> NameRefs) {
  std::vector<std::string> Names;
  for (auto *Name : NameRefs)
    Names.emplace_back(*Name);
  return Names;
}

Matcher<NamedDecl> hasAnyNameFunc(ArrayRef<const StringRef *> NameRefs) {
  std::vector<std::string> Names = vectorFromRefs(NameRefs);
  return internal::Matcher<NamedDecl>(new internal::HasNameMatcher(Names));
}

Matcher<ObjCMessageExpr> hasAnySelectorFunc(
    ArrayRef<const StringRef *> NameRefs) {
  return hasAnySelectorMatcher(vectorFromRefs(NameRefs));
>>>>>>> b2b84690
}

HasNameMatcher::HasNameMatcher(std::vector<std::string> N)
    : UseUnqualifiedMatch(std::all_of(
          N.begin(), N.end(),
          [](StringRef Name) { return Name.find("::") == Name.npos; })),
      Names(std::move(N)) {
#ifndef NDEBUG
  for (StringRef Name : Names)
    assert(!Name.empty());
#endif
}

<<<<<<< HEAD
namespace {

bool consumeNameSuffix(StringRef &FullName, StringRef Suffix) {
=======
static bool consumeNameSuffix(StringRef &FullName, StringRef Suffix) {
>>>>>>> b2b84690
  StringRef Name = FullName;
  if (!Name.endswith(Suffix))
    return false;
  Name = Name.drop_back(Suffix.size());
  if (!Name.empty()) {
    if (!Name.endswith("::"))
      return false;
    Name = Name.drop_back(2);
  }
  FullName = Name;
  return true;
}

<<<<<<< HEAD
StringRef getNodeName(const NamedDecl &Node, llvm::SmallString<128> &Scratch) {
=======
static StringRef getNodeName(const NamedDecl &Node,
                             llvm::SmallString<128> &Scratch) {
>>>>>>> b2b84690
  // Simple name.
  if (Node.getIdentifier())
    return Node.getName();

  if (Node.getDeclName()) {
    // Name needs to be constructed.
    Scratch.clear();
    llvm::raw_svector_ostream OS(Scratch);
    Node.printName(OS);
    return OS.str();
  }

  return "(anonymous)";
}

<<<<<<< HEAD
StringRef getNodeName(const RecordDecl &Node, llvm::SmallString<128> &Scratch) {
=======
static StringRef getNodeName(const RecordDecl &Node,
                             llvm::SmallString<128> &Scratch) {
>>>>>>> b2b84690
  if (Node.getIdentifier()) {
    return Node.getName();
  }
  Scratch.clear();
  return ("(anonymous " + Node.getKindName() + ")").toStringRef(Scratch);
}

<<<<<<< HEAD
StringRef getNodeName(const NamespaceDecl &Node,
                      llvm::SmallString<128> &Scratch) {
  return Node.isAnonymousNamespace() ? "(anonymous namespace)" : Node.getName();
}

=======
static StringRef getNodeName(const NamespaceDecl &Node,
                             llvm::SmallString<128> &Scratch) {
  return Node.isAnonymousNamespace() ? "(anonymous namespace)" : Node.getName();
}

namespace {
>>>>>>> b2b84690

class PatternSet {
public:
  PatternSet(ArrayRef<std::string> Names) {
    for (StringRef Name : Names)
      Patterns.push_back({Name, Name.startswith("::")});
  }

  /// Consumes the name suffix from each pattern in the set and removes the ones
  /// that didn't match.
  /// Return true if there are still any patterns left.
  bool consumeNameSuffix(StringRef NodeName, bool CanSkip) {
    for (size_t I = 0; I < Patterns.size();) {
<<<<<<< HEAD
      if (internal::consumeNameSuffix(Patterns[I].P, NodeName) ||
=======
      if (::clang::ast_matchers::internal::consumeNameSuffix(Patterns[I].P,
                                                             NodeName) ||
>>>>>>> b2b84690
          CanSkip) {
        ++I;
      } else {
        Patterns.erase(Patterns.begin() + I);
      }
    }
    return !Patterns.empty();
  }

  /// Check if any of the patterns are a match.
  /// A match will be a pattern that was fully consumed, that also matches the
  /// 'fully qualified' requirement.
  bool foundMatch(bool AllowFullyQualified) const {
    for (auto& P: Patterns)
      if (P.P.empty() && (AllowFullyQualified || !P.IsFullyQualified))
        return true;
    return false;
  }

private:
  struct Pattern {
    StringRef P;
    bool IsFullyQualified;
  };
<<<<<<< HEAD
  llvm::SmallVector<Pattern, 8> Patterns;
};

}  // namespace
=======

  llvm::SmallVector<Pattern, 8> Patterns;
};

} // namespace
>>>>>>> b2b84690

bool HasNameMatcher::matchesNodeUnqualified(const NamedDecl &Node) const {
  assert(UseUnqualifiedMatch);
  llvm::SmallString<128> Scratch;
  StringRef NodeName = getNodeName(Node, Scratch);
  return std::any_of(Names.begin(), Names.end(), [&](StringRef Name) {
    return consumeNameSuffix(Name, NodeName) && Name.empty();
  });
}

bool HasNameMatcher::matchesNodeFullFast(const NamedDecl &Node) const {
  PatternSet Patterns(Names);
  llvm::SmallString<128> Scratch;

  // This function is copied and adapted from NamedDecl::printQualifiedName()
  // By matching each part individually we optimize in a couple of ways:
  //  - We can exit early on the first failure.
  //  - We can skip inline/anonymous namespaces without another pass.
  //  - We print one name at a time, reducing the chance of overflowing the
  //    inlined space of the SmallString.

  // First, match the name.
  if (!Patterns.consumeNameSuffix(getNodeName(Node, Scratch),
                                  /*CanSkip=*/false))
    return false;

  // Try to match each declaration context.
  // We are allowed to skip anonymous and inline namespaces if they don't match.
  const DeclContext *Ctx = Node.getDeclContext();

  if (Ctx->isFunctionOrMethod())
    return Patterns.foundMatch(/*AllowFullyQualified=*/false);

  for (; Ctx && isa<NamedDecl>(Ctx); Ctx = Ctx->getParent()) {
    if (Patterns.foundMatch(/*AllowFullyQualified=*/false))
      return true;

    if (const auto *ND = dyn_cast<NamespaceDecl>(Ctx)) {
      // If it matches (or we can skip it), continue.
      if (Patterns.consumeNameSuffix(getNodeName(*ND, Scratch),
                                     /*CanSkip=*/ND->isAnonymousNamespace() ||
                                         ND->isInline()))
        continue;
      return false;
    }
    if (const auto *RD = dyn_cast<RecordDecl>(Ctx)) {
      if (!isa<ClassTemplateSpecializationDecl>(Ctx)) {
        if (Patterns.consumeNameSuffix(getNodeName(*RD, Scratch),
                                       /*CanSkip=*/false))
          continue;

        return false;
      }
    }

    // We don't know how to deal with this DeclContext.
    // Fallback to the slow version of the code.
    return matchesNodeFullSlow(Node);
  }

  return Patterns.foundMatch(/*AllowFullyQualified=*/true);
}

bool HasNameMatcher::matchesNodeFullSlow(const NamedDecl &Node) const {
  const bool SkipUnwrittenCases[] = {false, true};
  for (bool SkipUnwritten : SkipUnwrittenCases) {
    llvm::SmallString<128> NodeName = StringRef("::");
    llvm::raw_svector_ostream OS(NodeName);

    if (SkipUnwritten) {
      PrintingPolicy Policy = Node.getASTContext().getPrintingPolicy();
      Policy.SuppressUnwrittenScope = true;
      Node.printQualifiedName(OS, Policy);
    } else {
      Node.printQualifiedName(OS);
    }

    const StringRef FullName = OS.str();

    for (const StringRef Pattern : Names) {
      if (Pattern.startswith("::")) {
        if (FullName == Pattern)
          return true;
      } else if (FullName.endswith(Pattern) &&
                 FullName.drop_back(Pattern.size()).endswith("::")) {
        return true;
      }
    }
  }

  return false;
}

bool HasNameMatcher::matchesNode(const NamedDecl &Node) const {
  assert(matchesNodeFullFast(Node) == matchesNodeFullSlow(Node));
  if (UseUnqualifiedMatch) {
    assert(matchesNodeUnqualified(Node) == matchesNodeFullFast(Node));
    return matchesNodeUnqualified(Node);
  }
  return matchesNodeFullFast(Node);
}

} // end namespace internal

const internal::VariadicDynCastAllOfMatcher<Stmt, ObjCAutoreleasePoolStmt>
    autoreleasePoolStmt;
const internal::VariadicDynCastAllOfMatcher<Decl, TranslationUnitDecl>
    translationUnitDecl;
const internal::VariadicDynCastAllOfMatcher<Decl, TypedefDecl> typedefDecl;
const internal::VariadicDynCastAllOfMatcher<Decl, TypedefNameDecl>
    typedefNameDecl;
const internal::VariadicDynCastAllOfMatcher<Decl, TypeAliasDecl> typeAliasDecl;
const internal::VariadicDynCastAllOfMatcher<Decl, TypeAliasTemplateDecl>
    typeAliasTemplateDecl;
const internal::VariadicAllOfMatcher<Decl> decl;
const internal::VariadicDynCastAllOfMatcher<Decl, LinkageSpecDecl>
    linkageSpecDecl;
const internal::VariadicDynCastAllOfMatcher<Decl, NamedDecl> namedDecl;
const internal::VariadicDynCastAllOfMatcher<Decl, LabelDecl> labelDecl;
const internal::VariadicDynCastAllOfMatcher<Decl, NamespaceDecl> namespaceDecl;
const internal::VariadicDynCastAllOfMatcher<Decl, NamespaceAliasDecl>
    namespaceAliasDecl;
const internal::VariadicDynCastAllOfMatcher<Decl, RecordDecl> recordDecl;
const internal::VariadicDynCastAllOfMatcher<Decl, CXXRecordDecl> cxxRecordDecl;
const internal::VariadicDynCastAllOfMatcher<Decl, ClassTemplateDecl>
    classTemplateDecl;
const internal::VariadicDynCastAllOfMatcher<Decl,
                                            ClassTemplateSpecializationDecl>
    classTemplateSpecializationDecl;
const internal::VariadicDynCastAllOfMatcher<Decl, DeclaratorDecl>
    declaratorDecl;
const internal::VariadicDynCastAllOfMatcher<Decl, ParmVarDecl> parmVarDecl;
const internal::VariadicDynCastAllOfMatcher<Decl, AccessSpecDecl>
    accessSpecDecl;
const internal::VariadicAllOfMatcher<CXXCtorInitializer> cxxCtorInitializer;
const internal::VariadicAllOfMatcher<TemplateArgument> templateArgument;
const internal::VariadicAllOfMatcher<TemplateName> templateName;
const internal::VariadicDynCastAllOfMatcher<Decl, NonTypeTemplateParmDecl>
    nonTypeTemplateParmDecl;
const internal::VariadicDynCastAllOfMatcher<Decl, TemplateTypeParmDecl>
    templateTypeParmDecl;
const internal::VariadicAllOfMatcher<QualType> qualType;
const internal::VariadicAllOfMatcher<Type> type;
const internal::VariadicAllOfMatcher<TypeLoc> typeLoc;
const internal::VariadicDynCastAllOfMatcher<Stmt, UnaryExprOrTypeTraitExpr>
    unaryExprOrTypeTraitExpr;
const internal::VariadicDynCastAllOfMatcher<Decl, ValueDecl> valueDecl;
const internal::VariadicDynCastAllOfMatcher<Decl, CXXConstructorDecl>
    cxxConstructorDecl;
const internal::VariadicDynCastAllOfMatcher<Decl, CXXDestructorDecl>
    cxxDestructorDecl;
const internal::VariadicDynCastAllOfMatcher<Decl, EnumDecl> enumDecl;
const internal::VariadicDynCastAllOfMatcher<Decl, EnumConstantDecl>
    enumConstantDecl;
const internal::VariadicDynCastAllOfMatcher<Decl, CXXMethodDecl> cxxMethodDecl;
const internal::VariadicDynCastAllOfMatcher<Decl, CXXConversionDecl>
    cxxConversionDecl;
const internal::VariadicDynCastAllOfMatcher<Decl, VarDecl> varDecl;
const internal::VariadicDynCastAllOfMatcher<Decl, FieldDecl> fieldDecl;
const internal::VariadicDynCastAllOfMatcher<Decl, FunctionDecl> functionDecl;
const internal::VariadicDynCastAllOfMatcher<Decl, FunctionTemplateDecl>
    functionTemplateDecl;
const internal::VariadicDynCastAllOfMatcher<Decl, FriendDecl> friendDecl;
const internal::VariadicAllOfMatcher<Stmt> stmt;
const internal::VariadicDynCastAllOfMatcher<Stmt, DeclStmt> declStmt;
const internal::VariadicDynCastAllOfMatcher<Stmt, MemberExpr> memberExpr;
const internal::VariadicDynCastAllOfMatcher<Stmt, CallExpr> callExpr;
const internal::VariadicDynCastAllOfMatcher<Stmt, LambdaExpr> lambdaExpr;
const internal::VariadicDynCastAllOfMatcher<Stmt, CXXMemberCallExpr>
    cxxMemberCallExpr;
const internal::VariadicDynCastAllOfMatcher<Stmt, ObjCMessageExpr>
    objcMessageExpr;
const internal::VariadicDynCastAllOfMatcher<Decl, ObjCInterfaceDecl>
    objcInterfaceDecl;
const internal::VariadicDynCastAllOfMatcher<Decl, ObjCImplementationDecl>
    objcImplementationDecl;
const internal::VariadicDynCastAllOfMatcher<Decl, ObjCProtocolDecl>
    objcProtocolDecl;
const internal::VariadicDynCastAllOfMatcher<Decl, ObjCCategoryDecl>
    objcCategoryDecl;
const internal::VariadicDynCastAllOfMatcher<Decl, ObjCCategoryImplDecl>
    objcCategoryImplDecl;
const internal::VariadicDynCastAllOfMatcher<Decl, ObjCMethodDecl>
    objcMethodDecl;
const internal::VariadicDynCastAllOfMatcher<Decl, BlockDecl>
    blockDecl;
const internal::VariadicDynCastAllOfMatcher<Decl, ObjCIvarDecl> objcIvarDecl;
const internal::VariadicDynCastAllOfMatcher<Decl, ObjCPropertyDecl>
    objcPropertyDecl;
const internal::VariadicDynCastAllOfMatcher<Stmt, ObjCAtThrowStmt>
    objcThrowStmt;
const internal::VariadicDynCastAllOfMatcher<Stmt, ObjCAtTryStmt> objcTryStmt;
const internal::VariadicDynCastAllOfMatcher<Stmt, ObjCAtCatchStmt>
    objcCatchStmt;
const internal::VariadicDynCastAllOfMatcher<Stmt, ObjCAtFinallyStmt>
    objcFinallyStmt;
const internal::VariadicDynCastAllOfMatcher<Stmt, ExprWithCleanups>
    exprWithCleanups;
const internal::VariadicDynCastAllOfMatcher<Stmt, InitListExpr> initListExpr;
const internal::VariadicDynCastAllOfMatcher<Stmt, CXXStdInitializerListExpr>
    cxxStdInitializerListExpr;
const internal::VariadicDynCastAllOfMatcher<Stmt, ImplicitValueInitExpr>
    implicitValueInitExpr;
const internal::VariadicDynCastAllOfMatcher<Stmt, ParenListExpr> parenListExpr;
const internal::VariadicDynCastAllOfMatcher<Stmt, SubstNonTypeTemplateParmExpr>
    substNonTypeTemplateParmExpr;
const internal::VariadicDynCastAllOfMatcher<Decl, UsingDecl> usingDecl;
const internal::VariadicDynCastAllOfMatcher<Decl, UsingDirectiveDecl>
    usingDirectiveDecl;
const internal::VariadicDynCastAllOfMatcher<Stmt, UnresolvedLookupExpr>
    unresolvedLookupExpr;
const internal::VariadicDynCastAllOfMatcher<Decl, UnresolvedUsingValueDecl>
    unresolvedUsingValueDecl;
const internal::VariadicDynCastAllOfMatcher<Decl, UnresolvedUsingTypenameDecl>
    unresolvedUsingTypenameDecl;
const internal::VariadicDynCastAllOfMatcher<Stmt, ParenExpr> parenExpr;
const internal::VariadicDynCastAllOfMatcher<Stmt, CXXConstructExpr>
    cxxConstructExpr;
const internal::VariadicDynCastAllOfMatcher<Stmt, CXXUnresolvedConstructExpr>
    cxxUnresolvedConstructExpr;
const internal::VariadicDynCastAllOfMatcher<Stmt, CXXThisExpr> cxxThisExpr;
const internal::VariadicDynCastAllOfMatcher<Stmt, CXXBindTemporaryExpr>
    cxxBindTemporaryExpr;
const internal::VariadicDynCastAllOfMatcher<Stmt, MaterializeTemporaryExpr>
    materializeTemporaryExpr;
const internal::VariadicDynCastAllOfMatcher<Stmt, CXXNewExpr> cxxNewExpr;
const internal::VariadicDynCastAllOfMatcher<Stmt, CXXDeleteExpr> cxxDeleteExpr;
const internal::VariadicDynCastAllOfMatcher<Stmt, ArraySubscriptExpr>
    arraySubscriptExpr;
const internal::VariadicDynCastAllOfMatcher<Stmt, CXXDefaultArgExpr>
    cxxDefaultArgExpr;
const internal::VariadicDynCastAllOfMatcher<Stmt, CXXOperatorCallExpr>
    cxxOperatorCallExpr;
const internal::VariadicDynCastAllOfMatcher<Stmt, Expr> expr;
const internal::VariadicDynCastAllOfMatcher<Stmt, DeclRefExpr> declRefExpr;
const internal::VariadicDynCastAllOfMatcher<Stmt, IfStmt> ifStmt;
const internal::VariadicDynCastAllOfMatcher<Stmt, ForStmt> forStmt;
const internal::VariadicDynCastAllOfMatcher<Stmt, CXXForRangeStmt>
    cxxForRangeStmt;
const internal::VariadicDynCastAllOfMatcher<Stmt, WhileStmt> whileStmt;
const internal::VariadicDynCastAllOfMatcher<Stmt, DoStmt> doStmt;
const internal::VariadicDynCastAllOfMatcher<Stmt, BreakStmt> breakStmt;
const internal::VariadicDynCastAllOfMatcher<Stmt, ContinueStmt> continueStmt;
const internal::VariadicDynCastAllOfMatcher<Stmt, ReturnStmt> returnStmt;
const internal::VariadicDynCastAllOfMatcher<Stmt, GotoStmt> gotoStmt;
const internal::VariadicDynCastAllOfMatcher<Stmt, LabelStmt> labelStmt;
const internal::VariadicDynCastAllOfMatcher<Stmt, AddrLabelExpr> addrLabelExpr;
const internal::VariadicDynCastAllOfMatcher<Stmt, SwitchStmt> switchStmt;
const internal::VariadicDynCastAllOfMatcher<Stmt, SwitchCase> switchCase;
const internal::VariadicDynCastAllOfMatcher<Stmt, CaseStmt> caseStmt;
const internal::VariadicDynCastAllOfMatcher<Stmt, DefaultStmt> defaultStmt;
const internal::VariadicDynCastAllOfMatcher<Stmt, CompoundStmt> compoundStmt;
const internal::VariadicDynCastAllOfMatcher<Stmt, CXXCatchStmt> cxxCatchStmt;
const internal::VariadicDynCastAllOfMatcher<Stmt, CXXTryStmt> cxxTryStmt;
const internal::VariadicDynCastAllOfMatcher<Stmt, CXXThrowExpr> cxxThrowExpr;
const internal::VariadicDynCastAllOfMatcher<Stmt, NullStmt> nullStmt;
const internal::VariadicDynCastAllOfMatcher<Stmt, AsmStmt> asmStmt;
const internal::VariadicDynCastAllOfMatcher<Stmt, CXXBoolLiteralExpr>
    cxxBoolLiteral;
const internal::VariadicDynCastAllOfMatcher<Stmt, StringLiteral> stringLiteral;
const internal::VariadicDynCastAllOfMatcher<Stmt, CharacterLiteral>
    characterLiteral;
const internal::VariadicDynCastAllOfMatcher<Stmt, IntegerLiteral>
    integerLiteral;
const internal::VariadicDynCastAllOfMatcher<Stmt, FloatingLiteral> floatLiteral;
const internal::VariadicDynCastAllOfMatcher<Stmt, UserDefinedLiteral>
    userDefinedLiteral;
const internal::VariadicDynCastAllOfMatcher<Stmt, CompoundLiteralExpr>
    compoundLiteralExpr;
const internal::VariadicDynCastAllOfMatcher<Stmt, CXXNullPtrLiteralExpr>
    cxxNullPtrLiteralExpr;
const internal::VariadicDynCastAllOfMatcher<Stmt, GNUNullExpr> gnuNullExpr;
const internal::VariadicDynCastAllOfMatcher<Stmt, AtomicExpr> atomicExpr;
const internal::VariadicDynCastAllOfMatcher<Stmt, StmtExpr> stmtExpr;
const internal::VariadicDynCastAllOfMatcher<Stmt, BinaryOperator>
    binaryOperator;
const internal::VariadicDynCastAllOfMatcher<Stmt, UnaryOperator> unaryOperator;
const internal::VariadicDynCastAllOfMatcher<Stmt, ConditionalOperator>
    conditionalOperator;
const internal::VariadicDynCastAllOfMatcher<Stmt, BinaryConditionalOperator>
    binaryConditionalOperator;
const internal::VariadicDynCastAllOfMatcher<Stmt, OpaqueValueExpr>
    opaqueValueExpr;
const internal::VariadicDynCastAllOfMatcher<Decl, StaticAssertDecl>
    staticAssertDecl;
const internal::VariadicDynCastAllOfMatcher<Stmt, CXXReinterpretCastExpr>
    cxxReinterpretCastExpr;
const internal::VariadicDynCastAllOfMatcher<Stmt, CXXStaticCastExpr>
    cxxStaticCastExpr;
const internal::VariadicDynCastAllOfMatcher<Stmt, CXXDynamicCastExpr>
    cxxDynamicCastExpr;
const internal::VariadicDynCastAllOfMatcher<Stmt, CXXConstCastExpr>
    cxxConstCastExpr;
const internal::VariadicDynCastAllOfMatcher<Stmt, CStyleCastExpr>
    cStyleCastExpr;
const internal::VariadicDynCastAllOfMatcher<Stmt, ExplicitCastExpr>
    explicitCastExpr;
const internal::VariadicDynCastAllOfMatcher<Stmt, ImplicitCastExpr>
    implicitCastExpr;
const internal::VariadicDynCastAllOfMatcher<Stmt, CastExpr> castExpr;
const internal::VariadicDynCastAllOfMatcher<Stmt, CXXFunctionalCastExpr>
    cxxFunctionalCastExpr;
const internal::VariadicDynCastAllOfMatcher<Stmt, CXXTemporaryObjectExpr>
    cxxTemporaryObjectExpr;
const internal::VariadicDynCastAllOfMatcher<Stmt, PredefinedExpr>
    predefinedExpr;
const internal::VariadicDynCastAllOfMatcher<Stmt, DesignatedInitExpr>
    designatedInitExpr;
const internal::VariadicOperatorMatcherFunc<
    2, std::numeric_limits<unsigned>::max()>
    eachOf = {internal::DynTypedMatcher::VO_EachOf};
const internal::VariadicOperatorMatcherFunc<
    2, std::numeric_limits<unsigned>::max()>
    anyOf = {internal::DynTypedMatcher::VO_AnyOf};
const internal::VariadicOperatorMatcherFunc<
    2, std::numeric_limits<unsigned>::max()>
    allOf = {internal::DynTypedMatcher::VO_AllOf};
const internal::VariadicFunction<internal::Matcher<NamedDecl>, StringRef,
                                 internal::hasAnyNameFunc>
    hasAnyName = {};
const internal::VariadicFunction<internal::Matcher<ObjCMessageExpr>, StringRef,
                                 internal::hasAnySelectorFunc>
    hasAnySelector = {};
const internal::ArgumentAdaptingMatcherFunc<internal::HasMatcher> has = {};
const internal::ArgumentAdaptingMatcherFunc<internal::HasDescendantMatcher>
    hasDescendant = {};
const internal::ArgumentAdaptingMatcherFunc<internal::ForEachMatcher> forEach =
    {};
const internal::ArgumentAdaptingMatcherFunc<internal::ForEachDescendantMatcher>
    forEachDescendant = {};
const internal::ArgumentAdaptingMatcherFunc<
    internal::HasParentMatcher,
    internal::TypeList<Decl, NestedNameSpecifierLoc, Stmt, TypeLoc>,
    internal::TypeList<Decl, NestedNameSpecifierLoc, Stmt, TypeLoc>>
    hasParent = {};
const internal::ArgumentAdaptingMatcherFunc<
    internal::HasAncestorMatcher,
    internal::TypeList<Decl, NestedNameSpecifierLoc, Stmt, TypeLoc>,
    internal::TypeList<Decl, NestedNameSpecifierLoc, Stmt, TypeLoc>>
    hasAncestor = {};
const internal::VariadicOperatorMatcherFunc<1, 1> unless = {
    internal::DynTypedMatcher::VO_UnaryNot};
const internal::VariadicAllOfMatcher<NestedNameSpecifier> nestedNameSpecifier;
const internal::VariadicAllOfMatcher<NestedNameSpecifierLoc>
    nestedNameSpecifierLoc;
const internal::VariadicDynCastAllOfMatcher<Stmt, CUDAKernelCallExpr>
    cudaKernelCallExpr;
const AstTypeMatcher<BuiltinType> builtinType;
const AstTypeMatcher<ArrayType> arrayType;
const AstTypeMatcher<ComplexType> complexType;
const AstTypeMatcher<ConstantArrayType> constantArrayType;
const AstTypeMatcher<DependentSizedArrayType> dependentSizedArrayType;
const AstTypeMatcher<IncompleteArrayType> incompleteArrayType;
const AstTypeMatcher<VariableArrayType> variableArrayType;
const AstTypeMatcher<AtomicType> atomicType;
const AstTypeMatcher<AutoType> autoType;
const AstTypeMatcher<FunctionType> functionType;
const AstTypeMatcher<FunctionProtoType> functionProtoType;
const AstTypeMatcher<ParenType> parenType;
const AstTypeMatcher<BlockPointerType> blockPointerType;
const AstTypeMatcher<MemberPointerType> memberPointerType;
const AstTypeMatcher<PointerType> pointerType;
const AstTypeMatcher<ObjCObjectPointerType> objcObjectPointerType;
const AstTypeMatcher<ReferenceType> referenceType;
const AstTypeMatcher<LValueReferenceType> lValueReferenceType;
const AstTypeMatcher<RValueReferenceType> rValueReferenceType;
const AstTypeMatcher<TypedefType> typedefType;
const AstTypeMatcher<EnumType> enumType;
const AstTypeMatcher<TemplateSpecializationType> templateSpecializationType;
const AstTypeMatcher<UnaryTransformType> unaryTransformType;
const AstTypeMatcher<RecordType> recordType;
const AstTypeMatcher<TagType> tagType;
const AstTypeMatcher<ElaboratedType> elaboratedType;
const AstTypeMatcher<SubstTemplateTypeParmType> substTemplateTypeParmType;
const AstTypeMatcher<TemplateTypeParmType> templateTypeParmType;
const AstTypeMatcher<InjectedClassNameType> injectedClassNameType;
const AstTypeMatcher<DecayedType> decayedType;
AST_TYPELOC_TRAVERSE_MATCHER_DEF(hasElementType,
                                 AST_POLYMORPHIC_SUPPORTED_TYPES(ArrayType,
                                                                 ComplexType));
AST_TYPELOC_TRAVERSE_MATCHER_DEF(hasValueType,
                                 AST_POLYMORPHIC_SUPPORTED_TYPES(AtomicType));
AST_TYPELOC_TRAVERSE_MATCHER_DEF(
    pointee,
    AST_POLYMORPHIC_SUPPORTED_TYPES(BlockPointerType, MemberPointerType,
                                    PointerType, ReferenceType));

} // end namespace ast_matchers
} // end namespace clang<|MERGE_RESOLUTION|>--- conflicted
+++ resolved
@@ -12,11 +12,6 @@
 //===----------------------------------------------------------------------===//
 
 #include "clang/ASTMatchers/ASTMatchersInternal.h"
-<<<<<<< HEAD
-#include "llvm/ADT/SmallString.h"
-#include "llvm/ADT/SmallVector.h"
-#include "llvm/Support/ManagedStatic.h"
-=======
 #include "clang/AST/ASTContext.h"
 #include "clang/AST/ASTTypeTraits.h"
 #include "clang/AST/Decl.h"
@@ -40,7 +35,6 @@
 #include <string>
 #include <utility>
 #include <vector>
->>>>>>> b2b84690
 
 namespace clang {
 namespace ast_matchers {
@@ -75,10 +69,6 @@
                            BoundNodesTreeBuilder *Builder,
                            ArrayRef<DynTypedMatcher> InnerMatchers);
 
-<<<<<<< HEAD
-
-=======
->>>>>>> b2b84690
 void BoundNodesTreeBuilder::visitMatches(Visitor *ResultVisitor) {
   if (Bindings.empty())
     Bindings.push_back(BoundNodesMap());
@@ -89,11 +79,7 @@
 
 namespace {
 
-<<<<<<< HEAD
-typedef bool (*VariadicOperatorFunction)(
-=======
 using VariadicOperatorFunction = bool (*)(
->>>>>>> b2b84690
     const ast_type_traits::DynTypedNode &DynNode, ASTMatchFinder *Finder,
     BoundNodesTreeBuilder *Builder, ArrayRef<DynTypedMatcher> InnerMatchers);
 
@@ -132,11 +118,7 @@
   const IntrusiveRefCntPtr<DynMatcherInterface> InnerMatcher;
 };
 
-<<<<<<< HEAD
-/// \brief A matcher that always returns true.
-=======
 /// A matcher that always returns true.
->>>>>>> b2b84690
 ///
 /// We only ever need one instance of this matcher, so we create a global one
 /// and reuse it to reduce the overhead of the matcher and increase the chance
@@ -146,21 +128,22 @@
   TrueMatcherImpl() {
     Retain(); // Reference count will never become zero.
   }
-<<<<<<< HEAD
+
   bool dynMatches(const ast_type_traits::DynTypedNode &, ASTMatchFinder *,
                   BoundNodesTreeBuilder *) const override {
     return true;
   }
 };
+
+} // namespace
+
 static llvm::ManagedStatic<TrueMatcherImpl> TrueMatcherInstance;
-
-}  // namespace
 
 DynTypedMatcher DynTypedMatcher::constructVariadic(
     DynTypedMatcher::VariadicOperator Op,
     ast_type_traits::ASTNodeKind SupportedKind,
     std::vector<DynTypedMatcher> InnerMatchers) {
-  assert(InnerMatchers.size() > 0 && "Array must not be empty.");
+  assert(!InnerMatchers.empty() && "Array must not be empty.");
   assert(std::all_of(InnerMatchers.begin(), InnerMatchers.end(),
                      [SupportedKind](const DynTypedMatcher &M) {
                        return M.canConvertTo(SupportedKind);
@@ -204,67 +187,6 @@
         SupportedKind, RestrictKind,
         new VariadicMatcher<NotUnaryOperator>(std::move(InnerMatchers)));
   }
-=======
-
-  bool dynMatches(const ast_type_traits::DynTypedNode &, ASTMatchFinder *,
-                  BoundNodesTreeBuilder *) const override {
-    return true;
-  }
-};
-
-} // namespace
-
-static llvm::ManagedStatic<TrueMatcherImpl> TrueMatcherInstance;
-
-DynTypedMatcher DynTypedMatcher::constructVariadic(
-    DynTypedMatcher::VariadicOperator Op,
-    ast_type_traits::ASTNodeKind SupportedKind,
-    std::vector<DynTypedMatcher> InnerMatchers) {
-  assert(!InnerMatchers.empty() && "Array must not be empty.");
-  assert(std::all_of(InnerMatchers.begin(), InnerMatchers.end(),
-                     [SupportedKind](const DynTypedMatcher &M) {
-                       return M.canConvertTo(SupportedKind);
-                     }) &&
-         "InnerMatchers must be convertible to SupportedKind!");
-
-  // We must relax the restrict kind here.
-  // The different operators might deal differently with a mismatch.
-  // Make it the same as SupportedKind, since that is the broadest type we are
-  // allowed to accept.
-  auto RestrictKind = SupportedKind;
-
-  switch (Op) {
-  case VO_AllOf:
-    // In the case of allOf() we must pass all the checks, so making
-    // RestrictKind the most restrictive can save us time. This way we reject
-    // invalid types earlier and we can elide the kind checks inside the
-    // matcher.
-    for (auto &IM : InnerMatchers) {
-      RestrictKind = ast_type_traits::ASTNodeKind::getMostDerivedType(
-          RestrictKind, IM.RestrictKind);
-    }
-    return DynTypedMatcher(
-        SupportedKind, RestrictKind,
-        new VariadicMatcher<AllOfVariadicOperator>(std::move(InnerMatchers)));
-
-  case VO_AnyOf:
-    return DynTypedMatcher(
-        SupportedKind, RestrictKind,
-        new VariadicMatcher<AnyOfVariadicOperator>(std::move(InnerMatchers)));
-
-  case VO_EachOf:
-    return DynTypedMatcher(
-        SupportedKind, RestrictKind,
-        new VariadicMatcher<EachOfVariadicOperator>(std::move(InnerMatchers)));
-
-  case VO_UnaryNot:
-    // FIXME: Implement the Not operator to take a single matcher instead of a
-    // vector.
-    return DynTypedMatcher(
-        SupportedKind, RestrictKind,
-        new VariadicMatcher<NotUnaryOperator>(std::move(InnerMatchers)));
-  }
->>>>>>> b2b84690
   llvm_unreachable("Invalid Op value.");
 }
 
@@ -285,7 +207,6 @@
   Copy.RestrictKind =
       ast_type_traits::ASTNodeKind::getMostDerivedType(Kind, RestrictKind);
   return Copy;
-<<<<<<< HEAD
 }
 
 bool DynTypedMatcher::matches(const ast_type_traits::DynTypedNode &DynNode,
@@ -302,24 +223,6 @@
   return false;
 }
 
-=======
-}
-
-bool DynTypedMatcher::matches(const ast_type_traits::DynTypedNode &DynNode,
-                              ASTMatchFinder *Finder,
-                              BoundNodesTreeBuilder *Builder) const {
-  if (RestrictKind.isBaseOf(DynNode.getNodeKind()) &&
-      Implementation->dynMatches(DynNode, Finder, Builder)) {
-    return true;
-  }
-  // Delete all bindings when a matcher does not match.
-  // This prevents unexpected exposure of bound nodes in unmatches
-  // branches of the match tree.
-  Builder->removeBindings([](const BoundNodesMap &) { return true; });
-  return false;
-}
-
->>>>>>> b2b84690
 bool DynTypedMatcher::matchesNoKindCheck(
     const ast_type_traits::DynTypedNode &DynNode, ASTMatchFinder *Finder,
     BoundNodesTreeBuilder *Builder) const {
@@ -422,14 +325,6 @@
   return false;
 }
 
-<<<<<<< HEAD
-Matcher<NamedDecl> hasAnyNameFunc(ArrayRef<const StringRef *> NameRefs) {
-  std::vector<std::string> Names;
-  for (auto *Name : NameRefs)
-    Names.emplace_back(*Name);
-  return internal::Matcher<NamedDecl>(
-      new internal::HasNameMatcher(std::move(Names)));
-=======
 inline static
 std::vector<std::string> vectorFromRefs(ArrayRef<const StringRef *> NameRefs) {
   std::vector<std::string> Names;
@@ -446,7 +341,6 @@
 Matcher<ObjCMessageExpr> hasAnySelectorFunc(
     ArrayRef<const StringRef *> NameRefs) {
   return hasAnySelectorMatcher(vectorFromRefs(NameRefs));
->>>>>>> b2b84690
 }
 
 HasNameMatcher::HasNameMatcher(std::vector<std::string> N)
@@ -460,13 +354,7 @@
 #endif
 }
 
-<<<<<<< HEAD
-namespace {
-
-bool consumeNameSuffix(StringRef &FullName, StringRef Suffix) {
-=======
 static bool consumeNameSuffix(StringRef &FullName, StringRef Suffix) {
->>>>>>> b2b84690
   StringRef Name = FullName;
   if (!Name.endswith(Suffix))
     return false;
@@ -480,12 +368,8 @@
   return true;
 }
 
-<<<<<<< HEAD
-StringRef getNodeName(const NamedDecl &Node, llvm::SmallString<128> &Scratch) {
-=======
 static StringRef getNodeName(const NamedDecl &Node,
                              llvm::SmallString<128> &Scratch) {
->>>>>>> b2b84690
   // Simple name.
   if (Node.getIdentifier())
     return Node.getName();
@@ -501,12 +385,8 @@
   return "(anonymous)";
 }
 
-<<<<<<< HEAD
-StringRef getNodeName(const RecordDecl &Node, llvm::SmallString<128> &Scratch) {
-=======
 static StringRef getNodeName(const RecordDecl &Node,
                              llvm::SmallString<128> &Scratch) {
->>>>>>> b2b84690
   if (Node.getIdentifier()) {
     return Node.getName();
   }
@@ -514,20 +394,12 @@
   return ("(anonymous " + Node.getKindName() + ")").toStringRef(Scratch);
 }
 
-<<<<<<< HEAD
-StringRef getNodeName(const NamespaceDecl &Node,
-                      llvm::SmallString<128> &Scratch) {
-  return Node.isAnonymousNamespace() ? "(anonymous namespace)" : Node.getName();
-}
-
-=======
 static StringRef getNodeName(const NamespaceDecl &Node,
                              llvm::SmallString<128> &Scratch) {
   return Node.isAnonymousNamespace() ? "(anonymous namespace)" : Node.getName();
 }
 
 namespace {
->>>>>>> b2b84690
 
 class PatternSet {
 public:
@@ -541,12 +413,8 @@
   /// Return true if there are still any patterns left.
   bool consumeNameSuffix(StringRef NodeName, bool CanSkip) {
     for (size_t I = 0; I < Patterns.size();) {
-<<<<<<< HEAD
-      if (internal::consumeNameSuffix(Patterns[I].P, NodeName) ||
-=======
       if (::clang::ast_matchers::internal::consumeNameSuffix(Patterns[I].P,
                                                              NodeName) ||
->>>>>>> b2b84690
           CanSkip) {
         ++I;
       } else {
@@ -571,18 +439,11 @@
     StringRef P;
     bool IsFullyQualified;
   };
-<<<<<<< HEAD
+
   llvm::SmallVector<Pattern, 8> Patterns;
 };
 
-}  // namespace
-=======
-
-  llvm::SmallVector<Pattern, 8> Patterns;
-};
-
 } // namespace
->>>>>>> b2b84690
 
 bool HasNameMatcher::matchesNodeUnqualified(const NamedDecl &Node) const {
   assert(UseUnqualifiedMatch);
